--- conflicted
+++ resolved
@@ -159,30 +159,7 @@
    ! NE_time=(NE_i_time-1)*RT_step but I/O only when NE_i_time= N * RT_IO_steps
    !
    NE_i_time= (Time+RT_step)/RT_step
-<<<<<<< HEAD
-   NE_i_time= NE_i_time-mod(NE_i_time-1,RT_IO_steps)
-=======
-   NE_i_time= NE_i_time-mod(NE_i_time,RT_IO_JPO_steps)
-   !
-   if (NE_i_time==0       ) then
-     NE_i_time=1
-   else
-     do i1=NE_i_time,RT_IO_JPO_steps,-RT_IO_JPO_steps 
-       !
-       file_number=(i1-1)/RT_IO_JPO_steps+1
-       !
-       if ( variable_is_found(ID(6),'RT_occupations_TIME'//trim(intc(i1)))==1.or.&
-&           file_exists(trim(jobstr)//"/ndb.RT_occupations_"//trim(intc(file_number))).or.&
-&           file_exists(trim(jobstr)//"/db.RT_occupations_"//trim(intc(file_number))) ) then
-         NE_i_time=i1
-         exit
-       endif
-       !
-     enddo
-   endif
-   !
-   Time=(NE_i_time-1)*RT_step
->>>>>>> b46c5742
+   NE_i_time= NE_i_time-mod(NE_i_time-1,RT_IO_JPO_steps)
    !
    if (.not.allocated(RT_occupations)) then
      allocate(RT_occupations(SC_bands(1):SC_bands(2),RT_nk))
