!
!        Copyright (C) 2000-2017 the YAMBO team
!              http://www.yambo-code.org
!
! Authors (see AUTHORS file for details): AM
! 
! This file is distributed under the terms of the GNU 
! General Public License. You can redistribute it and/or 
! modify it under the terms of the GNU General Public 
! License as published by the Free Software Foundation; 
! either version 2, or (at your option) any later version.
!
! This program is distributed in the hope that it will 
! be useful, but WITHOUT ANY WARRANTY; without even the 
! implied warranty of MERCHANTABILITY or FITNESS FOR A 
! PARTICULAR PURPOSE.  See the GNU General Public License 
! for more details.
!
! You should have received a copy of the GNU General Public 
! License along with this program; if not, write to the Free 
! Software Foundation, Inc., 59 Temple Place - Suite 330,Boston, 
! MA 02111-1307, USA or visit http://www.gnu.org/copyleft/gpl.txt.
!
#if defined _SC || defined _RT
!
subroutine G_b_to_B_mat(pCOMM,what,nb)
 !
 use parallel_m,    ONLY:MPI_comm
 use interfaces,    ONLY:PARALLEL_index
 use hamiltonian,   ONLY:B_mat_index
 ! IND
 use parallel_m,    ONLY:PAR_IND_B_mat,PAR_IND_Bp_mat
 ! INDEX
 use parallel_m,    ONLY:PAR_B_mat_index,PAR_Bp_mat_index
 ! DIMENSIONS
 use parallel_m,    ONLY:PAR_n_B_mat_elements,PAR_n_Bp_mat_elements
 ! ID's
 use parallel_m,    ONLY:PAR_IND_B_mat_ID,PAR_IND_Bp_mat_ID
 !
#include <memory.h>
 !
 type(MPI_comm) :: pCOMM
 character(*)   :: what
 integer        :: nb(2)
 !
 ! Work space
 !
 integer        :: ib1,ib2
 !
 if (what=="B") then
   call PARALLEL_index(PAR_IND_B_mat,(/ (nb(2)-nb(1)+1)**2 /),COMM=pCOMM,CONSECUTIVE=.TRUE.,NO_EMPTIES=.TRUE.)
   PAR_IND_B_mat_ID=pCOMM%CPU_id
 else
   call PARALLEL_index(PAR_IND_Bp_mat,(/ (nb(2)-nb(1)+1)**2 /),COMM=pCOMM,CONSECUTIVE=.TRUE.,NO_EMPTIES=.TRUE.)
   PAR_IND_Bp_mat_ID=pCOMM%CPU_id
 endif
 !
 if (what=="B") then
   YAMBO_ALLOC(PAR_B_mat_index,(nb(1):nb(2),nb(1):nb(2)))
   PAR_n_B_mat_elements=PAR_IND_B_mat%n_of_elements(PAR_IND_B_mat_ID+1)
   PAR_B_mat_index=0
   PAR_n_B_mat_elements=0
   do ib1=nb(1),nb(2)
     do ib2=nb(1),nb(2)
       if (PAR_IND_B_mat%element_1D( B_mat_index(ib1,ib2,nb) ) ) then
         PAR_n_B_mat_elements=PAR_n_B_mat_elements+1
         PAR_B_mat_index(ib1,ib2)=PAR_n_B_mat_elements
       endif
     enddo
   enddo
 else
   YAMBO_ALLOC(PAR_Bp_mat_index,(nb(1):nb(2),nb(1):nb(2)))
   PAR_n_Bp_mat_elements=PAR_IND_Bp_mat%n_of_elements(PAR_IND_Bp_mat_ID+1)
   PAR_Bp_mat_index=0
   PAR_n_Bp_mat_elements=0
   do ib1=nb(1),nb(2)
     do ib2=nb(1),nb(2)
       if (PAR_IND_Bp_mat%element_1D( B_mat_index(ib1,ib2,nb) ) ) then
         PAR_n_Bp_mat_elements=PAR_n_Bp_mat_elements+1
         PAR_Bp_mat_index(ib1,ib2)=PAR_n_Bp_mat_elements
       endif
     enddo
   enddo
 endif
 !
end subroutine
!
#endif
!
<<<<<<< HEAD
subroutine fill_IBZk_using_BZk(IND_ibz,IND_bz,COMM,Xk)
 !
 use parallel_m,    ONLY:PP_indexes,MPI_comm
 use R_lattice,     ONLY:bz_samp
 !
#include <memory.h>
 !
 type(PP_indexes) :: IND_ibz,IND_bz
 type(MPI_comm)   :: COMM
 type(bz_samp)    :: Xk
 !
 ! Work Space
 !
 integer :: i_k,i_k_bz
 !
 if (.not.allocated(IND_ibz%element_1D)) then
   YAMBO_ALLOC(IND_ibz%element_1D,(Xk%nibz))
   YAMBO_ALLOC(IND_ibz%n_of_elements,(COMM%n_CPU))
   IND_ibz%element_1D=.FALSE.
 endif
 !
 do i_k_bz=1,Xk%nbz
   !
   i_k=Xk%sstar(i_k_bz,1)
   !
   if (IND_bz%element_1D(i_k_bz)) IND_ibz%element_1D(i_k)=.TRUE.
   !
 enddo
 !
 IND_ibz%n_of_elements(COMM%CPU_ID+1)=count(IND_ibz%element_1D)
 !
end subroutine
!
subroutine distribute_BZk_using_IBZk(COMM,K,IND_ibz,IBZ_id,IND_bz,BZ_id,BZ_index,PAR_n_bz)
=======
subroutine distribute_BZk_using_IBZk(COMM,K,IND_ibz,IBZ_id,IND_out,BZ_id,BZ_index,PAR_n_bz)
>>>>>>> cee3c393
 !
 use R_lattice,     ONLY:bz_samp
 use parallel_m,    ONLY:PP_indexes,MPI_comm
 !
#include <memory.h>
 !
 type(MPI_comm)   :: COMM
 type(PP_indexes) :: IND_ibz,IND_out
 type(bz_samp)    :: K
 !
 integer          :: IBZ_id,BZ_id,BZ_index(K%nbz),PAR_n_bz
 !
 ! Work Space
 integer :: i_bz,i_ibz,i_p
 !
 ! K-points in the BZ 
 !
<<<<<<< HEAD
 YAMBO_ALLOC(IND_bz%element_1D,(K%nbz))
 IND_bz%element_1D=.FALSE.
 !
 YAMBO_ALLOC(IND_bz%n_of_elements,(COMM%n_CPU))
=======
 YAMBO_ALLOC(IND_out%element_1D,(K%nbz))
 YAMBO_ALLOC(IND_out%n_of_elements,(COMM%n_CPU))
 IND_out%element_1D=.FALSE.
>>>>>>> cee3c393
 ! 
 BZ_index=0
 !
 BZ_id=IBZ_id
 !
 i_p=0
 !
 do i_bz=1,K%nbz
   !
   i_ibz=K%sstar(i_bz,1)
   !
   if (IND_ibz%element_1D(i_ibz)) then
     i_p=i_p+1
     IND_out%element_1D(i_bz)=.TRUE.
     BZ_index(i_bz)=i_p
   else
     IND_out%element_1D(i_bz)=.FALSE.
   endif
   !
 enddo
 !
 PAR_n_bz=i_p
 !
 IND_out%n_of_elements(BZ_ID+1)=PAR_n_bz
 !
end subroutine<|MERGE_RESOLUTION|>--- conflicted
+++ resolved
@@ -87,44 +87,7 @@
 !
 #endif
 !
-<<<<<<< HEAD
-subroutine fill_IBZk_using_BZk(IND_ibz,IND_bz,COMM,Xk)
- !
- use parallel_m,    ONLY:PP_indexes,MPI_comm
- use R_lattice,     ONLY:bz_samp
- !
-#include <memory.h>
- !
- type(PP_indexes) :: IND_ibz,IND_bz
- type(MPI_comm)   :: COMM
- type(bz_samp)    :: Xk
- !
- ! Work Space
- !
- integer :: i_k,i_k_bz
- !
- if (.not.allocated(IND_ibz%element_1D)) then
-   YAMBO_ALLOC(IND_ibz%element_1D,(Xk%nibz))
-   YAMBO_ALLOC(IND_ibz%n_of_elements,(COMM%n_CPU))
-   IND_ibz%element_1D=.FALSE.
- endif
- !
- do i_k_bz=1,Xk%nbz
-   !
-   i_k=Xk%sstar(i_k_bz,1)
-   !
-   if (IND_bz%element_1D(i_k_bz)) IND_ibz%element_1D(i_k)=.TRUE.
-   !
- enddo
- !
- IND_ibz%n_of_elements(COMM%CPU_ID+1)=count(IND_ibz%element_1D)
- !
-end subroutine
-!
-subroutine distribute_BZk_using_IBZk(COMM,K,IND_ibz,IBZ_id,IND_bz,BZ_id,BZ_index,PAR_n_bz)
-=======
 subroutine distribute_BZk_using_IBZk(COMM,K,IND_ibz,IBZ_id,IND_out,BZ_id,BZ_index,PAR_n_bz)
->>>>>>> cee3c393
  !
  use R_lattice,     ONLY:bz_samp
  use parallel_m,    ONLY:PP_indexes,MPI_comm
@@ -142,16 +105,9 @@
  !
  ! K-points in the BZ 
  !
-<<<<<<< HEAD
- YAMBO_ALLOC(IND_bz%element_1D,(K%nbz))
- IND_bz%element_1D=.FALSE.
- !
- YAMBO_ALLOC(IND_bz%n_of_elements,(COMM%n_CPU))
-=======
  YAMBO_ALLOC(IND_out%element_1D,(K%nbz))
  YAMBO_ALLOC(IND_out%n_of_elements,(COMM%n_CPU))
  IND_out%element_1D=.FALSE.
->>>>>>> cee3c393
  ! 
  BZ_index=0
  !
