--- conflicted
+++ resolved
@@ -26,7 +26,6 @@
  use parallel_m,    ONLY:PARALLEL_n_structures_active,PARALLEL_CPU_used,&
 &                        ncpu,CPU_structure,i_PAR_structure,PARALLEL_ENV_uses_default,PARALLEL_CPU_role
  use interfaces,    ONLY:PARALLEL_live_message
- use vec_operate,   ONLY:GreatestCommonDivisor
  use com,           ONLY:error
  use stderr,        ONLY:intc
  !
@@ -54,13 +53,9 @@
    case("Response_G_space_Finite_Momentum","Response_G_space") 
      call GIMME_a_parallel_proposal(5,(/"g","v","c","k","q"/))
    case("Real_Time") 
-<<<<<<< HEAD
      call GIMME_a_parallel_proposal(4,(/" k"," b","qp"," q"/))
-=======
-     call GIMME_a_parallel_proposal(4,(/" b","qp"," k"," q"/))
-   case("Non_Linear") 
+  case("Non_Linear") 
      call GIMME_a_parallel_proposal(2,(/" k"," w"/))
->>>>>>> 02daf652
    case("ScaLapacK") 
      CPU_structure(i_PAR_structure)%ROLE(1)="p"
      CPU_structure(i_PAR_structure)%CPU(1)=ncpu
@@ -114,7 +109,7 @@
      ! "q" -> PAR_Q_range(2)- PAR_Q_range(1)+1
      ! "qp"-> PAR_QP_range
      ! "eh"-> PAR_EH_range
-     ! " w"-> PAR_n_freqs
+     ! "w" -> PAR_n_freqs
      ! "g" -> PAR_n_G_vectors
      !
      integer      :: N_fields,i_f,VALS(N_fields),VALS_sorted(N_fields),&
