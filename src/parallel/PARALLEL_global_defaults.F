--- conflicted
+++ resolved
@@ -23,11 +23,7 @@
 !
 subroutine PARALLEL_global_defaults(ENVIRONMENT)
  !
-<<<<<<< HEAD
- use parallel_m,    ONLY:PARALLEL_n_structures_active,PARALLEL_CPU_used,l_BSE_PAR_incomplete, &
-=======
  use parallel_m,    ONLY:PARALLEL_n_structures_active,PARALLEL_CPU_used, &
->>>>>>> e4726625
 &                        ncpu,CPU_structure,i_PAR_structure,PARALLEL_ENV_uses_default,PARALLEL_CPU_role
  use interfaces,    ONLY:PARALLEL_live_message
  use stderr,        ONLY:intc
@@ -95,15 +91,10 @@
    case("Self_Energy") 
       call GIMME_a_parallel_proposal(3,(/" b","qp"," q"/))
    case("Response_T_space") 
-      l_BSE_PAR_incomplete=.TRUE.
       call GIMME_a_parallel_proposal(2,(/"eh"," k"/))
    case("BZ_Indexes")
-<<<<<<< HEAD
-     call GIMME_a_parallel_proposal(1,(/"k"/))
-=======
      CPU_structure(i_PAR_structure)%ROLE(1)="k"
      CPU_structure(i_PAR_structure)%CPU(1)=ncpu
->>>>>>> e4726625
  end select
  !
  ! Reset the active structures
