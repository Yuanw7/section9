--- conflicted
+++ resolved
@@ -24,12 +24,7 @@
 subroutine PARALLEL_global_defaults(ENVIRONMENT)
  !
  use parallel_m,    ONLY:PARALLEL_n_structures_active,PARALLEL_CPU_used,&
-<<<<<<< HEAD
-&                        PARALLEL_CPU_role,ncpu,PAR_QP_range,PAR_n_bands,PAR_n_c_bands,PAR_n_v_bands,PAR_Q_range,&
-&                        PAR_EH_range,PAR_K_range,CPU_structure,i_PAR_structure
-=======
 &                        ncpu,CPU_structure,i_PAR_structure
->>>>>>> cc1a9b35
  use interfaces,    ONLY:PARALLEL_live_message
  use com,           ONLY:error
  use stderr,        ONLY:intc
@@ -128,90 +123,6 @@
        if (trim(ch)=="eh") VALS(i_f)=PAR_EH_range
      enddo
      !
-<<<<<<< HEAD
-     if (what=="define") then
-       select case(ENVIRONMENT)
-         case("Response_G_space_Zero_Momentum")
-           CPU_structure(i_PAR_structure)%ROLE(1)="c"
-           CPU_structure(i_PAR_structure)%CPU(1)=assign_cpu(PAR_n_c_bands(2)-PAR_n_c_bands(1)+1)
-           CPU_structure(i_PAR_structure)%ROLE(2)="v"
-           CPU_structure(i_PAR_structure)%CPU(2)=assign_cpu(PAR_n_v_bands(2)-PAR_n_v_bands(1)+1)
-           CPU_structure(i_PAR_structure)%ROLE(3)="k"
-           CPU_structure(i_PAR_structure)%CPU(3)=assign_cpu(PAR_K_range)
-           CPU_structure(i_PAR_structure)%N_chains=3
-         case("Response_G_space_Finite_Momentum","Response_G_space") 
-           CPU_structure(i_PAR_structure)%ROLE(1)="c"
-           CPU_structure(i_PAR_structure)%CPU(1)=assign_cpu(PAR_n_c_bands(2)-PAR_n_c_bands(1)+1)
-           CPU_structure(i_PAR_structure)%ROLE(2)="v"
-           CPU_structure(i_PAR_structure)%CPU(2)=assign_cpu(PAR_n_v_bands(2)-PAR_n_v_bands(1)+1)
-           CPU_structure(i_PAR_structure)%ROLE(3)="k"
-           CPU_structure(i_PAR_structure)%CPU(3)=assign_cpu(PAR_K_range)
-           CPU_structure(i_PAR_structure)%ROLE(4)="q"
-           CPU_structure(i_PAR_structure)%CPU(4)=assign_cpu(PAR_Q_range(2)-PAR_Q_range(1)+1)
-           CPU_structure(i_PAR_structure)%N_chains=4
-#if defined _RT
-         case("Real_Time") 
-           CPU_structure(i_PAR_structure)%ROLE(1)="k"
-           CPU_structure(i_PAR_structure)%CPU(1)=assign_cpu(PAR_K_range)
-           CPU_structure(i_PAR_structure)%ROLE(2)="b"
-           CPU_structure(i_PAR_structure)%CPU(2)=assign_cpu(PAR_n_bands(2)-PAR_n_bands(1)+1)
-           CPU_structure(i_PAR_structure)%ROLE(3)="q"
-           CPU_structure(i_PAR_structure)%CPU(3)=assign_cpu(PAR_Q_range(2))
-           CPU_structure(i_PAR_structure)%N_chains=3
-#endif
-#if defined _SCALAPACK
-         case("ScaLapacK") 
-           CPU_structure(i_PAR_structure)%ROLE(1)="p"
-           CPU_structure(i_PAR_structure)%CPU(1)=ncpu
-           CPU_structure(i_PAR_structure)%ROLE(2)="d"
-           CPU_structure(i_PAR_structure)%CPU(2)=1
-           CPU_structure(i_PAR_structure)%N_chains=2
-#endif
-         case("Self_Energy") 
-           CPU_structure(i_PAR_structure)%ROLE(1)="b"
-           CPU_structure(i_PAR_structure)%CPU(1)=assign_cpu(PAR_n_bands(2)-PAR_n_bands(1)+1)
-           CPU_structure(i_PAR_structure)%ROLE(2)="qp"
-           CPU_structure(i_PAR_structure)%CPU(2)=assign_cpu(PAR_QP_range)
-           CPU_structure(i_PAR_structure)%ROLE(3)="q"
-           CPU_structure(i_PAR_structure)%CPU(3)=assign_cpu(PAR_Q_range(2))
-           CPU_structure(i_PAR_structure)%N_chains=3
-         case("Response_T_space") 
-           CPU_structure(i_PAR_structure)%ROLE(1)="k"
-           CPU_structure(i_PAR_structure)%CPU(1)=assign_cpu(PAR_K_range)
-           CPU_structure(i_PAR_structure)%ROLE(2)="eh"
-           CPU_structure(i_PAR_structure)%CPU(2)=assign_cpu(PAR_EH_range)
-           CPU_structure(i_PAR_structure)%N_chains=2
-       end select
-       !
-       call PARALLEL_clean_up_the_structure(PARALLEL_n_structures_active)
-       !
-       select case(PARALLEL_n_structures_active)
-         case (1)
-           CPU_structure(i_PAR_structure)%CPU_string =trim(intc( PARALLEL_CPU_used(1) ))
-           CPU_structure(i_PAR_structure)%ROLE_string=trim(CPU_structure(i_PAR_structure)%ROLE(1))
-         case (2)
-           CPU_structure(i_PAR_structure)%CPU_string =trim(intc( PARALLEL_CPU_used(1) ))//"."//&
-&                                                     trim(intc( PARALLEL_CPU_used(2) ))
-           CPU_structure(i_PAR_structure)%ROLE_string=trim(CPU_structure(i_PAR_structure)%ROLE(1))//"."//&
-&                                                     trim(CPU_structure(i_PAR_structure)%ROLE(2))
-         case (3)
-           CPU_structure(i_PAR_structure)%CPU_string =trim(intc( PARALLEL_CPU_used(1) ))//"."//&
-&                                                     trim(intc( PARALLEL_CPU_used(2) ))//"."//&
-&                                                     trim(intc( PARALLEL_CPU_used(3) ))
-           CPU_structure(i_PAR_structure)%ROLE_string=trim(CPU_structure(i_PAR_structure)%ROLE(1))//"."//&
-&                                                     trim(CPU_structure(i_PAR_structure)%ROLE(2))//"."//&
-&                                                     trim(CPU_structure(i_PAR_structure)%ROLE(3))
-         case (4)
-           CPU_structure(i_PAR_structure)%CPU_string =trim(intc( PARALLEL_CPU_used(1) ))//"."//&
-&                                                     trim(intc( PARALLEL_CPU_used(2) ))//"."//&
-&                                                     trim(intc( PARALLEL_CPU_used(3) ))//"."//&
-&                                                     trim(intc( PARALLEL_CPU_used(4) ))
-           CPU_structure(i_PAR_structure)%ROLE_string=trim(CPU_structure(i_PAR_structure)%ROLE(1))//"."//&
-&                                                     trim(CPU_structure(i_PAR_structure)%ROLE(2))//"."//&
-&                                                     trim(CPU_structure(i_PAR_structure)%ROLE(3))//"."//&
-&                                                     trim(CPU_structure(i_PAR_structure)%ROLE(4))
-       end select
-=======
      VALS_sorted=VALS
      !
      if (trim(PARALLEL_default_mode)=="workload") then
@@ -227,7 +138,6 @@
        do i_v=1,N_fields
          INDEX_sorted(i_v) = i_v
        enddo 
->>>>>>> cc1a9b35
        !
      endif
      !
