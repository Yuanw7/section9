--- conflicted
+++ resolved
@@ -48,17 +48,10 @@
  ! Propose the defaults
  !-----------------------------
  select case(ENVIRONMENT)
-<<<<<<< HEAD
    case("DIPOLES")
      call GIMME_a_parallel_proposal(3,(/"v","c","k"/))
    case("Response_G_space")
-     call GIMME_a_parallel_proposal(4,(/"v","c","k","q"/))
-=======
-   case("Response_G_space_Zero_Momentum")
-     call GIMME_a_parallel_proposal(4,(/"g","v","c","k"/))
-   case("Response_G_space_Finite_Momentum","Response_G_space") 
-     call GIMME_a_parallel_proposal(5,(/"g","v","c","k","q"/))
->>>>>>> 5cc9063a
+     call GIMME_a_parallel_proposal(4,(/"g","v","c","k","q"/))
    case("Real_Time") 
      call GIMME_a_parallel_proposal(4,(/" b","qp"," k"," q"/))
    case("ScaLapacK") 
