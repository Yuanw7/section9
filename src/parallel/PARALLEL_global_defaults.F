!
!        Copyright (C) 2000-2017 the YAMBO team
!              http://www.yambo-code.org
!
! Authors (see AUTHORS file for details): AM
! 
! This file is distributed under the terms of the GNU 
! General Public License. You can redistribute it and/or 
! modify it under the terms of the GNU General Public 
! License as published by the Free Software Foundation; 
! either version 2, or (at your option) any later version.
!
! This program is distributed in the hope that it will 
! be useful, but WITHOUT ANY WARRANTY; without even the 
! implied warranty of MERCHANTABILITY or FITNESS FOR A 
! PARTICULAR PURPOSE.  See the GNU General Public License 
! for more details.
!
! You should have received a copy of the GNU General Public 
! License along with this program; if not, write to the Free 
! Software Foundation, Inc., 59 Temple Place - Suite 330,Boston, 
! MA 02111-1307, USA or visit http://www.gnu.org/copyleft/gpl.txt.
!
subroutine PARALLEL_global_defaults(ENVIRONMENT)
 !
 use parallel_m,    ONLY:PARALLEL_n_structures_active,PARALLEL_CPU_used,&
<<<<<<< HEAD
&                        PARALLEL_CPU_role,ncpu,QP_range,n_bands,n_c_bands,n_v_bands,Q_range,&
&                        EH_range,K_range,CPU_structure,i_PAR_structure,n_freqs
=======
&                        ncpu,CPU_structure,i_PAR_structure
>>>>>>> 7128a900
 use interfaces,    ONLY:PARALLEL_live_message
 use vec_operate,   ONLY:GreatestCommonDivisor
 use com,           ONLY:error
 use stderr,        ONLY:intc
 !
 implicit none
 !
 character(*)            :: ENVIRONMENT
 !
 ! Work Space
 ! 
 integer :: i_p,NC,BASIS
 !
 if (product(PARALLEL_CPU_used(:PARALLEL_n_structures_active))==ncpu.or.ncpu==1) return
 !
 call PARALLEL_live_message(trim(ENVIRONMENT)//' parallel ENVIRONMENT is incomplete. Switching to defaults')
 !
 ! Propose the defaults
 !-----------------------------
 select case(ENVIRONMENT)
   case("Response_G_space_Zero_Momentum")
     call GIMME_a_parallel_proposal(3,(/"v","c","k"/))
   case("Response_G_space_Finite_Momentum","Response_G_space") 
     call GIMME_a_parallel_proposal(4,(/"v","c","k","q"/))
   case("Real_Time") 
     call GIMME_a_parallel_proposal(4,(/" b","qp"," k"," q"/))
   case("ScaLapacK") 
     CPU_structure(i_PAR_structure)%ROLE(1)="p"
     CPU_structure(i_PAR_structure)%CPU(1)=ncpu
     CPU_structure(i_PAR_structure)%ROLE(2)="d"
     CPU_structure(i_PAR_structure)%CPU(2)=1
   case("Self_Energy") 
      call GIMME_a_parallel_proposal(3,(/" b","qp"," q"/))
   case("Response_T_space") 
      call GIMME_a_parallel_proposal(2,(/"eh"," k"/))
 end select
 !
 ! Reset the active structures
 !-----------------------------
 call PARALLEL_set_the_active_structures(PARALLEL_n_structures_active)
 !
 ! Dump
 !------
 CPU_structure(i_PAR_structure)%CPU_string =trim(intc( PARALLEL_CPU_used(1) ))
 CPU_structure(i_PAR_structure)%ROLE_string=trim(CPU_structure(i_PAR_structure)%ROLE(1))
 do i_p=2,PARALLEL_n_structures_active
   CPU_structure(i_PAR_structure)%CPU_string =trim(CPU_structure(i_PAR_structure)%CPU_string)//"."//&
&                                             trim(intc( PARALLEL_CPU_used(i_p) ))
   CPU_structure(i_PAR_structure)%ROLE_string=trim(CPU_structure(i_PAR_structure)%ROLE_string)//"."//&
&                                             trim(CPU_structure(i_PAR_structure)%ROLE(i_p))
 enddo
 !
 ! Ok?
 !-----
 if (product(PARALLEL_CPU_used(:PARALLEL_n_structures_active))==ncpu) return
 !
 call error('Impossible to define an appropriate parallel structure')
 !
 contains
   !
   subroutine GIMME_a_parallel_proposal(N_fields,FIELDS)
     !
     use stderr,      ONLY:string_remove
     use vec_operate, ONLY:sort
     use parallel_m,  ONLY:PAR_QP_range,PAR_n_bands,PAR_n_c_bands,PAR_n_v_bands,PAR_Q_range,&
&                          PAR_EH_range,PAR_K_range,&
&                          PARALLEL_default_mode,master_cpu
     !
<<<<<<< HEAD
     do i_c=1,PARALLEL_n_structures_active
       !
       if (what/="check") cycle
       !
       select case(ENVIRONMENT)
         case("Response_G_space_Zero_Momentum")
           if (any(trim(PARALLEL_CPU_role(i_c))==(/"k","c","v"/))) then
             N_fields=N_fields+1
             CPU_s(N_fields)=PARALLEL_CPU_used(i_c)
           endif
         case("Response_G_space_Finite_Momentum","Response_G_space") 
           if (any(trim(PARALLEL_CPU_role(i_c))==(/"q","k","c","v"/))) then
             N_fields=N_fields+1
             CPU_s(N_fields)=PARALLEL_CPU_used(i_c)
           endif
         case("Real_Time") 
           if (trim(PARALLEL_CPU_role(i_c))=="k".or.trim(PARALLEL_CPU_role(i_c))=="b".or.&
&              trim(PARALLEL_CPU_role(i_c))=="q".or.trim(PARALLEL_CPU_role(i_c))=="qp") then
             N_fields=N_fields+1
             CPU_s(N_fields)=PARALLEL_CPU_used(i_c)
           endif
         case("Self_Energy") 
           if (trim(PARALLEL_CPU_role(i_c))=="q".or.trim(PARALLEL_CPU_role(i_c))=="qp".or.&
&              trim(PARALLEL_CPU_role(i_c))=="b") then
             N_fields=N_fields+1
             CPU_s(N_fields)=PARALLEL_CPU_used(i_c)
           endif
         case("Response_T_space") 
           if (trim(PARALLEL_CPU_role(i_c))=="k".or.trim(PARALLEL_CPU_role(i_c))=="eh".or.&
&              trim(PARALLEL_CPU_role(i_c))=="t") then
             N_fields=N_fields+1
             CPU_s(N_fields)=PARALLEL_CPU_used(i_c)
           endif
#if defined _NL
         case("Non_Linear") 
           if (trim(PARALLEL_CPU_role(i_c))=="w".or.trim(PARALLEL_CPU_role(i_c))=="k".or.&
&              trim(PARALLEL_CPU_role(i_c))=="b") then
             N_fields=N_fields+1
             CPU_s(N_fields)=PARALLEL_CPU_used(i_c)
           endif
#endif
#if defined _SCALAPACK
         case("ScaLapacK") 
           if (trim(PARALLEL_CPU_role(i_c))=="p".or.trim(PARALLEL_CPU_role(i_c))=="d") then
             N_fields=N_fields+1
             CPU_s(N_fields)=PARALLEL_CPU_used(i_c)
           endif
#endif
       end select
       !
     enddo
     !
     if (what=="define") then
       select case(ENVIRONMENT)
         case("Response_G_space_Zero_Momentum")
           CPU_structure(i_PAR_structure)%ROLE(1)="c"
           CPU_structure(i_PAR_structure)%CPU(1)=assign_cpu(n_c_bands(2)-n_c_bands(1)+1)
           CPU_structure(i_PAR_structure)%ROLE(2)="v"
           CPU_structure(i_PAR_structure)%CPU(2)=assign_cpu(n_v_bands(2)-n_v_bands(1)+1)
           CPU_structure(i_PAR_structure)%ROLE(3)="k"
           CPU_structure(i_PAR_structure)%CPU(3)=assign_cpu(K_range)
           CPU_structure(i_PAR_structure)%N_chains=3
         case("Response_G_space_Finite_Momentum","Response_G_space") 
           CPU_structure(i_PAR_structure)%ROLE(1)="c"
           CPU_structure(i_PAR_structure)%CPU(1)=assign_cpu(n_c_bands(2)-n_c_bands(1)+1)
           CPU_structure(i_PAR_structure)%ROLE(2)="v"
           CPU_structure(i_PAR_structure)%CPU(2)=assign_cpu(n_v_bands(2)-n_v_bands(1)+1)
           CPU_structure(i_PAR_structure)%ROLE(3)="k"
           CPU_structure(i_PAR_structure)%CPU(3)=assign_cpu(K_range)
           CPU_structure(i_PAR_structure)%ROLE(4)="q"
           CPU_structure(i_PAR_structure)%CPU(4)=assign_cpu(Q_range(2)-Q_range(1)+1)
           CPU_structure(i_PAR_structure)%N_chains=4
#if defined _RT
         case("Real_Time") 
           CPU_structure(i_PAR_structure)%ROLE(1)="k"
           CPU_structure(i_PAR_structure)%CPU(1)=assign_cpu(K_range)
           CPU_structure(i_PAR_structure)%ROLE(2)="b"
           CPU_structure(i_PAR_structure)%CPU(2)=assign_cpu(n_bands(2)-n_bands(1)+1)
           CPU_structure(i_PAR_structure)%ROLE(3)="q"
           CPU_structure(i_PAR_structure)%CPU(3)=assign_cpu(Q_range(2))
           CPU_structure(i_PAR_structure)%N_chains=3
#endif
#if defined _NL
         case("Non_Linear") 
           call default_Non_Linear()
#endif
#if defined _SCALAPACK
         case("ScaLapacK") 
           CPU_structure(i_PAR_structure)%ROLE(1)="p"
           CPU_structure(i_PAR_structure)%CPU(1)=ncpu
           CPU_structure(i_PAR_structure)%ROLE(2)="d"
           CPU_structure(i_PAR_structure)%CPU(2)=1
           CPU_structure(i_PAR_structure)%N_chains=2
#endif
         case("Self_Energy") 
           CPU_structure(i_PAR_structure)%ROLE(1)="b"
           CPU_structure(i_PAR_structure)%CPU(1)=assign_cpu(n_bands(2)-n_bands(1)+1)
           CPU_structure(i_PAR_structure)%ROLE(2)="qp"
           CPU_structure(i_PAR_structure)%CPU(2)=assign_cpu(QP_range)
           CPU_structure(i_PAR_structure)%ROLE(3)="q"
           CPU_structure(i_PAR_structure)%CPU(3)=assign_cpu(Q_range(2))
           CPU_structure(i_PAR_structure)%N_chains=3
         case("Response_T_space") 
           CPU_structure(i_PAR_structure)%ROLE(1)="k"
           CPU_structure(i_PAR_structure)%CPU(1)=assign_cpu(K_range)
           CPU_structure(i_PAR_structure)%ROLE(2)="eh"
           CPU_structure(i_PAR_structure)%CPU(2)=assign_cpu(EH_range)
           CPU_structure(i_PAR_structure)%N_chains=2
       end select
       !
       call PARALLEL_clean_up_the_structure(PARALLEL_n_structures_active)
       !
       select case(PARALLEL_n_structures_active)
         case (1)
           CPU_structure(i_PAR_structure)%CPU_string =trim(intc( PARALLEL_CPU_used(1) ))
           CPU_structure(i_PAR_structure)%ROLE_string=trim(CPU_structure(i_PAR_structure)%ROLE(1))
         case (2)
           CPU_structure(i_PAR_structure)%CPU_string =trim(intc( PARALLEL_CPU_used(1) ))//"."//&
&                                                     trim(intc( PARALLEL_CPU_used(2) ))
           CPU_structure(i_PAR_structure)%ROLE_string=trim(CPU_structure(i_PAR_structure)%ROLE(1))//"."//&
&                                                     trim(CPU_structure(i_PAR_structure)%ROLE(2))
         case (3)
           CPU_structure(i_PAR_structure)%CPU_string =trim(intc( PARALLEL_CPU_used(1) ))//"."//&
&                                                     trim(intc( PARALLEL_CPU_used(2) ))//"."//&
&                                                     trim(intc( PARALLEL_CPU_used(3) ))
           CPU_structure(i_PAR_structure)%ROLE_string=trim(CPU_structure(i_PAR_structure)%ROLE(1))//"."//&
&                                                     trim(CPU_structure(i_PAR_structure)%ROLE(2))//"."//&
&                                                     trim(CPU_structure(i_PAR_structure)%ROLE(3))
         case (4)
           CPU_structure(i_PAR_structure)%CPU_string =trim(intc( PARALLEL_CPU_used(1) ))//"."//&
&                                                     trim(intc( PARALLEL_CPU_used(2) ))//"."//&
&                                                     trim(intc( PARALLEL_CPU_used(3) ))//"."//&
&                                                     trim(intc( PARALLEL_CPU_used(4) ))
           CPU_structure(i_PAR_structure)%ROLE_string=trim(CPU_structure(i_PAR_structure)%ROLE(1))//"."//&
&                                                     trim(CPU_structure(i_PAR_structure)%ROLE(2))//"."//&
&                                                     trim(CPU_structure(i_PAR_structure)%ROLE(3))//"."//&
&                                                     trim(CPU_structure(i_PAR_structure)%ROLE(4))
       end select
=======
     ! "c" -> PAR_n_c_bands(2)-PAR_n_c_bands(1)+1
     ! "v" -> PAR_n_v_bands(2)-PAR_n_v_bands(1)+1
     ! "k" -> PAR_K_range
     ! "b" -> PAR_n_bands(2)-PAR_n_bands(1)+1
     ! "q" -> PAR_Q_range(2)- PAR_Q_range(1)+1
     ! "qp"-> PAR_QP_range
     ! "eh"-> PAR_EH_range
     !
     integer      :: N_fields,i_f,VALS(N_fields),VALS_sorted(N_fields),&
&                    MY_cpu(N_fields),i_v,INDEX_sorted(N_fields),i_x,i_v_ref,iv(N_fields)
     character(*) :: FIELDS(N_fields)
     character(3) :: ch
     logical      :: CONDITION
     !
     VALS  =0
     MY_cpu=1
     NC    =ncpu
     CPU_structure(i_PAR_structure)%N_chains=N_fields
     !
     do i_f=1,N_fields
       ch=string_remove(FIELDS(i_f)," ")
       CPU_structure(i_PAR_structure)%ROLE(i_f)=trim(ch)
       if (trim(ch)=="c" ) VALS(i_f)=PAR_n_c_bands(2)-PAR_n_c_bands(1)+1
       if (trim(ch)=="v" ) VALS(i_f)=PAR_n_v_bands(2)-PAR_n_v_bands(1)+1
       if (trim(ch)=="b" ) VALS(i_f)=PAR_n_bands(2)-PAR_n_bands(1)+1
       if (trim(ch)=="k" ) VALS(i_f)=PAR_K_range
       if (trim(ch)=="q" ) VALS(i_f)=PAR_Q_range(2)-PAR_Q_range(1)+1
       if (trim(ch)=="qp") VALS(i_f)=PAR_QP_range
       if (trim(ch)=="eh") VALS(i_f)=PAR_EH_range
     enddo
     !
     VALS_sorted=VALS
     !
     if (trim(PARALLEL_default_mode)=="workload") then
       ! ...sort
       call sort(VALS_sorted,indx=INDEX_sorted)
       ! ...and re order
       iv=INDEX_sorted
       do i_v=1,N_fields
         VALS_sorted (N_fields-i_v+1) =VALS( iv(i_v) )
         INDEX_sorted(N_fields-i_v+1) =iv(i_v)
       enddo 
     else
       do i_v=1,N_fields
         INDEX_sorted(i_v) = i_v
       enddo 
>>>>>>> 7128a900
       !
     endif
     !
     sc_loop: do while(product(MY_cpu)/=ncpu)
       do i_v=1,N_fields
         !
         i_x=INDEX_sorted(i_v)
         !
         CONDITION=.TRUE.
         if (trim(PARALLEL_default_mode)=="workload") CONDITION=VALS_sorted(i_v)>=maxval(VALS_sorted)
         !
         do while (CONDITION)
           !
           call define_the_basis( )
           !
           if (all(VALS_sorted<BASIS)) exit sc_loop
           if (BASIS>VALS_sorted(i_v)) exit
           !
           MY_cpu(i_x)=MY_cpu(i_x)*BASIS
           VALS_sorted(i_v)=VALS(i_x)/MY_cpu(i_x)
           NC=NC/BASIS
           !
           if (all(VALS_sorted==1)) exit sc_loop
           if (product(MY_cpu)==ncpu) exit sc_loop
           !
           if (trim(PARALLEL_default_mode)=="workload")  CONDITION=VALS_sorted(i_v)>=maxval(VALS_sorted)
           if (trim(PARALLEL_default_mode)=="balanced")  CONDITION=.FALSE.
           if (trim(PARALLEL_default_mode)=="memory")    CONDITION=.TRUE.
           !
         enddo
       enddo
     enddo sc_loop
     !
     do i_f=1,N_fields
       CPU_structure(i_PAR_structure)%CPU(i_f)=MY_cpu(i_f)
     enddo
     !
   end subroutine
   !
   subroutine define_the_basis( )
     integer :: i1,i3
     i1_loop: do i1=2,NC
       do i3=2,i1-1
         if (mod(i1,i3)==0) cycle i1_loop
       enddo
       if (mod(NC,i1)==0) then
         BASIS=i1
         return
       endif
     enddo i1_loop
   end subroutine
   !
#if defined _NL
   subroutine default_Non_linear
    implicit none
    integer :: ncpu_f,ncpu_k,ncpu_b,ncpu_sndchain
    !
    if(n_freqs>ncpu) then
      ncpu_f=ncpu
      ncpu_k=1
      ncpu_b=1
    else
      ncpu_f       =GreatestCommonDivisor(ncpu,n_freqs)
      ncpu_sndchain=ncpu/ncpu_f
      !
      if(ncpu_sndchain>K_range) then
        ncpu_k=GreatestCommonDivisor(ncpu_sndchain,K_range)
        ncpu_b=ncpu_sndchain/ncpu_k
      else
        ncpu_k=ncpu_sndchain
        ncpu_b=1
      endif
      !
    endif
    !
    CPU_structure(i_PAR_structure)%ROLE(1)="w"
    CPU_structure(i_PAR_structure)%CPU(1)=ncpu_f
    CPU_structure(i_PAR_structure)%ROLE(2)="k"
    CPU_structure(i_PAR_structure)%CPU(2)=ncpu_k
    CPU_structure(i_PAR_structure)%ROLE(3)="b"
    CPU_structure(i_PAR_structure)%CPU(3)=ncpu_b
    CPU_structure(i_PAR_structure)%N_chains=3
    !
   end subroutine
#endif
   !
end subroutine<|MERGE_RESOLUTION|>--- conflicted
+++ resolved
@@ -24,12 +24,7 @@
 subroutine PARALLEL_global_defaults(ENVIRONMENT)
  !
  use parallel_m,    ONLY:PARALLEL_n_structures_active,PARALLEL_CPU_used,&
-<<<<<<< HEAD
-&                        PARALLEL_CPU_role,ncpu,QP_range,n_bands,n_c_bands,n_v_bands,Q_range,&
-&                        EH_range,K_range,CPU_structure,i_PAR_structure,n_freqs
-=======
 &                        ncpu,CPU_structure,i_PAR_structure
->>>>>>> 7128a900
  use interfaces,    ONLY:PARALLEL_live_message
  use vec_operate,   ONLY:GreatestCommonDivisor
  use com,           ONLY:error
@@ -56,6 +51,8 @@
      call GIMME_a_parallel_proposal(4,(/"v","c","k","q"/))
    case("Real_Time") 
      call GIMME_a_parallel_proposal(4,(/" b","qp"," k"," q"/))
+   case("Non_Linear") 
+     call GIMME_a_parallel_proposal(3,(/" w"," k"," b"/))
    case("ScaLapacK") 
      CPU_structure(i_PAR_structure)%ROLE(1)="p"
      CPU_structure(i_PAR_structure)%CPU(1)=ncpu
@@ -95,149 +92,9 @@
      use stderr,      ONLY:string_remove
      use vec_operate, ONLY:sort
      use parallel_m,  ONLY:PAR_QP_range,PAR_n_bands,PAR_n_c_bands,PAR_n_v_bands,PAR_Q_range,&
-&                          PAR_EH_range,PAR_K_range,&
+&                          PAR_EH_range,PAR_K_range,PAR_n_freqs,&
 &                          PARALLEL_default_mode,master_cpu
      !
-<<<<<<< HEAD
-     do i_c=1,PARALLEL_n_structures_active
-       !
-       if (what/="check") cycle
-       !
-       select case(ENVIRONMENT)
-         case("Response_G_space_Zero_Momentum")
-           if (any(trim(PARALLEL_CPU_role(i_c))==(/"k","c","v"/))) then
-             N_fields=N_fields+1
-             CPU_s(N_fields)=PARALLEL_CPU_used(i_c)
-           endif
-         case("Response_G_space_Finite_Momentum","Response_G_space") 
-           if (any(trim(PARALLEL_CPU_role(i_c))==(/"q","k","c","v"/))) then
-             N_fields=N_fields+1
-             CPU_s(N_fields)=PARALLEL_CPU_used(i_c)
-           endif
-         case("Real_Time") 
-           if (trim(PARALLEL_CPU_role(i_c))=="k".or.trim(PARALLEL_CPU_role(i_c))=="b".or.&
-&              trim(PARALLEL_CPU_role(i_c))=="q".or.trim(PARALLEL_CPU_role(i_c))=="qp") then
-             N_fields=N_fields+1
-             CPU_s(N_fields)=PARALLEL_CPU_used(i_c)
-           endif
-         case("Self_Energy") 
-           if (trim(PARALLEL_CPU_role(i_c))=="q".or.trim(PARALLEL_CPU_role(i_c))=="qp".or.&
-&              trim(PARALLEL_CPU_role(i_c))=="b") then
-             N_fields=N_fields+1
-             CPU_s(N_fields)=PARALLEL_CPU_used(i_c)
-           endif
-         case("Response_T_space") 
-           if (trim(PARALLEL_CPU_role(i_c))=="k".or.trim(PARALLEL_CPU_role(i_c))=="eh".or.&
-&              trim(PARALLEL_CPU_role(i_c))=="t") then
-             N_fields=N_fields+1
-             CPU_s(N_fields)=PARALLEL_CPU_used(i_c)
-           endif
-#if defined _NL
-         case("Non_Linear") 
-           if (trim(PARALLEL_CPU_role(i_c))=="w".or.trim(PARALLEL_CPU_role(i_c))=="k".or.&
-&              trim(PARALLEL_CPU_role(i_c))=="b") then
-             N_fields=N_fields+1
-             CPU_s(N_fields)=PARALLEL_CPU_used(i_c)
-           endif
-#endif
-#if defined _SCALAPACK
-         case("ScaLapacK") 
-           if (trim(PARALLEL_CPU_role(i_c))=="p".or.trim(PARALLEL_CPU_role(i_c))=="d") then
-             N_fields=N_fields+1
-             CPU_s(N_fields)=PARALLEL_CPU_used(i_c)
-           endif
-#endif
-       end select
-       !
-     enddo
-     !
-     if (what=="define") then
-       select case(ENVIRONMENT)
-         case("Response_G_space_Zero_Momentum")
-           CPU_structure(i_PAR_structure)%ROLE(1)="c"
-           CPU_structure(i_PAR_structure)%CPU(1)=assign_cpu(n_c_bands(2)-n_c_bands(1)+1)
-           CPU_structure(i_PAR_structure)%ROLE(2)="v"
-           CPU_structure(i_PAR_structure)%CPU(2)=assign_cpu(n_v_bands(2)-n_v_bands(1)+1)
-           CPU_structure(i_PAR_structure)%ROLE(3)="k"
-           CPU_structure(i_PAR_structure)%CPU(3)=assign_cpu(K_range)
-           CPU_structure(i_PAR_structure)%N_chains=3
-         case("Response_G_space_Finite_Momentum","Response_G_space") 
-           CPU_structure(i_PAR_structure)%ROLE(1)="c"
-           CPU_structure(i_PAR_structure)%CPU(1)=assign_cpu(n_c_bands(2)-n_c_bands(1)+1)
-           CPU_structure(i_PAR_structure)%ROLE(2)="v"
-           CPU_structure(i_PAR_structure)%CPU(2)=assign_cpu(n_v_bands(2)-n_v_bands(1)+1)
-           CPU_structure(i_PAR_structure)%ROLE(3)="k"
-           CPU_structure(i_PAR_structure)%CPU(3)=assign_cpu(K_range)
-           CPU_structure(i_PAR_structure)%ROLE(4)="q"
-           CPU_structure(i_PAR_structure)%CPU(4)=assign_cpu(Q_range(2)-Q_range(1)+1)
-           CPU_structure(i_PAR_structure)%N_chains=4
-#if defined _RT
-         case("Real_Time") 
-           CPU_structure(i_PAR_structure)%ROLE(1)="k"
-           CPU_structure(i_PAR_structure)%CPU(1)=assign_cpu(K_range)
-           CPU_structure(i_PAR_structure)%ROLE(2)="b"
-           CPU_structure(i_PAR_structure)%CPU(2)=assign_cpu(n_bands(2)-n_bands(1)+1)
-           CPU_structure(i_PAR_structure)%ROLE(3)="q"
-           CPU_structure(i_PAR_structure)%CPU(3)=assign_cpu(Q_range(2))
-           CPU_structure(i_PAR_structure)%N_chains=3
-#endif
-#if defined _NL
-         case("Non_Linear") 
-           call default_Non_Linear()
-#endif
-#if defined _SCALAPACK
-         case("ScaLapacK") 
-           CPU_structure(i_PAR_structure)%ROLE(1)="p"
-           CPU_structure(i_PAR_structure)%CPU(1)=ncpu
-           CPU_structure(i_PAR_structure)%ROLE(2)="d"
-           CPU_structure(i_PAR_structure)%CPU(2)=1
-           CPU_structure(i_PAR_structure)%N_chains=2
-#endif
-         case("Self_Energy") 
-           CPU_structure(i_PAR_structure)%ROLE(1)="b"
-           CPU_structure(i_PAR_structure)%CPU(1)=assign_cpu(n_bands(2)-n_bands(1)+1)
-           CPU_structure(i_PAR_structure)%ROLE(2)="qp"
-           CPU_structure(i_PAR_structure)%CPU(2)=assign_cpu(QP_range)
-           CPU_structure(i_PAR_structure)%ROLE(3)="q"
-           CPU_structure(i_PAR_structure)%CPU(3)=assign_cpu(Q_range(2))
-           CPU_structure(i_PAR_structure)%N_chains=3
-         case("Response_T_space") 
-           CPU_structure(i_PAR_structure)%ROLE(1)="k"
-           CPU_structure(i_PAR_structure)%CPU(1)=assign_cpu(K_range)
-           CPU_structure(i_PAR_structure)%ROLE(2)="eh"
-           CPU_structure(i_PAR_structure)%CPU(2)=assign_cpu(EH_range)
-           CPU_structure(i_PAR_structure)%N_chains=2
-       end select
-       !
-       call PARALLEL_clean_up_the_structure(PARALLEL_n_structures_active)
-       !
-       select case(PARALLEL_n_structures_active)
-         case (1)
-           CPU_structure(i_PAR_structure)%CPU_string =trim(intc( PARALLEL_CPU_used(1) ))
-           CPU_structure(i_PAR_structure)%ROLE_string=trim(CPU_structure(i_PAR_structure)%ROLE(1))
-         case (2)
-           CPU_structure(i_PAR_structure)%CPU_string =trim(intc( PARALLEL_CPU_used(1) ))//"."//&
-&                                                     trim(intc( PARALLEL_CPU_used(2) ))
-           CPU_structure(i_PAR_structure)%ROLE_string=trim(CPU_structure(i_PAR_structure)%ROLE(1))//"."//&
-&                                                     trim(CPU_structure(i_PAR_structure)%ROLE(2))
-         case (3)
-           CPU_structure(i_PAR_structure)%CPU_string =trim(intc( PARALLEL_CPU_used(1) ))//"."//&
-&                                                     trim(intc( PARALLEL_CPU_used(2) ))//"."//&
-&                                                     trim(intc( PARALLEL_CPU_used(3) ))
-           CPU_structure(i_PAR_structure)%ROLE_string=trim(CPU_structure(i_PAR_structure)%ROLE(1))//"."//&
-&                                                     trim(CPU_structure(i_PAR_structure)%ROLE(2))//"."//&
-&                                                     trim(CPU_structure(i_PAR_structure)%ROLE(3))
-         case (4)
-           CPU_structure(i_PAR_structure)%CPU_string =trim(intc( PARALLEL_CPU_used(1) ))//"."//&
-&                                                     trim(intc( PARALLEL_CPU_used(2) ))//"."//&
-&                                                     trim(intc( PARALLEL_CPU_used(3) ))//"."//&
-&                                                     trim(intc( PARALLEL_CPU_used(4) ))
-           CPU_structure(i_PAR_structure)%ROLE_string=trim(CPU_structure(i_PAR_structure)%ROLE(1))//"."//&
-&                                                     trim(CPU_structure(i_PAR_structure)%ROLE(2))//"."//&
-&                                                     trim(CPU_structure(i_PAR_structure)%ROLE(3))//"."//&
-&                                                     trim(CPU_structure(i_PAR_structure)%ROLE(4))
-       end select
-=======
      ! "c" -> PAR_n_c_bands(2)-PAR_n_c_bands(1)+1
      ! "v" -> PAR_n_v_bands(2)-PAR_n_v_bands(1)+1
      ! "k" -> PAR_K_range
@@ -245,6 +102,7 @@
      ! "q" -> PAR_Q_range(2)- PAR_Q_range(1)+1
      ! "qp"-> PAR_QP_range
      ! "eh"-> PAR_EH_range
+     ! " w"-> PAR_n_freqs
      !
      integer      :: N_fields,i_f,VALS(N_fields),VALS_sorted(N_fields),&
 &                    MY_cpu(N_fields),i_v,INDEX_sorted(N_fields),i_x,i_v_ref,iv(N_fields)
@@ -267,6 +125,7 @@
        if (trim(ch)=="q" ) VALS(i_f)=PAR_Q_range(2)-PAR_Q_range(1)+1
        if (trim(ch)=="qp") VALS(i_f)=PAR_QP_range
        if (trim(ch)=="eh") VALS(i_f)=PAR_EH_range
+       if (trim(ch)=="W ") VALS(i_f)=PAR_n_freqs
      enddo
      !
      VALS_sorted=VALS
@@ -284,7 +143,6 @@
        do i_v=1,N_fields
          INDEX_sorted(i_v) = i_v
        enddo 
->>>>>>> 7128a900
        !
      endif
      !
@@ -337,38 +195,4 @@
      enddo i1_loop
    end subroutine
    !
-#if defined _NL
-   subroutine default_Non_linear
-    implicit none
-    integer :: ncpu_f,ncpu_k,ncpu_b,ncpu_sndchain
-    !
-    if(n_freqs>ncpu) then
-      ncpu_f=ncpu
-      ncpu_k=1
-      ncpu_b=1
-    else
-      ncpu_f       =GreatestCommonDivisor(ncpu,n_freqs)
-      ncpu_sndchain=ncpu/ncpu_f
-      !
-      if(ncpu_sndchain>K_range) then
-        ncpu_k=GreatestCommonDivisor(ncpu_sndchain,K_range)
-        ncpu_b=ncpu_sndchain/ncpu_k
-      else
-        ncpu_k=ncpu_sndchain
-        ncpu_b=1
-      endif
-      !
-    endif
-    !
-    CPU_structure(i_PAR_structure)%ROLE(1)="w"
-    CPU_structure(i_PAR_structure)%CPU(1)=ncpu_f
-    CPU_structure(i_PAR_structure)%ROLE(2)="k"
-    CPU_structure(i_PAR_structure)%CPU(2)=ncpu_k
-    CPU_structure(i_PAR_structure)%ROLE(3)="b"
-    CPU_structure(i_PAR_structure)%CPU(3)=ncpu_b
-    CPU_structure(i_PAR_structure)%N_chains=3
-    !
-   end subroutine
-#endif
-   !
 end subroutine