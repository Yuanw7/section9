--- conflicted
+++ resolved
@@ -24,8 +24,7 @@
 subroutine PARALLEL_global_defaults(ENVIRONMENT)
  !
  use parallel_m,    ONLY:PARALLEL_n_structures_active,PARALLEL_CPU_used,&
-&                        PARALLEL_CPU_role,ncpu,PAR_QP_range,PAR_n_bands,PAR_n_c_bands,PAR_n_v_bands,PAR_Q_range,&
-&                        PAR_EH_range,PAR_K_range,CPU_structure,i_PAR_structure
+&                        ncpu,CPU_structure,i_PAR_structure
  use interfaces,    ONLY:PARALLEL_live_message
  use com,           ONLY:error
  use stderr,        ONLY:intc
@@ -36,226 +35,62 @@
  !
  ! Work Space
  ! 
- integer :: CPU_s(4),NC,N_CPU_fields,BASIS
+ integer :: i_p,NC,BASIS
  !
- if (ncpu==1) return
+ if (product(PARALLEL_CPU_used(:PARALLEL_n_structures_active))==ncpu.or.ncpu==1) return
  !
- N_CPU_fields=0
- CPU_s       =1
- NC          =ncpu
+ call PARALLEL_live_message(trim(ENVIRONMENT)//' parallel ENVIRONMENT is incomplete. Switching to defaults')
  !
- call DEFAULT_action("check")
+ ! Propose the defaults
+ !-----------------------------
+ select case(ENVIRONMENT)
+   case("Response_G_space_Zero_Momentum")
+     call GIMME_a_parallel_proposal(4,(/"g","v","c","k"/))
+   case("Response_G_space_Finite_Momentum","Response_G_space") 
+     call GIMME_a_parallel_proposal(5,(/"g","v","c","k","q"/))
+   case("Real_Time") 
+     call GIMME_a_parallel_proposal(4,(/" b","qp"," k"," q"/))
+   case("ScaLapacK") 
+     CPU_structure(i_PAR_structure)%ROLE(1)="p"
+     CPU_structure(i_PAR_structure)%CPU(1)=ncpu
+     CPU_structure(i_PAR_structure)%ROLE(2)="d"
+     CPU_structure(i_PAR_structure)%CPU(2)=1
+   case("Self_Energy") 
+      call GIMME_a_parallel_proposal(3,(/" b","qp"," q"/))
+   case("Response_T_space") 
+      call GIMME_a_parallel_proposal(2,(/"eh"," k"/))
+ end select
  !
- if (product(CPU_s)==ncpu) return
+ ! Reset the active structures
+ !-----------------------------
+ call PARALLEL_set_the_active_structures(PARALLEL_n_structures_active)
  !
- call PARALLEL_live_message('CPU structure provided for the '//trim(ENVIRONMENT)//&
-&                           ' ENVIRONMENT is incomplete. Switching to defaults')
+ ! Dump
+ !------
+ CPU_structure(i_PAR_structure)%CPU_string =trim(intc( PARALLEL_CPU_used(1) ))
+ CPU_structure(i_PAR_structure)%ROLE_string=trim(CPU_structure(i_PAR_structure)%ROLE(1))
+ do i_p=2,PARALLEL_n_structures_active
+   CPU_structure(i_PAR_structure)%CPU_string =trim(CPU_structure(i_PAR_structure)%CPU_string)//"."//&
+&                                             trim(intc( PARALLEL_CPU_used(i_p) ))
+   CPU_structure(i_PAR_structure)%ROLE_string=trim(CPU_structure(i_PAR_structure)%ROLE_string)//"."//&
+&                                             trim(CPU_structure(i_PAR_structure)%ROLE(i_p))
+ enddo
  !
- call DEFAULT_action("define")
+ ! Ok?
+ !-----
+ if (product(PARALLEL_CPU_used(:PARALLEL_n_structures_active))==ncpu) return
  !
- if (product(PARALLEL_CPU_used(:PARALLEL_n_structures_active))/=ncpu) then
-   call error('Impossible to define an appropriate parallel structure')
- endif
+ call error('Impossible to define an appropriate parallel structure')
  !
  contains
-   !
-   subroutine DEFAULT_action(what)
-     !
-     character(*) :: what
-     integer      :: i_c,i_c_used
-     !
-     i_c_used=0
-     !
-     do i_c=1,PARALLEL_n_structures_active
-       !
-       if (what/="check") cycle
-       !
-       select case(ENVIRONMENT)
-         case("Response_G_space_Zero_Momentum")
-<<<<<<< HEAD
-           if (any(trim(PARALLEL_CPU_role(i_c))==(/"k","c","v","g"/))) then
-             N_fields=N_fields+1
-             CPU_s(N_fields)=PARALLEL_CPU_used(i_c)
-           endif
-         case("Response_G_space_Finite_Momentum","Response_G_space") 
-           if (any(trim(PARALLEL_CPU_role(i_c))==(/"q","k","c","v","g"/))) then
-             N_fields=N_fields+1
-             CPU_s(N_fields)=PARALLEL_CPU_used(i_c)
-=======
-           N_CPU_fields=3
-           if (any(trim(PARALLEL_CPU_role(i_c))==(/"k","c","v"/))) then
-             i_c_used=i_c_used+1
-             CPU_s(i_c_used)=PARALLEL_CPU_used(i_c)
-           endif
-         case("Response_G_space_Finite_Momentum","Response_G_space") 
-           N_CPU_fields=4
-           if (any(trim(PARALLEL_CPU_role(i_c))==(/"q","k","c","v"/))) then
-             i_c_used=i_c_used+1
-             CPU_s(i_c_used)=PARALLEL_CPU_used(i_c)
->>>>>>> 6f53f513
-           endif
-         case("Real_Time") 
-           N_CPU_fields=4
-           if (trim(PARALLEL_CPU_role(i_c))=="k".or.trim(PARALLEL_CPU_role(i_c))=="b".or.&
-&              trim(PARALLEL_CPU_role(i_c))=="q".or.trim(PARALLEL_CPU_role(i_c))=="qp") then
-             i_c_used=i_c_used+1
-             CPU_s(i_c_used)=PARALLEL_CPU_used(i_c)
-           endif
-         case("Self_Energy") 
-           N_CPU_fields=3
-           if (trim(PARALLEL_CPU_role(i_c))=="q".or.trim(PARALLEL_CPU_role(i_c))=="qp".or.&
-<<<<<<< HEAD
-&              trim(PARALLEL_CPU_role(i_c))=="b".or.trim(PARALLEL_CPU_role(i_c))=="g") then
-             N_fields=N_fields+1
-             CPU_s(N_fields)=PARALLEL_CPU_used(i_c)
-=======
-&              trim(PARALLEL_CPU_role(i_c))=="b") then
-             i_c_used=i_c_used+1
-             CPU_s(i_c_used)=PARALLEL_CPU_used(i_c)
->>>>>>> 6f53f513
-           endif
-         case("Response_T_space") 
-           N_CPU_fields=3
-           if (trim(PARALLEL_CPU_role(i_c))=="k".or.trim(PARALLEL_CPU_role(i_c))=="eh".or.&
-<<<<<<< HEAD
-&              trim(PARALLEL_CPU_role(i_c))=="t".or.trim(PARALLEL_CPU_role(i_c))=="g") then
-             N_fields=N_fields+1
-             CPU_s(N_fields)=PARALLEL_CPU_used(i_c)
-=======
-&              trim(PARALLEL_CPU_role(i_c))=="t") then
-             i_c_used=i_c_used+1
-             CPU_s(i_c_used)=PARALLEL_CPU_used(i_c)
->>>>>>> 6f53f513
-           endif
-#if defined _SCALAPACK
-         case("ScaLapacK") 
-           N_CPU_fields=2
-           if (trim(PARALLEL_CPU_role(i_c))=="p".or.trim(PARALLEL_CPU_role(i_c))=="d") then
-             i_c_used=i_c_used+1
-             CPU_s(i_c_used)=PARALLEL_CPU_used(i_c)
-           endif
-#endif
-       end select
-       !
-     enddo
-     !
-     if (what=="define") then
-       CPU_structure(i_PAR_structure)%N_chains=N_CPU_fields
-       select case(ENVIRONMENT)
-         case("Response_G_space_Zero_Momentum")
-<<<<<<< HEAD
-           CPU_structure(i_PAR_structure)%ROLE(1)="c"
-           CPU_structure(i_PAR_structure)%CPU(1)=assign_cpu(PAR_n_c_bands(2)-PAR_n_c_bands(1)+1)
-           CPU_structure(i_PAR_structure)%ROLE(2)="v"
-           CPU_structure(i_PAR_structure)%CPU(2)=assign_cpu(PAR_n_v_bands(2)-PAR_n_v_bands(1)+1)
-           CPU_structure(i_PAR_structure)%ROLE(3)="k"
-           CPU_structure(i_PAR_structure)%CPU(3)=assign_cpu(PAR_K_range)
-           CPU_structure(i_PAR_structure)%N_chains=3
-         case("Response_G_space_Finite_Momentum","Response_G_space") 
-           CPU_structure(i_PAR_structure)%ROLE(1)="c"
-           CPU_structure(i_PAR_structure)%CPU(1)=assign_cpu(PAR_n_c_bands(2)-PAR_n_c_bands(1)+1)
-           CPU_structure(i_PAR_structure)%ROLE(2)="v"
-           CPU_structure(i_PAR_structure)%CPU(2)=assign_cpu(PAR_n_v_bands(2)-PAR_n_v_bands(1)+1)
-           CPU_structure(i_PAR_structure)%ROLE(3)="k"
-           CPU_structure(i_PAR_structure)%CPU(3)=assign_cpu(PAR_K_range)
-           CPU_structure(i_PAR_structure)%ROLE(4)="q"
-           CPU_structure(i_PAR_structure)%CPU(4)=assign_cpu(PAR_Q_range(2)-PAR_Q_range(1)+1)
-           CPU_structure(i_PAR_structure)%N_chains=4
-#if defined _RT
-         case("Real_Time") 
-           CPU_structure(i_PAR_structure)%ROLE(1)="k"
-           CPU_structure(i_PAR_structure)%CPU(1)=assign_cpu(PAR_K_range)
-           CPU_structure(i_PAR_structure)%ROLE(2)="b"
-           CPU_structure(i_PAR_structure)%CPU(2)=assign_cpu(PAR_n_bands(2)-PAR_n_bands(1)+1)
-           CPU_structure(i_PAR_structure)%ROLE(3)="q"
-           CPU_structure(i_PAR_structure)%CPU(3)=assign_cpu(PAR_Q_range(2))
-           CPU_structure(i_PAR_structure)%N_chains=3
-=======
-           call GIMME_a_parallel_proposal(N_CPU_fields,(/"c","v","k"/))
-         case("Response_G_space_Finite_Momentum","Response_G_space") 
-           call GIMME_a_parallel_proposal(N_CPU_fields,(/"c","v","k","q"/))
-#if defined _RT
-         case("Real_Time") 
-           call GIMME_a_parallel_proposal(N_CPU_fields,(/"k","b","q"/))
->>>>>>> 6f53f513
-#endif
-#if defined _SCALAPACK
-         case("ScaLapacK") 
-           CPU_structure(i_PAR_structure)%ROLE(1)="p"
-           CPU_structure(i_PAR_structure)%CPU(1)=ncpu
-           CPU_structure(i_PAR_structure)%ROLE(2)="d"
-           CPU_structure(i_PAR_structure)%CPU(2)=1
-#endif
-         case("Self_Energy") 
-<<<<<<< HEAD
-           CPU_structure(i_PAR_structure)%ROLE(1)="b"
-           CPU_structure(i_PAR_structure)%CPU(1)=assign_cpu(PAR_n_bands(2)-PAR_n_bands(1)+1)
-           CPU_structure(i_PAR_structure)%ROLE(2)="qp"
-           CPU_structure(i_PAR_structure)%CPU(2)=assign_cpu(PAR_QP_range)
-           CPU_structure(i_PAR_structure)%ROLE(3)="q"
-           CPU_structure(i_PAR_structure)%CPU(3)=assign_cpu(PAR_Q_range(2))
-           CPU_structure(i_PAR_structure)%N_chains=3
-         case("Response_T_space") 
-           CPU_structure(i_PAR_structure)%ROLE(1)="k"
-           CPU_structure(i_PAR_structure)%CPU(1)=assign_cpu(PAR_K_range)
-           CPU_structure(i_PAR_structure)%ROLE(2)="eh"
-           CPU_structure(i_PAR_structure)%CPU(2)=assign_cpu(PAR_EH_range)
-           CPU_structure(i_PAR_structure)%N_chains=2
-=======
-           call GIMME_a_parallel_proposal(N_CPU_fields,(/" b","qp"," q"/))
-         case("Response_T_space") 
-           call GIMME_a_parallel_proposal(N_CPU_fields,(/" k","eh"/))
->>>>>>> 6f53f513
-       end select
-       !
-       call PARALLEL_clean_up_the_structure(PARALLEL_n_structures_active)
-       !
-       select case(PARALLEL_n_structures_active)
-         case (1)
-           CPU_structure(i_PAR_structure)%CPU_string =trim(intc( PARALLEL_CPU_used(1) ))
-           CPU_structure(i_PAR_structure)%ROLE_string=trim(CPU_structure(i_PAR_structure)%ROLE(1))
-         case (2)
-           CPU_structure(i_PAR_structure)%CPU_string =trim(intc( PARALLEL_CPU_used(1) ))//"."//&
-&                                                     trim(intc( PARALLEL_CPU_used(2) ))
-           CPU_structure(i_PAR_structure)%ROLE_string=trim(CPU_structure(i_PAR_structure)%ROLE(1))//"."//&
-&                                                     trim(CPU_structure(i_PAR_structure)%ROLE(2))
-         case (3)
-           CPU_structure(i_PAR_structure)%CPU_string =trim(intc( PARALLEL_CPU_used(1) ))//"."//&
-&                                                     trim(intc( PARALLEL_CPU_used(2) ))//"."//&
-&                                                     trim(intc( PARALLEL_CPU_used(3) ))
-           CPU_structure(i_PAR_structure)%ROLE_string=trim(CPU_structure(i_PAR_structure)%ROLE(1))//"."//&
-&                                                     trim(CPU_structure(i_PAR_structure)%ROLE(2))//"."//&
-&                                                     trim(CPU_structure(i_PAR_structure)%ROLE(3))
-         case (4)
-           CPU_structure(i_PAR_structure)%CPU_string =trim(intc( PARALLEL_CPU_used(1) ))//"."//&
-&                                                     trim(intc( PARALLEL_CPU_used(2) ))//"."//&
-&                                                     trim(intc( PARALLEL_CPU_used(3) ))//"."//&
-&                                                     trim(intc( PARALLEL_CPU_used(4) ))
-           CPU_structure(i_PAR_structure)%ROLE_string=trim(CPU_structure(i_PAR_structure)%ROLE(1))//"."//&
-&                                                     trim(CPU_structure(i_PAR_structure)%ROLE(2))//"."//&
-&                                                     trim(CPU_structure(i_PAR_structure)%ROLE(3))//"."//&
-&                                                     trim(CPU_structure(i_PAR_structure)%ROLE(4))
-         case (5)
-           CPU_structure(i_PAR_structure)%CPU_string =trim(intc( PARALLEL_CPU_used(1) ))//"."//&
-&                                                     trim(intc( PARALLEL_CPU_used(2) ))//"."//&
-&                                                     trim(intc( PARALLEL_CPU_used(3) ))//"."//&
-&                                                     trim(intc( PARALLEL_CPU_used(4) ))//"."//&
-&                                                     trim(intc( PARALLEL_CPU_used(5) ))
-           CPU_structure(i_PAR_structure)%ROLE_string=trim(CPU_structure(i_PAR_structure)%ROLE(1))//"."//&
-&                                                     trim(CPU_structure(i_PAR_structure)%ROLE(2))//"."//&
-&                                                     trim(CPU_structure(i_PAR_structure)%ROLE(3))//"."//&
-&                                                     trim(CPU_structure(i_PAR_structure)%ROLE(4))//"."//&
-&                                                     trim(CPU_structure(i_PAR_structure)%ROLE(5))
-       end select
-       !
-     endif
-     !
-   end subroutine
    !
    subroutine GIMME_a_parallel_proposal(N_fields,FIELDS)
      !
      use stderr,      ONLY:string_remove
      use vec_operate, ONLY:sort
+     use parallel_m,  ONLY:PAR_QP_range,PAR_n_bands,PAR_n_c_bands,PAR_n_v_bands,PAR_Q_range,&
+&                          PAR_EH_range,PAR_K_range,PAR_n_G_vectors,&
+&                          PARALLEL_default_mode,master_cpu
      !
      ! "c" -> PAR_n_c_bands(2)-PAR_n_c_bands(1)+1
      ! "v" -> PAR_n_v_bands(2)-PAR_n_v_bands(1)+1
@@ -264,47 +99,81 @@
      ! "q" -> PAR_Q_range(2)- PAR_Q_range(1)+1
      ! "qp"-> PAR_QP_range
      ! "eh"-> PAR_EH_range
+     ! "g" -> PAR_n_G_vectors
      !
      integer      :: N_fields,i_f,VALS(N_fields),VALS_sorted(N_fields),&
-&                    MY_cpu(N_fields),i_v,INDEX_sorted(N_fields),i_x,i_v_ref
+&                    MY_cpu(N_fields),i_v,INDEX_sorted(N_fields),i_x,i_v_ref,iv(N_fields)
      character(*) :: FIELDS(N_fields)
      character(3) :: ch
+     logical      :: CONDITION
      !
      VALS  =0
      MY_cpu=1
+     NC    =ncpu
+     CPU_structure(i_PAR_structure)%N_chains=N_fields
      !
      do i_f=1,N_fields
        ch=string_remove(FIELDS(i_f)," ")
        CPU_structure(i_PAR_structure)%ROLE(i_f)=trim(ch)
-       if (trim(ch)=="c" ) VALS(i_f)=n_c_bands(2)-n_c_bands(1)+1
-       if (trim(ch)=="v" ) VALS(i_f)=n_v_bands(2)-n_v_bands(1)+1
-       if (trim(ch)=="b" ) VALS(i_f)=n_bands(2)-n_bands(1)+1
-       if (trim(ch)=="k" ) VALS(i_f)=K_range
-       if (trim(ch)=="q" ) VALS(i_f)=Q_range(2)-Q_range(1)+1
-       if (trim(ch)=="qp") VALS(i_f)=QP_range
-       if (trim(ch)=="eh") VALS(i_f)=EH_range
+       if (trim(ch)=="g" ) VALS(i_f)=PAR_n_G_vectors
+       if (trim(ch)=="c" ) VALS(i_f)=PAR_n_c_bands(2)-PAR_n_c_bands(1)+1
+       if (trim(ch)=="v" ) VALS(i_f)=PAR_n_v_bands(2)-PAR_n_v_bands(1)+1
+       if (trim(ch)=="b" ) VALS(i_f)=PAR_n_bands(2)-PAR_n_bands(1)+1
+       if (trim(ch)=="k" ) VALS(i_f)=PAR_K_range
+       if (trim(ch)=="q" ) VALS(i_f)=PAR_Q_range(2)-PAR_Q_range(1)+1
+       if (trim(ch)=="qp") VALS(i_f)=PAR_QP_range
+       if (trim(ch)=="eh") VALS(i_f)=PAR_EH_range
      enddo
      !
      VALS_sorted=VALS
-     call sort(VALS_sorted,indx=INDEX_sorted)
+     !
+     if (trim(PARALLEL_default_mode)=="workload") then
+       ! ...sort
+       call sort(VALS_sorted,indx=INDEX_sorted)
+       ! ...and re order
+       iv=INDEX_sorted
+       do i_v=1,N_fields
+         VALS_sorted (N_fields-i_v+1) =VALS( iv(i_v) )
+         INDEX_sorted(N_fields-i_v+1) =iv(i_v)
+       enddo 
+     else
+       do i_v=1,N_fields
+         INDEX_sorted(i_v) = i_v
+       enddo 
+       !
+     endif
      !
      sc_loop: do while(product(MY_cpu)/=ncpu)
-       do i_v=N_fields,1,-1
-         i_v_ref=i_v-1
-         if  (i_v==1) i_v_ref=2
+       do i_v=1,N_fields
+         !
          i_x=INDEX_sorted(i_v)
-         do while (VALS_sorted(i_v)>=VALS_sorted(i_v_ref))
+         !
+         CONDITION=.TRUE.
+         if (trim(PARALLEL_default_mode)=="workload") CONDITION=VALS_sorted(i_v)>=maxval(VALS_sorted)
+         !
+         do while (CONDITION)
+           !
            call define_the_basis( )
+           !
            if (all(VALS_sorted<BASIS)) exit sc_loop
            if (BASIS>VALS_sorted(i_v)) exit
+           !
            MY_cpu(i_x)=MY_cpu(i_x)*BASIS
            VALS_sorted(i_v)=VALS(i_x)/MY_cpu(i_x)
            NC=NC/BASIS
+           !
            if (all(VALS_sorted==1)) exit sc_loop
            if (product(MY_cpu)==ncpu) exit sc_loop
+           !
+           if (trim(PARALLEL_default_mode)=="workload")  CONDITION=VALS_sorted(i_v)>=maxval(VALS_sorted)
+           if (trim(PARALLEL_default_mode)=="balanced")  CONDITION=.FALSE.
+           if (trim(PARALLEL_default_mode)=="memory")    CONDITION=.TRUE.
+           !
          enddo
        enddo
      enddo sc_loop
+     !
+     if (master_cpu) write  (*,*) VALS,FIELDS,MY_cpu
      !
      do i_f=1,N_fields
        CPU_structure(i_PAR_structure)%CPU(i_f)=MY_cpu(i_f)
