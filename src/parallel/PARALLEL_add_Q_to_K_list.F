--- conflicted
+++ resolved
@@ -27,16 +27,12 @@
  use parallel_m,    ONLY:PP_indexes,MPI_comm
  use R_lattice,     ONLY:qindx_X,nkbz,nkibz,bz_samp,nqbz,qindx_S,qindx_B
  use QP_m,          ONLY:QP_n_states,QP_table
-<<<<<<< HEAD
 #if defined _NL
  use R_lattice,     ONLY:k_map
  use vec_operate,   ONLY:k_periodic_idx
 #endif
  !
- implicit none
-=======
 #include<memory.h>
->>>>>>> 7e2111b6
  !
  character(*)           ::ZONE
  type(PP_indexes)       ::IND_in,IND_k_out,IND_q
@@ -51,13 +47,8 @@
  !
  IND_k_out_ID=IND_in_ID
  !
-<<<<<<< HEAD
- !
- allocate(IND_k_out%n_of_elements(COMM%n_CPU),IND_k_out%element_1D(nkibz))
-=======
  YAMBO_ALLOC(IND_k_out%n_of_elements,(COMM%n_CPU))
  YAMBO_ALLOC(IND_k_out%element_1D,(nkibz))
->>>>>>> 7e2111b6
  !
  IND_k_out%n_of_elements(IND_k_out_ID+1)=0
  IND_k_out%element_1D(:)=.FALSE.
