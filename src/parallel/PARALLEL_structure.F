!
!        Copyright (C) 2000-2020 the YAMBO team
!              http://www.yambo-code.org
!
! Authors (see AUTHORS file for details): AM, DS
! 
! This file is distributed under the terms of the GNU 
! General Public License. You can redistribute it and/or 
! modify it under the terms of the GNU General Public 
! License as published by the Free Software Foundation; 
! either version 2, or (at your option) any later version.
!
! This program is distributed in the hope that it will 
! be useful, but WITHOUT ANY WARRANTY; without even the 
! implied warranty of MERCHANTABILITY or FITNESS FOR A 
! PARTICULAR PURPOSE.  See the GNU General Public License 
! for more details.
!
! You should have received a copy of the GNU General Public 
! License along with this program; if not, write to the Free 
! Software Foundation, Inc., 59 Temple Place - Suite 330,Boston, 
! MA 02111-1307, USA or visit http://www.gnu.org/copyleft/gpl.txt.
!
subroutine PARALLEL_structure(n_elements,ROLE)
 !
 use pars,        ONLY:schlen
 use stderr,      ONLY:intc
 use parallel_m,  ONLY:ncpu,myid,INTER_CHAIN,nchains_group,n_groups,INTRA_CHAIN,&
&                      PARALLEL_CPU_role,PARALLEL_CPU_used,PARALLEL_n_structures_active,&
&                      ncpu_chain,mpi_comm_world,CREATE_the_COMM
 use parallel_m,  ONLY:PAR_Q_ibz_range,PAR_QP_range,PAR_n_v_bands,PAR_n_c_bands,PAR_K_range,PAR_n_bands,&
&                      PAR_EH_range,PAR_n_G_vectors,PAR_n_freqs
 use parallel_int,ONLY:PARALLEL_check_phase_space
 !
 implicit none
 !
 integer        :: n_elements 
 character(*)   :: ROLE(n_elements)
 !
 ! Work Space 
 !
 integer     ::ID(n_elements),i_cpu,i_chain,chain_now,i_order,&
&              tmp_comm_inter,tmp_comm_intra,i_structure,PHASE_space
 integer, volatile :: i_chain_lim(2)
 logical     ::USER_structure_is_ok
 character(schlen) ::USER_structure_msg
 !
 USER_structure_is_ok=.TRUE.
 !
 if (ncpu==1) then
   INTRA_CHAIN(1)%n_CPU=1
   INTER_CHAIN(1)%n_CPU=1
   return
 endif
 !
#if defined _MPI
 !
 n_groups=n_groups+1
 chain_now=n_groups*2-1
 if(chain_now>1) then
   nchains_group(chain_now)  =nchains_group(chain_now-1)+1
   nchains_group(chain_now+1)=nchains_group(chain_now-1)+n_elements
 else
   nchains_group(chain_now)  =1
   nchains_group(chain_now+1)=n_elements
 endif
 !
 i_chain_lim(1:2)=nchains_group(chain_now:chain_now+1)
 !
 do i_chain=i_chain_lim(1),i_chain_lim(2)
   i_order=i_chain-i_chain_lim(1)+1
   !
   ncpu_chain(i_chain)=1
   do i_structure = 1, PARALLEL_n_structures_active
     if ( trim(PARALLEL_CPU_role(i_structure)) == trim(ROLE(i_order)) ) then
       if (trim(ROLE(i_order))=="g" ) PHASE_space=PAR_n_G_vectors
       if (trim(ROLE(i_order))=="k" ) PHASE_space=PAR_K_range
       if (trim(ROLE(i_order))=="q" ) PHASE_space=PAR_Q_ibz_range(2)-PAR_Q_ibz_range(1)+1
       if (trim(ROLE(i_order))=="qp") PHASE_space=PAR_QP_range
       if (trim(ROLE(i_order))=="eh") PHASE_space=PAR_EH_range
       if (trim(ROLE(i_order))=="b" ) PHASE_space=PAR_n_bands(2)-PAR_n_bands(1)+1
       if (trim(ROLE(i_order))=="c" ) PHASE_space=PAR_n_c_bands(2)-PAR_n_c_bands(1)+1
       if (trim(ROLE(i_order))=="v" ) PHASE_space=PAR_n_v_bands(2)-PAR_n_v_bands(1)+1
       if (trim(ROLE(i_order))=="w" ) PHASE_space=PAR_n_freqs
<<<<<<< HEAD
       !
       if (PARALLEL_CPU_used(i_structure)>PHASE_space.and.trim(ROLE(i_order))/="eh") then
=======
       if (PARALLEL_CPU_used(i_structure)>PHASE_space) then
>>>>>>> 52d8ddb1
         USER_structure_msg=trim(intc(PARALLEL_CPU_used(i_structure)))//" CPU for "//&
&                           trim(intc(PHASE_space))//" elements (ROLE is '"//trim(ROLE(i_order))//"')"
         call PARALLEL_check_phase_space(PHASE_space/PARALLEL_CPU_used(i_structure),MSG=trim(USER_structure_msg))
       endif
       ncpu_chain(i_chain)=PARALLEL_CPU_used(i_structure)
     endif
   enddo
   !
 enddo
 !
 ! I need to define: ID,chain_order,my_chain=ID(1+i_chain),n_CPU
 !
 ID=0
 !
 do i_cpu=1,ncpu
   !
   ID(:)=ID(:)+1 ! CHAINS
   !
   if (myid+1==i_cpu) then
     !
     do i_chain=i_chain_lim(1),i_chain_lim(2)
       i_order=i_chain-i_chain_lim(1)+1
       INTRA_CHAIN(i_chain)%chain_order=i_order
       INTRA_CHAIN(i_chain)%my_CHAIN=ID(i_order)
       INTRA_CHAIN(i_chain)%n_CPU=product(ncpu_chain(i_chain_lim(1):i_chain))
     enddo
     !
   endif
   !
   do i_chain=i_chain_lim(1),i_chain_lim(2)
     i_order=i_chain-i_chain_lim(1)+1
     if ( mod( i_cpu,ncpu/product(ncpu_chain(i_chain_lim(1):i_chain)) )==0) ID(i_order)=0
   enddo
   !
 enddo
 !
 ! INTRA Communicators
 !
 tmp_comm_intra = mpi_comm_world
 !
 do i_chain=i_chain_lim(2),i_chain_lim(1),-1
   i_order=i_chain-nchains_group(chain_now)+1
   !
   call CREATE_the_COMM(tmp_comm_intra,INTRA_CHAIN(i_chain),myid)
   tmp_comm_intra = INTRA_CHAIN(i_chain)%COMM
   !
 enddo
 !
 ! INTER Communicators
 !
 tmp_comm_inter = mpi_comm_world
 !
 do i_chain=i_chain_lim(1),i_chain_lim(2)
   !
   INTER_CHAIN(i_chain)%my_CHAIN   =INTRA_CHAIN(i_chain)%CPU_id
   INTER_CHAIN(i_chain)%n_CPU      =ncpu/product(ncpu_chain(i_chain_lim(1):i_chain))
   INTER_CHAIN(i_chain)%chain_order=i_order
   !
   call CREATE_the_COMM(tmp_comm_inter,INTER_CHAIN(i_chain),myid)
   tmp_comm_inter = INTER_CHAIN(i_chain)%COMM
   !
 enddo
 !
#endif
 !
end subroutine<|MERGE_RESOLUTION|>--- conflicted
+++ resolved
@@ -82,12 +82,8 @@
        if (trim(ROLE(i_order))=="c" ) PHASE_space=PAR_n_c_bands(2)-PAR_n_c_bands(1)+1
        if (trim(ROLE(i_order))=="v" ) PHASE_space=PAR_n_v_bands(2)-PAR_n_v_bands(1)+1
        if (trim(ROLE(i_order))=="w" ) PHASE_space=PAR_n_freqs
-<<<<<<< HEAD
        !
        if (PARALLEL_CPU_used(i_structure)>PHASE_space.and.trim(ROLE(i_order))/="eh") then
-=======
-       if (PARALLEL_CPU_used(i_structure)>PHASE_space) then
->>>>>>> 52d8ddb1
          USER_structure_msg=trim(intc(PARALLEL_CPU_used(i_structure)))//" CPU for "//&
 &                           trim(intc(PHASE_space))//" elements (ROLE is '"//trim(ROLE(i_order))//"')"
          call PARALLEL_check_phase_space(PHASE_space/PARALLEL_CPU_used(i_structure),MSG=trim(USER_structure_msg))
