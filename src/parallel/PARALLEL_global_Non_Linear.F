--- conflicted
+++ resolved
@@ -34,14 +34,8 @@
  use parallel_m,    ONLY:PAR_COM_freqs_INDEX,PAR_COM_freqs_A2A,PAR_COM_freqs,&
 &                        PAR_COM_Xk_ibz_INDEX,PAR_COM_WF_k_INDEX,PAR_COM_Xk_ibz_A2A
  ! IND
-<<<<<<< HEAD
- use parallel_m,    ONLY:PAR_IND_freqs,PAR_IND_OVLPk_ibz,PAR_IND_Xk_ibz, &
-&                        PAR_IND_G_b,PAR_IND_WF_b,PAR_IND_B_mat_ordered,PAR_IND_QP,PAR_IND_B_mat, &
-&                        PAR_IND_Q,PAR_IND_WF_k,PAR_IND_Xk_bz
-=======
  use parallel_m,    ONLY:PAR_IND_freqs,PAR_IND_Xk_ibz, &
 &                        PAR_IND_QP,PAR_IND_Q_ibz,PAR_IND_WF_k,PAR_IND_Xk_bz
->>>>>>> f2c5ecf8
  ! INDEX
  use parallel_m,    ONLY:PAR_freqs_index,PAR_Xk_ibz_index,PAR_Xk_bz_index,PAR_QP_index
  ! DIMENSIONS
@@ -100,10 +94,6 @@
    ! 
    allocate(PAR_Xk_ibz_index(Xk%nibz))
    call PAR_build_index(PAR_IND_Xk_ibz,Xk%nibz,PAR_Xk_ibz_index,PAR_Xk_nibz)
-<<<<<<< HEAD
-   call COMM_copy(PAR_COM_Xk_ibz_INDEX,PAR_COM_DIPk_ibz_INDEX)
-=======
->>>>>>> f2c5ecf8
    !
    ! Define the Xk_bz indeces for BZ parallelization
    ! 
@@ -111,11 +101,7 @@
    call distribute_BZk_using_IBZk(PAR_COM_Xk_ibz_INDEX,Xk,PAR_IND_Xk_ibz,PAR_IND_Xk_ibz_ID,&
 &                                                         PAR_IND_Xk_bz, PAR_IND_Xk_bz_ID,&
 &                                                         PAR_Xk_bz_index,PAR_Xk_nbz)
-<<<<<<< HEAD
-   !
-=======
 
->>>>>>> f2c5ecf8
    !
    ! Overlap indeces for WF distribution
    !
