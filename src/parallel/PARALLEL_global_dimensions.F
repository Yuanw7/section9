!
!        Copyright (C) 2000-2018 the YAMBO team
!              http://www.yambo-code.org
!
! Authors (see AUTHORS file for details): AM, DS
! 
! This file is distributed under the terms of the GNU 
! General Public License. You can redistribute it and/or 
! modify it under the terms of the GNU General Public 
! License as published by the Free Software Foundation; 
! either version 2, or (at your option) any later version.
!
! This program is distributed in the hope that it will 
! be useful, but WITHOUT ANY WARRANTY; without even the 
! implied warranty of MERCHANTABILITY or FITNESS FOR A 
! PARTICULAR PURPOSE.  See the GNU General Public License 
! for more details.
!
! You should have received a copy of the GNU General Public 
! License along with this program; if not, write to the Free 
! Software Foundation, Inc., 59 Temple Place - Suite 330,Boston, 
! MA 02111-1307, USA or visit http://www.gnu.org/copyleft/gpl.txt.
!
subroutine PARALLEL_global_dimensions(E,Xk,q,ENVIRONMENT)
 !
 use com,           ONLY:secnm
 use parallel_m,    ONLY:PAR_Q_range,PAR_QP_range,PAR_n_v_bands,PAR_n_c_bands,PAR_K_range,PAR_n_bands,&
<<<<<<< HEAD
&                        PAR_EH_range,PAR_Dip_ib,PAR_Dip_ib_lim,PAR_X_ib,PAR_X_iq,PAR_n_G_vectors
=======
&                        PAR_EH_range,PAR_X_ib,PAR_X_iq,PAR_n_freqs,PAR_n_G_vectors
>>>>>>> fe986df5
 use drivers,       ONLY:l_eval_collisions,l_elph_corr,l_gw0,l_HF_and_locXC,l_life,l_sc_run
 use BS,            ONLY:BS_bands,BS_nT_at_k
 use X_m,           ONLY:X_ng
#if defined _ELPH
 use ELPH,          ONLY:elph_nDBs_used,QP_PH_n_G_bands,elph_use_q_grid
#endif
#if defined _SC
 use SC,            ONLY:SC_bands
#endif
#if defined _NL
 use nl_optics,     ONLY:n_frequencies,NL_bands,eval_OVERLAPS
#endif
#if defined _RT
 use real_time,     ONLY:RT_bands
#endif
#if defined _SC || defined _RT
 use collision_ext, ONLY:COLL_bands,COH_collisions,P_collisions,HXC_collisions
#endif
 use electrons,     ONLY:levels
 use R_lattice,     ONLY:bz_samp,nqibz,nqbz
 use QP_m,          ONLY:QP_n_states,QP_nb,QP_n_G_bands
#include<memory.h>
 !
 type(levels)         :: E
 type(bz_samp)        :: Xk,q
 character(*)         :: ENVIRONMENT
 !
 ! Work Space
 !
 integer              :: i_k
 logical :: computing_Fock
 !
 computing_Fock= ( l_HF_and_locXC .and. index(secnm,"Bare local and non-local Exchange-Correlation")/=0 )
 !
 !
 ! K-pts
 !-------
 PAR_K_range=Xk%nibz
<<<<<<< HEAD
 if (ENVIRONMENT=="DIPOLES")                          PAR_K_range=Xk%nibz
=======
 if (ENVIRONMENT=="Response_G_space_Zero_Momentum"  ) PAR_K_range=Xk%nibz
 if (ENVIRONMENT=="Response_T_space"                ) PAR_K_range=Xk%nibz
 if (ENVIRONMENT=="Real_Time"                       ) PAR_K_range=Xk%nibz
 if (ENVIRONMENT=="Non_Linear"                      ) PAR_K_range=Xk%nibz
 if (ENVIRONMENT=="Response_G_space"                ) PAR_K_range=Xk%nbz
>>>>>>> fe986df5
 if (ENVIRONMENT=="Response_G_space_Finite_Momentum") PAR_K_range=Xk%nbz
 if (ENVIRONMENT=="Response_G_space")                 PAR_K_range=Xk%nbz
 if (ENVIRONMENT=="Response_T_space")                 PAR_K_range=Xk%nibz
 if (ENVIRONMENT=="Real_Time"       )                 PAR_K_range=Xk%nibz
 !
 ! COND bands
 !------------
 if (ENVIRONMENT=="DIPOLES")                          PAR_n_c_bands= (/PAR_Dip_ib_lim(2),PAR_Dip_ib(2)/)
 if (ENVIRONMENT=="Response_G_space_Finite_Momentum") PAR_n_c_bands= (/E%nbf+1,PAR_X_ib(2)/)
 if (ENVIRONMENT=="Response_G_space")                 PAR_n_c_bands= (/E%nbf+1,PAR_X_ib(2)/)
 if (ENVIRONMENT=="Response_T_space")                 PAR_n_c_bands= (/E%nbf+1,BS_bands(2)/)
 !
 ! VAL bands
 !-----------
<<<<<<< HEAD
 if (ENVIRONMENT=="DIPOLES")                          PAR_n_v_bands= (/PAR_Dip_ib(1),PAR_Dip_ib_lim(1)/)
=======
#if defined _NL | defined _SC
 if (ENVIRONMENT=="Response_G_space_Zero_Momentum"  ) PAR_n_v_bands= (/1,PAR_X_ib(2)/)
#else
 if (ENVIRONMENT=="Response_G_space_Zero_Momentum"  ) PAR_n_v_bands= (/PAR_X_ib(1),E%nbm/)
#endif
 if (ENVIRONMENT=="Response_G_space"                ) PAR_n_v_bands= (/PAR_X_ib(1),E%nbm/)
>>>>>>> fe986df5
 if (ENVIRONMENT=="Response_G_space_Finite_Momentum") PAR_n_v_bands= (/PAR_X_ib(1),E%nbm/)
 if (ENVIRONMENT=="Response_G_space")                 PAR_n_v_bands= (/PAR_X_ib(1),E%nbm/)
 if (ENVIRONMENT=="Response_T_space")                 PAR_n_v_bands= (/BS_bands(1),E%nbm/)
 !
 ! # G vectors 
 !-------------
 if (ENVIRONMENT=="Response_G_space_Zero_Momentum"  ) PAR_n_G_vectors= X_ng
 if (ENVIRONMENT=="Response_G_space"                ) PAR_n_G_vectors= X_ng
 if (ENVIRONMENT=="Response_G_space_Finite_Momentum") PAR_n_G_vectors= X_ng
 !
 ! Q-pts
 !-------
 PAR_Q_range=(/1,nqibz/)
 if (ENVIRONMENT=="Response_G_space_Finite_Momentum") PAR_Q_range=(/PAR_X_iq(1),PAR_X_iq(2)/)
 if (ENVIRONMENT=="Real_Time"       )                 PAR_Q_range=(/1,nqbz/)
 if (ENVIRONMENT=="Self_Energy"     ) then
#if defined _SC
   if (l_sc_run.and.&
&      any( (/P_collisions%N,COH_collisions%N,HXC_collisions%N/)> 0))  &
&                                               PAR_Q_range=(/1,nqbz/)
#endif
#if defined _SC || defined _RT
   if (l_eval_collisions)                       PAR_Q_range=(/1,nqbz/)
#endif
#if defined _ELPH
   if (l_elph_corr.and.elph_use_q_grid)         PAR_Q_range=(/1,nqbz/)
   if (l_elph_corr.and..not.elph_use_q_grid)    PAR_Q_range=(/1,elph_nDBs_used/)
#endif
 endif
 !
 !
 ! EH-range
 !----------
 if (ENVIRONMENT=="Response_T_space"                ) then
   PAR_EH_range=maxval( BS_nT_at_k )
   do i_k=1,Xk%nibz
     if (BS_nT_at_k(i_k)<PAR_EH_range.and.BS_nT_at_k(i_k)>0) PAR_EH_range=BS_nT_at_k(i_k)
   enddo
 endif
 !
 ! Generic Bands
 !---------------
 if (ENVIRONMENT=="Self_Energy"                     ) then
   if (l_HF_and_locXC)                               PAR_n_bands=(/1,max(E%nbm,QP_nb)/)
   if ((l_gw0.or.l_life).and..not.computing_Fock)    PAR_n_bands=(/1,max(QP_n_G_bands(2),QP_nb)/)
   if (.not.computing_Fock)                          PAR_n_bands(1)=QP_n_G_bands(1)
#if defined _SC || defined _RT
   if (l_eval_collisions)  PAR_n_bands=COLL_bands
#endif
#if defined _SC
   if (l_sc_run)           PAR_n_bands=SC_bands
#endif
#if defined _ELPH
   if (l_elph_corr)        PAR_n_bands=(/1,QP_PH_n_G_bands/)
#endif
 endif
#if defined _RT
 if (ENVIRONMENT=="Real_Time"                       ) then
   PAR_n_bands=(/1,(RT_bands(2)-RT_bands(1)+1)**2/)
   PAR_QP_range=QP_n_states
 endif
#endif
#if defined _NL
 if (ENVIRONMENT=="Non_Linear") then 
   if(     eval_OVERLAPS) PAR_n_bands=(/    1,      NL_bands(2)/)
   if(.not.eval_OVERLAPS) PAR_n_bands=(/NL_bands(1),NL_bands(2)/)
 endif
#endif
 !
 ! QP states
 !-----------
 if (ENVIRONMENT=="Self_Energy"                     ) PAR_QP_range=QP_n_states
 !
#if defined _NL
 if (ENVIRONMENT=="Non_Linear"                      ) PAR_n_freqs =n_frequencies
#endif
 !
end subroutine PARALLEL_global_dimensions<|MERGE_RESOLUTION|>--- conflicted
+++ resolved
@@ -25,11 +25,8 @@
  !
  use com,           ONLY:secnm
  use parallel_m,    ONLY:PAR_Q_range,PAR_QP_range,PAR_n_v_bands,PAR_n_c_bands,PAR_K_range,PAR_n_bands,&
-<<<<<<< HEAD
-&                        PAR_EH_range,PAR_Dip_ib,PAR_Dip_ib_lim,PAR_X_ib,PAR_X_iq,PAR_n_G_vectors
-=======
-&                        PAR_EH_range,PAR_X_ib,PAR_X_iq,PAR_n_freqs,PAR_n_G_vectors
->>>>>>> fe986df5
+&                        PAR_EH_range,PAR_Dip_ib,PAR_Dip_ib_lim,PAR_X_ib,PAR_X_iq,PAR_n_G_vectors, &
+&                        PAR_n_freqs
  use drivers,       ONLY:l_eval_collisions,l_elph_corr,l_gw0,l_HF_and_locXC,l_life,l_sc_run
  use BS,            ONLY:BS_bands,BS_nT_at_k
  use X_m,           ONLY:X_ng
@@ -68,19 +65,12 @@
  ! K-pts
  !-------
  PAR_K_range=Xk%nibz
-<<<<<<< HEAD
  if (ENVIRONMENT=="DIPOLES")                          PAR_K_range=Xk%nibz
-=======
- if (ENVIRONMENT=="Response_G_space_Zero_Momentum"  ) PAR_K_range=Xk%nibz
+ if (ENVIRONMENT=="Response_G_space_Finite_Momentum") PAR_K_range=Xk%nbz
+ if (ENVIRONMENT=="Response_G_space"                ) PAR_K_range=Xk%nbz
  if (ENVIRONMENT=="Response_T_space"                ) PAR_K_range=Xk%nibz
  if (ENVIRONMENT=="Real_Time"                       ) PAR_K_range=Xk%nibz
  if (ENVIRONMENT=="Non_Linear"                      ) PAR_K_range=Xk%nibz
- if (ENVIRONMENT=="Response_G_space"                ) PAR_K_range=Xk%nbz
->>>>>>> fe986df5
- if (ENVIRONMENT=="Response_G_space_Finite_Momentum") PAR_K_range=Xk%nbz
- if (ENVIRONMENT=="Response_G_space")                 PAR_K_range=Xk%nbz
- if (ENVIRONMENT=="Response_T_space")                 PAR_K_range=Xk%nibz
- if (ENVIRONMENT=="Real_Time"       )                 PAR_K_range=Xk%nibz
  !
  ! COND bands
  !------------
@@ -91,16 +81,12 @@
  !
  ! VAL bands
  !-----------
-<<<<<<< HEAD
  if (ENVIRONMENT=="DIPOLES")                          PAR_n_v_bands= (/PAR_Dip_ib(1),PAR_Dip_ib_lim(1)/)
-=======
 #if defined _NL | defined _SC
- if (ENVIRONMENT=="Response_G_space_Zero_Momentum"  ) PAR_n_v_bands= (/1,PAR_X_ib(2)/)
+ if (ENVIRONMENT=="Response_G_space"                ) PAR_n_v_bands= (/1,PAR_X_ib(2)/)
 #else
- if (ENVIRONMENT=="Response_G_space_Zero_Momentum"  ) PAR_n_v_bands= (/PAR_X_ib(1),E%nbm/)
+ if (ENVIRONMENT=="Response_G_space"                ) PAR_n_v_bands= (/PAR_X_ib(1),E%nbm/)
 #endif
- if (ENVIRONMENT=="Response_G_space"                ) PAR_n_v_bands= (/PAR_X_ib(1),E%nbm/)
->>>>>>> fe986df5
  if (ENVIRONMENT=="Response_G_space_Finite_Momentum") PAR_n_v_bands= (/PAR_X_ib(1),E%nbm/)
  if (ENVIRONMENT=="Response_G_space")                 PAR_n_v_bands= (/PAR_X_ib(1),E%nbm/)
  if (ENVIRONMENT=="Response_T_space")                 PAR_n_v_bands= (/BS_bands(1),E%nbm/)
