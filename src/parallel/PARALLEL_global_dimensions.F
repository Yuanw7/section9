--- conflicted
+++ resolved
@@ -43,11 +43,7 @@
  use electrons,     ONLY:levels
  use R_lattice,     ONLY:bz_samp,nqibz,nqbz
  use QP_m,          ONLY:QP_n_states,QP_nb,QP_n_G_bands
-<<<<<<< HEAD
 #include<memory.h>
-=======
- implicit none
->>>>>>> cc1a9b35
  !
  type(levels)               ::E
  type(bz_samp)              ::Xk,q
@@ -136,4 +132,4 @@
  !-----------
  if (ENVIRONMENT=="Self_Energy"                     ) PAR_QP_range=QP_n_states
  !
-end subroutine+end subroutine PARALLEL_global_dimensions