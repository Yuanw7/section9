--- conflicted
+++ resolved
@@ -25,11 +25,7 @@
  !
  use com,           ONLY:secnm
  use parallel_m,    ONLY:PAR_Q_range,PAR_QP_range,PAR_n_v_bands,PAR_n_c_bands,PAR_K_range,PAR_n_bands,&
-<<<<<<< HEAD
-&                        PAR_EH_range,PAR_X_ib,PAR_X_iq,PAR_n_freqs
-=======
-&                        PAR_EH_range,PAR_X_ib,PAR_X_iq,PAR_n_G_vectors
->>>>>>> 08faa1db
+&                        PAR_EH_range,PAR_X_ib,PAR_X_iq,PAR_n_freqs,PAR_n_G_vectors
  use drivers,       ONLY:l_eval_collisions,l_elph_corr,l_gw0,l_HF_and_locXC,l_life,l_sc_run
  use BS,            ONLY:BS_bands,BS_nT_at_k
  use X_m,           ONLY:X_ng
