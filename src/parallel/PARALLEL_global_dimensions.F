!
!        Copyright (C) 2000-2020 the YAMBO team
!              http://www.yambo-code.org
!
! Authors (see AUTHORS file for details): AM, DS
! 
! This file is distributed under the terms of the GNU 
! General Public License. You can redistribute it and/or 
! modify it under the terms of the GNU General Public 
! License as published by the Free Software Foundation; 
! either version 2, or (at your option) any later version.
!
! This program is distributed in the hope that it will 
! be useful, but WITHOUT ANY WARRANTY; without even the 
! implied warranty of MERCHANTABILITY or FITNESS FOR A 
! PARTICULAR PURPOSE.  See the GNU General Public License 
! for more details.
!
! You should have received a copy of the GNU General Public 
! License along with this program; if not, write to the Free 
! Software Foundation, Inc., 59 Temple Place - Suite 330,Boston, 
! MA 02111-1307, USA or visit http://www.gnu.org/copyleft/gpl.txt.
!
subroutine PARALLEL_global_dimensions(E,Xk,q,ENVIRONMENT)
 !
 use com,           ONLY:secnm
 use parallel_m,    ONLY:PAR_Q_bz_range,PAR_Q_ibz_range,PAR_QP_range,PAR_n_v_bands,PAR_n_c_bands,&
&                        PAR_EH_range,PAR_Dip_ib,PAR_Dip_ib_lim,PAR_X_ib,PAR_X_iq,PAR_n_G_vectors,&
&                        PAR_n_freqs,PAR_K_range,PAR_n_bands
 use drivers,       ONLY:l_eval_collisions,l_elph_corr,l_gw0,l_HF_and_locXC,l_life,l_sc_run
 use BS,            ONLY:BS_bands,BS_nT_at_k,BS_res_ares_dim
 use X_m,           ONLY:X_ng
#if defined _ELPH
 use ELPH,          ONLY:elph_nDBs_used,QP_PH_n_G_bands,elph_use_q_grid
#endif
#if defined _SC
 use SC,            ONLY:SC_bands
#endif
#if defined _NL
 use nl_optics,     ONLY:n_frequencies
#endif
#if defined _RT
 use real_time,     ONLY:RT_bands
#endif
#if defined _SC || defined _RT
 use collision_ext, ONLY:COLL_bands,COH_collisions,P_collisions,HXC_collisions
#endif
 use electrons,     ONLY:levels
 use R_lattice,     ONLY:bz_samp,nqibz,nqbz
 use QP_m,          ONLY:QP_n_states,QP_nb,QP_n_G_bands
#include<memory.h>
 !
 type(levels)         :: E
 type(bz_samp)        :: Xk,q
 character(*)         :: ENVIRONMENT
 !
 ! Work Space
 !
 integer              :: i_k
 logical :: computing_Fock
 !
 computing_Fock= ( l_HF_and_locXC .and. index(secnm,"Non-Local Fock")/=0 )
 !
 ! K-pts
 !-------
 PAR_K_range=Xk%nibz
 if (ENVIRONMENT=="BZ_Indexes"               ) PAR_K_range=Xk%nibz
 if (ENVIRONMENT=="DIPOLES"                  ) PAR_K_range=Xk%nibz
 if (index(ENVIRONMENT, "Response_G_space")>0) PAR_K_range=Xk%nbz
 if (ENVIRONMENT=="Response_T_space"         ) PAR_K_range=Xk%nibz
 if (ENVIRONMENT=="Real_Time"                ) PAR_K_range=Xk%nibz
 if (ENVIRONMENT=="Non_Linear"               ) PAR_K_range=Xk%nibz
 !
 ! COND bands
 !------------
 if (ENVIRONMENT=="DIPOLES"                  ) PAR_n_c_bands= (/PAR_Dip_ib_lim(2),PAR_Dip_ib(2)/)
 if (index(ENVIRONMENT, "Response_G_space")>0) PAR_n_c_bands= (/E%nbf+1,PAR_X_ib(2)/)
 if (ENVIRONMENT=="Response_G_space"         ) PAR_n_c_bands= (/E%nbf+1,PAR_X_ib(2)/)
 if (ENVIRONMENT=="Response_T_space"         ) PAR_n_c_bands= (/E%nbf+1,BS_bands(2)/)
 !
 ! VAL bands
 !-----------
 if (ENVIRONMENT=="DIPOLES")                          PAR_n_v_bands= (/PAR_Dip_ib(1),PAR_Dip_ib_lim(1)/)
 if (index(ENVIRONMENT, "Response_G_space")>0       ) PAR_n_v_bands= (/PAR_X_ib(1),E%nbm/)
#if defined _NL || defined _SC
 if (index(ENVIRONMENT, "Response_G_space")>0       ) PAR_n_v_bands= (/1,PAR_X_ib(2)/)
#else
 if (index(ENVIRONMENT, "Response_G_space")>0       ) PAR_n_v_bands= (/PAR_X_ib(1),E%nbm/)
#endif
 if (ENVIRONMENT=="Response_T_space"                ) PAR_n_v_bands= (/BS_bands(1),E%nbm/)
 !
 ! # G vectors 
 !-------------
 if (index(ENVIRONMENT, "Response_G_space")>0) PAR_n_G_vectors= X_ng
 !
 ! Q-pts
 !-------
 PAR_Q_ibz_range=(/1,nqibz/)
 PAR_Q_bz_range=(/1,nqbz/)
 if (ENVIRONMENT=="Response_G_space")          PAR_Q_ibz_range=(/PAR_X_iq(1),PAR_X_iq(2)/)
 if (ENVIRONMENT=="Real_Time"       )          PAR_Q_bz_range=(/1,nqbz/)
 if (ENVIRONMENT=="Self_Energy"     ) then
#if defined _SC
   if (l_sc_run.and.&
&      any( (/P_collisions%N,COH_collisions%N,HXC_collisions%N/)> 0))  &
&                                               PAR_Q_bz_range=(/1,nqbz/)
#endif
#if defined _SC || defined _RT
   if (l_eval_collisions)                       PAR_Q_bz_range=(/1,nqbz/)
#endif
#if defined _ELPH
   if (l_elph_corr.and.elph_use_q_grid)         PAR_Q_bz_range=(/1,nqbz/)
   if (l_elph_corr.and..not.elph_use_q_grid)    PAR_Q_bz_range=(/1,elph_nDBs_used/)
#endif
 endif
 !
 !
 ! EH-range
 !----------
<<<<<<< HEAD
 if (ENVIRONMENT=="Response_T_space".and.allocated(BS_nT_at_k)) then
=======
 if (ENVIRONMENT=="Response_T_space_transitions") then
>>>>>>> e4726625
   PAR_EH_range=maxval( BS_nT_at_k )
   do i_k=1,Xk%nibz*BS_res_ares_dim
     if (BS_nT_at_k(i_k)<PAR_EH_range.and.BS_nT_at_k(i_k)>0) PAR_EH_range=BS_nT_at_k(i_k)
   enddo
 endif
 !
 ! Generic Bands
 !---------------
 if (ENVIRONMENT=="Self_Energy"                     ) then
   if (l_HF_and_locXC)                               PAR_n_bands=(/1,max(E%nbm,QP_nb)/)
   if ((l_gw0.or.l_life).and..not.computing_Fock)    PAR_n_bands=(/1,max(QP_n_G_bands(2),QP_nb)/)
   if (.not.computing_Fock)                          PAR_n_bands(1)=QP_n_G_bands(1)
#if defined _SC || defined _RT
   if (l_eval_collisions)  PAR_n_bands=COLL_bands
#endif
#if defined _SC
   if (l_sc_run)           PAR_n_bands=SC_bands
#endif
#if defined _ELPH
   if (l_elph_corr)        PAR_n_bands=(/1,QP_PH_n_G_bands/)
#endif
 endif
#if defined _RT
 if (ENVIRONMENT=="Real_Time"                       ) then
   PAR_n_bands=(/1,(RT_bands(2)-RT_bands(1)+1)**2/)
   PAR_QP_range=(RT_bands(2)-RT_bands(1)+1)**2
 endif
#endif
 !
 ! QP states
 !-----------
 if (ENVIRONMENT=="Self_Energy"                     ) PAR_QP_range=QP_n_states
 !
#if defined _NL
 if (ENVIRONMENT=="Non_Linear"                      ) PAR_n_freqs =n_frequencies
#endif
 !
end subroutine PARALLEL_global_dimensions<|MERGE_RESOLUTION|>--- conflicted
+++ resolved
@@ -117,11 +117,7 @@
  !
  ! EH-range
  !----------
-<<<<<<< HEAD
- if (ENVIRONMENT=="Response_T_space".and.allocated(BS_nT_at_k)) then
-=======
  if (ENVIRONMENT=="Response_T_space_transitions") then
->>>>>>> e4726625
    PAR_EH_range=maxval( BS_nT_at_k )
    do i_k=1,Xk%nibz*BS_res_ares_dim
      if (BS_nT_at_k(i_k)<PAR_EH_range.and.BS_nT_at_k(i_k)>0) PAR_EH_range=BS_nT_at_k(i_k)
