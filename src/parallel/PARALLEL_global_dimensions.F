!
!        Copyright (C) 2000-2020 the YAMBO team
!              http://www.yambo-code.org
!
! Authors (see AUTHORS file for details): AM, DS
! 
! This file is distributed under the terms of the GNU 
! General Public License. You can redistribute it and/or 
! modify it under the terms of the GNU General Public 
! License as published by the Free Software Foundation; 
! either version 2, or (at your option) any later version.
!
! This program is distributed in the hope that it will 
! be useful, but WITHOUT ANY WARRANTY; without even the 
! implied warranty of MERCHANTABILITY or FITNESS FOR A 
! PARTICULAR PURPOSE.  See the GNU General Public License 
! for more details.
!
! You should have received a copy of the GNU General Public 
! License along with this program; if not, write to the Free 
! Software Foundation, Inc., 59 Temple Place - Suite 330,Boston, 
! MA 02111-1307, USA or visit http://www.gnu.org/copyleft/gpl.txt.
!
subroutine PARALLEL_global_dimensions(E,Xk,q,ENVIRONMENT)
 !
 use com,           ONLY:secnm
<<<<<<< HEAD
 use parallel_m,    ONLY:PAR_Q_range,PAR_QP_range,PAR_n_v_bands,PAR_n_c_bands,PAR_K_range,PAR_n_bands,&
&                        PAR_EH_range,PAR_Dip_ib,PAR_Dip_ib_lim,PAR_X_ib,PAR_X_iq,PAR_n_G_vectors, &
&                        PAR_n_freqs
#if defined _PHEL
use parallel_m,     ONLY:PAR_PHEL_K_range,PAR_PHEL_Q_range
#endif
=======
 use parallel_m,    ONLY:PAR_Q_bz_range,PAR_Q_ibz_range,PAR_QP_range,PAR_n_v_bands,PAR_n_c_bands,&
&                        PAR_EH_range,PAR_Dip_ib,PAR_Dip_ib_lim,PAR_X_ib,PAR_X_iq,PAR_n_G_vectors,&
&                        PAR_n_freqs,PAR_K_range,PAR_n_bands
>>>>>>> 0c249f1f
 use drivers,       ONLY:l_eval_collisions,l_elph_corr,l_gw0,l_HF_and_locXC,l_life,l_sc_run
 use BS,            ONLY:BS_bands,BS_nT_at_k
 use X_m,           ONLY:X_ng
#if defined _ELPH
 use ELPH,          ONLY:elph_nDBs_used,QP_PH_n_G_bands,elph_use_q_grid
#endif
#if defined _SC
 use SC,            ONLY:SC_bands
#endif
#if defined _NL
 use nl_optics,     ONLY:n_frequencies
#endif
#if defined _RT
 use real_time,     ONLY:RT_bands
#endif
#if defined _SC || defined _RT
 use collision_ext, ONLY:COLL_bands,COH_collisions,P_collisions,HXC_collisions
#endif
 use electrons,     ONLY:levels
 use R_lattice,     ONLY:bz_samp,nqibz,nqbz
 use QP_m,          ONLY:QP_n_states,QP_nb,QP_n_G_bands
#include<memory.h>
 !
 type(levels)         :: E
 type(bz_samp)        :: Xk,q
 character(*)         :: ENVIRONMENT
 !
 ! Work Space
 !
 integer              :: i_k
 logical :: computing_Fock
 !
 computing_Fock= ( l_HF_and_locXC .and. index(secnm,"Non-Local Fock")/=0 )
 !
 ! K-pts
 !-------
 PAR_K_range=Xk%nibz
 if (ENVIRONMENT=="DIPOLES"                  ) PAR_K_range=Xk%nibz
 if (index(ENVIRONMENT, "Response_G_space")>0) PAR_K_range=Xk%nbz
 if (ENVIRONMENT=="Response_T_space"         ) PAR_K_range=Xk%nibz
 if (ENVIRONMENT=="Real_Time"                ) PAR_K_range=Xk%nibz
 if (ENVIRONMENT=="Non_Linear"               ) PAR_K_range=Xk%nibz
 !
 ! COND bands
 !------------
 if (ENVIRONMENT=="DIPOLES"                  ) PAR_n_c_bands= (/PAR_Dip_ib_lim(2),PAR_Dip_ib(2)/)
 if (index(ENVIRONMENT, "Response_G_space")>0) PAR_n_c_bands= (/E%nbf+1,PAR_X_ib(2)/)
 if (ENVIRONMENT=="Response_G_space"         )                 PAR_n_c_bands= (/E%nbf+1,PAR_X_ib(2)/)
 if (ENVIRONMENT=="Response_T_space"         )                 PAR_n_c_bands= (/E%nbf+1,BS_bands(2)/)
 !
 ! VAL bands
 !-----------
 if (ENVIRONMENT=="DIPOLES")                          PAR_n_v_bands= (/PAR_Dip_ib(1),PAR_Dip_ib_lim(1)/)
 if (index(ENVIRONMENT, "Response_G_space")>0       ) PAR_n_v_bands= (/PAR_X_ib(1),E%nbm/)
#if defined _NL || defined _SC
 if (index(ENVIRONMENT, "Response_G_space")>0       ) PAR_n_v_bands= (/1,PAR_X_ib(2)/)
#else
 if (index(ENVIRONMENT, "Response_G_space")>0       ) PAR_n_v_bands= (/PAR_X_ib(1),E%nbm/)
#endif
 if (ENVIRONMENT=="Response_T_space")                 PAR_n_v_bands= (/BS_bands(1),E%nbm/)
 !
 ! # G vectors
 !-------------
 if (index(ENVIRONMENT, "Response_G_space")>0) PAR_n_G_vectors= X_ng
 !
 ! Q-pts
 !-------
 PAR_Q_ibz_range=(/1,nqibz/)
 PAR_Q_bz_range=(/1,nqbz/)
 if (ENVIRONMENT=="Response_G_space")          PAR_Q_ibz_range=(/PAR_X_iq(1),PAR_X_iq(2)/)
 if (ENVIRONMENT=="Real_Time"       )          PAR_Q_bz_range=(/1,nqbz/)
 if (ENVIRONMENT=="Self_Energy"     ) then
#if defined _SC
   if (l_sc_run.and.&
&      any( (/P_collisions%N,COH_collisions%N,HXC_collisions%N/)> 0))  &
&                                               PAR_Q_bz_range=(/1,nqbz/)
#endif
#if defined _SC || defined _RT
   if (l_eval_collisions)                       PAR_Q_bz_range=(/1,nqbz/)
#endif
#if defined _ELPH
   if (l_elph_corr.and.elph_use_q_grid)         PAR_Q_bz_range=(/1,nqbz/)
   if (l_elph_corr.and..not.elph_use_q_grid)    PAR_Q_bz_range=(/1,elph_nDBs_used/)
#endif
 endif
 !
 !
 ! EH-range
 !----------
 if (ENVIRONMENT=="Response_T_space"                ) then
   PAR_EH_range=maxval( BS_nT_at_k )
   do i_k=1,Xk%nibz
     if (BS_nT_at_k(i_k)<PAR_EH_range.and.BS_nT_at_k(i_k)>0) PAR_EH_range=BS_nT_at_k(i_k)
   enddo
 endif
 !
 ! Generic Bands
 !---------------
 if (ENVIRONMENT=="Self_Energy"                     ) then
   if (l_HF_and_locXC)                               PAR_n_bands=(/1,max(E%nbm,QP_nb)/)
   if ((l_gw0.or.l_life).and..not.computing_Fock)    PAR_n_bands=(/1,max(QP_n_G_bands(2),QP_nb)/)
   if (.not.computing_Fock)                          PAR_n_bands(1)=QP_n_G_bands(1)
#if defined _SC || defined _RT
   if (l_eval_collisions)  PAR_n_bands=COLL_bands
#endif
#if defined _SC
   if (l_sc_run)           PAR_n_bands=SC_bands
#endif
#if defined _ELPH
   if (l_elph_corr)        PAR_n_bands=(/1,QP_PH_n_G_bands/)
#endif
 endif
#if defined _RT
 if (ENVIRONMENT=="Real_Time"                       ) then
   PAR_n_bands=(/1,(RT_bands(2)-RT_bands(1)+1)**2/)
   PAR_QP_range=(RT_bands(2)-RT_bands(1)+1)**2
 endif
#endif
 !
 ! QP states
 !-----------
 if (ENVIRONMENT=="Self_Energy"                     ) PAR_QP_range=QP_n_states
 !
#if defined _NL
 if (ENVIRONMENT=="Non_Linear"                      ) PAR_n_freqs =n_frequencies
#endif
 !
#if defined _PHEL
 if (ENVIRONMENT=="Real_Time"       ) then
   PAR_PHEL_K_range=Xk%nbz
   PAR_PHEL_Q_range=(/1,nqibz/)
 endif
#endif
 !
end subroutine PARALLEL_global_dimensions<|MERGE_RESOLUTION|>--- conflicted
+++ resolved
@@ -24,18 +24,12 @@
 subroutine PARALLEL_global_dimensions(E,Xk,q,ENVIRONMENT)
  !
  use com,           ONLY:secnm
-<<<<<<< HEAD
- use parallel_m,    ONLY:PAR_Q_range,PAR_QP_range,PAR_n_v_bands,PAR_n_c_bands,PAR_K_range,PAR_n_bands,&
-&                        PAR_EH_range,PAR_Dip_ib,PAR_Dip_ib_lim,PAR_X_ib,PAR_X_iq,PAR_n_G_vectors, &
-&                        PAR_n_freqs
-#if defined _PHEL
-use parallel_m,     ONLY:PAR_PHEL_K_range,PAR_PHEL_Q_range
-#endif
-=======
  use parallel_m,    ONLY:PAR_Q_bz_range,PAR_Q_ibz_range,PAR_QP_range,PAR_n_v_bands,PAR_n_c_bands,&
 &                        PAR_EH_range,PAR_Dip_ib,PAR_Dip_ib_lim,PAR_X_ib,PAR_X_iq,PAR_n_G_vectors,&
 &                        PAR_n_freqs,PAR_K_range,PAR_n_bands
->>>>>>> 0c249f1f
+#if defined _PHEL
+ use parallel_m,     ONLY:PAR_PHEL_K_range,PAR_PHEL_Q_range
+#endif
  use drivers,       ONLY:l_eval_collisions,l_elph_corr,l_gw0,l_HF_and_locXC,l_life,l_sc_run
  use BS,            ONLY:BS_bands,BS_nT_at_k
  use X_m,           ONLY:X_ng
