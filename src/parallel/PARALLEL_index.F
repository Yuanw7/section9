!
!        Copyright (C) 2000-2017 the YAMBO team
!              http://www.yambo-code.org
!
! Authors (see AUTHORS file for details): AM, DS
! 
! This file is distributed under the terms of the GNU 
! General Public License. You can redistribute it and/or 
! modify it under the terms of the GNU General Public 
! License as published by the Free Software Foundation; 
! either version 2, or (at your option) any later version.
!
! This program is distributed in the hope that it will 
! be useful, but WITHOUT ANY WARRANTY; without even the 
! implied warranty of MERCHANTABILITY or FITNESS FOR A 
! PARTICULAR PURPOSE.  See the GNU General Public License 
! for more details.
!
! You should have received a copy of the GNU General Public 
! License along with this program; if not, write to the Free 
! Software Foundation, Inc., 59 Temple Place - Suite 330,Boston, 
! MA 02111-1307, USA or visit http://www.gnu.org/copyleft/gpl.txt.
!
subroutine PARALLEL_index(px,uplim,low_range,COMM,CONSECUTIVE,ORDERED,NO_EMPTIES,MASK)
 !
 use parallel_m, ONLY:PP_redux_wait,PP_indexes,ncpu,myid,p_prod,mpi_comm_world,&
&                     MPI_comm,comm_default_value
 use com,        ONLY:error,warning
 use stderr,     ONLY:intc
#include<memory.h>
 !
 type(PP_indexes)       ::px
 integer                ::uplim(:)
 integer,       optional::low_range(:)
 type(MPI_comm),optional::COMM
 logical       ,optional::CONSECUTIVE
 logical       ,optional::ORDERED
 logical       ,optional::NO_EMPTIES
 logical       ,optional::MASK(:)
 ! 
 ! Work Space
 !
 integer :: nindxs,i1,i2,i3,d2,ic,average_steps,tot_steps,myid_loop,ncpu_loop,local_comm,&
&           i_range(2),missing_cpus,par_kind_2D
 logical :: NO_EMPTIES_,SERIAL,local_ORDERED,local_CONSECUTIVE
 integer,allocatable :: i_done(:),lowlim(:)
 !
 myid_loop =myid
 ncpu_loop =ncpu
 local_comm=mpi_comm_world
 SERIAL    =.FALSE.
 !
 if (present(COMM)) then
   ncpu_loop =COMM%n_CPU
   myid_loop =COMM%CPU_id
   local_comm=COMM%COMM
 endif
 !
 local_ORDERED=.false.
 if(present(ORDERED)) local_ORDERED=ORDERED
 !
 local_CONSECUTIVE=.false.
 if(present(CONSECUTIVE)) local_CONSECUTIVE=CONSECUTIVE
 !
 if (ncpu_loop==1) then
   myid_loop =0
   local_comm=comm_default_value
   SERIAL    =.TRUE.
 endif
 !
 nindxs=size(uplim)
 allocate(lowlim(nindxs))
 lowlim=1
 if (present(low_range))  lowlim=low_range
 !
 YAMBO_ALLOC(px%n_of_elements,(ncpu_loop))
 px%n_of_elements=0
 !
 if (uplim(1)==0) goto 1
 !
 if (nindxs==1.and.local_CONSECUTIVE) then
   !
   YAMBO_ALLOC(px%element_1D,(uplim(1)))
   allocate(i_done(uplim(1)))
   px%element_1D=.false.
   i_done=1
   i_done(:lowlim(1))=0
   average_steps=(uplim(1)-lowlim(1)+1)/ncpu_loop
   missing_cpus=(uplim(1)-lowlim(1)+1)-average_steps*ncpu_loop
   do i1=1,ncpu_loop
     if (i1==myid_loop+1) then
       px%n_of_elements(myid_loop+1)=average_steps
       i_range=(/lowlim(1)+average_steps*(i1-1),lowlim(1)+average_steps*i1-1/)
       if(myid_loop+1<=missing_cpus) then
         i_range(1)=i_range(1)+myid_loop
         i_range(2)=i_range(2)+myid_loop+1
         px%n_of_elements(myid_loop+1)=px%n_of_elements(myid_loop+1)+1
       else
         i_range(1)=i_range(1)+missing_cpus
         i_range(2)=i_range(2)+missing_cpus
       endif
       px%element_1D(i_range(1):i_range(2))=.TRUE.
       i_done(i_range(1):i_range(2))=i_done(i_range(1):i_range(2))-1
     endif
   enddo
   !
   if (.not.SERIAL) call PP_redux_wait(i_done,p_prod,COMM=local_comm)
   if (any(i_done==1)) call error('Incomplete Parallel Index Filling')
   !
 else if (nindxs==1.and..not.local_CONSECUTIVE) then
<<<<<<< HEAD
=======
   !
>>>>>>> cee3c393
   if (.not.allocated(px%weight_1D)) then
     YAMBO_ALLOC(px%weight_1D,(uplim(1)))
     px%weight_1D=1
     if (lowlim(1)>1) px%weight_1D(1:lowlim(1)-1)=0
   endif
<<<<<<< HEAD
=======
   !
>>>>>>> cee3c393
   allocate(i_done(uplim(1)))
   YAMBO_ALLOC(px%element_1D,(uplim(1)))
   YAMBO_ALLOC(px%first_of_1D,(ncpu_loop))
   px%first_of_1D(myid_loop+1)=-1
   px%element_1D=.false.
   tot_steps=sum(px%weight_1D)
   i_done=1
   if (lowlim(1)>1) i_done(:lowlim(1)-1) =0
   average_steps=tot_steps/ncpu_loop
   if( mod(tot_steps,ncpu_loop)>0 ) average_steps=average_steps+1
   !
   ! Here the linear chain is distributed
   !
   do i1=lowlim(1)+myid_loop,uplim(1),ncpu_loop
     if (px%n_of_elements(myid_loop+1)>=average_steps) cycle
     if (px%first_of_1D(myid_loop+1)==-1) px%first_of_1D(myid_loop+1)=i1
     px%element_1D(i1)=.true.
     i_done(i1)=0
     px%n_of_elements(myid_loop+1)=px%n_of_elements(myid_loop+1)+px%weight_1D(i1)
   enddo
   if (.not.SERIAL) call PP_redux_wait(i_done,p_prod,COMM=local_comm)
   !
   ! Fill the remaining elements trying to not go beyond the average_steps
   !
   do ic=1,ncpu_loop
     if (ic==myid_loop+1) then
       do i1=lowlim(1),uplim(1)
         if (i_done(i1)==0) cycle
         if (px%n_of_elements(myid_loop+1)>=average_steps) cycle
         px%element_1D(i1)=.true.
         i_done(i1)=0
         px%n_of_elements(myid_loop+1)=px%n_of_elements(myid_loop+1)+px%weight_1D(i1)
       enddo
     endif
     if (.not.SERIAL) call PP_redux_wait(i_done,p_prod,COMM=local_comm)
   enddo
   !
   if (any(i_done==1)) call error('Incomplete Parallel Index Filling')
   !
 else if (nindxs==2) then
   !
   if (     local_ORDERED.and..not.present(MASK)) par_kind_2D=1
   if (     local_ORDERED.and.     present(MASK)) par_kind_2D=2
   if (.not.local_ORDERED.and..not.present(MASK)) par_kind_2D=3
   if (.not.local_ORDERED.and.     present(MASK)) par_kind_2D=4
   !
   if (par_kind_2D==1) call error(' PARALLEL index structure not implemented')
   !
   YAMBO_ALLOC(px%element_2D,(uplim(1),uplim(2)))
   px%element_2D=.false.
   !
   if (present(MASK)) then
     !
     i3=0
     !
     do i1=lowlim(1),uplim(1)
       do i2=lowlim(2),uplim(2)
         !
         if ( local_ORDERED .and. i2<i1 ) cycle
         if ( .not.( (MASK(i1).and.abs(i2-i1)<=uplim(1)/2) .or. (MASK(i2).and.abs(i2-i1)>uplim(1)/2) ) ) cycle
         !
         i3=i3+1
         if ( .not.(mod(i3+myid_loop,ncpu_loop)==0) ) cycle
         !
         px%element_2D(i1,i2)=.true.
         px%n_of_elements(myid_loop+1)=px%n_of_elements(myid_loop+1)+1
         !
       enddo
     enddo
     !
   else
     !
     d2=uplim(2)-lowlim(2)+1
     !
     do i1=lowlim(1),uplim(1)
       do i2=lowlim(2),uplim(2)
         i3=(i1-lowlim(1))*d2+i2-lowlim(2)+1-myid
         if (mod(i3,ncpu)==0) px%element_2D(i1,i2)=.true.
         if (px%element_2D(i1,i2)) px%n_of_elements(myid+1)=px%n_of_elements(myid+1)+1
       enddo
     enddo
     !
   endif
   !
 endif
 !
1 deallocate(lowlim)
 if(allocated(i_done)) deallocate(i_done)
 !
 NO_EMPTIES_=.false.
 if (present(NO_EMPTIES)) NO_EMPTIES_=NO_EMPTIES
 !
 if (px%n_of_elements(myid_loop+1)==0) then
   call warning(" Empty workload for CPU "//trim(intc(myid+1)))
 endif
 !
end subroutine<|MERGE_RESOLUTION|>--- conflicted
+++ resolved
@@ -108,19 +108,13 @@
    if (any(i_done==1)) call error('Incomplete Parallel Index Filling')
    !
  else if (nindxs==1.and..not.local_CONSECUTIVE) then
-<<<<<<< HEAD
-=======
-   !
->>>>>>> cee3c393
+   !
    if (.not.allocated(px%weight_1D)) then
      YAMBO_ALLOC(px%weight_1D,(uplim(1)))
      px%weight_1D=1
      if (lowlim(1)>1) px%weight_1D(1:lowlim(1)-1)=0
    endif
-<<<<<<< HEAD
-=======
-   !
->>>>>>> cee3c393
+   !
    allocate(i_done(uplim(1)))
    YAMBO_ALLOC(px%element_1D,(uplim(1)))
    YAMBO_ALLOC(px%first_of_1D,(ncpu_loop))
