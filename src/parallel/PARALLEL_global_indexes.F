--- conflicted
+++ resolved
@@ -287,16 +287,12 @@
  !
  ! EH-range
  !----------
-<<<<<<< HEAD
- if (ENVIRONMENT=="Response_T_space") EH_range=minval( BS_nT_at_k )
-=======
- if (ENVIRONMENT=="Response_T_space"                ) then
+ if (ENVIRONMENT=="Response_T_space") then
    EH_range=maxval( BS_nT_at_k )
    do i_k=1,Xk%nibz
      if (BS_nT_at_k(i_k)<EH_range.and.BS_nT_at_k(i_k)>0) EH_range=BS_nT_at_k(i_k)
    enddo
  endif
->>>>>>> 97c3a343
  !
  ! Generic Bands
  !---------------
@@ -367,25 +363,10 @@
    !
    ! ... indexes
    !
-<<<<<<< HEAD
    allocate(PAR_DIPk_bz_index(Xk%nbz))
    call distribute_BZk_using_IBZk(PAR_COM_DIPk_ibz_INDEX,Xk,PAR_IND_DIPk_ibz,PAR_IND_DIPk_ibz_ID,&
 &                                                         PAR_IND_DIPk_bz, PAR_IND_DIPk_bz_ID,&
 &                                                         PAR_DIPk_bz_index,PAR_DIPk_nbz)
-=======
-   allocate(PAR_Xk_bz_index(Xk%nbz))
-   call distribute_BZk_using_IBZk(PAR_COM_Xk_ibz_INDEX,Xk,PAR_IND_Xk_ibz,PAR_IND_Xk_ibz_ID,&
-&                                                         PAR_IND_Xk_bz, PAR_IND_Xk_bz_ID,&
-&                                                         PAR_Xk_bz_index,PAR_Xk_nbz)
-   allocate(PAR_Xk_ibz_index(Xk%nibz))
-   call Build_up_index(PAR_IND_Xk_ibz,Xk%nibz,PAR_Xk_ibz_index,PAR_Xk_nibz)
-   !
-   ! Inversion
-   !
-   PARALLEL_cpu_linear_algebra=CPU_structure(1)%nCPU_lin_algebra
-   call PARALLEL_assign_LIN_ALGEBRA_COMMs(ENVIRONMENT,INV,PARALLEL_cpu_linear_algebra)
-   PAR_IND_SLK_ID=PAR_COM_SLK_INDEX%CPU_id
-   !
    call PARALLEL_live_message("K(ibz)",ENVIRONMENT=ENVIRONMENT,LOADED=PAR_Xk_nibz,TOTAL=Xk%nibz,&
 &                             NCPU=PAR_COM_Xk_ibz_INDEX%n_CPU)
    !
@@ -394,9 +375,6 @@
    !
    call PAR_INDEX_copy(PAR_IND_Xk_ibz,PAR_IND_DIPk_ibz)
    PAR_IND_DIPk_ID=PAR_IND_Xk_ibz_ID
->>>>>>> 97c3a343
-   allocate(PAR_DIPk_ibz_index(Xk%nibz))
-   call Build_up_index(PAR_IND_DIPk_ibz,Xk%nibz,PAR_DIPk_ibz_index,PAR_DIPk_nibz)
    !
    !
    call PARALLEL_live_message("K(ibz)",ENVIRONMENT=ENVIRONMENT,LOADED=PAR_DIPk_nibz,TOTAL=Xk%nibz,&
@@ -479,29 +457,9 @@
    call PARALLEL_live_message("K(ibz)",ENVIRONMENT=ENVIRONMENT,LOADED=PAR_Xk_nibz,TOTAL=Xk%nibz,&
 &                             NCPU=PAR_COM_Xk_ibz_INDEX%n_CPU)
    !
-<<<<<<< HEAD
-   !if (ENVIRONMENT=="Response_G_space_Finite_Momentum") then
-   !  !
-   !  PARALLEL_cpu_mat_inversion=CPU_structure(2)%nCPU_inversion
-   !  !
-   !else if (ENVIRONMENT=="Response_G_space") then
-   !
-   PARALLEL_cpu_mat_inversion=CPU_structure(3)%nCPU_inversion
-   !
-   !endif
-=======
-   if (ENVIRONMENT=="Response_G_space_Finite_Momentum") then
-     !
-     PARALLEL_cpu_linear_algebra=CPU_structure(2)%nCPU_lin_algebra
-     !
-   else if (ENVIRONMENT=="Response_G_space") then
-     !
-     PARALLEL_cpu_linear_algebra=CPU_structure(3)%nCPU_lin_algebra
-     !
-   endif
->>>>>>> 97c3a343
-   !
    ! Inversion
+   !
+   PARALLEL_cpu_linear_algebra=CPU_structure(3)%nCPU_lin_algebra
    !
    call PARALLEL_assign_LIN_ALGEBRA_COMMs(ENVIRONMENT,INV,PARALLEL_cpu_linear_algebra)
    PAR_IND_SLK_ID=PAR_COM_SLK_INDEX%CPU_id
@@ -1065,7 +1023,6 @@
    !
    ! Response functions conduction bands
    !
-<<<<<<< HEAD
    call PARALLEL_index(PAR_IND_CON_BANDS_X(X_type),(/n_c_bands(2)/),low_range=(/n_c_bands(1)/),&
 &                      COMM=PAR_COM_CON_INDEX_X(X_type),CONSECUTIVE=.TRUE.,NO_EMPTIES=.TRUE.)
    PAR_IND_CON_BANDS_X_ID(X_type)=PAR_COM_CON_INDEX_X(X_type)%CPU_id
@@ -1074,7 +1031,7 @@
 &                             LOADED=PAR_IND_CON_BANDS_X(X_type)%n_of_elements(PAR_COM_CON_INDEX_X(X_type)%CPU_id+1),&
 &                             TOTAL=n_c_bands(2)-n_c_bands(1)+1,&
 &                             NCPU=PAR_COM_CON_INDEX_X(X_type)%n_CPU)
-=======
+   !
    if (l_X_terminator) then
        call PARALLEL_index(PAR_IND_CON_BANDS_X(X_type),(/n_c_bands(2)/),low_range=(/n_v_bands(1)/),&
 &                          COMM=PAR_COM_CON_INDEX(X_type),CONSECUTIVE=.TRUE.,NO_EMPTIES=.TRUE.)
@@ -1096,7 +1053,6 @@
 &                             TOTAL=n_c_bands(2)-n_c_bands(1)+1,&
 &                             NCPU=PAR_COM_CON_INDEX(X_type)%n_CPU)
    endif
->>>>>>> 97c3a343
    !
    ! Response functions valence bands
    !
