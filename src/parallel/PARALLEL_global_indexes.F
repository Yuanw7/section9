--- conflicted
+++ resolved
@@ -25,63 +25,16 @@
  !
  use pars,          ONLY:IP
  use com,           ONLY:secnm
-<<<<<<< HEAD
- use linear_algebra,ONLY:INV
- use parallel_m,    ONLY:PP_indexes,PP_indexes_reset,PAR_Xk_ibz_index,PAR_Xk_nibz,PAR_Xk_nbz,&
-&                        PAR_Xk_bz_index,PARALLEL_n_structures_active,ncpu,CPU_structure,master_cpu,&
-&                        PAR_Q_index,PAR_nQ,PAR_n_B_mat_elements,&
-&                        PAR_B_mat_index,PAR_nQP,PAR_QP_index,PAR_INDEX_copy,&
-&                        MPI_comm,PAR_DIPk_ibz_index,PAR_DIPk_nibz,COMM_copy,n_WF_bands_to_load,&
-&                        PAR_n_Bp_mat_elements,PAR_Bp_mat_index,PAR_PLASMA_index,&
-&                        PAR_BS_T_grps_index,PAR_BS_nT_col_grps,PAR_Kk_nibz,PAR_nG_bands,PAR_G_bands_index,&
-&                        PAR_Q_bz_index,PAR_nQ_bz,PAR_nRL,PAR_RL_index,n_freqs,&
-&                        Q_range,QP_range,n_v_bands,n_c_bands,K_range,n_bands,EH_range
-#if defined _NL
- use parallel_m,    ONLY:PAR_IND_freqs_ID,PAR_COM_freqs_INDEX,PAR_COM_freqs_A2A,PAR_nFreqs,PAR_freqs_index, &
-&                        PAR_IND_freqs,PAR_COM_freqs,PAR_IND_OVLP_ibz 
-#endif
-#if defined _NL | defined _ELECTRIC
- use parallel_m,    ONLY:PAR_IND_OVLP_ibz 
-#endif
- use parallel_m,    ONLY:& ! LOGICALS
-&                        l_par_X_T,l_par_X_G_q0,l_par_RT,l_par_SE,l_par_X_G_all_q,l_par_X_G_finite_q,&
-&                        HEAD_QP_cpu,HEAD_k_cpu,l_par_SC,l_par_NL
- use parallel_m,    ONLY:& ! COMMUNICATORS
-&                        COMM_reset,PAR_COM_WORLD,&  
-&                        PAR_COM_VAL_INDEX,PAR_COM_CON_INDEX,PAR_COM_Q_A2A,&
-&                        PAR_COM_Xk_ibz_INDEX,PAR_COM_Xk_ibz_A2A,PAR_COM_Q_INDEX,&
-&                        PAR_COM_Xk_bz_INDEX,PAR_COM_SLK_INDEX_global,PAR_COM_SLK,&
-&                        PAR_COM_QP_INDEX,PAR_COM_PLASMA_INDEX,&
-&                        PAR_COM_QP_A2A,PAR_COM_G_b_INDEX,PAR_COM_G_b_A2A,&
-&                        PAR_COM_WF_k_A2A,PAR_COM_WF_b_INDEX,PAR_COM_WF_k_INDEX,&
-&                        PAR_COM_DIPOLES,PAR_COM_DIPOLES_k_subgroup,PAR_COM_Xk_bz_A2A,PAR_COM_density,&
-&                        PAR_COM_eh_INDEX,PAR_COM_eh_A2A,PAR_COM_T_INDEX,PAR_COM_SLK_INDEX_local
- use parallel_m,    ONLY:& ! INDEXES
-&                        PAR_IND_Xk_ibz,PAR_IND_CON_BANDS_X,PAR_IND_Xk_bz,&
-&                        PAR_IND_VAL_BANDS_X,PAR_IND_Q,PAR_IND_SLK,&
-&                        PAR_IND_QP,PAR_IND_G_b,PAR_IND_B_mat_ordered,PAR_IND_WF_b,PAR_IND_WF_k,&
-&                        PAR_IND_B_mat,PAR_IND_Plasma,PAR_IND_DIPk_ibz,PAR_IND_WF_linear,&
-&                        PAR_IND_Bp_mat,PAR_IND_G_k,PAR_IND_eh,PAR_IND_WF_b_and_k,&
-&                        PAR_IND_T_groups,PAR_IND_Kk_ibz,PAR_IND_T_ordered,PAR_IND_Q_bz
- use parallel_m,    ONLY:& ! ID's
-&                        PAR_IND_CON_BANDS_X_ID,PAR_IND_VAL_BANDS_X_ID,PAR_IND_Xk_bz_ID,&
-&                        PAR_IND_Xk_ibz_ID,PAR_IND_Q_ID,&
-&                        PAR_IND_QP_ID,PAR_IND_G_b_ID,PAR_IND_PLASMA_ID,&
-&                        PAR_IND_WF_k_ID,PAR_IND_WF_b_ID,PAR_IND_B_mat_ID,&
-&                        PAR_IND_Bp_mat_ID,PAR_IND_G_k_ID,&
-&                        PAR_IND_Kk_ibz_ID,PAR_IND_DIPk_ID
-=======
  use parallel_m,    ONLY:PP_indexes,PP_indexes_reset,MPI_comm,COMM_copy,&
 &                        Q_range,QP_range,n_v_bands,n_c_bands,K_range,n_bands
  ! LOGICALS
- use parallel_m,    ONLY:l_par_X_T,l_par_X_G_q0,l_par_RT,l_par_SE,l_par_X_G_all_q,l_par_X_G_finite_q
+ use parallel_m,    ONLY:l_par_X_T,l_par_X_G_q0,l_par_RT,l_par_NL,l_par_SE,l_par_X_G_all_q,l_par_X_G_finite_q
  ! COMMUNICATORS
  use parallel_m,    ONLY:PAR_COM_CON_INDEX,PAR_COM_VAL_INDEX
  ! IND
  use parallel_m,    ONLY:PAR_IND_CON_BANDS_X,PAR_IND_VAL_BANDS_X
  ! ID's
  use parallel_m,    ONLY:PAR_IND_CON_BANDS_X_ID,PAR_IND_VAL_BANDS_X_ID
->>>>>>> 8ed258cc
  use interfaces,    ONLY:PARALLEL_index,PARALLEL_assign_chains_and_COMMs,PARALLEL_live_message
  use X_m,           ONLY:X_t,l_X_terminator
  use drivers,       ONLY:l_gw0,l_HF_and_locXC,l_life,l_elphoton_corr
@@ -90,18 +43,11 @@
  use drivers,       ONLY:l_elph_corr
  use ELPH,          ONLY:elph_nDBs_used,QP_PH_n_G_bands,elph_use_q_grid
 #endif
-<<<<<<< HEAD
- use openmp,        ONLY:OPENMP_set_threads,n_threads_X,n_threads_SE,n_threads_RT,n_threads_K,n_threads_NL
-=======
->>>>>>> 8ed258cc
 #if defined _SC
  use drivers,       ONLY:l_sc_run
  use SC,            ONLY:SC_bands
  use collision_ext, ONLY:P_collisions,COH_collisions,HXC_collisions
 #endif
-#if defined _NL
- use nl_optics,     ONLY:n_frequencies
-#endif
 #if defined _RT
  use real_time,     ONLY:RT_bands
 #endif
@@ -114,14 +60,8 @@
 #endif
  use electrons,     ONLY:levels
  use R_lattice,     ONLY:bz_samp,nqibz,nqbz
-<<<<<<< HEAD
- use IO_m,          ONLY:IO_and_Messaging_switch,io_COLLs,io_RESPONSE
- use QP_m,          ONLY:QP_n_states,QP_nb,QP_table,QP_n_G_bands
- use wave_func,     ONLY:states_to_load
-=======
  use IO_m,          ONLY:IO_and_Messaging_switch
  use QP_m,          ONLY:QP_nb,QP_n_G_bands
->>>>>>> 8ed258cc
  use com,           ONLY:warning
  !
  implicit none
@@ -134,11 +74,7 @@
  !
  ! Work Space
  !
-<<<<<<< HEAD
- integer              :: i_k,i_k_bz,X_type,i_qp,ib1,ib2,i_field,nb_mat
-=======
  integer              :: X_type
->>>>>>> 8ed258cc
  logical              :: reset_all,computing_Fock
  !
  ! Resets...
@@ -170,132 +106,6 @@
  l_par_SC           =ENVIRONMENT=="Self_Energy"
 #endif
  !
-<<<<<<< HEAD
- X_type=1
- if (present(X)) then
-   X_type=X%whoami
- endif
- !
- if (ENVIRONMENT=="Response_T_space") X_type=5
- !
- if (reset_all) then
-   !
-   call PP_indexes_reset(PAR_IND_SLK)
-   call PP_indexes_reset(PAR_IND_Q)
-   call PP_indexes_reset(PAR_IND_Q_bz)
-   call PP_indexes_reset(PAR_IND_T_groups)
-   call PP_indexes_reset(PAR_IND_Kk_ibz)
-   call PP_indexes_reset(PAR_IND_Xk_ibz)
-   call PP_indexes_reset(PAR_IND_Xk_bz)
-   call PP_indexes_reset(PAR_IND_CON_BANDS_X(X_type))
-   call PP_indexes_reset(PAR_IND_VAL_BANDS_X(X_type))
-   call PP_indexes_reset(PAR_IND_QP)
-   call PP_indexes_reset(PAR_IND_Plasma)
-   call PP_indexes_reset(PAR_IND_B_mat)
-   call PP_indexes_reset(PAR_IND_Bp_mat)
-   call PP_indexes_reset(PAR_IND_B_mat_ordered)
-   call PP_indexes_reset(PAR_IND_G_b)
-   call PP_indexes_reset(PAR_IND_G_k)
-   call PP_indexes_reset(PAR_IND_WF_b)
-   call PP_indexes_reset(PAR_IND_WF_k)
-   call PP_indexes_reset(PAR_IND_WF_b_and_k)
-   call PP_indexes_reset(PAR_IND_WF_linear)
-   call PP_indexes_reset(PAR_IND_T_ordered)
-#if defined _NL
-   call PP_indexes_reset(PAR_IND_freqs)
-#endif
-   !
-   if (ENVIRONMENT=="Response_T_space") then
-     if (.not.allocated(PAR_IND_eh)) then
-       allocate(PAR_IND_eh(Xk%nibz))
-       do i_k=1,Xk%nibz
-         call PP_indexes_reset(PAR_IND_eh(i_k))
-       enddo
-     endif
-   endif
-   !
-   if (allocated(PAR_B_mat_index))    deallocate(PAR_B_mat_index)
-   if (allocated(PAR_Bp_mat_index))   deallocate(PAR_Bp_mat_index)
-   if (allocated(PAR_QP_index))       deallocate(PAR_QP_index)
-   if (allocated(PAR_G_bands_index))  deallocate(PAR_G_bands_index)
-   if (allocated(PAR_PLASMA_index))   deallocate(PAR_PLASMA_index)
-   if (allocated(PAR_Q_index))        deallocate(PAR_Q_index)
-   if (allocated(PAR_Q_bz_index))     deallocate(PAR_Q_bz_index)
-   if (allocated(PAR_Xk_ibz_index))   deallocate(PAR_Xk_ibz_index)
-   if (allocated(PAR_Xk_bz_index))    deallocate(PAR_Xk_bz_index)
-   if (allocated(states_to_load))     deallocate(states_to_load)
-   if (allocated(PAR_DIPk_ibz_index)) deallocate(PAR_DIPk_ibz_index)
-   if (allocated(PAR_BS_T_grps_index))deallocate(PAR_BS_T_grps_index)
-   if (allocated(PAR_RL_index))       deallocate(PAR_RL_index)
-#if defined _NL
-   if (allocated(PAR_freqs_index))    deallocate(PAR_freqs_index)
-#endif
-   !
-   PAR_IND_Q_ID=0
-   PAR_IND_Xk_ibz_ID=0
-   PAR_IND_Xk_bz_ID=0
-   PAR_IND_CON_BANDS_X_ID(X_type)=0
-   PAR_IND_VAL_BANDS_X_ID(X_type)=0
-   PAR_IND_QP_ID=0
-   PAR_IND_PLASMA_ID=0
-   PAR_IND_G_b_ID=0
-   PAR_IND_G_k_ID=0
-   PAR_IND_WF_b_ID=0
-   PAR_IND_WF_k_ID=0
-   PAR_IND_B_mat_ID=0
-   PAR_IND_Bp_mat_ID=0
-#if defined _NL
-   PAR_IND_freqs_ID=0
-#endif
-   !
-   call COMM_reset(PAR_COM_VAL_INDEX(X_type))
-   call COMM_reset(PAR_COM_CON_INDEX(X_type))
-   call COMM_reset(PAR_COM_Xk_ibz_INDEX)
-   call COMM_reset(PAR_COM_Q_INDEX)
-   call COMM_reset(PAR_COM_Xk_bz_INDEX)
-   call COMM_reset(PAR_COM_Xk_ibz_A2A)
-   call COMM_reset(PAR_COM_Xk_bz_A2A)
-   call COMM_reset(PAR_COM_Q_A2A)
-   call COMM_reset(PAR_COM_SLK_INDEX_global)
-   call COMM_reset(PAR_COM_SLK)
-   call COMM_reset(PAR_COM_PLASMA_INDEX)
-   call COMM_reset(PAR_COM_QP_INDEX)
-   call COMM_reset(PAR_COM_QP_A2A)
-   call COMM_reset(PAR_COM_G_b_INDEX)
-   call COMM_reset(PAR_COM_G_b_A2A)
-   call COMM_reset(PAR_COM_WF_k_A2A)
-   call COMM_reset(PAR_COM_WF_b_INDEX)
-   call COMM_reset(PAR_COM_WF_k_INDEX)
-   call COMM_reset(PAR_COM_DIPOLES)
-   call COMM_reset(PAR_COM_DIPOLES_k_subgroup)
-   call COMM_reset(PAR_COM_density)
-   call COMM_reset(PAR_COM_eh_INDEX)
-   call COMM_reset(PAR_COM_eh_A2A)
-   call COMM_reset(PAR_COM_T_INDEX)
-   call COMM_reset(PAR_COM_SLK_INDEX_local)
-#if defined _SCALAPACK
-   call COMM_reset(PAR_COM_SLK)
-   call COMM_reset(PAR_COM_SLK_INDEX_global)
-   call COMM_reset(SLK_COM_INDEX(1))
-   call COMM_reset(SLK_COM_INDEX(2))
-   call COMM_reset(SLK_COM_A2A(1))
-   call COMM_reset(SLK_COM_A2A(2))
-#endif
-#if defined _NL
-   call COMM_reset(PAR_COM_freqs_INDEX)
-   call COMM_reset(PAR_COM_freqs)
-#endif
-   !
-   call OPENMP_set_threads( )
-   !
- endif
- !
- if (present(RESET)) then
-   if (RESET) return
- endif
- !
-=======
->>>>>>> 8ed258cc
  !==================================
  ! USER provided PARALLEL structure
  !==================================
@@ -378,19 +188,6 @@
  if (ENVIRONMENT=="Non_Linear") n_bands=RT_bands
 #endif
  !
-<<<<<<< HEAD
- ! QP states
- !-----------
- if (ENVIRONMENT=="Self_Energy") QP_range=QP_n_states
- !
- !------------
- ! Frequencies
- !------------
-#if defined _NL
- if (ENVIRONMENT=="Non_Linear") n_freqs =n_frequencies
-#endif 
-=======
->>>>>>> 8ed258cc
  !==========
  ! DEFAULTS
  !==========
@@ -403,359 +200,21 @@
  !
  if (index(ENVIRONMENT, "Response_G_space")>0) call PARALLEL_Response_G_indexes(E,Xk,q,ENVIRONMENT,X_type)
  !
-<<<<<<< HEAD
- !======================================================
- if (ENVIRONMENT=="Response_G_space_Zero_Momentum") then
-   !====================================================
-   !
-   CALL PARALLEL_structure(3,(/"k","c","v"/))
-   !
-   call PARALLEL_assign_chains_and_COMMs(3,ROLE=(/"k","c","v"/),&
-&                                        COMM_index_1=PAR_COM_Xk_ibz_INDEX,COMM_index_2=PAR_COM_CON_INDEX(X_type),&
-&                                        COMM_index_3=PAR_COM_VAL_INDEX(X_type),COMM_A2A_1=PAR_COM_Xk_ibz_A2A)
-   !
-   ! K-points (IBZ)
-   !
-   call PARALLEL_index(PAR_IND_Xk_ibz,(/Xk%nibz/),COMM=PAR_COM_Xk_ibz_INDEX,CONSECUTIVE=.TRUE.,NO_EMPTIES=.TRUE.)
-   PAR_IND_Xk_ibz_ID=PAR_COM_Xk_ibz_INDEX%CPU_id
-   !
-   ! ... indexes
-   !
-   allocate(PAR_Xk_bz_index(Xk%nbz))
-   call distribute_BZk_using_IBZk(PAR_COM_Xk_ibz_INDEX,Xk,PAR_IND_Xk_ibz,PAR_IND_Xk_ibz_ID,&
-&                                                         PAR_IND_Xk_bz, PAR_IND_Xk_bz_ID,&
-&                                                         PAR_Xk_bz_index,PAR_Xk_nbz)
-   allocate(PAR_Xk_ibz_index(Xk%nibz))
-   call Build_up_index(PAR_IND_Xk_ibz,Xk%nibz,PAR_Xk_ibz_index,PAR_Xk_nibz)
-   !
-   ! Inversion
-   !
-   call PARALLEL_assign_LA_COMMs(ENVIRONMENT,INV,CPU_structure(1)%nCPU_lin_algebra_INV)
-   !
-   call PARALLEL_live_message("K(ibz)",ENVIRONMENT=ENVIRONMENT,LOADED=PAR_Xk_nibz,TOTAL=Xk%nibz,&
-&                             NCPU=PAR_COM_Xk_ibz_INDEX%n_CPU)
-   !
-   call COMM_copy(PAR_COM_WORLD,PAR_COM_DIPOLES)
-   call COMM_copy(PAR_COM_Xk_ibz_A2A,PAR_COM_DIPOLES_k_subgroup)
-   !
-   call PAR_INDEX_copy(PAR_IND_Xk_ibz,PAR_IND_DIPk_ibz)
-   PAR_IND_DIPk_ID=PAR_IND_Xk_ibz_ID
-   allocate(PAR_DIPk_ibz_index(Xk%nibz))
-   call Build_up_index(PAR_IND_DIPk_ibz,Xk%nibz,PAR_DIPk_ibz_index,PAR_DIPk_nibz)
-   !
-#if defined _NL | defined _ELECTRIC
-   call PAR_INDEX_copy(PAR_IND_DIPk_ibz,PAR_IND_OVLP_ibz)
-   call PARALLEL_add_Q_to_K_list("overlaps",PAR_IND_Xk_bz,PAR_IND_Xk_bz_ID,PAR_IND_OVLP_ibz,PAR_IND_Xk_ibz_ID,&
-&                                PAR_IND_Q,PAR_COM_Xk_ibz_INDEX,Q_range,Xk,q)
-#endif
-
-   !
-   ! I/O privileges
-   !
-   if (PARALLEL_n_structures_active>1) then
-     call IO_and_Messaging_switch("+io_out",CONDITION=PAR_COM_Xk_ibz_INDEX%my_CHAIN==1.or.&
-&                                                     PAR_COM_Xk_ibz_INDEX%n_CPU==ncpu)
-   else
-     call IO_and_Messaging_switch("+io_out",CONDITION=.TRUE.)
-   endif
-   !
-   call OPENMP_set_threads(n_threads_in=n_threads_X)
-   !
- endif
-=======
  if (      ENVIRONMENT=="Self_Energy")         call PARALLEL_SelfEnergy_indexes(E,Xk,q,ENVIRONMENT,X_type)
->>>>>>> 8ed258cc
  !
  if (      ENVIRONMENT=="Response_T_space")    call PARALLEL_Response_T_indexes(E,Xk,q,ENVIRONMENT,X_type)
  !
 #if defined _RT
  if (      ENVIRONMENT=="Real_Time")           call PARALLEL_RealTime_indexes(E,Xk,q,ENVIRONMENT)
+#endif
+ !
+#if defined _RT
+ if (      ENVIRONMENT=="Non_Linear")          call PARALLEL_NonLinear_indexes(E,Xk,q,ENVIRONMENT)
 #endif
  !
 #if defined _SCALAPACK
  if (      ENVIRONMENT=="ScaLapacK")           call PARALLEL_ScaLapack_indexes(E,Xk,q,ENVIRONMENT)
 #endif
-<<<<<<< HEAD
-   !
-#if defined _ELECTRIC
-   !
-   ! Parallelization indexes for the Berry Polarization
-   !
-   call PARALLEL_index(PAR_IND_Xk_bz,(/Xk%nbz/),COMM=PAR_COM_Q_INDEX,CONSECUTIVE=.TRUE.)
-   call COMM_copy(PAR_COM_Q_INDEX,PAR_COM_Xk_ibz_INDEX)
-   !
-#endif
-   !
-   ! I/O privileges
-   !
-   if (PARALLEL_n_structures_active>1) then
-     if (l_eval_collisions.and.io_COLLs) then
-       call IO_and_Messaging_switch("+io_out",CONDITION=PAR_COM_QP_A2A%CPU_id==0.and.PAR_COM_Q_index%CPU_id==0)
-     else 
-       call IO_and_Messaging_switch("+io_out",CONDITION=master_cpu)
-     endif
-   else
-     call IO_and_Messaging_switch("+io_out",CONDITION=.TRUE.)
-   endif
-   !
-   call IO_and_Messaging_switch("+output",CONDITION=master_cpu)
-   !
-   call OPENMP_set_threads(n_threads_in=n_threads_SE)
-   !
- endif
- !
-#if defined _NL
- !
- !==============================
- if (ENVIRONMENT=="Non_Linear") then
-   !=================================
-   !
-   CALL PARALLEL_structure(4,(/"w ","k ","b ","q "/))
-   !
-   call PARALLEL_assign_chains_and_COMMs(3,ROLE=(/"w ","k ","b "/),  &
-&                                  COMM_index_1=PAR_COM_freqs_INDEX, &
-&                                  COMM_index_2=PAR_COM_Xk_ibz_INDEX,&
-&                                  COMM_index_3=PAR_COM_G_b_INDEX,   &
-&                                  COMM_index_4=PAR_COM_Q_INDEX,     &
-&                                  COMM_A2A_1=PAR_COM_freqs_A2A,     &
-&                                  COMM_A2A_2=PAR_COM_Xk_ibz_A2A,    &
-&                                  COMM_A2A_3=PAR_COM_G_b_A2A)
-   !
-   ! The routine PARALLEL_assign_chains_and_COMMs cannot define COMMUNICATORS for internal
-   ! A2A when there is no internal distribution
-   !
-   if (PAR_COM_Xk_ibz_INDEX%n_CPU==1) then
-     call COMM_copy(PAR_COM_freqs_A2A,PAR_COM_Xk_ibz_A2A)
-   endif
-   if (PAR_COM_G_b_A2A%n_CPU==1) then
-     call COMM_copy(PAR_COM_Xk_ibz_A2A,PAR_COM_G_b_A2A)
-   endif
-   !
-   !
-   ! Freq-points
-   !
-   call PARALLEL_index(PAR_IND_freqs,(/n_frequencies/),COMM=PAR_COM_freqs_INDEX)
-   PAR_IND_freqs_ID=PAR_COM_freqs_INDEX%CPU_id
-   PAR_nFreqs      =PAR_IND_freqs%n_of_elements(PAR_IND_Q_ID+1)
-   call PARALLEL_live_message("Freqs",ENVIRONMENT=ENVIRONMENT,         &
-&                             LOADED=PAR_IND_freqs%n_of_elements(PAR_IND_freqs_ID+1), &
-&                             TOTAL=n_frequencies,NCPU=PAR_COM_freqs_INDEX%n_CPU)
-   !
-   allocate(PAR_freqs_index(n_frequencies)) 
-   call Build_up_index(PAR_IND_freqs,n_frequencies,PAR_freqs_index,PAR_nFreqs)
-   !
-   ! K-points
-   !
-   call PARALLEL_index(PAR_IND_Xk_ibz,(/Xk%nibz/),COMM=PAR_COM_Xk_ibz_INDEX)
-   PAR_IND_Xk_ibz_ID=PAR_COM_Xk_ibz_INDEX%CPU_id
-   PAR_Xk_nibz=PAR_IND_Xk_ibz%n_of_elements(PAR_IND_Xk_ibz_ID+1)
-   !
-   allocate(PAR_Xk_ibz_index(Xk%nibz))
-   call Build_up_index(PAR_IND_Xk_ibz,Xk%nibz,PAR_Xk_ibz_index,PAR_Xk_nibz)
-   call PAR_INDEX_copy(PAR_IND_Xk_ibz,PAR_IND_DIPk_ibz)
-   !
-   ! Define the Xk_bz indeces for BZ parallelization
-   ! 
-   allocate(PAR_Xk_bz_index(Xk%nbz))
-   call distribute_BZk_using_IBZk(PAR_COM_Xk_ibz_INDEX,Xk,PAR_IND_Xk_ibz,PAR_IND_Xk_ibz_ID,&
-&                                                         PAR_IND_Xk_bz, PAR_IND_Xk_bz_ID,&
-&                                                         PAR_Xk_bz_index,PAR_Xk_nbz)
-
-   allocate(PAR_DIPk_ibz_index(Xk%nibz))
-   call Build_up_index(PAR_IND_DIPk_ibz,Xk%nibz,PAR_DIPk_ibz_index,PAR_DIPk_nibz)
-   !
-   ! Overlap indeces for WF distribution
-   !
-   call PAR_INDEX_copy(PAR_IND_DIPk_ibz,PAR_IND_OVLP_ibz)
-   call PARALLEL_add_Q_to_K_list("overlaps",PAR_IND_Xk_bz,PAR_IND_Xk_bz_ID,PAR_IND_OVLP_ibz,PAR_IND_Xk_ibz_ID,&
-&                                PAR_IND_Q,PAR_COM_Xk_ibz_INDEX,Q_range,Xk,q)
-   !
-   call PARALLEL_live_message("H(ibz)",ENVIRONMENT=ENVIRONMENT,&
-&           LOADED=PAR_IND_Xk_ibz%n_of_elements(PAR_IND_Xk_ibz_ID+1),TOTAL=Xk%nibz,&
-&           NCPU=PAR_COM_Xk_ibz_INDEX%n_CPU)
-   ! Bands
-   ! 
-   call PARALLEL_index(PAR_IND_G_b,(/RT_bands(2)/),low_range=(/RT_bands(1)/),&
-&                      COMM=PAR_COM_G_b_INDEX,CONSECUTIVE=.TRUE.)
-   PAR_IND_G_b_ID=PAR_COM_G_b_INDEX%CPU_id
-   PAR_nG_bands=PAR_IND_G_b%n_of_elements(PAR_IND_G_b_ID+1)
-   allocate(PAR_G_bands_index(n_bands(2)))
-   call G_b_to_B_mat(PAR_COM_G_b_INDEX,'B',RT_bands)
-   !
-   ! Copy to WF
-   !
-   call PAR_INDEX_copy(PAR_IND_Xk_ibz,PAR_IND_WF_k)
-   call COMM_copy(PAR_COM_Xk_ibz_INDEX,PAR_COM_WF_k_INDEX)
-   PAR_IND_WF_k_ID=PAR_COM_WF_k_INDEX%CPU_id
-   !
-   call PAR_INDEX_copy(PAR_IND_G_b,   PAR_IND_WF_b)
-   call COMM_copy(PAR_COM_G_b_INDEX,PAR_COM_WF_b_INDEX)
-   PAR_IND_WF_b_ID=PAR_COM_WF_b_INDEX%CPU_id
-   !
-   ! Build Indexes
-   !
-   call Build_up_index(PAR_IND_G_b,n_bands(2),PAR_G_bands_index,PAR_nG_bands)
-   call PARALLEL_index(PAR_IND_B_mat_ordered,(/ UP_matrix_index(1,RT_bands(2)-RT_bands(1)+1)-1 /),&
-&                      COMM=PAR_COM_WF_b_INDEX,CONSECUTIVE=.TRUE.)
-   ! Non evolved bands loaded by all
-   !
-   PAR_IND_WF_b%element_1D(:max(RT_bands(1)-1,1))=.TRUE.
-   !
-   do ib1=RT_bands(1),RT_bands(2)
-     do ib2=ib1,RT_bands(2)
-       if (PAR_IND_B_mat_ordered%element_1D(  UP_matrix_index(ib1-RT_bands(1)+1,ib2-RT_bands(1)+1)-1 )) then
-         if (.not.PAR_IND_WF_b%element_1D(ib1)) then
-           PAR_IND_WF_b%element_1D(ib1)=.TRUE.
-           PAR_IND_WF_b%n_of_elements(PAR_IND_WF_b_ID+1)=PAR_IND_WF_b%n_of_elements(PAR_IND_WF_b_ID+1)+1
-         endif
-         if (ib1/=ib2.and..not.PAR_IND_WF_b%element_1D(ib2)) then
-           PAR_IND_WF_b%element_1D(ib2)=.TRUE.
-           PAR_IND_WF_b%n_of_elements(PAR_IND_WF_b_ID+1)=PAR_IND_WF_b%n_of_elements(PAR_IND_WF_b_ID+1)+1
-         endif
-       endif
-     enddo
-   enddo
-   !
-   ! Build QP indexes for the Collisions
-   !
-   allocate(PAR_QP_index(QP_n_states),PAR_IND_QP%n_of_elements(ncpu),PAR_IND_QP%element_1D(QP_n_states)) 
-   PAR_IND_QP%element_1D=.FALSE.
-   PAR_IND_QP%n_of_elements=0
-   PAR_nQP=0
-   PAR_QP_index=0
-   do i_qp=1,QP_n_states
-     ib1 = QP_table(i_qp,1)
-     ib2 = QP_table(i_qp,2)
-     i_k = QP_table(i_qp,3)
-     if (.not.PAR_IND_Xk_ibz%element_1D(i_k)) cycle
-     if (.not.PAR_IND_B_mat%element_1D( B_mat_index(ib1,ib2,RT_bands) ) ) cycle
-     PAR_nQP=PAR_nQP+1
-     PAR_QP_index(i_qp)=PAR_nQP
-     PAR_IND_QP%element_1D(i_qp)=.TRUE.
-     PAR_IND_QP%n_of_elements=PAR_nQP
-   enddo
-   call PARALLEL_live_message("QPs",ENVIRONMENT=ENVIRONMENT,LOADED=PAR_nQP,TOTAL=QP_n_states)
-
-   !.........................................................................
-   !   "COLLISIONS"
-   !.........................................................................
-   !
-   call PARALLEL_collisions( Xk,    HXC_collisions )
-   ! 
-   !
-   ! Io and messaging
-   !
-   call COMM_copy(PAR_COM_freqs_INDEX,PAR_COM_DIPOLES_k_subgroup)
-   call PARALLEL_live_message("SCbands",ENVIRONMENT=ENVIRONMENT,&
-&                             LOADED=PAR_IND_G_b%n_of_elements(PAR_IND_G_b_ID+1),&
-&                             TOTAL=n_bands(2)-n_bands(1)+1,NCPU=PAR_COM_G_b_INDEX%n_CPU)
-   !
-   !
-   call IO_and_Messaging_switch("+io_out",CONDITION=PAR_COM_Xk_ibz_INDEX%CPU_id==0)
-   !
-   call IO_and_Messaging_switch("+output",CONDITION=PAR_COM_Xk_ibz_INDEX%CPU_id==0)
-   !
-   call OPENMP_set_threads(n_threads_in=n_threads_NL)
-   !
- endif
- !
-#endif
- !
- !========================================================================================================
- if (ENVIRONMENT=="Response_T_space") then
-   !======================================================================================================
-   !
-   CALL PARALLEL_structure(3,(/"k ","eh","t "/))
-   !
-   call PARALLEL_assign_chains_and_COMMs(3,ROLE=(/"k ","eh","t "/),&
-&                                        COMM_index_1=PAR_COM_Xk_ibz_INDEX,&
-&                                        COMM_index_2=PAR_COM_eh_INDEX,&
-&                                        COMM_index_3=PAR_COM_T_INDEX,&
-&                                        COMM_A2A_1=PAR_COM_Xk_ibz_A2A,&
-&                                        COMM_A2A_2=PAR_COM_eh_A2A) 
-   if (PAR_COM_eh_INDEX%n_CPU==1) then
-     call COMM_copy(PAR_COM_Xk_ibz_A2A,PAR_COM_eh_A2A)
-   endif
-   !
-   ! Dipoles are calculated using PAR_COM_Xk_bz_INDEX, PAR_COM_eh_INDEX and PAR_COM_T_INDEX communicators
-   !
-   call COMM_copy(PAR_COM_WORLD,PAR_COM_DIPOLES)
-   call COMM_copy(PAR_COM_Xk_ibz_A2A,PAR_COM_DIPOLES_k_subgroup)
-   call COMM_copy(PAR_COM_eh_INDEX,PAR_COM_CON_INDEX(X_type))
-   call COMM_copy(PAR_COM_T_INDEX,PAR_COM_VAL_INDEX(X_type))
-   !
-   ! K-points (IBZ)
-   !
-   call PARALLEL_index(PAR_IND_Kk_ibz,(/Xk%nibz/),COMM=PAR_COM_Xk_ibz_INDEX,CONSECUTIVE=.TRUE.,NO_EMPTIES=.TRUE.)
-   PAR_IND_Xk_ibz_ID=PAR_COM_Xk_ibz_INDEX%CPU_id
-   PAR_IND_Kk_ibz_ID=PAR_COM_Xk_ibz_INDEX%CPU_id
-   PAR_Kk_nibz=PAR_IND_Kk_ibz%n_of_elements(PAR_IND_Kk_ibz_ID+1)
-   !
-   call PARALLEL_live_message("K(ibz)",ENVIRONMENT=ENVIRONMENT,&
-&           LOADED=PAR_IND_Kk_ibz%n_of_elements(PAR_IND_Kk_ibz_ID+1),TOTAL=Xk%nibz,&
-&           NCPU=PAR_COM_Xk_ibz_INDEX%n_CPU)
-   ! 
-   ! Dipoles k-points uses same distribution of K k-points
-   !
-   call PAR_INDEX_copy(PAR_IND_Kk_ibz,PAR_IND_DIPk_ibz)
-   call PAR_INDEX_copy(PAR_IND_Kk_ibz,PAR_IND_Xk_ibz)
-   PAR_IND_DIPk_ID=PAR_IND_Kk_ibz_ID
-   PAR_Xk_nibz  =PAR_Kk_nibz
-   PAR_DIPk_nibz=PAR_Kk_nibz
-   allocate(PAR_DIPk_ibz_index(Xk%nibz))
-   call Build_up_index(PAR_IND_DIPk_ibz,Xk%nibz,PAR_DIPk_ibz_index,PAR_DIPk_nibz)
-   allocate(PAR_Xk_ibz_index(Xk%nibz))
-   call Build_up_index(PAR_IND_Xk_ibz,Xk%nibz,PAR_Xk_ibz_index,PAR_Xk_nibz)
-   allocate(PAR_Xk_bz_index(Xk%nbz))
-   call distribute_BZk_using_IBZk(PAR_COM_Xk_ibz_INDEX,Xk,PAR_IND_Xk_ibz,PAR_IND_Xk_ibz_ID,&
-&                                                         PAR_IND_Xk_bz, PAR_IND_Xk_bz_ID,&
-&                                                         PAR_Xk_bz_index,PAR_Xk_nbz)
-   !
-   ! E/h pairs (k resolved)
-   !
-   ! In this part I distribute the eh transitions within each k. The COMM for this indexing is PAR_COM_eh_INDEX.
-   ! I fill the PAR_IND_eh for all k in order to define the total number of Transition groups
-   !
-   do i_k=1,Xk%nibz
-     !
-     call PARALLEL_index(PAR_IND_eh(i_k),(/BS_nT_at_k(i_k)/),COMM=PAR_COM_eh_INDEX,CONSECUTIVE=.TRUE.,NO_EMPTIES=.FALSE.)
-     !
-   enddo
-   !
-   ! Now I find calculate the total (BS_nT_grps) and cpu-restricted (PAR_BS_nT_grps) number of Transition groups.
-   ! In this case the PAR_BS_nT_grps groups belong only to the columns of the kernel.
-   !
-   call PARALLEL_Transitions_grouping(Xk)
-   !
-   call PARALLEL_live_message("(e/h) Groups",ENVIRONMENT=ENVIRONMENT,LOADED=PAR_BS_nT_col_grps,TOTAL=BS_nT_grps,&
-&                             NCPU=PAR_COM_eh_INDEX%n_CPU)
-   !
-   ! Now each CPU of the PAR_COM_eh_INDEX has PAR_BS_nT_grps  groups of e/h pairs
-   !
-   ! The task now is to distribute the transitions:
-   !  
-   ! Group@k (among BS_nT_grps) ->Group'@p (among BS_nT_grps)
-   !
-   call PARALLEL_index(PAR_IND_T_ordered,(/BS_nT_grps,BS_nT_grps/),COMM=PAR_COM_T_INDEX,&
-&                      MASK=PAR_IND_T_groups%element_1D,ORDERED=.TRUE.,NO_EMPTIES=.FALSE.)
-   !
-   call PARALLEL_live_message("(e/h)->(e/h)' Transitions (ordered)",ENVIRONMENT=ENVIRONMENT,&
-&                             LOADED=PAR_IND_T_ordered%n_of_elements(PAR_COM_T_INDEX%CPU_id+1),&
-&                             TOTAL=BS_nT_grps*(BS_nT_grps+1)/2,NCPU=PAR_COM_T_INDEX%n_CPU)
-   !
-   ! Linear Algebra setup moved in the solver_driver...
-   !
-   ! I/O privileges
-   !
-   call IO_and_Messaging_switch("+io_out",CONDITION=.TRUE.)
-   !
-   call IO_and_Messaging_switch("+output",CONDITION=master_cpu)
-   !
-   call OPENMP_set_threads(n_threads_in=n_threads_K)
-   !  
- endif
-=======
->>>>>>> 8ed258cc
  !
  !======
  ! MORE
