!
!        Copyright (C) 2000-2016 the YAMBO team
!              http://www.yambo-code.org
!
! Authors (see AUTHORS file for details): AM
! 
! This file is distributed under the terms of the GNU 
! General Public License. You can redistribute it and/or 
! modify it under the terms of the GNU General Public 
! License as published by the Free Software Foundation; 
! either version 2, or (at your option) any later version.
!
! This program is distributed in the hope that it will 
! be useful, but WITHOUT ANY WARRANTY; without even the 
! implied warranty of MERCHANTABILITY or FITNESS FOR A 
! PARTICULAR PURPOSE.  See the GNU General Public License 
! for more details.
!
! You should have received a copy of the GNU General Public 
! License along with this program; if not, write to the Free 
! Software Foundation, Inc., 59 Temple Place - Suite 330,Boston, 
! MA 02111-1307, USA or visit http://www.gnu.org/copyleft/gpl.txt.
!
subroutine PARALLEL_global_indexes(E,Xk,q,ENVIRONMENT,X,RESET)
 !
 use pars,          ONLY:IP
 use parallel_m,    ONLY:PP_indexes,PP_indexes_reset,PAR_Xk_ibz_index,PAR_Xk_nibz,PAR_Xk_nbz,&
&                        PAR_Xk_bz_index,PARALLEL_n_structures_active,ncpu,&
&                        PARALLEL_cpu_mat_inversion,CPU_structure,master_cpu,&
&                        PARALLEL_cpu_mat_diagonalization,PAR_Q_index,PAR_nQ,PAR_n_B_mat_elements,&
&                        PAR_B_mat_index,PAR_nQP,PAR_QP_index,PAR_INDEX_copy,&
&                        MPI_comm,PAR_DIPk_ibz_index,PAR_DIPk_nibz,COMM_copy,n_WF_bands_to_load,&
&                        PAR_n_Bp_mat_elements,PAR_Bp_mat_index,PAR_PLASMA_index,&
&                        PAR_BS_T_grps_index,PAR_BS_nT_col_grps,PAR_Kk_nibz,PAR_nG_bands,PAR_G_bands_index,&
&                        PAR_Q_bz_index,PAR_nQ_bz,PAR_RL_index,&
&                        Q_range,QP_range,n_v_bands,n_c_bands,K_range,n_bands,EH_range
 use parallel_m,    ONLY:& ! LOGICALS
&                        l_par_X_T,l_par_X_G_q0,l_par_RT,l_par_SE,l_par_X_G_all_q,l_par_X_G_finite_q,&
&                        HEAD_QP_cpu,HEAD_k_cpu
 use parallel_m,    ONLY:& ! COMMUNICATORS
&                        COMM_reset,PAR_COM_WORLD,&  
&                        PAR_COM_VAL_INDEX,PAR_COM_CON_INDEX,PAR_COM_Q_A2A,&
&                        PAR_COM_Xk_ibz_INDEX,PAR_COM_Xk_ibz_A2A,PAR_COM_Q_INDEX,&
&                        PAR_COM_Xk_bz_INDEX,PAR_COM_INV_INDEX,PAR_COM_INV,&
&                        PAR_COM_DIAGO_INDEX,PAR_COM_DIAGO,&
&                        PAR_COM_QP_INDEX,PAR_COM_PLASMA_INDEX,&
&                        PAR_COM_QP_A2A,PAR_COM_G_b_INDEX,PAR_COM_G_b_A2A,&
&                        PAR_COM_WF_k_A2A,PAR_COM_WF_b_INDEX,PAR_COM_WF_k_INDEX,&
&                        PAR_COM_DIPOLES,PAR_COM_DIPOLES_k_subgroup,PAR_COM_Xk_bz_A2A,PAR_COM_density,&
&                        PAR_COM_eh_INDEX,PAR_COM_eh_A2A,PAR_COM_T_INDEX
 use parallel_m,    ONLY:& ! INDEXES
&                        PAR_IND_Xk_ibz,PAR_IND_CON_BANDS_X,PAR_IND_Xk_bz,&
&                        PAR_IND_VAL_BANDS_X,PAR_IND_Q,PAR_IND_INV,PAR_IND_DIAGO,&
&                        PAR_IND_QP,PAR_IND_G_b,PAR_IND_B_mat_ordered,PAR_IND_WF_b,PAR_IND_WF_k,&
&                        PAR_IND_B_mat,PAR_IND_Plasma,PAR_IND_DIPk_ibz,PAR_IND_WF_linear,&
&                        PAR_IND_Bp_mat,PAR_IND_G_k,PAR_IND_eh,PAR_IND_T_all,PAR_IND_WF_b_and_k,&
&                        PAR_IND_T_groups,PAR_IND_Kk_ibz,PAR_IND_T_ordered,PAR_IND_Q_bz
 use parallel_m,    ONLY:& ! ID's
&                        PAR_IND_CON_BANDS_X_ID,PAR_IND_VAL_BANDS_X_ID,PAR_IND_Xk_bz_ID,&
&                        PAR_IND_Xk_ibz_ID,PAR_IND_Q_ID,PAR_IND_INV_ID,PAR_IND_DIAGO_ID,&
&                        PAR_IND_QP_ID,PAR_IND_G_b_ID,PAR_IND_PLASMA_ID,&
&                        PAR_IND_WF_k_ID,PAR_IND_WF_b_ID,PAR_IND_B_mat_ID,&
&                        PAR_IND_Bp_mat_ID,PAR_IND_G_k_ID,&
&                        PAR_IND_Kk_ibz_ID,PAR_IND_DIPk_ID
 use interfaces,    ONLY:PARALLEL_index,PARALLEL_assign_chains_and_COMMs,PARALLEL_live_message
 use X_m,           ONLY:X_t
 use drivers,       ONLY:l_eval_collisions,l_elph_corr,l_gw0,l_HF_and_locXC,l_life,l_sc_run,&
&                        l_real_time,l_elphoton_corr
 use matrix_operate,ONLY:UP_matrix_index
 use BS,            ONLY:BS_bands,BS_nT_at_k,BS_nT_grps,BS_K_coupling
#if defined _ELPH
 use ELPH,          ONLY:elph_nDBs_used,QP_PH_n_G_bands,elph_use_q_grid
#endif
 use openmp,        ONLY:OPENMP_set_threads,n_threads_X,n_threads_SE,n_threads_RT,n_threads_K
#if defined _SC
 use SC,            ONLY:SC_bands
#endif
#if defined _RT
 use real_time,     ONLY:RT_bands
#endif
#if defined _SC || defined _RT
 use hamiltonian,   ONLY:B_mat_index,IP_h_bands
<<<<<<< HEAD
 use collision,     ONLY:COLL_bands
=======
 use collision,     ONLY:COLL_bands,FOCK_collisions,GW_NEQ_collisions,P_collisions,SEX_collisions
>>>>>>> fe4b9ebd
#endif
#if defined _SCALAPACK
 use SLK_m,         ONLY:SLK_COM_index,SLK_COM_A2A
#endif
 use electrons,     ONLY:levels
 use stderr,        ONLY:intc
 use R_lattice,     ONLY:bz_samp,nqibz,nqbz
 use IO_m,          ONLY:IO_and_Messaging_switch,io_COLLs,io_RESPONSE
 use QP_m,          ONLY:QP_n_states,QP_nb,QP_table,QP_n_G_bands
 use wave_func,     ONLY:states_to_load
 use com,           ONLY:warning
 implicit none
 !
 type(levels)               ::E
 type(bz_samp)              ::Xk,q
 character(*)               ::ENVIRONMENT
 type(X_t), optional        ::X
 logical,   optional        ::RESET
 !
 ! Work Space
 !
 integer              :: i_k,i_k_bz,X_type,i_qp,ib1,ib2,i_field,nb_mat
 logical              :: reset_all
 character(10)        :: WHAT,WHATp
 !
 ! Resets...
 !
 reset_all=.TRUE.
 if (present(RESET)) then
   reset_all=RESET
 endif
 !
 ! Logicals
 !
 l_par_X_T          =ENVIRONMENT=="Response_T_space"
 l_par_X_G_q0       =ENVIRONMENT=="Response_G_space_Zero_Momentum"
 l_par_X_G_finite_q =ENVIRONMENT=="Response_G_space_Finite_Momentum"
 l_par_X_G_all_q    =ENVIRONMENT=="Response_G_space"
 l_par_SE           =ENVIRONMENT=="Self_Energy"
 l_par_RT           =ENVIRONMENT=="Real_Time"
 !
 X_type=1
 if (present(X)) then
   X_type=X%whoami
 endif
 !
 if (ENVIRONMENT=="Response_T_space") X_type=5
 !
 if (reset_all) then
   !
   call PP_indexes_reset(PAR_IND_INV)
   call PP_indexes_reset(PAR_IND_DIAGO)
   call PP_indexes_reset(PAR_IND_Q)
   call PP_indexes_reset(PAR_IND_Q_bz)
   call PP_indexes_reset(PAR_IND_T_groups)
   call PP_indexes_reset(PAR_IND_Kk_ibz)
   call PP_indexes_reset(PAR_IND_Xk_ibz)
   call PP_indexes_reset(PAR_IND_Xk_bz)
   call PP_indexes_reset(PAR_IND_CON_BANDS_X(X_type))
   call PP_indexes_reset(PAR_IND_VAL_BANDS_X(X_type))
   call PP_indexes_reset(PAR_IND_QP)
   call PP_indexes_reset(PAR_IND_Plasma)
   call PP_indexes_reset(PAR_IND_B_mat)
   call PP_indexes_reset(PAR_IND_Bp_mat)
   call PP_indexes_reset(PAR_IND_B_mat_ordered)
   call PP_indexes_reset(PAR_IND_G_b)
   call PP_indexes_reset(PAR_IND_G_k)
   call PP_indexes_reset(PAR_IND_WF_b)
   call PP_indexes_reset(PAR_IND_WF_k)
   call PP_indexes_reset(PAR_IND_WF_b_and_k)
   call PP_indexes_reset(PAR_IND_WF_linear)
   call PP_indexes_reset(PAR_IND_T_ordered)
   call PP_indexes_reset(PAR_IND_T_all)
   !
   if (ENVIRONMENT=="Response_T_space") then
     if (.not.allocated(PAR_IND_eh)) then
       allocate(PAR_IND_eh(Xk%nibz))
       do i_k=1,Xk%nibz
         call PP_indexes_reset(PAR_IND_eh(i_k))
       enddo
     endif
   endif
   !
   if (allocated(PAR_B_mat_index))    deallocate(PAR_B_mat_index)
   if (allocated(PAR_Bp_mat_index))   deallocate(PAR_Bp_mat_index)
   if (allocated(PAR_QP_index))       deallocate(PAR_QP_index)
   if (allocated(PAR_G_bands_index))  deallocate(PAR_G_bands_index)
   if (allocated(PAR_PLASMA_index))   deallocate(PAR_PLASMA_index)
   if (allocated(PAR_Q_index))        deallocate(PAR_Q_index)
   if (allocated(PAR_Q_bz_index))     deallocate(PAR_Q_bz_index)
   if (allocated(PAR_Xk_ibz_index))   deallocate(PAR_Xk_ibz_index)
   if (allocated(PAR_Xk_bz_index))    deallocate(PAR_Xk_bz_index)
   if (allocated(states_to_load))     deallocate(states_to_load)
   if (allocated(PAR_DIPk_ibz_index)) deallocate(PAR_DIPk_ibz_index)
   if (allocated(PAR_BS_T_grps_index))deallocate(PAR_BS_T_grps_index)
   if (allocated(PAR_RL_index))       deallocate(PAR_RL_index)
   !
   PAR_IND_Q_ID=0
   PAR_IND_Xk_ibz_ID=0
   PAR_IND_Xk_bz_ID=0
   PAR_IND_CON_BANDS_X_ID(X_type)=0
   PAR_IND_VAL_BANDS_X_ID(X_type)=0
   PAR_IND_INV_ID=0
   PAR_IND_DIAGO_ID=0
   PAR_IND_QP_ID=0
   PAR_IND_PLASMA_ID=0
   PAR_IND_G_b_ID=0
   PAR_IND_G_k_ID=0
   PAR_IND_WF_b_ID=0
   PAR_IND_WF_k_ID=0
   PAR_IND_B_mat_ID=0
   PAR_IND_Bp_mat_ID=0
   !
   call COMM_reset(PAR_COM_VAL_INDEX(X_type))
   call COMM_reset(PAR_COM_CON_INDEX(X_type))
   call COMM_reset(PAR_COM_Xk_ibz_INDEX)
   call COMM_reset(PAR_COM_Q_INDEX)
   call COMM_reset(PAR_COM_Xk_bz_INDEX)
   call COMM_reset(PAR_COM_Xk_ibz_A2A)
   call COMM_reset(PAR_COM_Xk_bz_A2A)
   call COMM_reset(PAR_COM_Q_A2A)
   call COMM_reset(PAR_COM_INV_INDEX)
   call COMM_reset(PAR_COM_INV)
   call COMM_reset(PAR_COM_DIAGO_INDEX)
   call COMM_reset(PAR_COM_DIAGO)
   call COMM_reset(PAR_COM_PLASMA_INDEX)
   call COMM_reset(PAR_COM_QP_INDEX)
   call COMM_reset(PAR_COM_QP_A2A)
   call COMM_reset(PAR_COM_G_b_INDEX)
   call COMM_reset(PAR_COM_G_b_A2A)
   call COMM_reset(PAR_COM_WF_k_A2A)
   call COMM_reset(PAR_COM_WF_b_INDEX)
   call COMM_reset(PAR_COM_WF_k_INDEX)
   call COMM_reset(PAR_COM_DIPOLES)
   call COMM_reset(PAR_COM_DIPOLES_k_subgroup)
   call COMM_reset(PAR_COM_density)
   call COMM_reset(PAR_COM_eh_INDEX)
   call COMM_reset(PAR_COM_eh_A2A)
   call COMM_reset(PAR_COM_T_INDEX)
#if defined _SCALAPACK
   call COMM_reset(SLK_COM_index(1))
   call COMM_reset(SLK_COM_index(2))
   call COMM_reset(SLK_COM_A2A(1))
   call COMM_reset(SLK_COM_A2A(2))
#endif
   !
   call OPENMP_set_threads( )
   !
 endif
 !
 if (present(RESET)) then
   if (RESET) return
 endif
 !
 !==================================
 ! USER provided PARALLEL structure
 !==================================
 !
 call PARALLEL_get_user_structure(ENVIRONMENT,.TRUE.)
 !
 !============
 ! Dimensions
 !============
 !
 select case(ENVIRONMENT)
   case("Response_G_space_Zero_Momentum")
     K_range=Xk%nibz
     n_c_bands= (/E%nbf+1,X%ib(2)/)
     n_v_bands= (/X%ib(1),E%nbm/)
   case("Response_G_space") 
     K_range=Xk%nbz
     Q_range=(/1,nqibz/)
     n_c_bands= (/E%nbf+1,X%ib(2)/)
     n_v_bands= (/X%ib(1),E%nbm/)
   case("Response_G_space_Finite_Momentum")
     K_range=Xk%nbz
     Q_range=(/max(X%iq(1),2),X%iq(2)/)
     n_c_bands= (/E%nbf+1,X%ib(2)/)
     n_v_bands= (/X%ib(1),E%nbm/)
   case("Response_T_space") 
     K_range=Xk%nibz
     EH_range=minval( BS_nT_at_k )
     n_c_bands= (/E%nbf+1,BS_bands(2)/)
     n_v_bands= (/BS_bands(1),E%nbm/)
#if defined _RT
   case("Real_Time") 
     K_range=Xk%nibz
     Q_range=(/1,q%nbz/)
     n_bands=(/1,(RT_bands(2)-RT_bands(1)+1)**2/)
#endif
   case("Self_Energy") 
     QP_range=QP_n_states
     Q_range=(/1,q%nibz/)
     if (l_eval_collisions)  Q_range=(/1,q%nbz/)
#if defined _ELPH
     if (l_elph_corr.and.elph_use_q_grid)         Q_range=(/1,q%nbz/)
     if (l_elph_corr.and..not.elph_use_q_grid)    Q_range=(/1,elph_nDBs_used/)
#endif
     if (l_HF_and_locXC)  n_bands=(/1,max(E%nbm,QP_nb)/)
     if (l_gw0.or.l_life) n_bands=(/1,max(QP_n_G_bands(2),QP_nb)/)
     if (.not.l_HF_and_locXC) n_bands(1)=QP_n_G_bands(1)
#if defined _SC || defined _RT
     if (l_eval_collisions)  n_bands=COLL_bands
#endif
#if defined _SC
     if (l_sc_run)           n_bands=SC_bands
#endif
#if defined _ELPH
     if (l_elph_corr)                    n_bands=(/1,QP_PH_n_G_bands/)
#endif
 end select
 !
 !==========
 ! DEFAULTS
 !==========
 !
 CALL PARALLEL_defaults(ENVIRONMENT)
 !
#if defined _SCALAPACK
 !
 !======================================================
 if (ENVIRONMENT=="ScaLapacK") then
   !====================================================
   !
   CALL PARALLEL_structure(2,(/"p","d"/))
   !
   call PARALLEL_assign_chains_and_COMMs(2,ROLE=(/"p","d"/),&
&                                        COMM_index_1=SLK_COM_INDEX(1),COMM_index_2=SLK_COM_INDEX(2),&
&                                        COMM_A2A_1=SLK_COM_A2A(1),    COMM_A2A_2=SLK_COM_A2A(2))
   !
   ! Linear Algebra (using Inversion only)
   !
   PARALLEL_cpu_mat_inversion=CPU_structure(7)%nCPU_inversion
   call PARALLEL_assign_LIN_ALGEBRA_COMMs(ENVIRONMENT,'INV',PAR_COM_INV_INDEX,PAR_COM_INV)
   PAR_IND_INV_ID=PAR_COM_INV_INDEX%CPU_id
   !
 endif
 !
#endif
 !
 !======================================================
 if (ENVIRONMENT=="Response_G_space_Zero_Momentum") then
   !====================================================
   !
   CALL PARALLEL_structure(3,(/"k","c","v"/))
   !
   call PARALLEL_assign_chains_and_COMMs(3,ROLE=(/"k","c","v"/),&
&                                        COMM_index_1=PAR_COM_Xk_ibz_INDEX,COMM_index_2=PAR_COM_CON_INDEX(X_type),&
&                                        COMM_index_3=PAR_COM_VAL_INDEX(X_type),COMM_A2A_1=PAR_COM_Xk_ibz_A2A)
   !
   ! K-points (IBZ)
   !
   call PARALLEL_index(PAR_IND_Xk_ibz,(/Xk%nibz/),COMM=PAR_COM_Xk_ibz_INDEX,CONSECUTIVE=.TRUE.,NO_EMPTIES=.TRUE.)
   PAR_IND_Xk_ibz_ID=PAR_COM_Xk_ibz_INDEX%CPU_id
   !
   ! ... indexes
   !
   allocate(PAR_Xk_bz_index(Xk%nbz))
   call distribute_BZk_using_IBZk(PAR_COM_Xk_ibz_INDEX,Xk,PAR_IND_Xk_ibz,PAR_IND_Xk_ibz_ID,&
&                                                         PAR_IND_Xk_bz, PAR_IND_Xk_bz_ID,&
&                                                         PAR_Xk_bz_index,PAR_Xk_nbz)
   allocate(PAR_Xk_ibz_index(Xk%nibz))
   call Build_up_index(PAR_IND_Xk_ibz,Xk%nibz,PAR_Xk_ibz_index,PAR_Xk_nibz)
   !
   ! Inversion
   !
   PARALLEL_cpu_mat_inversion=CPU_structure(1)%nCPU_inversion
   call PARALLEL_assign_LIN_ALGEBRA_COMMs(ENVIRONMENT,'INV',PAR_COM_INV_INDEX,PAR_COM_INV)
   PAR_IND_INV_ID=PAR_COM_INV_INDEX%CPU_id
   !
   call PARALLEL_live_message("K(ibz)",ENVIRONMENT=ENVIRONMENT,LOADED=PAR_Xk_nibz,TOTAL=Xk%nibz,&
&                             NCPU=PAR_COM_Xk_ibz_INDEX%n_CPU)
   !
   call COMM_copy(PAR_COM_WORLD,PAR_COM_DIPOLES)
   call COMM_copy(PAR_COM_Xk_ibz_A2A,PAR_COM_DIPOLES_k_subgroup)
   !
   call PAR_INDEX_copy(PAR_IND_Xk_ibz,PAR_IND_DIPk_ibz)
   PAR_IND_DIPk_ID=PAR_IND_Xk_ibz_ID
   allocate(PAR_DIPk_ibz_index(Xk%nibz))
   call Build_up_index(PAR_IND_DIPk_ibz,Xk%nibz,PAR_DIPk_ibz_index,PAR_DIPk_nibz)
   !
   ! I/O privileges
   !
   if (PARALLEL_n_structures_active>1) then
     call IO_and_Messaging_switch("+io_out",CONDITION=PAR_COM_Xk_ibz_INDEX%my_CHAIN==1.or.&
&                                                     PAR_COM_Xk_ibz_INDEX%n_CPU==ncpu)
   else
     call IO_and_Messaging_switch("+io_out",CONDITION=.TRUE.)
   endif
   !
   call OPENMP_set_threads(n_threads_in=n_threads_X)
   !
 endif
 !
 !===========================================================================================
 if (ENVIRONMENT=="Response_G_space_Finite_Momentum".or.ENVIRONMENT=="Response_G_space") then
   !=========================================================================================
   !
   CALL PARALLEL_structure(4,(/"q","k","c","v"/))
   !
   call PARALLEL_assign_chains_and_COMMs(4,ROLE=(/"q","k","c","v"/),&
&                                        COMM_index_1=PAR_COM_Q_INDEX,COMM_index_2=PAR_COM_Xk_bz_INDEX,&
&                                        COMM_index_3=PAR_COM_CON_INDEX(X_type),&
&                                        COMM_index_4=PAR_COM_VAL_INDEX(X_type),COMM_A2A_1=PAR_COM_Q_A2A,&
&                                        COMM_A2A_2=PAR_COM_Xk_bz_A2A)
   !
   ! The routine PARALLEL_assign_chains_and_COMMs cannot define COMMUNICATORS for internal
   ! A2A when there is no internal distribution
   !
   if (PAR_COM_Xk_bz_INDEX%n_CPU==1) call COMM_copy(PAR_COM_Q_A2A,PAR_COM_Xk_bz_A2A)
   !
   ! Q-points 
   !
   WHAT="ibz"
   !
   ! K-points 
   !
   call PARALLEL_index(PAR_IND_Xk_bz,(/Xk%nbz/),COMM=PAR_COM_Xk_bz_INDEX,CONSECUTIVE=.TRUE.,NO_EMPTIES=.TRUE.)
   PAR_IND_Xk_bz_ID=PAR_COM_Xk_bz_INDEX%CPU_id
   PAR_Xk_nbz=PAR_IND_Xk_bz%n_of_elements(PAR_IND_Xk_bz_ID+1)
   !
   call PARALLEL_live_message("K(bz)",ENVIRONMENT=ENVIRONMENT,&
&                             LOADED=PAR_IND_Xk_bz%n_of_elements(PAR_COM_Xk_bz_INDEX%CPU_id+1),TOTAL=Xk%nbz,&
&                             NCPU=PAR_COM_Xk_bz_INDEX%n_CPU)
   allocate(PAR_Xk_bz_index(Xk%nbz))
   call Build_up_index(PAR_IND_Xk_bz,Xk%nbz,PAR_Xk_bz_index,PAR_Xk_nbz)
   !
   ! Q-points 
   !
   call PARALLEL_index(PAR_IND_Q,(/Q_range(2)/),low_range=(/Q_range(1)/),COMM=PAR_COM_Q_INDEX,CONSECUTIVE=.TRUE.,NO_EMPTIES=.TRUE.)
   PAR_IND_Q_ID=PAR_COM_Q_INDEX%CPU_id
   PAR_nQ=PAR_IND_Q%n_of_elements(PAR_IND_Q_ID+1)
   !
   call PARALLEL_live_message("Q("//trim(WHAT)//")",ENVIRONMENT=ENVIRONMENT,&
&                             LOADED=PAR_IND_Q%n_of_elements(PAR_IND_Q_ID+1),&
&                             TOTAL=Q_range(2)-Q_range(1)+1,&
&                             NCPU=PAR_COM_Q_INDEX%n_CPU)
   !
   allocate(PAR_Q_index(Q_range(2))) 
   call Build_up_index(PAR_IND_Q,Q_range(2),PAR_Q_index,PAR_nQ)
   !
   ! K-points (IBZ) after shifting of Q (BZ/IBZ)
   !
   WHATp="k_bz_q_"//trim(WHAT) 
   !
   call PARALLEL_add_Q_to_K_list(trim(WHATp),PAR_IND_Xk_bz,PAR_IND_Xk_bz_ID,PAR_IND_Xk_ibz,PAR_IND_Xk_ibz_ID,&
&                                PAR_IND_Q,PAR_COM_Xk_bz_INDEX,Q_range,Xk,q)
   PAR_Xk_nibz=PAR_IND_Xk_ibz%n_of_elements(PAR_IND_Xk_ibz_ID+1)
   !
   !
   ! ... indexes
   !
   allocate(PAR_Xk_ibz_index(Xk%nibz))
   call Build_up_index(PAR_IND_Xk_ibz,Xk%nibz,PAR_Xk_ibz_index,PAR_Xk_nibz)
   !
   call PARALLEL_live_message("K(ibz)",ENVIRONMENT=ENVIRONMENT,LOADED=PAR_Xk_nibz,TOTAL=Xk%nibz,&
&                             NCPU=PAR_COM_Xk_ibz_INDEX%n_CPU)
   !
   if (ENVIRONMENT=="Response_G_space_Finite_Momentum") then
     !
     PARALLEL_cpu_mat_inversion=CPU_structure(2)%nCPU_inversion
     !
   else if (ENVIRONMENT=="Response_G_space") then
     !
     PARALLEL_cpu_mat_inversion=CPU_structure(3)%nCPU_inversion
     !
   endif
   !
   ! Inversion
   !
   call PARALLEL_assign_LIN_ALGEBRA_COMMs(ENVIRONMENT,'INV',PAR_COM_INV_INDEX,PAR_COM_INV)
   PAR_IND_INV_ID=PAR_COM_INV_INDEX%CPU_id
   !
   ! I/O privileges
   !
   if (PARALLEL_n_structures_active>1) then
     call IO_and_Messaging_switch("+io_out +output",CONDITION=PAR_COM_Q_A2A%CPU_id==0)
   else
     call IO_and_Messaging_switch("+io_out",CONDITION=.TRUE.)
   endif
   !
   ! To define proper indexes to calculate the dipoles I need to build up
   ! the PAR_IND_DIPk_ibz by avoiding the overlaps of PAR_IND_Xk_ibz.
   ! The COMM is anyway the one for the all2all of each q.
   !
   call COMM_copy(PAR_COM_Q_A2A,PAR_COM_DIPOLES)
   call COMM_copy(PAR_COM_Xk_bz_A2A,PAR_COM_DIPOLES_k_subgroup)
   !
   if (ENVIRONMENT/="Response_G_space_Finite_Momentum") then
     !
     call PARALLEL_minimal_index_from_overlaping(PAR_IND_Xk_ibz,PAR_IND_DIPk_ibz,PAR_COM_Xk_bz_INDEX)
     PAR_IND_DIPk_ID=PAR_IND_Xk_ibz_ID
     !
     allocate(PAR_DIPk_ibz_index(Xk%nibz))
     call Build_up_index(PAR_IND_DIPk_ibz,Xk%nibz,PAR_DIPk_ibz_index,PAR_DIPk_nibz)
     !
   endif
   !
   call OPENMP_set_threads(n_threads_in=n_threads_X)
   !
   if (ENVIRONMENT=="Response_G_space") then
     !
     ! io_RESPONSE check
     !
     ! No X I/O is possible ONLY when the number of cpu's associated with the "q" field
     ! in the response function string is the same of the SE/RT/SC...string
     !  
     if (.not.io_RESPONSE) then
       !
       i_field=3
       call PARALLEL_get_user_structure("Self_Energy",.FALSE.)
       !
       if (CPU_structure(5)%CPU(1)>1) i_field=5
       !
       if (CPU_structure(3)%CPU(1)/=CPU_structure(i_field)%CPU(1)) io_RESPONSE=.TRUE.
       !
       if (io_RESPONSE) call warning('Response function I/O forced. Different CPU for the "q" field in X and SE')
       !
     endif
   endif
   !
 endif
 !
 !=================================
 if (ENVIRONMENT=="Real_Time") then
   !===============================
   !
#if defined _RT
   !
   CALL PARALLEL_structure(4,(/"k ","b ","q ","qp"/))
   !
   call PARALLEL_assign_chains_and_COMMs(4,ROLE=(/"k ","b ","q ","qp"/),&
&                                        COMM_index_1=PAR_COM_Xk_ibz_INDEX,COMM_index_2=PAR_COM_G_b_INDEX,&
&                                        COMM_index_3=PAR_COM_Q_INDEX,&
&                                        COMM_index_4=PAR_COM_PLASMA_INDEX,&
&                                        COMM_A2A_1=PAR_COM_Xk_ibz_A2A,&
&                                        COMM_A2A_2=PAR_COM_G_b_A2A,&
&                                        COMM_A2A_3=PAR_COM_Q_A2A)
   !
   ! The routine PARALLEL_assign_chains_and_COMMs cannot define COMMUNICATORS for internal
   ! A2A when there is no internal distribution
   !
   if (PAR_COM_G_b_INDEX%n_CPU==1) then
     call COMM_copy(PAR_COM_Xk_ibz_A2A,PAR_COM_G_b_A2A)
   endif
   if (PAR_COM_Q_INDEX%n_CPU==1) then
     call COMM_copy(PAR_COM_G_b_A2A,PAR_COM_Q_A2A)
   endif
   !
   ! K-points (IBZ)
   !
   call PARALLEL_index(PAR_IND_Xk_ibz,(/Xk%nibz/),COMM=PAR_COM_Xk_ibz_INDEX,CONSECUTIVE=.TRUE.,NO_EMPTIES=.TRUE.)
   PAR_IND_Xk_ibz_ID=PAR_COM_Xk_ibz_INDEX%CPU_id
   !
   call PARALLEL_live_message("K(ibz)",ENVIRONMENT=ENVIRONMENT,&
&           LOADED=PAR_IND_Xk_ibz%n_of_elements(PAR_IND_Xk_ibz_ID+1),TOTAL=Xk%nibz,&
&           NCPU=PAR_COM_Xk_ibz_INDEX%n_CPU)
   !
   !.........................................................................
   ! Wave Functions (derived from PAR_COM_Xk_ibz_INDEX and PAR_COM_G_b_INDEX)
   !.........................................................................
   !
   call PAR_INDEX_copy(PAR_IND_Xk_ibz,PAR_IND_WF_k)
   call COMM_copy(PAR_COM_G_b_INDEX,PAR_COM_WF_b_INDEX)
   PAR_IND_WF_b_ID=PAR_COM_WF_b_INDEX%CPU_id
   !
   call PARALLEL_index(PAR_IND_B_mat_ordered,(/ UP_matrix_index(1,RT_bands(2)-RT_bands(1)+1)-1 /),&
<<<<<<< HEAD
&                      COMM=PAR_COM_WF_b_INDEX,CONSECUTIVE=.TRUE.)
=======
&                      COMM=PAR_COM_WF_b_INDEX,CONSECUTIVE=.TRUE.,NO_EMPTIES=.TRUE.)
>>>>>>> fe4b9ebd
   !
   call PARALLEL_live_message("Bands Matrix (ordered)",ENVIRONMENT=ENVIRONMENT,&
&                             LOADED=PAR_IND_B_mat_ordered%n_of_elements(PAR_IND_WF_b_ID+1),&
&                             TOTAL=UP_matrix_index(1,RT_bands(2)-RT_bands(1)+1)-1,&
&                             NCPU=PAR_COM_WF_b_INDEX%n_CPU)
   !
   allocate(PAR_IND_WF_b%n_of_elements(PAR_COM_WF_b_INDEX%n_CPU),PAR_IND_WF_b%element_1D(RT_bands(2)))
   PAR_IND_WF_b%n_of_elements(PAR_IND_WF_b_ID+1)=RT_bands(1)-1
   PAR_IND_WF_b%element_1D(:)=.FALSE.
   if (RT_bands(1)>1) PAR_IND_WF_b%element_1D(1:RT_bands(1)-1)=.TRUE.
   !
   ! Non evolved bands loaded by all
   !
   PAR_IND_WF_b%element_1D(:max(RT_bands(1)-1,1))=.TRUE.
   !
   do ib1=RT_bands(1),RT_bands(2)
     do ib2=ib1,RT_bands(2)
       if (PAR_IND_B_mat_ordered%element_1D(  UP_matrix_index(ib1-RT_bands(1)+1,ib2-RT_bands(1)+1)-1 )) then
         if (.not.PAR_IND_WF_b%element_1D(ib1)) then
           PAR_IND_WF_b%element_1D(ib1)=.TRUE.
           PAR_IND_WF_b%n_of_elements(PAR_IND_WF_b_ID+1)=PAR_IND_WF_b%n_of_elements(PAR_IND_WF_b_ID+1)+1
         endif
         if (ib1/=ib2.and..not.PAR_IND_WF_b%element_1D(ib2)) then
           PAR_IND_WF_b%element_1D(ib2)=.TRUE.
           PAR_IND_WF_b%n_of_elements(PAR_IND_WF_b_ID+1)=PAR_IND_WF_b%n_of_elements(PAR_IND_WF_b_ID+1)+1
         endif
       endif
     enddo
   enddo
   !.........................................................................
   ! Oscillators for external field interaction
   !
   ! Note that PAR_IND_Xk_ibz = PAR_IND_DIPk_ibz while
   ! PAR_WF_k is like PAR_IND_Xk_ibz with WF loaded only for 1 cpu per k-block
   !
   !.........................................................................
   call G_b_to_B_mat(PAR_COM_G_b_INDEX,'B',RT_bands)
   call COMM_copy(PAR_COM_WORLD,PAR_COM_DIPOLES)
   call COMM_copy(PAR_COM_Xk_ibz_A2A,PAR_COM_DIPOLES_k_subgroup)
   call PAR_INDEX_copy(PAR_IND_Xk_ibz,PAR_IND_DIPk_ibz)
   PAR_IND_DIPk_ID=PAR_IND_Xk_ibz_ID
   allocate(PAR_DIPk_ibz_index(Xk%nibz))
   call Build_up_index(PAR_IND_DIPk_ibz,Xk%nibz,PAR_DIPk_ibz_index,PAR_DIPk_nibz)
   allocate(PAR_Xk_ibz_index(Xk%nibz))
   call Build_up_index(PAR_IND_Xk_ibz,Xk%nibz,PAR_Xk_ibz_index,PAR_Xk_nibz)
   do ib1=RT_bands(1),RT_bands(2)
     do ib2=RT_bands(1),RT_bands(2)
       if (PAR_IND_B_mat%element_1D( B_mat_index(ib1,ib2,RT_bands) ) ) then
          PAR_IND_WF_b%element_1D(ib1)=.TRUE.
          PAR_IND_WF_b%element_1D(ib2)=.TRUE.
       endif
     enddo
   enddo
   !
   !.........................................................................
   ! WFs & QPs
   !......................................................................... 
   !
   ! QP "head"
   !
   HEAD_QP_cpu=PAR_COM_G_b_A2A%CPU_id==0
   !
   ! 0  0     0  0     <- qp (<- defined on the basis of k,b)
   ! x0 x0    x0 x0    <- q
   !
   ! QP_cpu corresponds to x marked CPU's. This flag is used when isolated QP loops are performed.
   !
   ! K "head"
   !
   HEAD_k_cpu=PAR_COM_Xk_ibz_A2A%CPU_id==0
   !
   ! oooo  oooo  oooo  oooo  <- k
   ! Xo Xo Xo Xo Xo Xo Xo Xo <- b
   !
   ! NOTE: HEAD_k_cpu=.TRUE. => HEAD_QP_cpu=.TRUE.
   !  
   ! but HEAD_QP_cpu=.TRUE. defines a larger set of CPU's.
   !
   ! Not all CPU's (o) load the WFs. Only X
   !
   if (.not.HEAD_QP_cpu) then
     PAR_IND_WF_b%element_1D=.FALSE.
     PAR_IND_WF_k%element_1D=.FALSE.
   endif
   !
   PAR_IND_WF_b%n_of_elements(PAR_IND_WF_b_ID+1)=count( PAR_IND_WF_b%element_1D )
   !
   call PARALLEL_live_message("Bands (WF)",ENVIRONMENT=ENVIRONMENT,&
&                             LOADED=PAR_IND_WF_b%n_of_elements(PAR_IND_WF_b_ID+1),&
&                             TOTAL=RT_bands(2),&
&                             NCPU=PAR_COM_WF_b_INDEX%n_CPU)
   !
<<<<<<< HEAD
   ! e-e scattering
   !================
   !
   !      __/__ p,m'
   !    ./  \
   !    |\__\__ p-q,m
   !    |   /
   !   \|/
   !    | q
   !    |
   !    | __/__ k-q,n'
   !    ./  \
   !     \__\__ k,n
   !        /
   !      
   ! "RT"="k.b.q.qp"
   !  
   !   "k.b" -> QP (k,n,n')  
   !   "q"   -> q (BZ)
   !   "qp"  -> Plasma (J)
   !
   ! e-e correlation (HF and COHSEX)
   !=================================
   !
   ! n,k
   ! --<--.
   !      | m
   !      |
   !      |
   !     \|/ k-q
   !      |
   !      |
   !      | m'
   !      .-->-- n',k
   !      
   ! "RT"="k.b.q.qp" 
   !  
   !   "k.b" -> QP (k,n,n')  
   !   "q"   -> q (BZ)
   !   "qp"  -> Bp_mat (m,m')
   !
   ! e-photon correlation 
   !======================
   !
   ! n,k-q   n,k
   ! --<--.-<--
   !      | m
   !      |
   !     \|/ q,G,\alpha
   !      |
   !      
   ! "RT"="k.b.q.qp" 
   !  
   !   "k.b" -> QP (k,n,m)  
   !   "q"   -> q (BZ)
   !   "qp"  -> G
   !  
   !.........................................................................
   !   "k.b" -> QP (k,n,n')  
   !.........................................................................
   !
   n_bands=RT_bands
   !
   allocate(PAR_QP_index(QP_n_states),PAR_IND_QP%n_of_elements(ncpu),PAR_IND_QP%element_1D(QP_n_states)) 
   PAR_IND_QP%element_1D=.FALSE.
   PAR_IND_QP%n_of_elements=0
   PAR_nQP=0
   PAR_QP_index=0
   do i_qp=1,QP_n_states
     ib1 = QP_table(i_qp,1)
     ib2 = QP_table(i_qp,2)
     i_k = QP_table(i_qp,3)
     if (.not.PAR_IND_Xk_ibz%element_1D(i_k)) cycle
     if (.not.PAR_IND_B_mat%element_1D( B_mat_index(ib1,ib2,RT_bands) ) ) cycle
     PAR_nQP=PAR_nQP+1
     PAR_QP_index(i_qp)=PAR_nQP
     PAR_IND_QP%element_1D(i_qp)=.TRUE.
     PAR_IND_QP%n_of_elements=PAR_nQP
   enddo
   call PARALLEL_live_message("QPs",ENVIRONMENT=ENVIRONMENT,LOADED=PAR_nQP,TOTAL=QP_n_states)
   !
   call PARALLEL_live_message("Bands Matrix",ENVIRONMENT=ENVIRONMENT,&
&                             LOADED=PAR_IND_B_mat%n_of_elements(PAR_IND_B_mat_ID+1),&
&                             TOTAL=(RT_bands(2)-RT_bands(1)+1)**2,NCPU=PAR_COM_G_b_INDEX%n_CPU)
   !
=======
>>>>>>> fe4b9ebd
   !.........................................................................
   !   "q" -> Q-points (BZ)
   !.........................................................................
   !
   call PARALLEL_index(PAR_IND_Q,(/q%nbz/),COMM=PAR_COM_Q_INDEX,CONSECUTIVE=.TRUE.,NO_EMPTIES=.TRUE.)
   PAR_IND_Q_ID=PAR_COM_Q_INDEX%CPU_id
   PAR_nQ=PAR_IND_Q%n_of_elements(PAR_IND_Q_ID+1)
   !
   allocate(PAR_Q_index(q%nbz)) 
   call Build_up_index(PAR_IND_Q,q%nbz,PAR_Q_index,PAR_nQ)
   !
   call PARALLEL_live_message("Q(bz)",ENVIRONMENT=ENVIRONMENT,&
&                             LOADED=PAR_IND_Q%n_of_elements(PAR_IND_Q_ID+1),TOTAL=q%nbz,&
&                             NCPU=PAR_COM_Q_INDEX%n_CPU)
   !
   !.........................................................................
   !   "COLLISIONS"
   !.........................................................................
   !
   call PARALLEL_collisions( Xk, P_collisions )
   call PARALLEL_collisions( Xk, FOCK_collisions )
   call PARALLEL_collisions( Xk, SEX_collisions )
   call PARALLEL_collisions( Xk, GW_NEQ_collisions )
   !
   !.........................................................................
   !   "qp"  -> Bp_mat (m,m')
   !.........................................................................
   !
   call G_b_to_B_mat(PAR_COM_Plasma_INDEX,'Bp',RT_bands)
<<<<<<< HEAD
   call PARALLEL_add_Q_to_K_list('k_qp_q_bz',PAR_IND_QP,PAR_IND_QP_ID,PAR_IND_G_k,PAR_IND_G_k_ID,&
  &                              PAR_IND_Q,PAR_COM_QP_INDEX,(/0,0/),Xk,q)
   call PARALLEL_live_message("K-q (ibz)",ENVIRONMENT=ENVIRONMENT,&
&                             LOADED=PAR_IND_G_k%n_of_elements(PAR_IND_G_k_ID+1),&
&                             TOTAL=Xk%nibz,NCPU=PAR_COM_Plasma_INDEX%n_CPU)
=======
   !
   ! Messaging...
   !
   if (associated( PAR_IND_G_k%element_1D)) then
     call PARALLEL_live_message("K-q (ibz)",ENVIRONMENT=ENVIRONMENT,&
&                               LOADED=count( PAR_IND_G_k%element_1D ),&
&                               TOTAL=Xk%nibz)
   endif
   !
>>>>>>> fe4b9ebd
   call PARALLEL_live_message("Bands Matrix (prime)",ENVIRONMENT=ENVIRONMENT,&
&                             LOADED=PAR_IND_Bp_mat%n_of_elements(PAR_IND_Bp_mat_ID+1),&
&                             TOTAL=(RT_bands(2)-RT_bands(1)+1)**2,NCPU=PAR_COM_Plasma_INDEX%n_CPU)
   !
   ! When the collisons are note evaluated the I/O is dictated by Response_G_space_Zero_Momentum
   ! and then resetted in RT_driver
   !
   if (l_eval_collisions) then
     call IO_and_Messaging_switch("+io_out",CONDITION=HEAD_QP_cpu)
   else
     call IO_and_Messaging_switch("+io_out",CONDITION=PAR_COM_Xk_ibz_INDEX%my_CHAIN==1.or.&
&                                                     PAR_COM_Xk_ibz_INDEX%n_CPU==ncpu)
   endif
   !
#endif
   !
   call OPENMP_set_threads(n_threads_in=n_threads_RT)
   !
 endif
 !
 !==============================
 if (ENVIRONMENT=="Self_Energy") then
   !=================================
   !
   CALL PARALLEL_structure(3,(/"q ","qp","b "/))
   !
   call PARALLEL_assign_chains_and_COMMs(3,ROLE=(/"q ","qp","b "/),&
&                                        COMM_index_1=PAR_COM_Q_INDEX,COMM_index_2=PAR_COM_QP_INDEX,&
&                                        COMM_index_3=PAR_COM_G_b_INDEX,&
&                                        COMM_A2A_1=PAR_COM_Q_A2A,&
&                                        COMM_A2A_2=PAR_COM_QP_A2A)
   !
   ! The routine PARALLEL_assign_chains_and_COMMs cannot define COMMUNICATORS for internal
   ! A2A when there is no internal distribution
   !
   if (PAR_COM_QP_INDEX%n_CPU==1) then
     call COMM_copy(PAR_COM_Q_A2A,PAR_COM_QP_A2A)
   endif
   !
   ! QP states
   !
   call PARALLEL_index(PAR_IND_QP,(/QP_n_states/),COMM=PAR_COM_QP_INDEX,NO_EMPTIES=.TRUE.)
   PAR_IND_QP_ID=PAR_COM_QP_INDEX%CPU_id
   PAR_nQP=PAR_IND_QP%n_of_elements(PAR_IND_QP_ID+1)
   allocate(PAR_QP_index(QP_n_states))
   PAR_QP_index=0
   call Build_up_index(PAR_IND_QP,QP_n_states,PAR_QP_index,PAR_nQP)
   call PARALLEL_live_message("QPs",ENVIRONMENT=ENVIRONMENT,&
&                             LOADED=PAR_IND_QP%n_of_elements(PAR_IND_QP_ID+1),TOTAL=QP_n_states,&
&                             NCPU=PAR_COM_QP_INDEX%n_CPU)
   !
   ! Q-points
   !
   WHAT="ibz"
   if (l_eval_collisions)                       WHAT="bz"
#if defined _ELPH
   if (l_elph_corr.and.elph_use_q_grid)         WHAT="bz"
   if (l_elph_corr.and..not.elph_use_q_grid)    WHAT="RIM"
#endif
   !
   call PARALLEL_index(PAR_IND_Q,(/Q_range(2)/),COMM=PAR_COM_Q_INDEX,CONSECUTIVE=.TRUE.,NO_EMPTIES=.TRUE.)
   PAR_IND_Q_ID=PAR_COM_Q_INDEX%CPU_id
   PAR_nQ=PAR_IND_Q%n_of_elements(PAR_IND_Q_ID+1)
   call PARALLEL_live_message("Q("//trim(WHAT)//")",ENVIRONMENT=ENVIRONMENT,&
&                             LOADED=PAR_IND_Q%n_of_elements(PAR_IND_Q_ID+1),TOTAL=Q_range(2),&
&                             NCPU=PAR_COM_Q_INDEX%n_CPU)
   !
   allocate(PAR_Q_index(Q_range(2))) 
   call Build_up_index(PAR_IND_Q,Q_range(2),PAR_Q_index,PAR_nQ)
   !
   if (trim(WHAT)=="ibz") then
     allocate(PAR_Q_bz_index(nqbz))
     call distribute_BZk_using_IBZk(PAR_COM_Q_INDEX,q,PAR_IND_Q   , PAR_IND_Q_ID,&
&                                                     PAR_IND_Q_bz, PAR_IND_Q_ID,&
&                                                     PAR_Q_bz_index,PAR_nQ_bz)
     call Build_up_index(PAR_IND_Q_bz,nqbz,PAR_Q_bz_index,PAR_nQ_bz)
   endif
   !
#if defined _SC
   !
   if (l_sc_run.or.l_real_time.or.l_eval_collisions) then
     !
     ! 0000     0000     <- q
     ! x0 x0    00 00    <- qp
     ! 0 0 0 0  0 0 0 0  <- b
     !
     ! QP_cpu corresponds to x marked CPU's. This flag is used when isolated QP loops are performed.
     !
     HEAD_QP_cpu=PAR_COM_Q_index%CPU_id==0.and.PAR_COM_QP_A2A%CPU_id==0
     if (PAR_COM_Q_index%n_CPU==1.and.PAR_COM_QP_A2A%n_CPU==1) then
       HEAD_QP_cpu=PAR_COM_G_b_index%CPU_id==0
     endif
     !
   else
   !   
#endif
   !
   ! 0000     0000     <- q
   ! x0 x0    x0 x0    <- qp
   ! 0 0 0 0  0 0 0 0  <- b
   !
   ! QP_cpu corresponds to x marked CPU's. This flag is used when no b loops are done
   !
   HEAD_QP_cpu=PAR_COM_QP_A2A%CPU_id==0
   !
#if defined _SC
   endif
#endif
   !
   ! K-points
   !
   call PARALLEL_add_Q_to_K_list('k_qp_q_'//trim(WHAT),PAR_IND_QP,PAR_IND_QP_ID,PAR_IND_Xk_ibz,PAR_IND_Xk_ibz_ID,&
  &                                PAR_IND_Q,PAR_COM_QP_INDEX,(/0,0/),Xk,q)
   !
   ! G bands
   !=========
   !
   ! WF bands to load
   !
   n_WF_bands_to_load=n_bands(2)
   !
   call PARALLEL_index(PAR_IND_G_b,(/n_bands(2)/),low_range=(/n_bands(1)/),&
&                      COMM=PAR_COM_G_b_INDEX,CONSECUTIVE=.TRUE.,NO_EMPTIES=.TRUE.)
   PAR_IND_G_b_ID=PAR_COM_G_b_INDEX%CPU_id
   PAR_nG_bands=PAR_IND_G_b%n_of_elements(PAR_IND_G_b_ID+1)
   allocate(PAR_G_bands_index(n_bands(2)))
   call Build_up_index(PAR_IND_G_b,n_bands(2),PAR_G_bands_index,PAR_nG_bands)
   !
   call PARALLEL_live_message("G bands",ENVIRONMENT=ENVIRONMENT,&
&                             LOADED=PAR_IND_G_b%n_of_elements(PAR_IND_G_b_ID+1),&
&                             TOTAL=n_bands(2)-n_bands(1)+1,NCPU=PAR_COM_G_b_INDEX%n_CPU)
   !
#if defined _SC || defined _QED
   !
   ! To eval/use the COLLISIONS I need the PAR_B_mat_index, built here.
   !
   if (l_sc_run.or.l_real_time.or.l_eval_collisions) then
     !
     !.........................................................................
     !   "COLLISIONS"
     !.........................................................................
     !
     call PARALLEL_collisions( Xk, P_collisions )
     call PARALLEL_collisions( Xk, FOCK_collisions )
     call PARALLEL_collisions( Xk, SEX_collisions )
     !
     nb_mat=(SC_bands(2)-SC_bands(1)+1)**2
     call G_b_to_B_mat(PAR_COM_G_b_INDEX,'Bp',SC_bands)
     call PARALLEL_live_message("Bands Matrix (prime)",ENVIRONMENT=ENVIRONMENT,&
&                             LOADED=PAR_IND_Bp_mat%n_of_elements(PAR_IND_Bp_mat_ID+1),&
&                             TOTAL=nb_mat,NCPU=PAR_COM_G_b_INDEX%n_CPU)
     !
   endif
   !
   if (l_elphoton_corr.and.l_life) then
     !
     ! Oscillators needed to evaluate the Radiative Lifetimes
     !
     ! Dipoles are calculated using the three user-defined COMs
     !
     call COMM_copy(PAR_COM_WORLD,PAR_COM_DIPOLES)
     call COMM_copy(PAR_COM_WORLD,PAR_COM_DIPOLES_k_subgroup)
     call COMM_copy(PAR_COM_QP_INDEX,PAR_COM_CON_INDEX(X_type))
     call COMM_copy(PAR_COM_G_b_INDEX,PAR_COM_VAL_INDEX(X_type))
     ! 
     n_c_bands=QP_n_G_bands
     n_v_bands=QP_n_G_bands
     ! 
     ! As there will be a mismatch between the k-distribution here and in the self-energy (qp-loop)
     ! I cannot distribute the k-pts. Therefore the PAR_COM_DIPOLES_k_subgroup is the WORLD
     !
     call PARALLEL_index(PAR_IND_DIPk_ibz,(/Xk%nibz/),COMM=PAR_COM_Q_index,NO_EMPTIES=.TRUE.)
     PAR_IND_DIPk_ID=PAR_IND_Q_ID
     allocate(PAR_DIPk_ibz_index(Xk%nibz))
     do i_k=1,Xk%nibz
       PAR_DIPk_ibz_index(i_k)=i_k
     enddo
     PAR_DIPk_nibz=Xk%nibz
     !
   endif
   !
#endif
   !
   ! I/O privileges
   !
   if (PARALLEL_n_structures_active>1) then
     if (l_eval_collisions.and.io_COLLs) then
       call IO_and_Messaging_switch("+io_out",CONDITION=PAR_COM_QP_A2A%CPU_id==0.and.PAR_COM_Q_index%CPU_id==0)
     else 
       call IO_and_Messaging_switch("+io_out",CONDITION=master_cpu)
     endif
   else
     call IO_and_Messaging_switch("+io_out",CONDITION=.TRUE.)
   endif
   !
   call IO_and_Messaging_switch("+output",CONDITION=master_cpu)
   !
   call OPENMP_set_threads(n_threads_in=n_threads_SE)
   !
 endif
 !
 !========================================================================================================
 if (ENVIRONMENT=="Response_T_space") then
   !======================================================================================================
   !
   CALL PARALLEL_structure(3,(/"k ","eh","t "/))
   !
   call PARALLEL_assign_chains_and_COMMs(3,ROLE=(/"k ","eh","t "/),&
&                                        COMM_index_1=PAR_COM_Xk_ibz_INDEX,&
&                                        COMM_index_2=PAR_COM_eh_INDEX,&
&                                        COMM_index_3=PAR_COM_T_INDEX,&
&                                        COMM_A2A_1=PAR_COM_Xk_ibz_A2A,&
&                                        COMM_A2A_2=PAR_COM_eh_A2A) 
   if (PAR_COM_eh_INDEX%n_CPU==1) then
     call COMM_copy(PAR_COM_Xk_ibz_A2A,PAR_COM_eh_A2A)
   endif
   !
   ! Dipoles are calculated using PAR_COM_Xk_bz_INDEX, PAR_COM_eh_INDEX and PAR_COM_T_INDEX communicators
   !
   call COMM_copy(PAR_COM_WORLD,PAR_COM_DIPOLES)
   call COMM_copy(PAR_COM_Xk_ibz_A2A,PAR_COM_DIPOLES_k_subgroup)
   call COMM_copy(PAR_COM_eh_INDEX,PAR_COM_CON_INDEX(X_type))
   call COMM_copy(PAR_COM_T_INDEX,PAR_COM_VAL_INDEX(X_type))
   !
   ! K-points (IBZ)
   !
   call PARALLEL_index(PAR_IND_Kk_ibz,(/Xk%nibz/),COMM=PAR_COM_Xk_ibz_INDEX,CONSECUTIVE=.TRUE.,NO_EMPTIES=.TRUE.)
   PAR_IND_Xk_ibz_ID=PAR_COM_Xk_ibz_INDEX%CPU_id
   PAR_IND_Kk_ibz_ID=PAR_COM_Xk_ibz_INDEX%CPU_id
   PAR_Kk_nibz=PAR_IND_Kk_ibz%n_of_elements(PAR_IND_Kk_ibz_ID+1)
   !
   call PARALLEL_live_message("K(ibz)",ENVIRONMENT=ENVIRONMENT,&
&           LOADED=PAR_IND_Kk_ibz%n_of_elements(PAR_IND_Kk_ibz_ID+1),TOTAL=Xk%nibz,&
&           NCPU=PAR_COM_Xk_ibz_INDEX%n_CPU)
   ! 
   ! Dipoles k-points uses same distribution of K k-points
   !
   call PAR_INDEX_copy(PAR_IND_Kk_ibz,PAR_IND_DIPk_ibz)
   call PAR_INDEX_copy(PAR_IND_Kk_ibz,PAR_IND_Xk_ibz)
   PAR_IND_DIPk_ID=PAR_IND_Kk_ibz_ID
   PAR_Xk_nibz  =PAR_Kk_nibz
   PAR_DIPk_nibz=PAR_Kk_nibz
   allocate(PAR_DIPk_ibz_index(Xk%nibz))
   call Build_up_index(PAR_IND_DIPk_ibz,Xk%nibz,PAR_DIPk_ibz_index,PAR_DIPk_nibz)
   allocate(PAR_Xk_ibz_index(Xk%nibz))
   call Build_up_index(PAR_IND_Xk_ibz,Xk%nibz,PAR_Xk_ibz_index,PAR_Xk_nibz)
   allocate(PAR_Xk_bz_index(Xk%nbz))
   call distribute_BZk_using_IBZk(PAR_COM_Xk_ibz_INDEX,Xk,PAR_IND_Xk_ibz,PAR_IND_Xk_ibz_ID,&
&                                                         PAR_IND_Xk_bz, PAR_IND_Xk_bz_ID,&
&                                                         PAR_Xk_bz_index,PAR_Xk_nbz)
   !
   ! E/h pairs (k resolved)
   !
   ! In this part I distribute the eh transitions within each k. The COMM for this indexing is PAR_COM_eh_INDEX.
   ! I fill the PAR_IND_eh for all k in order to define the total number of Transition groups
   !
   do i_k=1,Xk%nibz
     !
     call PARALLEL_index(PAR_IND_eh(i_k),(/BS_nT_at_k(i_k)/),COMM=PAR_COM_eh_INDEX,CONSECUTIVE=.TRUE.,NO_EMPTIES=.TRUE.)
     !
   enddo
   !
   ! Now I find calculate the total (BS_nT_grps) and cpu-restricted (PAR_BS_nT_grps) number of Transition groups.
   ! In this case the PAR_BS_nT_grps groups belong only to the columns of the kernel.
   !
   call PARALLEL_Transitions_grouping(Xk)
   !
   call PARALLEL_live_message("(e/h) Groups",ENVIRONMENT=ENVIRONMENT,LOADED=PAR_BS_nT_col_grps,TOTAL=BS_nT_grps,&
&                             NCPU=PAR_COM_eh_INDEX%n_CPU)
   !
   ! Now each CPU of the PAR_COM_eh_INDEX has PAR_BS_nT_grps  groups of e/h pairs
   !
   ! The task now is to distribute the transitions:
   !  
   ! Group@k (among BS_nT_grps) ->Group'@p (among BS_nT_grps)
   !
   if (BS_K_coupling) then
     call PARALLEL_index(PAR_IND_T_all,    (/BS_nT_grps,BS_nT_grps/),COMM=PAR_COM_T_INDEX,&
&                        MASK=PAR_IND_T_groups%element_1D,NO_EMPTIES=.TRUE.)
     !
     call PARALLEL_live_message("(e/h)->(e/h)' Transitions (all)",ENVIRONMENT=ENVIRONMENT,&
&                               LOADED=PAR_IND_T_all%n_of_elements(PAR_COM_T_INDEX%CPU_id+1),&
&                               TOTAL=BS_nT_grps*BS_nT_grps,NCPU=PAR_COM_T_INDEX%n_CPU)
     !
   endif
   !
   call PARALLEL_index(PAR_IND_T_ordered,(/BS_nT_grps,BS_nT_grps/),COMM=PAR_COM_T_INDEX,&
&                      MASK=PAR_IND_T_groups%element_1D,ORDERED=.TRUE.,NO_EMPTIES=.TRUE.)
   !
   call PARALLEL_live_message("(e/h)->(e/h)' Transitions (ordered)",ENVIRONMENT=ENVIRONMENT,&
&                             LOADED=PAR_IND_T_ordered%n_of_elements(PAR_COM_T_INDEX%CPU_id+1),&
&                             TOTAL=BS_nT_grps*(BS_nT_grps+1)/2,NCPU=PAR_COM_T_INDEX%n_CPU)
   !
   ! Inversion
   !
   PARALLEL_cpu_mat_inversion=CPU_structure(4)%nCPU_inversion
   call PARALLEL_assign_LIN_ALGEBRA_COMMs(ENVIRONMENT,'INV',PAR_COM_INV_INDEX,PAR_COM_INV)
   PAR_IND_INV_ID=PAR_COM_INV_INDEX%CPU_id
   !
   ! Diagonalization
   !
   PARALLEL_cpu_mat_diagonalization=CPU_structure(4)%nCPU_diagonalization
   call PARALLEL_assign_LIN_ALGEBRA_COMMs(ENVIRONMENT,'DIAGO',PAR_COM_DIAGO_INDEX,PAR_COM_DIAGO)
   PAR_IND_DIAGO_ID=PAR_COM_DIAGO_INDEX%CPU_id
   !
   ! I/O privileges
   !
   call IO_and_Messaging_switch("+io_out",CONDITION=.TRUE.)
   !
   call IO_and_Messaging_switch("+output",CONDITION=master_cpu)
   !
   call OPENMP_set_threads(n_threads_in=n_threads_K)
   !  
 endif
 !
 !==========================================================================================================
 if (ENVIRONMENT=="Response_G_space_Zero_Momentum".or.ENVIRONMENT=="Response_G_space_Finite_Momentum".or.&
&    ENVIRONMENT=="Response_G_space".or.ENVIRONMENT=="Response_T_space".or.&
&    (ENVIRONMENT=="Self_Energy".and.l_life.and.l_elphoton_corr) ) then
   !========================================================================================================
   !
   ! Response functions conduction bands
   !
   call PARALLEL_index(PAR_IND_CON_BANDS_X(X_type),(/n_c_bands(2)/),low_range=(/n_c_bands(1)/),&
&                      COMM=PAR_COM_CON_INDEX(X_type),CONSECUTIVE=.TRUE.,NO_EMPTIES=.TRUE.)
   PAR_IND_CON_BANDS_X_ID(X_type)=PAR_COM_CON_INDEX(X_type)%CPU_id
   !
   call PARALLEL_live_message("CON bands",ENVIRONMENT=ENVIRONMENT,&
&                             LOADED=PAR_IND_CON_BANDS_X(X_type)%n_of_elements(PAR_COM_CON_INDEX(X_type)%CPU_id+1),&
&                             TOTAL=n_c_bands(2)-n_c_bands(1)+1,&
&                             NCPU=PAR_COM_CON_INDEX(X_type)%n_CPU)
   !
   ! Response functions valence bands
   !
   call PARALLEL_index(PAR_IND_VAL_BANDS_X(X_type),(/n_v_bands(2)/),low_range=(/n_v_bands(1)/),&
&                      COMM=PAR_COM_VAL_INDEX(X_type),CONSECUTIVE=.TRUE.,NO_EMPTIES=.TRUE.)
   PAR_IND_VAL_BANDS_X_ID(X_type)=PAR_COM_VAL_INDEX(X_type)%CPU_id
   !
   call PARALLEL_live_message("VAL bands",ENVIRONMENT=ENVIRONMENT,&
&                             LOADED=PAR_IND_VAL_BANDS_X(X_type)%n_of_elements(PAR_COM_VAL_INDEX(X_type)%CPU_id+1),&
&                             TOTAL=n_v_bands(2)-n_v_bands(1)+1,&
&                             NCPU=PAR_COM_VAL_INDEX(X_type)%n_CPU)
   !
 endif
 !
 call PARALLEL_live_message("Matrix Inversion uses "//trim(intc(PAR_COM_INV%n_CPU))//" CPUs")
 call PARALLEL_live_message("Matrix Diagonalization uses "//trim(intc(PAR_COM_DIAGO%n_CPU))//" CPUs")
 !
 contains
   !
#if defined _SC
   !
   subroutine G_b_to_B_mat(pCOMM,what,nb)
     !
     type(MPI_comm) :: pCOMM
     character(*)   :: what
     logical        :: condition
     integer        :: nb(2)
     !
     if (what=="B") then
       call PARALLEL_index(PAR_IND_B_mat,(/ (nb(2)-nb(1)+1)**2 /),COMM=pCOMM,CONSECUTIVE=.TRUE.,NO_EMPTIES=.TRUE.)
       PAR_IND_B_mat_ID=pCOMM%CPU_id
     else
       call PARALLEL_index(PAR_IND_Bp_mat,(/ (nb(2)-nb(1)+1)**2 /),COMM=pCOMM,CONSECUTIVE=.TRUE.,NO_EMPTIES=.TRUE.)
       PAR_IND_Bp_mat_ID=pCOMM%CPU_id
     endif
     !
     if (what=="B") then
       allocate(PAR_B_mat_index(nb(1):nb(2),nb(1):nb(2)))
       PAR_n_B_mat_elements=PAR_IND_B_mat%n_of_elements(PAR_IND_B_mat_ID+1)
       PAR_B_mat_index=0
       PAR_n_B_mat_elements=0
       do ib1=nb(1),nb(2)
         do ib2=nb(1),nb(2)
           if (PAR_IND_B_mat%element_1D( B_mat_index(ib1,ib2,nb) ) ) then
             PAR_n_B_mat_elements=PAR_n_B_mat_elements+1
             PAR_B_mat_index(ib1,ib2)=PAR_n_B_mat_elements
           endif
         enddo
       enddo
     else
       allocate(PAR_Bp_mat_index(nb(1):nb(2),nb(1):nb(2)))
       PAR_n_Bp_mat_elements=PAR_IND_Bp_mat%n_of_elements(PAR_IND_Bp_mat_ID+1)
       PAR_Bp_mat_index=0
       PAR_n_Bp_mat_elements=0
       do ib1=nb(1),nb(2)
         do ib2=nb(1),nb(2)
           if (PAR_IND_Bp_mat%element_1D( B_mat_index(ib1,ib2,nb) ) ) then
             PAR_n_Bp_mat_elements=PAR_n_Bp_mat_elements+1
             PAR_Bp_mat_index(ib1,ib2)=PAR_n_Bp_mat_elements
           endif
         enddo
       enddo
     endif
     !
   end subroutine
   !
#endif
   !
   subroutine Build_up_index(PAR_ind,n_PAR_ind,V_ind,n_V_ind)
     !
     use parallel_m,ONLY:PP_indexes
     integer           ::n_PAR_ind,n_V_ind,V_ind(n_PAR_ind),i_p
     type(PP_indexes)  ::PAR_ind
     !
     V_ind  =0
     n_V_ind=0
     !
     do i_p=1,n_PAR_ind
       !
       if (PAR_IND%element_1D(i_p)) then
         n_V_ind=n_V_ind+1
         V_ind(i_p)=n_V_ind
       endif
       !
     enddo
     !
   end subroutine
   !
   subroutine fill_IBZk_using_BZk(IND_ibz,IND_bz,COMM)
     !
     type(PP_indexes) :: IND_ibz,IND_bz
     type(MPI_comm)   :: COMM
     !
     if (.not.associated(IND_ibz%element_1D)) then
       allocate(IND_ibz%element_1D(Xk%nibz))
       allocate(IND_ibz%n_of_elements( COMM%n_CPU ))
       IND_ibz%element_1D=.FALSE.
     endif
     !
     do i_k_bz=1,Xk%nbz
       !
       i_k=Xk%sstar(i_k_bz,1)
       !
       if (IND_bz%element_1D(i_k_bz)) IND_ibz%element_1D(i_k)=.TRUE.
       !
     enddo
     !
     IND_ibz%n_of_elements(COMM%CPU_ID+1)=count(IND_ibz%element_1D)
     !
   end subroutine
   !
   subroutine distribute_BZk_using_IBZk(COMM,K,IND_ibz,IBZ_id,IND_bz,BZ_id,BZ_index,PAR_n_bz)
     !
     type(MPI_comm)   :: COMM
     type(PP_indexes) :: IND_ibz,IND_bz
     type(bz_samp)    :: K
     integer          :: IBZ_id,BZ_id,BZ_index(K%nbz),PAR_n_bz
     !
     ! Work Space
     integer :: i_bz,i_ibz,i_p
     !
     ! K-points in the BZ 
     !
     allocate(IND_bz%element_1D(K%nbz))
     IND_bz%element_1D=.FALSE.
     !
     allocate(IND_bz%n_of_elements(COMM%n_CPU))
     ! 
     BZ_index=0
     !
     BZ_id=IBZ_id
     !
     i_p=0
     !
     do i_bz=1,K%nbz
       !
       i_ibz=K%sstar(i_bz,1)
       !
       if (IND_ibz%element_1D(i_ibz)) then
         i_p=i_p+1
         IND_bz%element_1D(i_bz)=.TRUE.
         BZ_index(i_bz)=i_p
       else
         IND_bz%element_1D(i_bz)=.FALSE.
       endif
       !
     enddo
     !
     PAR_n_bz=i_p
     !
     IND_bz%n_of_elements(BZ_ID+1)=PAR_n_bz
     !
   end subroutine
   !
end subroutine<|MERGE_RESOLUTION|>--- conflicted
+++ resolved
@@ -80,11 +80,7 @@
 #endif
 #if defined _SC || defined _RT
  use hamiltonian,   ONLY:B_mat_index,IP_h_bands
-<<<<<<< HEAD
- use collision,     ONLY:COLL_bands
-=======
  use collision,     ONLY:COLL_bands,FOCK_collisions,GW_NEQ_collisions,P_collisions,SEX_collisions
->>>>>>> fe4b9ebd
 #endif
 #if defined _SCALAPACK
  use SLK_m,         ONLY:SLK_COM_index,SLK_COM_A2A
@@ -552,11 +548,7 @@
    PAR_IND_WF_b_ID=PAR_COM_WF_b_INDEX%CPU_id
    !
    call PARALLEL_index(PAR_IND_B_mat_ordered,(/ UP_matrix_index(1,RT_bands(2)-RT_bands(1)+1)-1 /),&
-<<<<<<< HEAD
-&                      COMM=PAR_COM_WF_b_INDEX,CONSECUTIVE=.TRUE.)
-=======
 &                      COMM=PAR_COM_WF_b_INDEX,CONSECUTIVE=.TRUE.,NO_EMPTIES=.TRUE.)
->>>>>>> fe4b9ebd
    !
    call PARALLEL_live_message("Bands Matrix (ordered)",ENVIRONMENT=ENVIRONMENT,&
 &                             LOADED=PAR_IND_B_mat_ordered%n_of_elements(PAR_IND_WF_b_ID+1),&
@@ -649,94 +641,6 @@
 &                             TOTAL=RT_bands(2),&
 &                             NCPU=PAR_COM_WF_b_INDEX%n_CPU)
    !
-<<<<<<< HEAD
-   ! e-e scattering
-   !================
-   !
-   !      __/__ p,m'
-   !    ./  \
-   !    |\__\__ p-q,m
-   !    |   /
-   !   \|/
-   !    | q
-   !    |
-   !    | __/__ k-q,n'
-   !    ./  \
-   !     \__\__ k,n
-   !        /
-   !      
-   ! "RT"="k.b.q.qp"
-   !  
-   !   "k.b" -> QP (k,n,n')  
-   !   "q"   -> q (BZ)
-   !   "qp"  -> Plasma (J)
-   !
-   ! e-e correlation (HF and COHSEX)
-   !=================================
-   !
-   ! n,k
-   ! --<--.
-   !      | m
-   !      |
-   !      |
-   !     \|/ k-q
-   !      |
-   !      |
-   !      | m'
-   !      .-->-- n',k
-   !      
-   ! "RT"="k.b.q.qp" 
-   !  
-   !   "k.b" -> QP (k,n,n')  
-   !   "q"   -> q (BZ)
-   !   "qp"  -> Bp_mat (m,m')
-   !
-   ! e-photon correlation 
-   !======================
-   !
-   ! n,k-q   n,k
-   ! --<--.-<--
-   !      | m
-   !      |
-   !     \|/ q,G,\alpha
-   !      |
-   !      
-   ! "RT"="k.b.q.qp" 
-   !  
-   !   "k.b" -> QP (k,n,m)  
-   !   "q"   -> q (BZ)
-   !   "qp"  -> G
-   !  
-   !.........................................................................
-   !   "k.b" -> QP (k,n,n')  
-   !.........................................................................
-   !
-   n_bands=RT_bands
-   !
-   allocate(PAR_QP_index(QP_n_states),PAR_IND_QP%n_of_elements(ncpu),PAR_IND_QP%element_1D(QP_n_states)) 
-   PAR_IND_QP%element_1D=.FALSE.
-   PAR_IND_QP%n_of_elements=0
-   PAR_nQP=0
-   PAR_QP_index=0
-   do i_qp=1,QP_n_states
-     ib1 = QP_table(i_qp,1)
-     ib2 = QP_table(i_qp,2)
-     i_k = QP_table(i_qp,3)
-     if (.not.PAR_IND_Xk_ibz%element_1D(i_k)) cycle
-     if (.not.PAR_IND_B_mat%element_1D( B_mat_index(ib1,ib2,RT_bands) ) ) cycle
-     PAR_nQP=PAR_nQP+1
-     PAR_QP_index(i_qp)=PAR_nQP
-     PAR_IND_QP%element_1D(i_qp)=.TRUE.
-     PAR_IND_QP%n_of_elements=PAR_nQP
-   enddo
-   call PARALLEL_live_message("QPs",ENVIRONMENT=ENVIRONMENT,LOADED=PAR_nQP,TOTAL=QP_n_states)
-   !
-   call PARALLEL_live_message("Bands Matrix",ENVIRONMENT=ENVIRONMENT,&
-&                             LOADED=PAR_IND_B_mat%n_of_elements(PAR_IND_B_mat_ID+1),&
-&                             TOTAL=(RT_bands(2)-RT_bands(1)+1)**2,NCPU=PAR_COM_G_b_INDEX%n_CPU)
-   !
-=======
->>>>>>> fe4b9ebd
    !.........................................................................
    !   "q" -> Q-points (BZ)
    !.........................................................................
@@ -766,13 +670,6 @@
    !.........................................................................
    !
    call G_b_to_B_mat(PAR_COM_Plasma_INDEX,'Bp',RT_bands)
-<<<<<<< HEAD
-   call PARALLEL_add_Q_to_K_list('k_qp_q_bz',PAR_IND_QP,PAR_IND_QP_ID,PAR_IND_G_k,PAR_IND_G_k_ID,&
-  &                              PAR_IND_Q,PAR_COM_QP_INDEX,(/0,0/),Xk,q)
-   call PARALLEL_live_message("K-q (ibz)",ENVIRONMENT=ENVIRONMENT,&
-&                             LOADED=PAR_IND_G_k%n_of_elements(PAR_IND_G_k_ID+1),&
-&                             TOTAL=Xk%nibz,NCPU=PAR_COM_Plasma_INDEX%n_CPU)
-=======
    !
    ! Messaging...
    !
@@ -782,7 +679,6 @@
 &                               TOTAL=Xk%nibz)
    endif
    !
->>>>>>> fe4b9ebd
    call PARALLEL_live_message("Bands Matrix (prime)",ENVIRONMENT=ENVIRONMENT,&
 &                             LOADED=PAR_IND_Bp_mat%n_of_elements(PAR_IND_Bp_mat_ID+1),&
 &                             TOTAL=(RT_bands(2)-RT_bands(1)+1)**2,NCPU=PAR_COM_Plasma_INDEX%n_CPU)
