--- conflicted
+++ resolved
@@ -24,12 +24,8 @@
 subroutine PARALLEL_global_indexes(E,Xk,q,ENVIRONMENT,X,Dip,RESET)
  !
  ! LOGICALS
-<<<<<<< HEAD
  use parallel_m,    ONLY:l_par_X_T,l_par_RT,l_par_SE,l_par_X_G,l_par_X_G_finite_q,&
 &                        l_par_DIP,l_par_BZINDX,l_par_NL
-=======
- use parallel_m,    ONLY:l_par_RT,l_par_SE,l_par_X_G,l_par_X_G_finite_q,l_par_NL
->>>>>>> 52d8ddb1
 #if defined _QED
  use parallel_m,    ONLY:l_par_SC
 #endif
@@ -94,13 +90,10 @@
  !==========
  ! Logicals
  !==========
-<<<<<<< HEAD
  !
  l_par_BZINDX       =ENVIRONMENT=="BZ_Indexes"
  l_par_DIP          =ENVIRONMENT=="DIPOLES"
  l_par_X_T          =ENVIRONMENT=="Response_T_space"
-=======
->>>>>>> 52d8ddb1
  l_par_X_G_finite_q =ENVIRONMENT=="Response_G_space_and_IO"
  l_par_X_G          =ENVIRONMENT=="Response_G_space"
  l_par_SE           =ENVIRONMENT=="Self_Energy"
