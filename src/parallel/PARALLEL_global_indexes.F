--- conflicted
+++ resolved
@@ -23,25 +23,12 @@
 !
 subroutine PARALLEL_global_indexes(E,Xk,q,ENVIRONMENT,X,RESET)
  !
-<<<<<<< HEAD
- use parallel_m,    ONLY:PP_indexes,PP_indexes_reset,MPI_comm,COMM_copy,PAR_n_c_bands,PAR_n_v_bands,&
-&                        PAR_X_ib,PAR_X_iq
- ! LOGICALS
- use parallel_m,    ONLY:l_par_X_T,l_par_X_G_q0,l_par_RT,l_par_NL,l_par_SE,l_par_X_G_all_q,l_par_X_G_finite_q
- ! COMMUNICATORS
- use parallel_m,    ONLY:PAR_COM_CON_INDEX,PAR_COM_VAL_INDEX
- ! IND
- use parallel_m,    ONLY:PAR_IND_CON_BANDS_X,PAR_IND_VAL_BANDS_X,PAR_COM_DIPOLES,PAR_COM_DIPOLES_k_subgroup,PAR_COM_WORLD
- ! ID's
- use parallel_m,    ONLY:PAR_IND_CON_BANDS_X_ID,PAR_IND_VAL_BANDS_X_ID
-=======
  use parallel_m,    ONLY:COMM_copy,PAR_X_ib,PAR_X_iq,PAR_n_c_bands,PAR_n_v_bands,&
 &                        PAR_COM_CON_INDEX,PAR_IND_CON_BANDS_X,PAR_IND_CON_BANDS_X_ID,&
 &                        PAR_COM_VAL_INDEX,PAR_IND_VAL_BANDS_X,PAR_IND_VAL_BANDS_X_ID,&
 &                        PAR_COM_WORLD,PAR_COM_DIPOLES,PAR_COM_X_WORLD,PAR_COM_DIPOLES_k_subgroup,&
 &                        PAR_COM_X_WORLD_RL_resolved,l_par_RT,l_par_SE,l_par_X_G_all_q,l_par_X_G_finite_q,&
-&                        l_par_X_G_q0,l_par_X_T,l_par_SC
->>>>>>> 08faa1db
+&                        l_par_X_G_q0,l_par_X_T,l_par_SC,l_par_NL
  use interfaces,    ONLY:PARALLEL_index,PARALLEL_live_message
  use X_m,           ONLY:X_t,l_X_terminator
  use drivers,       ONLY:l_life,l_elphoton_corr
