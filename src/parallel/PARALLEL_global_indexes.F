--- conflicted
+++ resolved
@@ -67,17 +67,10 @@
  ! Response function kind
  !========================
  X_type=1
-<<<<<<< HEAD
- if (present(X)) X_type=X%whoami
- !
- if (ENVIRONMENT=="Response_T_space") X_type=5
- !
- MORE=""
-=======
  if (present(X))                      X_type=X%whoami
  if (ENVIRONMENT=="Response_T_space") X_type=5
  !
->>>>>>> 191bb7c0
+ MORE=""
  !========
  ! Resets
  !========
