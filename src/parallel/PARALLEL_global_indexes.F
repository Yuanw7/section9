!
!        Copyright (C) 2000-2017 the YAMBO team
!              http://www.yambo-code.org
!
! Authors (see AUTHORS file for details): AM
! 
! This file is distributed under the terms of the GNU 
! General Public License. You can redistribute it and/or 
! modify it under the terms of the GNU General Public 
! License as published by the Free Software Foundation; 
! either version 2, or (at your option) any later version.
!
! This program is distributed in the hope that it will 
! be useful, but WITHOUT ANY WARRANTY; without even the 
! implied warranty of MERCHANTABILITY or FITNESS FOR A 
! PARTICULAR PURPOSE.  See the GNU General Public License 
! for more details.
!
! You should have received a copy of the GNU General Public 
! License along with this program; if not, write to the Free 
! Software Foundation, Inc., 59 Temple Place - Suite 330,Boston, 
! MA 02111-1307, USA or visit http://www.gnu.org/copyleft/gpl.txt.
!
subroutine PARALLEL_global_indexes(E,Xk,q,ENVIRONMENT,X,RESET)
 !
 use pars,          ONLY:IP
<<<<<<< HEAD
 use com,           ONLY:secnm
 use linear_algebra,ONLY:INV
 use parallel_m,    ONLY:PP_indexes,PP_indexes_reset,PAR_Xk_ibz_index,PAR_Xk_nibz,PAR_Xk_nbz,&
&                        PAR_Xk_bz_index,PARALLEL_n_structures_active,ncpu,CPU_structure,master_cpu,&
&                        PAR_Q_index,PAR_nQ,PAR_n_B_mat_elements,&
&                        PAR_B_mat_index,PAR_nQP,PAR_QP_index,PAR_INDEX_copy,&
&                        MPI_comm,PAR_DIPk_ibz_index,PAR_DIPk_nibz,COMM_copy,n_WF_bands_to_load,&
&                        PAR_n_Bp_mat_elements,PAR_Bp_mat_index,PAR_PLASMA_index,&
&                        PAR_BS_T_grps_index,PAR_BS_nT_col_grps,PAR_Kk_nibz,PAR_nG_bands,PAR_G_bands_index,&
&                        PAR_Q_bz_index,PAR_nQ_bz,PAR_RL_index,&
&                        Q_range,QP_range,n_v_bands,n_c_bands,K_range,n_bands,EH_range,PAR_build_index
 use parallel_m,    ONLY:& ! LOGICALS
&                        l_par_X_T,l_par_X_G_q0,l_par_RT,l_par_SE,l_par_X_G_all_q,l_par_X_G_finite_q,&
&                        HEAD_QP_cpu,HEAD_k_cpu,l_par_SC
 use parallel_m,    ONLY:& ! COMMUNICATORS
&                        COMM_reset,PAR_COM_WORLD,&  
&                        PAR_COM_VAL_INDEX,PAR_COM_CON_INDEX,PAR_COM_Q_A2A,&
&                        PAR_COM_Xk_ibz_INDEX,PAR_COM_Xk_ibz_A2A,PAR_COM_Q_INDEX,&
&                        PAR_COM_Xk_bz_INDEX,PAR_COM_SLK_INDEX_global,PAR_COM_SLK,&
&                        PAR_COM_QP_INDEX,PAR_COM_PLASMA_INDEX,&
&                        PAR_COM_QP_A2A,PAR_COM_G_b_INDEX,PAR_COM_G_b_A2A,&
&                        PAR_COM_WF_k_A2A,PAR_COM_WF_b_INDEX,PAR_COM_WF_k_INDEX,&
&                        PAR_COM_DIPOLES,PAR_COM_DIPOLES_k_subgroup,PAR_COM_Xk_bz_A2A,PAR_COM_density,&
&                        PAR_COM_eh_INDEX,PAR_COM_eh_A2A,PAR_COM_T_INDEX,PAR_COM_SLK_INDEX_local
 use parallel_m,    ONLY:& ! INDEXES
&                        PAR_IND_Xk_ibz,PAR_IND_CON_BANDS_X,PAR_IND_Xk_bz,&
&                        PAR_IND_VAL_BANDS_X,PAR_IND_Q,PAR_IND_SLK,&
&                        PAR_IND_QP,PAR_IND_G_b,PAR_IND_B_mat_ordered,PAR_IND_WF_b,PAR_IND_WF_k,&
&                        PAR_IND_B_mat,PAR_IND_Plasma,PAR_IND_DIPk_ibz,PAR_IND_WF_linear,&
&                        PAR_IND_Bp_mat,PAR_IND_G_k,PAR_IND_eh,PAR_IND_WF_b_and_k,&
&                        PAR_IND_T_groups,PAR_IND_Kk_ibz,PAR_IND_T_ordered,PAR_IND_Q_bz
 use parallel_m,    ONLY:& ! ID's
&                        PAR_IND_CON_BANDS_X_ID,PAR_IND_VAL_BANDS_X_ID,PAR_IND_Xk_bz_ID,&
&                        PAR_IND_Xk_ibz_ID,PAR_IND_Q_ID,&
&                        PAR_IND_QP_ID,PAR_IND_G_b_ID,PAR_IND_PLASMA_ID,&
&                        PAR_IND_WF_k_ID,PAR_IND_WF_b_ID,PAR_IND_B_mat_ID,&
&                        PAR_IND_Bp_mat_ID,PAR_IND_G_k_ID,&
&                        PAR_IND_Kk_ibz_ID,PAR_IND_DIPk_ID
=======
 use parallel_m,    ONLY:PP_indexes,PP_indexes_reset,MPI_comm,COMM_copy,n_c_bands,n_v_bands
 ! LOGICALS
 use parallel_m,    ONLY:l_par_X_T,l_par_X_G_q0,l_par_RT,l_par_SE,l_par_X_G_all_q,l_par_X_G_finite_q
 ! COMMUNICATORS
 use parallel_m,    ONLY:PAR_COM_CON_INDEX,PAR_COM_VAL_INDEX
 ! IND
 use parallel_m,    ONLY:PAR_IND_CON_BANDS_X,PAR_IND_VAL_BANDS_X
 ! ID's
 use parallel_m,    ONLY:PAR_IND_CON_BANDS_X_ID,PAR_IND_VAL_BANDS_X_ID
>>>>>>> 9c9a995b
 use interfaces,    ONLY:PARALLEL_index,PARALLEL_assign_chains_and_COMMs,PARALLEL_live_message
 use X_m,           ONLY:X_t,X_reset,X_duplicate,l_X_terminator
 use drivers,       ONLY:l_HF_and_locXC,l_life,l_elphoton_corr
#if defined _QED
 use parallel_m,    ONLY:l_par_SC
#endif
 use electrons,     ONLY:levels
 use R_lattice,     ONLY:bz_samp
 use IO_m,          ONLY:IO_and_Messaging_switch
 use com,           ONLY:warning
<<<<<<< HEAD
#include<memory.h>
=======
 !
 implicit none
>>>>>>> 9c9a995b
 !
 type(levels)               ::E
 type(bz_samp)              ::Xk,q
 character(*)               ::ENVIRONMENT
 type(X_t), optional        ::X
 logical,   optional        ::RESET
 !
 ! Work Space
 !
<<<<<<< HEAD
 integer              :: i_k,i_k_bz,X_type,ib1,ib2,nb_mat
 logical              :: reset_all,computing_Fock
 character(10)        :: WHAT,WHATp
=======
 type(X_t)            :: X_local
 integer              :: X_type
 logical              :: reset_all
>>>>>>> 9c9a995b
 !
 ! Resets...
 !
 reset_all=.TRUE.
 if (present(RESET)) reset_all=RESET
 !
 call X_reset(X_local)
 if(present(X)) call X_duplicate(X,X_local)
 !
 X_type=1
 if (present(X)) X_type=X%whoami
 if (ENVIRONMENT=="Response_T_space") X_type=5
 !
 if (reset_all) then
   call PARALLEL_reset(Xk,ENVIRONMENT,X_type)
   if(present(RESET)) return
 endif
 !
 ! Logicals
 !
 l_par_X_T          =ENVIRONMENT=="Response_T_space"
 l_par_X_G_q0       =ENVIRONMENT=="Response_G_space_Zero_Momentum"
 l_par_X_G_finite_q =ENVIRONMENT=="Response_G_space_Finite_Momentum"
 l_par_X_G_all_q    =ENVIRONMENT=="Response_G_space"
 l_par_SE           =ENVIRONMENT=="Self_Energy"
 l_par_RT           =ENVIRONMENT=="Real_Time"
#if defined _QED
 l_par_SC           =ENVIRONMENT=="Self_Energy"
#endif
 !
<<<<<<< HEAD
 X_type=1
 if (present(X)) then
   X_type=X%whoami
 endif
 !
 if (ENVIRONMENT=="Response_T_space") X_type=5
 !
 if (reset_all) then
   !
   call PP_indexes_reset(PAR_IND_SLK)
   call PP_indexes_reset(PAR_IND_Q)
   call PP_indexes_reset(PAR_IND_Q_bz)
   call PP_indexes_reset(PAR_IND_T_groups)
   call PP_indexes_reset(PAR_IND_Kk_ibz)
   call PP_indexes_reset(PAR_IND_Xk_ibz)
   call PP_indexes_reset(PAR_IND_Xk_bz)
   call PP_indexes_reset(PAR_IND_CON_BANDS_X(X_type))
   call PP_indexes_reset(PAR_IND_VAL_BANDS_X(X_type))
   call PP_indexes_reset(PAR_IND_QP)
   call PP_indexes_reset(PAR_IND_Plasma)
   call PP_indexes_reset(PAR_IND_B_mat)
   call PP_indexes_reset(PAR_IND_Bp_mat)
   call PP_indexes_reset(PAR_IND_B_mat_ordered)
   call PP_indexes_reset(PAR_IND_G_b)
   call PP_indexes_reset(PAR_IND_G_k)
   call PP_indexes_reset(PAR_IND_WF_b)
   call PP_indexes_reset(PAR_IND_WF_k)
   call PP_indexes_reset(PAR_IND_WF_b_and_k)
   call PP_indexes_reset(PAR_IND_WF_linear)
   call PP_indexes_reset(PAR_IND_T_ordered)
   !
   if (ENVIRONMENT=="Response_T_space") then
     if (.not.allocated(PAR_IND_eh)) then
       allocate(PAR_IND_eh(Xk%nibz))
       do i_k=1,Xk%nibz
         call PP_indexes_reset(PAR_IND_eh(i_k))
       enddo
     endif
   endif
   !
   YAMBO_FREE(PAR_B_mat_index)
   YAMBO_FREE(PAR_Bp_mat_index)
   YAMBO_FREE(PAR_QP_index)
   YAMBO_FREE(PAR_G_bands_index)
   YAMBO_FREE(PAR_PLASMA_index)
   YAMBO_FREE(PAR_Q_index)
   YAMBO_FREE(PAR_Q_bz_index)
   YAMBO_FREE(PAR_Xk_ibz_index)
   YAMBO_FREE(PAR_Xk_bz_index)
   YAMBO_FREE(states_to_load)
   YAMBO_FREE(PAR_DIPk_ibz_index)
   YAMBO_FREE(PAR_BS_T_grps_index)
   YAMBO_FREE(PAR_RL_index)
   !
   PAR_IND_Q_ID=0
   PAR_IND_Xk_ibz_ID=0
   PAR_IND_Xk_bz_ID=0
   PAR_IND_CON_BANDS_X_ID(X_type)=0
   PAR_IND_VAL_BANDS_X_ID(X_type)=0
   PAR_IND_QP_ID=0
   PAR_IND_PLASMA_ID=0
   PAR_IND_G_b_ID=0
   PAR_IND_G_k_ID=0
   PAR_IND_WF_b_ID=0
   PAR_IND_WF_k_ID=0
   PAR_IND_B_mat_ID=0
   PAR_IND_Bp_mat_ID=0
   !
   call COMM_reset(PAR_COM_VAL_INDEX(X_type))
   call COMM_reset(PAR_COM_CON_INDEX(X_type))
   call COMM_reset(PAR_COM_Xk_ibz_INDEX)
   call COMM_reset(PAR_COM_Q_INDEX)
   call COMM_reset(PAR_COM_Xk_bz_INDEX)
   call COMM_reset(PAR_COM_Xk_ibz_A2A)
   call COMM_reset(PAR_COM_Xk_bz_A2A)
   call COMM_reset(PAR_COM_Q_A2A)
   call COMM_reset(PAR_COM_SLK_INDEX_global)
   call COMM_reset(PAR_COM_SLK)
   call COMM_reset(PAR_COM_PLASMA_INDEX)
   call COMM_reset(PAR_COM_QP_INDEX)
   call COMM_reset(PAR_COM_QP_A2A)
   call COMM_reset(PAR_COM_G_b_INDEX)
   call COMM_reset(PAR_COM_G_b_A2A)
   call COMM_reset(PAR_COM_WF_k_A2A)
   call COMM_reset(PAR_COM_WF_b_INDEX)
   call COMM_reset(PAR_COM_WF_k_INDEX)
   call COMM_reset(PAR_COM_DIPOLES)
   call COMM_reset(PAR_COM_DIPOLES_k_subgroup)
   call COMM_reset(PAR_COM_density)
   call COMM_reset(PAR_COM_eh_INDEX)
   call COMM_reset(PAR_COM_eh_A2A)
   call COMM_reset(PAR_COM_T_INDEX)
   call COMM_reset(PAR_COM_SLK_INDEX_local)
#if defined _SCALAPACK
   call COMM_reset(PAR_COM_SLK)
   call COMM_reset(PAR_COM_SLK_INDEX_global)
   call COMM_reset(SLK_COM_INDEX(1))
   call COMM_reset(SLK_COM_INDEX(2))
   call COMM_reset(SLK_COM_A2A(1))
   call COMM_reset(SLK_COM_A2A(2))
#endif
   !
   call OPENMP_set_threads( )
   !
 endif
 !
 if (present(RESET)) then
   if (RESET) return
 endif
 !
=======
>>>>>>> 9c9a995b
 !==================================
 ! USER provided PARALLEL structure 
 !==================================
 !
 !... via the ENVIRONMENT variable
 !
 call PARALLEL_get_ENVIRONMENT_structure(ENVIRONMENT)
 !
 !...via the input file
 !
 call PARALLEL_get_user_structure(ENVIRONMENT,.TRUE.)
 !
 !============
 ! Dimensions
 !============
 !
 call PARALLEL_global_dimensions(E,Xk,q,ENVIRONMENT,X_local)
 !
 !==========
 ! DEFAULTS
 !==========
 !
 CALL PARALLEL_defaults(ENVIRONMENT)
 !
 !==============================
 ! ENVIRONMENT DEPENDENT SCHEMES
 !==============================
 !
<<<<<<< HEAD
 !======================================================
 if (ENVIRONMENT=="ScaLapacK") then
   !====================================================
   !
   CALL PARALLEL_structure(2,(/"p","d"/))
   !
   call PARALLEL_assign_chains_and_COMMs(2,COMM_index_1=SLK_COM_INDEX(1),COMM_index_2=SLK_COM_INDEX(2),&
&                                          COMM_A2A_1=SLK_COM_A2A(1),    COMM_A2A_2=SLK_COM_A2A(2))
   !
   ! Linear Algebra (all drivers)
   !
   call PARALLEL_assign_LA_COMMs(ENVIRONMENT,INV,CPU_structure(7)%nCPU_lin_algebra_INV)
   !
 endif
=======
 if (index(ENVIRONMENT, "Response_G_space")>0) call PARALLEL_global_Response_G(E,Xk,q,ENVIRONMENT,X_type)
>>>>>>> 9c9a995b
 !
 if (      ENVIRONMENT=="Self_Energy")         call PARALLEL_global_Self_Energy(E,Xk,q,ENVIRONMENT,X_type)
 !
<<<<<<< HEAD
 !======================================================
 if (ENVIRONMENT=="Response_G_space_Zero_Momentum") then
   !====================================================
   !
   CALL PARALLEL_structure(3,(/"k","c","v"/))
   !
   call PARALLEL_assign_chains_and_COMMs(3,&
&                                        COMM_index_1=PAR_COM_Xk_ibz_INDEX,COMM_index_2=PAR_COM_CON_INDEX(X_type),&
&                                        COMM_index_3=PAR_COM_VAL_INDEX(X_type),COMM_A2A_1=PAR_COM_Xk_ibz_A2A)
   !
   ! K-points (IBZ)
   !
   call PARALLEL_index(PAR_IND_Xk_ibz,(/Xk%nibz/),COMM=PAR_COM_Xk_ibz_INDEX,CONSECUTIVE=.TRUE.,NO_EMPTIES=.TRUE.)
   PAR_IND_Xk_ibz_ID=PAR_COM_Xk_ibz_INDEX%CPU_id
   !
   ! ... indexes
   !
   YAMBO_ALLOC(PAR_Xk_bz_index,(Xk%nbz))
   call distribute_BZk_using_IBZk(PAR_COM_Xk_ibz_INDEX,Xk,PAR_IND_Xk_ibz,PAR_IND_Xk_ibz_ID,&
&                                                         PAR_IND_Xk_bz, PAR_IND_Xk_bz_ID,&
&                                                         PAR_Xk_bz_index,PAR_Xk_nbz)
   YAMBO_ALLOC(PAR_Xk_ibz_index,(Xk%nibz))
   call PAR_build_index(PAR_IND_Xk_ibz,Xk%nibz,PAR_Xk_ibz_index,PAR_Xk_nibz)
   !
   ! Inversion
   !
   call PARALLEL_assign_LA_COMMs(ENVIRONMENT,INV,CPU_structure(1)%nCPU_lin_algebra_INV)
   !
   call PARALLEL_live_message("K(ibz)",ENVIRONMENT=ENVIRONMENT,LOADED=PAR_Xk_nibz,TOTAL=Xk%nibz,&
&                             NCPU=PAR_COM_Xk_ibz_INDEX%n_CPU)
   !
   call COMM_copy(PAR_COM_WORLD,PAR_COM_DIPOLES)
   call COMM_copy(PAR_COM_Xk_ibz_A2A,PAR_COM_DIPOLES_k_subgroup)
   !
   call PAR_INDEX_copy(PAR_IND_Xk_ibz,PAR_IND_DIPk_ibz)
   PAR_IND_DIPk_ID=PAR_IND_Xk_ibz_ID
   YAMBO_ALLOC(PAR_DIPk_ibz_index,(Xk%nibz))
   call PAR_build_index(PAR_IND_DIPk_ibz,Xk%nibz,PAR_DIPk_ibz_index,PAR_DIPk_nibz)
   !
   ! I/O privileges
   !
   if (PARALLEL_n_structures_active>1) then
     call IO_and_Messaging_switch("+io_out",CONDITION=PAR_COM_Xk_ibz_INDEX%my_CHAIN==1.or.&
&                                                     PAR_COM_Xk_ibz_INDEX%n_CPU==ncpu)
   else
     call IO_and_Messaging_switch("+io_out",CONDITION=.TRUE.)
   endif
   !
   call OPENMP_set_threads(n_threads_in=n_threads_X)
   !
 endif
 !
 !===========================================================================================
 if (ENVIRONMENT=="Response_G_space_Finite_Momentum".or.ENVIRONMENT=="Response_G_space") then
   !=========================================================================================
   !
   CALL PARALLEL_structure(4,(/"q","k","c","v"/))
   !
   call PARALLEL_assign_chains_and_COMMs(4,&
&                                        COMM_index_1=PAR_COM_Q_INDEX,COMM_index_2=PAR_COM_Xk_bz_INDEX,&
&                                        COMM_index_3=PAR_COM_CON_INDEX(X_type),&
&                                        COMM_index_4=PAR_COM_VAL_INDEX(X_type),COMM_A2A_1=PAR_COM_Q_A2A,&
&                                        COMM_A2A_2=PAR_COM_Xk_bz_A2A)
   !
   ! The routine PARALLEL_assign_chains_and_COMMs cannot define COMMUNICATORS for internal
   ! A2A when there is no internal distribution
   !
   if (PAR_COM_Xk_bz_INDEX%n_CPU==1) call COMM_copy(PAR_COM_Q_A2A,PAR_COM_Xk_bz_A2A)
   !
   ! K-points 
   !
   call PARALLEL_index(PAR_IND_Xk_bz,(/Xk%nbz/),COMM=PAR_COM_Xk_bz_INDEX,CONSECUTIVE=.TRUE.,NO_EMPTIES=.TRUE.)
   PAR_IND_Xk_bz_ID=PAR_COM_Xk_bz_INDEX%CPU_id
   PAR_Xk_nbz=PAR_IND_Xk_bz%n_of_elements(PAR_IND_Xk_bz_ID+1)
   !
   call PARALLEL_live_message("K(bz)",ENVIRONMENT=ENVIRONMENT,&
&                             LOADED=PAR_IND_Xk_bz%n_of_elements(PAR_COM_Xk_bz_INDEX%CPU_id+1),TOTAL=Xk%nbz,&
&                             NCPU=PAR_COM_Xk_bz_INDEX%n_CPU)
   YAMBO_ALLOC(PAR_Xk_bz_index,(Xk%nbz))
   call PAR_build_index(PAR_IND_Xk_bz,Xk%nbz,PAR_Xk_bz_index,PAR_Xk_nbz)
   !
   ! Q-points 
   !
   WHAT="ibz"
   !
   call PARALLEL_index(PAR_IND_Q,(/Q_range(2)/),low_range=(/Q_range(1)/),COMM=PAR_COM_Q_INDEX,CONSECUTIVE=.TRUE.,NO_EMPTIES=.TRUE.)
   PAR_IND_Q_ID=PAR_COM_Q_INDEX%CPU_id
   PAR_nQ=PAR_IND_Q%n_of_elements(PAR_IND_Q_ID+1)
   !
   call PARALLEL_live_message("Q("//trim(WHAT)//")",ENVIRONMENT=ENVIRONMENT,&
&                             LOADED=PAR_IND_Q%n_of_elements(PAR_IND_Q_ID+1),&
&                             TOTAL=Q_range(2)-Q_range(1)+1,&
&                             NCPU=PAR_COM_Q_INDEX%n_CPU)
   !
   YAMBO_ALLOC(PAR_Q_index,(Q_range(2)))
   call PAR_build_index(PAR_IND_Q,Q_range(2),PAR_Q_index,PAR_nQ)
   !
   ! K-points (IBZ) after shifting of Q (BZ/IBZ)
   !
   WHATp="k_bz_q_"//trim(WHAT) 
   !
   call PARALLEL_add_Q_to_K_list(trim(WHATp),PAR_IND_Xk_bz,PAR_IND_Xk_bz_ID,PAR_IND_Xk_ibz,PAR_IND_Xk_ibz_ID,&
&                                PAR_IND_Q,PAR_COM_Xk_bz_INDEX,Q_range,Xk,q)
   PAR_Xk_nibz=PAR_IND_Xk_ibz%n_of_elements(PAR_IND_Xk_ibz_ID+1)
   !
   ! ... indexes
   !
   YAMBO_ALLOC(PAR_Xk_ibz_index,(Xk%nibz))
   call PAR_build_index(PAR_IND_Xk_ibz,Xk%nibz,PAR_Xk_ibz_index,PAR_Xk_nibz)
   !
   call PARALLEL_live_message("K-q(ibz)",ENVIRONMENT=ENVIRONMENT,LOADED=PAR_Xk_nibz,TOTAL=Xk%nibz,&
&                             NCPU=PAR_COM_Xk_ibz_INDEX%n_CPU)
   !
   ! Inversion
   !
   if (ENVIRONMENT=="Response_G_space_Finite_Momentum") then
     !
     call PARALLEL_assign_LA_COMMs(ENVIRONMENT,INV,CPU_structure(2)%nCPU_lin_algebra_INV)
     !
   else if (ENVIRONMENT=="Response_G_space") then
     !
     call PARALLEL_assign_LA_COMMs(ENVIRONMENT,INV,CPU_structure(3)%nCPU_lin_algebra_INV)
     !
   endif
   !
   ! I/O privileges
   !
   if (PARALLEL_n_structures_active>1) then
     call IO_and_Messaging_switch("+io_out +output",CONDITION=PAR_COM_Q_A2A%CPU_id==0)
   else
     call IO_and_Messaging_switch("+io_out",CONDITION=.TRUE.)
   endif
   !
   ! To define proper indexes to calculate the dipoles I need to build up
   ! the PAR_IND_DIPk_ibz by avoiding the overlaps of PAR_IND_Xk_ibz.
   ! The COMM is anyway the one for the all2all of each q.
   !
   call COMM_copy(PAR_COM_Q_A2A,PAR_COM_DIPOLES)
   call COMM_copy(PAR_COM_Xk_bz_A2A,PAR_COM_DIPOLES_k_subgroup)
   !
   if (ENVIRONMENT/="Response_G_space_Finite_Momentum") then
     !
     call PARALLEL_minimal_index_from_overlaping(PAR_IND_Xk_ibz,PAR_IND_DIPk_ibz,PAR_COM_Xk_bz_INDEX)
     PAR_IND_DIPk_ID=PAR_IND_Xk_ibz_ID
     !
     YAMBO_ALLOC(PAR_DIPk_ibz_index,(Xk%nibz))
     call PAR_build_index(PAR_IND_DIPk_ibz,Xk%nibz,PAR_DIPk_ibz_index,PAR_DIPk_nibz)
     !
   endif
   !
   call OPENMP_set_threads(n_threads_in=n_threads_X)
   !
   if (ENVIRONMENT=="Response_G_space") then
     !
     ! io_RESPONSE check
     !
     ! No X I/O is possible ONLY when the number of cpu's allocated with the "q" field
     ! in the response function string is the same of the SE/RT/SC...string
     !  
     if (.not.io_RESPONSE) then
       !
       call PARALLEL_get_user_structure("Self_Energy",.FALSE.)
       !
       if (CPU_structure(3)%CPU(1)/=CPU_structure(5)%CPU(1)) io_RESPONSE=.TRUE.
       !
       if (io_RESPONSE) call warning('Response function I/O forced. Different CPU for the "q" field in X and SE')
       !
     endif
   endif
   !
 endif
 !
 !=================================
 if (ENVIRONMENT=="Real_Time") then
   !===============================
   !
#if defined _RT
   !
   CALL PARALLEL_structure(4,(/"k ","b ","q ","qp"/))
   !
   call PARALLEL_assign_chains_and_COMMs(4,&
&                                        COMM_index_1=PAR_COM_Xk_ibz_INDEX,COMM_index_2=PAR_COM_G_b_INDEX,&
&                                        COMM_index_3=PAR_COM_Q_INDEX,&
&                                        COMM_index_4=PAR_COM_PLASMA_INDEX,&
&                                        COMM_A2A_1=PAR_COM_Xk_ibz_A2A,&
&                                        COMM_A2A_2=PAR_COM_G_b_A2A,&
&                                        COMM_A2A_3=PAR_COM_Q_A2A)
   !
   ! The routine PARALLEL_assign_chains_and_COMMs cannot define COMMUNICATORS for internal
   ! A2A when there is no internal distribution
   !
   if (PAR_COM_G_b_INDEX%n_CPU==1) then
     call COMM_copy(PAR_COM_Xk_ibz_A2A,PAR_COM_G_b_A2A)
   endif
   if (PAR_COM_Q_INDEX%n_CPU==1) then
     call COMM_copy(PAR_COM_G_b_A2A,PAR_COM_Q_A2A)
   endif
   !
   ! K-points (IBZ)
   !
   call PARALLEL_index(PAR_IND_Xk_ibz,(/Xk%nibz/),COMM=PAR_COM_Xk_ibz_INDEX,CONSECUTIVE=.TRUE.,NO_EMPTIES=.TRUE.)
   PAR_IND_Xk_ibz_ID=PAR_COM_Xk_ibz_INDEX%CPU_id
   !
   call PARALLEL_live_message("K(ibz)",ENVIRONMENT=ENVIRONMENT,&
&           LOADED=PAR_IND_Xk_ibz%n_of_elements(PAR_IND_Xk_ibz_ID+1),TOTAL=Xk%nibz,&
&           NCPU=PAR_COM_Xk_ibz_INDEX%n_CPU)
   !
   !.........................................................................
   ! Wave Functions (derived from PAR_COM_Xk_ibz_INDEX and PAR_COM_G_b_INDEX)
   !.........................................................................
   !
   call PAR_INDEX_copy(PAR_IND_Xk_ibz,PAR_IND_WF_k)
   call COMM_copy(PAR_COM_G_b_INDEX,PAR_COM_WF_b_INDEX)
   PAR_IND_WF_b_ID=PAR_COM_WF_b_INDEX%CPU_id
   !
   call PARALLEL_index(PAR_IND_B_mat_ordered,(/ UP_matrix_index(1,RT_bands(2)-RT_bands(1)+1)-1 /),&
&                      COMM=PAR_COM_WF_b_INDEX,CONSECUTIVE=.TRUE.,NO_EMPTIES=.TRUE.)
   !
   call PARALLEL_live_message("Bands Matrix (ordered)",ENVIRONMENT=ENVIRONMENT,&
&                             LOADED=PAR_IND_B_mat_ordered%n_of_elements(PAR_IND_WF_b_ID+1),&
&                             TOTAL=UP_matrix_index(1,RT_bands(2)-RT_bands(1)+1)-1,&
&                             NCPU=PAR_COM_WF_b_INDEX%n_CPU)
   !
   YAMBO_ALLOC(PAR_IND_WF_b%n_of_elements,(PAR_COM_WF_b_INDEX%n_CPU))
   YAMBO_ALLOC(PAR_IND_WF_b%element_1D,(RT_bands(2))) 
   PAR_IND_WF_b%n_of_elements(PAR_IND_WF_b_ID+1)=RT_bands(1)-1
   PAR_IND_WF_b%element_1D(:)=.FALSE.
   if (RT_bands(1)>1) PAR_IND_WF_b%element_1D(1:RT_bands(1)-1)=.TRUE.
   !
   ! Non evolved bands loaded by all
   !
   PAR_IND_WF_b%element_1D(:max(RT_bands(1)-1,1))=.TRUE.
   !
   do ib1=RT_bands(1),RT_bands(2)
     do ib2=ib1,RT_bands(2)
       if (PAR_IND_B_mat_ordered%element_1D(  UP_matrix_index(ib1-RT_bands(1)+1,ib2-RT_bands(1)+1)-1 )) then
         if (.not.PAR_IND_WF_b%element_1D(ib1)) then
           PAR_IND_WF_b%element_1D(ib1)=.TRUE.
           PAR_IND_WF_b%n_of_elements(PAR_IND_WF_b_ID+1)=PAR_IND_WF_b%n_of_elements(PAR_IND_WF_b_ID+1)+1
         endif
         if (ib1/=ib2.and..not.PAR_IND_WF_b%element_1D(ib2)) then
           PAR_IND_WF_b%element_1D(ib2)=.TRUE.
           PAR_IND_WF_b%n_of_elements(PAR_IND_WF_b_ID+1)=PAR_IND_WF_b%n_of_elements(PAR_IND_WF_b_ID+1)+1
         endif
       endif
     enddo
   enddo
   !.........................................................................
   ! Oscillators for external field interaction
   !
   ! Note that PAR_IND_Xk_ibz = PAR_IND_DIPk_ibz while
   ! PAR_WF_k is like PAR_IND_Xk_ibz with WF loaded only for 1 cpu per k-block
   !
   !.........................................................................
   call G_b_to_B_mat(PAR_COM_G_b_INDEX,'B',RT_bands)
   call COMM_copy(PAR_COM_WORLD,PAR_COM_DIPOLES)
   call COMM_copy(PAR_COM_Xk_ibz_A2A,PAR_COM_DIPOLES_k_subgroup)
   call PAR_INDEX_copy(PAR_IND_Xk_ibz,PAR_IND_DIPk_ibz)
   PAR_IND_DIPk_ID=PAR_IND_Xk_ibz_ID
   YAMBO_ALLOC(PAR_DIPk_ibz_index,(Xk%nibz))
   call PAR_build_index(PAR_IND_DIPk_ibz,Xk%nibz,PAR_DIPk_ibz_index,PAR_DIPk_nibz)
   YAMBO_ALLOC(PAR_Xk_ibz_index,(Xk%nibz))
   call PAR_build_index(PAR_IND_Xk_ibz,Xk%nibz,PAR_Xk_ibz_index,PAR_Xk_nibz)
   do ib1=RT_bands(1),RT_bands(2)
     do ib2=RT_bands(1),RT_bands(2)
       if (PAR_IND_B_mat%element_1D( B_mat_index(ib1,ib2,RT_bands) ) ) then
          PAR_IND_WF_b%element_1D(ib1)=.TRUE.
          PAR_IND_WF_b%element_1D(ib2)=.TRUE.
       endif
     enddo
   enddo
   !
   !.........................................................................
   ! WFs & QPs
   !......................................................................... 
   !
   ! QP "head"
   !
   HEAD_QP_cpu=PAR_COM_G_b_A2A%CPU_id==0
   !
   ! 0  0     0  0     <- qp (<- defined on the basis of k,b)
   ! x0 x0    x0 x0    <- q
   !
   ! QP_cpu corresponds to x marked CPU's. This flag is used when isolated QP loops are performed.
   !
   ! K "head"
   !
   HEAD_k_cpu=PAR_COM_Xk_ibz_A2A%CPU_id==0
   !
   ! oooo  oooo  oooo  oooo  <- k
   ! Xo Xo Xo Xo Xo Xo Xo Xo <- b
   !
   ! NOTE: HEAD_k_cpu=.TRUE. => HEAD_QP_cpu=.TRUE.
   !  
   ! but HEAD_QP_cpu=.TRUE. defines a larger set of CPU's.
   !
   ! Not all CPU's (o) load the WFs. Only X
   !
   if (.not.HEAD_QP_cpu) then
     PAR_IND_WF_b%element_1D=.FALSE.
     PAR_IND_WF_k%element_1D=.FALSE.
   endif
   !
   PAR_IND_WF_b%n_of_elements(PAR_IND_WF_b_ID+1)=count( PAR_IND_WF_b%element_1D )
   !
   call PARALLEL_live_message("Bands (WF)",ENVIRONMENT=ENVIRONMENT,&
&                             LOADED=PAR_IND_WF_b%n_of_elements(PAR_IND_WF_b_ID+1),&
&                             TOTAL=RT_bands(2),&
&                             NCPU=PAR_COM_WF_b_INDEX%n_CPU)
   !
   !.........................................................................
   !   "q" -> Q-points (BZ)
   !.........................................................................
   !
   call PARALLEL_index(PAR_IND_Q,(/q%nbz/),COMM=PAR_COM_Q_INDEX,CONSECUTIVE=.TRUE.,NO_EMPTIES=.TRUE.)
   PAR_IND_Q_ID=PAR_COM_Q_INDEX%CPU_id
   PAR_nQ=PAR_IND_Q%n_of_elements(PAR_IND_Q_ID+1)
   !
   YAMBO_ALLOC(PAR_Q_index,(q%nbz))
   call PAR_build_index(PAR_IND_Q,q%nbz,PAR_Q_index,PAR_nQ)
   !
   call PARALLEL_live_message("Q(bz)",ENVIRONMENT=ENVIRONMENT,&
&                             LOADED=PAR_IND_Q%n_of_elements(PAR_IND_Q_ID+1),TOTAL=q%nbz,&
&                             NCPU=PAR_COM_Q_INDEX%n_CPU)
   !
   !.........................................................................
   !   "COLLISIONS"
   !.........................................................................
   !
   call PARALLEL_collisions( Xk,    COH_collisions )
   call PARALLEL_collisions( Xk,    HXC_collisions )
   call PARALLEL_collisions( Xk, GW_NEQ_collisions )
   !
   !.........................................................................
   !   "qp"  -> Bp_mat (m,m')
   !.........................................................................
   !
   call G_b_to_B_mat(PAR_COM_Plasma_INDEX,'Bp',RT_bands)
   !
   ! Messaging...
   !
   if (allocated( PAR_IND_G_k%element_1D)) then
     call PARALLEL_live_message("K-q (ibz)",ENVIRONMENT=ENVIRONMENT,&
&                               LOADED=count( PAR_IND_G_k%element_1D ),&
&                               TOTAL=Xk%nibz)
   endif
   !
   call PARALLEL_live_message("Bands Matrix (prime)",ENVIRONMENT=ENVIRONMENT,&
&                             LOADED=PAR_IND_Bp_mat%n_of_elements(PAR_IND_Bp_mat_ID+1),&
&                             TOTAL=(RT_bands(2)-RT_bands(1)+1)**2,NCPU=PAR_COM_Plasma_INDEX%n_CPU)
   !
   ! When the collisons are note evaluated the I/O is dictated by Response_G_space_Zero_Momentum
   ! and then resetted in RT_driver
   !
   if (l_eval_collisions) then
     call IO_and_Messaging_switch("+io_out",CONDITION=HEAD_QP_cpu)
   else
     call IO_and_Messaging_switch("+io_out",CONDITION=PAR_COM_Xk_ibz_INDEX%my_CHAIN==1.or.&
&                                                     PAR_COM_Xk_ibz_INDEX%n_CPU==ncpu)
   endif
   !
=======
 if (      ENVIRONMENT=="Response_T_space")    call PARALLEL_global_Response_T(E,Xk,q,ENVIRONMENT,X_type)
 !
#if defined _RT
 if (      ENVIRONMENT=="Real_Time")           call PARALLEL_global_Real_Time(E,Xk,q,ENVIRONMENT)
>>>>>>> 9c9a995b
#endif
 !
<<<<<<< HEAD
 !==============================
 if (ENVIRONMENT=="Self_Energy") then
   !=================================
   !
   CALL PARALLEL_structure(3,(/"q ","qp","b "/))
   !
   call PARALLEL_assign_chains_and_COMMs(3,&
&                                        COMM_index_1=PAR_COM_Q_INDEX,COMM_index_2=PAR_COM_QP_INDEX,&
&                                        COMM_index_3=PAR_COM_G_b_INDEX,&
&                                        COMM_A2A_1=PAR_COM_Q_A2A,&
&                                        COMM_A2A_2=PAR_COM_QP_A2A)
   !
   ! The routine PARALLEL_assign_chains_and_COMMs cannot define COMMUNICATORS for internal
   ! A2A when there is no internal distribution
   !
   if (PAR_COM_QP_INDEX%n_CPU==1) then
     call COMM_copy(PAR_COM_Q_A2A,PAR_COM_QP_A2A)
   endif
   !
   ! QP states
   !
   call PARALLEL_index(PAR_IND_QP,(/QP_n_states/),COMM=PAR_COM_QP_INDEX,NO_EMPTIES=.TRUE.)
   PAR_IND_QP_ID=PAR_COM_QP_INDEX%CPU_id
   PAR_nQP=PAR_IND_QP%n_of_elements(PAR_IND_QP_ID+1)
   YAMBO_ALLOC(PAR_QP_index,(QP_n_states))
   PAR_QP_index=0
   call PAR_build_index(PAR_IND_QP,QP_n_states,PAR_QP_index,PAR_nQP)
   call PARALLEL_live_message("QPs",ENVIRONMENT=ENVIRONMENT,&
&                             LOADED=PAR_IND_QP%n_of_elements(PAR_IND_QP_ID+1),TOTAL=QP_n_states,&
&                             NCPU=PAR_COM_QP_INDEX%n_CPU)
   !
   ! Q-points
   !
   WHAT="ibz"
   if (l_eval_collisions)                       WHAT="bz"
#if defined _ELPH
   if (l_elph_corr.and.elph_use_q_grid)         WHAT="bz"
   if (l_elph_corr.and..not.elph_use_q_grid)    WHAT="RIM"
#endif
   !
   call PARALLEL_index(PAR_IND_Q,(/Q_range(2)/),COMM=PAR_COM_Q_INDEX,CONSECUTIVE=.TRUE.,NO_EMPTIES=.TRUE.)
   PAR_IND_Q_ID=PAR_COM_Q_INDEX%CPU_id
   PAR_nQ=PAR_IND_Q%n_of_elements(PAR_IND_Q_ID+1)
   call PARALLEL_live_message("Q("//trim(WHAT)//")",ENVIRONMENT=ENVIRONMENT,&
&                             LOADED=PAR_IND_Q%n_of_elements(PAR_IND_Q_ID+1),TOTAL=Q_range(2),&
&                             NCPU=PAR_COM_Q_INDEX%n_CPU)
   !
   YAMBO_ALLOC(PAR_Q_index,(Q_range(2)))
   call PAR_build_index(PAR_IND_Q,Q_range(2),PAR_Q_index,PAR_nQ)
   !
   if (trim(WHAT)=="ibz") then
     YAMBO_ALLOC(PAR_Q_bz_index,(nqbz))
     call distribute_BZk_using_IBZk(PAR_COM_Q_INDEX,q,PAR_IND_Q   , PAR_IND_Q_ID,&
&                                                     PAR_IND_Q_bz, PAR_IND_Q_ID,&
&                                                     PAR_Q_bz_index,PAR_nQ_bz)
     call PAR_build_index(PAR_IND_Q_bz,nqbz,PAR_Q_bz_index,PAR_nQ_bz)
   endif
   !
#if defined _SC || defined _RT
   !
   if (l_sc_run.or.l_real_time.or.l_eval_collisions) then
     !
     ! 0000     0000     <- q
     ! x0 x0    00 00    <- qp
     ! 0 0 0 0  0 0 0 0  <- b
     !
     ! QP_cpu corresponds to x marked CPU's. This flag is used when isolated QP loops are performed.
     !
     HEAD_QP_cpu=PAR_COM_Q_index%CPU_id==0.and.PAR_COM_QP_A2A%CPU_id==0
     if (PAR_COM_Q_index%n_CPU==1.and.PAR_COM_QP_A2A%n_CPU==1) then
       HEAD_QP_cpu=PAR_COM_G_b_index%CPU_id==0
     endif
     !
   else
   !   
#endif
   !
   ! 0000     0000     <- q
   ! x0 x0    x0 x0    <- qp
   ! 0 0 0 0  0 0 0 0  <- b
   !
   ! QP_cpu corresponds to x marked CPU's. This flag is used when no b loops are done
   !
   HEAD_QP_cpu=PAR_COM_QP_A2A%CPU_id==0
   !
#if defined _SC || defined _RT
   endif
#endif
   !
   ! K-points
   !
   call PARALLEL_add_Q_to_K_list('k_qp_q_'//trim(WHAT),PAR_IND_QP,PAR_IND_QP_ID,PAR_IND_Xk_ibz,PAR_IND_Xk_ibz_ID,&
  &                                PAR_IND_Q,PAR_COM_QP_INDEX,(/0,0/),Xk,q)
   !
   ! G bands
   !=========
   !
   ! WF bands to load
   !
   n_WF_bands_to_load=n_bands(2)
   !
   call PARALLEL_index(PAR_IND_G_b,(/n_bands(2)/),low_range=(/n_bands(1)/),&
&                      COMM=PAR_COM_G_b_INDEX,CONSECUTIVE=.TRUE.,NO_EMPTIES=.TRUE.)
   PAR_IND_G_b_ID=PAR_COM_G_b_INDEX%CPU_id
   PAR_nG_bands=PAR_IND_G_b%n_of_elements(PAR_IND_G_b_ID+1)
   YAMBO_ALLOC(PAR_G_bands_index,(n_bands(2)))
   call PAR_build_index(PAR_IND_G_b,n_bands(2),PAR_G_bands_index,PAR_nG_bands)
   !
   call PARALLEL_live_message("G bands",ENVIRONMENT=ENVIRONMENT,&
&                             LOADED=PAR_IND_G_b%n_of_elements(PAR_IND_G_b_ID+1),&
&                             TOTAL=n_bands(2)-n_bands(1)+1,NCPU=PAR_COM_G_b_INDEX%n_CPU)
   !
#if defined _SC || defined _RT || defined _QED
   !
   ! Lamb is a special case. Collisions can be used also in simple Self-Energy mode.
   !
   if (l_elphoton_corr.or.l_eval_collisions) then
     call PARALLEL_collisions( Xk,   P_collisions )
   endif
   !
   ! To eval/use the COLLISIONS  in RT (and SC?) I need the PAR_Bp_mat_index, built here.
   !
   if (l_sc_run.or.l_real_time.or.l_eval_collisions) then
     !
     !.........................................................................
     !   "COLLISIONS"
     !.........................................................................
     !
     call PARALLEL_collisions( Xk, COH_collisions )
     call PARALLEL_collisions( Xk, HXC_collisions )
     !
     nb_mat=(COLL_bands(2)-COLL_bands(1)+1)**2
     call G_b_to_B_mat(PAR_COM_G_b_INDEX,'Bp',COLL_bands)
     call PARALLEL_live_message("Bands Matrix (prime)",ENVIRONMENT=ENVIRONMENT,&
&                             LOADED=PAR_IND_Bp_mat%n_of_elements(PAR_IND_Bp_mat_ID+1),&
&                             TOTAL=nb_mat,NCPU=PAR_COM_G_b_INDEX%n_CPU)
     !
   endif
   !
   if (l_elphoton_corr.and.l_life) then
     !
     ! Oscillators needed to evaluate the Radiative Lifetimes
     !
     ! Dipoles are calculated using the three user-defined COMs
     !
     call COMM_copy(PAR_COM_WORLD,PAR_COM_DIPOLES)
     call COMM_copy(PAR_COM_WORLD,PAR_COM_DIPOLES_k_subgroup)
     call COMM_copy(PAR_COM_QP_INDEX,PAR_COM_CON_INDEX(X_type))
     call COMM_copy(PAR_COM_G_b_INDEX,PAR_COM_VAL_INDEX(X_type))
     ! 
     n_c_bands=QP_n_G_bands
     n_v_bands=QP_n_G_bands
     ! 
     ! As there will be a mismatch between the k-distribution here and in the self-energy (qp-loop)
     ! I cannot distribute the k-pts. Therefore the PAR_COM_DIPOLES_k_subgroup is the WORLD
     !
     call PARALLEL_index(PAR_IND_DIPk_ibz,(/Xk%nibz/),COMM=PAR_COM_Q_INDEX,NO_EMPTIES=.TRUE.)
     PAR_IND_DIPk_ID=PAR_IND_Q_ID
     YAMBO_ALLOC(PAR_DIPk_ibz_index,(Xk%nibz))
     do i_k=1,Xk%nibz
       PAR_DIPk_ibz_index(i_k)=i_k
     enddo
     PAR_DIPk_nibz=Xk%nibz
     !
   endif
   !
#endif
   !
   ! I/O privileges
   !
   if (PARALLEL_n_structures_active>1) then
     if (l_eval_collisions.and.io_COLLs) then
       call IO_and_Messaging_switch("+io_out",CONDITION=PAR_COM_QP_A2A%CPU_id==0.and.PAR_COM_Q_INDEX%CPU_id==0)
     else 
       call IO_and_Messaging_switch("+io_out",CONDITION=master_cpu)
     endif
   else
     call IO_and_Messaging_switch("+io_out",CONDITION=.TRUE.)
   endif
   !
   call IO_and_Messaging_switch("+output",CONDITION=master_cpu)
   !
   call OPENMP_set_threads(n_threads_in=n_threads_SE)
   !
 endif
 !
 !========================================================================================================
 if (ENVIRONMENT=="Response_T_space") then
   !======================================================================================================
   !
   CALL PARALLEL_structure(3,(/"k ","eh","t "/))
   !
   call PARALLEL_assign_chains_and_COMMs(3,&
&                                        COMM_index_1=PAR_COM_Xk_ibz_INDEX,&
&                                        COMM_index_2=PAR_COM_eh_INDEX,&
&                                        COMM_index_3=PAR_COM_T_INDEX,&
&                                        COMM_A2A_1=PAR_COM_Xk_ibz_A2A,&
&                                        COMM_A2A_2=PAR_COM_eh_A2A) 
   if (PAR_COM_eh_INDEX%n_CPU==1) then
     call COMM_copy(PAR_COM_Xk_ibz_A2A,PAR_COM_eh_A2A)
   endif
   !
   ! Dipoles are calculated using PAR_COM_Xk_bz_INDEX, PAR_COM_eh_INDEX and PAR_COM_T_INDEX communicators
   !
   call COMM_copy(PAR_COM_WORLD,PAR_COM_DIPOLES)
   call COMM_copy(PAR_COM_Xk_ibz_A2A,PAR_COM_DIPOLES_k_subgroup)
   call COMM_copy(PAR_COM_eh_INDEX,PAR_COM_CON_INDEX(X_type))
   call COMM_copy(PAR_COM_T_INDEX,PAR_COM_VAL_INDEX(X_type))
   !
   ! K-points (IBZ)
   !
   call PARALLEL_index(PAR_IND_Kk_ibz,(/Xk%nibz/),COMM=PAR_COM_Xk_ibz_INDEX,CONSECUTIVE=.TRUE.,NO_EMPTIES=.TRUE.)
   PAR_IND_Xk_ibz_ID=PAR_COM_Xk_ibz_INDEX%CPU_id
   PAR_IND_Kk_ibz_ID=PAR_COM_Xk_ibz_INDEX%CPU_id
   PAR_Kk_nibz=PAR_IND_Kk_ibz%n_of_elements(PAR_IND_Kk_ibz_ID+1)
   !
   call PARALLEL_live_message("K(ibz)",ENVIRONMENT=ENVIRONMENT,&
&           LOADED=PAR_IND_Kk_ibz%n_of_elements(PAR_IND_Kk_ibz_ID+1),TOTAL=Xk%nibz,&
&           NCPU=PAR_COM_Xk_ibz_INDEX%n_CPU)
   ! 
   ! Dipoles k-points uses same distribution of K k-points
   !
   call PP_indexes_reset(PAR_IND_DIPk_ibz) ! Fix by AM (Jan 2017) to clean-up previous allocation
   call PAR_INDEX_copy(PAR_IND_Kk_ibz,PAR_IND_DIPk_ibz)
   call PAR_INDEX_copy(PAR_IND_Kk_ibz,PAR_IND_Xk_ibz)
   PAR_IND_DIPk_ID=PAR_IND_Kk_ibz_ID
   PAR_Xk_nibz  =PAR_Kk_nibz
   PAR_DIPk_nibz=PAR_Kk_nibz
   YAMBO_ALLOC(PAR_DIPk_ibz_index,(Xk%nibz))
   call PAR_build_index(PAR_IND_DIPk_ibz,Xk%nibz,PAR_DIPk_ibz_index,PAR_DIPk_nibz)
   YAMBO_ALLOC(PAR_Xk_ibz_index,(Xk%nibz))
   call PAR_build_index(PAR_IND_Xk_ibz,Xk%nibz,PAR_Xk_ibz_index,PAR_Xk_nibz)
   YAMBO_ALLOC(PAR_Xk_bz_index,(Xk%nbz))
   call distribute_BZk_using_IBZk(PAR_COM_Xk_ibz_INDEX,Xk,PAR_IND_Xk_ibz,PAR_IND_Xk_ibz_ID,&
&                                                         PAR_IND_Xk_bz, PAR_IND_Xk_bz_ID,&
&                                                         PAR_Xk_bz_index,PAR_Xk_nbz)
   !
   ! E/h pairs (k resolved)
   !
   ! In this part I distribute the eh transitions within each k. The COMM for this indexing is PAR_COM_eh_INDEX.
   ! I fill the PAR_IND_eh for all k in order to define the total number of Transition groups
   !
   do i_k=1,Xk%nibz
     !
     call PARALLEL_index(PAR_IND_eh(i_k),(/BS_nT_at_k(i_k)/),COMM=PAR_COM_eh_INDEX,CONSECUTIVE=.TRUE.,NO_EMPTIES=.FALSE.)
     !
   enddo
   !
   ! Now I find calculate the total (BS_nT_grps) and cpu-restricted (PAR_BS_nT_grps) number of Transition groups.
   ! In this case the PAR_BS_nT_grps groups belong only to the columns of the kernel.
   !
   call PARALLEL_Transitions_grouping(Xk)
   !
   call PARALLEL_live_message("(e/h) Groups",ENVIRONMENT=ENVIRONMENT,LOADED=PAR_BS_nT_col_grps,TOTAL=BS_nT_grps,&
&                             NCPU=PAR_COM_eh_INDEX%n_CPU)
   !
   ! Now each CPU of the PAR_COM_eh_INDEX has PAR_BS_nT_grps  groups of e/h pairs
   !
   ! The task now is to distribute the transitions:
   !  
   ! Group@k (among BS_nT_grps) ->Group'@p (among BS_nT_grps)
   !
   call PARALLEL_index(PAR_IND_T_ordered,(/BS_nT_grps,BS_nT_grps/),COMM=PAR_COM_T_INDEX,&
&                      MASK=PAR_IND_T_groups%element_1D,ORDERED=.TRUE.,NO_EMPTIES=.FALSE.)
   !
   call PARALLEL_live_message("(e/h)->(e/h)' Transitions (ordered)",ENVIRONMENT=ENVIRONMENT,&
&                             LOADED=PAR_IND_T_ordered%n_of_elements(PAR_COM_T_INDEX%CPU_id+1),&
&                             TOTAL=BS_nT_grps*(BS_nT_grps+1)/2,NCPU=PAR_COM_T_INDEX%n_CPU)
   !
   ! Linear Algebra setup moved in the solver_driver...
   !
   ! I/O privileges
   !
   call IO_and_Messaging_switch("+io_out",CONDITION=.TRUE.)
   !
   call IO_and_Messaging_switch("+output",CONDITION=master_cpu)
   !
   call OPENMP_set_threads(n_threads_in=n_threads_K)
   !  
 endif
 !
 !==========================================================================================================
=======
#if defined _SCALAPACK
 if (      ENVIRONMENT=="ScaLapacK")           call PARALLEL_global_ScaLapacK(E,Xk,q,ENVIRONMENT)
#endif
 !
 !======
 ! MORE
 !======
>>>>>>> 9c9a995b
 if (ENVIRONMENT=="Response_G_space_Zero_Momentum".or.ENVIRONMENT=="Response_G_space_Finite_Momentum".or.&
&    ENVIRONMENT=="Response_G_space".or.ENVIRONMENT=="Response_T_space".or.&
&    (ENVIRONMENT=="Self_Energy".and.l_life.and.l_elphoton_corr) ) then
   !========================================================================================================
   !
   ! Response functions conduction bands
   !
   if (l_X_terminator) then
       call PARALLEL_index(PAR_IND_CON_BANDS_X(X_type),(/n_c_bands(2)/),low_range=(/n_v_bands(1)/),&
&                          COMM=PAR_COM_CON_INDEX(X_type),CONSECUTIVE=.TRUE.,NO_EMPTIES=.TRUE.)
   else
       call PARALLEL_index(PAR_IND_CON_BANDS_X(X_type),(/n_c_bands(2)/),low_range=(/n_c_bands(1)/),&
&                          COMM=PAR_COM_CON_INDEX(X_type),CONSECUTIVE=.TRUE.,NO_EMPTIES=.TRUE.)
   endif
   !
   PAR_IND_CON_BANDS_X_ID(X_type)=PAR_COM_CON_INDEX(X_type)%CPU_id
   !
   if (l_X_terminator) then
       call PARALLEL_live_message("CON bands",ENVIRONMENT=ENVIRONMENT,&
&                             LOADED=PAR_IND_CON_BANDS_X(X_type)%n_of_elements(PAR_COM_CON_INDEX(X_type)%CPU_id+1),&
&                             TOTAL=n_c_bands(2)-n_v_bands(1)+1,&
&                             NCPU=PAR_COM_CON_INDEX(X_type)%n_CPU)
   else
       call PARALLEL_live_message("CON bands",ENVIRONMENT=ENVIRONMENT,&
&                             LOADED=PAR_IND_CON_BANDS_X(X_type)%n_of_elements(PAR_COM_CON_INDEX(X_type)%CPU_id+1),&
&                             TOTAL=n_c_bands(2)-n_c_bands(1)+1,&
&                             NCPU=PAR_COM_CON_INDEX(X_type)%n_CPU)
   endif
   !
   ! Response functions valence bands
   !
   call PARALLEL_index(PAR_IND_VAL_BANDS_X(X_type),(/n_v_bands(2)/),low_range=(/n_v_bands(1)/),&
&                      COMM=PAR_COM_VAL_INDEX(X_type),CONSECUTIVE=.TRUE.,NO_EMPTIES=.TRUE.)
   PAR_IND_VAL_BANDS_X_ID(X_type)=PAR_COM_VAL_INDEX(X_type)%CPU_id
   !
   call PARALLEL_live_message("VAL bands",ENVIRONMENT=ENVIRONMENT,&
&                             LOADED=PAR_IND_VAL_BANDS_X(X_type)%n_of_elements(PAR_COM_VAL_INDEX(X_type)%CPU_id+1),&
&                             TOTAL=n_v_bands(2)-n_v_bands(1)+1,&
&                             NCPU=PAR_COM_VAL_INDEX(X_type)%n_CPU)
   !
 endif
 !
<<<<<<< HEAD
 contains
   !
#if defined _SC || defined _RT
   !
   subroutine G_b_to_B_mat(pCOMM,what,nb)
     !
     type(MPI_comm) :: pCOMM
     character(*)   :: what
     logical        :: condition
     integer        :: nb(2)
     !
     if (what=="B") then
       call PARALLEL_index(PAR_IND_B_mat,(/ (nb(2)-nb(1)+1)**2 /),COMM=pCOMM,CONSECUTIVE=.TRUE.,NO_EMPTIES=.TRUE.)
       PAR_IND_B_mat_ID=pCOMM%CPU_id
     else
       call PARALLEL_index(PAR_IND_Bp_mat,(/ (nb(2)-nb(1)+1)**2 /),COMM=pCOMM,CONSECUTIVE=.TRUE.,NO_EMPTIES=.TRUE.)
       PAR_IND_Bp_mat_ID=pCOMM%CPU_id
     endif
     !
     if (what=="B") then
       YAMBO_ALLOC(PAR_B_mat_index,(nb(1):nb(2),nb(1):nb(2)))
       PAR_n_B_mat_elements=PAR_IND_B_mat%n_of_elements(PAR_IND_B_mat_ID+1)
       PAR_B_mat_index=0
       PAR_n_B_mat_elements=0
       do ib1=nb(1),nb(2)
         do ib2=nb(1),nb(2)
           if (PAR_IND_B_mat%element_1D( B_mat_index(ib1,ib2,nb) ) ) then
             PAR_n_B_mat_elements=PAR_n_B_mat_elements+1
             PAR_B_mat_index(ib1,ib2)=PAR_n_B_mat_elements
           endif
         enddo
       enddo
     else
       YAMBO_ALLOC(PAR_Bp_mat_index,(nb(1):nb(2),nb(1):nb(2)))
       PAR_n_Bp_mat_elements=PAR_IND_Bp_mat%n_of_elements(PAR_IND_Bp_mat_ID+1)
       PAR_Bp_mat_index=0
       PAR_n_Bp_mat_elements=0
       do ib1=nb(1),nb(2)
         do ib2=nb(1),nb(2)
           if (PAR_IND_Bp_mat%element_1D( B_mat_index(ib1,ib2,nb) ) ) then
             PAR_n_Bp_mat_elements=PAR_n_Bp_mat_elements+1
             PAR_Bp_mat_index(ib1,ib2)=PAR_n_Bp_mat_elements
           endif
         enddo
       enddo
     endif
     !
   end subroutine
   !
#endif
   !
   subroutine Build_up_index(PAR_ind,n_PAR_ind,V_ind,n_V_ind)
     !
     use parallel_m,ONLY:PP_indexes
     integer           ::n_PAR_ind,n_V_ind,V_ind(n_PAR_ind),i_p
     type(PP_indexes)  ::PAR_ind
     !
     V_ind  =0
     n_V_ind=0
     !
     do i_p=1,n_PAR_ind
       !
       if (PAR_IND%element_1D(i_p)) then
         n_V_ind=n_V_ind+1
         V_ind(i_p)=n_V_ind
       endif
       !
     enddo
     !
   end subroutine
   !
   subroutine fill_IBZk_using_BZk(IND_ibz,IND_bz,COMM)
     !
     type(PP_indexes) :: IND_ibz,IND_bz
     type(MPI_comm)   :: COMM
     !
     if (.not.allocated(IND_ibz%element_1D)) then
       YAMBO_ALLOC(IND_ibz%element_1D,(Xk%nibz))
       YAMBO_ALLOC(IND_ibz%n_of_elements,(COMM%n_CPU))
       IND_ibz%element_1D=.FALSE.
     endif
     !
     do i_k_bz=1,Xk%nbz
       !
       i_k=Xk%sstar(i_k_bz,1)
       !
       if (IND_bz%element_1D(i_k_bz)) IND_ibz%element_1D(i_k)=.TRUE.
       !
     enddo
     !
     IND_ibz%n_of_elements(COMM%CPU_ID+1)=count(IND_ibz%element_1D)
     !
   end subroutine
   !
   subroutine distribute_BZk_using_IBZk(COMM,K,IND_ibz,IBZ_id,IND_bz,BZ_id,BZ_index,PAR_n_bz)
     !
     type(MPI_comm)   :: COMM
     type(PP_indexes) :: IND_ibz,IND_bz
     type(bz_samp)    :: K
     integer          :: IBZ_id,BZ_id,BZ_index(K%nbz),PAR_n_bz
     !
     ! Work Space
     integer :: i_bz,i_ibz,i_p
     !
     ! K-points in the BZ 
     !
     YAMBO_ALLOC(IND_bz%element_1D,(K%nbz))
     IND_bz%element_1D=.FALSE.
     !
     YAMBO_ALLOC(IND_bz%n_of_elements,(COMM%n_CPU))
     ! 
     BZ_index=0
     !
     BZ_id=IBZ_id
     !
     i_p=0
     !
     do i_bz=1,K%nbz
       !
       i_ibz=K%sstar(i_bz,1)
       !
       if (IND_ibz%element_1D(i_ibz)) then
         i_p=i_p+1
         IND_bz%element_1D(i_bz)=.TRUE.
         BZ_index(i_bz)=i_p
       else
         IND_bz%element_1D(i_bz)=.FALSE.
       endif
       !
     enddo
     !
     PAR_n_bz=i_p
     !
     IND_bz%n_of_elements(BZ_ID+1)=PAR_n_bz
     !
   end subroutine
   !
=======
>>>>>>> 9c9a995b
end subroutine<|MERGE_RESOLUTION|>--- conflicted
+++ resolved
@@ -24,46 +24,6 @@
 subroutine PARALLEL_global_indexes(E,Xk,q,ENVIRONMENT,X,RESET)
  !
  use pars,          ONLY:IP
-<<<<<<< HEAD
- use com,           ONLY:secnm
- use linear_algebra,ONLY:INV
- use parallel_m,    ONLY:PP_indexes,PP_indexes_reset,PAR_Xk_ibz_index,PAR_Xk_nibz,PAR_Xk_nbz,&
-&                        PAR_Xk_bz_index,PARALLEL_n_structures_active,ncpu,CPU_structure,master_cpu,&
-&                        PAR_Q_index,PAR_nQ,PAR_n_B_mat_elements,&
-&                        PAR_B_mat_index,PAR_nQP,PAR_QP_index,PAR_INDEX_copy,&
-&                        MPI_comm,PAR_DIPk_ibz_index,PAR_DIPk_nibz,COMM_copy,n_WF_bands_to_load,&
-&                        PAR_n_Bp_mat_elements,PAR_Bp_mat_index,PAR_PLASMA_index,&
-&                        PAR_BS_T_grps_index,PAR_BS_nT_col_grps,PAR_Kk_nibz,PAR_nG_bands,PAR_G_bands_index,&
-&                        PAR_Q_bz_index,PAR_nQ_bz,PAR_RL_index,&
-&                        Q_range,QP_range,n_v_bands,n_c_bands,K_range,n_bands,EH_range,PAR_build_index
- use parallel_m,    ONLY:& ! LOGICALS
-&                        l_par_X_T,l_par_X_G_q0,l_par_RT,l_par_SE,l_par_X_G_all_q,l_par_X_G_finite_q,&
-&                        HEAD_QP_cpu,HEAD_k_cpu,l_par_SC
- use parallel_m,    ONLY:& ! COMMUNICATORS
-&                        COMM_reset,PAR_COM_WORLD,&  
-&                        PAR_COM_VAL_INDEX,PAR_COM_CON_INDEX,PAR_COM_Q_A2A,&
-&                        PAR_COM_Xk_ibz_INDEX,PAR_COM_Xk_ibz_A2A,PAR_COM_Q_INDEX,&
-&                        PAR_COM_Xk_bz_INDEX,PAR_COM_SLK_INDEX_global,PAR_COM_SLK,&
-&                        PAR_COM_QP_INDEX,PAR_COM_PLASMA_INDEX,&
-&                        PAR_COM_QP_A2A,PAR_COM_G_b_INDEX,PAR_COM_G_b_A2A,&
-&                        PAR_COM_WF_k_A2A,PAR_COM_WF_b_INDEX,PAR_COM_WF_k_INDEX,&
-&                        PAR_COM_DIPOLES,PAR_COM_DIPOLES_k_subgroup,PAR_COM_Xk_bz_A2A,PAR_COM_density,&
-&                        PAR_COM_eh_INDEX,PAR_COM_eh_A2A,PAR_COM_T_INDEX,PAR_COM_SLK_INDEX_local
- use parallel_m,    ONLY:& ! INDEXES
-&                        PAR_IND_Xk_ibz,PAR_IND_CON_BANDS_X,PAR_IND_Xk_bz,&
-&                        PAR_IND_VAL_BANDS_X,PAR_IND_Q,PAR_IND_SLK,&
-&                        PAR_IND_QP,PAR_IND_G_b,PAR_IND_B_mat_ordered,PAR_IND_WF_b,PAR_IND_WF_k,&
-&                        PAR_IND_B_mat,PAR_IND_Plasma,PAR_IND_DIPk_ibz,PAR_IND_WF_linear,&
-&                        PAR_IND_Bp_mat,PAR_IND_G_k,PAR_IND_eh,PAR_IND_WF_b_and_k,&
-&                        PAR_IND_T_groups,PAR_IND_Kk_ibz,PAR_IND_T_ordered,PAR_IND_Q_bz
- use parallel_m,    ONLY:& ! ID's
-&                        PAR_IND_CON_BANDS_X_ID,PAR_IND_VAL_BANDS_X_ID,PAR_IND_Xk_bz_ID,&
-&                        PAR_IND_Xk_ibz_ID,PAR_IND_Q_ID,&
-&                        PAR_IND_QP_ID,PAR_IND_G_b_ID,PAR_IND_PLASMA_ID,&
-&                        PAR_IND_WF_k_ID,PAR_IND_WF_b_ID,PAR_IND_B_mat_ID,&
-&                        PAR_IND_Bp_mat_ID,PAR_IND_G_k_ID,&
-&                        PAR_IND_Kk_ibz_ID,PAR_IND_DIPk_ID
-=======
  use parallel_m,    ONLY:PP_indexes,PP_indexes_reset,MPI_comm,COMM_copy,n_c_bands,n_v_bands
  ! LOGICALS
  use parallel_m,    ONLY:l_par_X_T,l_par_X_G_q0,l_par_RT,l_par_SE,l_par_X_G_all_q,l_par_X_G_finite_q
@@ -73,7 +33,6 @@
  use parallel_m,    ONLY:PAR_IND_CON_BANDS_X,PAR_IND_VAL_BANDS_X
  ! ID's
  use parallel_m,    ONLY:PAR_IND_CON_BANDS_X_ID,PAR_IND_VAL_BANDS_X_ID
->>>>>>> 9c9a995b
  use interfaces,    ONLY:PARALLEL_index,PARALLEL_assign_chains_and_COMMs,PARALLEL_live_message
  use X_m,           ONLY:X_t,X_reset,X_duplicate,l_X_terminator
  use drivers,       ONLY:l_HF_and_locXC,l_life,l_elphoton_corr
@@ -84,12 +43,8 @@
  use R_lattice,     ONLY:bz_samp
  use IO_m,          ONLY:IO_and_Messaging_switch
  use com,           ONLY:warning
-<<<<<<< HEAD
-#include<memory.h>
-=======
  !
  implicit none
->>>>>>> 9c9a995b
  !
  type(levels)               ::E
  type(bz_samp)              ::Xk,q
@@ -99,15 +54,9 @@
  !
  ! Work Space
  !
-<<<<<<< HEAD
- integer              :: i_k,i_k_bz,X_type,ib1,ib2,nb_mat
- logical              :: reset_all,computing_Fock
- character(10)        :: WHAT,WHATp
-=======
  type(X_t)            :: X_local
  integer              :: X_type
  logical              :: reset_all
->>>>>>> 9c9a995b
  !
  ! Resets...
  !
@@ -138,128 +87,9 @@
  l_par_SC           =ENVIRONMENT=="Self_Energy"
 #endif
  !
-<<<<<<< HEAD
- X_type=1
- if (present(X)) then
-   X_type=X%whoami
- endif
- !
- if (ENVIRONMENT=="Response_T_space") X_type=5
- !
- if (reset_all) then
-   !
-   call PP_indexes_reset(PAR_IND_SLK)
-   call PP_indexes_reset(PAR_IND_Q)
-   call PP_indexes_reset(PAR_IND_Q_bz)
-   call PP_indexes_reset(PAR_IND_T_groups)
-   call PP_indexes_reset(PAR_IND_Kk_ibz)
-   call PP_indexes_reset(PAR_IND_Xk_ibz)
-   call PP_indexes_reset(PAR_IND_Xk_bz)
-   call PP_indexes_reset(PAR_IND_CON_BANDS_X(X_type))
-   call PP_indexes_reset(PAR_IND_VAL_BANDS_X(X_type))
-   call PP_indexes_reset(PAR_IND_QP)
-   call PP_indexes_reset(PAR_IND_Plasma)
-   call PP_indexes_reset(PAR_IND_B_mat)
-   call PP_indexes_reset(PAR_IND_Bp_mat)
-   call PP_indexes_reset(PAR_IND_B_mat_ordered)
-   call PP_indexes_reset(PAR_IND_G_b)
-   call PP_indexes_reset(PAR_IND_G_k)
-   call PP_indexes_reset(PAR_IND_WF_b)
-   call PP_indexes_reset(PAR_IND_WF_k)
-   call PP_indexes_reset(PAR_IND_WF_b_and_k)
-   call PP_indexes_reset(PAR_IND_WF_linear)
-   call PP_indexes_reset(PAR_IND_T_ordered)
-   !
-   if (ENVIRONMENT=="Response_T_space") then
-     if (.not.allocated(PAR_IND_eh)) then
-       allocate(PAR_IND_eh(Xk%nibz))
-       do i_k=1,Xk%nibz
-         call PP_indexes_reset(PAR_IND_eh(i_k))
-       enddo
-     endif
-   endif
-   !
-   YAMBO_FREE(PAR_B_mat_index)
-   YAMBO_FREE(PAR_Bp_mat_index)
-   YAMBO_FREE(PAR_QP_index)
-   YAMBO_FREE(PAR_G_bands_index)
-   YAMBO_FREE(PAR_PLASMA_index)
-   YAMBO_FREE(PAR_Q_index)
-   YAMBO_FREE(PAR_Q_bz_index)
-   YAMBO_FREE(PAR_Xk_ibz_index)
-   YAMBO_FREE(PAR_Xk_bz_index)
-   YAMBO_FREE(states_to_load)
-   YAMBO_FREE(PAR_DIPk_ibz_index)
-   YAMBO_FREE(PAR_BS_T_grps_index)
-   YAMBO_FREE(PAR_RL_index)
-   !
-   PAR_IND_Q_ID=0
-   PAR_IND_Xk_ibz_ID=0
-   PAR_IND_Xk_bz_ID=0
-   PAR_IND_CON_BANDS_X_ID(X_type)=0
-   PAR_IND_VAL_BANDS_X_ID(X_type)=0
-   PAR_IND_QP_ID=0
-   PAR_IND_PLASMA_ID=0
-   PAR_IND_G_b_ID=0
-   PAR_IND_G_k_ID=0
-   PAR_IND_WF_b_ID=0
-   PAR_IND_WF_k_ID=0
-   PAR_IND_B_mat_ID=0
-   PAR_IND_Bp_mat_ID=0
-   !
-   call COMM_reset(PAR_COM_VAL_INDEX(X_type))
-   call COMM_reset(PAR_COM_CON_INDEX(X_type))
-   call COMM_reset(PAR_COM_Xk_ibz_INDEX)
-   call COMM_reset(PAR_COM_Q_INDEX)
-   call COMM_reset(PAR_COM_Xk_bz_INDEX)
-   call COMM_reset(PAR_COM_Xk_ibz_A2A)
-   call COMM_reset(PAR_COM_Xk_bz_A2A)
-   call COMM_reset(PAR_COM_Q_A2A)
-   call COMM_reset(PAR_COM_SLK_INDEX_global)
-   call COMM_reset(PAR_COM_SLK)
-   call COMM_reset(PAR_COM_PLASMA_INDEX)
-   call COMM_reset(PAR_COM_QP_INDEX)
-   call COMM_reset(PAR_COM_QP_A2A)
-   call COMM_reset(PAR_COM_G_b_INDEX)
-   call COMM_reset(PAR_COM_G_b_A2A)
-   call COMM_reset(PAR_COM_WF_k_A2A)
-   call COMM_reset(PAR_COM_WF_b_INDEX)
-   call COMM_reset(PAR_COM_WF_k_INDEX)
-   call COMM_reset(PAR_COM_DIPOLES)
-   call COMM_reset(PAR_COM_DIPOLES_k_subgroup)
-   call COMM_reset(PAR_COM_density)
-   call COMM_reset(PAR_COM_eh_INDEX)
-   call COMM_reset(PAR_COM_eh_A2A)
-   call COMM_reset(PAR_COM_T_INDEX)
-   call COMM_reset(PAR_COM_SLK_INDEX_local)
-#if defined _SCALAPACK
-   call COMM_reset(PAR_COM_SLK)
-   call COMM_reset(PAR_COM_SLK_INDEX_global)
-   call COMM_reset(SLK_COM_INDEX(1))
-   call COMM_reset(SLK_COM_INDEX(2))
-   call COMM_reset(SLK_COM_A2A(1))
-   call COMM_reset(SLK_COM_A2A(2))
-#endif
-   !
-   call OPENMP_set_threads( )
-   !
- endif
- !
- if (present(RESET)) then
-   if (RESET) return
- endif
- !
-=======
->>>>>>> 9c9a995b
  !==================================
- ! USER provided PARALLEL structure 
+ ! USER provided PARALLEL structure
  !==================================
- !
- !... via the ENVIRONMENT variable
- !
- call PARALLEL_get_ENVIRONMENT_structure(ENVIRONMENT)
- !
- !...via the input file
  !
  call PARALLEL_get_user_structure(ENVIRONMENT,.TRUE.)
  !
@@ -279,681 +109,16 @@
  ! ENVIRONMENT DEPENDENT SCHEMES
  !==============================
  !
-<<<<<<< HEAD
- !======================================================
- if (ENVIRONMENT=="ScaLapacK") then
-   !====================================================
-   !
-   CALL PARALLEL_structure(2,(/"p","d"/))
-   !
-   call PARALLEL_assign_chains_and_COMMs(2,COMM_index_1=SLK_COM_INDEX(1),COMM_index_2=SLK_COM_INDEX(2),&
-&                                          COMM_A2A_1=SLK_COM_A2A(1),    COMM_A2A_2=SLK_COM_A2A(2))
-   !
-   ! Linear Algebra (all drivers)
-   !
-   call PARALLEL_assign_LA_COMMs(ENVIRONMENT,INV,CPU_structure(7)%nCPU_lin_algebra_INV)
-   !
- endif
-=======
  if (index(ENVIRONMENT, "Response_G_space")>0) call PARALLEL_global_Response_G(E,Xk,q,ENVIRONMENT,X_type)
->>>>>>> 9c9a995b
  !
  if (      ENVIRONMENT=="Self_Energy")         call PARALLEL_global_Self_Energy(E,Xk,q,ENVIRONMENT,X_type)
  !
-<<<<<<< HEAD
- !======================================================
- if (ENVIRONMENT=="Response_G_space_Zero_Momentum") then
-   !====================================================
-   !
-   CALL PARALLEL_structure(3,(/"k","c","v"/))
-   !
-   call PARALLEL_assign_chains_and_COMMs(3,&
-&                                        COMM_index_1=PAR_COM_Xk_ibz_INDEX,COMM_index_2=PAR_COM_CON_INDEX(X_type),&
-&                                        COMM_index_3=PAR_COM_VAL_INDEX(X_type),COMM_A2A_1=PAR_COM_Xk_ibz_A2A)
-   !
-   ! K-points (IBZ)
-   !
-   call PARALLEL_index(PAR_IND_Xk_ibz,(/Xk%nibz/),COMM=PAR_COM_Xk_ibz_INDEX,CONSECUTIVE=.TRUE.,NO_EMPTIES=.TRUE.)
-   PAR_IND_Xk_ibz_ID=PAR_COM_Xk_ibz_INDEX%CPU_id
-   !
-   ! ... indexes
-   !
-   YAMBO_ALLOC(PAR_Xk_bz_index,(Xk%nbz))
-   call distribute_BZk_using_IBZk(PAR_COM_Xk_ibz_INDEX,Xk,PAR_IND_Xk_ibz,PAR_IND_Xk_ibz_ID,&
-&                                                         PAR_IND_Xk_bz, PAR_IND_Xk_bz_ID,&
-&                                                         PAR_Xk_bz_index,PAR_Xk_nbz)
-   YAMBO_ALLOC(PAR_Xk_ibz_index,(Xk%nibz))
-   call PAR_build_index(PAR_IND_Xk_ibz,Xk%nibz,PAR_Xk_ibz_index,PAR_Xk_nibz)
-   !
-   ! Inversion
-   !
-   call PARALLEL_assign_LA_COMMs(ENVIRONMENT,INV,CPU_structure(1)%nCPU_lin_algebra_INV)
-   !
-   call PARALLEL_live_message("K(ibz)",ENVIRONMENT=ENVIRONMENT,LOADED=PAR_Xk_nibz,TOTAL=Xk%nibz,&
-&                             NCPU=PAR_COM_Xk_ibz_INDEX%n_CPU)
-   !
-   call COMM_copy(PAR_COM_WORLD,PAR_COM_DIPOLES)
-   call COMM_copy(PAR_COM_Xk_ibz_A2A,PAR_COM_DIPOLES_k_subgroup)
-   !
-   call PAR_INDEX_copy(PAR_IND_Xk_ibz,PAR_IND_DIPk_ibz)
-   PAR_IND_DIPk_ID=PAR_IND_Xk_ibz_ID
-   YAMBO_ALLOC(PAR_DIPk_ibz_index,(Xk%nibz))
-   call PAR_build_index(PAR_IND_DIPk_ibz,Xk%nibz,PAR_DIPk_ibz_index,PAR_DIPk_nibz)
-   !
-   ! I/O privileges
-   !
-   if (PARALLEL_n_structures_active>1) then
-     call IO_and_Messaging_switch("+io_out",CONDITION=PAR_COM_Xk_ibz_INDEX%my_CHAIN==1.or.&
-&                                                     PAR_COM_Xk_ibz_INDEX%n_CPU==ncpu)
-   else
-     call IO_and_Messaging_switch("+io_out",CONDITION=.TRUE.)
-   endif
-   !
-   call OPENMP_set_threads(n_threads_in=n_threads_X)
-   !
- endif
- !
- !===========================================================================================
- if (ENVIRONMENT=="Response_G_space_Finite_Momentum".or.ENVIRONMENT=="Response_G_space") then
-   !=========================================================================================
-   !
-   CALL PARALLEL_structure(4,(/"q","k","c","v"/))
-   !
-   call PARALLEL_assign_chains_and_COMMs(4,&
-&                                        COMM_index_1=PAR_COM_Q_INDEX,COMM_index_2=PAR_COM_Xk_bz_INDEX,&
-&                                        COMM_index_3=PAR_COM_CON_INDEX(X_type),&
-&                                        COMM_index_4=PAR_COM_VAL_INDEX(X_type),COMM_A2A_1=PAR_COM_Q_A2A,&
-&                                        COMM_A2A_2=PAR_COM_Xk_bz_A2A)
-   !
-   ! The routine PARALLEL_assign_chains_and_COMMs cannot define COMMUNICATORS for internal
-   ! A2A when there is no internal distribution
-   !
-   if (PAR_COM_Xk_bz_INDEX%n_CPU==1) call COMM_copy(PAR_COM_Q_A2A,PAR_COM_Xk_bz_A2A)
-   !
-   ! K-points 
-   !
-   call PARALLEL_index(PAR_IND_Xk_bz,(/Xk%nbz/),COMM=PAR_COM_Xk_bz_INDEX,CONSECUTIVE=.TRUE.,NO_EMPTIES=.TRUE.)
-   PAR_IND_Xk_bz_ID=PAR_COM_Xk_bz_INDEX%CPU_id
-   PAR_Xk_nbz=PAR_IND_Xk_bz%n_of_elements(PAR_IND_Xk_bz_ID+1)
-   !
-   call PARALLEL_live_message("K(bz)",ENVIRONMENT=ENVIRONMENT,&
-&                             LOADED=PAR_IND_Xk_bz%n_of_elements(PAR_COM_Xk_bz_INDEX%CPU_id+1),TOTAL=Xk%nbz,&
-&                             NCPU=PAR_COM_Xk_bz_INDEX%n_CPU)
-   YAMBO_ALLOC(PAR_Xk_bz_index,(Xk%nbz))
-   call PAR_build_index(PAR_IND_Xk_bz,Xk%nbz,PAR_Xk_bz_index,PAR_Xk_nbz)
-   !
-   ! Q-points 
-   !
-   WHAT="ibz"
-   !
-   call PARALLEL_index(PAR_IND_Q,(/Q_range(2)/),low_range=(/Q_range(1)/),COMM=PAR_COM_Q_INDEX,CONSECUTIVE=.TRUE.,NO_EMPTIES=.TRUE.)
-   PAR_IND_Q_ID=PAR_COM_Q_INDEX%CPU_id
-   PAR_nQ=PAR_IND_Q%n_of_elements(PAR_IND_Q_ID+1)
-   !
-   call PARALLEL_live_message("Q("//trim(WHAT)//")",ENVIRONMENT=ENVIRONMENT,&
-&                             LOADED=PAR_IND_Q%n_of_elements(PAR_IND_Q_ID+1),&
-&                             TOTAL=Q_range(2)-Q_range(1)+1,&
-&                             NCPU=PAR_COM_Q_INDEX%n_CPU)
-   !
-   YAMBO_ALLOC(PAR_Q_index,(Q_range(2)))
-   call PAR_build_index(PAR_IND_Q,Q_range(2),PAR_Q_index,PAR_nQ)
-   !
-   ! K-points (IBZ) after shifting of Q (BZ/IBZ)
-   !
-   WHATp="k_bz_q_"//trim(WHAT) 
-   !
-   call PARALLEL_add_Q_to_K_list(trim(WHATp),PAR_IND_Xk_bz,PAR_IND_Xk_bz_ID,PAR_IND_Xk_ibz,PAR_IND_Xk_ibz_ID,&
-&                                PAR_IND_Q,PAR_COM_Xk_bz_INDEX,Q_range,Xk,q)
-   PAR_Xk_nibz=PAR_IND_Xk_ibz%n_of_elements(PAR_IND_Xk_ibz_ID+1)
-   !
-   ! ... indexes
-   !
-   YAMBO_ALLOC(PAR_Xk_ibz_index,(Xk%nibz))
-   call PAR_build_index(PAR_IND_Xk_ibz,Xk%nibz,PAR_Xk_ibz_index,PAR_Xk_nibz)
-   !
-   call PARALLEL_live_message("K-q(ibz)",ENVIRONMENT=ENVIRONMENT,LOADED=PAR_Xk_nibz,TOTAL=Xk%nibz,&
-&                             NCPU=PAR_COM_Xk_ibz_INDEX%n_CPU)
-   !
-   ! Inversion
-   !
-   if (ENVIRONMENT=="Response_G_space_Finite_Momentum") then
-     !
-     call PARALLEL_assign_LA_COMMs(ENVIRONMENT,INV,CPU_structure(2)%nCPU_lin_algebra_INV)
-     !
-   else if (ENVIRONMENT=="Response_G_space") then
-     !
-     call PARALLEL_assign_LA_COMMs(ENVIRONMENT,INV,CPU_structure(3)%nCPU_lin_algebra_INV)
-     !
-   endif
-   !
-   ! I/O privileges
-   !
-   if (PARALLEL_n_structures_active>1) then
-     call IO_and_Messaging_switch("+io_out +output",CONDITION=PAR_COM_Q_A2A%CPU_id==0)
-   else
-     call IO_and_Messaging_switch("+io_out",CONDITION=.TRUE.)
-   endif
-   !
-   ! To define proper indexes to calculate the dipoles I need to build up
-   ! the PAR_IND_DIPk_ibz by avoiding the overlaps of PAR_IND_Xk_ibz.
-   ! The COMM is anyway the one for the all2all of each q.
-   !
-   call COMM_copy(PAR_COM_Q_A2A,PAR_COM_DIPOLES)
-   call COMM_copy(PAR_COM_Xk_bz_A2A,PAR_COM_DIPOLES_k_subgroup)
-   !
-   if (ENVIRONMENT/="Response_G_space_Finite_Momentum") then
-     !
-     call PARALLEL_minimal_index_from_overlaping(PAR_IND_Xk_ibz,PAR_IND_DIPk_ibz,PAR_COM_Xk_bz_INDEX)
-     PAR_IND_DIPk_ID=PAR_IND_Xk_ibz_ID
-     !
-     YAMBO_ALLOC(PAR_DIPk_ibz_index,(Xk%nibz))
-     call PAR_build_index(PAR_IND_DIPk_ibz,Xk%nibz,PAR_DIPk_ibz_index,PAR_DIPk_nibz)
-     !
-   endif
-   !
-   call OPENMP_set_threads(n_threads_in=n_threads_X)
-   !
-   if (ENVIRONMENT=="Response_G_space") then
-     !
-     ! io_RESPONSE check
-     !
-     ! No X I/O is possible ONLY when the number of cpu's allocated with the "q" field
-     ! in the response function string is the same of the SE/RT/SC...string
-     !  
-     if (.not.io_RESPONSE) then
-       !
-       call PARALLEL_get_user_structure("Self_Energy",.FALSE.)
-       !
-       if (CPU_structure(3)%CPU(1)/=CPU_structure(5)%CPU(1)) io_RESPONSE=.TRUE.
-       !
-       if (io_RESPONSE) call warning('Response function I/O forced. Different CPU for the "q" field in X and SE')
-       !
-     endif
-   endif
-   !
- endif
- !
- !=================================
- if (ENVIRONMENT=="Real_Time") then
-   !===============================
-   !
-#if defined _RT
-   !
-   CALL PARALLEL_structure(4,(/"k ","b ","q ","qp"/))
-   !
-   call PARALLEL_assign_chains_and_COMMs(4,&
-&                                        COMM_index_1=PAR_COM_Xk_ibz_INDEX,COMM_index_2=PAR_COM_G_b_INDEX,&
-&                                        COMM_index_3=PAR_COM_Q_INDEX,&
-&                                        COMM_index_4=PAR_COM_PLASMA_INDEX,&
-&                                        COMM_A2A_1=PAR_COM_Xk_ibz_A2A,&
-&                                        COMM_A2A_2=PAR_COM_G_b_A2A,&
-&                                        COMM_A2A_3=PAR_COM_Q_A2A)
-   !
-   ! The routine PARALLEL_assign_chains_and_COMMs cannot define COMMUNICATORS for internal
-   ! A2A when there is no internal distribution
-   !
-   if (PAR_COM_G_b_INDEX%n_CPU==1) then
-     call COMM_copy(PAR_COM_Xk_ibz_A2A,PAR_COM_G_b_A2A)
-   endif
-   if (PAR_COM_Q_INDEX%n_CPU==1) then
-     call COMM_copy(PAR_COM_G_b_A2A,PAR_COM_Q_A2A)
-   endif
-   !
-   ! K-points (IBZ)
-   !
-   call PARALLEL_index(PAR_IND_Xk_ibz,(/Xk%nibz/),COMM=PAR_COM_Xk_ibz_INDEX,CONSECUTIVE=.TRUE.,NO_EMPTIES=.TRUE.)
-   PAR_IND_Xk_ibz_ID=PAR_COM_Xk_ibz_INDEX%CPU_id
-   !
-   call PARALLEL_live_message("K(ibz)",ENVIRONMENT=ENVIRONMENT,&
-&           LOADED=PAR_IND_Xk_ibz%n_of_elements(PAR_IND_Xk_ibz_ID+1),TOTAL=Xk%nibz,&
-&           NCPU=PAR_COM_Xk_ibz_INDEX%n_CPU)
-   !
-   !.........................................................................
-   ! Wave Functions (derived from PAR_COM_Xk_ibz_INDEX and PAR_COM_G_b_INDEX)
-   !.........................................................................
-   !
-   call PAR_INDEX_copy(PAR_IND_Xk_ibz,PAR_IND_WF_k)
-   call COMM_copy(PAR_COM_G_b_INDEX,PAR_COM_WF_b_INDEX)
-   PAR_IND_WF_b_ID=PAR_COM_WF_b_INDEX%CPU_id
-   !
-   call PARALLEL_index(PAR_IND_B_mat_ordered,(/ UP_matrix_index(1,RT_bands(2)-RT_bands(1)+1)-1 /),&
-&                      COMM=PAR_COM_WF_b_INDEX,CONSECUTIVE=.TRUE.,NO_EMPTIES=.TRUE.)
-   !
-   call PARALLEL_live_message("Bands Matrix (ordered)",ENVIRONMENT=ENVIRONMENT,&
-&                             LOADED=PAR_IND_B_mat_ordered%n_of_elements(PAR_IND_WF_b_ID+1),&
-&                             TOTAL=UP_matrix_index(1,RT_bands(2)-RT_bands(1)+1)-1,&
-&                             NCPU=PAR_COM_WF_b_INDEX%n_CPU)
-   !
-   YAMBO_ALLOC(PAR_IND_WF_b%n_of_elements,(PAR_COM_WF_b_INDEX%n_CPU))
-   YAMBO_ALLOC(PAR_IND_WF_b%element_1D,(RT_bands(2))) 
-   PAR_IND_WF_b%n_of_elements(PAR_IND_WF_b_ID+1)=RT_bands(1)-1
-   PAR_IND_WF_b%element_1D(:)=.FALSE.
-   if (RT_bands(1)>1) PAR_IND_WF_b%element_1D(1:RT_bands(1)-1)=.TRUE.
-   !
-   ! Non evolved bands loaded by all
-   !
-   PAR_IND_WF_b%element_1D(:max(RT_bands(1)-1,1))=.TRUE.
-   !
-   do ib1=RT_bands(1),RT_bands(2)
-     do ib2=ib1,RT_bands(2)
-       if (PAR_IND_B_mat_ordered%element_1D(  UP_matrix_index(ib1-RT_bands(1)+1,ib2-RT_bands(1)+1)-1 )) then
-         if (.not.PAR_IND_WF_b%element_1D(ib1)) then
-           PAR_IND_WF_b%element_1D(ib1)=.TRUE.
-           PAR_IND_WF_b%n_of_elements(PAR_IND_WF_b_ID+1)=PAR_IND_WF_b%n_of_elements(PAR_IND_WF_b_ID+1)+1
-         endif
-         if (ib1/=ib2.and..not.PAR_IND_WF_b%element_1D(ib2)) then
-           PAR_IND_WF_b%element_1D(ib2)=.TRUE.
-           PAR_IND_WF_b%n_of_elements(PAR_IND_WF_b_ID+1)=PAR_IND_WF_b%n_of_elements(PAR_IND_WF_b_ID+1)+1
-         endif
-       endif
-     enddo
-   enddo
-   !.........................................................................
-   ! Oscillators for external field interaction
-   !
-   ! Note that PAR_IND_Xk_ibz = PAR_IND_DIPk_ibz while
-   ! PAR_WF_k is like PAR_IND_Xk_ibz with WF loaded only for 1 cpu per k-block
-   !
-   !.........................................................................
-   call G_b_to_B_mat(PAR_COM_G_b_INDEX,'B',RT_bands)
-   call COMM_copy(PAR_COM_WORLD,PAR_COM_DIPOLES)
-   call COMM_copy(PAR_COM_Xk_ibz_A2A,PAR_COM_DIPOLES_k_subgroup)
-   call PAR_INDEX_copy(PAR_IND_Xk_ibz,PAR_IND_DIPk_ibz)
-   PAR_IND_DIPk_ID=PAR_IND_Xk_ibz_ID
-   YAMBO_ALLOC(PAR_DIPk_ibz_index,(Xk%nibz))
-   call PAR_build_index(PAR_IND_DIPk_ibz,Xk%nibz,PAR_DIPk_ibz_index,PAR_DIPk_nibz)
-   YAMBO_ALLOC(PAR_Xk_ibz_index,(Xk%nibz))
-   call PAR_build_index(PAR_IND_Xk_ibz,Xk%nibz,PAR_Xk_ibz_index,PAR_Xk_nibz)
-   do ib1=RT_bands(1),RT_bands(2)
-     do ib2=RT_bands(1),RT_bands(2)
-       if (PAR_IND_B_mat%element_1D( B_mat_index(ib1,ib2,RT_bands) ) ) then
-          PAR_IND_WF_b%element_1D(ib1)=.TRUE.
-          PAR_IND_WF_b%element_1D(ib2)=.TRUE.
-       endif
-     enddo
-   enddo
-   !
-   !.........................................................................
-   ! WFs & QPs
-   !......................................................................... 
-   !
-   ! QP "head"
-   !
-   HEAD_QP_cpu=PAR_COM_G_b_A2A%CPU_id==0
-   !
-   ! 0  0     0  0     <- qp (<- defined on the basis of k,b)
-   ! x0 x0    x0 x0    <- q
-   !
-   ! QP_cpu corresponds to x marked CPU's. This flag is used when isolated QP loops are performed.
-   !
-   ! K "head"
-   !
-   HEAD_k_cpu=PAR_COM_Xk_ibz_A2A%CPU_id==0
-   !
-   ! oooo  oooo  oooo  oooo  <- k
-   ! Xo Xo Xo Xo Xo Xo Xo Xo <- b
-   !
-   ! NOTE: HEAD_k_cpu=.TRUE. => HEAD_QP_cpu=.TRUE.
-   !  
-   ! but HEAD_QP_cpu=.TRUE. defines a larger set of CPU's.
-   !
-   ! Not all CPU's (o) load the WFs. Only X
-   !
-   if (.not.HEAD_QP_cpu) then
-     PAR_IND_WF_b%element_1D=.FALSE.
-     PAR_IND_WF_k%element_1D=.FALSE.
-   endif
-   !
-   PAR_IND_WF_b%n_of_elements(PAR_IND_WF_b_ID+1)=count( PAR_IND_WF_b%element_1D )
-   !
-   call PARALLEL_live_message("Bands (WF)",ENVIRONMENT=ENVIRONMENT,&
-&                             LOADED=PAR_IND_WF_b%n_of_elements(PAR_IND_WF_b_ID+1),&
-&                             TOTAL=RT_bands(2),&
-&                             NCPU=PAR_COM_WF_b_INDEX%n_CPU)
-   !
-   !.........................................................................
-   !   "q" -> Q-points (BZ)
-   !.........................................................................
-   !
-   call PARALLEL_index(PAR_IND_Q,(/q%nbz/),COMM=PAR_COM_Q_INDEX,CONSECUTIVE=.TRUE.,NO_EMPTIES=.TRUE.)
-   PAR_IND_Q_ID=PAR_COM_Q_INDEX%CPU_id
-   PAR_nQ=PAR_IND_Q%n_of_elements(PAR_IND_Q_ID+1)
-   !
-   YAMBO_ALLOC(PAR_Q_index,(q%nbz))
-   call PAR_build_index(PAR_IND_Q,q%nbz,PAR_Q_index,PAR_nQ)
-   !
-   call PARALLEL_live_message("Q(bz)",ENVIRONMENT=ENVIRONMENT,&
-&                             LOADED=PAR_IND_Q%n_of_elements(PAR_IND_Q_ID+1),TOTAL=q%nbz,&
-&                             NCPU=PAR_COM_Q_INDEX%n_CPU)
-   !
-   !.........................................................................
-   !   "COLLISIONS"
-   !.........................................................................
-   !
-   call PARALLEL_collisions( Xk,    COH_collisions )
-   call PARALLEL_collisions( Xk,    HXC_collisions )
-   call PARALLEL_collisions( Xk, GW_NEQ_collisions )
-   !
-   !.........................................................................
-   !   "qp"  -> Bp_mat (m,m')
-   !.........................................................................
-   !
-   call G_b_to_B_mat(PAR_COM_Plasma_INDEX,'Bp',RT_bands)
-   !
-   ! Messaging...
-   !
-   if (allocated( PAR_IND_G_k%element_1D)) then
-     call PARALLEL_live_message("K-q (ibz)",ENVIRONMENT=ENVIRONMENT,&
-&                               LOADED=count( PAR_IND_G_k%element_1D ),&
-&                               TOTAL=Xk%nibz)
-   endif
-   !
-   call PARALLEL_live_message("Bands Matrix (prime)",ENVIRONMENT=ENVIRONMENT,&
-&                             LOADED=PAR_IND_Bp_mat%n_of_elements(PAR_IND_Bp_mat_ID+1),&
-&                             TOTAL=(RT_bands(2)-RT_bands(1)+1)**2,NCPU=PAR_COM_Plasma_INDEX%n_CPU)
-   !
-   ! When the collisons are note evaluated the I/O is dictated by Response_G_space_Zero_Momentum
-   ! and then resetted in RT_driver
-   !
-   if (l_eval_collisions) then
-     call IO_and_Messaging_switch("+io_out",CONDITION=HEAD_QP_cpu)
-   else
-     call IO_and_Messaging_switch("+io_out",CONDITION=PAR_COM_Xk_ibz_INDEX%my_CHAIN==1.or.&
-&                                                     PAR_COM_Xk_ibz_INDEX%n_CPU==ncpu)
-   endif
-   !
-=======
  if (      ENVIRONMENT=="Response_T_space")    call PARALLEL_global_Response_T(E,Xk,q,ENVIRONMENT,X_type)
  !
 #if defined _RT
  if (      ENVIRONMENT=="Real_Time")           call PARALLEL_global_Real_Time(E,Xk,q,ENVIRONMENT)
->>>>>>> 9c9a995b
 #endif
  !
-<<<<<<< HEAD
- !==============================
- if (ENVIRONMENT=="Self_Energy") then
-   !=================================
-   !
-   CALL PARALLEL_structure(3,(/"q ","qp","b "/))
-   !
-   call PARALLEL_assign_chains_and_COMMs(3,&
-&                                        COMM_index_1=PAR_COM_Q_INDEX,COMM_index_2=PAR_COM_QP_INDEX,&
-&                                        COMM_index_3=PAR_COM_G_b_INDEX,&
-&                                        COMM_A2A_1=PAR_COM_Q_A2A,&
-&                                        COMM_A2A_2=PAR_COM_QP_A2A)
-   !
-   ! The routine PARALLEL_assign_chains_and_COMMs cannot define COMMUNICATORS for internal
-   ! A2A when there is no internal distribution
-   !
-   if (PAR_COM_QP_INDEX%n_CPU==1) then
-     call COMM_copy(PAR_COM_Q_A2A,PAR_COM_QP_A2A)
-   endif
-   !
-   ! QP states
-   !
-   call PARALLEL_index(PAR_IND_QP,(/QP_n_states/),COMM=PAR_COM_QP_INDEX,NO_EMPTIES=.TRUE.)
-   PAR_IND_QP_ID=PAR_COM_QP_INDEX%CPU_id
-   PAR_nQP=PAR_IND_QP%n_of_elements(PAR_IND_QP_ID+1)
-   YAMBO_ALLOC(PAR_QP_index,(QP_n_states))
-   PAR_QP_index=0
-   call PAR_build_index(PAR_IND_QP,QP_n_states,PAR_QP_index,PAR_nQP)
-   call PARALLEL_live_message("QPs",ENVIRONMENT=ENVIRONMENT,&
-&                             LOADED=PAR_IND_QP%n_of_elements(PAR_IND_QP_ID+1),TOTAL=QP_n_states,&
-&                             NCPU=PAR_COM_QP_INDEX%n_CPU)
-   !
-   ! Q-points
-   !
-   WHAT="ibz"
-   if (l_eval_collisions)                       WHAT="bz"
-#if defined _ELPH
-   if (l_elph_corr.and.elph_use_q_grid)         WHAT="bz"
-   if (l_elph_corr.and..not.elph_use_q_grid)    WHAT="RIM"
-#endif
-   !
-   call PARALLEL_index(PAR_IND_Q,(/Q_range(2)/),COMM=PAR_COM_Q_INDEX,CONSECUTIVE=.TRUE.,NO_EMPTIES=.TRUE.)
-   PAR_IND_Q_ID=PAR_COM_Q_INDEX%CPU_id
-   PAR_nQ=PAR_IND_Q%n_of_elements(PAR_IND_Q_ID+1)
-   call PARALLEL_live_message("Q("//trim(WHAT)//")",ENVIRONMENT=ENVIRONMENT,&
-&                             LOADED=PAR_IND_Q%n_of_elements(PAR_IND_Q_ID+1),TOTAL=Q_range(2),&
-&                             NCPU=PAR_COM_Q_INDEX%n_CPU)
-   !
-   YAMBO_ALLOC(PAR_Q_index,(Q_range(2)))
-   call PAR_build_index(PAR_IND_Q,Q_range(2),PAR_Q_index,PAR_nQ)
-   !
-   if (trim(WHAT)=="ibz") then
-     YAMBO_ALLOC(PAR_Q_bz_index,(nqbz))
-     call distribute_BZk_using_IBZk(PAR_COM_Q_INDEX,q,PAR_IND_Q   , PAR_IND_Q_ID,&
-&                                                     PAR_IND_Q_bz, PAR_IND_Q_ID,&
-&                                                     PAR_Q_bz_index,PAR_nQ_bz)
-     call PAR_build_index(PAR_IND_Q_bz,nqbz,PAR_Q_bz_index,PAR_nQ_bz)
-   endif
-   !
-#if defined _SC || defined _RT
-   !
-   if (l_sc_run.or.l_real_time.or.l_eval_collisions) then
-     !
-     ! 0000     0000     <- q
-     ! x0 x0    00 00    <- qp
-     ! 0 0 0 0  0 0 0 0  <- b
-     !
-     ! QP_cpu corresponds to x marked CPU's. This flag is used when isolated QP loops are performed.
-     !
-     HEAD_QP_cpu=PAR_COM_Q_index%CPU_id==0.and.PAR_COM_QP_A2A%CPU_id==0
-     if (PAR_COM_Q_index%n_CPU==1.and.PAR_COM_QP_A2A%n_CPU==1) then
-       HEAD_QP_cpu=PAR_COM_G_b_index%CPU_id==0
-     endif
-     !
-   else
-   !   
-#endif
-   !
-   ! 0000     0000     <- q
-   ! x0 x0    x0 x0    <- qp
-   ! 0 0 0 0  0 0 0 0  <- b
-   !
-   ! QP_cpu corresponds to x marked CPU's. This flag is used when no b loops are done
-   !
-   HEAD_QP_cpu=PAR_COM_QP_A2A%CPU_id==0
-   !
-#if defined _SC || defined _RT
-   endif
-#endif
-   !
-   ! K-points
-   !
-   call PARALLEL_add_Q_to_K_list('k_qp_q_'//trim(WHAT),PAR_IND_QP,PAR_IND_QP_ID,PAR_IND_Xk_ibz,PAR_IND_Xk_ibz_ID,&
-  &                                PAR_IND_Q,PAR_COM_QP_INDEX,(/0,0/),Xk,q)
-   !
-   ! G bands
-   !=========
-   !
-   ! WF bands to load
-   !
-   n_WF_bands_to_load=n_bands(2)
-   !
-   call PARALLEL_index(PAR_IND_G_b,(/n_bands(2)/),low_range=(/n_bands(1)/),&
-&                      COMM=PAR_COM_G_b_INDEX,CONSECUTIVE=.TRUE.,NO_EMPTIES=.TRUE.)
-   PAR_IND_G_b_ID=PAR_COM_G_b_INDEX%CPU_id
-   PAR_nG_bands=PAR_IND_G_b%n_of_elements(PAR_IND_G_b_ID+1)
-   YAMBO_ALLOC(PAR_G_bands_index,(n_bands(2)))
-   call PAR_build_index(PAR_IND_G_b,n_bands(2),PAR_G_bands_index,PAR_nG_bands)
-   !
-   call PARALLEL_live_message("G bands",ENVIRONMENT=ENVIRONMENT,&
-&                             LOADED=PAR_IND_G_b%n_of_elements(PAR_IND_G_b_ID+1),&
-&                             TOTAL=n_bands(2)-n_bands(1)+1,NCPU=PAR_COM_G_b_INDEX%n_CPU)
-   !
-#if defined _SC || defined _RT || defined _QED
-   !
-   ! Lamb is a special case. Collisions can be used also in simple Self-Energy mode.
-   !
-   if (l_elphoton_corr.or.l_eval_collisions) then
-     call PARALLEL_collisions( Xk,   P_collisions )
-   endif
-   !
-   ! To eval/use the COLLISIONS  in RT (and SC?) I need the PAR_Bp_mat_index, built here.
-   !
-   if (l_sc_run.or.l_real_time.or.l_eval_collisions) then
-     !
-     !.........................................................................
-     !   "COLLISIONS"
-     !.........................................................................
-     !
-     call PARALLEL_collisions( Xk, COH_collisions )
-     call PARALLEL_collisions( Xk, HXC_collisions )
-     !
-     nb_mat=(COLL_bands(2)-COLL_bands(1)+1)**2
-     call G_b_to_B_mat(PAR_COM_G_b_INDEX,'Bp',COLL_bands)
-     call PARALLEL_live_message("Bands Matrix (prime)",ENVIRONMENT=ENVIRONMENT,&
-&                             LOADED=PAR_IND_Bp_mat%n_of_elements(PAR_IND_Bp_mat_ID+1),&
-&                             TOTAL=nb_mat,NCPU=PAR_COM_G_b_INDEX%n_CPU)
-     !
-   endif
-   !
-   if (l_elphoton_corr.and.l_life) then
-     !
-     ! Oscillators needed to evaluate the Radiative Lifetimes
-     !
-     ! Dipoles are calculated using the three user-defined COMs
-     !
-     call COMM_copy(PAR_COM_WORLD,PAR_COM_DIPOLES)
-     call COMM_copy(PAR_COM_WORLD,PAR_COM_DIPOLES_k_subgroup)
-     call COMM_copy(PAR_COM_QP_INDEX,PAR_COM_CON_INDEX(X_type))
-     call COMM_copy(PAR_COM_G_b_INDEX,PAR_COM_VAL_INDEX(X_type))
-     ! 
-     n_c_bands=QP_n_G_bands
-     n_v_bands=QP_n_G_bands
-     ! 
-     ! As there will be a mismatch between the k-distribution here and in the self-energy (qp-loop)
-     ! I cannot distribute the k-pts. Therefore the PAR_COM_DIPOLES_k_subgroup is the WORLD
-     !
-     call PARALLEL_index(PAR_IND_DIPk_ibz,(/Xk%nibz/),COMM=PAR_COM_Q_INDEX,NO_EMPTIES=.TRUE.)
-     PAR_IND_DIPk_ID=PAR_IND_Q_ID
-     YAMBO_ALLOC(PAR_DIPk_ibz_index,(Xk%nibz))
-     do i_k=1,Xk%nibz
-       PAR_DIPk_ibz_index(i_k)=i_k
-     enddo
-     PAR_DIPk_nibz=Xk%nibz
-     !
-   endif
-   !
-#endif
-   !
-   ! I/O privileges
-   !
-   if (PARALLEL_n_structures_active>1) then
-     if (l_eval_collisions.and.io_COLLs) then
-       call IO_and_Messaging_switch("+io_out",CONDITION=PAR_COM_QP_A2A%CPU_id==0.and.PAR_COM_Q_INDEX%CPU_id==0)
-     else 
-       call IO_and_Messaging_switch("+io_out",CONDITION=master_cpu)
-     endif
-   else
-     call IO_and_Messaging_switch("+io_out",CONDITION=.TRUE.)
-   endif
-   !
-   call IO_and_Messaging_switch("+output",CONDITION=master_cpu)
-   !
-   call OPENMP_set_threads(n_threads_in=n_threads_SE)
-   !
- endif
- !
- !========================================================================================================
- if (ENVIRONMENT=="Response_T_space") then
-   !======================================================================================================
-   !
-   CALL PARALLEL_structure(3,(/"k ","eh","t "/))
-   !
-   call PARALLEL_assign_chains_and_COMMs(3,&
-&                                        COMM_index_1=PAR_COM_Xk_ibz_INDEX,&
-&                                        COMM_index_2=PAR_COM_eh_INDEX,&
-&                                        COMM_index_3=PAR_COM_T_INDEX,&
-&                                        COMM_A2A_1=PAR_COM_Xk_ibz_A2A,&
-&                                        COMM_A2A_2=PAR_COM_eh_A2A) 
-   if (PAR_COM_eh_INDEX%n_CPU==1) then
-     call COMM_copy(PAR_COM_Xk_ibz_A2A,PAR_COM_eh_A2A)
-   endif
-   !
-   ! Dipoles are calculated using PAR_COM_Xk_bz_INDEX, PAR_COM_eh_INDEX and PAR_COM_T_INDEX communicators
-   !
-   call COMM_copy(PAR_COM_WORLD,PAR_COM_DIPOLES)
-   call COMM_copy(PAR_COM_Xk_ibz_A2A,PAR_COM_DIPOLES_k_subgroup)
-   call COMM_copy(PAR_COM_eh_INDEX,PAR_COM_CON_INDEX(X_type))
-   call COMM_copy(PAR_COM_T_INDEX,PAR_COM_VAL_INDEX(X_type))
-   !
-   ! K-points (IBZ)
-   !
-   call PARALLEL_index(PAR_IND_Kk_ibz,(/Xk%nibz/),COMM=PAR_COM_Xk_ibz_INDEX,CONSECUTIVE=.TRUE.,NO_EMPTIES=.TRUE.)
-   PAR_IND_Xk_ibz_ID=PAR_COM_Xk_ibz_INDEX%CPU_id
-   PAR_IND_Kk_ibz_ID=PAR_COM_Xk_ibz_INDEX%CPU_id
-   PAR_Kk_nibz=PAR_IND_Kk_ibz%n_of_elements(PAR_IND_Kk_ibz_ID+1)
-   !
-   call PARALLEL_live_message("K(ibz)",ENVIRONMENT=ENVIRONMENT,&
-&           LOADED=PAR_IND_Kk_ibz%n_of_elements(PAR_IND_Kk_ibz_ID+1),TOTAL=Xk%nibz,&
-&           NCPU=PAR_COM_Xk_ibz_INDEX%n_CPU)
-   ! 
-   ! Dipoles k-points uses same distribution of K k-points
-   !
-   call PP_indexes_reset(PAR_IND_DIPk_ibz) ! Fix by AM (Jan 2017) to clean-up previous allocation
-   call PAR_INDEX_copy(PAR_IND_Kk_ibz,PAR_IND_DIPk_ibz)
-   call PAR_INDEX_copy(PAR_IND_Kk_ibz,PAR_IND_Xk_ibz)
-   PAR_IND_DIPk_ID=PAR_IND_Kk_ibz_ID
-   PAR_Xk_nibz  =PAR_Kk_nibz
-   PAR_DIPk_nibz=PAR_Kk_nibz
-   YAMBO_ALLOC(PAR_DIPk_ibz_index,(Xk%nibz))
-   call PAR_build_index(PAR_IND_DIPk_ibz,Xk%nibz,PAR_DIPk_ibz_index,PAR_DIPk_nibz)
-   YAMBO_ALLOC(PAR_Xk_ibz_index,(Xk%nibz))
-   call PAR_build_index(PAR_IND_Xk_ibz,Xk%nibz,PAR_Xk_ibz_index,PAR_Xk_nibz)
-   YAMBO_ALLOC(PAR_Xk_bz_index,(Xk%nbz))
-   call distribute_BZk_using_IBZk(PAR_COM_Xk_ibz_INDEX,Xk,PAR_IND_Xk_ibz,PAR_IND_Xk_ibz_ID,&
-&                                                         PAR_IND_Xk_bz, PAR_IND_Xk_bz_ID,&
-&                                                         PAR_Xk_bz_index,PAR_Xk_nbz)
-   !
-   ! E/h pairs (k resolved)
-   !
-   ! In this part I distribute the eh transitions within each k. The COMM for this indexing is PAR_COM_eh_INDEX.
-   ! I fill the PAR_IND_eh for all k in order to define the total number of Transition groups
-   !
-   do i_k=1,Xk%nibz
-     !
-     call PARALLEL_index(PAR_IND_eh(i_k),(/BS_nT_at_k(i_k)/),COMM=PAR_COM_eh_INDEX,CONSECUTIVE=.TRUE.,NO_EMPTIES=.FALSE.)
-     !
-   enddo
-   !
-   ! Now I find calculate the total (BS_nT_grps) and cpu-restricted (PAR_BS_nT_grps) number of Transition groups.
-   ! In this case the PAR_BS_nT_grps groups belong only to the columns of the kernel.
-   !
-   call PARALLEL_Transitions_grouping(Xk)
-   !
-   call PARALLEL_live_message("(e/h) Groups",ENVIRONMENT=ENVIRONMENT,LOADED=PAR_BS_nT_col_grps,TOTAL=BS_nT_grps,&
-&                             NCPU=PAR_COM_eh_INDEX%n_CPU)
-   !
-   ! Now each CPU of the PAR_COM_eh_INDEX has PAR_BS_nT_grps  groups of e/h pairs
-   !
-   ! The task now is to distribute the transitions:
-   !  
-   ! Group@k (among BS_nT_grps) ->Group'@p (among BS_nT_grps)
-   !
-   call PARALLEL_index(PAR_IND_T_ordered,(/BS_nT_grps,BS_nT_grps/),COMM=PAR_COM_T_INDEX,&
-&                      MASK=PAR_IND_T_groups%element_1D,ORDERED=.TRUE.,NO_EMPTIES=.FALSE.)
-   !
-   call PARALLEL_live_message("(e/h)->(e/h)' Transitions (ordered)",ENVIRONMENT=ENVIRONMENT,&
-&                             LOADED=PAR_IND_T_ordered%n_of_elements(PAR_COM_T_INDEX%CPU_id+1),&
-&                             TOTAL=BS_nT_grps*(BS_nT_grps+1)/2,NCPU=PAR_COM_T_INDEX%n_CPU)
-   !
-   ! Linear Algebra setup moved in the solver_driver...
-   !
-   ! I/O privileges
-   !
-   call IO_and_Messaging_switch("+io_out",CONDITION=.TRUE.)
-   !
-   call IO_and_Messaging_switch("+output",CONDITION=master_cpu)
-   !
-   call OPENMP_set_threads(n_threads_in=n_threads_K)
-   !  
- endif
- !
- !==========================================================================================================
-=======
 #if defined _SCALAPACK
  if (      ENVIRONMENT=="ScaLapacK")           call PARALLEL_global_ScaLapacK(E,Xk,q,ENVIRONMENT)
 #endif
@@ -961,7 +126,6 @@
  !======
  ! MORE
  !======
->>>>>>> 9c9a995b
  if (ENVIRONMENT=="Response_G_space_Zero_Momentum".or.ENVIRONMENT=="Response_G_space_Finite_Momentum".or.&
 &    ENVIRONMENT=="Response_G_space".or.ENVIRONMENT=="Response_T_space".or.&
 &    (ENVIRONMENT=="Self_Energy".and.l_life.and.l_elphoton_corr) ) then
@@ -1004,144 +168,4 @@
    !
  endif
  !
-<<<<<<< HEAD
- contains
-   !
-#if defined _SC || defined _RT
-   !
-   subroutine G_b_to_B_mat(pCOMM,what,nb)
-     !
-     type(MPI_comm) :: pCOMM
-     character(*)   :: what
-     logical        :: condition
-     integer        :: nb(2)
-     !
-     if (what=="B") then
-       call PARALLEL_index(PAR_IND_B_mat,(/ (nb(2)-nb(1)+1)**2 /),COMM=pCOMM,CONSECUTIVE=.TRUE.,NO_EMPTIES=.TRUE.)
-       PAR_IND_B_mat_ID=pCOMM%CPU_id
-     else
-       call PARALLEL_index(PAR_IND_Bp_mat,(/ (nb(2)-nb(1)+1)**2 /),COMM=pCOMM,CONSECUTIVE=.TRUE.,NO_EMPTIES=.TRUE.)
-       PAR_IND_Bp_mat_ID=pCOMM%CPU_id
-     endif
-     !
-     if (what=="B") then
-       YAMBO_ALLOC(PAR_B_mat_index,(nb(1):nb(2),nb(1):nb(2)))
-       PAR_n_B_mat_elements=PAR_IND_B_mat%n_of_elements(PAR_IND_B_mat_ID+1)
-       PAR_B_mat_index=0
-       PAR_n_B_mat_elements=0
-       do ib1=nb(1),nb(2)
-         do ib2=nb(1),nb(2)
-           if (PAR_IND_B_mat%element_1D( B_mat_index(ib1,ib2,nb) ) ) then
-             PAR_n_B_mat_elements=PAR_n_B_mat_elements+1
-             PAR_B_mat_index(ib1,ib2)=PAR_n_B_mat_elements
-           endif
-         enddo
-       enddo
-     else
-       YAMBO_ALLOC(PAR_Bp_mat_index,(nb(1):nb(2),nb(1):nb(2)))
-       PAR_n_Bp_mat_elements=PAR_IND_Bp_mat%n_of_elements(PAR_IND_Bp_mat_ID+1)
-       PAR_Bp_mat_index=0
-       PAR_n_Bp_mat_elements=0
-       do ib1=nb(1),nb(2)
-         do ib2=nb(1),nb(2)
-           if (PAR_IND_Bp_mat%element_1D( B_mat_index(ib1,ib2,nb) ) ) then
-             PAR_n_Bp_mat_elements=PAR_n_Bp_mat_elements+1
-             PAR_Bp_mat_index(ib1,ib2)=PAR_n_Bp_mat_elements
-           endif
-         enddo
-       enddo
-     endif
-     !
-   end subroutine
-   !
-#endif
-   !
-   subroutine Build_up_index(PAR_ind,n_PAR_ind,V_ind,n_V_ind)
-     !
-     use parallel_m,ONLY:PP_indexes
-     integer           ::n_PAR_ind,n_V_ind,V_ind(n_PAR_ind),i_p
-     type(PP_indexes)  ::PAR_ind
-     !
-     V_ind  =0
-     n_V_ind=0
-     !
-     do i_p=1,n_PAR_ind
-       !
-       if (PAR_IND%element_1D(i_p)) then
-         n_V_ind=n_V_ind+1
-         V_ind(i_p)=n_V_ind
-       endif
-       !
-     enddo
-     !
-   end subroutine
-   !
-   subroutine fill_IBZk_using_BZk(IND_ibz,IND_bz,COMM)
-     !
-     type(PP_indexes) :: IND_ibz,IND_bz
-     type(MPI_comm)   :: COMM
-     !
-     if (.not.allocated(IND_ibz%element_1D)) then
-       YAMBO_ALLOC(IND_ibz%element_1D,(Xk%nibz))
-       YAMBO_ALLOC(IND_ibz%n_of_elements,(COMM%n_CPU))
-       IND_ibz%element_1D=.FALSE.
-     endif
-     !
-     do i_k_bz=1,Xk%nbz
-       !
-       i_k=Xk%sstar(i_k_bz,1)
-       !
-       if (IND_bz%element_1D(i_k_bz)) IND_ibz%element_1D(i_k)=.TRUE.
-       !
-     enddo
-     !
-     IND_ibz%n_of_elements(COMM%CPU_ID+1)=count(IND_ibz%element_1D)
-     !
-   end subroutine
-   !
-   subroutine distribute_BZk_using_IBZk(COMM,K,IND_ibz,IBZ_id,IND_bz,BZ_id,BZ_index,PAR_n_bz)
-     !
-     type(MPI_comm)   :: COMM
-     type(PP_indexes) :: IND_ibz,IND_bz
-     type(bz_samp)    :: K
-     integer          :: IBZ_id,BZ_id,BZ_index(K%nbz),PAR_n_bz
-     !
-     ! Work Space
-     integer :: i_bz,i_ibz,i_p
-     !
-     ! K-points in the BZ 
-     !
-     YAMBO_ALLOC(IND_bz%element_1D,(K%nbz))
-     IND_bz%element_1D=.FALSE.
-     !
-     YAMBO_ALLOC(IND_bz%n_of_elements,(COMM%n_CPU))
-     ! 
-     BZ_index=0
-     !
-     BZ_id=IBZ_id
-     !
-     i_p=0
-     !
-     do i_bz=1,K%nbz
-       !
-       i_ibz=K%sstar(i_bz,1)
-       !
-       if (IND_ibz%element_1D(i_ibz)) then
-         i_p=i_p+1
-         IND_bz%element_1D(i_bz)=.TRUE.
-         BZ_index(i_bz)=i_p
-       else
-         IND_bz%element_1D(i_bz)=.FALSE.
-       endif
-       !
-     enddo
-     !
-     PAR_n_bz=i_p
-     !
-     IND_bz%n_of_elements(BZ_ID+1)=PAR_n_bz
-     !
-   end subroutine
-   !
-=======
->>>>>>> 9c9a995b
 end subroutine