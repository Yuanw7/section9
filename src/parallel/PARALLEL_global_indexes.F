!
!        Copyright (C) 2000-2017 the YAMBO team
!              http://www.yambo-code.org
!
! Authors (see AUTHORS file for details): AM
! 
! This file is distributed under the terms of the GNU 
! General Public License. You can redistribute it and/or 
! modify it under the terms of the GNU General Public 
! License as published by the Free Software Foundation; 
! either version 2, or (at your option) any later version.
!
! This program is distributed in the hope that it will 
! be useful, but WITHOUT ANY WARRANTY; without even the 
! implied warranty of MERCHANTABILITY or FITNESS FOR A 
! PARTICULAR PURPOSE.  See the GNU General Public License 
! for more details.
!
! You should have received a copy of the GNU General Public 
! License along with this program; if not, write to the Free 
! Software Foundation, Inc., 59 Temple Place - Suite 330,Boston, 
! MA 02111-1307, USA or visit http://www.gnu.org/copyleft/gpl.txt.
!
subroutine PARALLEL_global_indexes(E,Xk,q,ENVIRONMENT,X,RESET)
 !
 use pars,          ONLY:IP
 use com,           ONLY:secnm
 use linear_algebra,ONLY:INV
 use parallel_m,    ONLY:PP_indexes,PP_indexes_reset,PAR_Xk_ibz_index,PAR_Xk_nibz,PAR_Xk_nbz,&
&                        PAR_Xk_bz_index,PARALLEL_n_structures_active,ncpu,CPU_structure,master_cpu,&
&                        PAR_Q_index,PAR_nQ,PAR_n_B_mat_elements,&
&                        PAR_B_mat_index,PAR_nQP,PAR_QP_index,PAR_INDEX_copy,&
&                        MPI_comm,PAR_DIPk_ibz_index,PAR_DIPk_nibz,COMM_copy,n_WF_bands_to_load,&
&                        PAR_n_Bp_mat_elements,PAR_Bp_mat_index,PAR_PLASMA_index,&
&                        PAR_BS_T_grps_index,PAR_BS_nT_col_grps,PAR_Kk_nibz,PAR_nG_bands,PAR_G_bands_index,&
&                        PAR_Q_bz_index,PAR_nQ_bz,PAR_nRL,PAR_RL_index,n_freqs,&
&                        Q_range,QP_range,n_v_bands,n_c_bands,K_range,n_bands,EH_range
#if defined _NL
 use parallel_m,    ONLY:PAR_IND_freqs_ID,PAR_COM_freqs_INDEX,PAR_COM_freqs_A2A,PAR_nFreqs,PAR_freqs_index, &
&                        PAR_IND_freqs,PAR_COM_freqs,PAR_IND_OVLP_ibz 
#endif
#if defined _NL | defined _ELECTRIC
 use parallel_m,    ONLY:PAR_IND_OVLP_ibz 
#endif
 use parallel_m,    ONLY:& ! LOGICALS
&                        l_par_X_T,l_par_X_G_q0,l_par_RT,l_par_SE,l_par_X_G_all_q,l_par_X_G_finite_q,&
&                        HEAD_QP_cpu,HEAD_k_cpu,l_par_SC,l_par_NL
 use parallel_m,    ONLY:& ! COMMUNICATORS
&                        COMM_reset,PAR_COM_WORLD,&  
&                        PAR_COM_VAL_INDEX,PAR_COM_CON_INDEX,PAR_COM_Q_A2A,&
&                        PAR_COM_Xk_ibz_INDEX,PAR_COM_Xk_ibz_A2A,PAR_COM_Q_INDEX,&
&                        PAR_COM_Xk_bz_INDEX,PAR_COM_SLK_INDEX_global,PAR_COM_SLK,&
&                        PAR_COM_QP_INDEX,PAR_COM_PLASMA_INDEX,&
&                        PAR_COM_QP_A2A,PAR_COM_G_b_INDEX,PAR_COM_G_b_A2A,&
&                        PAR_COM_WF_k_A2A,PAR_COM_WF_b_INDEX,PAR_COM_WF_k_INDEX,&
&                        PAR_COM_DIPOLES,PAR_COM_DIPOLES_k_subgroup,PAR_COM_Xk_bz_A2A,PAR_COM_density,&
&                        PAR_COM_eh_INDEX,PAR_COM_eh_A2A,PAR_COM_T_INDEX,PAR_COM_SLK_INDEX_local
 use parallel_m,    ONLY:& ! INDEXES
&                        PAR_IND_Xk_ibz,PAR_IND_CON_BANDS_X,PAR_IND_Xk_bz,&
&                        PAR_IND_VAL_BANDS_X,PAR_IND_Q,PAR_IND_SLK,&
&                        PAR_IND_QP,PAR_IND_G_b,PAR_IND_B_mat_ordered,PAR_IND_WF_b,PAR_IND_WF_k,&
&                        PAR_IND_B_mat,PAR_IND_Plasma,PAR_IND_DIPk_ibz,PAR_IND_WF_linear,&
&                        PAR_IND_Bp_mat,PAR_IND_G_k,PAR_IND_eh,PAR_IND_WF_b_and_k,&
&                        PAR_IND_T_groups,PAR_IND_Kk_ibz,PAR_IND_T_ordered,PAR_IND_Q_bz
 use parallel_m,    ONLY:& ! ID's
&                        PAR_IND_CON_BANDS_X_ID,PAR_IND_VAL_BANDS_X_ID,PAR_IND_Xk_bz_ID,&
&                        PAR_IND_Xk_ibz_ID,PAR_IND_Q_ID,&
&                        PAR_IND_QP_ID,PAR_IND_G_b_ID,PAR_IND_PLASMA_ID,&
&                        PAR_IND_WF_k_ID,PAR_IND_WF_b_ID,PAR_IND_B_mat_ID,&
&                        PAR_IND_Bp_mat_ID,PAR_IND_G_k_ID,&
&                        PAR_IND_Kk_ibz_ID,PAR_IND_DIPk_ID
 use interfaces,    ONLY:PARALLEL_index,PARALLEL_assign_chains_and_COMMs,PARALLEL_live_message
 use X_m,           ONLY:X_t,l_X_terminator
 use drivers,       ONLY:l_eval_collisions,l_elph_corr,l_gw0,l_HF_and_locXC,l_life,l_sc_run,&
&                        l_real_time,l_elphoton_corr
 use matrix_operate,ONLY:UP_matrix_index
 use BS,            ONLY:BS_bands,BS_nT_at_k,BS_nT_grps
#if defined _ELPH
 use ELPH,          ONLY:elph_nDBs_used,QP_PH_n_G_bands,elph_use_q_grid
#endif
 use openmp,        ONLY:OPENMP_set_threads,n_threads_X,n_threads_SE,n_threads_RT,n_threads_K,n_threads_NL
#if defined _SC
 use SC,            ONLY:SC_bands
#endif
#if defined _NL
 use nl_optics,     ONLY:n_frequencies
#endif
#if defined _RT
 use real_time,     ONLY:RT_bands
#endif
#if defined _SC || defined _RT
<<<<<<< HEAD
 use hamiltonian,   ONLY:B_mat_index,IP_h_bands
 use collision,     ONLY:COLL_bands,COH_collisions,GW_NEQ_collisions,P_collisions,HXC_collisions
=======
 use hamiltonian,   ONLY:B_mat_index
 use collision_ext, ONLY:COLL_bands,COH_collisions,GW_NEQ_collisions,P_collisions,HXC_collisions
>>>>>>> 106307b9
#endif
#if defined _SCALAPACK
 use SLK_m,         ONLY:SLK_COM_INDEX,SLK_COM_A2A
#endif
 use electrons,     ONLY:levels
 use R_lattice,     ONLY:bz_samp,nqibz,nqbz
 use IO_m,          ONLY:IO_and_Messaging_switch,io_COLLs,io_RESPONSE
 use QP_m,          ONLY:QP_n_states,QP_nb,QP_table,QP_n_G_bands
 use wave_func,     ONLY:states_to_load
 use com,           ONLY:warning
 implicit none
 !
 type(levels)               ::E
 type(bz_samp)              ::Xk,q
 character(*)               ::ENVIRONMENT
 type(X_t), optional        ::X
 logical,   optional        ::RESET
 !
 ! Work Space
 !
<<<<<<< HEAD
 integer              :: i_k,i_k_bz,X_type,i_qp,ib1,ib2,i_field,nb_mat
 logical              :: reset_all
=======
 integer              :: i_k,i_k_bz,X_type,ib1,ib2,i_field,nb_mat
 logical              :: reset_all,computing_Fock
>>>>>>> 106307b9
 character(10)        :: WHAT,WHATp
 !
 ! Resets...
 !
 reset_all=.TRUE.
 if (present(RESET)) then
   reset_all=RESET
 endif
 !
 computing_Fock= ( l_HF_and_locXC .and. index(secnm,"Bare local and non-local Exchange-Correlation")/=0 )
 !
 ! Logicals
 !
 l_par_X_T          =ENVIRONMENT=="Response_T_space"
 l_par_X_G_q0       =ENVIRONMENT=="Response_G_space_Zero_Momentum"
 l_par_X_G_finite_q =ENVIRONMENT=="Response_G_space_Finite_Momentum"
 l_par_X_G_all_q    =ENVIRONMENT=="Response_G_space"
 l_par_SE           =ENVIRONMENT=="Self_Energy"
 l_par_RT           =ENVIRONMENT=="Real_Time"
 l_par_NL           =ENVIRONMENT=="Non_Linear"
#if defined _QED
 l_par_SC           =ENVIRONMENT=="Self_Energy"
#endif
 !
 X_type=1
 if (present(X)) then
   X_type=X%whoami
 endif
 !
 if (ENVIRONMENT=="Response_T_space") X_type=5
 !
 if (reset_all) then
   !
   call PP_indexes_reset(PAR_IND_SLK)
   call PP_indexes_reset(PAR_IND_Q)
   call PP_indexes_reset(PAR_IND_Q_bz)
   call PP_indexes_reset(PAR_IND_T_groups)
   call PP_indexes_reset(PAR_IND_Kk_ibz)
   call PP_indexes_reset(PAR_IND_Xk_ibz)
   call PP_indexes_reset(PAR_IND_Xk_bz)
   call PP_indexes_reset(PAR_IND_CON_BANDS_X(X_type))
   call PP_indexes_reset(PAR_IND_VAL_BANDS_X(X_type))
   call PP_indexes_reset(PAR_IND_QP)
   call PP_indexes_reset(PAR_IND_Plasma)
   call PP_indexes_reset(PAR_IND_B_mat)
   call PP_indexes_reset(PAR_IND_Bp_mat)
   call PP_indexes_reset(PAR_IND_B_mat_ordered)
   call PP_indexes_reset(PAR_IND_G_b)
   call PP_indexes_reset(PAR_IND_G_k)
   call PP_indexes_reset(PAR_IND_WF_b)
   call PP_indexes_reset(PAR_IND_WF_k)
   call PP_indexes_reset(PAR_IND_WF_b_and_k)
   call PP_indexes_reset(PAR_IND_WF_linear)
   call PP_indexes_reset(PAR_IND_T_ordered)
<<<<<<< HEAD
   call PP_indexes_reset(PAR_IND_T_all)
#if defined _NL
   call PP_indexes_reset(PAR_IND_freqs)
#endif
=======
>>>>>>> 106307b9
   !
   if (ENVIRONMENT=="Response_T_space") then
     if (.not.allocated(PAR_IND_eh)) then
       allocate(PAR_IND_eh(Xk%nibz))
       do i_k=1,Xk%nibz
         call PP_indexes_reset(PAR_IND_eh(i_k))
       enddo
     endif
   endif
   !
   if (allocated(PAR_B_mat_index))    deallocate(PAR_B_mat_index)
   if (allocated(PAR_Bp_mat_index))   deallocate(PAR_Bp_mat_index)
   if (allocated(PAR_QP_index))       deallocate(PAR_QP_index)
   if (allocated(PAR_G_bands_index))  deallocate(PAR_G_bands_index)
   if (allocated(PAR_PLASMA_index))   deallocate(PAR_PLASMA_index)
   if (allocated(PAR_Q_index))        deallocate(PAR_Q_index)
   if (allocated(PAR_Q_bz_index))     deallocate(PAR_Q_bz_index)
   if (allocated(PAR_Xk_ibz_index))   deallocate(PAR_Xk_ibz_index)
   if (allocated(PAR_Xk_bz_index))    deallocate(PAR_Xk_bz_index)
   if (allocated(states_to_load))     deallocate(states_to_load)
   if (allocated(PAR_DIPk_ibz_index)) deallocate(PAR_DIPk_ibz_index)
   if (allocated(PAR_BS_T_grps_index))deallocate(PAR_BS_T_grps_index)
   if (allocated(PAR_RL_index))       deallocate(PAR_RL_index)
#if defined _NL
   if (allocated(PAR_freqs_index))    deallocate(PAR_freqs_index)
#endif
   !
   PAR_IND_Q_ID=0
   PAR_IND_Xk_ibz_ID=0
   PAR_IND_Xk_bz_ID=0
   PAR_IND_CON_BANDS_X_ID(X_type)=0
   PAR_IND_VAL_BANDS_X_ID(X_type)=0
   PAR_IND_QP_ID=0
   PAR_IND_PLASMA_ID=0
   PAR_IND_G_b_ID=0
   PAR_IND_G_k_ID=0
   PAR_IND_WF_b_ID=0
   PAR_IND_WF_k_ID=0
   PAR_IND_B_mat_ID=0
   PAR_IND_Bp_mat_ID=0
#if defined _NL
   PAR_IND_freqs_ID=0
#endif
   !
   call COMM_reset(PAR_COM_VAL_INDEX(X_type))
   call COMM_reset(PAR_COM_CON_INDEX(X_type))
   call COMM_reset(PAR_COM_Xk_ibz_INDEX)
   call COMM_reset(PAR_COM_Q_INDEX)
   call COMM_reset(PAR_COM_Xk_bz_INDEX)
   call COMM_reset(PAR_COM_Xk_ibz_A2A)
   call COMM_reset(PAR_COM_Xk_bz_A2A)
   call COMM_reset(PAR_COM_Q_A2A)
   call COMM_reset(PAR_COM_SLK_INDEX_global)
   call COMM_reset(PAR_COM_SLK)
   call COMM_reset(PAR_COM_PLASMA_INDEX)
   call COMM_reset(PAR_COM_QP_INDEX)
   call COMM_reset(PAR_COM_QP_A2A)
   call COMM_reset(PAR_COM_G_b_INDEX)
   call COMM_reset(PAR_COM_G_b_A2A)
   call COMM_reset(PAR_COM_WF_k_A2A)
   call COMM_reset(PAR_COM_WF_b_INDEX)
   call COMM_reset(PAR_COM_WF_k_INDEX)
   call COMM_reset(PAR_COM_DIPOLES)
   call COMM_reset(PAR_COM_DIPOLES_k_subgroup)
   call COMM_reset(PAR_COM_density)
   call COMM_reset(PAR_COM_eh_INDEX)
   call COMM_reset(PAR_COM_eh_A2A)
   call COMM_reset(PAR_COM_T_INDEX)
   call COMM_reset(PAR_COM_SLK_INDEX_local)
#if defined _SCALAPACK
   call COMM_reset(PAR_COM_SLK)
   call COMM_reset(PAR_COM_SLK_INDEX_global)
   call COMM_reset(SLK_COM_INDEX(1))
   call COMM_reset(SLK_COM_INDEX(2))
   call COMM_reset(SLK_COM_A2A(1))
   call COMM_reset(SLK_COM_A2A(2))
#endif
#if defined _NL
   call COMM_reset(PAR_COM_freqs_INDEX)
   call COMM_reset(PAR_COM_freqs)
#endif
   !
   call OPENMP_set_threads( )
   !
 endif
 !
 if (present(RESET)) then
   if (RESET) return
 endif
 !
 !==================================
 ! USER provided PARALLEL structure
 !==================================
 !
 call PARALLEL_get_user_structure(ENVIRONMENT,.TRUE.)
 !
 !============
 ! Dimensions
 !============
 !
 ! K-pts
 !-------
 K_range=Xk%nibz
 if (ENVIRONMENT=="Response_G_space_Zero_Momentum"  ) K_range=Xk%nibz
 if (ENVIRONMENT=="Response_T_space"                ) K_range=Xk%nibz
 if (ENVIRONMENT=="Real_Time"                       ) K_range=Xk%nibz
 if (ENVIRONMENT=="Non_Linear"                      ) K_range=Xk%nibz
 if (ENVIRONMENT=="Response_G_space"                ) K_range=Xk%nbz
 if (ENVIRONMENT=="Response_G_space_Finite_Momentum") K_range=Xk%nbz
 !
 ! COND bands
 !------------
 if (ENVIRONMENT=="Response_G_space_Zero_Momentum"  ) n_c_bands= (/E%nbf+1,X%ib(2)/)
 if (ENVIRONMENT=="Response_G_space"                ) n_c_bands= (/E%nbf+1,X%ib(2)/)
 if (ENVIRONMENT=="Response_G_space_Finite_Momentum") n_c_bands= (/E%nbf+1,X%ib(2)/)
 if (ENVIRONMENT=="Response_T_space"                ) n_c_bands= (/E%nbf+1,BS_bands(2)/)
 !
 ! VAL bands
 !-----------
 
#if defined _NL | defined _SC
 if (ENVIRONMENT=="Response_G_space_Zero_Momentum"  ) n_v_bands= (/1,X%ib(2)/)
#else
 if (ENVIRONMENT=="Response_G_space_Zero_Momentum"  ) n_v_bands= (/X%ib(1),E%nbm/) 
#endif
 if (ENVIRONMENT=="Response_G_space"                ) n_v_bands= (/X%ib(1),E%nbm/)
 if (ENVIRONMENT=="Response_G_space_Finite_Momentum") n_v_bands= (/X%ib(1),E%nbm/)
 if (ENVIRONMENT=="Response_T_space"                ) n_v_bands= (/BS_bands(1),E%nbm/)
 !
 ! Q-pts
 !-------
 Q_range=(/1,nqibz/)
 if (ENVIRONMENT=="Response_G_space_Finite_Momentum") Q_range=(/max(X%iq(1),2),X%iq(2)/)
 if (ENVIRONMENT=="Real_Time"                       ) Q_range=(/1,nqbz/)
 if (ENVIRONMENT=="Self_Energy"                     ) then
#if defined _SC
   if (l_sc_run.and.&
&      any( (/P_collisions%N,COH_collisions%N,HXC_collisions%N/)> 0))  &
&                                               Q_range=(/1,nqbz/)
#endif
#if defined _SC || defined _RT
   if (l_eval_collisions)                       Q_range=(/1,nqbz/)
#endif
#if defined _ELPH
   if (l_elph_corr.and.elph_use_q_grid)         Q_range=(/1,nqbz/)
   if (l_elph_corr.and..not.elph_use_q_grid)    Q_range=(/1,elph_nDBs_used/)
#endif
 endif
 !
 ! EH-range
 !----------
 if (ENVIRONMENT=="Response_T_space"                ) then
   EH_range=maxval( BS_nT_at_k )
   do i_k=1,Xk%nibz
     if (BS_nT_at_k(i_k)<EH_range.and.BS_nT_at_k(i_k)>0) EH_range=BS_nT_at_k(i_k)
   enddo
 endif
 !
 ! Generic Bands
 !---------------
 if (ENVIRONMENT=="Self_Energy"                     ) then
   if (l_HF_and_locXC)                               n_bands=(/1,max(E%nbm,QP_nb)/)
   if ((l_gw0.or.l_life).and..not.computing_Fock)    n_bands=(/1,max(QP_n_G_bands(2),QP_nb)/)
   if (.not.computing_Fock)                          n_bands(1)=QP_n_G_bands(1)
#if defined _SC || defined _RT
   if (l_eval_collisions)  n_bands=COLL_bands
#endif
#if defined _SC
   if (l_sc_run)           n_bands=SC_bands
#endif
#if defined _ELPH
   if (l_elph_corr)        n_bands=(/1,QP_PH_n_G_bands/)
#endif
 endif
#if defined _RT
 if (ENVIRONMENT=="Real_Time"                       ) n_bands=(/1,(RT_bands(2)-RT_bands(1)+1)**2/)
#endif
#if defined _NL
 if (ENVIRONMENT=="Non_Linear") n_bands=(/SC_bands(1),SC_bands(2)/)
#endif
 !
 ! QP states
 !-----------
 if (ENVIRONMENT=="Self_Energy"                     ) QP_range=QP_n_states
 !
 !------------
 ! Frequencies
 !------------
#if defined _NL
 if (ENVIRONMENT=="Non_Linear") n_freqs =n_frequencies
#endif 
 !==========
 ! DEFAULTS
 !==========
 !
 CALL PARALLEL_defaults(ENVIRONMENT)
 !
#if defined _SCALAPACK
 !
 !======================================================
 if (ENVIRONMENT=="ScaLapacK") then
   !====================================================
   !
   CALL PARALLEL_structure(2,(/"p","d"/))
   !
   call PARALLEL_assign_chains_and_COMMs(2,ROLE=(/"p","d"/),&
&                                        COMM_index_1=SLK_COM_INDEX(1),COMM_index_2=SLK_COM_INDEX(2),&
&                                        COMM_A2A_1=SLK_COM_A2A(1),    COMM_A2A_2=SLK_COM_A2A(2))
   !
   ! Linear Algebra (all drivers)
   !
   call PARALLEL_assign_LA_COMMs(ENVIRONMENT,INV,CPU_structure(7)%nCPU_lin_algebra_INV)
   !
 endif
 !
#endif
 !
 !======================================================
 if (ENVIRONMENT=="Response_G_space_Zero_Momentum") then
   !====================================================
   !
   CALL PARALLEL_structure(3,(/"k","c","v"/))
   !
   call PARALLEL_assign_chains_and_COMMs(3,ROLE=(/"k","c","v"/),&
&                                        COMM_index_1=PAR_COM_Xk_ibz_INDEX,COMM_index_2=PAR_COM_CON_INDEX(X_type),&
&                                        COMM_index_3=PAR_COM_VAL_INDEX(X_type),COMM_A2A_1=PAR_COM_Xk_ibz_A2A)
   !
   ! K-points (IBZ)
   !
   call PARALLEL_index(PAR_IND_Xk_ibz,(/Xk%nibz/),COMM=PAR_COM_Xk_ibz_INDEX,CONSECUTIVE=.TRUE.,NO_EMPTIES=.TRUE.)
   PAR_IND_Xk_ibz_ID=PAR_COM_Xk_ibz_INDEX%CPU_id
   !
   ! ... indexes
   !
   allocate(PAR_Xk_bz_index(Xk%nbz))
   call distribute_BZk_using_IBZk(PAR_COM_Xk_ibz_INDEX,Xk,PAR_IND_Xk_ibz,PAR_IND_Xk_ibz_ID,&
&                                                         PAR_IND_Xk_bz, PAR_IND_Xk_bz_ID,&
&                                                         PAR_Xk_bz_index,PAR_Xk_nbz)
   allocate(PAR_Xk_ibz_index(Xk%nibz))
   call Build_up_index(PAR_IND_Xk_ibz,Xk%nibz,PAR_Xk_ibz_index,PAR_Xk_nibz)
   !
   ! Inversion
   !
   call PARALLEL_assign_LA_COMMs(ENVIRONMENT,INV,CPU_structure(1)%nCPU_lin_algebra_INV)
   !
   call PARALLEL_live_message("K(ibz)",ENVIRONMENT=ENVIRONMENT,LOADED=PAR_Xk_nibz,TOTAL=Xk%nibz,&
&                             NCPU=PAR_COM_Xk_ibz_INDEX%n_CPU)
   !
   call COMM_copy(PAR_COM_WORLD,PAR_COM_DIPOLES)
   call COMM_copy(PAR_COM_Xk_ibz_A2A,PAR_COM_DIPOLES_k_subgroup)
   !
   call PAR_INDEX_copy(PAR_IND_Xk_ibz,PAR_IND_DIPk_ibz)
   PAR_IND_DIPk_ID=PAR_IND_Xk_ibz_ID
   allocate(PAR_DIPk_ibz_index(Xk%nibz))
   call Build_up_index(PAR_IND_DIPk_ibz,Xk%nibz,PAR_DIPk_ibz_index,PAR_DIPk_nibz)
   !
#if defined _NL | defined _ELECTRIC
   call PAR_INDEX_copy(PAR_IND_DIPk_ibz,PAR_IND_OVLP_ibz)
   call PARALLEL_add_Q_to_K_list("overlaps",PAR_IND_Xk_bz,PAR_IND_Xk_bz_ID,PAR_IND_OVLP_ibz,PAR_IND_Xk_ibz_ID,&
&                                PAR_IND_Q,PAR_COM_Xk_ibz_INDEX,Q_range,Xk,q)
#endif

   !
   ! I/O privileges
   !
   if (PARALLEL_n_structures_active>1) then
     call IO_and_Messaging_switch("+io_out",CONDITION=PAR_COM_Xk_ibz_INDEX%my_CHAIN==1.or.&
&                                                     PAR_COM_Xk_ibz_INDEX%n_CPU==ncpu)
   else
     call IO_and_Messaging_switch("+io_out",CONDITION=.TRUE.)
   endif
   !
   call OPENMP_set_threads(n_threads_in=n_threads_X)
   !
 endif
 !
 !===========================================================================================
 if (ENVIRONMENT=="Response_G_space_Finite_Momentum".or.ENVIRONMENT=="Response_G_space") then
   !=========================================================================================
   !
   CALL PARALLEL_structure(4,(/"q","k","c","v"/))
   !
   call PARALLEL_assign_chains_and_COMMs(4,ROLE=(/"q","k","c","v"/),&
&                                        COMM_index_1=PAR_COM_Q_INDEX,COMM_index_2=PAR_COM_Xk_bz_INDEX,&
&                                        COMM_index_3=PAR_COM_CON_INDEX(X_type),&
&                                        COMM_index_4=PAR_COM_VAL_INDEX(X_type),COMM_A2A_1=PAR_COM_Q_A2A,&
&                                        COMM_A2A_2=PAR_COM_Xk_bz_A2A)
   !
   ! The routine PARALLEL_assign_chains_and_COMMs cannot define COMMUNICATORS for internal
   ! A2A when there is no internal distribution
   !
   if (PAR_COM_Xk_bz_INDEX%n_CPU==1) call COMM_copy(PAR_COM_Q_A2A,PAR_COM_Xk_bz_A2A)
   !
   ! K-points 
   !
   call PARALLEL_index(PAR_IND_Xk_bz,(/Xk%nbz/),COMM=PAR_COM_Xk_bz_INDEX,CONSECUTIVE=.TRUE.,NO_EMPTIES=.TRUE.)
   PAR_IND_Xk_bz_ID=PAR_COM_Xk_bz_INDEX%CPU_id
   PAR_Xk_nbz=PAR_IND_Xk_bz%n_of_elements(PAR_IND_Xk_bz_ID+1)
   !
   call PARALLEL_live_message("K(bz)",ENVIRONMENT=ENVIRONMENT,&
&                             LOADED=PAR_IND_Xk_bz%n_of_elements(PAR_COM_Xk_bz_INDEX%CPU_id+1),TOTAL=Xk%nbz,&
&                             NCPU=PAR_COM_Xk_bz_INDEX%n_CPU)
   allocate(PAR_Xk_bz_index(Xk%nbz))
   call Build_up_index(PAR_IND_Xk_bz,Xk%nbz,PAR_Xk_bz_index,PAR_Xk_nbz)
   !
   ! Q-points 
   !
   WHAT="ibz"
   !
   call PARALLEL_index(PAR_IND_Q,(/Q_range(2)/),low_range=(/Q_range(1)/),COMM=PAR_COM_Q_INDEX,CONSECUTIVE=.TRUE.,NO_EMPTIES=.TRUE.)
   PAR_IND_Q_ID=PAR_COM_Q_INDEX%CPU_id
   PAR_nQ=PAR_IND_Q%n_of_elements(PAR_IND_Q_ID+1)
   !
   call PARALLEL_live_message("Q("//trim(WHAT)//")",ENVIRONMENT=ENVIRONMENT,&
&                             LOADED=PAR_IND_Q%n_of_elements(PAR_IND_Q_ID+1),&
&                             TOTAL=Q_range(2)-Q_range(1)+1,&
&                             NCPU=PAR_COM_Q_INDEX%n_CPU)
   !
   allocate(PAR_Q_index(Q_range(2))) 
   call Build_up_index(PAR_IND_Q,Q_range(2),PAR_Q_index,PAR_nQ)
   !
   ! K-points (IBZ) after shifting of Q (BZ/IBZ)
   !
   WHATp="k_bz_q_"//trim(WHAT) 
   !
   call PARALLEL_add_Q_to_K_list(trim(WHATp),PAR_IND_Xk_bz,PAR_IND_Xk_bz_ID,PAR_IND_Xk_ibz,PAR_IND_Xk_ibz_ID,&
&                                PAR_IND_Q,PAR_COM_Xk_bz_INDEX,Q_range,Xk,q)
   PAR_Xk_nibz=PAR_IND_Xk_ibz%n_of_elements(PAR_IND_Xk_ibz_ID+1)
   !
   ! ... indexes
   !
   allocate(PAR_Xk_ibz_index(Xk%nibz))
   call Build_up_index(PAR_IND_Xk_ibz,Xk%nibz,PAR_Xk_ibz_index,PAR_Xk_nibz)
   !
   call PARALLEL_live_message("K-q(ibz)",ENVIRONMENT=ENVIRONMENT,LOADED=PAR_Xk_nibz,TOTAL=Xk%nibz,&
&                             NCPU=PAR_COM_Xk_ibz_INDEX%n_CPU)
   !
   ! Inversion
   !
   if (ENVIRONMENT=="Response_G_space_Finite_Momentum") then
     !
     call PARALLEL_assign_LA_COMMs(ENVIRONMENT,INV,CPU_structure(2)%nCPU_lin_algebra_INV)
     !
   else if (ENVIRONMENT=="Response_G_space") then
     !
     call PARALLEL_assign_LA_COMMs(ENVIRONMENT,INV,CPU_structure(3)%nCPU_lin_algebra_INV)
     !
   endif
   !
   ! I/O privileges
   !
   if (PARALLEL_n_structures_active>1) then
     call IO_and_Messaging_switch("+io_out +output",CONDITION=PAR_COM_Q_A2A%CPU_id==0)
   else
     call IO_and_Messaging_switch("+io_out",CONDITION=.TRUE.)
   endif
   !
   ! To define proper indexes to calculate the dipoles I need to build up
   ! the PAR_IND_DIPk_ibz by avoiding the overlaps of PAR_IND_Xk_ibz.
   ! The COMM is anyway the one for the all2all of each q.
   !
   call COMM_copy(PAR_COM_Q_A2A,PAR_COM_DIPOLES)
   call COMM_copy(PAR_COM_Xk_bz_A2A,PAR_COM_DIPOLES_k_subgroup)
   !
   if (ENVIRONMENT/="Response_G_space_Finite_Momentum") then
     !
     call PARALLEL_minimal_index_from_overlaping(PAR_IND_Xk_ibz,PAR_IND_DIPk_ibz,PAR_COM_Xk_bz_INDEX)
     PAR_IND_DIPk_ID=PAR_IND_Xk_ibz_ID
     !
     allocate(PAR_DIPk_ibz_index(Xk%nibz))
     call Build_up_index(PAR_IND_DIPk_ibz,Xk%nibz,PAR_DIPk_ibz_index,PAR_DIPk_nibz)
     !
   endif
   !
   call OPENMP_set_threads(n_threads_in=n_threads_X)
   !
   if (ENVIRONMENT=="Response_G_space") then
     !
     ! io_RESPONSE check
     !
     ! No X I/O is possible ONLY when the number of cpu's associated with the "q" field
     ! in the response function string is the same of the SE/RT/SC...string
     !  
     if (.not.io_RESPONSE) then
       !
       i_field=3
       call PARALLEL_get_user_structure("Self_Energy",.FALSE.)
       !
       if (CPU_structure(5)%CPU(1)>1) i_field=5
       !
       if (CPU_structure(3)%CPU(1)/=CPU_structure(i_field)%CPU(1)) io_RESPONSE=.TRUE.
       !
       if (io_RESPONSE) call warning('Response function I/O forced. Different CPU for the "q" field in X and SE')
       !
     endif
   endif
   !
 endif
 !
 !=================================
 if (ENVIRONMENT=="Real_Time") then
   !===============================
   !
#if defined _RT
   !
   CALL PARALLEL_structure(4,(/"k ","b ","q ","qp"/))
   !
   call PARALLEL_assign_chains_and_COMMs(4,ROLE=(/"k ","b ","q ","qp"/),&
&                                        COMM_index_1=PAR_COM_Xk_ibz_INDEX,COMM_index_2=PAR_COM_G_b_INDEX,&
&                                        COMM_index_3=PAR_COM_Q_INDEX,&
&                                        COMM_index_4=PAR_COM_PLASMA_INDEX,&
&                                        COMM_A2A_1=PAR_COM_Xk_ibz_A2A,&
&                                        COMM_A2A_2=PAR_COM_G_b_A2A,&
&                                        COMM_A2A_3=PAR_COM_Q_A2A)
   !
   ! The routine PARALLEL_assign_chains_and_COMMs cannot define COMMUNICATORS for internal
   ! A2A when there is no internal distribution
   !
   if (PAR_COM_G_b_INDEX%n_CPU==1) then
     call COMM_copy(PAR_COM_Xk_ibz_A2A,PAR_COM_G_b_A2A)
   endif
   if (PAR_COM_Q_INDEX%n_CPU==1) then
     call COMM_copy(PAR_COM_G_b_A2A,PAR_COM_Q_A2A)
   endif
   !
   ! K-points (IBZ)
   !
   call PARALLEL_index(PAR_IND_Xk_ibz,(/Xk%nibz/),COMM=PAR_COM_Xk_ibz_INDEX,CONSECUTIVE=.TRUE.,NO_EMPTIES=.TRUE.)
   PAR_IND_Xk_ibz_ID=PAR_COM_Xk_ibz_INDEX%CPU_id
   !
   call PARALLEL_live_message("K(ibz)",ENVIRONMENT=ENVIRONMENT,&
&           LOADED=PAR_IND_Xk_ibz%n_of_elements(PAR_IND_Xk_ibz_ID+1),TOTAL=Xk%nibz,&
&           NCPU=PAR_COM_Xk_ibz_INDEX%n_CPU)
   !
   !.........................................................................
   ! Wave Functions (derived from PAR_COM_Xk_ibz_INDEX and PAR_COM_G_b_INDEX)
   !.........................................................................
   !
   call PAR_INDEX_copy(PAR_IND_Xk_ibz,PAR_IND_WF_k)
   call COMM_copy(PAR_COM_G_b_INDEX,PAR_COM_WF_b_INDEX)
   PAR_IND_WF_b_ID=PAR_COM_WF_b_INDEX%CPU_id
   !
   call PARALLEL_index(PAR_IND_B_mat_ordered,(/ UP_matrix_index(1,RT_bands(2)-RT_bands(1)+1)-1 /),&
&                      COMM=PAR_COM_WF_b_INDEX,CONSECUTIVE=.TRUE.,NO_EMPTIES=.TRUE.)
   !
   call PARALLEL_live_message("Bands Matrix (ordered)",ENVIRONMENT=ENVIRONMENT,&
&                             LOADED=PAR_IND_B_mat_ordered%n_of_elements(PAR_IND_WF_b_ID+1),&
&                             TOTAL=UP_matrix_index(1,RT_bands(2)-RT_bands(1)+1)-1,&
&                             NCPU=PAR_COM_WF_b_INDEX%n_CPU)
   !
   allocate(PAR_IND_WF_b%n_of_elements(PAR_COM_WF_b_INDEX%n_CPU),PAR_IND_WF_b%element_1D(RT_bands(2)))
   PAR_IND_WF_b%n_of_elements(PAR_IND_WF_b_ID+1)=RT_bands(1)-1
   PAR_IND_WF_b%element_1D(:)=.FALSE.
   if (RT_bands(1)>1) PAR_IND_WF_b%element_1D(1:RT_bands(1)-1)=.TRUE.
   !
   ! Non evolved bands loaded by all
   !
   PAR_IND_WF_b%element_1D(:max(RT_bands(1)-1,1))=.TRUE.
   !
   do ib1=RT_bands(1),RT_bands(2)
     do ib2=ib1,RT_bands(2)
       if (PAR_IND_B_mat_ordered%element_1D(  UP_matrix_index(ib1-RT_bands(1)+1,ib2-RT_bands(1)+1)-1 )) then
         if (.not.PAR_IND_WF_b%element_1D(ib1)) then
           PAR_IND_WF_b%element_1D(ib1)=.TRUE.
           PAR_IND_WF_b%n_of_elements(PAR_IND_WF_b_ID+1)=PAR_IND_WF_b%n_of_elements(PAR_IND_WF_b_ID+1)+1
         endif
         if (ib1/=ib2.and..not.PAR_IND_WF_b%element_1D(ib2)) then
           PAR_IND_WF_b%element_1D(ib2)=.TRUE.
           PAR_IND_WF_b%n_of_elements(PAR_IND_WF_b_ID+1)=PAR_IND_WF_b%n_of_elements(PAR_IND_WF_b_ID+1)+1
         endif
       endif
     enddo
   enddo
   !.........................................................................
   ! Oscillators for external field interaction
   !
   ! Note that PAR_IND_Xk_ibz = PAR_IND_DIPk_ibz while
   ! PAR_WF_k is like PAR_IND_Xk_ibz with WF loaded only for 1 cpu per k-block
   !
   !.........................................................................
   call G_b_to_B_mat(PAR_COM_G_b_INDEX,'B',RT_bands)
   call COMM_copy(PAR_COM_WORLD,PAR_COM_DIPOLES)
   call COMM_copy(PAR_COM_Xk_ibz_A2A,PAR_COM_DIPOLES_k_subgroup)
   call PAR_INDEX_copy(PAR_IND_Xk_ibz,PAR_IND_DIPk_ibz)
   PAR_IND_DIPk_ID=PAR_IND_Xk_ibz_ID
   allocate(PAR_DIPk_ibz_index(Xk%nibz))
   call Build_up_index(PAR_IND_DIPk_ibz,Xk%nibz,PAR_DIPk_ibz_index,PAR_DIPk_nibz)
   allocate(PAR_Xk_ibz_index(Xk%nibz))
   call Build_up_index(PAR_IND_Xk_ibz,Xk%nibz,PAR_Xk_ibz_index,PAR_Xk_nibz)
   do ib1=RT_bands(1),RT_bands(2)
     do ib2=RT_bands(1),RT_bands(2)
       if (PAR_IND_B_mat%element_1D( B_mat_index(ib1,ib2,RT_bands) ) ) then
          PAR_IND_WF_b%element_1D(ib1)=.TRUE.
          PAR_IND_WF_b%element_1D(ib2)=.TRUE.
       endif
     enddo
   enddo
   !
   !.........................................................................
   ! WFs & QPs
   !......................................................................... 
   !
   ! QP "head"
   !
   HEAD_QP_cpu=PAR_COM_G_b_A2A%CPU_id==0
   !
   ! 0  0     0  0     <- qp (<- defined on the basis of k,b)
   ! x0 x0    x0 x0    <- q
   !
   ! QP_cpu corresponds to x marked CPU's. This flag is used when isolated QP loops are performed.
   !
   ! K "head"
   !
   HEAD_k_cpu=PAR_COM_Xk_ibz_A2A%CPU_id==0
   !
   ! oooo  oooo  oooo  oooo  <- k
   ! Xo Xo Xo Xo Xo Xo Xo Xo <- b
   !
   ! NOTE: HEAD_k_cpu=.TRUE. => HEAD_QP_cpu=.TRUE.
   !  
   ! but HEAD_QP_cpu=.TRUE. defines a larger set of CPU's.
   !
   ! Not all CPU's (o) load the WFs. Only X
   !
   if (.not.HEAD_QP_cpu) then
     PAR_IND_WF_b%element_1D=.FALSE.
     PAR_IND_WF_k%element_1D=.FALSE.
   endif
   !
   PAR_IND_WF_b%n_of_elements(PAR_IND_WF_b_ID+1)=count( PAR_IND_WF_b%element_1D )
   !
   call PARALLEL_live_message("Bands (WF)",ENVIRONMENT=ENVIRONMENT,&
&                             LOADED=PAR_IND_WF_b%n_of_elements(PAR_IND_WF_b_ID+1),&
&                             TOTAL=RT_bands(2),&
&                             NCPU=PAR_COM_WF_b_INDEX%n_CPU)
   !
   !.........................................................................
   !   "q" -> Q-points (BZ)
   !.........................................................................
   !
   call PARALLEL_index(PAR_IND_Q,(/q%nbz/),COMM=PAR_COM_Q_INDEX,CONSECUTIVE=.TRUE.,NO_EMPTIES=.TRUE.)
   PAR_IND_Q_ID=PAR_COM_Q_INDEX%CPU_id
   PAR_nQ=PAR_IND_Q%n_of_elements(PAR_IND_Q_ID+1)
   !
   allocate(PAR_Q_index(q%nbz)) 
   call Build_up_index(PAR_IND_Q,q%nbz,PAR_Q_index,PAR_nQ)
   !
   call PARALLEL_live_message("Q(bz)",ENVIRONMENT=ENVIRONMENT,&
&                             LOADED=PAR_IND_Q%n_of_elements(PAR_IND_Q_ID+1),TOTAL=q%nbz,&
&                             NCPU=PAR_COM_Q_INDEX%n_CPU)
   !
   !.........................................................................
   !   "COLLISIONS"
   !.........................................................................
   !
   call PARALLEL_collisions( Xk,    COH_collisions )
   call PARALLEL_collisions( Xk,    HXC_collisions )
   call PARALLEL_collisions( Xk, GW_NEQ_collisions )
   !
   !.........................................................................
   !   "qp"  -> Bp_mat (m,m')
   !.........................................................................
   !
   call G_b_to_B_mat(PAR_COM_Plasma_INDEX,'Bp',RT_bands)
   !
   ! Messaging...
   !
   if (associated( PAR_IND_G_k%element_1D)) then
     call PARALLEL_live_message("K-q (ibz)",ENVIRONMENT=ENVIRONMENT,&
&                               LOADED=count( PAR_IND_G_k%element_1D ),&
&                               TOTAL=Xk%nibz)
   endif
   !
   call PARALLEL_live_message("Bands Matrix (prime)",ENVIRONMENT=ENVIRONMENT,&
&                             LOADED=PAR_IND_Bp_mat%n_of_elements(PAR_IND_Bp_mat_ID+1),&
&                             TOTAL=(RT_bands(2)-RT_bands(1)+1)**2,NCPU=PAR_COM_Plasma_INDEX%n_CPU)
   !
   ! When the collisons are note evaluated the I/O is dictated by Response_G_space_Zero_Momentum
   ! and then resetted in RT_driver
   !
   if (l_eval_collisions) then
     call IO_and_Messaging_switch("+io_out",CONDITION=HEAD_QP_cpu)
   else
     call IO_and_Messaging_switch("+io_out",CONDITION=PAR_COM_Xk_ibz_INDEX%my_CHAIN==1.or.&
&                                                     PAR_COM_Xk_ibz_INDEX%n_CPU==ncpu)
   endif
   !
#endif
   !
   call OPENMP_set_threads(n_threads_in=n_threads_RT)
   !
 endif
 !
 !==============================
 if (ENVIRONMENT=="Self_Energy") then
   !=================================
   !
   CALL PARALLEL_structure(3,(/"q ","qp","b "/))
   !
   call PARALLEL_assign_chains_and_COMMs(3,ROLE=(/"q ","qp","b "/),&
&                                        COMM_index_1=PAR_COM_Q_INDEX,COMM_index_2=PAR_COM_QP_INDEX,&
&                                        COMM_index_3=PAR_COM_G_b_INDEX,&
&                                        COMM_A2A_1=PAR_COM_Q_A2A,&
&                                        COMM_A2A_2=PAR_COM_QP_A2A)
   !
   ! The routine PARALLEL_assign_chains_and_COMMs cannot define COMMUNICATORS for internal
   ! A2A when there is no internal distribution
   !
   if (PAR_COM_QP_INDEX%n_CPU==1) then
     call COMM_copy(PAR_COM_Q_A2A,PAR_COM_QP_A2A)
   endif
   !
   ! QP states
   !
   call PARALLEL_index(PAR_IND_QP,(/QP_n_states/),COMM=PAR_COM_QP_INDEX,NO_EMPTIES=.TRUE.)
   PAR_IND_QP_ID=PAR_COM_QP_INDEX%CPU_id
   PAR_nQP=PAR_IND_QP%n_of_elements(PAR_IND_QP_ID+1)
   allocate(PAR_QP_index(QP_n_states))
   PAR_QP_index=0
   call Build_up_index(PAR_IND_QP,QP_n_states,PAR_QP_index,PAR_nQP)
   call PARALLEL_live_message("QPs",ENVIRONMENT=ENVIRONMENT,&
&                             LOADED=PAR_IND_QP%n_of_elements(PAR_IND_QP_ID+1),TOTAL=QP_n_states,&
&                             NCPU=PAR_COM_QP_INDEX%n_CPU)
   !
   ! Q-points
   !
   WHAT="ibz"
   if (l_eval_collisions)                       WHAT="bz"
#if defined _ELPH
   if (l_elph_corr.and.elph_use_q_grid)         WHAT="bz"
   if (l_elph_corr.and..not.elph_use_q_grid)    WHAT="RIM"
#endif
   !
   call PARALLEL_index(PAR_IND_Q,(/Q_range(2)/),COMM=PAR_COM_Q_INDEX,CONSECUTIVE=.TRUE.,NO_EMPTIES=.TRUE.)
   PAR_IND_Q_ID=PAR_COM_Q_INDEX%CPU_id
   PAR_nQ=PAR_IND_Q%n_of_elements(PAR_IND_Q_ID+1)
   call PARALLEL_live_message("Q("//trim(WHAT)//")",ENVIRONMENT=ENVIRONMENT,&
&                             LOADED=PAR_IND_Q%n_of_elements(PAR_IND_Q_ID+1),TOTAL=Q_range(2),&
&                             NCPU=PAR_COM_Q_INDEX%n_CPU)
   !
   allocate(PAR_Q_index(Q_range(2))) 
   call Build_up_index(PAR_IND_Q,Q_range(2),PAR_Q_index,PAR_nQ)
   !
   if (trim(WHAT)=="ibz") then
     allocate(PAR_Q_bz_index(nqbz))
     call distribute_BZk_using_IBZk(PAR_COM_Q_INDEX,q,PAR_IND_Q   , PAR_IND_Q_ID,&
&                                                     PAR_IND_Q_bz, PAR_IND_Q_ID,&
&                                                     PAR_Q_bz_index,PAR_nQ_bz)
     call Build_up_index(PAR_IND_Q_bz,nqbz,PAR_Q_bz_index,PAR_nQ_bz)
   endif
   !
#if defined _SC || defined _RT
   !
   if (l_sc_run.or.l_real_time.or.l_eval_collisions) then
     !
     ! 0000     0000     <- q
     ! x0 x0    00 00    <- qp
     ! 0 0 0 0  0 0 0 0  <- b
     !
     ! QP_cpu corresponds to x marked CPU's. This flag is used when isolated QP loops are performed.
     !
     HEAD_QP_cpu=PAR_COM_Q_index%CPU_id==0.and.PAR_COM_QP_A2A%CPU_id==0
     if (PAR_COM_Q_index%n_CPU==1.and.PAR_COM_QP_A2A%n_CPU==1) then
       HEAD_QP_cpu=PAR_COM_G_b_index%CPU_id==0
     endif
     !
   else
   !   
#endif
   !
   ! 0000     0000     <- q
   ! x0 x0    x0 x0    <- qp
   ! 0 0 0 0  0 0 0 0  <- b
   !
   ! QP_cpu corresponds to x marked CPU's. This flag is used when no b loops are done
   !
   HEAD_QP_cpu=PAR_COM_QP_A2A%CPU_id==0
   !
#if defined _SC || defined _RT
   endif
#endif
   !
   ! K-points
   !
   call PARALLEL_add_Q_to_K_list('k_qp_q_'//trim(WHAT),PAR_IND_QP,PAR_IND_QP_ID,PAR_IND_Xk_ibz,PAR_IND_Xk_ibz_ID,&
  &                                PAR_IND_Q,PAR_COM_QP_INDEX,(/0,0/),Xk,q)
   !
   ! G bands
   !=========
   !
   ! WF bands to load
   !
   n_WF_bands_to_load=n_bands(2)
   !
   call PARALLEL_index(PAR_IND_G_b,(/n_bands(2)/),low_range=(/n_bands(1)/),&
&                      COMM=PAR_COM_G_b_INDEX,CONSECUTIVE=.TRUE.,NO_EMPTIES=.TRUE.)
   PAR_IND_G_b_ID=PAR_COM_G_b_INDEX%CPU_id
   PAR_nG_bands=PAR_IND_G_b%n_of_elements(PAR_IND_G_b_ID+1)
   allocate(PAR_G_bands_index(n_bands(2)))
   call Build_up_index(PAR_IND_G_b,n_bands(2),PAR_G_bands_index,PAR_nG_bands)
   !
   call PARALLEL_live_message("G bands",ENVIRONMENT=ENVIRONMENT,&
&                             LOADED=PAR_IND_G_b%n_of_elements(PAR_IND_G_b_ID+1),&
&                             TOTAL=n_bands(2)-n_bands(1)+1,NCPU=PAR_COM_G_b_INDEX%n_CPU)
   !
#if defined _SC || defined _RT || defined _QED
   !
   ! Lamb is a special case. Collisions can be used also in simple Self-Energy mode.
   !
   if (l_elphoton_corr.or.l_eval_collisions) then
     call PARALLEL_collisions( Xk,   P_collisions )
   endif
   !
   ! To eval/use the COLLISIONS  in RT (and SC?) I need the PAR_Bp_mat_index, built here.
   !
   if (l_sc_run.or.l_real_time.or.l_eval_collisions) then
     !
     !.........................................................................
     !   "COLLISIONS"
     !.........................................................................
     !
     call PARALLEL_collisions( Xk, COH_collisions )
     call PARALLEL_collisions( Xk, HXC_collisions )
     !
     nb_mat=(COLL_bands(2)-COLL_bands(1)+1)**2
     call G_b_to_B_mat(PAR_COM_G_b_INDEX,'Bp',COLL_bands)
     call PARALLEL_live_message("Bands Matrix (prime)",ENVIRONMENT=ENVIRONMENT,&
&                             LOADED=PAR_IND_Bp_mat%n_of_elements(PAR_IND_Bp_mat_ID+1),&
&                             TOTAL=nb_mat,NCPU=PAR_COM_G_b_INDEX%n_CPU)
     !
   endif
   !
   if (l_elphoton_corr.and.l_life) then
     !
     ! Oscillators needed to evaluate the Radiative Lifetimes
     !
     ! Dipoles are calculated using the three user-defined COMs
     !
     call COMM_copy(PAR_COM_WORLD,PAR_COM_DIPOLES)
     call COMM_copy(PAR_COM_WORLD,PAR_COM_DIPOLES_k_subgroup)
     call COMM_copy(PAR_COM_QP_INDEX,PAR_COM_CON_INDEX(X_type))
     call COMM_copy(PAR_COM_G_b_INDEX,PAR_COM_VAL_INDEX(X_type))
     ! 
     n_c_bands=QP_n_G_bands
     n_v_bands=QP_n_G_bands
     ! 
     ! As there will be a mismatch between the k-distribution here and in the self-energy (qp-loop)
     ! I cannot distribute the k-pts. Therefore the PAR_COM_DIPOLES_k_subgroup is the WORLD
     !
     call PARALLEL_index(PAR_IND_DIPk_ibz,(/Xk%nibz/),COMM=PAR_COM_Q_index,NO_EMPTIES=.TRUE.)
     PAR_IND_DIPk_ID=PAR_IND_Q_ID
     allocate(PAR_DIPk_ibz_index(Xk%nibz))
     do i_k=1,Xk%nibz
       PAR_DIPk_ibz_index(i_k)=i_k
     enddo
     PAR_DIPk_nibz=Xk%nibz
     !
   endif
   !
#endif
   !
#if defined _ELECTRIC
   !
   ! Parallelization indexes for the Berry Polarization
   !
   call PARALLEL_index(PAR_IND_Xk_bz,(/Xk%nbz/),COMM=PAR_COM_Q_INDEX,CONSECUTIVE=.TRUE.)
   call COMM_copy(PAR_COM_Q_INDEX,PAR_COM_Xk_ibz_INDEX)
   !
#endif
   !
   ! I/O privileges
   !
   if (PARALLEL_n_structures_active>1) then
     if (l_eval_collisions.and.io_COLLs) then
       call IO_and_Messaging_switch("+io_out",CONDITION=PAR_COM_QP_A2A%CPU_id==0.and.PAR_COM_Q_index%CPU_id==0)
     else 
       call IO_and_Messaging_switch("+io_out",CONDITION=master_cpu)
     endif
   else
     call IO_and_Messaging_switch("+io_out",CONDITION=.TRUE.)
   endif
   !
   call IO_and_Messaging_switch("+output",CONDITION=master_cpu)
   !
   call OPENMP_set_threads(n_threads_in=n_threads_SE)
   !
 endif
 !
#if defined _NL
 !
 !==============================
 if (ENVIRONMENT=="Non_Linear") then
   !=================================
   !
   CALL PARALLEL_structure(3,(/"w ","k ","b "/))
   !
   call PARALLEL_assign_chains_and_COMMs(3,ROLE=(/"w ","k ","b "/),  &
&                                  COMM_index_1=PAR_COM_freqs_INDEX, &
&                                  COMM_index_2=PAR_COM_Xk_ibz_INDEX,&
&                                  COMM_index_3=PAR_COM_G_b_INDEX,   &
&                                  COMM_A2A_1=PAR_COM_freqs_A2A,     &
&                                  COMM_A2A_2=PAR_COM_Xk_ibz_A2A)
   !
   !
   ! Freq-points
   !
   call PARALLEL_index(PAR_IND_freqs,(/n_frequencies/),COMM=PAR_COM_freqs_INDEX)
   PAR_IND_freqs_ID=PAR_COM_freqs_INDEX%CPU_id
   PAR_nFreqs      =PAR_IND_freqs%n_of_elements(PAR_IND_Q_ID+1)
   call PARALLEL_live_message("Freqs",ENVIRONMENT=ENVIRONMENT,         &
&                             LOADED=PAR_IND_freqs%n_of_elements(PAR_IND_freqs_ID+1), &
&                             TOTAL=n_frequencies,NCPU=PAR_COM_freqs_INDEX%n_CPU)
   !
   allocate(PAR_freqs_index(n_frequencies)) 
   call Build_up_index(PAR_IND_freqs,n_frequencies,PAR_freqs_index,PAR_nFreqs)
   !
   ! K-points
   !
   call PARALLEL_index(PAR_IND_Xk_ibz,(/Xk%nibz/),COMM=PAR_COM_Xk_ibz_INDEX)
   PAR_IND_Xk_ibz_ID=PAR_COM_Xk_ibz_INDEX%CPU_id
   PAR_Xk_nibz=PAR_IND_Xk_ibz%n_of_elements(PAR_IND_Xk_ibz_ID+1)
   !
   allocate(PAR_Xk_ibz_index(Xk%nibz))
   call Build_up_index(PAR_IND_Xk_ibz,Xk%nibz,PAR_Xk_ibz_index,PAR_Xk_nibz)
   call PAR_INDEX_copy(PAR_IND_Xk_ibz,PAR_IND_DIPk_ibz)
   !
   ! Define the Xk_bz indeces for BZ parallelization
   ! 
   allocate(PAR_Xk_bz_index(Xk%nbz))
   call distribute_BZk_using_IBZk(PAR_COM_Xk_ibz_INDEX,Xk,PAR_IND_Xk_ibz,PAR_IND_Xk_ibz_ID,&
&                                                         PAR_IND_Xk_bz, PAR_IND_Xk_bz_ID,&
&                                                         PAR_Xk_bz_index,PAR_Xk_nbz)

   allocate(PAR_DIPk_ibz_index(Xk%nibz))
   call Build_up_index(PAR_IND_DIPk_ibz,Xk%nibz,PAR_DIPk_ibz_index,PAR_DIPk_nibz)
   !
   ! Overlap indeces for WF distribution
   !
   call PAR_INDEX_copy(PAR_IND_DIPk_ibz,PAR_IND_OVLP_ibz)
   call PARALLEL_add_Q_to_K_list("overlaps",PAR_IND_Xk_bz,PAR_IND_Xk_bz_ID,PAR_IND_OVLP_ibz,PAR_IND_Xk_ibz_ID,&
&                                PAR_IND_Q,PAR_COM_Xk_ibz_INDEX,Q_range,Xk,q)
   !
   call PARALLEL_live_message("H(ibz)",ENVIRONMENT=ENVIRONMENT,&
&           LOADED=PAR_IND_Xk_ibz%n_of_elements(PAR_IND_Xk_ibz_ID+1),TOTAL=Xk%nibz,&
&           NCPU=PAR_COM_Xk_ibz_INDEX%n_CPU)
   ! Bands
   ! 
   call PARALLEL_index(PAR_IND_G_b,(/SC_bands(2)/),low_range=(/SC_bands(1)/),&
&                      COMM=PAR_COM_G_b_INDEX,CONSECUTIVE=.TRUE.)
   PAR_IND_G_b_ID=PAR_COM_G_b_INDEX%CPU_id
   PAR_nG_bands=PAR_IND_G_b%n_of_elements(PAR_IND_G_b_ID+1)
   allocate(PAR_G_bands_index(n_bands(2)))
   call G_b_to_B_mat(PAR_COM_G_b_INDEX,'B',RT_bands)
   !
   ! Copy to WF
   !
   call PAR_INDEX_copy(PAR_IND_Xk_ibz,PAR_IND_WF_k)
   call COMM_copy(PAR_COM_Xk_ibz_INDEX,PAR_COM_WF_k_INDEX)
   PAR_IND_WF_k_ID=PAR_COM_WF_k_INDEX%CPU_id
   !
   call PAR_INDEX_copy(PAR_IND_G_b,   PAR_IND_WF_b)
   call COMM_copy(PAR_COM_G_b_INDEX,PAR_COM_WF_b_INDEX)
   PAR_IND_WF_b_ID=PAR_COM_WF_b_INDEX%CPU_id
   !
   ! Build Indexes
   !
   call Build_up_index(PAR_IND_G_b,n_bands(2),PAR_G_bands_index,PAR_nG_bands)
   call PARALLEL_index(PAR_IND_B_mat_ordered,(/ UP_matrix_index(1,SC_bands(2)-SC_bands(1)+1)-1 /),&
&                      COMM=PAR_COM_WF_b_INDEX,CONSECUTIVE=.TRUE.)
   ! Non evolved bands loaded by all
   !
   PAR_IND_WF_b%element_1D(:max(SC_bands(1)-1,1))=.TRUE.
   !
   do ib1=SC_bands(1),SC_bands(2)
     do ib2=ib1,SC_bands(2)
       if (PAR_IND_B_mat_ordered%element_1D(  UP_matrix_index(ib1-SC_bands(1)+1,ib2-SC_bands(1)+1)-1 )) then
         if (.not.PAR_IND_WF_b%element_1D(ib1)) then
           PAR_IND_WF_b%element_1D(ib1)=.TRUE.
           PAR_IND_WF_b%n_of_elements(PAR_IND_WF_b_ID+1)=PAR_IND_WF_b%n_of_elements(PAR_IND_WF_b_ID+1)+1
         endif
         if (ib1/=ib2.and..not.PAR_IND_WF_b%element_1D(ib2)) then
           PAR_IND_WF_b%element_1D(ib2)=.TRUE.
           PAR_IND_WF_b%n_of_elements(PAR_IND_WF_b_ID+1)=PAR_IND_WF_b%n_of_elements(PAR_IND_WF_b_ID+1)+1
         endif
       endif
     enddo
   enddo
   !
   ! Build QP indexes for the Collisions
   !
   n_bands=SC_bands
   !
   allocate(PAR_QP_index(QP_n_states),PAR_IND_QP%n_of_elements(ncpu),PAR_IND_QP%element_1D(QP_n_states)) 
   PAR_IND_QP%element_1D=.FALSE.
   PAR_IND_QP%n_of_elements=0
   PAR_nQP=0
   PAR_QP_index=0
   do i_qp=1,QP_n_states
     ib1 = QP_table(i_qp,1)
     ib2 = QP_table(i_qp,2)
     i_k = QP_table(i_qp,3)
     if (.not.PAR_IND_Xk_ibz%element_1D(i_k)) cycle
     if (.not.PAR_IND_B_mat%element_1D( B_mat_index(ib1,ib2,RT_bands) ) ) cycle
     PAR_nQP=PAR_nQP+1
     PAR_QP_index(i_qp)=PAR_nQP
     PAR_IND_QP%element_1D(i_qp)=.TRUE.
     PAR_IND_QP%n_of_elements=PAR_nQP
   enddo
   call PARALLEL_live_message("QPs",ENVIRONMENT=ENVIRONMENT,LOADED=PAR_nQP,TOTAL=QP_n_states)

   ! 
   !
   ! Io and messaging
   !
   call COMM_copy(PAR_COM_freqs_INDEX,PAR_COM_DIPOLES_k_subgroup)
   call PARALLEL_live_message("SCbands",ENVIRONMENT=ENVIRONMENT,&
&                             LOADED=PAR_IND_G_b%n_of_elements(PAR_IND_G_b_ID+1),&
&                             TOTAL=n_bands(2)-n_bands(1)+1,NCPU=PAR_COM_G_b_INDEX%n_CPU)
   !
   !
   call IO_and_Messaging_switch("+io_out",CONDITION=PAR_COM_Xk_ibz_INDEX%CPU_id==0)
   !
   call IO_and_Messaging_switch("+output",CONDITION=PAR_COM_Xk_ibz_INDEX%CPU_id==0)
   !
   call OPENMP_set_threads(n_threads_in=n_threads_NL)
   !
 endif
 !
#endif
 !
 !========================================================================================================
 if (ENVIRONMENT=="Response_T_space") then
   !======================================================================================================
   !
   CALL PARALLEL_structure(3,(/"k ","eh","t "/))
   !
   call PARALLEL_assign_chains_and_COMMs(3,ROLE=(/"k ","eh","t "/),&
&                                        COMM_index_1=PAR_COM_Xk_ibz_INDEX,&
&                                        COMM_index_2=PAR_COM_eh_INDEX,&
&                                        COMM_index_3=PAR_COM_T_INDEX,&
&                                        COMM_A2A_1=PAR_COM_Xk_ibz_A2A,&
&                                        COMM_A2A_2=PAR_COM_eh_A2A) 
   if (PAR_COM_eh_INDEX%n_CPU==1) then
     call COMM_copy(PAR_COM_Xk_ibz_A2A,PAR_COM_eh_A2A)
   endif
   !
   ! Dipoles are calculated using PAR_COM_Xk_bz_INDEX, PAR_COM_eh_INDEX and PAR_COM_T_INDEX communicators
   !
   call COMM_copy(PAR_COM_WORLD,PAR_COM_DIPOLES)
   call COMM_copy(PAR_COM_Xk_ibz_A2A,PAR_COM_DIPOLES_k_subgroup)
   call COMM_copy(PAR_COM_eh_INDEX,PAR_COM_CON_INDEX(X_type))
   call COMM_copy(PAR_COM_T_INDEX,PAR_COM_VAL_INDEX(X_type))
   !
   ! K-points (IBZ)
   !
   call PARALLEL_index(PAR_IND_Kk_ibz,(/Xk%nibz/),COMM=PAR_COM_Xk_ibz_INDEX,CONSECUTIVE=.TRUE.,NO_EMPTIES=.TRUE.)
   PAR_IND_Xk_ibz_ID=PAR_COM_Xk_ibz_INDEX%CPU_id
   PAR_IND_Kk_ibz_ID=PAR_COM_Xk_ibz_INDEX%CPU_id
   PAR_Kk_nibz=PAR_IND_Kk_ibz%n_of_elements(PAR_IND_Kk_ibz_ID+1)
   !
   call PARALLEL_live_message("K(ibz)",ENVIRONMENT=ENVIRONMENT,&
&           LOADED=PAR_IND_Kk_ibz%n_of_elements(PAR_IND_Kk_ibz_ID+1),TOTAL=Xk%nibz,&
&           NCPU=PAR_COM_Xk_ibz_INDEX%n_CPU)
   ! 
   ! Dipoles k-points uses same distribution of K k-points
   !
   call PAR_INDEX_copy(PAR_IND_Kk_ibz,PAR_IND_DIPk_ibz)
   call PAR_INDEX_copy(PAR_IND_Kk_ibz,PAR_IND_Xk_ibz)
   PAR_IND_DIPk_ID=PAR_IND_Kk_ibz_ID
   PAR_Xk_nibz  =PAR_Kk_nibz
   PAR_DIPk_nibz=PAR_Kk_nibz
   allocate(PAR_DIPk_ibz_index(Xk%nibz))
   call Build_up_index(PAR_IND_DIPk_ibz,Xk%nibz,PAR_DIPk_ibz_index,PAR_DIPk_nibz)
   allocate(PAR_Xk_ibz_index(Xk%nibz))
   call Build_up_index(PAR_IND_Xk_ibz,Xk%nibz,PAR_Xk_ibz_index,PAR_Xk_nibz)
   allocate(PAR_Xk_bz_index(Xk%nbz))
   call distribute_BZk_using_IBZk(PAR_COM_Xk_ibz_INDEX,Xk,PAR_IND_Xk_ibz,PAR_IND_Xk_ibz_ID,&
&                                                         PAR_IND_Xk_bz, PAR_IND_Xk_bz_ID,&
&                                                         PAR_Xk_bz_index,PAR_Xk_nbz)
   !
   ! E/h pairs (k resolved)
   !
   ! In this part I distribute the eh transitions within each k. The COMM for this indexing is PAR_COM_eh_INDEX.
   ! I fill the PAR_IND_eh for all k in order to define the total number of Transition groups
   !
   do i_k=1,Xk%nibz
     !
     call PARALLEL_index(PAR_IND_eh(i_k),(/BS_nT_at_k(i_k)/),COMM=PAR_COM_eh_INDEX,CONSECUTIVE=.TRUE.,NO_EMPTIES=.FALSE.)
     !
   enddo
   !
   ! Now I find calculate the total (BS_nT_grps) and cpu-restricted (PAR_BS_nT_grps) number of Transition groups.
   ! In this case the PAR_BS_nT_grps groups belong only to the columns of the kernel.
   !
   call PARALLEL_Transitions_grouping(Xk)
   !
   call PARALLEL_live_message("(e/h) Groups",ENVIRONMENT=ENVIRONMENT,LOADED=PAR_BS_nT_col_grps,TOTAL=BS_nT_grps,&
&                             NCPU=PAR_COM_eh_INDEX%n_CPU)
   !
   ! Now each CPU of the PAR_COM_eh_INDEX has PAR_BS_nT_grps  groups of e/h pairs
   !
   ! The task now is to distribute the transitions:
   !  
   ! Group@k (among BS_nT_grps) ->Group'@p (among BS_nT_grps)
   !
   call PARALLEL_index(PAR_IND_T_ordered,(/BS_nT_grps,BS_nT_grps/),COMM=PAR_COM_T_INDEX,&
&                      MASK=PAR_IND_T_groups%element_1D,ORDERED=.TRUE.,NO_EMPTIES=.FALSE.)
   !
   call PARALLEL_live_message("(e/h)->(e/h)' Transitions (ordered)",ENVIRONMENT=ENVIRONMENT,&
&                             LOADED=PAR_IND_T_ordered%n_of_elements(PAR_COM_T_INDEX%CPU_id+1),&
&                             TOTAL=BS_nT_grps*(BS_nT_grps+1)/2,NCPU=PAR_COM_T_INDEX%n_CPU)
   !
   ! Linear Algebra setup moved in the solver_driver...
   !
   ! I/O privileges
   !
   call IO_and_Messaging_switch("+io_out",CONDITION=.TRUE.)
   !
   call IO_and_Messaging_switch("+output",CONDITION=master_cpu)
   !
   call OPENMP_set_threads(n_threads_in=n_threads_K)
   !  
 endif
 !
 !==========================================================================================================
 if (ENVIRONMENT=="Response_G_space_Zero_Momentum".or.ENVIRONMENT=="Response_G_space_Finite_Momentum".or.&
&    ENVIRONMENT=="Response_G_space".or.ENVIRONMENT=="Response_T_space".or.&
&    (ENVIRONMENT=="Self_Energy".and.l_life.and.l_elphoton_corr) ) then
   !========================================================================================================
   !
   ! Response functions conduction bands
   !
   if (l_X_terminator) then
       call PARALLEL_index(PAR_IND_CON_BANDS_X(X_type),(/n_c_bands(2)/),low_range=(/n_v_bands(1)/),&
&                          COMM=PAR_COM_CON_INDEX(X_type),CONSECUTIVE=.TRUE.,NO_EMPTIES=.TRUE.)
   else
       call PARALLEL_index(PAR_IND_CON_BANDS_X(X_type),(/n_c_bands(2)/),low_range=(/n_c_bands(1)/),&
&                          COMM=PAR_COM_CON_INDEX(X_type),CONSECUTIVE=.TRUE.,NO_EMPTIES=.TRUE.)
   endif
   !
   PAR_IND_CON_BANDS_X_ID(X_type)=PAR_COM_CON_INDEX(X_type)%CPU_id
   !
   if (l_X_terminator) then
       call PARALLEL_live_message("CON bands",ENVIRONMENT=ENVIRONMENT,&
&                             LOADED=PAR_IND_CON_BANDS_X(X_type)%n_of_elements(PAR_COM_CON_INDEX(X_type)%CPU_id+1),&
&                             TOTAL=n_c_bands(2)-n_v_bands(1)+1,&
&                             NCPU=PAR_COM_CON_INDEX(X_type)%n_CPU)
   else
       call PARALLEL_live_message("CON bands",ENVIRONMENT=ENVIRONMENT,&
&                             LOADED=PAR_IND_CON_BANDS_X(X_type)%n_of_elements(PAR_COM_CON_INDEX(X_type)%CPU_id+1),&
&                             TOTAL=n_c_bands(2)-n_c_bands(1)+1,&
&                             NCPU=PAR_COM_CON_INDEX(X_type)%n_CPU)
   endif
   !
   ! Response functions valence bands
   !
   call PARALLEL_index(PAR_IND_VAL_BANDS_X(X_type),(/n_v_bands(2)/),low_range=(/n_v_bands(1)/),&
&                      COMM=PAR_COM_VAL_INDEX(X_type),CONSECUTIVE=.TRUE.,NO_EMPTIES=.TRUE.)
   PAR_IND_VAL_BANDS_X_ID(X_type)=PAR_COM_VAL_INDEX(X_type)%CPU_id
   !
   call PARALLEL_live_message("VAL bands",ENVIRONMENT=ENVIRONMENT,&
&                             LOADED=PAR_IND_VAL_BANDS_X(X_type)%n_of_elements(PAR_COM_VAL_INDEX(X_type)%CPU_id+1),&
&                             TOTAL=n_v_bands(2)-n_v_bands(1)+1,&
&                             NCPU=PAR_COM_VAL_INDEX(X_type)%n_CPU)
   !
 endif
 !
 contains
   !
#if defined _SC || defined _RT
   !
   subroutine G_b_to_B_mat(pCOMM,what,nb)
     !
     type(MPI_comm) :: pCOMM
     character(*)   :: what
     logical        :: condition
     integer        :: nb(2)
     !
     if (what=="B") then
       call PARALLEL_index(PAR_IND_B_mat,(/ (nb(2)-nb(1)+1)**2 /),COMM=pCOMM,CONSECUTIVE=.TRUE.,NO_EMPTIES=.TRUE.)
       PAR_IND_B_mat_ID=pCOMM%CPU_id
     else
       call PARALLEL_index(PAR_IND_Bp_mat,(/ (nb(2)-nb(1)+1)**2 /),COMM=pCOMM,CONSECUTIVE=.TRUE.,NO_EMPTIES=.TRUE.)
       PAR_IND_Bp_mat_ID=pCOMM%CPU_id
     endif
     !
     if (what=="B") then
       allocate(PAR_B_mat_index(nb(1):nb(2),nb(1):nb(2)))
       PAR_n_B_mat_elements=PAR_IND_B_mat%n_of_elements(PAR_IND_B_mat_ID+1)
       PAR_B_mat_index=0
       PAR_n_B_mat_elements=0
       do ib1=nb(1),nb(2)
         do ib2=nb(1),nb(2)
           if (PAR_IND_B_mat%element_1D( B_mat_index(ib1,ib2,nb) ) ) then
             PAR_n_B_mat_elements=PAR_n_B_mat_elements+1
             PAR_B_mat_index(ib1,ib2)=PAR_n_B_mat_elements
           endif
         enddo
       enddo
     else
       allocate(PAR_Bp_mat_index(nb(1):nb(2),nb(1):nb(2)))
       PAR_n_Bp_mat_elements=PAR_IND_Bp_mat%n_of_elements(PAR_IND_Bp_mat_ID+1)
       PAR_Bp_mat_index=0
       PAR_n_Bp_mat_elements=0
       do ib1=nb(1),nb(2)
         do ib2=nb(1),nb(2)
           if (PAR_IND_Bp_mat%element_1D( B_mat_index(ib1,ib2,nb) ) ) then
             PAR_n_Bp_mat_elements=PAR_n_Bp_mat_elements+1
             PAR_Bp_mat_index(ib1,ib2)=PAR_n_Bp_mat_elements
           endif
         enddo
       enddo
     endif
     !
   end subroutine
   !
#endif
   !
   subroutine Build_up_index(PAR_ind,n_PAR_ind,V_ind,n_V_ind)
     !
     use parallel_m,ONLY:PP_indexes
     integer           ::n_PAR_ind,n_V_ind,V_ind(n_PAR_ind),i_p
     type(PP_indexes)  ::PAR_ind
     !
     V_ind  =0
     n_V_ind=0
     !
     do i_p=1,n_PAR_ind
       !
       if (PAR_IND%element_1D(i_p)) then
         n_V_ind=n_V_ind+1
         V_ind(i_p)=n_V_ind
       endif
       !
     enddo
     !
   end subroutine
   !
   subroutine fill_IBZk_using_BZk(IND_ibz,IND_bz,COMM)
     !
     type(PP_indexes) :: IND_ibz,IND_bz
     type(MPI_comm)   :: COMM
     !
     if (.not.associated(IND_ibz%element_1D)) then
       allocate(IND_ibz%element_1D(Xk%nibz))
       allocate(IND_ibz%n_of_elements( COMM%n_CPU ))
       IND_ibz%element_1D=.FALSE.
     endif
     !
     do i_k_bz=1,Xk%nbz
       !
       i_k=Xk%sstar(i_k_bz,1)
       !
       if (IND_bz%element_1D(i_k_bz)) IND_ibz%element_1D(i_k)=.TRUE.
       !
     enddo
     !
     IND_ibz%n_of_elements(COMM%CPU_ID+1)=count(IND_ibz%element_1D)
     !
   end subroutine
   !
   subroutine distribute_BZk_using_IBZk(COMM,K,IND_ibz,IBZ_id,IND_bz,BZ_id,BZ_index,PAR_n_bz)
     !
     type(MPI_comm)   :: COMM
     type(PP_indexes) :: IND_ibz,IND_bz
     type(bz_samp)    :: K
     integer          :: IBZ_id,BZ_id,BZ_index(K%nbz),PAR_n_bz
     !
     ! Work Space
     integer :: i_bz,i_ibz,i_p
     !
     ! K-points in the BZ 
     !
     allocate(IND_bz%element_1D(K%nbz))
     IND_bz%element_1D=.FALSE.
     !
     allocate(IND_bz%n_of_elements(COMM%n_CPU))
     ! 
     BZ_index=0
     !
     BZ_id=IBZ_id
     !
     i_p=0
     !
     do i_bz=1,K%nbz
       !
       i_ibz=K%sstar(i_bz,1)
       !
       if (IND_ibz%element_1D(i_ibz)) then
         i_p=i_p+1
         IND_bz%element_1D(i_bz)=.TRUE.
         BZ_index(i_bz)=i_p
       else
         IND_bz%element_1D(i_bz)=.FALSE.
       endif
       !
     enddo
     !
     PAR_n_bz=i_p
     !
     IND_bz%n_of_elements(BZ_ID+1)=PAR_n_bz
     !
   end subroutine
   !
end subroutine<|MERGE_RESOLUTION|>--- conflicted
+++ resolved
@@ -89,13 +89,8 @@
  use real_time,     ONLY:RT_bands
 #endif
 #if defined _SC || defined _RT
-<<<<<<< HEAD
  use hamiltonian,   ONLY:B_mat_index,IP_h_bands
- use collision,     ONLY:COLL_bands,COH_collisions,GW_NEQ_collisions,P_collisions,HXC_collisions
-=======
- use hamiltonian,   ONLY:B_mat_index
  use collision_ext, ONLY:COLL_bands,COH_collisions,GW_NEQ_collisions,P_collisions,HXC_collisions
->>>>>>> 106307b9
 #endif
 #if defined _SCALAPACK
  use SLK_m,         ONLY:SLK_COM_INDEX,SLK_COM_A2A
@@ -116,13 +111,8 @@
  !
  ! Work Space
  !
-<<<<<<< HEAD
  integer              :: i_k,i_k_bz,X_type,i_qp,ib1,ib2,i_field,nb_mat
- logical              :: reset_all
-=======
- integer              :: i_k,i_k_bz,X_type,ib1,ib2,i_field,nb_mat
  logical              :: reset_all,computing_Fock
->>>>>>> 106307b9
  character(10)        :: WHAT,WHATp
  !
  ! Resets...
@@ -177,13 +167,9 @@
    call PP_indexes_reset(PAR_IND_WF_b_and_k)
    call PP_indexes_reset(PAR_IND_WF_linear)
    call PP_indexes_reset(PAR_IND_T_ordered)
-<<<<<<< HEAD
-   call PP_indexes_reset(PAR_IND_T_all)
 #if defined _NL
    call PP_indexes_reset(PAR_IND_freqs)
 #endif
-=======
->>>>>>> 106307b9
    !
    if (ENVIRONMENT=="Response_T_space") then
      if (.not.allocated(PAR_IND_eh)) then
