!
!        Copyright (C) 2000-2017 the YAMBO team
!              http://www.yambo-code.org
!
! Authors (see AUTHORS file for details): AM, DS
! 
! This file is distributed under the terms of the GNU 
! General Public License. You can redistribute it and/or 
! modify it under the terms of the GNU General Public 
! License as published by the Free Software Foundation; 
! either version 2, or (at your option) any later version.
!
! This program is distributed in the hope that it will 
! be useful, but WITHOUT ANY WARRANTY; without even the 
! implied warranty of MERCHANTABILITY or FITNESS FOR A 
! PARTICULAR PURPOSE.  See the GNU General Public License 
! for more details.
!
! You should have received a copy of the GNU General Public 
! License along with this program; if not, write to the Free 
! Software Foundation, Inc., 59 Temple Place - Suite 330,Boston, 
! MA 02111-1307, USA or visit http://www.gnu.org/copyleft/gpl.txt.
!
<<<<<<< HEAD
subroutine PARALLEL_global_indexes(E,Xk,q,ENVIRONMENT,X,Dip,RESET)
 !
 ! LOGICALS
 use parallel_m,    ONLY:l_par_X_T,l_par_RT,l_par_SE,l_par_X_G,l_par_X_G_finite_q,l_par_DIP
#if defined _QED
 use parallel_m,    ONLY:l_par_SC
#endif
 ! COMMUNICATORS
 use parallel_m,    ONLY:PAR_COM_CON_INDEX_X,PAR_COM_VAL_INDEX_X
 ! IND
 use parallel_m,    ONLY:PAR_IND_CON_BANDS_X,PAR_IND_VAL_BANDS_X
 ! ID's
 use parallel_m,    ONLY:PAR_IND_CON_BANDS_X_ID,PAR_IND_VAL_BANDS_X_ID
 ! DIMENSIONS 
 use parallel_m,    ONLY:PAR_Dip_ib,PAR_Dip_ib_lim,PAR_X_ib,PAR_X_iq,PAR_n_c_bands,PAR_n_v_bands
=======
subroutine PARALLEL_global_indexes(E,Xk,q,ENVIRONMENT,X,RESET)
 !
 use parallel_m,    ONLY:COMM_copy,PAR_X_ib,PAR_X_iq,PAR_n_c_bands,PAR_n_v_bands,&
&                        PAR_COM_CON_INDEX,PAR_IND_CON_BANDS_X,PAR_IND_CON_BANDS_X_ID,&
&                        PAR_COM_VAL_INDEX,PAR_IND_VAL_BANDS_X,PAR_IND_VAL_BANDS_X_ID,&
&                        PAR_COM_WORLD,PAR_COM_DIPOLES,PAR_COM_X_WORLD,PAR_COM_DIPOLES_k_subgroup,&
&                        PAR_COM_X_WORLD_RL_resolved,l_par_RT,l_par_SE,l_par_X_G_all_q,l_par_X_G_finite_q,&
&                        l_par_X_G_q0,l_par_X_T,l_par_SC
>>>>>>> 5cc9063a
 use interfaces,    ONLY:PARALLEL_index,PARALLEL_live_message
 use DIPOLES,       ONLY:DIPOLE_t
 use X_m,           ONLY:X_t,l_X_terminator
 use drivers,       ONLY:l_elphoton_corr,l_life
 use electrons,     ONLY:levels
 use R_lattice,     ONLY:bz_samp
 use pars,          ONLY:SP
 !
#include<memory.h>
 !
 type(levels)               ::E
 type(bz_samp)              ::Xk,q
 character(*)               ::ENVIRONMENT
 type(X_t), optional        ::X
 type(DIPOLE_t),optional    ::Dip
 logical,   optional        ::RESET
 !
 ! Work Space
 !
 integer              :: X_type
 !
 !========================
 ! Response function kind
 !========================
 X_type=1
 if (present(X)) then
   X_type=X%whoami
 endif
 if (ENVIRONMENT=="Response_T_space") X_type=5
 !========
 ! Resets
 !========
 if (present(RESET)) then
   if (RESET) then
     call PARALLEL_global_reset(ENVIRONMENT,X_type)
     return
 endif
 else
   call PARALLEL_global_reset(ENVIRONMENT,X_type)
 endif
 !==========
 ! Logicals
 !==========
 !
 l_par_DIP          =ENVIRONMENT=="DIPOLES"
 l_par_X_T          =ENVIRONMENT=="Response_T_space"
 l_par_X_G_finite_q =ENVIRONMENT=="Response_G_space_Finite_Momentum"
 l_par_X_G          =ENVIRONMENT=="Response_G_space"
 l_par_SE           =ENVIRONMENT=="Self_Energy"
 l_par_RT           =ENVIRONMENT=="Real_Time"
#if defined _QED
 l_par_SC           =ENVIRONMENT=="Self_Energy"
#endif
 !
 !==================================
 ! USER provided PARALLEL structure
 !==================================
 !
 !... via the ENVIRONMENT variable
 !
 call PARALLEL_get_ENVIRONMENT_structure(ENVIRONMENT)
 !
 !...via the input file
 !
 call PARALLEL_get_user_structure(ENVIRONMENT,.TRUE.)
 !
 !============
 ! Dimensions
 !============
 !
 if (present(X)) PAR_X_ib=X%ib
 if (present(X)) PAR_X_iq=X%iq
 !
 if (present(Dip)) then
   if (Dip%bands_ordered.or.Dip%Energy_treshold<0._SP) then
     Dip%ib_lim(1)=E%nbm
     Dip%ib_lim(2)=E%nbf+1
     if (l_X_terminator) Dip%ib_lim(2)=Dip%ib(1)
   else
     Dip%ib_lim(1)=Dip%ib(2)
     Dip%ib_lim(2)=Dip%ib(1)
   endif
   PAR_Dip_ib=Dip%ib
   PAR_Dip_ib_lim=Dip%ib_lim
 endif
 !
 call PARALLEL_global_dimensions(E,Xk,q,ENVIRONMENT)
 !
 !==========
 ! DEFAULTS
 !==========
 !
 CALL PARALLEL_global_defaults(ENVIRONMENT)
 !
 !==============================
 ! ENVIRONMENT DEPENDENT SCHEMES
 !==============================
 !
 if (index(ENVIRONMENT, "Response_G_space")>0) call PARALLEL_global_Response_G(E,Xk,q,ENVIRONMENT,X_type)
 !
 if (      ENVIRONMENT=="DIPOLES")             call PARALLEL_global_DIPOLES(E,Xk,q,ENVIRONMENT,X_type)
 !
 if (      ENVIRONMENT=="Self_Energy")         call PARALLEL_global_Self_Energy(E,Xk,q)
 !
 if (      ENVIRONMENT=="Response_T_space")    call PARALLEL_global_Response_T(Xk,X_type)
 !
#if defined _RT
 if (      ENVIRONMENT=="Real_Time")           call PARALLEL_global_Real_Time(E,Xk,q,X_type)
#endif
#if defined _SCALAPACK
 if (      ENVIRONMENT=="ScaLapacK")           call PARALLEL_global_ScaLapack( )
#endif
 !
 !
 !==========================================================================================================
<<<<<<< HEAD
 if (ENVIRONMENT=="Response_G_space".or.ENVIRONMENT=="Response_G_space_Finite_Momentum".or.ENVIRONMENT=="Response_T_space".or.&
=======
 if ( ENVIRONMENT=="Response_G_space_Zero_Momentum".or.ENVIRONMENT=="Response_G_space_Finite_Momentum".or.&
&     ENVIRONMENT=="Response_G_space".or.ENVIRONMENT=="Response_T_space".or.&
>>>>>>> 5cc9063a
&    (ENVIRONMENT=="Self_Energy".and.l_life.and.l_elphoton_corr) ) then
   !========================================================================================================
   !
   ! Response functions conduction bands
   !
   call PARALLEL_index(PAR_IND_CON_BANDS_X(X_type),(/PAR_n_c_bands(2)/),low_range=(/PAR_n_c_bands(1)/),&
&                      COMM=PAR_COM_CON_INDEX_X(X_type),CONSECUTIVE=.TRUE.,NO_EMPTIES=.TRUE.)
   PAR_IND_CON_BANDS_X_ID(X_type)=PAR_COM_CON_INDEX_X(X_type)%CPU_id
   !
   !
   call PARALLEL_live_message("CON bands",ENVIRONMENT=ENVIRONMENT,&
&                             LOADED=PAR_IND_CON_BANDS_X(X_type)%n_of_elements(PAR_COM_CON_INDEX_X(X_type)%CPU_id+1),&
&                             TOTAL=PAR_n_c_bands(2)-PAR_n_c_bands(1)+1,&
&                             NCPU=PAR_COM_CON_INDEX_X(X_type)%n_CPU)
   !
   ! Response functions valence bands
   !
   call PARALLEL_index(PAR_IND_VAL_BANDS_X(X_type),(/PAR_n_v_bands(2)/),low_range=(/PAR_n_v_bands(1)/),&
&                      COMM=PAR_COM_VAL_INDEX_X(X_type),CONSECUTIVE=.TRUE.,NO_EMPTIES=.TRUE.)
   PAR_IND_VAL_BANDS_X_ID(X_type)=PAR_COM_VAL_INDEX_X(X_type)%CPU_id
   !
   call PARALLEL_live_message("VAL bands",ENVIRONMENT=ENVIRONMENT,&
&                             LOADED=PAR_IND_VAL_BANDS_X(X_type)%n_of_elements(PAR_COM_VAL_INDEX_X(X_type)%CPU_id+1),&
&                             TOTAL=PAR_n_v_bands(2)-PAR_n_v_bands(1)+1,&
&                             NCPU=PAR_COM_VAL_INDEX_X(X_type)%n_CPU)
   !
 endif
 !
<<<<<<< HEAD
=======
 contains
   !
   subroutine DIPOLE_COMMUNICATORS_default( )
     call COMM_copy(PAR_COM_WORLD,PAR_COM_DIPOLES)
     call COMM_copy(PAR_COM_WORLD,PAR_COM_DIPOLES_k_subgroup)
     call COMM_copy(PAR_COM_WORLD,PAR_COM_X_WORLD)
     call COMM_copy(PAR_COM_WORLD,PAR_COM_X_WORLD_RL_resolved)
   end subroutine
   !
>>>>>>> 5cc9063a
end subroutine<|MERGE_RESOLUTION|>--- conflicted
+++ resolved
@@ -21,7 +21,6 @@
 ! Software Foundation, Inc., 59 Temple Place - Suite 330,Boston, 
 ! MA 02111-1307, USA or visit http://www.gnu.org/copyleft/gpl.txt.
 !
-<<<<<<< HEAD
 subroutine PARALLEL_global_indexes(E,Xk,q,ENVIRONMENT,X,Dip,RESET)
  !
  ! LOGICALS
@@ -37,16 +36,8 @@
  use parallel_m,    ONLY:PAR_IND_CON_BANDS_X_ID,PAR_IND_VAL_BANDS_X_ID
  ! DIMENSIONS 
  use parallel_m,    ONLY:PAR_Dip_ib,PAR_Dip_ib_lim,PAR_X_ib,PAR_X_iq,PAR_n_c_bands,PAR_n_v_bands
-=======
-subroutine PARALLEL_global_indexes(E,Xk,q,ENVIRONMENT,X,RESET)
- !
- use parallel_m,    ONLY:COMM_copy,PAR_X_ib,PAR_X_iq,PAR_n_c_bands,PAR_n_v_bands,&
-&                        PAR_COM_CON_INDEX,PAR_IND_CON_BANDS_X,PAR_IND_CON_BANDS_X_ID,&
-&                        PAR_COM_VAL_INDEX,PAR_IND_VAL_BANDS_X,PAR_IND_VAL_BANDS_X_ID,&
-&                        PAR_COM_WORLD,PAR_COM_DIPOLES,PAR_COM_X_WORLD,PAR_COM_DIPOLES_k_subgroup,&
-&                        PAR_COM_X_WORLD_RL_resolved,l_par_RT,l_par_SE,l_par_X_G_all_q,l_par_X_G_finite_q,&
-&                        l_par_X_G_q0,l_par_X_T,l_par_SC
->>>>>>> 5cc9063a
+ ! WORLDS
+ use parallel_m,    ONLY:PAR_COM_WORLD,PAR_COM_X_WORLD,PAR_COM_X_WORLD_RL_resolved,COMM_copy
  use interfaces,    ONLY:PARALLEL_index,PARALLEL_live_message
  use DIPOLES,       ONLY:DIPOLE_t
  use X_m,           ONLY:X_t,l_X_terminator
@@ -87,6 +78,13 @@
  else
    call PARALLEL_global_reset(ENVIRONMENT,X_type)
  endif
+ !
+ !========
+ ! WORLDS
+ !========
+ call COMM_copy(PAR_COM_WORLD,PAR_COM_X_WORLD)
+ call COMM_copy(PAR_COM_WORLD,PAR_COM_X_WORLD_RL_resolved)
+ !
  !==========
  ! Logicals
  !==========
@@ -162,12 +160,7 @@
  !
  !
  !==========================================================================================================
-<<<<<<< HEAD
- if (ENVIRONMENT=="Response_G_space".or.ENVIRONMENT=="Response_G_space_Finite_Momentum".or.ENVIRONMENT=="Response_T_space".or.&
-=======
- if ( ENVIRONMENT=="Response_G_space_Zero_Momentum".or.ENVIRONMENT=="Response_G_space_Finite_Momentum".or.&
-&     ENVIRONMENT=="Response_G_space".or.ENVIRONMENT=="Response_T_space".or.&
->>>>>>> 5cc9063a
+ if ( ENVIRONMENT=="Response_G_space".or.ENVIRONMENT=="Response_G_space_Finite_Momentum".or.ENVIRONMENT=="Response_T_space".or.&
 &    (ENVIRONMENT=="Self_Energy".and.l_life.and.l_elphoton_corr) ) then
    !========================================================================================================
    !
@@ -196,16 +189,4 @@
    !
  endif
  !
-<<<<<<< HEAD
-=======
- contains
-   !
-   subroutine DIPOLE_COMMUNICATORS_default( )
-     call COMM_copy(PAR_COM_WORLD,PAR_COM_DIPOLES)
-     call COMM_copy(PAR_COM_WORLD,PAR_COM_DIPOLES_k_subgroup)
-     call COMM_copy(PAR_COM_WORLD,PAR_COM_X_WORLD)
-     call COMM_copy(PAR_COM_WORLD,PAR_COM_X_WORLD_RL_resolved)
-   end subroutine
-   !
->>>>>>> 5cc9063a
 end subroutine