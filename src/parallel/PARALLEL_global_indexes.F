!
!        Copyright (C) 2000-2017 the YAMBO team
!              http://www.yambo-code.org
!
! Authors (see AUTHORS file for details): AM
! 
! This file is distributed under the terms of the GNU 
! General Public License. You can redistribute it and/or 
! modify it under the terms of the GNU General Public 
! License as published by the Free Software Foundation; 
! either version 2, or (at your option) any later version.
!
! This program is distributed in the hope that it will 
! be useful, but WITHOUT ANY WARRANTY; without even the 
! implied warranty of MERCHANTABILITY or FITNESS FOR A 
! PARTICULAR PURPOSE.  See the GNU General Public License 
! for more details.
!
! You should have received a copy of the GNU General Public 
! License along with this program; if not, write to the Free 
! Software Foundation, Inc., 59 Temple Place - Suite 330,Boston, 
! MA 02111-1307, USA or visit http://www.gnu.org/copyleft/gpl.txt.
!
subroutine PARALLEL_global_indexes(E,Xk,q,ENVIRONMENT,X,RESET)
 !
 use parallel_m,    ONLY:COMM_copy,PAR_X_ib,PAR_X_iq,PAR_n_c_bands,PAR_n_v_bands,&
&                        PAR_COM_CON_INDEX,PAR_IND_CON_BANDS_X,PAR_IND_CON_BANDS_X_ID,&
&                        PAR_COM_VAL_INDEX,PAR_IND_VAL_BANDS_X,PAR_IND_VAL_BANDS_X_ID,&
&                        PAR_COM_WORLD,PAR_COM_DIPOLES,PAR_COM_DIPOLES_k_subgroup,&
&                        l_par_RT,l_par_SE,l_par_X_G_all_q,l_par_X_G_finite_q,&
<<<<<<< HEAD
&                        l_par_X_G_q0,l_par_X_T
=======
&                        l_par_X_G_q0,l_par_X_T,l_par_SC
>>>>>>> cc1a9b35
 use interfaces,    ONLY:PARALLEL_index,PARALLEL_live_message
 use X_m,           ONLY:X_t,l_X_terminator
 use drivers,       ONLY:l_elphoton_corr,l_life
 use electrons,     ONLY:levels
 use R_lattice,     ONLY:bz_samp
<<<<<<< HEAD
#include<memory.h>
=======
 implicit none
>>>>>>> cc1a9b35
 !
 type(levels)               ::E
 type(bz_samp)              ::Xk,q
 character(*)               ::ENVIRONMENT
 type(X_t), optional        ::X
 logical,   optional        ::RESET
 !
 ! Work Space
 !
 integer              :: X_type
 !
 !========================
 ! Response function kind
 !========================
 X_type=1
 if (present(X)) then
   X_type=X%whoami
 endif
 if (ENVIRONMENT=="Response_T_space") X_type=5
 !========
 ! Resets
 !========
 if (present(RESET)) then
   if (RESET) then
     call PARALLEL_global_reset(ENVIRONMENT,X_type)
     return
   endif
 else
   call PARALLEL_global_reset(ENVIRONMENT,X_type)
 endif
 !==========
 ! Logicals
 !==========
 !
 l_par_X_T          =ENVIRONMENT=="Response_T_space"
 l_par_X_G_q0       =ENVIRONMENT=="Response_G_space_Zero_Momentum"
 l_par_X_G_finite_q =ENVIRONMENT=="Response_G_space_Finite_Momentum"
 l_par_X_G_all_q    =ENVIRONMENT=="Response_G_space"
 l_par_SE           =ENVIRONMENT=="Self_Energy"
 l_par_RT           =ENVIRONMENT=="Real_Time"
#if defined _QED
 l_par_SC           =ENVIRONMENT=="Self_Energy"
#endif
 !
 !==================================
 ! USER provided PARALLEL structure 
 !==================================
 !
 !... via the ENVIRONMENT variable
 !
 call PARALLEL_get_ENVIRONMENT_structure(ENVIRONMENT)
 !
 !...via the input file
 !
 call PARALLEL_get_user_structure(ENVIRONMENT,.TRUE.)
 !
 !============
 ! Dimensions
 !============
 !
 if (present(X)) PAR_X_ib=X%ib
 if (present(X)) PAR_X_iq=X%iq
 call PARALLEL_global_dimensions(E,Xk,q,ENVIRONMENT)
 !
 !==========
 ! DEFAULTS
 !==========
 !
 CALL PARALLEL_global_defaults(ENVIRONMENT)
 !
 CALL DIPOLE_COMMUNICATORS_default( )
 !
 !==============================
 ! ENVIRONMENT DEPENDENT SCHEMES
 !==============================
 !
 if (index(ENVIRONMENT, "Response_G_space")>0) call PARALLEL_global_Response_G(E,Xk,q,ENVIRONMENT,X_type)
 !
<<<<<<< HEAD
 if (      ENVIRONMENT=="Self_Energy")         call PARALLEL_global_Self_Energy(E,Xk,q,ENVIRONMENT)
 !
 if (      ENVIRONMENT=="Response_T_space")    call PARALLEL_global_Response_T(Xk,ENVIRONMENT,X_type)
=======
 if (      ENVIRONMENT=="Self_Energy")         call PARALLEL_global_Self_Energy(E,Xk,q)
 !
 if (      ENVIRONMENT=="Response_T_space")    call PARALLEL_global_Response_T(Xk,X_type)
>>>>>>> cc1a9b35
 !
#if defined _RT
 if (      ENVIRONMENT=="Real_Time")           call PARALLEL_global_Real_Time(E,Xk,q,X_type)
#endif
 !
#if defined _SCALAPACK
<<<<<<< HEAD
 if (      ENVIRONMENT=="ScaLapacK")           call PARALLEL_global_ScaLapack(ENVIRONMENT)
=======
 if (      ENVIRONMENT=="ScaLapacK")           call PARALLEL_global_ScaLapack( )
>>>>>>> cc1a9b35
#endif
 !
 !==========================================================================================================
 if (ENVIRONMENT=="Response_G_space_Zero_Momentum".or.ENVIRONMENT=="Response_G_space_Finite_Momentum".or.&
&    ENVIRONMENT=="Response_G_space".or.ENVIRONMENT=="Response_T_space".or.&
&    (ENVIRONMENT=="Self_Energy".and.l_life.and.l_elphoton_corr) ) then
   !========================================================================================================
   !
   ! Response functions conduction bands
   !
   if (l_X_terminator) then
       call PARALLEL_index(PAR_IND_CON_BANDS_X(X_type),(/PAR_n_c_bands(2)/),low_range=(/PAR_n_v_bands(1)/),&
&                          COMM=PAR_COM_CON_INDEX(X_type),CONSECUTIVE=.TRUE.,NO_EMPTIES=.TRUE.)
   else
       call PARALLEL_index(PAR_IND_CON_BANDS_X(X_type),(/PAR_n_c_bands(2)/),low_range=(/PAR_n_c_bands(1)/),&
&                          COMM=PAR_COM_CON_INDEX(X_type),CONSECUTIVE=.TRUE.,NO_EMPTIES=.TRUE.)
   endif
   !
   PAR_IND_CON_BANDS_X_ID(X_type)=PAR_COM_CON_INDEX(X_type)%CPU_id
   !
   if (l_X_terminator) then
       call PARALLEL_live_message("CON bands",ENVIRONMENT=ENVIRONMENT,&
&                             LOADED=PAR_IND_CON_BANDS_X(X_type)%n_of_elements(PAR_COM_CON_INDEX(X_type)%CPU_id+1),&
&                             TOTAL=PAR_n_c_bands(2)-PAR_n_v_bands(1)+1,&
&                             NCPU=PAR_COM_CON_INDEX(X_type)%n_CPU)
   else
       call PARALLEL_live_message("CON bands",ENVIRONMENT=ENVIRONMENT,&
&                             LOADED=PAR_IND_CON_BANDS_X(X_type)%n_of_elements(PAR_COM_CON_INDEX(X_type)%CPU_id+1),&
&                             TOTAL=PAR_n_c_bands(2)-PAR_n_c_bands(1)+1,&
&                             NCPU=PAR_COM_CON_INDEX(X_type)%n_CPU)
   endif
   !
   ! Response functions valence bands
   !
   call PARALLEL_index(PAR_IND_VAL_BANDS_X(X_type),(/PAR_n_v_bands(2)/),low_range=(/PAR_n_v_bands(1)/),&
&                      COMM=PAR_COM_VAL_INDEX(X_type),CONSECUTIVE=.TRUE.,NO_EMPTIES=.TRUE.)
   PAR_IND_VAL_BANDS_X_ID(X_type)=PAR_COM_VAL_INDEX(X_type)%CPU_id
   !
   call PARALLEL_live_message("VAL bands",ENVIRONMENT=ENVIRONMENT,&
&                             LOADED=PAR_IND_VAL_BANDS_X(X_type)%n_of_elements(PAR_COM_VAL_INDEX(X_type)%CPU_id+1),&
&                             TOTAL=PAR_n_v_bands(2)-PAR_n_v_bands(1)+1,&
&                             NCPU=PAR_COM_VAL_INDEX(X_type)%n_CPU)
   !
 endif
 !
 contains
   !
   subroutine DIPOLE_COMMUNICATORS_default( )
     call COMM_copy(PAR_COM_WORLD,PAR_COM_DIPOLES)
     call COMM_copy(PAR_COM_WORLD,PAR_COM_DIPOLES_k_subgroup)
   end subroutine
   !
end subroutine<|MERGE_RESOLUTION|>--- conflicted
+++ resolved
@@ -28,21 +28,13 @@
 &                        PAR_COM_VAL_INDEX,PAR_IND_VAL_BANDS_X,PAR_IND_VAL_BANDS_X_ID,&
 &                        PAR_COM_WORLD,PAR_COM_DIPOLES,PAR_COM_DIPOLES_k_subgroup,&
 &                        l_par_RT,l_par_SE,l_par_X_G_all_q,l_par_X_G_finite_q,&
-<<<<<<< HEAD
-&                        l_par_X_G_q0,l_par_X_T
-=======
 &                        l_par_X_G_q0,l_par_X_T,l_par_SC
->>>>>>> cc1a9b35
  use interfaces,    ONLY:PARALLEL_index,PARALLEL_live_message
  use X_m,           ONLY:X_t,l_X_terminator
  use drivers,       ONLY:l_elphoton_corr,l_life
  use electrons,     ONLY:levels
  use R_lattice,     ONLY:bz_samp
-<<<<<<< HEAD
 #include<memory.h>
-=======
- implicit none
->>>>>>> cc1a9b35
  !
  type(levels)               ::E
  type(bz_samp)              ::Xk,q
@@ -121,26 +113,16 @@
  !
  if (index(ENVIRONMENT, "Response_G_space")>0) call PARALLEL_global_Response_G(E,Xk,q,ENVIRONMENT,X_type)
  !
-<<<<<<< HEAD
- if (      ENVIRONMENT=="Self_Energy")         call PARALLEL_global_Self_Energy(E,Xk,q,ENVIRONMENT)
- !
- if (      ENVIRONMENT=="Response_T_space")    call PARALLEL_global_Response_T(Xk,ENVIRONMENT,X_type)
-=======
  if (      ENVIRONMENT=="Self_Energy")         call PARALLEL_global_Self_Energy(E,Xk,q)
  !
  if (      ENVIRONMENT=="Response_T_space")    call PARALLEL_global_Response_T(Xk,X_type)
->>>>>>> cc1a9b35
  !
 #if defined _RT
  if (      ENVIRONMENT=="Real_Time")           call PARALLEL_global_Real_Time(E,Xk,q,X_type)
 #endif
  !
 #if defined _SCALAPACK
-<<<<<<< HEAD
- if (      ENVIRONMENT=="ScaLapacK")           call PARALLEL_global_ScaLapack(ENVIRONMENT)
-=======
  if (      ENVIRONMENT=="ScaLapacK")           call PARALLEL_global_ScaLapack( )
->>>>>>> cc1a9b35
 #endif
  !
  !==========================================================================================================
