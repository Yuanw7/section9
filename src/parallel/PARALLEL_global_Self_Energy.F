--- conflicted
+++ resolved
@@ -24,7 +24,7 @@
 subroutine PARALLEL_global_Self_Energy(E,Xk,q)
  !
  use electrons,     ONLY:levels
- use R_lattice,     ONLY:bz_samp,nqbz,nXkibz
+ use R_lattice,     ONLY:bz_samp,nqbz,nXkibz,nXkbz
  use drivers,       ONLY:l_eval_collisions
  use interfaces,    ONLY:PARALLEL_index,PARALLEL_assign_chains_and_COMMs,PARALLEL_live_message
  use IO_m,          ONLY:io_COLLs,IO_and_Messaging_switch
@@ -237,29 +237,16 @@
  endif
  !
 #endif
-<<<<<<< HEAD
-   !
-   !
+ !
+ !
 #if defined _ELECTRIC
-   !
-   ! Parallelization indexes for the Berry Polarization
-   !
-   call PARALLEL_index(PAR_IND_Xk_bz,(/Xk%nbz/),COMM=PAR_COM_Q_INDEX,CONSECUTIVE=.TRUE.)
-   call COMM_copy(PAR_COM_Q_INDEX,PAR_COM_Xk_ibz_INDEX)
-   !
-#endif
-   !
-   ! I/O privileges
-   !
-   if (PARALLEL_n_structures_active>1) then
-     if (l_eval_collisions.and.io_COLLs) then
-       call IO_and_Messaging_switch("+io_out",CONDITION=PAR_COM_QP_A2A%CPU_id==0.and.PAR_COM_Q_index%CPU_id==0)
-     else 
-       call IO_and_Messaging_switch("+io_out",CONDITION=master_cpu)
-     endif
-   else
-     call IO_and_Messaging_switch("+io_out",CONDITION=.TRUE.)
-=======
+ !
+ ! Parallelization indexes for the Berry Polarization
+ !
+ call PARALLEL_index(PAR_IND_Xk_bz,(/nXkbz/),COMM=PAR_COM_Q_INDEX,CONSECUTIVE=.TRUE.)
+ call COMM_copy(PAR_COM_Q_INDEX,PAR_COM_Xk_ibz_INDEX)
+ !
+#endif
  !
  ! I/O privileges
  !
@@ -268,7 +255,6 @@
      call IO_and_Messaging_switch("+io_out",CONDITION=PAR_COM_QP_A2A%CPU_id==0.and.PAR_COM_Q_INDEX%CPU_id==0)
    else 
      call IO_and_Messaging_switch("+io_out",CONDITION=master_cpu)
->>>>>>> 7128a900
    endif
  else
    call IO_and_Messaging_switch("+io_out",CONDITION=.TRUE.)
