!
!        Copyright (C) 2000-2017 the YAMBO team
!              http://www.yambo-code.org
!
! Authors (see AUTHORS file for details): AM
! 
! This file is distributed under the terms of the GNU 
! General Public License. You can redistribute it and/or 
! modify it under the terms of the GNU General Public 
! License as published by the Free Software Foundation; 
! either version 2, or (at your option) any later version.
!
! This program is distributed in the hope that it will 
! be useful, but WITHOUT ANY WARRANTY; without even the 
! implied warranty of MERCHANTABILITY or FITNESS FOR A 
! PARTICULAR PURPOSE.  See the GNU General Public License 
! for more details.
!
! You should have received a copy of the GNU General Public 
! License along with this program; if not, write to the Free 
! Software Foundation, Inc., 59 Temple Place - Suite 330,Boston, 
! MA 02111-1307, USA or visit http://www.gnu.org/copyleft/gpl.txt.
!
subroutine PARALLEL_global_Self_Energy(E,Xk,q)
 !
 use electrons,     ONLY:levels
 use R_lattice,     ONLY:bz_samp,nqbz,nXkibz
 use drivers,       ONLY:l_eval_collisions
 use interfaces,    ONLY:PARALLEL_index,PARALLEL_assign_chains_and_COMMs,PARALLEL_live_message
 use IO_m,          ONLY:io_COLLs,IO_and_Messaging_switch
 use QP_m,          ONLY:QP_n_states
 use openmp,        ONLY:n_threads_SE,OPENMP_set_threads
 use QP_m,          ONLY:QP_n_states
 ! SLK
 use parallel_m,    ONLY:PAR_COM_RL_A2A,PAR_COM_RL_INDEX
 use parallel_m,    ONLY:HEAD_QP_cpu,master_cpu,n_WF_bands_to_load,PARALLEL_n_structures_active,&
&                        COMM_copy,PAR_Q_range,PAR_n_bands,PAR_build_index
 ! COMMUNICATORS
 use parallel_m,    ONLY:PAR_COM_QP_INDEX,PAR_COM_Q_INDEX,PAR_COM_QP_A2A,PAR_COM_G_b_INDEX, &
&                        PAR_COM_Q_A2A
 ! IND
 use parallel_m,    ONLY:PAR_IND_QP,PAR_IND_Q,PAR_IND_G_b,PAR_IND_Q_bz,PAR_IND_Xk_ibz
 ! INDEX
 use parallel_m,    ONLY:PAR_QP_index,PAR_Q_index,PAR_Q_bz_index,PAR_G_bands_index
 ! DIMENSIONS
 use parallel_m,    ONLY:PAR_nG_bands,PAR_nQ,PAR_nQ_bz,PAR_nQP
 ! ID's
 use parallel_m,    ONLY:PAR_IND_Xk_ibz_ID,PAR_IND_G_b_ID,PAR_IND_Q_ID,PAR_IND_QP_ID
#if defined _SC || defined _RT || defined _QED
 use QP_m,          ONLY:QP_n_G_bands
 use drivers,       ONLY:l_elphoton_corr,l_life,l_real_time,l_sc_run
 use collision_ext, ONLY:COLL_bands,COH_collisions,HXC_collisions,P_collisions
 use parallel_m,    ONLY:PAR_n_c_bands,PAR_n_v_bands,COMM_copy
 ! COMMUNICATORS
 use parallel_m,    ONLY:PAR_COM_QP_INDEX,PAR_COM_G_b_INDEX
 ! IND
 use parallel_m,    ONLY:PAR_IND_DIPk_ibz,PAR_IND_Bp_mat,PAR_IND_QP,PAR_IND_Q
 ! INDEX
 use parallel_m,    ONLY:PAR_DIPk_ibz_index
 ! DIMENSIONS
 use parallel_m,    ONLY:PAR_DIPk_nibz
 ! ID's
 use parallel_m,    ONLY:PAR_IND_Bp_mat_ID,PAR_IND_DIPk_ID
#endif
#if defined _ELPH
 use drivers,       ONLY:l_elph_corr
 use ELPH,          ONLY:elph_use_q_grid
#endif
 !
#include<memory.h>
 !
 type(levels)         :: E
 type(bz_samp)        :: Xk,q
 !
 ! Work space
 !
 character(10)        :: WHAT
#if defined _SC || defined _RT
 integer              :: i_k,nb_mat
#endif
 !
 CALL PARALLEL_structure(3,(/"q ","qp","b "/))
 !
 call PARALLEL_assign_chains_and_COMMs(3,COMM_index_1=PAR_COM_Q_INDEX,&
&                                        COMM_index_2=PAR_COM_QP_INDEX,&
&                                        COMM_index_3=PAR_COM_G_b_INDEX,&
&                                        COMM_A2A_1=PAR_COM_Q_A2A,&
&                                        COMM_A2A_2=PAR_COM_QP_A2A)
 !
 ! The routine PARALLEL_assign_chains_and_COMMs cannot define COMMUNICATORS for internal
 ! A2A when there is no internal distribution
 !
 if (PAR_COM_QP_INDEX%n_CPU==1) then
   call COMM_copy(PAR_COM_Q_A2A,PAR_COM_QP_A2A)
 endif
 !
 ! QP states
 !
 call PARALLEL_index(PAR_IND_QP,(/QP_n_states/),COMM=PAR_COM_QP_INDEX,NO_EMPTIES=.TRUE.)
 PAR_IND_QP_ID=PAR_COM_QP_INDEX%CPU_id
 PAR_nQP=PAR_IND_QP%n_of_elements(PAR_IND_QP_ID+1)
<<<<<<< HEAD
 YAMBO_ALLOC(PAR_QP_index,(QP_n_states))
=======
 allocate(PAR_QP_index(QP_n_states))
>>>>>>> cc1a9b35
 PAR_QP_index=0
 call PAR_build_index(PAR_IND_QP,QP_n_states,PAR_QP_index,PAR_nQP)
 call PARALLEL_live_message("QPs",ENVIRONMENT="Self_Energy",&
&                           LOADED=PAR_IND_QP%n_of_elements(PAR_IND_QP_ID+1),TOTAL=QP_n_states,&
&                           NCPU=PAR_COM_QP_INDEX%n_CPU)
 !
 ! Q-points
 !
 WHAT="ibz"
 if (l_eval_collisions)                       WHAT="bz"
#if defined _ELPH
 if (l_elph_corr.and.elph_use_q_grid)         WHAT="bz"
 if (l_elph_corr.and..not.elph_use_q_grid)    WHAT="RIM"
#endif
 !
 call PARALLEL_index(PAR_IND_Q,(/PAR_Q_range(2)/),COMM=PAR_COM_Q_INDEX,CONSECUTIVE=.TRUE.,NO_EMPTIES=.TRUE.)
 PAR_IND_Q_ID=PAR_COM_Q_INDEX%CPU_id
 PAR_nQ=PAR_IND_Q%n_of_elements(PAR_IND_Q_ID+1)
 call PARALLEL_live_message("Q("//trim(WHAT)//")",ENVIRONMENT="Self_Energy",&
&                           LOADED=PAR_IND_Q%n_of_elements(PAR_IND_Q_ID+1),TOTAL=PAR_Q_range(2),&
&                           NCPU=PAR_COM_Q_INDEX%n_CPU)
 !
<<<<<<< HEAD
 YAMBO_ALLOC(PAR_Q_index,(PAR_Q_range(2)))
 call PAR_build_index(PAR_IND_Q,PAR_Q_range(2),PAR_Q_index,PAR_nQ)
 !
 if (trim(WHAT)=="ibz") then
   YAMBO_ALLOC(PAR_Q_bz_index,(nqbz))
=======
 allocate(PAR_Q_index(PAR_Q_range(2)))
 call PAR_build_index(PAR_IND_Q,PAR_Q_range(2),PAR_Q_index,PAR_nQ)
 !
 if (trim(WHAT)=="ibz") then
   allocate(PAR_Q_bz_index(nqbz))
>>>>>>> cc1a9b35
   call distribute_BZk_using_IBZk(PAR_COM_Q_INDEX,q,PAR_IND_Q   , PAR_IND_Q_ID,&
&                                                   PAR_IND_Q_bz, PAR_IND_Q_ID,&
&                                                   PAR_Q_bz_index,PAR_nQ_bz)
   call PAR_build_index(PAR_IND_Q_bz,nqbz,PAR_Q_bz_index,PAR_nQ_bz)
 endif
 !
#if defined _SC || defined _RT
 !
 if (l_sc_run.or.l_real_time.or.l_eval_collisions) then
   !
<<<<<<< HEAD
   ! 00000000          <- q
   ! 0000     0000     <- g
=======
   ! 00000             <- q
>>>>>>> cc1a9b35
   ! x0 x0    00 00    <- qp
   ! 0 0 0 0  0 0 0 0  <- b
   !
   ! QP_cpu corresponds to x marked CPU's. This flag is used when isolated QP loops are performed.
   !
<<<<<<< HEAD
   HEAD_QP_cpu=PAR_COM_RL_index%CPU_id==0.and.PAR_COM_QP_A2A%CPU_id==0
   if (PAR_COM_RL_index%n_CPU==1.and.PAR_COM_QP_A2A%n_CPU==1) then
=======
   HEAD_QP_cpu=PAR_COM_Q_INDEX%CPU_id==0.and.PAR_COM_QP_A2A%CPU_id==0
   if (PAR_COM_Q_INDEX%n_CPU==1.and.PAR_COM_QP_A2A%n_CPU==1) then
>>>>>>> cc1a9b35
     HEAD_QP_cpu=PAR_COM_G_b_index%CPU_id==0
   endif
   !
 else
   !   
#endif
   !
   ! 00000000          <- q
   ! 0000     0000     <- g
   ! x0 x0    x0 x0    <- qp
   ! 0 0 0 0  0 0 0 0  <- b
   !
   ! QP_cpu corresponds to x marked CPU's. This flag is used when no b loops are done
   !
   HEAD_QP_cpu=PAR_COM_QP_A2A%CPU_id==0
   !
#if defined _SC || defined _RT
 endif
#endif
 !
 ! K-points
 !
 call PARALLEL_add_Q_to_K_list('k_qp_q_'//trim(WHAT),PAR_IND_QP,PAR_IND_QP_ID,PAR_IND_Xk_ibz,PAR_IND_Xk_ibz_ID,&
&                              PAR_IND_Q,PAR_COM_QP_INDEX,(/0,0/),Xk,q)
 !
 ! G bands
 !=========
 !
 ! WF bands to load
 !
 n_WF_bands_to_load=PAR_n_bands(2)
 !
 call PARALLEL_index(PAR_IND_G_b,(/PAR_n_bands(2)/),low_range=(/PAR_n_bands(1)/),&
&                    COMM=PAR_COM_G_b_INDEX,CONSECUTIVE=.TRUE.,NO_EMPTIES=.TRUE.)
 PAR_IND_G_b_ID=PAR_COM_G_b_INDEX%CPU_id
 PAR_nG_bands=PAR_IND_G_b%n_of_elements(PAR_IND_G_b_ID+1)
<<<<<<< HEAD
 YAMBO_ALLOC(PAR_G_bands_index,(PAR_n_bands(2)))
=======
 allocate(PAR_G_bands_index(PAR_n_bands(2)))
>>>>>>> cc1a9b35
 call PAR_build_index(PAR_IND_G_b,PAR_n_bands(2),PAR_G_bands_index,PAR_nG_bands)
 !
 call PARALLEL_live_message("G bands",ENVIRONMENT="Self_Energy",&
&                           LOADED=PAR_IND_G_b%n_of_elements(PAR_IND_G_b_ID+1),&
&                           TOTAL=PAR_n_bands(2)-PAR_n_bands(1)+1,NCPU=PAR_COM_G_b_INDEX%n_CPU)
 !
#if defined _SC || defined _RT || defined _QED
 !
 ! Lamb is a special case. Collisions can be used also in simple Self-Energy mode.
 !
 if (l_elphoton_corr.or.l_eval_collisions) then
   call PARALLEL_collisions( Xk,   P_collisions )
 endif
 !
 ! To eval/use the COLLISIONS  in RT (and SC?) I need the PAR_Bp_mat_index, built here.
 !
 if (l_sc_run.or.l_real_time.or.l_eval_collisions) then
   !
   !.........................................................................
   !   "COLLISIONS"
   !.........................................................................
   !
   call PARALLEL_collisions( Xk, COH_collisions )
   call PARALLEL_collisions( Xk, HXC_collisions )
   !
   nb_mat=(COLL_bands(2)-COLL_bands(1)+1)**2
   call G_b_to_B_mat(PAR_COM_G_b_INDEX,'Bp',COLL_bands)
   call PARALLEL_live_message("Bands Matrix (prime)",ENVIRONMENT="Self_Energy",&
&                           LOADED=PAR_IND_Bp_mat%n_of_elements(PAR_IND_Bp_mat_ID+1),&
&                           TOTAL=nb_mat,NCPU=PAR_COM_G_b_INDEX%n_CPU)
   !
 endif
 !
 if (l_elphoton_corr.and.l_life) then
   !
   ! Oscillators needed to evaluate the Radiative Lifetimes
   ! 
   PAR_n_c_bands=QP_n_G_bands
   PAR_n_v_bands=QP_n_G_bands
   ! 
   ! As there will be a mismatch between the k-distribution here and in the self-energy (qp-loop)
   ! I cannot distribute the k-pts. Therefore the PAR_COM_DIPOLES_k_subgroup is the WORLD
   !
   call PARALLEL_index(PAR_IND_DIPk_ibz,(/nXkibz/),COMM=PAR_COM_Q_INDEX,NO_EMPTIES=.TRUE.)
   PAR_IND_DIPk_ID=PAR_IND_Q_ID
<<<<<<< HEAD
   YAMBO_ALLOC(PAR_DIPk_ibz_index,(nXkibz))
=======
   allocate(PAR_DIPk_ibz_index(nXkibz))
>>>>>>> cc1a9b35
   do i_k=1,nXkibz
     PAR_DIPk_ibz_index(i_k)=i_k
   enddo
   PAR_DIPk_nibz=nXkibz
   !
 endif
 !
#endif
 !
 ! I/O privileges
 !
 if (PARALLEL_n_structures_active>1) then
   if (l_eval_collisions.and.io_COLLs) then
     call IO_and_Messaging_switch("+io_out",CONDITION=PAR_COM_QP_A2A%CPU_id==0.and.PAR_COM_Q_INDEX%CPU_id==0)
   else 
     call IO_and_Messaging_switch("+io_out",CONDITION=master_cpu)
   endif
 else
   call IO_and_Messaging_switch("+io_out",CONDITION=.TRUE.)
 endif
 !
 call IO_and_Messaging_switch("+output",CONDITION=master_cpu)
 !
 call OPENMP_set_threads(n_threads_in=n_threads_SE)
 !
end subroutine PARALLEL_global_Self_Energy<|MERGE_RESOLUTION|>--- conflicted
+++ resolved
@@ -99,11 +99,7 @@
  call PARALLEL_index(PAR_IND_QP,(/QP_n_states/),COMM=PAR_COM_QP_INDEX,NO_EMPTIES=.TRUE.)
  PAR_IND_QP_ID=PAR_COM_QP_INDEX%CPU_id
  PAR_nQP=PAR_IND_QP%n_of_elements(PAR_IND_QP_ID+1)
-<<<<<<< HEAD
  YAMBO_ALLOC(PAR_QP_index,(QP_n_states))
-=======
- allocate(PAR_QP_index(QP_n_states))
->>>>>>> cc1a9b35
  PAR_QP_index=0
  call PAR_build_index(PAR_IND_QP,QP_n_states,PAR_QP_index,PAR_nQP)
  call PARALLEL_live_message("QPs",ENVIRONMENT="Self_Energy",&
@@ -126,19 +122,11 @@
 &                           LOADED=PAR_IND_Q%n_of_elements(PAR_IND_Q_ID+1),TOTAL=PAR_Q_range(2),&
 &                           NCPU=PAR_COM_Q_INDEX%n_CPU)
  !
-<<<<<<< HEAD
  YAMBO_ALLOC(PAR_Q_index,(PAR_Q_range(2)))
  call PAR_build_index(PAR_IND_Q,PAR_Q_range(2),PAR_Q_index,PAR_nQ)
  !
  if (trim(WHAT)=="ibz") then
    YAMBO_ALLOC(PAR_Q_bz_index,(nqbz))
-=======
- allocate(PAR_Q_index(PAR_Q_range(2)))
- call PAR_build_index(PAR_IND_Q,PAR_Q_range(2),PAR_Q_index,PAR_nQ)
- !
- if (trim(WHAT)=="ibz") then
-   allocate(PAR_Q_bz_index(nqbz))
->>>>>>> cc1a9b35
    call distribute_BZk_using_IBZk(PAR_COM_Q_INDEX,q,PAR_IND_Q   , PAR_IND_Q_ID,&
 &                                                   PAR_IND_Q_bz, PAR_IND_Q_ID,&
 &                                                   PAR_Q_bz_index,PAR_nQ_bz)
@@ -149,24 +137,15 @@
  !
  if (l_sc_run.or.l_real_time.or.l_eval_collisions) then
    !
-<<<<<<< HEAD
    ! 00000000          <- q
    ! 0000     0000     <- g
-=======
-   ! 00000             <- q
->>>>>>> cc1a9b35
    ! x0 x0    00 00    <- qp
    ! 0 0 0 0  0 0 0 0  <- b
    !
    ! QP_cpu corresponds to x marked CPU's. This flag is used when isolated QP loops are performed.
    !
-<<<<<<< HEAD
    HEAD_QP_cpu=PAR_COM_RL_index%CPU_id==0.and.PAR_COM_QP_A2A%CPU_id==0
    if (PAR_COM_RL_index%n_CPU==1.and.PAR_COM_QP_A2A%n_CPU==1) then
-=======
-   HEAD_QP_cpu=PAR_COM_Q_INDEX%CPU_id==0.and.PAR_COM_QP_A2A%CPU_id==0
-   if (PAR_COM_Q_INDEX%n_CPU==1.and.PAR_COM_QP_A2A%n_CPU==1) then
->>>>>>> cc1a9b35
      HEAD_QP_cpu=PAR_COM_G_b_index%CPU_id==0
    endif
    !
@@ -203,11 +182,7 @@
 &                    COMM=PAR_COM_G_b_INDEX,CONSECUTIVE=.TRUE.,NO_EMPTIES=.TRUE.)
  PAR_IND_G_b_ID=PAR_COM_G_b_INDEX%CPU_id
  PAR_nG_bands=PAR_IND_G_b%n_of_elements(PAR_IND_G_b_ID+1)
-<<<<<<< HEAD
  YAMBO_ALLOC(PAR_G_bands_index,(PAR_n_bands(2)))
-=======
- allocate(PAR_G_bands_index(PAR_n_bands(2)))
->>>>>>> cc1a9b35
  call PAR_build_index(PAR_IND_G_b,PAR_n_bands(2),PAR_G_bands_index,PAR_nG_bands)
  !
  call PARALLEL_live_message("G bands",ENVIRONMENT="Self_Energy",&
@@ -253,11 +228,7 @@
    !
    call PARALLEL_index(PAR_IND_DIPk_ibz,(/nXkibz/),COMM=PAR_COM_Q_INDEX,NO_EMPTIES=.TRUE.)
    PAR_IND_DIPk_ID=PAR_IND_Q_ID
-<<<<<<< HEAD
    YAMBO_ALLOC(PAR_DIPk_ibz_index,(nXkibz))
-=======
-   allocate(PAR_DIPk_ibz_index(nXkibz))
->>>>>>> cc1a9b35
    do i_k=1,nXkibz
      PAR_DIPk_ibz_index(i_k)=i_k
    enddo
