--- conflicted
+++ resolved
@@ -30,23 +30,14 @@
  use IO_m,          ONLY:io_COLLs,IO_and_Messaging_switch
  use QP_m,          ONLY:QP_n_states,QP_nk
  use openmp,        ONLY:n_threads_SE,OPENMP_set_threads
-<<<<<<< HEAD
- use parallel_m,    ONLY:HEAD_QP_cpu,HEAD_b_cpu,master_cpu,n_WF_bands_to_load,&
-&                        COMM_copy,PAR_Q_range,PAR_n_bands,PAR_build_index,ncpu,PAR_INDEX_copy
-=======
  use parallel_m,    ONLY:HEAD_QP_cpu,HEAD_b_cpu,master_cpu,n_WF_bands_to_load,COMM_copy,&
-&                        PAR_Q_bz_range,PAR_Q_ibz_range,PAR_n_bands,PAR_build_index,ncpu
->>>>>>> 97b0d495
+&                        PAR_Q_bz_range,PAR_Q_ibz_range,PAR_n_bands,PAR_build_index,ncpu,PAR_INDEX_copy
  ! COMMUNICATORS
  use parallel_m,    ONLY:PAR_COM_QP_INDEX,PAR_COM_Q_INDEX,PAR_COM_QP_A2A,PAR_COM_G_b_INDEX, &
 &                        PAR_COM_Q_A2A
  ! IND
-<<<<<<< HEAD
- use parallel_m,    ONLY:PAR_IND_QP,PAR_IND_Q,PAR_IND_G_b,PAR_IND_Q_bz,PAR_IND_Xk_ibz,PAR_IND_G_k,&
+ use parallel_m,    ONLY:PAR_IND_QP,PAR_IND_Q_ibz,PAR_IND_G_b,PAR_IND_Q_bz,PAR_IND_Xk_ibz,PAR_IND_G_k,&
 &                        PAR_INd_DIPk_bz,PAR_IND_DIPk_ibz,PAR_IND_OVLPk_ibz
-=======
- use parallel_m,    ONLY:PAR_IND_QP,PAR_IND_Q_ibz,PAR_IND_G_b,PAR_IND_Q_bz,PAR_IND_Xk_ibz,PAR_IND_G_k
->>>>>>> 97b0d495
  ! INDEX
  use parallel_m,    ONLY:PAR_QP_index,PAR_Q_ibz_index,PAR_Q_bz_index,PAR_G_bands_index
  ! DIMENSIONS
