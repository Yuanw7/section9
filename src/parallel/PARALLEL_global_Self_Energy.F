!
!        Copyright (C) 2000-2017 the YAMBO team
!              http://www.yambo-code.org
!
! Authors (see AUTHORS file for details): AM
! 
! This file is distributed under the terms of the GNU 
! General Public License. You can redistribute it and/or 
! modify it under the terms of the GNU General Public 
! License as published by the Free Software Foundation; 
! either version 2, or (at your option) any later version.
!
! This program is distributed in the hope that it will 
! be useful, but WITHOUT ANY WARRANTY; without even the 
! implied warranty of MERCHANTABILITY or FITNESS FOR A 
! PARTICULAR PURPOSE.  See the GNU General Public License 
! for more details.
!
! You should have received a copy of the GNU General Public 
! License along with this program; if not, write to the Free 
! Software Foundation, Inc., 59 Temple Place - Suite 330,Boston, 
! MA 02111-1307, USA or visit http://www.gnu.org/copyleft/gpl.txt.
!
subroutine PARALLEL_global_Self_Energy(E,Xk,q)
 !
 use electrons,     ONLY:levels
 use R_lattice,     ONLY:bz_samp,nqbz,nXkibz
 use drivers,       ONLY:l_eval_collisions
 use interfaces,    ONLY:PARALLEL_index,PARALLEL_assign_chains_and_COMMs,PARALLEL_live_message
 use IO_m,          ONLY:io_COLLs,IO_and_Messaging_switch
 use QP_m,          ONLY:QP_n_states
 use openmp,        ONLY:n_threads_SE,OPENMP_set_threads
 use QP_m,          ONLY:QP_n_states
 use parallel_m,    ONLY:HEAD_QP_cpu,master_cpu,n_WF_bands_to_load,PARALLEL_n_structures_active,&
&                        COMM_copy,PAR_Q_range,PAR_n_bands,PAR_build_index
 ! COMMUNICATORS
 use parallel_m,    ONLY:PAR_COM_QP_INDEX,PAR_COM_Q_INDEX,PAR_COM_QP_A2A,PAR_COM_G_b_INDEX, &
&                        PAR_COM_Q_A2A
 ! IND
 use parallel_m,    ONLY:PAR_IND_QP,PAR_IND_Q,PAR_IND_G_b,PAR_IND_Q_bz,PAR_IND_Xk_ibz
 ! INDEX
 use parallel_m,    ONLY:PAR_QP_index,PAR_Q_index,PAR_Q_bz_index,PAR_G_bands_index
 ! DIMENSIONS
 use parallel_m,    ONLY:PAR_nG_bands,PAR_nQ,PAR_nQ_bz,PAR_nQP
 ! ID's
 use parallel_m,    ONLY:PAR_IND_Xk_ibz_ID,PAR_IND_G_b_ID,PAR_IND_Q_ID,PAR_IND_QP_ID
#if defined _SC || defined _RT || defined _QED
 use QP_m,          ONLY:QP_n_G_bands
 use drivers,       ONLY:l_elphoton_corr,l_life,l_real_time,l_sc_run
 use collision_ext, ONLY:COLL_bands,COH_collisions,HXC_collisions,P_collisions
 use parallel_m,    ONLY:PAR_n_c_bands,PAR_n_v_bands,COMM_copy
 ! COMMUNICATORS
<<<<<<< HEAD
 use parallel_m,    ONLY:PAR_COM_WORLD,PAR_COM_QP_INDEX,PAR_COM_G_b_INDEX,&
&                        PAR_COM_CON_INDEX_X,PAR_COM_VAL_INDEX_X
=======
 use parallel_m,    ONLY:PAR_COM_QP_INDEX,PAR_COM_G_b_INDEX
>>>>>>> 7128a900
 ! IND
 use parallel_m,    ONLY:PAR_IND_Bp_mat,PAR_IND_QP,PAR_IND_Q
 ! INDEX
 use parallel_m,    ONLY:PAR_DIPk_ibz_index
 ! DIMENSIONS
 use parallel_m,    ONLY:PAR_DIPk_nibz
 ! ID's
 use parallel_m,    ONLY:PAR_IND_Bp_mat_ID
#endif
#if defined _ELPH
 use drivers,       ONLY:l_elph_corr
 use ELPH,          ONLY:elph_use_q_grid
#endif
 !
 implicit none
 !
 type(levels)         :: E
 type(bz_samp)        :: Xk,q
 !
 ! Work space
 !
 character(10)        :: WHAT
#if defined _SC || defined _RT
 integer              :: i_k,nb_mat
#endif
 !
<<<<<<< HEAD
 if (ENVIRONMENT=="Self_Energy") then
   !=================================
   !
   !
   CALL PARALLEL_structure(3,(/"q ","qp","b "/))
   !
   call PARALLEL_assign_chains_and_COMMs(3,ROLE=(/"q ","qp","b "/),&
&                                        COMM_index_1=PAR_COM_Q_INDEX,COMM_index_2=PAR_COM_QP_INDEX,&
=======
 CALL PARALLEL_structure(3,(/"q ","qp","b "/))
 !
 call PARALLEL_assign_chains_and_COMMs(3,COMM_index_1=PAR_COM_Q_INDEX,&
&                                        COMM_index_2=PAR_COM_QP_INDEX,&
>>>>>>> 7128a900
&                                        COMM_index_3=PAR_COM_G_b_INDEX,&
&                                        COMM_A2A_1=PAR_COM_Q_A2A,&
&                                        COMM_A2A_2=PAR_COM_QP_A2A)
 !
 ! The routine PARALLEL_assign_chains_and_COMMs cannot define COMMUNICATORS for internal
 ! A2A when there is no internal distribution
 !
 if (PAR_COM_QP_INDEX%n_CPU==1) then
   call COMM_copy(PAR_COM_Q_A2A,PAR_COM_QP_A2A)
 endif
 !
 ! QP states
 !
 call PARALLEL_index(PAR_IND_QP,(/QP_n_states/),COMM=PAR_COM_QP_INDEX,NO_EMPTIES=.TRUE.)
 PAR_IND_QP_ID=PAR_COM_QP_INDEX%CPU_id
 PAR_nQP=PAR_IND_QP%n_of_elements(PAR_IND_QP_ID+1)
 allocate(PAR_QP_index(QP_n_states))
 PAR_QP_index=0
 call PAR_build_index(PAR_IND_QP,QP_n_states,PAR_QP_index,PAR_nQP)
 call PARALLEL_live_message("QPs",ENVIRONMENT="Self_Energy",&
&                           LOADED=PAR_IND_QP%n_of_elements(PAR_IND_QP_ID+1),TOTAL=QP_n_states,&
&                           NCPU=PAR_COM_QP_INDEX%n_CPU)
 !
 ! Q-points
 !
 WHAT="ibz"
 if (l_eval_collisions)                       WHAT="bz"
#if defined _ELPH
 if (l_elph_corr.and.elph_use_q_grid)         WHAT="bz"
 if (l_elph_corr.and..not.elph_use_q_grid)    WHAT="RIM"
#endif
 !
 call PARALLEL_index(PAR_IND_Q,(/PAR_Q_range(2)/),COMM=PAR_COM_Q_INDEX,CONSECUTIVE=.TRUE.,NO_EMPTIES=.TRUE.)
 PAR_IND_Q_ID=PAR_COM_Q_INDEX%CPU_id
 PAR_nQ=PAR_IND_Q%n_of_elements(PAR_IND_Q_ID+1)
 call PARALLEL_live_message("Q("//trim(WHAT)//")",ENVIRONMENT="Self_Energy",&
&                           LOADED=PAR_IND_Q%n_of_elements(PAR_IND_Q_ID+1),TOTAL=PAR_Q_range(2),&
&                           NCPU=PAR_COM_Q_INDEX%n_CPU)
 !
 allocate(PAR_Q_index(PAR_Q_range(2)))
 call PAR_build_index(PAR_IND_Q,PAR_Q_range(2),PAR_Q_index,PAR_nQ)
 !
 if (trim(WHAT)=="ibz") then
   allocate(PAR_Q_bz_index(nqbz))
   call distribute_BZk_using_IBZk(PAR_COM_Q_INDEX,q,PAR_IND_Q   , PAR_IND_Q_ID,&
&                                                   PAR_IND_Q_bz, PAR_IND_Q_ID,&
&                                                   PAR_Q_bz_index,PAR_nQ_bz)
   call PAR_build_index(PAR_IND_Q_bz,nqbz,PAR_Q_bz_index,PAR_nQ_bz)
 endif
 !
#if defined _SC || defined _RT
 !
 if (l_sc_run.or.l_real_time.or.l_eval_collisions) then
   !
   ! 00000             <- q
   ! x0 x0    00 00    <- qp
   ! 0 0 0 0  0 0 0 0  <- b
   !
   ! QP_cpu corresponds to x marked CPU's. This flag is used when isolated QP loops are performed.
   !
   HEAD_QP_cpu=PAR_COM_Q_INDEX%CPU_id==0.and.PAR_COM_QP_A2A%CPU_id==0
   if (PAR_COM_Q_INDEX%n_CPU==1.and.PAR_COM_QP_A2A%n_CPU==1) then
     HEAD_QP_cpu=PAR_COM_G_b_index%CPU_id==0
   endif
   !
 else
   !   
#endif
   !
   ! 00000000          <- q
   ! 0000     0000     <- g
   ! x0 x0    x0 x0    <- qp
   ! 0 0 0 0  0 0 0 0  <- b
   !
   ! QP_cpu corresponds to x marked CPU's. This flag is used when no b loops are done
   !
   HEAD_QP_cpu=PAR_COM_QP_A2A%CPU_id==0
   !
#if defined _SC || defined _RT
 endif
#endif
 !
 ! K-points
 !
 call PARALLEL_add_Q_to_K_list('k_qp_q_'//trim(WHAT),PAR_IND_QP,PAR_IND_QP_ID,PAR_IND_Xk_ibz,PAR_IND_Xk_ibz_ID,&
&                              PAR_IND_Q,PAR_COM_QP_INDEX,(/0,0/),Xk,q)
 !
 ! G bands
 !=========
 !
 ! WF bands to load
 !
 n_WF_bands_to_load=PAR_n_bands(2)
 !
 call PARALLEL_index(PAR_IND_G_b,(/PAR_n_bands(2)/),low_range=(/PAR_n_bands(1)/),&
&                    COMM=PAR_COM_G_b_INDEX,CONSECUTIVE=.TRUE.,NO_EMPTIES=.TRUE.)
 PAR_IND_G_b_ID=PAR_COM_G_b_INDEX%CPU_id
 PAR_nG_bands=PAR_IND_G_b%n_of_elements(PAR_IND_G_b_ID+1)
 allocate(PAR_G_bands_index(PAR_n_bands(2)))
 call PAR_build_index(PAR_IND_G_b,PAR_n_bands(2),PAR_G_bands_index,PAR_nG_bands)
 !
 call PARALLEL_live_message("G bands",ENVIRONMENT="Self_Energy",&
&                           LOADED=PAR_IND_G_b%n_of_elements(PAR_IND_G_b_ID+1),&
&                           TOTAL=PAR_n_bands(2)-PAR_n_bands(1)+1,NCPU=PAR_COM_G_b_INDEX%n_CPU)
 !
#if defined _SC || defined _RT || defined _QED
 !
 ! Lamb is a special case. Collisions can be used also in simple Self-Energy mode.
 !
 if (l_elphoton_corr.or.l_eval_collisions) then
   call PARALLEL_collisions( Xk,   P_collisions )
 endif
 !
 ! To eval/use the COLLISIONS  in RT (and SC?) I need the PAR_Bp_mat_index, built here.
 !
 if (l_sc_run.or.l_real_time.or.l_eval_collisions) then
   !
   !.........................................................................
   !   "COLLISIONS"
   !.........................................................................
   !
   call PARALLEL_collisions( Xk, COH_collisions )
   call PARALLEL_collisions( Xk, HXC_collisions )
   !
   nb_mat=(COLL_bands(2)-COLL_bands(1)+1)**2
   call G_b_to_B_mat(PAR_COM_G_b_INDEX,'Bp',COLL_bands)
   call PARALLEL_live_message("Bands Matrix (prime)",ENVIRONMENT="Self_Energy",&
&                           LOADED=PAR_IND_Bp_mat%n_of_elements(PAR_IND_Bp_mat_ID+1),&
&                           TOTAL=nb_mat,NCPU=PAR_COM_G_b_INDEX%n_CPU)
   !
<<<<<<< HEAD
   if (l_sc_run.or.l_real_time.or.l_eval_collisions) then
     !
     !.........................................................................
     !   "COLLISIONS"
     !.........................................................................
     !
     call PARALLEL_collisions( Xk, COH_collisions )
     call PARALLEL_collisions( Xk, HXC_collisions )
     !
     nb_mat=(COLL_bands(2)-COLL_bands(1)+1)**2
     call G_b_to_B_mat(PAR_COM_G_b_INDEX,'Bp',COLL_bands)
     call PARALLEL_live_message("Bands Matrix (prime)",ENVIRONMENT=ENVIRONMENT,&
&                             LOADED=PAR_IND_Bp_mat%n_of_elements(PAR_IND_Bp_mat_ID+1),&
&                             TOTAL=nb_mat,NCPU=PAR_COM_G_b_INDEX%n_CPU)
     !
   endif
   !
   if (l_elphoton_corr.and.l_life) then
     !
     ! Oscillators needed to evaluate the Radiative Lifetimes
     !
     call COMM_copy(PAR_COM_QP_INDEX,PAR_COM_CON_INDEX_X(X_type))
     call COMM_copy(PAR_COM_G_b_INDEX,PAR_COM_VAL_INDEX_X(X_type))
     ! 
     n_c_bands=QP_n_G_bands
     n_v_bands=QP_n_G_bands
     ! 
   endif
=======
 endif
 !
 if (l_elphoton_corr.and.l_life) then
   !
   ! Oscillators needed to evaluate the Radiative Lifetimes
   ! 
   PAR_n_c_bands=QP_n_G_bands
   PAR_n_v_bands=QP_n_G_bands
   ! 
   ! As there will be a mismatch between the k-distribution here and in the self-energy (qp-loop)
   ! I cannot distribute the k-pts. Therefore the PAR_COM_DIPOLES_k_subgroup is the WORLD
   !
   call PARALLEL_index(PAR_IND_DIPk_ibz,(/nXkibz/),COMM=PAR_COM_Q_INDEX,NO_EMPTIES=.TRUE.)
   PAR_IND_DIPk_ID=PAR_IND_Q_ID
   allocate(PAR_DIPk_ibz_index(nXkibz))
   do i_k=1,nXkibz
     PAR_DIPk_ibz_index(i_k)=i_k
   enddo
   PAR_DIPk_nibz=nXkibz
>>>>>>> 7128a900
   !
 endif
 !
#endif
 !
 ! I/O privileges
 !
 if (PARALLEL_n_structures_active>1) then
   if (l_eval_collisions.and.io_COLLs) then
     call IO_and_Messaging_switch("+io_out",CONDITION=PAR_COM_QP_A2A%CPU_id==0.and.PAR_COM_Q_INDEX%CPU_id==0)
   else 
     call IO_and_Messaging_switch("+io_out",CONDITION=master_cpu)
   endif
 else
   call IO_and_Messaging_switch("+io_out",CONDITION=.TRUE.)
 endif
 !
 call IO_and_Messaging_switch("+output",CONDITION=master_cpu)
 !
 call OPENMP_set_threads(n_threads_in=n_threads_SE)
 !
end subroutine PARALLEL_global_Self_Energy<|MERGE_RESOLUTION|>--- conflicted
+++ resolved
@@ -50,12 +50,8 @@
  use collision_ext, ONLY:COLL_bands,COH_collisions,HXC_collisions,P_collisions
  use parallel_m,    ONLY:PAR_n_c_bands,PAR_n_v_bands,COMM_copy
  ! COMMUNICATORS
-<<<<<<< HEAD
- use parallel_m,    ONLY:PAR_COM_WORLD,PAR_COM_QP_INDEX,PAR_COM_G_b_INDEX,&
+ use parallel_m,    ONLY:PAR_COM_QP_INDEX,PAR_COM_G_b_INDEX,&
 &                        PAR_COM_CON_INDEX_X,PAR_COM_VAL_INDEX_X
-=======
- use parallel_m,    ONLY:PAR_COM_QP_INDEX,PAR_COM_G_b_INDEX
->>>>>>> 7128a900
  ! IND
  use parallel_m,    ONLY:PAR_IND_Bp_mat,PAR_IND_QP,PAR_IND_Q
  ! INDEX
@@ -82,21 +78,10 @@
  integer              :: i_k,nb_mat
 #endif
  !
-<<<<<<< HEAD
- if (ENVIRONMENT=="Self_Energy") then
-   !=================================
-   !
-   !
-   CALL PARALLEL_structure(3,(/"q ","qp","b "/))
-   !
-   call PARALLEL_assign_chains_and_COMMs(3,ROLE=(/"q ","qp","b "/),&
-&                                        COMM_index_1=PAR_COM_Q_INDEX,COMM_index_2=PAR_COM_QP_INDEX,&
-=======
  CALL PARALLEL_structure(3,(/"q ","qp","b "/))
  !
  call PARALLEL_assign_chains_and_COMMs(3,COMM_index_1=PAR_COM_Q_INDEX,&
 &                                        COMM_index_2=PAR_COM_QP_INDEX,&
->>>>>>> 7128a900
 &                                        COMM_index_3=PAR_COM_G_b_INDEX,&
 &                                        COMM_A2A_1=PAR_COM_Q_A2A,&
 &                                        COMM_A2A_2=PAR_COM_QP_A2A)
@@ -166,7 +151,7 @@
    !   
 #endif
    !
-   ! 00000000          <- q
+   ! 0000     0000     <- q
    ! 0000     0000     <- g
    ! x0 x0    x0 x0    <- qp
    ! 0 0 0 0  0 0 0 0  <- b
@@ -182,7 +167,7 @@
  ! K-points
  !
  call PARALLEL_add_Q_to_K_list('k_qp_q_'//trim(WHAT),PAR_IND_QP,PAR_IND_QP_ID,PAR_IND_Xk_ibz,PAR_IND_Xk_ibz_ID,&
-&                              PAR_IND_Q,PAR_COM_QP_INDEX,(/0,0/),Xk,q)
+&                                PAR_IND_Q,PAR_COM_QP_INDEX,(/0,0/),Xk,q)
  !
  ! G bands
  !=========
@@ -224,60 +209,21 @@
    nb_mat=(COLL_bands(2)-COLL_bands(1)+1)**2
    call G_b_to_B_mat(PAR_COM_G_b_INDEX,'Bp',COLL_bands)
    call PARALLEL_live_message("Bands Matrix (prime)",ENVIRONMENT="Self_Energy",&
-&                           LOADED=PAR_IND_Bp_mat%n_of_elements(PAR_IND_Bp_mat_ID+1),&
-&                           TOTAL=nb_mat,NCPU=PAR_COM_G_b_INDEX%n_CPU)
-   !
-<<<<<<< HEAD
-   if (l_sc_run.or.l_real_time.or.l_eval_collisions) then
-     !
-     !.........................................................................
-     !   "COLLISIONS"
-     !.........................................................................
-     !
-     call PARALLEL_collisions( Xk, COH_collisions )
-     call PARALLEL_collisions( Xk, HXC_collisions )
-     !
-     nb_mat=(COLL_bands(2)-COLL_bands(1)+1)**2
-     call G_b_to_B_mat(PAR_COM_G_b_INDEX,'Bp',COLL_bands)
-     call PARALLEL_live_message("Bands Matrix (prime)",ENVIRONMENT=ENVIRONMENT,&
 &                             LOADED=PAR_IND_Bp_mat%n_of_elements(PAR_IND_Bp_mat_ID+1),&
 &                             TOTAL=nb_mat,NCPU=PAR_COM_G_b_INDEX%n_CPU)
-     !
-   endif
-   !
-   if (l_elphoton_corr.and.l_life) then
-     !
-     ! Oscillators needed to evaluate the Radiative Lifetimes
-     !
-     call COMM_copy(PAR_COM_QP_INDEX,PAR_COM_CON_INDEX_X(X_type))
-     call COMM_copy(PAR_COM_G_b_INDEX,PAR_COM_VAL_INDEX_X(X_type))
-     ! 
-     n_c_bands=QP_n_G_bands
-     n_v_bands=QP_n_G_bands
-     ! 
-   endif
-=======
+   !
  endif
  !
  if (l_elphoton_corr.and.l_life) then
    !
    ! Oscillators needed to evaluate the Radiative Lifetimes
+   !
+   call COMM_copy(PAR_COM_QP_INDEX,PAR_COM_CON_INDEX_X(X_type))
+   call COMM_copy(PAR_COM_G_b_INDEX,PAR_COM_VAL_INDEX_X(X_type))
    ! 
    PAR_n_c_bands=QP_n_G_bands
    PAR_n_v_bands=QP_n_G_bands
    ! 
-   ! As there will be a mismatch between the k-distribution here and in the self-energy (qp-loop)
-   ! I cannot distribute the k-pts. Therefore the PAR_COM_DIPOLES_k_subgroup is the WORLD
-   !
-   call PARALLEL_index(PAR_IND_DIPk_ibz,(/nXkibz/),COMM=PAR_COM_Q_INDEX,NO_EMPTIES=.TRUE.)
-   PAR_IND_DIPk_ID=PAR_IND_Q_ID
-   allocate(PAR_DIPk_ibz_index(nXkibz))
-   do i_k=1,nXkibz
-     PAR_DIPk_ibz_index(i_k)=i_k
-   enddo
-   PAR_DIPk_nibz=nXkibz
->>>>>>> 7128a900
-   !
  endif
  !
 #endif
@@ -286,7 +232,7 @@
  !
  if (PARALLEL_n_structures_active>1) then
    if (l_eval_collisions.and.io_COLLs) then
-     call IO_and_Messaging_switch("+io_out",CONDITION=PAR_COM_QP_A2A%CPU_id==0.and.PAR_COM_Q_INDEX%CPU_id==0)
+   call IO_and_Messaging_switch("+io_out",CONDITION=PAR_COM_QP_A2A%CPU_id==0.and.PAR_COM_Q_INDEX%CPU_id==0)
    else 
      call IO_and_Messaging_switch("+io_out",CONDITION=master_cpu)
    endif
