--- conflicted
+++ resolved
@@ -94,17 +94,6 @@
    !
  enddo
  !
-<<<<<<< HEAD
- MAX_n_blks=(nXkibz/n_k_cpus)*(n_eh_grps*nXkibz+1)/2
- if (n_t_blks>MAX_n_blks) &
-&  call error(' n_t_CPU > n_blocks=M*(N+1)/2='//trim(intc(MAX_n_blks))//' with N=nkibz*n_eh_CPU and M=nkibz/n_k_CPU')
- !
- if (n_eh_grps>1 .and. nXkibz>1 .and. nsym>1 .and. n_k_cpus<nXkibz .and. n_t_blks<nXkibz) then
-   call warning(' n_eh_CPU > 1 in a system with symmetries. This is not efficient, in particular if you have many kpts.')
-   call warning(' It is suggested to first distribute on "k" and "t". Maximum value for both is: '//trim(intc(nXkibz)))
- endif
- !
-=======
  if (ENVIRONMENT=="Response_T_space") then
    !
    MAX_n_blks=(nXkibz/n_k_cpus)*(n_eh_grps*nXkibz+1)/2
@@ -119,7 +108,6 @@
    !
  endif
  !
->>>>>>> 9dabcc0f
  call PARALLEL_clean_up_the_structure( n_structures )
  !
  if (ncpu==1) then
