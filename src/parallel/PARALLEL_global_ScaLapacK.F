--- conflicted
+++ resolved
@@ -21,11 +21,7 @@
 ! Software Foundation, Inc., 59 Temple Place - Suite 330,Boston, 
 ! MA 02111-1307, USA or visit http://www.gnu.org/copyleft/gpl.txt.
 !
-<<<<<<< HEAD
-subroutine PARALLEL_global_ScaLapacK(ENVIRONMENT)
-=======
 subroutine PARALLEL_global_ScaLapacK( )
->>>>>>> cc1a9b35
  !
  use linear_algebra,ONLY:INV
  use parallel_m,    ONLY:CPU_structure
@@ -34,24 +30,6 @@
  !
  implicit none
  !
-<<<<<<< HEAD
- character(*)               ::ENVIRONMENT
- !
- !======================================================
- if (ENVIRONMENT=="ScaLapacK") then
-   !====================================================
-   !
-   CALL PARALLEL_structure(2,(/"p","d"/))
-   !
-   call PARALLEL_assign_chains_and_COMMs(2,COMM_index_1=SLK_COM_INDEX(1),COMM_index_2=SLK_COM_INDEX(2),&
-&                                          COMM_A2A_1=SLK_COM_A2A(1),    COMM_A2A_2=SLK_COM_A2A(2))
-   !
-   ! Linear Algebra (all drivers)
-   !
-   call PARALLEL_assign_LA_COMMs(ENVIRONMENT,INV,CPU_structure(7)%nCPU_lin_algebra_INV)
-   !
- endif
-=======
  CALL PARALLEL_structure(2,(/"p","d"/))
  !
  call PARALLEL_assign_chains_and_COMMs(2,COMM_index_1=SLK_COM_INDEX(1),&
@@ -62,6 +40,5 @@
  ! Linear Algebra (all drivers)
  !
  call PARALLEL_assign_LA_COMMs("ScaLapacK",INV,CPU_structure(7)%nCPU_lin_algebra_INV)
->>>>>>> cc1a9b35
  !
 end subroutine PARALLEL_global_ScaLapacK