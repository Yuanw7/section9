!
!        Copyright (C) 2000-2017 the YAMBO team
!              http://www.yambo-code.org
!
! Authors (see AUTHORS file for details): AM
! 
! This file is distributed under the terms of the GNU 
! General Public License. You can redistribute it and/or 
! modify it under the terms of the GNU General Public 
! License as published by the Free Software Foundation; 
! either version 2, or (at your option) any later version.
!
! This program is distributed in the hope that it will 
! be useful, but WITHOUT ANY WARRANTY; without even the 
! implied warranty of MERCHANTABILITY or FITNESS FOR A 
! PARTICULAR PURPOSE.  See the GNU General Public License 
! for more details.
!
! You should have received a copy of the GNU General Public 
! License along with this program; if not, write to the Free 
! Software Foundation, Inc., 59 Temple Place - Suite 330,Boston, 
! MA 02111-1307, USA or visit http://www.gnu.org/copyleft/gpl.txt.
!
subroutine PARALLEL_global_reset(ENVIRONMENT,X_type)
 !
 use R_lattice,     ONLY:bz_samp,nXkibz
 use openmp,        ONLY:OPENMP_set_threads
 use wave_func,     ONLY:states_to_load
 use parallel_m,    ONLY:PP_indexes_reset
 ! COMMUNICATORS
 use parallel_m,    ONLY:COMM_reset,&  
&                        PAR_COM_VAL_INDEX,PAR_COM_CON_INDEX,PAR_COM_Q_A2A,&
&                        PAR_COM_Xk_ibz_INDEX,PAR_COM_Xk_ibz_A2A,PAR_COM_Q_INDEX,&
&                        PAR_COM_Xk_bz_INDEX,PAR_COM_SLK_INDEX_global,PAR_COM_SLK,&
&                        PAR_COM_QP_INDEX,PAR_COM_PLASMA_INDEX,PAR_COM_freqs_INDEX,PAR_COM_freqs,&
&                        PAR_COM_QP_A2A,PAR_COM_G_b_INDEX,PAR_COM_G_b_A2A,&
&                        PAR_COM_WF_k_A2A,PAR_COM_WF_b_INDEX,PAR_COM_WF_k_INDEX,&
&                        PAR_COM_DIPOLES,PAR_COM_DIPOLES_k_subgroup,PAR_COM_Xk_bz_A2A,PAR_COM_density,&
&                        PAR_COM_eh_INDEX,PAR_COM_eh_A2A,PAR_COM_T_INDEX,PAR_COM_SLK_INDEX_local
 ! IND
 use parallel_m,    ONLY:PAR_IND_Xk_ibz,PAR_IND_CON_BANDS_X,PAR_IND_Xk_bz,&
&                        PAR_IND_VAL_BANDS_X,PAR_IND_Q,PAR_IND_SLK,&
&                        PAR_IND_QP,PAR_IND_G_b,PAR_IND_B_mat_ordered,PAR_IND_WF_b,PAR_IND_WF_k,&
&                        PAR_IND_B_mat,PAR_IND_Plasma,PAR_IND_WF_linear,&
&                        PAR_IND_Bp_mat,PAR_IND_G_k,PAR_IND_eh,PAR_IND_WF_b_and_k,&
&                        PAR_IND_T_groups,PAR_IND_Kk_ibz,PAR_IND_T_ordered,PAR_IND_Q_bz,PAR_IND_freqs
 ! INDEX
 use parallel_m,    ONLY:PAR_B_mat_index,PAR_Bp_mat_index,PAR_QP_index,PAR_G_bands_index,PAR_PLASMA_index, &
&                        PAR_Q_index,PAR_Q_bz_index,PAR_Xk_ibz_index,PAR_Xk_bz_index,PAR_DIPk_ibz_index,   &
&                        PAR_BS_T_grps_index,PAR_RL_index,PAR_freqs_index
 ! ID's
 use parallel_m,    ONLY:PAR_IND_CON_BANDS_X_ID,PAR_IND_VAL_BANDS_X_ID,PAR_IND_Xk_bz_ID,&
&                        PAR_IND_Xk_ibz_ID,PAR_IND_Q_ID,&
&                        PAR_IND_QP_ID,PAR_IND_G_b_ID,PAR_IND_PLASMA_ID,&
&                        PAR_IND_WF_k_ID,PAR_IND_WF_b_ID,PAR_IND_B_mat_ID,&
&                        PAR_IND_Bp_mat_ID,PAR_IND_G_k_ID,PAR_IND_freqs_ID
#if defined _SCALAPACK
 use SLK_m,         ONLY:SLK_COM_INDEX,SLK_COM_A2A
#endif
 !
#include <memory.h>
 !
 type(bz_samp)        :: Xk
 character(*)         :: ENVIRONMENT
 integer              :: X_type
 !
 ! Work Space
 !
 integer              :: i_k
 !
 call PP_indexes_reset(PAR_IND_SLK)
 call PP_indexes_reset(PAR_IND_Q)
 call PP_indexes_reset(PAR_IND_Q_bz)
 call PP_indexes_reset(PAR_IND_T_groups)
 call PP_indexes_reset(PAR_IND_Kk_ibz)
 call PP_indexes_reset(PAR_IND_Xk_ibz)
 call PP_indexes_reset(PAR_IND_Xk_bz)
 call PP_indexes_reset(PAR_IND_CON_BANDS_X(X_type))
 call PP_indexes_reset(PAR_IND_VAL_BANDS_X(X_type))
 call PP_indexes_reset(PAR_IND_QP)
 call PP_indexes_reset(PAR_IND_Plasma)
 call PP_indexes_reset(PAR_IND_B_mat)
 call PP_indexes_reset(PAR_IND_Bp_mat)
 call PP_indexes_reset(PAR_IND_B_mat_ordered)
 call PP_indexes_reset(PAR_IND_G_b)
 call PP_indexes_reset(PAR_IND_G_k)
 call PP_indexes_reset(PAR_IND_WF_b)
 call PP_indexes_reset(PAR_IND_WF_k)
 call PP_indexes_reset(PAR_IND_WF_b_and_k)
 call PP_indexes_reset(PAR_IND_WF_linear)
 call PP_indexes_reset(PAR_IND_T_ordered)
#if defined _NL
 call PP_indexes_reset(PAR_IND_freqs)
#endif
 !
 if (ENVIRONMENT=="Response_T_space") then
   if (.not.allocated(PAR_IND_eh)) then
     allocate(PAR_IND_eh(nXkibz))
     do i_k=1,nXkibz
       call PP_indexes_reset(PAR_IND_eh(i_k))
     enddo
   endif
 endif
 !
<<<<<<< HEAD
 if (allocated(PAR_B_mat_index))    deallocate(PAR_B_mat_index)
 if (allocated(PAR_Bp_mat_index))   deallocate(PAR_Bp_mat_index)
 if (allocated(PAR_QP_index))       deallocate(PAR_QP_index)
 if (allocated(PAR_G_bands_index))  deallocate(PAR_G_bands_index)
 if (allocated(PAR_PLASMA_index))   deallocate(PAR_PLASMA_index)
 if (allocated(PAR_Q_index))        deallocate(PAR_Q_index)
 if (allocated(PAR_Q_bz_index))     deallocate(PAR_Q_bz_index)
 if (allocated(PAR_Xk_ibz_index))   deallocate(PAR_Xk_ibz_index)
 if (allocated(PAR_Xk_bz_index))    deallocate(PAR_Xk_bz_index)
 if (allocated(states_to_load))     deallocate(states_to_load)
 if (allocated(PAR_DIPk_ibz_index)) deallocate(PAR_DIPk_ibz_index)
 if (allocated(PAR_BS_T_grps_index))deallocate(PAR_BS_T_grps_index)
 if (allocated(PAR_RL_index))       deallocate(PAR_RL_index)
#if defined _NL
 if (allocated(PAR_freqs_index))    deallocate(PAR_freqs_index)
#endif
=======
 YAMBO_FREE(PAR_B_mat_index)
 YAMBO_FREE(PAR_Bp_mat_index)
 YAMBO_FREE(PAR_QP_index)
 YAMBO_FREE(PAR_G_bands_index)
 YAMBO_FREE(PAR_PLASMA_index)
 YAMBO_FREE(PAR_Q_index)
 YAMBO_FREE(PAR_Q_bz_index)
 YAMBO_FREE(PAR_Xk_ibz_index)
 YAMBO_FREE(PAR_Xk_bz_index)
 YAMBO_FREE(states_to_load)
 YAMBO_FREE(PAR_DIPk_ibz_index)
 YAMBO_FREE(PAR_BS_T_grps_index)
 YAMBO_FREE(PAR_RL_index)
>>>>>>> 7e2111b6
 !
 PAR_IND_Q_ID=0
 PAR_IND_Xk_ibz_ID=0
 PAR_IND_Xk_bz_ID=0
 PAR_IND_CON_BANDS_X_ID(X_type)=0
 PAR_IND_VAL_BANDS_X_ID(X_type)=0
 PAR_IND_QP_ID=0
 PAR_IND_PLASMA_ID=0
 PAR_IND_G_b_ID=0
 PAR_IND_G_k_ID=0
 PAR_IND_WF_b_ID=0
 PAR_IND_WF_k_ID=0
 PAR_IND_B_mat_ID=0
 PAR_IND_Bp_mat_ID=0
#if defined _NL
 PAR_IND_freqs_ID=0
#endif
 !
 call COMM_reset(PAR_COM_VAL_INDEX(X_type))
 call COMM_reset(PAR_COM_CON_INDEX(X_type))
 call COMM_reset(PAR_COM_Xk_ibz_INDEX)
 call COMM_reset(PAR_COM_Q_INDEX)
 call COMM_reset(PAR_COM_Xk_bz_INDEX)
 call COMM_reset(PAR_COM_Xk_ibz_A2A)
 call COMM_reset(PAR_COM_Xk_bz_A2A)
 call COMM_reset(PAR_COM_Q_A2A)
 call COMM_reset(PAR_COM_SLK_INDEX_global)
 call COMM_reset(PAR_COM_SLK)
 call COMM_reset(PAR_COM_PLASMA_INDEX)
 call COMM_reset(PAR_COM_QP_INDEX)
 call COMM_reset(PAR_COM_QP_A2A)
 call COMM_reset(PAR_COM_G_b_INDEX)
 call COMM_reset(PAR_COM_G_b_A2A)
 call COMM_reset(PAR_COM_WF_k_A2A)
 call COMM_reset(PAR_COM_WF_b_INDEX)
 call COMM_reset(PAR_COM_WF_k_INDEX)
 call COMM_reset(PAR_COM_DIPOLES)
 call COMM_reset(PAR_COM_DIPOLES_k_subgroup)
 call COMM_reset(PAR_COM_density)
 call COMM_reset(PAR_COM_eh_INDEX)
 call COMM_reset(PAR_COM_eh_A2A)
 call COMM_reset(PAR_COM_T_INDEX)
 call COMM_reset(PAR_COM_SLK_INDEX_local)
#if defined _SCALAPACK
 call COMM_reset(PAR_COM_SLK)
 call COMM_reset(PAR_COM_SLK_INDEX_global)
 call COMM_reset(SLK_COM_INDEX(1))
 call COMM_reset(SLK_COM_INDEX(2))
 call COMM_reset(SLK_COM_A2A(1))
 call COMM_reset(SLK_COM_A2A(2))
#endif
#if defined _NL
 call COMM_reset(PAR_COM_freqs_INDEX)
 call COMM_reset(PAR_COM_freqs)
#endif
 !
 call OPENMP_set_threads( )
 !
end subroutine PARALLEL_global_reset<|MERGE_RESOLUTION|>--- conflicted
+++ resolved
@@ -102,24 +102,6 @@
    endif
  endif
  !
-<<<<<<< HEAD
- if (allocated(PAR_B_mat_index))    deallocate(PAR_B_mat_index)
- if (allocated(PAR_Bp_mat_index))   deallocate(PAR_Bp_mat_index)
- if (allocated(PAR_QP_index))       deallocate(PAR_QP_index)
- if (allocated(PAR_G_bands_index))  deallocate(PAR_G_bands_index)
- if (allocated(PAR_PLASMA_index))   deallocate(PAR_PLASMA_index)
- if (allocated(PAR_Q_index))        deallocate(PAR_Q_index)
- if (allocated(PAR_Q_bz_index))     deallocate(PAR_Q_bz_index)
- if (allocated(PAR_Xk_ibz_index))   deallocate(PAR_Xk_ibz_index)
- if (allocated(PAR_Xk_bz_index))    deallocate(PAR_Xk_bz_index)
- if (allocated(states_to_load))     deallocate(states_to_load)
- if (allocated(PAR_DIPk_ibz_index)) deallocate(PAR_DIPk_ibz_index)
- if (allocated(PAR_BS_T_grps_index))deallocate(PAR_BS_T_grps_index)
- if (allocated(PAR_RL_index))       deallocate(PAR_RL_index)
-#if defined _NL
- if (allocated(PAR_freqs_index))    deallocate(PAR_freqs_index)
-#endif
-=======
  YAMBO_FREE(PAR_B_mat_index)
  YAMBO_FREE(PAR_Bp_mat_index)
  YAMBO_FREE(PAR_QP_index)
@@ -133,7 +115,9 @@
  YAMBO_FREE(PAR_DIPk_ibz_index)
  YAMBO_FREE(PAR_BS_T_grps_index)
  YAMBO_FREE(PAR_RL_index)
->>>>>>> 7e2111b6
+#if defined _NL
+ YAMBO_FREE(PAR_freqs_index)
+#endif
  !
  PAR_IND_Q_ID=0
  PAR_IND_Xk_ibz_ID=0
