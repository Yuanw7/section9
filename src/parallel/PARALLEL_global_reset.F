--- conflicted
+++ resolved
@@ -46,20 +46,13 @@
 &                        PAR_IND_QP,PAR_IND_G_b,PAR_IND_B_mat_ordered,PAR_IND_WF_b,PAR_IND_WF_k,&
 &                        PAR_IND_B_mat,PAR_IND_Plasma,PAR_IND_WF_linear,&
 &                        PAR_IND_Bp_mat,PAR_IND_G_k,PAR_IND_eh,PAR_IND_WF_b_and_k,&
-<<<<<<< HEAD
-&                        PAR_IND_T_groups,PAR_IND_Kk_ibz,PAR_IND_T_ordered,PAR_IND_Q_bz,&
+&                        PAR_IND_T_groups,PAR_IND_Kk_ibz,PAR_IND_T_ordered,PAR_IND_Q_bz,PAR_IND_freqs,&
 &                        PAR_IND_CON_BANDS_DIP,PAR_IND_VAL_BANDS_DIP
  ! INDEX
  use parallel_m,    ONLY:PAR_B_mat_index,PAR_Bp_mat_index,PAR_QP_index,PAR_G_bands_index,PAR_PLASMA_index, &
 &                        PAR_Q_index,PAR_Q_bz_index,PAR_Xk_ibz_index,PAR_Xk_bz_index,PAR_DIPk_ibz_index,   &
-&                        PAR_BS_T_grps_index,PAR_RL_index,PAR_COM_DIPk_bz_INDEX,PAR_COM_DIPk_ibz_INDEX
-=======
-&                        PAR_IND_T_groups,PAR_IND_Kk_ibz,PAR_IND_T_ordered,PAR_IND_Q_bz,PAR_IND_freqs
- ! INDEX
- use parallel_m,    ONLY:PAR_B_mat_index,PAR_Bp_mat_index,PAR_QP_index,PAR_G_bands_index,PAR_PLASMA_index, &
-&                        PAR_Q_index,PAR_Q_bz_index,PAR_Xk_ibz_index,PAR_Xk_bz_index,PAR_DIPk_ibz_index,   &
-&                        PAR_BS_T_grps_index,PAR_RL_index,PAR_freqs_index
->>>>>>> fe986df5
+&                        PAR_BS_T_grps_index,PAR_RL_index,PAR_COM_DIPk_bz_INDEX,PAR_COM_DIPk_ibz_INDEX,    &
+&                        PAR_freqs_index
  ! ID's
  use parallel_m,    ONLY:PAR_IND_CON_BANDS_X_ID,PAR_IND_VAL_BANDS_X_ID,PAR_IND_Xk_bz_ID,&
 &                        PAR_IND_Xk_ibz_ID,PAR_IND_Q_ID,PAR_IND_CON_BANDS_DIP_ID,PAR_IND_VAL_BANDS_DIP_ID,&
