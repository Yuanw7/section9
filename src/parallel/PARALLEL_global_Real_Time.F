--- conflicted
+++ resolved
@@ -21,11 +21,7 @@
 ! Software Foundation, Inc., 59 Temple Place - Suite 330,Boston, 
 ! MA 02111-1307, USA or visit http://www.gnu.org/copyleft/gpl.txt.
 !
-<<<<<<< HEAD
-subroutine PARALLEL_global_Real_Time(E,Xk,q)
-=======
 subroutine PARALLEL_global_Real_Time(E,Xk,q,X_type)
->>>>>>> cc1a9b35
  !
  use drivers,       ONLY:l_eval_collisions
  use electrons,     ONLY:levels
@@ -37,20 +33,11 @@
  use matrix_operate,ONLY:UP_matrix_index
  use hamiltonian,   ONLY:B_mat_index
  use real_time,     ONLY:RT_bands
-<<<<<<< HEAD
  use parallel_m,    ONLY:ncpu,HEAD_QP_cpu,HEAD_k_cpu,COMM_copy,PAR_INDEX_copy
  ! COMMUNICATORS
  use parallel_m,    ONLY:PAR_COM_G_b_INDEX,PAR_COM_Q_INDEX,PAR_COM_WF_b_INDEX,PAR_COM_Xk_ibz_INDEX,    &
 &                        PAR_COM_G_b_A2A,PAR_COM_Xk_ibz_A2A,PAR_COM_Plasma_INDEX,PAR_COM_Q_A2A,        &
 &                        PAR_COM_DIPOLES,PAR_COM_DIPOLES_k_subgroup
-=======
- use parallel_m,    ONLY:ncpu,HEAD_QP_cpu,HEAD_k_cpu,COMM_copy,PAR_INDEX_copy,PAR_build_index
- ! COMMUNICATORS
- use parallel_m,    ONLY:PAR_COM_G_b_INDEX,PAR_COM_Q_INDEX,PAR_COM_WF_b_INDEX,PAR_COM_Xk_ibz_INDEX,    &
-&                        PAR_COM_G_b_A2A,PAR_COM_Xk_ibz_A2A,PAR_COM_Plasma_INDEX,PAR_COM_Q_A2A,        &
-&                        PAR_COM_DIPOLES,PAR_COM_DIPOLES_k_subgroup,PAR_COM_QP_INDEX,PAR_COM_CON_INDEX,&
-&                        PAR_COM_VAL_INDEX
->>>>>>> cc1a9b35
  ! IND
  use parallel_m,    ONLY:PAR_IND_Xk_ibz,PAR_IND_B_mat_ordered,PAR_IND_WF_b,PAR_IND_B_mat,PAR_IND_WF_k, &
 &                        PAR_IND_Q,PAR_IND_G_k,PAR_IND_Bp_mat,PAR_IND_DIPk_ibz
@@ -66,10 +53,7 @@
  !
  type(levels)         :: E
  type(bz_samp)        :: Xk,q
-<<<<<<< HEAD
-=======
  integer              :: X_type
->>>>>>> cc1a9b35
  !
  ! Work space
  !
@@ -126,12 +110,8 @@
 &                           TOTAL=UP_matrix_index(1,RT_bands(2)-RT_bands(1)+1)-1,&
 &                           NCPU=PAR_COM_WF_b_INDEX%n_CPU)
  !
-<<<<<<< HEAD
  YAMBO_ALLOC(PAR_IND_WF_b%n_of_elements,(PAR_COM_WF_b_INDEX%n_CPU))
  YAMBO_ALLOC(PAR_IND_WF_b%element_1D,(RT_bands(2))) 
-=======
- allocate(PAR_IND_WF_b%n_of_elements(PAR_COM_WF_b_INDEX%n_CPU),PAR_IND_WF_b%element_1D(RT_bands(2)))
->>>>>>> cc1a9b35
  PAR_IND_WF_b%n_of_elements(PAR_IND_WF_b_ID+1)=RT_bands(1)-1
  PAR_IND_WF_b%element_1D(:)=.FALSE.
  if (RT_bands(1)>1) PAR_IND_WF_b%element_1D(1:RT_bands(1)-1)=.TRUE.
@@ -164,15 +144,9 @@
  call G_b_to_B_mat(PAR_COM_G_b_INDEX,'B',RT_bands)
  call PAR_INDEX_copy(PAR_IND_Xk_ibz,PAR_IND_DIPk_ibz)
  PAR_IND_DIPk_ID=PAR_IND_Xk_ibz_ID
-<<<<<<< HEAD
  YAMBO_ALLOC(PAR_DIPk_ibz_index,(Xk%nibz))
  call PAR_build_index(PAR_IND_DIPk_ibz,Xk%nibz,PAR_DIPk_ibz_index,PAR_DIPk_nibz)
  YAMBO_ALLOC(PAR_Xk_ibz_index,(Xk%nibz))
-=======
- allocate(PAR_DIPk_ibz_index(Xk%nibz))
- call PAR_build_index(PAR_IND_DIPk_ibz,Xk%nibz,PAR_DIPk_ibz_index,PAR_DIPk_nibz)
- allocate(PAR_Xk_ibz_index(Xk%nibz))
->>>>>>> cc1a9b35
  call PAR_build_index(PAR_IND_Xk_ibz,Xk%nibz,PAR_Xk_ibz_index,PAR_Xk_nibz)
  do ib1=RT_bands(1),RT_bands(2)
    do ib2=RT_bands(1),RT_bands(2)
@@ -229,11 +203,7 @@
  PAR_IND_Q_ID=PAR_COM_Q_INDEX%CPU_id
  PAR_nQ=PAR_IND_Q%n_of_elements(PAR_IND_Q_ID+1)
  !
-<<<<<<< HEAD
  YAMBO_ALLOC(PAR_Q_index,(q%nbz))
-=======
- allocate(PAR_Q_index(q%nbz)) 
->>>>>>> cc1a9b35
  call PAR_build_index(PAR_IND_Q,q%nbz,PAR_Q_index,PAR_nQ)
  !
  call PARALLEL_live_message("Q(bz)",ENVIRONMENT="Real_Time",&
@@ -256,11 +226,7 @@
  !
  ! Messaging...
  !
-<<<<<<< HEAD
  if (allocated( PAR_IND_G_k%element_1D)) then
-=======
- if (associated( PAR_IND_G_k%element_1D)) then
->>>>>>> cc1a9b35
    call PARALLEL_live_message("K-q (ibz)",ENVIRONMENT="Real_Time",&
 &                             LOADED=count( PAR_IND_G_k%element_1D ),&
 &                             TOTAL=Xk%nibz)
