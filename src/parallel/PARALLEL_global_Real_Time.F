--- conflicted
+++ resolved
@@ -48,8 +48,7 @@
  use parallel_m,    ONLY:PAR_DIPk_nibz,PAR_nQ_bz,PAR_Xk_nibz,PAR_G_k_range
  ! ID's
  use parallel_m,    ONLY:PAR_IND_Xk_ibz_ID,PAR_IND_Xk_ibz_ID,PAR_IND_Bp_mat_ID,PAR_IND_Xk_ibz_ID,      &
-<<<<<<< HEAD
-&                        PAR_IND_DIPk_ibz_ID,PAR_IND_Q_ID,PAR_IND_WF_b_ID
+&                        PAR_IND_DIPk_ibz_ID,PAR_IND_Q_bz_ID,PAR_IND_WF_b_ID
 #if defined _PHEL
  ! COMMUNICATORS
  use parallel_m,    ONLY:PAR_COM_Q_ibz_INDEX,PAR_COM_Xk_bz_INDEX,    &
@@ -63,9 +62,6 @@
  ! ID's
  use parallel_m,    ONLY:PAR_IND_Xk_bz_ID,PAR_IND_Q_ibz_ID
 #endif
-=======
-&                        PAR_IND_DIPk_ibz_ID,PAR_IND_Q_bz_ID,PAR_IND_WF_b_ID
->>>>>>> 0c249f1f
  !
 #include<memory.h>
  !
