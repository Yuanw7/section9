--- conflicted
+++ resolved
@@ -37,12 +37,8 @@
  ! COMMUNICATORS
  use parallel_m,    ONLY:PAR_COM_G_b_INDEX,PAR_COM_Q_INDEX,PAR_COM_WF_b_INDEX,PAR_COM_Xk_ibz_INDEX,    &
 &                        PAR_COM_G_b_A2A,PAR_COM_Xk_ibz_A2A,PAR_COM_Plasma_INDEX,PAR_COM_Q_A2A,        &
-<<<<<<< HEAD
-&                        PAR_COM_DIPOLES,PAR_COM_DIPOLES_k_subgroup
-=======
 &                        PAR_COM_DIPOLES,PAR_COM_DIPOLES_k_subgroup,PAR_COM_QP_INDEX,PAR_COM_CON_INDEX,&
 &                        PAR_COM_VAL_INDEX
->>>>>>> cc1a9b35
  ! IND
  use parallel_m,    ONLY:PAR_IND_Xk_ibz,PAR_IND_B_mat_ordered,PAR_IND_WF_b,PAR_IND_B_mat,PAR_IND_WF_k, &
 &                        PAR_IND_Q,PAR_IND_G_k,PAR_IND_Bp_mat,PAR_IND_DIPk_ibz
@@ -64,104 +60,6 @@
  !
  integer              :: ib1,ib2
  !
-<<<<<<< HEAD
- if (ENVIRONMENT=="Real_Time")  then
-   !
-   CALL PARALLEL_structure(4,(/"k ","b ","q ","qp"/))
-   !
-   call PARALLEL_assign_chains_and_COMMs(4,COMM_index_1=PAR_COM_Xk_ibz_INDEX,&
-&                                          COMM_index_2=PAR_COM_G_b_INDEX,&
-&                                          COMM_index_3=PAR_COM_Q_INDEX,&
-&                                          COMM_index_4=PAR_COM_PLASMA_INDEX,&
-&                                          COMM_A2A_1=PAR_COM_Xk_ibz_A2A,&
-&                                          COMM_A2A_2=PAR_COM_G_b_A2A,&
-&                                          COMM_A2A_3=PAR_COM_Q_A2A)
-   !
-   ! COMMs setup
-   !
-   ! The routine PARALLEL_assign_chains_and_COMMs cannot define COMMUNICATORS for internal
-   ! A2A when there is no internal distribution
-   !
-   if (PAR_COM_G_b_INDEX%n_CPU==1) then
-     call COMM_copy(PAR_COM_Xk_ibz_A2A,PAR_COM_G_b_A2A)
-   endif
-   if (PAR_COM_Q_INDEX%n_CPU==1) then
-     call COMM_copy(PAR_COM_G_b_A2A,PAR_COM_Q_A2A)
-   endif
-   !
-   call COMM_copy(PAR_COM_Xk_ibz_A2A,PAR_COM_DIPOLES_k_subgroup)
-   call COMM_copy(PAR_COM_G_b_INDEX,PAR_COM_WF_b_INDEX)
-   call COMM_copy(PAR_COM_QP_INDEX,PAR_COM_CON_INDEX(X_type))
-   call COMM_copy(PAR_COM_G_b_INDEX,PAR_COM_VAL_INDEX(X_type))
-   !
-   ! K-points (IBZ)
-   !
-   call PARALLEL_index(PAR_IND_Xk_ibz,(/Xk%nibz/),COMM=PAR_COM_Xk_ibz_INDEX,CONSECUTIVE=.TRUE.,NO_EMPTIES=.TRUE.)
-   PAR_IND_Xk_ibz_ID=PAR_COM_Xk_ibz_INDEX%CPU_id
-   !
-   call PARALLEL_live_message("K(ibz)",ENVIRONMENT=ENVIRONMENT,&
-&           LOADED=PAR_IND_Xk_ibz%n_of_elements(PAR_IND_Xk_ibz_ID+1),TOTAL=Xk%nibz,&
-&           NCPU=PAR_COM_Xk_ibz_INDEX%n_CPU)
-   !
-   !.........................................................................
-   ! Wave Functions (derived from PAR_COM_Xk_ibz_INDEX and PAR_COM_G_b_INDEX)
-   !.........................................................................
-   !
-   call PAR_INDEX_copy(PAR_IND_Xk_ibz,PAR_IND_WF_k)
-   PAR_IND_WF_b_ID=PAR_COM_WF_b_INDEX%CPU_id
-   !
-   call PARALLEL_index(PAR_IND_B_mat_ordered,(/ UP_matrix_index(1,RT_bands(2)-RT_bands(1)+1)-1 /),&
-&                      COMM=PAR_COM_WF_b_INDEX,CONSECUTIVE=.TRUE.,NO_EMPTIES=.TRUE.)
-   !
-   call PARALLEL_live_message("Bands Matrix (ordered)",ENVIRONMENT=ENVIRONMENT,&
-&                             LOADED=PAR_IND_B_mat_ordered%n_of_elements(PAR_IND_WF_b_ID+1),&
-&                             TOTAL=UP_matrix_index(1,RT_bands(2)-RT_bands(1)+1)-1,&
-&                             NCPU=PAR_COM_WF_b_INDEX%n_CPU)
-   !
-   YAMBO_ALLOC(PAR_IND_WF_b%n_of_elements,(PAR_COM_WF_b_INDEX%n_CPU))
-   YAMBO_ALLOC(PAR_IND_WF_b%element_1D,(RT_bands(2))) 
-   PAR_IND_WF_b%n_of_elements(PAR_IND_WF_b_ID+1)=RT_bands(1)-1
-   PAR_IND_WF_b%element_1D(:)=.FALSE.
-   if (RT_bands(1)>1) PAR_IND_WF_b%element_1D(1:RT_bands(1)-1)=.TRUE.
-   !
-   ! Non evolved bands loaded by all
-   !
-   PAR_IND_WF_b%element_1D(:max(RT_bands(1)-1,1))=.TRUE.
-   !
-   do ib1=RT_bands(1),RT_bands(2)
-     do ib2=ib1,RT_bands(2)
-       if (PAR_IND_B_mat_ordered%element_1D(  UP_matrix_index(ib1-RT_bands(1)+1,ib2-RT_bands(1)+1)-1 )) then
-         if (.not.PAR_IND_WF_b%element_1D(ib1)) then
-           PAR_IND_WF_b%element_1D(ib1)=.TRUE.
-           PAR_IND_WF_b%n_of_elements(PAR_IND_WF_b_ID+1)=PAR_IND_WF_b%n_of_elements(PAR_IND_WF_b_ID+1)+1
-         endif
-         if (ib1/=ib2.and..not.PAR_IND_WF_b%element_1D(ib2)) then
-           PAR_IND_WF_b%element_1D(ib2)=.TRUE.
-           PAR_IND_WF_b%n_of_elements(PAR_IND_WF_b_ID+1)=PAR_IND_WF_b%n_of_elements(PAR_IND_WF_b_ID+1)+1
-         endif
-       endif
-     enddo
-   enddo
-   !.........................................................................
-   ! Oscillators for external field interaction
-   !
-   ! Note that PAR_IND_Xk_ibz = PAR_IND_DIPk_ibz while
-   ! PAR_WF_k is like PAR_IND_Xk_ibz with WF loaded only for 1 cpu per k-block
-   !
-   !.........................................................................
-   call G_b_to_B_mat(PAR_COM_G_b_INDEX,'B',RT_bands)
-   call PAR_INDEX_copy(PAR_IND_Xk_ibz,PAR_IND_DIPk_ibz)
-   PAR_IND_DIPk_ID=PAR_IND_Xk_ibz_ID
-   YAMBO_ALLOC(PAR_DIPk_ibz_index,(Xk%nibz))
-   call PAR_build_index(PAR_IND_DIPk_ibz,Xk%nibz,PAR_DIPk_ibz_index,PAR_DIPk_nibz)
-   YAMBO_ALLOC(PAR_Xk_ibz_index,(Xk%nibz))
-   call PAR_build_index(PAR_IND_Xk_ibz,Xk%nibz,PAR_Xk_ibz_index,PAR_Xk_nibz)
-   do ib1=RT_bands(1),RT_bands(2)
-     do ib2=RT_bands(1),RT_bands(2)
-       if (PAR_IND_B_mat%element_1D( B_mat_index(ib1,ib2,RT_bands) ) ) then
-          PAR_IND_WF_b%element_1D(ib1)=.TRUE.
-          PAR_IND_WF_b%element_1D(ib2)=.TRUE.
-=======
  CALL PARALLEL_structure(4,(/"k ","b ","q ","qp"/))
  !
  call PARALLEL_assign_chains_and_COMMs(4,COMM_index_1=PAR_COM_Xk_ibz_INDEX,&
@@ -232,104 +130,9 @@
        if (ib1/=ib2.and..not.PAR_IND_WF_b%element_1D(ib2)) then
          PAR_IND_WF_b%element_1D(ib2)=.TRUE.
          PAR_IND_WF_b%n_of_elements(PAR_IND_WF_b_ID+1)=PAR_IND_WF_b%n_of_elements(PAR_IND_WF_b_ID+1)+1
->>>>>>> cc1a9b35
        endif
      endif
    enddo
-<<<<<<< HEAD
-   !
-   !.........................................................................
-   ! WFs & QPs
-   !......................................................................... 
-   !
-   ! QP "head"
-   !
-   HEAD_QP_cpu=PAR_COM_G_b_A2A%CPU_id==0
-   !
-   ! 0  0     0  0     <- qp (<- defined on the basis of k,b)
-   ! x0 x0    x0 x0    <- q
-   !
-   ! QP_cpu corresponds to x marked CPU's. This flag is used when isolated QP loops are performed.
-   !
-   ! K "head"
-   !
-   HEAD_k_cpu=PAR_COM_Xk_ibz_A2A%CPU_id==0
-   !
-   ! oooo  oooo  oooo  oooo  <- k
-   ! Xo Xo Xo Xo Xo Xo Xo Xo <- b
-   !
-   ! NOTE: HEAD_k_cpu=.TRUE. => HEAD_QP_cpu=.TRUE.
-   !  
-   ! but HEAD_QP_cpu=.TRUE. defines a larger set of CPU's.
-   !
-   ! Not all CPU's (o) load the WFs. Only X
-   !
-   if (.not.HEAD_QP_cpu) then
-     PAR_IND_WF_b%element_1D=.FALSE.
-     PAR_IND_WF_k%element_1D=.FALSE.
-   endif
-   !
-   PAR_IND_WF_b%n_of_elements(PAR_IND_WF_b_ID+1)=count( PAR_IND_WF_b%element_1D )
-   !
-   call PARALLEL_live_message("Bands (WF)",ENVIRONMENT=ENVIRONMENT,&
-&                             LOADED=PAR_IND_WF_b%n_of_elements(PAR_IND_WF_b_ID+1),&
-&                             TOTAL=RT_bands(2),&
-&                             NCPU=PAR_COM_WF_b_INDEX%n_CPU)
-   !
-   !.........................................................................
-   !   "q" -> Q-points (BZ)
-   !.........................................................................
-   !
-   call PARALLEL_index(PAR_IND_Q,(/q%nbz/),COMM=PAR_COM_Q_INDEX,CONSECUTIVE=.TRUE.,NO_EMPTIES=.TRUE.)
-   PAR_IND_Q_ID=PAR_COM_Q_INDEX%CPU_id
-   PAR_nQ=PAR_IND_Q%n_of_elements(PAR_IND_Q_ID+1)
-   !
-   YAMBO_ALLOC(PAR_Q_index,(q%nbz))
-   call PAR_build_index(PAR_IND_Q,q%nbz,PAR_Q_index,PAR_nQ)
-   !
-   call PARALLEL_live_message("Q(bz)",ENVIRONMENT=ENVIRONMENT,&
-&                             LOADED=PAR_IND_Q%n_of_elements(PAR_IND_Q_ID+1),TOTAL=q%nbz,&
-&                             NCPU=PAR_COM_Q_INDEX%n_CPU)
-   !
-   !.........................................................................
-   !   "COLLISIONS"
-   !.........................................................................
-   !
-   call PARALLEL_collisions( Xk,    COH_collisions )
-   call PARALLEL_collisions( Xk,    HXC_collisions )
-   call PARALLEL_collisions( Xk, GW_NEQ_collisions )
-   !
-   !.........................................................................
-   !   "qp"  -> Bp_mat (m,m')
-   !.........................................................................
-   !
-   call G_b_to_B_mat(PAR_COM_Plasma_INDEX,'Bp',RT_bands)
-   !
-   ! Messaging...
-   !
-   if (allocated( PAR_IND_G_k%element_1D)) then
-     call PARALLEL_live_message("K-q (ibz)",ENVIRONMENT=ENVIRONMENT,&
-&                               LOADED=count( PAR_IND_G_k%element_1D ),&
-&                               TOTAL=Xk%nibz)
-   endif
-   !
-   call PARALLEL_live_message("Bands Matrix (prime)",ENVIRONMENT=ENVIRONMENT,&
-&                             LOADED=PAR_IND_Bp_mat%n_of_elements(PAR_IND_Bp_mat_ID+1),&
-&                             TOTAL=(RT_bands(2)-RT_bands(1)+1)**2,NCPU=PAR_COM_Plasma_INDEX%n_CPU)
-   !
-   ! When the collisons are note evaluated the I/O is dictated by Response_G_space_Zero_Momentum
-   ! and then resetted in RT_driver
-   !
-   if (l_eval_collisions) then
-     call IO_and_Messaging_switch("+io_out",CONDITION=HEAD_QP_cpu)
-   else
-     call IO_and_Messaging_switch("+io_out",CONDITION=PAR_COM_Xk_ibz_INDEX%my_CHAIN==1.or.&
-&                                                     PAR_COM_Xk_ibz_INDEX%n_CPU==ncpu)
-   endif
-   !
-   call OPENMP_set_threads(n_threads_in=n_threads_RT)
-   !
-=======
  enddo
  !.........................................................................
  ! Oscillators for external field interaction
@@ -383,7 +186,6 @@
  if (.not.HEAD_QP_cpu) then
    PAR_IND_WF_b%element_1D=.FALSE.
    PAR_IND_WF_k%element_1D=.FALSE.
->>>>>>> cc1a9b35
  endif
  !
  PAR_IND_WF_b%n_of_elements(PAR_IND_WF_b_ID+1)=count( PAR_IND_WF_b%element_1D )
