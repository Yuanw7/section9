--- conflicted
+++ resolved
@@ -84,8 +84,6 @@
 &                                                       PAR_IND_Xk_bz, PAR_IND_Xk_bz_ID,&
 &                                                       PAR_Xk_bz_index,PAR_Xk_nbz)
  !
-<<<<<<< HEAD
-=======
  call OPENMP_set_threads(n_threads_in=n_threads_K)
  !
 end subroutine PARALLEL_global_Response_T_base
@@ -117,20 +115,12 @@
  !
  integer              :: i_k
  !
->>>>>>> e4726625
  ! I/O privileges
  !
  call IO_and_Messaging_switch("+io_out",CONDITION=.TRUE.)
  !
  call IO_and_Messaging_switch("+output",CONDITION=master_cpu)
  !
-<<<<<<< HEAD
- call OPENMP_set_threads(n_threads_in=n_threads_K)
- !
- if(.not.allocated(BS_nT_at_k)) return
- !
-=======
->>>>>>> e4726625
  ! E/h pairs (k resolved)
  !
  ! In this part I distribute the eh transitions within each k. The COMM for this indexing is PAR_COM_eh_INDEX.
