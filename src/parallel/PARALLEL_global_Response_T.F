!
!        Copyright (C) 2000-2018 the YAMBO team
!              http://www.yambo-code.org
!
! Authors (see AUTHORS file for details): AM
! 
! This file is distributed under the terms of the GNU 
! General Public License. You can redistribute it and/or 
! modify it under the terms of the GNU General Public 
! License as published by the Free Software Foundation; 
! either version 2, or (at your option) any later version.
!
! This program is distributed in the hope that it will 
! be useful, but WITHOUT ANY WARRANTY; without even the 
! implied warranty of MERCHANTABILITY or FITNESS FOR A 
! PARTICULAR PURPOSE.  See the GNU General Public License 
! for more details.
!
! You should have received a copy of the GNU General Public 
! License along with this program; if not, write to the Free 
! Software Foundation, Inc., 59 Temple Place - Suite 330,Boston, 
! MA 02111-1307, USA or visit http://www.gnu.org/copyleft/gpl.txt.
!
subroutine PARALLEL_global_Response_T(Xk,X_type)
 !
 use R_lattice,     ONLY:bz_samp,nXkbz,nXkibz
 use interfaces,    ONLY:PARALLEL_index,PARALLEL_assign_chains_and_COMMs,PARALLEL_live_message
 use IO_m,          ONLY:IO_and_Messaging_switch
 use BS,            ONLY:BS_nT_at_k,BS_nT_grps
 use openmp,        ONLY:n_threads_K,OPENMP_set_threads
 use parallel_m,    ONLY:master_cpu,COMM_copy,PAR_INDEX_copy,PAR_build_index,PP_indexes_reset, &
&                        PAR_n_c_bands,PAR_n_v_bands
 ! COMMUNICATORS
 use parallel_m,    ONLY:PAR_COM_eh_INDEX,PAR_COM_eh_A2A,PAR_COM_T_INDEX, &
<<<<<<< HEAD
&                        PAR_COM_Xk_ibz_INDEX,PAR_IND_T_ordered, &
&                        PAR_COM_Xk_ibz_A2A,PAR_COM_CON_INDEX_DIP,PAR_COM_VAL_INDEX_DIP,PAR_COM_DIPk_ibz_A2A,&
&                        PAR_COM_DIPk_ibz_INDEX
=======
&                        PAR_COM_Xk_ibz_INDEX,PAR_IND_T_ordered,PAR_COM_DIPOLES, &
&                        PAR_COM_DIPOLES_k_subgroup,PAR_COM_Xk_ibz_A2A,PAR_COM_CON_INDEX,&
&                        PAR_COM_VAL_INDEX,PAR_COM_Xk_bz_INDEX,PAR_COM_Xk_bz_A2A
>>>>>>> d9d8ce7d
 ! IND
 use parallel_m,    ONLY:PAR_IND_Kk_ibz,PAR_IND_T_groups,PAR_IND_T_ordered,PAR_IND_DIPk_ibz, &
&                        PAR_IND_Xk_ibz,PAR_IND_Xk_bz,PAR_IND_eh,PAR_IND_DIPk_bz,            &
&                        PAR_IND_CON_BANDS_DIP,PAR_IND_VAL_BANDS_DIP
 ! INDEX
 use parallel_m,    ONLY:PAR_Xk_ibz_index,PAR_Xk_bz_index,PAR_DIPk_ibz_index,PAR_DIPk_bz_index
 ! DIMENSIONS
 use parallel_m,    ONLY:PAR_BS_nT_col_grps,PAR_DIPk_nibz,PAR_Kk_nibz,PAR_Xk_nbz,PAR_Xk_nibz,PAR_DIPk_nbz
 ! ID's
 use parallel_m,    ONLY:PAR_IND_DIPk_bz_ID,PAR_IND_DIPk_ibz_ID,PAR_IND_Kk_ibz_ID,PAR_IND_Xk_ibz_ID,PAR_IND_Xk_bz_ID, &
&                        PAR_IND_CON_BANDS_DIP_ID,PAR_IND_VAL_BANDS_DIP_ID
 !
#include<memory.h>
 !
 type(bz_samp)        :: Xk
 integer              :: X_type
 !
 ! Work space
 !
 integer              :: i_k
 !
 CALL PARALLEL_structure(3,(/"k ","eh","t "/))
 !
 call PARALLEL_assign_chains_and_COMMs(3,COMM_index_1=PAR_COM_Xk_ibz_INDEX,&
&                                        COMM_index_2=PAR_COM_eh_INDEX,&
&                                        COMM_index_3=PAR_COM_T_INDEX,&
&                                        COMM_A2A_1=PAR_COM_Xk_ibz_A2A,&
&                                        COMM_A2A_2=PAR_COM_eh_A2A) 
 if (PAR_COM_eh_INDEX%n_CPU==1) then
   call COMM_copy(PAR_COM_Xk_ibz_A2A,PAR_COM_eh_A2A)
 endif
 !
 ! Dipoles are calculated using PAR_COM_Xk_ibz_INDEX, PAR_COM_eh_INDEX and PAR_COM_T_INDEX communicators
 !
<<<<<<< HEAD
 !call COMM_copy(PAR_COM_WORLD,PAR_COM_DIPk_ibz_INDEX)
 call COMM_copy(PAR_COM_Xk_ibz_A2A,PAR_COM_DIPk_ibz_A2A)
 call COMM_copy(PAR_COM_eh_INDEX,PAR_COM_CON_INDEX_DIP)
 call COMM_copy(PAR_COM_T_INDEX,PAR_COM_VAL_INDEX_DIP)
=======
 call COMM_copy(PAR_COM_Xk_ibz_A2A,PAR_COM_DIPOLES_k_subgroup)
 call COMM_copy(PAR_COM_eh_INDEX,PAR_COM_CON_INDEX(X_type))
 call COMM_copy(PAR_COM_T_INDEX,PAR_COM_VAL_INDEX(X_type))
 call COMM_copy(PAR_COM_Xk_ibz_INDEX,PAR_COM_Xk_bz_INDEX)
 call COMM_copy(PAR_COM_Xk_ibz_A2A,PAR_COM_Xk_bz_A2A)
>>>>>>> d9d8ce7d
 !
 ! K-points (IBZ)
 !
 call PARALLEL_index(PAR_IND_Kk_ibz,(/nXkibz/),COMM=PAR_COM_Xk_ibz_INDEX,CONSECUTIVE=.TRUE.,NO_EMPTIES=.TRUE.)
 PAR_IND_Xk_ibz_ID=PAR_COM_Xk_ibz_INDEX%CPU_id
 PAR_IND_Kk_ibz_ID=PAR_COM_Xk_ibz_INDEX%CPU_id
 PAR_Kk_nibz=PAR_IND_Kk_ibz%n_of_elements(PAR_IND_Kk_ibz_ID+1)
 !
 call PARALLEL_live_message("K(ibz)",ENVIRONMENT="Response_T_space",&
&       LOADED=PAR_IND_Kk_ibz%n_of_elements(PAR_IND_Kk_ibz_ID+1),TOTAL=nXkibz,&
&         NCPU=PAR_COM_Xk_ibz_INDEX%n_CPU)
 ! 
 ! Dipoles k-points uses same distribution of K k-points
 !
 call PP_indexes_reset(PAR_IND_DIPk_ibz) ! Fix by AM (Jan 2017) to clean-up previous allocation
 call PAR_INDEX_copy(PAR_IND_Kk_ibz,PAR_IND_DIPk_ibz)
 call PAR_INDEX_copy(PAR_IND_Kk_ibz,PAR_IND_Xk_ibz)
 PAR_IND_DIPk_ibz_ID=PAR_IND_Kk_ibz_ID
 PAR_Xk_nibz  =PAR_Kk_nibz
 PAR_DIPk_nibz=PAR_Kk_nibz
 YAMBO_ALLOC(PAR_DIPk_ibz_index,(nXkibz))
 call PAR_build_index(PAR_IND_DIPk_ibz,nXkibz,PAR_DIPk_ibz_index,PAR_DIPk_nibz)
 !
 if(.not.allocated(PAR_DIPk_bz_index)) then
   YAMBO_ALLOC(PAR_DIPk_bz_index,(nXkbz))
   call distribute_BZk_using_IBZk(PAR_COM_DIPk_ibz_INDEX,Xk,PAR_IND_DIPk_ibz,PAR_IND_DIPk_ibz_ID,&
&                                                           PAR_IND_DIPk_bz, PAR_IND_DIPk_bz_ID,&
&                                                           PAR_DIPk_bz_index,PAR_DIPk_nbz)
 endif
   !
 YAMBO_ALLOC(PAR_Xk_ibz_index,(nXkibz))
 call PAR_build_index(PAR_IND_Xk_ibz,nXkibz,PAR_Xk_ibz_index,PAR_Xk_nibz)
 YAMBO_ALLOC(PAR_Xk_bz_index,(nXkbz))
 call distribute_BZk_using_IBZk(PAR_COM_Xk_ibz_INDEX,Xk,PAR_IND_Xk_ibz,PAR_IND_Xk_ibz_ID,&
&                                                       PAR_IND_Xk_bz, PAR_IND_Xk_bz_ID,&
&                                                       PAR_Xk_bz_index,PAR_Xk_nbz)
 !
 ! E/h pairs (k resolved)
 !
 ! In this part I distribute the eh transitions within each k. The COMM for this indexing is PAR_COM_eh_INDEX.
 ! I fill the PAR_IND_eh for all k in order to define the total number of Transition groups
 !
 do i_k=1,nXkibz
   !
   call PARALLEL_index(PAR_IND_eh(i_k),(/BS_nT_at_k(i_k)/),COMM=PAR_COM_eh_INDEX,CONSECUTIVE=.TRUE.,NO_EMPTIES=.FALSE.)
   !
 enddo
 !
 ! Now I find calculate the total (BS_nT_grps) and cpu-restricted (PAR_BS_nT_grps) number of Transition groups.
 ! In this case the PAR_BS_nT_grps groups belong only to the columns of the kernel.
 !
 call PARALLEL_Transitions_grouping(Xk)
 !
 call PARALLEL_live_message("(e/h) Groups",ENVIRONMENT="Response_T_space",LOADED=PAR_BS_nT_col_grps,TOTAL=BS_nT_grps,&
&                           NCPU=PAR_COM_eh_INDEX%n_CPU)
 !
 ! Now each CPU of the PAR_COM_eh_INDEX has PAR_BS_nT_grps  groups of e/h pairs
 !
 ! The task now is to distribute the transitions:
 !  
 ! Group@k (among BS_nT_grps) ->Group'@p (among BS_nT_grps)
 !
 call PARALLEL_index(PAR_IND_T_ordered,(/BS_nT_grps,BS_nT_grps/),COMM=PAR_COM_T_INDEX,&
&                    MASK=PAR_IND_T_groups%element_1D,ORDERED=.TRUE.,NO_EMPTIES=.FALSE.)
 !
 call PARALLEL_live_message("(e/h)->(e/h)' Transitions (ordered)",ENVIRONMENT="Response_T_space",&
&                           LOADED=PAR_IND_T_ordered%n_of_elements(PAR_COM_T_INDEX%CPU_id+1),&
&                           TOTAL=BS_nT_grps*(BS_nT_grps+1)/2,NCPU=PAR_COM_T_INDEX%n_CPU)
 !
 ! Linear Algebra setup moved in the solver_driver...
 !
 ! Conduction band
 !
 call PARALLEL_index(PAR_IND_CON_BANDS_DIP,(/PAR_n_c_bands(2)/),low_range=(/PAR_n_c_bands(1)/),&
&                     COMM=PAR_COM_CON_INDEX_DIP,CONSECUTIVE=.TRUE.,NO_EMPTIES=.TRUE.)
 PAR_IND_CON_BANDS_DIP_ID=PAR_COM_CON_INDEX_DIP%CPU_id
 !   
 call PARALLEL_live_message("CON bands",ENVIRONMENT="Response_T_space",&
&                             LOADED=PAR_IND_CON_BANDS_DIP%n_of_elements(PAR_COM_CON_INDEX_DIP%CPU_id+1),&
&                             TOTAL=PAR_n_c_bands(2)-PAR_n_c_bands(1)+1,&
&                             NCPU=PAR_COM_CON_INDEX_DIP%n_CPU)
 !
 ! Response functions valence bands
 !
 call PARALLEL_index(PAR_IND_VAL_BANDS_DIP,(/PAR_n_v_bands(2)/),low_range=(/PAR_n_v_bands(1)/),&
&                    COMM=PAR_COM_VAL_INDEX_DIP,CONSECUTIVE=.TRUE.,NO_EMPTIES=.TRUE.)
 PAR_IND_VAL_BANDS_DIP_ID=PAR_COM_VAL_INDEX_DIP%CPU_id
 !
 call PARALLEL_live_message("VAL bands",ENVIRONMENT="Response_T_space",&
&                           LOADED=PAR_IND_VAL_BANDS_DIP%n_of_elements(PAR_COM_VAL_INDEX_DIP%CPU_id+1),&
&                           TOTAL=PAR_n_v_bands(2)-PAR_n_v_bands(1)+1,&
&                           NCPU=PAR_COM_VAL_INDEX_DIP%n_CPU)
 !
 ! I/O privileges
 !
 call IO_and_Messaging_switch("+io_out",CONDITION=.TRUE.)
 !
 call IO_and_Messaging_switch("+output",CONDITION=master_cpu)
 !
 call OPENMP_set_threads(n_threads_in=n_threads_K)
 !  
end subroutine PARALLEL_global_Response_T<|MERGE_RESOLUTION|>--- conflicted
+++ resolved
@@ -32,15 +32,9 @@
 &                        PAR_n_c_bands,PAR_n_v_bands
  ! COMMUNICATORS
  use parallel_m,    ONLY:PAR_COM_eh_INDEX,PAR_COM_eh_A2A,PAR_COM_T_INDEX, &
-<<<<<<< HEAD
 &                        PAR_COM_Xk_ibz_INDEX,PAR_IND_T_ordered, &
 &                        PAR_COM_Xk_ibz_A2A,PAR_COM_CON_INDEX_DIP,PAR_COM_VAL_INDEX_DIP,PAR_COM_DIPk_ibz_A2A,&
-&                        PAR_COM_DIPk_ibz_INDEX
-=======
-&                        PAR_COM_Xk_ibz_INDEX,PAR_IND_T_ordered,PAR_COM_DIPOLES, &
-&                        PAR_COM_DIPOLES_k_subgroup,PAR_COM_Xk_ibz_A2A,PAR_COM_CON_INDEX,&
-&                        PAR_COM_VAL_INDEX,PAR_COM_Xk_bz_INDEX,PAR_COM_Xk_bz_A2A
->>>>>>> d9d8ce7d
+&                        PAR_COM_DIPk_ibz_INDEX,PAR_COM_Xk_bz_INDEX,PAR_COM_Xk_bz_A2A
  ! IND
  use parallel_m,    ONLY:PAR_IND_Kk_ibz,PAR_IND_T_groups,PAR_IND_T_ordered,PAR_IND_DIPk_ibz, &
 &                        PAR_IND_Xk_ibz,PAR_IND_Xk_bz,PAR_IND_eh,PAR_IND_DIPk_bz,            &
@@ -75,18 +69,12 @@
  !
  ! Dipoles are calculated using PAR_COM_Xk_ibz_INDEX, PAR_COM_eh_INDEX and PAR_COM_T_INDEX communicators
  !
-<<<<<<< HEAD
  !call COMM_copy(PAR_COM_WORLD,PAR_COM_DIPk_ibz_INDEX)
  call COMM_copy(PAR_COM_Xk_ibz_A2A,PAR_COM_DIPk_ibz_A2A)
  call COMM_copy(PAR_COM_eh_INDEX,PAR_COM_CON_INDEX_DIP)
  call COMM_copy(PAR_COM_T_INDEX,PAR_COM_VAL_INDEX_DIP)
-=======
- call COMM_copy(PAR_COM_Xk_ibz_A2A,PAR_COM_DIPOLES_k_subgroup)
- call COMM_copy(PAR_COM_eh_INDEX,PAR_COM_CON_INDEX(X_type))
- call COMM_copy(PAR_COM_T_INDEX,PAR_COM_VAL_INDEX(X_type))
  call COMM_copy(PAR_COM_Xk_ibz_INDEX,PAR_COM_Xk_bz_INDEX)
  call COMM_copy(PAR_COM_Xk_ibz_A2A,PAR_COM_Xk_bz_A2A)
->>>>>>> d9d8ce7d
  !
  ! K-points (IBZ)
  !
