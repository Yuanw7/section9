--- conflicted
+++ resolved
@@ -21,11 +21,7 @@
 ! Software Foundation, Inc., 59 Temple Place - Suite 330,Boston, 
 ! MA 02111-1307, USA or visit http://www.gnu.org/copyleft/gpl.txt.
 !
-<<<<<<< HEAD
-subroutine PARALLEL_global_Response_T(Xk,ENVIRONMENT,X_type)
-=======
 subroutine PARALLEL_global_Response_T(Xk,X_type)
->>>>>>> cc1a9b35
  !
  use R_lattice,     ONLY:bz_samp,nXkbz,nXkibz
  use interfaces,    ONLY:PARALLEL_index,PARALLEL_assign_chains_and_COMMs,PARALLEL_live_message
@@ -50,104 +46,12 @@
 #include<memory.h>
  !
  type(bz_samp)        :: Xk
-<<<<<<< HEAD
- character(*)         :: ENVIRONMENT
-=======
->>>>>>> cc1a9b35
  integer              :: X_type
  !
  ! Work space
  !
  integer              :: i_k
  !
-<<<<<<< HEAD
- !========================================================================================================
- if (ENVIRONMENT=="Response_T_space") then
-   !======================================================================================================
-   !
-   CALL PARALLEL_structure(3,(/"k ","eh","t "/))
-   !
-   call PARALLEL_assign_chains_and_COMMs(4,COMM_index_1=PAR_COM_Xk_ibz_INDEX,&
-&                                          COMM_index_3=PAR_COM_eh_INDEX,&
-&                                          COMM_index_4=PAR_COM_T_INDEX,&
-&                                          COMM_A2A_1=PAR_COM_Xk_ibz_A2A,&
-&                                          COMM_A2A_2=PAR_COM_eh_A2A) 
-   if (PAR_COM_eh_INDEX%n_CPU==1) then
-     call COMM_copy(PAR_COM_Xk_ibz_A2A,PAR_COM_eh_A2A)
-   endif
-   !
-   ! Dipoles are calculated using PAR_COM_Xk_bz_INDEX, PAR_COM_eh_INDEX and PAR_COM_T_INDEX communicators
-   !
-   call COMM_copy(PAR_COM_Xk_ibz_A2A,PAR_COM_DIPOLES_k_subgroup)
-   call COMM_copy(PAR_COM_eh_INDEX,PAR_COM_CON_INDEX(X_type))
-   call COMM_copy(PAR_COM_T_INDEX,PAR_COM_VAL_INDEX(X_type))
-   !
-   ! K-points (IBZ)
-   !
-   call PARALLEL_index(PAR_IND_Kk_ibz,(/nXkibz/),COMM=PAR_COM_Xk_ibz_INDEX,CONSECUTIVE=.TRUE.,NO_EMPTIES=.TRUE.)
-   PAR_IND_Xk_ibz_ID=PAR_COM_Xk_ibz_INDEX%CPU_id
-   PAR_IND_Kk_ibz_ID=PAR_COM_Xk_ibz_INDEX%CPU_id
-   PAR_Kk_nibz=PAR_IND_Kk_ibz%n_of_elements(PAR_IND_Kk_ibz_ID+1)
-   !
-   call PARALLEL_live_message("K(ibz)",ENVIRONMENT=ENVIRONMENT,&
-&           LOADED=PAR_IND_Kk_ibz%n_of_elements(PAR_IND_Kk_ibz_ID+1),TOTAL=nXkibz,&
-&           NCPU=PAR_COM_Xk_ibz_INDEX%n_CPU)
-   ! 
-   ! Dipoles k-points uses same distribution of K k-points
-   !
-   call PP_indexes_reset(PAR_IND_DIPk_ibz) ! Fix by AM (Jan 2017) to clean-up previous allocation
-   call PAR_INDEX_copy(PAR_IND_Kk_ibz,PAR_IND_DIPk_ibz)
-   call PAR_INDEX_copy(PAR_IND_Kk_ibz,PAR_IND_Xk_ibz)
-   PAR_IND_DIPk_ID=PAR_IND_Kk_ibz_ID
-   PAR_Xk_nibz  =PAR_Kk_nibz
-   PAR_DIPk_nibz=PAR_Kk_nibz
-   YAMBO_ALLOC(PAR_DIPk_ibz_index,(nXkibz))
-   call PAR_build_index(PAR_IND_DIPk_ibz,nXkibz,PAR_DIPk_ibz_index,PAR_DIPk_nibz)
-   YAMBO_ALLOC(PAR_Xk_ibz_index,(nXkibz))
-   call PAR_build_index(PAR_IND_Xk_ibz,nXkibz,PAR_Xk_ibz_index,PAR_Xk_nibz)
-   YAMBO_ALLOC(PAR_Xk_bz_index,(nXkbz))
-   call distribute_BZk_using_IBZk(PAR_COM_Xk_ibz_INDEX,Xk,PAR_IND_Xk_ibz,PAR_IND_Xk_ibz_ID,&
-&                                                         PAR_IND_Xk_bz, PAR_IND_Xk_bz_ID,&
-&                                                         PAR_Xk_bz_index,PAR_Xk_nbz)
-   !
-   ! E/h pairs (k resolved)
-   !
-   ! In this part I distribute the eh transitions within each k. The COMM for this indexing is PAR_COM_eh_INDEX.
-   ! I fill the PAR_IND_eh for all k in order to define the total number of Transition groups
-   !
-   do i_k=1,nXkibz
-     !
-     call PARALLEL_index(PAR_IND_eh(i_k),(/BS_nT_at_k(i_k)/),COMM=PAR_COM_eh_INDEX,CONSECUTIVE=.TRUE.,NO_EMPTIES=.FALSE.)
-     !
-   enddo
-   !
-   ! Now I find calculate the total (BS_nT_grps) and cpu-restricted (PAR_BS_nT_grps) number of Transition groups.
-   ! In this case the PAR_BS_nT_grps groups belong only to the columns of the kernel.
-   !
-   call PARALLEL_Transitions_grouping(Xk)
-   !
-   call PARALLEL_live_message("(e/h) Groups",ENVIRONMENT=ENVIRONMENT,LOADED=PAR_BS_nT_col_grps,TOTAL=BS_nT_grps,&
-&                             NCPU=PAR_COM_eh_INDEX%n_CPU)
-   !
-   ! Now each CPU of the PAR_COM_eh_INDEX has PAR_BS_nT_grps  groups of e/h pairs
-   !
-   ! The task now is to distribute the transitions:
-   !  
-   ! Group@k (among BS_nT_grps) ->Group'@p (among BS_nT_grps)
-   !
-   call PARALLEL_index(PAR_IND_T_ordered,(/BS_nT_grps,BS_nT_grps/),COMM=PAR_COM_T_INDEX,&
-&                      MASK=PAR_IND_T_groups%element_1D,ORDERED=.TRUE.,NO_EMPTIES=.FALSE.)
-   !
-   call PARALLEL_live_message("(e/h)->(e/h)' Transitions (ordered)",ENVIRONMENT=ENVIRONMENT,&
-&                             LOADED=PAR_IND_T_ordered%n_of_elements(PAR_COM_T_INDEX%CPU_id+1),&
-&                             TOTAL=BS_nT_grps*(BS_nT_grps+1)/2,NCPU=PAR_COM_T_INDEX%n_CPU)
-   !
-   ! Linear Algebra setup moved in the solver_driver...
-   !
-   ! I/O privileges
-   !
-   call IO_and_Messaging_switch("+io_out",CONDITION=.TRUE.)
-=======
  CALL PARALLEL_structure(3,(/"k ","eh","t "/))
  !
  call PARALLEL_assign_chains_and_COMMs(3,COMM_index_1=PAR_COM_Xk_ibz_INDEX,&
@@ -199,7 +103,6 @@
  ! I fill the PAR_IND_eh for all k in order to define the total number of Transition groups
  !
  do i_k=1,nXkibz
->>>>>>> cc1a9b35
    !
    call PARALLEL_index(PAR_IND_eh(i_k),(/BS_nT_at_k(i_k)/),COMM=PAR_COM_eh_INDEX,CONSECUTIVE=.TRUE.,NO_EMPTIES=.FALSE.)
    !
