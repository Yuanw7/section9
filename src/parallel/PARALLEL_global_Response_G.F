--- conflicted
+++ resolved
@@ -30,15 +30,10 @@
  use IO_m,          ONLY:io_RESPONSE,IO_and_Messaging_switch
  use openmp,        ONLY:n_threads_X,OPENMP_set_threads
  use interfaces,    ONLY:PARALLEL_index,PARALLEL_assign_chains_and_COMMs,PARALLEL_live_message
-<<<<<<< HEAD
  use parallel_m,    ONLY:ncpu,CPU_structure,PARALLEL_n_structures_active,COMM_copy,PAR_INDEX_copy,PAR_Q_range
  ! SLK
  use parallel_m,    ONLY:PAR_COM_RL_A2A,PAR_COM_RL_INDEX,PAR_COM_X_WORLD,PAR_COM_X_WORLD_RL_resolved,PAR_build_index
  !
-=======
- use parallel_m,    ONLY:ncpu,CPU_structure,COMM_copy,PAR_INDEX_copy,&
-&                        PAR_Q_range,PAR_build_index
->>>>>>> 14b1907e
  ! COMMUNICATORS
  use parallel_m,    ONLY:PAR_COM_Xk_ibz_INDEX,PAR_COM_Xk_bz_INDEX,PAR_COM_Q_INDEX,&
 &                        PAR_COM_Q_A2A,PAR_COM_DIPOLES,PAR_COM_DIPOLES_k_subgroup,PAR_COM_Xk_bz_A2A, &
@@ -115,7 +110,7 @@
    !
    ! I/O privileges
    !
-   if (ncpu>1) then
+   if (PARALLEL_n_structures_active>1) then
      call IO_and_Messaging_switch("+io_out",CONDITION=PAR_COM_Xk_ibz_INDEX%my_CHAIN==1.or.&
 &                                                     PAR_COM_Xk_ibz_INDEX%n_CPU==ncpu)
    else
@@ -143,6 +138,10 @@
    !
    ! COMMs setup
    !
+   ! To define proper indexes to calculate the dipoles I need to build up
+   ! the PAR_IND_DIPk_ibz by avoiding the overlaps of PAR_IND_Xk_ibz.
+   ! The COMM is anyway the one for the all2all of each q.
+   !
    call COMM_copy(PAR_COM_Q_A2A,PAR_COM_DIPOLES)
    call COMM_copy(PAR_COM_Q_A2A,PAR_COM_X_WORLD)
    call COMM_copy(PAR_COM_Q_A2A, PAR_COM_X_WORLD_RL_resolved)
