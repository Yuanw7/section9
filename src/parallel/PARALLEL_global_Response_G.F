--- conflicted
+++ resolved
@@ -38,11 +38,8 @@
 &                        PAR_COM_Q_A2A,PAR_COM_Xk_bz_A2A,PAR_COM_DIPk_bz_A2A,PAR_COM_Xk_bz_A2A, &
 &                        PAR_COM_Xk_ibz_A2A,PAR_COM_CON_INDEX_X,PAR_COM_VAL_INDEX_X,PAR_COM_DIPk_bz_index
  ! IND
-<<<<<<< HEAD
- use parallel_m,    ONLY:PAR_IND_DIPk_ibz,PAR_IND_DIPk_bz,PAR_IND_Xk_ibz,PAR_IND_Xk_bz,PAR_IND_Q
-=======
- use parallel_m,    ONLY:PAR_IND_DIPk_ibz,PAR_IND_Xk_ibz,PAR_IND_Xk_bz,PAR_IND_Q,PAR_IND_OVLP_ibz
->>>>>>> fe986df5
+ use parallel_m,    ONLY:PAR_IND_DIPk_ibz,PAR_IND_DIPk_bz,PAR_IND_Xk_ibz,PAR_IND_Xk_bz,PAR_IND_Q, &
+&                        PAR_IND_OVLP_ibz
  ! INDEX
  use parallel_m,    ONLY:PAR_Xk_bz_index,PAR_Xk_ibz_index,PAR_DIPk_ibz_index,PAR_Q_index,&
 &                        PAR_DIPk_bz_index,PAR_COM_DIPk_ibz_INDEX
@@ -62,80 +59,6 @@
  !
  character(10)        :: WHAT,WHATp
  !
-<<<<<<< HEAD
-=======
- !======================================================
- if (ENVIRONMENT=="Response_G_space_Zero_Momentum") then
-   !====================================================
-   !
-   CALL PARALLEL_structure(4,(/"g","k","c","v"/))
-   !
-   call PARALLEL_assign_chains_and_COMMs(4,COMM_index_1=PAR_COM_RL_INDEX,&
-&                                          COMM_index_2=PAR_COM_Xk_ibz_INDEX,&
-&                                          COMM_index_3=PAR_COM_CON_INDEX(X_type),&
-&                                          COMM_index_4=PAR_COM_VAL_INDEX(X_type),&
-&                                          COMM_A2A_1=PAR_COM_RL_A2A,&
-&                                          COMM_A2A_2=PAR_COM_Xk_ibz_A2A)
-   !
-   ! COMMs setup
-   !
-   ! AM May 2017. The _RL_ COMM is not meant to distribute the work like all other COMMs.
-   ! It is rather an additional level of parallelization.
-   !
-   call COMM_copy(PAR_COM_Xk_ibz_A2A,PAR_COM_DIPOLES_k_subgroup)
-   if (PAR_COM_RL_INDEX%n_CPU> 1) then
-     call COMM_copy(PAR_COM_RL_A2A,PAR_COM_DIPOLES)
-     call COMM_copy(PAR_COM_RL_A2A,PAR_COM_X_WORLD_RL_resolved)
-   endif
-   call COMM_copy(PAR_COM_Xk_ibz_INDEX,PAR_COM_Xk_bz_INDEX)
-   call COMM_copy(PAR_COM_Xk_ibz_A2A,PAR_COM_Xk_bz_A2A)
-   !
-   ! K-points (IBZ)
-   !
-   call PARALLEL_index(PAR_IND_Xk_ibz,(/nXkibz/),COMM=PAR_COM_Xk_ibz_INDEX,CONSECUTIVE=.TRUE.,NO_EMPTIES=.TRUE.)
-   PAR_IND_Xk_ibz_ID=PAR_COM_Xk_ibz_INDEX%CPU_id
-   !
-   ! ... indexes
-   !
-   YAMBO_ALLOC(PAR_Xk_bz_index,(nXkbz))
-   call distribute_BZk_using_IBZk(PAR_COM_Xk_ibz_INDEX,Xk,PAR_IND_Xk_ibz,PAR_IND_Xk_ibz_ID,&
-&                                                         PAR_IND_Xk_bz, PAR_IND_Xk_bz_ID,&
-&                                                         PAR_Xk_bz_index,PAR_Xk_nbz)
-   YAMBO_ALLOC(PAR_Xk_ibz_index,(nXkibz))
-   call PAR_build_index(PAR_IND_Xk_ibz,nXkibz,PAR_Xk_ibz_index,PAR_Xk_nibz)
-   !
-   ! Inversion
-   !
-   call PARALLEL_assign_LA_COMMs(ENVIRONMENT,INV,CPU_structure(1)%nCPU_lin_algebra_INV)
-   !
-   call PARALLEL_live_message("K(ibz)",ENVIRONMENT=ENVIRONMENT,LOADED=PAR_Xk_nibz,TOTAL=nXkibz,&
-&                             NCPU=PAR_COM_Xk_ibz_INDEX%n_CPU)
-   !
-   call PAR_INDEX_copy(PAR_IND_Xk_ibz,PAR_IND_DIPk_ibz)
-   PAR_IND_DIPk_ID=PAR_IND_Xk_ibz_ID
-   YAMBO_ALLOC(PAR_DIPk_ibz_index,(nXkibz))
-   call PAR_build_index(PAR_IND_DIPk_ibz,nXkibz,PAR_DIPk_ibz_index,PAR_DIPk_nibz)
-   !
-#if defined _NL | defined _ELECTRIC
-   call PAR_INDEX_copy(PAR_IND_DIPk_ibz,PAR_IND_OVLP_ibz)
-   call PARALLEL_add_Q_to_K_list("overlaps",PAR_IND_Xk_bz,PAR_IND_Xk_bz_ID,PAR_IND_OVLP_ibz,PAR_IND_Xk_ibz_ID,&
-&                                PAR_IND_Q,PAR_COM_Xk_ibz_INDEX,PAR_Q_range,Xk,q)
-#endif
-   !
-   ! I/O privileges
-   !
-   if (PARALLEL_n_structures_active>1) then
-     call IO_and_Messaging_switch("+io_out",CONDITION=PAR_COM_Xk_ibz_INDEX%my_CHAIN==1.or.&
-&                                                     PAR_COM_Xk_ibz_INDEX%n_CPU==ncpu)
-   else
-     call IO_and_Messaging_switch("+io_out",CONDITION=.TRUE.)
-   endif
-   !
-   call OPENMP_set_threads(n_threads_in=n_threads_X)
-   !
- endif
- !
->>>>>>> fe986df5
  !===========================================================================================
  if (ENVIRONMENT=="Response_G_space".or.ENVIRONMENT=="Response_G_space_Finite_Momentum") then
    !=========================================================================================
