--- conflicted
+++ resolved
@@ -59,115 +59,31 @@
  !
  character(10)        :: WHAT,WHATp
  !
-<<<<<<< HEAD
-=======
- !======================================================
- if (ENVIRONMENT=="Response_G_space_Zero_Momentum") then
-   !====================================================
-   !
-   CALL PARALLEL_structure(4,(/"g","k","c","v"/))
-   !
-   call PARALLEL_assign_chains_and_COMMs(4,COMM_index_1=PAR_COM_RL_INDEX,&
-&                                          COMM_index_2=PAR_COM_Xk_ibz_INDEX,&
-&                                          COMM_index_3=PAR_COM_CON_INDEX(X_type),&
-&                                          COMM_index_4=PAR_COM_VAL_INDEX(X_type),&
-&                                          COMM_A2A_1=PAR_COM_RL_A2A,&
-&                                          COMM_A2A_2=PAR_COM_Xk_ibz_A2A)
-   !
-   ! COMMs setup
-   !
-   ! AM May 2017. The _RL_ COMM is not meant to distribute the work like all other COMMs.
-   ! It is rather an additional level of parallelization.
-   !
-   call COMM_copy(PAR_COM_Xk_ibz_A2A,PAR_COM_DIPOLES_k_subgroup)
-   if (PAR_COM_RL_INDEX%n_CPU> 1) then
-     call COMM_copy(PAR_COM_RL_A2A,PAR_COM_DIPOLES)
-     call COMM_copy(PAR_COM_RL_A2A,PAR_COM_X_WORLD_RL_resolved)
-   endif
-   !
-   ! K-points (IBZ)
-   !
-   call PARALLEL_index(PAR_IND_Xk_ibz,(/nXkibz/),COMM=PAR_COM_Xk_ibz_INDEX,CONSECUTIVE=.TRUE.,NO_EMPTIES=.TRUE.)
-   PAR_IND_Xk_ibz_ID=PAR_COM_Xk_ibz_INDEX%CPU_id
-   !
-   ! ... indexes
-   !
-   YAMBO_ALLOC(PAR_Xk_bz_index,(nXkbz))
-   call distribute_BZk_using_IBZk(PAR_COM_Xk_ibz_INDEX,Xk,PAR_IND_Xk_ibz,PAR_IND_Xk_ibz_ID,&
-&                                                         PAR_IND_Xk_bz, PAR_IND_Xk_bz_ID,&
-&                                                         PAR_Xk_bz_index,PAR_Xk_nbz)
-   YAMBO_ALLOC(PAR_Xk_ibz_index,(nXkibz))
-   call PAR_build_index(PAR_IND_Xk_ibz,nXkibz,PAR_Xk_ibz_index,PAR_Xk_nibz)
-   !
-   ! Inversion
-   !
-   call PARALLEL_assign_LA_COMMs(ENVIRONMENT,INV,CPU_structure(1)%nCPU_lin_algebra_INV)
-   !
-   call PARALLEL_live_message("K(ibz)",ENVIRONMENT=ENVIRONMENT,LOADED=PAR_Xk_nibz,TOTAL=nXkibz,&
-&                             NCPU=PAR_COM_Xk_ibz_INDEX%n_CPU)
-   !
-   call PAR_INDEX_copy(PAR_IND_Xk_ibz,PAR_IND_DIPk_ibz)
-   PAR_IND_DIPk_ID=PAR_IND_Xk_ibz_ID
-   YAMBO_ALLOC(PAR_DIPk_ibz_index,(nXkibz))
-   call PAR_build_index(PAR_IND_DIPk_ibz,nXkibz,PAR_DIPk_ibz_index,PAR_DIPk_nibz)
-   !
-   ! I/O privileges
-   !
-   if (PARALLEL_n_structures_active>1) then
-     call IO_and_Messaging_switch("+io_out",CONDITION=PAR_COM_Xk_ibz_INDEX%my_CHAIN==1.or.&
-&                                                     PAR_COM_Xk_ibz_INDEX%n_CPU==ncpu)
-   else
-     call IO_and_Messaging_switch("+io_out",CONDITION=.TRUE.)
-   endif
-   !
-   call OPENMP_set_threads(n_threads_in=n_threads_X)
-   !
- endif
- !
->>>>>>> 5cc9063a
  !===========================================================================================
  if (ENVIRONMENT=="Response_G_space".or.ENVIRONMENT=="Response_G_space_Finite_Momentum") then
    !=========================================================================================
    !
    CALL PARALLEL_structure(5,(/"q","g","k","c","v"/))
    !
-<<<<<<< HEAD
-   call PARALLEL_assign_chains_and_COMMs(4,COMM_index_1=PAR_COM_Q_INDEX,&
-&                                          COMM_index_2=PAR_COM_Xk_bz_INDEX,&
-&                                          COMM_index_3=PAR_COM_CON_INDEX_X(X_type),&
-&                                          COMM_index_4=PAR_COM_VAL_INDEX_X(X_type),&
-=======
    call PARALLEL_assign_chains_and_COMMs(5,COMM_index_1=PAR_COM_Q_INDEX,&
 &                                          COMM_index_2=PAR_COM_RL_INDEX,&
 &                                          COMM_index_3=PAR_COM_Xk_bz_INDEX,&
-&                                          COMM_index_4=PAR_COM_CON_INDEX(X_type),&
-&                                          COMM_index_5=PAR_COM_VAL_INDEX(X_type),&
->>>>>>> 5cc9063a
+&                                          COMM_index_4=PAR_COM_CON_INDEX_X(X_type),&
+&                                          COMM_index_5=PAR_COM_VAL_INDEX_X(X_type),&
 &                                          COMM_A2A_1=PAR_COM_Q_A2A,&
 &                                          COMM_A2A_2=PAR_COM_RL_A2A,&
 &                                          COMM_A2A_3=PAR_COM_Xk_bz_A2A)
    !
-<<<<<<< HEAD
-=======
    ! COMMs setup
    !
-   ! To define proper indexes to calculate the dipoles I need to build up
-   ! the PAR_IND_DIPk_ibz by avoiding the overlaps of PAR_IND_Xk_ibz.
-   ! The COMM is anyway the one for the all2all of each q.
-   !
-   call COMM_copy(PAR_COM_Q_A2A,PAR_COM_DIPOLES)
    call COMM_copy(PAR_COM_Q_A2A,PAR_COM_X_WORLD)
    call COMM_copy(PAR_COM_Q_A2A, PAR_COM_X_WORLD_RL_resolved)
-   call COMM_copy(PAR_COM_Xk_bz_A2A,PAR_COM_DIPOLES_k_subgroup)
    !
    ! AM May 2017. The _RL_ COMM is not meant to distribute the work like all other COMMs.
    ! It is rather an additional level of parallelization.
    !
-   if (PAR_COM_RL_INDEX%n_CPU>1) then
-     call COMM_copy(PAR_COM_RL_A2A,PAR_COM_X_WORLD_RL_resolved)
-   endif
+   if (PAR_COM_RL_INDEX%n_CPU>1) call COMM_copy(PAR_COM_RL_A2A,PAR_COM_X_WORLD_RL_resolved)
    !
->>>>>>> 5cc9063a
    ! K-points 
    !
    call PARALLEL_index(PAR_IND_Xk_bz,(/nXkbz/),COMM=PAR_COM_Xk_bz_INDEX,CONSECUTIVE=.TRUE.,NO_EMPTIES=.TRUE.)
