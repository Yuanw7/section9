!
!        Copyright (C) 2000-2017 the YAMBO team
!              http://www.yambo-code.org
!
! Authors (see AUTHORS file for details): AM
! 
! This file is distributed under the terms of the GNU 
! General Public License. You can redistribute it and/or 
! modify it under the terms of the GNU General Public 
! License as published by the Free Software Foundation; 
! either version 2, or (at your option) any later version.
!
! This program is distributed in the hope that it will 
! be useful, but WITHOUT ANY WARRANTY; without even the 
! implied warranty of MERCHANTABILITY or FITNESS FOR A 
! PARTICULAR PURPOSE.  See the GNU General Public License 
! for more details.
!
! You should have received a copy of the GNU General Public 
! License along with this program; if not, write to the Free 
! Software Foundation, Inc., 59 Temple Place - Suite 330,Boston, 
! MA 02111-1307, USA or visit http://www.gnu.org/copyleft/gpl.txt.
!
subroutine PARALLEL_global_Response_G(E,Xk,q,ENVIRONMENT,X_type)
 !
 use electrons,     ONLY:levels
 use R_lattice,     ONLY:bz_samp,nXkibz,nXkbz
 use linear_algebra,ONLY:INV
 use com,           ONLY:warning
 use IO_m,          ONLY:io_RESPONSE,IO_and_Messaging_switch
 use openmp,        ONLY:n_threads_X,OPENMP_set_threads
 use interfaces,    ONLY:PARALLEL_index,PARALLEL_assign_chains_and_COMMs,PARALLEL_live_message
 use parallel_m,    ONLY:ncpu,CPU_structure,PARALLEL_n_structures_active,COMM_copy,PAR_INDEX_copy,&
&                        PAR_Q_range,PAR_build_index
 ! COMMUNICATORS
<<<<<<< HEAD
 use parallel_m,    ONLY:PAR_COM_WORLD,PAR_COM_Xk_ibz_INDEX,PAR_COM_Xk_bz_INDEX,PAR_COM_Q_INDEX,&
&                        PAR_COM_Q_A2A,PAR_COM_Xk_bz_A2A,PAR_COM_DIPk_bz_A2A,PAR_COM_Xk_bz_A2A, &
&                        PAR_COM_Xk_ibz_A2A,PAR_COM_CON_INDEX_X,PAR_COM_VAL_INDEX_X,PAR_COM_DIPk_bz_index
=======
 use parallel_m,    ONLY:PAR_COM_Xk_ibz_INDEX,PAR_COM_Xk_bz_INDEX,PAR_COM_Q_INDEX,&
&                        PAR_COM_Q_A2A,PAR_COM_DIPOLES,PAR_COM_DIPOLES_k_subgroup,PAR_COM_Xk_bz_A2A, &
&                        PAR_COM_Xk_ibz_A2A,PAR_COM_CON_INDEX,PAR_COM_VAL_INDEX
>>>>>>> 7128a900
 ! IND
 use parallel_m,    ONLY:PAR_IND_DIPk_ibz,PAR_IND_DIPk_bz,PAR_IND_Xk_ibz,PAR_IND_Xk_bz,PAR_IND_Q
 ! INDEX
 use parallel_m,    ONLY:PAR_Xk_bz_index,PAR_Xk_ibz_index,PAR_DIPk_ibz_index,PAR_Q_index,&
&                        PAR_DIPk_bz_index,PAR_COM_DIPk_ibz_INDEX
 ! DIMENSIONS
 use parallel_m,    ONLY:PAR_DIPk_nibz,PAR_nQ,PAR_Xk_nbz,PAR_Xk_nibz,PAR_DIPk_nbz
 ! ID's
 use parallel_m,    ONLY:PAR_IND_Xk_ibz_ID,PAR_IND_Xk_bz_ID,PAR_IND_Q_ID,PAR_IND_DIPk_bz_ID,PAR_IND_DIPk_ibz_ID
 !
 implicit none
 !
 type(levels)         :: E
 type(bz_samp)        :: Xk,q
 character(*)         :: ENVIRONMENT
 integer              :: X_type
 !
 ! Work space
 !
 character(10)        :: WHAT,WHATp
 !
<<<<<<< HEAD
=======
 !======================================================
 if (ENVIRONMENT=="Response_G_space_Zero_Momentum") then
   !====================================================
   !
   CALL PARALLEL_structure(3,(/"k","c","v"/))
   !
   call PARALLEL_assign_chains_and_COMMs(3,COMM_index_1=PAR_COM_Xk_ibz_INDEX,&
&                                          COMM_index_2=PAR_COM_CON_INDEX(X_type),&
&                                          COMM_index_3=PAR_COM_VAL_INDEX(X_type),&
&                                          COMM_A2A_1=PAR_COM_Xk_ibz_A2A)
   !
   ! COMMs setup
   !
   call COMM_copy(PAR_COM_Xk_ibz_A2A,PAR_COM_DIPOLES_k_subgroup)
   !
   ! K-points (IBZ)
   !
   call PARALLEL_index(PAR_IND_Xk_ibz,(/nXkibz/),COMM=PAR_COM_Xk_ibz_INDEX,CONSECUTIVE=.TRUE.,NO_EMPTIES=.TRUE.)
   PAR_IND_Xk_ibz_ID=PAR_COM_Xk_ibz_INDEX%CPU_id
   !
   ! ... indexes
   !
   allocate(PAR_Xk_bz_index(Xk%nbz))
   call distribute_BZk_using_IBZk(PAR_COM_Xk_ibz_INDEX,Xk,PAR_IND_Xk_ibz,PAR_IND_Xk_ibz_ID,&
&                                                         PAR_IND_Xk_bz, PAR_IND_Xk_bz_ID,&
&                                                         PAR_Xk_bz_index,PAR_Xk_nbz)
   allocate(PAR_Xk_ibz_index(nXkibz))
   call PAR_build_index(PAR_IND_Xk_ibz,nXkibz,PAR_Xk_ibz_index,PAR_Xk_nibz)
   !
   ! Inversion
   !
   call PARALLEL_assign_LA_COMMs(ENVIRONMENT,INV,CPU_structure(1)%nCPU_lin_algebra_INV)
   !
   call PARALLEL_live_message("K(ibz)",ENVIRONMENT=ENVIRONMENT,LOADED=PAR_Xk_nibz,TOTAL=nXkibz,&
&                             NCPU=PAR_COM_Xk_ibz_INDEX%n_CPU)
   !
   call PAR_INDEX_copy(PAR_IND_Xk_ibz,PAR_IND_DIPk_ibz)
   PAR_IND_DIPk_ID=PAR_IND_Xk_ibz_ID
   allocate(PAR_DIPk_ibz_index(nXkibz))
   call PAR_build_index(PAR_IND_DIPk_ibz,nXkibz,PAR_DIPk_ibz_index,PAR_DIPk_nibz)
   !
   ! I/O privileges
   !
   if (PARALLEL_n_structures_active>1) then
     call IO_and_Messaging_switch("+io_out",CONDITION=PAR_COM_Xk_ibz_INDEX%my_CHAIN==1.or.&
&                                                     PAR_COM_Xk_ibz_INDEX%n_CPU==ncpu)
   else
     call IO_and_Messaging_switch("+io_out",CONDITION=.TRUE.)
   endif
   !
   call OPENMP_set_threads(n_threads_in=n_threads_X)
   !
 endif
 !
>>>>>>> 7128a900
 !===========================================================================================
 if (ENVIRONMENT=="Response_G_space".or.ENVIRONMENT=="Response_G_space_Finite_Momentum") then
   !=========================================================================================
   !
   CALL PARALLEL_structure(4,(/"q","k","c","v"/))
   !
<<<<<<< HEAD
   call PARALLEL_assign_chains_and_COMMs(4,ROLE=(/"q","k","c","v"/),&
&                                        COMM_index_1=PAR_COM_Q_INDEX,COMM_index_2=PAR_COM_Xk_bz_INDEX,&
&                                        COMM_index_3=PAR_COM_CON_INDEX_X(X_type),&
&                                        COMM_index_4=PAR_COM_VAL_INDEX_X(X_type),COMM_A2A_1=PAR_COM_Q_A2A,&
&                                        COMM_A2A_2=PAR_COM_Xk_bz_A2A)
=======
   call PARALLEL_assign_chains_and_COMMs(4,COMM_index_1=PAR_COM_Q_INDEX,&
&                                          COMM_index_2=PAR_COM_Xk_bz_INDEX,&
&                                          COMM_index_3=PAR_COM_CON_INDEX(X_type),&
&                                          COMM_index_4=PAR_COM_VAL_INDEX(X_type),&
&                                          COMM_A2A_1=PAR_COM_Q_A2A,&
&                                          COMM_A2A_2=PAR_COM_Xk_bz_A2A)
>>>>>>> 7128a900
   !
   ! COMMs setup
   !
   ! To define proper indexes to calculate the dipoles I need to build up
   ! the PAR_IND_DIPk_ibz by avoiding the overlaps of PAR_IND_Xk_ibz.
   ! The COMM is anyway the one for the all2all of each q.
   !
   call COMM_copy(PAR_COM_Q_A2A,PAR_COM_DIPOLES)
   call COMM_copy(PAR_COM_Xk_bz_A2A,PAR_COM_DIPOLES_k_subgroup)
   !
   ! K-points 
   !
   call PARALLEL_index(PAR_IND_Xk_bz,(/nXkbz/),COMM=PAR_COM_Xk_bz_INDEX,CONSECUTIVE=.TRUE.,NO_EMPTIES=.TRUE.)
   PAR_IND_Xk_bz_ID=PAR_COM_Xk_bz_INDEX%CPU_id
   PAR_Xk_nbz=PAR_IND_Xk_bz%n_of_elements(PAR_IND_Xk_bz_ID+1)
   !
   call PARALLEL_live_message("K(bz)",ENVIRONMENT=ENVIRONMENT,&
&                             LOADED=PAR_IND_Xk_bz%n_of_elements(PAR_COM_Xk_bz_INDEX%CPU_id+1),TOTAL=nXkbz,&
&                             NCPU=PAR_COM_Xk_bz_INDEX%n_CPU)
   allocate(PAR_Xk_bz_index(nXkbz))
   call PAR_build_index(PAR_IND_Xk_bz,nXkbz,PAR_Xk_bz_index,PAR_Xk_nbz)
   !
   ! Q-points 
   !
   WHAT="ibz"
   !
   call PARALLEL_index(PAR_IND_Q,(/PAR_Q_range(2)/),low_range=(/PAR_Q_range(1)/),COMM=PAR_COM_Q_INDEX,&
&                      CONSECUTIVE=.TRUE.,NO_EMPTIES=.TRUE.)
   PAR_IND_Q_ID=PAR_COM_Q_INDEX%CPU_id
   PAR_nQ=PAR_IND_Q%n_of_elements(PAR_IND_Q_ID+1)
   !
   call PARALLEL_live_message("Q("//trim(WHAT)//")",ENVIRONMENT=ENVIRONMENT,&
&                             LOADED=PAR_IND_Q%n_of_elements(PAR_IND_Q_ID+1),&
&                             TOTAL=PAR_Q_range(2)-PAR_Q_range(1)+1,&
&                             NCPU=PAR_COM_Q_INDEX%n_CPU)
   !
   allocate(PAR_Q_index(PAR_Q_range(2))) 
   call PAR_build_index(PAR_IND_Q,PAR_Q_range(2),PAR_Q_index,PAR_nQ)
   !
   ! K-points (IBZ) after shifting of Q (BZ/IBZ)
   !
   WHATp="k_bz_q_"//trim(WHAT) 
   !
   call PARALLEL_add_Q_to_K_list(trim(WHATp),PAR_IND_Xk_bz,PAR_IND_Xk_bz_ID,PAR_IND_Xk_ibz,PAR_IND_Xk_ibz_ID,&
&                                PAR_IND_Q,PAR_COM_Xk_bz_INDEX,PAR_Q_range,Xk,q)
   PAR_Xk_nibz=PAR_IND_Xk_ibz%n_of_elements(PAR_IND_Xk_ibz_ID+1)
   !
   ! ... indexes
   !
   allocate(PAR_Xk_ibz_index(nXkibz))
   call PAR_build_index(PAR_IND_Xk_ibz,nXkibz,PAR_Xk_ibz_index,PAR_Xk_nibz)
   !
   call PARALLEL_live_message("K-q(ibz)",ENVIRONMENT=ENVIRONMENT,LOADED=PAR_Xk_nibz,TOTAL=nXkibz,&
&                             NCPU=PAR_COM_Xk_ibz_INDEX%n_CPU)
   !
   ! Inversion
   !
   call PARALLEL_assign_LA_COMMs(ENVIRONMENT,INV,CPU_structure(1)%nCPU_lin_algebra_INV)
   !
   call PARALLEL_live_message("K(ibz)",ENVIRONMENT=ENVIRONMENT,LOADED=PAR_Xk_nibz,TOTAL=Xk%nibz,&
&                             NCPU=PAR_COM_Xk_ibz_INDEX%n_CPU)
   !
   ! DIPOLES
   !
   call COMM_copy(PAR_COM_Q_A2A,PAR_COM_DIPk_bz_index)
   call COMM_copy(PAR_COM_Xk_bz_A2A,PAR_COM_DIPk_bz_A2A)
   !
   call PARALLEL_minimal_index_from_overlaping(PAR_IND_Xk_ibz,PAR_IND_DIPk_ibz,PAR_COM_Xk_bz_INDEX)
   PAR_IND_DIPk_ibz_ID=PAR_IND_Xk_ibz_ID
   !
   allocate(PAR_DIPk_ibz_index(Xk%nibz))
   call Build_up_index(PAR_IND_DIPk_ibz,Xk%nibz,PAR_DIPk_ibz_index,PAR_DIPk_nibz)
   !
   if(.not.allocated(PAR_DIPk_bz_index)) then
     allocate(PAR_DIPk_bz_index(Xk%nbz))
     call distribute_BZk_using_IBZk(PAR_COM_DIPk_ibz_INDEX,Xk,PAR_IND_DIPk_ibz,PAR_IND_DIPk_ibz_ID,&
&                                                         PAR_IND_DIPk_bz, PAR_IND_DIPk_bz_ID,&
&                                                         PAR_DIPk_bz_index,PAR_DIPk_nbz)
   endif
   !
   ! I/O privileges
   !
   if (PARALLEL_n_structures_active>1) then
     call IO_and_Messaging_switch("+io_out +output",CONDITION=PAR_COM_Q_A2A%CPU_id==0)
   else
     call IO_and_Messaging_switch("+io_out",CONDITION=.TRUE.)
   endif
   !
<<<<<<< HEAD
   call OPENMP_set_threads(n_threads_in=n_threads_X)
   !
   !
   ! io_RESPONSE check
   !
   ! No X I/O is possible ONLY when the number of cpu's associated with the "q" field
   ! in the response function string is the same of the SE/RT/SC...string
   !  
   if (.not.io_RESPONSE) then
=======
   if (ENVIRONMENT/="Response_G_space_Finite_Momentum") then
>>>>>>> 7128a900
     !
     i_field=3
     call PARALLEL_get_user_structure("Self_Energy",.FALSE.)
     !
<<<<<<< HEAD
     if (CPU_structure(5)%CPU(1)>1) i_field=5
=======
     allocate(PAR_DIPk_ibz_index(nXkibz))
     call PAR_build_index(PAR_IND_DIPk_ibz,nXkibz,PAR_DIPk_ibz_index,PAR_DIPk_nibz)
>>>>>>> 7128a900
     !
     if (CPU_structure(3)%CPU(1)/=CPU_structure(i_field)%CPU(1)) io_RESPONSE=.TRUE.
     !
     if (io_RESPONSE) call warning('Response function I/O forced. Different CPU for the "q" field in X and SE')
     !
<<<<<<< HEAD
=======
     ! No X I/O is possible ONLY when the number of cpu's allocated with the "q" field
     ! in the response function string is the same of the SE/RT/SC...string
     !  
     if (.not.io_RESPONSE) then
       !
       call PARALLEL_get_user_structure("Self_Energy",.FALSE.)
       !
       if (CPU_structure(3)%CPU(1)/=CPU_structure(5)%CPU(1)) io_RESPONSE=.TRUE.
       !
       if (io_RESPONSE) call warning('Response function I/O forced. Different CPU for the "q" field in X and SE')
       !
     endif
>>>>>>> 7128a900
   endif
   !
 endif
 !
end subroutine PARALLEL_global_Response_G<|MERGE_RESOLUTION|>--- conflicted
+++ resolved
@@ -33,15 +33,9 @@
  use parallel_m,    ONLY:ncpu,CPU_structure,PARALLEL_n_structures_active,COMM_copy,PAR_INDEX_copy,&
 &                        PAR_Q_range,PAR_build_index
  ! COMMUNICATORS
-<<<<<<< HEAD
- use parallel_m,    ONLY:PAR_COM_WORLD,PAR_COM_Xk_ibz_INDEX,PAR_COM_Xk_bz_INDEX,PAR_COM_Q_INDEX,&
+ use parallel_m,    ONLY:PAR_COM_Xk_ibz_INDEX,PAR_COM_Xk_bz_INDEX,PAR_COM_Q_INDEX,&
 &                        PAR_COM_Q_A2A,PAR_COM_Xk_bz_A2A,PAR_COM_DIPk_bz_A2A,PAR_COM_Xk_bz_A2A, &
 &                        PAR_COM_Xk_ibz_A2A,PAR_COM_CON_INDEX_X,PAR_COM_VAL_INDEX_X,PAR_COM_DIPk_bz_index
-=======
- use parallel_m,    ONLY:PAR_COM_Xk_ibz_INDEX,PAR_COM_Xk_bz_INDEX,PAR_COM_Q_INDEX,&
-&                        PAR_COM_Q_A2A,PAR_COM_DIPOLES,PAR_COM_DIPOLES_k_subgroup,PAR_COM_Xk_bz_A2A, &
-&                        PAR_COM_Xk_ibz_A2A,PAR_COM_CON_INDEX,PAR_COM_VAL_INDEX
->>>>>>> 7128a900
  ! IND
  use parallel_m,    ONLY:PAR_IND_DIPk_ibz,PAR_IND_DIPk_bz,PAR_IND_Xk_ibz,PAR_IND_Xk_bz,PAR_IND_Q
  ! INDEX
@@ -63,92 +57,18 @@
  !
  character(10)        :: WHAT,WHATp
  !
-<<<<<<< HEAD
-=======
- !======================================================
- if (ENVIRONMENT=="Response_G_space_Zero_Momentum") then
-   !====================================================
-   !
-   CALL PARALLEL_structure(3,(/"k","c","v"/))
-   !
-   call PARALLEL_assign_chains_and_COMMs(3,COMM_index_1=PAR_COM_Xk_ibz_INDEX,&
-&                                          COMM_index_2=PAR_COM_CON_INDEX(X_type),&
-&                                          COMM_index_3=PAR_COM_VAL_INDEX(X_type),&
-&                                          COMM_A2A_1=PAR_COM_Xk_ibz_A2A)
-   !
-   ! COMMs setup
-   !
-   call COMM_copy(PAR_COM_Xk_ibz_A2A,PAR_COM_DIPOLES_k_subgroup)
-   !
-   ! K-points (IBZ)
-   !
-   call PARALLEL_index(PAR_IND_Xk_ibz,(/nXkibz/),COMM=PAR_COM_Xk_ibz_INDEX,CONSECUTIVE=.TRUE.,NO_EMPTIES=.TRUE.)
-   PAR_IND_Xk_ibz_ID=PAR_COM_Xk_ibz_INDEX%CPU_id
-   !
-   ! ... indexes
-   !
-   allocate(PAR_Xk_bz_index(Xk%nbz))
-   call distribute_BZk_using_IBZk(PAR_COM_Xk_ibz_INDEX,Xk,PAR_IND_Xk_ibz,PAR_IND_Xk_ibz_ID,&
-&                                                         PAR_IND_Xk_bz, PAR_IND_Xk_bz_ID,&
-&                                                         PAR_Xk_bz_index,PAR_Xk_nbz)
-   allocate(PAR_Xk_ibz_index(nXkibz))
-   call PAR_build_index(PAR_IND_Xk_ibz,nXkibz,PAR_Xk_ibz_index,PAR_Xk_nibz)
-   !
-   ! Inversion
-   !
-   call PARALLEL_assign_LA_COMMs(ENVIRONMENT,INV,CPU_structure(1)%nCPU_lin_algebra_INV)
-   !
-   call PARALLEL_live_message("K(ibz)",ENVIRONMENT=ENVIRONMENT,LOADED=PAR_Xk_nibz,TOTAL=nXkibz,&
-&                             NCPU=PAR_COM_Xk_ibz_INDEX%n_CPU)
-   !
-   call PAR_INDEX_copy(PAR_IND_Xk_ibz,PAR_IND_DIPk_ibz)
-   PAR_IND_DIPk_ID=PAR_IND_Xk_ibz_ID
-   allocate(PAR_DIPk_ibz_index(nXkibz))
-   call PAR_build_index(PAR_IND_DIPk_ibz,nXkibz,PAR_DIPk_ibz_index,PAR_DIPk_nibz)
-   !
-   ! I/O privileges
-   !
-   if (PARALLEL_n_structures_active>1) then
-     call IO_and_Messaging_switch("+io_out",CONDITION=PAR_COM_Xk_ibz_INDEX%my_CHAIN==1.or.&
-&                                                     PAR_COM_Xk_ibz_INDEX%n_CPU==ncpu)
-   else
-     call IO_and_Messaging_switch("+io_out",CONDITION=.TRUE.)
-   endif
-   !
-   call OPENMP_set_threads(n_threads_in=n_threads_X)
-   !
- endif
- !
->>>>>>> 7128a900
  !===========================================================================================
  if (ENVIRONMENT=="Response_G_space".or.ENVIRONMENT=="Response_G_space_Finite_Momentum") then
    !=========================================================================================
    !
    CALL PARALLEL_structure(4,(/"q","k","c","v"/))
    !
-<<<<<<< HEAD
-   call PARALLEL_assign_chains_and_COMMs(4,ROLE=(/"q","k","c","v"/),&
-&                                        COMM_index_1=PAR_COM_Q_INDEX,COMM_index_2=PAR_COM_Xk_bz_INDEX,&
-&                                        COMM_index_3=PAR_COM_CON_INDEX_X(X_type),&
-&                                        COMM_index_4=PAR_COM_VAL_INDEX_X(X_type),COMM_A2A_1=PAR_COM_Q_A2A,&
-&                                        COMM_A2A_2=PAR_COM_Xk_bz_A2A)
-=======
    call PARALLEL_assign_chains_and_COMMs(4,COMM_index_1=PAR_COM_Q_INDEX,&
 &                                          COMM_index_2=PAR_COM_Xk_bz_INDEX,&
-&                                          COMM_index_3=PAR_COM_CON_INDEX(X_type),&
-&                                          COMM_index_4=PAR_COM_VAL_INDEX(X_type),&
+&                                          COMM_index_3=PAR_COM_CON_INDEX_X(X_type),&
+&                                          COMM_index_4=PAR_COM_VAL_INDEX_X(X_type),&
 &                                          COMM_A2A_1=PAR_COM_Q_A2A,&
 &                                          COMM_A2A_2=PAR_COM_Xk_bz_A2A)
->>>>>>> 7128a900
-   !
-   ! COMMs setup
-   !
-   ! To define proper indexes to calculate the dipoles I need to build up
-   ! the PAR_IND_DIPk_ibz by avoiding the overlaps of PAR_IND_Xk_ibz.
-   ! The COMM is anyway the one for the all2all of each q.
-   !
-   call COMM_copy(PAR_COM_Q_A2A,PAR_COM_DIPOLES)
-   call COMM_copy(PAR_COM_Xk_bz_A2A,PAR_COM_DIPOLES_k_subgroup)
    !
    ! K-points 
    !
@@ -211,7 +131,7 @@
    PAR_IND_DIPk_ibz_ID=PAR_IND_Xk_ibz_ID
    !
    allocate(PAR_DIPk_ibz_index(Xk%nibz))
-   call Build_up_index(PAR_IND_DIPk_ibz,Xk%nibz,PAR_DIPk_ibz_index,PAR_DIPk_nibz)
+   call PAR_build_index(PAR_IND_DIPk_ibz,Xk%nibz,PAR_DIPk_ibz_index,PAR_DIPk_nibz)
    !
    if(.not.allocated(PAR_DIPk_bz_index)) then
      allocate(PAR_DIPk_bz_index(Xk%nbz))
@@ -228,49 +148,22 @@
      call IO_and_Messaging_switch("+io_out",CONDITION=.TRUE.)
    endif
    !
-<<<<<<< HEAD
    call OPENMP_set_threads(n_threads_in=n_threads_X)
    !
    !
    ! io_RESPONSE check
    !
-   ! No X I/O is possible ONLY when the number of cpu's associated with the "q" field
+   ! No X I/O is possible ONLY when the number of cpu's allocated with the "q" field
    ! in the response function string is the same of the SE/RT/SC...string
    !  
    if (.not.io_RESPONSE) then
-=======
-   if (ENVIRONMENT/="Response_G_space_Finite_Momentum") then
->>>>>>> 7128a900
      !
-     i_field=3
      call PARALLEL_get_user_structure("Self_Energy",.FALSE.)
      !
-<<<<<<< HEAD
-     if (CPU_structure(5)%CPU(1)>1) i_field=5
-=======
-     allocate(PAR_DIPk_ibz_index(nXkibz))
-     call PAR_build_index(PAR_IND_DIPk_ibz,nXkibz,PAR_DIPk_ibz_index,PAR_DIPk_nibz)
->>>>>>> 7128a900
-     !
-     if (CPU_structure(3)%CPU(1)/=CPU_structure(i_field)%CPU(1)) io_RESPONSE=.TRUE.
+       if (CPU_structure(3)%CPU(1)/=CPU_structure(5)%CPU(1)) io_RESPONSE=.TRUE.
      !
      if (io_RESPONSE) call warning('Response function I/O forced. Different CPU for the "q" field in X and SE')
      !
-<<<<<<< HEAD
-=======
-     ! No X I/O is possible ONLY when the number of cpu's allocated with the "q" field
-     ! in the response function string is the same of the SE/RT/SC...string
-     !  
-     if (.not.io_RESPONSE) then
-       !
-       call PARALLEL_get_user_structure("Self_Energy",.FALSE.)
-       !
-       if (CPU_structure(3)%CPU(1)/=CPU_structure(5)%CPU(1)) io_RESPONSE=.TRUE.
-       !
-       if (io_RESPONSE) call warning('Response function I/O forced. Different CPU for the "q" field in X and SE')
-       !
-     endif
->>>>>>> 7128a900
    endif
    !
  endif
