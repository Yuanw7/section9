NL_objs =
#if defined _NL
NL_objs = PARALLEL_global_Non_Linear.o
#endif
#if _ELPH
ELPH_objs = PARALLEL_global_Phonon_Self_Energy.o
#endif
#if _RT 
RT_objs = PARALLEL_global_Real_Time.o
#endif
#if defined _SCALAPACK
SLK_objs = PARALLEL_global_ScaLapacK.o
#endif
#if defined _RT || defined _SC || defined _QED
COLL_objs =  PARALLEL_collisions.o
#endif
objs =  check_for_a_redundant_IO.o \
        PARALLEL_live_message.o PARALLEL_set_the_active_structures.o PARALLEL_check_phase_space.o \
        PARALLEL_Transitions_grouping.o $(COLL_objs) PARALLEL_add_Q_to_K_list.o PARALLEL_minimal_index_from_overlaping.o \
        PARALLEL_get_ENVIRONMENT_structure.o PARALLEL_get_user_structure.o PARALLEL_assign_chains_and_COMMs.o \
<<<<<<< HEAD
        SLK_communicators.o PARALLEL_SETUP_K_scheme.o \
        PARALLEL_PAR_to_PAR_comms_init.o PARALLEL_assign_LA_COMMs.o PARALLEL_WF_index.o PARALLEL_SND_RCV_plan.o \
        PARALLEL_structure.o PARALLEL_build_up_child_INTER_chains.o \
        PARALLEL_Transitions_grouping.o \
        PARALLEL_global_utilities.o PARALLEL_global_BZINDX.o \
=======
        SLK_communicators.o \
        PARALLEL_scheme_initialize.o \
        PARALLEL_PAR_to_PAR_comms_init.o PARALLEL_assign_LA_COMMs.o PARALLEL_WF_index.o PARALLEL_SND_RCV_plan.o \
        PARALLEL_structure.o PARALLEL_build_up_child_INTER_chains.o \
        PARALLEL_Transitions_grouping.o \
        PARALLEL_distribute_BZk_using_IBZk.o PARALLEL_MATRIX_distribute.o \
>>>>>>> 52d8ddb1
        PARALLEL_global_defaults.o PARALLEL_global_reset.o PARALLEL_global_dimensions.o PARALLEL_global_ScaLapacK.o \
        PARALLEL_global_Response_G.o PARALLEL_global_Self_Energy.o PARALLEL_global_Response_T.o PARALLEL_global_Response_IO.o PARALLEL_global_DIPOLES.o \
        PARALLEL_global_indexes.o \
        PARALLEL_index.o PARALLEL_WF_distribute.o \
        PARALLEL_Haydock_VEC_COMMs.o PARALLEL_FREQS_setup.o $(RT_objs) $(NL_objs) $(ELPH_objs)<|MERGE_RESOLUTION|>--- conflicted
+++ resolved
@@ -18,20 +18,14 @@
         PARALLEL_live_message.o PARALLEL_set_the_active_structures.o PARALLEL_check_phase_space.o \
         PARALLEL_Transitions_grouping.o $(COLL_objs) PARALLEL_add_Q_to_K_list.o PARALLEL_minimal_index_from_overlaping.o \
         PARALLEL_get_ENVIRONMENT_structure.o PARALLEL_get_user_structure.o PARALLEL_assign_chains_and_COMMs.o \
-<<<<<<< HEAD
-        SLK_communicators.o PARALLEL_SETUP_K_scheme.o \
-        PARALLEL_PAR_to_PAR_comms_init.o PARALLEL_assign_LA_COMMs.o PARALLEL_WF_index.o PARALLEL_SND_RCV_plan.o \
-        PARALLEL_structure.o PARALLEL_build_up_child_INTER_chains.o \
-        PARALLEL_Transitions_grouping.o \
-        PARALLEL_global_utilities.o PARALLEL_global_BZINDX.o \
-=======
         SLK_communicators.o \
         PARALLEL_scheme_initialize.o \
+        PARALLEL_SETUP_K_scheme.o \
         PARALLEL_PAR_to_PAR_comms_init.o PARALLEL_assign_LA_COMMs.o PARALLEL_WF_index.o PARALLEL_SND_RCV_plan.o \
         PARALLEL_structure.o PARALLEL_build_up_child_INTER_chains.o \
         PARALLEL_Transitions_grouping.o \
         PARALLEL_distribute_BZk_using_IBZk.o PARALLEL_MATRIX_distribute.o \
->>>>>>> 52d8ddb1
+        PARALLEL_global_BZINDX.o \
         PARALLEL_global_defaults.o PARALLEL_global_reset.o PARALLEL_global_dimensions.o PARALLEL_global_ScaLapacK.o \
         PARALLEL_global_Response_G.o PARALLEL_global_Self_Energy.o PARALLEL_global_Response_T.o PARALLEL_global_Response_IO.o PARALLEL_global_DIPOLES.o \
         PARALLEL_global_indexes.o \
