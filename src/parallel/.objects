#if  _RT
RT_objs = PARALLEL_global_Real_Time.o
#endif
#if defined _SCALAPACK
SLK_objs = PARALLEL_global_ScaLapacK.o
#endif
#if defined _RT || defined _SC || defined _QED
COLL_objs =  PARALLEL_collisions.o
#endif
objs =  check_for_a_redundant_IO.o \
        PARALLEL_live_message.o PARALLEL_set_the_active_structures.o PARALLEL_check_phase_space.o\
        PARALLEL_Transitions_grouping.o $(COLL_objs) PARALLEL_add_Q_to_K_list.o PARALLEL_minimal_index_from_overlaping.o \
        PARALLEL_get_ENVIRONMENT_structure.o PARALLEL_get_user_structure.o PARALLEL_assign_chains_and_COMMs.o \
        SLK_communicators.o \
        PARALLEL_PAR_to_PAR_comms_init.o PARALLEL_assign_LA_COMMs.o PARALLEL_WF_index.o \
        PARALLEL_structure.o PARALLEL_build_up_child_INTER_chains.o \
        PARALLEL_Transitions_grouping.o \
        PARALLEL_global_utilities.o \
        PARALLEL_global_defaults.o PARALLEL_global_reset.o PARALLEL_global_dimensions.o PARALLEL_global_ScaLapacK.o \
<<<<<<< HEAD
        PARALLEL_global_Response_G.o PARALLEL_global_Self_Energy.o PARALLEL_global_Response_T.o PARALLEL_global_DIPOLES.o \
=======
        PARALLEL_global_Response_G.o PARALLEL_global_Self_Energy.o PARALLEL_global_Response_T.o PARALLEL_global_Response_IO.o \
>>>>>>> d9d8ce7d
        PARALLEL_global_indexes.o \
        PARALLEL_index.o PARALLEL_WF_distribute.o \
        PARALLEL_Haydock_VEC_COMMs.o PARALLEL_FREQS_setup.o $(RT_objs)<|MERGE_RESOLUTION|>--- conflicted
+++ resolved
@@ -17,11 +17,7 @@
         PARALLEL_Transitions_grouping.o \
         PARALLEL_global_utilities.o \
         PARALLEL_global_defaults.o PARALLEL_global_reset.o PARALLEL_global_dimensions.o PARALLEL_global_ScaLapacK.o \
-<<<<<<< HEAD
-        PARALLEL_global_Response_G.o PARALLEL_global_Self_Energy.o PARALLEL_global_Response_T.o PARALLEL_global_DIPOLES.o \
-=======
-        PARALLEL_global_Response_G.o PARALLEL_global_Self_Energy.o PARALLEL_global_Response_T.o PARALLEL_global_Response_IO.o \
->>>>>>> d9d8ce7d
+        PARALLEL_global_Response_G.o PARALLEL_global_Self_Energy.o PARALLEL_global_Response_T.o PARALLEL_global_Response_IO.o PARALLEL_global_DIPOLES.o \
         PARALLEL_global_indexes.o \
         PARALLEL_index.o PARALLEL_WF_distribute.o \
         PARALLEL_Haydock_VEC_COMMs.o PARALLEL_FREQS_setup.o $(RT_objs)