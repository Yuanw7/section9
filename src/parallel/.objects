--- conflicted
+++ resolved
@@ -6,8 +6,4 @@
         PARALLEL_structure.o PARALLEL_build_up_child_chains.o \
         PARALLEL_wait.o PARALLEL_Transitions_grouping.o \
         PARALLEL_global_indexes.o PARALLEL_index.o PARALLEL_WF_distribute.o \
-<<<<<<< HEAD
-	PARALLEL_Haydock_VEC_COMMs.o SET_dip_parallelization.o 
-=======
-	PARALLEL_Haydock_VEC_COMMs.o SET_dipole_parallelization_scheme.o 
->>>>>>> d4188737
+	PARALLEL_Haydock_VEC_COMMs.o SET_dipole_parallelization_scheme.o 