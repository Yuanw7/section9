NL_objs =
#if defined _NL | defined _ELECTRIC
NL_objs = PARALLEL_global_Non_Linear.o
#endif
#if  _RT
RT_objs = PARALLEL_global_Real_Time.o
#endif
#if defined _SCALAPACK
SLK_objs = PARALLEL_global_ScaLapacK.o
#endif
#if defined _RT || defined _SC || defined _QED
COLL_objs =  PARALLEL_collisions.o
#endif
objs =  check_for_a_redundant_IO.o \
        PARALLEL_live_message.o PARALLEL_set_the_active_structures.o PARALLEL_check_phase_space.o\
        PARALLEL_Transitions_grouping.o $(COLL_objs) PARALLEL_add_Q_to_K_list.o PARALLEL_minimal_index_from_overlaping.o \
        PARALLEL_get_ENVIRONMENT_structure.o PARALLEL_get_user_structure.o PARALLEL_assign_chains_and_COMMs.o \
<<<<<<< HEAD
        SLK_communicators.o PARALLEL_SETUP_K_scheme.o \
        PARALLEL_PAR_to_PAR_comms_init.o PARALLEL_assign_LA_COMMs.o PARALLEL_WF_index.o \
=======
        SLK_communicators.o \
        PARALLEL_PAR_to_PAR_comms_init.o PARALLEL_assign_LA_COMMs.o PARALLEL_WF_index.o PARALLEL_SND_RCV_plan.o \
>>>>>>> eaee6fd4
        PARALLEL_structure.o PARALLEL_build_up_child_INTER_chains.o \
        PARALLEL_Transitions_grouping.o \
        PARALLEL_global_utilities.o PARALLEL_global_BZINDX.o \
        PARALLEL_global_defaults.o PARALLEL_global_reset.o PARALLEL_global_dimensions.o PARALLEL_global_ScaLapacK.o \
        PARALLEL_global_Response_G.o PARALLEL_global_Self_Energy.o PARALLEL_global_Response_T.o PARALLEL_global_Response_IO.o PARALLEL_global_DIPOLES.o \
        PARALLEL_global_indexes.o \
        PARALLEL_index.o PARALLEL_WF_distribute.o \
        PARALLEL_Haydock_VEC_COMMs.o PARALLEL_FREQS_setup.o $(RT_objs) $(NL_objs)<|MERGE_RESOLUTION|>--- conflicted
+++ resolved
@@ -15,13 +15,8 @@
         PARALLEL_live_message.o PARALLEL_set_the_active_structures.o PARALLEL_check_phase_space.o\
         PARALLEL_Transitions_grouping.o $(COLL_objs) PARALLEL_add_Q_to_K_list.o PARALLEL_minimal_index_from_overlaping.o \
         PARALLEL_get_ENVIRONMENT_structure.o PARALLEL_get_user_structure.o PARALLEL_assign_chains_and_COMMs.o \
-<<<<<<< HEAD
         SLK_communicators.o PARALLEL_SETUP_K_scheme.o \
-        PARALLEL_PAR_to_PAR_comms_init.o PARALLEL_assign_LA_COMMs.o PARALLEL_WF_index.o \
-=======
-        SLK_communicators.o \
         PARALLEL_PAR_to_PAR_comms_init.o PARALLEL_assign_LA_COMMs.o PARALLEL_WF_index.o PARALLEL_SND_RCV_plan.o \
->>>>>>> eaee6fd4
         PARALLEL_structure.o PARALLEL_build_up_child_INTER_chains.o \
         PARALLEL_Transitions_grouping.o \
         PARALLEL_global_utilities.o PARALLEL_global_BZINDX.o \
