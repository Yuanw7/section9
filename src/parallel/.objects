--- conflicted
+++ resolved
@@ -1,14 +1,12 @@
-<<<<<<< HEAD
 NL_objs =
 #if defined _NL | defined _ELECTRIC
-NL_objs = k_map_nearest_by_dir.o
-=======
+NL_objs = PARALLEL_NonLinear_indexes.o k_map_nearest_by_dir.o
+#endif
 #if defined _RT
 RT_objs = PARALLEL_RealTime_indexes.o
 #endif
 #if defined _SCALAPACK
 SLK_objs = PARALLEL_ScaLapack_indexes.o
->>>>>>> 8ed258cc
 #endif
 #if defined _RT || defined _SC || defined _QED
 COLL_objs =  PARALLEL_collisions.o
@@ -20,11 +18,6 @@
         PARALLEL_assign_LA_COMMs.o PARALLEL_WF_index.o \
         PARALLEL_structure.o PARALLEL_build_up_child_INTER_chains.o \
         PARALLEL_Transitions_grouping.o \
-<<<<<<< HEAD
-        PARALLEL_global_indexes.o PARALLEL_index.o PARALLEL_WF_distribute.o \
-        PARALLEL_Haydock_VEC_COMMs.o $(NL_objs) 
-=======
         PARALLEL_global_indexes.o PARALLEL_utilities.o PARALLEL_reset.o PARALLEL_index.o PARALLEL_WF_distribute.o \
         PARALLEL_Response_G_indexes.o PARALLEL_Response_T_indexes.o PARALLEL_SelfEnergy_indexes.o $(RT_objs) $(SLK_objs) \
-        PARALLEL_Haydock_VEC_COMMs.o
->>>>>>> 8ed258cc
+        PARALLEL_Haydock_VEC_COMMs.o $(NL_objs)