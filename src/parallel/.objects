#if defined _RT || defined _SC || defined _QED
RT_objs =  PARALLEL_collisions.o
#endif
objs =  check_for_a_redundant_IO.o \
        PARALLEL_live_message.o PARALLEL_clean_up_the_structure.o \
        PARALLEL_Transitions_grouping.o $(RT_objs) PARALLEL_add_Q_to_K_list.o PARALLEL_minimal_index_from_overlaping.o \
        PARALLEL_get_ENVIRONMENT_structure.o PARALLEL_get_user_structure.o PARALLEL_assign_chains_and_COMMs.o \
        SLK_communicators.o \
        PARALLEL_assign_LA_COMMs.o PARALLEL_WF_index.o \
        PARALLEL_structure.o PARALLEL_build_up_child_INTER_chains.o \
        PARALLEL_Transitions_grouping.o \
<<<<<<< HEAD
        PARALLEL_global_utilities.o \
        PARALLEL_global_defaults.o PARALLEL_global_reset.o PARALLEL_global_dimensions.o PARALLEL_global_ScaLapacK.o \
        PARALLEL_global_Response_G.o PARALLEL_global_Self_Energy.o PARALLEL_global_Response_T.o \
        PARALLEL_global_indexes.o \
        PARALLEL_index.o PARALLEL_WF_distribute.o \
        PARALLEL_Haydock_VEC_COMMs.o PARALLEL_FREQS_setup.o 
=======
        PARALLEL_global_indexes.o PARALLEL_global_dimensions.o PARALLEL_global_utilities.o PARALLEL_global_reset.o PARALLEL_index.o PARALLEL_WF_distribute.o \
        PARALLEL_global_Response_G.o PARALLEL_global_Response_T.o PARALLEL_global_Self_Energy.o $(RT_objs) $(SLK_objs) \
        PARALLEL_Haydock_VEC_COMMs.o
>>>>>>> 9c9a995b
<|MERGE_RESOLUTION|>--- conflicted
+++ resolved
@@ -1,3 +1,9 @@
+#if  _RT
+RT_objs = PARALLEL_global_Real_Time.o
+#endif
+#if defined _SCALAPACK
+SLK_objs = PARALLEL_global_ScaLapacK.o
+#endif
 #if defined _RT || defined _SC || defined _QED
 RT_objs =  PARALLEL_collisions.o
 #endif
@@ -9,15 +15,9 @@
         PARALLEL_assign_LA_COMMs.o PARALLEL_WF_index.o \
         PARALLEL_structure.o PARALLEL_build_up_child_INTER_chains.o \
         PARALLEL_Transitions_grouping.o \
-<<<<<<< HEAD
         PARALLEL_global_utilities.o \
         PARALLEL_global_defaults.o PARALLEL_global_reset.o PARALLEL_global_dimensions.o PARALLEL_global_ScaLapacK.o \
         PARALLEL_global_Response_G.o PARALLEL_global_Self_Energy.o PARALLEL_global_Response_T.o \
         PARALLEL_global_indexes.o \
         PARALLEL_index.o PARALLEL_WF_distribute.o \
-        PARALLEL_Haydock_VEC_COMMs.o PARALLEL_FREQS_setup.o 
-=======
-        PARALLEL_global_indexes.o PARALLEL_global_dimensions.o PARALLEL_global_utilities.o PARALLEL_global_reset.o PARALLEL_index.o PARALLEL_WF_distribute.o \
-        PARALLEL_global_Response_G.o PARALLEL_global_Response_T.o PARALLEL_global_Self_Energy.o $(RT_objs) $(SLK_objs) \
-        PARALLEL_Haydock_VEC_COMMs.o
->>>>>>> 9c9a995b
+        PARALLEL_Haydock_VEC_COMMs.o PARALLEL_FREQS_setup.o 