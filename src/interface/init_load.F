!
! Copyright (C) 2000-2013 A. Marini and the YAMBO team 
!              http://www.yambo-code.org
! 
! This file is distributed under the terms of the GNU 
! General Public License. You can redistribute it and/or 
! modify it under the terms of the GNU General Public 
! License as published by the Free Software Foundation; 
! either version 2, or (at your option) any later version.
!
! This program is distributed in the hope that it will 
! be useful, but WITHOUT ANY WARRANTY; without even the 
! implied warranty of MERCHANTABILITY or FITNESS FOR A 
! PARTICULAR PURPOSE.  See the GNU General Public License 
! for more details.
!
! You should have received a copy of the GNU General Public 
! License along with this program; if not, write to the Free 
! Software Foundation, Inc., 59 Temple Place - Suite 330,Boston, 
! MA 02111-1307, USA or visit http://www.gnu.org/copyleft/gpl.txt.
!
subroutine init_load(defs,en,q,k,X,Xw)
 !
 use pars,          ONLY:schlen
 use electrons,     ONLY:levels,nel,filled_tresh,eval_magn
 use frequency,     ONLY:w_samp
 use it_m,          ONLY:it,initdefs,E_unit,G_unit,Ecut_unit,T_unit,Bfield_unit,&
&                        Time_unit,I_unit,Angle_unit,V_old,initmode,&
&                        V_RL,V_kpt,V_sc,V_qp,V_io,V_general,V_resp,V_real_time
 use X_m,           ONLY:Chi_mode,X_t,q_plus_G_direction,Q_Shift_Order,Dipole_Energy_treshold
 use fields,        ONLY:global_gauge,grid_path
 use QP_m,          ONLY:QP_cg_percent,QP_G_damp,QP_solver,&
&                        QP_n_G_bands,QP_ng_Sx,GW_en_comp,&
&                        QP_G_er,QP_G_dr,QP_Sc_steps,GWo_iterations,SC_band_mixing,&
&                        SC_E_threshold,QP_dSc_delta,QP_G_Zoom_treshold,OCC_T_ref
 use timing,        ONLY:nhash
 use wave_func,     ONLY:wf_ng
 use D_lattice,     ONLY:Tel,non_periodic_directions,Bose_Temp
 use R_lattice,     ONLY:ng_closed,n_g_shells,QP_states_k,nXkibz,&
&                        bz_samp,RIM_ng,RIM_epsm1,RIM_id_epsm1_reference,&
&                        RIM_n_rand_pts,cyl_ph_radius,box_length,cyl_length,cut_geometry
 use BS,            ONLY:BSE_mode,BSK_mode,BS_eh_en,BS_eh_win,BS_q,BS_bands,BS_columns,&
&                        BS_n_g_W,BS_n_g_exch,BSS_mode,Haydock_treshold,BSS_n_freqs,&
&                        BSS_dr,BSS_er,BSS_q0,BSS_damp_reference,BSS_inversion_mode
 use TDDFT,         ONLY:FXC_n_g_corr,FXC_per_memstps,FXC_LRC_alpha,FXC_LRC_beta, &
&                        FXC_SVD_digits
 use ACFDT,         ONLY:ACFDT_n_lambda,ACFDT_n_freqs,ACFDT_E_range
 use functions,     ONLY:bose_E_cut
#if defined _SC
 use SC,            ONLY:SC_bands,SC_iterations,SC_potential,SC_up_W_iters,&
&                        SC_rho_threshold,SC_cycle_mixing,OEP_approx
 use collisions_IO, ONLY:COLLISIONS_cutoff,COLLISIONS_path
 use collisions_CACHE, ONLY:COLLISIONS_cache_size
#endif
#if defined _RT
 use real_time,     ONLY:RT_step, NE_steps, Thermal_steps, Integrator_name, RAD_LifeTime, Phase_LifeTime,  &
&                        RT_diagonalization_steps,SwitchOnTime,NE_tot_time,NE_Hxc_jumps,Dynamics_Kind,&
&                        RT_ave_dephasing,NE_MEM_treshold,RT_eh_energy_max,Eh_pumped_pair_energy,RT_IO_time,&
&                        Eh_pumped_pair_width
 use fields,        ONLY:Efield
#endif
#if defined _MAGNETIC
 use magnetic,      ONLY:MAG_B,MAG_hamiltonian_type,MAG_radius,MAG_gauge,MAG_psi,MAG_theta
#endif
#if defined _SURF
 use bulkeps,              ONLY:init_bulk
 use eels_kinematics,      ONLY:init_kinematics
 use eels_detector,        ONLY:init_detector
 use optcut,               ONLY:init_cutoff
 use surface_geometry,     ONLY:init_surface
 use model_loss_function,  ONLY:init_loss_function
 use convolute,            ONLY:init_convolute
 use ras_module,           ONLY:locfac, loctype
#endif
#if defined _ELPH 
 use ELPH,                 ONLY:QP_PH_n_G_bands,elph_nDBs_used,elph_Ham_ik,elph_Ham_bands,elph_branches
#endif
 !
 implicit none
 type(initdefs)::defs
 type(levels)  ::en          
 type(bz_samp) ::q,k
 type(X_t)     ::X(4)
 type(w_samp)  ::Xw(4)
 !
 ! Compatibility with old input-file variables
 !
 integer       :: ng_closed_old=0
 integer       :: wf_ng_old=0
 integer       :: QP_ng_Sx_old=0
 integer       :: BS_n_g_W_old=0
 integer       :: BS_n_g_exch_old=0
 integer       :: FXC_n_g_corr_old=0
 integer       :: RIM_ng_old=0
 !
 !===============
 ! GPL RUNLEVELS
 !===============
 call it('r',defs,'setup',   '[R INI] Initialization')
 call it('r',defs,'optics',  '[R OPT] Optics')
 call it('r',defs,'chi',     '[R CHI] Dyson equation for Chi.')
 call it('r',defs,'chik',    '[R CHI] Kernel for Chi')
 call it('r',defs,'bse',     '[R BSE] Bethe Salpeter Equation.')
 call it('r',defs,'bsk',     '[R BSK] Bethe Salpeter Equation kernel')
 call it('r',defs,'bss',     '[R BSS] Bethe Salpeter Equation solver')
 call it('r',defs,'tddft',   '[R   K] Use TDDFT kernel')
 call it('r',defs,'em1s',    '[R Xs] Static Inverse Dielectric Matrix')
 call it('r',defs,'em1d',    '[R Xd] Dynamical Inverse Dielectric Matrix')
 call it('r',defs,'ppa',     '[R Xp] Plasmon Pole Approximation')
 call it('r',defs,'HF_and_locXC',   '[R XX] Hartree-Fock Self-energy and Vxc')
 call it('r',defs,'gw0',     '[R GW] GoWo Quasiparticle energy levels')
 call it('r',defs,'life',    '[R GW] GoWo Quasiparticle lifetimes')
 call it('r',defs,'rim_cut', '[R RIM CUT] Coulomb interaction')
 call it('r',defs,'cohsex',  '[R Xp] COlumb Hole Screened EXchange')
 !
 ! GPL_EXCLUDE_START
 !
 !===================
 ! NON GPL RUNLEVELS
 !===================
 call it('r',defs,'acfdt',   '[R ETOT] ACFDT Total Energy')
#if defined _ELPH 
 call it('r',defs,'ElPhHam', '[R] Frohlich Hamiltonian') 
#endif
 !
 ! GPL_EXCLUDE_END
 !
#if defined _SC 
 call it('r',defs,'scpot',   '[R] Self-Consistent potentials') 
#endif
#if defined _RT
 call it('r',defs,'collisions_IO',   '[R] Eval the extended Collisions')
 call it('r',defs,'negf',            '[R] Real-Time dynamics') 
#endif
#if defined _MAGNETIC
 call it('r',defs,'magnetic','[R] Magnetic fields')
#endif
#if defined _SURF
 call it('r',defs,'sursp',  '[R] Surface Spectroscopy ')
 call it('r',defs,'reels',  '[R] Reflection EELS (3-layer model) ')
 call it('r',defs,'ras',    '[R] Reflectance anisotropy spectroscopy (RAS)')
#endif
#if defined _ELPH 
 call it('r',defs,'el_ph',   '[R] Electron-Phonon Correlation')   
 call it('r',defs,'el_el',   '[R] Electron-Electron Correlation') 
#endif
 !
 !================
 ! GPL VARIABLES
 !================
 !
 ! Basics
 !
 call it(defs,'StdoHash','[IO] Live-timing Hashes',nhash,verb_level=V_io)
 call it(defs,'MaxGvecs','[INI] Max number of G-vectors planned to use',ng_closed_old,unit=G_unit,verb_level=V_old)
 call it(defs,'MaxNG',   '[INI] Max number of G-vectors planned to use',ng_closed,unit=G_unit,verb_level=V_RL)
 call it(defs,'FFTGvecs','[FFT] Plane-waves',wf_ng_old,Ecut_unit,verb_level=V_old) 
 call it(defs,'ecutFFT', '[FFT] Plane-waves',wf_ng,Ecut_unit,verb_level=V_RL) 
 call it(defs,'NonPDirs','[X/BSS] Non periodic chartesian directions (X,Y,Z,XY...)',non_periodic_directions,verb_level=V_resp)
 call it(defs,'IkSigLim','[KPT] QP K-points indices range',QP_states_k,verb_level=V_kpt)
 call it(defs,'IkXLim',  '[KPT] X grid last k-point index',nXkibz,verb_level=V_kpt)
 call it(defs,'Nelectro','Electrons number',nel,verb_level=V_general)
 call it('f',defs,'EvalMagn','Evaluate the magnetization',verb_level=V_general)
 call it(defs,'ElecTemp','Electronic Temperature',Tel,T_unit,verb_level=V_general)
 call it(defs,'OccTresh','Occupation treshold (metallic bands)',filled_tresh,verb_level=V_general)
 call it(defs,'BoseTemp','Bosonic Temperature',Bose_Temp,T_unit,verb_level=V_general)
 call it(defs,'BoseCut', '[BOSE] Finite T Bose function cutoff',bose_E_cut,verb_level=V_general)
#if defined _ELPH 
 call it('f',defs,'MinusQ', '[KPT] Use -{q} grid',verb_level=V_kpt)
 call it(defs,'ElPhRndNq',  '[ELPH] Read random Q-points',elph_nDBs_used,verb_level=V_kpt) 
#endif
 !
 ! S_xc
 !
 call it(defs,'LifeTrCG', '[GW] [o/o] Lifetime transitions reduction',QP_cg_percent)
 call it(defs,'EXXRLvcs', '[XX] Exchange RL components',QP_ng_Sx_old,Ecut_unit,verb_level=V_old)
 call it(defs,'ecutHF',   '[XX] Exchange RL components',QP_ng_Sx,Ecut_unit)
 call it(defs,'GbndRnge', '[GW] G[W] bands range',QP_n_G_bands)
 call it(defs,'GDamping', '[GW] G[W] damping',QP_G_damp,E_unit)
 call it(defs,'GDmRnge',  '[GW] G_gw damping range',QP_G_dr,E_unit)
 call it(defs,'dScStep',  '[GW] Energy step to evalute Z factors',QP_dSc_delta,E_unit)
 call it(defs,'DysSolver','[GW] Dyson Equation solver (`n`,`s`,`g`)',QP_solver,protect=.FALSE.)
 call it(defs,'GEnSteps',   '[GW] G_gw energy steps',QP_Sc_steps)
 call it(defs,'GEnRnge',    '[GW] G_gw energy range (centered in the bare energy)',QP_G_er,E_unit)
 call it('f',defs,'GWTerm',   '[GW] Use a terminator for the self-energy',verb_level=V_qp)
 call it(defs,'GwEnComp',   '[GW] If <= 0 use 0-order EET; > 0 the Bruneval-Gonze terminator', &
&                        GW_en_comp,E_unit,verb_level=V_qp)
 call it('f',defs,'NewtDchk',   '[F GW] Test dSc/dw convergence',verb_level=V_qp)
 call it('f',defs,'ExtendOut',  '[F GW] Print all variables in the output file',verb_level=V_qp)
 !
 ! Xs Xd Xp
 !
 call it(defs,'Chimod', '[X] IP/Hartree/ALDA/LRC/BSfxc',Chi_mode,protect=.FALSE.)
 call Xload(X(2),Xw(2))
 call Xload(X(3),Xw(3))
 call Xload(X(4),Xw(4))
 !
 ! BSE
 !
 call it(defs,'BSEmod',  '[BSE] resonant/causal/coupling',BSE_mode)
 call it(defs,'BSEBands','[BSK] Bands range',BS_bands)
 call it(defs,'BSENGBlk','[BSK] Screened interaction block size',BS_n_g_W_old,Ecut_unit,verb_level=V_old)
 call it(defs,'BSENGexx','[BSK] Exchange components',BS_n_g_exch_old,Ecut_unit,verb_level=V_old)
 call it(defs,'ecutKcorr','[BSK] Screened interaction block size',BS_n_g_W,Ecut_unit)
 call it(defs,'ecutKexch','[BSK] Exchange components',BS_n_g_exch,Ecut_unit)
 call it(defs,'BSEEhEny','[BSK] Electron-hole energy range',BS_eh_en,E_unit,verb_level=V_resp)
 !
 ! GPL_INCLUDE_START
 !
 !call it(defs,'BSKmod',  '[BSE] IP/Hartree/HF/ALDA/SEX',BSK_mode,protect=.FALSE.)
 !
 ! GPL_INCLUDE_END
 !
 !
 ! GPL_EXCLUDE_START
 !
 call it(defs,'BSKmod',  '[BSE] IP/Hartree/HF/ALDA/SEX/BSfxc',BSK_mode,protect=.FALSE.)
 !
 ! GPL_EXCLUDE_END
 !
 call it(defs,'BSSmod',  '[BSS] (h)aydock/(d)iagonalization/(i)nversion/(t)ddft`',BSS_mode,protect=.FALSE.)
 call it(defs,'BSSInvMode','[BSS] Inversion solver modality `(f)ull/(p)erturbative`',BSS_inversion_mode)
 call it(defs,'BLongDir','[BSS] [cc] Electric Field',BSS_q0)
 call it(defs,'BEnRange','[BSS] Energy range',BSS_er,E_unit)
 call it(defs,'BDmRange','[BSS] Damping range',BSS_dr,E_unit)
 call it(defs,'BSHayTrs','[BSS] [o/o] Haydock treshold. Strict(>0)/Average(<0)',&
&              Haydock_treshold,verb_level=V_resp)
 call it(defs,'BEnSteps','[BSS] Energy steps',BSS_n_freqs)
 call it(defs,'DrudeWBS',  '[BSE] Drude plasmon',X(2)%Wd,E_unit,verb_level=V_resp)
 call it('f',defs,'WehDiag', '[BSK] diagonal (G-space) the eh interaction',verb_level=V_resp)
 call it('f',defs,'WehCpl',  '[BSK] eh interaction included also in coupling')
 call it('f',defs,'WRbsWF',  '[BSS] Write to disk excitonic the FWs',verb_level=V_resp)
 call it('f',defs,'ALLGexx', '[BSS] Force the use use all RL vectors for the exchange part',verb_level=V_resp)
 call it('f',defs,'BSHayTer','[BSS] Terminate Haydock continuos fraction',verb_level=V_resp)
 !
 ! F_xc
 !
 call it(defs,'FxcGRLc',  '[TDDFT] XC-kernel RL size',FXC_n_g_corr_old,Ecut_unit,verb_level=V_old)
 call it(defs,'ecutFxc',  '[TDDFT] XC-kernel RL size',FXC_n_g_corr,Ecut_unit)
 call it(defs,'LRC_alpha','[TDDFT] LRC alpha factor',FXC_LRC_alpha)
 call it(defs,'LRC_beta', '[TDDFT] LRC beta factor',FXC_LRC_beta,verb_level=V_resp)
 !
 ! Optics: large Q momenta
 !
 call it(defs,'Qdirection', '[Xd] Transferred momentum direction (iku)',q_plus_G_direction,verb_level=V_resp)
 call it(defs,'QShiftOrder','[Xd] Pick-up the (QShiftOrder)th q+G vector',Q_Shift_Order,verb_level=V_resp)
 !
#if defined _KERR
 !
 ! BSE: Kerr
 !
 call it(defs,'Gauge'       , '[BSE] Gauge (length|velocity). In metals length misses An-Hall',global_gauge)
 call it('f',defs,'EvalKerr', '[BSE] Compute the Kerr effect')
 call it('f',defs,'AnHall'  , '[BSE] Compute the anomalous Hall effect and if length add it to eps')
 !
#endif
 !
 ! RIM
 !
 call it(defs,'Em1Anys', '[RIM] X Y Z Static Inverse dielectric matrix',&
&                         RIM_epsm1,verb_level=V_RL)
 call it(defs,'IDEm1Ref','[RIM] Dielectric matrix reference component 1(x)/2(y)/3(z)',&
&                         RIM_id_epsm1_reference,verb_level=V_RL)
 call it(defs,'RandQpts','[RIM] Number of random q-points in the BZ',RIM_n_rand_pts)
 call it(defs,'RandGvec','[RIM] Coulomb interaction RS components',RIM_ng_old,Ecut_unit,verb_level=V_old)
 call it(defs,'ecutRIM', '[RIM] Coulomb interaction RS components',RIM_ng,Ecut_unit)
 call it('f',defs,'QpgFull', '[F RIM] Coulomb interaction: Full matrix',verb_level=V_RL)
 !
 ! CUTOFF
 !
 call it(defs,'CUTGeo',   '[CUT] Coulomb Cutoff geometry: box/cylinder/sphere',cut_geometry)
 call it(defs,'CUTBox',   '[CUT] [au] Box sides',box_length)
 call it(defs,'CUTRadius','[CUT] [au] Sphere/Cylinder radius',cyl_ph_radius)
 call it(defs,'CUTCylLen','[CUT] [au] Cylinder length',cyl_length)
 call it('f',defs,'CUTCol_test','[CUT] Perform a cutoff test in R-space',verb_level=V_RL)
 !
 ! GPL_EXCLUDE_START
 !
 !===================
 ! NON GPL VARIABLES
 !===================
 !
 ! S_xc
 !
 call it(defs,'GWoIter',    '[GW] GWo SC iterations',GWo_iterations,verb_level=V_qp)
 call it(defs,'GreenFTresh','[GW] [o/o] Treshold to define the new zoomed energy range',QP_G_Zoom_treshold,verb_level=V_qp)
 call it('f',defs,'OnMassShell','[F GW] On mass shell approximation',verb_level=V_qp)
 call it('f',defs,'QPExpand','[F GW] The QP corrections are expanded in the BZ',verb_level=V_qp)
 call it('f',defs,'GreenF2QP',  '[F GW] Use real axis Green`s function to define the QPs',verb_level=V_qp)
 !
 ! GPL_EXCLUDE_END
 !
 ! GPL_EXCLUDE_START SC_IGNORE
 !
 call it('f',defs,'UseEbands', '[GW] Force COHSEX to use empty bands',verb_level=V_qp)
 !
 ! Real Time dynamics
 !
#if defined _RT
 call it(defs,'RTstep',     '[RT] Real Time step length',RT_step,unit=Time_unit)
 call it(defs,'NEsteps',    '[RT] Non-equilibrium Time steps',NE_steps)
 call it(defs,'HXCjumps',   '[RT] Steps jumped between two Hartree+XC updates',NE_Hxc_jumps,Verb_level=V_real_time)
 call it(defs,'NETime',     '[RT] Non-equilibrium  max Time (alternative to NEsteps)',NE_tot_time,unit=Time_unit)
 call it(defs,'ThermSteps', '[RT Therm] Thermal Steps',Thermal_steps,Verb_level=V_real_time)
 call it(defs,'Integrator', '[RT] Integrator (RK2 | EULER | EULEREXP | RK2EXP ) ',Integrator_name)
 call it(defs,'RADLifeTime','[RT] Radiative life-time',RAD_LifeTime,unit=Time_unit)
 call it(defs,'PhLifeTime', '[RT] Phase Relaxation Time',Phase_LifeTime,unit=Time_unit)
 call it(defs,'DynKind',    '[RT] Dynamics kind ((C)arriers/(P)olarization)',Dynamics_Kind)
 call it('f',defs,'RTfreezeH', '[RT] Hartree not updated during RT')
 call it('f',defs,'RTfreezeXC','[RT] XC potential/self-energy not updated during RT')
 !
 ! ELPH
 !
 call it(defs,'MemTresh',   '[RT] Treshold on the decay of the retarded GF',NE_MEM_Treshold)
 call it(defs,'RTmaxEn',    '[RT] Max e/h energy to define the states that are evolved',RT_eh_energy_max,&
&                            Verb_level=V_real_time,unit=E_unit)
 call it(defs,'RTpumpEhEn', '[RT] Energy centers of the levels to be inverted by hand',Eh_pumped_pair_energy,&
&                            Verb_level=V_real_time,unit=E_unit)
 call it(defs,'RTpumpEhWd', '[RT] Energy window of the levels to be inverted by hand',Eh_pumped_pair_width,&
&                            Verb_level=V_real_time,unit=E_unit)
 call it('f',defs,'UseDebyeE','[RT] Use a single Debye energy for all phonon modes')
 call it('f',defs,'RT_T_evol','[RT] Use a complete Time evolution instead of the CCA')
 !
 ! I/O
 !
 call it(defs,'IOtime',        '[RT] Time between to consecutive I/O',RT_IO_time,verb_level=V_real_time,unit=Time_unit)
 call it('f',defs,'SkipGFIO',  '[RT] Do not write on disk the Green Functions',verb_level=V_real_time)
 call it('f',defs,'SkipOCCIO', '[RT] Do not write on disk the Occupations',verb_level=V_real_time)
 call it('f',defs,'SkipJPIO',  '[RT] Do not write on disk the current and polarization',verb_level=V_real_time)
 !
 ! Other parameters of RT (to be switched on using the verbosity)
 !
 call it(defs,'SwitchOnTime', '[RT Therm] Adiabatic switch on time ',SwitchOnTime,verb_level=V_real_time,unit=Time_unit)
 call it(defs,'RTDiagoSteps', '[RT] Digonalize the Hamiltonian',RT_diagonalization_steps,verb_level=V_real_time)
 call it(defs,'RTAveDeph','[RT] Dephasing for all elements not included in RTDePhMatrix' &
&                        ,RT_ave_dephasing,verb_level=V_real_time,unit=Time_unit)
 call it('f',defs,'Diamagnetic', '[RT] Include the diamagnetic term in current and coupling',verb_level=V_real_time)
 call it('f',defs,'InducedField', '[RT] Include induced field in coupling and current',verb_level=V_real_time)
 !
 ! External fields
 !
 call Afield(1) ! Probe
 call Afield(2) ! Pump
 !
#endif
 !
#if defined _MAGNETIC
 call it(defs,'Hamiltonian',   '[MAG] Hamiltonian kind [pauli,landau]',MAG_hamiltonian_type,protect=.FALSE.)
 call it(defs,'B_Field',       '[MAG] Magnetic field modulus',MAG_B,unit=Bfield_unit)
 call it(defs,'B_psi',         '[MAG] Magnetic field psi angle',MAG_psi,unit=Angle_unit,verb_level=V_sc)
 call it(defs,'B_theta',       '[MAG] Magnetic field theta angle',MAG_theta,unit=Angle_unit,verb_level=V_sc)
 call it(defs,'B_Gauge',       '[MAG] Gauge ("SYMM"etric, "X_ASYMM", "Y_ASYMM" or "Z_ASYMM"etric)',MAG_gauge,verb_level=V_sc)
 call it('f',defs,'PhaseTrick','[MAG] Phase trick for a better diagonalization',verb_level=V_sc)
 call it(defs,'B_radius',      '[MAG] Magnetic flux radius',MAG_radius,verb_level=V_sc)
#endif
 ! 
 ! Surface spectroscopy
 !
#if defined _SURF
 call init_bulk(defs)
 call init_surface(defs)
 call init_cutoff(defs)
 call init_kinematics(defs)
 call init_loss_function(defs)
 call init_detector(defs)
 call init_convolute(defs)
 call it(defs,'LocType', '[RAS] Transition filter (ss/sb/bs/bb|no)',loctype,verb_level=V_resp)
 call it(defs,'LocLimit','[RAS] Factor defining state localization',locfac,verb_level=V_resp)
#endif
 !
 ! GPL_EXCLUDE_END SC_IGNORE
 !
 ! QP ctl 
 !
 call QP_ctl_load(defs,1)
 call QP_ctl_load(defs,2)
 call QP_ctl_load(defs,3)
 !
 ! GPL_EXCLUDE_START
 !
 ! Occupations (NEGF) loader
 !
 call it(defs,'OCCTime','NEGF Occupations loading time',OCC_T_ref,verb_level=V_real_time,unit=Time_unit)
 !
 ! F_xc
 !
 call it(defs,'FxcMEStps','[TDDFT] [o/o] Memory energy steps',&
&                         FXC_per_memstps,verb_level=V_resp)
 call it(defs,'FxcSVdig','[TDDFT] Keep SV that are within FxcSVdig digits',&
&                         FXC_SVD_digits,verb_level=V_resp)
 call it('f',defs,'FxcCausal', '[TDDFT] Causal TDDFT kernel',verb_level=V_resp)
 !
 ! BSE
 !
 call it(defs,'BSehWind','[BSK] [o/o] E/h coupling pairs energy window',&
&        BS_eh_win,verb_level=V_resp)
 call it(defs,'BSEQptR', '[BSK] Transferred momenta range',BS_q,verb_level=V_resp)
 call it(defs,'BSEClmns','[BSK] Kernel Columns',BS_columns,verb_level=V_resp)
 call it(defs,'BDmERef', '[BSS] Damping energy reference',BSS_damp_reference,&
&                        E_unit,verb_level=V_resp)
 !
 ! Xx
 !
 call Xload(X(1),Xw(1))
 !
 ! ACFDT
 !
 call it(defs,'AC_n_LAM', '[ACFDT] Coupling Costant GL-grid points',ACFDT_n_lambda)
 call it(defs,'AC_n_FR',  '[ACFDT] Integration frequency points',ACFDT_n_freqs)
 call it(defs,'AC_E_Rng', '[ACFDT] Imaginary axis 2nd & 3rd energy points',ACFDT_E_range,E_unit)
 !
 ! Optics
 !
 call it(defs,'ShiftedPath',    '[Xd] Shifted grids path',grid_path,verb_level=V_resp)
 call it(defs,'DipoleEtresh',   '[Xd] Treshold in the definition of R=P/deltaE',Dipole_Energy_treshold,&
&                                                                               verb_level=V_resp,unit=E_unit)
 !
 ! GPL_EXCLUDE_END
 !
 ! El-Ph
 !
#if defined _ELPH 
 call it(defs,'GphBRnge',  '[ELPH] G[W] bands range',QP_PH_n_G_bands)
 call it(defs,'ElPhModes', '[ELPH] Phonon modes included',elph_branches)
 !
 ! GPL_EXCLUDE_START
 !
 call it(defs,'ElPhHBRnge','[ELPH] Hamiltonian bands range',elph_Ham_bands)
 call it(defs,'ElPhHKpt',  '[ELPH] Hamiltonian k-point',elph_Ham_ik)
 !
 ! GPL_EXCLUDE_END
 !
 call it('f',defs,'WRgFsq','[ELPH] Dump on file gFsq coefficients')
#endif
 ! 
 ! SC
 !
#if defined _SC 
 call it(defs,'SCIter',    '[SC] SC Iterations',SC_iterations)
 call it(defs,'SCEtresh',  '[SC] Energy convergence threshold',SC_E_threshold,unit=E_unit)
 call it(defs,'SCRhoTresh','[SC] Rho convergence threshold',SC_rho_threshold)
 call it('f',defs,'TF_precondition','[SC] Thomas Fermi precondition in density',verb_level=V_sc)
 call it(defs,'SCUpWIter', "[SC] Update W(q,G,G') every SCUpWIter iteractions",SC_up_W_iters) 
 call it('f',defs,'MeanPotential','[SC] Real-space Mean Potential',verb_level=V_sc)
 call it('f',defs,'SCnlMix','[SC] Use SC non-local mixing',verb_level=V_sc)
 ! 
 ! SC [common with RT]
 !
 call it(defs,'Gauge',     '[Xd,RT] Gauge type (length|velocity)',global_gauge,verb_level=V_real_time)
 call it(defs,'SCBands',   '[SC] Bands',SC_bands)
 call it(defs,'SCmixing',  '[SC] SC Cycle Mixing (< 1.)',SC_cycle_mixing,verb_level=V_sc)
 call it(defs,'Potential', '[SC] SC Potential',SC_potential,protect=.FALSE.)
 call it(defs,'BandMix',   '[SC] Band mixing',SC_band_mixing)
 call it(defs,'EXXCut',    '[SC,RT] Cutoff on the exchange, 0=full 1=none',COLLISIONS_cutoff,verb_level=V_sc)
 call it(defs,'CollCache', '[SC,RT] Cache[Gb] for collisions (negative value = automatic)',COLLISIONS_cache_size,verb_level=V_sc)
 call it(defs,'CollPath',  '[SC,RT] Path to the collisions databases',COLLISIONS_path)
 call it('f',defs,'OEPItSolver','[SC] Iterative solution instead of inversion of OEP')
 call it(defs,'OEPapprox','[SC] OEP approximation: n=none s=Slater k=KLI c=CED +w=Weighted',OEP_approx)
 call it('f',defs,'SCdiag','[SC] Diagonal approximation for the self-energy(WF unchaged)',verb_level=V_sc)
#endif
 !
 ! Compatibility with old input-file variables
 !
 if(ng_closed_old>0    ) ng_closed    = ng_closed_old
 if(wf_ng_old>0        ) wf_ng        = wf_ng_old
 if(QP_ng_Sx_old>0     ) QP_ng_Sx     = QP_ng_Sx_old
 if(BS_n_g_W_old>0     ) BS_n_g_W     = BS_n_g_W_old
 if(BS_n_g_exch_old >0 ) BS_n_g_exch  = BS_n_g_exch_old
 if(FXC_n_g_corr_old>0 ) FXC_n_g_corr = FXC_n_g_corr_old
 if(RIM_ng_old>0       ) RIM_ng       = RIM_ng_old
 ! 
 contains 
   !
#if defined _RT
   !
   subroutine Afield(i_field)
     character(5) :: name
     integer      :: i_field
     if (i_field==1) name='Probe'
     if (i_field==2) name='Pump'
     call it(defs,trim(name)//'_Freq',            '[RT '//trim(name)//'] Frequency',&
&    Efield(i_field)%frequency,unit=E_unit)
     call it(defs,trim(name)//'_FrStep',          '[RT '//trim(name)//'] Frequency step',&
&    Efield(i_field)%W_step,unit=E_unit)
     call it(defs,trim(name)//'_Int',             '[RT '//trim(name)//'] Intensity',&
&    Efield(i_field)%intensity,unit=I_unit)
     call it(defs,trim(name)//'_Damp',             '[RT '//trim(name)//'] Damping',&
&    Efield(i_field)%damping,unit=Time_unit)
     call it(defs,trim(name)//'_kind',            '[RT '//trim(name)//'] Kind(SIN|RES|ANTIRES|GAUSS|DELTA|QSSIN)',&
&    Efield(i_field)%ef_name,verb_level=0)
     call it(defs,trim(name)//'_Dir',             '[RT '//trim(name)//'] Versor',&
&    Efield(i_field)%versor,verb_level=0)
     call it(defs,trim(name)//'_Tstart',        '[RT '//trim(name)//'] Initial Time',&
&    Efield(i_field)%t_initial,unit=Time_unit,verb_level=V_real_time)
   end subroutine
   !
#endif
   !
   subroutine Xload(X,wv)
     !
     type(X_t):: X
     type(w_samp):: wv
     ! 
     ! Work Space
     ! 
     integer           ::i1
     integer           ::ng_old=0
     integer,parameter ::n_des=14,n_des_old=1
     character(8)      ::nms(n_des),nms_old(n_des_old),sfx
     character(40)     ::des(n_des),des_old(n_des_old)
     character(schlen) ::lch1,lch2
     !
     if (X%whoami==1) sfx='Xx'
     if (X%whoami==2) sfx='Xs'
     if (X%whoami==3) sfx='Xd'
     if (X%whoami==4) sfx='Xp'
     !
     nms=(/'GrFnTp','EnRnge','DmRnge','CGrdSp','ETStps','EMStps',&
&          'DrudeW','LongDr','EhEngy','PPAPnt',&
&          'ecutG_','QpntsR','BndsRn','DmERef'/)
     des(1) ='Green`s function t/c/r/a'
     des(2) ='Energy range'
     des(3) ='Damping range'
     des(4) ='[o/o] Coarse grid controller'
     des(5) ='Total Energy steps'
     des(6) ='[o/o] Memory Energy steps'
     des(7) ='Drude plasmon'
     des(8) ='[cc] Electric Field'
     des(9) ='Electron-hole energy range'
     des(10) ='PPA imaginary energy'
     des(11)='Response function energy cutoff'
     des(12)='Transferred momenta'
     des(13)='Polarization function bands'
     des(14)='Damping reference energy'
     !
     do i1=1,n_des
       lch1=des(i1);lch2=nms(i1)
       write (des(i1),'(4a)')  '[',trim(sfx),'] ',trim(lch1)
       write (nms(i1),'(2a)')  lch2(1:6),trim(sfx)
     enddo
     !
     call it(defs,nms( 1),des( 1),X%ordering,verb_level=V_resp)
     call it(defs,nms( 2),des( 2),wv%er,E_unit,verb_level=0) 
     call it(defs,nms( 3),des( 3),wv%dr,E_unit,verb_level=0)
     call it(defs,nms( 4),des( 4),X%cg_percentual,verb_level=V_resp)
     call it(defs,nms( 5),des( 5),wv%n(1),verb_level=0)
     call it(defs,nms( 6),des( 6),wv%per_memstps,verb_level=V_resp)
     call it(defs,nms( 7),des( 7),X%Wd,E_unit,verb_level=V_resp) 
     call it(defs,nms( 8),des( 8),X%q0,verb_level=0)
     call it(defs,nms( 9),des( 9),X%ehe,E_unit,verb_level=V_resp)
     call it(defs,nms(10),des(10),X%ppaE,E_unit,verb_level=0)
<<<<<<< HEAD
     call it(defs,nms(11),des(11),X%ng,Ecut_unit,verb_level=0) 
     call it(defs,nms(12),des(12),X%iq,verb_level=0)
=======
     call it(defs,nms(11),des(11),X%ng,G_unit,verb_level=0) 
     if (X%whoami==3) then
       call it(defs,nms(12),des(12),X%iq,verb_level=0)
     else
       call it(defs,nms(12),des(12),X%iq,verb_level=V_resp)
     endif
>>>>>>> a937761c
     call it(defs,nms(13),des(13),X%ib,verb_level=0)
     call it(defs,nms(14),des(14),wv%damp_reference,E_unit,verb_level=V_resp)
     !
     ! Compatibility with old input-file variables
     !
     nms_old=(/'NGsBlk'/)
     des_old(1)='Response function energy cutoff'
     do i1=1,n_des_old
       lch1=des_old(i1);lch2=nms_old(i1)
       write (des_old(i1),'(4a)')  '[',trim(sfx),'] ',trim(lch1)
       write (nms_old(i1),'(2a)')  lch2(1:6),trim(sfx)
     enddo
     call it(defs,nms_old(1),des_old(1),ng_old,Ecut_unit,verb_level=V_old) 
     if(ng_old>0) X%ng=ng_old
     !
   end subroutine
   !
end subroutine<|MERGE_RESOLUTION|>--- conflicted
+++ resolved
@@ -549,17 +549,12 @@
      call it(defs,nms( 8),des( 8),X%q0,verb_level=0)
      call it(defs,nms( 9),des( 9),X%ehe,E_unit,verb_level=V_resp)
      call it(defs,nms(10),des(10),X%ppaE,E_unit,verb_level=0)
-<<<<<<< HEAD
      call it(defs,nms(11),des(11),X%ng,Ecut_unit,verb_level=0) 
-     call it(defs,nms(12),des(12),X%iq,verb_level=0)
-=======
-     call it(defs,nms(11),des(11),X%ng,G_unit,verb_level=0) 
      if (X%whoami==3) then
        call it(defs,nms(12),des(12),X%iq,verb_level=0)
      else
        call it(defs,nms(12),des(12),X%iq,verb_level=V_resp)
      endif
->>>>>>> a937761c
      call it(defs,nms(13),des(13),X%ib,verb_level=0)
      call it(defs,nms(14),des(14),wv%damp_reference,E_unit,verb_level=V_resp)
      !
