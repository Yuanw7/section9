!
!        Copyright (C) 2000-2014 the YAMBO team
!              http://www.yambo-code.org
!
! Authors (see AUTHORS file for details): AM
! 
! This file is distributed under the terms of the GNU 
! General Public License. You can redistribute it and/or 
! modify it under the terms of the GNU General Public 
! License as published by the Free Software Foundation; 
! either version 2, or (at your option) any later version.
!
! This program is distributed in the hope that it will 
! be useful, but WITHOUT ANY WARRANTY; without even the 
! implied warranty of MERCHANTABILITY or FITNESS FOR A 
! PARTICULAR PURPOSE.  See the GNU General Public License 
! for more details.
!
! You should have received a copy of the GNU General Public 
! License along with this program; if not, write to the Free 
! Software Foundation, Inc., 59 Temple Place - Suite 330,Boston, 
! MA 02111-1307, USA or visit http://www.gnu.org/copyleft/gpl.txt.
!
subroutine init_load(defs,en,q,k,X,Xw)
 !
 use pars,          ONLY:schlen
 use electrons,     ONLY:levels,nel,filled_tresh
 use frequency,     ONLY:w_samp
 use it_m,          ONLY:it,initdefs,E_unit,G_unit,T_unit,Bfield_unit,&
&                        Time_unit,I_unit,Angle_unit,V_parallel,&
&                        V_RL,V_kpt,V_sc,V_qp,V_io,V_general,V_resp,V_real_time
 use X_m,           ONLY:Chi_mode,X_t,q_plus_G_direction,Q_Shift_Order,Dipole_Energy_treshold
 use fields,        ONLY:global_gauge,grid_path
 use QP_m,          ONLY:QP_cg_percent,QP_G_damp,QP_solver,&
&                        QP_n_G_bands,QP_ng_Sx,GW_en_comp,&
&                        QP_G_er,QP_G_dr,QP_Sc_steps,GWo_iterations,SC_band_mixing,&
&                        SC_E_threshold,QP_dSc_delta,QP_G_Zoom_treshold,OCC_T_ref
 use LIVE_t,        ONLY:nhash
 use wave_func,     ONLY:wf_ng
 use D_lattice,     ONLY:Tel,non_periodic_directions,Bose_Temp
 use R_lattice,     ONLY:ng_closed,QP_states_k,nXkibz,&
&                        bz_samp,RIM_ng,RIM_epsm1,RIM_id_epsm1_reference,&
&                        RIM_n_rand_pts,cyl_ph_radius,box_length,cyl_length,cut_geometry
 use BS,            ONLY:BSE_mode,BSK_mode,BS_eh_en,BS_eh_win,BS_q,BS_bands,&
&                        BS_n_g_W,BS_n_g_exch,BSS_mode,Haydock_treshold,BSS_n_freqs,&
&                        BSS_dr,BSS_er,BSS_q0,BSS_damp_reference,BSS_inversion_mode
 use TDDFT,         ONLY:FXC_n_g_corr,FXC_per_memstps,FXC_LRC_alpha,FXC_LRC_beta, &
&                        FXC_SVD_digits
 use ACFDT,         ONLY:ACFDT_n_lambda,ACFDT_n_freqs,ACFDT_E_range
 use functions,     ONLY:bose_E_cut
#if defined _SC
 use SC,            ONLY:SC_bands,SC_iterations,SC_potential,SC_up_W_iters,&
&                        SC_rho_threshold,SC_cycle_mixing,OEP_approx
 use collision,     ONLY:COLLISIONS_cutoff
#endif
#if defined _RT
 use real_time,     ONLY:RT_step, NE_steps, Thermal_steps, Integrator_name, RAD_LifeTime, Phase_LifeTime,  &
<<<<<<< HEAD
&                        RT_diagonalization_steps,SwitchOnTime,NE_tot_time,RT_life_interp_steps,RT_life_interp_decay_time,&
=======
&                        RT_diagonalization_steps,NE_tot_time,RT_life_interp_steps,RT_life_interp_decay_time,&
>>>>>>> 787f2f0f
&                        RT_ave_dephasing,RT_eh_en,Eh_pumped_pair_energy,RT_IO_time,RT_scatt_tresh,&
&                        Eh_pumped_pair_width,Eh_pumped_Nel,NE_MEM_treshold,RT_life_interp_KIND,I_MEM_steps,&
&                        Gr_kind,two_alpha,RIM_EE_percent
 use fields,        ONLY:Efield
 use plasma,        ONLY:Plasma_redux_percent
#endif
#if defined _MAGNETIC
 use magnetic,      ONLY:MAG_B,MAG_hamiltonian_type,MAG_radius,MAG_gauge,MAG_psi,MAG_theta
#endif
#if defined _SURF
 use bulkeps,              ONLY:init_bulk
 use eels_kinematics,      ONLY:init_kinematics
 use eels_detector,        ONLY:init_detector
 use optcut,               ONLY:init_cutoff
 use surface_geometry,     ONLY:init_surface
 use model_loss_function,  ONLY:init_loss_function
 use convolute,            ONLY:init_convolute
 use ras_module,           ONLY:locfac, loctype
#endif
#if defined _ELPH 
 use ELPH,                 ONLY:QP_PH_n_G_bands,elph_nDBs_used,elph_Ham_ik,elph_Ham_bands,elph_branches,RES_tresh
#endif
 use parallel_m,           ONLY:n_log_CPUs
 use openmp,               ONLY:n_threads_X,n_threads_SE,n_threads_RT,n_threads_DIP,n_threads_K
 use IO_m,                 ONLY:DBs_IO_control_string
 !
 implicit none
 type(initdefs)::defs
 type(levels)  ::en          
 type(bz_samp) ::q,k
 type(X_t)     ::X(4)
 type(w_samp)  ::Xw(4)
 !
 !===============
 ! GPL RUNLEVELS
 !===============
 call it('r',defs,'setup',   '[R INI] Initialization') 
 call it('r',defs,'optics',  '[R OPT] Optics')
 call it('r',defs,'chi',     '[R CHI] Dyson equation for Chi.')
 call it('r',defs,'bse',     '[R BSE] Bethe Salpeter Equation.')
 call it('r',defs,'bsk',     '[R BSK] Bethe Salpeter Equation kernel')
 call it('r',defs,'bss',     '[R BSS] Bethe Salpeter Equation solver')
 call it('r',defs,'tddft',   '[R   K] Use TDDFT kernel')
 call it('r',defs,'em1s',    '[R Xs] Static Inverse Dielectric Matrix')
 call it('r',defs,'em1d',    '[R Xd] Dynamical Inverse Dielectric Matrix')
 call it('r',defs,'ppa',     '[R Xp] Plasmon Pole Approximation')
 call it('r',defs,'HF_and_locXC',   '[R XX] Hartree-Fock Self-energy and Vxc')
 call it('r',defs,'gw0',     '[R GW] GoWo Quasiparticle energy levels')
 call it('r',defs,'life',    '[R GW] GoWo Quasiparticle lifetimes')
 call it('r',defs,'rim_cut', '[R RIM CUT] Coulomb potential')
 call it('r',defs,'cohsex',  '[R Xp] COlumb Hole Screened EXchange')
 !
 ! GPL_EXCLUDE_START
 !
 !===================
 ! NON GPL RUNLEVELS
 !===================
 call it('r',defs,'acfdt',   '[R ETOT] ACFDT Total Energy')
#if defined _ELPH 
 call it('r',defs,'ElPhHam', '[R] Frohlich Hamiltonian') 
#endif
 !
 ! GPL_EXCLUDE_END
 !
#if defined _SC 
 call it('r',defs,'scpot',      '[R] Self-Consistent potentials') 
 call it('r',defs,'collisions', '[R] Eval the extended Collisions')
#endif
#if defined _RT
 call it('r',defs,'negf',       '[R] Real-Time dynamics') 
 call it('r',defs,'el_el_scatt','[R] Electron-Electron Scattering')   
 call it('r',defs,'el_ph_scatt','[R] Electron-Phonon   Scattering')   
#endif
#if defined _MAGNETIC
 call it('r',defs,'magnetic','[R] Magnetic fields')
#endif
#if defined _SURF
 call it('r',defs,'sursp',  '[R] Surface Spectroscopy ')
 call it('r',defs,'reels',  '[R] Reflection EELS (3-layer model) ')
 call it('r',defs,'ras',    '[R] Reflectance anisotropy spectroscopy (RAS)')
#endif
#if defined _ELPH 
 call it('r',defs,'el_ph_corr',   '[R] Electron-Phonon Correlation')   
#endif
#if defined _SC
 call it('r',defs,'el_el_corr',   '[R] Electron-Electron Correlation') 
#endif
 !
 !=======
 ! CPU's
 !=======
 !
#if defined _MPI 
 call CPU_structure_load( )
#endif
 !
 !================
 ! GPL VARIABLES
 !================ 
 !
 ! Basics
 !
 call it(defs,'StdoHash','[IO] Live-timing Hashes',nhash,verb_level=V_io)
 call it(defs,'MaxGvecs','[INI] Max number of G-vectors planned to use',ng_closed,unit=G_unit,verb_level=V_RL)
 call it(defs,'FFTGvecs','[FFT] Plane-waves',wf_ng,G_unit,verb_level=V_RL) 
 call it(defs,'NonPDirs','[X/BSS] Non periodic chartesian directions (X,Y,Z,XY...)',non_periodic_directions,verb_level=V_resp)
 call it(defs,'IkSigLim','[KPT] QP K-points indices range',QP_states_k,verb_level=V_kpt)
 call it(defs,'IkXLim',  '[KPT] X grid last k-point index',nXkibz,verb_level=V_kpt)
 call it(defs,'Nelectro','Electrons number',nel,verb_level=V_general)
 call it(defs,'ElecTemp','Electronic Temperature',Tel,T_unit,verb_level=V_general)
 call it(defs,'OccTresh','Occupation treshold (metallic bands)',filled_tresh,verb_level=V_general)
 call it(defs,'BoseTemp','Bosonic Temperature',Bose_Temp,T_unit,verb_level=V_general)
 call it(defs,'BoseCut', '[BOSE] Finite T Bose function cutoff',bose_E_cut,verb_level=V_general)
#if defined _ELPH 
 call it('f',defs,'MinusQ', '[KPT] Use -{q} grid',verb_level=V_kpt)
 call it('f',defs,'BSEscatt', '[KPT] Compute extended k/q scatering',verb_level=V_kpt)
 call it(defs,'ElPhRndNq',  '[ELPH] Read random Q-points',elph_nDBs_used,verb_level=V_kpt) 
#endif
 call it('f',defs,'WFbuffIO','[IO] Wave-functions buffered I/O',verb_level=V_io) 
 !
 ! Parallel Setup
 !
#if defined _OPENMP
 call it(defs,'K_Threads',       '[OPENMP/BSK] Number of threads for response functions',n_threads_K)
 call it(defs,'X_Threads',       '[OPENMP/X] Number of threads for response functions',n_threads_X)
 call it(defs,'DIP_Threads',     '[OPENMP/X] Number of threads for dipoles',n_threads_DIP)
 call it(defs,'SE_Threads',      '[OPENMP/GW] Number of threads for self-energy',n_threads_SE)
 call it(defs,'RT_Threads',      '[OPENMP/RT] Number of threads for real-time',n_threads_RT)
#endif
#if defined _MPI 
 call it(defs,'NLogCPUs',     '[PARALLEL] Live-timing CPU`s (0 for all)',n_log_CPUs,verb_level=V_parallel)
#endif
 !
 ! S_xc
 !
 call it(defs,'LifeTrCG', '[GW] [o/o] Lifetime transitions reduction',QP_cg_percent)
 call it(defs,'EXXRLvcs', '[XX] Exchange RL components',QP_ng_Sx,G_unit)
 call it(defs,'GbndRnge', '[GW] G[W] bands range',QP_n_G_bands)
 call it(defs,'GDamping', '[GW] G[W] damping',QP_G_damp,E_unit)
 call it(defs,'GDmRnge',  '[GW] G_gw damping range',QP_G_dr,E_unit)
 call it(defs,'dScStep',  '[GW] Energy step to evalute Z factors',QP_dSc_delta,E_unit)
 call it(defs,'DysSolver','[GW] Dyson Equation solver (`n`,`s`,`g`)',QP_solver,protect=.FALSE.)
 call it(defs,'GEnSteps',   '[GW] G_gw energy steps',QP_Sc_steps)
 call it(defs,'GEnRnge',    '[GW] G_gw energy range (centered in the bare energy)',QP_G_er,E_unit)
 call it('f',defs,'GWTerm',   '[GW] Use a terminator for the self-energy',verb_level=V_qp)
 call it(defs,'GwEnComp',   '[GW] If <= 0 use 0-order EET; > 0 the Bruneval-Gonze terminator', &
&                        GW_en_comp,E_unit,verb_level=V_qp)
 call it('f',defs,'NewtDchk',   '[F GW] Test dSc/dw convergence',verb_level=V_qp)
 call it('f',defs,'ExtendOut',  '[F GW] Print all variables in the output file',verb_level=V_qp)
 !
 ! Xs Xd Xp
 !
 call it(defs,'Chimod', '[X] IP/Hartree/ALDA/LRC/BSfxc',Chi_mode,protect=.FALSE.)
 call Xload(X(2),Xw(2))
 call Xload(X(3),Xw(3))
 call Xload(X(4),Xw(4))
 !
 ! BSE/BSK
 !
 call it(defs,'BSEmod',  '[BSE] resonant/causal/coupling',BSE_mode)
 call it(defs,'BSEBands','[BSK] Bands range',BS_bands)
 call it(defs,'BSENGBlk','[BSK] Screened interaction block size',BS_n_g_W,G_unit)
 call it(defs,'BSENGexx','[BSK] Exchange components',BS_n_g_exch,G_unit)
 call it(defs,'BSEEhEny','[BSK] Electron-hole energy range',BS_eh_en,E_unit,verb_level=V_resp)
 !
 ! GPL_INCLUDE_START
 !
 !call it(defs,'BSKmod',  '[BSE] IP/Hartree/HF/ALDA/SEX',BSK_mode,protect=.FALSE.)
 !
 ! GPL_INCLUDE_END
 !
 !
 ! GPL_EXCLUDE_START
 !
 call it(defs,'BSKmod',  '[BSE] IP/Hartree/HF/ALDA/SEX/BSfxc',BSK_mode,protect=.FALSE.)
 !
 ! GPL_EXCLUDE_END
 !
 call it(defs,'BSSmod',    '[BSS] (h)aydock/(d)iagonalization/(i)nversion/(t)ddft`',BSS_mode,protect=.FALSE.)
 call it(defs,'BSSInvMode','[BSS] Inversion solver modality `(f)ull/(p)erturbative`',BSS_inversion_mode)
 call it(defs,'BLongDir',  '[BSS] [cc] Electric Field',BSS_q0)
 call it(defs,'BEnRange',  '[BSS] Energy range',BSS_er,E_unit)
 call it(defs,'BDmRange',  '[BSS] Damping range',BSS_dr,E_unit)
 call it(defs,'BSHayTrs',  '[BSS] [o/o] Haydock treshold. Strict(>0)/Average(<0)',&
&              Haydock_treshold,verb_level=V_resp)
 call it(defs,'BEnSteps',  '[BSS] Energy steps',BSS_n_freqs)
 call it(defs,'DrudeWBS',  '[BSE] Drude plasmon',X(2)%Wd,E_unit,verb_level=V_resp)
 call it('f',defs,'WehDiag', '[BSK] diagonal (G-space) the eh interaction',verb_level=V_resp)
 call it('f',defs,'WehCpl',  '[BSK] eh interaction included also in coupling')
 call it('f',defs,'WRbsWF',  '[BSS] Write to disk excitonic the FWs',verb_level=V_resp)
 call it('f',defs,'ALLGexx', '[BSS] Force the use use all RL vectors for the exchange part',verb_level=V_resp)
 call it('f',defs,'BSHayTer','[BSS] Terminate Haydock continuos fraction',verb_level=V_resp)
 !
 ! F_xc
 !
 call it(defs,'FxcGRLc',  '[TDDFT] XC-kernel RL size',FXC_n_g_corr,G_unit)
 call it(defs,'LRC_alpha','[TDDFT] LRC alpha factor',FXC_LRC_alpha)
 call it(defs,'LRC_beta', '[TDDFT] LRC beta factor',FXC_LRC_beta,verb_level=V_resp)
 !
 ! Optics: large Q momenta
 !
 call it(defs,'Qdirection', '[Xd] Transferred momentum direction (iku)',q_plus_G_direction,verb_level=V_resp)
 call it(defs,'QShiftOrder','[Xd] Pick-up the (QShiftOrder)th q+G vector',Q_Shift_Order,verb_level=V_resp)
 !
#if defined _KERR
 !
 ! BSE: Kerr
 !
 call it(defs,'Gauge'       , '[BSE] Gauge (length|velocity). In metals length misses An-Hall',global_gauge)
 call it('f',defs,'EvalKerr', '[BSE] Compute the Kerr effect')
 call it('f',defs,'AnHall'  , '[BSE] Compute the anomalous Hall effect and if length add it to eps')
 !
#endif
 !
 ! RIM
 !
 call it(defs,'Em1Anys', '[RIM] X Y Z Static Inverse dielectric matrix',&
&                         RIM_epsm1,verb_level=V_RL)
 call it(defs,'IDEm1Ref','[RIM] Dielectric matrix reference component 1(x)/2(y)/3(z)',&
&                         RIM_id_epsm1_reference,verb_level=V_RL)
 call it(defs,'RandQpts','[RIM] Number of random q-points in the BZ',RIM_n_rand_pts)
 call it(defs,'RandGvec','[RIM] Coulomb interaction RS components',RIM_ng,G_unit)
 call it('f',defs,'QpgFull', '[F RIM] Coulomb interaction: Full matrix',verb_level=V_RL)
 !
 ! CUTOFF
 !
 call it(defs,'CUTGeo',   '[CUT] Coulomb Cutoff geometry: box/cylinder/sphere',cut_geometry)
 call it(defs,'CUTBox',   '[CUT] [au] Box sides',box_length)
 call it(defs,'CUTRadius','[CUT] [au] Sphere/Cylinder radius',cyl_ph_radius)
 call it(defs,'CUTCylLen','[CUT] [au] Cylinder length',cyl_length)
 call it('f',defs,'CUTCol_test','[CUT] Perform a cutoff test in R-space',verb_level=V_RL)
 !
 ! GPL_EXCLUDE_START
 !
 !===================
 ! NON GPL VARIABLES
 !===================
 !
 ! S_xc
 !
 call it(defs,'GWoIter',    '[GW] GWo SC iterations',GWo_iterations,verb_level=V_qp)
 call it(defs,'GreenFTresh','[GW] [o/o] Treshold to define the new zoomed energy range',QP_G_Zoom_treshold,verb_level=V_qp)
 call it('f',defs,'OnMassShell','[F GW] On mass shell approximation',verb_level=V_qp)
 call it('f',defs,'QPExpand',   '[F GW] The QP corrections are expanded all over the BZ',verb_level=V_qp)
 call it('f',defs,'GreenF2QP',  '[F GW] Use real axis Green`s function to define the QPs',verb_level=V_qp)
 !
 ! I/O
 !
 call it(defs,'DBsIOoff', '[IO] Space-separated list of DB with NO I/O. DB=(DIP,X,HF,COLLs,J,GF,OCCs,WF,SC)',&
&                         DBs_IO_control_string,verb_level=V_io)
 !
 ! GPL_EXCLUDE_END
 !
 ! GPL_EXCLUDE_START SC_IGNORE
 !
 call it('f',defs,'UseEbands', '[GW] Force COHSEX to use empty bands',verb_level=V_qp)
 !
 ! Real Time dynamics
 !
#if defined _RT
 !
 call it(defs,'TwoAlpha',   '[RT] C_nk ~ alpha*Gamma_nk^2 ',two_alpha,Verb_level=V_real_time)
 call it(defs,'GrKind',     '[RT] G-ret kind: Lorentzian (QP)/ Hyperbolic secant (HS)',Gr_kind,Verb_level=V_real_time)
 call it(defs,'RADLifeTime','[RT] Radiative life-time',RAD_LifeTime,unit=Time_unit(1))
 call it(defs,'PhLifeTime', '[RT] Phase Relaxation Time',Phase_LifeTime,unit=Time_unit(1))
 !
 ! Dynamics
 !
 call it('f',defs,'RTskipImposeN', '[RT] Conservation of N, dN  imposed by hand on-the-fly')
 call it(defs,'RTstep',     '[RT] Real Time step length',RT_step,unit=Time_unit(1))
 call it(defs,'NEsteps',    '[RT] Non-equilibrium Time steps',NE_steps)
 call it(defs,'NETime',     '[RT] Simulation Time (alternative to NEsteps)',NE_tot_time,unit=Time_unit(1))
 call it(defs,'Integrator', '[RT] Integrator. Use keywords space separated  ( "EULER/RK2/HEUN" "EXP" "RWA" "INTERPOLATE") ',&
&                           Integrator_name)
 call it(defs,'IOtime',     '[RT] Time between to consecutive I/O (J,P,OCCs - GF - OUTPUT)',RT_IO_time,unit=Time_unit(1))
 call it(defs,'RTehEny',    '[RT] Electron-hole energy range',RT_eh_en,unit=E_unit,verb_level=V_real_time)
 !
 ! Correlation
 !
 call it('f',defs,'RTIrredux',     '[RT] Hartree not updated independently of the value of SC_potential')
 call it(defs,'COHsteps',          '[RT] Number of steps to interpolate the Coherent part of the self-energy',&
&                                   I_MEM_steps,Verb_level=V_real_time)
 !
 ! Scattering
 !
 call it(defs,'LifeInterpKIND',    '[RT] Step interpolation mode (DEFAULT / FIELD / EXP / FLAT / NONE)',&
&                           RT_life_interp_KIND,Verb_level=V_real_time)
 call it(defs,'LifeInterpSteps',   '[RT] Step length between and inside two consecutive groups of lifetimes',&
&                           RT_life_interp_steps,Verb_level=V_real_time,unit=Time_unit(1))
 call it(defs,'LifeInterpDecayT',   '[RT] Exponential decay lifetime of the distribution of groups of lifetimes evaluated',&
&                           RT_life_interp_decay_time,Verb_level=V_real_time,unit=Time_unit(1))
 call it(defs,'ScattTresh', '[RT] Treshold on the eh energy to compute the scattering',RT_scatt_tresh,&
&                           unit=E_unit,verb_level=V_real_time)
 ! 
 ! BGR
 !
 call it('f',defs,'BGR',     '[RT] Evaluate the Band-Gap Renormalization consistent with the applied potential')
 !
 ! EE scattering
 !
 call it(defs,'PlasmaPerc', '[RT] Plasma approx (0-100): % of eh pair considered',Plasma_redux_percent,Verb_level=V_real_time)
 call it(defs,'EERimPerc',  '[RT] EE RIM (0-100): % of the RIM points used in EE scatt',RIM_EE_percent,Verb_level=V_real_time)
 call it('f',defs,'RTeeImposeE',   '[RT] Conservation of E imposed by hand on-the-fly for EE scatt')
 !
 ! ELPH
 !
 call it(defs,'MemTresh',   '[RT] Treshold on the decay of the retarded GF',NE_MEM_treshold)
 call it('f',defs,'UseDebyeE',   '[RT] Use a single Debye energy for all phonon modes')
 call it('f',defs,'UpdtDebyeT','[RT] Update Bose Temp assuming phonons are always at equilibrium')
 call it('f',defs,'RT_T_evol',   '[RT] Use a complete Time evolution instead of the CCA')
 !
 ! External fields or Manual pump
 !
 call it(defs,'RTpumpEhEn', '[RT] Energy centers of the levels to be inverted by hand',Eh_pumped_pair_energy,&
&                            Verb_level=V_real_time,unit=E_unit)
 call it(defs,'RTpumpEhWd', '[RT] Energy window of the levels to be inverted by hand',Eh_pumped_pair_width,&
&                            Verb_level=V_real_time,unit=E_unit)
 call it(defs,'RTpumpNel',  '[RT] Number of electrons pumbed by hand per unit cell',Eh_pumped_Nel,&
&                            Verb_level=V_real_time)
 !
 call Afield(1) ! Probe
 call Afield(2) ! Pump
 !
 ! OLD / EXPERIMENTAL
 !
 ! 1 - Thermalization
 !
 call it(defs,'ThermSteps',   '[RT Therm] Thermal Steps',Thermal_steps,Verb_level=V_real_time)
 call it(defs,'RTDiagoSteps', '[RT] Digonalize the Hamiltonian',RT_diagonalization_steps,verb_level=V_real_time)
 !
 ! 2 - Induced Field
 !
 call it('f',defs,'Diamagnetic', '[RT] Include the diamagnetic term in current and coupling',verb_level=V_real_time)
 call it('f',defs,'InducedField','[RT] Include induced field in coupling and current',verb_level=V_real_time)
 !
 ! 3 - Other
 !
 call it(defs,'RTAveDeph',    '[RT] Dephasing for all elements not included in RTDePhMatrix', &
&                             RT_ave_dephasing,verb_level=V_real_time,unit=Time_unit(1))
 !
#endif
 !
#if defined _MAGNETIC
 call it(defs,'Hamiltonian',   '[MAG] Hamiltonian kind [pauli,landau]',MAG_hamiltonian_type,protect=.FALSE.)
 call it(defs,'B_Field',       '[MAG] Magnetic field modulus',MAG_B,unit=Bfield_unit)
 call it(defs,'B_psi',         '[MAG] Magnetic field psi angle',MAG_psi,unit=Angle_unit(1),verb_level=V_sc)
 call it(defs,'B_theta',       '[MAG] Magnetic field theta angle',MAG_theta,unit=Angle_unit(1),verb_level=V_sc)
 call it(defs,'B_Gauge',       '[MAG] Gauge ("SYMM"etric, "X_ASYMM", "Y_ASYMM" or "Z_ASYMM"etric)',MAG_gauge,verb_level=V_sc)
 call it('f',defs,'PhaseTrick','[MAG] Phase trick for a better diagonalization',verb_level=V_sc)
 call it(defs,'B_radius',      '[MAG] Magnetic flux radius',MAG_radius,verb_level=V_sc)
#endif
 !
 ! GPL_EXCLUDE_END SC_IGNORE
 ! 
 ! Surface spectroscopy
 !
#if defined _SURF
 call init_bulk(defs)
 call init_surface(defs)
 call init_cutoff(defs)
 call init_kinematics(defs)
 call init_loss_function(defs)
 call init_detector(defs)
 call init_convolute(defs)
 call it(defs,'LocType', '[RAS] Transition filter (ss/sb/bs/bb|no)',loctype,verb_level=V_resp)
 call it(defs,'LocLimit','[RAS] Factor defining state localization',locfac,verb_level=V_resp)
#endif
 !
 ! QP ctl 
 !
 call QP_ctl_load(defs,1)
 call QP_ctl_load(defs,2)
 call QP_ctl_load(defs,3)
 !
 ! GPL_EXCLUDE_START
 !
 ! Occupations (NEGF) loader
 !
 call it(defs,'OCCTime','NEGF Occupations loading time',OCC_T_ref,verb_level=V_real_time,unit=Time_unit(1))
 !
 ! F_xc
 !
 call it(defs,'FxcMEStps','[TDDFT] [o/o] Memory energy steps',&
&                         FXC_per_memstps,verb_level=V_resp)
 call it(defs,'FxcSVdig','[TDDFT] Keep SV that are within FxcSVdig digits',&
&                         FXC_SVD_digits,verb_level=V_resp)
 call it('f',defs,'FxcCausal', '[TDDFT] Causal TDDFT kernel',verb_level=V_resp)
 !
 ! BSE
 !
 call it(defs,'BSehWind','[BSK] [o/o] E/h coupling pairs energy window',&
&        BS_eh_win,verb_level=V_resp)
 call it(defs,'BSEQptR', '[BSK] Transferred momenta range',BS_q,verb_level=V_resp)
 call it(defs,'BDmERef', '[BSS] Damping energy reference',BSS_damp_reference,&
&                        E_unit,verb_level=V_resp)
 !
 ! Xx
 !
 call Xload(X(1),Xw(1))
 !
 ! ACFDT
 !
 call it(defs,'AC_n_LAM', '[ACFDT] Coupling Costant GL-grid points',ACFDT_n_lambda)
 call it(defs,'AC_n_FR',  '[ACFDT] Integration frequency points',ACFDT_n_freqs)
 call it(defs,'AC_E_Rng', '[ACFDT] Imaginary axis 2nd & 3rd energy points',ACFDT_E_range,E_unit)
 !
 ! Optics
 !
 call it(defs,'ShiftedPath',    '[Xd] Shifted grids path',grid_path,verb_level=V_resp)
 call it(defs,'DipoleEtresh',   '[Xd] Treshold in the definition of R=P/deltaE',Dipole_Energy_treshold,&
&                                                                               verb_level=V_resp,unit=E_unit)
 !
 ! GPL_EXCLUDE_END
 !
 ! El-Ph
 !
#if defined _ELPH 
 call it(defs,'GphBRnge',  '[ELPH] G[W] bands range',QP_PH_n_G_bands)
 call it(defs,'ElPhModes', '[ELPH] Phonon modes included',elph_branches)
 !
 ! GPL_EXCLUDE_START
 !
 call it(defs,'ElPhHBRnge','[ELPH] Hamiltonian bands range',elph_Ham_bands)
 call it(defs,'ElPhHKpt',  '[ELPH] Hamiltonian k-point',elph_Ham_ik)
 call it(defs,'REStresh',  '[ELPH] Residual treshold to report in output files',RES_tresh)
 !
 ! GPL_EXCLUDE_END
 !
 call it('f',defs,'WRgFsq','[ELPH] Dump on file gFsq coefficients')
#endif
 ! 
 ! SC
 !
#if defined _SC 
 call it(defs,'SCIter',    '[SC] SC Iterations',SC_iterations)
 call it(defs,'SCEtresh',  '[SC] Energy convergence threshold',SC_E_threshold,unit=E_unit)
 call it(defs,'SCRhoTresh','[SC] Rho convergence threshold',SC_rho_threshold)
 call it('f',defs,'TF_precondition','[SC] Thomas Fermi precondition in density',verb_level=V_sc)
 call it(defs,'SCUpWIter', "[SC] Update W(q,G,G') every SCUpWIter iteractions",SC_up_W_iters) 
 call it('f',defs,'Mean_Potential','[SC] Real-space Mean Potential',verb_level=V_sc)
 call it('f',defs,'SCnlMix','[SC] Use SC non-local mixing',verb_level=V_sc)
 ! 
 ! SC [common with RT]
 !
 call it(defs,'Gauge',     '[Xd,RT] Gauge type (length|velocity)',global_gauge,verb_level=V_real_time)
 call it(defs,'SCBands',   '[SC] Bands',SC_bands)
 call it(defs,'SCmixing',  '[SC] SC Cycle Mixing (< 1.)',SC_cycle_mixing,verb_level=V_sc)
 call it(defs,'Potential', '[SC] SC Potential',SC_potential,protect=.FALSE.)
 call it(defs,'BandMix',   '[SC] Band mixing',SC_band_mixing)
 call it(defs,'EXXCut',    '[SC,RT] Cutoff on the exchange, 0=full 1=none',COLLISIONS_cutoff,verb_level=V_sc)
 call it('f',defs,'OEPItSolver','[SC] Iterative solution instead of inversion of OEP')
 call it(defs,'OEPapprox','[SC] OEP approximation: n=none s=Slater k=KLI c=CED +w=Weighted',OEP_approx)
 call it('f',defs,'SCdiag','[SC] Diagonal approximation for the self-energy(WF unchaged)',verb_level=V_sc)
#endif
 ! 
 contains 
   !
#if defined _RT
   !
   subroutine Afield(i_field)
     character(5) :: name
     integer      :: i_field
     if (i_field==1) name='Probe'
     if (i_field==2) name='Pump'
     call it(defs,trim(name)//'_Freq',            '[RT '//trim(name)//'] Frequency',&
&    Efield(i_field)%frequency,unit=E_unit)
     call it(defs,trim(name)//'_FrStep',          '[RT '//trim(name)//'] Frequency step',&
&    Efield(i_field)%W_step,unit=E_unit)
     call it(defs,trim(name)//'_Int',             '[RT '//trim(name)//'] Intensity',&
&    Efield(i_field)%intensity,unit=I_unit)
     call it(defs,trim(name)//'_Damp',             '[RT '//trim(name)//'] Damping',&
&    Efield(i_field)%damping,unit=Time_unit(1))
     call it(defs,trim(name)//'_kind',            '[RT '//trim(name)//'] Kind(SIN|RES|ANTIRES|GAUSS|DELTA|QSSIN)',&
&    Efield(i_field)%ef_name,verb_level=0)
     call it(defs,trim(name)//'_Dir',             '[RT '//trim(name)//'] Versor',&
&    Efield(i_field)%versor,verb_level=0)
     call it(defs,trim(name)//'_Tstart',        '[RT '//trim(name)//'] Initial Time',&
&    Efield(i_field)%t_initial,unit=Time_unit(1),verb_level=V_real_time)
   end subroutine
   !
#endif
   !
#if defined _MPI 
   !
   subroutine CPU_structure_load()
     use parallel_m, ONLY:n_CPU_str_max,CPU_structure
     integer           :: i_s
     character(schlen) :: name,possible_fields
     do i_s=1,n_CPU_str_max 
       !
       if (i_s==1) possible_fields='(k,c,v)'   ! X_q_0
       if (i_s==2) possible_fields='(q,k,c,v)' ! X_finite_q
       if (i_s==3) possible_fields='(q,k,c,v)' ! X_all_q
       if (i_s==4) possible_fields='(k,eh,t)'  ! BS
       if (i_s==5) possible_fields='(q,qp,b)'  ! SE
       if (i_s==6) possible_fields='(k,b,q,qp)'! RT
       !
       if (len_trim(CPU_structure(i_s)%Short_Description)==0) cycle
       name=trim(CPU_structure(i_s)%Short_Description)//"_CPU"
       call it(defs,trim(name),'[PARALLEL] CPUs for each role',CPU_structure(i_s)%CPU_string)
       name=trim(CPU_structure(i_s)%Short_Description)//"_ROLEs"
       call it(defs,trim(name),'[PARALLEL] CPUs roles '//trim(possible_fields),CPU_structure(i_s)%ROLE_string)
       name=trim(CPU_structure(i_s)%Short_Description)//"_nCPU_diago"
       call it(defs,trim(name),'[PARALLEL] CPUs for matrix diagonalization',CPU_structure(i_s)%nCPU_diagonalization)
       name=trim(CPU_structure(i_s)%Short_Description)//"_nCPU_invert"
       call it(defs,trim(name),'[PARALLEL] CPUs for matrix inversion',CPU_structure(i_s)%nCPU_inversion)
     enddo
   end subroutine
   !
#endif
   !
   subroutine Xload(X,wv)
     !
     type(X_t):: X
     type(w_samp):: wv
     ! 
     ! Work Space
     ! 
     integer           ::i1
     integer,parameter ::n_des=14
     character(8)      ::nms(n_des),sfx
     character(40)     ::des(n_des)
     character(schlen) ::lch1,lch2
     !
     nms=(/'GrFnTp','EnRnge','DmRnge','CGrdSp','ETStps','EMStps',&
&          'DrudeW','LongDr','EhEngy','PPAPnt',&
&          'NGsBlk','QpntsR','BndsRn','DmERef'/)
     des(1) ='Green`s function t/c/r/a'
     des(2) ='Energy range'
     des(3) ='Damping range'
     des(4) ='[o/o] Coarse grid controller'
     des(5) ='Total Energy steps'
     des(6) ='[o/o] Memory Energy steps'
     des(7) ='Drude plasmon'
     des(8) ='[cc] Electric Field'
     des(9) ='Electron-hole energy range'
     des(10)='PPA imaginary energy'
     des(11)='Response block size'
     des(12)='Transferred momenta'
     des(13)='Polarization function bands'
     des(14)='Damping reference energy'
     !
     do i1=1,n_des
       lch1=des(i1);lch2=nms(i1)
       if (X%whoami==1) sfx='Xx'
       if (X%whoami==2) sfx='Xs'
       if (X%whoami==3) sfx='Xd'
       if (X%whoami==4) sfx='Xp'
       write (des(i1),'(4a)')  '[',trim(sfx),'] ',trim(lch1)
       write (nms(i1),'(2a)')  lch2(1:6),trim(sfx)
     enddo
     !
     call it(defs,nms( 1),des( 1),X%ordering,verb_level=V_resp)
     call it(defs,nms( 2),des( 2),wv%er,E_unit,verb_level=0) 
     call it(defs,nms( 3),des( 3),wv%dr,E_unit,verb_level=0)
     call it(defs,nms( 4),des( 4),X%cg_percentual,verb_level=V_resp)
     call it(defs,nms( 5),des( 5),wv%n_freqs,verb_level=0)
     call it(defs,nms( 6),des( 6),wv%per_memstps,verb_level=V_resp)
     call it(defs,nms( 7),des( 7),X%Wd,E_unit,verb_level=V_resp) 
     call it(defs,nms( 8),des( 8),X%q0,verb_level=0)
     call it(defs,nms( 9),des( 9),X%ehe,E_unit,verb_level=V_resp)
     call it(defs,nms(10),des(10),X%ppaE,E_unit,verb_level=0)
     call it(defs,nms(11),des(11),X%ng,G_unit,verb_level=0) 
     if (X%whoami==3) then
       call it(defs,nms(12),des(12),X%iq,verb_level=0)
     else
       call it(defs,nms(12),des(12),X%iq,verb_level=V_resp)
     endif
     call it(defs,nms(13),des(13),X%ib,verb_level=0)
     call it(defs,nms(14),des(14),wv%damp_reference,E_unit,verb_level=V_resp)
     !
   end subroutine
   !
end subroutine<|MERGE_RESOLUTION|>--- conflicted
+++ resolved
@@ -55,11 +55,7 @@
 #endif
 #if defined _RT
  use real_time,     ONLY:RT_step, NE_steps, Thermal_steps, Integrator_name, RAD_LifeTime, Phase_LifeTime,  &
-<<<<<<< HEAD
-&                        RT_diagonalization_steps,SwitchOnTime,NE_tot_time,RT_life_interp_steps,RT_life_interp_decay_time,&
-=======
 &                        RT_diagonalization_steps,NE_tot_time,RT_life_interp_steps,RT_life_interp_decay_time,&
->>>>>>> 787f2f0f
 &                        RT_ave_dephasing,RT_eh_en,Eh_pumped_pair_energy,RT_IO_time,RT_scatt_tresh,&
 &                        Eh_pumped_pair_width,Eh_pumped_Nel,NE_MEM_treshold,RT_life_interp_KIND,I_MEM_steps,&
 &                        Gr_kind,two_alpha,RIM_EE_percent
