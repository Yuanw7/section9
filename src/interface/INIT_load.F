--- conflicted
+++ resolved
@@ -531,26 +531,7 @@
  call it('f',defs,'FrSndOrd','[NL] Force second order in Covariant Dipoles',verb_level=V_nl_optics)
  call it('f',defs,'EvalCurrent','[NL] Evaluate the current')
  !
-<<<<<<< HEAD
- ! First external field
- ! 
- call it(defs,'ExtF_Dir',             '[NL ExtF] Field Versor',Efield(1)%versor)
- call it(defs,'ExtF_Int',             '[NL ExtF] Field Intensity',Efield(1)%intensity,unit=I_unit)
- call it(defs,'ExtF_Width',           '[NL ExtF] Field Width',Efield(1)%width,unit=Time_unit(1),verb_level=V_nl_optics)
- call it(defs,'ExtF_kind',            '[NL ExtF] Kind(SIN|SOFTSIN|RES|ANTIRES|GAUSS|DELTA|QSSIN)',Efield(1)%ef_name)
- call it(defs,'ExtF_Tstart',          '[NL ExtF] Initial Time',Efield(1)%t_initial,unit=Time_unit(1),               &
-&    verb_level=V_nl_optics)
-=======
->>>>>>> 6e99f50d
  call it(defs,'NLSampleWF',  '[NL] Sample the WFs (sampling NL order)',n_order,verb_level=V_nl_optics)
- !
- ! Second external field for P and P
- ! 
- call it(defs,'ExtF2_Dir',             '[NL ExtF2] Field Versor',Efield(2)%versor)
- call it(defs,'ExtF2_Int',             '[NL ExtF2] Field Intensity',Efield(2)%intensity,unit=I_unit)
- call it(defs,'ExtF2_Width',           '[NL ExtF2] Field Width',Efield(2)%width,unit=Time_unit(1))
- call it(defs,'ExtF2_kind',            '[NL ExtF2] Kind(SIN|SOFTSIN|RES|ANTIRES|GAUSS|DELTA|QSSIN)',Efield(2)%ef_name)
- call it(defs,'ExtF2_Tstart',          '[NL ExtF2] Initial Time',Efield(2)%t_initial,unit=Time_unit(1))
  !
 #endif
  !
@@ -568,13 +549,8 @@
 #if defined _SC
  call it(defs,'ExtF_Dir',             '[NL ExtF] Versor',Efield(1)%versor)
  call it(defs,'ExtF_Int',             '[NL ExtF] Intensity',Efield(1)%intensity,unit=I_unit)
-<<<<<<< HEAD
- call it(defs,'ExtF2_Dir',             '[NL ExtF2] Versor',Efield(2)%versor)
- call it(defs,'ExtF2_Int',             '[NL ExtF2] Intensity',Efield(2)%intensity,unit=I_unit)
-=======
  call it(defs,'ExtF2_Dir',             '[NL ExtF] Versor',Efield(2)%versor,verb_level=V_nl_optics)
  call it(defs,'ExtF2_Int',             '[NL ExtF] Intensity',Efield(2)%intensity,unit=I_unit,verb_level=V_nl_optics)
->>>>>>> 6e99f50d
  call it('f',defs,'FrSndOrd','[NL] Force second order in Covariant Dipoles',verb_level=V_sc)
 #endif
  !
