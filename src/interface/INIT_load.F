!
!        Copyright (C) 2000-2017 the YAMBO team
!              http://www.yambo-code.org
!
! Authors (see AUTHORS file for details): AM
! 
! This file is distributed under the terms of the GNU 
! General Public License. You can redistribute it and/or 
! modify it under the terms of the GNU General Public 
! License as published by the Free Software Foundation; 
! either version 2, or (at your option) any later version.
!
! This program is distributed in the hope that it will 
! be useful, but WITHOUT ANY WARRANTY; without even the 
! implied warranty of MERCHANTABILITY or FITNESS FOR A 
! PARTICULAR PURPOSE.  See the GNU General Public License 
! for more details.
!
! You should have received a copy of the GNU General Public 
! License along with this program; if not, write to the Free 
! Software Foundation, Inc., 59 Temple Place - Suite 330,Boston, 
! MA 02111-1307, USA or visit http://www.gnu.org/copyleft/gpl.txt.
!
subroutine INIT_load(defs,en,q,k,X,Xw,Dip)
 !
 use pars,          ONLY:schlen,SP
 use electrons,     ONLY:levels,nel,filled_tresh
 use frequency,     ONLY:w_samp
 use it_m,          ONLY:it,initdefs,E_unit,G_unit,T_unit,Bfield_unit,MEM_unit,&
&                        Time_unit,I_unit,Angle_unit,V_parallel,initmode,&
&                        V_RL,V_kpt,V_sc,V_qp,V_io,V_general,V_resp,V_real_time
 use X_m,           ONLY:Chi_mode,X_t,q_plus_G_direction,Q_Shift_Order,&
&                        global_gauge,Chi_linalg_mode, &
&                        X_terminator_Kind,X_terminator_E
 use DIPOLES,       ONLY:DIPOLE_t
 use com,           ONLY:grid_paths
 use stderr,        ONLY:slash
 use QP_m,          ONLY:QP_cg_percent,QP_G_damp,QP_solver,&
&                        QP_n_G_bands,QP_ng_Sx,QP_ng_Sc,QP_ng_SH,GW_terminator_E,GW_terminator_Kind,&
&                        QP_G_er,QP_G_dr,QP_Sc_steps,GWo_iterations,&
&                        QP_dSc_delta,QP_G_Zoom_treshold,GF_energy_range_mode
 use LIVE_t,        ONLY:nhash
 use wave_func,     ONLY:wf_ng
 use D_lattice,     ONLY:Tel,non_periodic_directions,Bose_Temp
 use R_lattice,     ONLY:ng_closed,QP_states_k,nXkibz,&
&                        bz_samp,RIM_ng,RIM_epsm1,RIM_id_epsm1_reference,&
&                        RIM_n_rand_pts,cyl_ph_radius,box_length,cyl_length,cut_geometry
 use BS,            ONLY:BSE_mode,BSK_mode,BS_eh_en,BS_eh_win,BS_q,BS_bands,&
&                        BS_n_g_W,BS_n_g_exch
 use BS_solvers,    ONLY:BSS_mode,Haydock_treshold,BSS_n_freqs,&
&                        BSS_dr,BSS_er,BSS_q0,BSS_damp_reference,BSS_inversion_mode,&
&                        BSS_Wd,K_INV_EPS,K_INV_PL
 use TDDFT,         ONLY:FXC_n_g_corr,FXC_per_memstps,FXC_LRC_alpha,FXC_LRC_beta, &
&                        FXC_SVD_digits
 use ACFDT,         ONLY:ACFDT_n_lambda,ACFDT_n_freqs,ACFDT_E_range
 use functions,     ONLY:bose_E_cut
 use parallel_m,    ONLY:n_log_CPUs
 use IO_m,          ONLY:DBs_IO_control_string,DBs_FRAG_control_string
#if defined _QED
 use QP_m,          ONLY:QP_QED_ng
#endif
#if defined _SC || defined _RT || defined _QED
 use hamiltonian,   ONLY:H_ref_bands,H_potential
 use collision_ext, ONLY:COLLISIONS_cutoff,COLL_bands
#endif
#if defined _SC
 use QP_m,          ONLY:SC_band_mixing,SC_E_threshold
 use SC,            ONLY:SC_iterations,SC_up_W_iters,&
&                        SC_rho_threshold,SC_cycle_mixing,&
&                        SC_bands,SC_preconditioning,OEP_approx
#endif
#if defined _RT
 use RT_control,    ONLY:JPC_RT_IO_t,OUTPUT_RT_IO_t,GF_RT_IO_t
 use stderr,        ONLY:intc
 use real_time,     ONLY:RT_step, Integrator_name, RAD_LifeTime, Phase_LifeTime, &
&                        NE_tot_time,RT_life_extrap_times_SAVE,RT_bands,         &
&                        RT_ave_dephasing,RT_eh_en,RT_scatt_tresh,Gr_kind,       &
&                        NE_MEM_treshold,NE_time_step_update_jump_SAVE,          &
&                        two_alpha,DbGd_EE_percent,NE_time_step_update_jump,     &
&                        NE_initial_time_step_update,NE_step_update_treshold,    &
&                        RT_MAX_step
 use fields,        ONLY:Efield,n_ext_fields_max,n_ext_fields
 use plasma,        ONLY:PLASMA_redux_percent
#endif
#if defined _MAGNETIC
 use magnetic,      ONLY:MAG_B,MAG_hamiltonian_type,MAG_radius,MAG_gauge,MAG_psi,MAG_theta
#endif
#if defined _ELPH 
 use ELPH,          ONLY:QP_PH_n_G_bands,elph_nDBs_used,elph_Ham_ik,elph_Ham_bands,elph_branches,&
&                               RES_tresh,FAN_deltaE_treshold,DW_deltaE_treshold
#endif
#if defined _OPENMP
 use openmp,        ONLY:n_threads_X,n_threads_SE,n_threads_RT,n_threads_DIP,n_threads_K
#endif
#if defined _SCALAPACK
 use SLK_m,         ONLY:SLK_test_H_dim
#endif
#if defined _PL
 use PHOTOLUM,      ONLY:PL_weights
#endif
#if defined _MEM_CHECK
 use memory,        ONLY:MEM_treshold
#endif
 !
 implicit none
 !
 type(initdefs)::defs
 type(levels)  ::en          
 type(bz_samp) ::q,k
 type(X_t)     ::X(4)
 type(DIPOLE_t)::Dip
 type(w_samp)  ::Xw(4)
 !
 ! Work Space
 !
#if defined _RT
 integer  :: i_field
#endif
 real(SP) :: IO_times(3)
 !
 !===============
 ! GPL RUNLEVELS
 !===============
 call it('r',defs,'setup',   '[R INI] Initialization') 
 call it('r',defs,'optics',  '[R OPT] Optics')
 call it('r',defs,'chi',     '[R CHI] Dyson equation for Chi.')
 call it('r',defs,'bse',     '[R BSE] Bethe Salpeter Equation.')
 call it('r',defs,'bsk',     '[R BSK] Bethe Salpeter Equation kernel')
 call it('r',defs,'bss',     '[R BSS] Bethe Salpeter Equation solver')
 call it('r',defs,'tddft',   '[R   K] Use TDDFT kernel')
 call it('r',defs,'dipoles', '[R   ] Compute the dipoles')
 call it('r',defs,'em1s',    '[R Xs] Static Inverse Dielectric Matrix')
 call it('r',defs,'em1d',    '[R Xd] Dynamical Inverse Dielectric Matrix')
 call it('r',defs,'ppa',     '[R Xp] Plasmon Pole Approximation')
 call it('r',defs,'HF_and_locXC',   '[R XX] Hartree-Fock Self-energy and Vxc')
 call it('r',defs,'gw0',     '[R GW] GoWo Quasiparticle energy levels')
 call it('r',defs,'life',    '[R GW] GoWo Quasiparticle lifetimes')
 call it('r',defs,'rim_cut', '[R RIM CUT] Coulomb potential')
 call it('r',defs,'cohsex',  '[R Xp] COlumb Hole Screened EXchange')
 !
 ! GPL_EXCLUDE_START
 !
 !===================
 ! NON GPL RUNLEVELS
 !===================
 call it('r',defs,'acfdt',   '[R ETOT] ACFDT Total Energy')
#if defined _ELPH 
 call it('r',defs,'ElPhHam', '[R] Frohlich Hamiltonian') 
#endif
 !
 ! GPL_EXCLUDE_END
 !
#if defined _SC && !defined _RT
 call it('r',defs,'scrun',      '[R] Self-Consistent single-particle calculation') 
#endif
#if defined _SC || defined _RT
 call it('r',defs,'collisions', '[R] Eval the extended Collisions')
#endif
#if defined _PL
 call it('r',defs,'photolum',   '[R] Photo-Luminescence') 
#endif
#if defined _RT
 call it('r',defs,'negf',       '[R] Real-Time dynamics') 
 ! GPL_INCLUDE_START
 call it('r',defs,'tdBSE',     '[R] Real-Time Bethe-Salpeter') 
 ! GPL_INCLUDE_END
 call it('r',defs,'el_el_scatt','[R] Electron-Electron Scattering')   
 call it('r',defs,'el_ph_scatt','[R] Electron-Phonon   Scattering')   
#endif
#if defined _RT 
 call it('r',defs,'el_photon_scatt','[R] Electron-Photon   Scattering')   
#endif
#if defined _MAGNETIC
 call it('r',defs,'magnetic','[R] Magnetic fields')
#endif
#if defined _ELPH 
 call it('r',defs,'el_ph_corr',    '[R] Electron-Phonon Correlation')   
#endif
#if defined _SC
 call it('r',defs,'el_el_corr',    '[R] Electron-Electron Correlation') 
#endif
#if defined _QED
 call it('r',defs,'el_photon_corr','[R] Electron-Photon Correlation') 
#endif
#if defined _SCALAPACK
 call it('r',defs,'slktest','[R] ScaLapacK test') 
#endif
 !
 !=======
 ! CPU's
 !=======
 !
#if defined _MPI 
 call CPU_structure_load( )
#endif
 !
 !================
 ! GPL VARIABLES
 !================ 
 !
 ! Basics
 !
 call it(defs,'StdoHash','[IO] Live-timing Hashes',nhash,verb_level=V_io)
 call it(defs,'MaxGvecs','[INI] Max number of G-vectors planned to use',ng_closed,unit=G_unit,verb_level=V_RL)
 call it(defs,'FFTGvecs','[FFT] Plane-waves',wf_ng,G_unit,verb_level=V_RL) 
 call it(defs,'NonPDirs','[X/BSS] Non periodic chartesian directions (X,Y,Z,XY...)',non_periodic_directions,verb_level=V_resp)
 call it(defs,'IkSigLim','[KPT] QP K-points indices range',QP_states_k,verb_level=V_kpt)
 call it(defs,'IkXLim',  '[KPT] X grid last k-point index',nXkibz,verb_level=V_kpt)
 call it(defs,'Nelectro','Electrons number',nel,verb_level=V_general)
 call it(defs,'ElecTemp','Electronic Temperature',Tel,T_unit,verb_level=V_general)
 call it(defs,'OccTresh','Occupation treshold (metallic bands)',filled_tresh,verb_level=V_general)
 call it(defs,'BoseTemp','Bosonic Temperature',Bose_Temp,T_unit,verb_level=V_general)
 call it(defs,'BoseCut', '[BOSE] Finite T Bose function cutoff',bose_E_cut,verb_level=V_general)
#if defined _ELPH 
 call it('f',defs,'BSEscatt', '[KPT] Compute extended k/q scatering',verb_level=V_kpt)
 call it(defs,'ElPhRndNq',  '[ELPH] Read random Q-points',elph_nDBs_used,verb_level=V_kpt) 
#endif
 call it('f',defs,'WFbuffIO','[IO] Wave-functions buffered I/O',verb_level=V_io) 
 !
 ! Parallel Setup
 !
#if defined _OPENMP
 call it(defs,'K_Threads',       '[OPENMP/BSK] Number of threads for response functions',n_threads_K)
 call it(defs,'X_Threads',       '[OPENMP/X] Number of threads for response functions',n_threads_X)
 call it(defs,'DIP_Threads',     '[OPENMP/X] Number of threads for dipoles',n_threads_DIP)
 call it(defs,'SE_Threads',      '[OPENMP/GW] Number of threads for self-energy',n_threads_SE)
 call it(defs,'RT_Threads',      '[OPENMP/RT] Number of threads for real-time',n_threads_RT)
#endif
#if defined _MPI 
 call it(defs,'NLogCPUs',     '[PARALLEL] Live-timing CPU`s (0 for all)',n_log_CPUs,verb_level=V_parallel)
#endif
 !
 ! I/O
 !
 call it(defs,'DBsIOoff', &
&             '[IO] Space-separated list of DB with NO I/O. DB=(DIP,X,HF,COLLs,J,GF,CARRIERs,W,SC,BS,ALL)',&
&             DBs_IO_control_string,verb_level=V_io)
 call it(defs,'DBsFRAGpm', &
&             '[IO] Space-separated list of +DB to FRAG and -DB to NOT FRAG. DB=(DIP,X,W,HF,COLLS,K,BS,QINDX,RT,ELPH,SC,ALL)',&
&             DBs_FRAG_control_string,verb_level=V_io)
 !
 ! S_xc
 !
 call it(defs,'LifeTrCG', '[GW] [o/o] Lifetime transition reduction',QP_cg_percent)
 call it(defs,'HARRLvcs', '[HA] Hartree  RL components',QP_ng_SH,G_unit)
 call it(defs,'EXXRLvcs', '[XX] Exchange RL components',QP_ng_Sx,G_unit)
 call it(defs,'CORRLvcs', '[GW] Correlat RL components',QP_ng_Sc,G_unit)
#if defined _QED
 call it(defs,'QEDRLvcs', '[QED] Vector-Potential G-vectors components',QP_QED_ng,G_unit)
#endif
#if defined _SC
 call it(defs,'GbndRnge', '[GW] G[W] bands range',QP_n_G_bands,verb_level=V_sc)
 call it('f',defs,'UseEbands', '[GW] Force COHSEX to use empty bands',verb_level=V_sc)
 call it('f',defs,'ALLGexx', '[XX] Force the use use all RL vectors for the exchange part',verb_level=V_sc)
 call it('f',defs,'ALLGHAR', '[HA] Force the use use all RL vectors for the Hartree potential',verb_level=V_sc)
#else
 call it(defs,'GbndRnge', '[GW] G[W] bands range',QP_n_G_bands)
 call it('f',defs,'UseEbands', '[GW] Force COHSEX to use empty bands',verb_level=V_qp)
#endif
 call it(defs,'GDamping', '[GW] G[W] damping',QP_G_damp,E_unit)
 call it(defs,'GDmRnge',  '[GW] G_gw damping range',QP_G_dr,E_unit)
 call it(defs,'dScStep',  '[GW] Energy step to evaluate Z factors',QP_dSc_delta,E_unit)
 call it(defs,'DysSolver','[GW] Dyson Equation solver ("n","s","g")',QP_solver,protect=.FALSE.)
 call it(defs,'GEnSteps', '[GW] Green`s Function (GF) energy steps',QP_Sc_steps)
 call it(defs,'GEnRnge',  '[GW] GF energy range',QP_G_er,E_unit)
 call it(defs,'GEnMode',  '[GW] GF energy mode ("centered","absolute"). "Centered" around the bare energy',&
&        GF_energy_range_mode,verb_level=V_qp)
 call it(defs,'GTermKind','[GW] GW terminator ("none","BG" Bruneval-Gonze)', GW_terminator_Kind,verb_level=V_qp)
 call it(defs,'GTermEn',  '[GW] GW terminator energy (only for kind="BG")', GW_terminator_E,E_unit,verb_level=V_qp)
 call it('f',defs,'NewtDchk',  '[GW] Test dSc/dw convergence',verb_level=V_qp)
 call it('f',defs,'ExtendOut', '[GW] Print all variables in the output file',verb_level=V_qp)
 !
 ! Xs Xd Xp
 !
 call it(defs,'Chimod',    '[X] IP/Hartree/ALDA/LRC/BSfxc',Chi_mode,protect=.FALSE.)
 call it(defs,'ChiLinAlgMod', '[X] inversion/lin_sys',Chi_linalg_mode,verb_level=V_resp)
 call Xload(X(2),Xw(2))
 call Xload(X(3),Xw(3))
 call Xload(X(4),Xw(4))
 call it(defs,'XTermKind','[X] X terminator ("none","BG" Bruneval-Gonze)',X_terminator_Kind,verb_level=V_resp)
 call it(defs,'XTermEn',  '[X] X terminator energy (only for kind="BG")',X_terminator_E,E_unit,verb_level=V_resp)
 call it('f',defs,'DrClassic', '[X] Use a classical model for the drude term',verb_level=V_resp)
 !
 ! BSE/BSK
 !
 call it(defs,'BSEmod',  '[BSE] resonant/retarded/coupling',BSE_mode)
 call it(defs,'BSEBands','[BSK] Bands range',BS_bands)
 call it(defs,'BSENGBlk','[BSK] Screened interaction block size',BS_n_g_W,G_unit)
 call it(defs,'BSENGexx','[BSK] Exchange components',BS_n_g_exch,G_unit)
 call it(defs,'BSEEhEny','[BSK] Electron-hole energy range',BS_eh_en,E_unit,verb_level=V_resp)
 !
 !GPL_INCLUDE_START
 !
 !call it(defs,'BSKmod',  '[BSE] IP/Hartree/HF/ALDA/SEX',BSK_mode,protect=.FALSE.)
 !
 ! GPL_INCLUDE_END
 !
 ! GPL_EXCLUDE_START
 !
 call it(defs,'BSKmod',  '[BSE] IP/Hartree/HF/ALDA/SEX/BSfxc',BSK_mode,protect=.FALSE.)
 call it('f',defs,'NoCondSumRule' ,'[BSE] Do not impose the conductivity sum rule in velocity gauge',verb_level=V_resp)
 !
 ! GPL_EXCLUDE_END
 !
 call it(defs,'Gauge' ,  '[BSE] Gauge (length|velocity)',global_gauge,verb_level=V_resp)
 call it('f',defs,'MetDamp' ,      '[BSE] Define '//slash//'w+=sqrt('//slash//'w*('//slash//'w+i'//slash//'eta))',verb_level=V_resp)
 call it(defs,'BSSmod',    '[BSS] (h)aydock/(d)iagonalization/(i)nversion/(t)ddft`',BSS_mode,protect=.FALSE.)
 call it(defs,'BSSInvMode','[BSS] Inversion solver modality `(f)ull/(p)erturbative`',BSS_inversion_mode)
 call it(defs,'BSSInvPFratio','[BSS] Inversion solver. Ratio between the number of frequencies solved pert/full',&
&        K_INV_EPS%PERT_FULL_ratio)
 call it(defs,'BLongDir',  '[BSS] [cc] Electric Field',BSS_q0)
 call it(defs,'BEnRange',  '[BSS] Energy range',BSS_er,E_unit)
 call it(defs,'BDmRange',  '[BSS] Damping range',BSS_dr,E_unit)
 call it(defs,'BSHayTrs',  '[BSS] Relative [o/o] Haydock treshold. Strict(>0)/Average(<0)',Haydock_treshold)
 call it(defs,'BSEPSInvTrs', '[BSS EPS] Inversion treshold. Relative[o/o](>0)/Absolute(<0)',K_INV_EPS%treshold)
 call it(defs,'BSPLInvTrs',  '[BSS PL] Inversion treshold',K_INV_PL%treshold)
 call it(defs,'BEnSteps',  '[BSS] Energy steps',BSS_n_freqs)
 call it(defs,'DrudeWBS',  '[BSE] Drude plasmon',BSS_Wd,E_unit,verb_level=V_resp)
 call it('f',defs,'WehDiag', '[BSK] diagonal (G-space) the eh interaction',verb_level=V_resp)
 call it('f',defs,'WehCpl',  '[BSK] eh interaction included also in coupling')
 call it('f',defs,'WRbsWF',  '[BSS] Write to disk excitonic the WFs',verb_level=V_resp)
#if !defined _SC
 call it('f',defs,'ALLGexx', '[BSS] Force the use use all RL vectors for the exchange part',verb_level=V_resp)
#endif
 call it('f',defs,'BSHayTer','[BSS] Terminate Haydock continuos fraction',verb_level=V_resp)
 call it('f',defs,'Reflectivity', '[BSS] Compute reflectivity at normal incidence',verb_level=V_resp)
 call it('f',defs,'BSSPertWidth', '[BSS] Include QPs lifetime in a perturbative way',verb_level=V_resp)
 call it('f',defs,'BSSInvKdiag','[BSS] In the inversion solver keep the diagonal kernel in place',verb_level=V_resp)
 !
 ! F_xc
 !
 call it(defs,'FxcGRLc',  '[TDDFT] XC-kernel RL size',FXC_n_g_corr,G_unit)
 call it(defs,'LRC_alpha','[TDDFT] LRC alpha factor',FXC_LRC_alpha)
 call it(defs,'LRC_beta', '[TDDFT] LRC beta factor',FXC_LRC_beta,verb_level=V_resp)
 !
 ! Optics: large Q momenta
 !
 call it(defs,'Qdirection', '[Xd] Transferred momentum direction (iku)',q_plus_G_direction,verb_level=V_resp)
 call it(defs,'QShiftOrder','[Xd] Pick-up the (QShiftOrder)th q+G vector',Q_Shift_Order,verb_level=V_resp)
 !
#if defined _PL
 call it(defs,'PL_weights','[PL] [cc] Weights of the carthesian components of the emitted radiation',PL_weights)
#endif
 !
#if defined _KERR
 !
 ! BSE: Kerr
 !
 call it('f',defs,'EvalKerr', '[BSE] Compute the Kerr effect')
 call it('f',defs,'AnHall'  , '[BSE] Add the anomalous Hall effect to eps if using length gauge')
 !
#endif
 !
#if defined _RT
 !
 ! BSE: Real-Time
 !
 call it('f',defs,'ForceEqTrans','[RT-BSE] Use only equilibrium transitions',verb_level=V_real_time)
 !
#endif
 !
 ! RIM
 !
 call it(defs,'Em1Anys', '[RIM] X Y Z Static Inverse dielectric matrix',&
&                         RIM_epsm1,verb_level=V_RL)
 call it(defs,'IDEm1Ref','[RIM] Dielectric matrix reference component 1(x)/2(y)/3(z)',&
&                         RIM_id_epsm1_reference,verb_level=V_RL)
 call it(defs,'RandQpts','[RIM] Number of random q-points in the BZ',RIM_n_rand_pts)
 call it(defs,'RandGvec','[RIM] Coulomb interaction RS components',RIM_ng,G_unit)
 call it('f',defs,'QpgFull', '[F RIM] Coulomb interaction: Full matrix',verb_level=V_RL)
 !
 ! CUTOFF
 !
 call it(defs,'CUTGeo',   '[CUT] Coulomb Cutoff geometry: box/cylinder/sphere X/Y/Z/XY..',cut_geometry)
 call it(defs,'CUTBox',   '[CUT] [au] Box sides',box_length)
 call it(defs,'CUTRadius','[CUT] [au] Sphere/Cylinder radius',cyl_ph_radius)
 call it(defs,'CUTCylLen','[CUT] [au] Cylinder length',cyl_length)
 call it('f',defs,'CUTCol_test','[CUT] Perform a cutoff test in R-space',verb_level=V_RL)
 !
 ! GPL_EXCLUDE_START
 !
 !===================
 ! NON GPL VARIABLES
 !===================
 !
 ! S_xc
 !
 call it(defs,'GWoIter',    '[GW] GWo SC iterations',GWo_iterations,verb_level=V_qp)
 call it(defs,'GreenFTresh','[GW] [o/o] Treshold to define the new zoomed energy range',QP_G_Zoom_treshold,verb_level=V_qp)
 call it('f',defs,'QPExpand',   '[F GW] The QP corrections are expanded all over the BZ',verb_level=V_qp)
 call it('f',defs,'GreenF2QP',  '[F GW] Use real axis Green`s function to define the QPs',verb_level=V_qp)
 !
 ! GPL_EXCLUDE_END
 !
 call it('f',defs,'OnMassShell','[F GW] On mass shell approximation',verb_level=V_qp)
 !
#if defined _RT
 !
 ! Real Time dynamics
 !
 call it(defs,'RTBands',    '[RT] Bands',RT_bands)
 !
 call TMP_mirror_bands( )
 !
 call it(defs,'TwoAlpha',   '[RT] C_nk ~ alpha*Gamma_nk^2 ',two_alpha,Verb_level=V_real_time)
 call it(defs,'GrKind',     '[RT] G-ret kind: Lorentzian (QP)/ Hyperbolic QP_secant (HS)',Gr_kind,Verb_level=V_real_time)
 call it(defs,'RADLifeTime','[RT] Radiative life-time',RAD_LifeTime,unit=Time_unit(1),Verb_level=V_real_time)
 call it(defs,'PhLifeTime', '[RT] Phase Relaxation Time',Phase_LifeTime,unit=Time_unit(1),Verb_level=V_real_time)
 !
 ! Dynamics
 !
 call it(defs,'RTstep',      '[RT] Real Time step length',RT_step,unit=Time_unit(3))
 call it(defs,'NETime',      '[RT] Simulation Time',NE_tot_time,unit=Time_unit(2))
 call it(defs,'dTupdateTime','[RT] Initial Time for deltaT update (active only if non-zero) ',NE_initial_time_step_update,&
&                            unit=Time_unit(1),verb_level=V_real_time)
 call it(defs,'dTupdateJump','[RT] Time betweem two deltaT updates',  NE_time_step_update_jump_SAVE,&
&                            unit=Time_unit(1),verb_level=V_real_time)
 call it(defs,'dTupdateTresh','[RT][o/o] Treshold of deltaT updates',  NE_step_update_treshold ,verb_level=V_real_time)
 call it(defs,'dT_MAX',      '[RT] Maximum value for the time-dependent dT',  RT_MAX_step ,verb_level=V_real_time,unit=Time_unit(1))
 call it(defs,'Integrator',  '[RT] Integrator. Use keywords space separated  ( "EULER/RK2/HEUN" "EXP" "RWA") ',&
&                            Integrator_name)
 !
 IO_times=(/JPC_RT_IO_t%INTERVAL_time_SAVE,GF_RT_IO_t%INTERVAL_time_SAVE,OUTPUT_RT_IO_t%INTERVAL_time_SAVE/)
 call it(defs,'IOtime',      '[RT] Time between to consecutive I/O (J,P,CARRIERs - GF - OUTPUT)',IO_times,unit=Time_unit(1))
 JPC_RT_IO_t%INTERVAL_time_SAVE   =IO_times(1)
 GF_RT_IO_t%INTERVAL_time_SAVE    =IO_times(2)
 OUTPUT_RT_IO_t%INTERVAL_time_SAVE=IO_times(3)
 !
 call it(defs,'RTehEny',     '[RT] Electron-hole energy range',RT_eh_en,unit=E_unit,verb_level=V_real_time)
 call it('f',defs,'RTskipImposeN', '[RT] Conservation of N, dN  imposed by hand on-the-fly',Verb_level=V_real_time)
 call it('f',defs,'SaveGhistory',  '[RT] Save the history of the green function',Verb_level=V_real_time)
 !
 ! Scattering
 !
 call it('f',defs,'LifeExtrapolation',    '[RT] Skipped Lifetimes are extrapolated')
 call it(defs,'LifeExtrapSteps',   '[RT] Step length between and inside two consecutive groups of lifetimes',&
&                                  RT_life_extrap_times_SAVE,unit=Time_unit(1))
 call it(defs,'ScattTresh', '[RT] Treshold on the eh energy to compute the scattering',RT_scatt_tresh,&
&                           unit=E_unit,verb_level=V_real_time)
 ! 
 ! BGR
 !
 call it('f',defs,'BGR',     '[RT] Evaluate the Band-Gap Renormalization consistent with the applied potential',&
&                            verb_level=V_real_time)
 !
 ! EE scattering
 !
 call it(defs,'PlasmaPerc', '[RT] Plasma approx (0-100): % of eh pair considered',PLASMA_redux_percent,Verb_level=V_real_time)
 call it(defs,'EERimPerc',  '[RT] EE Double Grid (0-100): % of the points used in EE scatt',DbGd_EE_percent,Verb_level=V_real_time)
 call it('f',defs,'RTskipImposeE',   '[RT] Conservation of E (e-e channel) imposed by hand on-the-fly')
 !
 ! ELPH
 !
 call it(defs,'MemTresh',   '[RT] Treshold on the decay of the retarded GF',NE_MEM_treshold,verb_level=V_real_time)
 !call it('f',defs,'UseDebyeE',   '[RT] Use a single Debye energy for all phonon modes',verb_level=V_real_time)
 call it('f',defs,'RT_T_evol',   '[RT] Use a complete Time evolution instead of the CCA',verb_level=V_real_time)
 !
 ! External fields
 !
 do i_field=1,n_ext_fields_max
   call Afield(i_field)
 enddo
 !
 ! OLD / EXPERIMENTAL
 !
 ! 1 - Induced Field
 !
 call it('f',defs,'InducedField','[RT] Include induced field in coupling and current',verb_level=V_real_time)
 !
 ! 2 - Other
 !
 call it(defs,'RTAveDeph',    '[RT] Dephasing for all elements not included in RTDePhMatrix', &
&                             RT_ave_dephasing,verb_level=V_real_time,unit=Time_unit(1))
 call it('f',defs,'LifeFitTemp','[RT] Fit on the fly  lifetimes ratio to a Fermi distribution',verb_level=V_real_time)
 !
#endif
 !
#if defined _SCALAPACK
 !
 ! SLK test
 !
 call it(defs,'SLKdim',  '[SLK] Matrix Dimension',SLK_test_H_dim)
#endif
 !
#if defined _MAGNETIC
 call it(defs,'Hamiltonian',   '[MAG] Hamiltonian kind [pauli,landau,all]',MAG_hamiltonian_type,protect=.FALSE.)
 call it(defs,'B_Field',       '[MAG] Magnetic field modulus',MAG_B,unit=Bfield_unit)
 call it(defs,'B_psi',         '[MAG] Magnetic field psi angle',MAG_psi,unit=Angle_unit(1),verb_level=V_sc)
 call it(defs,'B_theta',       '[MAG] Magnetic field theta angle',MAG_theta,unit=Angle_unit(1),verb_level=V_sc)
 call it(defs,'B_Gauge',       '[MAG] Gauge ("SYMM"etric, "X_ASYMM", "Y_ASYMM" or "Z_ASYMM"etric)',MAG_gauge,verb_level=V_sc)
 call it('f',defs,'PhaseTrick','[MAG] Phase trick for a better diagonalization',verb_level=V_sc)
 call it(defs,'B_radius',      '[MAG] Magnetic flux radius',MAG_radius,verb_level=V_sc)
#endif
 !
#if defined _MEM_CHECK
 !
 ! Memory
 !
 call it(defs,'MEM_tresh',     '[MEMORY] Treshold on traced memory allocations/deallocations',MEM_treshold,verb_level=V_general,&
&                                                                                             unit=MEM_unit(1))
 !
#endif
 !
 ! QP ctl 
 !
 call INIT_QP_ctl_load(defs,1)
 call INIT_QP_ctl_load(defs,2)
 call INIT_QP_ctl_load(defs,3)
 !
 ! GPL_EXCLUDE_START
 !
#if defined _RT
 !
 ! RT ctl 
 !
 call INIT_RT_ctl_load(defs,1)
 call INIT_RT_ctl_load(defs,2)
 call INIT_RT_ctl_load(defs,3)
 call INIT_RT_ctl_load(defs,4)
 !
#endif
 !
 ! F_xc
 !
 call it(defs,'FxcMEStps','[TDDFT] [o/o] Memory energy steps',&
&                         FXC_per_memstps,verb_level=V_resp)
 call it(defs,'FxcSVdig','[TDDFT] Keep SV that are within FxcSVdig digits',&
&                         FXC_SVD_digits,verb_level=V_resp)
 call it('f',defs,'FxcRetarded', '[TDDFT] Retarded TDDFT kernel',verb_level=V_resp)
 !
 ! BSE
 !
 call it(defs,'BSehWind','[BSK] [o/o] E/h coupling pairs energy window',&
&        BS_eh_win,verb_level=V_resp)
 call it(defs,'BSEQptR', '[BSK] Transferred momenta range',BS_q,verb_level=V_resp)
 call it(defs,'BDmERef', '[BSS] Damping energy reference',BSS_damp_reference,&
&                        E_unit,verb_level=V_resp)
 !
 ! Xx
 !
 call Xload(X(1),Xw(1))
 !
 ! ACFDT
 !
 call it(defs,'AC_n_LAM', '[ACFDT] Coupling Costant GL-grid points',ACFDT_n_lambda)
 call it(defs,'AC_n_FR',  '[ACFDT] Integration frequency points',ACFDT_n_freqs)
 call it(defs,'AC_E_Rng', '[ACFDT] Imaginary axis 2nd & 3rd energy points',ACFDT_E_range,E_unit)
 !
 ! DIPOLES
 !
 call it(defs,'DipBands',       '[DIP] Bands range for dipoles',Dip%ib)
 call it(defs,'DipQpts',        '[DIP] Qpts range for dipoles',Dip%iq,verb_level=V_resp)
 call it(defs,'DipoleEtresh',   '[DIP] Treshold in the definition of R=P/deltaE',Dip%Energy_treshold,&
&                                                                               verb_level=V_resp,unit=E_unit)
 call it(defs,'DipApproach',    '[DIP] [G-space v/R-space x/Covariant/Shifted grids]',Dip%approach,verb_level=V_resp)
 call it(defs,'ShiftedPaths',   '[DIP] Shifted grids paths (separated by a space)',grid_paths,verb_level=V_resp)
 call it('f',defs,'DipPDirect', '[DIP] Directly compute <v> also when using other approaches for dipoles',verb_level=V_resp)
 call it('f',defs,'DipBandsALL','[DIP] Compute all bands range, not only valence and conduction',verb_level=V_resp)
 !
 call DIP_mirror_bands( )
 !
 ! GPL_EXCLUDE_END
 !
 ! El-Ph
 !
#if defined _ELPH 
 call it(defs,'GphBRnge',  '[ELPH] G[W] bands range',QP_PH_n_G_bands)
 call it(defs,'ElPhModes', '[ELPH] Phonon modes included',elph_branches)
 call it(defs,'FANdEtresh','[ELPH] Energy treshold for Fan denominator',FAN_deltaE_treshold,verb_level=V_qp,unit=E_unit)
 call it(defs,'DWdEtresh', '[ELPH] Energy treshold for DW denominator',DW_deltaE_treshold,verb_level=V_qp,unit=E_unit)
 !
 ! GPL_EXCLUDE_START
 !
 call it(defs,'ElPhHBRnge','[ELPH] Hamiltonian bands range',elph_Ham_bands)
 call it(defs,'ElPhHKpt',  '[ELPH] Hamiltonian k-point',elph_Ham_ik)
 call it(defs,'REStresh',  '[ELPH] Residual treshold to report in output files',RES_tresh)
 !
 ! GPL_EXCLUDE_END
 !
 call it('f',defs,'WRgFsq','[ELPH] Dump on file gFsq coefficients')
#endif
 ! 
 ! SC
 !
#if defined _SC
 !
 call it(defs,'SCBands',   '[SC] Bands',SC_bands)
 !
 call TMP_mirror_bands( )
 !
 call it(defs,'SCIter',    '[SC] SC Iterations',SC_iterations)
 call it(defs,'SCEtresh',  '[SC] Energy convergence threshold',SC_E_threshold,unit=E_unit)
 call it(defs,'SCRhoTresh','[SC] Rho convergence threshold',SC_rho_threshold)
 call it(defs,'SC_precondition','[SC] Kind of preconditionin: thomas-fermi, simple, none',SC_preconditioning,verb_level=V_sc)
 call it(defs,'SCUpWIter', "[SC] Update W(q,G,G') every SCUpWIter iteractions",SC_up_W_iters,verb_level=V_qp) 
 call it('f',defs,'Mean_Potential','[SC] Real-space Mean Potential',verb_level=V_sc)
 call it('f',defs,'SCnlMix','[SC] Use SC non-local mixing',verb_level=V_sc)
 !
 call it(defs,'BandMix',   '[SC] Band mixing',SC_band_mixing)
 call it(defs,'SCmixing',  '[SC] SC Cycle Mixing (< 1.)',SC_cycle_mixing,verb_level=V_sc)
 call it('f',defs,'SCdiag','[SC] Diagonal approximation for the self-energy(WF unchaged)',verb_level=V_sc)
 !
#endif
 ! 
#if defined _SC || defined _RT || defined _QED
 !
 ! SC and RT common
 !
 call it(defs,'COLLBands',   '[COLL] Bands for the collisions',COLL_bands)
 !
 call TMP_mirror_bands( )
 !
 ! GPL_EXCLUDE_START
 call it(defs,'HXC_Potential', '[SC] SC HXC Potential',H_potential,protect=.FALSE.)
 ! GPL_EXCLUDE_END
 call it(defs,'EXXCut',    '[SC,RT] Cutoff on the exchange, 0=full 1=none',COLLISIONS_cutoff,verb_level=V_sc)
 !
#endif
 !
#if defined _RT
 call TMP_mirror_bands( )
#endif
 !
#if defined _SC
 call it('f',defs,'OEPItSolver','[SC] Iterative solution instead of inversion of OEP')
 call it(defs,'OEPapprox','[SC] OEP approximation: n=none s=Slater k=KLI c=CED +w=Weighted',OEP_approx)
#endif
 ! 
 contains 
   !
#if defined _RT
   !
   subroutine Afield(i_field)
     use parser_m, ONLY  : parser
     character(10)      :: name
     integer            :: i_field
     logical            :: is_def
     !
     name='Field'//trim(intc(i_field))
     !
     ! GPL_EXCLUDE_START
     call it(defs,trim(name)//'_Freq',            '[RT '//trim(name)//'] Frequency',&
&            Efield(i_field)%frequency,unit=E_unit)
     call it(defs,trim(name)//'_DFreq',           '[RT '//trim(name)//'] Frequency step',&
&            Efield(i_field)%W_step,unit=E_unit,verb_level=V_real_time)
     ! GPL_EXCLUDE_END
     call it(defs,trim(name)//'_Int',             '[RT '//trim(name)//'] Intensity',&
&            Efield(i_field)%intensity,unit=I_unit)
     ! GPL_EXCLUDE_START
     call it(defs,trim(name)//'_Width',           '[RT '//trim(name)//'] Width',&
&            Efield(i_field)%width,unit=Time_unit(1))
     call it(defs,trim(name)//'_FWHM',            '[RT '//trim(name)//'] Full Width at Half Maximum (alternative to Width)',&
&            Efield(i_field)%FWHM,unit=Time_unit(1),verb_level=V_real_time)
     call it(defs,trim(name)//'_kind',            '[RT '//trim(name)//'] Kind(SIN|RES|ANTIRES|GAUSS|DELTA|QSSIN)',&
&            Efield(i_field)%ef_name,verb_level=0)
     call it(defs,trim(name)//'_pol',             '[RT '//trim(name)//'] Pol(linear|circular)',&
&            Efield(i_field)%ef_pol,verb_level=0)
     call it(defs,trim(name)//'_Dir',             '[RT '//trim(name)//'] Versor',&
&            Efield(i_field)%versor,verb_level=0)
     call it(defs,trim(name)//'_Dir_circ',        '[RT '//trim(name)//'] Versor_circ',&
&            Efield(i_field)%versor_circ,verb_level=0)
     call it(defs,trim(name)//'_Tstart',          '[RT '//trim(name)//'] Initial Time',&
&            Efield(i_field)%t_initial,unit=Time_unit(1))
     ! GPL_EXCLUDE_END
     !
     if (initmode==4) then
       call parser(trim(name)//'_Int',is_def)
       if (is_def.and.n_ext_fields==0) n_ext_fields=n_ext_fields+1
       call parser(trim(name)//'_FWHM',is_def)
       if (is_def) then
         Efield(i_field)%width=Efield(i_field)%FWHM/(2.*sqrt(2.*log(2.)))
       else
         Efield(i_field)%FWHM=Efield(i_field)%width*2.*sqrt(2.*log(2.))
       endif
     endif
     !
   end subroutine
   !
#endif
   !
#if defined _MPI 
   !
   subroutine CPU_structure_load()
     use parallel_m, ONLY:n_CPU_str_max,CPU_structure,PARALLEL_default_mode
     integer           :: i_s
     character(schlen) :: name,possible_fields
     !
     call it(defs,"PAR_def_mode",'[PARALLEL] Default distribution mode ("balanced"/"memory"/"workload")',&
&            PARALLEL_default_mode,verb_level=V_parallel)
     !
     do i_s=1,n_CPU_str_max 
       !
<<<<<<< HEAD
       !if (i_s==1) possible_fields='(k,c,v)'   ! X_q_0
       if (i_s==2) possible_fields='(k,c,v)'   ! DIP
       if (i_s==3) possible_fields='(q,k,c,v)' ! X
       if (i_s==4) possible_fields='(k,eh,t)'  ! BS
       if (i_s==5) possible_fields='(q,qp,b)'  ! SE
       if (i_s==6) possible_fields='(k,b,q,qp)'! RT
       if (i_s==7) possible_fields='(p,d) '    ! SLK
=======
       if (i_s==1) possible_fields='(g,k,c,v)'   ! X_q_0
       if (i_s==2) possible_fields='(q,g,k,c,v)' ! X_finite_q
       if (i_s==3) possible_fields='(q,g,k,c,v)' ! X_all_q
       if (i_s==4) possible_fields='(k,eh,t)'    ! BS
       if (i_s==5) possible_fields='(q,qp,b)'    ! SE
       if (i_s==6) possible_fields='(k,b,q,qp)'  ! RT
       if (i_s==7) possible_fields='(p,d) '      ! SLK
>>>>>>> 5cc9063a
       !
       if (len_trim(CPU_structure(i_s)%Short_Description)==0) cycle
       name=trim(CPU_structure(i_s)%Short_Description)//"_CPU"
       call it(defs,trim(name),'[PARALLEL] CPUs for each role',&
&              CPU_structure(i_s)%CPU_string,verb_level=V_parallel)
       name=trim(CPU_structure(i_s)%Short_Description)//"_ROLEs"
       call it(defs,trim(name),'[PARALLEL] CPUs roles '//trim(possible_fields),&
&              CPU_structure(i_s)%ROLE_string,verb_level=V_parallel)
       name=trim(CPU_structure(i_s)%Short_Description)//"_nCPU_LinAlg_INV"
       call it(defs,trim(name),'[PARALLEL] CPUs for Linear Algebra',&
&              CPU_structure(i_s)%nCPU_lin_algebra_INV,verb_level=V_parallel)
       name=trim(CPU_structure(i_s)%Short_Description)//"_nCPU_LinAlg_DIAGO"
       call it(defs,trim(name),'[PARALLEL] CPUs for Linear Algebra',&
&              CPU_structure(i_s)%nCPU_lin_algebra_DIAGO,verb_level=V_parallel)
     enddo
     !
   end subroutine
   !
#endif
   !
   subroutine Xload(X,wv)
     !
     use pars,   ONLY:SP
     use units,  ONLY:HA2EV
     !
     type(X_t):: X
     type(w_samp):: wv
     ! 
     ! Work Space
     ! 
     integer           ::i1,V_iq
     integer,parameter ::n_des=14
     character(8)      ::nms(n_des),sfx
     character(100)    ::des(n_des)
     character(schlen) ::lch1,lch2
     !
     nms=(/'GrFnTp','EnRnge','DmRnge','CGrdSp','ETStps','EMStps',&
&          'DrudeW','LongDr','EhEngy','PPAPnt',&
&          'NGsBlk','QpntsR','BndsRn','DmERef'/)
     des(1) ='Green`s function (T)ordered,(R)etarded,(r)senant,(a)ntiresonant [T, R, r, Ta, Ra]'
     des(2) ='Energy range'
     des(3) ='Damping range'
     des(4) ='[o/o] Coarse grid controller'
     des(5) ='Total Energy steps'
     des(6) ='[o/o] Memory Energy steps'
     des(7) ='Drude plasmon'
     des(8) ='[cc] Electric Field'
     des(9) ='Electron-hole energy range'
     des(10)='PPA imaginary energy'
     des(11)='Response block size'
     des(12)='Transferred momenta'
     des(13)='Polarization function bands'
     des(14)='Damping reference energy'
     !
     do i1=1,n_des
       lch1=des(i1);lch2=nms(i1)
       if (X%whoami==1) sfx='Xx'
       if (X%whoami==2) sfx='Xs'
       if (X%whoami==3) sfx='Xd'
       if (X%whoami==4) sfx='Xp'
       write (des(i1),'(4a)')  '[',trim(sfx),'] ',trim(lch1)
       write (nms(i1),'(2a)')  lch2(1:6),trim(sfx)
     enddo
     !
     V_iq  =0
     !
     if (.not.X%whoami==3) V_iq  =V_resp 
     !
     call it(defs,nms( 1),des( 1),X%ordering,verb_level=V_resp)
     call it(defs,nms( 2),des( 2),wv%er,E_unit,verb_level=0) 
     call it(defs,nms( 3),des( 3),wv%dr,E_unit,verb_level=0)
     call it(defs,nms( 4),des( 4),X%cg_percentual,verb_level=V_resp)
     call it(defs,nms( 5),des( 5),wv%n_freqs,verb_level=0)
     call it(defs,nms( 6),des( 6),wv%per_memstps,verb_level=V_resp)
     call it(defs,nms( 7),des( 7),X%Wd,E_unit,verb_level=V_resp)
     call it(defs,nms( 8),des( 8),X%q0,verb_level=0)
     call it(defs,nms( 9),des( 9),X%ehe,E_unit,verb_level=V_resp)
     call it(defs,nms(10),des(10),X%ppaE,E_unit,verb_level=0)
     call it(defs,nms(11),des(11),X%ng,G_unit,verb_level=0)
     call it(defs,nms(12),des(12),X%iq,verb_level=V_iq)
     call it(defs,nms(13),des(13),X%ib,verb_level=0)
     call it(defs,nms(14),des(14),wv%damp_reference,E_unit,verb_level=V_resp)
     !
   end subroutine
   !
   subroutine DIP_mirror_bands( )
     use parser_m,       ONLY:parser
     logical :: is_def(9)
     integer :: i1,bands(2),tmp_bands(2)
     !
     if(initmode/=4) return
     !
     is_def=.false.
     !
     call parser('BndsRnXx', is_def(1))
     call parser('BndsRnXs', is_def(2))
     call parser('BndsRnXd', is_def(3))
     call parser('BndsRnXp', is_def(4))
     call parser('DipBands', is_def(5))
     call parser('BSEBands', is_def(6))
     call parser('RTBands',  is_def(7))
     call parser('SCBands',  is_def(8))
     call parser('COLLBands',is_def(9))
     !
     bands=-1
     do i1=1,9
       if(.not.(is_def(i1))) cycle
       if(i1< 5) tmp_bands=X(i1)%ib
       if(i1==5) tmp_bands=Dip%ib
       if(i1==6) tmp_bands=BS_bands
#if defined _RT
       if(i1==7) tmp_bands=RT_bands
#endif
#if defined _SC
       if(i1==8) tmp_bands=SC_bands
#endif
#if defined _RT || defined _SC
       if(i1==9) tmp_bands=COLL_bands
#endif
       if(any((/bands==-1/))) then
         bands=tmp_bands
       else
         bands(1)=min(tmp_bands(1),bands(1))
         bands(2)=max(tmp_bands(2),bands(2))
       endif
     enddo
     !
     Dip%ib=bands
     !
   end subroutine
   !
#if defined _SC || defined _RT || defined _QED
   !TMP>
   subroutine TMP_mirror_bands( )
     use parser_m,       ONLY:parser
     logical :: is_def(3)
     integer :: bands_(2)
     !
     if(initmode/=4) return
     !
     call parser('SCbands',  is_def(1))
     call parser('RTbands',  is_def(2))
     call parser('COLLbands',is_def(3))
#endif
     !
#if defined _SC 
     if (is_def(1)) bands_=SC_bands
#endif
#if defined _RT || defined _QED
     if (is_def(2)) bands_=RT_bands
#endif
#if defined _SC || defined _RT || defined _QED
     if (is_def(3)) bands_=COLL_bands
#endif
     !
#if defined _SC 
     SC_bands  =bands_
#endif
#if defined _RT || defined _QED
     RT_bands  =bands_
#endif
#if defined _SC || defined _RT || defined _QED
     COLL_bands=bands_
     H_ref_bands=bands_     
     !
   end subroutine
   !TMP<
#endif
   !
end subroutine<|MERGE_RESOLUTION|>--- conflicted
+++ resolved
@@ -690,23 +690,13 @@
      !
      do i_s=1,n_CPU_str_max 
        !
-<<<<<<< HEAD
-       !if (i_s==1) possible_fields='(k,c,v)'   ! X_q_0
-       if (i_s==2) possible_fields='(k,c,v)'   ! DIP
-       if (i_s==3) possible_fields='(q,k,c,v)' ! X
-       if (i_s==4) possible_fields='(k,eh,t)'  ! BS
-       if (i_s==5) possible_fields='(q,qp,b)'  ! SE
-       if (i_s==6) possible_fields='(k,b,q,qp)'! RT
-       if (i_s==7) possible_fields='(p,d) '    ! SLK
-=======
-       if (i_s==1) possible_fields='(g,k,c,v)'   ! X_q_0
-       if (i_s==2) possible_fields='(q,g,k,c,v)' ! X_finite_q
-       if (i_s==3) possible_fields='(q,g,k,c,v)' ! X_all_q
+       !if (i_s==1) possible_fields='(g,k,c,v)'   ! X_q_0
+       if (i_s==2) possible_fields='(k,c,v)'     ! DIP
+       if (i_s==3) possible_fields='(q,g,k,c,v)' ! X
        if (i_s==4) possible_fields='(k,eh,t)'    ! BS
        if (i_s==5) possible_fields='(q,qp,b)'    ! SE
        if (i_s==6) possible_fields='(k,b,q,qp)'  ! RT
        if (i_s==7) possible_fields='(p,d) '      ! SLK
->>>>>>> 5cc9063a
        !
        if (len_trim(CPU_structure(i_s)%Short_Description)==0) cycle
        name=trim(CPU_structure(i_s)%Short_Description)//"_CPU"
