--- conflicted
+++ resolved
@@ -174,14 +174,10 @@
  call it('r',defs,'el_el_scatt','[R] Electron-Electron Scattering')   
  call it('r',defs,'el_ph_scatt','[R] Electron-Phonon   Scattering')   
 #endif
-<<<<<<< HEAD
 #if defined _NL
  call it('r',defs,'nloptics',   '[R NL] Non-linear optics') 
 #endif
-#if defined _RT || defined _QED
-=======
 #if defined _RT 
->>>>>>> 106307b9
  call it('r',defs,'el_photon_scatt','[R] Electron-Photon   Scattering')   
 #endif
 #if defined _MAGNETIC
