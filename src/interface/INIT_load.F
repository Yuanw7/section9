--- conflicted
+++ resolved
@@ -533,11 +533,7 @@
  call it(defs,'ExtF_Dir',             '[NL ExtF] Versor',Efield(1)%versor)
  call it(defs,'ExtF_Int',             '[NL ExtF] Intensity',Efield(1)%intensity,unit=I_unit  ,verb_level=V_nl_optics)
  call it(defs,'ExtF_FrStep',          '[NL ExtF] Frequency step',Efield(1)%W_step,unit=E_unit,verb_level=V_nl_optics)
-<<<<<<< HEAD
- call it(defs,'ExtF_Width',           '[NL ExtF] Pulse width',Efield(1)%width,unit=Time_unit(1),verb_level=V_nl_optics)
-=======
  call it(defs,'ExtF_Width',           '[NL ExtF] Field Width',Efield(1)%width,unit=Time_unit(1),verb_level=V_nl_optics)
->>>>>>> dbe43053
  call it(defs,'ExtF_kind',            '[NL ExtF] Kind(SIN|SOFTSIN|RES|ANTIRES|GAUSS|DELTA|QSSIN)',Efield(1)%ef_name,& 
 &    verb_level=V_nl_optics)
  call it(defs,'ExtF_Tstart',          '[NL ExtF] Initial Time',Efield(1)%t_initial,unit=Time_unit(1),               &
