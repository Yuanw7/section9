--- conflicted
+++ resolved
@@ -308,12 +308,7 @@
  !
  ! GPL_EXCLUDE_START
  !
-<<<<<<< HEAD
  call it(defs,'BSKmod',  '[BSE] IP/Hartree/HF/ALDA/SEX/BSfxc',BSK_mode,protect=.FALSE.,case="A")
- call it('f',defs,'NoCondSumRule' ,'[BSE] Do not impose the conductivity sum rule in velocity gauge',verb_level=V_resp)
-=======
- call it(defs,'BSKmod',  '[BSE] IP/Hartree/HF/ALDA/SEX/BSfxc',BSK_mode,protect=.FALSE.)
->>>>>>> 38c20665
  !
  ! GPL_EXCLUDE_END
  !
@@ -682,13 +677,7 @@
  !
  call TMP_mirror_bands( )
  !
-<<<<<<< HEAD
- ! GPL_EXCLUDE_START
  call it(defs,'HXC_Potential', '[SC] SC HXC Potential',H_potential,protect=.FALSE.,case="A")
- ! GPL_EXCLUDE_END
-=======
- call it(defs,'HXC_Potential', '[SC] SC HXC Potential',H_potential,protect=.FALSE.)
->>>>>>> 38c20665
  call it(defs,'EXXCut',    '[SC,RT] Cutoff on the exchange, 0=full 1=none',COLLISIONS_cutoff,verb_level=V_sc)
  !
 #endif
