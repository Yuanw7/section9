--- conflicted
+++ resolved
@@ -292,11 +292,7 @@
  ! BSE/BSK
  !
  call it(defs,'BSEmod',  '[BSE] resonant/retarded/coupling',BSE_mode,case="a")
-<<<<<<< HEAD
- call it(defs,'Lkind',   '[BSE] Lbar (default) / Lfull / Ltilde',L_kind,verb_level=V_resp)
-=======
- call it(defs,'Lkind',   '[BSE,X] bar(default)/full',BSE_L_kind,verb_level=V_resp)
->>>>>>> 53881ec8
+ call it(defs,'Lkind',   '[BSE,X] bar(default)/full/tilde',BSE_L_kind,verb_level=V_resp)
  call it(defs,'BSEBands','[BSK] Bands range',BS_bands)
  call it(defs,'BSENGBlk','[BSK] Screened interaction block size [if -1 uses all the G-vectors of W(q,G,Gp)]',BS_n_g_W,G_unit)
  call it(defs,'BSENGexx','[BSK] Exchange components',BS_n_g_exch,G_unit)
