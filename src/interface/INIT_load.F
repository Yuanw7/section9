!
!        Copyright (C) 2000-2022 the YAMBO team
!              http://www.yambo-code.org
!
! Authors (see AUTHORS file for details): AM
! 
! This file is distributed under the terms of the GNU 
! General Public License. You can redistribute it and/or 
! modify it under the terms of the GNU General Public 
! License as published by the Free Software Foundation; 
! either version 2, or (at your option) any later version.
!
! This program is distributed in the hope that it will 
! be useful, but WITHOUT ANY WARRANTY; without even the 
! implied warranty of MERCHANTABILITY or FITNESS FOR A 
! PARTICULAR PURPOSE.  See the GNU General Public License 
! for more details.
!
! You should have received a copy of the GNU General Public 
! License along with this program; if not, write to the Free 
! Software Foundation, Inc., 59 Temple Place - Suite 330,Boston, 
! MA 02111-1307, USA or visit http://www.gnu.org/copyleft/gpl.txt.
!
subroutine INIT_load(defs,en,q,k,X,Xw,Dip)
 !
 use drivers,       ONLY:infile_editing
 use pars,          ONLY:schlen,SP
 use electrons,     ONLY:levels,nel,filled_tresh
 use zeros,         ONLY:G_mod_zero
 use frequency,     ONLY:w_samp
 use it_tools,      ONLY:it,runlevel_is_on
 use it_m,          ONLY:initdefs,E_unit,G_unit,T_unit,Bfield_unit,MEM_unit,&
&                        Time_unit,I_unit,Angle_unit,V_parallel,initmode,V_ph,&
&                        V_RL,V_kpt,V_sc,V_qp,V_io,V_general,V_resp,V_real_time,V_nl_optics
 use X_m,           ONLY:Chi_mode,X_t,q_plus_G_direction,Q_Shift_Order,&
&                        global_gauge,Chi_linalg_mode, &
&                        X_terminator_Kind,X_terminator_E,X_DbGd_percentual
 use DIPOLES,       ONLY:DIPOLE_t
 use com,           ONLY:grid_paths
 use stderr,        ONLY:slash
 use QP_m,          ONLY:QP_cg_percent,QP_G_damp,QP_solver,&
&                        QP_n_G_bands,QP_ng_Sx,QP_ng_Sc,QP_ng_SH,QP_ng_Vxc,GW_terminator_E,GW_terminator_Kind,&
&                        QP_G_solver,QP_G_er,QP_G_ir,QP_G_dr,QP_Sc_steps,GWo_iterations,GW_iterations,& !DALV
&                        QP_dSc_delta,QP_G_Zoom_treshold,GF_energy_range_mode
 use LIVE_t,        ONLY:nhash
 use wave_func,     ONLY:wf_ng
 use D_lattice,     ONLY:Tel,non_periodic_directions,molecule_position,Bose_Temp
 use R_lattice,     ONLY:ng_closed,QP_states_k,nXkibz,k_GRIDS_string,RIM_W_ng,&
&                        bz_samp,RIM_ng,RIM_epsm1,RIM_id_epsm1_reference,&
&                        RIM_n_rand_pts,cyl_ph_radius,box_length,cyl_length,cut_geometry,ws_cutoff
 use BS,            ONLY:BSE_mode,BSE_prop,BSK_mode,BS_eh_en,BS_eh_win,BS_q,BS_bands,&
&                        BS_n_g_W,BS_n_g_exch,BS_n_g_fxc,BSE_L_kind,BS_K_cutoff,BSK_IO_mode,BSE_dipole_geometry
 use BS_solvers,    ONLY:BSS_mode,Haydock_threshold,Haydock_iterIO,BSS_n_freqs,&
&                        BSS_dr,BSS_er,BSS_q0,BSS_damp_reference,BSS_inversion_mode,&
&                        BSS_Wd,K_INV_EPS,K_INV_PL,BSS_n_eig,Haydock_iterMAX
#if defined _SLEPC && !defined _NL
 use BS_solvers,    ONLY:BSS_slepc_target_E,BSS_slepc_extraction,BSS_slepc_ncv,BSS_slepc_tol,BSS_slepc_maxit,&
 &                       BSS_slepc_precondition,BSS_slepc_approach
#endif
 use TDDFT,         ONLY:FXC_n_g_corr,FXC_per_memstps,FXC_LRC_alpha,FXC_LRC_beta, &
&                        FXC_SVD_digits,FXC_PF_alpha,ALDA_cut_scheme
 use ACFDT,         ONLY:ACFDT_n_lambda,ACFDT_n_freqs,ACFDT_E_range
 use functions,     ONLY:bose_E_cut
 use parallel_m,    ONLY:n_log_CPUs
 use IO_m,          ONLY:DBs_IO_control_string,DBs_FRAG_control_string
#if defined _QED
 use QP_m,          ONLY:QP_QED_ng
#endif
#if defined _SC || defined _RT || defined _QED
 use hamiltonian,   ONLY:H_ref_bands,H_potential
 use collision_ext, ONLY:COLLISIONS_cutoff,COLL_bands
#endif
 use QP_m,          ONLY:SC_E_threshold
#if defined _SC
 use QP_m,          ONLY:SC_band_mixing
 use SC,            ONLY:SC_iterations,SC_up_W_iters,&
&                        SC_rho_threshold,SC_cycle_mixing,&
&                        SC_bands,SC_preconditioning,OEP_approx,&
&                        SC_neq_kind,SC_mu,SC_last_coh_it
#endif
#if defined _RT
 use RT_control,    ONLY:CARR_RT_IO_t,OBS_RT_IO_t,OUTPUT_RT_IO_t,Gless_RESTART_RT_IO_t,     &
&                        CACHE_OBS_INTERVAL_time_INPUT,RT_BSE_Occ_Mode,Gless_RT_IO_t
 use stderr,        ONLY:intc
 use RT_occupations,ONLY:RT_RTA_temp,RT_RTA_chem
 use RT_lifetimes,  ONLY:RT_life_extrap_times_INPUT
 use real_time,     ONLY:RT_step, Integrator_name, RAD_LifeTime, Phase_LifeTime, &
&                        NE_tot_time,RT_bands,RT_deph_range,                     &
&                        RT_ave_dephasing,RT_eh_en,RT_scatt_tresh,Gr_kind,       &
&                        NE_MEM_treshold,NE_time_step_update_jump_INPUT,         &
&                        two_alpha,DbGd_EE_percent,NE_time_step_update_jump,     &
&                        NE_initial_time_step_update,NE_step_update_treshold,    &
&                        RT_MAX_step,RAD_magnification,  &
&                        RT_deph_deg_thresh,RT_step_manual_prefactor,NE_time_step_update_manual
 use fields,        ONLY:Efield,n_ext_fields_max,n_ext_fields
 use plasma,        ONLY:PLASMA_redux_percent
#endif
#if defined _NL
 use nl_optics,     ONLY:NL_bands,NL_damping,NL_correlation,NL_er,n_frequencies,NL_LRC_alpha, &
&                        NL_verb_name,n_order
#endif 
#if defined _NL | defined _SC
 use fields,        ONLY:Efield
#endif 
#if defined _SC
 use magnetic,      ONLY:MAG_B,MAG_hamiltonian_type,MAG_radius,MAG_gauge,MAG_psi,MAG_theta
#endif
#if defined _ELPH 
 use ELPH,          ONLY:QP_PH_n_G_bands,elph_nQ_used,elph_Ham_ik,elph_Ham_bands,elph_branches,&
&                               RES_tresh,FAN_deltaE_treshold,DW_deltaE_treshold,E_kpq_sh_fact,gkkp_db
#endif
#if defined _OPENMP
 use openmp,        ONLY:n_threads_X,n_threads_SE,n_threads_RT,n_threads_DIP,n_threads_K,n_threads_NL
#endif
#if defined _SCALAPACK
 use SLK_m,         ONLY:SLK_test_H_dim
#endif
 use PHOTOLUM,      ONLY:PL_weights
#if defined _MEM_CHECK
 use memory,        ONLY:MEM_treshold
#endif
#if defined _PHEL
 use PHEL,          ONLY:PH_Self_Energy_mode,PH_DbGd_points,PH_Q,PHEL_broad_factor,PHEL_fit_Energies
#endif
 !
 implicit none
 !
 type(initdefs)::defs
 type(levels)  ::en          
 type(bz_samp) ::q,k
 type(X_t)     ::X(5)
 type(DIPOLE_t)::Dip
 type(w_samp)  ::Xw(5)
 !
 ! Work Space
 !
#if defined _RT
 integer  :: i_field
#endif
 real(SP) :: IO_times(3)
 !
 ! RunLevels...
 !==============
 !
 ! ... from C_driver
 !
 call INIT_C_driver_runlevels(defs)
 !
 ! ... derived
 !=============
 call it('r',defs,'chi',     '[R][CHI] Dyson equation for Chi.')
 call it('r',defs,'bse',     '[R][BSE] Bethe Salpeter Equation.')
 call it('r',defs,'tddft',   '[R][K] Use TDDFT kernel')
 call it('r',defs,'cohsex',  '[R][Xp] COlumb Hole Screened EXchange')
 call it('r',defs,'Xx',       '[R][Xx] Dynamical Response Function')
 call it('r',defs,'em1s',    '[R][Xs] Statically Screened Interaction')
 call it('r',defs,'em1d',    '[R][X] Dynamically Screened Interaction')
 call it('r',defs,'ppa',     '[R][Xp] Plasmon Pole Approximation for the Screened Interaction')
 call it('r',defs,'mpa',     '[R][Xm] Multi Pole Approximation for the Screened Interaction')
 !
#if defined _RT_SCATT
 call it('r',defs,'el_el_scatt','[R] Electron-Electron Scattering')
#endif
#if defined _RT_SCATT && _ELPH
 call it('r',defs,'el_ph_scatt','[R] Electron-Phonon   Scattering')   
#endif
#if defined _RT_SCATT && _PHEL
 call it('r',defs,'ph_el_scatt','[R] Phonon-Electron Scattering')   
#endif
#if defined _RT_SCATT
 call it('r',defs,'el_photon_scatt','[R] Electron-Photon   Scattering')   
#endif
#if defined _ELPH 
 call it('r',defs,'el_ph_corr',    '[R] Electron-Phonon Correlation')   
#endif
#if defined _PHEL 
 call it('r',defs,'ph_el_corr',    '[R] Phonon-Electron Correlation')   
#endif
 call it('r',defs,'el_el_corr',    '[R] Electron-Electron Correlation') 
#if defined _QED
 call it('r',defs,'el_photon_corr','[R] Electron-Photon Correlation') 
#endif
 !
 !=======
 ! CPU's
 !=======
 !
#if defined _MPI 
 call CPU_structure_load( )
#endif
 !
 !================
 ! GPL VARIABLES
 !================ 
 !
 ! Basics
 !
 call it(defs,'StdoHash','[IO] Live-timing Hashes',nhash,verb_level=V_io)
 call it(defs,'MaxGvecs','[INI] Max number of G-vectors planned to use',ng_closed,unit=G_unit,verb_level=V_RL)
 call it(defs,'Gthresh' ,'[INI] Accuracy for energy shell separation [-1. automatic]',G_mod_zero,verb_level=V_RL)
 call it(defs,'FFTGvecs','[FFT] Plane-waves',wf_ng,G_unit,verb_level=V_RL) 
 call it(defs,'NonPDirs','[X/BSS] Non periodic chartesian directions (X,Y,Z,XY...)',non_periodic_directions,verb_level=V_resp)
 call it(defs,'MolPos',  '[X/BSS] Molecule coord in supercell, 0.5 is the middle',molecule_position,verb_level=V_resp)
 call it(defs,'K_grids', '[KPT] Select the grids (X=response, S=sigma, C=collisions, B=bse) [default X S C B]',&
&                        k_GRIDS_string,verb_level=V_kpt)
 call it(defs,'IkSigLim','[KPT] QP K-points indices range',QP_states_k,verb_level=V_kpt)
 call it(defs,'IkXLim',  '[KPT] X grid last k-point index',nXkibz,verb_level=V_kpt)
 call it(defs,'Nelectro','Electrons number',nel,verb_level=V_general)
 call it(defs,'ElecTemp','Electronic Temperature',Tel,T_unit,verb_level=V_general)
 call it(defs,'OccTresh','Occupation treshold (metallic bands)',filled_tresh,verb_level=V_general)
 call it(defs,'BoseTemp','Bosonic Temperature',Bose_Temp,T_unit,verb_level=V_general)
 call it(defs,'BoseCut', '[BOSE] Finite T Bose function cutoff',bose_E_cut,verb_level=V_general)
#if defined _ELPH 
 call it('f',defs,'BSEscatt', '[KPT] Compute extended k/q scatering',verb_level=V_kpt)
 call it(defs,'ElPhRndNq',  '[ELPH] Read random Q-points',elph_nQ_used,verb_level=V_ph) 
 call it(defs,'EkpqShFact', '[ELPH] E(k+q) Interpolation shell factor (used only with double-grid)',E_kpq_sh_fact,verb_level=V_ph)
#endif
 call it('f',defs,'WFbuffIO','[IO] Wave-functions buffered I/O',verb_level=V_io) 
 call it('f',defs,'NoDiagSC','New setup for non-diagonal supercells',verb_level=V_general) 
 !
 ! Parallel Setup
 !
#if defined _OPENMP
 call it(defs,'K_Threads',       '[OPENMP/BSK] Number of threads for response functions',n_threads_K)
 call it(defs,'X_Threads',       '[OPENMP/X] Number of threads for response functions',n_threads_X)
 call it(defs,'DIP_Threads',     '[OPENMP/X] Number of threads for dipoles',n_threads_DIP)
 call it(defs,'SE_Threads',      '[OPENMP/GW] Number of threads for self-energy',n_threads_SE)
 call it(defs,'RT_Threads',      '[OPENMP/RT] Number of threads for real-time',n_threads_RT)
 call it(defs,'NL_Threads',      '[OPENMP/NL] Number of threads for nl-optics',n_threads_NL)
#endif
#if defined _MPI 
 call it(defs,'NLogCPUs',     '[PARALLEL] Live-timing CPU`s (0 for all)',n_log_CPUs,verb_level=V_parallel)
#endif
 !
 ! I/O
 !
 call it(defs,'DBsIOoff', &
&             '[IO] Space-separated list of DB with NO I/O. DB=(DIP,X,HF,COLLs,J,GF,CARRIERs,OBS,W,SC,BS,ALL)',&
&             DBs_IO_control_string,verb_level=V_io)
 call it(defs,'DBsFRAGpm', &
&             '[IO] Space-separated list of +DB to FRAG and -DB to NOT FRAG. DB=(DIP,X,W,HF,COLLS,K,BS,QINDX,RT,ELPH,SC,ALL)',&
&             DBs_FRAG_control_string,verb_level=V_io)
 !
 ! S_xc
 !
 call it(defs,'LifeTrCG', '[GW] [o/o] Lifetime transition reduction',QP_cg_percent)
 call it(defs,'HARRLvcs', '[HA] Hartree     RL components',QP_ng_SH,G_unit)
 call it(defs,'EXXRLvcs', '[XX] Exchange    RL components',QP_ng_Sx,G_unit)
 call it('f',defs,'UseNLCC',  '[XC] If present, add NLCC contributions to the charge density ',verb_level=V_qp)
 call it(defs,'VXCRLvcs', '[XC] XCpotential RL components',QP_ng_Vxc,G_unit)
 call it(defs,'CORRLvcs', '[GW] Correlation RL components',QP_ng_Sc,G_unit)
#if defined _QED
 call it(defs,'QEDRLvcs', '[QED] Vector-Potential G-vectors components',QP_QED_ng,G_unit)
#endif
#if defined _SC
 call it(defs,'GbndRnge', '[GW] G[W] bands range',QP_n_G_bands,verb_level=V_sc)
 call it('f',defs,'UseEbands', '[GW] Force COHSEX to use empty bands',verb_level=V_sc)
 call it('f',defs,'ALLGexx', '[XX] Force the use use all RL vectors for the exchange part',verb_level=V_sc)
 call it('f',defs,'ALLGHAR', '[HA] Force the use use all RL vectors for the Hartree potential',verb_level=V_sc)
#else
 call it(defs,'GbndRnge', '[GW] G[W] bands range',QP_n_G_bands)
 call it('f',defs,'UseEbands', '[GW] Force COHSEX to use empty bands',verb_level=V_qp)
#endif
#if defined _PHEL
 call it(defs,'GDamping', '[GW] G[W] damping',QP_G_damp,E_unit)
#else
 call it(defs,'GDamping', '[GW] G[W] damping',QP_G_damp,E_unit,verb_level=V_qp)
#endif
 call it(defs,'GDmRnge',  '[GW] G_gw damping range',QP_G_dr,E_unit)
 call it(defs,'dScStep',  '[GW] Energy step to evaluate Z factors',QP_dSc_delta,E_unit,verb_level=V_qp)
<<<<<<< HEAD
 call it(defs,'DysSolver','[GW] Dyson Equation solver ("n","s","g")',QP_solver,protect=.FALSE.,case="a")
 call it(defs,'GsampType','[GW] Type of sampling ("ra" FF-RA, "1l" MPA-1l, "2l" MPA-2l)',QP_G_solver) !DALV
=======
 call it(defs,'DysSolver','[GW] Dyson Equation solver ("n","s","g","q")',QP_solver,protect=.FALSE.,case="a")
>>>>>>> 90a14bfd
 call it(defs,'GEnSteps', '[GW] Green`s Function (GF) energy steps',QP_Sc_steps)
 call it(defs,'GEnRnge',  '[GW] GF energy range',QP_G_er,E_unit)
 call it(defs,'GImRnge',  '[GW] GF imaginary range',QP_G_ir,E_unit) !DALV
 call it(defs,'GEnMode',  '[GW] GF energy mode ("centered","absolute"). "Centered" around the bare energy',&
&        GF_energy_range_mode,verb_level=V_qp)
 call it(defs,'GTermKind','[GW] GW terminator ("none","BG" Bruneval-Gonze,"BRS" Berger-Reining-Sottile)', GW_terminator_Kind)
 call it(defs,'GTermEn',  '[GW] GW terminator energy (only for kind="BG")', GW_terminator_E,E_unit,verb_level=V_qp)
 call it('f',defs,'NewtDchk',  '[GW] Test dSc/dw convergence',verb_level=V_qp)
 call it('f',defs,'ExtendOut', '[GW] Print all variables in the output file',verb_level=V_qp)
 call it('f',defs,'QPsymmtrz', '[GW] Force symmetrization of states with the same energy',verb_level=V_qp)
 !
<<<<<<< HEAD
 ! Xs Xd Xp Xm
=======
 ! Xx Xs Xd Xp
>>>>>>> 90a14bfd
 !
 call it(defs,'Chimod',       '[X] IP/Hartree/ALDA/LRC/PF/BSfxc',Chi_mode,protect=.FALSE.,case="A")
 call it(defs,'ChiLinAlgMod', '[X] inversion/lin_sys,cpu/gpu',Chi_linalg_mode,verb_level=V_resp,case="A")
 call Xload(X(2),Xw(2))
 call Xload(X(3),Xw(3))
 call Xload(X(4),Xw(4))
 call Xload(X(5),Xw(5))
 call it(defs,'XTermKind','[X] X terminator ("none","BG" Bruneval-Gonze)',X_terminator_Kind,verb_level=V_resp)
 call it(defs,'XTermEn',  '[X] X terminator energy (only for kind="BG")',X_terminator_E,E_unit,verb_level=V_resp)
 call it('f',defs,'DrClassic', '[X] Use a classical model for the drude term',verb_level=V_resp)
<<<<<<< HEAD
 call it('f',defs,'mpERdb',  '[Xm] Write to disk MPA poles and residues')
=======
 call it('f',defs,'WriteXo', '[X] Write on the-fly the IP response function',verb_level=V_resp)
>>>>>>> 90a14bfd
 !
 ! BSE/BSK
 !
 call it(defs,'BSEmod',  '[BSE] resonant/retarded/coupling',BSE_mode,case="a")
 call it(defs,'Lkind',   '[BSE,X] bar(default)/full',BSE_L_kind,verb_level=V_resp)
 call it(defs,'BSEBands','[BSK] Bands range',BS_bands)
 call it(defs,'BSENGBlk','[BSK] Screened interaction block size [if -1 uses all the G-vectors of W(q,G,Gp)]',BS_n_g_W,G_unit)
 call it(defs,'BSENGexx','[BSK] Exchange components',BS_n_g_exch,G_unit)
 call it(defs,'BSENGfxc','[BSK] Fxc components', BS_n_g_fxc,G_unit,verb_level=V_resp)
 call it(defs,'FXCcutScheme', '[TDDFT] ("none","lower_Gmax","lower_GmGp") ',ALDA_cut_scheme,verb_level=V_resp)
 call it(defs,'BSEEhEny','[BSK] Electron-hole energy range',BS_eh_en,E_unit,verb_level=V_resp)
 call it(defs,'BSKCut',  '[BSK] Cutoff on the BSE Kernel, 0=full 1=none',BS_K_cutoff,verb_level=V_resp)
 call it(defs,'BSKIOmode','[BSK] ("1D_linear"/"2D_standard" + "norestart")',BSK_IO_mode,verb_level=V_resp)
 call it(defs,'BSKmod',  '[BSE] IP/Hartree/HF/ALDA/SEX/BSfxc',BSK_mode,protect=.FALSE.,case="A")
 call it(defs,'Gauge' ,  '[BSE/X] Gauge (length|velocity)',global_gauge,verb_level=V_resp)
 call it('f',defs,'NoCondSumRule' ,'[BSE/X] Do not impose the conductivity sum rule in velocity gauge',verb_level=V_resp)
 call it('f',defs,'MetDamp' ,      '[BSE] Define '//slash//'w+=sqrt('//slash//'w*('//slash//'w+i'//slash//'eta))',verb_level=V_resp)
 call it(defs,'BSSmod',    '[BSS] (h)aydock/(d)iagonalization/(s)lepc/(i)nversion/(t)ddft`',BSS_mode,protect=.FALSE.)
 call it(defs,'BSEprop',   '[BSS] Can be any among abs/jdos/kerr/magn/dich/photolum/esrt',BSE_prop)
 call it(defs,'BSEdips',   '[BSS] Can be "trace/none" or "xy/xz/yz" to define off-diagonal rotation plane',BSE_dipole_geometry)
 call it(defs,'BSSInvMode','[BSS] Inversion solver modality `(f)ull/(p)erturbative`',BSS_inversion_mode)
 call it(defs,'BSSInvPFratio','[BSS] Inversion solver. Ratio between the number of frequencies solved pert/full',&
&             K_INV_EPS%PERT_FULL_ratio)
 call it(defs,'BLongDir',  '[BSS] [cc] Electric Field',BSS_q0)
 call it(defs,'BEnRange',  '[BSS] Energy range',BSS_er,E_unit)
 call it(defs,'BDmRange',  '[BSS] Damping range',BSS_dr,E_unit)
 call it(defs,'BSHayTrs',  '[BSS] Relative [o/o] Haydock threshold. Strict(>0)/Average(<0)',Haydock_threshold)
 call it(defs,'BSHayItrMAX','[BSS] MaX number of Haydock iterations.',Haydock_iterMAX,verb_level=V_resp)
 call it(defs,'BSHayItrIO', '[BSS] Iterations between IO for Haydock restart.',Haydock_iterIO,verb_level=V_resp)
 call it(defs,'BSEPSInvTrs', '[BSS EPS] Inversion treshold. Relative[o/o](>0)/Absolute(<0)',K_INV_EPS%treshold)
 call it(defs,'BSPLInvTrs',  '[BSS PL] Inversion treshold',K_INV_PL%treshold)
 call it(defs,'BEnSteps',  '[BSS] Energy steps',BSS_n_freqs)
 call it(defs,'DrudeWBS',  '[BSE] Drude plasmon',BSS_Wd,E_unit,verb_level=V_resp)
 call it('f',defs,'WehDiag', '[BSK] diagonal (G-space) the eh interaction',verb_level=V_resp)
 call it('f',defs,'WehCpl',  '[BSK] eh interaction included also in coupling')
 call it('f',defs,'WRbsWF',  '[BSS] Write to disk excitonic the WFs')
#if defined _SLEPC && !defined _NL
 call it(defs,'BSSSlepcApproach','[SLEPC] Approach ("Krylov-Schur","Generalized-Davidson","Jacob-Davidson")',&
&                                                                          BSS_slepc_approach,verb_level=V_resp)
 call it(defs,'BSSNEig',       '[SLEPC] Number of eigenvalues to compute',BSS_n_eig)
 call it(defs,'BSSEnTarget',   '[SLEPC] Target energy to find eigenvalues',BSS_slepc_target_E,E_unit)
 call it(defs,'BSSSlepcMaxIt', '[SLEPC] Maximum number of iterations',BSS_slepc_maxit)
 call it(defs,'BSSSlepcPrecondition','[SLEPC] Precondition technique (none|preonly+jacobi|bcgs+jacobi)',&
 &                                                                              BSS_slepc_precondition,verb_level=V_resp)
 call it(defs,'BSSSlepcExtraction','[SLEPC] Extraction technique (ritz|harmonic)',BSS_slepc_extraction,verb_level=V_resp)
 call it(defs,'BSSSlepcNCV',   '[SLEPC] Dimension of the subspace',BSS_slepc_ncv,verb_level=V_resp)
 call it(defs,'BSSSlepcTol',   '[SLEPC] Tolerance for the iterative solver',BSS_slepc_tol,verb_level=V_resp)
 call it('f',defs,'BSSSlepcMatrix','[SLEPC] Store slepc matrix, faster but more memory consuming',verb_level=V_resp)
#endif
#if !defined _SC
 call it('f',defs,'ALLGexx', '[BSS] Force the use use all RL vectors for the exchange part',verb_level=V_resp)
#endif
 call it('f',defs,'BSHayTer','[BSS] Terminate Haydock continuos fraction',verb_level=V_resp)
 call it('f',defs,'Reflectivity', '[BSS] Compute reflectivity at normal incidence',verb_level=V_resp)
 call it('f',defs,'BSSPertWidth', '[BSS] Include QPs lifetime in a perturbative way',verb_level=V_resp)
 call it('f',defs,'BSSInvKdiag','[BSS] In the inversion solver keep the diagonal kernel in place',verb_level=V_resp)
 !
 ! F_xc
 !
 call it(defs,'FxcGRLc',  '[TDDFT] XC-kernel RL size',FXC_n_g_corr,G_unit)
 call it(defs,'LRC_alpha','[TDDFT] LRC alpha factor',FXC_LRC_alpha)
 call it(defs,'PF_alpha','[TDDFT] PF alpha factor approximation: CUR/EMP/RBO/JGM',FXC_PF_alpha)
 call it(defs,'LRC_beta', '[TDDFT] LRC beta factor',FXC_LRC_beta,verb_level=V_resp)
 !
 ! Optics: Q=0 directions average
 !
 call it('f',defs,'OptDipAverage', '[Xd] Average Xd along the non-zero Electric Field directions',verb_level=V_resp)
 !
 ! Optics: large Q momenta
 !
 call it(defs,'Qdirection', '[Xd] Transferred momentum direction (iku)',q_plus_G_direction,verb_level=V_resp)
 call it(defs,'QShiftOrder','[Xd] Pick-up the (QShiftOrder)th q+G vector',Q_Shift_Order,verb_level=V_resp)
 !
 ! BSE properties: kerr, magnons, absorption, ...
 !
 call it('f',defs,'AnHall'  , '[BSE] Add the anomalous Hall effect to eps if using length gauge',verb_level=V_resp)
 call it(defs,'PL_weights','[PL] [cc] Weights of the carthesian components of the emitted radiation',PL_weights,verb_level=V_resp)
 !
#if defined _RT
 !
 ! BSE: Real-Time
 !
 call it(defs,'RTOccMode','[RT-BSE] (K)ernel/(R)esiduals. BSE components to be corrected with the TD occupations',&
&             RT_BSE_Occ_Mode,verb_level=V_real_time)
 call it('f',defs,'ForceEqTrans','[RT-BSE] Use only equilibrium transitions',verb_level=V_real_time)
 !
#endif
 !
 ! Double Grid(s)
 !
 call it(defs,'DbGdQsize', '[X,DbGd][o/o] Percentual of the total DbGd transitions to be used',X_DbGd_percentual,verb_level=V_resp)
 !
 ! RIM
 !
 call it(defs,'Em1Anys', '[RIM] X Y Z Static Inverse dielectric matrix Anysotropy',RIM_epsm1,verb_level=V_RL)
 call it(defs,'IDEm1Ref','[RIM] Dielectric matrix reference component 1(x)/2(y)/3(z)',&
&                         RIM_id_epsm1_reference,verb_level=V_RL)
 call it(defs,'RandQpts','[RIM] Number of random q-points in the BZ',RIM_n_rand_pts)
 call it(defs,'RandGvec','[RIM] Coulomb interaction RS components',RIM_ng,G_unit)
 call it('f',defs,'QpgFull', '[F RIM] Coulomb interaction: Full matrix',verb_level=V_RL)
 !
 ! RIM-W
 call it(defs,'RandGvecW','[RIM-W] Screened interaction RS components',RIM_W_ng,G_unit,verb_level=V_RL)
 !
 ! CUTOFF
 !
 call it(defs,'CUTGeo',   '[CUT] Coulomb Cutoff geometry: box/cylinder/sphere/ws/slab X/Y/Z/XY..',cut_geometry)
 call it(defs,'CUTBox',   '[CUT] [au] Box sides',box_length)
 call it(defs,'CUTRadius','[CUT] [au] Sphere/Cylinder radius',cyl_ph_radius)
 call it(defs,'CUTCylLen','[CUT] [au] Cylinder length',cyl_length)
 call it(defs,'CUTwsGvec','[CUT] WS cutoff: number of G to be modified',ws_cutoff)
 call it('f',defs,'CUTCol_test','[CUT] Perform a cutoff test in R-space',verb_level=V_RL)
 call it(defs,'GWIter',     '[GW] GW  self-consistent (evGW)  iterations on eigenvalues',GW_iterations,verb_level=V_qp)
 call it(defs,'GWoIter',    '[GW] GWo self-consistent (evGWo) iterations on eigenvalues',GWo_iterations,verb_level=V_qp)
 !
 ! S_xc
 !
 call it(defs,'GreenFTresh','[GW] [o/o] Treshold to define the new zoomed energy range',QP_G_Zoom_treshold,verb_level=V_qp)
 call it('f',defs,'QPExpand',   '[F GW] The QP corrections are expanded all over the BZ',verb_level=V_qp)
 call it('f',defs,'GreenF2QP',  '[F GW] Use real axis Green`s function to define the QPs',verb_level=V_qp)
 call it('f',defs,'OnMassShell','[F GW] On mass shell approximation',verb_level=V_qp)
 !
#if defined _RT
 !
 ! Real Time dynamics
 !
 call it(defs,'RTBands',    '[RT] Bands',RT_bands)
 !
 call TMP_mirror_bands( )
 !
 call it(defs,'TwoAlpha',   '[RT] C_nk ~ alpha*Gamma_nk^2 ',two_alpha,Verb_level=V_real_time)
 call it(defs,'GrKind',     '[RT] G-ret kind: Lorentzian (QP)/ Hyperbolic QP_secant (HS)',Gr_kind,Verb_level=V_real_time)
 call it(defs,'RADLifeTime','[RT] Radiative life-time (if negative Yambo sets it equal to Phase_LifeTime in NL)', &
&         RAD_LifeTime,unit=Time_unit(1))
 call it(defs,'RADmagnific','[RT] Radiative life-time magnification',RAD_magnification,Verb_level=V_real_time)
 call it(defs,'PhLifeTime', '[RT] Constant Dephasing Time',Phase_LifeTime,unit=Time_unit(1))
 call it(defs,'DephTRange', '[RT] Time range in which Dephasing is applied',RT_deph_range,unit=Time_unit(1),Verb_level=V_real_time)
 call it(defs,'DephEThresh', '[RT] Threshold on the energy difference between two states to dephase them',&
         &   RT_deph_deg_thresh,unit=E_unit,Verb_level=V_real_time)
 !
 ! Dynamics
 !
 call it(defs,'RTstep',      '[RT] Real Time step length',RT_step,unit=Time_unit(3))
 call it(defs,'NETime',      '[RT] Simulation Time',NE_tot_time,unit=Time_unit(2))
 call it(defs,'dTupdateTimeSet','[RT] Time for manual deltaT update',NE_time_step_update_manual,&
&                            unit=Time_unit(1),verb_level=V_real_time)
 call it(defs,'dTupdateTime','[RT] Initial Time for deltaT update (active only if non-zero) ',NE_initial_time_step_update,&
&                            unit=Time_unit(1),verb_level=V_real_time)
 call it(defs,'dTupdateJump','[RT] Time betweem two deltaT updates',  NE_time_step_update_jump_INPUT,&
&                            unit=Time_unit(1),verb_level=V_real_time)
 call it(defs,'dTupdateTresh','[RT][o/o] Treshold of deltaT updates',  NE_step_update_treshold ,verb_level=V_real_time)
 call it(defs,'dT_MAX',      '[RT] Maximum value for the time-dependent dT',  RT_MAX_step ,verb_level=V_real_time,unit=Time_unit(1))
 call it(defs,'dT_SET',      '[RT] Prefactor for manual dT update',  RT_step_manual_prefactor,verb_level=V_real_time)
 call it(defs,'Integrator',  '[RT] Integrator. Use keywords space separated  ( "EULER/EXPn/INV" "SIMPLE/RK2/RK4/HEUN" "RWA") ',&
&              Integrator_name)
 !
 IO_times=(/CARR_RT_IO_t%INTERVAL_time_INPUT,Gless_RESTART_RT_IO_t%INTERVAL_time_INPUT,OUTPUT_RT_IO_t%INTERVAL_time_INPUT/)
 call it(defs,'IOtime',      '[RT] Time between two consecutive I/O (CARRIERs - GF - OUTPUT)',IO_times,unit=Time_unit(1))
 CARR_RT_IO_t%INTERVAL_time_INPUT             =IO_times(1)
 Gless_RESTART_RT_IO_t%INTERVAL_time_INPUT    =IO_times(2)
 Gless_RT_IO_t%INTERVAL_time_INPUT            =IO_times(2)
 OUTPUT_RT_IO_t%INTERVAL_time_INPUT           =IO_times(3)
 !
 IO_times(1:2)=(/CACHE_OBS_INTERVAL_time_INPUT,OBS_RT_IO_t%INTERVAL_time_INPUT/)
 call it(defs,'IOCachetime', '[RT] Time between two consecutive (caching - I/O) of OBSERVABLES',IO_times(1:2),unit=Time_unit(1),&
 &       verb_level=V_real_time)
 CACHE_OBS_INTERVAL_time_INPUT  =IO_times(1)
 OBS_RT_IO_t%INTERVAL_time_INPUT=IO_times(2)
 !
 call it(defs,'RTehEny',     '[RT] Electron-hole energy range',RT_eh_en,unit=E_unit,verb_level=V_real_time)
 !
 ! ... flags ...
 call it('f',defs,'DephCVonly',    '[RT] Dephase only in the CV channel',Verb_level=V_real_time)
 call it('f',defs,'RTskipImposeN', '[RT] Conservation of N, dN  imposed by hand on-the-fly',Verb_level=V_real_time)
 call it('f',defs,'RTEvalEnergy',  '[RT] Energy variation computed on the fly',Verb_level=V_real_time)
 call it('f',defs,'RTEvalEntropy', '[RT] Entropy variation computed on the fly',Verb_level=V_real_time)
 call it('f',defs,'SaveGhistory',  '[RT] Save the history of the green function',Verb_level=V_real_time)
 !
 ! ... updates ...
 call it('f',defs,'RTUpdateSOC',     '[RT] Update the SOC interaction',Verb_level=V_real_time)
 call it('f',defs,'RTUpdateE',     '[RT] Update the Enery levels on-the-fly',Verb_level=V_real_time)
 !
 call it('f',defs,'RTEqScatt',     '[RT] Include Gamma0f0 term in scattering',Verb_level=V_real_time)
 call it('f',defs,'RTImpForMet',   '[RT] Impose structure optimized for metals',Verb_level=V_real_time)
 call it('f',defs,'RTzeroTempRef', '[RT] Use zero temperature Fermi districution as reference',Verb_level=V_real_time)
 call it('f',defs,'RTskipPHabs',   '[RT] Skip e-p Lifetimes due to phonon absorption',Verb_level=V_real_time)
 !
 ! Scattering
 !
 call it('f',defs,'LifeExtrapolation',    '[RT] Skipped Lifetimes are extrapolated')
 call it(defs,'LifeExtrapSteps',   '[RT] Step length between and inside two consecutive groups of lifetimes',&
&                                  RT_life_extrap_times_INPUT,unit=Time_unit(1))
 call it('f',defs,'RelaxTimeApprox',    '[RT] Skipped Lifetimes are extrapolated',Verb_level=V_real_time)
 call it(defs,'RTAtemp',   '[RT] Temperatures for relaxation time approximation',&
&              RT_RTA_temp,unit=T_unit,Verb_level=V_real_time)
 call it(defs,'RTAchem',   '[RT] Chemical potentials for relaxation time approximation',&
&              RT_RTA_chem,unit=E_unit,Verb_level=V_real_time)
 call it(defs,'ScattTresh', '[RT] Treshold on the eh energy to compute the scattering',RT_scatt_tresh,&
&                           unit=E_unit,verb_level=V_real_time)
 !
 ! EE scattering
 !
 call it(defs,'PlasmaPerc', '[RT] Plasma approx (0-100): % of eh pair considered',PLASMA_redux_percent,Verb_level=V_real_time)
 call it(defs,'EERimPerc',  '[RT] EE Double Grid (0-100): % of the points used in EE scatt',DbGd_EE_percent,Verb_level=V_real_time)
 call it('f',defs,'RTskipImposeE',   '[RT] Conservation of E (e-e channel) imposed by hand on-the-fly')
 !
 ! ELPH
 !
 call it(defs,'MemTresh',   '[RT] Treshold on the decay of the retarded GF',NE_MEM_treshold,verb_level=V_real_time)
 call it('f',defs,'UseDebyeE',   '[RT] Use a single Debye energy for all phonon modes',verb_level=V_real_time)
 call it('f',defs,'RT_T_evol',   '[RT] Use a complete Time evolution instead of the CCA',verb_level=V_real_time)
 !
 call it('f',defs,'InducedField','[RT] Include induced field in coupling and current',verb_level=V_real_time)
 call it('f',defs,'VelGaugeCorr','[RT] Correct the non local term of the pseudo with the vector potential',verb_level=V_real_time)
 !
 ! OLD / EXPERIMENTAL
 !
 call it(defs,'RTAveDeph',    '[RT] Dephasing for all elements not included in RTDePhMatrix', &
&                             RT_ave_dephasing,verb_level=V_real_time,unit=Time_unit(1))
 call it('f',defs,'LifeFitTemp','[RT] Fit on the fly  lifetimes ratio to a Fermi distribution',verb_level=V_real_time)
 !
#endif
 !
#if defined _NL
 !
 ! Non-linear Optics
 !
 call it(defs,'NLBands',      '[NL] Bands range',NL_bands)
 call it(defs,'NLverbosity',  '[NL] Verbosity level (low | high)',NL_verb_name) 
 call it(defs,'NLstep',       '[NL] Time step length',RT_step,unit=Time_unit(1),Verb_level=V_nl_optics)
 call it(defs,'NLtime',       '[NL] Simulation Time',NE_tot_time,unit=Time_unit(1))
 call it(defs,'NLintegrator', '[NL] Integrator ("EULEREXP/RK2/RK4/RK2EXP/HEUN/INVINT/CRANKNIC")',Integrator_name)
 call it(defs,'NLCorrelation','[NL] Correlation ("IPA/HARTREE/TDDFT/LRC/LRW/JGM/SEX") ',NL_correlation)
 call it(defs,'NLLrcAlpha',   '[NL] Long Range Correction',NL_LRC_alpha)
 call it(defs,'NLDamping',    '[NL] Damping (or dephasing)',NL_damping,unit=E_unit)
 call it(defs,'NLEnRange',    '[NL] Energy range',NL_er,E_unit)
 call it(defs,'NLEnSteps',    '[NL] Energy steps',n_frequencies)
 call it('f',defs,'UseDipoles','[NL] Use Covariant Dipoles (just for test purpose)',verb_level=V_nl_optics)
 call it('f',defs,'FrSndOrd','[NL] Force second order in Covariant Dipoles',verb_level=V_nl_optics)
 call it('f',defs,'EvalCurrent','[NL] Evaluate the current')
 !
 call it(defs,'NLSampleWF',  '[NL] Sample the WFs (sampling NL order)',n_order,verb_level=V_nl_optics)
 !
#endif
 !
#if defined _RT || defined _NL
 !
 ! External fields
 !
 if (initmode==4.and..not.infile_editing) n_ext_fields=0
 do i_field=1,n_ext_fields_max
   call Afield(i_field)
 enddo
 !
#endif
 !
#if defined _SC
 call it(defs,'ExtF_Dir',             '[NL ExtF] Versor',Efield(1)%versor)
 call it(defs,'ExtF_Int',             '[NL ExtF] Intensity',Efield(1)%intensity,unit=I_unit)
 call it(defs,'ExtF2_Dir',             '[NL ExtF] Versor',Efield(2)%versor,verb_level=V_nl_optics)
 call it(defs,'ExtF2_Int',             '[NL ExtF] Intensity',Efield(2)%intensity,unit=I_unit,verb_level=V_nl_optics)
 call it('f',defs,'FrSndOrd','[NL] Force second order in Covariant Dipoles',verb_level=V_sc)
#endif
 !
#if defined _SCALAPACK
 !
 ! SLK test
 !
 call it(defs,'SLKdim',  '[SLK] Matrix Dimension',SLK_test_H_dim)
#endif
 !
#if defined _SC
 call it(defs,'Hamiltonian',   '[MAG] Hamiltonian kind [pauli,landau,all]',MAG_hamiltonian_type,protect=.FALSE.)
 call it(defs,'B_Field',       '[MAG] Magnetic field modulus',MAG_B,unit=Bfield_unit)
 call it(defs,'B_psi',         '[MAG] Magnetic field psi angle',MAG_psi,unit=Angle_unit(1),verb_level=V_sc)
 call it(defs,'B_theta',       '[MAG] Magnetic field theta angle',MAG_theta,unit=Angle_unit(1),verb_level=V_sc)
 call it(defs,'B_Gauge',       '[MAG] Gauge ("SYMM"etric, "X_ASYMM", "Y_ASYMM" or "Z_ASYMM"etric)',MAG_gauge,verb_level=V_sc)
 call it('f',defs,'PhaseTrick','[MAG] Phase trick for a better diagonalization',verb_level=V_sc)
 call it(defs,'B_radius',      '[MAG] Magnetic flux radius',MAG_radius,verb_level=V_sc)
#endif
 !
#if defined _MEM_CHECK
 !
 ! Memory
 !
 call it(defs,'MEM_tresh',     '[MEMORY] Treshold on traced memory allocations/deallocations',MEM_treshold,verb_level=V_general,&
&                                                                                             unit=MEM_unit(1))
 !
#endif
 !
 ! QP ctl 
 !
 call INIT_QP_ctl_load(defs,1)
 call INIT_QP_ctl_load(defs,2)
 call INIT_QP_ctl_load(defs,3)
 !
#if defined _PHEL 
 call it(defs,'PHDbGdsize', '[PHEL] Size of subset of double grid k-points',PH_DbGd_points)
 call it(defs,'PHELQpts',   '[PHEL] Q-points considered',PH_Q)
 call it(defs,'PHELTrans',  '[PHEL] Energy window around W_ph to select transitions (units of GDamping)',PHEL_broad_factor)
 call it(defs,'PHEL_QPH_En','[PHEL] Energy points to get the Quasi-Phonon solution (units of the bare PH energy)',PHEL_fit_Energies)
 call it(defs,'PH_SE_mode', '[PHEL] Self-Energy scattering mode ("bare-bare","dressed-bare","dressed-dressed")',PH_Self_Energy_mode)
#endif
 !
#if defined _RT
 !
 ! RT ctl 
 !
 call INIT_RT_ctl_load(defs,1)
 call INIT_RT_ctl_load(defs,2)
 call INIT_RT_ctl_load(defs,3)
 !
#endif
 !
 ! F_xc
 !
 call it(defs,'FxcMEStps','[TDDFT] [o/o] Memory energy steps',&
&                         FXC_per_memstps,verb_level=V_resp)
 call it(defs,'FxcSVdig','[TDDFT] Keep SV that are within FxcSVdig digits',&
&                         FXC_SVD_digits,verb_level=V_resp)
 call it('f',defs,'FxcRetarded', '[TDDFT] Retarded TDDFT kernel',verb_level=V_resp)
 !
 ! BSE
 !
 call it(defs,'BSehWind','[BSK] [o/o] E/h coupling pairs energy window',BS_eh_win,verb_level=V_resp)
 call it(defs,'BSEQptR', '[BSK] Transferred momenta range',BS_q,verb_level=0)
 call it(defs,'BDmERef', '[BSS] Damping energy reference',BSS_damp_reference,E_unit,verb_level=V_resp)
 !
 ! Xx
 !
 call Xload(X(1),Xw(1))
 !
 ! ACFDT
 !
 call it(defs,'AC_n_LAM', '[ACFDT] Coupling Costant GL-grid points',ACFDT_n_lambda)
 call it(defs,'AC_n_FR',  '[ACFDT] Integration frequency points',ACFDT_n_freqs)
 call it(defs,'AC_E_Rng', '[ACFDT] Imaginary axis 2nd & 3rd energy points',ACFDT_E_range,E_unit)
 !
 ! GPL_EXCLUDE_END
 !
 ! DIPOLES
 !
 call it(defs,'DipBands',       '[DIP] Bands range for dipoles',Dip%ib,verb_level=V_resp)
 call it(defs,'DipQpts',        '[DIP] Qpts range for dipoles',Dip%iq,verb_level=V_resp)
 call it(defs,'DipoleEtresh',   '[DIP] Treshold in the definition of R=P/deltaE',Dip%Energy_treshold,&
&                                                                               verb_level=V_resp,unit=E_unit)
 call it(defs,'DipApproach',    '[DIP] [G-space v/R-space x/Covariant/Shifted grids]',Dip%approach,verb_level=V_resp)
 call it(defs,'DipComputed',    '[DIP] [default R P V; extra P2 Spin Orb]',Dip%computed,verb_level=V_resp)
 call it(defs,'ShiftedPaths',   '[DIP] Shifted grids paths (separated by a space)',grid_paths,verb_level=V_resp)
 call it('f',defs,'DipPDirect', '[DIP] Directly compute <v> also when using other approaches for dipoles',verb_level=V_resp)
 call it('f',defs,'DipBandsALL','[DIP] Compute all bands range, not only valence and conduction',verb_level=V_resp)
#if defined _NL || defined _ELECTRIC
 call it('f',defs,'EvPolarization','[DIP] Evaluate Polarization (require DipApproach=Covariant)',verb_level=V_resp)
 call it('f',defs,'FrPolPerdic','[DIP] Force periodicity of polarization respect to the external field')
#endif
#if defined _RT
 call it('f',defs,'SPINprojected', '[DIP] Project the spin dipoles in the c/v channels ',verb_level=V_real_time)
#endif
 !
 ! El-Ph
 !
#if defined _ELPH 
 call it(defs,'GphBRnge',  '[ELPH] G[W] bands range',QP_PH_n_G_bands)
 call it(defs,'ElPhModes', '[ELPH] Phonon modes included',elph_branches)
 call it(defs,'FANdEtresh','[ELPH] Energy treshold for Fan denominator',FAN_deltaE_treshold,verb_level=V_ph,unit=E_unit)
 call it(defs,'DWdEtresh', '[ELPH] Energy treshold for DW denominator',DW_deltaE_treshold,verb_level=V_ph,unit=E_unit)
 call it(defs,'GkkpDB',    '[ELPH] GKKP database (gkkp | gkkp_expanded | genFroh )',gkkp_db,verb_level=V_ph)
 !
 ! GPL_EXCLUDE_START
 !
 call it(defs,'ElPhHBRnge','[ELPH] Hamiltonian bands range',elph_Ham_bands)
 call it(defs,'ElPhHKpt',  '[ELPH] Hamiltonian k-point',elph_Ham_ik)
 call it(defs,'REStresh',  '[ELPH] Residual treshold to report in output files',RES_tresh)
 !
 ! GPL_EXCLUDE_END
 !
 call it('f',defs,'WRgFsq','[ELPH] Dump on file gFsq coefficients')
#endif
 ! 
 ! SC
 !
#if defined _SC
 !
 call it(defs,'SCBands',   '[SC] Bands',SC_bands)
 !
 call TMP_mirror_bands( )
 !
 call it(defs,'SCIter',    '[SC] SC Iterations',SC_iterations)
 call it(defs,'SCRhoTresh','[SC] Rho convergence threshold',SC_rho_threshold)
 call it(defs,'SC_precondition','[SC] Kind of preconditionin: thomas-fermi, simple, none',SC_preconditioning,verb_level=V_sc)
 call it(defs,'SCUpWIter', "[SC] Update W(q,G,G') every SCUpWIter iteractions",SC_up_W_iters,verb_level=V_qp) 
 call it('f',defs,'Mean_Potential','[SC] Real-space Mean Potential',verb_level=V_sc)
 call it('f',defs,'SCnlMix','[SC] Use SC non-local mixing',verb_level=V_sc)
 call it('f',defs,'FrozeDensity','[NL] Do not update density (for testing purposes)',verb_level=V_sc)
 !
 ! SC [NEQ]
 !
 call it(defs,'SCneqKIND',  '[SC] Options are [contrained-occ/constrained-mu/matsubara]',SC_neq_kind,verb_level=V_sc)
 call it(defs,'SCmu',       '[SC] Reference / holes / electrons chem potential',SC_mu,unit=E_unit,verb_level=V_sc)
 call it(defs,'SCcohIt',    '[SC] Impose off-diagonal rho in the initial basis set for N iterations',SC_last_coh_it,verb_level=V_sc)
 ! 
 ! SC [common with RT]
 !
 call it(defs,'BandMix',   '[SC] Band mixing',SC_band_mixing)
 call it(defs,'SCmixing',  '[SC] SC Cycle Mixing (< 1.)',SC_cycle_mixing,verb_level=V_sc)
 call it('f',defs,'SCdiag','[SC] Diagonal approximation for the self-energy(WF unchaged)',verb_level=V_sc)
 !
#endif
 ! 
 call it(defs,'SCEtresh',  '[SC] Energy convergence threshold for SC-GW',SC_E_threshold,unit=E_unit,verb_level=V_qp)
 !
#if defined _SC || defined _RT || defined _QED
 !
 ! SC and RT common
 !
 call it(defs,'COLLBands',   '[COLL] Bands for the collisions',COLL_bands)
 !
 call TMP_mirror_bands( )
 !
 call it(defs,'HXC_Potential', '[SC] SC HXC Potential',H_potential,protect=.FALSE.,case="A")
 call it(defs,'COLLCut',    '[SC,RT] Cutoff on the collisions, 0=full 1=none',COLLISIONS_cutoff,verb_level=V_sc)
 !
#endif
 !
#if defined _RT
 call TMP_mirror_bands( )
#endif
 !
#if defined _SC
 call it('f',defs,'OEPItSolver','[SC] Iterative solution instead of inversion of OEP')
 call it(defs,'OEPapprox','[SC] OEP approximation: n=none s=Slater k=KLI c=CED +w=Weighted',OEP_approx)
#endif
 !
 call DIP_mirror_bands_and_Qs(en)
 ! 
 contains 
   !
#if defined _RT || defined _NL
   !
   subroutine Afield(i_field)
     use units,    ONLY  :AU2KWCMm2
     use parser_m, ONLY  : parser
     character(10)      :: name
     integer            :: i_field
     logical            :: is_def
     !
     name='Field'//trim(intc(i_field))
     !
     call it(defs,trim(name)//'_Freq',            '[RT '//trim(name)//'] Frequency',&
&            Efield(i_field)%frequency,unit=E_unit)
     call it(defs,trim(name)//'_NFreqs',            '[RT '//trim(name)//'] Frequency',&
&            Efield(i_field)%n_frequencies)
     call it(defs,trim(name)//'_DFreq',           '[RT '//trim(name)//'] Frequency step',&
&            Efield(i_field)%W_step,unit=E_unit,verb_level=V_real_time)
     call it(defs,trim(name)//'_Int',             '[RT '//trim(name)//'] Intensity',&
&            Efield(i_field)%intensity,unit=I_unit)
     call it(defs,trim(name)//'_Width',           '[RT '//trim(name)//'] Width',&
&            Efield(i_field)%width,unit=Time_unit(1))
     call it(defs,trim(name)//'_FWHM',            '[RT '//trim(name)//'] Full Width at Half Maximum (overwrite width if set)',&
&            Efield(i_field)%FWHM,unit=Time_unit(1),verb_level=V_real_time)
     call it(defs,trim(name)//'_kind',            '[RT '//trim(name)//'] Kind(SIN|COS|RES|ANTIRES|GAUSS|DELTA|QSSIN)',&
&            Efield(i_field)%ef_name)
     call it(defs,trim(name)//'_pol',             '[RT '//trim(name)//'] Pol(linear|circular)',&
&            Efield(i_field)%ef_pol)
     call it(defs,trim(name)//'_Dir',             '[RT '//trim(name)//'] Versor',&
&            Efield(i_field)%versor)
     call it(defs,trim(name)//'_Dir_circ',        '[RT '//trim(name)//'] Versor_circ',&
&            Efield(i_field)%versor_circ,verb_level=V_real_time)
     call it(defs,trim(name)//'_Tstart',          '[RT '//trim(name)//'] Initial Time',&
&            Efield(i_field)%t_initial,unit=Time_unit(1))
     !
     if (initmode==4.and..not.infile_editing) then
       !
       call parser(trim(name)//'_FWHM',is_def)
       if (     is_def) Efield(i_field)%width=Efield(i_field)%FWHM/(2._SP*sqrt(2._SP*log(2._SP)))
       if (.not.is_def) Efield(i_field)%FWHM=Efield(i_field)%width*(2._SP*sqrt(2._SP*log(2._SP)))
       !
       if (trim(Efield(i_field)%ef_name)/='none') n_ext_fields=n_ext_fields+1
       !
     endif
     !
   end subroutine
   !
#endif
   !
#if defined _MPI 
   !
   subroutine CPU_structure_load()
     use parallel_m, ONLY:n_CPU_str_max,CPU_structure,PARALLEL_default_mode
     integer           :: i_s
     character(schlen) :: name,possible_fields
     !
     call it(defs,"PAR_def_mode",'[PARALLEL] Default distribution mode ("balanced"/"memory"/"workload"/"KQmemory")',&
&            PARALLEL_default_mode,verb_level=V_parallel)
     !
     do i_s=1,n_CPU_str_max 
       !
       if (i_s==1) possible_fields='(k,c,v)'     ! DIP
       if (i_s==2) possible_fields='(q,g,k,c,v)' ! X_and_IO
       if (i_s==3) possible_fields='(q,g,k,c,v)' ! X
       if (i_s==4) possible_fields='(k,eh,t)'    ! BS
       if (i_s==5) possible_fields='(q,qp,b)'    ! SE
       if (i_s==6) possible_fields='(k,b,q,qp)'  ! RT
       if (i_s==7) possible_fields='(p,d) '      ! SLK
       if (i_s==8) possible_fields='(w,k) '      ! NL
       if (i_s==9) possible_fields='(k) '        ! BZ
       if (i_s==10)possible_fields='(q,k,b) '    ! PH_SE
       !
       if (len_trim(CPU_structure(i_s)%Short_Description)==0) cycle
       name=trim(CPU_structure(i_s)%Short_Description)//"_CPU"
       call it(defs,trim(name),'[PARALLEL] CPUs for each role',&
&              CPU_structure(i_s)%CPU_string,verb_level=V_parallel)
       name=trim(CPU_structure(i_s)%Short_Description)//"_ROLEs"
       call it(defs,trim(name),'[PARALLEL] CPUs roles '//trim(possible_fields),&
&              CPU_structure(i_s)%ROLE_string,verb_level=V_parallel)
       name=trim(CPU_structure(i_s)%Short_Description)//"_nCPU_LinAlg_INV"
       call it(defs,trim(name),'[PARALLEL] CPUs for Linear Algebra (if -1 it is automatically set)',&
&              CPU_structure(i_s)%nCPU_lin_algebra_INV,verb_level=V_parallel)
       name=trim(CPU_structure(i_s)%Short_Description)//"_nCPU_LinAlg_DIAGO"
       call it(defs,trim(name),'[PARALLEL] CPUs for Linear Algebra (if -1 it is automatically set)',&
&              CPU_structure(i_s)%nCPU_lin_algebra_DIAGO,verb_level=V_parallel)
     enddo
     !
   end subroutine
   !
#endif
   !
   subroutine Xload(X,wv)
     !
     use pars,   ONLY:SP
     use units,  ONLY:HA2EV
     !
     type(X_t):: X
     type(w_samp):: wv
     ! 
     ! Work Space
     ! 
     integer           ::i1,V_iq,V_DmRnge
     integer,parameter ::n_des=18
     character(8)      ::nms(n_des),sfx
     character(100)    ::des(n_des)
     character(schlen) ::lch1,lch2
     !
     nms=(/'GrFnTp','EnSamp','EnGrid','EnRnge','ImRnge','DmRnge','CGrdSp','ETStps','IntSol','EMStps',&
&          'DrudeW','LongDr','EhEngy','PPAPnt',&
&          'NGsBlk','QpntsR','BndsRn','DmERef'/)
     des(1) ='Green`s function (T)ordered,(R)etarded,(r)senant,(a)ntiresonant [T, R, r, Ta, Ra]'
     des(2) ='Frequency sampling in the complex plane ("1l" one line, "2l" two lines)'
     des(3) ='Partition along the real axis ("ho" homogeneous, "lP" linear, "qP" quadratic, "cP" cubic)'
     des(4) ='Energy range'
     des(5) ='Imaginary range'
     des(6) ='Damping range'
     des(7) ='[o/o] Coarse grid controller'
     des(8) ='Total Energy steps'
     des(9) ='MPA interpolation solver ("LA" linear algebra, "PT" Pade-Thiele)'
     des(10)='[o/o] Memory Energy steps'
     des(11)='Drude plasmon'
     des(12)='[cc] Electric Field'
     des(13)='Electron-hole energy range'
     des(14)='PPA imaginary energy'
     des(15)='Response block size'
     des(16)='Transferred momenta'
     des(17)='Polarization function bands'
     des(18)='Damping reference energy'
     !
     do i1=1,n_des
       lch1=des(i1)
       lch2=nms(i1)
       if (X%whoami==1) sfx='Xx'
       if (X%whoami==2) sfx='Xs'
       if (X%whoami==3) sfx='Xd'
       if (X%whoami==4) sfx='Xp'
       if (X%whoami==5) sfx='Xm'
       write (des(i1),'(4a)')  '[',trim(sfx),'] ',trim(lch1)
       write (nms(i1),'(2a)')  lch2(1:6),trim(sfx)
     enddo
     !
     V_iq     = 0
     V_DmRnge = 0
     !
<<<<<<< HEAD
     if (.not.X%whoami==3 .and. .not.X%whoami==5) then
=======
     if (.not.X%whoami==3.and..not.X%whoami==1) then
>>>>>>> 90a14bfd
       V_iq     = V_resp 
       V_DmRnge = V_resp
     endif
     !
     call it(defs,nms( 1),des( 1),X%ordering,verb_level=V_resp)
     call it(defs,nms( 2),des( 2),wv%samp_type,verb_level=0)
     call it(defs,nms( 3),des( 3),wv%samp_grid,verb_level=0) 
     call it(defs,nms( 4),des( 4),wv%er,E_unit,verb_level=0) 
     call it(defs,nms( 5),des( 5),wv%ir,E_unit,verb_level=0) 
     call it(defs,nms( 6),des( 6),wv%dr,E_unit,verb_level=V_DmRnge)
     call it(defs,nms( 7),des( 7),X%cg_percentual,verb_level=V_resp)
     call it(defs,nms( 8),des( 8),wv%n_freqs,verb_level=0)
     call it(defs,nms( 9),des( 9),wv%mpa_solver,verb_level=0) 
     call it(defs,nms(10),des(10),wv%per_memstps,verb_level=V_resp)
     call it(defs,nms(11),des(11),X%Wd,E_unit,verb_level=V_resp)
     call it(defs,nms(12),des(12),X%q0,verb_level=0)
     call it(defs,nms(13),des(13),X%ehe,E_unit,verb_level=V_resp)
     call it(defs,nms(14),des(14),X%ppaE,E_unit,verb_level=0)
     call it(defs,nms(15),des(15),X%ng,G_unit,verb_level=0)
     call it(defs,nms(16),des(16),X%iq,verb_level=V_iq)
     call it(defs,nms(17),des(17),X%ib,verb_level=0)
     call it(defs,nms(18),des(18),wv%damp_reference,E_unit,verb_level=V_resp)
     !
   end subroutine
   !
   subroutine DIP_mirror_bands_and_Qs(E_in)
     !
     use parser_m,       ONLY:parser
     !
     type(levels), intent(in) :: E_in
     !
     logical :: is_def(15)
     integer :: i1,bands(2),tmp_bands(2)
     !
     if (initmode/=4) return
     !
     is_def=.false.
     !
     call parser('BndsRnXx', is_def(1))
     call parser('BndsRnXs', is_def(2))
     call parser('BndsRnXd', is_def(3))
     call parser('BndsRnXp', is_def(4))
<<<<<<< HEAD
     call parser('BndsRnXm', is_def(5))
     call parser('DipBands', is_def(6))
     call parser('BSEBands', is_def(7))
     call parser('RTBands',  is_def(8))
     call parser('SCBands',  is_def(9))
     call parser('NLBands',  is_def(10))
     call parser('COLLBands',is_def(11))
     call parser('el_photon_corr',is_def(12))
     if (is_def(12)) call parser('life',is_def(12))
     call parser('QpntsRXd',is_def(13))
     call parser('QpntsRXs',is_def(14))
     call parser('QpntsRXx',is_def(15))
     !
     ! Q's
     !
     if (is_def(13).and.runlevel_is_on('optics')) Dip%iq=X(3)%iq
     if (is_def(13).and.runlevel_is_on('em1d')  ) Dip%iq=X(3)%iq
     if (is_def(13).and.runlevel_is_on('ppa')   ) Dip%iq=X(4)%iq
     if (is_def(13).and.runlevel_is_on('mpa')   ) Dip%iq=X(5)%iq
     if (is_def(14)                             ) Dip%iq=X(2)%iq
     if (is_def(15)                             ) Dip%iq=X(1)%iq
=======
     call parser('DipBands', is_def(5))
     call parser('BSEBands', is_def(6))
     call parser('RTBands',  is_def(7))
     call parser('SCBands',  is_def(8))
     call parser('NLBands',  is_def(9))
     call parser('COLLBands',is_def(10))
     call parser('el_photon_corr',is_def(11))
     if (is_def(11)) call parser('life',is_def(11))
     call parser('QpntsRXd',is_def(12))
     call parser('QpntsRXs',is_def(13))
     call parser('QpntsRXx',is_def(14))
     call parser('BSEQptR', is_def(15))
     !
     ! Q's
     !
     if (is_def(12).and.runlevel_is_on('optics')) Dip%iq=X(3)%iq
     if (is_def(12).and.runlevel_is_on('em1d')  ) Dip%iq=X(3)%iq
     if (is_def(12).and.runlevel_is_on('ppa')   ) Dip%iq=X(4)%iq
     if (is_def(13)                             ) Dip%iq=X(2)%iq
     if (is_def(14)                             ) Dip%iq=X(1)%iq
     if (is_def(15).and..not.runlevel_is_on('ppa').and..not.runlevel_is_on('em1s')) Dip%iq=BS_q
>>>>>>> 90a14bfd
     !
     ! Bands
     !
     bands=-1
     do i1=1,11
       if(.not.(is_def(i1))) cycle
       if(i1< 6) tmp_bands=X(i1)%ib
       if(i1==6) tmp_bands=Dip%ib
       if(i1==7) tmp_bands=BS_bands
#if defined _RT || defined _NL
       if(i1==8) tmp_bands=RT_bands
#endif
#if defined _SC
       if(i1==9) tmp_bands=SC_bands
#endif
#if defined _NL
       if(i1==10) tmp_bands=NL_bands
#endif
#if defined _RT || defined _SC || defined _NL
       if(i1==11) tmp_bands=COLL_bands
#endif
#if defined _QED
       if(i1==12) tmp_bands=QP_n_G_bands
#endif
       if(any((/bands==-1/))) then
         bands(1)=max(tmp_bands(1),   1   )
         bands(2)=min(tmp_bands(2),E_in%nb)
       else
         bands(1)=max(min(tmp_bands(1),bands(1)),   1   )
         bands(2)=min(max(tmp_bands(2),bands(2)),E_in%nb)
       endif
     enddo
     !
     Dip%ib=bands
     !
   end subroutine
   !
#if defined _SC || defined _RT || defined _QED
   !TMP>
   subroutine TMP_mirror_bands( )
     use parser_m,       ONLY:parser
     logical :: is_def(4)
     integer :: bands_(2)
     !
     if(initmode/=4) return
     !
     call parser('SCbands',  is_def(1))
     call parser('RTbands',  is_def(2))
     call parser('COLLbands',is_def(3))
     call parser('NLbands',  is_def(4))
#endif
     !
#if defined _SC 
     if (is_def(1)) bands_=SC_bands
#endif
#if defined _RT || defined _QED
     if (is_def(2)) bands_=RT_bands
#endif
#if defined _SC || defined _RT || defined _QED || defined _NL
     if (is_def(3)) bands_=COLL_bands
#endif
#if defined _NL
     if (is_def(4)) bands_=NL_bands
#endif
     !
#if defined _SC 
     SC_bands  =bands_
#endif
#if defined _RT || defined _QED
     RT_bands  =bands_
#endif
#if defined _NL
     NL_bands  =bands_
#endif
#if defined _SC || defined _RT || defined _QED || defined _NL
     COLL_bands=bands_
     H_ref_bands=bands_     
     !
   end subroutine
   !TMP<
#endif
   !
end subroutine<|MERGE_RESOLUTION|>--- conflicted
+++ resolved
@@ -268,12 +268,8 @@
 #endif
  call it(defs,'GDmRnge',  '[GW] G_gw damping range',QP_G_dr,E_unit)
  call it(defs,'dScStep',  '[GW] Energy step to evaluate Z factors',QP_dSc_delta,E_unit,verb_level=V_qp)
-<<<<<<< HEAD
- call it(defs,'DysSolver','[GW] Dyson Equation solver ("n","s","g")',QP_solver,protect=.FALSE.,case="a")
+ call it(defs,'DysSolver','[GW] Dyson Equation solver ("n","s","g","q")',QP_solver,protect=.FALSE.,case="a")
  call it(defs,'GsampType','[GW] Type of sampling ("ra" FF-RA, "1l" MPA-1l, "2l" MPA-2l)',QP_G_solver) !DALV
-=======
- call it(defs,'DysSolver','[GW] Dyson Equation solver ("n","s","g","q")',QP_solver,protect=.FALSE.,case="a")
->>>>>>> 90a14bfd
  call it(defs,'GEnSteps', '[GW] Green`s Function (GF) energy steps',QP_Sc_steps)
  call it(defs,'GEnRnge',  '[GW] GF energy range',QP_G_er,E_unit)
  call it(defs,'GImRnge',  '[GW] GF imaginary range',QP_G_ir,E_unit) !DALV
@@ -285,11 +281,7 @@
  call it('f',defs,'ExtendOut', '[GW] Print all variables in the output file',verb_level=V_qp)
  call it('f',defs,'QPsymmtrz', '[GW] Force symmetrization of states with the same energy',verb_level=V_qp)
  !
-<<<<<<< HEAD
- ! Xs Xd Xp Xm
-=======
- ! Xx Xs Xd Xp
->>>>>>> 90a14bfd
+ ! Xx Xs Xd Xp Xm
  !
  call it(defs,'Chimod',       '[X] IP/Hartree/ALDA/LRC/PF/BSfxc',Chi_mode,protect=.FALSE.,case="A")
  call it(defs,'ChiLinAlgMod', '[X] inversion/lin_sys,cpu/gpu',Chi_linalg_mode,verb_level=V_resp,case="A")
@@ -300,11 +292,8 @@
  call it(defs,'XTermKind','[X] X terminator ("none","BG" Bruneval-Gonze)',X_terminator_Kind,verb_level=V_resp)
  call it(defs,'XTermEn',  '[X] X terminator energy (only for kind="BG")',X_terminator_E,E_unit,verb_level=V_resp)
  call it('f',defs,'DrClassic', '[X] Use a classical model for the drude term',verb_level=V_resp)
-<<<<<<< HEAD
  call it('f',defs,'mpERdb',  '[Xm] Write to disk MPA poles and residues')
-=======
  call it('f',defs,'WriteXo', '[X] Write on the-fly the IP response function',verb_level=V_resp)
->>>>>>> 90a14bfd
  !
  ! BSE/BSK
  !
@@ -885,11 +874,7 @@
      V_iq     = 0
      V_DmRnge = 0
      !
-<<<<<<< HEAD
-     if (.not.X%whoami==3 .and. .not.X%whoami==5) then
-=======
-     if (.not.X%whoami==3.and..not.X%whoami==1) then
->>>>>>> 90a14bfd
+     if (.not.X%whoami==3.and.(.not.X%whoami==5.or.X%whoami==1)) then
        V_iq     = V_resp 
        V_DmRnge = V_resp
      endif
@@ -921,7 +906,7 @@
      !
      type(levels), intent(in) :: E_in
      !
-     logical :: is_def(15)
+     logical :: is_def(16)
      integer :: i1,bands(2),tmp_bands(2)
      !
      if (initmode/=4) return
@@ -932,7 +917,6 @@
      call parser('BndsRnXs', is_def(2))
      call parser('BndsRnXd', is_def(3))
      call parser('BndsRnXp', is_def(4))
-<<<<<<< HEAD
      call parser('BndsRnXm', is_def(5))
      call parser('DipBands', is_def(6))
      call parser('BSEBands', is_def(7))
@@ -945,6 +929,7 @@
      call parser('QpntsRXd',is_def(13))
      call parser('QpntsRXs',is_def(14))
      call parser('QpntsRXx',is_def(15))
+     call parser('BSEQptR', is_def(16))
      !
      ! Q's
      !
@@ -954,29 +939,7 @@
      if (is_def(13).and.runlevel_is_on('mpa')   ) Dip%iq=X(5)%iq
      if (is_def(14)                             ) Dip%iq=X(2)%iq
      if (is_def(15)                             ) Dip%iq=X(1)%iq
-=======
-     call parser('DipBands', is_def(5))
-     call parser('BSEBands', is_def(6))
-     call parser('RTBands',  is_def(7))
-     call parser('SCBands',  is_def(8))
-     call parser('NLBands',  is_def(9))
-     call parser('COLLBands',is_def(10))
-     call parser('el_photon_corr',is_def(11))
-     if (is_def(11)) call parser('life',is_def(11))
-     call parser('QpntsRXd',is_def(12))
-     call parser('QpntsRXs',is_def(13))
-     call parser('QpntsRXx',is_def(14))
-     call parser('BSEQptR', is_def(15))
-     !
-     ! Q's
-     !
-     if (is_def(12).and.runlevel_is_on('optics')) Dip%iq=X(3)%iq
-     if (is_def(12).and.runlevel_is_on('em1d')  ) Dip%iq=X(3)%iq
-     if (is_def(12).and.runlevel_is_on('ppa')   ) Dip%iq=X(4)%iq
-     if (is_def(13)                             ) Dip%iq=X(2)%iq
-     if (is_def(14)                             ) Dip%iq=X(1)%iq
-     if (is_def(15).and..not.runlevel_is_on('ppa').and..not.runlevel_is_on('em1s')) Dip%iq=BS_q
->>>>>>> 90a14bfd
+     if (is_def(16).and..not.(runlevel_is_on('ppa').or.runlevel_is_on('em1s').or.runlevel_is_on('mpa') )) Dip%iq=BS_q
      !
      ! Bands
      !
