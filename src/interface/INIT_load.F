--- conflicted
+++ resolved
@@ -47,11 +47,7 @@
  use R_lattice,     ONLY:ng_closed,QP_states_k,nXkibz,&
 &                        bz_samp,RIM_ng,RIM_epsm1,RIM_id_epsm1_reference,&
 &                        RIM_n_rand_pts,cyl_ph_radius,box_length,cyl_length,cut_geometry,ws_cutoff
-<<<<<<< HEAD
- use BS,            ONLY:BSE_mode,BSK_mode,BS_eh_en,BS_eh_win,BS_q,BS_bands,&
-=======
  use BS,            ONLY:BSE_mode,BSE_prop,BSK_mode,BS_eh_en,BS_eh_win,BS_q,BS_bands,&
->>>>>>> e4726625
 &                        BS_n_g_W,BS_n_g_exch,L_kind,BS_K_cutoff,BSK_IO_mode
  use BS_solvers,    ONLY:BSS_mode,Haydock_threshold,Haydock_iterIO,BSS_n_freqs,&
 &                        BSS_dr,BSS_er,BSS_q0,BSS_damp_reference,BSS_inversion_mode,&
@@ -294,11 +290,7 @@
  call it(defs,'BSENGexx','[BSK] Exchange components',BS_n_g_exch,G_unit)
  call it(defs,'BSEEhEny','[BSK] Electron-hole energy range',BS_eh_en,E_unit,verb_level=V_resp)
  call it(defs,'BSKCut',  '[BSK] Cutoff on the BSE Kernel, 0=full 1=none',BS_K_cutoff,verb_level=V_resp)
-<<<<<<< HEAD
- call it(defs,'BSKIOmode','[BSK] ("1D_linear"/"2D_rescaled"/"2D_standard")',BSK_IO_mode,verb_level=V_resp)
-=======
  call it(defs,'BSKIOmode','[BSK] ("1D_linear"/"2D_standard")',BSK_IO_mode,verb_level=V_resp)
->>>>>>> e4726625
  !
  !GPL_INCLUDE_START
  !
@@ -644,7 +636,7 @@
  call it(defs,'ShiftedPaths',   '[DIP] Shifted grids paths (separated by a space)',grid_paths,verb_level=V_resp)
  call it('f',defs,'DipPDirect', '[DIP] Directly compute <v> also when using other approaches for dipoles',verb_level=V_resp)
  call it('f',defs,'DipBandsALL','[DIP] Compute all bands range, not only valence and conduction',verb_level=V_resp)
-#if defined _NL || defined _ELECTRIC
+#if defined _NL
  call it('f',defs,'EvPolarization','[DIP] Evaluate Polarization (require DipApproach=Covariant)',verb_level=V_resp)
 #endif
  !
@@ -682,7 +674,7 @@
  call it('f',defs,'Mean_Potential','[SC] Real-space Mean Potential',verb_level=V_sc)
  call it('f',defs,'SCnlMix','[SC] Use SC non-local mixing',verb_level=V_sc)
  call it('f',defs,'FrozeDensity','[NL] Do not update density (for testing purposes)',verb_level=V_sc)
- !
+ ! 
  ! SC [common with RT]
  !
  call it(defs,'BandMix',   '[SC] Band mixing',SC_band_mixing)
