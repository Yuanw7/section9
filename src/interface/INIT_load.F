--- conflicted
+++ resolved
@@ -142,24 +142,6 @@
  !===============
  ! GPL RUNLEVELS
  !===============
-<<<<<<< HEAD
- call it('r',defs,'setup',   '[R INI] Initialization') 
- call it('r',defs,'optics',  '[R OPT] Optics')
- call it('r',defs,'chi',     '[R CHI] Dyson equation for Chi.')
- call it('r',defs,'bse',     '[R BSE] Bethe Salpeter Equation.')
- call it('r',defs,'bss',     '[R BSS] Bethe Salpeter Equation solver')
- call it('r',defs,'magnons', '[R BSS] Bethe Salpeter Equation magnons')
- call it('r',defs,'tddft',   '[R   K] Use TDDFT kernel')
- call it('r',defs,'dipoles', '[R   ] Compute the dipoles')
- call it('r',defs,'em1s',    '[R Xs] Static Inverse Dielectric Matrix')
- call it('r',defs,'em1d',    '[R Xd] Dynamical Inverse Dielectric Matrix')
- call it('r',defs,'ppa',     '[R Xp] Plasmon Pole Approximation')
- call it('r',defs,'HF_and_locXC',   '[R XX] Hartree-Fock Self-energy and Vxc')
- call it('r',defs,'gw0',     '[R GW] GoWo Quasiparticle energy levels')
- call it('r',defs,'life',    '[R GW] GoWo Quasiparticle lifetimes')
- call it('r',defs,'rim_cut', '[R RIM CUT] Coulomb potential')
- call it('r',defs,'cohsex',  '[R Xp] COlumb Hole Screened EXchange')
-=======
  call it('r',defs,'chi',     '[R][CHI] Dyson equation for Chi.')
  call it('r',defs,'bse',     '[R][BSE] Bethe Salpeter Equation.')
  call it('r',defs,'tddft',   '[R][K] Use TDDFT kernel')
@@ -167,7 +149,6 @@
  call it('r',defs,'em1s',    '[R][Xs] Statically Screened Interaction')
  call it('r',defs,'em1d',    '[R][X] Dynamically Screened Interaction')
  call it('r',defs,'ppa',     '[R][Xp] Plasmon Pole Approximation for the Screened Interaction')
->>>>>>> b3b30127
  !
  ! GPL_EXCLUDE_START
  !
@@ -375,6 +356,10 @@
  !
 #if defined _RT
  !
+ ! BSE: Magnons
+ !
+ call it('f',defs,'EvalMagnons', '[BSE] Compute the Kerr effect')
+ !
  ! BSE: Real-Time
  !
  call it('f',defs,'ForceEqTrans','[RT-BSE] Use only equilibrium transitions',verb_level=V_real_time)
