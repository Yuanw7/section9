--- conflicted
+++ resolved
@@ -43,13 +43,8 @@
 &                        QP_dSc_delta,QP_G_Zoom_treshold,GF_energy_range_mode
  use LIVE_t,        ONLY:nhash
  use wave_func,     ONLY:wf_ng
-<<<<<<< HEAD
  use D_lattice,     ONLY:Tel,non_periodic_directions,molecule_position,Bose_Temp
- use R_lattice,     ONLY:ng_closed,QP_states_k,nXkibz,&
-=======
- use D_lattice,     ONLY:Tel,non_periodic_directions,Bose_Temp
  use R_lattice,     ONLY:ng_closed,QP_states_k,nXkibz,k_GRIDS_string,&
->>>>>>> 906ad963
 &                        bz_samp,RIM_ng,RIM_epsm1,RIM_id_epsm1_reference,&
 &                        RIM_n_rand_pts,cyl_ph_radius,box_length,cyl_length,cut_geometry,ws_cutoff
  use BS,            ONLY:BSE_mode,BSE_prop,BSK_mode,BS_eh_en,BS_eh_win,BS_q,BS_bands,&
@@ -117,9 +112,7 @@
 #if defined _SCALAPACK
  use SLK_m,         ONLY:SLK_test_H_dim
 #endif
-#if defined _KERR
  use PHOTOLUM,      ONLY:PL_weights
-#endif
 #if defined _MEM_CHECK
  use memory,        ONLY:MEM_treshold
 #endif
@@ -198,12 +191,9 @@
  call it(defs,'MaxGvecs','[INI] Max number of G-vectors planned to use',ng_closed,unit=G_unit,verb_level=V_RL)
  call it(defs,'FFTGvecs','[FFT] Plane-waves',wf_ng,G_unit,verb_level=V_RL) 
  call it(defs,'NonPDirs','[X/BSS] Non periodic chartesian directions (X,Y,Z,XY...)',non_periodic_directions,verb_level=V_resp)
-<<<<<<< HEAD
  call it(defs,'MolPos',  '[X/BSS] Molecule coord in supercell, 0.5 is the middle',molecule_position,verb_level=V_resp)
-=======
  call it(defs,'K_grids', '[KPT] Select the grids (X=response, S=sigma, C=collisions, B=bse) [default X S C B]',&
 &                        k_GRIDS_string,verb_level=V_kpt)
->>>>>>> 906ad963
  call it(defs,'IkSigLim','[KPT] QP K-points indices range',QP_states_k,verb_level=V_kpt)
  call it(defs,'IkXLim',  '[KPT] X grid last k-point index',nXkibz,verb_level=V_kpt)
  call it(defs,'Nelectro','Electrons number',nel,verb_level=V_general)
@@ -306,12 +296,8 @@
  call it(defs,'Gauge' ,  '[BSE/X] Gauge (length|velocity)',global_gauge,verb_level=V_resp)
  call it('f',defs,'NoCondSumRule' ,'[BSE/X] Do not impose the conductivity sum rule in velocity gauge',verb_level=V_resp)
  call it('f',defs,'MetDamp' ,      '[BSE] Define '//slash//'w+=sqrt('//slash//'w*('//slash//'w+i'//slash//'eta))',verb_level=V_resp)
-<<<<<<< HEAD
- call it(defs,'BSSmod',    '[BSS] (h)aydock/(d)iagonalization/(i)nversion/(t)ddft`',BSS_mode,protect=.FALSE.)
- call it(defs,'BSEprop',  '[BSE] abs/kerr/magn/dichr trace',BSE_prop)
-=======
  call it(defs,'BSSmod',    '[BSS] (h)aydock/(d)iagonalization/(s)lepc/(i)nversion/(t)ddft`',BSS_mode,protect=.FALSE.)
->>>>>>> 906ad963
+ call it(defs,'BSEprop',   '[BSS] abs/kerr/magn/dichr trace',BSE_prop)
  call it(defs,'BSSInvMode','[BSS] Inversion solver modality `(f)ull/(p)erturbative`',BSS_inversion_mode)
  call it(defs,'BSSInvPFratio','[BSS] Inversion solver. Ratio between the number of frequencies solved pert/full',&
 &        K_INV_EPS%PERT_FULL_ratio)
@@ -360,14 +346,10 @@
  call it(defs,'Qdirection', '[Xd] Transferred momentum direction (iku)',q_plus_G_direction,verb_level=V_resp)
  call it(defs,'QShiftOrder','[Xd] Pick-up the (QShiftOrder)th q+G vector',Q_Shift_Order,verb_level=V_resp)
  !
-#if defined _KERR
- !
  ! BSE properties: kerr, magnons, absorption, ...
  !
  call it('f',defs,'AnHall'  , '[BSE] Add the anomalous Hall effect to eps if using length gauge')
  call it(defs,'PL_weights','[PL] [cc] Weights of the carthesian components of the emitted radiation',PL_weights,verb_level=V_resp)
- !
-#endif
  !
 #if defined _RT
  !
