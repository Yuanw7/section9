!
!        Copyright (C) 2000-2018 the YAMBO team
!              http://www.yambo-code.org
!
! Authors (see AUTHORS file for details): AM
! 
! This file is distributed under the terms of the GNU 
! General Public License. You can redistribute it and/or 
! modify it under the terms of the GNU General Public 
! License as published by the Free Software Foundation; 
! either version 2, or (at your option) any later version.
!
! This program is distributed in the hope that it will 
! be useful, but WITHOUT ANY WARRANTY; without even the 
! implied warranty of MERCHANTABILITY or FITNESS FOR A 
! PARTICULAR PURPOSE.  See the GNU General Public License 
! for more details.
!
! You should have received a copy of the GNU General Public 
! License along with this program; if not, write to the Free 
! Software Foundation, Inc., 59 Temple Place - Suite 330,Boston, 
! MA 02111-1307, USA or visit http://www.gnu.org/copyleft/gpl.txt.
!
subroutine INIT_load(defs,en,q,k,X,Xw)
 !
 use pars,          ONLY:schlen,SP
 use electrons,     ONLY:levels,nel,filled_tresh
 use frequency,     ONLY:w_samp
 use it_m,          ONLY:it,initdefs,E_unit,G_unit,T_unit,Bfield_unit,MEM_unit,&
&                        Time_unit,I_unit,Angle_unit,V_parallel,initmode,&
&                        V_RL,V_kpt,V_sc,V_qp,V_io,V_general,V_resp,V_real_time,V_nl_optics
 use X_m,           ONLY:Chi_mode,X_t,q_plus_G_direction,Q_Shift_Order,Dipole_Energy_treshold,&
&                        global_gauge,Dipole_approach,Chi_linalg_mode, &
&                        X_terminator_Kind,X_terminator_E,X_DbGd_percentual
 use com,           ONLY:grid_paths
 use stderr,        ONLY:slash
 use QP_m,          ONLY:QP_cg_percent,QP_G_damp,QP_solver,&
&                        QP_n_G_bands,QP_ng_Sx,QP_ng_Sc,QP_ng_SH,GW_terminator_E,GW_terminator_Kind,&
&                        QP_G_er,QP_G_dr,QP_Sc_steps,GWo_iterations,&
&                        QP_dSc_delta,QP_G_Zoom_treshold,GF_energy_range_mode
 use LIVE_t,        ONLY:nhash
 use wave_func,     ONLY:wf_ng
 use D_lattice,     ONLY:Tel,non_periodic_directions,Bose_Temp
 use R_lattice,     ONLY:ng_closed,QP_states_k,nXkibz,&
&                        bz_samp,RIM_ng,RIM_epsm1,RIM_id_epsm1_reference,&
&                        RIM_n_rand_pts,cyl_ph_radius,box_length,cyl_length,cut_geometry
 use BS,            ONLY:BSE_mode,BSK_mode,BS_eh_en,BS_eh_win,BS_q,BS_bands,&
&                        BS_n_g_W,BS_n_g_exch
 use BS_solvers,    ONLY:BSS_mode,Haydock_treshold,BSS_n_freqs,&
&                        BSS_dr,BSS_er,BSS_q0,BSS_damp_reference,BSS_inversion_mode,&
&                        BSS_Wd,K_INV_EPS,K_INV_PL,BSS_n_eig
#if defined _SLEPC
 use BS_solvers,    ONLY:BSS_target_E,BSS_slepc_extraction, BSS_slepc_ncv, BSS_slepc_tol
#endif
 use TDDFT,         ONLY:FXC_n_g_corr,FXC_per_memstps,FXC_LRC_alpha,FXC_LRC_beta, &
&                        FXC_SVD_digits,FXC_PF_alpha
 use ACFDT,         ONLY:ACFDT_n_lambda,ACFDT_n_freqs,ACFDT_E_range
 use functions,     ONLY:bose_E_cut
 use parallel_m,    ONLY:n_log_CPUs
 use IO_m,          ONLY:DBs_IO_control_string,DBs_FRAG_control_string
#if defined _QED
 use QP_m,          ONLY:QP_QED_ng
#endif
#if defined _SC || defined _RT || defined _QED
 use hamiltonian,   ONLY:H_ref_bands,H_potential
 use collision_ext, ONLY:COLLISIONS_cutoff,COLL_bands
#endif
#if defined _SC
 use QP_m,          ONLY:SC_band_mixing,SC_E_threshold
 use SC,            ONLY:SC_iterations,SC_up_W_iters,&
&                        SC_rho_threshold,SC_cycle_mixing,&
&                        SC_bands,SC_preconditioning,OEP_approx
#endif
#if defined _RT
 use RT_control,    ONLY:OBS_RT_IO_t,OUTPUT_RT_IO_t,GF_RT_IO_t
 use stderr,        ONLY:intc
 use real_time,     ONLY:RT_step, Integrator_name, RAD_LifeTime, Phase_LifeTime, &
&                        NE_tot_time,RT_life_extrap_times_SAVE,RT_bands,         &
&                        RT_ave_dephasing,RT_eh_en,RT_scatt_tresh,Gr_kind,       &
&                        NE_MEM_treshold,NE_time_step_update_jump_SAVE,          &
&                        two_alpha,DbGd_EE_percent,NE_time_step_update_jump,     &
&                        NE_initial_time_step_update,NE_step_update_treshold,    &
&                        RT_MAX_step,RT_RTA_temp,RT_RTA_chem
 use fields,        ONLY:Efield,n_ext_fields_max,n_ext_fields
 use plasma,        ONLY:PLASMA_redux_percent
#endif
#if defined _NL
 use nl_optics,     ONLY:NL_bands,NL_damping,NL_correlation,NL_er,n_frequencies,NL_LRC_alpha
#endif 
#if defined _NL | defined _ELECTRIC
 use fields,        ONLY:Efield
#endif 
#if defined _MAGNETIC
 use magnetic,      ONLY:MAG_B,MAG_hamiltonian_type,MAG_radius,MAG_gauge,MAG_psi,MAG_theta
#endif
#if defined _ELPH 
 use ELPH,          ONLY:QP_PH_n_G_bands,elph_nDBs_used,elph_Ham_ik,elph_Ham_bands,elph_branches,&
&                               RES_tresh,FAN_deltaE_treshold,DW_deltaE_treshold
#endif
#if defined _OPENMP
 use openmp,        ONLY:n_threads_X,n_threads_SE,n_threads_RT,n_threads_DIP,n_threads_K,n_threads_NL
#endif
#if defined _SCALAPACK
 use SLK_m,         ONLY:SLK_test_H_dim
#endif
#if defined _PL
 use PHOTOLUM,      ONLY:PL_weights
#endif
#if defined _MEM_CHECK
 use memory,        ONLY:MEM_treshold
#endif
 !
 implicit none
 !
 type(initdefs)::defs
 type(levels)  ::en          
 type(bz_samp) ::q,k
 type(X_t)     ::X(4)
 type(w_samp)  ::Xw(4)
 !
 ! Work Space
 !
#if defined _RT
 integer  :: i_field
#endif
 real(SP) :: IO_times(3)
 !
 !===============
 ! GPL RUNLEVELS
 !===============
 call it('r',defs,'setup',   '[R INI] Initialization') 
 call it('r',defs,'optics',  '[R OPT] Optics')
 call it('r',defs,'chi',     '[R CHI] Dyson equation for Chi.')
 call it('r',defs,'bse',     '[R BSE] Bethe Salpeter Equation.')
 call it('r',defs,'bsk',     '[R BSK] Bethe Salpeter Equation kernel')
 call it('r',defs,'bss',     '[R BSS] Bethe Salpeter Equation solver')
 call it('r',defs,'tddft',   '[R   K] Use TDDFT kernel')
 call it('r',defs,'em1s',    '[R Xs] Static Inverse Dielectric Matrix')
 call it('r',defs,'em1d',    '[R Xd] Dynamical Inverse Dielectric Matrix')
 call it('r',defs,'ppa',     '[R Xp] Plasmon Pole Approximation')
 call it('r',defs,'HF_and_locXC',   '[R XX] Hartree-Fock Self-energy and Vxc')
 call it('r',defs,'gw0',     '[R GW] GoWo Quasiparticle energy levels')
 call it('r',defs,'life',    '[R GW] GoWo Quasiparticle lifetimes')
 call it('r',defs,'rim_cut', '[R RIM CUT] Coulomb potential')
 call it('r',defs,'cohsex',  '[R Xp] COlumb Hole Screened EXchange')
 !
 ! GPL_EXCLUDE_START
 !
 !===================
 ! NON GPL RUNLEVELS
 !===================
 call it('r',defs,'acfdt',   '[R ETOT] ACFDT Total Energy')
#if defined _ELPH 
 call it('r',defs,'ElPhHam', '[R] Frohlich Hamiltonian') 
#endif
 !
 ! GPL_EXCLUDE_END
 !
#if defined _SC && !defined _RT
 call it('r',defs,'scrun',      '[R] Self-Consistent single-particle calculation') 
#endif
#if defined _SC || defined _RT
 call it('r',defs,'collisions', '[R] Eval the extended Collisions')
#endif
#if defined _PL
 call it('r',defs,'photolum',   '[R] Photo-Luminescence') 
#endif
#if defined _RT
 call it('r',defs,'negf',       '[R] Real-Time dynamics') 
 ! GPL_INCLUDE_START
 call it('r',defs,'tdBSE',     '[R] Real-Time Bethe-Salpeter') 
 ! GPL_INCLUDE_END
 call it('r',defs,'el_el_scatt','[R] Electron-Electron Scattering')   
 call it('r',defs,'el_ph_scatt','[R] Electron-Phonon   Scattering')   
#endif
#if defined _NL
 call it('r',defs,'nloptics',   '[R NL] Non-linear optics') 
#endif
#if defined _RT 
 call it('r',defs,'el_photon_scatt','[R] Electron-Photon   Scattering')   
#endif
#if defined _MAGNETIC
 call it('r',defs,'magnetic','[R] Magnetic fields')
#endif
#if defined _ELECTRIC
 call it('r',defs,'electric','[R] Static Electric Field')
#endif
#if defined _ELPH 
 call it('r',defs,'el_ph_corr',    '[R] Electron-Phonon Correlation')   
#endif
#if defined _SC
 call it('r',defs,'el_el_corr',    '[R] Electron-Electron Correlation') 
#endif
#if defined _QED
 call it('r',defs,'el_photon_corr','[R] Electron-Photon Correlation') 
#endif
#if defined _SCALAPACK
 call it('r',defs,'slktest','[R] ScaLapacK test') 
#endif
 !
 !=======
 ! CPU's
 !=======
 !
#if defined _MPI 
 call CPU_structure_load( )
#endif
 !
 !================
 ! GPL VARIABLES
 !================ 
 !
 ! Basics
 !
 call it(defs,'StdoHash','[IO] Live-timing Hashes',nhash,verb_level=V_io)
 call it(defs,'MaxGvecs','[INI] Max number of G-vectors planned to use',ng_closed,unit=G_unit,verb_level=V_RL)
 call it(defs,'FFTGvecs','[FFT] Plane-waves',wf_ng,G_unit,verb_level=V_RL) 
 call it(defs,'NonPDirs','[X/BSS] Non periodic chartesian directions (X,Y,Z,XY...)',non_periodic_directions,verb_level=V_resp)
 call it(defs,'IkSigLim','[KPT] QP K-points indices range',QP_states_k,verb_level=V_kpt)
 call it(defs,'IkXLim',  '[KPT] X grid last k-point index',nXkibz,verb_level=V_kpt)
 call it(defs,'Nelectro','Electrons number',nel,verb_level=V_general)
 call it(defs,'ElecTemp','Electronic Temperature',Tel,T_unit,verb_level=V_general)
 call it(defs,'OccTresh','Occupation treshold (metallic bands)',filled_tresh,verb_level=V_general)
 call it(defs,'BoseTemp','Bosonic Temperature',Bose_Temp,T_unit,verb_level=V_general)
 call it(defs,'BoseCut', '[BOSE] Finite T Bose function cutoff',bose_E_cut,verb_level=V_general)
#if defined _ELPH 
 call it('f',defs,'BSEscatt', '[KPT] Compute extended k/q scatering',verb_level=V_kpt)
 call it(defs,'ElPhRndNq',  '[ELPH] Read random Q-points',elph_nDBs_used,verb_level=V_kpt) 
#endif
 call it('f',defs,'WFbuffIO','[IO] Wave-functions buffered I/O',verb_level=V_io) 
 !
 ! Parallel Setup
 !
#if defined _OPENMP
 call it(defs,'K_Threads',       '[OPENMP/BSK] Number of threads for response functions',n_threads_K)
 call it(defs,'X_Threads',       '[OPENMP/X] Number of threads for response functions',n_threads_X)
 call it(defs,'DIP_Threads',     '[OPENMP/X] Number of threads for dipoles',n_threads_DIP)
 call it(defs,'SE_Threads',      '[OPENMP/GW] Number of threads for self-energy',n_threads_SE)
 call it(defs,'RT_Threads',      '[OPENMP/RT] Number of threads for real-time',n_threads_RT)
 call it(defs,'NL_Threads',      '[OPENMP/NL] Number of threads for nl-optics',n_threads_NL)
#endif
#if defined _MPI 
 call it(defs,'NLogCPUs',     '[PARALLEL] Live-timing CPU`s (0 for all)',n_log_CPUs,verb_level=V_parallel)
#endif
 !
 ! I/O
 !
 call it(defs,'DBsIOoff', &
&             '[IO] Space-separated list of DB with NO I/O. DB=(DIP,X,HF,COLLs,J,GF,CARRIERs,OBS,W,SC,BS,ALL)',&
&             DBs_IO_control_string,verb_level=V_io)
 call it(defs,'DBsFRAGpm', &
&             '[IO] Space-separated list of +DB to FRAG and -DB to NOT FRAG. DB=(DIP,X,W,HF,COLLS,K,BS,QINDX,RT,ELPH,SC,ALL)',&
&             DBs_FRAG_control_string,verb_level=V_io)
 !
 ! S_xc
 !
 call it(defs,'LifeTrCG', '[GW] [o/o] Lifetime transition reduction',QP_cg_percent)
 call it(defs,'HARRLvcs', '[HA] Hartree     RL components',QP_ng_SH,G_unit)
 call it(defs,'EXXRLvcs', '[XX] Exchange    RL components',QP_ng_Sx,G_unit)
 call it(defs,'CORRLvcs', '[GW] Correlation RL components',QP_ng_Sc,G_unit)
#if defined _QED
 call it(defs,'QEDRLvcs', '[QED] Vector-Potential G-vectors components',QP_QED_ng,G_unit)
#endif
#if defined _SC
 call it(defs,'GbndRnge', '[GW] G[W] bands range',QP_n_G_bands,verb_level=V_sc)
 call it('f',defs,'UseEbands', '[GW] Force COHSEX to use empty bands',verb_level=V_sc)
 call it('f',defs,'ALLGexx', '[XX] Force the use use all RL vectors for the exchange part',verb_level=V_sc)
 call it('f',defs,'ALLGHAR', '[HA] Force the use use all RL vectors for the Hartree potential',verb_level=V_sc)
#else
 call it(defs,'GbndRnge', '[GW] G[W] bands range',QP_n_G_bands)
 call it('f',defs,'UseEbands', '[GW] Force COHSEX to use empty bands',verb_level=V_qp)
#endif
 call it(defs,'GDamping', '[GW] G[W] damping',QP_G_damp,E_unit)
 call it(defs,'GDmRnge',  '[GW] G_gw damping range',QP_G_dr,E_unit)
 call it(defs,'dScStep',  '[GW] Energy step to evaluate Z factors',QP_dSc_delta,E_unit)
 call it(defs,'DysSolver','[GW] Dyson Equation solver ("n","s","g")',QP_solver,protect=.FALSE.,case="a")
 call it(defs,'GEnSteps', '[GW] Green`s Function (GF) energy steps',QP_Sc_steps)
 call it(defs,'GEnRnge',  '[GW] GF energy range',QP_G_er,E_unit)
 call it(defs,'GEnMode',  '[GW] GF energy mode ("centered","absolute"). "Centered" around the bare energy',&
&        GF_energy_range_mode,verb_level=V_qp)
 call it(defs,'GTermKind','[GW] GW terminator ("none","BG" Bruneval-Gonze)', GW_terminator_Kind,verb_level=V_qp)
 call it(defs,'GTermEn',  '[GW] GW terminator energy (only for kind="BG")', GW_terminator_E,E_unit,verb_level=V_qp)
 call it('f',defs,'NewtDchk',  '[GW] Test dSc/dw convergence',verb_level=V_qp)
 call it('f',defs,'ExtendOut', '[GW] Print all variables in the output file',verb_level=V_qp)
 !
 ! Xs Xd Xp
 !
<<<<<<< HEAD
 call it(defs,'Chimod',    '[X] IP/Hartree/ALDA/LRC/BSfxc',Chi_mode,protect=.FALSE.,case="A")
 call it(defs,'ChiLinAlgMod', '[X] inversion/lin_sys',Chi_linalg_mode,verb_level=V_resp,case="A")
=======
 call it(defs,'Chimod', '[X] IP/Hartree/ALDA/LRC/PF/BSfxc',Chi_mode,protect=.FALSE.)
 call it(defs,'ChiLinAlgMod', '[X] inversion/lin_sys',Chi_linalg_mode,verb_level=V_resp)
>>>>>>> 02daf652
 call Xload(X(2),Xw(2))
 call Xload(X(3),Xw(3))
 call Xload(X(4),Xw(4))
 call it(defs,'XTermKind','[X] X terminator ("none","BG" Bruneval-Gonze)',X_terminator_Kind,verb_level=V_resp)
 call it(defs,'XTermEn',  '[X] X terminator energy (only for kind="BG")',X_terminator_E,E_unit,verb_level=V_resp)
 call it('f',defs,'DrClassic', '[X] Use a classical model for the drude term',verb_level=V_resp)
 !
 ! BSE/BSK
 !
 call it(defs,'BSEmod',  '[BSE] resonant/retarded/coupling',BSE_mode,case="a")
 call it(defs,'BSEBands','[BSK] Bands range',BS_bands)
 call it(defs,'BSENGBlk','[BSK] Screened interaction block size',BS_n_g_W,G_unit)
 call it(defs,'BSENGexx','[BSK] Exchange components',BS_n_g_exch,G_unit)
 call it(defs,'BSEEhEny','[BSK] Electron-hole energy range',BS_eh_en,E_unit,verb_level=V_resp)
 !
 !GPL_INCLUDE_START
 !
 !call it(defs,'BSKmod',  '[BSE] IP/Hartree/HF/ALDA/SEX',BSK_mode,protect=.FALSE.)
 !
 ! GPL_INCLUDE_END
 !
 ! GPL_EXCLUDE_START
 !
 call it(defs,'BSKmod',  '[BSE] IP/Hartree/HF/ALDA/SEX/BSfxc',BSK_mode,protect=.FALSE.,case="A")
 call it('f',defs,'NoCondSumRule' ,'[BSE] Do not impose the conductivity sum rule in velocity gauge',verb_level=V_resp)
 !
 ! GPL_EXCLUDE_END
 !
 call it(defs,'Gauge' ,  '[BSE] Gauge (length|velocity)',global_gauge,verb_level=V_resp)
 call it('f',defs,'MetDamp' ,      '[BSE] Define '//slash//'w+=sqrt('//slash//'w*('//slash//'w+i'//slash//'eta))',verb_level=V_resp)
 call it(defs,'BSSmod',    '[BSS] (h)aydock/(d)iagonalization/(i)nversion/(t)ddft`',BSS_mode,protect=.FALSE.)
 call it(defs,'BSSInvMode','[BSS] Inversion solver modality `(f)ull/(p)erturbative`',BSS_inversion_mode)
 call it(defs,'BSSInvPFratio','[BSS] Inversion solver. Ratio between the number of frequencies solved pert/full',&
&        K_INV_EPS%PERT_FULL_ratio)
 call it(defs,'BLongDir',  '[BSS] [cc] Electric Field',BSS_q0)
 call it(defs,'BEnRange',  '[BSS] Energy range',BSS_er,E_unit)
 call it(defs,'BDmRange',  '[BSS] Damping range',BSS_dr,E_unit)
 call it(defs,'BSHayTrs',  '[BSS] Relative [o/o] Haydock treshold. Strict(>0)/Average(<0)',Haydock_treshold)
 call it(defs,'BSEPSInvTrs', '[BSS EPS] Inversion treshold. Relative[o/o](>0)/Absolute(<0)',K_INV_EPS%treshold)
 call it(defs,'BSPLInvTrs',  '[BSS PL] Inversion treshold',K_INV_PL%treshold)
 call it(defs,'BEnSteps',  '[BSS] Energy steps',BSS_n_freqs)
 call it(defs,'DrudeWBS',  '[BSE] Drude plasmon',BSS_Wd,E_unit,verb_level=V_resp)
 call it('f',defs,'WehDiag', '[BSK] diagonal (G-space) the eh interaction',verb_level=V_resp)
 call it('f',defs,'WehCpl',  '[BSK] eh interaction included also in coupling')
 call it('f',defs,'WRbsWF',  '[BSS] Write to disk excitonic the WFs',verb_level=V_resp)
#if defined _SLEPC
 call it(defs,'BSSNEig',    '[SLEPC] Number of eigenvalues to compute',BSS_n_eig)
 call it(defs,'BSSEnTarget','[SLEPC] Target energy to find eigenvalues',BSS_target_E,E_unit,verb_level=V_resp)
 call it(defs,'BSSSlepcExtraction' , '[SLEPC] Extraction technique (ritz|harmonic)',BSS_slepc_extraction,verb_level=V_resp)
 call it(defs,'BSSSlepcNCV', '[SLEPC] Dimension of the subspace',BSS_slepc_ncv,verb_level=V_resp)
 call it(defs,'BSSSlepcTol', '[SLEPC] Tolerance for the iterative solver',BSS_slepc_tol,verb_level=V_resp)
#endif
#if !defined _SC
 call it('f',defs,'ALLGexx', '[BSS] Force the use use all RL vectors for the exchange part',verb_level=V_resp)
#endif
 call it('f',defs,'BSHayTer','[BSS] Terminate Haydock continuos fraction',verb_level=V_resp)
 call it('f',defs,'Reflectivity', '[BSS] Compute reflectivity at normal incidence',verb_level=V_resp)
 call it('f',defs,'BSSPertWidth', '[BSS] Include QPs lifetime in a perturbative way',verb_level=V_resp)
 call it('f',defs,'BSSInvKdiag','[BSS] In the inversion solver keep the diagonal kernel in place',verb_level=V_resp)
 !
 ! F_xc
 !
 call it(defs,'FxcGRLc',  '[TDDFT] XC-kernel RL size',FXC_n_g_corr,G_unit)
 call it(defs,'LRC_alpha','[TDDFT] LRC alpha factor',FXC_LRC_alpha)
 call it(defs,'PF_alpha','[TDDFT] PF alpha factor approximation: CUR/EMP/RBO/JGM',FXC_PF_alpha)
 call it(defs,'LRC_beta', '[TDDFT] LRC beta factor',FXC_LRC_beta,verb_level=V_resp)
 !
 ! Optics: large Q momenta
 !
 call it(defs,'Qdirection', '[Xd] Transferred momentum direction (iku)',q_plus_G_direction,verb_level=V_resp)
 call it(defs,'QShiftOrder','[Xd] Pick-up the (QShiftOrder)th q+G vector',Q_Shift_Order,verb_level=V_resp)
 !
#if defined _PL
 call it(defs,'PL_weights','[PL] [cc] Weights of the carthesian components of the emitted radiation',PL_weights)
#endif
 !
#if defined _KERR
 !
 ! BSE: Kerr
 !
 call it('f',defs,'EvalKerr', '[BSE] Compute the Kerr effect')
 call it('f',defs,'AnHall'  , '[BSE] Add the anomalous Hall effect to eps if using length gauge')
 !
#endif
 !
#if defined _RT
 !
 ! BSE: Real-Time
 !
 call it('f',defs,'ForceEqTrans','[RT-BSE] Use only equilibrium transitions',verb_level=V_real_time)
 !
#endif
 !
 ! Double Grid(s)
 !
 call it(defs,'DbGdQsize', '[X,DbGd][o/o] Percentual of the total DbGd transitions to be used',X_DbGd_percentual,verb_level=V_resp)
 !
 ! RIM
 !
 call it(defs,'Em1Anys', '[RIM] X Y Z Static Inverse dielectric matrix',&
&                         RIM_epsm1,verb_level=V_RL)
 call it(defs,'IDEm1Ref','[RIM] Dielectric matrix reference component 1(x)/2(y)/3(z)',&
&                         RIM_id_epsm1_reference,verb_level=V_RL)
 call it(defs,'RandQpts','[RIM] Number of random q-points in the BZ',RIM_n_rand_pts)
 call it(defs,'RandGvec','[RIM] Coulomb interaction RS components',RIM_ng,G_unit)
 call it('f',defs,'QpgFull', '[F RIM] Coulomb interaction: Full matrix',verb_level=V_RL)
 !
 ! CUTOFF
 !
 call it(defs,'CUTGeo',   '[CUT] Coulomb Cutoff geometry: box/cylinder/sphere X/Y/Z/XY..',cut_geometry)
 call it(defs,'CUTBox',   '[CUT] [au] Box sides',box_length)
 call it(defs,'CUTRadius','[CUT] [au] Sphere/Cylinder radius',cyl_ph_radius)
 call it(defs,'CUTCylLen','[CUT] [au] Cylinder length',cyl_length)
 call it('f',defs,'CUTCol_test','[CUT] Perform a cutoff test in R-space',verb_level=V_RL)
 !
 ! GPL_EXCLUDE_START
 !
 !===================
 ! NON GPL VARIABLES
 !===================
 !
 ! S_xc
 !
 call it(defs,'GWoIter',    '[GW] GWo SC iterations',GWo_iterations,verb_level=V_qp)
 call it(defs,'GreenFTresh','[GW] [o/o] Treshold to define the new zoomed energy range',QP_G_Zoom_treshold,verb_level=V_qp)
 call it('f',defs,'QPExpand',   '[F GW] The QP corrections are expanded all over the BZ',verb_level=V_qp)
 call it('f',defs,'GreenF2QP',  '[F GW] Use real axis Green`s function to define the QPs',verb_level=V_qp)
 !
 ! GPL_EXCLUDE_END
 !
 call it('f',defs,'OnMassShell','[F GW] On mass shell approximation',verb_level=V_qp)
 !
#if defined _RT
 !
 ! Real Time dynamics
 !
 call it(defs,'RTBands',    '[RT] Bands',RT_bands)
 !
 call TMP_mirror_bands( )
 !
 call it(defs,'TwoAlpha',   '[RT] C_nk ~ alpha*Gamma_nk^2 ',two_alpha,Verb_level=V_real_time)
 call it(defs,'GrKind',     '[RT] G-ret kind: Lorentzian (QP)/ Hyperbolic QP_secant (HS)',Gr_kind,Verb_level=V_real_time)
 call it(defs,'RADLifeTime','[RT] Radiative life-time',RAD_LifeTime,unit=Time_unit(1),Verb_level=V_real_time)
 call it(defs,'PhLifeTime', '[RT] Phase Relaxation Time',Phase_LifeTime,unit=Time_unit(1),Verb_level=V_real_time)
 !
 ! Dynamics
 !
 call it(defs,'RTstep',      '[RT] Real Time step length',RT_step,unit=Time_unit(3))
 call it(defs,'NETime',      '[RT] Simulation Time',NE_tot_time,unit=Time_unit(2))
 call it(defs,'dTupdateTime','[RT] Initial Time for deltaT update (active only if non-zero) ',NE_initial_time_step_update,&
&                            unit=Time_unit(1),verb_level=V_real_time)
 call it(defs,'dTupdateJump','[RT] Time betweem two deltaT updates',  NE_time_step_update_jump_SAVE,&
&                            unit=Time_unit(1),verb_level=V_real_time)
 call it(defs,'dTupdateTresh','[RT][o/o] Treshold of deltaT updates',  NE_step_update_treshold ,verb_level=V_real_time)
 call it(defs,'dT_MAX',      '[RT] Maximum value for the time-dependent dT',  RT_MAX_step ,verb_level=V_real_time,unit=Time_unit(1))
 call it(defs,'Integrator',  '[RT] Integrator. Use keywords space separated  ( "EULER/EXPn/INV" "SIMPLE/RK2/RK4/HEUN" "RWA") ',&
&              Integrator_name)
 !
 IO_times=(/OBS_RT_IO_t%INTERVAL_time_SAVE,GF_RT_IO_t%INTERVAL_time_SAVE,OUTPUT_RT_IO_t%INTERVAL_time_SAVE/)
 call it(defs,'IOtime',      '[RT] Time between to consecutive I/O (OBSERVABLEs,CARRIERs - GF - OUTPUT)',IO_times,unit=Time_unit(1))
 OBS_RT_IO_t%INTERVAL_time_SAVE   =IO_times(1)
 GF_RT_IO_t%INTERVAL_time_SAVE    =IO_times(2)
 OUTPUT_RT_IO_t%INTERVAL_time_SAVE=IO_times(3)
 !
 call it(defs,'RTehEny',     '[RT] Electron-hole energy range',RT_eh_en,unit=E_unit,verb_level=V_real_time)
 !
 ! ... flags ...
 call it('f',defs,'RTskipImposeN', '[RT] Conservation of N, dN  imposed by hand on-the-fly',Verb_level=V_real_time)
 call it('f',defs,'RTEvalEnergy',  '[RT] Energy variation computed on the fly',Verb_level=V_real_time)
 call it('f',defs,'RTEvalEntropy', '[RT] Entropy variation computed on the fly',Verb_level=V_real_time)
 call it('f',defs,'SaveGhistory',  '[RT] Save the history of the green function',Verb_level=V_real_time)
 !
 ! ... updates ...
 call it('f',defs,'RTUpdateSOC',   '[RT] Update the SOC interaction on-the-fl',Verb_level=V_real_time)
 call it('f',defs,'RTUpdateE',     '[RT] Update the Enery levels on-the-fly',Verb_level=V_real_time)
 !
 ! Scattering
 !
 call it(defs,'LifeExtrapSteps',   '[RT] Step length between and inside two consecutive groups of lifetimes',&
&                                  RT_life_extrap_times_SAVE,unit=Time_unit(1))
 call it(defs,'RTAtemp',   '[RT] Temperatures for relaxation time approximation',&
&              RT_RTA_temp,unit=T_unit,Verb_level=V_real_time)
 call it(defs,'RTAchem',   '[RT] Chemical potentials for relaxation time approximation',&
&              RT_RTA_chem,unit=E_unit,Verb_level=V_real_time)
 call it(defs,'ScattTresh', '[RT] Treshold on the eh energy to compute the scattering',RT_scatt_tresh,&
&                           unit=E_unit,verb_level=V_real_time)
 ! ... flags ...
 call it('f',defs,'LifeExtrapolation',    '[RT] Skipped Lifetimes are extrapolated')
 call it('f',defs,'RelaxTimeApprox',      '[RT] Skipped Lifetimes are extrapolated',Verb_level=V_real_time)
 ! 
 !
 ! EE scattering
 !
 call it(defs,'PlasmaPerc', '[RT] Plasma approx (0-100): % of eh pair considered',PLASMA_redux_percent,Verb_level=V_real_time)
 call it(defs,'EERimPerc',  '[RT] EE Double Grid (0-100): % of the points used in EE scatt',DbGd_EE_percent,Verb_level=V_real_time)
 call it('f',defs,'RTskipImposeE',   '[RT] Conservation of E (e-e channel) imposed by hand on-the-fly')
 !
 ! ELPH
 !
 call it(defs,'MemTresh',   '[RT] Treshold on the decay of the retarded GF',NE_MEM_treshold,verb_level=V_real_time)
 call it('f',defs,'UseDebyeE',   '[RT] Use a single Debye energy for all phonon modes',verb_level=V_real_time)
 call it('f',defs,'RT_T_evol',   '[RT] Use a complete Time evolution instead of the CCA',verb_level=V_real_time)
 !
 ! External fields
 !
 do i_field=1,n_ext_fields_max
   call Afield(i_field)
 enddo
 !
 ! OLD / EXPERIMENTAL
 !
 ! 1 - Induced Field
 !
 call it('f',defs,'InducedField','[RT] Include induced field in coupling and current',verb_level=V_real_time)
 !
 ! 2 - Other
 !
 call it(defs,'RTAveDeph',    '[RT] Dephasing for all elements not included in RTDePhMatrix', &
&                             RT_ave_dephasing,verb_level=V_real_time,unit=Time_unit(1))
 call it('f',defs,'LifeFitTemp','[RT] Fit on the fly  lifetimes ratio to a Fermi distribution',verb_level=V_real_time)
 !
#endif
 !
 ! Non-linear Optics
 !
#if defined _NL
 !
 ! Non liner optics
 !
 call it(defs,'NLBands',      '[NL] Bands',NL_bands)
 call it(defs,'NLstep',       '[NL] Real Time step length',RT_step,unit=Time_unit(1),Verb_level=V_nl_optics)
 call it(defs,'NLtime',       '[NL] Simulation Time',NE_tot_time,unit=Time_unit(1),Verb_level=V_nl_optics)
 call it(defs,'NLintegrator', '[NL] Integrator ("EULEREXP/RK2/RK4/RK2EXP/HEUN/INVINT/CRANKNIC")',Integrator_name,&
&     Verb_level=V_nl_optics)
 call it(defs,'NLCorrelation','[NL] Correlation ("IPA/HARTREE/TDDFT/LRC/LRW/JGM/SEX") ',NL_correlation)
 call it(defs,'NLLrcAlpha',   '[NL] Long Range Correction',NL_LRC_alpha)
 call it(defs,'NLDamping',    '[NL] Damping',NL_damping,unit=E_unit)
 call it(defs,'NLEnRange',    '[NL] Energy range',NL_er,E_unit)
 call it(defs,'NLEnSteps',    '[NL] Energy steps',n_frequencies)
 call it('f',defs,'UseDipoles','[NL] Use Covariant Dipoles (just for test purpose)',verb_level=V_nl_optics)
 call it('f',defs,'FrSndOrd','[NL] Force second order in Covariant Dipoles',verb_level=V_nl_optics)
 !
 call it(defs,'ExtF_Dir',             '[NL ExtF] Versor',Efield(1)%versor)
 call it(defs,'ExtF_Int',             '[NL ExtF] Intensity',Efield(1)%intensity,unit=I_unit  ,verb_level=V_nl_optics)
 call it(defs,'ExtF_FrStep',          '[NL ExtF] Frequency step',Efield(1)%W_step,unit=E_unit,verb_level=V_nl_optics)
 call it(defs,'ExtF_Damp',            '[NL ExtF] FWHM',Efield(1)%FWHM,unit=Time_unit(1),verb_level=V_nl_optics)
 call it(defs,'ExtF_kind',            '[NL ExtF] Kind(SIN|SOFTSIN|RES|ANTIRES|GAUSS|DELTA|QSSIN)',Efield(1)%ef_name,& 
&    verb_level=V_nl_optics)
 call it(defs,'ExtF_Tstart',          '[NL ExtF] Initial Time',Efield(1)%t_initial,unit=Time_unit(1),               &
&    verb_level=V_nl_optics)
 !
#endif
 !
#if defined _ELECTRIC
 call it(defs,'ExtF_Dir',             '[NL ExtF] Versor',Efield(1)%versor)
 call it(defs,'ExtF_Int',             '[NL ExtF] Intensity',Efield(1)%intensity,unit=I_unit)
 call it('f',defs,'FrSndOrd','[NL] Force second order in Covariant Dipoles',verb_level=V_sc)
#endif
#if defined _SCALAPACK
 !
 ! SLK test
 !
 call it(defs,'SLKdim',  '[SLK] Matrix Dimension',SLK_test_H_dim)
#endif
 !
#if defined _MAGNETIC
 call it(defs,'Hamiltonian',   '[MAG] Hamiltonian kind [pauli,landau,all]',MAG_hamiltonian_type,protect=.FALSE.)
 call it(defs,'B_Field',       '[MAG] Magnetic field modulus',MAG_B,unit=Bfield_unit)
 call it(defs,'B_psi',         '[MAG] Magnetic field psi angle',MAG_psi,unit=Angle_unit(1),verb_level=V_sc)
 call it(defs,'B_theta',       '[MAG] Magnetic field theta angle',MAG_theta,unit=Angle_unit(1),verb_level=V_sc)
 call it(defs,'B_Gauge',       '[MAG] Gauge ("SYMM"etric, "X_ASYMM", "Y_ASYMM" or "Z_ASYMM"etric)',MAG_gauge,verb_level=V_sc)
 call it('f',defs,'PhaseTrick','[MAG] Phase trick for a better diagonalization',verb_level=V_sc)
 call it(defs,'B_radius',      '[MAG] Magnetic flux radius',MAG_radius,verb_level=V_sc)
#endif
 !
#if defined _MEM_CHECK
 !
 ! Memory
 !
 call it(defs,'MEM_tresh',     '[MEMORY] Treshold on traced memory allocations/deallocations',MEM_treshold,verb_level=V_general,&
&                                                                                             unit=MEM_unit(1))
 !
#endif
 !
 ! QP ctl 
 !
 call INIT_QP_ctl_load(defs,1)
 call INIT_QP_ctl_load(defs,2)
 call INIT_QP_ctl_load(defs,3)
 !
 ! GPL_EXCLUDE_START
 !
#if defined _RT
 !
 ! RT ctl 
 !
 call INIT_RT_ctl_load(defs,1)
 call INIT_RT_ctl_load(defs,2)
 call INIT_RT_ctl_load(defs,3)
 call INIT_RT_ctl_load(defs,4)
 !
#endif
 !
 ! F_xc
 !
 call it(defs,'FxcMEStps','[TDDFT] [o/o] Memory energy steps',&
&                         FXC_per_memstps,verb_level=V_resp)
 call it(defs,'FxcSVdig','[TDDFT] Keep SV that are within FxcSVdig digits',&
&                         FXC_SVD_digits,verb_level=V_resp)
 call it('f',defs,'FxcRetarded', '[TDDFT] Retarded TDDFT kernel',verb_level=V_resp)
 !
 ! BSE
 !
 call it(defs,'BSehWind','[BSK] [o/o] E/h coupling pairs energy window',&
&        BS_eh_win,verb_level=V_resp)
 call it(defs,'BSEQptR', '[BSK] Transferred momenta range',BS_q,verb_level=V_resp)
 call it(defs,'BDmERef', '[BSS] Damping energy reference',BSS_damp_reference,&
&                        E_unit,verb_level=V_resp)
 !
 ! Xx
 !
 call Xload(X(1),Xw(1))
 !
 ! ACFDT
 !
 call it(defs,'AC_n_LAM', '[ACFDT] Coupling Costant GL-grid points',ACFDT_n_lambda)
 call it(defs,'AC_n_FR',  '[ACFDT] Integration frequency points',ACFDT_n_freqs)
 call it(defs,'AC_E_Rng', '[ACFDT] Imaginary axis 2nd & 3rd energy points',ACFDT_E_range,E_unit)
 !
 ! DIPOLES
 !
 call it(defs,'DipoleEtresh',   '[Xd] Treshold in the definition of R=P/deltaE',Dipole_Energy_treshold,&
&                                                                               verb_level=V_resp,unit=E_unit)
 call it(defs,'DipApproach',    '[Xd] [G-space v/R-space x/Covariant/Shifted grids]',Dipole_approach,verb_level=V_resp)
#if defined _NL
 call it('f',defs,'EvPolarization',    '[Xd] Evaluate Polarization (require DipApproach=Covariant)',verb_level=V_resp)
#endif
 call it(defs,'ShiftedPaths',   '[Xd] Shifted grids paths (separated by a space)',grid_paths,verb_level=V_resp)
 call it('f',defs,'DipPDirect', '[Xd] Directly compute <v> also when using other approaches for dipoles',verb_level=V_resp)
 !
 ! GPL_EXCLUDE_END
 !
 ! El-Ph
 !
#if defined _ELPH 
 call it(defs,'GphBRnge',  '[ELPH] G[W] bands range',QP_PH_n_G_bands)
 call it(defs,'ElPhModes', '[ELPH] Phonon modes included',elph_branches)
 call it(defs,'FANdEtresh','[ELPH] Energy treshold for Fan denominator',FAN_deltaE_treshold,verb_level=V_qp,unit=E_unit)
 call it(defs,'DWdEtresh', '[ELPH] Energy treshold for DW denominator',DW_deltaE_treshold,verb_level=V_qp,unit=E_unit)
 !
 ! GPL_EXCLUDE_START
 !
 call it(defs,'ElPhHBRnge','[ELPH] Hamiltonian bands range',elph_Ham_bands)
 call it(defs,'ElPhHKpt',  '[ELPH] Hamiltonian k-point',elph_Ham_ik)
 call it(defs,'REStresh',  '[ELPH] Residual treshold to report in output files',RES_tresh)
 !
 ! GPL_EXCLUDE_END
 !
 call it('f',defs,'WRgFsq','[ELPH] Dump on file gFsq coefficients')
#endif
 ! 
 ! SC
 !
#if defined _SC
 !
 call it(defs,'SCBands',   '[SC] Bands',SC_bands)
 !
 call TMP_mirror_bands( )
 !
 call it(defs,'SCIter',    '[SC] SC Iterations',SC_iterations)
 call it(defs,'SCEtresh',  '[SC] Energy convergence threshold',SC_E_threshold,unit=E_unit)
 call it(defs,'SCRhoTresh','[SC] Rho convergence threshold',SC_rho_threshold)
 call it(defs,'SC_precondition','[SC] Kind of preconditionin: thomas-fermi, simple, none',SC_preconditioning,verb_level=V_sc)
 call it(defs,'SCUpWIter', "[SC] Update W(q,G,G') every SCUpWIter iteractions",SC_up_W_iters,verb_level=V_qp) 
 call it('f',defs,'Mean_Potential','[SC] Real-space Mean Potential',verb_level=V_sc)
 call it('f',defs,'SCnlMix','[SC] Use SC non-local mixing',verb_level=V_sc)
 call it('f',defs,'FrozeDensity','[NL] Do not update density (for testing purposes)',verb_level=V_sc)
 ! 
 ! SC [common with RT]
 !
 call it(defs,'BandMix',   '[SC] Band mixing',SC_band_mixing)
 call it(defs,'SCmixing',  '[SC] SC Cycle Mixing (< 1.)',SC_cycle_mixing,verb_level=V_sc)
 call it('f',defs,'SCdiag','[SC] Diagonal approximation for the self-energy(WF unchaged)',verb_level=V_sc)
 !
#endif
 ! 
#if defined _SC || defined _RT || defined _QED
 !
 ! SC and RT common
 !
 call it(defs,'COLLBands',   '[COLL] Bands for the collisions',COLL_bands)
 !
 call TMP_mirror_bands( )
 !
 ! GPL_EXCLUDE_START
 call it(defs,'HXC_Potential', '[SC] SC HXC Potential',H_potential,protect=.FALSE.,case="A")
 ! GPL_EXCLUDE_END
 call it(defs,'EXXCut',    '[SC,RT] Cutoff on the exchange, 0=full 1=none',COLLISIONS_cutoff,verb_level=V_sc)
 !
#endif
 !
#if defined _RT
 call TMP_mirror_bands( )
#endif
 !
#if defined _SC
 call it('f',defs,'OEPItSolver','[SC] Iterative solution instead of inversion of OEP')
 call it(defs,'OEPapprox','[SC] OEP approximation: n=none s=Slater k=KLI c=CED +w=Weighted',OEP_approx)
#endif

 ! 
 contains 
   !
#if defined _RT
   !
   subroutine Afield(i_field)
     use parser_m, ONLY  : parser
     character(10)      :: name
     integer            :: i_field
     logical            :: is_def
     !
     name='Field'//trim(intc(i_field))
     !
     ! GPL_EXCLUDE_START
     call it(defs,trim(name)//'_Freq',            '[RT '//trim(name)//'] Frequency',&
&            Efield(i_field)%frequency,unit=E_unit)
     call it(defs,trim(name)//'_DFreq',           '[RT '//trim(name)//'] Frequency step',&
&            Efield(i_field)%W_step,unit=E_unit,verb_level=V_real_time)
     ! GPL_EXCLUDE_END
     call it(defs,trim(name)//'_Int',             '[RT '//trim(name)//'] Intensity',&
&            Efield(i_field)%intensity,unit=I_unit)
     ! GPL_EXCLUDE_START
     call it(defs,trim(name)//'_Width',           '[RT '//trim(name)//'] Width',&
&            Efield(i_field)%width,unit=Time_unit(1))
     call it(defs,trim(name)//'_FWHM',            '[RT '//trim(name)//'] Full Width at Half Maximum (alternative to Width)',&
&            Efield(i_field)%FWHM,unit=Time_unit(1),verb_level=V_real_time)
     call it(defs,trim(name)//'_kind',            '[RT '//trim(name)//'] Kind(SIN|RES|ANTIRES|GAUSS|DELTA|QSSIN)',&
&            Efield(i_field)%ef_name,verb_level=0)
     call it(defs,trim(name)//'_pol',             '[RT '//trim(name)//'] Pol(linear|circular)',&
&            Efield(i_field)%ef_pol,verb_level=0)
     call it(defs,trim(name)//'_Dir',             '[RT '//trim(name)//'] Versor',&
&            Efield(i_field)%versor,verb_level=0)
     call it(defs,trim(name)//'_Dir_circ',        '[RT '//trim(name)//'] Versor_circ',&
&            Efield(i_field)%versor_circ,verb_level=0)
     call it(defs,trim(name)//'_Tstart',          '[RT '//trim(name)//'] Initial Time',&
&            Efield(i_field)%t_initial,unit=Time_unit(1))
     ! GPL_EXCLUDE_END
     !
     if (initmode==4) then
       call parser(trim(name)//'_Int',is_def)
       if (is_def.and.n_ext_fields==0) n_ext_fields=n_ext_fields+1
       call parser(trim(name)//'_FWHM',is_def)
       if (is_def) then
         Efield(i_field)%width=Efield(i_field)%FWHM/(2.*sqrt(2.*log(2.)))
       else
         Efield(i_field)%FWHM=Efield(i_field)%width*2.*sqrt(2.*log(2.))
       endif
     endif
     !
   end subroutine
   !
#endif
   !
#if defined _MPI 
   !
   subroutine CPU_structure_load()
     use parallel_m, ONLY:n_CPU_str_max,CPU_structure,PARALLEL_default_mode
     integer           :: i_s
     character(schlen) :: name,possible_fields
     !
     call it(defs,"PAR_def_mode",'[PARALLEL] Default distribution mode ("balanced"/"memory"/"workload")',&
&            PARALLEL_default_mode,verb_level=V_parallel)
     !
     do i_s=1,n_CPU_str_max 
       !
       if (i_s==1) possible_fields='(g,k,c,v)'   ! X_q_0
       if (i_s==2) possible_fields='(q,g,k,c,v)' ! X_finite_q
       if (i_s==3) possible_fields='(q,g,k,c,v)' ! X_all_q
       if (i_s==4) possible_fields='(k,eh,t)'    ! BS
       if (i_s==5) possible_fields='(q,qp,b)'    ! SE
       if (i_s==6) possible_fields='(k,b,q,qp)'  ! RT
       if (i_s==7) possible_fields='(p,d) '      ! SLK
       if (i_s==8) possible_fields='(w,q,k,b) '  ! NL
       !
       if (len_trim(CPU_structure(i_s)%Short_Description)==0) cycle
       name=trim(CPU_structure(i_s)%Short_Description)//"_CPU"
       call it(defs,trim(name),'[PARALLEL] CPUs for each role',&
&              CPU_structure(i_s)%CPU_string,verb_level=V_parallel)
       name=trim(CPU_structure(i_s)%Short_Description)//"_ROLEs"
       call it(defs,trim(name),'[PARALLEL] CPUs roles '//trim(possible_fields),&
&              CPU_structure(i_s)%ROLE_string,verb_level=V_parallel)
       name=trim(CPU_structure(i_s)%Short_Description)//"_nCPU_LinAlg_INV"
       call it(defs,trim(name),'[PARALLEL] CPUs for Linear Algebra',&
&              CPU_structure(i_s)%nCPU_lin_algebra_INV,verb_level=V_parallel)
       name=trim(CPU_structure(i_s)%Short_Description)//"_nCPU_LinAlg_DIAGO"
       call it(defs,trim(name),'[PARALLEL] CPUs for Linear Algebra',&
&              CPU_structure(i_s)%nCPU_lin_algebra_DIAGO,verb_level=V_parallel)
     enddo
     !
   end subroutine
   !
#endif
   !
   subroutine Xload(X,wv)
     !
     use pars,   ONLY:SP
     use units,  ONLY:HA2EV
     !
     type(X_t):: X
     type(w_samp):: wv
     ! 
     ! Work Space
     ! 
     integer           ::i1,V_iq
     integer,parameter ::n_des=14
     character(8)      ::nms(n_des),sfx
     character(100)    ::des(n_des)
     character(schlen) ::lch1,lch2
     !
     nms=(/'GrFnTp','EnRnge','DmRnge','CGrdSp','ETStps','EMStps',&
&          'DrudeW','LongDr','EhEngy','PPAPnt',&
&          'NGsBlk','QpntsR','BndsRn','DmERef'/)
     des(1) ='Green`s function (T)ordered,(R)etarded,(r)senant,(a)ntiresonant [T, R, r, Ta, Ra]'
     des(2) ='Energy range'
     des(3) ='Damping range'
     des(4) ='[o/o] Coarse grid controller'
     des(5) ='Total Energy steps'
     des(6) ='[o/o] Memory Energy steps'
     des(7) ='Drude plasmon'
     des(8) ='[cc] Electric Field'
     des(9) ='Electron-hole energy range'
     des(10)='PPA imaginary energy'
     des(11)='Response block size'
     des(12)='Transferred momenta'
     des(13)='Polarization function bands'
     des(14)='Damping reference energy'
     !
     do i1=1,n_des
       lch1=des(i1);lch2=nms(i1)
       if (X%whoami==1) sfx='Xx'
       if (X%whoami==2) sfx='Xs'
       if (X%whoami==3) sfx='Xd'
       if (X%whoami==4) sfx='Xp'
       write (des(i1),'(4a)')  '[',trim(sfx),'] ',trim(lch1)
       write (nms(i1),'(2a)')  lch2(1:6),trim(sfx)
     enddo
     !
     V_iq  =0
     !
     if (.not.X%whoami==3) V_iq  =V_resp 
     !
     call it(defs,nms( 1),des( 1),X%ordering,verb_level=V_resp)
     call it(defs,nms( 2),des( 2),wv%er,E_unit,verb_level=0) 
     call it(defs,nms( 3),des( 3),wv%dr,E_unit,verb_level=0)
     call it(defs,nms( 4),des( 4),X%cg_percentual,verb_level=V_resp)
     call it(defs,nms( 5),des( 5),wv%n_freqs,verb_level=0)
     call it(defs,nms( 6),des( 6),wv%per_memstps,verb_level=V_resp)
     call it(defs,nms( 7),des( 7),X%Wd,E_unit,verb_level=V_resp)
     call it(defs,nms( 8),des( 8),X%q0,verb_level=0)
     call it(defs,nms( 9),des( 9),X%ehe,E_unit,verb_level=V_resp)
     call it(defs,nms(10),des(10),X%ppaE,E_unit,verb_level=0)
     call it(defs,nms(11),des(11),X%ng,G_unit,verb_level=0)
     call it(defs,nms(12),des(12),X%iq,verb_level=V_iq)
     call it(defs,nms(13),des(13),X%ib,verb_level=0)
     call it(defs,nms(14),des(14),wv%damp_reference,E_unit,verb_level=V_resp)
     !
   end subroutine
   !
#if defined _SC || defined _RT || defined _QED
   !TMP>
   subroutine TMP_mirror_bands( )
     use parser_m,       ONLY:parser
     logical :: is_def(4)
     integer :: bands_(2)
     !
     if(initmode/=4) return
     !
     call parser('SCbands',  is_def(1))
     call parser('RTbands',  is_def(2))
     call parser('COLLbands',is_def(3))
     call parser('NLbands',  is_def(4))
#endif
     !
#if defined _SC 
     if (is_def(1)) bands_=SC_bands
#endif
#if defined _RT || defined _QED
     if (is_def(2)) bands_=RT_bands
#endif
#if defined _SC || defined _RT || defined _QED || defined _NL
     if (is_def(3)) bands_=COLL_bands
#endif
#if defined _NL
     if (is_def(4)) bands_=NL_bands
#endif
     !
#if defined _SC 
     SC_bands  =bands_
#endif
#if defined _RT || defined _QED
     RT_bands  =bands_
#endif
#if defined _NL
     NL_bands  =bands_
#endif
#if defined _SC || defined _RT || defined _QED || defined _NL
     COLL_bands=bands_
     H_ref_bands=bands_     
     !
   end subroutine
   !TMP<
#endif
   !
end subroutine<|MERGE_RESOLUTION|>--- conflicted
+++ resolved
@@ -285,13 +285,8 @@
  !
  ! Xs Xd Xp
  !
-<<<<<<< HEAD
- call it(defs,'Chimod',    '[X] IP/Hartree/ALDA/LRC/BSfxc',Chi_mode,protect=.FALSE.,case="A")
+ call it(defs,'Chimod',       '[X] IP/Hartree/ALDA/LRC/PF/BSfxc',Chi_mode,protect=.FALSE.,case="A")
  call it(defs,'ChiLinAlgMod', '[X] inversion/lin_sys',Chi_linalg_mode,verb_level=V_resp,case="A")
-=======
- call it(defs,'Chimod', '[X] IP/Hartree/ALDA/LRC/PF/BSfxc',Chi_mode,protect=.FALSE.)
- call it(defs,'ChiLinAlgMod', '[X] inversion/lin_sys',Chi_linalg_mode,verb_level=V_resp)
->>>>>>> 02daf652
  call Xload(X(2),Xw(2))
  call Xload(X(3),Xw(3))
  call Xload(X(4),Xw(4))
@@ -470,18 +465,16 @@
  !
  ! Scattering
  !
+ call it('f',defs,'LifeExtrapolation',    '[RT] Skipped Lifetimes are extrapolated')
  call it(defs,'LifeExtrapSteps',   '[RT] Step length between and inside two consecutive groups of lifetimes',&
 &                                  RT_life_extrap_times_SAVE,unit=Time_unit(1))
+ call it('f',defs,'RelaxTimeApprox',    '[RT] Skipped Lifetimes are extrapolated',Verb_level=V_real_time)
  call it(defs,'RTAtemp',   '[RT] Temperatures for relaxation time approximation',&
 &              RT_RTA_temp,unit=T_unit,Verb_level=V_real_time)
  call it(defs,'RTAchem',   '[RT] Chemical potentials for relaxation time approximation',&
 &              RT_RTA_chem,unit=E_unit,Verb_level=V_real_time)
  call it(defs,'ScattTresh', '[RT] Treshold on the eh energy to compute the scattering',RT_scatt_tresh,&
 &                           unit=E_unit,verb_level=V_real_time)
- ! ... flags ...
- call it('f',defs,'LifeExtrapolation',    '[RT] Skipped Lifetimes are extrapolated')
- call it('f',defs,'RelaxTimeApprox',      '[RT] Skipped Lifetimes are extrapolated',Verb_level=V_real_time)
- ! 
  !
  ! EE scattering
  !
