!
!        Copyright (C) 2000-2016 the YAMBO team
!              http://www.yambo-code.org
!
! Authors (see AUTHORS file for details): AM
! 
! This file is distributed under the terms of the GNU 
! General Public License. You can redistribute it and/or 
! modify it under the terms of the GNU General Public 
! License as published by the Free Software Foundation; 
! either version 2, or (at your option) any later version.
!
! This program is distributed in the hope that it will 
! be useful, but WITHOUT ANY WARRANTY; without even the 
! implied warranty of MERCHANTABILITY or FITNESS FOR A 
! PARTICULAR PURPOSE.  See the GNU General Public License 
! for more details.
!
! You should have received a copy of the GNU General Public 
! License along with this program; if not, write to the Free 
! Software Foundation, Inc., 59 Temple Place - Suite 330,Boston, 
! MA 02111-1307, USA or visit http://www.gnu.org/copyleft/gpl.txt.
!
subroutine INIT_load(defs,en,q,k,X,Xw)
 !
 use pars,          ONLY:schlen,SP
 use electrons,     ONLY:levels,nel,filled_tresh
 use frequency,     ONLY:w_samp
 use it_m,          ONLY:it,initdefs,E_unit,G_unit,T_unit,Bfield_unit,&
&                        Time_unit,I_unit,Angle_unit,V_parallel,initmode,&
&                        V_RL,V_kpt,V_sc,V_qp,V_io,V_general,V_resp,V_real_time
 use X_m,           ONLY:Chi_mode,X_t,q_plus_G_direction,Q_Shift_Order,Dipole_Energy_treshold,&
<<<<<<< HEAD
&                        X_en_comp,global_gauge,Dipole_approach,Chi_inversion_mode
=======
&                        global_gauge,Dipole_approach, &
&                        l_X_terminator,X_terminator_Kind,X_terminator_E
>>>>>>> f092c2b3
 use com,           ONLY:grid_paths
 use stderr,        ONLY:slash
 use QP_m,          ONLY:QP_cg_percent,QP_G_damp,QP_solver,&
&                        QP_n_G_bands,QP_ng_Sx,QP_ng_Sc,QP_ng_SH,GW_terminator_E,GW_terminator_Kind,&
&                        QP_G_er,QP_G_dr,QP_Sc_steps,GWo_iterations,&
&                        QP_dSc_delta,QP_G_Zoom_treshold
 use LIVE_t,        ONLY:nhash
 use wave_func,     ONLY:wf_ng
 use D_lattice,     ONLY:Tel,non_periodic_directions,Bose_Temp
 use R_lattice,     ONLY:ng_closed,QP_states_k,nXkibz,&
&                        bz_samp,RIM_ng,RIM_epsm1,RIM_id_epsm1_reference,&
&                        RIM_n_rand_pts,cyl_ph_radius,box_length,cyl_length,cut_geometry
 use BS,            ONLY:BSE_mode,BSK_mode,BS_eh_en,BS_eh_win,BS_q,BS_bands,&
&                        BS_n_g_W,BS_n_g_exch
 use BS_solvers,    ONLY:BSS_mode,Haydock_treshold,BSS_n_freqs,&
&                        BSS_dr,BSS_er,BSS_q0,BSS_damp_reference,BSS_inversion_mode,&
&                        BSS_Wd,K_INV_EPS,K_INV_PL
 use TDDFT,         ONLY:FXC_n_g_corr,FXC_per_memstps,FXC_LRC_alpha,FXC_LRC_beta, &
&                        FXC_SVD_digits
 use ACFDT,         ONLY:ACFDT_n_lambda,ACFDT_n_freqs,ACFDT_E_range
 use functions,     ONLY:bose_E_cut
 use parallel_m,    ONLY:n_log_CPUs
 use IO_m,          ONLY:DBs_IO_control_string,DBs_FRAG_control_string
 use collision,     ONLY:COLLISIONS_cutoff,COLL_bands
#if defined _QED
 use QP_m,          ONLY:QP_QED_ng
#endif
#if defined _SC || defined _RT || defined _QED
 use hamiltonian,   ONLY:IP_h_bands
 ! to be moved in mod hamiltonian
 use SC,            ONLY:SC_potential,OEP_approx
 ! to be moved in defined _SC only
 use SC,            ONLY:SC_bands,SC_preconditioning
#endif
#if defined _SC && !defined _RT
 use QP_m,          ONLY:SC_band_mixing,SC_E_threshold
 use SC,            ONLY:SC_iterations,SC_up_W_iters,&
&                        SC_rho_threshold,SC_cycle_mixing
#endif
#if defined _RT
 use RT_control,    ONLY:JPC_RT_IO_t,OUTPUT_RT_IO_t,GF_RT_IO_t
 use stderr,        ONLY:intc
 use real_time,     ONLY:RT_step, Integrator_name, RAD_LifeTime, Phase_LifeTime, &
&                        NE_tot_time,RT_life_extrap_times_SAVE,RT_bands,         &
&                        RT_ave_dephasing,RT_eh_en,RT_scatt_tresh,Gr_kind,       &
&                        NE_MEM_treshold,NE_time_step_update_jump_SAVE,          &
&                        two_alpha,DbGd_EE_percent,NE_time_step_update_jump,     &
&                        NE_initial_time_step_update,NE_step_update_treshold,    &
&                        RT_MAX_step
 use fields,        ONLY:Efield,n_ext_fields_max,n_ext_fields
 use plasma,        ONLY:PLASMA_redux_percent
#endif
#if defined _MAGNETIC
 use magnetic,      ONLY:MAG_B,MAG_hamiltonian_type,MAG_radius,MAG_gauge,MAG_psi,MAG_theta
#endif
#if defined _ELPH 
 use ELPH,          ONLY:QP_PH_n_G_bands,elph_nDBs_used,elph_Ham_ik,elph_Ham_bands,elph_branches,&
&                               RES_tresh,FAN_deltaE_treshold,DW_deltaE_treshold
#endif
#if defined _OPENMP
 use openmp,        ONLY:n_threads_X,n_threads_SE,n_threads_RT,n_threads_DIP,n_threads_K
#endif
#if defined _SURF
 use bulkeps,              ONLY:init_bulk
 use eels_kinematics,      ONLY:init_kinematics
 use eels_detector,        ONLY:init_detector
 use optcut,               ONLY:init_cutoff
 use surface_geometry,     ONLY:init_surface
 use model_loss_function,  ONLY:init_loss_function
 use convolute,            ONLY:init_convolute
 use ras_module,           ONLY:locfac, loctype
#endif
#if defined _SCALAPACK
 use SLK_m,                ONLY:SLK_test_H_dim
#endif
#if defined _PL
 use PHOTOLUM,             ONLY:PL_weights
#endif
 !
 implicit none
 !
 type(initdefs)::defs
 type(levels)  ::en          
 type(bz_samp) ::q,k
 type(X_t)     ::X(4)
 type(w_samp)  ::Xw(4)
 !
 ! Work Space
 !
#if defined _RT
 integer  :: i_field
#endif
 real(SP) :: IO_times(3)
 !
 !===============
 ! GPL RUNLEVELS
 !===============
 call it('r',defs,'setup',   '[R INI] Initialization') 
 call it('r',defs,'optics',  '[R OPT] Optics')
 call it('r',defs,'chi',     '[R CHI] Dyson equation for Chi.')
 call it('r',defs,'bse',     '[R BSE] Bethe Salpeter Equation.')
 call it('r',defs,'bsk',     '[R BSK] Bethe Salpeter Equation kernel')
 call it('r',defs,'bss',     '[R BSS] Bethe Salpeter Equation solver')
 call it('r',defs,'tddft',   '[R   K] Use TDDFT kernel')
 call it('r',defs,'em1s',    '[R Xs] Static Inverse Dielectric Matrix')
 call it('r',defs,'em1d',    '[R Xd] Dynamical Inverse Dielectric Matrix')
 call it('r',defs,'ppa',     '[R Xp] Plasmon Pole Approximation')
 call it('r',defs,'HF_and_locXC',   '[R XX] Hartree-Fock Self-energy and Vxc')
 call it('r',defs,'gw0',     '[R GW] GoWo Quasiparticle energy levels')
 call it('r',defs,'life',    '[R GW] GoWo Quasiparticle lifetimes')
 call it('r',defs,'rim_cut', '[R RIM CUT] Coulomb potential')
 call it('r',defs,'cohsex',  '[R Xp] COlumb Hole Screened EXchange')
 !
 ! GPL_EXCLUDE_START
 !
 !===================
 ! NON GPL RUNLEVELS
 !===================
 call it('r',defs,'acfdt',   '[R ETOT] ACFDT Total Energy')
#if defined _ELPH 
 call it('r',defs,'ElPhHam', '[R] Frohlich Hamiltonian') 
#endif
 !
 ! GPL_EXCLUDE_END
 !
#if defined _SC && !defined _RT
 call it('r',defs,'scrun',      '[R] Self-Consistent single-particle calculation') 
#endif
#if defined _SC || defined _RT
 call it('r',defs,'collisions', '[R] Eval the extended Collisions')
#endif
#if defined _PL
 call it('r',defs,'photolum',   '[R] Photo-Luminescence') 
#endif
#if defined _RT
 call it('r',defs,'negf',       '[R] Real-Time dynamics') 
 call it('r',defs,'el_el_scatt','[R] Electron-Electron Scattering')   
 call it('r',defs,'el_ph_scatt','[R] Electron-Phonon   Scattering')   
#endif
#if defined _RT || defined _QED
 call it('r',defs,'el_photon_scatt','[R] Electron-Photon   Scattering')   
#endif
#if defined _MAGNETIC
 call it('r',defs,'magnetic','[R] Magnetic fields')
#endif
#if defined _SURF
 call it('r',defs,'sursp',  '[R] Surface Spectroscopy ')
 call it('r',defs,'reels',  '[R] Reflection EELS (3-layer model) ')
 call it('r',defs,'ras',    '[R] Reflectance anisotropy spectroscopy (RAS)')
#endif
#if defined _ELPH 
 call it('r',defs,'el_ph_corr',    '[R] Electron-Phonon Correlation')   
#endif
#if defined _SC
 call it('r',defs,'el_el_corr',    '[R] Electron-Electron Correlation') 
#endif
#if defined _QED
 call it('r',defs,'el_photon_corr','[R] Electron-Photon Correlation') 
#endif
#if defined _SCALAPACK
 call it('r',defs,'slktest','[R] ScaLapacK test') 
#endif
 !
 !=======
 ! CPU's
 !=======
 !
#if defined _MPI 
 call CPU_structure_load( )
#endif
 !
 !================
 ! GPL VARIABLES
 !================ 
 !
 ! Basics
 !
 call it(defs,'StdoHash','[IO] Live-timing Hashes',nhash,verb_level=V_io)
 call it(defs,'MaxGvecs','[INI] Max number of G-vectors planned to use',ng_closed,unit=G_unit,verb_level=V_RL)
 call it(defs,'FFTGvecs','[FFT] Plane-waves',wf_ng,G_unit,verb_level=V_RL) 
 call it(defs,'NonPDirs','[X/BSS] Non periodic chartesian directions (X,Y,Z,XY...)',non_periodic_directions,verb_level=V_resp)
 call it(defs,'IkSigLim','[KPT] QP K-points indices range',QP_states_k,verb_level=V_kpt)
 call it(defs,'IkXLim',  '[KPT] X grid last k-point index',nXkibz,verb_level=V_kpt)
 call it(defs,'Nelectro','Electrons number',nel,verb_level=V_general)
 call it(defs,'ElecTemp','Electronic Temperature',Tel,T_unit,verb_level=V_general)
 call it(defs,'OccTresh','Occupation treshold (metallic bands)',filled_tresh,verb_level=V_general)
 call it(defs,'BoseTemp','Bosonic Temperature',Bose_Temp,T_unit,verb_level=V_general)
 call it(defs,'BoseCut', '[BOSE] Finite T Bose function cutoff',bose_E_cut,verb_level=V_general)
#if defined _ELPH 
 call it('f',defs,'BSEscatt', '[KPT] Compute extended k/q scatering',verb_level=V_kpt)
 call it(defs,'ElPhRndNq',  '[ELPH] Read random Q-points',elph_nDBs_used,verb_level=V_kpt) 
#endif
 call it('f',defs,'WFbuffIO','[IO] Wave-functions buffered I/O',verb_level=V_io) 
 !
 ! Parallel Setup
 !
#if defined _OPENMP
 call it(defs,'K_Threads',       '[OPENMP/BSK] Number of threads for response functions',n_threads_K)
 call it(defs,'X_Threads',       '[OPENMP/X] Number of threads for response functions',n_threads_X)
 call it(defs,'DIP_Threads',     '[OPENMP/X] Number of threads for dipoles',n_threads_DIP)
 call it(defs,'SE_Threads',      '[OPENMP/GW] Number of threads for self-energy',n_threads_SE)
 call it(defs,'RT_Threads',      '[OPENMP/RT] Number of threads for real-time',n_threads_RT)
#endif
#if defined _MPI 
 call it(defs,'NLogCPUs',     '[PARALLEL] Live-timing CPU`s (0 for all)',n_log_CPUs,verb_level=V_parallel)
#endif
 !
 ! I/O
 !
 call it(defs,'DBsIOoff', &
& '[IO] Space-separated list of DB with NO I/O. DB=(DIP,X,HF,COLLs,J,GF,CARRIERs,W,SC,BS,ALL)',&
& DBs_IO_control_string,verb_level=V_io)
 call it(defs,'DBsFRAGpm', &
& '[IO] Space-separated list of +DB to be FRAG and -DB NOT to be FRAG. DB=(DIP,X,W,HF,COLLS,K,BS,QINDX,RT,ELPH,SC,ALL)',&
& DBs_FRAG_control_string,verb_level=V_io)
 !
 ! S_xc
 !
 call it(defs,'LifeTrCG', '[GW] [o/o] Lifetime transition reduction',QP_cg_percent)
 call it(defs,'HARRLvcs', '[HA] Hartree  RL components',QP_ng_SH,G_unit)
 call it(defs,'EXXRLvcs', '[XX] Exchange RL components',QP_ng_Sx,G_unit)
 call it(defs,'CORRLvcs', '[GW] Correlat RL components',QP_ng_Sc,G_unit)
#if defined _QED
 call it(defs,'QEDRLvcs', '[QED] Vector-Potential G-vectors components',QP_QED_ng,G_unit)
#endif
#if defined _SC
 call it(defs,'GbndRnge', '[GW] G[W] bands range',QP_n_G_bands,verb_level=V_sc)
 call it('f',defs,'UseEbands', '[GW] Force COHSEX to use empty bands',verb_level=V_sc)
 call it('f',defs,'ALLGexx', '[XX] Force the use use all RL vectors for the exchange part',verb_level=V_sc)
 call it('f',defs,'ALLGHAR', '[HA] Force the use use all RL vectors for the Hartree potential',verb_level=V_sc)
#else
 call it(defs,'GbndRnge', '[GW] G[W] bands range',QP_n_G_bands)
 call it('f',defs,'UseEbands', '[GW] Force COHSEX to use empty bands',verb_level=V_qp)
#endif
 call it(defs,'GDamping', '[GW] G[W] damping',QP_G_damp,E_unit)
 call it(defs,'GDmRnge',  '[GW] G_gw damping range',QP_G_dr,E_unit)
 call it(defs,'dScStep',  '[GW] Energy step to evaluate Z factors',QP_dSc_delta,E_unit)
 call it(defs,'DysSolver','[GW] Dyson Equation solver ("n","s","g")',QP_solver,protect=.FALSE.)
 call it(defs,'GEnSteps', '[GW] G_gw energy steps',QP_Sc_steps)
 call it(defs,'GEnRnge',  '[GW] G_gw energy range (centered in the bare energy)',QP_G_er,E_unit)
<<<<<<< HEAD
! call it(defs,'GTermKind','[GW] GW terminator ("none","BG" Bruneval-Gonze,"BRS" Berger-Reining-Sottile)', &
 call it(defs,'GTermKind','[GW] GW terminator ("none","BG" Bruneval-Gonze)', &
&                          GW_terminator_Kind)
=======
 call it(defs,'GTermKind','[GW] GW terminator ("none","BG" Bruneval-Gonze,"BRS" Berger-Reining-Sottile)', &
&                          GW_terminator_Kind,verb_level=V_qp)
>>>>>>> f092c2b3
 call it(defs,'GTermEn',  '[GW] GW terminator energy (only for kind="BG")',GW_terminator_E,E_unit,verb_level=V_qp)
 call it('f',defs,'NewtDchk',  '[GW] Test dSc/dw convergence',verb_level=V_qp)
 call it('f',defs,'ExtendOut', '[GW] Print all variables in the output file',verb_level=V_qp)
 !
 ! Xs Xd Xp
 !
<<<<<<< HEAD
 call it(defs,'Chimod',    '[X] IP/Hartree/ALDA/LRC/BSfxc',Chi_mode,protect=.FALSE.)
 call it(defs,'ChiInvmod', '[X] inversion/lin_sys',Chi_inversion_mode,verb_level=V_resp)
=======
 call it(defs,'Chimod',   '[X] IP/Hartree/ALDA/LRC/BSfxc',Chi_mode,protect=.FALSE.)
>>>>>>> f092c2b3
 call Xload(X(2),Xw(2))
 call Xload(X(3),Xw(3))
 call Xload(X(4),Xw(4))
 call it(defs,'XTermKind','[X] X terminator ("none","BG" Bruneval-Gonze)',X_terminator_Kind,verb_level=V_resp)
 call it(defs,'XTermEn',  '[X] X terminator energy (only for kind="BG")',X_terminator_E,E_unit,verb_level=V_resp)
 call it('f',defs,'DrClassic', '[X] Use a classical model for the drude term',verb_level=V_resp)
 ! 
 !
 !
 ! BSE/BSK
 !
 call it(defs,'BSEmod',  '[BSE] resonant/retarded/coupling',BSE_mode)
 call it(defs,'BSEBands','[BSK] Bands range',BS_bands)
 call it(defs,'BSENGBlk','[BSK] Screened interaction block size',BS_n_g_W,G_unit)
 call it(defs,'BSENGexx','[BSK] Exchange components',BS_n_g_exch,G_unit)
 call it(defs,'BSEEhEny','[BSK] Electron-hole energy range',BS_eh_en,E_unit,verb_level=V_resp)
 !
 !GPL_INCLUDE_START
 !
 !call it(defs,'BSKmod',  '[BSE] IP/Hartree/HF/ALDA/SEX',BSK_mode,protect=.FALSE.)
 !
 ! GPL_INCLUDE_END
 !
 !
 ! GPL_EXCLUDE_START
 !
 call it(defs,'BSKmod',  '[BSE] IP/Hartree/HF/ALDA/SEX/BSfxc',BSK_mode,protect=.FALSE.)
 call it(defs,'Gauge' ,  '[BSE] Gauge (length|velocity)',global_gauge,verb_level=V_resp)
 call it('f',defs,'NoCondSumRule' ,'[BSE] Do not impose the conductivity sum rule in velocity gauge',verb_level=V_resp)
 call it('f',defs,'MetDamp' ,      '[BSE] Define '//slash//'w+=sqrt('//slash//'w*('//slash//'w+i'//slash//'eta))',verb_level=V_resp)
 !
 ! GPL_EXCLUDE_END
 !
 call it(defs,'BSSmod',    '[BSS] (h)aydock/(d)iagonalization/(i)nversion/(t)ddft`',BSS_mode,protect=.FALSE.)
 call it(defs,'BSSInvMode','[BSS] Inversion solver modality `(f)ull/(p)erturbative`',BSS_inversion_mode)
 call it(defs,'BSSInvPFratio','[BSS] Inversion solver. Ratio between the number of frequencies solved pert/full',&
&        K_INV_EPS%PERT_FULL_ratio)
 call it(defs,'BLongDir',  '[BSS] [cc] Electric Field',BSS_q0)
 call it(defs,'BEnRange',  '[BSS] Energy range',BSS_er,E_unit)
 call it(defs,'BDmRange',  '[BSS] Damping range',BSS_dr,E_unit)
 call it(defs,'BSHayTrs',  '[BSS] Relative [o/o] Haydock treshold. Strict(>0)/Average(<0)',Haydock_treshold)
 call it(defs,'BSEPSInvTrs', '[BSS EPS] Inversion treshold. Relative[o/o](>0)/Absolute(<0)',K_INV_EPS%treshold)
 call it(defs,'BSPLInvTrs',  '[BSS PL] Inversion treshold',K_INV_PL%treshold)
 call it(defs,'BEnSteps',  '[BSS] Energy steps',BSS_n_freqs)
 call it(defs,'DrudeWBS',  '[BSE] Drude plasmon',BSS_Wd,E_unit,verb_level=V_resp)
 call it('f',defs,'WehDiag', '[BSK] diagonal (G-space) the eh interaction',verb_level=V_resp)
 call it('f',defs,'WehCpl',  '[BSK] eh interaction included also in coupling')
 call it('f',defs,'WRbsWF',  '[BSS] Write to disk excitonic the FWs',verb_level=V_resp)
#if !defined _SC
 call it('f',defs,'ALLGexx', '[BSS] Force the use use all RL vectors for the exchange part',verb_level=V_resp)
#endif
 call it('f',defs,'BSHayTer','[BSS] Terminate Haydock continuos fraction',verb_level=V_resp)
 call it('f',defs,'Reflectivity', '[BSS] Compute reflectivity at normal incidence',verb_level=V_resp)
 call it('f',defs,'BSSPertWidth', '[BSS] Include QPs lifetime in a perturbative way',verb_level=V_resp)
 call it('f',defs,'BSSInvKdiag','[BSS] In the inversion solver keep the diagonal kernel in place',verb_level=V_resp)
 !
 ! F_xc
 !
 call it(defs,'FxcGRLc',  '[TDDFT] XC-kernel RL size',FXC_n_g_corr,G_unit)
 call it(defs,'LRC_alpha','[TDDFT] LRC alpha factor',FXC_LRC_alpha)
 call it(defs,'LRC_beta', '[TDDFT] LRC beta factor',FXC_LRC_beta,verb_level=V_resp)
 !
 ! Optics: large Q momenta
 !
 call it(defs,'Qdirection', '[Xd] Transferred momentum direction (iku)',q_plus_G_direction,verb_level=V_resp)
 call it(defs,'QShiftOrder','[Xd] Pick-up the (QShiftOrder)th q+G vector',Q_Shift_Order,verb_level=V_resp)
 !
#if defined _PL
 call it(defs,'PL_weights','[PL] [cc] Weights of the carthesian components of the emitted radiation',PL_weights)
#endif
 !
#if defined _KERR
 !
 ! BSE: Kerr
 !
 call it('f',defs,'EvalKerr', '[BSE] Compute the Kerr effect')
 !
 ! GPL_EXCLUDE_START
 !
 call it('f',defs,'AnHall'  , '[BSE] Add the anomalous Hall effect to eps if using length gauge')
 !
 ! GPL_EXCLUDE_END
 !
#endif
 !
#if defined _RT
 !
 ! BSE: Real-Time
 !
 call it('f',defs,'ForceEqTrans','[RT-BSE] Use only equilibrium transitions',verb_level=V_real_time)
 !
#endif
 !
 ! RIM
 !
 call it(defs,'Em1Anys', '[RIM] X Y Z Static Inverse dielectric matrix',&
&                         RIM_epsm1,verb_level=V_RL)
 call it(defs,'IDEm1Ref','[RIM] Dielectric matrix reference component 1(x)/2(y)/3(z)',&
&                         RIM_id_epsm1_reference,verb_level=V_RL)
 call it(defs,'RandQpts','[RIM] Number of random q-points in the BZ',RIM_n_rand_pts)
 call it(defs,'RandGvec','[RIM] Coulomb interaction RS components',RIM_ng,G_unit)
 call it('f',defs,'QpgFull', '[F RIM] Coulomb interaction: Full matrix',verb_level=V_RL)
 !
 ! CUTOFF
 !
 call it(defs,'CUTGeo',   '[CUT] Coulomb Cutoff geometry: box/cylinder/sphere X/Y/Z/XY..',cut_geometry)
 call it(defs,'CUTBox',   '[CUT] [au] Box sides',box_length)
 call it(defs,'CUTRadius','[CUT] [au] Sphere/Cylinder radius',cyl_ph_radius)
 call it(defs,'CUTCylLen','[CUT] [au] Cylinder length',cyl_length)
 call it('f',defs,'CUTCol_test','[CUT] Perform a cutoff test in R-space',verb_level=V_RL)
 !
 ! GPL_EXCLUDE_START
 !
 !===================
 ! NON GPL VARIABLES
 !===================
 !
 ! S_xc
 !
 call it(defs,'GWoIter',    '[GW] GWo SC iterations',GWo_iterations,verb_level=V_qp)
 call it(defs,'GreenFTresh','[GW] [o/o] Treshold to define the new zoomed energy range',QP_G_Zoom_treshold,verb_level=V_qp)
 call it('f',defs,'OnMassShell','[F GW] On mass shell approximation',verb_level=V_qp)
 call it('f',defs,'QPExpand',   '[F GW] The QP corrections are expanded all over the BZ',verb_level=V_qp)
 call it('f',defs,'GreenF2QP',  '[F GW] Use real axis Green`s function to define the QPs',verb_level=V_qp)
 !
 ! GPL_EXCLUDE_END
 !
 ! GPL_EXCLUDE_START SC_IGNORE
 !
 ! Real Time dynamics
 !
#if defined _RT
 !
 call it(defs,'RTBands',    '[RT] Bands',RT_bands)
 !
 call TMP_mirror_bands( )
 !
 call it(defs,'TwoAlpha',   '[RT] C_nk ~ alpha*Gamma_nk^2 ',two_alpha,Verb_level=V_real_time)
 call it(defs,'GrKind',     '[RT] G-ret kind: Lorentzian (QP)/ Hyperbolic QP_secant (HS)',Gr_kind,Verb_level=V_real_time)
 call it(defs,'RADLifeTime','[RT] Radiative life-time',RAD_LifeTime,unit=Time_unit(1),Verb_level=V_real_time)
 call it(defs,'PhLifeTime', '[RT] Phase Relaxation Time',Phase_LifeTime,unit=Time_unit(1),Verb_level=V_real_time)
 !
 ! Dynamics
 !
 call it(defs,'RTstep',      '[RT] Real Time step length',RT_step,unit=Time_unit(3))
 call it(defs,'NETime',      '[RT] Simulation Time',NE_tot_time,unit=Time_unit(2))
 call it(defs,'dTupdateTime','[RT] Initial Time for deltaT update (active only if non-zero) ',NE_initial_time_step_update,&
&                            unit=Time_unit(1),verb_level=V_real_time)
 call it(defs,'dTupdateJump','[RT] Time betweem two deltaT updates',  NE_time_step_update_jump_SAVE,&
&                            unit=Time_unit(1),verb_level=V_real_time)
 call it(defs,'dTupdateTresh','[RT][o/o] Treshold of deltaT updates',  NE_step_update_treshold ,verb_level=V_real_time)
 call it(defs,'dT_MAX',      '[RT] Maximum value for the time-dependent dT',  RT_MAX_step ,verb_level=V_real_time,unit=Time_unit(1))
 call it(defs,'Integrator',  '[RT] Integrator. Use keywords space separated  ( "EULER/RK2/HEUN" "EXP" "RWA") ',&
&                            Integrator_name)
 !
 IO_times=(/JPC_RT_IO_t%INTERVAL_time_SAVE,GF_RT_IO_t%INTERVAL_time_SAVE,OUTPUT_RT_IO_t%INTERVAL_time_SAVE/)
 call it(defs,'IOtime',      '[RT] Time between to consecutive I/O (J,P,CARRIERs - GF - OUTPUT)',IO_times,unit=Time_unit(1))
 JPC_RT_IO_t%INTERVAL_time_SAVE   =IO_times(1)
 GF_RT_IO_t%INTERVAL_time_SAVE    =IO_times(2)
 OUTPUT_RT_IO_t%INTERVAL_time_SAVE=IO_times(3)
 !
 call it(defs,'RTehEny',     '[RT] Electron-hole energy range',RT_eh_en,unit=E_unit,verb_level=V_real_time)
 call it('f',defs,'RTskipImposeN', '[RT] Conservation of N, dN  imposed by hand on-the-fly',Verb_level=V_real_time)
 call it('f',defs,'SaveGhistory',  '[RT] Save the history of the green function',Verb_level=V_real_time)
 !
 ! Scattering
 !
 call it('f',defs,'LifeExtrapolation',    '[RT] Skipped Lifetimes are extrapolated')
 call it(defs,'LifeExtrapSteps',   '[RT] Step length between and inside two consecutive groups of lifetimes',&
&                                  RT_life_extrap_times_SAVE,unit=Time_unit(1))
 call it(defs,'ScattTresh', '[RT] Treshold on the eh energy to compute the scattering',RT_scatt_tresh,&
&                           unit=E_unit,verb_level=V_real_time)
 ! 
 ! BGR
 !
 call it('f',defs,'BGR',     '[RT] Evaluate the Band-Gap Renormalization consistent with the applied potential',&
&                            verb_level=V_real_time)
 !
 ! EE scattering
 !
 call it(defs,'PlasmaPerc', '[RT] Plasma approx (0-100): % of eh pair considered',PLASMA_redux_percent,Verb_level=V_real_time)
 call it(defs,'EERimPerc',  '[RT] EE Double Grid (0-100): % of the points used in EE scatt',DbGd_EE_percent,Verb_level=V_real_time)
 call it('f',defs,'RTskipImposeE',   '[RT] Conservation of E (e-e channel) imposed by hand on-the-fly')
 !
 ! ELPH
 !
 call it(defs,'MemTresh',   '[RT] Treshold on the decay of the retarded GF',NE_MEM_treshold,verb_level=V_real_time)
 !call it('f',defs,'UseDebyeE',   '[RT] Use a single Debye energy for all phonon modes',verb_level=V_real_time)
 call it('f',defs,'RT_T_evol',   '[RT] Use a complete Time evolution instead of the CCA',verb_level=V_real_time)
 !
 ! External fields
 !
 do i_field=1,n_ext_fields_max
   call Afield(i_field)
 enddo
 !
 ! OLD / EXPERIMENTAL
 !
 ! 1 - Induced Field
 !
 call it('f',defs,'InducedField','[RT] Include induced field in coupling and current',verb_level=V_real_time)
 !
 ! 2 - Other
 !
 call it(defs,'RTAveDeph',    '[RT] Dephasing for all elements not included in RTDePhMatrix', &
&                             RT_ave_dephasing,verb_level=V_real_time,unit=Time_unit(1))
 call it('f',defs,'LifeFitTemp','[RT] Fit on the fly  lifetimes ratio to a Fermi distribution',verb_level=V_real_time)
 !
#endif
 !
 ! SLK test
 !
#if defined _SCALAPACK
 call it(defs,'SLKdim',  '[SLK] Matrix Dimension',SLK_test_H_dim)
#endif
 !
#if defined _MAGNETIC
 call it(defs,'Hamiltonian',   '[MAG] Hamiltonian kind [pauli,landau,all]',MAG_hamiltonian_type,protect=.FALSE.)
 call it(defs,'B_Field',       '[MAG] Magnetic field modulus',MAG_B,unit=Bfield_unit)
 call it(defs,'B_psi',         '[MAG] Magnetic field psi angle',MAG_psi,unit=Angle_unit(1),verb_level=V_sc)
 call it(defs,'B_theta',       '[MAG] Magnetic field theta angle',MAG_theta,unit=Angle_unit(1),verb_level=V_sc)
 call it(defs,'B_Gauge',       '[MAG] Gauge ("SYMM"etric, "X_ASYMM", "Y_ASYMM" or "Z_ASYMM"etric)',MAG_gauge,verb_level=V_sc)
 call it('f',defs,'PhaseTrick','[MAG] Phase trick for a better diagonalization',verb_level=V_sc)
 call it(defs,'B_radius',      '[MAG] Magnetic flux radius',MAG_radius,verb_level=V_sc)
#endif
 !
 ! GPL_EXCLUDE_END SC_IGNORE
 ! 
 ! Surface spectroscopy
 !
#if defined _SURF
 call init_bulk(defs)
 call init_surface(defs)
 call init_cutoff(defs)
 call init_kinematics(defs)
 call init_loss_function(defs)
 call init_detector(defs)
 call init_convolute(defs)
 call it(defs,'LocType', '[RAS] Transition filter (ss/sb/bs/bb|no)',loctype,verb_level=V_resp)
 call it(defs,'LocLimit','[RAS] Factor defining state localization',locfac,verb_level=V_resp)
#endif
 !
 ! QP ctl 
 !
 call INIT_QP_ctl_load(defs,1)
 call INIT_QP_ctl_load(defs,2)
 call INIT_QP_ctl_load(defs,3)
 !
#if defined _RT
 !
 ! RT ctl 
 !
 call INIT_RT_ctl_load(defs,1)
 call INIT_RT_ctl_load(defs,2)
 call INIT_RT_ctl_load(defs,3)
 call INIT_RT_ctl_load(defs,4)
 !
#endif
 !
 ! GPL_EXCLUDE_START
 !
 ! F_xc
 !
 call it(defs,'FxcMEStps','[TDDFT] [o/o] Memory energy steps',&
&                         FXC_per_memstps,verb_level=V_resp)
 call it(defs,'FxcSVdig','[TDDFT] Keep SV that are within FxcSVdig digits',&
&                         FXC_SVD_digits,verb_level=V_resp)
 call it('f',defs,'FxcRetarded', '[TDDFT] Retarded TDDFT kernel',verb_level=V_resp)
 !
 ! BSE
 !
 call it(defs,'BSehWind','[BSK] [o/o] E/h coupling pairs energy window',&
&        BS_eh_win,verb_level=V_resp)
 call it(defs,'BSEQptR', '[BSK] Transferred momenta range',BS_q,verb_level=V_resp)
 call it(defs,'BDmERef', '[BSS] Damping energy reference',BSS_damp_reference,&
&                        E_unit,verb_level=V_resp)
 !
 ! Xx
 !
 call Xload(X(1),Xw(1))
 !
 ! ACFDT
 !
 call it(defs,'AC_n_LAM', '[ACFDT] Coupling Costant GL-grid points',ACFDT_n_lambda)
 call it(defs,'AC_n_FR',  '[ACFDT] Integration frequency points',ACFDT_n_freqs)
 call it(defs,'AC_E_Rng', '[ACFDT] Imaginary axis 2nd & 3rd energy points',ACFDT_E_range,E_unit)
 !
 ! DIPOLES
 !
 call it(defs,'DipoleEtresh',   '[Xd] Treshold in the definition of R=P/deltaE',Dipole_Energy_treshold,&
&                                                                               verb_level=V_resp,unit=E_unit)
 call it(defs,'DipApproach',    '[Xd] [G-space v/R-space x/Covariant/Shifted grids]',Dipole_approach,verb_level=V_resp)
 call it(defs,'ShiftedPaths',   '[Xd] Shifted grids paths (separated by a space)',grid_paths,verb_level=V_resp)
 call it('f',defs,'DipPDirect', '[Xd] Directly compute <v> also when using other approaches for dipoles',verb_level=V_resp)
 !
 ! GPL_EXCLUDE_END
 !
 ! El-Ph
 !
#if defined _ELPH 
 call it(defs,'GphBRnge',  '[ELPH] G[W] bands range',QP_PH_n_G_bands)
 call it(defs,'ElPhModes', '[ELPH] Phonon modes included',elph_branches)
 call it(defs,'FANdEtresh','[ELPH] Energy treshold for Fan denominator',FAN_deltaE_treshold,verb_level=V_qp,unit=E_unit)
 call it(defs,'DWdEtresh', '[ELPH] Energy treshold for DW denominator',DW_deltaE_treshold,verb_level=V_qp,unit=E_unit)
 !
 ! GPL_EXCLUDE_START
 !
 call it(defs,'ElPhHBRnge','[ELPH] Hamiltonian bands range',elph_Ham_bands)
 call it(defs,'ElPhHKpt',  '[ELPH] Hamiltonian k-point',elph_Ham_ik)
 call it(defs,'REStresh',  '[ELPH] Residual treshold to report in output files',RES_tresh)
 !
 ! GPL_EXCLUDE_END
 !
 call it('f',defs,'WRgFsq','[ELPH] Dump on file gFsq coefficients')
#endif
 ! 
 ! SC
 !
#if defined _SC && !defined _RT
 !
 call it(defs,'SCBands',   '[SC] Bands',SC_bands)
 !
 call TMP_mirror_bands( )
 !
 call it(defs,'SCIter',    '[SC] SC Iterations',SC_iterations)
 call it(defs,'SCEtresh',  '[SC] Energy convergence threshold',SC_E_threshold,unit=E_unit)
 call it(defs,'SCRhoTresh','[SC] Rho convergence threshold',SC_rho_threshold)
 call it(defs,'SC_precondition','[SC] Kind of preconditionin: thomas-fermi, simple, none',SC_preconditioning,verb_level=V_sc)
 call it(defs,'SCUpWIter', "[SC] Update W(q,G,G') every SCUpWIter iteractions",SC_up_W_iters,verb_level=V_qp) 
 call it('f',defs,'Mean_Potential','[SC] Real-space Mean Potential',verb_level=V_sc)
 call it('f',defs,'SCnlMix','[SC] Use SC non-local mixing',verb_level=V_sc)
 !
 call it(defs,'BandMix',   '[SC] Band mixing',SC_band_mixing)
 call it(defs,'SCmixing',  '[SC] SC Cycle Mixing (< 1.)',SC_cycle_mixing,verb_level=V_sc)
 call it('f',defs,'SCdiag','[SC] Diagonal approximation for the self-energy(WF unchaged)',verb_level=V_sc)
 !
#endif
 ! 
#if defined _SC || defined _RT
 !
 ! SC and RT common
 !
 call it(defs,'COLLBands',   '[COLL] Bands for the collisions',COLL_bands)
 !
 call TMP_mirror_bands( )
 !
 call it(defs,'HXC_Potential', '[SC] SC HXC Potential',SC_potential,protect=.FALSE.)
 call it(defs,'EXXCut',    '[SC,RT] Cutoff on the exchange, 0=full 1=none',COLLISIONS_cutoff,verb_level=V_sc)
 call it('f',defs,'OEPItSolver','[SC] Iterative solution instead of inversion of OEP')
 call it(defs,'OEPapprox','[SC] OEP approximation: n=none s=Slater k=KLI c=CED +w=Weighted',OEP_approx)
 !
#endif
 !
#if defined _RT
 !
 call TMP_mirror_bands( )
 !
#endif
 ! 
 contains 
   !
#if defined _RT
   !
   subroutine Afield(i_field)
     use parser_m, ONLY  : parser
     character(10)      :: name
     integer            :: i_field
     logical            :: is_def
     !
     name='Field'//trim(intc(i_field))
     !
     call it(defs,trim(name)//'_Freq',            '[RT '//trim(name)//'] Frequency',&
&            Efield(i_field)%frequency,unit=E_unit)
     call it(defs,trim(name)//'_FrStep',          '[RT '//trim(name)//'] Frequency step',&
&            Efield(i_field)%W_step,unit=E_unit,verb_level=V_real_time)
     call it(defs,trim(name)//'_Int',             '[RT '//trim(name)//'] Intensity',&
&            Efield(i_field)%intensity,unit=I_unit)
     call it(defs,trim(name)//'_Damp',            '[RT '//trim(name)//'] Damping',&
&            Efield(i_field)%damping,unit=Time_unit(1))
     call it(defs,trim(name)//'_kind',            '[RT '//trim(name)//'] Kind(SIN|RES|ANTIRES|GAUSS|DELTA|QSSIN)',&
&            Efield(i_field)%ef_name,verb_level=0)
     call it(defs,trim(name)//'_pol',             '[RT '//trim(name)//'] Pol(linear|circular)',&
&            Efield(i_field)%ef_pol,verb_level=0)
     call it(defs,trim(name)//'_Dir',             '[RT '//trim(name)//'] Versor',&
&            Efield(i_field)%versor,verb_level=0)
     call it(defs,trim(name)//'_Dir_circ',        '[RT '//trim(name)//'] Versor_circ',&
&            Efield(i_field)%versor_circ,verb_level=0)
     call it(defs,trim(name)//'_Tstart',          '[RT '//trim(name)//'] Initial Time',&
&            Efield(i_field)%t_initial,unit=Time_unit(1))
     !
     if (initmode==4) then
       call parser(trim(name)//'_kind',is_def)
       if (is_def.and.n_ext_fields==0) n_ext_fields=n_ext_fields+1
     endif
     !
   end subroutine
   !
#endif
   !
#if defined _MPI 
   !
   subroutine CPU_structure_load()
     use parallel_m, ONLY:n_CPU_str_max,CPU_structure
     integer           :: i_s
     character(schlen) :: name,possible_fields
     !
     do i_s=1,n_CPU_str_max 
       !
       if (i_s==1) possible_fields='(k,c,v)'   ! X_q_0
       if (i_s==2) possible_fields='(q,k,c,v)' ! X_finite_q
       if (i_s==3) possible_fields='(q,k,c,v)' ! X_all_q
       if (i_s==4) possible_fields='(k,eh,t)'  ! BS
       if (i_s==5) possible_fields='(q,qp,b)'  ! SE
       if (i_s==6) possible_fields='(k,b,q,qp)'! RT
       if (i_s==7) possible_fields='(p,d) '    ! SLK
       !
       if (len_trim(CPU_structure(i_s)%Short_Description)==0) cycle
       name=trim(CPU_structure(i_s)%Short_Description)//"_CPU"
       call it(defs,trim(name),'[PARALLEL] CPUs for each role',&
&              CPU_structure(i_s)%CPU_string,verb_level=V_parallel)
       name=trim(CPU_structure(i_s)%Short_Description)//"_ROLEs"
       call it(defs,trim(name),'[PARALLEL] CPUs roles '//trim(possible_fields),&
&              CPU_structure(i_s)%ROLE_string,verb_level=V_parallel)
       name=trim(CPU_structure(i_s)%Short_Description)//"_nCPU_diago"
       call it(defs,trim(name),'[PARALLEL] CPUs for matrix diagonalization',&
&              CPU_structure(i_s)%nCPU_diagonalization,verb_level=V_parallel)
       name=trim(CPU_structure(i_s)%Short_Description)//"_nCPU_invert"
       call it(defs,trim(name),'[PARALLEL] CPUs for matrix inversion',&
&              CPU_structure(i_s)%nCPU_inversion,verb_level=V_parallel)
     enddo
     !
   end subroutine
   !
#endif
   !
   subroutine Xload(X,wv)
     !
     use pars,   ONLY:SP
     use units,  ONLY:HA2EV
     !
     type(X_t):: X
     type(w_samp):: wv
     ! 
     ! Work Space
     ! 
     integer           ::i1,V_iq
     integer,parameter ::n_des=14
     character(8)      ::nms(n_des),sfx
     character(100)    ::des(n_des)
     character(schlen) ::lch1,lch2
     !
     nms=(/'GrFnTp','EnRnge','DmRnge','CGrdSp','ETStps','EMStps',&
&          'DrudeW','LongDr','EhEngy','PPAPnt',&
&          'NGsBlk','QpntsR','BndsRn','DmERef'/)
     des(1) ='Green`s function (T)ordered,(R)etarded,(r)senant,(a)ntiresonant [T, R, r, Ta, Ra]'
     des(2) ='Energy range'
     des(3) ='Damping range'
     des(4) ='[o/o] Coarse grid controller'
     des(5) ='Total Energy steps'
     des(6) ='[o/o] Memory Energy steps'
     des(7) ='Drude plasmon'
     des(8) ='[cc] Electric Field'
     des(9) ='Electron-hole energy range'
     des(10)='PPA imaginary energy'
     des(11)='Response block size'
     des(12)='Transferred momenta'
     des(13)='Polarization function bands'
     des(14)='Damping reference energy'
     !
     do i1=1,n_des
       lch1=des(i1);lch2=nms(i1)
       if (X%whoami==1) sfx='Xx'
       if (X%whoami==2) sfx='Xs'
       if (X%whoami==3) sfx='Xd'
       if (X%whoami==4) sfx='Xp'
       write (des(i1),'(4a)')  '[',trim(sfx),'] ',trim(lch1)
       write (nms(i1),'(2a)')  lch2(1:6),trim(sfx)
     enddo
     !
     V_iq  =0
     !
     if (.not.X%whoami==3) V_iq  =V_resp 
     !
     call it(defs,nms( 1),des( 1),X%ordering,verb_level=V_resp)
     call it(defs,nms( 2),des( 2),wv%er,E_unit,verb_level=0) 
     call it(defs,nms( 3),des( 3),wv%dr,E_unit,verb_level=0)
     call it(defs,nms( 4),des( 4),X%cg_percentual,verb_level=V_resp)
     call it(defs,nms( 5),des( 5),wv%n_freqs,verb_level=0)
     call it(defs,nms( 6),des( 6),wv%per_memstps,verb_level=V_resp)
     call it(defs,nms( 7),des( 7),X%Wd,E_unit,verb_level=V_resp)
     call it(defs,nms( 8),des( 8),X%q0,verb_level=0)
     call it(defs,nms( 9),des( 9),X%ehe,E_unit,verb_level=V_resp)
     call it(defs,nms(10),des(10),X%ppaE,E_unit,verb_level=0)
     call it(defs,nms(11),des(11),X%ng,G_unit,verb_level=0)
     call it(defs,nms(12),des(12),X%iq,verb_level=V_iq)
     call it(defs,nms(13),des(13),X%ib,verb_level=0)
     call it(defs,nms(14),des(14),wv%damp_reference,E_unit,verb_level=V_resp)
     !
   end subroutine
   !
#if defined _SC || defined _RT || defined _QED
   !TMP>
   subroutine TMP_mirror_bands( )
     use parser_m,       ONLY:parser
     logical :: is_def(3)
     integer :: bands_(2)
     call parser('SCbands',is_def(1))
     call parser('RTbands',is_def(2))
     call parser('COLLbands',is_def(3))
#endif
     !
#if defined _SC 
     if (is_def(1)) bands_=SC_bands
     if (is_def(3)) bands_=COLL_bands
#endif
#if defined _RT || defined _QED
     if (is_def(2)) bands_=RT_bands
#endif
     !
#if defined _SC 
     SC_bands  =bands_
     COLL_bands=bands_
     IP_h_bands=bands_
#endif
#if defined _RT || defined _QED
     RT_bands  =bands_
#endif
#if defined _SC || defined _RT || defined _QED
     !
   end subroutine
   !TMP<
#endif
   !
end subroutine<|MERGE_RESOLUTION|>--- conflicted
+++ resolved
@@ -30,12 +30,8 @@
 &                        Time_unit,I_unit,Angle_unit,V_parallel,initmode,&
 &                        V_RL,V_kpt,V_sc,V_qp,V_io,V_general,V_resp,V_real_time
  use X_m,           ONLY:Chi_mode,X_t,q_plus_G_direction,Q_Shift_Order,Dipole_Energy_treshold,&
-<<<<<<< HEAD
-&                        X_en_comp,global_gauge,Dipole_approach,Chi_inversion_mode
-=======
-&                        global_gauge,Dipole_approach, &
+&                        global_gauge,Dipole_approach,Chi_inversion_mode, &
 &                        l_X_terminator,X_terminator_Kind,X_terminator_E
->>>>>>> f092c2b3
  use com,           ONLY:grid_paths
  use stderr,        ONLY:slash
  use QP_m,          ONLY:QP_cg_percent,QP_G_damp,QP_solver,&
@@ -276,26 +272,17 @@
  call it(defs,'DysSolver','[GW] Dyson Equation solver ("n","s","g")',QP_solver,protect=.FALSE.)
  call it(defs,'GEnSteps', '[GW] G_gw energy steps',QP_Sc_steps)
  call it(defs,'GEnRnge',  '[GW] G_gw energy range (centered in the bare energy)',QP_G_er,E_unit)
-<<<<<<< HEAD
 ! call it(defs,'GTermKind','[GW] GW terminator ("none","BG" Bruneval-Gonze,"BRS" Berger-Reining-Sottile)', &
  call it(defs,'GTermKind','[GW] GW terminator ("none","BG" Bruneval-Gonze)', &
-&                          GW_terminator_Kind)
-=======
- call it(defs,'GTermKind','[GW] GW terminator ("none","BG" Bruneval-Gonze,"BRS" Berger-Reining-Sottile)', &
 &                          GW_terminator_Kind,verb_level=V_qp)
->>>>>>> f092c2b3
  call it(defs,'GTermEn',  '[GW] GW terminator energy (only for kind="BG")',GW_terminator_E,E_unit,verb_level=V_qp)
  call it('f',defs,'NewtDchk',  '[GW] Test dSc/dw convergence',verb_level=V_qp)
  call it('f',defs,'ExtendOut', '[GW] Print all variables in the output file',verb_level=V_qp)
  !
  ! Xs Xd Xp
  !
-<<<<<<< HEAD
  call it(defs,'Chimod',    '[X] IP/Hartree/ALDA/LRC/BSfxc',Chi_mode,protect=.FALSE.)
  call it(defs,'ChiInvmod', '[X] inversion/lin_sys',Chi_inversion_mode,verb_level=V_resp)
-=======
- call it(defs,'Chimod',   '[X] IP/Hartree/ALDA/LRC/BSfxc',Chi_mode,protect=.FALSE.)
->>>>>>> f092c2b3
  call Xload(X(2),Xw(2))
  call Xload(X(3),Xw(3))
  call Xload(X(4),Xw(4))
