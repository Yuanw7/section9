--- conflicted
+++ resolved
@@ -35,13 +35,8 @@
  use DIPOLES,       ONLY:DIPOLE_t
  use com,           ONLY:grid_paths
  use stderr,        ONLY:slash
-<<<<<<< HEAD
- use QP_m,          ONLY:QP_cg_percent,QP_G_damp,QP_solver,QP_ng_Vxc,&
-&                        QP_n_G_bands,QP_ng_Sx,QP_ng_Sc,QP_ng_SH,GW_terminator_E,GW_terminator_Kind,&
-=======
  use QP_m,          ONLY:QP_cg_percent,QP_G_damp,QP_solver,&
 &                        QP_n_G_bands,QP_ng_Sx,QP_ng_Sc,QP_ng_SH,QP_ng_Vxc,GW_terminator_E,GW_terminator_Kind,&
->>>>>>> 0928b298
 &                        QP_G_er,QP_G_dr,QP_Sc_steps,GWo_iterations,&
 &                        QP_dSc_delta,QP_G_Zoom_treshold,GF_energy_range_mode
  use LIVE_t,        ONLY:nhash
@@ -262,7 +257,6 @@
  call it(defs,'LifeTrCG', '[GW] [o/o] Lifetime transition reduction',QP_cg_percent)
  call it(defs,'HARRLvcs', '[HA] Hartree     RL components',QP_ng_SH,G_unit)
  call it(defs,'EXXRLvcs', '[XX] Exchange    RL components',QP_ng_Sx,G_unit)
- call it(defs,'VXCRLvcs', '[XC] DFT XC      RL components',QP_ng_Vxc,G_unit)
  call it('f',defs,'UseNLCC',  '[XC] If present, add NLCC contributions to the charge density ',verb_level=V_qp)
  call it(defs,'VXCRLvcs', '[XC] XCpotential RL components',QP_ng_Vxc,G_unit)
  call it(defs,'CORRLvcs', '[GW] Correlation RL components',QP_ng_Sc,G_unit)
