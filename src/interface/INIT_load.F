!
!        Copyright (C) 2000-2016 the YAMBO team
!              http://www.yambo-code.org
!
! Authors (see AUTHORS file for details): AM
! 
! This file is distributed under the terms of the GNU 
! General Public License. You can redistribute it and/or 
! modify it under the terms of the GNU General Public 
! License as published by the Free Software Foundation; 
! either version 2, or (at your option) any later version.
!
! This program is distributed in the hope that it will 
! be useful, but WITHOUT ANY WARRANTY; without even the 
! implied warranty of MERCHANTABILITY or FITNESS FOR A 
! PARTICULAR PURPOSE.  See the GNU General Public License 
! for more details.
!
! You should have received a copy of the GNU General Public 
! License along with this program; if not, write to the Free 
! Software Foundation, Inc., 59 Temple Place - Suite 330,Boston, 
! MA 02111-1307, USA or visit http://www.gnu.org/copyleft/gpl.txt.
!
subroutine INIT_load(defs,en,q,k,X,Xw)
 !
 use pars,          ONLY:schlen,SP
 use electrons,     ONLY:levels,nel,filled_tresh
 use frequency,     ONLY:w_samp
 use it_m,          ONLY:it,initdefs,E_unit,G_unit,T_unit,Bfield_unit,&
&                        Time_unit,I_unit,Angle_unit,V_parallel,initmode,&
&                        V_RL,V_kpt,V_sc,V_qp,V_io,V_general,V_resp,V_real_time
 use X_m,           ONLY:Chi_mode,X_t,q_plus_G_direction,Q_Shift_Order,Dipole_Energy_treshold,&
&                        global_gauge,Dipole_approach,Chi_linalg_mode, &
<<<<<<< HEAD
&                        l_X_terminator,X_terminator_Kind,X_terminator_E
=======
&                        X_terminator_Kind,X_terminator_E
>>>>>>> 88bb31e3
 use com,           ONLY:grid_paths
 use stderr,        ONLY:slash
 use QP_m,          ONLY:QP_cg_percent,QP_G_damp,QP_solver,&
&                        QP_n_G_bands,QP_ng_Sx,QP_ng_Sc,QP_ng_SH,GW_terminator_E,GW_terminator_Kind,&
&                        QP_G_er,QP_G_dr,QP_Sc_steps,GWo_iterations,&
&                        QP_dSc_delta,QP_G_Zoom_treshold
 use LIVE_t,        ONLY:nhash
 use wave_func,     ONLY:wf_ng
 use D_lattice,     ONLY:Tel,non_periodic_directions,Bose_Temp
 use R_lattice,     ONLY:ng_closed,QP_states_k,nXkibz,&
&                        bz_samp,RIM_ng,RIM_epsm1,RIM_id_epsm1_reference,&
&                        RIM_n_rand_pts,cyl_ph_radius,box_length,cyl_length,cut_geometry
 use BS,            ONLY:BSE_mode,BSK_mode,BS_eh_en,BS_eh_win,BS_q,BS_bands,&
&                        BS_n_g_W,BS_n_g_exch
 use BS_solvers,    ONLY:BSS_mode,Haydock_treshold,BSS_n_freqs,&
&                        BSS_dr,BSS_er,BSS_q0,BSS_damp_reference,BSS_inversion_mode,&
<<<<<<< HEAD
&                        BSS_Wd,K_INV_EPS,K_INV_PL,BSS_n_eig
=======
&                        BSS_Wd,K_INV_EPS,K_INV_PL
>>>>>>> 88bb31e3
 use TDDFT,         ONLY:FXC_n_g_corr,FXC_per_memstps,FXC_LRC_alpha,FXC_LRC_beta, &
&                        FXC_SVD_digits
 use ACFDT,         ONLY:ACFDT_n_lambda,ACFDT_n_freqs,ACFDT_E_range
 use functions,     ONLY:bose_E_cut
 use parallel_m,    ONLY:n_log_CPUs
 use IO_m,          ONLY:DBs_IO_control_string,DBs_FRAG_control_string
 use collision,     ONLY:COLLISIONS_cutoff,COLL_bands
#if defined _QED
 use QP_m,          ONLY:QP_QED_ng
#endif
#if defined _SC || defined _RT || defined _QED
 use hamiltonian,   ONLY:IP_h_bands
 ! to be moved in mod hamiltonian
 use SC,            ONLY:SC_potential,OEP_approx
 ! to be moved in defined _SC only
 use SC,            ONLY:SC_bands,SC_preconditioning
#endif
#if defined _SC && !defined _RT
 use QP_m,          ONLY:SC_band_mixing,SC_E_threshold
 use SC,            ONLY:SC_iterations,SC_up_W_iters,&
&                        SC_rho_threshold,SC_cycle_mixing
#endif
#if defined _RT
 use RT_control,    ONLY:JPC_RT_IO_t,OUTPUT_RT_IO_t,GF_RT_IO_t
 use stderr,        ONLY:intc
 use real_time,     ONLY:RT_step, Integrator_name, RAD_LifeTime, Phase_LifeTime, &
&                        NE_tot_time,RT_life_extrap_times_SAVE,RT_bands,         &
&                        RT_ave_dephasing,RT_eh_en,RT_scatt_tresh,Gr_kind,       &
&                        NE_MEM_treshold,NE_time_step_update_jump_SAVE,          &
&                        two_alpha,DbGd_EE_percent,NE_time_step_update_jump,     &
&                        NE_initial_time_step_update,NE_step_update_treshold,    &
&                        RT_MAX_step
 use fields,        ONLY:Efield,n_ext_fields_max,n_ext_fields
 use plasma,        ONLY:PLASMA_redux_percent
#endif
#if defined _MAGNETIC
 use magnetic,      ONLY:MAG_B,MAG_hamiltonian_type,MAG_radius,MAG_gauge,MAG_psi,MAG_theta
#endif
#if defined _ELPH 
 use ELPH,          ONLY:QP_PH_n_G_bands,elph_nDBs_used,elph_Ham_ik,elph_Ham_bands,elph_branches,&
&                               RES_tresh,FAN_deltaE_treshold,DW_deltaE_treshold
#endif
#if defined _OPENMP
 use openmp,        ONLY:n_threads_X,n_threads_SE,n_threads_RT,n_threads_DIP,n_threads_K
#endif
#if defined _SURF
 use bulkeps,              ONLY:init_bulk
 use eels_kinematics,      ONLY:init_kinematics
 use eels_detector,        ONLY:init_detector
 use optcut,               ONLY:init_cutoff
 use surface_geometry,     ONLY:init_surface
 use model_loss_function,  ONLY:init_loss_function
 use convolute,            ONLY:init_convolute
 use ras_module,           ONLY:locfac, loctype
#endif
#if defined _SCALAPACK
 use SLK_m,                ONLY:SLK_test_H_dim
#endif
#if defined _PL
 use PHOTOLUM,             ONLY:PL_weights
#endif
 !
 implicit none
 !
 type(initdefs)::defs
 type(levels)  ::en          
 type(bz_samp) ::q,k
 type(X_t)     ::X(4)
 type(w_samp)  ::Xw(4)
 !
 ! Work Space
 !
#if defined _RT
 integer  :: i_field
#endif
 real(SP) :: IO_times(3)
 !
 !===============
 ! GPL RUNLEVELS
 !===============
 call it('r',defs,'setup',   '[R INI] Initialization') 
 call it('r',defs,'optics',  '[R OPT] Optics')
 call it('r',defs,'chi',     '[R CHI] Dyson equation for Chi.')
 call it('r',defs,'bse',     '[R BSE] Bethe Salpeter Equation.')
 call it('r',defs,'bsk',     '[R BSK] Bethe Salpeter Equation kernel')
 call it('r',defs,'bss',     '[R BSS] Bethe Salpeter Equation solver')
 call it('r',defs,'tddft',   '[R   K] Use TDDFT kernel')
 call it('r',defs,'em1s',    '[R Xs] Static Inverse Dielectric Matrix')
 call it('r',defs,'em1d',    '[R Xd] Dynamical Inverse Dielectric Matrix')
 call it('r',defs,'ppa',     '[R Xp] Plasmon Pole Approximation')
 call it('r',defs,'HF_and_locXC',   '[R XX] Hartree-Fock Self-energy and Vxc')
 call it('r',defs,'gw0',     '[R GW] GoWo Quasiparticle energy levels')
 call it('r',defs,'life',    '[R GW] GoWo Quasiparticle lifetimes')
 call it('r',defs,'rim_cut', '[R RIM CUT] Coulomb potential')
 call it('r',defs,'cohsex',  '[R Xp] COlumb Hole Screened EXchange')
 !
 ! GPL_EXCLUDE_START
 !
 !===================
 ! NON GPL RUNLEVELS
 !===================
 call it('r',defs,'acfdt',   '[R ETOT] ACFDT Total Energy')
#if defined _ELPH 
 call it('r',defs,'ElPhHam', '[R] Frohlich Hamiltonian') 
#endif
 !
 ! GPL_EXCLUDE_END
 !
#if defined _SC && !defined _RT
 call it('r',defs,'scrun',      '[R] Self-Consistent single-particle calculation') 
#endif
#if defined _SC || defined _RT
 call it('r',defs,'collisions', '[R] Eval the extended Collisions')
#endif
#if defined _PL
 call it('r',defs,'photolum',   '[R] Photo-Luminescence') 
#endif
#if defined _RT
 call it('r',defs,'negf',       '[R] Real-Time dynamics') 
 call it('r',defs,'el_el_scatt','[R] Electron-Electron Scattering')   
 call it('r',defs,'el_ph_scatt','[R] Electron-Phonon   Scattering')   
#endif
#if defined _RT || defined _QED
 call it('r',defs,'el_photon_scatt','[R] Electron-Photon   Scattering')   
#endif
#if defined _MAGNETIC
 call it('r',defs,'magnetic','[R] Magnetic fields')
#endif
#if defined _SURF
 call it('r',defs,'sursp',  '[R] Surface Spectroscopy ')
 call it('r',defs,'reels',  '[R] Reflection EELS (3-layer model) ')
 call it('r',defs,'ras',    '[R] Reflectance anisotropy spectroscopy (RAS)')
#endif
#if defined _ELPH 
 call it('r',defs,'el_ph_corr',    '[R] Electron-Phonon Correlation')   
#endif
#if defined _SC
 call it('r',defs,'el_el_corr',    '[R] Electron-Electron Correlation') 
#endif
#if defined _QED
 call it('r',defs,'el_photon_corr','[R] Electron-Photon Correlation') 
#endif
#if defined _SCALAPACK
 call it('r',defs,'slktest','[R] ScaLapacK test') 
#endif
 !
 !=======
 ! CPU's
 !=======
 !
#if defined _MPI 
 call CPU_structure_load( )
#endif
 !
 !================
 ! GPL VARIABLES
 !================ 
 !
 ! Basics
 !
 call it(defs,'StdoHash','[IO] Live-timing Hashes',nhash,verb_level=V_io)
 call it(defs,'MaxGvecs','[INI] Max number of G-vectors planned to use',ng_closed,unit=G_unit,verb_level=V_RL)
 call it(defs,'FFTGvecs','[FFT] Plane-waves',wf_ng,G_unit,verb_level=V_RL) 
 call it(defs,'NonPDirs','[X/BSS] Non periodic chartesian directions (X,Y,Z,XY...)',non_periodic_directions,verb_level=V_resp)
 call it(defs,'IkSigLim','[KPT] QP K-points indices range',QP_states_k,verb_level=V_kpt)
 call it(defs,'IkXLim',  '[KPT] X grid last k-point index',nXkibz,verb_level=V_kpt)
 call it(defs,'Nelectro','Electrons number',nel,verb_level=V_general)
 call it(defs,'ElecTemp','Electronic Temperature',Tel,T_unit,verb_level=V_general)
 call it(defs,'OccTresh','Occupation treshold (metallic bands)',filled_tresh,verb_level=V_general)
 call it(defs,'BoseTemp','Bosonic Temperature',Bose_Temp,T_unit,verb_level=V_general)
 call it(defs,'BoseCut', '[BOSE] Finite T Bose function cutoff',bose_E_cut,verb_level=V_general)
#if defined _ELPH 
 call it('f',defs,'BSEscatt', '[KPT] Compute extended k/q scatering',verb_level=V_kpt)
 call it(defs,'ElPhRndNq',  '[ELPH] Read random Q-points',elph_nDBs_used,verb_level=V_kpt) 
#endif
 call it('f',defs,'WFbuffIO','[IO] Wave-functions buffered I/O',verb_level=V_io) 
 !
 ! Parallel Setup
 !
#if defined _OPENMP
 call it(defs,'K_Threads',       '[OPENMP/BSK] Number of threads for response functions',n_threads_K)
 call it(defs,'X_Threads',       '[OPENMP/X] Number of threads for response functions',n_threads_X)
 call it(defs,'DIP_Threads',     '[OPENMP/X] Number of threads for dipoles',n_threads_DIP)
 call it(defs,'SE_Threads',      '[OPENMP/GW] Number of threads for self-energy',n_threads_SE)
 call it(defs,'RT_Threads',      '[OPENMP/RT] Number of threads for real-time',n_threads_RT)
#endif
#if defined _MPI 
 call it(defs,'NLogCPUs',     '[PARALLEL] Live-timing CPU`s (0 for all)',n_log_CPUs,verb_level=V_parallel)
#endif
 !
 ! I/O
 !
 call it(defs,'DBsIOoff', &
& '[IO] Space-separated list of DB with NO I/O. DB=(DIP,X,HF,COLLs,J,GF,CARRIERs,W,SC,BS,ALL)',&
& DBs_IO_control_string,verb_level=V_io)
 call it(defs,'DBsFRAGpm', &
& '[IO] Space-separated list of +DB to be FRAG and -DB NOT to be FRAG. DB=(DIP,X,W,HF,COLLS,K,BS,QINDX,RT,ELPH,SC,ALL)',&
& DBs_FRAG_control_string,verb_level=V_io)
 !
 ! S_xc
 !
 call it(defs,'LifeTrCG', '[GW] [o/o] Lifetime transition reduction',QP_cg_percent)
 call it(defs,'HARRLvcs', '[HA] Hartree  RL components',QP_ng_SH,G_unit)
 call it(defs,'EXXRLvcs', '[XX] Exchange RL components',QP_ng_Sx,G_unit)
 call it(defs,'CORRLvcs', '[GW] Correlat RL components',QP_ng_Sc,G_unit)
#if defined _QED
 call it(defs,'QEDRLvcs', '[QED] Vector-Potential G-vectors components',QP_QED_ng,G_unit)
#endif
#if defined _SC
 call it(defs,'GbndRnge', '[GW] G[W] bands range',QP_n_G_bands,verb_level=V_sc)
 call it('f',defs,'UseEbands', '[GW] Force COHSEX to use empty bands',verb_level=V_sc)
 call it('f',defs,'ALLGexx', '[XX] Force the use use all RL vectors for the exchange part',verb_level=V_sc)
 call it('f',defs,'ALLGHAR', '[HA] Force the use use all RL vectors for the Hartree potential',verb_level=V_sc)
#else
 call it(defs,'GbndRnge', '[GW] G[W] bands range',QP_n_G_bands)
 call it('f',defs,'UseEbands', '[GW] Force COHSEX to use empty bands',verb_level=V_qp)
#endif
 call it(defs,'GDamping', '[GW] G[W] damping',QP_G_damp,E_unit)
 call it(defs,'GDmRnge',  '[GW] G_gw damping range',QP_G_dr,E_unit)
 call it(defs,'dScStep',  '[GW] Energy step to evaluate Z factors',QP_dSc_delta,E_unit)
 call it(defs,'DysSolver','[GW] Dyson Equation solver ("n","s","g")',QP_solver,protect=.FALSE.)
 call it(defs,'GEnSteps', '[GW] G_gw energy steps',QP_Sc_steps)
 call it(defs,'GEnRnge',  '[GW] G_gw energy range (centered in the bare energy)',QP_G_er,E_unit)
! call it(defs,'GTermKind','[GW] GW terminator ("none","BG" Bruneval-Gonze,"BRS" Berger-Reining-Sottile)', &
 call it(defs,'GTermKind','[GW] GW terminator ("none","BG" Bruneval-Gonze)', &
&                          GW_terminator_Kind,verb_level=V_qp)
 call it(defs,'GTermEn',  '[GW] GW terminator energy (only for kind="BG")',GW_terminator_E,E_unit,verb_level=V_qp)
 call it('f',defs,'NewtDchk',  '[GW] Test dSc/dw convergence',verb_level=V_qp)
 call it('f',defs,'ExtendOut', '[GW] Print all variables in the output file',verb_level=V_qp)
 !
 ! Xs Xd Xp
 !
 call it(defs,'Chimod',    '[X] IP/Hartree/ALDA/LRC/BSfxc',Chi_mode,protect=.FALSE.)
 call it(defs,'ChiLinAlgMod', '[X] inversion/lin_sys',Chi_linalg_mode,verb_level=V_resp)
 call Xload(X(2),Xw(2))
 call Xload(X(3),Xw(3))
 call Xload(X(4),Xw(4))
 call it(defs,'XTermKind','[X] X terminator ("none","BG" Bruneval-Gonze)',X_terminator_Kind,verb_level=V_resp)
 call it(defs,'XTermEn',  '[X] X terminator energy (only for kind="BG")',X_terminator_E,E_unit,verb_level=V_resp)
 call it('f',defs,'DrClassic', '[X] Use a classical model for the drude term',verb_level=V_resp)
<<<<<<< HEAD
 ! 
 !
=======
>>>>>>> 88bb31e3
 !
 ! BSE/BSK
 !
 call it(defs,'BSEmod',  '[BSE] resonant/retarded/coupling',BSE_mode)
 call it(defs,'BSEBands','[BSK] Bands range',BS_bands)
 call it(defs,'BSENGBlk','[BSK] Screened interaction block size',BS_n_g_W,G_unit)
 call it(defs,'BSENGexx','[BSK] Exchange components',BS_n_g_exch,G_unit)
 call it(defs,'BSEEhEny','[BSK] Electron-hole energy range',BS_eh_en,E_unit,verb_level=V_resp)
 !
 !GPL_INCLUDE_START
 !
 !call it(defs,'BSKmod',  '[BSE] IP/Hartree/HF/ALDA/SEX',BSK_mode,protect=.FALSE.)
 !
 ! GPL_INCLUDE_END
 !
 ! GPL_EXCLUDE_START
 !
 call it(defs,'BSKmod',  '[BSE] IP/Hartree/HF/ALDA/SEX/BSfxc',BSK_mode,protect=.FALSE.)
 call it(defs,'Gauge' ,  '[BSE] Gauge (length|velocity)',global_gauge,verb_level=V_resp)
 call it('f',defs,'NoCondSumRule' ,'[BSE] Do not impose the conductivity sum rule in velocity gauge',verb_level=V_resp)
 call it('f',defs,'MetDamp' ,      '[BSE] Define '//slash//'w+=sqrt('//slash//'w*('//slash//'w+i'//slash//'eta))',verb_level=V_resp)
 !
 ! GPL_EXCLUDE_END
 !
 call it(defs,'BSSmod',    '[BSS] (h)aydock/(s)lepc/(d)iagonalization/(i)nversion/(t)ddft`',BSS_mode,protect=.FALSE.)
 call it(defs,'BSSInvMode','[BSS] Inversion solver modality `(f)ull/(p)erturbative`',BSS_inversion_mode)
 call it(defs,'BSSInvPFratio','[BSS] Inversion solver. Ratio between the number of frequencies solved pert/full',&
&        K_INV_EPS%PERT_FULL_ratio)
 call it(defs,'BLongDir',  '[BSS] [cc] Electric Field',BSS_q0)
 call it(defs,'BEnRange',  '[BSS] Energy range',BSS_er,E_unit)
 call it(defs,'BDmRange',  '[BSS] Damping range',BSS_dr,E_unit)
 call it(defs,'BSHayTrs',  '[BSS] Relative [o/o] Haydock treshold. Strict(>0)/Average(<0)',Haydock_treshold)
 call it(defs,'BSEPSInvTrs', '[BSS EPS] Inversion treshold. Relative[o/o](>0)/Absolute(<0)',K_INV_EPS%treshold)
 call it(defs,'BSPLInvTrs',  '[BSS PL] Inversion treshold',K_INV_PL%treshold)
 call it(defs,'BEnSteps',  '[BSS] Energy steps',BSS_n_freqs)
 call it(defs,'BSSNEig',   '[BSS] Number of eigenvalues to compute',BSS_n_eig)
 call it(defs,'DrudeWBS',  '[BSE] Drude plasmon',BSS_Wd,E_unit,verb_level=V_resp)
 call it('f',defs,'WehDiag', '[BSK] diagonal (G-space) the eh interaction',verb_level=V_resp)
 call it('f',defs,'WehCpl',  '[BSK] eh interaction included also in coupling')
 call it('f',defs,'WRbsWF',  '[BSS] Write to disk excitonic the FWs',verb_level=V_resp)
#if !defined _SC
 call it('f',defs,'ALLGexx', '[BSS] Force the use use all RL vectors for the exchange part',verb_level=V_resp)
#endif
 call it('f',defs,'BSHayTer','[BSS] Terminate Haydock continuos fraction',verb_level=V_resp)
 call it('f',defs,'Reflectivity', '[BSS] Compute reflectivity at normal incidence',verb_level=V_resp)
 call it('f',defs,'BSSPertWidth', '[BSS] Include QPs lifetime in a perturbative way',verb_level=V_resp)
 call it('f',defs,'BSSInvKdiag','[BSS] In the inversion solver keep the diagonal kernel in place',verb_level=V_resp)
 !
 ! F_xc
 !
 call it(defs,'FxcGRLc',  '[TDDFT] XC-kernel RL size',FXC_n_g_corr,G_unit)
 call it(defs,'LRC_alpha','[TDDFT] LRC alpha factor',FXC_LRC_alpha)
 call it(defs,'LRC_beta', '[TDDFT] LRC beta factor',FXC_LRC_beta,verb_level=V_resp)
 !
 ! Optics: large Q momenta
 !
 call it(defs,'Qdirection', '[Xd] Transferred momentum direction (iku)',q_plus_G_direction,verb_level=V_resp)
 call it(defs,'QShiftOrder','[Xd] Pick-up the (QShiftOrder)th q+G vector',Q_Shift_Order,verb_level=V_resp)
 !
#if defined _PL
 call it(defs,'PL_weights','[PL] [cc] Weights of the carthesian components of the emitted radiation',PL_weights)
#endif
 !
#if defined _KERR
 !
 ! BSE: Kerr
 !
 call it('f',defs,'EvalKerr', '[BSE] Compute the Kerr effect')
 !
 ! GPL_EXCLUDE_START
 !
 call it('f',defs,'AnHall'  , '[BSE] Add the anomalous Hall effect to eps if using length gauge')
 !
 ! GPL_EXCLUDE_END
 !
#endif
 !
#if defined _RT
 !
 ! BSE: Real-Time
 !
 call it('f',defs,'ForceEqTrans','[RT-BSE] Use only equilibrium transitions',verb_level=V_real_time)
 !
#endif
 !
 ! RIM
 !
 call it(defs,'Em1Anys', '[RIM] X Y Z Static Inverse dielectric matrix',&
&                         RIM_epsm1,verb_level=V_RL)
 call it(defs,'IDEm1Ref','[RIM] Dielectric matrix reference component 1(x)/2(y)/3(z)',&
&                         RIM_id_epsm1_reference,verb_level=V_RL)
 call it(defs,'RandQpts','[RIM] Number of random q-points in the BZ',RIM_n_rand_pts)
 call it(defs,'RandGvec','[RIM] Coulomb interaction RS components',RIM_ng,G_unit)
 call it('f',defs,'QpgFull', '[F RIM] Coulomb interaction: Full matrix',verb_level=V_RL)
 !
 ! CUTOFF
 !
 call it(defs,'CUTGeo',   '[CUT] Coulomb Cutoff geometry: box/cylinder/sphere X/Y/Z/XY..',cut_geometry)
 call it(defs,'CUTBox',   '[CUT] [au] Box sides',box_length)
 call it(defs,'CUTRadius','[CUT] [au] Sphere/Cylinder radius',cyl_ph_radius)
 call it(defs,'CUTCylLen','[CUT] [au] Cylinder length',cyl_length)
 call it('f',defs,'CUTCol_test','[CUT] Perform a cutoff test in R-space',verb_level=V_RL)
 !
 ! GPL_EXCLUDE_START
 !
 !===================
 ! NON GPL VARIABLES
 !===================
 !
 ! S_xc
 !
 call it(defs,'GWoIter',    '[GW] GWo SC iterations',GWo_iterations,verb_level=V_qp)
 call it(defs,'GreenFTresh','[GW] [o/o] Treshold to define the new zoomed energy range',QP_G_Zoom_treshold,verb_level=V_qp)
 call it('f',defs,'OnMassShell','[F GW] On mass shell approximation',verb_level=V_qp)
 call it('f',defs,'QPExpand',   '[F GW] The QP corrections are expanded all over the BZ',verb_level=V_qp)
 call it('f',defs,'GreenF2QP',  '[F GW] Use real axis Green`s function to define the QPs',verb_level=V_qp)
 !
 ! GPL_EXCLUDE_END
 !
 ! GPL_EXCLUDE_START SC_IGNORE
 !
 ! Real Time dynamics
 !
#if defined _RT
 !
 call it(defs,'RTBands',    '[RT] Bands',RT_bands)
 !
 call TMP_mirror_bands( )
 !
 call it(defs,'TwoAlpha',   '[RT] C_nk ~ alpha*Gamma_nk^2 ',two_alpha,Verb_level=V_real_time)
 call it(defs,'GrKind',     '[RT] G-ret kind: Lorentzian (QP)/ Hyperbolic QP_secant (HS)',Gr_kind,Verb_level=V_real_time)
 call it(defs,'RADLifeTime','[RT] Radiative life-time',RAD_LifeTime,unit=Time_unit(1),Verb_level=V_real_time)
 call it(defs,'PhLifeTime', '[RT] Phase Relaxation Time',Phase_LifeTime,unit=Time_unit(1),Verb_level=V_real_time)
 !
 ! Dynamics
 !
 call it(defs,'RTstep',      '[RT] Real Time step length',RT_step,unit=Time_unit(3))
 call it(defs,'NETime',      '[RT] Simulation Time',NE_tot_time,unit=Time_unit(2))
 call it(defs,'dTupdateTime','[RT] Initial Time for deltaT update (active only if non-zero) ',NE_initial_time_step_update,&
&                            unit=Time_unit(1),verb_level=V_real_time)
 call it(defs,'dTupdateJump','[RT] Time betweem two deltaT updates',  NE_time_step_update_jump_SAVE,&
&                            unit=Time_unit(1),verb_level=V_real_time)
 call it(defs,'dTupdateTresh','[RT][o/o] Treshold of deltaT updates',  NE_step_update_treshold ,verb_level=V_real_time)
 call it(defs,'dT_MAX',      '[RT] Maximum value for the time-dependent dT',  RT_MAX_step ,verb_level=V_real_time,unit=Time_unit(1))
 call it(defs,'Integrator',  '[RT] Integrator. Use keywords space separated  ( "EULER/RK2/HEUN" "EXP" "RWA") ',&
&                            Integrator_name)
 !
 IO_times=(/JPC_RT_IO_t%INTERVAL_time_SAVE,GF_RT_IO_t%INTERVAL_time_SAVE,OUTPUT_RT_IO_t%INTERVAL_time_SAVE/)
 call it(defs,'IOtime',      '[RT] Time between to consecutive I/O (J,P,CARRIERs - GF - OUTPUT)',IO_times,unit=Time_unit(1))
 JPC_RT_IO_t%INTERVAL_time_SAVE   =IO_times(1)
 GF_RT_IO_t%INTERVAL_time_SAVE    =IO_times(2)
 OUTPUT_RT_IO_t%INTERVAL_time_SAVE=IO_times(3)
 !
 call it(defs,'RTehEny',     '[RT] Electron-hole energy range',RT_eh_en,unit=E_unit,verb_level=V_real_time)
 call it('f',defs,'RTskipImposeN', '[RT] Conservation of N, dN  imposed by hand on-the-fly',Verb_level=V_real_time)
 call it('f',defs,'SaveGhistory',  '[RT] Save the history of the green function',Verb_level=V_real_time)
 !
 ! Scattering
 !
 call it('f',defs,'LifeExtrapolation',    '[RT] Skipped Lifetimes are extrapolated')
 call it(defs,'LifeExtrapSteps',   '[RT] Step length between and inside two consecutive groups of lifetimes',&
&                                  RT_life_extrap_times_SAVE,unit=Time_unit(1))
 call it(defs,'ScattTresh', '[RT] Treshold on the eh energy to compute the scattering',RT_scatt_tresh,&
&                           unit=E_unit,verb_level=V_real_time)
 ! 
 ! BGR
 !
 call it('f',defs,'BGR',     '[RT] Evaluate the Band-Gap Renormalization consistent with the applied potential',&
&                            verb_level=V_real_time)
 !
 ! EE scattering
 !
 call it(defs,'PlasmaPerc', '[RT] Plasma approx (0-100): % of eh pair considered',PLASMA_redux_percent,Verb_level=V_real_time)
 call it(defs,'EERimPerc',  '[RT] EE Double Grid (0-100): % of the points used in EE scatt',DbGd_EE_percent,Verb_level=V_real_time)
 call it('f',defs,'RTskipImposeE',   '[RT] Conservation of E (e-e channel) imposed by hand on-the-fly')
 !
 ! ELPH
 !
 call it(defs,'MemTresh',   '[RT] Treshold on the decay of the retarded GF',NE_MEM_treshold,verb_level=V_real_time)
 !call it('f',defs,'UseDebyeE',   '[RT] Use a single Debye energy for all phonon modes',verb_level=V_real_time)
 call it('f',defs,'RT_T_evol',   '[RT] Use a complete Time evolution instead of the CCA',verb_level=V_real_time)
 !
 ! External fields
 !
 do i_field=1,n_ext_fields_max
   call Afield(i_field)
 enddo
 !
 ! OLD / EXPERIMENTAL
 !
 ! 1 - Induced Field
 !
 call it('f',defs,'InducedField','[RT] Include induced field in coupling and current',verb_level=V_real_time)
 !
 ! 2 - Other
 !
 call it(defs,'RTAveDeph',    '[RT] Dephasing for all elements not included in RTDePhMatrix', &
&                             RT_ave_dephasing,verb_level=V_real_time,unit=Time_unit(1))
 call it('f',defs,'LifeFitTemp','[RT] Fit on the fly  lifetimes ratio to a Fermi distribution',verb_level=V_real_time)
 !
#endif
 !
 ! SLK test
 !
#if defined _SCALAPACK
 call it(defs,'SLKdim',  '[SLK] Matrix Dimension',SLK_test_H_dim)
#endif
 !
#if defined _MAGNETIC
 call it(defs,'Hamiltonian',   '[MAG] Hamiltonian kind [pauli,landau,all]',MAG_hamiltonian_type,protect=.FALSE.)
 call it(defs,'B_Field',       '[MAG] Magnetic field modulus',MAG_B,unit=Bfield_unit)
 call it(defs,'B_psi',         '[MAG] Magnetic field psi angle',MAG_psi,unit=Angle_unit(1),verb_level=V_sc)
 call it(defs,'B_theta',       '[MAG] Magnetic field theta angle',MAG_theta,unit=Angle_unit(1),verb_level=V_sc)
 call it(defs,'B_Gauge',       '[MAG] Gauge ("SYMM"etric, "X_ASYMM", "Y_ASYMM" or "Z_ASYMM"etric)',MAG_gauge,verb_level=V_sc)
 call it('f',defs,'PhaseTrick','[MAG] Phase trick for a better diagonalization',verb_level=V_sc)
 call it(defs,'B_radius',      '[MAG] Magnetic flux radius',MAG_radius,verb_level=V_sc)
#endif
 !
 ! GPL_EXCLUDE_END SC_IGNORE
 ! 
 ! Surface spectroscopy
 !
#if defined _SURF
 call init_bulk(defs)
 call init_surface(defs)
 call init_cutoff(defs)
 call init_kinematics(defs)
 call init_loss_function(defs)
 call init_detector(defs)
 call init_convolute(defs)
 call it(defs,'LocType', '[RAS] Transition filter (ss/sb/bs/bb|no)',loctype,verb_level=V_resp)
 call it(defs,'LocLimit','[RAS] Factor defining state localization',locfac,verb_level=V_resp)
#endif
 !
 ! QP ctl 
 !
 call INIT_QP_ctl_load(defs,1)
 call INIT_QP_ctl_load(defs,2)
 call INIT_QP_ctl_load(defs,3)
 !
#if defined _RT
 !
 ! RT ctl 
 !
 call INIT_RT_ctl_load(defs,1)
 call INIT_RT_ctl_load(defs,2)
 call INIT_RT_ctl_load(defs,3)
 call INIT_RT_ctl_load(defs,4)
 !
#endif
 !
 ! GPL_EXCLUDE_START
 !
 ! F_xc
 !
 call it(defs,'FxcMEStps','[TDDFT] [o/o] Memory energy steps',&
&                         FXC_per_memstps,verb_level=V_resp)
 call it(defs,'FxcSVdig','[TDDFT] Keep SV that are within FxcSVdig digits',&
&                         FXC_SVD_digits,verb_level=V_resp)
 call it('f',defs,'FxcRetarded', '[TDDFT] Retarded TDDFT kernel',verb_level=V_resp)
 !
 ! BSE
 !
 call it(defs,'BSehWind','[BSK] [o/o] E/h coupling pairs energy window',&
&        BS_eh_win,verb_level=V_resp)
 call it(defs,'BSEQptR', '[BSK] Transferred momenta range',BS_q,verb_level=V_resp)
 call it(defs,'BDmERef', '[BSS] Damping energy reference',BSS_damp_reference,&
&                        E_unit,verb_level=V_resp)
 !
 ! Xx
 !
 call Xload(X(1),Xw(1))
 !
 ! ACFDT
 !
 call it(defs,'AC_n_LAM', '[ACFDT] Coupling Costant GL-grid points',ACFDT_n_lambda)
 call it(defs,'AC_n_FR',  '[ACFDT] Integration frequency points',ACFDT_n_freqs)
 call it(defs,'AC_E_Rng', '[ACFDT] Imaginary axis 2nd & 3rd energy points',ACFDT_E_range,E_unit)
 !
 ! DIPOLES
 !
 call it(defs,'DipoleEtresh',   '[Xd] Treshold in the definition of R=P/deltaE',Dipole_Energy_treshold,&
&                                                                               verb_level=V_resp,unit=E_unit)
 call it(defs,'DipApproach',    '[Xd] [G-space v/R-space x/Covariant/Shifted grids]',Dipole_approach,verb_level=V_resp)
 call it(defs,'ShiftedPaths',   '[Xd] Shifted grids paths (separated by a space)',grid_paths,verb_level=V_resp)
 call it('f',defs,'DipPDirect', '[Xd] Directly compute <v> also when using other approaches for dipoles',verb_level=V_resp)
 !
 ! GPL_EXCLUDE_END
 !
 ! El-Ph
 !
#if defined _ELPH 
 call it(defs,'GphBRnge',  '[ELPH] G[W] bands range',QP_PH_n_G_bands)
 call it(defs,'ElPhModes', '[ELPH] Phonon modes included',elph_branches)
 call it(defs,'FANdEtresh','[ELPH] Energy treshold for Fan denominator',FAN_deltaE_treshold,verb_level=V_qp,unit=E_unit)
 call it(defs,'DWdEtresh', '[ELPH] Energy treshold for DW denominator',DW_deltaE_treshold,verb_level=V_qp,unit=E_unit)
 !
 ! GPL_EXCLUDE_START
 !
 call it(defs,'ElPhHBRnge','[ELPH] Hamiltonian bands range',elph_Ham_bands)
 call it(defs,'ElPhHKpt',  '[ELPH] Hamiltonian k-point',elph_Ham_ik)
 call it(defs,'REStresh',  '[ELPH] Residual treshold to report in output files',RES_tresh)
 !
 ! GPL_EXCLUDE_END
 !
 call it('f',defs,'WRgFsq','[ELPH] Dump on file gFsq coefficients')
#endif
 ! 
 ! SC
 !
#if defined _SC && !defined _RT
 !
 call it(defs,'SCBands',   '[SC] Bands',SC_bands)
 !
 call TMP_mirror_bands( )
 !
 call it(defs,'SCIter',    '[SC] SC Iterations',SC_iterations)
 call it(defs,'SCEtresh',  '[SC] Energy convergence threshold',SC_E_threshold,unit=E_unit)
 call it(defs,'SCRhoTresh','[SC] Rho convergence threshold',SC_rho_threshold)
 call it(defs,'SC_precondition','[SC] Kind of preconditionin: thomas-fermi, simple, none',SC_preconditioning,verb_level=V_sc)
 call it(defs,'SCUpWIter', "[SC] Update W(q,G,G') every SCUpWIter iteractions",SC_up_W_iters,verb_level=V_qp) 
 call it('f',defs,'Mean_Potential','[SC] Real-space Mean Potential',verb_level=V_sc)
 call it('f',defs,'SCnlMix','[SC] Use SC non-local mixing',verb_level=V_sc)
 !
 call it(defs,'BandMix',   '[SC] Band mixing',SC_band_mixing)
 call it(defs,'SCmixing',  '[SC] SC Cycle Mixing (< 1.)',SC_cycle_mixing,verb_level=V_sc)
 call it('f',defs,'SCdiag','[SC] Diagonal approximation for the self-energy(WF unchaged)',verb_level=V_sc)
 !
#endif
 ! 
#if defined _SC || defined _RT
 !
 ! SC and RT common
 !
 call it(defs,'COLLBands',   '[COLL] Bands for the collisions',COLL_bands)
 !
 call TMP_mirror_bands( )
 !
 call it(defs,'HXC_Potential', '[SC] SC HXC Potential',SC_potential,protect=.FALSE.)
 call it(defs,'EXXCut',    '[SC,RT] Cutoff on the exchange, 0=full 1=none',COLLISIONS_cutoff,verb_level=V_sc)
 call it('f',defs,'OEPItSolver','[SC] Iterative solution instead of inversion of OEP')
 call it(defs,'OEPapprox','[SC] OEP approximation: n=none s=Slater k=KLI c=CED +w=Weighted',OEP_approx)
 !
#endif
 !
#if defined _RT
 !
 call TMP_mirror_bands( )
 !
#endif
 ! 
 contains 
   !
#if defined _RT
   !
   subroutine Afield(i_field)
     use parser_m, ONLY  : parser
     character(10)      :: name
     integer            :: i_field
     logical            :: is_def
     !
     name='Field'//trim(intc(i_field))
     !
     call it(defs,trim(name)//'_Freq',            '[RT '//trim(name)//'] Frequency',&
&            Efield(i_field)%frequency,unit=E_unit)
     call it(defs,trim(name)//'_FrStep',          '[RT '//trim(name)//'] Frequency step',&
&            Efield(i_field)%W_step,unit=E_unit,verb_level=V_real_time)
     call it(defs,trim(name)//'_Int',             '[RT '//trim(name)//'] Intensity',&
&            Efield(i_field)%intensity,unit=I_unit)
     call it(defs,trim(name)//'_Damp',            '[RT '//trim(name)//'] Damping',&
&            Efield(i_field)%damping,unit=Time_unit(1))
     call it(defs,trim(name)//'_kind',            '[RT '//trim(name)//'] Kind(SIN|RES|ANTIRES|GAUSS|DELTA|QSSIN)',&
&            Efield(i_field)%ef_name,verb_level=0)
     call it(defs,trim(name)//'_pol',             '[RT '//trim(name)//'] Pol(linear|circular)',&
&            Efield(i_field)%ef_pol,verb_level=0)
     call it(defs,trim(name)//'_Dir',             '[RT '//trim(name)//'] Versor',&
&            Efield(i_field)%versor,verb_level=0)
     call it(defs,trim(name)//'_Dir_circ',        '[RT '//trim(name)//'] Versor_circ',&
&            Efield(i_field)%versor_circ,verb_level=0)
     call it(defs,trim(name)//'_Tstart',          '[RT '//trim(name)//'] Initial Time',&
&            Efield(i_field)%t_initial,unit=Time_unit(1))
     !
     if (initmode==4) then
       call parser(trim(name)//'_kind',is_def)
       if (is_def.and.n_ext_fields==0) n_ext_fields=n_ext_fields+1
     endif
     !
   end subroutine
   !
#endif
   !
#if defined _MPI 
   !
   subroutine CPU_structure_load()
     use parallel_m, ONLY:n_CPU_str_max,CPU_structure
     integer           :: i_s
     character(schlen) :: name,possible_fields
     !
     do i_s=1,n_CPU_str_max 
       !
       if (i_s==1) possible_fields='(k,c,v)'   ! X_q_0
       if (i_s==2) possible_fields='(q,k,c,v)' ! X_finite_q
       if (i_s==3) possible_fields='(q,k,c,v)' ! X_all_q
       if (i_s==4) possible_fields='(k,eh,t)'  ! BS
       if (i_s==5) possible_fields='(q,qp,b)'  ! SE
       if (i_s==6) possible_fields='(k,b,q,qp)'! RT
       if (i_s==7) possible_fields='(p,d) '    ! SLK
       !
       if (len_trim(CPU_structure(i_s)%Short_Description)==0) cycle
       name=trim(CPU_structure(i_s)%Short_Description)//"_CPU"
       call it(defs,trim(name),'[PARALLEL] CPUs for each role',&
&              CPU_structure(i_s)%CPU_string,verb_level=V_parallel)
       name=trim(CPU_structure(i_s)%Short_Description)//"_ROLEs"
       call it(defs,trim(name),'[PARALLEL] CPUs roles '//trim(possible_fields),&
&              CPU_structure(i_s)%ROLE_string,verb_level=V_parallel)
<<<<<<< HEAD
       name=trim(CPU_structure(i_s)%Short_Description)//"_nCPU_LinAlg"
       call it(defs,trim(name),'[PARALLEL] CPUs for Linear Algebra',&
&              CPU_structure(i_s)%nCPU_lin_algebra,verb_level=V_parallel)
=======
       name=trim(CPU_structure(i_s)%Short_Description)//"_nCPU_LinAlg_INV"
       call it(defs,trim(name),'[PARALLEL] CPUs for Linear Algebra',&
&              CPU_structure(i_s)%nCPU_lin_algebra_INV,verb_level=V_parallel)
       name=trim(CPU_structure(i_s)%Short_Description)//"_nCPU_LinAlg_DIAGO"
       call it(defs,trim(name),'[PARALLEL] CPUs for Linear Algebra',&
&              CPU_structure(i_s)%nCPU_lin_algebra_DIAGO,verb_level=V_parallel)
>>>>>>> 88bb31e3
     enddo
     !
   end subroutine
   !
#endif
   !
   subroutine Xload(X,wv)
     !
     use pars,   ONLY:SP
     use units,  ONLY:HA2EV
     !
     type(X_t):: X
     type(w_samp):: wv
     ! 
     ! Work Space
     ! 
     integer           ::i1,V_iq
     integer,parameter ::n_des=14
     character(8)      ::nms(n_des),sfx
     character(100)    ::des(n_des)
     character(schlen) ::lch1,lch2
     !
     nms=(/'GrFnTp','EnRnge','DmRnge','CGrdSp','ETStps','EMStps',&
&          'DrudeW','LongDr','EhEngy','PPAPnt',&
&          'NGsBlk','QpntsR','BndsRn','DmERef'/)
     des(1) ='Green`s function (T)ordered,(R)etarded,(r)senant,(a)ntiresonant [T, R, r, Ta, Ra]'
     des(2) ='Energy range'
     des(3) ='Damping range'
     des(4) ='[o/o] Coarse grid controller'
     des(5) ='Total Energy steps'
     des(6) ='[o/o] Memory Energy steps'
     des(7) ='Drude plasmon'
     des(8) ='[cc] Electric Field'
     des(9) ='Electron-hole energy range'
     des(10)='PPA imaginary energy'
     des(11)='Response block size'
     des(12)='Transferred momenta'
     des(13)='Polarization function bands'
     des(14)='Damping reference energy'
     !
     do i1=1,n_des
       lch1=des(i1);lch2=nms(i1)
       if (X%whoami==1) sfx='Xx'
       if (X%whoami==2) sfx='Xs'
       if (X%whoami==3) sfx='Xd'
       if (X%whoami==4) sfx='Xp'
       write (des(i1),'(4a)')  '[',trim(sfx),'] ',trim(lch1)
       write (nms(i1),'(2a)')  lch2(1:6),trim(sfx)
     enddo
     !
     V_iq  =0
     !
     if (.not.X%whoami==3) V_iq  =V_resp 
     !
     call it(defs,nms( 1),des( 1),X%ordering,verb_level=V_resp)
     call it(defs,nms( 2),des( 2),wv%er,E_unit,verb_level=0) 
     call it(defs,nms( 3),des( 3),wv%dr,E_unit,verb_level=0)
     call it(defs,nms( 4),des( 4),X%cg_percentual,verb_level=V_resp)
     call it(defs,nms( 5),des( 5),wv%n_freqs,verb_level=0)
     call it(defs,nms( 6),des( 6),wv%per_memstps,verb_level=V_resp)
     call it(defs,nms( 7),des( 7),X%Wd,E_unit,verb_level=V_resp)
     call it(defs,nms( 8),des( 8),X%q0,verb_level=0)
     call it(defs,nms( 9),des( 9),X%ehe,E_unit,verb_level=V_resp)
     call it(defs,nms(10),des(10),X%ppaE,E_unit,verb_level=0)
     call it(defs,nms(11),des(11),X%ng,G_unit,verb_level=0)
     call it(defs,nms(12),des(12),X%iq,verb_level=V_iq)
     call it(defs,nms(13),des(13),X%ib,verb_level=0)
     call it(defs,nms(14),des(14),wv%damp_reference,E_unit,verb_level=V_resp)
     !
   end subroutine
   !
#if defined _SC || defined _RT || defined _QED
   !TMP>
   subroutine TMP_mirror_bands( )
     use parser_m,       ONLY:parser
     logical :: is_def(3)
     integer :: bands_(2)
     call parser('SCbands',is_def(1))
     call parser('RTbands',is_def(2))
     call parser('COLLbands',is_def(3))
#endif
     !
#if defined _SC 
     if (is_def(1)) bands_=SC_bands
     if (is_def(3)) bands_=COLL_bands
#endif
#if defined _RT || defined _QED
     if (is_def(2)) bands_=RT_bands
#endif
     !
#if defined _SC 
     SC_bands  =bands_
     COLL_bands=bands_
     IP_h_bands=bands_
#endif
#if defined _RT || defined _QED
     RT_bands  =bands_
#endif
#if defined _SC || defined _RT || defined _QED
     !
   end subroutine
   !TMP<
#endif
   !
end subroutine<|MERGE_RESOLUTION|>--- conflicted
+++ resolved
@@ -31,11 +31,7 @@
 &                        V_RL,V_kpt,V_sc,V_qp,V_io,V_general,V_resp,V_real_time
  use X_m,           ONLY:Chi_mode,X_t,q_plus_G_direction,Q_Shift_Order,Dipole_Energy_treshold,&
 &                        global_gauge,Dipole_approach,Chi_linalg_mode, &
-<<<<<<< HEAD
-&                        l_X_terminator,X_terminator_Kind,X_terminator_E
-=======
 &                        X_terminator_Kind,X_terminator_E
->>>>>>> 88bb31e3
  use com,           ONLY:grid_paths
  use stderr,        ONLY:slash
  use QP_m,          ONLY:QP_cg_percent,QP_G_damp,QP_solver,&
@@ -52,11 +48,7 @@
 &                        BS_n_g_W,BS_n_g_exch
  use BS_solvers,    ONLY:BSS_mode,Haydock_treshold,BSS_n_freqs,&
 &                        BSS_dr,BSS_er,BSS_q0,BSS_damp_reference,BSS_inversion_mode,&
-<<<<<<< HEAD
-&                        BSS_Wd,K_INV_EPS,K_INV_PL,BSS_n_eig
-=======
 &                        BSS_Wd,K_INV_EPS,K_INV_PL
->>>>>>> 88bb31e3
  use TDDFT,         ONLY:FXC_n_g_corr,FXC_per_memstps,FXC_LRC_alpha,FXC_LRC_beta, &
 &                        FXC_SVD_digits
  use ACFDT,         ONLY:ACFDT_n_lambda,ACFDT_n_freqs,ACFDT_E_range
@@ -297,11 +289,6 @@
  call it(defs,'XTermKind','[X] X terminator ("none","BG" Bruneval-Gonze)',X_terminator_Kind,verb_level=V_resp)
  call it(defs,'XTermEn',  '[X] X terminator energy (only for kind="BG")',X_terminator_E,E_unit,verb_level=V_resp)
  call it('f',defs,'DrClassic', '[X] Use a classical model for the drude term',verb_level=V_resp)
-<<<<<<< HEAD
- ! 
- !
-=======
->>>>>>> 88bb31e3
  !
  ! BSE/BSK
  !
@@ -326,7 +313,7 @@
  !
  ! GPL_EXCLUDE_END
  !
- call it(defs,'BSSmod',    '[BSS] (h)aydock/(s)lepc/(d)iagonalization/(i)nversion/(t)ddft`',BSS_mode,protect=.FALSE.)
+ call it(defs,'BSSmod',    '[BSS] (h)aydock/(d)iagonalization/(i)nversion/(t)ddft`',BSS_mode,protect=.FALSE.)
  call it(defs,'BSSInvMode','[BSS] Inversion solver modality `(f)ull/(p)erturbative`',BSS_inversion_mode)
  call it(defs,'BSSInvPFratio','[BSS] Inversion solver. Ratio between the number of frequencies solved pert/full',&
 &        K_INV_EPS%PERT_FULL_ratio)
@@ -337,7 +324,6 @@
  call it(defs,'BSEPSInvTrs', '[BSS EPS] Inversion treshold. Relative[o/o](>0)/Absolute(<0)',K_INV_EPS%treshold)
  call it(defs,'BSPLInvTrs',  '[BSS PL] Inversion treshold',K_INV_PL%treshold)
  call it(defs,'BEnSteps',  '[BSS] Energy steps',BSS_n_freqs)
- call it(defs,'BSSNEig',   '[BSS] Number of eigenvalues to compute',BSS_n_eig)
  call it(defs,'DrudeWBS',  '[BSE] Drude plasmon',BSS_Wd,E_unit,verb_level=V_resp)
  call it('f',defs,'WehDiag', '[BSK] diagonal (G-space) the eh interaction',verb_level=V_resp)
  call it('f',defs,'WehCpl',  '[BSK] eh interaction included also in coupling')
@@ -717,18 +703,12 @@
        name=trim(CPU_structure(i_s)%Short_Description)//"_ROLEs"
        call it(defs,trim(name),'[PARALLEL] CPUs roles '//trim(possible_fields),&
 &              CPU_structure(i_s)%ROLE_string,verb_level=V_parallel)
-<<<<<<< HEAD
-       name=trim(CPU_structure(i_s)%Short_Description)//"_nCPU_LinAlg"
-       call it(defs,trim(name),'[PARALLEL] CPUs for Linear Algebra',&
-&              CPU_structure(i_s)%nCPU_lin_algebra,verb_level=V_parallel)
-=======
        name=trim(CPU_structure(i_s)%Short_Description)//"_nCPU_LinAlg_INV"
        call it(defs,trim(name),'[PARALLEL] CPUs for Linear Algebra',&
 &              CPU_structure(i_s)%nCPU_lin_algebra_INV,verb_level=V_parallel)
        name=trim(CPU_structure(i_s)%Short_Description)//"_nCPU_LinAlg_DIAGO"
        call it(defs,trim(name),'[PARALLEL] CPUs for Linear Algebra',&
 &              CPU_structure(i_s)%nCPU_lin_algebra_DIAGO,verb_level=V_parallel)
->>>>>>> 88bb31e3
      enddo
      !
    end subroutine
