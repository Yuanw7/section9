--- conflicted
+++ resolved
@@ -146,7 +146,6 @@
  !
  ! ... derived
  !=============
- !
  call it('r',defs,'chi',     '[R][CHI] Dyson equation for Chi.')
  call it('r',defs,'bse',     '[R][BSE] Bethe Salpeter Equation.')
  call it('r',defs,'tddft',   '[R][K] Use TDDFT kernel')
@@ -154,23 +153,10 @@
  call it('r',defs,'em1s',    '[R][Xs] Statically Screened Interaction')
  call it('r',defs,'em1d',    '[R][X] Dynamically Screened Interaction')
  call it('r',defs,'ppa',     '[R][Xp] Plasmon Pole Approximation for the Screened Interaction')
- !
-<<<<<<< HEAD
-#if defined _RT_SCATT
-=======
- ! GPL_EXCLUDE_START
- !
- !===================
- ! NON GPL RUNLEVELS
- !===================
- !
- ! GPL_EXCLUDE_END
- !
 #if defined _PHEL
  call it('r',defs,'ph_el_scatt','[R] Phonon-Electron Scattering')   
 #endif
-#if defined _RT
->>>>>>> 00567cae
+#if defined _RT_SCATT
  call it('r',defs,'el_el_scatt','[R] Electron-Electron Scattering')   
  call it('r',defs,'el_ph_scatt','[R] Electron-Phonon   Scattering')   
  call it('r',defs,'el_photon_scatt','[R] Electron-Photon   Scattering')   
@@ -207,7 +193,7 @@
  call it(defs,'FFTGvecs','[FFT] Plane-waves',wf_ng,G_unit,verb_level=V_RL) 
  call it(defs,'NonPDirs','[X/BSS] Non periodic chartesian directions (X,Y,Z,XY...)',non_periodic_directions,verb_level=V_resp)
  call it(defs,'K_grids', '[KPT] Select the grids (X=response, S=sigma, C=collisions, B=bse) [default X S C B]',&
-&             k_GRIDS_string,verb_level=V_kpt)
+&                        k_GRIDS_string,verb_level=V_kpt)
  call it(defs,'IkSigLim','[KPT] QP K-points indices range',QP_states_k,verb_level=V_kpt)
  call it(defs,'IkXLim',  '[KPT] X grid last k-point index',nXkibz,verb_level=V_kpt)
  call it(defs,'Nelectro','Electrons number',nel,verb_level=V_general)
@@ -239,10 +225,10 @@
  ! I/O
  !
  call it(defs,'DBsIOoff', &
-&             '[IO] List of DB with NO I/O. DB=(DIP,X,W,HF,COLLs,GF,J,OBS,CARRIERs,SC,BS,ALL)',&
+&             '[IO] Space-separated list of DB with NO I/O. DB=(DIP,X,HF,COLLs,J,GF,CARRIERs,OBS,W,SC,BS,ALL)',&
 &             DBs_IO_control_string,verb_level=V_io)
  call it(defs,'DBsFRAGpm', &
-&             '[IO] List of +DB to FRAG and -DB to NOT FRAG. DB=(DIP,X,W,HF,BS,QINDX,ALL)',&
+&             '[IO] Space-separated list of +DB to FRAG and -DB to NOT FRAG. DB=(DIP,X,W,HF,COLLS,K,BS,QINDX,RT,ELPH,SC,ALL)',&
 &             DBs_FRAG_control_string,verb_level=V_io)
  !
  ! S_xc
@@ -306,9 +292,7 @@
  call it(defs,'BSEEhEny','[BSK] Electron-hole energy range',BS_eh_en,E_unit,verb_level=V_resp)
  call it(defs,'BSKCut',  '[BSK] Cutoff on the BSE Kernel, 0=full 1=none',BS_K_cutoff,verb_level=V_resp)
  call it('f',defs,'BSKTriangIO' ,'[BSK] Write only the upper part of the BSE matrix with parallel I/O',verb_level=V_resp)
- !
  call it(defs,'BSKmod',  '[BSE] IP/Hartree/HF/ALDA/SEX/BSfxc',BSK_mode,protect=.FALSE.,case="A")
- !
  call it(defs,'Gauge' ,  '[BSE/X] Gauge (length|velocity)',global_gauge,verb_level=V_resp)
  call it('f',defs,'NoCondSumRule' ,'[BSE/X] Do not impose the conductivity sum rule in velocity gauge',verb_level=V_resp)
  call it('f',defs,'MetDamp' ,      '[BSE] Define '//slash//'w+=sqrt('//slash//'w*('//slash//'w+i'//slash//'eta))',verb_level=V_resp)
@@ -407,9 +391,6 @@
  call it(defs,'GreenFTresh','[GW] [o/o] Treshold to define the new zoomed energy range',QP_G_Zoom_treshold,verb_level=V_qp)
  call it('f',defs,'QPExpand',   '[F GW] The QP corrections are expanded all over the BZ',verb_level=V_qp)
  call it('f',defs,'GreenF2QP',  '[F GW] Use real axis Green`s function to define the QPs',verb_level=V_qp)
- !
- !
- !
  call it('f',defs,'OnMassShell','[F GW] On mass shell approximation',verb_level=V_qp)
  !
 #if defined _RT
@@ -581,8 +562,6 @@
  call INIT_QP_ctl_load(defs,2)
  call INIT_QP_ctl_load(defs,3)
  !
- !
- !
 #if defined _PHEL 
  call it(defs,'PH_SE_mode','[PHEL] Self-Energy scattering mode ("bare-bare","dressed-bare","dressed-dressed")',PH_Self_Energy_mode)
 #endif
@@ -609,9 +588,7 @@
  ! BSE
  !
  call it(defs,'BSehWind','[BSK] [o/o] E/h coupling pairs energy window',BS_eh_win,verb_level=V_resp)
- !
  call it(defs,'BSEQptR', '[BSK] Transferred momenta range',BS_q,verb_level=0)
- !
  call it(defs,'BDmERef', '[BSS] Damping energy reference',BSS_damp_reference,E_unit,verb_level=V_resp)
  !
  ! Xx
@@ -624,7 +601,7 @@
  call it(defs,'AC_n_FR',  '[ACFDT] Integration frequency points',ACFDT_n_freqs)
  call it(defs,'AC_E_Rng', '[ACFDT] Imaginary axis 2nd & 3rd energy points',ACFDT_E_range,E_unit)
  !
- !
+ ! GPL_EXCLUDE_END
  !
  ! DIPOLES
  !
@@ -649,13 +626,13 @@
  call it(defs,'FANdEtresh','[ELPH] Energy treshold for Fan denominator',FAN_deltaE_treshold,verb_level=V_qp,unit=E_unit)
  call it(defs,'DWdEtresh', '[ELPH] Energy treshold for DW denominator',DW_deltaE_treshold,verb_level=V_qp,unit=E_unit)
  !
- !
+ ! GPL_EXCLUDE_START
  !
  call it(defs,'ElPhHBRnge','[ELPH] Hamiltonian bands range',elph_Ham_bands)
  call it(defs,'ElPhHKpt',  '[ELPH] Hamiltonian k-point',elph_Ham_ik)
  call it(defs,'REStresh',  '[ELPH] Residual treshold to report in output files',RES_tresh)
  !
- !
+ ! GPL_EXCLUDE_END
  !
  call it('f',defs,'WRgFsq','[ELPH] Dump on file gFsq coefficients')
 #endif
