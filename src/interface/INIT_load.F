!
!        Copyright (C) 2000-2020 the YAMBO team
!              http://www.yambo-code.org
!
! Authors (see AUTHORS file for details): AM
! 
! This file is distributed under the terms of the GNU 
! General Public License. You can redistribute it and/or 
! modify it under the terms of the GNU General Public 
! License as published by the Free Software Foundation; 
! either version 2, or (at your option) any later version.
!
! This program is distributed in the hope that it will 
! be useful, but WITHOUT ANY WARRANTY; without even the 
! implied warranty of MERCHANTABILITY or FITNESS FOR A 
! PARTICULAR PURPOSE.  See the GNU General Public License 
! for more details.
!
! You should have received a copy of the GNU General Public 
! License along with this program; if not, write to the Free 
! Software Foundation, Inc., 59 Temple Place - Suite 330,Boston, 
! MA 02111-1307, USA or visit http://www.gnu.org/copyleft/gpl.txt.
!
subroutine INIT_load(defs,en,q,k,X,Xw,Dip)
 !
 use drivers,       ONLY:infile_editing
 use pars,          ONLY:schlen,SP
 use electrons,     ONLY:levels,nel,filled_tresh
 use frequency,     ONLY:w_samp
 use it_tools,      ONLY:it
 use it_m,          ONLY:initdefs,E_unit,G_unit,T_unit,Bfield_unit,MEM_unit,&
&                        Time_unit,I_unit,Angle_unit,V_parallel,initmode,&
&                        V_RL,V_kpt,V_sc,V_qp,V_io,V_general,V_resp,V_real_time,V_nl_optics
 use X_m,           ONLY:Chi_mode,X_t,q_plus_G_direction,Q_Shift_Order,&
&                        global_gauge,Chi_linalg_mode, &
&                        X_terminator_Kind,X_terminator_E,X_DbGd_percentual
 use DIPOLES,       ONLY:DIPOLE_t
 use com,           ONLY:grid_paths
 use stderr,        ONLY:slash
 use QP_m,          ONLY:QP_cg_percent,QP_G_damp,QP_solver,&
&                        QP_n_G_bands,QP_ng_Sx,QP_ng_Sc,QP_ng_SH,QP_ng_Vxc,GW_terminator_E,GW_terminator_Kind,&
&                        QP_G_er,QP_G_dr,QP_Sc_steps,GWo_iterations,GW_iterations,&
&                        QP_dSc_delta,QP_G_Zoom_treshold,GF_energy_range_mode
 use LIVE_t,        ONLY:nhash
 use wave_func,     ONLY:wf_ng
 use D_lattice,     ONLY:Tel,non_periodic_directions,molecule_position,Bose_Temp
 use R_lattice,     ONLY:ng_closed,QP_states_k,nXkibz,k_GRIDS_string,&
&                        bz_samp,RIM_ng,RIM_epsm1,RIM_id_epsm1_reference,&
&                        RIM_n_rand_pts,cyl_ph_radius,box_length,cyl_length,cut_geometry,ws_cutoff
 use BS,            ONLY:BSE_mode,BSE_prop,BSK_mode,BS_eh_en,BS_eh_win,BS_q,BS_bands,&
&                        BS_n_g_W,BS_n_g_exch,L_kind,BS_K_cutoff
 use BS_solvers,    ONLY:BSS_mode,Haydock_threshold,Haydock_iterIO,BSS_n_freqs,&
&                        BSS_dr,BSS_er,BSS_q0,BSS_damp_reference,BSS_inversion_mode,&
&                        BSS_Wd,K_INV_EPS,K_INV_PL,BSS_n_eig,Haydock_iterMAX
#if defined _SLEPC && !defined _SLEPC_OFF
 use BS_solvers,    ONLY:BSS_slepc_target_E,BSS_slepc_extraction,BSS_slepc_ncv,BSS_slepc_tol,BSS_slepc_maxit,&
 &                       BSS_slepc_precondition,BSS_slepc_approach
#endif
 use TDDFT,         ONLY:FXC_n_g_corr,FXC_per_memstps,FXC_LRC_alpha,FXC_LRC_beta, &
&                        FXC_SVD_digits,FXC_PF_alpha
 use ACFDT,         ONLY:ACFDT_n_lambda,ACFDT_n_freqs,ACFDT_E_range
 use functions,     ONLY:bose_E_cut
 use parallel_m,    ONLY:n_log_CPUs
 use IO_m,          ONLY:DBs_IO_control_string,DBs_FRAG_control_string
#if defined _QED
 use QP_m,          ONLY:QP_QED_ng
#endif
#if defined _SC || defined _RT || defined _QED
 use hamiltonian,   ONLY:H_ref_bands,H_potential
 use collision_ext, ONLY:COLLISIONS_cutoff,COLL_bands
#endif
 use QP_m,          ONLY:SC_E_threshold
#if defined _SC
 use QP_m,          ONLY:SC_band_mixing
 use SC,            ONLY:SC_iterations,SC_up_W_iters,&
&                        SC_rho_threshold,SC_cycle_mixing,&
&                        SC_bands,SC_preconditioning,OEP_approx
#endif
#if defined _RT
 use RT_control,    ONLY:CARR_RT_IO_t,OBS_RT_IO_t,OUTPUT_RT_IO_t,GF_RT_IO_t,     &
&                        CACHE_OBS_INTERVAL_time_INPUT
 use stderr,        ONLY:intc
 use RT_occupations,ONLY:RT_RTA_temp,RT_RTA_chem
 use RT_lifetimes,  ONLY:RT_life_extrap_times_INPUT
 use real_time,     ONLY:RT_step, Integrator_name, RAD_LifeTime, Phase_LifeTime, &
&                        NE_tot_time,RT_bands,         &
&                        RT_ave_dephasing,RT_eh_en,RT_scatt_tresh,Gr_kind,       &
&                        NE_MEM_treshold,NE_time_step_update_jump_INPUT,          &
&                        two_alpha,DbGd_EE_percent,NE_time_step_update_jump,     &
&                        NE_initial_time_step_update,NE_step_update_treshold,    &
<<<<<<< HEAD
&                        RT_MAX_step,RT_RTA_temp,RT_RTA_chem,RAD_magnification,  &
&                        RT_deph_deg_thresh,RT_step_manual_prefactor,NE_time_step_update_manual
=======
&                        RT_MAX_step,RAD_magnification,RT_deph_deg_thresh
>>>>>>> 52d8ddb1
 use fields,        ONLY:Efield,n_ext_fields_max,n_ext_fields
 use plasma,        ONLY:PLASMA_redux_percent
#endif
#if defined _NL
 use nl_optics,     ONLY:NL_bands,NL_damping,NL_correlation,NL_er,n_frequencies,NL_LRC_alpha, &
&                        NL_verb_name,n_order
#endif 
#if defined _NL | defined _SC
 use fields,        ONLY:Efield
#endif 
#if defined _SC
 use magnetic,      ONLY:MAG_B,MAG_hamiltonian_type,MAG_radius,MAG_gauge,MAG_psi,MAG_theta
#endif
#if defined _ELPH 
 use ELPH,          ONLY:QP_PH_n_G_bands,elph_nQ_used,elph_Ham_ik,elph_Ham_bands,elph_branches,&
&                               RES_tresh,FAN_deltaE_treshold,DW_deltaE_treshold
#endif
#if defined _OPENMP
 use openmp,        ONLY:n_threads_X,n_threads_SE,n_threads_RT,n_threads_DIP,n_threads_K,n_threads_NL
#endif
#if defined _SCALAPACK
 use SLK_m,         ONLY:SLK_test_H_dim
#endif
 use PHOTOLUM,      ONLY:PL_weights
#if defined _MEM_CHECK
 use memory,        ONLY:MEM_treshold
#endif
#if defined _PHEL
 use PHEL,          ONLY:PH_Self_Energy_mode,PH_DbGd_points
#endif
 !
 implicit none
 !
 type(initdefs)::defs
 type(levels)  ::en          
 type(bz_samp) ::q,k
 type(X_t)     ::X(4)
 type(DIPOLE_t)::Dip
 type(w_samp)  ::Xw(4)
 !
 ! Work Space
 !
#if defined _RT
 integer  :: i_field
#endif
 real(SP) :: IO_times(3)
 !
 ! RunLevels...
 !==============
 !
 ! ... from C_driver
 !
 call INIT_C_driver_runlevels(defs)
 !
 ! ... derived
 !=============
 call it('r',defs,'chi',     '[R][CHI] Dyson equation for Chi.')
 call it('r',defs,'bse',     '[R][BSE] Bethe Salpeter Equation.')
 call it('r',defs,'tddft',   '[R][K] Use TDDFT kernel')
 call it('r',defs,'cohsex',  '[R][Xp] COlumb Hole Screened EXchange')
 call it('r',defs,'em1s',    '[R][Xs] Statically Screened Interaction')
 call it('r',defs,'em1d',    '[R][X] Dynamically Screened Interaction')
 call it('r',defs,'ppa',     '[R][Xp] Plasmon Pole Approximation for the Screened Interaction')
#if defined _PHEL
 call it('r',defs,'ph_el_scatt','[R] Phonon-Electron Scattering')   
#endif
#if defined _RT_SCATT
 call it('r',defs,'el_el_scatt','[R] Electron-Electron Scattering')   
 call it('r',defs,'el_ph_scatt','[R] Electron-Phonon   Scattering')   
 call it('r',defs,'el_photon_scatt','[R] Electron-Photon   Scattering')   
#endif
#if defined _ELPH 
 call it('r',defs,'el_ph_corr',    '[R] Electron-Phonon Correlation')   
#endif
#if defined _PHEL 
 call it('r',defs,'ph_el_corr',    '[R] Phonon-Electron Correlation')   
#endif
#if defined _SC
 call it('r',defs,'el_el_corr',    '[R] Electron-Electron Correlation') 
#endif
#if defined _QED
 call it('r',defs,'el_photon_corr','[R] Electron-Photon Correlation') 
#endif
 !
 !=======
 ! CPU's
 !=======
 !
#if defined _MPI 
 call CPU_structure_load( )
#endif
 !
 !================
 ! GPL VARIABLES
 !================ 
 !
 ! Basics
 !
 call it(defs,'StdoHash','[IO] Live-timing Hashes',nhash,verb_level=V_io)
 call it(defs,'MaxGvecs','[INI] Max number of G-vectors planned to use',ng_closed,unit=G_unit,verb_level=V_RL)
 call it(defs,'FFTGvecs','[FFT] Plane-waves',wf_ng,G_unit,verb_level=V_RL) 
 call it(defs,'NonPDirs','[X/BSS] Non periodic chartesian directions (X,Y,Z,XY...)',non_periodic_directions,verb_level=V_resp)
 call it(defs,'MolPos',  '[X/BSS] Molecule coord in supercell, 0.5 is the middle',molecule_position,verb_level=V_resp)
 call it(defs,'K_grids', '[KPT] Select the grids (X=response, S=sigma, C=collisions, B=bse) [default X S C B]',&
&                        k_GRIDS_string,verb_level=V_kpt)
 call it(defs,'IkSigLim','[KPT] QP K-points indices range',QP_states_k,verb_level=V_kpt)
 call it(defs,'IkXLim',  '[KPT] X grid last k-point index',nXkibz,verb_level=V_kpt)
 call it(defs,'Nelectro','Electrons number',nel,verb_level=V_general)
 call it(defs,'ElecTemp','Electronic Temperature',Tel,T_unit,verb_level=V_general)
 call it(defs,'OccTresh','Occupation treshold (metallic bands)',filled_tresh,verb_level=V_general)
 call it(defs,'BoseTemp','Bosonic Temperature',Bose_Temp,T_unit,verb_level=V_general)
 call it(defs,'BoseCut', '[BOSE] Finite T Bose function cutoff',bose_E_cut,verb_level=V_general)
#if defined _ELPH 
 call it('f',defs,'BSEscatt', '[KPT] Compute extended k/q scatering',verb_level=V_kpt)
 call it(defs,'ElPhRndNq',  '[ELPH] Read random Q-points',elph_nQ_used,verb_level=V_kpt) 
#endif
 call it('f',defs,'WFbuffIO','[IO] Wave-functions buffered I/O',verb_level=V_io) 
 call it('f',defs,'NoDiagSC','New setup for non-diagonal supercells',verb_level=V_general) 
 !
 ! Parallel Setup
 !
#if defined _OPENMP
 call it(defs,'K_Threads',       '[OPENMP/BSK] Number of threads for response functions',n_threads_K)
 call it(defs,'X_Threads',       '[OPENMP/X] Number of threads for response functions',n_threads_X)
 call it(defs,'DIP_Threads',     '[OPENMP/X] Number of threads for dipoles',n_threads_DIP)
 call it(defs,'SE_Threads',      '[OPENMP/GW] Number of threads for self-energy',n_threads_SE)
 call it(defs,'RT_Threads',      '[OPENMP/RT] Number of threads for real-time',n_threads_RT)
 call it(defs,'NL_Threads',      '[OPENMP/NL] Number of threads for nl-optics',n_threads_NL)
#endif
#if defined _MPI 
 call it(defs,'NLogCPUs',     '[PARALLEL] Live-timing CPU`s (0 for all)',n_log_CPUs,verb_level=V_parallel)
#endif
 !
 ! I/O
 !
 call it(defs,'DBsIOoff', &
&             '[IO] Space-separated list of DB with NO I/O. DB=(DIP,X,HF,COLLs,J,GF,CARRIERs,OBS,W,SC,BS,ALL)',&
&             DBs_IO_control_string,verb_level=V_io)
 call it(defs,'DBsFRAGpm', &
&             '[IO] Space-separated list of +DB to FRAG and -DB to NOT FRAG. DB=(DIP,X,W,HF,COLLS,K,BS,QINDX,RT,ELPH,SC,ALL)',&
&             DBs_FRAG_control_string,verb_level=V_io)
 !
 ! S_xc
 !
 call it(defs,'LifeTrCG', '[GW] [o/o] Lifetime transition reduction',QP_cg_percent)
 call it(defs,'HARRLvcs', '[HA] Hartree     RL components',QP_ng_SH,G_unit)
 call it(defs,'EXXRLvcs', '[XX] Exchange    RL components',QP_ng_Sx,G_unit)
 call it('f',defs,'UseNLCC',  '[XC] If present, add NLCC contributions to the charge density ',verb_level=V_qp)
 call it(defs,'VXCRLvcs', '[XC] XCpotential RL components',QP_ng_Vxc,G_unit)
 call it(defs,'CORRLvcs', '[GW] Correlation RL components',QP_ng_Sc,G_unit)
#if defined _QED
 call it(defs,'QEDRLvcs', '[QED] Vector-Potential G-vectors components',QP_QED_ng,G_unit)
#endif
#if defined _SC
 call it(defs,'GbndRnge', '[GW] G[W] bands range',QP_n_G_bands,verb_level=V_sc)
 call it('f',defs,'UseEbands', '[GW] Force COHSEX to use empty bands',verb_level=V_sc)
 call it('f',defs,'ALLGexx', '[XX] Force the use use all RL vectors for the exchange part',verb_level=V_sc)
 call it('f',defs,'ALLGHAR', '[HA] Force the use use all RL vectors for the Hartree potential',verb_level=V_sc)
#else
 call it(defs,'GbndRnge', '[GW] G[W] bands range',QP_n_G_bands)
 call it('f',defs,'UseEbands', '[GW] Force COHSEX to use empty bands',verb_level=V_qp)
#endif
#if defined _PHEL
 call it(defs,'GDamping', '[GW] G[W] damping',QP_G_damp,E_unit)
 call it(defs,'PHDbGdsize', '[PHEL] Size of subset of double grid k-points',PH_DbGd_points)
#else
 call it(defs,'GDamping', '[GW] G[W] damping',QP_G_damp,E_unit,verb_level=V_qp)
#endif
 call it(defs,'GDmRnge',  '[GW] G_gw damping range',QP_G_dr,E_unit)
 call it(defs,'dScStep',  '[GW] Energy step to evaluate Z factors',QP_dSc_delta,E_unit,verb_level=V_qp)
 call it(defs,'DysSolver','[GW] Dyson Equation solver ("n","s","g")',QP_solver,protect=.FALSE.,case="a")
 call it(defs,'GEnSteps', '[GW] Green`s Function (GF) energy steps',QP_Sc_steps)
 call it(defs,'GEnRnge',  '[GW] GF energy range',QP_G_er,E_unit)
 call it(defs,'GEnMode',  '[GW] GF energy mode ("centered","absolute"). "Centered" around the bare energy',&
&        GF_energy_range_mode,verb_level=V_qp)
 call it(defs,'GTermKind','[GW] GW terminator ("none","BG" Bruneval-Gonze,"BRS" Berger-Reining-Sottile)', GW_terminator_Kind)
 call it(defs,'GTermEn',  '[GW] GW terminator energy (only for kind="BG")', GW_terminator_E,E_unit,verb_level=V_qp)
 call it('f',defs,'NewtDchk',  '[GW] Test dSc/dw convergence',verb_level=V_qp)
 call it('f',defs,'ExtendOut', '[GW] Print all variables in the output file',verb_level=V_qp)
 call it('f',defs,'QPsymmtrz', '[GW] Force symmetrization of states with the same energy',verb_level=V_qp)
 !
 ! Xs Xd Xp
 !
 call it(defs,'Chimod',       '[X] IP/Hartree/ALDA/LRC/PF/BSfxc',Chi_mode,protect=.FALSE.,case="A")
 call it(defs,'ChiLinAlgMod', '[X] inversion/lin_sys,cpu/gpu',Chi_linalg_mode,verb_level=V_resp,case="A")
 call Xload(X(2),Xw(2))
 call Xload(X(3),Xw(3))
 call Xload(X(4),Xw(4))
 call it(defs,'XTermKind','[X] X terminator ("none","BG" Bruneval-Gonze)',X_terminator_Kind)
 call it(defs,'XTermEn',  '[X] X terminator energy (only for kind="BG")',X_terminator_E,E_unit,verb_level=V_resp)
 call it('f',defs,'DrClassic', '[X] Use a classical model for the drude term',verb_level=V_resp)
 !
 ! BSE/BSK
 !
 call it(defs,'BSEmod',  '[BSE] resonant/retarded/coupling',BSE_mode,case="a")
 call it(defs,'Lkind',   '[BSE] Lbar (default) / full',L_kind,verb_level=V_resp)
 call it(defs,'BSEBands','[BSK] Bands range',BS_bands)
 call it(defs,'BSENGBlk','[BSK] Screened interaction block size [if -1 uses all the G-vectors of W(q,G,Gp)]', &
&         BS_n_g_W,G_unit,verb_level=V_resp)
 call it(defs,'BSENGexx','[BSK] Exchange components',BS_n_g_exch,G_unit)
 call it(defs,'BSEEhEny','[BSK] Electron-hole energy range',BS_eh_en,E_unit,verb_level=V_resp)
 call it(defs,'BSKCut',  '[BSK] Cutoff on the BSE Kernel, 0=full 1=none',BS_K_cutoff,verb_level=V_resp)
 call it('f',defs,'BSKTriangIO' ,'[BSK] Write only the upper part of the BSE matrix with parallel I/O',verb_level=V_resp)
 call it(defs,'BSKmod',  '[BSE] IP/Hartree/HF/ALDA/SEX/BSfxc',BSK_mode,protect=.FALSE.,case="A")
 call it(defs,'Gauge' ,  '[BSE/X] Gauge (length|velocity)',global_gauge,verb_level=V_resp)
 call it('f',defs,'NoCondSumRule' ,'[BSE/X] Do not impose the conductivity sum rule in velocity gauge',verb_level=V_resp)
 call it('f',defs,'MetDamp' ,      '[BSE] Define '//slash//'w+=sqrt('//slash//'w*('//slash//'w+i'//slash//'eta))',verb_level=V_resp)
 call it(defs,'BSSmod',    '[BSS] (h)aydock/(d)iagonalization/(s)lepc/(i)nversion/(t)ddft`',BSS_mode,protect=.FALSE.)
 call it(defs,'BSEprop',   '[BSS] abs/kerr/magn/dichr trace',BSE_prop)
 call it(defs,'BSSInvMode','[BSS] Inversion solver modality `(f)ull/(p)erturbative`',BSS_inversion_mode)
 call it(defs,'BSSInvPFratio','[BSS] Inversion solver. Ratio between the number of frequencies solved pert/full',&
&        K_INV_EPS%PERT_FULL_ratio)
 call it(defs,'BLongDir',  '[BSS] [cc] Electric Field',BSS_q0)
 call it(defs,'BEnRange',  '[BSS] Energy range',BSS_er,E_unit)
 call it(defs,'BDmRange',  '[BSS] Damping range',BSS_dr,E_unit)
 call it(defs,'BSHayTrs',  '[BSS] Relative [o/o] Haydock threshold. Strict(>0)/Average(<0)',Haydock_threshold)
 call it(defs,'BSHayItrMAX','[BSS] MaX number of Haydock iterations.',Haydock_iterMAX,verb_level=V_resp)
 call it(defs,'BSHayItrIO', '[BSS] Iterations between IO for Haydock restart.',Haydock_iterIO,verb_level=V_resp)
 call it(defs,'BSEPSInvTrs', '[BSS EPS] Inversion treshold. Relative[o/o](>0)/Absolute(<0)',K_INV_EPS%treshold)
 call it(defs,'BSPLInvTrs',  '[BSS PL] Inversion treshold',K_INV_PL%treshold)
 call it(defs,'BEnSteps',  '[BSS] Energy steps',BSS_n_freqs)
 call it(defs,'DrudeWBS',  '[BSE] Drude plasmon',BSS_Wd,E_unit,verb_level=V_resp)
 call it('f',defs,'WehDiag', '[BSK] diagonal (G-space) the eh interaction',verb_level=V_resp)
 call it('f',defs,'WehCpl',  '[BSK] eh interaction included also in coupling')
 call it('f',defs,'WRbsWF',  '[BSS] Write to disk excitonic the WFs')
#if defined _SLEPC && !defined _SLEPC_OFF
 call it(defs,'BSSSlepcApproach','[SLEPC] Approach ("Krylov-Schur","Generalized-Davidson","Jacob-Davidson")',BSS_slepc_approach)
 call it(defs,'BSSNEig',       '[SLEPC] Number of eigenvalues to compute',BSS_n_eig)
 call it(defs,'BSSEnTarget',   '[SLEPC] Target energy to find eigenvalues',BSS_slepc_target_E,E_unit,verb_level=V_resp)
 call it(defs,'BSSSlepcMaxIt', '[SLEPC] Maximum number of iterations',BSS_slepc_maxit,verb_level=V_resp)
 call it(defs,'BSSSlepcPrecondition','[SLEPC] Precondition technique (none|preonly+jacobi|bcgs+jacobi)',&
 &                                                                              BSS_slepc_precondition,verb_level=V_resp)
 call it(defs,'BSSSlepcExtraction','[SLEPC] Extraction technique (ritz|harmonic)',BSS_slepc_extraction,verb_level=V_resp)
 call it(defs,'BSSSlepcNCV',   '[SLEPC] Dimension of the subspace',BSS_slepc_ncv,verb_level=V_resp)
 call it(defs,'BSSSlepcTol',   '[SLEPC] Tolerance for the iterative solver',BSS_slepc_tol,verb_level=V_resp)
 call it('f',defs,'BSSSlepcMatrix','[SLEPC] Store slepc matrix, faster but more memory consuming',verb_level=V_resp)
#endif
#if !defined _SC
 call it('f',defs,'ALLGexx', '[BSS] Force the use use all RL vectors for the exchange part',verb_level=V_resp)
#endif
 call it('f',defs,'BSHayTer','[BSS] Terminate Haydock continuos fraction',verb_level=V_resp)
 call it('f',defs,'Reflectivity', '[BSS] Compute reflectivity at normal incidence',verb_level=V_resp)
 call it('f',defs,'BSSPertWidth', '[BSS] Include QPs lifetime in a perturbative way',verb_level=V_resp)
 call it('f',defs,'BSSInvKdiag','[BSS] In the inversion solver keep the diagonal kernel in place',verb_level=V_resp)
 !
 ! F_xc
 !
 call it(defs,'FxcGRLc',  '[TDDFT] XC-kernel RL size',FXC_n_g_corr,G_unit)
 call it(defs,'LRC_alpha','[TDDFT] LRC alpha factor',FXC_LRC_alpha)
 call it(defs,'PF_alpha','[TDDFT] PF alpha factor approximation: CUR/EMP/RBO/JGM',FXC_PF_alpha)
 call it(defs,'LRC_beta', '[TDDFT] LRC beta factor',FXC_LRC_beta,verb_level=V_resp)
 !
 ! Optics: large Q momenta
 !
 call it(defs,'Qdirection', '[Xd] Transferred momentum direction (iku)',q_plus_G_direction,verb_level=V_resp)
 call it(defs,'QShiftOrder','[Xd] Pick-up the (QShiftOrder)th q+G vector',Q_Shift_Order,verb_level=V_resp)
 !
 ! BSE properties: kerr, magnons, absorption, ...
 !
 call it('f',defs,'AnHall'  , '[BSE] Add the anomalous Hall effect to eps if using length gauge')
 call it(defs,'PL_weights','[PL] [cc] Weights of the carthesian components of the emitted radiation',PL_weights,verb_level=V_resp)
 !
#if defined _RT
 !
 ! BSE: Real-Time
 !
 call it('f',defs,'ForceEqTrans','[RT-BSE] Use only equilibrium transitions',verb_level=V_real_time)
 !
#endif
 !
 ! Double Grid(s)
 !
 call it(defs,'DbGdQsize', '[X,DbGd][o/o] Percentual of the total DbGd transitions to be used',X_DbGd_percentual,verb_level=V_resp)
 !
 ! RIM
 !
 call it(defs,'Em1Anys', '[RIM] X Y Z Static Inverse dielectric matrix',&
&                         RIM_epsm1,verb_level=V_RL)
 call it(defs,'IDEm1Ref','[RIM] Dielectric matrix reference component 1(x)/2(y)/3(z)',&
&                         RIM_id_epsm1_reference,verb_level=V_RL)
 call it(defs,'RandQpts','[RIM] Number of random q-points in the BZ',RIM_n_rand_pts)
 call it(defs,'RandGvec','[RIM] Coulomb interaction RS components',RIM_ng,G_unit)
 call it('f',defs,'QpgFull', '[F RIM] Coulomb interaction: Full matrix',verb_level=V_RL)
 !
 ! CUTOFF
 !
 call it(defs,'CUTGeo',   '[CUT] Coulomb Cutoff geometry: box/cylinder/sphere/ws X/Y/Z/XY..',cut_geometry)
 call it(defs,'CUTBox',   '[CUT] [au] Box sides',box_length)
 call it(defs,'CUTRadius','[CUT] [au] Sphere/Cylinder radius',cyl_ph_radius)
 call it(defs,'CUTCylLen','[CUT] [au] Cylinder length',cyl_length)
! call it(defs,'CUTwsGvec','[CUT] WS cutoff: number of G to be modified',ws_cutoff,unit=G_unit)
 call it(defs,'CUTwsGvec','[CUT] WS cutoff: number of G to be modified',ws_cutoff)
 call it('f',defs,'CUTCol_test','[CUT] Perform a cutoff test in R-space',verb_level=V_RL)
 call it(defs,'GWIter',     '[GW] GW  self-consistent (evGW)  iterations on eigenvalues',GW_iterations)
 call it(defs,'GWoIter',    '[GW] GWo self-consistent (evGWo) iterations on eigenvalues',GWo_iterations)
 !
 ! S_xc
 !
 call it(defs,'GreenFTresh','[GW] [o/o] Treshold to define the new zoomed energy range',QP_G_Zoom_treshold,verb_level=V_qp)
 call it('f',defs,'QPExpand',   '[F GW] The QP corrections are expanded all over the BZ',verb_level=V_qp)
 call it('f',defs,'GreenF2QP',  '[F GW] Use real axis Green`s function to define the QPs',verb_level=V_qp)
 call it('f',defs,'OnMassShell','[F GW] On mass shell approximation',verb_level=V_qp)
 !
#if defined _RT
 !
 ! Real Time dynamics
 !
 call it(defs,'RTBands',    '[RT] Bands',RT_bands)
 !
 call TMP_mirror_bands( )
 !
 call it(defs,'TwoAlpha',   '[RT] C_nk ~ alpha*Gamma_nk^2 ',two_alpha,Verb_level=V_real_time)
 call it(defs,'GrKind',     '[RT] G-ret kind: Lorentzian (QP)/ Hyperbolic QP_secant (HS)',Gr_kind,Verb_level=V_real_time)
 call it(defs,'RADLifeTime','[RT] Radiative life-time',RAD_LifeTime,unit=Time_unit(1),Verb_level=V_real_time)
 call it(defs,'RADmagnific','[RT] Radiative life-time magnification',RAD_magnification,Verb_level=V_real_time)
 call it(defs,'PhLifeTime', '[RT] Constant Dephasing Time',Phase_LifeTime,unit=Time_unit(1))
 call it(defs,'DephEThresh', '[RT] Threshold on the energy difference between two states to dephase them',&
         &   RT_deph_deg_thresh,unit=E_unit,Verb_level=V_real_time)
 !
 ! Dynamics
 !
 call it(defs,'RTstep',      '[RT] Real Time step length',RT_step,unit=Time_unit(3))
 call it(defs,'NETime',      '[RT] Simulation Time',NE_tot_time,unit=Time_unit(2))
 call it(defs,'dTupdateTimeSet','[RT] Time for manual deltaT update',NE_time_step_update_manual,&
&                            unit=Time_unit(1),verb_level=V_real_time)
 call it(defs,'dTupdateTime','[RT] Initial Time for deltaT update (active only if non-zero) ',NE_initial_time_step_update,&
&                            unit=Time_unit(1),verb_level=V_real_time)
 call it(defs,'dTupdateJump','[RT] Time betweem two deltaT updates',  NE_time_step_update_jump_INPUT,&
&                            unit=Time_unit(1),verb_level=V_real_time)
 call it(defs,'dTupdateTresh','[RT][o/o] Treshold of deltaT updates',  NE_step_update_treshold ,verb_level=V_real_time)
 call it(defs,'dT_MAX',      '[RT] Maximum value for the time-dependent dT',  RT_MAX_step ,verb_level=V_real_time,unit=Time_unit(1))
 call it(defs,'dT_SET',      '[RT] Prefactor for manual dT update',  RT_step_manual_prefactor,verb_level=V_real_time)
 call it(defs,'Integrator',  '[RT] Integrator. Use keywords space separated  ( "EULER/EXPn/INV" "SIMPLE/RK2/RK4/HEUN" "RWA") ',&
&              Integrator_name)
 !
 IO_times=(/CARR_RT_IO_t%INTERVAL_time_INPUT,GF_RT_IO_t%INTERVAL_time_INPUT,OUTPUT_RT_IO_t%INTERVAL_time_INPUT/)
 call it(defs,'IOtime',      '[RT] Time between two consecutive I/O (CARRIERs - GF - OUTPUT)',IO_times,unit=Time_unit(1))
 CARR_RT_IO_t%INTERVAL_time_INPUT  =IO_times(1)
 GF_RT_IO_t%INTERVAL_time_INPUT    =IO_times(2)
 OUTPUT_RT_IO_t%INTERVAL_time_INPUT=IO_times(3)
 !
 IO_times(1:2)=(/CACHE_OBS_INTERVAL_time_INPUT,OBS_RT_IO_t%INTERVAL_time_INPUT/)
 call it(defs,'IOCachetime', '[RT] Time between two consecutive (caching - I/O) of OBSERVABLES',IO_times(1:2),unit=Time_unit(1),&
 &       verb_level=V_real_time)
 CACHE_OBS_INTERVAL_time_INPUT  =IO_times(1)
 OBS_RT_IO_t%INTERVAL_time_INPUT=IO_times(2)
 !
 call it(defs,'RTehEny',     '[RT] Electron-hole energy range',RT_eh_en,unit=E_unit,verb_level=V_real_time)
 !
 ! ... flags ...
 call it('f',defs,'DephCVonly',    '[RT] Dephase only in the CV channel',Verb_level=V_real_time)
 call it('f',defs,'RTskipImposeN', '[RT] Conservation of N, dN  imposed by hand on-the-fly',Verb_level=V_real_time)
 call it('f',defs,'RTEvalEnergy',  '[RT] Energy variation computed on the fly',Verb_level=V_real_time)
 call it('f',defs,'RTEvalEntropy', '[RT] Entropy variation computed on the fly',Verb_level=V_real_time)
 call it('f',defs,'SaveGhistory',  '[RT] Save the history of the green function',Verb_level=V_real_time)
 !
 ! ... updates ...
 call it('f',defs,'RTUpdateSOC',     '[RT] Update the SOC interaction',Verb_level=V_real_time)
 call it('f',defs,'RTUpdateE',     '[RT] Update the Enery levels on-the-fly',Verb_level=V_real_time)
 !
 call it('f',defs,'RTEqScatt',     '[RT] Include Gamma0f0 term in scattering',Verb_level=V_real_time)
 call it('f',defs,'RTImpForMet',   '[RT] Impose structure optimized for metals',Verb_level=V_real_time)
 call it('f',defs,'RTzeroTempRef', '[RT] Use zero temperature Fermi districution as reference',Verb_level=V_real_time)
 call it('f',defs,'RTskipPHabs',   '[RT] Skip e-p Lifetimes due to phonon absorption',Verb_level=V_real_time)
 !
 ! Scattering
 !
 call it('f',defs,'LifeExtrapolation',    '[RT] Skipped Lifetimes are extrapolated')
 call it(defs,'LifeExtrapSteps',   '[RT] Step length between and inside two consecutive groups of lifetimes',&
&                                  RT_life_extrap_times_INPUT,unit=Time_unit(1))
 call it('f',defs,'RelaxTimeApprox',    '[RT] Skipped Lifetimes are extrapolated',Verb_level=V_real_time)
 call it(defs,'RTAtemp',   '[RT] Temperatures for relaxation time approximation',&
&              RT_RTA_temp,unit=T_unit,Verb_level=V_real_time)
 call it(defs,'RTAchem',   '[RT] Chemical potentials for relaxation time approximation',&
&              RT_RTA_chem,unit=E_unit,Verb_level=V_real_time)
 call it(defs,'ScattTresh', '[RT] Treshold on the eh energy to compute the scattering',RT_scatt_tresh,&
&                           unit=E_unit,verb_level=V_real_time)
 !
 ! EE scattering
 !
 call it(defs,'PlasmaPerc', '[RT] Plasma approx (0-100): % of eh pair considered',PLASMA_redux_percent,Verb_level=V_real_time)
 call it(defs,'EERimPerc',  '[RT] EE Double Grid (0-100): % of the points used in EE scatt',DbGd_EE_percent,Verb_level=V_real_time)
 call it('f',defs,'RTskipImposeE',   '[RT] Conservation of E (e-e channel) imposed by hand on-the-fly')
 !
 ! ELPH
 !
 call it(defs,'MemTresh',   '[RT] Treshold on the decay of the retarded GF',NE_MEM_treshold,verb_level=V_real_time)
 call it('f',defs,'UseDebyeE',   '[RT] Use a single Debye energy for all phonon modes',verb_level=V_real_time)
 call it('f',defs,'RT_T_evol',   '[RT] Use a complete Time evolution instead of the CCA',verb_level=V_real_time)
 !
 ! External fields
 !
 if (initmode==4.and..not.infile_editing) n_ext_fields=0
 do i_field=1,n_ext_fields_max
   call Afield(i_field)
 enddo
 !
 call it('f',defs,'InducedField','[RT] Include induced field in coupling and current',verb_level=V_real_time)
 call it('f',defs,'VelGaugeCorr','[RT] Correct the non local term of the pseudo with the vector potential',verb_level=V_real_time)
 !
 ! OLD / EXPERIMENTAL
 !
 call it(defs,'RTAveDeph',    '[RT] Dephasing for all elements not included in RTDePhMatrix', &
&                             RT_ave_dephasing,verb_level=V_real_time,unit=Time_unit(1))
 call it('f',defs,'LifeFitTemp','[RT] Fit on the fly  lifetimes ratio to a Fermi distribution',verb_level=V_real_time)
 !
#endif
 !
 ! Non-linear Optics
 !
#if defined _NL
 !
 ! Non liner optics
 !
 call it(defs,'NLBands',      '[NL] Bands range',NL_bands)
 call it(defs,'NLverbosity',  '[NL] Verbosity level (low | high)',NL_verb_name) 
 call it(defs,'NLstep',       '[NL] Time step length',RT_step,unit=Time_unit(1),Verb_level=V_nl_optics)
 call it(defs,'NLtime',       '[NL] Simulation Time',NE_tot_time,unit=Time_unit(1))
 call it(defs,'NLintegrator', '[NL] Integrator ("EULEREXP/RK2/RK4/RK2EXP/HEUN/INVINT/CRANKNIC")',Integrator_name)
 call it(defs,'NLCorrelation','[NL] Correlation ("IPA/HARTREE/TDDFT/LRC/LRW/JGM/SEX") ',NL_correlation)
 call it(defs,'NLLrcAlpha',   '[NL] Long Range Correction',NL_LRC_alpha)
 call it(defs,'NLDamping',    '[NL] Damping (or dephasing)',NL_damping,unit=E_unit)
 call it(defs,'NLEnRange',    '[NL] Energy range',NL_er,E_unit)
 call it(defs,'NLEnSteps',    '[NL] Energy steps',n_frequencies)
 call it('f',defs,'UseDipoles','[NL] Use Covariant Dipoles (just for test purpose)',verb_level=V_nl_optics)
 call it('f',defs,'FrSndOrd','[NL] Force second order in Covariant Dipoles',verb_level=V_nl_optics)
 call it('f',defs,'EvalCurrent','[NL] Evaluate the current')
 !
 call it(defs,'ExtF_Dir',             '[NL ExtF] Field Versor',Efield(1)%versor)
 call it(defs,'ExtF_Int',             '[NL ExtF] Field Intensity',Efield(1)%intensity,unit=I_unit  ,verb_level=V_nl_optics)
 call it(defs,'ExtF_Width',           '[NL ExtF] Field Width',Efield(1)%width,unit=Time_unit(1),verb_level=V_nl_optics)
 call it(defs,'ExtF_kind',            '[NL ExtF] Kind(SIN|SOFTSIN|RES|ANTIRES|GAUSS|DELTA|QSSIN)',Efield(1)%ef_name)
 call it(defs,'ExtF_Tstart',          '[NL ExtF] Initial Time',Efield(1)%t_initial,unit=Time_unit(1),               &
&    verb_level=V_nl_optics)
 call it(defs,'NLSampleWF',  '[NL] Sample the WFs (sampling NL order)',n_order,verb_level=V_nl_optics)
 !
#endif
 !
#if defined _SC
 call it(defs,'ExtF_Dir',             '[NL ExtF] Versor',Efield(1)%versor)
 call it(defs,'ExtF_Int',             '[NL ExtF] Intensity',Efield(1)%intensity,unit=I_unit)
 call it('f',defs,'FrSndOrd','[NL] Force second order in Covariant Dipoles',verb_level=V_sc)
#endif
 !
#if defined _SCALAPACK
 !
 ! SLK test
 !
 call it(defs,'SLKdim',  '[SLK] Matrix Dimension',SLK_test_H_dim)
#endif
 !
#if defined _SC
 call it(defs,'Hamiltonian',   '[MAG] Hamiltonian kind [pauli,landau,all]',MAG_hamiltonian_type,protect=.FALSE.)
 call it(defs,'B_Field',       '[MAG] Magnetic field modulus',MAG_B,unit=Bfield_unit)
 call it(defs,'B_psi',         '[MAG] Magnetic field psi angle',MAG_psi,unit=Angle_unit(1),verb_level=V_sc)
 call it(defs,'B_theta',       '[MAG] Magnetic field theta angle',MAG_theta,unit=Angle_unit(1),verb_level=V_sc)
 call it(defs,'B_Gauge',       '[MAG] Gauge ("SYMM"etric, "X_ASYMM", "Y_ASYMM" or "Z_ASYMM"etric)',MAG_gauge,verb_level=V_sc)
 call it('f',defs,'PhaseTrick','[MAG] Phase trick for a better diagonalization',verb_level=V_sc)
 call it(defs,'B_radius',      '[MAG] Magnetic flux radius',MAG_radius,verb_level=V_sc)
#endif
 !
#if defined _MEM_CHECK
 !
 ! Memory
 !
 call it(defs,'MEM_tresh',     '[MEMORY] Treshold on traced memory allocations/deallocations',MEM_treshold,verb_level=V_general,&
&                                                                                             unit=MEM_unit(1))
 !
#endif
 !
 ! QP ctl 
 !
 call INIT_QP_ctl_load(defs,1)
 call INIT_QP_ctl_load(defs,2)
 call INIT_QP_ctl_load(defs,3)
 !
#if defined _PHEL 
 call it(defs,'PH_SE_mode','[PHEL] Self-Energy scattering mode ("bare-bare","dressed-bare","dressed-dressed")',PH_Self_Energy_mode)
#endif
 !
#if defined _RT
 !
 ! RT ctl 
 !
 call INIT_RT_ctl_load(defs,1)
 call INIT_RT_ctl_load(defs,2)
 call INIT_RT_ctl_load(defs,3)
 call INIT_RT_ctl_load(defs,4)
 !
#endif
 !
 ! F_xc
 !
 call it(defs,'FxcMEStps','[TDDFT] [o/o] Memory energy steps',&
&                         FXC_per_memstps,verb_level=V_resp)
 call it(defs,'FxcSVdig','[TDDFT] Keep SV that are within FxcSVdig digits',&
&                         FXC_SVD_digits,verb_level=V_resp)
 call it('f',defs,'FxcRetarded', '[TDDFT] Retarded TDDFT kernel',verb_level=V_resp)
 !
 ! BSE
 !
 call it(defs,'BSehWind','[BSK] [o/o] E/h coupling pairs energy window',BS_eh_win,verb_level=V_resp)
 call it(defs,'BSEQptR', '[BSK] Transferred momenta range',BS_q,verb_level=0)
 call it(defs,'BDmERef', '[BSS] Damping energy reference',BSS_damp_reference,E_unit,verb_level=V_resp)
 !
 ! Xx
 !
 call Xload(X(1),Xw(1))
 !
 ! ACFDT
 !
 call it(defs,'AC_n_LAM', '[ACFDT] Coupling Costant GL-grid points',ACFDT_n_lambda)
 call it(defs,'AC_n_FR',  '[ACFDT] Integration frequency points',ACFDT_n_freqs)
 call it(defs,'AC_E_Rng', '[ACFDT] Imaginary axis 2nd & 3rd energy points',ACFDT_E_range,E_unit)
 !
 ! GPL_EXCLUDE_END
 !
 ! DIPOLES
 !
 call it(defs,'DipBands',       '[DIP] Bands range for dipoles',Dip%ib,verb_level=V_resp)
 call it(defs,'DipQpts',        '[DIP] Qpts range for dipoles',Dip%iq,verb_level=V_resp)
 call it(defs,'DipoleEtresh',   '[DIP] Treshold in the definition of R=P/deltaE',Dip%Energy_treshold,&
&                                                                               verb_level=V_resp,unit=E_unit)
 call it(defs,'DipApproach',    '[DIP] [G-space v/R-space x/Covariant/Shifted grids]',Dip%approach,verb_level=V_resp)
 call it(defs,'DipComputed',    '[DIP] [default R P V; extra P2 Spin Orb]',Dip%computed,verb_level=V_resp)
 call it(defs,'ShiftedPaths',   '[DIP] Shifted grids paths (separated by a space)',grid_paths,verb_level=V_resp)
 call it('f',defs,'DipPDirect', '[DIP] Directly compute <v> also when using other approaches for dipoles',verb_level=V_resp)
 call it('f',defs,'DipBandsALL','[DIP] Compute all bands range, not only valence and conduction',verb_level=V_resp)
#if defined _NL
 call it('f',defs,'EvPolarization','[DIP] Evaluate Polarization (require DipApproach=Covariant)',verb_level=V_resp)
#endif
 !
 ! El-Ph
 !
#if defined _ELPH 
 call it(defs,'GphBRnge',  '[ELPH] G[W] bands range',QP_PH_n_G_bands)
 call it(defs,'ElPhModes', '[ELPH] Phonon modes included',elph_branches)
 call it(defs,'FANdEtresh','[ELPH] Energy treshold for Fan denominator',FAN_deltaE_treshold,verb_level=V_qp,unit=E_unit)
 call it(defs,'DWdEtresh', '[ELPH] Energy treshold for DW denominator',DW_deltaE_treshold,verb_level=V_qp,unit=E_unit)
 !
 ! GPL_EXCLUDE_START
 !
 call it(defs,'ElPhHBRnge','[ELPH] Hamiltonian bands range',elph_Ham_bands)
 call it(defs,'ElPhHKpt',  '[ELPH] Hamiltonian k-point',elph_Ham_ik)
 call it(defs,'REStresh',  '[ELPH] Residual treshold to report in output files',RES_tresh)
 !
 ! GPL_EXCLUDE_END
 !
 call it('f',defs,'WRgFsq','[ELPH] Dump on file gFsq coefficients')
#endif
 ! 
 ! SC
 !
#if defined _SC
 !
 call it(defs,'SCBands',   '[SC] Bands',SC_bands)
 !
 call TMP_mirror_bands( )
 !
 call it(defs,'SCIter',    '[SC] SC Iterations',SC_iterations)
 call it(defs,'SCRhoTresh','[SC] Rho convergence threshold',SC_rho_threshold)
 call it(defs,'SC_precondition','[SC] Kind of preconditionin: thomas-fermi, simple, none',SC_preconditioning,verb_level=V_sc)
 call it(defs,'SCUpWIter', "[SC] Update W(q,G,G') every SCUpWIter iteractions",SC_up_W_iters,verb_level=V_qp) 
 call it('f',defs,'Mean_Potential','[SC] Real-space Mean Potential',verb_level=V_sc)
 call it('f',defs,'SCnlMix','[SC] Use SC non-local mixing',verb_level=V_sc)
 call it('f',defs,'FrozeDensity','[NL] Do not update density (for testing purposes)',verb_level=V_sc)
 ! 
 ! SC [common with RT]
 !
 call it(defs,'BandMix',   '[SC] Band mixing',SC_band_mixing)
 call it(defs,'SCmixing',  '[SC] SC Cycle Mixing (< 1.)',SC_cycle_mixing,verb_level=V_sc)
 call it('f',defs,'SCdiag','[SC] Diagonal approximation for the self-energy(WF unchaged)',verb_level=V_sc)
 !
#endif
 ! 
 call it(defs,'SCEtresh',  '[SC] Energy convergence threshold for SC-GW',SC_E_threshold,unit=E_unit,verb_level=V_qp)
 !
#if defined _SC || defined _RT || defined _QED
 !
 ! SC and RT common
 !
 call it(defs,'COLLBands',   '[COLL] Bands for the collisions',COLL_bands)
 !
 call TMP_mirror_bands( )
 !
 call it(defs,'HXC_Potential', '[SC] SC HXC Potential',H_potential,protect=.FALSE.,case="A")
 call it(defs,'EXXCut',    '[SC,RT] Cutoff on the exchange, 0=full 1=none',COLLISIONS_cutoff,verb_level=V_sc)
 !
#endif
 !
#if defined _RT
 call TMP_mirror_bands( )
#endif
 !
#if defined _SC
 call it('f',defs,'OEPItSolver','[SC] Iterative solution instead of inversion of OEP')
 call it(defs,'OEPapprox','[SC] OEP approximation: n=none s=Slater k=KLI c=CED +w=Weighted',OEP_approx)
#endif
 !
 call DIP_mirror_bands(en)
 ! 
 contains 
   !
#if defined _RT
   !
   subroutine Afield(i_field)
     use units,    ONLY  :AU2KWCMm2
     use parser_m, ONLY  : parser
     character(10)      :: name
     integer            :: i_field
     logical            :: is_def
     !
     name='Field'//trim(intc(i_field))
     !
     call it(defs,trim(name)//'_Freq',            '[RT '//trim(name)//'] Frequency',&
&            Efield(i_field)%frequency,unit=E_unit)
     call it(defs,trim(name)//'_DFreq',           '[RT '//trim(name)//'] Frequency step',&
&            Efield(i_field)%W_step,unit=E_unit,verb_level=V_real_time)
     call it(defs,trim(name)//'_Int',             '[RT '//trim(name)//'] Intensity',&
&            Efield(i_field)%intensity,unit=I_unit)
     call it(defs,trim(name)//'_Width',           '[RT '//trim(name)//'] Width',&
&            Efield(i_field)%width,unit=Time_unit(1))
     call it(defs,trim(name)//'_FWHM',            '[RT '//trim(name)//'] Full Width at Half Maximum (overwrite width if set)',&
&            Efield(i_field)%FWHM,unit=Time_unit(1),verb_level=V_real_time)
     call it(defs,trim(name)//'_kind',            '[RT '//trim(name)//'] Kind(SIN|RES|ANTIRES|GAUSS|DELTA|QSSIN)',&
&            Efield(i_field)%ef_name,verb_level=0)
     call it(defs,trim(name)//'_pol',             '[RT '//trim(name)//'] Pol(linear|circular)',&
&            Efield(i_field)%ef_pol,verb_level=0)
     call it(defs,trim(name)//'_Dir',             '[RT '//trim(name)//'] Versor',&
&            Efield(i_field)%versor,verb_level=0)
     call it(defs,trim(name)//'_Dir_circ',        '[RT '//trim(name)//'] Versor_circ',&
&            Efield(i_field)%versor_circ,verb_level=0)
     call it(defs,trim(name)//'_Tstart',          '[RT '//trim(name)//'] Initial Time',&
&            Efield(i_field)%t_initial,unit=Time_unit(1))
     !
     if (initmode==4.and..not.infile_editing) then
       !
       call parser(trim(name)//'_FWHM',is_def)
       if (     is_def) Efield(i_field)%width=Efield(i_field)%FWHM/(2._SP*sqrt(2._SP*log(2._SP)))
       if (.not.is_def) Efield(i_field)%FWHM=Efield(i_field)%width*(2._SP*sqrt(2._SP*log(2._SP)))
       !
       if (trim(Efield(i_field)%ef_name)/='none') n_ext_fields=n_ext_fields+1
       !
     endif
     !
   end subroutine
   !
#endif
   !
#if defined _MPI 
   !
   subroutine CPU_structure_load()
     use parallel_m, ONLY:n_CPU_str_max,CPU_structure,PARALLEL_default_mode
     integer           :: i_s
     character(schlen) :: name,possible_fields
     !
     call it(defs,"PAR_def_mode",'[PARALLEL] Default distribution mode ("balanced"/"memory"/"workload")',&
&            PARALLEL_default_mode,verb_level=V_parallel)
     !
     do i_s=1,n_CPU_str_max 
       !
       if (i_s==1) possible_fields='(k,c,v)'     ! DIP
       if (i_s==2) possible_fields='(q,g,k,c,v)' ! X_and_IO
       if (i_s==3) possible_fields='(q,g,k,c,v)' ! X
       if (i_s==4) possible_fields='(k,eh,t)'    ! BS
       if (i_s==5) possible_fields='(q,qp,b)'    ! SE
       if (i_s==6) possible_fields='(k,b,q,qp)'  ! RT
       if (i_s==7) possible_fields='(p,d) '      ! SLK
       if (i_s==8) possible_fields='(w,k) '      ! NL
       if (i_s==9) possible_fields='(q,k,b) '    ! PH_SE
       !
       if (len_trim(CPU_structure(i_s)%Short_Description)==0) cycle
       name=trim(CPU_structure(i_s)%Short_Description)//"_CPU"
       call it(defs,trim(name),'[PARALLEL] CPUs for each role',&
&              CPU_structure(i_s)%CPU_string,verb_level=V_parallel)
       name=trim(CPU_structure(i_s)%Short_Description)//"_ROLEs"
       call it(defs,trim(name),'[PARALLEL] CPUs roles '//trim(possible_fields),&
&              CPU_structure(i_s)%ROLE_string,verb_level=V_parallel)
       name=trim(CPU_structure(i_s)%Short_Description)//"_nCPU_LinAlg_INV"
       call it(defs,trim(name),'[PARALLEL] CPUs for Linear Algebra (if -1 it is automatically set)',&
&              CPU_structure(i_s)%nCPU_lin_algebra_INV,verb_level=V_parallel)
       name=trim(CPU_structure(i_s)%Short_Description)//"_nCPU_LinAlg_DIAGO"
       call it(defs,trim(name),'[PARALLEL] CPUs for Linear Algebra (if -1 it is automatically set)',&
&              CPU_structure(i_s)%nCPU_lin_algebra_DIAGO,verb_level=V_parallel)
     enddo
     !
   end subroutine
   !
#endif
   !
   subroutine Xload(X,wv)
     !
     use pars,   ONLY:SP
     use units,  ONLY:HA2EV
     !
     type(X_t):: X
     type(w_samp):: wv
     ! 
     ! Work Space
     ! 
     integer           ::i1,V_iq,V_DmRnge
     integer,parameter ::n_des=14
     character(8)      ::nms(n_des),sfx
     character(100)    ::des(n_des)
     character(schlen) ::lch1,lch2
     !
     nms=(/'GrFnTp','EnRnge','DmRnge','CGrdSp','ETStps','EMStps',&
&          'DrudeW','LongDr','EhEngy','PPAPnt',&
&          'NGsBlk','QpntsR','BndsRn','DmERef'/)
     des(1) ='Green`s function (T)ordered,(R)etarded,(r)senant,(a)ntiresonant [T, R, r, Ta, Ra]'
     des(2) ='Energy range'
     des(3) ='Damping range'
     des(4) ='[o/o] Coarse grid controller'
     des(5) ='Total Energy steps'
     des(6) ='[o/o] Memory Energy steps'
     des(7) ='Drude plasmon'
     des(8) ='[cc] Electric Field'
     des(9) ='Electron-hole energy range'
     des(10)='PPA imaginary energy'
     des(11)='Response block size'
     des(12)='Transferred momenta'
     des(13)='Polarization function bands'
     des(14)='Damping reference energy'
     !
     do i1=1,n_des
       lch1=des(i1);lch2=nms(i1)
       if (X%whoami==1) sfx='Xx'
       if (X%whoami==2) sfx='Xs'
       if (X%whoami==3) sfx='Xd'
       if (X%whoami==4) sfx='Xp'
       write (des(i1),'(4a)')  '[',trim(sfx),'] ',trim(lch1)
       write (nms(i1),'(2a)')  lch2(1:6),trim(sfx)
     enddo
     !
     V_iq     =0
     V_DmRnge = 0
     !
     if (.not.X%whoami==3) then
       V_iq     = V_resp 
       V_DmRnge = V_resp
     endif
     !
     call it(defs,nms( 1),des( 1),X%ordering,verb_level=V_resp)
     call it(defs,nms( 2),des( 2),wv%er,E_unit,verb_level=0) 
     call it(defs,nms( 3),des( 3),wv%dr,E_unit,verb_level=V_DmRnge)
     call it(defs,nms( 4),des( 4),X%cg_percentual,verb_level=V_resp)
     call it(defs,nms( 5),des( 5),wv%n_freqs,verb_level=0)
     call it(defs,nms( 6),des( 6),wv%per_memstps,verb_level=V_resp)
     call it(defs,nms( 7),des( 7),X%Wd,E_unit,verb_level=V_resp)
     call it(defs,nms( 8),des( 8),X%q0,verb_level=0)
     call it(defs,nms( 9),des( 9),X%ehe,E_unit,verb_level=V_resp)
     call it(defs,nms(10),des(10),X%ppaE,E_unit,verb_level=0)
     call it(defs,nms(11),des(11),X%ng,G_unit,verb_level=0)
     call it(defs,nms(12),des(12),X%iq,verb_level=V_iq)
     call it(defs,nms(13),des(13),X%ib,verb_level=0)
     call it(defs,nms(14),des(14),wv%damp_reference,E_unit,verb_level=V_resp)
     !
   end subroutine
   !
   subroutine DIP_mirror_bands(E_in)
     use parser_m,       ONLY:parser
     !
     type(levels), intent(in) :: E_in
     !
     logical :: is_def(11)
     integer :: i1,bands(2),tmp_bands(2)
     !
     if (initmode/=4) return
     !
     is_def=.false.
     !
     call parser('BndsRnXx', is_def(1))
     call parser('BndsRnXs', is_def(2))
     call parser('BndsRnXd', is_def(3))
     call parser('BndsRnXp', is_def(4))
     call parser('DipBands', is_def(5))
     call parser('BSEBands', is_def(6))
     call parser('RTBands',  is_def(7))
     call parser('SCBands',  is_def(8))
     call parser('NLBands',  is_def(9))
     call parser('COLLBands',is_def(10))
     call parser('el_photon_corr',is_def(11))
     if (is_def(11)) call parser('life',is_def(11))
     !
     bands=-1
     do i1=1,11
       if(.not.(is_def(i1))) cycle
       if(i1< 5) tmp_bands=X(i1)%ib
       if(i1==5) tmp_bands=Dip%ib
       if(i1==6) tmp_bands=BS_bands
#if defined _RT || defined _NL
       if(i1==7) tmp_bands=RT_bands
#endif
#if defined _SC
       if(i1==8) tmp_bands=SC_bands
#endif
#if defined _NL
       if(i1==9) tmp_bands=NL_bands
#endif
#if defined _RT || defined _SC || defined _NL
       if(i1==10) tmp_bands=COLL_bands
#endif
#if defined _QED
       if(i1==11) tmp_bands=QP_n_G_bands
#endif
       if(any((/bands==-1/))) then
         bands(1)=max(tmp_bands(1),   1   )
         bands(2)=min(tmp_bands(2),E_in%nb)
       else
         bands(1)=max(min(tmp_bands(1),bands(1)),   1   )
         bands(2)=min(max(tmp_bands(2),bands(2)),E_in%nb)
       endif
     enddo
     !
     Dip%ib=bands
     !
   end subroutine
   !
#if defined _SC || defined _RT || defined _QED
   !TMP>
   subroutine TMP_mirror_bands( )
     use parser_m,       ONLY:parser
     logical :: is_def(4)
     integer :: bands_(2)
     !
     if(initmode/=4) return
     !
     call parser('SCbands',  is_def(1))
     call parser('RTbands',  is_def(2))
     call parser('COLLbands',is_def(3))
     call parser('NLbands',  is_def(4))
#endif
     !
#if defined _SC 
     if (is_def(1)) bands_=SC_bands
#endif
#if defined _RT || defined _QED
     if (is_def(2)) bands_=RT_bands
#endif
#if defined _SC || defined _RT || defined _QED || defined _NL
     if (is_def(3)) bands_=COLL_bands
#endif
#if defined _NL
     if (is_def(4)) bands_=NL_bands
#endif
     !
#if defined _SC 
     SC_bands  =bands_
#endif
#if defined _RT || defined _QED
     RT_bands  =bands_
#endif
#if defined _NL
     NL_bands  =bands_
#endif
#if defined _SC || defined _RT || defined _QED || defined _NL
     COLL_bands=bands_
     H_ref_bands=bands_     
     !
   end subroutine
   !TMP<
#endif
   !
end subroutine<|MERGE_RESOLUTION|>--- conflicted
+++ resolved
@@ -88,12 +88,8 @@
 &                        NE_MEM_treshold,NE_time_step_update_jump_INPUT,          &
 &                        two_alpha,DbGd_EE_percent,NE_time_step_update_jump,     &
 &                        NE_initial_time_step_update,NE_step_update_treshold,    &
-<<<<<<< HEAD
-&                        RT_MAX_step,RT_RTA_temp,RT_RTA_chem,RAD_magnification,  &
+&                        RT_MAX_step,RAD_magnification,  &
 &                        RT_deph_deg_thresh,RT_step_manual_prefactor,NE_time_step_update_manual
-=======
-&                        RT_MAX_step,RAD_magnification,RT_deph_deg_thresh
->>>>>>> 52d8ddb1
  use fields,        ONLY:Efield,n_ext_fields_max,n_ext_fields
  use plasma,        ONLY:PLASMA_redux_percent
 #endif
