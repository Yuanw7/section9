!
!        Copyright (C) 2000-2019 the YAMBO team
!              http://www.yambo-code.org
!
! Authors (see AUTHORS file for details): AM
! 
! This file is distributed under the terms of the GNU 
! General Public License. You can redistribute it and/or 
! modify it under the terms of the GNU General Public 
! License as published by the Free Software Foundation; 
! either version 2, or (at your option) any later version.
!
! This program is distributed in the hope that it will 
! be useful, but WITHOUT ANY WARRANTY; without even the 
! implied warranty of MERCHANTABILITY or FITNESS FOR A 
! PARTICULAR PURPOSE.  See the GNU General Public License 
! for more details.
!
! You should have received a copy of the GNU General Public 
! License along with this program; if not, write to the Free 
! Software Foundation, Inc., 59 Temple Place - Suite 330,Boston, 
! MA 02111-1307, USA or visit http://www.gnu.org/copyleft/gpl.txt.
!
subroutine INIT_load(defs,en,q,k,X,Xw,Dip)
 !
 use pars,          ONLY:schlen,SP
 use electrons,     ONLY:levels,nel,filled_tresh
 use frequency,     ONLY:w_samp
 use it_m,          ONLY:it,initdefs,E_unit,G_unit,T_unit,Bfield_unit,MEM_unit,&
&                        Time_unit,I_unit,Angle_unit,V_parallel,initmode,&
&                        V_RL,V_kpt,V_sc,V_qp,V_io,V_general,V_resp,V_real_time,V_nl_optics
 use X_m,           ONLY:Chi_mode,X_t,q_plus_G_direction,Q_Shift_Order,&
&                        global_gauge,Chi_linalg_mode, &
&                        X_terminator_Kind,X_terminator_E,X_DbGd_percentual
 use DIPOLES,       ONLY:DIPOLE_t
 use com,           ONLY:grid_paths
 use stderr,        ONLY:slash
 use QP_m,          ONLY:QP_cg_percent,QP_G_damp,QP_solver,&
&                        QP_n_G_bands,QP_ng_Sx,QP_ng_Sc,QP_ng_SH,QP_ng_Vxc,GW_terminator_E,GW_terminator_Kind,&
&                        QP_G_er,QP_G_dr,QP_Sc_steps,GWo_iterations,&
&                        QP_dSc_delta,QP_G_Zoom_treshold,GF_energy_range_mode
 use LIVE_t,        ONLY:nhash
 use wave_func,     ONLY:wf_ng
 use D_lattice,     ONLY:Tel,non_periodic_directions,Bose_Temp
 use R_lattice,     ONLY:ng_closed,QP_states_k,nXkibz,&
&                        bz_samp,RIM_ng,RIM_epsm1,RIM_id_epsm1_reference,&
&                        RIM_n_rand_pts,cyl_ph_radius,box_length,cyl_length,cut_geometry,ws_cutoff
 use BS,            ONLY:BSE_mode,BSK_mode,BS_eh_en,BS_eh_win,BS_q,BS_bands,&
&                        BS_n_g_W,BS_n_g_exch
 use BS_solvers,    ONLY:BSS_mode,Haydock_threshold,Haydock_iterIO,BSS_n_freqs,&
&                        BSS_dr,BSS_er,BSS_q0,BSS_damp_reference,BSS_inversion_mode,&
&                        BSS_Wd,K_INV_EPS,K_INV_PL,BSS_n_eig
#if defined _SLEPC
 use BS_solvers,    ONLY:BSS_target_E,BSS_slepc_extraction, BSS_slepc_ncv, BSS_slepc_tol
#endif
 use TDDFT,         ONLY:FXC_n_g_corr,FXC_per_memstps,FXC_LRC_alpha,FXC_LRC_beta, &
&                        FXC_SVD_digits,FXC_PF_alpha
 use ACFDT,         ONLY:ACFDT_n_lambda,ACFDT_n_freqs,ACFDT_E_range
 use functions,     ONLY:bose_E_cut
 use parallel_m,    ONLY:n_log_CPUs
 use IO_m,          ONLY:DBs_IO_control_string,DBs_FRAG_control_string
#if defined _QED
 use QP_m,          ONLY:QP_QED_ng
#endif
#if defined _SC || defined _RT || defined _QED
 use hamiltonian,   ONLY:H_ref_bands,H_potential
 use collision_ext, ONLY:COLLISIONS_cutoff,COLL_bands
#endif
#if defined _SC
 use QP_m,          ONLY:SC_band_mixing,SC_E_threshold
 use SC,            ONLY:SC_iterations,SC_up_W_iters,&
&                        SC_rho_threshold,SC_cycle_mixing,&
&                        SC_bands,SC_preconditioning,OEP_approx,&
&                        SC_neq_kind,SC_mu,SC_last_coh_it
#endif
#if defined _RT
 use RT_control,    ONLY:OBS_RT_IO_t,OUTPUT_RT_IO_t,GF_RT_IO_t
 use stderr,        ONLY:intc
 use real_time,     ONLY:RT_step, Integrator_name, RAD_LifeTime, Phase_LifeTime, &
&                        NE_tot_time,RT_life_extrap_times_SAVE,RT_bands,         &
&                        RT_ave_dephasing,RT_eh_en,RT_scatt_tresh,Gr_kind,       &
&                        NE_MEM_treshold,NE_time_step_update_jump_SAVE,          &
&                        two_alpha,DbGd_EE_percent,NE_time_step_update_jump,     &
&                        NE_initial_time_step_update,NE_step_update_treshold,    &
&                        RT_MAX_step,RT_RTA_temp,RT_RTA_chem
 use fields,        ONLY:Efield,n_ext_fields_max,n_ext_fields
 use plasma,        ONLY:PLASMA_redux_percent
#endif
#if defined _NL
 use nl_optics,     ONLY:NL_bands,NL_damping,NL_correlation,NL_er,n_frequencies,NL_LRC_alpha, &
&                        NL_verb_name,n_order,NL_ng                         
#endif 
#if defined _NL | defined _ELECTRIC
 use fields,        ONLY:Efield
#endif 
#if defined _MAGNETIC
 use magnetic,      ONLY:MAG_B,MAG_hamiltonian_type,MAG_radius,MAG_gauge,MAG_psi,MAG_theta
#endif
#if defined _ELPH 
 use ELPH,          ONLY:QP_PH_n_G_bands,elph_nDBs_used,elph_Ham_ik,elph_Ham_bands,elph_branches,&
&                               RES_tresh,FAN_deltaE_treshold,DW_deltaE_treshold
#endif
#if defined _OPENMP
 use openmp,        ONLY:n_threads_X,n_threads_SE,n_threads_RT,n_threads_DIP,n_threads_K,n_threads_NL
#endif
#if defined _SCALAPACK
 use SLK_m,         ONLY:SLK_test_H_dim
#endif
#if defined _PL
 use PHOTOLUM,      ONLY:PL_weights
#endif
#if defined _MEM_CHECK
 use memory,        ONLY:MEM_treshold
#endif
 !
 implicit none
 !
 type(initdefs)::defs
 type(levels)  ::en          
 type(bz_samp) ::q,k
 type(X_t)     ::X(4)
 type(DIPOLE_t)::Dip
 type(w_samp)  ::Xw(4)
 !
 ! Work Space
 !
#if defined _RT
 integer  :: i_field
#endif
 real(SP) :: IO_times(3)
 !
 !===============
 ! GPL RUNLEVELS
 !===============
 call it('r',defs,'setup',   '[R INI] Initialization') 
 call it('r',defs,'optics',  '[R OPT] Optics')
 call it('r',defs,'chi',     '[R CHI] Dyson equation for Chi.')
 call it('r',defs,'bse',     '[R BSE] Bethe Salpeter Equation.')
 call it('r',defs,'bss',     '[R BSS] Bethe Salpeter Equation solver')
 call it('r',defs,'tddft',   '[R   K] Use TDDFT kernel')
 call it('r',defs,'dipoles', '[R   ] Compute the dipoles')
 call it('r',defs,'em1s',    '[R Xs] Static Inverse Dielectric Matrix')
 call it('r',defs,'em1d',    '[R Xd] Dynamical Inverse Dielectric Matrix')
 call it('r',defs,'ppa',     '[R Xp] Plasmon Pole Approximation')
 call it('r',defs,'HF_and_locXC',   '[R XX] Hartree-Fock Self-energy and Vxc')
 call it('r',defs,'gw0',     '[R GW] GoWo Quasiparticle energy levels')
 call it('r',defs,'life',    '[R GW] GoWo Quasiparticle lifetimes')
 call it('r',defs,'rim_cut', '[R RIM CUT] Coulomb potential')
 call it('r',defs,'cohsex',  '[R Xp] COlumb Hole Screened EXchange')
 !
 ! GPL_EXCLUDE_START
 !
 !===================
 ! NON GPL RUNLEVELS
 !===================
 call it('r',defs,'acfdt',   '[R ETOT] ACFDT Total Energy')
#if defined _ELPH 
 call it('r',defs,'ElPhHam', '[R] Frohlich Hamiltonian') 
#endif
 !
 ! GPL_EXCLUDE_END
 !
#if defined _SC && !defined _RT
 call it('r',defs,'scrun',      '[R] Self-Consistent single-particle calculation') 
#endif
#if defined _SC || defined _RT
 call it('r',defs,'collisions', '[R] Eval the extended Collisions')
#endif
#if defined _PL
 call it('r',defs,'photolum',   '[R] Photo-Luminescence') 
#endif
#if defined _RT
 call it('r',defs,'negf',       '[R] Real-Time dynamics') 
 call it('r',defs,'el_el_scatt','[R] Electron-Electron Scattering')   
 call it('r',defs,'el_ph_scatt','[R] Electron-Phonon   Scattering')   
#endif
#if defined _NL
 call it('r',defs,'nloptics',   '[R NL] Non-linear optics') 
#endif
#if defined _RT 
 call it('r',defs,'el_photon_scatt','[R] Electron-Photon   Scattering')   
#endif
#if defined _MAGNETIC
 call it('r',defs,'magnetic','[R] Magnetic fields')
#endif
#if defined _ELECTRIC
 call it('r',defs,'electric','[R] Static Electric Field')
#endif
#if defined _ELPH 
 call it('r',defs,'el_ph_corr',    '[R] Electron-Phonon Correlation')   
#endif
#if defined _SC
 call it('r',defs,'el_el_corr',    '[R] Electron-Electron Correlation') 
#endif
#if defined _QED
 call it('r',defs,'el_photon_corr','[R] Electron-Photon Correlation') 
#endif
#if defined _SCALAPACK
 call it('r',defs,'slktest','[R] ScaLapacK test') 
#endif
 !
 !=======
 ! CPU's
 !=======
 !
#if defined _MPI 
 call CPU_structure_load( )
#endif
 !
 !================
 ! GPL VARIABLES
 !================ 
 !
 ! Basics
 !
 call it(defs,'StdoHash','[IO] Live-timing Hashes',nhash,verb_level=V_io)
 call it(defs,'MaxGvecs','[INI] Max number of G-vectors planned to use',ng_closed,unit=G_unit,verb_level=V_RL)
 call it(defs,'FFTGvecs','[FFT] Plane-waves',wf_ng,G_unit,verb_level=V_RL) 
 call it(defs,'NonPDirs','[X/BSS] Non periodic chartesian directions (X,Y,Z,XY...)',non_periodic_directions,verb_level=V_resp)
 call it(defs,'IkSigLim','[KPT] QP K-points indices range',QP_states_k,verb_level=V_kpt)
 call it(defs,'IkXLim',  '[KPT] X grid last k-point index',nXkibz,verb_level=V_kpt)
 call it(defs,'Nelectro','Electrons number',nel,verb_level=V_general)
 call it(defs,'ElecTemp','Electronic Temperature',Tel,T_unit,verb_level=V_general)
 call it(defs,'OccTresh','Occupation treshold (metallic bands)',filled_tresh,verb_level=V_general)
 call it(defs,'BoseTemp','Bosonic Temperature',Bose_Temp,T_unit,verb_level=V_general)
 call it(defs,'BoseCut', '[BOSE] Finite T Bose function cutoff',bose_E_cut,verb_level=V_general)
#if defined _ELPH 
 call it('f',defs,'BSEscatt', '[KPT] Compute extended k/q scatering',verb_level=V_kpt)
 call it(defs,'ElPhRndNq',  '[ELPH] Read random Q-points',elph_nDBs_used,verb_level=V_kpt) 
#endif
 call it('f',defs,'WFbuffIO','[IO] Wave-functions buffered I/O',verb_level=V_io) 
 call it('f',defs,'NoDiagSC','New setup for non-diagonal supercells',verb_level=V_general) 
 !
 ! Parallel Setup
 !
#if defined _OPENMP
 call it(defs,'K_Threads',       '[OPENMP/BSK] Number of threads for response functions',n_threads_K)
 call it(defs,'X_Threads',       '[OPENMP/X] Number of threads for response functions',n_threads_X)
 call it(defs,'DIP_Threads',     '[OPENMP/X] Number of threads for dipoles',n_threads_DIP)
 call it(defs,'SE_Threads',      '[OPENMP/GW] Number of threads for self-energy',n_threads_SE)
 call it(defs,'RT_Threads',      '[OPENMP/RT] Number of threads for real-time',n_threads_RT)
 call it(defs,'NL_Threads',      '[OPENMP/NL] Number of threads for nl-optics',n_threads_NL)
#endif
#if defined _MPI 
 call it(defs,'NLogCPUs',     '[PARALLEL] Live-timing CPU`s (0 for all)',n_log_CPUs,verb_level=V_parallel)
#endif
 !
 ! I/O
 !
 call it(defs,'DBsIOoff', &
&             '[IO] Space-separated list of DB with NO I/O. DB=(DIP,X,HF,COLLs,J,GF,CARRIERs,OBS,W,SC,BS,ALL)',&
&             DBs_IO_control_string,verb_level=V_io)
 call it(defs,'DBsFRAGpm', &
&             '[IO] Space-separated list of +DB to FRAG and -DB to NOT FRAG. DB=(DIP,X,W,HF,COLLS,K,BS,QINDX,RT,ELPH,SC,ALL)',&
&             DBs_FRAG_control_string,verb_level=V_io)
 !
 ! S_xc
 !
 call it(defs,'LifeTrCG', '[GW] [o/o] Lifetime transition reduction',QP_cg_percent)
 call it(defs,'HARRLvcs', '[HA] Hartree     RL components',QP_ng_SH,G_unit)
 call it(defs,'EXXRLvcs', '[XX] Exchange    RL components',QP_ng_Sx,G_unit)
 call it('f',defs,'UseNLCC',  '[XC] If present, add NLCC contributions to the charge density ',verb_level=V_qp)
 call it(defs,'VXCRLvcs', '[XC] XCpotential RL components',QP_ng_Vxc,G_unit)
 call it(defs,'CORRLvcs', '[GW] Correlation RL components',QP_ng_Sc,G_unit)
#if defined _QED
 call it(defs,'QEDRLvcs', '[QED] Vector-Potential G-vectors components',QP_QED_ng,G_unit)
#endif
#if defined _SC
 call it(defs,'GbndRnge', '[GW] G[W] bands range',QP_n_G_bands,verb_level=V_sc)
 call it('f',defs,'UseEbands', '[GW] Force COHSEX to use empty bands',verb_level=V_sc)
 call it('f',defs,'ALLGexx', '[XX] Force the use use all RL vectors for the exchange part',verb_level=V_sc)
 call it('f',defs,'ALLGHAR', '[HA] Force the use use all RL vectors for the Hartree potential',verb_level=V_sc)
#else
 call it(defs,'GbndRnge', '[GW] G[W] bands range',QP_n_G_bands)
 call it('f',defs,'UseEbands', '[GW] Force COHSEX to use empty bands',verb_level=V_qp)
#endif
 call it(defs,'GDamping', '[GW] G[W] damping',QP_G_damp,E_unit)
 call it(defs,'GDmRnge',  '[GW] G_gw damping range',QP_G_dr,E_unit)
 call it(defs,'dScStep',  '[GW] Energy step to evaluate Z factors',QP_dSc_delta,E_unit)
 call it(defs,'DysSolver','[GW] Dyson Equation solver ("n","s","g")',QP_solver,protect=.FALSE.,case="a")
 call it(defs,'GEnSteps', '[GW] Green`s Function (GF) energy steps',QP_Sc_steps)
 call it(defs,'GEnRnge',  '[GW] GF energy range',QP_G_er,E_unit)
 call it(defs,'GEnMode',  '[GW] GF energy mode ("centered","absolute"). "Centered" around the bare energy',&
&        GF_energy_range_mode,verb_level=V_qp)
 call it(defs,'GTermKind','[GW] GW terminator ("none","BG" Bruneval-Gonze)', GW_terminator_Kind,verb_level=V_qp)
 call it(defs,'GTermEn',  '[GW] GW terminator energy (only for kind="BG")', GW_terminator_E,E_unit,verb_level=V_qp)
 call it('f',defs,'NewtDchk',  '[GW] Test dSc/dw convergence',verb_level=V_qp)
 call it('f',defs,'ExtendOut', '[GW] Print all variables in the output file',verb_level=V_qp)
 !
 ! Xs Xd Xp
 !
 call it(defs,'Chimod',       '[X] IP/Hartree/ALDA/LRC/PF/BSfxc',Chi_mode,protect=.FALSE.,case="A")
 call it(defs,'ChiLinAlgMod', '[X] inversion/lin_sys',Chi_linalg_mode,verb_level=V_resp,case="A")
 call Xload(X(2),Xw(2))
 call Xload(X(3),Xw(3))
 call Xload(X(4),Xw(4))
 call it(defs,'XTermKind','[X] X terminator ("none","BG" Bruneval-Gonze)',X_terminator_Kind,verb_level=V_resp)
 call it(defs,'XTermEn',  '[X] X terminator energy (only for kind="BG")',X_terminator_E,E_unit,verb_level=V_resp)
 call it('f',defs,'DrClassic', '[X] Use a classical model for the drude term',verb_level=V_resp)
 !
 ! BSE/BSK
 !
 call it(defs,'BSEmod',  '[BSE] resonant/retarded/coupling',BSE_mode,case="a")
 call it(defs,'BSEBands','[BSK] Bands range',BS_bands)
 call it(defs,'BSENGBlk','[BSK] Screened interaction block size',BS_n_g_W,G_unit)
 call it(defs,'BSENGexx','[BSK] Exchange components',BS_n_g_exch,G_unit)
 call it(defs,'BSEEhEny','[BSK] Electron-hole energy range',BS_eh_en,E_unit,verb_level=V_resp)
 !
 !GPL_INCLUDE_START
 !
 !call it(defs,'BSKmod',  '[BSE] IP/Hartree/HF/ALDA/SEX',BSK_mode,protect=.FALSE.)
 !
 ! GPL_INCLUDE_END
 !
 ! GPL_EXCLUDE_START
 !
 call it(defs,'BSKmod',  '[BSE] IP/Hartree/HF/ALDA/SEX/BSfxc',BSK_mode,protect=.FALSE.,case="A")
 !
 ! GPL_EXCLUDE_END
 !
 call it(defs,'Gauge' ,  '[BSE] Gauge (length|velocity)',global_gauge,verb_level=V_resp)
 call it('f',defs,'NoCondSumRule' ,'[BSE] Do not impose the conductivity sum rule in velocity gauge',verb_level=V_resp)
 call it('f',defs,'MetDamp' ,      '[BSE] Define '//slash//'w+=sqrt('//slash//'w*('//slash//'w+i'//slash//'eta))',verb_level=V_resp)
 call it(defs,'BSSmod',    '[BSS] (h)aydock/(d)iagonalization/(i)nversion/(t)ddft`',BSS_mode,protect=.FALSE.)
 call it(defs,'BSSInvMode','[BSS] Inversion solver modality `(f)ull/(p)erturbative`',BSS_inversion_mode)
 call it(defs,'BSSInvPFratio','[BSS] Inversion solver. Ratio between the number of frequencies solved pert/full',&
&        K_INV_EPS%PERT_FULL_ratio)
 call it(defs,'BLongDir',  '[BSS] [cc] Electric Field',BSS_q0)
 call it(defs,'BEnRange',  '[BSS] Energy range',BSS_er,E_unit)
 call it(defs,'BDmRange',  '[BSS] Damping range',BSS_dr,E_unit)
 call it(defs,'BSHayTrs',  '[BSS] Relative [o/o] Haydock threshold. Strict(>0)/Average(<0)',Haydock_threshold)
 call it(defs,'BSHayItr',  '[BSS] Iterations between IO for Haydock restart.',Haydock_iterIO,verb_level=V_resp)
 call it(defs,'BSEPSInvTrs', '[BSS EPS] Inversion treshold. Relative[o/o](>0)/Absolute(<0)',K_INV_EPS%treshold)
 call it(defs,'BSPLInvTrs',  '[BSS PL] Inversion treshold',K_INV_PL%treshold)
 call it(defs,'BEnSteps',  '[BSS] Energy steps',BSS_n_freqs)
 call it(defs,'DrudeWBS',  '[BSE] Drude plasmon',BSS_Wd,E_unit,verb_level=V_resp)
 call it('f',defs,'WehDiag', '[BSK] diagonal (G-space) the eh interaction',verb_level=V_resp)
 call it('f',defs,'WehCpl',  '[BSK] eh interaction included also in coupling')
 call it('f',defs,'WRbsWF',  '[BSS] Write to disk excitonic the WFs',verb_level=V_resp)
#if defined _SLEPC
 call it(defs,'BSSNEig',    '[SLEPC] Number of eigenvalues to compute',BSS_n_eig)
 call it(defs,'BSSEnTarget','[SLEPC] Target energy to find eigenvalues',BSS_target_E,E_unit,verb_level=V_resp)
 call it(defs,'BSSSlepcExtraction' , '[SLEPC] Extraction technique (ritz|harmonic)',BSS_slepc_extraction,verb_level=V_resp)
 call it(defs,'BSSSlepcNCV', '[SLEPC] Dimension of the subspace',BSS_slepc_ncv,verb_level=V_resp)
 call it(defs,'BSSSlepcTol', '[SLEPC] Tolerance for the iterative solver',BSS_slepc_tol,verb_level=V_resp)
#endif
#if !defined _SC
 call it('f',defs,'ALLGexx', '[BSS] Force the use use all RL vectors for the exchange part',verb_level=V_resp)
#endif
 call it('f',defs,'BSHayTer','[BSS] Terminate Haydock continuos fraction',verb_level=V_resp)
 call it('f',defs,'Reflectivity', '[BSS] Compute reflectivity at normal incidence',verb_level=V_resp)
 call it('f',defs,'BSSPertWidth', '[BSS] Include QPs lifetime in a perturbative way',verb_level=V_resp)
 call it('f',defs,'BSSInvKdiag','[BSS] In the inversion solver keep the diagonal kernel in place',verb_level=V_resp)
 !
 ! F_xc
 !
 call it(defs,'FxcGRLc',  '[TDDFT] XC-kernel RL size',FXC_n_g_corr,G_unit)
 call it(defs,'LRC_alpha','[TDDFT] LRC alpha factor',FXC_LRC_alpha)
 call it(defs,'PF_alpha','[TDDFT] PF alpha factor approximation: CUR/EMP/RBO/JGM',FXC_PF_alpha)
 call it(defs,'LRC_beta', '[TDDFT] LRC beta factor',FXC_LRC_beta,verb_level=V_resp)
 !
 ! Optics: large Q momenta
 !
 call it(defs,'Qdirection', '[Xd] Transferred momentum direction (iku)',q_plus_G_direction,verb_level=V_resp)
 call it(defs,'QShiftOrder','[Xd] Pick-up the (QShiftOrder)th q+G vector',Q_Shift_Order,verb_level=V_resp)
 !
#if defined _PL
 call it(defs,'PL_weights','[PL] [cc] Weights of the carthesian components of the emitted radiation',PL_weights)
#endif
 !
#if defined _KERR
 !
 ! BSE: Kerr
 !
 call it('f',defs,'EvalKerr', '[BSE] Compute the Kerr effect')
 call it('f',defs,'AnHall'  , '[BSE] Add the anomalous Hall effect to eps if using length gauge')
 !
#endif
 !
#if defined _RT
 !
 ! BSE: Real-Time
 !
 call it('f',defs,'ForceEqTrans','[RT-BSE] Use only equilibrium transitions',verb_level=V_real_time)
 !
#endif
 !
 ! Double Grid(s)
 !
 call it(defs,'DbGdQsize', '[X,DbGd][o/o] Percentual of the total DbGd transitions to be used',X_DbGd_percentual,verb_level=V_resp)
 !
 ! RIM
 !
 call it(defs,'Em1Anys', '[RIM] X Y Z Static Inverse dielectric matrix',&
&                         RIM_epsm1,verb_level=V_RL)
 call it(defs,'IDEm1Ref','[RIM] Dielectric matrix reference component 1(x)/2(y)/3(z)',&
&                         RIM_id_epsm1_reference,verb_level=V_RL)
 call it(defs,'RandQpts','[RIM] Number of random q-points in the BZ',RIM_n_rand_pts)
 call it(defs,'RandGvec','[RIM] Coulomb interaction RS components',RIM_ng,G_unit)
 call it('f',defs,'QpgFull', '[F RIM] Coulomb interaction: Full matrix',verb_level=V_RL)
 !
 ! CUTOFF
 !
 call it(defs,'CUTGeo',   '[CUT] Coulomb Cutoff geometry: box/cylinder/sphere/ws X/Y/Z/XY..',cut_geometry)
 call it(defs,'CUTBox',   '[CUT] [au] Box sides',box_length)
 call it(defs,'CUTRadius','[CUT] [au] Sphere/Cylinder radius',cyl_ph_radius)
 call it(defs,'CUTCylLen','[CUT] [au] Cylinder length',cyl_length)
! call it(defs,'CUTwsGvec','[CUT] WS cutoff: number of G to be modified',ws_cutoff,unit=G_unit)
 call it(defs,'CUTwsGvec','[CUT] WS cutoff: number of G to be modified',ws_cutoff)
 call it('f',defs,'CUTCol_test','[CUT] Perform a cutoff test in R-space',verb_level=V_RL)
 !
 ! GPL_EXCLUDE_START
 !
 !===================
 ! NON GPL VARIABLES
 !===================
 !
 ! S_xc
 !
 call it(defs,'GWoIter',    '[GW] GWo SC iterations',GWo_iterations,verb_level=V_qp)
 call it(defs,'GreenFTresh','[GW] [o/o] Treshold to define the new zoomed energy range',QP_G_Zoom_treshold,verb_level=V_qp)
 call it('f',defs,'QPExpand',   '[F GW] The QP corrections are expanded all over the BZ',verb_level=V_qp)
 call it('f',defs,'GreenF2QP',  '[F GW] Use real axis Green`s function to define the QPs',verb_level=V_qp)
 !
 ! GPL_EXCLUDE_END
 !
 call it('f',defs,'OnMassShell','[F GW] On mass shell approximation',verb_level=V_qp)
 !
#if defined _RT
 !
 ! Real Time dynamics
 !
 call it(defs,'RTBands',    '[RT] Bands',RT_bands)
 !
 call TMP_mirror_bands( )
 !
 call it(defs,'TwoAlpha',   '[RT] C_nk ~ alpha*Gamma_nk^2 ',two_alpha,Verb_level=V_real_time)
 call it(defs,'GrKind',     '[RT] G-ret kind: Lorentzian (QP)/ Hyperbolic QP_secant (HS)',Gr_kind,Verb_level=V_real_time)
 call it(defs,'RADLifeTime','[RT] Radiative life-time',RAD_LifeTime,unit=Time_unit(1),Verb_level=V_real_time)
 call it(defs,'PhLifeTime', '[RT] Phase Relaxation Time',Phase_LifeTime,unit=Time_unit(1),Verb_level=V_real_time)
 !
 ! Dynamics
 !
 call it(defs,'RTstep',      '[RT] Real Time step length',RT_step,unit=Time_unit(3))
 call it(defs,'NETime',      '[RT] Simulation Time',NE_tot_time,unit=Time_unit(2))
 call it(defs,'dTupdateTime','[RT] Initial Time for deltaT update (active only if non-zero) ',NE_initial_time_step_update,&
&                            unit=Time_unit(1),verb_level=V_real_time)
 call it(defs,'dTupdateJump','[RT] Time betweem two deltaT updates',  NE_time_step_update_jump_SAVE,&
&                            unit=Time_unit(1),verb_level=V_real_time)
 call it(defs,'dTupdateTresh','[RT][o/o] Treshold of deltaT updates',  NE_step_update_treshold ,verb_level=V_real_time)
 call it(defs,'dT_MAX',      '[RT] Maximum value for the time-dependent dT',  RT_MAX_step ,verb_level=V_real_time,unit=Time_unit(1))
 call it(defs,'Integrator',  '[RT] Integrator. Use keywords space separated  ( "EULER/EXPn/INV" "SIMPLE/RK2/RK4/HEUN" "RWA") ',&
&              Integrator_name)
 !
 IO_times=(/OBS_RT_IO_t%INTERVAL_time_SAVE,GF_RT_IO_t%INTERVAL_time_SAVE,OUTPUT_RT_IO_t%INTERVAL_time_SAVE/)
 call it(defs,'IOtime',      '[RT] Time between to consecutive I/O (OBSERVABLEs,CARRIERs - GF - OUTPUT)',IO_times,unit=Time_unit(1))
 OBS_RT_IO_t%INTERVAL_time_SAVE   =IO_times(1)
 GF_RT_IO_t%INTERVAL_time_SAVE    =IO_times(2)
 OUTPUT_RT_IO_t%INTERVAL_time_SAVE=IO_times(3)
 !
 call it(defs,'RTehEny',     '[RT] Electron-hole energy range',RT_eh_en,unit=E_unit,verb_level=V_real_time)
 !
 ! ... flags ...
 call it('f',defs,'RTskipImposeN', '[RT] Conservation of N, dN  imposed by hand on-the-fly',Verb_level=V_real_time)
 call it('f',defs,'RTEvalEnergy',  '[RT] Energy variation computed on the fly',Verb_level=V_real_time)
 call it('f',defs,'RTEvalEntropy', '[RT] Entropy variation computed on the fly',Verb_level=V_real_time)
 call it('f',defs,'SaveGhistory',  '[RT] Save the history of the green function',Verb_level=V_real_time)
 !
 ! ... updates ...
 call it('f',defs,'RTUpdateSOC',     '[RT] Update the SOC interaction',Verb_level=V_real_time)
 call it('f',defs,'RTUpdateE',     '[RT] Update the Enery levels on-the-fly',Verb_level=V_real_time)
 !
 call it('f',defs,'RTEqScatt',     '[RT] Include Gamma0f0 term in scattering',Verb_level=V_real_time)
 call it('f',defs,'RTImpForMet',   '[RT] Impose structure optimized for metals',Verb_level=V_real_time)
 call it('f',defs,'RTzeroTempRef', '[RT] Use zero temperature Fermi districution as reference',Verb_level=V_real_time)
 !
 ! Scattering
 !
 call it('f',defs,'LifeExtrapolation',    '[RT] Skipped Lifetimes are extrapolated')
 call it(defs,'LifeExtrapSteps',   '[RT] Step length between and inside two consecutive groups of lifetimes',&
&                                  RT_life_extrap_times_SAVE,unit=Time_unit(1))
 call it('f',defs,'RelaxTimeApprox',    '[RT] Skipped Lifetimes are extrapolated',Verb_level=V_real_time)
 call it(defs,'RTAtemp',   '[RT] Temperatures for relaxation time approximation',&
&              RT_RTA_temp,unit=T_unit,Verb_level=V_real_time)
 call it(defs,'RTAchem',   '[RT] Chemical potentials for relaxation time approximation',&
&              RT_RTA_chem,unit=E_unit,Verb_level=V_real_time)
 call it(defs,'ScattTresh', '[RT] Treshold on the eh energy to compute the scattering',RT_scatt_tresh,&
&                           unit=E_unit,verb_level=V_real_time)
 !
 ! EE scattering
 !
 call it(defs,'PlasmaPerc', '[RT] Plasma approx (0-100): % of eh pair considered',PLASMA_redux_percent,Verb_level=V_real_time)
 call it(defs,'EERimPerc',  '[RT] EE Double Grid (0-100): % of the points used in EE scatt',DbGd_EE_percent,Verb_level=V_real_time)
 call it('f',defs,'RTskipImposeE',   '[RT] Conservation of E (e-e channel) imposed by hand on-the-fly')
 !
 ! ELPH
 !
 call it(defs,'MemTresh',   '[RT] Treshold on the decay of the retarded GF',NE_MEM_treshold,verb_level=V_real_time)
 call it('f',defs,'UseDebyeE',   '[RT] Use a single Debye energy for all phonon modes',verb_level=V_real_time)
 call it('f',defs,'RT_T_evol',   '[RT] Use a complete Time evolution instead of the CCA',verb_level=V_real_time)
 !
 ! External fields
 !
 do i_field=1,n_ext_fields_max
   call Afield(i_field)
 enddo
 !
 call it('f',defs,'InducedField','[RT] Include induced field in coupling and current',verb_level=V_real_time)
 call it('f',defs,'VelGaugeCorr','[RT] Correct the non local term of the pseudo with the vector potential',verb_level=V_real_time)
 !
 ! OLD / EXPERIMENTAL
 !
 call it(defs,'RTAveDeph',    '[RT] Dephasing for all elements not included in RTDePhMatrix', &
&                             RT_ave_dephasing,verb_level=V_real_time,unit=Time_unit(1))
 call it('f',defs,'LifeFitTemp','[RT] Fit on the fly  lifetimes ratio to a Fermi distribution',verb_level=V_real_time)
 !
#endif
 !
 ! Non-linear Optics
 !
#if defined _NL
 !
 ! Non liner optics
 !
 call it(defs,'NLBands',      '[NL] Bands',NL_bands)
 call it(defs,'NLverbosity', '[NL] Verbosity level (low | high)',NL_verb_name) 
 call it(defs,'NLstep',       '[NL] Real Time step length',RT_step,unit=Time_unit(1),Verb_level=V_nl_optics)
 call it(defs,'NLtime',       '[NL] Simulation Time',NE_tot_time,unit=Time_unit(1))
 call it(defs,'NLintegrator', '[NL] Integrator ("EULEREXP/RK2/RK4/RK2EXP/HEUN/INVINT/CRANKNIC")',Integrator_name,&
&     Verb_level=V_nl_optics)
 call it(defs,'NLCorrelation','[NL] Correlation ("IPA/HARTREE/TDDFT/LRC/LRW/JGM/SEX") ',NL_correlation)
 call it(defs,'NLLrcAlpha',   '[NL] Long Range Correction',NL_LRC_alpha)
 call it(defs,'NLDamping',    '[NL] Damping',NL_damping,unit=E_unit)
 call it(defs,'NLEnRange',    '[NL] Energy range',NL_er,E_unit)
 call it(defs,'NLEnSteps',    '[NL] Energy steps',n_frequencies)
 call it(defs,'NLGvecs', '[NL] Number of G vectors in NL dynamics for Hartree/TDDFT',NL_ng,unit=G_unit)
 call it('f',defs,'UseDipoles','[NL] Use Covariant Dipoles (just for test purpose)',verb_level=V_nl_optics)
 call it('f',defs,'FrSndOrd','[NL] Force second order in Covariant Dipoles',verb_level=V_nl_optics)
 call it('f',defs,'EvalCurrent','[NL] Evaluate the current',verb_level=V_nl_optics)
 !
 call it(defs,'ExtF_Dir',             '[NL ExtF] Versor',Efield(1)%versor)
 call it(defs,'ExtF_Int',             '[NL ExtF] Intensity',Efield(1)%intensity,unit=I_unit  ,verb_level=V_nl_optics)
 call it(defs,'ExtF_FrStep',          '[NL ExtF] Frequency step',Efield(1)%W_step,unit=E_unit,verb_level=V_nl_optics)
 call it(defs,'ExtF_Width',           '[NL ExtF] Field Width',Efield(1)%width,unit=Time_unit(1),verb_level=V_nl_optics)
 call it(defs,'ExtF_kind',            '[NL ExtF] Kind(SIN|SOFTSIN|RES|ANTIRES|GAUSS|DELTA|QSSIN)',Efield(1)%ef_name,& 
&    verb_level=V_nl_optics)
 call it(defs,'ExtF_Tstart',          '[NL ExtF] Initial Time',Efield(1)%t_initial,unit=Time_unit(1),               &
&    verb_level=V_nl_optics)
 call it(defs,'NLSampleWF',  '[NL] Sample the WFs (sampling NL order)',n_order,verb_level=V_nl_optics)
 !
#endif
 !
#if defined _ELECTRIC
 call it(defs,'ExtF_Dir',             '[NL ExtF] Versor',Efield(1)%versor)
 call it(defs,'ExtF_Int',             '[NL ExtF] Intensity',Efield(1)%intensity,unit=I_unit)
 call it('f',defs,'FrSndOrd','[NL] Force second order in Covariant Dipoles',verb_level=V_sc)
#endif
#if defined _SCALAPACK
 !
 ! SLK test
 !
 call it(defs,'SLKdim',  '[SLK] Matrix Dimension',SLK_test_H_dim)
#endif
 !
#if defined _MAGNETIC
 call it(defs,'Hamiltonian',   '[MAG] Hamiltonian kind [pauli,landau,all]',MAG_hamiltonian_type,protect=.FALSE.)
 call it(defs,'B_Field',       '[MAG] Magnetic field modulus',MAG_B,unit=Bfield_unit)
 call it(defs,'B_psi',         '[MAG] Magnetic field psi angle',MAG_psi,unit=Angle_unit(1),verb_level=V_sc)
 call it(defs,'B_theta',       '[MAG] Magnetic field theta angle',MAG_theta,unit=Angle_unit(1),verb_level=V_sc)
 call it(defs,'B_Gauge',       '[MAG] Gauge ("SYMM"etric, "X_ASYMM", "Y_ASYMM" or "Z_ASYMM"etric)',MAG_gauge,verb_level=V_sc)
 call it('f',defs,'PhaseTrick','[MAG] Phase trick for a better diagonalization',verb_level=V_sc)
 call it(defs,'B_radius',      '[MAG] Magnetic flux radius',MAG_radius,verb_level=V_sc)
#endif
 !
#if defined _MEM_CHECK
 !
 ! Memory
 !
 call it(defs,'MEM_tresh',     '[MEMORY] Treshold on traced memory allocations/deallocations',MEM_treshold,verb_level=V_general,&
&                                                                                             unit=MEM_unit(1))
 !
#endif
 !
 ! QP ctl 
 !
 call INIT_QP_ctl_load(defs,1)
 call INIT_QP_ctl_load(defs,2)
 call INIT_QP_ctl_load(defs,3)
 !
 ! GPL_EXCLUDE_START
 !
#if defined _RT
 !
 ! RT ctl 
 !
 call INIT_RT_ctl_load(defs,1)
 call INIT_RT_ctl_load(defs,2)
 call INIT_RT_ctl_load(defs,3)
 call INIT_RT_ctl_load(defs,4)
 !
#endif
 !
 ! F_xc
 !
 call it(defs,'FxcMEStps','[TDDFT] [o/o] Memory energy steps',&
&                         FXC_per_memstps,verb_level=V_resp)
 call it(defs,'FxcSVdig','[TDDFT] Keep SV that are within FxcSVdig digits',&
&                         FXC_SVD_digits,verb_level=V_resp)
 call it('f',defs,'FxcRetarded', '[TDDFT] Retarded TDDFT kernel',verb_level=V_resp)
 !
 ! BSE
 !
 call it(defs,'BSehWind','[BSK] [o/o] E/h coupling pairs energy window',&
&        BS_eh_win,verb_level=V_resp)
 call it(defs,'BSEQptR', '[BSK] Transferred momenta range',BS_q,verb_level=V_resp)
 call it(defs,'BDmERef', '[BSS] Damping energy reference',BSS_damp_reference,&
&                        E_unit,verb_level=V_resp)
 !
 ! Xx
 !
 call Xload(X(1),Xw(1))
 !
 ! ACFDT
 !
 call it(defs,'AC_n_LAM', '[ACFDT] Coupling Costant GL-grid points',ACFDT_n_lambda)
 call it(defs,'AC_n_FR',  '[ACFDT] Integration frequency points',ACFDT_n_freqs)
 call it(defs,'AC_E_Rng', '[ACFDT] Imaginary axis 2nd & 3rd energy points',ACFDT_E_range,E_unit)
 !
 ! GPL_EXCLUDE_END
 !
 ! DIPOLES
 !
 call it(defs,'DipBands',       '[DIP] Bands range for dipoles',Dip%ib,verb_level=V_resp)
 call it(defs,'DipQpts',        '[DIP] Qpts range for dipoles',Dip%iq,verb_level=V_resp)
 call it(defs,'DipoleEtresh',   '[DIP] Treshold in the definition of R=P/deltaE',Dip%Energy_treshold,&
&                                                                               verb_level=V_resp,unit=E_unit)
 call it(defs,'DipApproach',    '[DIP] [G-space v/R-space x/Covariant/Shifted grids]',Dip%approach,verb_level=V_resp)
 call it(defs,'ShiftedPaths',   '[DIP] Shifted grids paths (separated by a space)',grid_paths,verb_level=V_resp)
 call it('f',defs,'DipPDirect', '[DIP] Directly compute <v> also when using other approaches for dipoles',verb_level=V_resp)
 call it('f',defs,'DipBandsALL','[DIP] Compute all bands range, not only valence and conduction',verb_level=V_resp)
<<<<<<< HEAD
#if defined _NL || defined _ELECTRIC
 call it('f',defs,'EvPolarization',    '[DIP] Evaluate Polarization (require DipApproach=Covariant)',verb_level=V_resp)
=======
#if defined _NL
 call it('f',defs,'EvPolarization','[DIP] Evaluate Polarization (require DipApproach=Covariant)',verb_level=V_resp)
>>>>>>> c030b4b5
#endif
 !
 ! El-Ph
 !
#if defined _ELPH 
 call it(defs,'GphBRnge',  '[ELPH] G[W] bands range',QP_PH_n_G_bands)
 call it(defs,'ElPhModes', '[ELPH] Phonon modes included',elph_branches)
 call it(defs,'FANdEtresh','[ELPH] Energy treshold for Fan denominator',FAN_deltaE_treshold,verb_level=V_qp,unit=E_unit)
 call it(defs,'DWdEtresh', '[ELPH] Energy treshold for DW denominator',DW_deltaE_treshold,verb_level=V_qp,unit=E_unit)
 !
 ! GPL_EXCLUDE_START
 !
 call it(defs,'ElPhHBRnge','[ELPH] Hamiltonian bands range',elph_Ham_bands)
 call it(defs,'ElPhHKpt',  '[ELPH] Hamiltonian k-point',elph_Ham_ik)
 call it(defs,'REStresh',  '[ELPH] Residual treshold to report in output files',RES_tresh)
 !
 ! GPL_EXCLUDE_END
 !
 call it('f',defs,'WRgFsq','[ELPH] Dump on file gFsq coefficients')
#endif
 ! 
 ! SC
 !
#if defined _SC
 !
 call it(defs,'SCBands',   '[SC] Bands',SC_bands)
 !
 call TMP_mirror_bands( )
 !
 call it(defs,'SCIter',    '[SC] SC Iterations',SC_iterations)
 call it(defs,'SCEtresh',  '[SC] Energy convergence threshold',SC_E_threshold,unit=E_unit)
 call it(defs,'SCRhoTresh','[SC] Rho convergence threshold',SC_rho_threshold)
 call it(defs,'SC_precondition','[SC] Kind of preconditionin: thomas-fermi, simple, none',SC_preconditioning,verb_level=V_sc)
 call it(defs,'SCUpWIter', "[SC] Update W(q,G,G') every SCUpWIter iteractions",SC_up_W_iters,verb_level=V_qp) 
 call it('f',defs,'Mean_Potential','[SC] Real-space Mean Potential',verb_level=V_sc)
 call it('f',defs,'SCnlMix','[SC] Use SC non-local mixing',verb_level=V_sc)
 call it('f',defs,'FrozeDensity','[NL] Do not update density (for testing purposes)',verb_level=V_sc)
 !
 ! SC [NEQ]
 !
 call it(defs,'SCneqKIND',  '[SC] Options are [contrained-occ/constrained-mu/matsubara]',SC_neq_kind,verb_level=V_sc)
 call it(defs,'SCmu',       '[SC] Reference / holes / electrons chem potential',SC_mu,unit=E_unit,verb_level=V_sc)
 call it(defs,'SCcohIt',    '[SC] Impose off-diagonal rho in the initial basis set for N iterations',SC_last_coh_it,verb_level=V_sc)
 ! 
 ! SC [common with RT]
 !
 call it(defs,'BandMix',   '[SC] Band mixing',SC_band_mixing)
 call it(defs,'SCmixing',  '[SC] SC Cycle Mixing (< 1.)',SC_cycle_mixing,verb_level=V_sc)
 call it('f',defs,'SCdiag','[SC] Diagonal approximation for the self-energy(WF unchaged)',verb_level=V_sc)
 !
#endif
 ! 
#if defined _SC || defined _RT || defined _QED
 !
 ! SC and RT common
 !
 call it(defs,'COLLBands',   '[COLL] Bands for the collisions',COLL_bands)
 !
 call TMP_mirror_bands( )
 !
 call it(defs,'HXC_Potential', '[SC] SC HXC Potential',H_potential,protect=.FALSE.,case="A")
 call it(defs,'EXXCut',    '[SC,RT] Cutoff on the exchange, 0=full 1=none',COLLISIONS_cutoff,verb_level=V_sc)
 !
#endif
 !
#if defined _RT
 call TMP_mirror_bands( )
#endif
 !
#if defined _SC
 call it('f',defs,'OEPItSolver','[SC] Iterative solution instead of inversion of OEP')
 call it(defs,'OEPapprox','[SC] OEP approximation: n=none s=Slater k=KLI c=CED +w=Weighted',OEP_approx)
#endif
 !
 call DIP_mirror_bands( )
 ! 
 contains 
   !
#if defined _RT
   !
   subroutine Afield(i_field)
     use parser_m, ONLY  : parser
     character(10)      :: name
     integer            :: i_field
     logical            :: is_def
     !
     name='Field'//trim(intc(i_field))
     !
     call it(defs,trim(name)//'_Freq',            '[RT '//trim(name)//'] Frequency',&
&            Efield(i_field)%frequency,unit=E_unit)
     call it(defs,trim(name)//'_DFreq',           '[RT '//trim(name)//'] Frequency step',&
&            Efield(i_field)%W_step,unit=E_unit,verb_level=V_real_time)
     call it(defs,trim(name)//'_Int',             '[RT '//trim(name)//'] Intensity',&
&            Efield(i_field)%intensity,unit=I_unit)
     call it(defs,trim(name)//'_Width',           '[RT '//trim(name)//'] Width',&
&            Efield(i_field)%width,unit=Time_unit(1))
     call it(defs,trim(name)//'_FWHM',            '[RT '//trim(name)//'] Full Width at Half Maximum (alternative to Width)',&
&            Efield(i_field)%FWHM,unit=Time_unit(1),verb_level=V_real_time)
     call it(defs,trim(name)//'_kind',            '[RT '//trim(name)//'] Kind(SIN|RES|ANTIRES|GAUSS|DELTA|QSSIN)',&
&            Efield(i_field)%ef_name,verb_level=0)
     call it(defs,trim(name)//'_pol',             '[RT '//trim(name)//'] Pol(linear|circular)',&
&            Efield(i_field)%ef_pol,verb_level=0)
     call it(defs,trim(name)//'_Dir',             '[RT '//trim(name)//'] Versor',&
&            Efield(i_field)%versor,verb_level=0)
     call it(defs,trim(name)//'_Dir_circ',        '[RT '//trim(name)//'] Versor_circ',&
&            Efield(i_field)%versor_circ,verb_level=0)
     call it(defs,trim(name)//'_Tstart',          '[RT '//trim(name)//'] Initial Time',&
&            Efield(i_field)%t_initial,unit=Time_unit(1))
     !
     if (initmode==4) then
       call parser(trim(name)//'_Int',is_def)
       if (is_def.and.n_ext_fields==0) n_ext_fields=n_ext_fields+1
       call parser(trim(name)//'_FWHM',is_def)
       if (is_def) then
         Efield(i_field)%width=Efield(i_field)%FWHM/(2._SP*sqrt(2._SP*log(2._SP)))
       else
         Efield(i_field)%FWHM=Efield(i_field)%width*(2._SP*sqrt(2._SP*log(2._SP)))
       endif
     endif
     !
   end subroutine
   !
#endif
   !
#if defined _MPI 
   !
   subroutine CPU_structure_load()
     use parallel_m, ONLY:n_CPU_str_max,CPU_structure,PARALLEL_default_mode
     integer           :: i_s
     character(schlen) :: name,possible_fields
     !
     call it(defs,"PAR_def_mode",'[PARALLEL] Default distribution mode ("balanced"/"memory"/"workload")',&
&            PARALLEL_default_mode,verb_level=V_parallel)
     !
     do i_s=1,n_CPU_str_max 
       !
       if (i_s==1) possible_fields='(k,c,v)'     ! DIP
       if (i_s==2) possible_fields='(q,g,k,c,v)' ! X_finite_q
       if (i_s==3) possible_fields='(q,g,k,c,v)' ! X
       if (i_s==4) possible_fields='(k,eh,t)'    ! BS
       if (i_s==5) possible_fields='(q,qp,b)'    ! SE
       if (i_s==6) possible_fields='(k,b,q,qp)'  ! RT
       if (i_s==7) possible_fields='(p,d) '      ! SLK
       if (i_s==8) possible_fields='(w,k) '      ! NL
       !
       if (len_trim(CPU_structure(i_s)%Short_Description)==0) cycle
       name=trim(CPU_structure(i_s)%Short_Description)//"_CPU"
       call it(defs,trim(name),'[PARALLEL] CPUs for each role',&
&              CPU_structure(i_s)%CPU_string,verb_level=V_parallel)
       name=trim(CPU_structure(i_s)%Short_Description)//"_ROLEs"
       call it(defs,trim(name),'[PARALLEL] CPUs roles '//trim(possible_fields),&
&              CPU_structure(i_s)%ROLE_string,verb_level=V_parallel)
       name=trim(CPU_structure(i_s)%Short_Description)//"_nCPU_LinAlg_INV"
       call it(defs,trim(name),'[PARALLEL] CPUs for Linear Algebra',&
&              CPU_structure(i_s)%nCPU_lin_algebra_INV,verb_level=V_parallel)
       name=trim(CPU_structure(i_s)%Short_Description)//"_nCPU_LinAlg_DIAGO"
       call it(defs,trim(name),'[PARALLEL] CPUs for Linear Algebra',&
&              CPU_structure(i_s)%nCPU_lin_algebra_DIAGO,verb_level=V_parallel)
     enddo
     !
   end subroutine
   !
#endif
   !
   subroutine Xload(X,wv)
     !
     use pars,   ONLY:SP
     use units,  ONLY:HA2EV
     !
     type(X_t):: X
     type(w_samp):: wv
     ! 
     ! Work Space
     ! 
     integer           ::i1,V_iq
     integer,parameter ::n_des=14
     character(8)      ::nms(n_des),sfx
     character(100)    ::des(n_des)
     character(schlen) ::lch1,lch2
     !
     nms=(/'GrFnTp','EnRnge','DmRnge','CGrdSp','ETStps','EMStps',&
&          'DrudeW','LongDr','EhEngy','PPAPnt',&
&          'NGsBlk','QpntsR','BndsRn','DmERef'/)
     des(1) ='Green`s function (T)ordered,(R)etarded,(r)senant,(a)ntiresonant [T, R, r, Ta, Ra]'
     des(2) ='Energy range'
     des(3) ='Damping range'
     des(4) ='[o/o] Coarse grid controller'
     des(5) ='Total Energy steps'
     des(6) ='[o/o] Memory Energy steps'
     des(7) ='Drude plasmon'
     des(8) ='[cc] Electric Field'
     des(9) ='Electron-hole energy range'
     des(10)='PPA imaginary energy'
     des(11)='Response block size'
     des(12)='Transferred momenta'
     des(13)='Polarization function bands'
     des(14)='Damping reference energy'
     !
     do i1=1,n_des
       lch1=des(i1);lch2=nms(i1)
       if (X%whoami==1) sfx='Xx'
       if (X%whoami==2) sfx='Xs'
       if (X%whoami==3) sfx='Xd'
       if (X%whoami==4) sfx='Xp'
       write (des(i1),'(4a)')  '[',trim(sfx),'] ',trim(lch1)
       write (nms(i1),'(2a)')  lch2(1:6),trim(sfx)
     enddo
     !
     V_iq  =0
     !
     if (.not.X%whoami==3) V_iq  =V_resp 
     !
     call it(defs,nms( 1),des( 1),X%ordering,verb_level=V_resp)
     call it(defs,nms( 2),des( 2),wv%er,E_unit,verb_level=0) 
     call it(defs,nms( 3),des( 3),wv%dr,E_unit,verb_level=0)
     call it(defs,nms( 4),des( 4),X%cg_percentual,verb_level=V_resp)
     call it(defs,nms( 5),des( 5),wv%n_freqs,verb_level=0)
     call it(defs,nms( 6),des( 6),wv%per_memstps,verb_level=V_resp)
     call it(defs,nms( 7),des( 7),X%Wd,E_unit,verb_level=V_resp)
     call it(defs,nms( 8),des( 8),X%q0,verb_level=0)
     call it(defs,nms( 9),des( 9),X%ehe,E_unit,verb_level=V_resp)
     call it(defs,nms(10),des(10),X%ppaE,E_unit,verb_level=0)
     call it(defs,nms(11),des(11),X%ng,G_unit,verb_level=0)
     call it(defs,nms(12),des(12),X%iq,verb_level=V_iq)
     call it(defs,nms(13),des(13),X%ib,verb_level=0)
     call it(defs,nms(14),des(14),wv%damp_reference,E_unit,verb_level=V_resp)
     !
   end subroutine
   !
   subroutine DIP_mirror_bands( )
     use parser_m,       ONLY:parser
     logical :: is_def(10)
     integer :: i1,bands(2),tmp_bands(2)
     !
     if(initmode/=4) return
     !
     is_def=.false.
     !
     call parser('BndsRnXx', is_def(1))
     call parser('BndsRnXs', is_def(2))
     call parser('BndsRnXd', is_def(3))
     call parser('BndsRnXp', is_def(4))
     call parser('DipBands', is_def(5))
     call parser('BSEBands', is_def(6))
     call parser('RTBands',  is_def(7))
     call parser('SCBands',  is_def(8))
     call parser('NLBands',  is_def(9))
     call parser('COLLBands',is_def(10))
     !
     bands=-1
     do i1=1,10
       if(.not.(is_def(i1))) cycle
       if(i1< 5) tmp_bands=X(i1)%ib
       if(i1==5) tmp_bands=Dip%ib
       if(i1==6) tmp_bands=BS_bands
#if defined _RT || defined _NL
       if(i1==7) tmp_bands=RT_bands
#endif
#if defined _SC
       if(i1==8) tmp_bands=SC_bands
#endif
#if defined _NL
       if(i1==9) tmp_bands=NL_bands
#endif
#if defined _RT || defined _SC || defined _NL
       if(i1==10) tmp_bands=COLL_bands
#endif
       if(any((/bands==-1/))) then
         bands=tmp_bands
       else
         bands(1)=min(tmp_bands(1),bands(1))
         bands(2)=max(tmp_bands(2),bands(2))
       endif
     enddo
     !
     Dip%ib=bands
     !
   end subroutine
   !
#if defined _SC || defined _RT || defined _QED
   !TMP>
   subroutine TMP_mirror_bands( )
     use parser_m,       ONLY:parser
     logical :: is_def(4)
     integer :: bands_(2)
     !
     if(initmode/=4) return
     !
     call parser('SCbands',  is_def(1))
     call parser('RTbands',  is_def(2))
     call parser('COLLbands',is_def(3))
     call parser('NLbands',  is_def(4))
#endif
     !
#if defined _SC 
     if (is_def(1)) bands_=SC_bands
#endif
#if defined _RT || defined _QED
     if (is_def(2)) bands_=RT_bands
#endif
#if defined _SC || defined _RT || defined _QED || defined _NL
     if (is_def(3)) bands_=COLL_bands
#endif
#if defined _NL
     if (is_def(4)) bands_=NL_bands
#endif
     !
#if defined _SC 
     SC_bands  =bands_
#endif
#if defined _RT || defined _QED
     RT_bands  =bands_
#endif
#if defined _NL
     NL_bands  =bands_
#endif
#if defined _SC || defined _RT || defined _QED || defined _NL
     COLL_bands=bands_
     H_ref_bands=bands_     
     !
   end subroutine
   !TMP<
#endif
   !
end subroutine<|MERGE_RESOLUTION|>--- conflicted
+++ resolved
@@ -638,13 +638,8 @@
  call it(defs,'ShiftedPaths',   '[DIP] Shifted grids paths (separated by a space)',grid_paths,verb_level=V_resp)
  call it('f',defs,'DipPDirect', '[DIP] Directly compute <v> also when using other approaches for dipoles',verb_level=V_resp)
  call it('f',defs,'DipBandsALL','[DIP] Compute all bands range, not only valence and conduction',verb_level=V_resp)
-<<<<<<< HEAD
 #if defined _NL || defined _ELECTRIC
- call it('f',defs,'EvPolarization',    '[DIP] Evaluate Polarization (require DipApproach=Covariant)',verb_level=V_resp)
-=======
-#if defined _NL
  call it('f',defs,'EvPolarization','[DIP] Evaluate Polarization (require DipApproach=Covariant)',verb_level=V_resp)
->>>>>>> c030b4b5
 #endif
  !
  ! El-Ph
