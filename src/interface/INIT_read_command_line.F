--- conflicted
+++ resolved
@@ -24,13 +24,8 @@
 subroutine INIT_read_command_line(rstr,init_) 
  !
  use pars,           ONLY:schlen
-<<<<<<< HEAD
- use drivers,        ONLY:infile_editing,l_bse,l_alda_fxc,l_chi,l_elel_corr,l_magnons,&
-&                         l_elel_scatt,l_elph_corr,l_elph_scatt,l_elphoton_corr,l_elphoton_scatt
-=======
  use drivers,        ONLY:infile_editing,l_bse,l_alda_fxc,l_chi,l_elel_corr,&
 &                         l_elel_scatt,l_elph_corr,l_elph_scatt,l_elphoton_corr,l_elphoton_scatt,l_em1s,l_em1d,l_ppa
->>>>>>> b3b30127
  use BS,             ONLY:BSK_mode
  use BS_solvers,     ONLY:BSS_mode
  use X_m,            ONLY:Chi_mode
@@ -176,16 +171,14 @@
      !
      if (i_cycle==2.and.trim(rstr_piece(i1)) == 'optics' )  then
        !
-       l_magnons= (trim(rstr_piece(i1+1))=='m')
        l_chi= (trim(rstr_piece(i1+1))=='g' ).or.(trim(rstr_piece(i1+1))=='c')
-       l_bse= (trim(rstr_piece(i1+1))=='eh').or.(trim(rstr_piece(i1+1))=='b').or.l_magnons
+       l_bse= (trim(rstr_piece(i1+1))=='eh').or.(trim(rstr_piece(i1+1))=='b')
        !
        if (.not.l_chi.and..not.l_bse) l_chi=.true.
        !
        call initactivate(1,'optics')
        if (l_chi) call initactivate(1,'chi')
        if (l_bse) call initactivate(1,'bse')
-       if (l_magnons) call initactivate(1,'magnons')
        !
        if (l_chi.and.trim(Chi_mode)==' ') Chi_mode='IP'
        if (l_bse.and.trim(BSK_mode)==' ') BSK_mode='IP'
@@ -196,27 +189,6 @@
      !
      if ( i_cycle==2 .and. trim(rstr_piece(i1)) == 'kernel' )  then
        !
-<<<<<<< HEAD
-       ! if the optics option is not present define defaults
-       ! since kernel does not correspond to a runlevel, set 
-       ! infile_editing=.true.           
-       !
-       if (.not.l_bse.and..not.l_chi) then
-         l_chi =((trim(rstr_piece(i1+1)) == 'hartree').or.&
-                &( trim(rstr_piece(i1+1)) == 'lrc'))
-         l_bse =((trim(rstr_piece(i1+1)) == 'alda').or.&
-                &(trim(rstr_piece(i1+1)) == 'sex').or.&
-                &(trim(rstr_piece(i1+1)) == 'hf').or.&
-                &( trim(rstr_piece(i1+1)) == 'bsfxc'))
-         infile_editing=.true.           
-         call initactivate(1,'optics')
-         if (l_chi) call initactivate(1,'chi')
-         if (l_bse) call initactivate(1,'bse')
-         if (l_magnons) call initactivate(1,'magnons')
-       end if
-       !
-=======
->>>>>>> b3b30127
        BSK_mode='HARTREE'
        Chi_mode='HARTREE'
        !
