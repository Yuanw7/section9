!
!        Copyright (C) 2000-2021 the YAMBO team
!              http://www.yambo-code.org
!
! Authors (see AUTHORS file for details): AM DS
!
! This file is distributed under the terms of the GNU
! General Public License. You can redistribute it and/or
! modify it under the terms of the GNU General Public
! License as published by the Free Software Foundation;
! either version 2, or (at your option) any later version.
!
! This program is distributed in the hope that it will
! be useful, but WITHOUT ANY WARRANTY; without even the
! implied warranty of MERCHANTABILITY or FITNESS FOR A
! PARTICULAR PURPOSE.  See the GNU General Public License
! for more details.
!
! You should have received a copy of the GNU General Public
! License along with this program; if not, write to the Free
! Software Foundation, Inc., 59 Temple Place - Suite 330,Boston,
! MA 02111-1307, USA or visit http://www.gnu.org/copyleft/gpl.txt.
!
subroutine INIT_read_command_line(rstr,init_)
 !
 use pars,           ONLY:schlen
 use drivers,        ONLY:infile_editing,l_bse,l_alda_fxc,l_chi,l_elel_corr,&
&                         l_elel_scatt,l_elph_corr,l_elph_scatt,l_elphoton_corr,&
&                         l_elphoton_scatt,l_em1s,l_em1d,l_ppa,l_phel_scatt,l_phel_corr,l_dipoles
 use BS,             ONLY:BSK_mode
 use BS_solvers,     ONLY:BSS_mode
 use X_m,            ONLY:Chi_mode
 use QP_m,           ONLY:QP_solver
 use LIVE_t,         ONLY:USER_wall_time_string,GET_user_WALL_time
 use stderr,         ONLY:STRING_split,STRING_match,STRING_same
 use it_tools,       ONLY:runlevel_is_on,switch_off_runlevel
 use it_m,           ONLY:V_RL,V_kpt,V_sc,V_qp,V_io,V_general,V_resp,      &
&                         V_real_time,V_nl_optics,V_all,V_parallel,V_ph,   &
&                         infile_verbosity,nrnlvls,rnlvls
#if defined _SC || defined _RT
 use hamiltonian,    ONLY:H_potential
#endif
#if defined _SC
 use magnetic,       ONLY:MAG_hamiltonian_type,MAG_pauli,MAG_landau
#endif
#if defined _RT
 use fields,         ONLY:n_ext_fields,n_ext_fields_max
 use stderr,         ONLY:intc
#endif
 !
 implicit none
 !
 integer     :: init_
 character(*):: rstr
 !
 ! Work Space
 !
 integer            ::i1,i2,i3,i_field,n_pieces,i_cycle
 logical            ::l_user_kernel,V_is_defined
 logical, external  ::INIT_read_command_line_potentials
 integer, parameter ::n_strings_not_allowed=8
 character(schlen)  ::rstr_piece(2*nrnlvls),strings_to_not_use_as_runlevels(n_strings_not_allowed),V_string,scattp_piece(10)
 !
 ! Keep track if the user provided a kernel option
 !
 l_user_kernel=.FALSE.
 !
 ! Bug fix (17/9/2012). If any string following a -### identifier contains
 ! a string related to a runlevel this is erronously switched on.
 !
 strings_to_not_use_as_runlevels=" "
 strings_to_not_use_as_runlevels(1)="jobstr"
 strings_to_not_use_as_runlevels(2)="ifile"
 strings_to_not_use_as_runlevels(3)="idir"
 strings_to_not_use_as_runlevels(4)="odir"
 strings_to_not_use_as_runlevels(5)="cdir"
 strings_to_not_use_as_runlevels(6)="com_path"
 strings_to_not_use_as_runlevels(7)="more_io_path"
 strings_to_not_use_as_runlevels(8)="core_io_path"
 !
 ! Split the string in pieces
 !
 call STRING_split(rstr,rstr_piece)
 n_pieces=0
 do i1=1,2*nrnlvls
   if (len_trim(rstr_piece(i1))>0) n_pieces=n_pieces+1
 enddo
 if (n_pieces==0) return
 !
 do i_cycle=1,2
   !
   INPUT_strings_loop: do i1=1,n_pieces
     !
     if (trim(rstr_piece(i1))=='ifile') cycle
     !
     ! String suitable for runlevel switching?
     !
     if (i1>1) then
       do i2=1,n_strings_not_allowed
         if (trim(rstr_piece(i1-1)) == trim(strings_to_not_use_as_runlevels(i2))) cycle INPUT_strings_loop
       enddo
     endif
     !
     ! Input File editing?
     !
     do i2=1,nrnlvls
       if ( trim(rnlvls(i2,1)) == trim(rstr_piece(i1))) infile_editing=.true.
     enddo
     !
     ! Run Levels
     !
     call initactivate(1, trim(rstr_piece(i1)) )
     !
     ! Verbosity
     ! V_RL=1
     ! V_kpt=2
     ! V_sc=3
     ! V_qp=4
     ! V_io=5
     ! V_general=6
     ! V_resp=7
     ! V_real_time=8
     ! V_parallel=9
     ! V_nl_optics=10
     ! V_ph=10
     ! V_all=99
     !
     if ( trim(rstr_piece(i1)) == 'infver' ) then
<<<<<<< HEAD
       select case (trim(rstr_piece(i1+1)))
         case ('RL','rl')
           infile_verbosity=V_RL
         case ('kpt','k')
           infile_verbosity=V_kpt
         case ('sc','SC')
           infile_verbosity=V_sc
         case ('QP','qp')
           infile_verbosity=V_qp
         case ('IO','io')
           infile_verbosity=V_io
         case ('gen')
           infile_verbosity=V_general
         case ('resp','X')
           infile_verbosity=V_resp
         case ('RT','rt')
           infile_verbosity=V_real_time
         case ('NL','nl')
           infile_verbosity=V_nl_optics
         case ('PH','ph')
           infile_verbosity=V_ph
         case ('PAR','par')
           infile_verbosity=V_parallel
         case ('all')
           infile_verbosity=V_all
       end select
=======
       if (STRING_same( trim(rstr_piece(i1+1)) , "rl" )) infile_verbosity=V_RL
       if (STRING_same( trim(rstr_piece(i1+1)) , "kpt").or.STRING_same( trim(rstr_piece(i1+1)) , "k")) infile_verbosity=V_kpt
       if (STRING_same( trim(rstr_piece(i1+1)) , "sc" )) infile_verbosity=V_sc
       if (STRING_same( trim(rstr_piece(i1+1)) , "qp" )) infile_verbosity=V_qp
       if (STRING_same( trim(rstr_piece(i1+1)) , "io" )) infile_verbosity=V_io
       if (STRING_same( trim(rstr_piece(i1+1)) , "gen")) infile_verbosity=V_general
       if (STRING_same( trim(rstr_piece(i1+1)) , "resp").or.STRING_same( trim(rstr_piece(i1+1)) , "x")) infile_verbosity=V_resp
       if (STRING_same( trim(rstr_piece(i1+1)) , "rt")) infile_verbosity=V_real_time
       if (STRING_same( trim(rstr_piece(i1+1)) , "nl")) infile_verbosity=V_nl_optics
       if (STRING_same( trim(rstr_piece(i1+1)) , "par")) infile_verbosity=V_parallel
       if (STRING_same( trim(rstr_piece(i1+1)) , "all")) infile_verbosity=V_all
>>>>>>> 06d4564a
     endif
     !
     if ( trim(rstr_piece(i1)) == 'wallt' ) then
       USER_wall_time_string=trim(rstr_piece(i1+1))
       if (i_cycle==1) call GET_user_WALL_time()
     endif
     !
     if ( trim(rstr_piece(i1)) == 'dipoles' )  then
       call initactivate(1,'dipoles')
     endif
     !
     if ( trim(rstr_piece(i1)) == 'screen') then
       l_em1s= STRING_same(trim(rstr_piece(i1+1)),'s')
       l_em1d= (STRING_same(trim(rstr_piece(i1+1)),'f') )
       l_ppa = (STRING_same(trim(rstr_piece(i1+1)),'p') )
       if (l_em1s) call initactivate(1,'em1s')
       if (l_em1d) call initactivate(1,'em1d')
       if (l_ppa)  call initactivate(1,'ppa')
     endif
     !
     ! BSE/LLR
     !
     if (i_cycle==2.and.trim(rstr_piece(i1)) == 'optics' )  then
       !
       l_chi= (STRING_same(trim(rstr_piece(i1+1)),'g') ).or.(STRING_same(trim(rstr_piece(i1+1)),'c'))
       l_bse= (STRING_same(trim(rstr_piece(i1+1)),'eh')).or.(STRING_same(trim(rstr_piece(i1+1)),'b'))
       !
       if (.not.l_chi.and..not.l_bse) l_chi=.true.
       !
       call initactivate(1,'optics')
       if (l_chi) call initactivate(1,'chi')
       if (l_bse) call initactivate(1,'bse')
       !
       if (l_chi.and.trim(Chi_mode)==' ') Chi_mode='IP'
       if (l_bse.and.trim(BSK_mode)==' ') BSK_mode='IP'
       !
     endif
     !
     ! Approximation used for the BSE/LLR kernel
     !
     if ( i_cycle==2 .and. trim(rstr_piece(i1)) == 'kernel' )  then
       !
       BSK_mode='HARTREE'
       Chi_mode='HARTREE'
       !
       if(l_bse)  then
         if(STRING_same(trim(rstr_piece(i1+1))  , 'hartree'))  BSK_mode='HARTREE'
         if(STRING_same(trim(rstr_piece(i1+1))  , 'hf'))       BSK_mode='HF'
         if( STRING_same(trim(rstr_piece(i1+1)) , 'alda'))     BSK_mode='ALDA'
         if(STRING_same(trim(rstr_piece(i1+1))  , 'sex'))      BSK_mode='SEX'
         if( STRING_same(trim(rstr_piece(i1+1)) , 'bsfxc'))    BSK_mode='BSfxc'
         if( STRING_same(trim(rstr_piece(i1+1)) , 'ip'))       BSK_mode='IP'
       else if(l_chi.or.l_em1s.or.l_em1d.or.l_ppa) then
         if(STRING_same(trim(rstr_piece(i1+1))  , 'hartree'))  Chi_mode='HARTREE'
         if( STRING_same(trim(rstr_piece(i1+1)) , 'alda'))     Chi_mode='ALDA'
         if( STRING_same(trim(rstr_piece(i1+1)) , 'lrc'))      Chi_mode='LRC'
         if( STRING_same(trim(rstr_piece(i1+1)) , 'bsfxc'))    Chi_mode='BSfxc'
       endif
       !
       if((STRING_same(trim(rstr_piece(i1+1)) , 'alda')).or.&
&             (STRING_same(trim(rstr_piece(i1+1)) , 'lrc')).or.&
&             (STRING_same(trim(rstr_piece(i1+1)) , 'pf')).or.&
&             (STRING_same(trim(rstr_piece(i1+1)) , 'bsfxc'))) call initactivate(1,'tddft')
       !
       l_user_kernel=.TRUE.
       !
     endif
     !
     ! BSE Solver
     !
     if ( trim(rstr_piece(i1)) == 'bss' )  then
       BSS_mode=trim(rstr_piece(i1+1))
       if (.not.STRING_match(BSS_mode,'h').and..not.STRING_match(BSS_mode,'d').and.&
&          .not.STRING_match(BSS_mode,'i').and..not.STRING_match(BSS_mode,'t').and.&
&          .not.STRING_match(BSS_mode,'s')) BSS_mode='h'
       !
       ! With and ALDA Fxc the t solver is not permitted
       !
       if (l_alda_fxc.and.STRING_match(BSS_mode,'t')) BSS_mode='h'
       if (BSK_mode=='IP') call switch_off_runlevel('bss',on_name=' ')
       if (BSK_mode==' ') then
         BSK_mode="SEX"
         Chi_mode="HARTREE"
       endif
       !
     endif
     !
     ! Dyson Solver
     !
     if ( trim(rstr_piece(i1)) == 'dyson' ) then
       QP_solver=trim(rstr_piece(i1+1))
       if (.not.any((/trim(QP_solver)=='n',trim(QP_solver)=='s',trim(QP_solver)=='g',trim(QP_solver)=='r'/)))  QP_solver='n'
#if !defined  _ELPH && !defined _QED
         l_elel_corr=.true.
#endif
       !
       if ( i_cycle == 2 .and. trim(Chi_mode)==' ') Chi_mode='HARTREE'
       !
     endif
     !
     ! Lifetimes
     !
     if ( i_cycle==2 .and. trim(rstr_piece(i1)) == 'life' )  then
#if defined _ELPH || defined _QED || defined _PHEL
       if ( (.not.l_elph_corr.and..not.l_elphoton_corr.and..not.l_phel_corr) .or. l_elel_corr) then
         call initactivate(1,'em1d')
         call initactivate(1,'el_el_corr')
       endif
#else
       call initactivate(1,'em1d')
       l_elel_corr=.true.
#endif
#if defined _QED
       if (l_elphoton_corr) then
         l_dipoles=.TRUE.
         call initactivate(1,'dipoles')
       endif
#endif
     endif
     !
     ! GW approximation
     !
     if ( trim(rstr_piece(i1)) == 'gw0' ) then
       !
       call initactivate(1,'gw0')
       !
       if (trim(rstr_piece(i1+1))=='p') then
         infile_editing=.true.
         l_ppa=.TRUE.
         if (i_cycle==1) QP_solver="n"
         call initactivate(1,'ppa')
       else if (trim(rstr_piece(i1+1))=='c') then
         infile_editing=.true.
         if (i_cycle==1) QP_solver="n"
         call initactivate(1,'cohsex dyson')
       else if (trim(rstr_piece(i1+1))=='r') then
         infile_editing=.true.
         if (i_cycle==1) QP_solver="s"
         call initactivate(1,'em1d')
#if defined  _ELPH 
       else if (trim(rstr_piece(i1+1))=='fan') then
         infile_editing=.true.
         if (i_cycle==1) QP_solver="n"
         call initactivate(1,'el_ph_corr')
         l_elph_corr=.TRUE.
#endif
#if defined _PHEL
       else if (trim(rstr_piece(i1+1))=='X') then
         infile_editing=.true.
         if (i_cycle==1) QP_solver="n"
         call initactivate(1,'ph_el_corr')
         l_phel_corr=.TRUE.
#endif
       endif
       !
     endif
     !
#if defined _SC || defined _RT
     !
     if ( trim(rstr_piece(i1)) == 'potential' )  then
       !
       H_potential=""
       V_string=trim(rstr_piece(i1+1))
       P_loop: do i3=i1+2,n_pieces
         do i2=1,nrnlvls
           if ( trim(rnlvls(i2,1)) == trim(rstr_piece(i3))) exit P_loop
         enddo
         V_string=trim(V_string)//" "//trim(rstr_piece(i3))
       enddo P_loop
     endif
     !
#endif
     !
#if defined _SC
     !
     ! SC
     !
     if ( trim(rstr_piece(i1)) == 'potential' )  then
       !
       V_is_defined=INIT_read_command_line_potentials(V_string,"exx")
       if (i_cycle==2.and..not.runlevel_is_on('negf').and.V_is_defined) call initactivate(1,'em1s')
       V_is_defined=INIT_read_command_line_potentials(V_string,"exxc")
       V_is_defined=INIT_read_command_line_potentials(V_string,"srpa")
       V_is_defined=INIT_read_command_line_potentials(V_string,"coh")
       if (i_cycle==2.and..not.runlevel_is_on('negf').and.V_is_defined) call initactivate(1,'em1s')
       V_is_defined=INIT_read_command_line_potentials(V_string,"sex")
       if (i_cycle==2.and..not.runlevel_is_on('negf').and.V_is_defined) call initactivate(1,'em1s')
       V_is_defined=INIT_read_command_line_potentials(V_string,"ldax")
       V_is_defined=INIT_read_command_line_potentials(V_string,"pz")
       V_is_defined=INIT_read_command_line_potentials(V_string,"gs")
       V_is_defined=INIT_read_command_line_potentials(V_string,"d")
       V_is_defined=INIT_read_command_line_potentials(V_string,"ip")
       V_is_defined=INIT_read_command_line_potentials(V_string,"f")
       V_is_defined=INIT_read_command_line_potentials(V_string,"h")
       !
     endif
#endif
     !
#if defined _RT
     !
     ! NEGF
     !
     if ( trim(rstr_piece(i1)) == 'potential' )  then
       !
       V_is_defined=INIT_read_command_line_potentials(V_string,"coh")
       if (i_cycle==2.and..not.runlevel_is_on('negf').and.V_is_defined) call initactivate(1,'em1s')
       V_is_defined=INIT_read_command_line_potentials(V_string,"sex")
       if (i_cycle==2.and..not.runlevel_is_on('negf').and.V_is_defined) call initactivate(1,'em1s')
       V_is_defined=INIT_read_command_line_potentials(V_string,"gs")
       V_is_defined=INIT_read_command_line_potentials(V_string,"d")
       V_is_defined=INIT_read_command_line_potentials(V_string,"ip")
       V_is_defined=INIT_read_command_line_potentials(V_string,"f")
       V_is_defined=INIT_read_command_line_potentials(V_string,"h")
       !
     endif
#endif
     !
#if defined _SC
     if ( trim(rstr_piece(i1)) == 'magnetic' )  then
       if ( STRING_match(rstr_piece(i1+1),'p') ) then
         MAG_hamiltonian_type='pauli'
         MAG_pauli=.true.
       else if ( STRING_match(rstr_piece(i1+1),'l') ) then
         MAG_hamiltonian_type='landau'
         MAG_landau=.true.
       else if ( STRING_match(rstr_piece(i1+1),'a') ) then
         MAG_hamiltonian_type='all'
         MAG_pauli=.true.
         MAG_landau=.true.
       endif
     endif
#endif
     !
     ! Correlation(s)
     call INIT_read_command_line_corr_scatt("corrtp",rstr_piece,i1,l_elel_corr,l_elph_corr,l_phel_corr,l_elphoton_corr)
     !
     ! Scattering(s)
     call INIT_read_command_line_corr_scatt("scattp",rstr_piece,i1,l_elel_scatt,l_elph_scatt,l_phel_scatt,l_elphoton_scatt)
     !
#if defined _RT
     !
     ! RT
     !
     if ( trim(rstr_piece(i1)) == 'negf' ) then
       !
       if ( trim(rstr_piece(i1+1)) == 'p'    ) n_ext_fields=1
       if ( trim(rstr_piece(i1+1)) == 'pp'   ) n_ext_fields=2
       !
       do i_field=1,n_ext_fields_max
         if ( index(rstr_piece(i1+1),'p'//trim(intc(i_field))) > 0 ) n_ext_fields=i_field
       enddo
       !
       if( n_ext_fields==0) n_ext_fields=1
       !
       if ( i_cycle == 2 .and. .not. V_is_defined ) H_potential='IP'
       !
     endif
#endif
     !
#if defined _SC || defined _RT
     !
     ! COLLISIONS
     !
     if (runlevel_is_on('collisions')) then
       if ( l_elel_scatt.or.trim(H_potential)=='COH+SEX'.or.&
&               trim(H_potential)=='COH'.or.trim(H_potential)=='SEX' ) call initactivate(1,'em1s')
     endif
     !
#endif
     !
   enddo INPUT_strings_loop
   !
 enddo
 !
 if (.not.l_user_kernel.and.len_trim(Chi_mode)==0) Chi_mode='HARTREE'
 !
 if (infile_editing) init_=1
 !
end subroutine<|MERGE_RESOLUTION|>--- conflicted
+++ resolved
@@ -126,34 +126,6 @@
      ! V_all=99
      !
      if ( trim(rstr_piece(i1)) == 'infver' ) then
-<<<<<<< HEAD
-       select case (trim(rstr_piece(i1+1)))
-         case ('RL','rl')
-           infile_verbosity=V_RL
-         case ('kpt','k')
-           infile_verbosity=V_kpt
-         case ('sc','SC')
-           infile_verbosity=V_sc
-         case ('QP','qp')
-           infile_verbosity=V_qp
-         case ('IO','io')
-           infile_verbosity=V_io
-         case ('gen')
-           infile_verbosity=V_general
-         case ('resp','X')
-           infile_verbosity=V_resp
-         case ('RT','rt')
-           infile_verbosity=V_real_time
-         case ('NL','nl')
-           infile_verbosity=V_nl_optics
-         case ('PH','ph')
-           infile_verbosity=V_ph
-         case ('PAR','par')
-           infile_verbosity=V_parallel
-         case ('all')
-           infile_verbosity=V_all
-       end select
-=======
        if (STRING_same( trim(rstr_piece(i1+1)) , "rl" )) infile_verbosity=V_RL
        if (STRING_same( trim(rstr_piece(i1+1)) , "kpt").or.STRING_same( trim(rstr_piece(i1+1)) , "k")) infile_verbosity=V_kpt
        if (STRING_same( trim(rstr_piece(i1+1)) , "sc" )) infile_verbosity=V_sc
@@ -163,9 +135,9 @@
        if (STRING_same( trim(rstr_piece(i1+1)) , "resp").or.STRING_same( trim(rstr_piece(i1+1)) , "x")) infile_verbosity=V_resp
        if (STRING_same( trim(rstr_piece(i1+1)) , "rt")) infile_verbosity=V_real_time
        if (STRING_same( trim(rstr_piece(i1+1)) , "nl")) infile_verbosity=V_nl_optics
+       if (STRING_same( trim(rstr_piece(i1+1)) , "ph")) infile_verbosity=V_ph
        if (STRING_same( trim(rstr_piece(i1+1)) , "par")) infile_verbosity=V_parallel
        if (STRING_same( trim(rstr_piece(i1+1)) , "all")) infile_verbosity=V_all
->>>>>>> 06d4564a
      endif
      !
      if ( trim(rstr_piece(i1)) == 'wallt' ) then
