!
!        Copyright (C) 2000-2020 the YAMBO team
!              http://www.yambo-code.org
!
! Authors (see AUTHORS file for details): AM DS
!
! This file is distributed under the terms of the GNU
! General Public License. You can redistribute it and/or
! modify it under the terms of the GNU General Public
! License as published by the Free Software Foundation;
! either version 2, or (at your option) any later version.
!
! This program is distributed in the hope that it will
! be useful, but WITHOUT ANY WARRANTY; without even the
! implied warranty of MERCHANTABILITY or FITNESS FOR A
! PARTICULAR PURPOSE.  See the GNU General Public License
! for more details.
!
! You should have received a copy of the GNU General Public
! License along with this program; if not, write to the Free
! Software Foundation, Inc., 59 Temple Place - Suite 330,Boston,
! MA 02111-1307, USA or visit http://www.gnu.org/copyleft/gpl.txt.
!
subroutine INIT_read_command_line(rstr,init_)
 !
 use pars,           ONLY:schlen
 use drivers,        ONLY:infile_editing,l_bse,l_alda_fxc,l_chi,l_elel_corr,&
&                         l_elel_scatt,l_elph_corr,l_elph_scatt,l_elphoton_corr,&
&                         l_elphoton_scatt,l_em1s,l_em1d,l_ppa
#if defined _PHEL
 use drivers,        ONLY:l_phel_scatt
#endif
 use BS,             ONLY:BSK_mode
 use BS_solvers,     ONLY:BSS_mode
 use X_m,            ONLY:Chi_mode
 use QP_m,           ONLY:QP_solver
 use LIVE_t,         ONLY:USER_wall_time_string,GET_user_WALL_time
 use stderr,         ONLY:STRING_split,STRING_match,STRING_same
 use it_tools,       ONLY:runlevel_is_on,switch_off_runlevel
 use it_m,           ONLY:V_RL,V_kpt,V_sc,V_qp,V_io,V_general,V_resp,      &
&                         V_real_time,V_nl_optics,V_all,V_parallel,        &
&                         infile_verbosity,nrnlvls,rnlvls
#if defined _SC || defined _RT
 use hamiltonian,    ONLY:H_potential
#endif
#if defined _MAGNETIC
 use magnetic,       ONLY:MAG_hamiltonian_type,MAG_pauli,MAG_landau
#endif
#if defined _RT
 use fields,         ONLY:n_ext_fields,n_ext_fields_max
 use stderr,         ONLY:intc
#endif
 !
 implicit none
 !
 integer     :: init_
 character(*):: rstr
 !
 ! Work Space
 !
 integer            ::i1,i2,i3,i_field,n_pieces,i_cycle
 logical            ::l_user_kernel,V_is_defined
 logical, external  ::INIT_read_command_line_potentials
 integer, parameter ::n_strings_not_allowed=8
 character(schlen)  ::rstr_piece(2*nrnlvls),strings_to_not_use_as_runlevels(n_strings_not_allowed),V_string,scattp_piece(10)
 !
 ! Keep track if the user provided a kernel option
 !
 l_user_kernel=.FALSE.
 !
 ! Bug fix (17/9/2012). If any string following a -### identifier contains
 ! a string related to a runlevel this is erronously switched on.
 !
 strings_to_not_use_as_runlevels=" "
 strings_to_not_use_as_runlevels(1)="jobstr"
 strings_to_not_use_as_runlevels(2)="ifile"
 strings_to_not_use_as_runlevels(3)="idir"
 strings_to_not_use_as_runlevels(4)="odir"
 strings_to_not_use_as_runlevels(5)="cdir"
 strings_to_not_use_as_runlevels(6)="com_path"
 strings_to_not_use_as_runlevels(7)="more_io_path"
 strings_to_not_use_as_runlevels(8)="core_io_path"
 !
 ! Split the string in pieces
 !
 call STRING_split(rstr,rstr_piece)
 n_pieces=0
 do i1=1,2*nrnlvls
   if (len_trim(rstr_piece(i1))>0) n_pieces=n_pieces+1
 enddo
 if (n_pieces==0) return
 !
 do i_cycle=1,2
   !
   INPUT_strings_loop: do i1=1,n_pieces
     !
     if (trim(rstr_piece(i1))=='ifile') cycle
     !
     ! String suitable for runlevel switching?
     !
     if (i1>1) then
       do i2=1,n_strings_not_allowed
         if (trim(rstr_piece(i1-1)) == trim(strings_to_not_use_as_runlevels(i2))) cycle INPUT_strings_loop
       enddo
     endif
     !
     ! Input File editing?
     !
     do i2=1,nrnlvls
       if ( trim(rnlvls(i2,1)) == trim(rstr_piece(i1))) infile_editing=.true.
     enddo
     !
     ! Run Levels
     !
     call initactivate(1, trim(rstr_piece(i1)) )
     !
     ! Verbosity
     ! V_RL=1
     ! V_kpt=2
     ! V_sc=3
     ! V_qp=4
     ! V_io=5
     ! V_general=6
     ! V_resp=7
     ! V_real_time=8
     ! V_parallel=9
     ! V_nl_optics=10
     ! V_all=99
     !
     if ( trim(rstr_piece(i1)) == 'infver' ) then
       select case (trim(rstr_piece(i1+1)))
         case ('RL','rl')
           infile_verbosity=V_RL
         case ('kpt','k')
           infile_verbosity=V_kpt
         case ('sc','SC')
           infile_verbosity=V_sc
         case ('QP','qp')
           infile_verbosity=V_qp
         case ('IO','io')
           infile_verbosity=V_io
         case ('gen')
           infile_verbosity=V_general
         case ('resp','X')
           infile_verbosity=V_resp
         case ('RT','rt')
           infile_verbosity=V_real_time
         case ('NL','nl')
           infile_verbosity=V_nl_optics
         case ('PAR','par')
           infile_verbosity=V_parallel
         case ('all')
           infile_verbosity=V_all
       end select
     endif
     !
     if ( trim(rstr_piece(i1)) == 'wallt' ) then
       USER_wall_time_string=trim(rstr_piece(i1+1))
       if (i_cycle==1) call GET_user_WALL_time()
     endif
     !
     if ( trim(rstr_piece(i1)) == 'dipoles' )  then
       call initactivate(1,'dipoles')
     endif
     !
     if ( trim(rstr_piece(i1)) == 'screen') then
       l_em1s= (trim(rstr_piece(i1+1))=='s' )
       l_em1d= (trim(rstr_piece(i1+1))=='f' )
       l_ppa = (trim(rstr_piece(i1+1))=='p' )
       if (l_em1s) call initactivate(1,'em1s')
       if (l_em1d) call initactivate(1,'em1d')
       if (l_ppa)  call initactivate(1,'ppa')
     endif
     !
     ! BSE/LLR
     !
     if (i_cycle==2.and.trim(rstr_piece(i1)) == 'optics' )  then
       !
       l_chi= (trim(rstr_piece(i1+1))=='g' ).or.(trim(rstr_piece(i1+1))=='c')
       l_bse= (trim(rstr_piece(i1+1))=='eh').or.(trim(rstr_piece(i1+1))=='b')
       !
       if (.not.l_chi.and..not.l_bse) l_chi=.true.
       !
       call initactivate(1,'optics')
       if (l_chi) call initactivate(1,'chi')
       if (l_bse) call initactivate(1,'bse')
       !
       if (l_chi.and.trim(Chi_mode)==' ') Chi_mode='IP'
       if (l_bse.and.trim(BSK_mode)==' ') BSK_mode='IP'
       !
     endif
     !
     ! Approximation used for the BSE/LLR kernel
     !
     if ( i_cycle==2 .and. trim(rstr_piece(i1)) == 'kernel' )  then
       !
       BSK_mode='HARTREE'
       Chi_mode='HARTREE'
       !
       if(l_bse)  then
         if(trim(rstr_piece(i1+1))  == 'hartree')  BSK_mode='HARTREE'
         if(trim(rstr_piece(i1+1))  == 'hf')       BSK_mode='HF'
         if( trim(rstr_piece(i1+1)) == 'alda')     BSK_mode='ALDA'
         if(trim(rstr_piece(i1+1))  == 'sex')      BSK_mode='SEX'
         if( trim(rstr_piece(i1+1)) == 'bsfxc')    BSK_mode='BSfxc'
       else if(l_chi.or.l_em1s.or.l_em1d.or.l_ppa) then
         if(trim(rstr_piece(i1+1))  == 'hartree')  Chi_mode='HARTREE'
         if( trim(rstr_piece(i1+1)) == 'alda')     Chi_mode='ALDA'
         if( trim(rstr_piece(i1+1)) == 'lrc')      Chi_mode='LRC'
         if( trim(rstr_piece(i1+1)) == 'bsfxc')    Chi_mode='BSfxc'
       endif
       !
       if((trim(rstr_piece(i1+1)) == 'alda').or.&
&             (trim(rstr_piece(i1+1)) == 'lrc').or.&
&             (trim(rstr_piece(i1+1)) == 'pf').or.&
&             (trim(rstr_piece(i1+1)) == 'bsfxc')) call initactivate(1,'tddft')
       !
       l_user_kernel=.TRUE.
       !
     endif
     !
     ! BSE Solver
     !
     if ( trim(rstr_piece(i1)) == 'bss' )  then
       BSS_mode=trim(rstr_piece(i1+1))
       if (index(BSS_mode,'h')==0.and.index(BSS_mode,'d')==0.and.&
&              index(BSS_mode,'i')==0.and.index(BSS_mode,'t')==0.and.&
&              index(BSS_mode,'s')==0) BSS_mode='h'
       !
       ! With and ALDA Fxc the t solver is not permitted
       !
       if (l_alda_fxc.and.index(BSS_mode,'t')/=0) BSS_mode='h'
       if (BSK_mode=='IP') call switch_off_runlevel('bss',on_name=' ')
       if (BSK_mode==' ') then
         BSK_mode="SEX"
         Chi_mode="HARTREE"
       endif
       !
     endif
     !
     ! Dyson Solver
     !
     if ( trim(rstr_piece(i1)) == 'dyson' ) then
       QP_solver=trim(rstr_piece(i1+1))
       if (trim(QP_solver)/='n'.and.trim(QP_solver)/='s'.and.&
&              trim(QP_solver)/='g') QP_solver='n'
#if !defined  _ELPH && !defined _QED
         l_elel_corr=.true.
#endif
       !
       if ( i_cycle == 2 .and. trim(Chi_mode)==' ') Chi_mode='HARTREE'
       !
     endif
     !
     ! Lifetimes
     !
     if ( i_cycle==2 .and. trim(rstr_piece(i1)) == 'life' )  then
#if defined  _ELPH || defined _QED
       if ( (.not.l_elel_corr.and..not.l_elphoton_corr) .or. l_elel_corr) then
         call initactivate(1,'em1d')
         call initactivate(1,'el_el_corr')
       endif
#else
       call initactivate(1,'em1d')
       l_elel_corr=.true.
#endif
     endif
     !
     ! GW approximation
     !
     if ( trim(rstr_piece(i1)) == 'gw0' ) then
       !
       call initactivate(1,'gw0')
       !
       if (trim(rstr_piece(i1+1))=='p') then
         infile_editing=.true.
         l_ppa=.TRUE.
         QP_solver="n"
         call initactivate(1,'ppa')
       else if (trim(rstr_piece(i1+1))=='c') then
         infile_editing=.true.
         QP_solver="n"
         call initactivate(1,'cohsex dyson')
       else if (trim(rstr_piece(i1+1))=='r') then
         infile_editing=.true.
         QP_solver="s"
         call initactivate(1,'em1d')
       endif
       !
     endif
     !
#if defined _SC || defined _RT
     !
     if ( trim(rstr_piece(i1)) == 'potential' )  then
       !
       H_potential=""
       V_string=trim(rstr_piece(i1+1))
       P_loop: do i3=i1+2,n_pieces
         do i2=1,nrnlvls
           if ( trim(rnlvls(i2,1)) == trim(rstr_piece(i3))) exit P_loop
         enddo
         V_string=trim(V_string)//" "//trim(rstr_piece(i3))
       enddo P_loop
     endif
     !
#endif
     !
#if defined _SC
     !
     ! SC
     !
     if ( trim(rstr_piece(i1)) == 'potential' )  then
       !
       V_is_defined=INIT_read_command_line_potentials(V_string,"exx")
       if (i_cycle==2.and..not.runlevel_is_on('negf').and.V_is_defined) call initactivate(1,'em1s')
       V_is_defined=INIT_read_command_line_potentials(V_string,"exxc")
       V_is_defined=INIT_read_command_line_potentials(V_string,"srpa")
       V_is_defined=INIT_read_command_line_potentials(V_string,"coh")
       if (i_cycle==2.and..not.runlevel_is_on('negf').and.V_is_defined) call initactivate(1,'em1s')
       V_is_defined=INIT_read_command_line_potentials(V_string,"sex")
       if (i_cycle==2.and..not.runlevel_is_on('negf').and.V_is_defined) call initactivate(1,'em1s')
       V_is_defined=INIT_read_command_line_potentials(V_string,"ldax")
       V_is_defined=INIT_read_command_line_potentials(V_string,"pz")
       V_is_defined=INIT_read_command_line_potentials(V_string,"gs")
       V_is_defined=INIT_read_command_line_potentials(V_string,"d")
       V_is_defined=INIT_read_command_line_potentials(V_string,"ip")
       V_is_defined=INIT_read_command_line_potentials(V_string,"f")
       V_is_defined=INIT_read_command_line_potentials(V_string,"h")
       !
     endif
#endif
     !
#if defined _RT
     !
     ! NEGF
     !
     if ( trim(rstr_piece(i1)) == 'potential' )  then
       !
       V_is_defined=INIT_read_command_line_potentials(V_string,"coh")
       if (i_cycle==2.and..not.runlevel_is_on('negf').and.V_is_defined) call initactivate(1,'em1s')
       V_is_defined=INIT_read_command_line_potentials(V_string,"sex")
       if (i_cycle==2.and..not.runlevel_is_on('negf').and.V_is_defined) call initactivate(1,'em1s')
       V_is_defined=INIT_read_command_line_potentials(V_string,"gs")
       V_is_defined=INIT_read_command_line_potentials(V_string,"d")
       V_is_defined=INIT_read_command_line_potentials(V_string,"ip")
       V_is_defined=INIT_read_command_line_potentials(V_string,"f")
       V_is_defined=INIT_read_command_line_potentials(V_string,"h")
       !
     endif
#endif
     !
#if defined _MAGNETIC
     if ( trim(rstr_piece(i1)) == 'magnetic' )  then
       if ( STRING_match(rstr_piece(i1+1),'p') ) then
         MAG_hamiltonian_type='pauli'
         MAG_pauli=.true.
       else if ( STRING_match(rstr_piece(i1+1),'l') ) then
         MAG_hamiltonian_type='landau'
         MAG_landau=.true.
       endif
       if (MAG_landau.and.MAG_pauli) MAG_hamiltonian_type='all'
     endif
#endif
     !
#if defined  _ELPH || defined _QED
     !
     ! ELPH/QED
     !
     if ( trim(rstr_piece(i1)) == 'corrtp' ) then
       if ( index(rstr_piece(i1+1),'e') >0 ) l_elel_corr=.true.
       if ( index(rstr_piece(i1+1),'p') >0 ) l_elph_corr=.true.
       if ( index(rstr_piece(i1+1),'h') >0 ) l_elphoton_corr=.true.
       if ( trim(rstr_piece(i1+1)) == 'a') then
         l_elel_corr=.true.
         l_elph_corr=.true.
         l_elphoton_corr=.true.
       endif
       if (.not.l_elph_corr.and..not.l_elel_corr.and..not.l_elphoton_corr) l_elel_corr=.true.
       if (l_elph_corr)     call initactivate(1,'el_ph_corr')
       if (l_elel_corr)     call initactivate(1,'el_el_corr')
       if (l_elphoton_corr) call initactivate(1,'el_photon_corr')
     endif
#endif
     !
#if defined _RT
     !
     ! RT
     !
     if ( trim(rstr_piece(i1)) == 'negf' ) then
       !
       if ( trim(rstr_piece(i1+1)) == 'p'    ) n_ext_fields=1
       if ( trim(rstr_piece(i1+1)) == 'pp'   ) n_ext_fields=2
       !
       do i_field=1,n_ext_fields_max
         if ( index(rstr_piece(i1+1),'p'//trim(intc(i_field))) > 0 ) n_ext_fields=i_field
       enddo
       !
       if( n_ext_fields==0) n_ext_fields=1
       !
       if ( i_cycle == 2 .and. .not. V_is_defined ) H_potential='IP'
       !
     endif
#endif
     !
     if ( trim(rstr_piece(i1)) == 'scattp' ) then
#if defined _PHEL && defined _RT
       call STRING_split(rstr_piece(i1+1),scattp_piece,space="+")
       do i2=1,10
         if (len_trim(scattp_piece(i2))==0) cycle
         if ( STRING_same(scattp_piece(i2),"ee")) l_elel_scatt=.true.
         if ( STRING_same(scattp_piece(i2),"ep")) l_elph_scatt=.true.
         if ( STRING_same(scattp_piece(i2),"pe")) l_phel_scatt=.true.
         if ( STRING_same(scattp_piece(i2),"el")) l_elphoton_scatt=.true.
       enddo
       if (.not.l_elph_scatt.and.l_phel_scatt) l_elph_scatt=.true.
       if (l_phel_scatt)     call initactivate(1,'ph_el_scatt')
#elif !defined _PHEL && defined _RT
       if ( index(rstr_piece(i1+1),'e') > 0 .or. trim(rstr_piece(i1+1)) == 'a') l_elel_scatt=.true.
       if ( index(rstr_piece(i1+1),'p') > 0 .or. trim(rstr_piece(i1+1)) == 'a') l_elph_scatt=.true.
<<<<<<< HEAD
=======
#endif
#if defined _RT
>>>>>>> 130678cf
       if ( index(rstr_piece(i1+1),'h') > 0 .or. trim(rstr_piece(i1+1)) == 'a') l_elphoton_scatt=.true.
#endif
#if defined _RT
<<<<<<< HEAD
       !if (.not.l_elph_scatt.and..not.l_elel_scatt.and..not.l_elphoton_scatt) l_elph_scatt=.true.
       if (l_elphoton_scatt) call initactivate(1,'el_photon_scatt')
=======
>>>>>>> 130678cf
       if (l_elph_scatt)     call initactivate(1,'el_ph_scatt')
       if (l_elel_scatt)     call initactivate(1,'el_el_scatt')
#endif
     endif
     !
#if defined _SC || defined _RT
     !
     ! COLLISIONS
     !
     if (runlevel_is_on('collisions')) then
       if ( l_elel_scatt.or.trim(H_potential)=='COH+SEX'.or.&
&               trim(H_potential)=='COH'.or.trim(H_potential)=='SEX' ) call initactivate(1,'em1s')
     endif
     !
#endif
     !
   enddo INPUT_strings_loop
   !
 enddo
 !
 if (.not.l_user_kernel.and.len_trim(Chi_mode)==0) Chi_mode='HARTREE'
 !
 if (infile_editing) init_=1
 !
end subroutine<|MERGE_RESOLUTION|>--- conflicted
+++ resolved
@@ -417,19 +417,9 @@
 #elif !defined _PHEL && defined _RT
        if ( index(rstr_piece(i1+1),'e') > 0 .or. trim(rstr_piece(i1+1)) == 'a') l_elel_scatt=.true.
        if ( index(rstr_piece(i1+1),'p') > 0 .or. trim(rstr_piece(i1+1)) == 'a') l_elph_scatt=.true.
-<<<<<<< HEAD
-=======
+       if ( index(rstr_piece(i1+1),'h') > 0 .or. trim(rstr_piece(i1+1)) == 'a') l_elphoton_scatt=.true.
 #endif
 #if defined _RT
->>>>>>> 130678cf
-       if ( index(rstr_piece(i1+1),'h') > 0 .or. trim(rstr_piece(i1+1)) == 'a') l_elphoton_scatt=.true.
-#endif
-#if defined _RT
-<<<<<<< HEAD
-       !if (.not.l_elph_scatt.and..not.l_elel_scatt.and..not.l_elphoton_scatt) l_elph_scatt=.true.
-       if (l_elphoton_scatt) call initactivate(1,'el_photon_scatt')
-=======
->>>>>>> 130678cf
        if (l_elph_scatt)     call initactivate(1,'el_ph_scatt')
        if (l_elel_scatt)     call initactivate(1,'el_el_scatt')
 #endif
