!
!        Copyright (C) 2000-2021 the YAMBO team
!              http://www.yambo-code.org
!
! Authors (see AUTHORS file for details): AM DS
!
! This file is distributed under the terms of the GNU
! General Public License. You can redistribute it and/or
! modify it under the terms of the GNU General Public
! License as published by the Free Software Foundation;
! either version 2, or (at your option) any later version.
!
! This program is distributed in the hope that it will
! be useful, but WITHOUT ANY WARRANTY; without even the
! implied warranty of MERCHANTABILITY or FITNESS FOR A
! PARTICULAR PURPOSE.  See the GNU General Public License
! for more details.
!
! You should have received a copy of the GNU General Public
! License along with this program; if not, write to the Free
! Software Foundation, Inc., 59 Temple Place - Suite 330,Boston,
! MA 02111-1307, USA or visit http://www.gnu.org/copyleft/gpl.txt.
!
subroutine INIT_read_command_line(rstr,init_)
 !
 use pars,           ONLY:schlen
<<<<<<< HEAD
 use drivers,        ONLY:infile_editing,l_bse,l_alda_fxc,l_chi,l_elel_corr,&
&                         l_elel_scatt,l_elph_corr,l_elph_scatt,l_elphoton_corr,l_nl_p_and_p,&
=======
 use drivers,        ONLY:infile_editing,l_bse,l_alda_fxc,l_chi,l_elel_corr,l_nl_p_and_p,&
&                         l_elel_scatt,l_elph_corr,l_elph_scatt,l_elphoton_corr,&
>>>>>>> 6e99f50d
&                         l_elphoton_scatt,l_em1s,l_em1d,l_ppa,l_phel_scatt,l_phel_corr,l_dipoles
 use BS,             ONLY:BSK_mode
 use BS_solvers,     ONLY:BSS_mode
 use X_m,            ONLY:Chi_mode
 use QP_m,           ONLY:QP_solver
 use memory,         ONLY:USER_MEM_limit_string,GET_user_MEM_limit
 use LIVE_t,         ONLY:USER_wall_time_string,GET_user_WALL_time
 use stderr,         ONLY:STRING_split,STRING_match,STRING_same
 use it_tools,       ONLY:runlevel_is_on,switch_off_runlevel
 use it_m,           ONLY:V_RL,V_kpt,V_sc,V_qp,V_io,V_general,V_resp,      &
&                         V_real_time,V_nl_optics,V_all,V_parallel,V_ph,   &
&                         infile_verbosity,nrnlvls,rnlvls
#if defined _SC || defined _RT
 use hamiltonian,    ONLY:H_potential
#endif
#if defined _SC
 use magnetic,       ONLY:MAG_hamiltonian_type,MAG_pauli,MAG_landau
#endif
#if defined _RT
 use fields,         ONLY:n_ext_fields,n_ext_fields_max
 use stderr,         ONLY:intc
#endif
 !
 implicit none
 !
 integer     :: init_
 character(*):: rstr
 !
 ! Work Space
 !
 integer            ::i1,i2,i3,i_field,n_pieces,i_cycle
 logical            ::l_user_kernel,V_is_defined
 logical, external  ::INIT_read_command_line_potentials
 integer, parameter ::n_strings_not_allowed=10
 character(schlen)  ::rstr_piece(2*nrnlvls),strings_to_not_use_as_runlevels(n_strings_not_allowed),V_string,scattp_piece(10)
 !
 ! Input file editing mode is by default off
 !
 infile_editing=.FALSE.
 !
 ! Keep track if the user provided a kernel option
 !
 l_user_kernel=.FALSE.
 !
 ! Bug fix (17/9/2012). If any string following a -### identifier contains
 ! a string related to a runlevel this is erronously switched on.
 !
 strings_to_not_use_as_runlevels=" "
 strings_to_not_use_as_runlevels( 1)="jobstr"
 strings_to_not_use_as_runlevels( 2)="ifile"
 strings_to_not_use_as_runlevels( 3)="idir"
 strings_to_not_use_as_runlevels( 4)="odir"
 strings_to_not_use_as_runlevels( 5)="cdir"
 strings_to_not_use_as_runlevels( 6)="com_path"
 strings_to_not_use_as_runlevels( 7)="more_io_path"
 strings_to_not_use_as_runlevels( 8)="core_io_path"
 strings_to_not_use_as_runlevels( 9)="wallt"
 strings_to_not_use_as_runlevels(10)="memorylimit"
 !
 ! Split the string in pieces
 !
 call STRING_split(rstr,rstr_piece)
 n_pieces=0
 do i1=1,2*nrnlvls
   if (len_trim(rstr_piece(i1))>0) n_pieces=n_pieces+1
 enddo
 if (n_pieces==0) return
 !
 do i_cycle=1,2
   !
   INPUT_strings_loop: do i1=1,n_pieces
     !
     if (trim(rstr_piece(i1))=='ifile') cycle
     !
     if ( trim(rstr_piece(i1)) == 'wallt' ) then
       USER_wall_time_string=trim(rstr_piece(i1+1))
       if (i_cycle==1) call GET_user_WALL_time()
     endif
     !
     if ( trim(rstr_piece(i1)) == 'memorylimit' ) then
       USER_MEM_limit_string=trim(rstr_piece(i1+1))
       if (i_cycle==1) call GET_user_MEM_limit()
     endif
     !
     ! String suitable for runlevel switching?
     !
     do i2=1,n_strings_not_allowed
       if (trim(rstr_piece(i1)) == trim(strings_to_not_use_as_runlevels(i2))) cycle INPUT_strings_loop
     enddo
     !
     ! Input File editing?
     !
     do i2=1,nrnlvls
       if ( trim(rnlvls(i2,1)) == trim(rstr_piece(i1))) infile_editing=.true.
     enddo
     !
     ! Run Levels
     !
     call initactivate(1, trim(rstr_piece(i1)) )
     !
     ! Verbosity
     ! V_RL=1
     ! V_kpt=2
     ! V_sc=3
     ! V_qp=4
     ! V_io=5
     ! V_general=6
     ! V_resp=7
     ! V_real_time=8
     ! V_parallel=9
     ! V_nl_optics=10
     ! V_ph=11
     ! V_all=99
     !
     if ( trim(rstr_piece(i1)) == 'infver' ) then
       if (STRING_same( trim(rstr_piece(i1+1)) , "rl" )) infile_verbosity=V_RL
       if (STRING_same( trim(rstr_piece(i1+1)) , "kpt").or.STRING_same( trim(rstr_piece(i1+1)) , "k")) infile_verbosity=V_kpt
       if (STRING_same( trim(rstr_piece(i1+1)) , "sc" )) infile_verbosity=V_sc
       if (STRING_same( trim(rstr_piece(i1+1)) , "qp" )) infile_verbosity=V_qp
       if (STRING_same( trim(rstr_piece(i1+1)) , "io" )) infile_verbosity=V_io
       if (STRING_same( trim(rstr_piece(i1+1)) , "gen")) infile_verbosity=V_general
       if (STRING_same( trim(rstr_piece(i1+1)) , "resp").or.STRING_same( trim(rstr_piece(i1+1)) , "x")) infile_verbosity=V_resp
       if (STRING_same( trim(rstr_piece(i1+1)) , "rt")) infile_verbosity=V_real_time
       if (STRING_same( trim(rstr_piece(i1+1)) , "nl")) infile_verbosity=V_nl_optics
       if (STRING_same( trim(rstr_piece(i1+1)) , "ph")) infile_verbosity=V_ph
       if (STRING_same( trim(rstr_piece(i1+1)) , "par")) infile_verbosity=V_parallel
       if (STRING_same( trim(rstr_piece(i1+1)) , "all")) infile_verbosity=V_all
     endif
     !
     if ( trim(rstr_piece(i1)) == 'dipoles' )  then
       call initactivate(1,'dipoles')
     endif
     !
     if ( trim(rstr_piece(i1)) == 'screen') then
       l_em1s= STRING_same(trim(rstr_piece(i1+1)),'s')
       l_em1d= (STRING_same(trim(rstr_piece(i1+1)),'f') )
       l_ppa = (STRING_same(trim(rstr_piece(i1+1)),'p') )
       if (l_em1s) call initactivate(1,'em1s')
       if (l_em1d) call initactivate(1,'em1d')
       if (l_ppa)  call initactivate(1,'ppa')
     endif
     !
     ! BSE/LLR
     !
     if (i_cycle==2.and.trim(rstr_piece(i1)) == 'optics' )  then
       !
       l_chi= (STRING_same(trim(rstr_piece(i1+1)),'g') ).or.(STRING_same(trim(rstr_piece(i1+1)),'c'))
       l_bse= (STRING_same(trim(rstr_piece(i1+1)),'eh')).or.(STRING_same(trim(rstr_piece(i1+1)),'b'))
       !
       if (.not.l_chi.and..not.l_bse) l_chi=.true.
       !
       call initactivate(1,'optics')
       if (l_chi) call initactivate(1,'chi')
       if (l_bse) call initactivate(1,'bse')
       !
       if (l_chi.and.trim(Chi_mode)==' ') Chi_mode='IP'
       if (l_bse.and.trim(BSK_mode)==' ') BSK_mode='IP'
       !
     endif
     !
     ! Approximation used for the BSE/LLR kernel
     !
     if ( i_cycle==2 .and. trim(rstr_piece(i1)) == 'kernel' )  then
       !
       BSK_mode='HARTREE'
       Chi_mode='HARTREE'
       !
       if(l_bse)  then
         if(STRING_same(trim(rstr_piece(i1+1))  , 'hartree'))  BSK_mode='HARTREE'
         if(STRING_same(trim(rstr_piece(i1+1))  , 'hf'))       BSK_mode='HF'
         if( STRING_same(trim(rstr_piece(i1+1)) , 'alda'))     BSK_mode='ALDA'
         if(STRING_same(trim(rstr_piece(i1+1))  , 'sex'))      BSK_mode='SEX'
         if( STRING_same(trim(rstr_piece(i1+1)) , 'bsfxc'))    BSK_mode='BSfxc'
         if( STRING_same(trim(rstr_piece(i1+1)) , 'ip'))       BSK_mode='IP'
       else if(l_chi.or.l_em1s.or.l_em1d.or.l_ppa) then
         if(STRING_same(trim(rstr_piece(i1+1))  , 'hartree'))  Chi_mode='HARTREE'
         if( STRING_same(trim(rstr_piece(i1+1)) , 'alda'))     Chi_mode='ALDA'
         if( STRING_same(trim(rstr_piece(i1+1)) , 'lrc'))      Chi_mode='LRC'
         if( STRING_same(trim(rstr_piece(i1+1)) , 'bsfxc'))    Chi_mode='BSfxc'
       endif
       !
       if((STRING_same(trim(rstr_piece(i1+1)) , 'alda')).or.&
&             (STRING_same(trim(rstr_piece(i1+1)) , 'lrc')).or.&
&             (STRING_same(trim(rstr_piece(i1+1)) , 'pf')).or.&
&             (STRING_same(trim(rstr_piece(i1+1)) , 'bsfxc'))) call initactivate(1,'tddft')
       !
       l_user_kernel=.TRUE.
       !
     endif
     !
     ! BSE Solver
     !
     if ( trim(rstr_piece(i1)) == 'bss' )  then
       BSS_mode=trim(rstr_piece(i1+1))
       if (.not.STRING_match(BSS_mode,'h').and..not.STRING_match(BSS_mode,'d').and.&
&          .not.STRING_match(BSS_mode,'i').and..not.STRING_match(BSS_mode,'t').and.&
&          .not.STRING_match(BSS_mode,'s')) BSS_mode='h'
       !
       ! With and ALDA Fxc the t solver is not permitted
       !
       if (l_alda_fxc.and.STRING_match(BSS_mode,'t')) BSS_mode='h'
       if (BSK_mode=='IP') call switch_off_runlevel('bss',on_name=' ')
       if (BSK_mode==' ') then
         BSK_mode="SEX"
         Chi_mode="HARTREE"
       endif
       !
     endif
     !
     ! Dyson Solver
     !
     if ( trim(rstr_piece(i1)) == 'dyson' ) then
       QP_solver=trim(rstr_piece(i1+1))
       if (.not.any((/trim(QP_solver)=='n',trim(QP_solver)=='s',trim(QP_solver)=='g',trim(QP_solver)=='r'/)))  QP_solver='n'
#if !defined  _ELPH && !defined _QED
       l_elel_corr=.true.
#endif
       !
       if ( i_cycle == 2 .and. trim(Chi_mode)==' ') Chi_mode='HARTREE'
       !
     endif
     !
     ! Lifetimes
     !
     if ( i_cycle==2 .and. trim(rstr_piece(i1)) == 'life' )  then
#if defined _ELPH || defined _QED || defined _PHEL
       if ( (.not.l_elph_corr.and..not.l_elphoton_corr.and..not.l_phel_corr) .or. l_elel_corr) then
         call initactivate(1,'em1d')
         call initactivate(1,'el_el_corr')
       endif
#else
       call initactivate(1,'em1d')
       l_elel_corr=.true.
#endif
#if defined _QED
       if (l_elphoton_corr) then
         l_dipoles=.TRUE.
         call initactivate(1,'dipoles')
       endif
#endif
     endif
     !
     ! GW approximation
     !
     if ( trim(rstr_piece(i1)) == 'gw0' ) then
       !
       call initactivate(1,'gw0')
       !
       if (trim(rstr_piece(i1+1))=='p') then
         infile_editing=.true.
         l_ppa=.TRUE.
         if (i_cycle==1) QP_solver="n"
         call initactivate(1,'ppa')
       else if (trim(rstr_piece(i1+1))=='c') then
         infile_editing=.true.
         if (i_cycle==1) QP_solver="n"
         call initactivate(1,'cohsex dyson')
       else if (trim(rstr_piece(i1+1))=='r') then
         infile_editing=.true.
         if (i_cycle==1) QP_solver="s"
         call initactivate(1,'em1d')
#if defined  _ELPH 
       else if (trim(rstr_piece(i1+1))=='fan') then
         infile_editing=.true.
         if (i_cycle==1) QP_solver="n"
         call initactivate(1,'el_ph_corr')
         l_elph_corr=.TRUE.
#endif
#if defined _PHEL
       else if (trim(rstr_piece(i1+1))=='X') then
         infile_editing=.true.
         if (i_cycle==1) QP_solver="n"
         call initactivate(1,'ph_el_corr')
         l_phel_corr=.TRUE.
#endif
       endif
       !
     endif
     !
#if defined _SC || defined _RT
     !
     if ( trim(rstr_piece(i1)) == 'potential' )  then
       !
       H_potential=""
       V_string=trim(rstr_piece(i1+1))
       P_loop: do i3=i1+2,n_pieces
         do i2=1,nrnlvls
           if ( trim(rnlvls(i2,1)) == trim(rstr_piece(i3))) exit P_loop
         enddo
         V_string=trim(V_string)//" "//trim(rstr_piece(i3))
       enddo P_loop
     endif
     !
#endif
     !
#if defined _SC
     !
     ! SC
     !
     if ( trim(rstr_piece(i1)) == 'potential' )  then
       !
       V_is_defined=INIT_read_command_line_potentials(V_string,"exx")
       if (i_cycle==2.and..not.runlevel_is_on('negf').and.V_is_defined) call initactivate(1,'em1s')
       V_is_defined=INIT_read_command_line_potentials(V_string,"exxc")
       V_is_defined=INIT_read_command_line_potentials(V_string,"srpa")
       V_is_defined=INIT_read_command_line_potentials(V_string,"coh")
       if (i_cycle==2.and..not.runlevel_is_on('negf').and.V_is_defined) call initactivate(1,'em1s')
       V_is_defined=INIT_read_command_line_potentials(V_string,"sex")
       if (i_cycle==2.and..not.runlevel_is_on('negf').and.V_is_defined) call initactivate(1,'em1s')
       V_is_defined=INIT_read_command_line_potentials(V_string,"ldax")
       V_is_defined=INIT_read_command_line_potentials(V_string,"pz")
       V_is_defined=INIT_read_command_line_potentials(V_string,"gs")
       V_is_defined=INIT_read_command_line_potentials(V_string,"d")
       V_is_defined=INIT_read_command_line_potentials(V_string,"ip")
       V_is_defined=INIT_read_command_line_potentials(V_string,"f")
       V_is_defined=INIT_read_command_line_potentials(V_string,"h")
       V_is_defined=INIT_read_command_line_potentials(V_string,"cvonly")
       !
     endif
#endif
     !
#if defined _RT
     !
     ! NEGF
     !
     if ( trim(rstr_piece(i1)) == 'potential' )  then
       !
       V_is_defined=INIT_read_command_line_potentials(V_string,"coh")
       if (i_cycle==2.and..not.runlevel_is_on('negf').and.V_is_defined) call initactivate(1,'em1s')
       V_is_defined=INIT_read_command_line_potentials(V_string,"sex")
       if (i_cycle==2.and..not.runlevel_is_on('negf').and.V_is_defined) call initactivate(1,'em1s')
       V_is_defined=INIT_read_command_line_potentials(V_string,"gs")
       V_is_defined=INIT_read_command_line_potentials(V_string,"d")
       V_is_defined=INIT_read_command_line_potentials(V_string,"ip")
       V_is_defined=INIT_read_command_line_potentials(V_string,"f")
       V_is_defined=INIT_read_command_line_potentials(V_string,"h")
       V_is_defined=INIT_read_command_line_potentials(V_string,"cvonly")
       !
     endif
#endif
     !
#if defined _SC
     if ( trim(rstr_piece(i1)) == 'magnetic' )  then
       if ( STRING_match(rstr_piece(i1+1),'p') ) then
         MAG_hamiltonian_type='pauli'
         MAG_pauli=.true.
       else if ( STRING_match(rstr_piece(i1+1),'l') ) then
         MAG_hamiltonian_type='landau'
         MAG_landau=.true.
       else if ( STRING_match(rstr_piece(i1+1),'a') ) then
         MAG_hamiltonian_type='all'
         MAG_pauli=.true.
         MAG_landau=.true.
       endif
     endif
#endif
     !
     ! Correlation(s)
     call INIT_read_command_line_corr_scatt("corrtp",rstr_piece,i1,l_elel_corr,l_elph_corr,l_phel_corr,l_elphoton_corr)
     !
     ! Scattering(s)
     call INIT_read_command_line_corr_scatt("scattp",rstr_piece,i1,l_elel_scatt,l_elph_scatt,l_phel_scatt,l_elphoton_scatt)
     !
#if defined _RT
     !
     ! RT
     !
     if ( trim(rstr_piece(i1)) == 'negf' ) then
       !
       if ( trim(rstr_piece(i1+1)) == 'p'    ) n_ext_fields=1
       if ( trim(rstr_piece(i1+1)) == 'pp'   ) n_ext_fields=2
       !
       do i_field=1,n_ext_fields_max
         if ( index(rstr_piece(i1+1),'p'//trim(intc(i_field))) > 0 ) n_ext_fields=i_field
       enddo
       !
       if( n_ext_fields==0) n_ext_fields=1
       !
       if ( i_cycle == 2 .and. .not. V_is_defined ) H_potential='IP'
       !
     endif
#endif
     !
#if defined _NL
     !
     ! NL
     !
     if ( trim(rstr_piece(i1)) == 'nloptics' ) then
       !
<<<<<<< HEAD
       if ( trim(rstr_piece(i1+1)) == 'n'    ) n_ext_fields=1
       if ( trim(rstr_piece(i1+1)) == 'p'    ) then
          l_nl_p_and_p=.TRUE.
          n_ext_fields=2
       endif
       !
=======
       if ( trim(rstr_piece(i1+1)) == 'n'   ) n_ext_fields=1
       if ( trim(rstr_piece(i1+1)) == 'p'   ) then
          n_ext_fields=2
          l_nl_p_and_p=.TRUE.
       endif
       !
       if( n_ext_fields==0) n_ext_fields=1
       !
>>>>>>> 6e99f50d
     endif
     !
#endif
     !
#if defined _SC || defined _RT
     !
     ! COLLISIONS
     !
     if (runlevel_is_on('collisions')) then
       if ( l_elel_scatt.or.trim(H_potential)=='COH+SEX'.or.&
&               trim(H_potential)=='COH'.or.trim(H_potential)=='SEX' ) call initactivate(1,'em1s')
     endif
     !
#endif
     !
   enddo INPUT_strings_loop
   !
 enddo
 !
 if (.not.l_user_kernel.and.len_trim(Chi_mode)==0) Chi_mode='HARTREE'
 !
 if (infile_editing) init_=1
 !
end subroutine<|MERGE_RESOLUTION|>--- conflicted
+++ resolved
@@ -24,13 +24,8 @@
 subroutine INIT_read_command_line(rstr,init_)
  !
  use pars,           ONLY:schlen
-<<<<<<< HEAD
- use drivers,        ONLY:infile_editing,l_bse,l_alda_fxc,l_chi,l_elel_corr,&
-&                         l_elel_scatt,l_elph_corr,l_elph_scatt,l_elphoton_corr,l_nl_p_and_p,&
-=======
  use drivers,        ONLY:infile_editing,l_bse,l_alda_fxc,l_chi,l_elel_corr,l_nl_p_and_p,&
 &                         l_elel_scatt,l_elph_corr,l_elph_scatt,l_elphoton_corr,&
->>>>>>> 6e99f50d
 &                         l_elphoton_scatt,l_em1s,l_em1d,l_ppa,l_phel_scatt,l_phel_corr,l_dipoles
  use BS,             ONLY:BSK_mode
  use BS_solvers,     ONLY:BSS_mode
@@ -420,14 +415,6 @@
      !
      if ( trim(rstr_piece(i1)) == 'nloptics' ) then
        !
-<<<<<<< HEAD
-       if ( trim(rstr_piece(i1+1)) == 'n'    ) n_ext_fields=1
-       if ( trim(rstr_piece(i1+1)) == 'p'    ) then
-          l_nl_p_and_p=.TRUE.
-          n_ext_fields=2
-       endif
-       !
-=======
        if ( trim(rstr_piece(i1+1)) == 'n'   ) n_ext_fields=1
        if ( trim(rstr_piece(i1+1)) == 'p'   ) then
           n_ext_fields=2
@@ -436,7 +423,6 @@
        !
        if( n_ext_fields==0) n_ext_fields=1
        !
->>>>>>> 6e99f50d
      endif
      !
 #endif
