!
!        Copyright (C) 2000-2022 the YAMBO team
!              http://www.yambo-code.org
!
! Authors (see AUTHORS file for details): AM DS
!
! This file is distributed under the terms of the GNU
! General Public License. You can redistribute it and/or
! modify it under the terms of the GNU General Public
! License as published by the Free Software Foundation;
! either version 2, or (at your option) any later version.
!
! This program is distributed in the hope that it will
! be useful, but WITHOUT ANY WARRANTY; without even the
! implied warranty of MERCHANTABILITY or FITNESS FOR A
! PARTICULAR PURPOSE.  See the GNU General Public License
! for more details.
!
! You should have received a copy of the GNU General Public
! License along with this program; if not, write to the Free
! Software Foundation, Inc., 59 Temple Place - Suite 330,Boston,
! MA 02111-1307, USA or visit http://www.gnu.org/copyleft/gpl.txt.
!
subroutine INIT_read_command_line(rstr,init_)
 !
 use pars,           ONLY:schlen
 use drivers,        ONLY:infile_editing,l_bse,l_alda_fxc,l_chi,l_elel_corr,l_nl_p_and_p,&
&                         l_elel_scatt,l_elph_corr,l_elph_scatt,l_elphoton_corr,&
<<<<<<< HEAD
&                         l_elphoton_scatt,l_em1s,l_em1d,l_ppa,l_mpa,l_phel_scatt,l_phel_corr,l_dipoles
=======
&                         l_elphoton_scatt,l_em1s,l_em1d,l_ppa,l_phel_scatt,l_phel_corr,l_dipoles,l_X
>>>>>>> 90a14bfd
 use BS,             ONLY:BSK_mode
 use BS_solvers,     ONLY:BSS_mode
 use X_m,            ONLY:Chi_mode
 use QP_m,           ONLY:QP_solver
 use memory,         ONLY:USER_MEM_limit_string,GET_user_MEM_limit
 use LIVE_t,         ONLY:USER_wall_time_string,GET_user_WALL_time
 use stderr,         ONLY:STRING_split,STRING_match,STRING_same
 use it_tools,       ONLY:runlevel_is_on,switch_off_runlevel
 use it_m,           ONLY:V_RL,V_kpt,V_sc,V_qp,V_io,V_general,V_resp,      &
&                         V_real_time,V_nl_optics,V_all,V_parallel,V_ph,   &
&                         infile_verbosity,nrnlvls,rnlvls
#if defined _SC || defined _RT
 use hamiltonian,    ONLY:H_potential
#endif
#if defined _SC
 use magnetic,       ONLY:MAG_hamiltonian_type,MAG_pauli,MAG_landau
#endif
#if defined _RT
 use fields,         ONLY:n_ext_fields,n_ext_fields_max
 use stderr,         ONLY:intc
#endif
 !
 implicit none
 !
 integer     :: init_
 character(*):: rstr
 !
 ! Work Space
 !
 integer            ::i1,i2,i3,i_field,n_pieces,i_cycle
 logical            ::l_user_kernel,V_is_defined
 logical, external  ::INIT_read_command_line_potentials
 integer, parameter ::n_strings_not_allowed=10
 character(schlen)  ::rstr_piece(2*nrnlvls),strings_to_not_use_as_runlevels(n_strings_not_allowed),V_string,scattp_piece(10)
 !
 ! Input file editing mode is by default off
 !
 infile_editing=.FALSE.
 !
 ! Keep track if the user provided a kernel option
 !
 l_user_kernel=.FALSE.
 !
 ! Bug fix (17/9/2012). If any string following a -### identifier contains
 ! a string related to a runlevel this is erronously switched on.
 !
 strings_to_not_use_as_runlevels=" "
 strings_to_not_use_as_runlevels( 1)="jobstr"
 strings_to_not_use_as_runlevels( 2)="ifile"
 strings_to_not_use_as_runlevels( 3)="idir"
 strings_to_not_use_as_runlevels( 4)="odir"
 strings_to_not_use_as_runlevels( 5)="cdir"
 strings_to_not_use_as_runlevels( 6)="com_path"
 strings_to_not_use_as_runlevels( 7)="more_io_path"
 strings_to_not_use_as_runlevels( 8)="core_io_path"
 strings_to_not_use_as_runlevels( 9)="wallt"
 strings_to_not_use_as_runlevels(10)="memorylimit"
 !
 ! Split the string in pieces
 !
 call STRING_split(rstr,rstr_piece)
 n_pieces=0
 do i1=1,2*nrnlvls
   if (len_trim(rstr_piece(i1))>0) n_pieces=n_pieces+1
 enddo
 if (n_pieces==0) return
 !
 do i_cycle=1,2
   !
   INPUT_strings_loop: do i1=1,n_pieces
     !
     if (trim(rstr_piece(i1))=='ifile') cycle
     !
     if ( trim(rstr_piece(i1)) == 'wallt' ) then
       USER_wall_time_string=trim(rstr_piece(i1+1))
       if (i_cycle==1) call GET_user_WALL_time()
     endif
     !
     if ( trim(rstr_piece(i1)) == 'memorylimit' ) then
       USER_MEM_limit_string=trim(rstr_piece(i1+1))
       if (i_cycle==1) call GET_user_MEM_limit()
     endif
     !
     ! String suitable for runlevel switching?
     !
     do i2=1,n_strings_not_allowed
       if (trim(rstr_piece(i1)) == trim(strings_to_not_use_as_runlevels(i2))) cycle INPUT_strings_loop
     enddo
     !
     ! Input File editing?
     !
     do i2=1,nrnlvls
       if ( trim(rnlvls(i2,1)) == trim(rstr_piece(i1))) infile_editing=.true.
     enddo
     !
     ! Run Levels
     !
     call initactivate(1, trim(rstr_piece(i1)) )
     !
     ! Verbosity
     ! V_RL=1
     ! V_kpt=2
     ! V_sc=3
     ! V_qp=4
     ! V_io=5
     ! V_general=6
     ! V_resp=7
     ! V_real_time=8
     ! V_parallel=9
     ! V_nl_optics=10
     ! V_ph=11
     ! V_all=99
     !
     if ( trim(rstr_piece(i1)) == 'infver' ) then
       if (STRING_same( trim(rstr_piece(i1+1)) , "rl" )) infile_verbosity=V_RL
       if (STRING_same( trim(rstr_piece(i1+1)) , "kpt").or.STRING_same( trim(rstr_piece(i1+1)) , "k")) infile_verbosity=V_kpt
       if (STRING_same( trim(rstr_piece(i1+1)) , "sc" )) infile_verbosity=V_sc
       if (STRING_same( trim(rstr_piece(i1+1)) , "qp" )) infile_verbosity=V_qp
       if (STRING_same( trim(rstr_piece(i1+1)) , "io" )) infile_verbosity=V_io
       if (STRING_same( trim(rstr_piece(i1+1)) , "gen")) infile_verbosity=V_general
       if (STRING_same( trim(rstr_piece(i1+1)) , "resp").or.STRING_same( trim(rstr_piece(i1+1)) , "x")) infile_verbosity=V_resp
       if (STRING_same( trim(rstr_piece(i1+1)) , "rt")) infile_verbosity=V_real_time
       if (STRING_same( trim(rstr_piece(i1+1)) , "nl")) infile_verbosity=V_nl_optics
       if (STRING_same( trim(rstr_piece(i1+1)) , "ph")) infile_verbosity=V_ph
       if (STRING_same( trim(rstr_piece(i1+1)) , "par")) infile_verbosity=V_parallel
       if (STRING_same( trim(rstr_piece(i1+1)) , "all")) infile_verbosity=V_all
     endif
     !
     if ( trim(rstr_piece(i1)) == 'dipoles' )  then
       call initactivate(1,'dipoles')
     endif
     !
     if ( trim(rstr_piece(i1)) == 'screen') then
<<<<<<< HEAD
       l_em1s= (STRING_same(trim(rstr_piece(i1+1)),'s') )
       l_em1d= (STRING_same(trim(rstr_piece(i1+1)),'f') )
       l_ppa = (STRING_same(trim(rstr_piece(i1+1)),'p') )
       l_mpa = (STRING_same(trim(rstr_piece(i1+1)),'m') )
=======
       l_em1s= STRING_match(trim(rstr_piece(i1+1)),'s')
       l_em1d= (STRING_match(trim(rstr_piece(i1+1)),'d') )
       l_ppa = (STRING_match(trim(rstr_piece(i1+1)),'p') )
       l_X   = (STRING_match(trim(rstr_piece(i1+1)),'X') )
       if (l_X)   call initactivate(1,'Xx')
>>>>>>> 90a14bfd
       if (l_em1s) call initactivate(1,'em1s')
       if (l_em1d) call initactivate(1,'em1d')
       if (l_ppa)  call initactivate(1,'ppa')
       if (l_mpa)  call initactivate(1,'mpa')
     endif
     !
     ! BSE/LLR
     !
     if (i_cycle==2.and.trim(rstr_piece(i1)) == 'optics' )  then
       !
       l_chi= (STRING_same(trim(rstr_piece(i1+1)),'g') ).or.(STRING_same(trim(rstr_piece(i1+1)),'c'))
       l_bse= (STRING_same(trim(rstr_piece(i1+1)),'eh')).or.(STRING_same(trim(rstr_piece(i1+1)),'b'))
       !
       if (.not.l_chi.and..not.l_bse) l_chi=.true.
       !
       call initactivate(1,'optics')
       if (l_chi) call initactivate(1,'chi')
       if (l_bse) call initactivate(1,'bse')
       !
       if (l_chi.and.trim(Chi_mode)==' ') Chi_mode='IP'
       if (l_bse.and.trim(BSK_mode)==' ') BSK_mode='IP'
       !
     endif
     !
     ! Approximation used for the BSE/LLR kernel
     !
     if ( i_cycle==2 .and. trim(rstr_piece(i1)) == 'kernel' )  then
       !
       BSK_mode='HARTREE'
       Chi_mode='HARTREE'
       !
       if(l_bse)  then
         if( STRING_same(trim(rstr_piece(i1+1)) , 'hartree'))  BSK_mode='HARTREE'
         if( STRING_same(trim(rstr_piece(i1+1)) , 'hf'))       BSK_mode='HF'
         if( STRING_same(trim(rstr_piece(i1+1)) , 'alda'))     BSK_mode='ALDA'
         if( STRING_same(trim(rstr_piece(i1+1)) , 'sex'))      BSK_mode='SEX'
         if( STRING_same(trim(rstr_piece(i1+1)) , 'bsfxc'))    BSK_mode='BSfxc'
         if( STRING_same(trim(rstr_piece(i1+1)) , 'ip'))       BSK_mode='IP'
       else if(l_chi.or.l_em1s.or.l_em1d.or.l_ppa.or.l_mpa) then
         if( STRING_same(trim(rstr_piece(i1+1)) , 'hartree'))  Chi_mode='HARTREE'
         if( STRING_same(trim(rstr_piece(i1+1)) , 'alda'))     Chi_mode='ALDA'
         if( STRING_same(trim(rstr_piece(i1+1)) , 'lrc'))      Chi_mode='LRC'
         if( STRING_same(trim(rstr_piece(i1+1)) , 'bsfxc'))    Chi_mode='BSfxc'
       endif
       !
       if((STRING_same(trim(rstr_piece(i1+1)) , 'alda')).or.&
&             (STRING_same(trim(rstr_piece(i1+1)) , 'lrc')).or.&
&             (STRING_same(trim(rstr_piece(i1+1)) , 'pf')).or.&
&             (STRING_same(trim(rstr_piece(i1+1)) , 'bsfxc'))) call initactivate(1,'tddft')
       !
       l_user_kernel=.TRUE.
       !
     endif
     !
     ! BSE Solver
     !
     if ( trim(rstr_piece(i1)) == 'bss' )  then
       BSS_mode=trim(rstr_piece(i1+1))
       if (.not.STRING_match(BSS_mode,'h').and..not.STRING_match(BSS_mode,'d').and.&
&          .not.STRING_match(BSS_mode,'i').and..not.STRING_match(BSS_mode,'t').and.&
&          .not.STRING_match(BSS_mode,'s')) BSS_mode='h'
       !
       ! With and ALDA Fxc the t solver is not permitted
       !
       if (l_alda_fxc.and.STRING_match(BSS_mode,'t')) BSS_mode='h'
       if (BSK_mode=='IP') call switch_off_runlevel('bss',on_name=' ')
       if (BSK_mode==' ') then
         BSK_mode="SEX"
         Chi_mode="HARTREE"
       endif
       !
     endif
     !
     ! Dyson Solver
     !
     if ( trim(rstr_piece(i1)) == 'dyson' ) then
       QP_solver=trim(rstr_piece(i1+1))
       if (.not.any((/STRING_match(QP_solver,'n'),STRING_match(QP_solver,'s'),&
&                     STRING_match(QP_solver,'g')/)))  QP_solver='n'
#if !defined  _ELPH && !defined _QED
       l_elel_corr=.true.
#endif
       !
       if ( i_cycle == 2 .and. trim(Chi_mode)==' ') Chi_mode='HARTREE'
       !
     endif
     !
     ! Lifetimes
     !
     if ( i_cycle==2 .and. trim(rstr_piece(i1)) == 'life' )  then
#if defined _ELPH || defined _QED || defined _PHEL
       if ( (.not.l_elph_corr.and..not.l_elphoton_corr.and..not.l_phel_corr) .or. l_elel_corr) then
         call initactivate(1,'em1d')
         call initactivate(1,'el_el_corr')
       endif
#else
       call initactivate(1,'em1d')
       l_elel_corr=.true.
#endif
#if defined _QED
       if (l_elphoton_corr) then
         l_dipoles=.TRUE.
         call initactivate(1,'dipoles')
       endif
#endif
     endif
     !
     ! GW approximation
     !
     if ( trim(rstr_piece(i1)) == 'gw0' ) then
       !
       call initactivate(1,'gw0')
       !
       if (trim(rstr_piece(i1+1))=='p') then
         infile_editing=.true.
         l_ppa=.TRUE.
         if (i_cycle==1) QP_solver="n"
<<<<<<< HEAD
         call initactivate(1,'ppa')
       else if (trim(rstr_piece(i1+1))=='m') then
         infile_editing=.true.
         l_mpa=.TRUE.
         QP_solver="n"
         call initactivate(1,'mpa')
=======
         call initactivate(1,'ppa el_el_corr')
>>>>>>> 90a14bfd
       else if (trim(rstr_piece(i1+1))=='c') then
         infile_editing=.true.
         if (i_cycle==1) QP_solver="n"
         call initactivate(1,'cohsex dyson el_el_corr')
       else if (trim(rstr_piece(i1+1))=='r') then
         infile_editing=.true.
         if (i_cycle==1) QP_solver="s"
         call initactivate(1,'em1d el_el_corr')
#if defined  _ELPH 
       else if (trim(rstr_piece(i1+1))=='fan') then
         infile_editing=.true.
         if (i_cycle==1) QP_solver="n"
         call initactivate(1,'el_ph_corr')
         l_elph_corr=.TRUE.
#endif
#if defined _PHEL
       else if (trim(rstr_piece(i1+1))=='X') then
         infile_editing=.true.
         if (i_cycle==1) QP_solver="n"
         call initactivate(1,'ph_el_corr')
         l_phel_corr=.TRUE.
#endif
       endif
       !
     endif
     !
#if defined _SC || defined _RT
     !
     if ( trim(rstr_piece(i1)) == 'potential' )  then
       !
       H_potential=""
       V_string=trim(rstr_piece(i1+1))
       P_loop: do i3=i1+2,n_pieces
         do i2=1,nrnlvls
           if ( trim(rnlvls(i2,1)) == trim(rstr_piece(i3))) exit P_loop
         enddo
         V_string=trim(V_string)//" "//trim(rstr_piece(i3))
       enddo P_loop
     endif
     !
#endif
     !
#if defined _SC
     !
     ! SC
     !
     if ( trim(rstr_piece(i1)) == 'potential' )  then
       !
       V_is_defined=INIT_read_command_line_potentials(V_string,"exx")
       if (i_cycle==2.and..not.runlevel_is_on('negf').and.V_is_defined) call initactivate(1,'em1s')
       V_is_defined=INIT_read_command_line_potentials(V_string,"exxc")
       V_is_defined=INIT_read_command_line_potentials(V_string,"srpa")
       V_is_defined=INIT_read_command_line_potentials(V_string,"coh")
       if (i_cycle==2.and..not.runlevel_is_on('negf').and.V_is_defined) call initactivate(1,'em1s')
       V_is_defined=INIT_read_command_line_potentials(V_string,"sex")
       if (i_cycle==2.and..not.runlevel_is_on('negf').and.V_is_defined) call initactivate(1,'em1s')
       V_is_defined=INIT_read_command_line_potentials(V_string,"ldax")
       V_is_defined=INIT_read_command_line_potentials(V_string,"pz")
       V_is_defined=INIT_read_command_line_potentials(V_string,"gs")
       V_is_defined=INIT_read_command_line_potentials(V_string,"d")
       V_is_defined=INIT_read_command_line_potentials(V_string,"ip")
       V_is_defined=INIT_read_command_line_potentials(V_string,"f")
       V_is_defined=INIT_read_command_line_potentials(V_string,"h")
       V_is_defined=INIT_read_command_line_potentials(V_string,"cvonly")
       !
     endif
#endif
     !
#if defined _RT
     !
     ! NEGF
     !
     if ( trim(rstr_piece(i1)) == 'potential' )  then
       !
       V_is_defined=INIT_read_command_line_potentials(V_string,"coh")
       if (i_cycle==2.and..not.runlevel_is_on('negf').and.V_is_defined) call initactivate(1,'em1s')
       V_is_defined=INIT_read_command_line_potentials(V_string,"sex")
       if (i_cycle==2.and..not.runlevel_is_on('negf').and.V_is_defined) call initactivate(1,'em1s')
       V_is_defined=INIT_read_command_line_potentials(V_string,"gs")
       V_is_defined=INIT_read_command_line_potentials(V_string,"d")
       V_is_defined=INIT_read_command_line_potentials(V_string,"ip")
       V_is_defined=INIT_read_command_line_potentials(V_string,"f")
       V_is_defined=INIT_read_command_line_potentials(V_string,"h")
       V_is_defined=INIT_read_command_line_potentials(V_string,"cvonly")
       !
     endif
#endif
     !
#if defined _SC
     if ( trim(rstr_piece(i1)) == 'magnetic' )  then
       if ( STRING_match(rstr_piece(i1+1),'p') ) then
         MAG_hamiltonian_type='pauli'
         MAG_pauli=.true.
       else if ( STRING_match(rstr_piece(i1+1),'l') ) then
         MAG_hamiltonian_type='landau'
         MAG_landau=.true.
       else if ( STRING_match(rstr_piece(i1+1),'a') ) then
         MAG_hamiltonian_type='all'
         MAG_pauli=.true.
         MAG_landau=.true.
       endif
     endif
#endif
     !
     ! Correlation(s)
     call INIT_read_command_line_corr_scatt("corrtp",rstr_piece,i1,l_elel_corr,l_elph_corr,l_phel_corr,l_elphoton_corr)
     !
     ! Scattering(s)
     call INIT_read_command_line_corr_scatt("scattp",rstr_piece,i1,l_elel_scatt,l_elph_scatt,l_phel_scatt,l_elphoton_scatt)
     !
#if defined _RT
     !
     ! RT
     !
     if ( trim(rstr_piece(i1)) == 'negf' ) then
       !
       if ( trim(rstr_piece(i1+1)) == 'p'    ) n_ext_fields=1
       if ( trim(rstr_piece(i1+1)) == 'pp'   ) n_ext_fields=2
       !
       do i_field=1,n_ext_fields_max
         if ( index(rstr_piece(i1+1),'p'//trim(intc(i_field))) > 0 ) n_ext_fields=i_field
       enddo
       !
       if( n_ext_fields==0) n_ext_fields=1
       !
       if ( i_cycle == 2 .and. .not. V_is_defined ) H_potential='IP'
       !
     endif
#endif
     !
#if defined _NL
     !
     ! NL
     !
     if ( trim(rstr_piece(i1)) == 'nloptics' ) then
       !
       if ( trim(rstr_piece(i1+1)) == 'n'   ) n_ext_fields=1
       if ( trim(rstr_piece(i1+1)) == 'p'   ) then
          n_ext_fields=2
          l_nl_p_and_p=.TRUE.
       endif
       !
       if( n_ext_fields==0) n_ext_fields=1
       !
     endif
     !
#endif
     !
#if defined _SC || defined _RT
     !
     ! COLLISIONS
     !
     if (runlevel_is_on('collisions')) then
       if ( l_elel_scatt.or.trim(H_potential)=='COH+SEX'.or.&
&               trim(H_potential)=='COH'.or.trim(H_potential)=='SEX' ) call initactivate(1,'em1s')
     endif
     !
#endif
     !
   enddo INPUT_strings_loop
   !
 enddo
 !
 if (.not.l_user_kernel.and.len_trim(Chi_mode)==0) Chi_mode='HARTREE'
 !
 if (infile_editing) init_=1
 !
end subroutine<|MERGE_RESOLUTION|>--- conflicted
+++ resolved
@@ -26,11 +26,7 @@
  use pars,           ONLY:schlen
  use drivers,        ONLY:infile_editing,l_bse,l_alda_fxc,l_chi,l_elel_corr,l_nl_p_and_p,&
 &                         l_elel_scatt,l_elph_corr,l_elph_scatt,l_elphoton_corr,&
-<<<<<<< HEAD
-&                         l_elphoton_scatt,l_em1s,l_em1d,l_ppa,l_mpa,l_phel_scatt,l_phel_corr,l_dipoles
-=======
-&                         l_elphoton_scatt,l_em1s,l_em1d,l_ppa,l_phel_scatt,l_phel_corr,l_dipoles,l_X
->>>>>>> 90a14bfd
+&                         l_elphoton_scatt,l_em1s,l_em1d,l_ppa,l_mpa,l_phel_scatt,l_phel_corr,l_dipoles,l_X
  use BS,             ONLY:BSK_mode
  use BS_solvers,     ONLY:BSS_mode
  use X_m,            ONLY:Chi_mode
@@ -164,18 +160,12 @@
      endif
      !
      if ( trim(rstr_piece(i1)) == 'screen') then
-<<<<<<< HEAD
        l_em1s= (STRING_same(trim(rstr_piece(i1+1)),'s') )
-       l_em1d= (STRING_same(trim(rstr_piece(i1+1)),'f') )
+       l_em1d= (STRING_same(trim(rstr_piece(i1+1)),'d') )
        l_ppa = (STRING_same(trim(rstr_piece(i1+1)),'p') )
        l_mpa = (STRING_same(trim(rstr_piece(i1+1)),'m') )
-=======
-       l_em1s= STRING_match(trim(rstr_piece(i1+1)),'s')
-       l_em1d= (STRING_match(trim(rstr_piece(i1+1)),'d') )
-       l_ppa = (STRING_match(trim(rstr_piece(i1+1)),'p') )
        l_X   = (STRING_match(trim(rstr_piece(i1+1)),'X') )
        if (l_X)   call initactivate(1,'Xx')
->>>>>>> 90a14bfd
        if (l_em1s) call initactivate(1,'em1s')
        if (l_em1d) call initactivate(1,'em1d')
        if (l_ppa)  call initactivate(1,'ppa')
@@ -293,16 +283,12 @@
          infile_editing=.true.
          l_ppa=.TRUE.
          if (i_cycle==1) QP_solver="n"
-<<<<<<< HEAD
-         call initactivate(1,'ppa')
+         call initactivate(1,'ppa el_el_corr')
        else if (trim(rstr_piece(i1+1))=='m') then
          infile_editing=.true.
          l_mpa=.TRUE.
          QP_solver="n"
-         call initactivate(1,'mpa')
-=======
-         call initactivate(1,'ppa el_el_corr')
->>>>>>> 90a14bfd
+         call initactivate(1,'mpa el_el_corr')
        else if (trim(rstr_piece(i1+1))=='c') then
          infile_editing=.true.
          if (i_cycle==1) QP_solver="n"
