!
!        Copyright (C) 2000-2022 the YAMBO team
!              http://www.yambo-code.org
!
! Authors (see AUTHORS file for details): AM
!
! This file is distributed under the terms of the GNU
! General Public License. You can redistribute it and/or
! modify it under the terms of the GNU General Public
! License as published by the Free Software Foundation;
! either version 2, or (at your option) any later version.
!
! This program is distributed in the hope that it will
! be useful, but WITHOUT ANY WARRANTY; without even the
! implied warranty of MERCHANTABILITY or FITNESS FOR A
! PARTICULAR PURPOSE.  See the GNU General Public License
! for more details.
!
! You should have received a copy of the GNU General Public
! License along with this program; if not, write to the Free
! Software Foundation, Inc., 59 Temple Place - Suite 330,Boston,
! MA 02111-1307, USA or visit http://www.gnu.org/copyleft/gpl.txt.
!
integer function INIT(en,q,k,X,Xw,Dip,instr,lnstr,CLOSE_Gs,FINALIZE)
 !
 ! INIT =-2  : Unsupported Runlevel(s) combination
 ! INIT =-1  : Missing CORE DBs
 ! INIT = 0  : everything is OK. Job continues.
 ! INIT = 1  : input file editing mode
 ! INIT = 2  : DB listing mode
 !
 use drivers,        ONLY:infile_editing,l_em1s,l_acfdt,l_HF_and_locXC,l_col_cut,l_alda_fxc,l_bs_fxc,l_optics,l_bse,l_bss,&
&                         l_chi,l_cohsex,l_life,l_rpa_IP,l_td_hartree,l_tddft,list_dbs,l_td_hf,l_setup,l_sc_run,l_rim,&
&                         l_real_time,l_ppa,l_lrc_fxc,l_gw0,l_elel_corr,l_elel_scatt,l_elph_corr,l_td_sex,&
&                         l_elph_Hamiltonian,l_elph_scatt,l_elphoton_corr,l_elphoton_scatt,l_em1d,l_eval_collisions,&
<<<<<<< HEAD
&                         l_sc_magnetic,l_sc_electric,l_dipoles,l_pf_fxc,l_nl_optics,l_mpa,l_phel_scatt,l_phel_corr
=======
&                         l_sc_magnetic,l_sc_electric,l_dipoles,l_pf_fxc,l_nl_optics,l_phel_corr,l_X,l_screen
>>>>>>> f33a6437
#if defined _SCALAPACK
 use drivers,        ONLY:l_slk_test
#endif
 use pars,           ONLY:SP
 use parser_m,       ONLY:parser
 use global_XC,      ONLY:WF_exx_fraction,WF_exx_screening
 use electrons,      ONLY:levels,E_reset
 use frequency,      ONLY:w_samp,W_duplicate,W_reset
 use it_tools,       ONLY:it,infile_dump,ofiles_append,switch_off_runlevel,check_verbosity,runlevel_is_on
 use it_m,           ONLY:initdefs,rstatus,initmode,infile,nrnlvls,rnlvls
 use parallel_int,   ONLY:PP_redux_wait
 use com,            ONLY:msg,repfile_unit,inpfile_unit,com_path,write_to_report
 use vec_operate,    ONLY:v_norm
 use LIVE_t,         ONLY:live_timing_is_on
 use QP_m,           ONLY:QP_t,QP_state,QP_reset,QP_table,COHSEX_use_empties,QP_G_er
 use X_m,            ONLY:X_t,X_duplicate,X_reset,Chi_mode,i_X_kind_existing_DB
 use DIPOLES,        ONLY:DIPOLE_t,DIPOLES_reset
 use stderr,         ONLY:write_to_log,log_as_a_file,logfile,logfile_unit,STRING_same
 use R_lattice,      ONLY:q0_def_norm,bz_samp,bz_samp_reset
 use BS,             ONLY:BS_bands,BS_n_g_W,BS_eh_en,BSE_mode,BSK_mode,BS_K_coupling,BS_res_K_corr,BS_res_K_exchange,&
&                         BS_W_is_diagonal,BS_cpl_K_corr,BS_cpl_K_exchange
 use BS_solvers,     ONLY:BSS_mode,BSS_q0
#if defined  _PHEL
 use PHEL,           ONLY:PH_Q
 use ELPH,           ONLY:PH_W_debye
#endif
#if defined  _ELPH
 use ELPH,           ONLY:elph_nQ,elph_nQ_used
#endif
#if defined _SC
 use QP_m,           ONLY:QP_ng_Sx
 use SC,             ONLY:SC_ng_Sx,SC_X_bands,SC_X_size
#endif
#if defined _OPENMP
 use openmp,         ONLY:n_threads_X,n_threads_DIP,n_threads_SE,n_threads_RT,n_threads_K,n_threads_NL
#endif
#if defined _YAML_OUTPUT
 use pars,           ONLY:logfile_index,repfile_index
 use com,            ONLY:of_yaml_IDs
 use yaml_output,    ONLY:yaml_close_stream
#endif
 !
#include<memory.h>
 !
 type(levels)    ::en
 type(bz_samp)   ::q,k
 type(X_t)       ::X(5)
 type(DIPOLE_t)  ::Dip
 type(w_samp)    ::Xw(5)
 integer         ::lnstr
 character(lnstr)::instr
 logical         ::CLOSE_Gs,FINALIZE,QP_field
 !
 ! Work Space
 !
 type(initdefs)   ::defs
 logical          ::dummy_logical
 !
 ! I/O related
 !
 type(X_t)        ::Xbsk
 type(QP_t)       ::qp
 type(w_samp)     ::Xxcw
 type(levels)     ::en_sc
 integer          :: io_X_err(5),io_BS_err,io_BS_Fxc_err,io_QINDX_err,io_ELPH_err(2),io_SC_E_err,i_r
 !
 logical, external:: file_exists
 !
 ! Presets
 !
 INIT = 0
 !
 if (.not.FINALIZE.and..not.CLOSE_Gs) then
   !
   ! Global Logicals
   !
   call SET_logicals()
   !
   call E_reset(en)
#if defined _SC
   call E_reset(en_sc)
#endif
   call bz_samp_reset(k)
   call bz_samp_reset(q)
   call W_reset(Xw(1),damping=0.001_SP)
   call W_reset(Xw(2),damping=0.001_SP)
   call W_reset(Xw(3))
   call W_reset(Xw(4))
   call W_reset(Xw(5))
   call X_reset(X(1),type=1)
   call X_reset(X(2),type=2)
   call X_reset(X(3),type=3)
   call X_reset(X(4),type=4)
   call X_reset(X(5),type=5)
   Xw(2)%n_freqs=1
   Xw(4)%n_freqs=2
   call DIPOLES_reset(Dip)
 endif
 !
 ! Presets (local)
 !
 call QP_reset(qp)
 call W_reset(Xxcw)
 call X_reset(Xbsk)
 !
 if (FINALIZE) then
   call call_INIT_load('Game_Over')
   call initinfio(defs,repfile_unit)
   call ofiles_append(defs=defs)
   close(unit=repfile_unit)
   if(log_as_a_file) close(unit=logfile_unit)
#if defined _YAML_OUTPUT
   call yaml_close_stream(unit=of_yaml_IDs(repfile_index))
   if(log_as_a_file) call yaml_close_stream(unit=of_yaml_IDs(logfile_index))
   call f_lib_finalize()
#endif
   return
 endif
 if (CLOSE_Gs) then
   call call_INIT_load('Close_G_vectors')
   call INIT_barriers( )
   call LOCAL_from_runlevels_to_logicals()
   return
 endif
 !
 ! First vars loading
 !
 call call_INIT_load('create_shadow_vars')
 !
 ! Command line reading
 !
 call INIT_read_command_line(instr,INIT)
 !
 ! DB props listing mode ?
 !
 if (index(instr,'dbpr')>0) then
   list_dbs=.true.
   INIT = 2
   if (log_as_a_file) write (logfile,'(2a)') trim(com_path),'/l_dbs'
   live_timing_is_on=.false.
   write_to_report=.false.
   write_to_log=.true.
 endif
 !
 ! Dump the input file
 !
 if (file_exists(trim(infile))) then
   !
   call infile_dump()
   !
   call INIT_input_file( )
   !
 else if (.not.infile_editing) then
   infile='(none)'
 endif
 !
 call INIT_check_databases(X,Xbsk,qp,Xxcw,Xw,q,k,en,en_sc,Dip,lnstr,instr,INIT,&
&                          io_X_err,io_BS_err,io_BS_Fxc_err,io_QINDX_err,io_ELPH_err,io_SC_E_err)
 !
 if (list_dbs) then
   call msg('s','')
   return
 endif
 !
 !Runlevels variables activation (Logicals from stdin)
 call LOCAL_from_runlevels_to_logicals()
 !
 ! Given the stding vars here I fix/check the 
 ! corr/scatt logicals
 call LOCAL_scatt_and_correlation_logicals( )
 !
 !Setup on the basis of the DB read/stdin variables
 !Here I can propose values to be written in the input file
 call LOCAL_setup_before_input_IO( )
 !
 ! Scattering/correlation logicals
 !
 !Variables(read from DB files) -> local cache
 !
 !Note that here ('load_defaults') is the latest chance to change
 !a predefined var verbosity and to force its appearance
 !in the input file.
 !
 call call_INIT_load('load_defaults')
 !
 !Input file/local cache -> local cache/Variables
 !
 call call_INIT_load('parser_input_file')
 !
 !RUNLEVELS VARIABLES ACTIVATION (LOGICALS FROM INPUT FILE)
 !
 if (.not.any(rstatus>0)) then
   do i_r=1,nrnlvls
     if (trim(rnlvls(i_r,1))=="setup") rstatus(i_r)=-1
   enddo
 endif
 call LOCAL_from_runlevels_to_logicals()
 call LOCAL_after_input_IO()
 call LOCAL_from_runlevels_to_logicals()
 !
 call INIT_activate()
 !
#if defined _RT
 if (check_verbosity("real_time").and.l_real_time) call INIT_DephMatrix()
#endif
 !
 ! Q-points (from input/DB)
 !
 if (l_setup.and.io_QINDX_err/=0) call INIT_q_points( )
 !
 !If qp limits are requested they are added at the end of the input file
 !
 QP_field=any((/l_HF_and_locXC,l_gw0,l_life/)).and..not.l_sc_run.and..not.l_phel_corr
 !
 if (QP_field) then
   !
   ! The QP_state can be read from DB's in DUMP mode or from the input file.
   ! The DB value is used when a new input file is created or when the previous input file
   ! has no QP fields (see inside INIT_QP)
   !
   ! QP_state from DB ?
   !
   if (allocated(QP_state)) call QP_state_table_setup(en)
   !
   call INIT_QP("[GW] QP")
   !
   ! I use it to propose the value in the input file ...
   !
   ! ... but afterword I must deallocate it to use user defined values
   !
   YAMBO_FREE(QP_state)
   YAMBO_FREE(QP_table)
   !
 endif
 !
 ! Are we editing the input file ?
 !
 if (infile_editing) then
   inpfile_unit=12
   open(unit=inpfile_unit,file=trim(infile))
   call initinfio(defs,inpfile_unit)
   close(inpfile_unit)
   call PP_redux_wait
   return
 endif
 !
 ! Update Logicals (especially the write_to_log)
 !
 call SET_logicals()
 !
 call LOCAL_dipole_bands_ordering()
 !
 ! Report/Log Files
 !
 call INIT_report_and_log_files()
 !
 ! Finalize
 !
 call PP_redux_wait
 !
 contains
   !
   subroutine call_INIT_load(mode)
     character(*)::mode
     if (mode=='create_shadow_vars') initmode=0
     if (mode=='load_defaults') initmode=1
     if (mode=='Close_G_vectors') initmode=2
     if (mode=='Game_Over') initmode=3
     if (mode=='parser_input_file') initmode=4
     call INIT_load(defs,en,q,k,X,Xw,Dip)
   end subroutine
   !
   subroutine LOCAL_from_runlevels_to_logicals()
     !
     integer     ::i1
     !
     do i1=1,2
       l_setup=runlevel_is_on('setup')
       l_screen=runlevel_is_on('screen')
       l_optics=runlevel_is_on('optics')
       l_chi=runlevel_is_on('chi')
       l_bse=runlevel_is_on('bse')
       l_bss=runlevel_is_on('bss')
       l_tddft=runlevel_is_on('tddft')
       l_X=runlevel_is_on('Xx')
       l_em1d=runlevel_is_on('em1d')
       l_em1s=runlevel_is_on('em1s')
       l_ppa=runlevel_is_on('ppa')
       l_mpa=runlevel_is_on('mpa')
       l_cohsex=runlevel_is_on('cohsex')
       l_dipoles=runlevel_is_on('dipoles')
       l_HF_and_locXC=runlevel_is_on('HF_and_locXC')
       l_gw0=runlevel_is_on('gw0')
       l_life=runlevel_is_on('life')
       l_rim=runlevel_is_on('rim_cut')
       l_col_cut=runlevel_is_on('rim_cut')
       l_acfdt=runlevel_is_on('acfdt')
#if defined _SCALAPACK
       l_slk_test =runlevel_is_on('slktest')
#endif
#if defined _RT
       l_real_time=runlevel_is_on('negf')
       l_elel_scatt =runlevel_is_on('el_el_scatt')
       l_elph_scatt=runlevel_is_on('el_ph_scatt')
       l_elphoton_scatt=runlevel_is_on('el_photon_scatt')
#endif
#if defined _SC && !defined _RT
       l_sc_run=runlevel_is_on('scrun')
       l_sc_magnetic=runlevel_is_on('magnetic')
       l_sc_electric=runlevel_is_on('electric')
#endif
#if defined _SC || defined _RT
       l_eval_collisions=runlevel_is_on('collisions')
#endif
#if defined _NL
       l_nl_optics=runlevel_is_on('nloptics')
#endif
#if defined  _ELPH || defined _PHEL
       l_elph_Hamiltonian=runlevel_is_on('ElPhHam')
       l_elph_corr=runlevel_is_on('el_ph_corr')
       l_phel_corr=runlevel_is_on('ph_el_corr')
#endif
#if defined  _QED
       l_elphoton_corr=runlevel_is_on('el_photon_corr')
#endif
       l_elel_corr    =runlevel_is_on('el_el_corr')
       !
       ! Check if this runlevel is allowed in the
       ! present configuration
       !
       if (i1==1) call INIT_barriers( )
       !
     enddo
     !
     ! Setup logicals which are not runlevels
     !
     l_rpa_IP     = STRING_same(trim(Chi_mode),"IP").or.STRING_same(trim(BSK_mode),"IP")
     l_td_hartree = STRING_same(trim(Chi_mode),"HARTREE").or.STRING_same(trim(BSK_mode),"HARTREE")
     l_alda_fxc   = STRING_same(trim(Chi_mode),"ALDA").or.STRING_same(trim(BSK_mode),"ALDA")
     l_lrc_fxc    = STRING_same(trim(Chi_mode),"LRC")
     l_pf_fxc     = STRING_same(Chi_mode,'PF')
     l_bs_fxc     = STRING_same(trim(Chi_mode),"BSFXC").or.STRING_same(trim(BSK_mode),"BSFXC")
     l_tddft      = l_alda_fxc.or.l_lrc_fxc.or.l_bs_fxc
     l_td_hf      = STRING_same(trim(BSK_mode),"HF")
     l_td_sex     = STRING_same(trim(BSK_mode),"SEX")
     !
   end subroutine LOCAL_from_runlevels_to_logicals
   !
   subroutine LOCAL_dipole_bands_ordering()
     !
     implicit none
     logical :: all_bands,l_local
     !
     call parser('DipBandsALL',all_bands)
     !
     Dip%bands_ordered=.not.all_bands
     l_local=l_sc_run.or.l_real_time.or.l_nl_optics 
     if (l_local)         Dip%bands_ordered=.false.
#if defined _QED
     if (l_elphoton_corr) Dip%bands_ordered=.false.
#endif
     !
   end subroutine LOCAL_dipole_bands_ordering
   !
   subroutine LOCAL_setup_before_input_IO()
     !
     ! After DB reading/stdin logicals I propose here values for the input file
     !
     ! If optics with BS FXC I need to dump on X(3) the F_xc specs
     !
     if (all((/l_bs_fxc,l_optics,l_chi.or.l_bse,io_BS_Fxc_err==0/))) then
       X(3)%ib= BS_bands
       X(3)%ehe=BS_eh_en
       X(3)%q0= BSS_q0
       X(3)%iq= 1
       call W_duplicate(Xxcw,Xw(3))
       call initactivate(2,'XfnQP_E')
     endif
#if defined _ELPH
     elph_nQ_used=elph_nQ
#endif
#if defined _PHEL
     PH_Q=(/1,elph_nQ/)
     QP_G_er=(/0._SP,PH_W_debye/)
#endif
     if (l_gw0.and.l_elel_corr) call initactivate(1,'HF_and_locXC')
     !
<<<<<<< HEAD
     if (l_em1s)   call initactivate(1,'dipoles')
     if (l_em1d)   call initactivate(1,'dipoles')
     if (l_optics) call initactivate(1,'dipoles')
     if (l_cohsex) call initactivate(1,'em1s dipoles')
     if (l_ppa)    call initactivate(1,'em1d dipoles')
     if (l_mpa)    call initactivate(1,'em1d dipoles')
     if (l_gw0.and..not.any((/l_ppa,l_mpa,l_cohsex,l_HF_and_locXC,&
=======
     if (any((/l_em1s,l_em1d,l_X,l_optics,l_ppa/)))   call initactivate(1,'dipoles')
     if (l_ppa)    call initactivate(1,'em1d')
     if (l_gw0.and..not.any((/l_ppa,l_cohsex,l_HF_and_locXC,&
>>>>>>> f33a6437
&                             l_elph_corr,l_phel_corr,l_elphoton_corr/))) call initactivate(1,'em1d dipoles')
     if (l_bss)    call initactivate(1,'optics dipoles bse')
     if (l_bs_fxc) BSS_mode="t"
     !
     if (l_mpa) then
       Xw(5)%n_freqs=4
       Xw(5)%dr=(/0._SP,0.1_SP/)!/HA2EV !damping for MPA
     endif
     !
     if (l_bse) then
       !
       if (l_alda_fxc) BS_res_K_exchange=.TRUE.
       !
       if (io_X_err(2)==0) then
         if (io_BS_err/=0) BS_n_g_W=X(2)%ng
       else if (io_X_err(4)==0) then
         if (io_BS_err/=0) BS_n_g_W=X(4)%ng
         call initactivate(1,'em1d dipoles ppa')
       endif
       !
     endif
     !
     if (l_gw0.and.l_cohsex) call parser('UseEbands',COHSEX_use_empties)
     !
#if defined _SC
     if (l_sc_magnetic) call initactivate(1,'potential')
     if (l_sc_run.and.io_SC_E_err==0) then
       QP_ng_Sx=SC_ng_Sx
       X(2)%ib=SC_X_bands
       X(2)%ng=SC_X_size
     endif
#endif
#if defined _ELECTRIC
     if (l_sc_electric) call initactivate(1,'dipoles')
#endif
#if defined _OPENMP
     if (l_dipoles) then
       n_threads_DIP=0
     endif
<<<<<<< HEAD
     if (l_optics.or.l_em1s.or.l_em1d.or.l_ppa.or.l_mpa.or.l_bse) then
=======
     if (any((/l_optics,l_em1s,l_em1d,l_ppa,l_bse,l_X/))) then
>>>>>>> f33a6437
       n_threads_K=0
       n_threads_X=0
       n_threads_DIP=0
     endif
     if (l_HF_and_locXC.or.l_gw0.or.l_cohsex.or.l_sc_run&
&                               .or.l_ppa.or.l_mpa)       n_threads_SE=0
     if (l_real_time)                                     n_threads_RT=0
     if (l_nl_optics)                                     n_threads_NL=0
#endif
#if defined _OPENMP && defined _SC && !defined _RT && !defined _NL
     if (l_eval_collisions)    n_threads_SE=0
#endif
#if defined _OPENMP && defined _SC && defined _RT
     if (l_eval_collisions)    n_threads_RT=0
#endif
#if defined _OPENMP && defined _SC && defined _NL
     if (l_eval_collisions)    n_threads_NL=0
#endif
     !
   end subroutine LOCAL_setup_before_input_IO
   !
   subroutine LOCAL_after_input_IO
     !
     ! q0 renormalization
     !
     BSS_q0(:) = BSS_q0(:)*q0_def_norm/v_norm( BSS_q0)
     !
     if (len_trim(BSE_mode)==0                ) BSE_mode="retarded"
     if (STRING_same(trim(BSE_mode),"causal") ) BSE_mode="retarded"
     !
     if (l_bse) then
       BS_res_K_exchange=l_td_hartree.or.l_tddft.or.l_td_hf.or.l_td_sex
       BS_res_K_corr    =l_bs_fxc.or.l_td_hf.or.l_td_sex.or.(l_tddft.and.((WF_exx_fraction > 0._SP).or.(WF_exx_screening> 0._SP)))
       BS_W_is_diagonal =l_td_hf .or. (l_tddft.and.(WF_exx_fraction > 0._SP).and. .not.(WF_exx_screening> 0._SP) )
       BS_K_coupling    =index(BSE_mode,'coupling')>0
       if (BS_K_coupling) then
         BS_cpl_K_exchange=BS_res_K_exchange  
         BS_cpl_K_corr    =BS_res_K_corr      
       endif
       call parser('WehDiag',dummy_logical)
       if (     dummy_logical) BS_W_is_diagonal=.TRUE. 
       call parser('WehCpl' ,dummy_logical )
       if (.not.dummy_logical) BS_cpl_K_corr=.FALSE.
     endif
     !
     if (l_bse) then
       !
       ! When running BSE from input file l_bse is FALSE in before_infile_write_setup.
       ! In any case I have to overwrite X(2) with PP X(4) only if em1s=F
       !
       if (io_X_err(2)==0) then
         i_X_kind_existing_DB=2
       else if (io_X_err(2)<0.and.io_X_err(4)==0.and..not.l_em1s) then
         i_X_kind_existing_DB=4
         call X_duplicate(X(4),X(2))
         call W_duplicate(Xw(4),Xw(2))
       endif
       !
       if (io_BS_err==0) then
         if (     l_ppa) call X_duplicate(Xbsk,X(4))
         if (     l_mpa) call X_duplicate(Xbsk,X(5))
         if (.not.l_ppa.and..not.l_mpa) call X_duplicate(Xbsk,X(2))
       endif
       !
     endif
     !
     if ((l_gw0.or.l_life).and..not.any((/l_elel_corr,l_elph_corr,l_elphoton_corr,l_phel_corr/))) call initactivate(1,'el_el_corr')
     !
   end subroutine LOCAL_after_input_IO
   !
   subroutine LOCAL_scatt_and_correlation_logicals( )
     !
     if (l_cohsex) call initactivate(1,'el_el_corr')
#if !defined _ELPH
     if (l_life) call initactivate(1,'el_el_corr')
#endif
     !
     if (io_ELPH_err(1)<0.and.io_ELPH_err(2)<0) call switch_off_runlevel('el_ph_corr ph_el_corr',on_name=' ')
     if (io_ELPH_err(2)<0                     ) call switch_off_runlevel('el_ph_scatt ph_el_scatt',on_name=' ')
     !
   end subroutine LOCAL_scatt_and_correlation_logicals
   !
end function<|MERGE_RESOLUTION|>--- conflicted
+++ resolved
@@ -33,11 +33,7 @@
 &                         l_chi,l_cohsex,l_life,l_rpa_IP,l_td_hartree,l_tddft,list_dbs,l_td_hf,l_setup,l_sc_run,l_rim,&
 &                         l_real_time,l_ppa,l_lrc_fxc,l_gw0,l_elel_corr,l_elel_scatt,l_elph_corr,l_td_sex,&
 &                         l_elph_Hamiltonian,l_elph_scatt,l_elphoton_corr,l_elphoton_scatt,l_em1d,l_eval_collisions,&
-<<<<<<< HEAD
-&                         l_sc_magnetic,l_sc_electric,l_dipoles,l_pf_fxc,l_nl_optics,l_mpa,l_phel_scatt,l_phel_corr
-=======
-&                         l_sc_magnetic,l_sc_electric,l_dipoles,l_pf_fxc,l_nl_optics,l_phel_corr,l_X,l_screen
->>>>>>> f33a6437
+&                         l_sc_magnetic,l_sc_electric,l_dipoles,l_pf_fxc,l_nl_optics,l_mpa,l_phel_corr,l_X,l_screen
 #if defined _SCALAPACK
  use drivers,        ONLY:l_slk_test
 #endif
@@ -48,7 +44,7 @@
  use frequency,      ONLY:w_samp,W_duplicate,W_reset
  use it_tools,       ONLY:it,infile_dump,ofiles_append,switch_off_runlevel,check_verbosity,runlevel_is_on
  use it_m,           ONLY:initdefs,rstatus,initmode,infile,nrnlvls,rnlvls
- use parallel_int,   ONLY:PP_redux_wait
+ use parallel_int,   ONLY:PP_wait
  use com,            ONLY:msg,repfile_unit,inpfile_unit,com_path,write_to_report
  use vec_operate,    ONLY:v_norm
  use LIVE_t,         ONLY:live_timing_is_on
@@ -280,7 +276,7 @@
    open(unit=inpfile_unit,file=trim(infile))
    call initinfio(defs,inpfile_unit)
    close(inpfile_unit)
-   call PP_redux_wait
+   call PP_wait()
    return
  endif
  !
@@ -296,7 +292,7 @@
  !
  ! Finalize
  !
- call PP_redux_wait
+ call PP_wait()
  !
  contains
    !
@@ -425,20 +421,11 @@
 #endif
      if (l_gw0.and.l_elel_corr) call initactivate(1,'HF_and_locXC')
      !
-<<<<<<< HEAD
-     if (l_em1s)   call initactivate(1,'dipoles')
-     if (l_em1d)   call initactivate(1,'dipoles')
-     if (l_optics) call initactivate(1,'dipoles')
+     if (any((/l_em1s,l_em1d,l_X,l_optics,l_ppa,l_mpa/)))   call initactivate(1,'dipoles')
+     if (l_ppa.or.l_mpa)                                    call initactivate(1,'em1d')
+     if (l_gw0.and..not.any((/l_ppa,l_mpa,l_cohsex,l_HF_and_locXC,&
+&                             l_elph_corr,l_phel_corr,l_elphoton_corr/))) call initactivate(1,'em1d dipoles')
      if (l_cohsex) call initactivate(1,'em1s dipoles')
-     if (l_ppa)    call initactivate(1,'em1d dipoles')
-     if (l_mpa)    call initactivate(1,'em1d dipoles')
-     if (l_gw0.and..not.any((/l_ppa,l_mpa,l_cohsex,l_HF_and_locXC,&
-=======
-     if (any((/l_em1s,l_em1d,l_X,l_optics,l_ppa/)))   call initactivate(1,'dipoles')
-     if (l_ppa)    call initactivate(1,'em1d')
-     if (l_gw0.and..not.any((/l_ppa,l_cohsex,l_HF_and_locXC,&
->>>>>>> f33a6437
-&                             l_elph_corr,l_phel_corr,l_elphoton_corr/))) call initactivate(1,'em1d dipoles')
      if (l_bss)    call initactivate(1,'optics dipoles bse')
      if (l_bs_fxc) BSS_mode="t"
      !
@@ -477,11 +464,7 @@
      if (l_dipoles) then
        n_threads_DIP=0
      endif
-<<<<<<< HEAD
-     if (l_optics.or.l_em1s.or.l_em1d.or.l_ppa.or.l_mpa.or.l_bse) then
-=======
-     if (any((/l_optics,l_em1s,l_em1d,l_ppa,l_bse,l_X/))) then
->>>>>>> f33a6437
+     if (any((/l_optics,l_em1s,l_em1d,l_ppa,l_mpa,l_bse,l_X/))) then
        n_threads_K=0
        n_threads_X=0
        n_threads_DIP=0
