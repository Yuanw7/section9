--- conflicted
+++ resolved
@@ -322,23 +322,16 @@
        l_rim=runlevel_is_on('rim_cut')
        l_col_cut=runlevel_is_on('rim_cut')
        l_cohsex=runlevel_is_on('cohsex')
-       !
-       !
-       !
        l_acfdt=runlevel_is_on('acfdt')
-       !
-       !
-       !
 #if defined _SCALAPACK
        l_slk_test =runlevel_is_on('slktest')
 #endif
 #if defined _RT
        !
        l_real_time=runlevel_is_on('negf')
-       !
        l_elel_scatt =runlevel_is_on('el_el_scatt')
+       l_elph_scatt=runlevel_is_on('el_ph_scatt')
        l_elphoton_scatt=runlevel_is_on('el_photon_scatt')
-       !
 #endif
 #if defined _SC && !defined _RT
        l_sc_run=runlevel_is_on('scrun')
@@ -372,24 +365,11 @@
            call switch_off_runlevel('el_ph_scatt ph_el_scatt',on_name=' ')
          endif
          !
-<<<<<<< HEAD
-         !
-         l_elph_Hamiltonian=runlevel_is_on('ElPhHam').and.io_ELPH_err==0
-         !
+         l_elph_Hamiltonian=runlevel_is_on('ElPhHam').and.io_ELPH_err(1)==0
        else
          l_elph_corr=runlevel_is_on('el_ph_corr')
-         !
-=======
-         ! GPL_EXCLUDE_START
-         l_elph_Hamiltonian=runlevel_is_on('ElPhHam').and.io_ELPH_err(1)==0
-         ! GPL_EXCLUDE_END
-       else
-         l_elph_corr=runlevel_is_on('el_ph_corr')
+         l_elph_Hamiltonian=runlevel_is_on('ElPhHam')
          l_phel_corr=runlevel_is_on('ph_el_corr')
-         ! GPL_EXCLUDE_START
->>>>>>> 00567cae
-         l_elph_Hamiltonian=runlevel_is_on('ElPhHam')
-         !
        endif
        l_elel_corr=runlevel_is_on('el_el_corr')
 #endif
