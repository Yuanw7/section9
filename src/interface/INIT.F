!
!        Copyright (C) 2000-2021 the YAMBO team
!              http://www.yambo-code.org
!
! Authors (see AUTHORS file for details): AM
!
! This file is distributed under the terms of the GNU
! General Public License. You can redistribute it and/or
! modify it under the terms of the GNU General Public
! License as published by the Free Software Foundation;
! either version 2, or (at your option) any later version.
!
! This program is distributed in the hope that it will
! be useful, but WITHOUT ANY WARRANTY; without even the
! implied warranty of MERCHANTABILITY or FITNESS FOR A
! PARTICULAR PURPOSE.  See the GNU General Public License
! for more details.
!
! You should have received a copy of the GNU General Public
! License along with this program; if not, write to the Free
! Software Foundation, Inc., 59 Temple Place - Suite 330,Boston,
! MA 02111-1307, USA or visit http://www.gnu.org/copyleft/gpl.txt.
!
integer function INIT(en,q,k,X,Xw,Dip,instr,lnstr,CLOSE_Gs,FINALIZE)
 !
 ! INIT =-2  : Unsupported Runlevel(s) combination
 ! INIT =-1  : Missing CORE DBs
 ! INIT = 0  : everything is OK. Job continues.
 ! INIT = 1  : input file editing mode
 ! INIT = 2  : DB listing mode
 !
 use drivers,        ONLY:infile_editing,l_em1s,l_acfdt,l_HF_and_locXC,l_col_cut,l_alda_fxc,l_bs_fxc,l_optics,l_bse,l_bss,&
&                         l_chi,l_cohsex,l_life,l_rpa_IP,l_td_hartree,l_tddft,list_dbs,l_td_hf,l_setup,l_sc_run,l_rim,&
&                         l_real_time,l_ppa,l_lrc_fxc,l_gw0,l_elel_corr,l_elel_scatt,l_elph_corr,l_td_sex,&
&                         l_elph_Hamiltonian,l_elph_scatt,l_elphoton_corr,l_elphoton_scatt,l_em1d,l_eval_collisions,&
&                         l_sc_magnetic,l_sc_electric,l_dipoles,l_pf_fxc,l_nl_optics,l_mpa,l_phel_scatt,l_phel_corr
#if defined _SCALAPACK
 use drivers,        ONLY:l_slk_test
#endif
 use pars,           ONLY:SP
 use parser_m,       ONLY:parser
 use global_XC,      ONLY:WF_exx_fraction,WF_exx_screening
 use electrons,      ONLY:levels,E_reset
 use frequency,      ONLY:w_samp,W_duplicate,W_reset
 use it_tools,       ONLY:it,infile_dump,ofiles_append,switch_off_runlevel,check_verbosity,runlevel_is_on
 use it_m,           ONLY:initdefs,rstatus,initmode,infile,nrnlvls,rnlvls
 use parallel_int,   ONLY:PP_redux_wait
 use com,            ONLY:msg,repfile_unit,inpfile_unit,com_path,write_to_report
 use vec_operate,    ONLY:v_norm
 use LIVE_t,         ONLY:live_timing_is_on
 use QP_m,           ONLY:QP_t,QP_state,QP_reset,QP_table,COHSEX_use_empties,QP_G_er
 use X_m,            ONLY:X_t,X_duplicate,X_reset,Chi_mode,i_X_kind_existing_DB
 use DIPOLES,        ONLY:DIPOLE_t,DIPOLES_reset
 use stderr,         ONLY:write_to_log,log_as_a_file,logfile,logfile_unit,STRING_same
 use R_lattice,      ONLY:q0_def_norm,bz_samp,bz_samp_reset
 use BS,             ONLY:BS_bands,BS_n_g_W,BS_eh_en,BSE_mode,BSK_mode,BS_K_coupling,BS_res_K_corr,BS_res_K_exchange,&
&                         BS_W_is_diagonal,BS_cpl_K_corr,BS_cpl_K_exchange
 use BS_solvers,     ONLY:BSS_mode,BSS_q0
#if defined  _PHEL
 use PHEL,           ONLY:PH_Q
 use ELPH,           ONLY:PH_W_debye
#endif
#if defined  _ELPH
 use ELPH,           ONLY:elph_nQ,elph_nQ_used
#endif
#if defined _SC
 use QP_m,           ONLY:QP_ng_Sx
 use SC,             ONLY:SC_ng_Sx,SC_X_bands,SC_X_size
#endif
#if defined _OPENMP
 use openmp,         ONLY:n_threads_X,n_threads_DIP,n_threads_SE,n_threads_RT,n_threads_K,n_threads_NL
#endif
#if defined _YAML_OUTPUT
 use pars,           ONLY:logfile_index,repfile_index
 use com,            ONLY:of_yaml_IDs
 use yaml_output,    ONLY:yaml_close_stream
#endif
 !
#include<memory.h>
 !
 type(levels)    ::en
 type(bz_samp)   ::q,k
 type(X_t)       ::X(5)
 type(DIPOLE_t)  ::Dip
 type(w_samp)    ::Xw(5)
 integer         ::lnstr
 character(lnstr)::instr
 logical         ::CLOSE_Gs,FINALIZE,QP_field
 !
 ! Work Space
 !
 type(initdefs)   ::defs
 logical          ::dummy_logical
 !
 ! I/O related
 !
 type(X_t)        ::Xbsk
 type(QP_t)       ::qp
 type(w_samp)     ::Xxcw
 type(levels)     ::en_sc
 integer          :: io_X_err(5),io_BS_err,io_BS_Fxc_err,io_QINDX_err,io_ELPH_err(2),io_SC_E_err,i_r
 !
 logical, external:: file_exists
 !
 ! Presets
 !
 INIT = 0
 !
 if (.not.FINALIZE.and..not.CLOSE_Gs) then
   !
   ! Global Logicals
   !
   call SET_logicals()
   !
   call E_reset(en)
#if defined _SC
   call E_reset(en_sc)
#endif
   call bz_samp_reset(k)
   call bz_samp_reset(q)
   call W_reset(Xw(1),damping=0.001_SP)
   call W_reset(Xw(2),damping=0.001_SP)
   call W_reset(Xw(3))
   call W_reset(Xw(4))
   call W_reset(Xw(5))
   call X_reset(X(1),type=1)
   call X_reset(X(2),type=2)
   call X_reset(X(3),type=3)
   call X_reset(X(4),type=4)
   call X_reset(X(5),type=5)
   Xw(2)%n_freqs=1
   Xw(4)%n_freqs=2
   call DIPOLES_reset(Dip)
 endif
 !
 ! Presets (local)
 !
 call QP_reset(qp)
 call W_reset(Xxcw)
 call X_reset(Xbsk)
 !
 if (FINALIZE) then
   call call_INIT_load('Game_Over')
   call initinfio(defs,repfile_unit)
   call ofiles_append(defs=defs)
   close(unit=repfile_unit)
   if(log_as_a_file) close(unit=logfile_unit)
#if defined _YAML_OUTPUT
   call yaml_close_stream(unit=of_yaml_IDs(repfile_index))
   if(log_as_a_file) call yaml_close_stream(unit=of_yaml_IDs(logfile_index))
   call f_lib_finalize()
#endif
   return
 endif
 if (CLOSE_Gs) then
   call call_INIT_load('Close_G_vectors')
   call INIT_barriers( )
   call logicalson
   return
 endif
 !
 ! First vars loading
 !
 call call_INIT_load('create_shadow_vars')
 !
 ! Command line reading
 !
 call INIT_read_command_line(instr,INIT)
 !
 ! DB props listing mode ?
 !
 if (index(instr,'dbpr')>0) then
   list_dbs=.true.
   INIT = 2
   if (log_as_a_file) write (logfile,'(2a)') trim(com_path),'/l_dbs'
   live_timing_is_on=.false.
   write_to_report=.false.
   write_to_log=.true.
 endif
 !
 ! Dump the input file
 !
 if (file_exists(trim(infile))) then
   !
   call infile_dump()
   !
   call INIT_input_file( )
   !
 else if (.not.infile_editing) then
   infile='(none)'
 endif
 !
 call INIT_check_databases(X,Xbsk,qp,Xxcw,Xw,q,k,en,en_sc,Dip,lnstr,instr,INIT,&
&                          io_X_err,io_BS_err,io_BS_Fxc_err,io_QINDX_err,io_ELPH_err,io_SC_E_err)
 !
 if (list_dbs) then
   call msg('s','')
   return
 endif
 !
 !Runlevels variables activation (Logicals from stdin)
 !
 call logicalson
 !
 !Setup on the basis of the DB read/stdin variables
 !Here I can propose values to be written in the input file
 !
 call before_infile_write_setup( )
 !
 !Variables(read from DB files) -> local cache
 !
 !Note that here ('load_defaults') is the latest chance to change
 !a predefined var verbosity and to force its appearance
 !in the input file.
 !
 call call_INIT_load('load_defaults')
 !
 !Input file/local cache -> local cache/Variables
 !
 call call_INIT_load('parser_input_file')
 !
 !RUNLEVELS VARIABLES ACTIVATION (LOGICALS FROM INPUT FILE)
 !
 if (.not.any(rstatus>0)) then
   do i_r=1,nrnlvls
     if (trim(rnlvls(i_r,1))=="setup") rstatus(i_r)=-1
   enddo
 endif
 call logicalson
 call varsetup2
 call logicalson
 !
 call INIT_activate()
 !
#if defined _RT
 if (check_verbosity("real_time").and.l_real_time) call INIT_DephMatrix()
#endif
 !
 ! Q-points (from input/DB)
 !
 if (l_setup.and.io_QINDX_err/=0) call INIT_q_points( )
 !
 !If qp limits are requested they are added at the end of the input file
 !
 QP_field=any((/l_HF_and_locXC,l_gw0,l_life/)).and..not.l_sc_run.and..not.l_phel_corr
 !
 if (QP_field) then
   !
   ! The QP_state can be read from DB's in DUMP mode or from the input file.
   ! The DB value is used when a new input file is created or when the previous input file
   ! has no QP fields (see inside INIT_QP)
   !
   ! QP_state from DB ?
   !
   if (allocated(QP_state)) call QP_state_table_setup(en)
   !
   call INIT_QP("[GW] QP")
   !
   ! I use it to propose the value in the input file ...
   !
   ! ... but afterword I must deallocate it to use user defined values
   !
   YAMBO_FREE(QP_state)
   YAMBO_FREE(QP_table)
   !
 endif
 !
 ! Are we editing the input file ?
 !
 if (infile_editing) then
   inpfile_unit=12
   open(unit=inpfile_unit,file=trim(infile))
   call initinfio(defs,inpfile_unit)
   close(inpfile_unit)
   call PP_redux_wait
   return
 endif
 !
 ! Update Logicals (especially the write_to_log)
 !
 call SET_logicals()
 !
 call Dip_check_ordered
 !
 ! Report/Log Files
 !
 call INIT_report_and_log_files()
 !
 ! Finalize
 !
 call PP_redux_wait
 !
 contains
   !
   subroutine call_INIT_load(mode)
     character(*)::mode
     if (mode=='create_shadow_vars') initmode=0
     if (mode=='load_defaults') initmode=1
     if (mode=='Close_G_vectors') initmode=2
     if (mode=='Game_Over') initmode=3
     if (mode=='parser_input_file') initmode=4
     call INIT_load(defs,en,q,k,X,Xw,Dip)
   end subroutine
   !
   subroutine logicalson
     !
     integer     ::i1
     !
     do i1=1,2
       l_setup=runlevel_is_on('setup')
       l_optics=runlevel_is_on('optics')
       l_chi=runlevel_is_on('chi')
       l_bse=runlevel_is_on('bse')
       l_bss=runlevel_is_on('bss')
       l_tddft=runlevel_is_on('tddft')
       l_em1d=runlevel_is_on('em1d')
       l_em1s=runlevel_is_on('em1s')
       l_ppa=runlevel_is_on('ppa')
       l_mpa=runlevel_is_on('mpa')
       l_cohsex=runlevel_is_on('cohsex')
       l_dipoles=runlevel_is_on('dipoles')
       l_HF_and_locXC=runlevel_is_on('HF_and_locXC')
       l_gw0=runlevel_is_on('gw0')
       l_life=runlevel_is_on('life')
       l_rim=runlevel_is_on('rim_cut')
       l_col_cut=runlevel_is_on('rim_cut')
       l_acfdt=runlevel_is_on('acfdt')
#if defined _SCALAPACK
       l_slk_test =runlevel_is_on('slktest')
#endif
#if defined _RT
       !
       l_real_time=runlevel_is_on('negf')
       l_elel_scatt =runlevel_is_on('el_el_scatt')
       l_elph_scatt=runlevel_is_on('el_ph_scatt')
       l_elphoton_scatt=runlevel_is_on('el_photon_scatt')
#endif
#if defined _SC && !defined _RT
       l_sc_run=runlevel_is_on('scrun')
       l_sc_magnetic=runlevel_is_on('magnetic')
       l_sc_electric=runlevel_is_on('electric')
#endif
#if defined _SC || defined _RT
       l_eval_collisions=runlevel_is_on('collisions')
#endif
#if defined _NL
       l_nl_optics=runlevel_is_on('nloptics')
#endif
#if defined  _ELPH || defined _PHEL
       if (.not.CLOSE_Gs) then
         !
         ! Only in this case ioELPH_err is defined
         !
         if (io_ELPH_err(1)==0.or.io_ELPH_err(2)==0) then
           l_elph_corr=runlevel_is_on('el_ph_corr')
           l_phel_corr=runlevel_is_on('ph_el_corr')
         else
           l_elph_corr=.FALSE.
           l_phel_corr=.FALSE.
           call switch_off_runlevel('el_ph_corr ph_el_corr',on_name=' ')
         endif
         if (io_ELPH_err(2)==0) then
           l_elph_scatt=runlevel_is_on('el_ph_scatt')
           l_phel_scatt=runlevel_is_on('ph_el_scatt')
         else
           l_elph_scatt=.FALSE.
           l_phel_scatt=.FALSE.
           call switch_off_runlevel('el_ph_scatt ph_el_scatt',on_name=' ')
         endif
         !
         l_elph_Hamiltonian=runlevel_is_on('ElPhHam').and.io_ELPH_err(1)==0
       else
         l_elph_corr=runlevel_is_on('el_ph_corr')
         l_elph_Hamiltonian=runlevel_is_on('ElPhHam')
         l_phel_corr=runlevel_is_on('ph_el_corr')
       endif
       l_elel_corr=runlevel_is_on('el_el_corr')
#endif
#if defined  _QED
       l_elel_corr    =runlevel_is_on('el_el_corr')
       l_elphoton_corr=runlevel_is_on('el_photon_corr')
#endif
       !
       ! In some cases l_elel_corr is switched on by default
       !
       if (.not.l_elel_corr) then
         l_elel_corr=(l_gw0.or.l_life).and.(.not.l_elph_corr.and..not.l_elphoton_corr.and..not.l_phel_corr)
       endif
       !
       ! Check if this runlevel is allowed in the
       ! present configuration
       !
       if (i1==1) call INIT_barriers( )
       !
     enddo
     !
     ! Setup logicals which are not runlevels
     !
     l_rpa_IP     = STRING_same(trim(Chi_mode),"IP").or.STRING_same(trim(BSK_mode),"IP")
     l_td_hartree = STRING_same(trim(Chi_mode),"HARTREE").or.STRING_same(trim(BSK_mode),"HARTREE")
     l_alda_fxc   = STRING_same(trim(Chi_mode),"ALDA").or.STRING_same(trim(BSK_mode),"ALDA")
     l_lrc_fxc    = STRING_same(trim(Chi_mode),"LRC")
     l_pf_fxc     = STRING_same(Chi_mode,'PF')
     l_bs_fxc     = STRING_same(trim(Chi_mode),"BSFXC").or.STRING_same(trim(BSK_mode),"BSFXC")
     l_tddft      = l_alda_fxc.or.l_lrc_fxc.or.l_bs_fxc
     l_td_hf      = STRING_same(trim(BSK_mode),"HF")
     l_td_sex     = STRING_same(trim(BSK_mode),"SEX")
     !
   end subroutine logicalson
   !
   subroutine Dip_check_ordered
     !
     implicit none
     logical :: all_bands,l_local
     !
     call parser('DipBandsALL',all_bands)
     !
     Dip%bands_ordered=.not.all_bands
     l_local=l_sc_run.or.l_real_time.or.l_nl_optics 
     if (l_local)         Dip%bands_ordered=.false.
#if defined _QED
     if (l_elphoton_corr) Dip%bands_ordered=.false.
#endif
     !
   end subroutine Dip_check_ordered
   !
   subroutine before_infile_write_setup
     !
     ! After DB reading/stdin logicals I propose here values for the input file
     !
     ! If optics with BS FXC I need to dump on X(3) the F_xc specs
     !
     if (all((/l_bs_fxc,l_optics,l_chi.or.l_bse,io_BS_Fxc_err==0/))) then
       X(3)%ib= BS_bands
       X(3)%ehe=BS_eh_en
       X(3)%q0= BSS_q0
       X(3)%iq= 1
       call W_duplicate(Xxcw,Xw(3))
       call initactivate(2,'XfnQP_E')
     endif
     if (.not.any((/l_elel_corr,l_elph_corr,l_elphoton_corr,l_phel_corr/))) l_elel_corr=.true.
#if defined _ELPH
     elph_nQ_used=elph_nQ
#endif
#if defined _PHEL
     PH_Q=(/1,elph_nQ/)
     QP_G_er=(/0._SP,PH_W_debye/)
#endif
     if (l_gw0.and.l_elel_corr) call initactivate(1,'HF_and_locXC')
     !
     if (l_em1s)   call initactivate(1,'dipoles')
     if (l_em1d)   call initactivate(1,'dipoles')
     if (l_optics) call initactivate(1,'dipoles')
     if (l_cohsex) call initactivate(1,'em1s dipoles')
     if (l_ppa)    call initactivate(1,'em1d dipoles')
     if (l_mpa)    call initactivate(1,'em1d dipoles')
     if (l_gw0.and..not.any((/l_ppa,l_mpa,l_cohsex,l_HF_and_locXC,&
&                             l_elph_corr,l_phel_corr,l_elphoton_corr/))) call initactivate(1,'em1d dipoles')
     if (l_bss)    call initactivate(1,'optics dipoles bse')
     if (l_bs_fxc) BSS_mode="t"
     !
     if (l_mpa) then
       Xw(5)%n_freqs=4
       Xw(5)%dr=(/0._SP,0.1_SP/)!/HA2EV !damping for MPA
     endif
     !
     if (l_bse) then
       !
       if (l_alda_fxc) BS_res_K_exchange=.TRUE.
       !
       if (io_X_err(2)==0) then
         if (io_BS_err/=0) BS_n_g_W=X(2)%ng
       else if (io_X_err(4)==0) then
         if (io_BS_err/=0) BS_n_g_W=X(4)%ng
         call initactivate(1,'em1d dipoles ppa')
       endif
       !
     endif
     !
     if (l_gw0.and.l_cohsex) call parser('UseEbands',COHSEX_use_empties)
     !
#if defined _SC
     if (l_sc_magnetic) call initactivate(1,'potential')
     if (l_sc_run.and.io_SC_E_err==0) then
       QP_ng_Sx=SC_ng_Sx
       X(2)%ib=SC_X_bands
       X(2)%ng=SC_X_size
     endif
#endif
#if defined _ELECTRIC
     if (l_sc_electric) call initactivate(1,'dipoles')
#endif
#if defined _OPENMP
     if (l_dipoles) then
       n_threads_DIP=0
     endif
     if (l_optics.or.l_em1s.or.l_em1d.or.l_ppa.or.l_mpa.or.l_bse) then
       n_threads_K=0
       n_threads_X=0
       n_threads_DIP=0
     endif
     if (l_HF_and_locXC.or.l_gw0.or.l_cohsex.or.l_sc_run&
&                               .or.l_ppa.or.l_mpa)       n_threads_SE=0
     if (l_real_time)                                     n_threads_RT=0
     if (l_nl_optics)                                     n_threads_NL=0
#endif
#if defined _OPENMP && defined _SC && !defined _RT && !defined _NL
     if (l_eval_collisions)    n_threads_SE=0
#endif
#if defined _OPENMP && defined _SC && defined _RT
     if (l_eval_collisions)    n_threads_RT=0
#endif
#if defined _OPENMP && defined _SC && defined _NL
     if (l_eval_collisions)    n_threads_NL=0
#endif
     !
   end subroutine before_infile_write_setup
   !
   subroutine varsetup2
     !
     ! q0 renormalization
     !
     BSS_q0(:) = BSS_q0(:)*q0_def_norm/v_norm( BSS_q0)
<<<<<<< HEAD
     X(1)%q0(:)=X(1)%q0(:)*q0_def_norm/v_norm(X(1)%q0)
     X(2)%q0(:)=X(2)%q0(:)*q0_def_norm/v_norm(X(2)%q0)
     X(3)%q0(:)=X(3)%q0(:)*q0_def_norm/v_norm(X(3)%q0)
     X(4)%q0(:)=X(4)%q0(:)*q0_def_norm/v_norm(X(4)%q0)
     X(5)%q0(:)=X(5)%q0(:)*q0_def_norm/v_norm(X(5)%q0)
=======
>>>>>>> a2289340
     !
     if (len_trim(BSE_mode)==0                ) BSE_mode="retarded"
     if (STRING_same(trim(BSE_mode),"causal") ) BSE_mode="retarded"
     !
     if (l_bse) then
       BS_res_K_exchange=l_td_hartree.or.l_tddft.or.l_td_hf.or.l_td_sex
       BS_res_K_corr    =l_bs_fxc.or.l_td_hf.or.l_td_sex.or.(l_tddft.and.((WF_exx_fraction > 0._SP).or.(WF_exx_screening> 0._SP)))
       BS_W_is_diagonal =l_td_hf .or. (l_tddft.and.(WF_exx_fraction > 0._SP).and. .not.(WF_exx_screening> 0._SP) )
       BS_K_coupling    =index(BSE_mode,'coupling')>0
       if (BS_K_coupling) then
         BS_cpl_K_exchange=BS_res_K_exchange  
         BS_cpl_K_corr    =BS_res_K_corr      
       endif
       call parser('WehDiag',dummy_logical)
       if (     dummy_logical) BS_W_is_diagonal=.TRUE. 
       call parser('WehCpl' ,dummy_logical )
       if (.not.dummy_logical) BS_cpl_K_corr=.FALSE.
     endif
     !
     if (l_bse) then
       !
       ! When running BSE from input file l_bse is FALSE in before_infile_write_setup.
       ! In any case I have to overwrite X(2) with PP X(4) only if em1s=F
       !
       if (io_X_err(2)==0) then
         i_X_kind_existing_DB=2
       else if (io_X_err(2)<0.and.io_X_err(4)==0.and..not.l_em1s) then
         i_X_kind_existing_DB=4
         call X_duplicate(X(4),X(2))
         call W_duplicate(Xw(4),Xw(2))
       endif
       !
       if (io_BS_err==0) then
         if (     l_ppa) call X_duplicate(Xbsk,X(4))
         if (     l_mpa) call X_duplicate(Xbsk,X(5))
         if (.not.l_ppa.and..not.l_mpa) call X_duplicate(Xbsk,X(2))
       endif
       !
     endif
#if !defined _ELPH  && !defined _QED && !defined _PHEL
     if (l_gw0) l_elel_corr=.true.
#endif
     !
   end subroutine varsetup2
   !
end function<|MERGE_RESOLUTION|>--- conflicted
+++ resolved
@@ -521,14 +521,6 @@
      ! q0 renormalization
      !
      BSS_q0(:) = BSS_q0(:)*q0_def_norm/v_norm( BSS_q0)
-<<<<<<< HEAD
-     X(1)%q0(:)=X(1)%q0(:)*q0_def_norm/v_norm(X(1)%q0)
-     X(2)%q0(:)=X(2)%q0(:)*q0_def_norm/v_norm(X(2)%q0)
-     X(3)%q0(:)=X(3)%q0(:)*q0_def_norm/v_norm(X(3)%q0)
-     X(4)%q0(:)=X(4)%q0(:)*q0_def_norm/v_norm(X(4)%q0)
-     X(5)%q0(:)=X(5)%q0(:)*q0_def_norm/v_norm(X(5)%q0)
-=======
->>>>>>> a2289340
      !
      if (len_trim(BSE_mode)==0                ) BSE_mode="retarded"
      if (STRING_same(trim(BSE_mode),"causal") ) BSE_mode="retarded"
