!
!        Copyright (C) 2000-2016 the YAMBO team
!              http://www.yambo-code.org
!
! Authors (see AUTHORS file for details): AM
! 
! This file is distributed under the terms of the GNU 
! General Public License. You can redistribute it and/or 
! modify it under the terms of the GNU General Public 
! License as published by the Free Software Foundation; 
! either version 2, or (at your option) any later version.
!
! This program is distributed in the hope that it will 
! be useful, but WITHOUT ANY WARRANTY; without even the 
! implied warranty of MERCHANTABILITY or FITNESS FOR A 
! PARTICULAR PURPOSE.  See the GNU General Public License 
! for more details.
!
! You should have received a copy of the GNU General Public 
! License along with this program; if not, write to the Free 
! Software Foundation, Inc., 59 Temple Place - Suite 330,Boston, 
! MA 02111-1307, USA or visit http://www.gnu.org/copyleft/gpl.txt.
!
integer function INIT(en,q,k,X,Xw,instr,lnstr,CLOSE_Gs,FINALIZE)
 !
 ! INIT =-2  : Unsupported Runlevel(s) combination
 ! INIT =-1  : Missing CORE DBs
 ! INIT = 0  : everything is OK. Job continues.
 ! INIT = 1  : input file editing mode
 ! INIT = 2  : DB listing mode
 !
 use drivers
 use pars,           ONLY:schlen,lchlen
 use parser_m,       ONLY:parser
 use electrons,      ONLY:levels,E_reset,n_spin
 use frequency,      ONLY:w_samp,W_duplicate,W_reset
 use it_m,           ONLY:it,initactivate,initdefs,rstatus,nrnlvls,&
&                         initmode,rnlvls,initinfio,infile_verbosity,&
&                         infile,infile_dump,ofiles_append,runlevel_is_on,&
&                         switch_off_runlevel,V_real_time,V_parallel,V_qp
 use parallel_m,     ONLY:PP_redux_wait,master_cpu,ncpu,myid
 use com,            ONLY:msg,repfile,com_path,jobstr,more_io_path,core_io_path,&
&                         write_the_logo,file_exists,rename_file,write_to_report
 use vec_operate,    ONLY:v_norm
 use LIVE_t,         ONLY:live_timing_is_on,what_is_running
 use QP_m,           ONLY:QP_t,QP_ng_Sx,QP_solver,QP_nb,QP_nk,QP_state,QP_reset,QP_ctl_E,QP_table
 use X_m,            ONLY:X_t,X_duplicate,X_reset,Chi_mode
 use stderr,         ONLY:log_as_a_file,logfile,intc,string_add,string_remove
 use R_lattice,      ONLY:ng_closed,q0_def_norm,bz_samp,nqibz,bz_samp_reset 
 use wave_func,      ONLY:io_WF
 use IO_m,           ONLY:io_control,OP_RD_CL,DUMP,NONE,mk_dir
 use TDDFT,          ONLY:io_BS_Fxc
 use BS,             ONLY:BS_bands,BS_n_g_exch,BS_n_g_W,BSS_mode,BSS_q0,&
&                         BS_eh_en,BSE_mode,BS_res_mode,BS_cpl_mode,BSK_mode
#if defined  _ELPH 
 use ELPH,           ONLY:elph_nDBs,elph_nDBs_used,elph_use_q_grid
#endif
#if defined _SC && !defined _RT
 use SC,             ONLY:SC_ng_Sx,SC_X_bands,SC_X_size
#endif
#if defined _SC || defined _RT
<<<<<<< HEAD
 use global_XC,      ONLY:SC_HF,SC_COHSEX,SE_GW_QED
 use collision,      ONLY:V_kind
=======
 use collision,      ONLY:FOCK_collisions,SEX_collisions,P_collisions,GW_NEQ_collisions
>>>>>>> fe4b9ebd
 use interfaces,     ONLY:io_COLLISIONS
 use SC,             ONLY:SC_potential
#endif
#if defined _RT
<<<<<<< HEAD
 use global_XC,      ONLY:SE_GW_NEQ
=======
>>>>>>> fe4b9ebd
 use real_time,      ONLY:n_regions
 use fields,         ONLY:n_ext_fields,n_ext_fields_max
#endif
#if defined _MAGNETIC
 use magnetic,       ONLY:MAG_hamiltonian_type,MAG_pauli,MAG_landau
#endif
#if defined _SURF
 use ras_module,     ONLY:lras, lreels
#endif
#if defined _OPENMP
 use openmp,         ONLY:n_threads,n_threads_X,n_threads_DIP,n_threads_SE,n_threads_RT,n_threads_K
#endif
 !
 implicit none
 !
 type(levels) ::en        
#if defined _SC
 type(levels) ::en_sc
#endif
 type(bz_samp)::q,k   
 type(X_t)    ::X(4)
 type(w_samp) ::Xw(4)
 integer         ::lnstr
 character(lnstr)::instr
 logical         ::CLOSE_Gs,FINALIZE,QP_field
 !
 ! Work Space
 !
 integer           :: io_err,io_WF_err,io_X_err(4),io_ID,io_BS_err,io_KB_abinit_err,io_KB_pwscf_err,&
&                     io_BS_Fxc_err,io_QINDX_err
#if defined _SC
 integer           :: io_COLLISIONS_err,io_SC_E_err,io_SC_V_err
#endif
#if defined _RT
 integer           :: io_G,io_J_and_P
#endif
 integer, external :: io_X,io_DIPOLES,io_GROT,io_QINDX,io_RIM,&
&                     io_HF_and_locXC,io_QP_and_GF,io_BS,io_DB1,io_KB_abinit,io_KB_pwscf,&
&                     io_COL_CUT
 logical           :: OSTNTS_Vnl_included,QP_state_in_input_file
 !
 integer, external :: io_Double_Grid
 !
 ! GPL_EXCLUDE_START
 !
 integer, external :: io_E_SOC_map
 !
 ! GPL_EXCLUDE_END
 !
#if defined _SC || defined _RT
 integer, external :: io_SC_components,io_RT_components
#endif
#if defined _ELPH 
 integer           :: io_ELPH_err
 integer, external :: io_ELPH
#endif
 !
 type(X_t)        ::Xbsk
 type(QP_t)       ::qp
 type(w_samp)     ::Xxcw
 type(initdefs)   ::defs
 character(lchlen)::jch,rch
 integer          ::i1
 !
 ! What is running ?
 !
 what_is_running='YAMBO'
#if defined _ELPH 
 what_is_running='YAMBO_PH'
#endif
#if defined _SC
 what_is_running='YAMBO_SC'
#endif
#if defined _RT
 what_is_running='YAMBO_RT'
#endif
#if defined _MAGNETIC
 what_is_running='YAMBO_MAGNETIC'
#endif
#if defined _SURF
 what_is_running='YAMBO_SURF'
#endif
#if defined _QED
 what_is_running='YAMBO_QED'
#endif
 !
 ! Global Logicals
 !
 call SET_logicals()
 !
 ! Presets (input)
 !
 INIT = 0
 !
 if (.not.FINALIZE.and..not.CLOSE_Gs) then
   call E_reset(en)
#if defined _SC
   call E_reset(en_sc)
#endif
   call bz_samp_reset(k)
   call bz_samp_reset(q)
   call W_reset(Xw(1))
   call W_reset(Xw(2))
   call W_reset(Xw(3))
   call W_reset(Xw(4))
   call X_reset(X(1),type=1)
   call X_reset(X(2),type=2)
   call X_reset(X(3),type=3)
   call X_reset(X(4),type=4)
 endif
 !
 ! Presets (local)
 !
 call QP_reset(qp)
 call W_reset(Xxcw)
 call X_reset(Xbsk)
 !
 if (FINALIZE) then
   call call_INIT_load('Game_Over')
   call initinfio(defs,11)
   call ofiles_append(defs=defs)
   return
 endif
 if (CLOSE_Gs) then
   call call_INIT_load('Close_G_vectors')
   call INIT_barriers( )
   call logicalson
   return
 endif
 !
 ! First vars loading
 ! 
 call call_INIT_load('create_shadow_vars')
 !
 ! Command line reading
 !
 call read_command_line(instr,INIT)
 !
 ! DB props listing mode ?
 !
 if (index(instr,'dbpr')>0) then
   list_dbs=.true.
   INIT = 2
   if (log_as_a_file) write (logfile,'(2a)') trim(com_path),'/l_dbs'
   live_timing_is_on=.false.
   write_to_report=.false.
 endif
 !
 ! Dump the input file
 !
 if (file_exists(trim(infile))) then
   call infile_dump()
 else if (.not.infile_editing) then
   infile='(none)'
 endif
 !
 ! BASICAL DATABASES
 !
 ! db1
 !
 call io_control(ACTION=OP_RD_CL,SEC=(/1,2/),COM=NONE,MODE=DUMP,ID=io_ID)
 io_err=io_DB1(en,k,io_ID) 
 !
 ! wf
 !
 call io_control(ACTION=OP_RD_CL,SEC=(/1/),COM=NONE,MODE=DUMP,ID=io_ID)
 io_WF_err=io_WF(io_ID) 
 if (io_err/=0.or.io_WF_err/=0) then
   INIT =-1
   return
 else
   call mk_dir(more_io_path)
   call mk_dir(com_path)
   call mk_dir(trim(core_io_path)//"/SAVE")
   call mk_dir(trim(more_io_path)//"/SAVE")
   if (INIT==0.and.ncpu>1) call mk_dir(trim(com_path)//"/LOG")
 endif
 !
 ! Exporting DB1 informations to variables to be
 ! proposed in the input file.
 !
 X(3)%ib=(/1,en%nb/)
 !
 ! gops
 !
 call io_control(ACTION=OP_RD_CL,COM=NONE,MODE=DUMP,SEC=(/1,2/),ID=io_ID)
 io_err=io_GROT(io_ID) 
 !
 ! Updates RL variables
 !
 QP_ng_Sx=ng_closed
 BS_n_g_exch=ng_closed
 !
 ! kindx
 !
 call io_control(ACTION=OP_RD_CL,COM=NONE,SEC=(/1/),MODE=DUMP,ID=io_ID)
 io_QINDX_err=io_QINDX(k,q,io_ID) 
 if (io_QINDX_err==0) call initactivate(-1,'IkSigLim IkXLim')
 !
 ! If the GROT/KINDX DBs are not present, reset to setup run
 !
 if ((io_err==-1.or.io_QINDX_err==-1).and.infile_editing) then
   !
   ! switch off all logicals loaded in read_command_line
   call switch_off_runlevel('all',on_name="")
   !
   ! force a setup run
   instr="setup"
   call read_command_line(instr,INIT)
   !
 endif
 !
 ! rim
 !
 call io_control(ACTION=OP_RD_CL,COM=NONE,SEC=(/1/),MODE=DUMP,ID=io_ID)
 io_err=io_RIM(io_ID) 
 !
 ! cutoff
 !
 call io_control(ACTION=OP_RD_CL,COM=NONE,SEC=(/1/),MODE=DUMP,ID=io_ID)
 io_err=io_COL_CUT(io_ID) 
 !
 ! E_rim
 !
 call io_control(ACTION=OP_RD_CL,COM=NONE,SEC=(/1/),MODE=DUMP,ID=io_ID)
 io_err=io_Double_Grid(en,k,io_ID)
 !
 ! GPL_EXCLUDE_START
 !
 ! E SOC perturbative
 ! 
 if(n_spin==1) then
   call io_control(ACTION=OP_RD_CL,COM=NONE,SEC=(/1/),MODE=DUMP,ID=io_ID)
   io_err=io_E_SOC_map(en,k,io_ID)
 endif
 !
 ! GPL_EXCLUDE_END
 !
 ! xxvxc
 !
 call io_control(ACTION=OP_RD_CL,COM=NONE,SEC=(/1,2/),MODE=DUMP,ID=io_ID)
 io_err=io_HF_and_locXC(io_ID) 
 !
 ! QP
 !
 call io_control(ACTION=OP_RD_CL,COM=NONE,SEC=(/1,2/),MODE=DUMP,ID=io_ID)
 io_err=io_QP_and_GF('QP',qp,io_ID) 
 !
 !In DUMP mode qp%table is dumped as well (to be used in QP_apply).
 !Here, however, qp%table is not needed
 !
 if (associated(qp%table)) then
   deallocate(qp%table)
   nullify(qp%table)
 endif
 !
 ! Green Functions
 !
 call io_control(ACTION=OP_RD_CL,COM=NONE,SEC=(/1,2/),MODE=DUMP,ID=io_ID)
 io_err=io_QP_and_GF('G',qp,io_ID) 
 !
 ! W
 !
 call io_control(ACTION=OP_RD_CL,COM=NONE,SEC=(/1,2/),MODE=DUMP,ID=io_ID)
 io_err=io_QP_and_GF('W',qp,io_ID) 
 !
 ! ostnts
 !
 call io_control(ACTION=OP_RD_CL,COM=NONE,SEC=(/1/),MODE=DUMP,ID=io_ID)
 io_err=io_DIPOLES(X(3),en,io_ID)
 !
 OSTNTS_Vnl_included=io_err==0.and.X(3)%Vnl_included
 !
 ! PP_PWscf
 !
 call io_control(ACTION=OP_RD_CL,COM=NONE,SEC=(/1/),MODE=DUMP,ID=io_ID)
 io_KB_pwscf_err=io_KB_pwscf(io_ID)
 !
 ! kb_pp
 !
 call io_control(ACTION=OP_RD_CL,COM=NONE,SEC=(/1/),MODE=DUMP,ID=io_ID)
 io_KB_abinit_err=io_KB_abinit(io_ID)
 !
 if (io_err/=0) OSTNTS_Vnl_included=(io_KB_abinit_err==0.or.io_KB_pwscf_err==0)
 !
 ! I transfer to all X types the X(3) used in the previous io's 
 !
 call X_var_setup
 !
 ! When no setup has been done nqibz=0
 !
 if (nqibz>0) then
   !
   do i1=1,4 ! Xx Xs Xd Xp
     !
     X(i1)%iq=(/1,nqibz/)
     !
     call io_control(ACTION=OP_RD_CL,COM=NONE,SEC=(/1,2/),MODE=DUMP,ID=io_ID)
     !
     io_X_err(i1)=io_X(X(i1),Xw(i1),io_ID)
     !
   enddo
   !
 endif
 !
 ! The GLOBAL vcalue of %Vnl_included is decided on the basis of the contents
 ! of db.OSTENTS OR on the presence of the KB_PP. This means that if the
 ! response functions DBs were made in presence of KB_PP and later this
 ! DB is deleted the X dbs will be recalculated
 !
 forall(i1=1:4) X(i1)%Vnl_included=OSTNTS_Vnl_included
 !
 ! bs
 !
 call io_control(ACTION=OP_RD_CL,COM=NONE,MODE=DUMP,SEC=(/1/),ID=io_ID)
 io_BS_err=io_BS(1,Xbsk,io_ID)
 !
 ! When a PPA screen is used to build the kernel the %ppaE component of Xbsk must be overwritten.
 ! Otherwise yambo will re-calculate the ppa interaction when the %ppaE is changed with respect to 
 ! the default (notice by MP, July 2015).
 !
 if (io_X_err(4)>=0) Xbsk%ppaE=X(4)%ppaE
 !
 ! GPL_EXCLUDE_START
 !
 ! bs_fxc
 !
 call io_control(ACTION=OP_RD_CL,COM=NONE,MODE=DUMP,SEC=(/1/),ID=io_ID)
 io_BS_Fxc_err=io_BS_Fxc(1,Xxcw,io_ID,X=Xbsk)
 !
 ! GPL_EXCLUDE_END
 !
 ! ELPH 
 !
#if defined _ELPH 
 call io_control(ACTION=OP_RD_CL,COM=NONE,MODE=DUMP,SEC=(/1/),ID=io_ID)
 io_ELPH_err=io_ELPH(io_ID,'gkkp')
 !
 if (io_ELPH_err/=0) then
   call io_control(ACTION=OP_RD_CL,COM=NONE,MODE=DUMP,SEC=(/1/),ID=io_ID)
   io_ELPH_err=io_ELPH(io_ID,'gkkp_expanded')
 endif
 !
#endif
 !
 ! RT 
 !
#if defined _RT
 call io_control(ACTION=OP_RD_CL,COM=NONE,MODE=DUMP,SEC=(/1/),ID=io_ID)
 io_J_and_P=io_RT_components('J_and_P',io_ID)
 call io_control(ACTION=OP_RD_CL,COM=NONE,MODE=DUMP,SEC=(/1/),ID=io_ID)
 io_G=io_RT_components('G',io_ID)
#endif
 !
 ! SC 
 !
#if defined _SC
 call io_control(ACTION=OP_RD_CL,COM=NONE,MODE=DUMP,SEC=(/1/),ID=io_ID)
 io_SC_V_err=io_SC_components('V',en_sc,io_ID)
 call io_control(ACTION=OP_RD_CL,COM=NONE,MODE=DUMP,SEC=(/1/),ID=io_ID)
 io_SC_E_err=io_SC_components('E',en_sc,io_ID)
 if (io_SC_E_err==0.and.io_SC_V_err/=0) io_SC_E_err=-1
 !
 ! COLLISIONS 
 !
 call io_control(ACTION=OP_RD_CL,COM=NONE,MODE=DUMP,SEC=(/1/),ID=io_ID)
 io_COLLISIONS_err=io_COLLISIONS(io_ID,FOCK_collisions)
 if (io_COLLISIONS_err==0) then
   call io_control(ACTION=OP_RD_CL,COM=NONE,MODE=DUMP,SEC=(/1/),ID=io_ID)
   io_COLLISIONS_err=io_COLLISIONS(io_ID,SEX_collisions)
 endif
#endif
#if defined _SC && defined _RT
 call io_control(ACTION=OP_RD_CL,COM=NONE,MODE=DUMP,SEC=(/1/),ID=io_ID)
 io_COLLISIONS_err=io_COLLISIONS(io_ID,GW_NEQ_collisions)
#endif
#if defined _QED && defined _RT
 call io_control(ACTION=OP_RD_CL,COM=NONE,MODE=DUMP,SEC=(/1/),ID=io_ID)
 io_COLLISIONS_err=io_COLLISIONS(io_ID,P_collisions)
#endif
 !
 if (list_dbs) then
   call msg('s','')
   return
 endif
 !
 !Runlevels variables activation (Logicals from stdin)
 !
 call logicalson
 !
 !Setup on the basis of the DB read/stdin variables
 !Here I can propose values to be written in the input file
 !
 call before_infile_write_setup( )
 !
 !Variables(read from DB files) -> local cache
 !
 !Note that here ('load_defaults') is the latest chance to change
 !a predefined var verbosity and to force its appearance
 !in the input file.
 !
 call call_INIT_load('load_defaults')
 !
 !Input file/local cache -> local cache/Variables
 !
 call call_INIT_load('parser_input_file')
 !
 !RUNLEVELS VARIABLES ACTIVATION (LOGICALS FROM INPUT FILE)
 !
 if (.not.any(rstatus>0)) rstatus(1)=-1
 call logicalson
 call varsetup2
 call logicalson
 !
 !Common
 !
 call initactivate(1,'StdoHash Nelectro ElecTemp BoseTemp OccTresh NLogCPUs DBsIOoff DBsFRAGpm EvalMagn')
 !
 !FFT
 !
 if (any((/(l_optics.and.l_chi),(l_optics.and.l_bse),l_em1d,&
&          l_em1s,l_acfdt,l_HF_and_locXC,l_col_cut/))) call initactivate(1,'FFTGvecs WFbuffIO')
 !
 ! CPU structure
 !
 if ((l_optics.and..not.l_bse).or.l_em1s.or.l_em1d.or.l_ppa) then
   if (l_optics.and..not.l_bse) then
     call CPU_activate("X_q_0")
     call CPU_activate("X_finite_q")
   else
     call CPU_activate("X_all_q")
   endif
   call initactivate(1,'X_Threads DIP_Threads')
 endif
 !
 if ( (l_HF_and_locXC.or.l_gw0.or.l_cohsex.or.l_life) .and. .not.(l_sc_run.or.l_eval_collisions) ) then
   call CPU_activate("SE")
   call initactivate(1,'SE_Threads')
 endif
 !
#if defined _SCALAPACK
 if (l_slk_test) then
   call initactivate(1,"SLKdim")
   call CPU_activate("SLK")
 endif
#endif
 !
 if (l_eval_collisions) then
#if defined _SC && !defined _RT 
   call CPU_activate("SE")
   call initactivate(1,'SE_Threads')
#endif
#if defined _SC && defined _RT
   call CPU_activate("RT")
   call initactivate(1,'RT_Threads')
#endif
 endif
 !
#if defined _RT 
 if (l_real_time) then
   call CPU_activate("RT")
   call initactivate(1,'RT_Threads')
 endif
#endif
 !
#if defined _SC && !defined _RT 
 if (l_sc_run) then
   call CPU_activate("SE")
   call initactivate(1,'SE_Threads')
 endif
#endif
 !
 if (l_bse) then
   call CPU_activate("BS")
   call initactivate(1,'X_Threads DIP_Threads')
 endif
 !
 !Setup
 !
 if (l_setup) call initactivate(1,'MaxGvecs IkSigLim IkXLim')
#if defined  _ELPH 
 if (l_setup) call initactivate(1,'BSEscatt')
#endif
 !
 !
 if (any((/(l_optics.and.l_chi),(l_optics.and.l_bse)/)))  call initactivate(1,'NonPDirs')
 !
 !RIM
 !
 if (l_rim) call initactivate(1,'RandQpts RandGvec QpgFull Em1Anys IDEm1Ref')
 !
 !Col CUTOFF 
 !
 if (l_col_cut) call initactivate(1,'CUTGeo CUTBox CUTRadius CUTCylLen CUTCol_test')
 !
 !XX
 !
 if (l_HF_and_locXC) call initactivate(1,'EXXRLvcs')  
 !
 ! Kernels
 !
 if (l_em1s.or.l_em1d)             call initactivate(1,'Chimod')
 if (l_optics.and.l_chi)           call initactivate(1,'Chimod')
 if (l_optics.and.l_bse)           call initactivate(1,'BSEmod')
 if (l_optics.and.l_bse)           call initactivate(1,'BSKmod')
 if (l_optics.and.l_bse.and.l_bss) call initactivate(1,'BSSmod')
 !
 if (l_optics.and.l_chi) then
   !
   ! GPL_EXCLUDE_START
   !
   ! BS based TDDFT (BS fxc is only of q=0 0 0). BS_fxc db exist
   if(l_bs_fxc) call initactivate(1,'FxcGRLc FxcSVdig FxcCausal')
   !
   ! GPL_EXCLUDE_END
   !
   ! ALDA/LRC Tddft
   if (l_alda_fxc) call initactivate(1,'FxcGRLc')
   if (l_lrc_fxc)  call initactivate(1,'LRC_alpha LRC_beta')
   !
 endif
 !
 ! Optics(not bse) nor GW (no PP)
 !
 if ((l_optics.and.l_chi).or.(l_em1d.and..not.l_life.and..not.l_ppa.and..not.l_gw0)) then
   call X_activate('Xd',(/'NGsBlk','QpntsR','BndsRn',&
&                  'GrFnTp','EnRnge','DmRnge','DmERef','CGrdSp','ETStps','EMStps',&
&                  'DrudeW','EhEngy','LongDr'/))
   !
   !
   call INIT_QP_ctl_switch('X')
#if defined _RT
   call INIT_RT_ctl_switch('X')
#endif
   call initactivate(1,'DipApproach DipPDirect ShiftedPaths Qdirection QShiftOrder')
   !
 endif
 !
 ! BSK
 !
 if (l_optics.and.l_bse.and.l_bsk) then
   !                     
   call initactivate(1,'BSENGexx ALLGexx')
   !
   if(l_td_hf.or.l_W_eh) call initactivate(1,'BSENGBlk')
   if(l_W_eh)            call initactivate(1,'WehDiag WehCpl')
   !
   ! BSE + TDDFT = no BS db, Fxc + LF on-fly
   ! Special case: The BSE equation is used to build up the BSE_Fxc kernel.
   if (l_bs_fxc) then
     call initactivate(1,'FxcGRLc FxcSVdig FxcCausal FxcMEStps')
     call initactivate(1,'BLongDir BEnRange BDmRange BEnSteps')
   endif
   !
 endif
 !
 ! BSE
 !
 if (l_optics.and.l_bse) then
   !
   call INIT_QP_ctl_switch('K')
#if defined _RT
   call INIT_RT_ctl_switch('K')
   call INIT_RT_ctl_switch('R')
#endif
   !
   call initactivate(1,'DipApproach DipPDirect ShiftedPaths Gauge NoCondSumRule MetDamp')
#if defined _KERR
   if(l_kerr) call initactivate(1,'EvalKerr AnHall')
#endif
   !
   call initactivate(1,'DrudeWBS Reflectivity')
   call initactivate(1,'BoseCut ShiftedPaths')
   call initactivate(1,'BEnRange BDmRange BDmERef BEnSteps BLongDir')
   call initactivate(1,'BSEQptR BSEBands BSEEhEny BSehWind')
   !
#if defined _RT
   call initactivate(1,'ForceEqTrans')
#endif
   !
 endif                    
 !
 ! BSE solver
 !
 if (l_optics.and.l_bse.and.l_bss) then
   !
   ! Special case: the BSE_Fxc kernel has been constructed
   !               Thus I move to g-space to solve the Dyson equation
   !
   if (index(BSS_mode,'t')/=0 .and. l_bs_fxc) call initactivate(-1,'BSENGexx ALLGexx')
   if (index(BSS_mode,'t')/=0 .and. l_bs_fxc) call initactivate(-1,'BSENGBlk')
   !
   if (index(BSS_mode,'i')/=0)  call initactivate(1,'BSSInvMode BSInvTrs BSSInvPFratio BSSInvKdiag')
   if (index(BSS_mode,'d')/=0)  call initactivate(1,'WRbsWF BSSPertWidth')
   if (index(BSS_mode,'h')/=0)  call initactivate(1,'BSHayTrs BSHayTer')
   !
   ! Special project dependent variables
   !
#if defined _ELPH 
   if (l_elph_corr.and..not.elph_use_q_grid) call initactivate(1,'ElPhRndNq')
#endif
 endif
 !
 ! Static screen 
 !
 if (l_em1s) then
   call INIT_QP_ctl_switch('X')
#if defined _RT
   call INIT_RT_ctl_switch('X')
#endif
   call initactivate(1,'ShiftedPaths')
   call X_activate('Xs',(/'QpntsR','BndsRn','NGsBlk','DmRnge','CGrdSp','EhEngy',&
&                  'LongDr','DrudeW'/))
   call initactivate(1,'XTermKind'//'Xs')
   call initactivate(1,'XTermEn'//'Xs')
 endif
 !
 ! GW (PPA & COHSEX) 
 !
 if ( (l_em1d.and.l_ppa) .or. (l_em1s.and.l_cohsex)) then
   call INIT_QP_ctl_switch('X')
#if defined _RT
   call INIT_RT_ctl_switch('X')
#endif
   call initactivate(1,'ShiftedPaths')
   if (l_ppa) then
     call X_activate('Xp',(/'QpntsR','BndsRn','NGsBlk','CGrdSp',&
&                           'EhEngy','LongDr','PPAPnt'/))
     call initactivate(1,'XTermKind'//'Xp')
     call initactivate(1,'XTermEn'//'Xp')
   endif
   if (l_cohsex) then
     call X_activate('Xs',(/'QpntsR','BndsRn','NGsBlk','EhEngy','LongDr'/))
     call initactivate(1,'XTermKind'//'Xs')
     call initactivate(1,'XTermEn'//'Xs')
   endif
 endif
 !
 ! ACFDT
 !
 if (l_acfdt) then
   call INIT_QP_ctl_switch('X')
#if defined _RT
   call INIT_RT_ctl_switch('X')
#endif
   call initactivate(1,'ShiftedPaths')
   call initactivate(1,'EXXRLvcs AC_n_LAM AC_n_FR AC_E_Rng')
   call X_activate('Xx',(/'QpntsR','BndsRn','NGsBlk','CGrdSp','EhEngy','LongDr'/))
 endif
 !
 ! GW/Life
 !
 if (l_gw0.or.l_life) then
   !
#if defined _QED
   if (l_elphoton_corr) then
     if (l_gw0) then
       call initactivate(1,'FFTGvecs RandQpts QEDRLvcs GbndRnge GDamping dScStep DysSolver') 
       if (trim(QP_solver)=="g") then
         call initactivate(1,'GEnSteps GEnRnge GDmRnge GreenFTresh GreenF2QP') 
       else
         call initactivate(1,'GWoIter')
         if (.not.l_cohsex) call initactivate(1,'NewtDchk ExtendOut OnMassShell QPExpand')
       endif
     else if (l_life) then
       call initactivate(1,'GbndRnge') 
     endif
   endif
#endif
   !
   if (l_elel_corr) then
     !
     call INIT_QP_ctl_switch('X')
     call INIT_QP_ctl_switch('G')
#if defined _RT
     call INIT_RT_ctl_switch('X')
     call INIT_RT_ctl_switch('G')
#endif
     call initactivate(1,'BoseCut ShiftedPaths')
     !
     if (l_gw0) then
       call initactivate(1,'GbndRnge') 
       if (.not.l_cohsex.and.trim(QP_solver)/='g') call initactivate(1,'GDamping') 
       if (.not.l_cohsex) call initactivate(1,'dScStep') 
       if (.not.l_elphoton_corr) then
         if (.not.l_ppa.and..not.l_cohsex) &
&          call X_activate('Xd',(/'BndsRn','NGsBlk',&
&                          'DmRnge','DmERef','CGrdSp','ETStps','EMStps',&
&                          'DrudeW','EhEngy','LongDr'/)) 
         !
         if (.not.l_cohsex) call initactivate(1,'GTermKind GTermEn DysSolver')
         if (     l_cohsex) call initactivate(1,'UseEbands')
         if (trim(QP_solver)=="g") then
           call initactivate(1,'GEnSteps GEnRnge GDmRnge GreenFTresh GreenF2QP') 
         else
           call initactivate(1,'GWoIter')
           if (.not.l_cohsex) call initactivate(1,'NewtDchk ExtendOut OnMassShell QPExpand')
         endif
       endif
       !
     endif
     !
     if (l_life) then
       call initactivate(1,'LifeTrCG')
       if (l_elel_corr) call X_activate('Xd',(/'BndsRn','NGsBlk',&
&                                     'DmRnge','CGrdSp',&
&                                     'DrudeW','EhEngy','LongDr'/)) 
     endif
   endif
   !
#if defined  _ELPH 
   !
   if (l_elph_corr) then
     call initactivate(1,'DysSolver')
     call initactivate(1,'GphBRnge FANdEtresh DWdEtresh ElPhModes GDamping dScStep ExtendOut ElPhRndNq RandQpts')
     call initactivate(1,'WRgFsq NewtDchk OnMassShell')
   endif
   if (trim(QP_solver)=="g".and.l_elph_corr) then
     call initactivate(1,'GEnSteps GEnRnge GDmRnge GreenFTresh GreenF2QP') 
     call initactivate(-1,'WRgFsq NewtDchk GDamping ExtendOut OnMassShell')
   endif
   !
#endif
   !
 endif
 !
 if(l_alda_fxc.and.any((/l_em1s,l_em1d,l_acfdt,l_ppa,l_cohsex,l_gw0/)) ) call initactivate(1,'FxcGRLc')
 if( l_lrc_fxc.and.any((/l_em1s,l_em1d,l_acfdt,l_ppa,l_cohsex,l_gw0/)) ) call initactivate(1,'LRC_alpha LRC_beta')
 !
 ! El-Ph: Frohlich Hamiltonian
 !
 ! GPL_EXCLUDE_START
 !
#if defined _ELPH 
 !
 if (l_elph_Hamiltonian) then
   call initactivate(1,'ElPhHBRnge ElPhModes ElPhHKpt GDamping REStresh')
 endif
 !
#endif
 !
 ! GPL_EXCLUDE_END
 !
#if defined _SC 
 !
 ! Self-Consistency
 !
 if (l_sc_run) then
   !
   call initactivate( 1,'Potential FFTGvecs SCBands')
   call initactivate(-1,'QpntsRXs')
   !
   select case (trim(SC_potential))
     case('HARTREE-FOCK')
       call initactivate(1,'EXXCut EXXRLvcs')
     case('COHSEX')
       call initactivate(1,'EXXCut EXXRLvcs')
       call initactivate(1,'GbndRnge UseEbands SCUpWIter')
     case('EXX','SRPA','EXXC')
       call initactivate(1,'OEPapprox OEPItSolver') 
   end select
   !
   call initactivate(1,'SCIter SCEtresh SCRhoTresh TF_precondition')
   call initactivate(1,'SCmixing SClwBand SCnlMix BandMix')
   call initactivate(1,'SCdiag Mean_Potential')
   !
 endif
 !
#endif
 !
#if defined _SC  || defined _RT
 !
 ! Collisions (for REAL-TIME and SC calculations)
 !
 if (l_eval_collisions) then
   !
   call initactivate( 1,'Potential FFTGvecs COLLBands')
   call initactivate(-1,'QpntsRXs')
   !
   if(trim(SC_potential)=="HARTREE-FOCK".or.trim(SC_potential)=="COHSEX") then
     call initactivate( 1,'EXXCut EXXRLvcs')
   endif
   !
   if (l_elel_scatt)     call initactivate(1,'PlasmaPerc')
   !
 endif
 !
#endif
 !
#if defined _RT
 !
 if (l_real_time) then
   call INIT_QP_ctl_switch('G')
   call INIT_RT_ctl_switch('G')
   call initactivate(-1,'SCmixing')
   call initactivate(1,'RTBands Potential Integrator GrKind TwoAlpha RADLifeTime PhLifeTime RTehEny ScattTresh') 
<<<<<<< HEAD
   call initactivate(1,'RTstep NEsteps NETime COHsteps DipoleEtresh')
   if (l_elel_scatt .or. l_elph_scatt) call initactivate(1,'LifeInterpKIND LifeInterpSteps LifeInterpT')
=======
   call initactivate(1,'RTstep dTupdateTime NEsteps NETime COHsteps DipoleEtresh')
   if (l_elel_scatt .or. l_elph_scatt .or. l_elphoton_scatt) call initactivate(1,'LifeInterpolation LifeInterpSteps')
>>>>>>> fe4b9ebd
   if (l_elph_corr) call initactivate(1,'MemTresh RandQpts RT_T_evol ElPhModes UseDebyeE')
   if (l_elel_scatt) call initactivate( 1,'PlasmaPerc EERimPerc')
   call initactivate(1,'BGR RTIrredux RTskipImposeN RTeeImposeE InducedField IOtime')
   call initactivate(1,'RTpumpNel RTpumpEhWd RTpumpBZWd RTpumpEhEn RTpumpDE')
   do i1=1,n_regions
     call initactivate(1,'RTpumpBZ'//trim(intc(i1)))
   enddo
   !
   ! n_ext_fields is by default 0.  It is set to the input number of fields when a command line option is provided (below in init.F)
   ! or parsed from the input file in INIT_load.F
   !
   do i1=1,n_ext_fields
     call Afield_activate(i1)
   enddo
   !
   call initactivate(1,'ShiftedPaths')
   !
 endif
 !
#endif
 !
#if defined _MAGNETIC
 !
 ! Magnetic
 !
 if (l_sc_magnetic) then
   call initactivate(1,'Hamiltonian B_Field B_psi B_theta B_Gauge PhaseTrick')
   if (MAG_landau) call initactivate(1,'B_radius')
 endif
 !
#endif
 !
 ! Surface spectroscopy
 !
#if defined _SURF
 if (lras.or.lreels) then
    call X_activate('Xd',(/'BndsRn',&
&                 'GrFnTp','EnRnge','DmRnge','CGrdSp','ETStps','EMStps',&
&                 'DrudeW','EhEngy'/))
    call initactivate(1,'FFTGvecs XfnQP_E'//&
&     ' BulkFile BulkForm BlkShift BlkBroad Layers'//&  ! Bulk eps data
&     ' q0x q0y'//&                                     ! Polarizations
&     ' Cutoff CutZero CutStep')               ! Cut off fn
 endif
 if (lras) then
    call initactivate(1,&
&     ' LocLimit LocType')               ! Analyse
 endif
 if (lreels) then
    call initactivate(1,&
&     ' E0 Theta0 Thetap Phi DetAngle'//&               ! Kinematics
&     ' LossForm ImpactFt'//&                        ! Model of loss function
&     ' DetIntMd NumIntPt'//&                           ! Det. integration
&     ' PenDepth GausConv')                    ! General flags
 endif
#endif
 !
 ! Are we editing the input file ?
 !
 if (infile_editing) then
   open(unit=12,file=trim(infile))
   call initinfio(defs,12)
   close(12)
   call PP_redux_wait
 endif
 !
 ! To handle externally defined Q-points I use the INIT_q_pts
 !
 ! (a) first check if input file contains already a list of Q-points...
 call INIT_q_points(io_QINDX_err,.FALSE.)
 !
 ! (b) ... then (re)write the file
 if (l_setup.and.infile_editing) call INIT_q_points(io_QINDX_err,.TRUE.)
 !
 !If qp limits are requested they are added at the end of the input file
 !
 QP_field=any((/l_HF_and_locXC,l_gw0,l_life/)).and..not.l_sc_run
 !
 if (QP_field) then
   !
   ! The QP_state can be read from ioxxvxc in DUMP mode or from the input file.
   ! The DB value is used when a new input file is created or when the previous input file
   ! had no QP_state fields.
   !
   ! QP_state from DB ?
   !
   if (allocated(QP_state)) then
     !
     ! QP_state from input file ?
     !
     call parser('QPkrange',QP_state_in_input_file)
     !
     if (QP_state_in_input_file) then
       !
       deallocate(QP_state)
       QP_nb=0
       QP_nk=0
       !
       call QP_state_table_setup(en)
       !
     endif
     !
   else
     !
     call QP_state_table_setup(en)
     !
   endif
   !
   call INIT_QP(.TRUE.,infile_verbosity==V_qp)
   !
   ! I use it to propose the value in the input file ...
   !
   ! ... but afterword I must deallocate it to use user defined values
   !
   if (allocated(QP_state)) deallocate(QP_state)
   if (allocated(QP_table)) deallocate(QP_table)
   !
 endif
 !
#if defined _RT
 if(infile_verbosity==V_real_time.and.l_real_time) call INIT_DephMatrix()
#endif
 !
 if (infile_editing) return
 !
 ! Update Logicals (especially the write_to_log)
 !
 call SET_logicals()
 !
 ! Report/Log Files
 !
 if (trim(jobstr)=='') write (repfile,'(2a)') trim(com_path),'/r'
 if (trim(jobstr)/='') write (repfile,'(4a)') trim(com_path),'/','r-',trim(jobstr)
 if (log_as_a_file) then
  if (trim(jobstr)=='') write (logfile,'(2a)') trim(com_path),'/l'
  if (trim(jobstr)/='') write (logfile,'(4a)') trim(com_path),'/','l-',trim(jobstr)
  if (ncpu>1) then
    if (trim(jobstr)=='') write (logfile,'(a)')  trim(com_path)//'/LOG/l'
    if (trim(jobstr)/='') write (logfile,'(2a)') trim(com_path)//'/LOG/l-',trim(jobstr)
  endif
 endif
 do i1=1,nrnlvls
   rch=repfile
   if (rstatus(i1)/=0) then
     write (rch,'(3a)') trim(repfile),'_',trim(rnlvls(i1,1))
     repfile=rch
   endif
   if (log_as_a_file) then
     jch=logfile
     if (rstatus(i1)/=0) write (jch,'(3a)') trim(logfile),'_',trim(rnlvls(i1,1))
     logfile=jch
   endif
 enddo
 if (ncpu>1) then
   jch=logfile
   logfile=trim(jch)//"_CPU_"//trim(intc(myid+1))
 endif
 !
 ! Finalize
 !
 if (log_as_a_file) call rename_file(logfile)
 call rename_file(repfile)
 call PP_redux_wait
 if (master_cpu) then
   open(unit=11,file=trim(repfile))
   call write_the_logo(11,' ')
 endif
 !
 contains
   !
#if defined _RT
   !
   subroutine Afield_activate(i1)
     integer     ::i1
     character(6)::field
     field='Field'//trim(intc(i1))
     call initactivate(1,field//'_Freq')
     call initactivate(1,field//'_MaxFreq')
     call initactivate(1,field//'_FrStep')
     call initactivate(1,field//'_Int')
     call initactivate(1,field//'_Damp')
     call initactivate(1,field//'_kind')
     call initactivate(1,field//'_pol')
     call initactivate(1,field//'_Dir')
     call initactivate(1,field//'_Dir_circ')
     call initactivate(1,field//'_Tstart')
   end subroutine
   !
#endif
   !
   subroutine CPU_activate(what)
     character(*) :: what 
#if defined _MPI
     call initactivate(1,what//"_CPU")
     call initactivate(1,what//"_ROLEs")
     if ((what=="X_q_0".and..not.l_real_time).or.what=="X_finite_q".or.what=="X_all_q".or.what=="BS") then
       call initactivate(1,what//"_nCPU_invert")
     endif
     if (what=="BS") then
       call initactivate(1,what//"_nCPU_diago")
     endif
#endif
#if defined _SCALAPACK &&  defined _MPI
     if (what=="SLK") then
       call initactivate(1,what//"_nCPU_diago")
       call initactivate(1,what//"_nCPU_invert")
     endif
#endif
     !
   end subroutine
   !
   subroutine X_activate(mode,what)
     character(2)::mode
     character(6)::what(:)
     ! Work Space
     integer     ::i1
     do i1=1,size(what,1)
       call initactivate(1,what(i1)//mode)
     enddo
   end subroutine
   !
   subroutine call_INIT_load(mode)
     character(*)::mode
     if (mode=='create_shadow_vars') initmode=0
     if (mode=='load_defaults') initmode=1
     if (mode=='Close_G_vectors') initmode=2
     if (mode=='Game_Over') initmode=3
     if (mode=='parser_input_file') initmode=4
     call INIT_load(defs,en,q,k,X,Xw)
   end subroutine
   !
   subroutine logicalson
     !
     integer     ::i1
     !
     do i1=1,2
       l_setup=runlevel_is_on('setup')
       l_optics=runlevel_is_on('optics')
       l_chi=runlevel_is_on('chi')
       l_bse=runlevel_is_on('bse')
       l_bsk=runlevel_is_on('bsk')
       l_bss=runlevel_is_on('bss')
       l_tddft=runlevel_is_on('tddft')
       l_em1d=runlevel_is_on('em1d')
       l_em1s=runlevel_is_on('em1s')
       l_ppa=runlevel_is_on('ppa')
       l_HF_and_locXC=runlevel_is_on('HF_and_locXC')
       l_gw0=runlevel_is_on('gw0')
       l_life=runlevel_is_on('life')
       l_rim=runlevel_is_on('rim_cut')
       l_col_cut=runlevel_is_on('rim_cut')
       l_cohsex=runlevel_is_on('cohsex')
       !
       ! GPL_EXCLUDE_START
       ! 
       l_acfdt=runlevel_is_on('acfdt')
       !
       ! GPL_EXCLUDE_END
       ! 
#if defined _SCALAPACK
       l_slk_test =runlevel_is_on('slktest')
#endif
#if defined _RT
       l_real_time=runlevel_is_on('negf')
       l_elel_scatt =runlevel_is_on('el_el_scatt')
       l_elph_scatt=runlevel_is_on('el_ph_scatt')
       l_elphoton_scatt=runlevel_is_on('el_photon_scatt')
#endif
#if defined _SC && !defined _RT
       l_sc_run=runlevel_is_on('scrun')
       l_sc_magnetic=runlevel_is_on('magnetic')
       ! Davide: Why this ? Can't I do SC-IP calculation with v_HXC=0 ?
       if (trim(SC_potential)=="IP") SC_potential="default"
#endif
#if defined _SC || defined _RT
       l_eval_collisions=runlevel_is_on('collisions')
#endif
#if defined  _SURF
       lreels=runlevel_is_on('reels')
       lras=runlevel_is_on('ras')
#endif
#if defined  _ELPH  
       if (.not.CLOSE_Gs) then
         !
         ! Only in this case ioELPH_err is defined
         !
         if (io_ELPH_err==0.or.l_real_time) then
           l_elph_corr=runlevel_is_on('el_ph_corr')
         else
           l_elph_corr=.FALSE.
           call switch_off_runlevel('el_ph_corr',on_name=' ')
         endif
         !
         ! GPL_EXCLUDE_START
         l_elph_Hamiltonian=runlevel_is_on('ElPhHam').and.io_ELPH_err==0
         ! GPL_EXCLUDE_END
       else
         l_elph_corr=runlevel_is_on('el_ph_corr')
         ! GPL_EXCLUDE_START
         l_elph_Hamiltonian=runlevel_is_on('ElPhHam')
         ! GPL_EXCLUDE_END
       endif
       l_elel_corr=runlevel_is_on('el_el_corr')
#endif
#if defined  _QED  
       l_elel_corr    =runlevel_is_on('el_el_corr')
       l_elphoton_corr=runlevel_is_on('el_photon_corr')
#endif
       !
       ! In some cases l_elel_corr is switched on by default
       !
       if (.not.l_elel_corr) then
         l_elel_corr=(l_gw0.or.l_life).and.(.not.l_elph_corr.and..not.l_elphoton_corr)
       endif
       !
       ! Check if this runlevel is allowed in the 
       ! present configuration
       !
       if (i1==1) call INIT_barriers( )
       !
     enddo
     !
     ! Setup logicals which are not runlevels
     !
     l_rpa_IP     = trim(Chi_mode)=='IP'.or.trim(BSK_mode)=='IP'
     l_td_hartree = trim(Chi_mode)=='Hartree'.or.trim(BSK_mode)=='Hartree'
     l_alda_fxc   = trim(Chi_mode)=='ALDA'.or.trim(BSK_mode)=='ALDA'
     l_lrc_fxc    = trim(Chi_mode)=='LRC' 
     l_bs_fxc     = trim(Chi_mode)=='BSfxc' .or.trim(BSK_mode)=='BSfxc'
     l_tddft      = l_alda_fxc.or.l_lrc_fxc.or.l_bs_fxc
     l_td_hf      = trim(BSK_mode)=="HF"
     l_W_eh       = trim(BSK_mode)=="SEX"
     !
   end subroutine logicalson
   !
   subroutine X_var_setup 
     !
     ! Before any X DB/infile reading
     !
     call X_duplicate(X(3),X(2))
     call X_duplicate(X(3),X(1))
     call X_duplicate(X(3),X(4))
     call W_duplicate(Xw(3),Xw(2))
     call W_duplicate(Xw(3),Xw(1))
     call W_duplicate(Xw(3),Xw(4))
     !
   end subroutine X_var_setup
   !
   subroutine before_infile_write_setup 
     !
     ! After DB reading/stdin logicals I propose here values for the input file
     !
     ! If optics with BS FXC I need to dump on X(3) the F_xc specs
     !
     if (all((/l_bs_fxc,l_optics,l_chi.or.l_bse,io_BS_Fxc_err==0/))) then
       QP_ctl_E(1,:,:)=QP_ctl_E(2,:,:) 
       X(3)%ib= BS_bands
       X(3)%ehe=BS_eh_en
       X(3)%q0= BSS_q0
       X(3)%iq= 1
       call W_duplicate(Xxcw,Xw(3))
       call initactivate(2,'XfnQP_E')
     endif
#if defined _SURF
     X(3)%iq = 1  ! 2 components
     X(3)%ordering = 'c'
     Xw(3)%n_freqs = 101 
#endif 
     if (.not.l_elel_corr.and..not.l_elph_corr.and..not.l_elphoton_corr) l_elel_corr=.true.
#if defined  _ELPH 
     elph_nDBs_used=elph_nDBs
#endif
     if (l_gw0.and.l_elel_corr) call initactivate(1,'HF_and_locXC')
     !
     if (l_ppa)    call initactivate(1,'em1d')
     if (l_gw0.and..not.l_ppa.and..not.l_cohsex.and..not.&
&        l_HF_and_locXC.and..not.l_elph_corr.and..not.l_elphoton_corr)  &
&                  call initactivate(1,'em1d')
     if (l_cohsex) call initactivate(1,'em1s')
     if (l_bsk)    call initactivate(1,'optics')
     if (l_bsk)    call initactivate(1,'bse')
     if (l_bss)    call initactivate(1,'optics')
     if (l_bss)    call initactivate(1,'bse')
     if (l_bss)    call initactivate(1,'bsk')
     if (l_bs_fxc) BSS_mode="t"
     !
     if (l_bse) then
       !
       if (l_alda_fxc) BS_res_mode='x'     
       !
       !
       if (io_X_err(2)==0) then
         if (io_BS_err/=0) BS_n_g_W=X(2)%ng
       else if (io_X_err(4)==0) then
         if (io_BS_err/=0) BS_n_g_W=X(4)%ng
         call initactivate(1,'em1d ppa')
       endif
       !
     endif
     !
#if defined _SC && !defined _RT
     if (l_sc_magnetic) call initactivate(1,'potential')
     if (l_sc_run.and.io_SC_E_err==0) then
       QP_ng_Sx=SC_ng_Sx
       X(2)%ib=SC_X_bands
       X(2)%ng=SC_X_size
     endif
#endif
#if defined _OPENMP
     if (l_optics.or.l_em1s.or.l_em1d.or.l_ppa.or.l_bse) then
       n_threads_K=n_threads
       n_threads_X=n_threads
       n_threads_DIP=n_threads
     endif
     if (l_HF_and_locXC.or.l_gw0.or.l_cohsex.or.l_sc_run) n_threads_SE=n_threads
     if (l_real_time)                                     n_threads_RT=n_threads
#endif
#if defined _OPENMP && defined _SC && !defined _RT
     if (l_eval_collisions)    n_threads_SE=n_threads
#endif
#if defined _OPENMP && defined _SC && defined _RT
     if (l_eval_collisions)    n_threads_RT=n_threads
#endif
     !
   end subroutine before_infile_write_setup 
   !
   subroutine varsetup2 
     !
     ! q0 renormalization
     !
     BSS_q0(:) = BSS_q0(:)*q0_def_norm/v_norm( BSS_q0)
     X(1)%q0(:)=X(1)%q0(:)*q0_def_norm/v_norm(X(1)%q0)
     X(2)%q0(:)=X(2)%q0(:)*q0_def_norm/v_norm(X(2)%q0)
     X(3)%q0(:)=X(3)%q0(:)*q0_def_norm/v_norm(X(3)%q0)
     X(4)%q0(:)=X(4)%q0(:)*q0_def_norm/v_norm(X(4)%q0)
     !
     if (len_trim(BSE_mode)==0) BSE_mode="causal"
     !
     if (l_bse) then
       if (l_rpa_IP)                   BS_res_mode='none'
       if (l_td_hartree)               BS_res_mode='x'
       if (l_tddft)                    BS_res_mode='x'
       if (l_bs_fxc)                   BS_res_mode='c'
       if (l_td_hf)                    BS_res_mode='xcd'
       if (l_W_eh)                     BS_res_mode='xc'
       if (index(BSE_mode,'coupling')>0) BS_cpl_mode=trim(BS_res_mode)
       !
       if(l_W_eh) then
         call parser('WehDiag',l_W_eh_diag)
         call parser('WehCpl' ,l_W_eh_cpl )
         if (     l_W_eh_diag)         BS_res_mode=trim(string_add(BS_res_mode,'d'))
         if (.not.l_W_eh_cpl )         BS_cpl_mode=trim(string_remove(BS_cpl_mode,'c'))
       endif
     endif
     !
     if (l_bse) then
       !
       ! When running BSE from input file l_bse is FALSE in before_infile_write_setup.
       ! In any case I have to overwrite X(2) with PP X(4) only if em1s=F
       !
       if (io_X_err(2)<0.and.io_X_err(4)==0.and..not.l_em1s) then
         call X_duplicate(X(4),X(2))
         call W_duplicate(Xw(4),Xw(2))
       endif
       !
       if (io_BS_err==0) then
         if (l_ppa)      call X_duplicate(Xbsk,X(4))
         if (.not.l_ppa) call X_duplicate(Xbsk,X(2))
       endif
       !
     endif
#if !defined _ELPH  && !defined _QED
     if (l_gw0) l_elel_corr=.true.
#endif
     !
   end subroutine varsetup2
   !
   subroutine read_command_line(rstr,init_) 
     !
     use com,    ONLY:error
     use LIVE_t, ONLY:USER_wall_time_string,GET_user_WALL_time
     use stderr, ONLY:string_split
     use it_m,   ONLY:V_RL,V_kpt,V_sc,V_qp,V_io,V_general,V_resp,&
&                     V_real_time,V_all
     implicit none
     integer     :: init_
     character(*):: rstr
     !
     ! Work Space
     !
     integer          ::i1,i2,i_field,n_pieces,i_cycle
     character(schlen)::rstr_piece(2*nrnlvls),strings_to_not_use_as_runlevels(nrnlvls)
     !
     ! Bug fix (17/9/2012). If any string following a -### identifier contains 
     ! a string related to a runlevel this is erronously switched on. 
     !
     strings_to_not_use_as_runlevels=" "
     strings_to_not_use_as_runlevels(1)="jobstr"
     strings_to_not_use_as_runlevels(2)="ifile"
     strings_to_not_use_as_runlevels(3)="idir"
     strings_to_not_use_as_runlevels(4)="cdir"
     strings_to_not_use_as_runlevels(5)="odir"
     strings_to_not_use_as_runlevels(6)="cdir"
     !
     ! Split the string in pieces
     !
     call string_split(rstr,rstr_piece)
     n_pieces=0
     do i1=1,2*nrnlvls
       if (len_trim(rstr_piece(i1))>0) n_pieces=n_pieces+1
     enddo
     if (n_pieces==0) return
     !
     do i_cycle=1,2
       !
       INPUT_strings_loop: do i1=1,n_pieces
         !
         if (trim(rstr_piece(i1))=='ifile') cycle
         if (i1>1) then
           if(trim(rstr_piece(i1-1))=='ifile') cycle
         endif
         !
         do i2=1,nrnlvls
           if (i1==1) then
              if ( trim(rnlvls(i2,1)) == trim(rstr_piece(i1))) infile_editing=.true.
           else
             if ( trim(rnlvls(i2,1)) == trim(rstr_piece(i1)).and.&
&                 trim(rstr_piece(i1-1)) /= 'jobstr' ) infile_editing=.true.
           endif
         enddo
         !
         if (i1>1) then
           do i2=1,nrnlvls
             if (trim(rstr_piece(i1  )) == trim(strings_to_not_use_as_runlevels(i2))) cycle INPUT_strings_loop
             if (trim(rstr_piece(i1-1)) == trim(strings_to_not_use_as_runlevels(i2))) cycle INPUT_strings_loop
           enddo
         endif
         !
         ! Run Levels
         !
         call initactivate(1, trim(rstr_piece(i1)) )
         !
         ! Verbosity
         ! V_RL=1
         ! V_kpt=2
         ! V_sc=3
         ! V_qp=4
         ! V_io=5
         ! V_general=6
         ! V_resp=7
         ! V_real_time=8
         ! V_parallel=9
         ! V_all=99
         !
         if ( trim(rstr_piece(i1)) == 'infver' ) then
           select case (trim(rstr_piece(i1+1)))
             case ('RL','rl')
               infile_verbosity=V_RL
             case ('kpt','k')
               infile_verbosity=V_kpt
             case ('sc','SC')
               infile_verbosity=V_sc
             case ('QP','qp')
               infile_verbosity=V_qp
             case ('IO','io')
               infile_verbosity=V_io
             case ('gen')
               infile_verbosity=V_general
             case ('resp','X')
               infile_verbosity=V_resp
             case ('rt')
               infile_verbosity=V_real_time
             case ('par')
               infile_verbosity=V_parallel
             case ('all')
               infile_verbosity=V_all
           end select
         endif
         !
         if ( trim(rstr_piece(i1)) == 'wallt' ) then
           USER_wall_time_string=trim(rstr_piece(i1+1))
           if (i_cycle==1) call GET_user_WALL_time()
         endif
         !
         if ( trim(rstr_piece(i1)) == 'em1s' .or.  trim(rstr_piece(i1)) == 'em1d' .or.&
&             runlevel_is_on('em1s')         .or.  runlevel_is_on('em1d')  .or. &
&             runlevel_is_on('cohsex')  &
&           ) Chi_mode='hartree'
         !
         ! BSE/LLR
         !
         if (i_cycle==2.and.trim(rstr_piece(i1)) == 'optics' )  then
           !
           l_chi= (trim(rstr_piece(i1+1))=='g' ).or.(trim(rstr_piece(i1+1))=='c')
           l_bse= (trim(rstr_piece(i1+1))=='eh').or.(trim(rstr_piece(i1+1))=='b')
           !
           if (.not.l_chi.and..not.l_bse) l_chi=.true.
           !
           call initactivate(1,'optics')
           if (l_chi) call initactivate(1,'chi')
           if (l_bse) call initactivate(1,'bse')
#if defined _KERR
           l_kerr=l_bse
#endif
           if (l_chi.and.trim(Chi_mode)==' ') Chi_mode='IP'
           if (l_bse.and.trim(BSK_mode)==' ') BSK_mode='IP'
           !
         endif
         !
         ! Approximation used for the BSE/LLR kernel
         !
         if ( i_cycle==2 .and. trim(rstr_piece(i1)) == 'kernel' )  then
           !
           ! if the optics option is not present define defaults
           ! since kernel does not correspond to a runlevel, set 
           ! infile_editing=.true.           
           !
           if (.not.l_bse.and..not.l_chi) then
             l_chi =((trim(rstr_piece(i1+1)) == 'hartree').or.&
                    &( trim(rstr_piece(i1+1)) == 'lrc'))
             l_bse =((trim(rstr_piece(i1+1)) == 'alda').or.&
                    &(trim(rstr_piece(i1+1)) == 'sex').or.&
                    &(trim(rstr_piece(i1+1)) == 'hf').or.&
                    &( trim(rstr_piece(i1+1)) == 'bsfxc'))
             infile_editing=.true.           
             call initactivate(1,'optics')
             if (l_chi) call initactivate(1,'chi')
             if (l_bse) call initactivate(1,'bse')
           end if
           !
           BSK_mode='Hartree'
           Chi_mode='Hartree'
           !
           if(l_bse)  then
             if(trim(rstr_piece(i1+1)) == 'hartree')  BSK_mode='Hartree'
             if(trim(rstr_piece(i1+1)) == 'hf')       BSK_mode='HF'
             if( trim(rstr_piece(i1+1)) == 'alda')    BSK_mode='ALDA'
             if(trim(rstr_piece(i1+1)) == 'sex')      BSK_mode='SEX'
             if( trim(rstr_piece(i1+1)) == 'bsfxc')   BSK_mode='BSfxc'
           else if(l_chi) then
             if(trim(rstr_piece(i1+1)) == 'hartree')  Chi_mode='Hartree'
             if( trim(rstr_piece(i1+1)) == 'alda')    Chi_mode='ALDA'
             if( trim(rstr_piece(i1+1)) == 'lrc')     Chi_mode='LRC'
             if( trim(rstr_piece(i1+1)) == 'bsfxc')   Chi_mode='BSfxc'
           endif
           !
           if((trim(rstr_piece(i1+1)) == 'alda').or.&
&             (trim(rstr_piece(i1+1)) == 'lrc').or.&
&             (trim(rstr_piece(i1+1)) == 'bsfxc')) call initactivate(1,'tddft')
           !
           if(l_bse)   call initactivate(1,'bsk')
           !
         endif
         !
         ! BSE Solver
         !
         if ( trim(rstr_piece(i1)) == 'bss' )  then
           BSS_mode=trim(rstr_piece(i1+1))
           if (index(BSS_mode,'h')==0.and.index(BSS_mode,'d')==0.and.&
&              index(BSS_mode,'i')==0.and.index(BSS_mode,'t')==0) BSS_mode='h'
           !
           ! With and ALDA Fxc the t solver is not permitted
           !
           if (l_alda_fxc.and.index(BSS_mode,'t')/=0) BSS_mode='h'
           if (BSK_mode=='IP') call switch_off_runlevel('bss',on_name=' ')
           if (BSK_mode==' ') then
             BSK_mode="SEX"
             Chi_mode="Hartree"
           endif
           !
         endif
         !
         ! Dyson Solver
         !
         if ( trim(rstr_piece(i1)) == 'gw0' ) then
           QP_solver=trim(rstr_piece(i1+1))
           if (trim(QP_solver)/='n'.and.trim(QP_solver)/='s'.and.&
&              trim(QP_solver)/='g') QP_solver='n'
#if !defined  _ELPH && !defined _QED
           l_elel_corr=.true.
#endif
           !
         endif
         !
         ! Lifetimes
         !
         if ( i_cycle==2 .and. trim(rstr_piece(i1)) == 'life' )  then
#if defined  _ELPH || defined _QED
           if ( (.not.l_elel_corr.and..not.l_elphoton_corr) .or. l_elel_corr) then
             call initactivate(1,'em1d')
             call initactivate(1,'el_el_corr')
           endif
#else
           call initactivate(1,'em1d')
           l_elel_corr=.true.
#endif
         endif
         !
         ! GW approximation 
         !
         if ( trim(rstr_piece(i1)) == 'gwapprx' ) then
           !
           if (trim(rstr_piece(i1+1))=='p') then
             infile_editing=.true.
             call initactivate(1,'ppa')
           else if (trim(rstr_piece(i1+1))=='c') then
             !
             infile_editing=.true.
             call initactivate(1,'cohsex gw0') 
             !
           endif
           !
         endif
         !
         ! Surface spectroscopy
         !
#if defined _SURF
         if ( trim(rstr_piece(i1)) == 'sursp' )  then
           if ( trim(rstr_piece(i1+1)) == 'r') call initactivate(1,'ras')
           if ( trim(rstr_piece(i1+1)) == 'e') call initactivate(1,'reels')
           if ( trim(rstr_piece(i1+1)) == 'a') call initactivate(1,'ras reels')
         endif
#endif
         !
         ! Sc / NEGF
         !
#if defined _SC  || defined _RT
         if ( trim(rstr_piece(i1)) == 'potential' )  then
           !
           if ( trim(rstr_piece(i1+1)) == 'exx' ) then
             SC_potential='EXX'
             if (i_cycle==2.and..not.runlevel_is_on('negf')) call initactivate(1,'em1s')
           else if ( trim(rstr_piece(i1+1)) == 'exxc' ) then
             SC_potential='EXXC'
           else if ( trim(rstr_piece(i1+1)) == 'srpa' ) then
             SC_potential='SRPA'
           else if ( trim(rstr_piece(i1+1)) == 'c' ) then
             SC_potential='COHSEX'
             if (i_cycle==2.and..not.runlevel_is_on('negf')) call initactivate(1,'em1s')
           else if ( trim(rstr_piece(i1+1)) == 'hf') then
             SC_potential='HARTREE-FOCK'
           else if ( trim(rstr_piece(i1+1)) == 'h') then
             SC_potential='HARTREE'
           else if ( trim(rstr_piece(i1+1)) == 'd') then
             SC_potential='default'
           else if ( trim(rstr_piece(i1+1)) == 'ip') then
             SC_potential='IP'
           endif
           !
         endif
#endif
#if defined _MAGNETIC
         if ( trim(rstr_piece(i1)) == 'magnetic' )  then
           if ( trim(rstr_piece(i1+1)) == 'p' ) then
             MAG_hamiltonian_type='pauli'
             MAG_pauli=.true.
           else if ( trim(rstr_piece(i1+1)) == 'l' ) then
             MAG_hamiltonian_type='landau'
             MAG_landau=.true.
           else if ( trim(rstr_piece(i1+1)) == 'a') then
             MAG_hamiltonian_type='all'
             MAG_landau=.true.
             MAG_pauli=.true.
           endif
         endif
#endif
         !
#if defined  _ELPH || defined _QED
         !
         ! ELPH/QED
         !
         if ( trim(rstr_piece(i1)) == 'corrtp' ) then
           if ( trim(rstr_piece(i1+1)) == 'e') l_elel_corr=.true.
           if ( trim(rstr_piece(i1+1)) == 'p') l_elph_corr=.true.
           if ( trim(rstr_piece(i1+1)) == 'h') l_elphoton_corr=.true.
           if ( trim(rstr_piece(i1+1)) == 'a') then
             l_elel_corr=.true.
             l_elph_corr=.true.
             l_elphoton_corr=.true.
           endif
           if (.not.l_elph_corr.and..not.l_elel_corr.and..not.l_elphoton_corr) l_elel_corr=.true.
           if (l_elph_corr)     call initactivate(1,'el_ph_corr')
           if (l_elel_corr)     call initactivate(1,'el_el_corr')
           if (l_elphoton_corr) call initactivate(1,'el_photon_corr')
         endif
#endif
         !
         ! RT
         !
#if defined _RT 
         if ( trim(rstr_piece(i1)) == 'negf' ) then
           !
           if ( trim(rstr_piece(i1+1)) == 'p'    ) n_ext_fields=1
           if ( trim(rstr_piece(i1+1)) == 'pp'   ) n_ext_fields=2
           !
           do i_field=1,n_ext_fields_max
             if ( index(rstr_piece(i1+1),'p'//trim(intc(i_field))) > 0 ) n_ext_fields=i_field
           enddo
           !
           if( n_ext_fields==0) n_ext_fields=1
           !
         endif
         !
         if ( trim(rstr_piece(i1)) == 'scattp' ) then
           if ( trim(rstr_piece(i1+1)) == 'e'.or. trim(rstr_piece(i1+1)) == 'a') l_elel_scatt=.true.
           if ( trim(rstr_piece(i1+1)) == 'p'.or. trim(rstr_piece(i1+1)) == 'a') l_elph_scatt=.true.
#endif
#if defined _RT && defined _QED
           if ( trim(rstr_piece(i1+1)) == 'h'.or. trim(rstr_piece(i1+1)) == 'a') l_elphoton_scatt=.true.
           if (l_elphoton_scatt) call initactivate(1,'el_photon_scatt')
#endif
#if defined _RT 
           if (l_elph_scatt)     call initactivate(1,'el_ph_scatt')
           if (l_elel_scatt)     call initactivate(1,'el_el_scatt')
           if (.not.l_elph_scatt.and..not.l_elel_scatt.and..not.l_elphoton_scatt) l_elph_scatt=.true.
         endif
         !
#endif
         !
         ! COLLISIONS
         !
#if defined _SC || defined _RT 
         !
         if (runlevel_is_on('collisions')) then
           if (l_elel_scatt.or.trim(SC_potential)=='COHSEX') call initactivate(1,'em1s')
         endif
         !
#endif
         !
       enddo INPUT_strings_loop
       !
     enddo
     !
     if (infile_editing) init_=1
     !
   end subroutine
   !
end function<|MERGE_RESOLUTION|>--- conflicted
+++ resolved
@@ -59,20 +59,11 @@
  use SC,             ONLY:SC_ng_Sx,SC_X_bands,SC_X_size
 #endif
 #if defined _SC || defined _RT
-<<<<<<< HEAD
- use global_XC,      ONLY:SC_HF,SC_COHSEX,SE_GW_QED
- use collision,      ONLY:V_kind
-=======
  use collision,      ONLY:FOCK_collisions,SEX_collisions,P_collisions,GW_NEQ_collisions
->>>>>>> fe4b9ebd
  use interfaces,     ONLY:io_COLLISIONS
  use SC,             ONLY:SC_potential
 #endif
 #if defined _RT
-<<<<<<< HEAD
- use global_XC,      ONLY:SE_GW_NEQ
-=======
->>>>>>> fe4b9ebd
  use real_time,      ONLY:n_regions
  use fields,         ONLY:n_ext_fields,n_ext_fields_max
 #endif
@@ -869,13 +860,8 @@
    call INIT_RT_ctl_switch('G')
    call initactivate(-1,'SCmixing')
    call initactivate(1,'RTBands Potential Integrator GrKind TwoAlpha RADLifeTime PhLifeTime RTehEny ScattTresh') 
-<<<<<<< HEAD
-   call initactivate(1,'RTstep NEsteps NETime COHsteps DipoleEtresh')
-   if (l_elel_scatt .or. l_elph_scatt) call initactivate(1,'LifeInterpKIND LifeInterpSteps LifeInterpT')
-=======
    call initactivate(1,'RTstep dTupdateTime NEsteps NETime COHsteps DipoleEtresh')
    if (l_elel_scatt .or. l_elph_scatt .or. l_elphoton_scatt) call initactivate(1,'LifeInterpolation LifeInterpSteps')
->>>>>>> fe4b9ebd
    if (l_elph_corr) call initactivate(1,'MemTresh RandQpts RT_T_evol ElPhModes UseDebyeE')
    if (l_elel_scatt) call initactivate( 1,'PlasmaPerc EERimPerc')
    call initactivate(1,'BGR RTIrredux RTskipImposeN RTeeImposeE InducedField IOtime')
