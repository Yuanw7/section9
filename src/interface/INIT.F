!
!        Copyright (C) 2000-2018 the YAMBO team
!              http://www.yambo-code.org
!
! Authors (see AUTHORS file for details): AM
! 
! This file is distributed under the terms of the GNU 
! General Public License. You can redistribute it and/or 
! modify it under the terms of the GNU General Public 
! License as published by the Free Software Foundation; 
! either version 2, or (at your option) any later version.
!
! This program is distributed in the hope that it will 
! be useful, but WITHOUT ANY WARRANTY; without even the 
! implied warranty of MERCHANTABILITY or FITNESS FOR A 
! PARTICULAR PURPOSE.  See the GNU General Public License 
! for more details.
!
! You should have received a copy of the GNU General Public 
! License along with this program; if not, write to the Free 
! Software Foundation, Inc., 59 Temple Place - Suite 330,Boston, 
! MA 02111-1307, USA or visit http://www.gnu.org/copyleft/gpl.txt.
!
integer function INIT(en,q,k,X,Xw,Dip,instr,lnstr,CLOSE_Gs,FINALIZE)
 !
 ! INIT =-2  : Unsupported Runlevel(s) combination
 ! INIT =-1  : Missing CORE DBs
 ! INIT = 0  : everything is OK. Job continues.
 ! INIT = 1  : input file editing mode
 ! INIT = 2  : DB listing mode
 !
 use drivers,        ONLY:infile_editing,l_em1s,l_acfdt,l_HF_and_locXC,l_col_cut,l_alda_fxc,l_bs_fxc,l_optics,l_bse,l_bsk,l_bss,&
&                         l_chi,l_cohsex,l_life,l_rpa_IP,l_td_hartree,l_tddft,list_dbs,l_td_hf,l_setup,l_sc_run,l_rim,&
&                         l_real_time,l_ppa,l_lrc_fxc,l_gw0,l_elel_corr,l_elel_scatt,l_elph_corr,l_W_eh_diag,l_W_eh_cpl,l_W_eh,&
&                         l_elph_Hamiltonian,l_elph_scatt,l_elphoton_corr,l_elphoton_scatt,l_em1d,l_eval_collisions,&
&                         l_sc_magnetic,l_dipoles,l_pf_fxc,l_nl_optics
#if defined _PL
 use drivers,        ONLY:l_photolum
#endif
#if defined _SCALAPACK
 use drivers,        ONLY:l_slk_test
#endif
 use pars,           ONLY:schlen
 use parser_m,       ONLY:parser
 use electrons,      ONLY:levels,E_reset,n_spinor
 use frequency,      ONLY:w_samp,W_duplicate,W_reset
 use it_m,           ONLY:it,initactivate,initdefs,rstatus,nrnlvls,&
&                         initmode,rnlvls,initinfio,infile_verbosity,&
&                         infile,infile_dump,ofiles_append,runlevel_is_on,&
&                         switch_off_runlevel,check_verbosity,V_nl_optics
 use parallel_m,     ONLY:PP_redux_wait,master_cpu,ncpu
 use com,            ONLY:msg,repfile,com_path,jobstr,more_io_path,core_io_path,&
&                         write_the_logo,file_exists,rename_file,write_to_report
 use vec_operate,    ONLY:v_norm
 use LIVE_t,         ONLY:live_timing_is_on,what_is_running
 use QP_m,           ONLY:QP_t,QP_ng_Sx,QP_ng_Sc,QP_ng_SH,QP_solver,QP_state,QP_reset,&
&                         QP_table,COHSEX_use_empties
 use X_m,            ONLY:X_t,X_duplicate,X_reset,Chi_mode
<<<<<<< HEAD
 use stderr,         ONLY:log_as_a_file,logfile,intc,STRING_add,STRING_remove,STRING_match,write_to_log
=======
 use DIPOLES,        ONLY:DIPOLE_t,DIPOLES_reset
 use stderr,         ONLY:write_to_log,log_as_a_file,logfile,intc,STRING_add,STRING_remove,STRING_match
>>>>>>> 61e4fb78
 use R_lattice,      ONLY:ng_closed,q0_def_norm,bz_samp,nqibz,bz_samp_reset 
 use wave_func,      ONLY:wf_ng,io_WF
 use IO_m,           ONLY:io_control,OP_RD_CL,DUMP,NONE,mk_dir
 use TDDFT,          ONLY:io_BS_Fxc
 use BS,             ONLY:BS_bands,BS_n_g_exch,BS_n_g_W,&
&                         BS_eh_en,BSE_mode,BS_res_mode,BS_cpl_mode,BSK_mode
 use BS_solvers,     ONLY:BSS_mode,BSS_q0
#if defined  _ELPH 
 use ELPH,           ONLY:elph_nDBs,elph_nDBs_used,elph_use_q_grid
#endif
#if defined _SC
 use SC,             ONLY:SC_ng_Sx,SC_X_bands,SC_X_size
#endif
#if defined _NL
 use nl_optics,      ONLY:NL_ng
#endif
#if defined _SC || defined _RT
 use collision_ext,  ONLY:COH_collisions,HXC_collisions,P_collisions,GW_NEQ_collisions
 use COLL_interfaces,ONLY:io_COLLISIONS
 use hamiltonian,    ONLY:H_potential
#endif
#if defined _RT
 use fields,         ONLY:n_ext_fields,n_ext_fields_max
#endif
#if defined _MAGNETIC
 use magnetic,       ONLY:MAG_hamiltonian_type,MAG_pauli,MAG_landau
#endif
#if defined _OPENMP
 use openmp,         ONLY:n_threads,n_threads_X,n_threads_DIP,n_threads_SE,n_threads_RT,n_threads_K,n_threads_NL
#endif
 !
#include<memory.h>
 !
 type(levels)    ::en        
 type(bz_samp)   ::q,k   
 type(X_t)       ::X(4)
 type(DIPOLE_t)  ::Dip
 type(w_samp)    ::Xw(4)
 integer         ::lnstr
 character(lnstr)::instr
 logical         ::CLOSE_Gs,FINALIZE,QP_field
 !
 ! Work Space
 !
 integer           :: io_err,io_WF_err,io_X_err(4),io_ID,io_BS_err,io_KB_abinit_err,io_KB_pwscf_err,&
&                     io_BS_Fxc_err,io_QINDX_err
#if defined _SC
 type(levels)      :: en_sc
 integer           :: io_SC_E_err,io_SC_V_err
#endif
#if defined _RT
 integer           :: io_G,io_OBS
#endif
#if defined _SC || defined _RT
 integer           :: io_COLLISIONS_err
#endif
 integer, external :: io_X,io_DIPOLES,io_GROT,io_QINDX,io_RIM,&
&                     io_HF_and_locXC,io_QP_and_GF,io_BS,io_DB1,io_KB_abinit,io_KB_pwscf,&
&                     io_COL_CUT
 logical           :: OSTNTS_Vnl_included
 !
 integer, external :: io_Double_Grid
 !
 integer, external :: io_E_SOC_map
 !
#if defined _SC || defined _RT
 integer, external :: io_SC_components,io_RT_components
#endif
#if defined _ELPH 
 integer           :: io_ELPH_err
 integer, external :: io_ELPH
#endif
 !
 type(X_t)        ::Xbsk
 type(QP_t)       ::qp
 type(w_samp)     ::Xxcw
 type(initdefs)   ::defs
 integer          ::i1
 !
 ! What is running ?
 !
 what_is_running='YAMBO'
#if defined _ELPH 
 what_is_running='YAMBO_PH'
#endif
#if defined _SC
 what_is_running='YAMBO_SC'
#endif
#if defined _RT
 what_is_running='YAMBO_RT'
#endif
#if defined _NL
 what_is_running='YAMBO_NL'
#endif
#if defined _MAGNETIC
 what_is_running='YAMBO_MAGNETIC'
#endif
#if defined _ELECTRIC
 what_is_running='YAMBO_ELECTRIC'
#endif
#if defined _QED
 what_is_running='YAMBO_QED'
#endif
#if defined _PL
 what_is_running='YAMBO_PL'
#endif
 !
 ! Presets
 !
 INIT = 0
 !
 if (.not.FINALIZE.and..not.CLOSE_Gs) then
   !
   ! Global Logicals
   !
   call SET_logicals()
   !
   call E_reset(en)
#if defined _SC
   call E_reset(en_sc)
#endif
   call bz_samp_reset(k)
   call bz_samp_reset(q)
   call W_reset(Xw(1))
   call W_reset(Xw(2))
   call W_reset(Xw(3))
   call W_reset(Xw(4))
   call X_reset(X(1),type=1)
   call X_reset(X(2),type=2)
   call X_reset(X(3),type=3)
   call X_reset(X(4),type=4)
   call DIPOLES_reset(Dip)
 endif
 !
 ! Presets (local)
 !
 call QP_reset(qp)
 call W_reset(Xxcw)
 call X_reset(Xbsk)
 !
 if (FINALIZE) then
   call call_INIT_load('Game_Over')
   call initinfio(defs,11)
   call ofiles_append(defs=defs)
   return
 endif
 if (CLOSE_Gs) then
   call call_INIT_load('Close_G_vectors')
   call INIT_barriers( )
   call logicalson
   return
 endif
 !
 ! First vars loading
 ! 
 call call_INIT_load('create_shadow_vars')
 !
 ! Command line reading
 !
 call read_command_line(instr,INIT)
 !
 ! DB props listing mode ?
 !
 if (index(instr,'dbpr')>0) then
   list_dbs=.true.
   INIT = 2
   if (log_as_a_file) write (logfile,'(2a)') trim(com_path),'/l_dbs'
   live_timing_is_on=.false.
   write_to_report=.false.
   write_to_log=.true.
 endif
 !
 ! Dump the input file
 !
 if (file_exists(trim(infile))) then
   !
   call infile_dump()
   !
   call INIT_input_file( )
   !
 else if (.not.infile_editing) then
   infile='(none)'
 endif
 !
 ! BASICAL DATABASES
 !
 ! db1
 !
 call io_control(ACTION=OP_RD_CL,SEC=(/1,2/),COM=NONE,MODE=DUMP,ID=io_ID)
 io_err=io_DB1(en,k,io_ID) 
 !
#if defined _MEM_CHECK
 call MEM_treshold_estimate( )
#endif
 !
 ! wf
 !
 call io_control(ACTION=OP_RD_CL,SEC=(/1/),COM=NONE,MODE=DUMP,ID=io_ID)
 io_WF_err=io_WF(io_ID) 
 if (io_err/=0.or.io_WF_err/=0) then
   INIT =-1
   return
 else
   call mk_dir(more_io_path)
   call mk_dir(com_path)
   call mk_dir(trim(core_io_path)//"/SAVE")
   call mk_dir(trim(more_io_path)//"/SAVE")
   if (INIT==0.and.ncpu>1) call mk_dir(trim(com_path)//"/LOG")
 endif
 !
 ! Exporting DB1 informations to variables to be
 ! proposed in the input file.
 !
 X(3)%ib=(/1,en%nb/)
 !
 ! gops
 !
 call io_control(ACTION=OP_RD_CL,COM=NONE,MODE=DUMP,SEC=(/1,2/),ID=io_ID)
 io_err=io_GROT(io_ID) 
 !
 ! Updates RL variables
 !
 QP_ng_Sx=ng_closed
 QP_ng_Sc=ng_closed
 QP_ng_SH=ng_closed
 BS_n_g_exch=ng_closed
#if defined _NL
 NL_ng      =wf_ng
#endif
 !
 ! kindx
 !
 call io_control(ACTION=OP_RD_CL,COM=NONE,SEC=(/1/),MODE=DUMP,ID=io_ID)
 io_QINDX_err=io_QINDX(k,q,io_ID) 
 if (io_QINDX_err==0) call initactivate(-1,'IkSigLim IkXLim')
 !
 ! If the GROT/KINDX DBs are not present, reset to setup run
 !
 if ((io_err==-1.or.io_QINDX_err==-1).and.infile_editing) then
   !
   ! switch off all logicals loaded in read_command_line
   call switch_off_runlevel('all',on_name="")
   !
   ! force a setup run
   instr="setup"
   call read_command_line(instr,INIT)
   !
 endif
 !
 ! rim
 !
 call io_control(ACTION=OP_RD_CL,COM=NONE,SEC=(/1/),MODE=DUMP,ID=io_ID)
 io_err=io_RIM(io_ID) 
 !
 ! cutoff
 !
 call io_control(ACTION=OP_RD_CL,COM=NONE,SEC=(/1/),MODE=DUMP,ID=io_ID)
 io_err=io_COL_CUT(io_ID) 
 !
 ! E_rim
 !
 call io_control(ACTION=OP_RD_CL,COM=NONE,SEC=(/1/),MODE=DUMP,ID=io_ID)
 io_err=io_Double_Grid(en,k,io_ID)
 !
 ! E SOC perturbative
 ! 
 if(n_spinor==1) then
   call io_control(ACTION=OP_RD_CL,COM=NONE,SEC=(/1/),MODE=DUMP,ID=io_ID)
   io_err=io_E_SOC_map(en,k,io_ID)
 endif
 !
 ! xxvxc
 !
 call io_control(ACTION=OP_RD_CL,COM=NONE,SEC=(/1,2/),MODE=DUMP,ID=io_ID)
 io_err=io_HF_and_locXC(io_ID) 
 !
 ! QP
 !
 call io_control(ACTION=OP_RD_CL,COM=NONE,SEC=(/1,2/),MODE=DUMP,ID=io_ID)
 io_err=io_QP_and_GF('QP',qp,io_ID) 
 !
 !In DUMP mode qp%table is dumped as well (to be used in QP_apply).
 !Here, however, qp%table is not needed
 !
 YAMBO_FREE(qp%table)
 !
 ! Green Functions
 !
 call io_control(ACTION=OP_RD_CL,COM=NONE,SEC=(/1,2/),MODE=DUMP,ID=io_ID)
 io_err=io_QP_and_GF('G',qp,io_ID) 
 !
 ! W
 !
 call io_control(ACTION=OP_RD_CL,COM=NONE,SEC=(/1,2/),MODE=DUMP,ID=io_ID)
 io_err=io_QP_and_GF('W',qp,io_ID) 
 !
 ! Vnl PWscf old format
 !
 call io_control(ACTION=OP_RD_CL,COM=NONE,SEC=(/1/),MODE=DUMP,ID=io_ID)
 io_err=io_DIPOLES(Dip,io_ID)
 !
 ! KB PWscf
 !
 call io_control(ACTION=OP_RD_CL,COM=NONE,SEC=(/1/),MODE=DUMP,ID=io_ID)
 io_KB_pwscf_err=io_KB_pwscf(io_ID)
 !
 ! KB abinit
 !
 call io_control(ACTION=OP_RD_CL,COM=NONE,SEC=(/1/),MODE=DUMP,ID=io_ID)
 io_KB_abinit_err=io_KB_abinit(io_ID)
 !
 if (io_err==0) OSTNTS_Vnl_included= Dip%Vnl_included
 if (io_err/=0) OSTNTS_Vnl_included= (io_KB_abinit_err==0.or.io_KB_pwscf_err==0)
 !
 ! I transfer to all X types the X(3) used in the previous io's 
 !
 call X_var_setup
 !
 ! When no setup has been done nqibz=0
 !
 if (nqibz>0) then
   !
   do i1=1,4 ! Xx Xs Xd Xp
     !
     X(i1)%iq=(/1,nqibz/)
     !
     call io_control(ACTION=OP_RD_CL,COM=NONE,SEC=(/1,2/),MODE=DUMP,ID=io_ID)
     !
     io_X_err(i1)=io_X(X(i1),Xw(i1),io_ID)
     !
   enddo
   !
 endif
 !
 !
 ! The GLOBAL vcalue of %Vnl_included is decided on the basis of the contents
 ! of db.OSTENTS OR on the presence of the KB_PP. This means that if the
 ! response functions DBs were made in presence of KB_PP and later this
 ! DB is deleted the X dbs will be recalculated
 !
 forall(i1=1:4) X(i1)%Vnl_included=OSTNTS_Vnl_included
 !
 ! bs
 !
 call io_control(ACTION=OP_RD_CL,COM=NONE,MODE=DUMP,SEC=(/1/),ID=io_ID)
 io_BS_err=io_BS(1,Xbsk,io_ID)
 !
 ! When a PPA screen is used to build the kernel the %ppaE component of Xbsk must be overwritten.
 ! Otherwise yambo will re-calculate the ppa interaction when the %ppaE is changed with respect to 
 ! the default (notice by MP, July 2015).
 !
 if (io_X_err(4)>=0) Xbsk%ppaE=X(4)%ppaE
 !
 ! GPL_EXCLUDE_START
 !
 ! bs_fxc
 !
 call io_control(ACTION=OP_RD_CL,COM=NONE,MODE=DUMP,SEC=(/1/),ID=io_ID)
 io_BS_Fxc_err=io_BS_Fxc(1,Xxcw,io_ID,X=Xbsk)
 !
 ! GPL_EXCLUDE_END
 !
 ! ELPH 
 !
#if defined _ELPH 
 call io_control(ACTION=OP_RD_CL,COM=NONE,MODE=DUMP,SEC=(/1/),ID=io_ID)
 io_ELPH_err=io_ELPH(io_ID,'gkkp')
 !
 if (io_ELPH_err/=0) then
   call io_control(ACTION=OP_RD_CL,COM=NONE,MODE=DUMP,SEC=(/1/),ID=io_ID)
   io_ELPH_err=io_ELPH(io_ID,'gkkp_expanded')
 endif
 !
#endif
 !
 ! RT 
 !
#if defined _RT
 call io_control(ACTION=OP_RD_CL,COM=NONE,MODE=DUMP,SEC=(/1/),ID=io_ID)
 io_OBS=io_RT_components('OBSERVABLES',io_ID)
 call io_control(ACTION=OP_RD_CL,COM=NONE,MODE=DUMP,SEC=(/1/),ID=io_ID)
 io_G=io_RT_components('G',io_ID)
#endif
 !
 ! SC 
 !
#if defined _SC
 call io_control(ACTION=OP_RD_CL,COM=NONE,MODE=DUMP,SEC=(/1/),ID=io_ID)
 io_SC_V_err=io_SC_components('V',en_sc,io_ID)
 call io_control(ACTION=OP_RD_CL,COM=NONE,MODE=DUMP,SEC=(/1/),ID=io_ID)
 io_SC_E_err=io_SC_components('E',en_sc,io_ID)
 if (io_SC_E_err==0.and.io_SC_V_err/=0) io_SC_E_err=-1
#endif
 !
 ! COLLISIONS 
 !
#if defined _SC || defined _RT
 call io_control(ACTION=OP_RD_CL,COM=NONE,MODE=DUMP,SEC=(/1/),ID=io_ID)
 io_COLLISIONS_err=io_COLLISIONS(io_ID,COH_collisions)
 call io_control(ACTION=OP_RD_CL,COM=NONE,MODE=DUMP,SEC=(/1/),ID=io_ID)
 io_COLLISIONS_err=io_COLLISIONS(io_ID,HXC_collisions)
#endif
#if defined _RT
 call io_control(ACTION=OP_RD_CL,COM=NONE,MODE=DUMP,SEC=(/1/),ID=io_ID)
 io_COLLISIONS_err=io_COLLISIONS(io_ID,GW_NEQ_collisions)
#endif
#if defined _QED && defined _RT
 call io_control(ACTION=OP_RD_CL,COM=NONE,MODE=DUMP,SEC=(/1/),ID=io_ID)
 io_COLLISIONS_err=io_COLLISIONS(io_ID,P_collisions)
#endif
 !
 if (list_dbs) then
   call msg('s','')
   return
 endif
 !
 !Runlevels variables activation (Logicals from stdin)
 !
 call logicalson
 !
 !Setup on the basis of the DB read/stdin variables
 !Here I can propose values to be written in the input file
 !
 call before_infile_write_setup( )
 !
 !Variables(read from DB files) -> local cache
 !
 !Note that here ('load_defaults') is the latest chance to change
 !a predefined var verbosity and to force its appearance
 !in the input file.
 !
 call call_INIT_load('load_defaults')
 !
 !Input file/local cache -> local cache/Variables
 !
 call call_INIT_load('parser_input_file')
 !
 !RUNLEVELS VARIABLES ACTIVATION (LOGICALS FROM INPUT FILE)
 !
 if (.not.any(rstatus>0)) rstatus(1)=-1
 call logicalson
 call varsetup2
 call logicalson
 !
 !Common
 !
 call initactivate(1,'StdoHash Nelectro ElecTemp BoseTemp OccTresh NLogCPUs DBsIOoff DBsFRAGpm EvalMagn MEM_tresh')
 !
 !FFT
 !
 if (any((/(l_optics.and.l_chi),(l_optics.and.l_bse),l_em1d,&
&          l_em1s,l_acfdt,l_HF_and_locXC,l_col_cut/))) call initactivate(1,'FFTGvecs WFbuffIO')
 !
 ! CPU structure
 !
 if (l_dipoles) then
   call CPU_activate("DIP")
   call initactivate(1,'DIP_Threads')
 endif
 !
 ! CPU structure
 !
 if ((l_optics.and..not.l_bse).or.l_em1s.or.l_em1d.or.l_ppa) then
   call CPU_activate("X")
   if (l_optics.and..not.l_bse) call CPU_activate("X_finite_q")
   call CPU_activate("DIP")
   call initactivate(1,'X_Threads DIP_Threads')
 endif
 !
 if(l_sc_run) then
   call CPU_activate("X_q_0")  ! Required for finite E-field, l_sc_exx, SC_up_W_iter
 endif
 !
 if ( (l_HF_and_locXC.or.l_gw0.or.l_cohsex.or.l_life) .and. .not.(l_sc_run.or.l_eval_collisions) ) then
   call CPU_activate("SE")
   call initactivate(1,'SE_Threads')
 endif
 !
#if defined _SCALAPACK
 if (l_slk_test) then
   call initactivate(1,"SLKdim")
   call CPU_activate("SLK")
 endif
#endif
 !
#if defined _SC
 if (l_eval_collisions .or. l_sc_run) then
   call CPU_activate("SE")
   call initactivate(1,'SE_Threads')
 endif
#endif
 !
#if defined _RT 
 if (l_eval_collisions .or. l_real_time) then
   call CPU_activate("RT")
   call initactivate(1,'RT_Threads')
 endif
#endif
 !
#if defined _NL
 if (l_nl_optics) then
   call CPU_activate("NL")
   call CPU_activate("DIP")
   call initactivate(1,'DIP_Threads NL_Threads')
 endif
#endif
 !
 if (l_bse) then
   call CPU_activate("BS")
   call CPU_activate("DIP")
   call initactivate(1,'X_Threads DIP_Threads K_Threads')
 endif
 !
 !Setup
 !
 if (l_setup) call initactivate(1,'MaxGvecs IkSigLim IkXLim')
#if defined  _ELPH 
 if (l_setup) call initactivate(1,'BSEscatt')
#endif
 !
 !
 if (any((/(l_optics.and.l_chi),(l_optics.and.l_bse)/)))  call initactivate(1,'NonPDirs')
 !
 !RIM
 !
 if (l_rim) call initactivate(1,'RandQpts RandGvec QpgFull Em1Anys IDEm1Ref')
 !
 !Col CUTOFF 
 !
 if (l_col_cut) call initactivate(1,'CUTGeo CUTBox CUTRadius CUTCylLen CUTwsGvec CUTCol_test')
 !
 !XX
 !
 if (l_HF_and_locXC) call initactivate(1,'EXXRLvcs')  
 if (l_HF_and_locXC) call initactivate(1,'UseNLCC')  
 !
 ! Kernels
 !
 if (l_em1s.or.l_em1d)             call initactivate(1,'Chimod ChiLinAlgMod')
 if (l_optics.and.l_chi)           call initactivate(1,'Chimod ChiLinAlgMod')
 if (l_optics.and.l_bse)           call initactivate(1,'BSEmod')
 if (l_optics.and.l_bse)           call initactivate(1,'BSKmod')
 if (l_optics.and.l_bse.and.l_bss) call initactivate(1,'BSSmod')
 !
 if (l_dipoles) call initactivate(1,'DipBands DipBandsALL DipQpt DipApproach DipPDirect ShiftedPaths')
 !
 if (l_optics.and.l_chi) then
   !
   ! GPL_EXCLUDE_START
   !
   ! BS based TDDFT (BS fxc is only of q=0 0 0). BS_fxc db exist
   if(l_bs_fxc) call initactivate(1,'FxcGRLc FxcSVdig FxcRetarded')
   !
   ! GPL_EXCLUDE_END
   !
   ! ALDA/LRC Tddft
   if (l_alda_fxc) call initactivate(1,'FxcGRLc')
   if (l_lrc_fxc)  call initactivate(1,'LRC_alpha LRC_beta')
   if (l_pf_fxc)   call initactivate(1,'PF_alpha')
   !
 endif
 !
 ! Optics(not bse) nor GW (no PP)
 !
 if ((l_optics.and.l_chi).or.(l_em1d.and..not.l_life.and..not.l_ppa.and..not.l_gw0)) then
   !
   if (.not.l_rpa_IP) call X_activate('Xd',(/'NGsBlk'/))
   !
   call X_activate('Xd',(/'QpntsR','BndsRn',&
&                  'GrFnTp','EnRnge','DmRnge','DmERef','CGrdSp','ETStps','EMStps',&
&                  'DrudeW','EhEngy','LongDr'/))
   call initactivate(1,'DrClassic')
   !
   call INIT_QP_ctl_switch('X')
   !
   ! GPL_EXCLUDE_START
   !
#if defined _RT
   call INIT_RT_ctl_switch('X')
#endif
   call initactivate(1,'Qdirection QShiftOrder')
   !
   ! GPL_EXCLUDE_END
   !
 endif
 !
 ! Double Grid
 !
 if (l_optics.or.l_life) then
   !
   call initactivate(1,'DbGdQsize')
   !
 endif
 !
 ! BSK
 !
 if (l_optics.and.l_bse.and.l_bsk) then
   !                     
   call initactivate(1,'BSENGexx ALLGexx')
   !
   if(l_td_hf.or.l_W_eh) call initactivate(1,'BSENGBlk')
   if(l_W_eh)            call initactivate(1,'WehDiag WehCpl')
   !
   ! BSE + TDDFT = no BS db, Fxc + LF on-fly
   ! Special case: The BSE equation is used to build up the BSE_Fxc kernel.
   if (l_bs_fxc) then
     call initactivate(1,'FxcGRLc FxcSVdig FxcRetarded FxcMEStps')
     call initactivate(1,'BLongDir BEnRange BDmRange BEnSteps')
   endif
   !
 endif
 !
#if defined _PL
 !
 ! PL
 !
 if (l_photolum) call initactivate(1,'PL_weights')
 !
#endif
 !
 ! BSE
 !
 if (l_optics.and.l_bse) then
   !
   call INIT_QP_ctl_switch('K')
   !
   ! GPL_EXCLUDE_START
   !
#if defined _RT
   call INIT_RT_ctl_switch('K')
   call INIT_RT_ctl_switch('R')
#endif
   !
   ! GPL_EXCLUDE_END
   !
   call initactivate(1,'DipApproach DipPDirect ShiftedPaths Gauge NoCondSumRule MetDamp')
   !
#if defined _NL | defined _ELECTRIC
   call initactivate(1,'EvPolarization FrSndOrd')
#endif
   !
#if defined _KERR
   call initactivate(1,'EvalKerr AnHall')
#endif
   !
   call initactivate(1,'DrudeWBS Reflectivity')
   call initactivate(1,'BoseCut ShiftedPaths')
   call initactivate(1,'BEnRange BDmRange BDmERef BEnSteps BLongDir')
   call initactivate(1,'BSEQptR BSEBands BSEEhEny BSehWind')
   !
#if defined _RT
   call initactivate(1,'ForceEqTrans')
#endif
   !
 endif                    
 !
 ! BSE solver
 !
 if (l_optics.and.l_bse.and.l_bss) then
   !
   ! Special case: the BSE_Fxc kernel has been constructed
   !               Thus I move to g-space to solve the Dyson equation
   !
   if (index(BSS_mode,'t')/=0 .and. l_bs_fxc) call initactivate(-1,'BSENGexx ALLGexx')
   if (index(BSS_mode,'t')/=0 .and. l_bs_fxc) call initactivate(-1,'BSENGBlk')
   !
   if (index(BSS_mode,'i')/=0)  call initactivate(1,'BSSInvMode BSEPSInvTrs BSSInvPFratio BSSInvKdiag')
   if (index(BSS_mode,'d')/=0)  call initactivate(1,'WRbsWF BSSPertWidth')
   if (index(BSS_mode,'h')/=0)  call initactivate(1,'BSHayTrs BSHayTer')
   if (index(BSS_mode,'s')/=0)  then
      call initactivate(1,'BSSNEig')
      call initactivate(1,'BSSEnTarget')
      call initactivate(1,'BSSSlepcExtraction')
      call initactivate(1,'BSSSlepcNCV')
      call initactivate(1,'BSSSlepcTol')
   endif
   !
   ! Special project dependent variables
   !
#if defined _PL 
   if (index(BSS_mode,'i')/=0)  call initactivate(1,'BSPLInvTrs')
#endif
#if defined _ELPH 
   if (l_elph_corr.and..not.elph_use_q_grid) call initactivate(1,'ElPhRndNq')
#endif
 endif
 !
 ! Static screen 
 !
 if (l_em1s) then
   call INIT_QP_ctl_switch('X')
   !
   ! GPL_EXCLUDE_START
   !
#if defined _RT
   call INIT_RT_ctl_switch('X')
#endif
   !
   ! GPL_EXCLUDE_END
   !
   call initactivate(1,'ShiftedPaths')
   call X_activate('Xs',(/'QpntsR','BndsRn','NGsBlk','GrFnTp','DmRnge','CGrdSp','EhEngy','LongDr','DrudeW'/))
   call initactivate(1,'XTermKind')
   call initactivate(1,'XTermEn')
 endif
 !
 ! GW (PPA & COHSEX) 
 !
 if ( (l_em1d.and.l_ppa) .or. (l_em1s.and.l_cohsex)) then
   call INIT_QP_ctl_switch('X')
   !
   ! GPL_EXCLUDE_START
   !
#if defined _RT
   call INIT_RT_ctl_switch('X')
#endif
   !
   ! GPL_EXCLUDE_END
   !
   call initactivate(1,'ShiftedPaths')
   if (l_ppa) then
     call X_activate('Xp',(/'QpntsR','BndsRn','NGsBlk','CGrdSp',&
&                           'EhEngy','LongDr','PPAPnt'/))
   endif
   if (l_cohsex) then
     call X_activate('Xs',(/'QpntsR','BndsRn','NGsBlk','EhEngy','LongDr'/))
   endif
   call initactivate(1,'XTermKind')
   call initactivate(1,'XTermEn')
 endif
 !
 ! ACFDT
 !
 if (l_acfdt) then
   call INIT_QP_ctl_switch('X')
   !
   ! GPL_EXCLUDE_START
   !
#if defined _RT
   call INIT_RT_ctl_switch('X')
#endif
   !
   ! GPL_EXCLUDE_END
   !
   call initactivate(1,'ShiftedPaths')
   call initactivate(1,'EXXRLvcs AC_n_LAM AC_n_FR AC_E_Rng')
   call X_activate('Xx',(/'QpntsR','BndsRn','NGsBlk','CGrdSp','EhEngy','LongDr'/))
 endif
 !
 ! GW/Life
 !
 if (l_gw0.or.l_life) then
   !
#if defined _QED
   if (l_elphoton_corr) then
     if (l_gw0) then
       call initactivate(1,'FFTGvecs RandQpts QEDRLvcs GbndRnge GDamping dScStep DysSolver') 
       if (trim(QP_solver)=="g") then
         call initactivate(1,'GEnSteps GEnRnge GEnMode GDmRnge GreenFTresh GreenF2QP') 
       else
         call initactivate(1,'GWoIter')
         if (.not.l_cohsex) call initactivate(1,'NewtDchk ExtendOut OnMassShell QPExpand')
       endif
     else if (l_life) then
       call initactivate(1,'GbndRnge') 
     endif
   endif
#endif
   !
   if (l_elel_corr) then
     !
     call INIT_QP_ctl_switch('X')
     call INIT_QP_ctl_switch('G')
     !
     ! GPL_EXCLUDE_START
     !
#if defined _RT
     call INIT_RT_ctl_switch('X')
     call INIT_RT_ctl_switch('G')
#endif
     !
     ! GPL_EXCLUDE_END
     !
     call initactivate(1,'BoseCut ShiftedPaths')
     !
     if (l_gw0) then
       if (.not.l_cohsex.or.COHSEX_use_empties) call initactivate(1,'GbndRnge') 
       if (.not.l_cohsex.and.trim(QP_solver)/='g') call initactivate(1,'GDamping') 
       if (.not.l_cohsex) call initactivate(1,'dScStep') 
       if (.not.l_elphoton_corr) then
         if (.not.l_ppa.and..not.l_cohsex) &
&          call X_activate('Xd',(/'BndsRn','NGsBlk',&
&                          'DmRnge','DmERef','CGrdSp','ETStps','EMStps',&
&                          'DrudeW','EhEngy','LongDr'/)) 
         !
         if (.not.l_cohsex) call initactivate(1,'GTermKind GTermEn DysSolver')
         if (     l_cohsex) call initactivate(1,'UseEbands')
         if (trim(QP_solver)=="g") then
           call initactivate(1,'GEnSteps GEnRnge GEnMode GDmRnge GreenFTresh GreenF2QP') 
         else
           call initactivate(1,'GWoIter')
           if (.not.l_cohsex) call initactivate(1,'NewtDchk ExtendOut OnMassShell QPExpand')
         endif
       endif
       !
     endif
     !
     if (l_life) then
       call initactivate(1,'LifeTrCG')
       if (l_elel_corr) call X_activate('Xd',(/'BndsRn','NGsBlk',&
&                                     'DmRnge','CGrdSp',&
&                                     'DrudeW','EhEngy','LongDr'/)) 
     endif
   endif
   !
#if defined  _ELPH 
   !
   if (l_elph_corr) then
     call initactivate(1,'DysSolver')
     call initactivate(1,'GphBRnge FANdEtresh DWdEtresh ElPhModes GDamping dScStep ExtendOut ElPhRndNq RandQpts')
     call initactivate(1,'WRgFsq NewtDchk OnMassShell')
   endif
   if (trim(QP_solver)=="g".and.l_elph_corr) then
     call initactivate(1,'GEnSteps GEnRnge GEnMode GDmRnge GreenFTresh GreenF2QP') 
     call initactivate(-1,'WRgFsq NewtDchk GDamping ExtendOut OnMassShell')
   endif
   !
#endif
   !
 endif
 !
 if(l_alda_fxc.and.any((/l_em1s,l_em1d,l_acfdt,l_ppa,l_cohsex,l_gw0/)) ) call initactivate(1,'FxcGRLc')
 if( l_lrc_fxc.and.any((/l_em1s,l_em1d,l_acfdt,l_ppa,l_cohsex,l_gw0/)) ) call initactivate(1,'LRC_alpha LRC_beta')
 !
 ! El-Ph: Frohlich Hamiltonian
 !
 ! GPL_EXCLUDE_START
 !
#if defined _ELPH 
 !
 if (l_elph_Hamiltonian) then
   call initactivate(1,'ElPhHBRnge ElPhModes ElPhHKpt GDamping REStresh')
 endif
 !
#endif
 !
 ! GPL_EXCLUDE_END
 !
#if defined _SC || defined _RT
 !
 ! Collisions
 !
 if (l_eval_collisions) call initactivate( 0,'COLLBands')
 !
 if ( (l_eval_collisions.or.l_real_time).and.l_elel_scatt ) call initactivate(1,'PlasmaPerc')
 !
 if (l_eval_collisions.or.l_real_time.or.l_sc_run) then
   !
   call initactivate( 1,'HXC_Potential FFTGvecs')
   !
   call initactivate(-1,'QpntsRXs')
   !
   if (l_eval_collisions) then
     if( index(H_potential,"HARTREE")>0 )                           call initactivate(1,'HARRLvcs ALLGHAR')
     if( index(H_potential,"SEX")>0.or.index(H_potential,"FOCK")>0) call initactivate(1,'EXXCut EXXRLvcs ALLGexx')
     if( index(H_potential,"SEX")>0.or.index(H_potential,"COH")>0 ) call initactivate(1,'CORRLvcs ALLGexx')
   endif
   !
 endif
 !
#endif
 !
 ! GPL_EXCLUDE_END
 !
#if defined _SC 
 !
 ! Self-Consistency
 !
 if (l_sc_run) then
   !
   call initactivate( 1,'SCBands')
   !
   if( index(H_potential,"SEX")>0.or.index(H_potential,"COH")>0  ) call initactivate(1,'UseEbands SCUpWIter')
   !
   if( index(H_potential,"EXX")>0.or.index(H_potential,"SRPA")>0 ) call initactivate(1,'OEPapprox OEPItSolver') 
   !
   call initactivate(1,'SCIter SCEtresh SCRhoTresh SC_precondition')
   call initactivate(1,'SCmixing SClwBand SCnlMix BandMix')
   call initactivate(1,'SCdiag Mean_Potential')
   !
 endif
 !
#endif
 !
#if defined _RT
 !
 if (l_real_time) then
   call INIT_QP_ctl_switch('G')
   !
   ! GPL_EXCLUDE_START
   !
   call INIT_RT_ctl_switch('G')
   call initactivate(1,'RTskipImposeN RTeeImposeE InducedField RTUpdateSOC RTUpdateE SaveGhistory')
   call initactivate(1,'RTEqScatt RTzeroTempRef RTEvalEnergy RTEvalEntropy')
   call initactivate(1,'dTupdateTime dTupdateJump dTupdateTresh dT_MAX')
   if (l_elel_scatt .or. l_elph_scatt .or. l_elphoton_scatt) &
&    call initactivate(1,'LifeExtrapolation LifeExtrapSteps LifeFitTemp RelaxTimeApprox RTAtemp RTAchem LifeFitTemp')
   if (l_elph_scatt) call initactivate(1,'MemTresh RandQpts RT_T_evol ElPhModes UseDebyeE')
   if (l_elel_scatt) call initactivate( 1,'EERimPerc')
   !
   ! GPL_EXCLUDE_END
   !
   call initactivate(1,'RTBands Integrator GrKind TwoAlpha RADLifeTime PhLifeTime RTehEny ScattTresh') 
   call initactivate(1,'RTstep NEsteps NETime DipoleEtresh')
   call initactivate(1,'IOtime')
   !
   ! n_ext_fields is by default 0.  It is set to the input number of fields when a command line option is provided (below in init.F)
   ! or parsed from the input file in INIT_load.F
   !
   do i1=1,n_ext_fields
     call Afield_activate(i1)
   enddo
   !
 endif
 !
#endif
 !
#if defined _NL
 if (l_nl_optics) then
   call initactivate(1,'FFTGvecs NLBands NLverbosity NLstep NLtime NLintegrator NLCorrelation NLLrcAlpha')
   call initactivate(1,'NLEnRange NLEnSteps NLDamping UseDipoles FrSndOrd EvalCurrent InducedField NLGvecs') 
   call initactivate(1,'ExtF_Dir ExtF_FrStep ExtF_Int ExtF_Width ExtF_kind ExtF_Tstart')
   call init_QP_ctl_switch('G')
 endif
#endif
 !
#if defined _MAGNETIC
 !
 ! Magnetic
 !
 if (l_sc_magnetic) then
   call initactivate(1,'Hamiltonian B_Field B_psi B_theta B_Gauge PhaseTrick')
   if (MAG_landau) call initactivate(1,'B_radius')
 endif
 !
#endif
 !
#if defined _RT
 if (check_verbosity("real_time").and.l_real_time) call INIT_DephMatrix()
#endif
 !
 ! Q-points (from input/DB)
 !
 if (l_setup.and.io_QINDX_err/=0) call INIT_q_points( )
 !
 !If qp limits are requested they are added at the end of the input file
 !
 QP_field=any((/l_HF_and_locXC,l_gw0,l_life/)).and..not.l_sc_run
 !
 if (QP_field) then
   !
   ! The QP_state can be read from DB's in DUMP mode or from the input file.
   ! The DB value is used when a new input file is created or when the previous input file
   ! has no QP fields (see inside INIT_QP)
   !
   ! QP_state from DB ?
   !
   if (allocated(QP_state)) call QP_state_table_setup(en)
   !
   call INIT_QP("[GW] QP")
   !
   ! I use it to propose the value in the input file ...
   !
   ! ... but afterword I must deallocate it to use user defined values
   !
   YAMBO_FREE(QP_state)
   YAMBO_FREE(QP_table)
   !
 endif
 !
 ! Are we editing the input file ?
 !
 if (infile_editing) then
   open(unit=12,file=trim(infile))
   call initinfio(defs,12)
   close(12)
   call PP_redux_wait
   return
 endif
 !
 ! Update Logicals (especially the write_to_log)
 !
 call SET_logicals()
 !
 call Dip_check_ordered
 !
 ! Report/Log Files
 !
 call INIT_report_and_log_files()
 !
 if (log_as_a_file) call rename_file(logfile)
 !
 call rename_file(repfile)
 !
 ! Finalize
 call PP_redux_wait
 !
 if (master_cpu) then
   open(unit=11,file=trim(repfile))
   call write_the_logo(11,' ')
 endif
 !
 contains
   !
#if defined _RT
   !
   subroutine Afield_activate(i1)
     integer     ::i1
     character(6)::field
     field='Field'//trim(intc(i1))
     call initactivate(1,field//'_Freq')
     call initactivate(1,field//'_MaxFreq')
     call initactivate(1,field//'_DFreq')
     call initactivate(1,field//'_Int')
     call initactivate(1,field//'_Width')
     call initactivate(1,field//'_FWHM')
     call initactivate(1,field//'_kind')
     call initactivate(1,field//'_pol')
     call initactivate(1,field//'_Dir')
     call initactivate(1,field//'_Dir_circ')
     call initactivate(1,field//'_Tstart')
   end subroutine
   !
#endif
   !
   subroutine CPU_activate(what)
     character(*) :: what 
#if defined _MPI
     call initactivate(1,"PAR_def_mode")
     call initactivate(1,what//"_CPU")
     call initactivate(1,what//"_ROLEs")
     if (what=="X_finite_q".or.what=="X".or.what=="BS") call initactivate(1,what//"_nCPU_LinAlg_INV")
     if (what=="BS")                                    call initactivate(1,what//"_nCPU_LinAlg_DIAGO")
     if (what=="SE".and.l_sc_run)                       call initactivate(1,what//"_nCPU_LinAlg_DIAGO")
#endif
#if defined _SCALAPACK &&  defined _MPI
     if (what=="SLK")             call initactivate(1,what//"_nCPU_LinAlg_INV")
#endif
     !
   end subroutine
   !
   subroutine X_activate(mode,what)
     character(2)::mode
     character(6)::what(:)
     ! Work Space
     integer     ::i1
     do i1=1,size(what,1)
       call initactivate(1,what(i1)//mode)
     enddo
   end subroutine
   !
   subroutine call_INIT_load(mode)
     character(*)::mode
     if (mode=='create_shadow_vars') initmode=0
     if (mode=='load_defaults') initmode=1
     if (mode=='Close_G_vectors') initmode=2
     if (mode=='Game_Over') initmode=3
     if (mode=='parser_input_file') initmode=4
     call INIT_load(defs,en,q,k,X,Xw,Dip)
   end subroutine
   !
   subroutine logicalson
     !
     integer     ::i1
     !
     do i1=1,2
       l_setup=runlevel_is_on('setup')
       l_optics=runlevel_is_on('optics')
       l_chi=runlevel_is_on('chi')
       l_bse=runlevel_is_on('bse')
       l_bsk=runlevel_is_on('bsk')
       l_bss=runlevel_is_on('bss')
#if defined _PL
       l_photolum=runlevel_is_on('photolum')
#endif
       l_tddft=runlevel_is_on('tddft')
       l_em1d=runlevel_is_on('em1d')
       l_em1s=runlevel_is_on('em1s')
       l_ppa=runlevel_is_on('ppa')
       l_dipoles=runlevel_is_on('dipoles')
       l_HF_and_locXC=runlevel_is_on('HF_and_locXC')
       l_gw0=runlevel_is_on('gw0')
       l_life=runlevel_is_on('life')
       l_rim=runlevel_is_on('rim_cut')
       l_col_cut=runlevel_is_on('rim_cut')
       l_cohsex=runlevel_is_on('cohsex')
       !
       ! GPL_EXCLUDE_START
       ! 
       l_acfdt=runlevel_is_on('acfdt')
       !
       ! GPL_EXCLUDE_END
       ! 
#if defined _SCALAPACK
       l_slk_test =runlevel_is_on('slktest')
#endif
#if defined _RT
       !
       l_real_time=runlevel_is_on('negf')
       ! GPL_EXCLUDE_START
       l_elel_scatt =runlevel_is_on('el_el_scatt')
       l_elph_scatt=runlevel_is_on('el_ph_scatt')
       l_elphoton_scatt=runlevel_is_on('el_photon_scatt')
       ! GPL_EXCLUDE_END
#endif
#if defined _SC && !defined _RT
       l_sc_run=runlevel_is_on('scrun')
       l_sc_magnetic=runlevel_is_on('magnetic')
       ! Davide: Why this ? Can't I do SC-IP calculation with v_HXC=0 ?
       if (STRING_match(H_potential,"IP")) H_potential="DEFAULT"
#endif
#if defined _SC || defined _RT
       l_eval_collisions=runlevel_is_on('collisions')
#endif
#if defined _NL
       l_nl_optics=runlevel_is_on('nloptics')
#endif
#if defined  _ELPH  
       if (.not.CLOSE_Gs) then
         !
         ! Only in this case ioELPH_err is defined
         !
         if (io_ELPH_err==0.or.l_real_time) then
           l_elph_corr=runlevel_is_on('el_ph_corr')
         else
           l_elph_corr=.FALSE.
           call switch_off_runlevel('el_ph_corr',on_name=' ')
         endif
         !
         ! GPL_EXCLUDE_START
         l_elph_Hamiltonian=runlevel_is_on('ElPhHam').and.io_ELPH_err==0
         ! GPL_EXCLUDE_END
       else
         l_elph_corr=runlevel_is_on('el_ph_corr')
         ! GPL_EXCLUDE_START
         l_elph_Hamiltonian=runlevel_is_on('ElPhHam')
         ! GPL_EXCLUDE_END
       endif
       l_elel_corr=runlevel_is_on('el_el_corr')
#endif
#if defined  _QED  
       l_elel_corr    =runlevel_is_on('el_el_corr')
       l_elphoton_corr=runlevel_is_on('el_photon_corr')
#endif
       !
       ! In some cases l_elel_corr is switched on by default
       !
       if (.not.l_elel_corr) then
         l_elel_corr=(l_gw0.or.l_life).and.(.not.l_elph_corr.and..not.l_elphoton_corr)
       endif
       !
       ! Check if this runlevel is allowed in the 
       ! present configuration
       !
       if (i1==1) call INIT_barriers( )
       !
     enddo
     !
     ! Setup logicals which are not runlevels
     !
     l_rpa_IP     = STRING_match(trim(Chi_mode),"IP").or.STRING_match(trim(BSK_mode),"IP")
     l_td_hartree = STRING_match(trim(Chi_mode),"HARTREE").or.STRING_match(trim(BSK_mode),"HARTREE")
     l_alda_fxc   = STRING_match(trim(Chi_mode),"ALDA").or.STRING_match(trim(BSK_mode),"ALDA")
     l_lrc_fxc    = STRING_match(trim(Chi_mode),"LRC")
     l_pf_fxc     = STRING_match(Chi_mode,'PF')      
     l_bs_fxc     = STRING_match(trim(Chi_mode),"BSFXC").or.STRING_match(trim(BSK_mode),"BSFXC")
     l_tddft      = l_alda_fxc.or.l_lrc_fxc.or.l_bs_fxc
     l_td_hf      = trim(BSK_mode)=="HF"
     l_W_eh       = trim(BSK_mode)=="SEX"
     !
   end subroutine logicalson
   !
   subroutine X_var_setup 
     !
     ! Before any X DB/infile reading
     !
     call X_duplicate(X(3),X(2))
     call X_duplicate(X(3),X(1))
     call X_duplicate(X(3),X(4))
     call W_duplicate(Xw(3),Xw(2))
     call W_duplicate(Xw(3),Xw(1))
     call W_duplicate(Xw(3),Xw(4))
     !
   end subroutine X_var_setup
   !
   subroutine Dip_check_ordered
     !
     use X_m,  ONLY:l_X_terminator
     implicit none
     logical :: all_bands
     !
     call parser('DipBandsAll',all_bands)
     !
     Dip%bands_ordered=.not.all_bands
#if defined _SC  || defined _RT || defined _NL
     if ( l_sc_run.or.l_real_time.or.l_nl_optics ) Dip%bands_ordered=.false.
#endif
#if defined _QED 
     if (l_elphoton_corr)                          Dip%bands_ordered=.false.
#endif
     !
   end subroutine Dip_check_ordered
   ! 
   subroutine before_infile_write_setup 
     !
     ! After DB reading/stdin logicals I propose here values for the input file
     !
     ! If optics with BS FXC I need to dump on X(3) the F_xc specs
     !
     if (all((/l_bs_fxc,l_optics,l_chi.or.l_bse,io_BS_Fxc_err==0/))) then
       X(3)%ib= BS_bands
       X(3)%ehe=BS_eh_en
       X(3)%q0= BSS_q0
       X(3)%iq= 1
       call W_duplicate(Xxcw,Xw(3))
       call initactivate(2,'XfnQP_E')
     endif
     if (.not.l_elel_corr.and..not.l_elph_corr.and..not.l_elphoton_corr) l_elel_corr=.true.
#if defined  _ELPH 
     elph_nDBs_used=elph_nDBs
#endif
     if (l_gw0.and.l_elel_corr) call initactivate(1,'HF_and_locXC')
     !
     if (l_em1s)   call initactivate(1,'dipoles')
     if (l_em1d)   call initactivate(1,'dipoles')
     if (l_optics) call initactivate(1,'dipoles')
     if (l_ppa)    call initactivate(1,'em1d dipoles')
     if (l_gw0.and..not.l_ppa.and..not.l_cohsex.and..not.&
&        l_HF_and_locXC.and..not.l_elph_corr.and..not.l_elphoton_corr)  &
&                  call initactivate(1,'em1d dipoles')
     if (l_cohsex) call initactivate(1,'em1s dipoles')
     if (l_bsk)    call initactivate(1,'optics dipoles bse')
     if (l_bss)    call initactivate(1,'optics dipoles bse bsk')
     if (l_bs_fxc) BSS_mode="t"
     !
     if (l_bse) then
       !
       if (l_alda_fxc) BS_res_mode='x'     
       !
       if (io_X_err(2)==0) then
         if (io_BS_err/=0) BS_n_g_W=X(2)%ng
       else if (io_X_err(4)==0) then
         if (io_BS_err/=0) BS_n_g_W=X(4)%ng
         call initactivate(1,'em1d dipoles ppa')
       endif
       !
     endif
     !
     if (l_gw0.and.l_cohsex) call parser('UseEbands',COHSEX_use_empties)
     !
#if defined _PL
     if (l_photolum) call initactivate(1,'bse optics dipoles')
#endif
     !
#if defined _SC
     if (l_sc_magnetic) call initactivate(1,'potential')
     if (l_sc_run.and.io_SC_E_err==0) then
       QP_ng_Sx=SC_ng_Sx
       X(2)%ib=SC_X_bands
       X(2)%ng=SC_X_size
     endif
#endif
#if defined _OPENMP
     if (l_dipoles) then
       n_threads_DIP=n_threads
     endif
     if (l_optics.or.l_em1s.or.l_em1d.or.l_ppa.or.l_bse) then
       n_threads_K=0
       n_threads_X=0
       n_threads_DIP=0
     endif
     if (l_HF_and_locXC.or.l_gw0.or.l_cohsex.or.l_sc_run) n_threads_SE=0
     if (l_real_time)                                     n_threads_RT=0
     if (l_nl_optics)                                     n_threads_NL=0
#endif
#if defined _OPENMP && defined _SC && !defined _RT && !defined _NL
     if (l_eval_collisions)    n_threads_SE=0
#endif
#if defined _OPENMP && defined _SC && defined _RT
     if (l_eval_collisions)    n_threads_RT=0
#endif
#if defined _OPENMP && defined _SC && defined _NL
     if (l_eval_collisions)    n_threads_NL=0
#endif
     !
   end subroutine before_infile_write_setup 
   !
   subroutine varsetup2 
     !
     ! q0 renormalization
     !
     BSS_q0(:) = BSS_q0(:)*q0_def_norm/v_norm( BSS_q0)
     X(1)%q0(:)=X(1)%q0(:)*q0_def_norm/v_norm(X(1)%q0)
     X(2)%q0(:)=X(2)%q0(:)*q0_def_norm/v_norm(X(2)%q0)
     X(3)%q0(:)=X(3)%q0(:)*q0_def_norm/v_norm(X(3)%q0)
     X(4)%q0(:)=X(4)%q0(:)*q0_def_norm/v_norm(X(4)%q0)
     !
     if (len_trim(BSE_mode)==0                ) BSE_mode="retarded"
     if (STRING_match(trim(BSE_mode),"causal")) BSE_mode="retarded"
     !
     if (l_bse) then
       if (l_rpa_IP)                   BS_res_mode='none'
       if (l_td_hartree)               BS_res_mode='x'
       if (l_tddft)                    BS_res_mode='x'
       if (l_bs_fxc)                   BS_res_mode='c'
       if (l_td_hf)                    BS_res_mode='xcd'
       if (l_W_eh)                     BS_res_mode='xc'
       if (index(BSE_mode,'coupling')>0) BS_cpl_mode=trim(BS_res_mode)
       !
       if(l_W_eh) then
         call parser('WehDiag',l_W_eh_diag)
         call parser('WehCpl' ,l_W_eh_cpl )
         if (     l_W_eh_diag)         BS_res_mode=trim(STRING_add(BS_res_mode,'d'))
         if (.not.l_W_eh_cpl )         BS_cpl_mode=trim(STRING_remove(BS_cpl_mode,'c'))
       endif
     endif
     !
     if (l_bse) then
       !
       ! When running BSE from input file l_bse is FALSE in before_infile_write_setup.
       ! In any case I have to overwrite X(2) with PP X(4) only if em1s=F
       !
       if (io_X_err(2)<0.and.io_X_err(4)==0.and..not.l_em1s) then
         call X_duplicate(X(4),X(2))
         call W_duplicate(Xw(4),Xw(2))
       endif
       !
       if (io_BS_err==0) then
         if (l_ppa)      call X_duplicate(Xbsk,X(4))
         if (.not.l_ppa) call X_duplicate(Xbsk,X(2))
       endif
       !
     endif
#if !defined _ELPH  && !defined _QED
     if (l_gw0) l_elel_corr=.true.
#endif
     !
   end subroutine varsetup2
   !
   subroutine read_command_line(rstr,init_) 
     !
     use com,    ONLY:error
     use LIVE_t, ONLY:USER_wall_time_string,GET_user_WALL_time
     use stderr, ONLY:STRING_split
     use it_m,   ONLY:V_RL,V_kpt,V_sc,V_qp,V_io,V_general,V_resp,&
&                     V_real_time,V_all,V_parallel
     implicit none
     integer     :: init_
     character(*):: rstr
     !
     ! Work Space
     !
     integer          ::i1,i2,i_field,n_pieces,i_cycle
     character(schlen)::rstr_piece(2*nrnlvls),strings_to_not_use_as_runlevels(nrnlvls)
     !
     ! Bug fix (17/9/2012). If any string following a -### identifier contains 
     ! a string related to a runlevel this is erronously switched on. 
     !
     strings_to_not_use_as_runlevels=" "
     strings_to_not_use_as_runlevels(1)="jobstr"
     strings_to_not_use_as_runlevels(2)="ifile"
     strings_to_not_use_as_runlevels(3)="idir"
     strings_to_not_use_as_runlevels(4)="odir"
     strings_to_not_use_as_runlevels(5)="cdir"
     strings_to_not_use_as_runlevels(6)="com_path"
     strings_to_not_use_as_runlevels(7)="more_io_path"
     strings_to_not_use_as_runlevels(8)="core_io_path"
     !
     ! Split the string in pieces
     !
     call STRING_split(rstr,rstr_piece)
     n_pieces=0
     do i1=1,2*nrnlvls
       if (len_trim(rstr_piece(i1))>0) n_pieces=n_pieces+1
     enddo
     if (n_pieces==0) return
     !
     do i_cycle=1,2
       !
       INPUT_strings_loop: do i1=1,n_pieces
         !
         if (trim(rstr_piece(i1))=='ifile') cycle
         !
         ! String suitable for runlevel switching?
         !
         if (i1>1) then
           do i2=1,nrnlvls
             if (trim(rstr_piece(i1-1)) == trim(strings_to_not_use_as_runlevels(i2))) cycle INPUT_strings_loop
           enddo
         endif
         !
         ! Input File editing?
         !
         do i2=1,nrnlvls
           if ( trim(rnlvls(i2,1)) == trim(rstr_piece(i1))) infile_editing=.true.
         enddo
         !
         ! Run Levels
         !
         call initactivate(1, trim(rstr_piece(i1)) )
         !
         ! Verbosity
         ! V_RL=1
         ! V_kpt=2
         ! V_sc=3
         ! V_qp=4
         ! V_io=5
         ! V_general=6
         ! V_resp=7
         ! V_real_time=8
         ! V_parallel=9
         ! V_nl_optics=10
         ! V_all=99
         !
         if ( trim(rstr_piece(i1)) == 'infver' ) then
           select case (trim(rstr_piece(i1+1)))
             case ('RL','rl')
               infile_verbosity=V_RL
             case ('kpt','k')
               infile_verbosity=V_kpt
             case ('sc','SC')
               infile_verbosity=V_sc
             case ('QP','qp')
               infile_verbosity=V_qp
             case ('IO','io')
               infile_verbosity=V_io
             case ('gen')
               infile_verbosity=V_general
             case ('resp','X')
               infile_verbosity=V_resp
             case ('rt')
               infile_verbosity=V_real_time
             case ('nl')
               infile_verbosity=V_nl_optics
             case ('par')
               infile_verbosity=V_parallel
             case ('all')
               infile_verbosity=V_all
           end select
         endif
         !
         if ( trim(rstr_piece(i1)) == 'wallt' ) then
           USER_wall_time_string=trim(rstr_piece(i1+1))
           if (i_cycle==1) call GET_user_WALL_time()
         endif
         !
         if ( trim(rstr_piece(i1)) == 'dipoles' )  then
           call initactivate(1,'dipoles')
         endif
         !
         if ( trim(rstr_piece(i1)) == 'em1s' .or.  trim(rstr_piece(i1)) == 'em1d' .or.&
&             runlevel_is_on('em1s')         .or.  runlevel_is_on('em1d')  .or. &
&             runlevel_is_on('life')         .or.  runlevel_is_on('cohsex') .or. &
&             runlevel_is_on('ppa')) &
&           Chi_mode='HARTREE'
         !
         ! BSE/LLR
         !
         if (i_cycle==2.and.trim(rstr_piece(i1)) == 'optics' )  then
           !
           l_chi= (trim(rstr_piece(i1+1))=='g' ).or.(trim(rstr_piece(i1+1))=='c')
           l_bse= (trim(rstr_piece(i1+1))=='eh').or.(trim(rstr_piece(i1+1))=='b')
           !
           if (.not.l_chi.and..not.l_bse) l_chi=.true.
           !
           call initactivate(1,'optics')
           if (l_chi) call initactivate(1,'chi')
           if (l_bse) call initactivate(1,'bse')
           !
           if (l_chi.and.trim(Chi_mode)==' ') Chi_mode='IP'
           if (l_bse.and.trim(BSK_mode)==' ') BSK_mode='IP'
           !
         endif
         !
         ! Approximation used for the BSE/LLR kernel
         !
         if ( i_cycle==2 .and. trim(rstr_piece(i1)) == 'kernel' )  then
           !
           ! if the optics option is not present define defaults
           ! since kernel does not correspond to a runlevel, set 
           ! infile_editing=.true.           
           !
           if (.not.l_bse.and..not.l_chi) then
             l_chi =((trim(rstr_piece(i1+1)) == 'hartree').or.&
                    &( trim(rstr_piece(i1+1)) == 'lrc'))
             l_bse =((trim(rstr_piece(i1+1)) == 'alda').or.&
                    &(trim(rstr_piece(i1+1)) == 'sex').or.&
                    &(trim(rstr_piece(i1+1)) == 'hf').or.&
                    &( trim(rstr_piece(i1+1)) == 'bsfxc'))
             infile_editing=.true.           
             call initactivate(1,'optics')
             if (l_chi) call initactivate(1,'chi')
             if (l_bse) call initactivate(1,'bse')
           end if
           !
           BSK_mode='HARTREE'
           Chi_mode='HARTREE'
           !
           if(l_bse)  then
             if(trim(rstr_piece(i1+1))  == 'hartree')  BSK_mode='HARTREE'
             if(trim(rstr_piece(i1+1))  == 'hf')       BSK_mode='HF'
             if( trim(rstr_piece(i1+1)) == 'alda')     BSK_mode='ALDA'
             if(trim(rstr_piece(i1+1))  == 'sex')      BSK_mode='SEX'
             if( trim(rstr_piece(i1+1)) == 'bsfxc')    BSK_mode='BSfxc'
           else if(l_chi) then
             if(trim(rstr_piece(i1+1))  == 'hartree')  Chi_mode='HARTREE'
             if( trim(rstr_piece(i1+1)) == 'alda')     Chi_mode='ALDA'
             if( trim(rstr_piece(i1+1)) == 'lrc')      Chi_mode='LRC'
             if( trim(rstr_piece(i1+1)) == 'bsfxc')    Chi_mode='BSfxc'
           endif
           !
           if((trim(rstr_piece(i1+1)) == 'alda').or.&
&             (trim(rstr_piece(i1+1)) == 'lrc').or.&
&             (trim(rstr_piece(i1+1)) == 'pf').or.&
&             (trim(rstr_piece(i1+1)) == 'bsfxc')) call initactivate(1,'tddft')
           !
           if(l_bse)   call initactivate(1,'bsk')
           if(trim(BSK_mode)=="SEX") call initactivate(1,'em1s')
           !
         endif
         !
         ! BSE Solver
         !
         if ( trim(rstr_piece(i1)) == 'bss' )  then
           BSS_mode=trim(rstr_piece(i1+1))
           if (index(BSS_mode,'h')==0.and.index(BSS_mode,'d')==0.and.&
&              index(BSS_mode,'i')==0.and.index(BSS_mode,'t')==0.and.&
&              index(BSS_mode,'s')==0) BSS_mode='h'
           !
           ! With and ALDA Fxc the t solver is not permitted
           !
           if (l_alda_fxc.and.index(BSS_mode,'t')/=0) BSS_mode='h'
           if (BSK_mode=='IP') call switch_off_runlevel('bss',on_name=' ')
           if (BSK_mode==' ') then
             BSK_mode="SEX"
             Chi_mode="HARTREE"
           endif
           !
         endif
         !
         ! Dyson Solver
         !
         if ( trim(rstr_piece(i1)) == 'gw0' ) then
           QP_solver=trim(rstr_piece(i1+1))
           if (trim(QP_solver)/='n'.and.trim(QP_solver)/='s'.and.&
&              trim(QP_solver)/='g') QP_solver='n'
#if !defined  _ELPH && !defined _QED
           l_elel_corr=.true.
#endif
           !
           if ( i_cycle == 2 .and. trim(Chi_mode)==' ') Chi_mode='HARTREE'
           !
         endif
         !
         ! Lifetimes
         !
         if ( i_cycle==2 .and. trim(rstr_piece(i1)) == 'life' )  then
#if defined  _ELPH || defined _QED
           if ( (.not.l_elel_corr.and..not.l_elphoton_corr) .or. l_elel_corr) then
             call initactivate(1,'em1d')
             call initactivate(1,'el_el_corr')
           endif
#else
           call initactivate(1,'em1d')
           l_elel_corr=.true.
#endif
         endif
         !
         ! GW approximation 
         !
         if ( trim(rstr_piece(i1)) == 'gwapprx' ) then
           !
           if (trim(rstr_piece(i1+1))=='p') then
             infile_editing=.true.
             call initactivate(1,'ppa')
           else if (trim(rstr_piece(i1+1))=='c') then
             !
             infile_editing=.true.
             call initactivate(1,'cohsex gw0') 
             !
           endif
           !
         endif
         !
#if defined _SC
         !
         ! SC
         !
         if ( trim(rstr_piece(i1)) == 'potential' )  then
           !
           H_potential=""
           if ( index(trim(rstr_piece(i1+1)),'exx')>0 ) then
             H_potential='EXX'
             if (i_cycle==2.and..not.runlevel_is_on('negf')) call initactivate(1,'em1s')
           else if ( index(trim(rstr_piece(i1+1)),'exxc')>0 ) then
             H_potential='EXXC'
           else if ( index(trim(rstr_piece(i1+1)),'srpa')>0 ) then
             H_potential='SRPA'
           else if ( index(trim(rstr_piece(i1+1)),'cohsex')>0 ) then
             H_potential='COH+SEX'
             if (i_cycle==2.and..not.runlevel_is_on('negf')) call initactivate(1,'em1s')
           else if ( index(trim(rstr_piece(i1+1)),'coh')>0 ) then
             H_potential='COH'
             if (i_cycle==2.and..not.runlevel_is_on('negf')) call initactivate(1,'em1s')
           else if ( index(trim(rstr_piece(i1+1)),'sex')>0 ) then
             H_potential='SEX'
             if (i_cycle==2.and..not.runlevel_is_on('negf')) call initactivate(1,'em1s')
           else if ( index(trim(rstr_piece(i1+1)),'f')>0) then
             H_potential='FOCK'
           endif
           !
           if ( index(trim(rstr_piece(i1+1)),'h')==1 ) then
             if(trim(H_potential)/="") H_potential='HARTREE+'//trim(H_potential)
             if(trim(H_potential)=="") H_potential='HARTREE'
           endif
           !
           if ( trim(rstr_piece(i1+1)) == 'd') then
             H_potential='DEFAULT'
           endif
           !
           if ( trim(rstr_piece(i1+1)) == 'ip') then
             H_potential='IP'
           endif
           !
           !
         endif
#endif
         !
#if defined _RT
         !
         ! NEGF
         !
         if ( trim(rstr_piece(i1)) == 'potential' )  then
           !
           H_potential=""
           if ( index(trim(rstr_piece(i1+1)),'cohsex')>0) then
             H_potential='COH+SEX'
             if (i_cycle==2.and..not.runlevel_is_on('negf')) call initactivate(1,'em1s')
           else if ( index(trim(rstr_piece(i1+1)),'sex')>0 ) then
             H_potential='SEX'
             if (i_cycle==2.and..not.runlevel_is_on('negf')) call initactivate(1,'em1s')
           else if ( index(trim(rstr_piece(i1+1)),'f')>0) then
             H_potential='FOCK'
           else if ( trim(rstr_piece(i1+1)) == 'ip') then
             H_potential='IP'
           endif
           !
           if ( index(trim(rstr_piece(i1+1)),'h')==1 ) then
             if(trim(H_potential)/="") H_potential='HARTREE+'//trim(H_potential)
             if(trim(H_potential)=="") H_potential='HARTREE'
           endif
           !
           if ( trim(rstr_piece(i1+1)) == 'd') then
             H_potential='DEFAULT'
           endif
           !
           if ( trim(rstr_piece(i1+1)) == 'ip') then
             H_potential='IP'
           endif
           !
         endif
#endif
         !
#if defined _MAGNETIC
         if ( trim(rstr_piece(i1)) == 'magnetic' )  then
           if ( trim(rstr_piece(i1+1)) == 'p' ) then
             MAG_hamiltonian_type='pauli'
             MAG_pauli=.true.
           else if ( trim(rstr_piece(i1+1)) == 'l' ) then
             MAG_hamiltonian_type='landau'
             MAG_landau=.true.
           else if ( trim(rstr_piece(i1+1)) == 'a') then
             MAG_hamiltonian_type='all'
             MAG_landau=.true.
             MAG_pauli=.true.
           endif
         endif
#endif
         !
#if defined  _ELPH || defined _QED
         !
         ! ELPH/QED
         !
         if ( trim(rstr_piece(i1)) == 'corrtp' ) then
           if ( index(rstr_piece(i1+1),'e') > 0) l_elel_corr=.true.
           if ( index(rstr_piece(i1+1),'p') > 0) l_elph_corr=.true.
           if ( index(rstr_piece(i1+1),'h') > 0) l_elphoton_corr=.true.
           if ( trim(rstr_piece(i1+1)) == 'a') then
             l_elel_corr=.true.
             l_elph_corr=.true.
             l_elphoton_corr=.true.
           endif
           if (.not.l_elph_corr.and..not.l_elel_corr.and..not.l_elphoton_corr) l_elel_corr=.true.
           if (l_elph_corr)     call initactivate(1,'el_ph_corr')
           if (l_elel_corr)     call initactivate(1,'el_el_corr')
           if (l_elphoton_corr) call initactivate(1,'el_photon_corr')
         endif
#endif
         !
#if defined _RT 
         !
         ! RT
         !
         if ( trim(rstr_piece(i1)) == 'negf' ) then
           !
           if ( trim(rstr_piece(i1+1)) == 'p'    ) n_ext_fields=1
           if ( trim(rstr_piece(i1+1)) == 'pp'   ) n_ext_fields=2
           !
           do i_field=1,n_ext_fields_max
             if ( index(rstr_piece(i1+1),'p'//trim(intc(i_field))) > 0 ) n_ext_fields=i_field
           enddo
           !
           if( n_ext_fields==0) n_ext_fields=1
           !
         endif
         !
         if ( trim(rstr_piece(i1)) == 'scattp' ) then
           if ( index(rstr_piece(i1+1),'e') > 0 .or. trim(rstr_piece(i1+1)) == 'a') l_elel_scatt=.true.
           if ( index(rstr_piece(i1+1),'p') > 0 .or. trim(rstr_piece(i1+1)) == 'a') l_elph_scatt=.true.
#endif
#if defined _RT 
           if ( index(rstr_piece(i1+1),'h') > 0 .or. trim(rstr_piece(i1+1)) == 'a') l_elphoton_scatt=.true.
           if (l_elphoton_scatt) call initactivate(1,'el_photon_scatt')
#endif
#if defined _RT 
           if (l_elph_scatt)     call initactivate(1,'el_ph_scatt')
           if (l_elel_scatt)     call initactivate(1,'el_el_scatt')
           if (.not.l_elph_scatt.and..not.l_elel_scatt.and..not.l_elphoton_scatt) l_elph_scatt=.true.
         endif
         !
#endif
         !
#if defined _SC || defined _RT 
         !
         ! COLLISIONS
         !
         if (runlevel_is_on('collisions')) then
           if ( l_elel_scatt.or.trim(H_potential)=='COH+SEX'.or.&
&               trim(H_potential)=='COH'.or.trim(H_potential)=='SEX' ) call initactivate(1,'em1s')
         endif
         !
#endif
         !
       enddo INPUT_strings_loop
       !
     enddo
     !
     if (infile_editing) init_=1
     !
   end subroutine
   !
end function<|MERGE_RESOLUTION|>--- conflicted
+++ resolved
@@ -56,12 +56,8 @@
  use QP_m,           ONLY:QP_t,QP_ng_Sx,QP_ng_Sc,QP_ng_SH,QP_solver,QP_state,QP_reset,&
 &                         QP_table,COHSEX_use_empties
  use X_m,            ONLY:X_t,X_duplicate,X_reset,Chi_mode
-<<<<<<< HEAD
- use stderr,         ONLY:log_as_a_file,logfile,intc,STRING_add,STRING_remove,STRING_match,write_to_log
-=======
  use DIPOLES,        ONLY:DIPOLE_t,DIPOLES_reset
  use stderr,         ONLY:write_to_log,log_as_a_file,logfile,intc,STRING_add,STRING_remove,STRING_match
->>>>>>> 61e4fb78
  use R_lattice,      ONLY:ng_closed,q0_def_norm,bz_samp,nqibz,bz_samp_reset 
  use wave_func,      ONLY:wf_ng,io_WF
  use IO_m,           ONLY:io_control,OP_RD_CL,DUMP,NONE,mk_dir
@@ -368,7 +364,7 @@
  call io_control(ACTION=OP_RD_CL,COM=NONE,SEC=(/1/),MODE=DUMP,ID=io_ID)
  io_KB_pwscf_err=io_KB_pwscf(io_ID)
  !
- ! KB abinit
+ ! kb_pp
  !
  call io_control(ACTION=OP_RD_CL,COM=NONE,SEC=(/1/),MODE=DUMP,ID=io_ID)
  io_KB_abinit_err=io_KB_abinit(io_ID)
@@ -395,7 +391,6 @@
    enddo
    !
  endif
- !
  !
  ! The GLOBAL vcalue of %Vnl_included is decided on the basis of the contents
  ! of db.OSTENTS OR on the presence of the KB_PP. This means that if the
@@ -1756,9 +1751,9 @@
          ! ELPH/QED
          !
          if ( trim(rstr_piece(i1)) == 'corrtp' ) then
-           if ( index(rstr_piece(i1+1),'e') > 0) l_elel_corr=.true.
-           if ( index(rstr_piece(i1+1),'p') > 0) l_elph_corr=.true.
-           if ( index(rstr_piece(i1+1),'h') > 0) l_elphoton_corr=.true.
+           if ( trim(rstr_piece(i1+1)) == 'e') l_elel_corr=.true.
+           if ( trim(rstr_piece(i1+1)) == 'p') l_elph_corr=.true.
+           if ( trim(rstr_piece(i1+1)) == 'h') l_elphoton_corr=.true.
            if ( trim(rstr_piece(i1+1)) == 'a') then
              l_elel_corr=.true.
              l_elph_corr=.true.
@@ -1789,11 +1784,11 @@
          endif
          !
          if ( trim(rstr_piece(i1)) == 'scattp' ) then
-           if ( index(rstr_piece(i1+1),'e') > 0 .or. trim(rstr_piece(i1+1)) == 'a') l_elel_scatt=.true.
-           if ( index(rstr_piece(i1+1),'p') > 0 .or. trim(rstr_piece(i1+1)) == 'a') l_elph_scatt=.true.
+           if ( trim(rstr_piece(i1+1)) == 'e'.or. trim(rstr_piece(i1+1)) == 'a') l_elel_scatt=.true.
+           if ( trim(rstr_piece(i1+1)) == 'p'.or. trim(rstr_piece(i1+1)) == 'a') l_elph_scatt=.true.
 #endif
 #if defined _RT 
-           if ( index(rstr_piece(i1+1),'h') > 0 .or. trim(rstr_piece(i1+1)) == 'a') l_elphoton_scatt=.true.
+           if ( trim(rstr_piece(i1+1)) == 'h'.or. trim(rstr_piece(i1+1)) == 'a') l_elphoton_scatt=.true.
            if (l_elphoton_scatt) call initactivate(1,'el_photon_scatt')
 #endif
 #if defined _RT 
