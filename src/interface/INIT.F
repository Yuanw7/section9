--- conflicted
+++ resolved
@@ -32,13 +32,8 @@
  use drivers,        ONLY:infile_editing,l_em1s,l_acfdt,l_HF_and_locXC,l_col_cut,l_alda_fxc,l_bs_fxc,l_optics,l_bse,l_bsk,l_bss,&
 &                         l_chi,l_cohsex,l_life,l_rpa_IP,l_td_hartree,l_tddft,list_dbs,l_td_hf,l_setup,l_sc_run,l_rim,&
 &                         l_real_time,l_ppa,l_lrc_fxc,l_gw0,l_elel_corr,l_elel_scatt,l_elph_corr,l_W_eh_diag,l_W_eh_cpl,l_W_eh,&
-<<<<<<< HEAD
-&                         l_elph_Hamiltonian,l_elph_scatt,l_elphoton_corr,l_elphoton_scatt,l_em1d,l_eval_collisions,l_nl_optics,&
-&                         l_sc_magnetic,l_dipoles
-=======
 &                         l_elph_Hamiltonian,l_elph_scatt,l_elphoton_corr,l_elphoton_scatt,l_em1d,l_eval_collisions,&
-&                         l_sc_magnetic,l_pf_fxc,l_nl_optics
->>>>>>> e4e7e6e8
+&                         l_sc_magnetic,l_dipoles,l_pf_fxc,l_nl_optics
 #if defined _PL
  use drivers,        ONLY:l_photolum
 #endif
@@ -61,12 +56,8 @@
  use QP_m,           ONLY:QP_t,QP_ng_Sx,QP_ng_Sc,QP_ng_SH,QP_solver,QP_state,QP_reset,&
 &                         QP_table,COHSEX_use_empties
  use X_m,            ONLY:X_t,X_duplicate,X_reset,Chi_mode
-<<<<<<< HEAD
  use DIPOLES,        ONLY:DIPOLE_t,DIPOLES_reset
- use stderr,         ONLY:log_as_a_file,logfile,intc,string_add,string_remove
-=======
  use stderr,         ONLY:log_as_a_file,logfile,intc,STRING_add,STRING_remove,STRING_match
->>>>>>> e4e7e6e8
  use R_lattice,      ONLY:ng_closed,q0_def_norm,bz_samp,nqibz,bz_samp_reset 
  use wave_func,      ONLY:io_WF
  use IO_m,           ONLY:io_control,OP_RD_CL,DUMP,NONE,mk_dir
@@ -97,21 +88,11 @@
  !
 #include<memory.h>
  !
-<<<<<<< HEAD
- type(levels) ::en        
-#if defined _SC
- type(levels) ::en_sc
-#endif
- type(bz_samp) ::q,k   
- type(X_t)     ::X(4)
- type(DIPOLE_t)::Dip
- type(w_samp)  ::Xw(4)
-=======
  type(levels)    ::en        
  type(bz_samp)   ::q,k   
  type(X_t)       ::X(4)
+ type(DIPOLE_t)  ::Dip
  type(w_samp)    ::Xw(4)
->>>>>>> e4e7e6e8
  integer         ::lnstr
  character(lnstr)::instr
  logical         ::CLOSE_Gs,FINALIZE,QP_field
