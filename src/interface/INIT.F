--- conflicted
+++ resolved
@@ -58,7 +58,6 @@
  use X_m,            ONLY:X_t,X_duplicate,X_reset,Chi_mode
  use DIPOLES,        ONLY:DIPOLE_t,DIPOLES_reset
  use stderr,         ONLY:write_to_log,log_as_a_file,logfile,intc,STRING_add,STRING_remove,STRING_match
- use DIPOLES,        ONLY:DIPOLE_t,DIPOLES_reset
  use R_lattice,      ONLY:ng_closed,q0_def_norm,bz_samp,nqibz,bz_samp_reset 
  use wave_func,      ONLY:wf_ng,io_WF
  use IO_m,           ONLY:io_control,OP_RD_CL,DUMP,NONE,mk_dir
@@ -372,14 +371,11 @@
  !
  if (io_err==0) OSTNTS_Vnl_included= Dip%Vnl_included
  if (io_err/=0) OSTNTS_Vnl_included= (io_KB_abinit_err==0.or.io_KB_pwscf_err==0)
-<<<<<<< HEAD
  !
  ! ATOMIC PROJETIONS pwscf
  !
  call io_control(ACTION=OP_RD_CL,COM=NONE,SEC=(/1/),MODE=DUMP,ID=io_ID)
  io_ATMPROJ_pwscf_err=io_ATMPROJ_pwscf(io_ID)
-=======
->>>>>>> c2c68e54
  !
  ! I transfer to all X types the X(3) used in the previous io's 
  !
