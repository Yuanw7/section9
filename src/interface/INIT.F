!
!        Copyright (C) 2000-2021 the YAMBO team
!              http://www.yambo-code.org
!
! Authors (see AUTHORS file for details): AM
!
! This file is distributed under the terms of the GNU
! General Public License. You can redistribute it and/or
! modify it under the terms of the GNU General Public
! License as published by the Free Software Foundation;
! either version 2, or (at your option) any later version.
!
! This program is distributed in the hope that it will
! be useful, but WITHOUT ANY WARRANTY; without even the
! implied warranty of MERCHANTABILITY or FITNESS FOR A
! PARTICULAR PURPOSE.  See the GNU General Public License
! for more details.
!
! You should have received a copy of the GNU General Public
! License along with this program; if not, write to the Free
! Software Foundation, Inc., 59 Temple Place - Suite 330,Boston,
! MA 02111-1307, USA or visit http://www.gnu.org/copyleft/gpl.txt.
!
integer function INIT(en,q,k,X,Xw,Dip,instr,lnstr,CLOSE_Gs,FINALIZE)
 !
 ! INIT =-2  : Unsupported Runlevel(s) combination
 ! INIT =-1  : Missing CORE DBs
 ! INIT = 0  : everything is OK. Job continues.
 ! INIT = 1  : input file editing mode
 ! INIT = 2  : DB listing mode
 !
 use drivers,        ONLY:infile_editing,l_em1s,l_acfdt,l_HF_and_locXC,l_col_cut,l_alda_fxc,l_bs_fxc,l_optics,l_bse,l_bss,&
&                         l_chi,l_cohsex,l_life,l_rpa_IP,l_td_hartree,l_tddft,list_dbs,l_td_hf,l_setup,l_sc_run,l_rim,&
&                         l_real_time,l_ppa,l_lrc_fxc,l_gw0,l_elel_corr,l_elel_scatt,l_elph_corr,l_td_sex,&
&                         l_elph_Hamiltonian,l_elph_scatt,l_elphoton_corr,l_elphoton_scatt,l_em1d,l_eval_collisions,&
&                         l_sc_magnetic,l_dipoles,l_pf_fxc,l_nl_optics,l_phel_scatt,l_phel_corr
#if defined _SCALAPACK
 use drivers,        ONLY:l_slk_test
#endif
 use pars,           ONLY:SP
 use parser_m,       ONLY:parser
 use electrons,      ONLY:levels,E_reset
 use frequency,      ONLY:w_samp,W_duplicate,W_reset
 use it_tools,       ONLY:it,infile_dump,ofiles_append,switch_off_runlevel,check_verbosity,runlevel_is_on
 use it_m,           ONLY:initdefs,rstatus,initmode,infile,nrnlvls,rnlvls
 use parallel_int,   ONLY:PP_redux_wait
 use com,            ONLY:msg,repfile_unit,inpfile_unit,com_path,write_to_report
 use vec_operate,    ONLY:v_norm
 use LIVE_t,         ONLY:live_timing_is_on
<<<<<<< HEAD
 use QP_m,           ONLY:QP_t,QP_state,QP_reset,QP_table,COHSEX_use_empties,QP_G_er
=======
 use QP_m,           ONLY:QP_t,QP_state,QP_reset,QP_table,COHSEX_use_empties
>>>>>>> 06d4564a
 use X_m,            ONLY:X_t,X_duplicate,X_reset,Chi_mode
 use DIPOLES,        ONLY:DIPOLE_t,DIPOLES_reset
 use stderr,         ONLY:write_to_log,log_as_a_file,logfile,logfile_unit,STRING_same
 use R_lattice,      ONLY:q0_def_norm,bz_samp,bz_samp_reset
 use BS,             ONLY:BS_bands,BS_n_g_W,BS_eh_en,BSE_mode,BSK_mode,BS_K_coupling,BS_res_K_corr,BS_res_K_exchange,&
&                         BS_W_is_diagonal,BS_cpl_K_corr,BS_cpl_K_exchange
 use BS_solvers,     ONLY:BSS_mode,BSS_q0
#if defined  _PHEL
 use PHEL,           ONLY:PH_Q
 use ELPH,           ONLY:PH_W_debye
#endif
#if defined  _ELPH
 use ELPH,           ONLY:elph_nQ,elph_nQ_used
#endif
#if defined _SC
 use QP_m,           ONLY:QP_ng_Sx
 use SC,             ONLY:SC_ng_Sx,SC_X_bands,SC_X_size
#endif
#if defined _OPENMP
 use openmp,         ONLY:n_threads_X,n_threads_DIP,n_threads_SE,n_threads_RT,n_threads_K,n_threads_NL
#endif
#if defined _YAML_OUTPUT
 use pars,           ONLY:logfile_index,repfile_index
 use com,            ONLY:of_yaml_IDs
 use yaml_output,    ONLY:yaml_close_stream
#endif
 !
#include<memory.h>
 !
 type(levels)    ::en
 type(bz_samp)   ::q,k
 type(X_t)       ::X(4)
 type(DIPOLE_t)  ::Dip
 type(w_samp)    ::Xw(4)
 integer         ::lnstr
 character(lnstr)::instr
 logical         ::CLOSE_Gs,FINALIZE,QP_field
 !
 ! Work Space
 !
 type(initdefs)   ::defs
 logical          ::dummy_logical
 !
 ! I/O related
 !
 type(X_t)        ::Xbsk
 type(QP_t)       ::qp
 type(w_samp)     ::Xxcw
 type(levels)     ::en_sc
 integer          :: io_X_err(4),io_BS_err,io_BS_Fxc_err,io_QINDX_err,io_ELPH_err(2),io_SC_E_err,i_r
 !
 logical, external:: file_exists
 !
 ! Presets
 !
 INIT = 0
 !
 if (.not.FINALIZE.and..not.CLOSE_Gs) then
   !
   ! Global Logicals
   !
   call SET_logicals()
   !
   call E_reset(en)
#if defined _SC
   call E_reset(en_sc)
#endif
   call bz_samp_reset(k)
   call bz_samp_reset(q)
   call W_reset(Xw(1),damping=0.001_SP)
   call W_reset(Xw(2),damping=0.001_SP)
   call W_reset(Xw(3))
   call W_reset(Xw(4))
   call X_reset(X(1),type=1)
   call X_reset(X(2),type=2)
   call X_reset(X(3),type=3)
   call X_reset(X(4),type=4)
   call DIPOLES_reset(Dip)
 endif
 !
 ! Presets (local)
 !
 call QP_reset(qp)
 call W_reset(Xxcw)
 call X_reset(Xbsk)
 !
 if (FINALIZE) then
   call call_INIT_load('Game_Over')
   call initinfio(defs,repfile_unit)
   call ofiles_append(defs=defs)
   close(unit=repfile_unit)
   if(log_as_a_file) close(unit=logfile_unit)
#if defined _YAML_OUTPUT
   call yaml_close_stream(unit=of_yaml_IDs(repfile_index))
   if(log_as_a_file) call yaml_close_stream(unit=of_yaml_IDs(logfile_index))
   call f_lib_finalize()
#endif
   return
 endif
 if (CLOSE_Gs) then
   call call_INIT_load('Close_G_vectors')
   call INIT_barriers( )
   call logicalson
   return
 endif
 !
 ! First vars loading
 !
 call call_INIT_load('create_shadow_vars')
 !
 ! Command line reading
 !
 call INIT_read_command_line(instr,INIT)
 !
 ! DB props listing mode ?
 !
 if (index(instr,'dbpr')>0) then
   list_dbs=.true.
   INIT = 2
   if (log_as_a_file) write (logfile,'(2a)') trim(com_path),'/l_dbs'
   live_timing_is_on=.false.
   write_to_report=.false.
   write_to_log=.true.
 endif
 !
 ! Dump the input file
 !
 if (file_exists(trim(infile))) then
   !
   call infile_dump()
   !
   call INIT_input_file( )
   !
 else if (.not.infile_editing) then
   infile='(none)'
 endif
 !
 call INIT_check_databases(X,Xbsk,qp,Xxcw,Xw,q,k,en,en_sc,Dip,lnstr,instr,INIT,&
&                          io_X_err,io_BS_err,io_BS_Fxc_err,io_QINDX_err,io_ELPH_err,io_SC_E_err)
 !
 if (list_dbs) then
   call msg('s','')
   return
 endif
 !
 !Runlevels variables activation (Logicals from stdin)
 !
 call logicalson
 !
 !Setup on the basis of the DB read/stdin variables
 !Here I can propose values to be written in the input file
 !
 call before_infile_write_setup( )
 !
 !Variables(read from DB files) -> local cache
 !
 !Note that here ('load_defaults') is the latest chance to change
 !a predefined var verbosity and to force its appearance
 !in the input file.
 !
 call call_INIT_load('load_defaults')
 !
 !Input file/local cache -> local cache/Variables
 !
 call call_INIT_load('parser_input_file')
 !
 !RUNLEVELS VARIABLES ACTIVATION (LOGICALS FROM INPUT FILE)
 !
 if (.not.any(rstatus>0)) then
   do i_r=1,nrnlvls
     if (trim(rnlvls(i_r,1))=="setup") rstatus(i_r)=-1
   enddo
 endif
 call logicalson
 call varsetup2
 call logicalson
 !
 call INIT_activate()
 !
#if defined _RT
 if (check_verbosity("real_time").and.l_real_time) call INIT_DephMatrix()
#endif
 !
 ! Q-points (from input/DB)
 !
 if (l_setup.and.io_QINDX_err/=0) call INIT_q_points( )
 !
 !If qp limits are requested they are added at the end of the input file
 !
 QP_field=any((/l_HF_and_locXC,l_gw0,l_life/)).and..not.l_sc_run.and..not.l_phel_corr
 !
 if (QP_field) then
   !
   ! The QP_state can be read from DB's in DUMP mode or from the input file.
   ! The DB value is used when a new input file is created or when the previous input file
   ! has no QP fields (see inside INIT_QP)
   !
   ! QP_state from DB ?
   !
   if (allocated(QP_state)) call QP_state_table_setup(en)
   !
   call INIT_QP("[GW] QP")
   !
   ! I use it to propose the value in the input file ...
   !
   ! ... but afterword I must deallocate it to use user defined values
   !
   YAMBO_FREE(QP_state)
   YAMBO_FREE(QP_table)
   !
 endif
 !
 ! Are we editing the input file ?
 !
 if (infile_editing) then
   inpfile_unit=12
   open(unit=inpfile_unit,file=trim(infile))
   call initinfio(defs,inpfile_unit)
   close(inpfile_unit)
   call PP_redux_wait
   return
 endif
 !
 ! Update Logicals (especially the write_to_log)
 !
 call SET_logicals()
 !
 call Dip_check_ordered
 !
 ! Report/Log Files
 !
 call INIT_report_and_log_files()
 !
 ! Finalize
 !
 call PP_redux_wait
 !
 contains
   !
   subroutine call_INIT_load(mode)
     character(*)::mode
     if (mode=='create_shadow_vars') initmode=0
     if (mode=='load_defaults') initmode=1
     if (mode=='Close_G_vectors') initmode=2
     if (mode=='Game_Over') initmode=3
     if (mode=='parser_input_file') initmode=4
     call INIT_load(defs,en,q,k,X,Xw,Dip)
   end subroutine
   !
   subroutine logicalson
     !
     integer     ::i1
     !
     do i1=1,2
       l_setup=runlevel_is_on('setup')
       l_optics=runlevel_is_on('optics')
       l_chi=runlevel_is_on('chi')
       l_bse=runlevel_is_on('bse')
       l_bss=runlevel_is_on('bss')
       l_tddft=runlevel_is_on('tddft')
       l_em1d=runlevel_is_on('em1d')
       l_em1s=runlevel_is_on('em1s')
       l_ppa=runlevel_is_on('ppa')
       l_dipoles=runlevel_is_on('dipoles')
       l_HF_and_locXC=runlevel_is_on('HF_and_locXC')
       l_gw0=runlevel_is_on('gw0')
       l_life=runlevel_is_on('life')
       l_rim=runlevel_is_on('rim_cut')
       l_col_cut=runlevel_is_on('rim_cut')
       l_cohsex=runlevel_is_on('cohsex')
       l_acfdt=runlevel_is_on('acfdt')
#if defined _SCALAPACK
       l_slk_test =runlevel_is_on('slktest')
#endif
#if defined _RT
       !
       l_real_time=runlevel_is_on('negf')
       l_elel_scatt =runlevel_is_on('el_el_scatt')
       l_elph_scatt=runlevel_is_on('el_ph_scatt')
       l_elphoton_scatt=runlevel_is_on('el_photon_scatt')
#endif
#if defined _SC && !defined _RT
       l_sc_run=runlevel_is_on('scrun')
       l_sc_magnetic=runlevel_is_on('magnetic')
#endif
#if defined _SC || defined _RT
       l_eval_collisions=runlevel_is_on('collisions')
#endif
#if defined _NL
       l_nl_optics=runlevel_is_on('nloptics')
#endif
#if defined  _ELPH || defined _PHEL
       if (.not.CLOSE_Gs) then
         !
         ! Only in this case ioELPH_err is defined
         !
         if (io_ELPH_err(1)==0) then
           l_elph_corr=runlevel_is_on('el_ph_corr')
           l_phel_corr=runlevel_is_on('ph_el_corr')
         else
           l_elph_corr=.FALSE.
           l_phel_corr=.FALSE.
           call switch_off_runlevel('el_ph_corr ph_el_corr',on_name=' ')
         endif
         if (io_ELPH_err(2)==0) then
           l_elph_scatt=runlevel_is_on('el_ph_scatt')
           l_phel_scatt=runlevel_is_on('ph_el_scatt')
         else
           l_elph_scatt=.FALSE.
           l_phel_scatt=.FALSE.
           call switch_off_runlevel('el_ph_scatt ph_el_scatt',on_name=' ')
         endif
         !
         l_elph_Hamiltonian=runlevel_is_on('ElPhHam').and.io_ELPH_err(1)==0
       else
         l_elph_corr=runlevel_is_on('el_ph_corr')
         l_elph_Hamiltonian=runlevel_is_on('ElPhHam')
         l_phel_corr=runlevel_is_on('ph_el_corr')
       endif
       l_elel_corr=runlevel_is_on('el_el_corr')
#endif
#if defined  _QED
       l_elel_corr    =runlevel_is_on('el_el_corr')
       l_elphoton_corr=runlevel_is_on('el_photon_corr')
#endif
       !
       ! In some cases l_elel_corr is switched on by default
       !
       if (.not.l_elel_corr) then
         l_elel_corr=(l_gw0.or.l_life).and.(.not.l_elph_corr.and..not.l_elphoton_corr.and..not.l_phel_corr)
       endif
       !
       ! Check if this runlevel is allowed in the
       ! present configuration
       !
       if (i1==1) call INIT_barriers( )
       !
     enddo
     !
     ! Setup logicals which are not runlevels
     !
     l_rpa_IP     = STRING_same(trim(Chi_mode),"IP").or.STRING_same(trim(BSK_mode),"IP")
     l_td_hartree = STRING_same(trim(Chi_mode),"HARTREE").or.STRING_same(trim(BSK_mode),"HARTREE")
     l_alda_fxc   = STRING_same(trim(Chi_mode),"ALDA").or.STRING_same(trim(BSK_mode),"ALDA")
     l_lrc_fxc    = STRING_same(trim(Chi_mode),"LRC")
     l_pf_fxc     = STRING_same(Chi_mode,'PF')
     l_bs_fxc     = STRING_same(trim(Chi_mode),"BSFXC").or.STRING_same(trim(BSK_mode),"BSFXC")
     l_tddft      = l_alda_fxc.or.l_lrc_fxc.or.l_bs_fxc
     l_td_hf      = STRING_same(trim(BSK_mode),"HF")
     l_td_sex     = STRING_same(trim(BSK_mode),"SEX")
     !
   end subroutine logicalson
   !
   subroutine Dip_check_ordered
     !
     implicit none
     logical :: all_bands,l_local
     !
     call parser('DipBandsALL',all_bands)
     !
     Dip%bands_ordered=.not.all_bands
     l_local=l_sc_run.or.l_real_time.or.l_nl_optics 
     if (l_local)         Dip%bands_ordered=.false.
#if defined _QED
     if (l_elphoton_corr) Dip%bands_ordered=.false.
#endif
     !
   end subroutine Dip_check_ordered
   !
   subroutine before_infile_write_setup
     !
     ! After DB reading/stdin logicals I propose here values for the input file
     !
     ! If optics with BS FXC I need to dump on X(3) the F_xc specs
     !
     if (all((/l_bs_fxc,l_optics,l_chi.or.l_bse,io_BS_Fxc_err==0/))) then
       X(3)%ib= BS_bands
       X(3)%ehe=BS_eh_en
       X(3)%q0= BSS_q0
       X(3)%iq= 1
       call W_duplicate(Xxcw,Xw(3))
       call initactivate(2,'XfnQP_E')
     endif
     if (.not.any((/l_elel_corr,l_elph_corr,l_elphoton_corr,l_phel_corr/))) l_elel_corr=.true.
#if defined _ELPH
     elph_nQ_used=elph_nQ
#endif
#if defined _PHEL
     PH_Q=(/1,elph_nQ/)
     QP_G_er=(/0.,PH_W_debye/)
#endif
     if (l_gw0.and.l_elel_corr) call initactivate(1,'HF_and_locXC')
     !
     if (l_em1s)   call initactivate(1,'dipoles')
     if (l_em1d)   call initactivate(1,'dipoles')
     if (l_optics) call initactivate(1,'dipoles')
     if (l_ppa)    call initactivate(1,'em1d dipoles')
     if (l_gw0.and..not.any((/l_ppa,l_cohsex,l_HF_and_locXC,&
&                             l_elph_corr,l_phel_corr,l_elphoton_corr/))) call initactivate(1,'em1d dipoles')
     if (l_cohsex) call initactivate(1,'em1s dipoles')
     if (l_bss)    call initactivate(1,'optics dipoles bse')
     if (l_bs_fxc) BSS_mode="t"
     !
     if (l_bse) then
       !
       if (l_alda_fxc) BS_res_K_exchange=.TRUE.
       !
       if (io_X_err(2)==0) then
         if (io_BS_err/=0) BS_n_g_W=X(2)%ng
       else if (io_X_err(4)==0) then
         if (io_BS_err/=0) BS_n_g_W=X(4)%ng
         call initactivate(1,'em1d dipoles ppa')
       endif
       !
     endif
     !
     if (l_gw0.and.l_cohsex) call parser('UseEbands',COHSEX_use_empties)
     !
#if defined _SC
     if (l_sc_magnetic) call initactivate(1,'potential')
     if (l_sc_run.and.io_SC_E_err==0) then
       QP_ng_Sx=SC_ng_Sx
       X(2)%ib=SC_X_bands
       X(2)%ng=SC_X_size
     endif
#endif
#if defined _OPENMP
     if (l_dipoles) then
       n_threads_DIP=0
     endif
     if (l_optics.or.l_em1s.or.l_em1d.or.l_ppa.or.l_bse) then
       n_threads_K=0
       n_threads_X=0
       n_threads_DIP=0
     endif
     if (l_HF_and_locXC.or.l_gw0.or.l_cohsex.or.l_sc_run) n_threads_SE=0
     if (l_real_time)                                     n_threads_RT=0
     if (l_nl_optics)                                     n_threads_NL=0
#endif
#if defined _OPENMP && defined _SC && !defined _RT && !defined _NL
     if (l_eval_collisions)    n_threads_SE=0
#endif
#if defined _OPENMP && defined _SC && defined _RT
     if (l_eval_collisions)    n_threads_RT=0
#endif
#if defined _OPENMP && defined _SC && defined _NL
     if (l_eval_collisions)    n_threads_NL=0
#endif
     !
   end subroutine before_infile_write_setup
   !
   subroutine varsetup2
     !
     ! q0 renormalization
     !
     BSS_q0(:) = BSS_q0(:)*q0_def_norm/v_norm( BSS_q0)
     X(1)%q0(:)=X(1)%q0(:)*q0_def_norm/v_norm(X(1)%q0)
     X(2)%q0(:)=X(2)%q0(:)*q0_def_norm/v_norm(X(2)%q0)
     X(3)%q0(:)=X(3)%q0(:)*q0_def_norm/v_norm(X(3)%q0)
     X(4)%q0(:)=X(4)%q0(:)*q0_def_norm/v_norm(X(4)%q0)
     !
     if (len_trim(BSE_mode)==0                ) BSE_mode="retarded"
     if (STRING_same(trim(BSE_mode),"causal") ) BSE_mode="retarded"
     !
     if (l_bse) then
       BS_res_K_exchange=l_td_hartree.or.l_tddft.or.l_td_hf.or.l_td_sex
       BS_res_K_corr    =l_bs_fxc.or.l_td_hf.or.l_td_sex
       BS_W_is_diagonal =l_td_hf
       BS_K_coupling    =index(BSE_mode,'coupling')>0
       if (BS_K_coupling) then
         BS_cpl_K_exchange=BS_res_K_exchange  
         BS_cpl_K_corr    =BS_res_K_corr      
       endif
       if(l_td_sex) then
         call parser('WehDiag',dummy_logical)
         if (     dummy_logical) BS_W_is_diagonal=.TRUE. 
         call parser('WehCpl' ,dummy_logical )
         if (.not.dummy_logical) BS_cpl_K_corr=.FALSE.
       endif
     endif
     !
     if (l_bse) then
       !
       ! When running BSE from input file l_bse is FALSE in before_infile_write_setup.
       ! In any case I have to overwrite X(2) with PP X(4) only if em1s=F
       !
       if (io_X_err(2)<0.and.io_X_err(4)==0.and..not.l_em1s) then
         call X_duplicate(X(4),X(2))
         call W_duplicate(Xw(4),Xw(2))
       endif
       !
       if (io_BS_err==0) then
         if (     l_ppa) call X_duplicate(Xbsk,X(4))
         if (.not.l_ppa) call X_duplicate(Xbsk,X(2))
       endif
       !
     endif
#if !defined _ELPH  && !defined _QED && !defined _PHEL
     if (l_gw0) l_elel_corr=.true.
#endif
     !
   end subroutine varsetup2
   !
end function<|MERGE_RESOLUTION|>--- conflicted
+++ resolved
@@ -47,11 +47,7 @@
  use com,            ONLY:msg,repfile_unit,inpfile_unit,com_path,write_to_report
  use vec_operate,    ONLY:v_norm
  use LIVE_t,         ONLY:live_timing_is_on
-<<<<<<< HEAD
  use QP_m,           ONLY:QP_t,QP_state,QP_reset,QP_table,COHSEX_use_empties,QP_G_er
-=======
- use QP_m,           ONLY:QP_t,QP_state,QP_reset,QP_table,COHSEX_use_empties
->>>>>>> 06d4564a
  use X_m,            ONLY:X_t,X_duplicate,X_reset,Chi_mode
  use DIPOLES,        ONLY:DIPOLE_t,DIPOLES_reset
  use stderr,         ONLY:write_to_log,log_as_a_file,logfile,logfile_unit,STRING_same
