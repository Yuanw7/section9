--- conflicted
+++ resolved
@@ -33,11 +33,7 @@
 &                         l_chi,l_cohsex,l_life,l_rpa_IP,l_td_hartree,l_tddft,list_dbs,l_td_hf,l_setup,l_sc_run,l_rim,&
 &                         l_real_time,l_ppa,l_lrc_fxc,l_gw0,l_elel_corr,l_elel_scatt,l_elph_corr,l_td_sex,&
 &                         l_elph_Hamiltonian,l_elph_scatt,l_elphoton_corr,l_elphoton_scatt,l_em1d,l_eval_collisions,&
-<<<<<<< HEAD
-&                         l_sc_magnetic,l_dipoles,l_pf_fxc,l_nl_optics,l_phel_scatt,l_phel_corr,l_X,l_screen
-=======
 &                         l_sc_magnetic,l_sc_electric,l_dipoles,l_pf_fxc,l_nl_optics,l_phel_scatt,l_phel_corr
->>>>>>> b2a8eedf
 #if defined _SCALAPACK
  use drivers,        ONLY:l_slk_test
 #endif
@@ -339,7 +335,6 @@
        l_real_time=runlevel_is_on('negf')
        l_elel_scatt =runlevel_is_on('el_el_scatt')
        l_elph_scatt=runlevel_is_on('el_ph_scatt')
-       l_phel_scatt=runlevel_is_on('ph_el_scatt')
        l_elphoton_scatt=runlevel_is_on('el_photon_scatt')
 #endif
 #if defined _SC && !defined _RT
