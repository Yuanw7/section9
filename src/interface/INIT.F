--- conflicted
+++ resolved
@@ -32,13 +32,8 @@
  use drivers,        ONLY:infile_editing,l_em1s,l_acfdt,l_HF_and_locXC,l_col_cut,l_alda_fxc,l_bs_fxc,l_optics,l_bse,l_bsk,l_bss,&
 &                         l_chi,l_cohsex,l_life,l_rpa_IP,l_td_hartree,l_tddft,list_dbs,l_td_hf,l_setup,l_sc_run,l_rim, l_pf_fxc,&
 &                         l_real_time,l_ppa,l_lrc_fxc,l_gw0,l_elel_corr,l_elel_scatt,l_elph_corr,l_W_eh_diag,l_W_eh_cpl,l_W_eh,&
-<<<<<<< HEAD
-&                         l_elph_Hamiltonian,l_elph_scatt,l_elphoton_corr,l_elphoton_scatt,l_em1d,l_eval_collisions, l_nl_optics,&
-&                         l_sc_magnetic,l_kerr
-=======
-&                         l_elph_Hamiltonian,l_elph_scatt,l_elphoton_corr,l_elphoton_scatt,l_em1d,l_eval_collisions,&
+&                         l_elph_Hamiltonian,l_elph_scatt,l_elphoton_corr,l_elphoton_scatt,l_em1d,l_eval_collisions,l_nl_optics,&
 &                         l_sc_magnetic
->>>>>>> f95e180e
 #if defined _PL
  use drivers,        ONLY:l_photolum
 #endif
