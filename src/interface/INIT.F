!
!        Copyright (C) 2000-2020 the YAMBO team
!              http://www.yambo-code.org
!
! Authors (see AUTHORS file for details): AM
!
! This file is distributed under the terms of the GNU
! General Public License. You can redistribute it and/or
! modify it under the terms of the GNU General Public
! License as published by the Free Software Foundation;
! either version 2, or (at your option) any later version.
!
! This program is distributed in the hope that it will
! be useful, but WITHOUT ANY WARRANTY; without even the
! implied warranty of MERCHANTABILITY or FITNESS FOR A
! PARTICULAR PURPOSE.  See the GNU General Public License
! for more details.
!
! You should have received a copy of the GNU General Public
! License along with this program; if not, write to the Free
! Software Foundation, Inc., 59 Temple Place - Suite 330,Boston,
! MA 02111-1307, USA or visit http://www.gnu.org/copyleft/gpl.txt.
!
integer function INIT(en,q,k,X,Xw,Dip,instr,lnstr,CLOSE_Gs,FINALIZE)
 !
 ! INIT =-2  : Unsupported Runlevel(s) combination
 ! INIT =-1  : Missing CORE DBs
 ! INIT = 0  : everything is OK. Job continues.
 ! INIT = 1  : input file editing mode
 ! INIT = 2  : DB listing mode
 !
 use drivers,        ONLY:infile_editing,l_em1s,l_acfdt,l_HF_and_locXC,l_col_cut,l_alda_fxc,l_bs_fxc,l_optics,l_bse,l_bss,&
&                         l_chi,l_cohsex,l_life,l_rpa_IP,l_td_hartree,l_tddft,list_dbs,l_td_hf,l_setup,l_sc_run,l_rim,&
&                         l_real_time,l_ppa,l_lrc_fxc,l_gw0,l_elel_corr,l_elel_scatt,l_elph_corr,l_W_eh_diag,l_W_eh_cpl,l_W_eh,&
&                         l_elph_Hamiltonian,l_elph_scatt,l_elphoton_corr,l_elphoton_scatt,l_em1d,l_eval_collisions,&
&                         l_sc_magnetic,l_dipoles,l_pf_fxc,l_nl_optics,l_mpa
#if defined _PL
 use drivers,        ONLY:l_photolum
#endif
#if defined _SCALAPACK
 use drivers,        ONLY:l_slk_test
#endif
 use pars,           ONLY:SP
 use parser_m,       ONLY:parser
 use electrons,      ONLY:levels,E_reset
 use frequency,      ONLY:w_samp,W_duplicate,W_reset
 use it_tools,       ONLY:it,infile_dump,ofiles_append,&
&                         switch_off_runlevel,check_verbosity,runlevel_is_on
 use it_m,           ONLY:initdefs,rstatus,initmode,infile,nrnlvls,rnlvls
 use parallel_m,     ONLY:PP_redux_wait
 use com,            ONLY:msg,repfile_unit,inpfile_unit,com_path,write_to_report
 use vec_operate,    ONLY:v_norm
 use LIVE_t,         ONLY:live_timing_is_on
 use QP_m,           ONLY:QP_t,QP_state,QP_reset,&
&                         QP_table,COHSEX_use_empties
 use X_m,            ONLY:X_t,X_duplicate,X_reset,Chi_mode
 use DIPOLES,        ONLY:DIPOLE_t,DIPOLES_reset
 use stderr,         ONLY:write_to_log,log_as_a_file,logfile,logfile_unit,STRING_add,STRING_remove,STRING_same
 use R_lattice,      ONLY:q0_def_norm,bz_samp,bz_samp_reset
 use BS,             ONLY:BS_bands,BS_n_g_W,&
&                         BS_eh_en,BSE_mode,BS_res_mode,BS_cpl_mode,BSK_mode
 use BS_solvers,     ONLY:BSS_mode,BSS_q0
#if defined  _ELPH
 use ELPH,           ONLY:elph_nDBs,elph_nDBs_used
#endif
#if defined _SC
 use QP_m,           ONLY:QP_ng_Sx
 use SC,             ONLY:SC_ng_Sx,SC_X_bands,SC_X_size
#endif
#if defined _OPENMP
 use openmp,         ONLY:n_threads_X,n_threads_DIP,n_threads_SE,n_threads_RT,n_threads_K,n_threads_NL
#endif
#if defined _YAML_OUTPUT
 use pars,           ONLY:logfile_index,repfile_index
 use com,            ONLY:of_yaml_IDs
 use yaml_output,    ONLY:yaml_close_stream
#endif
 !
#include<memory.h>
 !
 type(levels)    ::en
 type(bz_samp)   ::q,k
 type(X_t)       ::X(5)
 type(DIPOLE_t)  ::Dip
 type(w_samp)    ::Xw(5)
 integer         ::lnstr
 character(lnstr)::instr
 logical         ::CLOSE_Gs,FINALIZE,QP_field
 !
 ! Work Space
 !
 type(initdefs)   ::defs
 !
 ! I/O related
 !
 type(X_t)        ::Xbsk
 type(QP_t)       ::qp
 type(w_samp)     ::Xxcw
 type(levels)     ::en_sc
 !
 integer          :: io_X_err(5),io_BS_err,io_BS_Fxc_err,io_QINDX_err,io_ELPH_err,io_SC_E_err,i_r
 !
 logical, external:: file_exists
 !
 ! Presets
 !
 INIT = 0
 !
 if (.not.FINALIZE.and..not.CLOSE_Gs) then
   !
   ! Global Logicals
   !
   call SET_logicals()
   !
   call E_reset(en)
#if defined _SC
   call E_reset(en_sc)
#endif
   call bz_samp_reset(k)
   call bz_samp_reset(q)
   call W_reset(Xw(1),damping=0.001_SP)
   call W_reset(Xw(2),damping=0.001_SP)
   call W_reset(Xw(3))
   call W_reset(Xw(4))
   call W_reset(Xw(5))
   call X_reset(X(1),type=1)
   call X_reset(X(2),type=2)
   call X_reset(X(3),type=3)
   call X_reset(X(4),type=4)
   call X_reset(X(5),type=5)
   call DIPOLES_reset(Dip)
 endif
 !
 ! Presets (local)
 !
 call QP_reset(qp)
 call W_reset(Xxcw)
 call X_reset(Xbsk)
 !
 if (FINALIZE) then
   call call_INIT_load('Game_Over')
   call initinfio(defs,repfile_unit)
   call ofiles_append(defs=defs)
   close(unit=repfile_unit)
   if(log_as_a_file) close(unit=logfile_unit)
#if defined _YAML_OUTPUT
   call yaml_close_stream(unit=of_yaml_IDs(repfile_index))
   if(log_as_a_file) call yaml_close_stream(unit=of_yaml_IDs(logfile_index))
   call f_lib_finalize()
#endif
   return
 endif
 if (CLOSE_Gs) then
   call call_INIT_load('Close_G_vectors')
   call INIT_barriers( )
   call logicalson
   return
 endif
 !
 ! First vars loading
 !
 call call_INIT_load('create_shadow_vars')
 !
 ! Command line reading
 !
 call INIT_read_command_line(instr,INIT)
 !
 ! DB props listing mode ?
 !
 if (index(instr,'dbpr')>0) then
   list_dbs=.true.
   INIT = 2
   if (log_as_a_file) write (logfile,'(2a)') trim(com_path),'/l_dbs'
   live_timing_is_on=.false.
   write_to_report=.false.
   write_to_log=.true.
 endif
 !
 ! Dump the input file
 !
 if (file_exists(trim(infile))) then
   !
   call infile_dump()
   !
   call INIT_input_file( )
   !
 else if (.not.infile_editing) then
   infile='(none)'
 endif
 !
 call INIT_check_databases(X,Xbsk,qp,Xxcw,Xw,q,k,en,en_sc,Dip,lnstr,instr,INIT,&
&                          io_X_err,io_BS_err,io_BS_Fxc_err,io_QINDX_err,io_ELPH_err,io_SC_E_err)
 !
 if (list_dbs) then
   call msg('s','')
   return
 endif
 !
 !Runlevels variables activation (Logicals from stdin)
 !
 call logicalson
 !
 !Setup on the basis of the DB read/stdin variables
 !Here I can propose values to be written in the input file
 !
 call before_infile_write_setup( )
 !
 !Variables(read from DB files) -> local cache
 !
 !Note that here ('load_defaults') is the latest chance to change
 !a predefined var verbosity and to force its appearance
 !in the input file.
 !
 call call_INIT_load('load_defaults')
 !
 !Input file/local cache -> local cache/Variables
 !
 call call_INIT_load('parser_input_file')
 !
 !RUNLEVELS VARIABLES ACTIVATION (LOGICALS FROM INPUT FILE)
 !
 if (.not.any(rstatus>0)) then
   do i_r=1,nrnlvls
     if (trim(rnlvls(i_r,1))=="setup") rstatus(i_r)=-1
   enddo
 endif
 call logicalson
 call varsetup2
 call logicalson
 !
 call INIT_activate()
 !
#if defined _RT
 if (check_verbosity("real_time").and.l_real_time) call INIT_DephMatrix()
#endif
 !
 ! Q-points (from input/DB)
 !
 if (l_setup.and.io_QINDX_err/=0) call INIT_q_points( )
 !
 !If qp limits are requested they are added at the end of the input file
 !
 QP_field=any((/l_HF_and_locXC,l_gw0,l_life/)).and..not.l_sc_run
 !
 if (QP_field) then
   !
   ! The QP_state can be read from DB's in DUMP mode or from the input file.
   ! The DB value is used when a new input file is created or when the previous input file
   ! has no QP fields (see inside INIT_QP)
   !
   ! QP_state from DB ?
   !
   if (allocated(QP_state)) call QP_state_table_setup(en)
   !
   call INIT_QP("[GW] QP")
   !
   ! I use it to propose the value in the input file ...
   !
   ! ... but afterword I must deallocate it to use user defined values
   !
   YAMBO_FREE(QP_state)
   YAMBO_FREE(QP_table)
   !
 endif
 !
 ! Are we editing the input file ?
 !
 if (infile_editing) then
   inpfile_unit=12
   open(unit=inpfile_unit,file=trim(infile))
   call initinfio(defs,inpfile_unit)
   close(inpfile_unit)
   call PP_redux_wait
   return
 endif
 !
 ! Update Logicals (especially the write_to_log)
 !
 call SET_logicals()
 !
 call Dip_check_ordered
 !
 ! Report/Log Files
 !
 call INIT_report_and_log_files()
 !
 ! Finalize
 !
 call PP_redux_wait
 !
 contains
   !
   subroutine call_INIT_load(mode)
     character(*)::mode
     if (mode=='create_shadow_vars') initmode=0
     if (mode=='load_defaults') initmode=1
     if (mode=='Close_G_vectors') initmode=2
     if (mode=='Game_Over') initmode=3
     if (mode=='parser_input_file') initmode=4
     call INIT_load(defs,en,q,k,X,Xw,Dip)
   end subroutine
   !
   subroutine logicalson
     !
     integer     ::i1
     !
     do i1=1,2
       l_setup=runlevel_is_on('setup')
       l_optics=runlevel_is_on('optics')
       l_chi=runlevel_is_on('chi')
       l_bse=runlevel_is_on('bse')
       l_bss=runlevel_is_on('bss')
#if defined _PL
       l_photolum=runlevel_is_on('photolum')
#endif
       l_tddft=runlevel_is_on('tddft')
       l_em1d=runlevel_is_on('em1d')
       l_em1s=runlevel_is_on('em1s')
       l_ppa=runlevel_is_on('ppa')
       l_mpa=runlevel_is_on('mpa')
       l_cohsex=runlevel_is_on('cohsex')
       l_dipoles=runlevel_is_on('dipoles')
       l_HF_and_locXC=runlevel_is_on('HF_and_locXC')
       l_gw0=runlevel_is_on('gw0')
       l_life=runlevel_is_on('life')
       l_rim=runlevel_is_on('rim_cut')
       l_col_cut=runlevel_is_on('rim_cut')
       !
       ! GPL_EXCLUDE_START
       !
       l_acfdt=runlevel_is_on('acfdt')
       !
       ! GPL_EXCLUDE_END
       !
#if defined _SCALAPACK
       l_slk_test =runlevel_is_on('slktest')
#endif
#if defined _RT
       !
       l_real_time=runlevel_is_on('negf')
       ! GPL_EXCLUDE_START
       l_elel_scatt =runlevel_is_on('el_el_scatt')
       l_elph_scatt=runlevel_is_on('el_ph_scatt')
       l_elphoton_scatt=runlevel_is_on('el_photon_scatt')
       ! GPL_EXCLUDE_END
#endif
#if defined _SC && !defined _RT
       l_sc_run=runlevel_is_on('scrun')
       l_sc_magnetic=runlevel_is_on('magnetic')
#endif
#if defined _SC || defined _RT
       l_eval_collisions=runlevel_is_on('collisions')
#endif
#if defined _NL
       l_nl_optics=runlevel_is_on('nloptics')
#endif
#if defined  _ELPH
       if (.not.CLOSE_Gs) then
         !
         ! Only in this case ioELPH_err is defined
         !
         if (io_ELPH_err==0.or.l_real_time) then
           l_elph_corr=runlevel_is_on('el_ph_corr')
         else
           l_elph_corr=.FALSE.
           call switch_off_runlevel('el_ph_corr',on_name=' ')
         endif
         !
         ! GPL_EXCLUDE_START
         l_elph_Hamiltonian=runlevel_is_on('ElPhHam').and.io_ELPH_err==0
         ! GPL_EXCLUDE_END
       else
         l_elph_corr=runlevel_is_on('el_ph_corr')
         ! GPL_EXCLUDE_START
         l_elph_Hamiltonian=runlevel_is_on('ElPhHam')
         ! GPL_EXCLUDE_END
       endif
       l_elel_corr=runlevel_is_on('el_el_corr')
#endif
#if defined  _QED
       l_elel_corr    =runlevel_is_on('el_el_corr')
       l_elphoton_corr=runlevel_is_on('el_photon_corr')
#endif
       !
       ! In some cases l_elel_corr is switched on by default
       !
       if (.not.l_elel_corr) then
         l_elel_corr=(l_gw0.or.l_life).and.(.not.l_elph_corr.and..not.l_elphoton_corr)
       endif
       !
       ! Check if this runlevel is allowed in the
       ! present configuration
       !
       if (i1==1) call INIT_barriers( )
       !
     enddo
     !
     ! Setup logicals which are not runlevels
     !
     l_rpa_IP     = STRING_same(trim(Chi_mode),"IP").or.STRING_same(trim(BSK_mode),"IP")
     l_td_hartree = STRING_same(trim(Chi_mode),"HARTREE").or.STRING_same(trim(BSK_mode),"HARTREE")
     l_alda_fxc   = STRING_same(trim(Chi_mode),"ALDA").or.STRING_same(trim(BSK_mode),"ALDA")
     l_lrc_fxc    = STRING_same(trim(Chi_mode),"LRC")
     l_pf_fxc     = STRING_same(Chi_mode,'PF')
     l_bs_fxc     = STRING_same(trim(Chi_mode),"BSFXC").or.STRING_same(trim(BSK_mode),"BSFXC")
     l_tddft      = l_alda_fxc.or.l_lrc_fxc.or.l_bs_fxc
     l_td_hf      = trim(BSK_mode)=="HF"
     l_W_eh       = trim(BSK_mode)=="SEX"
     !
   end subroutine logicalson
   !
   subroutine Dip_check_ordered
     !
     implicit none
     logical :: all_bands
     !
     call parser('DipBandsAll',all_bands)
     !
     Dip%bands_ordered=.not.all_bands
#if defined _SC  || defined _RT || defined _NL
     if ( l_sc_run.or.l_real_time.or.l_nl_optics ) Dip%bands_ordered=.false.
#endif
#if defined _QED
     if (l_elphoton_corr)                          Dip%bands_ordered=.false.
#endif
     !
   end subroutine Dip_check_ordered
   !
   subroutine before_infile_write_setup
     !
     ! After DB reading/stdin logicals I propose here values for the input file
     !
     ! If optics with BS FXC I need to dump on X(3) the F_xc specs
     !
     if (all((/l_bs_fxc,l_optics,l_chi.or.l_bse,io_BS_Fxc_err==0/))) then
       X(3)%ib= BS_bands
       X(3)%ehe=BS_eh_en
       X(3)%q0= BSS_q0
       X(3)%iq= 1
       call W_duplicate(Xxcw,Xw(3))
       call initactivate(2,'XfnQP_E')
     endif
     if (.not.l_elel_corr.and..not.l_elph_corr.and..not.l_elphoton_corr) l_elel_corr=.true.
#if defined  _ELPH
     elph_nDBs_used=elph_nDBs
#endif
     if (l_gw0.and.l_elel_corr) call initactivate(1,'HF_and_locXC')
     !
     if (l_em1s)   call initactivate(1,'dipoles')
     if (l_em1d)   call initactivate(1,'dipoles')
     if (l_optics) call initactivate(1,'dipoles')
     if (l_cohsex) call initactivate(1,'em1s dipoles')
     if (l_ppa)    call initactivate(1,'em1d dipoles')
     if (l_mpa)    call initactivate(1,'em1d dipoles')
     if (l_gw0.and..not.l_ppa.and..not.l_mpa.and..not.l_cohsex.and..not.&
&        l_HF_and_locXC.and..not.l_elph_corr.and..not.l_elphoton_corr)  &
&                  call initactivate(1,'em1d dipoles')
     if (l_bss)    call initactivate(1,'optics dipoles bse')
     if (l_bs_fxc) BSS_mode="t"
     !
     if (l_mpa) then
       Xw(5)%n_freqs=6
     endif
     !
     if (l_bse) then
       !
       if (l_alda_fxc) BS_res_mode='x'
       !
       if (io_X_err(2)==0) then
         if (io_BS_err/=0) BS_n_g_W=X(2)%ng
       else if (io_X_err(4)==0) then
         if (io_BS_err/=0) BS_n_g_W=X(4)%ng
         call initactivate(1,'em1d dipoles ppa')
       endif
       !
     endif
     !
     if (l_gw0.and.l_cohsex) call parser('UseEbands',COHSEX_use_empties)
     !
#if defined _PL
     if (l_photolum) call initactivate(1,'bse optics dipoles')
#endif
     !
#if defined _SC
     if (l_sc_magnetic) call initactivate(1,'potential')
     if (l_sc_run.and.io_SC_E_err==0) then
       QP_ng_Sx=SC_ng_Sx
       X(2)%ib=SC_X_bands
       X(2)%ng=SC_X_size
     endif
#endif
#if defined _OPENMP
     if (l_dipoles) then
       n_threads_DIP=0
     endif
     if (l_optics.or.l_em1s.or.l_em1d.or.l_ppa.or.l_mpa.or.l_bse) then
       n_threads_K=0
       n_threads_X=0
       n_threads_DIP=0
     endif
     if (l_HF_and_locXC.or.l_gw0.or.l_cohsex.or.l_sc_run&
&                               .or.l_ppa.or.l_mpa)       n_threads_SE=0
     if (l_real_time)                                     n_threads_RT=0
     if (l_nl_optics)                                     n_threads_NL=0
#endif
#if defined _OPENMP && defined _SC && !defined _RT && !defined _NL
     if (l_eval_collisions)    n_threads_SE=0
#endif
#if defined _OPENMP && defined _SC && defined _RT
     if (l_eval_collisions)    n_threads_RT=0
#endif
#if defined _OPENMP && defined _SC && defined _NL
     if (l_eval_collisions)    n_threads_NL=0
#endif
     !
   end subroutine before_infile_write_setup
   !
   subroutine varsetup2
     !
     ! q0 renormalization
     !
     BSS_q0(:) = BSS_q0(:)*q0_def_norm/v_norm( BSS_q0)
     X(1)%q0(:)=X(1)%q0(:)*q0_def_norm/v_norm(X(1)%q0)
     X(2)%q0(:)=X(2)%q0(:)*q0_def_norm/v_norm(X(2)%q0)
     X(3)%q0(:)=X(3)%q0(:)*q0_def_norm/v_norm(X(3)%q0)
     X(4)%q0(:)=X(4)%q0(:)*q0_def_norm/v_norm(X(4)%q0)
     X(5)%q0(:)=X(5)%q0(:)*q0_def_norm/v_norm(X(5)%q0)
     !
     if (len_trim(BSE_mode)==0               ) BSE_mode="retarded"
     if (STRING_same(trim(BSE_mode),"causal")) BSE_mode="retarded"
     !
     if (l_bse) then
       if (l_rpa_IP)                   BS_res_mode='none'
       if (l_td_hartree)               BS_res_mode='x'
       if (l_tddft)                    BS_res_mode='x'
       if (l_bs_fxc)                   BS_res_mode='c'
       if (l_td_hf)                    BS_res_mode='xcd'
       if (l_W_eh)                     BS_res_mode='xc'
       if (index(BSE_mode,'coupling')>0) BS_cpl_mode=trim(BS_res_mode)
       !
       if(l_W_eh) then
         call parser('WehDiag',l_W_eh_diag)
         call parser('WehCpl' ,l_W_eh_cpl )
         if (     l_W_eh_diag)         BS_res_mode=trim(STRING_add(BS_res_mode,'d'))
         if (.not.l_W_eh_cpl )         BS_cpl_mode=trim(STRING_remove(BS_cpl_mode,'c'))
       endif
     endif
     !
     if (l_bse) then
       !
       ! When running BSE from input file l_bse is FALSE in before_infile_write_setup.
       ! In any case I have to overwrite X(2) with PP X(4) only if em1s=F
       !
       if (io_X_err(2)<0.and.io_X_err(4)==0.and..not.l_em1s) then
         call X_duplicate(X(4),X(2))
         call W_duplicate(Xw(4),Xw(2))
       endif
       !
       if (io_BS_err==0) then
<<<<<<< HEAD
         if (l_ppa)      call X_duplicate(Xbsk,X(4))
         if (l_mpa)      call X_duplicate(Xbsk,X(5))
         if (.not.l_ppa.and..not.l_mpa) call X_duplicate(Xbsk,X(2))
=======
         if (     l_ppa) call X_duplicate(Xbsk,X(4))
         if (.not.l_ppa) call X_duplicate(Xbsk,X(2))
>>>>>>> 79bc8caf
       endif
       !
     endif
#if !defined _ELPH  && !defined _QED
     if (l_gw0) l_elel_corr=.true.
#endif
     !
   end subroutine varsetup2
   !
   !
end function<|MERGE_RESOLUTION|>--- conflicted
+++ resolved
@@ -557,14 +557,9 @@
        endif
        !
        if (io_BS_err==0) then
-<<<<<<< HEAD
-         if (l_ppa)      call X_duplicate(Xbsk,X(4))
-         if (l_mpa)      call X_duplicate(Xbsk,X(5))
+         if (     l_ppa) call X_duplicate(Xbsk,X(4))
+         if (     l_mpa) call X_duplicate(Xbsk,X(5))
          if (.not.l_ppa.and..not.l_mpa) call X_duplicate(Xbsk,X(2))
-=======
-         if (     l_ppa) call X_duplicate(Xbsk,X(4))
-         if (.not.l_ppa) call X_duplicate(Xbsk,X(2))
->>>>>>> 79bc8caf
        endif
        !
      endif
