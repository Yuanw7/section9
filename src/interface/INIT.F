!
!        Copyright (C) 2000-2018 the YAMBO team
!              http://www.yambo-code.org
!
! Authors (see AUTHORS file for details): AM
! 
! This file is distributed under the terms of the GNU 
! General Public License. You can redistribute it and/or 
! modify it under the terms of the GNU General Public 
! License as published by the Free Software Foundation; 
! either version 2, or (at your option) any later version.
!
! This program is distributed in the hope that it will 
! be useful, but WITHOUT ANY WARRANTY; without even the 
! implied warranty of MERCHANTABILITY or FITNESS FOR A 
! PARTICULAR PURPOSE.  See the GNU General Public License 
! for more details.
!
! You should have received a copy of the GNU General Public 
! License along with this program; if not, write to the Free 
! Software Foundation, Inc., 59 Temple Place - Suite 330,Boston, 
! MA 02111-1307, USA or visit http://www.gnu.org/copyleft/gpl.txt.
!
integer function INIT(en,q,k,X,Xw,instr,lnstr,CLOSE_Gs,FINALIZE)
 !
 ! INIT =-2  : Unsupported Runlevel(s) combination
 ! INIT =-1  : Missing CORE DBs
 ! INIT = 0  : everything is OK. Job continues.
 ! INIT = 1  : input file editing mode
 ! INIT = 2  : DB listing mode
 !
 use drivers,        ONLY:infile_editing,l_em1s,l_acfdt,l_HF_and_locXC,l_col_cut,l_alda_fxc,l_bs_fxc,l_optics,l_bse,l_bsk,l_bss,&
&                         l_chi,l_cohsex,l_life,l_rpa_IP,l_td_hartree,l_tddft,list_dbs,l_td_hf,l_setup,l_sc_run,l_rim,&
&                         l_real_time,l_ppa,l_lrc_fxc,l_gw0,l_elel_corr,l_elel_scatt,l_elph_corr,l_W_eh_diag,l_W_eh_cpl,l_W_eh,&
&                         l_elph_Hamiltonian,l_elph_scatt,l_elphoton_corr,l_elphoton_scatt,l_em1d,l_eval_collisions,&
&                         l_sc_magnetic,l_pf_fxc,l_nl_optics
#if defined _PL
 use drivers,        ONLY:l_photolum
#endif
#if defined _SCALAPACK
 use drivers,        ONLY:l_slk_test
#endif
 use pars,           ONLY:schlen
 use parser_m,       ONLY:parser
 use electrons,      ONLY:levels,E_reset,n_spinor
 use frequency,      ONLY:w_samp,W_duplicate,W_reset
 use it_m,           ONLY:it,initactivate,initdefs,rstatus,nrnlvls,&
&                         initmode,rnlvls,initinfio,infile_verbosity,&
&                         infile,infile_dump,ofiles_append,runlevel_is_on,&
&                         switch_off_runlevel,check_verbosity,V_nl_optics
 use parallel_m,     ONLY:PP_redux_wait,master_cpu,ncpu
 use com,            ONLY:msg,repfile,com_path,jobstr,more_io_path,core_io_path,&
&                         write_the_logo,file_exists,rename_file,write_to_report
 use vec_operate,    ONLY:v_norm
 use LIVE_t,         ONLY:live_timing_is_on,what_is_running
 use QP_m,           ONLY:QP_t,QP_ng_Sx,QP_ng_Sc,QP_ng_SH,QP_solver,QP_state,QP_reset,&
&                         QP_table,COHSEX_use_empties
 use X_m,            ONLY:X_t,X_duplicate,X_reset,Chi_mode
<<<<<<< HEAD
 use stderr,         ONLY:log_as_a_file,logfile,intc,STRING_add,STRING_remove,STRING_match,write_to_log
=======
 use stderr,         ONLY:write_to_log,log_as_a_file,logfile,intc,STRING_add,STRING_remove,STRING_match
>>>>>>> ae9500ce
 use R_lattice,      ONLY:ng_closed,q0_def_norm,bz_samp,nqibz,bz_samp_reset 
 use wave_func,      ONLY:wf_ng,io_WF
 use IO_m,           ONLY:io_control,OP_RD_CL,DUMP,NONE,mk_dir
 use TDDFT,          ONLY:io_BS_Fxc
 use BS,             ONLY:BS_bands,BS_n_g_exch,BS_n_g_W,&
&                         BS_eh_en,BSE_mode,BS_res_mode,BS_cpl_mode,BSK_mode
 use BS_solvers,     ONLY:BSS_mode,BSS_q0
#if defined  _ELPH 
 use ELPH,           ONLY:elph_nDBs,elph_nDBs_used,elph_use_q_grid
#endif
#if defined _SC
 use SC,             ONLY:SC_ng_Sx,SC_X_bands,SC_X_size
#endif
#if defined _NL
 use nl_optics,      ONLY:NL_ng
#endif
#if defined _SC || defined _RT
 use collision_ext,  ONLY:COH_collisions,HXC_collisions,P_collisions,GW_NEQ_collisions
 use COLL_interfaces,ONLY:io_COLLISIONS
 use hamiltonian,    ONLY:H_potential
#endif
#if defined _RT
 use fields,         ONLY:n_ext_fields,n_ext_fields_max
#endif
#if defined _MAGNETIC
 use magnetic,       ONLY:MAG_hamiltonian_type,MAG_pauli,MAG_landau
#endif
#if defined _OPENMP
 use openmp,         ONLY:n_threads,n_threads_X,n_threads_DIP,n_threads_SE,n_threads_RT,n_threads_K,n_threads_NL
#endif
 !
#include<memory.h>
 !
 type(levels)    ::en        
 type(bz_samp)   ::q,k   
 type(X_t)       ::X(4)
 type(w_samp)    ::Xw(4)
 integer         ::lnstr
 character(lnstr)::instr
 logical         ::CLOSE_Gs,FINALIZE,QP_field
 !
 ! Work Space
 !
 integer           :: io_err,io_WF_err,io_X_err(4),io_ID,io_BS_err,io_KB_abinit_err,io_KB_pwscf_err,&
&                     io_BS_Fxc_err,io_QINDX_err
#if defined _SC
 type(levels)      :: en_sc
 integer           :: io_SC_E_err,io_SC_V_err
#endif
#if defined _RT
 integer           :: io_G,io_OBS
#endif
#if defined _SC || defined _RT
 integer           :: io_COLLISIONS_err
#endif
 integer, external :: io_X,io_DIPOLES,io_GROT,io_QINDX,io_RIM,&
&                     io_HF_and_locXC,io_QP_and_GF,io_BS,io_DB1,io_KB_abinit,io_KB_pwscf,&
&                     io_COL_CUT
 logical           :: OSTNTS_Vnl_included
 !
 integer, external :: io_Double_Grid
 !
 integer, external :: io_E_SOC_map
 !
#if defined _SC || defined _RT
 integer, external :: io_SC_components,io_RT_components
#endif
#if defined _ELPH 
 integer           :: io_ELPH_err
 integer, external :: io_ELPH
#endif
 !
 type(X_t)        ::Xbsk
 type(QP_t)       ::qp
 type(w_samp)     ::Xxcw
 type(initdefs)   ::defs
 integer          ::i1
 !
 ! What is running ?
 !
 what_is_running='YAMBO'
#if defined _ELPH 
 what_is_running='YAMBO_PH'
#endif
#if defined _SC
 what_is_running='YAMBO_SC'
#endif
#if defined _RT
 what_is_running='YAMBO_RT'
#endif
#if defined _NL
 what_is_running='YAMBO_NL'
#endif
#if defined _MAGNETIC
 what_is_running='YAMBO_MAGNETIC'
#endif
#if defined _ELECTRIC
 what_is_running='YAMBO_ELECTRIC'
#endif
#if defined _QED
 what_is_running='YAMBO_QED'
#endif
#if defined _PL
 what_is_running='YAMBO_PL'
#endif
 !
 ! Presets
 !
 INIT = 0
 !
 if (.not.FINALIZE.and..not.CLOSE_Gs) then
   !
   ! Global Logicals
   !
   call SET_logicals()
   !
   call E_reset(en)
#if defined _SC
   call E_reset(en_sc)
#endif
   call bz_samp_reset(k)
   call bz_samp_reset(q)
   call W_reset(Xw(1))
   call W_reset(Xw(2))
   call W_reset(Xw(3))
   call W_reset(Xw(4))
   call X_reset(X(1),type=1)
   call X_reset(X(2),type=2)
   call X_reset(X(3),type=3)
   call X_reset(X(4),type=4)
 endif
 !
 ! Presets (local)
 !
 call QP_reset(qp)
 call W_reset(Xxcw)
 call X_reset(Xbsk)
 !
 if (FINALIZE) then
   call call_INIT_load('Game_Over')
   call initinfio(defs,11)
   call ofiles_append(defs=defs)
   return
 endif
 if (CLOSE_Gs) then
   call call_INIT_load('Close_G_vectors')
   call INIT_barriers( )
   call logicalson
   return
 endif
 !
 ! First vars loading
 ! 
 call call_INIT_load('create_shadow_vars')
 !
 ! Command line reading
 !
 call read_command_line(instr,INIT)
 !
 ! DB props listing mode ?
 !
 if (index(instr,'dbpr')>0) then
   list_dbs=.true.
   INIT = 2
   if (log_as_a_file) write (logfile,'(2a)') trim(com_path),'/l_dbs'
   live_timing_is_on=.false.
   write_to_report=.false.
   write_to_log=.true.
 endif
 !
 ! Dump the input file
 !
 if (file_exists(trim(infile))) then
   !
   call infile_dump()
   !
   call INIT_input_file( )
   !
 else if (.not.infile_editing) then
   infile='(none)'
 endif
 !
 ! BASICAL DATABASES
 !
 ! db1
 !
 call io_control(ACTION=OP_RD_CL,SEC=(/1,2/),COM=NONE,MODE=DUMP,ID=io_ID)
 io_err=io_DB1(en,k,io_ID) 
 !
#if defined _MEM_CHECK
 call MEM_treshold_estimate( )
#endif
 !
 ! wf
 !
 call io_control(ACTION=OP_RD_CL,SEC=(/1/),COM=NONE,MODE=DUMP,ID=io_ID)
 io_WF_err=io_WF(io_ID) 
 if (io_err/=0.or.io_WF_err/=0) then
   INIT =-1
   return
 else
   call mk_dir(more_io_path)
   call mk_dir(com_path)
   call mk_dir(trim(core_io_path)//"/SAVE")
   call mk_dir(trim(more_io_path)//"/SAVE")
   if (INIT==0.and.ncpu>1) call mk_dir(trim(com_path)//"/LOG")
 endif
 !
 ! Exporting DB1 informations to variables to be
 ! proposed in the input file.
 !
 X(3)%ib=(/1,en%nb/)
 !
 ! gops
 !
 call io_control(ACTION=OP_RD_CL,COM=NONE,MODE=DUMP,SEC=(/1,2/),ID=io_ID)
 io_err=io_GROT(io_ID) 
 !
 ! Updates RL variables
 !
 QP_ng_Sx=ng_closed
 QP_ng_Sc=ng_closed
 QP_ng_SH=ng_closed
 BS_n_g_exch=ng_closed
#if defined _NL
 NL_ng      =wf_ng
#endif
 !
 ! kindx
 !
 call io_control(ACTION=OP_RD_CL,COM=NONE,SEC=(/1/),MODE=DUMP,ID=io_ID)
 io_QINDX_err=io_QINDX(k,q,io_ID) 
 if (io_QINDX_err==0) call initactivate(-1,'IkSigLim IkXLim')
 !
 ! If the GROT/KINDX DBs are not present, reset to setup run
 !
 if ((io_err==-1.or.io_QINDX_err==-1).and.infile_editing) then
   !
   ! switch off all logicals loaded in read_command_line
   call switch_off_runlevel('all',on_name="")
   !
   ! force a setup run
   instr="setup"
   call read_command_line(instr,INIT)
   !
 endif
 !
 ! rim
 !
 call io_control(ACTION=OP_RD_CL,COM=NONE,SEC=(/1/),MODE=DUMP,ID=io_ID)
 io_err=io_RIM(io_ID) 
 !
 ! cutoff
 !
 call io_control(ACTION=OP_RD_CL,COM=NONE,SEC=(/1/),MODE=DUMP,ID=io_ID)
 io_err=io_COL_CUT(io_ID) 
 !
 ! E_rim
 !
 call io_control(ACTION=OP_RD_CL,COM=NONE,SEC=(/1/),MODE=DUMP,ID=io_ID)
 io_err=io_Double_Grid(en,k,io_ID)
 !
 ! E SOC perturbative
 ! 
 if(n_spinor==1) then
   call io_control(ACTION=OP_RD_CL,COM=NONE,SEC=(/1/),MODE=DUMP,ID=io_ID)
   io_err=io_E_SOC_map(en,k,io_ID)
 endif
 !
 ! xxvxc
 !
 call io_control(ACTION=OP_RD_CL,COM=NONE,SEC=(/1,2/),MODE=DUMP,ID=io_ID)
 io_err=io_HF_and_locXC(io_ID) 
 !
 ! QP
 !
 call io_control(ACTION=OP_RD_CL,COM=NONE,SEC=(/1,2/),MODE=DUMP,ID=io_ID)
 io_err=io_QP_and_GF('QP',qp,io_ID) 
 !
 !In DUMP mode qp%table is dumped as well (to be used in QP_apply).
 !Here, however, qp%table is not needed
 !
 YAMBO_FREE(qp%table)
 !
 ! Green Functions
 !
 call io_control(ACTION=OP_RD_CL,COM=NONE,SEC=(/1,2/),MODE=DUMP,ID=io_ID)
 io_err=io_QP_and_GF('G',qp,io_ID) 
 !
 ! W
 !
 call io_control(ACTION=OP_RD_CL,COM=NONE,SEC=(/1,2/),MODE=DUMP,ID=io_ID)
 io_err=io_QP_and_GF('W',qp,io_ID) 
 !
 ! ostnts
 !
 call io_control(ACTION=OP_RD_CL,COM=NONE,SEC=(/1/),MODE=DUMP,ID=io_ID)
 io_err=io_DIPOLES(X(3),io_ID)
 !
 OSTNTS_Vnl_included=io_err==0.and.X(3)%Vnl_included
 !
 ! PP_PWscf
 !
 call io_control(ACTION=OP_RD_CL,COM=NONE,SEC=(/1/),MODE=DUMP,ID=io_ID)
 io_KB_pwscf_err=io_KB_pwscf(io_ID)
 !
 ! kb_pp
 !
 call io_control(ACTION=OP_RD_CL,COM=NONE,SEC=(/1/),MODE=DUMP,ID=io_ID)
 io_KB_abinit_err=io_KB_abinit(io_ID)
 !
 if (io_err/=0) OSTNTS_Vnl_included=(io_KB_abinit_err==0.or.io_KB_pwscf_err==0)
 !
 ! I transfer to all X types the X(3) used in the previous io's 
 !
 call X_var_setup
 !
 ! When no setup has been done nqibz=0
 !
 if (nqibz>0) then
   !
   do i1=1,4 ! Xx Xs Xd Xp
     !
     X(i1)%iq=(/1,nqibz/)
     !
     call io_control(ACTION=OP_RD_CL,COM=NONE,SEC=(/1,2/),MODE=DUMP,ID=io_ID)
     !
     io_X_err(i1)=io_X(X(i1),Xw(i1),io_ID)
     !
   enddo
   !
 endif
 !
 ! The GLOBAL vcalue of %Vnl_included is decided on the basis of the contents
 ! of db.OSTENTS OR on the presence of the KB_PP. This means that if the
 ! response functions DBs were made in presence of KB_PP and later this
 ! DB is deleted the X dbs will be recalculated
 !
 forall(i1=1:4) X(i1)%Vnl_included=OSTNTS_Vnl_included
 !
 ! bs
 !
 call io_control(ACTION=OP_RD_CL,COM=NONE,MODE=DUMP,SEC=(/1/),ID=io_ID)
 io_BS_err=io_BS(1,Xbsk,io_ID)
 !
 ! When a PPA screen is used to build the kernel the %ppaE component of Xbsk must be overwritten.
 ! Otherwise yambo will re-calculate the ppa interaction when the %ppaE is changed with respect to 
 ! the default (notice by MP, July 2015).
 !
 if (io_X_err(4)>=0) Xbsk%ppaE=X(4)%ppaE
 !
 ! GPL_EXCLUDE_START
 !
 ! bs_fxc
 !
 call io_control(ACTION=OP_RD_CL,COM=NONE,MODE=DUMP,SEC=(/1/),ID=io_ID)
 io_BS_Fxc_err=io_BS_Fxc(1,Xxcw,io_ID,X=Xbsk)
 !
 ! GPL_EXCLUDE_END
 !
 ! ELPH 
 !
#if defined _ELPH 
 call io_control(ACTION=OP_RD_CL,COM=NONE,MODE=DUMP,SEC=(/1/),ID=io_ID)
 io_ELPH_err=io_ELPH(io_ID,'gkkp')
 !
 if (io_ELPH_err/=0) then
   call io_control(ACTION=OP_RD_CL,COM=NONE,MODE=DUMP,SEC=(/1/),ID=io_ID)
   io_ELPH_err=io_ELPH(io_ID,'gkkp_expanded')
 endif
 !
#endif
 !
 ! RT 
 !
#if defined _RT
 call io_control(ACTION=OP_RD_CL,COM=NONE,MODE=DUMP,SEC=(/1/),ID=io_ID)
 io_OBS=io_RT_components('OBSERVABLES',io_ID)
 call io_control(ACTION=OP_RD_CL,COM=NONE,MODE=DUMP,SEC=(/1/),ID=io_ID)
 io_G=io_RT_components('G',io_ID)
#endif
 !
 ! SC 
 !
#if defined _SC
 call io_control(ACTION=OP_RD_CL,COM=NONE,MODE=DUMP,SEC=(/1/),ID=io_ID)
 io_SC_V_err=io_SC_components('V',en_sc,io_ID)
 call io_control(ACTION=OP_RD_CL,COM=NONE,MODE=DUMP,SEC=(/1/),ID=io_ID)
 io_SC_E_err=io_SC_components('E',en_sc,io_ID)
 if (io_SC_E_err==0.and.io_SC_V_err/=0) io_SC_E_err=-1
#endif
 !
 ! COLLISIONS 
 !
#if defined _SC || defined _RT
 call io_control(ACTION=OP_RD_CL,COM=NONE,MODE=DUMP,SEC=(/1/),ID=io_ID)
 io_COLLISIONS_err=io_COLLISIONS(io_ID,COH_collisions)
 call io_control(ACTION=OP_RD_CL,COM=NONE,MODE=DUMP,SEC=(/1/),ID=io_ID)
 io_COLLISIONS_err=io_COLLISIONS(io_ID,HXC_collisions)
#endif
#if defined _RT
 call io_control(ACTION=OP_RD_CL,COM=NONE,MODE=DUMP,SEC=(/1/),ID=io_ID)
 io_COLLISIONS_err=io_COLLISIONS(io_ID,GW_NEQ_collisions)
#endif
#if defined _QED && defined _RT
 call io_control(ACTION=OP_RD_CL,COM=NONE,MODE=DUMP,SEC=(/1/),ID=io_ID)
 io_COLLISIONS_err=io_COLLISIONS(io_ID,P_collisions)
#endif
 !
 if (list_dbs) then
   call msg('s','')
   return
 endif
 !
 !Runlevels variables activation (Logicals from stdin)
 !
 call logicalson
 !
 !Setup on the basis of the DB read/stdin variables
 !Here I can propose values to be written in the input file
 !
 call before_infile_write_setup( )
 !
 !Variables(read from DB files) -> local cache
 !
 !Note that here ('load_defaults') is the latest chance to change
 !a predefined var verbosity and to force its appearance
 !in the input file.
 !
 call call_INIT_load('load_defaults')
 !
 !Input file/local cache -> local cache/Variables
 !
 call call_INIT_load('parser_input_file')
 !
 !RUNLEVELS VARIABLES ACTIVATION (LOGICALS FROM INPUT FILE)
 !
 if (.not.any(rstatus>0)) rstatus(1)=-1
 call logicalson
 call varsetup2
 call logicalson
 !
 !Common
 !
 call initactivate(1,'StdoHash Nelectro ElecTemp BoseTemp OccTresh NLogCPUs DBsIOoff DBsFRAGpm EvalMagn MEM_tresh')
 !
 !FFT
 !
 if (any((/(l_optics.and.l_chi),(l_optics.and.l_bse),l_em1d,&
&          l_em1s,l_acfdt,l_HF_and_locXC,l_col_cut/))) call initactivate(1,'FFTGvecs WFbuffIO')
 !
 ! CPU structure
 !
 if ((l_optics.and..not.l_bse).or.l_em1s.or.l_em1d.or.l_ppa) then
   if (l_optics.and..not.l_bse) then
     call CPU_activate("X_q_0")
     call CPU_activate("X_finite_q")
   else
     call CPU_activate("X_all_q")
   endif
   call initactivate(1,'X_Threads DIP_Threads')
 endif
 !
 if(l_sc_run) then
   call CPU_activate("X_q_0")  ! Required for finite E-field, l_sc_exx, SC_up_W_iter
 endif
 !
 if ( (l_HF_and_locXC.or.l_gw0.or.l_cohsex.or.l_life) .and. .not.(l_sc_run.or.l_eval_collisions) ) then
   call CPU_activate("SE")
   call initactivate(1,'SE_Threads')
 endif
 !
#if defined _SCALAPACK
 if (l_slk_test) then
   call initactivate(1,"SLKdim")
   call CPU_activate("SLK")
 endif
#endif
 !
#if defined _SC
 if (l_eval_collisions .or. l_sc_run) then
   call CPU_activate("SE")
   call initactivate(1,'SE_Threads')
 endif
#endif
 !
#if defined _RT 
 if (l_eval_collisions .or. l_real_time) then
   call CPU_activate("RT")
   call initactivate(1,'RT_Threads')
 endif
#endif
 !
#if defined _NL
 if (l_nl_optics) then
   call CPU_activate("NL")
   call initactivate(1,'NL_Threads')
 endif
#endif
 !
 if (l_bse) then
   call CPU_activate("BS")
   call initactivate(1,'X_Threads DIP_Threads K_Threads')
 endif
 !
 !Setup
 !
 if (l_setup) call initactivate(1,'MaxGvecs IkSigLim IkXLim')
#if defined  _ELPH 
 if (l_setup) call initactivate(1,'BSEscatt')
#endif
 !
 !
 if (any((/(l_optics.and.l_chi),(l_optics.and.l_bse)/)))  call initactivate(1,'NonPDirs')
 !
 !RIM
 !
 if (l_rim) call initactivate(1,'RandQpts RandGvec QpgFull Em1Anys IDEm1Ref')
 !
 !Col CUTOFF 
 !
 if (l_col_cut) call initactivate(1,'CUTGeo CUTBox CUTRadius CUTCylLen CUTwsGvec CUTCol_test')
 !
 !XX
 !
 if (l_HF_and_locXC) call initactivate(1,'EXXRLvcs')  
 if (l_HF_and_locXC) call initactivate(1,'UseNLCC')  
 !
 ! Kernels
 !
 if (l_em1s.or.l_em1d)             call initactivate(1,'Chimod ChiLinAlgMod')
 if (l_optics.and.l_chi)           call initactivate(1,'Chimod ChiLinAlgMod')
 if (l_optics.and.l_bse)           call initactivate(1,'BSEmod')
 if (l_optics.and.l_bse)           call initactivate(1,'BSKmod')
 if (l_optics.and.l_bse.and.l_bss) call initactivate(1,'BSSmod')
 !
 if (l_optics.and.l_chi) then
   !
   ! GPL_EXCLUDE_START
   !
   ! BS based TDDFT (BS fxc is only of q=0 0 0). BS_fxc db exist
   if(l_bs_fxc) call initactivate(1,'FxcGRLc FxcSVdig FxcRetarded')
   !
   ! GPL_EXCLUDE_END
   !
   ! ALDA/LRC Tddft
   if (l_alda_fxc) call initactivate(1,'FxcGRLc')
   if (l_lrc_fxc)  call initactivate(1,'LRC_alpha LRC_beta')
   if (l_pf_fxc)   call initactivate(1,'PF_alpha')
   !
 endif
 !
 ! Optics(not bse) nor GW (no PP)
 !
 if ((l_optics.and.l_chi).or.(l_em1d.and..not.l_life.and..not.l_ppa.and..not.l_gw0)) then
   !
   if (.not.l_rpa_IP)   call X_activate('Xd',(/'NGsBlk'/))
   !
   call X_activate('Xd',(/'QpntsR','BndsRn',&
&                  'GrFnTp','EnRnge','DmRnge','DmERef','CGrdSp','ETStps','EMStps',&
&                  'DrudeW','EhEngy','LongDr'/))
   !
   !
   call initactivate(1,'DrClassic')
   !
   call INIT_QP_ctl_switch('X')
   !
   ! GPL_EXCLUDE_START
   !
#if defined _RT
   call INIT_RT_ctl_switch('X')
#endif
   !
   ! GPL_EXCLUDE_END
   !
   call initactivate(1,'DipApproach DipPDirect ShiftedPaths Qdirection QShiftOrder')
#if defined _NL | defined _ELECTRIC
   call initactivate(1,'EvPolarization FrSndOrd')
#endif
   !
 endif
 !
 ! Double Grid
 !
 if (l_optics.or.l_life) then
   !
   call initactivate(1,'DbGdQsize')
   !
 endif
 !
 ! BSK
 !
 if (l_optics.and.l_bse.and.l_bsk) then
   !                     
   call initactivate(1,'BSENGexx ALLGexx')
   !
   if(l_td_hf.or.l_W_eh) call initactivate(1,'BSENGBlk')
   if(l_W_eh)            call initactivate(1,'WehDiag WehCpl')
   !
   ! BSE + TDDFT = no BS db, Fxc + LF on-fly
   ! Special case: The BSE equation is used to build up the BSE_Fxc kernel.
   if (l_bs_fxc) then
     call initactivate(1,'FxcGRLc FxcSVdig FxcRetarded FxcMEStps')
     call initactivate(1,'BLongDir BEnRange BDmRange BEnSteps')
   endif
   !
 endif
 !
#if defined _PL
 !
 ! PL
 !
 if (l_photolum) call initactivate(1,'PL_weights')
 !
#endif
 !
 ! BSE
 !
 if (l_optics.and.l_bse) then
   !
   call INIT_QP_ctl_switch('K')
   !
   ! GPL_EXCLUDE_START
   !
#if defined _RT
   call INIT_RT_ctl_switch('K')
   call INIT_RT_ctl_switch('R')
#endif
   !
   ! GPL_EXCLUDE_END
   !
   call initactivate(1,'DipApproach DipPDirect ShiftedPaths Gauge NoCondSumRule MetDamp')
#if defined _KERR
   call initactivate(1,'EvalKerr AnHall')
#endif
   !
   call initactivate(1,'DrudeWBS Reflectivity')
   call initactivate(1,'BoseCut ShiftedPaths')
   call initactivate(1,'BEnRange BDmRange BDmERef BEnSteps BLongDir')
   call initactivate(1,'BSEQptR BSEBands BSEEhEny BSehWind')
   !
#if defined _RT
   call initactivate(1,'ForceEqTrans')
#endif
   !
 endif                    
 !
 ! BSE solver
 !
 if (l_optics.and.l_bse.and.l_bss) then
   !
   ! Special case: the BSE_Fxc kernel has been constructed
   !               Thus I move to g-space to solve the Dyson equation
   !
   if (index(BSS_mode,'t')/=0 .and. l_bs_fxc) call initactivate(-1,'BSENGexx ALLGexx')
   if (index(BSS_mode,'t')/=0 .and. l_bs_fxc) call initactivate(-1,'BSENGBlk')
   !
   if (index(BSS_mode,'i')/=0)  call initactivate(1,'BSSInvMode BSEPSInvTrs BSSInvPFratio BSSInvKdiag')
   if (index(BSS_mode,'d')/=0)  call initactivate(1,'WRbsWF BSSPertWidth')
   if (index(BSS_mode,'h')/=0)  call initactivate(1,'BSHayTrs BSHayTer')
   if (index(BSS_mode,'s')/=0)  then
      call initactivate(1,'BSSNEig')
      call initactivate(1,'BSSEnTarget')
      call initactivate(1,'BSSSlepcExtraction')
      call initactivate(1,'BSSSlepcNCV')
      call initactivate(1,'BSSSlepcTol')
   endif
   !
   ! Special project dependent variables
   !
#if defined _PL 
   if (index(BSS_mode,'i')/=0)  call initactivate(1,'BSPLInvTrs')
#endif
#if defined _ELPH 
   if (l_elph_corr.and..not.elph_use_q_grid) call initactivate(1,'ElPhRndNq')
#endif
 endif
 !
 ! Static screen 
 !
 if (l_em1s) then
   call INIT_QP_ctl_switch('X')
   !
   ! GPL_EXCLUDE_START
   !
#if defined _RT
   call INIT_RT_ctl_switch('X')
#endif
   !
   ! GPL_EXCLUDE_END
   !
   call initactivate(1,'ShiftedPaths')
   call X_activate('Xs',(/'QpntsR','BndsRn','NGsBlk','GrFnTp','DmRnge','CGrdSp','EhEngy','LongDr','DrudeW'/))
   call initactivate(1,'XTermKind')
   call initactivate(1,'XTermEn')
 endif
 !
 ! GW (PPA & COHSEX) 
 !
 if ( (l_em1d.and.l_ppa) .or. (l_em1s.and.l_cohsex)) then
   call INIT_QP_ctl_switch('X')
   !
   ! GPL_EXCLUDE_START
   !
#if defined _RT
   call INIT_RT_ctl_switch('X')
#endif
   !
   ! GPL_EXCLUDE_END
   !
   call initactivate(1,'ShiftedPaths')
   if (l_ppa) then
     call X_activate('Xp',(/'QpntsR','BndsRn','NGsBlk','CGrdSp',&
&                           'EhEngy','LongDr','PPAPnt'/))
   endif
   if (l_cohsex) then
     call X_activate('Xs',(/'QpntsR','BndsRn','NGsBlk','EhEngy','LongDr'/))
   endif
   call initactivate(1,'XTermKind')
   call initactivate(1,'XTermEn')
 endif
 !
 ! ACFDT
 !
 if (l_acfdt) then
   call INIT_QP_ctl_switch('X')
   !
   ! GPL_EXCLUDE_START
   !
#if defined _RT
   call INIT_RT_ctl_switch('X')
#endif
   !
   ! GPL_EXCLUDE_END
   !
   call initactivate(1,'ShiftedPaths')
   call initactivate(1,'EXXRLvcs AC_n_LAM AC_n_FR AC_E_Rng')
   call X_activate('Xx',(/'QpntsR','BndsRn','NGsBlk','CGrdSp','EhEngy','LongDr'/))
 endif
 !
 ! GW/Life
 !
 if (l_gw0.or.l_life) then
   !
#if defined _QED
   if (l_elphoton_corr) then
     if (l_gw0) then
       call initactivate(1,'FFTGvecs RandQpts QEDRLvcs GbndRnge GDamping dScStep DysSolver') 
       if (trim(QP_solver)=="g") then
         call initactivate(1,'GEnSteps GEnRnge GEnMode GDmRnge GreenFTresh GreenF2QP') 
       else
         call initactivate(1,'GWoIter')
         if (.not.l_cohsex) call initactivate(1,'NewtDchk ExtendOut OnMassShell QPExpand')
       endif
     else if (l_life) then
       call initactivate(1,'GbndRnge') 
     endif
   endif
#endif
   !
   if (l_elel_corr) then
     !
     call INIT_QP_ctl_switch('X')
     call INIT_QP_ctl_switch('G')
     !
     ! GPL_EXCLUDE_START
     !
#if defined _RT
     call INIT_RT_ctl_switch('X')
     call INIT_RT_ctl_switch('G')
#endif
     !
     ! GPL_EXCLUDE_END
     !
     call initactivate(1,'BoseCut ShiftedPaths')
     !
     if (l_gw0) then
       if (.not.l_cohsex.or.COHSEX_use_empties) call initactivate(1,'GbndRnge') 
       if (.not.l_cohsex.and.trim(QP_solver)/='g') call initactivate(1,'GDamping') 
       if (.not.l_cohsex) call initactivate(1,'dScStep') 
       if (.not.l_elphoton_corr) then
         if (.not.l_ppa.and..not.l_cohsex) &
&          call X_activate('Xd',(/'BndsRn','NGsBlk',&
&                          'DmRnge','DmERef','CGrdSp','ETStps','EMStps',&
&                          'DrudeW','EhEngy','LongDr'/)) 
         !
         if (.not.l_cohsex) call initactivate(1,'GTermKind GTermEn DysSolver')
         if (     l_cohsex) call initactivate(1,'UseEbands')
         if (trim(QP_solver)=="g") then
           call initactivate(1,'GEnSteps GEnRnge GEnMode GDmRnge GreenFTresh GreenF2QP') 
         else
           call initactivate(1,'GWoIter')
           if (.not.l_cohsex) call initactivate(1,'NewtDchk ExtendOut OnMassShell QPExpand')
         endif
       endif
       !
     endif
     !
     if (l_life) then
       call initactivate(1,'LifeTrCG')
       if (l_elel_corr) call X_activate('Xd',(/'BndsRn','NGsBlk',&
&                                     'DmRnge','CGrdSp',&
&                                     'DrudeW','EhEngy','LongDr'/)) 
     endif
   endif
   !
#if defined  _ELPH 
   !
   if (l_elph_corr) then
     call initactivate(1,'DysSolver')
     call initactivate(1,'GphBRnge FANdEtresh DWdEtresh ElPhModes GDamping dScStep ExtendOut ElPhRndNq RandQpts')
     call initactivate(1,'WRgFsq NewtDchk OnMassShell')
   endif
   if (trim(QP_solver)=="g".and.l_elph_corr) then
     call initactivate(1,'GEnSteps GEnRnge GEnMode GDmRnge GreenFTresh GreenF2QP') 
     call initactivate(-1,'WRgFsq NewtDchk GDamping ExtendOut OnMassShell')
   endif
   !
#endif
   !
 endif
 !
 if(l_alda_fxc.and.any((/l_em1s,l_em1d,l_acfdt,l_ppa,l_cohsex,l_gw0/)) ) call initactivate(1,'FxcGRLc')
 if( l_lrc_fxc.and.any((/l_em1s,l_em1d,l_acfdt,l_ppa,l_cohsex,l_gw0/)) ) call initactivate(1,'LRC_alpha LRC_beta')
 !
 ! El-Ph: Frohlich Hamiltonian
 !
 ! GPL_EXCLUDE_START
 !
#if defined _ELPH 
 !
 if (l_elph_Hamiltonian) then
   call initactivate(1,'ElPhHBRnge ElPhModes ElPhHKpt GDamping REStresh')
 endif
 !
#endif
 !
 ! GPL_EXCLUDE_END
 !
#if defined _SC || defined _RT
 !
 ! Collisions
 !
 if (l_eval_collisions) call initactivate( 0,'COLLBands')
 !
 if ( (l_eval_collisions.or.l_real_time).and.l_elel_scatt ) call initactivate(1,'PlasmaPerc')
 !
 if (l_eval_collisions.or.l_real_time.or.l_sc_run) then
   !
   call initactivate( 1,'HXC_Potential FFTGvecs')
   !
   call initactivate(-1,'QpntsRXs')
   !
   if (l_eval_collisions) then
     if( index(H_potential,"HARTREE")>0 )                           call initactivate(1,'HARRLvcs ALLGHAR')
     if( index(H_potential,"SEX")>0.or.index(H_potential,"FOCK")>0) call initactivate(1,'EXXCut EXXRLvcs ALLGexx')
     if( index(H_potential,"SEX")>0.or.index(H_potential,"COH")>0 ) call initactivate(1,'CORRLvcs ALLGexx')
   endif
   !
 endif
 !
#endif
 !
 ! GPL_EXCLUDE_END
 !
#if defined _SC 
 !
 ! Self-Consistency
 !
 if (l_sc_run) then
   !
   call initactivate( 1,'SCBands')
   !
   if( index(H_potential,"SEX")>0.or.index(H_potential,"COH")>0  ) call initactivate(1,'UseEbands SCUpWIter')
   !
   if( index(H_potential,"EXX")>0.or.index(H_potential,"SRPA")>0 ) call initactivate(1,'OEPapprox OEPItSolver') 
   !
   call initactivate(1,'SCIter SCEtresh SCRhoTresh SC_precondition')
   call initactivate(1,'SCmixing SClwBand SCnlMix BandMix')
   call initactivate(1,'SCdiag Mean_Potential')
   !
 endif
 !
#endif
 !
#if defined _RT
 !
 if (l_real_time) then
   call INIT_QP_ctl_switch('G')
   !
   ! GPL_EXCLUDE_START
   !
   call INIT_RT_ctl_switch('G')
   call initactivate(1,'RTskipImposeN RTeeImposeE InducedField RTUpdateSOC RTUpdateE SaveGhistory')
   call initactivate(1,'RTEqScatt RTzeroTempRef RTEvalEnergy RTEvalEntropy')
   call initactivate(1,'dTupdateTime dTupdateJump dTupdateTresh dT_MAX')
   if (l_elel_scatt .or. l_elph_scatt .or. l_elphoton_scatt) &
&    call initactivate(1,'LifeExtrapolation LifeExtrapSteps LifeFitTemp RelaxTimeApprox RTAtemp RTAchem LifeFitTemp')
   if (l_elph_scatt) call initactivate(1,'MemTresh RandQpts RT_T_evol ElPhModes UseDebyeE')
   if (l_elel_scatt) call initactivate( 1,'EERimPerc')
   !
   ! GPL_EXCLUDE_END
   !
   call initactivate(1,'RTBands Integrator GrKind TwoAlpha RADLifeTime PhLifeTime RTehEny ScattTresh') 
   call initactivate(1,'RTstep NEsteps NETime DipoleEtresh')
   call initactivate(1,'IOtime')
   !
   ! n_ext_fields is by default 0.  It is set to the input number of fields when a command line option is provided (below in init.F)
   ! or parsed from the input file in INIT_load.F
   !
   do i1=1,n_ext_fields
     call Afield_activate(i1)
   enddo
   !
 endif
 !
#endif
 !
#if defined _NL
 if (l_nl_optics) then
   call initactivate(1,'FFTGvecs NLBands NLverbosity NLstep NLtime NLintegrator NLCorrelation NLLrcAlpha')
   call initactivate(1,'NLEnRange NLEnSteps NLDamping UseDipoles FrSndOrd EvalCurrent InducedField NLGvecs') 
   call initactivate(1,'ExtF_Dir ExtF_FrStep ExtF_Int ExtF_Width ExtF_kind ExtF_Tstart')
   call init_QP_ctl_switch('G')
 endif
#endif
 !
#if defined _MAGNETIC
 !
 ! Magnetic
 !
 if (l_sc_magnetic) then
   call initactivate(1,'Hamiltonian B_Field B_psi B_theta B_Gauge PhaseTrick')
   if (MAG_landau) call initactivate(1,'B_radius')
 endif
 !
#endif
 !
#if defined _RT
 if (check_verbosity("real_time").and.l_real_time) call INIT_DephMatrix()
#endif
 !
 ! Q-points (from input/DB)
 !
 if (l_setup.and.io_QINDX_err/=0) call INIT_q_points( )
 !
 !If qp limits are requested they are added at the end of the input file
 !
 QP_field=any((/l_HF_and_locXC,l_gw0,l_life/)).and..not.l_sc_run
 !
 if (QP_field) then
   !
   ! The QP_state can be read from DB's in DUMP mode or from the input file.
   ! The DB value is used when a new input file is created or when the previous input file
   ! has no QP fields (see inside INIT_QP)
   !
   ! QP_state from DB ?
   !
   if (allocated(QP_state)) call QP_state_table_setup(en)
   !
   call INIT_QP("[GW] QP")
   !
   ! I use it to propose the value in the input file ...
   !
   ! ... but afterword I must deallocate it to use user defined values
   !
   YAMBO_FREE(QP_state)
   YAMBO_FREE(QP_table)
   !
 endif
 !
 ! Are we editing the input file ?
 !
 if (infile_editing) then
   open(unit=12,file=trim(infile))
   call initinfio(defs,12)
   close(12)
   call PP_redux_wait
   return
 endif
 !
 ! Update Logicals (especially the write_to_log)
 !
 call SET_logicals()
 !
 ! Report/Log Files
 !
 call INIT_report_and_log_files()
 !
 if (log_as_a_file) call rename_file(logfile)
 !
 call rename_file(repfile)
 !
 ! Finalize
 call PP_redux_wait
 !
 if (master_cpu) then
   open(unit=11,file=trim(repfile))
   call write_the_logo(11,' ')
 endif
 !
 contains
   !
#if defined _RT
   !
   subroutine Afield_activate(i1)
     integer     ::i1
     character(6)::field
     field='Field'//trim(intc(i1))
     call initactivate(1,field//'_Freq')
     call initactivate(1,field//'_MaxFreq')
     call initactivate(1,field//'_DFreq')
     call initactivate(1,field//'_Int')
     call initactivate(1,field//'_Width')
     call initactivate(1,field//'_FWHM')
     call initactivate(1,field//'_kind')
     call initactivate(1,field//'_pol')
     call initactivate(1,field//'_Dir')
     call initactivate(1,field//'_Dir_circ')
     call initactivate(1,field//'_Tstart')
   end subroutine
   !
#endif
   !
   subroutine CPU_activate(what)
     character(*) :: what 
#if defined _MPI
     call initactivate(1,"PAR_def_mode")
     call initactivate(1,what//"_CPU")
     call initactivate(1,what//"_ROLEs")
     if ((what=="X_q_0".and..not.l_real_time).or.&
&         what=="X_finite_q".or.what=="X_all_q".or.what=="BS") call initactivate(1,what//"_nCPU_LinAlg_INV")
     if (what=="BS")                                           call initactivate(1,what//"_nCPU_LinAlg_DIAGO")
     if (what=="SE".and.l_sc_run)                              call initactivate(1,what//"_nCPU_LinAlg_DIAGO")
#endif
#if defined _SCALAPACK &&  defined _MPI
     if (what=="SLK")                                          call initactivate(1,what//"_nCPU_LinAlg_INV")
#endif
     !
   end subroutine
   !
   subroutine X_activate(mode,what)
     character(2)::mode
     character(6)::what(:)
     ! Work Space
     integer     ::i1
     do i1=1,size(what,1)
       call initactivate(1,what(i1)//mode)
     enddo
   end subroutine
   !
   subroutine call_INIT_load(mode)
     character(*)::mode
     if (mode=='create_shadow_vars') initmode=0
     if (mode=='load_defaults') initmode=1
     if (mode=='Close_G_vectors') initmode=2
     if (mode=='Game_Over') initmode=3
     if (mode=='parser_input_file') initmode=4
     call INIT_load(defs,en,q,k,X,Xw)
   end subroutine
   !
   subroutine logicalson
     !
     integer     ::i1
     !
     do i1=1,2
       l_setup=runlevel_is_on('setup')
       l_optics=runlevel_is_on('optics')
       l_chi=runlevel_is_on('chi')
       l_bse=runlevel_is_on('bse')
       l_bsk=runlevel_is_on('bsk')
       l_bss=runlevel_is_on('bss')
#if defined _PL
       l_photolum=runlevel_is_on('photolum')
#endif
       l_tddft=runlevel_is_on('tddft')
       l_em1d=runlevel_is_on('em1d')
       l_em1s=runlevel_is_on('em1s')
       l_ppa=runlevel_is_on('ppa')
       l_HF_and_locXC=runlevel_is_on('HF_and_locXC')
       l_gw0=runlevel_is_on('gw0')
       l_life=runlevel_is_on('life')
       l_rim=runlevel_is_on('rim_cut')
       l_col_cut=runlevel_is_on('rim_cut')
       l_cohsex=runlevel_is_on('cohsex')
       !
       ! GPL_EXCLUDE_START
       ! 
       l_acfdt=runlevel_is_on('acfdt')
       !
       ! GPL_EXCLUDE_END
       ! 
#if defined _SCALAPACK
       l_slk_test =runlevel_is_on('slktest')
#endif
#if defined _RT
       !
       l_real_time=runlevel_is_on('negf')
       ! GPL_EXCLUDE_START
       l_elel_scatt =runlevel_is_on('el_el_scatt')
       l_elph_scatt=runlevel_is_on('el_ph_scatt')
       l_elphoton_scatt=runlevel_is_on('el_photon_scatt')
       ! GPL_EXCLUDE_END
#endif
#if defined _SC && !defined _RT
       l_sc_run=runlevel_is_on('scrun')
       l_sc_magnetic=runlevel_is_on('magnetic')
       ! Davide: Why this ? Can't I do SC-IP calculation with v_HXC=0 ?
       if (STRING_match(H_potential,"IP")) H_potential="DEFAULT"
#endif
#if defined _SC || defined _RT
       l_eval_collisions=runlevel_is_on('collisions')
#endif
#if defined _NL
       l_nl_optics=runlevel_is_on('nloptics')
#endif
#if defined  _ELPH  
       if (.not.CLOSE_Gs) then
         !
         ! Only in this case ioELPH_err is defined
         !
         if (io_ELPH_err==0.or.l_real_time) then
           l_elph_corr=runlevel_is_on('el_ph_corr')
         else
           l_elph_corr=.FALSE.
           call switch_off_runlevel('el_ph_corr',on_name=' ')
         endif
         !
         ! GPL_EXCLUDE_START
         l_elph_Hamiltonian=runlevel_is_on('ElPhHam').and.io_ELPH_err==0
         ! GPL_EXCLUDE_END
       else
         l_elph_corr=runlevel_is_on('el_ph_corr')
         ! GPL_EXCLUDE_START
         l_elph_Hamiltonian=runlevel_is_on('ElPhHam')
         ! GPL_EXCLUDE_END
       endif
       l_elel_corr=runlevel_is_on('el_el_corr')
#endif
#if defined  _QED  
       l_elel_corr    =runlevel_is_on('el_el_corr')
       l_elphoton_corr=runlevel_is_on('el_photon_corr')
#endif
       !
       ! In some cases l_elel_corr is switched on by default
       !
       if (.not.l_elel_corr) then
         l_elel_corr=(l_gw0.or.l_life).and.(.not.l_elph_corr.and..not.l_elphoton_corr)
       endif
       !
       ! Check if this runlevel is allowed in the 
       ! present configuration
       !
       if (i1==1) call INIT_barriers( )
       !
     enddo
     !
     ! Setup logicals which are not runlevels
     !
     l_rpa_IP     = STRING_match(trim(Chi_mode),"IP").or.STRING_match(trim(BSK_mode),"IP")
     l_td_hartree = STRING_match(trim(Chi_mode),"HARTREE").or.STRING_match(trim(BSK_mode),"HARTREE")
     l_alda_fxc   = STRING_match(trim(Chi_mode),"ALDA").or.STRING_match(trim(BSK_mode),"ALDA")
     l_lrc_fxc    = STRING_match(trim(Chi_mode),"LRC")
     l_pf_fxc     = STRING_match(Chi_mode,'PF')      
     l_bs_fxc     = STRING_match(trim(Chi_mode),"BSFXC").or.STRING_match(trim(BSK_mode),"BSFXC")
     l_tddft      = l_alda_fxc.or.l_lrc_fxc.or.l_bs_fxc
     l_td_hf      = trim(BSK_mode)=="HF"
     l_W_eh       = trim(BSK_mode)=="SEX"
     !
   end subroutine logicalson
   !
   subroutine X_var_setup 
     !
     ! Before any X DB/infile reading
     !
     call X_duplicate(X(3),X(2))
     call X_duplicate(X(3),X(1))
     call X_duplicate(X(3),X(4))
     call W_duplicate(Xw(3),Xw(2))
     call W_duplicate(Xw(3),Xw(1))
     call W_duplicate(Xw(3),Xw(4))
     !
   end subroutine X_var_setup
   !
   subroutine before_infile_write_setup 
     !
     ! After DB reading/stdin logicals I propose here values for the input file
     !
     ! If optics with BS FXC I need to dump on X(3) the F_xc specs
     !
     if (all((/l_bs_fxc,l_optics,l_chi.or.l_bse,io_BS_Fxc_err==0/))) then
       X(3)%ib= BS_bands
       X(3)%ehe=BS_eh_en
       X(3)%q0= BSS_q0
       X(3)%iq= 1
       call W_duplicate(Xxcw,Xw(3))
       call initactivate(2,'XfnQP_E')
     endif
     if (.not.l_elel_corr.and..not.l_elph_corr.and..not.l_elphoton_corr) l_elel_corr=.true.
#if defined  _ELPH 
     elph_nDBs_used=elph_nDBs
#endif
     if (l_gw0.and.l_elel_corr) call initactivate(1,'HF_and_locXC')
     !
     if (l_ppa)    call initactivate(1,'em1d')
     if (l_gw0.and..not.l_ppa.and..not.l_cohsex.and..not.&
&        l_HF_and_locXC.and..not.l_elph_corr.and..not.l_elphoton_corr)  &
&                  call initactivate(1,'em1d')
     if (l_cohsex) call initactivate(1,'em1s')
     if (l_bsk)    call initactivate(1,'optics')
     if (l_bsk)    call initactivate(1,'bse')
     if (l_bss)    call initactivate(1,'optics')
     if (l_bss)    call initactivate(1,'bse')
     if (l_bss)    call initactivate(1,'bsk')
     if (l_bs_fxc) BSS_mode="t"
     !
     if (l_bse) then
       !
       if (l_alda_fxc) BS_res_mode='x'     
       !
       if (io_X_err(2)==0) then
         if (io_BS_err/=0) BS_n_g_W=X(2)%ng
       else if (io_X_err(4)==0) then
         if (io_BS_err/=0) BS_n_g_W=X(4)%ng
         call initactivate(1,'em1d ppa')
       endif
       !
     endif
     !
     if (l_gw0.and.l_cohsex) call parser('UseEbands',COHSEX_use_empties)
     !
#if defined _PL
     if (l_photolum) call initactivate(1,'bse optics')
#endif
     !
#if defined _SC
     if (l_sc_magnetic) call initactivate(1,'potential')
     if (l_sc_run.and.io_SC_E_err==0) then
       QP_ng_Sx=SC_ng_Sx
       X(2)%ib=SC_X_bands
       X(2)%ng=SC_X_size
     endif
#endif
#if defined _OPENMP
     if (l_optics.or.l_em1s.or.l_em1d.or.l_ppa.or.l_bse) then
       n_threads_K=0
       n_threads_X=0
       n_threads_DIP=0
     endif
     if (l_HF_and_locXC.or.l_gw0.or.l_cohsex.or.l_sc_run) n_threads_SE=0
     if (l_real_time)                                     n_threads_RT=0
     if (l_nl_optics)                                     n_threads_NL=0
#endif
#if defined _OPENMP && defined _SC && !defined _RT && !defined _NL
     if (l_eval_collisions)    n_threads_SE=0
#endif
#if defined _OPENMP && defined _SC && defined _RT
     if (l_eval_collisions)    n_threads_RT=0
#endif
#if defined _OPENMP && defined _SC && defined _NL
     if (l_eval_collisions)    n_threads_NL=0
#endif
     !
   end subroutine before_infile_write_setup 
   !
   subroutine varsetup2 
     !
     ! q0 renormalization
     !
     BSS_q0(:) = BSS_q0(:)*q0_def_norm/v_norm( BSS_q0)
     X(1)%q0(:)=X(1)%q0(:)*q0_def_norm/v_norm(X(1)%q0)
     X(2)%q0(:)=X(2)%q0(:)*q0_def_norm/v_norm(X(2)%q0)
     X(3)%q0(:)=X(3)%q0(:)*q0_def_norm/v_norm(X(3)%q0)
     X(4)%q0(:)=X(4)%q0(:)*q0_def_norm/v_norm(X(4)%q0)
     !
     if (len_trim(BSE_mode)==0                ) BSE_mode="retarded"
     if (STRING_match(trim(BSE_mode),"causal")) BSE_mode="retarded"
     !
     if (l_bse) then
       if (l_rpa_IP)                   BS_res_mode='none'
       if (l_td_hartree)               BS_res_mode='x'
       if (l_tddft)                    BS_res_mode='x'
       if (l_bs_fxc)                   BS_res_mode='c'
       if (l_td_hf)                    BS_res_mode='xcd'
       if (l_W_eh)                     BS_res_mode='xc'
       if (index(BSE_mode,'coupling')>0) BS_cpl_mode=trim(BS_res_mode)
       !
       if(l_W_eh) then
         call parser('WehDiag',l_W_eh_diag)
         call parser('WehCpl' ,l_W_eh_cpl )
         if (     l_W_eh_diag)         BS_res_mode=trim(STRING_add(BS_res_mode,'d'))
         if (.not.l_W_eh_cpl )         BS_cpl_mode=trim(STRING_remove(BS_cpl_mode,'c'))
       endif
     endif
     !
     if (l_bse) then
       !
       ! When running BSE from input file l_bse is FALSE in before_infile_write_setup.
       ! In any case I have to overwrite X(2) with PP X(4) only if em1s=F
       !
       if (io_X_err(2)<0.and.io_X_err(4)==0.and..not.l_em1s) then
         call X_duplicate(X(4),X(2))
         call W_duplicate(Xw(4),Xw(2))
       endif
       !
       if (io_BS_err==0) then
         if (l_ppa)      call X_duplicate(Xbsk,X(4))
         if (.not.l_ppa) call X_duplicate(Xbsk,X(2))
       endif
       !
     endif
#if !defined _ELPH  && !defined _QED
     if (l_gw0) l_elel_corr=.true.
#endif
     !
   end subroutine varsetup2
   !
   subroutine read_command_line(rstr,init_) 
     !
     use com,    ONLY:error
     use LIVE_t, ONLY:USER_wall_time_string,GET_user_WALL_time
     use stderr, ONLY:STRING_split
     use it_m,   ONLY:V_RL,V_kpt,V_sc,V_qp,V_io,V_general,V_resp,&
&                     V_real_time,V_all,V_parallel
     implicit none
     integer     :: init_
     character(*):: rstr
     !
     ! Work Space
     !
     integer          ::i1,i2,i_field,n_pieces,i_cycle
     character(schlen)::rstr_piece(2*nrnlvls),strings_to_not_use_as_runlevels(nrnlvls)
     !
     ! Bug fix (17/9/2012). If any string following a -### identifier contains 
     ! a string related to a runlevel this is erronously switched on. 
     !
     strings_to_not_use_as_runlevels=" "
     strings_to_not_use_as_runlevels(1)="jobstr"
     strings_to_not_use_as_runlevels(2)="ifile"
     strings_to_not_use_as_runlevels(3)="idir"
     strings_to_not_use_as_runlevels(4)="odir"
     strings_to_not_use_as_runlevels(5)="cdir"
     strings_to_not_use_as_runlevels(6)="com_path"
     strings_to_not_use_as_runlevels(7)="more_io_path"
     strings_to_not_use_as_runlevels(8)="core_io_path"
     !
     ! Split the string in pieces
     !
     call STRING_split(rstr,rstr_piece)
     n_pieces=0
     do i1=1,2*nrnlvls
       if (len_trim(rstr_piece(i1))>0) n_pieces=n_pieces+1
     enddo
     if (n_pieces==0) return
     !
     do i_cycle=1,2
       !
       INPUT_strings_loop: do i1=1,n_pieces
         !
         if (trim(rstr_piece(i1))=='ifile') cycle
         !
         ! String suitable for runlevel switching?
         !
         if (i1>1) then
           do i2=1,nrnlvls
             if (trim(rstr_piece(i1-1)) == trim(strings_to_not_use_as_runlevels(i2))) cycle INPUT_strings_loop
           enddo
         endif
         !
         ! Input File editing?
         !
         do i2=1,nrnlvls
           if ( trim(rnlvls(i2,1)) == trim(rstr_piece(i1))) infile_editing=.true.
         enddo
         !
         ! Run Levels
         !
         call initactivate(1, trim(rstr_piece(i1)) )
         !
         ! Verbosity
         ! V_RL=1
         ! V_kpt=2
         ! V_sc=3
         ! V_qp=4
         ! V_io=5
         ! V_general=6
         ! V_resp=7
         ! V_real_time=8
         ! V_parallel=9
         ! V_nl_optics=10
         ! V_all=99
         !
         if ( trim(rstr_piece(i1)) == 'infver' ) then
           select case (trim(rstr_piece(i1+1)))
             case ('RL','rl')
               infile_verbosity=V_RL
             case ('kpt','k')
               infile_verbosity=V_kpt
             case ('sc','SC')
               infile_verbosity=V_sc
             case ('QP','qp')
               infile_verbosity=V_qp
             case ('IO','io')
               infile_verbosity=V_io
             case ('gen')
               infile_verbosity=V_general
             case ('resp','X')
               infile_verbosity=V_resp
             case ('rt')
               infile_verbosity=V_real_time
             case ('nl')
               infile_verbosity=V_nl_optics
             case ('par')
               infile_verbosity=V_parallel
             case ('all')
               infile_verbosity=V_all
           end select
         endif
         !
         if ( trim(rstr_piece(i1)) == 'wallt' ) then
           USER_wall_time_string=trim(rstr_piece(i1+1))
           if (i_cycle==1) call GET_user_WALL_time()
         endif
         !
         if ( trim(rstr_piece(i1)) == 'em1s' .or.  trim(rstr_piece(i1)) == 'em1d' .or.&
&             runlevel_is_on('em1s')         .or.  runlevel_is_on('em1d')  .or. &
&             runlevel_is_on('life')         .or.  runlevel_is_on('cohsex') .or. &
&             runlevel_is_on('ppa')) &
&           Chi_mode='HARTREE'
         !
         ! BSE/LLR
         !
         if (i_cycle==2.and.trim(rstr_piece(i1)) == 'optics' )  then
           !
           l_chi= (trim(rstr_piece(i1+1))=='g' ).or.(trim(rstr_piece(i1+1))=='c')
           l_bse= (trim(rstr_piece(i1+1))=='eh').or.(trim(rstr_piece(i1+1))=='b')
           !
           if (.not.l_chi.and..not.l_bse) l_chi=.true.
           !
           call initactivate(1,'optics')
           if (l_chi) call initactivate(1,'chi')
           if (l_bse) call initactivate(1,'bse')
           !
           if (l_chi.and.trim(Chi_mode)==' ') Chi_mode='IP'
           if (l_bse.and.trim(BSK_mode)==' ') BSK_mode='IP'
           !
         endif
         !
         ! Approximation used for the BSE/LLR kernel
         !
         if ( i_cycle==2 .and. trim(rstr_piece(i1)) == 'kernel' )  then
           !
           ! if the optics option is not present define defaults
           ! since kernel does not correspond to a runlevel, set 
           ! infile_editing=.true.           
           !
           if (.not.l_bse.and..not.l_chi) then
             l_chi =((trim(rstr_piece(i1+1)) == 'hartree').or.&
                    &( trim(rstr_piece(i1+1)) == 'lrc'))
             l_bse =((trim(rstr_piece(i1+1)) == 'alda').or.&
                    &(trim(rstr_piece(i1+1)) == 'sex').or.&
                    &(trim(rstr_piece(i1+1)) == 'hf').or.&
                    &( trim(rstr_piece(i1+1)) == 'bsfxc'))
             infile_editing=.true.           
             call initactivate(1,'optics')
             if (l_chi) call initactivate(1,'chi')
             if (l_bse) call initactivate(1,'bse')
           end if
           !
           BSK_mode='HARTREE'
           Chi_mode='HARTREE'
           !
           if(l_bse)  then
             if(trim(rstr_piece(i1+1))  == 'hartree')  BSK_mode='Hartree'
             if(trim(rstr_piece(i1+1))  == 'hf')       BSK_mode='HF'
             if( trim(rstr_piece(i1+1)) == 'alda')     BSK_mode='ALDA'
             if(trim(rstr_piece(i1+1))  == 'sex')      BSK_mode='SEX'
             if( trim(rstr_piece(i1+1)) == 'bsfxc')    BSK_mode='BSfxc'
           else if(l_chi) then
             if(trim(rstr_piece(i1+1))  == 'hartree')  Chi_mode='HARTREE'
             if( trim(rstr_piece(i1+1)) == 'alda')     Chi_mode='ALDA'
             if( trim(rstr_piece(i1+1)) == 'lrc')      Chi_mode='LRC'
             if( trim(rstr_piece(i1+1)) == 'bsfxc')    Chi_mode='BSfxc'
           endif
           !
           if((trim(rstr_piece(i1+1)) == 'alda').or.&
&             (trim(rstr_piece(i1+1)) == 'lrc').or.&
&             (trim(rstr_piece(i1+1)) == 'pf').or.&
&             (trim(rstr_piece(i1+1)) == 'bsfxc')) call initactivate(1,'tddft')
           !
           if(l_bse)   call initactivate(1,'bsk')
           !
         endif
         !
         ! BSE Solver
         !
         if ( trim(rstr_piece(i1)) == 'bss' )  then
           BSS_mode=trim(rstr_piece(i1+1))
           if (index(BSS_mode,'h')==0.and.index(BSS_mode,'d')==0.and.&
&              index(BSS_mode,'i')==0.and.index(BSS_mode,'t')==0.and.&
&              index(BSS_mode,'s')==0) BSS_mode='h'
           !
           ! With and ALDA Fxc the t solver is not permitted
           !
           if (l_alda_fxc.and.index(BSS_mode,'t')/=0) BSS_mode='h'
           if (BSK_mode=='IP') call switch_off_runlevel('bss',on_name=' ')
           if (BSK_mode==' ') then
             BSK_mode="SEX"
             Chi_mode="HARTREE"
           endif
           !
         endif
         !
         ! Dyson Solver
         !
         if ( trim(rstr_piece(i1)) == 'gw0' ) then
           QP_solver=trim(rstr_piece(i1+1))
           if (trim(QP_solver)/='n'.and.trim(QP_solver)/='s'.and.&
&              trim(QP_solver)/='g') QP_solver='n'
#if !defined  _ELPH && !defined _QED
           l_elel_corr=.true.
#endif
           !
           if ( i_cycle == 2 .and. trim(Chi_mode)==' ') Chi_mode='HARTREE'
           !
         endif
         !
         ! Lifetimes
         !
         if ( i_cycle==2 .and. trim(rstr_piece(i1)) == 'life' )  then
#if defined  _ELPH || defined _QED
           if ( (.not.l_elel_corr.and..not.l_elphoton_corr) .or. l_elel_corr) then
             call initactivate(1,'em1d')
             call initactivate(1,'el_el_corr')
           endif
#else
           call initactivate(1,'em1d')
           l_elel_corr=.true.
#endif
         endif
         !
         ! GW approximation 
         !
         if ( trim(rstr_piece(i1)) == 'gwapprx' ) then
           !
           if (trim(rstr_piece(i1+1))=='p') then
             infile_editing=.true.
             call initactivate(1,'ppa')
           else if (trim(rstr_piece(i1+1))=='c') then
             !
             infile_editing=.true.
             call initactivate(1,'cohsex gw0') 
             !
           endif
           !
         endif
         !
#if defined _SC
         !
         ! SC
         !
         if ( trim(rstr_piece(i1)) == 'potential' )  then
           !
           H_potential=""
           if ( index(trim(rstr_piece(i1+1)),'exx')>0 ) then
             H_potential='EXX'
             if (i_cycle==2.and..not.runlevel_is_on('negf')) call initactivate(1,'em1s')
           else if ( index(trim(rstr_piece(i1+1)),'exxc')>0 ) then
             H_potential='EXXC'
           else if ( index(trim(rstr_piece(i1+1)),'srpa')>0 ) then
             H_potential='SRPA'
           else if ( index(trim(rstr_piece(i1+1)),'cohsex')>0 ) then
             H_potential='COH+SEX'
             if (i_cycle==2.and..not.runlevel_is_on('negf')) call initactivate(1,'em1s')
           else if ( index(trim(rstr_piece(i1+1)),'coh')>0 ) then
             H_potential='COH'
             if (i_cycle==2.and..not.runlevel_is_on('negf')) call initactivate(1,'em1s')
           else if ( index(trim(rstr_piece(i1+1)),'sex')>0 ) then
             H_potential='SEX'
             if (i_cycle==2.and..not.runlevel_is_on('negf')) call initactivate(1,'em1s')
           else if ( index(trim(rstr_piece(i1+1)),'f')>0) then
             H_potential='FOCK'
           endif
           !
           if ( index(trim(rstr_piece(i1+1)),'h')==1 ) then
             if(trim(H_potential)/="") H_potential='HARTREE+'//trim(H_potential)
             if(trim(H_potential)=="") H_potential='HARTREE'
           endif
           !
           if ( trim(rstr_piece(i1+1)) == 'd') then
             H_potential='DEFAULT'
           endif
           !
           if ( trim(rstr_piece(i1+1)) == 'ip') then
             H_potential='IP'
           endif
           !
           !
         endif
#endif
         !
#if defined _RT
         !
         ! NEGF
         !
         if ( trim(rstr_piece(i1)) == 'potential' )  then
           !
           H_potential=""
           if ( index(trim(rstr_piece(i1+1)),'cohsex')>0) then
             H_potential='COH+SEX'
             if (i_cycle==2.and..not.runlevel_is_on('negf')) call initactivate(1,'em1s')
           else if ( index(trim(rstr_piece(i1+1)),'sex')>0 ) then
             H_potential='SEX'
             if (i_cycle==2.and..not.runlevel_is_on('negf')) call initactivate(1,'em1s')
           else if ( index(trim(rstr_piece(i1+1)),'f')>0) then
             H_potential='FOCK'
           else if ( trim(rstr_piece(i1+1)) == 'ip') then
             H_potential='IP'
           endif
           !
           if ( index(trim(rstr_piece(i1+1)),'h')==1 ) then
             if(trim(H_potential)/="") H_potential='HARTREE+'//trim(H_potential)
             if(trim(H_potential)=="") H_potential='HARTREE'
           endif
           !
           if ( trim(rstr_piece(i1+1)) == 'd') then
             H_potential='DEFAULT'
           endif
           !
           if ( trim(rstr_piece(i1+1)) == 'ip') then
             H_potential='IP'
           endif
           !
         endif
#endif
         !
#if defined _MAGNETIC
         if ( trim(rstr_piece(i1)) == 'magnetic' )  then
           if ( trim(rstr_piece(i1+1)) == 'p' ) then
             MAG_hamiltonian_type='pauli'
             MAG_pauli=.true.
           else if ( trim(rstr_piece(i1+1)) == 'l' ) then
             MAG_hamiltonian_type='landau'
             MAG_landau=.true.
           else if ( trim(rstr_piece(i1+1)) == 'a') then
             MAG_hamiltonian_type='all'
             MAG_landau=.true.
             MAG_pauli=.true.
           endif
         endif
#endif
         !
#if defined  _ELPH || defined _QED
         !
         ! ELPH/QED
         !
         if ( trim(rstr_piece(i1)) == 'corrtp' ) then
           if ( index(rstr_piece(i1+1),'e') > 0) l_elel_corr=.true.
           if ( index(rstr_piece(i1+1),'p') > 0) l_elph_corr=.true.
           if ( index(rstr_piece(i1+1),'h') > 0) l_elphoton_corr=.true.
           if ( trim(rstr_piece(i1+1)) == 'a') then
             l_elel_corr=.true.
             l_elph_corr=.true.
             l_elphoton_corr=.true.
           endif
           if (.not.l_elph_corr.and..not.l_elel_corr.and..not.l_elphoton_corr) l_elel_corr=.true.
           if (l_elph_corr)     call initactivate(1,'el_ph_corr')
           if (l_elel_corr)     call initactivate(1,'el_el_corr')
           if (l_elphoton_corr) call initactivate(1,'el_photon_corr')
         endif
#endif
         !
#if defined _RT 
         !
         ! RT
         !
         if ( trim(rstr_piece(i1)) == 'negf' ) then
           !
           if ( trim(rstr_piece(i1+1)) == 'p'    ) n_ext_fields=1
           if ( trim(rstr_piece(i1+1)) == 'pp'   ) n_ext_fields=2
           !
           do i_field=1,n_ext_fields_max
             if ( index(rstr_piece(i1+1),'p'//trim(intc(i_field))) > 0 ) n_ext_fields=i_field
           enddo
           !
           if( n_ext_fields==0) n_ext_fields=1
           !
         endif
         !
         if ( trim(rstr_piece(i1)) == 'scattp' ) then
           if ( index(rstr_piece(i1+1),'e') > 0 .or. trim(rstr_piece(i1+1)) == 'a') l_elel_scatt=.true.
           if ( index(rstr_piece(i1+1),'p') > 0 .or. trim(rstr_piece(i1+1)) == 'a') l_elph_scatt=.true.
#endif
#if defined _RT 
           if ( index(rstr_piece(i1+1),'h') > 0 .or. trim(rstr_piece(i1+1)) == 'a') l_elphoton_scatt=.true.
           if (l_elphoton_scatt) call initactivate(1,'el_photon_scatt')
#endif
#if defined _RT 
           if (l_elph_scatt)     call initactivate(1,'el_ph_scatt')
           if (l_elel_scatt)     call initactivate(1,'el_el_scatt')
           if (.not.l_elph_scatt.and..not.l_elel_scatt.and..not.l_elphoton_scatt) l_elph_scatt=.true.
         endif
         !
#endif
         !
#if defined _SC || defined _RT 
         !
         ! COLLISIONS
         !
         if (runlevel_is_on('collisions')) then
           if ( l_elel_scatt.or.trim(H_potential)=='COH+SEX'.or.&
&               trim(H_potential)=='COH'.or.trim(H_potential)=='SEX' ) call initactivate(1,'em1s')
         endif
         !
#endif
         !
       enddo INPUT_strings_loop
       !
     enddo
     !
     if (infile_editing) init_=1
     !
   end subroutine
   !
end function<|MERGE_RESOLUTION|>--- conflicted
+++ resolved
@@ -56,11 +56,7 @@
  use QP_m,           ONLY:QP_t,QP_ng_Sx,QP_ng_Sc,QP_ng_SH,QP_solver,QP_state,QP_reset,&
 &                         QP_table,COHSEX_use_empties
  use X_m,            ONLY:X_t,X_duplicate,X_reset,Chi_mode
-<<<<<<< HEAD
  use stderr,         ONLY:log_as_a_file,logfile,intc,STRING_add,STRING_remove,STRING_match,write_to_log
-=======
- use stderr,         ONLY:write_to_log,log_as_a_file,logfile,intc,STRING_add,STRING_remove,STRING_match
->>>>>>> ae9500ce
  use R_lattice,      ONLY:ng_closed,q0_def_norm,bz_samp,nqibz,bz_samp_reset 
  use wave_func,      ONLY:wf_ng,io_WF
  use IO_m,           ONLY:io_control,OP_RD_CL,DUMP,NONE,mk_dir
@@ -617,13 +613,9 @@
  !
  if ((l_optics.and.l_chi).or.(l_em1d.and..not.l_life.and..not.l_ppa.and..not.l_gw0)) then
    !
-   if (.not.l_rpa_IP)   call X_activate('Xd',(/'NGsBlk'/))
-   !
-   call X_activate('Xd',(/'QpntsR','BndsRn',&
+   call X_activate('Xd',(/'NGsBlk','QpntsR','BndsRn',&
 &                  'GrFnTp','EnRnge','DmRnge','DmERef','CGrdSp','ETStps','EMStps',&
 &                  'DrudeW','EhEngy','LongDr'/))
-   !
-   !
    call initactivate(1,'DrClassic')
    !
    call INIT_QP_ctl_switch('X')
