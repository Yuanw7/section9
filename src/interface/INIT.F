!
!        Copyright (C) 2000-2018 the YAMBO team
!              http://www.yambo-code.org
!
! Authors (see AUTHORS file for details): AM
! 
! This file is distributed under the terms of the GNU 
! General Public License. You can redistribute it and/or 
! modify it under the terms of the GNU General Public 
! License as published by the Free Software Foundation; 
! either version 2, or (at your option) any later version.
!
! This program is distributed in the hope that it will 
! be useful, but WITHOUT ANY WARRANTY; without even the 
! implied warranty of MERCHANTABILITY or FITNESS FOR A 
! PARTICULAR PURPOSE.  See the GNU General Public License 
! for more details.
!
! You should have received a copy of the GNU General Public 
! License along with this program; if not, write to the Free 
! Software Foundation, Inc., 59 Temple Place - Suite 330,Boston, 
! MA 02111-1307, USA or visit http://www.gnu.org/copyleft/gpl.txt.
!
integer function INIT(en,q,k,X,Xw,Dip,instr,lnstr,CLOSE_Gs,FINALIZE)
 !
 ! INIT =-2  : Unsupported Runlevel(s) combination
 ! INIT =-1  : Missing CORE DBs
 ! INIT = 0  : everything is OK. Job continues.
 ! INIT = 1  : input file editing mode
 ! INIT = 2  : DB listing mode
 !
 use drivers,        ONLY:infile_editing,l_em1s,l_acfdt,l_HF_and_locXC,l_col_cut,l_alda_fxc,l_bs_fxc,l_optics,l_bse,l_bsk,l_bss,&
&                         l_chi,l_cohsex,l_life,l_rpa_IP,l_td_hartree,l_tddft,list_dbs,l_td_hf,l_setup,l_sc_run,l_rim,&
&                         l_real_time,l_ppa,l_lrc_fxc,l_gw0,l_elel_corr,l_elel_scatt,l_elph_corr,l_W_eh_diag,l_W_eh_cpl,l_W_eh,&
&                         l_elph_Hamiltonian,l_elph_scatt,l_elphoton_corr,l_elphoton_scatt,l_em1d,l_eval_collisions,&
&                         l_sc_magnetic,l_dipoles,l_pf_fxc,l_nl_optics
#if defined _PL
 use drivers,        ONLY:l_photolum
#endif
#if defined _SCALAPACK
 use drivers,        ONLY:l_slk_test
#endif
 use pars,           ONLY:schlen
 use parser_m,       ONLY:parser
 use electrons,      ONLY:levels,E_reset,n_spinor
 use frequency,      ONLY:w_samp,W_duplicate,W_reset
 use it_m,           ONLY:it,initactivate,initdefs,rstatus,nrnlvls,&
&                         initmode,rnlvls,initinfio,infile_verbosity,&
&                         infile,infile_dump,ofiles_append,runlevel_is_on,&
&                         switch_off_runlevel,check_verbosity,V_nl_optics
 use parallel_m,     ONLY:PP_redux_wait,master_cpu,ncpu
 use com,            ONLY:msg,repfile,com_path,jobstr,more_io_path,core_io_path,&
&                         write_the_logo,file_exists,rename_file,write_to_report
 use vec_operate,    ONLY:v_norm
 use LIVE_t,         ONLY:live_timing_is_on,what_is_running
 use QP_m,           ONLY:QP_t,QP_ng_Sx,QP_ng_Sc,QP_ng_SH,QP_solver,QP_state,QP_reset,&
&                         QP_table,COHSEX_use_empties
 use X_m,            ONLY:X_t,X_duplicate,X_reset,Chi_mode
<<<<<<< HEAD
 use DIPOLES,        ONLY:DIPOLE_t,DIPOLES_reset
 use stderr,         ONLY:log_as_a_file,logfile,intc,STRING_add,STRING_remove,STRING_match
=======
 use stderr,         ONLY:write_to_log,log_as_a_file,logfile,intc,STRING_add,STRING_remove,STRING_match
>>>>>>> 8ba75f05
 use R_lattice,      ONLY:ng_closed,q0_def_norm,bz_samp,nqibz,bz_samp_reset 
 use wave_func,      ONLY:wf_ng,io_WF
 use IO_m,           ONLY:io_control,OP_RD_CL,DUMP,NONE,mk_dir
 use TDDFT,          ONLY:io_BS_Fxc
 use BS,             ONLY:BS_bands,BS_n_g_exch,BS_n_g_W,&
&                         BS_eh_en,BSE_mode,BS_res_mode,BS_cpl_mode,BSK_mode
 use BS_solvers,     ONLY:BSS_mode,BSS_q0
#if defined  _ELPH 
 use ELPH,           ONLY:elph_nDBs,elph_nDBs_used,elph_use_q_grid
#endif
#if defined _SC
 use SC,             ONLY:SC_ng_Sx,SC_X_bands,SC_X_size
#endif
#if defined _NL
 use nl_optics,      ONLY:NL_ng
#endif
#if defined _SC || defined _RT
 use collision_ext,  ONLY:COH_collisions,HXC_collisions,P_collisions,GW_NEQ_collisions
 use COLL_interfaces,ONLY:io_COLLISIONS
 use hamiltonian,    ONLY:H_potential
#endif
#if defined _RT
 use fields,         ONLY:n_ext_fields,n_ext_fields_max
#endif
#if defined _MAGNETIC
 use magnetic,       ONLY:MAG_hamiltonian_type,MAG_pauli,MAG_landau
#endif
#if defined _OPENMP
 use openmp,         ONLY:n_threads,n_threads_X,n_threads_DIP,n_threads_SE,n_threads_RT,n_threads_K,n_threads_NL
#endif
 !
#include<memory.h>
 !
 type(levels)    ::en        
 type(bz_samp)   ::q,k   
 type(X_t)       ::X(4)
 type(DIPOLE_t)  ::Dip
 type(w_samp)    ::Xw(4)
 integer         ::lnstr
 character(lnstr)::instr
 logical         ::CLOSE_Gs,FINALIZE,QP_field
 !
 ! Work Space
 !
 integer           :: io_err,io_WF_err,io_X_err(4),io_ID,io_BS_err,io_KB_abinit_err,io_KB_pwscf_err,&
&                     io_BS_Fxc_err,io_QINDX_err
#if defined _SC
 type(levels)      :: en_sc
 integer           :: io_SC_E_err,io_SC_V_err
#endif
#if defined _RT
 integer           :: io_G,io_OBS
#endif
#if defined _SC || defined _RT
 integer           :: io_COLLISIONS_err
#endif
 integer, external :: io_X,io_DIPOLES,io_GROT,io_QINDX,io_RIM,&
&                     io_HF_and_locXC,io_QP_and_GF,io_BS,io_DB1,io_KB_abinit,io_KB_pwscf,&
&                     io_COL_CUT
 logical           :: OSTNTS_Vnl_included
 !
 integer, external :: io_Double_Grid
 !
 integer, external :: io_E_SOC_map
 !
#if defined _SC || defined _RT
 integer, external :: io_SC_components,io_RT_components
#endif
#if defined _ELPH 
 integer           :: io_ELPH_err
 integer, external :: io_ELPH
#endif
 !
 type(X_t)        ::Xbsk
 type(QP_t)       ::qp
 type(w_samp)     ::Xxcw
 type(initdefs)   ::defs
 integer          ::i1
 !
 ! What is running ?
 !
 what_is_running='YAMBO'
#if defined _ELPH 
 what_is_running='YAMBO_PH'
#endif
#if defined _SC
 what_is_running='YAMBO_SC'
#endif
#if defined _RT
 what_is_running='YAMBO_RT'
#endif
#if defined _NL
 what_is_running='YAMBO_NL'
#endif
#if defined _MAGNETIC
 what_is_running='YAMBO_MAGNETIC'
#endif
#if defined _ELECTRIC
 what_is_running='YAMBO_ELECTRIC'
#endif
#if defined _QED
 what_is_running='YAMBO_QED'
#endif
#if defined _PL
 what_is_running='YAMBO_PL'
#endif
 !
 ! Presets
 !
 INIT = 0
 !
 if (.not.FINALIZE.and..not.CLOSE_Gs) then
   !
   ! Global Logicals
   !
   call SET_logicals()
   !
   call E_reset(en)
#if defined _SC
   call E_reset(en_sc)
#endif
   call bz_samp_reset(k)
   call bz_samp_reset(q)
   call W_reset(Xw(1))
   call W_reset(Xw(2))
   call W_reset(Xw(3))
   call W_reset(Xw(4))
   call X_reset(X(1),type=1)
   call X_reset(X(2),type=2)
   call X_reset(X(3),type=3)
   call X_reset(X(4),type=4)
   call DIPOLES_reset(Dip)
 endif
 !
 ! Presets (local)
 !
 call QP_reset(qp)
 call W_reset(Xxcw)
 call X_reset(Xbsk)
 !
 if (FINALIZE) then
   call call_INIT_load('Game_Over')
   call initinfio(defs,11)
   call ofiles_append(defs=defs)
   return
 endif
 if (CLOSE_Gs) then
   call call_INIT_load('Close_G_vectors')
   call INIT_barriers( )
   call logicalson
   return
 endif
 !
 ! First vars loading
 ! 
 call call_INIT_load('create_shadow_vars')
 !
 ! Command line reading
 !
 call read_command_line(instr,INIT)
 !
 ! DB props listing mode ?
 !
 if (index(instr,'dbpr')>0) then
   list_dbs=.true.
   INIT = 2
   if (log_as_a_file) write (logfile,'(2a)') trim(com_path),'/l_dbs'
   live_timing_is_on=.false.
   write_to_report=.false.
   write_to_log=.true.
 endif
 !
 ! Dump the input file
 !
 if (file_exists(trim(infile))) then
   !
   call infile_dump()
   !
   call INIT_input_file( )
   !
 else if (.not.infile_editing) then
   infile='(none)'
 endif
 !
 ! BASICAL DATABASES
 !
 ! db1
 !
 call io_control(ACTION=OP_RD_CL,SEC=(/1,2/),COM=NONE,MODE=DUMP,ID=io_ID)
 io_err=io_DB1(en,k,io_ID) 
 !
#if defined _MEM_CHECK
 call MEM_treshold_estimate( )
#endif
 !
 ! wf
 !
 call io_control(ACTION=OP_RD_CL,SEC=(/1/),COM=NONE,MODE=DUMP,ID=io_ID)
 io_WF_err=io_WF(io_ID) 
 if (io_err/=0.or.io_WF_err/=0) then
   INIT =-1
   return
 else
   call mk_dir(more_io_path)
   call mk_dir(com_path)
   call mk_dir(trim(core_io_path)//"/SAVE")
   call mk_dir(trim(more_io_path)//"/SAVE")
   if (INIT==0.and.ncpu>1) call mk_dir(trim(com_path)//"/LOG")
 endif
 !
 ! Exporting DB1 informations to variables to be
 ! proposed in the input file.
 !
 X(3)%ib=(/1,en%nb/)
 !
 ! gops
 !
 call io_control(ACTION=OP_RD_CL,COM=NONE,MODE=DUMP,SEC=(/1,2/),ID=io_ID)
 io_err=io_GROT(io_ID) 
 !
 ! Updates RL variables
 !
 QP_ng_Sx=ng_closed
 QP_ng_Sc=ng_closed
 QP_ng_SH=ng_closed
 BS_n_g_exch=ng_closed
#if defined _NL
 NL_ng      =wf_ng
#endif
 !
 ! kindx
 !
 call io_control(ACTION=OP_RD_CL,COM=NONE,SEC=(/1/),MODE=DUMP,ID=io_ID)
 io_QINDX_err=io_QINDX(k,q,io_ID) 
 if (io_QINDX_err==0) call initactivate(-1,'IkSigLim IkXLim')
 !
 ! If the GROT/KINDX DBs are not present, reset to setup run
 !
 if ((io_err==-1.or.io_QINDX_err==-1).and.infile_editing) then
   !
   ! switch off all logicals loaded in read_command_line
   call switch_off_runlevel('all',on_name="")
   !
   ! force a setup run
   instr="setup"
   call read_command_line(instr,INIT)
   !
 endif
 !
 ! rim
 !
 call io_control(ACTION=OP_RD_CL,COM=NONE,SEC=(/1/),MODE=DUMP,ID=io_ID)
 io_err=io_RIM(io_ID) 
 !
 ! cutoff
 !
 call io_control(ACTION=OP_RD_CL,COM=NONE,SEC=(/1/),MODE=DUMP,ID=io_ID)
 io_err=io_COL_CUT(io_ID) 
 !
 ! E_rim
 !
 call io_control(ACTION=OP_RD_CL,COM=NONE,SEC=(/1/),MODE=DUMP,ID=io_ID)
 io_err=io_Double_Grid(en,k,io_ID)
 !
 ! E SOC perturbative
 ! 
 if(n_spinor==1) then
   call io_control(ACTION=OP_RD_CL,COM=NONE,SEC=(/1/),MODE=DUMP,ID=io_ID)
   io_err=io_E_SOC_map(en,k,io_ID)
 endif
 !
 ! xxvxc
 !
 call io_control(ACTION=OP_RD_CL,COM=NONE,SEC=(/1,2/),MODE=DUMP,ID=io_ID)
 io_err=io_HF_and_locXC(io_ID) 
 !
 ! QP
 !
 call io_control(ACTION=OP_RD_CL,COM=NONE,SEC=(/1,2/),MODE=DUMP,ID=io_ID)
 io_err=io_QP_and_GF('QP',qp,io_ID) 
 !
 !In DUMP mode qp%table is dumped as well (to be used in QP_apply).
 !Here, however, qp%table is not needed
 !
 YAMBO_FREE(qp%table)
 !
 ! Green Functions
 !
 call io_control(ACTION=OP_RD_CL,COM=NONE,SEC=(/1,2/),MODE=DUMP,ID=io_ID)
 io_err=io_QP_and_GF('G',qp,io_ID) 
 !
 ! W
 !
 call io_control(ACTION=OP_RD_CL,COM=NONE,SEC=(/1,2/),MODE=DUMP,ID=io_ID)
 io_err=io_QP_and_GF('W',qp,io_ID) 
 !
 ! Vnl PWscf old format
 !
 call io_control(ACTION=OP_RD_CL,COM=NONE,SEC=(/1/),MODE=DUMP,ID=io_ID)
 io_err=io_DIPOLES(Dip,io_ID)
 !
 ! KB PWscf
 !
 call io_control(ACTION=OP_RD_CL,COM=NONE,SEC=(/1/),MODE=DUMP,ID=io_ID)
 io_KB_pwscf_err=io_KB_pwscf(io_ID)
 !
 ! KB abinit
 !
 call io_control(ACTION=OP_RD_CL,COM=NONE,SEC=(/1/),MODE=DUMP,ID=io_ID)
 io_KB_abinit_err=io_KB_abinit(io_ID)
 !
 if (io_err==0) OSTNTS_Vnl_included= Dip%Vnl_included
 if (io_err/=0) OSTNTS_Vnl_included= (io_KB_abinit_err==0.or.io_KB_pwscf_err==0)
 !
 ! I transfer to all X types the X(3) used in the previous io's 
 !
 call X_var_setup
 !
 ! When no setup has been done nqibz=0
 !
 if (nqibz>0) then
   !
   do i1=1,4 ! Xx Xs Xd Xp
     !
     X(i1)%iq=(/1,nqibz/)
     !
     call io_control(ACTION=OP_RD_CL,COM=NONE,SEC=(/1,2/),MODE=DUMP,ID=io_ID)
     !
     io_X_err(i1)=io_X(X(i1),Xw(i1),io_ID)
     !
   enddo
   !
 endif
 !
 !
 ! The GLOBAL vcalue of %Vnl_included is decided on the basis of the contents
 ! of db.OSTENTS OR on the presence of the KB_PP. This means that if the
 ! response functions DBs were made in presence of KB_PP and later this
 ! DB is deleted the X dbs will be recalculated
 !
 forall(i1=1:4) X(i1)%Vnl_included=OSTNTS_Vnl_included
 !
 ! bs
 !
 call io_control(ACTION=OP_RD_CL,COM=NONE,MODE=DUMP,SEC=(/1/),ID=io_ID)
 io_BS_err=io_BS(1,Xbsk,io_ID)
 !
 ! When a PPA screen is used to build the kernel the %ppaE component of Xbsk must be overwritten.
 ! Otherwise yambo will re-calculate the ppa interaction when the %ppaE is changed with respect to 
 ! the default (notice by MP, July 2015).
 !
 if (io_X_err(4)>=0) Xbsk%ppaE=X(4)%ppaE
 !
 ! GPL_EXCLUDE_START
 !
 ! bs_fxc
 !
 call io_control(ACTION=OP_RD_CL,COM=NONE,MODE=DUMP,SEC=(/1/),ID=io_ID)
 io_BS_Fxc_err=io_BS_Fxc(1,Xxcw,io_ID,X=Xbsk)
 !
 ! GPL_EXCLUDE_END
 !
 ! ELPH 
 !
#if defined _ELPH 
 call io_control(ACTION=OP_RD_CL,COM=NONE,MODE=DUMP,SEC=(/1/),ID=io_ID)
 io_ELPH_err=io_ELPH(io_ID,'gkkp')
 !
 if (io_ELPH_err/=0) then
   call io_control(ACTION=OP_RD_CL,COM=NONE,MODE=DUMP,SEC=(/1/),ID=io_ID)
   io_ELPH_err=io_ELPH(io_ID,'gkkp_expanded')
 endif
 !
#endif
 !
 ! RT 
 !
#if defined _RT
 call io_control(ACTION=OP_RD_CL,COM=NONE,MODE=DUMP,SEC=(/1/),ID=io_ID)
 io_OBS=io_RT_components('OBSERVABLES',io_ID)
 call io_control(ACTION=OP_RD_CL,COM=NONE,MODE=DUMP,SEC=(/1/),ID=io_ID)
 io_G=io_RT_components('G',io_ID)
#endif
 !
 ! SC 
 !
#if defined _SC
 call io_control(ACTION=OP_RD_CL,COM=NONE,MODE=DUMP,SEC=(/1/),ID=io_ID)
 io_SC_V_err=io_SC_components('V',en_sc,io_ID)
 call io_control(ACTION=OP_RD_CL,COM=NONE,MODE=DUMP,SEC=(/1/),ID=io_ID)
 io_SC_E_err=io_SC_components('E',en_sc,io_ID)
 if (io_SC_E_err==0.and.io_SC_V_err/=0) io_SC_E_err=-1
#endif
 !
 ! COLLISIONS 
 !
#if defined _SC || defined _RT
 call io_control(ACTION=OP_RD_CL,COM=NONE,MODE=DUMP,SEC=(/1/),ID=io_ID)
 io_COLLISIONS_err=io_COLLISIONS(io_ID,COH_collisions)
 call io_control(ACTION=OP_RD_CL,COM=NONE,MODE=DUMP,SEC=(/1/),ID=io_ID)
 io_COLLISIONS_err=io_COLLISIONS(io_ID,HXC_collisions)
#endif
#if defined _RT
 call io_control(ACTION=OP_RD_CL,COM=NONE,MODE=DUMP,SEC=(/1/),ID=io_ID)
 io_COLLISIONS_err=io_COLLISIONS(io_ID,GW_NEQ_collisions)
#endif
#if defined _QED && defined _RT
 call io_control(ACTION=OP_RD_CL,COM=NONE,MODE=DUMP,SEC=(/1/),ID=io_ID)
 io_COLLISIONS_err=io_COLLISIONS(io_ID,P_collisions)
#endif
 !
 if (list_dbs) then
   call msg('s','')
   return
 endif
 !
 !Runlevels variables activation (Logicals from stdin)
 !
 call logicalson
 !
 !Setup on the basis of the DB read/stdin variables
 !Here I can propose values to be written in the input file
 !
 call before_infile_write_setup( )
 !
 !Variables(read from DB files) -> local cache
 !
 !Note that here ('load_defaults') is the latest chance to change
 !a predefined var verbosity and to force its appearance
 !in the input file.
 !
 call call_INIT_load('load_defaults')
 !
 !Input file/local cache -> local cache/Variables
 !
 call call_INIT_load('parser_input_file')
 !
 !RUNLEVELS VARIABLES ACTIVATION (LOGICALS FROM INPUT FILE)
 !
 if (.not.any(rstatus>0)) rstatus(1)=-1
 call logicalson
 call varsetup2
 call logicalson
 !
 !Common
 !
 call initactivate(1,'StdoHash Nelectro ElecTemp BoseTemp OccTresh NLogCPUs DBsIOoff DBsFRAGpm EvalMagn MEM_tresh')
 !
 !FFT
 !
 if (any((/(l_optics.and.l_chi),(l_optics.and.l_bse),l_em1d,&
&          l_em1s,l_acfdt,l_HF_and_locXC,l_col_cut/))) call initactivate(1,'FFTGvecs WFbuffIO')
 !
 ! CPU structure
 !
 if (l_dipoles) then
   call CPU_activate("DIP")
   call initactivate(1,'DIP_Threads')
 endif
 !
 ! CPU structure
 !
 if ((l_optics.and..not.l_bse).or.l_em1s.or.l_em1d.or.l_ppa) then
   call CPU_activate("X")
   if (l_optics.and..not.l_bse) call CPU_activate("X_finite_q")
   call CPU_activate("DIP")
   call initactivate(1,'X_Threads DIP_Threads')
 endif
 !
 if(l_sc_run) then
   call CPU_activate("X_q_0")  ! Required for finite E-field, l_sc_exx, SC_up_W_iter
 endif
 !
 if ( (l_HF_and_locXC.or.l_gw0.or.l_cohsex.or.l_life) .and. .not.(l_sc_run.or.l_eval_collisions) ) then
   call CPU_activate("SE")
   call initactivate(1,'SE_Threads')
 endif
 !
#if defined _SCALAPACK
 if (l_slk_test) then
   call initactivate(1,"SLKdim")
   call CPU_activate("SLK")
 endif
#endif
 !
#if defined _SC
 if (l_eval_collisions .or. l_sc_run) then
   call CPU_activate("SE")
   call initactivate(1,'SE_Threads')
 endif
#endif
 !
#if defined _RT 
 if (l_eval_collisions .or. l_real_time) then
   call CPU_activate("RT")
   call initactivate(1,'RT_Threads')
 endif
#endif
 !
#if defined _NL
 if (l_nl_optics) then
   call CPU_activate("NL")
   call CPU_activate("DIP")
   call initactivate(1,'DIP_Threads NL_Threads')
 endif
#endif
 !
 if (l_bse) then
   call CPU_activate("BS")
   call CPU_activate("DIP")
   call initactivate(1,'X_Threads DIP_Threads K_Threads')
 endif
 !
 !Setup
 !
 if (l_setup) call initactivate(1,'MaxGvecs IkSigLim IkXLim')
#if defined  _ELPH 
 if (l_setup) call initactivate(1,'BSEscatt')
#endif
 !
 !
 if (any((/(l_optics.and.l_chi),(l_optics.and.l_bse)/)))  call initactivate(1,'NonPDirs')
 !
 !RIM
 !
 if (l_rim) call initactivate(1,'RandQpts RandGvec QpgFull Em1Anys IDEm1Ref')
 !
 !Col CUTOFF 
 !
 if (l_col_cut) call initactivate(1,'CUTGeo CUTBox CUTRadius CUTCylLen CUTwsGvec CUTCol_test')
 !
 !XX
 !
 if (l_HF_and_locXC) call initactivate(1,'EXXRLvcs')  
 if (l_HF_and_locXC) call initactivate(1,'UseNLCC')  
 !
 ! Kernels
 !
 if (l_em1s.or.l_em1d)             call initactivate(1,'Chimod ChiLinAlgMod')
 if (l_optics.and.l_chi)           call initactivate(1,'Chimod ChiLinAlgMod')
 if (l_optics.and.l_bse)           call initactivate(1,'BSEmod')
 if (l_optics.and.l_bse)           call initactivate(1,'BSKmod')
 if (l_optics.and.l_bse.and.l_bss) call initactivate(1,'BSSmod')
 !
 if (l_dipoles) call initactivate(1,'DipBands DipBandsALL DipQpt DipApproach DipPDirect ShiftedPaths')
 !
 if (l_optics.and.l_chi) then
   !
   ! GPL_EXCLUDE_START
   !
   ! BS based TDDFT (BS fxc is only of q=0 0 0). BS_fxc db exist
   if(l_bs_fxc) call initactivate(1,'FxcGRLc FxcSVdig FxcRetarded')
   !
   ! GPL_EXCLUDE_END
   !
   ! ALDA/LRC Tddft
   if (l_alda_fxc) call initactivate(1,'FxcGRLc')
   if (l_lrc_fxc)  call initactivate(1,'LRC_alpha LRC_beta')
   if (l_pf_fxc)   call initactivate(1,'PF_alpha')
   !
 endif
 !
 ! Optics(not bse) nor GW (no PP)
 !
 if ((l_optics.and.l_chi).or.(l_em1d.and..not.l_life.and..not.l_ppa.and..not.l_gw0)) then
   !
   if (.not.l_rpa_IP) call X_activate('Xd',(/'NGsBlk'/))
   !
   call X_activate('Xd',(/'QpntsR','BndsRn',&
&                  'GrFnTp','EnRnge','DmRnge','DmERef','CGrdSp','ETStps','EMStps',&
&                  'DrudeW','EhEngy','LongDr'/))
   call initactivate(1,'DrClassic')
   !
   call INIT_QP_ctl_switch('X')
   !
   ! GPL_EXCLUDE_START
   !
#if defined _RT
   call INIT_RT_ctl_switch('X')
#endif
   call initactivate(1,'Qdirection QShiftOrder')
   !
   ! GPL_EXCLUDE_END
   !
 endif
 !
 ! Double Grid
 !
 if (l_optics.or.l_life) then
   !
   call initactivate(1,'DbGdQsize')
   !
 endif
 !
 ! BSK
 !
 if (l_optics.and.l_bse.and.l_bsk) then
   !                     
   call initactivate(1,'BSENGexx ALLGexx')
   !
   if(l_td_hf.or.l_W_eh) call initactivate(1,'BSENGBlk')
   if(l_W_eh)            call initactivate(1,'WehDiag WehCpl')
   !
   ! BSE + TDDFT = no BS db, Fxc + LF on-fly
   ! Special case: The BSE equation is used to build up the BSE_Fxc kernel.
   if (l_bs_fxc) then
     call initactivate(1,'FxcGRLc FxcSVdig FxcRetarded FxcMEStps')
     call initactivate(1,'BLongDir BEnRange BDmRange BEnSteps')
   endif
   !
 endif
 !
#if defined _PL
 !
 ! PL
 !
 if (l_photolum) call initactivate(1,'PL_weights')
 !
#endif
 !
 ! BSE
 !
 if (l_optics.and.l_bse) then
   !
   call INIT_QP_ctl_switch('K')
   !
   ! GPL_EXCLUDE_START
   !
#if defined _RT
   call INIT_RT_ctl_switch('K')
   call INIT_RT_ctl_switch('R')
#endif
   !
   ! GPL_EXCLUDE_END
   !
   call initactivate(1,'DipApproach DipPDirect ShiftedPaths Gauge NoCondSumRule MetDamp')
   !
#if defined _NL | defined _ELECTRIC
   call initactivate(1,'EvPolarization FrSndOrd')
#endif
   !
#if defined _KERR
   call initactivate(1,'EvalKerr AnHall')
#endif
   !
   call initactivate(1,'DrudeWBS Reflectivity')
   call initactivate(1,'BoseCut ShiftedPaths')
   call initactivate(1,'BEnRange BDmRange BDmERef BEnSteps BLongDir')
   call initactivate(1,'BSEQptR BSEBands BSEEhEny BSehWind')
   !
#if defined _RT
   call initactivate(1,'ForceEqTrans')
#endif
   !
 endif                    
 !
 ! BSE solver
 !
 if (l_optics.and.l_bse.and.l_bss) then
   !
   ! Special case: the BSE_Fxc kernel has been constructed
   !               Thus I move to g-space to solve the Dyson equation
   !
   if (index(BSS_mode,'t')/=0 .and. l_bs_fxc) call initactivate(-1,'BSENGexx ALLGexx')
   if (index(BSS_mode,'t')/=0 .and. l_bs_fxc) call initactivate(-1,'BSENGBlk')
   !
   if (index(BSS_mode,'i')/=0)  call initactivate(1,'BSSInvMode BSEPSInvTrs BSSInvPFratio BSSInvKdiag')
   if (index(BSS_mode,'d')/=0)  call initactivate(1,'WRbsWF BSSPertWidth')
   if (index(BSS_mode,'h')/=0)  call initactivate(1,'BSHayTrs BSHayTer')
   if (index(BSS_mode,'s')/=0)  then
      call initactivate(1,'BSSNEig')
      call initactivate(1,'BSSEnTarget')
      call initactivate(1,'BSSSlepcExtraction')
      call initactivate(1,'BSSSlepcNCV')
      call initactivate(1,'BSSSlepcTol')
   endif
   !
   ! Special project dependent variables
   !
#if defined _PL 
   if (index(BSS_mode,'i')/=0)  call initactivate(1,'BSPLInvTrs')
#endif
#if defined _ELPH 
   if (l_elph_corr.and..not.elph_use_q_grid) call initactivate(1,'ElPhRndNq')
#endif
 endif
 !
 ! Static screen 
 !
 if (l_em1s) then
   call INIT_QP_ctl_switch('X')
   !
   ! GPL_EXCLUDE_START
   !
#if defined _RT
   call INIT_RT_ctl_switch('X')
#endif
   !
   ! GPL_EXCLUDE_END
   !
   call initactivate(1,'ShiftedPaths')
   call X_activate('Xs',(/'QpntsR','BndsRn','NGsBlk','GrFnTp','DmRnge','CGrdSp','EhEngy','LongDr','DrudeW'/))
   call initactivate(1,'XTermKind')
   call initactivate(1,'XTermEn')
 endif
 !
 ! GW (PPA & COHSEX) 
 !
 if ( (l_em1d.and.l_ppa) .or. (l_em1s.and.l_cohsex)) then
   call INIT_QP_ctl_switch('X')
   !
   ! GPL_EXCLUDE_START
   !
#if defined _RT
   call INIT_RT_ctl_switch('X')
#endif
   !
   ! GPL_EXCLUDE_END
   !
   call initactivate(1,'ShiftedPaths')
   if (l_ppa) then
     call X_activate('Xp',(/'QpntsR','BndsRn','NGsBlk','CGrdSp',&
&                           'EhEngy','LongDr','PPAPnt'/))
   endif
   if (l_cohsex) then
     call X_activate('Xs',(/'QpntsR','BndsRn','NGsBlk','EhEngy','LongDr'/))
   endif
   call initactivate(1,'XTermKind')
   call initactivate(1,'XTermEn')
 endif
 !
 ! ACFDT
 !
 if (l_acfdt) then
   call INIT_QP_ctl_switch('X')
   !
   ! GPL_EXCLUDE_START
   !
#if defined _RT
   call INIT_RT_ctl_switch('X')
#endif
   !
   ! GPL_EXCLUDE_END
   !
   call initactivate(1,'ShiftedPaths')
   call initactivate(1,'EXXRLvcs AC_n_LAM AC_n_FR AC_E_Rng')
   call X_activate('Xx',(/'QpntsR','BndsRn','NGsBlk','CGrdSp','EhEngy','LongDr'/))
 endif
 !
 ! GW/Life
 !
 if (l_gw0.or.l_life) then
   !
#if defined _QED
   if (l_elphoton_corr) then
     if (l_gw0) then
       call initactivate(1,'FFTGvecs RandQpts QEDRLvcs GbndRnge GDamping dScStep DysSolver') 
       if (trim(QP_solver)=="g") then
         call initactivate(1,'GEnSteps GEnRnge GEnMode GDmRnge GreenFTresh GreenF2QP') 
       else
         call initactivate(1,'GWoIter')
         if (.not.l_cohsex) call initactivate(1,'NewtDchk ExtendOut OnMassShell QPExpand')
       endif
     else if (l_life) then
       call initactivate(1,'GbndRnge') 
     endif
   endif
#endif
   !
   if (l_elel_corr) then
     !
     call INIT_QP_ctl_switch('X')
     call INIT_QP_ctl_switch('G')
     !
     ! GPL_EXCLUDE_START
     !
#if defined _RT
     call INIT_RT_ctl_switch('X')
     call INIT_RT_ctl_switch('G')
#endif
     !
     ! GPL_EXCLUDE_END
     !
     call initactivate(1,'BoseCut ShiftedPaths')
     !
     if (l_gw0) then
       if (.not.l_cohsex.or.COHSEX_use_empties) call initactivate(1,'GbndRnge') 
       if (.not.l_cohsex.and.trim(QP_solver)/='g') call initactivate(1,'GDamping') 
       if (.not.l_cohsex) call initactivate(1,'dScStep') 
       if (.not.l_elphoton_corr) then
         if (.not.l_ppa.and..not.l_cohsex) &
&          call X_activate('Xd',(/'BndsRn','NGsBlk',&
&                          'DmRnge','DmERef','CGrdSp','ETStps','EMStps',&
&                          'DrudeW','EhEngy','LongDr'/)) 
         !
         if (.not.l_cohsex) call initactivate(1,'GTermKind GTermEn DysSolver')
         if (     l_cohsex) call initactivate(1,'UseEbands')
         if (trim(QP_solver)=="g") then
           call initactivate(1,'GEnSteps GEnRnge GEnMode GDmRnge GreenFTresh GreenF2QP') 
         else
           call initactivate(1,'GWoIter')
           if (.not.l_cohsex) call initactivate(1,'NewtDchk ExtendOut OnMassShell QPExpand')
         endif
       endif
       !
     endif
     !
     if (l_life) then
       call initactivate(1,'LifeTrCG')
       if (l_elel_corr) call X_activate('Xd',(/'BndsRn','NGsBlk',&
&                                     'DmRnge','CGrdSp',&
&                                     'DrudeW','EhEngy','LongDr'/)) 
     endif
   endif
   !
#if defined  _ELPH 
   !
   if (l_elph_corr) then
     call initactivate(1,'DysSolver')
     call initactivate(1,'GphBRnge FANdEtresh DWdEtresh ElPhModes GDamping dScStep ExtendOut ElPhRndNq RandQpts')
     call initactivate(1,'WRgFsq NewtDchk OnMassShell')
   endif
   if (trim(QP_solver)=="g".and.l_elph_corr) then
     call initactivate(1,'GEnSteps GEnRnge GEnMode GDmRnge GreenFTresh GreenF2QP') 
     call initactivate(-1,'WRgFsq NewtDchk GDamping ExtendOut OnMassShell')
   endif
   !
#endif
   !
 endif
 !
 if(l_alda_fxc.and.any((/l_em1s,l_em1d,l_acfdt,l_ppa,l_cohsex,l_gw0/)) ) call initactivate(1,'FxcGRLc')
 if( l_lrc_fxc.and.any((/l_em1s,l_em1d,l_acfdt,l_ppa,l_cohsex,l_gw0/)) ) call initactivate(1,'LRC_alpha LRC_beta')
 !
 ! El-Ph: Frohlich Hamiltonian
 !
 ! GPL_EXCLUDE_START
 !
#if defined _ELPH 
 !
 if (l_elph_Hamiltonian) then
   call initactivate(1,'ElPhHBRnge ElPhModes ElPhHKpt GDamping REStresh')
 endif
 !
#endif
 !
 ! GPL_EXCLUDE_END
 !
#if defined _SC || defined _RT
 !
 ! Collisions
 !
 if (l_eval_collisions) call initactivate( 0,'COLLBands')
 !
 if ( (l_eval_collisions.or.l_real_time).and.l_elel_scatt ) call initactivate(1,'PlasmaPerc')
 !
 if (l_eval_collisions.or.l_real_time.or.l_sc_run) then
   !
   call initactivate( 1,'HXC_Potential FFTGvecs')
   !
   call initactivate(-1,'QpntsRXs')
   !
   if (l_eval_collisions) then
     if( index(H_potential,"HARTREE")>0 )                           call initactivate(1,'HARRLvcs ALLGHAR')
     if( index(H_potential,"SEX")>0.or.index(H_potential,"FOCK")>0) call initactivate(1,'EXXCut EXXRLvcs ALLGexx')
     if( index(H_potential,"SEX")>0.or.index(H_potential,"COH")>0 ) call initactivate(1,'CORRLvcs ALLGexx')
   endif
   !
 endif
 !
#endif
 !
 ! GPL_EXCLUDE_END
 !
#if defined _SC 
 !
 ! Self-Consistency
 !
 if (l_sc_run) then
   !
   call initactivate( 1,'SCBands')
   !
   if( index(H_potential,"SEX")>0.or.index(H_potential,"COH")>0  ) call initactivate(1,'UseEbands SCUpWIter')
   !
   if( index(H_potential,"EXX")>0.or.index(H_potential,"SRPA")>0 ) call initactivate(1,'OEPapprox OEPItSolver') 
   !
   call initactivate(1,'SCIter SCEtresh SCRhoTresh SC_precondition')
   call initactivate(1,'SCmixing SClwBand SCnlMix BandMix')
   call initactivate(1,'SCdiag Mean_Potential')
   !
 endif
 !
#endif
 !
#if defined _RT
 !
 if (l_real_time) then
   call INIT_QP_ctl_switch('G')
   !
   ! GPL_EXCLUDE_START
   !
   call INIT_RT_ctl_switch('G')
   call initactivate(1,'RTskipImposeN RTeeImposeE InducedField RTUpdateSOC RTUpdateE SaveGhistory')
   call initactivate(1,'RTEqScatt RTzeroTempRef RTEvalEnergy RTEvalEntropy')
   call initactivate(1,'dTupdateTime dTupdateJump dTupdateTresh dT_MAX')
   if (l_elel_scatt .or. l_elph_scatt .or. l_elphoton_scatt) &
&    call initactivate(1,'LifeExtrapolation LifeExtrapSteps LifeFitTemp RelaxTimeApprox RTAtemp RTAchem LifeFitTemp')
   if (l_elph_scatt) call initactivate(1,'MemTresh RandQpts RT_T_evol ElPhModes UseDebyeE')
   if (l_elel_scatt) call initactivate( 1,'EERimPerc')
   !
   ! GPL_EXCLUDE_END
   !
   call initactivate(1,'RTBands Integrator GrKind TwoAlpha RADLifeTime PhLifeTime RTehEny ScattTresh') 
   call initactivate(1,'RTstep NEsteps NETime DipoleEtresh')
   call initactivate(1,'IOtime')
   !
   ! n_ext_fields is by default 0.  It is set to the input number of fields when a command line option is provided (below in init.F)
   ! or parsed from the input file in INIT_load.F
   !
   do i1=1,n_ext_fields
     call Afield_activate(i1)
   enddo
   !
 endif
 !
#endif
 !
#if defined _NL
 if (l_nl_optics) then
   call initactivate(1,'FFTGvecs NLBands NLverbosity NLstep NLtime NLintegrator NLCorrelation NLLrcAlpha')
   call initactivate(1,'NLEnRange NLEnSteps NLDamping UseDipoles FrSndOrd EvalCurrent InducedField NLGvecs') 
   call initactivate(1,'ExtF_Dir ExtF_FrStep ExtF_Int ExtF_Width ExtF_kind ExtF_Tstart')
   call init_QP_ctl_switch('G')
 endif
#endif
 !
#if defined _MAGNETIC
 !
 ! Magnetic
 !
 if (l_sc_magnetic) then
   call initactivate(1,'Hamiltonian B_Field B_psi B_theta B_Gauge PhaseTrick')
   if (MAG_landau) call initactivate(1,'B_radius')
 endif
 !
#endif
 !
#if defined _RT
 if (check_verbosity("real_time").and.l_real_time) call INIT_DephMatrix()
#endif
 !
 ! Q-points (from input/DB)
 !
 if (l_setup.and.io_QINDX_err/=0) call INIT_q_points( )
 !
 !If qp limits are requested they are added at the end of the input file
 !
 QP_field=any((/l_HF_and_locXC,l_gw0,l_life/)).and..not.l_sc_run
 !
 if (QP_field) then
   !
   ! The QP_state can be read from DB's in DUMP mode or from the input file.
   ! The DB value is used when a new input file is created or when the previous input file
   ! has no QP fields (see inside INIT_QP)
   !
   ! QP_state from DB ?
   !
   if (allocated(QP_state)) call QP_state_table_setup(en)
   !
   call INIT_QP("[GW] QP")
   !
   ! I use it to propose the value in the input file ...
   !
   ! ... but afterword I must deallocate it to use user defined values
   !
   YAMBO_FREE(QP_state)
   YAMBO_FREE(QP_table)
   !
 endif
 !
 ! Are we editing the input file ?
 !
 if (infile_editing) then
   open(unit=12,file=trim(infile))
   call initinfio(defs,12)
   close(12)
   call PP_redux_wait
   return
 endif
 !
 ! Update Logicals (especially the write_to_log)
 !
 call SET_logicals()
 !
 call Dip_check_ordered
 !
 ! Report/Log Files
 !
 call INIT_report_and_log_files()
 !
 if (log_as_a_file) call rename_file(logfile)
 !
 call rename_file(repfile)
 !
 ! Finalize
 call PP_redux_wait
 !
 if (master_cpu) then
   open(unit=11,file=trim(repfile))
   call write_the_logo(11,' ')
 endif
 !
 contains
   !
#if defined _RT
   !
   subroutine Afield_activate(i1)
     integer     ::i1
     character(6)::field
     field='Field'//trim(intc(i1))
     call initactivate(1,field//'_Freq')
     call initactivate(1,field//'_MaxFreq')
     call initactivate(1,field//'_DFreq')
     call initactivate(1,field//'_Int')
     call initactivate(1,field//'_Width')
     call initactivate(1,field//'_FWHM')
     call initactivate(1,field//'_kind')
     call initactivate(1,field//'_pol')
     call initactivate(1,field//'_Dir')
     call initactivate(1,field//'_Dir_circ')
     call initactivate(1,field//'_Tstart')
   end subroutine
   !
#endif
   !
   subroutine CPU_activate(what)
     character(*) :: what 
#if defined _MPI
     call initactivate(1,"PAR_def_mode")
     call initactivate(1,what//"_CPU")
     call initactivate(1,what//"_ROLEs")
     if (what=="X_finite_q".or.what=="X".or.what=="BS") call initactivate(1,what//"_nCPU_LinAlg_INV")
     if (what=="BS")                                    call initactivate(1,what//"_nCPU_LinAlg_DIAGO")
     if (what=="SE".and.l_sc_run)                       call initactivate(1,what//"_nCPU_LinAlg_DIAGO")
#endif
#if defined _SCALAPACK &&  defined _MPI
     if (what=="SLK")             call initactivate(1,what//"_nCPU_LinAlg_INV")
#endif
     !
   end subroutine
   !
   subroutine X_activate(mode,what)
     character(2)::mode
     character(6)::what(:)
     ! Work Space
     integer     ::i1
     do i1=1,size(what,1)
       call initactivate(1,what(i1)//mode)
     enddo
   end subroutine
   !
   subroutine call_INIT_load(mode)
     character(*)::mode
     if (mode=='create_shadow_vars') initmode=0
     if (mode=='load_defaults') initmode=1
     if (mode=='Close_G_vectors') initmode=2
     if (mode=='Game_Over') initmode=3
     if (mode=='parser_input_file') initmode=4
     call INIT_load(defs,en,q,k,X,Xw,Dip)
   end subroutine
   !
   subroutine logicalson
     !
     integer     ::i1
     !
     do i1=1,2
       l_setup=runlevel_is_on('setup')
       l_optics=runlevel_is_on('optics')
       l_chi=runlevel_is_on('chi')
       l_bse=runlevel_is_on('bse')
       l_bsk=runlevel_is_on('bsk')
       l_bss=runlevel_is_on('bss')
#if defined _PL
       l_photolum=runlevel_is_on('photolum')
#endif
       l_tddft=runlevel_is_on('tddft')
       l_em1d=runlevel_is_on('em1d')
       l_em1s=runlevel_is_on('em1s')
       l_ppa=runlevel_is_on('ppa')
       l_dipoles=runlevel_is_on('dipoles')
       l_HF_and_locXC=runlevel_is_on('HF_and_locXC')
       l_gw0=runlevel_is_on('gw0')
       l_life=runlevel_is_on('life')
       l_rim=runlevel_is_on('rim_cut')
       l_col_cut=runlevel_is_on('rim_cut')
       l_cohsex=runlevel_is_on('cohsex')
       !
       ! GPL_EXCLUDE_START
       ! 
       l_acfdt=runlevel_is_on('acfdt')
       !
       ! GPL_EXCLUDE_END
       ! 
#if defined _SCALAPACK
       l_slk_test =runlevel_is_on('slktest')
#endif
#if defined _RT
       !
       l_real_time=runlevel_is_on('negf')
       ! GPL_EXCLUDE_START
       l_elel_scatt =runlevel_is_on('el_el_scatt')
       l_elph_scatt=runlevel_is_on('el_ph_scatt')
       l_elphoton_scatt=runlevel_is_on('el_photon_scatt')
       ! GPL_EXCLUDE_END
#endif
#if defined _SC && !defined _RT
       l_sc_run=runlevel_is_on('scrun')
       l_sc_magnetic=runlevel_is_on('magnetic')
       ! Davide: Why this ? Can't I do SC-IP calculation with v_HXC=0 ?
       if (STRING_match(H_potential,"IP")) H_potential="DEFAULT"
#endif
#if defined _SC || defined _RT
       l_eval_collisions=runlevel_is_on('collisions')
#endif
#if defined _NL
       l_nl_optics=runlevel_is_on('nloptics')
#endif
#if defined  _ELPH  
       if (.not.CLOSE_Gs) then
         !
         ! Only in this case ioELPH_err is defined
         !
         if (io_ELPH_err==0.or.l_real_time) then
           l_elph_corr=runlevel_is_on('el_ph_corr')
         else
           l_elph_corr=.FALSE.
           call switch_off_runlevel('el_ph_corr',on_name=' ')
         endif
         !
         ! GPL_EXCLUDE_START
         l_elph_Hamiltonian=runlevel_is_on('ElPhHam').and.io_ELPH_err==0
         ! GPL_EXCLUDE_END
       else
         l_elph_corr=runlevel_is_on('el_ph_corr')
         ! GPL_EXCLUDE_START
         l_elph_Hamiltonian=runlevel_is_on('ElPhHam')
         ! GPL_EXCLUDE_END
       endif
       l_elel_corr=runlevel_is_on('el_el_corr')
#endif
#if defined  _QED  
       l_elel_corr    =runlevel_is_on('el_el_corr')
       l_elphoton_corr=runlevel_is_on('el_photon_corr')
#endif
       !
       ! In some cases l_elel_corr is switched on by default
       !
       if (.not.l_elel_corr) then
         l_elel_corr=(l_gw0.or.l_life).and.(.not.l_elph_corr.and..not.l_elphoton_corr)
       endif
       !
       ! Check if this runlevel is allowed in the 
       ! present configuration
       !
       if (i1==1) call INIT_barriers( )
       !
     enddo
     !
     ! Setup logicals which are not runlevels
     !
     l_rpa_IP     = STRING_match(trim(Chi_mode),"IP").or.STRING_match(trim(BSK_mode),"IP")
     l_td_hartree = STRING_match(trim(Chi_mode),"HARTREE").or.STRING_match(trim(BSK_mode),"HARTREE")
     l_alda_fxc   = STRING_match(trim(Chi_mode),"ALDA").or.STRING_match(trim(BSK_mode),"ALDA")
     l_lrc_fxc    = STRING_match(trim(Chi_mode),"LRC")
     l_pf_fxc     = STRING_match(Chi_mode,'PF')      
     l_bs_fxc     = STRING_match(trim(Chi_mode),"BSFXC").or.STRING_match(trim(BSK_mode),"BSFXC")
     l_tddft      = l_alda_fxc.or.l_lrc_fxc.or.l_bs_fxc
     l_td_hf      = trim(BSK_mode)=="HF"
     l_W_eh       = trim(BSK_mode)=="SEX"
     !
   end subroutine logicalson
   !
   subroutine X_var_setup 
     !
     ! Before any X DB/infile reading
     !
     call X_duplicate(X(3),X(2))
     call X_duplicate(X(3),X(1))
     call X_duplicate(X(3),X(4))
     call W_duplicate(Xw(3),Xw(2))
     call W_duplicate(Xw(3),Xw(1))
     call W_duplicate(Xw(3),Xw(4))
     !
   end subroutine X_var_setup
   !
   subroutine Dip_check_ordered
     !
     use X_m,  ONLY:l_X_terminator
     implicit none
     logical :: all_bands
     !
     call parser('DipBandsAll',all_bands)
     !
     Dip%bands_ordered=.not.all_bands
#if defined _SC  || defined _RT || defined _NL
     if ( l_sc_run.or.l_real_time.or.l_nl_optics ) Dip%bands_ordered=.false.
#endif
#if defined _QED 
     if (l_elphoton_corr)                          Dip%bands_ordered=.false.
#endif
     !
   end subroutine Dip_check_ordered
   ! 
   subroutine before_infile_write_setup 
     !
     ! After DB reading/stdin logicals I propose here values for the input file
     !
     ! If optics with BS FXC I need to dump on X(3) the F_xc specs
     !
     if (all((/l_bs_fxc,l_optics,l_chi.or.l_bse,io_BS_Fxc_err==0/))) then
       X(3)%ib= BS_bands
       X(3)%ehe=BS_eh_en
       X(3)%q0= BSS_q0
       X(3)%iq= 1
       call W_duplicate(Xxcw,Xw(3))
       call initactivate(2,'XfnQP_E')
     endif
     if (.not.l_elel_corr.and..not.l_elph_corr.and..not.l_elphoton_corr) l_elel_corr=.true.
#if defined  _ELPH 
     elph_nDBs_used=elph_nDBs
#endif
     if (l_gw0.and.l_elel_corr) call initactivate(1,'HF_and_locXC')
     !
     if (l_em1s)   call initactivate(1,'dipoles')
     if (l_em1d)   call initactivate(1,'dipoles')
     if (l_optics) call initactivate(1,'dipoles')
     if (l_ppa)    call initactivate(1,'em1d dipoles')
     if (l_gw0.and..not.l_ppa.and..not.l_cohsex.and..not.&
&        l_HF_and_locXC.and..not.l_elph_corr.and..not.l_elphoton_corr)  &
&                  call initactivate(1,'em1d dipoles')
     if (l_cohsex) call initactivate(1,'em1s dipoles')
     if (l_bsk)    call initactivate(1,'optics dipoles bse')
     if (l_bss)    call initactivate(1,'optics dipoles bse bsk')
     if (l_bs_fxc) BSS_mode="t"
     !
     if (l_bse) then
       !
       if (l_alda_fxc) BS_res_mode='x'     
       !
       if (io_X_err(2)==0) then
         if (io_BS_err/=0) BS_n_g_W=X(2)%ng
       else if (io_X_err(4)==0) then
         if (io_BS_err/=0) BS_n_g_W=X(4)%ng
         call initactivate(1,'em1d dipoles ppa')
       endif
       !
     endif
     !
     if (l_gw0.and.l_cohsex) call parser('UseEbands',COHSEX_use_empties)
     !
#if defined _PL
     if (l_photolum) call initactivate(1,'bse optics dipoles')
#endif
     !
#if defined _SC
     if (l_sc_magnetic) call initactivate(1,'potential')
     if (l_sc_run.and.io_SC_E_err==0) then
       QP_ng_Sx=SC_ng_Sx
       X(2)%ib=SC_X_bands
       X(2)%ng=SC_X_size
     endif
#endif
#if defined _OPENMP
     if (l_dipoles) then
       n_threads_DIP=n_threads
     endif
     if (l_optics.or.l_em1s.or.l_em1d.or.l_ppa.or.l_bse) then
       n_threads_K=0
       n_threads_X=0
       n_threads_DIP=0
     endif
     if (l_HF_and_locXC.or.l_gw0.or.l_cohsex.or.l_sc_run) n_threads_SE=0
     if (l_real_time)                                     n_threads_RT=0
     if (l_nl_optics)                                     n_threads_NL=0
#endif
#if defined _OPENMP && defined _SC && !defined _RT && !defined _NL
     if (l_eval_collisions)    n_threads_SE=0
#endif
#if defined _OPENMP && defined _SC && defined _RT
     if (l_eval_collisions)    n_threads_RT=0
#endif
#if defined _OPENMP && defined _SC && defined _NL
     if (l_eval_collisions)    n_threads_NL=0
#endif
     !
   end subroutine before_infile_write_setup 
   !
   subroutine varsetup2 
     !
     ! q0 renormalization
     !
     BSS_q0(:) = BSS_q0(:)*q0_def_norm/v_norm( BSS_q0)
     X(1)%q0(:)=X(1)%q0(:)*q0_def_norm/v_norm(X(1)%q0)
     X(2)%q0(:)=X(2)%q0(:)*q0_def_norm/v_norm(X(2)%q0)
     X(3)%q0(:)=X(3)%q0(:)*q0_def_norm/v_norm(X(3)%q0)
     X(4)%q0(:)=X(4)%q0(:)*q0_def_norm/v_norm(X(4)%q0)
     !
     if (len_trim(BSE_mode)==0                ) BSE_mode="retarded"
     if (STRING_match(trim(BSE_mode),"causal")) BSE_mode="retarded"
     !
     if (l_bse) then
       if (l_rpa_IP)                   BS_res_mode='none'
       if (l_td_hartree)               BS_res_mode='x'
       if (l_tddft)                    BS_res_mode='x'
       if (l_bs_fxc)                   BS_res_mode='c'
       if (l_td_hf)                    BS_res_mode='xcd'
       if (l_W_eh)                     BS_res_mode='xc'
       if (index(BSE_mode,'coupling')>0) BS_cpl_mode=trim(BS_res_mode)
       !
       if(l_W_eh) then
         call parser('WehDiag',l_W_eh_diag)
         call parser('WehCpl' ,l_W_eh_cpl )
         if (     l_W_eh_diag)         BS_res_mode=trim(STRING_add(BS_res_mode,'d'))
         if (.not.l_W_eh_cpl )         BS_cpl_mode=trim(STRING_remove(BS_cpl_mode,'c'))
       endif
     endif
     !
     if (l_bse) then
       !
       ! When running BSE from input file l_bse is FALSE in before_infile_write_setup.
       ! In any case I have to overwrite X(2) with PP X(4) only if em1s=F
       !
       if (io_X_err(2)<0.and.io_X_err(4)==0.and..not.l_em1s) then
         call X_duplicate(X(4),X(2))
         call W_duplicate(Xw(4),Xw(2))
       endif
       !
       if (io_BS_err==0) then
         if (l_ppa)      call X_duplicate(Xbsk,X(4))
         if (.not.l_ppa) call X_duplicate(Xbsk,X(2))
       endif
       !
     endif
#if !defined _ELPH  && !defined _QED
     if (l_gw0) l_elel_corr=.true.
#endif
     !
   end subroutine varsetup2
   !
   subroutine read_command_line(rstr,init_) 
     !
     use com,    ONLY:error
     use LIVE_t, ONLY:USER_wall_time_string,GET_user_WALL_time
     use stderr, ONLY:STRING_split
     use it_m,   ONLY:V_RL,V_kpt,V_sc,V_qp,V_io,V_general,V_resp,&
&                     V_real_time,V_all,V_parallel
     implicit none
     integer     :: init_
     character(*):: rstr
     !
     ! Work Space
     !
     integer          ::i1,i2,i_field,n_pieces,i_cycle
     character(schlen)::rstr_piece(2*nrnlvls),strings_to_not_use_as_runlevels(nrnlvls)
     !
     ! Bug fix (17/9/2012). If any string following a -### identifier contains 
     ! a string related to a runlevel this is erronously switched on. 
     !
     strings_to_not_use_as_runlevels=" "
     strings_to_not_use_as_runlevels(1)="jobstr"
     strings_to_not_use_as_runlevels(2)="ifile"
     strings_to_not_use_as_runlevels(3)="idir"
     strings_to_not_use_as_runlevels(4)="odir"
     strings_to_not_use_as_runlevels(5)="cdir"
     strings_to_not_use_as_runlevels(6)="com_path"
     strings_to_not_use_as_runlevels(7)="more_io_path"
     strings_to_not_use_as_runlevels(8)="core_io_path"
     !
     ! Split the string in pieces
     !
     call STRING_split(rstr,rstr_piece)
     n_pieces=0
     do i1=1,2*nrnlvls
       if (len_trim(rstr_piece(i1))>0) n_pieces=n_pieces+1
     enddo
     if (n_pieces==0) return
     !
     do i_cycle=1,2
       !
       INPUT_strings_loop: do i1=1,n_pieces
         !
         if (trim(rstr_piece(i1))=='ifile') cycle
         !
         ! String suitable for runlevel switching?
         !
         if (i1>1) then
           do i2=1,nrnlvls
             if (trim(rstr_piece(i1-1)) == trim(strings_to_not_use_as_runlevels(i2))) cycle INPUT_strings_loop
           enddo
         endif
         !
         ! Input File editing?
         !
         do i2=1,nrnlvls
           if ( trim(rnlvls(i2,1)) == trim(rstr_piece(i1))) infile_editing=.true.
         enddo
         !
         ! Run Levels
         !
         call initactivate(1, trim(rstr_piece(i1)) )
         !
         ! Verbosity
         ! V_RL=1
         ! V_kpt=2
         ! V_sc=3
         ! V_qp=4
         ! V_io=5
         ! V_general=6
         ! V_resp=7
         ! V_real_time=8
         ! V_parallel=9
         ! V_nl_optics=10
         ! V_all=99
         !
         if ( trim(rstr_piece(i1)) == 'infver' ) then
           select case (trim(rstr_piece(i1+1)))
             case ('RL','rl')
               infile_verbosity=V_RL
             case ('kpt','k')
               infile_verbosity=V_kpt
             case ('sc','SC')
               infile_verbosity=V_sc
             case ('QP','qp')
               infile_verbosity=V_qp
             case ('IO','io')
               infile_verbosity=V_io
             case ('gen')
               infile_verbosity=V_general
             case ('resp','X')
               infile_verbosity=V_resp
             case ('rt')
               infile_verbosity=V_real_time
             case ('nl')
               infile_verbosity=V_nl_optics
             case ('par')
               infile_verbosity=V_parallel
             case ('all')
               infile_verbosity=V_all
           end select
         endif
         !
         if ( trim(rstr_piece(i1)) == 'wallt' ) then
           USER_wall_time_string=trim(rstr_piece(i1+1))
           if (i_cycle==1) call GET_user_WALL_time()
         endif
         !
         if ( trim(rstr_piece(i1)) == 'dipoles' )  then
           call initactivate(1,'dipoles')
         endif
         !
         if ( trim(rstr_piece(i1)) == 'em1s' .or.  trim(rstr_piece(i1)) == 'em1d' .or.&
&             runlevel_is_on('em1s')         .or.  runlevel_is_on('em1d')  .or. &
&             runlevel_is_on('life')         .or.  runlevel_is_on('cohsex') .or. &
&             runlevel_is_on('ppa')) &
&           Chi_mode='HARTREE'
         !
         ! BSE/LLR
         !
         if (i_cycle==2.and.trim(rstr_piece(i1)) == 'optics' )  then
           !
           l_chi= (trim(rstr_piece(i1+1))=='g' ).or.(trim(rstr_piece(i1+1))=='c')
           l_bse= (trim(rstr_piece(i1+1))=='eh').or.(trim(rstr_piece(i1+1))=='b')
           !
           if (.not.l_chi.and..not.l_bse) l_chi=.true.
           !
           call initactivate(1,'optics')
           if (l_chi) call initactivate(1,'chi')
           if (l_bse) call initactivate(1,'bse')
           !
           if (l_chi.and.trim(Chi_mode)==' ') Chi_mode='IP'
           if (l_bse.and.trim(BSK_mode)==' ') BSK_mode='IP'
           !
         endif
         !
         ! Approximation used for the BSE/LLR kernel
         !
         if ( i_cycle==2 .and. trim(rstr_piece(i1)) == 'kernel' )  then
           !
           ! if the optics option is not present define defaults
           ! since kernel does not correspond to a runlevel, set 
           ! infile_editing=.true.           
           !
           if (.not.l_bse.and..not.l_chi) then
             l_chi =((trim(rstr_piece(i1+1)) == 'hartree').or.&
                    &( trim(rstr_piece(i1+1)) == 'lrc'))
             l_bse =((trim(rstr_piece(i1+1)) == 'alda').or.&
                    &(trim(rstr_piece(i1+1)) == 'sex').or.&
                    &(trim(rstr_piece(i1+1)) == 'hf').or.&
                    &( trim(rstr_piece(i1+1)) == 'bsfxc'))
             infile_editing=.true.           
             call initactivate(1,'optics')
             if (l_chi) call initactivate(1,'chi')
             if (l_bse) call initactivate(1,'bse')
           end if
           !
           BSK_mode='HARTREE'
           Chi_mode='HARTREE'
           !
           if(l_bse)  then
             if(trim(rstr_piece(i1+1))  == 'hartree')  BSK_mode='HARTREE'
             if(trim(rstr_piece(i1+1))  == 'hf')       BSK_mode='HF'
             if( trim(rstr_piece(i1+1)) == 'alda')     BSK_mode='ALDA'
             if(trim(rstr_piece(i1+1))  == 'sex')      BSK_mode='SEX'
             if( trim(rstr_piece(i1+1)) == 'bsfxc')    BSK_mode='BSfxc'
           else if(l_chi) then
             if(trim(rstr_piece(i1+1))  == 'hartree')  Chi_mode='HARTREE'
             if( trim(rstr_piece(i1+1)) == 'alda')     Chi_mode='ALDA'
             if( trim(rstr_piece(i1+1)) == 'lrc')      Chi_mode='LRC'
             if( trim(rstr_piece(i1+1)) == 'bsfxc')    Chi_mode='BSfxc'
           endif
           !
           if((trim(rstr_piece(i1+1)) == 'alda').or.&
&             (trim(rstr_piece(i1+1)) == 'lrc').or.&
&             (trim(rstr_piece(i1+1)) == 'pf').or.&
&             (trim(rstr_piece(i1+1)) == 'bsfxc')) call initactivate(1,'tddft')
           !
           if(l_bse)   call initactivate(1,'bsk')
           if(trim(BSK_mode)=="SEX") call initactivate(1,'em1s')
           !
         endif
         !
         ! BSE Solver
         !
         if ( trim(rstr_piece(i1)) == 'bss' )  then
           BSS_mode=trim(rstr_piece(i1+1))
           if (index(BSS_mode,'h')==0.and.index(BSS_mode,'d')==0.and.&
&              index(BSS_mode,'i')==0.and.index(BSS_mode,'t')==0.and.&
&              index(BSS_mode,'s')==0) BSS_mode='h'
           !
           ! With and ALDA Fxc the t solver is not permitted
           !
           if (l_alda_fxc.and.index(BSS_mode,'t')/=0) BSS_mode='h'
           if (BSK_mode=='IP') call switch_off_runlevel('bss',on_name=' ')
           if (BSK_mode==' ') then
             BSK_mode="SEX"
             Chi_mode="HARTREE"
           endif
           !
         endif
         !
         ! Dyson Solver
         !
         if ( trim(rstr_piece(i1)) == 'gw0' ) then
           QP_solver=trim(rstr_piece(i1+1))
           if (trim(QP_solver)/='n'.and.trim(QP_solver)/='s'.and.&
&              trim(QP_solver)/='g') QP_solver='n'
#if !defined  _ELPH && !defined _QED
           l_elel_corr=.true.
#endif
           !
           if ( i_cycle == 2 .and. trim(Chi_mode)==' ') Chi_mode='HARTREE'
           !
         endif
         !
         ! Lifetimes
         !
         if ( i_cycle==2 .and. trim(rstr_piece(i1)) == 'life' )  then
#if defined  _ELPH || defined _QED
           if ( (.not.l_elel_corr.and..not.l_elphoton_corr) .or. l_elel_corr) then
             call initactivate(1,'em1d')
             call initactivate(1,'el_el_corr')
           endif
#else
           call initactivate(1,'em1d')
           l_elel_corr=.true.
#endif
         endif
         !
         ! GW approximation 
         !
         if ( trim(rstr_piece(i1)) == 'gwapprx' ) then
           !
           if (trim(rstr_piece(i1+1))=='p') then
             infile_editing=.true.
             call initactivate(1,'ppa')
           else if (trim(rstr_piece(i1+1))=='c') then
             !
             infile_editing=.true.
             call initactivate(1,'cohsex gw0') 
             !
           endif
           !
         endif
         !
#if defined _SC
         !
         ! SC
         !
         if ( trim(rstr_piece(i1)) == 'potential' )  then
           !
           H_potential=""
           if ( index(trim(rstr_piece(i1+1)),'exx')>0 ) then
             H_potential='EXX'
             if (i_cycle==2.and..not.runlevel_is_on('negf')) call initactivate(1,'em1s')
           else if ( index(trim(rstr_piece(i1+1)),'exxc')>0 ) then
             H_potential='EXXC'
           else if ( index(trim(rstr_piece(i1+1)),'srpa')>0 ) then
             H_potential='SRPA'
           else if ( index(trim(rstr_piece(i1+1)),'cohsex')>0 ) then
             H_potential='COH+SEX'
             if (i_cycle==2.and..not.runlevel_is_on('negf')) call initactivate(1,'em1s')
           else if ( index(trim(rstr_piece(i1+1)),'coh')>0 ) then
             H_potential='COH'
             if (i_cycle==2.and..not.runlevel_is_on('negf')) call initactivate(1,'em1s')
           else if ( index(trim(rstr_piece(i1+1)),'sex')>0 ) then
             H_potential='SEX'
             if (i_cycle==2.and..not.runlevel_is_on('negf')) call initactivate(1,'em1s')
           else if ( index(trim(rstr_piece(i1+1)),'f')>0) then
             H_potential='FOCK'
           endif
           !
           if ( index(trim(rstr_piece(i1+1)),'h')==1 ) then
             if(trim(H_potential)/="") H_potential='HARTREE+'//trim(H_potential)
             if(trim(H_potential)=="") H_potential='HARTREE'
           endif
           !
           if ( trim(rstr_piece(i1+1)) == 'd') then
             H_potential='DEFAULT'
           endif
           !
           if ( trim(rstr_piece(i1+1)) == 'ip') then
             H_potential='IP'
           endif
           !
           !
         endif
#endif
         !
#if defined _RT
         !
         ! NEGF
         !
         if ( trim(rstr_piece(i1)) == 'potential' )  then
           !
           H_potential=""
           if ( index(trim(rstr_piece(i1+1)),'cohsex')>0) then
             H_potential='COH+SEX'
             if (i_cycle==2.and..not.runlevel_is_on('negf')) call initactivate(1,'em1s')
           else if ( index(trim(rstr_piece(i1+1)),'sex')>0 ) then
             H_potential='SEX'
             if (i_cycle==2.and..not.runlevel_is_on('negf')) call initactivate(1,'em1s')
           else if ( index(trim(rstr_piece(i1+1)),'f')>0) then
             H_potential='FOCK'
           else if ( trim(rstr_piece(i1+1)) == 'ip') then
             H_potential='IP'
           endif
           !
           if ( index(trim(rstr_piece(i1+1)),'h')==1 ) then
             if(trim(H_potential)/="") H_potential='HARTREE+'//trim(H_potential)
             if(trim(H_potential)=="") H_potential='HARTREE'
           endif
           !
           if ( trim(rstr_piece(i1+1)) == 'd') then
             H_potential='DEFAULT'
           endif
           !
           if ( trim(rstr_piece(i1+1)) == 'ip') then
             H_potential='IP'
           endif
           !
         endif
#endif
         !
#if defined _MAGNETIC
         if ( trim(rstr_piece(i1)) == 'magnetic' )  then
           if ( trim(rstr_piece(i1+1)) == 'p' ) then
             MAG_hamiltonian_type='pauli'
             MAG_pauli=.true.
           else if ( trim(rstr_piece(i1+1)) == 'l' ) then
             MAG_hamiltonian_type='landau'
             MAG_landau=.true.
           else if ( trim(rstr_piece(i1+1)) == 'a') then
             MAG_hamiltonian_type='all'
             MAG_landau=.true.
             MAG_pauli=.true.
           endif
         endif
#endif
         !
#if defined  _ELPH || defined _QED
         !
         ! ELPH/QED
         !
         if ( trim(rstr_piece(i1)) == 'corrtp' ) then
           if ( trim(rstr_piece(i1+1)) == 'e') l_elel_corr=.true.
           if ( trim(rstr_piece(i1+1)) == 'p') l_elph_corr=.true.
           if ( trim(rstr_piece(i1+1)) == 'h') l_elphoton_corr=.true.
           if ( trim(rstr_piece(i1+1)) == 'a') then
             l_elel_corr=.true.
             l_elph_corr=.true.
             l_elphoton_corr=.true.
           endif
           if (.not.l_elph_corr.and..not.l_elel_corr.and..not.l_elphoton_corr) l_elel_corr=.true.
           if (l_elph_corr)     call initactivate(1,'el_ph_corr')
           if (l_elel_corr)     call initactivate(1,'el_el_corr')
           if (l_elphoton_corr) call initactivate(1,'el_photon_corr')
         endif
#endif
         !
#if defined _RT 
         !
         ! RT
         !
         if ( trim(rstr_piece(i1)) == 'negf' ) then
           !
           if ( trim(rstr_piece(i1+1)) == 'p'    ) n_ext_fields=1
           if ( trim(rstr_piece(i1+1)) == 'pp'   ) n_ext_fields=2
           !
           do i_field=1,n_ext_fields_max
             if ( index(rstr_piece(i1+1),'p'//trim(intc(i_field))) > 0 ) n_ext_fields=i_field
           enddo
           !
           if( n_ext_fields==0) n_ext_fields=1
           !
         endif
         !
         if ( trim(rstr_piece(i1)) == 'scattp' ) then
           if ( trim(rstr_piece(i1+1)) == 'e'.or. trim(rstr_piece(i1+1)) == 'a') l_elel_scatt=.true.
           if ( trim(rstr_piece(i1+1)) == 'p'.or. trim(rstr_piece(i1+1)) == 'a') l_elph_scatt=.true.
#endif
#if defined _RT 
           if ( trim(rstr_piece(i1+1)) == 'h'.or. trim(rstr_piece(i1+1)) == 'a') l_elphoton_scatt=.true.
           if (l_elphoton_scatt) call initactivate(1,'el_photon_scatt')
#endif
#if defined _RT 
           if (l_elph_scatt)     call initactivate(1,'el_ph_scatt')
           if (l_elel_scatt)     call initactivate(1,'el_el_scatt')
           if (.not.l_elph_scatt.and..not.l_elel_scatt.and..not.l_elphoton_scatt) l_elph_scatt=.true.
         endif
         !
#endif
         !
#if defined _SC || defined _RT 
         !
         ! COLLISIONS
         !
         if (runlevel_is_on('collisions')) then
           if ( l_elel_scatt.or.trim(H_potential)=='COH+SEX'.or.&
&               trim(H_potential)=='COH'.or.trim(H_potential)=='SEX' ) call initactivate(1,'em1s')
         endif
         !
#endif
         !
       enddo INPUT_strings_loop
       !
     enddo
     !
     if (infile_editing) init_=1
     !
   end subroutine
   !
end function<|MERGE_RESOLUTION|>--- conflicted
+++ resolved
@@ -56,12 +56,8 @@
  use QP_m,           ONLY:QP_t,QP_ng_Sx,QP_ng_Sc,QP_ng_SH,QP_solver,QP_state,QP_reset,&
 &                         QP_table,COHSEX_use_empties
  use X_m,            ONLY:X_t,X_duplicate,X_reset,Chi_mode
-<<<<<<< HEAD
  use DIPOLES,        ONLY:DIPOLE_t,DIPOLES_reset
- use stderr,         ONLY:log_as_a_file,logfile,intc,STRING_add,STRING_remove,STRING_match
-=======
  use stderr,         ONLY:write_to_log,log_as_a_file,logfile,intc,STRING_add,STRING_remove,STRING_match
->>>>>>> 8ba75f05
  use R_lattice,      ONLY:ng_closed,q0_def_norm,bz_samp,nqibz,bz_samp_reset 
  use wave_func,      ONLY:wf_ng,io_WF
  use IO_m,           ONLY:io_control,OP_RD_CL,DUMP,NONE,mk_dir
