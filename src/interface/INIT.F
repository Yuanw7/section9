!
!        Copyright (C) 2000-2018 the YAMBO team
!              http://www.yambo-code.org
!
! Authors (see AUTHORS file for details): AM
! 
! This file is distributed under the terms of the GNU 
! General Public License. You can redistribute it and/or 
! modify it under the terms of the GNU General Public 
! License as published by the Free Software Foundation; 
! either version 2, or (at your option) any later version.
!
! This program is distributed in the hope that it will 
! be useful, but WITHOUT ANY WARRANTY; without even the 
! implied warranty of MERCHANTABILITY or FITNESS FOR A 
! PARTICULAR PURPOSE.  See the GNU General Public License 
! for more details.
!
! You should have received a copy of the GNU General Public 
! License along with this program; if not, write to the Free 
! Software Foundation, Inc., 59 Temple Place - Suite 330,Boston, 
! MA 02111-1307, USA or visit http://www.gnu.org/copyleft/gpl.txt.
!
integer function INIT(en,q,k,X,Xw,instr,lnstr,CLOSE_Gs,FINALIZE)
 !
 ! INIT =-2  : Unsupported Runlevel(s) combination
 ! INIT =-1  : Missing CORE DBs
 ! INIT = 0  : everything is OK. Job continues.
 ! INIT = 1  : input file editing mode
 ! INIT = 2  : DB listing mode
 !
 use drivers,        ONLY:infile_editing,l_em1s,l_acfdt,l_HF_and_locXC,l_col_cut,l_alda_fxc,l_bs_fxc,l_optics,l_bse,l_bsk,l_bss,&
&                         l_chi,l_cohsex,l_life,l_rpa_IP,l_td_hartree,l_tddft,list_dbs,l_td_hf,l_setup,l_sc_run,l_rim,&
&                         l_real_time,l_ppa,l_lrc_fxc,l_gw0,l_elel_corr,l_elel_scatt,l_elph_corr,l_W_eh_diag,l_W_eh_cpl,l_W_eh,&
&                         l_elph_Hamiltonian,l_elph_scatt,l_elphoton_corr,l_elphoton_scatt,l_em1d,l_eval_collisions,&
&                         l_sc_magnetic,l_pf_fxc,l_nl_optics
#if defined _PL
 use drivers,        ONLY:l_photolum
#endif
#if defined _SCALAPACK
 use drivers,        ONLY:l_slk_test
#endif
 use pars,           ONLY:schlen
 use parser_m,       ONLY:parser
 use electrons,      ONLY:levels,E_reset,n_spinor
 use frequency,      ONLY:w_samp,W_duplicate,W_reset
 use it_m,           ONLY:it,initactivate,initdefs,rstatus,nrnlvls,&
&                         initmode,rnlvls,initinfio,infile_verbosity,&
&                         infile,infile_dump,ofiles_append,runlevel_is_on,&
&                         switch_off_runlevel,check_verbosity,V_nl_optics
 use parallel_m,     ONLY:PP_redux_wait,master_cpu,ncpu
 use com,            ONLY:msg,repfile,com_path,jobstr,more_io_path,core_io_path,&
&                         write_the_logo,file_exists,rename_file,write_to_report
 use vec_operate,    ONLY:v_norm
 use LIVE_t,         ONLY:live_timing_is_on,what_is_running
<<<<<<< HEAD
 use QP_m,           ONLY:QP_t,QP_ng_Sx,QP_ng_Sc,QP_ng_SH,QP_solver,QP_nb,QP_nk,QP_state,QP_reset,&
&                         QP_table,COHSEX_use_empties,QP_ng_Vxc
=======
 use QP_m,           ONLY:QP_t,QP_ng_Sx,QP_ng_Sc,QP_ng_SH,QP_solver,QP_state,QP_reset,&
&                         QP_table,COHSEX_use_empties
>>>>>>> e5a07d06
 use X_m,            ONLY:X_t,X_duplicate,X_reset,Chi_mode
 use stderr,         ONLY:log_as_a_file,logfile,intc,STRING_add,STRING_remove,STRING_match
 use R_lattice,      ONLY:ng_closed,q0_def_norm,bz_samp,nqibz,bz_samp_reset 
 use wave_func,      ONLY:io_WF
 use IO_m,           ONLY:io_control,OP_RD_CL,DUMP,NONE,mk_dir
 use TDDFT,          ONLY:io_BS_Fxc
 use BS,             ONLY:BS_bands,BS_n_g_exch,BS_n_g_W,&
&                         BS_eh_en,BSE_mode,BS_res_mode,BS_cpl_mode,BSK_mode
 use BS_solvers,     ONLY:BSS_mode,BSS_q0
#if defined  _ELPH 
 use ELPH,           ONLY:elph_nDBs,elph_nDBs_used,elph_use_q_grid
#endif
#if defined _SC
 use SC,             ONLY:SC_ng_Sx,SC_X_bands,SC_X_size
#endif
#if defined _SC || defined _RT
 use collision_ext,  ONLY:COH_collisions,HXC_collisions,P_collisions,GW_NEQ_collisions
 use COLL_interfaces,ONLY:io_COLLISIONS
 use hamiltonian,    ONLY:H_potential
#endif
#if defined _RT
 use fields,         ONLY:n_ext_fields,n_ext_fields_max
#endif
#if defined _MAGNETIC
 use magnetic,       ONLY:MAG_hamiltonian_type,MAG_pauli,MAG_landau
#endif
#if defined _OPENMP
 use openmp,         ONLY:n_threads,n_threads_X,n_threads_DIP,n_threads_SE,n_threads_RT,n_threads_K
#endif
 !
#include<memory.h>
 !
 type(levels)    ::en        
 type(bz_samp)   ::q,k   
 type(X_t)       ::X(4)
 type(w_samp)    ::Xw(4)
 integer         ::lnstr
 character(lnstr)::instr
 logical         ::CLOSE_Gs,FINALIZE,QP_field
 !
 ! Work Space
 !
 integer           :: io_err,io_WF_err,io_X_err(4),io_ID,io_BS_err,io_KB_abinit_err,io_KB_pwscf_err,&
&                     io_BS_Fxc_err,io_QINDX_err
#if defined _SC
 type(levels)      :: en_sc
 integer           :: io_SC_E_err,io_SC_V_err
#endif
#if defined _RT
 integer           :: io_G,io_OBS
#endif
#if defined _SC || defined _RT
 integer           :: io_COLLISIONS_err
#endif
 integer, external :: io_X,io_DIPOLES,io_GROT,io_QINDX,io_RIM,&
&                     io_HF_and_locXC,io_QP_and_GF,io_BS,io_DB1,io_KB_abinit,io_KB_pwscf,&
&                     io_COL_CUT
 logical           :: OSTNTS_Vnl_included
 !
 integer, external :: io_Double_Grid
 !
 integer, external :: io_E_SOC_map
 !
#if defined _SC || defined _RT
 integer, external :: io_SC_components,io_RT_components
#endif
#if defined _ELPH 
 integer           :: io_ELPH_err
 integer, external :: io_ELPH
#endif
 !
 type(X_t)        ::Xbsk
 type(QP_t)       ::qp
 type(w_samp)     ::Xxcw
 type(initdefs)   ::defs
 integer          ::i1
 !
 ! What is running ?
 !
 what_is_running='YAMBO'
#if defined _ELPH 
 what_is_running='YAMBO_PH'
#endif
#if defined _SC
 what_is_running='YAMBO_SC'
#endif
#if defined _RT
 what_is_running='YAMBO_RT'
#endif
#if defined _NL
 what_is_running='YAMBO_NL'
#endif
#if defined _MAGNETIC
 what_is_running='YAMBO_MAGNETIC'
#endif
#if defined _ELECTRIC
 what_is_running='YAMBO_ELECTRIC'
#endif
#if defined _QED
 what_is_running='YAMBO_QED'
#endif
#if defined _PL
 what_is_running='YAMBO_PL'
#endif
 !
 ! Presets
 !
 INIT = 0
 !
 if (.not.FINALIZE.and..not.CLOSE_Gs) then
   !
   ! Global Logicals
   !
   call SET_logicals()
   !
   call E_reset(en)
#if defined _SC
   call E_reset(en_sc)
#endif
   call bz_samp_reset(k)
   call bz_samp_reset(q)
   call W_reset(Xw(1))
   call W_reset(Xw(2))
   call W_reset(Xw(3))
   call W_reset(Xw(4))
   call X_reset(X(1),type=1)
   call X_reset(X(2),type=2)
   call X_reset(X(3),type=3)
   call X_reset(X(4),type=4)
 endif
 !
 ! Presets (local)
 !
 call QP_reset(qp)
 call W_reset(Xxcw)
 call X_reset(Xbsk)
 !
 if (FINALIZE) then
   call call_INIT_load('Game_Over')
   call initinfio(defs,11)
   call ofiles_append(defs=defs)
   return
 endif
 if (CLOSE_Gs) then
   call call_INIT_load('Close_G_vectors')
   call INIT_barriers( )
   call logicalson
   return
 endif
 !
 ! First vars loading
 ! 
 call call_INIT_load('create_shadow_vars')
 !
 ! Command line reading
 !
 call read_command_line(instr,INIT)
 !
 ! DB props listing mode ?
 !
 if (index(instr,'dbpr')>0) then
   list_dbs=.true.
   INIT = 2
   if (log_as_a_file) write (logfile,'(2a)') trim(com_path),'/l_dbs'
   live_timing_is_on=.false.
   write_to_report=.false.
 endif
 !
 ! Dump the input file
 !
 if (file_exists(trim(infile))) then
   !
   call infile_dump()
   !
   call INIT_input_file( )
   !
 else if (.not.infile_editing) then
   infile='(none)'
 endif
 !
 ! BASICAL DATABASES
 !
 ! db1
 !
 call io_control(ACTION=OP_RD_CL,SEC=(/1,2/),COM=NONE,MODE=DUMP,ID=io_ID)
 io_err=io_DB1(en,k,io_ID) 
 !
#if defined _MEM_CHECK
 call MEM_treshold_estimate( )
#endif
 !
 ! wf
 !
 call io_control(ACTION=OP_RD_CL,SEC=(/1/),COM=NONE,MODE=DUMP,ID=io_ID)
 io_WF_err=io_WF(io_ID) 
 if (io_err/=0.or.io_WF_err/=0) then
   INIT =-1
   return
 else
   call mk_dir(more_io_path)
   call mk_dir(com_path)
   call mk_dir(trim(core_io_path)//"/SAVE")
   call mk_dir(trim(more_io_path)//"/SAVE")
   if (INIT==0.and.ncpu>1) call mk_dir(trim(com_path)//"/LOG")
 endif
 !
 ! Exporting DB1 informations to variables to be
 ! proposed in the input file.
 !
 X(3)%ib=(/1,en%nb/)
 !
 ! gops
 !
 call io_control(ACTION=OP_RD_CL,COM=NONE,MODE=DUMP,SEC=(/1,2/),ID=io_ID)
 io_err=io_GROT(io_ID) 
 !
 ! Updates RL variables
 !
 QP_ng_Sx=ng_closed
 QP_ng_Sc=ng_closed
 QP_ng_SH=ng_closed
 QP_ng_Vxc=ng_closed
 BS_n_g_exch=ng_closed
 !
 ! kindx
 !
 call io_control(ACTION=OP_RD_CL,COM=NONE,SEC=(/1/),MODE=DUMP,ID=io_ID)
 io_QINDX_err=io_QINDX(k,q,io_ID) 
 if (io_QINDX_err==0) call initactivate(-1,'IkSigLim IkXLim')
 !
 ! If the GROT/KINDX DBs are not present, reset to setup run
 !
 if ((io_err==-1.or.io_QINDX_err==-1).and.infile_editing) then
   !
   ! switch off all logicals loaded in read_command_line
   call switch_off_runlevel('all',on_name="")
   !
   ! force a setup run
   instr="setup"
   call read_command_line(instr,INIT)
   !
 endif
 !
 ! rim
 !
 call io_control(ACTION=OP_RD_CL,COM=NONE,SEC=(/1/),MODE=DUMP,ID=io_ID)
 io_err=io_RIM(io_ID) 
 !
 ! cutoff
 !
 call io_control(ACTION=OP_RD_CL,COM=NONE,SEC=(/1/),MODE=DUMP,ID=io_ID)
 io_err=io_COL_CUT(io_ID) 
 !
 ! E_rim
 !
 call io_control(ACTION=OP_RD_CL,COM=NONE,SEC=(/1/),MODE=DUMP,ID=io_ID)
 io_err=io_Double_Grid(en,k,io_ID)
 !
 ! E SOC perturbative
 ! 
 if(n_spinor==1) then
   call io_control(ACTION=OP_RD_CL,COM=NONE,SEC=(/1/),MODE=DUMP,ID=io_ID)
   io_err=io_E_SOC_map(en,k,io_ID)
 endif
 !
 ! xxvxc
 !
 call io_control(ACTION=OP_RD_CL,COM=NONE,SEC=(/1,2/),MODE=DUMP,ID=io_ID)
 io_err=io_HF_and_locXC(io_ID) 
 !
 ! QP
 !
 call io_control(ACTION=OP_RD_CL,COM=NONE,SEC=(/1,2/),MODE=DUMP,ID=io_ID)
 io_err=io_QP_and_GF('QP',qp,io_ID) 
 !
 !In DUMP mode qp%table is dumped as well (to be used in QP_apply).
 !Here, however, qp%table is not needed
 !
 YAMBO_FREE(qp%table)
 !
 ! Green Functions
 !
 call io_control(ACTION=OP_RD_CL,COM=NONE,SEC=(/1,2/),MODE=DUMP,ID=io_ID)
 io_err=io_QP_and_GF('G',qp,io_ID) 
 !
 ! W
 !
 call io_control(ACTION=OP_RD_CL,COM=NONE,SEC=(/1,2/),MODE=DUMP,ID=io_ID)
 io_err=io_QP_and_GF('W',qp,io_ID) 
 !
 ! ostnts
 !
 call io_control(ACTION=OP_RD_CL,COM=NONE,SEC=(/1/),MODE=DUMP,ID=io_ID)
 io_err=io_DIPOLES(X(3),io_ID)
 !
 OSTNTS_Vnl_included=io_err==0.and.X(3)%Vnl_included
 !
 ! PP_PWscf
 !
 call io_control(ACTION=OP_RD_CL,COM=NONE,SEC=(/1/),MODE=DUMP,ID=io_ID)
 io_KB_pwscf_err=io_KB_pwscf(io_ID)
 !
 ! kb_pp
 !
 call io_control(ACTION=OP_RD_CL,COM=NONE,SEC=(/1/),MODE=DUMP,ID=io_ID)
 io_KB_abinit_err=io_KB_abinit(io_ID)
 !
 if (io_err/=0) OSTNTS_Vnl_included=(io_KB_abinit_err==0.or.io_KB_pwscf_err==0)
 !
 ! I transfer to all X types the X(3) used in the previous io's 
 !
 call X_var_setup
 !
 ! When no setup has been done nqibz=0
 !
 if (nqibz>0) then
   !
   do i1=1,4 ! Xx Xs Xd Xp
     !
     X(i1)%iq=(/1,nqibz/)
     !
     call io_control(ACTION=OP_RD_CL,COM=NONE,SEC=(/1,2/),MODE=DUMP,ID=io_ID)
     !
     io_X_err(i1)=io_X(X(i1),Xw(i1),io_ID)
     !
   enddo
   !
 endif
 !
 ! The GLOBAL vcalue of %Vnl_included is decided on the basis of the contents
 ! of db.OSTENTS OR on the presence of the KB_PP. This means that if the
 ! response functions DBs were made in presence of KB_PP and later this
 ! DB is deleted the X dbs will be recalculated
 !
 forall(i1=1:4) X(i1)%Vnl_included=OSTNTS_Vnl_included
 !
 ! bs
 !
 call io_control(ACTION=OP_RD_CL,COM=NONE,MODE=DUMP,SEC=(/1/),ID=io_ID)
 io_BS_err=io_BS(1,Xbsk,io_ID)
 !
 ! When a PPA screen is used to build the kernel the %ppaE component of Xbsk must be overwritten.
 ! Otherwise yambo will re-calculate the ppa interaction when the %ppaE is changed with respect to 
 ! the default (notice by MP, July 2015).
 !
 if (io_X_err(4)>=0) Xbsk%ppaE=X(4)%ppaE
 !
 ! GPL_EXCLUDE_START
 !
 ! bs_fxc
 !
 call io_control(ACTION=OP_RD_CL,COM=NONE,MODE=DUMP,SEC=(/1/),ID=io_ID)
 io_BS_Fxc_err=io_BS_Fxc(1,Xxcw,io_ID,X=Xbsk)
 !
 ! GPL_EXCLUDE_END
 !
 ! ELPH 
 !
#if defined _ELPH 
 call io_control(ACTION=OP_RD_CL,COM=NONE,MODE=DUMP,SEC=(/1/),ID=io_ID)
 io_ELPH_err=io_ELPH(io_ID,'gkkp')
 !
 if (io_ELPH_err/=0) then
   call io_control(ACTION=OP_RD_CL,COM=NONE,MODE=DUMP,SEC=(/1/),ID=io_ID)
   io_ELPH_err=io_ELPH(io_ID,'gkkp_expanded')
 endif
 !
#endif
 !
 ! RT 
 !
#if defined _RT
 call io_control(ACTION=OP_RD_CL,COM=NONE,MODE=DUMP,SEC=(/1/),ID=io_ID)
 io_OBS=io_RT_components('OBSERVABLES',io_ID)
 call io_control(ACTION=OP_RD_CL,COM=NONE,MODE=DUMP,SEC=(/1/),ID=io_ID)
 io_G=io_RT_components('G',io_ID)
#endif
 !
 ! SC 
 !
#if defined _SC
 call io_control(ACTION=OP_RD_CL,COM=NONE,MODE=DUMP,SEC=(/1/),ID=io_ID)
 io_SC_V_err=io_SC_components('V',en_sc,io_ID)
 call io_control(ACTION=OP_RD_CL,COM=NONE,MODE=DUMP,SEC=(/1/),ID=io_ID)
 io_SC_E_err=io_SC_components('E',en_sc,io_ID)
 if (io_SC_E_err==0.and.io_SC_V_err/=0) io_SC_E_err=-1
#endif
 !
 ! COLLISIONS 
 !
#if defined _SC || defined _RT
 call io_control(ACTION=OP_RD_CL,COM=NONE,MODE=DUMP,SEC=(/1/),ID=io_ID)
 io_COLLISIONS_err=io_COLLISIONS(io_ID,COH_collisions)
 call io_control(ACTION=OP_RD_CL,COM=NONE,MODE=DUMP,SEC=(/1/),ID=io_ID)
 io_COLLISIONS_err=io_COLLISIONS(io_ID,HXC_collisions)
#endif
#if defined _RT
 call io_control(ACTION=OP_RD_CL,COM=NONE,MODE=DUMP,SEC=(/1/),ID=io_ID)
 io_COLLISIONS_err=io_COLLISIONS(io_ID,GW_NEQ_collisions)
#endif
#if defined _QED && defined _RT
 call io_control(ACTION=OP_RD_CL,COM=NONE,MODE=DUMP,SEC=(/1/),ID=io_ID)
 io_COLLISIONS_err=io_COLLISIONS(io_ID,P_collisions)
#endif
 !
 if (list_dbs) then
   call msg('s','')
   return
 endif
 !
 !Runlevels variables activation (Logicals from stdin)
 !
 call logicalson
 !
 !Setup on the basis of the DB read/stdin variables
 !Here I can propose values to be written in the input file
 !
 call before_infile_write_setup( )
 !
 !Variables(read from DB files) -> local cache
 !
 !Note that here ('load_defaults') is the latest chance to change
 !a predefined var verbosity and to force its appearance
 !in the input file.
 !
 call call_INIT_load('load_defaults')
 !
 !Input file/local cache -> local cache/Variables
 !
 call call_INIT_load('parser_input_file')
 !
 !RUNLEVELS VARIABLES ACTIVATION (LOGICALS FROM INPUT FILE)
 !
 if (.not.any(rstatus>0)) rstatus(1)=-1
 call logicalson
 call varsetup2
 call logicalson
 !
 !Common
 !
 call initactivate(1,'StdoHash Nelectro ElecTemp BoseTemp OccTresh NLogCPUs DBsIOoff DBsFRAGpm EvalMagn MEM_tresh')
 !
 !FFT
 !
 if (any((/(l_optics.and.l_chi),(l_optics.and.l_bse),l_em1d,&
&          l_em1s,l_acfdt,l_HF_and_locXC,l_col_cut/))) call initactivate(1,'FFTGvecs WFbuffIO')
 !
 ! CPU structure
 !
 if ((l_optics.and..not.l_bse).or.l_em1s.or.l_em1d.or.l_ppa) then
   if (l_optics.and..not.l_bse) then
     call CPU_activate("X_q_0")
     call CPU_activate("X_finite_q")
   else
     call CPU_activate("X_all_q")
   endif
   call initactivate(1,'X_Threads DIP_Threads')
 endif
 !
 if(l_sc_run) then
   call CPU_activate("X_q_0")  ! Required for finite E-field, l_sc_exx, SC_up_W_iter
 endif
 !
 if ( (l_HF_and_locXC.or.l_gw0.or.l_cohsex.or.l_life) .and. .not.(l_sc_run.or.l_eval_collisions) ) then
   call CPU_activate("SE")
   call initactivate(1,'SE_Threads')
 endif
 !
#if defined _SCALAPACK
 if (l_slk_test) then
   call initactivate(1,"SLKdim")
   call CPU_activate("SLK")
 endif
#endif
 !
#if defined _SC
 if (l_eval_collisions .or. l_sc_run) then
   call CPU_activate("SE")
   call initactivate(1,'SE_Threads')
 endif
#endif
 !
#if defined _RT 
 if (l_eval_collisions .or. l_real_time) then
   call CPU_activate("RT")
   call initactivate(1,'RT_Threads')
 endif
#endif
 !
#if defined _NL
 if (l_nl_optics) then
   call CPU_activate("NL")
   call initactivate(1,'NL_Threads')
 endif
#endif
 !
 if (l_bse) then
   call CPU_activate("BS")
   call initactivate(1,'X_Threads DIP_Threads K_Threads')
 endif
 !
 !Setup
 !
 if (l_setup) call initactivate(1,'MaxGvecs IkSigLim IkXLim')
#if defined  _ELPH 
 if (l_setup) call initactivate(1,'BSEscatt')
#endif
 !
 !
 if (any((/(l_optics.and.l_chi),(l_optics.and.l_bse)/)))  call initactivate(1,'NonPDirs')
 !
 !RIM
 !
 if (l_rim) call initactivate(1,'RandQpts RandGvec QpgFull Em1Anys IDEm1Ref')
 !
 !Col CUTOFF 
 !
 if (l_col_cut) call initactivate(1,'CUTGeo CUTBox CUTRadius CUTCylLen CUTCol_test')
 !
 !XX
 !
 if (l_HF_and_locXC) call initactivate(1,'EXXRLvcs')  
 if (l_HF_and_locXC) call initactivate(1,'UseNLCC')  
 !
 ! Kernels
 !
 if (l_em1s.or.l_em1d)             call initactivate(1,'Chimod ChiLinAlgMod')
 if (l_optics.and.l_chi)           call initactivate(1,'Chimod ChiLinAlgMod')
 if (l_optics.and.l_bse)           call initactivate(1,'BSEmod')
 if (l_optics.and.l_bse)           call initactivate(1,'BSKmod')
 if (l_optics.and.l_bse.and.l_bss) call initactivate(1,'BSSmod')
 !
 if (l_optics.and.l_chi) then
   !
   ! GPL_EXCLUDE_START
   !
   ! BS based TDDFT (BS fxc is only of q=0 0 0). BS_fxc db exist
   if(l_bs_fxc) call initactivate(1,'FxcGRLc FxcSVdig FxcRetarded')
   !
   ! GPL_EXCLUDE_END
   !
   ! ALDA/LRC Tddft
   if (l_alda_fxc) call initactivate(1,'FxcGRLc')
   if (l_lrc_fxc)  call initactivate(1,'LRC_alpha LRC_beta')
   if (l_pf_fxc)   call initactivate(1,'PF_alpha')
   !
 endif
 !
 ! Optics(not bse) nor GW (no PP)
 !
 if ((l_optics.and.l_chi).or.(l_em1d.and..not.l_life.and..not.l_ppa.and..not.l_gw0)) then
   !
   call X_activate('Xd',(/'NGsBlk','QpntsR','BndsRn',&
&                  'GrFnTp','EnRnge','DmRnge','DmERef','CGrdSp','ETStps','EMStps',&
&                  'DrudeW','EhEngy','LongDr'/))
   call initactivate(1,'DrClassic')
   !
   call INIT_QP_ctl_switch('X')
   !
   ! GPL_EXCLUDE_START
   !
#if defined _RT
   call INIT_RT_ctl_switch('X')
#endif
   !
   ! GPL_EXCLUDE_END
   !
   call initactivate(1,'DipApproach DipPDirect ShiftedPaths Qdirection QShiftOrder')
#if defined _NL | defined _ELECTRIC
   call initactivate(1,'EvPolarization FrSndOrd')
#endif
   !
 endif
 !
 ! Double Grid
 !
 if (l_optics.or.l_life) then
   !
   call initactivate(1,'DbGdQsize')
   !
 endif
 !
 ! BSK
 !
 if (l_optics.and.l_bse.and.l_bsk) then
   !                     
   call initactivate(1,'BSENGexx ALLGexx')
   !
   if(l_td_hf.or.l_W_eh) call initactivate(1,'BSENGBlk')
   if(l_W_eh)            call initactivate(1,'WehDiag WehCpl')
   !
   ! BSE + TDDFT = no BS db, Fxc + LF on-fly
   ! Special case: The BSE equation is used to build up the BSE_Fxc kernel.
   if (l_bs_fxc) then
     call initactivate(1,'FxcGRLc FxcSVdig FxcRetarded FxcMEStps')
     call initactivate(1,'BLongDir BEnRange BDmRange BEnSteps')
   endif
   !
 endif
 !
#if defined _PL
 !
 ! PL
 !
 if (l_photolum) call initactivate(1,'PL_weights')
 !
#endif
 !
 ! BSE
 !
 if (l_optics.and.l_bse) then
   !
   call INIT_QP_ctl_switch('K')
   !
   ! GPL_EXCLUDE_START
   !
#if defined _RT
   call INIT_RT_ctl_switch('K')
   call INIT_RT_ctl_switch('R')
#endif
   !
   ! GPL_EXCLUDE_END
   !
   call initactivate(1,'DipApproach DipPDirect ShiftedPaths Gauge NoCondSumRule MetDamp')
#if defined _KERR
   call initactivate(1,'EvalKerr AnHall')
#endif
   !
   call initactivate(1,'DrudeWBS Reflectivity')
   call initactivate(1,'BoseCut ShiftedPaths')
   call initactivate(1,'BEnRange BDmRange BDmERef BEnSteps BLongDir')
   call initactivate(1,'BSEQptR BSEBands BSEEhEny BSehWind')
   !
#if defined _RT
   call initactivate(1,'ForceEqTrans')
#endif
   !
 endif                    
 !
 ! BSE solver
 !
 if (l_optics.and.l_bse.and.l_bss) then
   !
   ! Special case: the BSE_Fxc kernel has been constructed
   !               Thus I move to g-space to solve the Dyson equation
   !
   if (index(BSS_mode,'t')/=0 .and. l_bs_fxc) call initactivate(-1,'BSENGexx ALLGexx')
   if (index(BSS_mode,'t')/=0 .and. l_bs_fxc) call initactivate(-1,'BSENGBlk')
   !
   if (index(BSS_mode,'i')/=0)  call initactivate(1,'BSSInvMode BSEPSInvTrs BSSInvPFratio BSSInvKdiag')
   if (index(BSS_mode,'d')/=0)  call initactivate(1,'WRbsWF BSSPertWidth')
   if (index(BSS_mode,'h')/=0)  call initactivate(1,'BSHayTrs BSHayTer')
   if (index(BSS_mode,'s')/=0)  then
      call initactivate(1,'BSSNEig')
      call initactivate(1,'BSSEnTarget')
      call initactivate(1,'BSSSlepcExtraction')
      call initactivate(1,'BSSSlepcNCV')
      call initactivate(1,'BSSSlepcTol')
   endif
   !
   ! Special project dependent variables
   !
#if defined _PL 
   if (index(BSS_mode,'i')/=0)  call initactivate(1,'BSPLInvTrs')
#endif
#if defined _ELPH 
   if (l_elph_corr.and..not.elph_use_q_grid) call initactivate(1,'ElPhRndNq')
#endif
 endif
 !
 ! Static screen 
 !
 if (l_em1s) then
   call INIT_QP_ctl_switch('X')
   !
   ! GPL_EXCLUDE_START
   !
#if defined _RT
   call INIT_RT_ctl_switch('X')
#endif
   !
   ! GPL_EXCLUDE_END
   !
   call initactivate(1,'ShiftedPaths')
   call X_activate('Xs',(/'QpntsR','BndsRn','NGsBlk','GrFnTp','DmRnge','CGrdSp','EhEngy','LongDr','DrudeW'/))
   call initactivate(1,'XTermKind')
   call initactivate(1,'XTermEn')
 endif
 !
 ! GW (PPA & COHSEX) 
 !
 if ( (l_em1d.and.l_ppa) .or. (l_em1s.and.l_cohsex)) then
   call INIT_QP_ctl_switch('X')
   !
   ! GPL_EXCLUDE_START
   !
#if defined _RT
   call INIT_RT_ctl_switch('X')
#endif
   !
   ! GPL_EXCLUDE_END
   !
   call initactivate(1,'ShiftedPaths')
   if (l_ppa) then
     call X_activate('Xp',(/'QpntsR','BndsRn','NGsBlk','CGrdSp',&
&                           'EhEngy','LongDr','PPAPnt'/))
   endif
   if (l_cohsex) then
     call X_activate('Xs',(/'QpntsR','BndsRn','NGsBlk','EhEngy','LongDr'/))
   endif
   call initactivate(1,'XTermKind')
   call initactivate(1,'XTermEn')
 endif
 !
 ! ACFDT
 !
 if (l_acfdt) then
   call INIT_QP_ctl_switch('X')
   !
   ! GPL_EXCLUDE_START
   !
#if defined _RT
   call INIT_RT_ctl_switch('X')
#endif
   !
   ! GPL_EXCLUDE_END
   !
   call initactivate(1,'ShiftedPaths')
   call initactivate(1,'EXXRLvcs AC_n_LAM AC_n_FR AC_E_Rng')
   call X_activate('Xx',(/'QpntsR','BndsRn','NGsBlk','CGrdSp','EhEngy','LongDr'/))
 endif
 !
 ! GW/Life
 !
 if (l_gw0.or.l_life) then
   !
#if defined _QED
   if (l_elphoton_corr) then
     if (l_gw0) then
       call initactivate(1,'FFTGvecs RandQpts QEDRLvcs GbndRnge GDamping dScStep DysSolver') 
       if (trim(QP_solver)=="g") then
         call initactivate(1,'GEnSteps GEnRnge GEnMode GDmRnge GreenFTresh GreenF2QP') 
       else
         call initactivate(1,'GWoIter')
         if (.not.l_cohsex) call initactivate(1,'NewtDchk ExtendOut OnMassShell QPExpand')
       endif
     else if (l_life) then
       call initactivate(1,'GbndRnge') 
     endif
   endif
#endif
   !
   if (l_elel_corr) then
     !
     call INIT_QP_ctl_switch('X')
     call INIT_QP_ctl_switch('G')
     !
     ! GPL_EXCLUDE_START
     !
#if defined _RT
     call INIT_RT_ctl_switch('X')
     call INIT_RT_ctl_switch('G')
#endif
     !
     ! GPL_EXCLUDE_END
     !
     call initactivate(1,'BoseCut ShiftedPaths')
     !
     if (l_gw0) then
       if (.not.l_cohsex.or.COHSEX_use_empties) call initactivate(1,'GbndRnge') 
       if (.not.l_cohsex.and.trim(QP_solver)/='g') call initactivate(1,'GDamping') 
       if (.not.l_cohsex) call initactivate(1,'dScStep') 
       if (.not.l_elphoton_corr) then
         if (.not.l_ppa.and..not.l_cohsex) &
&          call X_activate('Xd',(/'BndsRn','NGsBlk',&
&                          'DmRnge','DmERef','CGrdSp','ETStps','EMStps',&
&                          'DrudeW','EhEngy','LongDr'/)) 
         !
         if (.not.l_cohsex) call initactivate(1,'GTermKind GTermEn DysSolver')
         if (     l_cohsex) call initactivate(1,'UseEbands')
         if (trim(QP_solver)=="g") then
           call initactivate(1,'GEnSteps GEnRnge GEnMode GDmRnge GreenFTresh GreenF2QP') 
         else
           call initactivate(1,'GWoIter')
           if (.not.l_cohsex) call initactivate(1,'NewtDchk ExtendOut OnMassShell QPExpand')
         endif
       endif
       !
     endif
     !
     if (l_life) then
       call initactivate(1,'LifeTrCG')
       if (l_elel_corr) call X_activate('Xd',(/'BndsRn','NGsBlk',&
&                                     'DmRnge','CGrdSp',&
&                                     'DrudeW','EhEngy','LongDr'/)) 
     endif
   endif
   !
#if defined  _ELPH 
   !
   if (l_elph_corr) then
     call initactivate(1,'DysSolver')
     call initactivate(1,'GphBRnge FANdEtresh DWdEtresh ElPhModes GDamping dScStep ExtendOut ElPhRndNq RandQpts')
     call initactivate(1,'WRgFsq NewtDchk OnMassShell')
   endif
   if (trim(QP_solver)=="g".and.l_elph_corr) then
     call initactivate(1,'GEnSteps GEnRnge GEnMode GDmRnge GreenFTresh GreenF2QP') 
     call initactivate(-1,'WRgFsq NewtDchk GDamping ExtendOut OnMassShell')
   endif
   !
#endif
   !
 endif
 !
 if(l_alda_fxc.and.any((/l_em1s,l_em1d,l_acfdt,l_ppa,l_cohsex,l_gw0/)) ) call initactivate(1,'FxcGRLc')
 if( l_lrc_fxc.and.any((/l_em1s,l_em1d,l_acfdt,l_ppa,l_cohsex,l_gw0/)) ) call initactivate(1,'LRC_alpha LRC_beta')
 !
 ! El-Ph: Frohlich Hamiltonian
 !
 ! GPL_EXCLUDE_START
 !
#if defined _ELPH 
 !
 if (l_elph_Hamiltonian) then
   call initactivate(1,'ElPhHBRnge ElPhModes ElPhHKpt GDamping REStresh')
 endif
 !
#endif
 !
 ! GPL_EXCLUDE_END
 !
#if defined _SC || defined _RT
 !
 ! Collisions
 !
 if (l_eval_collisions) call initactivate( 0,'COLLBands')
 !
 if ( (l_eval_collisions.or.l_real_time).and.l_elel_scatt ) call initactivate(1,'PlasmaPerc')
 !
 if (l_eval_collisions.or.l_real_time.or.l_sc_run) then
   !
   call initactivate( 1,'HXC_Potential FFTGvecs')
   !
   call initactivate(-1,'QpntsRXs')
   if( index(H_potential,"HARTREE")>0 )                           call initactivate(1,'HARRLvcs ALLGHAR')
   if( index(H_potential,"default")>0 )                           call initactivate(1,'VXCRLvcs')
   !
   if (l_eval_collisions) then
     if( index(H_potential,"SEX")>0.or.index(H_potential,"FOCK")>0) call initactivate(1,'EXXCut EXXRLvcs ALLGexx')
     if( index(H_potential,"SEX")>0.or.index(H_potential,"COH")>0 ) call initactivate(1,'CORRLvcs ALLGexx')
   endif
   !
 endif
 !
#endif
 !
 ! GPL_EXCLUDE_END
 !
#if defined _SC 
 !
 ! Self-Consistency
 !
 if (l_sc_run) then
   !
   call initactivate( 1,'SCBands')
   !
   if( index(H_potential,"SEX")>0.or.index(H_potential,"COH")>0  ) call initactivate(1,'UseEbands SCUpWIter')
   !
   if( index(H_potential,"EXX")>0.or.index(H_potential,"SRPA")>0 ) call initactivate(1,'OEPapprox OEPItSolver') 
   !
   call initactivate(1,'SCIter SCEtresh SCRhoTresh SC_precondition')
   call initactivate(1,'SCmixing SClwBand SCnlMix BandMix')
   call initactivate(1,'SCdiag Mean_Potential')
   !
 endif
 !
#endif
 !
#if defined _RT
 !
 if (l_real_time) then
   call INIT_QP_ctl_switch('G')
   !
   ! GPL_EXCLUDE_START
   !
   call INIT_RT_ctl_switch('G')
   call initactivate(1,'RTskipImposeN RTeeImposeE InducedField RTUpdateSOC RTUpdateE SaveGhistory')
   call initactivate(1,'RTEqScatt RTzeroTempRef RTEvalEnergy RTEvalEntropy')
   call initactivate(1,'dTupdateTime dTupdateJump dTupdateTresh dT_MAX')
   if (l_elel_scatt .or. l_elph_scatt .or. l_elphoton_scatt) &
&    call initactivate(1,'LifeExtrapolation LifeExtrapSteps LifeFitTemp RelaxTimeApprox RTAtemp RTAchem LifeFitTemp')
   if (l_elph_scatt) call initactivate(1,'MemTresh RandQpts RT_T_evol ElPhModes UseDebyeE')
   if (l_elel_scatt) call initactivate( 1,'EERimPerc')
   !
   ! GPL_EXCLUDE_END
   !
   call initactivate(1,'RTBands Integrator GrKind TwoAlpha RADLifeTime PhLifeTime RTehEny ScattTresh') 
   call initactivate(1,'RTstep NEsteps NETime DipoleEtresh')
   call initactivate(1,'IOtime')
   !
   ! n_ext_fields is by default 0.  It is set to the input number of fields when a command line option is provided (below in init.F)
   ! or parsed from the input file in INIT_load.F
   !
   do i1=1,n_ext_fields
     call Afield_activate(i1)
   enddo
   !
 endif
 !
#endif
 !
#if defined _NL
 if (l_nl_optics) then
   call initactivate(1,'FFTGvecs NLBands NLstep NLtime NLintegrator NLCorrelation NLLrcAlpha')
   call initactivate(1,'NLEnRange NLEnSteps NLDamping UseDipoles FrSndOrd InducedField') 
   call initactivate(1,'ExtF_Dir ExtF_FrStep ExtF_Int ExtF_Damp ExtF_kind ExtF_Tstart')
   call init_QP_ctl_switch('G')
 endif
#endif
 !
#if defined _MAGNETIC
 !
 ! Magnetic
 !
 if (l_sc_magnetic) then
   call initactivate(1,'Hamiltonian B_Field B_psi B_theta B_Gauge PhaseTrick')
   if (MAG_landau) call initactivate(1,'B_radius')
 endif
 !
#endif
 !
#if defined _RT
 if (check_verbosity("real_time").and.l_real_time) call INIT_DephMatrix()
#endif
 !
 ! Q-points (from input/DB)
 !
 if (l_setup.and.io_QINDX_err/=0) call INIT_q_points( )
 !
 !If qp limits are requested they are added at the end of the input file
 !
 QP_field=any((/l_HF_and_locXC,l_gw0,l_life/)).and..not.l_sc_run
 !
 if (QP_field) then
   !
   ! The QP_state can be read from DB's in DUMP mode or from the input file.
   ! The DB value is used when a new input file is created or when the previous input file
   ! has no QP fields (see inside INIT_QP)
   !
   ! QP_state from DB ?
   !
   if (allocated(QP_state)) call QP_state_table_setup(en)
   !
   call INIT_QP("[GW] QP")
   !
   ! I use it to propose the value in the input file ...
   !
   ! ... but afterword I must deallocate it to use user defined values
   !
   YAMBO_FREE(QP_state)
   YAMBO_FREE(QP_table)
   !
 endif
 !
 ! Are we editing the input file ?
 !
 if (infile_editing) then
   open(unit=12,file=trim(infile))
   call initinfio(defs,12)
   close(12)
   call PP_redux_wait
   return
 endif
 !
 ! Update Logicals (especially the write_to_log)
 !
 call SET_logicals()
 !
 ! Report/Log Files
 !
 call INIT_report_and_log_files()
 !
 if (log_as_a_file) call rename_file(logfile)
 !
 call rename_file(repfile)
 !
 ! Finalize
 call PP_redux_wait
 !
 if (master_cpu) then
   open(unit=11,file=trim(repfile))
   call write_the_logo(11,' ')
 endif
 !
 contains
   !
#if defined _RT
   !
   subroutine Afield_activate(i1)
     integer     ::i1
     character(6)::field
     field='Field'//trim(intc(i1))
     call initactivate(1,field//'_Freq')
     call initactivate(1,field//'_MaxFreq')
     call initactivate(1,field//'_DFreq')
     call initactivate(1,field//'_Int')
     call initactivate(1,field//'_Width')
     call initactivate(1,field//'_FWHM')
     call initactivate(1,field//'_kind')
     call initactivate(1,field//'_pol')
     call initactivate(1,field//'_Dir')
     call initactivate(1,field//'_Dir_circ')
     call initactivate(1,field//'_Tstart')
   end subroutine
   !
#endif
   !
   subroutine CPU_activate(what)
     character(*) :: what 
#if defined _MPI
     call initactivate(1,"PAR_def_mode")
     call initactivate(1,what//"_CPU")
     call initactivate(1,what//"_ROLEs")
     if ((what=="X_q_0".and..not.l_real_time).or.&
&         what=="X_finite_q".or.what=="X_all_q".or.what=="BS") call initactivate(1,what//"_nCPU_LinAlg_INV")
     if (what=="BS")                                           call initactivate(1,what//"_nCPU_LinAlg_DIAGO")
     if (what=="SE".and.l_sc_run)                              call initactivate(1,what//"_nCPU_LinAlg_DIAGO")
#endif
#if defined _SCALAPACK &&  defined _MPI
     if (what=="SLK")                                          call initactivate(1,what//"_nCPU_LinAlg_INV")
#endif
     !
   end subroutine
   !
   subroutine X_activate(mode,what)
     character(2)::mode
     character(6)::what(:)
     ! Work Space
     integer     ::i1
     do i1=1,size(what,1)
       call initactivate(1,what(i1)//mode)
     enddo
   end subroutine
   !
   subroutine call_INIT_load(mode)
     character(*)::mode
     if (mode=='create_shadow_vars') initmode=0
     if (mode=='load_defaults') initmode=1
     if (mode=='Close_G_vectors') initmode=2
     if (mode=='Game_Over') initmode=3
     if (mode=='parser_input_file') initmode=4
     call INIT_load(defs,en,q,k,X,Xw)
   end subroutine
   !
   subroutine logicalson
     !
     integer     ::i1
     !
     do i1=1,2
       l_setup=runlevel_is_on('setup')
       l_optics=runlevel_is_on('optics')
       l_chi=runlevel_is_on('chi')
       l_bse=runlevel_is_on('bse')
       l_bsk=runlevel_is_on('bsk')
       l_bss=runlevel_is_on('bss')
#if defined _PL
       l_photolum=runlevel_is_on('photolum')
#endif
       l_tddft=runlevel_is_on('tddft')
       l_em1d=runlevel_is_on('em1d')
       l_em1s=runlevel_is_on('em1s')
       l_ppa=runlevel_is_on('ppa')
       l_HF_and_locXC=runlevel_is_on('HF_and_locXC')
       l_gw0=runlevel_is_on('gw0')
       l_life=runlevel_is_on('life')
       l_rim=runlevel_is_on('rim_cut')
       l_col_cut=runlevel_is_on('rim_cut')
       l_cohsex=runlevel_is_on('cohsex')
       !
       ! GPL_EXCLUDE_START
       ! 
       l_acfdt=runlevel_is_on('acfdt')
       !
       ! GPL_EXCLUDE_END
       ! 
#if defined _SCALAPACK
       l_slk_test =runlevel_is_on('slktest')
#endif
#if defined _RT
       !
       l_real_time=runlevel_is_on('negf')
       ! GPL_EXCLUDE_START
       l_elel_scatt =runlevel_is_on('el_el_scatt')
       l_elph_scatt=runlevel_is_on('el_ph_scatt')
       l_elphoton_scatt=runlevel_is_on('el_photon_scatt')
       ! GPL_EXCLUDE_END
#endif
#if defined _SC && !defined _RT
       l_sc_run=runlevel_is_on('scrun')
       l_sc_magnetic=runlevel_is_on('magnetic')
       ! Davide: Why this ? Can't I do SC-IP calculation with v_HXC=0 ?
       if (STRING_match(H_potential,"IP")) H_potential="DEFAULT"
#endif
#if defined _SC || defined _RT
       l_eval_collisions=runlevel_is_on('collisions')
#endif
#if defined _NL
       l_nl_optics=runlevel_is_on('nloptics')
#endif
#if defined  _ELPH  
       if (.not.CLOSE_Gs) then
         !
         ! Only in this case ioELPH_err is defined
         !
         if (io_ELPH_err==0.or.l_real_time) then
           l_elph_corr=runlevel_is_on('el_ph_corr')
         else
           l_elph_corr=.FALSE.
           call switch_off_runlevel('el_ph_corr',on_name=' ')
         endif
         !
         ! GPL_EXCLUDE_START
         l_elph_Hamiltonian=runlevel_is_on('ElPhHam').and.io_ELPH_err==0
         ! GPL_EXCLUDE_END
       else
         l_elph_corr=runlevel_is_on('el_ph_corr')
         ! GPL_EXCLUDE_START
         l_elph_Hamiltonian=runlevel_is_on('ElPhHam')
         ! GPL_EXCLUDE_END
       endif
       l_elel_corr=runlevel_is_on('el_el_corr')
#endif
#if defined  _QED  
       l_elel_corr    =runlevel_is_on('el_el_corr')
       l_elphoton_corr=runlevel_is_on('el_photon_corr')
#endif
       !
       ! In some cases l_elel_corr is switched on by default
       !
       if (.not.l_elel_corr) then
         l_elel_corr=(l_gw0.or.l_life).and.(.not.l_elph_corr.and..not.l_elphoton_corr)
       endif
       !
       ! Check if this runlevel is allowed in the 
       ! present configuration
       !
       if (i1==1) call INIT_barriers( )
       !
     enddo
     !
     ! Setup logicals which are not runlevels
     !
     l_rpa_IP     = STRING_match(trim(Chi_mode),"IP").or.STRING_match(trim(BSK_mode),"IP")
     l_td_hartree = STRING_match(trim(Chi_mode),"HARTREE").or.STRING_match(trim(BSK_mode),"HARTREE")
     l_alda_fxc   = STRING_match(trim(Chi_mode),"ALDA").or.STRING_match(trim(BSK_mode),"ALDA")
     l_lrc_fxc    = STRING_match(trim(Chi_mode),"LRC")
     l_pf_fxc     = STRING_match(Chi_mode,'PF')      
     l_bs_fxc     = STRING_match(trim(Chi_mode),"BSFXC").or.STRING_match(trim(BSK_mode),"BSFXC")
     l_tddft      = l_alda_fxc.or.l_lrc_fxc.or.l_bs_fxc
     l_td_hf      = trim(BSK_mode)=="HF"
     l_W_eh       = trim(BSK_mode)=="SEX"
     !
   end subroutine logicalson
   !
   subroutine X_var_setup 
     !
     ! Before any X DB/infile reading
     !
     call X_duplicate(X(3),X(2))
     call X_duplicate(X(3),X(1))
     call X_duplicate(X(3),X(4))
     call W_duplicate(Xw(3),Xw(2))
     call W_duplicate(Xw(3),Xw(1))
     call W_duplicate(Xw(3),Xw(4))
     !
   end subroutine X_var_setup
   !
   subroutine before_infile_write_setup 
     !
     ! After DB reading/stdin logicals I propose here values for the input file
     !
     ! If optics with BS FXC I need to dump on X(3) the F_xc specs
     !
     if (all((/l_bs_fxc,l_optics,l_chi.or.l_bse,io_BS_Fxc_err==0/))) then
       X(3)%ib= BS_bands
       X(3)%ehe=BS_eh_en
       X(3)%q0= BSS_q0
       X(3)%iq= 1
       call W_duplicate(Xxcw,Xw(3))
       call initactivate(2,'XfnQP_E')
     endif
     if (.not.l_elel_corr.and..not.l_elph_corr.and..not.l_elphoton_corr) l_elel_corr=.true.
#if defined  _ELPH 
     elph_nDBs_used=elph_nDBs
#endif
     if (l_gw0.and.l_elel_corr) call initactivate(1,'HF_and_locXC')
     !
     if (l_ppa)    call initactivate(1,'em1d')
     if (l_gw0.and..not.l_ppa.and..not.l_cohsex.and..not.&
&        l_HF_and_locXC.and..not.l_elph_corr.and..not.l_elphoton_corr)  &
&                  call initactivate(1,'em1d')
     if (l_cohsex) call initactivate(1,'em1s')
     if (l_bsk)    call initactivate(1,'optics')
     if (l_bsk)    call initactivate(1,'bse')
     if (l_bss)    call initactivate(1,'optics')
     if (l_bss)    call initactivate(1,'bse')
     if (l_bss)    call initactivate(1,'bsk')
     if (l_bs_fxc) BSS_mode="t"
     !
     if (l_bse) then
       !
       if (l_alda_fxc) BS_res_mode='x'     
       !
       if (io_X_err(2)==0) then
         if (io_BS_err/=0) BS_n_g_W=X(2)%ng
       else if (io_X_err(4)==0) then
         if (io_BS_err/=0) BS_n_g_W=X(4)%ng
         call initactivate(1,'em1d ppa')
       endif
       !
     endif
     !
     if (l_gw0.and.l_cohsex) call parser('UseEbands',COHSEX_use_empties)
     !
#if defined _PL
     if (l_photolum) call initactivate(1,'bse optics')
#endif
     !
#if defined _SC
     if (l_sc_magnetic) call initactivate(1,'potential')
     if (l_sc_run.and.io_SC_E_err==0) then
       QP_ng_Sx=SC_ng_Sx
       X(2)%ib=SC_X_bands
       X(2)%ng=SC_X_size
     endif
#endif
#if defined _OPENMP
     if (l_optics.or.l_em1s.or.l_em1d.or.l_ppa.or.l_bse) then
       n_threads_K=0
       n_threads_X=0
       n_threads_DIP=0
     endif
     if (l_HF_and_locXC.or.l_gw0.or.l_cohsex.or.l_sc_run) n_threads_SE=0
     if (l_real_time)                                     n_threads_RT=0
#endif
#if defined _OPENMP && defined _SC && !defined _RT
     if (l_eval_collisions)    n_threads_SE=0
#endif
#if defined _OPENMP && defined _SC && defined _RT
     if (l_eval_collisions)    n_threads_RT=0
#endif
     !
   end subroutine before_infile_write_setup 
   !
   subroutine varsetup2 
     !
     ! q0 renormalization
     !
     BSS_q0(:) = BSS_q0(:)*q0_def_norm/v_norm( BSS_q0)
     X(1)%q0(:)=X(1)%q0(:)*q0_def_norm/v_norm(X(1)%q0)
     X(2)%q0(:)=X(2)%q0(:)*q0_def_norm/v_norm(X(2)%q0)
     X(3)%q0(:)=X(3)%q0(:)*q0_def_norm/v_norm(X(3)%q0)
     X(4)%q0(:)=X(4)%q0(:)*q0_def_norm/v_norm(X(4)%q0)
     !
     if (len_trim(BSE_mode)==0                ) BSE_mode="retarded"
     if (STRING_match(trim(BSE_mode),"causal")) BSE_mode="retarded"
     !
     if (l_bse) then
       if (l_rpa_IP)                   BS_res_mode='none'
       if (l_td_hartree)               BS_res_mode='x'
       if (l_tddft)                    BS_res_mode='x'
       if (l_bs_fxc)                   BS_res_mode='c'
       if (l_td_hf)                    BS_res_mode='xcd'
       if (l_W_eh)                     BS_res_mode='xc'
       if (index(BSE_mode,'coupling')>0) BS_cpl_mode=trim(BS_res_mode)
       !
       if(l_W_eh) then
         call parser('WehDiag',l_W_eh_diag)
         call parser('WehCpl' ,l_W_eh_cpl )
         if (     l_W_eh_diag)         BS_res_mode=trim(STRING_add(BS_res_mode,'d'))
         if (.not.l_W_eh_cpl )         BS_cpl_mode=trim(STRING_remove(BS_cpl_mode,'c'))
       endif
     endif
     !
     if (l_bse) then
       !
       ! When running BSE from input file l_bse is FALSE in before_infile_write_setup.
       ! In any case I have to overwrite X(2) with PP X(4) only if em1s=F
       !
       if (io_X_err(2)<0.and.io_X_err(4)==0.and..not.l_em1s) then
         call X_duplicate(X(4),X(2))
         call W_duplicate(Xw(4),Xw(2))
       endif
       !
       if (io_BS_err==0) then
         if (l_ppa)      call X_duplicate(Xbsk,X(4))
         if (.not.l_ppa) call X_duplicate(Xbsk,X(2))
       endif
       !
     endif
#if !defined _ELPH  && !defined _QED
     if (l_gw0) l_elel_corr=.true.
#endif
     !
   end subroutine varsetup2
   !
   subroutine read_command_line(rstr,init_) 
     !
     use com,    ONLY:error
     use LIVE_t, ONLY:USER_wall_time_string,GET_user_WALL_time
     use stderr, ONLY:STRING_split
     use it_m,   ONLY:V_RL,V_kpt,V_sc,V_qp,V_io,V_general,V_resp,&
&                     V_real_time,V_all,V_parallel
     implicit none
     integer     :: init_
     character(*):: rstr
     !
     ! Work Space
     !
     integer          ::i1,i2,i_field,n_pieces,i_cycle
     character(schlen)::rstr_piece(2*nrnlvls),strings_to_not_use_as_runlevels(nrnlvls)
     !
     ! Bug fix (17/9/2012). If any string following a -### identifier contains 
     ! a string related to a runlevel this is erronously switched on. 
     !
     strings_to_not_use_as_runlevels=" "
     strings_to_not_use_as_runlevels(1)="jobstr"
     strings_to_not_use_as_runlevels(2)="ifile"
     strings_to_not_use_as_runlevels(3)="idir"
     strings_to_not_use_as_runlevels(4)="odir"
     strings_to_not_use_as_runlevels(5)="cdir"
     strings_to_not_use_as_runlevels(6)="com_path"
     strings_to_not_use_as_runlevels(7)="more_io_path"
     strings_to_not_use_as_runlevels(8)="core_io_path"
     !
     ! Split the string in pieces
     !
     call STRING_split(rstr,rstr_piece)
     n_pieces=0
     do i1=1,2*nrnlvls
       if (len_trim(rstr_piece(i1))>0) n_pieces=n_pieces+1
     enddo
     if (n_pieces==0) return
     !
     do i_cycle=1,2
       !
       INPUT_strings_loop: do i1=1,n_pieces
         !
         if (trim(rstr_piece(i1))=='ifile') cycle
         !
         ! String suitable for runlevel switching?
         !
         if (i1>1) then
           do i2=1,nrnlvls
             if (trim(rstr_piece(i1-1)) == trim(strings_to_not_use_as_runlevels(i2))) cycle INPUT_strings_loop
           enddo
         endif
         !
         ! Input File editing?
         !
         do i2=1,nrnlvls
           if ( trim(rnlvls(i2,1)) == trim(rstr_piece(i1))) infile_editing=.true.
         enddo
         !
         ! Run Levels
         !
         call initactivate(1, trim(rstr_piece(i1)) )
         !
         ! Verbosity
         ! V_RL=1
         ! V_kpt=2
         ! V_sc=3
         ! V_qp=4
         ! V_io=5
         ! V_general=6
         ! V_resp=7
         ! V_real_time=8
         ! V_parallel=9
         ! V_nl_optics=10
         ! V_all=99
         !
         if ( trim(rstr_piece(i1)) == 'infver' ) then
           select case (trim(rstr_piece(i1+1)))
             case ('RL','rl')
               infile_verbosity=V_RL
             case ('kpt','k')
               infile_verbosity=V_kpt
             case ('sc','SC')
               infile_verbosity=V_sc
             case ('QP','qp')
               infile_verbosity=V_qp
             case ('IO','io')
               infile_verbosity=V_io
             case ('gen')
               infile_verbosity=V_general
             case ('resp','X')
               infile_verbosity=V_resp
             case ('rt')
               infile_verbosity=V_real_time
             case ('nl')
               infile_verbosity=V_nl_optics
             case ('par')
               infile_verbosity=V_parallel
             case ('all')
               infile_verbosity=V_all
           end select
         endif
         !
         if ( trim(rstr_piece(i1)) == 'wallt' ) then
           USER_wall_time_string=trim(rstr_piece(i1+1))
           if (i_cycle==1) call GET_user_WALL_time()
         endif
         !
         if ( trim(rstr_piece(i1)) == 'em1s' .or.  trim(rstr_piece(i1)) == 'em1d' .or.&
&             runlevel_is_on('em1s')         .or.  runlevel_is_on('em1d')  .or. &
&             runlevel_is_on('life')         .or.  runlevel_is_on('cohsex') .or. &
&             runlevel_is_on('ppa')) &
&           Chi_mode='HARTREE'
         !
         ! BSE/LLR
         !
         if (i_cycle==2.and.trim(rstr_piece(i1)) == 'optics' )  then
           !
           l_chi= (trim(rstr_piece(i1+1))=='g' ).or.(trim(rstr_piece(i1+1))=='c')
           l_bse= (trim(rstr_piece(i1+1))=='eh').or.(trim(rstr_piece(i1+1))=='b')
           !
           if (.not.l_chi.and..not.l_bse) l_chi=.true.
           !
           call initactivate(1,'optics')
           if (l_chi) call initactivate(1,'chi')
           if (l_bse) call initactivate(1,'bse')
           !
           if (l_chi.and.trim(Chi_mode)==' ') Chi_mode='IP'
           if (l_bse.and.trim(BSK_mode)==' ') BSK_mode='IP'
           !
         endif
         !
         ! Approximation used for the BSE/LLR kernel
         !
         if ( i_cycle==2 .and. trim(rstr_piece(i1)) == 'kernel' )  then
           !
           ! if the optics option is not present define defaults
           ! since kernel does not correspond to a runlevel, set 
           ! infile_editing=.true.           
           !
           if (.not.l_bse.and..not.l_chi) then
             l_chi =((trim(rstr_piece(i1+1)) == 'hartree').or.&
                    &( trim(rstr_piece(i1+1)) == 'lrc'))
             l_bse =((trim(rstr_piece(i1+1)) == 'alda').or.&
                    &(trim(rstr_piece(i1+1)) == 'sex').or.&
                    &(trim(rstr_piece(i1+1)) == 'hf').or.&
                    &( trim(rstr_piece(i1+1)) == 'bsfxc'))
             infile_editing=.true.           
             call initactivate(1,'optics')
             if (l_chi) call initactivate(1,'chi')
             if (l_bse) call initactivate(1,'bse')
           end if
           !
           BSK_mode='HARTREE'
           Chi_mode='HARTREE'
           !
           if(l_bse)  then
             if(trim(rstr_piece(i1+1))  == 'hartree')  BSK_mode='Hartree'
             if(trim(rstr_piece(i1+1))  == 'hf')       BSK_mode='HF'
             if( trim(rstr_piece(i1+1)) == 'alda')     BSK_mode='ALDA'
             if(trim(rstr_piece(i1+1))  == 'sex')      BSK_mode='SEX'
             if( trim(rstr_piece(i1+1)) == 'bsfxc')    BSK_mode='BSfxc'
           else if(l_chi) then
             if(trim(rstr_piece(i1+1))  == 'hartree')  Chi_mode='HARTREE'
             if( trim(rstr_piece(i1+1)) == 'alda')     Chi_mode='ALDA'
             if( trim(rstr_piece(i1+1)) == 'lrc')      Chi_mode='LRC'
             if( trim(rstr_piece(i1+1)) == 'bsfxc')    Chi_mode='BSfxc'
           endif
           !
           if((trim(rstr_piece(i1+1)) == 'alda').or.&
&             (trim(rstr_piece(i1+1)) == 'lrc').or.&
&             (trim(rstr_piece(i1+1)) == 'pf').or.&
&             (trim(rstr_piece(i1+1)) == 'bsfxc')) call initactivate(1,'tddft')
           !
           if(l_bse)   call initactivate(1,'bsk')
           !
         endif
         !
         ! BSE Solver
         !
         if ( trim(rstr_piece(i1)) == 'bss' )  then
           BSS_mode=trim(rstr_piece(i1+1))
           if (index(BSS_mode,'h')==0.and.index(BSS_mode,'d')==0.and.&
&              index(BSS_mode,'i')==0.and.index(BSS_mode,'t')==0.and.&
&              index(BSS_mode,'s')==0) BSS_mode='h'
           !
           ! With and ALDA Fxc the t solver is not permitted
           !
           if (l_alda_fxc.and.index(BSS_mode,'t')/=0) BSS_mode='h'
           if (BSK_mode=='IP') call switch_off_runlevel('bss',on_name=' ')
           if (BSK_mode==' ') then
             BSK_mode="SEX"
             Chi_mode="HARTREE"
           endif
           !
         endif
         !
         ! Dyson Solver
         !
         if ( trim(rstr_piece(i1)) == 'gw0' ) then
           QP_solver=trim(rstr_piece(i1+1))
           if (trim(QP_solver)/='n'.and.trim(QP_solver)/='s'.and.&
&              trim(QP_solver)/='g') QP_solver='n'
#if !defined  _ELPH && !defined _QED
           l_elel_corr=.true.
#endif
           !
           if ( i_cycle == 2 .and. trim(Chi_mode)==' ') Chi_mode='HARTREE'
           !
         endif
         !
         ! Lifetimes
         !
         if ( i_cycle==2 .and. trim(rstr_piece(i1)) == 'life' )  then
#if defined  _ELPH || defined _QED
           if ( (.not.l_elel_corr.and..not.l_elphoton_corr) .or. l_elel_corr) then
             call initactivate(1,'em1d')
             call initactivate(1,'el_el_corr')
           endif
#else
           call initactivate(1,'em1d')
           l_elel_corr=.true.
#endif
         endif
         !
         ! GW approximation 
         !
         if ( trim(rstr_piece(i1)) == 'gwapprx' ) then
           !
           if (trim(rstr_piece(i1+1))=='p') then
             infile_editing=.true.
             call initactivate(1,'ppa')
           else if (trim(rstr_piece(i1+1))=='c') then
             !
             infile_editing=.true.
             call initactivate(1,'cohsex gw0') 
             !
           endif
           !
         endif
         !
#if defined _SC
         !
         ! SC
         !
         if ( trim(rstr_piece(i1)) == 'potential' )  then
           !
           H_potential=""
           if ( index(trim(rstr_piece(i1+1)),'exx')>0 ) then
             H_potential='EXX'
             if (i_cycle==2.and..not.runlevel_is_on('negf')) call initactivate(1,'em1s')
           else if ( index(trim(rstr_piece(i1+1)),'exxc')>0 ) then
             H_potential='EXXC'
           else if ( index(trim(rstr_piece(i1+1)),'srpa')>0 ) then
             H_potential='SRPA'
           else if ( index(trim(rstr_piece(i1+1)),'cohsex')>0 ) then
             H_potential='COH+SEX'
             if (i_cycle==2.and..not.runlevel_is_on('negf')) call initactivate(1,'em1s')
           else if ( index(trim(rstr_piece(i1+1)),'coh')>0 ) then
             H_potential='COH'
             if (i_cycle==2.and..not.runlevel_is_on('negf')) call initactivate(1,'em1s')
           else if ( index(trim(rstr_piece(i1+1)),'sex')>0 ) then
             H_potential='SEX'
             if (i_cycle==2.and..not.runlevel_is_on('negf')) call initactivate(1,'em1s')
           else if ( index(trim(rstr_piece(i1+1)),'f')>0) then
             H_potential='FOCK'
           endif
           !
           if ( index(trim(rstr_piece(i1+1)),'h')==1 ) then
             if(trim(H_potential)/="") H_potential='HARTREE+'//trim(H_potential)
             if(trim(H_potential)=="") H_potential='HARTREE'
           endif
           !
           if ( trim(rstr_piece(i1+1)) == 'd') then
             H_potential='DEFAULT'
           endif
           !
           if ( trim(rstr_piece(i1+1)) == 'ip') then
             H_potential='IP'
           endif
           !
           !
         endif
#endif
         !
#if defined _RT
         !
         ! NEGF
         !
         if ( trim(rstr_piece(i1)) == 'potential' )  then
           !
           H_potential=""
           if ( index(trim(rstr_piece(i1+1)),'cohsex')>0) then
             H_potential='COH+SEX'
             if (i_cycle==2.and..not.runlevel_is_on('negf')) call initactivate(1,'em1s')
           else if ( index(trim(rstr_piece(i1+1)),'sex')>0 ) then
             H_potential='SEX'
             if (i_cycle==2.and..not.runlevel_is_on('negf')) call initactivate(1,'em1s')
           else if ( index(trim(rstr_piece(i1+1)),'f')>0) then
             H_potential='FOCK'
           else if ( trim(rstr_piece(i1+1)) == 'ip') then
             H_potential='IP'
           endif
           !
           if ( index(trim(rstr_piece(i1+1)),'h')==1 ) then
             if(trim(H_potential)/="") H_potential='HARTREE+'//trim(H_potential)
             if(trim(H_potential)=="") H_potential='HARTREE'
           endif
           !
           if ( trim(rstr_piece(i1+1)) == 'd') then
             H_potential='DEFAULT'
           endif
           !
           if ( trim(rstr_piece(i1+1)) == 'ip') then
             H_potential='IP'
           endif
           !
         endif
#endif
         !
#if defined _MAGNETIC
         if ( trim(rstr_piece(i1)) == 'magnetic' )  then
           if ( trim(rstr_piece(i1+1)) == 'p' ) then
             MAG_hamiltonian_type='pauli'
             MAG_pauli=.true.
           else if ( trim(rstr_piece(i1+1)) == 'l' ) then
             MAG_hamiltonian_type='landau'
             MAG_landau=.true.
           else if ( trim(rstr_piece(i1+1)) == 'a') then
             MAG_hamiltonian_type='all'
             MAG_landau=.true.
             MAG_pauli=.true.
           endif
         endif
#endif
         !
#if defined  _ELPH || defined _QED
         !
         ! ELPH/QED
         !
         if ( trim(rstr_piece(i1)) == 'corrtp' ) then
           if ( trim(rstr_piece(i1+1)) == 'e') l_elel_corr=.true.
           if ( trim(rstr_piece(i1+1)) == 'p') l_elph_corr=.true.
           if ( trim(rstr_piece(i1+1)) == 'h') l_elphoton_corr=.true.
           if ( trim(rstr_piece(i1+1)) == 'a') then
             l_elel_corr=.true.
             l_elph_corr=.true.
             l_elphoton_corr=.true.
           endif
           if (.not.l_elph_corr.and..not.l_elel_corr.and..not.l_elphoton_corr) l_elel_corr=.true.
           if (l_elph_corr)     call initactivate(1,'el_ph_corr')
           if (l_elel_corr)     call initactivate(1,'el_el_corr')
           if (l_elphoton_corr) call initactivate(1,'el_photon_corr')
         endif
#endif
         !
#if defined _RT 
         !
         ! RT
         !
         if ( trim(rstr_piece(i1)) == 'negf' ) then
           !
           if ( trim(rstr_piece(i1+1)) == 'p'    ) n_ext_fields=1
           if ( trim(rstr_piece(i1+1)) == 'pp'   ) n_ext_fields=2
           !
           do i_field=1,n_ext_fields_max
             if ( index(rstr_piece(i1+1),'p'//trim(intc(i_field))) > 0 ) n_ext_fields=i_field
           enddo
           !
           if( n_ext_fields==0) n_ext_fields=1
           !
         endif
         !
         if ( trim(rstr_piece(i1)) == 'scattp' ) then
           if ( trim(rstr_piece(i1+1)) == 'e'.or. trim(rstr_piece(i1+1)) == 'a') l_elel_scatt=.true.
           if ( trim(rstr_piece(i1+1)) == 'p'.or. trim(rstr_piece(i1+1)) == 'a') l_elph_scatt=.true.
#endif
#if defined _RT 
           if ( trim(rstr_piece(i1+1)) == 'h'.or. trim(rstr_piece(i1+1)) == 'a') l_elphoton_scatt=.true.
           if (l_elphoton_scatt) call initactivate(1,'el_photon_scatt')
#endif
#if defined _RT 
           if (l_elph_scatt)     call initactivate(1,'el_ph_scatt')
           if (l_elel_scatt)     call initactivate(1,'el_el_scatt')
           if (.not.l_elph_scatt.and..not.l_elel_scatt.and..not.l_elphoton_scatt) l_elph_scatt=.true.
         endif
         !
#endif
         !
#if defined _SC || defined _RT 
         !
         ! COLLISIONS
         !
         if (runlevel_is_on('collisions')) then
           if ( l_elel_scatt.or.trim(H_potential)=='COH+SEX'.or.&
&               trim(H_potential)=='COH'.or.trim(H_potential)=='SEX' ) call initactivate(1,'em1s')
         endif
         !
#endif
         !
       enddo INPUT_strings_loop
       !
     enddo
     !
     if (infile_editing) init_=1
     !
   end subroutine
   !
end function<|MERGE_RESOLUTION|>--- conflicted
+++ resolved
@@ -53,13 +53,8 @@
 &                         write_the_logo,file_exists,rename_file,write_to_report
  use vec_operate,    ONLY:v_norm
  use LIVE_t,         ONLY:live_timing_is_on,what_is_running
-<<<<<<< HEAD
- use QP_m,           ONLY:QP_t,QP_ng_Sx,QP_ng_Sc,QP_ng_SH,QP_solver,QP_nb,QP_nk,QP_state,QP_reset,&
+ use QP_m,           ONLY:QP_t,QP_ng_Sx,QP_ng_Sc,QP_ng_SH,QP_solver,QP_state,QP_reset,&
 &                         QP_table,COHSEX_use_empties,QP_ng_Vxc
-=======
- use QP_m,           ONLY:QP_t,QP_ng_Sx,QP_ng_Sc,QP_ng_SH,QP_solver,QP_state,QP_reset,&
-&                         QP_table,COHSEX_use_empties
->>>>>>> e5a07d06
  use X_m,            ONLY:X_t,X_duplicate,X_reset,Chi_mode
  use stderr,         ONLY:log_as_a_file,logfile,intc,STRING_add,STRING_remove,STRING_match
  use R_lattice,      ONLY:ng_closed,q0_def_norm,bz_samp,nqibz,bz_samp_reset 
