--- conflicted
+++ resolved
@@ -329,13 +329,8 @@
        l_gw0=runlevel_is_on('gw0')
        l_life=runlevel_is_on('life')
        l_rim=runlevel_is_on('rim_cut')
-<<<<<<< HEAD
        l_rim_w=runlevel_is_on('rim_w')
        l_col_cut=l_rim.or.l_rim_w
-       l_cohsex=runlevel_is_on('cohsex')
-=======
-       l_col_cut=runlevel_is_on('rim_cut')
->>>>>>> 90dd626f
        l_acfdt=runlevel_is_on('acfdt')
 #if defined _SCALAPACK
        l_slk_test =runlevel_is_on('slktest')
