!
!        Copyright (C) 2000-2016 the YAMBO team
!              http://www.yambo-code.org
!
! Authors (see AUTHORS file for details): AM
! 
! This file is distributed under the terms of the GNU 
! General Public License. You can redistribute it and/or 
! modify it under the terms of the GNU General Public 
! License as published by the Free Software Foundation; 
! either version 2, or (at your option) any later version.
!
! This program is distributed in the hope that it will 
! be useful, but WITHOUT ANY WARRANTY; without even the 
! implied warranty of MERCHANTABILITY or FITNESS FOR A 
! PARTICULAR PURPOSE.  See the GNU General Public License 
! for more details.
!
! You should have received a copy of the GNU General Public 
! License along with this program; if not, write to the Free 
! Software Foundation, Inc., 59 Temple Place - Suite 330,Boston, 
! MA 02111-1307, USA or visit http://www.gnu.org/copyleft/gpl.txt.
!
subroutine INIT_barriers()
 !
 use drivers,    ONLY:l_acfdt,l_bse,l_bss,l_cohsex,l_elph_corr,l_gw0,l_kerr,&
<<<<<<< HEAD
&                     l_photolum,l_eval_collisions,l_life,l_ppa,l_real_time,l_sc_run,l_tddft
=======
&                     l_eval_collisions,l_life,l_ppa,l_real_time,l_sc_run,l_tddft
>>>>>>> 59de6a09
 use pars,       ONLY:lchlen
 use D_lattice,  ONLY:i_time_rev,i_space_inv
 use R_lattice,  ONLY:Xk_grid_is_uniform
 use BS,         ONLY:BSS_mode,BSK_mode
 use electrons,  ONLY:n_spin,n_met_bands,n_full_bands
 use QP_m,       ONLY:QP_solver
 use it_m,       ONLY:switch_off_runlevel
 implicit none
 ! 
 ! Additional logicals ...
 !
 logical :: metallic_system, newton,QP_secant,green,bss_tddft,bse_bsfxc,&
            TR_or_SI,gw0_raxis,tddft_r_space,bss_diago,bse_sex,&
&           bss_haydock,gw0_ppa,gw0_cohsex,gw0_el_ph,tddft_g_space,bss_inv,l_flag
 character(lchlen) :: always_runlevels,on_runlevels
 !
 ! ...
 !
 metallic_system=n_met_bands/=n_full_bands
 !
 newton=trim(QP_solver)=='n'
 QP_secant=trim(QP_solver)=='s'
 green=trim(QP_solver)=='g'
 !
 TR_or_SI=i_time_rev==1.or.i_space_inv==1
 !
 gw0_raxis=l_gw0.and..not.l_cohsex.and..not.l_ppa
 gw0_ppa=l_gw0.and.l_ppa
 gw0_cohsex=l_gw0.and.l_cohsex
 gw0_el_ph=l_gw0.and.l_elph_corr
 !
 tddft_r_space=l_tddft.and.     l_bse
 tddft_g_space=l_tddft.and..not.l_bse
 !
 bse_sex  =trim(BSK_mode)=='SEX'
 bse_bsfxc=trim(BSK_mode)=='BSfxc'
 !
 bss_diago=l_bss.and.index(BSS_mode,'d')/=0
 bss_inv=l_bss.and.index(BSS_mode,'i')/=0
 bss_haydock=l_bss.and.index(BSS_mode,'h')/=0
 bss_tddft=l_bss.and.index(BSS_mode,'t')/=0
 !
 always_runlevels='setup rim_cut'
 !
 ! Note that switch_off_runlevel defines a barrier to all others runlevels
 ! except the ones specified. switch_off_runlevel switches off
 ! only already activated runlevels
 !
 ! NON-GPL RUNLEVELS that MUST BE SWITCHED OFF  
 ! (those runlevels can be on if a non-gpl input file is being reading)
 !====================================================================
 !
 ! GPL_INCLUDE_START
 !call switch_off_runlevel('acfdt',on_name=' ')
 ! GPL_INCLUDE_END
 !
 ! RUNLEVELS
 !===========
 !
 ! GPL_EXCLUDE_START SC_IGNORE
 !
 if (l_real_time) then
   on_runlevels='HF_and_locXC cohsex em1s negf collisions el_el_corr el_ph_corr '//&
&               'el_el_scatt el_ph_scatt el_photon_scatt el_photon_corr'
   call switch_off_runlevel('all',on_name=trim(on_runlevels)//' '//trim(always_runlevels))
   goto 1
 endif
 !
 if (l_eval_collisions) then
   on_runlevels='scrun HF_and_locXC cohsex em1s collisions el_el_corr el_ph_corr el_el_scatt '//&
&               'el_ph_scatt el_photon_scatt el_photon_corr'
   call switch_off_runlevel('all',on_name=trim(on_runlevels)//' '//trim(always_runlevels))
   goto 1
 endif
 !
 if (l_sc_run) then
   on_runlevels='scrun HF_and_locXC cohsex em1s negf magnetic el_el_corr collisions '
   call switch_off_runlevel('all',on_name=trim(on_runlevels)//' '//trim(always_runlevels))
   goto 1
 endif
 !
 ! GPL_EXCLUDE_END SC_IGNORE
 !
 if (gw0_cohsex) then
   call switch_off_runlevel('all',on_name='gw0 em1s cohsex el_el_corr el_ph_corr HF_and_locXC '//trim(always_runlevels))
   goto 1
 endif
 !
 ! GPL_EXCLUDE_START
 !
 if (l_acfdt) then
   call switch_off_runlevel('all',on_name='acfdt HF_and_locXC '//trim(always_runlevels))
   goto 1
 endif
 !
 ! GPL_EXCLUDE_END
 !
 if (l_life) then
   call switch_off_runlevel('all',on_name='life em1d el_el_corr el_photon_corr '//trim(always_runlevels))
   goto 1
 endif
 !
 if (gw0_raxis) then
   ! GPL_EXCLUDE_START
   on_runlevels='gw0 em1d el_el_corr el_ph_corr el_photon_corr HF_and_locXC'
   ! GPL_EXCLUDE_END
   ! GPL_INCLUDE_START 
   !on_runlevels='gw0 em1d el_el_corr el_ph_corr HF_and_locXC'
   ! GPL_INCLUDE_END 
   call switch_off_runlevel('all',on_name=trim(on_runlevels)//' '//trim(always_runlevels))
   goto 1
 endif
 !
 if (gw0_ppa) then
   on_runlevels='gw0 ppa em1d el_el_corr el_ph_corr HF_and_locXC'
   call switch_off_runlevel('all',on_name=trim(on_runlevels)//' '//trim(always_runlevels))
   goto 1
 endif
 if (tddft_g_space) then
   call switch_off_runlevel('all',on_name='optics chi tddft '//trim(always_runlevels))
   goto 1
 endif
 if (tddft_r_space) then
   call switch_off_runlevel('all',on_name='optics bse bsk bss tddft '//trim(always_runlevels))
   goto 1
 endif
<<<<<<< HEAD
 if (l_bss.or.l_bse.or.l_photolum) then
=======
 !
 l_flag=l_bss.or.l_bse
 if (l_flag) then
>>>>>>> 59de6a09
   on_runlevels='optics bse bsk bss tddft em1s em1d ppa photolum'
   call switch_off_runlevel('all',on_name=trim(on_runlevels)//' '//trim(always_runlevels))
   goto 1
 endif
 !
1 continue
 !
 ! ENVIROMENTS
 !=============
 !
 ! Non Uniform grids
 !===================
 if (.not.Xk_grid_is_uniform) then
   on_runlevels='optics chi bse bsk bss'
   if (l_elph_corr) on_runlevels='optics chi bse bsk bss el_ph_corr gw0'
   if (tddft_r_space.or.bse_sex.or.bse_bsfxc) BSK_mode='hartree'    
   call switch_off_runlevel('all',on_name=trim(on_runlevels)//' '//trim(always_runlevels))
 endif 
 !
 ! SPIN
 !=============
 if (n_spin>2) then
   on_runlevels='optics chi bse bsk bss em1s em1d ppa HF_and_locXC cohsex gw0 magnetic scrun'
   on_runlevels=trim(on_runlevels)//' negf collisions el_el_corr el_ph_corr el_el_scatt el_ph_scatt'
   ! GPL_INCLUDE_START SC_IGNORE
   !on_runlevels='optics chi bse bsk bss em1s em1d ppa HF_and_locXC cohsex gw0'
   ! GPL_INCLUDE_END SC_IGNORE
   call switch_off_runlevel('all',on_name=trim(on_runlevels)//' '//trim(always_runlevels))
 endif 
 !
 ! MORE
 !======
 if ( (l_ppa.and.trim(QP_solver)=='s').or.l_cohsex ) QP_solver='n'
 !
#if defined _KERR
 if(l_kerr) then
   on_runlevels='optics chi bse bsk bss em1s em1d ppa HF_and_locXC cohsex gw0 magnetic scrun'
   ! GPL_INCLUDE_START
   !on_runlevels='optics bse'
   ! GPL_INCLUDE_END
   if(bss_inv.or.bss_tddft) on_runlevels=' '
   call switch_off_runlevel('all',on_name=trim(on_runlevels)//' '//trim(always_runlevels))
 endif
#endif
 !
end subroutine<|MERGE_RESOLUTION|>--- conflicted
+++ resolved
@@ -24,11 +24,7 @@
 subroutine INIT_barriers()
  !
  use drivers,    ONLY:l_acfdt,l_bse,l_bss,l_cohsex,l_elph_corr,l_gw0,l_kerr,&
-<<<<<<< HEAD
-&                     l_photolum,l_eval_collisions,l_life,l_ppa,l_real_time,l_sc_run,l_tddft
-=======
 &                     l_eval_collisions,l_life,l_ppa,l_real_time,l_sc_run,l_tddft
->>>>>>> 59de6a09
  use pars,       ONLY:lchlen
  use D_lattice,  ONLY:i_time_rev,i_space_inv
  use R_lattice,  ONLY:Xk_grid_is_uniform
@@ -155,13 +151,9 @@
    call switch_off_runlevel('all',on_name='optics bse bsk bss tddft '//trim(always_runlevels))
    goto 1
  endif
-<<<<<<< HEAD
- if (l_bss.or.l_bse.or.l_photolum) then
-=======
  !
  l_flag=l_bss.or.l_bse
  if (l_flag) then
->>>>>>> 59de6a09
    on_runlevels='optics bse bsk bss tddft em1s em1d ppa photolum'
    call switch_off_runlevel('all',on_name=trim(on_runlevels)//' '//trim(always_runlevels))
    goto 1
