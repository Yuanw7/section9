!
!        Copyright (C) 2000-2019 the YAMBO team
!              http://www.yambo-code.org
!
! Authors (see AUTHORS file for details): AM
! 
! This file is distributed under the terms of the GNU 
! General Public License. You can redistribute it and/or 
! modify it under the terms of the GNU General Public 
! License as published by the Free Software Foundation; 
! either version 2, or (at your option) any later version.
!
! This program is distributed in the hope that it will 
! be useful, but WITHOUT ANY WARRANTY; without even the 
! implied warranty of MERCHANTABILITY or FITNESS FOR A 
! PARTICULAR PURPOSE.  See the GNU General Public License 
! for more details.
!
! You should have received a copy of the GNU General Public 
! License along with this program; if not, write to the Free 
! Software Foundation, Inc., 59 Temple Place - Suite 330,Boston, 
! MA 02111-1307, USA or visit http://www.gnu.org/copyleft/gpl.txt.
!
subroutine INIT_barriers()
 !
 use drivers,    ONLY:l_acfdt,l_bse,l_bss,l_cohsex,l_elph_corr,l_gw0,&
&                     l_eval_collisions,l_life,l_ppa,l_real_time,l_sc_run,l_tddft,l_nl_optics
#if defined _PL
 use drivers,        ONLY:l_photolum
#endif
 use pars,       ONLY:lchlen
 use D_lattice,  ONLY:i_time_rev,i_space_inv
 use R_lattice,  ONLY:Xk_grid_is_uniform
 use BS,         ONLY:BSK_mode
 use BS_solvers, ONLY:BSS_mode
 use electrons,  ONLY:n_spin,n_met_bands,n_full_bands
 use QP_m,       ONLY:QP_solver
 use it_tools,   ONLY:switch_off_runlevel
 implicit none
 ! 
 ! Additional logicals ...
 !
 logical :: metallic_system, newton,QP_secant,green,bss_tddft,bse_bsfxc,&
            TR_or_SI,gw0_raxis,tddft_r_space,bss_diago,bse_sex,&
&           bss_haydock,gw0_ppa,gw0_cohsex,gw0_el_ph,tddft_g_space,bss_inv,l_flag
 character(lchlen) :: always_on_runlevels,on_runlevels
 !
 ! ...
 !
 metallic_system=n_met_bands/=n_full_bands
 !
 newton=trim(QP_solver)=='n'
 QP_secant=trim(QP_solver)=='s'
 green=trim(QP_solver)=='g'
 !
 TR_or_SI=i_time_rev==1.or.i_space_inv==1
 !
 gw0_raxis=l_gw0.and..not.l_cohsex.and..not.l_ppa
 gw0_ppa=l_gw0.and.l_ppa
 gw0_cohsex=l_gw0.and.l_cohsex
 gw0_el_ph=l_gw0.and.l_elph_corr
 !
 tddft_r_space=l_tddft.and.     l_bse
 tddft_g_space=l_tddft.and..not.l_bse
 !
 bse_sex  =trim(BSK_mode)=='SEX'
 bse_bsfxc=trim(BSK_mode)=='BSfxc'
 !
 bss_diago=l_bss.and.index(BSS_mode,'d')/=0
 bss_inv=l_bss.and.index(BSS_mode,'i')/=0
 bss_haydock=l_bss.and.index(BSS_mode,'h')/=0
 bss_tddft=l_bss.and.index(BSS_mode,'t')/=0
 !
 always_on_runlevels='setup rim_cut'
 !
 ! Note that switch_off_runlevel defines a barrier to all others runlevels
 ! except the ones specified. switch_off_runlevel switches off
 ! only already activated runlevels
 !
 ! NON-GPL RUNLEVELS that MUST BE SWITCHED OFF  
 ! (those runlevels can be on if a non-gpl input file is being reading)
 !====================================================================
 !
 ! GPL_INCLUDE_START
 !call switch_off_runlevel('acfdt',on_name=' ')
 ! GPL_INCLUDE_END
 !
 ! RUNLEVELS
 !===========
 !
 ! GPL_EXCLUDE_START SC_IGNORE
 !
 if (l_real_time) then
   on_runlevels='HF_and_locXC cohsex em1s dipoles negf collisions el_el_corr el_ph_corr '//&
&               'el_el_scatt el_ph_scatt el_photon_scatt el_photon_corr'
   call switch_off_runlevel('all',on_name=trim(on_runlevels)//' '//trim(always_on_runlevels))
   goto 1
 endif
 !
 if (l_nl_optics) then
   on_runlevels='chi tddft bse ss ppa em1s dipoles em1d nloptics'
   call switch_off_runlevel('all',on_name=trim(on_runlevels)//' '//trim(always_on_runlevels))
   goto 1
 endif
 !
 if (l_eval_collisions) then
   on_runlevels='scrun HF_and_locXC cohsex em1s dipoles collisions el_el_corr el_ph_corr el_el_scatt '//&
&               'el_ph_scatt el_photon_scatt el_photon_corr'
   call switch_off_runlevel('all',on_name=trim(on_runlevels)//' '//trim(always_on_runlevels))
   goto 1
 endif
 !
 if (l_sc_run) then
   on_runlevels='scrun HF_and_locXC cohsex em1s dipoles negf magnetic electric el_el_corr collisions '
   call switch_off_runlevel('all',on_name=trim(on_runlevels)//' '//trim(always_on_runlevels))
   goto 1
 endif
 !
 ! GPL_EXCLUDE_END SC_IGNORE
 !
 if (gw0_cohsex) then
   call switch_off_runlevel('all',on_name='dyson gw0 em1s dipoles cohsex el_el_corr el_ph_corr HF_and_locXC '//&
&                            trim(always_on_runlevels))
   goto 1
 endif
 !
 ! GPL_EXCLUDE_START
 !
 if (l_acfdt) then
   call switch_off_runlevel('all',on_name='acfdt HF_and_locXC '//trim(always_on_runlevels))
   goto 1
 endif
 !
 ! GPL_EXCLUDE_END
 !
 if (l_life) then
   call switch_off_runlevel('all',on_name='life em1d el_el_corr el_photon_corr '//trim(always_on_runlevels))
   goto 1
 endif
 !
 if (gw0_raxis) then
   ! GPL_EXCLUDE_START
   on_runlevels='dyson gw0 em1d el_el_corr el_ph_corr el_photon_corr HF_and_locXC'
   ! GPL_EXCLUDE_END
   ! GPL_INCLUDE_START 
   !on_runlevels='dyson gw0 em1d el_el_corr el_ph_corr HF_and_locXC'
   ! GPL_INCLUDE_END 
   call switch_off_runlevel('all',on_name=trim(on_runlevels)//' '//trim(always_on_runlevels))
   goto 1
 endif
 !
 if (gw0_ppa) then
   on_runlevels='dyson gw0 ppa em1d el_el_corr el_ph_corr HF_and_locXC'
   call switch_off_runlevel('all',on_name=trim(on_runlevels)//' '//trim(always_on_runlevels))
   goto 1
 endif
 if (tddft_g_space) then
   call switch_off_runlevel('all',on_name='optics chi tddft '//trim(always_on_runlevels))
   goto 1
 endif
 if (tddft_r_space) then
   call switch_off_runlevel('all',on_name='optics bse bss tddft '//trim(always_on_runlevels))
   goto 1
 endif
 !
 l_flag=l_bss.or.l_bse
#if defined _PL
 l_flag=l_bss.or.l_bse.or.l_photolum
#endif
 if (l_flag) then
   on_runlevels='optics bse bss tddft em1s dipoles em1d ppa photolum'
   call switch_off_runlevel('all',on_name=trim(on_runlevels)//' '//trim(always_on_runlevels))
   goto 1
 endif
 !
1 continue
 !
 ! ENVIROMENTS
 !=============
 !
 ! Non Uniform grids
 !===================
 if (.not.Xk_grid_is_uniform) then
<<<<<<< HEAD
   on_runlevels='optics chi bse bss negf'
   if (l_elph_corr) on_runlevels='optics chi bse bss el_ph_corr gw0'
=======
   on_runlevels='optics chi bse bss'
   if (l_elph_corr) on_runlevels='optics chi bse bss el_ph_corr dyson gw0'
>>>>>>> c62a5783
   if (tddft_r_space.or.bse_sex.or.bse_bsfxc) BSK_mode='hartree'    
   call switch_off_runlevel('all',on_name=trim(on_runlevels)//' '//trim(always_on_runlevels))
 endif 
 !
 ! SPIN
 !=============
 if (n_spin>2) then
   on_runlevels='optics chi bse bss em1s dipoles em1d ppa HF_and_locXC cohsex dyson gw0 magnetic electric scrun'
   on_runlevels=trim(on_runlevels)//' negf collisions el_el_corr el_ph_corr el_el_scatt el_ph_scatt'
   ! GPL_INCLUDE_START SC_IGNORE
   !on_runlevels='optics chi bse bss em1s dipoles em1d ppa HF_and_locXC cohsex dyson gw0'
   ! GPL_INCLUDE_END SC_IGNORE
   call switch_off_runlevel('all',on_name=trim(on_runlevels)//' '//trim(always_on_runlevels))
 endif 
 !
 ! MORE
 !======
 if ( (l_ppa.and.trim(QP_solver)=='s').or.l_cohsex ) QP_solver='n'
 !
end subroutine<|MERGE_RESOLUTION|>--- conflicted
+++ resolved
@@ -181,13 +181,8 @@
  ! Non Uniform grids
  !===================
  if (.not.Xk_grid_is_uniform) then
-<<<<<<< HEAD
    on_runlevels='optics chi bse bss negf'
-   if (l_elph_corr) on_runlevels='optics chi bse bss el_ph_corr gw0'
-=======
-   on_runlevels='optics chi bse bss'
    if (l_elph_corr) on_runlevels='optics chi bse bss el_ph_corr dyson gw0'
->>>>>>> c62a5783
    if (tddft_r_space.or.bse_sex.or.bse_bsfxc) BSK_mode='hartree'    
    call switch_off_runlevel('all',on_name=trim(on_runlevels)//' '//trim(always_on_runlevels))
  endif 
