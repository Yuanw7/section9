!
!        Copyright (C) 2000-2019 the YAMBO team
!              http://www.yambo-code.org
!
! Authors (see AUTHORS file for details): AM
! 
! This file is distributed under the terms of the GNU 
! General Public License. You can redistribute it and/or 
! modify it under the terms of the GNU General Public 
! License as published by the Free Software Foundation; 
! either version 2, or (at your option) any later version.
!
! This program is distributed in the hope that it will 
! be useful, but WITHOUT ANY WARRANTY; without even the 
! implied warranty of MERCHANTABILITY or FITNESS FOR A 
! PARTICULAR PURPOSE.  See the GNU General Public License 
! for more details.
!
! You should have received a copy of the GNU General Public 
! License along with this program; if not, write to the Free 
! Software Foundation, Inc., 59 Temple Place - Suite 330,Boston, 
! MA 02111-1307, USA or visit http://www.gnu.org/copyleft/gpl.txt.
!
subroutine INIT_barriers()
 !
 use drivers,    ONLY:l_acfdt,l_bse,l_bss,l_cohsex,l_elph_corr,l_gw0,&
&                     l_eval_collisions,l_life,l_ppa,l_real_time,l_sc_run,l_tddft,l_nl_optics
#if defined _PL
 use drivers,        ONLY:l_photolum
#endif
 use pars,       ONLY:lchlen
 use D_lattice,  ONLY:i_time_rev,i_space_inv
 use R_lattice,  ONLY:Xk_grid_is_uniform
 use BS,         ONLY:BSK_mode
 use BS_solvers, ONLY:BSS_mode
 use electrons,  ONLY:n_spin,n_met_bands,n_full_bands
 use QP_m,       ONLY:QP_solver
 use it_tools,   ONLY:switch_off_runlevel
 implicit none
 ! 
 ! Additional logicals ...
 !
 logical :: metallic_system, newton,QP_secant,green,bss_tddft,bse_bsfxc,&
            TR_or_SI,gw0_raxis,tddft_r_space,bss_diago,bse_sex,&
&           bss_haydock,gw0_ppa,gw0_cohsex,gw0_el_ph,tddft_g_space,bss_inv,l_flag
 character(lchlen) :: always_on_runlevels,on_runlevels
 !
 ! ...
 !
 metallic_system=n_met_bands/=n_full_bands
 !
 newton=trim(QP_solver)=='n'
 QP_secant=trim(QP_solver)=='s'
 green=trim(QP_solver)=='g'
 !
 TR_or_SI=i_time_rev==1.or.i_space_inv==1
 !
 gw0_raxis=l_gw0.and..not.l_cohsex.and..not.l_ppa
 gw0_ppa=l_gw0.and.l_ppa
 gw0_cohsex=l_gw0.and.l_cohsex
 gw0_el_ph=l_gw0.and.l_elph_corr
 !
 tddft_r_space=l_tddft.and.     l_bse
 tddft_g_space=l_tddft.and..not.l_bse
 !
 bse_sex  =trim(BSK_mode)=='SEX'
 bse_bsfxc=trim(BSK_mode)=='BSfxc'
 !
 bss_diago=l_bss.and.index(BSS_mode,'d')/=0
 bss_inv=l_bss.and.index(BSS_mode,'i')/=0
 bss_haydock=l_bss.and.index(BSS_mode,'h')/=0
 bss_tddft=l_bss.and.index(BSS_mode,'t')/=0
 !
 always_on_runlevels='setup rim_cut'
 !
 ! Note that switch_off_runlevel defines a barrier to all others runlevels
 ! except the ones specified. switch_off_runlevel switches off
 ! only already activated runlevels
 !
 ! NON-GPL RUNLEVELS that MUST BE SWITCHED OFF  
 ! (those runlevels can be on if a non-gpl input file is being reading)
 !====================================================================
 !
 ! GPL_INCLUDE_START
 !call switch_off_runlevel('acfdt',on_name=' ')
 ! GPL_INCLUDE_END
 !
 ! RUNLEVELS
 !===========
 !
 ! GPL_EXCLUDE_START SC_IGNORE
 !
 if (l_real_time) then
   on_runlevels='HF_and_locXC cohsex em1s dipoles negf collisions el_el_corr el_ph_corr '//&
&               'el_el_scatt el_ph_scatt el_photon_scatt el_photon_corr'
   call switch_off_runlevel('all',on_name=trim(on_runlevels)//' '//trim(always_on_runlevels))
   goto 1
 endif
 !
 if (l_nl_optics) then
   on_runlevels='chi tddft bse ss ppa em1s dipoles em1d nloptics'
   call switch_off_runlevel('all',on_name=trim(on_runlevels)//' '//trim(always_on_runlevels))
   goto 1
 endif
 !
 if (l_eval_collisions) then
   on_runlevels='scrun HF_and_locXC cohsex em1s dipoles collisions el_el_corr el_ph_corr el_el_scatt '//&
&               'el_ph_scatt el_photon_scatt el_photon_corr'
   call switch_off_runlevel('all',on_name=trim(on_runlevels)//' '//trim(always_on_runlevels))
   goto 1
 endif
 !
 if (l_sc_run) then
   on_runlevels='scrun HF_and_locXC cohsex em1s dipoles negf magnetic electric el_el_corr collisions '
   call switch_off_runlevel('all',on_name=trim(on_runlevels)//' '//trim(always_on_runlevels))
   goto 1
 endif
 !
 ! GPL_EXCLUDE_END SC_IGNORE
 !
 if (gw0_cohsex) then
   call switch_off_runlevel('all',on_name='dyson gw0 em1s dipoles cohsex el_el_corr el_ph_corr HF_and_locXC '//&
&                            trim(always_on_runlevels))
   goto 1
 endif
 !
 ! GPL_EXCLUDE_START
 !
 if (l_acfdt) then
   call switch_off_runlevel('all',on_name='acfdt HF_and_locXC '//trim(always_on_runlevels))
   goto 1
 endif
 !
 ! GPL_EXCLUDE_END
 !
 if (l_life) then
   call switch_off_runlevel('all',on_name='life em1d el_el_corr el_photon_corr '//trim(always_on_runlevels))
   goto 1
 endif
 !
 if (gw0_raxis) then
   ! GPL_EXCLUDE_START
   on_runlevels='dyson gw0 em1d el_el_corr el_ph_corr el_photon_corr HF_and_locXC'
   ! GPL_EXCLUDE_END
   ! GPL_INCLUDE_START 
   !on_runlevels='dyson gw0 em1d el_el_corr el_ph_corr HF_and_locXC'
   ! GPL_INCLUDE_END 
   call switch_off_runlevel('all',on_name=trim(on_runlevels)//' '//trim(always_on_runlevels))
   goto 1
 endif
 !
 if (gw0_ppa) then
   on_runlevels='dyson gw0 ppa em1d el_el_corr el_ph_corr HF_and_locXC'
   call switch_off_runlevel('all',on_name=trim(on_runlevels)//' '//trim(always_on_runlevels))
   goto 1
 endif
 if (tddft_g_space) then
   call switch_off_runlevel('all',on_name='optics chi tddft '//trim(always_on_runlevels))
   goto 1
 endif
 if (tddft_r_space) then
   call switch_off_runlevel('all',on_name='optics bse bss tddft '//trim(always_on_runlevels))
   goto 1
 endif
 !
 l_flag=l_bss.or.l_bse
#if defined _PL
 l_flag=l_bss.or.l_bse.or.l_photolum
#endif
 if (l_flag) then
<<<<<<< HEAD
   on_runlevels='optics magnons bse bss tddft em1s dipoles em1d ppa photolum'
   call switch_off_runlevel('all',on_name=trim(on_runlevels)//' '//trim(always_runlevels))
=======
   on_runlevels='optics bse bss tddft em1s dipoles em1d ppa photolum'
   call switch_off_runlevel('all',on_name=trim(on_runlevels)//' '//trim(always_on_runlevels))
>>>>>>> b3b30127
   goto 1
 endif
 !
1 continue
 !
 ! ENVIROMENTS
 !=============
 !
 ! Non Uniform grids
 !===================
 if (.not.Xk_grid_is_uniform) then
   on_runlevels='optics chi bse bss'
   if (l_elph_corr) on_runlevels='optics chi bse bss el_ph_corr dyson gw0'
   if (tddft_r_space.or.bse_sex.or.bse_bsfxc) BSK_mode='hartree'    
   call switch_off_runlevel('all',on_name=trim(on_runlevels)//' '//trim(always_on_runlevels))
 endif 
 !
 ! SPIN
 !=============
 if (n_spin>2) then
   on_runlevels='optics chi bse bss em1s dipoles em1d ppa HF_and_locXC cohsex dyson gw0 magnetic electric scrun'
   on_runlevels=trim(on_runlevels)//' negf collisions el_el_corr el_ph_corr el_el_scatt el_ph_scatt'
   ! GPL_INCLUDE_START SC_IGNORE
   !on_runlevels='optics chi bse bss em1s dipoles em1d ppa HF_and_locXC cohsex dyson gw0'
   ! GPL_INCLUDE_END SC_IGNORE
   call switch_off_runlevel('all',on_name=trim(on_runlevels)//' '//trim(always_on_runlevels))
 endif 
 !
 ! MORE
 !======
 if ( (l_ppa.and.trim(QP_solver)=='s').or.l_cohsex ) QP_solver='n'
 !
end subroutine<|MERGE_RESOLUTION|>--- conflicted
+++ resolved
@@ -168,13 +168,8 @@
  l_flag=l_bss.or.l_bse.or.l_photolum
 #endif
  if (l_flag) then
-<<<<<<< HEAD
    on_runlevels='optics magnons bse bss tddft em1s dipoles em1d ppa photolum'
-   call switch_off_runlevel('all',on_name=trim(on_runlevels)//' '//trim(always_runlevels))
-=======
-   on_runlevels='optics bse bss tddft em1s dipoles em1d ppa photolum'
-   call switch_off_runlevel('all',on_name=trim(on_runlevels)//' '//trim(always_on_runlevels))
->>>>>>> b3b30127
+   call switch_off_runlevel('all',on_name=trim(on_runlevels)//' '//trim(always_on_runlevels))
    goto 1
  endif
  !
