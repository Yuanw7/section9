--- conflicted
+++ resolved
@@ -76,8 +76,18 @@
  ! except the ones specified. switch_off_runlevel switches off
  ! only already activated runlevels
  !
+ ! NON-GPL RUNLEVELS that MUST BE SWITCHED OFF  
+ ! (those runlevels can be on if a non-gpl input file is being reading)
+ !====================================================================
+ !
+ ! GPL_INCLUDE_START
+ !call switch_off_runlevel('acfdt',on_name=' ')
+ ! GPL_INCLUDE_END
+ !
  ! RUNLEVELS
  !===========
+ !
+ ! GPL_EXCLUDE_START SC_IGNORE
  !
  if (l_real_time) then
    on_runlevels='HF_and_locXC cohsex em1s dipoles negf collisions el_el_corr el_ph_corr ph_el_corr '//&
@@ -108,20 +118,22 @@
    goto 1
  endif
  !
+ ! GPL_EXCLUDE_END SC_IGNORE
+ !
  if (gw0_cohsex) then
    call switch_off_runlevel('all',on_name='dyson gw0 em1s dipoles cohsex el_el_corr el_ph_corr ph_el_corr HF_and_locXC '//&
 &                            trim(always_on_runlevels))
    goto 1
  endif
  !
- !
+ ! GPL_EXCLUDE_START
  !
  if (l_acfdt) then
    call switch_off_runlevel('all',on_name='acfdt HF_and_locXC '//trim(always_on_runlevels))
    goto 1
  endif
  !
- !
+ ! GPL_EXCLUDE_END
  !
  if (l_life) then
    call switch_off_runlevel('all',on_name='life dipoles em1d el_el_corr ph_el_corr el_photon_corr '//trim(always_on_runlevels))
@@ -129,16 +141,7 @@
  endif
  !
  if (gw0_raxis) then
-<<<<<<< HEAD
-   on_runlevels='dyson gw0 em1d el_el_corr el_ph_corr el_photon_corr HF_and_locXC'
-=======
-   ! GPL_EXCLUDE_START
    on_runlevels='dyson gw0 em1d el_el_corr el_ph_corr ph_el_corr el_photon_corr HF_and_locXC'
-   ! GPL_EXCLUDE_END
-   ! GPL_INCLUDE_START 
-   !on_runlevels='dyson gw0 em1d el_el_corr el_ph_corr HF_and_locXC'
-   ! GPL_INCLUDE_END 
->>>>>>> 00567cae
    call switch_off_runlevel('all',on_name=trim(on_runlevels)//' '//trim(always_on_runlevels))
    goto 1
  endif
@@ -185,14 +188,7 @@
  !=============
  if (n_spin>2) then
    on_runlevels='optics chi bse bss em1s dipoles em1d ppa HF_and_locXC cohsex dyson gw0 magnetic electric scrun'
-<<<<<<< HEAD
-   on_runlevels=trim(on_runlevels)//' negf collisions el_el_corr el_ph_corr el_el_scatt el_ph_scatt'
-=======
    on_runlevels=trim(on_runlevels)//' negf collisions el_el_corr el_ph_corr ph_el_corr el_el_scatt el_ph_scatt'
-   ! GPL_INCLUDE_START SC_IGNORE
-   !on_runlevels='optics chi bse bss em1s dipoles em1d ppa HF_and_locXC cohsex dyson gw0'
-   ! GPL_INCLUDE_END SC_IGNORE
->>>>>>> 00567cae
    call switch_off_runlevel('all',on_name=trim(on_runlevels)//' '//trim(always_on_runlevels))
  endif 
  !
