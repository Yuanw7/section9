!
!        Copyright (C) 2000-2019 the YAMBO team
!              http://www.yambo-code.org
!
! Authors (see AUTHORS file for details): AM
! 
! This file is distributed under the terms of the GNU 
! General Public License. You can redistribute it and/or 
! modify it under the terms of the GNU General Public 
! License as published by the Free Software Foundation; 
! either version 2, or (at your option) any later version.
!
! This program is distributed in the hope that it will 
! be useful, but WITHOUT ANY WARRANTY; without even the 
! implied warranty of MERCHANTABILITY or FITNESS FOR A 
! PARTICULAR PURPOSE.  See the GNU General Public License 
! for more details.
!
! You should have received a copy of the GNU General Public 
! License along with this program; if not, write to the Free 
! Software Foundation, Inc., 59 Temple Place - Suite 330,Boston, 
! MA 02111-1307, USA or visit http://www.gnu.org/copyleft/gpl.txt.
!
subroutine INIT_barriers()
 !
 use drivers,    ONLY:l_acfdt,l_bse,l_bss,l_cohsex,l_elph_corr,l_gw0,&
&                     l_eval_collisions,l_life,l_ppa,l_real_time,l_sc_run,l_tddft,l_nl_optics
#if defined _PL
 use drivers,        ONLY:l_photolum
#endif
 use pars,       ONLY:lchlen
 use D_lattice,  ONLY:i_time_rev,i_space_inv
 use R_lattice,  ONLY:Xk_grid_is_uniform
 use BS,         ONLY:BSK_mode
 use BS_solvers, ONLY:BSS_mode
 use electrons,  ONLY:n_spin,n_met_bands,n_full_bands
 use QP_m,       ONLY:QP_solver
 use it_m,       ONLY:switch_off_runlevel
 implicit none
 ! 
 ! Additional logicals ...
 !
 logical :: metallic_system, newton,QP_secant,green,bss_tddft,bse_bsfxc,&
            TR_or_SI,gw0_raxis,tddft_r_space,bss_diago,bse_sex,&
&           bss_haydock,gw0_ppa,gw0_cohsex,gw0_el_ph,tddft_g_space,bss_inv,l_flag
 character(lchlen) :: always_runlevels,on_runlevels
 !
 ! ...
 !
 metallic_system=n_met_bands/=n_full_bands
 !
 newton=trim(QP_solver)=='n'
 QP_secant=trim(QP_solver)=='s'
 green=trim(QP_solver)=='g'
 !
 TR_or_SI=i_time_rev==1.or.i_space_inv==1
 !
 gw0_raxis=l_gw0.and..not.l_cohsex.and..not.l_ppa
 gw0_ppa=l_gw0.and.l_ppa
 gw0_cohsex=l_gw0.and.l_cohsex
 gw0_el_ph=l_gw0.and.l_elph_corr
 !
 tddft_r_space=l_tddft.and.     l_bse
 tddft_g_space=l_tddft.and..not.l_bse
 !
 bse_sex  =trim(BSK_mode)=='SEX'
 bse_bsfxc=trim(BSK_mode)=='BSfxc'
 !
 bss_diago=l_bss.and.index(BSS_mode,'d')/=0
 bss_inv=l_bss.and.index(BSS_mode,'i')/=0
 bss_haydock=l_bss.and.index(BSS_mode,'h')/=0
 bss_tddft=l_bss.and.index(BSS_mode,'t')/=0
 !
 always_runlevels='setup rim_cut'
 !
 ! Note that switch_off_runlevel defines a barrier to all others runlevels
 ! except the ones specified. switch_off_runlevel switches off
 ! only already activated runlevels
 !
 ! NON-GPL RUNLEVELS that MUST BE SWITCHED OFF  
 ! (those runlevels can be on if a non-gpl input file is being reading)
 !====================================================================
 !
 ! GPL_INCLUDE_START
 !call switch_off_runlevel('acfdt',on_name=' ')
 ! GPL_INCLUDE_END
 !
 ! RUNLEVELS
 !===========
 !
 ! GPL_EXCLUDE_START SC_IGNORE
 !
 if (l_real_time) then
   on_runlevels='HF_and_locXC cohsex em1s dipoles negf collisions el_el_corr el_ph_corr '//&
&               'el_el_scatt el_ph_scatt el_photon_scatt el_photon_corr'
   call switch_off_runlevel('all',on_name=trim(on_runlevels)//' '//trim(always_runlevels))
   goto 1
 endif
 !
 if (l_nl_optics) then
   on_runlevels='chi tddft bse ss ppa em1s dipoles em1d nloptics'
   call switch_off_runlevel('all',on_name=trim(on_runlevels)//' '//trim(always_runlevels))
   goto 1
 endif
 !
 if (l_eval_collisions) then
   on_runlevels='scrun HF_and_locXC cohsex em1s dipoles collisions el_el_corr el_ph_corr el_el_scatt '//&
&               'el_ph_scatt el_photon_scatt el_photon_corr'
   call switch_off_runlevel('all',on_name=trim(on_runlevels)//' '//trim(always_runlevels))
   goto 1
 endif
 !
 if (l_sc_run) then
   on_runlevels='scrun HF_and_locXC cohsex em1s dipoles negf magnetic electric el_el_corr collisions '
   call switch_off_runlevel('all',on_name=trim(on_runlevels)//' '//trim(always_runlevels))
   goto 1
 endif
 !
 ! GPL_EXCLUDE_END SC_IGNORE
 !
 if (gw0_cohsex) then
   call switch_off_runlevel('all',on_name='gw0 em1s dipoles cohsex el_el_corr el_ph_corr HF_and_locXC '//trim(always_runlevels))
   goto 1
 endif
 !
 ! GPL_EXCLUDE_START
 !
 if (l_acfdt) then
   call switch_off_runlevel('all',on_name='acfdt HF_and_locXC '//trim(always_runlevels))
   goto 1
 endif
 !
 ! GPL_EXCLUDE_END
 !
 if (l_life) then
   call switch_off_runlevel('all',on_name='life em1d el_el_corr el_photon_corr '//trim(always_runlevels))
   goto 1
 endif
 !
 if (gw0_raxis) then
   ! GPL_EXCLUDE_START
   on_runlevels='gw0 em1d el_el_corr el_ph_corr el_photon_corr HF_and_locXC'
   ! GPL_EXCLUDE_END
   ! GPL_INCLUDE_START 
   !on_runlevels='gw0 em1d el_el_corr el_ph_corr HF_and_locXC'
   ! GPL_INCLUDE_END 
   call switch_off_runlevel('all',on_name=trim(on_runlevels)//' '//trim(always_runlevels))
   goto 1
 endif
 !
 if (gw0_ppa) then
   on_runlevels='gw0 ppa em1d el_el_corr el_ph_corr HF_and_locXC'
   call switch_off_runlevel('all',on_name=trim(on_runlevels)//' '//trim(always_runlevels))
   goto 1
 endif
 if (tddft_g_space) then
   call switch_off_runlevel('all',on_name='optics chi tddft '//trim(always_runlevels))
   goto 1
 endif
 if (tddft_r_space) then
   call switch_off_runlevel('all',on_name='optics bse bss tddft '//trim(always_runlevels))
   goto 1
 endif
 !
 l_flag=l_bss.or.l_bse
#if defined _PL
 l_flag=l_bss.or.l_bse.or.l_photolum
#endif
 if (l_flag) then
<<<<<<< HEAD
   on_runlevels='optics magnons bse bss tddft em1s em1d ppa photolum'
=======
   on_runlevels='optics bse bss tddft em1s dipoles em1d ppa photolum'
>>>>>>> 192b3bac
   call switch_off_runlevel('all',on_name=trim(on_runlevels)//' '//trim(always_runlevels))
   goto 1
 endif
 !
1 continue
 !
 ! ENVIROMENTS
 !=============
 !
 ! Non Uniform grids
 !===================
 if (.not.Xk_grid_is_uniform) then
   on_runlevels='optics chi bse bss'
   if (l_elph_corr) on_runlevels='optics chi bse bss el_ph_corr gw0'
   if (tddft_r_space.or.bse_sex.or.bse_bsfxc) BSK_mode='hartree'    
   call switch_off_runlevel('all',on_name=trim(on_runlevels)//' '//trim(always_runlevels))
 endif 
 !
 ! SPIN
 !=============
 if (n_spin>2) then
   on_runlevels='optics chi bse bss em1s dipoles em1d ppa HF_and_locXC cohsex gw0 magnetic electric scrun'
   on_runlevels=trim(on_runlevels)//' negf collisions el_el_corr el_ph_corr el_el_scatt el_ph_scatt'
   ! GPL_INCLUDE_START SC_IGNORE
   !on_runlevels='optics chi bse bss em1s dipoles em1d ppa HF_and_locXC cohsex gw0'
   ! GPL_INCLUDE_END SC_IGNORE
   call switch_off_runlevel('all',on_name=trim(on_runlevels)//' '//trim(always_runlevels))
 endif 
 !
 ! MORE
 !======
 if ( (l_ppa.and.trim(QP_solver)=='s').or.l_cohsex ) QP_solver='n'
 !
end subroutine<|MERGE_RESOLUTION|>--- conflicted
+++ resolved
@@ -167,11 +167,7 @@
  l_flag=l_bss.or.l_bse.or.l_photolum
 #endif
  if (l_flag) then
-<<<<<<< HEAD
-   on_runlevels='optics magnons bse bss tddft em1s em1d ppa photolum'
-=======
-   on_runlevels='optics bse bss tddft em1s dipoles em1d ppa photolum'
->>>>>>> 192b3bac
+   on_runlevels='optics magnons bse bss tddft em1s dipoles em1d ppa photolum'
    call switch_off_runlevel('all',on_name=trim(on_runlevels)//' '//trim(always_runlevels))
    goto 1
  endif
