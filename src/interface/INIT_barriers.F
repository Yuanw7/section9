!
!        Copyright (C) 2000-2017 the YAMBO team
!              http://www.yambo-code.org
!
! Authors (see AUTHORS file for details): AM
! 
! This file is distributed under the terms of the GNU 
! General Public License. You can redistribute it and/or 
! modify it under the terms of the GNU General Public 
! License as published by the Free Software Foundation; 
! either version 2, or (at your option) any later version.
!
! This program is distributed in the hope that it will 
! be useful, but WITHOUT ANY WARRANTY; without even the 
! implied warranty of MERCHANTABILITY or FITNESS FOR A 
! PARTICULAR PURPOSE.  See the GNU General Public License 
! for more details.
!
! You should have received a copy of the GNU General Public 
! License along with this program; if not, write to the Free 
! Software Foundation, Inc., 59 Temple Place - Suite 330,Boston, 
! MA 02111-1307, USA or visit http://www.gnu.org/copyleft/gpl.txt.
!
subroutine INIT_barriers()
 !
<<<<<<< HEAD
 use drivers,    ONLY:l_acfdt,l_bse,l_bss,l_cohsex,l_elph_corr,l_gw0,l_kerr,&
&                     l_eval_collisions,l_life,l_ppa,l_real_time,l_sc_run,l_tddft,l_nl_optics
=======
 use drivers,    ONLY:l_acfdt,l_bse,l_bss,l_cohsex,l_elph_corr,l_gw0,&
&                     l_eval_collisions,l_life,l_ppa,l_real_time,l_sc_run,l_tddft
>>>>>>> f95e180e
#if defined _PL
 use drivers,        ONLY:l_photolum
#endif
 use pars,       ONLY:lchlen
 use D_lattice,  ONLY:i_time_rev,i_space_inv
 use R_lattice,  ONLY:Xk_grid_is_uniform
 use BS,         ONLY:BSK_mode
 use BS_solvers, ONLY:BSS_mode
 use electrons,  ONLY:n_spin,n_met_bands,n_full_bands
 use QP_m,       ONLY:QP_solver
 use it_m,       ONLY:switch_off_runlevel
 implicit none
 ! 
 ! Additional logicals ...
 !
 logical :: metallic_system, newton,QP_secant,green,bss_tddft,bse_bsfxc,&
            TR_or_SI,gw0_raxis,tddft_r_space,bss_diago,bse_sex,&
&           bss_haydock,gw0_ppa,gw0_cohsex,gw0_el_ph,tddft_g_space,bss_inv,l_flag
 character(lchlen) :: always_runlevels,on_runlevels
 !
 ! ...
 !
 metallic_system=n_met_bands/=n_full_bands
 !
 newton=trim(QP_solver)=='n'
 QP_secant=trim(QP_solver)=='s'
 green=trim(QP_solver)=='g'
 !
 TR_or_SI=i_time_rev==1.or.i_space_inv==1
 !
 gw0_raxis=l_gw0.and..not.l_cohsex.and..not.l_ppa
 gw0_ppa=l_gw0.and.l_ppa
 gw0_cohsex=l_gw0.and.l_cohsex
 gw0_el_ph=l_gw0.and.l_elph_corr
 !
 tddft_r_space=l_tddft.and.     l_bse
 tddft_g_space=l_tddft.and..not.l_bse
 !
 bse_sex  =trim(BSK_mode)=='SEX'
 bse_bsfxc=trim(BSK_mode)=='BSfxc'
 !
 bss_diago=l_bss.and.index(BSS_mode,'d')/=0
 bss_inv=l_bss.and.index(BSS_mode,'i')/=0
 bss_haydock=l_bss.and.index(BSS_mode,'h')/=0
 bss_tddft=l_bss.and.index(BSS_mode,'t')/=0
 !
 always_runlevels='setup rim_cut'
 !
 ! Note that switch_off_runlevel defines a barrier to all others runlevels
 ! except the ones specified. switch_off_runlevel switches off
 ! only already activated runlevels
 !
 ! NON-GPL RUNLEVELS that MUST BE SWITCHED OFF  
 ! (those runlevels can be on if a non-gpl input file is being reading)
 !====================================================================
 !
 ! GPL_INCLUDE_START
 !call switch_off_runlevel('acfdt',on_name=' ')
 ! GPL_INCLUDE_END
 !
 ! RUNLEVELS
 !===========
 !
 ! GPL_EXCLUDE_START SC_IGNORE
 !
 if (l_real_time) then
   on_runlevels='HF_and_locXC cohsex em1s negf collisions el_el_corr el_ph_corr '//&
&               'el_el_scatt el_ph_scatt el_photon_scatt el_photon_corr'
   call switch_off_runlevel('all',on_name=trim(on_runlevels)//' '//trim(always_runlevels))
   goto 1
 endif
 !
 if (l_nl_optics) then
   on_runlevels='chi tddft bse bsk bss ppa em1s em1d nloptics'
   call switch_off_runlevel('all',on_name=trim(on_runlevels)//' '//trim(always_runlevels))
   goto 1
 endif
 !
 if (l_eval_collisions) then
   on_runlevels='scrun HF_and_locXC cohsex em1s collisions el_el_corr el_ph_corr el_el_scatt '//&
&               'el_ph_scatt el_photon_scatt el_photon_corr'
   call switch_off_runlevel('all',on_name=trim(on_runlevels)//' '//trim(always_runlevels))
   goto 1
 endif
 !
 if (l_sc_run) then
   on_runlevels='scrun HF_and_locXC cohsex em1s negf magnetic el_el_corr collisions '
   call switch_off_runlevel('all',on_name=trim(on_runlevels)//' '//trim(always_runlevels))
   goto 1
 endif
 !
 ! GPL_EXCLUDE_END SC_IGNORE
 !
 if (gw0_cohsex) then
   call switch_off_runlevel('all',on_name='gw0 em1s cohsex el_el_corr el_ph_corr HF_and_locXC '//trim(always_runlevels))
   goto 1
 endif
 !
 ! GPL_EXCLUDE_START
 !
 if (l_acfdt) then
   call switch_off_runlevel('all',on_name='acfdt HF_and_locXC '//trim(always_runlevels))
   goto 1
 endif
 !
 ! GPL_EXCLUDE_END
 !
 if (l_life) then
   call switch_off_runlevel('all',on_name='life em1d el_el_corr el_photon_corr '//trim(always_runlevels))
   goto 1
 endif
 !
 if (gw0_raxis) then
   ! GPL_EXCLUDE_START
   on_runlevels='gw0 em1d el_el_corr el_ph_corr el_photon_corr HF_and_locXC'
   ! GPL_EXCLUDE_END
   ! GPL_INCLUDE_START 
   !on_runlevels='gw0 em1d el_el_corr el_ph_corr HF_and_locXC'
   ! GPL_INCLUDE_END 
   call switch_off_runlevel('all',on_name=trim(on_runlevels)//' '//trim(always_runlevels))
   goto 1
 endif
 !
 if (gw0_ppa) then
   on_runlevels='gw0 ppa em1d el_el_corr el_ph_corr HF_and_locXC'
   call switch_off_runlevel('all',on_name=trim(on_runlevels)//' '//trim(always_runlevels))
   goto 1
 endif
 if (tddft_g_space) then
   call switch_off_runlevel('all',on_name='optics chi tddft '//trim(always_runlevels))
   goto 1
 endif
 if (tddft_r_space) then
   call switch_off_runlevel('all',on_name='optics bse bsk bss tddft '//trim(always_runlevels))
   goto 1
 endif
 !
 l_flag=l_bss.or.l_bse
#if defined _PL
 l_flag=l_bss.or.l_bse.or.l_photolum
#endif
 if (l_flag) then
   on_runlevels='optics bse bsk bss tddft em1s em1d ppa photolum'
   call switch_off_runlevel('all',on_name=trim(on_runlevels)//' '//trim(always_runlevels))
   goto 1
 endif
 !
1 continue
 !
 ! ENVIROMENTS
 !=============
 !
 ! Non Uniform grids
 !===================
 if (.not.Xk_grid_is_uniform) then
   on_runlevels='optics chi bse bsk bss'
   if (l_elph_corr) on_runlevels='optics chi bse bsk bss el_ph_corr gw0'
   if (tddft_r_space.or.bse_sex.or.bse_bsfxc) BSK_mode='hartree'    
   call switch_off_runlevel('all',on_name=trim(on_runlevels)//' '//trim(always_runlevels))
 endif 
 !
 ! SPIN
 !=============
 if (n_spin>2) then
   on_runlevels='optics chi bse bsk bss em1s em1d ppa HF_and_locXC cohsex gw0 magnetic scrun'
   on_runlevels=trim(on_runlevels)//' negf collisions el_el_corr el_ph_corr el_el_scatt el_ph_scatt'
   ! GPL_INCLUDE_START SC_IGNORE
   !on_runlevels='optics chi bse bsk bss em1s em1d ppa HF_and_locXC cohsex gw0'
   ! GPL_INCLUDE_END SC_IGNORE
   call switch_off_runlevel('all',on_name=trim(on_runlevels)//' '//trim(always_runlevels))
 endif 
 !
 ! MORE
 !======
 if ( (l_ppa.and.trim(QP_solver)=='s').or.l_cohsex ) QP_solver='n'
 !
end subroutine<|MERGE_RESOLUTION|>--- conflicted
+++ resolved
@@ -23,13 +23,8 @@
 !
 subroutine INIT_barriers()
  !
-<<<<<<< HEAD
- use drivers,    ONLY:l_acfdt,l_bse,l_bss,l_cohsex,l_elph_corr,l_gw0,l_kerr,&
+ use drivers,    ONLY:l_acfdt,l_bse,l_bss,l_cohsex,l_elph_corr,l_gw0,&
 &                     l_eval_collisions,l_life,l_ppa,l_real_time,l_sc_run,l_tddft,l_nl_optics
-=======
- use drivers,    ONLY:l_acfdt,l_bse,l_bss,l_cohsex,l_elph_corr,l_gw0,&
-&                     l_eval_collisions,l_life,l_ppa,l_real_time,l_sc_run,l_tddft
->>>>>>> f95e180e
 #if defined _PL
  use drivers,        ONLY:l_photolum
 #endif
