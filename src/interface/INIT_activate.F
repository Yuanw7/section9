!
!        Copyright (C) 2000-2020 the YAMBO team
!              http://www.yambo-code.org
!
! Authors (see AUTHORS file for details): AM DS
! 
! This file is distributed under the terms of the GNU 
! General Public License. You can redistribute it and/or 
! modify it under the terms of the GNU General Public 
! License as published by the Free Software Foundation; 
! either version 2, or (at your option) any later version.
!
! This program is distributed in the hope that it will 
! be useful, but WITHOUT ANY WARRANTY; without even the 
! implied warranty of MERCHANTABILITY or FITNESS FOR A 
! PARTICULAR PURPOSE.  See the GNU General Public License 
! for more details.
!
! You should have received a copy of the GNU General Public 
! License along with this program; if not, write to the Free 
! Software Foundation, Inc., 59 Temple Place - Suite 330,Boston, 
! MA 02111-1307, USA or visit http://www.gnu.org/copyleft/gpl.txt.
!
subroutine INIT_activate()
 !
 use BS_solvers,     ONLY:BSS_mode
 use QP_m,           ONLY:QP_solver,COHSEX_use_empties
 use stderr,         ONLY:intc,STRING_match
 use drivers,        ONLY:l_em1s,l_acfdt,l_HF_and_locXC,l_col_cut,l_alda_fxc,l_bs_fxc,l_optics,l_bse,l_bss,&
&                         l_chi,l_cohsex,l_life,l_rpa_IP,l_td_hf,l_setup,l_sc_run,l_rim,&
&                         l_real_time,l_ppa,l_lrc_fxc,l_gw0,l_elel_corr,l_elel_scatt,l_elph_corr,l_W_eh,&
&                         l_elph_Hamiltonian,l_elph_scatt,l_elphoton_corr,l_elphoton_scatt,l_em1d,l_eval_collisions,&
&                         l_sc_magnetic,l_dipoles,l_pf_fxc,l_nl_optics,l_phel_corr
#if defined _SC || defined _RT
 use hamiltonian,    ONLY:H_potential
#endif
#if defined _SC
 use magnetic,       ONLY:MAG_landau
#endif
#if defined _RT
 use fields,         ONLY:n_ext_fields
#endif
#if defined  _ELPH 
 use ELPH,           ONLY:elph_use_q_grid
#endif
#if defined _SCALAPACK
 use drivers,        ONLY:l_slk_test
#endif
 !
 implicit none
 !
#if defined _RT
 integer          :: i1
#endif
 !
 !Common
 !
 call initactivate(1,'StdoHash Nelectro ElecTemp BoseTemp OccTresh NLogCPUs DBsIOoff DBsFRAGpm EvalMagn MEM_tresh')
 !
 !FFT
 !
 if (any((/(l_optics.and.l_chi),(l_optics.and.l_bse),l_em1d,&
&          l_em1s,l_acfdt,l_HF_and_locXC,l_col_cut/))) call initactivate(1,'FFTGvecs WFbuffIO')
 !
 ! CPU structure
 !
 if (l_dipoles) then
   call CPU_activate("DIP")
   call initactivate(1,'DIP_Threads')
 endif
 !
 ! CPU structure
 !
 if ((l_optics.and..not.l_bse).or.l_em1s.or.l_em1d.or.l_ppa.or.l_life) then
   if (l_elel_corr) then
     if (l_em1s.or.l_em1d.or.l_ppa.or.l_life) then
       call CPU_activate("X_and_IO")
     else
       call CPU_activate("X")
     endif
     call initactivate(1,'X_Threads')
   endif
   if (l_elel_corr.or.l_elphoton_corr) then
     call CPU_activate("DIP")
     call initactivate(1,'X_Threads DIP_Threads')
   endif
 endif
 !
 if(l_sc_run) then
   call CPU_activate("X_and_IO")  ! Required for finite E-field, l_sc_exx, SC_up_W_iter
 endif
 !
 if ( (l_HF_and_locXC.or.l_gw0.or.l_cohsex.or.l_life) .and. .not.(l_sc_run.or.l_eval_collisions.or.l_phel_corr) ) then
   call CPU_activate("SE")
   call initactivate(1,'SE_Threads')
 endif
 !
#if defined _SCALAPACK
 if (l_slk_test) then
   call initactivate(1,"SLKdim")
   call CPU_activate("SLK")
 endif
#endif
 !
#if defined _SC
 if (l_eval_collisions .or. l_sc_run) then
   call CPU_activate("SE")
   call initactivate(1,'SE_Threads')
 endif
#endif
 !
#if defined _RT 
 if (l_eval_collisions .or. l_real_time) then
   call CPU_activate("RT")
   call initactivate(1,'RT_Threads')
 endif
#endif
 !
#if defined _NL
 if (l_nl_optics) then
   call CPU_activate("NL")
   call CPU_activate("DIP")
   call initactivate(1,'DIP_Threads NL_Threads')
 endif
#endif
 !
 if (l_bse) then
   call CPU_activate("BS")
   call CPU_activate("DIP")
   call initactivate(1,'X_Threads DIP_Threads K_Threads')
 endif
 !
#if defined  _ELPH 
 if (l_life.and.l_phel_corr) then
   call CPU_activate("PH_SE")
 endif
#endif
 !
 !Setup
 !
 if (l_setup) call initactivate(1,'MaxGvecs K_grids IkSigLim IkXLim NoDiagSC')
#if defined  _ELPH 
 if (l_setup) call initactivate(1,'BSEscatt')
#endif
 !
 !
 if (any((/(l_optics.and.l_chi),(l_optics.and.l_bse)/)))  call initactivate(1,'NonPDirs MolPos')
 !
 !RIM
 !
 if (l_rim) call initactivate(1,'RandQpts RandGvec QpgFull Em1Anys IDEm1Ref')
 !
 !Col CUTOFF 
 !
 if (l_col_cut) call initactivate(1,'CUTGeo CUTBox CUTRadius CUTCylLen CUTwsGvec CUTCol_test')
 !
 !XX
 !
 if (l_HF_and_locXC) call initactivate(1,'EXXRLvcs VXCRLvcs UseNLCC')  
 !
 ! Kernels
 !
 if (l_em1s.or.l_em1d)             call initactivate(1,'Chimod ChiLinAlgMod')
 if (l_optics.and.l_chi)           call initactivate(1,'Chimod ChiLinAlgMod')
 if (l_optics.and.l_bse)           call initactivate(1,'BSEmod')
 if (l_optics.and.l_bse)           call initactivate(1,'BSKmod Lkind')
 if (l_optics.and.l_bse.and.l_bss) call initactivate(1,'BSSmod')
 !
 if (l_dipoles) call initactivate(1,'DipBands DipBandsALL DipQpt DipApproach DipComputed DipPDirect ShiftedPaths')
#if defined _NL || defined _SC
 if (l_dipoles) call initactivate(1,'EvPolarization')
#endif
 !
 if (l_optics.and.l_chi) then
   !
   ! BS based TDDFT (BS fxc is only of q=0 0 0). BS_fxc db exist
   if(l_bs_fxc) call initactivate(1,'FxcGRLc FxcSVdig FxcRetarded')
   !
   ! ALDA/LRC Tddft
   if (l_alda_fxc) call initactivate(1,'FxcGRLc UseNLCC')
   if (l_lrc_fxc)  call initactivate(1,'LRC_alpha LRC_beta')
   if (l_pf_fxc)   call initactivate(1,'PF_alpha')
   !
 endif
 !
 ! Optics(not bse) nor GW (no PP)
 !
 if ((l_optics.and.l_chi).or.(l_em1d.and..not.l_life.and..not.l_ppa.and..not.l_gw0)) then
   !
   if (.not.l_rpa_IP) call X_activate('Xd',(/'NGsBlk'/))
   !
   call X_activate('Xd',(/'QpntsR','BndsRn',&
&                  'GrFnTp','EnRnge','DmRnge','DmERef','CGrdSp','ETStps','EMStps',&
&                  'DrudeW','EhEngy','LongDr'/))
   call initactivate(1,'DrClassic')
   !
   call INIT_QP_ctl_switch('X')
   !
#if defined _RT
   call INIT_RT_ctl_switch('X')
#endif
   call initactivate(1,'Qdirection QShiftOrder')
   !
 endif
 !
 if (l_optics.or.(l_life.and.l_elel_corr)) then
   !
   ! Double Grid
   !
   call initactivate(1,'DbGdQsize')
   !
   ! Dipoles & Gauges
   !
   call initactivate(1,'DipApproach DipComputed DipPDirect ShiftedPaths Gauge')
   !
 endif
 !
 ! BSK
 !
 if (l_optics.and.l_bse) then
   !                     
   call initactivate(1,'BSENGexx ALLGexx')
   !
   if(l_td_hf.or.l_W_eh) call initactivate(1,'BSENGBlk')
   if(l_W_eh)            call initactivate(1,'WehDiag WehCpl')
   !
   ! BSE + TDDFT = no BS db, Fxc + LF on-fly
   ! Special case: The BSE equation is used to build up the BSE_Fxc kernel.
   if (l_bs_fxc) then
     call initactivate(1,'FxcGRLc FxcSVdig FxcRetarded FxcMEStps')
     call initactivate(1,'BLongDir BEnRange BDmRange BEnSteps')
   endif
   !
 endif
 !
 ! BSE
 !
 if (l_optics.and.l_bse) then
   !
   call INIT_QP_ctl_switch('K')
   !
#if defined _RT
   call INIT_RT_ctl_switch('K')
   call INIT_RT_ctl_switch('R')
#endif
   !
   call initactivate(1,'NoCondSumRule MetDamp')
   !
#if defined _NL || defined _SC
   call initactivate(1,'EvPolarization FrSndOrd')
#endif
   !
   call initactivate(1,'BSEprop')
   call initactivate(1,'PL_weights')
   !
   call initactivate(1,'DrudeWBS Reflectivity')
   call initactivate(1,'BoseCut ShiftedPaths')
<<<<<<< HEAD
   !GPL_EXCLUDE_START
   call initactivate(1,'BSEQptR BSEBands BSKCut BSKIOmode BSEEhEny BSehWind')
   !GPL_EXCLUDE_END
   !GPL_INCLUDE_START
   !call initactivate(1,'BSEBands BSEEhEny BSehWind')
   !GPL_INCLUDE_END
=======
   call initactivate(1,'BSEQptR BSEBands BSKCut BSEEhEny BSehWind')
>>>>>>> 52d8ddb1
   !
#if defined _RT
   call initactivate(1,'ForceEqTrans')
#endif
   !
 endif                    
 !
 ! BSE solver
 !
 if (l_optics.and.l_bse.and.l_bss.or.(l_bse.and.l_rpa_IP)) then
   !
   call initactivate(1,'BEnRange BDmRange BDmERef BEnSteps BLongDir')
   !
   ! Special case: the BSE_Fxc kernel has been constructed
   !               Thus I move to g-space to solve the Dyson equation
   !
   if (index(BSS_mode,'t')/=0 .and. l_bs_fxc) call initactivate(-1,'BSENGexx ALLGexx')
   if (index(BSS_mode,'t')/=0 .and. l_bs_fxc) call initactivate(-1,'BSENGBlk')
   !
   if (index(BSS_mode,'i')/=0)  call initactivate(1,'BSSInvMode BSEPSInvTrs BSSInvPFratio BSSInvKdiag')
   if (index(BSS_mode,'d')/=0.or.index(BSS_mode,'s')/=0)  call initactivate(1,'WRbsWF BSSPertWidth')
   if (index(BSS_mode,'h')/=0)  call initactivate(1,'BSHayTrs BSHayTer BSHayItrIO BSHayItrMAX')
   if (index(BSS_mode,'s')/=0)  then
     call initactivate(1,'BSSNEig BSSEnTarget BSSSlepcApproach BSSSlepcPrecondition BSSSlepcExtraction')
     call initactivate(1,'BSSSlepcMaxIt BSSSlepcNCV BSSSlepcTol BSSSlepcMatrix')
   endif
   !
   ! Special project dependent variables
   !
   if (index(BSS_mode,'i')/=0)  call initactivate(1,'BSPLInvTrs')
#if defined _ELPH 
   if (l_elph_corr.and..not.elph_use_q_grid) call initactivate(1,'ElPhRndNq')
#endif
 endif
 !
 ! Static screen 
 !
 if (l_em1s) then
   call INIT_QP_ctl_switch('X')
   !
#if defined _RT
   call INIT_RT_ctl_switch('X')
#endif
   !
   call initactivate(1,'ShiftedPaths')
   call X_activate('Xs',(/'QpntsR','BndsRn','NGsBlk','GrFnTp','DmRnge','CGrdSp','EhEngy','LongDr','DrudeW'/))
   call initactivate(1,'XTermKind')
   call initactivate(1,'XTermEn')
 endif
 !
 ! GW (PPA & COHSEX) 
 !
 if ( (l_em1d.and.l_ppa) .or. (l_em1s.and.l_cohsex)) then
   call INIT_QP_ctl_switch('X')
   !
#if defined _RT
   call INIT_RT_ctl_switch('X')
#endif
   !
   call initactivate(1,'ShiftedPaths')
   if (l_ppa) then
     call X_activate('Xp',(/'QpntsR','BndsRn','NGsBlk','CGrdSp',&
&                           'EhEngy','LongDr','PPAPnt'/))
   endif
   if (l_cohsex) then
     call X_activate('Xs',(/'QpntsR','BndsRn','NGsBlk','EhEngy','LongDr'/))
   endif
   call initactivate(1,'XTermKind')
   call initactivate(1,'XTermEn')
 endif
 !
 ! ACFDT
 !
 if (l_acfdt) then
   call INIT_QP_ctl_switch('X')
   !
#if defined _RT
   call INIT_RT_ctl_switch('X')
#endif
   !
   call initactivate(1,'ShiftedPaths')
   call initactivate(1,'EXXRLvcs VXCRKvcs AC_n_LAM AC_n_FR AC_E_Rng')
   call X_activate('Xx',(/'QpntsR','BndsRn','NGsBlk','CGrdSp','EhEngy','LongDr'/))
 endif
 !
 ! GW/Life
 !
 if (l_gw0.or.l_life) then
   !
#if defined _QED
   if (l_elphoton_corr) then
     if (l_gw0) then
       call initactivate(1,'FFTGvecs RandQpts QEDRLvcs GbndRnge GDamping dScStep DysSolver') 
       if (trim(QP_solver)=="g") then
         call initactivate(1,'GEnSteps GEnRnge GEnMode GDmRnge GreenFTresh GreenF2QP') 
       else
         call initactivate(1,'GWoIter GWIter SCEtresh')
         if (.not.l_cohsex) call initactivate(1,'NewtDchk ExtendOut OnMassShell QPExpand QPsymmtrz')
       endif
     else if (l_life) then
       call initactivate(1,'GbndRnge') 
     endif
   endif
#endif
   !
   if (l_elel_corr) then
     !
     call INIT_QP_ctl_switch('X')
     call INIT_QP_ctl_switch('G')
     !
#if defined _RT
     call INIT_RT_ctl_switch('X')
     call INIT_RT_ctl_switch('G')
#endif
     !
     call initactivate(1,'BoseCut ShiftedPaths')
     !
     if (l_gw0) then
       if (.not.l_cohsex.or.COHSEX_use_empties) call initactivate(1,'GbndRnge') 
       if (.not.l_cohsex.and.trim(QP_solver)/='g') call initactivate(1,'GDamping') 
       if (.not.l_cohsex) call initactivate(1,'dScStep') 
       if (.not.l_elphoton_corr) then
         if (.not.l_ppa.and..not.l_cohsex) &
&          call X_activate('Xd',(/'BndsRn','NGsBlk',&
&                          'DmRnge','DmERef','CGrdSp','ETStps','EMStps',&
&                          'DrudeW','EhEngy','LongDr'/)) 
         !
         if (.not.l_cohsex) call initactivate(1,'GTermKind GTermEn DysSolver')
         if (     l_cohsex) call initactivate(1,'UseEbands')
         if (trim(QP_solver)=="g") then
           call initactivate(1,'GEnSteps GEnRnge GEnMode GDmRnge GreenFTresh GreenF2QP') 
         else
           call initactivate(1,'GWoIter GWIter SCEtresh')
           if (.not.l_cohsex) call initactivate(1,'NewtDchk ExtendOut OnMassShell QPExpand QPsymmtrz')
         endif
       endif
       !
     endif
     !
     if (l_life.and..not.l_phel_corr) then
       call initactivate(1,'LifeTrCG')
       if (l_elel_corr) call X_activate('Xd',(/'BndsRn','NGsBlk',&
&                                     'DmRnge','CGrdSp',&
&                                     'DrudeW','EhEngy','LongDr'/)) 
     endif
   endif
   !
#if defined  _PHEL 
   !
   if (l_phel_corr) call initactivate(1,'ElecTemp BoseTemp PH_SE_mode GphBRnge GDamping ElPhModes PHDbGdsize')
  !
#endif
#if defined  _ELPH 
   !
   if (l_elph_corr) then
     call initactivate(1,'DysSolver')
     call initactivate(1,'GphBRnge FANdEtresh DWdEtresh ElPhModes GDamping dScStep ExtendOut ElPhRndNq RandQpts')
     call initactivate(1,'WRgFsq NewtDchk OnMassShell')
   endif
   if (trim(QP_solver)=="g".and.l_elph_corr) then
     call initactivate(1,'GEnSteps GEnRnge GEnMode GDmRnge GreenFTresh GreenF2QP') 
     call initactivate(-1,'WRgFsq NewtDchk GDamping ExtendOut OnMassShell')
   endif
   !
#endif
   !
 endif
 !
 if(l_alda_fxc.and.any((/l_em1s,l_em1d,l_acfdt,l_ppa,l_cohsex,l_gw0/)) ) call initactivate(1,'FxcGRLc')
 if( l_lrc_fxc.and.any((/l_em1s,l_em1d,l_acfdt,l_ppa,l_cohsex,l_gw0/)) ) call initactivate(1,'LRC_alpha LRC_beta')
 !
 ! El-Ph: Frohlich Hamiltonian
 !
#if defined _ELPH 
 !
 if (l_elph_Hamiltonian) then
   call initactivate(1,'ElPhHBRnge ElPhModes ElPhHKpt GDamping REStresh')
 endif
 !
#endif
 !
#if defined _SC || defined _RT
 !
 ! Collisions
 !
 if (l_eval_collisions) call initactivate( 0,'COLLBands')
 !
 if ( (l_eval_collisions.or.l_real_time).and.l_elel_scatt ) call initactivate(1,'PlasmaPerc')
 !
 if (l_eval_collisions.or.l_real_time.or.l_sc_run) then
   !
   if ( .not. STRING_match(trim(H_potential),"NONE") ) call initactivate(1,'HXC_Potential')
   !
   call initactivate( 1,'FFTGvecs')
   !
   ! The following variable is called EXXCut, but it should be renamed COLLCut
   ! since it affects all collisions
   !
   call initactivate( 1,'EXXCut')
   !
   call initactivate(-1,'QpntsRXs')
   !
   if( index(H_potential,"IP")>0 )  call initactivate(1,'HARRLvcs ALLGHAR')
   if( index(H_potential,"HARTREE")>0 .or. index(H_potential,"DEFAULT")>0)  call initactivate(1,'HARRLvcs ALLGHAR')
   if( index(H_potential,"GS_XC")>0   .or. index(H_potential,"DEFAULT")>0 ) call initactivate(1,'VXCRLvcs UseNLCC')
   !
   if (l_eval_collisions) then
     if( STRING_match(trim(H_potential),"SEX").or.&
&        STRING_match(trim(H_potential),"FOCK") ) call initactivate(1,'EXXRLvcs ALLGexx')
     if( STRING_match(trim(H_potential),"SEX").or.&
&        STRING_match(trim(H_potential),"COH") ) call initactivate(1,'CORRLvcs ALLGexx')
   endif
   !
 endif
 !
#endif
 !
#if defined _SC 
 !
 ! Self-Consistency
 !
 if (l_sc_run) then
   !
   call initactivate( 1,'SCBands')
   !
   if( STRING_match(trim(H_potential),"SEX").or.&
&      STRING_match(trim(H_potential),"COH")  ) call initactivate(1,'UseEbands SCUpWIter')
   !
   if( STRING_match(trim(H_potential),"EXX").or.&
&      STRING_match(trim(H_potential),"SRPA") ) call initactivate(1,'OEPapprox OEPItSolver') 
   !
   call initactivate(1,'SCIter SCEtresh SCRhoTresh SC_precondition')
   call initactivate(1,'SCmixing SClwBand SCnlMix BandMix')
   call initactivate(1,'SCdiag Mean_Potential')
   !
 endif
 !
#endif
 !
#if defined _RT
 !
 if (l_real_time) then
   !
   call INIT_QP_ctl_switch('G')
   !
   call INIT_RT_ctl_switch('G')
   !
   call initactivate(1,'RTskipImposeN RTeeImposeE InducedField')
   call initactivate(1,'Gauge VelGaugeCorr VelGaugeDiam PfromJ RTUpdateSOC RTUpdateE SaveGhistory')
   call initactivate(1,'RTEqScatt RTImpForMet RTzeroTempRef RTskipPHabs RTEvalEnergy RTEvalEntropy')
   call initactivate(1,'dTupdateTime dTupdateJump dTupdateTresh dT_MAX')
   if (l_elel_scatt .or. l_elph_scatt .or. l_elphoton_scatt) then
     call initactivate(1,'LifeExtrapolation LifeExtrapSteps LifeFitTemp RelaxTimeApprox RTAtemp RTAchem LifeFitTemp')
   endif
   if (l_elph_scatt) call initactivate(1,'MemTresh RandQpts RT_T_evol ElPhModes UseDebyeE')
   if (l_elel_scatt) call initactivate( 1,'EERimPerc')
   !
   call initactivate(1,'RTBands Integrator GrKind TwoAlpha RADLifeTime RADmagnific PhLifeTime RTehEny ScattTresh') 
   call initactivate(1,'RTstep NEsteps NETime DipoleEtresh')
   call initactivate(1,'IOtime IOCachetime')
   !
   ! n_ext_fields is by default 0.  It is set to the input number of fields when a command line option is provided (below in init.F)
   ! or parsed from the input file in INIT_load.F
   !
   do i1=1,n_ext_fields
     call Afield_activate(i1)
   enddo
   !
 endif
 !
#endif
 !
#if defined _NL
 if (l_nl_optics) then
   call initactivate(1,'FFTGvecs NLBands NLverbosity NLstep NLtime NLintegrator NLCorrelation NLLrcAlpha')
   call initactivate(1,'NLEnRange NLEnSteps NLDamping UseDipoles FrSndOrd EvalCurrent InducedField HARRLvcs EXXRLvcs') 
   call initactivate(1,'Gauge ExtF_Dir ExtF_FrStep ExtF_Int ExtF_Width ExtF_kind ExtF_Tstart')
   call init_QP_ctl_switch('G')
 endif
#endif
 !
#if defined _SC
 !
 ! Magnetic
 !
 if (l_sc_magnetic) then
   call initactivate(1,'Hamiltonian B_Field B_psi B_theta B_Gauge PhaseTrick')
   if (MAG_landau) call initactivate(1,'B_radius')
 endif
 !
#endif
 !
 contains
   !
#if defined _RT
   !
   subroutine Afield_activate(i1)
     integer     ::i1
     character(6)::field
     field='Field'//trim(intc(i1))
     call initactivate(1,field//'_Freq')
     call initactivate(1,field//'_MaxFreq')
     call initactivate(1,field//'_DFreq')
     call initactivate(1,field//'_Int')
     call initactivate(1,field//'_Width')
     call initactivate(1,field//'_FWHM')
     call initactivate(1,field//'_kind')
     call initactivate(1,field//'_pol')
     call initactivate(1,field//'_Dir')
     call initactivate(1,field//'_Dir_circ')
     call initactivate(1,field//'_Tstart')
   end subroutine
   !
#endif
   !
   subroutine CPU_activate(what)
     character(*) :: what 
#if defined _MPI
     call initactivate(1,"PAR_def_mode")
     call initactivate(1,what//"_CPU")
     call initactivate(1,what//"_ROLEs")
     if (what=="X_and_IO".or.what=="X".or.what=="BS") call initactivate(1,what//"_nCPU_LinAlg_INV")
     if (what=="BS")                                  call initactivate(1,what//"_nCPU_LinAlg_DIAGO")
     if (what=="SE".and.l_sc_run)                     call initactivate(1,what//"_nCPU_LinAlg_DIAGO")
#endif
#if defined _SCALAPACK &&  defined _MPI
     if (what=="SLK")             call initactivate(1,what//"_nCPU_LinAlg_INV")
#endif
     !
   end subroutine
   !
   subroutine X_activate(mode,what)
     character(2)::mode
     character(6)::what(:)
     ! Work Space
     integer     ::i1
     do i1=1,size(what,1)
       call initactivate(1,what(i1)//mode)
     enddo
   end subroutine
   !
end subroutine<|MERGE_RESOLUTION|>--- conflicted
+++ resolved
@@ -255,16 +255,7 @@
    !
    call initactivate(1,'DrudeWBS Reflectivity')
    call initactivate(1,'BoseCut ShiftedPaths')
-<<<<<<< HEAD
-   !GPL_EXCLUDE_START
    call initactivate(1,'BSEQptR BSEBands BSKCut BSKIOmode BSEEhEny BSehWind')
-   !GPL_EXCLUDE_END
-   !GPL_INCLUDE_START
-   !call initactivate(1,'BSEBands BSEEhEny BSehWind')
-   !GPL_INCLUDE_END
-=======
-   call initactivate(1,'BSEQptR BSEBands BSKCut BSEEhEny BSehWind')
->>>>>>> 52d8ddb1
    !
 #if defined _RT
    call initactivate(1,'ForceEqTrans')
