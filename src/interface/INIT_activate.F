--- conflicted
+++ resolved
@@ -73,15 +73,8 @@
  !
  ! CPU structure
  !
-<<<<<<< HEAD
- if ((l_optics.and..not.l_bse).or.l_em1s.or.l_em1d.or.l_ppa.or.l_mpa.or.l_life) then
-   if (l_elel_corr) then
-     if (l_em1s.or.l_em1d.or.l_ppa.or.l_mpa.or.l_life) then
-=======
- if ((l_optics.and..not.l_bse).or.l_em1s.or.l_em1d.or.l_ppa.or.l_life.or.l_X) then
-   if (l_elel_corr) then
-     if (l_em1s.or.l_em1d.or.l_ppa.or.l_life.or.l_X) then
->>>>>>> f33a6437
+ if((l_optics.and..not.l_bse).or.l_em1s.or.l_em1d.or.l_ppa.or.l_mpa.or.l_life.or.l_X) then
+     if (l_em1s.or.l_em1d.or.l_ppa.or.l_mpa.or.l_life.or.l_X) then      
        call CPU_activate("X_and_IO")
      else
        call CPU_activate("X")
@@ -195,14 +188,10 @@
  !
  ! Optics(not bse) or GW (no PP)
  !
-<<<<<<< HEAD
- if ((l_optics.and.l_chi).or.(l_em1d.and..not.l_life.and..not.l_ppa.and..not.l_mpa.and..not.l_gw0)) then
-=======
- if ((l_optics.and.l_chi).or.(l_em1d.and..not.l_life.and..not.l_ppa.and..not.l_gw0).or.l_X) then
+ if ((l_optics.and.l_chi).or.(l_em1d.and..not.(l_life.or.l_ppa.or.l_mpa.or.l_gw0)).or.l_X) then
    !
    X_kind         ="Xd"
    if (l_X) X_kind="Xx"
->>>>>>> f33a6437
    !
    if (.not.l_rpa_IP) call X_activate(X_kind,(/'NGsBlk'/))
    !
