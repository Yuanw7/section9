--- conflicted
+++ resolved
@@ -277,11 +277,6 @@
    !GPL_INCLUDE_END
    !
 #if defined _RT
-<<<<<<< HEAD
-   call initactivate(1,'EvalMagnons')
-   call initactivate(1,'EvalDichroism')
-=======
->>>>>>> f18c2ef3
    call initactivate(1,'ForceEqTrans')
 #endif
    !
