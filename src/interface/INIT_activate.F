--- conflicted
+++ resolved
@@ -73,13 +73,8 @@
  !
  ! CPU structure
  !
-<<<<<<< HEAD
  if((l_optics.and..not.l_bse).or.l_em1s.or.l_em1d.or.l_ppa.or.l_mpa.or.l_life.or.l_X) then
      if (l_em1s.or.l_em1d.or.l_ppa.or.l_mpa.or.l_life.or.l_X) then      
-=======
- if ((l_optics.and..not.l_bse).or.l_em1s.or.l_em1d.or.l_ppa.or.l_life.or.l_X) then
-     if (l_em1s.or.l_em1d.or.l_ppa.or.l_life.or.l_X) then
->>>>>>> 2d1529f5
        call CPU_activate("X_and_IO")
      else
        call CPU_activate("X")
