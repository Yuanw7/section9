!
!        Copyright (C) 2000-2020 the YAMBO team
!              http://www.yambo-code.org
!
! Authors (see AUTHORS file for details): AM DS
! 
! This file is distributed under the terms of the GNU 
! General Public License. You can redistribute it and/or 
! modify it under the terms of the GNU General Public 
! License as published by the Free Software Foundation; 
! either version 2, or (at your option) any later version.
!
! This program is distributed in the hope that it will 
! be useful, but WITHOUT ANY WARRANTY; without even the 
! implied warranty of MERCHANTABILITY or FITNESS FOR A 
! PARTICULAR PURPOSE.  See the GNU General Public License 
! for more details.
!
! You should have received a copy of the GNU General Public 
! License along with this program; if not, write to the Free 
! Software Foundation, Inc., 59 Temple Place - Suite 330,Boston, 
! MA 02111-1307, USA or visit http://www.gnu.org/copyleft/gpl.txt.
!
subroutine INIT_activate()
 !
 use BS_solvers,     ONLY:BSS_mode
 use QP_m,           ONLY:QP_solver,COHSEX_use_empties
 use stderr,         ONLY:intc,STRING_match
 use drivers,        ONLY:l_em1s,l_acfdt,l_HF_and_locXC,l_col_cut,l_alda_fxc,l_bs_fxc,l_optics,l_bse,l_bss,&
&                         l_chi,l_cohsex,l_life,l_rpa_IP,l_td_hf,l_setup,l_sc_run,l_rim,&
&                         l_real_time,l_ppa,l_lrc_fxc,l_gw0,l_elel_corr,l_elel_scatt,l_elph_corr,l_W_eh,&
&                         l_elph_Hamiltonian,l_elph_scatt,l_elphoton_corr,l_elphoton_scatt,l_em1d,l_eval_collisions,&
&                         l_sc_magnetic,l_dipoles,l_pf_fxc,l_nl_optics,l_phel_corr
#if defined _SC || defined _RT
 use hamiltonian,    ONLY:H_potential
#endif
#if defined _SC
 use magnetic,       ONLY:MAG_landau
#endif
#if defined _RT
 use fields,         ONLY:n_ext_fields
#endif
#if defined  _ELPH 
 use ELPH,           ONLY:elph_use_q_grid
#endif
#if defined _SCALAPACK
 use drivers,        ONLY:l_slk_test
#endif
 !
 implicit none
 !
#if defined _RT
 integer          :: i1
#endif
 !
 !Common
 !
 call initactivate(1,'StdoHash Nelectro ElecTemp BoseTemp OccTresh NLogCPUs DBsIOoff DBsFRAGpm EvalMagn MEM_tresh')
 !
 !FFT
 !
 if (any((/(l_optics.and.l_chi),(l_optics.and.l_bse),l_em1d,&
&          l_em1s,l_acfdt,l_HF_and_locXC,l_col_cut/))) call initactivate(1,'FFTGvecs WFbuffIO')
 !
 ! CPU structure
 !
 if (l_dipoles) then
   call CPU_activate("DIP")
   call initactivate(1,'DIP_Threads')
 endif
 !
 ! CPU structure
 !
 if ((l_optics.and..not.l_bse).or.l_em1s.or.l_em1d.or.l_ppa.or.l_life) then
   if (l_elel_corr) then
     if (l_em1s.or.l_em1d.or.l_ppa.or.l_life) then
       call CPU_activate("X_and_IO")
     else
       call CPU_activate("X")
     endif
     call initactivate(1,'X_Threads')
   endif
   if (l_elel_corr.or.l_elphoton_corr) then
     call CPU_activate("DIP")
     call initactivate(1,'X_Threads DIP_Threads')
   endif
 endif
 !
 if(l_sc_run) then
   call CPU_activate("X_and_IO")  ! Required for finite E-field, l_sc_exx, SC_up_W_iter
 endif
 !
 if ( (l_HF_and_locXC.or.l_gw0.or.l_cohsex.or.l_life) .and. .not.(l_sc_run.or.l_eval_collisions.or.l_phel_corr) ) then
   call CPU_activate("SE")
   call initactivate(1,'SE_Threads')
 endif
 !
#if defined _SCALAPACK
 if (l_slk_test) then
   call initactivate(1,"SLKdim")
   call CPU_activate("SLK")
 endif
#endif
 !
#if defined _SC
 if (l_eval_collisions .or. l_sc_run) then
   call CPU_activate("SE")
   call initactivate(1,'SE_Threads')
 endif
#endif
 !
#if defined _RT 
 if (l_eval_collisions .or. l_real_time) then
   call CPU_activate("RT")
   call initactivate(1,'RT_Threads')
 endif
#endif
 !
#if defined _NL
 if (l_nl_optics) then
   call CPU_activate("NL")
   call CPU_activate("DIP")
   call initactivate(1,'DIP_Threads NL_Threads')
 endif
#endif
 !
 if (l_bse) then
   call CPU_activate("BS")
   call CPU_activate("DIP")
   call initactivate(1,'X_Threads DIP_Threads K_Threads')
 endif
 !
#if defined  _ELPH 
 if (l_life.and.l_phel_corr) then
   call CPU_activate("PH_SE")
 endif
#endif
 !
 !Setup
 !
 if (l_setup) call initactivate(1,'MaxGvecs K_grids IkSigLim IkXLim NoDiagSC')
#if defined  _ELPH 
 if (l_setup) call initactivate(1,'BSEscatt')
#endif
 !
 !
 if (any((/(l_optics.and.l_chi),(l_optics.and.l_bse)/)))  call initactivate(1,'NonPDirs MolPos')
 !
 !RIM
 !
 if (l_rim) call initactivate(1,'RandQpts RandGvec QpgFull Em1Anys IDEm1Ref')
 !
 !Col CUTOFF 
 !
 if (l_col_cut) call initactivate(1,'CUTGeo CUTBox CUTRadius CUTCylLen CUTwsGvec CUTCol_test')
 !
 !XX
 !
 if (l_HF_and_locXC) call initactivate(1,'EXXRLvcs VXCRLvcs UseNLCC')  
 !
 ! Kernels
 !
 if (l_em1s.or.l_em1d)             call initactivate(1,'Chimod ChiLinAlgMod')
 if (l_optics.and.l_chi)           call initactivate(1,'Chimod ChiLinAlgMod')
 if (l_optics.and.l_bse)           call initactivate(1,'BSEmod')
 if (l_optics.and.l_bse)           call initactivate(1,'BSKmod Lkind')
 if (l_optics.and.l_bse.and.l_bss) call initactivate(1,'BSSmod')
 !
 if (l_dipoles) call initactivate(1,'DipBands DipBandsALL DipQpt DipApproach DipComputed DipPDirect ShiftedPaths')
#if defined _NL || defined _SC
 if (l_dipoles) call initactivate(1,'EvPolarization')
#endif
 !
 if (l_optics.and.l_chi) then
   !
   ! BS based TDDFT (BS fxc is only of q=0 0 0). BS_fxc db exist
   if(l_bs_fxc) call initactivate(1,'FxcGRLc FxcSVdig FxcRetarded')
   !
   ! ALDA/LRC Tddft
   if (l_alda_fxc) call initactivate(1,'FxcGRLc UseNLCC')
   if (l_lrc_fxc)  call initactivate(1,'LRC_alpha LRC_beta')
   if (l_pf_fxc)   call initactivate(1,'PF_alpha')
   !
 endif
 !
 ! Optics(not bse) nor GW (no PP)
 !
 if ((l_optics.and.l_chi).or.(l_em1d.and..not.l_life.and..not.l_ppa.and..not.l_gw0)) then
   !
   if (.not.l_rpa_IP) call X_activate('Xd',(/'NGsBlk'/))
   !
   call X_activate('Xd',(/'QpntsR','BndsRn',&
&                  'GrFnTp','EnRnge','DmRnge','DmERef','CGrdSp','ETStps','EMStps',&
&                  'DrudeW','EhEngy','LongDr'/))
   call initactivate(1,'DrClassic')
   !
   call INIT_QP_ctl_switch('X')
   !
#if defined _RT
   call INIT_RT_ctl_switch('X')
#endif
   call initactivate(1,'Qdirection QShiftOrder')
   !
 endif
 !
 if (l_optics.or.(l_life.and.l_elel_corr)) then
   !
   ! Double Grid
   !
   call initactivate(1,'DbGdQsize')
   !
   ! Dipoles & Gauges
   !
   call initactivate(1,'DipApproach DipComputed DipPDirect ShiftedPaths Gauge')
   !
 endif
 !
 ! BSK
 !
 if (l_optics.and.l_bse) then
   !                     
   call initactivate(1,'BSENGexx ALLGexx')
   !
   if(l_td_hf.or.l_W_eh) call initactivate(1,'BSENGBlk')
   if(l_W_eh)            call initactivate(1,'WehDiag WehCpl')
   !
   ! BSE + TDDFT = no BS db, Fxc + LF on-fly
   ! Special case: The BSE equation is used to build up the BSE_Fxc kernel.
   if (l_bs_fxc) then
     call initactivate(1,'FxcGRLc FxcSVdig FxcRetarded FxcMEStps')
     call initactivate(1,'BLongDir BEnRange BDmRange BEnSteps')
   endif
   !
 endif
 !
 ! BSE
 !
 if (l_optics.and.l_bse) then
   !
   call INIT_QP_ctl_switch('K')
   !
#if defined _RT
   call INIT_RT_ctl_switch('K')
   call INIT_RT_ctl_switch('R')
#endif
   !
   call initactivate(1,'NoCondSumRule MetDamp')
   !
#if defined _NL || defined _SC
   call initactivate(1,'EvPolarization FrSndOrd')
#endif
   !
   call initactivate(1,'BSEprop')
   call initactivate(1,'PL_weights')
   !
   call initactivate(1,'DrudeWBS Reflectivity')
   call initactivate(1,'BoseCut ShiftedPaths')
   call initactivate(1,'BSEQptR BSEBands BSKCut BSEEhEny BSehWind')
   !
#if defined _RT
   call initactivate(1,'ForceEqTrans')
#endif
   !
 endif                    
 !
 ! BSE solver
 !
 if (l_optics.and.l_bse.and.l_bss.or.(l_bse.and.l_rpa_IP)) then
   !
   call initactivate(1,'BEnRange BDmRange BDmERef BEnSteps BLongDir')
   !
   ! Special case: the BSE_Fxc kernel has been constructed
   !               Thus I move to g-space to solve the Dyson equation
   !
   if (index(BSS_mode,'t')/=0 .and. l_bs_fxc) call initactivate(-1,'BSENGexx ALLGexx')
   if (index(BSS_mode,'t')/=0 .and. l_bs_fxc) call initactivate(-1,'BSENGBlk')
   !
   if (index(BSS_mode,'i')/=0)  call initactivate(1,'BSSInvMode BSEPSInvTrs BSSInvPFratio BSSInvKdiag')
   if (index(BSS_mode,'d')/=0.or.index(BSS_mode,'s')/=0)  call initactivate(1,'WRbsWF BSSPertWidth')
   if (index(BSS_mode,'h')/=0)  call initactivate(1,'BSHayTrs BSHayTer BSHayItrIO BSHayItrMAX')
   if (index(BSS_mode,'s')/=0)  then
     call initactivate(1,'BSSNEig BSSEnTarget BSSSlepcApproach BSSSlepcPrecondition BSSSlepcExtraction')
     call initactivate(1,'BSSSlepcMaxIt BSSSlepcNCV BSSSlepcTol BSSSlepcMatrix')
   endif
   !
   ! Special project dependent variables
   !
   if (index(BSS_mode,'i')/=0)  call initactivate(1,'BSPLInvTrs')
#if defined _ELPH 
   if (l_elph_corr.and..not.elph_use_q_grid) call initactivate(1,'ElPhRndNq')
#endif
 endif
 !
 ! Static screen 
 !
 if (l_em1s) then
   call INIT_QP_ctl_switch('X')
   !
#if defined _RT
   call INIT_RT_ctl_switch('X')
#endif
   !
   call initactivate(1,'ShiftedPaths')
   call X_activate('Xs',(/'QpntsR','BndsRn','NGsBlk','GrFnTp','DmRnge','CGrdSp','EhEngy','LongDr','DrudeW'/))
   call initactivate(1,'XTermKind')
   call initactivate(1,'XTermEn')
 endif
 !
 ! GW (PPA & COHSEX) 
 !
 if ( (l_em1d.and.l_ppa) .or. (l_em1s.and.l_cohsex)) then
   call INIT_QP_ctl_switch('X')
   !
#if defined _RT
   call INIT_RT_ctl_switch('X')
#endif
   !
   call initactivate(1,'ShiftedPaths')
   if (l_ppa) then
     call X_activate('Xp',(/'QpntsR','BndsRn','NGsBlk','CGrdSp',&
&                           'EhEngy','LongDr','PPAPnt'/))
   endif
   if (l_cohsex) then
     call X_activate('Xs',(/'QpntsR','BndsRn','NGsBlk','EhEngy','LongDr'/))
   endif
   call initactivate(1,'XTermKind')
   call initactivate(1,'XTermEn')
 endif
 !
 ! ACFDT
 !
 if (l_acfdt) then
   call INIT_QP_ctl_switch('X')
   !
#if defined _RT
   call INIT_RT_ctl_switch('X')
#endif
   !
   call initactivate(1,'ShiftedPaths')
   call initactivate(1,'EXXRLvcs VXCRKvcs AC_n_LAM AC_n_FR AC_E_Rng')
   call X_activate('Xx',(/'QpntsR','BndsRn','NGsBlk','CGrdSp','EhEngy','LongDr'/))
 endif
 !
 ! GW/Life
 !
 if (l_gw0.or.l_life) then
   !
#if defined _QED
   if (l_elphoton_corr) then
     if (l_gw0) then
       call initactivate(1,'FFTGvecs RandQpts QEDRLvcs GbndRnge GDamping dScStep DysSolver') 
       if (trim(QP_solver)=="g") then
         call initactivate(1,'GEnSteps GEnRnge GEnMode GDmRnge GreenFTresh GreenF2QP') 
       else
         call initactivate(1,'GWoIter GWIter SCEtresh')
         if (.not.l_cohsex) call initactivate(1,'NewtDchk ExtendOut OnMassShell QPExpand QPsymmtrz')
       endif
     else if (l_life) then
       call initactivate(1,'GbndRnge') 
     endif
   endif
#endif
   !
   if (l_elel_corr) then
     !
     call INIT_QP_ctl_switch('X')
     call INIT_QP_ctl_switch('G')
     !
#if defined _RT
     call INIT_RT_ctl_switch('X')
     call INIT_RT_ctl_switch('G')
#endif
     !
     call initactivate(1,'BoseCut ShiftedPaths')
     !
     if (l_gw0) then
       if (.not.l_cohsex.or.COHSEX_use_empties) call initactivate(1,'GbndRnge') 
       if (.not.l_cohsex.and.trim(QP_solver)/='g') call initactivate(1,'GDamping') 
       if (.not.l_cohsex) call initactivate(1,'dScStep') 
       if (.not.l_elphoton_corr) then
         if (.not.l_ppa.and..not.l_cohsex) &
&          call X_activate('Xd',(/'BndsRn','NGsBlk',&
&                          'DmRnge','DmERef','CGrdSp','ETStps','EMStps',&
&                          'DrudeW','EhEngy','LongDr'/)) 
         !
         if (.not.l_cohsex) call initactivate(1,'GTermKind GTermEn DysSolver')
         if (     l_cohsex) call initactivate(1,'UseEbands')
         if (trim(QP_solver)=="g") then
           call initactivate(1,'GEnSteps GEnRnge GEnMode GDmRnge GreenFTresh GreenF2QP') 
         else
           call initactivate(1,'GWoIter GWIter SCEtresh')
           if (.not.l_cohsex) call initactivate(1,'NewtDchk ExtendOut OnMassShell QPExpand QPsymmtrz')
         endif
       endif
       !
     endif
     !
     if (l_life.and..not.l_phel_corr) then
       call initactivate(1,'LifeTrCG')
       if (l_elel_corr) call X_activate('Xd',(/'BndsRn','NGsBlk',&
&                                     'DmRnge','CGrdSp',&
&                                     'DrudeW','EhEngy','LongDr'/)) 
     endif
   endif
   !
#if defined  _PHEL 
   !
   if (l_phel_corr) call initactivate(1,'ElecTemp BoseTemp PH_SE_mode GphBRnge GDamping ElPhModes PHDbGdsize')
  !
#endif
#if defined  _ELPH 
   !
   if (l_elph_corr) then
     call initactivate(1,'DysSolver')
     call initactivate(1,'GphBRnge FANdEtresh DWdEtresh ElPhModes GDamping dScStep ExtendOut ElPhRndNq RandQpts')
     call initactivate(1,'WRgFsq NewtDchk OnMassShell')
   endif
   if (trim(QP_solver)=="g".and.l_elph_corr) then
     call initactivate(1,'GEnSteps GEnRnge GEnMode GDmRnge GreenFTresh GreenF2QP') 
     call initactivate(-1,'WRgFsq NewtDchk GDamping ExtendOut OnMassShell')
   endif
   !
#endif
   !
 endif
 !
 if(l_alda_fxc.and.any((/l_em1s,l_em1d,l_acfdt,l_ppa,l_cohsex,l_gw0/)) ) call initactivate(1,'FxcGRLc')
 if( l_lrc_fxc.and.any((/l_em1s,l_em1d,l_acfdt,l_ppa,l_cohsex,l_gw0/)) ) call initactivate(1,'LRC_alpha LRC_beta')
 !
 ! El-Ph: Frohlich Hamiltonian
 !
#if defined _ELPH 
 !
 if (l_elph_Hamiltonian) then
   call initactivate(1,'ElPhHBRnge ElPhModes ElPhHKpt GDamping REStresh')
 endif
 !
#endif
 !
#if defined _SC || defined _RT
 !
 ! Collisions
 !
 if (l_eval_collisions) call initactivate( 0,'COLLBands')
 !
 if ( (l_eval_collisions.or.l_real_time).and.l_elel_scatt ) call initactivate(1,'PlasmaPerc')
 !
 if (l_eval_collisions.or.l_real_time.or.l_sc_run) then
   !
   if ( .not. STRING_match(trim(H_potential),"NONE") ) call initactivate(1,'HXC_Potential')
   !
   call initactivate( 1,'FFTGvecs')
   !
   ! The following variable is called EXXCut, but it should be renamed COLLCut
   ! since it affects all collisions
   !
   call initactivate( 1,'EXXCut')
   !
   call initactivate(-1,'QpntsRXs')
   !
   if( index(H_potential,"IP")>0 )  call initactivate(1,'HARRLvcs ALLGHAR')
   if( index(H_potential,"HARTREE")>0 .or. index(H_potential,"DEFAULT")>0)  call initactivate(1,'HARRLvcs ALLGHAR')
   if( index(H_potential,"GS_XC")>0   .or. index(H_potential,"DEFAULT")>0 ) call initactivate(1,'VXCRLvcs UseNLCC')
   !
   if (l_eval_collisions) then
     if( STRING_match(trim(H_potential),"SEX").or.&
&        STRING_match(trim(H_potential),"FOCK") ) call initactivate(1,'EXXRLvcs ALLGexx')
     if( STRING_match(trim(H_potential),"SEX").or.&
&        STRING_match(trim(H_potential),"COH") ) call initactivate(1,'CORRLvcs ALLGexx')
   endif
   !
 endif
 !
#endif
 !
#if defined _SC 
 !
 ! Self-Consistency
 !
 if (l_sc_run) then
   !
   call initactivate( 1,'SCBands')
   !
   if( STRING_match(trim(H_potential),"SEX").or.&
&      STRING_match(trim(H_potential),"COH")  ) call initactivate(1,'UseEbands SCUpWIter')
   !
   if( STRING_match(trim(H_potential),"EXX").or.&
&      STRING_match(trim(H_potential),"SRPA") ) call initactivate(1,'OEPapprox OEPItSolver') 
   !
   call initactivate(1,'SCIter SCEtresh SCRhoTresh SC_precondition')
   call initactivate(1,'SCmixing SClwBand SCnlMix BandMix')
   call initactivate(1,'SCdiag Mean_Potential')
   !
 endif
 !
#endif
 !
#if defined _RT
 !
 if (l_real_time) then
   !
   call INIT_QP_ctl_switch('G')
   !
   call INIT_RT_ctl_switch('G')
   !
   call initactivate(1,'RTskipImposeN RTeeImposeE InducedField')
   call initactivate(1,'Gauge VelGaugeCorr VelGaugeDiam PfromJ RTUpdateSOC RTUpdateE SaveGhistory')
<<<<<<< HEAD
   call initactivate(1,'RTEqScatt RTImpForMet RTzeroTempRef RTEvalEnergy RTEvalEntropy')
   call initactivate(1,'dTupdateTime dTupdateTimeSet dTupdateJump dTupdateTresh dT_MAX dT_SET')
   if (l_elel_scatt .or. l_elph_scatt .or. l_elphoton_scatt) &
&    call initactivate(1,'LifeExtrapolation LifeExtrapSteps LifeFitTemp RelaxTimeApprox RTAtemp RTAchem LifeFitTemp')
   if (l_elph_scatt) call initactivate(1,'MemTresh RandQpts RT_T_evol ElPhModes UseDebyeE')
   if (l_elel_scatt) call initactivate( 1,'EERimPerc')
   !
   ! GPL_EXCLUDE_END
   !
   call initactivate(1,'RTBands Integrator GrKind TwoAlph RTehEny ScattTresh')
   call initactivate(1,'RADLifeTime RAD_prefactor PhLifeTime DephCVonly DephEThresh')
=======
   call initactivate(1,'RTEqScatt RTImpForMet RTzeroTempRef RTskipPHabs RTEvalEnergy RTEvalEntropy')
   call initactivate(1,'dTupdateTime dTupdateJump dTupdateTresh dT_MAX')
   if (l_elel_scatt .or. l_elph_scatt .or. l_elphoton_scatt) then
     call initactivate(1,'LifeExtrapolation LifeExtrapSteps LifeFitTemp RelaxTimeApprox RTAtemp RTAchem LifeFitTemp')
   endif
   if (l_elph_scatt) call initactivate(1,'MemTresh RandQpts RT_T_evol ElPhModes UseDebyeE')
   if (l_elel_scatt) call initactivate( 1,'EERimPerc')
   !
   call initactivate(1,'RTBands Integrator GrKind TwoAlpha RADLifeTime RADmagnific PhLifeTime RTehEny ScattTresh') 
>>>>>>> 52d8ddb1
   call initactivate(1,'RTstep NEsteps NETime DipoleEtresh')
   call initactivate(1,'IOtime IOCachetime')
   !
   ! n_ext_fields is by default 0.  It is set to the input number of fields when a command line option is provided (below in init.F)
   ! or parsed from the input file in INIT_load.F
   !
   do i1=1,n_ext_fields
     call Afield_activate(i1)
   enddo
   !
 endif
 !
#endif
 !
#if defined _NL
 if (l_nl_optics) then
   call initactivate(1,'FFTGvecs NLBands NLverbosity NLstep NLtime NLintegrator NLCorrelation NLLrcAlpha')
   call initactivate(1,'NLEnRange NLEnSteps NLDamping UseDipoles FrSndOrd EvalCurrent InducedField HARRLvcs EXXRLvcs') 
   call initactivate(1,'Gauge ExtF_Dir ExtF_FrStep ExtF_Int ExtF_Width ExtF_kind ExtF_Tstart')
   call init_QP_ctl_switch('G')
 endif
#endif
 !
#if defined _SC
 !
 ! Magnetic
 !
 if (l_sc_magnetic) then
   call initactivate(1,'Hamiltonian B_Field B_psi B_theta B_Gauge PhaseTrick')
   if (MAG_landau) call initactivate(1,'B_radius')
 endif
 !
#endif
 contains
   !
#if defined _RT
   !
   subroutine Afield_activate(i1)
     integer     ::i1
     character(6)::field
     field='Field'//trim(intc(i1))
     call initactivate(1,field//'_Freq')
     call initactivate(1,field//'_MaxFreq')
     call initactivate(1,field//'_DFreq')
     call initactivate(1,field//'_Int')
     call initactivate(1,field//'_Width')
     call initactivate(1,field//'_FWHM')
     call initactivate(1,field//'_kind')
     call initactivate(1,field//'_pol')
     call initactivate(1,field//'_Dir')
     call initactivate(1,field//'_Dir_circ')
     call initactivate(1,field//'_Tstart')
   end subroutine
   !
#endif
   !
   subroutine CPU_activate(what)
     character(*) :: what 
#if defined _MPI
     call initactivate(1,"PAR_def_mode")
     call initactivate(1,what//"_CPU")
     call initactivate(1,what//"_ROLEs")
     if (what=="X_and_IO".or.what=="X".or.what=="BS") call initactivate(1,what//"_nCPU_LinAlg_INV")
     if (what=="BS")                                  call initactivate(1,what//"_nCPU_LinAlg_DIAGO")
     if (what=="SE".and.l_sc_run)                     call initactivate(1,what//"_nCPU_LinAlg_DIAGO")
#endif
#if defined _SCALAPACK &&  defined _MPI
     if (what=="SLK")             call initactivate(1,what//"_nCPU_LinAlg_INV")
#endif
     !
   end subroutine
   !
   subroutine X_activate(mode,what)
     character(2)::mode
     character(6)::what(:)
     ! Work Space
     integer     ::i1
     do i1=1,size(what,1)
       call initactivate(1,what(i1)//mode)
     enddo
   end subroutine
   !
end subroutine<|MERGE_RESOLUTION|>--- conflicted
+++ resolved
@@ -505,29 +505,16 @@
    !
    call initactivate(1,'RTskipImposeN RTeeImposeE InducedField')
    call initactivate(1,'Gauge VelGaugeCorr VelGaugeDiam PfromJ RTUpdateSOC RTUpdateE SaveGhistory')
-<<<<<<< HEAD
-   call initactivate(1,'RTEqScatt RTImpForMet RTzeroTempRef RTEvalEnergy RTEvalEntropy')
+   call initactivate(1,'RTEqScatt RTImpForMet RTzeroTempRef RTskipPHabs RTEvalEnergy RTEvalEntropy')
    call initactivate(1,'dTupdateTime dTupdateTimeSet dTupdateJump dTupdateTresh dT_MAX dT_SET')
-   if (l_elel_scatt .or. l_elph_scatt .or. l_elphoton_scatt) &
-&    call initactivate(1,'LifeExtrapolation LifeExtrapSteps LifeFitTemp RelaxTimeApprox RTAtemp RTAchem LifeFitTemp')
+   if (l_elel_scatt .or. l_elph_scatt .or. l_elphoton_scatt) then
+     call initactivate(1,'LifeExtrapolation LifeExtrapSteps LifeFitTemp RelaxTimeApprox RTAtemp RTAchem LifeFitTemp')
+   endif
    if (l_elph_scatt) call initactivate(1,'MemTresh RandQpts RT_T_evol ElPhModes UseDebyeE')
    if (l_elel_scatt) call initactivate( 1,'EERimPerc')
    !
-   ! GPL_EXCLUDE_END
-   !
    call initactivate(1,'RTBands Integrator GrKind TwoAlph RTehEny ScattTresh')
-   call initactivate(1,'RADLifeTime RAD_prefactor PhLifeTime DephCVonly DephEThresh')
-=======
-   call initactivate(1,'RTEqScatt RTImpForMet RTzeroTempRef RTskipPHabs RTEvalEnergy RTEvalEntropy')
-   call initactivate(1,'dTupdateTime dTupdateJump dTupdateTresh dT_MAX')
-   if (l_elel_scatt .or. l_elph_scatt .or. l_elphoton_scatt) then
-     call initactivate(1,'LifeExtrapolation LifeExtrapSteps LifeFitTemp RelaxTimeApprox RTAtemp RTAchem LifeFitTemp')
-   endif
-   if (l_elph_scatt) call initactivate(1,'MemTresh RandQpts RT_T_evol ElPhModes UseDebyeE')
-   if (l_elel_scatt) call initactivate( 1,'EERimPerc')
-   !
-   call initactivate(1,'RTBands Integrator GrKind TwoAlpha RADLifeTime RADmagnific PhLifeTime RTehEny ScattTresh') 
->>>>>>> 52d8ddb1
+   call initactivate(1,'RADLifeTime RADmagnific PhLifeTime DephCVonly DephEThresh')
    call initactivate(1,'RTstep NEsteps NETime DipoleEtresh')
    call initactivate(1,'IOtime IOCachetime')
    !
