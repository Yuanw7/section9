--- conflicted
+++ resolved
@@ -1,14 +1,6 @@
 RT_objects=
 #if defined _RT
-RT_objects= INIT_DephMatrix.o
-#endif
-<<<<<<< HEAD
-#if defined _RT || defined _SC
-RT_SC_objects= INIT_read_command_line_potentials.o
+RT_objects= INIT_DephMatrix.o INIT_read_command_line_potentials.o
 #endif
 objs = INIT_C_driver_runlevels.o INIT_load.o INIT.o INIT_QP.o INIT_report_and_log_files.o INIT_input_file.o \
-       $(RT_SC_objects) \
-=======
-objs = INIT_load.o INIT.o INIT_read_command_line.o INIT_check_databases.o INIT_activate.o INIT_QP.o INIT_report_and_log_files.o INIT_input_file.o \
->>>>>>> 6b5c70e8
        INIT_q_points.o INIT_barriers.o INIT_QP_ctl_load.o INIT_QP_ctl_switch.o $(RT_objects)