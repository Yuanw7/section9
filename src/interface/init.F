!
! Copyright (C) 2000-2013 A. Marini and the YAMBO team 
!              http://www.yambo-code.org
! 
! This file is distributed under the terms of the GNU 
! General Public License. You can redistribute it and/or 
! modify it under the terms of the GNU General Public 
! License as published by the Free Software Foundation; 
! either version 2, or (at your option) any later version.
!
! This program is distributed in the hope that it will 
! be useful, but WITHOUT ANY WARRANTY; without even the 
! implied warranty of MERCHANTABILITY or FITNESS FOR A 
! PARTICULAR PURPOSE.  See the GNU General Public License 
! for more details.
!
! You should have received a copy of the GNU General Public 
! License along with this program; if not, write to the Free 
! Software Foundation, Inc., 59 Temple Place - Suite 330,Boston, 
! MA 02111-1307, USA or visit http://www.gnu.org/copyleft/gpl.txt.
!
integer function init(en,q,k,X,Xw,instr,lnstr,CLOSE_Gs,FINALIZE)
 !
 ! init =-2  : Unsupported Runlevel(s) combination
 ! init =-1  : Missing CORE DBs
 ! init = 0  : everything is OK. Job continues.
 ! init = 1  : input file editing mode
 ! init = 2  : DB listing mode
 !
 use drivers
 use pars,           ONLY:schlen,lchlen
 use parser_m,       ONLY:parser
 use units,          ONLY:HA2EV
 use electrons,      ONLY:levels,E_reset
 use frequency,      ONLY:w_samp,W_duplicate,W_reset
 use it_m,           ONLY:it,initactivate,initdefs,rstatus,nrnlvls,&
&                         initmode,rnlvls,initinfio,infile_verbosity,&
&                         infile,infile_dump,ofiles_append,runlevel_is_on,&
&                         switch_off_runlevel,V_real_time,V_parallel
 use parallel_m,     ONLY:PP_redux_wait,master_cpu,ncpu,myid
 use com,            ONLY:msg,repfile,com_path,jobstr,more_io_path,core_io_path,&
&                         write_the_logo,file_exists,rename_file,write_to_report
 use vec_operate,    ONLY:v_norm
 use LIVE_t,         ONLY:live_timing_is_on,what_is_running
 use QP_m,           ONLY:QP_t,QP_ng_Sx,QP_solver,QP_nb,QP_nk,QP_state,QP_reset,QP_ctl_E,QP_table
 use X_m,            ONLY:X_t,X_duplicate,X_reset,Chi_mode
 use stderr,         ONLY:log_as_a_file,logfile,intc,string_add,string_remove
 use R_lattice,      ONLY:ng_closed,q0_def_norm,bz_samp,nqibz,bz_samp_reset 
 use wave_func,      ONLY:ioWF
 use IO_m,           ONLY:io_control,OP_RD_CL,DUMP,NONE,mk_dir
 use TDDFT,          ONLY:ioBS_Fxc
 use BS,             ONLY:BS_bands,BS_n_g_exch,BS_n_g_W,BSS_mode,BSS_q0,&
&                         BS_eh_en,BSE_mode,BS_res_mode,BS_cpl_mode,BSK_mode
#if defined  _ELPH 
 use ELPH,           ONLY:elph_nDBs,elph_nDBs_used,elph_use_q_grid
#endif
#if defined _SC
 use global_XC,      ONLY:SC_HF,SC_COHSEX,SC_HF
 use SC,             ONLY:SC_potential,SC_ng_Sx,SC_X_bands,SC_X_size
 use collisions_IO,  ONLY:io_COLLISIONS,V_kind
#endif
#if defined _RT
<<<<<<< HEAD
 use real_time,      ONLY:l_RT_probe,l_RT_pump_and_probe,Gr_kind
=======
 use real_time,      ONLY:l_RT_probe,l_RT_pump_and_probe
>>>>>>> ab244953
 use fields,         ONLY:Efield,i_Pump,i_Probe,Efield_reset,Efield_duplicate
#endif
#if defined _MAGNETIC
 use magnetic,        ONLY:MAG_hamiltonian_type,MAG_pauli,MAG_landau
#endif
#if defined _SURF
 use ras_module,     ONLY:lras, lreels
#endif
 use openmp,         ONLY:OPENMP_initialize
 !
 implicit none
 !
 type(levels) ::en        
#if defined _SC
 type(levels) ::en_sc
#endif
 type(bz_samp)::q,k   
 type(X_t)    ::X(4)
 type(w_samp) ::Xw(4)
 integer         ::lnstr
 character(lnstr)::instr
 logical         ::CLOSE_Gs,FINALIZE
 !
 ! Work Space
 !
 integer           :: io_err,ioWF_err,io_X_err(4),io_ID,ioBS_err,io_KB_abinit_err,io_KB_pwscf_err,&
&                     ioBS_Fxc_err,ioQINDX_err,io_SC_E_err,io_SC_V_err,io_COLLISIONS_err,io_J_and_P,io_G
 integer, external :: ioX,io_DIPOLES,ioGROT,ioQINDX,ioRIM,&
&                     io_HF_and_locXC,ioQP,ioBS,ioDB1,ioKB_abinit,ioKB_pwscf,&
&                     ioCOL_CUT
 logical           :: OSTNTS_Vnl_included,QP_state_in_input_file
 !
 integer, external :: ioE_RIM
 !
#if defined _SC || defined _RT
 integer, external :: io_SC_components,io_RT_components
#endif
#if defined _ELPH 
 integer           :: ioELPH_err
 integer, external :: ioELPH
#endif
 !
 type(X_t)        ::Xbsk
 type(QP_t)       ::qp
 type(w_samp)     ::Xxcw
 type(initdefs)   ::defs
 character(lchlen)::jch,rch
 integer          ::i1
 !
 ! What is running ?
 !
 what_is_running='YAMBO'
#if defined _ELPH 
 what_is_running='YAMBO_PH'
#endif
#if defined _SC
 what_is_running='YAMBO_SC'
#endif
#if defined _RT
 what_is_running='YAMBO_RT'
#endif
#if defined _MAGNETIC
 what_is_running='YAMBO_MAGNETIC'
#endif
#if defined _SURF
 what_is_running='YAMBO_SURF'
#endif
 !
 ! CPU structure
 !
 call PARALLEL_structure()
 !
 ! Global Logicals
 !
 call SET_logicals()
 !
 ! Presets (input)
 !
 init = 0
 !
 if (.not.FINALIZE.and..not.CLOSE_Gs) then
   call E_reset(en)
#if defined _SC
   call E_reset(en_sc)
#endif
   call bz_samp_reset(k)
   call bz_samp_reset(q)
   call W_reset(Xw(1))
   call W_reset(Xw(2))
   call W_reset(Xw(3))
   call W_reset(Xw(4))
   call X_reset(X(1),type=1)
   call X_reset(X(2),type=2)
   call X_reset(X(3),type=3)
   call X_reset(X(4),type=4)
 endif
 !
 ! Presets (local)
 !
 call QP_reset(qp)
 call W_reset(Xxcw)
 call X_reset(Xbsk)
 !
 if (FINALIZE) then
   call call_init_load('Game_Over')
   call initinfio(defs,11)
   call ofiles_append(defs=defs)
   return
 endif
 if (CLOSE_Gs) then
   call call_init_load('Close_G_vectors')
   call barriers( )
   call logicalson
   return
 endif
 !
 ! First vars loading
 ! 
 call call_init_load('create_shadow_vars')
 !
 ! DB props listing mode ?
 !
 call read_command_line(instr,init)
 !
 if (index(instr,'dbpr')>0) then
   list_dbs=.true.
   init = 2
   if (log_as_a_file) write (logfile,'(2a)') trim(com_path),'/l_dbs'
   live_timing_is_on=.false.
   write_to_report=.false.
 endif
 !
 ! Dump the input file
 !
 if (file_exists(trim(infile))) then
   call infile_dump()
 else if (.not.infile_editing) then
   infile='(none)'
 endif
 !
 ! BASICAL DATABASES
 !
 ! db1
 !
 call io_control(ACTION=OP_RD_CL,SEC=(/1,2/),COM=NONE,MODE=DUMP,ID=io_ID)
 io_err=ioDB1(en,k,io_ID) 
 !
 ! wf
 !
 call io_control(ACTION=OP_RD_CL,SEC=(/1/),COM=NONE,MODE=DUMP,ID=io_ID)
 ioWF_err=ioWF(io_ID) 
 if (io_err/=0.or.ioWF_err/=0) then
   init =-1
   return
 else
   call mk_dir(more_io_path)
   call mk_dir(com_path)
   call mk_dir(trim(core_io_path)//"/SAVE")
   call mk_dir(trim(more_io_path)//"/SAVE")
   if (init==0.and.ncpu>1) call mk_dir(trim(com_path)//"/LOG")
 endif
 !
 X(3)%ib=(/1,en%nb/)
 !
 ! Exporting DB1 informations to variables to be
 ! proposed in the input file.
 !
 X(3)%ib=(/1,en%nb/)
 !
 ! gops
 !
 call io_control(ACTION=OP_RD_CL,COM=NONE,MODE=DUMP,SEC=(/1,2/),ID=io_ID)
 io_err=ioGROT(io_ID) 
 !
 ! Updates RL variables
 !
 QP_ng_Sx=ng_closed
 BS_n_g_exch=ng_closed
 !
 ! kindx
 !
 call io_control(ACTION=OP_RD_CL,COM=NONE,SEC=(/1/),MODE=DUMP,ID=io_ID)
 ioQINDX_err=ioQINDX(k,q,io_ID) 
 if (ioQINDX_err==0) call initactivate(-1,'IkSigLim IkXLim MinusQ')
 !
 ! If the GOPS/KINDX DBs are not present, reset to setup run
 !
 if ((io_err==-1.or.ioQINDX_err==-1).and.infile_editing) then
   !
   ! switch off all logicals loaded in read_command_line
   call switch_off_runlevel('all',on_name="")
   !
   ! force a setup run
   instr="setup"
   call read_command_line(instr,init)
   !
 endif
 !
 ! rim
 !
 call io_control(ACTION=OP_RD_CL,COM=NONE,SEC=(/1/),MODE=DUMP,ID=io_ID)
 io_err=ioRIM(io_ID) 
 !
 ! cutoff
 !
 call io_control(ACTION=OP_RD_CL,COM=NONE,SEC=(/1/),MODE=DUMP,ID=io_ID)
 io_err=ioCOL_CUT(io_ID) 
 !
 ! E_rim
 !
 call io_control(ACTION=OP_RD_CL,COM=NONE,SEC=(/1/),MODE=DUMP,ID=io_ID)
 io_err=ioE_RIM(en,io_ID) 
 !
 ! xxvxc
 !
 call io_control(ACTION=OP_RD_CL,COM=NONE,SEC=(/1,2/),MODE=DUMP,ID=io_ID)
 io_err=io_HF_and_locXC(io_ID) 
 !
 ! QP
 !
 call io_control(ACTION=OP_RD_CL,COM=NONE,SEC=(/1,2/),MODE=DUMP,ID=io_ID)
 io_err=ioQP('QP',qp,io_ID) 
 !
 !In DUMP mode qp%table is dumped as well (to be used in QP_apply).
 !Here, however, qp%table is not needed
 !
 if (associated(qp%table)) then
   deallocate(qp%table)
   nullify(qp%table)
 endif
 !
 ! Green Functions
 !
 call io_control(ACTION=OP_RD_CL,COM=NONE,SEC=(/1,2/),MODE=DUMP,ID=io_ID)
 io_err=ioQP('G',qp,io_ID) 
 !
 ! W
 !
 call io_control(ACTION=OP_RD_CL,COM=NONE,SEC=(/1,2/),MODE=DUMP,ID=io_ID)
 io_err=ioQP('W',qp,io_ID) 
 !
 ! ostnts
 !
 call io_control(ACTION=OP_RD_CL,COM=NONE,SEC=(/1/),MODE=DUMP,ID=io_ID)
 io_err=io_DIPOLES(X(3),en,io_ID)
 !
 OSTNTS_Vnl_included=io_err==0.and.X(3)%Vnl_included
 !
 ! PP_PWscf
 !
 call io_control(ACTION=OP_RD_CL,COM=NONE,SEC=(/1/),MODE=DUMP,ID=io_ID)
 io_KB_pwscf_err=ioKB_pwscf(io_ID)
 !
 ! kb_pp
 !
 call io_control(ACTION=OP_RD_CL,COM=NONE,SEC=(/1/),MODE=DUMP,ID=io_ID)
 io_KB_abinit_err=ioKB_abinit(io_ID)
 !
 if (io_err/=0) OSTNTS_Vnl_included=(io_KB_abinit_err==0.or.io_KB_pwscf_err==0)
 !
 ! I transfer to all X types the X(3) used in the previous io's 
 !
 call X_var_setup
 !
 do i1=1,4 ! Xx Xs Xp Xd
   call io_control(ACTION=OP_RD_CL,COM=NONE,SEC=(/1,2/),MODE=DUMP,ID=io_ID)
   io_X_err(i1)=ioX(X(i1),Xw(i1),io_ID)
   if (nqibz>0) X(i1)%iq=(/1,nqibz/)
   if (io_X_err(i1)>0) X(i1)%iq(1)=io_X_err(i1)+1
 enddo
 !
 ! The GLOBAL vcalue of %Vnl_included is decided on the basis of the contents
 ! of db.OSTENTS OR on the presence of the KB_PP. This means that if the
 ! response functions DBs were made in presence of KB_PP and later this
 ! DB is deleted the X dbs will be recalculated
 !
 forall(i1=1:4) X(i1)%Vnl_included=OSTNTS_Vnl_included
 !
 ! bs
 !
 call io_control(ACTION=OP_RD_CL,COM=NONE,MODE=DUMP,SEC=(/1/),ID=io_ID)
 ioBS_err=ioBS(1,Xbsk,io_ID)
 !
 ! GPL_EXCLUDE_START
 !
 ! bs_fxc
 !
 call io_control(ACTION=OP_RD_CL,COM=NONE,MODE=DUMP,SEC=(/1/),ID=io_ID)
 ioBS_Fxc_err=ioBS_Fxc(1,Xxcw,io_ID,X=Xbsk)
 !
 ! GPL_EXCLUDE_END
 !
 ! ELPH 
 !
#if defined _ELPH 
 call io_control(ACTION=OP_RD_CL,COM=NONE,MODE=DUMP,SEC=(/1/),ID=io_ID)
 ioELPH_err=ioELPH(io_ID,'gkkp')
 !
 if (ioELPH_err/=0) then
   call io_control(ACTION=OP_RD_CL,COM=NONE,MODE=DUMP,SEC=(/1/),ID=io_ID)
   ioELPH_err=ioELPH(io_ID,'gkkp_expanded')
 endif
 !
#endif
 !
 ! RT 
 !
#if defined _RT
 call io_control(ACTION=OP_RD_CL,COM=NONE,MODE=DUMP,SEC=(/1/),ID=io_ID)
 io_J_and_P=io_RT_components('J_and_P',io_ID)
 call io_control(ACTION=OP_RD_CL,COM=NONE,MODE=DUMP,SEC=(/1/),ID=io_ID)
 io_G=io_RT_components('G',io_ID)
#endif
 !
 ! SC 
 !
#if defined _SC
 call io_control(ACTION=OP_RD_CL,COM=NONE,MODE=DUMP,SEC=(/1/),ID=io_ID)
 io_SC_V_err=io_SC_components('V',en_sc,io_ID)
 call io_control(ACTION=OP_RD_CL,COM=NONE,MODE=DUMP,SEC=(/1/),ID=io_ID)
 io_SC_E_err=io_SC_components('E',en_sc,io_ID)
 if (io_SC_E_err==0.and.io_SC_V_err/=0) io_SC_E_err=-1
 !
 ! COLLISIONS 
 !
 V_kind=SC_HF
 call io_control(ACTION=OP_RD_CL,COM=NONE,MODE=DUMP,SEC=(/1/),ID=io_ID)
 io_COLLISIONS_err=io_COLLISIONS(0,io_ID)
 if (io_COLLISIONS_err==0) then
   V_kind=SC_COHSEX
   call io_control(ACTION=OP_RD_CL,COM=NONE,MODE=DUMP,SEC=(/1/),ID=io_ID)
   io_COLLISIONS_err=io_COLLISIONS(0,io_ID)
   if (io_COLLISIONS_err/=0) V_kind=-1
 endif
#endif
 !
 if (list_dbs) then
   call msg('s','')
   return
 endif
 !
 !Runlevels variables activation (Logicals from stdin)
 !
 call logicalson
 !
 !Setup on the basis of the DB read/stdin variables
 !Here I can propose values to be written in the input file
 !
 call varsetup1
 !
 !Variables(read from DB files) -> local cache
 !
 !Note that here ('load_defaults') is the latest chance to change
 !a predefined var verbosity and to force its appearnce
 !in the input file.
 !
 call call_init_load('load_defaults')
 !
 !Input file/local cache -> local cache/Variables
 !
 call call_init_load('parser_input_file')
 !
 !RUNLEVELS VARIABLES ACTIVATION (LOGICALS FROM INPUT FILE)
 !
 if (.not.any(rstatus>0)) rstatus(1)=-1
 call logicalson
 call varsetup2
 call logicalson
 !
 !Common
 !
 call initactivate(1,'StdoHash Nelectro ElecTemp BoseTemp OccTresh Threads NLogCPUs DBsIOoff EvalMagn')
 !
 !FFT
 !
 if (any((/(l_optics.and.l_chi),(l_optics.and.l_bse),l_em1d,&
&          l_em1s,l_acfdt,l_HF_and_locXC,l_col_cut/))) call initactivate(1,'FFTGvecs WFbuffIO')
 !
 ! CPU structure
 !
#if defined _MPI || defined _BLUEGENE
 !
 if (l_optics.or.l_em1s.or.l_em1d.or.l_ppa) then
   if (l_optics) then
     call CPU_activate("X_q_0")
     call CPU_activate("X_finite_q")
   else
     call CPU_activate("X_all_q")
   endif
 endif
 !
 if (l_HF_and_locXC) call CPU_activate("HF")
 !
 if (l_gw0) then
   if (l_elph_corr) call CPU_activate("ELPH")
   if (l_elel_corr) call CPU_activate("GW")
 endif
 !
 if (l_eval_collisions) call CPU_activate("RT")
 !
 if (l_bse) call CPU_activate("BSE")
 !
 if (l_real_time) call CPU_activate("RT")
 !
 !
#endif
 !
 !Setup
 !
 if (l_setup) call initactivate(1,'MaxGvecs IkSigLim IkXLim')
#if defined  _ELPH 
 if (l_setup) call initactivate(1,'MinusQ')
#endif
 !
 if (any((/(l_optics.and.l_chi),(l_optics.and.l_bse)/)))  call initactivate(1,'NonPDirs')
 !
 !RIM
 !
 if (l_rim) call initactivate(1,'RandQpts RandGvec QpgFull Em1Anys IDEm1Ref')
 !
 !Col CUTOFF 
 !
 if (l_col_cut) call initactivate(1,'CUTGeo CUTBox CUTRadius CUTCylLen CUTCol_test')
 !
 !XX
 !
 if (l_HF_and_locXC) call initactivate(1,'EXXRLvcs')  
 !
 ! Kernels
 !
 if (l_em1s.or.l_em1d)             call initactivate(1,'Chimod')
 if (l_optics.and.l_chi)           call initactivate(1,'Chimod')
 if (l_optics.and.l_bse)           call initactivate(1,'BSEmod')
 if (l_optics.and.l_bse)           call initactivate(1,'BSKmod')
 if (l_optics.and.l_bse.and.l_bss) call initactivate(1,'BSSmod')
 !
 if (l_optics.and.l_chi) then
   !
   ! GPL_EXCLUDE_START
   !
   ! BS based TDDFT (BS fxc is only of q=0 0 0). BS_fxc db exist
   if(l_bs_fxc) call initactivate(1,'FxcGRLc FxcSVdig FxcCausal')
   !
   ! GPL_EXCLUDE_END
   !
   !
   ! ALDA/LRC Tddft
   if (l_alda_fxc) call initactivate(1,'FxcGRLc')
   if (l_lrc_fxc)  call initactivate(1,'LRC_alpha LRC_beta')
   !
 endif
 !
 ! Optics(not bse) nor GW (no PP)
 !
 if ((l_optics.and.l_chi).or.(l_em1d.and..not.l_ppa)) then
   call X_activate('Xd',(/'NGsBlk','QpntsR','BndsRn',&
&                  'GrFnTp','EnRnge','DmRnge','DmERef','CGrdSp','ETStps','EMStps',&
&                  'DrudeW','EhEngy','LongDr'/))
   !
   !
   call QP_ctl_switch('X')
   call initactivate(1,'ShiftedPath Qdirection QShiftOrder')
   !
#if defined _SC
   call initactivate(1,'Gauge OCCTime')
#endif
   !
 endif
 !
 ! BSK
 !
 if (l_optics.and.l_bse.and.l_bsk) then
   !                     
   call initactivate(1,'BSENGexx ALLGexx')
   !
   if(l_td_hf.or.l_W_eh) call initactivate(1,'BSENGBlk')
   if(l_W_eh)            call initactivate(1,'WehDiag WehCpl')
   !
   ! BSE + TDDFT = no BS db, Fxc + LF on-fly
   ! Special case: The BSE equation is used to build up the BSE_Fxc kernel.
   if (l_bs_fxc) then
     call initactivate(1,'FxcGRLc FxcSVdig FxcCausal FxcMEStps')
     call initactivate(1,'BLongDir BEnRange BDmRange BEnSteps')
   endif
   !
 endif
 !
 ! BSE
 !
 if (l_optics.and.l_bse) then
   !
   call QP_ctl_switch('K')
   !
   call initactivate(1,'ShiftedPath')
#if defined _SC || defined _KERR
   call initactivate(1,'Gauge')
#endif
#if defined _KERR
   if(l_kerr) call initactivate(1,'EvalKerr AnHall')
#endif
   !
   call initactivate(1,'DrudeWBS')
   call initactivate(1,'BoseCut ShiftedPath')
   call initactivate(1,'BEnRange BDmRange BDmERef BEnSteps BLongDir')
   call initactivate(1,'BSEQptR BSEBands BSEEhEny BSehWind')
   !
 endif                    
 !
 ! BSE solver
 !
 if (l_optics.and.l_bse.and.l_bss) then
   !
   ! Special case: the BSE_Fxc kernel has been constructed
   !               Thus I move to g-space to solve the Dyson equation
   !
   if (index(BSS_mode,'t')/=0 .and. l_bs_fxc) call initactivate(-1,'BSENGexx ALLGexx')
   if (index(BSS_mode,'t')/=0 .and. l_bs_fxc) call initactivate(-1,'BSENGBlk')
   !
   if (index(BSS_mode,'i')/=0)  call initactivate(1,'BSSInvMode')
   if (index(BSS_mode,'d')/=0)  call initactivate(1,'WRbsWF')
   if (index(BSS_mode,'h')/=0)  call initactivate(1,'BSHayTrs BSHayTer')
   !
   ! Special project dependent variables
   !
#if defined _ELPH 
   if (l_elph_corr.and..not.elph_use_q_grid) call initactivate(1,'ElPhRndNq')
#endif
 endif
 !
 ! Static screen 
 !
 if (l_em1s) then
   call QP_ctl_switch('X')
   call initactivate(1,'ShiftedPath')
   call X_activate('Xs',(/'QpntsR','BndsRn','NGsBlk','CGrdSp','EhEngy',&
&                  'LongDr','DrudeW'/))
 endif
 !
 ! GW (PPA & COHSEX) 
 !
 if ( (l_em1d.and.l_ppa) .or. (l_em1s.and.l_cohsex)) then
   call QP_ctl_switch('X')
   call initactivate(1,'ShiftedPath')
   if (l_ppa) call X_activate('Xp',(/'QpntsR','BndsRn','NGsBlk','CGrdSp',&
&                      'EhEngy','LongDr','PPAPnt'/))
   if (l_cohsex) call X_activate('Xs',(/'QpntsR','BndsRn','NGsBlk',&
&                         'EhEngy','LongDr'/))
 endif
 !
 ! ACFDT
 !
 if (l_acfdt) then
   call QP_ctl_switch('X')
   call initactivate(1,'ShiftedPath')
   call initactivate(1,'EXXRLvcs AC_n_LAM AC_n_FR AC_E_Rng')
   call X_activate('Xx',(/'QpntsR','BndsRn','NGsBlk','CGrdSp','EhEngy','LongDr'/))
 endif
 !
 ! GW/Life
 !
 if (l_gw0.or.l_life) then
   !
   if (l_elel_corr) then
     !
     call QP_ctl_switch('X')
     call QP_ctl_switch('G')
     call initactivate(1,'BoseCut ShiftedPath')
     !
     if (l_gw0) then
       call initactivate(1,'GbndRnge') 
       if (.not.l_cohsex.and.trim(QP_solver)/='g') call initactivate(1,'GDamping') 
       if (.not.l_cohsex) call initactivate(1,'dScStep') 
       if (.not.l_ppa.and..not.l_cohsex) call X_activate('Xd',(/'BndsRn','NGsBlk',&
&                      'DmRnge','DmERef','CGrdSp','ETStps','EMStps',&
&                      'DrudeW','EhEngy','LongDr'/)) 
       !
       if (.not.l_cohsex) call initactivate(1,'GWTerm GwEnComp DysSolver')
       if (     l_cohsex) call initactivate(1,'UseEbands')
       if (trim(QP_solver)=="g") then
         call initactivate(1,'GEnSteps GEnRnge GDmRnge GreenFTresh GreenF2QP') 
       else
         call initactivate(1,'GWoIter')
         if (.not.l_cohsex) call initactivate(1,'NewtDchk ExtendOut OnMassShell QPExpand')
       endif
       !
     endif
     !
     if (l_life) then
       call initactivate(1,'LifeTrCG')
       if (l_elel_corr) call X_activate('Xd',(/'BndsRn','NGsBlk',&
&                                     'DmRnge','CGrdSp',&
&                                     'DrudeW','EhEngy','LongDr'/)) 
     endif
   endif 
   !
#if defined  _ELPH 
   !
   call QP_ctl_switch('G')
   !
   if (l_elph_corr) then
     call initactivate(1,'DysSolver')
     call initactivate(1,'GphBRnge ElPhModes GDamping dScStep ExtendOut ElPhRndNq RandQpts')
     call initactivate(1,'WRgFsq NewtDchk OnMassShell')
   endif
   if (trim(QP_solver)=="g".and.l_elph_corr) then
     call initactivate(1,'GEnSteps GEnRnge GDmRnge GreenFTresh GreenF2QP') 
     call initactivate(-1,'WRgFsq NewtDchk GDamping ExtendOut OnMassShell')
   endif
#endif
   !
 endif
 !
 if(l_alda_fxc.and.any((/l_em1s,l_em1d,l_acfdt,l_ppa,l_cohsex,l_gw0/)) ) call initactivate(1,'FxcGRLc')
 if( l_lrc_fxc.and.any((/l_em1s,l_em1d,l_acfdt,l_ppa,l_cohsex,l_gw0/)) ) call initactivate(1,'LRC_alpha LRC_beta')
 !
 ! El-Ph: Frohlich Hamiltonian
 !
 ! GPL_EXCLUDE_START
 !
#if defined _ELPH 
 !
 if (l_elph_Hamiltonian) then
   call initactivate(1,'ElPhHBRnge ElPhModes ElPhHKpt GDamping REStresh')
 endif
 !
#endif
 !
 ! GPL_EXCLUDE_END
 !
 !
 ! DFT
 !
#if defined _SC
 if (l_sc_run.and..not.l_real_time) then
   !
   call initactivate( 1,'Potential FFTGvecs Gauge SCBands EXXCut')
   !
   call initactivate( 1,'SCmixing SClwBand SCnlMix BandMix')
   call initactivate(-1,'QpntsRXs')
<<<<<<< HEAD
   if (l_cohsex) call initactivate(1,'GbndRnge UseEbands SCUpWIter')
=======
  if (l_cohsex) call initactivate(1,'GbndRnge UseEbands SCUpWIter')
>>>>>>> ab244953
   call initactivate(1,'SCIter SCEtresh SCRhoTresh TF_precondition')
   if (trim(SC_potential)=='EXX'.or.trim(SC_potential)=='EXXC'.or.&
&      trim(SC_potential)=='SRPA') call initactivate(1,'OEPapprox OEPItSolver') 
   call initactivate(1,'SCdiag Mean_Potential')
   !
 endif
#endif
 !
#if defined _RT
 !
 ! REAL-TIME specific
 !
<<<<<<< HEAD
 if (l_eval_collisions.and..not.l_real_time) then
   !
   call initactivate(-1,'CollPath')
=======
 if (l_eval_collisions) then
   !
>>>>>>> ab244953
   call initactivate(-1,'GbndRnge UseEbands BandMix SCUpWIter') 
   call initactivate(-1,'SCIter SCEtresh SCRhoTresh TF_precondition')
   !
   call initactivate( 1,'Potential FFTGvecs Gauge SCBands EXXCut')
   !
 endif
 !
 if (l_real_time) then
   call QP_ctl_switch('G')
   call initactivate(-1,'SCmixing')
   call initactivate(1,'Integrator GrKind TwoAlpha RADLifeTime PhLifeTime RTmaxEn RTpumpEhEn RTpumpEhWd RTpumpNel') 
   call initactivate(1,'RTstep NEsteps NETime DipoleEtresh')
   if (l_elph_corr) call initactivate(1,'MemTresh RandQpts RT_T_evol UseDebyeE UpdtDebyeT ElPhModes')
   call initactivate(1,'RTjumps ThermSteps SwitchOnTime RTDiagoSteps DiskSteps')
   call initactivate(1,'RTfreezeH RTfreezeXC Diamagnetic InducedField SkipGFIO SkipOCCIO IOtime COLLISIONS_on_the_fly')
   if (l_RT_probe.or.l_RT_pump_and_probe) call Afield_activate('Probe')
   if (              l_RT_pump_and_probe) call Afield_activate('Pump')
   !
   call initactivate(1,'ShiftedPath')
   !
 endif
 !
#endif
 !
#if defined _MAGNETIC
 !
 ! Magnetic
 !
 if (l_sc_magnetic) then
   call initactivate(1,'Hamiltonian B_Field B_psi B_theta B_Gauge PhaseTrick')
   if (MAG_landau) call initactivate(1,'B_radius')
 endif
 !
#endif
 !
 ! Surface spectroscopy
 !
#if defined _SURF
 if (lras.or.lreels) then
!   call X_activate('Xd',(/'QpntsR','BndsRn','NGsBlk',& ! Head only
    call X_activate('Xd',(/'BndsRn',&
&                 'GrFnTp','EnRnge','DmRnge','CGrdSp','ETStps','EMStps',&
&                 'DrudeW','EhEngy'/))
    call initactivate(1,'FFTGvecs XfnQP_E'//&
&     ' BulkFile BulkForm BlkShift BlkBroad Layers'//&  ! Bulk eps data
&     ' q0x q0y'//&                                     ! Polarizations
&     ' Cutoff CutZero CutStep')               ! Cut off fn
 endif
 if (lras) then
    call initactivate(1,&
&     ' LocLimit LocType')               ! Analyse
 endif
 if (lreels) then
    call initactivate(1,&
&     ' E0 Theta0 Thetap Phi DetAngle'//&               ! Kinematics
&     ' LossForm ImpactFt'//&                        ! Model of loss function
&     ' DetIntMd NumIntPt'//&                           ! Det. integration
&     ' PenDepth GausConv')                    ! General flags
 endif
#endif
 !
 ! Are we editing the input file ?
 !
 if (infile_editing) then
   open(unit=12,file=trim(infile))
   call initinfio(defs,12)
   close(12)
   call PP_redux_wait
 endif
 !
 ! To handle externally defined Q-points I use the init_q_pts
 !
 ! (a) first check if input file contains already a list of Q-points...
 call init_q_pts(.FALSE.)
 !
 ! (b) ... then (re)write the file
 if (l_setup.and.ioQINDX_err/=0.and.infile_editing) call init_q_pts(.TRUE.)
 !
 !If qp limits are requested they are added at the end of the input file
 !
 if ( any((/l_HF_and_locXC,l_gw0,l_life/)).and..not.l_sc_run.and..not.l_eval_collisions ) then
   !
   ! The QP_state can be read from ioxxvxc in DUMP mode or from the input file.
   ! The DB value is used when a new input file is created or when the previous input file
   ! had no QP_state fields.
   !
   ! QP_state from DB ?
   !
   if (allocated(QP_state)) then
     !
     ! QP_state from input file ?
     !
     call parser('QPkrange',QP_state_in_input_file)
     !
     if (QP_state_in_input_file) then
       !
       deallocate(QP_state)
       QP_nb=0
       QP_nk=0
       !
       call QP_state_table_setup(en)
       !
     endif
     !
   else
     !
     call QP_state_table_setup(en)
     !
   endif
   !
   call QP_init(.TRUE.,.TRUE.)
   !
   ! I use it to propose the value in the input file ...
   !
   ! ... but afterword I must deallocate it to use user defined values
   !
   if (allocated(QP_state)) deallocate(QP_state)
   if (allocated(QP_table)) deallocate(QP_table)
   !
 endif
 !
#if defined _RT
 if(infile_verbosity==V_real_time.and.l_real_time) call DephMatrix_init()
#endif
 !
 ! After input reading the number of threads could be eventually overwritten
 ! by the user-specified value
 !
 call OPENMP_initialize(.FALSE.)
 !
 if (infile_editing) return
 !
 ! Update Logicals (especially the write_to_log)
 !
 call SET_logicals()
 !
 ! Report/Log Files
 !
 if (trim(jobstr)=='') write (repfile,'(2a)') trim(com_path),'/r'
 if (trim(jobstr)/='') write (repfile,'(4a)') trim(com_path),'/','r-',trim(jobstr)
 if (log_as_a_file) then
  if (trim(jobstr)=='') write (logfile,'(2a)') trim(com_path),'/l'
  if (trim(jobstr)/='') write (logfile,'(4a)') trim(com_path),'/','l-',trim(jobstr)
  if (ncpu>1) then
    if (trim(jobstr)=='') write (logfile,'(a)')  trim(com_path)//'/LOG/l'
    if (trim(jobstr)/='') write (logfile,'(2a)') trim(com_path)//'/LOG/l-',trim(jobstr)
  endif
 endif
 do i1=1,nrnlvls
   rch=repfile
   if (rstatus(i1)/=0) then
     write (rch,'(3a)') trim(repfile),'_',trim(rnlvls(i1,1))
     repfile=rch
   endif
   if (log_as_a_file) then
     jch=logfile
     if (rstatus(i1)/=0) write (jch,'(3a)') trim(logfile),'_',trim(rnlvls(i1,1))
     logfile=jch
   endif
 enddo
 if (ncpu>1) then
   jch=logfile
   logfile=trim(jch)//"_CPU_"//trim(intc(myid+1))
 endif
 !
 ! Finalize
 !
 if (log_as_a_file) call rename_file(logfile)
 call rename_file(repfile)
 call PP_redux_wait
 if (master_cpu) then
   open(unit=11,file=trim(repfile))
   call write_the_logo(11,' ')
 endif
 !
 contains
   !
#if defined _RT
   !
   subroutine Afield_activate(field)
     character(*)::field
     call initactivate(1,field//'_Freq')
     call initactivate(1,field//'_MaxFreq')
     call initactivate(1,field//'_FrStep')
     call initactivate(1,field//'_Int')
     call initactivate(1,field//'_Damp')
     call initactivate(1,field//'_kind')
     call initactivate(1,field//'_Dir')
     if (l_RT_pump_and_probe.and.field=="Probe") call initactivate(1,field//'_Tstart')
   end subroutine
   !
#endif
   !
   subroutine CPU_activate(what)
     character(*) :: what 
     call initactivate(1,what//"_CPU")
     call initactivate(1,what//"_ROLEs")
     if ((what=="X_q_0".and..not.l_real_time).or.what=="X_finite_q".or.what=="X_all_q".or.what=="BSE") then
       call initactivate(1,what//"_nCPU_invert")
     endif
     if (what=="BSE") then
       call initactivate(1,what//"_nCPU_diago")
     endif
   end subroutine
   !
   subroutine X_activate(mode,what)
     character(2)::mode
     character(6)::what(:)
     ! Work Space
     integer     ::i1
     do i1=1,size(what,1)
       call initactivate(1,what(i1)//mode)
     enddo
   end subroutine
   !
   subroutine call_init_load(mode)
     character(*)::mode
     if (mode=='create_shadow_vars') initmode=0
     if (mode=='load_defaults') initmode=1
     if (mode=='Close_G_vectors') initmode=2
     if (mode=='Game_Over') initmode=3
     if (mode=='parser_input_file') initmode=4
     call init_load(defs,en,q,k,X,Xw)
   end subroutine
   !
   subroutine logicalson
     !
     integer     ::i1
     !
     do i1=1,2
       l_setup=runlevel_is_on('setup')
       l_optics=runlevel_is_on('optics')
       l_chi=runlevel_is_on('chi')
       l_bse=runlevel_is_on('bse')
       l_bsk=runlevel_is_on('bsk')
       l_bss=runlevel_is_on('bss')
       l_tddft=runlevel_is_on('tddft')
       l_em1d=runlevel_is_on('em1d')
       l_em1s=runlevel_is_on('em1s')
       l_ppa=runlevel_is_on('ppa')
       l_HF_and_locXC=runlevel_is_on('HF_and_locXC')
       l_gw0=runlevel_is_on('gw0')
       l_life=runlevel_is_on('life')
       l_rim=runlevel_is_on('rim_cut')
       l_col_cut=runlevel_is_on('rim_cut')
       l_cohsex=runlevel_is_on('cohsex')
       !
       ! GPL_EXCLUDE_START
       ! 
       l_acfdt=runlevel_is_on('acfdt')
       !
       ! GPL_EXCLUDE_END
       ! 
#if defined _SC 
       l_sc_run=runlevel_is_on('scpot')
       l_real_time=runlevel_is_on('negf')
       l_sc_magnetic=runlevel_is_on('magnetic')
#endif
#if defined _RT
       l_eval_collisions=runlevel_is_on('collisions')
       l_elel_scatt =runlevel_is_on('el_el_scatt')
       l_elph_scatt=runlevel_is_on('el_ph_scatt')
#endif
#if defined  _SURF
       lreels=runlevel_is_on('reels')
       lras=runlevel_is_on('ras')
#endif
#if defined  _ELPH  
       if (.not.CLOSE_Gs) then
         !
         ! Only in this case ioELPH_err is defined
         !
         l_elph_corr=runlevel_is_on('el_ph_corr').and.(ioELPH_err==0.or.l_real_time)
         ! GPL_EXCLUDE_START
         l_elph_Hamiltonian=runlevel_is_on('ElPhHam').and.ioELPH_err==0
         ! GPL_EXCLUDE_END
       else
         l_elph_corr=runlevel_is_on('el_ph_corr')
         ! GPL_EXCLUDE_START
         l_elph_Hamiltonian=runlevel_is_on('ElPhHam')
         ! GPL_EXCLUDE_END
       endif
       l_elel_corr=runlevel_is_on('el_el_corr')
#else
       l_elel_corr=l_gw0.or.l_life
#endif
       !
       ! Check if this runlevel is allowed in the 
       ! present configuration
       !
       if (i1==1) call barriers( )
       !
     enddo
     !
     ! Setup logicals which are not runlevels
     !
     l_rpa_IP     = trim(Chi_mode)=='IP'.or.trim(BSK_mode)=='IP'
     l_td_hartree = trim(Chi_mode)=='Hartree'.or.trim(BSK_mode)=='Hartree'
     if (l_tddft) then
       l_alda_fxc = trim(Chi_mode)=='ALDA'.or.trim(BSK_mode)=='ALDA'
       l_lrc_fxc  = trim(Chi_mode)=='LRC' 
       l_bs_fxc   = trim(Chi_mode)=='BSfxc' .or.trim(BSK_mode)=='BSfxc'
     endif
     l_td_hf      = trim(BSK_mode)=="HF"
     l_W_eh       = trim(BSK_mode)=="SEX"
     !
   end subroutine logicalson
   !
   subroutine X_var_setup 
     !
     ! Before any X DB/infile reading
     !
     call X_duplicate(X(3),X(2))
     call X_duplicate(X(3),X(1))
     call X_duplicate(X(3),X(4))
     call W_duplicate(Xw(3),Xw(2))
     call W_duplicate(Xw(3),Xw(1))
     call W_duplicate(Xw(3),Xw(4))
     !
   end subroutine X_var_setup
   !
   subroutine varsetup1 
     !
     ! After DB reading/stdin logicals
     ! I propose here values for the input file
     !
     ! If optics with BS FXC I need to dump on X(3) the
     ! Fxc specs
     !
     if (all((/l_bs_fxc,l_optics,l_chi.or.l_bse,ioBS_Fxc_err==0/))) then
       QP_ctl_E(1,:,:)=QP_ctl_E(2,:,:) 
       X(3)%ib= BS_bands
       X(3)%ehe=BS_eh_en
       X(3)%q0= BSS_q0
       X(3)%iq= 1
       call W_duplicate(Xxcw,Xw(3))
       call initactivate(2,'XfnQP_E')
     endif
#if defined _SURF
     X(3)%iq = 1  ! 2 components
     X(3)%ordering = 'c'
     Xw(3)%n_freqs = 101 
#endif 
#if defined  _ELPH 
     if (.not.l_elel_corr.and..not.l_elph_corr) l_elel_corr=.true.
     elph_nDBs_used=elph_nDBs
#endif
#if defined _RT
<<<<<<< HEAD
     ! Default collisions are COHSEX, but it is possible to define something different
     if (l_eval_collisions.and..not.l_real_time.and..not.l_sc_run) then
       call initactivate(1,'scpot')
       SC_potential='COHSEX'
       call initactivate(1,'em1s cohsex HF_and_locXC')
     endif
     !
     if (l_real_time) then
=======
     !
     ! Default collisions are COHSEX, but it is possible to define something different
     if (l_eval_collisions) then
       call initactivate(1,'scpot')
       SC_potential='COHSEX'
       call initactivate(1,'em1s cohsex HF_and_locXC')
     else if (l_real_time) then
>>>>>>> ab244953
       call switch_off_runlevel('cohsex',on_name=' ')
       call switch_off_runlevel('HF_and_locXC',on_name=' ')
       call switch_off_runlevel('em1s',on_name=' ')
       l_cohsex      =.FALSE.
       l_em1s        =.FALSE.
       l_HF_and_locXC=.FALSE.
     endif
     !
#endif
     if (l_gw0.and.l_elel_corr) call initactivate(1,'HF_and_locXC')
     !
     if (l_ppa)    call initactivate(1,'em1d')
     if (l_gw0.and..not.l_ppa.and..not.l_cohsex.and..not.&
&        l_HF_and_locXC.and..not.l_elph_corr)  &
&                  call initactivate(1,'em1d')
     if (l_cohsex) call initactivate(1,'em1s')
     if (l_W_eh)   call initactivate(1,'em1s')
     if (l_bsk)    call initactivate(1,'optics')
     if (l_bsk)    call initactivate(1,'bse')
     if (l_bss)    call initactivate(1,'optics')
     if (l_bss)    call initactivate(1,'bse')
     if (l_bss)    call initactivate(1,'bsk')
     if (l_bs_fxc) BSS_mode="t"
     if (l_bse) then
       !
       if (l_alda_fxc) BS_res_mode='x'     
       !
       if (io_X_err(2)==0) then
         if (ioBS_err/=0) BS_n_g_W=X(2)%ng
       else if (io_X_err(4)==0) then
         if (ioBS_err/=0) BS_n_g_W=X(4)%ng
         call initactivate(1,'em1d ppa')
       endif
       !
     endif
     !
#if defined _SC
     if (l_sc_magnetic) call initactivate(1,'scpot')
     if (l_sc_run.and.io_SC_E_err==0) then
       QP_ng_Sx=SC_ng_Sx
       X(2)%ib=SC_X_bands
       X(2)%ng=SC_X_size
     endif
#endif
     !
   end subroutine varsetup1 
   !
   subroutine varsetup2 
     !
     ! q0 renormalization
     !
     BSS_q0(:)=BSS_q0(:)*q0_def_norm/v_norm(BSS_q0)
     X(1)%q0(:)=X(1)%q0(:)*q0_def_norm/v_norm(X(1)%q0)
     X(2)%q0(:)=X(2)%q0(:)*q0_def_norm/v_norm(X(2)%q0)
     X(3)%q0(:)=X(3)%q0(:)*q0_def_norm/v_norm(X(3)%q0)
     X(4)%q0(:)=X(4)%q0(:)*q0_def_norm/v_norm(X(4)%q0)
     if (l_em1s) Xw(2)%dr=0.001/HA2EV
     !
     if (len_trim(BSE_mode)==0) BSE_mode="causal"
     !
     if (l_bse) then
       if (l_rpa_IP)                   BS_res_mode='none'
       if (l_td_hartree)               BS_res_mode='x'
       if (l_tddft)                    BS_res_mode='x'
       if (l_bs_fxc)                   BS_res_mode='c'
       if (l_td_hf)                    BS_res_mode='xcd'
       if (l_W_eh)                     BS_res_mode='xc'
       if (trim(BSE_mode)=="coupling") BS_cpl_mode=trim(BS_res_mode)
       !
       if(l_W_eh) then
         call parser('WehDiag',l_W_eh_diag)
         call parser('WehCpl' ,l_W_eh_cpl)
         if (l_W_eh_diag)              BS_res_mode=trim(string_add(BS_res_mode,'d'))
         if (.not.l_W_eh_cpl)          BS_cpl_mode=trim(string_remove(BS_cpl_mode,'c'))
       endif
     endif
     !
     ! When running BSE from input file l_bse is FALSE in varsetup1.
     ! In any case I have to overwrite X(2) with PP X(4) only if em1s=F
     !
     if (l_bse.and.io_X_err(2)/=0.and.io_X_err(4)==0.and..not.l_em1s) then
       call X_duplicate(X(4),X(2))
       call W_duplicate(Xw(4),Xw(2))
     endif
#if !defined _ELPH 
     if (l_gw0) l_elel_corr=.true.
#endif
     !
#if defined _RT 
     !
     ! The logicals l_RT_pump_and_probe and l_RT_probe are defined by read_command_line
     ! if infile_editing=T or here when infile_editing=F and yambo is running
     !
     if (.not.infile_editing) then
       !
       if (trim(Efield(1)%ef_name)/='none'.and.trim(Efield(2)%ef_name)/='none') i_Pump=2
       if (trim(Efield(1)%ef_name)=='none'.and.trim(Efield(2)%ef_name)/='none') then
         call Efield_duplicate(Efield(2),Efield(1))
         call Efield_reset(Efield(2))
       endif
       l_RT_probe         =i_Pump==i_Probe
       l_RT_pump_and_probe=i_Pump/=i_Probe
     endif
#endif
     !
   end subroutine varsetup2
   !
   subroutine read_command_line(rstr,init_) 
     !
     use com,    ONLY:error
     use stderr, ONLY:string_split
     use it_m,   ONLY:V_RL,V_kpt,V_sc,V_qp,V_io,V_general,V_resp,&
&                     V_real_time,V_all,rstatus
     implicit none
     integer     :: init_
     character(*):: rstr
     !
     ! Work Space
     !
     integer          ::i1,i2,n_pieces
     character(schlen)::rstr_piece(2*nrnlvls),strings_to_not_use_as_runlevels(nrnlvls)
     !
     ! Bug fix (17/9/2012). If any string following a -### identifier contains 
     ! a string related to a runlevel this is erronously switched on. 
     !
     strings_to_not_use_as_runlevels=" "
     strings_to_not_use_as_runlevels(1)="jobstr"
     strings_to_not_use_as_runlevels(2)="ifile"
     strings_to_not_use_as_runlevels(3)="idir"
     strings_to_not_use_as_runlevels(4)="cdir"
     strings_to_not_use_as_runlevels(5)="odir"
     strings_to_not_use_as_runlevels(6)="cdir"
     !
     ! Split the string in pieces
     !
     call string_split(rstr,rstr_piece)
     n_pieces=0
     do i1=1,2*nrnlvls
       if (len_trim(rstr_piece(i1))>0) n_pieces=n_pieces+1
     enddo
     if (n_pieces==0) return
     !
     INPUT_strings_loop: do i1=1,n_pieces
       !
       if (trim(rstr_piece(i1))=='ifile') cycle
       if (i1>1) then
         if(trim(rstr_piece(i1-1))=='ifile') cycle
       endif
       !
       do i2=1,nrnlvls
         if (i1==1) then
            if ( trim(rnlvls(i2,1)) == trim(rstr_piece(i1))) infile_editing=.true.
         else
           if ( trim(rnlvls(i2,1)) == trim(rstr_piece(i1)).and.&
&               trim(rstr_piece(i1-1)) /= 'jobstr' ) infile_editing=.true.
         endif
       enddo
       !
       if (i1>1) then
         do i2=1,nrnlvls
           if (trim(rstr_piece(i1  )) == trim(strings_to_not_use_as_runlevels(i2))) cycle INPUT_strings_loop
           if (trim(rstr_piece(i1-1)) == trim(strings_to_not_use_as_runlevels(i2))) cycle INPUT_strings_loop
         enddo
       endif
       !
       ! Run Levels
       !
       call initactivate(1, trim(rstr_piece(i1)) )
       !
       ! Verbosity
       ! V_RL=1
       ! V_kpt=2
       ! V_sc=3
       ! V_qp=4
       ! V_io=5
       ! V_general=6
       ! V_resp=7
       ! V_real_time=8
       ! V_parallel=9
       ! V_all=99
       !
       if ( trim(rstr_piece(i1)) == 'infver' ) then
         select case (trim(rstr_piece(i1+1)))
           case ('RL','rl')
             infile_verbosity=V_RL
           case ('kpt','k')
             infile_verbosity=V_kpt
           case ('sc','SC')
             infile_verbosity=V_sc
           case ('QP','qp')
             infile_verbosity=V_qp
           case ('IO','io')
             infile_verbosity=V_io
           case ('gen')
             infile_verbosity=V_general
           case ('resp','X')
             infile_verbosity=V_resp
           case ('rt')
             infile_verbosity=V_real_time
           case ('par')
             infile_verbosity=V_parallel
           case ('all')
             infile_verbosity=V_all
         end select
       endif
       !
       if ( trim(rstr_piece(i1)) == 'em1s' .or.  trim(rstr_piece(i1)) == 'em1d' ) Chi_mode='hartree'
       !
       ! BSE/LLR
       !
       if ( trim(rstr_piece(i1)) == 'optics' )  then
         !
         if(l_bse.or.l_chi) call error(' -k option given befor -o in the command line')
         !
         l_chi= (trim(rstr_piece(i1+1))=='g' ).or.(trim(rstr_piece(i1+1))=='c')
         l_bse= (trim(rstr_piece(i1+1))=='eh').or.(trim(rstr_piece(i1+1))=='b')
         !
         if (.not.l_chi.and..not.l_bse) l_chi=.true.
         !
         call initactivate(1,'optics')
         if (l_chi) call initactivate(1,'chi')
         if (l_bse) call initactivate(1,'bse')
#if defined _KERR
         l_kerr=l_bse
#endif
         if (l_chi.and.trim(Chi_mode)==' ') Chi_mode='IP'
         if (l_bse.and.trim(BSK_mode)==' ') BSK_mode='IP'
         !
       endif
       !
       ! Approximation used for the BSE/LLR kernel
       !
       if ( trim(rstr_piece(i1)) == 'kernel' )  then
         !
         ! if the optics option is not present define defaults
         ! since kernel does not correspond to a runlevel, set 
         ! infile_editing=.true.           
         !
         if (.not.l_bse.and..not.l_chi) then
           l_chi =((trim(rstr_piece(i1+1)) == 'hartree').or.&
                  &( trim(rstr_piece(i1+1)) == 'lrc'))
           l_bse =((trim(rstr_piece(i1+1)) == 'alda').or.&
                  &(trim(rstr_piece(i1+1)) == 'sex').or.&
                  &(trim(rstr_piece(i1+1)) == 'hf').or.&
                  &( trim(rstr_piece(i1+1)) == 'bsfxc'))
           infile_editing=.true.           
           call initactivate(1,'optics')
           if (l_chi) call initactivate(1,'chi')
           if (l_bse) call initactivate(1,'bse')
         end if
         !
         BSK_mode='Hartree'
         Chi_mode='Hartree'
         !
         if(l_bse)  then
           if(trim(rstr_piece(i1+1)) == 'hartree')  BSK_mode='Hartree'
           if(trim(rstr_piece(i1+1)) == 'hf')       BSK_mode='HF'
           if( trim(rstr_piece(i1+1)) == 'alda')    BSK_mode='ALDA'
           if(trim(rstr_piece(i1+1)) == 'sex')      BSK_mode='SEX'
           if( trim(rstr_piece(i1+1)) == 'bsfxc')   BSK_mode='BSfxc'
         else if(l_chi) then
           if(trim(rstr_piece(i1+1)) == 'hartree')  Chi_mode='Hartree'
           if( trim(rstr_piece(i1+1)) == 'alda')    Chi_mode='ALDA'
           if( trim(rstr_piece(i1+1)) == 'lrc')     Chi_mode='LRC'
           if( trim(rstr_piece(i1+1)) == 'bsfxc')   Chi_mode='BSfxc'
         endif
         !
         if((trim(rstr_piece(i1+1)) == 'alda').or.&
           &(trim(rstr_piece(i1+1)) == 'lrc').or.&
           &(trim(rstr_piece(i1+1)) == 'bsfxc')) call initactivate(1,'tddft')
         !
         if(l_bse)   call initactivate(1,'bsk')
         !
       endif
       !
       ! BSE Solver
       !
       if ( trim(rstr_piece(i1)) == 'bss' )  then
         BSS_mode=trim(rstr_piece(i1+1))
         if (index(BSS_mode,'h')==0.and.index(BSS_mode,'d')==0.and.&
&            index(BSS_mode,'i')==0.and.index(BSS_mode,'t')==0) BSS_mode='h'
         !
         ! With and ALDA Fxc the t solver is not permitted
         !
         if (l_alda_fxc.and.index(BSS_mode,'t')/=0) BSS_mode='h'
         if (BSK_mode=='IP') call switch_off_runlevel('bss',on_name=' ')
         if (BSK_mode==' ') then
           BSK_mode="SEX"
           Chi_mode="Hartree"
         endif
         !
       endif
       !
       ! Dyson Solver
       !
       if ( trim(rstr_piece(i1)) == 'gw0' ) then
         QP_solver=trim(rstr_piece(i1+1))
         if (trim(QP_solver)/='n'.and.trim(QP_solver)/='s'.and.&
&            trim(QP_solver)/='g') QP_solver='n'
#if !defined  _ELPH 
         l_elel_corr=.true.
#endif
         !
       endif
       !
       ! GW approximation 
       !
       if ( trim(rstr_piece(i1)) == 'gwapprx' ) then
         !
         if (trim(rstr_piece(i1+1))=='p') then
           infile_editing=.true.
           call initactivate(1,'ppa')
         else if (trim(rstr_piece(i1+1))=='c') then
           !
           infile_editing=.true.
           call initactivate(1,'cohsex gw0') 
           !
         endif
         !
       endif
       !
       ! Surface spectroscopy
       !
#if defined _SURF
       if ( trim(rstr_piece(i1)) == 'sursp' )  then
         if ( trim(rstr_piece(i1+1)) == 'r') call initactivate(1,'ras')
         if ( trim(rstr_piece(i1+1)) == 'e') call initactivate(1,'reels')
         if ( trim(rstr_piece(i1+1)) == 'b') call initactivate(1,'ras reels')
       endif
#endif
       !
       ! Sc / NEGF
       !
#if defined _SC 
       if ( trim(rstr_piece(i1)) == 'scpot' )  then
         if ( trim(rstr_piece(i1+1)) == 'exx' ) then
           SC_potential='EXX'
           call initactivate(1,'HF_and_locXC')
         else if ( trim(rstr_piece(i1+1)) == 'exxc' ) then
           SC_potential='EXXC'
           call initactivate(1,'HF_and_locXC')
         else if ( trim(rstr_piece(i1+1)) == 'srpa' ) then
           SC_potential='SRPA'
           call initactivate(1,'cohsex HF_and_locXC')
         else if ( trim(rstr_piece(i1+1)) == 'c' ) then
           SC_potential='COHSEX'
           call initactivate(1,'cohsex HF_and_locXC')
         else if ( trim(rstr_piece(i1+1)) == 'hf') then
           SC_potential='HARTREE-FOCK'
           call initactivate(1,'HF_and_locXC')
         else if ( trim(rstr_piece(i1+1)) == 'h') then
           SC_potential='HARTREE'
         else if ( trim(rstr_piece(i1+1)) == 'd') then
           SC_potential='default'
         endif
       endif
#endif
#if defined _MAGNETIC
       if ( trim(rstr_piece(i1)) == 'magnetic' )  then
         if ( trim(rstr_piece(i1+1)) == 'p' ) then
           MAG_hamiltonian_type='pauli'
           MAG_pauli=.true.
         else if ( trim(rstr_piece(i1+1)) == 'l' ) then
           MAG_hamiltonian_type='landau'
           MAG_landau=.true.
         else if ( trim(rstr_piece(i1+1)) == 'a') then
           MAG_hamiltonian_type='all'
           MAG_landau=.true.
           MAG_pauli=.true.
         endif
       endif
#endif
       !
       ! ELPH
       !
#if defined  _ELPH 
       if ( trim(rstr_piece(i1)) == 'corrtp' ) then
         if ( trim(rstr_piece(i1+1)) == 'e') l_elel_corr=.true.
         if ( trim(rstr_piece(i1+1)) == 'p') l_elph_corr=.true.
         if ( trim(rstr_piece(i1+1)) == 'b') then
           l_elel_corr=.true.
           l_elph_corr=.true.
         endif
         if (.not.l_elph_corr.and..not.l_elel_corr) l_elel_corr=.true.
         if (l_elph_corr) call initactivate(1,'el_ph_corr')
         if (l_elel_corr) call initactivate(1,'el_el_corr')
       endif
#endif
       !
       ! RT
       !
#if defined  _RT 
       if ( trim(rstr_piece(i1)) == 'negf' ) then
         if ( trim(rstr_piece(i1+1)) == 'p' ) l_RT_probe=.true.
         if ( trim(rstr_piece(i1+1)) == 'pp') l_RT_pump_and_probe=.true.
       endif
       !
       if ( trim(rstr_piece(i1)) == 'scattp' ) then
         if ( trim(rstr_piece(i1+1)) == 'e') l_elel_scatt=.true.
         if ( trim(rstr_piece(i1+1)) == 'p') l_elph_scatt=.true.
<<<<<<< HEAD
         if ( trim(rstr_piece(i1+1)) == 'b') then
           l_elel_scatt=.true.
           l_elph_scatt=.true.
         endif
=======
>>>>>>> ab244953
         if (.not.l_elph_scatt.and..not.l_elel_scatt) l_elel_scatt=.true.
         if (l_elph_scatt) call initactivate(1,'el_ph_scatt')
         if (l_elel_scatt) call initactivate(1,'el_el_scatt')
       endif
       !
       if ( trim(rstr_piece(i1)) == 'collisions' ) then
         if ( trim(rstr_piece(i1+1)) == 'c') l_elel_corr=.true.
         if ( trim(rstr_piece(i1+1)) == 's') l_elel_scatt=.true.
         if ( trim(rstr_piece(i1+1)) == 'b') then
           l_elel_corr=.true.
           l_elel_scatt=.true.
         endif
         if (l_elel_corr)  call initactivate(1,'el_el_corr')
         if (l_elel_scatt) call initactivate(1,'el_el_scatt')
       endif
#endif
       !
     enddo INPUT_strings_loop
     !
     if (infile_editing) init_=1
     !
   end subroutine
   !
end function<|MERGE_RESOLUTION|>--- conflicted
+++ resolved
@@ -60,11 +60,7 @@
  use collisions_IO,  ONLY:io_COLLISIONS,V_kind
 #endif
 #if defined _RT
-<<<<<<< HEAD
- use real_time,      ONLY:l_RT_probe,l_RT_pump_and_probe,Gr_kind
-=======
  use real_time,      ONLY:l_RT_probe,l_RT_pump_and_probe
->>>>>>> ab244953
  use fields,         ONLY:Efield,i_Pump,i_Probe,Efield_reset,Efield_duplicate
 #endif
 #if defined _MAGNETIC
@@ -704,11 +700,7 @@
    !
    call initactivate( 1,'SCmixing SClwBand SCnlMix BandMix')
    call initactivate(-1,'QpntsRXs')
-<<<<<<< HEAD
-   if (l_cohsex) call initactivate(1,'GbndRnge UseEbands SCUpWIter')
-=======
   if (l_cohsex) call initactivate(1,'GbndRnge UseEbands SCUpWIter')
->>>>>>> ab244953
    call initactivate(1,'SCIter SCEtresh SCRhoTresh TF_precondition')
    if (trim(SC_potential)=='EXX'.or.trim(SC_potential)=='EXXC'.or.&
 &      trim(SC_potential)=='SRPA') call initactivate(1,'OEPapprox OEPItSolver') 
@@ -721,14 +713,8 @@
  !
  ! REAL-TIME specific
  !
-<<<<<<< HEAD
- if (l_eval_collisions.and..not.l_real_time) then
-   !
-   call initactivate(-1,'CollPath')
-=======
  if (l_eval_collisions) then
    !
->>>>>>> ab244953
    call initactivate(-1,'GbndRnge UseEbands BandMix SCUpWIter') 
    call initactivate(-1,'SCIter SCEtresh SCRhoTresh TF_precondition')
    !
@@ -1077,16 +1063,6 @@
      elph_nDBs_used=elph_nDBs
 #endif
 #if defined _RT
-<<<<<<< HEAD
-     ! Default collisions are COHSEX, but it is possible to define something different
-     if (l_eval_collisions.and..not.l_real_time.and..not.l_sc_run) then
-       call initactivate(1,'scpot')
-       SC_potential='COHSEX'
-       call initactivate(1,'em1s cohsex HF_and_locXC')
-     endif
-     !
-     if (l_real_time) then
-=======
      !
      ! Default collisions are COHSEX, but it is possible to define something different
      if (l_eval_collisions) then
@@ -1094,7 +1070,6 @@
        SC_potential='COHSEX'
        call initactivate(1,'em1s cohsex HF_and_locXC')
      else if (l_real_time) then
->>>>>>> ab244953
        call switch_off_runlevel('cohsex',on_name=' ')
        call switch_off_runlevel('HF_and_locXC',on_name=' ')
        call switch_off_runlevel('em1s',on_name=' ')
@@ -1495,13 +1470,6 @@
        if ( trim(rstr_piece(i1)) == 'scattp' ) then
          if ( trim(rstr_piece(i1+1)) == 'e') l_elel_scatt=.true.
          if ( trim(rstr_piece(i1+1)) == 'p') l_elph_scatt=.true.
-<<<<<<< HEAD
-         if ( trim(rstr_piece(i1+1)) == 'b') then
-           l_elel_scatt=.true.
-           l_elph_scatt=.true.
-         endif
-=======
->>>>>>> ab244953
          if (.not.l_elph_scatt.and..not.l_elel_scatt) l_elel_scatt=.true.
          if (l_elph_scatt) call initactivate(1,'el_ph_scatt')
          if (l_elel_scatt) call initactivate(1,'el_el_scatt')
