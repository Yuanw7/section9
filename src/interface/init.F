--- conflicted
+++ resolved
@@ -505,21 +505,9 @@
  !
  ! BSK
  !
-<<<<<<< HEAD
- if (l_optics.and.l_bse) then
-   call QP_ctl_switch('K')
-   !
-#if defined _KERR
-   if(l_kerr) call initactivate(1,'EvalKerr AnHall')
-#endif
-   !
-                     call initactivate(1,'BSEmode')
-   if(.not.l_rpa_IP) call initactivate(1,'BSENGexx ecutKexch ALLGexx')
-=======
  if (l_optics.and.l_bse.and.l_bsk) then
    !                     
-   call initactivate(1,'BSENGexx ALLGexx')
->>>>>>> 28b03de4
+   call initactivate(1,'BSENGexx ecutKexch ALLGexx')
    !
    if(l_td_hf.or.l_W_eh) call initactivate(1,'BSENGBlk ecutKcorr')
    if(l_W_eh)            call initactivate(1,'WehDiag WehCpl')
@@ -560,14 +548,8 @@
    !
    ! Special case: the BSE_Fxc kernel has been constructed
    !               Thus I move to g-space to solve the Dyson equation
-<<<<<<< HEAD
    if (index(BSS_mode,'t')/=0 .and. l_bs_fxc) call initactivate(-1,'BSENGexx ecutKexch ALLGexx')
    if (index(BSS_mode,'t')/=0 .and. l_bs_fxc) call initactivate(-1,'BSENGBlk ecutKcorr')
-=======
-   !
-   if (index(BSS_mode,'t')/=0 .and. l_bs_fxc) call initactivate(-1,'BSENGexx ALLGexx')
-   if (index(BSS_mode,'t')/=0 .and. l_bs_fxc) call initactivate(-1,'BSENGBlk')
->>>>>>> 28b03de4
    !
    if (index(BSS_mode,'i')/=0)  call initactivate(1,'BSSInvMode')
    if (index(BSS_mode,'d')/=0)  call initactivate(1,'WRbsWF')
