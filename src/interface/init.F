--- conflicted
+++ resolved
@@ -1,5 +1,3 @@
-!
-!        Copyright (C) 2000-2014 the YAMBO team
 !              http://www.yambo-code.org
 !
 ! Authors (see AUTHORS file for details): AM
@@ -1097,20 +1095,12 @@
      endif
      !
 #endif
-<<<<<<< HEAD
-     if (l_gw0.and.l_el_corr) call initactivate(1,'HF_and_locXC')
-    !
-     if (l_ppa)    call initactivate(1,'em1d')
-     if (l_gw0.and..not.l_ppa.and..not.l_cohsex.and..not.&
-&        l_HF_and_locXC)    call initactivate(1,'em1d')
-=======
      if (l_gw0.and.l_elel_corr) call initactivate(1,'HF_and_locXC')
      !
      if (l_ppa)    call initactivate(1,'em1d')
      if (l_gw0.and..not.l_ppa.and..not.l_cohsex.and..not.&
 &        l_HF_and_locXC.and..not.l_elph_corr)  &
 &                  call initactivate(1,'em1d')
->>>>>>> 7aa341b0
      if (l_cohsex) call initactivate(1,'em1s')
      if (l_W_eh)   call initactivate(1,'em1s')
      if (l_bsk)    call initactivate(1,'optics')
