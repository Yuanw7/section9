!
!        Copyright (C) 2000-2015 the YAMBO team
!              http://www.yambo-code.org
!
! Authors (see AUTHORS file for details): AM
! 
! This file is distributed under the terms of the GNU 
! General Public License. You can redistribute it and/or 
! modify it under the terms of the GNU General Public 
! License as published by the Free Software Foundation; 
! either version 2, or (at your option) any later version.
!
! This program is distributed in the hope that it will 
! be useful, but WITHOUT ANY WARRANTY; without even the 
! implied warranty of MERCHANTABILITY or FITNESS FOR A 
! PARTICULAR PURPOSE.  See the GNU General Public License 
! for more details.
!
! You should have received a copy of the GNU General Public 
! License along with this program; if not, write to the Free 
! Software Foundation, Inc., 59 Temple Place - Suite 330,Boston, 
! MA 02111-1307, USA or visit http://www.gnu.org/copyleft/gpl.txt.
!
integer function init(en,q,k,X,Xw,instr,lnstr,CLOSE_Gs,FINALIZE)
 !
 ! init =-2  : Unsupported Runlevel(s) combination
 ! init =-1  : Missing CORE DBs
 ! init = 0  : everything is OK. Job continues.
 ! init = 1  : input file editing mode
 ! init = 2  : DB listing mode
 !
 use drivers
 use pars,           ONLY:schlen,lchlen
 use parser_m,       ONLY:parser
 use electrons,      ONLY:levels,E_reset,n_spin
 use frequency,      ONLY:w_samp,W_duplicate,W_reset
 use it_m,           ONLY:it,initactivate,initdefs,rstatus,nrnlvls,&
&                         initmode,rnlvls,initinfio,infile_verbosity,&
&                         infile,infile_dump,ofiles_append,runlevel_is_on,&
&                         switch_off_runlevel,V_real_time,V_parallel,V_qp
 use parallel_m,     ONLY:PP_redux_wait,master_cpu,ncpu,myid
 use com,            ONLY:msg,repfile,com_path,jobstr,more_io_path,core_io_path,&
&                         write_the_logo,file_exists,rename_file,write_to_report
 use vec_operate,    ONLY:v_norm
 use LIVE_t,         ONLY:live_timing_is_on,what_is_running
 use QP_m,           ONLY:QP_t,QP_ng_Sx,QP_solver,QP_nb,QP_nk,QP_state,QP_reset,QP_ctl_E,QP_table
 use X_m,            ONLY:X_t,X_duplicate,X_reset,Chi_mode
 use stderr,         ONLY:log_as_a_file,logfile,intc,string_add,string_remove
 use R_lattice,      ONLY:ng_closed,q0_def_norm,bz_samp,nqibz,bz_samp_reset 
 use wave_func,      ONLY:io_WF
 use IO_m,           ONLY:io_control,OP_RD_CL,DUMP,NONE,mk_dir
 use TDDFT,          ONLY:io_BS_Fxc
 use BS,             ONLY:BS_bands,BS_n_g_exch,BS_n_g_W,BSS_mode,BSS_q0,&
&                         BS_eh_en,BSE_mode,BS_res_mode,BS_cpl_mode,BSK_mode
#if defined  _ELPH 
 use ELPH,           ONLY:elph_nDBs,elph_nDBs_used,elph_use_q_grid
#endif
#if defined _SC
 use global_XC,      ONLY:SC_HF,SC_COHSEX,SC_HF,SE_GW_NEQ,SE_GW_QED
 use SC,             ONLY:SC_potential,SC_ng_Sx,SC_X_bands,SC_X_size
 use collision,      ONLY:V_kind
 use interfaces,     ONLY:io_COLLISIONS
#endif
#if defined _RT
 use real_time,      ONLY:l_RT_probe,l_RT_pump_and_probe
 use fields,         ONLY:Efield,i_Pump,i_Probe,Efield_reset,Efield_duplicate
#endif
#if defined _MAGNETIC
 use magnetic,       ONLY:MAG_hamiltonian_type,MAG_pauli,MAG_landau
#endif
#if defined _SURF
 use ras_module,     ONLY:lras, lreels
#endif
#if defined _OPENMP
 use openmp,         ONLY:n_threads,n_threads_X,n_threads_DIP,n_threads_SE,n_threads_RT,n_threads_K
#endif
 !
 implicit none
 !
 type(levels) ::en        
#if defined _SC
 type(levels) ::en_sc
#endif
 type(bz_samp)::q,k   
 type(X_t)    ::X(4)
 type(w_samp) ::Xw(4)
 integer         ::lnstr
 character(lnstr)::instr
 logical         ::CLOSE_Gs,FINALIZE,QP_field
 !
 ! Work Space
 !
 integer           :: io_err,io_WF_err,io_X_err(4),io_ID,io_BS_err,io_KB_abinit_err,io_KB_pwscf_err,&
&                     io_BS_Fxc_err,io_QINDX_err
#if defined _SC
 integer           :: io_COLLISIONS_err,io_SC_E_err,io_SC_V_err
#endif
#if defined _RT
 integer           :: io_G,io_J_and_P
#endif
 integer, external :: io_X,io_DIPOLES,io_GROT,io_QINDX,io_RIM,&
&                     io_HF_and_locXC,io_QP_and_GF,io_BS,io_DB1,io_KB_abinit,io_KB_pwscf,&
&                     io_COL_CUT
 logical           :: OSTNTS_Vnl_included,QP_state_in_input_file
 !
 integer, external :: io_Double_Grid
 !
 ! GPL_EXCLUDE_START
 !
 integer, external :: io_E_SOC_map
 !
 ! GPL_EXCLUDE_END
 !
#if defined _SC || defined _RT
 integer, external :: io_SC_components,io_RT_components
#endif
#if defined _ELPH 
 integer           :: io_ELPH_err
 integer, external :: io_ELPH
#endif
 !
 type(X_t)        ::Xbsk
 type(QP_t)       ::qp
 type(w_samp)     ::Xxcw
 type(initdefs)   ::defs
 character(lchlen)::jch,rch
 integer          ::i1
 !
 ! What is running ?
 !
 what_is_running='YAMBO'
#if defined _ELPH 
 what_is_running='YAMBO_PH'
#endif
#if defined _SC
 what_is_running='YAMBO_SC'
#endif
#if defined _RT
 what_is_running='YAMBO_RT'
#endif
#if defined _MAGNETIC
 what_is_running='YAMBO_MAGNETIC'
#endif
#if defined _SURF
 what_is_running='YAMBO_SURF'
#endif
#if defined _QED
 what_is_running='YAMBO_QED'
#endif
 !
 ! Global Logicals
 !
 call SET_logicals()
 !
 ! Presets (input)
 !
 init = 0
 !
 if (.not.FINALIZE.and..not.CLOSE_Gs) then
   call E_reset(en)
#if defined _SC
   call E_reset(en_sc)
#endif
   call bz_samp_reset(k)
   call bz_samp_reset(q)
   call W_reset(Xw(1))
   call W_reset(Xw(2))
   call W_reset(Xw(3))
   call W_reset(Xw(4))
   call X_reset(X(1),type=1)
   call X_reset(X(2),type=2)
   call X_reset(X(3),type=3)
   call X_reset(X(4),type=4)
 endif
 !
 ! Presets (local)
 !
 call QP_reset(qp)
 call W_reset(Xxcw)
 call X_reset(Xbsk)
 !
 if (FINALIZE) then
   call call_init_load('Game_Over')
   call initinfio(defs,11)
   call ofiles_append(defs=defs)
   return
 endif
 if (CLOSE_Gs) then
   call call_init_load('Close_G_vectors')
   call init_barriers( )
   call logicalson
   return
 endif
 !
 ! First vars loading
 ! 
 call call_init_load('create_shadow_vars')
 !
 ! Command line reading
 !
 call read_command_line(instr,init)
 !
 ! DB props listing mode ?
 !
 if (index(instr,'dbpr')>0) then
   list_dbs=.true.
   init = 2
   if (log_as_a_file) write (logfile,'(2a)') trim(com_path),'/l_dbs'
   live_timing_is_on=.false.
   write_to_report=.false.
 endif
 !
 ! Dump the input file
 !
 if (file_exists(trim(infile))) then
   call infile_dump()
 else if (.not.infile_editing) then
   infile='(none)'
 endif
 !
 ! BASICAL DATABASES
 !
 ! db1
 !
 call io_control(ACTION=OP_RD_CL,SEC=(/1,2/),COM=NONE,MODE=DUMP,ID=io_ID)
 io_err=io_DB1(en,k,io_ID) 
 !
 ! wf
 !
 call io_control(ACTION=OP_RD_CL,SEC=(/1/),COM=NONE,MODE=DUMP,ID=io_ID)
 io_WF_err=io_WF(io_ID) 
 if (io_err/=0.or.io_WF_err/=0) then
   init =-1
   return
 else
   call mk_dir(more_io_path)
   call mk_dir(com_path)
   call mk_dir(trim(core_io_path)//"/SAVE")
   call mk_dir(trim(more_io_path)//"/SAVE")
   if (init==0.and.ncpu>1) call mk_dir(trim(com_path)//"/LOG")
 endif
 !
 ! Exporting DB1 informations to variables to be
 ! proposed in the input file.
 !
 X(3)%ib=(/1,en%nb/)
 !
 ! gops
 !
 call io_control(ACTION=OP_RD_CL,COM=NONE,MODE=DUMP,SEC=(/1,2/),ID=io_ID)
 io_err=io_GROT(io_ID) 
 !
 ! Updates RL variables
 !
 QP_ng_Sx=ng_closed
 BS_n_g_exch=ng_closed
 !
 ! kindx
 !
 call io_control(ACTION=OP_RD_CL,COM=NONE,SEC=(/1/),MODE=DUMP,ID=io_ID)
 io_QINDX_err=io_QINDX(k,q,io_ID) 
 if (io_QINDX_err==0) call initactivate(-1,'IkSigLim IkXLim MinusQ')
 !
 ! If the GOPS/KINDX DBs are not present, reset to setup run
 !
 if ((io_err==-1.or.io_QINDX_err==-1).and.infile_editing) then
   !
   ! switch off all logicals loaded in read_command_line
   call switch_off_runlevel('all',on_name="")
   !
   ! force a setup run
   instr="setup"
   call read_command_line(instr,init)
   !
 endif
 !
 ! rim
 !
 call io_control(ACTION=OP_RD_CL,COM=NONE,SEC=(/1/),MODE=DUMP,ID=io_ID)
 io_err=io_RIM(io_ID) 
 !
 ! cutoff
 !
 call io_control(ACTION=OP_RD_CL,COM=NONE,SEC=(/1/),MODE=DUMP,ID=io_ID)
 io_err=io_COL_CUT(io_ID) 
 !
 ! E_rim
 !
 call io_control(ACTION=OP_RD_CL,COM=NONE,SEC=(/1/),MODE=DUMP,ID=io_ID)
 io_err=io_Double_Grid(en,k,io_ID)
 !
 ! GPL_EXCLUDE_START
 !
 ! E SOC perturbative
 ! 
 if(n_spin==1) then
   call io_control(ACTION=OP_RD_CL,COM=NONE,SEC=(/1/),MODE=DUMP,ID=io_ID)
   io_err=io_E_SOC_map(en,k,io_ID)
 endif
 !
 ! GPL_EXCLUDE_END
 !
 ! xxvxc
 !
 call io_control(ACTION=OP_RD_CL,COM=NONE,SEC=(/1,2/),MODE=DUMP,ID=io_ID)
 io_err=io_HF_and_locXC(io_ID) 
 !
 ! QP
 !
 call io_control(ACTION=OP_RD_CL,COM=NONE,SEC=(/1,2/),MODE=DUMP,ID=io_ID)
 io_err=io_QP_and_GF('QP',qp,io_ID) 
 !
 !In DUMP mode qp%table is dumped as well (to be used in QP_apply).
 !Here, however, qp%table is not needed
 !
 if (associated(qp%table)) then
   deallocate(qp%table)
   nullify(qp%table)
 endif
 !
 ! Green Functions
 !
 call io_control(ACTION=OP_RD_CL,COM=NONE,SEC=(/1,2/),MODE=DUMP,ID=io_ID)
 io_err=io_QP_and_GF('G',qp,io_ID) 
 !
 ! W
 !
 call io_control(ACTION=OP_RD_CL,COM=NONE,SEC=(/1,2/),MODE=DUMP,ID=io_ID)
 io_err=io_QP_and_GF('W',qp,io_ID) 
 !
 ! ostnts
 !
 call io_control(ACTION=OP_RD_CL,COM=NONE,SEC=(/1/),MODE=DUMP,ID=io_ID)
 io_err=io_DIPOLES(X(3),en,io_ID)
 !
 OSTNTS_Vnl_included=io_err==0.and.X(3)%Vnl_included
 !
 ! PP_PWscf
 !
 call io_control(ACTION=OP_RD_CL,COM=NONE,SEC=(/1/),MODE=DUMP,ID=io_ID)
 io_KB_pwscf_err=io_KB_pwscf(io_ID)
 !
 ! kb_pp
 !
 call io_control(ACTION=OP_RD_CL,COM=NONE,SEC=(/1/),MODE=DUMP,ID=io_ID)
 io_KB_abinit_err=io_KB_abinit(io_ID)
 !
 if (io_err/=0) OSTNTS_Vnl_included=(io_KB_abinit_err==0.or.io_KB_pwscf_err==0)
 !
 ! I transfer to all X types the X(3) used in the previous io's 
 !
 call X_var_setup
 !
 ! When no setup has been done nqibz=0
 !
 if (nqibz>0) then
   !
   do i1=1,4 ! Xx Xs Xd Xp
     !
     X(i1)%iq=(/1,nqibz/)
     !
     call io_control(ACTION=OP_RD_CL,COM=NONE,SEC=(/1,2/),MODE=DUMP,ID=io_ID)
     !
     io_X_err(i1)=io_X(X(i1),Xw(i1),io_ID)
     !
   enddo
   !
 endif
 !
 ! The GLOBAL vcalue of %Vnl_included is decided on the basis of the contents
 ! of db.OSTENTS OR on the presence of the KB_PP. This means that if the
 ! response functions DBs were made in presence of KB_PP and later this
 ! DB is deleted the X dbs will be recalculated
 !
 forall(i1=1:4) X(i1)%Vnl_included=OSTNTS_Vnl_included
 !
 ! bs
 !
 call io_control(ACTION=OP_RD_CL,COM=NONE,MODE=DUMP,SEC=(/1/),ID=io_ID)
 io_BS_err=io_BS(1,Xbsk,io_ID)
 !
 ! When a PPA screen is used to build the kernel the %ppaE component of Xbsk must be overwritten.
 ! Otherwise yambo will re-calculate the ppa interaction when the %ppaE is changed with respect to 
 ! the default (notice by MP, July 2015).
 !
 if (io_X_err(4)>=0) Xbsk%ppaE=X(4)%ppaE
 !
 ! GPL_EXCLUDE_START
 !
 ! bs_fxc
 !
 call io_control(ACTION=OP_RD_CL,COM=NONE,MODE=DUMP,SEC=(/1/),ID=io_ID)
 io_BS_Fxc_err=io_BS_Fxc(1,Xxcw,io_ID,X=Xbsk)
 !
 ! GPL_EXCLUDE_END
 !
 ! ELPH 
 !
#if defined _ELPH 
 call io_control(ACTION=OP_RD_CL,COM=NONE,MODE=DUMP,SEC=(/1/),ID=io_ID)
 io_ELPH_err=io_ELPH(io_ID,'gkkp')
 !
 if (io_ELPH_err/=0) then
   call io_control(ACTION=OP_RD_CL,COM=NONE,MODE=DUMP,SEC=(/1/),ID=io_ID)
   io_ELPH_err=io_ELPH(io_ID,'gkkp_expanded')
 endif
 !
#endif
 !
 ! RT 
 !
#if defined _RT
 call io_control(ACTION=OP_RD_CL,COM=NONE,MODE=DUMP,SEC=(/1/),ID=io_ID)
 io_J_and_P=io_RT_components('J_and_P',io_ID)
 call io_control(ACTION=OP_RD_CL,COM=NONE,MODE=DUMP,SEC=(/1/),ID=io_ID)
 io_G=io_RT_components('G',io_ID)
#endif
 !
 ! SC 
 !
#if defined _SC
 call io_control(ACTION=OP_RD_CL,COM=NONE,MODE=DUMP,SEC=(/1/),ID=io_ID)
 io_SC_V_err=io_SC_components('V',en_sc,io_ID)
 call io_control(ACTION=OP_RD_CL,COM=NONE,MODE=DUMP,SEC=(/1/),ID=io_ID)
 io_SC_E_err=io_SC_components('E',en_sc,io_ID)
 if (io_SC_E_err==0.and.io_SC_V_err/=0) io_SC_E_err=-1
 !
 ! COLLISIONS 
 !
 V_kind=SC_HF
 call io_control(ACTION=OP_RD_CL,COM=NONE,MODE=DUMP,SEC=(/1/),ID=io_ID)
 io_COLLISIONS_err=io_COLLISIONS(0,io_ID)
 if (io_COLLISIONS_err==0) then
   V_kind=SC_COHSEX
   call io_control(ACTION=OP_RD_CL,COM=NONE,MODE=DUMP,SEC=(/1/),ID=io_ID)
   io_COLLISIONS_err=io_COLLISIONS(0,io_ID)
   if (io_COLLISIONS_err/=0) V_kind=-1
 endif
#endif
#if defined _SC && defined _RT
 V_kind=SE_GW_NEQ
 call io_control(ACTION=OP_RD_CL,COM=NONE,MODE=DUMP,SEC=(/1/),ID=io_ID)
 io_COLLISIONS_err=io_COLLISIONS(0,io_ID)
#endif
#if defined _QED && defined _RT
 V_kind=SE_GW_QED
 call io_control(ACTION=OP_RD_CL,COM=NONE,MODE=DUMP,SEC=(/1/),ID=io_ID)
 io_COLLISIONS_err=io_COLLISIONS(0,io_ID)
#endif
 !
 if (list_dbs) then
   call msg('s','')
   return
 endif
 !
 !Runlevels variables activation (Logicals from stdin)
 !
 call logicalson
 !
 !Setup on the basis of the DB read/stdin variables
 !Here I can propose values to be written in the input file
 !
 call before_infile_write_setup( )
 !
 !Variables(read from DB files) -> local cache
 !
 !Note that here ('load_defaults') is the latest chance to change
 !a predefined var verbosity and to force its appearance
 !in the input file.
 !
 call call_init_load('load_defaults')
 !
 !Input file/local cache -> local cache/Variables
 !
 call call_init_load('parser_input_file')
 !
 !RUNLEVELS VARIABLES ACTIVATION (LOGICALS FROM INPUT FILE)
 !
 if (.not.any(rstatus>0)) rstatus(1)=-1
 call logicalson
 call varsetup2
 call logicalson
 !
 !Common
 !
 call initactivate(1,'StdoHash Nelectro ElecTemp BoseTemp OccTresh NLogCPUs DBsIOoff DBsFRAGpm EvalMagn')
 !
 !FFT
 !
 if (any((/(l_optics.and.l_chi),(l_optics.and.l_bse),l_em1d,&
&          l_em1s,l_acfdt,l_HF_and_locXC,l_col_cut/))) call initactivate(1,'FFTGvecs WFbuffIO')
 !
 ! CPU structure
 !
#if defined _MPI
 !
 if ((l_optics.and..not.l_bse).or.l_em1s.or.l_em1d.or.l_ppa) then
   if (l_optics.and..not.l_bse) then
     call CPU_activate("X_q_0")
     call CPU_activate("X_finite_q")
   else
     call CPU_activate("X_all_q")
   endif
   call initactivate(1,'X_Threads DIP_Threads')
 endif
 !
 if ( (l_HF_and_locXC.or.l_gw0.or.l_cohsex.or.l_life) .and. .not.(l_sc_run.or.l_eval_collisions) ) then
   call CPU_activate("SE")
   call initactivate(1,'SE_Threads')
 endif
 !
#endif
 !
#if defined _SCALAPACK
 if (l_slk_test) then
   call initactivate(1,"SLKdim")
   call CPU_activate("SLK")
 endif
#endif
 !
 if (l_eval_collisions) then
#if defined _SC && !defined _RT && defined _MPI
   call CPU_activate("SE")
   call initactivate(1,'SE_Threads')
#endif
#if defined _SC && defined _RT && defined _MPI
   call CPU_activate("RT")
   call initactivate(1,'RT_Threads')
#endif
 endif
 !
 if (l_real_time) then
#if defined _RT && defined _MPI
   call CPU_activate("RT")
   call initactivate(1,'RT_Threads')
#endif
 else if (l_sc_run) then
#if !defined _RT && defined _MPI
   call CPU_activate("SE")
   call initactivate(1,'SE_Threads')
#endif
 endif
 !
 if (l_bse) then
#if defined _MPI
   call CPU_activate("BS")
   call initactivate(1,'X_Threads DIP_Threads')
#endif
 endif
 !
 !
 !Setup
 !
 if (l_setup) call initactivate(1,'MaxGvecs IkSigLim IkXLim')
#if defined  _ELPH 
 if (l_setup) call initactivate(1,'MinusQ BSEscatt')
#endif
 !
 !
 if (any((/(l_optics.and.l_chi),(l_optics.and.l_bse)/)))  call initactivate(1,'NonPDirs')
 !
 !RIM
 !
 if (l_rim) call initactivate(1,'RandQpts RandGvec QpgFull Em1Anys IDEm1Ref')
 !
 !Col CUTOFF 
 !
 if (l_col_cut) call initactivate(1,'CUTGeo CUTBox CUTRadius CUTCylLen CUTCol_test')
 !
 !XX
 !
 if (l_HF_and_locXC) call initactivate(1,'EXXRLvcs')  
 !
 ! Kernels
 !
 if (l_em1s.or.l_em1d)             call initactivate(1,'Chimod')
 if (l_optics.and.l_chi)           call initactivate(1,'Chimod')
 if (l_optics.and.l_bse)           call initactivate(1,'BSEmod')
 if (l_optics.and.l_bse)           call initactivate(1,'BSKmod')
 if (l_optics.and.l_bse.and.l_bss) call initactivate(1,'BSSmod')
 !
 if (l_optics.and.l_chi) then
   !
   ! GPL_EXCLUDE_START
   !
   ! BS based TDDFT (BS fxc is only of q=0 0 0). BS_fxc db exist
   if(l_bs_fxc) call initactivate(1,'FxcGRLc FxcSVdig FxcCausal')
   !
   ! GPL_EXCLUDE_END
   !
   ! ALDA/LRC Tddft
   if (l_alda_fxc) call initactivate(1,'FxcGRLc')
   if (l_lrc_fxc)  call initactivate(1,'LRC_alpha LRC_beta')
   !
 endif
 !
 ! Optics(not bse) nor GW (no PP)
 !
 if ((l_optics.and.l_chi).or.(l_em1d.and..not.l_life.and..not.l_ppa.and..not.l_gw0)) then
   call X_activate('Xd',(/'NGsBlk','QpntsR','BndsRn',&
&                  'GrFnTp','EnRnge','DmRnge','DmERef','CGrdSp','ETStps','EMStps',&
&                  'DrudeW','EhEngy','LongDr'/))
   !
   !
   call init_QP_ctl_switch('X')
#if defined _RT
   call init_RT_ctl_switch('X')
#endif
   call initactivate(1,'DipApproach DipPDirect ShiftedPaths Qdirection QShiftOrder')
   !
 endif
 !
 ! BSK
 !
 if (l_optics.and.l_bse.and.l_bsk) then
   !                     
   call initactivate(1,'BSENGexx ALLGexx')
   !
   if(l_td_hf.or.l_W_eh) call initactivate(1,'BSENGBlk')
   if(l_W_eh)            call initactivate(1,'WehDiag WehCpl')
   !
   ! BSE + TDDFT = no BS db, Fxc + LF on-fly
   ! Special case: The BSE equation is used to build up the BSE_Fxc kernel.
   if (l_bs_fxc) then
     call initactivate(1,'FxcGRLc FxcSVdig FxcCausal FxcMEStps')
     call initactivate(1,'BLongDir BEnRange BDmRange BEnSteps')
   endif
   !
 endif
 !
 ! BSE
 !
 if (l_optics.and.l_bse) then
   !
   call init_QP_ctl_switch('K')
#if defined _RT
   call init_RT_ctl_switch('K')
#endif
   !
   call initactivate(1,'DipApproach DipPDirect ShiftedPaths Gauge NoCondSumRule MetDamp')
#if defined _KERR
   if(l_kerr) call initactivate(1,'EvalKerr AnHall')
#endif
   !
   call initactivate(1,'DrudeWBS Reflectivity')
   call initactivate(1,'BoseCut ShiftedPaths')
   call initactivate(1,'BEnRange BDmRange BDmERef BEnSteps BLongDir')
   call initactivate(1,'BSEQptR BSEBands BSEEhEny BSehWind')
   !
#if defined _RT
   call initactivate(1,'RT_BSE RT_PP_time')
#endif
   !
 endif                    
 !
 ! BSE solver
 !
 if (l_optics.and.l_bse.and.l_bss) then
   !
   ! Special case: the BSE_Fxc kernel has been constructed
   !               Thus I move to g-space to solve the Dyson equation
   !
   if (index(BSS_mode,'t')/=0 .and. l_bs_fxc) call initactivate(-1,'BSENGexx ALLGexx')
   if (index(BSS_mode,'t')/=0 .and. l_bs_fxc) call initactivate(-1,'BSENGBlk')
   !
   if (index(BSS_mode,'i')/=0)  call initactivate(1,'BSSInvMode BSSInvPFratio')
   if (index(BSS_mode,'d')/=0)  call initactivate(1,'WRbsWF')
   if (index(BSS_mode,'h')/=0)  call initactivate(1,'BSHayTrs BSHayTer')
   !
   ! Special project dependent variables
   !
#if defined _ELPH 
   if (l_elph_corr.and..not.elph_use_q_grid) call initactivate(1,'ElPhRndNq')
#endif
 endif
 !
 ! Static screen 
 !
 if (l_em1s) then
   call init_QP_ctl_switch('X')
#if defined _RT
   call init_RT_ctl_switch('X')
#endif
   call initactivate(1,'ShiftedPaths')
   call X_activate('Xs',(/'QpntsR','BndsRn','NGsBlk','DmRnge','CGrdSp','EhEngy',&
&                  'LongDr','DrudeW'/))
   call initactivate(1,'XTermKind'//'Xs')
   call initactivate(1,'XTermEn'//'Xs')
 endif
 !
 ! GW (PPA & COHSEX) 
 !
 if ( (l_em1d.and.l_ppa) .or. (l_em1s.and.l_cohsex)) then
   call init_QP_ctl_switch('X')
#if defined _RT
   call init_RT_ctl_switch('X')
#endif
   call initactivate(1,'ShiftedPaths')
   if (l_ppa) then
     call X_activate('Xp',(/'QpntsR','BndsRn','NGsBlk','CGrdSp',&
&                           'EhEngy','LongDr','PPAPnt'/))
     call initactivate(1,'XTermKind'//'Xp')
     call initactivate(1,'XTermEn'//'Xp')
   endif
   if (l_cohsex) then
     call X_activate('Xs',(/'QpntsR','BndsRn','NGsBlk','EhEngy','LongDr'/))
     call initactivate(1,'XTermKind'//'Xs')
     call initactivate(1,'XTermEn'//'Xs')
   endif
 endif
 !
 ! ACFDT
 !
 if (l_acfdt) then
   call init_QP_ctl_switch('X')
#if defined _RT
   call init_RT_ctl_switch('X')
#endif
   call initactivate(1,'ShiftedPaths')
   call initactivate(1,'EXXRLvcs AC_n_LAM AC_n_FR AC_E_Rng')
   call X_activate('Xx',(/'QpntsR','BndsRn','NGsBlk','CGrdSp','EhEngy','LongDr'/))
 endif
 !
 ! GW/Life
 !
 if (l_gw0.or.l_life) then
   !
#if defined _QED
   if (l_elphoton_corr) then
     call initactivate(1,'FFTGvecs RandQpts QEDRLvcs GbndRnge GDamping dScStep DysSolver') 
     if (trim(QP_solver)=="g") then
       call initactivate(1,'GEnSteps GEnRnge GDmRnge GreenFTresh GreenF2QP') 
     else
       call initactivate(1,'GWoIter')
       if (.not.l_cohsex) call initactivate(1,'NewtDchk ExtendOut OnMassShell QPExpand')
     endif
   endif
#endif
   !
   if (l_elel_corr) then
     !
     call init_QP_ctl_switch('X')
     call init_QP_ctl_switch('G')
#if defined _RT
     call init_RT_ctl_switch('X')
     call init_RT_ctl_switch('G')
#endif
     call initactivate(1,'BoseCut ShiftedPaths')
     !
     if (l_gw0) then
       call initactivate(1,'GbndRnge') 
       if (.not.l_cohsex.and.trim(QP_solver)/='g') call initactivate(1,'GDamping') 
       if (.not.l_cohsex) call initactivate(1,'dScStep') 
       if (.not.l_elphoton_corr) then
         if (.not.l_ppa.and..not.l_cohsex) &
&          call X_activate('Xd',(/'BndsRn','NGsBlk',&
&                          'DmRnge','DmERef','CGrdSp','ETStps','EMStps',&
&                          'DrudeW','EhEngy','LongDr'/)) 
         !
         if (.not.l_cohsex) call initactivate(1,'GTermKind GTermEn DysSolver')
         if (     l_cohsex) call initactivate(1,'UseEbands')
         if (trim(QP_solver)=="g") then
           call initactivate(1,'GEnSteps GEnRnge GDmRnge GreenFTresh GreenF2QP') 
         else
           call initactivate(1,'GWoIter')
           if (.not.l_cohsex) call initactivate(1,'NewtDchk ExtendOut OnMassShell QPExpand')
         endif
       endif
       !
     endif
     !
     if (l_life) then
       call initactivate(1,'LifeTrCG')
       if (l_elel_corr) call X_activate('Xd',(/'BndsRn','NGsBlk',&
&                                     'DmRnge','CGrdSp',&
&                                     'DrudeW','EhEngy','LongDr'/)) 
     endif
   endif
   !
#if defined  _ELPH 
   !
   if (l_elph_corr) then
     call initactivate(1,'DysSolver')
     call initactivate(1,'GphBRnge FANdEtresh DWdEtresh ElPhModes GDamping dScStep ExtendOut ElPhRndNq RandQpts')
     call initactivate(1,'WRgFsq NewtDchk OnMassShell')
   endif
   if (trim(QP_solver)=="g".and.l_elph_corr) then
     call initactivate(1,'GEnSteps GEnRnge GDmRnge GreenFTresh GreenF2QP') 
     call initactivate(-1,'WRgFsq NewtDchk GDamping ExtendOut OnMassShell')
   endif
   !
#endif
   !
 endif
 !
 if(l_alda_fxc.and.any((/l_em1s,l_em1d,l_acfdt,l_ppa,l_cohsex,l_gw0/)) ) call initactivate(1,'FxcGRLc')
 if( l_lrc_fxc.and.any((/l_em1s,l_em1d,l_acfdt,l_ppa,l_cohsex,l_gw0/)) ) call initactivate(1,'LRC_alpha LRC_beta')
 !
 ! El-Ph: Frohlich Hamiltonian
 !
 ! GPL_EXCLUDE_START
 !
#if defined _ELPH 
 !
 if (l_elph_Hamiltonian) then
   call initactivate(1,'ElPhHBRnge ElPhModes ElPhHKpt GDamping REStresh')
 endif
 !
#endif
 !
 ! GPL_EXCLUDE_END
 !
 ! Self-Consistency
 !
#if defined _SC 
 if (l_sc_run) then
   !
   call initactivate( 1,'Potential FFTGvecs SCBands')
   call initactivate(-1,'QpntsRXs')
   !
   select case (trim(SC_potential))
     case('HARTREE-FOCK')
       call initactivate(1,'EXXCut EXXRLvcs')
     case('COHSEX')
       call initactivate(1,'EXXCut EXXRLvcs')
       call initactivate(1,'GbndRnge UseEbands SCUpWIter')
     case('EXX','SRPA','EXXC')
       call initactivate(1,'OEPapprox OEPItSolver') 
   end select
   !
   if (.not.l_real_time) then
     call initactivate(1,'SCIter SCEtresh SCRhoTresh TF_precondition')
     call initactivate(1,'SCmixing SClwBand SCnlMix BandMix')
     call initactivate(1,'SCdiag Mean_Potential')
   endif
   !
 endif
 !
 ! Collisions (for REAL-TIME and SC calculations)
 !
 if (l_eval_collisions) then
   !
   call initactivate( 1,'Potential FFTGvecs SCBands')
   call initactivate(-1,'QpntsRXs')
   !
   if(trim(SC_potential)=="HARTREE-FOCK".or.trim(SC_potential)=="COHSEX") then
     call initactivate( 1,'EXXCut EXXRLvcs')
   endif
   !
   if (l_elel_scatt)     call initactivate(1,'PlasmaPerc')
   if (l_elphoton_scatt) call initactivate(1,'QEDRLvcs') 
   !
 endif
#endif
 !
#if defined _RT
 !
 if (l_real_time) then
   call init_QP_ctl_switch('G')
   call init_RT_ctl_switch('G')
   call initactivate(-1,'SCmixing')
   call initactivate(1,'SCBands Potential Integrator GrKind TwoAlpha RADLifeTime PhLifeTime RTehEny ScattTresh') 
   call initactivate(1,'RTstep NEsteps NETime COHsteps DipoleEtresh')
   if (l_elel_scatt .or. l_elph_scatt) call initactivate(1,'LifeInterpKIND LifeInterpSteps LifeInterpT')
   if (l_elph_corr) call initactivate(1,'MemTresh RandQpts RT_T_evol ElPhModes UseDebyeE')
   if (l_elel_scatt) call initactivate( 1,'PlasmaPerc EERimPerc')
   call initactivate(1,'BGR RTIrredux RTskipImposeN RTeeImposeE InducedField IOtime')
   call initactivate(1,'RTpumpEhEn RTpumpEhWd RTpumpNel')
   if (l_RT_probe.or.l_RT_pump_and_probe) call Afield_activate('Probe')
   if (              l_RT_pump_and_probe) call Afield_activate('Pump')
   !
   call initactivate(1,'ShiftedPaths')
   !
 endif
 !
#endif
 !
#if defined _MAGNETIC
 !
 ! Magnetic
 !
 if (l_sc_magnetic) then
   call initactivate(1,'Hamiltonian B_Field B_psi B_theta B_Gauge PhaseTrick')
   if (MAG_landau) call initactivate(1,'B_radius')
 endif
 !
#endif
 !
 ! Surface spectroscopy
 !
#if defined _SURF
 if (lras.or.lreels) then
    call X_activate('Xd',(/'BndsRn',&
&                 'GrFnTp','EnRnge','DmRnge','CGrdSp','ETStps','EMStps',&
&                 'DrudeW','EhEngy'/))
    call initactivate(1,'FFTGvecs XfnQP_E'//&
&     ' BulkFile BulkForm BlkShift BlkBroad Layers'//&  ! Bulk eps data
&     ' q0x q0y'//&                                     ! Polarizations
&     ' Cutoff CutZero CutStep')               ! Cut off fn
 endif
 if (lras) then
    call initactivate(1,&
&     ' LocLimit LocType')               ! Analyse
 endif
 if (lreels) then
    call initactivate(1,&
&     ' E0 Theta0 Thetap Phi DetAngle'//&               ! Kinematics
&     ' LossForm ImpactFt'//&                        ! Model of loss function
&     ' DetIntMd NumIntPt'//&                           ! Det. integration
&     ' PenDepth GausConv')                    ! General flags
 endif
#endif
 !
 ! Are we editing the input file ?
 !
 if (infile_editing) then
   open(unit=12,file=trim(infile))
   call initinfio(defs,12)
   close(12)
   call PP_redux_wait
 endif
 !
 ! To handle externally defined Q-points I use the init_q_pts
 !
 ! (a) first check if input file contains already a list of Q-points...
 call init_q_points(.FALSE.)
 !
 ! (b) ... then (re)write the file
 if (l_setup.and.io_QINDX_err/=0.and.infile_editing) call init_q_points(.TRUE.)
 !
 !If qp limits are requested they are added at the end of the input file
 !
 QP_field=any((/l_HF_and_locXC,l_gw0,l_life/)).and..not.l_sc_run
 !
 if (QP_field) then
   !
   ! The QP_state can be read from ioxxvxc in DUMP mode or from the input file.
   ! The DB value is used when a new input file is created or when the previous input file
   ! had no QP_state fields.
   !
   ! QP_state from DB ?
   !
   if (allocated(QP_state)) then
     !
     ! QP_state from input file ?
     !
     call parser('QPkrange',QP_state_in_input_file)
     !
     if (QP_state_in_input_file) then
       !
       deallocate(QP_state)
       QP_nb=0
       QP_nk=0
       !
       call QP_state_table_setup(en)
       !
     endif
     !
   else
     !
     call QP_state_table_setup(en)
     !
   endif
   !
   call init_QP(.TRUE.,infile_verbosity==V_qp)
   !
   ! I use it to propose the value in the input file ...
   !
   ! ... but afterword I must deallocate it to use user defined values
   !
   if (allocated(QP_state)) deallocate(QP_state)
   if (allocated(QP_table)) deallocate(QP_table)
   !
 endif
 !
#if defined _RT
 if(infile_verbosity==V_real_time.and.l_real_time) call init_DephMatrix()
#endif
 !
 if (infile_editing) return
 !
 ! Update Logicals (especially the write_to_log)
 !
 call SET_logicals()
 !
 ! Report/Log Files
 !
 if (trim(jobstr)=='') write (repfile,'(2a)') trim(com_path),'/r'
 if (trim(jobstr)/='') write (repfile,'(4a)') trim(com_path),'/','r-',trim(jobstr)
 if (log_as_a_file) then
  if (trim(jobstr)=='') write (logfile,'(2a)') trim(com_path),'/l'
  if (trim(jobstr)/='') write (logfile,'(4a)') trim(com_path),'/','l-',trim(jobstr)
  if (ncpu>1) then
    if (trim(jobstr)=='') write (logfile,'(a)')  trim(com_path)//'/LOG/l'
    if (trim(jobstr)/='') write (logfile,'(2a)') trim(com_path)//'/LOG/l-',trim(jobstr)
  endif
 endif
 do i1=1,nrnlvls
   rch=repfile
   if (rstatus(i1)/=0) then
     write (rch,'(3a)') trim(repfile),'_',trim(rnlvls(i1,1))
     repfile=rch
   endif
   if (log_as_a_file) then
     jch=logfile
     if (rstatus(i1)/=0) write (jch,'(3a)') trim(logfile),'_',trim(rnlvls(i1,1))
     logfile=jch
   endif
 enddo
 if (ncpu>1) then
   jch=logfile
   logfile=trim(jch)//"_CPU_"//trim(intc(myid+1))
 endif
 !
 ! Finalize
 !
 if (log_as_a_file) call rename_file(logfile)
 call rename_file(repfile)
 call PP_redux_wait
 if (master_cpu) then
   open(unit=11,file=trim(repfile))
   call write_the_logo(11,' ')
 endif
 !
 contains
   !
#if defined _RT
   !
   subroutine Afield_activate(field)
     character(*)::field
     call initactivate(1,field//'_Freq')
     call initactivate(1,field//'_MaxFreq')
     call initactivate(1,field//'_FrStep')
     call initactivate(1,field//'_Int')
     call initactivate(1,field//'_Damp')
     call initactivate(1,field//'_kind')
     call initactivate(1,field//'_Dir')
     if (l_RT_pump_and_probe.and.field=="Probe") call initactivate(1,field//'_Tstart')
   end subroutine
   !
#endif
   !
   subroutine CPU_activate(what)
     character(*) :: what 
     call initactivate(1,what//"_CPU")
     call initactivate(1,what//"_ROLEs")
     if ((what=="X_q_0".and..not.l_real_time).or.what=="X_finite_q".or.what=="X_all_q".or.what=="BS") then
       call initactivate(1,what//"_nCPU_invert")
     endif
     if (what=="BS") then
       call initactivate(1,what//"_nCPU_diago")
     endif
#if defined _SCALAPACK
     if (what=="SLK") then
       call initactivate(1,what//"_nCPU_diago")
       call initactivate(1,what//"_nCPU_invert")
     endif
#endif
     !
   end subroutine
   !
   subroutine X_activate(mode,what)
     character(2)::mode
     character(6)::what(:)
     ! Work Space
     integer     ::i1
     do i1=1,size(what,1)
       call initactivate(1,what(i1)//mode)
     enddo
   end subroutine
   !
   subroutine call_init_load(mode)
     character(*)::mode
     if (mode=='create_shadow_vars') initmode=0
     if (mode=='load_defaults') initmode=1
     if (mode=='Close_G_vectors') initmode=2
     if (mode=='Game_Over') initmode=3
     if (mode=='parser_input_file') initmode=4
     call init_load(defs,en,q,k,X,Xw)
   end subroutine
   !
   subroutine logicalson
     !
     integer     ::i1
     !
     do i1=1,2
       l_setup=runlevel_is_on('setup')
       l_optics=runlevel_is_on('optics')
       l_chi=runlevel_is_on('chi')
       l_bse=runlevel_is_on('bse')
       l_bsk=runlevel_is_on('bsk')
       l_bss=runlevel_is_on('bss')
       l_tddft=runlevel_is_on('tddft')
       l_em1d=runlevel_is_on('em1d')
       l_em1s=runlevel_is_on('em1s')
       l_ppa=runlevel_is_on('ppa')
       l_HF_and_locXC=runlevel_is_on('HF_and_locXC')
       l_gw0=runlevel_is_on('gw0')
       l_life=runlevel_is_on('life')
       l_rim=runlevel_is_on('rim_cut')
       l_col_cut=runlevel_is_on('rim_cut')
       l_cohsex=runlevel_is_on('cohsex')
       !
       ! GPL_EXCLUDE_START
       ! 
       l_acfdt=runlevel_is_on('acfdt')
       !
       ! GPL_EXCLUDE_END
       ! 
#if defined _SCALAPACK
       l_slk_test =runlevel_is_on('slktest')
#endif
#if defined _RT
       l_elel_scatt =runlevel_is_on('el_el_scatt')
       l_elph_scatt=runlevel_is_on('el_ph_scatt')
       l_elphoton_scatt=runlevel_is_on('el_photon_scatt')
#endif
#if defined _SC 
       l_sc_run=runlevel_is_on('scrun')
       l_real_time=runlevel_is_on('negf')
       l_sc_magnetic=runlevel_is_on('magnetic')
       l_eval_collisions=runlevel_is_on('collisions')
       if (.not.l_real_time.and.trim(SC_potential)=="IP") SC_potential="default"
#endif
#if defined  _SURF
       lreels=runlevel_is_on('reels')
       lras=runlevel_is_on('ras')
#endif
#if defined  _ELPH  
       if (.not.CLOSE_Gs) then
         !
         ! Only in this case ioELPH_err is defined
         !
         l_elph_corr=runlevel_is_on('el_ph_corr').and.(io_ELPH_err==0.or.l_real_time)
         ! GPL_EXCLUDE_START
         l_elph_Hamiltonian=runlevel_is_on('ElPhHam').and.io_ELPH_err==0
         ! GPL_EXCLUDE_END
       else
         l_elph_corr=runlevel_is_on('el_ph_corr')
         ! GPL_EXCLUDE_START
         l_elph_Hamiltonian=runlevel_is_on('ElPhHam')
         ! GPL_EXCLUDE_END
       endif
       l_elel_corr=runlevel_is_on('el_el_corr')
#endif
#if defined  _QED  
       l_elel_corr    =runlevel_is_on('el_el_corr')
       l_elphoton_corr=runlevel_is_on('el_photon_corr')
#endif
       !
       ! In some cases l_elel_corr is switched on by default
       !
       if (.not.l_elel_corr) then
         l_elel_corr=(l_gw0.or.l_life).and.(.not.l_elph_corr.and..not.l_elphoton_corr)
       endif
       !
       ! Check if this runlevel is allowed in the 
       ! present configuration
       !
       if (i1==1) call init_barriers( )
       !
     enddo
     !
     ! Setup logicals which are not runlevels
     !
     l_rpa_IP     = trim(Chi_mode)=='IP'.or.trim(BSK_mode)=='IP'
     l_td_hartree = trim(Chi_mode)=='Hartree'.or.trim(BSK_mode)=='Hartree'
     l_alda_fxc   = trim(Chi_mode)=='ALDA'.or.trim(BSK_mode)=='ALDA'
     l_lrc_fxc    = trim(Chi_mode)=='LRC' 
     l_bs_fxc     = trim(Chi_mode)=='BSfxc' .or.trim(BSK_mode)=='BSfxc'
     l_tddft      = l_alda_fxc.or.l_lrc_fxc.or.l_bs_fxc
     l_td_hf      = trim(BSK_mode)=="HF"
     l_W_eh       = trim(BSK_mode)=="SEX"
     !
   end subroutine logicalson
   !
   subroutine X_var_setup 
     !
     ! Before any X DB/infile reading
     !
     call X_duplicate(X(3),X(2))
     call X_duplicate(X(3),X(1))
     call X_duplicate(X(3),X(4))
     call W_duplicate(Xw(3),Xw(2))
     call W_duplicate(Xw(3),Xw(1))
     call W_duplicate(Xw(3),Xw(4))
     !
   end subroutine X_var_setup
   !
   subroutine before_infile_write_setup 
     !
     ! After DB reading/stdin logicals I propose here values for the input file
     !
     ! If optics with BS FXC I need to dump on X(3) the F_xc specs
     !
     if (all((/l_bs_fxc,l_optics,l_chi.or.l_bse,io_BS_Fxc_err==0/))) then
       QP_ctl_E(1,:,:)=QP_ctl_E(2,:,:) 
       X(3)%ib= BS_bands
       X(3)%ehe=BS_eh_en
       X(3)%q0= BSS_q0
       X(3)%iq= 1
       call W_duplicate(Xxcw,Xw(3))
       call initactivate(2,'XfnQP_E')
     endif
#if defined _SURF
     X(3)%iq = 1  ! 2 components
     X(3)%ordering = 'c'
     Xw(3)%n_freqs = 101 
#endif 
     if (.not.l_elel_corr.and..not.l_elph_corr.and..not.l_elphoton_corr) l_elel_corr=.true.
#if defined  _ELPH 
     elph_nDBs_used=elph_nDBs
#endif
     if (l_gw0.and.l_elel_corr) call initactivate(1,'HF_and_locXC')
     !
     if (l_ppa)    call initactivate(1,'em1d')
     if (l_gw0.and..not.l_ppa.and..not.l_cohsex.and..not.&
&        l_HF_and_locXC.and..not.l_elph_corr.and..not.l_elphoton_corr)  &
&                  call initactivate(1,'em1d')
     if (l_cohsex) call initactivate(1,'em1s')
     if (l_bsk)    call initactivate(1,'optics')
     if (l_bsk)    call initactivate(1,'bse')
     if (l_bss)    call initactivate(1,'optics')
     if (l_bss)    call initactivate(1,'bse')
     if (l_bss)    call initactivate(1,'bsk')
     if (l_bs_fxc) BSS_mode="t"
     !
     if (l_bse) then
       !
       if (l_alda_fxc) BS_res_mode='x'     
       !
       !
       if (io_X_err(2)==0) then
         if (io_BS_err/=0) BS_n_g_W=X(2)%ng
       else if (io_X_err(4)==0) then
         if (io_BS_err/=0) BS_n_g_W=X(4)%ng
         call initactivate(1,'em1d ppa')
       endif
       !
     endif
     !
#if defined _SC
     if (l_sc_magnetic) call initactivate(1,'potential')
     if (l_sc_run.and.io_SC_E_err==0) then
       QP_ng_Sx=SC_ng_Sx
       X(2)%ib=SC_X_bands
       X(2)%ng=SC_X_size
     endif
#endif
#if defined _OPENMP
     if (l_optics.or.l_em1s.or.l_em1d.or.l_ppa.or.l_bse) then
       n_threads_K=n_threads
       n_threads_X=n_threads
       n_threads_DIP=n_threads
     endif
     if (l_HF_and_locXC.or.l_gw0.or.l_cohsex.or.l_sc_run) n_threads_SE=n_threads
     if (l_real_time)                                     n_threads_RT=n_threads
#endif
#if defined _OPENMP && defined _SC && !defined _RT
     if (l_eval_collisions)    n_threads_SE=n_threads
#endif
#if defined _OPENMP && defined _SC && defined _RT
     if (l_eval_collisions)    n_threads_RT=n_threads
#endif
     !
   end subroutine before_infile_write_setup 
   !
   subroutine varsetup2 
     !
     ! q0 renormalization
     !
     BSS_q0(:) = BSS_q0(:)*q0_def_norm/v_norm( BSS_q0)
     X(1)%q0(:)=X(1)%q0(:)*q0_def_norm/v_norm(X(1)%q0)
     X(2)%q0(:)=X(2)%q0(:)*q0_def_norm/v_norm(X(2)%q0)
     X(3)%q0(:)=X(3)%q0(:)*q0_def_norm/v_norm(X(3)%q0)
     X(4)%q0(:)=X(4)%q0(:)*q0_def_norm/v_norm(X(4)%q0)
     !
     if (len_trim(BSE_mode)==0) BSE_mode="causal"
     !
     if (l_bse) then
       if (l_rpa_IP)                   BS_res_mode='none'
       if (l_td_hartree)               BS_res_mode='x'
       if (l_tddft)                    BS_res_mode='x'
       if (l_bs_fxc)                   BS_res_mode='c'
       if (l_td_hf)                    BS_res_mode='xcd'
       if (l_W_eh)                     BS_res_mode='xc'
       if (index(BSE_mode,'coupling')>0) BS_cpl_mode=trim(BS_res_mode)
       !
       if(l_W_eh) then
         call parser('WehDiag',l_W_eh_diag)
         l_W_eh_cpl=trim(BSE_mode)=='xc_coupling'
         if (l_W_eh_diag)              BS_res_mode=trim(string_add(BS_res_mode,'d'))
         if (.not.l_W_eh_cpl)          BS_cpl_mode=trim(string_remove(BS_cpl_mode,'c'))
       endif
     endif
     !
     if (l_bse) then
       !
       ! When running BSE from input file l_bse is FALSE in before_infile_write_setup.
       ! In any case I have to overwrite X(2) with PP X(4) only if em1s=F
       !
       if (io_X_err(2)<0.and.io_X_err(4)==0.and..not.l_em1s) then
         call X_duplicate(X(4),X(2))
         call W_duplicate(Xw(4),Xw(2))
       endif
       !
       if (io_BS_err==0) then
         if (l_ppa)      call X_duplicate(Xbsk,X(4))
         if (.not.l_ppa) call X_duplicate(Xbsk,X(2))
       endif
       !
     endif
#if !defined _ELPH  && !defined _QED
     if (l_gw0) l_elel_corr=.true.
#endif
     !
#if defined _RT 
     !
     ! The logicals l_RT_pump_and_probe and l_RT_probe are defined by read_command_line
     ! if infile_editing=T or here when infile_editing=F and yambo is running
     !
     if (.not.infile_editing) then
       !
       if (trim(Efield(1)%ef_name)/='none'.and.trim(Efield(2)%ef_name)/='none') i_Pump=2
       if (trim(Efield(1)%ef_name)=='none'.and.trim(Efield(2)%ef_name)/='none') then
         call Efield_duplicate(Efield(2),Efield(1))
         call Efield_reset(Efield(2))
       endif
       l_RT_probe         =i_Pump==i_Probe
       l_RT_pump_and_probe=i_Pump/=i_Probe
     endif
#endif
     !
   end subroutine varsetup2
   !
   subroutine read_command_line(rstr,init_) 
     !
     use com,    ONLY:error
     use LIVE_t, ONLY:USER_wall_time_string,GET_user_WALL_time
     use stderr, ONLY:string_split
     use it_m,   ONLY:V_RL,V_kpt,V_sc,V_qp,V_io,V_general,V_resp,&
&                     V_real_time,V_all
     implicit none
     integer     :: init_
     character(*):: rstr
     !
     ! Work Space
     !
     integer          ::i1,i2,n_pieces,i_cycle
     character(schlen)::rstr_piece(2*nrnlvls),strings_to_not_use_as_runlevels(nrnlvls)
     !
     ! Bug fix (17/9/2012). If any string following a -### identifier contains 
     ! a string related to a runlevel this is erronously switched on. 
     !
     strings_to_not_use_as_runlevels=" "
     strings_to_not_use_as_runlevels(1)="jobstr"
     strings_to_not_use_as_runlevels(2)="ifile"
     strings_to_not_use_as_runlevels(3)="idir"
     strings_to_not_use_as_runlevels(4)="cdir"
     strings_to_not_use_as_runlevels(5)="odir"
     strings_to_not_use_as_runlevels(6)="cdir"
     !
     ! Split the string in pieces
     !
     call string_split(rstr,rstr_piece)
     n_pieces=0
     do i1=1,2*nrnlvls
       if (len_trim(rstr_piece(i1))>0) n_pieces=n_pieces+1
     enddo
     if (n_pieces==0) return
     !
     do i_cycle=1,2
       !
       INPUT_strings_loop: do i1=1,n_pieces
         !
         if (trim(rstr_piece(i1))=='ifile') cycle
         if (i1>1) then
           if(trim(rstr_piece(i1-1))=='ifile') cycle
         endif
         !
         do i2=1,nrnlvls
           if (i1==1) then
              if ( trim(rnlvls(i2,1)) == trim(rstr_piece(i1))) infile_editing=.true.
           else
             if ( trim(rnlvls(i2,1)) == trim(rstr_piece(i1)).and.&
&                 trim(rstr_piece(i1-1)) /= 'jobstr' ) infile_editing=.true.
           endif
         enddo
         !
         if (i1>1) then
           do i2=1,nrnlvls
             if (trim(rstr_piece(i1  )) == trim(strings_to_not_use_as_runlevels(i2))) cycle INPUT_strings_loop
             if (trim(rstr_piece(i1-1)) == trim(strings_to_not_use_as_runlevels(i2))) cycle INPUT_strings_loop
           enddo
         endif
         !
         ! Run Levels
         !
         call initactivate(1, trim(rstr_piece(i1)) )
         !
         ! Verbosity
         ! V_RL=1
         ! V_kpt=2
         ! V_sc=3
         ! V_qp=4
         ! V_io=5
         ! V_general=6
         ! V_resp=7
         ! V_real_time=8
         ! V_parallel=9
         ! V_all=99
         !
         if ( trim(rstr_piece(i1)) == 'infver' ) then
           select case (trim(rstr_piece(i1+1)))
             case ('RL','rl')
               infile_verbosity=V_RL
             case ('kpt','k')
               infile_verbosity=V_kpt
             case ('sc','SC')
               infile_verbosity=V_sc
             case ('QP','qp')
               infile_verbosity=V_qp
             case ('IO','io')
               infile_verbosity=V_io
             case ('gen')
               infile_verbosity=V_general
             case ('resp','X')
               infile_verbosity=V_resp
             case ('rt')
               infile_verbosity=V_real_time
             case ('par')
               infile_verbosity=V_parallel
             case ('all')
               infile_verbosity=V_all
           end select
         endif
         !
         if ( trim(rstr_piece(i1)) == 'wallt' ) then
           USER_wall_time_string=trim(rstr_piece(i1+1))
           if (i_cycle==1) call GET_user_WALL_time()
         endif
         !
         if ( trim(rstr_piece(i1)) == 'em1s' .or.  trim(rstr_piece(i1)) == 'em1d' .or.&
&             runlevel_is_on('em1s')         .or.  runlevel_is_on('em1d')  .or. &
&             runlevel_is_on('cohsex')  &
&           ) Chi_mode='hartree'
         !
         ! BSE/LLR
         !
         if (i_cycle==2.and.trim(rstr_piece(i1)) == 'optics' )  then
           !
           l_chi= (trim(rstr_piece(i1+1))=='g' ).or.(trim(rstr_piece(i1+1))=='c')
           l_bse= (trim(rstr_piece(i1+1))=='eh').or.(trim(rstr_piece(i1+1))=='b')
           !
           if (.not.l_chi.and..not.l_bse) l_chi=.true.
           !
           call initactivate(1,'optics')
           if (l_chi) call initactivate(1,'chi')
           if (l_bse) call initactivate(1,'bse')
#if defined _KERR
           l_kerr=l_bse
#endif
           if (l_chi.and.trim(Chi_mode)==' ') Chi_mode='IP'
           if (l_bse.and.trim(BSK_mode)==' ') BSK_mode='IP'
           !
         endif
         !
         ! Approximation used for the BSE/LLR kernel
         !
         if ( i_cycle==2 .and. trim(rstr_piece(i1)) == 'kernel' )  then
           !
           ! if the optics option is not present define defaults
           ! since kernel does not correspond to a runlevel, set 
           ! infile_editing=.true.           
           !
           if (.not.l_bse.and..not.l_chi) then
             l_chi =((trim(rstr_piece(i1+1)) == 'hartree').or.&
                    &( trim(rstr_piece(i1+1)) == 'lrc'))
             l_bse =((trim(rstr_piece(i1+1)) == 'alda').or.&
                    &(trim(rstr_piece(i1+1)) == 'sex').or.&
                    &(trim(rstr_piece(i1+1)) == 'hf').or.&
                    &( trim(rstr_piece(i1+1)) == 'bsfxc'))
             infile_editing=.true.           
             call initactivate(1,'optics')
             if (l_chi) call initactivate(1,'chi')
             if (l_bse) call initactivate(1,'bse')
           end if
           !
           BSK_mode='Hartree'
           Chi_mode='Hartree'
           !
           if(l_bse)  then
             if(trim(rstr_piece(i1+1)) == 'hartree')  BSK_mode='Hartree'
             if(trim(rstr_piece(i1+1)) == 'hf')       BSK_mode='HF'
             if( trim(rstr_piece(i1+1)) == 'alda')    BSK_mode='ALDA'
             if(trim(rstr_piece(i1+1)) == 'sex')      BSK_mode='SEX'
             if( trim(rstr_piece(i1+1)) == 'bsfxc')   BSK_mode='BSfxc'
           else if(l_chi) then
             if(trim(rstr_piece(i1+1)) == 'hartree')  Chi_mode='Hartree'
             if( trim(rstr_piece(i1+1)) == 'alda')    Chi_mode='ALDA'
             if( trim(rstr_piece(i1+1)) == 'lrc')     Chi_mode='LRC'
             if( trim(rstr_piece(i1+1)) == 'bsfxc')   Chi_mode='BSfxc'
           endif
           !
           if((trim(rstr_piece(i1+1)) == 'alda').or.&
&             (trim(rstr_piece(i1+1)) == 'lrc').or.&
&             (trim(rstr_piece(i1+1)) == 'bsfxc')) call initactivate(1,'tddft')
           !
           if(l_bse)   call initactivate(1,'bsk')
           !
         endif
         !
         ! BSE Solver
         !
         if ( trim(rstr_piece(i1)) == 'bss' )  then
           BSS_mode=trim(rstr_piece(i1+1))
           if (index(BSS_mode,'h')==0.and.index(BSS_mode,'d')==0.and.&
&              index(BSS_mode,'i')==0.and.index(BSS_mode,'t')==0) BSS_mode='h'
           !
           ! With and ALDA Fxc the t solver is not permitted
           !
           if (l_alda_fxc.and.index(BSS_mode,'t')/=0) BSS_mode='h'
           if (BSK_mode=='IP') call switch_off_runlevel('bss',on_name=' ')
           if (BSK_mode==' ') then
             BSK_mode="SEX"
             Chi_mode="Hartree"
           endif
           !
         endif
         !
         ! Dyson Solver
         !
         if ( trim(rstr_piece(i1)) == 'gw0' ) then
           QP_solver=trim(rstr_piece(i1+1))
           if (trim(QP_solver)/='n'.and.trim(QP_solver)/='s'.and.&
&              trim(QP_solver)/='g') QP_solver='n'
#if !defined  _ELPH && !defined _QED
           l_elel_corr=.true.
#endif
           !
         endif
         !
         ! Lifetimes
         !
         if ( trim(rstr_piece(i1)) == 'life' )  call initactivate(1,'em1d')
         !
         ! GW approximation 
         !
         if ( trim(rstr_piece(i1)) == 'gwapprx' ) then
           !
           if (trim(rstr_piece(i1+1))=='p') then
             infile_editing=.true.
             call initactivate(1,'ppa')
           else if (trim(rstr_piece(i1+1))=='c') then
             !
             infile_editing=.true.
             call initactivate(1,'cohsex gw0') 
             !
           endif
           !
         endif
         !
         ! Surface spectroscopy
         !
#if defined _SURF
         if ( trim(rstr_piece(i1)) == 'sursp' )  then
           if ( trim(rstr_piece(i1+1)) == 'r') call initactivate(1,'ras')
           if ( trim(rstr_piece(i1+1)) == 'e') call initactivate(1,'reels')
           if ( trim(rstr_piece(i1+1)) == 'b') call initactivate(1,'ras reels')
         endif
#endif
         !
         ! Sc / NEGF
         !
#if defined _SC 
         if ( trim(rstr_piece(i1)) == 'potential' )  then
           !
           if ( trim(rstr_piece(i1+1)) == 'exx' ) then
             SC_potential='EXX'
             if (i_cycle==2.and..not.runlevel_is_on('negf')) call initactivate(1,'em1s')
           else if ( trim(rstr_piece(i1+1)) == 'exxc' ) then
             SC_potential='EXXC'
           else if ( trim(rstr_piece(i1+1)) == 'srpa' ) then
             SC_potential='SRPA'
           else if ( trim(rstr_piece(i1+1)) == 'c' ) then
             SC_potential='COHSEX'
             if (i_cycle==2.and..not.runlevel_is_on('negf')) call initactivate(1,'em1s')
           else if ( trim(rstr_piece(i1+1)) == 'hf') then
             SC_potential='HARTREE-FOCK'
           else if ( trim(rstr_piece(i1+1)) == 'h') then
             SC_potential='HARTREE'
           else if ( trim(rstr_piece(i1+1)) == 'd') then
             SC_potential='default'
           else if ( trim(rstr_piece(i1+1)) == 'ip') then
             SC_potential='IP'
           endif
           !
         endif
#endif
#if defined _MAGNETIC
         if ( trim(rstr_piece(i1)) == 'magnetic' )  then
           if ( trim(rstr_piece(i1+1)) == 'p' ) then
             MAG_hamiltonian_type='pauli'
             MAG_pauli=.true.
           else if ( trim(rstr_piece(i1+1)) == 'l' ) then
             MAG_hamiltonian_type='landau'
             MAG_landau=.true.
           else if ( trim(rstr_piece(i1+1)) == 'a') then
             MAG_hamiltonian_type='all'
             MAG_landau=.true.
             MAG_pauli=.true.
           endif
         endif
#endif
         !
#if defined  _ELPH || defined _QED
         !
         ! ELPH/QED
         !
         if ( trim(rstr_piece(i1)) == 'corrtp' ) then
           if ( trim(rstr_piece(i1+1)) == 'e') l_elel_corr=.true.
           if ( trim(rstr_piece(i1+1)) == 'p') l_elph_corr=.true.
           if ( trim(rstr_piece(i1+1)) == 'h') l_elphoton_corr=.true.
           if ( trim(rstr_piece(i1+1)) == 'a') then
             l_elel_corr=.true.
             l_elph_corr=.true.
             l_elphoton_corr=.true.
           endif
           if (.not.l_elph_corr.and..not.l_elel_corr.and..not.l_elphoton_corr) l_elel_corr=.true.
           if (l_elph_corr)     call initactivate(1,'el_ph_corr')
           if (l_elel_corr)     call initactivate(1,'el_el_corr')
           if (l_elphoton_corr) call initactivate(1,'el_photon_corr')
         endif
#endif
         !
         ! RT
         !
#if defined  _RT 
         if ( trim(rstr_piece(i1)) == 'negf' ) then
           if ( trim(rstr_piece(i1+1)) == 'p' ) l_RT_probe=.true.
           if ( trim(rstr_piece(i1+1)) == 'pp') l_RT_pump_and_probe=.true.
           if (.not.l_RT_probe.and..not.l_RT_pump_and_probe) l_RT_probe=.true.
         endif
         !
         if ( trim(rstr_piece(i1)) == 'scattp' ) then
<<<<<<< HEAD
           if ( trim(rstr_piece(i1+1)) == 'e'.or. trim(rstr_piece(i1+1)) == 'b') l_elel_scatt=.true.
           if ( trim(rstr_piece(i1+1)) == 'p'.or. trim(rstr_piece(i1+1)) == 'b') l_elph_scatt=.true.
           if (.not.l_elph_scatt.and..not.l_elel_scatt) l_elph_scatt=.true.
           if (l_elph_scatt) call initactivate(1,'el_ph_scatt')
           if (l_elel_scatt) call initactivate(1,'el_el_scatt')
=======
           if ( trim(rstr_piece(i1+1)) == 'e'.or. trim(rstr_piece(i1+1)) == 'a') l_elel_scatt=.true.
           if ( trim(rstr_piece(i1+1)) == 'p'.or. trim(rstr_piece(i1+1)) == 'a') l_elph_scatt=.true.
#endif
#if defined _RT && defined _QED
           if ( trim(rstr_piece(i1+1)) == 'h'.or. trim(rstr_piece(i1+1)) == 'a') l_elphoton_scatt=.true.
           if (l_elphoton_scatt) call initactivate(1,'el_photon_scatt')
#endif
#if defined _RT 
           if (l_elph_scatt)     call initactivate(1,'el_ph_scatt')
           if (l_elel_scatt)     call initactivate(1,'el_el_scatt')
           if (.not.l_elph_scatt.and..not.l_elel_scatt.and..not.l_elphoton_scatt) l_elph_scatt=.true.
>>>>>>> 2b772ccc
         endif
         !
#endif
         !
         ! COLLISIONS
         !
#if defined _SC 
         !
         if (runlevel_is_on('collisions')) then
           if (l_elel_scatt.or.trim(SC_potential)=='COHSEX') call initactivate(1,'em1s')
         endif
         !
#endif
         !
       enddo INPUT_strings_loop
       !
     enddo
     !
     if (infile_editing) init_=1
     !
   end subroutine
   !
end function<|MERGE_RESOLUTION|>--- conflicted
+++ resolved
@@ -1566,7 +1566,7 @@
          if ( trim(rstr_piece(i1)) == 'sursp' )  then
            if ( trim(rstr_piece(i1+1)) == 'r') call initactivate(1,'ras')
            if ( trim(rstr_piece(i1+1)) == 'e') call initactivate(1,'reels')
-           if ( trim(rstr_piece(i1+1)) == 'b') call initactivate(1,'ras reels')
+           if ( trim(rstr_piece(i1+1)) == 'a') call initactivate(1,'ras reels')
          endif
 #endif
          !
@@ -1635,7 +1635,7 @@
          !
          ! RT
          !
-#if defined  _RT 
+#if defined _RT 
          if ( trim(rstr_piece(i1)) == 'negf' ) then
            if ( trim(rstr_piece(i1+1)) == 'p' ) l_RT_probe=.true.
            if ( trim(rstr_piece(i1+1)) == 'pp') l_RT_pump_and_probe=.true.
@@ -1643,13 +1643,6 @@
          endif
          !
          if ( trim(rstr_piece(i1)) == 'scattp' ) then
-<<<<<<< HEAD
-           if ( trim(rstr_piece(i1+1)) == 'e'.or. trim(rstr_piece(i1+1)) == 'b') l_elel_scatt=.true.
-           if ( trim(rstr_piece(i1+1)) == 'p'.or. trim(rstr_piece(i1+1)) == 'b') l_elph_scatt=.true.
-           if (.not.l_elph_scatt.and..not.l_elel_scatt) l_elph_scatt=.true.
-           if (l_elph_scatt) call initactivate(1,'el_ph_scatt')
-           if (l_elel_scatt) call initactivate(1,'el_el_scatt')
-=======
            if ( trim(rstr_piece(i1+1)) == 'e'.or. trim(rstr_piece(i1+1)) == 'a') l_elel_scatt=.true.
            if ( trim(rstr_piece(i1+1)) == 'p'.or. trim(rstr_piece(i1+1)) == 'a') l_elph_scatt=.true.
 #endif
@@ -1661,7 +1654,6 @@
            if (l_elph_scatt)     call initactivate(1,'el_ph_scatt')
            if (l_elel_scatt)     call initactivate(1,'el_el_scatt')
            if (.not.l_elph_scatt.and..not.l_elel_scatt.and..not.l_elphoton_scatt) l_elph_scatt=.true.
->>>>>>> 2b772ccc
          endif
          !
 #endif
