!
! Copyright (C) 2000-2013 A. Marini and the YAMBO team 
!              http://www.yambo-code.org
! 
! This file is distributed under the terms of the GNU 
! General Public License. You can redistribute it and/or 
! modify it under the terms of the GNU General Public 
! License as published by the Free Software Foundation; 
! either version 2, or (at your option) any later version.
!
! This program is distributed in the hope that it will 
! be useful, but WITHOUT ANY WARRANTY; without even the 
! implied warranty of MERCHANTABILITY or FITNESS FOR A 
! PARTICULAR PURPOSE.  See the GNU General Public License 
! for more details.
!
! You should have received a copy of the GNU General Public 
! License along with this program; if not, write to the Free 
! Software Foundation, Inc., 59 Temple Place - Suite 330,Boston, 
! MA 02111-1307, USA or visit http://www.gnu.org/copyleft/gpl.txt.
!
integer function init(en,q,k,X,Xw,instr,lnstr,CLOSE_Gs,FINALIZE)
 !
 ! init =-2  : Unsupported Runlevel(s) combination
 ! init =-1  : Missing CORE DBs
 ! init = 0  : everything is OK. Job continues.
 ! init = 1  : input file editing mode
 ! init = 2  : DB listing mode
 !
 use drivers
 use pars,           ONLY:schlen,lchlen
 use parser_m,       ONLY:parser
 use units,          ONLY:HA2EV
 use electrons,      ONLY:levels,E_reset,n_sp_pol
 use frequency,      ONLY:w_samp,W_duplicate,W_reset
 use it_m,           ONLY:it,initactivate,initdefs,rstatus,nrnlvls,&
&                         initmode,rnlvls,initinfio,infile_verbosity,&
&                         infile,infile_dump,ofiles_append,runlevel_is_on,&
&                         switch_off_runlevel
#if defined _RT 
 use it_m,           ONLY:V_real_time
#endif
 use parallel_m,     ONLY:PP_redux_wait,master_cpu
 use com,            ONLY:msg,repfile,com_path,jobstr,more_io_path,core_io_path,&
&                         write_the_logo,file_exists,rename_file,write_to_report
 use vec_operate,    ONLY:v_norm
 use timing,         ONLY:live_timing_is_on,what_is_running
 use QP_m,           ONLY:QP_t,QP_ng_Sx,QP_solver,QP_nb,QP_nk,&
&                         QP_state,QP_reset,QP_ctl_E,QP_table
 use X_m,            ONLY:X_t,X_duplicate,X_reset
 use stderr,         ONLY:tty_size,logfile,string_add,string_remove
 use R_lattice,      ONLY:ng_closed,q0_def_norm,bz_samp,nqibz,bz_samp_reset 
 use wave_func,      ONLY:ioWF
 use IO_m,           ONLY:io_control,OP_RD_CL,DUMP,NONE,mk_dir
 use TDDFT,          ONLY:ioBS_Fxc
 use BS,             ONLY:BS_bands,BS_n_g_exch,BS_n_g_W,BSS_mode,BSS_q0,&
&                         BS_eh_en,BSE_mode,BS_res_mode,BS_cpl_mode
#if defined _DISTRIBUTED
 use BS,             ONLY:ioBS_DISTRIBUTED
#endif
#if defined  _ELPH 
 use ELPH,           ONLY:elph_nDBs,elph_nDBs_used,elph_use_q_grid
#endif
#if defined _SC
 use global_XC,      ONLY:SC_HF,SC_COHSEX,SC_HF
 use SC,             ONLY:SC_potential,SC_ng_Sx,SC_X_bands,SC_X_size
 use collisions_IO,  ONLY:io_COLLISIONS,V_kind
#endif
#if defined _RT
 use real_time,      ONLY:l_RT_probe,l_RT_pump_and_probe,Dynamics_Kind
 use fields,         ONLY:Efield,i_Pump,i_Probe,Efield_reset,Efield_duplicate
#endif
#if defined _MAGNETIC
 use magnetic,        ONLY:MAG_hamiltonian_type,MAG_pauli,MAG_landau
#endif
 !
 implicit none
 !
 type(levels) ::en        
#if defined _SC
 type(levels) ::en_sc
#endif
 type(bz_samp)::q,k   
 type(X_t)    ::X(4)
 type(w_samp) ::Xw(4)
 integer         ::lnstr
 character(lnstr)::instr
 logical         ::CLOSE_Gs,FINALIZE
 !
 ! Work Space
 !
 integer           :: io_err,ioWF_err,io_X_err(4),io_ID,ioBS_err,io_KB_PP_err,&
&                     ioBS_Fxc_err,ioQINDX_err,io_SC_E_err,io_SC_V_err,io_COLLISIONS_err,io_J_and_P,io_G,io_Gr
 integer, external :: ioX,io_DIPOLES,ioGROT,ioQINDX,ioRIM,&
&                     io_HF_and_locXC,ioQP,ioBS,ioDB1,ioKB_PP,&
&                     ioCOL_CUT
 logical           :: OSTNTS_Vnl_included,QP_state_in_input_file
 character(6)      :: X_size
 !
 integer, external :: ioE_RIM
 !
#if defined _SC || defined _RT
 integer, external :: io_SC_components,io_G_retarded
#endif
#if defined _ELPH 
 integer           :: ioELPH_err
 integer, external :: ioELPH
#endif
 !
 type(X_t)        ::Xbsk
 type(QP_t)       ::qp
 type(w_samp)     ::Xxcw
 type(initdefs)   ::defs
 character(lchlen)::jch,rch
 integer          ::i1
 !
 ! What is running ?
 !
 what_is_running='YAMBO'
#if defined _ELPH 
 what_is_running='YAMBO_PH'
#endif
#if defined _SC
 what_is_running='YAMBO_SC'
#endif
#if defined _RT
 what_is_running='YAMBO_RT'
#endif
#if defined _MAGNETIC
 what_is_running='YAMBO_MAGNETIC'
#endif
 !
 !Presets (input)
 !
 init = 0
 !
 if (.not.FINALIZE.and..not.CLOSE_Gs) then
   call E_reset(en)
#if defined _SC
   call E_reset(en_sc)
#endif
   call bz_samp_reset(k)
   call bz_samp_reset(q)
   call W_reset(Xw(1))
   call W_reset(Xw(2))
   call W_reset(Xw(3))
   call W_reset(Xw(4))
   call X_reset(X(1),type=1)
   call X_reset(X(2),type=2)
   call X_reset(X(3),type=3)
   call X_reset(X(4),type=4)
 endif
 !
 ! Presets (local)
 !
 call QP_reset(qp)
 call W_reset(Xxcw)
 call X_reset(Xbsk)
 !
 if (FINALIZE) then
   call call_init_load('Game_Over')
   call initinfio(defs,11)
   if (master_cpu) call ofiles_append(defs=defs)
   return
 endif
 if (CLOSE_Gs) then
   call call_init_load('Close_G_vectors')
   call barriers( )
   call logicalson
   return
 endif
 !
 ! First vars loading
 ! 
 call call_init_load('create_shadow_vars')
 !
 ! DB props listing mode ?
 !
 call read_command_line(instr,init)
 if (index(instr,'dbpr')>0) then
   list_dbs=.true.
   init = 2
   if (tty_size<0) write (logfile,'(2a)') trim(com_path),'/l_dbs'
   live_timing_is_on=.false.
   write_to_report=.false.
 endif
 !
 ! Dump the input file
 !
 if (file_exists(trim(infile))) then
   call infile_dump()
 else if (.not.infile_editing) then
   infile='(none)'
 endif
 !
 ! BASICAL DATABASES
 !
 ! db1
 !
 call io_control(ACTION=OP_RD_CL,SEC=(/1,2/),COM=NONE,MODE=DUMP,ID=io_ID)
 io_err=ioDB1(en,k,io_ID) 
 !
 ! wf
 !
 call io_control(ACTION=OP_RD_CL,SEC=(/1/),COM=NONE,MODE=DUMP,ID=io_ID)
 ioWF_err=ioWF(io_ID) 
 if (io_err/=0.or.ioWF_err/=0) then
   init =-1
   return
 else
   call mk_dir(more_io_path)
   call mk_dir(com_path)
   call mk_dir(trim(core_io_path)//"/SAVE")
   call mk_dir(trim(more_io_path)//"/SAVE")
 endif
 !
 X(3)%ib=(/1,en%nb/)
 !
 ! Exporting DB1 informations to variables to be
 ! proposed in the input file.
 !
 X(3)%ib=(/1,en%nb/)
 !
 ! gops
 !
 call io_control(ACTION=OP_RD_CL,COM=NONE,MODE=DUMP,SEC=(/1,2/),ID=io_ID)
 io_err=ioGROT(io_ID) 
 !
 ! Updates RL variables
 !
 QP_ng_Sx=ng_closed
 BS_n_g_exch=ng_closed
 !
 ! kindx
 !
 call io_control(ACTION=OP_RD_CL,COM=NONE,SEC=(/1/),MODE=DUMP,ID=io_ID)
 ioQINDX_err=ioQINDX(k,q,io_ID) 
 if (ioQINDX_err==0) call initactivate(-1,'IkSigLim IkXLim MinusQ')
 !
 ! If the GOPS/KINDX DBs are not present, reset to setup run
 !
 if ((io_err==-1.or.ioQINDX_err==-1).and.infile_editing) then
   !
   ! switch off all logicals loaded in read_command_line
   call switch_off_runlevel('all',on_name="")
   !
   ! force a setup run
   instr="setup"
   call read_command_line(instr,init)
   !
 endif
 !
 ! rim
 !
 call io_control(ACTION=OP_RD_CL,COM=NONE,SEC=(/1/),MODE=DUMP,ID=io_ID)
 io_err=ioRIM(io_ID) 
 !
 ! cutoff
 !
 call io_control(ACTION=OP_RD_CL,COM=NONE,SEC=(/1/),MODE=DUMP,ID=io_ID)
 io_err=ioCOL_CUT(io_ID) 
 !
 ! E_rim
 !
 call io_control(ACTION=OP_RD_CL,COM=NONE,SEC=(/1/),MODE=DUMP,ID=io_ID)
 io_err=ioE_RIM(en,io_ID) 
 !
 ! xxvxc
 !
 call io_control(ACTION=OP_RD_CL,COM=NONE,SEC=(/1,2/),MODE=DUMP,ID=io_ID)
 io_err=io_HF_and_locXC(io_ID) 
 !
 ! QP
 !
 call io_control(ACTION=OP_RD_CL,COM=NONE,SEC=(/1,2/),MODE=DUMP,ID=io_ID)
 io_err=ioQP('QP',qp,io_ID) 
 !
 !In DUMP mode qp%table is dumped as well (to be used in QP_apply).
 !Here, however, qp%table is not needed
 !
 if (associated(qp%table)) then
   deallocate(qp%table)
   nullify(qp%table)
 endif
 !
 ! Green Functions
 !
 call io_control(ACTION=OP_RD_CL,COM=NONE,SEC=(/1,2/),MODE=DUMP,ID=io_ID)
 io_err=ioQP('G',qp,io_ID) 
 !
 ! W
 !
 call io_control(ACTION=OP_RD_CL,COM=NONE,SEC=(/1,2/),MODE=DUMP,ID=io_ID)
 io_err=ioQP('W',qp,io_ID) 
 !
 ! ostnts
 !
 call io_control(ACTION=OP_RD_CL,COM=NONE,SEC=(/1/),MODE=DUMP,ID=io_ID)
 io_err=io_DIPOLES(X(3),en,io_ID)
 !
 OSTNTS_Vnl_included=io_err==0.and.X(3)%Vnl_included
 !
 ! kb_pp
 !
 call io_control(ACTION=OP_RD_CL,COM=NONE,SEC=(/1/),MODE=DUMP,ID=io_ID)
 io_KB_PP_err=ioKB_PP(io_ID)
 !
 if (io_err/=0) OSTNTS_Vnl_included=io_KB_PP_err==0
 !
 ! I transfer to all X types the X(3) used in the previous io's 
 !
 call X_var_setup
 !
 do i1=1,4 ! Xx Xs Xp Xd
   call io_control(ACTION=OP_RD_CL,COM=NONE,SEC=(/1,2/),MODE=DUMP,ID=io_ID)
   io_X_err(i1)=ioX(X(i1),Xw(i1),io_ID)
   if (nqibz>0) X(i1)%iq=(/1,nqibz/)
   if (io_X_err(i1)>0) X(i1)%iq(1)=io_X_err(i1)+1
 enddo
 !
 ! The GLOBAL vcalue of %Vnl_included is decided on the basis of the contents
 ! of db.OSTENTS OR on the presence of the KB_PP. This means that if the
 ! response functions DBs were made in presence of KB_PP and later this
 ! DB is deleted the X dbs will be recalculated
 !
 forall(i1=1:4) X(i1)%Vnl_included=OSTNTS_Vnl_included
 !
 ! bs
 !
 call io_control(ACTION=OP_RD_CL,COM=NONE,MODE=DUMP,SEC=(/1/),ID=io_ID)
#if defined _DISTRIBUTED
 ioBS_err=ioBS_DISTRIBUTED(1,Xbsk,io_ID)
#else
 ioBS_err=ioBS(1,Xbsk,io_ID)
#endif
 !
 ! GPL_EXCLUDE_START
 !
 ! bs_fxc
 !
 call io_control(ACTION=OP_RD_CL,COM=NONE,MODE=DUMP,SEC=(/1/),ID=io_ID)
 ioBS_Fxc_err=ioBS_Fxc(1,Xxcw,io_ID,X=Xbsk)
 !
 ! GPL_EXCLUDE_END
 !
 ! ELPH 
 !
#if defined _ELPH 
 call io_control(ACTION=OP_RD_CL,COM=NONE,MODE=DUMP,SEC=(/1/),ID=io_ID)
 ioELPH_err=ioELPH(io_ID,'gkkp')
 !
 if (ioELPH_err/=0) then
   call io_control(ACTION=OP_RD_CL,COM=NONE,MODE=DUMP,SEC=(/1/),ID=io_ID)
   ioELPH_err=ioELPH(io_ID,'gkkp_expanded')
 endif
 !
#endif
 !
 ! RT 
 !
#if defined _RT
 call io_control(ACTION=OP_RD_CL,COM=NONE,MODE=DUMP,SEC=(/1/),ID=io_ID)
 io_J_and_P=io_SC_components('J_and_P' ,en,io_ID)
 call io_control(ACTION=OP_RD_CL,COM=NONE,MODE=DUMP,SEC=(/1/),ID=io_ID)
 io_G=io_SC_components('G' ,en,io_ID)
 call io_control(ACTION=OP_RD_CL,COM=NONE,MODE=DUMP,SEC=(/1/),ID=io_ID)
 io_Gr=io_G_retarded(io_ID,"G_retarded")
 call io_control(ACTION=OP_RD_CL,COM=NONE,MODE=DUMP,SEC=(/1/),ID=io_ID)
 io_Gr=io_G_retarded(io_ID,"G_retarded_matrix")
#endif
 !
 ! SC 
 !
#if defined _SC
 call io_control(ACTION=OP_RD_CL,COM=NONE,MODE=DUMP,SEC=(/1/),ID=io_ID)
 io_SC_V_err=io_SC_components('V',en_sc,io_ID)
 call io_control(ACTION=OP_RD_CL,COM=NONE,MODE=DUMP,SEC=(/1/),ID=io_ID)
 io_SC_E_err=io_SC_components('E',en_sc,io_ID)
 if (io_SC_E_err==0.and.io_SC_V_err/=0) io_SC_E_err=-1
 !
 ! COLLISIONS 
 !
 V_kind=SC_HF
 call io_control(ACTION=OP_RD_CL,COM=NONE,MODE=DUMP,SEC=(/1/),ID=io_ID)
 io_COLLISIONS_err=io_COLLISIONS(0,io_ID)
 if (io_COLLISIONS_err==0) then
   V_kind=SC_COHSEX
   call io_control(ACTION=OP_RD_CL,COM=NONE,MODE=DUMP,SEC=(/1/),ID=io_ID)
   io_COLLISIONS_err=io_COLLISIONS(0,io_ID)
   if (io_COLLISIONS_err/=0) V_kind=-1
 endif
#endif
 !
 if (list_dbs) then
   call msg('s','')
   return
 endif
 !
 !Runlevels variables activation (Logicals from stdin)
 !
 call logicalson
 !
 !Setup on the basis of the DB read/stdin variables
 !Here I can propose values to be written in the input file
 !
 call varsetup1
 !
 !Variables(read from DB files) -> local cache
 !
 !Note that here ('load_defaults') is the latest chance to change
 !a predefined var verbosity and to force its appearnce
 !in the input file.
 !
 call call_init_load('load_defaults')
 !
 !Input file/local cache -> local cache/Variables
 !
 call call_init_load('parser_input_file')
 !
 !RUNLEVELS VARIABLES ACTIVATION (LOGICALS FROM INPUT FILE)
 !
 if (.not.any(rstatus>0)) rstatus(1)=-1
 call logicalson
 call varsetup2
 call logicalson
 !
 !Common
 !
 call initactivate(1,'StdoHash Nelectro ElecTemp BoseTemp OccTresh EvalMagn')
 !
 !FFT
 !
 if (any((/(l_optics.and.l_chi),(l_optics.and.l_bse),l_em1d,&
&          l_em1s,l_acfdt,l_HF_and_locXC,l_col_cut/))) call initactivate(1,'ecutFFT FFTGvecs')
 !
 !Setup
 !
 if (l_setup) call initactivate(1,'MaxGvecs MaxNG IkSigLim IkXLim')
#if defined  _ELPH 
 if (l_setup) call initactivate(1,'MinusQ')
#endif
 !
 if (any((/(l_optics.and.l_chi),(l_optics.and.l_bse)/)))  call initactivate(1,'NonPDirs')
 !
 !RIM
 !
 if (l_rim) call initactivate(1,'RandQpts RandGvec QpgFull Em1Anys IDEm1Ref')
 !
 !Col CUTOFF 
 !
 if (l_col_cut) call initactivate(1,'CUTGeo CUTBox CUTRadius CUTCylLen CUTCol_test')
 !
 !XX
 !
 if (l_HF_and_locXC) call initactivate(1,'EXXRLvcs ecutHF')  
 !
 ! TDDFT
 !
 if (l_optics.and.l_chi) then
   !
   ! GPL_EXCLUDE_START
   !
   ! BS based TDDFT (BS fxc is only of q=0 0 0). BS_fxc db exist
   if(l_bs_fxc) call initactivate(1,'FxcGRLc ecutFxc FxcSVdig FxcCausal')
   !
   ! GPL_EXCLUDE_END
   !
   !
   ! ALDA/LRC Tddft
   if (l_alda_fxc) call initactivate(1,'FxcGRLc ecutFxc')
   if (l_lrc_fxc)  call initactivate(1,'LRC_alpha LRC_beta')
   !
 endif
 !
 ! Optics(not bse) nor GW (no PP)
 !
 if ((l_optics.and.l_chi).or.(l_em1d.and..not.l_ppa)) then
   X_size='NGsBlk'
   if(l_rpa_IP) X_size='      '
   call X_activate('Xd',(/X_size,'QpntsR','BndsRn',&
&                  'GrFnTp','EnRnge','DmRnge','DmERef','CGrdSp','ETStps','EMStps',&
&                  'DrudeW','EhEngy','LongDr'/))
   !
   !
   call QP_ctl_switch('X')
   call initactivate(1,'ShiftedPath Qdirection QShiftOrder')
   !
#if defined _SC
   call initactivate(1,'Gauge OCCTime')
#endif
   !
 endif
 !
 ! BSE
 !
 if (l_optics.and.l_bse) then
   call QP_ctl_switch('K')
   !
#if defined _KERR
   if(l_kerr) call initactivate(1,'EvalKerr AnHall')
#endif
<<<<<<< HEAD
=======
   !
>>>>>>> 145c2a53
                     call initactivate(1,'BSEmode')
   if(.not.l_rpa_IP) call initactivate(1,'BSENGexx ecutKexch ALLGexx')
   !
   if(l_td_hf.or.l_W_eh) call initactivate(1,'BSENGBlk ecutKcorr')
   if(l_W_eh)            call initactivate(1,'WehDiag WehCpl')
   !
   call initactivate(1,'ShiftedPath')
<<<<<<< HEAD
#if defined _SC || defined _KERR
=======
#if defined _SC | defined _KERR
>>>>>>> 145c2a53
   call initactivate(1,'Gauge')
#endif
   call initactivate(1,'DrudeW')
   call initactivate(1,'BSAres BSEQptR BSEBands BSEEhEny BSehWind BSEClmns')
   !
   ! BSE + TDDFT = no BS db, Fxc + LF on-fly
   ! Special case: The BSE equation is used to build up the BSE_Fxc kernel.
   if (l_bs_fxc) then
     call initactivate(1,'FxcGRLc ecutFxc FxcSVdig FxcCausal FxcMEStps')
     call initactivate(1,'BLongDir BEnRange BDmRange BEnSteps')
   endif
   !
 endif
 !
 ! BSE solver
 !
 if (l_bss.or.(l_rpa_IP.and.l_bse)) then
   !
   ! Special case: the BSE_Fxc kernel has been constructed
   !               Thus I move to g-space to solve the Dyson equation
   if (index(BSS_mode,'t')/=0 .and. l_bs_fxc) call initactivate(-1,'BSENGexx ecutKexch ALLGexx')
   if (index(BSS_mode,'t')/=0 .and. l_bs_fxc) call initactivate(-1,'BSENGBlk ecutKcorr')
   !
   call QP_ctl_switch('K')
   call initactivate(1,'BoseCut ShiftedPath')
   call initactivate(1,'BSSmod BEnRange BDmRange BDmERef BEnSteps BLongDir')
   if(l_rpa_IP) call initactivate(-1,'BSSmod')
   !
   if (index(BSS_mode,'d')/=0)  call initactivate(1,'WRbsWF')
   if (index(BSS_mode,'h')/=0)  call initactivate(1,'BSHayTrs BSHayTer')
   if (index(BSS_mode,'i')/=0)  call initactivate(1,'SkipFullInv')
   !
   ! Special project dependent variables
   !
#if defined _ELPH 
   if (l_ph_corr.and..not.elph_use_q_grid) call initactivate(1,'ElPhRndNq')
#endif
 endif
 !
 ! Static screen 
 !
 if (l_em1s) then
   call QP_ctl_switch('X')
   call initactivate(1,'ShiftedPath')
   call X_activate('Xs',(/'QpntsR','BndsRn','NGsBlk','CGrdSp','EhEngy',&
&                  'LongDr','DrudeW'/))
 endif
 !
 ! GW (PPA & COHSEX) 
 !
 if ( (l_em1d.and.l_ppa) .or. (l_em1s.and.l_cohsex)) then
   call QP_ctl_switch('X')
   call initactivate(1,'ShiftedPath')
   if (l_ppa) call X_activate('Xp',(/'QpntsR','BndsRn','NGsBlk','CGrdSp',&
&                      'EhEngy','LongDr','PPAPnt'/))
   if (l_cohsex) call X_activate('Xs',(/'QpntsR','BndsRn','NGsBlk',&
&                         'EhEngy','LongDr'/))
 endif
 !
 ! ACFDT
 !
 if (l_acfdt) then
   call QP_ctl_switch('X')
   call initactivate(1,'ShiftedPath')
   call initactivate(1,'EXXRLvcs ecutHF AC_n_LAM AC_n_FR AC_E_Rng')
   call X_activate('Xx',(/'QpntsR','BndsRn','NGsBlk','CGrdSp','EhEngy','LongDr'/))
 endif
 !
 ! GW/Life
 !
 if (l_gw0.or.l_life) then
   !
   if (l_el_corr) then
     !
     call QP_ctl_switch('X')
     call QP_ctl_switch('G')
     call initactivate(1,'BoseCut ShiftedPath')
     !
     if (l_gw0) then
       call initactivate(1,'GbndRnge') 
       if (.not.l_cohsex.and.trim(QP_solver)/='g') call initactivate(1,'GDamping') 
       if (.not.l_cohsex) call initactivate(1,'dScStep') 
       if (.not.l_ppa.and..not.l_cohsex) call X_activate('Xd',(/'BndsRn','NGsBlk',&
&                      'DmRnge','DmERef','CGrdSp','ETStps','EMStps',&
&                      'DrudeW','EhEngy','LongDr'/)) 
       !
       if (.not.l_cohsex) call initactivate(1,'GWTerm GwEnComp DysSolver')
       if (     l_cohsex) call initactivate(1,'UseEbands')
       if (trim(QP_solver)=="g") then
         call initactivate(1,'GEnSteps GEnRnge GDmRnge GreenFTresh GreenF2QP') 
       else
         call initactivate(1,'GWoIter')
         if (.not.l_cohsex) call initactivate(1,'NewtDchk ExtendOut OnMassShell QPExpand')
       endif
       !
     endif
     !
     if (l_life) then
       call initactivate(1,'LifeTrCG')
       if (l_el_corr) call X_activate('Xd',(/'BndsRn','NGsBlk',&
&                                     'DmRnge','CGrdSp',&
&                                     'DrudeW','EhEngy','LongDr'/)) 
     endif
   endif 
   !
#if defined  _ELPH 
   if (l_ph_corr) then
     call initactivate(1,'DysSolver')
     call initactivate(1,'GphBRnge ElPhModes GDamping dScStep ExtendOut ElPhRndNq RandQpts')
     call initactivate(1,'WRgFsq NewtDchk OnMassShell')
   endif
   if (trim(QP_solver)=="g".and.l_ph_corr) then
     call initactivate(1,'GEnSteps GEnRnge GDmRnge GreenFTresh GreenF2QP') 
     call initactivate(-1,'WRgFsq NewtDchk GDamping ExtendOut OnMassShell')
     call QP_ctl_switch('G')
   endif
#endif
   !
 endif
 !
 if(l_alda_fxc.and.any((/l_em1s,l_em1d,l_acfdt,l_ppa,l_cohsex,l_gw0/)) ) call initactivate(1,'FxcGRLc ecutFxc')
 if( l_lrc_fxc.and.any((/l_em1s,l_em1d,l_acfdt,l_ppa,l_cohsex,l_gw0/)) ) call initactivate(1,'LRC_alpha LRC_beta')
 !
 ! El-Ph: Frohlich Hamiltonian
 !
 ! GPL_EXCLUDE_START
 !
#if defined _ELPH 
 !
 if (l_elph_Hamiltonian) then
   call initactivate(1,'ElPhHBRnge ElPhModes ElPhHKpt GDamping')
 endif
 !
#endif
 !
 ! GPL_EXCLUDE_END
 !
 !
 ! DFT
 !
#if defined _SC 
 if (l_sc_run) then
   call initactivate(1,'Potential FFTGvecs Gauge SCmixing SCBands SClwBand SCnlMix BandMix EXXCut')
   call initactivate(-1,'QpntsRXs')
   if (l_cohsex) call initactivate(1,'GbndRnge UseEbands SCUpWIter')
   if (l_collisions_IO) call initactivate(1,'DynKind')
   if (.not.l_collisions_IO) call initactivate(1,'CollPath CollCache')
   if (.not.l_real_time.and..not.l_collisions_IO) then
     call initactivate(1,'SCIter SCEtresh SCRhoTresh TF_precondition')
     if (trim(SC_potential)=='EXX'.or.trim(SC_potential)=='EXXC'.or.&
&        trim(SC_potential)=='SRPA') call initactivate(1,'OEPapprox OEPItSolver') 
   endif
   call initactivate(1,'SCdiag MeanPotential')
   if (l_collisions_IO) call initactivate(-1,'GbndRnge UseEbands MeanPotential') 
 endif
#endif
 !
#if defined _RT
 !
 ! REAL-TIME specific
 !
 if (l_real_time) then
   call QP_ctl_switch('G')
   call initactivate(-1,'SCmixing')
   call initactivate(1,'Integrator DynKind RADLifeTime PhLifeTime RTmaxEn RTpumpEhEn RTpumpEhWd') 
   call initactivate(1,'RTstep NEsteps NETime DipoleEtresh')
   if (l_ph_corr) call initactivate(1,'MemTresh RandQpts RT_T_evol UseDebyeE ElPhModes')
   call initactivate(1,'HXCjumps ThermSteps SwitchOnTime RTDiagoSteps DiskSteps')
   call initactivate(1,'RTfreezeH RTfreezeXC Diamagnetic InducedField SkipGFIO SkipOCCIO')
   if (l_RT_probe.or.l_RT_pump_and_probe) call Afield_activate('Probe')
   if (              l_RT_pump_and_probe) call Afield_activate('Pump')
   !
   call initactivate(1,'ShiftedPath')
   !
 endif
 !
#endif
 !
#if defined _MAGNETIC
 !
 ! Magnetic
 !
 if (l_sc_magnetic) then
   call initactivate(1,'Hamiltonian B_Field B_psi B_theta B_Gauge PhaseTrick')
   if (MAG_landau) call initactivate(1,'B_radius')
 endif
 !
#endif
 !
 ! Are we editing the input file ?
 !
 if (infile_editing) then
   open(unit=12,file=trim(infile))
   call initinfio(defs,12)
   close(12)
   call PP_redux_wait
 endif
 !
 ! To handle externally defined Q-points I use the init_q_pts
 !
 ! (a) first check if input file contains already a list of Q-points...
 call init_q_pts(.FALSE.)
 !
 ! (b) ... then (re)write the file
 if (l_setup.and.ioQINDX_err/=0.and.infile_editing) call init_q_pts(.TRUE.)
 !
 !If qp limits are requested they are added at the end of the input file
 !
 if ( any((/l_HF_and_locXC,l_gw0,l_life/)).and..not.l_sc_run.and..not.l_collisions_IO ) then
   !
   ! The QP_state can be read from ioxxvxc in DUMP mode or from the input file.
   ! The DB value is used when a new input file is created or when the previous input file
   ! had no QP_state fields.
   !
   ! QP_state from DB ?
   !
   if (allocated(QP_state)) then
     !
     ! QP_state from input file ?
     !
     call parser('QPkrange',QP_state_in_input_file)
     !
     if (QP_state_in_input_file) then
       !
       deallocate(QP_state)
       QP_nb=0
       QP_nk=0
       !
       call QP_state_table_setup(en)
       !
     endif
     !
   else
     !
     call QP_state_table_setup(en)
     !
   endif
   !
   call QP_init(.TRUE.,.TRUE.)
   !
   ! I use it to propose the value in the input file ...
   !
   ! ... but afterword I must deallocate it to use user defined values
   !
   if (allocated(QP_state)) deallocate(QP_state)
   if (allocated(QP_table)) deallocate(QP_table)
   !
 endif
 !
#if defined _RT
 if(infile_verbosity==V_real_time.and.l_real_time) call DephMatrix_init()
#endif
 !
 call inactivate_old_variables
 !
 if (infile_editing) return
 !
 ! Report/Log Files
 !
 if (trim(jobstr)=='') write (repfile,'(2a)') trim(com_path),'/r'
 if (trim(jobstr)/='') write (repfile,'(4a)') trim(com_path),'/','r-',trim(jobstr)
 if (tty_size<0) then
  if (trim(jobstr)=='') write (logfile,'(2a)') trim(com_path),'/l'
  if (trim(jobstr)/='') write (logfile,'(4a)') trim(com_path),'/','l-',trim(jobstr)
 endif
 do i1=1,nrnlvls
   rch=repfile
   if (rstatus(i1)/=0) write (rch,'(3a)') trim(repfile),'_',trim(rnlvls(i1,1))
   repfile=rch
   if (tty_size<0) then
     jch=logfile
     if (rstatus(i1)/=0) write (jch,'(3a)') trim(logfile),'_',trim(rnlvls(i1,1))
     logfile=jch
   endif
 enddo
 !
 ! Finalize
 !
 if (tty_size<0) call rename_file(logfile)
 call rename_file(repfile)
 call PP_redux_wait
 if (master_cpu) open(unit=11,file=trim(repfile))
 call write_the_logo(11,' ')
 !
 contains
   !
#if defined _RT
   !
   subroutine Afield_activate(field)
     character(*)::field
     call initactivate(1,field//'_Freq')
     call initactivate(1,field//'_MaxFreq')
     call initactivate(1,field//'_FrStep')
     call initactivate(1,field//'_Int')
     call initactivate(1,field//'_Damp')
     call initactivate(1,field//'_kind')
     call initactivate(1,field//'_Dir')
     if (l_RT_pump_and_probe.and.field=="Probe") call initactivate(1,field//'_Tstart')
   end subroutine
   !
#endif
   !
   subroutine inactivate_old_variables
     character(lchlen):: old_runlevels
     old_runlevels="MaxGvecs EXXRLvcs FFTGvecs BSENGexx BSENGBlk FxcGRLc"
     call initactivate(-1,trim(old_runlevels))
   end subroutine   
   !
   subroutine X_activate(mode,what)
     character(2)::mode
     character(6)::what(:)
     ! Work Space
     integer     ::i1
     do i1=1,size(what,1)
       call initactivate(1,what(i1)//mode)
     enddo
   end subroutine
   !
   subroutine call_init_load(mode)
     character(*)::mode
     if (mode=='create_shadow_vars') initmode=0
     if (mode=='load_defaults') initmode=1
     if (mode=='Close_G_vectors') initmode=2
     if (mode=='Game_Over') initmode=3
     if (mode=='parser_input_file') initmode=4
     call init_load(defs,en,q,k,X,Xw)
   end subroutine
   !
   subroutine logicalson
     !
     integer     ::i1
     !
     do i1=1,2
       l_setup=runlevel_is_on('setup')
       l_optics=runlevel_is_on('optics')
       l_chi=runlevel_is_on('chi')
       l_bse=runlevel_is_on('bse')
       l_rpa_IP=runlevel_is_on('IP')
       l_td_hartree=runlevel_is_on('tdh')
       l_tddft=runlevel_is_on('tddft')
       l_alda_fxc=runlevel_is_on('alda_fxc')
       l_lrc_fxc=runlevel_is_on('lrc_fxc')
       l_bs_fxc=runlevel_is_on('bs_fxc')
       l_W_eh=runlevel_is_on('W_eh')
       l_td_hf=runlevel_is_on('tdhf')
       l_bss=runlevel_is_on('bss')
       l_em1d=runlevel_is_on('em1d')
       l_em1s=runlevel_is_on('em1s')
       l_ppa=runlevel_is_on('ppa')
       l_HF_and_locXC=runlevel_is_on('HF_and_locXC')
       l_gw0=runlevel_is_on('gw0')
       l_life=runlevel_is_on('life')
       l_rim=runlevel_is_on('rim_cut')
       l_col_cut=runlevel_is_on('rim_cut')
       l_cohsex=runlevel_is_on('cohsex')
       !
       ! GPL_EXCLUDE_START
       ! 
       l_acfdt=runlevel_is_on('acfdt')
       !
       ! GPL_EXCLUDE_END
       !
       ! 
#if defined _SC
       l_sc_run=runlevel_is_on('scpot')
       l_real_time=runlevel_is_on('negf')
       l_sc_magnetic=runlevel_is_on('magnetic')
#endif
#if defined _RT
       l_collisions_IO=runlevel_is_on('collisions_IO')
       l_carrier_dynamics =trim(Dynamics_Kind)=="C"
#endif
#if defined  _ELPH  
       if (.not.CLOSE_Gs) then
         !
         ! Only in this case ioELPH_err is defined
         !
         l_ph_corr=runlevel_is_on('el_ph').and.(ioELPH_err==0.or.l_real_time)
         ! GPL_EXCLUDE_START
         l_elph_Hamiltonian=runlevel_is_on('ElPhHam').and.ioELPH_err==0
         ! GPL_EXCLUDE_END
       else
         l_ph_corr=runlevel_is_on('el_ph')
         ! GPL_EXCLUDE_START
         l_elph_Hamiltonian=runlevel_is_on('ElPhHam')
         ! GPL_EXCLUDE_END
       endif
       l_el_corr=runlevel_is_on('el_el')
#else
       l_el_corr=l_gw0.or.l_life
#endif
       !
       ! Check if this runlevel is allowed in the 
       ! present configuration
       !
       if (i1==1) call barriers( )
       !
     enddo
     !
   end subroutine logicalson
   !
   subroutine X_var_setup 
     !
     ! Before any X DB/infile reading
     !
     call X_duplicate(X(3),X(2))
     call X_duplicate(X(3),X(1))
     call X_duplicate(X(3),X(4))
     call W_duplicate(Xw(3),Xw(2))
     call W_duplicate(Xw(3),Xw(1))
     call W_duplicate(Xw(3),Xw(4))
     !
   end subroutine X_var_setup
   !
   subroutine varsetup1 
     !
     ! After DB reading/stdin logicals
     ! I propose here values for the input file
     !
     ! If optics with BS FXC I need to dump on X(3) the
     ! Fxc specs
     !
     if (all((/l_bs_fxc,l_optics,l_chi.or.l_bse,ioBS_Fxc_err==0/))) then
       QP_ctl_E(1,:,:)=QP_ctl_E(2,:,:) 
       X(3)%ib= BS_bands
       X(3)%ehe=BS_eh_en
       X(3)%q0= BSS_q0
       X(3)%iq= 1
       call W_duplicate(Xxcw,Xw(3))
       call initactivate(2,'XfnQP_E')
     endif
#if defined  _ELPH 
     if (.not.l_el_corr.and..not.l_ph_corr) l_el_corr=.true.
     elph_nDBs_used=elph_nDBs
#endif
     if (l_gw0.and.l_el_corr) call initactivate(1,'HF_and_locXC')
     if (l_ppa)    call initactivate(1,'em1d')
     if (l_cohsex) call initactivate(1,'em1s')
<<<<<<< HEAD
=======
     if (l_bss)    call initactivate(1,'bse')
     if (l_bss)    call initactivate(1,'optics')
>>>>>>> 145c2a53
     if (l_bse) then
       !
       if (io_X_err(2)==0) then
         if (ioBS_err/=0) BS_n_g_W=X(2)%ng
       else if (io_X_err(4)==0) then
         if (ioBS_err/=0) BS_n_g_W=X(4)%ng
         call initactivate(1,'em1d ppa')
       endif
       !
     endif
     !
#if defined _SC
     if (l_sc_magnetic) call initactivate(1,'scpot')
     if (l_sc_run.and.io_SC_E_err==0) then
       QP_ng_Sx=SC_ng_Sx
       X(2)%ib=SC_X_bands
       X(2)%ng=SC_X_size
     endif
#endif
     !
   end subroutine varsetup1 
   !
   subroutine varsetup2 
     !
     ! After infile reading. Immediately before infile writing
     ! CAREFUL! Any input file value is overwritten here !
     !
     Xw(2)%n(2)=Xw(2)%n(1)
     Xw(4)%n(2)=Xw(4)%n(1)
     Xw(3)%n(2)=Xw(3)%n(1)
     Xw(1)%n(2)=Xw(1)%n(1)
     !
     ! q0 renormalization
     !
     BSS_q0(:)=BSS_q0(:)*q0_def_norm/v_norm(BSS_q0)
     X(1)%q0(:)=X(1)%q0(:)*q0_def_norm/v_norm(X(1)%q0)
     X(2)%q0(:)=X(2)%q0(:)*q0_def_norm/v_norm(X(2)%q0)
     X(3)%q0(:)=X(3)%q0(:)*q0_def_norm/v_norm(X(3)%q0)
     X(4)%q0(:)=X(4)%q0(:)*q0_def_norm/v_norm(X(4)%q0)
     if (l_em1s) Xw(2)%dr=0.001/HA2EV
     !
     if (len_trim(BSE_mode)==0) BSE_mode="causal"
     !
     if (l_bse) then
       if (l_rpa_IP)                   BS_res_mode='none'
       if (l_td_hartree)               BS_res_mode='x'
       if (l_alda_fxc)                 BS_res_mode='x'
       if (l_td_hf)                    BS_res_mode='xcd'
       if (l_W_eh)                     BS_res_mode='xc'
       if (trim(BSE_mode)=="coupling") BS_cpl_mode=trim(BS_res_mode)
       !
       call parser('WehDiag',l_W_eh_diag)
       call parser('WehCpl' ,l_W_eh_cpl)
       if (l_W_eh_diag)                BS_res_mode=trim(string_add(BS_res_mode,'d'))
       if (.not.l_W_eh_cpl)            BS_cpl_mode=trim(string_remove(BS_res_mode,'c'))
     endif
     !
     ! When running BSE from input file l_bse is FALSE in varsetup1.
     ! In any case I have to overwrite X(2) with PP X(4) only if em1s=F
     !
     if (l_bse.and.io_X_err(2)/=0.and.io_X_err(4)==0.and..not.l_em1s) then
       call X_duplicate(X(4),X(2))
       call W_duplicate(Xw(4),Xw(2))
     endif
#if !defined _ELPH 
     if (l_gw0) l_el_corr=.true.
#endif
     !
#if defined _RT 
     !
     ! The logicals l_RT_pump_and_probe and l_RT_probe are defined by read_command_line
     ! if infile_editing=T or here when infile_editing=F and yambo is running
     !
     if (.not.infile_editing) then
       !
       if (trim(Efield(1)%ef_name)/='none'.and.trim(Efield(2)%ef_name)/='none') i_Pump=2
       if (trim(Efield(1)%ef_name)=='none'.and.trim(Efield(2)%ef_name)/='none') then
         call Efield_duplicate(Efield(2),Efield(1))
         call Efield_reset(Efield(2))
       endif
       l_RT_probe         =i_Pump==i_Probe
       l_RT_pump_and_probe=i_Pump/=i_Probe
     endif
#endif
     !
   end subroutine varsetup2
   !
   subroutine read_command_line(rstr,init_) 
     !
     use stderr, ONLY:string_split
     use it_m,   ONLY:V_RL,V_kpt,V_sc,V_qp,V_io,V_general,V_resp,&
&                     V_real_time,V_all,rstatus
     implicit none
     integer     :: init_
     character(*):: rstr
     !
     ! Work Space
     !
     integer          ::i1,i2,n_pieces
     character(schlen)::rstr_piece(2*nrnlvls),strings_to_not_use_as_runlevels(nrnlvls)
     !
     ! Bug fix (17/9/2012). If any string following a -### identifier contains 
     ! a string related to a runlevel this is erronously switched on. 
     !
     strings_to_not_use_as_runlevels=" "
     strings_to_not_use_as_runlevels(1)="jobstr"
     strings_to_not_use_as_runlevels(2)="ifile"
     strings_to_not_use_as_runlevels(3)="idir"
     strings_to_not_use_as_runlevels(4)="cdir"
     strings_to_not_use_as_runlevels(5)="odir"
     strings_to_not_use_as_runlevels(6)="cdir"
     !
     ! Split the string in pieces
     !
     call string_split(rstr,rstr_piece)
     n_pieces=0
     do i1=1,2*nrnlvls
       if (len_trim(rstr_piece(i1))>0) n_pieces=n_pieces+1
     enddo
     if (n_pieces==0) return
     !
     INPUT_strings_loop: do i1=1,n_pieces
       !
       if (trim(rstr_piece(i1))=='ifile') cycle
       if (i1>1) then
         if(trim(rstr_piece(i1-1))=='ifile') cycle
       endif
       !
       do i2=1,nrnlvls
         if (i1==1) then
            if ( trim(rnlvls(i2,1)) == trim(rstr_piece(i1))) infile_editing=.true.
         else
           if ( trim(rnlvls(i2,1)) == trim(rstr_piece(i1)).and.&
&               trim(rstr_piece(i1-1)) /= 'jobstr' ) infile_editing=.true.
         endif
       enddo
       !
       if (i1>1) then
         do i2=1,nrnlvls
           if (trim(rstr_piece(i1  )) == trim(strings_to_not_use_as_runlevels(i2))) cycle INPUT_strings_loop
           if (trim(rstr_piece(i1-1)) == trim(strings_to_not_use_as_runlevels(i2))) cycle INPUT_strings_loop
         enddo
       endif
       !
       ! Run Levels
       !
       call initactivate(1, trim(rstr_piece(i1)) )
       !
       ! Verbosity
       ! V_RL=1
       ! V_kpt=2
       ! V_sc=3
       ! V_qp=4
       ! V_io=5
       ! V_general=6
       ! V_resp=7
       ! V_real_time=8
       ! V_all=99
       !
       if ( trim(rstr_piece(i1)) == 'infver' ) then
         select case (trim(rstr_piece(i1+1)))
           case ('RL','rl')
             infile_verbosity=V_RL
           case ('kpt','k')
             infile_verbosity=V_kpt
           case ('sc','SC')
             infile_verbosity=V_sc
           case ('QP','qp')
             infile_verbosity=V_qp
           case ('IO','io')
             infile_verbosity=V_io
           case ('gen')
             infile_verbosity=V_general
           case ('resp','X')
             infile_verbosity=V_resp
           case ('rt')
             infile_verbosity=V_real_time
           case ('all')
             infile_verbosity=V_all
         end select
       endif
       !
       ! BSE/LLR
       !
       if ( trim(rstr_piece(i1)) == 'optics' )  then
         l_chi= (trim(rstr_piece(i1+1))=='g' ).or.(trim(rstr_piece(i1+1))=='c')
         l_bse= (trim(rstr_piece(i1+1))=='eh').or.(trim(rstr_piece(i1+1))=='b')
         !
         if (.not.l_chi.and..not.l_bse) l_chi=.true.
         !
         call initactivate(1,'optics')
         if (l_chi) call initactivate(1,'chi')
         if (l_bse) call initactivate(1,'bse')
#if defined _KERR
         l_kerr=l_bse
#endif
         !
       endif
       !
       ! Approximation used for the BSE/LLR kernel
       !
       if ( trim(rstr_piece(i1)) == 'kernel' )  then
         l_rpa_IP     = trim(rstr_piece(i1+1)) == 'i'   ! IP
         l_td_hartree = trim(rstr_piece(i1+1)) == 'h'   ! TDHartree = Local-Fields
         !
         l_tddft      = index(rstr_piece(i1+1),'d')==1  ! TDDFT
         !
         if(l_tddft) then
           l_alda_fxc = .true.                            !  (ALDA by default)
           l_alda_fxc = trim(rstr_piece(i1+1)) == 'da'
           l_lrc_fxc  = trim(rstr_piece(i1+1)) == 'dl'.and.l_chi
           l_bs_fxc   = trim(rstr_piece(i1+1)) == 'db'
         endif
         !
         if(l_bse) then
           l_td_hf    = trim(rstr_piece(i1+1)) == 'hf'  ! TDHF
           l_W_eh     = trim(rstr_piece(i1+1)) == 'w'   ! W-eh screened interaction interaction
         endif
         !
         if(l_rpa_IP)      call initactivate(1,'IP')
         if(l_td_hartree)  call initactivate(1,'tdh')
         !
         if(l_tddft) then
                           call initactivate(1,'tddft')
           if(l_alda_fxc)  call initactivate(1,'alda_fxc')
           if(l_lrc_fxc)   call initactivate(1,'lrc_fxc')
           if(l_bs_fxc)    call initactivate(1,'bs_fxc')
         endif
         !
         if(l_td_hf)       call initactivate(1,'tdhf')
         if(l_W_eh)        call initactivate(1,'W_eh')
         !
       endif
       !
       ! BSE Solver
       !
       if ( trim(rstr_piece(i1)) == 'bss' )  then
         BSS_mode=trim(rstr_piece(i1+1))
         if (index(BSS_mode,'h')==0.and.index(BSS_mode,'d')==0.and.&
&            index(BSS_mode,'i')==0.and.index(BSS_mode,'t')==0) BSS_mode='h'
         !
         ! With and ALDA Fxc the t solver is not permitted
         !
         if (l_alda_fxc.and.index(BSS_mode,'t')/=0) BSS_mode='h'
         !
       endif
       !
       ! Dyson Solver
       !
       if ( trim(rstr_piece(i1)) == 'gw0' ) then
         QP_solver=trim(rstr_piece(i1+1))
         if (trim(QP_solver)/='n'.and.trim(QP_solver)/='s'.and.&
&            trim(QP_solver)/='g') QP_solver='n'
#if !defined  _ELPH 
         l_el_corr=.true.
#endif
         !
       endif
       !
       ! GW approximation 
       !
       if ( trim(rstr_piece(i1)) == 'gwapprx' ) then
         !
         if (trim(rstr_piece(i1+1))=='p') then
           infile_editing=.true.
           call initactivate(1,'ppa')
         else if (trim(rstr_piece(i1+1))=='c') then
           !
           infile_editing=.true.
           call initactivate(1,'cohsex gw0') 
           !
         endif
         !
       endif
       !
       ! Sc / NEGF
       !
#if defined _SC
       if ( trim(rstr_piece(i1)) == 'scpot' )  then
         if ( trim(rstr_piece(i1+1)) == 'exx' ) then
           SC_potential='EXX'
           call initactivate(1,'HF_and_locXC')
         else if ( trim(rstr_piece(i1+1)) == 'exxc' ) then
           SC_potential='EXXC'
           call initactivate(1,'HF_and_locXC')
         else if ( trim(rstr_piece(i1+1)) == 'srpa' ) then
           SC_potential='SRPA'
           call initactivate(1,'cohsex HF_and_locXC')
         else if ( trim(rstr_piece(i1+1)) == 'c' ) then
           SC_potential='COHSEX'
           call initactivate(1,'cohsex HF_and_locXC')
         else if ( trim(rstr_piece(i1+1)) == 'hf') then
           SC_potential='HARTREE-FOCK'
           call initactivate(1,'HF_and_locXC')
         else if ( trim(rstr_piece(i1+1)) == 'h') then
           SC_potential='HARTREE'
         else if ( trim(rstr_piece(i1+1)) == 'd') then
           SC_potential='default'
         endif
       endif
#endif
#if defined _MAGNETIC
       if ( trim(rstr_piece(i1)) == 'magnetic' )  then
         if ( trim(rstr_piece(i1+1)) == 'p' ) then
           MAG_hamiltonian_type='pauli'
           MAG_pauli=.true.
         else if ( trim(rstr_piece(i1+1)) == 'l' ) then
           MAG_hamiltonian_type='landau'
           MAG_landau=.true.
         else if ( trim(rstr_piece(i1+1)) == 'a') then
           MAG_hamiltonian_type='all'
           MAG_landau=.true.
           MAG_pauli=.true.
         endif
       endif
#endif
       !
       ! ELPH
       !
#if defined  _ELPH 
       if ( trim(rstr_piece(i1)) == 'corrtp' ) then
         if ( trim(rstr_piece(i1+1)) == 'e') l_el_corr=.true.
         if ( trim(rstr_piece(i1+1)) == 'p') l_ph_corr=.true.
         if ( trim(rstr_piece(i1+1)) == 'b') then
           l_el_corr=.true.
           l_ph_corr=.true.
         endif
         if (.not.l_ph_corr.and..not.l_el_corr) l_el_corr=.true.
         if (l_ph_corr) call initactivate(1,'el_ph')
         if (l_el_corr) call initactivate(1,'el_el')
       endif
#endif
       !
       ! RT
       !
#if defined  _RT 
       if ( trim(rstr_piece(i1)) == 'negf' ) then
         if ( trim(rstr_piece(i1+1)) == 'p' ) l_RT_probe=.true.
         if ( trim(rstr_piece(i1+1)) == 'pp') l_RT_pump_and_probe=.true.
       endif
#endif
       !
     enddo INPUT_strings_loop
     !
     if (infile_editing) init_=1
     !
   end subroutine
   !
end function<|MERGE_RESOLUTION|>--- conflicted
+++ resolved
@@ -499,10 +499,7 @@
 #if defined _KERR
    if(l_kerr) call initactivate(1,'EvalKerr AnHall')
 #endif
-<<<<<<< HEAD
-=======
-   !
->>>>>>> 145c2a53
+   !
                      call initactivate(1,'BSEmode')
    if(.not.l_rpa_IP) call initactivate(1,'BSENGexx ecutKexch ALLGexx')
    !
@@ -510,11 +507,7 @@
    if(l_W_eh)            call initactivate(1,'WehDiag WehCpl')
    !
    call initactivate(1,'ShiftedPath')
-<<<<<<< HEAD
 #if defined _SC || defined _KERR
-=======
-#if defined _SC | defined _KERR
->>>>>>> 145c2a53
    call initactivate(1,'Gauge')
 #endif
    call initactivate(1,'DrudeW')
@@ -953,11 +946,8 @@
      if (l_gw0.and.l_el_corr) call initactivate(1,'HF_and_locXC')
      if (l_ppa)    call initactivate(1,'em1d')
      if (l_cohsex) call initactivate(1,'em1s')
-<<<<<<< HEAD
-=======
      if (l_bss)    call initactivate(1,'bse')
      if (l_bss)    call initactivate(1,'optics')
->>>>>>> 145c2a53
      if (l_bse) then
        !
        if (io_X_err(2)==0) then
@@ -1009,10 +999,12 @@
        if (l_W_eh)                     BS_res_mode='xc'
        if (trim(BSE_mode)=="coupling") BS_cpl_mode=trim(BS_res_mode)
        !
-       call parser('WehDiag',l_W_eh_diag)
-       call parser('WehCpl' ,l_W_eh_cpl)
-       if (l_W_eh_diag)                BS_res_mode=trim(string_add(BS_res_mode,'d'))
-       if (.not.l_W_eh_cpl)            BS_cpl_mode=trim(string_remove(BS_res_mode,'c'))
+       if(l_W_eh) then
+         call parser('WehDiag',l_W_eh_diag)
+         call parser('WehCpl' ,l_W_eh_cpl)
+         if (l_W_eh_diag)                BS_res_mode=trim(string_add(BS_res_mode,'d'))
+         if (.not.l_W_eh_cpl)            BS_cpl_mode=trim(string_remove(BS_res_mode,'c'))
+       endif
      endif
      !
      ! When running BSE from input file l_bse is FALSE in varsetup1.
