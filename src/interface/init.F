--- conflicted
+++ resolved
@@ -488,14 +488,10 @@
  if (l_optics.and.l_bse) then
    call QP_ctl_switch('K')
    !
-<<<<<<< HEAD
 #if defined _KERR
    if(l_kerr) call initactivate(1,'EvalKerr AnHall')
 #endif
-                     call initactivate(1,'BSEqmode')
-=======
                      call initactivate(1,'BSEmode')
->>>>>>> 59b72c9a
    if(.not.l_rpa_IP) call initactivate(1,'BSENGexx ALLGexx')
    !
    if(l_td_hf.or.l_W_eh) call initactivate(1,'BSENGBlk')
