!
! Copyright (C) 2000-2013 A. Marini and the YAMBO team 
!              http://www.yambo-code.org
! 
! This file is distributed under the terms of the GNU 
! General Public License. You can redistribute it and/or 
! modify it under the terms of the GNU General Public 
! License as published by the Free Software Foundation; 
! either version 2, or (at your option) any later version.
!
! This program is distributed in the hope that it will 
! be useful, but WITHOUT ANY WARRANTY; without even the 
! implied warranty of MERCHANTABILITY or FITNESS FOR A 
! PARTICULAR PURPOSE.  See the GNU General Public License 
! for more details.
!
! You should have received a copy of the GNU General Public 
! License along with this program; if not, write to the Free 
! Software Foundation, Inc., 59 Temple Place - Suite 330,Boston, 
! MA 02111-1307, USA or visit http://www.gnu.org/copyleft/gpl.txt.
!
integer function init(en,q,k,X,Xw,instr,lnstr,CLOSE_Gs,FINALIZE)
 !
 ! init =-2  : Unsupported Runlevel(s) combination
 ! init =-1  : Missing CORE DBs
 ! init = 0  : everything is OK. Job continues.
 ! init = 1  : input file editing mode
 ! init = 2  : DB listing mode
 !
 use drivers
 use pars,           ONLY:schlen,lchlen
 use parser_m,       ONLY:parser
 use units,          ONLY:HA2EV
 use electrons,      ONLY:levels,E_reset,n_sp_pol
 use frequency,      ONLY:w_samp,W_duplicate,W_reset
 use it_m,           ONLY:it,initactivate,initdefs,rstatus,nrnlvls,&
&                         initmode,rnlvls,initinfio,infile_verbosity,&
&                         infile,infile_dump,ofiles_append,runlevel_is_on,&
&                         switch_off_runlevel
#if defined _RT 
 use it_m,           ONLY:V_real_time
#endif
 use parallel_m,     ONLY:PP_redux_wait,master_cpu
 use com,            ONLY:msg,repfile,com_path,jobstr,more_io_path,core_io_path,&
&                         write_the_logo,file_exists,rename_file,write_to_report
 use vec_operate,    ONLY:v_norm
 use timing,         ONLY:live_timing_is_on,what_is_running
 use QP_m,           ONLY:QP_t,QP_ng_Sx,QP_solver,QP_nb,QP_nk,&
&                         QP_state,QP_reset,QP_ctl_E,QP_table
 use X_m,            ONLY:X_t,X_duplicate,X_reset
 use stderr,         ONLY:tty_size,logfile,string_add
 use R_lattice,      ONLY:ng_closed,q0_def_norm,bz_samp,nqibz,bz_samp_reset 
 use wave_func,      ONLY:ioWF
 use IO_m,           ONLY:io_control,OP_RD_CL,DUMP,NONE,mk_dir
 use TDDFT,          ONLY:ioBS_Fxc
 use BS,             ONLY:BS_bands,BS_n_g_exch,BS_n_g_W,BSS_mode,BSS_q0,&
&                         BS_eh_en,BS_Eq_mode,BS_res_mode,BS_cpl_mode
#if defined _DISTRIBUTED
 use BS,             ONLY:ioBS_DISTRIBUTED
#endif
#if defined  _ELPH 
 use ELPH,           ONLY:elph_nDBs,elph_nDBs_used,elph_use_q_grid
#endif
#if defined _SC
 use global_XC,      ONLY:SC_HF,SC_COHSEX,SC_HF
 use SC,             ONLY:SC_potential,SC_ng_Sx,SC_X_bands,SC_X_size
 use collisions_IO,  ONLY:io_COLLISIONS,V_kind
#endif
#if defined _RT
 use real_time,      ONLY:l_RT_probe,l_RT_pump_and_probe
 use fields,         ONLY:Efield,i_Pump,i_Probe,Efield_reset,Efield_duplicate
#endif
#if defined _MAGNETIC
 use magnetic,        ONLY:MAG_hamiltonian_type,MAG_pauli,MAG_landau
#endif
 !
 implicit none
 !
 type(levels) ::en        
#if defined _SC
 type(levels) ::en_sc
#endif
 type(bz_samp)::q,k   
 type(X_t)    ::X(4)
 type(w_samp) ::Xw(4)
 integer         ::lnstr
 character(lnstr)::instr
 logical         ::CLOSE_Gs,FINALIZE
 !
 ! Work Space
 !
 integer           :: io_err,ioWF_err,io_X_err(4),io_ID,ioBS_err,io_KB_PP_err,&
&                     ioBS_Fxc_err,ioQINDX_err,io_SC_E_err,io_SC_V_err,io_COLLISIONS_err,io_J_and_P,io_G
 integer, external :: ioX,io_DIPOLES,ioGROT,ioQINDX,ioRIM,&
&                     io_HF_and_locXC,ioQP,ioBS,ioDB1,ioKB_PP,&
&                     ioCOL_CUT
 logical           :: OSTNTS_Vnl_included,QP_state_in_input_file
 character(6)      :: X_size
 !
 integer, external :: ioE_RIM
 !
#if defined _SC || defined _RT
 integer, external :: io_SC_components 
#endif
#if defined _ELPH 
 integer           :: ioELPH_err
 integer, external :: ioELPH
#endif
 !
 type(X_t)        ::Xbsk
 type(QP_t)       ::qp
 type(w_samp)     ::Xxcw
 type(initdefs)   ::defs
 character(lchlen)::jch,rch
 integer          ::i1
 !
 ! What is running ?
 !
 what_is_running='YAMBO'
#if defined _ELPH 
 what_is_running='YAMBO_PH'
#endif
#if defined _SC
 what_is_running='YAMBO_SC'
#endif
#if defined _RT
 what_is_running='YAMBO_RT'
#endif
#if defined _MANYK 
 what_is_running='YAMBO_MANYK'
#endif
#if defined _MAGNETIC
 what_is_running='YAMBO_MAGNETIC'
#endif
 !
 !Presets (input)
 !
 init = 0
 !
 if (.not.FINALIZE.and..not.CLOSE_Gs) then
   call E_reset(en)
#if defined _SC
   call E_reset(en_sc)
#endif
   call bz_samp_reset(k)
   call bz_samp_reset(q)
   call W_reset(Xw(1))
   call W_reset(Xw(2))
   call W_reset(Xw(3))
   call W_reset(Xw(4))
   call X_reset(X(1),type=1)
   call X_reset(X(2),type=2)
   call X_reset(X(3),type=3)
   call X_reset(X(4),type=4)
 endif
 !
 ! Presets (local)
 !
 call QP_reset(qp)
 call W_reset(Xxcw)
 call X_reset(Xbsk)
 !
 if (FINALIZE) then
   call call_init_load('Game_Over')
   call initinfio(defs,11)
   if (master_cpu) call ofiles_append(defs=defs)
   return
 endif
 if (CLOSE_Gs) then
   call call_init_load('Close_G_vectors')
   call barriers( )
   call logicalson
   return
 endif
 !
 ! First vars loading
 ! 
 call call_init_load('create_shadow_vars')
 !
 ! DB props listing mode ?
 !
 call read_command_line(instr,init)
 if (index(instr,'dbpr')>0) then
   list_dbs=.true.
   init = 2
   if (tty_size<0) write (logfile,'(2a)') trim(com_path),'/l_dbs'
   live_timing_is_on=.false.
 endif
 !
 ! Dump the input file
 !
 if (file_exists(trim(infile))) then
   call infile_dump()
 else if (.not.infile_editing) then
   infile='(none)'
 endif
 !
 ! BASICAL DATABASES
 !
 ! db1
 !
 call io_control(ACTION=OP_RD_CL,SEC=(/1,2/),COM=NONE,MODE=DUMP,ID=io_ID)
 io_err=ioDB1(en,k,io_ID) 
 !
 ! wf
 !
 call io_control(ACTION=OP_RD_CL,SEC=(/1/),COM=NONE,MODE=DUMP,ID=io_ID)
 ioWF_err=ioWF(io_ID) 
 if (io_err/=0.or.ioWF_err/=0) then
   init =-1
   return
 else
   call mk_dir(more_io_path)
   call mk_dir(com_path)
   call mk_dir(trim(core_io_path)//"/SAVE")
   call mk_dir(trim(more_io_path)//"/SAVE")
 endif
 !
 X(3)%ib=(/1,en%nb/)
 !
 ! Exporting DB1 informations to variables to be
 ! proposed in the input file.
 !
 X(3)%ib=(/1,en%nb/)
 !
 ! gops
 !
 call io_control(ACTION=OP_RD_CL,COM=NONE,MODE=DUMP,SEC=(/1,2/),ID=io_ID)
 io_err=ioGROT(io_ID) 
 !
 ! Updates RL variables
 !
 QP_ng_Sx=ng_closed
 BS_n_g_exch=ng_closed
 !
 ! kindx
 !
 call io_control(ACTION=OP_RD_CL,COM=NONE,SEC=(/1/),MODE=DUMP,ID=io_ID)
 ioQINDX_err=ioQINDX(k,q,io_ID) 
 if (ioQINDX_err==0) call initactivate(-1,'IkSigLim IkXLim MinusQ')
 !
 ! If the GOPS/KINDX DBs are not present, reset to setup run
 !
 if ((io_err==-1.or.ioQINDX_err==-1).and.infile_editing) then
   !
   ! switch off all logicals loaded in read_command_line
   call switch_off_runlevel('all',on_name="")
   !
   ! force a setup run
   instr="setup"
   call read_command_line(instr,init)
   !
 endif
 !
 ! rim
 !
 call io_control(ACTION=OP_RD_CL,COM=NONE,SEC=(/1/),MODE=DUMP,ID=io_ID)
 io_err=ioRIM(io_ID) 
 !
 ! cutoff
 !
 call io_control(ACTION=OP_RD_CL,COM=NONE,SEC=(/1/),MODE=DUMP,ID=io_ID)
 io_err=ioCOL_CUT(io_ID) 
 !
 ! e_rim
 !
 call io_control(ACTION=OP_RD_CL,COM=NONE,SEC=(/1/),MODE=DUMP,ID=io_ID)
 io_err=ioE_RIM(en,io_ID) 
 !
 ! xxvxc
 !
 call io_control(ACTION=OP_RD_CL,COM=NONE,SEC=(/1,2/),MODE=DUMP,ID=io_ID)
 io_err=io_HF_and_locXC(io_ID) 
 !
 ! QP
 !
 call io_control(ACTION=OP_RD_CL,COM=NONE,SEC=(/1,2/),MODE=DUMP,ID=io_ID)
 io_err=ioQP('QP',qp,io_ID) 
 !
 !In DUMP mode qp%table is dumped as well (to be used in QP_apply).
 !Here, however, qp%table is not needed
 !
 if (associated(qp%table)) then
   deallocate(qp%table)
   nullify(qp%table)
 endif
 !
 ! Green Functions
 !
 call io_control(ACTION=OP_RD_CL,COM=NONE,SEC=(/1,2/),MODE=DUMP,ID=io_ID)
 io_err=ioQP('G',qp,io_ID) 
 !
 ! W
 !
 call io_control(ACTION=OP_RD_CL,COM=NONE,SEC=(/1,2/),MODE=DUMP,ID=io_ID)
 io_err=ioQP('W',qp,io_ID) 
 !
 ! ostnts
 !
 call io_control(ACTION=OP_RD_CL,COM=NONE,SEC=(/1/),MODE=DUMP,ID=io_ID)
 io_err=io_DIPOLES(X(3),en,io_ID)
 !
 OSTNTS_Vnl_included=io_err==0.and.X(3)%Vnl_included
 !
 ! kb_pp
 !
 call io_control(ACTION=OP_RD_CL,COM=NONE,SEC=(/1/),MODE=DUMP,ID=io_ID)
 io_KB_PP_err=ioKB_PP(io_ID)
 !
 if (io_err/=0) OSTNTS_Vnl_included=io_KB_PP_err==0
 !
 ! I transfer to all X types the X(3) used in the previous io's 
 !
 call X_var_setup
 !
 do i1=1,4 ! Xx Xs Xp Xd
   call io_control(ACTION=OP_RD_CL,COM=NONE,SEC=(/1,2/),MODE=DUMP,ID=io_ID)
   io_X_err(i1)=ioX(X(i1),Xw(i1),io_ID)
   if (nqibz>0) X(i1)%iq=(/1,nqibz/)
   if (io_X_err(i1)>0) X(i1)%iq(1)=io_X_err(i1)+1
 enddo
 !
 ! The GLOBAL vcalue of %Vnl_included is decided on the basis of the contents
 ! of db.OSTENTS OR on the presence of the KB_PP. This means that if the
 ! response functions DBs were made in presence of KB_PP and later this
 ! DB is deleted the X dbs will be recalculated
 !
 forall(i1=1:4) X(i1)%Vnl_included=OSTNTS_Vnl_included
 !
 ! bs
 !
 call io_control(ACTION=OP_RD_CL,COM=NONE,MODE=DUMP,SEC=(/1/),ID=io_ID)
#if defined _DISTRIBUTED
 ioBS_err=ioBS_DISTRIBUTED(1,Xbsk,io_ID)
#else
 ioBS_err=ioBS(1,Xbsk,io_ID)
#endif
 !
 ! GPL_EXCLUDE_START
 !
 ! bs_fxc
 !
 call io_control(ACTION=OP_RD_CL,COM=NONE,MODE=DUMP,SEC=(/1/),ID=io_ID)
 ioBS_Fxc_err=ioBS_Fxc(1,Xxcw,io_ID,X=Xbsk)
 !
 ! GPL_EXCLUDE_END
 !
 ! ELPH 
 !
#if defined _ELPH 
 call io_control(ACTION=OP_RD_CL,COM=NONE,MODE=DUMP,SEC=(/1/),ID=io_ID)
 ioELPH_err=ioELPH(io_ID,'gkkp')
#endif
 !
 ! RT 
 !
#if defined _RT
 call io_control(ACTION=OP_RD_CL,COM=NONE,MODE=DUMP,SEC=(/1/),ID=io_ID)
 io_J_and_P=io_SC_components('J_and_P' ,en,io_ID)
 call io_control(ACTION=OP_RD_CL,COM=NONE,MODE=DUMP,SEC=(/1/),ID=io_ID)
 io_G=io_SC_components('G' ,en,io_ID)
#endif
 !
 ! SC 
 !
#if defined _SC
 call io_control(ACTION=OP_RD_CL,COM=NONE,MODE=DUMP,SEC=(/1/),ID=io_ID)
 io_SC_V_err=io_SC_components('V',en_sc,io_ID)
 call io_control(ACTION=OP_RD_CL,COM=NONE,MODE=DUMP,SEC=(/1/),ID=io_ID)
 io_SC_E_err=io_SC_components('E',en_sc,io_ID)
 if (io_SC_E_err==0.and.io_SC_V_err/=0) io_SC_E_err=-1
 !
 ! COLLISIONS 
 !
 V_kind=SC_HF
 call io_control(ACTION=OP_RD_CL,COM=NONE,MODE=DUMP,SEC=(/1/),ID=io_ID)
 io_COLLISIONS_err=io_COLLISIONS(0,io_ID)
 if (io_COLLISIONS_err==0) then
   V_kind=SC_COHSEX
   call io_control(ACTION=OP_RD_CL,COM=NONE,MODE=DUMP,SEC=(/1/),ID=io_ID)
   io_COLLISIONS_err=io_COLLISIONS(0,io_ID)
   if (io_COLLISIONS_err/=0) V_kind=-1
 endif
#endif
 !
 if (list_dbs) then
   call msg('s','')
   return
 endif
 !
 !Runlevels variables activation (Logicals from stdin)
 !
 call logicalson
 !
 !Setup on the basis of the DB read/stdin variables
 !Here I can propose values to be written in the input file
 !
 call varsetup1
 !
 !Variables(read from DB files) -> local cache
 !
 !Note that here ('load_defaults') is the latest chance to change
 !a predefined var verbosity and to force its appearnce
 !in the input file.
 !
 call call_init_load('load_defaults')
 !
 !Input file/local cache -> local cache/Variables
 !
 call call_init_load('parser_input_file')
 !
 !RUNLEVELS VARIABLES ACTIVATION (LOGICALS FROM INPUT FILE)
 !
 if (.not.any(rstatus>0)) rstatus(1)=-1
 call logicalson
 call varsetup2
 call logicalson
 !
 !Common
 !
 call initactivate(1,'StdoHash Nelectro ElecTemp BoseTemp OccTresh EvalMagn')
 !
 !FFT
 !
 if (any((/(l_optics.and.l_chi),(l_optics.and.l_bse),l_em1d,&
&          l_em1s,l_acfdt,l_HF_and_locXC,l_col_cut/))) call initactivate(1,'FFTGvecs')
 !
 !Setup
 !
 if (l_setup) call initactivate(1,'MaxGvecs IkSigLim IkXLim')
#if defined  _ELPH 
 if (l_setup) call initactivate(1,'MinusQ')
#endif
 !
 if (any((/(l_optics.and.l_chi),(l_optics.and.l_bse)/)))  call initactivate(1,'NonPDirs')
 !
 !RIM
 !
 if (l_rim) call initactivate(1,'RandQpts RandGvec QpgFull Em1Anys IDEm1Ref')
 !
 !Col CUTOFF 
 !
 if (l_col_cut) call initactivate(1,'CUTGeo CUTBox CUTRadius CUTCylLen CUTCol_test')
 !
 !XX
 !
 if (l_HF_and_locXC) call initactivate(1,'EXXRLvcs')  
 !
 ! TDDFT
 !
 if (l_optics.and.l_chi) then
   !
   ! GPL_EXCLUDE_START
   !
   ! BS based TDDFT (BS fxc is only of q=0 0 0). BS_fxc db exist
   if(l_bs_fxc) call initactivate(1,'FxcGRLc FxcSVdig FxcCausal')
   !
   ! GPL_EXCLUDE_END
   !
   !
   ! ALDA/LRC Tddft
   if (l_alda_fxc) call initactivate(1,'FxcGRLc')
   if (l_lrc_fxc)  call initactivate(1,'LRC_alpha LRC_beta')
   !
 endif
 !
 ! Optics(not bse) nor GW (no PP)
 !
 if ((l_optics.and.l_chi).or.(l_em1d.and..not.l_ppa)) then
   X_size='NGsBlk'
   if(l_rpa_IP) X_size='      '
   call X_activate('Xd',(/X_size,'QpntsR','BndsRn',&
&                  'GrFnTp','EnRnge','DmRnge','DmERef','CGrdSp','ETStps','EMStps',&
&                  'DrudeW','EhEngy','LongDr'/))
   !
   !
   call QP_ctl_switch('X')
   call initactivate(1,'ShiftedPath Qdirection QShiftOrder')
   !
#if defined _SC
   call initactivate(1,'Gauge OCCTime')
#endif
   !
 endif
 !
 ! BSE
 !
 if (l_optics.and.l_bse) then
   call QP_ctl_switch('K')
   !
<<<<<<< HEAD
#if defined _KERR
   if(l_kerr) call initactivate(1,'EvalKerr AnHall')
#endif
                     call initactivate(1,'BSEqmode')
   if(.not.l_rpa_IP) call initactivate(1,'BSENGexx ALLGexx')
   if (l_alda_fxc)   call initactivate(1,'FxcGRLc')
   if (l_lrc_fxc)    call initactivate(1,'LRC_alpha LRC_beta')
=======
                     call initactivate(1,'BSEqmode')
   if(.not.l_rpa_IP) call initactivate(1,'BSENGexx ALLGexx')
>>>>>>> fc737a96
   !
   if(l_td_hf.or.l_W_eh) call initactivate(1,'BSENGBlk')
   if(l_W_eh)            call initactivate(1,'WehDiag')
   !
   call initactivate(1,'ShiftedPath')
   call initactivate(1,'DrudeW')
   call initactivate(1,'BSAres BSEQptR BSEBands BSEEhEny BSehWind BSEClmns')
   !
   ! BSE + TDDFT = no BS db, Fxc + LF on-fly
   ! Special case: The BSE equation is used to build up the BSE_Fxc kernel.
   if (l_bs_fxc) then
     call initactivate(1,'FxcGRLc FxcSVdig FxcCausal FxcMEStps')
     call initactivate(1,'BLongDir BEnRange BDmRange BEnSteps')
   endif
   !
 endif
 !
 ! BSE solver
 !
 if (l_bss.or.(l_rpa_IP.and.l_bse)) then
   !
   ! Special case: the BSE_Fxc kernel has been constructed
   !               Thus I move to g-space to solve the Dyson equation
   if (index(BSS_mode,'t')/=0 .and. l_bs_fxc) call initactivate(-1,'BSENGexx ALLGexx')
   if (index(BSS_mode,'t')/=0 .and. l_bs_fxc) call initactivate(-1,'BSENGBlk')
   !
   call QP_ctl_switch('K')
   call initactivate(1,'BoseCut ShiftedPath')
   call initactivate(1,'BSSmod BEnRange BDmRange BDmERef BEnSteps BLongDir')
   if(l_rpa_IP) call initactivate(-1,'BSSmod')
   !
   if (index(BSS_mode,'d')/=0)  call initactivate(1,'WRbsWF')
<<<<<<< HEAD
   if (index(BSS_mode,'h')/=0)  call initactivate(1,'BSHayTrs BSHayTer BSHayFast')
=======
   if (index(BSS_mode,'h')/=0)  call initactivate(1,'BSHayTrs BSHayTer')
>>>>>>> fc737a96
   if (index(BSS_mode,'i')/=0)  call initactivate(1,'SkipFullInv')
   !
   ! Special project dependent variables
   !
<<<<<<< HEAD
#if defined _SC || defined _KERR
   call initactivate(1,'Gauge')
#endif
=======
>>>>>>> fc737a96
#if defined _ELPH 
   if (l_ph_corr.and..not.elph_use_q_grid) call initactivate(1,'ElPhRndNq')
#endif
 endif
 !
 ! Static screen 
 !
 if (l_em1s) then
   call QP_ctl_switch('X')
   call initactivate(1,'ShiftedPath')
   call X_activate('Xs',(/'QpntsR','BndsRn','NGsBlk','CGrdSp','EhEngy',&
&                  'LongDr','DrudeW'/))
 endif
 !
 ! GW (PPA & COHSEX) 
 !
 if ( (l_em1d.and.l_ppa) .or. (l_em1s.and.l_cohsex)) then
   call QP_ctl_switch('X')
   call initactivate(1,'ShiftedPath')
   if (l_ppa) call X_activate('Xp',(/'QpntsR','BndsRn','NGsBlk','CGrdSp',&
&                      'EhEngy','LongDr','PPAPnt'/))
   if (l_cohsex) call X_activate('Xs',(/'QpntsR','BndsRn','NGsBlk',&
&                         'EhEngy','LongDr'/))
 endif
 !
 ! ACFDT
 !
 if (l_acfdt) then
   call QP_ctl_switch('X')
   call initactivate(1,'ShiftedPath')
   call initactivate(1,'EXXRLvcs AC_n_LAM AC_n_FR AC_E_Rng')
   call X_activate('Xx',(/'QpntsR','BndsRn','NGsBlk','CGrdSp','EhEngy','LongDr'/))
 endif
 !
 ! GW/Life
 !
 if (l_gw0.or.l_life) then
   !
   if (l_el_corr) then
     !
     call QP_ctl_switch('X')
     call QP_ctl_switch('G')
     call initactivate(1,'BoseCut ShiftedPath')
     !
     if (l_gw0) then
       call initactivate(1,'GbndRnge') 
       if (.not.l_cohsex.and.trim(QP_solver)/='g') call initactivate(1,'GDamping') 
       if (.not.l_cohsex) call initactivate(1,'dScStep') 
       if (.not.l_ppa.and..not.l_cohsex) call X_activate('Xd',(/'BndsRn','NGsBlk',&
&                      'DmRnge','DmERef','CGrdSp','ETStps','EMStps',&
&                      'DrudeW','EhEngy','LongDr'/)) 
       !
       if (.not.l_cohsex) call initactivate(1,'GWTerm GwEnComp DysSolver')
       if (     l_cohsex) call initactivate(1,'UseEbands')
       if (trim(QP_solver)=="g") then
         call initactivate(1,'GEnSteps GEnRnge GDmRnge GreenFTresh GreenF2QP') 
       else
         call initactivate(1,'GWoIter')
         if (.not.l_cohsex) call initactivate(1,'NewtDchk ExtendOut OnMassShell')
       endif
       !
     endif
     !
     if (l_life) then
       call initactivate(1,'LifeTrCG')
       if (l_el_corr) call X_activate('Xd',(/'BndsRn','NGsBlk',&
&                                     'DmRnge','CGrdSp',&
&                                     'DrudeW','EhEngy','LongDr'/)) 
     endif
   endif 
   !
#if defined  _ELPH 
   if (l_ph_corr) then
     call initactivate(1,'DysSolver')
     call initactivate(1,'GphBRnge ElPhModes GDamping dScStep ExtendOut ElPhRndNq RandQpts')
     call initactivate(1,'WRgFsq NewtDchk OnMassShell')
   endif
   if (trim(QP_solver)=="g".and.l_ph_corr) then
     call initactivate(1,'GEnSteps GEnRnge GDmRnge GreenFTresh GreenF2QP') 
     call initactivate(-1,'WRgFsq NewtDchk GDamping ExtendOut OnMassShell')
     call QP_ctl_switch('G')
   endif
#endif
   !
 endif
 !
 if(l_alda_fxc.and.any((/l_em1s,l_em1d,l_acfdt,l_ppa,l_cohsex,l_gw0/)) ) call initactivate(1,'FxcGRLc')
 if( l_lrc_fxc.and.any((/l_em1s,l_em1d,l_acfdt,l_ppa,l_cohsex,l_gw0/)) ) call initactivate(1,'LRC_alpha LRC_beta')
 !
 ! El-Ph: Frohlich Hamiltonian
 !
 ! GPL_EXCLUDE_START
 !
#if defined _ELPH 
 !
 if (l_elph_Hamiltonian) then
   call initactivate(1,'ElPhHBRnge ElPhModes ElPhHKpt GDamping')
 endif
 !
#endif
 !
 ! GPL_EXCLUDE_END
 !
 !
 ! DFT
 !
#if defined _SC 
 if (l_sc_run) then
   call initactivate(1,'Potential FFTGvecs Gauge SCmixing SCBands SClwBand SCnlMix BandMix EXXCut')
   call initactivate(-1,'QpntsRXs')
   if (l_cohsex) call initactivate(1,'GbndRnge UseEbands SCUpWIter')
   if (.not.l_collisions_IO) call initactivate(1,'CollPath CollCache')
   if (.not.l_real_time.and..not.l_collisions_IO) then
     call initactivate(1,'SCIter SCEtresh SCRhoTresh TF_precondition')
     if (trim(SC_potential)=='EXX'.or.trim(SC_potential)=='EXXC'.or.&
&        trim(SC_potential)=='SRPA') call initactivate(1,'OEPapprox OEPItSolver') 
   endif
   call initactivate(1,'SCdiag MeanPotential')
 endif
#endif
 !
#if defined _RT
 !
 ! REAL-TIME specific: (i) Time-Evolution (ii) Collisions
 !
 ! (i) Time Evolution
 !
 if (l_real_time) then
   call QP_ctl_switch('G')
   call initactivate(-1,'SCmixing')
   call initactivate(1,'Integrator RADLifeTime PhLifeTime') 
   call initactivate(1,'RTstep NEsteps NETime')
   if (l_ph_corr) call initactivate(1,'MemTresh')
   call initactivate(1,'HXCjumps ThermSteps SwitchOnTime RTDiagoSteps DiskSteps')
   call initactivate(1,'RTfreezeH RTfreezeXC Diamagnetic InducedField')
   if (l_RT_probe.or.l_RT_pump_and_probe) call Afield_activate('Probe')
   if (              l_RT_pump_and_probe) call Afield_activate('Pump')
   !
   call initactivate(1,'RTAveDeph')
   call initactivate(1,'ShiftedPath')
   !
 endif
 !
 ! (ii) COLLISIONS: no additional variables required
 !
#endif
 !
#if defined _MAGNETIC
 !
 ! Magnetic
 !
 if (l_sc_magnetic) then
   call initactivate(1,'Hamiltonian B_Field B_psi B_theta B_Gauge PhaseTrick')
   if (MAG_landau) call initactivate(1,'B_radius')
 endif
 !
#endif
 !
 ! Are we editing the input file ?
 !
 if (infile_editing) then
   open(unit=12,file=trim(infile))
   call initinfio(defs,12)
   close(12)
   call PP_redux_wait
 endif
 !
 ! To handle externally defined Q-points I use the init_q_pts
 !
 ! (a) first check if input file contains already a list of Q-points...
 call init_q_pts(.FALSE.)
 !
 ! (b) ... then (re)write the file
 if (l_setup.and.ioQINDX_err/=0.and.infile_editing) call init_q_pts(.TRUE.)
 !
 !If qp limits are requested they are added at the end of the input file
 !
 if ( any((/l_HF_and_locXC,l_gw0,l_life/)).and..not.l_sc_run.and..not.l_collisions_IO ) then
   !
   ! The QP_state can be read from ioxxvxc in DUMP mode or from the input file.
   ! The DB value is used when a new input file is created or when the previous input file
   ! had no QP_state fields.
   !
   ! QP_state from DB ?
   !
   if (allocated(QP_state)) then
     !
     ! QP_state from input file ?
     !
     call parser('QPkrange',QP_state_in_input_file)
     !
     if (QP_state_in_input_file) then
       !
       deallocate(QP_state)
       QP_nb=0
       QP_nk=0
       !
       call QP_state_table_setup(en)
       !
     endif
     !
   else
     !
     call QP_state_table_setup(en)
     !
   endif
   !
   call QP_init(.TRUE.,.TRUE.)
   !
   ! I use it to propose the value in the input file ...
   !
   ! ... but afterword I must deallocate it to use user defined values
   !
   if (allocated(QP_state)) deallocate(QP_state)
   if (allocated(QP_table)) deallocate(QP_table)
   !
 endif
 !
#if defined _RT
 if(infile_verbosity==V_real_time.and.l_real_time) call DephMatrix_init()
#endif
 !
 if (infile_editing) return
 !
 ! Report/Log Files
 !
 if (trim(jobstr)=='') write (repfile,'(2a)') trim(com_path),'/r'
 if (trim(jobstr)/='') write (repfile,'(4a)') trim(com_path),'/','r-',trim(jobstr)
 if (tty_size<0) then
  if (trim(jobstr)=='') write (logfile,'(2a)') trim(com_path),'/l'
  if (trim(jobstr)/='') write (logfile,'(4a)') trim(com_path),'/','l-',trim(jobstr)
 endif
 do i1=1,nrnlvls
   rch=repfile
   if (rstatus(i1)/=0) write (rch,'(3a)') trim(repfile),'_',trim(rnlvls(i1,1))
   repfile=rch
   if (tty_size<0) then
     jch=logfile
     if (rstatus(i1)/=0) write (jch,'(3a)') trim(logfile),'_',trim(rnlvls(i1,1))
     logfile=jch
   endif
 enddo
 !
 ! Finalize
 !
 if (tty_size<0) call rename_file(logfile)
 call rename_file(repfile)
 call PP_redux_wait
 if (master_cpu) open(unit=11,file=trim(repfile))
 call write_the_logo(11,' ')
 !
 contains
   !
#if defined _RT
   !
   subroutine Afield_activate(field)
     character(*)::field
     call initactivate(1,field//'_Freq')
     call initactivate(1,field//'_MaxFreq')
     call initactivate(1,field//'_FrStep')
     call initactivate(1,field//'_Int')
     call initactivate(1,field//'_Damp')
     call initactivate(1,field//'_kind')
     call initactivate(1,field//'_Dir')
     if (l_RT_pump_and_probe.and.field=="Probe") call initactivate(1,field//'_Tstart')
   end subroutine
   !
#endif
   !
   subroutine X_activate(mode,what)
     character(2)::mode
     character(6)::what(:)
     ! Work Space
     integer     ::i1
     do i1=1,size(what,1)
       call initactivate(1,what(i1)//mode)
     enddo
   end subroutine
   !
   subroutine call_init_load(mode)
     character(*)::mode
     if (mode=='create_shadow_vars') initmode=0
     if (mode=='load_defaults') initmode=1
     if (mode=='Close_G_vectors') initmode=2
     if (mode=='Game_Over') initmode=3
     if (mode=='parser_input_file') initmode=4
     call init_load(defs,en,q,k,X,Xw)
   end subroutine
   !
   subroutine logicalson
     !
     integer     ::i1
     !
     do i1=1,2
       l_setup=runlevel_is_on('setup')
       l_optics=runlevel_is_on('optics')
       l_chi=runlevel_is_on('chi')
       l_bse=runlevel_is_on('bse')
       l_rpa_IP=runlevel_is_on('IP')
       l_td_hartree=runlevel_is_on('tdh')
       l_tddft=runlevel_is_on('tddft')
       l_alda_fxc=runlevel_is_on('alda_fxc')
       l_lrc_fxc=runlevel_is_on('lrc_fxc')
       l_bs_fxc=runlevel_is_on('bs_fxc')
       l_W_eh=runlevel_is_on('W_eh')
       l_td_hf=runlevel_is_on('tdhf')
       l_bss=runlevel_is_on('bss')
       l_em1d=runlevel_is_on('em1d')
       l_em1s=runlevel_is_on('em1s')
       l_ppa=runlevel_is_on('ppa')
       l_HF_and_locXC=runlevel_is_on('HF_and_locXC')
       l_gw0=runlevel_is_on('gw0')
       l_life=runlevel_is_on('life')
       l_rim=runlevel_is_on('rim_cut')
       l_col_cut=runlevel_is_on('rim_cut')
       l_cohsex=runlevel_is_on('cohsex')
       !
       ! GPL_EXCLUDE_START
       ! 
       l_acfdt=runlevel_is_on('acfdt')
       !
       ! GPL_EXCLUDE_END
       !
       ! 
#if defined _SC
       l_sc_run=runlevel_is_on('scpot')
       l_real_time=runlevel_is_on('negf')
       l_sc_magnetic=runlevel_is_on('magnetic')
#endif
#if defined _RT
       l_collisions_IO=runlevel_is_on('collisions_IO')
#endif
#if defined  _ELPH  
       if (.not.CLOSE_Gs) then
         !
         ! Only in this case ioELPH_err is defined
         !
         l_ph_corr=runlevel_is_on('el_ph').and.(ioELPH_err==0.or.l_real_time)
         ! GPL_EXCLUDE_START
         l_elph_Hamiltonian=runlevel_is_on('ElPhHam').and.ioELPH_err==0
         ! GPL_EXCLUDE_END
       else
         l_ph_corr=runlevel_is_on('el_ph')
         ! GPL_EXCLUDE_START
         l_elph_Hamiltonian=runlevel_is_on('ElPhHam')
         ! GPL_EXCLUDE_END
       endif
       l_el_corr=runlevel_is_on('el_el')
#else
       l_el_corr=l_gw0.or.l_life
#endif
       !
       ! Check if this runlevel is allowed in the 
       ! present configuration
       !
       if (i1==1) call barriers( )
       !
     enddo
     !
   end subroutine logicalson
   !
   subroutine X_var_setup 
     !
     ! Before any X DB/infile reading
     !
     call X_duplicate(X(3),X(2))
     call X_duplicate(X(3),X(1))
     call X_duplicate(X(3),X(4))
     call W_duplicate(Xw(3),Xw(2))
     call W_duplicate(Xw(3),Xw(1))
     call W_duplicate(Xw(3),Xw(4))
     !
   end subroutine X_var_setup
   !
   subroutine varsetup1 
     !
     ! After DB reading/stdin logicals
     ! I propose here values for the input file
     !
     ! If optics with BS FXC I need to dump on X(3) the
     ! Fxc specs
     !
     if (all((/l_bs_fxc,l_optics,l_chi.or.l_bse,ioBS_Fxc_err==0/))) then
       QP_ctl_E(1,:,:)=QP_ctl_E(2,:,:) 
       X(3)%ib= BS_bands
       X(3)%ehe=BS_eh_en
       X(3)%q0= BSS_q0
       X(3)%iq= 1
       call W_duplicate(Xxcw,Xw(3))
       call initactivate(2,'XfnQP_E')
     endif
#if defined  _ELPH 
     if (.not.l_el_corr.and..not.l_ph_corr) l_el_corr=.true.
     elph_nDBs_used=elph_nDBs
#endif
     if (l_gw0.and.l_el_corr) call initactivate(1,'HF_and_locXC')
     if (l_ppa)    call initactivate(1,'em1d')
     if (l_cohsex) call initactivate(1,'em1s')
     !if (l_bss)    call initactivate(1,'bse')
     !if (l_bss)    call initactivate(1,'l_optics')
     if (l_bse) then
       !
       if (io_X_err(2)==0) then
         if (ioBS_err/=0) BS_n_g_W=X(2)%ng
       else if (io_X_err(4)==0) then
         if (ioBS_err/=0) BS_n_g_W=X(4)%ng
         call initactivate(1,'em1d ppa')
       endif
       !
     endif
     !
#if defined _SC
     if (l_sc_magnetic) call initactivate(1,'scpot')
     if (l_sc_run.and.io_SC_E_err==0) then
       QP_ng_Sx=SC_ng_Sx
       X(2)%ib=SC_X_bands
       X(2)%ng=SC_X_size
     endif
#endif
     !
   end subroutine varsetup1 
   !
   subroutine varsetup2 
     !
     ! After infile reading. Immediately before infile writing
     ! CAREFUL! Any input file value is overwritten here !
     !
     Xw(2)%n(2)=Xw(2)%n(1)
     Xw(4)%n(2)=Xw(4)%n(1)
     Xw(3)%n(2)=Xw(3)%n(1)
     Xw(1)%n(2)=Xw(1)%n(1)
     !
     ! q0 renormalization
     !
     BSS_q0(:)=BSS_q0(:)*q0_def_norm/v_norm(BSS_q0)
     X(1)%q0(:)=X(1)%q0(:)*q0_def_norm/v_norm(X(1)%q0)
     X(2)%q0(:)=X(2)%q0(:)*q0_def_norm/v_norm(X(2)%q0)
     X(3)%q0(:)=X(3)%q0(:)*q0_def_norm/v_norm(X(3)%q0)
     X(4)%q0(:)=X(4)%q0(:)*q0_def_norm/v_norm(X(4)%q0)
     if (l_em1s) Xw(2)%dr=0.001/HA2EV
     !
     if (len_trim(BS_Eq_mode)==0) BS_Eq_mode="causal"
     !
     if (l_bse) then
       if (l_rpa_IP)                     BS_res_mode='none'
       if (l_td_hartree)                 BS_res_mode='x'
       if (l_alda_fxc)                   BS_res_mode='x'
       if (l_td_hf)                      BS_res_mode='xcd'
       if (l_W_eh)                       BS_res_mode='xc'
       if (l_W_eh_diagonal)              BS_res_mode=trim(string_add(BS_res_mode,'d'))
       if (trim(BS_Eq_mode)=="coupling") BS_cpl_mode=trim(BS_res_mode)
     endif
     !
     ! When running BSE from input file l_bse is FALSE in varsetup1.
     ! In any case I have to overwrite X(2) with PP X(4) only if em1s=F
     !
     if (l_bse.and.io_X_err(2)/=0.and.io_X_err(4)==0.and..not.l_em1s) then
       call X_duplicate(X(4),X(2))
       call W_duplicate(Xw(4),Xw(2))
     endif
#if !defined _ELPH 
     if (l_gw0) l_el_corr=.true.
#endif
     !
#if defined _RT 
     !
     ! The logicals l_RT_pump_and_probe and l_RT_probe are defined by read_command_line
     ! if infile_editing=T or here when infile_editing=F and yambo is running
     !
     if (.not.infile_editing) then
       !
       if (trim(Efield(1)%ef_name)/='none'.and.trim(Efield(2)%ef_name)/='none') i_Pump=2
       if (trim(Efield(1)%ef_name)=='none'.and.trim(Efield(2)%ef_name)/='none') then
         call Efield_duplicate(Efield(2),Efield(1))
         call Efield_reset(Efield(2))
       endif
       l_RT_probe         =i_Pump==i_Probe
       l_RT_pump_and_probe=i_Pump/=i_Probe
     endif
#endif
     !
   end subroutine varsetup2
   !
   subroutine read_command_line(rstr,init_) 
     !
     use stderr, ONLY:string_split
     use it_m,   ONLY:V_RL,V_kpt,V_sc,V_qp,V_io,V_general,V_resp,&
&                     V_real_time,V_all
     implicit none
     integer     :: init_
     character(*):: rstr
     !
     ! Work Space
     !
     integer          ::i1,i2,n_pieces
     character(schlen)::rstr_piece(2*nrnlvls)
     !
     ! Split the string in pieces
     !
     call string_split(rstr,rstr_piece)
     n_pieces=0
     do i1=1,2*nrnlvls
       if (len_trim(rstr_piece(i1))>0) n_pieces=n_pieces+1
     enddo
     if (n_pieces==0) return
     !
     do i1=1,n_pieces
       !
       if (trim(rstr_piece(i1))=='ifile') cycle
       if (i1>1) then
         if(trim(rstr_piece(i1-1))=='ifile') cycle
       endif
       !
       do i2=1,nrnlvls
         if (i1==1) then
            if ( trim(rnlvls(i2,1)) == trim(rstr_piece(i1))) infile_editing=.true.
         else
           if ( trim(rnlvls(i2,1)) == trim(rstr_piece(i1)).and.&
&               trim(rstr_piece(i1-1)) /= 'jobstr' ) infile_editing=.true.
         endif
       enddo
       !
       if (i1>1) then
         if (trim(rstr_piece(i1-1)) == 'jobstr') cycle
       endif
       !
       ! Run Level
       !
       call initactivate(1, trim(rstr_piece(i1)) )
       !
       ! Verbosity
       ! V_RL=1
       ! V_kpt=2
       ! V_sc=3
       ! V_qp=4
       ! V_io=5
       ! V_general=6
       ! V_resp=7
       ! V_real_time=8
       ! V_all=99
       !
       if ( trim(rstr_piece(i1)) == 'infver' ) then
         select case (trim(rstr_piece(i1+1)))
           case ('RL','rl')
             infile_verbosity=V_RL
           case ('kpt','k')
             infile_verbosity=V_kpt
           case ('sc','SC')
             infile_verbosity=V_sc
           case ('QP','qp')
             infile_verbosity=V_qp
           case ('IO','io')
             infile_verbosity=V_io
           case ('gen')
             infile_verbosity=V_general
           case ('resp','X')
             infile_verbosity=V_resp
           case ('rt')
             infile_verbosity=V_real_time
           case ('all')
             infile_verbosity=V_all
         end select
       endif
       !
       ! BSE/LLR
       !
       if ( trim(rstr_piece(i1)) == 'optics' )  then
         l_chi= (trim(rstr_piece(i1+1))=='g' ).or.(trim(rstr_piece(i1+1))=='c')
         l_bse= (trim(rstr_piece(i1+1))=='eh').or.(trim(rstr_piece(i1+1))=='b')
         !
         if (.not.l_chi.and..not.l_bse) l_chi=.true.
         !
         call initactivate(1,'optics')
         if (l_chi) call initactivate(1,'chi')
         if (l_bse) call initactivate(1,'bse')
<<<<<<< HEAD
#if defined _KERR
         l_kerr=l_bse
#endif
=======
>>>>>>> fc737a96
         !
       endif
       !
       ! Approximation used for the BSE/LLR kernel
       !
       if ( trim(rstr_piece(i1)) == 'kernel' )  then
         l_rpa_IP     = trim(rstr_piece(i1+1)) == 'i'   ! IP
         l_td_hartree = trim(rstr_piece(i1+1)) == 'h'   ! TDHartree = Local-Fields
         !
         l_tddft      = index(rstr_piece(i1+1),'d')==1  ! TDDFT
         !
         if(l_tddft) then
           l_alda_fxc = .true.                            !  (ALDA by default)
           l_alda_fxc = trim(rstr_piece(i1+1)) == 'da'
           l_lrc_fxc  = trim(rstr_piece(i1+1)) == 'dl'.and.l_chi
           l_bs_fxc   = trim(rstr_piece(i1+1)) == 'db'
         endif
         !
         if(l_bse) then
           l_td_hf    = trim(rstr_piece(i1+1)) == 'hf'  ! TDHF
<<<<<<< HEAD
           l_W_eh     = trim(rstr_piece(i1+1)) == 'W'   ! W-eh screened interaction interaction
=======
           l_W_eh     = trim(rstr_piece(i1+1)) == 'w'   ! W-eh screened interaction interaction
>>>>>>> fc737a96
         endif
         !
         if(l_rpa_IP)      call initactivate(1,'IP')
         if(l_td_hartree)  call initactivate(1,'tdh')
         !
         if(l_tddft) then
                           call initactivate(1,'tddft')
           if(l_alda_fxc)  call initactivate(1,'alda_fxc')
           if(l_lrc_fxc)   call initactivate(1,'lrc_fxc')
           if(l_bs_fxc)    call initactivate(1,'bs_fxc')
         endif
         !
         if(l_td_hf)       call initactivate(1,'tdhf')
         if(l_W_eh)        call initactivate(1,'W_eh')
         !
       endif
       !
       ! BSE Solver
       !
       if ( trim(rstr_piece(i1)) == 'bss' )  then
         BSS_mode=trim(rstr_piece(i1+1))
         if (index(BSS_mode,'h')==0.and.index(BSS_mode,'d')==0.and.&
&            index(BSS_mode,'i')==0.and.index(BSS_mode,'t')==0) BSS_mode='h'
         !
         ! With ALDA Fxc the "t" solver is not permitted
         !
         if ((.not.l_bs_fxc).and.index(BSS_mode,'t')/=0) BSS_mode='h'
         !
       endif
       !
       ! Dyson Solver
       !
       if ( trim(rstr_piece(i1)) == 'gw0' ) then
         QP_solver=trim(rstr_piece(i1+1))
         if (trim(QP_solver)/='n'.and.trim(QP_solver)/='s'.and.&
&            trim(QP_solver)/='g') QP_solver='n'
#if !defined  _ELPH 
         l_el_corr=.true.
#endif
         !
       endif
       !
       ! GW approximation 
       !
       if ( trim(rstr_piece(i1)) == 'gwapprx' ) then
         !
         if (trim(rstr_piece(i1+1))=='p') then
           infile_editing=.true.
           call initactivate(1,'ppa')
         else if (trim(rstr_piece(i1+1))=='c') then
           !
           infile_editing=.true.
           call initactivate(1,'cohsex gw0') 
           !
         endif
         !
       endif
       !
       ! Sc / NEGF
       !
#if defined _SC
       if ( trim(rstr_piece(i1)) == 'scpot' )  then
         if ( trim(rstr_piece(i1+1)) == 'exx' ) then
           SC_potential='EXX'
           call initactivate(1,'HF_and_locXC')
         else if ( trim(rstr_piece(i1+1)) == 'exxc' ) then
           SC_potential='EXXC'
           call initactivate(1,'HF_and_locXC')
         else if ( trim(rstr_piece(i1+1)) == 'srpa' ) then
           SC_potential='SRPA'
           call initactivate(1,'cohsex HF_and_locXC')
         else if ( trim(rstr_piece(i1+1)) == 'c' ) then
           SC_potential='COHSEX'
           call initactivate(1,'cohsex HF_and_locXC')
         else if ( trim(rstr_piece(i1+1)) == 'hf') then
           SC_potential='HARTREE-FOCK'
           call initactivate(1,'HF_and_locXC')
         else if ( trim(rstr_piece(i1+1)) == 'h') then
           SC_potential='HARTREE'
         else if ( trim(rstr_piece(i1+1)) == 'd') then
           SC_potential='default'
         endif
       endif
#endif
#if defined _MAGNETIC
       if ( trim(rstr_piece(i1)) == 'magnetic' )  then
         if ( trim(rstr_piece(i1+1)) == 'p' ) then
           MAG_hamiltonian_type='pauli'
           MAG_pauli=.true.
         else if ( trim(rstr_piece(i1+1)) == 'l' ) then
           MAG_hamiltonian_type='landau'
           MAG_landau=.true.
         else if ( trim(rstr_piece(i1+1)) == 'a') then
           MAG_hamiltonian_type='all'
           MAG_landau=.true.
           MAG_pauli=.true.
         endif
       endif
#endif
       !
       ! ELPH
       !
#if defined  _ELPH 
       if ( trim(rstr_piece(i1)) == 'corrtp' ) then
         if ( trim(rstr_piece(i1+1)) == 'e') l_el_corr=.true.
         if ( trim(rstr_piece(i1+1)) == 'p') l_ph_corr=.true.
         if ( trim(rstr_piece(i1+1)) == 'b') then
           l_el_corr=.true.
           l_ph_corr=.true.
         endif
         if (.not.l_ph_corr.and..not.l_el_corr) l_el_corr=.true.
         if (l_ph_corr) call initactivate(1,'el_ph')
         if (l_el_corr) call initactivate(1,'el_el')
       endif
#endif
       !
       ! RT
       !
#if defined  _RT 
       if ( trim(rstr_piece(i1)) == 'negf' ) then
         if ( trim(rstr_piece(i1+1)) == 'p' ) l_RT_probe=.true.
         if ( trim(rstr_piece(i1+1)) == 'pp') l_RT_pump_and_probe=.true.
       endif
#endif
       !
     enddo 
     !
     if (infile_editing) init_=1
     !
   end subroutine
   !
end function<|MERGE_RESOLUTION|>--- conflicted
+++ resolved
@@ -488,18 +488,11 @@
  if (l_optics.and.l_bse) then
    call QP_ctl_switch('K')
    !
-<<<<<<< HEAD
 #if defined _KERR
    if(l_kerr) call initactivate(1,'EvalKerr AnHall')
 #endif
                      call initactivate(1,'BSEqmode')
    if(.not.l_rpa_IP) call initactivate(1,'BSENGexx ALLGexx')
-   if (l_alda_fxc)   call initactivate(1,'FxcGRLc')
-   if (l_lrc_fxc)    call initactivate(1,'LRC_alpha LRC_beta')
-=======
-                     call initactivate(1,'BSEqmode')
-   if(.not.l_rpa_IP) call initactivate(1,'BSENGexx ALLGexx')
->>>>>>> fc737a96
    !
    if(l_td_hf.or.l_W_eh) call initactivate(1,'BSENGBlk')
    if(l_W_eh)            call initactivate(1,'WehDiag')
@@ -532,21 +525,14 @@
    if(l_rpa_IP) call initactivate(-1,'BSSmod')
    !
    if (index(BSS_mode,'d')/=0)  call initactivate(1,'WRbsWF')
-<<<<<<< HEAD
    if (index(BSS_mode,'h')/=0)  call initactivate(1,'BSHayTrs BSHayTer BSHayFast')
-=======
-   if (index(BSS_mode,'h')/=0)  call initactivate(1,'BSHayTrs BSHayTer')
->>>>>>> fc737a96
    if (index(BSS_mode,'i')/=0)  call initactivate(1,'SkipFullInv')
    !
    ! Special project dependent variables
    !
-<<<<<<< HEAD
 #if defined _SC || defined _KERR
    call initactivate(1,'Gauge')
 #endif
-=======
->>>>>>> fc737a96
 #if defined _ELPH 
    if (l_ph_corr.and..not.elph_use_q_grid) call initactivate(1,'ElPhRndNq')
 #endif
@@ -1122,12 +1108,9 @@
          call initactivate(1,'optics')
          if (l_chi) call initactivate(1,'chi')
          if (l_bse) call initactivate(1,'bse')
-<<<<<<< HEAD
 #if defined _KERR
          l_kerr=l_bse
 #endif
-=======
->>>>>>> fc737a96
          !
        endif
        !
@@ -1148,11 +1131,7 @@
          !
          if(l_bse) then
            l_td_hf    = trim(rstr_piece(i1+1)) == 'hf'  ! TDHF
-<<<<<<< HEAD
-           l_W_eh     = trim(rstr_piece(i1+1)) == 'W'   ! W-eh screened interaction interaction
-=======
            l_W_eh     = trim(rstr_piece(i1+1)) == 'w'   ! W-eh screened interaction interaction
->>>>>>> fc737a96
          endif
          !
          if(l_rpa_IP)      call initactivate(1,'IP')
