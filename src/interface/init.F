--- conflicted
+++ resolved
@@ -36,7 +36,6 @@
  use it_m,           ONLY:it,initactivate,initdefs,rstatus,nrnlvls,&
 &                         initmode,rnlvls,initinfio,infile_verbosity,&
 &                         infile,infile_dump,ofiles_append,runlevel_is_on,&
-<<<<<<< HEAD
 &                         switch_off_runlevel,V_real_time,V_parallel
  use parallel_m,     ONLY:PP_redux_wait,master_cpu,ncpu,myid
  use com,            ONLY:msg,repfile,com_path,jobstr,more_io_path,core_io_path,&
@@ -46,33 +45,12 @@
  use QP_m,           ONLY:QP_t,QP_ng_Sx,QP_solver,QP_nb,QP_nk,QP_state,QP_reset,QP_ctl_E,QP_table
  use X_m,            ONLY:X_t,X_duplicate,X_reset,Chi_mode
  use stderr,         ONLY:log_as_a_file,logfile,intc,string_add,string_remove
-=======
-&                         switch_off_runlevel
-#if defined _RT 
- use it_m,           ONLY:V_real_time
-#endif
- use parallel_m,     ONLY:PP_redux_wait,master_cpu
- use com,            ONLY:msg,repfile,com_path,jobstr,more_io_path,core_io_path,&
-&                         write_the_logo,file_exists,rename_file,write_to_report
- use vec_operate,    ONLY:v_norm
- use timing,         ONLY:live_timing_is_on,what_is_running
- use QP_m,           ONLY:QP_t,QP_ng_Sx,QP_solver,QP_nb,QP_nk,&
-&                         QP_state,QP_reset,QP_ctl_E,QP_table
- use X_m,            ONLY:X_t,X_duplicate,X_reset,Chi_mode
- use stderr,         ONLY:tty_size,logfile,string_add,string_remove
->>>>>>> 960c74f0
  use R_lattice,      ONLY:ng_closed,q0_def_norm,bz_samp,nqibz,bz_samp_reset 
  use wave_func,      ONLY:ioWF
  use IO_m,           ONLY:io_control,OP_RD_CL,DUMP,NONE,mk_dir
  use TDDFT,          ONLY:ioBS_Fxc
  use BS,             ONLY:BS_bands,BS_n_g_exch,BS_n_g_W,BSS_mode,BSS_q0,&
 &                         BS_eh_en,BSE_mode,BS_res_mode,BS_cpl_mode,BSK_mode
-<<<<<<< HEAD
-=======
-#if defined _DISTRIBUTED
- use BS,             ONLY:ioBS_DISTRIBUTED
-#endif
->>>>>>> 960c74f0
 #if defined  _ELPH 
  use ELPH,           ONLY:elph_nDBs,elph_nDBs_used,elph_use_q_grid
 #endif
@@ -150,7 +128,6 @@
 #if defined _SURF
  what_is_running='YAMBO_SURF'
 #endif
-<<<<<<< HEAD
  !
  !CPU structure
  !
@@ -159,8 +136,6 @@
  ! Global Logicals
  !
  call SET_logicals()
-=======
->>>>>>> 960c74f0
  !
  !Presets (input)
  !
@@ -367,11 +342,7 @@
  ! bs
  !
  call io_control(ACTION=OP_RD_CL,COM=NONE,MODE=DUMP,SEC=(/1/),ID=io_ID)
-#if defined _DISTRIBUTED
- ioBS_err=ioBS_DISTRIBUTED(1,Xbsk,io_ID)
-#else
  ioBS_err=ioBS(1,Xbsk,io_ID)
-#endif
  !
  ! GPL_EXCLUDE_START
  !
@@ -399,15 +370,9 @@
  !
 #if defined _RT
  call io_control(ACTION=OP_RD_CL,COM=NONE,MODE=DUMP,SEC=(/1/),ID=io_ID)
-<<<<<<< HEAD
  io_J_and_P=io_RT_components('J_and_P',io_ID)
  call io_control(ACTION=OP_RD_CL,COM=NONE,MODE=DUMP,SEC=(/1/),ID=io_ID)
  io_G=io_RT_components('G',io_ID)
-=======
- io_J_and_P=io_RT_components('J_and_P' ,en,io_ID)
- call io_control(ACTION=OP_RD_CL,COM=NONE,MODE=DUMP,SEC=(/1/),ID=io_ID)
- io_G=io_RT_components('G' ,en,io_ID)
->>>>>>> 960c74f0
  call io_control(ACTION=OP_RD_CL,COM=NONE,MODE=DUMP,SEC=(/1/),ID=io_ID)
  io_Gr=io_G_retarded(io_ID,"G_retarded")
  call io_control(ACTION=OP_RD_CL,COM=NONE,MODE=DUMP,SEC=(/1/),ID=io_ID)
@@ -471,11 +436,7 @@
  !
  !Common
  !
-<<<<<<< HEAD
  call initactivate(1,'StdoHash Nelectro ElecTemp BoseTemp OccTresh Threads NLogCPUs SkipWRITE EvalMagn')
-=======
- call initactivate(1,'StdoHash Nelectro ElecTemp BoseTemp OccTresh EvalMagn')
->>>>>>> 960c74f0
  !
  !FFT
  !
@@ -741,7 +702,6 @@
  !
 #if defined _SC
  if (l_sc_run) then
-<<<<<<< HEAD
    !
    call initactivate( 1,'Potential FFTGvecs Gauge SCBands EXXCut CollPath')
    !
@@ -755,14 +715,6 @@
      call initactivate( 1,'SCmixing SClwBand SCnlMix BandMix')
      call initactivate(-1,'QpntsRXs')
      if (l_cohsex) call initactivate(1,'GbndRnge UseEbands SCUpWIter')
-=======
-   call initactivate(1,'Potential FFTGvecs Gauge SCmixing SCBands SClwBand SCnlMix BandMix EXXCut')
-   call initactivate(-1,'QpntsRXs')
-   if (l_cohsex) call initactivate(1,'GbndRnge UseEbands SCUpWIter')
-   if (l_collisions_IO) call initactivate(1,'DynKind')
-   if (.not.l_collisions_IO) call initactivate(1,'CollPath CollCache')
-   if (.not.l_real_time.and..not.l_collisions_IO) then
->>>>>>> 960c74f0
      call initactivate(1,'SCIter SCEtresh SCRhoTresh TF_precondition')
      if (trim(SC_potential)=='EXX'.or.trim(SC_potential)=='EXXC'.or.&
 &        trim(SC_potential)=='SRPA') call initactivate(1,'OEPapprox OEPItSolver') 
@@ -774,11 +726,6 @@
    else if (.not.l_real_time) then
      call initactivate(1,'SCdiag Mean_Potential')
    endif
-<<<<<<< HEAD
-=======
-   call initactivate(1,'SCdiag MeanPotential')
-   if (l_collisions_IO) call initactivate(-1,'GbndRnge UseEbands MeanPotential') 
->>>>>>> 960c74f0
  endif
 #endif
  !
@@ -789,19 +736,11 @@
  if (l_real_time) then
    call QP_ctl_switch('G')
    call initactivate(-1,'SCmixing')
-<<<<<<< HEAD
    call initactivate(1,'Integrator DynKind RADLifeTime PhLifeTime RTmaxEn RTpumpEhEn RTpumpEhWd RTpumpNel') 
    call initactivate(1,'RTstep NEsteps NETime DipoleEtresh')
    if (l_ph_corr) call initactivate(1,'MemTresh RandQpts RT_T_evol UseDebyeE UpdtDebyeT ElPhModes')
    call initactivate(1,'RTjumps ThermSteps SwitchOnTime RTDiagoSteps DiskSteps')
    call initactivate(1,'RTfreezeH RTfreezeXC Diamagnetic InducedField SkipGFIO SkipOCCIO IOtime COLLISIONS_on_the_fly')
-=======
-   call initactivate(1,'Integrator DynKind RADLifeTime PhLifeTime RTmaxEn RTpumpEhEn RTpumpEhWd') 
-   call initactivate(1,'RTstep NEsteps NETime DipoleEtresh')
-   if (l_ph_corr) call initactivate(1,'MemTresh RandQpts RT_T_evol UseDebyeE ElPhModes')
-   call initactivate(1,'HXCjumps ThermSteps SwitchOnTime RTDiagoSteps DiskSteps')
-   call initactivate(1,'RTfreezeH RTfreezeXC Diamagnetic InducedField SkipGFIO SkipOCCIO IOtime')
->>>>>>> 960c74f0
    if (l_RT_probe.or.l_RT_pump_and_probe) call Afield_activate('Probe')
    if (              l_RT_pump_and_probe) call Afield_activate('Pump')
    !
@@ -952,15 +891,10 @@
  if (log_as_a_file) call rename_file(logfile)
  call rename_file(repfile)
  call PP_redux_wait
-<<<<<<< HEAD
  if (master_cpu) then
    open(unit=11,file=trim(repfile))
    call write_the_logo(11,' ')
  endif
-=======
- if (master_cpu) open(unit=11,file=trim(repfile))
- call write_the_logo(11,' ')
->>>>>>> 960c74f0
  !
  contains
    !
@@ -1039,10 +973,6 @@
        l_acfdt=runlevel_is_on('acfdt')
        !
        ! GPL_EXCLUDE_END
-<<<<<<< HEAD
-=======
-       !
->>>>>>> 960c74f0
        ! 
 #if defined _SC 
        l_sc_run=runlevel_is_on('scpot')
@@ -1050,11 +980,7 @@
        l_sc_magnetic=runlevel_is_on('magnetic')
 #endif
 #if defined _RT
-<<<<<<< HEAD
        l_eval_collisions=runlevel_is_on('collisions')
-=======
-       l_collisions_IO=runlevel_is_on('collisions_IO')
->>>>>>> 960c74f0
        l_carrier_dynamics =trim(Dynamics_Kind)=="C"
 #endif
 #if defined  _SURF
@@ -1348,11 +1274,13 @@
        endif
        !
        if ( trim(rstr_piece(i1)) == 'em1s' .or.  trim(rstr_piece(i1)) == 'em1d' ) Chi_mode='hartree'
-<<<<<<< HEAD
        !
        ! BSE/LLR
        !
        if ( trim(rstr_piece(i1)) == 'optics' )  then
+         !
+         if(l_bse.or.l_chi) call error(' -k option given befor -o in the command line')
+         !
          l_chi= (trim(rstr_piece(i1+1))=='g' ).or.(trim(rstr_piece(i1+1))=='c')
          l_bse= (trim(rstr_piece(i1+1))=='eh').or.(trim(rstr_piece(i1+1))=='b')
          !
@@ -1364,8 +1292,8 @@
 #if defined _KERR
          l_kerr=l_bse
 #endif
-         if (l_chi) Chi_mode='IP'
-         if (l_bse) BSK_mode='IP'
+         if (l_chi.and.trim(Chi_mode)==' ') Chi_mode='IP'
+         if (l_bse.and.trim(BSK_mode)==' ') BSK_mode='IP'
          !
        endif
        !
@@ -1410,72 +1338,6 @@
            &(trim(rstr_piece(i1+1)) == 'lrc').or.&
            &(trim(rstr_piece(i1+1)) == 'bsfxc')) call initactivate(1,'tddft')
          !
-=======
-       !
-       ! BSE/LLR
-       !
-       if ( trim(rstr_piece(i1)) == 'optics' )  then
-         !
-         if(l_bse.or.l_chi) call error(' -k option given befor -o in the command line')
-         !
-         l_chi= (trim(rstr_piece(i1+1))=='g' ).or.(trim(rstr_piece(i1+1))=='c')
-         l_bse= (trim(rstr_piece(i1+1))=='eh').or.(trim(rstr_piece(i1+1))=='b')
-         !
-         if (.not.l_chi.and..not.l_bse) l_chi=.true.
-         !
-         call initactivate(1,'optics')
-         if (l_chi) call initactivate(1,'chi')
-         if (l_bse) call initactivate(1,'bse')
-#if defined _KERR
-         l_kerr=l_bse
-#endif
-         if (l_chi.and.trim(Chi_mode)==' ') Chi_mode='IP'
-         if (l_bse.and.trim(BSK_mode)==' ') BSK_mode='IP'
-         !
-       endif
-       !
-       ! Approximation used for the BSE/LLR kernel
-       !
-       if ( trim(rstr_piece(i1)) == 'kernel' )  then
-         !
-         ! if the optics option is not present define defaults
-         ! since kernel does not correspond to a runlevel, set 
-         ! infile_editing=.true.           
-         !
-         if (.not.l_bse.and..not.l_chi) then
-           l_chi =((trim(rstr_piece(i1+1)) == 'hartree').or.&
-                  &( trim(rstr_piece(i1+1)) == 'lrc'))
-           l_bse =((trim(rstr_piece(i1+1)) == 'alda').or.&
-                  &(trim(rstr_piece(i1+1)) == 'sex').or.&
-                  &(trim(rstr_piece(i1+1)) == 'hf').or.&
-                  &( trim(rstr_piece(i1+1)) == 'bsfxc'))
-           infile_editing=.true.           
-           call initactivate(1,'optics')
-           if (l_chi) call initactivate(1,'chi')
-           if (l_bse) call initactivate(1,'bse')
-         end if
-         !
-         BSK_mode='Hartree'
-         Chi_mode='Hartree'
-         !
-         if(l_bse)  then
-           if(trim(rstr_piece(i1+1)) == 'hartree')  BSK_mode='Hartree'
-           if(trim(rstr_piece(i1+1)) == 'hf')       BSK_mode='HF'
-           if( trim(rstr_piece(i1+1)) == 'alda')    BSK_mode='ALDA'
-           if(trim(rstr_piece(i1+1)) == 'sex')      BSK_mode='SEX'
-           if( trim(rstr_piece(i1+1)) == 'bsfxc')   BSK_mode='BSfxc'
-         else if(l_chi) then
-           if(trim(rstr_piece(i1+1)) == 'hartree')  Chi_mode='Hartree'
-           if( trim(rstr_piece(i1+1)) == 'alda')    Chi_mode='ALDA'
-           if( trim(rstr_piece(i1+1)) == 'lrc')     Chi_mode='LRC'
-           if( trim(rstr_piece(i1+1)) == 'bsfxc')   Chi_mode='BSfxc'
-         endif
-         !
-         if((trim(rstr_piece(i1+1)) == 'alda').or.&
-           &(trim(rstr_piece(i1+1)) == 'lrc').or.&
-           &(trim(rstr_piece(i1+1)) == 'bsfxc')) call initactivate(1,'tddft')
-         !
->>>>>>> 960c74f0
          if(l_bse)   call initactivate(1,'bsk')
          !
        endif
@@ -1491,13 +1353,10 @@
          !
          if (l_alda_fxc.and.index(BSS_mode,'t')/=0) BSS_mode='h'
          if (BSK_mode=='IP') call switch_off_runlevel('bss',on_name=' ')
-<<<<<<< HEAD
-=======
          if (BSK_mode==' ') then
            BSK_mode="SEX"
            Chi_mode="Hartree"
          endif
->>>>>>> 960c74f0
          !
        endif
        !
