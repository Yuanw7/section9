--- conflicted
+++ resolved
@@ -35,14 +35,10 @@
  use IO_m,        ONLY:manage_action,VERIFY,DUMP,REP,OP_WR_CL,OP_WR,OP_RD_CL,&
 &                      OP_IF_START_APP_CL_IF_END,OP_IF_START_RD_CL_IF_END
  use parallel_int,ONLY:PP_bcast,PP_redux_wait
-<<<<<<< HEAD
- use parallel_m,  ONLY:master_cpu,PAR_K_scheme,PAR_COM_X_WORLD
+ use parallel_m,  ONLY:master_cpu,PAR_K_scheme
 #if defined _RT
  use RT_control,  ONLY:l_project_spin_dipoles
 #endif
-=======
- use parallel_m,  ONLY:master_cpu,PAR_K_scheme
->>>>>>> 0b4c88e0
  !
  implicit none
  !
