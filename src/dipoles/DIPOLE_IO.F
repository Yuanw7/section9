!
!        Copyright (C) 2000-2020 the YAMBO team
!              http://www.yambo-code.org
!
! Authors (see AUTHORS file for details): DS AM
! 
! This file is distributed under the terms of the GNU 
! General Public License. You can redistribute it and/or 
! modify it under the terms of the GNU General Public 
! License as published by the Free Software Foundation; 
! either version 2, or (at your option) any later version.
!
! This program is distributed in the hope that it will 
! be useful, but WITHOUT ANY WARRANTY; without even the 
! implied warranty of MERCHANTABILITY or FITNESS FOR A 
! PARTICULAR PURPOSE.  See the GNU General Public License 
! for more details.
!
! You should have received a copy of the GNU General Public 
! License along with this program; if not, write to the Free 
! Software Foundation, Inc., 59 Temple Place - Suite 330,Boston, 
! MA 02111-1307, USA or visit http://www.gnu.org/copyleft/gpl.txt.
!
subroutine DIPOLE_IO(Xk,Xen,Dip,check_read_or_write,io_err,PAR_K_scheme_kind)
 !
 use pars,       ONLY:SP,cI,cZERO
 use com,        ONLY:msg
 use IO_m,       ONLY:io_DIP
 use R_lattice,  ONLY:bz_samp
 use electrons,  ONLY:levels,n_sp_pol
 use DIPOLES,    ONLY:DIPOLE_t,DIP_v,use_covariant_approach
 use IO_m,       ONLY:io_control,manage_action,VERIFY,DUMP,REP,OP_WR_CL,OP_WR,OP_RD_CL,&
&                     OP_IF_START_APP_CL_IF_END,OP_IF_START_RD_CL_IF_END
 use parallel_m, ONLY:master_cpu,PP_redux_wait,PAR_K_scheme,PP_bcast,PAR_COM_X_WORLD
 !
 implicit none
 !
 type(bz_samp), intent(in)    :: Xk
 type(levels),  intent(in)    :: Xen
 type(DIPOLE_t),intent(inout) :: Dip
 character(*),  intent(in)    :: check_read_or_write
 character(*),  intent(in)    :: PAR_K_scheme_kind
 integer,       intent(out)   :: io_err
 !
 ! Work space
 !
 logical           :: write_header,     read_header,     check,reading,writing,&
&                     write_header_ovlp,read_header_ovlp
 integer           :: ID,ID_S,IO_ACTION,IO_ACT_NOW,IO_MODE,ik_mem,ik,i_sp_pol,i_fragment,iv,ic,i_cpu
 integer, external :: io_DIPOLES
 integer, external :: io_Overlaps
 !
 if (.not.IO_dip) return
 !
 check  =trim(check_read_or_write)=="check"
 reading=trim(check_read_or_write)=="read"
 writing=trim(check_read_or_write)=="write"
 !
 if(.not.any((/check,reading,writing/))) call error("Wrong call to DIPOLES_IO")
 !
<<<<<<< HEAD
 call PARALLEL_SETUP_K_scheme(PAR_K_scheme_kind)
=======
 call DIPOLE_setup_PAR_K_scheme(PAR_K_scheme_kind)
>>>>>>> bbd2bb03
 !
 ID=0
 ID_S=0
 io_err=0
 !
#if defined _PAR_IO
 write_header  =       PAR_K_scheme%COM_ibz_A2A%CPU_id==0.and.writing
 read_header   =(.not.(PAR_K_scheme%COM_ibz_A2A%CPU_id==0.and.writing)).or.reading.or.check
#else
 write_header  =(      master_cpu.and.writing )
 read_header   =.not.writing.and.(reading.or.check)
#endif
 write_header_ovlp  =write_header.and.use_covariant_approach
 read_header_ovlp   = read_header.and.use_covariant_approach
 !
 if(write_header) then
   call msg('s','[DIP] Writing dipoles header ')
   call io_control(ACTION=OP_WR_CL,COM=REP,SEC=(/1/),MODE=VERIFY,ID=ID)
   io_err=io_DIPOLES(Dip,ID)
 endif
 if(write_header_ovlp) then
   call msg('s','[DIP] Writing overlaps header ')
   call io_control(ACTION=OP_WR_CL,COM=REP,SEC=(/1/),MODE=VERIFY,ID=ID_S)
   io_err=io_err+io_Overlaps(Dip,ID_S)
 endif
 !
 ! Master node bcast matrix dimensions for the other cores
 !
 if(writing) then
   call PP_bcast(Dip%ib,0)
   call PP_bcast(Dip%db_ib,0)
   call PP_bcast(Dip%ib_lim,0)
   call PP_bcast(Dip%db_ib_lim,0) 
 endif
 !
 call PP_redux_wait(COMM=PAR_K_scheme%comm_world)
 !
 IO_MODE=VERIFY
 if((read_header.or.read_header_ovlp).and.writing) IO_MODE=DUMP
 !
 if(read_header) then
   call msg('s','[DIP] Checking dipoles header ')
   call io_control(ACTION=OP_RD_CL,COM=REP,SEC=(/1/),MODE=IO_MODE,ID=ID)
   io_err=io_DIPOLES(Dip,ID)
 endif
 if(read_header_ovlp) then
   call msg('s','[DIP] Checking overlaps header ')
   call io_control(ACTION=OP_RD_CL,COM=REP,SEC=(/1/),MODE=IO_MODE,ID=ID_S)
   io_err=io_err+io_Overlaps(Dip,ID_S)
 endif
 !
 if (check.or.io_err/=0) then
   if (io_err/=0.and.     check) call warning(" DIPOLES database not correct or missing")
   if (io_err/=0.and..not.check) call   error(" DIPOLES database not correct or missing")
   return
 endif
 !
 if(writing) call PP_redux_wait(COMM=PAR_K_scheme%comm_world)
 !
 if(writing) call fix_velocity(Dip,-1)
 !
 if(reading) IO_ACTION=OP_IF_START_RD_CL_IF_END
 if(writing) IO_ACTION=OP_IF_START_APP_CL_IF_END
 !
#if defined _PAR_IO
 IO_ACT_NOW=manage_action(IO_ACTION,0,0,2)
 call io_control(ACTION=IO_ACT_NOW,COM=REP,SEC=(/0/),ID=ID)
 io_err=io_DIPOLES(Dip,ID)
 IO_ACT_NOW=manage_action(IO_ACTION,1,0,2)
#endif
#if !defined _PAR_IO
 do i_cpu=1,PAR_COM_X_WORLD%n_CPU
#endif
   do i_sp_pol=1,n_sp_pol
#if !defined _PAR_IO
     if (i_cpu/=PAR_COM_X_WORLD%CPU_id+1) cycle
#endif
     do ik=1,Xk%nibz
       i_fragment=ik+(i_sp_pol-1)*Xk%nibz
       if ( .not.PAR_K_scheme%IND_ibz%element_1D(ik)             ) cycle
       if ((.not.PAR_K_scheme%COM_ibz_A2A%CPU_id==0).and.writing ) cycle
#if !defined _PAR_IO
       IO_ACT_NOW=manage_action(IO_ACTION,i_fragment,1,Xk%nibz*n_sp_pol,PAR_K_scheme%IND_ibz)
#endif
       call io_control(ACTION=IO_ACT_NOW,COM=REP,SEC=(/1+i_fragment/),ID=ID)
       io_err=io_DIPOLES(Dip,ID)
     enddo
   enddo
#if !defined _PAR_IO
   call PP_redux_wait(COMM=PAR_COM_X_WORLD%COMM)
 enddo
#endif
#if defined _PAR_IO
 IO_ACT_NOW=manage_action(IO_ACTION,2,0,2)
 call io_control(ACTION=IO_ACT_NOW,COM=REP,SEC=(/2+Xk%nibz*n_sp_pol/),ID=ID)
 io_err=io_DIPOLES(Dip,ID)
#endif
 !
 if(use_covariant_approach) then
#if defined _PAR_IO
   IO_ACT_NOW=manage_action(IO_ACTION,0,0,2)
   call io_control(ACTION=IO_ACT_NOW,COM=REP,SEC=(/0/),ID=ID_S)
   io_err=io_Overlaps(Dip,ID_S)
   IO_ACT_NOW=manage_action(IO_ACTION,1,0,2)
#endif
#if !defined _PAR_IO
  do i_cpu=1,PAR_COM_X_WORLD%n_CPU
#endif
     do i_sp_pol=1,n_sp_pol
#if !defined _PAR_IO
       if (i_cpu/=PAR_COM_X_WORLD%CPU_id+1) cycle
#endif
       do ik=1,Xk%nbz
         i_fragment=ik+(i_sp_pol-1)*Xk%nibz
         if ((.not.PAR_K_scheme%IND_bz%element_1D(ik)).and.writing) cycle
         if ((.not.PAR_K_scheme%COM_ibz_A2A%CPU_id==0).and.writing) cycle
#if !defined _PAR_IO
         IO_ACT_NOW=manage_action(IO_ACTION,i_fragment,1,Xk%nibz*n_sp_pol,PAR_K_scheme%IND_ibz)
#endif
         call io_control(ACTION=IO_ACT_NOW,COM=REP,SEC=(/1+i_fragment/),ID=ID_S)
         io_err=io_err+io_Overlaps(Dip,ID_S)
       enddo
     enddo
#if !defined _PAR_IO
     call PP_redux_wait(COMM=PAR_COM_X_WORLD%COMM)
   enddo
#endif
#if defined _PAR_IO
   IO_ACT_NOW=manage_action(IO_ACTION,2,0,2)
   call io_control(ACTION=IO_ACT_NOW,COM=REP,SEC=(/2+Xk%nibz*n_sp_pol/),ID=ID_S)
   io_err=io_Overlaps(Dip,ID_S)
#endif
 endif
 !
 call PP_redux_wait(COMM=PAR_K_scheme%comm_world)
 !
 call fix_velocity(Dip,1)
 !
 contains
   !
   subroutine fix_velocity(Dip,dir)
     !
     ! Now I need to correct DIP_v in case
     ! (a) I'll use it    (dir=+1), since I'll need v_eff
     ! (b) before writing (dir=-1), since I always write v and never v_eff
     !     (at present this is not used since all approaces compute v.
     !      However it maybe needed in the future when avoiding dipoles IO)
     !
     ! For a definition of v_eff see PRB 48, 11789 (1993)
     !
     integer,       intent(in)    :: dir
     type(DIPOLE_t),intent(inout) :: Dip
     !
     real(SP)    :: Ev_m_Ec_KS,W_
     complex(SP) :: Ev_m_Ec_QP,den,num
     !
     if(.not.(allocated(Xen%W).or.allocated(Xen%Eo))) return
     !
     if( (.not.Dip%v_eff) .and. dir==-1 )             return
     !
     W_=0._SP
     !
     do i_sp_pol=1,n_sp_pol
       do ik=1,Xk%nibz
         !
         if (.not.PAR_K_scheme%IND_ibz%element_1D(ik)) cycle
         ik_mem=PAR_K_scheme%ibz_index(ik)
         !
         do iv=Dip%ib(1),Dip%ib_lim(1) 
           do ic=Dip%ib_lim(2),Dip%ib(2)
             !
             if (allocated(Xen%W )) W_=abs(Xen%W(iv,ik,i_sp_pol))+abs(Xen%W(ic,ik,i_sp_pol))
             !
             Ev_m_Ec_KS=Xen%E(iv,ik,i_sp_pol)-Xen%E(ic,ik,i_sp_pol)
             Ev_m_Ec_QP=Xen%E(iv,ik,i_sp_pol)-Xen%E(ic,ik,i_sp_pol)+cI*W_
             !
             if (allocated(Xen%Eo)) Ev_m_Ec_KS=Xen%Eo(iv,ik,i_sp_pol)-Xen%Eo(ic,ik,i_sp_pol)
             !
             if (dir== 1) then
               ! Define v_eff, see
               ! - Eq. (14-16) PRB 48, 11789 (1993)
               ! - Eqs. (55)-(58) PRB 95, 155203 (2017)
               num=Ev_m_Ec_QP
               den=Ev_m_Ec_KS
             endif
             !
             if (dir==-1) then
               num=Ev_m_Ec_KS
               den=Ev_m_Ec_QP
             endif
             !
             if (abs(den)<=Dip%Energy_treshold) DIP_v(:,ic,iv,ik_mem,i_sp_pol)=cZERO
             if (abs(den)> Dip%Energy_treshold) DIP_v(:,ic,iv,ik_mem,i_sp_pol)=DIP_v(:,ic,iv,ik_mem,i_sp_pol)*(num/den)
             !
           enddo
         enddo
         !
       enddo
     enddo
<<<<<<< HEAD
   enddo
   !
   if( dir==-1) Dip%v_eff=.false.
   if( dir==+1) Dip%v_eff=.true.
   !
 end subroutine
 !
=======
     !
     if( dir==-1) Dip%v_eff=.false.
     if( dir==+1) Dip%v_eff=.true.
     !
   end subroutine
   !
>>>>>>> bbd2bb03
end subroutine DIPOLE_IO<|MERGE_RESOLUTION|>--- conflicted
+++ resolved
@@ -58,11 +58,7 @@
  !
  if(.not.any((/check,reading,writing/))) call error("Wrong call to DIPOLES_IO")
  !
-<<<<<<< HEAD
  call PARALLEL_SETUP_K_scheme(PAR_K_scheme_kind)
-=======
- call DIPOLE_setup_PAR_K_scheme(PAR_K_scheme_kind)
->>>>>>> bbd2bb03
  !
  ID=0
  ID_S=0
@@ -262,20 +258,10 @@
          !
        enddo
      enddo
-<<<<<<< HEAD
-   enddo
-   !
-   if( dir==-1) Dip%v_eff=.false.
-   if( dir==+1) Dip%v_eff=.true.
-   !
- end subroutine
- !
-=======
      !
      if( dir==-1) Dip%v_eff=.false.
      if( dir==+1) Dip%v_eff=.true.
      !
    end subroutine
    !
->>>>>>> bbd2bb03
 end subroutine DIPOLE_IO