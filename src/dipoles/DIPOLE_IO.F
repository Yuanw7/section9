--- conflicted
+++ resolved
@@ -47,10 +47,6 @@
  integer           :: ID,ID_S,IO_ACTION,ik_mem,ik,i_sp_pol,iv,ic
  integer, external :: io_DIPOLES
  integer, external :: io_Overlaps
-<<<<<<< HEAD
- real(SP)          :: Ev_m_Ec,Ev_m_Ec_QP,W_
-=======
->>>>>>> 74e2eed8
  !
  if (.not.IO_dip) return
  !
@@ -122,34 +118,6 @@
  !
  contains
  !
-<<<<<<< HEAD
- do i_sp_pol=1,n_sp_pol
-   do ik=1,Xk%nibz
-     !
-     if (.not.PAR_K_scheme%IND_ibz%element_1D(ik)) cycle
-     ik_mem=PAR_K_scheme%ibz_index(ik)
-     !
-     do iv=Dip%ib(1),Dip%ib_lim(1) 
-       do ic=Dip%ib_lim(2),Dip%ib(2)
-         !
-         if (allocated(Xen%W )) W_=abs(Xen%W(iv,ik,i_sp_pol))+abs(Xen%W(ic,ik,i_sp_pol))
-         !
-         Ev_m_Ec   =Xen%E(iv,ik,i_sp_pol)-Xen%E(ic,ik,i_sp_pol)
-         Ev_m_Ec_QP=Xen%E(iv,ik,i_sp_pol)-Xen%E(ic,ik,i_sp_pol)+cI*W_
-         !
-         if (allocated(Xen%Eo)) Ev_m_Ec=Xen%Eo(iv,ik,i_sp_pol)-Xen%Eo(ic,ik,i_sp_pol)
-         !
-         if (abs(Ev_m_Ec)<=Dip%Energy_treshold) DIP_P(:,ic,iv,ik_mem,i_sp_pol)=cZERO
-         if (abs(Ev_m_Ec)> Dip%Energy_treshold) DIP_P(:,ic,iv,ik_mem,i_sp_pol)= &
-&                                                        DIP_P(:,ic,iv,ik_mem,i_sp_pol)*Ev_m_Ec_QP/Ev_m_Ec
-         !
-         if (allocated(P_square)) then
-           if (abs(Ev_m_Ec)<=Dip%Energy_treshold) P_square(ic,iv,ik_mem,i_sp_pol)=cZERO
-           if (abs(Ev_m_Ec)> Dip%Energy_treshold) P_square(ic,iv,ik_mem,i_sp_pol)=&
-&                                                      P_square(ic,iv,ik_mem,i_sp_pol)*(Ev_m_Ec_QP/Ev_m_Ec)**2
-         endif
-         !
-=======
  subroutine fix_velocity(Dip,dir)
    !
    ! Now I need to correct DIP_v in case
@@ -201,7 +169,6 @@
            if (abs(den)> Dip%Energy_treshold) DIP_v(:,ic,iv,ik_mem,i_sp_pol)=DIP_v(:,ic,iv,ik_mem,i_sp_pol)*(num/den)
            !
          enddo
->>>>>>> 74e2eed8
        enddo
        !
      enddo
