!
!        Copyright (C) 2000-2020 the YAMBO team
!              http://www.yambo-code.org
!
! Authors (see AUTHORS file for details): DS AM
! 
! This file is distributed under the terms of the GNU 
! General Public License. You can redistribute it and/or 
! modify it under the terms of the GNU General Public 
! License as published by the Free Software Foundation; 
! either version 2, or (at your option) any later version.
!
! This program is distributed in the hope that it will 
! be useful, but WITHOUT ANY WARRANTY; without even the 
! implied warranty of MERCHANTABILITY or FITNESS FOR A 
! PARTICULAR PURPOSE.  See the GNU General Public License 
! for more details.
!
! You should have received a copy of the GNU General Public 
! License along with this program; if not, write to the Free 
! Software Foundation, Inc., 59 Temple Place - Suite 330,Boston, 
! MA 02111-1307, USA or visit http://www.gnu.org/copyleft/gpl.txt.
!
subroutine DIPOLE_IO(Xk,Xen,Dip,check_read_or_write,io_err,PAR_K_scheme_kind)
 !
 use pars,       ONLY:SP,cI,cZERO
 use com,        ONLY:msg
 use IO_m,       ONLY:io_DIP
 use R_lattice,  ONLY:bz_samp
 use electrons,  ONLY:levels,n_sp_pol
 use DIPOLES,    ONLY:DIPOLE_t,DIP_v,use_covariant_approach
 use DIPOLES,    ONLY:DIPOLE_t,use_covariant_approach
 use IO_m,       ONLY:io_control,manage_action,VERIFY,DUMP,REP,OP_WR_CL,OP_WR,OP_RD_CL,&
&                     OP_IF_START_APP_CL_IF_END,OP_IF_START_RD_CL_IF_END
 use parallel_m, ONLY:master_cpu,PP_redux_wait,PAR_K_scheme,PP_bcast,PAR_COM_X_WORLD
 !
 implicit none
 !
 type(bz_samp), intent(in)    :: Xk
 type(levels),  intent(in)    :: Xen
 type(DIPOLE_t),intent(inout) :: Dip
 character(*),  intent(in)    :: check_read_or_write
 character(*),  intent(in)    :: PAR_K_scheme_kind
 integer,       intent(out)   :: io_err
 !
 ! Work space
 !
 logical           :: write_header,     read_header,     check,reading,writing,&
&                     write_header_ovlp,read_header_ovlp
 integer           :: ID,ID_S,IO_ACTION,IO_ACT_NOW,IO_MODE,ik_mem,ik,i_sp_pol,i_fragment,iv,ic,i_cpu
 integer, external :: io_DIPOLES
 integer, external :: io_Overlaps
 !
 if (.not.IO_dip) return
 !
 check  =trim(check_read_or_write)=="check"
 reading=trim(check_read_or_write)=="read"
 writing=trim(check_read_or_write)=="write"
 !
 if(.not.any((/check,reading,writing/))) call error("Wrong call to DIPOLES_IO")
 !
 call DIPOLE_setup_PAR_K_scheme(PAR_K_scheme_kind)
 !
 ID=0
 ID_S=0
 io_err=0
 !
#if defined _PAR_IO
 write_header  =       PAR_K_scheme%COM_ibz_A2A%CPU_id==0.and.writing
 read_header   =(.not.(PAR_K_scheme%COM_ibz_A2A%CPU_id==0.and.writing)).or.reading.or.check
#else
 write_header  =(      master_cpu.and.writing )
 read_header   =.not.writing.and.(reading.or.check)
#endif
 write_header_ovlp  =write_header.and.use_covariant_approach
 read_header_ovlp   = read_header.and.use_covariant_approach
 !
 if(write_header) then
   call msg('s','[DIP] Writing dipoles header ')
   call io_control(ACTION=OP_WR_CL,COM=REP,SEC=(/1/),MODE=VERIFY,ID=ID)
   io_err=io_DIPOLES(Dip,ID)
 endif
 if(write_header_ovlp) then
   call msg('s','[DIP] Writing overlaps header ')
   call io_control(ACTION=OP_WR_CL,COM=REP,SEC=(/1/),MODE=VERIFY,ID=ID_S)
   io_err=io_err+io_Overlaps(Dip,ID_S)
 endif
 !
 ! Master node bcast matrix dimensions for the other cores
 !
 if(writing) then
   call PP_bcast(Dip%ib,0)
   call PP_bcast(Dip%db_ib,0)
   call PP_bcast(Dip%ib_lim,0)
   call PP_bcast(Dip%db_ib_lim,0) 
 endif
 !
 call PP_redux_wait(COMM=PAR_K_scheme%comm_world)
 !
 IO_MODE=VERIFY
 if((read_header.or.read_header_ovlp).and.writing) IO_MODE=DUMP
 !
 if(read_header) then
   call msg('s','[DIP] Checking dipoles header ')
   call io_control(ACTION=OP_RD_CL,COM=REP,SEC=(/1/),MODE=IO_MODE,ID=ID)
   io_err=io_DIPOLES(Dip,ID)
 endif
 if(read_header_ovlp) then
   call msg('s','[DIP] Checking overlaps header ')
   call io_control(ACTION=OP_RD_CL,COM=REP,SEC=(/1/),MODE=IO_MODE,ID=ID_S)
   io_err=io_err+io_Overlaps(Dip,ID_S)
 endif
 !
 if (check.or.io_err/=0) then
   if (io_err/=0.and.     check) call warning(" DIPOLES database not correct or missing")
   if (io_err/=0.and..not.check) call   error(" DIPOLES database not correct or missing")
   return
 endif
 !
 if(writing) call PP_redux_wait(COMM=PAR_K_scheme%comm_world)
 !
 if(writing) call fix_velocity(Dip,-1)
 !
 if(reading) IO_ACTION=OP_IF_START_RD_CL_IF_END
 if(writing) IO_ACTION=OP_IF_START_APP_CL_IF_END
 !
#if defined _PAR_IO
 IO_ACT_NOW=manage_action(IO_ACTION,0,0,2)
 call io_control(ACTION=IO_ACT_NOW,COM=REP,SEC=(/0/),ID=ID)
 io_err=io_DIPOLES(Dip,ID)
 IO_ACT_NOW=manage_action(IO_ACTION,1,0,2)
#endif
#if !defined _PAR_IO
 do i_cpu=1,PAR_COM_X_WORLD%n_CPU
#endif
   do i_sp_pol=1,n_sp_pol
#if !defined _PAR_IO
     if (i_cpu/=PAR_COM_X_WORLD%CPU_id+1) cycle
#endif
     do ik=1,Xk%nibz
       i_fragment=ik+(i_sp_pol-1)*Xk%nibz
       if ( .not.PAR_K_scheme%IND_ibz%element_1D(ik)             ) cycle
       if ((.not.PAR_K_scheme%COM_ibz_A2A%CPU_id==0).and.writing ) cycle
#if !defined _PAR_IO
       IO_ACT_NOW=manage_action(IO_ACTION,i_fragment,1,Xk%nibz*n_sp_pol,PAR_K_scheme%IND_ibz)
#endif
       call io_control(ACTION=IO_ACT_NOW,COM=REP,SEC=(/1+i_fragment/),ID=ID)
       io_err=io_DIPOLES(Dip,ID)
     enddo
   enddo
#if !defined _PAR_IO
   call PP_redux_wait(COMM=PAR_COM_X_WORLD%COMM)
 enddo
#endif
#if defined _PAR_IO
 IO_ACT_NOW=manage_action(IO_ACTION,2,0,2)
 call io_control(ACTION=IO_ACT_NOW,COM=REP,SEC=(/2+Xk%nibz*n_sp_pol/),ID=ID)
 io_err=io_DIPOLES(Dip,ID)
#endif
 !
 if(use_covariant_approach) then
#if defined _PAR_IO
   IO_ACT_NOW=manage_action(IO_ACTION,0,0,2)
   call io_control(ACTION=IO_ACT_NOW,COM=REP,SEC=(/0/),ID=ID_S)
   io_err=io_Overlaps(Dip,ID_S)
   IO_ACT_NOW=manage_action(IO_ACTION,1,0,2)
#endif
#if !defined _PAR_IO
  do i_cpu=1,PAR_COM_X_WORLD%n_CPU
#endif
     do i_sp_pol=1,n_sp_pol
#if !defined _PAR_IO
       if (i_cpu/=PAR_COM_X_WORLD%CPU_id+1) cycle
#endif
       do ik=1,Xk%nbz
         i_fragment=ik+(i_sp_pol-1)*Xk%nibz
         if ((.not.PAR_K_scheme%IND_bz%element_1D(ik)).and.writing) cycle
         if ((.not.PAR_K_scheme%COM_ibz_A2A%CPU_id==0).and.writing) cycle
#if !defined _PAR_IO
         IO_ACT_NOW=manage_action(IO_ACTION,i_fragment,1,Xk%nibz*n_sp_pol,PAR_K_scheme%IND_ibz)
#endif
         call io_control(ACTION=IO_ACT_NOW,COM=REP,SEC=(/1+i_fragment/),ID=ID_S)
         io_err=io_err+io_Overlaps(Dip,ID_S)
       enddo
     enddo
#if !defined _PAR_IO
     call PP_redux_wait(COMM=PAR_COM_X_WORLD%COMM)
   enddo
#endif
#if defined _PAR_IO
   IO_ACT_NOW=manage_action(IO_ACTION,2,0,2)
   call io_control(ACTION=IO_ACT_NOW,COM=REP,SEC=(/2+Xk%nibz*n_sp_pol/),ID=ID_S)
   io_err=io_Overlaps(Dip,ID_S)
#endif
 endif
 !
 call PP_redux_wait(COMM=PAR_K_scheme%comm_world)
 !
 call fix_velocity(Dip,1)
 if(reading) call project_dipoles(Dip)
 !
 contains
<<<<<<< HEAD
 !
 subroutine fix_velocity(Dip,dir)
   !
   ! Now I need to correct DIP_v in case
   ! (a) I'll use it    (dir=+1), since I'll need v_eff
   ! (b) before writing (dir=-1), since I always write v and never v_eff
   !     (at present this is not used since all approaces compute v.
   !      However it maybe needed in the future when avoiding dipoles IO)
   !
   ! For a definition of v_eff see PRB 48, 11789 (1993)
   !
   use DIPOLES,   ONLY:DIP_v
   !
   integer,       intent(in)    :: dir
   type(DIPOLE_t),intent(inout) :: Dip
=======
>>>>>>> f5f50f37
   !
   subroutine fix_velocity(Dip,dir)
     !
     ! Now I need to correct DIP_v in case
     ! (a) I'll use it    (dir=+1), since I'll need v_eff
     ! (b) before writing (dir=-1), since I always write v and never v_eff
     !     (at present this is not used since all approaces compute v.
     !      However it maybe needed in the future when avoiding dipoles IO)
     !
     ! For a definition of v_eff see PRB 48, 11789 (1993)
     !
     integer,       intent(in)    :: dir
     type(DIPOLE_t),intent(inout) :: Dip
     !
     real(SP)    :: Ev_m_Ec_KS,W_
     complex(SP) :: Ev_m_Ec_QP,den,num
     !
     if(.not.(allocated(Xen%W).or.allocated(Xen%Eo))) return
     !
     if( (.not.Dip%v_eff) .and. dir==-1 )             return
     !
     W_=0._SP
     !
     do i_sp_pol=1,n_sp_pol
       do ik=1,Xk%nibz
         !
         if (.not.PAR_K_scheme%IND_ibz%element_1D(ik)) cycle
         ik_mem=PAR_K_scheme%ibz_index(ik)
         !
         do iv=Dip%ib(1),Dip%ib_lim(1) 
           do ic=Dip%ib_lim(2),Dip%ib(2)
             !
             if (allocated(Xen%W )) W_=abs(Xen%W(iv,ik,i_sp_pol))+abs(Xen%W(ic,ik,i_sp_pol))
             !
             Ev_m_Ec_KS=Xen%E(iv,ik,i_sp_pol)-Xen%E(ic,ik,i_sp_pol)
             Ev_m_Ec_QP=Xen%E(iv,ik,i_sp_pol)-Xen%E(ic,ik,i_sp_pol)+cI*W_
             !
             if (allocated(Xen%Eo)) Ev_m_Ec_KS=Xen%Eo(iv,ik,i_sp_pol)-Xen%Eo(ic,ik,i_sp_pol)
             !
             if (dir== 1) then
               ! Define v_eff, see
               ! - Eq. (14-16) PRB 48, 11789 (1993)
               ! - Eqs. (55)-(58) PRB 95, 155203 (2017)
               num=Ev_m_Ec_QP
               den=Ev_m_Ec_KS
             endif
             !
             if (dir==-1) then
               num=Ev_m_Ec_KS
               den=Ev_m_Ec_QP
             endif
             !
             if (abs(den)<=Dip%Energy_treshold) DIP_v(:,ic,iv,ik_mem,i_sp_pol)=cZERO
             if (abs(den)> Dip%Energy_treshold) DIP_v(:,ic,iv,ik_mem,i_sp_pol)=DIP_v(:,ic,iv,ik_mem,i_sp_pol)*(num/den)
             !
           enddo
         enddo
         !
       enddo
     enddo
<<<<<<< HEAD
   enddo
   !
   if( dir==-1) Dip%v_eff=.false.
   if( dir==+1) Dip%v_eff=.true.
   !
 end subroutine
 !
 subroutine project_dipoles(Dip)
   use DIPOLES,   ONLY:DIP_spin,DIP_orbital,DIP_v
   type(DIPOLE_t),  intent(in) :: Dip
   !
   if(.not.allocated(DIP_spin)) return
   !
   DIP_orbital=cZERO
   !
   do iv=Dip%ib(1),Dip%ib_lim(1) 
     do ic=Dip%ib_lim(2),Dip%ib(2)
       !
       if (ic<=Xen%nbf .and. iv<=Xen%nbf) then
         DIP_spin   (:,ic,iv,:,:,2)=DIP_spin(:,ic,iv,:,:,1)
         DIP_orbital(:,ic,iv,:,:,1)=DIP_v(:,ic,iv,:,:)
       endif
       if (ic> Xen%nbf .and. iv> Xen%nbf ) then
         DIP_spin(:,ic,iv,:,:,3)=DIP_spin(:,ic,iv,:,:,1)
         DIP_orbital(:,ic,iv,:,:,2)=DIP_v(:,ic,iv,:,:)
       endif
       !
     enddo
   enddo
   !
 end subroutine project_dipoles
 !
 subroutine SETUP_PAR_K_scheme()
=======
     !
     if( dir==-1) Dip%v_eff=.false.
     if( dir==+1) Dip%v_eff=.true.
     !
   end subroutine
>>>>>>> f5f50f37
   !
end subroutine DIPOLE_IO<|MERGE_RESOLUTION|>--- conflicted
+++ resolved
@@ -200,24 +200,6 @@
  if(reading) call project_dipoles(Dip)
  !
  contains
-<<<<<<< HEAD
- !
- subroutine fix_velocity(Dip,dir)
-   !
-   ! Now I need to correct DIP_v in case
-   ! (a) I'll use it    (dir=+1), since I'll need v_eff
-   ! (b) before writing (dir=-1), since I always write v and never v_eff
-   !     (at present this is not used since all approaces compute v.
-   !      However it maybe needed in the future when avoiding dipoles IO)
-   !
-   ! For a definition of v_eff see PRB 48, 11789 (1993)
-   !
-   use DIPOLES,   ONLY:DIP_v
-   !
-   integer,       intent(in)    :: dir
-   type(DIPOLE_t),intent(inout) :: Dip
-=======
->>>>>>> f5f50f37
    !
    subroutine fix_velocity(Dip,dir)
      !
@@ -228,6 +210,8 @@
      !      However it maybe needed in the future when avoiding dipoles IO)
      !
      ! For a definition of v_eff see PRB 48, 11789 (1993)
+     !
+     use DIPOLES,   ONLY:DIP_v
      !
      integer,       intent(in)    :: dir
      type(DIPOLE_t),intent(inout) :: Dip
@@ -278,46 +262,36 @@
          !
        enddo
      enddo
-<<<<<<< HEAD
-   enddo
-   !
-   if( dir==-1) Dip%v_eff=.false.
-   if( dir==+1) Dip%v_eff=.true.
-   !
- end subroutine
- !
- subroutine project_dipoles(Dip)
-   use DIPOLES,   ONLY:DIP_spin,DIP_orbital,DIP_v
-   type(DIPOLE_t),  intent(in) :: Dip
-   !
-   if(.not.allocated(DIP_spin)) return
-   !
-   DIP_orbital=cZERO
-   !
-   do iv=Dip%ib(1),Dip%ib_lim(1) 
-     do ic=Dip%ib_lim(2),Dip%ib(2)
-       !
-       if (ic<=Xen%nbf .and. iv<=Xen%nbf) then
-         DIP_spin   (:,ic,iv,:,:,2)=DIP_spin(:,ic,iv,:,:,1)
-         DIP_orbital(:,ic,iv,:,:,1)=DIP_v(:,ic,iv,:,:)
-       endif
-       if (ic> Xen%nbf .and. iv> Xen%nbf ) then
-         DIP_spin(:,ic,iv,:,:,3)=DIP_spin(:,ic,iv,:,:,1)
-         DIP_orbital(:,ic,iv,:,:,2)=DIP_v(:,ic,iv,:,:)
-       endif
-       !
-     enddo
-   enddo
-   !
- end subroutine project_dipoles
- !
- subroutine SETUP_PAR_K_scheme()
-=======
      !
      if( dir==-1) Dip%v_eff=.false.
      if( dir==+1) Dip%v_eff=.true.
      !
    end subroutine
->>>>>>> f5f50f37
+   !
+   subroutine project_dipoles(Dip)
+     use DIPOLES,   ONLY:DIP_spin,DIP_orbital,DIP_v
+     type(DIPOLE_t),  intent(in) :: Dip
+     !
+     if(.not.allocated(DIP_spin)) return
+     !
+     DIP_orbital=cZERO
+     !
+     do iv=Dip%ib(1),Dip%ib_lim(1) 
+       do ic=Dip%ib_lim(2),Dip%ib(2)
+         !
+         if (ic<=Xen%nbf .and. iv<=Xen%nbf) then
+           DIP_spin   (:,ic,iv,:,:,2)=DIP_spin(:,ic,iv,:,:,1)
+           DIP_orbital(:,ic,iv,:,:,1)=DIP_v(:,ic,iv,:,:)
+         endif
+         if (ic> Xen%nbf .and. iv> Xen%nbf ) then
+           DIP_spin(:,ic,iv,:,:,3)=DIP_spin(:,ic,iv,:,:,1)
+           DIP_orbital(:,ic,iv,:,:,2)=DIP_v(:,ic,iv,:,:)
+         endif
+         !
+       enddo
+     enddo
+     !
+   end subroutine project_dipoles
+   !
    !
 end subroutine DIPOLE_IO