--- conflicted
+++ resolved
@@ -76,19 +76,11 @@
    call msg('s','[DIP] Writing dipoles header ')
    call io_control(ACTION=OP_WR_CL,COM=REP,SEC=(/1/),MODE=VERIFY,ID=ID)
    io_err=io_DIPOLES(Dip,ID)
-<<<<<<< HEAD
  endif
  if(write_header_ovlp) then
    call msg('s','[DIP] Writing overlaps header ')
    call io_control(ACTION=OP_WR_CL,COM=REP,SEC=(/1/),MODE=VERIFY,ID=ID_S)
    io_err=io_err+io_Overlaps(Dip,ID_S)
-=======
-   if(use_covariant_approach) then
-     call msg('s','[DIP] Writing Overlaps header ')
-     call io_control(ACTION=OP_WR_CL,COM=REP,SEC=(/1/),MODE=VERIFY,ID=ID_S)
-     io_err=io_Overlaps(Dip,ID_S)
-   endif
->>>>>>> fc72d087
  endif
  !
  call PP_redux_wait(COMM=PAR_K_scheme%comm_world)
@@ -97,19 +89,11 @@
    call msg('s','[DIP] Checking dipoles header ')
    call io_control(ACTION=OP_RD_CL,COM=REP,SEC=(/1/),MODE=VERIFY,ID=ID)
    io_err=io_DIPOLES(Dip,ID)
-<<<<<<< HEAD
  endif
  if(read_header_ovlp) then
    call msg('s','[DIP] Checking overlaps header ')
    call io_control(ACTION=OP_RD_CL,COM=REP,SEC=(/1/),MODE=VERIFY,ID=ID_S)
    io_err=io_err+io_Overlaps(Dip,ID_S)
-=======
-   if(use_covariant_approach) then
-     call msg('s','[DIP] Checking overlaps header ')
-     call io_control(ACTION=OP_RD_CL,COM=REP,SEC=(/1/),MODE=VERIFY,ID=ID_S)
-     io_err=io_err+io_Overlaps(Dip,ID_S)
-   endif
->>>>>>> fc72d087
  endif
  !
  if (check.or.io_err/=0) then
