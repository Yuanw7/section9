!
!        Copyright (C) 2000-2022 the YAMBO team
!              http://www.yambo-code.org
!
! Authors (see AUTHORS file for details): DS AM
! 
! This file is distributed under the terms of the GNU 
! General Public License. You can redistribute it and/or 
! modify it under the terms of the GNU General Public 
! License as published by the Free Software Foundation; 
! either version 2, or (at your option) any later version.
!
! This program is distributed in the hope that it will 
! be useful, but WITHOUT ANY WARRANTY; without even the 
! implied warranty of MERCHANTABILITY or FITNESS FOR A 
! PARTICULAR PURPOSE.  See the GNU General Public License 
! for more details.
!
! You should have received a copy of the GNU General Public 
! License along with this program; if not, write to the Free 
! Software Foundation, Inc., 59 Temple Place - Suite 330,Boston, 
! MA 02111-1307, USA or visit http://www.gnu.org/copyleft/gpl.txt.
!
subroutine DIPOLE_IO(Xk,Xen,Dip,check_read_or_write,io_err,PAR_K_scheme_kind)
 !
 use pars,        ONLY:SP,cI,cZERO
 use parser_m,    ONLY:parser
 use stderr,      ONLY:intc
 use com,         ONLY:msg
 use IO_m,        ONLY:io_DIP
 use R_lattice,   ONLY:bz_samp
 use electrons,   ONLY:levels,n_sp_pol
 use DIPOLES,     ONLY:DIPOLE_t,DIP_v,use_covariant_approach
 use IO_int,      ONLY:io_control
 use IO_m,        ONLY:manage_action,VERIFY,DUMP,REP,OP_WR_CL,OP_WR,OP_RD_CL,&
&                      OP_IF_START_APP_CL_IF_END,OP_IF_START_RD_CL_IF_END
 use parallel_int,ONLY:PP_redux_wait
 use parallel_m,  ONLY:master_cpu,PAR_K_scheme
#if defined _RT
 use RT_control,  ONLY:l_project_spin_dipoles
#endif
 !
 implicit none
 !
 type(bz_samp), intent(in)    :: Xk
 type(levels),  intent(in)    :: Xen
 type(DIPOLE_t),intent(inout) :: Dip
 character(*),  intent(in)    :: check_read_or_write
 character(*),  intent(in)    :: PAR_K_scheme_kind
 integer,       intent(out)   :: io_err
 !
 ! Work space
 !
 logical           :: write_header,     read_header,     check,reading,writing,&
&                     write_header_ovlp,read_header_ovlp,l_project_dipoles,IO_do_it
 integer           :: ID,ID_S,IO_ACTION,IO_ACT_NOW,IO_MODE,ik_mem,ik,i_sp_pol,i_fragment,iv,ic,max_count,i_count
 integer, external :: io_DIPOLES
 integer, external :: io_Overlaps
 !
 if (.not.IO_dip) return
 !
 check  =trim(check_read_or_write)=="check"
 reading=trim(check_read_or_write)=="read"
 writing=trim(check_read_or_write)=="write"
 !
 if(.not.any((/check,reading,writing/))) call error("Wrong call to DIPOLES_IO")
 !
#if defined _RT
 call parser("SPINprojected",l_project_spin_dipoles)
 call parser("DIPprojected", l_project_dipoles)
#endif
 !
 call PARALLEL_SETUP_K_scheme(PAR_K_scheme_kind)
 !
 ID=0
 ID_S=0
 io_err=0
 !
 write_header  =  (master_cpu.and.writing)
 read_header   =  .not.write_header 
 !
 write_header_ovlp  =write_header.and.use_covariant_approach
 read_header_ovlp   = read_header.and.use_covariant_approach
 !
 if(write_header) then
   call io_control(ACTION=OP_WR_CL,COM=REP,SEC=(/1/),MODE=VERIFY,ID=ID)
   io_err=io_DIPOLES(Dip,ID)
 endif
 !
 if(write_header_ovlp) then
   call io_control(ACTION=OP_WR_CL,COM=REP,SEC=(/1/),MODE=VERIFY,ID=ID_S)
   io_err=io_err+io_Overlaps(Dip,ID_S)
 endif
 !
 ! To fix problems with asynchronous I/O 
 !
 call PP_redux_wait(COMM=PAR_K_scheme%comm_world)
 !
 IO_MODE=VERIFY
 if((read_header.or.read_header_ovlp).and.writing) IO_MODE=DUMP
 !
 if(read_header) then
   !
   io_err=-1
   i_count=0
   !
   ! Wait until the ndb.dipoles file is available to all cores
   ! In writing mode the loop is needed to fix for asynchronous I/O
   !
   if(writing)          max_count=120
   if(reading.or.check) max_count=1
   !
   do while(io_err/=0)
     call io_control(ACTION=OP_RD_CL,COM=REP,SEC=(/1/),MODE=IO_MODE,ID=ID)
     io_err=io_DIPOLES(Dip,ID)
     if(read_header_ovlp) then
       call io_control(ACTION=OP_RD_CL,COM=REP,SEC=(/1/),MODE=IO_MODE,ID=ID_S)
       io_err=io_err+io_Overlaps(Dip,ID_S)
     endif
     if(io_err/=0) call sleep(1)
     i_count=i_count+1
     if((i_count==max_count).and.io_err/=0) then
       if(writing) call error(" [DIP] Header not found while writing dipoles ")
<<<<<<< HEAD
       if(reading) call error(" [DIP] Header not found while reading dipoles ")
       if(  check) call msg("s","[DIP] Database not correct or missing. To be computed ")
=======
       if(reading) call error(" [DIP] Header not found or wrong while reading dipoles ")
       if(  check) call warning("[DIP] Database not correct or missing. To be computed")
>>>>>>> 32969766
       return
     endif
   enddo
 endif
 !
 if (check)   return
 if (writing) call PP_redux_wait(COMM=PAR_K_scheme%comm_world)
 if (writing) call fix_velocity(Dip,-1)
 !
 if(reading) IO_ACTION=OP_IF_START_RD_CL_IF_END
 if(writing) IO_ACTION=OP_IF_START_APP_CL_IF_END
 !
 IO_do_it = reading .or. (writing.and.PAR_K_scheme%COM_ibz_A2A%CPU_id==0)
 !
 ! DIPOLES I/O
 !==============
 !
#if defined _PAR_IO
 IO_ACT_NOW=manage_action(IO_ACTION,0,0,2)
 call io_control(ACTION=IO_ACT_NOW,COM=REP,SEC=(/0/),ID=ID,COMM=PAR_K_scheme%COM_ibz_index,DO_it=IO_do_it)
 io_err=io_DIPOLES(Dip,ID)
 IO_ACT_NOW=manage_action(IO_ACTION,1,0,2)
#endif
 do i_sp_pol=1,n_sp_pol
   do ik=1,Xk%nibz
     i_fragment=ik+(i_sp_pol-1)*Xk%nibz
     if (.not.PAR_K_scheme%IND_ibz%element_1D(i_fragment)            ) cycle
#if !defined _PAR_IO
     if (.not.PAR_K_scheme%COM_ibz_A2A%CPU_id==0.and.writing ) cycle
     IO_ACT_NOW=manage_action(IO_ACTION,i_fragment,1,Xk%nibz*n_sp_pol,PAR_K_scheme%IND_ibz)
#endif
     call io_control(ACTION=IO_ACT_NOW,COM=REP,SEC=(/1+i_fragment/),ID=ID)
     io_err=io_DIPOLES(Dip,ID)
     if (io_err/=0.and.IO_do_it) then
       call error(" DIPOLES I/O error when (i_sp_pol,ik)= ("//trim(intc(i_sp_pol))//","//trim(intc(ik))//")")
     endif
   enddo
 enddo
#if defined _PAR_IO
 IO_ACT_NOW=manage_action(IO_ACTION,2,0,2)
 call io_control(ACTION=IO_ACT_NOW,COM=REP,SEC=(/2+Xk%nibz*n_sp_pol/),ID=ID)
 io_err=io_DIPOLES(Dip,ID)
#endif
 !
 ! OVERLAPS I/O
 !==============
 !
 if(use_covariant_approach) then
   !
#if defined _PAR_IO
   IO_ACT_NOW=manage_action(IO_ACTION,0,0,2)
   call io_control(ACTION=IO_ACT_NOW,COM=REP,SEC=(/0/),ID=ID_S,COMM=PAR_K_scheme%COM_bz_index,DO_it=IO_do_it)
   io_err=io_Overlaps(Dip,ID_S)
   IO_ACT_NOW=manage_action(IO_ACTION,1,0,2)
#endif
   do i_sp_pol=1,n_sp_pol
     do ik=1,Xk%nbz
       i_fragment=ik+(i_sp_pol-1)*Xk%nbz
       if (.not.PAR_K_scheme%IND_bz%element_1D(i_fragment).and.writing) cycle
#if !defined _PAR_IO
       if (.not.PAR_K_scheme%COM_ibz_A2A%CPU_id==0 .and.writing) cycle
       if (writing) IO_ACT_NOW=manage_action(IO_ACTION,i_fragment,1,Xk%nbz*n_sp_pol,PAR_K_scheme%IND_bz)
       if (reading) IO_ACT_NOW=manage_action(IO_ACTION,i_fragment,1,Xk%nbz*n_sp_pol)
#endif
       call io_control(ACTION=IO_ACT_NOW,COM=REP,SEC=(/1+i_fragment/),ID=ID_S)
       io_err=io_Overlaps(Dip,ID_S)
       if (io_err/=0.and.IO_do_it) then
         call error(" OVERLAPS I/O error when (i_sp_pol,ik)= ("//trim(intc(i_sp_pol))//","//trim(intc(ik))//")")
       endif
     enddo
   enddo
#if defined _PAR_IO
   IO_ACT_NOW=manage_action(IO_ACTION,2,0,2)
   call io_control(ACTION=IO_ACT_NOW,COM=REP,SEC=(/2+Xk%nbz*n_sp_pol/),ID=ID_S)
   io_err=io_Overlaps(Dip,ID_S)
#endif
 endif
 !
 call PP_redux_wait(COMM=PAR_K_scheme%comm_world)
 !
 call fix_velocity(Dip,1)
 !
#if defined _RT
 if(reading.and.l_project_spin_dipoles) call project_spin_dipoles(Dip)
 if(reading.and.l_project_dipoles)      call project_dipoles(Dip)
#endif
 !
 contains
   !
   subroutine fix_velocity(Dip,dir)
     !
     ! Now I need to correct DIP_v in case
     ! (a) I'll use it    (dir=+1), since I'll need v_eff
     ! (b) before writing (dir=-1), since I always write v and never v_eff
     !     (at present this is not used since all approaces compute v.
     !      However it maybe needed in the future when avoiding dipoles IO)
     !
     ! For a definition of v_eff see PRB 48, 11789 (1993)
     !
     use DIPOLES,   ONLY:DIP_v
     !
     integer,       intent(in)    :: dir
     type(DIPOLE_t),intent(inout) :: Dip
     !
     real(SP)    :: Ev_m_Ec_KS,W_
     complex(SP) :: Ev_m_Ec_QP,den,num
     !
     if(.not.(allocated(Xen%W).or.allocated(Xen%Eo))) return
     !
     if( (.not.Dip%v_eff) .and. dir==-1 )             return
     !
     W_=0._SP
     !
     do i_sp_pol=1,n_sp_pol
       do ik=1,Xk%nibz
         !
         if (.not.PAR_K_scheme%IND_ibz%element_1D(ik)) cycle
         ik_mem=PAR_K_scheme%ibz_index(ik)
         !
         do iv=Dip%ib(1),Dip%ib_lim(1) 
           do ic=Dip%ib_lim(2),Dip%ib(2)
             !
             if (allocated(Xen%W )) W_=abs(Xen%W(iv,ik,i_sp_pol))+abs(Xen%W(ic,ik,i_sp_pol))
             !
             Ev_m_Ec_KS=Xen%E(iv,ik,i_sp_pol)-Xen%E(ic,ik,i_sp_pol)
             Ev_m_Ec_QP=Xen%E(iv,ik,i_sp_pol)-Xen%E(ic,ik,i_sp_pol)+cI*W_
             !
             if (allocated(Xen%Eo)) Ev_m_Ec_KS=Xen%Eo(iv,ik,i_sp_pol)-Xen%Eo(ic,ik,i_sp_pol)
             !
             if (dir== 1) then
               ! Define v_eff, see
               ! - Eq. (14-16) PRB 48, 11789 (1993)
               ! - Eqs. (55)-(58) PRB 95, 155203 (2017)
               num=Ev_m_Ec_QP
               den=Ev_m_Ec_KS
             endif
             !
             if (dir==-1) then
               num=Ev_m_Ec_KS
               den=Ev_m_Ec_QP
             endif
             !
             if (abs(den)<=Dip%Energy_treshold) DIP_v(:,ic,iv,ik_mem,i_sp_pol)=cZERO
             if (abs(den)> Dip%Energy_treshold) DIP_v(:,ic,iv,ik_mem,i_sp_pol)=DIP_v(:,ic,iv,ik_mem,i_sp_pol)*(num/den)
             !
           enddo
         enddo
         !
       enddo
     enddo
     !
     if( dir==-1) Dip%v_eff=.false.
     if( dir==+1) Dip%v_eff=.true.
     !
   end subroutine
   !
#if defined _RT
   subroutine project_spin_dipoles(Dip)
     use DIPOLES,   ONLY:DIP_spin
     type(DIPOLE_t),  intent(in) :: Dip
     !
     if(.not.allocated(DIP_spin)) return
     !
     do i_sp_pol=1,n_sp_pol
       do iv=Dip%ib(1),Dip%ib_lim(1) 
         do ic=Dip%ib_lim(2),Dip%ib(2)
           !
           if (ic<=Xen%nbf(i_sp_pol) .and. iv<=Xen%nbf(i_sp_pol)) then
             DIP_spin(:,ic,iv,:,i_sp_pol,2)=DIP_spin(:,ic,iv,:,i_sp_pol,1)
           endif
           if (ic> Xen%nbf(i_sp_pol) .and. iv> Xen%nbf(i_sp_pol) ) then
             DIP_spin(:,ic,iv,:,i_sp_pol,3)=DIP_spin(:,ic,iv,:,i_sp_pol,1)
           endif
           !
         enddo
       enddo
     enddo
     !
   end subroutine project_spin_dipoles
   !
   subroutine project_dipoles(Dip)
     use DIPOLES,   ONLY:DIP_iR,DIP_P,DIP_v
     use pars,      ONLY:cZERO
     type(DIPOLE_t),  intent(in) :: Dip
     !
     if(.not.allocated(DIP_iR)) return
     !
     do i_sp_pol=1,n_sp_pol
       do iv=Dip%ib(1),Dip%ib_lim(1) 
         do ic=Dip%ib_lim(2),Dip%ib(2)
           !
           if (ic<=Xen%nbf(i_sp_pol) .and. iv<=Xen%nbf(i_sp_pol) ) then
             DIP_iR(:,ic,iv,:,i_sp_pol)=cZERO
             DIP_P (:,ic,iv,:,i_sp_pol)=cZERO
             DIP_v (:,ic,iv,:,i_sp_pol)=cZERO
           endif
           if (ic> Xen%nbf(i_sp_pol) .and. iv> Xen%nbf(i_sp_pol) ) then
             DIP_iR(:,ic,iv,:,i_sp_pol)=cZERO
             DIP_P (:,ic,iv,:,i_sp_pol)=cZERO
             DIP_v (:,ic,iv,:,i_sp_pol)=cZERO
           endif
           !
         enddo
       enddo
     enddo
     !
   end subroutine project_dipoles
#endif
   !
end subroutine DIPOLE_IO<|MERGE_RESOLUTION|>--- conflicted
+++ resolved
@@ -121,13 +121,8 @@
      i_count=i_count+1
      if((i_count==max_count).and.io_err/=0) then
        if(writing) call error(" [DIP] Header not found while writing dipoles ")
-<<<<<<< HEAD
-       if(reading) call error(" [DIP] Header not found while reading dipoles ")
+       if(reading) call error(" [DIP] Header not correct or missing while reading dipoles ")
        if(  check) call msg("s","[DIP] Database not correct or missing. To be computed ")
-=======
-       if(reading) call error(" [DIP] Header not found or wrong while reading dipoles ")
-       if(  check) call warning("[DIP] Database not correct or missing. To be computed")
->>>>>>> 32969766
        return
      endif
    enddo
