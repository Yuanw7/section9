!
!        Copyright (C) 2000-2019 the YAMBO team
!              http://www.yambo-code.org
!
! Authors (see AUTHORS file for details): DS
! 
! This file is distributed under the terms of the GNU 
! General Public License. You can redistribute it and/or 
! modify it under the terms of the GNU General Public 
! License as published by the Free Software Foundation; 
! either version 2, or (at your option) any later version.
!
! This program is distributed in the hope that it will 
! be useful, but WITHOUT ANY WARRANTY; without even the 
! implied warranty of MERCHANTABILITY or FITNESS FOR A 
! PARTICULAR PURPOSE.  See the GNU General Public License 
! for more details.
!
! You should have received a copy of the GNU General Public 
! License along with this program; if not, write to the Free 
! Software Foundation, Inc., 59 Temple Place - Suite 330,Boston, 
! MA 02111-1307, USA or visit http://www.gnu.org/copyleft/gpl.txt.
!
subroutine DIPOLE_IO(Xk,Xen,Dip,check_read_or_write,io_err,PAR_K_scheme_kind)
 !
 use pars,       ONLY:SP,cI,cZERO
 use com,        ONLY:msg,error
 use IO_m,       ONLY:io_DIP
 use R_lattice,  ONLY:bz_samp
 use electrons,  ONLY:levels,n_sp_pol
 use DIPOLES,    ONLY:DIPOLE_t,DIP_v,use_covariant_approach
<<<<<<< HEAD
 use IO_m,       ONLY:io_control,VERIFY,REP,OP_WR_CL,OP_WR,OP_RD_CL,&
&                     OP_IF_START_APP_CL_IF_END,OP_IF_START_RD_CL_IF_END
 use parallel_m, ONLY:master_cpu,PP_redux_wait,ncpu,PAR_K_scheme,myid
=======
 use IO_m,       ONLY:io_control,OP_RD_CL,VERIFY,REP,OP_WR_CL,OP_APP_CL,OP_RD
 use parallel_m, ONLY:master_cpu,PP_redux_wait,PAR_K_scheme
>>>>>>> 208bd1c2
 !
 implicit none
 !
 type(bz_samp), intent(in)    :: Xk
 type(levels),  intent(in)    :: Xen
 type(DIPOLE_t),intent(inout) :: Dip
 character(*),  intent(in)    :: check_read_or_write
 character(*),  intent(in)    :: PAR_K_scheme_kind
 integer,       intent(out)   :: io_err
 !
 ! Work space
 !
 logical           :: write_header,read_header,check,reading,writing
 integer           :: ID,ID_S,IO_ACTION,ik_mem,ik,i_sp_pol,iv,ic
 integer, external :: io_DIPOLES
 integer, external :: io_Overlaps
 !
 if (.not.IO_dip) return
 !
 check  =trim(check_read_or_write)=="check"
 reading=trim(check_read_or_write)=="read"
 writing=trim(check_read_or_write)=="write"
 !
 if(.not.any((/check,reading,writing/))) call error("Wrong call to DIPOLES_IO")
 !
 call SETUP_PAR_K_scheme()
 !
 ID=0
 ID_S=0
#if defined _PAR_IO
 write_header  =      PAR_K_scheme%COM_ibz_A2A%CPU_id==0.and.writing
 read_header   =(.not.PAR_K_scheme%COM_ibz_A2A%CPU_id==0.and.writing).or.reading.or.check
#else
 write_header  =(     master_cpu.and.writing)
 read_header   =(.not.master_cpu.and.writing).or.reading.or.check
#endif
 !
 if(write_header) then
   call msg('s','[DIP] Writing dipoles header ')
   call io_control(ACTION=OP_WR_CL,COM=REP,SEC=(/1/),MODE=VERIFY,ID=ID)
   io_err=io_DIPOLES(Dip,ID)
   if(use_covariant_approach) then
     call io_control(ACTION=OP_WR_CL,COM=REP,SEC=(/1/),MODE=VERIFY,ID=ID_S)
     io_err=io_Overlaps(Dip,ID_S)
   endif
 endif
 !
 call PP_redux_wait(COMM=PAR_K_scheme%comm_world)
 !
 if(read_header) then
   call msg('s','[DIP] Checking dipoles header ')
   call io_control(ACTION=OP_RD_CL,COM=REP,SEC=(/1/),MODE=VERIFY,ID=ID)
   io_err=io_DIPOLES(Dip,ID)
   if(use_covariant_approach) then
     call io_control(ACTION=OP_RD_CL,COM=REP,SEC=(/1/),MODE=VERIFY,ID=ID_S)
     io_err=io_err+io_Overlaps(Dip,ID_S)
   endif
 endif
 !
 if (check.or.io_err/=0) return
 !
 if(writing) call fix_velocity(Dip,-1)
 !
 if(reading) IO_ACTION=OP_IF_START_RD_CL_IF_END
 if(writing) IO_ACTION=OP_IF_START_APP_CL_IF_END
 !
#if defined _PAR_IO
 call io_control(ACTION=IO_ACTION,COM=REP,SEC=(/0/),ID=ID)
 io_err=io_DIPOLES(Dip,ID)
#endif
 do i_sp_pol=1,n_sp_pol
   do ik=1,Xk%nibz
     if ( .not.PAR_K_scheme%IND_ibz%element_1D(ik)             ) cycle
     if ((.not.PAR_K_scheme%COM_ibz_A2A%CPU_id==0).and.writing ) cycle
     call io_control(ACTION=IO_ACTION,COM=REP,SEC=(/1+ik+(i_sp_pol-1)*Xk%nibz/),ID=ID)
     io_err=io_DIPOLES(Dip,ID)
   enddo
 enddo
#if defined _PAR_IO
 call io_control(ACTION=IO_ACTION,COM=REP,SEC=(/2+n_sp_pol*Xk%nibz/),ID=ID)
 io_err=io_DIPOLES(Dip,ID)
#endif
 !
 if(use_covariant_approach) then
#if defined _PAR_IO
   call io_control(ACTION=IO_ACTION,COM=REP,SEC=(/0/),ID=ID_S)
   io_err=io_err+io_Overlaps(Dip,ID_S)
#endif
   do i_sp_pol=1,n_sp_pol
     do ik=1,Xk%nbz
       if ((.not.PAR_K_scheme%IND_bz%element_1D(ik)).and.writing) cycle
       if ((.not.PAR_K_scheme%COM_ibz_A2A%CPU_id==0).and.writing) cycle
       call io_control(ACTION=IO_ACTION,COM=REP,SEC=(/1+ik+(i_sp_pol-1)*Xk%nbz/),ID=ID_S)
       io_err=io_err+io_Overlaps(Dip,ID_S)
     enddo
   enddo
#if defined _PAR_IO
   call io_control(ACTION=IO_ACTION,COM=REP,SEC=(/2+n_sp_pol*Xk%nibz/),ID=ID_S)
   io_err=io_err+io_Overlaps(Dip,ID_S)
#endif
 endif
 !
 call PP_redux_wait(COMM=PAR_K_scheme%comm_world)
 !
 call fix_velocity(Dip,1)
 !
 contains
 !
 subroutine fix_velocity(Dip,dir)
   !
   ! Now I need to correct DIP_v in case
   ! (a) I'll use it    (dir=+1), since I'll need v_eff
   ! (b) before writing (dir=-1), since I always write v and never v_eff
   !     however some of the dipoles approaches directly compute v_eff    
   !
   ! For a definition of v_eff see PRB 48, 11789 (1993)
   !
   integer,       intent(in)    :: dir
   type(DIPOLE_t),intent(inout) :: Dip
   !
   real(SP)    :: Ev_m_Ec,W_
   complex(SP) :: Ev_m_Ec_QP,den,num
   !
   if(.not.(allocated(Xen%W).or.allocated(Xen%Eo))) return
   !
   if( (.not.Dip%v_eff) .and. dir==-1 )             return
   !
   W_=0._SP
   !
   do i_sp_pol=1,n_sp_pol
     do ik=1,Xk%nibz
       !
       if (.not.PAR_K_scheme%IND_ibz%element_1D(ik)) cycle
       ik_mem=PAR_K_scheme%ibz_index(ik)
       !
       do iv=Dip%ib(1),Dip%ib_lim(1) 
         do ic=Dip%ib_lim(2),Dip%ib(2)
           !
           if (allocated(Xen%W )) W_=abs(Xen%W(iv,ik,i_sp_pol))+abs(Xen%W(ic,ik,i_sp_pol))
           !
           Ev_m_Ec   =Xen%E(iv,ik,i_sp_pol)-Xen%E(ic,ik,i_sp_pol)
           Ev_m_Ec_QP=Xen%E(iv,ik,i_sp_pol)-Xen%E(ic,ik,i_sp_pol)+cI*W_
           !
           if (allocated(Xen%Eo)) Ev_m_Ec=Xen%Eo(iv,ik,i_sp_pol)-Xen%Eo(ic,ik,i_sp_pol)
           !
           if (dir== 1) then
             num=Ev_m_Ec_QP
             den=Ev_m_Ec
           endif
           !
           if (dir==-1) then
             num=Ev_m_Ec
             den=Ev_m_Ec_QP
           endif
           !
           if (abs(den)<=Dip%Energy_treshold) DIP_v(:,ic,iv,ik_mem,i_sp_pol)=cZERO
           if (abs(den)> Dip%Energy_treshold) DIP_v(:,ic,iv,ik_mem,i_sp_pol)=DIP_v(:,ic,iv,ik_mem,i_sp_pol)*(num/den)
           !
         enddo
       enddo
       !
     enddo
   enddo
   !
   if( dir==-1) Dip%v_eff=.false.
   if( dir==+1) Dip%v_eff=.true.
   !
 end subroutine
 !
 subroutine SETUP_PAR_K_scheme()
   !
   use parallel_m,   ONLY:COMM_copy,PAR_INDEX_copy,COMM_reset,PP_indexes_reset
   ! DIP
   use parallel_m,  ONLY:PAR_COM_DIPk_ibz_INDEX,PAR_COM_DIPk_ibz_A2A,PAR_IND_DIPk_ibz,PAR_IND_DIPk_bz,&
   &                     PAR_DIPk_ibz_index,PAR_DIPk_bz_index,PAR_DIPk_nibz,PAR_DIPk_nbz,             &
   &                     mpi_comm_world
   ! X
   use parallel_m,  ONLY:PAR_COM_Xk_ibz_INDEX,PAR_COM_Xk_ibz_A2A,PAR_IND_Xk_ibz,PAR_IND_Xk_bz,&
   &                     PAR_Xk_ibz_index,PAR_Xk_bz_index,PAR_Xk_nibz,PAR_Xk_nbz,             &
   &                     PAR_COM_X_WORLD
   !
   implicit none
   !
   call COMM_reset(PAR_K_scheme%COM_ibz_INDEX)
   call COMM_reset(PAR_K_scheme%COM_ibz_A2A)
   call PP_indexes_reset(PAR_K_scheme%IND_ibz)
   call PP_indexes_reset(PAR_K_scheme%IND_bz)
   if (allocated(PAR_K_scheme%ibz_index)) deallocate(PAR_K_scheme%ibz_index)
   if (allocated(PAR_K_scheme%bz_index))  deallocate(PAR_K_scheme%bz_index)
   !
   select case(trim(PAR_K_scheme_kind))
   case ("DIP","RT","SC")
     call COMM_copy(PAR_COM_DIPk_ibz_INDEX,PAR_K_scheme%COM_ibz_INDEX)
     call COMM_copy(PAR_COM_DIPk_ibz_A2A,  PAR_K_scheme%COM_ibz_A2A)
     call PAR_INDEX_copy(PAR_IND_DIPk_ibz,PAR_K_scheme%IND_ibz)
     call PAR_INDEX_copy(PAR_IND_DIPk_bz, PAR_K_scheme%IND_bz )
     PAR_K_scheme%nibz=PAR_DIPk_nibz
     PAR_K_scheme%nbz =PAR_DIPk_nbz
     if (allocated(PAR_DIPk_ibz_index)) then
       allocate(PAR_K_scheme%ibz_index(size(PAR_DIPk_ibz_index)))
       PAR_K_scheme%ibz_index=PAR_DIPk_ibz_index
     endif
     if (allocated(PAR_DIPk_bz_index)) then
       allocate(PAR_K_scheme%bz_index(size(PAR_DIPk_bz_index)))
       PAR_K_scheme%bz_index=PAR_DIPk_bz_index
     endif
     PAR_K_scheme%comm_world=mpi_comm_world
   case ("X","NL")
     call COMM_copy(PAR_COM_Xk_ibz_INDEX,PAR_K_scheme%COM_ibz_INDEX)
     call COMM_copy(PAR_COM_Xk_ibz_A2A,  PAR_K_scheme%COM_ibz_A2A)
     call PAR_INDEX_copy(PAR_IND_Xk_ibz,PAR_K_scheme%IND_ibz)
     call PAR_INDEX_copy(PAR_IND_Xk_bz, PAR_K_scheme%IND_bz )
     PAR_K_scheme%nibz=PAR_Xk_nibz
     PAR_K_scheme%nbz =PAR_Xk_nbz
     if (allocated(PAR_Xk_ibz_index)) then
       allocate(PAR_K_scheme%ibz_index(size(PAR_Xk_ibz_index)))
       PAR_K_scheme%ibz_index=PAR_Xk_ibz_index
     endif
     if (allocated(PAR_Xk_bz_index)) then
       allocate(PAR_K_scheme%bz_index(size(PAR_Xk_bz_index)))
       PAR_K_scheme%bz_index=PAR_Xk_bz_index
     endif
     PAR_K_scheme%comm_world=PAR_COM_X_WORLD%COMM
   case ("K","QED")
     call COMM_copy(PAR_COM_Xk_ibz_INDEX,PAR_K_scheme%COM_ibz_INDEX)
     call COMM_copy(PAR_COM_Xk_ibz_A2A,  PAR_K_scheme%COM_ibz_A2A)
     call PAR_INDEX_copy(PAR_IND_Xk_ibz,PAR_K_scheme%IND_ibz)
     call PAR_INDEX_copy(PAR_IND_Xk_bz, PAR_K_scheme%IND_bz )
     PAR_K_scheme%nibz=PAR_Xk_nibz
     PAR_K_scheme%nbz =PAR_Xk_nbz
     if (allocated(PAR_Xk_ibz_index)) then
       allocate(PAR_K_scheme%ibz_index(size(PAR_Xk_ibz_index)))
       PAR_K_scheme%ibz_index=PAR_Xk_ibz_index
     endif
     if (allocated(PAR_Xk_bz_index)) then
       allocate(PAR_K_scheme%bz_index(size(PAR_Xk_bz_index)))
       PAR_K_scheme%bz_index=PAR_Xk_bz_index
     endif
     PAR_K_scheme%comm_world=mpi_comm_world
   end select
   !
 end subroutine SETUP_PAR_K_scheme
 !
end subroutine DIPOLE_IO<|MERGE_RESOLUTION|>--- conflicted
+++ resolved
@@ -29,14 +29,9 @@
  use R_lattice,  ONLY:bz_samp
  use electrons,  ONLY:levels,n_sp_pol
  use DIPOLES,    ONLY:DIPOLE_t,DIP_v,use_covariant_approach
-<<<<<<< HEAD
  use IO_m,       ONLY:io_control,VERIFY,REP,OP_WR_CL,OP_WR,OP_RD_CL,&
 &                     OP_IF_START_APP_CL_IF_END,OP_IF_START_RD_CL_IF_END
- use parallel_m, ONLY:master_cpu,PP_redux_wait,ncpu,PAR_K_scheme,myid
-=======
- use IO_m,       ONLY:io_control,OP_RD_CL,VERIFY,REP,OP_WR_CL,OP_APP_CL,OP_RD
  use parallel_m, ONLY:master_cpu,PP_redux_wait,PAR_K_scheme
->>>>>>> 208bd1c2
  !
  implicit none
  !
