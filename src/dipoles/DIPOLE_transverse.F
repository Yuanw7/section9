--- conflicted
+++ resolved
@@ -46,22 +46,12 @@
  use wave_func,           ONLY:wf_ng,WF
  use com,                 ONLY:msg
  use timing_m,            ONLY:timing
-<<<<<<< HEAD
-#if defined _RT
- use drivers,             ONLY:l_real_time
-#endif
-#ifdef _CUDA
- use R_lattice,           ONLY:g_vec_d,g_vec
-#endif
-=======
  use cuda_m,              ONLY:have_cuda
  use deviceXlib_m,        ONLY:dev_memcpy
  !
->>>>>>> f2c5ecf8
 #include<dev_defs.h>
 #include<memory.h>
  !
-integer :: ierr
  type(bz_samp), intent(in)    :: Xk
  type(levels),  intent(in)    :: Xen
  type(DIPOLE_t),intent(inout) :: Dip
@@ -73,13 +63,7 @@
  integer                      :: ik,ic_wf,iv_wf,ic,iv,ifrag,&
 &                                i_sp_pol,n_LT_steps,ik_mem,ic_min
  complex(SP), allocatable     :: kbv(:,:,:,:)
-<<<<<<< HEAD
-#ifdef _CUDA
- complex(SP), allocatable, device :: kbv_d(:,:,:,:)
-#endif
-=======
  complex(SP), allocatable DEV_ATTR :: kbv_d(:,:,:,:)
->>>>>>> f2c5ecf8
  complex(SP)                  :: rho_spinor(3,n_spinor,n_spinor),rho(3),P2
  real(SP)                     :: Ev_m_Ev_KS,Dipole_Energy_treshold
  !
@@ -109,10 +93,6 @@
    YAMBO_ALLOC_SOURCE(g_vec_d,g_vec)
  endif
  !
-#ifdef _CUDA
- allocate(g_vec_d,source=g_vec)
-#endif
- !
  l_use_comm=l_eval_dip_V.or.l_eval_dip_iR
  !
  if(l_use_comm) then
@@ -138,21 +118,12 @@
    endif
    !
    if(io_KB_abinit_err==0.or.io_KB_pwscf_err==0) then
-<<<<<<< HEAD
-     YAMBO_ALLOC(kbv,(wf_ng,pp_kbv_dim,4,n_spinor))
-     !
-#ifdef _CUDA
-     ! allocations with zero dims seem to be a problem
-     YAMBO_ALLOC(kbv_d,(wf_ng,max(pp_kbv_dim,1),4,n_spinor))
-#endif
-=======
      YAMBO_ALLOC(kbv,(wf_ng,n_spinor,4,pp_kbv_dim_yambo))
      ! allocation of DEV variabless with zero dims is a problem (PGI, CUDA For)
      if (have_cuda) then
        YAMBO_ALLOC(kbv_d,(wf_ng,n_spinor,4,max(pp_kbv_dim_yambo,1)))
        kbv_d=cZERO
      endif
->>>>>>> f2c5ecf8
    endif
    !
    ! Eo    are always the eigenvalues consistent with the WFs
@@ -207,19 +178,11 @@
      !
      ! WF load
      !
-<<<<<<< HEAD
-     call WF_load(WF,0,1,Dip%ib,(/ik,ik/),sp_pol_to_load=(/i_sp_pol,i_sp_pol/),space='G',title='-Oscillators/G space',&
-&               force_WFo=l_sc_run,keep_states_to_load=.TRUE.)
-=======
      call WF_load(WF,0,1,Dip%ib,(/ik,ik/),sp_pol_to_load=(/i_sp_pol,i_sp_pol/),space='G',&
 &                 title='-Oscillators/G space/Transverse '//spin_string(i_sp_pol),force_WFo=l_sc_run,keep_states_to_load=.TRUE.)
->>>>>>> f2c5ecf8
      !
      if (io_KB_abinit_err==0.and.l_use_comm) call DIPOLE_kb_abinit_comp(ik,i_sp_pol,Xk,kbv)
      if (io_KB_pwscf_err ==0.and.l_use_comm) call DIPOLE_kb_pwscf_comp(ik,Xk,kbv)
-#ifdef _CUDA
-     if ((io_KB_abinit_err==0.or.io_KB_pwscf_err ==0).and.l_use_comm.and.size(kbv)>0) kbv_d=kbv
-#endif
      !
      if (have_cuda .and. (io_KB_abinit_err==0.or.io_KB_pwscf_err ==0) &
 &                  .and. l_use_comm.and.size(kbv)>0) call dev_memcpy(kbv_d,kbv)
@@ -279,13 +242,8 @@
          !================================
          if (io_Vnl_err==0) rho(:) = rho(:) + Vnl(:3,ic,iv,ik,i_sp_pol)*0.5*real(n_spinor,SP)
          !
-<<<<<<< HEAD
-         if (io_KB_abinit_err==0) call DIPOLE_kb_sum(ic_wf,iv_wf,rho,DEV_VARNAME(kbv))
-         if (io_KB_pwscf_err ==0) call DIPOLE_kb_sum(ic_wf,iv_wf,rho,DEV_VARNAME(kbv))
-=======
          if (io_KB_abinit_err==0.and.pp_kbv_dim_yambo>0) call DIPOLE_kb_sum(ic_wf,iv_wf,rho,DEV_VAR(kbv))
          if (io_KB_pwscf_err ==0.and.pp_kbv_dim_yambo>0) call DIPOLE_kb_sum(ic_wf,iv_wf,rho,DEV_VAR(kbv))
->>>>>>> f2c5ecf8
          !
          ! define a different thr for val-val transitions
          ! used for XTerm (here Ev_m_Ev_KS may become very large)
@@ -354,14 +312,7 @@
  else if (io_Vnl_err==0) then
    YAMBO_FREE(Vnl)
  endif
-<<<<<<< HEAD
-#ifdef _CUDA
- YAMBO_FREE(kbv_d)
  YAMBO_FREE(g_vec_d)
-#endif
-=======
- YAMBO_FREE(g_vec_d)
->>>>>>> f2c5ecf8
  !
  call timing('DIPOLE_transverse',OPR='stop')
  !
