!
!        Copyright (C) 2000-2019 the YAMBO team
!              http://www.yambo-code.org
!
! Authors (see AUTHORS file for details): AM, DS
! 
! This file is distributed under the terms of the GNU 
! General Public License. You can redistribute it and/or 
! modify it under the terms of the GNU General Public 
! License as published by the Free Software Foundation; 
! either version 2, or (at your option) any later version.
!
! This program is distributed in the hope that it will 
! be useful, but WITHOUT ANY WARRANTY; without even the 
! implied warranty of MERCHANTABILITY or FITNESS FOR A 
! PARTICULAR PURPOSE.  See the GNU General Public License 
! for more details.
!
! You should have received a copy of the GNU General Public 
! License along with this program; if not, write to the Free 
! Software Foundation, Inc., 59 Temple Place - Suite 330,Boston, 
! MA 02111-1307, USA or visit http://www.gnu.org/copyleft/gpl.txt.
!
subroutine Dipole_transverse(Xen,Xk,Dip,l_real_time_magn_dipoles)
 !
 ! This routine returns <iR> and <P^2>.
 !
 use pars,                ONLY:SP,schlen,cZERO,cI
 use drivers,             ONLY:l_sc_run,l_nl_optics
#if defined _PL
 use drivers,             ONLY:l_photolum
#endif
 use interfaces,          ONLY:WF_load,WF_free
 use LIVE_t,              ONLY:live_timing
 use electrons,           ONLY:levels,n_spinor,n_sp_pol
 use parallel_m,          ONLY:PAR_IND_DIPk_ibz,PAR_DIPk_ibz_index,PAR_IND_DIPk_ibz_ID,&
&                              PAR_IND_VAL_BANDS_DIP,PAR_IND_VAL_BANDS_DIP_ID,&
&                              PAR_IND_CON_BANDS_DIP,PAR_IND_CON_BANDS_DIP_ID
 use pseudo,              ONLY:PP_free,pp_table,Vnl,pp_n_l_comp,pp_kbv_dim,pp_factor
 use R_lattice,           ONLY:bz_samp
 use DIPOLES,             ONLY:DIPOLE_t,DIP_iR,P_square,DIP_P,DIP_v,DIP_P_spinor,use_g_space_approach
 use X_m,                 ONLY:l_X_terminator
 use IO_m,                ONLY:io_control,RD_CL,RD
 use wave_func,           ONLY:wf_ng,WF
 use com,                 ONLY:error,msg
 use timing_m,            ONLY:timing
#if defined _RT
 use drivers,             ONLY:l_real_time
#endif
#include<memory.h>
 !
 type(bz_samp), intent(in)    :: Xk
 type(levels),  intent(in)    :: Xen
 type(DIPOLE_t),intent(inout) :: Dip
 logical,       intent(in)    :: l_real_time_magn_dipoles
 !
 ! Work Space
 !
 character(schlen)            :: live_t_string
 logical                      :: l_eval_DIP_iR,l_eval_DIP_V,l_eval_DIP_P2,l_use_comm
 integer                      :: ik,ic_wf,iv_wf,ic,iv,ifrag,&
&                                i_sp_pol,n_LT_steps,ik_mem,ic_min
 complex(SP), allocatable     :: kbv(:,:,:,:)
 complex(SP)                  :: rho_spinor(3,n_spinor,n_spinor),rho(3),P2
 real(SP)                     :: Ev_m_Ec,Dipole_energy_treshold
 !
 !I/O and external functions
 !
 integer                      :: ID,io_err(3),io_KB_abinit_err,io_KB_pwscf_err,io_Vnl_err
 integer, external            :: io_KB_abinit,io_KB_pwscf,io_Vnl
 !
 call timing('DIPOLE_transverse',OPR='start')
 !
 ! Logicals setup
 !================
 !
 l_eval_DIP_iR=use_g_space_approach
 l_eval_DIP_V =use_g_space_approach.or.Dip%force_v_g_space
 l_eval_DIP_P2=.false.
 !
#if defined _PL
 l_eval_DIP_V =l_eval_DIP_V.or.l_photolum
#elif defined _NL
 l_eval_DIP_V =l_eval_DIP_V.or.l_nl_optics
#endif
 !
 ! GPL_EXCLUDE_START
 !
#if defined _SC
 l_eval_DIP_P2=l_sc_run
#endif
#if defined _RT
 l_eval_DIP_P2=l_real_time
#endif
 !
 ! GPL_EXCLUDE_END
 !
 l_use_comm=l_eval_dip_V.or.l_eval_dip_iR
 !
 if(l_use_comm) then
   !
   call DIPOLE_kb_init(Xen,Dip,io_err,ID)
   !
   io_KB_abinit_err= io_err(1)
   io_KB_pwscf_err = io_err(2)
   io_Vnl_err      = io_err(3)
   !
   if(io_KB_abinit_err==0.or.io_KB_pwscf_err==0) then
     YAMBO_ALLOC(kbv,(wf_ng,pp_kbv_dim,4,n_spinor))
   endif
   !
   ! Eo    are always the eigenvalues consistent with the WFs
   ! E     do also include the QP corrections when Eo are allocated
   !
   if (allocated(Xen%Eo).and.l_eval_dip_iR) &
   &   call msg('rns','[X] Using energies without QP corrections for the dipoles')
   !
 endif
 !
                                      live_t_string='Dipoles: P (T):'
 if (l_eval_DIP_V)                    live_t_string='Dipoles: P and v (T):'
 if (l_eval_DIP_V .and.l_eval_DIP_iR) live_t_string='Dipoles: P, V and iR (T):'
 if (l_eval_DIP_P2.and.l_eval_DIP_V ) live_t_string='Dipoles: P, V and P2 (T):'
 if (l_eval_DIP_P2.and.l_eval_DIP_iR) live_t_string='Dipoles: iR, P, V and P2 (T):'
 !
 n_LT_steps=n_sp_pol*PAR_IND_DIPk_ibz%n_of_elements(PAR_IND_DIPk_ibz_ID+1)*&
&                    PAR_IND_VAL_BANDS_DIP%n_of_elements(PAR_IND_VAL_BANDS_DIP_ID+1)*&
&                    PAR_IND_CON_BANDS_DIP%n_of_elements(PAR_IND_CON_BANDS_DIP_ID+1)
 !
 if (n_LT_steps>0) call live_timing(trim(live_t_string),n_LT_steps)
 !
 ! Main loop over k in IBZ
 !
 do i_sp_pol=1,n_sp_pol
   !
   if (n_LT_steps==0) cycle
   !
   do ik=1,Xk%nibz
     ifrag=ik+(i_sp_pol-1)*Xk%nibz
     ! 
     ! [Vnl,r]
     !
     if(l_use_comm) then
       if (io_KB_pwscf_err==0) then
         if (ifrag< n_sp_pol*Xk%nibz) call io_control(ACTION=RD,SEC=(/ifrag+1/),ID=ID)
         if (ifrag==n_sp_pol*Xk%nibz) call io_control(ACTION=RD_CL,SEC=(/ifrag+1/),ID=ID)
         io_KB_pwscf_err=io_KB_pwscf(ID)
       endif
       !
       if (io_KB_abinit_err==0) then
         if (ifrag< n_sp_pol*Xk%nibz) call io_control(ACTION=RD,SEC=(/ifrag+1/),ID=ID)
         if (ifrag==n_sp_pol*Xk%nibz) call io_control(ACTION=RD_CL,SEC=(/ifrag+1/),ID=ID)
         io_KB_abinit_err=io_KB_abinit(ID)
       endif
     endif
     ! 
     if (.not.PAR_IND_DIPk_ibz%element_1D(ik)) cycle 
     !
     ik_mem=PAR_DIPk_ibz_index(ik)
     !
     ! WF load
     !
     call WF_load(WF,0,1,Dip%ib,(/ik,ik/),sp_pol_to_load=(/i_sp_pol,i_sp_pol/),space='G',title='-Oscillators/G space',&
&               force_WFo=l_sc_run,keep_states_to_load=.TRUE.)
     ! 
     if (io_KB_abinit_err==0.and.l_use_comm) call DIPOLE_kb_abinit_comp(ik,i_sp_pol,Xk,kbv)
     if (io_KB_pwscf_err ==0.and.l_use_comm) call DIPOLE_kb_pwscf_comp(ik,Xk,kbv)
     !
     do iv=Dip%ib(1),Dip%ib_lim(1) 
       !
       if(.not.PAR_IND_VAL_BANDS_DIP%element_1D(iv)) cycle
       !
       ic_min=max(iv,Dip%ib_lim(2))
       if (l_X_terminator) ic_min=iv
       !
       do ic=ic_min,Dip%ib(2)
         !
         if(.not.PAR_IND_CON_BANDS_DIP%element_1D(ic)) cycle
         !
         iv_wf=WF%index(iv,ik,i_sp_pol)
         ic_wf=WF%index(ic,ik,i_sp_pol)
         !
         if (iv_wf==0) call error(" Error in parallel wf distribution (Dipole iv)")
         if (ic_wf==0) call error(" Error in parallel wf distribution (Dipole ic)")
         !
         ! Evaluate <iv_wf|   p   |ic_wf>
         !================================
         call DIPOLE_p_matrix_elements(Xk,iv_wf,ic_wf,ik,rho,rho_spinor,P2,l_eval_DIP_P2)
         !
         !=====
         ! <P>
         !=====
         ! P_vc=rho
         !
<<<<<<< HEAD
         if (l_eval_DIP_P) then
           !
           DIP_P(:,ic,iv,ik_mem,i_sp_pol)=rho
           !
           ! GPL_EXCLUDE_START
           !
#if defined _RT
           if (l_real_time_magn_dipoles) DIP_P_spinor(:,:,:,ic,iv,ik_mem)=rho_spinor
#endif
           !
           ! GPL_EXCLUDE_END
           !
=======
         DIP_P(:,ic,iv,ik_mem,i_sp_pol)=rho
         !
         ! GPL_EXCLUDE_START
         !
         !======
         ! <P^2>
         !======
         !
         if (l_eval_DIP_P2) P_square(ic,iv,ik_mem,i_sp_pol)= P2
         !
         !============
         ! <P_spinor>
         !============
         !
#if defined _RT
         if (l_real_time_magn_dipoles) DIP_P_spinor(:,:,:,ic,iv,ik_mem)=rho_spinor
#endif
         !
         ! GPL_EXCLUDE_END
         !
         if(.not.(l_eval_dip_V.or.l_eval_dip_iR)) then
           cycle
           call live_timing(steps=1)
>>>>>>> 01d7dab3
         endif
         !
         ! Evaluate <iv_wf|[x,Vnl]|ic_wf>
         !================================
         if (io_Vnl_err==0) rho(:) = rho(:) + Vnl(:3,ic,iv,ik,i_sp_pol)*0.5*real(n_spinor,SP)
         if (io_KB_abinit_err==0) call DIPOLE_kb_sum(ic_wf,iv_wf,rho,kbv)
         if (io_KB_pwscf_err ==0) call DIPOLE_kb_sum(ic_wf,iv_wf,rho,kbv)
         !
         ! define a different thr for val-val transitions
         ! used for XTerm (here Ev_m_Ec may become very large)
         !
         Dipole_Energy_treshold=Dip%Energy_treshold 
         if(l_X_terminator.and.ic<=Dip%ib_lim(1)) Dipole_Energy_treshold=Dip%Energy_treshold_vv
         !
         !=====
         ! <v>
         !=====
         ! v_vc=rho
         !
<<<<<<< HEAD
         if (l_eval_DIP_P) then
           !
           ! See for this PRB 48, 11789 (1993), definition of p_eff
           !
           if (.not.(allocated(Xen%Eo).or.allocated(Xen%W))) DIP_v(:,ic,iv,ik_mem,i_sp_pol)=rho
           if (     (allocated(Xen%Eo).or.allocated(Xen%W))) then
             if (abs(Ev_m_Ec)<=Dipole_Energy_treshold) DIP_v(:,ic,iv,ik_mem,i_sp_pol)=cZERO
             if (abs(Ev_m_Ec)> Dipole_Energy_treshold) DIP_v(:,ic,iv,ik_mem,i_sp_pol)=rho*Ev_m_Ec_QP/Ev_m_Ec
           endif
           !
         endif
=======
         if (l_eval_DIP_V) DIP_v(:,ic,iv,ik_mem,i_sp_pol)=rho
>>>>>>> 01d7dab3
         !
         !======
         ! <iR>
         !======
         !
         if (l_eval_DIP_iR) then
           ! 
           !  [x,p_x]=i we get [x,H] = [x,p^2/2]+[x,Vnl]
           ! 
           ! we gave that 
           ! 
           ! [x,p^2/2]= i p_x 
           !
           ! So from the local part of rho (that is P_vc) we can extract the corresponding local part of <x>
           !
           ! DIP_iR(c,v) = i <v|r|c> = i <v|[r,H]|c>/(Ec-Ev) = 
           !             = i <v|i p|c>/(Ec-Ev) + i<v|[x,Vnl]|c>/(Ec-Ev) =
           !             = - <v|-i grad|c>/(Ec-Ev) +i<v|[x,Vnl]|c>/(Ec-Ev) =
           !             =   <v|-i grad|c>/(Ev-Ec) -i<v|[x,Vnl]|c>/(Ev-Ec) = 
           !             =   P_vc/(Ev-Ec) -i<v|[x,Vnl]|c>/(Ev-Ec)
           !
           !
           if (.not.allocated(Xen%Eo)) Ev_m_Ec=Xen%E (iv,ik,i_sp_pol)-Xen%E (ic,ik,i_sp_pol)
           if (     allocated(Xen%Eo)) Ev_m_Ec=Xen%Eo(iv,ik,i_sp_pol)-Xen%Eo(ic,ik,i_sp_pol)
           !
           if (abs(Ev_m_Ec)> Dipole_Energy_treshold) DIP_iR(:,ic,iv,ik_mem,i_sp_pol)=rho/Ev_m_Ec
           if (abs(Ev_m_Ec)<=Dipole_Energy_treshold) DIP_iR(:,ic,iv,ik_mem,i_sp_pol)=cZERO
           !
         endif
         !
         call live_timing(steps=1)
         !
       enddo    ! conduction band loop
     enddo      ! valence    band loop
     !
     call WF_free(WF)
     ! 
   enddo        ! k-points loop
 enddo          ! sp_pol   loop
 !
 call live_timing()
 !
 ! CLEAN
 !
 if (io_KB_pwscf_err==0.or.io_KB_abinit_err==0) then
   YAMBO_FREE(kbv)
   YAMBO_FREE(pp_n_l_comp)
   YAMBO_FREE(pp_table)
   YAMBO_FREE(pp_factor)
   call PP_free()
 else if (io_Vnl_err==0) then
   YAMBO_FREE(Vnl)
 endif 
 !
 call timing('DIPOLE_transverse',OPR='stop')
 !
end subroutine Dipole_transverse<|MERGE_RESOLUTION|>--- conflicted
+++ resolved
@@ -192,20 +192,6 @@
          !=====
          ! P_vc=rho
          !
-<<<<<<< HEAD
-         if (l_eval_DIP_P) then
-           !
-           DIP_P(:,ic,iv,ik_mem,i_sp_pol)=rho
-           !
-           ! GPL_EXCLUDE_START
-           !
-#if defined _RT
-           if (l_real_time_magn_dipoles) DIP_P_spinor(:,:,:,ic,iv,ik_mem)=rho_spinor
-#endif
-           !
-           ! GPL_EXCLUDE_END
-           !
-=======
          DIP_P(:,ic,iv,ik_mem,i_sp_pol)=rho
          !
          ! GPL_EXCLUDE_START
@@ -229,7 +215,6 @@
          if(.not.(l_eval_dip_V.or.l_eval_dip_iR)) then
            cycle
            call live_timing(steps=1)
->>>>>>> 01d7dab3
          endif
          !
          ! Evaluate <iv_wf|[x,Vnl]|ic_wf>
@@ -249,21 +234,7 @@
          !=====
          ! v_vc=rho
          !
-<<<<<<< HEAD
-         if (l_eval_DIP_P) then
-           !
-           ! See for this PRB 48, 11789 (1993), definition of p_eff
-           !
-           if (.not.(allocated(Xen%Eo).or.allocated(Xen%W))) DIP_v(:,ic,iv,ik_mem,i_sp_pol)=rho
-           if (     (allocated(Xen%Eo).or.allocated(Xen%W))) then
-             if (abs(Ev_m_Ec)<=Dipole_Energy_treshold) DIP_v(:,ic,iv,ik_mem,i_sp_pol)=cZERO
-             if (abs(Ev_m_Ec)> Dipole_Energy_treshold) DIP_v(:,ic,iv,ik_mem,i_sp_pol)=rho*Ev_m_Ec_QP/Ev_m_Ec
-           endif
-           !
-         endif
-=======
          if (l_eval_DIP_V) DIP_v(:,ic,iv,ik_mem,i_sp_pol)=rho
->>>>>>> 01d7dab3
          !
          !======
          ! <iR>
