--- conflicted
+++ resolved
@@ -207,7 +207,7 @@
          !============
          !
 #if defined _RT
-         if (l_real_time_magn_dipoles) DIP_P_spinor(:,:,:,ic,iv,ik_mem)=rho_spinor
+         if (l_real_time_magn_dipoles.and.n_spinor==2) DIP_P_spinor(:,:,:,ic,iv,ik_mem)=rho_spinor
 #endif
          !
          ! GPL_EXCLUDE_END
@@ -234,35 +234,7 @@
          !=====
          ! v_vc=rho
          !
-<<<<<<< HEAD
-         if (l_eval_DIP_P) then
-           !
-           ! See for this PRB 48, 11789 (1993), definition of p_eff
-           !
-           if (.not.(allocated(Xen%Eo).or.allocated(Xen%W))) DIP_P(:,ic,iv,ik_mem,i_sp_pol)=rho
-           if (     (allocated(Xen%Eo).or.allocated(Xen%W))) then
-             if (abs(Ev_m_Ec)<=Dipole_Energy_treshold) DIP_P(:,ic,iv,ik_mem,i_sp_pol)=cZERO
-             if (abs(Ev_m_Ec)> Dipole_Energy_treshold) DIP_P(:,ic,iv,ik_mem,i_sp_pol)=rho*Ev_m_Ec_QP/Ev_m_Ec
-           endif
-           !
-           ! GPL_EXCLUDE_START
-           !
-#if defined _RT
-           if (l_real_time_magn_dipoles.and.n_spinor==2) then
-             if (.not.(allocated(Xen%Eo).or.allocated(Xen%W))) DIP_P_spinor(:,:,:,ic,iv,ik_mem)=rho_spinor
-             if (     (allocated(Xen%Eo).or.allocated(Xen%W))) then
-               if (abs(Ev_m_Ec)<=Dipole_Energy_treshold) DIP_P_spinor(:,:,:,ic,iv,ik_mem)=cZERO
-               if (abs(Ev_m_Ec)> Dipole_Energy_treshold) DIP_P_spinor(:,:,:,ic,iv,ik_mem)=rho_spinor*Ev_m_Ec_QP/Ev_m_Ec
-             endif
-           endif
-#endif
-           !
-           ! GPL_EXCLUDE_END
-           !
-         endif
-=======
          if (l_eval_DIP_V) DIP_v(:,ic,iv,ik_mem,i_sp_pol)=rho
->>>>>>> c3f6efec
          !
          !======
          ! <iR>
