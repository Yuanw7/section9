--- conflicted
+++ resolved
@@ -8,13 +8,7 @@
 NL_objects = Berry_polarization_EQ.o Ionic_polarization.o POLARIZATION_output.o           
 #endif
 objs = Build_Overlaps_Det_EQ.o $(SC_objects) $(RT_objects) $(NL_objects) \
-<<<<<<< HEAD
-       DIPOLE_expand_and_project.o DIPOLE_IO.o DIPOLE_driver.o DIPOLE_build_covariants.o DIPOLE_x_real_space.o \
+       DIPOLE_IO.o DIPOLE_driver.o DIPOLE_build_covariants.o DIPOLE_x_real_space.o \
        DIPOLE_kb_abinit_def_dim.o DIPOLE_kb_abinit_comp.o DIPOLE_kb_sum.o DIPOLE_kb_Ylm.o DIPOLE_dimensions.o \
        DIPOLE_kb_pwscf_def_dim.o DIPOLE_kb_pwscf_comp.o DIPOLE_kb_init.o DIPOLE_p_matrix_elements.o DIPOLE_overlaps.o \
-=======
-       DIPOLE_IO.o DIPOLE_driver.o DIPOLE_build_covariants.o DIPOLE_x_real_space.o \
-       DIPOLE_kb_abinit_comp.o DIPOLE_kb_sum.o DIPOLE_kb_Ylm.o DIPOLE_dimensions.o \
-       DIPOLE_kb_pwscf_comp.o DIPOLE_kb_init.o DIPOLE_p_matrix_elements.o DIPOLE_overlaps.o \
->>>>>>> a63b2d2e
        DIPOLE_transverse.o DIPOLE_shifted_grids.o DIPOLE_check_shifted_grids.o