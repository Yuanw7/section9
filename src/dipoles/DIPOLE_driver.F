!
!        Copyright (C) 2000-2020 the YAMBO team
!              http://www.yambo-code.org
!
! Authors (see AUTHORS file for details): AM, DS
! 
! This file is distributed under the terms of the GNU 
! General Public License. You can redistribute it and/or 
! modify it under the terms of the GNU General Public 
! License as published by the Free Software Foundation; 
! either version 2, or (at your option) any later version.
!
! This program is distributed in the hope that it will 
! be useful, but WITHOUT ANY WARRANTY; without even the 
! implied warranty of MERCHANTABILITY or FITNESS FOR A 
! PARTICULAR PURPOSE.  See the GNU General Public License 
! for more details.
!
! You should have received a copy of the GNU General Public 
! License along with this program; if not, write to the Free 
! Software Foundation, Inc., 59 Temple Place - Suite 330,Boston, 
! MA 02111-1307, USA or visit http://www.gnu.org/copyleft/gpl.txt.
!
subroutine DIPOLE_driver(Xen,Xk,Xq,X,Dip)
 !
 ! Presently there exist two gauges: (i ) the length   which uses <r>            
 !                                   (ii) the velocity which uses <v>=<p-[x,Vnl]> 
 !
 ! DIP_iR=i<r>
 ! DIP_P = <v>   (should be called DIP_V ... )
 !
 ! For each of the two gauges there exist four approaches of computing the dipoles
 ! 1) G space approach      --> directly computes <v> and then <r>=<v>/DeltaE (called transverse approach as well)
 ! 2) real space approach   --> directly computes <r> and then <v>=<r>*DeltaE (only for non periodic directions)
 ! 3) shifted kpts approach --> computes q*<nk|r|mk> as <nk|r|mk+q> with small q (phases not defined)
 !                              and then <v> as <r>*DeltaE
 ! 4) covariant approach    --> computes <nk|r|mk> in reciprocal space as <nk|partial_k|mk>
 !                              takes into account the phases. symmetries not yet implemented 
 !                              and then <v> as <r>*DeltaE
 !
 use drivers,        ONLY:l_optics
 use pars,           ONLY:SP,cZERO
 use electrons,      ONLY:levels,n_sp_pol
 use X_m,            ONLY:X_t
 use IO_m,           ONLY:io_DIP
 use R_lattice,      ONLY:bz_samp
 use interfaces,     ONLY:PARALLEL_global_indexes,PARALLEL_WF_distribute,PARALLEL_WF_index
 use DIPOLES,        ONLY:DIP_alloc,DIPOLE_t,DIP_iR,use_covariant_approach,use_real_space_approach,&
&                         Vnl_commutator_warning,use_g_space_approach,&
&                         use_shifted_grids_approach,DIP_P,DIP_v,DIP_S,eval_OVERLAPS
 use IO_m,           ONLY:IO_and_Messaging_switch
 use parallel_m,     ONLY:PAR_IND_DIPk_ibz,PAR_DIPk_nibz,PAR_COM_DIPk_ibz_A2A,&
&                         PP_redux_wait,PAR_IND_CON_BANDS_DIP,PAR_IND_VAL_BANDS_DIP
 use parser_m,       ONLY:parser
#if defined _RT || defined _SC || defined _NL
 use drivers,        ONLY:l_real_time,l_sc_run,l_nl_optics
#endif
#if defined _RT
 use DIPOLES,        ONLY:DIP_spin,DIP_orbital,DIP_P_spinor
 use electrons,      ONLY:n_spinor
#endif
#if defined _NL
 use nl_optics,      ONLY:l_use_DIPOLES
#endif
#if defined _SC || defined _RT
 use DIPOLES,        ONLY:P_square
 use electrons,      ONLY:n_spin
#endif
#if defined _KERR
 use BS,             ONLY:BSE_prop,l_BS_magnons
#endif
 use timing_m,       ONLY:timing
 !
 implicit none
 !
 type(bz_samp), intent(inout) :: Xk,Xq
 type(levels),  intent(inout) :: Xen
 type(X_t),     intent(in)    :: X
 type(DIPOLE_t),intent(inout) :: Dip
 !
 ! Work Space
 !
 integer           :: ik,i_sp_pol,io_err,ib(2)
 logical           :: use_dipole_transverse,idir_not_done(3),&
&                     l_magn_dipoles
 !
 call timing('Dipoles',OPR='start')
 !
 call section('*','Dipoles')
 !
 ! DS 2017/08/22 : Case with io_DIP=.false. to be fixed
 if (.not.io_DIP) then
   call warning(' Cannot use DIP_P on the flight at the moment. Setting io_DIP=.true.')
   io_DIP=.true.
 endif
 !
 l_magn_dipoles=.false.
#if defined _RT
 l_BS_magnons= (index(BSE_prop,'magn')/=0)
 l_magn_dipoles=(l_real_time.or.l_BS_magnons).and.n_spin>1
#endif
 !
#if defined _NL
 if (l_nl_optics) then
   call parser('UseDipoles',l_use_DIPOLES)
   if(.not.l_use_DIPOLES) then
     Dip%approach="Covariant"
     Dip%ib(1)   =1
   endif
 endif
#endif
 !
 ! Setup logicals 
 !================
 !
 use_g_space_approach        = trim(Dip%approach)=='G-space v'
 use_real_space_approach     = trim(Dip%approach)=='R-space x'
 use_covariant_approach      = trim(Dip%approach)=='Covariant'
 use_shifted_grids_approach  = trim(Dip%approach)=='Shifted grids'
 !
 call parser('PDirect'  ,Dip%force_v_g_space)
 !
 if(.not.any((/use_g_space_approach,use_real_space_approach,use_covariant_approach,use_shifted_grids_approach/))) then
   call warning(' Dipoles approach defined in input not recognised. Reverting to G-space v')
   use_g_space_approach = .true.
   Dip%approach='G-space v'
 endif
 !
#if defined _SC || defined _RT
 Dip%force_v_g_space=Dip%force_v_g_space.or.l_sc_run.or.l_real_time.or.l_nl_optics
#endif
 Dip%force_v_g_space     =Dip%force_v_g_space.and.(.not.use_g_space_approach)
 use_dipole_transverse   =.true.
 idir_not_done           =.true.
 !
 Dip%computed='R V P'
#if defined _SC
 if (l_sc_run) Dip%computed='R V P P2'
#endif
#if defined _RT
 if (l_real_time)    Dip%computed='R V P P2'
 if (l_magn_dipoles) Dip%computed='R V P P2 Magn'
#endif
 !
 if(use_covariant_approach)  eval_OVERLAPS=.true.
 !
 ! Dipole dimensions to be fixed
 !
 call DIPOLE_dimensions(Xen,Dip,Dip%ib,(/0._SP,0._SP,0._SP/))
 !
 ! Check if Dipoles DBs exist and are ok
 !=======================================
 io_err=-1
 call DIPOLE_IO(Xk,Xen,Dip,'check',io_err,'DIP')
 !
 ! In case dipoles were not found/ok then I need to compute them
 !==============================================================
 if (io_err/=0) then
   !
   ! I/O privilegies: temporarly switch it on
   !
   call IO_and_Messaging_switch("SAVE")
   call IO_and_Messaging_switch("+io_out",CONDITION=.TRUE.)
   !
   ! Parallelization
   !==================
   call PARALLEL_global_indexes(Xen,Xk,Xq,"DIPOLES",Dip=Dip)
   !
   ! WF distribution
   !=================
   call PARALLEL_WF_distribute(K_index=PAR_IND_DIPk_ibz,&
&                              B_index=PAR_IND_CON_BANDS_DIP,&
&                              Bp_index=PAR_IND_VAL_BANDS_DIP,&
&                              CLEAN_UP=.TRUE.)
   !
   call PARALLEL_WF_index(COMM=PAR_COM_DIPk_ibz_A2A)
   !
   ! Allocation
   !
   call DIPOLES_alloc()
   !
   if (use_shifted_grids_approach) call DIPOLE_shifted_grids(Xen,Xk,Dip)
   !
   if (use_covariant_approach)     call DIPOLE_build_covariants(Xen,Xk,Dip)
   !
   if (use_real_space_approach)    call DIPOLE_x_real_space(Xen,Xk,Dip,idir_not_done)
   !
   if (use_dipole_transverse)      call DIPOLE_transverse(Xen,Xk,Dip,l_magn_dipoles)
   !
   ! GPL_EXCLUDE_START 
   !
#if defined _RT
   if (l_real_time.and.n_spin>1)   call DIPOLE_orbital_magnetization(Xen,Xk,Dip)
   !
   if (l_magn_dipoles)             call DIPOLE_spin_magnetization(Xen,Xk,Dip)
#endif
   !
   ! GPL_EXCLUDE_END
   !
   call DIPOLES_ppredux_and_symmetrize()
   !
   ! If the calculation of the dipoles is very short the I/O is switched off
   !
   call DIPOLE_IO(Xk,Xen,Dip,'write',io_err,'DIP')
   !
   ! I/O privilegies: RESTORE to previous values
   !
   call IO_and_Messaging_switch("RESTORE")
   !
 endif
 !
 call timing('Dipoles',OPR='stop')
 !
 ! Warn about missing [Vnl,r] commutator
 !
 if (.not.Dip%Vnl_included.and..not.Vnl_commutator_warning.and.l_optics.and.use_dipole_transverse) then
   call warning(' Missing non-local pseudopotential contribution')
   Vnl_commutator_warning=.TRUE.
 endif
 !
 ! Clean up
 !
 if (.not.io_DIP) return
 !
 call DIP_alloc('DIP_iR')
 call DIP_alloc('DIP_P')
 call DIP_alloc('DIP_v')
 if (use_covariant_approach) call DIP_alloc('DIP_S')
#if defined _RT
 if (l_magn_dipoles) then
   call DIP_alloc('DIP_orbital')
   if(n_spin  ==2) call DIP_alloc('DIP_spin')
   if(n_spinor==2) call DIP_alloc('DIP_P_spinor')
 endif
#endif
#if defined _SC || defined _RT
 if(l_real_time.or.l_sc_run) call DIP_alloc('P_square') 
#endif
 !
 contains
   !
   subroutine DIPOLES_alloc()
     !
     call DIP_alloc('DIP_iR',(/3,Dip%ib_lim(2),Dip%ib(2),Dip%ib(1),Dip%ib_lim(1),PAR_DIPk_nibz/))
     call DIP_alloc('DIP_P' ,(/3,Dip%ib_lim(2),Dip%ib(2),Dip%ib(1),Dip%ib_lim(1),PAR_DIPk_nibz/))
     call DIP_alloc('DIP_v' ,(/3,Dip%ib_lim(2),Dip%ib(2),Dip%ib(1),Dip%ib_lim(1),PAR_DIPk_nibz/))
     DIP_iR=cZERO
     DIP_P=cZERO
     DIP_v=cZERO
     !
     ! GPL_EXCLUDE_START 
     !
#if defined _RT
     if (l_magn_dipoles) then
       call DIP_alloc('DIP_orbital',(/3,Dip%ib_lim(2),Dip%ib(2),Dip%ib(1),Dip%ib_lim(1),PAR_DIPk_nibz,2/))
       DIP_orbital=cZERO
       if (n_spin  ==2) then
         call DIP_alloc('DIP_spin',(/3,Dip%ib_lim(2),Dip%ib(2),Dip%ib(1),Dip%ib_lim(1),PAR_DIPk_nibz/))
         DIP_spin=cZERO
       endif
       if (n_spinor==2) then
         call DIP_alloc('DIP_P_spinor',(/3,Dip%ib_lim(2),Dip%ib(2),Dip%ib(1),Dip%ib_lim(1),PAR_DIPk_nibz/))
         DIP_P_spinor=cZERO
       endif
      endif
#endif
     !
#if defined _SC || defined _RT
     if (l_sc_run.or.l_real_time.or.l_nl_optics) then
       call DIP_alloc('P_square',(/Dip%ib_lim(2),Dip%ib(2),Dip%ib(1),Dip%ib_lim(1),PAR_DIPk_nibz/))
       P_square=cZERO
     endif
#endif
     if(use_covariant_approach) then
       call DIP_alloc('DIP_S',(/Dip%ib(2),Dip%ib(2),6,Xk%nbz/))
       DIP_S=cZERO
     endif
     !
     ! GPL_EXCLUDE_END 
     !
   end subroutine DIPOLES_alloc
   !
   subroutine DIPOLES_ppredux_and_symmetrize()
    !
    use parallel_m,  ONLY:PAR_DIPk_ibz_index,PAR_COM_DIPk_ibz_A2A
    !
<<<<<<< HEAD
    integer  :: ic,iv,i_sp_pol,i_sp_pol_inv,ik,ik_mem,id
    !
    i_sp_pol_inv=1
=======
    integer  :: ic,iv,i_sp_pol,ik,ik_mem
>>>>>>> 29c838ef
    !
    do i_sp_pol=1,n_sp_pol
      !
      if(i_sp_pol==1 .and. n_sp_pol==2) i_sp_pol_inv=2
      if(i_sp_pol==2 .and. n_sp_pol==2) i_sp_pol_inv=1
      !
      do ik=1,Xk%nibz
        !
        if (.not.PAR_IND_DIPk_ibz%element_1D(ik)) cycle
        !
        ik_mem=PAR_DIPk_ibz_index(ik)
        !
        call PP_redux_wait(DIP_iR(:,:,:,ik_mem,i_sp_pol),COMM=PAR_COM_DIPk_ibz_A2A%COMM)
        call PP_redux_wait( DIP_P(:,:,:,ik_mem,i_sp_pol),COMM=PAR_COM_DIPk_ibz_A2A%COMM)
        call PP_redux_wait( DIP_v(:,:,:,ik_mem,i_sp_pol),COMM=PAR_COM_DIPk_ibz_A2A%COMM)
        !
        ! GPL_EXCLUDE_START 
        !
#if defined _RT
        !
        if (l_magn_dipoles) then
          call PP_redux_wait(DIP_orbital(:,:,:,ik_mem,i_sp_pol,:),COMM=PAR_COM_DIPk_ibz_A2A%COMM)
          if (n_spin  ==2) &
&           call PP_redux_wait(DIP_spin(:,:,:,ik_mem,i_sp_pol),COMM=PAR_COM_DIPk_ibz_A2A%COMM)
          if (n_spinor==2) &
&           call PP_redux_wait(DIP_P_spinor(:,:,:,:,:,ik_mem),COMM=PAR_COM_DIPk_ibz_A2A%COMM)
        endif
        !
#endif
        !
#if defined _SC || defined _RT
        !
        if (l_sc_run.or.l_real_time) then
          !
          call PP_redux_wait(P_square(:,:,ik_mem,i_sp_pol),COMM=PAR_COM_DIPk_ibz_A2A%COMM)
          !
        endif
#endif
        !
        ! GPL_EXCLUDE_END 
        !
        !
        ! Symmetrization 
        !================
        ! Impose P(/iR) to be Hermitian (/anti-Hermitian)
        !
        do iv=Dip%ib(1),Dip%ib_lim(1)
          if(iv>=Dip%ib_lim(2)) then
            DIP_iR(:,iv,iv,ik_mem,i_sp_pol)=cmplx(0.,aimag(DIP_iR(:,iv,iv,ik_mem,i_sp_pol)),SP)
            DIP_P (:,iv,iv,ik_mem,i_sp_pol)=cmplx( real(DIP_P(:,iv,iv,ik_mem,i_sp_pol)),0. ,SP)
            DIP_v (:,iv,iv,ik_mem,i_sp_pol)=cmplx( real(DIP_v(:,iv,iv,ik_mem,i_sp_pol)),0. ,SP)
            !
            ! GPL_EXCLUDE_START 
            !
#if defined _RT
            if (l_magn_dipoles) then
              DIP_orbital(:,iv,iv,ik_mem,i_sp_pol,:)=cmplx( real(DIP_orbital(:,iv,iv,ik_mem,i_sp_pol,:)),0. ,SP)
              if(n_spin  ==2.and. (.not.n_sp_pol==2)) &
&               DIP_spin(:,iv,iv,ik_mem,i_sp_pol)=cmplx( real(DIP_spin(:,iv,iv,ik_mem,i_sp_pol)),0. ,SP)
              if(n_spinor==2) &
&               DIP_P_spinor(:,:,:,iv,iv,ik_mem)=cmplx( real(DIP_P_spinor(:,:,:,iv,iv,ik_mem)),0. ,SP)
            endif
#endif
#if defined _SC || defined _RT
            if (l_sc_run.or.l_real_time) &
&             P_square(iv,iv,ik_mem,i_sp_pol)=cmplx(real(P_square(iv,iv,ik_mem,i_sp_pol)),0. ,SP)
#endif
            ! GPL_EXCLUDE_END  
            !
          endif
          do ic=iv+1,Dip%ib(2)
            if( iv>=Dip%ib_lim(2) .and. ic<=Dip%ib_lim(1) ) then
              DIP_iR(:,iv,ic,ik_mem,i_sp_pol) = -conjg(DIP_iR(:,ic,iv,ik_mem,i_sp_pol))
              DIP_P (:,iv,ic,ik_mem,i_sp_pol) =  conjg(DIP_P (:,ic,iv,ik_mem,i_sp_pol))
              DIP_v (:,iv,ic,ik_mem,i_sp_pol) =  conjg(DIP_v (:,ic,iv,ik_mem,i_sp_pol))
              !
              ! GPL_EXCLUDE_START 
              !
#if defined _RT
              if (l_magn_dipoles) then
                DIP_orbital(:,iv,ic,ik_mem,i_sp_pol,:)= conjg(DIP_orbital(:,ic,iv,ik_mem,i_sp_pol,:))
                if (n_spin  ==2) &
&                 DIP_spin(:,iv,ic,ik_mem,i_sp_pol)= conjg(DIP_spin(:,ic,iv,ik_mem,i_sp_pol_inv))
                if (n_spinor==2) &
&                 DIP_P_spinor(:,:,:,iv,ic,ik_mem)= conjg(DIP_P_spinor(:,:,:,ic,iv,ik_mem))
              endif
#endif
#if defined _SC || defined _RT
              if (l_sc_run.or.l_real_time) &
&               P_square(iv,ic,ik_mem,i_sp_pol) =  conjg(P_square(ic,iv,ik_mem,i_sp_pol))
#endif
              !
              ! GPL_EXCLUDE_END 
              !
            endif
          enddo
        enddo
        !
      enddo
    enddo
    !
   end subroutine DIPOLES_ppredux_and_symmetrize
   !
end subroutine<|MERGE_RESOLUTION|>--- conflicted
+++ resolved
@@ -284,13 +284,9 @@
     !
     use parallel_m,  ONLY:PAR_DIPk_ibz_index,PAR_COM_DIPk_ibz_A2A
     !
-<<<<<<< HEAD
-    integer  :: ic,iv,i_sp_pol,i_sp_pol_inv,ik,ik_mem,id
+    integer  :: ic,iv,i_sp_pol,i_sp_pol_inv,ik,ik_mem
     !
     i_sp_pol_inv=1
-=======
-    integer  :: ic,iv,i_sp_pol,ik,ik_mem
->>>>>>> 29c838ef
     !
     do i_sp_pol=1,n_sp_pol
       !
