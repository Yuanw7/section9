--- conflicted
+++ resolved
@@ -53,21 +53,9 @@
  use parallel_m,     ONLY:PAR_IND_DIPk_ibz,PAR_DIPk_nibz,PAR_COM_DIPk_ibz_A2A,&
 &                         PP_redux_wait,PAR_IND_CON_BANDS_DIP,PAR_IND_VAL_BANDS_DIP
  use parser_m,       ONLY:parser
-<<<<<<< HEAD
-#if defined _RT || defined _SC || defined _NL
- use drivers,        ONLY:l_real_time,l_sc_run,l_nl_optics
-#endif
-#if defined _RT || defined _KERR
- use DIPOLES,        ONLY:DIP_spin,DIP_orbital
- use electrons,      ONLY:n_spinor,n_spin
-#endif
-#if defined _RT
- use DIPOLES,        ONLY:DIP_P_spinor
-=======
-#if defined _RT
+#if defined _RT || defined _KERR
  use DIPOLES,        ONLY:DIP_spin,DIP_orbital,DIP_P_spinor
  use electrons,      ONLY:n_spin,n_spinor
->>>>>>> 07c3ec09
 #endif
 #if defined _NL
  use nl_optics,      ONLY:l_use_DIPOLES
@@ -95,12 +83,7 @@
  ! Work Space
  !
  integer           :: ik,i_sp_pol,io_err,ib(2)
-<<<<<<< HEAD
- logical           :: use_dipole_transverse,idir_not_done(3),&
-&                     l_magn_dipoles
-=======
  logical           :: use_dipole_transverse,idir_not_done(3)
->>>>>>> 07c3ec09
  !
  call timing('Dipoles',OPR='start')
  !
@@ -112,22 +95,12 @@
    io_DIP=.true.
  endif
  !
-<<<<<<< HEAD
- l_magn_dipoles=.false.
 #if defined _KERR
  l_BS_magnons= (index(BSE_prop,'magn')/=0)
- l_magn_dipoles=(l_BS_magnons.and.n_spin>1)
-#endif
-#if defined _RT
- l_magn_dipoles=l_magn_dipoles.or.(l_real_time.and.n_spin>1)
-#endif
-#if defined _KERR
  l_BS_dichroism= (index(BSE_prop,'dich')/=0)
  if(l_BS_dichroism) Dip%bands_ordered=.false.
 #endif
  !
-=======
->>>>>>> 07c3ec09
 #if defined _NL
  if (l_nl_optics) then
    call parser('UseDipoles',l_use_DIPOLES)
@@ -147,8 +120,8 @@
  use_shifted_grids_approach  = trim(Dip%approach)=='Shifted grids'
  !
  compute_P2_dipoles          = index(Dip%computed,"P2")  /=0 .or. l_sc_run .or. l_real_time
-#if defined _RT
- compute_Spin_dipoles        = index(Dip%computed,"Spin")/=0 .or. (l_real_time .and. n_spin>1)
+#if defined _RT || defined_kerr
+ compute_Spin_dipoles        = index(Dip%computed,"Spin")/=0 .or. ((l_real_time .or. l_BS_magnons) .and. n_spin>1)
  compute_Orb_dipoles         = index(Dip%computed,"Orb") /=0 .or. (l_real_time .and. n_spin>1)
 #endif
  !
@@ -167,24 +140,9 @@
  idir_not_done           =.true.
  !
  Dip%computed='R V P'
-<<<<<<< HEAD
-#if defined _SC
- if (l_sc_run) Dip%computed='R V P P2'
-#endif
-#if defined _RT
- if (l_real_time)    Dip%computed='R V P P2'
-#endif
-#if defined _RT || defined _KERR
- if (l_magn_dipoles) Dip%computed='R V P P2 Magn'
-#endif
-#if defined _KERR
- if(l_BS_dichroism)  Dip%computed= "R V P L"
-#endif
-=======
  if (compute_P2_dipoles)   Dip%computed=trim(Dip%computed)//' P2'
  if (compute_Spin_dipoles) Dip%computed=trim(Dip%computed)//' Spin'
  if (compute_Orb_dipoles)  Dip%computed=trim(Dip%computed)//' Orb'
->>>>>>> 07c3ec09
  !
  if(use_covariant_approach)  eval_OVERLAPS=.true.
  !
@@ -229,30 +187,18 @@
    !
    if (use_real_space_approach)    call DIPOLE_x_real_space(Xen,Xk,Dip,idir_not_done)
    !
-<<<<<<< HEAD
-   if (use_dipole_transverse)      call DIPOLE_transverse(Xen,Xk,Dip,l_magn_dipoles)
-=======
    if (use_dipole_transverse)      call DIPOLE_transverse(Xen,Xk,Dip)
->>>>>>> 07c3ec09
    !
    ! GPL_EXCLUDE_START 
    !
-#if defined _RT
-<<<<<<< HEAD
-   if (l_real_time.and.n_spin>1)   call DIPOLE_orbital_magnetization(Xen,Xk,Dip)
-#endif
-   !
-#if defined _RT || defined _KERR
-   if (l_magn_dipoles)             call DIPOLE_spin_magnetization(Xen,Xk,Dip)
+#if defined _RT || defined _KERR
+   if (compute_Orb_dipoles)        call DIPOLE_orbital_magnetization(Xen,Xk,Dip)
+   !
+   if (Compute_Spin_dipoles)       call DIPOLE_spin_magnetization(Xen,Xk,Dip)
 #endif
    !
 #if defined _KERR
    if (l_BS_dichroism)             call DIPOLE_orb_magn_forCD(Xen,Xk,Dip)
-=======
-   if (compute_Orb_dipoles)        call DIPOLE_orbital_magnetization(Xen,Xk,Dip)
-   !
-   if (Compute_Spin_dipoles)       call DIPOLE_spin_magnetization(Xen,Xk,Dip)
->>>>>>> 07c3ec09
 #endif
    !
    ! GPL_EXCLUDE_END
@@ -286,29 +232,14 @@
  call DIP_alloc('DIP_P')
  call DIP_alloc('DIP_v')
  if (use_covariant_approach) call DIP_alloc('DIP_S')
-<<<<<<< HEAD
-#if defined _RT || defined _KERR
- if (l_magn_dipoles) then
-   call DIP_alloc('DIP_orbital')
-   if(n_spin  ==2) call DIP_alloc('DIP_spin')
- endif
-#endif
-#if defined _RT
- if (l_magn_dipoles.and.n_spinor==2) call DIP_alloc('DIP_P_spinor')
-#endif
-#if defined _SC || defined _RT
- if(l_real_time.or.l_sc_run) call DIP_alloc('P_square') 
-#endif
-=======
  if (compute_P2_dipoles)     call DIP_alloc('P_square') 
-#if defined _RT
- if (compute_Orb_dipoles)    call DIP_alloc('DIP_orbital')
+#if defined _RT || defined _KERR
+ if (compute_Orb_dipoles.or.l_BS_dichroism) call DIP_alloc('DIP_orbital')
  if (compute_Spin_dipoles) then
    call DIP_alloc('DIP_spin')
    if(n_spinor==2) call DIP_alloc('DIP_P_spinor')
  endif
 #endif
->>>>>>> 07c3ec09
  !
 #if defined _KERR
  if(l_BS_dichroism) call DIP_alloc('DIP_orbital')
@@ -327,24 +258,7 @@
      !
      ! GPL_EXCLUDE_START 
      !
-<<<<<<< HEAD
-#if defined _RT || defined _KERR
-     if (l_magn_dipoles) then
-       call DIP_alloc('DIP_orbital',(/3,Dip%ib_lim(2),Dip%ib(2),Dip%ib(1),Dip%ib_lim(1),PAR_DIPk_nibz,2/))
-       DIP_orbital=cZERO
-       if (n_spin  ==2) then
-         call DIP_alloc('DIP_spin',(/3,Dip%ib_lim(2),Dip%ib(2),Dip%ib(1),Dip%ib_lim(1),PAR_DIPk_nibz/))
-         DIP_spin=cZERO
-       endif
-     endif
-#endif
-#if defined _RT
-     if (l_magn_dipoles.and.n_spinor==2) then
-       call DIP_alloc('DIP_P_spinor',(/3,Dip%ib_lim(2),Dip%ib(2),Dip%ib(1),Dip%ib_lim(1),PAR_DIPk_nibz/))
-       DIP_P_spinor=cZERO
-     endif
-=======
-#if defined _RT
+#if defined _RT || defined _KERR
      if (compute_Orb_dipoles) then
        call DIP_alloc('DIP_orbital',(/3,Dip%ib_lim(2),Dip%ib(2),Dip%ib(1),Dip%ib_lim(1),PAR_DIPk_nibz,2/))
        DIP_orbital=cZERO
@@ -352,12 +266,13 @@
      if (compute_Spin_dipoles) then
        call DIP_alloc('DIP_spin',(/3,Dip%ib_lim(2),Dip%ib(2),Dip%ib(1),Dip%ib_lim(1),PAR_DIPk_nibz/))
        DIP_spin=cZERO
-       if (n_spinor==2) then
-         call DIP_alloc('DIP_P_spinor',(/3,Dip%ib_lim(2),Dip%ib(2),Dip%ib(1),Dip%ib_lim(1),PAR_DIPk_nibz/))
-         DIP_P_spinor=cZERO
-       endif
-     endif
->>>>>>> 07c3ec09
+     endif
+#endif
+#if defined _RT
+     if (compute_Spin_dipoles.and.n_spinor==2) then
+       call DIP_alloc('DIP_P_spinor',(/3,Dip%ib_lim(2),Dip%ib(2),Dip%ib(1),Dip%ib_lim(1),PAR_DIPk_nibz/))
+       DIP_P_spinor=cZERO
+     endif
 #endif
      !
 #if defined _SC || defined _RT || defined _NL
@@ -408,46 +323,24 @@
         !
         ! GPL_EXCLUDE_START 
         !
-<<<<<<< HEAD
-#if defined _RT || defined _KERR
-        if (l_magn_dipoles) then
-          call PP_redux_wait(DIP_orbital(:,:,:,ik_mem,i_sp_pol,:),COMM=PAR_COM_DIPk_ibz_A2A%COMM)
-          if (n_spin  ==2) &
-&           call PP_redux_wait(DIP_spin(:,:,:,ik_mem,i_sp_pol),COMM=PAR_COM_DIPk_ibz_A2A%COMM)
-        endif
-#endif
-#if defined _RT
-        if (l_magn_dipoles.and.n_spinor==2) then
-          call PP_redux_wait(DIP_P_spinor(:,:,:,:,:,ik_mem),COMM=PAR_COM_DIPk_ibz_A2A%COMM)
-=======
-#if defined _RT
+#if defined _RT || defined _KERR
         !
         if (compute_Orb_dipoles) &
         & call PP_redux_wait(DIP_orbital(:,:,:,ik_mem,i_sp_pol,:),COMM=PAR_COM_DIPk_ibz_A2A%COMM)
-        if (compute_Spin_dipoles) then
-          call PP_redux_wait(DIP_spin(:,:,:,ik_mem,i_sp_pol),COMM=PAR_COM_DIPk_ibz_A2A%COMM)
-          if (n_spinor==2) call PP_redux_wait(DIP_P_spinor(:,:,:,:,:,ik_mem),COMM=PAR_COM_DIPk_ibz_A2A%COMM)
->>>>>>> 07c3ec09
-        endif
-#endif
-        !
-<<<<<<< HEAD
-#if defined _SC || defined _RT
-        if (l_sc_run.or.l_real_time) then
-          call PP_redux_wait(P_square(:,:,ik_mem,i_sp_pol),COMM=PAR_COM_DIPk_ibz_A2A%COMM)
-        endif
-#endif
-        !
-#if defined _KERR
-        if(l_BS_dichroism) then
-          call PP_redux_wait(DIP_orbital(:,:,:,ik_mem,i_sp_pol,1),COMM=PAR_COM_DIPk_ibz_A2A%COMM)
-        endif
-=======
+        if (compute_Spin_dipoles) &
+        & call PP_redux_wait(DIP_spin(:,:,:,ik_mem,i_sp_pol),COMM=PAR_COM_DIPk_ibz_A2A%COMM)
+#endif
+#if defined _RT
+        if (compute_Spin_dipoles.and.n_spinor==2) &
+        & call PP_redux_wait(DIP_P_spinor(:,:,:,:,:,ik_mem),COMM=PAR_COM_DIPk_ibz_A2A%COMM)
+#endif
+        !
 #if defined _SC || defined _RT || defined _NL
-        !
         if (compute_P2_dipoles) call PP_redux_wait(P_square(:,:,ik_mem,i_sp_pol),COMM=PAR_COM_DIPk_ibz_A2A%COMM)
-        !
->>>>>>> 07c3ec09
+#endif
+        !
+#if defined _KERR
+        if(l_BS_dichroism) call PP_redux_wait(DIP_orbital(:,:,:,ik_mem,i_sp_pol,1),COMM=PAR_COM_DIPk_ibz_A2A%COMM)
 #endif
         !
         ! GPL_EXCLUDE_END 
@@ -465,27 +358,15 @@
             !
             ! GPL_EXCLUDE_START 
             !
-<<<<<<< HEAD
-#if defined _RT || defined _KERR
-            if (l_magn_dipoles) then
-              DIP_orbital(:,iv,iv,ik_mem,i_sp_pol,:)=cmplx( real(DIP_orbital(:,iv,iv,ik_mem,i_sp_pol,:)),0. ,SP)
-              if(n_spin  ==2.and. (.not.n_sp_pol==2)) &
-&               DIP_spin(:,iv,iv,ik_mem,i_sp_pol)=cmplx( real(DIP_spin(:,iv,iv,ik_mem,i_sp_pol)),0. ,SP)
-            endif
-#endif
-#if defined _RT
-            if (l_magn_dipoles.and.n_spinor==2) then
-              DIP_P_spinor(:,:,:,iv,iv,ik_mem)=cmplx( real(DIP_P_spinor(:,:,:,iv,iv,ik_mem)),0. ,SP)
-=======
-#if defined _RT
+#if defined _RT || defined _KERR
             if (compute_Orb_dipoles) &
             & DIP_orbital(:,iv,iv,ik_mem,i_sp_pol,:)=cmplx( real(DIP_orbital(:,iv,iv,ik_mem,i_sp_pol,:)),0. ,SP)
-            if (compute_Spin_dipoles) then
-              DIP_spin(:,iv,iv,ik_mem,i_sp_pol)=cmplx( real(DIP_spin(:,iv,iv,ik_mem,i_sp_pol)),0. ,SP)
-              if(n_spinor==2) &
-&               DIP_P_spinor(:,:,:,iv,iv,ik_mem)=cmplx( real(DIP_P_spinor(:,:,:,iv,iv,ik_mem)),0. ,SP)
->>>>>>> 07c3ec09
-            endif
+            if (compute_Spin_dipoles) &
+            & DIP_spin(:,iv,iv,ik_mem,i_sp_pol)=cmplx( real(DIP_spin(:,iv,iv,ik_mem,i_sp_pol)),0. ,SP)
+#endif
+#if defined _RT
+            if (compute_Spin_dipoles.and.n_spinor==2) &
+            & DIP_P_spinor(:,:,:,iv,iv,ik_mem)=cmplx( real(DIP_P_spinor(:,:,:,iv,iv,ik_mem)),0. ,SP)
 #endif
 #if defined _SC || defined _RT
             if (compute_P2_dipoles) &
@@ -509,33 +390,20 @@
               !
               ! GPL_EXCLUDE_START 
               !
-<<<<<<< HEAD
-#if defined _RT || defined _KERR
-              if (l_magn_dipoles) then
-                DIP_orbital(:,iv,ic,ik_mem,i_sp_pol,:)= conjg(DIP_orbital(:,ic,iv,ik_mem,i_sp_pol,:))
-                if (n_spin  ==2) &
-&                 DIP_spin(:,iv,ic,ik_mem,i_sp_pol)= conjg(DIP_spin(:,ic,iv,ik_mem,i_sp_pol_inv))
-              endif
-#endif
-#if defined _RT
-              if (l_magn_dipoles.and.n_spinor==2) then
-                DIP_P_spinor(:,:,:,iv,ic,ik_mem)= conjg(DIP_P_spinor(:,:,:,ic,iv,ik_mem))
-=======
-#if defined _RT
+#if defined _RT || defined _KERR
               if (compute_Orb_dipoles) &
               & DIP_orbital(:,iv,ic,ik_mem,i_sp_pol,:)= conjg(DIP_orbital(:,ic,iv,ik_mem,i_sp_pol,:))
-              if (compute_Spin_dipoles) then
-                DIP_spin(:,iv,ic,ik_mem,i_sp_pol)= conjg(DIP_spin(:,ic,iv,ik_mem,i_sp_pol))
-                if (n_spinor==2) &
-&                 DIP_P_spinor(:,:,:,iv,ic,ik_mem)= conjg(DIP_P_spinor(:,:,:,ic,iv,ik_mem))
->>>>>>> 07c3ec09
-              endif
+              if (compute_Spin_dipoles) &
+              & DIP_spin(:,iv,ic,ik_mem,i_sp_pol)= conjg(DIP_spin(:,ic,iv,ik_mem,i_sp_pol))
+#endif
+#if defined _RT
+              if (compute_Spin_dipoles.and.n_spinor==2) &
+              & DIP_P_spinor(:,:,:,iv,ic,ik_mem)= conjg(DIP_P_spinor(:,:,:,ic,iv,ik_mem))
 #endif
 #if defined _SC || defined _RT
               if (compute_P2_dipoles) &
 &               P_square(iv,ic,ik_mem,i_sp_pol) =  conjg(P_square(ic,iv,ik_mem,i_sp_pol))
 #endif
-
 #if defined _KERR
               if(l_BS_dichroism) then
                 DIP_orbital(:,iv,ic,ik_mem,i_sp_pol,1)= conjg(DIP_orbital(:,ic,iv,ik_mem,i_sp_pol,1))
