--- conflicted
+++ resolved
@@ -287,19 +287,11 @@
         !
 #if defined _RT
         !
-<<<<<<< HEAD
-        if (l_real_time_magn_dipoles) then
-          call PP_redux_wait(DIP_orbital(:,:,:,ik_mem,i_sp_pol,:),COMM=PAR_COM_DIPk_ibz_A2A%COMM)
-          call PP_redux_wait(DIP_spin(:,:,:,ik_mem,i_sp_pol,1),COMM=PAR_COM_DIPk_ibz_A2A%COMM)
-          if (n_spinor==2) &
-&           call PP_redux_wait(DIP_P_spinor(:,:,:,:,:,ik_mem),COMM=PAR_COM_DIPk_ibz_A2A%COMM)
-=======
         if (compute_Orb_dipoles) &
         & call PP_redux_wait(DIP_orbital(:,:,:,ik_mem,i_sp_pol,:),COMM=PAR_COM_DIPk_ibz_A2A%COMM)
         if (compute_Spin_dipoles) then
-          call PP_redux_wait(DIP_spin(:,:,:,ik_mem,i_sp_pol),COMM=PAR_COM_DIPk_ibz_A2A%COMM)
+          call PP_redux_wait(DIP_spin(:,:,:,ik_mem,i_sp_pol,:),COMM=PAR_COM_DIPk_ibz_A2A%COMM)
           if (n_spinor==2) call PP_redux_wait(DIP_P_spinor(:,:,:,:,:,ik_mem),COMM=PAR_COM_DIPk_ibz_A2A%COMM)
->>>>>>> f5f50f37
         endif
         !
 #endif
@@ -326,16 +318,10 @@
             ! GPL_EXCLUDE_START 
             !
 #if defined _RT
-<<<<<<< HEAD
-            if (l_real_time_magn_dipoles) then
-              DIP_orbital(:,iv,iv,ik_mem,i_sp_pol,:)=cmplx( real(DIP_orbital(:,iv,iv,ik_mem,i_sp_pol,:)),0. ,SP)
-              DIP_spin(:,iv,iv,ik_mem,i_sp_pol,1)=cmplx( real(DIP_spin(:,iv,iv,ik_mem,i_sp_pol,1)),0. ,SP)
-=======
             if (compute_Orb_dipoles) &
             & DIP_orbital(:,iv,iv,ik_mem,i_sp_pol,:)=cmplx( real(DIP_orbital(:,iv,iv,ik_mem,i_sp_pol,:)),0. ,SP)
             if (compute_Spin_dipoles) then
-              DIP_spin(:,iv,iv,ik_mem,i_sp_pol)=cmplx( real(DIP_spin(:,iv,iv,ik_mem,i_sp_pol)),0. ,SP)
->>>>>>> f5f50f37
+              DIP_spin(:,iv,iv,ik_mem,i_sp_pol,:)=cmplx( real(DIP_spin(:,iv,iv,ik_mem,i_sp_pol,:)),0. ,SP)
               if(n_spinor==2) &
 &               DIP_P_spinor(:,:,:,iv,iv,ik_mem)=cmplx( real(DIP_P_spinor(:,:,:,iv,iv,ik_mem)),0. ,SP)
             endif
@@ -356,16 +342,10 @@
               ! GPL_EXCLUDE_START 
               !
 #if defined _RT
-<<<<<<< HEAD
-              if (l_real_time_magn_dipoles) then
-                DIP_orbital(:,iv,ic,ik_mem,i_sp_pol,:)= conjg(DIP_orbital(:,ic,iv,ik_mem,i_sp_pol,:))
-                DIP_spin(:,iv,ic,ik_mem,i_sp_pol,1)= conjg(DIP_spin(:,ic,iv,ik_mem,i_sp_pol,1))
-=======
               if (compute_Orb_dipoles) &
               & DIP_orbital(:,iv,ic,ik_mem,i_sp_pol,:)= conjg(DIP_orbital(:,ic,iv,ik_mem,i_sp_pol,:))
               if (compute_Spin_dipoles) then
-                DIP_spin(:,iv,ic,ik_mem,i_sp_pol)= conjg(DIP_spin(:,ic,iv,ik_mem,i_sp_pol))
->>>>>>> f5f50f37
+                DIP_spin(:,iv,ic,ik_mem,i_sp_pol,:)= conjg(DIP_spin(:,ic,iv,ik_mem,i_sp_pol,:))
                 if (n_spinor==2) &
 &                 DIP_P_spinor(:,:,:,iv,ic,ik_mem)= conjg(DIP_P_spinor(:,:,:,ic,iv,ik_mem))
               endif
