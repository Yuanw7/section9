--- conflicted
+++ resolved
@@ -127,7 +127,6 @@
  use_dipole_transverse   =Dip%force_v_g_space.or.       use_g_space_approach
  idir_not_done           =.true.
  !
-<<<<<<< HEAD
  Dip%computed='R P'
 #if defined _SC
  if (l_sc_run) Dip%computed='R P P2'
@@ -136,9 +135,8 @@
  l_real_time_magn_dipoles=l_real_time.and.n_spin>1
  if (l_real_time_magn_dipoles) Dip%computed='R P P2 Magn'
 #endif
-=======
+ !
  if(use_covariant_approach)  eval_OVERLAPS=.true.
->>>>>>> 9d366e2d
  !
  ! Dipole dimensions to be fixed
  !
