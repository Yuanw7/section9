--- conflicted
+++ resolved
@@ -40,15 +40,6 @@
  !
  use drivers,        ONLY:l_optics,l_chi,l_em1s,l_ppa,l_cohsex,l_bss,l_bse,l_em1d,&
 &                         l_gw0,l_elel_corr,l_life
-<<<<<<< HEAD
-=======
-#if defined _PL
- use drivers,        ONLY:l_photolum
-#endif
-#if defined _NL
- use drivers,        ONLY:l_nl_optics
-#endif
->>>>>>> c4224ae1
  use BS,             ONLY:BS_bands
  use pars,           ONLY:SP,cZERO
  use com,            ONLY:warning
@@ -59,11 +50,7 @@
  use interfaces,     ONLY:PARALLEL_global_indexes,PARALLEL_WF_distribute,PARALLEL_WF_index
  use DIPOLES,        ONLY:DIP_alloc,DIPOLE_t,DIP_iR,use_covariant_approach,use_real_space_approach,&
 &                         Vnl_commutator_warning,use_g_space_approach,&
-<<<<<<< HEAD
-&                         use_shifted_grids_approach,DIP_P,DIP_v,DIP_S
-=======
-&                         use_shifted_grids_approach,DIP_P,DIP_S,eval_OVERLAPS
->>>>>>> c4224ae1
+&                         use_shifted_grids_approach,DIP_P,DIP_v,DIP_S,eval_OVERLAPS
  use IO_m,           ONLY:IO_and_Messaging_switch
  use parallel_m,     ONLY:PAR_IND_DIPk_ibz,PAR_DIPk_nibz,PAR_COM_DIPk_ibz_INDEX,&
 &                         PP_redux_wait,PAR_IND_CON_BANDS_DIP,PAR_IND_VAL_BANDS_DIP,&
