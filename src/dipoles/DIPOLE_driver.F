!
!        Copyright (C) 2000-2020 the YAMBO team
!              http://www.yambo-code.org
!
! Authors (see AUTHORS file for details): AM, DS
! 
! This file is distributed under the terms of the GNU 
! General Public License. You can redistribute it and/or 
! modify it under the terms of the GNU General Public 
! License as published by the Free Software Foundation; 
! either version 2, or (at your option) any later version.
!
! This program is distributed in the hope that it will 
! be useful, but WITHOUT ANY WARRANTY; without even the 
! implied warranty of MERCHANTABILITY or FITNESS FOR A 
! PARTICULAR PURPOSE.  See the GNU General Public License 
! for more details.
!
! You should have received a copy of the GNU General Public 
! License along with this program; if not, write to the Free 
! Software Foundation, Inc., 59 Temple Place - Suite 330,Boston, 
! MA 02111-1307, USA or visit http://www.gnu.org/copyleft/gpl.txt.
!
subroutine DIPOLE_driver(Xen,Xk,Xq,Dip)
 !
 ! Presently there exist two gauges: (i ) the length   which uses <r>            
 !                                   (ii) the velocity which uses <v>=<p-[x,Vnl]> 
 !
 ! DIP_iR=i<r>
 ! DIP_P = <v>   (should be called DIP_V ... )
 !
 ! For each of the two gauges there exist four approaches of computing the dipoles
 ! 1) G space approach      --> directly computes <v> and then <r>=<v>/DeltaE (called transverse approach as well)
 ! 2) real space approach   --> directly computes <r> and then <v>=<r>*DeltaE (only for non periodic directions)
 ! 3) shifted kpts approach --> computes q*<nk|r|mk> as <nk|r|mk+q> with small q (phases not defined)
 !                              and then <v> as <r>*DeltaE
 ! 4) covariant approach    --> computes <nk|r|mk> in reciprocal space as <nk|partial_k|mk>
 !                              takes into account the phases. symmetries not yet implemented 
 !                              and then <v> as <r>*DeltaE
 !
 use drivers,        ONLY:l_optics,l_real_time,l_sc_run,l_nl_optics
 use pars,           ONLY:SP,cZERO
 use electrons,      ONLY:levels,n_sp_pol
 use IO_m,           ONLY:io_DIP
 use R_lattice,      ONLY:bz_samp
 use DIPOLES,        ONLY:DIP_alloc,DIPOLE_t,DIP_iR,use_covariant_approach,use_real_space_approach,&
&                         Vnl_commutator_warning,use_g_space_approach,&
&                         use_shifted_grids_approach,DIP_P,DIP_v,DIP_S,eval_OVERLAPS,&
&                         compute_P2_dipoles,compute_Orb_dipoles,compute_Spin_dipoles
 use IO_m,           ONLY:IO_and_Messaging_switch
 use parallel_m,     ONLY:PAR_IND_DIPk_ibz,PAR_DIPk_nibz,PAR_COM_DIPk_ibz_A2A,&
&                         PAR_IND_CON_BANDS_DIP,PAR_IND_VAL_BANDS_DIP
 use parallel_int,   ONLY:PP_redux_wait,PARALLEL_global_indexes,PARALLEL_WF_distribute,PARALLEL_WF_index
 use parser_m,       ONLY:parser
 use DIPOLES,        ONLY:DIP_spin,DIP_orbital,DIP_P_spinor
 use electrons,      ONLY:n_spin,n_spinor
#if defined _NL
 use nl_optics,      ONLY:l_use_DIPOLES
#endif
#if defined _SC || defined _RT
 use DIPOLES,        ONLY:P_square
#endif
 use BS,             ONLY:BSE_prop,l_BS_magnons,l_BS_dichroism,l_BS_photolum

 use timing_m,       ONLY:timing
 !
 implicit none
 !
 type(bz_samp), intent(inout) :: Xk,Xq
 type(levels),  intent(inout) :: Xen
 type(DIPOLE_t),intent(inout) :: Dip
 !
 ! Work Space
 !
 integer           :: ik,io_err
 logical           :: use_dipole_transverse,idir_not_done(3)
 !
 call timing('Dipoles',OPR='start')
 !
 call section('*','Dipoles')
 !
 ! DS 2017/08/22 : Case with io_DIP=.false. to be fixed
 if (.not.io_DIP) then
   call warning(' Cannot use DIP_P on the flight at the moment. Setting io_DIP=.true.')
   io_DIP=.true.
 endif
 !
 l_BS_magnons= (index(BSE_prop,'magn')/=0)
 l_BS_dichroism= (index(BSE_prop,'dich')/=0)
 l_BS_photolum= (index(BSE_prop,'photolum')/=0)
 if(l_BS_dichroism.or.l_BS_magnons) Dip%bands_ordered=.false.
 !
#if defined _NL
 if (l_nl_optics) then
   call parser('UseDipoles',l_use_DIPOLES)
   if(.not.l_use_DIPOLES) then
     Dip%approach="Covariant"
     Dip%ib(1)   =1
   endif
 endif
#endif
 !
 ! Setup logicals 
 !================
 use_g_space_approach        = trim(Dip%approach)=='G-space v'
 use_real_space_approach     = trim(Dip%approach)=='R-space x'
 use_covariant_approach      = trim(Dip%approach)=='Covariant'
 use_shifted_grids_approach  = trim(Dip%approach)=='Shifted grids'
 !
 compute_P2_dipoles          = index(Dip%computed,"P2")  /=0
 compute_Spin_dipoles        = index(Dip%computed,"Spin")/=0
 compute_Orb_dipoles         = index(Dip%computed,"Orb") /=0
#if defined _SC
 compute_P2_dipoles          = compute_P2_dipoles .or. l_sc_run
#endif
#if defined _RT
 compute_P2_dipoles          = compute_P2_dipoles   .or. l_real_time
 compute_Spin_dipoles        = compute_Spin_dipoles .or. (l_real_time .and. n_spin>1)
 compute_Orb_dipoles         = compute_Orb_dipoles  .or. (l_real_time .and. n_spin>1)
#endif
 compute_Spin_dipoles        = compute_Spin_dipoles .or. (l_BS_magnons .and. n_spin>1)
 !
 if(.not.any((/use_g_space_approach,use_real_space_approach,use_covariant_approach,use_shifted_grids_approach/))) then
   call warning(' Dipoles approach defined in input not recognised. Reverting to G-space v')
   use_g_space_approach = .true.
   Dip%approach='G-space v'
 endif
 !
 call parser('PDirect'  ,Dip%force_v_g_space)
#if defined _SC || defined _RT || defined _NL
 Dip%force_v_g_space=Dip%force_v_g_space.or.l_sc_run.or.l_real_time.or.l_nl_optics
#endif
 Dip%force_v_g_space     =Dip%force_v_g_space.or.l_BS_photolum
 Dip%force_v_g_space     =Dip%force_v_g_space.and.(.not.use_g_space_approach)
 use_dipole_transverse   =.true.
 idir_not_done           =.true.
 !
 Dip%computed='R V P'
 if (compute_P2_dipoles)   Dip%computed=trim(Dip%computed)//' P2'
 if (compute_Spin_dipoles) Dip%computed=trim(Dip%computed)//' Spin'
 if (compute_Orb_dipoles)  Dip%computed=trim(Dip%computed)//' Orb'
 !
 if (use_covariant_approach)  eval_OVERLAPS=.true.
 !
 ! Dipole dimensions to be fixed
 !
 call DIPOLE_dimensions(Xen,Dip,Dip%ib,(/0._SP,0._SP,0._SP/))
 !
 ! Check if Dipoles DBs exist and are ok
 !=======================================
 io_err=-1
 call DIPOLE_IO(Xk,Xen,Dip,'check',io_err,'DIP')
 !
 ! In case dipoles were not found/ok then I need to compute them
 !==============================================================
 if (io_err/=0) then
   !
   ! I/O privilegies: temporarly switch it on
   !
   call IO_and_Messaging_switch("SAVE")
   call IO_and_Messaging_switch("+io_out",CONDITION=.TRUE.)
   !
   ! Parallelization
   !==================
   call PARALLEL_global_indexes(Xen,Xk,Xq,"DIPOLES",Dip=Dip)
   !
   ! WF distribution
   !=================
   call PARALLEL_WF_distribute(K_index=PAR_IND_DIPk_ibz,&
&                              B_index=PAR_IND_CON_BANDS_DIP,&
&                              Bp_index=PAR_IND_VAL_BANDS_DIP,&
&                              CLEAN_UP=.TRUE.)
   !
   call PARALLEL_WF_index(COMM=PAR_COM_DIPk_ibz_A2A)
   !
   ! Allocation
   !
   call DIPOLES_alloc()
   !
   if (use_shifted_grids_approach) call DIPOLE_shifted_grids(Xen,Xk,Dip)
   !
   if (use_covariant_approach)     call DIPOLE_build_covariants(Xen,Xk,Dip)
   !
   if (use_real_space_approach)    call DIPOLE_x_real_space(Xen,Xk,Dip,idir_not_done)
   !
   if (use_dipole_transverse)      call DIPOLE_transverse(Xen,Xk,Dip)
   !
   if (Compute_Spin_dipoles)       call DIPOLE_spin_magnetization(Xen,Xk,Dip)
   !
   call DIPOLES_ppredux_and_symmetrize()
   !
#if defined _RT
   if (compute_Orb_dipoles)        call DIPOLE_orbital_magnetization(Xen,Xk,Dip)
#else
   if (l_BS_dichroism)             call DIPOLE_orb_magn_forCD(Xen,Xk,Dip)
#endif
   !
   call DIPOLES_ppredux_and_symmetrize_orbt()
   !
   ! If the calculation of the dipoles is very short the I/O is switched off
   !
   call DIPOLE_IO(Xk,Xen,Dip,'write',io_err,'DIP')
   !
   ! I/O privilegies: RESTORE to previous values
   !
   call IO_and_Messaging_switch("RESTORE")
   !
 endif
 !
 call timing('Dipoles',OPR='stop')
 !
 ! Warn about missing [Vnl,r] commutator
 !
 if (.not.Dip%Vnl_included.and..not.Vnl_commutator_warning.and.l_optics.and.use_dipole_transverse) then
   call warning(' Missing non-local pseudopotential contribution')
   Vnl_commutator_warning=.TRUE.
 endif
 !
 ! Clean up
 !
 if (.not.io_DIP) return
 !
 call DIP_alloc('DIP_iR')
 call DIP_alloc('DIP_P')
 call DIP_alloc('DIP_v')
 if (use_covariant_approach) call DIP_alloc('DIP_S')
 if (compute_P2_dipoles)     call DIP_alloc('P_square') 
 if (compute_Orb_dipoles)    call DIP_alloc('DIP_orbital')
 if (compute_Spin_dipoles)   call DIP_alloc('DIP_spin')
#if defined _RT
 if (compute_Spin_dipoles.and.n_spinor==2) call DIP_alloc('DIP_P_spinor')
#endif
 !
 if(l_BS_dichroism) call DIP_alloc('DIP_orbital')
 !
 contains
   !
   subroutine DIPOLES_alloc()
     !
     call DIP_alloc('DIP_iR',(/3,Dip%ib_lim(2),Dip%ib(2),Dip%ib(1),Dip%ib_lim(1),PAR_DIPk_nibz/))
     call DIP_alloc('DIP_P' ,(/3,Dip%ib_lim(2),Dip%ib(2),Dip%ib(1),Dip%ib_lim(1),PAR_DIPk_nibz/))
     call DIP_alloc('DIP_v' ,(/3,Dip%ib_lim(2),Dip%ib(2),Dip%ib(1),Dip%ib_lim(1),PAR_DIPk_nibz/))
     DIP_iR=cZERO
     DIP_P=cZERO
     DIP_v=cZERO
     !
     if (compute_Orb_dipoles) then
       call DIP_alloc('DIP_orbital',(/3,Dip%ib_lim(2),Dip%ib(2),Dip%ib(1),Dip%ib_lim(1),PAR_DIPk_nibz,2/))
       DIP_orbital=cZERO
     endif
     if (compute_Spin_dipoles) then
       call DIP_alloc('DIP_spin',(/3,Dip%ib_lim(2),Dip%ib(2),Dip%ib(1),Dip%ib_lim(1),PAR_DIPk_nibz/))
       DIP_spin=cZERO
     endif
#if defined _RT
     if (compute_Spin_dipoles.and.n_spinor==2) then
       call DIP_alloc('DIP_P_spinor',(/3,Dip%ib_lim(2),Dip%ib(2),Dip%ib(1),Dip%ib_lim(1),PAR_DIPk_nibz/))
       DIP_P_spinor=cZERO
     endif
#endif
     !
#if defined _SC || defined _RT || defined _NL
     if (compute_P2_dipoles) then
       call DIP_alloc('P_square',(/Dip%ib_lim(2),Dip%ib(2),Dip%ib(1),Dip%ib_lim(1),PAR_DIPk_nibz/))
       P_square=cZERO
     endif
#endif
     !
     if (l_BS_dichroism) then
       call DIP_alloc('DIP_orbital',(/3,Dip%ib_lim(2),Dip%ib(2),Dip%ib(1),Dip%ib_lim(1),PAR_DIPk_nibz,1/))
       DIP_orbital=cZERO
     endif
     !
     if(use_covariant_approach) then
       call DIP_alloc('DIP_S',(/Dip%ib(2),Dip%ib(2),6,Xk%nbz/))
       DIP_S=cZERO
     endif
     !
   end subroutine DIPOLES_alloc
   !
   subroutine DIPOLES_ppredux_and_symmetrize()
    !
    use parallel_m,  ONLY:PAR_DIPk_ibz_index,PAR_COM_DIPk_ibz_A2A
    !
    integer  :: ic,iv,i_sp_pol,i_sp_pol_inv,i_sp_pol_tmp,ik,ik_mem
    !
    i_sp_pol_inv=1
    !
    do i_sp_pol=1,n_sp_pol
      !
      if(i_sp_pol==1 .and. n_sp_pol==2) i_sp_pol_inv=2
      if(i_sp_pol==2 .and. n_sp_pol==2) i_sp_pol_inv=1
      !
      do ik=1,Xk%nibz
        !
        if (.not.PAR_IND_DIPk_ibz%element_1D(ik)) cycle
        !
        ik_mem=PAR_DIPk_ibz_index(ik)
        !
        call PP_redux_wait(DIP_iR(:,:,:,ik_mem,i_sp_pol),COMM=PAR_COM_DIPk_ibz_A2A%COMM)
        call PP_redux_wait( DIP_P(:,:,:,ik_mem,i_sp_pol),COMM=PAR_COM_DIPk_ibz_A2A%COMM)
        call PP_redux_wait( DIP_v(:,:,:,ik_mem,i_sp_pol),COMM=PAR_COM_DIPk_ibz_A2A%COMM)
        !
<<<<<<< HEAD
        ! GPL_EXCLUDE_START 
        !
#if defined _RT
        !
        if (compute_Orb_dipoles) &
        & call PP_redux_wait(DIP_orbital(:,:,:,ik_mem,i_sp_pol,:),COMM=PAR_COM_DIPk_ibz_A2A%COMM)
        if (compute_Spin_dipoles) then
          call PP_redux_wait(DIP_spin(:,:,:,ik_mem,i_sp_pol,:),COMM=PAR_COM_DIPk_ibz_A2A%COMM)
          if (n_spinor==2) call PP_redux_wait(DIP_P_spinor(:,:,:,:,:,ik_mem),COMM=PAR_COM_DIPk_ibz_A2A%COMM)
=======
        if (compute_Spin_dipoles.and.i_sp_pol==1) then
          do i_sp_pol_tmp=1,n_sp_pol
            call PP_redux_wait(DIP_spin(:,:,:,ik_mem,i_sp_pol_tmp),COMM=PAR_COM_DIPk_ibz_A2A%COMM)
          enddo
>>>>>>> 52d8ddb1
        endif
#if defined _RT
        if (compute_Spin_dipoles.and.n_spinor==2) &
        & call PP_redux_wait(DIP_P_spinor(:,:,:,:,:,ik_mem),COMM=PAR_COM_DIPk_ibz_A2A%COMM)
#endif
#if defined _SC || defined _RT || defined _NL
        if (compute_P2_dipoles) call PP_redux_wait(P_square(:,:,ik_mem,i_sp_pol),COMM=PAR_COM_DIPk_ibz_A2A%COMM)
#endif
        !
        ! Symmetrization 
        !================
        ! Impose P(/iR) to be Hermitian (/anti-Hermitian)
        !
        do iv=Dip%ib(1),Dip%ib_lim(1)
          if(iv>=Dip%ib_lim(2)) then
            DIP_iR(:,iv,iv,ik_mem,i_sp_pol)=cmplx(0.,aimag(DIP_iR(:,iv,iv,ik_mem,i_sp_pol)),SP)
            DIP_P (:,iv,iv,ik_mem,i_sp_pol)=cmplx( real(DIP_P(:,iv,iv,ik_mem,i_sp_pol)),0. ,SP)
            DIP_v (:,iv,iv,ik_mem,i_sp_pol)=cmplx( real(DIP_v(:,iv,iv,ik_mem,i_sp_pol)),0. ,SP)
            !
            ! Warning: if n_sp_pol==2 DIP_spin(iv,iv) is not the expectation value but <iv up |S | iv dn>
            if (compute_Spin_dipoles.and.(.not.n_sp_pol==2) ) &
            & DIP_spin(:,iv,iv,ik_mem,i_sp_pol)=cmplx( real(DIP_spin(:,iv,iv,ik_mem,i_sp_pol)),0. ,SP)
#if defined _RT
<<<<<<< HEAD
            if (compute_Orb_dipoles) &
            & DIP_orbital(:,iv,iv,ik_mem,i_sp_pol,:)=cmplx( real(DIP_orbital(:,iv,iv,ik_mem,i_sp_pol,:)),0. ,SP)
            if (compute_Spin_dipoles) then
              DIP_spin(:,iv,iv,ik_mem,i_sp_pol,:)=cmplx( real(DIP_spin(:,iv,iv,ik_mem,i_sp_pol,:)),0. ,SP)
              if(n_spinor==2) &
&               DIP_P_spinor(:,:,:,iv,iv,ik_mem)=cmplx( real(DIP_P_spinor(:,:,:,iv,iv,ik_mem)),0. ,SP)
            endif
=======
            if (compute_Spin_dipoles.and.n_spinor==2) &
            & DIP_P_spinor(:,:,:,iv,iv,ik_mem)=cmplx( real(DIP_P_spinor(:,:,:,iv,iv,ik_mem)),0. ,SP)
>>>>>>> 52d8ddb1
#endif
#if defined _SC || defined _RT
            if (compute_P2_dipoles) then
              P_square(iv,iv,ik_mem,i_sp_pol)=cmplx(real(P_square(iv,iv,ik_mem,i_sp_pol)),0. ,SP)
            endif
#endif
            !
          endif
          !
          do ic=iv+1,Dip%ib(2)
            if( iv>=Dip%ib_lim(2) .and. ic<=Dip%ib_lim(1) ) then
              DIP_iR(:,iv,ic,ik_mem,i_sp_pol) = -conjg(DIP_iR(:,ic,iv,ik_mem,i_sp_pol))
              DIP_P (:,iv,ic,ik_mem,i_sp_pol) =  conjg(DIP_P (:,ic,iv,ik_mem,i_sp_pol))
              DIP_v (:,iv,ic,ik_mem,i_sp_pol) =  conjg(DIP_v (:,ic,iv,ik_mem,i_sp_pol))
              if (compute_Spin_dipoles) then
<<<<<<< HEAD
                DIP_spin(:,iv,ic,ik_mem,i_sp_pol,:)= conjg(DIP_spin(:,ic,iv,ik_mem,i_sp_pol,:))
                if (n_spinor==2) &
&                 DIP_P_spinor(:,:,:,iv,ic,ik_mem)= conjg(DIP_P_spinor(:,:,:,ic,iv,ik_mem))
=======
                DIP_spin(1,iv,ic,ik_mem,i_sp_pol_inv)= conjg(DIP_spin(1,ic,iv,ik_mem,i_sp_pol))
                DIP_spin(2,iv,ic,ik_mem,i_sp_pol_inv)= conjg(DIP_spin(2,ic,iv,ik_mem,i_sp_pol))
                DIP_spin(3,iv,ic,ik_mem,i_sp_pol)= conjg(DIP_spin(3,ic,iv,ik_mem,i_sp_pol))
>>>>>>> 52d8ddb1
              endif
#if defined _RT
              if (compute_Spin_dipoles.and.n_spinor==2) &
              & DIP_P_spinor(:,:,:,iv,ic,ik_mem)= conjg(DIP_P_spinor(:,:,:,ic,iv,ik_mem))
#endif
#if defined _SC || defined _RT
              if (compute_P2_dipoles) &
&               P_square(iv,ic,ik_mem,i_sp_pol) =  conjg(P_square(ic,iv,ik_mem,i_sp_pol))
#endif
              !
            endif
          enddo
        enddo
        !
      enddo
    enddo
    !
   end subroutine DIPOLES_ppredux_and_symmetrize
   !
   !
   subroutine DIPOLES_ppredux_and_symmetrize_orbt()
    !
    use parallel_m,  ONLY:PAR_DIPk_ibz_index,PAR_COM_DIPk_ibz_A2A
    !
    integer  :: ic,iv,i_sp_pol,ik,ik_mem
    !
    do i_sp_pol=1,n_sp_pol
      !
      do ik=1,Xk%nibz
        !
        if (.not.PAR_IND_DIPk_ibz%element_1D(ik)) cycle
        !
        ik_mem=PAR_DIPk_ibz_index(ik)
        !
        if (compute_Orb_dipoles) &
        & call PP_redux_wait(DIP_orbital(:,:,:,ik_mem,i_sp_pol,:),COMM=PAR_COM_DIPk_ibz_A2A%COMM)
        if(l_BS_dichroism) call PP_redux_wait(DIP_orbital(:,:,:,ik_mem,i_sp_pol,1),COMM=PAR_COM_DIPk_ibz_A2A%COMM)
        !
        ! Symmetrization 
        !================
        do iv=Dip%ib(1),Dip%ib_lim(1)
          if(iv>=Dip%ib_lim(2)) then
            if (compute_Orb_dipoles) &
            & DIP_orbital(:,iv,iv,ik_mem,i_sp_pol,:)=cmplx( real(DIP_orbital(:,iv,iv,ik_mem,i_sp_pol,:)),0. ,SP)
           if(l_BS_dichroism) then
             DIP_orbital(:,iv,iv,ik_mem,i_sp_pol,1)=cmplx( real(DIP_orbital(:,iv,iv,ik_mem,i_sp_pol,1)),0. ,SP) 
           endif
          endif
          !
          do ic=iv+1,Dip%ib(2)
            if( iv>=Dip%ib_lim(2) .and. ic<=Dip%ib_lim(1) ) then
              if (compute_Orb_dipoles) &
              & DIP_orbital(:,iv,ic,ik_mem,i_sp_pol,:)= conjg(DIP_orbital(:,ic,iv,ik_mem,i_sp_pol,:))
              if(l_BS_dichroism) then
                DIP_orbital(:,iv,ic,ik_mem,i_sp_pol,1)= conjg(DIP_orbital(:,ic,iv,ik_mem,i_sp_pol,1))
              endif
            endif
          enddo
        enddo
        !
      enddo
    enddo
    !
   end subroutine DIPOLES_ppredux_and_symmetrize_orbt
   !
   !
end subroutine<|MERGE_RESOLUTION|>--- conflicted
+++ resolved
@@ -301,22 +301,10 @@
         call PP_redux_wait( DIP_P(:,:,:,ik_mem,i_sp_pol),COMM=PAR_COM_DIPk_ibz_A2A%COMM)
         call PP_redux_wait( DIP_v(:,:,:,ik_mem,i_sp_pol),COMM=PAR_COM_DIPk_ibz_A2A%COMM)
         !
-<<<<<<< HEAD
-        ! GPL_EXCLUDE_START 
-        !
-#if defined _RT
-        !
-        if (compute_Orb_dipoles) &
-        & call PP_redux_wait(DIP_orbital(:,:,:,ik_mem,i_sp_pol,:),COMM=PAR_COM_DIPk_ibz_A2A%COMM)
-        if (compute_Spin_dipoles) then
-          call PP_redux_wait(DIP_spin(:,:,:,ik_mem,i_sp_pol,:),COMM=PAR_COM_DIPk_ibz_A2A%COMM)
-          if (n_spinor==2) call PP_redux_wait(DIP_P_spinor(:,:,:,:,:,ik_mem),COMM=PAR_COM_DIPk_ibz_A2A%COMM)
-=======
         if (compute_Spin_dipoles.and.i_sp_pol==1) then
           do i_sp_pol_tmp=1,n_sp_pol
-            call PP_redux_wait(DIP_spin(:,:,:,ik_mem,i_sp_pol_tmp),COMM=PAR_COM_DIPk_ibz_A2A%COMM)
+            call PP_redux_wait(DIP_spin(:,:,:,ik_mem,i_sp_pol_tmp,1),COMM=PAR_COM_DIPk_ibz_A2A%COMM)
           enddo
->>>>>>> 52d8ddb1
         endif
 #if defined _RT
         if (compute_Spin_dipoles.and.n_spinor==2) &
@@ -338,20 +326,10 @@
             !
             ! Warning: if n_sp_pol==2 DIP_spin(iv,iv) is not the expectation value but <iv up |S | iv dn>
             if (compute_Spin_dipoles.and.(.not.n_sp_pol==2) ) &
-            & DIP_spin(:,iv,iv,ik_mem,i_sp_pol)=cmplx( real(DIP_spin(:,iv,iv,ik_mem,i_sp_pol)),0. ,SP)
-#if defined _RT
-<<<<<<< HEAD
-            if (compute_Orb_dipoles) &
-            & DIP_orbital(:,iv,iv,ik_mem,i_sp_pol,:)=cmplx( real(DIP_orbital(:,iv,iv,ik_mem,i_sp_pol,:)),0. ,SP)
-            if (compute_Spin_dipoles) then
-              DIP_spin(:,iv,iv,ik_mem,i_sp_pol,:)=cmplx( real(DIP_spin(:,iv,iv,ik_mem,i_sp_pol,:)),0. ,SP)
-              if(n_spinor==2) &
-&               DIP_P_spinor(:,:,:,iv,iv,ik_mem)=cmplx( real(DIP_P_spinor(:,:,:,iv,iv,ik_mem)),0. ,SP)
-            endif
-=======
+            & DIP_spin(:,iv,iv,ik_mem,i_sp_pol,1)=cmplx( real(DIP_spin(:,iv,iv,ik_mem,i_sp_pol,1)),0. ,SP)
+#if defined _RT
             if (compute_Spin_dipoles.and.n_spinor==2) &
             & DIP_P_spinor(:,:,:,iv,iv,ik_mem)=cmplx( real(DIP_P_spinor(:,:,:,iv,iv,ik_mem)),0. ,SP)
->>>>>>> 52d8ddb1
 #endif
 #if defined _SC || defined _RT
             if (compute_P2_dipoles) then
@@ -367,15 +345,9 @@
               DIP_P (:,iv,ic,ik_mem,i_sp_pol) =  conjg(DIP_P (:,ic,iv,ik_mem,i_sp_pol))
               DIP_v (:,iv,ic,ik_mem,i_sp_pol) =  conjg(DIP_v (:,ic,iv,ik_mem,i_sp_pol))
               if (compute_Spin_dipoles) then
-<<<<<<< HEAD
-                DIP_spin(:,iv,ic,ik_mem,i_sp_pol,:)= conjg(DIP_spin(:,ic,iv,ik_mem,i_sp_pol,:))
-                if (n_spinor==2) &
-&                 DIP_P_spinor(:,:,:,iv,ic,ik_mem)= conjg(DIP_P_spinor(:,:,:,ic,iv,ik_mem))
-=======
-                DIP_spin(1,iv,ic,ik_mem,i_sp_pol_inv)= conjg(DIP_spin(1,ic,iv,ik_mem,i_sp_pol))
-                DIP_spin(2,iv,ic,ik_mem,i_sp_pol_inv)= conjg(DIP_spin(2,ic,iv,ik_mem,i_sp_pol))
-                DIP_spin(3,iv,ic,ik_mem,i_sp_pol)= conjg(DIP_spin(3,ic,iv,ik_mem,i_sp_pol))
->>>>>>> 52d8ddb1
+                DIP_spin(1,iv,ic,ik_mem,i_sp_pol_inv,1)= conjg(DIP_spin(1,ic,iv,ik_mem,i_sp_pol,1))
+                DIP_spin(2,iv,ic,ik_mem,i_sp_pol_inv,1)= conjg(DIP_spin(2,ic,iv,ik_mem,i_sp_pol,1))
+                DIP_spin(3,iv,ic,ik_mem,i_sp_pol,1)    = conjg(DIP_spin(3,ic,iv,ik_mem,i_sp_pol,1))
               endif
 #if defined _RT
               if (compute_Spin_dipoles.and.n_spinor==2) &
