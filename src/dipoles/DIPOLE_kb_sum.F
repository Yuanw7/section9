!
!        Copyright (C) 2000-2019 the YAMBO team
!              http://www.yambo-code.org
!
! Authors (see AUTHORS file for details): AM, DS
!
! Copyright (C) 1992-2005, Lucia Reining, Valerio Olevano,
!   Francesco Sottile, Stefan Albrecht, Giovanni Onida,
!                    Fabien Bruneval
!
! This file is distributed under the terms of the GNU 
! General Public License. You can redistribute it and/or 
! modify it under the terms of the GNU General Public 
! License as published by the Free Software Foundation; 
! either version 2, or (at your option) any later version.
!
! This program is distributed in the hope that it will 
! be useful, but WITHOUT ANY WARRANTY; without even the 
! implied warranty of MERCHANTABILITY or FITNESS FOR A 
! PARTICULAR PURPOSE.  See the GNU General Public License 
! for more details.
!
! You should have received a copy of the GNU General Public 
! License along with this program; if not, write to the Free 
! Software Foundation, Inc., 59 Temple Place - Suite 330,Boston, 
! MA 02111-1307, USA or visit http://www.gnu.org/copyleft/gpl.txt.
!
subroutine DIPOLE_kb_sum(ic_wf,iv_wf,rho,kbv)
 !
 use pars,          ONLY:SP,cZERO
 use wrapper,       ONLY:V_dot_V
 use wave_func,     ONLY:WF,wf_ng
 use electrons,     ONLY:n_spinor
 use pseudo,        ONLY:pp_kbv_dim
 use timing_m
 !
 implicit none
 !
 integer    :: iv_wf,ic_wf
 complex(SP):: rho(3),kbv(wf_ng,pp_kbv_dim,4,n_spinor)
#ifdef _CUDA
 attributes(device) :: kbv
#endif
 ! 
 ! Work Space
 !
<<<<<<< HEAD
 integer     :: i1,i2,i3,i_spinor
#ifdef _CUDA
 complex(SP), pointer, device :: WF_c_d(:,:,:)
 complex(SP):: drho(3)
 complex(SP):: Cv_c,Cc_c,Vv_1c,Vv_2c,Vv_3c,Vc_1c,Vc_2c,Vc_3c
 real(SP)   :: Cv_r,Cc_r,Vv_1r,Vv_2r,Vv_3r,Vc_1r,Vc_2r,Vc_3r
 real(SP)   :: Cv_i,Cc_i,Vv_1i,Vv_2i,Vv_3i,Vc_1i,Vc_2i,Vc_3i
#else
=======
 integer     :: i1,i2,i_spinor
>>>>>>> 591c3faf
 complex(SP) :: Cv(n_spinor),Cc(n_spinor),Vv(3,n_spinor),Vc(3,n_spinor),drho(3,pp_kbv_dim,n_spinor)
#endif
 !
 !call timing("DIPOLE_kb_sum","start")
 !
#ifdef _CUDA
 !
 WF_c_d => WF%c_d
 drho(:)=cZERO
 !
 ! All the complex algebra below has been worked out
 ! explicitly (at the level of the cuf kernel reduction)
 ! in order to workaround a bug of PGI compilers (17.x-18.x at least)
 !
 do i_spinor=1,n_spinor
   do i1=1,pp_kbv_dim
     !
     Cv_r=cZERO
     Cv_i=cZERO
     Cc_r=cZERO
     Cc_i=cZERO
     !
     Vv_1r=cZERO
     Vv_1i=cZERO
     Vv_2r=cZERO
     Vv_2i=cZERO
     Vv_3r=cZERO
     Vv_3i=cZERO
     !
     Vc_1r=cZERO
     Vc_1i=cZERO
     Vc_2r=cZERO
     Vc_2i=cZERO
     Vc_3r=cZERO
     Vc_3i=cZERO
     !
     !$cuf kernel do(1)
     do i3=1,wf_ng
       !
       Cv_c=WF_c_d(i3,i_spinor,iv_wf)*kbv(i3,i1,1,i_spinor)
       Cv_r=Cv_r +real(Cv_c)
       Cv_i=Cv_i +aimag(Cv_c)
       !
       Cc_c=WF_c_d(i3,i_spinor,ic_wf)*kbv(i3,i1,1,i_spinor)
       Cc_r=Cc_r +real(Cc_c)
       Cc_i=Cc_i +aimag(Cc_c)
       !
       Vv_1c=WF_c_d(i3,i_spinor,iv_wf)*kbv(i3,i1,2,i_spinor)
       Vv_1r=Vv_1r +real(Vv_1c)
       Vv_1i=Vv_1i +aimag(Vv_1c)
       !
       Vv_2c=WF_c_d(i3,i_spinor,iv_wf)*kbv(i3,i1,3,i_spinor)
       Vv_2r=Vv_2r +real(Vv_2c)
       Vv_2i=Vv_2i +aimag(Vv_2c)
       !
       Vv_3c=WF_c_d(i3,i_spinor,iv_wf)*kbv(i3,i1,4,i_spinor)
       Vv_3r=Vv_3r +real(Vv_3c)
       Vv_3i=Vv_3i +aimag(Vv_3c)
       !
       Vc_1c=WF_c_d(i3,i_spinor,ic_wf)*kbv(i3,i1,2,i_spinor)
       Vc_1r=Vc_1r +real(Vc_1c)
       Vc_1i=Vc_1i +aimag(Vc_1c)
       !
       Vc_2c=WF_c_d(i3,i_spinor,ic_wf)*kbv(i3,i1,3,i_spinor)
       Vc_2r=Vc_2r +real(Vc_2c)
       Vc_2i=Vc_2i +aimag(Vc_2c)
       !
       Vc_3c=WF_c_d(i3,i_spinor,ic_wf)*kbv(i3,i1,4,i_spinor)
       Vc_3r=Vc_3r +real(Vc_3c)
       Vc_3i=Vc_3i +aimag(Vc_3c)
       !
     enddo
     !
     Cv_c=cmplx(Cv_r,Cv_i,SP)
     Cc_c=cmplx(Cc_r,Cc_i,SP)
     !
     Vv_1c=cmplx(Vv_1r,Vv_1i,SP)
     Vv_2c=cmplx(Vv_2r,Vv_2i,SP)
     Vv_3c=cmplx(Vv_3r,Vv_3i,SP)
     !
     Vc_1c=cmplx(Vc_1r,Vc_1i,SP)
     Vc_2c=cmplx(Vc_2r,Vc_2i,SP)
     Vc_3c=cmplx(Vc_3r,Vc_3i,SP)
     !
     drho(1)=drho(1) +conjg(Cv_c)*Vc_1c+conjg(Vv_1c)*Cc_c
     drho(2)=drho(2) +conjg(Cv_c)*Vc_2c+conjg(Vv_2c)*Cc_c
     drho(3)=drho(3) +conjg(Cv_c)*Vc_3c+conjg(Vv_3c)*Cc_c
     !
   enddo
 enddo
 !
 rho(:)=rho(:)+drho(:)
 !
#else
 !
 drho=cZERO
 !
 !$omp parallel do default(shared), private(i_spinor,i1,i2,Cv,Cc,Vv,Vc), collapse(2)
 do i_spinor=1,n_spinor
   do i1=1,pp_kbv_dim
     !
     Cv(i_spinor)=V_dot_V(wf_ng,WF%c(:,i_spinor,iv_wf),kbv(:,i1,1,i_spinor))
     Cc(i_spinor)=V_dot_V(wf_ng,WF%c(:,i_spinor,ic_wf),kbv(:,i1,1,i_spinor))
     !
     if ( Cc(i_spinor)==cZERO .and. Cv(i_spinor)==cZERO ) cycle
     !
     do i2=1,3
       !
       Vv(i2,i_spinor)=V_dot_V(wf_ng,WF%c(:,i_spinor,iv_wf),kbv(:,i1,1+i2,i_spinor))
       Vc(i2,i_spinor)=V_dot_V(wf_ng,WF%c(:,i_spinor,ic_wf),kbv(:,i1,1+i2,i_spinor))
       !
       drho(i2,i1,i_spinor)=conjg(Cv(i_spinor))*Vc(i2,i_spinor)+conjg(Vv(i2,i_spinor))*Cc(i_spinor)
       !
     enddo
     !
   enddo
 enddo
 !$omp end parallel do
 !
 forall(i2=1:3) rho(i2)=rho(i2)+sum(drho(i2,:,:))
 !
#endif
 !
 !call timing("DIPOLE_kb_sum","stop")
 !
end subroutine<|MERGE_RESOLUTION|>--- conflicted
+++ resolved
@@ -44,7 +44,6 @@
  ! 
  ! Work Space
  !
-<<<<<<< HEAD
  integer     :: i1,i2,i3,i_spinor
 #ifdef _CUDA
  complex(SP), pointer, device :: WF_c_d(:,:,:)
@@ -53,9 +52,6 @@
  real(SP)   :: Cv_r,Cc_r,Vv_1r,Vv_2r,Vv_3r,Vc_1r,Vc_2r,Vc_3r
  real(SP)   :: Cv_i,Cc_i,Vv_1i,Vv_2i,Vv_3i,Vc_1i,Vc_2i,Vc_3i
 #else
-=======
- integer     :: i1,i2,i_spinor
->>>>>>> 591c3faf
  complex(SP) :: Cv(n_spinor),Cc(n_spinor),Vv(3,n_spinor),Vc(3,n_spinor),drho(3,pp_kbv_dim,n_spinor)
 #endif
  !
