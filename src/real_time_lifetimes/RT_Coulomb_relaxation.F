--- conflicted
+++ resolved
@@ -27,16 +27,10 @@
  use electrons,       ONLY:levels,spin_occ
  use R_lattice,       ONLY:qindx_S,qindx_C,bz_samp
  use real_time,       ONLY:E_E_Electron_lifetime,E_E_Hole_lifetime,RT_occupations_locked,&
-<<<<<<< HEAD
-&                          RT_delta_occupations,RT_E_occupations_reference,RT_H_occupations_reference,&
-&                          RT_H_occupations,RT_E_occupations,l_RT_uses_E_FineGd,RT_E_and_k,&
+&                          RT_life_delta_occupations,RT_E_occupations_reference,RT_H_occupations_reference,&
+&                          l_RT_uses_E_FineGd,RT_E_and_k,&
 &                          l_initial_equilibrium,DbGd_EE_scatt_table,DbGd_EE_Nk_table,RT_eh_en,&
-&                          RT_scatt_tresh,RT_ibz_coo
-=======
-&                          RT_life_delta_occupations,RT_E_occupations_reference,RT_H_occupations_reference,&
-&                          DbGd_ibz_coo,l_RT_uses_E_DbGd,l_initial_equilibrium,DbGd_EE_scatt_table,&
-&                          DbGd_EE_Nk_table,RT_eh_en,RT_ibz_coo
->>>>>>> e465bc34
+&                          RT_ibz_coo
  use plasma,          ONLY:EH_gas
  use collision_ext,   ONLY:GW_NEQ_COLL_element,GW_NEQ_collisions
  use parallel_m,      ONLY:PAR_Q_index,PAR_IND_Q,PAR_IND_Plasma,PAR_PLASMA_index
@@ -167,11 +161,11 @@
        !
        if (.not. l_RT_uses_E_FineGd) then
          !
-         if(RT_E_and_k%En(i_np,ik_m_q,1)<RT_eh_en(1) .or. RT_E_and_k%En(i_np,ik_m_q,1)>RT_eh_en(2)) cycle
-         if(RT_E_and_k%En(i_n ,ik    ,1)<RT_eh_en(1) .or. RT_E_and_k%En(i_n ,ik    ,1)>RT_eh_en(2)) cycle
-         !
-         DELTA_E=RT_E_and_k%En(i_np,ik_m_q,1)-RT_E_and_k%En(i_n,ik,1)
-         DELTA_W=RT_E_and_k%W(i_np,ik_m_q,1) +RT_E_and_k%W(i_n,ik,1)
+         if(RT_E_and_k%E(i_np,ik_m_q,1)<RT_eh_en(1) .or. RT_E_and_k%E(i_np,ik_m_q,1)>RT_eh_en(2)) cycle
+         if(RT_E_and_k%E(i_n ,ik    ,1)<RT_eh_en(1) .or. RT_E_and_k%E(i_n ,ik    ,1)>RT_eh_en(2)) cycle
+         !
+         DELTA_E=RT_E_and_k%E(i_np,ik_m_q,1)-RT_E_and_k%E(i_n,ik,1)
+         DELTA_W=RT_E_and_k%W(i_np,ik_m_q,1)+RT_E_and_k%W(i_n,ik,1)
          !
        endif
        !
@@ -196,11 +190,11 @@
            !
            if (l_RT_uses_E_FineGd) then
              !
-             if(RT_E_and_k%En(i_np,ik_m_q_rim,1)<RT_eh_en(1) .or. RT_E_and_k%En(i_np,ik_m_q_rim,1)>RT_eh_en(2)) cycle
-             if(RT_E_and_k%En(i_n ,ik_rim    ,1)<RT_eh_en(1) .or. RT_E_and_k%En(i_n ,ik_rim    ,1)>RT_eh_en(2)) cycle
+             if(RT_E_and_k%E(i_np,ik_m_q_rim,1)<RT_eh_en(1) .or. RT_E_and_k%E(i_np,ik_m_q_rim,1)>RT_eh_en(2)) cycle
+             if(RT_E_and_k%E(i_n ,ik_rim    ,1)<RT_eh_en(1) .or. RT_E_and_k%E(i_n ,ik_rim    ,1)>RT_eh_en(2)) cycle
              !
-             DELTA_E=RT_E_and_k%En(i_np,ik_m_q_rim,1)-RT_E_and_k%En(i_n,ik_rim,1)
-             DELTA_W=RT_E_and_k%W(i_np,ik_m_q_rim,1) +RT_E_and_k%W(i_n,ik_rim,1)
+             DELTA_E=RT_E_and_k%E(i_np,ik_m_q_rim,1)-RT_E_and_k%E(i_n,ik_rim,1)
+             DELTA_W=RT_E_and_k%W(i_np,ik_m_q_rim,1)+RT_E_and_k%W(i_n,ik_rim,1)
              !
            endif
            !
