!
!        Copyright (C) 2000-2020 the YAMBO team
!              http://www.yambo-code.org
!
! Authors (see AUTHORS file for details): AM DS
! 
! This file is distributed under the terms of the GNU 
! General Public License. You can redistribute it and/or 
! modify it under the terms of the GNU General Public 
! License as published by the Free Software Foundation; 
! either version 2, or (at your option) any later version.
!
! This program is distributed in the hope that it will 
! be useful, but WITHOUT ANY WARRANTY; without even the 
! implied warranty of MERCHANTABILITY or FITNESS FOR A 
! PARTICULAR PURPOSE.  See the GNU General Public License 
! for more details.
!
! You should have received a copy of the GNU General Public 
! License along with this program; if not, write to the Free 
! Software Foundation, Inc., 59 Temple Place - Suite 330,Boston, 
! MA 02111-1307, USA or visit http://www.gnu.org/copyleft/gpl.txt.
!
subroutine RT_impose_zero_dE_and_dN(E,k,Hole_lifetime,Electron_lifetime,Scatt_kind)
 !
 use pars,           ONLY:SP,DP
 use units,          ONLY:HA2EV
 use electrons,      ONLY:levels,spin_occ
 use R_lattice,      ONLY:bz_samp
 use real_time,      ONLY:RT_E_and_k,EE_prefactor,EP_prefactor,EP_abs_prefactor, &
&                         REF_lifetime,G_lesser_reference,&
&                         l_initial_equilibrium,RT_delta_occupations,&
&                         l_RT_impose_E,l_RT_impose_for_metals,RT_nk,RT_ibz_coo,RT_Nk_ibz,&
&                         l_RT_impose_N_dN,RT_bands,RAD_prefactor,l_RT_include_eq_scatt
 use parallel_m,     ONLY:PAR_IND_Xk_ibz,PAR_COM_Xk_ibz_INDEX,PP_redux_wait
 !
 implicit none
 !
 type(levels),  intent(in)    :: E
 type(bz_samp), intent(in)    :: k
 real(SP),      intent(inout) :: Hole_lifetime(RT_bands(1):RT_bands(2),RT_nk)
 real(SP),      intent(inout) :: Electron_lifetime(RT_bands(1):RT_bands(2),RT_nk)
 character(*),  intent(in)    :: Scatt_kind
 !
 ! Work Space
 !
 ! DS: This is commented to avoid problems with the test-suite
 !     It should be restored
 !real(DP), parameter :: cut_off=0.1_DP  ! 0.1 = 10%
 !
 integer      :: ib,ik,ik_rim,iE_rim,iref
 real(DP)     :: f0_E,f0_H,df,k_weight,En,Hole_fac,Elec_fac,Hole_fac0,Elec_fac0,GAMMA_h,GAMMA_e,&
&                dN_dT_h_v,dN_dT_h_c,dN_dT_e_v,dN_dT_e_c,dE_dT_h_v,dE_dT_h_c,dE_dT_e_v,dE_dT_e_c,&
&                dN0_dT_h_v,dN0_dT_h_c,dN0_dT_e_v,dN0_dT_e_c,dE0_dT_h_v,dE0_dT_h_c,dE0_dT_e_v,dE0_dT_e_c,&
&                dN_v,dN_c,dE_v,dE_c,dN_e,dN_h,dE_e,dE_h,&
&                dN0_v,dN0_c,dE0_v,dE0_c,dN0_e,dN0_h,dE0_e,dE0_h,&
&                NUM,NUM0,DEN,VALS(16)
 !
 ! Prefactors
 real(DP)     :: prefactor(2),prefactor_to_use
 !
 logical      :: l_energy,l_n_electrons,l_n_carriers
 !
 if (l_initial_equilibrium.and.l_RT_include_eq_scatt) return
 !
 if(index(Scatt_kind,'elel')/=0) then
   l_energy      =l_RT_impose_E
   l_n_electrons =l_RT_impose_N_dN
   l_n_carriers  =.false.
 endif
 !
 if(index(Scatt_kind,'elph')/=0) then
   l_energy      =.false.
   l_n_electrons =l_RT_impose_N_dN
   l_n_carriers  =l_RT_impose_N_dN .and. (E%E_ind_gap(1)>0.1/HA2EV)
 endif
 !
 if(index(Scatt_kind,'radiative')/=0) then
   l_energy      =.false.
   l_n_electrons =l_RT_impose_N_dN
   l_n_carriers  =.false.
 endif
 !
 if (trim(Scatt_kind)=="elel" )     iref=1
 if (trim(Scatt_kind)=="elph1")     iref=3
 if (trim(Scatt_kind)=="elph2")     iref=5
 if (trim(Scatt_kind)=="radiative") iref=7
 !
 if(l_initial_equilibrium) then
   REF_lifetime(:,:,iref)  =0._SP 
   REF_lifetime(:,:,iref+1)=0._SP
 endif
 !
 ! Calculate partial contributions of dN/dT and dE/dT
 !====================================================
 !
 dN_dT_h_v=0._DP
 dE_dT_h_v=0._DP
 dN_dT_e_v=0._DP
 dE_dT_e_v=0._DP
 dN_dT_h_c=0._DP
 dE_dT_h_c=0._DP
 dN_dT_e_c=0._DP
 dE_dT_e_c=0._DP
 !
 dN0_dT_h_v=0._DP
 dE0_dT_h_v=0._DP
 dN0_dT_e_v=0._DP
 dE0_dT_e_v=0._DP
 dN0_dT_h_c=0._DP
 dE0_dT_h_c=0._DP
 dN0_dT_e_c=0._DP
 dE0_dT_e_c=0._DP
 !
 do ib=RT_bands(1),RT_bands(2)
   !
   do ik=1,k%nibz
     !
     if (.not.PAR_IND_Xk_ibz%element_1D(ik)) cycle
     !
     k_weight=real(k%weights(ik),DP)/real(RT_Nk_ibz(ik),DP)
     !
     do ik_rim=RT_ibz_coo(ik,1),RT_ibz_coo(ik,2)
       !
       f0_E=real(         aimag(G_lesser_reference(ib,ib,ik_rim)),DP)
       f0_H=real(spin_occ-aimag(G_lesser_reference(ib,ib,ik_rim)),DP)
       !
       df=real(RT_delta_occupations(ib,ik_rim),DP)
       !
       if (l_initial_equilibrium) df=0._DP
       !
       Hole_fac =real(Hole_lifetime(ib,ik_rim)      ,DP)*(f0_H-df)
       Elec_fac =real(Electron_lifetime(ib,ik_rim)  ,DP)*(f0_E+df)
       !
       if(.not.l_RT_include_eq_scatt) then
         f0_E=0._DP
         f0_H=0._DP
       endif
       !
       Hole_fac0=real(REF_lifetime(ib,ik_rim,iref  ),DP)*(f0_H-df)  
       Elec_fac0=real(REF_lifetime(ib,ik_rim,iref+1),DP)*(f0_E+df)
       !
       if(.not.l_RT_impose_for_metals) then
         Hole_fac=Hole_fac+Hole_fac0
         Elec_fac=Elec_fac+Elec_fac0
         Hole_fac0=0._DP
         Elec_fac0=0._DP
       endif
       !
       En=real(RT_E_and_k%E(ib,ik_rim,1),DP)
       !
       if (En<=0._DP) then
         !
         dN_dT_h_v=dN_dT_h_v+   Hole_fac*k_weight
         dE_dT_h_v=dE_dT_h_v+En*Hole_fac*k_weight
         dN_dT_e_v=dN_dT_e_v+   Elec_fac*k_weight
         dE_dT_e_v=dE_dT_e_v+En*Elec_fac*k_weight
         !
         dN0_dT_h_v=dN0_dT_h_v+   Hole_fac0*k_weight
         dE0_dT_h_v=dE0_dT_h_v+En*Hole_fac0*k_weight
         dN0_dT_e_v=dN0_dT_e_v+   Elec_fac0*k_weight
         dE0_dT_e_v=dE0_dT_e_v+En*Elec_fac0*k_weight
         !
       else
         !
         dN_dT_h_c=dN_dT_h_c+   Hole_fac*k_weight
         dE_dT_h_c=dE_dT_h_c+En*Hole_fac*k_weight
         dN_dT_e_c=dN_dT_e_c+   Elec_fac*k_weight
         dE_dT_e_c=dE_dT_e_c+En*Elec_fac*k_weight
         !
         dN0_dT_h_c=dN0_dT_h_c+   Hole_fac0*k_weight
         dE0_dT_h_c=dE0_dT_h_c+En*Hole_fac0*k_weight
         dN0_dT_e_c=dN0_dT_e_c+   Elec_fac0*k_weight
         dE0_dT_e_c=dE0_dT_e_c+En*Elec_fac0*k_weight
         !
       endif
       !
     enddo
     !
   enddo
 enddo
 !
 VALS=(/dN_dT_h_v,dE_dT_h_v,dN_dT_e_v,dE_dT_e_v,dN_dT_h_c,dE_dT_h_c,dN_dT_e_c,dE_dT_e_c,&
&       dN0_dT_h_v,dE0_dT_h_v,dN0_dT_e_v,dE0_dT_e_v,dN0_dT_h_c,dE0_dT_h_c,dN0_dT_e_c,dE0_dT_e_c/)
 !
 call PP_redux_wait(VALS,COMM=PAR_COM_Xk_ibz_INDEX%COMM)
 !
 dN_dT_h_v=VALS(1)
 dE_dT_h_v=VALS(2)
 dN_dT_e_v=VALS(3)
 dE_dT_e_v=VALS(4)
 dN_dT_h_c=VALS(5)
 dE_dT_h_c=VALS(6)
 dN_dT_e_c=VALS(7)
 dE_dT_e_c=VALS(8)
 dN0_dT_h_v=VALS(9)
 dE0_dT_h_v=VALS(10)
 dN0_dT_e_v=VALS(11)
 dE0_dT_e_v=VALS(12)
 dN0_dT_h_c=VALS(13)
 dE0_dT_h_c=VALS(14)
 dN0_dT_e_c=VALS(15)
 dE0_dT_e_c=VALS(16)
 !
 ! Compute the pre-factors
 !=========================
 !
 dE_v=dE_dT_e_v+dE_dT_h_v
 dE_c=dE_dT_e_c+dE_dT_h_c
 dN_v=dN_dT_e_v+dN_dT_h_v
 dN_c=dN_dT_e_c+dN_dT_h_c
 dE_e=dE_dT_e_v+dE_dT_e_c
 dE_h=dE_dT_h_v+dE_dT_h_c
 dN_e=dN_dT_e_v+dN_dT_e_c
 dN_h=dN_dT_h_v+dN_dT_h_c
 !
 dE0_v=dE0_dT_e_v+dE0_dT_h_v
 dE0_c=dE0_dT_e_c+dE0_dT_h_c
 dN0_v=dN0_dT_e_v+dN0_dT_h_v
 dN0_c=dN0_dT_e_c+dN0_dT_h_c
 dE0_e=dE0_dT_e_v+dE0_dT_e_c
 dE0_h=dE0_dT_h_v+dE0_dT_h_c
 dN0_e=dN0_dT_e_v+dN0_dT_e_c
 dN0_h=dN0_dT_h_v+dN0_dT_h_c
 !
 prefactor=0._DP
 !
 ! Electrons number and Energy
 !
 if (l_energy.and.l_n_electrons.and..not.l_n_carriers) then
   DEN  = dE_c*dN_v-dE_v*dN_c
   if(abs(DEN)>epsilon(1._DP)) then
     NUM  = dE_c *(dN_e -dN_h )-dN_c *(dE_e -dE_h )
     NUM0 = dE0_c*(dN0_e-dN0_h)-dN0_c*(dE0_e-dE0_h)
     prefactor(1)=( NUM+NUM0 )/ DEN
     NUM  = dN_v *(dE_e -dE_h )-dE_v *(dN_e -dN_h )
     NUM0 = dN0_c*(dE0_e-dE0_h)-dE0_c*(dN0_e-dN0_h)
     prefactor(2)=( NUM+NUM0 )/ DEN
   endif
 endif
 !
 ! Fall back in case any of dN_dT_e_v,dN_dT_h_v, dN_dT_e_c,dN_dT_h_c are zero
 ! Notice that this is imposing not only that the numerator must be greater than zero
 ! but also that the prefactor must be different from one
 !
 if (l_n_carriers) l_n_carriers=  ( abs(dN_dT_e_v)>epsilon(1._DP) .and. abs(dN_dT_h_v)>epsilon(1._DP) .and. &
&                                   abs(dN_dT_e_c)>epsilon(1._DP) .and. abs(dN_dT_h_c)>epsilon(1._DP)       )
 !
 ! Electrons and carriers number
 !
 if (l_n_carriers.and.l_n_electrons.and..not.l_energy) then
   NUM  = dN_dT_e_v -dN_dT_h_v
   NUM0 = dN0_dT_e_v-dN0_dT_h_v
   if(abs(dN_v)>epsilon(1._DP)) prefactor(1)= ( NUM+NUM0 )/dN_v
   NUM  = dN_dT_e_c -dN_dT_h_c
   NUM0 = dN0_dT_e_c-dN0_dT_h_c
   if(abs(dN_c)>epsilon(1._DP)) prefactor(2)= ( NUM+NUM0 )/dN_c
 endif
 !
 ! Electrons number only
 !
 if(.not.l_energy.and..not.l_n_carriers.and.l_n_electrons) then
   NUM  = dN_e -dN_h
   NUM0 = dN0_e-dN0_h
   if(abs(dN_e+dN_h)>epsilon(1._DP)) prefactor(1)=( NUM+NUM0 )/(dN_e+dN_h)
   prefactor(2)=prefactor(1)
 endif
 !
 ! DS: This is commented to avoid problems with the test-suite
 !     It should be restored
 ! do i1=1,2
 !   if ( abs(prefactor(i1))>cut_off ) prefactor(i1)=prefactor(i1)/abs(prefactor(i1))*cut_off
 ! enddo
 !
 ! Pre-factors transfer to internal variables and application to the lifetimes
 !==============================================================================
 !
 do ik=1,k%nibz
<<<<<<< HEAD
=======
   !
   if (.not.PAR_IND_Xk_ibz%element_1D(ik)) cycle
   !
>>>>>>> eaee6fd4
   do ik_rim=RT_ibz_coo(ik,1),RT_ibz_coo(ik,2)
     do ib=RT_bands(1),RT_bands(2)
       !
       En=real(RT_E_and_k%E(ib,ik_rim,1),DP)
       !
       if (En<=0._DP) prefactor_to_use=prefactor(1)
       if (En> 0._DP) prefactor_to_use=prefactor(2)
       !
       if(l_RT_impose_for_metals) then
         GAMMA_h=real(Hole_lifetime(ib,ik_rim)    ,DP)
         GAMMA_e=real(Electron_lifetime(ib,ik_rim),DP)
       else
         GAMMA_e=real(Electron_lifetime(ib,ik_rim),DP)+real(REF_lifetime(ib,ik_rim,iref+1),DP)
         GAMMA_h=real(Hole_lifetime(ib,ik_rim)    ,DP)+real(REF_lifetime(ib,ik_rim,iref)  ,DP)
       endif
       !
       GAMMA_h=GAMMA_h*(1._DP+prefactor_to_use)
       GAMMA_e=GAMMA_e*(1._DP-prefactor_to_use)
       !
       if(l_initial_equilibrium) then
         REF_lifetime(ib,ik_rim,iref  )= real(GAMMA_h,SP)
         REF_lifetime(ib,ik_rim,iref+1)= real(GAMMA_e,SP)
       else if(l_RT_impose_for_metals) then
         Hole_lifetime(ib,ik_rim)    =real(GAMMA_h,SP)
         Electron_lifetime(ib,ik_rim)=real(GAMMA_e,SP)
       else
         Hole_lifetime(ib,ik_rim)    =real(GAMMA_h,SP)-REF_lifetime(ib,ik_rim,iref)
         Electron_lifetime(ib,ik_rim)=real(GAMMA_e,SP)-REF_lifetime(ib,ik_rim,iref+1)
       endif
       !
     enddo
   enddo
 enddo
 !
 ! Save values for RT_output
 !===========================
 !
 if(trim(Scatt_kind)=="elel" )     EE_prefactor    =real(prefactor,SP)
 if(trim(Scatt_kind)=="elph1")     EP_prefactor    =real(prefactor,SP)
 if(trim(Scatt_kind)=="elph2")     EP_abs_prefactor=real(prefactor,SP)
 if(trim(Scatt_kind)=="radiative") RAD_prefactor   =real(prefactor,SP)
 !
end subroutine RT_impose_zero_dE_and_dN<|MERGE_RESOLUTION|>--- conflicted
+++ resolved
@@ -276,12 +276,9 @@
  !==============================================================================
  !
  do ik=1,k%nibz
-<<<<<<< HEAD
-=======
    !
    if (.not.PAR_IND_Xk_ibz%element_1D(ik)) cycle
    !
->>>>>>> eaee6fd4
    do ik_rim=RT_ibz_coo(ik,1),RT_ibz_coo(ik,2)
      do ib=RT_bands(1),RT_bands(2)
        !
