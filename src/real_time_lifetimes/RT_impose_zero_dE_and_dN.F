!
!        Copyright (C) 2000-2017 the YAMBO team
!              http://www.yambo-code.org
!
! Authors (see AUTHORS file for details): AM DS
! 
! This file is distributed under the terms of the GNU 
! General Public License. You can redistribute it and/or 
! modify it under the terms of the GNU General Public 
! License as published by the Free Software Foundation; 
! either version 2, or (at your option) any later version.
!
! This program is distributed in the hope that it will 
! be useful, but WITHOUT ANY WARRANTY; without even the 
! implied warranty of MERCHANTABILITY or FITNESS FOR A 
! PARTICULAR PURPOSE.  See the GNU General Public License 
! for more details.
!
! You should have received a copy of the GNU General Public 
! License along with this program; if not, write to the Free 
! Software Foundation, Inc., 59 Temple Place - Suite 330,Boston, 
! MA 02111-1307, USA or visit http://www.gnu.org/copyleft/gpl.txt.
!
subroutine RT_impose_zero_dE_and_dN(E,k,Hole_lifetime,Electron_lifetime,Scatt_kind)
 !
 use pars,           ONLY:SP,DP
 use units,          ONLY:HA2EV
 use electrons,      ONLY:levels
 use R_lattice,      ONLY:bz_samp
 use real_time,      ONLY:RT_E_and_k,EE_prefactor,EP_prefactor,EP_abs_prefactor, &
&                         RT_E_occupations,RT_H_occupations,REF_lifetime,&
&                         l_initial_equilibrium,RT_delta0_occupations,&
&                         l_RT_impose_E,RT_E_occupations_reference,&
&                         RT_H_occupations_reference,RT_nk,RT_ibz_coo,RT_Nk_ibz,&
&                         l_RT_impose_N_dN,RT_bands,RAD_prefactor
 !
 implicit none
 !
 type(levels),  intent(in)    :: E
 type(bz_samp), intent(in)    :: k
 real(SP),      intent(inout) :: Hole_lifetime(RT_bands(1):RT_bands(2),RT_nk)
 real(SP),      intent(inout) :: Electron_lifetime(RT_bands(1):RT_bands(2),RT_nk)
 character(*),  intent(in)    :: Scatt_kind
 !
 ! Work Space
 !
<<<<<<< HEAD
 real(DP), parameter :: cut_off=0.1_SP  ! 1 = 100%
 !
 integer      :: i1,ib,ik,ik_rim,iref
 real(DP)     :: f_E,f_H,df,k_weight,En,Hole_fac,Elec_fac,prefactor(2),&
=======
 integer      :: ib,ik,ik_rim,iE_rim,iref
 real(DP)     :: f_E,f_H,df,k_weight,En,Hole_fac,Elec_fac,&
>>>>>>> f95e180e
&                dN_dT_h_v,dN_dT_h_c,dN_dT_e_v,dN_dT_e_c,dE_dT_h_v,dE_dT_h_c,dE_dT_e_v,dE_dT_e_c,&
&                dN_v,dN_c,dE_v,dE_c,dN_e,dN_h,dE_e,dE_h,GAMMA_h,GAMMA_e,tiny_or_not
 logical      :: l_energy,l_n_electrons,l_n_carriers
 !
 ! Prefactors
 real(DP)     :: prefactor_v(2),prefactor_c(2),& ! 1->e, 2->h
&                prefactor_to_use(2)
 !
 if(index(Scatt_kind,'elel')/=0) then
   l_energy      =l_RT_impose_E
   l_n_electrons =l_RT_impose_N_dN
   l_n_carriers  =.false.
 endif
 !
 if(index(Scatt_kind,'elph')/=0) then
   l_energy      =.false.
   l_n_electrons =l_RT_impose_N_dN
   l_n_carriers  =l_RT_impose_N_dN .and. (E%E_ind_gap(1)>0.1/HA2EV)
 endif
 !
 if(index(Scatt_kind,'radiative')/=0) then
   l_energy      =.false.
   l_n_electrons =l_RT_impose_N_dN
   l_n_carriers  =.false.
 endif
 !
 if (trim(Scatt_kind)=="elel" )     iref=1
 if (trim(Scatt_kind)=="elph1")     iref=3
 if (trim(Scatt_kind)=="elph2")     iref=5
 if (trim(Scatt_kind)=="radiative") iref=7
 !
 if(l_initial_equilibrium) then
   REF_lifetime(:,:,iref)  =0._SP 
   REF_lifetime(:,:,iref+1)=0._SP
 endif
 !
 ! Calculate partial contributions of dN/dT and dE/dT
 !====================================================
 !
 dN_dT_h_v=0._DP
 dE_dT_h_v=0._DP
 dN_dT_e_v=0._DP
 dE_dT_e_v=0._DP
 dN_dT_h_c=0._DP
 dE_dT_h_c=0._DP
 dN_dT_e_c=0._DP
 dE_dT_e_c=0._DP
 !
 do ib=RT_bands(1),RT_bands(2)
   !
   do ik=1,k%nibz
     !
     k_weight=real(k%weights(ik),DP)/real(RT_Nk_ibz(ik),DP)
     !
     do ik_rim=RT_ibz_coo(ik,1),RT_ibz_coo(ik,2)
       !
       if(l_initial_equilibrium) then
         f_E=real(RT_E_occupations_reference(ib,ik_rim),DP)
         f_H=real(RT_H_occupations_reference(ib,ik_rim),DP)
       else
         f_E=real(RT_E_occupations(ib,ik_rim),DP)
         f_H=real(RT_H_occupations(ib,ik_rim),DP)
       endif 
       !
       df=real(RT_delta0_occupations(ib,ik_rim),DP)
       !
       Hole_fac=real(Hole_lifetime(ib,ik_rim)    ,DP)*f_H-real(REF_lifetime(ib,ik_rim,iref  ),DP)*df
       Elec_fac=real(Electron_lifetime(ib,ik_rim),DP)*f_E+real(REF_lifetime(ib,ik_rim,iref+1),DP)*df
       !
       En=real(RT_E_and_k%En(ib,ik_rim),DP)
       !
       if (En<=0._DP) then
         !
         dN_dT_h_v=dN_dT_h_v+   Hole_fac*k_weight
         dE_dT_h_v=dE_dT_h_v+En*Hole_fac*k_weight
         dN_dT_e_v=dN_dT_e_v+   Elec_fac*k_weight
         dE_dT_e_v=dE_dT_e_v+En*Elec_fac*k_weight
         !
       else
         !
         dN_dT_h_c=dN_dT_h_c+   Hole_fac*k_weight
         dE_dT_h_c=dE_dT_h_c+En*Hole_fac*k_weight
         dN_dT_e_c=dN_dT_e_c+   Elec_fac*k_weight
         dE_dT_e_c=dE_dT_e_c+En*Elec_fac*k_weight
         !
       endif
       !
     enddo
     !
   enddo
 enddo
 ! Compute the pre-factors
 !=========================
 !
 dE_v=dE_dT_e_v+dE_dT_h_v
 dE_c=dE_dT_e_c+dE_dT_h_c
 dN_v=dN_dT_e_v+dN_dT_h_v
 dN_c=dN_dT_e_c+dN_dT_h_c
 dE_e=dE_dT_e_v+dE_dT_e_c
 dE_h=dE_dT_h_v+dE_dT_h_c
 dN_e=dN_dT_e_v+dN_dT_e_c
 dN_h=dN_dT_h_v+dN_dT_h_c
 !
 prefactor_v=0._SP
 prefactor_c=0._SP
 !
 ! Electrons number and Energy
 !
 tiny_or_not=dE_c*dN_v-dE_v*dN_c
 if (l_energy.and.l_n_electrons.and..not.l_n_carriers.and.abs(tiny_or_not)>epsilon(1._DP)) then
   prefactor_v(1)=( dE_c*(dN_e-dN_h)-dN_c*(dE_e-dE_h) )/tiny_or_not
   prefactor_c(1)=( dN_v*(dE_e-dE_h)-dE_v*(dN_e-dN_h) )/tiny_or_not
   prefactor_v(2)=prefactor_v(1)
   prefactor_c(2)=prefactor_c(1)
 endif
 !
 ! Electrons and carriers number
 !
 if (l_n_carriers.and.l_n_electrons.and..not.l_energy) then
   call EVAL_the_fraction(prefactor_v,dN_dT_e_v,dN_dT_h_v)
   call EVAL_the_fraction(prefactor_c,dN_dT_e_c,dN_dT_h_c)
   !
   ! Fall back in case any of dN_dT_e_v,dN_dT_h_v, dN_dT_e_c,dN_dT_h_c are zero
   !
   if (any((/prefactor_v==-1._DP/).or.any((/prefactor_v==-1._DP/)))) then
     l_n_carriers=.FALSE.
   endif
 endif
 !
 ! Electrons number only
 !
 if(.not.l_energy.and..not.l_n_carriers.and.l_n_electrons) then
   call EVAL_the_fraction(prefactor_v,dN_e,dN_h)
   if (any((/prefactor_v==-1._DP/).or.any((/prefactor_v==-1._DP/)))) then
     prefactor_v=0._DP
   endif
   prefactor_c=prefactor_v
 endif
 !
 ! Pre-factors are now transferred to internal variables and applied to the lifetimes
 !====================================================================================
 !
 do ib=RT_bands(1),RT_bands(2)
   do ik=1,k%nibz
     do ik_rim=RT_ibz_coo(ik,1),RT_ibz_coo(ik,2)
       !
       !
       En=real(RT_E_and_k%En(ib,ik_rim),DP)
       !
       GAMMA_e=real(Electron_lifetime(ib,ik_rim),DP)+real(REF_lifetime(ib,ik_rim,iref+1),DP)
       GAMMA_h=real(Hole_lifetime(ib,ik_rim)    ,DP)+real(REF_lifetime(ib,ik_rim,iref)  ,DP)
       !
       if (En<=0._DP) prefactor_to_use=prefactor_v
       if (En> 0._DP) prefactor_to_use=prefactor_c
       !
       GAMMA_e=GAMMA_e*(1._DP-prefactor_to_use(1))
       GAMMA_h=GAMMA_h*(1._DP+prefactor_to_use(2))
       !
       if (l_initial_equilibrium) then
         REF_lifetime(ib,ik_rim,iref  )= real(GAMMA_h,SP)
         REF_lifetime(ib,ik_rim,iref+1)= real(GAMMA_e,SP)
       else
         Hole_lifetime(ib,ik_rim)    =real(GAMMA_h,SP)-REF_lifetime(ib,ik_rim,iref)
         Electron_lifetime(ib,ik_rim)=real(GAMMA_e,SP)-REF_lifetime(ib,ik_rim,iref+1)
       endif
       !
     enddo
   enddo
 enddo
 !
 ! Save values for RT_output
 !===========================
 !
 do iref=1,2
   prefactor_to_use(iref)=(prefactor_v(iref)+prefactor_c(iref))/2.
 enddo
 if(trim(Scatt_kind)=="elel" )     EE_prefactor    =real( prefactor_to_use, SP)
 if(trim(Scatt_kind)=="elph1")     EP_prefactor    =real( prefactor_to_use, SP)
 if(trim(Scatt_kind)=="elph2")     EP_abs_prefactor=real( prefactor_to_use, SP)
 if(trim(Scatt_kind)=="radiative") RAD_prefactor   =real( prefactor_to_use, SP)
 !
 contains
   !
   subroutine EVAL_the_fraction(P,x,y)
     !
     ! Eval the solution of: 
     !
     !  x*P(1)+y*P(2)=x-y
     !
     real(DP) :: x,y,P(2)
     if (abs(x)>epsilon(1._DP).and.abs(y)>epsilon(1._DP)) then
       P=(x-y)/(x+y)
     else
       P=-1._DP
     endif     
   end subroutine
   !
end subroutine RT_impose_zero_dE_and_dN<|MERGE_RESOLUTION|>--- conflicted
+++ resolved
@@ -44,15 +44,8 @@
  !
  ! Work Space
  !
-<<<<<<< HEAD
- real(DP), parameter :: cut_off=0.1_SP  ! 1 = 100%
- !
- integer      :: i1,ib,ik,ik_rim,iref
- real(DP)     :: f_E,f_H,df,k_weight,En,Hole_fac,Elec_fac,prefactor(2),&
-=======
  integer      :: ib,ik,ik_rim,iE_rim,iref
  real(DP)     :: f_E,f_H,df,k_weight,En,Hole_fac,Elec_fac,&
->>>>>>> f95e180e
 &                dN_dT_h_v,dN_dT_h_c,dN_dT_e_v,dN_dT_e_c,dE_dT_h_v,dE_dT_h_c,dE_dT_e_v,dE_dT_e_c,&
 &                dN_v,dN_c,dE_v,dE_c,dN_e,dN_h,dE_e,dE_h,GAMMA_h,GAMMA_e,tiny_or_not
  logical      :: l_energy,l_n_electrons,l_n_carriers
