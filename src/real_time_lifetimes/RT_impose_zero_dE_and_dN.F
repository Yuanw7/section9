!
!        Copyright (C) 2000-2018 the YAMBO team
!              http://www.yambo-code.org
!
! Authors (see AUTHORS file for details): AM DS
! 
! This file is distributed under the terms of the GNU 
! General Public License. You can redistribute it and/or 
! modify it under the terms of the GNU General Public 
! License as published by the Free Software Foundation; 
! either version 2, or (at your option) any later version.
!
! This program is distributed in the hope that it will 
! be useful, but WITHOUT ANY WARRANTY; without even the 
! implied warranty of MERCHANTABILITY or FITNESS FOR A 
! PARTICULAR PURPOSE.  See the GNU General Public License 
! for more details.
!
! You should have received a copy of the GNU General Public 
! License along with this program; if not, write to the Free 
! Software Foundation, Inc., 59 Temple Place - Suite 330,Boston, 
! MA 02111-1307, USA or visit http://www.gnu.org/copyleft/gpl.txt.
!
subroutine RT_impose_zero_dE_and_dN(E,k,Hole_lifetime,Electron_lifetime,Scatt_kind)
 !
 use pars,           ONLY:SP,DP
 use units,          ONLY:HA2EV
 use electrons,      ONLY:levels,spin_occ
 use R_lattice,      ONLY:bz_samp
<<<<<<< HEAD
 use real_time,      ONLY:RT_E_and_k,EE_prefactor,EP_prefactor,EP_abs_prefactor, &
&                         RT_E_occupations,RT_H_occupations,REF_lifetime,G_lesser_reference,&
&                         l_initial_equilibrium,RT_delta0_occupations,&
&                         l_RT_impose_E,RT_E_occupations_reference,l_RT_impose_for_metals,&
&                         RT_H_occupations_reference,RT_nk,RT_ibz_coo,RT_Nk_ibz,&
=======
 use real_time,      ONLY:DbGd_ibz_coo,l_RT_uses_E_DbGd,EE_prefactor,EP_prefactor,EP_abs_prefactor, &
&                         REF_lifetime,G_lesser_reference,&
&                         l_initial_equilibrium,RT_delta_occupations,&
&                         l_RT_impose_E,l_RT_impose_for_metals,RT_nk,RT_ibz_coo,RT_Nk_ibz,&
>>>>>>> e465bc34
&                         l_RT_impose_N_dN,RT_bands,RAD_prefactor,l_RT_include_eq_scatt
 !
 implicit none
 !
 type(levels),  intent(in)    :: E
 type(bz_samp), intent(in)    :: k
 real(SP),      intent(inout) :: Hole_lifetime(RT_bands(1):RT_bands(2),RT_nk)
 real(SP),      intent(inout) :: Electron_lifetime(RT_bands(1):RT_bands(2),RT_nk)
 character(*),  intent(in)    :: Scatt_kind
 !
 ! Work Space
 !
 ! DS: This is commented to avoid problems with the test-suite
 !     It should be restored
 !real(DP), parameter :: cut_off=0.1_DP  ! 0.1 = 10%
 !
 integer      :: ib,ik,ik_rim,iE_rim,iref
 real(DP)     :: f0_E,f0_H,df,k_weight,En,Hole_fac,Elec_fac,Hole_fac0,Elec_fac0,GAMMA_h,GAMMA_e,&
&                dN_dT_h_v,dN_dT_h_c,dN_dT_e_v,dN_dT_e_c,dE_dT_h_v,dE_dT_h_c,dE_dT_e_v,dE_dT_e_c,&
&                dN0_dT_h_v,dN0_dT_h_c,dN0_dT_e_v,dN0_dT_e_c,dE0_dT_h_v,dE0_dT_h_c,dE0_dT_e_v,dE0_dT_e_c,&
&                dN_v,dN_c,dE_v,dE_c,dN_e,dN_h,dE_e,dE_h,&
&                dN0_v,dN0_c,dE0_v,dE0_c,dN0_e,dN0_h,dE0_e,dE0_h,&
&                NUM,NUM0,DEN
 !
 ! Prefactors
 real(DP)     :: prefactor(2),prefactor_to_use
 !
 logical      :: l_energy,l_n_electrons,l_n_carriers
 !
 if (l_initial_equilibrium.and.l_RT_include_eq_scatt) return
 !
 if(index(Scatt_kind,'elel')/=0) then
   l_energy      =l_RT_impose_E
   l_n_electrons =l_RT_impose_N_dN
   l_n_carriers  =.false.
 endif
 !
 if(index(Scatt_kind,'elph')/=0) then
   l_energy      =.false.
   l_n_electrons =l_RT_impose_N_dN
   l_n_carriers  =l_RT_impose_N_dN .and. (E%E_ind_gap(1)>0.1/HA2EV)
 endif
 !
 if(index(Scatt_kind,'radiative')/=0) then
   l_energy      =.false.
   l_n_electrons =l_RT_impose_N_dN
   l_n_carriers  =.false.
 endif
 !
 if (trim(Scatt_kind)=="elel" )     iref=1
 if (trim(Scatt_kind)=="elph1")     iref=3
 if (trim(Scatt_kind)=="elph2")     iref=5
 if (trim(Scatt_kind)=="radiative") iref=7
 !
 if(l_initial_equilibrium) then
   REF_lifetime(:,:,iref)  =0._SP 
   REF_lifetime(:,:,iref+1)=0._SP
 endif
 !
 ! Calculate partial contributions of dN/dT and dE/dT
 !====================================================
 !
 dN_dT_h_v=0._DP
 dE_dT_h_v=0._DP
 dN_dT_e_v=0._DP
 dE_dT_e_v=0._DP
 dN_dT_h_c=0._DP
 dE_dT_h_c=0._DP
 dN_dT_e_c=0._DP
 dE_dT_e_c=0._DP
 !
 dN0_dT_h_v=0._DP
 dE0_dT_h_v=0._DP
 dN0_dT_e_v=0._DP
 dE0_dT_e_v=0._DP
 dN0_dT_h_c=0._DP
 dE0_dT_h_c=0._DP
 dN0_dT_e_c=0._DP
 dE0_dT_e_c=0._DP
 !
 do ib=RT_bands(1),RT_bands(2)
   !
   do ik=1,k%nibz
     !
     k_weight=real(k%weights(ik),DP)/real(RT_Nk_ibz(ik),DP)
     !
     do ik_rim=RT_ibz_coo(ik,1),RT_ibz_coo(ik,2)
       !
       f0_E=real(         aimag(G_lesser_reference(ib,ib,ik_rim)),DP)
       f0_H=real(spin_occ-aimag(G_lesser_reference(ib,ib,ik_rim)),DP)
       !
       df=real(RT_delta_occupations(ib,ik_rim),DP)
       !
       if (l_initial_equilibrium) df=0._DP
       !
       Hole_fac =real(Hole_lifetime(ib,ik_rim)      ,DP)*(f0_H-df)
       Elec_fac =real(Electron_lifetime(ib,ik_rim)  ,DP)*(f0_E+df)
       !
       if(.not.l_RT_include_eq_scatt) then
         f0_E=0._DP
         f0_H=0._DP
       endif
       !
       Hole_fac0=real(REF_lifetime(ib,ik_rim,iref  ),DP)*(f0_H-df)  
       Elec_fac0=real(REF_lifetime(ib,ik_rim,iref+1),DP)*(f0_E+df)
       !
       if(.not.l_RT_impose_for_metals) then
         Hole_fac=Hole_fac+Hole_fac0
         Elec_fac=Elec_fac+Elec_fac0
         Hole_fac0=0._DP
         Elec_fac0=0._DP
       endif
       !
       En=real(RT_E_and_k%En(ib,ik_rim,1),DP)
       !
       if (En<=0._DP) then
         !
         dN_dT_h_v=dN_dT_h_v+   Hole_fac*k_weight
         dE_dT_h_v=dE_dT_h_v+En*Hole_fac*k_weight
         dN_dT_e_v=dN_dT_e_v+   Elec_fac*k_weight
         dE_dT_e_v=dE_dT_e_v+En*Elec_fac*k_weight
         !
         dN0_dT_h_v=dN0_dT_h_v+   Hole_fac0*k_weight
         dE0_dT_h_v=dE0_dT_h_v+En*Hole_fac0*k_weight
         dN0_dT_e_v=dN0_dT_e_v+   Elec_fac0*k_weight
         dE0_dT_e_v=dE0_dT_e_v+En*Elec_fac0*k_weight
         !
       else
         !
         dN_dT_h_c=dN_dT_h_c+   Hole_fac*k_weight
         dE_dT_h_c=dE_dT_h_c+En*Hole_fac*k_weight
         dN_dT_e_c=dN_dT_e_c+   Elec_fac*k_weight
         dE_dT_e_c=dE_dT_e_c+En*Elec_fac*k_weight
         !
         dN0_dT_h_c=dN0_dT_h_c+   Hole_fac0*k_weight
         dE0_dT_h_c=dE0_dT_h_c+En*Hole_fac0*k_weight
         dN0_dT_e_c=dN0_dT_e_c+   Elec_fac0*k_weight
         dE0_dT_e_c=dE0_dT_e_c+En*Elec_fac0*k_weight
         !
       endif
       !
     enddo
     !
   enddo
 enddo
 !
 ! Compute the pre-factors
 !=========================
 !
 dE_v=dE_dT_e_v+dE_dT_h_v
 dE_c=dE_dT_e_c+dE_dT_h_c
 dN_v=dN_dT_e_v+dN_dT_h_v
 dN_c=dN_dT_e_c+dN_dT_h_c
 dE_e=dE_dT_e_v+dE_dT_e_c
 dE_h=dE_dT_h_v+dE_dT_h_c
 dN_e=dN_dT_e_v+dN_dT_e_c
 dN_h=dN_dT_h_v+dN_dT_h_c
 !
 dE0_v=dE0_dT_e_v+dE0_dT_h_v
 dE0_c=dE0_dT_e_c+dE0_dT_h_c
 dN0_v=dN0_dT_e_v+dN0_dT_h_v
 dN0_c=dN0_dT_e_c+dN0_dT_h_c
 dE0_e=dE0_dT_e_v+dE0_dT_e_c
 dE0_h=dE0_dT_h_v+dE0_dT_h_c
 dN0_e=dN0_dT_e_v+dN0_dT_e_c
 dN0_h=dN0_dT_h_v+dN0_dT_h_c
 !
 prefactor=0._DP
 !
 ! Electrons number and Energy
 !
 if (l_energy.and.l_n_electrons.and..not.l_n_carriers) then
   DEN  = dE_c*dN_v-dE_v*dN_c
   if(abs(DEN)>epsilon(1._DP)) then
     NUM  = dE_c *(dN_e -dN_h )-dN_c *(dE_e -dE_h )
     NUM0 = dE0_c*(dN0_e-dN0_h)-dN0_c*(dE0_e-dE0_h)
     prefactor(1)=( NUM+NUM0 )/ DEN
     NUM  = dN_v *(dE_e -dE_h )-dE_v *(dN_e -dN_h )
     NUM0 = dN0_c*(dE0_e-dE0_h)-dE0_c*(dN0_e-dN0_h)
     prefactor(2)=( NUM+NUM0 )/ DEN
   endif
 endif
 !
 ! Fall back in case any of dN_dT_e_v,dN_dT_h_v, dN_dT_e_c,dN_dT_h_c are zero
 ! Notice that this is imposing not only that the numerator must be greater than zero
 ! but also that the prefactor must be different from one
 !
 if (l_n_carriers) l_n_carriers=  ( abs(dN_dT_e_v)>epsilon(1._DP) .and. abs(dN_dT_h_v)>epsilon(1._DP) .and. &
&                                   abs(dN_dT_e_c)>epsilon(1._DP) .and. abs(dN_dT_h_c)>epsilon(1._DP)       )
 !
 ! Electrons and carriers number
 !
 if (l_n_carriers.and.l_n_electrons.and..not.l_energy) then
   NUM  = dN_dT_e_v -dN_dT_h_v
   NUM0 = dN0_dT_e_v-dN0_dT_h_v
   if(abs(dN_v)>epsilon(1._DP)) prefactor(1)= ( NUM+NUM0 )/dN_v
   NUM  = dN_dT_e_c -dN_dT_h_c
   NUM0 = dN0_dT_e_c-dN0_dT_h_c
   if(abs(dN_c)>epsilon(1._DP)) prefactor(2)= ( NUM+NUM0 )/dN_c
 endif
 !
 ! Electrons number only
 !
 if(.not.l_energy.and..not.l_n_carriers.and.l_n_electrons) then
   NUM  = dN_e -dN_h
   NUM0 = dN0_e-dN0_h
   if(abs(dN_e+dN_h)>epsilon(1._DP)) prefactor(1)=( NUM+NUM0 )/(dN_e+dN_h)
   prefactor(2)=prefactor(1)
 endif
 !
 ! DS: This is commented to avoid problems with the test-suite
 !     It should be restored
! do i1=1,2
!   if ( abs(prefactor(i1))>cut_off ) prefactor(i1)=prefactor(i1)/abs(prefactor(i1))*cut_off
! enddo
 !
 ! Pre-factors transfer to internal variables and application to the lifetimes
 !==============================================================================
 !
<<<<<<< HEAD
 do ib=RT_bands(1),RT_bands(2)
   do ik=1,k%nibz
     do ik_rim=RT_ibz_coo(ik,1),RT_ibz_coo(ik,2)
       !
=======
 do ik=1,k%nibz
   !
   do ik_rim=RT_ibz_coo(ik,1),RT_ibz_coo(ik,2)
     !
     iE_rim=ik_rim-RT_ibz_coo(ik,1)+DbGd_ibz_coo(ik,1)
     !
     do ib=RT_bands(1),RT_bands(2)
>>>>>>> e465bc34
       !
       En=real(RT_E_and_k%En(ib,ik_rim,1),DP)
       !
       if (En<=0._DP) prefactor_to_use=prefactor(1)
       if (En> 0._DP) prefactor_to_use=prefactor(2)
       !
       if(l_RT_impose_for_metals) then
         GAMMA_h=real(Hole_lifetime(ib,ik_rim)    ,DP)
         GAMMA_e=real(Electron_lifetime(ib,ik_rim),DP)
       else
         GAMMA_e=real(Electron_lifetime(ib,ik_rim),DP)+real(REF_lifetime(ib,ik_rim,iref+1),DP)
         GAMMA_h=real(Hole_lifetime(ib,ik_rim)    ,DP)+real(REF_lifetime(ib,ik_rim,iref)  ,DP)
       endif
       !
       GAMMA_h=GAMMA_h*(1._DP+prefactor_to_use)
       GAMMA_e=GAMMA_e*(1._DP-prefactor_to_use)
       !
       if(l_initial_equilibrium) then
         REF_lifetime(ib,ik_rim,iref  )= real(GAMMA_h,SP)
         REF_lifetime(ib,ik_rim,iref+1)= real(GAMMA_e,SP)
       else if(l_RT_impose_for_metals) then
         Hole_lifetime(ib,ik_rim)    =real(GAMMA_h,SP)
         Electron_lifetime(ib,ik_rim)=real(GAMMA_e,SP)
       else
         Hole_lifetime(ib,ik_rim)    =real(GAMMA_h,SP)-REF_lifetime(ib,ik_rim,iref)
         Electron_lifetime(ib,ik_rim)=real(GAMMA_e,SP)-REF_lifetime(ib,ik_rim,iref+1)
       endif
       !
     enddo
   enddo
 enddo
 !
 ! Save values for RT_output
 !===========================
 !
 if(trim(Scatt_kind)=="elel" )     EE_prefactor    =real(prefactor,SP)
 if(trim(Scatt_kind)=="elph1")     EP_prefactor    =real(prefactor,SP)
 if(trim(Scatt_kind)=="elph2")     EP_abs_prefactor=real(prefactor,SP)
 if(trim(Scatt_kind)=="radiative") RAD_prefactor   =real(prefactor,SP)
 !
end subroutine RT_impose_zero_dE_and_dN<|MERGE_RESOLUTION|>--- conflicted
+++ resolved
@@ -27,18 +27,10 @@
  use units,          ONLY:HA2EV
  use electrons,      ONLY:levels,spin_occ
  use R_lattice,      ONLY:bz_samp
-<<<<<<< HEAD
  use real_time,      ONLY:RT_E_and_k,EE_prefactor,EP_prefactor,EP_abs_prefactor, &
-&                         RT_E_occupations,RT_H_occupations,REF_lifetime,G_lesser_reference,&
-&                         l_initial_equilibrium,RT_delta0_occupations,&
-&                         l_RT_impose_E,RT_E_occupations_reference,l_RT_impose_for_metals,&
-&                         RT_H_occupations_reference,RT_nk,RT_ibz_coo,RT_Nk_ibz,&
-=======
- use real_time,      ONLY:DbGd_ibz_coo,l_RT_uses_E_DbGd,EE_prefactor,EP_prefactor,EP_abs_prefactor, &
 &                         REF_lifetime,G_lesser_reference,&
 &                         l_initial_equilibrium,RT_delta_occupations,&
 &                         l_RT_impose_E,l_RT_impose_for_metals,RT_nk,RT_ibz_coo,RT_Nk_ibz,&
->>>>>>> e465bc34
 &                         l_RT_impose_N_dN,RT_bands,RAD_prefactor,l_RT_include_eq_scatt
  !
  implicit none
@@ -152,7 +144,7 @@
          Elec_fac0=0._DP
        endif
        !
-       En=real(RT_E_and_k%En(ib,ik_rim,1),DP)
+       En=real(RT_E_and_k%E(ib,ik_rim,1),DP)
        !
        if (En<=0._DP) then
          !
@@ -258,22 +250,11 @@
  ! Pre-factors transfer to internal variables and application to the lifetimes
  !==============================================================================
  !
-<<<<<<< HEAD
- do ib=RT_bands(1),RT_bands(2)
-   do ik=1,k%nibz
-     do ik_rim=RT_ibz_coo(ik,1),RT_ibz_coo(ik,2)
-       !
-=======
  do ik=1,k%nibz
-   !
    do ik_rim=RT_ibz_coo(ik,1),RT_ibz_coo(ik,2)
-     !
-     iE_rim=ik_rim-RT_ibz_coo(ik,1)+DbGd_ibz_coo(ik,1)
-     !
      do ib=RT_bands(1),RT_bands(2)
->>>>>>> e465bc34
-       !
-       En=real(RT_E_and_k%En(ib,ik_rim,1),DP)
+       !
+       En=real(RT_E_and_k%E(ib,ik_rim,1),DP)
        !
        if (En<=0._DP) prefactor_to_use=prefactor(1)
        if (En> 0._DP) prefactor_to_use=prefactor(2)
