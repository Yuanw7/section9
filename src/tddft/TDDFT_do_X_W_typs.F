!
!        Copyright (C) 2000-2017 the YAMBO team
!              http://www.yambo-code.org
!
! Authors (see AUTHORS file for details): AM
! 
! This file is distributed under the terms of the GNU 
! General Public License. You can redistribute it and/or 
! modify it under the terms of the GNU General Public 
! License as published by the Free Software Foundation; 
! either version 2, or (at your option) any later version.
!
! This program is distributed in the hope that it will 
! be useful, but WITHOUT ANY WARRANTY; without even the 
! implied warranty of MERCHANTABILITY or FITNESS FOR A 
! PARTICULAR PURPOSE.  See the GNU General Public License 
! for more details.
!
! You should have received a copy of the GNU General Public 
! License along with this program; if not, write to the Free 
! Software Foundation, Inc., 59 Temple Place - Suite 330,Boston, 
! MA 02111-1307, USA or visit http://www.gnu.org/copyleft/gpl.txt.
!
subroutine TDDFT_do_X_W_typs(iq,X,wv)
 !
 ! Prepare X and wv types for a TDDFT calculation
 !
<<<<<<< HEAD
 use pars,          ONLY:SP
 use drivers,       ONLY:l_bss,l_tddft,l_bs_fxc,l_alda_fxc,l_lrc_fxc,l_pf_fxc
 use memory_m,      ONLY:mem_est
=======
 use drivers,       ONLY:l_bss,l_tddft,l_bs_fxc,l_alda_fxc,l_lrc_fxc
>>>>>>> 7e2111b6
 use stderr,        ONLY:real2ch,intc
 use frequency,     ONLY:w_samp
 use X_m,           ONLY:X_t,X_poles
 use BS,            ONLY:BS_bands,BS_eh_en,BS_K_dim
 use BS_solvers,    ONLY:BSS_q0
 use TDDFT,         ONLY:FXC_type,FXC_K_diagonal,FXC,FXC_n_g_corr,&
&                        FXC_per_memstps,FXC_n_mem_freqs,FXC_is_retarded,&
&                        FXC_LRC_alpha,FXC_LRC_beta,io_BS_Fxc
 use IO_m,          ONLY:io_control,OP_RD_CL,VERIFY,REP
#include<memory.h>
 type(X_t)   :: X
 type(w_samp):: wv
 integer     :: iq
 !
 ! Fxc I/O
 !
 integer           ::ioFxc_err,ID
 !
 ! Reset X%f_xc as it is dumped when reading the DB during
 ! the initilization
 !
 X%f_xc='none'
 !
 if (.not.l_tddft) return
 !
 ! LRC setup
 !
 if (l_lrc_fxc) then
   FXC_type='LRC'
   X%f_xc='LRC '//trim(real2ch(FXC_LRC_alpha))//'(alpha) '//trim(real2ch(FXC_LRC_beta))//'(beta)'
   return
 endif
 !
 ! ALDA setup
 !
 if (l_alda_fxc) then
   FXC_type='alda'
   X%f_xc='ALDA '//trim(intc(FXC_n_g_corr))//'(Gs)'
   return
 endif
 !
 ! PF setup
 !
 if (l_pf_fxc) then
   FXC_type='pf'
   X%f_xc='PF '
   return
 endif
 !
 if (iq<0) return
 !
 ! GPL_EXCLUDE_START
 !
 ! Fxc DB
 !
 call io_control(ACTION=OP_RD_CL,COM=REP,MODE=VERIFY,SEC=(/1,2/),ID=ID)
 ioFxc_err=io_BS_Fxc(iq,wv,ID)
 if (ioFxc_err/=0) then
   FXC_type='rpa'
   l_bs_fxc=.FALSE.
   return
 endif
 !
 ! FXC_K_diagonal has been allocated in ioFxc_err
 !
 YAMBO_ALLOC(FXC,(FXC_n_g_corr,FXC_n_g_corr,FXC_n_mem_freqs))
 !
 !
 ! As wv%p is read from DB %n_freqs is not setup in freqs_setup.
 ! Note that wv%n_freqs MUST respect the FXC_n_mem_freqs value.
 ! Tnis means that wv%n_freqs CANNOT assume generic values.
 ! It can be either wv%n_freqs OR FXC_n_mem_freqs.
 ! 
 if (.not.l_bss.and.wv%per_memstps/=100.) then
   wv%n_freqs=FXC_n_mem_freqs
   wv%per_memstps=FXC_per_memstps
 endif
 !
 X%ng=max(X%ng,FXC_n_g_corr)
 !
 ! Note that independently of the lbss value (TRUE/FALSE)
 ! the BS/BSS and FXC components are read from the FXC file
 !
 FXC_type='BSFxc'
 X%f_xc='BS'
 !
 X%ib= BS_bands
 X%ehe=BS_eh_en
 X%q0= BSS_q0
 X%ordering="R"
 if (.not.FXC_is_retarded) X%ordering="r"
 !
 YAMBO_ALLOC(X_poles,(BS_K_dim))
 X_poles=FXC_K_diagonal
 !
 ! GPL_EXCLUDE_END
 !
end subroutine<|MERGE_RESOLUTION|>--- conflicted
+++ resolved
@@ -25,13 +25,7 @@
  !
  ! Prepare X and wv types for a TDDFT calculation
  !
-<<<<<<< HEAD
- use pars,          ONLY:SP
  use drivers,       ONLY:l_bss,l_tddft,l_bs_fxc,l_alda_fxc,l_lrc_fxc,l_pf_fxc
- use memory_m,      ONLY:mem_est
-=======
- use drivers,       ONLY:l_bss,l_tddft,l_bs_fxc,l_alda_fxc,l_lrc_fxc
->>>>>>> 7e2111b6
  use stderr,        ONLY:real2ch,intc
  use frequency,     ONLY:w_samp
  use X_m,           ONLY:X_t,X_poles
