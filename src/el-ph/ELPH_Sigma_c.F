!
!        Copyright (C) 2000-2022 the YAMBO team
!              http://www.yambo-code.org
!
! Authors (see AUTHORS file for details): AM
! 
! This file is distributed under the terms of the GNU 
! General Public License. You can redistribute it and/or 
! modify it under the terms of the GNU General Public 
! License as published by the Free Software Foundation; 
! either version 2, or (at your option) any later version.
!
! This program is distributed in the hope that it will 
! be useful, but WITHOUT ANY WARRANTY; without even the 
! implied warranty of MERCHANTABILITY or FITNESS FOR A 
! PARTICULAR PURPOSE.  See the GNU General Public License 
! for more details.
!
! You should have received a copy of the GNU General Public 
! License along with this program; if not, write to the Free 
! Software Foundation, Inc., 59 Temple Place - Suite 330,Boston, 
! MA 02111-1307, USA or visit http://www.gnu.org/copyleft/gpl.txt.
!
subroutine ELPH_Sigma_c(en,k,q,qp)
 !
 ! This routine calculates the QP shifts due to el-ph intercation
 ! following the Allen-Cardona formulation (see for example 
 ! PRB 23, 1495 (1981) )
 !
 use pars,          ONLY:SP,schlen,pi,rZERO,cZERO
 use units,         ONLY:HA2EV,HA2THZ
 use parser_m,      ONLY:parser
 use frequency,     ONLY:w_samp,W_reset
 use electrons,     ONLY:levels
 use LIVE_t,        ONLY:live_timing
 use com,           ONLY:msg
 use drivers,       ONLY:l_elel_corr
 use parallel_int,  ONLY:PP_wait,PARALLEL_global_indexes
 use parallel_m,    ONLY:PAR_IND_Q_bz,PAR_Q_bz_index,PAR_IND_QP,&
&                        PAR_IND_Q_bz_ID,PAR_IND_G_b,PAR_IND_G_b_ID,PAR_IND_QP_ID,master_cpu,&
                         PAR_COM_Q_A2A,PAR_COM_Q_INDEX,myid
 use IO_int,        ONLY:io_control,IO_and_Messaging_switch
 use IO_m,          ONLY:manage_action,OP_RD,REP,RD_CL_IF_END,OP_WR,WR,WR_CL,&
&                        deliver_IO_error_message,OP_WR_CL,OP_APP_CL,DUMP
 use QP_ctl_m,      ONLY:QP_apply
 use QP_m,          ONLY:QP_t,QP_G_damp,QP_Sc,QP_n_states,QP_table,&
&                        QP_dSc_steps,QP_dSc_delta,QP_solver,QP_Sc_steps,&
&                        On_Mass_Shell_approx,QP_time_order_sign
 use D_lattice,     ONLY:sop_inv,nsym,i_time_rev,sop_tab
 use R_lattice,     ONLY:qindx_S,bz_samp,RL_vol,nqibz
 use ELPH,          ONLY:elph_nb,PH_freqs_sq,GKKP,ph_modes,PH_freqs,FineGd_E_kpq_components_reset,&
&                        QP_PH_n_G_bands,PH_W_debye,use_PH_DbGd,EkplusQ_mode,gkkp_db,elph_grids_are_expanded, &
&                        elph_nQ,elph_use_q_grid,setup_k_plus_q_levels,elph_nQ_used,&
<<<<<<< HEAD
&                        E_kpq_sh_fact,Efermi_DbGd,gsqF_energy_steps,eval_G_using_KK,PH_qpt,ID_E_kpq,ID_E_kpq_obj, &
=======
&                        E_kpq_sh_fact,gsqF_energy_steps,eval_G_using_KK,PH_qpt,ID_E_kpq,ID_E_kpq_obj, &
>>>>>>> 2d1529f5
&                        elph_branches,QP_DW,QP_OMS_Fan,FAN_deltaE_treshold
 use interfaces,    ONLY:QP_state_print,ELPH_alloc
 use interpolate,   ONLY:INTERPOLATE_is_serial,INTERPOLATION_coefficients,INTERP_obj,INTERP_shell_factor,&
&                        INTERPOLATE_is_quiet    
 use stderr,        ONLY:STRING_same
 use timing_m,      ONLY:timing
 !
#include<memory.h>
 !
 type(levels)  ::en
 type(bz_samp) ::k,q
 type(QP_t)    ::qp
 !
 ! WorkSpace  
 !
 integer          ::iq_db,iq_bz,iq_loop,iq_db_ref,iq_s,iq_ibz,ik,ok,ik_bz,okbz,ib,ob,is,il,i_qp,i2,&
&                   ik_bz_gkkp,ib_gkkp,ob_gkkp,os,nq_to_sum,iq_mem,live_timing_steps
 type(w_samp)     ::Sc_W(qp%n_states)
 integer          ::io_err,ID,IO_ACT,ID_DG
 integer, external::io_ELPH,io_Double_Grid,io_gFsq
 character(schlen)::ch
 real(SP)         ::ph_E,factor,elph_gkkp_sq,E_random_shift
 logical          ::l_WRgFsq,l_GF_from_CA,load_gkkp_DB
 real(SP), allocatable :: q_weight(:)
 real(SP), external :: Eval_Efermi_DbGd
 ! 
 call timing('GW(e-p)',OPR='start')
 !
 ! Zeroing
 !
 do i_qp=1,qp%n_states
   call W_reset(Sc_W(i_qp))
 enddo
 QP_DW=rZERO
 QP_OMS_Fan=rZERO
 !
 if (     l_elel_corr) call section('+','Correlation: Phonon-mediated Self-energy')
 if (.not.l_elel_corr) call section('=','Correlation: Phonon-mediated Self-energy')
 !
 ! gFsq coefficients 2 DB ?
 !
 call parser('WRgFsq',l_WRgFsq)
 !
 ! Eval Green's function directly from Allen-Cardona expression ?
 !
 call parser('GF_from_CA',l_GF_from_CA)
 !
 ! Eval Green's functions using KK
 !
 eval_G_using_KK=trim(QP_solver)=='g'.and..not.l_GF_from_CA
 if (eval_G_using_KK) l_WRgFsq=.FALSE.
 !
 call k_build_up_BZ_tables(k)
 call k_expand(k)
 !
 if (QP_PH_n_G_bands(2)<=0.or.QP_PH_n_G_bands(2)>elph_nb) QP_PH_n_G_bands=(/1,elph_nb/)
 if (QP_PH_n_G_bands(1)<=0.or.QP_PH_n_G_bands(1)>elph_nb) QP_PH_n_G_bands=(/1,elph_nb/)
 !
 call msg('r', '[GW/El-Ph] Bands range       ',(/QP_PH_n_G_bands(1),QP_PH_n_G_bands(2)/))
 if (trim(QP_solver)=='n') &
&  call msg('r', '[GW/El-Ph] G damping         ',QP_G_damp*HA2EV,"[eV]")
 !
 ! QP_table -> report
 !
 call QP_state_print( )
 !
 ! ELPH DB
 ! =======================
 select case(trim(gkkp_db)) 
   case("gkkp")
     load_gkkp_DB=.true.
   case("gkkp_expanded")
     load_gkkp_DB=.true.
   case("genFroh")
     load_gkkp_DB=.false.
     call error("Generalized Frohlich model not implemented yet ")
 end select
 !
 call msg('sr','GKKP database/model: '//gkkp_db)
 !
 if(load_gkkp_DB) then
   call io_control(ACTION=OP_RD,COM=REP,SEC=(/1/),ID=ID)
   io_err=io_ELPH(ID,gkkp_db)
   call deliver_IO_error_message(io_err,"GKKP")
   if (io_err/=0) call error('El-Ph database not found')
 endif
 !
 !Sc Energy points
 !
 if (trim(QP_solver)=='g') then
   !
   do i_qp=1,qp%n_states
     !
     Sc_W(i_qp)%n_freqs =QP_Sc_steps
     !
     call FREQUENCIES_Green_Function(i_qp,Sc_W(i_qp),en%E,.not.l_GF_from_CA)
     !
   enddo
   QP_Sc_steps      =Sc_W(1)%n_freqs
   gsqF_energy_steps=Sc_W(1)%n_freqs
   !
   if (.not.l_elel_corr) QP_Sc=cZERO
   !
   call msg('nr', '[GW/El-Ph] gsqF E range      ',Sc_W(1)%er*HA2EV,"[eV]")
   !
 else if (trim(QP_solver)=='n') then
   !
   do i_qp=1,qp%n_states
     Sc_W(i_qp)%n_freqs=QP_dSc_steps
     YAMBO_ALLOC(Sc_W(i_qp)%p,(Sc_W(i_qp)%n_freqs))
     forall (i2=1:QP_dSc_steps) Sc_W(i_qp)%p(i2)=&
&           en%E(QP_table(i_qp,1),QP_table(i_qp,3),1)+(i2-1)*QP_dSc_delta+&
&           cmplx(0.,QP_G_damp,SP)
   enddo
   !
   gsqF_energy_steps=QP_dSc_steps
   if (On_Mass_Shell_approx) gsqF_energy_steps=1
   !
 endif
 !
 ! Parallelization
 !-----------------
 call PARALLEL_global_indexes(en,k,q,"Self_Energy")
 !
 ! Note that only by using causal ordering it is correct to use 
 ! the KK to calculate the Green's function
 !
 if (trim(QP_solver)=='g')  QP_time_order_sign=1
 !
 ! Q ranges and Spherical RIM
 !============================
 !
 !             / ypp_ph            elph_use_q_grid=F
 ! elph_nQ = | 
 !             \ nqibz             elph_use_q_grid=T
 !
 !                  / <user defined>    elph_use_q_grid=F
 ! elph_nQ_used = | 
 !                  \ nqibz             elph_use_q_grid=T
 !
 !              / elph_nQ_used     elph_use_q_grid=F
 ! nq_to_sum = | 
 !              \ nqbz             elph_use_q_grid=T
 !
 factor=(3._SP*RL_vol/4._SP/pi)**(1._SP/3._SP)
 if (elph_use_q_grid.and..not.elph_grids_are_expanded) then
   nq_to_sum=q%nbz
   call k_ibz2bz(q,'i',.TRUE.)
   YAMBO_ALLOC(q_weight,(nq_to_sum))
   call rim_spherical(nq_to_sum,q%ptbz,q_weight,factor/real(nq_to_sum,SP),2,.TRUE.)
   call k_ibz2bz(q,'d',.TRUE.)
 else
   nq_to_sum=elph_nQ_used
   YAMBO_ALLOC(q_weight,(nq_to_sum))
   call rim_spherical(nq_to_sum,PH_qpt(:nq_to_sum,:),q_weight,factor/real(nq_to_sum,SP),2,.TRUE.)
 endif
 !
 if(elph_nQ_used/=elph_nQ) call warning(" Number of q-used different from total number of q-points")
 !
 ! Check double-grid
 !-------------------
 !
 ! Fill the PH_E array
 !
 PH_freqs%nk=nq_to_sum
 PH_freqs%nb=ph_modes
 YAMBO_ALLOC(PH_freqs%E,(nq_to_sum,ph_modes,1))
 ! 
 call io_control(ACTION=OP_RD,COM=REP,MODE=DUMP,SEC=(/1,2/),ID=ID_DG)
 io_err=io_Double_Grid(PH_freqs,q,ID_DG,'phonons')
 !
 if(io_err==0) then
   if(elph_use_q_grid) then
     call msg('sr','Using PH-double-grid ')
     use_PH_DbGd=.TRUE.
     call ELPH_alloc("DGRID",GKKP)
   else
     call msg('sr','PH-double-grid not yet compatible with Random q-grids and Eliashberg functions!')
     use_PH_DbGd=.FALSE.
   endif
   !
 endif
 !
 ! Interpolate the E(k+q) energies for the double-grid
 !
 if(use_PH_DbGd.and.STRING_same(EkplusQ_mode,'interp')) then
   !      
   call msg('sr','E(k+q) calculated using a smooth Fourier interpolation')
   INTERPOLATE_is_serial=.TRUE.
   INTERPOLATE_is_quiet =.TRUE.
   INTERP_shell_factor  =E_kpq_sh_fact
   call INTERPOLATION_BZ_setup(k)
   INTERP_obj(ID_E_kpq_obj)%what="E(k+q)"
   call INTERPOLATION_coefficients(E=en,k=k,ID=ID_E_kpq,ID_obj=ID_E_kpq_obj)
   !
   ! Evaluate the new Fermi-Energy
   !
   if(any(en%nbm/=en%nbf)) Efermi_DbGd=Eval_Efermi_DbGd(k,q,en)
   !
   call En_k_plus_q_interpolate(k,q,en,1)  ! I need them for the DW term
   !
 endif
 !
 ! Timing steps
 !--------------
 live_timing_steps=PAR_IND_QP%n_of_elements(PAR_IND_QP_ID+1)*&
&                  PAR_IND_Q_bz%n_of_elements(PAR_IND_Q_bz_ID+1)*&
&                  PAR_IND_G_b%n_of_elements(PAR_IND_G_b_ID+1)
 !
 call PP_wait()
 !
 ! g^2F(w) residuals Allocation
 !
 call ELPH_alloc('gFsq')
 !
 call section('=','Momenta and branches loop')
 !
 iq_db_ref=0
 !
 do iq_loop=1,nq_to_sum
   !
   iq_bz = iq_loop
   if (elph_use_q_grid.and..not.elph_grids_are_expanded) then
     iq_ibz =q%sstar(iq_bz,1)
     iq_s   =q%sstar(iq_bz,2)
     iq_db = iq_ibz
   else
     iq_ibz= iq_loop
     iq_s  = 0
     iq_db = iq_loop
   endif
   !
   ! DB I/O can be skipped except at the gamma point which is used to define E_k_plus_q_at_gamma array
   !
   if (.not.PAR_IND_Q_bz%element_1D(iq_loop).and.iq_db>1) cycle
   iq_mem=PAR_Q_bz_index(iq_loop)
   !
   if (iq_db/=iabs(iq_db_ref)) then
     !
     if (load_gkkp_DB) then
       !      
       if (     elph_use_q_grid.and..not.elph_grids_are_expanded) IO_ACT=manage_action(RD_CL_IF_END,iq_ibz,1,nqibz)
       if (.not.elph_use_q_grid.or.elph_grids_are_expanded)       IO_ACT=manage_action(RD_CL_IF_END,iq_db,1,nq_to_sum)
       !
       call io_control(ACTION=IO_ACT,SEC=(/iq_db+1/),ID=ID)
       io_err=io_ELPH(ID,gkkp_db)
       !
       if (io_err<0) call error('Missing Q-database')
       !
     endif
     !
     if (.not.elph_use_q_grid.or.elph_grids_are_expanded) then
       !
       if (iq_bz==1) E_random_shift=GKKP%E_kpq(iq_db)%E(en%nbf(1),1,1)-en%E(en%nbf(1),1,1)
       !
       call setup_k_plus_q_levels(iq_db,E_random_shift)
       !
       call QP_apply((/1,elph_nb/),GKKP%E_kpq(iq_db),k,"G",msg_fmt=' ')
       !
     endif
     !
     ! I call live_timing here as in ioELPH the global_alloc() can 
     ! send a screen message about the allocated memory that can interferee
     ! with the live_timing hashes
     !
     if (iq_db_ref==0) then
       call live_timing('El-Ph Sc [coeff]',live_timing_steps)
     endif
     !
     iq_db_ref=iq_db
     !
   endif
   !
   if (.not.PAR_IND_Q_bz%element_1D(iq_loop)) cycle
   !
   if(use_PH_DbGd.and.STRING_same(EkplusQ_mode,'interp').and.iq_bz/=1) call En_k_plus_q_interpolate(k,q,en,iq_bz)
   !
   do i_qp=1,QP_n_states
     !
     if (.not.PAR_IND_QP%element_1D(i_qp)) cycle
     !
     ib   =QP_table(i_qp,1)
     ik   =QP_table(i_qp,3)
     ik_bz=sum(k%nstar(:ik-1))+1
     okbz=0
     ok  =0
     !
     do ob=QP_PH_n_G_bands(1),QP_PH_n_G_bands(2)
       !
       if (.not.PAR_IND_G_b%element_1D(ob)) cycle
       !
       ik_bz_gkkp=ik_bz
       ib_gkkp   =ib
       ob_gkkp   =ob
       !
       if (elph_use_q_grid.and..not.elph_grids_are_expanded) then
         okbz=qindx_S(ik,iq_bz,1)
         ok=k%sstar(okbz,1)
         os=k%sstar(okbz,2)
         !
         ! When using a uniform Q grid I cycle on the q symmetries 
         ! as well. To rotate the gkkp m.e. I use:
         ! 
         ! gkkp_{I_need}= <k+Rq n'|dV_{SCF}/du^{Rq nu}|k n>=
         !                <(R^-1 k)+q n'|dV_{SCF}/du^{q nu}|(R^-1 k) n>= 
         !                gkkp(ik_bz,nu,n',n)
         !
         ik_bz_gkkp=k%k_table(ik,sop_inv(iq_s))  
         !
         ! COMMENT: I do not have sop_tab(:,is) because is=1 (identity)
         ! 
         ! gkkp_{I_need}= <k+IRq n'|dV_{SCF}/du^{IRq nu}|k n>=
         !                [<(R^-1 S p)+q n|dV_{SCF}/du^{q nu}|(R^-1 S p) n'>]^*= 
         !                [gkkp(ik_bz,nu,n,n')]^*
         ! 
         ! with k + IRq = Sp 
         !
         if (iq_s>nsym/(i_time_rev+1)) then
           ib_gkkp   =ob
           ob_gkkp   =ib
           !                                 R^-1                 S
           !                                 -------------------- --
           ik_bz_gkkp=k%k_table(ok,sop_tab(sop_inv(iq_s-nsym/2),os))
         endif
         !
         ! k is in the IBZ and q is the PW_q (=-YAMBO_q)
         !
       endif
       !
       do il=elph_branches(1),elph_branches(2)
         !
         ph_E=sqrt(abs(PH_freqs_sq(iq_ibz,il)))
         !
         ! Skip modes @ Gamma (1st point is always gamma, either with random
         ! or uniform grids, as it is needed to evaluate the DW factor) 
         !
         if (abs(ph_E)<FAN_deltaE_treshold) cycle
         !
         ! In the SE expression I have the m.e. 
         !
         !  <ib ik|g(q_YAMBO l r)|ob ik-q_YAMBO> = [<ob ik+q_PW|g(q_PW l r)|ib ik>]^* = 
         !                              elph_gkkp(il,ob_gkkp,ib_gkkp,ik_bz_gkkp)^*
         !
         ! with q_YAMBO = - q_PW
         !
         elph_gkkp_sq=real(conjg(GKKP%dVc(il,ob_gkkp,ib_gkkp,ik_bz_gkkp,1))*&
&                           GKKP%dVc(il,ob_gkkp,ib_gkkp,ik_bz_gkkp,1)/2._SP/ph_E,SP)
         !
         ! ELPH_Sigma_c_engine evaluates real and imaginary part of the electron-phonon self-energy
         !
         call ELPH_Sigma_c_engine(i_qp,ob,ok,iq_bz,iq_ibz,iq_mem,il,elph_gkkp_sq,en,k,q,& 
&                                 Sc_W(i_qp),q_weight(iq_bz))
         !
       enddo
       !
       call live_timing(steps=1)
       !
     enddo
     !
   enddo  ! i_qp loop
   !
   if(use_PH_DbGd.and.iq_loop/=1) call FineGd_E_kpq_components_reset(GKKP%E_dg_kpq(iq_loop))
   !
 enddo ! iq_bz loop
 !
 call live_timing()
 !
 ! Debye energy
 !
 call msg('nr','[Ph] Debye energy         ',(/PH_W_debye*HA2EV,PH_W_debye*HA2THZ/),"[ev/ThZ]")
 !
 ! Here I use the Cardona-Allen g^2 F functions to evaluate their integrated value.
 ! I also calculate the full frequency dependent self-energy
 !
 call ELPH_gsqF_to_Sigma(en,q,l_GF_from_CA,Sc_W)
 !
 ! Dump on file gFsq coefficients 
 !
 if (l_WRgFsq) then
   !
   if (master_cpu) then
     call io_control(ACTION=OP_WR_CL,COM=REP,SEC=(/1/),ID=ID)
     io_err=io_gFsq(ID)
   endif
   call PP_wait()
   call IO_and_Messaging_switch("+io_out",CONDITION=PAR_COM_Q_A2A%CPU_id==0)
   do iq_loop=1,nq_to_sum
     if (.not.PAR_IND_Q_bz%element_1D(iq_loop)) cycle
     call io_control(ACTION=OP_APP_CL,COM=REP,SEC=(/iq_loop+1/),ID=ID)
     io_err=io_gFsq(ID)
   enddo
   call IO_and_Messaging_switch("+io_out",CONDITION=master_cpu)
   !
 endif
 !
 ! CLEAN
 !
 call ELPH_alloc('FREE')
 YAMBO_FREE(q_weight)
 do i_qp=1,qp%n_states
   call W_reset(Sc_W(i_qp))
 enddo
 call timing('GW(e-p)',OPR='stop')
 !
end subroutine<|MERGE_RESOLUTION|>--- conflicted
+++ resolved
@@ -51,11 +51,7 @@
  use ELPH,          ONLY:elph_nb,PH_freqs_sq,GKKP,ph_modes,PH_freqs,FineGd_E_kpq_components_reset,&
 &                        QP_PH_n_G_bands,PH_W_debye,use_PH_DbGd,EkplusQ_mode,gkkp_db,elph_grids_are_expanded, &
 &                        elph_nQ,elph_use_q_grid,setup_k_plus_q_levels,elph_nQ_used,&
-<<<<<<< HEAD
 &                        E_kpq_sh_fact,Efermi_DbGd,gsqF_energy_steps,eval_G_using_KK,PH_qpt,ID_E_kpq,ID_E_kpq_obj, &
-=======
-&                        E_kpq_sh_fact,gsqF_energy_steps,eval_G_using_KK,PH_qpt,ID_E_kpq,ID_E_kpq_obj, &
->>>>>>> 2d1529f5
 &                        elph_branches,QP_DW,QP_OMS_Fan,FAN_deltaE_treshold
  use interfaces,    ONLY:QP_state_print,ELPH_alloc
  use interpolate,   ONLY:INTERPOLATE_is_serial,INTERPOLATION_coefficients,INTERP_obj,INTERP_shell_factor,&
