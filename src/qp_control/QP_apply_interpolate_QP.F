--- conflicted
+++ resolved
@@ -54,11 +54,7 @@
  ! Work Space
  !
  real(SP)         :: E_diff(n_sp_pol),E_min(n_sp_pol)
-<<<<<<< HEAD
- integer          :: ik,iband,i_spin,ID,i_qp,N_exact,N_close,N_far,DB_bands(2)
-=======
  integer          :: ik,ik_fg,iband,i_spin,ID,i_qp,N_exact,N_close,N_far,DB_bands(2)
->>>>>>> f2c5ecf8
  logical          :: wrong_width_sign_warn
  character(schlen):: what
  type(bz_samp)    :: QP_k
@@ -122,33 +118,6 @@
        do i_spin=1,n_sp_pol
          !
          call INTERPOLATION_nearest_E(En%Eo(iband,ik,i_spin),qp,E_diff(i_spin),i_qp,i_spin)
-<<<<<<< HEAD
-         !
-         if (                                E_diff(i_spin)<1.E-5_SP    ) N_exact=N_exact+1
-         if (E_diff(i_spin)>1.E-5_SP    .and.E_diff(i_spin)<0.1_SP/HA2EV) N_close=N_close+1
-         if (E_diff(i_spin)>0.1_SP/HA2EV                        ) N_far  =N_far  +1
-         !
-         if (QP_action(i_ACTION)%plan(1)) then
-           en%E(iband,ik,i_spin)=en%Eo(iband,ik,i_spin)+real(qp%E(i_qp),SP)-qp%E_bare(i_qp)
-           !At_least_one_band_corrected=.TRUE.
-           QP_action(i_ACTION)%STATES_done(iband,ik,i_spin)=1
-         endif
-         !
-         if (QP_action(i_ACTION)%plan(2)) then
-           if (real(qp%E_bare(i_qp))>0..and.aimag(qp%E(i_qp))>0) then
-             if (.not.wrong_width_sign_warn) call warning(' Wrong QP width sign fixed')
-             en%W(iband,ik,i_spin)=-aimag(qp%E(i_qp))
-             wrong_width_sign_warn=.true.
-           else
-             en%W(iband,ik,i_spin)=aimag(qp%E(i_qp))
-           endif
-           QP_action(i_ACTION)%STATES_done(iband,ik,i_spin)=1
-         endif
-         !
-         if (QP_action(i_ACTION)%plan(3)) then
-           en%Z(iband,ik,i_spin)=qp%Z(i_qp)
-           QP_action(i_ACTION)%STATES_done(iband,ik,i_spin)=1
-=======
          call QP_transfer_nearest('Stnd_Gd')
          !
          if(allocated(en%FG%E)) then
@@ -156,7 +125,6 @@
              call INTERPOLATION_nearest_E(En%FG%E(iband,ik_fg,i_spin),qp,E_diff(i_spin),i_qp,i_spin)
              call QP_transfer_nearest('Fine_Gd')
            enddo
->>>>>>> f2c5ecf8
          endif
          !
        enddo
@@ -191,12 +159,8 @@
      !
      character(4) :: action_kind
      !
-<<<<<<< HEAD
-     integer      :: i_ref(3)
-=======
      real(SP)     :: wsign
      integer      :: i_ref(3),ik1,ik2
->>>>>>> f2c5ecf8
      !
      select case(action_kind)
        !
@@ -230,9 +194,6 @@
                !
                if(QP_action(i_ACTION)%plan(1)) then
                  en%E(iband,ik,i_spin)=en%Eo(iband,ik,i_spin)+INTERP_obj(ID)%INTERP(iband,ik,i_ref(1)+i_spin)
-<<<<<<< HEAD
-                 !At_least_one_band_corrected=.TRUE.
-=======
                  if(allocated(en%FG%E)) then
                    ik1=k%FGbare%k_range(ik,1)
                    ik2=k%FGbare%k_range(ik,2)
@@ -240,18 +201,11 @@
 &                                                    INTERP_obj(ID)%INTERP_FineGd(iband,ik1:ik2,i_ref(1)+i_spin)
                  endif
                  At_least_one_band_corrected=.TRUE.
->>>>>>> f2c5ecf8
                  QP_action(i_ACTION)%STATES_done(iband,ik,i_spin)=1
                endif
                if(QP_action(i_ACTION)%plan(2)) then
                  if (en%Eo(iband,ik,i_spin)>0. .and. INTERP_obj(ID)%INTERP(iband,ik,i_ref(1)+i_spin)>0) then
                    if (.not.wrong_width_sign_warn) call warning(' Wrong QP width sign fixed')
-<<<<<<< HEAD
-                   en%W(iband,ik,i_spin)=-INTERP_obj(ID)%INTERP(iband,ik,i_ref(2)+i_spin)
-                   wrong_width_sign_warn=.true.
-                 else
-                   en%W(iband,ik,i_spin)=INTERP_obj(ID)%INTERP(iband,ik,i_ref(2)+i_spin)
-=======
                    wsign=-1._SP
                    wrong_width_sign_warn=.true.
                  else
@@ -262,7 +216,6 @@
                    ik1=k%FGbare%k_range(ik,1)
                    ik2=k%FGbare%k_range(ik,2)
                    en%FG%W(iband,ik1:ik2,i_spin)=wsign*INTERP_obj(ID)%INTERP_FineGd(iband,ik1:ik2,i_ref(1)+i_spin)
->>>>>>> f2c5ecf8
                  endif
                  QP_action(i_ACTION)%STATES_done(iband,ik,i_spin)=1
                endif
