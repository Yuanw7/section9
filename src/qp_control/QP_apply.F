--- conflicted
+++ resolved
@@ -46,12 +46,7 @@
  use QP_m,          ONLY:QP_t
  use interfaces,    ONLY:OCCUPATIONS_Fermi
  use com,           ONLY:msg,depth
-<<<<<<< HEAD
  use electrons,     ONLY:levels,n_sp_pol,E_duplicate,E_reset
-=======
- use electrons,     ONLY:levels,n_sp_pol,E_duplicate,E_reset,&
-&                        BZ_DbGd_nkpt,BZ_DbGd_table,BZ_DbGd_nbands,BZ_DbGd_tot_nk_levels
->>>>>>> 0dba682c
  use D_lattice,     ONLY:input_Tel_is_negative
  use R_lattice,     ONLY:bz_samp
  use QP_CTL_m,      ONLY:QP_actions_reset,n_QP_actions,QP_action,QP_CTL_copy,&
@@ -157,11 +152,7 @@
  !
  if (allocated(en%E_FineGd).and.allocated(en%Eo)) then
    !
-<<<<<<< HEAD
    YAMBO_ALLOC(DbGd_k_done,(k%nibz_FineGd))
-=======
-   YAMBO_ALLOC(DbGd_k_done,(BZ_DbGd_tot_nk_levels))
->>>>>>> 0dba682c
    DbGd_k_done=0
    !
    do ik_ibz=1,k%nibz
