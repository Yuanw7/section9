--- conflicted
+++ resolved
@@ -45,11 +45,7 @@
  use units,         ONLY:HA2EV
  use QP_m,          ONLY:QP_t
  use interfaces,    ONLY:OCCUPATIONS_Fermi
-<<<<<<< HEAD
- use com,           ONLY:msg,depth
-=======
  use com,           ONLY:msg
->>>>>>> 2c2c37df
  use electrons,     ONLY:levels,n_sp_pol,E_duplicate,E_reset
  use D_lattice,     ONLY:input_Tel_is_negative
  use R_lattice,     ONLY:bz_samp
@@ -176,39 +172,8 @@
    !
  endif
  !
- ! Extend the QP corrections to the RIM energies
-<<<<<<< HEAD
- !
- if (allocated(en%E_FineGd).and.allocated(en%Eo)) then
-   !
-   YAMBO_ALLOC(DbGd_k_done,(k%nibz_FineGd))
-   DbGd_k_done=0
-   !
-   do ik_ibz=1,k%nibz
-     !
-     do ik_r=k%ibz_DbGd_map(1,ik_ibz),k%ibz_DbGd_map(2,ik_ibz)
-       !
-       if (DbGd_k_done(ik_r)==1) cycle
-       !
-       do ib=1,en%nb_FineGd
-         do i_spin=1,n_sp_pol
-           en%E_FineGd(ib,ik_r,1)=en%E_FineGd(ib,ik_r,1)+ (en%E(ib,ik_ibz,i_spin)-en%Eo(ib,ik_ibz,i_spin))
-         enddo
-       enddo
-       DbGd_k_done(ik_r)=1
-     enddo
-     !
-   enddo
-=======
- !========
- if (allocated(en%E_DbGd)) then
-   !
-   call section('p'," Extending the correction to the DbGd")
->>>>>>> 2c2c37df
-   !
-   call QP_apply_to_the_DbGd(bands,en,k)
-   !
- endif
+ ! The extension to the Fine Grid has been removed from here and should be included in 
+ ! QP_transfer, inside QP_apply_interpolate_QP
  !
  call section('p'," QP corrections report")
  !==========================================
@@ -267,7 +232,7 @@
  if (en%nbf==en%nbm) then
    !
    call QP_apply_gap_report(en,"built-in")
-   if (allocated(en%E_DbGd)) call QP_apply_gap_report(en,"DbGd")
+   if (allocated(en%E_FineGd)) call QP_apply_gap_report(en,"FineGd")
    !
  endif
  !
@@ -288,8 +253,8 @@
     space(1:100)=" "
     do i_spin=1,n_sp_pol
       Ego(i_spin)=minval(E%Eo(E%nbf+1,:,i_spin))-maxval(E%Eo(E%nbf,:,i_spin))
-      if (title=="DbGd") then
-        Eg(i_spin)=minval(E%E_DbGd(E%nbf+1,:,i_spin))-maxval(E%E_DbGd(E%nbf,:,i_spin))
+      if (title=="FineGd") then
+        Eg(i_spin)=minval(E%E_FineGd(E%nbf+1,:,i_spin))-maxval(E%E_FineGd(E%nbf,:,i_spin))
       else
         Eg(i_spin)=minval(E%E(E%nbf+1,:,i_spin))-maxval(E%E(E%nbf,:,i_spin))
       endif
