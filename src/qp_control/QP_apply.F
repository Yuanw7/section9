!
!        Copyright (C) 2000-2016 the YAMBO team
!              http://www.yambo-code.org
!
! Authors (see AUTHORS file for details): AM
! 
! This file is distributed under the terms of the GNU 
! General Public License. You can redistribute it and/or 
! modify it under the terms of the GNU General Public 
! License as published by the Free Software Foundation; 
! either version 2, or (at your option) any later version.
!
! This program is distributed in the hope that it will 
! be useful, but WITHOUT ANY WARRANTY; without even the 
! implied warranty of MERCHANTABILITY or FITNESS FOR A 
! PARTICULAR PURPOSE.  See the GNU General Public License 
! for more details.
!
! You should have received a copy of the GNU General Public 
! License along with this program; if not, write to the Free 
! Software Foundation, Inc., 59 Temple Place - Suite 330,Boston, 
! MA 02111-1307, USA or visit http://www.gnu.org/copyleft/gpl.txt.
!
subroutine QP_apply(band_range,en,k,object,msg_fmt,qp_impose,QP_ctl_impose)
 !
 ! This routine manages the external qp corrections.
 ! The task is tricky, as YAMBO has three different energy
 ! types. Moreover the Fermi level is decided on the basis
 ! of the X energies (supposed to be uniformly spread).
 !
 ! scheme
 !::::::::
 ! |_ qp_load_DB
 ! |      |_ qp_apply_DB_interpolation
 ! |      |_ qp_fit_DB_values
 ! |_ qp_apply_global_stretch
 ! |_ (if X or K) fermi_level
 !
 ! Eid
 !::::::
 ! 1 : X (object = "X")
 ! 2 : BSK (object = "K")
 ! 3 : G (object = "G")
 !
 ! Note about linewidths sign. Both at zero and finite temperature the sign follows the
 ! T-orderd convention (W>0 E<0, W<0 E>0). At finite temperature this is the consequence of
 ! the Wick rotation done to bring the theory on the real-axis.
 !
 ! This convention about sign is imposed (when reading DB's made at finite Temperature)
 ! in QP_apply_global_stretch and  QP_apply_DB_interpolation
 !
 use pars,          ONLY:SP,schlen,IP
 use drivers,       ONLY:l_sc_run
 use units,         ONLY:HA2EV
 use memory_m,      ONLY:mem_est
 use QP_m,          ONLY:QP_t,QP_reset,QP_ctl_E,QP_ctl_Wc,QP_ctl_Wv,QP_ctl_Z,&
&                        QP_ctl_applied,QP_ctl_interp_neigh,QP_ctl_db,QP_ctl_Wc_E_ref,QP_ctl_Wv_E_ref
 use com,           ONLY:msg,depth
 use electrons,     ONLY:levels,n_sp_pol,E_duplicate,E_reset
 use D_lattice,     ONLY:input_Tel_is_negative
 use R_lattice,     ONLY:bz_samp
 use parser_m,      ONLY:parser
 use global_XC,     ONLY:setup_global_XC,QP_MORE_SCISSOR,QP_MORE_SCIS_AND_STRE,QP_MORE_STRETCH,&
&                        K_kind,K_xc_functional,QP_MORE_NONE,G_kind,G_xc_functional,&
&                        X_kind,X_xc_functional,QP_DB_kind,QP_SE_NONE
 use QP_CTL_m,      ONLY:QP_ctl_t,reset_QP_ctl
 !
 implicit none
 !
 integer       ::band_range(2)
 type(levels)  ::en
 type(bz_samp) ::k
 character(*)  ::msg_fmt
 character(1)  ::object
 type(QP_t),       optional::qp_impose
 type(QP_ctl_t),   optional::QP_ctl_impose(n_sp_pol)
 !
 ! Work Space
 !
 type(levels)     ::Fermi_en
 type(QP_t)       ::qp
 type(QP_ctl_t)   ::QP_ctl_from_DB(n_sp_pol),QP_ctl_input_or_impose(n_sp_pol)
<<<<<<< HEAD
 integer          ::DB_corrected(en%nb,en%nk,n_sp_pol),ik_ibz,ib,i1,&
&                       ik_r,SE_MORE,i_spin,QP_load_DB_err,nbf_m_SAVE(2)
=======
 integer          ::DB_corrected(en%nb,en%nk,n_sp_pol),ik_bz,ik_ibz,ib,i1,&
&                       ik_r,QP_SE_MORE,i_spin,QP_load_DB_err,nbf_m_SAVE(2)
>>>>>>> 3a154a4e
 character(schlen)::ch
 character(1)     ::what
 character(11)    ::spin_ch(2)
 logical          ::is_def(4),GFs_from_DB,W_def(2)
 integer          ::Eid
 integer, allocatable :: DbGd_k_done(:)
 integer, external    :: QP_load_DB
 !
 ! Resets
 !
 if (object=="X") Eid=1
 if (object=="K") Eid=2
 if (object=="G") Eid=3
 !
 call QP_reset(qp)
 do i_spin=1,n_sp_pol
   call reset_QP_ctl(QP_ctl_from_DB(i_spin))
   call reset_QP_ctl(QP_ctl_input_or_impose(i_spin))
 enddo
 call E_reset(Fermi_en)
 !
 ! If I'm not imposing a fit (QP_ctl_impose) of QP (qp_impose)
 ! return if the field are not present in the input file
 !
 if (.not.present(QP_ctl_impose).and..not.present(qp_impose)) then
   if (Eid==1) what='X'
   if (Eid==2) what='K'
   if (Eid==3) what='G'
   call parser(what//'fnQP_E',is_def(1))
   call parser(what//'fnQP_up_E',is_def(2))
   call parser(what//'fnQP_dn_E',is_def(3))
   call parser(what//'fnQPdb',is_def(4))
   call parser(what//'fnQP_Wv',W_def(1))
   call parser(what//'fnQP_Wc',W_def(2))
   if (.not.any((/is_def,W_def/))) return
 endif
 !
 ! Allocation of qp_done table to keep track of the corrections
 ! done
 !
 if (.not.associated(en%QP_corrected)) then
   allocate(en%QP_corrected(en%nb,en%nk,n_sp_pol))
   call mem_est("E-QP_corrected",(/size(en%QP_corrected)/),(/IP/))
   en%QP_corrected=0
 endif 
 !
 DB_corrected=0
 QP_ctl_applied=.false.
 !
 ! Description initialization
 !
 spin_ch=(/'',''/)
 if (n_sp_pol==2) spin_ch=(/'  (spin up)','(spin down)'/)
 !
 do i_spin=1,n_sp_pol
   QP_ctl_from_DB(i_spin)%short_descr='[QP@'//what//trim(spin_ch(i_spin))//']'
   QP_ctl_input_or_impose(i_spin)%short_descr='[QP@'//what//trim(spin_ch(i_spin))//']'
   ch='External QP corrections ('//what//')'
   if (present(qp_impose)) ch='Internal QP corrections ('//what//')'
 enddo
 !
 ! Sectioning
 !
 if (depth>0 ) call section('=',trim(ch))
 if (depth==0) call section('+',trim(ch))
 !
 ! Interpolation neighbours is always input file controlled
 !
 QP_ctl_input_or_impose(:)%interp_neigh=QP_ctl_interp_neigh(Eid)
 QP_ctl_from_DB(:)%interp_neigh=QP_ctl_interp_neigh(Eid)
 !
 ! NOW I HAVE DIFFERENT OPTIONS ... 
 !
 ! 1] I am using the input file specifed QP corrections (contained in the qp_impose type)
 !
 if (.not.present(qp_impose).and..not.present(QP_ctl_impose)) then
   !
   QP_ctl_from_DB(:)%db=QP_ctl_db(Eid)
   QP_load_DB_err=QP_load_DB(band_range,en,k,qp,QP_ctl_from_DB,msg_fmt,DB_corrected,GFs_from_DB)
   !
   ! Update QP db kind in the global_XC kinds 
   !
   if (QP_DB_kind/=QP_SE_NONE.and.QP_load_DB_err>0) then
     if (Eid==1) X_kind=QP_DB_kind
     if (Eid==2) K_kind=QP_DB_kind
     if (Eid==3) G_kind=QP_DB_kind
   endif
   !
   ! Now I have to include the input file QP parameters in QP_ctl
   ! being careful that the scissor must go in QP_ctl_input_or_impose%E(1)
   !
   do i_spin=1,n_sp_pol
     QP_ctl_input_or_impose(i_spin)%E=(/QP_ctl_E(Eid,1,i_spin)/HA2EV,&
&                                       QP_ctl_E(Eid,2,i_spin),0._SP,QP_ctl_E(Eid,3,i_spin)/)
   enddo
   !
   ! Then update scissor & stretching in the global_XC kinds 
   !
   QP_SE_MORE=QP_MORE_NONE
   if (any(QP_ctl_E(Eid,1,:)  /=0._SP)) QP_SE_MORE=QP_MORE_SCISSOR
   if (any(QP_ctl_E(Eid,2:3,:)/=1._SP)) QP_SE_MORE=QP_MORE_STRETCH
   if (any(QP_ctl_E(Eid,1,:)  /=0._SP).and.any(QP_ctl_E(Eid,2:3,:)/=1._SP)) QP_SE_MORE=QP_MORE_SCIS_AND_STRE
   !
   if (QP_SE_MORE>0.and.Eid==1) call setup_global_XC(what,X_kind,QP_SE_MORE,X_xc_functional)
   if (QP_SE_MORE>0.and.Eid==2) call setup_global_XC(what,K_kind,QP_SE_MORE,K_xc_functional)
   if (QP_SE_MORE>0.and.Eid==3) call setup_global_XC(what,G_kind,QP_SE_MORE,G_xc_functional)
   !
   QP_ctl_db(Eid)=trim(QP_ctl_from_DB(1)%db)
   !
   ! Now I move to the input file provided stretching and generalized QP parameters. 
   ! Those are contained in the QP_ctl* fields.
   !
   ! Note the units of QP_ctl_W:
   !
   !   QP_ctl_Wc/v(Eid,1,:) is in ev
   !   QP_ctl_Wc/v(Eid,2,:) is in ev
   !   QP_ctl_Wc/v(Eid,3,:) is ev^{-1}
   !
   do i_spin=1,n_sp_pol
     QP_ctl_input_or_impose(i_spin)%W(1:3)=(/QP_ctl_Wc(Eid,1,i_spin)/HA2EV,&
&                                            QP_ctl_Wc(Eid,2,i_spin)/HA2EV,QP_ctl_Wc(Eid,3,i_spin)*HA2EV/)
     QP_ctl_input_or_impose(i_spin)%W_E_ref(:)=(/QP_ctl_Wc_E_ref(Eid,i_spin)+en%E_CBm,&
&                                                QP_ctl_Wv_E_ref(Eid,i_spin)+en%E_VBM/)
     QP_ctl_input_or_impose(i_spin)%W(4:6)=(/QP_ctl_Wv(Eid,1,i_spin)/HA2EV,&
&                                            QP_ctl_Wv(Eid,2,i_spin)/HA2EV,QP_ctl_Wv(Eid,3,i_spin)*HA2EV/)
     QP_ctl_input_or_impose(i_spin)%Z=QP_ctl_Z(Eid,i_spin)
   enddo
   !
 endif
 !
 ! GPL_EXCLUDE_START
 !
 ! 2] I am imposing a qp_impose that contains qp corrections
 !
 if (present(qp_impose)) QP_load_DB_err=QP_load_DB(band_range,en,k,qp_impose,&
&                                                QP_ctl_from_DB,msg_fmt,DB_corrected,GFs_from_DB)
 !
 ! GPL_EXCLUDE_END
 !
 ! 3] I am using an externally defined FIT parameters
 !
 if (present(QP_ctl_impose)) then
   do i_spin=1,n_sp_pol
     QP_ctl_input_or_impose(i_spin)%E=QP_ctl_impose(i_spin)%E
     QP_ctl_input_or_impose(i_spin)%W=QP_ctl_impose(i_spin)%W
     QP_ctl_input_or_impose(i_spin)%Z=QP_ctl_impose(i_spin)%Z
   enddo
 endif
 !
 ! Finally I apply the generalized stretch obtained from the procedures 1,2 and 3.
 !
 call QP_apply_global_stretch(band_range,en,k,QP_ctl_from_DB,QP_ctl_input_or_impose,DB_corrected,.FALSE.)
 !
 ! Extend the QP corrections to the RIM energies
 !
 if (associated(en%E_FineGd).and.associated(en%Eo)) then
   !
   allocate(DbGd_k_done(k%nibz_FineGd))
   DbGd_k_done=0
   !
   do ik_ibz=1,k%nibz
     !
     do i1=1,k%nibz_mapped(ik_ibz)
       ik_r=k%ibz_DbGd_map(ik_ibz,i1)
       !
       if (DbGd_k_done(ik_r)==1) cycle
       !
       forall (ib=1:en%nb_FineGd,i_spin=1:n_sp_pol) &
&                                        en%E_FineGd(ib,ik_r,i_spin)=en%E_FineGd(ib,ik_r,i_spin)+&
&                                        en%E(ib,ik_ibz,i_spin)-en%Eo(ib,ik_ibz,i_spin)
       DbGd_k_done(ik_r)=1
     enddo
     !
   enddo
   !
   deallocate(DbGd_k_done)
   !
 endif
 !
 ! Fermi Level Updates
 !=====================
 !
 ! X/K -> Fermi Level Update
 !
 if ((Eid<3.and.associated(en%Eo).and..not.associated(en%GreenF)).or.associated(en%E_FineGd)) then
   !
   if (input_Tel_is_negative) nbf_m_SAVE=(/en%nbf,en%nbm/)
   !
   if (.not.associated(en%fo) .and. .not. l_sc_run) call OCCUPATIONS_Fermi(en,k,1)
   !
   if (input_Tel_is_negative) then
     en%nbf=nbf_m_SAVE(1)
     en%nbm=nbf_m_SAVE(2)
   endif
   !
 endif
 !
 ! G -> Fermi Level Update... but using the levels cooresponding to
 ! the K-points of the X grid !
 !
 if (Eid==3.and.associated(en%Eo).and..not.associated(en%GreenF).and..not.associated(en%E_FineGd)) then
   !
   call E_duplicate(en,Fermi_en)
   !
   call OCCUPATIONS_Fermi(Fermi_en,k,1)
   !
   ! In OCCUPATIONS_Fermi the Fermi_en the %E and CBm and VMB are coherent. 
   ! Instead the en%E are out-of-date and are not shifted in OCCUPATIONS_Extend.
   ! This line is to prevent that CBm and VMB are not the same as en%E
   !
   en%E(:,:,:)=en%E(:,:,:)-Fermi_en%E_Fermi
   !
   call OCCUPATIONS_Extend(Fermi_en,en)
   !
   nullify(Fermi_en%E)
   !
 endif
 !
 ! CLEAN
 !
 call QP_reset(qp)
 call E_reset(Fermi_en)
 !
 if (.not.QP_ctl_applied) return
 !
 ! Reporting
 !
 call msg('r', '[QP] Fermi level variation [ev]:',en%E_Fermi*HA2EV)
 call msg('r', '[QP] Last Filled/Metallic band :',(/en%nbf,en%nbm/))
 !
 if (en%nbf==en%nbm) then
   !
   if (n_sp_pol==1) then
     !
     call msg('r','[QP] Ind. Gap Correction  [ev]:',&
&                  (minval(en%E(en%nbf+1,:,1))-maxval(en%E(en%nbf,:,1)) &
&                  -minval(en%Eo(en%nbf+1,:,1))+maxval(en%Eo(en%nbf,:,1)) )*HA2EV)
     !
   else
     !
     call msg('r','[QP] Ind. Gap Correction  (up) [ev]:',&
&                  (minval(en%E(en%nbf+1,:,1))-maxval(en%E(en%nbf,:,1)) &
&                  -minval(en%Eo(en%nbf+1,:,1))+maxval(en%Eo(en%nbf,:,1)) )*HA2EV)
     !
     call msg('r','                        (down) [ev]:',&
&                  (minval(en%E(en%nbf+1,:,2))-maxval(en%E(en%nbf,:,2)) &
&                  -minval(en%Eo(en%nbf+1,:,2))+maxval(en%Eo(en%nbf,:,2)) )*HA2EV)
     !
   endif
   !
 endif
 !
 end subroutine<|MERGE_RESOLUTION|>--- conflicted
+++ resolved
@@ -80,13 +80,8 @@
  type(levels)     ::Fermi_en
  type(QP_t)       ::qp
  type(QP_ctl_t)   ::QP_ctl_from_DB(n_sp_pol),QP_ctl_input_or_impose(n_sp_pol)
-<<<<<<< HEAD
  integer          ::DB_corrected(en%nb,en%nk,n_sp_pol),ik_ibz,ib,i1,&
-&                       ik_r,SE_MORE,i_spin,QP_load_DB_err,nbf_m_SAVE(2)
-=======
- integer          ::DB_corrected(en%nb,en%nk,n_sp_pol),ik_bz,ik_ibz,ib,i1,&
 &                       ik_r,QP_SE_MORE,i_spin,QP_load_DB_err,nbf_m_SAVE(2)
->>>>>>> 3a154a4e
  character(schlen)::ch
  character(1)     ::what
  character(11)    ::spin_ch(2)
