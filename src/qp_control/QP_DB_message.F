--- conflicted
+++ resolved
@@ -37,7 +37,7 @@
  ! Work Space
  !
  integer, parameter :: n_fields=7
- integer            :: i_f,c_pos,i_msg,i1
+ integer            :: if,c_pos,i_msg,i1
  character(lchlen)  :: field(n_fields,2)
  !
  field(1,1)="X G`s            [used]"
@@ -75,15 +75,6 @@
  QP_action(i_ACTION)%desc=trim(QP_action(i_ACTION)%desc)//'<'//trim(QP_action(i_ACTION)%CTL(1)%db)//'['
  i_msg=i_msg+2+len_trim(QP_action(i_ACTION)%CTL(1)%db)
  !
-<<<<<<< HEAD
- do i1=1,qp%n_descs
-   do i_f=1,n_fields
-     c_pos=index(qp%description(i1),trim(field(i_f,1)))
-     if (c_pos/=0) then
-       c_pos=c_pos+24
-       QP_action(i_ACTION)%desc=trim(QP_action(i_ACTION)%desc)//' '//trim(field(i_f,2))
-       if (c_pos>1) call CHappend(":"//qp%description(i1)(c_pos:))
-=======
  do i1=1,qp%desc%n
    do if=1,n_fields
      if (index(qp%desc%str(i1),trim(field(if,1)))/=0) then
@@ -96,13 +87,12 @@
          if(qp%desc%size(i1)> 0) QP_action(i_ACTION)%desc=trim(QP_action(i_ACTION)%desc)//' '//trim(intc(qp%desc%ival(1,i1)))
          if(qp%desc%size(i1)> 1) QP_action(i_ACTION)%desc=trim(QP_action(i_ACTION)%desc)//'-'//trim(intc(qp%desc%ival(2,i1)))
        endif
->>>>>>> 28211a66
      endif
    enddo
  enddo
  !
  QP_action(i_ACTION)%desc=trim(QP_action(i_ACTION)%desc)//']'
  !
- call msg("n"//trim(QP_ctl_msg_fmt),"QP DB description",trim(QP_action(i_ACTION)%desc))
+ call msg("n"//trim(QP_ctl_msg_fmt),trim(QP_action(i_ACTION)%desc))
  ! 
 end subroutine