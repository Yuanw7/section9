--- conflicted
+++ resolved
@@ -59,7 +59,6 @@
  !
  ! o. files
  !
-<<<<<<< HEAD
  if (how(:1)=="o") then
    if(write_to_of) then
      call STRING_split(how,ch_piece)
@@ -67,26 +66,13 @@
        if (len_trim(ch_piece(i2))==0) cycle
        do i1=1,n_ofs_defined
          if (len_trim(of_name(i1))==0) cycle
-         stripped_file_name=STRING_remove(of_opened(i1),"-"//trim(jobstr))
+         stripped_file_name=of_opened(i1)
+         if(len_trim(jobstr)>0) stripped_file_name=STRING_remove(of_opened(i1),"-"//trim(jobstr))
          if (index( stripped_file_name,trim(ch_piece(i2)) )/=0) then
            if (len_trim(of_opened(i1))==0) call error(' Trying to write on closed file '//trim(of_name(i1)))
            of_unit(i1) =-of_unit(i1)
          endif
        enddo
-=======
- if (how(:1)=="o".and.write_to_of) then
-   call STRING_split(how,ch_piece)
-   do i2=2,20
-     if (len_trim(ch_piece(i2))==0) cycle
-     do i1=1,n_ofs_defined
-       if (len_trim(of_name(i1))==0) cycle
-       stripped_file_name=of_opened(i1)
-       if(len_trim(jobstr)>0) stripped_file_name=STRING_remove(of_opened(i1),"-"//trim(jobstr))
-       if (index( stripped_file_name,trim(ch_piece(i2)) )/=0) then
-         if (len_trim(of_opened(i1))==0) call error(' Trying to write on closed file '//trim(of_name(i1)))
-         of_unit(i1) =-of_unit(i1)
-       endif
->>>>>>> 1f7e0714
      enddo
    endif
    OUT_msg=.true.
