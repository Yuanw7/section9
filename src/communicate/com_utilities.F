!
!        Copyright (C) 2000-2019 the YAMBO team
!              http://www.yambo-code.org
!
! Authors (see AUTHORS file for details): AM, DS
! 
! This file is distributed under the terms of the GNU 
! General Public License. You can redistribute it and/or 
! modify it under the terms of the GNU General Public 
! License as published by the Free Software Foundation; 
! either version 2, or (at your option) any later version.
!
! This program is distributed in the hope that it will 
! be useful, but WITHOUT ANY WARRANTY; without even the 
! implied warranty of MERCHANTABILITY or FITNESS FOR A 
! PARTICULAR PURPOSE.  See the GNU General Public License 
! for more details.
!
! You should have received a copy of the GNU General Public 
! License along with this program; if not, write to the Free 
! Software Foundation, Inc., 59 Temple Place - Suite 330,Boston, 
! MA 02111-1307, USA or visit http://www.gnu.org/copyleft/gpl.txt.
!
!
! SUBROUTINES
!=============
!
subroutine of_open_close(of_name,mode)
 !
 use pars,            ONLY:lchlen,max_open_ofs
 use com,             ONLY:of,nofs,opened_of,of_unit,write_to_of
 use IO_m,            ONLY:get_name
#if defined _NC_OUTPUT
 use com,             ONLY:of_nc_IDs,of_nc_pos
 use IO_m,            ONLY:io_control,io_connect,io_disconnect,OP_WR,WR_CL,NONE
#endif
 !
 implicit none
 !
 character(*)           :: of_name
 character(*),optional  :: mode
 ! 
 ! Work Space
 !
#if defined _NC_OUTPUT
 integer          :: io_out
 character(lchlen):: of_nc_name
#endif
 integer          :: i2,i3,file_index
 character(lchlen):: local_file_name
 !
 if (len_trim(of_name)==0) return
 !
 if (present(mode)) then
   !
   ! Open file
   !  
   local_file_name=of_name
#if defined _NC_OUTPUT
   of_nc_name=of_name
#endif
   !
   ! Flush output
   !
   if (index(mode,'f')/=0) then
     file_index=-1
     do i2=1,max_open_ofs
        if (trim(opened_of(i2))==local_file_name) file_index=i2
     enddo
     if(file_index==-1) return
     flush(abs(of_unit(file_index)))
   endif
   !
   if ( (index(mode,'o')==0.and.index(mode,'O')==0) .or. .not.write_to_of) return
   !
   ! Here I open the unit using file_name to define the name
   !
   if (index(mode,'a')==0.and.index(mode,'O')==0) then
     local_file_name=get_name(desc=trim(of_name),type=3,CORE_IO=.false.,MORE_IO=.false.,COM_IO=.true.)
     call rename_file(local_file_name)
   endif
   !
   ! Check first if already open
   !
   do i2=1,max_open_ofs
     if (trim(opened_of(i2))==local_file_name) return
   enddo
   !
   ! Find the first free unit
   !
   do i2=1,max_open_ofs
     if (of_unit(i2)==0) then
       file_index=i2
       of_unit(file_index)=20+i2
       exit
     endif
   enddo
   of_name=local_file_name
   opened_of(file_index)=local_file_name
   !
   if (index(mode,'a')==0) open(of_unit(file_index),file=trim(opened_of(file_index)))
   if (index(mode,'a')/=0) open(of_unit(file_index),file=trim(opened_of(file_index)),position='append')
   if (index(mode,"t")>0) call write_the_logo(of_unit(file_index),'#')

   of_unit(file_index)=-of_unit(file_index)
   !
#if defined _NC_OUTPUT
   call io_control(ACTION=OP_WR,COM=NONE,SEC=(/1/),ID=of_nc_IDs(file_index))
   io_out=io_connect(desc=trim(of_nc_name),type=2,   ID=of_nc_IDs(file_index))
   of_nc_pos(file_index)=0
#endif
   !
 else
   !
   ! Close file
   !  
   do i2=1,max_open_ofs
     if (index(opened_of(i2),trim(of_name))/=0) then
       close(iabs(of_unit(i2)))
       of_unit(i2)=0
#if defined _NC_OUTPUT
       call io_control(ACTION=WR_CL,COM=NONE,SEC=(/1/),ID=of_nc_IDs(i2))
       call io_disconnect(ID=of_nc_IDs(i2)) 
#endif
       if (.not.any(of==of_name)) then
         do i3=1,nofs
           if (len_trim(of(i3))==0) then
             of(i3)=opened_of(i2)
             exit
           endif
         enddo
       endif
       opened_of(i2)=' '
       exit
     endif
   enddo
   !
 endif
 !
end subroutine of_open_close
!
!
#if !defined _io_lib
subroutine write_the_logo(unit_,comment_)
 !
 use LIVE_t,       ONLY:LIVE_message
 use LOGO,         ONLY:pickup_a_logo,logo_line,n_logo_lines
 use pars,         ONLY:schlen
 use com,          ONLY:repfile
 !
 implicit none
 !
 integer     ::unit_
 character(1)::comment_
 character(schlen)::space_,ch ! Work Space
 integer          ::i1        !
 !
 call pickup_a_logo(unit_)
 !
 if (unit_<0) return
 !
 if (trim(comment_)=='')  space_='(t5,3a)'
 if (trim(comment_)=='#') then
   space_='(t1,3a)'
   do i1=1,n_logo_lines
      ch='# '//logo_line(i1)
      logo_line(i1)=trim(ch)
   enddo
 endif
 !
 if (unit_==11) open(unit=11,file=trim(repfile),position='append')
 !
 do i1=1,n_logo_lines
   if (unit_/=6) write (unit_,trim(space_)) logo_line(i1)
   if (unit_==6.and.i1>=n_logo_lines-3) cycle
   if (unit_==6) call LIVE_message(logo_line(i1),"n","","%s",CPU_TIME=.false.,CPU_ID=.false.)
 enddo
 if (unit_/=6.and.trim(comment_)=='')  write (unit_,'(a)') ' '
 if (unit_/=6.and.trim(comment_)=='#') write (unit_,'(a)') '#'
 !
 if (unit_==11) close(11)
 !
end subroutine write_the_logo
#endif
!
!
subroutine rename_file(name)
 !
 use pars,       ONLY:schlen,lchlen
 !
 implicit none
 !
 character(lchlen):: name
 character(lchlen):: ch 
 integer          :: i1
 logical, external:: file_exists
 if (.not.file_exists(name)) return
 i1=0
 ch=name
 do while (file_exists(ch))
   i1=i1+1
   if (i1< 99) write (ch,'(2a,i2.2)') trim(name),'_',i1
   if (i1> 99) write (ch,'(2a,i3.3)') trim(name),'_',i1
 enddo
 name=ch
 !
end subroutine rename_file
!
!
subroutine warning(mesg)
<<<<<<< HEAD
#if !defined _io_lib
=======
 !
>>>>>>> aba6d71e
 use LIVE_t,     ONLY:LIVE_message
#endif
 use stderr,     ONLY:STRING_pack
 use com,        ONLY:msg
 !
 implicit none
 !
 character(*) :: mesg
 call msg('nr',STRING_pack('[WARNING] ',trim(mesg)))
#if !defined _io_lib
 call LIVE_message(STRING_pack('[WARNING] ',trim(mesg)),"n","","%s")
<<<<<<< HEAD
#endif
=======
 !
>>>>>>> aba6d71e
end subroutine warning
!
!
subroutine error(mesg)
<<<<<<< HEAD
#if !defined _io_lib
=======
 !
>>>>>>> aba6d71e
 use LIVE_t,     ONLY:LIVE_message,live_timing_is_on
#endif
 use stderr,     ONLY:STRING_pack
 use com,        ONLY:secnm,msg
#if defined _MPI
 use parallel_m, ONLY:mpi_comm_world,ncpu
#endif
 !
 implicit none
 !
#if defined _MPI
 integer         :: ierr
#endif
 character(*)    :: mesg
 !
 live_timing_is_on=.FALSE.
 !
 if (len_trim(secnm)>0) then
   call msg('nr',STRING_pack('[ERROR] STOP signal received while in :',trim(secnm)))
#if !defined _io_lib
   call LIVE_message(STRING_pack('[ERROR] STOP signal received while in :',trim(secnm)),"nn","","%s")
#endif
 endif
 call msg('nr',STRING_pack('[ERROR] ',trim(mesg)))
#if !defined _io_lib
 call LIVE_message(STRING_pack('[ERROR] ',trim(mesg)),"n","","%s")
 call LIVE_message("","n","","%s")
#endif
 flush(6)
 !
#if defined _MPI
 if (ncpu>1) call MPI_Abort(mpi_comm_world,1,ierr)
#endif
 stop
 !
end subroutine error
!
!
subroutine msg_deliver(of_name,formatted_msg)
 !
 use pars,      ONLY:max_open_ofs
 use com,       ONLY:opened_of,repfile,of_unit
 !
 implicit none
 !
 character(*) :: of_name,formatted_msg
 integer      :: i_unit
 !
 do i_unit=1,max_open_ofs
   if (index(opened_of(i_unit),trim(of_name))==0) cycle
   if (of_unit(i_unit)<=0) cycle
   if (of_unit(i_unit)==11) open(unit=11,file=trim(repfile),position='append')
   write (of_unit(i_unit),'(a)') trim(formatted_msg)
   if (of_unit(i_unit)==11) close(11)
   of_unit(i_unit)=-of_unit(i_unit)
 enddo
 !
end subroutine msg_deliver
!
!
subroutine msg_manager(how)
 !
 ! how = '(n)s(n)' '(n)r(n)' '(n)l(n)' 'o PATTERN'
 !
 ! r(eport)
 ! s(tderr)
 ! oN=msgunits(N) 
 !
 use pars,    ONLY:schlen,lchlen
 use stderr,  ONLY:STRING_split,STRING_remove
 use com,     ONLY:terminator,opened_of,of_unit,max_open_ofs,write_to_report,jobstr
 !
 implicit none
 !
 character(*) how
 ! 
 ! Work Space
 !
 integer          ::i1,i2
 character(schlen)::ch_piece(10)
 character(lchlen)::stripped_file_name
 !
 terminator(1)='('
 terminator(2)=')'
 !
 ! o. files
 !
 if (how(:1)=="o") then
   call STRING_split(how,ch_piece)
   do i2=2,10
     if (len_trim(ch_piece(i2))==0) cycle
     do i1=1,max_open_ofs-1
       if (len_trim(opened_of(i1))==0) cycle
       stripped_file_name=STRING_remove(opened_of(i1),trim(jobstr))
       if (index( stripped_file_name,trim(ch_piece(i2)) )/=0) then
         of_unit(i1) =-of_unit(i1)
       endif
     enddo
   enddo
   return
 endif
 !
 ! Report
 !
 if (index(how,'r' )/=0.and.write_to_report) then
   of_unit(max_open_ofs) =-of_unit(max_open_ofs)
   if (index(how,'nr')/=0) terminator(1)='(/'
   if (index(how,'rn')/=0) terminator(2)='/)'
 endif
 !
 ! Log 
 !
 if (index(how,'l' )/=0) then
   terminator(3:4)=' '
   if (index(how,'nl')/=0) terminator(3)='n'
   if (index(how,'ln')/=0) terminator(4)='n'
 endif
 !
end subroutine msg_manager
!
!
subroutine of_netcdf_shadow(i1,val)
 !
 use pars,     ONLY:SP
#if defined _NC_OUTPUT
 use com,      ONLY:of_nc_pos,of_nc_IDs
 use netcdf,   ONLY:nf90_unlimited
 use IO_m,     ONLY:WR,NONE,io_control,def_variable_bulk,io_variable_bulk
#endif
 !
 implicit none
 !
 integer,  intent(in)   :: i1
 real(SP), intent(in)   :: val(:)
 !
#if defined _NC_OUTPUT
 !
 real(SP), allocatable :: nc_var(:,:)
 !
 allocate(nc_var(size(val),1))
 !
 if(of_nc_pos(i1)==0) call def_variable_bulk(of_nc_IDs(i1),"output",1,(/size(val),nf90_unlimited/),SP)
 !
 of_nc_pos(i1)=of_nc_pos(i1)+1
 nc_var(:,1)=val
 !
 call io_control(ACTION=WR,COM=NONE,SEC=(/1/),ID=of_nc_IDs(i1))
 call io_variable_bulk(of_nc_IDs(i1),1,R2=nc_var,IPOS=(/1,of_nc_pos(i1)/))
 !
 deallocate(nc_var)
 !
#endif
 !
 return
 !
end subroutine of_netcdf_shadow
!
!
! FUNCTIONS
!===========
!
logical function OF_exists(name)
 !
 use pars,      ONLY:max_open_ofs
 use com,       ONLY:opened_of
 !
 implicit none
 !
 character(*) ::name
 integer      ::i_f
 OF_exists=.false. 
 do i_f=1,max_open_ofs
   if (index(opened_of(i_f),name)/=0) OF_exists=.TRUE.
 enddo
 !
end function OF_exists
!
!
logical function file_exists(name)
 !
 implicit none
 !
 character(*) name
 !
 file_exists=.false.
 if (len_trim(name)==0) return
 inquire(file=name,exist=file_exists)
 !
end function file_exists
!
!
function composed_fmt(basic_fmt,n,USE_TABS,INDENT)
 !
 use pars,   ONLY:lchlen
 use com,    ONLY:terminator,depth
 use stderr, ONLY:STRING_pack,of_tabs
 !
 implicit none
 !
 character(lchlen) :: composed_fmt
 !
 character(*)     :: basic_fmt
 integer          :: n,INDENT
 logical          :: USE_TABS
 ! 
 ! Work Space
 !
 integer           :: i1
 character(lchlen) :: lch
 !
 if (USE_TABS) then
   composed_fmt=STRING_pack(terminator(1),'a,')
   lch=composed_fmt
   do i1=1,n-1
     write (lch,'(2a,i3.3,3a)') trim(composed_fmt),'t',of_tabs(i1)+2+INDENT,',',basic_fmt,','
     composed_fmt=lch
   enddo
   write (composed_fmt,'(2a,i3.3,3a)') trim(lch),'t',of_tabs(n)+2+INDENT,',',basic_fmt,trim(terminator(2))
 else
   write (composed_fmt,'(a,i2.2,a,i5.4,4a)') trim(terminator(1)),depth+1,'x,a,',n,'(',basic_fmt,',1x)',trim(terminator(2))
   if (INDENT==0) write (composed_fmt,'(2a,i5.4,4a)')  trim(terminator(1)),'a,',n,'(',basic_fmt,',1x)',trim(terminator(2))
 endif
 if (n<0) write (composed_fmt,'(a,i5.4,3a)') '(a,',iabs(n),'(',basic_fmt,',1x))'
end function composed_fmt
!
!
function filename(name)
 !
 use stderr,     ONLY:STRING_split,STRING_remove
 use pars,       ONLY:schlen,lchlen
 !
 implicit none
 !
 character(lchlen) :: filename
 character(*)      :: name
 integer           :: N
 character(schlen) :: names(20)
 character(lchlen) :: name_
 name_=name
 name_=STRING_remove(name_,"/",replace=" ")
 call STRING_split(name_,names,n_non_empty_strings=N)
 filename=trim(names(N))
 !
end function filename<|MERGE_RESOLUTION|>--- conflicted
+++ resolved
@@ -208,11 +208,8 @@
 !
 !
 subroutine warning(mesg)
-<<<<<<< HEAD
-#if !defined _io_lib
-=======
- !
->>>>>>> aba6d71e
+ !
+#if !defined _io_lib
  use LIVE_t,     ONLY:LIVE_message
 #endif
  use stderr,     ONLY:STRING_pack
@@ -224,20 +221,14 @@
  call msg('nr',STRING_pack('[WARNING] ',trim(mesg)))
 #if !defined _io_lib
  call LIVE_message(STRING_pack('[WARNING] ',trim(mesg)),"n","","%s")
-<<<<<<< HEAD
-#endif
-=======
- !
->>>>>>> aba6d71e
+#endif
+ !
 end subroutine warning
 !
 !
 subroutine error(mesg)
-<<<<<<< HEAD
-#if !defined _io_lib
-=======
- !
->>>>>>> aba6d71e
+ !
+#if !defined _io_lib
  use LIVE_t,     ONLY:LIVE_message,live_timing_is_on
 #endif
  use stderr,     ONLY:STRING_pack
