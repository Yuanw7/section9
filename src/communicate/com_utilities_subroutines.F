!
!        Copyright (C) 2000-2020 the YAMBO team
!              http://www.yambo-code.org
!
! Authors (see AUTHORS file for details): AM, DS
! 
! This file is distributed under the terms of the GNU 
! General Public License. You can redistribute it and/or 
! modify it under the terms of the GNU General Public 
! License as published by the Free Software Foundation; 
! either version 2, or (at your option) any later version.
!
! This program is distributed in the hope that it will 
! be useful, but WITHOUT ANY WARRANTY; without even the 
! implied warranty of MERCHANTABILITY or FITNESS FOR A 
! PARTICULAR PURPOSE.  See the GNU General Public License 
! for more details.
!
! You should have received a copy of the GNU General Public 
! License along with this program; if not, write to the Free 
! Software Foundation, Inc., 59 Temple Place - Suite 330,Boston, 
! MA 02111-1307, USA or visit http://www.gnu.org/copyleft/gpl.txt.
!
subroutine of_open_close(of_name_extension,mode)
 !
 use pars,            ONLY:lchlen
 use com,             ONLY:of_name,of_opened,of_unit,write_to_of,n_ofs_defined
 use IO_m,            ONLY:get_name
#if defined _NC_OUTPUT
 use stderr,          ONLY:STRING_remove
 use com,             ONLY:of_nc_pos,of_nc_var_names,of_nc_IDs
 use IO_m,            ONLY:io_control,io_connect,io_disconnect,OP_WR,WR_CL,NONE
#endif
#if defined _YAML_OUTPUT
 use f_utils,         ONLY:f_get_free_unit
 use com,             ONLY:of_yaml_IDs
 use yaml_output,     ONLY:yaml_set_stream,yaml_close_stream,yaml_stream_connected
#endif
 !
 implicit none
 !
 character(*), intent(in)            :: of_name_extension
 character(*), intent(in), optional  :: mode
 !
 integer, external  :: get_file_index
 ! 
 ! Work Space
 !
#if defined _NC_OUTPUT
 integer          :: io_out
#endif
 integer          :: i2,file_index
 character(lchlen):: of_name_complete
 !
 if (len_trim(of_name_extension)==0) return
 !
 if (present(mode)) then
   !
   ! Get full filename, including path and jobname, from extension
   !  
   of_name_complete=get_name(desc=trim(of_name_extension),type=3,CORE_IO=.false.,MORE_IO=.false.,COM_IO=.true.)
   !
   ! Get file index from file name
   !
   file_index=get_file_index(of_name_complete)
   !
   ! Flush output if file is opened
   !
   if (index(mode,'f')/=0.and.(len_trim(of_opened(file_index))>0)) then
     call yambo_flush(abs(of_unit(file_index)))
     if (trim(mode)=='f') return
   endif
   !
   if (index(mode,'a')==0.and.index(mode,'O')==0) then
     ! Check if filename exists from previous run.
     ! In case _0n needs to be appended when file is first created
     call rename_file(of_name_complete)
     of_name(file_index)=of_name_complete
   else if(len_trim(of_name(file_index))>0) then
     ! In case _0n needs to be appendend, it is done checking the filename saved
     of_name_complete=of_name(file_index)
   endif
   !
   if ( (index(mode,'o')==0.and.index(mode,'O')==0) .or. .not.write_to_of) return
   !
   ! Here I open the unit using file_name to define the name
   !
   ! Check first if already open
   !
   do i2=1,n_ofs_defined
     if (trim(of_opened(i2))==of_name_complete) return
   enddo
   !
   ! Find the first free unit
   !
#if defined _YAML_OUTPUT
   of_unit(file_index)=f_get_free_unit()
#else
   of_unit(file_index)=file_index+20
#endif
   of_opened(file_index)=of_name_complete
   !
   if (index(mode,'a')==0) open(of_unit(file_index),file=trim(of_opened(file_index)))
   if (index(mode,'a')/=0) open(of_unit(file_index),file=trim(of_opened(file_index)),position='append')
   if (index(mode,"t")>0) call write_the_logo(of_unit(file_index),'#')
   !
   ! A opened file has a unit assigned
   ! However the unit is kept negative
   ! Only msg_manager switchis it to positive just before writing to file
   ! Immediately after writing the msg_interfaces will switch it back to negative
   !
   of_unit(file_index)=-of_unit(file_index)
   !
#if defined _NC_OUTPUT
   call io_control(ACTION=OP_WR,COM=NONE,SEC=(/1/),ID=of_nc_IDs(file_index))
   io_out=io_connect(desc="output_"//trim(of_name_extension),type=2, ID=of_nc_IDs(file_index))
   of_nc_var_names(file_index)=trim(STRING_remove(trim(of_name_extension),"-",replace="_"))
   of_nc_pos(:,file_index)=0
#endif
#if defined _YAML_OUTPUT
   call yaml_set_stream(filename=trim(of_name_complete)//".yaml",record_length=200)
   call yaml_stream_connected(trim(of_name_complete)//".yaml",of_yaml_IDs(file_index))
#endif
   !
 else
   !
   ! Close file
   !  
   do i2=1,n_ofs_defined
     if (index(of_opened(i2),trim(of_name_extension))/=0) then
       close(iabs(of_unit(i2)))
       of_unit(i2)=0
#if defined _NC_OUTPUT
       call io_control(ACTION=WR_CL,COM=NONE,SEC=(/1/),ID=of_nc_IDs(i2))
       call io_disconnect(ID=of_nc_IDs(i2)) 
#endif
#if defined _YAML_OUTPUT
       call yaml_close_stream(unit=of_yaml_IDs(i2))
#endif
       of_opened(i2)=' '
       exit
     endif
   enddo
   !
 endif
 !
end subroutine of_open_close
!
<<<<<<< HEAD
!
#if !defined _io_lib
=======
>>>>>>> cb4dc292
subroutine write_the_logo(unit_,comment_)
 !
 use LIVE_t,       ONLY:LIVE_message
 use LOGO,         ONLY:pickup_a_logo,logo_line,n_logo_lines
 use pars,         ONLY:schlen
 !
 implicit none
 !
 integer     ::unit_
 character(1)::comment_
 character(schlen)::space_,ch ! Work Space
 integer          ::i1        !
 !
 call pickup_a_logo(unit_)
 !
 if (unit_<0) return
 !
 if (trim(comment_)=='')  space_='(t5,3a)'
 if (trim(comment_)=='#') then
   space_='(t1,3a)'
   do i1=1,n_logo_lines
      ch='# '//logo_line(i1)
      logo_line(i1)=trim(ch)
   enddo
 endif
 !
 do i1=1,n_logo_lines
   if (unit_/=6) write (unit_,trim(space_)) logo_line(i1)
   if (unit_==6.and.i1>=n_logo_lines-3) cycle
   if (unit_==6) call LIVE_message(logo_line(i1),"n","","%s",CPU_TIME=.false.,CPU_ID=.false.)
 enddo
 if (unit_/=6.and.trim(comment_)=='')  write (unit_,'(a)') ' '
 if (unit_/=6.and.trim(comment_)=='#') write (unit_,'(a)') '#'
 !
end subroutine write_the_logo
#endif
!
subroutine rename_file(name)
 !
 use pars,       ONLY:lchlen
 !
 implicit none
 !
 character(lchlen):: name
 character(lchlen):: ch
 integer          :: i1
 logical, external:: file_exists
 !
 if (.not.file_exists(name)) return
 i1=0
 ch=name
 do while (file_exists(ch))
   i1=i1+1
   if (i1< 99) write (ch,'(2a,i2.2)') trim(name),'_',i1
   if (i1> 99) write (ch,'(2a,i3.3)') trim(name),'_',i1
 enddo
 name=ch
 !
end subroutine rename_file
!
subroutine warning(mesg)
 !
#if !defined _io_lib
 use LIVE_t,     ONLY:LIVE_message
#endif
 use stderr,     ONLY:STRING_pack
 use com,        ONLY:msg
 !
 implicit none
 !
 character(*) :: mesg
 call msg('nr',STRING_pack('[WARNING] ',trim(mesg)))
#if !defined _io_lib
 call LIVE_message(STRING_pack('[WARNING] ',trim(mesg)),"n","","%s")
#endif
 !
end subroutine warning
!
subroutine error(mesg)
 !
#if !defined _io_lib
 use LIVE_t,     ONLY:LIVE_message,live_timing_is_on
<<<<<<< HEAD
#endif
 use stderr,     ONLY:STRING_pack
=======
 use stderr,     ONLY:STRING_pack,logfile_unit,log_as_a_file
>>>>>>> cb4dc292
 use com,        ONLY:secnm,msg
#if defined _MPI
 use parallel_m, ONLY:mpi_comm_world,ncpu
#endif
 !
 implicit none
 !
#if defined _MPI
 integer         :: ierr
#endif
 character(*)    :: mesg
 !
 live_timing_is_on=.FALSE.
 !
 if (len_trim(secnm)>0) then
<<<<<<< HEAD
   call msg('nr',STRING_pack('[ERROR] STOP signal received while in :',trim(secnm)))
#if !defined _io_lib
   call LIVE_message(STRING_pack('[ERROR] STOP signal received while in :',trim(secnm)),"nn","","%s")
#endif
=======
   call msg('nr',STRING_pack('[ERROR] STOP signal received while in ',trim(secnm)))
   call LIVE_message(STRING_pack('[ERROR] STOP signal received while in ',trim(secnm)),"nn","","%s")
>>>>>>> cb4dc292
 endif
 call msg('nr',STRING_pack('[ERROR] ',trim(mesg)))
#if !defined _io_lib
 call LIVE_message(STRING_pack('[ERROR] ',trim(mesg)),"n","","%s")
 call LIVE_message("","n","","%s")
<<<<<<< HEAD
#endif
 flush(6)
=======
 if(log_as_a_file) call yambo_flush(logfile_unit)
>>>>>>> cb4dc292
 !
#if defined _MPI
 if (ncpu>1) call MPI_Abort(mpi_comm_world,1,ierr)
#endif
 stop
 !
end subroutine error
!
!
subroutine yambo_flush(unit)
  !
  use com_interfcs,  ONLY:fsync
  !
  implicit none
  !
  integer, intent(in) :: unit
  integer :: ierr
  !
  flush(unit)
  ierr = fsync(fnum(unit))
  !
  if (ierr /= 0) stop "Error calling fsync"
  !
end subroutine yambo_flush<|MERGE_RESOLUTION|>--- conflicted
+++ resolved
@@ -146,11 +146,8 @@
  !
 end subroutine of_open_close
 !
-<<<<<<< HEAD
-!
-#if !defined _io_lib
-=======
->>>>>>> cb4dc292
+!
+#if !defined _io_lib
 subroutine write_the_logo(unit_,comment_)
  !
  use LIVE_t,       ONLY:LIVE_message
@@ -233,12 +230,8 @@
  !
 #if !defined _io_lib
  use LIVE_t,     ONLY:LIVE_message,live_timing_is_on
-<<<<<<< HEAD
-#endif
- use stderr,     ONLY:STRING_pack
-=======
+#endif
  use stderr,     ONLY:STRING_pack,logfile_unit,log_as_a_file
->>>>>>> cb4dc292
  use com,        ONLY:secnm,msg
 #if defined _MPI
  use parallel_m, ONLY:mpi_comm_world,ncpu
@@ -254,26 +247,17 @@
  live_timing_is_on=.FALSE.
  !
  if (len_trim(secnm)>0) then
-<<<<<<< HEAD
-   call msg('nr',STRING_pack('[ERROR] STOP signal received while in :',trim(secnm)))
-#if !defined _io_lib
-   call LIVE_message(STRING_pack('[ERROR] STOP signal received while in :',trim(secnm)),"nn","","%s")
-#endif
-=======
    call msg('nr',STRING_pack('[ERROR] STOP signal received while in ',trim(secnm)))
+#if !defined _io_lib
    call LIVE_message(STRING_pack('[ERROR] STOP signal received while in ',trim(secnm)),"nn","","%s")
->>>>>>> cb4dc292
+#endif
  endif
  call msg('nr',STRING_pack('[ERROR] ',trim(mesg)))
 #if !defined _io_lib
  call LIVE_message(STRING_pack('[ERROR] ',trim(mesg)),"n","","%s")
  call LIVE_message("","n","","%s")
-<<<<<<< HEAD
-#endif
- flush(6)
-=======
+#endif
  if(log_as_a_file) call yambo_flush(logfile_unit)
->>>>>>> cb4dc292
  !
 #if defined _MPI
  if (ncpu>1) call MPI_Abort(mpi_comm_world,1,ierr)
