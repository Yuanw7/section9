--- conflicted
+++ resolved
@@ -61,22 +61,11 @@
    !
    ! Get file index from exension
    !
-<<<<<<< HEAD
-   if (index(mode,'f')/=0) then
-     file_index=-1
-     do i2=1,max_open_ofs-1
-        if (trim(opened_of(i2))==local_file_name) file_index=i2
-     enddo
-     if(file_index==-1) return
-     flush(abs(of_unit(file_index)))
-   endif
-=======
    file_index=get_file_index(of_name_complete)
    !
    ! Flush output if file is opened
    !
    if (index(mode,'f')/=0.and.(len_trim(opened_of(file_index))>0)) flush(abs(of_unit(file_index)))
->>>>>>> 3931a4df
    !
    if ( (index(mode,'o')==0.and.index(mode,'O')==0) .or. .not.write_to_of) return
    !
@@ -86,42 +75,23 @@
    !
    ! Check first if already open
    !
-<<<<<<< HEAD
    do i2=1,max_open_ofs-1
-     if (trim(opened_of(i2))==local_file_name) return
-=======
-   do i2=1,max_open_ofs
      if (trim(opened_of(i2))==of_name_complete) return
->>>>>>> 3931a4df
    enddo
    !
    ! Find the first free unit
    !
+#if defined _YAML_OUTPUT
+     of_unit(file_index)=f_get_free_unit()
+#else
    do i2=1,max_open_ofs-1
      if (of_unit(i2)<0) cycle
-     file_index=i2
-#if defined _YAML_OUTPUT
-<<<<<<< HEAD
-     of_unit(file_index)=f_get_free_unit()
-#else
      of_unit(file_index)=20+i2
-#endif
      exit
-   enddo
-   opened_of(file_index)=local_file_name
-=======
-   of_unit(file_index)=f_get_free_unit()
-#else
-   do i2=1,max_open_ofs
-     if (of_unit(i2)==0) then
-       of_unit(file_index)=20+i2
-       exit
-     endif
    enddo
 #endif
    opened_of(file_index)=of_name_complete
    of_name(file_index)=of_name_complete
->>>>>>> 3931a4df
    !
    if (index(mode,'a')==0) open(of_unit(file_index),file=trim(opened_of(file_index)))
    if (index(mode,'a')/=0) open(of_unit(file_index),file=trim(opened_of(file_index)),position='append')
@@ -144,13 +114,8 @@
    !
    ! Close file
    !  
-<<<<<<< HEAD
    do i2=1,max_open_ofs-1
-     if (index(opened_of(i2),trim(of_name))/=0) then
-=======
-   do i2=1,max_open_ofs
      if (index(opened_of(i2),trim(of_name_extension))/=0) then
->>>>>>> 3931a4df
        close(iabs(of_unit(i2)))
        of_unit(i2)=0
 #if defined _NC_OUTPUT
