!
!        Copyright (C) 2000-2020 the YAMBO team
!              http://www.yambo-code.org
!
! Authors (see AUTHORS file for details): AM, DS
! 
! This file is distributed under the terms of the GNU 
! General Public License. You can redistribute it and/or 
! modify it under the terms of the GNU General Public 
! License as published by the Free Software Foundation; 
! either version 2, or (at your option) any later version.
!
! This program is distributed in the hope that it will 
! be useful, but WITHOUT ANY WARRANTY; without even the 
! implied warranty of MERCHANTABILITY or FITNESS FOR A 
! PARTICULAR PURPOSE.  See the GNU General Public License 
! for more details.
!
! You should have received a copy of the GNU General Public 
! License along with this program; if not, write to the Free 
! Software Foundation, Inc., 59 Temple Place - Suite 330,Boston, 
! MA 02111-1307, USA or visit http://www.gnu.org/copyleft/gpl.txt.
!
subroutine of_open_close(of_name_extension,mode)
 !
 use pars,            ONLY:lchlen
 use com,             ONLY:of_name,of_opened,of_unit,write_to_of,n_ofs_defined
 use IO_m,            ONLY:get_name
#if defined _NC_OUTPUT
 use stderr,          ONLY:STRING_remove
 use com,             ONLY:of_nc_pos,of_nc_var_names,of_nc_IDs
 use IO_m,            ONLY:io_control,io_connect,io_disconnect,OP_WR,WR_CL,NONE
#endif
#if defined _YAML_OUTPUT
 use f_utils,         ONLY:f_get_free_unit
 use com,             ONLY:of_yaml_IDs
 use yaml_output,     ONLY:yaml_set_stream,yaml_close_stream,yaml_stream_connected
#endif
 !
 implicit none
 !
 character(*), intent(in)            :: of_name_extension
 character(*), intent(in), optional  :: mode
 !
 integer, external  :: get_file_index
 ! 
 ! Work Space
 !
#if defined _NC_OUTPUT
 integer          :: io_out
#endif
 integer          :: i2,file_index
 character(lchlen):: of_name_complete
 !
 if (len_trim(of_name_extension)==0) return
 !
 if (present(mode)) then
   !
   ! Get full filename, including path and jobname, from extension
   !  
   of_name_complete=get_name(desc=trim(of_name_extension),type=3,CORE_IO=.false.,MORE_IO=.false.,COM_IO=.true.)
   !
   ! Get file index from file name
   !
   file_index=get_file_index(of_name_complete)
   !
   ! Flush output if file is opened
   !
   if (index(mode,'f')/=0.and.(len_trim(of_opened(file_index))>0)) then
     ! here I do not use yambo_flush since it could cause a significant drop of performances
     flush(abs(of_unit(file_index)))
     if (trim(mode)=='f') return
   endif
   !
   if (index(mode,'a')==0.and.index(mode,'O')==0) then
     ! Check if filename exists from previous run.
     ! In case _0n needs to be appended when file is first created
     call rename_file(of_name_complete)
     of_name(file_index)=of_name_complete
   else if(len_trim(of_name(file_index))>0) then
     ! In case _0n needs to be appendend, it is done checking the filename saved
     of_name_complete=of_name(file_index)
   endif
   !
   if ( (index(mode,'o')==0.and.index(mode,'O')==0) .or. .not.write_to_of) return
   !
   ! Here I open the unit using file_name to define the name
   !
   ! Check first if already open
   !
   do i2=1,n_ofs_defined
     if (trim(of_opened(i2))==of_name_complete) return
   enddo
   !
   ! Find the first free unit
   !
#if defined _YAML_OUTPUT
   of_unit(file_index)=f_get_free_unit()
#else
   of_unit(file_index)=file_index+20
#endif
   of_opened(file_index)=of_name_complete
   !
   if (index(mode,'a')==0) open(of_unit(file_index),file=trim(of_opened(file_index)))
   if (index(mode,'a')/=0) open(of_unit(file_index),file=trim(of_opened(file_index)),position='append')
   if (index(mode,"t")>0) call write_the_logo(of_unit(file_index),'#')
   !
   ! A opened file has a unit assigned
   ! However the unit is kept negative
   ! Only msg_manager switchis it to positive just before writing to file
   ! Immediately after writing the msg_interfaces will switch it back to negative
   !
   of_unit(file_index)=-of_unit(file_index)
   !
#if defined _NC_OUTPUT
   call io_control(ACTION=OP_WR,COM=NONE,SEC=(/1/),ID=of_nc_IDs(file_index))
   io_out=io_connect(desc="output_"//trim(of_name_extension),type=2, ID=of_nc_IDs(file_index))
   of_nc_var_names(file_index)=trim(STRING_remove(trim(of_name_extension),"-",replace="_"))
   of_nc_pos(:,file_index)=0
#endif
#if defined _YAML_OUTPUT
   call yaml_set_stream(filename=trim(of_name_complete)//".yaml",record_length=200)
   call yaml_stream_connected(trim(of_name_complete)//".yaml",of_yaml_IDs(file_index))
#endif
   !
 else
   !
   ! Close file
   !  
   do i2=1,n_ofs_defined
     if (index(of_opened(i2),trim(of_name_extension))/=0) then
       close(iabs(of_unit(i2)))
       of_unit(i2)=0
#if defined _NC_OUTPUT
       call io_control(ACTION=WR_CL,COM=NONE,SEC=(/1/),ID=of_nc_IDs(i2))
       call io_disconnect(ID=of_nc_IDs(i2)) 
#endif
#if defined _YAML_OUTPUT
       call yaml_close_stream(unit=of_yaml_IDs(i2))
#endif
       of_opened(i2)=' '
       exit
     endif
   enddo
   !
 endif
 !
end subroutine of_open_close
!
subroutine write_the_logo(unit_,comment_)
 !
 use LIVE_t,       ONLY:LIVE_message
 use LOGO,         ONLY:pickup_a_logo,logo_line,n_logo_lines
 use pars,         ONLY:schlen
 !
 implicit none
 !
 integer     ::unit_
 character(1)::comment_
 character(schlen)::space_,ch ! Work Space
 integer          ::i1        !
 !
 call pickup_a_logo(unit_)
 !
 if (unit_<0) return
 !
 if (trim(comment_)=='')  space_='(t5,3a)'
 if (trim(comment_)=='#') then
   space_='(t1,3a)'
   do i1=1,n_logo_lines
      ch='# '//logo_line(i1)
      logo_line(i1)=trim(ch)
   enddo
 endif
 !
 do i1=1,n_logo_lines
   if (unit_/=6) write (unit_,trim(space_)) logo_line(i1)
   if (unit_==6.and.i1>=n_logo_lines-3) cycle
   if (unit_==6) call LIVE_message(logo_line(i1),"n","","%s",CPU_TIME=.false.,CPU_ID=.false.)
 enddo
 if (unit_/=6.and.trim(comment_)=='')  write (unit_,'(a)') ' '
 if (unit_/=6.and.trim(comment_)=='#') write (unit_,'(a)') '#'
 !
end subroutine write_the_logo
!
subroutine rename_file(name)
 !
 use pars,       ONLY:lchlen
 !
 implicit none
 !
 character(lchlen):: name
 character(lchlen):: ch
 integer          :: i1
 logical, external:: file_exists
 !
 if (.not.file_exists(name)) return
 i1=0
 ch=name
 do while (file_exists(ch))
   i1=i1+1
   if (i1< 99) write (ch,'(2a,i2.2)') trim(name),'_',i1
   if (i1> 99) write (ch,'(2a,i3.3)') trim(name),'_',i1
 enddo
 name=ch
 !
end subroutine rename_file
!
subroutine warning(mesg)
 !
 use LIVE_t,     ONLY:LIVE_message
 use stderr,     ONLY:STRING_pack
 use com,        ONLY:msg
 !
 implicit none
 !
 character(*) :: mesg
 call msg('nr',STRING_pack('[WARNING] ',trim(mesg)))
 call LIVE_message(STRING_pack('[WARNING] ',trim(mesg)),"n","","%s")
 !
end subroutine warning
!
subroutine error(mesg)
 !
 use LIVE_t,     ONLY:LIVE_message,live_timing_is_on
 use stderr,     ONLY:STRING_pack,logfile_unit,log_as_a_file
 use com,        ONLY:secnm,msg
#if defined _MPI
 use parallel_m, ONLY:mpi_comm_world,ncpu
#endif
 !
 implicit none
 !
#if defined _MPI
 integer         :: ierr
#endif
 character(*)    :: mesg
 !
 live_timing_is_on=.FALSE.
 !
 if (len_trim(secnm)>0) then
   call msg('nr',STRING_pack('[ERROR] STOP signal received while in ',trim(secnm)))
   call LIVE_message(STRING_pack('[ERROR] STOP signal received while in ',trim(secnm)),"nn","","%s")
 endif
 call msg('nr',STRING_pack('[ERROR] ',trim(mesg)))
 call LIVE_message(STRING_pack('[ERROR] ',trim(mesg)),"n","","%s")
 call LIVE_message("","n","","%s")
 if(log_as_a_file) call yambo_flush(logfile_unit)
 !
#if defined _MPI
 if (ncpu>1) call MPI_Abort(mpi_comm_world,1,ierr)
#endif
 stop
 !
end subroutine error
!
!
subroutine yambo_flush(unit)
  !
  use com_interfcs,  ONLY:fsync
  !
  implicit none
  !
  integer, intent(in) :: unit
  integer :: ierr
  !
  flush(unit)
  !
<<<<<<< HEAD
  ! compiler specific instructions below
  !
#ifdef __GFORTRAN__
  ierr = fsync(fnum(unit))
  if (ierr /= 0) stop "Error calling fsync"
=======
#ifdef __GFORTRAN__
  ! 2020/05/18 DS
  ! These two lines are useful in long simulations
  ! since fsync forces to write the message to file.
  ! However in short simulations (i.e. the test-suite)
  ! they cause a small drop of performances.
  ! Thus I comment them for now
  !ierr = fsync(fnum(unit))
  !if (ierr /= 0) stop "Error calling fsync"
>>>>>>> 0fa58a78
#endif
  !
end subroutine yambo_flush<|MERGE_RESOLUTION|>--- conflicted
+++ resolved
@@ -266,13 +266,8 @@
   !
   flush(unit)
   !
-<<<<<<< HEAD
   ! compiler specific instructions below
   !
-#ifdef __GFORTRAN__
-  ierr = fsync(fnum(unit))
-  if (ierr /= 0) stop "Error calling fsync"
-=======
 #ifdef __GFORTRAN__
   ! 2020/05/18 DS
   ! These two lines are useful in long simulations
@@ -282,7 +277,6 @@
   ! Thus I comment them for now
   !ierr = fsync(fnum(unit))
   !if (ierr /= 0) stop "Error calling fsync"
->>>>>>> 0fa58a78
 #endif
   !
 end subroutine yambo_flush