--- conflicted
+++ resolved
@@ -91,15 +91,7 @@
 #if defined _YAML_OUTPUT
      of_unit(file_index)=f_get_free_unit()
 #else
-<<<<<<< HEAD
-   do i2=1,n_ofs_defined
-     if (of_unit(i2)<0) cycle
-     of_unit(file_index)=20+i2
-     exit
-   enddo
-=======
    of_unit(file_index)=file_index+20
->>>>>>> 6f45bc95
 #endif
    opened_of(file_index)=of_name_complete
    of_name(file_index)=of_name_complete
