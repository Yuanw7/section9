!
!        Copyright (C) 2000-2019 the YAMBO team
!              http://www.yambo-code.org
!
! Authors (see AUTHORS file for details): AM, DS
! 
! This file is distributed under the terms of the GNU 
! General Public License. You can redistribute it and/or 
! modify it under the terms of the GNU General Public 
! License as published by the Free Software Foundation; 
! either version 2, or (at your option) any later version.
!
! This program is distributed in the hope that it will 
! be useful, but WITHOUT ANY WARRANTY; without even the 
! implied warranty of MERCHANTABILITY or FITNESS FOR A 
! PARTICULAR PURPOSE.  See the GNU General Public License 
! for more details.
!
! You should have received a copy of the GNU General Public 
! License along with this program; if not, write to the Free 
! Software Foundation, Inc., 59 Temple Place - Suite 330,Boston, 
! MA 02111-1307, USA or visit http://www.gnu.org/copyleft/gpl.txt.
!
subroutine of_open_close(of_name,mode)
 !
 use pars,            ONLY:lchlen,max_open_ofs
 use com,             ONLY:of,nofs,opened_of,of_unit,write_to_of
 use IO_m,            ONLY:get_name
#if defined _NC_OUTPUT
 use com,             ONLY:of_nc_pos,of_nc_var_names,of_nc_IDs
 use IO_m,            ONLY:io_control,io_connect,io_disconnect,OP_WR,WR_CL,NONE
#endif
#if defined _YAML_OUTPUT
 use f_utils,         ONLY:f_get_free_unit
 use com,             ONLY:of_yaml_IDs
 use yaml_output,     ONLY:yaml_set_stream,yaml_close_stream,yaml_stream_connected
#endif
 !
 implicit none
 !
 character(*), intent(in)            :: of_name
 character(*), intent(in), optional  :: mode
 ! 
 ! Work Space
 !
#if defined _NC_OUTPUT
 integer          :: io_out
#endif
 integer          :: i2,i3,file_index
 character(lchlen):: local_file_name
 !
 if (len_trim(of_name)==0) return
 !
 if (present(mode)) then
   !
   ! Open file
   !  
   local_file_name=get_name(desc=trim(of_name),type=3,CORE_IO=.false.,MORE_IO=.false.,COM_IO=.true.)
   !
   ! Flush output
   !
   if (index(mode,'f')/=0) then
     file_index=-1
     do i2=1,max_open_ofs-1
        if (trim(opened_of(i2))==local_file_name) file_index=i2
     enddo
     if(file_index==-1) return
     flush(abs(of_unit(file_index)))
   endif
   !
   if ( (index(mode,'o')==0.and.index(mode,'O')==0) .or. .not.write_to_of) return
   !
   ! Here I open the unit using file_name to define the name
   !
   if (index(mode,'a')==0.and.index(mode,'O')==0) call rename_file(local_file_name)
   !
   ! Check first if already open
   !
   do i2=1,max_open_ofs-1
     if (trim(opened_of(i2))==local_file_name) return
   enddo
   !
   ! Find the first free unit
   !
   do i2=1,max_open_ofs-1
     if (of_unit(i2)<0) cycle
     file_index=i2
#if defined _YAML_OUTPUT
     of_unit(file_index)=f_get_free_unit()
#else
     of_unit(file_index)=20+i2
#endif
     exit
   enddo
   opened_of(file_index)=local_file_name
   !
   if (index(mode,'a')==0) open(of_unit(file_index),file=trim(opened_of(file_index)))
   if (index(mode,'a')/=0) open(of_unit(file_index),file=trim(opened_of(file_index)),position='append')
   if (index(mode,"t")>0) call write_the_logo(of_unit(file_index),'#')
   !
   of_unit(file_index)=-of_unit(file_index)
   !
#if defined _NC_OUTPUT
   call io_control(ACTION=OP_WR,COM=NONE,SEC=(/1/),ID=of_nc_IDs(file_index))
   io_out=io_connect(desc="output_"//trim(of_name),type=2, ID=of_nc_IDs(file_index))
   of_nc_var_names(file_index)=trim(of_name)
   of_nc_pos(:,file_index)=0
#endif
#if defined _YAML_OUTPUT
   call yaml_set_stream(filename=trim(local_file_name)//".yaml")
   call yaml_stream_connected(trim(local_file_name)//".yaml",of_yaml_IDs(file_index))
#endif
   !
 else
   !
   ! Close file
   !  
   do i2=1,max_open_ofs-1
     if (index(opened_of(i2),trim(of_name))/=0) then
       close(iabs(of_unit(i2)))
       of_unit(i2)=0
#if defined _NC_OUTPUT
       call io_control(ACTION=WR_CL,COM=NONE,SEC=(/1/),ID=of_nc_IDs(i2))
       call io_disconnect(ID=of_nc_IDs(i2)) 
#endif
#if defined _YAML_OUTPUT
       call yaml_close_stream(unit=of_yaml_IDs(i2))
#endif
       if (.not.any(of==of_name)) then
         do i3=1,nofs
           if (len_trim(of(i3))==0) then
             of(i3)=opened_of(i2)
             exit
           endif
         enddo
       endif
       opened_of(i2)=' '
       exit
     endif
   enddo
   !
 endif
 !
end subroutine of_open_close
!
subroutine write_the_logo(unit_,comment_)
 !
 use LIVE_t,       ONLY:LIVE_message
 use LOGO,         ONLY:pickup_a_logo,logo_line,n_logo_lines
 use pars,         ONLY:schlen
 !
 implicit none
 !
 integer     ::unit_
 character(1)::comment_
 character(schlen)::space_,ch ! Work Space
 integer          ::i1        !
 !
 call pickup_a_logo(unit_)
 !
 if (unit_<0) return
 !
 if (trim(comment_)=='')  space_='(t5,3a)'
 if (trim(comment_)=='#') then
   space_='(t1,3a)'
   do i1=1,n_logo_lines
      ch='# '//logo_line(i1)
      logo_line(i1)=trim(ch)
   enddo
 endif
 !
 do i1=1,n_logo_lines
   if (unit_/=6) write (unit_,trim(space_)) logo_line(i1)
   if (unit_==6.and.i1>=n_logo_lines-3) cycle
   if (unit_==6) call LIVE_message(logo_line(i1),"n","","%s",CPU_TIME=.false.,CPU_ID=.false.)
 enddo
 if (unit_/=6.and.trim(comment_)=='')  write (unit_,'(a)') ' '
 if (unit_/=6.and.trim(comment_)=='#') write (unit_,'(a)') '#'
 !
end subroutine write_the_logo
!
subroutine rename_file(name)
 !
 use pars,       ONLY:lchlen
 !
 implicit none
 !
 character(lchlen):: name
 character(lchlen):: ch 
 integer          :: i1
 logical, external:: file_exists
 if (.not.file_exists(name)) return
 i1=0
 ch=name
 do while (file_exists(ch))
   i1=i1+1
   if (i1< 99) write (ch,'(2a,i2.2)') trim(name),'_',i1
   if (i1> 99) write (ch,'(2a,i3.3)') trim(name),'_',i1
 enddo
 name=ch
 !
end subroutine rename_file
!
subroutine warning(mesg)
 !
 use LIVE_t,     ONLY:LIVE_message
 use stderr,     ONLY:STRING_pack
 use com,        ONLY:msg
 !
 implicit none
 !
 character(*) :: mesg
 call msg('nr',STRING_pack('[WARNING] ',trim(mesg)))
 call LIVE_message(STRING_pack('[WARNING] ',trim(mesg)),"n","","%s")
 !
end subroutine warning
!
subroutine error(mesg)
 !
 use LIVE_t,     ONLY:LIVE_message,live_timing_is_on
 use stderr,     ONLY:STRING_pack
 use com,        ONLY:secnm,msg
#if defined _MPI
 use parallel_m, ONLY:mpi_comm_world,ncpu
#endif
 !
 implicit none
 !
#if defined _MPI
 integer         :: ierr
#endif
 character(*)    :: mesg
 !
 live_timing_is_on=.FALSE.
 !
 if (len_trim(secnm)>0) then
   call msg('nr',STRING_pack('[ERROR] STOP signal received while in ',trim(secnm)))
   call LIVE_message(STRING_pack('[ERROR] STOP signal received while in ',trim(secnm)),"nn","","%s")
 endif
 call msg('nr',STRING_pack('[ERROR] ',trim(mesg)))
 call LIVE_message(STRING_pack('[ERROR] ',trim(mesg)),"n","","%s")
 call LIVE_message("","n","","%s")
 flush(6)
 !
#if defined _MPI
 if (ncpu>1) call MPI_Abort(mpi_comm_world,1,ierr)
#endif
 stop
 !
end subroutine error
!
!
subroutine msg_deliver(of_name,formatted_msg)
 !
 use pars,      ONLY:max_open_ofs
 use com,       ONLY:opened_of,repfile_unit,of_unit
 !
 implicit none
 !
 character(*) :: of_name,formatted_msg
 integer      :: i_unit
 !
 do i_unit=1,max_open_ofs
   if (index(opened_of(i_unit),trim(of_name))==0) cycle
   if (of_unit(i_unit)<=0) cycle
   write (of_unit(i_unit),'(a)') trim(formatted_msg)
   if (of_unit(i_unit)/=repfile_unit) of_unit(i_unit)=-of_unit(i_unit)
 enddo
 !
end subroutine msg_deliver
!
<<<<<<< HEAD
!
subroutine msg_manager(how,irep)
=======
subroutine msg_manager(how)
>>>>>>> 3cc00c46
 !
 ! how = '(n)s(n)' '(n)r(n)' '(n)l(n)' 'o PATTERN'
 !
 ! r(eport)
 ! s(tderr)
 ! oN=msgunits(N) 
 !
 use pars,    ONLY:schlen,lchlen
 use stderr,  ONLY:STRING_split,STRING_remove
 use com,     ONLY:terminator,opened_of,of_unit,max_open_ofs,write_to_report,jobstr
 !
 implicit none
 !
 character(*), intent(in)  :: how
 integer,      intent(out) :: irep
 ! 
 ! Work Space
 !
 integer          ::i1,i2
 character(schlen)::ch_piece(10)
 character(lchlen)::stripped_file_name
 !
 irep=0
 terminator(1)='('
 terminator(2)=')'
 !
 ! o. files
 !
 if (how(:1)=="o") then
   irep=1
   call STRING_split(how,ch_piece)
   do i2=2,10
     if (len_trim(ch_piece(i2))==0) cycle
     do i1=1,max_open_ofs-1
       if (len_trim(opened_of(i1))==0) cycle
       stripped_file_name=STRING_remove(opened_of(i1),trim(jobstr))
       if (index( stripped_file_name,trim(ch_piece(i2)) )/=0) then
         of_unit(i1) =-of_unit(i1)
       endif
     enddo
   enddo
   return
 endif
 !
 ! Report
 !
 if (index(how,'r' )/=0.and.write_to_report) then
   irep=0
   if (index(how,'nr')/=0) terminator(1)='(/'
   if (index(how,'rn')/=0) terminator(2)='/)'
 endif
 !
 ! Log 
 !
 if (index(how,'l' )/=0) then
   irep=1
   terminator(3:4)=' '
   if (index(how,'nl')/=0) terminator(3)='n'
   if (index(how,'ln')/=0) terminator(4)='n'
 endif
 !
end subroutine msg_manager<|MERGE_RESOLUTION|>--- conflicted
+++ resolved
@@ -269,12 +269,8 @@
  !
 end subroutine msg_deliver
 !
-<<<<<<< HEAD
 !
 subroutine msg_manager(how,irep)
-=======
-subroutine msg_manager(how)
->>>>>>> 3cc00c46
  !
  ! how = '(n)s(n)' '(n)r(n)' '(n)l(n)' 'o PATTERN'
  !
