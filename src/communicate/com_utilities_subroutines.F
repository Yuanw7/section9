!
!        Copyright (C) 2000-2020 the YAMBO team
!              http://www.yambo-code.org
!
! Authors (see AUTHORS file for details): AM, DS
! 
! This file is distributed under the terms of the GNU 
! General Public License. You can redistribute it and/or 
! modify it under the terms of the GNU General Public 
! License as published by the Free Software Foundation; 
! either version 2, or (at your option) any later version.
!
! This program is distributed in the hope that it will 
! be useful, but WITHOUT ANY WARRANTY; without even the 
! implied warranty of MERCHANTABILITY or FITNESS FOR A 
! PARTICULAR PURPOSE.  See the GNU General Public License 
! for more details.
!
! You should have received a copy of the GNU General Public 
! License along with this program; if not, write to the Free 
! Software Foundation, Inc., 59 Temple Place - Suite 330,Boston, 
! MA 02111-1307, USA or visit http://www.gnu.org/copyleft/gpl.txt.
!
subroutine of_open_close(of_name_extension,mode)
 !
 use pars,            ONLY:lchlen
 use com,             ONLY:of_name,of_opened,of_unit,write_to_of,n_ofs_defined
 use IO_m,            ONLY:get_name
#if defined _NC_OUTPUT
 use stderr,          ONLY:STRING_remove
 use com,             ONLY:of_nc_pos,of_nc_var_names,of_nc_IDs
 use IO_m,            ONLY:io_control,io_connect,io_disconnect,OP_WR,WR_CL,NONE
#endif
#if defined _YAML_OUTPUT
 use f_utils,         ONLY:f_get_free_unit
 use com,             ONLY:of_yaml_IDs
 use yaml_output,     ONLY:yaml_set_stream,yaml_close_stream,yaml_stream_connected
#endif
 !
 implicit none
 !
 character(*), intent(in)            :: of_name_extension
 character(*), intent(in), optional  :: mode
 !
 integer, external  :: get_file_index
 ! 
 ! Work Space
 !
#if defined _NC_OUTPUT
 integer          :: io_out
#endif
 integer          :: i2,file_index
 character(lchlen):: of_name_complete
 !
 if (len_trim(of_name_extension)==0) return
 !
 if (present(mode)) then
   !
   ! Get full filename, including path and jobname, from extension
   !  
   of_name_complete=get_name(desc=trim(of_name_extension),type=3,CORE_IO=.false.,MORE_IO=.false.,COM_IO=.true.)
   !
   ! Get file index from file name
   !
   file_index=get_file_index(of_name_complete)
   !
   ! Flush output if file is opened
   !
   if (index(mode,'f')/=0.and.(len_trim(of_opened(file_index))>0)) then
     flush(abs(of_unit(file_index)))
     if (trim(mode)=='f') return
   endif
   !
   if (index(mode,'a')==0.and.index(mode,'O')==0) then
     ! Check if filename exists from previous run.
     ! In case _0n needs to be appended when file is first created
     call rename_file(of_name_complete)
     of_name(file_index)=of_name_complete
   else if(len_trim(of_name(file_index))>0) then
     ! In case _0n needs to be appendend, it is done checking the filename saved
     of_name_complete=of_name(file_index)
   endif
   !
   if ( (index(mode,'o')==0.and.index(mode,'O')==0) .or. .not.write_to_of) return
   !
   ! Here I open the unit using file_name to define the name
   !
   ! Check first if already open
   !
   do i2=1,n_ofs_defined
     if (trim(of_opened(i2))==of_name_complete) return
   enddo
   !
   ! Find the first free unit
   !
#if defined _YAML_OUTPUT
   of_unit(file_index)=f_get_free_unit()
#else
   of_unit(file_index)=file_index+20
#endif
   of_opened(file_index)=of_name_complete
   !
   if (index(mode,'a')==0) open(of_unit(file_index),file=trim(of_opened(file_index)))
   if (index(mode,'a')/=0) open(of_unit(file_index),file=trim(of_opened(file_index)),position='append')
   if (index(mode,"t")>0) call write_the_logo(of_unit(file_index),'#')
   !
   ! A opened file has a unit assigned
   ! However the unit is kept negative
   ! Only msg_manager switchis it to positive just before writing to file
   ! Immediately after writing the msg_interfaces will switch it back to negative
   !
   of_unit(file_index)=-of_unit(file_index)
   !
#if defined _NC_OUTPUT
   call io_control(ACTION=OP_WR,COM=NONE,SEC=(/1/),ID=of_nc_IDs(file_index))
   io_out=io_connect(desc="output_"//trim(of_name_extension),type=2, ID=of_nc_IDs(file_index))
   of_nc_var_names(file_index)=trim(STRING_remove(trim(of_name_extension),"-",replace="_"))
   of_nc_pos(:,file_index)=0
#endif
#if defined _YAML_OUTPUT
   call yaml_set_stream(filename=trim(of_name_complete)//".yaml",record_length=200)
   call yaml_stream_connected(trim(of_name_complete)//".yaml",of_yaml_IDs(file_index))
#endif
   !
 else
   !
   ! Close file
   !  
   do i2=1,n_ofs_defined
     if (index(of_opened(i2),trim(of_name_extension))/=0) then
       close(iabs(of_unit(i2)))
       of_unit(i2)=0
#if defined _NC_OUTPUT
       call io_control(ACTION=WR_CL,COM=NONE,SEC=(/1/),ID=of_nc_IDs(i2))
       call io_disconnect(ID=of_nc_IDs(i2)) 
#endif
#if defined _YAML_OUTPUT
       call yaml_close_stream(unit=of_yaml_IDs(i2))
#endif
       of_opened(i2)=' '
       exit
     endif
   enddo
   !
 endif
 !
end subroutine of_open_close
!
subroutine write_the_logo(unit_,comment_)
 !
 use LIVE_t,       ONLY:LIVE_message
 use LOGO,         ONLY:pickup_a_logo,logo_line,n_logo_lines
 use pars,         ONLY:schlen
 !
 implicit none
 !
 integer     ::unit_
 character(1)::comment_
 character(schlen)::space_,ch ! Work Space
 integer          ::i1        !
 !
 call pickup_a_logo(unit_)
 !
 if (unit_<0) return
 !
 if (trim(comment_)=='')  space_='(t5,3a)'
 if (trim(comment_)=='#') then
   space_='(t1,3a)'
   do i1=1,n_logo_lines
      ch='# '//logo_line(i1)
      logo_line(i1)=trim(ch)
   enddo
 endif
 !
 do i1=1,n_logo_lines
   if (unit_/=6) write (unit_,trim(space_)) logo_line(i1)
   if (unit_==6.and.i1>=n_logo_lines-3) cycle
   if (unit_==6) call LIVE_message(logo_line(i1),"n","","%s",CPU_TIME=.false.,CPU_ID=.false.)
 enddo
 if (unit_/=6.and.trim(comment_)=='')  write (unit_,'(a)') ' '
 if (unit_/=6.and.trim(comment_)=='#') write (unit_,'(a)') '#'
 !
end subroutine write_the_logo
!
subroutine rename_file(name)
 !
 use pars,       ONLY:lchlen
 !
 implicit none
 !
 character(lchlen):: name
 character(lchlen):: ch
 integer          :: i1
 logical, external:: file_exists
 !
 if (.not.file_exists(name)) return
 i1=0
 ch=name
 do while (file_exists(ch))
   i1=i1+1
   if (i1< 99) write (ch,'(2a,i2.2)') trim(name),'_',i1
   if (i1> 99) write (ch,'(2a,i3.3)') trim(name),'_',i1
 enddo
 name=ch
 !
end subroutine rename_file
!
subroutine warning(mesg)
 !
 use LIVE_t,     ONLY:LIVE_message
 use stderr,     ONLY:STRING_pack
 use com,        ONLY:msg
 !
 implicit none
 !
 character(*) :: mesg
 call msg('nr',STRING_pack('[WARNING] ',trim(mesg)))
 call LIVE_message(STRING_pack('[WARNING] ',trim(mesg)),"n","","%s")
 !
end subroutine warning
!
subroutine error(mesg)
 !
 use LIVE_t,     ONLY:LIVE_message,live_timing_is_on
 use stderr,     ONLY:STRING_pack,logfile_unit,log_as_a_file
 use com,        ONLY:secnm,msg
#if defined _MPI
 use parallel_m, ONLY:mpi_comm_world,ncpu
#endif
 !
 implicit none
 !
#if defined _MPI
 integer         :: ierr
#endif
 character(*)    :: mesg
 !
 live_timing_is_on=.FALSE.
 !
 if (len_trim(secnm)>0) then
   call msg('nr',STRING_pack('[ERROR] STOP signal received while in ',trim(secnm)))
   call LIVE_message(STRING_pack('[ERROR] STOP signal received while in ',trim(secnm)),"nn","","%s")
 endif
 call msg('nr',STRING_pack('[ERROR] ',trim(mesg)))
 call LIVE_message(STRING_pack('[ERROR] ',trim(mesg)),"n","","%s")
 call LIVE_message("","n","","%s")
 if(log_as_a_file) flush(logfile_unit)
 !
#if defined _MPI
 if (ncpu>1) call MPI_Abort(mpi_comm_world,1,ierr)
#endif
 stop
 !
end subroutine error
!
<<<<<<< HEAD
integer function find_the_unit(of_name_extension)
 !
 use pars,      ONLY:max_open_ofs
 use com,       ONLY:opened_of
 !
 implicit none
 !
 character(*) :: of_name_extension
 integer      :: i_unit
 !
 find_the_unit=0
 !
 do i_unit=1,max_open_ofs
   if (index(opened_of(i_unit),trim(of_name_extension))==0) cycle
   find_the_unit=i_unit
   return 
 enddo
 !
end function find_the_unit
!
subroutine msg_deliver_fast(f_unit,formatted_msg)
 !
 use com,       ONLY:of_unit
 !
 implicit none
 !
 character(*) :: formatted_msg
 integer      :: f_unit
 !
 if (f_unit<=0) return
 if (of_unit(f_unit)<=0) return
 write (of_unit(f_unit),'(a)') trim(formatted_msg)
 of_unit(f_unit)=-of_unit(f_unit)
 !
end subroutine msg_deliver_fast
!
subroutine msg_deliver(of_name_extension,formatted_msg)
 !
 use pars,      ONLY:max_open_ofs
 use com,       ONLY:opened_of,repfile,of_unit
 !
 implicit none
 !
 character(*) :: of_name_extension,formatted_msg
 integer      :: i_unit
 !
 do i_unit=1,max_open_ofs
   if (index(opened_of(i_unit),trim(of_name_extension))==0) cycle
   if (of_unit(i_unit)<=0) cycle
   if (of_unit(i_unit)==11) open(unit=11,file=trim(repfile),position='append')
   write (of_unit(i_unit),'(a)') trim(formatted_msg)
   if (of_unit(i_unit)==11) close(11)
   of_unit(i_unit)=-of_unit(i_unit)
 enddo
 !
end subroutine msg_deliver
!
subroutine msg_manager(how)
=======
subroutine msg_manager(how,msg_for_out,msg_for_rep,msg_for_log)
>>>>>>> 47c3079e
 !
 ! how = '(n)s(n)' '(n)r(n)' '(n)l(n)' 'o PATTERN'
 !
 ! r(eport)
 ! s(tderr)
 ! oN=msgunits(N) 
 !
 ! This subroutine switches to positive the value of of_unit just before writing
 ! plus extra operations
 !
 use pars,    ONLY:schlen,lchlen,repfile_index
 use stderr,  ONLY:STRING_split,STRING_remove
 use com,     ONLY:terminator,of_opened,of_name,of_unit,n_ofs_defined,jobstr,&
&                  write_to_report,write_to_of
 !
 implicit none
 !
 character(*), intent(in)  :: how
 logical,      intent(out) :: msg_for_out,msg_for_rep,msg_for_log
 ! 
 ! Work Space
 !
 integer          ::i1,i2
 character(schlen)::ch_piece(10)
 character(lchlen)::stripped_file_name
 !
 terminator(1)='('
 terminator(2)=')'
 !
 msg_for_out=.false.
 msg_for_rep=.false.
 msg_for_log=.false.
 !
 ! o. files
 !
 if (how(:1)=="o".and.write_to_of) then
   call STRING_split(how,ch_piece)
   do i2=2,10
     if (len_trim(ch_piece(i2))==0) cycle
<<<<<<< HEAD
     do i1=1,max_open_ofs-1
       if (len_trim(opened_of(i1))==0) cycle
       stripped_file_name=STRING_remove(opened_of(i1),"-"//trim(jobstr))
=======
     do i1=1,n_ofs_defined
       if (len_trim(of_name(i1))==0) cycle
       stripped_file_name=STRING_remove(of_opened(i1),trim(jobstr))
>>>>>>> 47c3079e
       if (index( stripped_file_name,trim(ch_piece(i2)) )/=0) then
         if (len_trim(of_opened(i1))==0) call error(' Trying to write on closed file '//trim(of_name(i1)))
         of_unit(i1) =-of_unit(i1)
       endif
     enddo
   enddo
   msg_for_out=.true.
   return
 endif
 !
 ! Report
 !
 if (index(how,'r' )/=0.and.write_to_report) then
   of_unit(repfile_index) =-of_unit(repfile_index)
   msg_for_rep=.true.
   if (index(how,'nr')/=0) terminator(1)='(/'
   if (index(how,'rn')/=0) terminator(2)='/)'
 endif
 !
 ! Log 
 !
 if (index(how,'l' )/=0) then
   msg_for_log=.true.
   terminator(3:4)=' '
   if (index(how,'nl')/=0) terminator(3)='n'
   if (index(how,'ln')/=0) terminator(4)='n'
 endif
 !
end subroutine msg_manager<|MERGE_RESOLUTION|>--- conflicted
+++ resolved
@@ -253,68 +253,7 @@
  !
 end subroutine error
 !
-<<<<<<< HEAD
-integer function find_the_unit(of_name_extension)
- !
- use pars,      ONLY:max_open_ofs
- use com,       ONLY:opened_of
- !
- implicit none
- !
- character(*) :: of_name_extension
- integer      :: i_unit
- !
- find_the_unit=0
- !
- do i_unit=1,max_open_ofs
-   if (index(opened_of(i_unit),trim(of_name_extension))==0) cycle
-   find_the_unit=i_unit
-   return 
- enddo
- !
-end function find_the_unit
-!
-subroutine msg_deliver_fast(f_unit,formatted_msg)
- !
- use com,       ONLY:of_unit
- !
- implicit none
- !
- character(*) :: formatted_msg
- integer      :: f_unit
- !
- if (f_unit<=0) return
- if (of_unit(f_unit)<=0) return
- write (of_unit(f_unit),'(a)') trim(formatted_msg)
- of_unit(f_unit)=-of_unit(f_unit)
- !
-end subroutine msg_deliver_fast
-!
-subroutine msg_deliver(of_name_extension,formatted_msg)
- !
- use pars,      ONLY:max_open_ofs
- use com,       ONLY:opened_of,repfile,of_unit
- !
- implicit none
- !
- character(*) :: of_name_extension,formatted_msg
- integer      :: i_unit
- !
- do i_unit=1,max_open_ofs
-   if (index(opened_of(i_unit),trim(of_name_extension))==0) cycle
-   if (of_unit(i_unit)<=0) cycle
-   if (of_unit(i_unit)==11) open(unit=11,file=trim(repfile),position='append')
-   write (of_unit(i_unit),'(a)') trim(formatted_msg)
-   if (of_unit(i_unit)==11) close(11)
-   of_unit(i_unit)=-of_unit(i_unit)
- enddo
- !
-end subroutine msg_deliver
-!
-subroutine msg_manager(how)
-=======
 subroutine msg_manager(how,msg_for_out,msg_for_rep,msg_for_log)
->>>>>>> 47c3079e
  !
  ! how = '(n)s(n)' '(n)r(n)' '(n)l(n)' 'o PATTERN'
  !
@@ -354,15 +293,9 @@
    call STRING_split(how,ch_piece)
    do i2=2,10
      if (len_trim(ch_piece(i2))==0) cycle
-<<<<<<< HEAD
-     do i1=1,max_open_ofs-1
-       if (len_trim(opened_of(i1))==0) cycle
-       stripped_file_name=STRING_remove(opened_of(i1),"-"//trim(jobstr))
-=======
      do i1=1,n_ofs_defined
        if (len_trim(of_name(i1))==0) cycle
        stripped_file_name=STRING_remove(of_opened(i1),trim(jobstr))
->>>>>>> 47c3079e
        if (index( stripped_file_name,trim(ch_piece(i2)) )/=0) then
          if (len_trim(of_opened(i1))==0) call error(' Trying to write on closed file '//trim(of_name(i1)))
          of_unit(i1) =-of_unit(i1)
