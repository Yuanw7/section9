--- conflicted
+++ resolved
@@ -271,12 +271,8 @@
  !
  use pars,    ONLY:schlen,lchlen
  use stderr,  ONLY:STRING_split,STRING_remove
-<<<<<<< HEAD
- use com,     ONLY:terminator,opened_of,of_unit,n_ofs_defined,write_to_report,jobstr
-=======
- use com,     ONLY:terminator,opened_of,of_unit,max_open_ofs,jobstr,&
+ use com,     ONLY:terminator,opened_of,of_unit,n_ofs_defined,jobstr,&
 &                  write_to_report,write_to_of
->>>>>>> 94d87023
  !
  implicit none
  !
@@ -295,23 +291,8 @@
  !
  ! o. files
  !
-<<<<<<< HEAD
- if (how(:1)=="o") then
+ if (how(:1)=="o".and.write_to_of) then
    irep=1
-=======
- if (how(:1)=="o".and.write_to_of) then
-   call STRING_split(how,ch_piece)
-   do i2=2,10
-     if (len_trim(ch_piece(i2))==0) cycle
-     do i1=1,max_open_ofs-1
-       if (len_trim(opened_of(i1))==0) cycle
-       stripped_file_name=STRING_remove(opened_of(i1),trim(jobstr))
-       if (index( stripped_file_name,trim(ch_piece(i2)) )/=0) then
-         of_unit(i1) =-of_unit(i1)
-       endif
-     enddo
-   enddo
->>>>>>> 94d87023
    return
  endif
  !
