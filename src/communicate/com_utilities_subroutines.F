!
!        Copyright (C) 2000-2020 the YAMBO team
!              http://www.yambo-code.org
!
! Authors (see AUTHORS file for details): AM, DS
! 
! This file is distributed under the terms of the GNU 
! General Public License. You can redistribute it and/or 
! modify it under the terms of the GNU General Public 
! License as published by the Free Software Foundation; 
! either version 2, or (at your option) any later version.
!
! This program is distributed in the hope that it will 
! be useful, but WITHOUT ANY WARRANTY; without even the 
! implied warranty of MERCHANTABILITY or FITNESS FOR A 
! PARTICULAR PURPOSE.  See the GNU General Public License 
! for more details.
!
! You should have received a copy of the GNU General Public 
! License along with this program; if not, write to the Free 
! Software Foundation, Inc., 59 Temple Place - Suite 330,Boston, 
! MA 02111-1307, USA or visit http://www.gnu.org/copyleft/gpl.txt.
!
subroutine of_open_close(of_name_extension,mode)
 !
 use pars,            ONLY:lchlen
 use com,             ONLY:of_name,of_opened,of_unit,write_to_of,n_ofs_defined
 use IO_m,            ONLY:get_name
#if defined _NC_OUTPUT
 use stderr,          ONLY:STRING_remove
 use com,             ONLY:of_nc_pos,of_nc_var_names,of_nc_IDs
 use IO_m,            ONLY:io_control,io_connect,io_disconnect,OP_WR,WR_CL,NONE
#endif
#if defined _YAML_OUTPUT
 use f_utils,         ONLY:f_get_free_unit
 use com,             ONLY:of_yaml_IDs
 use yaml_output,     ONLY:yaml_set_stream,yaml_close_stream,yaml_stream_connected
#endif
 !
 implicit none
 !
 character(*), intent(in)            :: of_name_extension
 character(*), intent(in), optional  :: mode
 !
 integer, external  :: get_file_index
 ! 
 ! Work Space
 !
#if defined _NC_OUTPUT
 integer          :: io_out
#endif
 integer          :: i2,file_index
 character(lchlen):: of_name_complete
 !
 if (len_trim(of_name_extension)==0) return
 !
 if (present(mode)) then
   !
   ! Get full filename, including path and jobname, from extension
   !  
   of_name_complete=get_name(desc=trim(of_name_extension),type=3,CORE_IO=.false.,MORE_IO=.false.,COM_IO=.true.)
   !
   ! Get file index from file name
   !
   file_index=get_file_index(of_name_complete)
   !
   ! Flush output if file is opened
   !
   if (index(mode,'f')/=0.and.(len_trim(of_opened(file_index))>0)) then
     ! here I do not use yambo_flush since it could cause a significant drop of performances
     flush(abs(of_unit(file_index)))
     if (trim(mode)=='f') return
   endif
   !
   if (index(mode,'a')==0.and.index(mode,'O')==0) then
     ! Check if filename exists from previous run.
     ! In case _0n needs to be appended when file is first created
     call rename_file(of_name_complete)
     of_name(file_index)=of_name_complete
   else if(len_trim(of_name(file_index))>0) then
     ! In case _0n needs to be appendend, it is done checking the filename saved
     of_name_complete=of_name(file_index)
   endif
   !
   if ( (index(mode,'o')==0.and.index(mode,'O')==0) .or. .not.write_to_of) return
   !
   ! Here I open the unit using file_name to define the name
   !
   ! Check first if already open
   !
   do i2=1,n_ofs_defined
     if (trim(of_opened(i2))==of_name_complete) return
   enddo
   !
   ! Find the first free unit
   !
#if defined _YAML_OUTPUT
   of_unit(file_index)=f_get_free_unit()
#else
   of_unit(file_index)=file_index+20
#endif
   of_opened(file_index)=of_name_complete
   !
   if (index(mode,'a')==0) open(of_unit(file_index),file=trim(of_opened(file_index)))
   if (index(mode,'a')/=0) open(of_unit(file_index),file=trim(of_opened(file_index)),position='append')
   if (index(mode,"t")>0) call write_the_logo(of_unit(file_index),'#')
   !
   ! A opened file has a unit assigned
   ! However the unit is kept negative
   ! Only msg_manager switchis it to positive just before writing to file
   ! Immediately after writing the msg_interfaces will switch it back to negative
   !
   of_unit(file_index)=-of_unit(file_index)
   !
#if defined _NC_OUTPUT
   call io_control(ACTION=OP_WR,COM=NONE,SEC=(/1/),ID=of_nc_IDs(file_index))
   io_out=io_connect(desc="output_"//trim(of_name_extension),type=2, ID=of_nc_IDs(file_index))
   of_nc_var_names(file_index)=trim(STRING_remove(trim(of_name_extension),"-",replace="_"))
   of_nc_pos(:,file_index)=0
#endif
#if defined _YAML_OUTPUT
   call yaml_set_stream(filename=trim(of_name_complete)//".yaml",record_length=200)
   call yaml_stream_connected(trim(of_name_complete)//".yaml",of_yaml_IDs(file_index))
#endif
   !
 else
   !
   ! Close file
   !  
   do i2=1,n_ofs_defined
     if (index(of_opened(i2),trim(of_name_extension))/=0) then
       close(iabs(of_unit(i2)))
       of_unit(i2)=0
#if defined _NC_OUTPUT
       call io_control(ACTION=WR_CL,COM=NONE,SEC=(/1/),ID=of_nc_IDs(i2))
       call io_disconnect(ID=of_nc_IDs(i2)) 
#endif
#if defined _YAML_OUTPUT
       call yaml_close_stream(unit=of_yaml_IDs(i2))
#endif
       of_opened(i2)=' '
       exit
     endif
   enddo
   !
 endif
 !
end subroutine of_open_close
!
!
#if !defined _io_lib
subroutine write_the_logo(unit_,comment_)
 !
 use LIVE_t,       ONLY:LIVE_message
 use LOGO,         ONLY:pickup_a_logo,logo_line,n_logo_lines
 use pars,         ONLY:schlen
 !
 implicit none
 !
 integer     ::unit_
 character(1)::comment_
 character(schlen)::space_,ch ! Work Space
 integer          ::i1        !
 !
 call pickup_a_logo(unit_)
 !
 if (unit_<0) return
 !
 if (trim(comment_)=='')  space_='(t5,3a)'
 if (trim(comment_)=='#') then
   space_='(t1,3a)'
   do i1=1,n_logo_lines
      ch='# '//logo_line(i1)
      logo_line(i1)=trim(ch)
   enddo
 endif
 !
 do i1=1,n_logo_lines
   if (unit_/=6) write (unit_,trim(space_)) logo_line(i1)
   if (unit_==6.and.i1>=n_logo_lines-3) cycle
   if (unit_==6) call LIVE_message(logo_line(i1),"n","","%s",CPU_TIME=.false.,CPU_ID=.false.)
 enddo
 if (unit_/=6.and.trim(comment_)=='')  write (unit_,'(a)') ' '
 if (unit_/=6.and.trim(comment_)=='#') write (unit_,'(a)') '#'
 !
end subroutine write_the_logo
#endif
!
subroutine rename_file(name)
 !
 use pars,       ONLY:lchlen
 !
 implicit none
 !
 character(lchlen):: name
 character(lchlen):: ch
 integer          :: i1
 logical, external:: file_exists
 !
 if (.not.file_exists(name)) return
 i1=0
 ch=name
 do while (file_exists(ch))
   i1=i1+1
   if (i1< 99) write (ch,'(2a,i2.2)') trim(name),'_',i1
   if (i1> 99) write (ch,'(2a,i3.3)') trim(name),'_',i1
 enddo
 name=ch
 !
end subroutine rename_file
!
subroutine warning(mesg)
 !
#if !defined _io_lib
 use LIVE_t,     ONLY:LIVE_message
#endif
 use stderr,     ONLY:STRING_pack
 use com,        ONLY:msg
 !
 implicit none
 !
 character(*) :: mesg
 call msg('nr',STRING_pack('[WARNING] ',trim(mesg)))
#if !defined _io_lib
 call LIVE_message(STRING_pack('[WARNING] ',trim(mesg)),"n","","%s")
#endif
 !
end subroutine warning
!
subroutine error(mesg)
 !
#if !defined _io_lib
 use LIVE_t,     ONLY:LIVE_message,live_timing_is_on
#endif
 use stderr,     ONLY:STRING_pack,logfile_unit,log_as_a_file
 use com,        ONLY:secnm,msg
#if defined _MPI
 use parallel_m, ONLY:mpi_comm_world,ncpu
#endif
 !
 implicit none
 !
#if defined _MPI
 integer         :: ierr
#endif
 character(*)    :: mesg
 !
 live_timing_is_on=.FALSE.
 !
 if (len_trim(secnm)>0) then
   call msg('nr',STRING_pack('[ERROR] STOP signal received while in ',trim(secnm)))
#if !defined _io_lib
   call LIVE_message(STRING_pack('[ERROR] STOP signal received while in ',trim(secnm)),"nn","","%s")
#endif
 endif
 call msg('nr',STRING_pack('[ERROR] ',trim(mesg)))
#if !defined _io_lib
 call LIVE_message(STRING_pack('[ERROR] ',trim(mesg)),"n","","%s")
 call LIVE_message("","n","","%s")
#endif
 if(log_as_a_file) call yambo_flush(logfile_unit)
 !
#if defined _MPI
 if (ncpu>1) call MPI_Abort(mpi_comm_world,1,ierr)
#endif
 stop
 !
end subroutine error
!
!
subroutine yambo_flush(unit)
  !
  !
  implicit none
  !
  integer, intent(in) :: unit
  !
  flush(unit)
  !
  ! compiler specific instructions below
  !
#ifdef __GFORTRAN__
<<<<<<< HEAD
  ierr = fsync(fnum(unit))
  if (ierr /= 0) stop "Error calling fsync"
=======
  ! 2020/05/18 DS
  ! These two lines are useful in long simulations
  ! since fsync forces to write the message to file.
  ! However in short simulations (i.e. the test-suite)
  ! they cause a small drop of performances.
  ! Thus I comment them for now
  !ierr = fsync(fnum(unit))
  !if (ierr /= 0) stop "Error calling fsync"
>>>>>>> eaee6fd4
#endif
  !
end subroutine yambo_flush<|MERGE_RESOLUTION|>--- conflicted
+++ resolved
@@ -270,20 +270,18 @@
 !
 subroutine yambo_flush(unit)
   !
+  use com_interfcs,  ONLY:fsync
   !
   implicit none
   !
   integer, intent(in) :: unit
+  integer :: ierr
   !
   flush(unit)
   !
   ! compiler specific instructions below
   !
 #ifdef __GFORTRAN__
-<<<<<<< HEAD
-  ierr = fsync(fnum(unit))
-  if (ierr /= 0) stop "Error calling fsync"
-=======
   ! 2020/05/18 DS
   ! These two lines are useful in long simulations
   ! since fsync forces to write the message to file.
@@ -292,7 +290,6 @@
   ! Thus I comment them for now
   !ierr = fsync(fnum(unit))
   !if (ierr /= 0) stop "Error calling fsync"
->>>>>>> eaee6fd4
 #endif
   !
 end subroutine yambo_flush