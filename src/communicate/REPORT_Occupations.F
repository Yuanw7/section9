--- conflicted
+++ resolved
@@ -59,30 +59,14 @@
  !
  ! Initial Report
  !
-<<<<<<< HEAD
+ if (n_sp_pol==1) call msg('r',title(1:title_len)//"=== General ===")
+ if (n_sp_pol==2) call msg('r',title(1:title_len)//"=== Spin Independent ===")
  if(T_elecs==T_holes) call msg('r',trim(title)//'Electronic Temp.          ',(/Tel*HA2EV,Tel*HA2KEL/),'[eV K]')
  if(T_elecs/=T_holes) call msg('r',trim(title)//'Holes / Elecs Temp       ',(/T_holes*HA2KEL,T_elecs*HA2KEL/),'[K K]')
- call msg('r',trim(title)//'Bosonic    Temp.          ',(/Bose_Temp*HA2EV,Bose_Temp*HA2KEL/),'[eV K]')
- call msg('r',trim(title)//'Finite Temperature mode   ',Finite_Tel)
- call msg('r',trim(title)//'El. density               ',(/nel/(DL_vol*BO2ANG**3*1.E-24)/),'[cm-3]')
- !
- call msg('nr',trim(title)//'Fermi Level               ',E%E_Fermi*HA2EV,'[eV]')
- do i_sp_pol=1,n_sp_pol
-   call msg('r',trim(title)//'Valence Band Max          ',E%E_VBM(i_sp_pol)*HA2EV,'[eV]')
-   call msg('r',trim(title)//'Conduc. Band Min          ',E%E_CBm(i_sp_pol)*HA2EV,'[eV]')
- enddo
- !call msg('r',trim(title)//'States summary')
- !
- ! [1] States occupations
-=======
- if (n_sp_pol==1) call msg('r',title(1:title_len)//"=== General ===")
- if (n_sp_pol==2) call msg('r',title(1:title_len)//"=== Spin Independent ===")
- call msg('r',COMPOSE_msg('Electronic Temperature',0),(/Tel*HA2EV,Tel*HA2KEL/),'[eV K]')
  call msg('r',COMPOSE_msg('Bosonic    Temperature',0),(/Bose_Temp*HA2EV,Bose_Temp*HA2KEL/),'[eV K]')
  call msg('r',COMPOSE_msg('Finite Temperature mode',0),Finite_Tel)
  call msg('r',COMPOSE_msg('El. density',0),(/nel/(DL_vol*BO2ANG**3*1.E-24)/),'[cm-3]')
  call msg('rn',COMPOSE_msg('Fermi Level',0),E%E_Fermi*HA2EV,'[eV]')
->>>>>>> 965f5845
  !
  do i_sp_pol=1,n_sp_pol
    !
