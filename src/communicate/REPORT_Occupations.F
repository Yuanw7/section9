--- conflicted
+++ resolved
@@ -25,11 +25,7 @@
  !
  use pars,          ONLY:SP,schlen
  use units,         ONLY:HA2EV,BO2ANG,HA2EV,HA2KEL
-<<<<<<< HEAD
- use D_lattice,     ONLY:Tel,Bose_Temp,DL_vol,input_GS_Tel
-=======
  use D_lattice,     ONLY:Tel,T_holes,T_elecs,Bose_Temp,DL_vol
->>>>>>> b2a8eedf
  use drivers,       ONLY:Finite_Tel
  use com,           ONLY:msg,COMPOSE_spin_msg
  use electrons,     ONLY:levels,n_sp_pol,nel,spin_string,spin_occ
@@ -66,17 +62,11 @@
  !
  if (n_sp_pol==1) call msg('r',title(1:title_len)//"=== General ===")
  if (n_sp_pol==2) call msg('r',title(1:title_len)//"=== Spin Independent ===")
-<<<<<<< HEAD
- call msg('r',COMPOSE_spin_msg(title,title_len,'Electronic  Temperature',0),(/Tel*HA2EV,Tel*HA2KEL/),'[eV K]')
- call msg('r',COMPOSE_spin_msg(title,title_len,'Bosonic     Temperature',0),(/Bose_Temp*HA2EV,Bose_Temp*HA2KEL/),'[eV K]')
- call msg('r',COMPOSE_spin_msg(title,title_len,'Default(GS) Temperature',0),(/input_GS_Tel*HA2EV,input_GS_Tel*HA2KEL/),'[eV K]')
-=======
- if(T_elecs==T_holes) call msg('r',COMPOSE_spin_msg(title,title_len,'Electronic Temperature',0),&
+ if (T_elecs==T_holes) call msg('r',COMPOSE_spin_msg(title,title_len,'Electronic Temperature',0),&
 &                                                                (/Tel*HA2EV,Tel*HA2KEL/),'[eV K]')
- if(T_elecs/=T_holes) call msg('r',COMPOSE_spin_msg(title,title_len,'Holes / Elecs Temp',0),    &
+ if (T_elecs/=T_holes) call msg('r',COMPOSE_spin_msg(title,title_len,'Holes / Elecs Temp',0),    &
 &                                                        (/T_holes*HA2EV,T_elecs*HA2KEL/),'[eV K]')
  call msg('r',COMPOSE_spin_msg(title,title_len,'Bosonic    Temperature',0),(/Bose_Temp*HA2EV,Bose_Temp*HA2KEL/),'[eV K]')
->>>>>>> b2a8eedf
  call msg('r',COMPOSE_spin_msg(title,title_len,'Finite Temperature mode',0),Finite_Tel)
  call msg('r',COMPOSE_spin_msg(title,title_len,'El. density',0),(/nel/(DL_vol*BO2ANG**3*1.E-24)/),'[cm-3]')
  call msg('rn',COMPOSE_spin_msg(title,title_len,'Fermi Level',0),E%E_Fermi*HA2EV,'[eV]')
