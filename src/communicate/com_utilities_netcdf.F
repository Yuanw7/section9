!
!        Copyright (C) 2000-2019 the YAMBO team
!              http://www.yambo-code.org
!
! Authors (see AUTHORS file for details): AM, DS
! 
! This file is distributed under the terms of the GNU 
! General Public License. You can redistribute it and/or 
! modify it under the terms of the GNU General Public 
! License as published by the Free Software Foundation; 
! either version 2, or (at your option) any later version.
!
! This program is distributed in the hope that it will 
! be useful, but WITHOUT ANY WARRANTY; without even the 
! implied warranty of MERCHANTABILITY or FITNESS FOR A 
! PARTICULAR PURPOSE.  See the GNU General Public License 
! for more details.
!
! You should have received a copy of the GNU General Public 
! License along with this program; if not, write to the Free 
! Software Foundation, Inc., 59 Temple Place - Suite 330,Boston, 
! MA 02111-1307, USA or visit http://www.gnu.org/copyleft/gpl.txt.
!
subroutine of_netcdf_shadow_real(i1,mesg,val,nval)
 !
 use pars,     ONLY:SP,schlen
#if defined _NC_OUTPUT
 use stderr,   ONLY:intc
 use com,      ONLY:of_nc_pos,of_nc_IDs,of_nc_var_names
 use netcdf,   ONLY:nf90_unlimited
 use IO_m,     ONLY:WR,NONE,io_control,io_variable_bulk,def_variable_bulk
#endif
 !
 implicit none
 !
 integer,      intent(in) :: i1,nval
 character(*), intent(in) :: mesg
 real(SP),     intent(in) :: val(nval)
 !
#if defined _NC_OUTPUT
 !
 logical               :: def_var
 integer, parameter    :: max_head_values_lines=50
 integer               :: VAR_ID,i_var,i_char,imsg,VAR_POS(2),VAR_SIZE(2),VAR_SIZE_STR(2),VAR_ID_STR
 real(SP)              :: nc_var(nval,1)
 character(schlen)     :: dim_names(2),dim_names_str(2),VAR_NAME
 character(1)          :: nc_str(schlen,1)
 !
<<<<<<< HEAD
 imsg=index(mesg,"#")
 !
=======
>>>>>>> 3cc00c46
 if(imsg==0) then
   VAR_ID  =4
   def_var=(of_nc_pos(VAR_ID,i1)==0)
   of_nc_pos(VAR_ID,i1)=of_nc_pos(VAR_ID,i1)+1
   dim_names(1)='n_values'
   dim_names(2)='unlim'
   VAR_NAME=trim(of_nc_var_names(i1))//'_values'
   VAR_SIZE=(/nval,nf90_unlimited/)
   VAR_POS =(/1,of_nc_pos(VAR_ID,i1)/)
 endif
 if(imsg> 0) then
   VAR_ID  =3
   def_var=(mod(of_nc_pos(VAR_ID,i1),max_head_values_lines)==0)
   of_nc_pos(VAR_ID,i1)=of_nc_pos(VAR_ID,i1)+1
   i_var=(of_nc_pos(VAR_ID,i1)-1)/max_head_values_lines
   dim_names(1)='max_head_values_n'
   dim_names(2)='max_head_values_lines'
   VAR_NAME=trim(of_nc_var_names(i1))//"_head_values_"//trim(intc(i_var))
   VAR_SIZE=(/10,max_head_values_lines/)
   VAR_POS =(/1,of_nc_pos(VAR_ID,i1)-i_var*max_head_values_lines/)
   !
   nc_str=''
   VAR_ID_STR=5
   dim_names_str(1)='schlen'
   dim_names_str(2)='max_head_values_lines'
   VAR_SIZE_STR=(/schlen,max_head_values_lines/)
   do i_char=1,len_trim(mesg)
     nc_str(i_char,1)=mesg(i_char:i_char)
   enddo
 endif
 !
 if(def_var) then
   call def_variable_bulk(of_nc_IDs(i1),trim(VAR_NAME),VAR_ID,VAR_SIZE,SP,dim_names)
   if(imsg> 0) call def_variable_bulk(of_nc_IDs(i1),trim(VAR_NAME)//"_titles",VAR_ID_STR,VAR_SIZE_STR,0,dim_names_str)
 endif
 !
 nc_var(:,1)=val
 !
 call io_control(ACTION=WR,COM=NONE,SEC=(/1/),ID=of_nc_IDs(i1))
 call io_variable_bulk(of_nc_IDs(i1),VAR_ID,R2=nc_var,IPOS=VAR_POS)
 if(imsg> 0) call io_variable_bulk(of_nc_IDs(i1),VAR_ID_STR,CH2=nc_str,IPOS=VAR_POS)
 !
#endif
 !
 return
 !
end subroutine of_netcdf_shadow_real
!
!
subroutine of_netcdf_shadow_char(i1,nval,val)
 !
 use pars,     ONLY:schlen
#if defined _NC_OUTPUT
 use stderr,   ONLY:intc
 use com,      ONLY:of_nc_pos,of_nc_IDs,of_nc_var_names
 use IO_m,     ONLY:WR,NONE,io_control,io_variable_bulk,def_variable_bulk
#endif
 !
 implicit none
 !
 integer,      intent(in)  :: i1,nval
 character(*), intent(in)  :: val(nval)
 !
#if defined _NC_OUTPUT
 !
 logical               :: write_nc,def_var
 integer, parameter    :: max_headers_lines=50
 integer               :: i_var,i_char,strlen(nval),VAR_ID,VAR_POS(2),VAR_SZ(2)
 character(schlen)     :: VAR_NAME
 character(3)          :: end_string
 character(schlen)     :: dim_names(2)
 character(1), allocatable  :: nc_var(:,:)
 !
 write_nc=.false.
 do i_var=1,nval
   if(trim(val(i_var))=="") cycle
   write_nc=.true.
   exit
 enddo
 !
 if(.not.write_nc) return
 !
 if (nval==1) then
   VAR_ID  =2
   def_var=(mod(of_nc_pos(VAR_ID,i1),max_headers_lines)==0)
   of_nc_pos(VAR_ID,i1)=of_nc_pos(VAR_ID,i1)+1
   i_var=(of_nc_pos(VAR_ID,i1)-1)/max_headers_lines
   allocate(nc_var(schlen,nval))
   strlen(1)=len(trim(val(1)))
   dim_names(1)='schlen'
   dim_names(2)='max_headers_lines'
   VAR_NAME=trim(of_nc_var_names(i1))//"_headers_"//trim(intc(i_var))
   VAR_SZ  =(/schlen,max_headers_lines/)
   VAR_POS =(/1,of_nc_pos(VAR_ID,i1)-i_var*max_headers_lines/)
 endif
 !
 if (nval> 1) then
   VAR_ID  =1
   def_var=.true.
   of_nc_pos(VAR_ID,i1)=of_nc_pos(VAR_ID,i1)+1
   do i_var=1,nval
     strlen(i_var)=len(trim(val(i_var))) 
   enddo
   allocate(nc_var(maxval(strlen),nval))
   dim_names(1)='maxval_strin_len_'//trim(intc(of_nc_pos(VAR_ID,i1)))
   dim_names(2)='n_headers_'//trim(intc(of_nc_pos(VAR_ID,i1)))
   VAR_NAME=trim(of_nc_var_names(i1))//"_head_names_"//trim(intc(of_nc_pos(VAR_ID,i1)-1))
   VAR_SZ  =(/maxval(strlen),nval/)
   VAR_POS =(/1,1/)
 endif
 !
 if(def_var) call def_variable_bulk(of_nc_IDs(i1),trim(VAR_NAME),VAR_ID,VAR_SZ,0,dim_names)
 !
 end_string=" # "
 nc_var=""
 do i_var=1,nval
   do i_char=1,strlen(i_var)
     nc_var(i_char,i_var)=val(i_var)(i_char:i_char)
   enddo
 enddo
 !
 call io_control(ACTION=WR,COM=NONE,SEC=(/1/),ID=of_nc_IDs(i1))
 call io_variable_bulk(of_nc_IDs(i1),VAR_ID,CH2=nc_var,IPOS=VAR_POS)
 !
 deallocate(nc_var)
 !
#endif
 !
 return
 !
end subroutine of_netcdf_shadow_char
<|MERGE_RESOLUTION|>--- conflicted
+++ resolved
@@ -46,11 +46,8 @@
  character(schlen)     :: dim_names(2),dim_names_str(2),VAR_NAME
  character(1)          :: nc_str(schlen,1)
  !
-<<<<<<< HEAD
  imsg=index(mesg,"#")
  !
-=======
->>>>>>> 3cc00c46
  if(imsg==0) then
    VAR_ID  =4
    def_var=(of_nc_pos(VAR_ID,i1)==0)
