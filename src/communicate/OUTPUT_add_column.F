!
!        Copyright (C) 2000-2021 the YAMBO team
!              http://www.yambo-code.org
!
! Authors (see AUTHORS file for details): AM
!
! This file is distributed under the terms of the GNU 
! General Public License. You can redistribute it and/or 
! modify it under the terms of the GNU General Public 
! License as published by the Free Software Foundation; 
! either version 2, or (at your option) any later version.
!
! This program is distributed in the hope that it will 
! be useful, but WITHOUT ANY WARRANTY; without even the 
! implied warranty of MERCHANTABILITY or FITNESS FOR A 
! PARTICULAR PURPOSE.  See the GNU General Public License 
! for more details.
!
! You should have received a copy of the GNU General Public 
! License along with this program; if not, write to the Free 
! Software Foundation, Inc., 59 Temple Place - Suite 330,Boston, 
! MA 02111-1307, USA or visit http://www.gnu.org/copyleft/gpl.txt.
!
subroutine OUTPUT_add_column(file,action,TITLES,I_VALUES,R_VALUES,ORDER,UNIT,KIND)
 !
 use pars,                ONLY:SP,schlen,lchlen
 use OUTPUT_simple,       ONLY:OUT_file,N_MAX_files,N_MAX_columns,OUTPUT_reset,OUTPUT_unit_conversion
 use com,                 ONLY:msg,of_open_close
 use stderr,              ONLY:STRING_same
 !
 implicit none
 !
 character(*)            :: file
 character(*) , OPTIONAL :: action
 character(*) , OPTIONAL :: TITLES(:)
 integer      , OPTIONAL :: I_VALUES(:)
 real(SP)     , OPTIONAL :: R_VALUES(:)
 character(*) , OPTIONAL :: ORDER(:)
 character(*) , OPTIONAL :: UNIT
 character(*) , OPTIONAL :: KIND
 !
 ! Work Space
 !
 integer           :: N,M,i_t,i_o,i_COL,i_f
 logical           :: NEW_COL
 real(SP)          :: o_R_values(N_MAX_columns)
 integer           :: o_I_values(N_MAX_columns)
 character(1)      :: o_KINDS(N_MAX_columns)
 character(schlen) :: o_titles(N_MAX_columns)
 character(lchlen) :: MSG_string(N_MAX_columns)
 !
 i_f=0
 do i_t=1,N_MAX_files
   if (index(trim(OUT_file(i_t)%filename_short),trim(file))>0) i_f=i_t
 enddo
 if (i_f==0) then
   do i_t=1,N_MAX_files
     if (len_trim(OUT_file(i_t)%filename)==0) then
       i_f=i_t
       OUT_file(i_f)%filename      =file
       OUT_file(i_f)%filename_short=file
       exit
     endif
   enddo
 endif
 !
 if (present(action)) then
<<<<<<< HEAD
   if (action=="close")  call of_open_close(OUT_file(i_f)%filename)
   if (action=="open" )  call of_open_close(OUT_file(i_f)%filename,'ot')
   if (action=="reopen") call of_open_close(OUT_file(i_f)%filename,'oa')
=======
   if (action=="close" ) call of_open_close(OUT_file(i_f)%filename)
   if (action=="open"  ) call of_open_close(OUT_file(i_f)%filename,'ot')
   if (action=="append") then
     call of_open_close(OUT_file(i_f)%filename,'oa')
     OUT_file(i_f)%TITLES_dumped=.TRUE.
   endif
>>>>>>> 7fbcc96a
   if (action=="reset".or.action=="close") call OUTPUT_reset(i_f,"reset")
 endif
 !
 if (present(TITLES)) then
   N=size(TITLES)
   do i_t=1,N
     NEW_COL=.TRUE.
     i_COL=OUT_file(i_f)%N_columns+1
     do i_o=1,N
       if (STRING_same(trim(TITLES(i_t)),trim(OUT_file(i_f)%COL(i_o)%title))) then
         i_COL=i_o
         NEW_COL=.FALSE.
       endif
     enddo
     if (NEW_COL) then
       OUT_file(i_f)%N_columns=OUT_file(i_f)%N_columns+1
       OUT_file(i_f)%N_columns_ordered=OUT_file(i_f)%N_columns_ordered+1
     endif
     OUT_file(i_f)%COL(i_COL)%title=TITLES(i_t)
     OUT_file(i_f)%COL(i_COL)%POS=i_COL
     if (present(I_VALUES)) then
       OUT_file(i_f)%COL(i_COL)%I_value=I_VALUES(i_t)
       OUT_file(i_f)%COL(i_COL)%KIND="I"
     endif
     if (present(R_VALUES)) then
       if (present(UNIT)) then
         OUT_file(i_f)%COL(i_COL)%title=trim(OUT_file(i_f)%COL(i_COL)%title)//" ["//UNIT//"]"
         if (present(KIND)) then
           call OUTPUT_unit_conversion(rVAR=R_VALUES(i_t),DESC=UNIT,KIND=KIND)
         else
           call OUTPUT_unit_conversion(rVAR=R_VALUES(i_t),DESC=UNIT)
         endif
       endif
       OUT_file(i_f)%COL(i_COL)%R_value=R_VALUES(i_t)
       OUT_file(i_f)%COL(i_COL)%KIND="R"
     endif
   enddo
 endif
 !
 if (present(ORDER)) then
   N=size(ORDER) 
   M=0
   if (.not.OUT_file(i_f)%TITLES_ordered) then
     OUT_file(i_f)%COL(:)%POS=0
     OUT_file(i_f)%N_columns_ordered=0
   endif
   do i_t=1,OUT_file(i_f)%N_columns
     do i_o=1,N
       if (index(OUT_file(i_f)%COL(i_t)%title,trim(ORDER(i_o)))==1) then
         M=M+1
         OUT_file(i_f)%COL(i_t)%POS=i_o+OUT_file(i_f)%N_columns_ordered
       endif
     enddo
   enddo
   OUT_file(i_f)%N_columns_ordered=OUT_file(i_f)%N_columns_ordered+M
   OUT_file(i_f)%TITLES_ordered=.TRUE.
 endif
 !
 if (.not.present(action)) return
 if (.not.action=="write") return
 !
 ! TITLES
 !--------
 do i_t=1,OUT_file(i_f)%N_columns
   if (OUT_file(i_f)%COL(i_t)%POS==0) cycle
   o_titles(OUT_file(i_f)%COL(i_t)%POS)=OUT_file(i_f)%COL(i_t)%title
 enddo
 if (.not.OUT_file(i_f)%TITLES_dumped) then
   call msg('o '//OUT_file(i_f)%filename_short,'#')
   call msg('o '//OUT_file(i_f)%filename_short,'#',(o_titles(:OUT_file(i_f)%N_columns_ordered)),INDENT=0,USE_TABS=.TRUE.)
   call msg('o '//OUT_file(i_f)%filename_short,'#')
   OUT_file(i_f)%TITLES_dumped=.TRUE.
 endif
 !
 ! DATA
 !-------
 MSG_string=" "
 do i_t=1,OUT_file(i_f)%N_columns
   if (OUT_file(i_f)%COL(i_t)%POS==0) cycle
   o_KINDS(OUT_file(i_f)%COL(i_t)%POS)=OUT_file(i_f)%COL(i_t)%KIND
   if (OUT_file(i_f)%COL(i_t)%KIND=="R") o_R_values(OUT_file(i_f)%COL(i_t)%POS)=OUT_file(i_f)%COL(i_t)%R_value
   if (OUT_file(i_f)%COL(i_t)%KIND=="I") o_I_values(OUT_file(i_f)%COL(i_t)%POS)=OUT_file(i_f)%COL(i_t)%I_value
 enddo
 !
 do i_t=1,OUT_file(i_f)%N_columns_ordered
   if (o_KINDS(i_t)=="I") call msg('string','',o_I_values(i_t),USE_TABS=.TRUE.,MSG_string=MSG_string(i_t))
   if (o_KINDS(i_t)=="R") call msg('string','',o_R_values(i_t),USE_TABS=.TRUE.,MSG_string=MSG_string(i_t))
 enddo
 call msg('o '//OUT_file(i_f)%filename_short,' ',MSG_string(:OUT_file(i_f)%N_columns_ordered),INDENT=-2,USE_TABS=.TRUE.)
 !
 call OUTPUT_reset(i_f,"row")
 !
end subroutine<|MERGE_RESOLUTION|>--- conflicted
+++ resolved
@@ -65,18 +65,12 @@
  endif
  !
  if (present(action)) then
-<<<<<<< HEAD
    if (action=="close")  call of_open_close(OUT_file(i_f)%filename)
    if (action=="open" )  call of_open_close(OUT_file(i_f)%filename,'ot')
-   if (action=="reopen") call of_open_close(OUT_file(i_f)%filename,'oa')
-=======
-   if (action=="close" ) call of_open_close(OUT_file(i_f)%filename)
-   if (action=="open"  ) call of_open_close(OUT_file(i_f)%filename,'ot')
    if (action=="append") then
      call of_open_close(OUT_file(i_f)%filename,'oa')
      OUT_file(i_f)%TITLES_dumped=.TRUE.
    endif
->>>>>>> 7fbcc96a
    if (action=="reset".or.action=="close") call OUTPUT_reset(i_f,"reset")
  endif
  !
