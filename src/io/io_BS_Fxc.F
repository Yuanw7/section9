!
!        Copyright (C) 2000-2017 the YAMBO team
!              http://www.yambo-code.org
!
! Authors (see AUTHORS file for details): AM
! 
! This file is distributed under the terms of the GNU 
! General Public License. You can redistribute it and/or 
! modify it under the terms of the GNU General Public 
! License as published by the Free Software Foundation; 
! either version 2, or (at your option) any later version.
!
! This program is distributed in the hope that it will 
! be useful, but WITHOUT ANY WARRANTY; without even the 
! implied warranty of MERCHANTABILITY or FITNESS FOR A 
! PARTICULAR PURPOSE.  See the GNU General Public License 
! for more details.
!
! You should have received a copy of the GNU General Public 
! License along with this program; if not, write to the Free 
! Software Foundation, Inc., 59 Temple Place - Suite 330,Boston, 
! MA 02111-1307, USA or visit http://www.gnu.org/copyleft/gpl.txt.
!
integer function io_BS_Fxc(iq,FXC_W,ID,X)
 !
 use pars,           ONLY:SP,schlen,lchlen
 use units,          ONLY:HA2EV
 use stderr,         ONLY:intc
 use BS,             ONLY:BS_K_dim
 use BS_solvers,     ONLY:BSS_q0,variables_BS
 use TDDFT,          ONLY:FXC_n_g_corr,FXC_n_descs,FXC_description,&
&                         FXC_K_diagonal,FXC_n_mem_freqs,FXC,FXC_is_retarded
 use frequency,      ONLY:w_samp
 use X_m,            ONLY:X_t
 use IO_m,           ONLY:io_connect,io_disconnect,io_sec,&
&                         io_elemental,io_status,io_bulk,io_mode,&
&                         read_is_on,write_is_on,io_header,DUMP,&
&                         close_is_on,RD_CL,io_action
#include<memory.h>
 type(w_samp)        ::FXC_W
 integer             ::ID,iq
 type(X_t), optional ::X 
 ! 
 ! Work Space
 !
 integer             ::i1,FXC_n_g_db,w_group
 character (schlen)  ::db_name,ch
 character (lchlen)  ::local_description(100)
 type(X_t)           ::X_dummy
 !
 w_group=1
 if (maxval(io_sec(ID,:))>2.and.FXC_W%n_freqs>1) then
   w_group=maxval(io_sec(ID,:)-2)/FXC_n_mem_freqs+1
 endif
 !
 db_name='BS_FXC_Q'//trim(intc(iq))//'_W_group_'//trim(intc(w_group))
 !
 io_BS_Fxc=io_connect(desc=trim(db_name),type=2,ID=ID)
 !
 if (io_BS_Fxc/=0) goto 1
 !
 if (any((/io_sec(ID,:)==1/))) then
   !
   ! As this DB must respect the BS identifier I only need to
   ! check the K QP corrections
   !
   io_BS_Fxc=io_header(ID,XC_KIND="K_E force",CUTOFF=.true.)
   !
   ! Exit if header is wrong
   !
   if (io_BS_Fxc/=0) goto 1
   !
   call io_elemental(ID,VAR="FXC_parameters",VAR_SZ=11,MENU=0)
   !
   call io_elemental(ID,DB_I0=FXC_n_g_db,&
&       VAR=" FXC|Matrix size             :",I0=FXC_n_g_corr,CHECK=.true.,OP=(/"<="/),&
&       DESCRIPTION=FXC_description(1))
   call io_elemental(ID,&
&       VAR="    |Kernel is causal        :",L0=FXC_is_retarded,CHECK=.true.,OP=(/"=="/),&
&       DESCRIPTION=FXC_description(2))
   call io_elemental(ID,UNIT=HA2EV,&
&       VAR="    |Energy range        [ev]:",R1=FXC_W%er,CHECK=.true.,OP=(/"==","=="/),&
&       DESCRIPTION=FXC_description(3))
   call io_elemental(ID,UNIT=HA2EV,&
&       VAR="    |Damping range       [ev]:",R1=FXC_W%dr,CHECK=.true.,OP=(/"==","=="/),&
&       DESCRIPTION=FXC_description(4))
   call io_elemental(ID,&
&       VAR="    |Total Energy steps      :",I0=FXC_W%n_freqs,CHECK=.true.,OP=(/"=="/),&
&       DESCRIPTION=FXC_description(5))
   call io_elemental(ID,&
&       VAR="    |Memory Energy steps     :",I0=FXC_n_mem_freqs,CHECK=.true.,OP=(/"=="/),&
&       DESCRIPTION=FXC_description(6))
   call io_elemental(ID,&
&       VAR="    |Field direction         :",R1=BSS_q0,CHECK=.true.,OP=(/"==","==","=="/),&
&       DESCRIPTION=FXC_description(7))
   !
   FXC_n_descs=7
   !
   call io_elemental(ID,VAR="",VAR_SZ=0,MENU=0)
   io_BS_Fxc=io_status(ID)
   !
   ! Add BS variables
   !
   local_description(:)=' '
   !
   if (io_BS_Fxc==0) then
     if (present(X)) then
       io_BS_Fxc=variables_BS(ID,local_description,X=X) 
     else
       i1=io_mode(ID)
       io_mode(ID)=DUMP
       io_BS_Fxc=variables_BS(ID,local_description,X=X_dummy) 
       io_mode(ID)=i1
     endif
   endif
   !
   ! Create FXC description fields
   !
   do i1=1,100
     if (len_trim(local_description(i1))>0) then
       FXC_n_descs=FXC_n_descs+1
       FXC_description(FXC_n_descs)=local_description(i1)
     endif
   enddo
   !
   ! Parameters check failed in section 1. In case both secs 1 and 2
   ! were planned to be read, we need to switch the action to RD_CL
   ! to close the unit in io_disconnect
   !
   if (io_BS_Fxc/=0) then
      call io_elemental(ID,VAR="",VAR_SZ=0,MENU=1)
      FXC_n_descs=0
      if (.not.close_is_on(ID)) io_action(ID)=RD_CL
      goto 1
   endif
   !
   if (maxval(io_sec(ID,:))==1) goto 1
   !
 endif
 !
 if (any((/io_sec(ID,:)==2/))) then
   !
   if (read_is_on(ID)) then
     YAMBO_FREE(FXC_W%p)
     YAMBO_ALLOC(FXC_W%p,(FXC_W%n_freqs))
   endif
   !
   call io_bulk(ID,VAR='FREQUENCIES',VAR_SZ=(/2,FXC_W%n_freqs/))
   call io_bulk(ID,C1=FXC_W%p)
   !
   if (.not.allocated(FXC_K_diagonal)) then
     YAMBO_ALLOC(FXC_K_diagonal,(BS_K_dim))
   endif
   !
   call io_bulk(ID,VAR='FXC_K_diagonal',VAR_SZ=(/BS_K_dim/))
   call io_bulk(ID,R1=FXC_K_diagonal)
   !
 endif
 !
 if (maxval(io_sec(ID,:))==2) goto 1
 !
<<<<<<< HEAD
 write (ch,'(a,i3.3)') "FXC_W_GROUP_",w_group
 !
 call io_bulk(ID,VAR=trim(ch),VAR_SZ=(/2,FXC_n_g_corr,FXC_n_g_corr,FXC_n_mem_freqs/))
 call io_bulk(ID,C3=FXC)
=======
 if (write_is_on(ID)) FXC_n_g_db=FXC_n_g_corr
 !
 call io_bulk(ID,VAR='FXC_RL_SIZE',VAR_SZ=(/1/))
 call io_bulk(ID,I0=FXC_n_g_db)
 !
 YAMBO_ALLOC(FXC_disk,(FXC_n_g_db,FXC_n_g_db))
 !
 write (ch,'(a,i3.3)') "FXC_W_GROUP_",w_group
 !
 call io_bulk(ID,VAR=trim(ch),VAR_SZ=(/2,FXC_n_g_db,FXC_n_g_db,FXC_n_mem_freqs/))
 !
 do i1=1,FXC_n_mem_freqs
   !
   if (write_is_on(ID)) FXC_disk=FXC(:,:,i1)
   !
   call io_bulk(ID,C2=FXC_disk,IPOS=(/1,1,1,i1/))
   !
   if (read_is_on(ID)) FXC(:,:,i1)=FXC_disk(:FXC_n_g_corr,:FXC_n_g_corr)
   !
 enddo
 !
 YAMBO_FREE(FXC_disk)
>>>>>>> 17c1ad30
 !
1 call io_disconnect(ID)
 !
end function<|MERGE_RESOLUTION|>--- conflicted
+++ resolved
@@ -159,35 +159,10 @@
  !
  if (maxval(io_sec(ID,:))==2) goto 1
  !
-<<<<<<< HEAD
  write (ch,'(a,i3.3)') "FXC_W_GROUP_",w_group
  !
  call io_bulk(ID,VAR=trim(ch),VAR_SZ=(/2,FXC_n_g_corr,FXC_n_g_corr,FXC_n_mem_freqs/))
  call io_bulk(ID,C3=FXC)
-=======
- if (write_is_on(ID)) FXC_n_g_db=FXC_n_g_corr
- !
- call io_bulk(ID,VAR='FXC_RL_SIZE',VAR_SZ=(/1/))
- call io_bulk(ID,I0=FXC_n_g_db)
- !
- YAMBO_ALLOC(FXC_disk,(FXC_n_g_db,FXC_n_g_db))
- !
- write (ch,'(a,i3.3)') "FXC_W_GROUP_",w_group
- !
- call io_bulk(ID,VAR=trim(ch),VAR_SZ=(/2,FXC_n_g_db,FXC_n_g_db,FXC_n_mem_freqs/))
- !
- do i1=1,FXC_n_mem_freqs
-   !
-   if (write_is_on(ID)) FXC_disk=FXC(:,:,i1)
-   !
-   call io_bulk(ID,C2=FXC_disk,IPOS=(/1,1,1,i1/))
-   !
-   if (read_is_on(ID)) FXC(:,:,i1)=FXC_disk(:FXC_n_g_corr,:FXC_n_g_corr)
-   !
- enddo
- !
- YAMBO_FREE(FXC_disk)
->>>>>>> 17c1ad30
  !
 1 call io_disconnect(ID)
  !
