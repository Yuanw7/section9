--- conflicted
+++ resolved
@@ -76,14 +76,11 @@
  if (any(io_sec(ID,:)==1)) then
    !
    io_COLLISIONS=io_header(ID,QPTS=.true.,R_LATT=.true.,WF=.true.,IMPOSE_SN=.true.)
-<<<<<<< HEAD
-=======
    !
    if (.not.ver_is_gt_or_eq(ID,revision=2800)) then
      io_COLLISIONS=IO_OUTDATED_DB
      goto 1
    endif
->>>>>>> d4188737
    !
    VAR_size=7
    call io_elemental(ID,VAR="PARAMETERS",VAR_SZ=VAR_size,MENU=0)
