--- conflicted
+++ resolved
@@ -25,28 +25,16 @@
  !
  use pars,          ONLY:SP,schlen,lchlen
  use R_lattice,     ONLY:RIM_ng,RIM_n_rand_pts
-<<<<<<< HEAD
- use collision,     ONLY:V_kind,COLLISIONS_cutoff,COLLISIONS_element,COLLISIONS_IO_status,&
-&                        n_COLLISIONS,COLLISIONS_state,COLL_bands
-=======
  use collision,     ONLY:COLLISIONS_cutoff,COLLISIONS_element,COLL_bands,COLLISIONS_group
->>>>>>> fe4b9ebd
  use IO_m,          ONLY:io_sec,io_connect,io_header,io_status,io_elemental, &
 &                        io_bulk,write_is_on,io_disconnect,&
 &                        ver_is_gt_or_eq,IO_OUTDATED_DB,read_is_on,io_fragment,IO_mode,&
 &                        VERIFY,io_extension,io_raw_extension
  use global_XC,     ONLY:SC_HF,global_XC_string,EXT_NONE,SE_NONE,SC_COHSEX,SE_GW_NEQ,SE_GW_QED
  use com,           ONLY:error
-<<<<<<< HEAD
- use plasma,        ONLY:N_plasma_poles_global,Plasma_redux_percent
- use SC,            ONLY:SC_X_size,SC_X_bands
- use QP_m,          ONLY:QP_ng_Sx,QP_n_states,SC_band_mixing,QP_QED_ng
- use parallel_m,    ONLY:PAR_IND_QP
-=======
  use plasma,        ONLY:N_plasma_poles_global,PLASMA_redux_percent
  use SC,            ONLY:SC_X_size,SC_X_bands
  use QP_m,          ONLY:QP_ng_Sx,SC_band_mixing,QP_QED_ng
->>>>>>> fe4b9ebd
  use X_m,           ONLY:n_X_descs,X_description
  use stderr,        ONLY:intc
  use drivers,       ONLY:l_elel_scatt,l_elphoton_scatt
