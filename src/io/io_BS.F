!
!        Copyright (C) 2000-2017 the YAMBO team
!              http://www.yambo-code.org
!
! Authors (see AUTHORS file for details): AM
! 
! This file is distributed under the terms of the GNU 
! General Public License. You can redistribute it and/or 
! modify it under the terms of the GNU General Public 
! License as published by the Free Software Foundation; 
! either version 2, or (at your option) any later version.
!
! This program is distributed in the hope that it will 
! be useful, but WITHOUT ANY WARRANTY; without even the 
! implied warranty of MERCHANTABILITY or FITNESS FOR A 
! PARTICULAR PURPOSE.  See the GNU General Public License 
! for more details.
!
! You should have received a copy of the GNU General Public 
! License along with this program; if not, write to the Free 
! Software Foundation, Inc., 59 Temple Place - Suite 330,Boston, 
! MA 02111-1307, USA or visit http://www.gnu.org/copyleft/gpl.txt.
!
integer function io_BS(iq,X,ID)
 !
 use pars,          ONLY:schlen,lchlen
 use X_m,           ONLY:X_t
 use stderr,        ONLY:intc
 use parallel_m,    ONLY:myid
 use BS,            ONLY:BS_blk,n_BS_blks,BS_K_has_been_calculated_loaded
 use BS_solvers,    ONLY:BSS_description,BSS_n_descs,variables_BS
 use IO_m,          ONLY:io_connect,io_disconnect,io_sec,io_elemental,io_bulk,frag_BS_K,&
<<<<<<< HEAD
&                        write_is_on,io_header,io_mode,VERIFY,&
=======
&                        read_is_on,write_is_on,io_header,io_mode,VERIFY, &
>>>>>>> ab982c33
&                        io_fragment,IO_NOT_ALLOWED,io_BS_K,manage_OP_IF_START_and_CL_IF_END
#if defined _TIMING
 use timing_m,      ONLY:timing
#endif

 implicit none
 !
 type(X_t):: X 
 integer  :: iq,ID
 !
 ! Work Space
 !
 complex(SP),allocatable :: tmp_map(:)
 integer             ::i_block,i1,n1,n2,block_pos
 character(schlen)   ::ch,db_name
 character(lchlen)   ::local_description(100)
 !
 if (.not.io_BS_K.and.maxval(io_sec(ID,:))>1) then
   io_BS=IO_NOT_ALLOWED
   call io_disconnect(ID,FORCE=.TRUE.)
   return
 endif
 !
#if defined _TIMING
 call timing('io_BS',OPR='start')
#endif
 !
 db_name='BS_Q'//trim(intc(iq))//'_CPU_'//trim(intc(myid))
 !
 io_BS=io_connect(desc=trim(db_name),type=2,ID=ID)
 if (io_BS/=0) goto 1
 !
 if (any((/io_sec(ID,:)==1/))) then
   !
   if (io_mode(ID)==VERIFY.or.write_is_on(ID)) then
     io_BS=io_header(ID,QPTS=.true.,R_LATT=.true.,WF=.true.,IMPOSE_SN=.true.,XC_KIND="K_WF force Xs",&
&                    PARALLEL_STRUCTURE="Response_T_space",CUTOFF=.true.,FRAG=frag_BS_K)
   else
     io_BS=io_header(ID,QPTS=.true.,R_LATT=.true.,WF=.true.,IMPOSE_SN=.true.,&
&                       XC_KIND="K_WF force Xs",CUTOFF=.true.,FRAG=frag_BS_K)
   endif
   !
   if (io_BS/=0) then
     call io_elemental(ID,VAR="",VAR_SZ=0,MENU=1)
     goto 1
   endif
   !
   io_BS=variables_BS(ID,local_description,X=X)
   !
   if (io_BS/=0) then
     !
     ! reset the descriptions...
     !
     BSS_n_descs=0
     !
     goto 1
     !
   endif
   !
   ! Descriptions transfer
   !
   if (BSS_n_descs==0) then
     do i1=1,100
       if (len_trim(local_description(i1))>0) then
         BSS_n_descs=BSS_n_descs+1
         BSS_description(BSS_n_descs)=local_description(i1)
       endif
     enddo
   endif
   !
 endif
 !
 i_block=maxval(io_sec(ID,:))-1
 !
 if (i_block==0) goto 1
 !
 call manage_OP_IF_START_and_CL_IF_END(ID,i_block,n_BS_blks)
 !
 call io_fragment(ID,i_fragment=i_block)
 !
<<<<<<< HEAD
 if (BS_blk(i_block)%mode=="R") ch="BSE_RESONANT_BLOCK_"//trim(intc(i_block))
 if (BS_blk(i_block)%mode=="A") ch="BSE_ANTIRESONANT_BLOCK_"//trim(intc(i_block))
 !
 call io_bulk(ID,VAR=trim(ch),VAR_SZ=(/BS_blk(i_block)%size(1),BS_blk(i_block)%size(2),2/))
 !
 call io_bulk(ID,C2=BS_blk(i_block)%mat)
=======
 if(frag_BS_K) then
   if (BS_blk(i_block)%mode=="R") ch="BSE_RESONANT_BLOCK_"//trim(intc(i_block))
   if (BS_blk(i_block)%mode=="A") ch="BSE_COUPLING_BLOCK_"//trim(intc(i_block))
   !
   call io_bulk(ID,VAR=trim(ch),VAR_SZ=(/2,BS_blk(i_block)%size(1),BS_blk(i_block)%size(2)/))
   call io_bulk(ID,C2=BS_blk(i_block)%mat)
 else
   n1=BS_blk(i_block)%size(1)
   n2=BS_blk(i_block)%size(2)
   block_pos=sum(BS_blk(:i_block-1)%size(1)*BS_blk(:i_block-1)%size(2))+1
   if(i_block==1)      call io_bulk(ID,VAR="BSE_MATRIX",VAR_SZ=(/2,sum(BS_blk(:)%size(1)*BS_blk(:)%size(2))/))
   if(write_is_on(ID)) call io_bulk(ID,C1=(/BS_blk(i_block)%mat(:,:)/),IPOS=(/1,block_pos/))
   if(read_is_on(ID)) then
     allocate(tmp_map(n1*n2))
     call io_bulk(ID,C1=tmp_map,IPOS=(/1,block_pos/))
     BS_blk(i_block)%mat=reshape(tmp_map,(/n1,n2/))
     deallocate(tmp_map)
   endif
 endif
>>>>>>> ab982c33
 !
1 continue
 !
 ! If the database is not ok but the BS_identifier has been read I may have problems
 ! with the inversion database (like dimensions errors).
 !
 if (io_BS==0) BS_K_has_been_calculated_loaded=.TRUE.
 if (io_BS< 0) BS_K_has_been_calculated_loaded=.FALSE.
 !
 call io_disconnect(ID)
 !
#if defined _TIMING
 call timing('io_BS',OPR='stop')
#endif
 !
end function<|MERGE_RESOLUTION|>--- conflicted
+++ resolved
@@ -23,25 +23,20 @@
 !
 integer function io_BS(iq,X,ID)
  !
- use pars,          ONLY:schlen,lchlen
+ use pars,          ONLY:SP,schlen,lchlen
  use X_m,           ONLY:X_t
  use stderr,        ONLY:intc
  use parallel_m,    ONLY:myid
  use BS,            ONLY:BS_blk,n_BS_blks,BS_K_has_been_calculated_loaded
  use BS_solvers,    ONLY:BSS_description,BSS_n_descs,variables_BS
  use IO_m,          ONLY:io_connect,io_disconnect,io_sec,io_elemental,io_bulk,frag_BS_K,&
-<<<<<<< HEAD
-&                        write_is_on,io_header,io_mode,VERIFY,&
-=======
 &                        read_is_on,write_is_on,io_header,io_mode,VERIFY, &
->>>>>>> ab982c33
 &                        io_fragment,IO_NOT_ALLOWED,io_BS_K,manage_OP_IF_START_and_CL_IF_END
 #if defined _TIMING
  use timing_m,      ONLY:timing
 #endif
 
  implicit none
- !
  type(X_t):: X 
  integer  :: iq,ID
  !
@@ -115,14 +110,6 @@
  !
  call io_fragment(ID,i_fragment=i_block)
  !
-<<<<<<< HEAD
- if (BS_blk(i_block)%mode=="R") ch="BSE_RESONANT_BLOCK_"//trim(intc(i_block))
- if (BS_blk(i_block)%mode=="A") ch="BSE_ANTIRESONANT_BLOCK_"//trim(intc(i_block))
- !
- call io_bulk(ID,VAR=trim(ch),VAR_SZ=(/BS_blk(i_block)%size(1),BS_blk(i_block)%size(2),2/))
- !
- call io_bulk(ID,C2=BS_blk(i_block)%mat)
-=======
  if(frag_BS_K) then
    if (BS_blk(i_block)%mode=="R") ch="BSE_RESONANT_BLOCK_"//trim(intc(i_block))
    if (BS_blk(i_block)%mode=="A") ch="BSE_COUPLING_BLOCK_"//trim(intc(i_block))
@@ -142,7 +129,6 @@
      deallocate(tmp_map)
    endif
  endif
->>>>>>> ab982c33
  !
 1 continue
  !
