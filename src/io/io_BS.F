--- conflicted
+++ resolved
@@ -36,11 +36,7 @@
  use timing_m,      ONLY:timing
 #endif
  !
-<<<<<<< HEAD
- implicit none
-=======
 #include<memory.h>
->>>>>>> cee3c393
  !
  type(X_t):: X 
  integer  :: iq,ID
