!
!        Copyright (C) 2000-2017 the YAMBO team
!              http://www.yambo-code.org
!
! Authors (see AUTHORS file for details): AM
! 
! This file is distributed under the terms of the GNU 
! General Public License. You can redistribute it and/or 
! modify it under the terms of the GNU General Public 
! License as published by the Free Software Foundation; 
! either version 2, or (at your option) any later version.
!
! This program is distributed in the hope that it will 
! be useful, but WITHOUT ANY WARRANTY; without even the 
! implied warranty of MERCHANTABILITY or FITNESS FOR A 
! PARTICULAR PURPOSE.  See the GNU General Public License 
! for more details.
!
! You should have received a copy of the GNU General Public 
! License along with this program; if not, write to the Free 
! Software Foundation, Inc., 59 Temple Place - Suite 330,Boston, 
! MA 02111-1307, USA or visit http://www.gnu.org/copyleft/gpl.txt.
!
subroutine io_fragment(ID,i_fragment,j_fragment,ierr)
 !
 ! This routine closes the main DB and opens the fragment. 
 !
 ! Note that, as io_disconnect is called with a negative
 ! argument io_reset is no called. This is needed to save
 ! the properties of the DB that have been read previously 
 ! (like io_nectdf_support or io_code_version/revision).
 !
 use pars,       ONLY:schlen
 use IO_m,       ONLY:close_is_on,io_connect,io_resetable,io_file,&
&                     io_sec,io_extension,io_action,read_is_on,write_is_on,&
&                     OP_RD_CL,OP_WR_CL,io_type,io_disconnect,io_folder,io_raw_extension
 use IO_m,       ONLY:frag_WF,frag_DIP,frag_RESPONSE,frag_QINDX,frag_HF,&
                      frag_SC,frag_RT,frag_ELPH,frag_BS_K,frag_SCREEN
 use stderr,     ONLY:intc,write_fragments_IO_log,logfile
 use interfaces, ONLY:PARALLEL_live_message
 use parallel_m, ONLY:ncpu
 !
#if defined _TIMING
 use timing_m,       ONLY:timing
#endif
 implicit none
 !
 integer           :: ID
 integer, optional :: i_fragment,j_fragment,ierr
 !
 ! Work Space
 !
 integer           :: ierr_,i_frag
 logical           :: close_is_on_save
 character(schlen) :: fragment_filename
 !
 if (present(ierr)) ierr=0
 !
 select case (trim(io_raw_extension(ID)))
   case("Vnl","wf","kb_pp","kb_pp_pwscf")
     if (.not.frag_WF) return
   case("kindx")
     if (.not.frag_QINDX) return
   case("dip_iR_and_P","Overlaps")
     if (.not.frag_DIP) return
   case("HF_and_locXC","xxvxc")
     if (.not.frag_HF) return
   case("em1s","em1d","pp","Xx")
     if (.not.frag_RESPONSE) return
   case("carriers","THETA","JPSM","G","REF")
     if (.not.frag_RT) return
   case("scE","scWFs","scV","sc_MeanPotential")
     if (.not.frag_SC) return
   case("elph_gkkp","elph_gkkp_expanded","elph_gFsq")
     if (.not.frag_ELPH) return
 end select
 !
 if (index(trim(io_raw_extension(ID)),"BS_Q")>0 .and. .not.frag_BS_K) return
 !
#if defined _TIMING
 call timing('io_fragment',OPR='start')
#endif
 !
 close_is_on_save=close_is_on(ID)
 !
 if (read_is_on(ID))  io_action(ID)=OP_RD_CL
 if (write_is_on(ID)) io_action(ID)=OP_WR_CL
 !
 if (     present(i_fragment)) i_frag=i_fragment
 if (.not.present(i_fragment)) i_frag=maxval(io_sec(ID,:))
 !
 ! Disconnect without calling io_reset
 !
 io_resetable(ID)=.false.
 !
 call io_disconnect(ID)
 !
 ! io_file is redefined by io_connect
 !
 io_file(ID)=' '
 !
 fragment_filename=trim(io_extension(ID))//"_fragment_"//trim(intc(i_frag))
 ! Cannot use the following line in place of the following three becasue of the name "fragments" instead of "fragment"
 !if (present(j_fragment)) fragment_filename=trim(fragment_filename)//"_"//trim(intc(j_fragment))
 if (present(j_fragment)) then
   fragment_filename=trim(io_extension(ID)) &
&                    //"_fragments_"//trim(intc(i_frag))//"_"//trim(intc(j_fragment))
 endif
 !
 ierr_=io_connect(fragment_filename,type=io_type(ID),subfolder=trim(io_folder(ID)),ID=ID)
 if (present(ierr)) ierr=ierr_
 !
 if (ncpu>1.and.write_fragments_IO_log.and.index(logfile,"stderr")==0) then
   if (write_is_on(ID)) call PARALLEL_live_message("Writing "//trim(fragment_filename))
   if (read_is_on(ID) ) call PARALLEL_live_message("Reading "//trim(fragment_filename))
 endif
 !
<<<<<<< HEAD
 ! io_action must be saved otherwise any io_disconnect call would call io_reset (like in ioWF)  
=======
 ! io_action must be saved otherwise any io_disconnect call would call io_reset (like in ioWF)
>>>>>>> 00b6ee24
 !
 if (close_is_on_save) io_resetable(ID)=.true.
 !
#if defined _TIMING
 call timing('io_fragment',OPR='stop')
#endif
 !
end subroutine <|MERGE_RESOLUTION|>--- conflicted
+++ resolved
@@ -115,11 +115,7 @@
    if (read_is_on(ID) ) call PARALLEL_live_message("Reading "//trim(fragment_filename))
  endif
  !
-<<<<<<< HEAD
- ! io_action must be saved otherwise any io_disconnect call would call io_reset (like in ioWF)  
-=======
  ! io_action must be saved otherwise any io_disconnect call would call io_reset (like in ioWF)
->>>>>>> 00b6ee24
  !
  if (close_is_on_save) io_resetable(ID)=.true.
  !
