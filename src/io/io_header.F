!
!        Copyright (C) 2000-2022 the YAMBO team
!              http://www.yambo-code.org
!
! Authors (see AUTHORS file for details): AM
! 
! This file is distributed under the terms of the GNU 
! General Public License. You can redistribute it and/or 
! modify it under the terms of the GNU General Public 
! License as published by the Free Software Foundation; 
! either version 2, or (at your option) any later version.
!
! This program is distributed in the hope that it will 
! be useful, but WITHOUT ANY WARRANTY; without even the 
! implied warranty of MERCHANTABILITY or FITNESS FOR A 
! PARTICULAR PURPOSE.  See the GNU General Public License 
! for more details.
!
! You should have received a copy of the GNU General Public 
! License along with this program; if not, write to the Free 
! Software Foundation, Inc., 59 Temple Place - Suite 330,Boston, 
! MA 02111-1307, USA or visit http://www.gnu.org/copyleft/gpl.txt.
!
integer function io_header(ID,QPTS,R_LATT,WF,IMPOSE_SN,TEMP,KPTS,D_LATT,XC_KIND,&
&                          CUTOFF,GAUGE,IMPOSE_GAUGE,ACCEPT_SPIN,PARALLEL_STRUCTURE,FRAG,IMPOSE,NOWARN_SER)
 !
 use pars,          ONLY:SP,schlen,lchlen
 use units,         ONLY:HA2KEL
 use X_m,           ONLY:global_gauge 
 use drivers,       ONLY:list_dbs
 use C_driver,      ONLY:code_version,code_revision,code_GPL_revision
 use stderr,        ONLY:STRING_split
 use D_lattice,     ONLY:Tel,alat,input_Tel_is_negative,Bose_Temp
 use electrons,     ONLY:n_sp_pol,n_spinor
 use parallel_m,    ONLY:CPU_structure
 use R_lattice,     ONLY:nqibz,nqbz,nkibz,nkbz,q_pt,k_pt,cut_description
 use wave_func,     ONLY:wf_ng
 use vec_operate,   ONLY:v_is_zero
 use IO_int,        ONLY:io_elemental,io_bulk,ver_is_gt_or_eq
 use IO_m,          ONLY:io_code_version,io_status,&
&                        read_is_on,write_is_on,serial_number,variable_exist,&
&                        io_serial_number,io_file,io_com,io_mode,&
&                        DUMP,VERIFY,NONE,db_alat,io_code_revision
 use zeros,         ONLY:define_zeros
 use global_XC,     ONLY:G_E_xc_string,X_E_xc_string,K_E_xc_string,loaded_WF_xc_string,&
&                        G_WF_xc_string,X_WF_xc_string,K_WF_xc_string
 !
 implicit none
 !
 integer               :: ID
 logical,     optional :: QPTS,R_LATT,WF,IMPOSE_SN,TEMP,KPTS,D_LATT,CUTOFF,GAUGE,IMPOSE_GAUGE,ACCEPT_SPIN,FRAG,IMPOSE,NOWARN_SER
 character(*),optional :: XC_KIND,PARALLEL_STRUCTURE
 !
 ! Work Space
 !
 integer             :: i1,nqibz_disk,nkibz_disk,R_LATT_vec(4),p_structure,&
&                       R_LATT_vec_disk(4),MODE,MENU,SPIN_vec_disk(2)
 integer,    external:: io_out_of_date
 real(SP),allocatable:: l_pt(:,:)
 real(SP)            :: local_zero(3),D_LATT_vec_disk(3),D_LATT_vec(3),&
&                       save_Tel(2)
 logical             :: WARN,WARN_SERIAL,xc_kind_force,l_IMPOSE
 logical             :: QPTS_,R_LATT_,WF_,IMPOSE_SN_,T_EL_,KPTS_,CUTOFF_,GAUGE_,IMPOSE_GAUGE_,ACCEPT_SPIN_,FRAG_,D_LATT_
 character(schlen)   :: xc_string_kinds(10),PARALLEL_STRUCTURE_
 !
 io_header=0
 !
 ! If I am scanning the DBs (yambo -D) not print warnings
 !
 WARN=.true.
 if (list_dbs) WARN=.false.
 !
 ACCEPT_SPIN_=.false.
 if(present(ACCEPT_SPIN)) ACCEPT_SPIN_=ACCEPT_SPIN
 !
 IMPOSE_SN_=.false.
 if(present(IMPOSE_SN)) IMPOSE_SN_=IMPOSE_SN
 !
 GAUGE_=.false.
 if(present(GAUGE)) GAUGE_=GAUGE
 !
 CUTOFF_=.false.
 if(present(CUTOFF)) CUTOFF_=CUTOFF
 !
 D_LATT_=.false.
 if(present(D_LATT)) D_LATT_=D_LATT
 !
 IMPOSE_GAUGE_=.false.
 if(present(IMPOSE_GAUGE)) IMPOSE_GAUGE_=IMPOSE_GAUGE
 !
 WARN_SERIAL=.true.
 if(present(NOWARN_SER)) WARN_SERIAL=.not.NOWARN_SER
 !
 l_IMPOSE=.false.
 if (present(IMPOSE)) l_IMPOSE=IMPOSE
 !
 R_LATT_=.false.
 if (present(R_LATT)) R_LATT_=R_LATT
 !
 QPTS_=.false.
 if (present(QPTS)) QPTS_=QPTS
 !
<<<<<<< HEAD
=======
 KPTS_=.false.
 if (present(KPTS)) KPTS_=KPTS
 !
>>>>>>> 48f3af4b
 WF_=.false.
 if (present(WF)) WF_=WF
 !
 MENU=1
 MODE=io_mode(ID)
 if (io_mode(ID)==DUMP) io_mode(ID)=VERIFY
 !
 ! Things that CANNOT be dumped
 !==============================
 call io_elemental(ID,VAR="HEAD_VERSION",VAR_SZ=3,MENU=0)
 call io_elemental(ID,DB_I1=io_code_version(ID,:),I1=code_version)
 call io_elemental(ID,VAR="",VAR_SZ=0,MENU=0)
 !
 call io_elemental(ID,VAR="HEAD_REVISION",VAR_SZ=1,MENU=0)
 call io_elemental(ID,DB_I0=io_code_revision(ID,1),I0=code_revision)
 call io_elemental(ID,VAR="",VAR_SZ=0,MENU=0)
 !
 if (ver_is_gt_or_eq(ID,revision=4350).and.variable_exist(ID,"HEAD_GPL_REVISION")) then
   call io_elemental(ID,VAR="HEAD_GPL_REVISION",VAR_SZ=1,MENU=0)
   call io_elemental(ID,DB_I0=io_code_revision(ID,2),I0=code_GPL_revision)
   call io_elemental(ID,VAR="",VAR_SZ=0,MENU=0)
 else
   io_code_revision(ID,2)=code_GPL_revision
 endif
 !
 ! Check if the DB revision is too old and not supported anymore
 !
 io_header=io_out_of_date(ID)
 if (io_header/=0) then
   call warning(trim(io_file(ID))//' is a no longer supported database')
   goto 1
 endif
 !
 call io_elemental(ID,VAR="SERIAL_NUMBER",VAR_SZ=1,MENU=0)
 call io_elemental(ID,DB_I0=io_serial_number(ID),I0=serial_number,WARN=WARN_SERIAL)
 call io_elemental(ID,VAR="",VAR_SZ=0,MENU=0)
 !
 call io_elemental(ID,VAR="SPIN_VARS",VAR_SZ=2,MENU=0)
 call io_elemental(ID,DB_I1=SPIN_vec_disk,I1=(/n_sp_pol,n_spinor/))
 call io_elemental(ID,VAR="",VAR_SZ=0,MENU=0)
 !
 ! Serial Number
 !
 if (io_serial_number(ID)/=serial_number) then
   if (IMPOSE_SN_) then
     io_header=-1
     if (io_com(ID)/=NONE) call warning('Incompatible serial number for '//trim(io_file(ID)))
     goto 1
   endif
   if (WARN_SERIAL.and.io_com(ID)/=NONE) then 
     call warning('Wrong serial number for '//trim(io_file(ID)))
   endif
 endif
 !
 ! SPIN polarizations/spinors
 !
 if (SPIN_vec_disk(1)/=n_sp_pol.or.SPIN_vec_disk(2)/=n_spinor) then
   if(ACCEPT_SPIN_ .and. n_spinor==2 .and. SPIN_vec_disk(2)==1) then
     if (io_com(ID)/=NONE) call warning(' Accepting DB computed without SOC '//trim(io_file(ID)))
   else
     if (io_com(ID)/=NONE) call warning(' Refusing incompatible SPIN pol/spinors for '//trim(io_file(ID)))
     io_header=-1
     goto 1
   endif
 else
   if(ACCEPT_SPIN_) ACCEPT_SPIN=.FALSE.
 endif
 !
 ! DL lattice
 !
 db_alat=alat
 !
 if (D_LATT_) then
   D_LATT_vec=alat
   call io_elemental(ID,VAR="HEAD_D_LATT",VAR_SZ=3,MENU=MENU)
   MENU=0
   call io_elemental(ID,DB_R1=D_LATT_vec_disk,R1=D_LATT_vec,&
&       VAR='Lattice constants                ',WARN=WARN,CHECK=l_IMPOSE,&
&       OP=(/"==","==","=="/))
   call io_elemental(ID,VAR="",VAR_SZ=0,MENU=0)
   db_alat=D_LATT_vec_disk
 endif
 !
 ! RL lattice
 !
 if (R_LATT_) then
   R_LATT_vec=(/nqibz,nqbz,nkibz,nkbz/)
   call io_elemental(ID,VAR="HEAD_R_LATT",VAR_SZ=4,MENU=MENU)
   MENU=0
   call io_elemental(ID,DB_I1=R_LATT_vec_disk,I1=R_LATT_vec,&
&       VAR='Brillouin Zone Q/K grids (IBZ/BZ)',WARN=WARN,CHECK=l_IMPOSE,&
&       OP=(/"==","==","==","=="/))
   call io_elemental(ID,VAR="",VAR_SZ=0,MENU=0)
   nqibz_disk=R_LATT_vec_disk(1)
   nkibz_disk=R_LATT_vec_disk(3)
   io_header=io_status(ID)
   if (io_header/=0) goto 1
 endif
 !
 ! Wave Functions RL vectors
 !
 if (WF_) then
   call io_elemental(ID,VAR="HEAD_WF",VAR_SZ=1,MENU=MENU)
   MENU=0
   call io_elemental(ID,I0=wf_ng,&
&       VAR='RL vectors',TERMINATOR='WF',WARN=WARN,CHECK=l_IMPOSE,OP=(/"=="/))
   call io_elemental(ID,VAR="",VAR_SZ=0,MENU=0)
   io_header=io_status(ID)
   if (io_header/=0) goto 1
 endif
 !
 ! Q points
 !
 if (QPTS_) then
   !
   if (.not.R_LATT_) call error(" QPTS is true, but R_LATT is false. nqibz_disk is not defined")
   !
   allocate(l_pt(nqibz_disk,3))
   !
   if (write_is_on(ID)) l_pt=q_pt
   !
   call io_bulk(ID,VAR="HEAD_QPT",VAR_SZ=(/nqibz_disk,3/))
   call io_bulk(ID,R2=l_pt)
   !
   if (read_is_on(ID).and.allocated(q_pt)) then
     !
     call define_zeros(vector_=q_pt,zero_=local_zero)
     !
     do i1=1,nqibz
       if (.not.v_is_zero(q_pt(i1,:)-l_pt(i1,:),zero_=local_zero)) io_header=-1
     enddo
     if (io_header/=0) then
       if (WARN    ) call warning('Wrong Q-points coordinates/order')
       if (l_IMPOSE) call   error('Wrong Q-points coordinates/order')
       goto 1
     endif
   endif
   !
   deallocate(l_pt)
 endif
 !
 ! K points
 !
 if (KPTS_) then
   !
   allocate(l_pt(nkibz_disk,3))
   !
   if (write_is_on(ID)) l_pt=k_pt
   !
   call io_bulk(ID,VAR="HEAD_KPT",VAR_SZ=(/nkibz_disk,3/))
   call io_bulk(ID,R2=l_pt)
   !
   if (read_is_on(ID).and.allocated(k_pt).and.KPTS) then
     !
     call define_zeros(vector_=k_pt,zero_=local_zero)
     !
     do i1=1,nkibz
       if (.not.v_is_zero(k_pt(i1,:)-l_pt(i1,:),zero_=local_zero)) io_header=-1
     enddo
     if (io_header/=0) then
       if (WARN    ) call warning('Wrong K-points coordinates/order')
       if (l_IMPOSE) call warning('Wrong K-points coordinates/order')
       goto 1
     endif
     !
   endif
   !
   deallocate(l_pt)
   !
 endif
 !
 ! Cutoff
 !
 if (CUTOFF_) then
   call io_elemental(ID,VAR="CUTOFF",CH0='',VAR_SZ=1,MENU=MENU)
   MENU=0
   call io_elemental(ID,CH0=cut_description,VAR=" Coulomb cutoff potential          ",WARN=WARN,CHECK=l_IMPOSE,OP=(/"=="/))
   call io_elemental(ID,VAR="",VAR_SZ=0,MENU=0)
   io_header=io_status(ID)
   if (io_header/=0) goto 1
 endif
 !
 PARALLEL_STRUCTURE_="NONE"
 if (present(PARALLEL_STRUCTURE)) PARALLEL_STRUCTURE_=trim(PARALLEL_STRUCTURE)

 if (trim(PARALLEL_STRUCTURE_)/="NONE") then
   ! 
   if (trim(PARALLEL_STRUCTURE)=="DIPOLES")          p_structure=1
   if (trim(PARALLEL_STRUCTURE)=="Response_G_space_Finite_Momentum") p_structure=2
   if (trim(PARALLEL_STRUCTURE)=="Response_G_space") p_structure=3
   if (trim(PARALLEL_STRUCTURE)=="Response_T_space") p_structure=4
   if (trim(PARALLEL_STRUCTURE)=="Self_Energy")      p_structure=5
   if (trim(PARALLEL_STRUCTURE)=="Real_Time")        p_structure=6
   if (trim(PARALLEL_STRUCTURE)=="ScaLapacK") p_structure=7
   if (trim(PARALLEL_STRUCTURE)=="Non_Linear") p_structure=8
   !
   call io_elemental(ID,VAR="PARALLEL_CPUs",CH0='',VAR_SZ=1,MENU=MENU)
   call io_elemental(ID,CH0=CPU_structure(p_structure)%CPU_string,&
&                    VAR='Parallel CPUs                    ',CHECK=.true.,OP=(/"=="/))
   call io_elemental(ID,VAR="",VAR_SZ=0,MENU=0)
   io_header=io_status(ID)
   call io_elemental(ID,VAR="PARALLEL_ROLES",CH0='',VAR_SZ=1,MENU=MENU)
   call io_elemental(ID,CH0=CPU_structure(p_structure)%ROLE_string,&
&                    VAR='Parallel Roles                   ',CHECK=.true.,OP=(/"=="/))
   call io_elemental(ID,VAR="",VAR_SZ=0,MENU=0)
   io_header=io_status(ID)
   if (io_header/=0) goto 1
 endif
 !
 ! Things that can be dumped
 !===========================
 !
 ! Fragmentation
 !
 if (present(FRAG)) then
   !
   io_mode(ID)=MODE
   !
   call io_elemental(ID,VAR="FRAGMENTED",VAR_SZ=1,MENU=MENU)
   MENU=0
   call io_elemental(ID,L0=FRAG,&
&                    VAR='Fragmentation                    ',CHECK=.true.,OP=(/"=="/))
   call io_elemental(ID,VAR="",VAR_SZ=0,MENU=0)
 endif
 !
 ! Temperature
 !
 if (present(TEMP)) then
   !
   io_mode(ID)=MODE
   !
   save_Tel=(/Tel,Bose_Temp/)
   call io_elemental(ID,VAR="TEMPERATURES",VAR_SZ=2,MENU=MENU)
   MENU=0
   call io_elemental(ID,R0=Tel,&
&       VAR='Electronic Temperature',TERMINATOR='K',UNIT=HA2KEL,WARN=WARN,CHECK=l_IMPOSE,OP=(/"=="/))
   call io_elemental(ID,R0=Bose_Temp,&
&       VAR='Bosonic    Temperature',TERMINATOR='K',UNIT=HA2KEL,WARN=WARN,CHECK=l_IMPOSE,OP=(/"=="/))
   call io_elemental(ID,VAR="",VAR_SZ=0,MENU=0)
   !
   if (input_Tel_is_negative) then
     Tel      =save_Tel(1)
     Bose_Temp=save_Tel(2)
   endif
   !
   io_header=io_status(ID)
   if (io_header/=0) goto 1
   !
 endif
 !
 if (present(XC_KIND)) then
   !
   call STRING_split(XC_KIND,xc_string_kinds)
   !
   io_mode(ID)=MODE
   !
   do i1=1,9
     xc_kind_force=trim(xc_string_kinds(i1+1))=='force'
     select case (trim(xc_string_kinds(i1)))
       case('G')
         call XC_KIND_io('E','G',G_E_xc_string,  ' Green`s function   energies      ')
         call XC_KIND_io('WF','G',G_WF_xc_string, '                    wavefunctions ')
       case('G_WF')
         call XC_KIND_io('WF','G',G_WF_xc_string,' Green`s function   wavefunctions ')
       case('Xx')
         call XC_KIND_io('E','Xx',X_E_xc_string(1),  ' Polariz. function  energies      ')
         call XC_KIND_io('WF','Xx',X_WF_xc_string(1), '                    wavefunctions ')
       case('Xs')
         call XC_KIND_io('E','Xs',X_E_xc_string(2),  ' Static diel. fun.  energies      ')
         call XC_KIND_io('WF','Xs',X_WF_xc_string(2), '                    wavefunctions ')
       case('Xp')
         call XC_KIND_io('E','Xp',X_E_xc_string(3),  ' PPA    diel. fun.  energies      ')
         call XC_KIND_io('WF','Xp',X_WF_xc_string(3), '                    wavefunctions ')
       case('Xd')
         call XC_KIND_io('E','Xd',X_E_xc_string(4),  ' Dyn. dielectric f. energies      ')
         call XC_KIND_io('WF','Xd',X_WF_xc_string(4), '                    wavefunctions ')
       case('K')
         call XC_KIND_io('E','K',K_E_xc_string,  ' BS kernel          energies      ')
         call XC_KIND_io('WF','K',K_WF_xc_string, '                    wavefunctions ')
       case('K_E')
         call XC_KIND_io('E','K',K_E_xc_string,  ' BS kernel          energies      ')
       case('K_WF')
         call XC_KIND_io('WF','K',K_WF_xc_string, ' BS kernel          wavefunctions ')
     end select
   enddo
   !
   io_header=io_status(ID)
   if (io_header/=0) goto 1
 endif
 !
 ! GAUGE
 !
 if (GAUGE_) then
   call io_elemental(ID,VAR='GAUGE',CH0="",VAR_SZ=1,MENU=MENU)
   MENU=0
   if (IMPOSE_GAUGE_) then
     call io_elemental(ID,CH0=global_gauge,&
&         VAR='Global Gauge                     ',CHECK=.true.,OP=(/"=="/))
   else
     call io_elemental(ID,CH0=global_gauge,&
&         VAR='Global Gauge                     ',WARN=.true.,OP=(/"=="/))
   endif
   call io_elemental(ID,VAR="",VAR_SZ=0,MENU=0)
   !
   io_header=io_status(ID)
   if (io_header/=0) goto 1
 endif
 !
1 io_mode(ID)=MODE
 !
 contains
   !
   subroutine XC_KIND_io(what,VAR_,string_,desc_)
     !
     character(*)      :: what,VAR_,desc_
     character(lchlen) :: string_
     !
     if (what=="WF") call io_elemental(ID,VAR=VAR_//'_wavefunctions_xc_KIND',CH0="",VAR_SZ=1,MENU=MENU)
     if (what=="E" ) call io_elemental(ID,VAR=VAR_//'_energies_xc_KIND',CH0="",VAR_SZ=1,MENU=MENU)
     MENU=0
     if (read_is_on(ID)) then
       if (IO_mode(ID)==DUMP) then
         call io_elemental(ID,CH0=string_,VAR=desc_)
       else
         if (xc_kind_force) then
           call io_elemental(ID,CH0=string_,VAR=desc_,CHECK=WARN,OP=(/"=="/),DO_NOT_DUMP=.TRUE.)
         else
           call io_elemental(ID,CH0=string_,VAR=desc_,WARN=WARN,OP=(/"=="/),DO_NOT_DUMP=.TRUE.)
         endif
       endif
     else
       call io_elemental(ID,CH0=loaded_WF_xc_string,VAR=desc_,WARN=WARN,OP=(/"=="/))
     endif
     call io_elemental(ID,VAR="",VAR_SZ=0,MENU=0)
     !
   end subroutine
   !
end function<|MERGE_RESOLUTION|>--- conflicted
+++ resolved
@@ -100,12 +100,9 @@
  QPTS_=.false.
  if (present(QPTS)) QPTS_=QPTS
  !
-<<<<<<< HEAD
-=======
  KPTS_=.false.
  if (present(KPTS)) KPTS_=KPTS
  !
->>>>>>> 48f3af4b
  WF_=.false.
  if (present(WF)) WF_=WF
  !
