--- conflicted
+++ resolved
@@ -21,13 +21,8 @@
 ! Software Foundation, Inc., 59 Temple Place - Suite 330,Boston, 
 ! MA 02111-1307, USA or visit http://www.gnu.org/copyleft/gpl.txt.
 !
-<<<<<<< HEAD
-integer function io_header(ID,QPTS,R_LATT,WF,IMPOSE_SN,T_EL,KPTS,D_LATT,XC_KIND,&
-&                          CUTOFF,GAUGE,IMPOSE_GAUGE,ACCEPT_SPIN,PARALLEL_STRUCTURE,FRAG)
-=======
 integer function io_header(ID,QPTS,R_LATT,WF,IMPOSE_SN,TEMP,KPTS,D_LATT,XC_KIND,&
-&                          CUTOFF,GAUGE,IMPOSE_GAUGE,PARALLEL_STRUCTURE,FRAG,IMPOSE,NOWARN_SER)
->>>>>>> bf998f93
+&                          CUTOFF,GAUGE,IMPOSE_GAUGE,ACCEPT_SPIN,PARALLEL_STRUCTURE,FRAG,IMPOSE,NOWARN_SER)
  !
  use pars,          ONLY:SP,schlen,lchlen
  use units,         ONLY:HA2KEL
@@ -53,11 +48,7 @@
  implicit none
  !
  integer               :: ID
-<<<<<<< HEAD
- logical,     optional :: QPTS,R_LATT,WF,IMPOSE_SN,T_EL,KPTS,D_LATT,CUTOFF,GAUGE,IMPOSE_GAUGE,ACCEPT_SPIN,FRAG
-=======
- logical,     optional :: QPTS,R_LATT,WF,IMPOSE_SN,TEMP,KPTS,D_LATT,CUTOFF,GAUGE,IMPOSE_GAUGE,FRAG,IMPOSE,NOWARN_SER
->>>>>>> bf998f93
+ logical,     optional :: QPTS,R_LATT,WF,IMPOSE_SN,TEMP,KPTS,D_LATT,CUTOFF,GAUGE,IMPOSE_GAUGE,ACCEPT_SPIN,FRAG,IMPOSE,NOWARN_SER
  character(*),optional :: XC_KIND,PARALLEL_STRUCTURE
  !
  ! Work Space
@@ -68,12 +59,8 @@
  real(SP),allocatable:: l_pt(:,:)
  real(SP)            :: local_zero(3),D_LATT_vec_disk(3),D_LATT_vec(3),&
 &                       save_Tel(2)
-<<<<<<< HEAD
- logical             :: WARN,xc_kind_force
- logical             :: QPTS_,R_LATT_,WF_,IMPOSE_SN_,T_EL_,KPTS_,D_LATT_,CUTOFF_,GAUGE_,IMPOSE_GAUGE_,ACCEPT_SPIN_,FRAG_
-=======
  logical             :: WARN,WARN_SERIAL,xc_kind_force,l_IMPOSE,l_R_LATT
->>>>>>> bf998f93
+ logical             :: QPTS_,R_LATT_,WF_,IMPOSE_SN_,T_EL_,KPTS_,D_LATT_,CUTOFF_,GAUGE_,IMPOSE_GAUGE_,ACCEPT_SPIN_,FRAG_,D_LATT_
  character(schlen)   :: xc_string_kinds(10),PARALLEL_STRUCTURE_
  !
  io_header=0
@@ -83,13 +70,24 @@
  WARN=.true.
  if (list_dbs) WARN=.false.
  !
-<<<<<<< HEAD
  ACCEPT_SPIN_=.false.
  if(present(ACCEPT_SPIN)) ACCEPT_SPIN_=ACCEPT_SPIN
  !
  IMPOSE_SN_=.false.
  if(present(IMPOSE_SN)) IMPOSE_SN_=IMPOSE_SN
-=======
+ !
+ GAUGE_=.false.
+ if(present(GAUGE)) GAUGE_=GAUGE
+ !
+ CUTOFF_=.false.
+ if(present(CUTOFF)) CUTOFF_=CUTOFF
+ !
+ D_LATT_=.false.
+ if(present(D_LATT)) D_LATT_=D_LATTT
+ !
+ IMPOSE_GAUGE_=.false.
+ if(present(IMPOSE_GAUGE)) IMPOSE_GAUGE_=IMPOSE_GAUGE
+ !
  WARN_SERIAL=.true.
  if(present(NOWARN_SER)) WARN_SERIAL=.not.NOWARN_SER
  !
@@ -98,7 +96,6 @@
  !
  l_R_LATT=.false.
  if (present(R_LATT)) l_R_LATT=R_LATT
->>>>>>> bf998f93
  !
  MENU=1
  MODE=io_mode(ID)
@@ -141,25 +138,13 @@
  ! Serial Number
  !
  if (io_serial_number(ID)/=serial_number) then
-<<<<<<< HEAD
-   if (IMPOSE_SN_) then 
+   if (IMPOSE_SN_) then
      io_header=-1
      if (io_com(ID)/=NONE) call warning('Incompatible serial number for '//trim(io_file(ID)))
      goto 1
-   else
-     if (io_com(ID)/=NONE) call warning('Wrong serial number for '//trim(io_file(ID)))
-=======
-   if (present(IMPOSE_SN)) then 
-     if (IMPOSE_SN) then
-       io_header=-1
-       if (io_com(ID)/=NONE) &
-&        call warning('Incompatible serial number for '//trim(io_file(ID)))
-       goto 1
-     endif
    endif
    if (WARN_SERIAL.and.io_com(ID)/=NONE) then 
      call warning('Wrong serial number for '//trim(io_file(ID)))
->>>>>>> bf998f93
    endif
  endif
  !
@@ -179,7 +164,7 @@
  !
  db_alat=alat
  !
- if (present(D_LATT)) then
+ if (D_LATT_) then
    D_LATT_vec=alat
    call io_elemental(ID,VAR="HEAD_D_LATT",VAR_SZ=3,MENU=MENU)
    MENU=0
@@ -278,15 +263,13 @@
  !
  ! Cutoff
  !
- if (present(CUTOFF)) then
-   if (CUTOFF) then
-     call io_elemental(ID,VAR="CUTOFF",CH0='',VAR_SZ=1,MENU=MENU)
-     MENU=0
-     call io_elemental(ID,CH0=cut_description,VAR=" Coulomb cutoff potential          ",WARN=WARN,CHECK=l_IMPOSE,OP=(/"=="/))
-     call io_elemental(ID,VAR="",VAR_SZ=0,MENU=0)
-     io_header=io_status(ID)
-     if (io_header/=0) goto 1
-   endif
+ if (CUTOFF_) then
+   call io_elemental(ID,VAR="CUTOFF",CH0='',VAR_SZ=1,MENU=MENU)
+   MENU=0
+   call io_elemental(ID,CH0=cut_description,VAR=" Coulomb cutoff potential          ",WARN=WARN,CHECK=l_IMPOSE,OP=(/"=="/))
+   call io_elemental(ID,VAR="",VAR_SZ=0,MENU=0)
+   io_header=io_status(ID)
+   if (io_header/=0) goto 1
  endif
  !
  PARALLEL_STRUCTURE_="NONE"
@@ -399,17 +382,12 @@
  !
  ! GAUGE
  !
- if (present(GAUGE)) then
+ if (GAUGE) then
    call io_elemental(ID,VAR='GAUGE',CH0="",VAR_SZ=1,MENU=MENU)
    MENU=0
-   if (present(IMPOSE_GAUGE)) then
-     if (IMPOSE_GAUGE) then
-       call io_elemental(ID,CH0=global_gauge,&
-&           VAR='Global Gauge                     ',CHECK=.true.,OP=(/"=="/))
-     else
-       call io_elemental(ID,CH0=global_gauge,&
-&           VAR='Global Gauge                     ',WARN=.true.,OP=(/"=="/))
-     endif
+   if (IMPOSE_GAUGE) then
+     call io_elemental(ID,CH0=global_gauge,&
+&         VAR='Global Gauge                     ',CHECK=.true.,OP=(/"=="/))
    else
      call io_elemental(ID,CH0=global_gauge,&
 &         VAR='Global Gauge                     ',WARN=.true.,OP=(/"=="/))
