--- conflicted
+++ resolved
@@ -142,11 +142,7 @@
    call io_elemental(ID,VAR="HEAD_D_LATT",VAR_SZ=3,MENU=MENU)
    MENU=0
    call io_elemental(ID,DB_R1=D_LATT_vec_disk,R1=D_LATT_vec,&
-<<<<<<< HEAD
-&       VAR=' Lattice constants                ',WARN=WARN,&
-=======
-&       VAR=' Lattice constants                :',WARN=WARN,CHECK=l_IMPOSE,&
->>>>>>> 0adde2f1
+&       VAR=' Lattice constants                ',WARN=WARN,CHECK=l_IMPOSE,&
 &       OP=(/"==","==","=="/))
    call io_elemental(ID,VAR="",VAR_SZ=0,MENU=0)
    db_alat=D_LATT_vec_disk
@@ -159,11 +155,7 @@
    call io_elemental(ID,VAR="HEAD_R_LATT",VAR_SZ=4,MENU=MENU)
    MENU=0
    call io_elemental(ID,DB_I1=R_LATT_vec_disk,I1=R_LATT_vec,&
-<<<<<<< HEAD
-&       VAR=' Brillouin Zone Q/K grids (IBZ/BZ)',WARN=WARN,&
-=======
-&       VAR=' Brillouin Zone Q/K grids (IBZ/BZ):',WARN=WARN,CHECK=l_IMPOSE,&
->>>>>>> 0adde2f1
+&       VAR=' Brillouin Zone Q/K grids (IBZ/BZ)',WARN=WARN,CHECK=l_IMPOSE,&
 &       OP=(/"==","==","==","=="/))
    call io_elemental(ID,VAR="",VAR_SZ=0,MENU=0)
    nqibz_disk=R_LATT_vec_disk(1)
@@ -178,11 +170,7 @@
    call io_elemental(ID,VAR="HEAD_WF",VAR_SZ=1,MENU=MENU)
    MENU=0
    call io_elemental(ID,I0=wf_ng,&
-<<<<<<< HEAD
-&       VAR=' RL vectors                   (WF)',WARN=WARN,OP=(/"=="/))
-=======
-&       VAR=' RL vectors                   (WF):',WARN=WARN,CHECK=l_IMPOSE,OP=(/"=="/))
->>>>>>> 0adde2f1
+&       VAR=' RL vectors                   (WF)',WARN=WARN,CHECK=l_IMPOSE,OP=(/"=="/))
    call io_elemental(ID,VAR="",VAR_SZ=0,MENU=0)
    io_header=io_status(ID)
    if (io_header/=0) goto 1
@@ -252,11 +240,7 @@
    if (CUTOFF) then
      call io_elemental(ID,VAR="CUTOFF",CH0='',VAR_SZ=1,MENU=MENU)
      MENU=0
-<<<<<<< HEAD
-     call io_elemental(ID,CH0=cut_description,VAR=" Coulomb cutoff potential          ",WARN=WARN,OP=(/"=="/))
-=======
-     call io_elemental(ID,CH0=cut_description,VAR=" Coulomb cutoff potential         :",WARN=WARN,CHECK=l_IMPOSE,OP=(/"=="/))
->>>>>>> 0adde2f1
+     call io_elemental(ID,CH0=cut_description,VAR=" Coulomb cutoff potential          ",WARN=WARN,CHECK=l_IMPOSE,OP=(/"=="/))
      call io_elemental(ID,VAR="",VAR_SZ=0,MENU=0)
      io_header=io_status(ID)
      if (io_header/=0) goto 1
@@ -316,15 +300,9 @@
    call io_elemental(ID,VAR="TEMPERATURES",VAR_SZ=2,MENU=MENU)
    MENU=0
    call io_elemental(ID,R0=Tel,&
-<<<<<<< HEAD
-&       VAR=' Electronic Temperature        [K]',UNIT=HA2KEL,WARN=WARN,OP=(/"=="/))
+&       VAR=' Electronic Temperature        [K]',UNIT=HA2KEL,WARN=WARN,CHECK=l_IMPOSE,OP=(/"=="/))
    call io_elemental(ID,R0=Bose_Temp,&
-&       VAR=' Bosonic    Temperature        [K]',UNIT=HA2KEL,WARN=WARN,OP=(/"=="/))
-=======
-&       VAR=' Electronic Temperature        [K]:',UNIT=HA2KEL,WARN=WARN,CHECK=l_IMPOSE,OP=(/"=="/))
-   call io_elemental(ID,R0=Bose_Temp,&
-&       VAR=' Bosonic    Temperature        [K]:',UNIT=HA2KEL,WARN=WARN,CHECK=l_IMPOSE,OP=(/"=="/))
->>>>>>> 0adde2f1
+&       VAR=' Bosonic    Temperature        [K]',UNIT=HA2KEL,WARN=WARN,CHECK=l_IMPOSE,OP=(/"=="/))
    call io_elemental(ID,VAR="",VAR_SZ=0,MENU=0)
    !
    if (input_Tel_is_negative) then
@@ -347,55 +325,29 @@
      xc_kind_force=trim(xc_string_kinds(i1+1))=='force'
      select case (trim(xc_string_kinds(i1)))
        case('G')
-<<<<<<< HEAD
-         call XC_E_KIND_io('G',G_E_xc_string,  ' Green`s function   energies      ')
-         call XC_WF_KIND_io('G',G_WF_xc_string, '                    wavefunctions ')
+         call XC_KIND_io('E','G',G_E_xc_string,  ' Green`s function   energies      ')
+         call XC_KIND_io('WF','G',G_WF_xc_string, '                    wavefunctions ')
        case('G_WF')
-         call XC_WF_KIND_io('G',G_WF_xc_string,' Green`s function   wavefunctions ')
+         call XC_KIND_io('WF','G',G_WF_xc_string,' Green`s function   wavefunctions ')
        case('Xx')
-         call XC_E_KIND_io('Xx',X_E_xc_string(1),  ' Polariz. function  energies      ')
-         call XC_WF_KIND_io('Xx',X_WF_xc_string(1), '                    wavefunctions ')
+         call XC_KIND_io('E','Xx',X_E_xc_string(1),  ' Polariz. function  energies      ')
+         call XC_KIND_io('WF','Xx',X_WF_xc_string(1), '                    wavefunctions ')
        case('Xs')
-         call XC_E_KIND_io('Xs',X_E_xc_string(2),  ' Static diel. fun.  energies      ')
-         call XC_WF_KIND_io('Xs',X_WF_xc_string(2), '                    wavefunctions ')
+         call XC_KIND_io('E','Xs',X_E_xc_string(2),  ' Static diel. fun.  energies      ')
+         call XC_KIND_io('WF','Xs',X_WF_xc_string(2), '                    wavefunctions ')
        case('Xp')
-         call XC_E_KIND_io('Xp',X_E_xc_string(3),  ' PPA    diel. fun.  energies      ')
-         call XC_WF_KIND_io('Xp',X_WF_xc_string(3), '                    wavefunctions ')
+         call XC_KIND_io('E','Xp',X_E_xc_string(3),  ' PPA    diel. fun.  energies      ')
+         call XC_KIND_io('WF','Xp',X_WF_xc_string(3), '                    wavefunctions ')
        case('Xd')
-         call XC_E_KIND_io('Xd',X_E_xc_string(4),  ' Dyn. dielectric f. energies      ')
-         call XC_WF_KIND_io('Xd',X_WF_xc_string(4), '                    wavefunctions ')
+         call XC_KIND_io('E','Xd',X_E_xc_string(4),  ' Dyn. dielectric f. energies      ')
+         call XC_KIND_io('WF','Xd',X_WF_xc_string(4), '                    wavefunctions ')
        case('K')
-         call XC_E_KIND_io('K',K_E_xc_string,  ' BS kernel          energies      ')
-         call XC_WF_KIND_io('K',K_WF_xc_string, '                    wavefunctions ')
+         call XC_KIND_io('E','K',K_E_xc_string,  ' BS kernel          energies      ')
+         call XC_KIND_io('WF','K',K_WF_xc_string, '                    wavefunctions ')
        case('K_E')
-         call XC_E_KIND_io('K',K_E_xc_string,  ' BS kernel          energies      ')
+         call XC_KIND_io('E','K',K_E_xc_string,  ' BS kernel          energies      ')
        case('K_WF')
-         call XC_WF_KIND_io('K',K_WF_xc_string, ' BS kernel          wavefunctions ')
-=======
-         call XC_KIND_io('E','G',G_E_xc_string,  ' Green`s function   energies      :')
-         call XC_KIND_io('WF','G',G_WF_xc_string, '                    wavefunctions :')
-       case('G_WF')
-         call XC_KIND_io('WF','G',G_WF_xc_string,' Green`s function   wavefunctions :')
-       case('Xx')
-         call XC_KIND_io('E','Xx',X_E_xc_string(1),  ' Polariz. function  energies      :')
-         call XC_KIND_io('WF','Xx',X_WF_xc_string(1), '                    wavefunctions :')
-       case('Xs')
-         call XC_KIND_io('E','Xs',X_E_xc_string(2),  ' Static diel. fun.  energies      :')
-         call XC_KIND_io('WF','Xs',X_WF_xc_string(2), '                    wavefunctions :')
-       case('Xp')
-         call XC_KIND_io('E','Xp',X_E_xc_string(3),  ' PPA    diel. fun.  energies      :')
-         call XC_KIND_io('WF','Xp',X_WF_xc_string(3), '                    wavefunctions :')
-       case('Xd')
-         call XC_KIND_io('E','Xd',X_E_xc_string(4),  ' Dyn. dielectric f. energies      :')
-         call XC_KIND_io('WF','Xd',X_WF_xc_string(4), '                    wavefunctions :')
-       case('K')
-         call XC_KIND_io('E','K',K_E_xc_string,  ' BS kernel          energies      :')
-         call XC_KIND_io('WF','K',K_WF_xc_string, '                    wavefunctions :')
-       case('K_E')
-         call XC_KIND_io('E','K',K_E_xc_string,  ' BS kernel          energies      :')
-       case('K_WF')
-         call XC_KIND_io('WF','K',K_WF_xc_string, ' BS kernel          wavefunctions :')
->>>>>>> 0adde2f1
+         call XC_KIND_io('WF','K',K_WF_xc_string, ' BS kernel          wavefunctions ')
      end select
    enddo
    !
