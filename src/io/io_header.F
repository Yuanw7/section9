!
!        Copyright (C) 2000-2018 the YAMBO team
!              http://www.yambo-code.org
!
! Authors (see AUTHORS file for details): AM
! 
! This file is distributed under the terms of the GNU 
! General Public License. You can redistribute it and/or 
! modify it under the terms of the GNU General Public 
! License as published by the Free Software Foundation; 
! either version 2, or (at your option) any later version.
!
! This program is distributed in the hope that it will 
! be useful, but WITHOUT ANY WARRANTY; without even the 
! implied warranty of MERCHANTABILITY or FITNESS FOR A 
! PARTICULAR PURPOSE.  See the GNU General Public License 
! for more details.
!
! You should have received a copy of the GNU General Public 
! License along with this program; if not, write to the Free 
! Software Foundation, Inc., 59 Temple Place - Suite 330,Boston, 
! MA 02111-1307, USA or visit http://www.gnu.org/copyleft/gpl.txt.
!
integer function io_header(ID,QPTS,R_LATT,WF,IMPOSE_SN,T_EL,KPTS,D_LATT,XC_KIND,&
&                          CUTOFF,GAUGE,IMPOSE_GAUGE,PARALLEL_STRUCTURE,FRAG)
 !
 use pars,          ONLY:SP,schlen,lchlen
 use units,         ONLY:HA2KEL
 use X_m,           ONLY:global_gauge 
 use drivers,       ONLY:list_dbs
 use LOGO,          ONLY:code_version,code_revision,code_GPL_revision
 use com,           ONLY:warning
 use stderr,        ONLY:string_split
 use D_lattice,     ONLY:Tel,alat,input_Tel_is_negative,Bose_Temp
 use electrons,     ONLY:n_sp_pol,n_spinor
 use parallel_m,    ONLY:CPU_structure
 use R_lattice,     ONLY:nqibz,nqbz,nkibz,nkbz,q_pt,k_pt,cut_description
 use wave_func,     ONLY:wf_ng
 use vec_operate,   ONLY:v_is_zero
 use IO_m,          ONLY:io_elemental,io_bulk,io_code_version,io_status,&
&                        read_is_on,write_is_on,serial_number,variable_exist,&
&                        io_serial_number,io_file,io_com,io_mode,&
&                        DUMP,VERIFY,NONE,ver_is_gt_or_eq,&
&                        db_alat,io_code_revision,read_is_on
 use zeros,         ONLY:define_zeros
 use global_XC,     ONLY:G_E_xc_string,X_E_xc_string,K_E_xc_string,loaded_WF_xc_string,&
&                        G_WF_xc_string,X_WF_xc_string,K_WF_xc_string
 !
 implicit none
 !
 integer               :: ID
 logical,     optional :: QPTS,R_LATT,WF,IMPOSE_SN,T_EL,KPTS,D_LATT,CUTOFF,GAUGE,IMPOSE_GAUGE,FRAG
 character(*),optional :: XC_KIND,PARALLEL_STRUCTURE
 !
 ! Work Space
 !
 integer             :: i1,nqibz_disk,nkibz_disk,R_LATT_vec(4),p_structure,&
&                       R_LATT_vec_disk(4),MODE,MENU,SPIN_vec_disk(2)
 integer,    external:: io_out_of_date
 real(SP),allocatable:: l_pt(:,:)
 real(SP)            :: local_zero(3),D_LATT_vec_disk(3),D_LATT_vec(3),&
&                       save_Tel(2)
 logical             :: WARN,xc_kind_force
 character(schlen)   :: xc_string_kinds(10),PARALLEL_STRUCTURE_
 !
 io_header=0
 !
 ! If I am scanning the DBs (yambo -D) not print warnings
 !
 WARN=.true.
 if (list_dbs) WARN=.false.
 !
 MENU=1
 MODE=io_mode(ID)
 if (io_mode(ID)==DUMP) io_mode(ID)=VERIFY
 !
 ! Things that CANNOT be dumped
 !==============================
 call io_elemental(ID,VAR="HEAD_VERSION",VAR_SZ=3,MENU=0)
 call io_elemental(ID,DB_I1=io_code_version(ID,:),I1=code_version)
 call io_elemental(ID,VAR="",VAR_SZ=0,MENU=0)
 !
 call io_elemental(ID,VAR="HEAD_REVISION",VAR_SZ=1,MENU=0)
 call io_elemental(ID,DB_I0=io_code_revision(ID,1),I0=code_revision)
 call io_elemental(ID,VAR="",VAR_SZ=0,MENU=0)
 !
 if (ver_is_gt_or_eq(ID,revision=4350).and.variable_exist(ID,"HEAD_GPL_REVISION")) then
   call io_elemental(ID,VAR="HEAD_GPL_REVISION",VAR_SZ=1,MENU=0)
   call io_elemental(ID,DB_I0=io_code_revision(ID,2),I0=code_GPL_revision)
   call io_elemental(ID,VAR="",VAR_SZ=0,MENU=0)
 else
   io_code_revision(ID,2)=code_GPL_revision
 endif
 !
 ! Check if the DB revision is too old and not supported anymore
 !
 io_header=io_out_of_date(ID)
 if (io_header/=0) then
   call warning(trim(io_file(ID))//' is a no longer supported database')
   goto 1
 endif
 !
 call io_elemental(ID,VAR="SERIAL_NUMBER",VAR_SZ=1,MENU=0)
 call io_elemental(ID,DB_I0=io_serial_number(ID),I0=serial_number)
 call io_elemental(ID,VAR="",VAR_SZ=0,MENU=0)
 !
 call io_elemental(ID,VAR="SPIN_VARS",VAR_SZ=2,MENU=0)
 call io_elemental(ID,DB_I1=SPIN_vec_disk,I1=(/n_sp_pol,n_spinor/))
 call io_elemental(ID,VAR="",VAR_SZ=0,MENU=0)
 !
 ! Serial Number
 !
 if (io_serial_number(ID)/=serial_number) then
   if (present(IMPOSE_SN)) then 
     if (IMPOSE_SN) then
       io_header=-1
       if (io_com(ID)/=NONE) &
&        call warning('Incompatible serial number for '//trim(io_file(ID)))
       goto 1
     endif
   endif
   if (io_com(ID)/=NONE) then 
     call warning('Wrong serial number for '//trim(io_file(ID)))
   endif
 endif
 !
 ! SPIN polarizations/spinors
 !
 if (SPIN_vec_disk(1)/=n_sp_pol.or.SPIN_vec_disk(2)/=n_spinor) then
   io_header=-1
   if (io_com(ID)/=NONE) call warning('Incompatible SPIN pol/spinors for '//trim(io_file(ID)))
   goto 1
 endif
 !
 ! DL lattice
 !
 db_alat=alat
 !
 if (present(D_LATT)) then
   D_LATT_vec=alat
   call io_elemental(ID,VAR="HEAD_D_LATT",VAR_SZ=3,MENU=MENU)
   MENU=0
   call io_elemental(ID,DB_R1=D_LATT_vec_disk,R1=D_LATT_vec,&
&       VAR=' Lattice constants                :',WARN=WARN,&
&       OP=(/"==","==","=="/))
   call io_elemental(ID,VAR="",VAR_SZ=0,MENU=0)
   db_alat=D_LATT_vec_disk
 endif
 !
 ! RL lattice
 !
 if (present(R_LATT)) then
   R_LATT_vec=(/nqibz,nqbz,nkibz,nkbz/)
   call io_elemental(ID,VAR="HEAD_R_LATT",VAR_SZ=4,MENU=MENU)
   MENU=0
   call io_elemental(ID,DB_I1=R_LATT_vec_disk,I1=R_LATT_vec,&
&       VAR=' Brillouin Zone Q/K grids (IBZ/BZ):',WARN=WARN,&
&       OP=(/"==","==","==","=="/))
   call io_elemental(ID,VAR="",VAR_SZ=0,MENU=0)
   nqibz_disk=R_LATT_vec_disk(1)
   nkibz_disk=R_LATT_vec_disk(3)
   io_header=io_status(ID)
   if (io_header/=0) goto 1
 endif
 !
 ! Wave Functions RL vectors
 !
 if (present(WF)) then
   call io_elemental(ID,VAR="HEAD_WF",VAR_SZ=1,MENU=MENU)
   MENU=0
   call io_elemental(ID,I0=wf_ng,&
&       VAR=' RL vectors                   (WF):',WARN=WARN,OP=(/"=="/))
   call io_elemental(ID,VAR="",VAR_SZ=0,MENU=0)
   io_header=io_status(ID)
   if (io_header/=0) goto 1
 endif
 !
 ! Q points
 !
 if (present(QPTS)) then
   !
   allocate(l_pt(nqibz_disk,3))
   !
   if (write_is_on(ID)) l_pt=q_pt
   !
   call io_bulk(ID,VAR="HEAD_QPT",VAR_SZ=(/nqibz_disk,3/))
   call io_bulk(ID,R2=l_pt)
   !
   if (read_is_on(ID).and.allocated(q_pt)) then
     !
     call define_zeros(vector_=q_pt,zero_=local_zero)
     !
     do i1=1,nqibz
       if (.not.v_is_zero(q_pt(i1,:)-l_pt(i1,:),zero_=local_zero)) io_header=-1
     enddo
     if (io_header/=0) then
       if (WARN) call warning('Wrong Q-points coordinates/order')
       goto 1
     endif
   endif
   !
   deallocate(l_pt)
 endif
 !
 ! K points
 !
 if (present(KPTS)) then
   !
   allocate(l_pt(nkibz_disk,3))
   !
   if (write_is_on(ID)) l_pt=k_pt
   !
   call io_bulk(ID,VAR="HEAD_KPT",VAR_SZ=(/nkibz_disk,3/))
   call io_bulk(ID,R2=l_pt)
   !
   if (read_is_on(ID).and.allocated(k_pt).and.KPTS) then
     !
     call define_zeros(vector_=k_pt,zero_=local_zero)
     !
     do i1=1,nkibz
       if (.not.v_is_zero(k_pt(i1,:)-l_pt(i1,:),zero_=local_zero)) io_header=-1
     enddo
     if (io_header/=0) then
       if (WARN) call warning('Wrong K-points coordinates/order')
       goto 1
     endif
     !
   endif
   !
   deallocate(l_pt)
   !
 endif
 !
 ! Cutoff
 !
 if (present(CUTOFF)) then
   if (CUTOFF) then
     call io_elemental(ID,VAR="CUTOFF",CH0='',VAR_SZ=1,MENU=MENU)
     MENU=0
     call io_elemental(ID,CH0=cut_description,VAR=" Coulomb cutoff potential         :",WARN=WARN,OP=(/"=="/))
     call io_elemental(ID,VAR="",VAR_SZ=0,MENU=0)
     io_header=io_status(ID)
     if (io_header/=0) goto 1
   endif
 endif
 !
 PARALLEL_STRUCTURE_="NONE"
 if (present(PARALLEL_STRUCTURE)) PARALLEL_STRUCTURE_=trim(PARALLEL_STRUCTURE)

 if (trim(PARALLEL_STRUCTURE_)/="NONE") then
   ! 
   if (trim(PARALLEL_STRUCTURE)=="DIPOLES")          p_structure=1
   if (trim(PARALLEL_STRUCTURE)=="Response_G_space_Finite_Momentum") p_structure=2
   if (trim(PARALLEL_STRUCTURE)=="Response_G_space") p_structure=3
   if (trim(PARALLEL_STRUCTURE)=="Response_T_space") p_structure=4
<<<<<<< HEAD
   if (trim(PARALLEL_STRUCTURE)=="Self_Energy")      p_structure=5
   if (trim(PARALLEL_STRUCTURE)=="Real_Time")        p_structure=6
=======
   if (trim(PARALLEL_STRUCTURE)=="Self_Energy") p_structure=5
   if (trim(PARALLEL_STRUCTURE)=="Real_Time") p_structure=6
   if (trim(PARALLEL_STRUCTURE)=="ScaLapacK") p_structure=7
>>>>>>> adaf3b3b
   !
   call io_elemental(ID,VAR="PARALLEL_CPUs",CH0='',VAR_SZ=1,MENU=MENU)
   call io_elemental(ID,CH0=CPU_structure(p_structure)%CPU_string,&
&                    VAR=' Parallel CPUs                    :',CHECK=.true.,OP=(/"=="/))
   call io_elemental(ID,VAR="",VAR_SZ=0,MENU=0)
   io_header=io_status(ID)
   call io_elemental(ID,VAR="PARALLEL_ROLES",CH0='',VAR_SZ=1,MENU=MENU)
   call io_elemental(ID,CH0=CPU_structure(p_structure)%ROLE_string,&
&                    VAR=' Parallel Roles                   :',CHECK=.true.,OP=(/"=="/))
   call io_elemental(ID,VAR="",VAR_SZ=0,MENU=0)
   io_header=io_status(ID)
   if (io_header/=0) goto 1
 endif
 !
 ! Things that can be dumped
 !===========================
 !
 ! Fragmentation
 !
 if (present(FRAG)) then
   !
   io_mode(ID)=MODE
   !
   call io_elemental(ID,VAR="FRAGMENTED",VAR_SZ=1,MENU=MENU)
   MENU=0
   call io_elemental(ID,L0=FRAG,&
&                    VAR=' Fragmentation                    :',CHECK=.true.,OP=(/"=="/))
   call io_elemental(ID,VAR="",VAR_SZ=0,MENU=0)
 endif
 !
 ! Temperature
 !
 if (present(T_EL)) then
   !
   io_mode(ID)=MODE
   !
   save_Tel=(/Tel,Bose_Temp/)
   call io_elemental(ID,VAR="TEMPERATURES",VAR_SZ=2,MENU=MENU)
   MENU=0
   call io_elemental(ID,R0=Tel,&
&       VAR=' Electronic Temperature        [K]:',UNIT=HA2KEL,WARN=WARN,OP=(/"=="/))
   call io_elemental(ID,R0=Bose_Temp,&
&       VAR=' Bosonic    Temperature        [K]:',UNIT=HA2KEL,WARN=WARN,OP=(/"=="/))
   call io_elemental(ID,VAR="",VAR_SZ=0,MENU=0)
   !
   if (input_Tel_is_negative) then
     Tel      =save_Tel(1)
     Bose_Temp=save_Tel(2)
   endif
   !
   io_header=io_status(ID)
   if (io_header/=0) goto 1
   !
 endif
 !
 if (present(XC_KIND)) then
   !
   call string_split(XC_KIND,xc_string_kinds)
   !
   io_mode(ID)=MODE
   !
   do i1=1,9
     xc_kind_force=trim(xc_string_kinds(i1+1))=='force'
     select case (trim(xc_string_kinds(i1)))
       case('G')
         call XC_E_KIND_io('G',G_E_xc_string,  ' Green`s function   energies      :')
         call XC_WF_KIND_io('G',G_WF_xc_string, '                    wavefunctions :')
       case('G_WF')
         call XC_WF_KIND_io('G',G_WF_xc_string,' Green`s function   wavefunctions :')
       case('Xx')
         call XC_E_KIND_io('Xx',X_E_xc_string(1),  ' Polariz. function  energies      :')
         call XC_WF_KIND_io('Xx',X_WF_xc_string(1), '                    wavefunctions :')
       case('Xs')
         call XC_E_KIND_io('Xs',X_E_xc_string(2),  ' Static diel. fun.  energies      :')
         call XC_WF_KIND_io('Xs',X_WF_xc_string(2), '                    wavefunctions :')
       case('Xp')
         call XC_E_KIND_io('Xp',X_E_xc_string(3),  ' PPA    diel. fun.  energies      :')
         call XC_WF_KIND_io('Xp',X_WF_xc_string(3), '                    wavefunctions :')
       case('Xd')
         call XC_E_KIND_io('Xd',X_E_xc_string(4),  ' Dyn. dielectric f. energies      :')
         call XC_WF_KIND_io('Xd',X_WF_xc_string(4), '                    wavefunctions :')
       case('K')
         call XC_E_KIND_io('K',K_E_xc_string,  ' BS kernel          energies      :')
         call XC_WF_KIND_io('K',K_WF_xc_string, '                    wavefunctions :')
       case('K_E')
         call XC_E_KIND_io('K',K_E_xc_string,  ' BS kernel          energies      :')
       case('K_WF')
         call XC_WF_KIND_io('K',K_WF_xc_string, ' BS kernel          wavefunctions :')
     end select
   enddo
   !
   io_header=io_status(ID)
   if (io_header/=0) goto 1
 endif
 !
 ! GAUGE
 !
 if (present(GAUGE)) then
   call io_elemental(ID,VAR='GAUGE',CH0="",VAR_SZ=1,MENU=MENU)
   MENU=0
   if (present(IMPOSE_GAUGE)) then
     if (IMPOSE_GAUGE) then
       call io_elemental(ID,CH0=global_gauge,&
&           VAR=' Global Gauge                     :',CHECK=.true.,OP=(/"=="/))
     else
       call io_elemental(ID,CH0=global_gauge,&
&           VAR=' Global Gauge                     :',WARN=.true.,OP=(/"=="/))
     endif
   else
     call io_elemental(ID,CH0=global_gauge,&
&         VAR=' Global Gauge                     :',WARN=.true.,OP=(/"=="/))
   endif
   call io_elemental(ID,VAR="",VAR_SZ=0,MENU=0)
   !
   io_header=io_status(ID)
   if (io_header/=0) goto 1
 endif
 !
1 io_mode(ID)=MODE
 !
 contains
   !
   subroutine XC_E_KIND_io(VAR_,string_,desc_)
     !
     character(*)      :: VAR_,desc_
     character(lchlen) :: string_
     !
     call io_elemental(ID,VAR=VAR_//'_energies_xc_KIND',CH0="",VAR_SZ=1,MENU=MENU)
     MENU=0
     if (xc_kind_force) then
       call io_elemental(ID,CH0=string_,VAR=desc_,CHECK=WARN,OP=(/"=="/))
     else
       call io_elemental(ID,CH0=string_,VAR=desc_,WARN=WARN,OP=(/"=="/))
     endif
     call io_elemental(ID,VAR="",VAR_SZ=0,MENU=0)
     !
   end subroutine
   !
   subroutine XC_WF_KIND_io(VAR_,string_,desc_)
     !
     character(*)      :: VAR_,desc_
     character(lchlen) :: string_
     !
     call io_elemental(ID,VAR=VAR_//'_wavefunctions_xc_KIND',CH0="",VAR_SZ=1,MENU=MENU)
     MENU=0
     if (read_is_on(ID)) then
       if (IO_mode(ID)==DUMP) then
         call io_elemental(ID,CH0=string_,VAR=desc_)
       else
         if (xc_kind_force) then
           call io_elemental(ID,DB_CH0=string_,CH0=loaded_WF_xc_string,VAR=desc_,CHECK=WARN,OP=(/"=="/),DO_NOT_DUMP=.TRUE.)
         else
           call io_elemental(ID,DB_CH0=string_,CH0=loaded_WF_xc_string,VAR=desc_,WARN=WARN,OP=(/"=="/),DO_NOT_DUMP=.TRUE.)
         endif
       endif
     else
       call io_elemental(ID,CH0=loaded_WF_xc_string,VAR=desc_,WARN=WARN,OP=(/"=="/))
     endif
     call io_elemental(ID,VAR="",VAR_SZ=0,MENU=0)
     !
   end subroutine
   !
end function<|MERGE_RESOLUTION|>--- conflicted
+++ resolved
@@ -253,14 +253,9 @@
    if (trim(PARALLEL_STRUCTURE)=="Response_G_space_Finite_Momentum") p_structure=2
    if (trim(PARALLEL_STRUCTURE)=="Response_G_space") p_structure=3
    if (trim(PARALLEL_STRUCTURE)=="Response_T_space") p_structure=4
-<<<<<<< HEAD
    if (trim(PARALLEL_STRUCTURE)=="Self_Energy")      p_structure=5
    if (trim(PARALLEL_STRUCTURE)=="Real_Time")        p_structure=6
-=======
-   if (trim(PARALLEL_STRUCTURE)=="Self_Energy") p_structure=5
-   if (trim(PARALLEL_STRUCTURE)=="Real_Time") p_structure=6
    if (trim(PARALLEL_STRUCTURE)=="ScaLapacK") p_structure=7
->>>>>>> adaf3b3b
    !
    call io_elemental(ID,VAR="PARALLEL_CPUs",CH0='',VAR_SZ=1,MENU=MENU)
    call io_elemental(ID,CH0=CPU_structure(p_structure)%CPU_string,&
