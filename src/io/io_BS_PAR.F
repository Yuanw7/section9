--- conflicted
+++ resolved
@@ -31,11 +31,7 @@
  use stderr,        ONLY:intc
  use X_m,           ONLY:X_t
  use BS,            ONLY:BS_K_dim,BS_IO_dim,BS_K_coupling,l_BSE_restart,l_BSE_kernel_complete,&
-<<<<<<< HEAD
 &                        BSK_IO_mode,MAX_BSK_LIN_SIZE
-=======
-&                        l_BSK_IO_triangular
->>>>>>> 965f5845
  use BS_solvers,    ONLY:variables_BS,BSS_desc
  use IO_m,          ONLY:frag_BS_K,write_is_on,read_is_on,get_name,&
 &                        io_connect,io_elemental,def_variable_bulk,variable_exist,&
@@ -51,13 +47,8 @@
  integer, external :: variables_BS_more
  !
  logical :: def_var, io_var
-<<<<<<< HEAD
  integer(IPL) :: BS_lin_size
  integer :: io_BS, VAR_IDs(max_io_vars_open), n_vars, i1, i_rep,i_var, BSK_n_dims,n_replica
-=======
- integer :: io_BS,    VAR_IDs(8), n_vars, i1
- integer :: riscaled_size(2)
->>>>>>> 965f5845
  type(IO_desc)     :: local_desc
  character(schlen) :: db_name
  character(lchlen) :: full_db_name,ch(8,max_io_vars_open)
@@ -104,11 +95,7 @@
  !
  io_BS=variables_BS_more(ID,'start')
  !
-<<<<<<< HEAD
- if(read_is_on(ID).and..not.io_BS_K) then
-=======
  if(read_is_on(ID).and.io_BS_K) then
->>>>>>> 965f5845
    if(l_BSE_kernel_complete) then
      call msg("s","Complete BSE file found in "//trim(io_file(ID))//". Loading kernel.")
    else
@@ -142,7 +129,6 @@
    !
    ! This is the upper triangular matrix rescared in (many) 1D arrays
    !
-<<<<<<< HEAD
    BSK_n_dims=1
    !
    dim_names(2:3)=[ 'BS_K_linearized1', 'BS_K_linearized2' ]
@@ -160,9 +146,19 @@
        i1=i_var+n_vars*(i_rep-1)
        ch(i_var,i_rep)=trim(ch(i_var,i_rep))//"_LINEARIZED"//trim(intc(i_rep))
      enddo
-=======
-   dim_names  =     [character(schlen) :: 'complex', 'BS_IO_dim1','BS_IO_dim2']
-   dim_names_done = [character(schlen) :: 'BS_IO_dim1','BS_IO_dim2']
+   enddo
+   BS_LIN_size=BS_LIN_size-int(MAX_BSK_LIN_size,IPL)*int(n_replica-1,IPL)
+   !
+   BS_IO_dim(2)=int(BS_LIN_size,IP)
+   !
+ case("2D_rescaled")
+   !
+   ! This is the upper triangular matrix rescaled in a 2D matrix
+   !
+   BSK_n_dims=2
+   n_replica=1
+   !
+   dim_names(2:3) =  ['BS_IO_dim1','BS_IO_dim2']
    !
    if(mod(BS_K_dim,2)==0) then
      BS_IO_dim(1) = BS_K_dim+1
@@ -173,37 +169,8 @@
    endif
    !
    do i1=1,n_vars
-     ch(i1)=trim(ch(i1))//"_RESCALED"
->>>>>>> 965f5845
-   enddo
-   BS_LIN_size=BS_LIN_size-int(MAX_BSK_LIN_size,IPL)*int(n_replica-1,IPL)
-   !
-   BS_IO_dim(2)=int(BS_LIN_size,IP)
-   !
- case("2D_rescaled")
-   !
-   ! This is the upper triangular matrix rescaled in a 2D matrix
-   !
-   BSK_n_dims=2
-   n_replica=1
-   !
-   dim_names(2:3) =  ['BS_IO_dim1','BS_IO_dim2']
-   !
-   if(mod(BS_K_dim,2)==0) then
-     BS_IO_dim(1) = BS_K_dim+1
-     BS_IO_dim(2) = BS_K_dim/2
-   else
-     BS_IO_dim(1) = BS_K_dim
-     BS_IO_dim(2) = (BS_K_dim+1)/2
-   endif
-   !
-<<<<<<< HEAD
-   do i1=1,n_vars
      ch(i_var,1)=trim(ch(i_var,1))//"_RESCALED"
    enddo
-=======
-   BS_IO_dim = BS_K_dim
->>>>>>> 965f5845
    !
  case("2D_standard")
    !
@@ -232,13 +199,6 @@
    enddo
  enddo
  !
- do i1=1,n_vars
-   call def_variable_bulk(ID,trim(ch(i1)),       VAR_IDs(2*i1-1),&
-           &               [2,BS_IO_dim],SP,dim_names,     par_io_kind='independent')
-   call def_variable_bulk(ID,trim(ch(i1))//"_DONE",VAR_IDs(2*i1),&
-           &                  BS_IO_dim , 0,dim_names_done,par_io_kind='independent')
- enddo
- !
 end subroutine
 !
 !
@@ -279,11 +239,7 @@
  ! Each block has a status variables indicating if the matrix element was already calculated
  !
  use pars,          ONLY:IP,IPL
-<<<<<<< HEAD
  use BS,            ONLY:BS_blk,BSK_IO_mode,BS_IO_dim,MAX_BSK_LIN_size
-=======
- use BS,            ONLY:BS_blk,l_BSK_IO_triangular,BS_IO_dim
->>>>>>> 965f5845
  use timing_m,      ONLY:timing
  use IO_m,          ONLY:io_variable_bulk,io_unit,netcdf_call,nf90_sync,&
 &                        write_is_on,io_BS_K
@@ -295,11 +251,7 @@
  ! Work Space
  !
  integer             :: i_block,x1,x2,iq,VAR_IDs(2),stat
-<<<<<<< HEAD
  integer             :: n2,i1,i2,idx1,idx2,imax,i_rep(2),ilast
-=======
- integer             :: n2,i1,i2,idx1,idx2,imax
->>>>>>> 965f5845
  integer(IPL)        :: idx
  !
  if(.not.io_BS_K) return
@@ -324,18 +276,13 @@
  x2=BS_blk(i_block)%coordinate(2)
  !
  !
-<<<<<<< HEAD
  select case(trim(BSK_IO_mode))
  case("1D_linear")
-=======
- if(l_BSK_IO_triangular) then
->>>>>>> 965f5845
    !
    do i2=1,BS_blk(i_block)%size(2)
      n2  = (x2+i2-1)
      idx = int(n2,kind=IPL)*int(n2-1,kind=IPL)/int(2,kind=IPL)+int(x1,kind=IPL)
      imax=min(BS_blk(i_block)%size(1),n2-x1+1)
-<<<<<<< HEAD
      if(imax<1) cycle
      !
      i_rep(1)=1+int(idx/int(MAX_BSK_LIN_size,IPL),IP)
@@ -356,13 +303,14 @@
        call io_variable_bulk(ID, VAR_IDs(2)+(i_rep(2)-1)*8, CH1=BS_blk(i_block)%done(ilast+1:imax,i2), IPOS=[     1] )
      endif
      !
-=======
-     !
-     ! Write column by column in 1D
-     !
-     !if(imax<1) cycle
-     !call io_variable_bulk(ID, VAR_IDs(1),  C1=BS_blk(i_block)%mat(:imax,i2),  IPOS=[1,idx] )
-     !call io_variable_bulk(ID, VAR_IDs(2), CH1=BS_blk(i_block)%done(:imax,i2), IPOS=[  idx] )
+   enddo
+   !
+ case("2D_rescaled")
+   !
+   do i2=1,BS_blk(i_block)%size(2)
+     n2  = (x2+i2-1)
+     idx = int(n2,kind=IPL)*int(n2-1,kind=IPL)/int(2,kind=IPL)+int(x1,kind=IPL)
+     imax=min(BS_blk(i_block)%size(1),n2-x1+1)
      !
      ! Write element by element in a reduced 2D matrix
      !
@@ -372,24 +320,6 @@
        call io_variable_bulk(ID, VAR_IDs(1),  C2=BS_blk(i_block)%mat(i1:i1,i2:i2),  IPOS=[1,idx1,idx2] )
        call io_variable_bulk(ID, VAR_IDs(2), CH2=BS_blk(i_block)%done(i1:i1,i2:i2), IPOS=[  idx1,idx2] )
      enddo
->>>>>>> 965f5845
-   enddo
-   !
- case("2D_rescaled")
-   !
-   do i2=1,BS_blk(i_block)%size(2)
-     n2  = (x2+i2-1)
-     idx = int(n2,kind=IPL)*int(n2-1,kind=IPL)/int(2,kind=IPL)+int(x1,kind=IPL)
-     imax=min(BS_blk(i_block)%size(1),n2-x1+1)
-     !
-     ! Write element by element in a reduced 2D matrix
-     !
-     do i1=1,imax
-       idx1=int(mod(idx+int(i1-2,kind=IPL),int(BS_IO_dim(1),kind=IPL)),kind=IP)+1
-       idx2=int((idx+int(i1-2,kind=IPL))/int(BS_IO_dim(1),kind=IPL),kind=IP)+1
-       call io_variable_bulk(ID, VAR_IDs(1),  C2=BS_blk(i_block)%mat(i1:i1,i2:i2),  IPOS=[1,idx1,idx2] )
-       call io_variable_bulk(ID, VAR_IDs(2), CH2=BS_blk(i_block)%done(i1:i1,i2:i2), IPOS=[  idx1,idx2] )
-     enddo
    enddo
    !
  case("2D_standard")
