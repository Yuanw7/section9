!
!        Copyright (C) 2000-2020 the YAMBO team
!              http://www.yambo-code.org
!
! Authors (see AUTHORS file for details): HM, DS
! 
! This file is distributed under the terms of the GNU 
! General Public License. You can redistribute it and/or 
! modify it under the terms of the GNU General Public 
! License as published by the Free Software Foundation; 
! either version 2, or (at your option) any later version.
!
! This program is distributed in the hope that it will 
! be useful, but WITHOUT ANY WARRANTY; without even the 
! implied warranty of MERCHANTABILITY or FITNESS FOR A 
! PARTICULAR PURPOSE.  See the GNU General Public License 
! for more details.
!
! You should have received a copy of the GNU General Public 
! License along with this program; if not, write to the Free 
! Software Foundation, Inc., 59 Temple Place - Suite 330,Boston, 
! MA 02111-1307, USA or visit http://www.gnu.org/copyleft/gpl.txt.
!
subroutine io_BS_PAR_init(iq,X,ID)
 !
 ! Intialize variables on BSE netcdf parallel file
 !
 use parallel_m,    ONLY:master_cpu,MPI_COMM_WORLD,PP_redux_wait
 use com,           ONLY:msg
 use pars,          ONLY:IP,SP,schlen,lchlen
 use stderr,        ONLY:intc
 use X_m,           ONLY:X_t
 use BS,            ONLY:BS_K_dim,BS_K_coupling,l_BSE_restart,l_BSE_kernel_complete
 use BS_solvers,    ONLY:variables_BS,BSS_n_descs,BSS_desc_str,BSS_desc_var
 use IO_m,          ONLY:frag_BS_K,write_is_on,read_is_on,get_name,VERIFY,&
&                        io_connect,io_elemental,def_variable_bulk,variable_exist,&
&                        io_header,io_mode,io_file,def_variable_elemental,io_variable_elemental
 !
 implicit none
 !
 type(X_t) :: X 
 integer :: iq, ID
 !
 logical, external :: file_exists
 !
 logical :: def_var, io_var
 integer :: io_BS,    VAR_IDs(8), n_vars, i1
<<<<<<< HEAD
 integer :: flattened_block_size
=======
 integer :: flattened_block_size_dim,block_size_dim
>>>>>>> 8589ab33
 real(SP)          :: local_desc_var(10,100)
 character(schlen) :: db_name, PARALLEL_STRUCTURE
 character(lchlen) :: full_db_name,local_desc_str(100),ch(4)
 character(schlen) :: dim_names(3), dim_names_done(2)
 !
 ! Connect to parallel netCDF file.
 !
 db_name='BS_PAR_Q'//trim(intc(iq))
 full_db_name=get_name(trim(db_name)," ",2,CORE_IO=.FALSE.,MORE_IO=.TRUE.,COM_IO=.FALSE.)
 !
 l_BSE_kernel_complete=.false.
 !
 if (write_is_on(ID)) then
   if (.not.file_exists(trim(full_db_name))) then
     call msg("s","BSE file not found. Creating an empty one.")
     l_BSE_restart=.false.
   else
     call msg("s","Partial BSE file found in "//trim(full_db_name)//". Using for restart.")
     l_BSE_restart = .true.
   endif
 endif
 !
 call PP_redux_wait()
 !
 io_BS=io_connect(desc=trim(db_name),type=2,ID=ID,comm=MPI_COMM_WORLD)
 if(io_BS/=0) return
 !
 ! Check if the file already contains data and it is consistent
 ! DS: warning. This is potentially dangerous since all MPI tasts are all writing
 !              both the header and the variables
 !              I cannot put here if(master_cpu) because I need all MPI_tasks to
 !              go through the definition of the variables (see similar issue in io_X.F)
 !
 PARALLEL_STRUCTURE="NONE"
 if (io_mode(ID)==VERIFY.or.write_is_on(ID)) PARALLEL_STRUCTURE="Response_T_space"
 !
 io_BS=io_header(ID,QPTS=.true.,R_LATT=.true.,WF=.true.,IMPOSE_SN=.true.,XC_KIND="K_WF force Xs",&
 &                    PARALLEL_STRUCTURE=trim(PARALLEL_STRUCTURE),CUTOFF=.true.,FRAG=frag_BS_K)
 !
 io_BS=variables_BS(ID,iq,local_desc_str,local_desc_var,.TRUE.,X=X)
 !
 if (io_BS/=0) then
   call io_elemental(ID,VAR="",VAR_SZ=0,MENU=1)
   call warning('Invalid dimensions found. BSE restart file '//trim(io_file(ID))//' not accepted')
   return
 endif
 !
 ! Check if BSE kernel is complete in reading mode, set the variable to false in writing mode
 !
 def_var=                write_is_on(ID) .or.variable_exist(ID,"BSE_KERNEL_COMPLETE")
 io_var =(master_cpu.and.write_is_on(id)).or.variable_exist(ID,"BSE_KERNEL_COMPLETE")
 if(def_var) call def_variable_elemental(ID,"BSE_KERNEL_COMPLETE",1,IP+100,0,par_io_kind="independent")
 if(io_var)  call io_variable_elemental(ID,VAR=" Kernel complete          :",&
              &                          DB_L0=l_BSE_kernel_complete,L0=l_BSE_kernel_complete)
 !
 if(read_is_on(ID)) then
   if(l_BSE_kernel_complete) then
     call msg("s","Complete BSE file found in "//trim(io_file(ID))//". Loading kernel.")
   else
     call msg("s","Partial BSE file found in "//trim(io_file(ID))//". Not accepted in reading mode.")
   endif
 endif
 !
 call PP_redux_wait()
 !
 ! Descriptions transfer
 !   
 if (BSS_n_descs==0) then
   do i1=1,100
     if (len_trim(local_desc_str(i1))>0) then
       BSS_n_descs=BSS_n_descs+1
       BSS_desc_str(BSS_n_descs)  =local_desc_str(i1)
       BSS_desc_var(:,BSS_n_descs)=local_desc_var(:,i1)
     endif
   enddo
 endif
 ! 
 ! Define vars
 !
 ch(1)="BSE_RESONANT"
 ch(2)="BSE_COUPLING"
 ch(3)="BSE_ANTI-RESONANT"
 ch(4)="BSE_ANTI-COUPLING"
 VAR_IDs=(/1,2,3,4,5,6,7,8/)
 !
 if (.not.BS_K_coupling)           n_vars=1
 if (     BS_K_coupling.and.iq==1) n_vars=2
 if (     BS_K_coupling.and.iq/=1) n_vars=4
 !
#ifdef _UPLO
 !
 ! This is the upper triangular mode
 !
 dim_names(:2) =      [character(schlen) :: 'complex', 'BS_K_flat_dim']
 dim_names_done(:1) = [character(schlen) :: 'BS_K_flat_dim']
 flattened_block_size = BS_K_dim*(BS_K_dim+1)/2
 !
 do i1=1,n_vars
   ch(i1)=trim(ch(i1))//"_FLAT"
   call def_variable_bulk(ID,trim(ch(i1)),       VAR_IDs(2*i1-1),&
           &               [2,flattened_block_size],SP,dim_names(:2),     par_io_kind='independent')
   call def_variable_bulk(ID,trim(ch(i1))//"_DONE",VAR_IDs(2*i1),&
           &                 [flattened_block_size], 0,dim_names_done(:1),par_io_kind='independent')
 enddo
 !
#else
 !
 ! Here is the 2D mode
 !
 dim_names =      [character(schlen) :: 'complex', 'BS_K_dim', 'BS_K_dim']
 dim_names_done = [character(schlen) :: 'BS_K_dim', 'BS_K_dim']
 !
 do i1=1,n_vars
   call def_variable_bulk(ID,trim(ch(i1)),       VAR_IDs(2*i1-1),&
           &                [2,BS_K_dim,BS_K_dim],SP,dim_names(:3),     par_io_kind='independent')
   call def_variable_bulk(ID,trim(ch(i1))//"_DONE",VAR_IDs(2*i1),&
           &                  [BS_K_dim,BS_K_dim],0 ,dim_names_done(:2),par_io_kind='independent')
 enddo
 !
#endif
 !
end subroutine

subroutine io_BS_PAR_free(ID,l_kernel_complete)
 !
 ! close BSE netcdf parallel file
 !
 use pars,          ONLY:LP
 use parallel_m,    ONLY:PP_redux_wait,master_cpu
 use BS,            ONLY:l_BSE_kernel_complete,BS_K_has_been_calculated_loaded
 use IO_m,          ONLY:io_disconnect,write_is_on,def_variable_elemental,io_variable_elemental
 !
 implicit none
 !
 integer, intent(in)  :: ID
 logical, intent(in)  :: l_kernel_complete
 !
 call PP_redux_wait()
 !
 BS_K_has_been_calculated_loaded=l_kernel_complete
 l_BSE_kernel_complete          =l_kernel_complete
 !
 if(l_kernel_complete.and.write_is_on(ID)) then
   call def_variable_elemental(ID,"BSE_KERNEL_COMPLETE",1,LP+100,0,par_io_kind="independent")
   if(master_cpu) call io_variable_elemental(ID,VAR=" Kernel complete          :",L0=l_BSE_kernel_complete)
 endif
 !
 call io_disconnect(ID)
 !
end subroutine


subroutine io_BS_PAR_block(iq,i_block,ID)
 !
 ! Write one block of the BSE matrix to disk
 ! There is a single file for the full BSE matrix with maximum four variables
 ! for each of the four blocks that can be present (resonant, anti-resonant, coupling...)
 ! For each block only the upper triangular part is written
 ! Each block has a status variables indicating if the matrix element was already calculated
 !
 use BS,            ONLY:BS_blk
 use timing_m,      ONLY:timing
 use IO_m,          ONLY:io_variable_bulk,io_unit,netcdf_call,nf90_sync
 !
 implicit none
 !
 integer  :: ID
 !
 ! Work Space
 !
 integer             :: i_block,x1,x2,iq,VAR_IDs(2),stat
#ifdef _UPLO
 integer             :: i2,idx,imax
#endif
 !
 call timing('io_BS',OPR='start')
 !
 ! Get the type of block that we want to write 
 !
 select case(BS_blk(i_block)%mode)
 case("R")
   VAR_IDs=(/1,2/)
 case("C")
   VAR_IDs=(/3,4/)
 case("A")
   VAR_IDs=(/5,6/)
 case("Q")
   VAR_IDs=(/7,8/)
 end select
 !
 ! Get dimensions
 x1=BS_blk(i_block)%coordinate(1)
 x2=BS_blk(i_block)%coordinate(2)
 !
#ifdef _UPLO
 !
 ! Write column by column in 1D
 !
 do i2=1,BS_blk(i_block)%size(2)
   idx = x1*(x1-1)/2+x2
   imax=min(BS_blk(i_block)%size(1),i2-x1+1)
   call io_variable_bulk(ID, VAR_IDs(1),  C1=BS_blk(i_block)%mat(:imax,i2),  IPOS=[1,idx] )
   call io_variable_bulk(ID, VAR_IDs(2), CH1=BS_blk(i_block)%done(:imax,i2), IPOS=[  idx] )
 enddo
 !
#else
 ! 
 ! Write one block at a time in 2D
 !
 call io_variable_bulk(ID, VAR_IDs(1),  C2=BS_blk(i_block)%mat , IPOS=(/1,x1,x2/) )
 call io_variable_bulk(ID, VAR_IDs(2), CH2=BS_blk(i_block)%done, IPOS=(/  x1,x2/) )
 !
#endif
 !
 stat = nf90_sync(io_unit(ID)); call netcdf_call(stat,ID)
 !   
 call timing('io_BS',OPR='stop')
 !
end subroutine<|MERGE_RESOLUTION|>--- conflicted
+++ resolved
@@ -45,11 +45,7 @@
  !
  logical :: def_var, io_var
  integer :: io_BS,    VAR_IDs(8), n_vars, i1
-<<<<<<< HEAD
  integer :: flattened_block_size
-=======
- integer :: flattened_block_size_dim,block_size_dim
->>>>>>> 8589ab33
  real(SP)          :: local_desc_var(10,100)
  character(schlen) :: db_name, PARALLEL_STRUCTURE
  character(lchlen) :: full_db_name,local_desc_str(100),ch(4)
