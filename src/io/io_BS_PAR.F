--- conflicted
+++ resolved
@@ -27,18 +27,10 @@
  !
  use parallel_m,    ONLY:MPI_COMM_WORLD,PP_redux_wait,master_cpu
  use com,           ONLY:msg
-<<<<<<< HEAD
- use pars,          ONLY:IP,IPL,SP,schlen,lchlen,max_io_vars_open
- use stderr,        ONLY:intc
- use X_m,           ONLY:X_t
- use BS,            ONLY:BS_K_dim,BS_IO_dim,BS_K_coupling,l_BSE_restart,l_BSE_kernel_complete,&
-&                        BSK_IO_mode,MAX_BSK_LIN_SIZE
-=======
  use pars,          ONLY:SP,schlen,lchlen
  use stderr,        ONLY:intc,real2ch
  use X_m,           ONLY:X_t
  use BS,            ONLY:BS_K_cutoff_done,l_BSE_restart,l_BSE_kernel_complete
->>>>>>> e4726625
  use BS_solvers,    ONLY:variables_BS,BSS_desc
  use IO_m,          ONLY:frag_BS_K,write_is_on,read_is_on,get_name,io_mode,&
 &                        io_connect,io_disconnect,io_elemental,io_header,io_BS_K,DUMP
@@ -53,19 +45,9 @@
  logical, external :: file_exists
  integer, external :: variables_BS_more
  !
-<<<<<<< HEAD
- logical :: def_var
- integer(IPL) :: BS_lin_size
- integer :: io_BS, VAR_IDs(max_io_vars_open), n_vars, i1, i_rep,i_var, BSK_n_dims,n_replica
- type(IO_desc)     :: local_desc
- character(schlen) :: db_name
- character(lchlen) :: full_db_name,ch(8,max_io_vars_open)
- character(schlen) :: dim_names(3)
-=======
  type(IO_desc)     :: local_desc
  character(schlen) :: db_name,tmp_ch
  character(lchlen) :: full_db_name
->>>>>>> e4726625
  !
  ! Connect to parallel netCDF file.
  !
@@ -207,59 +189,13 @@
  !
  ! Define vars
  !
-<<<<<<< HEAD
+ !
+ dim_names(1,:)  =  'complex'
+ !
  ch(1,:)="BSE_RESONANT"
  ch(2,:)="BSE_COUPLING"
  ch(3,:)="BSE_ANTI-RESONANT"
- ch(4,:)="BSE_ANTI-COUPLING"
- !
- dim_names(1)  =  'complex'
-=======
->>>>>>> e4726625
- !
- dim_names(1,:)  =  'complex'
- !
- ch(1,:)="BSE_RESONANT"
- ch(2,:)="BSE_COUPLING"
- ch(3,:)="BSE_ANTI-RESONANT"
- !
-<<<<<<< HEAD
- select case(trim(BSK_IO_mode))
- case("1D_linear")
-   !
-   ! This is the upper triangular matrix rescared in (many) 1D arrays
-   !
-   BSK_n_dims=1
-   !
-   dim_names(2:3)=[ 'BS_K_linearized1', 'BS_K_linearized2' ]
-   !
-   !                46341 is the sqare root of the maximum integer 2147483647
-   MAX_BSK_LIN_size=45000*45000
-   !
-   BS_LIN_size=int(BS_K_dim,kind=IPL)*int(BS_K_dim+1,kind=IPL)/int(2,kind=IPL)
-   !
-   BS_IO_dim=int(min(int(MAX_BSK_LIN_size,IPL),BS_lin_size),IP)
-   !
-   n_replica=1+int(BS_LIN_size/int(MAX_BSK_LIN_size,IPL),IP)
-   do i_rep=1,n_replica
-     do i_var=1,n_vars
-       i1=i_var+n_vars*(i_rep-1)
-       ch(i_var,i_rep)=trim(ch(i_var,i_rep))//"_LINEARIZED"//trim(intc(i_rep))
-     enddo
-   enddo
-   BS_LIN_size=BS_LIN_size-int(MAX_BSK_LIN_size,IPL)*int(n_replica-1,IPL)
-   !
-   BS_IO_dim(2)=int(BS_LIN_size,IP)
-   !
- case("2D_rescaled")
-   !
-   ! This is the upper triangular matrix rescaled in a 2D matrix
-   !
-   BSK_n_dims=2
-   n_replica=1
-   !
-   dim_names(2:3) =  ['BS_IO_dim1','BS_IO_dim2']
-=======
+ !
  if (.not.BS_K_coupling) n_vars=1
  if (     BS_K_coupling) n_vars=2
  if ( l_BS_ares_asymm  ) n_vars=n_vars+1
@@ -273,7 +209,6 @@
    ! This is the upper triangular matrix rescared in (many) 1D arrays
    !
    BSK_n_dims=1
->>>>>>> e4726625
    !
    if(trim(BSK_IO_local)=="1D_linear" .or. trim(BSK_IO_local)=="compressed_head" ) then
      dim_names(2:3,1)=[ 'BS_K_linearized1', 'BS_K_linearized2' ]
@@ -288,10 +223,6 @@
    if(trim(BSK_IO_local)=="compressed_mat" .or. trim(BSK_IO_local)=="compressed_head" ) ch_tmp="_COMPRESSED"
    BS_IO_dim(:,1)=int(min(int(MAX_BSK_LIN_size,IPL),BS_lin_size),IP)
    !
-<<<<<<< HEAD
-   do i1=1,n_vars
-     ch(i_var,1)=trim(ch(i_var,1))//"_RESCALED"
-=======
    n_replica=1+int(BS_LIN_size/int(MAX_BSK_LIN_size,IPL),IP)
    do i_rep=1,n_replica
      do i2=1,n_vars
@@ -300,7 +231,6 @@
        if(i2==2 .and. BS_mat_res_ares_dim==2) then; i_var=3; endif
        ch(i_var,i_rep)=trim(ch(i_var,i_rep))//trim(ch_tmp)//trim(intc(i_rep))
      enddo
->>>>>>> e4726625
    enddo
    BS_LIN_size=BS_LIN_size-int(MAX_BSK_LIN_size,IPL)*int(n_replica-1,IPL)
    !
@@ -312,30 +242,10 @@
    !
    BSK_n_dims=2
    n_replica=1
-<<<<<<< HEAD
-   !
-   dim_names(2:3) = ['BS_K_dim', 'BS_K_dim']
-=======
->>>>>>> e4726625
    !
    dim_names(2:3,1) = ['BS_K_dim1', 'BS_K_dim1']
    BS_IO_dim(:,1) = (/BS_K_dim(1),BS_K_dim(1)/)
    !
-<<<<<<< HEAD
- end select
- !
- do i_rep=1,n_replica
-   do i_var=1,n_vars
-     i1=i_var+n_vars*(i_rep-1)
-     if(trim(BSK_IO_mode)=="1D_linear".and.i_rep==n_replica.and.i_rep>1) then
-       dim_names(2)=dim_names(3)
-       BS_IO_dim(1)=BS_IO_dim(2)
-     endif
-     call def_variable_bulk(ID,trim(ch(i_var,i_rep)),         1+(i_var-1)*2+(i_rep-1)*8,&
-             &               [2,BS_IO_dim(1:BSK_n_dims)],SP,dim_names(1:BSK_n_dims+1),     par_io_kind='independent')
-     call def_variable_bulk(ID,trim(ch(i_var,i_rep))//"_DONE",2+(i_var-1)*2+(i_rep-1)*8,&
-             &                  BS_IO_dim(1:BSK_n_dims) , 0,dim_names(2:BSK_n_dims+1),par_io_kind='independent')
-=======
    if(BS_res_ares_dim==2) then
      dim_names(2:3,2) = ['BS_K_dim1', 'BS_K_dim2']
      BS_IO_dim(:,2) = (/BS_K_dim(1),BS_K_dim(2)/)
@@ -364,7 +274,6 @@
      if(                        trim(mode)=="compressed_head") &
      &  call def_variable_bulk(ID,trim(ch(i_var,i_rep))//"_DONE",2+(i_var-1)*2+(i_rep-1)*8,&
      &                  BS_IO_dim(1:BSK_n_dims,i_var) , 0,dim_names(2:BSK_n_dims+1,i_var),par_io_kind='independent')
->>>>>>> e4726625
    enddo
  enddo
  !
@@ -420,13 +329,8 @@
  ! For each block only the upper triangular part is written
  ! Each block has a status variables indicating if the matrix element was already calculated
  !
-<<<<<<< HEAD
- use pars,          ONLY:IP,IPL
- use BS,            ONLY:BS_blk,BSK_IO_mode,BS_IO_dim,MAX_BSK_LIN_size,n_BS_blks_min
-=======
  use pars,          ONLY:IP,IPL,SP,schlen
  use BS,            ONLY:BS_blk,BSK_IO_mode,BS_K_cutoff,BS_IO_dim,MAX_BSK_LIN_size,n_BS_blks_min
->>>>>>> e4726625
  use timing_m,      ONLY:timing
  use IO_m,          ONLY:io_variable_bulk,io_unit,netcdf_call,nf90_sync,&
 &                        write_is_on,read_is_on,io_BS_K,YAMBO_CMPLX_NO_FILL
@@ -439,13 +343,9 @@
  !
  ! Work Space
  !
-<<<<<<< HEAD
- integer             :: i_block,x1,x2,iq,VAR_IDs(2),stat
-=======
  character(schlen)   :: BSK_IO_local
  logical             :: lwrite(3)
  integer             :: x1,x2,VAR_IDs(2),stat,ID_now(2)
->>>>>>> e4726625
  integer             :: n2,i1,i2,idx1,idx2,imax,i_rep(2),ilast
  integer(IPL)        :: idx
  !
@@ -473,43 +373,6 @@
  BSK_IO_local=trim(BSK_IO_mode)
  if(index(mode,"compressed")/=0) BSK_IO_local=trim(mode)
  !
-<<<<<<< HEAD
- select case(trim(BSK_IO_mode))
- case("1D_linear")
-   !
-   do i2=1,BS_blk(i_block)%size(2)
-     n2  = (x2+i2-1)
-     idx = int(n2,kind=IPL)*int(n2-1,kind=IPL)/int(2,kind=IPL)+int(x1,kind=IPL)
-     imax=min(BS_blk(i_block)%size(1),n2-x1+1)
-     if(imax<1) cycle
-     !
-     i_rep(1)=1+int(idx/int(MAX_BSK_LIN_size,IPL),IP)
-     i_rep(2)=1+int((idx+int(imax,IPL))/int(MAX_BSK_LIN_size,IPL),IP)
-     !
-     idx1= int(idx-int(MAX_BSK_LIN_size,IPL)*int(i_rep(1)-1,IPL),IP)
-     !
-     ! Write column by column in 1D
-     !
-     if(idx1+imax-1<MAX_BSK_LIN_size) then
-       call io_variable_bulk(ID, VAR_IDs(1)+(i_rep(1)-1)*8,  C1=BS_blk(i_block)%mat(:imax,i2),  IPOS=[1,idx1] )
-       call io_variable_bulk(ID, VAR_IDs(2)+(i_rep(1)-1)*8, CH1=BS_blk(i_block)%done(:imax,i2), IPOS=[  idx1] )
-     else
-       ilast=MAX_BSK_LIN_size-idx1+1
-       call io_variable_bulk(ID, VAR_IDs(1)+(i_rep(1)-1)*8,  C1=BS_blk(i_block)%mat(:ilast,i2),        IPOS=[1,idx1] )
-       call io_variable_bulk(ID, VAR_IDs(2)+(i_rep(1)-1)*8, CH1=BS_blk(i_block)%done(:ilast,i2),       IPOS=[  idx1] )
-       call io_variable_bulk(ID, VAR_IDs(1)+(i_rep(2)-1)*8,  C1=BS_blk(i_block)%mat(ilast+1:imax,i2),  IPOS=[1,   1] )
-       call io_variable_bulk(ID, VAR_IDs(2)+(i_rep(2)-1)*8, CH1=BS_blk(i_block)%done(ilast+1:imax,i2), IPOS=[     1] )
-     endif
-     !
-   enddo
-   !
- case("2D_rescaled")
-   !
-   do i2=1,BS_blk(i_block)%size(2)
-     n2  = (x2+i2-1)
-     idx = int(n2,kind=IPL)*int(n2-1,kind=IPL)/int(2,kind=IPL)+int(x1,kind=IPL)
-     imax=min(BS_blk(i_block)%size(1),n2-x1+1)
-=======
  select case(trim(BSK_IO_local))
  case("1D_linear","compressed_head","compressed_mat")
    !
@@ -564,7 +427,6 @@
      lwrite(1)=trim(mode)=="compressed_head"
      lwrite(2)=trim(mode)=="full"
      lwrite(3)=trim(mode)=="compressed_mat"
->>>>>>> e4726625
      !
      if(idx1+int(imax,IPL)-1<=MAX_BSK_LIN_size) then
        ! Block is all in one variable
@@ -617,11 +479,8 @@
      !
    enddo
    !
-<<<<<<< HEAD
-=======
    if(trim(mode)=="compressed_mat") deallocate(BS_blk(i_block)%idx_compr)
    !
->>>>>>> e4726625
  case("2D_standard")
    ! 
    ! Write one block at a time in 2D
