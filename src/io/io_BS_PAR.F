--- conflicted
+++ resolved
@@ -27,11 +27,7 @@
  !
  use parallel_m,    ONLY:MPI_COMM_WORLD,PP_redux_wait
  use com,           ONLY:msg
-<<<<<<< HEAD
  use pars,          ONLY:IP,IPL,SP,schlen,lchlen,max_io_vars_open
-=======
- use pars,          ONLY:SP,schlen,lchlen
->>>>>>> eaee6fd4
  use stderr,        ONLY:intc
  use X_m,           ONLY:X_t
  use BS,            ONLY:BS_K_dim,BS_IO_dim,BS_K_coupling,l_BSE_restart,l_BSE_kernel_complete,&
@@ -50,14 +46,9 @@
  logical, external :: file_exists
  integer, external :: variables_BS_more
  !
-<<<<<<< HEAD
- logical :: def_var, io_var
+ logical :: def_var
  integer(IPL) :: BS_lin_size
  integer :: io_BS, VAR_IDs(max_io_vars_open), n_vars, i1, i_rep,i_var, BSK_n_dims,n_replica
-=======
- logical :: def_var
- integer :: io_BS,    VAR_IDs(8), n_vars, i1
->>>>>>> eaee6fd4
  type(IO_desc)     :: local_desc
  character(schlen) :: db_name
  character(lchlen) :: full_db_name,ch(8,max_io_vars_open)
