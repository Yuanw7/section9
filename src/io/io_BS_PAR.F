!
!        Copyright (C) 2000-2018 the YAMBO team
!              http://www.yambo-code.org
!
! Authors (see AUTHORS file for details): HM
! 
! This file is distributed under the terms of the GNU 
! General Public License. You can redistribute it and/or 
! modify it under the terms of the GNU General Public 
! License as published by the Free Software Foundation; 
! either version 2, or (at your option) any later version.
!
! This program is distributed in the hope that it will 
! be useful, but WITHOUT ANY WARRANTY; without even the 
! implied warranty of MERCHANTABILITY or FITNESS FOR A 
! PARTICULAR PURPOSE.  See the GNU General Public License 
! for more details.
!
! You should have received a copy of the GNU General Public 
! License along with this program; if not, write to the Free 
! Software Foundation, Inc., 59 Temple Place - Suite 330,Boston, 
! MA 02111-1307, USA or visit http://www.gnu.org/copyleft/gpl.txt.
!
subroutine io_BS_PAR_init(iq,X,ID)
 !
 ! Intialize variables on BSE netcdf parallel file
 !
 use netcdf
 use parallel_m
 use com,           ONLY:error
 use pars,          ONLY:SP,schlen,lchlen
 use stderr,        ONLY:intc
 use X_m,           ONLY:X_t
<<<<<<< HEAD
 use BS,            ONLY:BS_K_dim,BS_K_coupling
=======
 use BS,            ONLY:BS_K_dim, l_restart_bse, BS_K_coupling
 use IO_m,          ONLY:frag_BS_K,write_is_on,VERIFY,netcdf_call,io_action,OP_WR,&
&                        io_connect,io_disconnect,io_elemental,def_variable_bulk,&
&                        io_header,io_mode,io_unit,io_netcdf_var,io_file,io_control,RD_CL,OP_APP_CL
>>>>>>> c70eaf97
 use BS_solvers,    ONLY:variables_BS
 use IO_m,          ONLY:frag_BS_K,write_is_on,VERIFY,&
&                        io_connect,io_disconnect,io_elemental,def_variable_bulk,&
&                        io_header,io_mode,io_file,io_control
 !
 implicit none
 !
 type(X_t) :: X 
 integer :: io_BS, iq, mode_flag, stat, ID, dims(3)
 integer :: flattened_block_size_dim,block_size_dim,complex_dim
 character(schlen) :: db_name, file_to_use, PARALLEL_STRUCTURE
 character(lchlen) :: local_description(100)
 character(schlen) :: dim_names(3), dim_names_done(2)
 !
 !
 ! Connect to parallel netCDF file.
 !
<<<<<<< HEAD
 db_name='BS_PAR_Q'//trim(intc(iq))
=======
 call io_control(ACTION=OP_APP_CL,ID=ID)
>>>>>>> c70eaf97
 io_BS=io_connect(desc=trim(db_name),type=2,ID=ID,comm=MPI_COMM_WORLD)
 !
 ! Check if the file already contains data and it its consistent
 PARALLEL_STRUCTURE="NONE"
 if (io_mode(ID)==VERIFY.or.write_is_on(ID)) PARALLEL_STRUCTURE="Response_T_space"
 io_BS=io_header(ID,QPTS=.true.,R_LATT=.true.,WF=.true.,IMPOSE_SN=.true.,XC_KIND="K_WF force Xs",&
 &                    PARALLEL_STRUCTURE=trim(PARALLEL_STRUCTURE),CUTOFF=.true.,FRAG=frag_BS_K)
 !
 io_BS=variables_BS(ID,local_description,X=X)
 if (io_BS/=0) then
   call io_elemental(ID,VAR="",VAR_SZ=0,MENU=1)
   call error('Invalid dimensions found in BSE restart file '//trim(io_file(ID))//&
 &            ' Remove the file or change the input file')
 endif
 ! 
 ! Define vars
 !
#ifdef UPLO
 !
 ! This is the upper triangular mode
 !
 dim_names =      [character(schlen) :: 'complex', 'BS_K_flat_dim']
 dim_names_done = [character(schlen) :: 'BS_K_flat_dim']
 flattened_block_size_dim = BS_K_dim*(BS_K_dim+1)/2
 call def_variable_bulk( ID, "BSE_RESONANT_FLAT",      1, [2,flattened_block_size], SP, dim_names(:2), par_io_kind='independent')
 call def_variable_bulk( ID, "BSE_RESONANT_FLAT_DONE", 2,   [flattened_block_size], 0, dim_names_done(:1), par_io_kind='independent')
 !
 if (BS_K_coupling) then
   call def_variable_bulk( ID, "BSE_COUPLING_FLAT",      3, [2,flattened_block_size], SP, dim_names(:2), par_io_kind='independent')
   call def_variable_bulk( ID, "BSE_COUPLING_FLAT_DONE", 4,   [flattened_block_size], 0, dim_names_done(:1), par_io_kind='independent')
 end if
 !
#else
 !
 ! Here is the 2D mode
 !
 dim_names =      [character(schlen) :: 'complex', 'BS_K_dim', 'BS_K_dim']
 dim_names_done = [character(schlen) :: 'BS_K_dim', 'BS_K_dim']
 call def_variable_bulk( ID, "BSE_RESONANT",      1, [2,BS_K_dim,BS_K_dim], SP, dim_names(:3),      par_io_kind='independent')
 call def_variable_bulk( ID, "BSE_RESONANT_DONE", 2,   [BS_K_dim,BS_K_dim], 0 , dim_names_done(:2), par_io_kind='independent')
 !
 if (BS_K_coupling) then
   call def_variable_bulk( ID, "BSE_COUPLING",      3, [2,BS_K_dim,BS_K_dim], SP, dim_names(:3),      par_io_kind='independent')
   call def_variable_bulk( ID, "BSE_COUPLING_DONE", 4,   [BS_K_dim,BS_K_dim], 0 , dim_names_done(:2), par_io_kind='independent')
 end if
 !
#endif
 !
end subroutine

subroutine io_BS_PAR_free(ID)
 !
 ! close BSE netcdf parallel file
 !
 use IO_m,          ONLY:io_disconnect
 !
 integer, intent(in)  :: ID
 !
 call io_disconnect(ID)
 !
end subroutine


subroutine io_BS_par_check(iq,ID)
 !
 use pars,          ONLY:schlen
 use parallel_m,    ONLY:MPI_COMM_WORLD
 use stderr,        ONLY:intc
 use BS,            ONLY:l_restart_bse
 use IO_m,          ONLY:io_connect,io_disconnect,io_file
 use com,           ONLY:msg,file_exists
 !
 implicit none
 !
 integer  :: iq,ID
 character(schlen) :: db_name
 !
 integer :: io_BS
 !
 ! Hack to find if the name exists
 ! DS warning. Here if file is found in alternative -J folder code will not work ...
 !
 db_name='BS_PAR_Q'//trim(intc(iq))
 io_BS=io_connect(desc=trim(db_name),type=2,ID=ID,comm=MPI_COMM_WORLD)
 !
 if (file_exists(io_file(ID))) then
   call msg("s","BSE file found in "//trim(io_file(ID)))
   l_restart_bse = .true.
 else
   call msg("s","BSE file not found. Creating an empty one." )
   l_restart_bse = .false.
 endif
 !
 call io_disconnect(ID)
 !
end subroutine io_BS_par_check


subroutine io_BS_PAR_block(iq,i_block,ID)
 !
 ! Write one block of the BSE matrix to disk
 ! There is a single file for the full BSE matrix with maximum four variables
 ! for each of the four blocks that can be present (resonant, anti-resonant, coupling...)
 ! For each block only the upper triangular part is written
 ! Each block has a status variables indicating if the matrix element was already calculated
 !
 use pars,          ONLY:SP,schlen,lchlen
 use X_m,           ONLY:X_t
 use stderr,        ONLY:intc
 use BS,            ONLY:BS_blk
 use IO_m,          ONLY:io_bulk,io_fragment,IO_NOT_ALLOWED,manage_OP_IF_START_and_CL_IF_END
 use timing_m,      ONLY:timing
 !
 implicit none
 !
 integer  :: ID
 !
 ! Work Space
 !
 integer             ::i_block,x1,x2,n1,n2,iq,VAR_IDs(2)
 character(schlen)   ::ch
 !
 call timing('io_BS',OPR='start')
 !
 ! Get the type of block that we want to write 
 !
 if (BS_blk(i_block)%mode=="R") then
   ch="BSE_RESONANT"
   VAR_IDs=(/1,2/)
 endif
 if (BS_blk(i_block)%mode=="A") then
   ch="BSE_COUPLING"
   VAR_IDs=(/3,4/)
 endif
 !
 ! Get dimensions
 x1=BS_blk(i_block)%coordinate(1)
 x2=BS_blk(i_block)%coordinate(2)
 n1=BS_blk(i_block)%size(1)
 n2=BS_blk(i_block)%size(2)
 !  
 call io_BS_PAR_arbitrary_block(ID,ch,VAR_IDs,x1,x2,n1,n2,BS_blk(i_block)%mat,BS_blk(i_block)%done)
 !   
 call timing('io_BS',OPR='stop')
 !
end subroutine

subroutine io_BS_PAR_arbitrary_block(ID,ch,VAR_IDs,x1,x2,n1,n2,mat,done)
 !
 ! Given coordinates and dimensions of the blocks write them from the file
 ! (This will be used to create the matrix distributed among the cpus)
 !
 use netcdf
 use pars,          ONLY:SP,schlen
 use BS,            ONLY:BS_K_dim
 use IO_m,          ONLY:io_variable_bulk,io_unit,netcdf_call,read_is_on,write_is_on
 !
 implicit none
 !
 character(schlen)     ::ch
 integer, intent(in)   ::ID,x1,x2,n1,n2,VAR_IDs(2)
 integer               ::idx,jdx,stat,g1,g2,i1,i2
 complex(SP),intent(inout)::mat(n1,n2) 
 character,intent(inout)  ::done(n1,n2)
 ! 
#ifdef UPLO
 !
 ! Write one element at a time in 1D upper triangular
 !
 do i2=1,n2
   do i1=1,n1
     !calculate general index
     g1 = (x1-1) + (i1-1)
     g2 = (x2-1) + (i2-1)
     !ignore elements not in upper triangular part
     if (g1>g2) cycle
     !calculate tridiagonal index
     jdx = g1*BS_K_dim+g2    ! position in full matrix
     idx = jdx-g1*(g1+1)/2+1 ! position in upper triangular matrix
     !write the element 
     !write(*,*) i1,i2,g1,g2,idx
     call io_variable_bulk(ID, VAR_IDs(1),  C1=  mat(i1:i1,i2), IPOS=[1,idx] )
     call io_variable_bulk(ID, VAR_IDs(2), CH1= done(i1:i1,i2), IPOS=[  idx] )
   enddo
 enddo
 !
#else
 !
 ! Write one block at a time in 2D
 !
 call io_variable_bulk(ID, VAR_IDs(1),  C2=mat , IPOS=(/1,x1,x2/) )
 call io_variable_bulk(ID, VAR_IDs(2), CH2=done, IPOS=(/  x1,x2/) )
 !
#endif
 !
 stat = nf90_sync(io_unit(ID)); call netcdf_call(stat,ID)
 !
end subroutine<|MERGE_RESOLUTION|>--- conflicted
+++ resolved
@@ -31,18 +31,11 @@
  use pars,          ONLY:SP,schlen,lchlen
  use stderr,        ONLY:intc
  use X_m,           ONLY:X_t
-<<<<<<< HEAD
  use BS,            ONLY:BS_K_dim,BS_K_coupling
-=======
- use BS,            ONLY:BS_K_dim, l_restart_bse, BS_K_coupling
- use IO_m,          ONLY:frag_BS_K,write_is_on,VERIFY,netcdf_call,io_action,OP_WR,&
-&                        io_connect,io_disconnect,io_elemental,def_variable_bulk,&
-&                        io_header,io_mode,io_unit,io_netcdf_var,io_file,io_control,RD_CL,OP_APP_CL
->>>>>>> c70eaf97
  use BS_solvers,    ONLY:variables_BS
  use IO_m,          ONLY:frag_BS_K,write_is_on,VERIFY,&
 &                        io_connect,io_disconnect,io_elemental,def_variable_bulk,&
-&                        io_header,io_mode,io_file,io_control
+&                        io_header,io_mode,io_file
  !
  implicit none
  !
@@ -56,11 +49,7 @@
  !
  ! Connect to parallel netCDF file.
  !
-<<<<<<< HEAD
  db_name='BS_PAR_Q'//trim(intc(iq))
-=======
- call io_control(ACTION=OP_APP_CL,ID=ID)
->>>>>>> c70eaf97
  io_BS=io_connect(desc=trim(db_name),type=2,ID=ID,comm=MPI_COMM_WORLD)
  !
  ! Check if the file already contains data and it its consistent
