--- conflicted
+++ resolved
@@ -25,12 +25,8 @@
  !
  ! Intialize variables on BSE netcdf parallel file
  !
-<<<<<<< HEAD
- use parallel_m,    ONLY:MPI_COMM_WORLD,PP_redux_wait,master_cpu
-=======
- use parallel_m,    ONLY:MPI_COMM_WORLD
+ use parallel_m,    ONLY:MPI_COMM_WORLD,master_cpu
  use parallel_int,  ONLY:PP_redux_wait
->>>>>>> 52d8ddb1
  use com,           ONLY:msg
  use pars,          ONLY:SP,schlen,lchlen
  use stderr,        ONLY:intc,real2ch
@@ -245,32 +241,19 @@
    !
    ! Here is the 2D mode
    !
-<<<<<<< HEAD
    BSK_n_dims=2
    n_replica=1
    !
-   dim_names(2:3,1) = ['BS_K_dim1', 'BS_K_dim1']
+   dim_names(2:3,1) = [character(schlen) :: 'BS_K_dim', 'BS_K_dim']
    BS_IO_dim(:,1) = (/BS_K_dim(1),BS_K_dim(1)/)
    !
    if(BS_res_ares_dim==2) then
-     dim_names(2:3,2) = ['BS_K_dim1', 'BS_K_dim2']
+     dim_names(2:3,2) = [character(schlen) ::  'BS_K_dim', 'BS_K_dim_A']
      BS_IO_dim(:,2) = (/BS_K_dim(1),BS_K_dim(2)/)
-     dim_names(2:3,3) = ['BS_K_dim2', 'BS_K_dim2']
+     dim_names(2:3,3) = [character(schlen) :: 'BS_K_dim_A', 'BS_K_dim_A']
      BS_IO_dim(:,3) = (/BS_K_dim(2),BS_K_dim(2)/)
    else if (BS_K_coupling) then
-     dim_names(2:3,2) = ['BS_K_dim1', 'BS_K_dim1']
-=======
-   dim_names(:,1) = [character(schlen) :: 'complex', 'BS_K_dim', 'BS_K_dim']
-   BS_IO_dim(:,1) = (/BS_K_dim(1),BS_K_dim(1)/)
-   !
-   if(BS_res_ares_dim==2) then
-     dim_names(:,2) = [character(schlen) :: 'complex', 'BS_K_dim', 'BS_K_dim_A']
-     BS_IO_dim(:,2) = (/BS_K_dim(1),BS_K_dim(2)/)
-     dim_names(:,3) = [character(schlen) :: 'complex', 'BS_K_dim_A', 'BS_K_dim_A']
-     BS_IO_dim(:,3) = (/BS_K_dim(2),BS_K_dim(2)/)
-   else if (BS_K_coupling) then
-     dim_names(:,2) = [character(schlen) :: 'complex', 'BS_K_dim', 'BS_K_dim']
->>>>>>> 52d8ddb1
+     dim_names(2:3,2) = [character(schlen) :: 'BS_K_dim', 'BS_K_dim']
      BS_IO_dim(:,2) = (/BS_K_dim(1),BS_K_dim(1)/)
    endif
    !
@@ -301,16 +284,11 @@
  !
  ! close BSE netcdf parallel file
  !
-<<<<<<< HEAD
  use pars,          ONLY:SP
- use parallel_m,    ONLY:PP_redux_wait,master_cpu
+ use parallel_m,    ONLY:master_cpu
+ use parallel_int,  ONLY:PP_redux_wait
  use BS,            ONLY:l_BSE_kernel_complete,BS_K_has_been_calculated_loaded,BS_K_cutoff
  use IO_m,          ONLY:io_disconnect,read_is_on,write_is_on,io_BS_K
-=======
- use parallel_int,  ONLY:PP_redux_wait
- use BS,            ONLY:l_BSE_kernel_complete,BS_K_has_been_calculated_loaded
- use IO_m,          ONLY:io_disconnect,io_BS_K
->>>>>>> 52d8ddb1
  !
  implicit none
  !
