--- conflicted
+++ resolved
@@ -34,25 +34,18 @@
  use BS,            ONLY:BS_K_dim,BS_K_coupling
  use BS_solvers,    ONLY:variables_BS
  use IO_m,          ONLY:frag_BS_K,write_is_on,VERIFY,&
-&                        io_connect,io_elemental,def_variable_bulk,&
+&                        io_connect,io_disconnect,io_elemental,def_variable_bulk,&
 &                        io_header,io_mode,io_file
  !
  implicit none
  !
  type(X_t) :: X 
-<<<<<<< HEAD
- integer :: io_BS,iq,ID
- integer :: flattened_block_size_dim,block_size_dim
- character(schlen) :: db_name, file_to_use, PARALLEL_STRUCTURE
- character(lchlen) :: local_description(100)
-=======
  integer :: iq, ID
  !
  integer :: io_BS,  stat,  VAR_IDs(8), n_vars, i1
  integer :: flattened_block_size_dim,block_size_dim
  character(schlen) :: db_name, PARALLEL_STRUCTURE
  character(lchlen) :: local_description(100),ch(4)
->>>>>>> 36995d2c
  character(schlen) :: dim_names(3), dim_names_done(2)
  !
  !
@@ -177,8 +170,11 @@
  ! For each block only the upper triangular part is written
  ! Each block has a status variables indicating if the matrix element was already calculated
  !
- use pars,          ONLY:schlen
+ use pars,          ONLY:SP,schlen,lchlen
+ use X_m,           ONLY:X_t
+ use stderr,        ONLY:intc
  use BS,            ONLY:BS_blk
+ use IO_m,          ONLY:io_bulk,io_fragment,IO_NOT_ALLOWED,manage_OP_IF_START_and_CL_IF_END
  use timing_m,      ONLY:timing
  !
  implicit none
