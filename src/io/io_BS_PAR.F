!
!        Copyright (C) 2000-2020 the YAMBO team
!              http://www.yambo-code.org
!
! Authors (see AUTHORS file for details): HM, DS
! 
! This file is distributed under the terms of the GNU 
! General Public License. You can redistribute it and/or 
! modify it under the terms of the GNU General Public 
! License as published by the Free Software Foundation; 
! either version 2, or (at your option) any later version.
!
! This program is distributed in the hope that it will 
! be useful, but WITHOUT ANY WARRANTY; without even the 
! implied warranty of MERCHANTABILITY or FITNESS FOR A 
! PARTICULAR PURPOSE.  See the GNU General Public License 
! for more details.
!
! You should have received a copy of the GNU General Public 
! License along with this program; if not, write to the Free 
! Software Foundation, Inc., 59 Temple Place - Suite 330,Boston, 
! MA 02111-1307, USA or visit http://www.gnu.org/copyleft/gpl.txt.
!
integer function io_BS_header(iq,X,ID,mode)
 !
 ! Intialize variables on BSE netcdf parallel file
 !
 use parallel_m,    ONLY:MPI_COMM_WORLD,PP_redux_wait,master_cpu
 use com,           ONLY:msg
 use pars,          ONLY:SP,schlen,lchlen
 use stderr,        ONLY:intc,real2ch
 use X_m,           ONLY:X_t
 use BS,            ONLY:BS_K_cutoff_done,l_BSE_restart,l_BSE_kernel_complete
 use BS_solvers,    ONLY:variables_BS,BSS_desc
 use IO_m,          ONLY:frag_BS_K,write_is_on,read_is_on,get_name,io_mode,&
&                        io_connect,io_disconnect,io_elemental,io_header,io_BS_K,DUMP
 use descriptors,   ONLY:IO_desc,IO_desc_duplicate
 !
 implicit none
 !
 type(X_t) :: X 
 integer   :: iq, ID
 character(*), intent(in) :: mode
 !
 logical, external :: file_exists
 integer, external :: variables_BS_more
 !
 type(IO_desc)     :: local_desc
 character(schlen) :: db_name,tmp_ch
 character(lchlen) :: full_db_name
 !
 ! Connect to parallel netCDF file.
 !
 if(.not.trim(mode)=="connect") then
   !
   db_name='BS_PAR_Q'//trim(intc(iq))
   full_db_name=get_name(trim(db_name)," ",2,CORE_IO=.FALSE.,MORE_IO=.TRUE.,COM_IO=.FALSE.)
   !
   l_BSE_kernel_complete=.false.
   !
   ! If l_BSE_restart true at this point, I'm already re-starting from a compressed kernel
   !
   if (write_is_on(ID).and.io_BS_K.and..not.l_BSE_restart.and.io_mode(ID)/=DUMP) then
     if (.not.file_exists(trim(full_db_name))) then
       call msg("s","BSE file not found. Creating an empty one.")
       l_BSE_restart=.false.
     else if(trim(mode)=="full") then
       call msg("s","Partial BSE file found in "//trim(full_db_name)//". Using for restart.")
       l_BSE_restart = .true.
     endif
   endif
   !
   call PP_redux_wait()
   !
 endif
 !
 if(write_is_on(ID).and..not.master_cpu)  return
 !
 db_name='BS_head_Q'//trim(intc(iq))
 !
 io_BS_header=io_connect(desc=trim(db_name),type=2,ID=ID)
 if(io_BS_header/=0)       return
 if(trim(mode)=="connect") return
 !
 !
 ! Check if the file already contains data and it is consistent
 ! DS: warning. This is potentially dangerous since all MPI tasts are all writing
 !              both the header and the variables
 !              I cannot put here if(master_cpu) because I need all MPI_tasks to
 !              go through the definition of the variables (see similar issue in io_X.F)
 !
 io_BS_header=io_header(ID,QPTS=.true.,R_LATT=.true.,WF=.true.,&
 &                      IMPOSE_SN=.true.,XC_KIND="K_WF force Xs",CUTOFF=.true.,FRAG=frag_BS_K)
 !
 io_BS_header=variables_BS(ID,iq,local_desc,.TRUE.,X=X)
 !
 if (io_BS_header/=0.and.io_mode(ID)/=DUMP) then
   call io_elemental(ID,VAR="",VAR_SZ=0,MENU=1)
   call warning('Invalid dimensions found. BSE restart file '//trim(full_db_name)//' not accepted')
   return
 endif
 !
 io_BS_header=variables_BS_more(ID,'start')
 !
 if(read_is_on(ID).and.io_BS_K.and.io_mode(ID)/=DUMP) then
   if(l_BSE_kernel_complete) then
     call msg("s","Trying to load complete BSE file  ",trim(full_db_name))
   else
     call msg("s","Possible partial BSE file not accepted in reading mode ",trim(full_db_name))
   endif
 endif
 !
 if(read_is_on(ID).and.allocated(BS_K_cutoff_done).and.l_BSE_kernel_complete.and.io_mode(ID)/=DUMP) then
   if (     io_BS_K) tmp_ch="Backup option will be compressed BSE file"
   if (.not.io_BS_K) tmp_ch="Trying to load compressed BSE file"
   call msg("s",trim(tmp_ch))
   call msg("s","Previously computed compressed files ",BS_K_cutoff_done)
 endif
 !
 call io_disconnect(ID)
 !
 if(read_is_on(ID)) call PP_redux_wait()
 !
 ! Descriptions transfer
 !   
 call IO_desc_duplicate(local_desc,BSS_desc)
 !
end function io_BS_header
!
!
integer function io_BS_PAR_init(iq,ID,mode)
 !
 use stderr,        ONLY:intc,real2ch
 use parallel_m,    ONLY:MPI_COMM_WORLD
 use com,           ONLY:msg
 use pars,          ONLY:IP,IPL,SP,schlen,lchlen,max_io_vars_open
 use BS,            ONLY:BS_K_dim,BS_IO_dim,BS_K_coupling,l_BSE_restart,l_BSE_kernel_complete,&
&                        BSK_IO_mode,MAX_BSK_LIN_SIZE,BS_lin_size_compressed,BS_K_cutoff
 use IO_m,          ONLY:io_connect,def_variable_bulk,io_BS_K,io_file,write_is_on,read_is_on
 !
 implicit none
 !
 integer,      intent(in) :: iq,ID
 character(*), intent(in) :: mode
 !
 ! Workspace
 !
 character(schlen) :: db_name,ch_tmp,dim_names(3),BSK_IO_local
 character(lchlen) :: ch(8,max_io_vars_open)
 logical           :: def_var, io_var
 integer(IPL)      :: BS_lin_size
 integer           :: VAR_IDs(max_io_vars_open), n_vars, i1, i_rep,i_var, BSK_n_dims,n_replica
 !
 io_BS_PAR_init=-1
 !
 if(.not.io_BS_K .and. (.not.BS_K_cutoff>0._SP)) return
 !
 if(.not.io_BS_K .and. trim(mode)=="full" )      return
 !
 if( trim(mode)=="full"        ) db_name='BS_PAR_Q'//trim(intc(iq))
 if(index(mode,"compressed")/=0) db_name='BS_COMPRESS'//trim(adjustl(real2ch(BS_K_cutoff)))//'_Q'//trim(intc(iq))
 !
 ! If I'm in compressed_check mode I skip the definition of variables
 !
 io_BS_PAR_init=io_connect(desc=trim(db_name),type=2,ID=ID,comm=MPI_COMM_WORLD)
 !
 if(write_is_on(ID).and.io_BS_PAR_init/=0)  return ! here it should give error
 !
 if( read_is_on(ID).and.index(mode,"compressed")/=0) then
   ch_tmp="Compressed BSE file found"
   if(trim(mode)=="compressed_head") ch_tmp=ch_tmp//", initializing head "
   if(trim(mode)=="compressed_mat" ) ch_tmp="Compressed BSE file, initializing mat "
   if(io_BS_PAR_init==0) call msg("s",trim(ch_tmp),trim(io_file(ID)))
   if(io_BS_PAR_init/=0.or.trim(mode)=="compressed_check") return
 endif
 if( read_is_on(ID).and.trim(mode)=="full") then
   if(io_BS_PAR_init/=0) then
     call msg("s","Complete BSE file not found",trim(io_file(ID)))
     return
   endif
   if (.not.l_BSE_kernel_complete ) return
   if (     l_BSE_kernel_complete ) then
     call msg("s","Complete BSE file loading  ",trim(io_file(ID)))
   endif
 endif
 !
 io_BS_PAR_init=0
 !
 ! Define vars
 !
 ch(1,:)="BSE_RESONANT"
 ch(2,:)="BSE_COUPLING"
 ch(3,:)="BSE_ANTI-RESONANT"
 ch(4,:)="BSE_ANTI-COUPLING"
 !
 dim_names(1)  =  'complex'
 !
 if (.not.BS_K_coupling)           n_vars=1
 if (     BS_K_coupling.and.iq==1) n_vars=2
 if (     BS_K_coupling.and.iq/=1) n_vars=4
 !
 BSK_IO_local=trim(BSK_IO_mode)
 if(index(mode,"compressed")/=0 ) BSK_IO_local=trim(mode)
 !
 select case(trim(BSK_IO_local))
 case("1D_linear","compressed_head","compressed_mat")
   !
   ! This is the upper triangular matrix rescared in (many) 1D arrays
   !
   BSK_n_dims=1
   !
   if(trim(BSK_IO_local)=="1D_linear" .or. trim(BSK_IO_local)=="compressed_head" ) then
     dim_names(2:3)=[ 'BS_K_linearized1', 'BS_K_linearized2' ]
     BS_LIN_size=int(BS_K_dim,kind=IPL)*int(BS_K_dim+1,kind=IPL)/int(2,kind=IPL)
   endif
   if(trim(BSK_IO_local)=="compressed_mat") then
     dim_names(2:3)=[ 'BS_K_compressed1', 'BS_K_compressed2' ]
     BS_LIN_size=BS_lin_size_compressed
   endif
   !
   if(trim(BSK_IO_local)=="1D_linear" )                                                 ch_tmp="_LINEARIZED"
   if(trim(BSK_IO_local)=="compressed_mat" .or. trim(BSK_IO_local)=="compressed_head" ) ch_tmp="_COMPRESSED"
   BS_IO_dim=int(min(int(MAX_BSK_LIN_size,IPL),BS_lin_size),IP)
   !
   n_replica=1+int(BS_LIN_size/int(MAX_BSK_LIN_size,IPL),IP)
   do i_rep=1,n_replica
     do i_var=1,n_vars
       i1=i_var+n_vars*(i_rep-1)
       ch(i_var,i_rep)=trim(ch(i_var,i_rep))//trim(ch_tmp)//trim(intc(i_rep))
     enddo
   enddo
   BS_LIN_size=BS_LIN_size-int(MAX_BSK_LIN_size,IPL)*int(n_replica-1,IPL)
   !
   BS_IO_dim(2)=int(BS_LIN_size,IP)
   !
 case("2D_standard")
   !
   ! Here is the 2D mode
   !
   BSK_n_dims=2
   n_replica=1
   !
   dim_names(2:3) = ['BS_K_dim', 'BS_K_dim']
   !
   BS_IO_dim = BS_K_dim
   !
 end select
 !
 do i_rep=1,n_replica
   do i_var=1,n_vars
     i1=i_var+n_vars*(i_rep-1)
     if( (trim(BSK_IO_local)=="1D_linear".or.trim(BSK_IO_local)=="compressed_mat".or.trim(BSK_IO_local)=="compressed_head") &
     &   .and.i_rep==n_replica.and.i_rep>1) then
       dim_names(2)=dim_names(3)
       BS_IO_dim(1)=BS_IO_dim(2)
     endif
     if(trim(mode)=="full" .or. trim(mode)=="compressed_mat") &
     &  call def_variable_bulk(ID,trim(ch(i_var,i_rep)),         1+(i_var-1)*2+(i_rep-1)*8,&
     &               [2,BS_IO_dim(1:BSK_n_dims)],SP,dim_names(1:BSK_n_dims+1),par_io_kind='independent')
     if(                        trim(mode)=="compressed_head") &
     &  call def_variable_bulk(ID,trim(ch(i_var,i_rep))//"_DONE",2+(i_var-1)*2+(i_rep-1)*8,&
     &                  BS_IO_dim(1:BSK_n_dims) , 0,dim_names(2:BSK_n_dims+1),par_io_kind='independent')
   enddo
 enddo
 !
end function io_BS_PAR_init
!
subroutine io_BS_PAR_free(ID_head,ID,mode,l_kernel_complete)
 !
 ! close BSE netcdf parallel file
 !
 use parallel_m,    ONLY:PP_redux_wait,master_cpu
 use BS,            ONLY:l_BSE_kernel_complete,BS_K_has_been_calculated_loaded
 use IO_m,          ONLY:io_disconnect,read_is_on,write_is_on,io_BS_K
 !
 implicit none
 !
 integer,      intent(in)  :: ID,ID_head
 logical,      intent(in)  :: l_kernel_complete
 character(*), intent(in)  :: mode
 !
 integer              :: io_BS
 integer, external    :: variables_BS_more
 !
 call PP_redux_wait()
 !
 if(trim(mode)=="compressed_head".or.trim(mode)=="full") then
   if(write_is_on(ID)) then
     BS_K_has_been_calculated_loaded=l_kernel_complete
     l_BSE_kernel_complete          =l_kernel_complete
   endif
   if((write_is_on(ID).and.master_cpu).or.read_is_on(ID)) then
     io_BS=variables_BS_more(ID_head,'end')
     call io_disconnect(ID_head)
   endif
   if(read_is_on(ID)) then
     BS_K_has_been_calculated_loaded=l_kernel_complete
     l_BSE_kernel_complete          =l_kernel_complete
   endif
 endif
 !
 if(.not.io_BS_K .and. trim(mode)=="full" )      return
 !
 if(trim(mode)=="compressed_mat".or.trim(mode)=="full") call io_disconnect(ID)
 !
end subroutine
!
!
subroutine io_BS_PAR_block(iq,i_block,ID,mode)
 !
 ! Write one block of the BSE matrix to disk
 ! There is a single file for the full BSE matrix with maximum four variables
 ! for each of the four blocks that can be present (resonant, anti-resonant, coupling...)
 ! For each block only the upper triangular part is written
 ! Each block has a status variables indicating if the matrix element was already calculated
 !
<<<<<<< HEAD
 use pars,          ONLY:IP,IPL,SP,schlen
 use BS,            ONLY:BS_blk,BSK_IO_mode,BS_K_cutoff,BS_IO_dim,MAX_BSK_LIN_size
 use timing_m,      ONLY:timing
 use IO_m,          ONLY:io_variable_bulk,io_unit,netcdf_call,nf90_sync,&
&                        write_is_on,read_is_on,io_BS_K,YAMBO_CMPLX_NO_FILL
=======
 use pars,          ONLY:IP,IPL
 use BS,            ONLY:BS_blk,l_BSK_IO_triangular,BS_IO_dim,n_BS_blks_min
 use timing_m,      ONLY:timing
 use parallel_m,    ONLY:myid
 use IO_m,          ONLY:io_variable_bulk,io_unit,netcdf_call,nf90_sync,&
&                        write_is_on,io_BS_K
>>>>>>> 97b0d495
 !
 implicit none
 !
 integer,      intent(in) :: ID
 integer,      intent(in) :: iq,i_block
 character(*), intent(in) :: mode
 !
 ! Work Space
 !
 character(schlen)   :: BSK_IO_local
 logical             :: lwrite(3)
 integer             :: x1,x2,VAR_IDs(2),stat,ID_now(2)
 integer             :: n2,i1,i2,idx1,idx2,imax,i_rep(2),ilast
 integer(IPL)        :: idx
 !
 complex(SP), allocatable :: TMP_IO_VAR(:)
 !
 if(.not.io_BS_K .and. trim(mode)=="full") return
 !
 call timing('io_BS',OPR='start')
 !
 ! Get the type of block that we want to write 
 !
 select case(BS_blk(i_block)%mode)
 case("R")
   VAR_IDs=(/1,2/)
 case("C")
   VAR_IDs=(/3,4/)
 case("A")
   VAR_IDs=(/5,6/)
 case("Q")
   VAR_IDs=(/7,8/)
 end select
 !
 ! Get lower bound coordinates in 2D matrix
 x1=BS_blk(i_block)%coordinate(1)
 x2=BS_blk(i_block)%coordinate(2)
 !
 BSK_IO_local=trim(BSK_IO_mode)
 if(index(mode,"compressed")/=0) BSK_IO_local=trim(mode)
 !
 select case(trim(BSK_IO_local))
 case("1D_linear","compressed_head","compressed_mat")
   !
   do i2=1,BS_blk(i_block)%size(2)
     !
     if(trim(mode)=="compressed_mat") then
       idx = BS_blk(i_block)%idx_compr(i2)
       imax= int(count(BS_blk(i_block)%done(:,i2)=="t"),IPL)
     else
       ! tmp coordinate in 2D matrix, runs from x2 to x2 + SIZE -1
       n2  = (x2+i2-1)
       !
       ! coordinate in linearized matrix n2*(n2-1)/2 counting all the elements of the
       ! triangular matrix as follow
       ! 1  2  4  7 11
       ! x  3  5  8 12
       ! x  x  6  9 
       ! x  x  x 10 
       idx = int(n2,kind=IPL)*int(n2-1,kind=IPL)/int(2,kind=IPL)+int(x1,kind=IPL)
       !
       ! number of rows from the first in the block to the diagonal of the matrix
       ! I'm going to write elements from idx to idx+imax-1
       imax=min(BS_blk(i_block)%size(1),n2-x1+1)
       !
     endif
     !
     if(imax<1) cycle
     !
     ! if idx > MAX_BSK_LIN_size switch to the next variable
     i_rep(1)=1+int((idx-int(1,IPL))/int(MAX_BSK_LIN_size,IPL),IP)
     ! if idx+imax  > MAX_BSK_LIN_size switch to the next variable
     i_rep(2)=1+int((idx+int(imax-2,IPL))/int(MAX_BSK_LIN_size,IPL),IP)
     ! I need both the previous two because a block can be written
     ! part on linear variable, part on the next
     !
     idx1= int(idx-int(MAX_BSK_LIN_size,IPL)*int(i_rep(1)-1,IPL),IP)
     !
     if(trim(mode)=="compressed_mat") then
       allocate(TMP_IO_VAR(imax))
       if(write_is_on(ID)) then
         idx=0
         do i1=1,BS_blk(i_block)%size(1)
           if( BS_blk(i_block)%done(i1,i2)/="t") cycle
           idx=idx+1
           TMP_IO_VAR(idx)=BS_blk(i_block)%mat(i1,i2)
         enddo
       endif
     endif
     !
     ! Write column by column in 1D
     !
     lwrite(1)=trim(mode)=="compressed_head"
     lwrite(2)=trim(mode)=="full"
     lwrite(3)=trim(mode)=="compressed_mat"
     !
     if(idx1+imax-1<=MAX_BSK_LIN_size) then
       ! Block is all in one variable
       ID_now(1)=VAR_IDs(2)+(i_rep(1)-1)*8
       ID_now(2)=VAR_IDs(1)+(i_rep(1)-1)*8
       if(lwrite(1)) call io_variable_bulk(ID,ID_now(1), CH1=BS_blk(i_block)%done(:imax,i2), IPOS=[  idx1] )
       if(lwrite(2)) call io_variable_bulk(ID,ID_now(2),  C1=BS_blk(i_block)%mat(:imax,i2),  IPOS=[1,idx1] )
       if(lwrite(3)) call io_variable_bulk(ID,ID_now(2),  C1=TMP_IO_VAR,                     IPOS=[1,idx1] )
     else
       ! Block is split
       ilast=MAX_BSK_LIN_size-idx1+1
       if(lwrite(1)) then
         ID_now(1)=VAR_IDs(2)+(i_rep(1)-1)*8
         ID_now(2)=VAR_IDs(2)+(i_rep(2)-1)*8
         call io_variable_bulk(ID,ID_now(1), CH1=BS_blk(i_block)%done(:ilast,i2),       IPOS=[  idx1] )
         call io_variable_bulk(ID,ID_now(2), CH1=BS_blk(i_block)%done(ilast+1:imax,i2), IPOS=[     1] )
       endif
       if(lwrite(2)) then
         ID_now(1)=VAR_IDs(1)+(i_rep(1)-1)*8
         ID_now(2)=VAR_IDs(1)+(i_rep(2)-1)*8
         call io_variable_bulk(ID,ID_now(1),  C1=BS_blk(i_block)%mat(:ilast,i2),        IPOS=[1,idx1] )
         call io_variable_bulk(ID,ID_now(2),  C1=BS_blk(i_block)%mat(ilast+1:imax,i2),  IPOS=[1,   1] )
       endif
       if(lwrite(3)) then
         ID_now(1)=VAR_IDs(1)+(i_rep(1)-1)*8
         ID_now(2)=VAR_IDs(1)+(i_rep(2)-1)*8
         call io_variable_bulk(ID,ID_now(1),  C1=TMP_IO_VAR(:ilast),                    IPOS=[1,idx1] )
         call io_variable_bulk(ID,ID_now(2),  C1=TMP_IO_VAR(ilast+1:imax),              IPOS=[1,   1] )
       endif
     endif
     !
     if(trim(mode)=="full".and.read_is_on(ID)) then
       do i1=1,imax
         if(BS_blk(i_block)%mat(i1,i2)==YAMBO_CMPLX_NO_FILL) cycle
         BS_blk(i_block)%done(i1,i2)='t'
       enddo
     endif
     !
     if(trim(mode)=="compressed_mat") then
       if(read_is_on(ID)) then
         idx=0
         do i1=1,BS_blk(i_block)%size(1)
           if( BS_blk(i_block)%done(i1,i2)/="t") cycle
           idx=idx+1
           BS_blk(i_block)%mat(i1,i2)=TMP_IO_VAR(idx)
         enddo
       endif
       deallocate(TMP_IO_VAR)
     endif
     !
   enddo
   !
   if(trim(mode)=="compressed_mat") deallocate(BS_blk(i_block)%idx_compr)
   !
 case("2D_standard")
   ! 
   ! Write one block at a time in 2D
   !
   call io_variable_bulk(ID, VAR_IDs(1),  C2=BS_blk(i_block)%mat , IPOS=(/1,x1,x2/) )
   if(read_is_on(ID)) then
     do i2=1,BS_blk(i_block)%size(2)
       do i1=1,BS_blk(i_block)%size(1)
         if(BS_blk(i_block)%mat(i1,i2)==YAMBO_CMPLX_NO_FILL) cycle
         BS_blk(i_block)%done(i1,i2)='t'
       enddo
     enddo
   endif
   !
 end select
 !
 if(write_is_on(ID)) then
   stat = nf90_sync(io_unit(ID))
   call netcdf_call(stat,ID)
 endif
 !
<<<<<<< HEAD
=======
 if(write_is_on(ID).and.i_block<=n_BS_blks_min) then
   stat = nf90_sync(io_unit(ID))
   call netcdf_call(stat,ID)
 endif
 !   
>>>>>>> 97b0d495
 call timing('io_BS',OPR='stop')
 !
end subroutine<|MERGE_RESOLUTION|>--- conflicted
+++ resolved
@@ -314,20 +314,11 @@
  ! For each block only the upper triangular part is written
  ! Each block has a status variables indicating if the matrix element was already calculated
  !
-<<<<<<< HEAD
  use pars,          ONLY:IP,IPL,SP,schlen
- use BS,            ONLY:BS_blk,BSK_IO_mode,BS_K_cutoff,BS_IO_dim,MAX_BSK_LIN_size
+ use BS,            ONLY:BS_blk,BSK_IO_mode,BS_K_cutoff,BS_IO_dim,MAX_BSK_LIN_size,n_BS_blks_min
  use timing_m,      ONLY:timing
  use IO_m,          ONLY:io_variable_bulk,io_unit,netcdf_call,nf90_sync,&
 &                        write_is_on,read_is_on,io_BS_K,YAMBO_CMPLX_NO_FILL
-=======
- use pars,          ONLY:IP,IPL
- use BS,            ONLY:BS_blk,l_BSK_IO_triangular,BS_IO_dim,n_BS_blks_min
- use timing_m,      ONLY:timing
- use parallel_m,    ONLY:myid
- use IO_m,          ONLY:io_variable_bulk,io_unit,netcdf_call,nf90_sync,&
-&                        write_is_on,io_BS_K
->>>>>>> 97b0d495
  !
  implicit none
  !
@@ -493,19 +484,11 @@
    !
  end select
  !
- if(write_is_on(ID)) then
-   stat = nf90_sync(io_unit(ID))
-   call netcdf_call(stat,ID)
- endif
- !
-<<<<<<< HEAD
-=======
  if(write_is_on(ID).and.i_block<=n_BS_blks_min) then
    stat = nf90_sync(io_unit(ID))
    call netcdf_call(stat,ID)
  endif
  !   
->>>>>>> 97b0d495
  call timing('io_BS',OPR='stop')
  !
 end subroutine