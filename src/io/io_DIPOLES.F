!
!        Copyright (C) 2000-2017 the YAMBO team
!              http://www.yambo-code.org
!
! Authors (see AUTHORS file for details): AM, DS
! 
! This file is distributed under the terms of the GNU 
! General Public License. You can redistribute it and/or 
! modify it under the terms of the GNU General Public 
! License as published by the Free Software Foundation; 
! either version 2, or (at your option) any later version.
!
! This program is distributed in the hope that it will 
! be useful, but WITHOUT ANY WARRANTY; without even the 
! implied warranty of MERCHANTABILITY or FITNESS FOR A 
! PARTICULAR PURPOSE.  See the GNU General Public License 
! for more details.
!
! You should have received a copy of the GNU General Public 
! License along with this program; if not, write to the Free 
! Software Foundation, Inc., 59 Temple Place - Suite 330,Boston, 
! MA 02111-1307, USA or visit http://www.gnu.org/copyleft/gpl.txt.
!
integer function io_DIPOLES(Dip,ID)
 !
<<<<<<< HEAD
 use pars,          ONLY:SP,schlen
 use DIPOLES,       ONLY:DIPOLE_t,DIP_iR,DIP_P,DIP_alloc
=======
 use pars,          ONLY:schlen
 use X_m,           ONLY:X_t,DIP_iR,DIP_P,X_alloc
>>>>>>> 7e2111b6
 use electrons,     ONLY:n_spin
 use R_lattice,     ONLY:nXkibz
 use IO_m,          ONLY:io_connect,io_disconnect,io_sec,frag_DIP,&
&                        io_bulk,read_is_on,io_header,io_extension,&
&                        RD_CL_IF_END,RD_CL,io_action,&
&                        IO_NOT_ALLOWED,io_DIP,io_fragment
 use parallel_m,    ONLY:PAR_DIPk_ibz_index,PAR_DIPk_nibz
#if defined _RT
 use DIPOLES,       ONLY:DIP_spin
#endif
#if defined _SC || defined _RT
 use DIPOLES,       ONLY:P_square
 use drivers,       ONLY:l_real_time,l_sc_run
#endif
#if defined _TIMING
 use timing_m,      ONLY:timing
#endif
 !
 implicit none
 type(DIPOLE_t)::Dip
 integer       ::ID
 !
 ! Work Space
 !
 integer :: ik,ik_mem,i_fragment,i_sp_pol,&
&           DIP_size(4),DIP_ipos(4),P2_size(3),P2_ipos(3)
 integer, external    :: variables_DIPOLES
 character(schlen)    :: VAR_name
 !
 if (.not.io_DIP) then
   io_DIPOLES=IO_NOT_ALLOWED
   call io_disconnect(ID,FORCE=.TRUE.)
   return
 endif
 !
#if defined _TIMING
 call timing('io_DIPOLES',OPR='start')
#endif
 !
 io_extension(ID)='dip_iR_and_P'
#if defined _SC
 if (l_sc_run)    io_extension(ID)='dip_iR_P_and_P2'
#endif
#if defined _RT
 if (l_real_time) io_extension(ID)='dip_iR_P_spin_and_P2'
#endif
 !
 io_DIPOLES=io_connect(desc=trim(io_extension(ID)),type=2,ID=ID)
 if (io_DIPOLES/=0) goto 1
 !
 if (any((/io_sec(ID,:)==1/))) then
   !
   io_DIPOLES=io_header(ID,R_LATT=.true.,WF=.true.,IMPOSE_SN=.true.,T_EL=.true.,FRAG=frag_DIP)
   if (io_DIPOLES/=0) goto 1
   !
   io_DIPOLES=variables_DIPOLES(Dip,ID)
   if (io_DIPOLES/=0) goto 1
   !
 endif
 !
 i_fragment=maxval(io_sec(ID,:))-1
 if(i_fragment<=nXkibz) then
   i_sp_pol=1
   ik=i_fragment
 else
   i_sp_pol=2
   ik=i_fragment-nXkibz
 endif
 !
 if (ik==0) goto 1
 !
 ik_mem=PAR_DIPk_ibz_index(ik)
 !
 ! Reading size and position
 !
 P2_size(1)=2
 P2_ipos(1)=1
 !
 DIP_size=(/2,3,Dip%db_ib(2)-Dip%db_ib_lim(2)+1,Dip%db_ib_lim(1)-Dip%db_ib(1)+1/)
 DIP_ipos=(/1,1,Dip%ib_lim(2)-Dip%db_ib_lim(2)+1,Dip%ib(1)-Dip%db_ib(1)+1/)
 !
 P2_size(2:3)=DIP_size(3:4)
 P2_ipos(2:3)=DIP_ipos(3:4)
 !
 if (read_is_on(ID)) then
   call DIP_alloc('DIP_iR',(/3,Dip%ib_lim(2),Dip%ib(2),Dip%ib(1),Dip%ib_lim(1),PAR_DIPk_nibz/))
   call DIP_alloc('DIP_P' ,(/3,Dip%ib_lim(2),Dip%ib(2),Dip%ib(1),Dip%ib_lim(1),PAR_DIPk_nibz/))
#if defined _RD
   if (l_real_time.and.n_spin>1) call DIP_alloc('DIP_spin',(/3,Dip%ib_lim(2),Dip%ib(2),Dip%ib(1),Dip%ib_lim(1),PAR_DIPk_nibz/))
#endif
#if defined _SC || defined _RT
   if (l_sc_run.or.l_real_time)  call DIP_alloc('P_square',(/Dip%ib_lim(2),Dip%ib(2),Dip%ib(1),Dip%ib_lim(1),PAR_DIPk_nibz/))
#endif
 endif
 !
 ! Fragmentation
 !
 call io_fragment(ID,i_fragment=i_fragment)
 !
 ! Manage RD_CL_IF_END
 !
 if (io_action(ID)==RD_CL_IF_END.and.ik==nXkibz) io_action(ID)=RD_CL
 !
 ! iR
 !
 write (VAR_name,'(3(a,i4.4))') 'DIP_iR_k_',ik,'_spin_',i_sp_pol
 call io_bulk(ID,VAR=trim(VAR_name),VAR_SZ=DIP_size)
 call io_bulk(ID,C3=DIP_iR(:,:,:,ik_mem,i_sp_pol),IPOS=DIP_ipos)
 !
 ! P
 !
 write (VAR_name,'(3(a,i4.4))') 'DIP_P_k_',ik,'_spin_',i_sp_pol
 call io_bulk(ID,VAR=trim(VAR_name),VAR_SZ=DIP_size)
 call io_bulk(ID,C3=DIP_P(:,:,:,ik_mem,i_sp_pol),IPOS=DIP_ipos)
 !
#if defined _RT
 if (l_real_time.and.n_spin>1) then
   !
   ! Spin
   !
   write (VAR_name,'(3(a,i4.4))') 'DIP_spin_k_',ik,'_spin_',i_sp_pol
   call io_bulk(ID,VAR=trim(VAR_name),VAR_SZ=DIP_size)
   call io_bulk(ID,C3=DIP_spin(:,:,:,ik_mem,i_sp_pol),IPOS=DIP_ipos)
   !
 endif
#endif
 !
#if defined _SC || defined _RT
 if (l_sc_run.or.l_real_time) then
   !
   ! P2
   !
   write (VAR_name,'(3(a,i4.4))') 'P_square_k_',ik,'_spin_',i_sp_pol
   call io_bulk(ID,VAR=trim(VAR_name),VAR_SZ=P2_size)
   call io_bulk(ID,C2=P_square(:,:,ik_mem,i_sp_pol),IPOS=DIP_ipos )
   !
 endif
#endif
 !
1 call io_disconnect(ID=ID)
 !
#if defined _TIMING
 if (io_DIP) call timing('io_DIPOLES',OPR='stop')
#endif
 !
end function<|MERGE_RESOLUTION|>--- conflicted
+++ resolved
@@ -23,13 +23,8 @@
 !
 integer function io_DIPOLES(Dip,ID)
  !
-<<<<<<< HEAD
- use pars,          ONLY:SP,schlen
+ use pars,          ONLY:schlen
  use DIPOLES,       ONLY:DIPOLE_t,DIP_iR,DIP_P,DIP_alloc
-=======
- use pars,          ONLY:schlen
- use X_m,           ONLY:X_t,DIP_iR,DIP_P,X_alloc
->>>>>>> 7e2111b6
  use electrons,     ONLY:n_spin
  use R_lattice,     ONLY:nXkibz
  use IO_m,          ONLY:io_connect,io_disconnect,io_sec,frag_DIP,&
