--- conflicted
+++ resolved
@@ -27,16 +27,9 @@
  use X_m,           ONLY:X_t,DIP_iR,DIP_P,X_alloc
  use electrons,     ONLY:n_spin
  use R_lattice,     ONLY:nXkibz
-<<<<<<< HEAD
  use IO_m,          ONLY:io_connect,io_disconnect,io_sec,frag_DIP,io_DIP,&
-&                        io_bulk,read_is_on,write_is_on,io_header,io_extension,&
+&                        io_bulk,read_is_on,io_header,io_extension,&
 &                        IO_NOT_ALLOWED,io_fragment,manage_OP_IF_START_and_CL_IF_END
-=======
- use IO_m,          ONLY:io_connect,io_disconnect,io_sec,frag_DIP,&
-&                        io_bulk,read_is_on,io_header,io_extension,&
-&                        RD_CL_IF_END,RD_CL,io_action,&
-&                        IO_NOT_ALLOWED,io_DIP,io_fragment
->>>>>>> 17c1ad30
  use parallel_m,    ONLY:PAR_DIPk_ibz_index,PAR_DIPk_nibz
 #if defined _RT
  use X_m,           ONLY:DIP_spin
