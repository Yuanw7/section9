!
!        Copyright (C) 2000-2020 the YAMBO team
!              http://www.yambo-code.org
!
! Authors (see AUTHORS file for details): AM, DS
! 
! This file is distributed under the terms of the GNU 
! General Public License. You can redistribute it and/or 
! modify it under the terms of the GNU General Public 
! License as published by the Free Software Foundation; 
! either version 2, or (at your option) any later version.
!
! This program is distributed in the hope that it will 
! be useful, but WITHOUT ANY WARRANTY; without even the 
! implied warranty of MERCHANTABILITY or FITNESS FOR A 
! PARTICULAR PURPOSE.  See the GNU General Public License 
! for more details.
!
! You should have received a copy of the GNU General Public 
! License along with this program; if not, write to the Free 
! Software Foundation, Inc., 59 Temple Place - Suite 330,Boston, 
! MA 02111-1307, USA or visit http://www.gnu.org/copyleft/gpl.txt.
!
integer function io_DIPOLES(Dip,ID)
 !
 use pars,          ONLY:schlen
 use DIPOLES,       ONLY:DIPOLE_t,DIP_iR,DIP_P,DIP_v,DIP_alloc
 use electrons,     ONLY:n_spin
 use R_lattice,     ONLY:nXkibz
 use IO_m,          ONLY:io_connect,io_disconnect,io_sec,frag_DIP,io_DIP,&
&                        io_bulk,read_is_on,io_header,io_extension,&
&                        IO_NOT_ALLOWED,io_fragment
<<<<<<< HEAD
#if defined _RT || defined _KERR
 use DIPOLES,       ONLY:DIP_spin,DIP_orbital
=======
#if defined _RT
 use DIPOLES,       ONLY:DIP_spin,DIP_orbital,DIP_P_spinor,&
&                        compute_Orb_dipoles,compute_Spin_dipoles
>>>>>>> 07c3ec09
 use electrons,     ONLY:n_spinor
#endif
#if defined _RT
 use DIPOLES,       ONLY:DIP_P_spinor
#endif
#if defined _SC || defined _RT
 use DIPOLES,       ONLY:P_square,compute_P2_dipoles
#endif
#if defined _KERR
 use BS,            ONLY:l_BS_magnons,l_BS_dichroism
#endif
 use parallel_m,    ONLY:PAR_K_scheme
 use timing_m,      ONLY:timing
 !
 implicit none
 !
 type(DIPOLE_t) :: Dip
 integer        :: ID
 !
 ! Work Space
 !
 integer :: ik,ik_mem,i_fragment,i_sp_pol,DIP_size(4),DIP_ipos(4)
<<<<<<< HEAD
#if defined _RT || defined _SC || defined _KERR
 logical :: l_magn_dipoles
=======
#if defined _RT || defined _SC
>>>>>>> 07c3ec09
 integer :: P2_size(3),P2_ipos(3),Pspinor_size(6),Pspinor_ipos(6)
#endif
 integer, external    :: variables_DIPOLES
 character(schlen)    :: VAR_name
 !
 if (.not.io_DIP) then
   io_DIPOLES=IO_NOT_ALLOWED
   call io_disconnect(ID,FORCE=.TRUE.)
   return
 endif
 !
 call timing('io_DIPOLES',OPR='start')
 !
 io_extension(ID)='dipoles'
 !
 io_DIPOLES=io_connect(desc=trim(io_extension(ID)),type=2,ID=ID)
 if (io_DIPOLES/=0) goto 1
 !
 if (any((/io_sec(ID,:)==1/))) then
   !
   io_DIPOLES=io_header(ID,R_LATT=.true.,WF=.true.,IMPOSE_SN=.true.,T_EL=.true.,FRAG=frag_DIP)
   if (io_DIPOLES/=0) goto 1
   !
   io_DIPOLES=variables_DIPOLES(Dip,ID)
   if (io_DIPOLES/=0) goto 1
   !
 endif
 !
 i_fragment=maxval(io_sec(ID,:))-1
 if(i_fragment<=nXkibz) then
   i_sp_pol=1
   ik=i_fragment
 else
   i_sp_pol=2
   ik=i_fragment-nXkibz
 endif
 !
 if (ik==0) goto 1
 !
 ik_mem=PAR_K_scheme%ibz_index(ik)
 !
 ! Reading size and position
 !
 DIP_size=(/2,3,Dip%db_ib(2)-Dip%db_ib_lim(2)+1,Dip%db_ib_lim(1)-Dip%db_ib(1)+1/)
 DIP_ipos=(/1,1,Dip%ib_lim(2)-Dip%db_ib_lim(2)+1,Dip%ib(1)-Dip%db_ib(1)+1/)
 !
#if defined _RT || defined _KERR
 Pspinor_size(1:4)=(/2,3,n_spinor,n_spinor/)
 Pspinor_ipos(1:4)=(/1,1,1,1/)
#endif
 !
#if defined _RT
 Pspinor_size(5:6)=DIP_size(3:4)
 Pspinor_ipos(5:6)=DIP_ipos(3:4)
#endif
 !
#if defined _RT || defined _SC
 P2_size(1)=2
 P2_ipos(1)=1
 !
 P2_size(2:3)=DIP_size(3:4)
 P2_ipos(2:3)=DIP_ipos(3:4)
#endif
 !
<<<<<<< HEAD
#if defined _RT || defined _KERR
 l_magn_dipoles=(l_BS_magnons.and.n_spin>1)
#endif
#if defined _RT
 l_magn_dipoles=l_magn_dipoles.or.(l_real_time.and.n_spin>1)
#endif
 !
=======
>>>>>>> 07c3ec09
 if (read_is_on(ID)) then
   call DIP_alloc('DIP_iR',(/3,Dip%ib_lim(2),Dip%ib(2),Dip%ib(1),Dip%ib_lim(1),PAR_K_scheme%nibz/))
   call DIP_alloc('DIP_P' ,(/3,Dip%ib_lim(2),Dip%ib(2),Dip%ib(1),Dip%ib_lim(1),PAR_K_scheme%nibz/))
   call DIP_alloc('DIP_v' ,(/3,Dip%ib_lim(2),Dip%ib(2),Dip%ib(1),Dip%ib_lim(1),PAR_K_scheme%nibz/))
   !
   ! GPL_EXCLUDE_START
   !
<<<<<<< HEAD
#if defined _RT || defined _KERR
   if (l_magn_dipoles) then
     call DIP_alloc('DIP_orbital',(/3,Dip%ib_lim(2),Dip%ib(2),Dip%ib(1),Dip%ib_lim(1),PAR_K_scheme%nibz,2/))
     if (n_spin==2)   call DIP_alloc('DIP_spin',(/3,Dip%ib_lim(2),Dip%ib(2),Dip%ib(1),Dip%ib_lim(1),PAR_K_scheme%nibz,2/))
   endif
#endif
#if defined _RT 
   if (l_magn_dipoles.and.n_spinor==2) then
     call DIP_alloc('DIP_P_spinor',(/3,Dip%ib_lim(2),Dip%ib(2),Dip%ib(1),Dip%ib_lim(1),PAR_K_scheme%nibz/))
=======
#if defined _RT
   if (compute_Orb_dipoles) &
   & call DIP_alloc('DIP_orbital',(/3,Dip%ib_lim(2),Dip%ib(2),Dip%ib(1),Dip%ib_lim(1),PAR_K_scheme%nibz/))
   if (compute_Spin_dipoles) then
     call DIP_alloc('DIP_spin',(/3,Dip%ib_lim(2),Dip%ib(2),Dip%ib(1),Dip%ib_lim(1),PAR_K_scheme%nibz/))
     if (n_spinor==2) call DIP_alloc('DIP_P_spinor',(/3,Dip%ib_lim(2),Dip%ib(2),Dip%ib(1),Dip%ib_lim(1),PAR_K_scheme%nibz/))
>>>>>>> 07c3ec09
   endif
#endif
#if defined _SC || defined _RT
   if (compute_P2_dipoles) call DIP_alloc('P_square',(/Dip%ib_lim(2),Dip%ib(2),Dip%ib(1),Dip%ib_lim(1),PAR_K_scheme%nibz/))
#endif
#if defined _KERR
   if(l_BS_dichroism) then
     call DIP_alloc('DIP_orbital',(/3,Dip%ib_lim(2),Dip%ib(2),Dip%ib(1),Dip%ib_lim(1),PAR_K_scheme%nibz,1/))
   endif  
#endif
   !
   ! GPL_EXCLUDE_END
   !
 endif
 !
 ! Fragmentation
 !
 call io_fragment(ID,i_fragment=i_fragment)
 !
 ! iR
 !
 write (VAR_name,'(3(a,i4.4))') 'DIP_iR_k_',ik,'_spin_',i_sp_pol
 call io_bulk(ID,VAR=trim(VAR_name),VAR_SZ=DIP_size)
 call io_bulk(ID,C3=DIP_iR(:,:,:,ik_mem,i_sp_pol),IPOS=DIP_ipos)
 !
 ! P
 !
 write (VAR_name,'(3(a,i4.4))') 'DIP_P_k_',ik,'_spin_',i_sp_pol
 call io_bulk(ID,VAR=trim(VAR_name),VAR_SZ=DIP_size)
 call io_bulk(ID,C3=DIP_P(:,:,:,ik_mem,i_sp_pol),IPOS=DIP_ipos)
 !
 ! v
 !
 write (VAR_name,'(3(a,i4.4))') 'DIP_v_k_',ik,'_spin_',i_sp_pol
 call io_bulk(ID,VAR=trim(VAR_name),VAR_SZ=DIP_size)
 call io_bulk(ID,C3=DIP_v(:,:,:,ik_mem,i_sp_pol),IPOS=DIP_ipos)
 !
 ! GPL_EXCLUDE_START
 !
<<<<<<< HEAD
#if defined _RT || defined _KERR
 if (l_magn_dipoles) then
=======
#if defined _RT
 if (compute_Orb_dipoles) then
>>>>>>> 07c3ec09
   !
   ! Itinerant magnetization
   !
   write (VAR_name,'(3(a,i4.4))') 'DIP_itinerant_k_',ik,'_spin_',i_sp_pol
   call io_bulk(ID,VAR=trim(VAR_name),VAR_SZ=DIP_size)
   call io_bulk(ID,C3=DIP_orbital(:,:,:,ik_mem,i_sp_pol,2),IPOS=DIP_ipos)
   !
   ! Orbital magnetization
   !
   write (VAR_name,'(3(a,i4.4))') 'DIP_orbital_k_',ik,'_spin_',i_sp_pol
   call io_bulk(ID,VAR=trim(VAR_name),VAR_SZ=DIP_size)
   call io_bulk(ID,C3=DIP_orbital(:,:,:,ik_mem,i_sp_pol,1),IPOS=DIP_ipos)
   !
<<<<<<< HEAD
   if (n_spin  ==2) then
     !
     ! Spin magntization
     !
     write (VAR_name,'(3(a,i4.4))') 'DIP_spin_k_',ik,'_spin_',i_sp_pol
     call io_bulk(ID,VAR=trim(VAR_name),VAR_SZ=DIP_size)
     call io_bulk(ID,C3=DIP_spin(:,:,:,ik_mem,i_sp_pol),IPOS=DIP_ipos)
     !
   endif
=======
 endif
 !
 if (compute_Spin_dipoles) then 
   !
   ! Spin magntization
>>>>>>> 07c3ec09
   !
 endif
#endif
 !
#if defined _RT
 if (l_magn_dipoles) then
   !
   if (n_spinor==2) then
     !
     ! P_Spinor
     !
     write (VAR_name,'(a,i4.4)') 'DIP_P_spinor_k_',ik
     call io_bulk(ID,VAR=trim(VAR_name),VAR_SZ=Pspinor_size)
     call io_bulk(ID,C5=DIP_P_spinor(:,:,:,:,:,ik_mem),IPOS=Pspinor_ipos)
     !
   endif
   !
 endif
#endif
 !
#if defined _SC || defined _RT
 if (compute_P2_dipoles) then
   !
   ! P2
   !
   write (VAR_name,'(3(a,i4.4))') 'P_square_k_',ik,'_spin_',i_sp_pol
   call io_bulk(ID,VAR=trim(VAR_name),VAR_SZ=P2_size)
   call io_bulk(ID,C2=P_square(:,:,ik_mem,i_sp_pol),IPOS=P2_ipos )
   !
 endif
#endif
 !
#if defined _KERR
if (l_BS_dichroism) then
    !   
    ! Orbital magnetization
    !   
    write (VAR_name,'(3(a,i4.4))') 'DIP_orbital_k_',ik,'_spin_',i_sp_pol
    call io_bulk(ID,VAR=trim(VAR_name),VAR_SZ=DIP_size)
    call io_bulk(ID,C3=DIP_orbital(:,:,:,ik_mem,i_sp_pol,1),IPOS=DIP_ipos)  
 endif   
#endif
 !
 ! GPL_EXCLUDE_END
 !
1 call io_disconnect(ID=ID)
 !
 if (io_DIP) call timing('io_DIPOLES',OPR='stop')
 !
end function<|MERGE_RESOLUTION|>--- conflicted
+++ resolved
@@ -30,14 +30,9 @@
  use IO_m,          ONLY:io_connect,io_disconnect,io_sec,frag_DIP,io_DIP,&
 &                        io_bulk,read_is_on,io_header,io_extension,&
 &                        IO_NOT_ALLOWED,io_fragment
-<<<<<<< HEAD
-#if defined _RT || defined _KERR
- use DIPOLES,       ONLY:DIP_spin,DIP_orbital
-=======
-#if defined _RT
+#if defined _RT || defined _KERR
  use DIPOLES,       ONLY:DIP_spin,DIP_orbital,DIP_P_spinor,&
 &                        compute_Orb_dipoles,compute_Spin_dipoles
->>>>>>> 07c3ec09
  use electrons,     ONLY:n_spinor
 #endif
 #if defined _RT
@@ -60,12 +55,7 @@
  ! Work Space
  !
  integer :: ik,ik_mem,i_fragment,i_sp_pol,DIP_size(4),DIP_ipos(4)
-<<<<<<< HEAD
-#if defined _RT || defined _SC || defined _KERR
- logical :: l_magn_dipoles
-=======
 #if defined _RT || defined _SC
->>>>>>> 07c3ec09
  integer :: P2_size(3),P2_ipos(3),Pspinor_size(6),Pspinor_ipos(6)
 #endif
  integer, external    :: variables_DIPOLES
@@ -130,16 +120,6 @@
  P2_ipos(2:3)=DIP_ipos(3:4)
 #endif
  !
-<<<<<<< HEAD
-#if defined _RT || defined _KERR
- l_magn_dipoles=(l_BS_magnons.and.n_spin>1)
-#endif
-#if defined _RT
- l_magn_dipoles=l_magn_dipoles.or.(l_real_time.and.n_spin>1)
-#endif
- !
-=======
->>>>>>> 07c3ec09
  if (read_is_on(ID)) then
    call DIP_alloc('DIP_iR',(/3,Dip%ib_lim(2),Dip%ib(2),Dip%ib(1),Dip%ib_lim(1),PAR_K_scheme%nibz/))
    call DIP_alloc('DIP_P' ,(/3,Dip%ib_lim(2),Dip%ib(2),Dip%ib(1),Dip%ib_lim(1),PAR_K_scheme%nibz/))
@@ -147,25 +127,15 @@
    !
    ! GPL_EXCLUDE_START
    !
-<<<<<<< HEAD
-#if defined _RT || defined _KERR
-   if (l_magn_dipoles) then
-     call DIP_alloc('DIP_orbital',(/3,Dip%ib_lim(2),Dip%ib(2),Dip%ib(1),Dip%ib_lim(1),PAR_K_scheme%nibz,2/))
-     if (n_spin==2)   call DIP_alloc('DIP_spin',(/3,Dip%ib_lim(2),Dip%ib(2),Dip%ib(1),Dip%ib_lim(1),PAR_K_scheme%nibz,2/))
-   endif
-#endif
-#if defined _RT 
-   if (l_magn_dipoles.and.n_spinor==2) then
-     call DIP_alloc('DIP_P_spinor',(/3,Dip%ib_lim(2),Dip%ib(2),Dip%ib(1),Dip%ib_lim(1),PAR_K_scheme%nibz/))
-=======
-#if defined _RT
+#if defined _RT || defined _KERR
    if (compute_Orb_dipoles) &
    & call DIP_alloc('DIP_orbital',(/3,Dip%ib_lim(2),Dip%ib(2),Dip%ib(1),Dip%ib_lim(1),PAR_K_scheme%nibz/))
-   if (compute_Spin_dipoles) then
-     call DIP_alloc('DIP_spin',(/3,Dip%ib_lim(2),Dip%ib(2),Dip%ib(1),Dip%ib_lim(1),PAR_K_scheme%nibz/))
-     if (n_spinor==2) call DIP_alloc('DIP_P_spinor',(/3,Dip%ib_lim(2),Dip%ib(2),Dip%ib(1),Dip%ib_lim(1),PAR_K_scheme%nibz/))
->>>>>>> 07c3ec09
-   endif
+   if (compute_Spin_dipoles) &
+   & call DIP_alloc('DIP_spin',(/3,Dip%ib_lim(2),Dip%ib(2),Dip%ib(1),Dip%ib_lim(1),PAR_K_scheme%nibz/))
+#endif
+#if defined _RT 
+   if (compute_Spin_dipoles.and.n_spinor==2) &
+   & call DIP_alloc('DIP_P_spinor',(/3,Dip%ib_lim(2),Dip%ib(2),Dip%ib(1),Dip%ib_lim(1),PAR_K_scheme%nibz/))
 #endif
 #if defined _SC || defined _RT
    if (compute_P2_dipoles) call DIP_alloc('P_square',(/Dip%ib_lim(2),Dip%ib(2),Dip%ib(1),Dip%ib_lim(1),PAR_K_scheme%nibz/))
@@ -204,13 +174,8 @@
  !
  ! GPL_EXCLUDE_START
  !
-<<<<<<< HEAD
-#if defined _RT || defined _KERR
- if (l_magn_dipoles) then
-=======
-#if defined _RT
+#if defined _RT || defined _KERR
  if (compute_Orb_dipoles) then
->>>>>>> 07c3ec09
    !
    ! Itinerant magnetization
    !
@@ -224,29 +189,21 @@
    call io_bulk(ID,VAR=trim(VAR_name),VAR_SZ=DIP_size)
    call io_bulk(ID,C3=DIP_orbital(:,:,:,ik_mem,i_sp_pol,1),IPOS=DIP_ipos)
    !
-<<<<<<< HEAD
-   if (n_spin  ==2) then
-     !
-     ! Spin magntization
-     !
-     write (VAR_name,'(3(a,i4.4))') 'DIP_spin_k_',ik,'_spin_',i_sp_pol
-     call io_bulk(ID,VAR=trim(VAR_name),VAR_SZ=DIP_size)
-     call io_bulk(ID,C3=DIP_spin(:,:,:,ik_mem,i_sp_pol),IPOS=DIP_ipos)
-     !
-   endif
-=======
  endif
  !
  if (compute_Spin_dipoles) then 
    !
    ! Spin magntization
->>>>>>> 07c3ec09
+   !
+   write (VAR_name,'(3(a,i4.4))') 'DIP_spin_k_',ik,'_spin_',i_sp_pol
+   call io_bulk(ID,VAR=trim(VAR_name),VAR_SZ=DIP_size)
+   call io_bulk(ID,C3=DIP_spin(:,:,:,ik_mem,i_sp_pol),IPOS=DIP_ipos)
    !
  endif
 #endif
  !
 #if defined _RT
- if (l_magn_dipoles) then
+ if (compute_Spin_dipoles) then
    !
    if (n_spinor==2) then
      !
