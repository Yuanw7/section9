--- conflicted
+++ resolved
@@ -25,11 +25,7 @@
  !
  use pars,          ONLY:SP,schlen
  use X_m,           ONLY:X_t,DIP_iR,DIP_P,DIP_spin,X_alloc
-<<<<<<< HEAD
- use electrons,     ONLY:levels,n_spin
-=======
  use electrons,     ONLY:n_spin
->>>>>>> 16fbe07f
  use R_lattice,     ONLY:nXkibz
  use matrix_operate,ONLY:mat_c2r,mat_r2c
  use IO_m,          ONLY:io_connect,io_disconnect,io_sec,frag_DIP,&
