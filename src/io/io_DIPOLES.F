--- conflicted
+++ resolved
@@ -21,18 +21,7 @@
 ! Software Foundation, Inc., 59 Temple Place - Suite 330,Boston, 
 ! MA 02111-1307, USA or visit http://www.gnu.org/copyleft/gpl.txt.
 !
-<<<<<<< HEAD
-!
-! Modify this function to write finite-q dipoles
-! 
-! write (VAR_name,'(3(a,i4.4))') 'DIP_iR_k_',ik,'_spin_',i_sp_pol
-! The new VAR name will incorporate the q-vector index
-! DIP_iR_k_##_q_##_spin_##
-
-integer function io_DIPOLES(X,ID)
-=======
 integer function io_DIPOLES(Dip,ID)
->>>>>>> 41085e65
  !
  use pars,          ONLY:schlen
  use DIPOLES,       ONLY:DIPOLE_t,DIP_iR,DIP_P,DIP_alloc
