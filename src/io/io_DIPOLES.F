!
!        Copyright (C) 2000-2020 the YAMBO team
!              http://www.yambo-code.org
!
! Authors (see AUTHORS file for details): AM, DS
! 
! This file is distributed under the terms of the GNU 
! General Public License. You can redistribute it and/or 
! modify it under the terms of the GNU General Public 
! License as published by the Free Software Foundation; 
! either version 2, or (at your option) any later version.
!
! This program is distributed in the hope that it will 
! be useful, but WITHOUT ANY WARRANTY; without even the 
! implied warranty of MERCHANTABILITY or FITNESS FOR A 
! PARTICULAR PURPOSE.  See the GNU General Public License 
! for more details.
!
! You should have received a copy of the GNU General Public 
! License along with this program; if not, write to the Free 
! Software Foundation, Inc., 59 Temple Place - Suite 330,Boston, 
! MA 02111-1307, USA or visit http://www.gnu.org/copyleft/gpl.txt.
!
integer function io_DIPOLES(Dip,ID)
 !
 use pars,          ONLY:schlen
 use DIPOLES,       ONLY:DIPOLE_t,DIP_iR,DIP_P,DIP_v,DIP_alloc
 use electrons,     ONLY:n_spin
 use R_lattice,     ONLY:nXkibz
 use IO_m,          ONLY:io_connect,io_disconnect,io_sec,frag_DIP,io_DIP,&
&                        io_bulk,read_is_on,io_header,io_extension,&
&                        IO_NOT_ALLOWED,io_fragment
#if defined _RT || defined _KERR
 use DIPOLES,       ONLY:DIP_spin,DIP_orbital
 use electrons,     ONLY:n_spinor
#endif
#if defined _RT
 use DIPOLES,       ONLY:DIP_P_spinor
#endif
#if defined _SC || defined _RT
 use DIPOLES,       ONLY:P_square
<<<<<<< HEAD
 use drivers,       ONLY:l_real_time,l_sc_run
#endif
#if defined _KERR
 use BS,            ONLY:l_BS_magnons
=======
 use drivers,       ONLY:l_real_time,l_sc_run,l_magnons,l_dichroism
>>>>>>> 3d3d8df6
#endif
 use parallel_m,    ONLY:PAR_K_scheme
 use timing_m,      ONLY:timing
 !
 implicit none
 !
 type(DIPOLE_t) :: Dip
 integer        :: ID
 !
 ! Work Space
 !
 integer :: ik,ik_mem,i_fragment,i_sp_pol,DIP_size(4),DIP_ipos(4)
#if defined _RT || defined _SC || defined _KERR
 logical :: l_magn_dipoles
 integer :: P2_size(3),P2_ipos(3),Pspinor_size(6),Pspinor_ipos(6)
#endif
 integer, external    :: variables_DIPOLES
 character(schlen)    :: VAR_name
 !
 if (.not.io_DIP) then
   io_DIPOLES=IO_NOT_ALLOWED
   call io_disconnect(ID,FORCE=.TRUE.)
   return
 endif
 !
 call timing('io_DIPOLES',OPR='start')
 !
 io_extension(ID)='dipoles'
 !
 io_DIPOLES=io_connect(desc=trim(io_extension(ID)),type=2,ID=ID)
 if (io_DIPOLES/=0) goto 1
 !
 if (any((/io_sec(ID,:)==1/))) then
   !
   io_DIPOLES=io_header(ID,R_LATT=.true.,WF=.true.,IMPOSE_SN=.true.,T_EL=.true.,FRAG=frag_DIP)
   if (io_DIPOLES/=0) goto 1
   !
   io_DIPOLES=variables_DIPOLES(Dip,ID)
   if (io_DIPOLES/=0) goto 1
   !
 endif
 !
 i_fragment=maxval(io_sec(ID,:))-1
 if(i_fragment<=nXkibz) then
   i_sp_pol=1
   ik=i_fragment
 else
   i_sp_pol=2
   ik=i_fragment-nXkibz
 endif
 !
 if (ik==0) goto 1
 !
 ik_mem=PAR_K_scheme%ibz_index(ik)
 !
 ! Reading size and position
 !
 DIP_size=(/2,3,Dip%db_ib(2)-Dip%db_ib_lim(2)+1,Dip%db_ib_lim(1)-Dip%db_ib(1)+1/)
 DIP_ipos=(/1,1,Dip%ib_lim(2)-Dip%db_ib_lim(2)+1,Dip%ib(1)-Dip%db_ib(1)+1/)
 !
#if defined _RT || defined _KERR
 Pspinor_size(1:4)=(/2,3,n_spinor,n_spinor/)
 Pspinor_ipos(1:4)=(/1,1,1,1/)
#endif
 !
#if defined _RT
 Pspinor_size(5:6)=DIP_size(3:4)
 Pspinor_ipos(5:6)=DIP_ipos(3:4)
#endif
 !
#if defined _RT || defined _SC
 P2_size(1)=2
 P2_ipos(1)=1
 !
 P2_size(2:3)=DIP_size(3:4)
 P2_ipos(2:3)=DIP_ipos(3:4)
#endif
 !
#if defined _RT || _defined _KERR
 l_magn_dipoles=(l_BS_magnons.and.n_spin>1)
#endif
#if defined _RT
 l_magn_dipoles=l_magn_dipoles.or.(l_real_time.and.n_spin>1)
#endif
 !
 if (read_is_on(ID)) then
   call DIP_alloc('DIP_iR',(/3,Dip%ib_lim(2),Dip%ib(2),Dip%ib(1),Dip%ib_lim(1),PAR_K_scheme%nibz/))
   call DIP_alloc('DIP_P' ,(/3,Dip%ib_lim(2),Dip%ib(2),Dip%ib(1),Dip%ib_lim(1),PAR_K_scheme%nibz/))
   call DIP_alloc('DIP_v' ,(/3,Dip%ib_lim(2),Dip%ib(2),Dip%ib(1),Dip%ib_lim(1),PAR_K_scheme%nibz/))
   !
   ! GPL_EXCLUDE_START
   !
#if defined _RT || defined _KERR
   if (l_magn_dipoles) then
<<<<<<< HEAD
     call DIP_alloc('DIP_orbital',(/3,Dip%ib_lim(2),Dip%ib(2),Dip%ib(1),Dip%ib_lim(1),PAR_K_scheme%nibz/))
     if (n_spin==2)   call DIP_alloc('DIP_spin',(/3,Dip%ib_lim(2),Dip%ib(2),Dip%ib(1),Dip%ib_lim(1),PAR_K_scheme%nibz/))
   endif
#endif
#if defined _RT 
   if (l_magn_dipoles.and.n_spinor==2) then
     call DIP_alloc('DIP_P_spinor',(/3,Dip%ib_lim(2),Dip%ib(2),Dip%ib(1),Dip%ib_lim(1),PAR_K_scheme%nibz/))
=======
     call DIP_alloc('DIP_orbital',(/3,Dip%ib_lim(2),Dip%ib(2),Dip%ib(1),Dip%ib_lim(1),PAR_K_scheme%nibz,2/))
     if (n_spin==2)   call DIP_alloc('DIP_spin',(/3,Dip%ib_lim(2),Dip%ib(2),Dip%ib(1),Dip%ib_lim(1),PAR_K_scheme%nibz,2/))
     if (n_spinor==2) call DIP_alloc('DIP_P_spinor',(/3,Dip%ib_lim(2),Dip%ib(2),Dip%ib(1),Dip%ib_lim(1),PAR_K_scheme%nibz/))
>>>>>>> 3d3d8df6
   endif
#endif
#if defined _SC || defined _RT
   if (l_sc_run.or.l_real_time)  call DIP_alloc('P_square',(/Dip%ib_lim(2),Dip%ib(2),Dip%ib(1),Dip%ib_lim(1),PAR_K_scheme%nibz/))
#endif
#if defined _KERR
   if(l_dichroism) then
     call DIP_alloc('DIP_orbital',(/3,Dip%ib_lim(2),Dip%ib(2),Dip%ib(1),Dip%ib_lim(1),PAR_K_scheme%nibz,1/))
   endif  
#endif
   !
   ! GPL_EXCLUDE_END
   !
 endif
 !
 ! Fragmentation
 !
 call io_fragment(ID,i_fragment=i_fragment)
 !
 ! iR
 !
 write (VAR_name,'(3(a,i4.4))') 'DIP_iR_k_',ik,'_spin_',i_sp_pol
 call io_bulk(ID,VAR=trim(VAR_name),VAR_SZ=DIP_size)
 call io_bulk(ID,C3=DIP_iR(:,:,:,ik_mem,i_sp_pol),IPOS=DIP_ipos)
 !
 ! P
 !
 write (VAR_name,'(3(a,i4.4))') 'DIP_P_k_',ik,'_spin_',i_sp_pol
 call io_bulk(ID,VAR=trim(VAR_name),VAR_SZ=DIP_size)
 call io_bulk(ID,C3=DIP_P(:,:,:,ik_mem,i_sp_pol),IPOS=DIP_ipos)
 !
 ! v
 !
 write (VAR_name,'(3(a,i4.4))') 'DIP_v_k_',ik,'_spin_',i_sp_pol
 call io_bulk(ID,VAR=trim(VAR_name),VAR_SZ=DIP_size)
 call io_bulk(ID,C3=DIP_v(:,:,:,ik_mem,i_sp_pol),IPOS=DIP_ipos)
 !
 ! GPL_EXCLUDE_START
 !
#if defined _RT || defined _KERR
 if (l_magn_dipoles) then
   !
   ! Itinerant magnetization
   !
   write (VAR_name,'(3(a,i4.4))') 'DIP_itinerant_k_',ik,'_spin_',i_sp_pol
   call io_bulk(ID,VAR=trim(VAR_name),VAR_SZ=DIP_size)
   call io_bulk(ID,C3=DIP_orbital(:,:,:,ik_mem,i_sp_pol,2),IPOS=DIP_ipos)
   !
   ! Orbital magnetization
   !
   write (VAR_name,'(3(a,i4.4))') 'DIP_orbital_k_',ik,'_spin_',i_sp_pol
   call io_bulk(ID,VAR=trim(VAR_name),VAR_SZ=DIP_size)
   call io_bulk(ID,C3=DIP_orbital(:,:,:,ik_mem,i_sp_pol,1),IPOS=DIP_ipos)
   !
   if (n_spin  ==2) then
     !
     ! Spin magntization
     !
     write (VAR_name,'(3(a,i4.4))') 'DIP_spin_k_',ik,'_spin_',i_sp_pol
     call io_bulk(ID,VAR=trim(VAR_name),VAR_SZ=DIP_size)
     call io_bulk(ID,C3=DIP_spin(:,:,:,ik_mem,i_sp_pol),IPOS=DIP_ipos)
     !
   endif
#endif
   !
#if defined _RT
   if (n_spinor==2) then
     !
     ! P_Spinor
     !
     write (VAR_name,'(a,i4.4)') 'DIP_P_spinor_k_',ik
     call io_bulk(ID,VAR=trim(VAR_name),VAR_SZ=Pspinor_size)
     call io_bulk(ID,C5=DIP_P_spinor(:,:,:,:,:,ik_mem),IPOS=Pspinor_ipos)
     !
   endif
   !
 endif
#endif
 !
#if defined _SC || defined _RT
 if (l_sc_run.or.l_real_time) then
   !
   ! P2
   !
   write (VAR_name,'(3(a,i4.4))') 'P_square_k_',ik,'_spin_',i_sp_pol
   call io_bulk(ID,VAR=trim(VAR_name),VAR_SZ=P2_size)
   call io_bulk(ID,C2=P_square(:,:,ik_mem,i_sp_pol),IPOS=P2_ipos )
   !
 endif
#endif
 !
#if defined _KERR
 if (l_dichroism) then
    !   
    ! Orbital magnetization
    !   
    write (VAR_name,'(3(a,i4.4))') 'DIP_orbital_k_',ik,'_spin_',i_sp_pol
    call io_bulk(ID,VAR=trim(VAR_name),VAR_SZ=DIP_size)
    call io_bulk(ID,C3=DIP_orbital(:,:,:,ik_mem,i_sp_pol,1),IPOS=DIP_ipos)  
 endif   
#endif
 !
 ! GPL_EXCLUDE_END
 !
1 call io_disconnect(ID=ID)
 !
 if (io_DIP) call timing('io_DIPOLES',OPR='stop')
 !
end function<|MERGE_RESOLUTION|>--- conflicted
+++ resolved
@@ -39,14 +39,10 @@
 #endif
 #if defined _SC || defined _RT
  use DIPOLES,       ONLY:P_square
-<<<<<<< HEAD
  use drivers,       ONLY:l_real_time,l_sc_run
 #endif
 #if defined _KERR
- use BS,            ONLY:l_BS_magnons
-=======
- use drivers,       ONLY:l_real_time,l_sc_run,l_magnons,l_dichroism
->>>>>>> 3d3d8df6
+ use BS,            ONLY:l_BS_magnons,l_BS_dichroism
 #endif
  use parallel_m,    ONLY:PAR_K_scheme
  use timing_m,      ONLY:timing
@@ -141,26 +137,20 @@
    !
 #if defined _RT || defined _KERR
    if (l_magn_dipoles) then
-<<<<<<< HEAD
-     call DIP_alloc('DIP_orbital',(/3,Dip%ib_lim(2),Dip%ib(2),Dip%ib(1),Dip%ib_lim(1),PAR_K_scheme%nibz/))
-     if (n_spin==2)   call DIP_alloc('DIP_spin',(/3,Dip%ib_lim(2),Dip%ib(2),Dip%ib(1),Dip%ib_lim(1),PAR_K_scheme%nibz/))
+     call DIP_alloc('DIP_orbital',(/3,Dip%ib_lim(2),Dip%ib(2),Dip%ib(1),Dip%ib_lim(1),PAR_K_scheme%nibz,2/))
+     if (n_spin==2)   call DIP_alloc('DIP_spin',(/3,Dip%ib_lim(2),Dip%ib(2),Dip%ib(1),Dip%ib_lim(1),PAR_K_scheme%nibz,2/))
    endif
 #endif
 #if defined _RT 
    if (l_magn_dipoles.and.n_spinor==2) then
      call DIP_alloc('DIP_P_spinor',(/3,Dip%ib_lim(2),Dip%ib(2),Dip%ib(1),Dip%ib_lim(1),PAR_K_scheme%nibz/))
-=======
-     call DIP_alloc('DIP_orbital',(/3,Dip%ib_lim(2),Dip%ib(2),Dip%ib(1),Dip%ib_lim(1),PAR_K_scheme%nibz,2/))
-     if (n_spin==2)   call DIP_alloc('DIP_spin',(/3,Dip%ib_lim(2),Dip%ib(2),Dip%ib(1),Dip%ib_lim(1),PAR_K_scheme%nibz,2/))
-     if (n_spinor==2) call DIP_alloc('DIP_P_spinor',(/3,Dip%ib_lim(2),Dip%ib(2),Dip%ib(1),Dip%ib_lim(1),PAR_K_scheme%nibz/))
->>>>>>> 3d3d8df6
    endif
 #endif
 #if defined _SC || defined _RT
    if (l_sc_run.or.l_real_time)  call DIP_alloc('P_square',(/Dip%ib_lim(2),Dip%ib(2),Dip%ib(1),Dip%ib_lim(1),PAR_K_scheme%nibz/))
 #endif
 #if defined _KERR
-   if(l_dichroism) then
+   if(l_BS_dichroism) then
      call DIP_alloc('DIP_orbital',(/3,Dip%ib_lim(2),Dip%ib(2),Dip%ib(1),Dip%ib_lim(1),PAR_K_scheme%nibz,1/))
    endif  
 #endif
@@ -246,7 +236,7 @@
 #endif
  !
 #if defined _KERR
- if (l_dichroism) then
+ if (l_BS_dichroism) then
     !   
     ! Orbital magnetization
     !   
