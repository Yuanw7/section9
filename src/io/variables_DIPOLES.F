!
!        Copyright (C) 2000-2019 the YAMBO team
!              http://www.yambo-code.org
!
! Authors (see AUTHORS file for details): AM, DS
! 
! This file is distributed under the terms of the GNU 
! General Public License. You can redistribute it and/or 
! modify it under the terms of the GNU General Public 
! License as published by the Free Software Foundation; 
! either version 2, or (at your option) any later version.
!
! This program is distributed in the hope that it will 
! be useful, but WITHOUT ANY WARRANTY; without even the 
! implied warranty of MERCHANTABILITY or FITNESS FOR A 
! PARTICULAR PURPOSE.  See the GNU General Public License 
! for more details.
!
! You should have received a copy of the GNU General Public 
! License along with this program; if not, write to the Free 
! Software Foundation, Inc., 59 Temple Place - Suite 330,Boston, 
! MA 02111-1307, USA or visit http://www.gnu.org/copyleft/gpl.txt.
!
integer function variables_DIPOLES(Dip,ID)
 !
 use units,         ONLY:HA2EV
 use DIPOLES,       ONLY:DIPOLE_t
 use R_lattice,     ONLY:q0_def_norm
 use IO_m,          ONLY:io_elemental,io_status
 use global_XC,     ONLY:Dipole_WF_xc_string,loaded_WF_xc_string
 !
 implicit none
 !
 type(DIPOLE_t) :: Dip
 integer        :: ID
 !
<<<<<<< HEAD
=======
 ! Workspace
 !
>>>>>>> 82c9baf1
 call io_elemental(ID,VAR="PARS",VAR_SZ=11,MENU=0)
 !
 call io_elemental(ID,DB_I1=Dip%db_ib,&
&     VAR=" X band range           :",I1=Dip%ib    ,CHECK=.true.,OP=(/">=","<="/))
 call io_elemental(ID,DB_I1=Dip%db_ib_lim,&
&     VAR=" X band range limits    :",I1=Dip%ib_lim,CHECK=.true.,OP=(/"<=",">="/))
 call io_elemental(ID,UNIT=HA2EV,&
&     VAR=" X e/h energy range [ev]:",R1=Dip%ehe,CHECK=.true.,OP=(/">=","<="/))
 call io_elemental(ID,&
&     VAR=" RL vectors in the sum  :",I0=Dip%ng,WARN=.true.,OP=(/"<="/))
 call io_elemental(ID,&
&     VAR=" [r,Vnl] included       :",L0=Dip%Vnl_included,CHECK=.true.,OP=(/"=="/))
 call io_elemental(ID,&
&     VAR=" Bands ordered          :",L0=Dip%bands_ordered,CHECK=.true.,OP=(/">="/))
 call io_elemental(ID,&
&     VAR=" Direct v evaluation    :",L0=Dip%force_v_g_space,CHECK=.true.,OP=(/"=="/))
 call io_elemental(ID,&
&     VAR=" Field momentum norm    :",R0=q0_def_norm,CHECK=.true.,OP=(/"=="/))
 !
 call io_elemental(ID,VAR="",VAR_SZ=0,MENU=0)
 !
 ! Character variables
 !
 call io_elemental(ID,VAR="APPROACH",VAR_SZ=1,CH0="",MENU=0)
 call io_elemental(ID,VAR=" Approach used          :",CH0=Dip%approach,CHECK=.true.,OP=(/"=="/))
 call io_elemental(ID,VAR="",VAR_SZ=0,MENU=0)
 !
 call io_elemental(ID,VAR="KINDS",VAR_SZ=1,CH0="",MENU=0)
 call io_elemental(ID,VAR=" Dipoles computed       :",CH0=Dip%computed,CHECK=.true.,OP=(/"<="/))
 call io_elemental(ID,VAR="",VAR_SZ=0,MENU=0)
 !
 ! Wavefunctions xc 
 !
 call io_elemental(ID,VAR='WAVE_FUNC_XC',CH0="",VAR_SZ=1,MENU=0)
 call io_elemental(ID,DB_CH0=Dipole_WF_xc_string,CH0=loaded_WF_xc_string,&
&     VAR=' Wavefunctions          :',CHECK=.true.,OP=(/"=="/))
 call io_elemental(ID,VAR="",VAR_SZ=0)
 !
 variables_DIPOLES=io_status(ID)
 !
end function variables_DIPOLES<|MERGE_RESOLUTION|>--- conflicted
+++ resolved
@@ -34,11 +34,6 @@
  type(DIPOLE_t) :: Dip
  integer        :: ID
  !
-<<<<<<< HEAD
-=======
- ! Workspace
- !
->>>>>>> 82c9baf1
  call io_elemental(ID,VAR="PARS",VAR_SZ=11,MENU=0)
  !
  call io_elemental(ID,DB_I1=Dip%db_ib,&
