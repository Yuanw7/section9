!
!        Copyright (C) 2000-2020 the YAMBO team
!              http://www.yambo-code.org
!
! Authors (see AUTHORS file for details): AM DS
! 
! This file is distributed under the terms of the GNU 
! General Public License. You can redistribute it and/or 
! modify it under the terms of the GNU General Public 
! License as published by the Free Software Foundation; 
! either version 2, or (at your option) any later version.
!
! This program is distributed in the hope that it will 
! be useful, but WITHOUT ANY WARRANTY; without even the 
! implied warranty of MERCHANTABILITY or FITNESS FOR A 
! PARTICULAR PURPOSE.  See the GNU General Public License 
! for more details.
!
! You should have received a copy of the GNU General Public 
! License along with this program; if not, write to the Free 
! Software Foundation, Inc., 59 Temple Place - Suite 330,Boston, 
! MA 02111-1307, USA or visit http://www.gnu.org/copyleft/gpl.txt.
!
integer function variables_X(ID,local_desc,X)
 !
 use units,         ONLY:HA2EV
 use descriptors,   ONLY:IO_desc,IO_desc_reset
 use pars,          ONLY:SP,IP,schlen
 use X_m,           ONLY:X_t,use_X_DbGd,X_DbGd_nkpts,X_DbGd_percentual
 use IO_m,          ONLY:def_variable_elemental,io_variable_elemental,io_status,&
&                        ver_is_gt_or_eq,read_is_on,variable_exist
 !
 implicit none
 !
 integer            ::ID
 type(IO_desc)      ::local_desc
 type(X_t)          ::X
 !
 ! Work Space
 !
 integer             ::sec_size
 logical             ::local_long_gauge
 character(schlen)   ::X_label,VAR_NAME
 !
 call IO_desc_reset(local_desc)
 X_label=' '
 if (ver_is_gt_or_eq(ID,revision=955)) X_label="X_"
 !
 ! PARS_1
 !
<<<<<<< HEAD
 call io_elemental(ID,VAR=trim(X_label)//"PARS_1",VAR_SZ=5,MENU=0)
 i_local_desc=i_local_desc+1
 call io_elemental(ID,DB_I0=X%ng_db,&
&     VAR=" X matrix size          :",I0=X%ng,CHECK=.true.,OP=(/"<="/),&
&     DESCRIPTION=local_description(i_local_desc))
 i_local_desc=i_local_desc+1
 call io_elemental(ID,&
&     VAR=" X band range           :",I1=X%ib,WARN=.true.,OP=(/"==","=="/),&
&     DESCRIPTION=local_description(i_local_desc))
 i_local_desc=i_local_desc+1
 call io_elemental(ID,UNIT=HA2EV,&
&     VAR=" X e/h energy range [ev]:",R1=X%ehe,CHECK=.true.,OP=(/">=","<="/),&
&     DESCRIPTION=local_description(i_local_desc))
 call io_elemental(ID,VAR="",VAR_SZ=0,MENU=0)
=======
 call def_variable_elemental(ID,trim(X_label)//"PARS_1",5,SP,0)
 !
 call io_variable_elemental(ID,DB_I0=X%ng_db,&
&     VAR="X matrix size",I0=X%ng,CHECK=.true.,OP=(/"<="/),DESCRIPTOR=local_desc)
 call io_variable_elemental(ID,&
&     VAR="X band range",I1=X%ib,CHECK=.true.,OP=(/"==","=="/),DESCRIPTOR=local_desc)
 call io_variable_elemental(ID,UNIT=HA2EV,&
&     VAR="X e/h energy range ",TERMINATOR="[eV]",R1=X%ehe,CHECK=.true.,OP=(/">=","<="/),DESCRIPTOR=local_desc)
>>>>>>> bf998f93
 !
 ! PARS_2
 !
 VAR_NAME=trim(X_label)//"Time_ordering"
 if (read_is_on(ID) .and. .not. variable_exist(ID,trim(VAR_NAME))) VAR_NAME=trim(X_label)//"PARS_2"
 call def_variable_elemental(ID,trim(VAR_NAME),1,0,0)
 call io_variable_elemental(ID,&
&     VAR="X Time ordering",CH0=X%ordering,WARN=.true.,DESCRIPTOR=local_desc)
 if (ver_is_gt_or_eq(ID,(/3,0,5/))) then
   !
   ! TDDFT_KERNEL
   !
   call def_variable_elemental(ID,trim(X_label)//"TDDFT_KERNEL",1,0,0)
   call io_variable_elemental(ID,VAR="X xc-Kernel",CH0=X%f_xc,CHECK=.true.,DESCRIPTOR=local_desc)
   !
   ! DRUDE
   !
   call def_variable_elemental(ID,trim(X_label)//"DRUDE",2,SP,0)
   call io_variable_elemental(ID,UNIT=HA2EV,&
&     VAR="X Drude frequency",C0=X%Wd,CHECK=.true.,OP=(/"=="/),DESCRIPTOR=local_desc)
   !
 endif
 !
 ! PARS_3
 !
 sec_size=6
 if (ver_is_gt_or_eq(ID,(/3,0,1/)))      sec_size=8
 if (ver_is_gt_or_eq(ID,(/3,0,9/)))      sec_size=9
 if (ver_is_gt_or_eq(ID,revision=15206)) sec_size=10
 call def_variable_elemental(ID,trim(X_label)//"PARS_3",sec_size,SP,0)
 call io_variable_elemental(ID,&
&     VAR="X poles",TERMINATOR="[o/o]",R0=X%cg_percentual,CHECK=.true.,OP=(/"=="/),DESCRIPTOR=local_desc)
 call io_variable_elemental(ID,&
&     VAR="RL vectors in the sum",I0=X%ngostnts,WARN=.true.,OP=(/"<="/),DESCRIPTOR=local_desc)
 call io_variable_elemental(ID,&
&     VAR="[r,Vnl] included",L0=X%Vnl_included,WARN=.true.,OP=(/"=="/),DESCRIPTOR=local_desc)
 !
 if (.not.ver_is_gt_or_eq(ID,(/3,0,9/)).and.read_is_on(ID)) then
   call io_variable_elemental(ID,VAR="Longitudinal Gauge",L0=local_long_gauge,DESCRIPTOR=local_desc)
 endif
 !
 call io_variable_elemental(ID,&
&     VAR="Field direction",R1=X%q0,CHECK=.true.,OP=(/"==","==","=="/),DESCRIPTOR=local_desc)
 !
 if (ver_is_gt_or_eq(ID,(/3,0,1/))) then
   call io_variable_elemental(ID,&
&       VAR="BZ energy Double Grid",L0=use_X_DbGd,WARN=.true.,OP=(/"=="/),DESCRIPTOR=local_desc)
   call io_variable_elemental(ID,&
&       VAR="BZ energy DbGd points",I0=X_DbGd_nkpts,WARN=.true.,OP=(/"=="/),DESCRIPTOR=local_desc)
   if (ver_is_gt_or_eq(ID,revision=15206)) then
     call io_variable_elemental(ID,&
&         VAR="BZ Q point size factor  ",R0=X_DbGd_percentual,WARN=.true.,OP=(/"=="/),DESCRIPTOR=local_desc)
   endif
 endif
 !
 variables_X=io_status(ID)
 !
end function<|MERGE_RESOLUTION|>--- conflicted
+++ resolved
@@ -48,31 +48,14 @@
  !
  ! PARS_1
  !
-<<<<<<< HEAD
- call io_elemental(ID,VAR=trim(X_label)//"PARS_1",VAR_SZ=5,MENU=0)
- i_local_desc=i_local_desc+1
- call io_elemental(ID,DB_I0=X%ng_db,&
-&     VAR=" X matrix size          :",I0=X%ng,CHECK=.true.,OP=(/"<="/),&
-&     DESCRIPTION=local_description(i_local_desc))
- i_local_desc=i_local_desc+1
- call io_elemental(ID,&
-&     VAR=" X band range           :",I1=X%ib,WARN=.true.,OP=(/"==","=="/),&
-&     DESCRIPTION=local_description(i_local_desc))
- i_local_desc=i_local_desc+1
- call io_elemental(ID,UNIT=HA2EV,&
-&     VAR=" X e/h energy range [ev]:",R1=X%ehe,CHECK=.true.,OP=(/">=","<="/),&
-&     DESCRIPTION=local_description(i_local_desc))
- call io_elemental(ID,VAR="",VAR_SZ=0,MENU=0)
-=======
  call def_variable_elemental(ID,trim(X_label)//"PARS_1",5,SP,0)
  !
  call io_variable_elemental(ID,DB_I0=X%ng_db,&
 &     VAR="X matrix size",I0=X%ng,CHECK=.true.,OP=(/"<="/),DESCRIPTOR=local_desc)
  call io_variable_elemental(ID,&
-&     VAR="X band range",I1=X%ib,CHECK=.true.,OP=(/"==","=="/),DESCRIPTOR=local_desc)
+&     VAR="X band range",I1=X%ib,WARN=.true.,OP=(/"==","=="/),DESCRIPTOR=local_desc)
  call io_variable_elemental(ID,UNIT=HA2EV,&
 &     VAR="X e/h energy range ",TERMINATOR="[eV]",R1=X%ehe,CHECK=.true.,OP=(/">=","<="/),DESCRIPTOR=local_desc)
->>>>>>> bf998f93
  !
  ! PARS_2
  !
