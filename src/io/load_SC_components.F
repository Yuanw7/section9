--- conflicted
+++ resolved
@@ -85,11 +85,7 @@
      io_err=io_SC_components('V',E_dummy,ID)
      if (io_err==0.and.ik>0.and.i_sp_pol>0) then
        if (ik==1.and.i_sp_pol==1) then
-<<<<<<< HEAD
-         YAMBO_ALLOC(H_nl_sc,(SC_bands(2),SC_bands(2),n_sp_pol))
-=======
          YAMBO_ALLOC(H_nl_sc,(SC_bands(2),SC_bands(2)))
->>>>>>> cee3c393
        endif
        call io_control(ACTION=RD_CL,SEC=(/ip+1+(ip_sp_pol-1)*nkibz/),ID=ID)
        io_err=io_SC_components('V',E_dummy,ID)
