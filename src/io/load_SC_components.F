--- conflicted
+++ resolved
@@ -85,12 +85,7 @@
      io_err=io_SC_components('V',E_dummy,ID)
      if (io_err==0.and.ik>0.and.i_sp_pol>0) then
        if (ik==1.and.i_sp_pol==1) then
-<<<<<<< HEAD
-         allocate(H_nl_sc(SC_bands(1):SC_bands(2),SC_bands(1):SC_bands(2)))
-         call mem_est("H_nl_sc",(/size(H_nl_sc)/))
-=======
-         YAMBO_ALLOC(H_nl_sc,(SC_bands(2),SC_bands(2)))
->>>>>>> 45e22b7d
+         YAMBO_ALLOC(H_nl_sc,(SC_bands(1):SC_bands(2),SC_bands(1):SC_bands(2)))
        endif
        call io_control(ACTION=RD_CL,SEC=(/ip+1+(ip_sp_pol-1)*nkibz/),ID=ID)
        io_err=io_SC_components('V',E_dummy,ID)
@@ -99,12 +94,7 @@
    case("WF")
      io_err=io_SC_components('WF',E_dummy,ID)
      if (io_err==0) then
-<<<<<<< HEAD
-       allocate(SC_R(SC_bands(1):SC_bands(2),SC_bands(1):SC_bands(2),nkibz,n_sp_pol))
-       call mem_est("SC_R",(/size(SC_R)/))
-=======
-       YAMBO_ALLOC(SC_R,(SC_bands(2),SC_bands(2),nkibz,n_sp_pol))
->>>>>>> 45e22b7d
+       YAMBO_ALLOC(SC_R,(SC_bands(1):SC_bands(2),SC_bands(1):SC_bands(2),nkibz,n_sp_pol))
        do ip_sp_pol=1,n_sp_pol
          do ip=1,nkibz
            call io_control(ACTION=RD_CL_IF_END,SEC=(/ip+1+(ip_sp_pol-1)*nkibz/),ID=ID)
