--- conflicted
+++ resolved
@@ -42,11 +42,7 @@
 &                         RT_IO_JPO_steps,l_RT_induced_field,G_MEM_steps,&
 &                         l_RT_CCA_Kernel,RT_IO_steps_DB,Gr_description,l_RT_skip_impose,&
 &                         l_RT_uses_E_RIM,N_Gr_descs,RT_dynamics_steps,RT_dynamics_decay_time,&
-<<<<<<< HEAD
-&                         RT_dynamics_KIND,l_NE_simulate_Irredux
-=======
 &                         RT_dynamics_KIND,l_NE_simulate_Irredux,RIM_EE_percent,l_RT_EE_impose_E
->>>>>>> b922fcbd
 #if defined _MAGNETIC
  use magnetic,       ONLY:MAG_hamiltonian_type,MAG_B,MAG_radius,MAG_gauge,MAG_theta,MAG_psi
  use global_XC,      ONLY:EXT_B_LANDAU,EXT_B_PAULI,EXT_B_MAGNETISM
