--- conflicted
+++ resolved
@@ -207,7 +207,6 @@
  !
 #endif
  !
-<<<<<<< HEAD
 #if defined _ELECTRIC
  !
  if(l_sc_electric) then
@@ -225,14 +224,12 @@
  !
 #endif
  !
-=======
  if (what/="carriers".and.what/="THETA".and.what/="JPSM".and.what/="G".and.what/="REF") then
    call io_elemental(ID,VAR="",VAR_SZ=0,MENU=1)
  else
    call io_elemental(ID,VAR="",VAR_SZ=0,MENU=0)
  endif
  !
->>>>>>> 2aecb912
  variables_SC=io_status(ID)
  n_SC_descriptions=i_desc
  SC_description(:i_desc)=local_description(:i_desc)
