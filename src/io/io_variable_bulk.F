--- conflicted
+++ resolved
@@ -31,10 +31,6 @@
                                      &                     IPOS)
  !
  use pars,          ONLY:SP,DP,LP
-<<<<<<< HEAD
- !use pointers,     ONLY:linkC2R,linkZ2D
-=======
->>>>>>> 8c8f7c8d
  use iso_c_binding, ONLY:C_LOC,C_F_POINTER
  use IO_m,          ONLY:write_is_on,read_is_on,io_unit,netcdf_call,io_netcdf_var
  use netcdf
@@ -258,10 +254,6 @@
  ! Complex numbers / vectors / matricies
  !
  if (present(C0)) then
-<<<<<<< HEAD
-   !RC0 => linkC2R(C0,(/2/))
-=======
->>>>>>> 8c8f7c8d
    call C_F_POINTER(C_LOC(C0), RC0, (/2/) )
    if (write_is_on(ID)) nf_error=nf90_put_var(io_unit(ID), io_netcdf_var(ID,VAR_ID), RC0, (/1/), (/2/))
    if (read_is_on(ID) ) nf_error=nf90_get_var(io_unit(ID), io_netcdf_var(ID,VAR_ID), RC0, (/1/), (/2/))
@@ -269,10 +261,6 @@
  !
  if (present(C1)) then
    isize_loc=(/2,size(C1)/)
-<<<<<<< HEAD
-   !RC1 => linkC2R(C1,isize_loc)
-=======
->>>>>>> 8c8f7c8d
    call C_F_POINTER(C_LOC(C1), RC1, isize_loc )
    if (write_is_on(ID)) nf_error=nf90_put_var(io_unit(ID), io_netcdf_var(ID,VAR_ID), RC1, ipos_loc, isize_loc)
    if (read_is_on(ID) ) nf_error=nf90_get_var(io_unit(ID), io_netcdf_var(ID,VAR_ID), RC1, ipos_loc, isize_loc)
@@ -280,10 +268,6 @@
  !
  if (present(C2)) then
    isize_loc=(/2,size(C2,1),size(C2,2)/)
-<<<<<<< HEAD
-   !RC2 => linkC2R(C2,isize_loc)
-=======
->>>>>>> 8c8f7c8d
    call C_F_POINTER(C_LOC(C2), RC2, isize_loc )
    if (write_is_on(ID)) nf_error=nf90_put_var(io_unit(ID), io_netcdf_var(ID,VAR_ID), RC2, ipos_loc, isize_loc)
    if (read_is_on(ID) ) nf_error=nf90_get_var(io_unit(ID), io_netcdf_var(ID,VAR_ID), RC2, ipos_loc, isize_loc)
@@ -291,10 +275,6 @@
  !
  if (present(C3)) then
    isize_loc=(/2,size(C3,1),size(C3,2),size(C3,3)/)
-<<<<<<< HEAD
-   !RC3 => linkC2R(C3,isize_loc)
-=======
->>>>>>> 8c8f7c8d
    call C_F_POINTER(C_LOC(C3), RC3, isize_loc )
    if (write_is_on(ID)) nf_error=nf90_put_var(io_unit(ID), io_netcdf_var(ID,VAR_ID), RC3, ipos_loc, isize_loc)
    if (read_is_on(ID) ) nf_error=nf90_get_var(io_unit(ID), io_netcdf_var(ID,VAR_ID), RC3, ipos_loc, isize_loc)
@@ -302,10 +282,6 @@
  !
  if (present(C4)) then
    isize_loc=(/2,size(C4,1),size(C4,2),size(C4,3),size(C4,4)/)
-<<<<<<< HEAD
-   !RC4 => linkC2R(C4,isize_loc)
-=======
->>>>>>> 8c8f7c8d
    call C_F_POINTER(C_LOC(C4), RC4, isize_loc )
    if (write_is_on(ID)) nf_error=nf90_put_var(io_unit(ID), io_netcdf_var(ID,VAR_ID), RC4, ipos_loc, isize_loc)
    if (read_is_on(ID) ) nf_error=nf90_get_var(io_unit(ID), io_netcdf_var(ID,VAR_ID), RC4, ipos_loc, isize_loc)
@@ -313,7 +289,6 @@
  !
  if (present(C5)) then
    isize_loc=(/2,size(C5,1),size(C5,2),size(C5,3),size(C5,4),size(C5,5)/)
-   !RC5 => linkC2R(C5,isize_loc)
    call C_F_POINTER(C_LOC(C5), RC5, isize_loc )
    if (write_is_on(ID)) nf_error=nf90_put_var(io_unit(ID), io_netcdf_var(ID,VAR_ID), RC5, ipos_loc, isize_loc)
    if (read_is_on(ID) ) nf_error=nf90_get_var(io_unit(ID), io_netcdf_var(ID,VAR_ID), RC5, ipos_loc, isize_loc)
@@ -321,10 +296,6 @@
  !
  if (present(C6)) then
    isize_loc=(/2,size(C6,1),size(C6,2),size(C6,3),size(C6,4),size(C6,5),size(C6,6)/)
-<<<<<<< HEAD
-   !RC6 => linkC2R(C6,isize_loc)
-=======
->>>>>>> 8c8f7c8d
    call C_F_POINTER(C_LOC(C6), RC6, isize_loc )
    if (write_is_on(ID)) nf_error=nf90_put_var(io_unit(ID), io_netcdf_var(ID,VAR_ID), RC6, ipos_loc, isize_loc)
    if (read_is_on(ID) ) nf_error=nf90_get_var(io_unit(ID), io_netcdf_var(ID,VAR_ID), RC6, ipos_loc, isize_loc)
@@ -333,10 +304,6 @@
  ! DP Complex numbers / vectors / matricies
  !
  if (present(Z0)) then
-<<<<<<< HEAD
-   !RZ0 => linkZ2D(Z0,(/2/))
-=======
->>>>>>> 8c8f7c8d
    call C_F_POINTER(C_LOC(Z0), RZ0, (/2/) )
    if (write_is_on(ID)) nf_error=nf90_put_var(io_unit(ID), io_netcdf_var(ID,VAR_ID), RZ0, (/1/), (/2/))
    if (read_is_on(ID) ) nf_error=nf90_get_var(io_unit(ID), io_netcdf_var(ID,VAR_ID), RZ0, (/1/), (/2/))
@@ -344,10 +311,6 @@
  !
  if (present(Z1)) then
    isize_loc=(/2,size(Z1)/)
-<<<<<<< HEAD
-   !RZ1 => linkZ2D(Z1,isize_loc)
-=======
->>>>>>> 8c8f7c8d
    call C_F_POINTER(C_LOC(Z1), RZ1, isize_loc )
    if (write_is_on(ID)) nf_error=nf90_put_var(io_unit(ID), io_netcdf_var(ID,VAR_ID), RZ1, ipos_loc, isize_loc)
    if (read_is_on(ID) ) nf_error=nf90_get_var(io_unit(ID), io_netcdf_var(ID,VAR_ID), RZ1, ipos_loc, isize_loc)
@@ -355,10 +318,6 @@
  !
  if (present(Z2)) then
    isize_loc=(/2,size(Z2,1),size(Z2,2)/)
-<<<<<<< HEAD
-   !RZ2 => linkZ2D(Z2,isize_loc)
-=======
->>>>>>> 8c8f7c8d
    call C_F_POINTER(C_LOC(Z2), RZ2, isize_loc )
    if (write_is_on(ID)) nf_error=nf90_put_var(io_unit(ID), io_netcdf_var(ID,VAR_ID), RZ2, ipos_loc, isize_loc)
    if (read_is_on(ID) ) nf_error=nf90_get_var(io_unit(ID), io_netcdf_var(ID,VAR_ID), RZ2, ipos_loc, isize_loc)
@@ -366,10 +325,6 @@
  !
  if (present(Z3)) then
    isize_loc=(/2,size(Z3,1),size(Z3,2),size(Z3,3)/)
-<<<<<<< HEAD
-   !RZ3 => linkZ2D(Z3,isize_loc)
-=======
->>>>>>> 8c8f7c8d
    call C_F_POINTER(C_LOC(Z3), RZ3, isize_loc )
    if (write_is_on(ID)) nf_error=nf90_put_var(io_unit(ID), io_netcdf_var(ID,VAR_ID), RZ3, ipos_loc, isize_loc)
    if (read_is_on(ID) ) nf_error=nf90_get_var(io_unit(ID), io_netcdf_var(ID,VAR_ID), RZ3, ipos_loc, isize_loc)
@@ -377,10 +332,6 @@
  !
  if (present(Z4)) then
    isize_loc=(/2,size(Z4,1),size(Z4,2),size(Z4,3),size(Z4,4)/)
-<<<<<<< HEAD
-   !RZ4 => linkZ2D(Z4,isize_loc)
-=======
->>>>>>> 8c8f7c8d
    call C_F_POINTER(C_LOC(Z4), RZ4, isize_loc )
    if (write_is_on(ID)) nf_error=nf90_put_var(io_unit(ID), io_netcdf_var(ID,VAR_ID), RZ4, ipos_loc, isize_loc)
    if (read_is_on(ID) ) nf_error=nf90_get_var(io_unit(ID), io_netcdf_var(ID,VAR_ID), RZ4, ipos_loc, isize_loc)
@@ -388,10 +339,6 @@
  !
  if (present(Z5)) then
    isize_loc=(/2,size(Z5,1),size(Z5,2),size(Z5,3),size(Z5,4),size(Z5,5)/)
-<<<<<<< HEAD
-   !RZ5 => linkZ2D(Z5,isize_loc)
-=======
->>>>>>> 8c8f7c8d
    call C_F_POINTER(C_LOC(Z5), RZ5, isize_loc )
    if (write_is_on(ID)) nf_error=nf90_put_var(io_unit(ID), io_netcdf_var(ID,VAR_ID), RZ5, ipos_loc, isize_loc)
    if (read_is_on(ID) ) nf_error=nf90_get_var(io_unit(ID), io_netcdf_var(ID,VAR_ID), RZ5, ipos_loc, isize_loc)
