--- conflicted
+++ resolved
@@ -62,38 +62,17 @@
  !
  call io_elemental(ID,VAR="PARS",VAR_SZ=6,MENU=0)
  !
-<<<<<<< HEAD
- call io_elemental(ID,I0=E%nb_FineGd,        VAR=' Bands                           :')
- call io_elemental(ID,I0=E%nk_FineGd,        VAR=' Number of points  in the IBZ (E):')
- call io_elemental(ID,I0=Xk%nibz_FineGd,     VAR=' Number of points  in the IBZ (k):')
- call io_elemental(ID,I0=Xk%nbz_FineGd,      VAR=' Number of points  in the  BZ (k):')
- call io_elemental(ID,I0=Xk%nibz_duplicate,  VAR=' Number of duplic. pts in the IBZ:')
- call io_elemental(ID,I0=Xk%nbz_duplicate,   VAR=' Number of duplic. pts in the  BZ:')
+ call io_elemental(ID,I0=E%nb_FineGd,        VAR=' Bands                           ')
+ call io_elemental(ID,I0=E%nk_FineGd,        VAR=' Number of points  in the IBZ (E)')
+ call io_elemental(ID,I0=Xk%nibz_FineGd,     VAR=' Number of points  in the IBZ (k)')
+ call io_elemental(ID,I0=Xk%nbz_FineGd,      VAR=' Number of points  in the  BZ (k)')
+ call io_elemental(ID,I0=Xk%nibz_duplicate,  VAR=' Number of duplic. pts in the IBZ')
+ call io_elemental(ID,I0=Xk%nbz_duplicate,   VAR=' Number of duplic. pts in the  BZ')
  ! 
  call io_elemental(ID,VAR="",VAR_SZ=0,MENU=1)
  !
  !
  ! Eigenvalues
-=======
- call io_elemental(ID,I0=BZ_DbGd_nbands,        VAR=' Bands                           ')
- call io_elemental(ID,I0=BZ_DbGd_tot_nk)
- call io_elemental(ID,I0=BZ_DbGd_tot_nk_levels, VAR=' Fine grid number of points      ')
- ! 
- if (DG_format==3) then
-   call io_elemental(ID,I0=BZ_ASSOCIATED_nkpts, VAR=' BZ ASSOCIATED k-points          ')
- else
-   BZ_ASSOCIATED_nkpts=nXkbz
- endif
- !
- call io_elemental(ID,I0=BZ_DbGd_max_filling,VAR=' BZ Blocks max filling           ')
- !
- if (DG_format==3) then
-   call io_elemental(ID,L0=DbGd_is_symmetry_expanded,VAR=' Points expanded in the BZ       ')
- else
-   DbGd_is_symmetry_expanded=.TRUE.
- endif
- call io_elemental(ID,VAR="",VAR_SZ=0,MENU=1)
->>>>>>> 2e5b30d4
  !
  if (read_is_on(ID)) then
    YAMBO_ALLOC(E%E_FineGd,(E%nb_FineGd,E%nk_FineGd,n_sp_pol))
