--- conflicted
+++ resolved
@@ -27,16 +27,9 @@
  use R_lattice,      ONLY:bz_samp
  use IO_m,           ONLY:io_connect,io_disconnect,io_elemental,read_is_on,&
 &                         io_bulk,io_header,ver_is_gt_or_eq,file_is_present,write_is_on,&
-<<<<<<< HEAD
 &                         IO_OUTDATED_DB,variable_exist
-#if defined _TIMING
  use timing_m,       ONLY:timing
-#endif
  !
-=======
-&                         IO_OUTDATED_DB
- use timing_m,       ONLY:timing
->>>>>>> 3566bba4
 #include<memory.h>
  !
  type(levels) :: E
