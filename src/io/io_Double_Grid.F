--- conflicted
+++ resolved
@@ -60,13 +60,7 @@
  !
  if (io_Double_Grid/=0) goto 1
  !
-<<<<<<< HEAD
- call io_elemental(ID,VAR="PARS",VAR_SZ=6,MENU=1)
-=======
- VAR_SZ=6
- if (DG_format==1) VAR_SZ=4
- call io_elemental(ID,VAR="PARS",VAR_SZ=VAR_SZ,MENU=0)
->>>>>>> 7271ca76
+ call io_elemental(ID,VAR="PARS",VAR_SZ=6,MENU=0)
  !
  call io_elemental(ID,I0=E%nb_FineGd,        VAR=' Bands                           :')
  call io_elemental(ID,I0=E%nk_FineGd,        VAR=' Number of points  in the IBZ (E):')
