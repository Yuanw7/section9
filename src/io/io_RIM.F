!
!        Copyright (C) 2000-2017 the YAMBO team
!              http://www.yambo-code.org
!
! Authors (see AUTHORS file for details): AM
! 
! This file is distributed under the terms of the GNU 
! General Public License. You can redistribute it and/or 
! modify it under the terms of the GNU General Public 
! License as published by the Free Software Foundation; 
! either version 2, or (at your option) any later version.
!
! This program is distributed in the hope that it will 
! be useful, but WITHOUT ANY WARRANTY; without even the 
! implied warranty of MERCHANTABILITY or FITNESS FOR A 
! PARTICULAR PURPOSE.  See the GNU General Public License 
! for more details.
!
! You should have received a copy of the GNU General Public 
! License along with this program; if not, write to the Free 
! Software Foundation, Inc., 59 Temple Place - Suite 330,Boston, 
! MA 02111-1307, USA or visit http://www.gnu.org/copyleft/gpl.txt.
!
integer function io_RIM(ID)
 !
 use pars,           ONLY:SP,schlen
 use R_lattice,      ONLY:RIM_ng,RIM_n_rand_pts,RIM_is_diagonal,RL_vol,RIM_RL_vol,&
&                         RIM_id_epsm1_reference,RIM_epsm1,RIM_anisotropy,RIM_qpg,&
&                         nqibz
 use IO_m,           ONLY:io_connect,io_disconnect,io_sec,io_header,&
&                         io_elemental,io_status,io_bulk,read_is_on,write_is_on
#include<memory.h>
 integer :: ID
 ! 
 ! Work Space
 !
 real(SP)            ::RL_vol_disk
 integer             ::RIM_ng_disk,i1
 character(schlen)   ::VAR_name
 !
 io_RIM=io_connect(desc="RIM",type=2,ID=ID)
 !
 if (io_RIM/=0) goto 1
 !
 if (any((/io_sec(ID,:)==1/))) then
   !
   io_RIM=io_header(ID,QPTS=.true.,R_LATT=.true.,IMPOSE_SN=.true.)
   if (io_RIM/=0) goto 1   
   !
   RL_vol_disk=RL_vol
   !
   call io_elemental(ID,VAR="PARS",VAR_SZ=10,MENU=0)
   !
   call io_elemental(ID,I0=RIM_ng,DB_I0=RIM_ng_disk,&
&       VAR=' Coulombian RL components        :',CHECK=.true.,OP=(/"<="/))
   call io_elemental(ID,L0=RIM_is_diagonal,&
&       VAR=' Coulombian diagonal components  :',CHECK=.true.,OP=(/"=="/))
   call io_elemental(ID,I0=RIM_n_rand_pts,&
&       VAR=' RIM random points               :',CHECK=.true.,OP=(/"=="/))
   call io_elemental(ID,R0=RIM_RL_vol,&
&       VAR=' RIM  RL volume             [a.u.]:')
   call io_elemental(ID,R0=RL_vol_disk,&
&       VAR=' Real RL volume             [a.u.]:')
   call io_elemental(ID,I0=RIM_id_epsm1_reference,&
&       VAR=' Eps^-1 reference component       :',CHECK=.true.,OP=(/"=="/))
   call io_elemental(ID,R1=RIM_epsm1,&
&       VAR=' Eps^-1 components                :',CHECK=.true.,OP=(/"==","==","=="/))
   call io_elemental(ID,R0=RIM_anisotropy,&
&       VAR=' RIM anysotropy factor            :')
   !
   call io_elemental(ID,VAR="",VAR_SZ=0)
   io_RIM=io_status(ID)
   if (io_RIM/=0) goto 1
 endif
 !
 if (any((/io_sec(ID,:)==2/))) then
   !
<<<<<<< HEAD
   Y_ALLOCATE(RIM_qpg_disk(RIM_ng_disk,RIM_ng_disk))
   Y_MEM(RIM_qpg_disk)
   !
   if (read_is_on(ID)) then
     Y_ALLOCATE(RIM_qpg(nqibz,RIM_ng,RIM_ng))
     Y_MEM(RIM_qpg)
   endif
   !
   do i1=1,nqibz 
     !
     if (write_is_on(ID)) RIM_qpg_disk=RIM_qpg(i1,:,:)
     !
     write (VAR_name,'(a,i4.4)') 'RIM_q_',i1
     call io_bulk(ID,VAR=trim(VAR_name),VAR_SZ=shape(RIM_qpg_disk))
     call io_bulk(ID,R2=RIM_qpg_disk)
     !
     if (read_is_on(ID)) RIM_qpg(i1,:,:)=RIM_qpg_disk(:RIM_ng,:RIM_ng)
     !
   enddo
   !
   Y_FREE(RIM_qpg_disk)
=======
   call io_bulk(ID,VAR="RIM_qpg",VAR_SZ=(/shape(RIM_qpg)/))
   call io_bulk(ID,R3=RIM_qpg)
>>>>>>> ab982c33
   !
 endif
 !
1 call io_disconnect(ID=ID)
 !
end function<|MERGE_RESOLUTION|>--- conflicted
+++ resolved
@@ -25,18 +25,16 @@
  !
  use pars,           ONLY:SP,schlen
  use R_lattice,      ONLY:RIM_ng,RIM_n_rand_pts,RIM_is_diagonal,RL_vol,RIM_RL_vol,&
-&                         RIM_id_epsm1_reference,RIM_epsm1,RIM_anisotropy,RIM_qpg,&
-&                         nqibz
+&                         RIM_id_epsm1_reference,RIM_epsm1,RIM_anisotropy,RIM_qpg
  use IO_m,           ONLY:io_connect,io_disconnect,io_sec,io_header,&
-&                         io_elemental,io_status,io_bulk,read_is_on,write_is_on
-#include<memory.h>
+&                         io_elemental,io_status,io_bulk
+ implicit none
  integer :: ID
  ! 
  ! Work Space
  !
  real(SP)            ::RL_vol_disk
- integer             ::RIM_ng_disk,i1
- character(schlen)   ::VAR_name
+ integer             ::RIM_ng_disk
  !
  io_RIM=io_connect(desc="RIM",type=2,ID=ID)
  !
@@ -75,32 +73,8 @@
  !
  if (any((/io_sec(ID,:)==2/))) then
    !
-<<<<<<< HEAD
-   Y_ALLOCATE(RIM_qpg_disk(RIM_ng_disk,RIM_ng_disk))
-   Y_MEM(RIM_qpg_disk)
-   !
-   if (read_is_on(ID)) then
-     Y_ALLOCATE(RIM_qpg(nqibz,RIM_ng,RIM_ng))
-     Y_MEM(RIM_qpg)
-   endif
-   !
-   do i1=1,nqibz 
-     !
-     if (write_is_on(ID)) RIM_qpg_disk=RIM_qpg(i1,:,:)
-     !
-     write (VAR_name,'(a,i4.4)') 'RIM_q_',i1
-     call io_bulk(ID,VAR=trim(VAR_name),VAR_SZ=shape(RIM_qpg_disk))
-     call io_bulk(ID,R2=RIM_qpg_disk)
-     !
-     if (read_is_on(ID)) RIM_qpg(i1,:,:)=RIM_qpg_disk(:RIM_ng,:RIM_ng)
-     !
-   enddo
-   !
-   Y_FREE(RIM_qpg_disk)
-=======
    call io_bulk(ID,VAR="RIM_qpg",VAR_SZ=(/shape(RIM_qpg)/))
    call io_bulk(ID,R3=RIM_qpg)
->>>>>>> ab982c33
    !
  endif
  !
