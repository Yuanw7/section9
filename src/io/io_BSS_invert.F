--- conflicted
+++ resolved
@@ -103,33 +103,28 @@
      W%n_freqs=K_INV_EPS%n_freqs
    endif
    !
-<<<<<<< HEAD
-   call io_bulk(ID,'FREQs',VAR_SZ=(/2,W_disk%n_freqs/))
-   call io_bulk(ID,C1=W_disk%p)
-=======
    call io_bulk(ID,'FREQs',VAR_SZ=(/2,K_INV_EPS%n_freqs/))
-   call io_bulk(ID,C1=W%p(:K_INV_EPS%n_freqs))
+   call io_bulk(ID,C1=W%p)
    !
  endif
  !
  if (any((/io_sec(ID,:)==3/))) then
    !
    call io_bulk(ID,'EPS_INV_ERRs',VAR_SZ=(/K_INV_EPS%n_freqs/))
-   call io_bulk(ID,I1=K_INV_EPS%err(:K_INV_EPS%n_freqs))
+   call io_bulk(ID,I1=K_INV_EPS%err)
    !
    call io_bulk(ID,'EPSILON',VAR_SZ=(/2,K_INV_EPS%n_freqs,3/))
-   call io_bulk(ID,C2=K_INV_EPS%spectra(:K_INV_EPS%n_freqs,:))
+   call io_bulk(ID,C2=K_INV_EPS%spectra)
    !
  endif
  !
  if (any((/io_sec(ID,:)==4/))) then
    !
    call io_bulk(ID,'PL_INV_ERRs',VAR_SZ=(/K_INV_PL%n_freqs/))
-   call io_bulk(ID,I1=K_INV_PL%err(:K_INV_PL%n_freqs))
->>>>>>> 7a90142a
+   call io_bulk(ID,I1=K_INV_PL%err)
    !
    call io_bulk(ID,'PL',VAR_SZ=(/2,K_INV_PL%n_freqs,2/))
-   call io_bulk(ID,C2=K_INV_PL%spectra(:K_INV_PL%n_freqs,:))
+   call io_bulk(ID,C2=K_INV_PL%spectra)
    !
  endif
  !
