--- conflicted
+++ resolved
@@ -277,8 +277,6 @@
    io_rec_pos(ID)=io_rec_pos(ID)+size(R1)
  endif
  !
-<<<<<<< HEAD
-=======
  if (present(D0)) then
    if (write_is_on(ID)) then
      nf_error=nf90_put_var(io_unit(ID),io_netcdf_var(ID),D0,(/io_rec_pos(ID)/))
@@ -317,7 +315,6 @@
    !
  endif
  !
->>>>>>> 38c20665
  if (present(C0)) then
    if (write_is_on(ID)) then
      RC0 => linkC2R(C0,(/2/))
