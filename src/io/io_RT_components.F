--- conflicted
+++ resolved
@@ -48,11 +48,7 @@
  integer,      intent(in) :: ID
  character(*), intent(in) :: what
  !
-<<<<<<< HEAD
- integer, external     :: variables_dynamic_RT
-=======
  integer, external     :: variables_RT_dynamic
->>>>>>> bf92ec30
  !
  ! Work Space
  !
@@ -159,11 +155,7 @@
  if (any((/io_sec(ID,:)==2/))) then
    !
    if(any((/l_OBS,l_G,l_carriers/)) .and. .not.loading_carr_before_neq ) then
-<<<<<<< HEAD
-     io_RT_components=variables_dynamic_RT(ID)
-=======
      io_RT_components=variables_RT_dynamic(ID)
->>>>>>> bf92ec30
      if (io_RT_components/=0) goto 1
    endif
    !
@@ -252,11 +244,7 @@
  logical, intent(in)      :: loading_carr_before_neq,l_carriers,l_OBS,l_G,l_THETA,l_REF
  integer, intent(out)     :: io_RT_components
  !
-<<<<<<< HEAD
- integer, external     :: variables_static_RT
-=======
  integer, external     :: variables_RT_static
->>>>>>> bf92ec30
  !
  character(schlen)     :: what_
  !
@@ -272,8 +260,7 @@
    io_RT_components=io_header(ID,IMPOSE_SN=(.not.l_carriers),CUTOFF=.true.,T_EL=.true.,FRAG=frag_RT)
    if (io_RT_components/=0) return
    !
-<<<<<<< HEAD
-   io_RT_components=variables_static_RT(ID,trim(what_))
+   io_RT_components=variables_RT_static(ID,trim(what_))
    if (io_RT_components/=0) return
    !
  endif
@@ -304,39 +291,6 @@
    call io_bulk(ID,VAR="RT_table",VAR_SZ=(/RT_carriers%nstates,4/))
    call io_bulk(ID,I2=RT_carriers%table)
    !
-=======
-   io_RT_components=variables_RT_static(ID,trim(what_))
-   if (io_RT_components/=0) return
-   !
- endif
- !
- ! GPL_EXCLUDE_START
- !
- if (l_THETA) then
-   call io_bulk(ID,VAR="Q_weight",VAR_SZ=(/nqbz/))
-   call io_bulk(ID,R1=q_weight_RT(:,1,1))
- endif
- !
- ! Here I dump all RELEVANT RT_carriers% components
- ! that make the RT_carriers databases independent
- !
- if (l_carriers) then
-   call io_elemental(ID,VAR="RT_carriers_dimensions",VAR_SZ=4,MENU=0) 
-   call io_elemental(ID,I0=RT_carriers%nk)
-   call io_elemental(ID,I1=RT_carriers%nb)
-   call io_elemental(ID,I0=RT_carriers%nstates)
-   call io_elemental(ID,VAR="",VAR_SZ=0,MENU=0)
-   !
-   if (read_is_on(ID)) call RT_obj_alloc(RT_carriers)
-   !
-   call io_bulk(ID,VAR="RT_kpt",VAR_SZ=(/RT_carriers%nk,3/))
-   call io_bulk(ID,R2=RT_carriers%kpt)
-   call io_bulk(ID,VAR="RT_k_weight",VAR_SZ=(/RT_carriers%nk/))
-   call io_bulk(ID,R1=RT_carriers%k_weight)
-   call io_bulk(ID,VAR="RT_table",VAR_SZ=(/RT_carriers%nstates,4/))
-   call io_bulk(ID,I2=RT_carriers%table)
-   !
->>>>>>> bf92ec30
  endif
  !
  ! GPL_EXCLUDE_END
@@ -360,12 +314,8 @@
  use pars,           ONLY:IP,SP,schlen
  use drivers,        ONLY:l_real_time
  use units,          ONLY:AUT2FS
-<<<<<<< HEAD
- use RT_control,     ONLY:RT_IO_t,RT_desc
-=======
  use RT_output_m,    ONLY:RT_desc
  use RT_control,     ONLY:RT_IO_t
->>>>>>> bf92ec30
  use real_time,      ONLY:NE_steps,MEM_pointer,G_MEM_steps,NE_i_time,i_MEM_now,i_MEM_prev,i_MEM_old,&
 &                         RT_dyn_step,RT_step
  use IO_m,           ONLY:def_variable_bulk,io_variable_bulk,def_variable_elemental,io_variable_elemental,&
@@ -444,7 +394,6 @@
  use drivers,        ONLY:l_real_time
  use stderr,         ONLY:intc
  use IO_m,           ONLY:def_variable_bulk,io_variable_bulk,&
-<<<<<<< HEAD
 &                         variable_exist,write_is_on,io_sec,io_unit,netcdf_call,nf90_sync
  use hamiltonian,    ONLY:H_rotation
  use RT_control,     ONLY:GF_RT_IO_t,SAVE_G_history,NE_i_start_time
@@ -495,62 +444,17 @@
    l_H_sig= variable_exist(ID,"Delta_Sigma")
  endif
  !
-=======
-&                         variable_exist,write_is_on,io_sec
- use hamiltonian,    ONLY:H_rotation
- use RT_control,     ONLY:GF_RT_IO_t,SAVE_G_history,NE_i_start_time
- use real_time,      ONLY:dG_lesser,G_MEM_steps,RT_bands,RT_nbands,RT_nk,l_RT_rotate_DM,&
-&                         NE_i_time,RT_dyn_step,RT_step,i_MEM_now,i_MEM_prev,i_MEM_old
- use netcdf,         ONLY:NF90_UNLIMITED
-#if defined _PAR_IO
- use parallel_m,     ONLY:PAR_G_kpts
-#endif
- !
- implicit none
- !
- integer, intent(in)  :: ID,T_size
- !
- logical           :: l_H_rot
- integer           :: ib,ik,i_sp_pol,i_time,i_mem,i_mem_sorted
- integer           :: VAR_SZ(5),IPOS(5)
- real(SP)          :: time(2)
- character(schlen) :: dim_names(5),var_name
- !
- i_sp_pol=1
- !
- VAR_SZ(1:3)=(/2,RT_nbands,RT_nbands/)
- dim_names(1:3)  =[character(schlen) :: 'complex', 'RT_nbands','RT_nbands']
- IPOS(1:3)=(/1,1,1/)
- !
- if(.not.SAVE_G_history) then
-   VAR_SZ(5)    = G_MEM_steps
-   dim_names(5) ='G_MEM_steps'
- else
-   VAR_SZ(5)    = NF90_UNLIMITED
-   dim_names(5) ='G_IO_time_step'
- endif
- !
-#if defined _PAR_IO
- !
- VAR_SZ(4)    = RT_nk
- dim_names(4) ='RT_nk'
- !
->>>>>>> bf92ec30
  l_H_rot=( l_RT_rotate_DM .and. (variable_exist(ID,"H_rotation").or.write_is_on(ID)) )
  !
  if(NE_i_time==NE_i_start_time.or..not.l_real_time) then
    call def_variable_bulk(ID,"dG_lesser", 4,VAR_sz,SP,dim_names=dim_names,par_io_kind='collective',silent=.true.)
-<<<<<<< HEAD
    if(l_H_sig) call def_variable_bulk(ID,"Delta_Sigma",5,VAR_sz,SP,&
    &                                                  dim_names=dim_names,par_io_kind='collective',silent=.true.)
-=======
->>>>>>> bf92ec30
    if(l_H_rot) call def_variable_bulk(ID,"H_rotation",6,VAR_sz(1:4),SP,&
    &                                             dim_names=dim_names(1:4),par_io_kind='collective',silent=.true.)
  endif
  !
  IPOS(4)=PAR_G_kpts(1)
-<<<<<<< HEAD
  !
  if ( NE_i_time==1 .and. write_is_on(ID)) then
    l_H_EQ= G_IO_steps==1 .and. SAVE_G_history
@@ -564,8 +468,6 @@
    call io_variable_bulk(ID,7,C3=H_EQ(:,:,PAR_G_kpts(1):PAR_G_kpts(2),1),IPOS=IPOS(1:4))
  endif
  !
-=======
->>>>>>> bf92ec30
  if(l_real_time) then
    do i_mem_sorted=G_MEM_steps-T_size+1,G_MEM_steps
      if(     SAVE_G_history) IPOS(5)=GF_RT_IO_t%N+(i_mem_sorted-G_MEM_steps)
@@ -580,7 +482,6 @@
    IPOS(5)=GF_RT_IO_t%N
    call io_variable_bulk(ID,4,C4=dG_lesser(:,:,PAR_G_kpts(1):PAR_G_kpts(2),1:1),IPOS=IPOS)
  endif
-<<<<<<< HEAD
  if(l_H_sig) then
    if(write_is_on(ID) .and. .not.l_RT_RWA) then
      allocate(H_IO(RT_bands(1):RT_bands(2),RT_bands(1):RT_bands(2),PAR_G_kpts(1):PAR_G_kpts(2),1))
@@ -592,9 +493,6 @@
    endif
  endif
  if(l_H_rot) call io_variable_bulk(ID,6,C4=H_rotation(:,:,PAR_G_kpts(1):PAR_G_kpts(2),1:1),IPOS=IPOS(1:4))
-=======
- if(l_H_rot) call io_variable_bulk(ID,6,C3=H_rotation(:,:,PAR_G_kpts(1):PAR_G_kpts(2),i_sp_pol),IPOS=IPOS(1:4))
->>>>>>> bf92ec30
  !
 #else
  !
@@ -625,7 +523,6 @@
    call io_variable_bulk(ID,4,C4=dG_lesser(:,:,ik:ik,1:1),IPOS=IPOS)
  endif
  !
-<<<<<<< HEAD
  var_name="Delta_Sigma_K"//trim(intc(ik))//"_SP_POL"//trim(intc(i_sp_pol))
  if ( NE_i_time==NE_i_start_time .and. write_is_on(ID)) then
    l_H_sig= G_IO_steps==1 .and. SAVE_G_history
@@ -645,13 +542,10 @@
    endif
  endif
  !
-=======
->>>>>>> bf92ec30
  var_name="H_rotation_K"//trim(intc(ik))//"_SP_POL"//trim(intc(i_sp_pol))
  l_H_rot=( l_RT_rotate_DM .and. (variable_exist(ID,trim(var_name)).or.write_is_on(ID)) )
  !
  if ( l_H_rot ) then
-<<<<<<< HEAD
    call def_variable_bulk(ID,trim(var_name),6,VAR_SZ(1:2),SP,dim_names=dim_names(1:2))
    call  io_variable_bulk(ID,6,C2=H_rotation(:,:,ik,i_sp_pol))
  endif
@@ -672,14 +566,6 @@
  !
  call netcdf_call(nf90_sync(io_unit(ID)),ID)
  !
-=======
-   call def_variable_bulk(ID,trim(var_name),6,VAR_SZ(1:3),SP,dim_names=dim_names(1:3))
-   call  io_variable_bulk(ID,6,C2=H_rotation(:,:,ik,i_sp_pol))
- endif
- !
-#endif
- !
->>>>>>> bf92ec30
 end subroutine G_lesser_IO
 !
 !
@@ -829,19 +715,11 @@
    !
    call io_bulk(ID,VAR="G_lesser_reference",VAR_SZ=(/2,RT_nbands,RT_nbands,RT_nk/))
    call io_bulk(ID,C3=G_lesser_reference)
-<<<<<<< HEAD
    !
 #if !defined _YPP_RT
    if (read_is_on(ID)) call RT_init_occupation_reference( )
 #endif
    !
-=======
-   !
-#if !defined _YPP_RT
-   if (read_is_on(ID)) call RT_init_occupation_reference( )
-#endif
-   !
->>>>>>> bf92ec30
  endif
  !
 end subroutine Reference_IO