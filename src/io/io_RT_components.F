!
!        Copyright (C) 2000-2019 the YAMBO team
!              http://www.yambo-code.org
!
! Authors (see AUTHORS file for details): AM, DS
! 
! This file is distributed under the terms of the GNU 
! General Public License. You can redistribute it and/or 
! modify it under the terms of the GNU General Public 
! License as published by the Free Software Foundation; 
! either version 2, or (at your option) any later version.
!
! This program is distributed in the hope that it will 
! be useful, but WITHOUT ANY WARRANTY; without even the 
! implied warranty of MERCHANTABILITY or FITNESS FOR A 
! PARTICULAR PURPOSE.  See the GNU General Public License 
! for more details.
!
! You should have received a copy of the GNU General Public 
! License along with this program; if not, write to the Free 
! Software Foundation, Inc., 59 Temple Place - Suite 330,Boston, 
! MA 02111-1307, USA or visit http://www.gnu.org/copyleft/gpl.txt.
!
integer function io_RT_components(what,ID)
 !
 ! What can be E WF V OBSERV(J,P,M,...) G
 !
 use pars,           ONLY:SP,lchlen
 use drivers,        ONLY:l_real_time
 use R_lattice,      ONLY:nqbz
 use stderr,         ONLY:intc
 use timing_m,       ONLY:timing
 use parallel_m,     ONLY:PAR_IND_Xk_ibz
<<<<<<< HEAD
 use IO_m,           ONLY:io_connect,io_disconnect,io_sec,read_is_on,io_fragment, &
&                         manage_OP_IF_START_and_CL_IF_END,io_bulk,write_is_on
 use real_time,      ONLY:NE_i_time,RT_step,RT_dyn_step,NE_steps,RT_nk, &
&                         RT_carriers,RT_nbands,RT_all2ibz,G_MEM_steps
 use RT_control,     ONLY:RT_carriers_object,CARR_RT_IO_t,GF_RT_IO_t,OBS_RT_IO_t,TMP_OBS_cache_steps,&
&                         NE_i_start_time,SAVE_G_history
=======
 use IO_m,           ONLY:io_connect,io_disconnect,io_header,io_elemental,io_status,&
&                         io_sec,io_bulk,read_is_on,io_fragment,frag_RT, &
&                         def_variable_bulk,io_variable_bulk,write_is_on,variable_exist
 use real_time,      ONLY:NE_i_time,REF_lifetime,RT_step,l_NE_with_fields,NE_steps,RT_nk, &
&                         dG_lesser,RT_carriers,RT_obj_alloc,l_RT_rotate_DM,&
&                         G_lesser_reference,G_MEM_steps,THETA_matrix,q_weight_RT,&
&                         RT_bands,RT_nbands,MEM_pointer,RT_init_occupation_reference,RT_all2ibz
 use RT_control,     ONLY:J_cache,P_cache,Ms_cache,Ml_cache,OBS_RT_IO_t,RT_carriers_object,RT_IO_t,&
&                         GF_RT_IO_t,TIME_string,IO_OBS_cache_steps,SAVE_G_history
 use fields,         ONLY:A_tot
 use hamiltonian,    ONLY:H_rotation
>>>>>>> bb222acc
#if defined _PAR_IO
 use parallel_m,     ONLY:PAR_COM_Xk_ibz_INDEX,mpi_comm_world,myid
#endif
#if defined _ELPH
 use real_time,      ONLY:THETA_matrix
 use ELPH,           ONLY:ph_modes
#endif
 !
 implicit none
 !
 integer,      intent(in) :: ID
 character(*), intent(in) :: what
 !
 integer, external     :: variables_dynamic_RT
 !
 ! Work Space
 !
 character(lchlen)     :: db_name
 character(lchlen)     :: local_description(100)
 !
#if defined _PAR_IO
 integer               :: local_COMM
#endif
 integer               :: ik,db_type,T_size,i_start,G_IO_steps
 logical               :: l_G,l_OBS,l_THETA,l_REF,l_carriers,l_JP,l_M,l_D,&
&                         loading_carr_before_neq,par_IO,first_IO
 !
 ! DB kind and name...
 !=====================
 l_carriers   =what=="carriers"
 l_THETA      =what=="THETA"
 l_G          =what=="G"
 l_REF        =what=="REF"
 !
 !...OBSERVABLES
 !===============
 l_JP         =what=="JP".or.what=="OBSERVABLES"
 l_M          =what=="M".or.what=="OBSERVABLES"
 l_D          =what=="D".or.what=="OBSERVABLES"
 l_OBS        =l_JP.or.l_M.or.l_D
 !
 if(l_G       ) first_IO=(NE_i_time==  GF_RT_IO_t%last_point).or.(NE_i_time==1).or.  GF_RT_IO_t%last_point< 0
 if(l_carriers) first_IO=(NE_i_time==CARR_RT_IO_t%last_point).or.(NE_i_time==1).or.CARR_RT_IO_t%last_point< 0
 if(l_OBS     ) first_IO=(NE_i_time== OBS_RT_IO_t%last_point).or.(NE_i_time==1).or. OBS_RT_IO_t%last_point< 0
 !
 call timing('io_RT_components',OPR='start')
 !
 db_name="RT_"//trim(what)
 if (l_OBS)    db_name="RT_OBSERVABLES"
 if (l_REF)    db_name="RT_reference_components"
 !
 db_type=2
 if (.not.any((/l_OBS,l_carriers,l_THETA,l_G,l_REF/))) then
   db_name=trim(what)
   l_carriers=.TRUE.
   db_type=-3
 endif
 !
 loading_carr_before_neq = (db_type==-3.and.l_real_time) 
 !
 par_IO=.false.
#if defined _PAR_IO
 if (l_G) then
   if (write_is_on(ID)) local_COMM=PAR_COM_Xk_ibz_INDEX%COMM
   if ( read_is_on(ID)) local_COMM=mpi_comm_world
   par_IO=.true.
 endif
#endif
 !
<<<<<<< HEAD
 ! ACTION
 !========
=======
 l_track_history=.false.
 if (l_OBS)      l_track_history=io_sec(ID,1)> 1
 if (l_carriers) l_track_history=io_sec(ID,1)> 1
 if (l_G)        l_track_history=io_sec(ID,1)> 1 .and. SAVE_G_history
 !
 if (l_track_history) db_name=trim(db_name)//"_Time_"//trim(TIME_string( (NE_i_time-1)*RT_step))
>>>>>>> bb222acc
 !
#if defined _PAR_IO
 if(l_G.and.any((/io_sec(ID,:)==3/))) then
   io_RT_components=io_connect(desc=trim(db_name)//"_PAR",type=db_type,ID=ID,COMM=local_COMM)
   if (io_RT_components/=0) goto 1
 else
#endif
 !
 io_RT_components=io_connect(desc=trim(db_name),type=db_type,ID=ID)
 if (io_RT_components/=0) goto 1
 !
#if defined _PAR_IO
 endif
#endif
 !
 ! 1st SECTION
 !=============
 if (any((/io_sec(ID,:)==1/))) then
   !
   call RT_header(ID,what,loading_carr_before_neq,l_carriers,l_OBS,l_G,l_THETA,l_REF,io_RT_components)
   if (io_RT_components/=0) goto 1
   !
   if (l_OBS)  call RT_OBS_IO(ID,l_JP,l_M,"DEF")
   !
   if ( l_carriers .and. .not.loading_carr_before_neq) call RT_carriers_object(RT_carriers,DB_id=ID,WHAT="ref_io")
   !
 endif
 !
 if (.not.any((/io_sec(ID,:)>1/))) goto 1
 !
 ! REFERENCE Lifetimes and Green function
 !========================================
 if ( l_REF ) call Reference_IO(ID)
 !
 ! 2nd SECTION
 !=============
 !
#if !defined _PAR_IO
 !
 ! === deal with K-fragments ===
 !
 ! Notice that section 2 is written inside the fragments
 ! Thus, I need to read it from fragment 1 when I do the restart
 !
 if (l_THETA.or.l_G) ik = max(1,maxval(io_sec(ID,:))-2)
 !
 if ( (l_G.or.l_THETA) .and. (.not.par_IO) ) then
   if (ik>0.and.allocated(PAR_IND_Xk_ibz%element_1D)) then
     call manage_OP_IF_START_and_CL_IF_END(ID,NOW=RT_all2ibz(ik),PAR_index=PAR_IND_Xk_ibz)
   else
     call manage_OP_IF_START_and_CL_IF_END(ID,NOW=ik,LAST=RT_nk)
   endif
 endif
 !
 if (l_G .or. l_THETA)  call io_fragment(ID,i_fragment=ik)
 !
#endif
 !
 ! Time size
 !
 if (l_OBS.or.l_carriers.or.( (l_G.or.l_THETA) .and. par_IO ) ) then
   i_start=NE_i_start_time
   if(first_IO) i_start=NE_i_time
   call manage_OP_IF_START_and_CL_IF_END(ID,FIRST=i_start,NOW=NE_i_time,LAST=NE_steps)
 endif
 !
 T_size=1
 if ( (write_is_on(ID) .or. l_real_time) .and. l_G ) then
   G_IO_steps=GF_RT_IO_t%INTERVAL_steps/nint(RT_dyn_step/RT_step)
   if(NE_i_time> 1 .and. .not.SAVE_G_history) T_size=    G_MEM_steps
   if(NE_i_time> 1 .and.      SAVE_G_history) T_size=min(G_MEM_steps,G_IO_steps)
 endif
 if(l_OBS .and. NE_i_time> 1) T_size=TMP_OBS_cache_steps
 !
 if (any((/io_sec(ID,:)==2/))) then
   !
   if(any((/l_OBS,l_G,l_carriers/)) .and. .not.loading_carr_before_neq ) then
     io_RT_components=variables_dynamic_RT(ID,local_description)
     if (io_RT_components/=0) goto 1
   endif
   !
#if defined _PAR_IO
   if(l_G)        call TIME_points_IO(ID,T_size,first_IO,.false.,SAVE_G_history,l_G,GF_RT_IO_t)
#else
   if(l_G)        call TIME_points_IO(ID,T_size,.true.,.false.,.false.,l_G,GF_RT_IO_t)
#endif
   if(l_carriers) call TIME_points_IO(ID,1,first_IO,.not.loading_carr_before_neq,.true.,l_G,CARR_RT_IO_t)
   !
   if(l_OBS)      call TIME_points_IO(ID,T_size,first_IO,.false.,.true.,l_G,OBS_RT_IO_t)
   !
 endif
 !
 if (.not.any((/io_sec(ID,:)>2/))) goto 1
 !
 ! 3rd SECTION
 !=============
 !
 ! === no K no Time ===
 !
 ! GPL_EXCLUDE_START
 !
#if defined _ELPH
 !
 ! ELPH Kernel THETA Matrix 
 !==========================
 if ( l_THETA ) then
   call io_bulk(ID,VAR="RT_THETA_K"//trim(intc(ik)),VAR_SZ=(/2,2*nqbz*ph_modes,RT_nbands,RT_nbands/))
   call io_bulk(ID,C3=THETA_matrix(:,:,:,ik))
 endif
 !
#endif
 !
 ! lesser Green Function
 !=======================
 if ( l_G ) call G_lesser_IO(ID,T_size)
 !
 ! === Time-dependent ===
 !
 ! Carrier components
 !====================
 if ( l_carriers) then
   if (first_IO.or.read_is_on(ID)) &
   &  call RT_carriers_object(RT_carriers,DB_id=ID,WHAT="def_io_variables")
   call RT_carriers_object(RT_carriers,DB_id=ID,WHAT="do_io_variables")
   if (read_is_on(ID)) call RT_carriers_object(RT_carriers,WHAT="dump")
 endif
 !
 ! GPL_EXCLUDE_END
 !
 ! Current and Polarization
 !==========================
 if (l_OBS) call RT_OBS_IO(ID,l_JP,l_M,"FILL")
 !
1 call io_disconnect(ID=ID)
 !
 call timing('io_RT_components',OPR='stop')
 !
end function
!
! RT header
!=============
!
subroutine RT_header(ID,what,loading_carr_before_neq,l_carriers,l_OBS,l_G,l_THETA,l_REF,io_RT_components)
 !
 use pars,           ONLY:lchlen,schlen
 use drivers,        ONLY:l_real_time
 use R_lattice,      ONLY:nqbz
 use IO_m,           ONLY:io_header,io_status,io_elemental,io_bulk,frag_RT,&
&                         read_is_on
 use real_time,      ONLY:q_weight_RT,RT_carriers,G_MEM_steps,RT_obj_alloc
 use RT_control,     ONLY:SAVE_G_history
 !
 implicit none
 !
 character(*), intent(in) :: what
 integer, intent(in)      :: ID
 logical, intent(in)      :: loading_carr_before_neq,l_carriers,l_OBS,l_G,l_THETA,l_REF
 integer, intent(out)     :: io_RT_components
 !
 integer, external     :: variables_static_RT
 !
 character(lchlen)     :: local_description(100)
 character(schlen)     :: what_
 !
 if ( .not. loading_carr_before_neq ) then
   !
   what_=what
   if (l_OBS) then
     what_='OBSERVABLES'
   else if (.not.any((/l_carriers,l_THETA,l_G,l_REF/))) then
     what_='carriers'
   endif
   !
   io_RT_components=io_header(ID,IMPOSE_SN=(.not.l_carriers),CUTOFF=.true.,T_EL=.true.,FRAG=frag_RT)
   if (io_RT_components/=0) return
   !
   io_RT_components=variables_static_RT(ID,local_description,trim(what_))
   if (io_RT_components/=0) return
   !
 endif
 !
 ! GPL_EXCLUDE_START
 !
 if (l_THETA) then
   call io_bulk(ID,VAR="Q_weight",VAR_SZ=(/nqbz/))
   call io_bulk(ID,R1=q_weight_RT(:,1,1))
 endif
 !
 ! Here I dump all RELEVANT RT_carriers% components
 ! that make the RT_carriers databases independent
 !
 if (l_carriers) then
   call io_elemental(ID,VAR="RT_carriers_dimensions",VAR_SZ=4,MENU=0) 
   call io_elemental(ID,I0=RT_carriers%nk)
   call io_elemental(ID,I1=RT_carriers%nb)
   call io_elemental(ID,I0=RT_carriers%nstates)
   call io_elemental(ID,VAR="",VAR_SZ=0,MENU=0)
   !
   if (read_is_on(ID)) call RT_obj_alloc(RT_carriers)
   !
   call io_bulk(ID,VAR="RT_kpt",VAR_SZ=(/RT_carriers%nk,3/))
   call io_bulk(ID,R2=RT_carriers%kpt)
   call io_bulk(ID,VAR="RT_k_weight",VAR_SZ=(/RT_carriers%nk/))
   call io_bulk(ID,R1=RT_carriers%k_weight)
   call io_bulk(ID,VAR="RT_table",VAR_SZ=(/RT_carriers%nstates,4/))
   call io_bulk(ID,I2=RT_carriers%table)
   !
 endif
 !
 ! GPL_EXCLUDE_END
 !
 if (l_G) then
   call io_elemental(ID,VAR="Save_G_history",VAR_SZ=1,MENU=0) 
   call io_elemental(ID,L0=SAVE_G_history)
   call io_elemental(ID,VAR="",VAR_SZ=0,MENU=0)
 endif
 !
 io_RT_components=io_status(ID)
 !
end subroutine RT_header
!
!
! Time Points
!=============
!
subroutine TIME_points_IO(ID,VAR_SZ,def_var,load_rest_info,unlim,l_G,TYP)
 !
 use pars,           ONLY:IP,SP,schlen
 use drivers,        ONLY:l_real_time
 use units,          ONLY:AUT2FS
 use RT_control,     ONLY:RT_IO_t,RT_description,n_RT_descriptions
 use real_time,      ONLY:NE_steps,MEM_pointer,G_MEM_steps,NE_i_time,i_MEM_now,i_MEM_prev,i_MEM_old,&
&                         RT_dyn_step,RT_step
 use IO_m,           ONLY:def_variable_bulk,io_variable_bulk,def_variable_elemental,io_variable_elemental,&
&                         NF90_unlimited,&
&                         write_is_on,read_is_on
 !
#include<memory.h>
 !
 integer,       intent(in)    :: ID,VAR_SZ
 logical,       intent(in)    :: def_var,load_rest_info,unlim,l_G
 type(RT_IO_t), intent(inout) :: TYP
 !
 integer                      :: IPOS(1),IO_LIM(2),i_min_index,i_mem
 character(schlen)            :: dim_name(1)
 !
 if(write_is_on(ID)) TYP%last_point=NE_i_time
 !
 ! ... for RESTART purposes...
 if(load_rest_info) then
   call def_variable_elemental(ID,"IO_TIMEs",2,SP,0) 
   call io_variable_elemental(ID,VAR=" [RT] I/O time          (input) [fs]:",&
                        R0=TYP%INTERVAL_time_SAVE,CHECK=.TRUE.,OP=(/"=="/),  &
&                       DESCRIPTION=RT_description(n_RT_descriptions),UNIT=AUT2FS)
   call io_variable_elemental(ID,VAR=" [RT] I/O time            (now) [fs]:",&
                        R0=TYP%INTERVAL_time     ,CHECK=.FALSE.,             &
&                       DESCRIPTION=RT_description(n_RT_descriptions),UNIT=AUT2FS)
 endif
 !
 !
 call def_variable_elemental(ID,"IO_TIME_steps_last_nsteps",3,IP+100,0) 
 call io_variable_elemental(ID,I0=TYP%INTERVAL_steps)
 call io_variable_elemental(ID,I0=TYP%last_point)
 call io_variable_elemental(ID,I0=TYP%N)
 !
 if (l_G .and. l_real_time) then
   if(def_var.or.read_is_on(ID)) then
     dim_name="G_MEM_steps"
     call def_variable_bulk(ID,"MEMORY_TIME_POINTS",2,(/G_MEM_steps/),IP+100,dim_name,silent=.true.)
   endif
   call io_variable_bulk(ID,2,I1=MEM_pointer)
   if (read_is_on(ID)) then
     i_min_index=minval(MEM_pointer)
     do i_mem=1,G_MEM_steps
       if (MEM_pointer(i_mem)==NE_i_time  )                         i_MEM_now =i_mem
       if (MEM_pointer(i_mem)==NE_i_time-nint(RT_dyn_step/RT_step)) i_MEM_prev=i_mem
       if (G_MEM_steps==2) cycle
       if (MEM_pointer(i_mem)==i_min_index)                         i_MEM_old =i_mem
     enddo
   endif
 endif
 !
 if (.not.allocated(TYP%Time)) then
   YAMBO_ALLOC(TYP%Time,(TYP%N))
 endif
 !
 IPOS=TYP%N-VAR_SZ+1
 IO_LIM=(/TYP%N-VAR_SZ+1,TYP%N/)
 if(def_var.or.read_is_on(ID)) then
   dim_name="IO_TIME_n_points"
   if(     unlim) call def_variable_bulk(ID,"IO_TIME_points",3,(/NF90_unlimited/),SP,dim_name,silent=.true.)
   if(.not.unlim) call def_variable_bulk(ID,"IO_TIME_points",3,(/G_MEM_steps/),   SP,dim_name,silent=.true.)
 endif
 !
 if(write_is_on(ID)) call io_variable_bulk(ID,3,R1=TYP%Time(IO_LIM(1):IO_LIM(2)),IPOS=IPOS)
 if( read_is_on(ID)) call io_variable_bulk(ID,3,R1=TYP%Time(:TYP%N))
 !
end subroutine TIME_points_IO
!
!
! lesser Green Function
!=======================
!
subroutine G_lesser_IO(ID,T_size)
 !
 use pars,           ONLY:SP,schlen
 use drivers,        ONLY:l_real_time
 use stderr,         ONLY:intc
 use IO_m,           ONLY:def_variable_bulk,io_variable_bulk,&
&                         variable_exist,write_is_on,io_sec
 use hamiltonian,    ONLY:H_rotation
 use RT_control,     ONLY:GF_RT_IO_t,SAVE_G_history,TIME_string,NE_i_start_time
 use real_time,      ONLY:dG_lesser,G_MEM_steps,RT_bands,RT_nbands,RT_nk,l_RT_rotate_DM,&
&                         NE_i_time,RT_dyn_step,RT_step,i_MEM_now,i_MEM_prev,i_MEM_old
#if defined _PAR_IO
 use parallel_m,     ONLY:PAR_IO_G_kpts
 use netcdf,         ONLY:NF90_UNLIMITED
#endif
 !
 implicit none
 !
 integer, intent(in)  :: ID,T_size
 !
 logical           :: l_H_rot
 integer           :: ib,ik,i_sp_pol,i_time,i_mem,i_mem_sorted
 integer           :: VAR_SZ(5),IPOS(5)
 real(SP)          :: time(2)
 character(schlen) :: dim_names(5),var_name
 !
 i_sp_pol=1
 !
 if(.not.l_real_time) PAR_IO_G_kpts=(/1,RT_nk/)
 !
 VAR_SZ(1:3)=(/2,RT_nbands,RT_nbands/)
 !
 dim_names(1:3)  =[character(schlen) :: 'complex', 'RT_nbands','RT_nbands']
 !
 IPOS(1:3)=(/1,1,1/)
 !
#if defined _PAR_IO
 !
 VAR_SZ(4)    = RT_nk
 dim_names(4) ='RT_nk'
 !
 if(.not.SAVE_G_history) then
   VAR_SZ(5)    = G_MEM_steps
   dim_names(5) ='G_MEM_steps'
 else
   VAR_SZ(5)    = NF90_UNLIMITED
   dim_names(5) ='G_IO_time_step'
 endif
 !
 l_H_rot=( l_RT_rotate_DM .and. (variable_exist(ID,"H_rotation").or.write_is_on(ID)) )
 !
 if(NE_i_time==NE_i_start_time.or..not.l_real_time) then
   call def_variable_bulk(ID,"dG_lesser", 4,VAR_sz,SP,dim_names=dim_names,par_io_kind='independent',silent=.true.)
   if(l_H_rot) call def_variable_bulk(ID,"H_rotation",6,VAR_sz(1:4),SP,&
   &                                             dim_names=dim_names(1:4),par_io_kind='independent',silent=.true.)
 endif
 !
 IPOS(4)=PAR_IO_G_kpts(1)
 if(l_real_time) then
   do i_mem_sorted=G_MEM_steps-T_size+1,G_MEM_steps
     if(     SAVE_G_history) IPOS(5)=GF_RT_IO_t%N+(i_mem_sorted-G_MEM_steps)
     if(.not.SAVE_G_history) IPOS(5)=      T_size+(i_mem_sorted-G_MEM_steps)
     !i_mem=mod(i_MEM_now+i_mem_sorted-1,G_MEM_steps)+1
     if(i_mem_sorted==G_MEM_steps  ) i_mem=i_MEM_now
     if(i_mem_sorted==G_MEM_steps-1) i_mem=i_MEM_prev
     if(i_mem_sorted==G_MEM_steps-2) i_mem=i_MEM_old
     call io_variable_bulk(ID,4,C4=dG_lesser(:,:,PAR_IO_G_kpts(1):PAR_IO_G_kpts(2),i_mem:i_mem),IPOS=IPOS)
   enddo
 else
   IPOS(5)=GF_RT_IO_t%N
   call io_variable_bulk(ID,4,C4=dG_lesser(:,:,PAR_IO_G_kpts(1):PAR_IO_G_kpts(2),1:1),IPOS=IPOS)
 endif
 if(l_H_rot) call io_variable_bulk(ID,6,C3=H_rotation(:,:,PAR_IO_G_kpts(1):PAR_IO_G_kpts(2),i_sp_pol),IPOS=IPOS(1:4))
 !
#else
 !
 if(SAVE_G_history) call error(" G history can be saved only with parallel IO")
 !
 ik = maxval(io_sec(ID,:))-2
 !
 VAR_SZ(4)    = 1
 dim_names(4) ='k_fragment'
 IPOS(4)      = 1
 !
 VAR_SZ(5)    = T_size
 dim_names(5) ='G_MEM_steps'
 !
 time(1)=(NE_i_time-(T_size-1)*nint(RT_dyn_step/RT_step))*RT_step
 time(2)=(NE_i_time-1)*RT_step
 !
 var_name="dG_lesser_K"//trim(intc(ik))//"_SP_POL"//trim(intc(i_sp_pol))//&
 &        "_TIME"//trim(TIME_string(time(1)))//trim(TIME_string(time(2)))
 call def_variable_bulk(ID,trim(var_name),4,VAR_SZ,SP,dim_names=dim_names)
 !
 do i_mem_sorted=G_MEM_steps-T_size+1,G_MEM_steps
   IPOS(5) = T_size+(i_mem_sorted-G_MEM_steps)
   !i_mem=mod(i_MEM_now+i_mem_sorted-1,G_MEM_steps)+1
   if(i_mem_sorted==G_MEM_steps  ) i_mem=i_MEM_now
   if(i_mem_sorted==G_MEM_steps-1) i_mem=i_MEM_prev
   if(i_mem_sorted==G_MEM_steps-2) i_mem=i_MEM_old
   call  io_variable_bulk(ID,4,C4=dG_lesser(:,:,ik:ik,i_mem:i_mem),IPOS=IPOS)
 enddo
 !
 var_name="H_rotation_K"//trim(intc(ik))//"_SP_POL"//trim(intc(i_spin))//&
 &        "TIME"//trim(TIME_string( time(2) ))
 l_H_rot=( l_RT_rotate_DM .and. (variable_exist(ID,trim(var_name)).or.write_is_on(ID)) )
 !
 if ( l_H_rot ) then
   call def_variable_bulk(ID,trim(var_name),6,VAR_SZ(1:3),SP,dim_names=dim_names(1:3))
   call  io_variable_bulk(ID,6,C2=H_rotation(:,:,ik,i_sp_pol))
 endif
 !
#endif
 !
end subroutine G_lesser_IO
!
!
! Current and Polarization
!==========================
!
subroutine RT_OBS_IO(ID,l_JP,l_M,what)
 !
 use pars,        ONLY:SP,schlen
 use IO_m,        ONLY:io_variable_bulk,def_variable_bulk,NF90_unlimited,&
&                      read_is_on,write_is_on
 use electrons,   ONLY:n_spin
 use real_time,   ONLY:l_NE_with_fields,NE_i_time
 use RT_control,  ONLY:J_cache,P_cache,Ms_cache,Ml_cache,A_cache,&
&                      TMP_OBS_cache_steps,OBS_RT_IO_t
 !
#include<memory.h>
 !
 integer,      intent(in) :: ID
 logical,      intent(in) :: l_JP,l_M
 character(*), intent(in) :: what
 !
 integer           :: VAR_SZ(4),CACHE_SZ,IPOS
 character(schlen) :: dim_names(4)
 !
 select case(WHAT)
   !
 case('DEF')
   !
   if (l_JP) then
     VAR_SZ(1:3)    = (/2,3,NF90_UNLIMITED/)
     dim_names(1:3) = [character(schlen) :: 'complex', 'xyz','time']
     call def_variable_bulk(ID,"Current",     4,VAR_SZ(1:3),SP,dim_names=dim_names(1:3),silent=.true.)
     call def_variable_bulk(ID,"Polarization",5,VAR_SZ(1:3),SP,dim_names=dim_names(1:3),silent=.true.)
   endif
   !
   if(n_spin>1.and.l_M) then
     VAR_SZ(1:3)    = (/2,3,NF90_UNLIMITED/)
     dim_names(1:3) = [character(schlen) :: 'complex', 'xyz','time']
     call def_variable_bulk(ID,"Spin_Magnetization",6,VAR_SZ(1:3),SP,dim_names=dim_names(1:3),silent=.true.)
     !
     VAR_SZ    = (/2,3,2,NF90_UNLIMITED/)
     dim_names = [character(schlen) :: 'complex', 'xyz','orb_itin','time']
     call def_variable_bulk(ID,"Orbital_Magnetization",7,VAR_SZ,SP,dim_names=dim_names,silent=.true.)
   endif
   !
   if(l_NE_with_fields) then
     VAR_SZ    = (/2,3,3,NF90_UNLIMITED/)
     dim_names = [character(schlen) :: 'complex', 'xyz','A_kind','time']
     call def_variable_bulk(ID,"A_tot",8,VAR_SZ,SP,dim_names=dim_names,silent=.true.)
   endif
   !
 case('FILL')
   !
   if(write_is_on(ID)) then
     if(NE_i_time==1) CACHE_SZ=1
     if(NE_i_time> 1) CACHE_SZ=TMP_OBS_cache_steps
     IPOS    =OBS_RT_IO_t%N-TMP_OBS_cache_steps+1
   else if(read_is_on(ID)) then
     CACHE_SZ=TMP_OBS_cache_steps
     IPOS    =1
   endif
   !
   if (l_JP) then
     call io_variable_bulk(ID,4,C2=J_cache(:,1:CACHE_SZ),IPOS=(/1,1,IPOS/))
     call io_variable_bulk(ID,5,C2=P_cache(:,1:CACHE_SZ),IPOS=(/1,1,IPOS/))
   endif
   !
   if(n_spin>1.and.l_M) then
     call io_variable_bulk(ID,6,C2=Ms_cache(:,1:CACHE_SZ),IPOS=(/1,1,IPOS/))
     call io_variable_bulk(ID,7,C3=Ml_cache(:,:,1:CACHE_SZ),IPOS=(/1,1,1,IPOS/))
   endif
   !
   if(l_NE_with_fields) then
     call io_variable_bulk(ID,8,C3=A_cache(:,:,1:CACHE_SZ),IPOS=(/1,1,1,IPOS/))
   endif
   !
 end select
 !
end subroutine
!
!
! REFERENCE Lifetimes and Green function
!========================================
!
subroutine Reference_IO(ID)
 !
 use drivers,        ONLY:l_elph_scatt
 use R_lattice,      ONLY:nqbz
 use IO_m,           ONLY:io_bulk,read_is_on
 use real_time,      ONLY:RT_init_occupation_reference,q_weight_RT,REF_lifetime,&
&                         G_lesser_reference,RT_nk,RT_nbands
#if defined _ELPH
 use ELPH,           ONLY:elph_branches
#endif

 !
#include<memory.h>
 !
 integer, intent(in)  :: ID
 !
#if defined _ELPH
 !
 if (l_elph_scatt) then
   !
   if (read_is_on(ID)) then
     YAMBO_FREE(q_weight_RT)
     YAMBO_ALLOC(q_weight_RT,(nqbz,elph_branches(1):elph_branches(2),2))
   endif
   !
   call io_bulk(ID,VAR="Q_WEIGHT",VAR_SZ=(/nqbz,elph_branches(2)-elph_branches(1)+1,2/))
   call io_bulk(ID,R3=q_weight_RT(:,:,:))
   !
 endif
 !
#endif
 !
 if (allocated(REF_lifetime)) then
   !
   call io_bulk(ID,VAR="RT_E_E_REF_Hole_lifetime",VAR_SZ=(/RT_nbands,RT_nk/))
   call io_bulk(ID,R2=REF_lifetime(:,:,1))
   !
   call io_bulk(ID,VAR="RT_E_E_REF_Electron_lifetime",VAR_SZ=(/RT_nbands,RT_nk/))
   call io_bulk(ID,R2=REF_lifetime(:,:,2))
   !
   call io_bulk(ID,VAR="RT_E_P_REF_Hole_lifetime",VAR_SZ=(/RT_nbands,RT_nk/))
   call io_bulk(ID,R2=REF_lifetime(:,:,3))
   !
   call io_bulk(ID,VAR="RT_E_P_REF_Electron_lifetime",VAR_SZ=(/RT_nbands,RT_nk/))
   call io_bulk(ID,R2=REF_lifetime(:,:,4))
   !
   call io_bulk(ID,VAR="RT_E_P_REF_Ho_abs_lifetime",VAR_SZ=(/RT_nbands,RT_nk/))
   call io_bulk(ID,R2=REF_lifetime(:,:,5))
   !
   call io_bulk(ID,VAR="RT_E_P_REF_El_abs_lifetime",VAR_SZ=(/RT_nbands,RT_nk/))
   call io_bulk(ID,R2=REF_lifetime(:,:,6))
   !
   call io_bulk(ID,VAR="RT_E_PHOT_REF_Hole_abs_lifetime",VAR_SZ=(/RT_nbands,RT_nk/))
   call io_bulk(ID,R2=REF_lifetime(:,:,7))
   !
   call io_bulk(ID,VAR="RT_E_PHOT_REF_El_abs_lifetime",VAR_SZ=(/RT_nbands,RT_nk/))
   call io_bulk(ID,R2=REF_lifetime(:,:,8))
   !
 endif
 !
 if (allocated(G_lesser_reference)) then
   !
   call io_bulk(ID,VAR="G_lesser_reference",VAR_SZ=(/2,RT_nbands,RT_nbands,RT_nk/))
   call io_bulk(ID,C3=G_lesser_reference)
   !
#if !defined _YPP_RT
   if (read_is_on(ID)) call RT_init_occupation_reference( )
#endif
   !
 endif
 !
end subroutine Reference_IO<|MERGE_RESOLUTION|>--- conflicted
+++ resolved
@@ -31,26 +31,11 @@
  use stderr,         ONLY:intc
  use timing_m,       ONLY:timing
  use parallel_m,     ONLY:PAR_IND_Xk_ibz
-<<<<<<< HEAD
- use IO_m,           ONLY:io_connect,io_disconnect,io_sec,read_is_on,io_fragment, &
-&                         manage_OP_IF_START_and_CL_IF_END,io_bulk,write_is_on
+ use IO_m,           ONLY:io_connect,io_disconnect,io_sec,read_is_on,io_fragment,io_bulk,write_is_on
  use real_time,      ONLY:NE_i_time,RT_step,RT_dyn_step,NE_steps,RT_nk, &
 &                         RT_carriers,RT_nbands,RT_all2ibz,G_MEM_steps
  use RT_control,     ONLY:RT_carriers_object,CARR_RT_IO_t,GF_RT_IO_t,OBS_RT_IO_t,TMP_OBS_cache_steps,&
 &                         NE_i_start_time,SAVE_G_history
-=======
- use IO_m,           ONLY:io_connect,io_disconnect,io_header,io_elemental,io_status,&
-&                         io_sec,io_bulk,read_is_on,io_fragment,frag_RT, &
-&                         def_variable_bulk,io_variable_bulk,write_is_on,variable_exist
- use real_time,      ONLY:NE_i_time,REF_lifetime,RT_step,l_NE_with_fields,NE_steps,RT_nk, &
-&                         dG_lesser,RT_carriers,RT_obj_alloc,l_RT_rotate_DM,&
-&                         G_lesser_reference,G_MEM_steps,THETA_matrix,q_weight_RT,&
-&                         RT_bands,RT_nbands,MEM_pointer,RT_init_occupation_reference,RT_all2ibz
- use RT_control,     ONLY:J_cache,P_cache,Ms_cache,Ml_cache,OBS_RT_IO_t,RT_carriers_object,RT_IO_t,&
-&                         GF_RT_IO_t,TIME_string,IO_OBS_cache_steps,SAVE_G_history
- use fields,         ONLY:A_tot
- use hamiltonian,    ONLY:H_rotation
->>>>>>> bb222acc
 #if defined _PAR_IO
  use parallel_m,     ONLY:PAR_COM_Xk_ibz_INDEX,mpi_comm_world,myid
 #endif
@@ -120,17 +105,8 @@
  endif
 #endif
  !
-<<<<<<< HEAD
  ! ACTION
  !========
-=======
- l_track_history=.false.
- if (l_OBS)      l_track_history=io_sec(ID,1)> 1
- if (l_carriers) l_track_history=io_sec(ID,1)> 1
- if (l_G)        l_track_history=io_sec(ID,1)> 1 .and. SAVE_G_history
- !
- if (l_track_history) db_name=trim(db_name)//"_Time_"//trim(TIME_string( (NE_i_time-1)*RT_step))
->>>>>>> bb222acc
  !
 #if defined _PAR_IO
  if(l_G.and.any((/io_sec(ID,:)==3/))) then
@@ -175,27 +151,14 @@
  ! Notice that section 2 is written inside the fragments
  ! Thus, I need to read it from fragment 1 when I do the restart
  !
- if (l_THETA.or.l_G) ik = max(1,maxval(io_sec(ID,:))-2)
- !
- if ( (l_G.or.l_THETA) .and. (.not.par_IO) ) then
-   if (ik>0.and.allocated(PAR_IND_Xk_ibz%element_1D)) then
-     call manage_OP_IF_START_and_CL_IF_END(ID,NOW=RT_all2ibz(ik),PAR_index=PAR_IND_Xk_ibz)
-   else
-     call manage_OP_IF_START_and_CL_IF_END(ID,NOW=ik,LAST=RT_nk)
-   endif
- endif
- !
- if (l_G .or. l_THETA)  call io_fragment(ID,i_fragment=ik)
+ if (l_THETA.or.l_G) then
+   ik = max(1,maxval(io_sec(ID,:))-2)
+   call io_fragment(ID,i_fragment=ik)
+ endif
  !
 #endif
  !
  ! Time size
- !
- if (l_OBS.or.l_carriers.or.( (l_G.or.l_THETA) .and. par_IO ) ) then
-   i_start=NE_i_start_time
-   if(first_IO) i_start=NE_i_time
-   call manage_OP_IF_START_and_CL_IF_END(ID,FIRST=i_start,NOW=NE_i_time,LAST=NE_steps)
- endif
  !
  T_size=1
  if ( (write_is_on(ID) .or. l_real_time) .and. l_G ) then
