--- conflicted
+++ resolved
@@ -39,13 +39,8 @@
 &                         RT_E_occupations_reference,RT_H_occupations_reference,&
 &                         l_NE_with_fields,NE_steps,RT_P,RT_nk, &
 &                         dG_lesser,RT_ind_J,RT_carriers,RT_obj_alloc,&
-<<<<<<< HEAD
-&                         G_lesser_reference,MEM_index,G_MEM_steps,THETA_matrix,q_weight_RT,&
-&                         BGR_hartree,BGR_V_xc,BGR_Self_Energy,RT_bands,RT_nbands
-=======
 &                         G_lesser_reference,G_MEM_steps,THETA_matrix,q_weight_RT,&
 &                         RT_bands,RT_nbands,MEM_pointer
->>>>>>> fe4b9ebd
  use ELPH,           ONLY:ph_modes,elph_branches
  use RT_control,     ONLY:J_and_P_cache_size,J_and_P_cache,RT_IO_JPO_steps,RT_do_IO,&
 &                         RT_carriers_object
@@ -289,21 +284,12 @@
    !
    i_spin=1
    !
-<<<<<<< HEAD
-   i_time_range=(/NE_i_time-G_MEM_steps+1,NE_i_time/)
-   if (i_time_range(1)<=0) i_time_range(1)=1
-   do i_time=i_time_range(1),i_time_range(2)
-     call io_bulk(ID,VAR="dG_lesser_K"//trim(intc(ik))//"_SPIN"//trim(intc(i_spin))//"_ITIME"//trim(intc(i_time)),&
-&         VAR_SZ=(/RT_nbands,RT_nbands,2/))
-     if (write_is_on(ID)) call mat_c2r(dG_lesser(:,:,ik,MEM_index(i_time,G_MEM_steps)),TMP_matrix)
-=======
    do i_memory=1,G_MEM_steps
      !
      call io_bulk(ID,VAR="dG_lesser_K"//trim(intc(ik))//"_SPIN"//trim(intc(i_spin))//"_IMEMORY"//trim(intc(i_memory)),&
 &                 VAR_SZ=(/RT_nbands,RT_nbands,2/))
      !
      if (write_is_on(ID)) call mat_c2r(dG_lesser(:,:,ik,i_memory),TMP_matrix)
->>>>>>> fe4b9ebd
      call io_bulk(ID,R3=TMP_matrix)
      if (read_is_on(ID))  call mat_r2c(TMP_matrix,dG_lesser(:,:,ik,i_memory))
      !
