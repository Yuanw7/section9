--- conflicted
+++ resolved
@@ -399,18 +399,14 @@
  use hamiltonian,    ONLY:H_rotation
  use RT_control,     ONLY:GF_RT_IO_t,SAVE_G_history,NE_i_start_time
  use real_time,      ONLY:dG_lesser,G_MEM_steps,RT_bands,RT_nbands,RT_nk,l_RT_rotate_DM,&
-<<<<<<< HEAD
 &                         NE_i_time,RT_dyn_step,RT_step,i_MEM_now,i_MEM_prev,i_MEM_old, &
 &                         Ho_plus_Sigma,H_KS,l_RT_RWA
-=======
-&                         NE_i_time,RT_dyn_step,RT_step,i_MEM_now,i_MEM_prev,i_MEM_old
  use netcdf,         ONLY:NF90_UNLIMITED
->>>>>>> bd4925cc
 #if defined _PAR_IO
  use parallel_m,     ONLY:PAR_G_kpts
 #endif
  !
-#include <memory.h>
+ implicit none
  !
  integer, intent(in)  :: ID,T_size
  !
@@ -436,23 +432,20 @@
    dim_names(5) ='G_IO_time_step'
  endif
  !
-<<<<<<< HEAD
  G_IO_steps=GF_RT_IO_t%INTERVAL_steps/nint(RT_dyn_step/RT_step)
  !
- l_H_rot=((variable_exist(ID,"H_rotation").or.write_is_on(ID)) .and. l_RT_rotate_DM)
+#if defined _PAR_IO
+ !
+ VAR_SZ(4)    = RT_nk
+ dim_names(4) ='RT_nk'
+ !
  if ( NE_i_time==NE_i_start_time .and. write_is_on(ID)) then
    l_H_sig= G_IO_steps==1 .and. SAVE_G_history
  else
    l_H_sig= variable_exist(ID,"Ho_plus_Sigma")
  endif
-=======
-#if defined _PAR_IO
- !
- VAR_SZ(4)    = RT_nk
- dim_names(4) ='RT_nk'
  !
  l_H_rot=( l_RT_rotate_DM .and. (variable_exist(ID,"H_rotation").or.write_is_on(ID)) )
->>>>>>> bd4925cc
  !
  if(NE_i_time==NE_i_start_time.or..not.l_real_time) then
    call def_variable_bulk(ID,"dG_lesser", 4,VAR_sz,SP,dim_names=dim_names,par_io_kind='collective',silent=.true.)
@@ -479,10 +472,10 @@
  endif
  if(l_H_sig) then
    if(write_is_on(ID) .and. l_RT_RWA) then
-     YAMBO_ALLOC(H_IO,(RT_bands(1):RT_bands(2),RT_bands(1):RT_bands(2),PAR_G_kpts(1):PAR_G_kpts(2),1))
+     allocate(H_IO(RT_bands(1):RT_bands(2),RT_bands(1):RT_bands(2),PAR_G_kpts(1):PAR_G_kpts(2),1))
      H_IO=Ho_plus_sigma(:,:,PAR_G_kpts(1):PAR_G_kpts(2),1:1)+H_KS(:,:,PAR_G_kpts(1):PAR_G_kpts(2),1:1)
      call io_variable_bulk(ID,5,C4=H_IO,IPOS=IPOS)
-     YAMBO_FREE(H_IO)
+     deallocate(H_IO)
    else
      call io_variable_bulk(ID,5,C4=Ho_plus_sigma(:,:,PAR_G_kpts(1):PAR_G_kpts(2),1:1),IPOS=IPOS)
    endif
@@ -500,44 +493,6 @@
  time(1)=(NE_i_time-(T_size-1)*nint(RT_dyn_step/RT_step))*RT_step
  time(2)=(NE_i_time-1)*RT_step
  !
-<<<<<<< HEAD
- var_name="dG_lesser_K"//trim(intc(ik))//"_SP_POL"//trim(intc(i_sp_pol))//&
- &        "_TIME"//trim(TIME_string(time(1)))//trim(TIME_string(time(2)))
- call def_variable_bulk(ID,trim(var_name),4,VAR_SZ,SP,dim_names=dim_names)
- !
- do i_mem_sorted=G_MEM_steps-T_size+1,G_MEM_steps
-   IPOS(5) = T_size+(i_mem_sorted-G_MEM_steps)
-   !i_mem=mod(i_MEM_now+i_mem_sorted-1,G_MEM_steps)+1
-   if(i_mem_sorted==G_MEM_steps  ) i_mem=i_MEM_now
-   if(i_mem_sorted==G_MEM_steps-1) i_mem=i_MEM_prev
-   if(i_mem_sorted==G_MEM_steps-2) i_mem=i_MEM_old
-   call  io_variable_bulk(ID,4,C4=dG_lesser(:,:,ik:ik,i_mem:i_mem),IPOS=IPOS)
- enddo
- !
- var_name="Ho_plus_Sigma_K"//trim(intc(ik))//"_SP_POL"//trim(intc(i_sp_pol))//&
- &        "TIME"//trim(TIME_string( time(2) ))
- if ( NE_i_time==NE_i_start_time .and. write_is_on(ID)) then
-   l_H_sig= G_IO_steps==1 .and. SAVE_G_history
- else
-   l_H_sig= variable_exist(ID,trim(var_name))
- endif
- !
- if ( l_H_sig ) then
-   call def_variable_bulk(ID,trim(var_name),5,VAR_SZ(1:3),SP,dim_names=dim_names(1:3))
-   if(write_is_on(ID).and.l_RT_RWA) then
-     YAMBO_ALLOC(H_IO,(RT_bands(1):RT_bands(2),RT_bands(1):RT_bands(2),1,1))
-     H_IO(:,:,1,1)=Ho_plus_sigma(:,:,ik,i_sp_pol)+H_KS(:,:,ik,i_sp_pol)
-     call io_variable_bulk(ID,5,C2=H_IO(:,:,1,1))
-     YAMBO_FREE(H_IO)
-   else
-     call io_variable_bulk(ID,5,C2=Ho_plus_sigma(:,:,ik,i_sp_pol))
-   endif
- endif
- !
- var_name="H_rotation_K"//trim(intc(ik))//"_SP_POL"//trim(intc(i_sp_pol))//&
- &        "TIME"//trim(TIME_string( time(2) ))
- l_H_rot=((variable_exist(ID,trim(var_name)).or.write_is_on(ID)).and.l_RT_rotate_DM)
-=======
  var_name="dG_lesser_K"//trim(intc(ik))//"_SP_POL"//trim(intc(i_sp_pol))
  call def_variable_bulk(ID,trim(var_name),4,VAR_SZ,SP,dim_names=dim_names,silent=.true.)
  !
@@ -556,9 +511,27 @@
    call io_variable_bulk(ID,4,C4=dG_lesser(:,:,ik:ik,1:1),IPOS=IPOS)
  endif
  !
+ var_name="Ho_plus_Sigma_K"//trim(intc(ik))//"_SP_POL"//trim(intc(i_sp_pol))
+ if ( NE_i_time==NE_i_start_time .and. write_is_on(ID)) then
+   l_H_sig= G_IO_steps==1 .and. SAVE_G_history
+ else
+   l_H_sig= variable_exist(ID,trim(var_name))
+ endif
+ !
+ if ( l_H_sig ) then
+   call def_variable_bulk(ID,trim(var_name),5,VAR_SZ(1:3),SP,dim_names=dim_names(1:3))
+   if(write_is_on(ID).and.l_RT_RWA) then
+     allocate(H_IO(RT_bands(1):RT_bands(2),RT_bands(1):RT_bands(2),1,1))
+     H_IO(:,:,1,1)=Ho_plus_sigma(:,:,ik,i_sp_pol)+H_KS(:,:,ik,i_sp_pol)
+     call io_variable_bulk(ID,5,C2=H_IO(:,:,1,1))
+     deallocate(H_IO)
+   else
+     call io_variable_bulk(ID,5,C2=Ho_plus_sigma(:,:,ik,i_sp_pol))
+   endif
+ endif
+ !
  var_name="H_rotation_K"//trim(intc(ik))//"_SP_POL"//trim(intc(i_sp_pol))
  l_H_rot=( l_RT_rotate_DM .and. (variable_exist(ID,trim(var_name)).or.write_is_on(ID)) )
->>>>>>> bd4925cc
  !
  if ( l_H_rot ) then
    call def_variable_bulk(ID,trim(var_name),6,VAR_SZ(1:3),SP,dim_names=dim_names(1:3))
