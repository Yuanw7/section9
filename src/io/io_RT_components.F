--- conflicted
+++ resolved
@@ -109,12 +109,8 @@
  endif
  !
  if (l_G.or.l_THETA) then
-<<<<<<< HEAD
-   if( (mod(NE_i_time-1,RT_IO_G_steps)/=0) .and.l_NE_dynamics_started.and.write_is_on(ID)) then
-=======
    !
    if(.not.RT_do_IO('G').and.l_NE_dynamics_started.and.write_is_on(ID)) then
->>>>>>> 0c8bd5c5
      io_RT_components=0
      call io_reset(ID)
      goto 2
@@ -159,7 +155,7 @@
    endif
    !
    if (io_RT_components/=0) goto 1
-   ! 
+   !
    io_RT_components=variables_SC(ID,local_description,what)
    !=======================================================
    if (io_RT_components/=0) goto 1
@@ -180,7 +176,7 @@
    if (io_RT_components/=0) goto 1
    !
  endif
- !
+ ! 
  if(l_J_and_P.or.l_occupations) then
    call manage_RD_WR_CL_IF_END(ID,ik,NE_steps)
  else if (l_G) then
@@ -205,7 +201,7 @@
    ! lesser Green Function diagonal
    !===============================
    !
-   if (io_RT_components/=0) goto 1
+   if (io_RT_components/=0) goto 1  
    !
    if (io_sec(ID,1)>1) then
      !
