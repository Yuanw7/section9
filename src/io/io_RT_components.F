--- conflicted
+++ resolved
@@ -254,441 +254,4 @@
  !
  call timing('io_RT_components',OPR='stop')
  !
-<<<<<<< HEAD
-end function
-!
-! RT header
-!=============
-!
-subroutine RT_header(ID,what,loading_carr_before_neq,l_carriers,l_OBS,l_G,l_THETA,l_REF,io_RT_components)
- !
- use pars,           ONLY:IP,LP,SP,lchlen,schlen
- use drivers,        ONLY:l_real_time
- use R_lattice,      ONLY:nqbz
- use IO_m,           ONLY:io_header,io_status,frag_RT,read_is_on,&
-&                         def_variable_elemental,io_variable_elemental,&
-&                         def_variable_bulk,io_variable_bulk
- use real_time,      ONLY:q_weight_RT,RT_carriers,G_MEM_steps,RT_obj_alloc
- use RT_control,     ONLY:SAVE_G_history
- !
- implicit none
- !
- character(*), intent(in) :: what
- integer, intent(in)      :: ID
- logical, intent(in)      :: loading_carr_before_neq,l_carriers,l_OBS,l_G,l_THETA,l_REF
- integer, intent(out)     :: io_RT_components
- !
- integer, external     :: variables_RT_static
- !
- character(schlen)     :: what_
- !
- if ( .not. loading_carr_before_neq ) then
-   !
-   what_=what
-   if (l_OBS) then
-     what_='OBSERVABLES'
-   else if (.not.any((/l_carriers,l_THETA,l_G,l_REF/))) then
-     what_='carriers'
-   endif
-   !
-   io_RT_components=io_header(ID,IMPOSE_SN=(.not.l_carriers),CUTOFF=.true.,T_EL=.true.,FRAG=frag_RT)
-   if (io_RT_components/=0) return
-   !
-   io_RT_components=variables_RT_static(ID,trim(what_))
-   if (io_RT_components/=0) return
-   !
- endif
- !
- ! GPL_EXCLUDE_START
- !
- if (l_THETA) then
-   call def_variable_bulk(ID,"Q_weight",3,(/nqbz/),SP)
-   call  io_variable_bulk(ID,3,R1=q_weight_RT(:,1,1))
- endif
- !
- ! Here I dump all RELEVANT RT_carriers% components
- ! that make the RT_carriers databases independent
- !
- if (l_carriers) then
-   call def_variable_elemental(ID,"RT_carriers_dimensions",4,IP+100,0) 
-   call  io_variable_elemental(ID,I0=RT_carriers%nk)
-   call  io_variable_elemental(ID,I1=RT_carriers%nb)
-   call  io_variable_elemental(ID,I0=RT_carriers%nstates)
-   !call  io_variable_elemental(ID,"",0,0)
-   !
-   if (read_is_on(ID)) call RT_obj_alloc(RT_carriers)
-   !
-   call def_variable_bulk(ID,"RT_kpt",4,(/RT_carriers%nk,3/),SP)
-   call  io_variable_bulk(ID,4,R2=RT_carriers%kpt)
-   call def_variable_bulk(ID,"RT_k_weight",5,(/RT_carriers%nk/),SP)
-   call  io_variable_bulk(ID,5,R1=RT_carriers%k_weight)
-   call def_variable_bulk(ID,"RT_table",6,(/RT_carriers%nstates,4/),IP+100)
-   call  io_variable_bulk(ID,6,I2=RT_carriers%table)
-   !
- endif
- !
- ! GPL_EXCLUDE_END
- !
- if (l_G) then
-   call def_variable_elemental(ID,"Save_G_history",1,LP+100,0) 
-   call  io_variable_elemental(ID,L0=SAVE_G_history)
-   !call io_variable_elemental(ID,"",0,0)
- endif
- !
- io_RT_components=io_status(ID)
- !
-end subroutine RT_header
-!
-!
-! Time Points
-!=============
-!
-subroutine TIME_points_IO(ID,VAR_SZ,def_var,load_rest_info,unlim,l_G,TYP)
- !
- use pars,           ONLY:IP,SP,schlen
- use drivers,        ONLY:l_real_time
- use units,          ONLY:AUT2FS
- use RT_output_m,    ONLY:RT_desc
- use RT_control,     ONLY:RT_IO_t
- use real_time,      ONLY:NE_steps,MEM_pointer,G_MEM_steps,NE_i_time,i_MEM_now,i_MEM_prev,i_MEM_old,&
-&                         RT_dyn_step,RT_step
- use IO_m,           ONLY:def_variable_bulk,io_variable_bulk,def_variable_elemental,io_variable_elemental,&
-&                         NF90_unlimited,&
-&                         write_is_on,read_is_on
- !
-#include<memory.h>
- !
- integer,       intent(in)    :: ID,VAR_SZ
- logical,       intent(in)    :: def_var,load_rest_info,unlim,l_G
- type(RT_IO_t), intent(inout) :: TYP
- !
- integer                      :: IPOS(1),IO_LIM(2),i_min_index,i_mem
- character(schlen)            :: dim_name(1)
- !
- if(write_is_on(ID)) TYP%last_point=NE_i_time
- !
- ! ... for RESTART purposes...
- if(load_rest_info) then
-   call def_variable_elemental(ID,"IO_TIMEs",2,SP,0) 
-   call io_variable_elemental(ID,VAR=" [RT] I/O time          (input) [fs]",&
-                        R0=TYP%INTERVAL_time_SAVE,CHECK=.TRUE.,OP=(/"=="/),  &
-&                       DESCRIPTOR=RT_desc,UNIT=AUT2FS)
-   call io_variable_elemental(ID,VAR=" [RT] I/O time            (now) [fs]",&
-                        R0=TYP%INTERVAL_time     ,CHECK=.FALSE.,             &
-&                       DESCRIPTOR=RT_desc,UNIT=AUT2FS)
- endif
- !
- !
- call def_variable_elemental(ID,"IO_TIME_steps_last_nsteps",3,IP+100,0) 
- call io_variable_elemental(ID,I0=TYP%INTERVAL_steps)
- call io_variable_elemental(ID,I0=TYP%last_point)
- call io_variable_elemental(ID,I0=TYP%N)
- !
- if (l_G .and. l_real_time) then
-   if(def_var.or.read_is_on(ID)) then
-     dim_name="G_MEM_steps"
-     call def_variable_bulk(ID,"MEMORY_TIME_POINTS",2,(/G_MEM_steps/),IP+100,dim_name,silent=.true.)
-   endif
-   call io_variable_bulk(ID,2,I1=MEM_pointer)
-   if (read_is_on(ID)) then
-     i_min_index=minval(MEM_pointer)
-     do i_mem=1,G_MEM_steps
-       if (MEM_pointer(i_mem)==NE_i_time  )                         i_MEM_now =i_mem
-       if (MEM_pointer(i_mem)==NE_i_time-nint(RT_dyn_step/RT_step)) i_MEM_prev=i_mem
-       if (G_MEM_steps==2) cycle
-       if (MEM_pointer(i_mem)==i_min_index)                         i_MEM_old =i_mem
-     enddo
-   endif
- endif
- !
- if (.not.allocated(TYP%Time)) then
-   YAMBO_ALLOC(TYP%Time,(TYP%N))
- endif
- !
- IPOS=TYP%N-VAR_SZ+1
- IO_LIM=(/TYP%N-VAR_SZ+1,TYP%N/)
- if(def_var.or.read_is_on(ID)) then
-   dim_name="IO_TIME_n_points"
-   if(     unlim) call def_variable_bulk(ID,"IO_TIME_points",3,(/NF90_unlimited/),SP,dim_name,silent=.true.)
-   if(.not.unlim) call def_variable_bulk(ID,"IO_TIME_points",3,(/G_MEM_steps/),   SP,dim_name,silent=.true.)
- endif
- !
- if(write_is_on(ID)) call io_variable_bulk(ID,3,R1=TYP%Time(IO_LIM(1):IO_LIM(2)),IPOS=IPOS)
- if( read_is_on(ID)) call io_variable_bulk(ID,3,R1=TYP%Time(:TYP%N))
- !
-end subroutine TIME_points_IO
-!
-!
-! lesser Green Function
-!=======================
-!
-subroutine G_lesser_IO(ID,T_size)
- !
- use pars,           ONLY:SP,schlen
- use drivers,        ONLY:l_real_time
- use stderr,         ONLY:intc
- use IO_m,           ONLY:def_variable_bulk,io_variable_bulk,&
-&                         variable_exist,write_is_on,io_sec
- use hamiltonian,    ONLY:H_rotation
- use RT_control,     ONLY:GF_RT_IO_t,SAVE_G_history,NE_i_start_time
- use real_time,      ONLY:dG_lesser,G_MEM_steps,RT_bands,RT_nbands,RT_nk,l_RT_rotate_DM,&
-&                         NE_i_time,RT_dyn_step,RT_step,i_MEM_now,i_MEM_prev,i_MEM_old
- use netcdf,         ONLY:NF90_UNLIMITED
-#if defined _PAR_IO
- use parallel_m,     ONLY:PAR_G_kpts
-#endif
- !
- implicit none
- !
- integer, intent(in)  :: ID,T_size
- !
- logical           :: l_H_rot
- integer           :: ib,ik,i_sp_pol,i_time,i_mem,i_mem_sorted
- integer           :: VAR_SZ(5),IPOS(5)
- real(SP)          :: time(2)
- character(schlen) :: dim_names(5),var_name
- !
- i_sp_pol=1
- !
- VAR_SZ(1:3)=(/2,RT_nbands,RT_nbands/)
- dim_names(1:3)  =[character(schlen) :: 'complex', 'RT_nbands','RT_nbands']
- IPOS(1:3)=(/1,1,1/)
- !
- if(.not.SAVE_G_history) then
-   VAR_SZ(5)    = G_MEM_steps
-   dim_names(5) ='G_MEM_steps'
- else
-   VAR_SZ(5)    = NF90_UNLIMITED
-   dim_names(5) ='G_IO_time_step'
- endif
- !
-#if defined _PAR_IO
- !
- VAR_SZ(4)    = RT_nk
- dim_names(4) ='RT_nk'
- !
- l_H_rot=( l_RT_rotate_DM .and. (variable_exist(ID,"H_rotation").or.write_is_on(ID)) )
- !
- if(NE_i_time==NE_i_start_time.or..not.l_real_time) then
-   call def_variable_bulk(ID,"dG_lesser", 4,VAR_sz,SP,dim_names=dim_names,par_io_kind='collective',silent=.true.)
-   if(l_H_rot) call def_variable_bulk(ID,"H_rotation",6,VAR_sz(1:4),SP,&
-   &                                             dim_names=dim_names(1:4),par_io_kind='collective',silent=.true.)
- endif
- !
- IPOS(4)=PAR_G_kpts(1)
- if(l_real_time) then
-   do i_mem_sorted=G_MEM_steps-T_size+1,G_MEM_steps
-     if(     SAVE_G_history) IPOS(5)=GF_RT_IO_t%N+(i_mem_sorted-G_MEM_steps)
-     if(.not.SAVE_G_history) IPOS(5)=      T_size+(i_mem_sorted-G_MEM_steps)
-     !i_mem=mod(i_MEM_now+i_mem_sorted-1,G_MEM_steps)+1
-     if(i_mem_sorted==G_MEM_steps  ) i_mem=i_MEM_now
-     if(i_mem_sorted==G_MEM_steps-1) i_mem=i_MEM_prev
-     if(i_mem_sorted==G_MEM_steps-2) i_mem=i_MEM_old
-     call io_variable_bulk(ID,4,C4=dG_lesser(:,:,PAR_G_kpts(1):PAR_G_kpts(2),i_mem:i_mem),IPOS=IPOS)
-   enddo
- else
-   IPOS(5)=GF_RT_IO_t%N
-   call io_variable_bulk(ID,4,C4=dG_lesser(:,:,PAR_G_kpts(1):PAR_G_kpts(2),1:1),IPOS=IPOS)
- endif
- if(l_H_rot) call io_variable_bulk(ID,6,C3=H_rotation(:,:,PAR_G_kpts(1):PAR_G_kpts(2),i_sp_pol),IPOS=IPOS(1:4))
- !
-#else
- !
- ik = maxval(io_sec(ID,:))-2
- !
- VAR_SZ(4)    = 1
- dim_names(4) ='k_fragment'
- IPOS(4)      = 1
- !
- time(1)=(NE_i_time-(T_size-1)*nint(RT_dyn_step/RT_step))*RT_step
- time(2)=(NE_i_time-1)*RT_step
- !
- var_name="dG_lesser_K"//trim(intc(ik))//"_SP_POL"//trim(intc(i_sp_pol))
- call def_variable_bulk(ID,trim(var_name),4,VAR_SZ,SP,dim_names=dim_names,silent=.true.)
- !
- if(l_real_time) then
-   do i_mem_sorted=G_MEM_steps-T_size+1,G_MEM_steps
-     if(     SAVE_G_history) IPOS(5)=GF_RT_IO_t%N+(i_mem_sorted-G_MEM_steps)
-     if(.not.SAVE_G_history) IPOS(5)=      T_size+(i_mem_sorted-G_MEM_steps)
-     !i_mem=mod(i_MEM_now+i_mem_sorted-1,G_MEM_steps)+1
-     if(i_mem_sorted==G_MEM_steps  ) i_mem=i_MEM_now
-     if(i_mem_sorted==G_MEM_steps-1) i_mem=i_MEM_prev
-     if(i_mem_sorted==G_MEM_steps-2) i_mem=i_MEM_old
-     call io_variable_bulk(ID,4,C4=dG_lesser(:,:,ik:ik,i_mem:i_mem),IPOS=IPOS)
-   enddo
- else
-   IPOS(5)=GF_RT_IO_t%N
-   call io_variable_bulk(ID,4,C4=dG_lesser(:,:,ik:ik,1:1),IPOS=IPOS)
- endif
- !
- var_name="H_rotation_K"//trim(intc(ik))//"_SP_POL"//trim(intc(i_sp_pol))
- l_H_rot=( l_RT_rotate_DM .and. (variable_exist(ID,trim(var_name)).or.write_is_on(ID)) )
- !
- if ( l_H_rot ) then
-   call def_variable_bulk(ID,trim(var_name),6,VAR_SZ(1:3),SP,dim_names=dim_names(1:3))
-   call  io_variable_bulk(ID,6,C2=H_rotation(:,:,ik,i_sp_pol))
- endif
- !
-#endif
- !
-end subroutine G_lesser_IO
-!
-!
-! Current and Polarization
-!==========================
-!
-subroutine RT_OBS_IO(ID,l_JP,l_M,what)
- !
- use pars,        ONLY:SP,schlen
- use IO_m,        ONLY:io_variable_bulk,def_variable_bulk,NF90_unlimited,&
-&                      read_is_on,write_is_on
- use electrons,   ONLY:n_spin
- use real_time,   ONLY:l_NE_with_fields,NE_i_time
- use RT_control,  ONLY:J_cache,P_cache,Ms_cache,Ml_cache,A_cache,&
-&                      CACHE_OBS_steps_now,OBS_RT_IO_t
- !
-#include<memory.h>
- !
- integer,      intent(in) :: ID
- logical,      intent(in) :: l_JP,l_M
- character(*), intent(in) :: what
- !
- integer           :: VAR_SZ(4),CACHE_SZ,IPOS
- character(schlen) :: dim_names(4)
- !
- select case(WHAT)
-   !
- case('DEF')
-   !
-   if (l_JP) then
-     VAR_SZ(1:3)    = (/2,3,NF90_UNLIMITED/)
-     dim_names(1:3) = [character(schlen) :: 'complex', 'xyz','time']
-     call def_variable_bulk(ID,"Current",     4,VAR_SZ(1:3),SP,dim_names=dim_names(1:3),silent=.true.)
-     call def_variable_bulk(ID,"Polarization",5,VAR_SZ(1:3),SP,dim_names=dim_names(1:3),silent=.true.)
-   endif
-   !
-   if(n_spin>1.and.l_M) then
-     VAR_SZ    = (/2,3,3,NF90_UNLIMITED/)
-     dim_names = [character(schlen) :: 'complex', 'xyz','tot_c_v','time']
-     call def_variable_bulk(ID,"Spin_Magnetization",6,VAR_SZ,SP,dim_names=dim_names,silent=.true.)
-     !
-     VAR_SZ    = (/2,3,2,NF90_UNLIMITED/)
-     dim_names = [character(schlen) :: 'complex', 'xyz','orb_itin','time']
-     call def_variable_bulk(ID,"Orbital_Magnetization",7,VAR_SZ,SP,dim_names=dim_names,silent=.true.)
-   endif
-   !
-   if(l_NE_with_fields) then
-     VAR_SZ    = (/2,3,3,NF90_UNLIMITED/)
-     dim_names = [character(schlen) :: 'complex', 'xyz','A_kind','time']
-     call def_variable_bulk(ID,"A_tot",8,VAR_SZ,SP,dim_names=dim_names,silent=.true.)
-   endif
-   !
- case('FILL')
-   !
-   if(write_is_on(ID)) then
-     if(NE_i_time==1) CACHE_SZ=1
-     if(NE_i_time> 1) CACHE_SZ=CACHE_OBS_steps_now
-     IPOS    =OBS_RT_IO_t%N-CACHE_OBS_steps_now+1
-   else if(read_is_on(ID)) then
-     CACHE_SZ=CACHE_OBS_steps_now
-     IPOS    =1
-   endif
-   !
-   if (l_JP) then
-     call io_variable_bulk(ID,4,C2=J_cache(:,1:CACHE_SZ),IPOS=(/1,1,IPOS/))
-     call io_variable_bulk(ID,5,C2=P_cache(:,1:CACHE_SZ),IPOS=(/1,1,IPOS/))
-   endif
-   !
-   if(n_spin>1.and.l_M) then
-     call io_variable_bulk(ID,6,C3=Ms_cache(:,:,1:CACHE_SZ),IPOS=(/1,1,1,IPOS/))
-     call io_variable_bulk(ID,7,C3=Ml_cache(:,:,1:CACHE_SZ),IPOS=(/1,1,1,IPOS/))
-   endif
-   !
-   if(l_NE_with_fields) then
-     call io_variable_bulk(ID,8,C3=A_cache(:,:,1:CACHE_SZ),IPOS=(/1,1,1,IPOS/))
-   endif
-   !
- end select
- !
-end subroutine
-!
-!
-! REFERENCE Lifetimes and Green function
-!========================================
-!
-subroutine Reference_IO(ID)
- !
- use pars,           ONLY:SP
- use drivers,        ONLY:l_elph_scatt
- use R_lattice,      ONLY:nqbz
- use IO_m,           ONLY:def_variable_bulk,io_variable_bulk,read_is_on
- use real_time,      ONLY:RT_init_occupation_reference,q_weight_RT,REF_lifetime,&
-&                         G_lesser_reference,RT_nk,RT_nbands
-#if defined _ELPH
- use ELPH,           ONLY:elph_branches
-#endif
-
- !
-#include<memory.h>
- !
- integer, intent(in)  :: ID
- !
-#if defined _ELPH
- !
- if (l_elph_scatt) then
-   !
-   if (read_is_on(ID)) then
-     YAMBO_FREE(q_weight_RT)
-     YAMBO_ALLOC(q_weight_RT,(nqbz,elph_branches(1):elph_branches(2),2))
-   endif
-   !
-   call def_variable_bulk(ID,"Q_WEIGHT",3,(/nqbz,elph_branches(2)-elph_branches(1)+1,2/),SP)
-   call  io_variable_bulk(ID,3,R3=q_weight_RT(:,:,:))
-   !
- endif
- !
-#endif
- !
- if (allocated(REF_lifetime)) then
-   !
-   call def_variable_bulk(ID,"RT_E_E_REF_Hole_lifetime",10,(/RT_nbands,RT_nk/),SP)
-   call  io_variable_bulk(ID,10,R2=REF_lifetime(:,:,1))
-   !
-   call def_variable_bulk(ID,"RT_E_E_REF_Electron_lifetime",11,(/RT_nbands,RT_nk/),SP)
-   call  io_variable_bulk(ID,11,R2=REF_lifetime(:,:,2))
-   !
-   call def_variable_bulk(ID,"RT_E_P_REF_Hole_lifetime",12,(/RT_nbands,RT_nk/),SP)
-   call  io_variable_bulk(ID,12,R2=REF_lifetime(:,:,3))
-   !
-   call def_variable_bulk(ID,"RT_E_P_REF_Electron_lifetime",13,(/RT_nbands,RT_nk/),SP)
-   call  io_variable_bulk(ID,13,R2=REF_lifetime(:,:,4))
-   !
-   call def_variable_bulk(ID,"RT_E_P_REF_Ho_abs_lifetime",14,(/RT_nbands,RT_nk/),SP)
-   call  io_variable_bulk(ID,14,R2=REF_lifetime(:,:,5))
-   !
-   call def_variable_bulk(ID,"RT_E_P_REF_El_abs_lifetime",15,(/RT_nbands,RT_nk/),SP)
-   call  io_variable_bulk(ID,15,R2=REF_lifetime(:,:,6))
-   !
-   call def_variable_bulk(ID,"RT_E_PHOT_REF_Hole_abs_lifetime",16,(/RT_nbands,RT_nk/),SP)
-   call  io_variable_bulk(ID,16,R2=REF_lifetime(:,:,7))
-   !
-   call def_variable_bulk(ID,"RT_E_PHOT_REF_El_abs_lifetime",17,(/RT_nbands,RT_nk/),SP)
-   call  io_variable_bulk(ID,17,R2=REF_lifetime(:,:,8))
-   !
- endif
- !
- if (allocated(G_lesser_reference)) then
-   !
-   call def_variable_bulk(ID,"G_lesser_reference",4,(/2,RT_nbands,RT_nbands,RT_nk/),SP)
-   call  io_variable_bulk(ID,4,C3=G_lesser_reference)
-   !
-#if !defined _YPP_RT
-   if (read_is_on(ID)) call RT_init_occupation_reference( )
-#endif
-   !
- endif
- !
-end subroutine Reference_IO
-=======
-end function
->>>>>>> eaee6fd4
+end function