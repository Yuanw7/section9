!
!        Copyright (C) 2000-2019 the YAMBO team
!              http://www.yambo-code.org
!
! Authors (see AUTHORS file for details): AM, DS
! 
! This file is distributed under the terms of the GNU 
! General Public License. You can redistribute it and/or 
! modify it under the terms of the GNU General Public 
! License as published by the Free Software Foundation; 
! either version 2, or (at your option) any later version.
!
! This program is distributed in the hope that it will 
! be useful, but WITHOUT ANY WARRANTY; without even the 
! implied warranty of MERCHANTABILITY or FITNESS FOR A 
! PARTICULAR PURPOSE.  See the GNU General Public License 
! for more details.
!
! You should have received a copy of the GNU General Public 
! License along with this program; if not, write to the Free 
! Software Foundation, Inc., 59 Temple Place - Suite 330,Boston, 
! MA 02111-1307, USA or visit http://www.gnu.org/copyleft/gpl.txt.
!
integer function io_RT_components(what,ID)
 !
 ! What can be E WF V OBSERV(J,P,M,...) G
 !
 use pars,           ONLY:SP,lchlen
 use drivers,        ONLY:l_real_time
 use R_lattice,      ONLY:nqbz
 use stderr,         ONLY:intc
 use timing_m,       ONLY:timing
 use parallel_m,     ONLY:PAR_IND_Xk_ibz
<<<<<<< HEAD
 use IO_m,           ONLY:io_connect,io_disconnect,io_header,io_elemental,io_status,&
&                         io_sec,io_bulk,read_is_on,io_fragment, &
&                         manage_OP_IF_START_and_CL_IF_END,frag_RT, &
&                         def_variable_bulk,io_variable_bulk,write_is_on,variable_exist
 use real_time,      ONLY:NE_i_time,REF_lifetime,RT_step,l_NE_with_fields,NE_steps,RT_nk, &
&                         dG_lesser,Ho_plus_Sigma,RT_carriers,RT_obj_alloc,l_RT_rotate_DM,&
&                         G_lesser_reference,G_MEM_steps,THETA_matrix,q_weight_RT,&
&                         RT_bands,RT_nbands,MEM_pointer,RT_init_occupation_reference,RT_all2ibz
 use RT_control,     ONLY:J_cache,P_cache,Ms_cache,Ml_cache,OBS_RT_IO_t,RT_carriers_object,RT_IO_t,&
&                         GF_RT_IO_t,TIME_string,IO_OBS_cache_steps,SAVE_G_history
 use fields,         ONLY:A_tot
 use hamiltonian,    ONLY:H_rotation
=======
 use IO_m,           ONLY:io_connect,io_disconnect,io_sec,read_is_on,io_fragment, &
&                         manage_OP_IF_START_and_CL_IF_END,io_bulk,write_is_on
 use real_time,      ONLY:NE_i_time,RT_step,NE_steps,RT_nk, &
&                         RT_carriers,RT_nbands,RT_all2ibz,G_MEM_steps
 use RT_control,     ONLY:RT_carriers_object,CARR_RT_IO_t,GF_RT_IO_t,OBS_RT_IO_t,TMP_OBS_cache_steps,&
&                         NE_i_start_time,SAVE_G_history
>>>>>>> 87bcd95b
#if defined _PAR_IO
 use parallel_m,     ONLY:PAR_COM_Xk_ibz_INDEX,mpi_comm_world,myid
#endif
#if defined _ELPH
 use real_time,      ONLY:THETA_matrix
 use ELPH,           ONLY:ph_modes
#endif
 !
 implicit none
 !
 integer,      intent(in) :: ID
 character(*), intent(in) :: what
 !
 integer, external     :: variables_dynamic_RT
 !
 ! Work Space
 !
 character(lchlen)     :: db_name
 character(lchlen)     :: local_description(100)
 !
#if defined _PAR_IO
 integer               :: local_COMM
#endif
<<<<<<< HEAD
 integer               :: nbands,ik,i_spin,i_memory,i_time,i_MEM_start,db_type,VAR_ID
 logical               :: l_G,l_OBS,l_THETA,l_REF,l_carriers,l_track_history,l_JP,l_M,l_D,par_IO
=======
 integer               :: ik,db_type,T_size,i_start
 logical               :: l_G,l_OBS,l_THETA,l_REF,l_carriers,l_JP,l_M,l_D,par_IO,first_IO
>>>>>>> 87bcd95b
 !
 ! DB kind and name...
 !=====================
 l_carriers   =what=="carriers"
 l_THETA      =what=="THETA"
 l_G          =what=="G"
 l_REF        =what=="REF"
 !
 !...OBSERVABLES
 !===============
 l_JP         =what=="JP".or.what=="OBSERVABLES"
 l_M          =what=="M".or.what=="OBSERVABLES"
 l_D          =what=="D".or.what=="OBSERVABLES"
 l_OBS        =l_JP.or.l_M.or.l_D
 !
 if(l_G       ) first_IO=(NE_i_time==  GF_RT_IO_t%last_point).or.(NE_i_time==1).or.  GF_RT_IO_t%last_point< 0
 if(l_carriers) first_IO=(NE_i_time==CARR_RT_IO_t%last_point).or.(NE_i_time==1).or.CARR_RT_IO_t%last_point< 0
 if(l_OBS     ) first_IO=(NE_i_time== OBS_RT_IO_t%last_point).or.(NE_i_time==1).or. OBS_RT_IO_t%last_point< 0
 !
 call timing('io_RT_components',OPR='start')
 !
 db_name="RT_"//trim(what)
 if (l_OBS)    db_name="RT_OBSERVABLES"
 if (l_REF)    db_name="RT_reference_components"
 !
 db_type=2
 if (.not.any((/l_OBS,l_carriers,l_THETA,l_G,l_REF/))) then
   db_name=trim(what)
   l_carriers=.TRUE.
   db_type=-3
 endif
 !
 par_IO=.false.
 if (l_THETA.or.l_G) ik = maxval(io_sec(ID,:))-2
#if defined _PAR_IO
 if (l_G) then
   if (write_is_on(ID)) local_COMM=PAR_COM_Xk_ibz_INDEX%COMM
   if ( read_is_on(ID)) local_COMM=mpi_comm_world
   par_IO=.true.
 endif
#endif
 !
 ! ACTION
 !========
 !
 if (l_OBS.or.l_carriers.or.( (l_G.or.l_THETA) .and. par_IO ) ) then
   i_start=NE_i_start_time
   if(first_IO) i_start=NE_i_time
   call manage_OP_IF_START_and_CL_IF_END(ID,FIRST=i_start,NOW=NE_i_time,LAST=NE_steps)
 endif
 !
 if ( (l_G.or.l_THETA) .and. (.not.par_IO) ) then
   if (ik>0.and.allocated(PAR_IND_Xk_ibz%element_1D)) then
     call manage_OP_IF_START_and_CL_IF_END(ID,NOW=RT_all2ibz(ik),PAR_index=PAR_IND_Xk_ibz)
   else
     call manage_OP_IF_START_and_CL_IF_END(ID,NOW=ik,LAST=RT_nk)
   endif
 endif
 !
<<<<<<< HEAD
 l_track_history=.false.
 if (l_OBS)      l_track_history=io_sec(ID,1)> 1
 if (l_carriers) l_track_history=io_sec(ID,1)> 1
 if (l_G)        l_track_history=io_sec(ID,1)> 1 .and. SAVE_G_history
 !
 if (l_track_history) db_name=trim(db_name)//"_Time_"//trim(TIME_string( (NE_i_time-1)*RT_step))
 !
 i_MEM_start=1
 if(SAVE_G_history) i_MEM_start=G_MEM_steps
 !
=======
>>>>>>> 87bcd95b
#if defined _PAR_IO
 if(l_G.and.any((/io_sec(ID,:)==3/))) then
   io_RT_components=io_connect(desc=trim(db_name)//"_PAR",type=db_type,ID=ID,COMM=local_COMM)
   if (io_RT_components/=0) goto 1
 else
#endif
 !
 io_RT_components=io_connect(desc=trim(db_name),type=db_type,ID=ID)
 if (io_RT_components/=0) goto 1
 !
#if defined _PAR_IO
 endif
#endif
 !
 ! 1st SECTION
 !=============
 if (any((/io_sec(ID,:)==1/))) then
   !
   call RT_header(ID,what,db_type,l_carriers,l_OBS,l_G,l_THETA,l_REF,io_RT_components)
   if (io_RT_components/=0) goto 1
   !
   if (l_OBS)       call RT_OBS_IO(ID,l_JP,l_M,"DEF")
   !
   if ( l_carriers) then
     !
     if ( db_type==2 .or. (db_type==-3.and..not.l_real_time) ) call RT_carriers_object(RT_carriers,DB_id=ID,WHAT="ref_io")
     !
   endif
   !
 endif
 !
 if (.not.any((/io_sec(ID,:)>1/))) goto 1
 !
#if !defined _PAR_IO
 if (l_G .or. l_THETA)  call io_fragment(ID,i_fragment=max(1,ik))
#endif
 !
 ! 2nd SECTION
 !=============
 if (any((/io_sec(ID,:)==2/))) then
   !
   if(any((/l_OBS,l_G,l_carriers/))) then
     io_RT_components=variables_dynamic_RT(ID,local_description)
     if (io_RT_components/=0) goto 1
   endif
   !
   if(NE_i_time==1) T_size=1
   if(NE_i_time> 1) T_size=G_MEM_steps
#if defined _PAR_IO
   if(l_G)   call TIME_points_IO(ID,T_size,first_IO,SAVE_G_history,l_G,GF_RT_IO_t)
#else
   if(l_G)   call TIME_points_IO(ID,T_size,.true.,  .false.,       l_G,GF_RT_IO_t)
#endif
   if(l_carriers .and. db_type==2 .or. (db_type==-3.and..not.l_real_time) ) &
   &         call TIME_points_IO(ID,1,     first_IO,.true.,      l_G,CARR_RT_IO_t)
   !
   if(NE_i_time==1) T_size=1
   if(NE_i_time> 1) T_size=TMP_OBS_cache_steps !max(1,mod(NE_i_time-2,IO_OBS_cache_steps)+1)
   if(l_OBS) call TIME_points_IO(ID,T_size,first_IO,.true.,       l_G,OBS_RT_IO_t)
   !
 endif
 !
 if (.not.any((/io_sec(ID,:)>2/))) goto 1
 !
 ! 3rd SECTION
 !=============
 !
 ! === no K no Time ===
 !
 ! GPL_EXCLUDE_START
 !
 ! REFERENCE Lifetimes and Green function
 !========================================
 if ( l_REF ) call Reference_IO(ID)
 !
 ! === K-dependent ===
 !
#if defined _ELPH
 !
 ! ELPH Kernel THETA Matrix 
 !==========================
 if ( l_THETA ) then
   call io_bulk(ID,VAR="RT_THETA_K"//trim(intc(ik)),VAR_SZ=(/2,2*nqbz*ph_modes,RT_nbands,RT_nbands/))
   call io_bulk(ID,C3=THETA_matrix(:,:,:,ik))
 endif
 !
#endif
 !
 ! lesser Green Function
 !=======================
 if ( l_G ) call G_lesser_IO(ID)
 !
 ! === Time-dependent ===
 !
 ! Carrier components
 !====================
 if ( l_carriers) then
   if (first_IO.or.read_is_on(ID)) &
   &  call RT_carriers_object(RT_carriers,DB_id=ID,WHAT="def_io_variables")
   call RT_carriers_object(RT_carriers,DB_id=ID,WHAT="do_io_variables")
   if (read_is_on(ID)) call RT_carriers_object(RT_carriers,WHAT="dump")
 endif
 !
 ! GPL_EXCLUDE_END
 !
 ! Current and Polarization
 !==========================
 if (l_OBS) call RT_OBS_IO(ID,l_JP,l_M,"FILL")
 !
1 call io_disconnect(ID=ID)
 !
 call timing('io_RT_components',OPR='stop')
 !
end function
!
! RT header
!=============
!
subroutine RT_header(ID,what,db_type,l_carriers,l_OBS,l_G,l_THETA,l_REF,io_RT_components)
 !
 use pars,           ONLY:lchlen,schlen
 use drivers,        ONLY:l_real_time
 use R_lattice,      ONLY:nqbz
 use IO_m,           ONLY:io_header,io_status,io_elemental,io_bulk,frag_RT,&
&                         read_is_on
 use real_time,      ONLY:q_weight_RT,RT_carriers,G_MEM_steps,RT_obj_alloc
 use RT_control,     ONLY:SAVE_G_history
 !
 implicit none
 !
 character(*), intent(in) :: what
 integer, intent(in)      :: ID,db_type
 logical, intent(in)      :: l_carriers,l_OBS,l_G,l_THETA,l_REF
 integer, intent(out)     :: io_RT_components
 !
 integer, external     :: variables_static_RT
 !
 character(lchlen)     :: local_description(100)
 character(schlen)     :: what_
 !
 if ( db_type==2 .or. (db_type==-3.and..not.l_real_time) ) then
   !
   what_=what
   if (l_OBS) then
     what_='OBSERVABLES'
   else if (.not.any((/l_carriers,l_THETA,l_G,l_REF/))) then
     what_='carriers'
   endif
   !
   io_RT_components=io_header(ID,IMPOSE_SN=(.not.l_carriers),CUTOFF=.true.,T_EL=.true.,FRAG=frag_RT)
   if (io_RT_components/=0) return
   !
   io_RT_components=variables_static_RT(ID,local_description,trim(what_))
   if (io_RT_components/=0) return
   !
 endif
 !
 ! GPL_EXCLUDE_START
 !
 if (l_THETA) then
   call io_bulk(ID,VAR="Q_weight",VAR_SZ=(/nqbz/))
   call io_bulk(ID,R1=q_weight_RT(:,1,1))
 endif
 !
 ! Here I dump all RELEVANT RT_carriers% components
 ! that make the RT_carriers databases independent
 !
 if (l_carriers) then
   call io_elemental(ID,VAR="RT_carriers_dimensions",VAR_SZ=4,MENU=0) 
   call io_elemental(ID,I0=RT_carriers%nk)
   call io_elemental(ID,I1=RT_carriers%nb)
   call io_elemental(ID,I0=RT_carriers%nstates)
   call io_elemental(ID,VAR="",VAR_SZ=0,MENU=0)
   !
   if (read_is_on(ID)) call RT_obj_alloc(RT_carriers)
   !
   call io_bulk(ID,VAR="RT_kpt",VAR_SZ=(/RT_carriers%nk,3/))
   call io_bulk(ID,R2=RT_carriers%kpt)
   call io_bulk(ID,VAR="RT_k_weight",VAR_SZ=(/RT_carriers%nk/))
   call io_bulk(ID,R1=RT_carriers%k_weight)
   call io_bulk(ID,VAR="RT_table",VAR_SZ=(/RT_carriers%nstates,4/))
   call io_bulk(ID,I2=RT_carriers%table)
   !
 endif
 !
 ! GPL_EXCLUDE_END
 !
 if (l_G) then
   call io_elemental(ID,VAR="Save_G_history",VAR_SZ=1,MENU=0) 
   call io_elemental(ID,L0=SAVE_G_history)
   call io_elemental(ID,VAR="",VAR_SZ=0,MENU=0)
 endif
 !
 io_RT_components=io_status(ID)
 !
end subroutine RT_header
!
!
! Time Points
!=============
!
subroutine TIME_points_IO(ID,VAR_SZ,def_var,unlim,l_G,TYP)
 !
 use pars,           ONLY:IP,SP,schlen
 use units,          ONLY:AUT2FS
 use RT_control,     ONLY:RT_IO_t,RT_description,n_RT_descriptions
 use real_time,      ONLY:NE_steps,MEM_pointer,G_MEM_steps,NE_i_time
 use IO_m,           ONLY:def_variable_bulk,io_variable_bulk,def_variable_elemental,io_variable_elemental,&
&                         NF90_unlimited,&
&                         write_is_on,read_is_on
 !
#include<memory.h>
 !
 integer,       intent(in)    :: ID,VAR_SZ
 logical,       intent(in)    :: def_var,unlim,l_G
 type(RT_IO_t), intent(inout) :: TYP
 !
 integer                      :: IPOS(1),IO_LIM(2)
 character(schlen)            :: dim_name(1)
 !
 if(write_is_on(ID)) TYP%last_point=NE_i_time
 !
 ! ... for RESTART purposes...
 call def_variable_elemental(ID,"IO_TIMEs",2,SP,0) 
 call io_variable_elemental(ID,VAR=" [RT] I/O time          (input) [fs]:",&
                      R0=TYP%INTERVAL_time_SAVE,CHECK=.TRUE.,OP=(/"=="/),  &
&                     DESCRIPTION=RT_description(n_RT_descriptions),UNIT=AUT2FS)
 call io_variable_elemental(ID,VAR=" [RT] I/O time            (now) [fs]:",&
                      R0=TYP%INTERVAL_time     ,CHECK=.FALSE.,             &
&                     DESCRIPTION=RT_description(n_RT_descriptions),UNIT=AUT2FS)
 !
 !
 call def_variable_elemental(ID,"IO_TIME_steps_last_nsteps",3,IP+100,0) 
 call io_variable_elemental(ID,I0=TYP%INTERVAL_steps)
 call io_variable_elemental(ID,I0=TYP%last_point)
 call io_variable_elemental(ID,I0=TYP%N)
 !
 if (l_G) then
   if(def_var.or.read_is_on(ID)) then
     dim_name="G_MEM_steps"
     call def_variable_bulk(ID,"MEMORY_TIME_POINTS",2,(/G_MEM_steps/),IP+100,dim_name,silent=.true.)
   endif
   call io_variable_bulk(ID,2,I1=MEM_pointer)
 endif
 !
 if (.not.allocated(TYP%Time)) then
   YAMBO_ALLOC(TYP%Time,(NE_steps))
 endif
 !
 IPOS=max(1,TYP%N-VAR_SZ+1)
 IO_LIM=(/TYP%N-VAR_SZ+1,TYP%N/)
 if(def_var.or.read_is_on(ID)) then
   dim_name="IO_TIME_n_points"
   if(     unlim) call def_variable_bulk(ID,"IO_TIME_points",3,(/NF90_unlimited/),SP,dim_name,silent=.true.)
   if(.not.unlim) call def_variable_bulk(ID,"IO_TIME_points",3,(/G_MEM_steps/),   SP,dim_name,silent=.true.)
   !IPOS=1
   !IO_LIM=(/1,VAR_SZ/)
 endif
 !
 if(write_is_on(ID)) call io_variable_bulk(ID,3,R1=TYP%Time(IO_LIM(1):IO_LIM(2)),IPOS=IPOS)
 if( read_is_on(ID)) call io_variable_bulk(ID,3,R1=TYP%Time(:TYP%N))
 !
end subroutine TIME_points_IO
!
!
! lesser Green Function
!=======================
!
subroutine G_lesser_IO(ID)
 !
 use pars,           ONLY:SP,schlen
 use stderr,         ONLY:intc
 use IO_m,           ONLY:def_variable_bulk,io_variable_bulk,&
&                         variable_exist,write_is_on,io_sec
 use hamiltonian,    ONLY:H_rotation
 use RT_control,     ONLY:GF_RT_IO_t,SAVE_G_history,TIME_string,NE_i_start_time
 use real_time,      ONLY:dG_lesser,G_MEM_steps,RT_bands,RT_nbands,RT_nk,l_RT_rotate_DM,&
&                         NE_i_time,RT_step
#if defined _PAR_IO
 use parallel_m,     ONLY:PAR_IO_G_kpts
 use netcdf,         ONLY:NF90_UNLIMITED
#endif
 !
 implicit none
 !
 integer, intent(in)  :: ID
 !
 integer           :: ib,ik,i_spin,i_time,time_sz
 integer           :: VAR_SZ(5)
 character(schlen) :: dim_names(5),var_name
#if defined _PAR_IO
 integer           :: IPOS(5)
 logical           :: l_H_rot
#endif
 !
 i_spin=1
 VAR_SZ(1:4)=(/2,RT_nbands,RT_nbands,RT_nk/)
 !
#if defined _PAR_IO
 !
 if(.not.SAVE_G_history) VAR_SZ(5)=G_MEM_steps
 if(     SAVE_G_history) VAR_SZ(5)=NF90_UNLIMITED
 l_H_rot=( l_RT_rotate_DM .and. (variable_exist(ID,"H_rotation").or.write_is_on(ID)) )
 !
 if(NE_i_time==NE_i_start_time) then
   dim_names  =[character(schlen) :: 'complex', 'RT_nbands','RT_nbands','RT_nk','G_IO_time_step']
   call def_variable_bulk(ID,"dG_lesser", 4,VAR_sz,SP,dim_names=dim_names,par_io_kind='independent',silent=.true.)
   if(l_H_rot) call def_variable_bulk(ID,"H_rotation",5,VAR_sz(1:4),SP,&
   &                                             dim_names=dim_names(1:4),par_io_kind='independent',silent=.true.)
 endif
 !
 IPOS(1:4)=(/1,1,1,PAR_IO_G_kpts(1)/)
 if(.not.SAVE_G_history) IPOS(5)=1
 if(     SAVE_G_history) IPOS(5)=max(1,GF_RT_IO_t%N-G_MEM_steps+1)
 call io_variable_bulk(ID,4,C4=dG_lesser(:,:,PAR_IO_G_kpts(1):PAR_IO_G_kpts(2),:),IPOS=IPOS)
 if(l_H_rot) call io_variable_bulk(ID,5,C3=H_rotation(:,:,PAR_IO_G_kpts(1):PAR_IO_G_kpts(2),i_spin),IPOS=IPOS(1:4))
 !
#else
 !
 if(SAVE_G_history) call error(" G history can be saved only with parallel IO")
 !
 ik = maxval(io_sec(ID,:))-2
 !
 time_sz=G_MEM_steps
 if(NE_i_time==1) time_sz=1
 dim_names  =[character(schlen) :: 'complex', 'RT_nbands','RT_nbands','fragment_k','G_MEM_steps']
 var_name="dG_lesser_K"//trim(intc(ik))//"_SPIN"//trim(intc(i_spin))//&
 &        "_TIME"//trim(TIME_string( (NE_i_time-time_sz)*RT_step ))//trim(TIME_string( (NE_i_time-1)*RT_step ))
 call def_variable_bulk(ID,trim(var_name),4,(/2,RT_nbands,RT_nbands,1,time_sz/),SP,dim_names=dim_names)
 call  io_variable_bulk(ID,4,C4=dG_lesser(:,:,ik:ik,1:time_sz))
 !
 var_name="H_rotation_TIME"//trim(TIME_string( (NE_i_time-1)*RT_step ))
 if ( l_RT_rotate_DM .and. (variable_exist(ID,trim(var_name)).or.write_is_on(ID)) ) then
   call def_variable_bulk(ID,trim(var_name),5,(/2,RT_nbands,RT_nbands,1/),SP,dim_names=dim_names(1:4))
   call  io_variable_bulk(ID,5,C3=H_rotation(:,:,ik:ik,i_spin))
 endif
 !
#endif
 !
end subroutine G_lesser_IO
!
!
! Current and Polarization
!==========================
!
subroutine RT_OBS_IO(ID,l_JP,l_M,what)
 !
 use pars,        ONLY:SP,schlen
 use IO_m,        ONLY:io_variable_bulk,def_variable_bulk,NF90_unlimited,&
&                      read_is_on,write_is_on
 use electrons,   ONLY:n_spin
 use real_time,   ONLY:l_NE_with_fields,NE_i_time
 use RT_control,  ONLY:J_cache,P_cache,Ms_cache,Ml_cache,A_cache,&
&                      TMP_OBS_cache_steps,OBS_RT_IO_t
 !
#include<memory.h>
 !
 integer,      intent(in) :: ID
 logical,      intent(in) :: l_JP,l_M
 character(*), intent(in) :: what
 !
 integer           :: VAR_SZ(4),CACHE_SZ,IPOS
 character(schlen) :: dim_names(4)
 !
 select case(WHAT)
   !
<<<<<<< HEAD
   do i_memory=i_MEM_start,G_MEM_steps
     !
     i_time=NE_i_time-G_MEM_steps+i_memory
     if(i_time<=0) cycle
     !
     ch="dG_lesser_TIME"//trim(TIME_string( (i_time-1)*RT_step ))
     call def_variable_bulk(ID,trim(ch),i_memory,(/2,RT_nbands,RT_nbands,RT_nk/),SP,par_io_kind='independent')
     call  io_variable_bulk(ID,i_memory,C3=dG_lesser(:,:,k_range(1):k_range(2),i_memory),IPOS=(/1,1,1,k_range(1)/))
=======
 case('DEF')
   !
   if (l_JP) then
     VAR_SZ(1:3)    = (/2,3,NF90_UNLIMITED/)
     dim_names(1:3) = [character(schlen) :: 'complex', 'xyz','time']
     call def_variable_bulk(ID,"Current",     4,VAR_SZ(1:3),SP,dim_names=dim_names(1:3),silent=.true.)
     call def_variable_bulk(ID,"Polarization",5,VAR_SZ(1:3),SP,dim_names=dim_names(1:3),silent=.true.)
   endif
   !
   if(n_spin>1.and.l_M) then
     VAR_SZ(1:3)    = (/2,3,NF90_UNLIMITED/)
     dim_names(1:3) = [character(schlen) :: 'complex', 'xyz','time']
     call def_variable_bulk(ID,"Spin_Magnetization",6,VAR_SZ(1:3),SP,dim_names=dim_names(1:3),silent=.true.)
>>>>>>> 87bcd95b
     !
     VAR_SZ    = (/2,3,2,NF90_UNLIMITED/)
     dim_names = [character(schlen) :: 'complex', 'xyz','orb_itin','time']
     call def_variable_bulk(ID,"Orbital_Magnetization",7,VAR_SZ,SP,dim_names=dim_names,silent=.true.)
   endif
   !
<<<<<<< HEAD
   ch="Ho_plus_Sigma_TIME"//trim(TIME_string( (i_time-1)*RT_step ))
   VAR_ID=i_memory
   if ( SAVE_G_History .and. (allocated(Ho_plus_sigma) .and. (variable_exist(ID,trim(ch))).or.write_is_on(ID)) ) then
     call def_variable_bulk(ID,trim(ch),G_MEM_steps+1,(/2,RT_nbands,RT_nbands,RT_nk/),SP,par_io_kind='independent')
     call  io_variable_bulk(ID,VAR_ID,C3=Ho_plus_sigma(:,:,k_range(1):k_range(2),i_spin),IPOS=(/1,1,1,k_range(1)/))
   endif
   !
   ch="H_rotation_TIME"//trim(TIME_string( (i_time-1)*RT_step ))
   VAR_ID=i_memory+1
   if ( l_RT_rotate_DM .and. ((allocated(H_rotation).and.variable_exist(ID,trim(ch))).or.write_is_on(ID)) ) then
     call def_variable_bulk(ID,trim(ch),G_MEM_steps+1,(/2,RT_nbands,RT_nbands,RT_nk/),SP,par_io_kind='independent')
     call  io_variable_bulk(ID,VAR_ID,C3=H_rotation(:,:,k_range(1):k_range(2),i_spin),IPOS=(/1,1,1,k_range(1)/))
=======
   if(l_NE_with_fields) then
     VAR_SZ    = (/2,3,3,NF90_UNLIMITED/)
     dim_names = [character(schlen) :: 'complex', 'xyz','A_kind','time']
     call def_variable_bulk(ID,"A_tot",8,VAR_SZ,SP,dim_names=dim_names,silent=.true.)
>>>>>>> 87bcd95b
   endif
   !
 case('FILL')
   !
   if(write_is_on(ID)) then
     if(NE_i_time==1) CACHE_SZ=1
     if(NE_i_time> 1) CACHE_SZ=TMP_OBS_cache_steps !max(1,mod(NE_i_time-2,IO_OBS_cache_steps)+1)
     IPOS    =max(1,OBS_RT_IO_t%N-TMP_OBS_cache_steps+1)
   else if(read_is_on(ID)) then
     CACHE_SZ=TMP_OBS_cache_steps
     IPOS    =1
   endif
   !
<<<<<<< HEAD
   do i_memory=i_MEM_start,G_MEM_steps
     !
     i_time=NE_i_time-G_MEM_steps+i_memory
     if(i_time<=0) cycle
     !
     ch="dG_lesser_K"//trim(intc(ik))//"_SPIN"//trim(intc(i_spin))//"_TIME"//trim(TIME_string( (i_time-1)*RT_step ))
     call def_variable_bulk(ID,trim(ch),i_memory,(/2,RT_nbands,RT_nbands/),SP)
     call  io_variable_bulk(ID,i_memory,C2=dG_lesser(:,:,ik,i_memory))
     !
   enddo
   !
   ch="Ho_plus_Sigma_K"//trim(intc(ik))//"_SPIN"//trim(intc(i_spin))//"_TIME"//trim(TIME_string( (i_time-1)*RT_step ))
   VAR_ID=i_memory
   if ( SAVE_G_history .and. (variable_exist(ID,trim(ch)).or.write_is_on(ID)) ) then
     call def_variable_bulk(ID,trim(ch),G_MEM_steps+1,(/2,RT_nbands,RT_nbands/),SP)
     call  io_variable_bulk(ID,VAR_ID,C2=Ho_plus_sigma(:,:,ik,i_spin))
   endif
   !
   ch="H_rotation_K"//trim(intc(ik))//"_SPIN"//trim(intc(i_spin))//"_TIME"//trim(TIME_string( (i_time-1)*RT_step ))
   VAR_ID=i_memory+1
   if ( l_RT_rotate_DM .and. (variable_exist(ID,trim(ch)).or.write_is_on(ID)) ) then
     call def_variable_bulk(ID,trim(ch),G_MEM_steps+1,(/2,RT_nbands,RT_nbands/),SP)
     call  io_variable_bulk(ID,VAR_ID,C2=H_rotation(:,:,ik,i_spin))
=======
   if (l_JP) then
     call io_variable_bulk(ID,4,C2=J_cache(:,1:CACHE_SZ),IPOS=(/1,1,IPOS/))
     call io_variable_bulk(ID,5,C2=P_cache(:,1:CACHE_SZ),IPOS=(/1,1,IPOS/))
   endif
   !
   if(n_spin>1.and.l_M) then
     call io_variable_bulk(ID,6,C2=Ms_cache(:,1:CACHE_SZ),IPOS=(/1,1,IPOS/))
     call io_variable_bulk(ID,7,C3=Ml_cache(:,:,1:CACHE_SZ),IPOS=(/1,1,1,IPOS/))
>>>>>>> 87bcd95b
   endif
   !
   if(l_NE_with_fields) then
     call io_variable_bulk(ID,8,C3=A_cache(:,:,1:CACHE_SZ),IPOS=(/1,1,1,IPOS/))
   endif
   !
 end select
 !
end subroutine
!
!
! REFERENCE Lifetimes and Green function
!========================================
!
subroutine Reference_IO(ID)
 !
 use drivers,        ONLY:l_elph_scatt
 use R_lattice,      ONLY:nqbz
 use IO_m,           ONLY:io_bulk,read_is_on
 use real_time,      ONLY:RT_init_occupation_reference,q_weight_RT,REF_lifetime,&
&                         G_lesser_reference,RT_nk,RT_nbands
#if defined _ELPH
 use ELPH,           ONLY:elph_branches
#endif

 !
#include<memory.h>
 !
 integer, intent(in)  :: ID
 !
#if defined _ELPH
 !
 if (l_elph_scatt) then
   !
   if (read_is_on(ID)) then
     YAMBO_FREE(q_weight_RT)
     YAMBO_ALLOC(q_weight_RT,(nqbz,elph_branches(1):elph_branches(2),2))
   endif
   !
   call io_bulk(ID,VAR="Q_WEIGHT",VAR_SZ=(/nqbz,elph_branches(2)-elph_branches(1)+1,2/))
   call io_bulk(ID,R3=q_weight_RT(:,:,:))
   !
 endif
 !
#endif
 !
 if (allocated(REF_lifetime)) then
   !
   call io_bulk(ID,VAR="RT_E_E_REF_Hole_lifetime",VAR_SZ=(/RT_nbands,RT_nk/))
   call io_bulk(ID,R2=REF_lifetime(:,:,1))
   !
   call io_bulk(ID,VAR="RT_E_E_REF_Electron_lifetime",VAR_SZ=(/RT_nbands,RT_nk/))
   call io_bulk(ID,R2=REF_lifetime(:,:,2))
   !
   call io_bulk(ID,VAR="RT_E_P_REF_Hole_lifetime",VAR_SZ=(/RT_nbands,RT_nk/))
   call io_bulk(ID,R2=REF_lifetime(:,:,3))
   !
   call io_bulk(ID,VAR="RT_E_P_REF_Electron_lifetime",VAR_SZ=(/RT_nbands,RT_nk/))
   call io_bulk(ID,R2=REF_lifetime(:,:,4))
   !
   call io_bulk(ID,VAR="RT_E_P_REF_Ho_abs_lifetime",VAR_SZ=(/RT_nbands,RT_nk/))
   call io_bulk(ID,R2=REF_lifetime(:,:,5))
   !
   call io_bulk(ID,VAR="RT_E_P_REF_El_abs_lifetime",VAR_SZ=(/RT_nbands,RT_nk/))
   call io_bulk(ID,R2=REF_lifetime(:,:,6))
   !
   call io_bulk(ID,VAR="RT_E_PHOT_REF_Hole_abs_lifetime",VAR_SZ=(/RT_nbands,RT_nk/))
   call io_bulk(ID,R2=REF_lifetime(:,:,7))
   !
   call io_bulk(ID,VAR="RT_E_PHOT_REF_El_abs_lifetime",VAR_SZ=(/RT_nbands,RT_nk/))
   call io_bulk(ID,R2=REF_lifetime(:,:,8))
   !
 endif
 !
 if (allocated(G_lesser_reference)) then
   !
   call io_bulk(ID,VAR="G_lesser_reference",VAR_SZ=(/2,RT_nbands,RT_nbands,RT_nk/))
   call io_bulk(ID,C3=G_lesser_reference)
   !
#if !defined _YPP_RT
   if (read_is_on(ID)) call RT_init_occupation_reference( )
#endif
   !
 endif
 !
end subroutine Reference_IO<|MERGE_RESOLUTION|>--- conflicted
+++ resolved
@@ -31,27 +31,12 @@
  use stderr,         ONLY:intc
  use timing_m,       ONLY:timing
  use parallel_m,     ONLY:PAR_IND_Xk_ibz
-<<<<<<< HEAD
- use IO_m,           ONLY:io_connect,io_disconnect,io_header,io_elemental,io_status,&
-&                         io_sec,io_bulk,read_is_on,io_fragment, &
-&                         manage_OP_IF_START_and_CL_IF_END,frag_RT, &
-&                         def_variable_bulk,io_variable_bulk,write_is_on,variable_exist
- use real_time,      ONLY:NE_i_time,REF_lifetime,RT_step,l_NE_with_fields,NE_steps,RT_nk, &
-&                         dG_lesser,Ho_plus_Sigma,RT_carriers,RT_obj_alloc,l_RT_rotate_DM,&
-&                         G_lesser_reference,G_MEM_steps,THETA_matrix,q_weight_RT,&
-&                         RT_bands,RT_nbands,MEM_pointer,RT_init_occupation_reference,RT_all2ibz
- use RT_control,     ONLY:J_cache,P_cache,Ms_cache,Ml_cache,OBS_RT_IO_t,RT_carriers_object,RT_IO_t,&
-&                         GF_RT_IO_t,TIME_string,IO_OBS_cache_steps,SAVE_G_history
- use fields,         ONLY:A_tot
- use hamiltonian,    ONLY:H_rotation
-=======
  use IO_m,           ONLY:io_connect,io_disconnect,io_sec,read_is_on,io_fragment, &
 &                         manage_OP_IF_START_and_CL_IF_END,io_bulk,write_is_on
  use real_time,      ONLY:NE_i_time,RT_step,NE_steps,RT_nk, &
 &                         RT_carriers,RT_nbands,RT_all2ibz,G_MEM_steps
  use RT_control,     ONLY:RT_carriers_object,CARR_RT_IO_t,GF_RT_IO_t,OBS_RT_IO_t,TMP_OBS_cache_steps,&
 &                         NE_i_start_time,SAVE_G_history
->>>>>>> 87bcd95b
 #if defined _PAR_IO
  use parallel_m,     ONLY:PAR_COM_Xk_ibz_INDEX,mpi_comm_world,myid
 #endif
@@ -75,13 +60,8 @@
 #if defined _PAR_IO
  integer               :: local_COMM
 #endif
-<<<<<<< HEAD
- integer               :: nbands,ik,i_spin,i_memory,i_time,i_MEM_start,db_type,VAR_ID
- logical               :: l_G,l_OBS,l_THETA,l_REF,l_carriers,l_track_history,l_JP,l_M,l_D,par_IO
-=======
  integer               :: ik,db_type,T_size,i_start
  logical               :: l_G,l_OBS,l_THETA,l_REF,l_carriers,l_JP,l_M,l_D,par_IO,first_IO
->>>>>>> 87bcd95b
  !
  ! DB kind and name...
  !=====================
@@ -141,19 +121,6 @@
    endif
  endif
  !
-<<<<<<< HEAD
- l_track_history=.false.
- if (l_OBS)      l_track_history=io_sec(ID,1)> 1
- if (l_carriers) l_track_history=io_sec(ID,1)> 1
- if (l_G)        l_track_history=io_sec(ID,1)> 1 .and. SAVE_G_history
- !
- if (l_track_history) db_name=trim(db_name)//"_Time_"//trim(TIME_string( (NE_i_time-1)*RT_step))
- !
- i_MEM_start=1
- if(SAVE_G_history) i_MEM_start=G_MEM_steps
- !
-=======
->>>>>>> 87bcd95b
 #if defined _PAR_IO
  if(l_G.and.any((/io_sec(ID,:)==3/))) then
    io_RT_components=io_connect(desc=trim(db_name)//"_PAR",type=db_type,ID=ID,COMM=local_COMM)
@@ -520,16 +487,6 @@
  !
  select case(WHAT)
    !
-<<<<<<< HEAD
-   do i_memory=i_MEM_start,G_MEM_steps
-     !
-     i_time=NE_i_time-G_MEM_steps+i_memory
-     if(i_time<=0) cycle
-     !
-     ch="dG_lesser_TIME"//trim(TIME_string( (i_time-1)*RT_step ))
-     call def_variable_bulk(ID,trim(ch),i_memory,(/2,RT_nbands,RT_nbands,RT_nk/),SP,par_io_kind='independent')
-     call  io_variable_bulk(ID,i_memory,C3=dG_lesser(:,:,k_range(1):k_range(2),i_memory),IPOS=(/1,1,1,k_range(1)/))
-=======
  case('DEF')
    !
    if (l_JP) then
@@ -543,32 +500,16 @@
      VAR_SZ(1:3)    = (/2,3,NF90_UNLIMITED/)
      dim_names(1:3) = [character(schlen) :: 'complex', 'xyz','time']
      call def_variable_bulk(ID,"Spin_Magnetization",6,VAR_SZ(1:3),SP,dim_names=dim_names(1:3),silent=.true.)
->>>>>>> 87bcd95b
      !
      VAR_SZ    = (/2,3,2,NF90_UNLIMITED/)
      dim_names = [character(schlen) :: 'complex', 'xyz','orb_itin','time']
      call def_variable_bulk(ID,"Orbital_Magnetization",7,VAR_SZ,SP,dim_names=dim_names,silent=.true.)
    endif
    !
-<<<<<<< HEAD
-   ch="Ho_plus_Sigma_TIME"//trim(TIME_string( (i_time-1)*RT_step ))
-   VAR_ID=i_memory
-   if ( SAVE_G_History .and. (allocated(Ho_plus_sigma) .and. (variable_exist(ID,trim(ch))).or.write_is_on(ID)) ) then
-     call def_variable_bulk(ID,trim(ch),G_MEM_steps+1,(/2,RT_nbands,RT_nbands,RT_nk/),SP,par_io_kind='independent')
-     call  io_variable_bulk(ID,VAR_ID,C3=Ho_plus_sigma(:,:,k_range(1):k_range(2),i_spin),IPOS=(/1,1,1,k_range(1)/))
-   endif
-   !
-   ch="H_rotation_TIME"//trim(TIME_string( (i_time-1)*RT_step ))
-   VAR_ID=i_memory+1
-   if ( l_RT_rotate_DM .and. ((allocated(H_rotation).and.variable_exist(ID,trim(ch))).or.write_is_on(ID)) ) then
-     call def_variable_bulk(ID,trim(ch),G_MEM_steps+1,(/2,RT_nbands,RT_nbands,RT_nk/),SP,par_io_kind='independent')
-     call  io_variable_bulk(ID,VAR_ID,C3=H_rotation(:,:,k_range(1):k_range(2),i_spin),IPOS=(/1,1,1,k_range(1)/))
-=======
    if(l_NE_with_fields) then
      VAR_SZ    = (/2,3,3,NF90_UNLIMITED/)
      dim_names = [character(schlen) :: 'complex', 'xyz','A_kind','time']
      call def_variable_bulk(ID,"A_tot",8,VAR_SZ,SP,dim_names=dim_names,silent=.true.)
->>>>>>> 87bcd95b
    endif
    !
  case('FILL')
@@ -582,31 +523,6 @@
      IPOS    =1
    endif
    !
-<<<<<<< HEAD
-   do i_memory=i_MEM_start,G_MEM_steps
-     !
-     i_time=NE_i_time-G_MEM_steps+i_memory
-     if(i_time<=0) cycle
-     !
-     ch="dG_lesser_K"//trim(intc(ik))//"_SPIN"//trim(intc(i_spin))//"_TIME"//trim(TIME_string( (i_time-1)*RT_step ))
-     call def_variable_bulk(ID,trim(ch),i_memory,(/2,RT_nbands,RT_nbands/),SP)
-     call  io_variable_bulk(ID,i_memory,C2=dG_lesser(:,:,ik,i_memory))
-     !
-   enddo
-   !
-   ch="Ho_plus_Sigma_K"//trim(intc(ik))//"_SPIN"//trim(intc(i_spin))//"_TIME"//trim(TIME_string( (i_time-1)*RT_step ))
-   VAR_ID=i_memory
-   if ( SAVE_G_history .and. (variable_exist(ID,trim(ch)).or.write_is_on(ID)) ) then
-     call def_variable_bulk(ID,trim(ch),G_MEM_steps+1,(/2,RT_nbands,RT_nbands/),SP)
-     call  io_variable_bulk(ID,VAR_ID,C2=Ho_plus_sigma(:,:,ik,i_spin))
-   endif
-   !
-   ch="H_rotation_K"//trim(intc(ik))//"_SPIN"//trim(intc(i_spin))//"_TIME"//trim(TIME_string( (i_time-1)*RT_step ))
-   VAR_ID=i_memory+1
-   if ( l_RT_rotate_DM .and. (variable_exist(ID,trim(ch)).or.write_is_on(ID)) ) then
-     call def_variable_bulk(ID,trim(ch),G_MEM_steps+1,(/2,RT_nbands,RT_nbands/),SP)
-     call  io_variable_bulk(ID,VAR_ID,C2=H_rotation(:,:,ik,i_spin))
-=======
    if (l_JP) then
      call io_variable_bulk(ID,4,C2=J_cache(:,1:CACHE_SZ),IPOS=(/1,1,IPOS/))
      call io_variable_bulk(ID,5,C2=P_cache(:,1:CACHE_SZ),IPOS=(/1,1,IPOS/))
@@ -615,7 +531,6 @@
    if(n_spin>1.and.l_M) then
      call io_variable_bulk(ID,6,C2=Ms_cache(:,1:CACHE_SZ),IPOS=(/1,1,IPOS/))
      call io_variable_bulk(ID,7,C3=Ml_cache(:,:,1:CACHE_SZ),IPOS=(/1,1,1,IPOS/))
->>>>>>> 87bcd95b
    endif
    !
    if(l_NE_with_fields) then
