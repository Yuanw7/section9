!
!        Copyright (C) 2000-2019 the YAMBO team
!              http://www.yambo-code.org
!
! Authors (see AUTHORS file for details): AM, DS
! 
! This file is distributed under the terms of the GNU 
! General Public License. You can redistribute it and/or 
! modify it under the terms of the GNU General Public 
! License as published by the Free Software Foundation; 
! either version 2, or (at your option) any later version.
!
! This program is distributed in the hope that it will 
! be useful, but WITHOUT ANY WARRANTY; without even the 
! implied warranty of MERCHANTABILITY or FITNESS FOR A 
! PARTICULAR PURPOSE.  See the GNU General Public License 
! for more details.
!
! You should have received a copy of the GNU General Public 
! License along with this program; if not, write to the Free 
! Software Foundation, Inc., 59 Temple Place - Suite 330,Boston, 
! MA 02111-1307, USA or visit http://www.gnu.org/copyleft/gpl.txt.
!
integer function io_RT_components(what,ID)
 !
 ! What can be E WF V OBSERV(J,P,M,...) G
 !
 use pars,           ONLY:SP,lchlen
 use drivers,        ONLY:l_real_time
 use R_lattice,      ONLY:nqbz
 use stderr,         ONLY:intc
 use timing_m,       ONLY:timing
<<<<<<< HEAD
 use parallel_m,     ONLY:PAR_IND_Xk_ibz
 use IO_m,           ONLY:io_connect,io_disconnect,io_sec,read_is_on,io_fragment,io_bulk,write_is_on
 use real_time,      ONLY:NE_i_time,RT_step,RT_dyn_step,NE_steps,RT_nk, &
&                         RT_carriers,RT_nbands,RT_all2ibz,G_MEM_steps
 use RT_control,     ONLY:RT_carriers_object,CARR_RT_IO_t,GF_RT_IO_t,OBS_RT_IO_t,TMP_OBS_cache_steps,&
&                         NE_i_start_time,SAVE_G_history
=======
 use IO_m,           ONLY:io_connect,io_disconnect,io_header,io_elemental,io_status,&
&                         io_sec,io_bulk,read_is_on,io_fragment,frag_RT, &
&                         def_variable_bulk,io_variable_bulk,write_is_on,variable_exist
 use real_time,      ONLY:NE_i_time,REF_lifetime,RT_step,l_NE_with_fields,NE_steps,RT_nk, &
&                         dG_lesser,RT_carriers,RT_obj_alloc,l_RT_rotate_DM,&
&                         G_lesser_reference,G_MEM_steps,THETA_matrix,q_weight_RT,&
&                         RT_bands,RT_nbands,MEM_pointer,RT_init_occupation_reference
 use RT_control,     ONLY:J_cache,P_cache,Ms_cache,Ml_cache,OBS_RT_IO_t,RT_carriers_object,RT_IO_t,&
&                         GF_RT_IO_t,TIME_string,IO_OBS_cache_steps,SAVE_G_history
 use fields,         ONLY:A_tot
 use hamiltonian,    ONLY:H_rotation
>>>>>>> d8513521
#if defined _PAR_IO
 use parallel_m,     ONLY:PAR_COM_Xk_ibz_INDEX,mpi_comm_world,myid
#endif
#if defined _ELPH
 use real_time,      ONLY:THETA_matrix
 use ELPH,           ONLY:ph_modes
#endif
 !
 implicit none
 !
 integer,      intent(in) :: ID
 character(*), intent(in) :: what
 !
 integer, external     :: variables_dynamic_RT
 !
 ! Work Space
 !
 character(lchlen)     :: db_name
 character(lchlen)     :: local_description(100)
 !
#if defined _PAR_IO
 integer               :: local_COMM
#endif
 integer               :: ik,db_type,T_size,i_start,G_IO_steps
 logical               :: l_G,l_OBS,l_THETA,l_REF,l_carriers,l_JP,l_M,l_D,&
&                         loading_carr_before_neq,par_IO,first_IO
 !
 ! DB kind and name...
 !=====================
 l_carriers   =what=="carriers"
 l_THETA      =what=="THETA"
 l_G          =what=="G"
 l_REF        =what=="REF"
 !
 !...OBSERVABLES
 !===============
 l_JP         =what=="JP".or.what=="OBSERVABLES"
 l_M          =what=="M".or.what=="OBSERVABLES"
 l_D          =what=="D".or.what=="OBSERVABLES"
 l_OBS        =l_JP.or.l_M.or.l_D
 !
 if(l_G       ) first_IO=(NE_i_time==  GF_RT_IO_t%last_point).or.(NE_i_time==1).or.  GF_RT_IO_t%last_point< 0
 if(l_carriers) first_IO=(NE_i_time==CARR_RT_IO_t%last_point).or.(NE_i_time==1).or.CARR_RT_IO_t%last_point< 0
 if(l_OBS     ) first_IO=(NE_i_time== OBS_RT_IO_t%last_point).or.(NE_i_time==1).or. OBS_RT_IO_t%last_point< 0
 !
 call timing('io_RT_components',OPR='start')
 !
 db_name="RT_"//trim(what)
 if (l_OBS)    db_name="RT_OBSERVABLES"
 if (l_REF)    db_name="RT_reference_components"
 !
 db_type=2
 if (.not.any((/l_OBS,l_carriers,l_THETA,l_G,l_REF/))) then
   db_name=trim(what)
   l_carriers=.TRUE.
   db_type=-3
 endif
 !
 loading_carr_before_neq = (db_type==-3.and.l_real_time) 
 !
 par_IO=.false.
#if defined _PAR_IO
 if (l_G) then
   if (write_is_on(ID)) local_COMM=PAR_COM_Xk_ibz_INDEX%COMM
   if ( read_is_on(ID)) local_COMM=mpi_comm_world
   par_IO=.true.
 endif
#endif
 !
 ! ACTION
 !========
 !
#if defined _PAR_IO
 if(l_G.and.any((/io_sec(ID,:)==3/))) then
   io_RT_components=io_connect(desc=trim(db_name)//"_PAR",type=db_type,ID=ID,COMM=local_COMM)
   if (io_RT_components/=0) goto 1
 else
#endif
 !
 io_RT_components=io_connect(desc=trim(db_name),type=db_type,ID=ID)
 if (io_RT_components/=0) goto 1
 !
#if defined _PAR_IO
 endif
#endif
 !
 ! 1st SECTION
 !=============
 if (any((/io_sec(ID,:)==1/))) then
   !
   call RT_header(ID,what,loading_carr_before_neq,l_carriers,l_OBS,l_G,l_THETA,l_REF,io_RT_components)
   if (io_RT_components/=0) goto 1
   !
   if (l_OBS)  call RT_OBS_IO(ID,l_JP,l_M,"DEF")
   !
   if ( l_carriers .and. .not.loading_carr_before_neq) call RT_carriers_object(RT_carriers,DB_id=ID,WHAT="ref_io")
   !
 endif
 !
 if (.not.any((/io_sec(ID,:)>1/))) goto 1
 !
 ! REFERENCE Lifetimes and Green function
 !========================================
 if ( l_REF ) call Reference_IO(ID)
 !
 ! 2nd SECTION
 !=============
 !
 ! Time size
 !
 T_size=1
 if ( (write_is_on(ID) .or. l_real_time) .and. l_G ) then
   G_IO_steps=GF_RT_IO_t%INTERVAL_steps/nint(RT_dyn_step/RT_step)
   if(NE_i_time> 1 .and. .not.SAVE_G_history) T_size=    G_MEM_steps
   if(NE_i_time> 1 .and.      SAVE_G_history) T_size=min(G_MEM_steps,G_IO_steps)
 endif
 if(l_OBS .and. NE_i_time> 1) T_size=TMP_OBS_cache_steps
 !
 if (any((/io_sec(ID,:)==2/))) then
   !
   if(any((/l_OBS,l_G,l_carriers/)) .and. .not.loading_carr_before_neq ) then
     io_RT_components=variables_dynamic_RT(ID,local_description)
     if (io_RT_components/=0) goto 1
   endif
   !
#if defined _PAR_IO
   if(l_G)        call TIME_points_IO(ID,T_size,first_IO,.false.,SAVE_G_history,l_G,GF_RT_IO_t)
#else
   if(l_G)        call TIME_points_IO(ID,T_size,.true.,.false.,SAVE_G_history,l_G,GF_RT_IO_t)
#endif
   if(l_carriers) call TIME_points_IO(ID,1,first_IO,.not.loading_carr_before_neq,.true.,l_G,CARR_RT_IO_t)
   !
   if(l_OBS)      call TIME_points_IO(ID,T_size,first_IO,.false.,.true.,l_G,OBS_RT_IO_t)
   !
 endif
 !
 if (.not.any((/io_sec(ID,:)>2/))) goto 1
 !
 ! 3rd SECTION
 !=============
 !
 ! GPL_EXCLUDE_START
 !
#if !defined _PAR_IO
 !
 ! === deal with K-fragments ===
 !
 if (l_THETA.or.l_G) then
   ik = max(1,maxval(io_sec(ID,:))-2)
   call io_fragment(ID,i_fragment=ik)
 endif
 !
#endif
 !
#if defined _ELPH
 !
 ! ELPH Kernel THETA Matrix 
 !==========================
 if ( l_THETA ) then
   call io_bulk(ID,VAR="RT_THETA_K"//trim(intc(ik)),VAR_SZ=(/2,2*nqbz*ph_modes,RT_nbands,RT_nbands/))
   call io_bulk(ID,C3=THETA_matrix(:,:,:,ik))
 endif
 !
#endif
 !
 ! lesser Green Function
 !=======================
 if ( l_G ) call G_lesser_IO(ID,T_size)
 !
 ! Carrier components
 !====================
 if ( l_carriers) then
   if (first_IO.or.read_is_on(ID)) &
   &  call RT_carriers_object(RT_carriers,DB_id=ID,WHAT="def_io_variables")
   call RT_carriers_object(RT_carriers,DB_id=ID,WHAT="do_io_variables")
   if (read_is_on(ID)) call RT_carriers_object(RT_carriers,WHAT="dump")
 endif
 !
 ! GPL_EXCLUDE_END
 !
 ! Current and Polarization
 !==========================
 if (l_OBS) call RT_OBS_IO(ID,l_JP,l_M,"FILL")
 !
1 call io_disconnect(ID=ID)
 !
 call timing('io_RT_components',OPR='stop')
 !
end function
!
! RT header
!=============
!
subroutine RT_header(ID,what,loading_carr_before_neq,l_carriers,l_OBS,l_G,l_THETA,l_REF,io_RT_components)
 !
 use pars,           ONLY:lchlen,schlen
 use drivers,        ONLY:l_real_time
 use R_lattice,      ONLY:nqbz
 use IO_m,           ONLY:io_header,io_status,io_elemental,io_bulk,frag_RT,&
&                         read_is_on
 use real_time,      ONLY:q_weight_RT,RT_carriers,G_MEM_steps,RT_obj_alloc
 use RT_control,     ONLY:SAVE_G_history
 !
 implicit none
 !
 character(*), intent(in) :: what
 integer, intent(in)      :: ID
 logical, intent(in)      :: loading_carr_before_neq,l_carriers,l_OBS,l_G,l_THETA,l_REF
 integer, intent(out)     :: io_RT_components
 !
 integer, external     :: variables_static_RT
 !
 character(lchlen)     :: local_description(100)
 character(schlen)     :: what_
 !
 if ( .not. loading_carr_before_neq ) then
   !
   what_=what
   if (l_OBS) then
     what_='OBSERVABLES'
   else if (.not.any((/l_carriers,l_THETA,l_G,l_REF/))) then
     what_='carriers'
   endif
   !
   io_RT_components=io_header(ID,IMPOSE_SN=(.not.l_carriers),CUTOFF=.true.,T_EL=.true.,FRAG=frag_RT)
   if (io_RT_components/=0) return
   !
   io_RT_components=variables_static_RT(ID,local_description,trim(what_))
   if (io_RT_components/=0) return
   !
 endif
 !
 ! GPL_EXCLUDE_START
 !
 if (l_THETA) then
   call io_bulk(ID,VAR="Q_weight",VAR_SZ=(/nqbz/))
   call io_bulk(ID,R1=q_weight_RT(:,1,1))
 endif
 !
 ! Here I dump all RELEVANT RT_carriers% components
 ! that make the RT_carriers databases independent
 !
 if (l_carriers) then
   call io_elemental(ID,VAR="RT_carriers_dimensions",VAR_SZ=4,MENU=0) 
   call io_elemental(ID,I0=RT_carriers%nk)
   call io_elemental(ID,I1=RT_carriers%nb)
   call io_elemental(ID,I0=RT_carriers%nstates)
   call io_elemental(ID,VAR="",VAR_SZ=0,MENU=0)
   !
   if (read_is_on(ID)) call RT_obj_alloc(RT_carriers)
   !
   call io_bulk(ID,VAR="RT_kpt",VAR_SZ=(/RT_carriers%nk,3/))
   call io_bulk(ID,R2=RT_carriers%kpt)
   call io_bulk(ID,VAR="RT_k_weight",VAR_SZ=(/RT_carriers%nk/))
   call io_bulk(ID,R1=RT_carriers%k_weight)
   call io_bulk(ID,VAR="RT_table",VAR_SZ=(/RT_carriers%nstates,4/))
   call io_bulk(ID,I2=RT_carriers%table)
   !
 endif
 !
 ! GPL_EXCLUDE_END
 !
 if (l_G) then
   call io_elemental(ID,VAR="Save_G_history",VAR_SZ=1,MENU=0) 
   call io_elemental(ID,L0=SAVE_G_history)
   call io_elemental(ID,VAR="",VAR_SZ=0,MENU=0)
 endif
 !
 io_RT_components=io_status(ID)
 !
end subroutine RT_header
!
!
! Time Points
!=============
!
subroutine TIME_points_IO(ID,VAR_SZ,def_var,load_rest_info,unlim,l_G,TYP)
 !
 use pars,           ONLY:IP,SP,schlen
 use drivers,        ONLY:l_real_time
 use units,          ONLY:AUT2FS
 use RT_control,     ONLY:RT_IO_t,RT_description,n_RT_descriptions
 use real_time,      ONLY:NE_steps,MEM_pointer,G_MEM_steps,NE_i_time,i_MEM_now,i_MEM_prev,i_MEM_old,&
&                         RT_dyn_step,RT_step
 use IO_m,           ONLY:def_variable_bulk,io_variable_bulk,def_variable_elemental,io_variable_elemental,&
&                         NF90_unlimited,&
&                         write_is_on,read_is_on
 !
#include<memory.h>
 !
 integer,       intent(in)    :: ID,VAR_SZ
 logical,       intent(in)    :: def_var,load_rest_info,unlim,l_G
 type(RT_IO_t), intent(inout) :: TYP
 !
 integer                      :: IPOS(1),IO_LIM(2),i_min_index,i_mem
 character(schlen)            :: dim_name(1)
 !
 if(write_is_on(ID)) TYP%last_point=NE_i_time
 !
 ! ... for RESTART purposes...
 if(load_rest_info) then
   call def_variable_elemental(ID,"IO_TIMEs",2,SP,0) 
   call io_variable_elemental(ID,VAR=" [RT] I/O time          (input) [fs]:",&
                        R0=TYP%INTERVAL_time_SAVE,CHECK=.TRUE.,OP=(/"=="/),  &
&                       DESCRIPTION=RT_description(n_RT_descriptions),UNIT=AUT2FS)
   call io_variable_elemental(ID,VAR=" [RT] I/O time            (now) [fs]:",&
                        R0=TYP%INTERVAL_time     ,CHECK=.FALSE.,             &
&                       DESCRIPTION=RT_description(n_RT_descriptions),UNIT=AUT2FS)
 endif
 !
 !
 call def_variable_elemental(ID,"IO_TIME_steps_last_nsteps",3,IP+100,0) 
 call io_variable_elemental(ID,I0=TYP%INTERVAL_steps)
 call io_variable_elemental(ID,I0=TYP%last_point)
 call io_variable_elemental(ID,I0=TYP%N)
 !
 if (l_G .and. l_real_time) then
   if(def_var.or.read_is_on(ID)) then
     dim_name="G_MEM_steps"
     call def_variable_bulk(ID,"MEMORY_TIME_POINTS",2,(/G_MEM_steps/),IP+100,dim_name,silent=.true.)
   endif
   call io_variable_bulk(ID,2,I1=MEM_pointer)
   if (read_is_on(ID)) then
     i_min_index=minval(MEM_pointer)
     do i_mem=1,G_MEM_steps
       if (MEM_pointer(i_mem)==NE_i_time  )                         i_MEM_now =i_mem
       if (MEM_pointer(i_mem)==NE_i_time-nint(RT_dyn_step/RT_step)) i_MEM_prev=i_mem
       if (G_MEM_steps==2) cycle
       if (MEM_pointer(i_mem)==i_min_index)                         i_MEM_old =i_mem
     enddo
   endif
 endif
 !
 if (.not.allocated(TYP%Time)) then
   YAMBO_ALLOC(TYP%Time,(TYP%N))
 endif
 !
 IPOS=TYP%N-VAR_SZ+1
 IO_LIM=(/TYP%N-VAR_SZ+1,TYP%N/)
 if(def_var.or.read_is_on(ID)) then
   dim_name="IO_TIME_n_points"
   if(     unlim) call def_variable_bulk(ID,"IO_TIME_points",3,(/NF90_unlimited/),SP,dim_name,silent=.true.)
   if(.not.unlim) call def_variable_bulk(ID,"IO_TIME_points",3,(/G_MEM_steps/),   SP,dim_name,silent=.true.)
 endif
 !
 if(write_is_on(ID)) call io_variable_bulk(ID,3,R1=TYP%Time(IO_LIM(1):IO_LIM(2)),IPOS=IPOS)
 if( read_is_on(ID)) call io_variable_bulk(ID,3,R1=TYP%Time(:TYP%N))
 !
end subroutine TIME_points_IO
!
!
! lesser Green Function
!=======================
!
subroutine G_lesser_IO(ID,T_size)
 !
 use pars,           ONLY:SP,schlen
 use drivers,        ONLY:l_real_time
 use stderr,         ONLY:intc
 use IO_m,           ONLY:def_variable_bulk,io_variable_bulk,&
&                         variable_exist,write_is_on,io_sec
 use hamiltonian,    ONLY:H_rotation
 use RT_control,     ONLY:GF_RT_IO_t,SAVE_G_history,NE_i_start_time
 use real_time,      ONLY:dG_lesser,G_MEM_steps,RT_bands,RT_nbands,RT_nk,l_RT_rotate_DM,&
&                         NE_i_time,RT_dyn_step,RT_step,i_MEM_now,i_MEM_prev,i_MEM_old
 use netcdf,         ONLY:NF90_UNLIMITED
#if defined _PAR_IO
 use parallel_m,     ONLY:PAR_G_kpts
#endif
 !
 implicit none
 !
 integer, intent(in)  :: ID,T_size
 !
 logical           :: l_H_rot
 integer           :: ib,ik,i_sp_pol,i_time,i_mem,i_mem_sorted
 integer           :: VAR_SZ(5),IPOS(5)
 real(SP)          :: time(2)
 character(schlen) :: dim_names(5),var_name
 !
 i_sp_pol=1
 !
 VAR_SZ(1:3)=(/2,RT_nbands,RT_nbands/)
 dim_names(1:3)  =[character(schlen) :: 'complex', 'RT_nbands','RT_nbands']
 IPOS(1:3)=(/1,1,1/)
 !
 if(.not.SAVE_G_history) then
   VAR_SZ(5)    = G_MEM_steps
   dim_names(5) ='G_MEM_steps'
 else
   VAR_SZ(5)    = NF90_UNLIMITED
   dim_names(5) ='G_IO_time_step'
 endif
 !
#if defined _PAR_IO
 !
 VAR_SZ(4)    = RT_nk
 dim_names(4) ='RT_nk'
 !
 l_H_rot=( l_RT_rotate_DM .and. (variable_exist(ID,"H_rotation").or.write_is_on(ID)) )
 !
 if(NE_i_time==NE_i_start_time.or..not.l_real_time) then
   call def_variable_bulk(ID,"dG_lesser", 4,VAR_sz,SP,dim_names=dim_names,par_io_kind='collective',silent=.true.)
   if(l_H_rot) call def_variable_bulk(ID,"H_rotation",6,VAR_sz(1:4),SP,&
   &                                             dim_names=dim_names(1:4),par_io_kind='collective',silent=.true.)
 endif
 !
 IPOS(4)=PAR_G_kpts(1)
 if(l_real_time) then
   do i_mem_sorted=G_MEM_steps-T_size+1,G_MEM_steps
     if(     SAVE_G_history) IPOS(5)=GF_RT_IO_t%N+(i_mem_sorted-G_MEM_steps)
     if(.not.SAVE_G_history) IPOS(5)=      T_size+(i_mem_sorted-G_MEM_steps)
     !i_mem=mod(i_MEM_now+i_mem_sorted-1,G_MEM_steps)+1
     if(i_mem_sorted==G_MEM_steps  ) i_mem=i_MEM_now
     if(i_mem_sorted==G_MEM_steps-1) i_mem=i_MEM_prev
     if(i_mem_sorted==G_MEM_steps-2) i_mem=i_MEM_old
     call io_variable_bulk(ID,4,C4=dG_lesser(:,:,PAR_G_kpts(1):PAR_G_kpts(2),i_mem:i_mem),IPOS=IPOS)
   enddo
 else
   IPOS(5)=GF_RT_IO_t%N
   call io_variable_bulk(ID,4,C4=dG_lesser(:,:,PAR_G_kpts(1):PAR_G_kpts(2),1:1),IPOS=IPOS)
 endif
 if(l_H_rot) call io_variable_bulk(ID,6,C3=H_rotation(:,:,PAR_G_kpts(1):PAR_G_kpts(2),i_sp_pol),IPOS=IPOS(1:4))
 !
#else
 !
 ik = maxval(io_sec(ID,:))-2
 !
 VAR_SZ(4)    = 1
 dim_names(4) ='k_fragment'
 IPOS(4)      = 1
 !
 time(1)=(NE_i_time-(T_size-1)*nint(RT_dyn_step/RT_step))*RT_step
 time(2)=(NE_i_time-1)*RT_step
 !
 var_name="dG_lesser_K"//trim(intc(ik))//"_SP_POL"//trim(intc(i_sp_pol))
 call def_variable_bulk(ID,trim(var_name),4,VAR_SZ,SP,dim_names=dim_names,silent=.true.)
 !
 if(l_real_time) then
   do i_mem_sorted=G_MEM_steps-T_size+1,G_MEM_steps
     if(     SAVE_G_history) IPOS(5)=GF_RT_IO_t%N+(i_mem_sorted-G_MEM_steps)
     if(.not.SAVE_G_history) IPOS(5)=      T_size+(i_mem_sorted-G_MEM_steps)
     !i_mem=mod(i_MEM_now+i_mem_sorted-1,G_MEM_steps)+1
     if(i_mem_sorted==G_MEM_steps  ) i_mem=i_MEM_now
     if(i_mem_sorted==G_MEM_steps-1) i_mem=i_MEM_prev
     if(i_mem_sorted==G_MEM_steps-2) i_mem=i_MEM_old
     call io_variable_bulk(ID,4,C4=dG_lesser(:,:,ik:ik,i_mem:i_mem),IPOS=IPOS)
   enddo
 else
   IPOS(5)=GF_RT_IO_t%N
   call io_variable_bulk(ID,4,C4=dG_lesser(:,:,ik:ik,1:1),IPOS=IPOS)
 endif
 !
 var_name="H_rotation_K"//trim(intc(ik))//"_SP_POL"//trim(intc(i_sp_pol))
 l_H_rot=( l_RT_rotate_DM .and. (variable_exist(ID,trim(var_name)).or.write_is_on(ID)) )
 !
 if ( l_H_rot ) then
   call def_variable_bulk(ID,trim(var_name),6,VAR_SZ(1:3),SP,dim_names=dim_names(1:3))
   call  io_variable_bulk(ID,6,C2=H_rotation(:,:,ik,i_sp_pol))
 endif
 !
#endif
 !
end subroutine G_lesser_IO
!
!
! Current and Polarization
!==========================
!
subroutine RT_OBS_IO(ID,l_JP,l_M,what)
 !
 use pars,        ONLY:SP,schlen
 use IO_m,        ONLY:io_variable_bulk,def_variable_bulk,NF90_unlimited,&
&                      read_is_on,write_is_on
 use electrons,   ONLY:n_spin
 use real_time,   ONLY:l_NE_with_fields,NE_i_time
 use RT_control,  ONLY:J_cache,P_cache,Ms_cache,Ml_cache,A_cache,&
&                      TMP_OBS_cache_steps,OBS_RT_IO_t
 !
#include<memory.h>
 !
 integer,      intent(in) :: ID
 logical,      intent(in) :: l_JP,l_M
 character(*), intent(in) :: what
 !
 integer           :: VAR_SZ(4),CACHE_SZ,IPOS
 character(schlen) :: dim_names(4)
 !
 select case(WHAT)
   !
 case('DEF')
   !
   if (l_JP) then
     VAR_SZ(1:3)    = (/2,3,NF90_UNLIMITED/)
     dim_names(1:3) = [character(schlen) :: 'complex', 'xyz','time']
     call def_variable_bulk(ID,"Current",     4,VAR_SZ(1:3),SP,dim_names=dim_names(1:3),silent=.true.)
     call def_variable_bulk(ID,"Polarization",5,VAR_SZ(1:3),SP,dim_names=dim_names(1:3),silent=.true.)
   endif
   !
   if(n_spin>1.and.l_M) then
     VAR_SZ(1:3)    = (/2,3,NF90_UNLIMITED/)
     dim_names(1:3) = [character(schlen) :: 'complex', 'xyz','time']
     call def_variable_bulk(ID,"Spin_Magnetization",6,VAR_SZ(1:3),SP,dim_names=dim_names(1:3),silent=.true.)
     !
     VAR_SZ    = (/2,3,2,NF90_UNLIMITED/)
     dim_names = [character(schlen) :: 'complex', 'xyz','orb_itin','time']
     call def_variable_bulk(ID,"Orbital_Magnetization",7,VAR_SZ,SP,dim_names=dim_names,silent=.true.)
   endif
   !
   if(l_NE_with_fields) then
     VAR_SZ    = (/2,3,3,NF90_UNLIMITED/)
     dim_names = [character(schlen) :: 'complex', 'xyz','A_kind','time']
     call def_variable_bulk(ID,"A_tot",8,VAR_SZ,SP,dim_names=dim_names,silent=.true.)
   endif
   !
 case('FILL')
   !
   if(write_is_on(ID)) then
     if(NE_i_time==1) CACHE_SZ=1
     if(NE_i_time> 1) CACHE_SZ=TMP_OBS_cache_steps
     IPOS    =OBS_RT_IO_t%N-TMP_OBS_cache_steps+1
   else if(read_is_on(ID)) then
     CACHE_SZ=TMP_OBS_cache_steps
     IPOS    =1
   endif
   !
   if (l_JP) then
     call io_variable_bulk(ID,4,C2=J_cache(:,1:CACHE_SZ),IPOS=(/1,1,IPOS/))
     call io_variable_bulk(ID,5,C2=P_cache(:,1:CACHE_SZ),IPOS=(/1,1,IPOS/))
   endif
   !
   if(n_spin>1.and.l_M) then
     call io_variable_bulk(ID,6,C2=Ms_cache(:,1:CACHE_SZ),IPOS=(/1,1,IPOS/))
     call io_variable_bulk(ID,7,C3=Ml_cache(:,:,1:CACHE_SZ),IPOS=(/1,1,1,IPOS/))
   endif
   !
   if(l_NE_with_fields) then
     call io_variable_bulk(ID,8,C3=A_cache(:,:,1:CACHE_SZ),IPOS=(/1,1,1,IPOS/))
   endif
   !
 end select
 !
end subroutine
!
!
! REFERENCE Lifetimes and Green function
!========================================
!
subroutine Reference_IO(ID)
 !
 use drivers,        ONLY:l_elph_scatt
 use R_lattice,      ONLY:nqbz
 use IO_m,           ONLY:io_bulk,read_is_on
 use real_time,      ONLY:RT_init_occupation_reference,q_weight_RT,REF_lifetime,&
&                         G_lesser_reference,RT_nk,RT_nbands
#if defined _ELPH
 use ELPH,           ONLY:elph_branches
#endif

 !
#include<memory.h>
 !
 integer, intent(in)  :: ID
 !
#if defined _ELPH
 !
 if (l_elph_scatt) then
   !
   if (read_is_on(ID)) then
     YAMBO_FREE(q_weight_RT)
     YAMBO_ALLOC(q_weight_RT,(nqbz,elph_branches(1):elph_branches(2),2))
   endif
   !
   call io_bulk(ID,VAR="Q_WEIGHT",VAR_SZ=(/nqbz,elph_branches(2)-elph_branches(1)+1,2/))
   call io_bulk(ID,R3=q_weight_RT(:,:,:))
   !
 endif
 !
#endif
 !
 if (allocated(REF_lifetime)) then
   !
   call io_bulk(ID,VAR="RT_E_E_REF_Hole_lifetime",VAR_SZ=(/RT_nbands,RT_nk/))
   call io_bulk(ID,R2=REF_lifetime(:,:,1))
   !
   call io_bulk(ID,VAR="RT_E_E_REF_Electron_lifetime",VAR_SZ=(/RT_nbands,RT_nk/))
   call io_bulk(ID,R2=REF_lifetime(:,:,2))
   !
   call io_bulk(ID,VAR="RT_E_P_REF_Hole_lifetime",VAR_SZ=(/RT_nbands,RT_nk/))
   call io_bulk(ID,R2=REF_lifetime(:,:,3))
   !
   call io_bulk(ID,VAR="RT_E_P_REF_Electron_lifetime",VAR_SZ=(/RT_nbands,RT_nk/))
   call io_bulk(ID,R2=REF_lifetime(:,:,4))
   !
   call io_bulk(ID,VAR="RT_E_P_REF_Ho_abs_lifetime",VAR_SZ=(/RT_nbands,RT_nk/))
   call io_bulk(ID,R2=REF_lifetime(:,:,5))
   !
   call io_bulk(ID,VAR="RT_E_P_REF_El_abs_lifetime",VAR_SZ=(/RT_nbands,RT_nk/))
   call io_bulk(ID,R2=REF_lifetime(:,:,6))
   !
   call io_bulk(ID,VAR="RT_E_PHOT_REF_Hole_abs_lifetime",VAR_SZ=(/RT_nbands,RT_nk/))
   call io_bulk(ID,R2=REF_lifetime(:,:,7))
   !
   call io_bulk(ID,VAR="RT_E_PHOT_REF_El_abs_lifetime",VAR_SZ=(/RT_nbands,RT_nk/))
   call io_bulk(ID,R2=REF_lifetime(:,:,8))
   !
 endif
 !
 if (allocated(G_lesser_reference)) then
   !
   call io_bulk(ID,VAR="G_lesser_reference",VAR_SZ=(/2,RT_nbands,RT_nbands,RT_nk/))
   call io_bulk(ID,C3=G_lesser_reference)
   !
#if !defined _YPP_RT
   if (read_is_on(ID)) call RT_init_occupation_reference( )
#endif
   !
 endif
 !
end subroutine Reference_IO<|MERGE_RESOLUTION|>--- conflicted
+++ resolved
@@ -30,26 +30,11 @@
  use R_lattice,      ONLY:nqbz
  use stderr,         ONLY:intc
  use timing_m,       ONLY:timing
-<<<<<<< HEAD
- use parallel_m,     ONLY:PAR_IND_Xk_ibz
  use IO_m,           ONLY:io_connect,io_disconnect,io_sec,read_is_on,io_fragment,io_bulk,write_is_on
  use real_time,      ONLY:NE_i_time,RT_step,RT_dyn_step,NE_steps,RT_nk, &
-&                         RT_carriers,RT_nbands,RT_all2ibz,G_MEM_steps
+&                         RT_carriers,RT_nbands,G_MEM_steps
  use RT_control,     ONLY:RT_carriers_object,CARR_RT_IO_t,GF_RT_IO_t,OBS_RT_IO_t,TMP_OBS_cache_steps,&
 &                         NE_i_start_time,SAVE_G_history
-=======
- use IO_m,           ONLY:io_connect,io_disconnect,io_header,io_elemental,io_status,&
-&                         io_sec,io_bulk,read_is_on,io_fragment,frag_RT, &
-&                         def_variable_bulk,io_variable_bulk,write_is_on,variable_exist
- use real_time,      ONLY:NE_i_time,REF_lifetime,RT_step,l_NE_with_fields,NE_steps,RT_nk, &
-&                         dG_lesser,RT_carriers,RT_obj_alloc,l_RT_rotate_DM,&
-&                         G_lesser_reference,G_MEM_steps,THETA_matrix,q_weight_RT,&
-&                         RT_bands,RT_nbands,MEM_pointer,RT_init_occupation_reference
- use RT_control,     ONLY:J_cache,P_cache,Ms_cache,Ml_cache,OBS_RT_IO_t,RT_carriers_object,RT_IO_t,&
-&                         GF_RT_IO_t,TIME_string,IO_OBS_cache_steps,SAVE_G_history
- use fields,         ONLY:A_tot
- use hamiltonian,    ONLY:H_rotation
->>>>>>> d8513521
 #if defined _PAR_IO
  use parallel_m,     ONLY:PAR_COM_Xk_ibz_INDEX,mpi_comm_world,myid
 #endif
