!
!        Copyright (C) 2000-2017 the YAMBO team
!              http://www.yambo-code.org
!
! Authors (see AUTHORS file for details): AM
! 
! This file is distributed under the terms of the GNU 
! General Public License. You can redistribute it and/or 
! modify it under the terms of the GNU General Public 
! License as published by the Free Software Foundation; 
! either version 2, or (at your option) any later version.
!
! This program is distributed in the hope that it will 
! be useful, but WITHOUT ANY WARRANTY; without even the 
! implied warranty of MERCHANTABILITY or FITNESS FOR A 
! PARTICULAR PURPOSE.  See the GNU General Public License 
! for more details.
!
! You should have received a copy of the GNU General Public 
! License along with this program; if not, write to the Free 
! Software Foundation, Inc., 59 Temple Place - Suite 330,Boston, 
! MA 02111-1307, USA or visit http://www.gnu.org/copyleft/gpl.txt.
!
integer function io_RT_components(what,ID)
 !
 ! What can be E WF V JPSM G
 !
 use pars,           ONLY:SP,lchlen,schlen
 use drivers,        ONLY:l_elph_scatt,l_real_time
 use R_lattice,      ONLY:nqbz
 use stderr,         ONLY:intc
 use electrons,      ONLY:n_spin
 use IO_m,           ONLY:io_connect,io_disconnect,io_header,io_elemental,io_status,        &
&                         io_sec,io_bulk,read_is_on,write_is_on,io_fragment, &
&                         manage_OP_IF_START_and_CL_IF_END,&
&                         frag_RT
 use real_time,      ONLY:NE_i_time,REF_lifetime,RT_step,l_NE_with_fields,NE_steps,RT_nk, &
&                         dG_lesser,RT_carriers,RT_obj_alloc,&
&                         G_lesser_reference,G_MEM_steps,THETA_matrix,q_weight_RT,&
&                         RT_bands,RT_nbands,MEM_pointer,RT_init_occupation_reference
 use RT_control,     ONLY:J_cache,P_cache,M_cache,JPC_RT_IO_t,RT_carriers_object,RT_IO_t,&
&                         GF_RT_IO_t,TIME_string,IO_JPSM_cache_steps,SAVE_G_history
 use fields,         ONLY:A_vecpot
#if defined _ELPH
 use ELPH,           ONLY:ph_modes,elph_branches
#endif
#if defined _TIMING
 use timing_m,       ONLY:timing
#endif
#include<memory.h>
 !
 integer,      intent(in) :: ID
 character(*), intent(in) :: what
 !
 ! Work Space
 !
 integer, external     :: variables_RT
 character(lchlen)     :: local_description(100),db_name
 character(schlen)     :: what_
 !
<<<<<<< HEAD
 integer               :: ik,ib,i_spin,i_memory,i_time,db_type
=======
 integer               :: nbands,ik,ib,i_spin,i_memory,i_time,db_type
>>>>>>> ab982c33
 logical               :: l_G,l_JPSM,l_THETA,l_REF,l_carriers,l_track_history
 !
 ! DB kind and name
 !==================
 l_carriers   =what=="carriers"
 l_THETA      =what=="THETA"
 l_JPSM       =what=="JPSM"
 l_G          =what=="G"
 l_REF        =what=="REF"
 !
#if defined _TIMING
 call timing('io_RT_components',OPR='start')
#endif
 !
 db_name="RT_"//trim(what)
 if (l_REF) db_name="RT_reference_components"
 !
 what_=what
 db_type=2
 if (.not.any((/l_carriers,l_THETA,l_JPSM,l_G,l_REF/))) then
   db_name=trim(what)
   what_='carriers'
   l_carriers=.TRUE.
   db_type=-3
 endif
 !
 if (l_THETA.or.l_G) ik = maxval(io_sec(ID,:))-1
 !
 ! ACTION
 !========
 !
 if (l_JPSM.or.l_carriers) call manage_OP_IF_START_and_CL_IF_END(ID,NE_i_time,NE_steps)
 if (l_G   .or.l_THETA   ) call manage_OP_IF_START_and_CL_IF_END(ID,ik,RT_nk)
 !
 l_track_history=.false.
 if (l_JPSM)     l_track_history=io_sec(ID,1)> 1
 if (l_carriers) l_track_history=io_sec(ID,1)> 1
 if (l_G)        l_track_history=io_sec(ID,1)> 1 .and. SAVE_G_history
 !
 if (l_track_history) db_name=trim(db_name)//"_Time_"//trim(TIME_string( (NE_i_time-1)*RT_step))
 !
 io_RT_components=io_connect(desc=trim(db_name),type=db_type,ID=ID)
 if (io_RT_components/=0) goto 1
 !
 ! 1st SECTION
 !=============
 if (any((/io_sec(ID,:)==1/))) then
   !
   if ( db_type==2 .or. (db_type==-3.and..not.l_real_time) ) then
     !
     io_RT_components=io_header(ID,IMPOSE_SN=(.not.l_carriers),CUTOFF=.true.,T_EL=.true.,FRAG=frag_RT)
     if (io_RT_components/=0) goto 1
     !
     io_RT_components=variables_RT(ID,local_description,trim(what_))
     if (io_RT_components/=0) goto 1
     !
   endif
   !
   if (l_THETA) then
     call io_bulk(ID,VAR="Q_weight",VAR_SZ=(/nqbz/))
     call io_bulk(ID,R1=q_weight_RT(:,1,1))
   endif
   !
   ! Here I dump all RELEVANT RT_carriers% components
   ! that make the RT_carriers databases independent
   !
   if (l_carriers) then
     call io_elemental(ID,VAR="RT_carriers_dimensions",VAR_SZ=4,MENU=0) 
     call io_elemental(ID,I0=RT_carriers%nk)
     call io_elemental(ID,I1=RT_carriers%nb)
     call io_elemental(ID,I0=RT_carriers%nstates)
     call io_elemental(ID,VAR="",VAR_SZ=0,MENU=0)
     !
     if (read_is_on(ID)) call RT_obj_alloc(RT_carriers)
     !
     call io_bulk(ID,VAR="RT_kpt",VAR_SZ=(/RT_carriers%nk,3/))
     call io_bulk(ID,R2=RT_carriers%kpt)
     call io_bulk(ID,VAR="RT_k_weight",VAR_SZ=(/RT_carriers%nk/))
     call io_bulk(ID,R1=RT_carriers%k_weight)
     call io_bulk(ID,VAR="RT_table",VAR_SZ=(/RT_carriers%nstates,4/))
     call io_bulk(ID,I2=RT_carriers%table)
     !
     call RT_carriers_object(RT_carriers,DB_id=ID,WHAT="ref_input_output")
   endif
   !
   if (l_G) then
     call io_elemental(ID,VAR="Save_G_history",VAR_SZ=1,MENU=0) 
     call io_elemental(ID,L0=SAVE_G_history)
     call io_elemental(ID,VAR="",VAR_SZ=0,MENU=0)
     call io_bulk(ID,VAR="MEMORY_TIME_POINTS",VAR_SZ=(/G_MEM_steps/))
     call io_bulk(ID,I1=MEM_pointer)
   endif
   !
   ! I/O time points
   !
   if ((l_JPSM.or.l_carriers).and.(db_type==2.or..not.l_real_time)) call LOCAL_IO(JPC_RT_IO_t)
   if (l_G)                                                         call LOCAL_IO(GF_RT_IO_t)
   !
   io_RT_components=io_status(ID)
   if (io_RT_components/=0) goto 1
   !
 endif
 !
 if (.not.any((/io_sec(ID,:)>1/))) goto 1
 !
 ! === no K no Time ===
 !#####################
 !
 ! REFERENCE Lifetimes and Green function
 !========================================
 if ( l_REF ) then
   !
#if defined _ELPH
   !
   if (l_elph_scatt) then
     !
     if (read_is_on(ID)) then
       Y_FREE(q_weight_RT)
       Y_ALLOCATE(q_weight_RT(nqbz,elph_branches(1):elph_branches(2),2))
       Y_MEM(q_weight_RT)
     endif
     !
     call io_bulk(ID,VAR="Q_WEIGHT",VAR_SZ=(/nqbz,elph_branches(2)-elph_branches(1)+1,2/))
     call io_bulk(ID,R3=q_weight_RT(:,:,:))
     !
   endif
   !
#endif
   !
   if (allocated(REF_lifetime)) then
     !
     call io_bulk(ID,VAR="RT_E_E_REF_Hole_lifetime",VAR_SZ=(/RT_bands(2)-RT_bands(1)+1,RT_nk/))
     call io_bulk(ID,R2=REF_lifetime(:,:,1))
     !
     call io_bulk(ID,VAR="RT_E_E_REF_Electron_lifetime",VAR_SZ=(/RT_bands(2)-RT_bands(1)+1,RT_nk/))
     call io_bulk(ID,R2=REF_lifetime(:,:,2))
     !
     call io_bulk(ID,VAR="RT_E_P_REF_Hole_lifetime",VAR_SZ=(/RT_bands(2)-RT_bands(1)+1,RT_nk/))
     call io_bulk(ID,R2=REF_lifetime(:,:,3))
     !
     call io_bulk(ID,VAR="RT_E_P_REF_Electron_lifetime",VAR_SZ=(/RT_bands(2)-RT_bands(1)+1,RT_nk/))
     call io_bulk(ID,R2=REF_lifetime(:,:,4))
     !
     call io_bulk(ID,VAR="RT_E_P_REF_Ho_abs_lifetime",VAR_SZ=(/RT_bands(2)-RT_bands(1)+1,RT_nk/))
     call io_bulk(ID,R2=REF_lifetime(:,:,5))
     !
     call io_bulk(ID,VAR="RT_E_P_REF_El_abs_lifetime",VAR_SZ=(/RT_bands(2)-RT_bands(1)+1,RT_nk/))
     call io_bulk(ID,R2=REF_lifetime(:,:,6))
     !
     call io_bulk(ID,VAR="RT_E_PHOT_REF_Hole_abs_lifetime",VAR_SZ=(/RT_bands(2)-RT_bands(1)+1,RT_nk/))
     call io_bulk(ID,R2=REF_lifetime(:,:,7))
     !
     call io_bulk(ID,VAR="RT_E_PHOT_REF_El_abs_lifetime",VAR_SZ=(/RT_bands(2)-RT_bands(1)+1,RT_nk/))
     call io_bulk(ID,R2=REF_lifetime(:,:,8))
     !
   endif
   !
   if (allocated(G_lesser_reference)) then
     !
     i_spin=1
     !
<<<<<<< HEAD
     do ik=1,RT_nk
       call io_bulk(ID,VAR="G_lesser_ref_K"//trim(intc(ik))//"_SPIN"//trim(intc(i_spin)),&
&                      VAR_SZ=(/RT_nbands,RT_nbands,2/))
       call io_bulk(ID,C3=G_lesser_reference(:,:,ik))
     enddo
=======
     call io_bulk(ID,VAR="G_lesser_reference",VAR_SZ=(/2,RT_nbands,RT_nbands,RT_nk/))
     call io_bulk(ID,C3=G_lesser_reference)
>>>>>>> ab982c33
     !
     if (read_is_on(ID)) call RT_init_occupation_reference( )
     !
   endif
   !
 endif
 !
 ! === K-dependent ===
 !####################
 !
#if defined _ELPH
 !
 ! ELPH Kernel THETA Matrix 
 !==========================
 if ( l_THETA ) then
   !
   call io_fragment(ID,i_fragment=ik)
   !
<<<<<<< HEAD
   do ib=1,RT_bands(2)-RT_bands(1)+1
     call io_bulk(ID,VAR="RT_THETA_B"//trim(intc(ib))//"_K"//trim(intc(ik)),VAR_SZ=(/2*nqbz*ph_modes,RT_bands(2)-RT_bands(1)+1,2/))
     call io_bulk(ID,C3=THETA_matrix(:,:,ib,ik))
   enddo
=======
   nbands=RT_bands(2)-RT_bands(1)+1
   call io_bulk(ID,VAR="RT_THETA_K"//trim(intc(ik)),VAR_SZ=(/2,2*nqbz*ph_modes,nbands,nbands/))
   call io_bulk(ID,C3=THETA_matrix(:,:,:,ik))
>>>>>>> ab982c33
   !
 endif
 !
#endif
 !
 ! lesser Green Function
 !=======================
 if ( l_G ) then
   !
   ! Needed for restart
   !
   if (.not.SAVE_G_history) call io_fragment(ID,i_fragment=ik)
   !
   i_spin=1
   !
   do i_memory=1,G_MEM_steps
     !
     i_time=NE_i_time-G_MEM_steps+i_memory
     if(i_time<=0) cycle
     !
     call io_bulk(ID,VAR="dG_lesser_K"//trim(intc(ik))//"_SPIN"//trim(intc(i_spin))//&
<<<<<<< HEAD
&                              "_TIME"//trim(TIME_string( (i_time-1)*RT_step )),&
&                 VAR_SZ=(/RT_nbands,RT_nbands,2/))
     !
     call io_bulk(ID,C3=dG_lesser(:,:,ik,i_memory))
=======
&                        "_TIME"//trim(TIME_string( (i_time-1)*RT_step )),VAR_SZ=(/2,RT_nbands,RT_nbands/))
     call io_bulk(ID,C2=dG_lesser(:,:,ik,i_memory))
>>>>>>> ab982c33
     !
   enddo
   !
   if(l_NE_with_fields.and.ik==RT_nk) then
     call io_bulk(ID,VAR="A_vecpot",VAR_SZ=(/2,9/))
     call io_bulk(ID,C1=(/A_vecpot%vecpot,A_vecpot%vecpot_vel,A_vecpot%vecpot_acc/))
   endif
   !
 endif
 !
 ! === Time-dependent ===
 !#######################
 !
 ! Carrier components
 !====================
 if ( l_carriers) then
   !
   call RT_carriers_object(RT_carriers,DB_id=ID,WHAT="input_output")
   if (read_is_on(ID)) call RT_carriers_object(RT_carriers,WHAT="dump")
   !
 endif
 !
 ! Current and Polarization
 !==========================
 if ( l_JPSM) then
   !        
   call io_elemental(ID,VAR="JPSM_CACHE_TIME_N_points",VAR_SZ=1,MENU=0) 
   call io_elemental(ID,I0=IO_JPSM_cache_steps)
   call io_elemental(ID,VAR="",VAR_SZ=0,MENU=0)
   !
   call io_bulk(ID,VAR="Current_TIME"//trim(TIME_string( (NE_i_time-1)*RT_step )),VAR_SZ=(/6,IO_JPSM_cache_steps/))
   call io_bulk(ID,R2=J_cache)
   !
   call io_bulk(ID,VAR="Polarization_TIME"//trim(TIME_string( (NE_i_time-1)*RT_step )),VAR_SZ=(/6,IO_JPSM_cache_steps/))
   call io_bulk(ID,R2=P_cache)
   !
   if(n_spin>1) then
     call io_bulk(ID,VAR="Magnetization_TIME"//trim(TIME_string( (NE_i_time-1)*RT_step )),VAR_SZ=(/6,IO_JPSM_cache_steps/))
     call io_bulk(ID,R2=M_cache)
   endif
   !
 endif       
 !
1 call io_disconnect(ID=ID)
 !
#if defined _TIMING
 call timing('io_RT_components',OPR='stop')
#endif
 !
 contains
   !
   subroutine LOCAL_IO(TYP)
     type(RT_IO_t) :: TYP
     !
     call io_elemental(ID,VAR="IO_TIME_N_points",VAR_SZ=1,MENU=0) 
     call io_elemental(ID,I0=TYP%N)
     call io_elemental(ID,VAR="IO_TIME_LAST_POINT",VAR_SZ=1,MENU=0) 
     call io_elemental(ID,I0=TYP%last_point)
     call io_elemental(ID,VAR="",VAR_SZ=0,MENU=0)
     !
     Y_ALLOCATE(TYP%Time(NE_steps))
     Y_MEM(TYP%Time)
     !
     call io_bulk(ID,VAR="IO_TIME_points",VAR_SZ=(/TYP%N/))
     call io_bulk(ID,R1=TYP%Time(:TYP%N))
     !
   end subroutine
   !
end function<|MERGE_RESOLUTION|>--- conflicted
+++ resolved
@@ -31,7 +31,7 @@
  use stderr,         ONLY:intc
  use electrons,      ONLY:n_spin
  use IO_m,           ONLY:io_connect,io_disconnect,io_header,io_elemental,io_status,        &
-&                         io_sec,io_bulk,read_is_on,write_is_on,io_fragment, &
+&                         io_sec,io_bulk,read_is_on,io_fragment, &
 &                         manage_OP_IF_START_and_CL_IF_END,&
 &                         frag_RT
  use real_time,      ONLY:NE_i_time,REF_lifetime,RT_step,l_NE_with_fields,NE_steps,RT_nk, &
@@ -58,11 +58,7 @@
  character(lchlen)     :: local_description(100),db_name
  character(schlen)     :: what_
  !
-<<<<<<< HEAD
- integer               :: ik,ib,i_spin,i_memory,i_time,db_type
-=======
- integer               :: nbands,ik,ib,i_spin,i_memory,i_time,db_type
->>>>>>> ab982c33
+ integer               :: nbands,ik,i_spin,i_memory,i_time,db_type
  logical               :: l_G,l_JPSM,l_THETA,l_REF,l_carriers,l_track_history
  !
  ! DB kind and name
@@ -224,16 +220,8 @@
      !
      i_spin=1
      !
-<<<<<<< HEAD
-     do ik=1,RT_nk
-       call io_bulk(ID,VAR="G_lesser_ref_K"//trim(intc(ik))//"_SPIN"//trim(intc(i_spin)),&
-&                      VAR_SZ=(/RT_nbands,RT_nbands,2/))
-       call io_bulk(ID,C3=G_lesser_reference(:,:,ik))
-     enddo
-=======
      call io_bulk(ID,VAR="G_lesser_reference",VAR_SZ=(/2,RT_nbands,RT_nbands,RT_nk/))
      call io_bulk(ID,C3=G_lesser_reference)
->>>>>>> ab982c33
      !
      if (read_is_on(ID)) call RT_init_occupation_reference( )
      !
@@ -252,16 +240,9 @@
    !
    call io_fragment(ID,i_fragment=ik)
    !
-<<<<<<< HEAD
-   do ib=1,RT_bands(2)-RT_bands(1)+1
-     call io_bulk(ID,VAR="RT_THETA_B"//trim(intc(ib))//"_K"//trim(intc(ik)),VAR_SZ=(/2*nqbz*ph_modes,RT_bands(2)-RT_bands(1)+1,2/))
-     call io_bulk(ID,C3=THETA_matrix(:,:,ib,ik))
-   enddo
-=======
    nbands=RT_bands(2)-RT_bands(1)+1
    call io_bulk(ID,VAR="RT_THETA_K"//trim(intc(ik)),VAR_SZ=(/2,2*nqbz*ph_modes,nbands,nbands/))
    call io_bulk(ID,C3=THETA_matrix(:,:,:,ik))
->>>>>>> ab982c33
    !
  endif
  !
@@ -283,15 +264,8 @@
      if(i_time<=0) cycle
      !
      call io_bulk(ID,VAR="dG_lesser_K"//trim(intc(ik))//"_SPIN"//trim(intc(i_spin))//&
-<<<<<<< HEAD
-&                              "_TIME"//trim(TIME_string( (i_time-1)*RT_step )),&
-&                 VAR_SZ=(/RT_nbands,RT_nbands,2/))
-     !
-     call io_bulk(ID,C3=dG_lesser(:,:,ik,i_memory))
-=======
 &                        "_TIME"//trim(TIME_string( (i_time-1)*RT_step )),VAR_SZ=(/2,RT_nbands,RT_nbands/))
      call io_bulk(ID,C2=dG_lesser(:,:,ik,i_memory))
->>>>>>> ab982c33
      !
    enddo
    !
