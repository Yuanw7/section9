!
! Copyright (C) 2000-2014 A. Marini and the YAMBO team 
!              http://www.yambo-code.org
! 
! This file is distributed under the terms of the GNU 
! General Public License. You can redistribute it and/or 
! modify it under the terms of the GNU General Public 
! License as published by the Free Software Foundation; 
! either version 2, or (at your option) any later version.
!
! This program is distributed in the hope that it will 
! be useful, but WITHOUT ANY WARRANTY; without even the 
! implied warranty of MERCHANTABILITY or FITNESS FOR A 
! PARTICULAR PURPOSE.  See the GNU General Public License 
! for more details.
!
! You should have received a copy of the GNU General Public 
! License along with this program; if not, write to the Free 
! Software Foundation, Inc., 59 Temple Place - Suite 330,Boston, 
! MA 02111-1307, USA or visit http://www.gnu.org/copyleft/gpl.txt.
!
integer function io_RT_components(what,ID)
 !
 ! what can be E WF V J_and_P G
 !
 use pars,           ONLY:SP,lchlen
 use R_lattice,      ONLY:nkibz,nqbz
 use stderr,         ONLY:intc
 use SC,             ONLY:SC_bands,SC_nbands,RT_nk,&
&                         SC_xc_functional,V_hartree_sc,l_NSC_shot,SC_fft_size,V_mean
 use IO_m,           ONLY:io_connect,io_disconnect,io_header,io_elemental,io_status,&
&                         io_sec,io_bulk,read_is_on,write_is_on,IO_NO_DATABASE,&
&                         manage_RD_WR_CL_IF_END,io_reset,ver_is_gt_or_eq,variable_is_found
 use fields,         ONLY:i_Probe,i_Pump
 use real_time,      ONLY:RT_IO_JPO_steps,NE_i_time,E_P_Hole_lifetime,E_P_Electron_lifetime,&
&                         E_P_Ho_abs_lifetime,E_P_El_abs_lifetime,REF_lifetime,&
&                         E_E_Hole_lifetime,E_E_Electron_lifetime,RT_do_IO,RT_delta0_occupations
#if defined _ELPH
 use ELPH,           ONLY:ph_modes
#endif
#if defined _RT
 use real_time,      ONLY:l_NE_with_fields,NE_steps,RT_P,J_and_P_cache_size, &
&                         dG_lesser,l_NE_dynamics_started,RT_ind_J,J_and_P_cache,&
&                         G_lesser_reference,MEM_index,G_MEM_steps,THETA_matrix,q_weight_RT
 use fields,         ONLY:A_vecpot
#endif                                
 use matrix_operate, ONLY:mat_c2r,mat_r2c
 use fragments,      ONLY:io_fragment
#if defined _TIMING
 use timing_m,       ONLY:timing
#endif
 implicit none
 !
 integer,      intent(in) :: ID
 character(*), intent(in) :: what
 !
 ! Work Space
 !
 integer, external     :: variables_SC
 character(lchlen)     :: local_description(100),db_name
 !
 real(SP), allocatable :: TMP_matrix(:,:,:)
<<<<<<< HEAD
 integer               :: ik,ib,i_spin,i1
 logical               :: l_V,l_IMPOSE_SN,CHECK_,l_occupations,l_G,l_J_and_P,l_T_EL,l_THETA,l_REF
 integer               :: file_number,i_time
 integer               :: i_time_range(2)
=======
 integer               :: ik,ib,i_spin,i1,file_number,i_time,i_time_range(2)
 logical               :: l_V,l_IMPOSE_SN,CHECK_,l_occupations,l_G,l_J_and_P,l_T_EL,l_THETA,l_REF
>>>>>>> d1405546
 real(SP)              :: A_vecpot_disk(3,3,2)
 !
#if defined _TIMING
 call timing('io_RT_components',OPR='start')
#endif
 !
 l_occupations=what=="occupations"
 l_THETA      =what=="THETA"
 l_J_and_P    =what=="J_and_P"
 l_G          =what=="G"
 l_REF        =what=="REF"
 !
 db_name=what
 if (l_REF) db_name="reference_G_and_occupations"
 !
 l_REF        =what=="REF"
 !
 ! When the db.scV is used for single non-SC shot the number
 ! of bands and SC_mixing can be not respected. 
 !
 CHECK_=.TRUE.
 !
 ! Running NE_i_time=io_sec(ID,1)-1 => NE_time=(NE_i_time-1)*RT_step      
 !      
 if (RT_IO_JPO_steps/=0) file_number=(NE_i_Time-1)/RT_IO_JPO_steps+1
 !
 ! Write only every RT_io_steps
 !
 if (l_J_and_P.or.l_occupations) then
<<<<<<< HEAD
   if(io_sec(ID,1)==1) then 
     if (l_J_and_P)     io_RT_components=io_connect(desc="RT_J_and_P",type=2,ID=ID)
     if (l_occupations) io_RT_components=io_connect(desc="RT_delta_occ",type=2,ID=ID)
=======
   if (io_sec(ID,1)==1) then 
     io_RT_components=io_connect(desc="RT_"//trim(db_name),type=2,ID=ID)
>>>>>>> d1405546
   else
     if (RT_do_IO('J')) then
       if (l_J_and_P)     io_RT_components=io_connect(desc="RT_"//trim(db_name)//"_Time_"//trim(intc(file_number)),type=2,ID=ID)
       if (l_occupations) then
<<<<<<< HEAD
         io_RT_components=io_connect(desc="RT_delta_occ_"//trim(intc(file_number)),type=2,ID=ID)
         if (read_is_on(ID).and.io_RT_components==IO_NO_DATABASE) then
           io_RT_components=io_connect(desc="RT_delta_occ",type=2,ID=ID)
=======
         io_RT_components=io_connect(desc="RT_"//trim(db_name)//"_Time_"//trim(intc(file_number)),type=2,ID=ID)
         if (read_is_on(ID).and.io_RT_components==IO_NO_DATABASE) then
           io_RT_components=io_connect(desc="RT_"//trim(db_name),type=2,ID=ID)
>>>>>>> d1405546
         endif
       endif
     else
       io_RT_components=0
       call io_reset(ID)
       if (.not.l_J_and_P) goto 2
     endif
   endif
 endif
 !
 if (l_G.or.l_THETA) then
   !
   if(.not.RT_do_IO('G').and.l_NE_dynamics_started.and.write_is_on(ID)) then
     io_RT_components=0
     call io_reset(ID)
     goto 2
   endif
 endif
 !
 if (l_G) then
   if (.not.ver_is_gt_or_eq(ID,revision=944).or.G_MEM_steps==2.or.io_sec(ID,1)==1) then
     io_RT_components=io_connect(desc="RT_"//trim(db_name),type=2,ID=ID)
   else
     io_RT_components=io_connect(desc="RT_"//trim(db_name)//"_"//trim(intc(file_number)),type=2,ID=ID)
   endif
 endif
 !
 if (l_THETA) io_RT_components=io_connect(desc="RT_THETA",type=2,ID=ID)
 !
 if (l_REF.and.io_sec(ID,1)==1) io_RT_components=io_connect(desc="RT_"//trim(db_name),type=2,ID=ID)
 !
 if (l_REF.and.io_sec(ID,1)==1) io_RT_components=io_connect(desc="RT_Reference",type=2,ID=ID)
 !
 if (io_RT_components/=0) goto 1
 !
 ik = maxval(io_sec(ID,:))-1
 !
 if (any((/io_sec(ID,:)==1/))) then
   !
   l_IMPOSE_SN=.not.l_V
   if (l_occupations) l_IMPOSE_SN=.FALSE.
   l_T_EL=.false.
#if defined _ELPH
   l_T_EL=.true.
#endif
   !
   if (any((/l_J_and_P,l_G,l_THETA,l_REF/))) then
     if (write_is_on(ID).or.variable_is_found(ID,"TEMPERATURES")/=0) then
       io_RT_components=io_header(ID,IMPOSE_SN=l_IMPOSE_SN,CUTOFF=.true.,T_EL=l_T_EL)
     else
       io_RT_components=io_header(ID,IMPOSE_SN=l_IMPOSE_SN,CUTOFF=.true.)
     endif
   endif
   !
   if (l_occupations) then
     if (write_is_on(ID).or.(read_is_on(ID).and.variable_is_found(ID,"TEMPERATURES")/=0) ) then
       io_RT_components=io_header(ID,IMPOSE_SN=l_IMPOSE_SN,CUTOFF=.true.,T_EL=l_T_EL)
     endif
   endif
   !
   if (io_RT_components/=0) goto 1
   !
   io_RT_components=variables_SC(ID,local_description,what)
   !=======================================================
   if (io_RT_components/=0) goto 1
   !
   if (l_G.or.l_occupations.or.l_THETA) then
     call io_elemental(ID,VAR="Probe_and_Pump_index",VAR_SZ=2,MENU=0) 
     call io_elemental(ID,I0=i_Probe)
     call io_elemental(ID,I0=i_Pump)
     call io_elemental(ID,VAR="",VAR_SZ=0,MENU=0)
   endif
   !
   if (l_THETA) then
     call io_bulk(ID,VAR="Q_weight",VAR_SZ=(/nqbz/))
     call io_bulk(ID,R1=q_weight_RT(:,1,1))
   endif
   !
   io_RT_components=io_status(ID)
   if (io_RT_components/=0) goto 1
   !
 endif
 ! 
 if(l_J_and_P.or.l_occupations) then
   call manage_RD_WR_CL_IF_END(ID,ik,NE_steps)
 else if (l_G) then
   call manage_RD_WR_CL_IF_END(ID,ik,RT_nk)
 else
   call manage_RD_WR_CL_IF_END(ID,ik,nkibz)
 endif
 !
 if(any((/l_G,l_THETA/))) then
   !
   if (ik==0) goto 1
   !
   ! Fragmentation
   !===============
   !
   call io_fragment(ID,i_fragment=ik)
   !
 endif
 !
 if(l_REF .and. ik==0) goto 1
 !
 if ( l_occupations ) then
   !
   ! lesser Green Function diagonal
   !===============================
   !
   if (io_RT_components/=0) goto 1  
   !
   if (io_sec(ID,1)>1) then
     !
     call io_bulk(ID,VAR="RT_occupations_TIME"//trim(intc(NE_i_time)),VAR_SZ=(/SC_bands(2)-SC_bands(1)+1,RT_nk/))
     call io_bulk(ID,R2=RT_delta0_occupations)
     !
#if defined _ELPH  && defined _RT
     !
     if (ver_is_gt_or_eq(ID,revision=1124).and.allocated(E_P_Hole_lifetime)) then
       !
       call io_bulk(ID,VAR="RT_E_P_Hole_lifetime_TIME"//trim(intc(NE_i_time)),VAR_SZ=(/SC_bands(2)-SC_bands(1)+1,RT_nk/))
       call io_bulk(ID,R2=E_P_Hole_lifetime)
       !
       call io_bulk(ID,VAR="RT_E_P_Electron_lifetime_TIME"//trim(intc(NE_i_time)),VAR_SZ=(/SC_bands(2)-SC_bands(1)+1,RT_nk/))
       call io_bulk(ID,R2=E_P_Electron_lifetime)
       !
       call io_bulk(ID,VAR="RT_E_P_Ho_abs_lifetime_TIME"//trim(intc(NE_i_time)),VAR_SZ=(/SC_bands(2)-SC_bands(1)+1,RT_nk/))
       call io_bulk(ID,R2=E_P_Ho_abs_lifetime)
       !
       if (ver_is_gt_or_eq(ID,revision=2694)) then
         call io_bulk(ID,VAR="RT_E_P_El_abs_lifetime_TIME"//trim(intc(NE_i_time)),VAR_SZ=(/SC_bands(2)-SC_bands(1)+1,RT_nk/))
         call io_bulk(ID,R2=E_P_El_abs_lifetime)
       endif
       !
     endif
     !
#endif
     !
     if (ver_is_gt_or_eq(ID,revision=1449).and.allocated(E_E_Hole_lifetime)) then
       !
       call io_bulk(ID,VAR="RT_E_E_Hole_lifetime_TIME"//trim(intc(NE_i_time)),VAR_SZ=(/SC_bands(2)-SC_bands(1)+1,RT_nk/))
       call io_bulk(ID,R2=E_E_Hole_lifetime)
       !
       call io_bulk(ID,VAR="RT_E_E_Electron_lifetime_TIME"//trim(intc(NE_i_time)),VAR_SZ=(/SC_bands(2)-SC_bands(1)+1,RT_nk/))
       call io_bulk(ID,R2=E_E_Electron_lifetime)
       !
     endif
     !
   endif
   !
 endif
 !
#if defined _ELPH  && defined _RT
 !
 if ( l_THETA ) then
   !
   ! ELPH Kernel THETA Matrix 
   !==========================
   !
   if (io_RT_components/=0) goto 1  
   !
   allocate(TMP_matrix(2*nqbz*ph_modes,SC_bands(2)-SC_bands(1)+1,2))
   !
   do ib=1,SC_bands(2)-SC_bands(1)+1
     if (write_is_on(ID)) call mat_c2r(THETA_matrix(:,:,ib,ik),TMP_matrix)
     call io_bulk(ID,VAR="RT_THETA_B"//trim(intc(ib))//"_K"//trim(intc(ik)),VAR_SZ=(/2*nqbz*ph_modes,SC_bands(2)-SC_bands(1)+1,2/))
     call io_bulk(ID,R3=TMP_matrix)
     if (read_is_on(ID))  call mat_r2c(TMP_matrix,THETA_matrix(:,:,ib,ik))
   enddo
   !
   deallocate(TMP_matrix)
   !
 endif
 !
#endif
 !
 if ( l_G ) then
   !
   ! lesser Green Function
   !=======================
   !
   if (io_RT_components/=0) goto 1  
   !
   allocate(TMP_matrix(SC_bands(1):SC_bands(2),SC_bands(1):SC_bands(2),2))
   !
   i_spin=1
   !
   if (ver_is_gt_or_eq(ID,revision=944)) then
     i_time_range=(/NE_i_time-G_MEM_steps+1,NE_i_time/)
     if (i_time_range(1)<=0) i_time_range(1)=1
     do i_time=i_time_range(1),i_time_range(2)
       call io_bulk(ID,VAR="dG_lesser_K"//trim(intc(ik))//"_SPIN"//trim(intc(i_spin))//"_ITIME"//trim(intc(i_time)),&
&           VAR_SZ=(/SC_nbands,SC_nbands,2/))
       if (write_is_on(ID)) call mat_c2r(dG_lesser(:,:,ik,MEM_index(i_time,G_MEM_steps)),TMP_matrix)
       call io_bulk(ID,R3=TMP_matrix)
       if (read_is_on(ID))  call mat_r2c(TMP_matrix,dG_lesser(:,:,ik,MEM_index(i_time,G_MEM_steps)))
     enddo
   else
     call io_bulk(ID,VAR="dG_lesser_K"//trim(intc(ik))//"_SPIN"//trim(intc(i_spin)),&
&         VAR_SZ=(/SC_nbands,SC_nbands,2/))
     if (write_is_on(ID)) call mat_c2r(dG_lesser(:,:,ik,MEM_index(NE_i_time,G_MEM_steps)),TMP_matrix)
     call io_bulk(ID,R3=TMP_matrix)
     if (read_is_on(ID))  call mat_r2c(TMP_matrix,dG_lesser(:,:,ik,MEM_index(NE_i_time,G_MEM_steps)))
   endif
   !
   if(l_NE_with_fields.and.ik==RT_nk) then
     call io_bulk(ID,VAR="A_vecpot",VAR_SZ=(/3,3,2/))
     if (write_is_on(ID)) then
       A_vecpot_disk(:,1,1)= real(A_vecpot%vecpot(:),SP)
       A_vecpot_disk(:,1,2)=aimag(A_vecpot%vecpot(:))
       A_vecpot_disk(:,2,1)= real(A_vecpot%vecpot_vel(:),SP)
       A_vecpot_disk(:,2,2)=aimag(A_vecpot%vecpot_vel(:))
       A_vecpot_disk(:,3,1)= real(A_vecpot%vecpot_acc(:),SP)
       A_vecpot_disk(:,3,2)=aimag(A_vecpot%vecpot_acc(:))
     endif
     call io_bulk(ID,R3=A_vecpot_disk)
     if (read_is_on(ID)) then 
       A_vecpot%vecpot(:)    =cmplx(A_vecpot_disk(:,1,1),A_vecpot_disk(:,1,2),SP)
       A_vecpot%vecpot_vel(:)=cmplx(A_vecpot_disk(:,2,1),A_vecpot_disk(:,2,2),SP)
       A_vecpot%vecpot_acc(:)=cmplx(A_vecpot_disk(:,3,1),A_vecpot_disk(:,3,2),SP)
     endif
   endif
   !
   deallocate(TMP_matrix)
   !
 endif
 !
 if ( l_REF ) then
   !
   ! REFERENCE Lifetimes
   !====================
   !
   if (io_RT_components/=0) goto 1  
   !
<<<<<<< HEAD
   if (allocated(E_E_Hole_lifetime)) then
=======
   if (allocated(REF_lifetime)) then
>>>>>>> d1405546
     !
     call io_bulk(ID,VAR="RT_E_E_REF_Hole_lifetime",VAR_SZ=(/SC_bands(2)-SC_bands(1)+1,RT_nk/))
     call io_bulk(ID,R2=REF_lifetime(:,:,1))
     !
     call io_bulk(ID,VAR="RT_E_E_REF_Electron_lifetime",VAR_SZ=(/SC_bands(2)-SC_bands(1)+1,RT_nk/))
     call io_bulk(ID,R2=REF_lifetime(:,:,2))
     !
<<<<<<< HEAD
   endif
   !
#if defined _ELPH  && defined _RT
   !
   if (allocated(E_P_Hole_lifetime)) then
=======
#if defined _ELPH  && defined _RT
>>>>>>> d1405546
     !
     call io_bulk(ID,VAR="RT_E_P_REF_Hole_lifetime",VAR_SZ=(/SC_bands(2)-SC_bands(1)+1,RT_nk/))
     call io_bulk(ID,R2=REF_lifetime(:,:,3))
     !
     call io_bulk(ID,VAR="RT_E_P_REF_Electron_lifetime",VAR_SZ=(/SC_bands(2)-SC_bands(1)+1,RT_nk/))
     call io_bulk(ID,R2=REF_lifetime(:,:,4))
     !
     call io_bulk(ID,VAR="RT_E_P_REF_Ho_abs_lifetime",VAR_SZ=(/SC_bands(2)-SC_bands(1)+1,RT_nk/))
     call io_bulk(ID,R2=REF_lifetime(:,:,5))
     !
     call io_bulk(ID,VAR="RT_E_P_REF_El_abs_lifetime",VAR_SZ=(/SC_bands(2)-SC_bands(1)+1,RT_nk/))
     call io_bulk(ID,R2=REF_lifetime(:,:,6))
     !
<<<<<<< HEAD
   endif
   !
#endif
=======
#endif
     !
   endif
   !
   if (allocated(G_lesser_reference)) then
     !
     allocate(TMP_matrix(SC_bands(1):SC_bands(2),SC_bands(1):SC_bands(2),2))
     !
     i_spin=1
     !
     do ik=1,RT_nk
       call io_bulk(ID,VAR="G_lesser_ref_K"//trim(intc(ik))//"_SPIN"//trim(intc(i_spin)),&
&                      VAR_SZ=(/SC_nbands,SC_nbands,2/))
       if (write_is_on(ID)) call mat_c2r(G_lesser_reference(:,:,ik),TMP_matrix)
       call io_bulk(ID,R3=TMP_matrix)
       if (read_is_on(ID))  call mat_r2c(TMP_matrix,G_lesser_reference(:,:,ik))
     enddo
     !
     deallocate(TMP_matrix)
     !
   endif
>>>>>>> d1405546
   !
 endif
 !
 if ( l_J_and_P ) then
   !
   ! Current and Vector Potential
   !==============================
   !        
   if(io_sec(ID,1)/=1) then
     !
     if(write_is_on(ID)) then
       !
       do i1=1,3
         J_and_P_cache( 2*i1-1,  mod(NE_i_time-1,RT_IO_JPO_steps)+1)= real(RT_ind_J(i1))
         J_and_P_cache( 2*i1,    mod(NE_i_time-1,RT_IO_JPO_steps)+1)=aimag(RT_ind_J(i1))
         J_and_P_cache(6+2*i1-1, mod(NE_i_time-1,RT_IO_JPO_steps)+1)= real(RT_P(i1))
         J_and_P_cache(6+2*i1,   mod(NE_i_time-1,RT_IO_JPO_steps)+1)=aimag(RT_P(i1))
         J_and_P_cache(12+2*i1-1,mod(NE_i_time-1,RT_IO_JPO_steps)+1)= 0.
         J_and_P_cache(12+2*i1,  mod(NE_i_time-1,RT_IO_JPO_steps)+1)= 0.
       enddo
       !
     endif
     !
     if (RT_do_IO('J')) then
       !                                
       call io_bulk(ID,VAR="Current_Polarization_and_Potential_TIME"//trim(intc(file_number)), &
&                      VAR_SZ=(/J_and_P_cache_size,RT_IO_JPO_steps/))
       !
       call io_bulk(ID,R2=J_and_P_cache)
       !
       call io_disconnect(ID)
       !                       
     endif
     !
     if(read_is_on(ID)) then
       !
       ! Read from cache
       !
       do i1=1,3
         RT_ind_J(i1)           =cmplx(J_and_P_cache(   2*i1-1,mod(NE_i_time-1,RT_IO_JPO_steps)+1), &
&                                      J_and_P_cache(   2*i1,  mod(NE_i_time-1,RT_IO_JPO_steps)+1),SP)
         RT_P(i1)               =cmplx(J_and_P_cache( 6+2*i1-1,mod(NE_i_time-1,RT_IO_JPO_steps)+1), &
&                                      J_and_P_cache( 6+2*i1  ,mod(NE_i_time-1,RT_IO_JPO_steps)+1),SP)
       enddo
       !
     endif 
     !
     if(.not.RT_do_IO('J')) call io_reset(ID) 
     !
   endif
   !
 endif       
 !
1 call io_disconnect(ID=ID)
 !
2 continue
 !
#if defined _TIMING
 call timing('io_RT_components',OPR='stop')
#endif
 !
end function<|MERGE_RESOLUTION|>--- conflicted
+++ resolved
@@ -60,15 +60,8 @@
  character(lchlen)     :: local_description(100),db_name
  !
  real(SP), allocatable :: TMP_matrix(:,:,:)
-<<<<<<< HEAD
- integer               :: ik,ib,i_spin,i1
- logical               :: l_V,l_IMPOSE_SN,CHECK_,l_occupations,l_G,l_J_and_P,l_T_EL,l_THETA,l_REF
- integer               :: file_number,i_time
- integer               :: i_time_range(2)
-=======
  integer               :: ik,ib,i_spin,i1,file_number,i_time,i_time_range(2)
  logical               :: l_V,l_IMPOSE_SN,CHECK_,l_occupations,l_G,l_J_and_P,l_T_EL,l_THETA,l_REF
->>>>>>> d1405546
  real(SP)              :: A_vecpot_disk(3,3,2)
  !
 #if defined _TIMING
@@ -84,8 +77,6 @@
  db_name=what
  if (l_REF) db_name="reference_G_and_occupations"
  !
- l_REF        =what=="REF"
- !
  ! When the db.scV is used for single non-SC shot the number
  ! of bands and SC_mixing can be not respected. 
  !
@@ -98,27 +89,15 @@
  ! Write only every RT_io_steps
  !
  if (l_J_and_P.or.l_occupations) then
-<<<<<<< HEAD
-   if(io_sec(ID,1)==1) then 
-     if (l_J_and_P)     io_RT_components=io_connect(desc="RT_J_and_P",type=2,ID=ID)
-     if (l_occupations) io_RT_components=io_connect(desc="RT_delta_occ",type=2,ID=ID)
-=======
    if (io_sec(ID,1)==1) then 
      io_RT_components=io_connect(desc="RT_"//trim(db_name),type=2,ID=ID)
->>>>>>> d1405546
    else
      if (RT_do_IO('J')) then
        if (l_J_and_P)     io_RT_components=io_connect(desc="RT_"//trim(db_name)//"_Time_"//trim(intc(file_number)),type=2,ID=ID)
        if (l_occupations) then
-<<<<<<< HEAD
-         io_RT_components=io_connect(desc="RT_delta_occ_"//trim(intc(file_number)),type=2,ID=ID)
-         if (read_is_on(ID).and.io_RT_components==IO_NO_DATABASE) then
-           io_RT_components=io_connect(desc="RT_delta_occ",type=2,ID=ID)
-=======
          io_RT_components=io_connect(desc="RT_"//trim(db_name)//"_Time_"//trim(intc(file_number)),type=2,ID=ID)
          if (read_is_on(ID).and.io_RT_components==IO_NO_DATABASE) then
            io_RT_components=io_connect(desc="RT_"//trim(db_name),type=2,ID=ID)
->>>>>>> d1405546
          endif
        endif
      else
@@ -149,8 +128,6 @@
  if (l_THETA) io_RT_components=io_connect(desc="RT_THETA",type=2,ID=ID)
  !
  if (l_REF.and.io_sec(ID,1)==1) io_RT_components=io_connect(desc="RT_"//trim(db_name),type=2,ID=ID)
- !
- if (l_REF.and.io_sec(ID,1)==1) io_RT_components=io_connect(desc="RT_Reference",type=2,ID=ID)
  !
  if (io_RT_components/=0) goto 1
  !
@@ -353,11 +330,7 @@
    !
    if (io_RT_components/=0) goto 1  
    !
-<<<<<<< HEAD
-   if (allocated(E_E_Hole_lifetime)) then
-=======
    if (allocated(REF_lifetime)) then
->>>>>>> d1405546
      !
      call io_bulk(ID,VAR="RT_E_E_REF_Hole_lifetime",VAR_SZ=(/SC_bands(2)-SC_bands(1)+1,RT_nk/))
      call io_bulk(ID,R2=REF_lifetime(:,:,1))
@@ -365,15 +338,7 @@
      call io_bulk(ID,VAR="RT_E_E_REF_Electron_lifetime",VAR_SZ=(/SC_bands(2)-SC_bands(1)+1,RT_nk/))
      call io_bulk(ID,R2=REF_lifetime(:,:,2))
      !
-<<<<<<< HEAD
-   endif
-   !
 #if defined _ELPH  && defined _RT
-   !
-   if (allocated(E_P_Hole_lifetime)) then
-=======
-#if defined _ELPH  && defined _RT
->>>>>>> d1405546
      !
      call io_bulk(ID,VAR="RT_E_P_REF_Hole_lifetime",VAR_SZ=(/SC_bands(2)-SC_bands(1)+1,RT_nk/))
      call io_bulk(ID,R2=REF_lifetime(:,:,3))
@@ -387,11 +352,6 @@
      call io_bulk(ID,VAR="RT_E_P_REF_El_abs_lifetime",VAR_SZ=(/SC_bands(2)-SC_bands(1)+1,RT_nk/))
      call io_bulk(ID,R2=REF_lifetime(:,:,6))
      !
-<<<<<<< HEAD
-   endif
-   !
-#endif
-=======
 #endif
      !
    endif
@@ -413,7 +373,6 @@
      deallocate(TMP_matrix)
      !
    endif
->>>>>>> d1405546
    !
  endif
  !
