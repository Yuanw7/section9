!
!        Copyright (C) 2000-2019 the YAMBO team
!              http://www.yambo-code.org
!
! Authors (see AUTHORS file for details): AM, DS
! 
! This file is distributed under the terms of the GNU 
! General Public License. You can redistribute it and/or 
! modify it under the terms of the GNU General Public 
! License as published by the Free Software Foundation; 
! either version 2, or (at your option) any later version.
!
! This program is distributed in the hope that it will 
! be useful, but WITHOUT ANY WARRANTY; without even the 
! implied warranty of MERCHANTABILITY or FITNESS FOR A 
! PARTICULAR PURPOSE.  See the GNU General Public License 
! for more details.
!
! You should have received a copy of the GNU General Public 
! License along with this program; if not, write to the Free 
! Software Foundation, Inc., 59 Temple Place - Suite 330,Boston, 
! MA 02111-1307, USA or visit http://www.gnu.org/copyleft/gpl.txt.
!
integer function io_RT_components(what,ID)
 !
 ! What can be E WF V OBSERV(J,P,M,...) G
 !
 use pars,           ONLY:SP,lchlen
 use drivers,        ONLY:l_real_time
 use R_lattice,      ONLY:nqbz
 use stderr,         ONLY:intc
 use timing_m,       ONLY:timing
 use parallel_m,     ONLY:PAR_IND_Xk_ibz
 use IO_m,           ONLY:io_connect,io_disconnect,io_sec,read_is_on,io_fragment, &
&                         manage_OP_IF_START_and_CL_IF_END,io_bulk,write_is_on
 use real_time,      ONLY:NE_i_time,RT_step,NE_steps,RT_nk, &
&                         RT_carriers,RT_nbands,RT_all2ibz,G_MEM_steps
 use RT_control,     ONLY:RT_carriers_object,CARR_RT_IO_t,GF_RT_IO_t,OBS_RT_IO_t,TMP_OBS_cache_steps,&
&                         NE_i_start_time,SAVE_G_history
#if defined _PAR_IO
 use parallel_m,     ONLY:PAR_COM_Xk_ibz_INDEX,mpi_comm_world,myid
#endif
#if defined _ELPH
 use real_time,      ONLY:THETA_matrix
 use ELPH,           ONLY:ph_modes
#endif
 !
 implicit none
 !
 integer,      intent(in) :: ID
 character(*), intent(in) :: what
 !
 integer, external     :: variables_dynamic_RT
 !
 ! Work Space
 !
 character(lchlen)     :: db_name
 character(lchlen)     :: local_description(100)
 !
#if defined _PAR_IO
 integer               :: local_COMM
#endif
<<<<<<< HEAD
 real(SP)              :: time_now
=======
>>>>>>> 3e72410f
 integer               :: ik,db_type,T_size,i_start
 logical               :: l_G,l_OBS,l_THETA,l_REF,l_carriers,l_JP,l_M,l_D,par_IO,first_IO
 !
 ! DB kind and name...
 !=====================
 l_carriers   =what=="carriers"
 l_THETA      =what=="THETA"
 l_G          =what=="G"
 l_REF        =what=="REF"
 !
 !...OBSERVABLES
 !===============
 l_JP         =what=="JP".or.what=="OBSERVABLES"
 l_M          =what=="M".or.what=="OBSERVABLES"
 l_D          =what=="D".or.what=="OBSERVABLES"
 l_OBS        =l_JP.or.l_M.or.l_D
 !
 if(l_G       ) first_IO=(NE_i_time==  GF_RT_IO_t%last_point).or.(NE_i_time==1).or.  GF_RT_IO_t%last_point< 0
 if(l_carriers) first_IO=(NE_i_time==CARR_RT_IO_t%last_point).or.(NE_i_time==1).or.CARR_RT_IO_t%last_point< 0
 if(l_OBS     ) first_IO=(NE_i_time== OBS_RT_IO_t%last_point).or.(NE_i_time==1).or. OBS_RT_IO_t%last_point< 0
 !
 call timing('io_RT_components',OPR='start')
 !
 db_name="RT_"//trim(what)
 if (l_OBS)    db_name="RT_OBSERVABLES"
 if (l_REF)    db_name="RT_reference_components"
 !
 db_type=2
 if (.not.any((/l_OBS,l_carriers,l_THETA,l_G,l_REF/))) then
   db_name=trim(what)
   l_carriers=.TRUE.
   db_type=-3
 endif
 !
 par_IO=.false.
 if (l_THETA.or.l_G) ik = maxval(io_sec(ID,:))-2
#if defined _PAR_IO
 if (l_G) then
   if (write_is_on(ID)) local_COMM=PAR_COM_Xk_ibz_INDEX%COMM
   if ( read_is_on(ID)) local_COMM=mpi_comm_world
   par_IO=.true.
 endif
#endif
 !
 ! ACTION
 !========
 !
 if (l_OBS.or.l_carriers.or.( (l_G.or.l_THETA) .and. par_IO ) ) then
   i_start=NE_i_start_time
   if(first_IO) i_start=NE_i_time
   call manage_OP_IF_START_and_CL_IF_END(ID,FIRST=i_start,NOW=NE_i_time,LAST=NE_steps)
 endif
 !
 if ( (l_G.or.l_THETA) .and. (.not.par_IO) ) then
   if (ik>0.and.allocated(PAR_IND_Xk_ibz%element_1D)) then
     call manage_OP_IF_START_and_CL_IF_END(ID,NOW=RT_all2ibz(ik),PAR_index=PAR_IND_Xk_ibz)
   else
     call manage_OP_IF_START_and_CL_IF_END(ID,NOW=ik,LAST=RT_nk)
   endif
 endif
 !
<<<<<<< HEAD
 time_now=real(NE_i_time-1,SP)*RT_step
 !
#if defined _PAR_IO
 if(l_G.and.io_sec(ID,1)> 1) then
   io_RT_components=io_connect(desc=trim(db_name),type=db_type,ID=ID,COMM=local_COMM)
=======
#if defined _PAR_IO
 if(l_G.and.any((/io_sec(ID,:)==3/))) then
   io_RT_components=io_connect(desc=trim(db_name)//"_PAR",type=db_type,ID=ID,COMM=local_COMM)
>>>>>>> 3e72410f
   if (io_RT_components/=0) goto 1
 else
#endif
 !
 io_RT_components=io_connect(desc=trim(db_name),type=db_type,ID=ID)
 if (io_RT_components/=0) goto 1
 !
#if defined _PAR_IO
 endif
#endif
 !
 ! 1st SECTION
 !=============
 if (any((/io_sec(ID,:)==1/))) then
   !
   call RT_header(ID,what,db_type,l_carriers,l_OBS,l_G,l_THETA,l_REF,io_RT_components)
   if (io_RT_components/=0) goto 1
   !
   if (l_OBS)       call RT_OBS_IO(ID,l_JP,l_M,"DEF")
   !
   if ( l_carriers) then
<<<<<<< HEAD
     !
     if ( db_type==2 .or. (db_type==-3.and..not.l_real_time) ) call RT_carriers_object(RT_carriers,DB_id=ID,WHAT="ref_io")
     !
=======
     !
     if ( db_type==2 .or. (db_type==-3.and..not.l_real_time) ) call RT_carriers_object(RT_carriers,DB_id=ID,WHAT="ref_io")
     !
>>>>>>> 3e72410f
   endif
   !
 endif
 !
 if (.not.any((/io_sec(ID,:)>1/))) goto 1
 !
#if !defined _PAR_IO
 if (l_G .or. l_THETA)  call io_fragment(ID,i_fragment=max(1,ik))
#endif
 !
 ! 2nd SECTION
 !=============
 if (any((/io_sec(ID,:)==2/))) then
   !
   if(any((/l_OBS,l_G,l_carriers/))) then
     io_RT_components=variables_dynamic_RT(ID,local_description)
     if (io_RT_components/=0) goto 1
   endif
   !
   if(NE_i_time==1) T_size=1
   if(NE_i_time> 1) T_size=G_MEM_steps
#if defined _PAR_IO
   if(l_G)   call TIME_points_IO(ID,T_size,first_IO,SAVE_G_history,l_G,GF_RT_IO_t)
#else
   if(l_G)   call TIME_points_IO(ID,T_size,.true.,  .false.,       l_G,GF_RT_IO_t)
#endif
   if(l_carriers .and. db_type==2 .or. (db_type==-3.and..not.l_real_time) ) &
   &         call TIME_points_IO(ID,1,     first_IO,.true.,      l_G,CARR_RT_IO_t)
   !
   if(NE_i_time==1) T_size=1
   if(NE_i_time> 1) T_size=TMP_OBS_cache_steps !max(1,mod(NE_i_time-2,IO_OBS_cache_steps)+1)
   if(l_OBS) call TIME_points_IO(ID,T_size,first_IO,.true.,       l_G,OBS_RT_IO_t)
   !
 endif
 !
 if (.not.any((/io_sec(ID,:)>2/))) goto 1
 !
 ! 3rd SECTION
 !=============
 !
 ! === no K no Time ===
 !
 ! GPL_EXCLUDE_START
 !
 ! REFERENCE Lifetimes and Green function
 !========================================
 if ( l_REF ) call Reference_IO(ID)
 !
 ! === K-dependent ===
 !
#if defined _ELPH
 !
 ! ELPH Kernel THETA Matrix 
 !==========================
 if ( l_THETA ) then
   call io_bulk(ID,VAR="RT_THETA_K"//trim(intc(ik)),VAR_SZ=(/2,2*nqbz*ph_modes,RT_nbands,RT_nbands/))
   call io_bulk(ID,C3=THETA_matrix(:,:,:,ik))
 endif
 !
#endif
 !
 ! lesser Green Function
 !=======================
 if ( l_G ) call G_lesser_IO(ID)
 !
 ! === Time-dependent ===
 !
 ! Carrier components
 !====================
 if ( l_carriers) then
   if (first_IO.or.read_is_on(ID)) &
   &  call RT_carriers_object(RT_carriers,DB_id=ID,WHAT="def_io_variables")
   call RT_carriers_object(RT_carriers,DB_id=ID,WHAT="do_io_variables")
   if (read_is_on(ID)) call RT_carriers_object(RT_carriers,WHAT="dump")
 endif
 !
 ! GPL_EXCLUDE_END
 !
 ! Current and Polarization
 !==========================
 if (l_OBS) call RT_OBS_IO(ID,l_JP,l_M,"FILL")
 !
1 call io_disconnect(ID=ID)
 !
 call timing('io_RT_components',OPR='stop')
 !
end function
!
! RT header
!=============
!
subroutine RT_header(ID,what,db_type,l_carriers,l_OBS,l_G,l_THETA,l_REF,io_RT_components)
 !
 use pars,           ONLY:lchlen,schlen
 use drivers,        ONLY:l_real_time
 use R_lattice,      ONLY:nqbz
 use IO_m,           ONLY:io_header,io_status,io_elemental,io_bulk,frag_RT,&
&                         read_is_on
 use real_time,      ONLY:q_weight_RT,RT_carriers,G_MEM_steps,RT_obj_alloc
 use RT_control,     ONLY:SAVE_G_history
 !
 implicit none
 !
 character(*), intent(in) :: what
 integer, intent(in)      :: ID,db_type
 logical, intent(in)      :: l_carriers,l_OBS,l_G,l_THETA,l_REF
 integer, intent(out)     :: io_RT_components
 !
 integer, external     :: variables_static_RT
 !
 character(lchlen)     :: local_description(100)
 character(schlen)     :: what_
 !
 if ( db_type==2 .or. (db_type==-3.and..not.l_real_time) ) then
   !
   what_=what
   if (l_OBS) then
     what_='OBSERVABLES'
   else if (.not.any((/l_carriers,l_THETA,l_G,l_REF/))) then
     what_='carriers'
   endif
<<<<<<< HEAD
   !
   io_RT_components=io_header(ID,IMPOSE_SN=(.not.l_carriers),CUTOFF=.true.,T_EL=.true.,FRAG=frag_RT)
   if (io_RT_components/=0) return
   !
   io_RT_components=variables_static_RT(ID,local_description,trim(what_))
   if (io_RT_components/=0) return
   !
 endif
 !
 ! GPL_EXCLUDE_START
 !
 if (l_THETA) then
   call io_bulk(ID,VAR="Q_weight",VAR_SZ=(/nqbz/))
   call io_bulk(ID,R1=q_weight_RT(:,1,1))
 endif
 !
 ! Here I dump all RELEVANT RT_carriers% components
 ! that make the RT_carriers databases independent
 !
 if (l_carriers) then
   call io_elemental(ID,VAR="RT_carriers_dimensions",VAR_SZ=4,MENU=0) 
   call io_elemental(ID,I0=RT_carriers%nk)
   call io_elemental(ID,I1=RT_carriers%nb)
   call io_elemental(ID,I0=RT_carriers%nstates)
   call io_elemental(ID,VAR="",VAR_SZ=0,MENU=0)
   !
=======
   !
   io_RT_components=io_header(ID,IMPOSE_SN=(.not.l_carriers),CUTOFF=.true.,T_EL=.true.,FRAG=frag_RT)
   if (io_RT_components/=0) return
   !
   io_RT_components=variables_static_RT(ID,local_description,trim(what_))
   if (io_RT_components/=0) return
   !
 endif
 !
 ! GPL_EXCLUDE_START
 !
 if (l_THETA) then
   call io_bulk(ID,VAR="Q_weight",VAR_SZ=(/nqbz/))
   call io_bulk(ID,R1=q_weight_RT(:,1,1))
 endif
 !
 ! Here I dump all RELEVANT RT_carriers% components
 ! that make the RT_carriers databases independent
 !
 if (l_carriers) then
   call io_elemental(ID,VAR="RT_carriers_dimensions",VAR_SZ=4,MENU=0) 
   call io_elemental(ID,I0=RT_carriers%nk)
   call io_elemental(ID,I1=RT_carriers%nb)
   call io_elemental(ID,I0=RT_carriers%nstates)
   call io_elemental(ID,VAR="",VAR_SZ=0,MENU=0)
   !
>>>>>>> 3e72410f
   if (read_is_on(ID)) call RT_obj_alloc(RT_carriers)
   !
   call io_bulk(ID,VAR="RT_kpt",VAR_SZ=(/RT_carriers%nk,3/))
   call io_bulk(ID,R2=RT_carriers%kpt)
   call io_bulk(ID,VAR="RT_k_weight",VAR_SZ=(/RT_carriers%nk/))
   call io_bulk(ID,R1=RT_carriers%k_weight)
   call io_bulk(ID,VAR="RT_table",VAR_SZ=(/RT_carriers%nstates,4/))
   call io_bulk(ID,I2=RT_carriers%table)
   !
 endif
 !
 ! GPL_EXCLUDE_END
 !
 if (l_G) then
   call io_elemental(ID,VAR="Save_G_history",VAR_SZ=1,MENU=0) 
   call io_elemental(ID,L0=SAVE_G_history)
   call io_elemental(ID,VAR="",VAR_SZ=0,MENU=0)
 endif
 !
 io_RT_components=io_status(ID)
 !
end subroutine RT_header
!
!
! Time Points
!=============
!
subroutine TIME_points_IO(ID,VAR_SZ,def_var,unlim,l_G,TYP)
 !
 use pars,           ONLY:IP,SP,schlen
 use units,          ONLY:AUT2FS
 use RT_control,     ONLY:RT_IO_t,RT_description,n_RT_descriptions
 use real_time,      ONLY:NE_steps,MEM_pointer,G_MEM_steps,NE_i_time
 use IO_m,           ONLY:def_variable_bulk,io_variable_bulk,def_variable_elemental,io_variable_elemental,&
&                         NF90_unlimited,&
&                         write_is_on,read_is_on
 !
#include<memory.h>
 !
 integer,       intent(in)    :: ID,VAR_SZ
 logical,       intent(in)    :: def_var,unlim,l_G
 type(RT_IO_t), intent(inout) :: TYP
 !
 integer                      :: IPOS(1),IO_LIM(2)
 character(schlen)            :: dim_name(1)
 !
 if(write_is_on(ID)) TYP%last_point=NE_i_time
 !
 ! ... for RESTART purposes...
 call def_variable_elemental(ID,"IO_TIMEs",2,SP,0) 
 call io_variable_elemental(ID,VAR=" [RT] I/O time          (input) [fs]:",&
                      R0=TYP%INTERVAL_time_SAVE,CHECK=.TRUE.,OP=(/"=="/),  &
&                     DESCRIPTION=RT_description(n_RT_descriptions),UNIT=AUT2FS)
 call io_variable_elemental(ID,VAR=" [RT] I/O time            (now) [fs]:",&
                      R0=TYP%INTERVAL_time     ,CHECK=.FALSE.,             &
&                     DESCRIPTION=RT_description(n_RT_descriptions),UNIT=AUT2FS)
 !
 !
 call def_variable_elemental(ID,"IO_TIME_steps_last_nsteps",3,IP+100,0) 
 call io_variable_elemental(ID,I0=TYP%INTERVAL_steps)
 call io_variable_elemental(ID,I0=TYP%last_point)
 call io_variable_elemental(ID,I0=TYP%N)
 !
 if (l_G) then
   if(def_var.or.read_is_on(ID)) then
     dim_name="G_MEM_steps"
     call def_variable_bulk(ID,"MEMORY_TIME_POINTS",2,(/G_MEM_steps/),IP+100,dim_name,silent=.true.)
   endif
   call io_variable_bulk(ID,2,I1=MEM_pointer)
 endif
 !
 if (.not.allocated(TYP%Time)) then
   YAMBO_ALLOC(TYP%Time,(NE_steps))
 endif
 !
 IPOS=max(1,TYP%N-VAR_SZ+1)
 IO_LIM=(/TYP%N-VAR_SZ+1,TYP%N/)
 if(def_var.or.read_is_on(ID)) then
   dim_name="IO_TIME_n_points"
   if(     unlim) call def_variable_bulk(ID,"IO_TIME_points",3,(/NF90_unlimited/),SP,dim_name,silent=.true.)
   if(.not.unlim) call def_variable_bulk(ID,"IO_TIME_points",3,(/G_MEM_steps/),   SP,dim_name,silent=.true.)
   !IPOS=1
   !IO_LIM=(/1,VAR_SZ/)
 endif
 !
 if(write_is_on(ID)) call io_variable_bulk(ID,3,R1=TYP%Time(IO_LIM(1):IO_LIM(2)),IPOS=IPOS)
 if( read_is_on(ID)) call io_variable_bulk(ID,3,R1=TYP%Time(:TYP%N))
 !
end subroutine TIME_points_IO
!
!
! lesser Green Function
!=======================
!
subroutine G_lesser_IO(ID)
 !
 use pars,           ONLY:SP,schlen
 use stderr,         ONLY:intc
 use IO_m,           ONLY:def_variable_bulk,io_variable_bulk,&
&                         variable_exist,write_is_on,io_sec
 use hamiltonian,    ONLY:H_rotation
 use RT_control,     ONLY:GF_RT_IO_t,SAVE_G_history,TIME_string,NE_i_start_time
 use real_time,      ONLY:dG_lesser,G_MEM_steps,RT_bands,RT_nbands,RT_nk,l_RT_rotate_DM,&
&                         NE_i_time,RT_step
<<<<<<< HEAD
#if defined _PAR_IO
 use parallel_m,     ONLY:PAR_IO_G_kpts
 use netcdf,         ONLY:NF90_UNLIMITED
#endif
 !
 implicit none
 !
 integer, intent(in)  :: ID
 !
 integer           :: ib,ik,i_spin,i_time,time_sz
 integer           :: VAR_SZ(5)
 character(schlen) :: dim_names(5),var_name
#if defined _PAR_IO
=======
#if defined _PAR_IO
 use parallel_m,     ONLY:PAR_IO_G_kpts
 use netcdf,         ONLY:NF90_UNLIMITED
#endif
 !
 implicit none
 !
 integer, intent(in)  :: ID
 !
 integer           :: ib,ik,i_spin,i_time,time_sz
 integer           :: VAR_SZ(5)
 character(schlen) :: dim_names(5),var_name
#if defined _PAR_IO
>>>>>>> 3e72410f
 integer           :: IPOS(5)
 logical           :: l_H_rot
#endif
 !
 i_spin=1
 VAR_SZ(1:4)=(/2,RT_nbands,RT_nbands,RT_nk/)
 !
#if defined _PAR_IO
 !
 if(.not.SAVE_G_history) VAR_SZ(5)=G_MEM_steps
 if(     SAVE_G_history) VAR_SZ(5)=NF90_UNLIMITED
 l_H_rot=( l_RT_rotate_DM .and. (variable_exist(ID,"H_rotation").or.write_is_on(ID)) )
 !
 if(NE_i_time==NE_i_start_time) then
   dim_names  =[character(schlen) :: 'complex', 'RT_nbands','RT_nbands','RT_nk','G_IO_time_step']
   call def_variable_bulk(ID,"dG_lesser", 4,VAR_sz,SP,dim_names=dim_names,par_io_kind='independent',silent=.true.)
   if(l_H_rot) call def_variable_bulk(ID,"H_rotation",5,VAR_sz(1:4),SP,&
   &                                             dim_names=dim_names(1:4),par_io_kind='independent',silent=.true.)
 endif
 !
 IPOS(1:4)=(/1,1,1,PAR_IO_G_kpts(1)/)
 if(.not.SAVE_G_history) IPOS(5)=1
 if(     SAVE_G_history) IPOS(5)=max(1,GF_RT_IO_t%N-G_MEM_steps+1)
 call io_variable_bulk(ID,4,C4=dG_lesser(:,:,PAR_IO_G_kpts(1):PAR_IO_G_kpts(2),:),IPOS=IPOS)
 if(l_H_rot) call io_variable_bulk(ID,5,C3=H_rotation(:,:,PAR_IO_G_kpts(1):PAR_IO_G_kpts(2),i_spin),IPOS=IPOS(1:4))
 !
#else
 !
 if(SAVE_G_history) call error(" G history can be saved only with parallel IO")
 !
 ik = maxval(io_sec(ID,:))-2
 !
 time_sz=G_MEM_steps
 if(NE_i_time==1) time_sz=1
 dim_names  =[character(schlen) :: 'complex', 'RT_nbands','RT_nbands','fragment_k','G_MEM_steps']
 var_name="dG_lesser_K"//trim(intc(ik))//"_SPIN"//trim(intc(i_spin))//&
 &        "_TIME"//trim(TIME_string( (NE_i_time-time_sz)*RT_step ))//trim(TIME_string( (NE_i_time-1)*RT_step ))
 call def_variable_bulk(ID,trim(var_name),4,(/2,RT_nbands,RT_nbands,1,time_sz/),SP,dim_names=dim_names)
 call  io_variable_bulk(ID,4,C4=dG_lesser(:,:,ik:ik,1:time_sz))
 !
 var_name="H_rotation_TIME"//trim(TIME_string( (NE_i_time-1)*RT_step ))
 if ( l_RT_rotate_DM .and. (variable_exist(ID,trim(var_name)).or.write_is_on(ID)) ) then
   call def_variable_bulk(ID,trim(var_name),5,(/2,RT_nbands,RT_nbands,1/),SP,dim_names=dim_names(1:4))
   call  io_variable_bulk(ID,5,C3=H_rotation(:,:,ik:ik,i_spin))
 endif
 !
#endif
 !
end subroutine G_lesser_IO
!
!
! Current and Polarization
!==========================
!
subroutine RT_OBS_IO(ID,l_JP,l_M,what)
 !
 use pars,        ONLY:SP,schlen
 use IO_m,        ONLY:io_variable_bulk,def_variable_bulk,NF90_unlimited,&
&                      read_is_on,write_is_on
 use electrons,   ONLY:n_spin
 use real_time,   ONLY:l_NE_with_fields,NE_i_time
 use RT_control,  ONLY:J_cache,P_cache,Ms_cache,Ml_cache,A_cache,&
&                      TMP_OBS_cache_steps,OBS_RT_IO_t
 !
#include<memory.h>
 !
 integer,      intent(in) :: ID
 logical,      intent(in) :: l_JP,l_M
 character(*), intent(in) :: what
 !
 integer           :: VAR_SZ(4),CACHE_SZ,IPOS
 character(schlen) :: dim_names(4)
 !
 select case(WHAT)
   !
 case('DEF')
   !
   if (l_JP) then
     VAR_SZ(1:3)    = (/2,3,NF90_UNLIMITED/)
     dim_names(1:3) = [character(schlen) :: 'complex', 'xyz','time']
     call def_variable_bulk(ID,"Current",     4,VAR_SZ(1:3),SP,dim_names=dim_names,silent=.true.)
     call def_variable_bulk(ID,"Polarization",5,VAR_SZ(1:3),SP,dim_names=dim_names,silent=.true.)
   endif
   !
   if(n_spin>1.and.l_M) then
     VAR_SZ    = (/2,3,3,NF90_UNLIMITED/)
     dim_names = [character(schlen) :: 'complex', 'xyz','tot_c_v','time']
     call def_variable_bulk(ID,"Spin_Magnetization",6,VAR_SZ,SP,dim_names=dim_names,silent=.true.)
     !
     VAR_SZ    = (/2,3,2,NF90_UNLIMITED/)
     dim_names = [character(schlen) :: 'complex', 'xyz','orb_itin','time']
     call def_variable_bulk(ID,"Orbital_Magnetization",7,VAR_SZ,SP,dim_names=dim_names,silent=.true.)
   endif
   !
   if(l_NE_with_fields) then
     VAR_SZ    = (/2,3,3,NF90_UNLIMITED/)
     dim_names = [character(schlen) :: 'complex', 'xyz','A_kind','time']
     call def_variable_bulk(ID,"A_tot",8,VAR_SZ,SP,dim_names=dim_names,silent=.true.)
   endif
   !
 case('FILL')
   !
   if(write_is_on(ID)) then
     if(NE_i_time==1) CACHE_SZ=1
     if(NE_i_time> 1) CACHE_SZ=TMP_OBS_cache_steps !max(1,mod(NE_i_time-2,IO_OBS_cache_steps)+1)
     IPOS    =max(1,OBS_RT_IO_t%N-TMP_OBS_cache_steps+1)
   else if(read_is_on(ID)) then
     CACHE_SZ=TMP_OBS_cache_steps
     IPOS    =1
   endif
   !
   if (l_JP) then
     call io_variable_bulk(ID,4,C2=J_cache(:,1:CACHE_SZ),IPOS=(/1,1,IPOS/))
     call io_variable_bulk(ID,5,C2=P_cache(:,1:CACHE_SZ),IPOS=(/1,1,IPOS/))
   endif
   !
   if(n_spin>1.and.l_M) then
<<<<<<< HEAD
     call io_variable_bulk(ID,6,C3=Ms_cache(:,:,1:CACHE_SZ),IPOS=(/1,1,1,IPOS/))
=======
     call io_variable_bulk(ID,6,C2=Ms_cache(:,1:CACHE_SZ),IPOS=(/1,1,1,IPOS/))
>>>>>>> 3e72410f
     call io_variable_bulk(ID,7,C3=Ml_cache(:,:,1:CACHE_SZ),IPOS=(/1,1,1,IPOS/))
   endif
   !
   if(l_NE_with_fields) then
     call io_variable_bulk(ID,8,C3=A_cache(:,:,1:CACHE_SZ),IPOS=(/1,1,1,IPOS/))
   endif
   !
 end select
 !
end subroutine
!
!
! REFERENCE Lifetimes and Green function
!========================================
!
subroutine Reference_IO(ID)
 !
 use drivers,        ONLY:l_elph_scatt
 use R_lattice,      ONLY:nqbz
 use IO_m,           ONLY:io_bulk,read_is_on
 use real_time,      ONLY:RT_init_occupation_reference,q_weight_RT,REF_lifetime,&
&                         G_lesser_reference,RT_nk,RT_nbands
#if defined _ELPH
 use ELPH,           ONLY:elph_branches
#endif

 !
#include<memory.h>
 !
 integer, intent(in)  :: ID
 !
#if defined _ELPH
 !
 if (l_elph_scatt) then
   !
   if (read_is_on(ID)) then
     YAMBO_FREE(q_weight_RT)
     YAMBO_ALLOC(q_weight_RT,(nqbz,elph_branches(1):elph_branches(2),2))
   endif
   !
   call io_bulk(ID,VAR="Q_WEIGHT",VAR_SZ=(/nqbz,elph_branches(2)-elph_branches(1)+1,2/))
   call io_bulk(ID,R3=q_weight_RT(:,:,:))
   !
 endif
 !
#endif
 !
 if (allocated(REF_lifetime)) then
   !
   call io_bulk(ID,VAR="RT_E_E_REF_Hole_lifetime",VAR_SZ=(/RT_nbands,RT_nk/))
   call io_bulk(ID,R2=REF_lifetime(:,:,1))
   !
   call io_bulk(ID,VAR="RT_E_E_REF_Electron_lifetime",VAR_SZ=(/RT_nbands,RT_nk/))
   call io_bulk(ID,R2=REF_lifetime(:,:,2))
   !
   call io_bulk(ID,VAR="RT_E_P_REF_Hole_lifetime",VAR_SZ=(/RT_nbands,RT_nk/))
   call io_bulk(ID,R2=REF_lifetime(:,:,3))
   !
   call io_bulk(ID,VAR="RT_E_P_REF_Electron_lifetime",VAR_SZ=(/RT_nbands,RT_nk/))
   call io_bulk(ID,R2=REF_lifetime(:,:,4))
   !
   call io_bulk(ID,VAR="RT_E_P_REF_Ho_abs_lifetime",VAR_SZ=(/RT_nbands,RT_nk/))
   call io_bulk(ID,R2=REF_lifetime(:,:,5))
   !
   call io_bulk(ID,VAR="RT_E_P_REF_El_abs_lifetime",VAR_SZ=(/RT_nbands,RT_nk/))
   call io_bulk(ID,R2=REF_lifetime(:,:,6))
   !
   call io_bulk(ID,VAR="RT_E_PHOT_REF_Hole_abs_lifetime",VAR_SZ=(/RT_nbands,RT_nk/))
   call io_bulk(ID,R2=REF_lifetime(:,:,7))
   !
   call io_bulk(ID,VAR="RT_E_PHOT_REF_El_abs_lifetime",VAR_SZ=(/RT_nbands,RT_nk/))
   call io_bulk(ID,R2=REF_lifetime(:,:,8))
   !
 endif
 !
 if (allocated(G_lesser_reference)) then
   !
   call io_bulk(ID,VAR="G_lesser_reference",VAR_SZ=(/2,RT_nbands,RT_nbands,RT_nk/))
   call io_bulk(ID,C3=G_lesser_reference)
   !
#if !defined _YPP_RT
   if (read_is_on(ID)) call RT_init_occupation_reference( )
#endif
   !
 endif
 !
end subroutine Reference_IO<|MERGE_RESOLUTION|>--- conflicted
+++ resolved
@@ -60,10 +60,6 @@
 #if defined _PAR_IO
  integer               :: local_COMM
 #endif
-<<<<<<< HEAD
- real(SP)              :: time_now
-=======
->>>>>>> 3e72410f
  integer               :: ik,db_type,T_size,i_start
  logical               :: l_G,l_OBS,l_THETA,l_REF,l_carriers,l_JP,l_M,l_D,par_IO,first_IO
  !
@@ -125,17 +121,9 @@
    endif
  endif
  !
-<<<<<<< HEAD
- time_now=real(NE_i_time-1,SP)*RT_step
- !
-#if defined _PAR_IO
- if(l_G.and.io_sec(ID,1)> 1) then
-   io_RT_components=io_connect(desc=trim(db_name),type=db_type,ID=ID,COMM=local_COMM)
-=======
 #if defined _PAR_IO
  if(l_G.and.any((/io_sec(ID,:)==3/))) then
    io_RT_components=io_connect(desc=trim(db_name)//"_PAR",type=db_type,ID=ID,COMM=local_COMM)
->>>>>>> 3e72410f
    if (io_RT_components/=0) goto 1
  else
 #endif
@@ -157,15 +145,9 @@
    if (l_OBS)       call RT_OBS_IO(ID,l_JP,l_M,"DEF")
    !
    if ( l_carriers) then
-<<<<<<< HEAD
      !
      if ( db_type==2 .or. (db_type==-3.and..not.l_real_time) ) call RT_carriers_object(RT_carriers,DB_id=ID,WHAT="ref_io")
      !
-=======
-     !
-     if ( db_type==2 .or. (db_type==-3.and..not.l_real_time) ) call RT_carriers_object(RT_carriers,DB_id=ID,WHAT="ref_io")
-     !
->>>>>>> 3e72410f
    endif
    !
  endif
@@ -287,7 +269,6 @@
    else if (.not.any((/l_carriers,l_THETA,l_G,l_REF/))) then
      what_='carriers'
    endif
-<<<<<<< HEAD
    !
    io_RT_components=io_header(ID,IMPOSE_SN=(.not.l_carriers),CUTOFF=.true.,T_EL=.true.,FRAG=frag_RT)
    if (io_RT_components/=0) return
@@ -314,34 +295,6 @@
    call io_elemental(ID,I0=RT_carriers%nstates)
    call io_elemental(ID,VAR="",VAR_SZ=0,MENU=0)
    !
-=======
-   !
-   io_RT_components=io_header(ID,IMPOSE_SN=(.not.l_carriers),CUTOFF=.true.,T_EL=.true.,FRAG=frag_RT)
-   if (io_RT_components/=0) return
-   !
-   io_RT_components=variables_static_RT(ID,local_description,trim(what_))
-   if (io_RT_components/=0) return
-   !
- endif
- !
- ! GPL_EXCLUDE_START
- !
- if (l_THETA) then
-   call io_bulk(ID,VAR="Q_weight",VAR_SZ=(/nqbz/))
-   call io_bulk(ID,R1=q_weight_RT(:,1,1))
- endif
- !
- ! Here I dump all RELEVANT RT_carriers% components
- ! that make the RT_carriers databases independent
- !
- if (l_carriers) then
-   call io_elemental(ID,VAR="RT_carriers_dimensions",VAR_SZ=4,MENU=0) 
-   call io_elemental(ID,I0=RT_carriers%nk)
-   call io_elemental(ID,I1=RT_carriers%nb)
-   call io_elemental(ID,I0=RT_carriers%nstates)
-   call io_elemental(ID,VAR="",VAR_SZ=0,MENU=0)
-   !
->>>>>>> 3e72410f
    if (read_is_on(ID)) call RT_obj_alloc(RT_carriers)
    !
    call io_bulk(ID,VAR="RT_kpt",VAR_SZ=(/RT_carriers%nk,3/))
@@ -446,7 +399,6 @@
  use RT_control,     ONLY:GF_RT_IO_t,SAVE_G_history,TIME_string,NE_i_start_time
  use real_time,      ONLY:dG_lesser,G_MEM_steps,RT_bands,RT_nbands,RT_nk,l_RT_rotate_DM,&
 &                         NE_i_time,RT_step
-<<<<<<< HEAD
 #if defined _PAR_IO
  use parallel_m,     ONLY:PAR_IO_G_kpts
  use netcdf,         ONLY:NF90_UNLIMITED
@@ -460,21 +412,6 @@
  integer           :: VAR_SZ(5)
  character(schlen) :: dim_names(5),var_name
 #if defined _PAR_IO
-=======
-#if defined _PAR_IO
- use parallel_m,     ONLY:PAR_IO_G_kpts
- use netcdf,         ONLY:NF90_UNLIMITED
-#endif
- !
- implicit none
- !
- integer, intent(in)  :: ID
- !
- integer           :: ib,ik,i_spin,i_time,time_sz
- integer           :: VAR_SZ(5)
- character(schlen) :: dim_names(5),var_name
-#if defined _PAR_IO
->>>>>>> 3e72410f
  integer           :: IPOS(5)
  logical           :: l_H_rot
 #endif
@@ -592,11 +529,7 @@
    endif
    !
    if(n_spin>1.and.l_M) then
-<<<<<<< HEAD
      call io_variable_bulk(ID,6,C3=Ms_cache(:,:,1:CACHE_SZ),IPOS=(/1,1,1,IPOS/))
-=======
-     call io_variable_bulk(ID,6,C2=Ms_cache(:,1:CACHE_SZ),IPOS=(/1,1,1,IPOS/))
->>>>>>> 3e72410f
      call io_variable_bulk(ID,7,C3=Ml_cache(:,:,1:CACHE_SZ),IPOS=(/1,1,1,IPOS/))
    endif
    !
