--- conflicted
+++ resolved
@@ -42,7 +42,6 @@
  use RT_control,     ONLY:J_cache,P_cache,Ms_cache,Ml_cache,OBS_RT_IO_t,RT_carriers_object,RT_IO_t,&
 &                         GF_RT_IO_t,TIME_string,IO_OBS_cache_steps,SAVE_G_history,D_cache
  use fields,         ONLY:A_tot
- use timing_m,       ONLY:timing
 #if defined _ELPH
  use ELPH,           ONLY:ph_modes,elph_branches
 #endif
@@ -67,7 +66,6 @@
  l_G          =what=="G"
  l_REF        =what=="REF"
  !
-<<<<<<< HEAD
  !...OBSERVABLES
  !===============
  l_JP         =what=="JP".or.what=="OBSERVABLES"
@@ -76,9 +74,8 @@
  l_OBS        =l_JP.or.l_M.or.l_D
  !
 #if defined _TIMING
-=======
->>>>>>> eefd2b0c
  call timing('io_RT_components',OPR='start')
+#endif
  !
  db_name="RT_"//trim(what)
  if (l_OBS)    db_name="RT_OBSERVABLES"
