--- conflicted
+++ resolved
@@ -418,11 +418,7 @@
  use hamiltonian,    ONLY:H_rotation
  use RT_control,     ONLY:GF_RT_IO_t,SAVE_G_history,TIME_string,NE_i_start_time
  use real_time,      ONLY:dG_lesser,G_MEM_steps,RT_bands,RT_nbands,RT_nk,l_RT_rotate_DM,&
-<<<<<<< HEAD
-&                         NE_i_time,RT_dyn_step,RT_step,i_MEM_now,Ho_plus_sigma
-=======
-&                         NE_i_time,RT_dyn_step,RT_step,i_MEM_now,i_MEM_prev,i_MEM_old
->>>>>>> 0a741517
+&                         NE_i_time,RT_dyn_step,RT_step,i_MEM_now,i_MEM_prev,i_MEM_old,Ho_plus_Sigma
 #if defined _PAR_IO
  use parallel_m,     ONLY:PAR_IO_G_kpts
  use netcdf,         ONLY:NF90_UNLIMITED
@@ -432,20 +428,13 @@
  !
  integer, intent(in)  :: ID,T_size
  !
-<<<<<<< HEAD
  logical           :: l_H_rot,l_H_sig
- integer           :: ib,ik,i_spin,i_time,i_mem,i_mem_sorted
-=======
- logical           :: l_H_rot
  integer           :: ib,ik,i_sp_pol,i_time,i_mem,i_mem_sorted
->>>>>>> 0a741517
  integer           :: VAR_SZ(5),IPOS(5)
  real(SP)          :: time(2)
  character(schlen) :: dim_names(5),var_name
  !
  i_sp_pol=1
- l_H_rot=( l_RT_rotate_DM .and. (variable_exist(ID,"H_rotation").or.write_is_on(ID)) )
- l_H_sig=( SAVE_G_History .and. (allocated(Ho_plus_sigma) .and. (variable_exist(ID,trim(ch))).or.write_is_on(ID)) )
  !
  VAR_SZ(1:3)=(/2,RT_nbands,RT_nbands/)
  !
@@ -466,9 +455,12 @@
    dim_names(5) ='G_IO_time_step'
  endif
  !
+ l_H_rot=( l_RT_rotate_DM .and. (variable_exist(ID,"H_rotation").or.write_is_on(ID)) )
+ l_H_sig=( l_RT_rotate_DM .and. (variable_exist(ID,"Ho_plus_Sigma").or.write_is_on(ID)) )
+ !
  if(NE_i_time==NE_i_start_time) then
    call def_variable_bulk(ID,"dG_lesser", 4,VAR_sz,SP,dim_names=dim_names,par_io_kind='independent',silent=.true.)
-   if(l_H_sig) call def_variable_bulk(ID,"Ho_plus_Sigma",6,VAR_sz(1:4),SP,&
+   if(l_H_sig) call def_variable_bulk(ID,"Ho_plus_Sigma",5,VAR_sz(1:4),SP,&
    &                                             dim_names=dim_names(1:4),par_io_kind='independent',silent=.true.)
    if(l_H_rot) call def_variable_bulk(ID,"H_rotation",6,VAR_sz(1:4),SP,&
    &                                             dim_names=dim_names(1:4),par_io_kind='independent',silent=.true.)
@@ -484,12 +476,8 @@
    if(i_mem_sorted==G_MEM_steps-2) i_mem=i_MEM_old
    call io_variable_bulk(ID,4,C4=dG_lesser(:,:,PAR_IO_G_kpts(1):PAR_IO_G_kpts(2),i_mem:i_mem),IPOS=IPOS)
  enddo
-<<<<<<< HEAD
- if(l_H_sig) call io_variable_bulk(ID,6,C3=Ho_plus_sigma(:,:,PAR_IO_G_kpts(1):PAR_IO_G_kpts(2),i_spin),IPOS=IPOS(1:4))
- if(l_H_rot) call io_variable_bulk(ID,6,C3=H_rotation(:,:,PAR_IO_G_kpts(1):PAR_IO_G_kpts(2),i_spin),IPOS=IPOS(1:4))
-=======
+ if(l_H_sig) call io_variable_bulk(ID,5,C3=Ho_plus_sigma(:,:,PAR_IO_G_kpts(1):PAR_IO_G_kpts(2),i_sp_pol),IPOS=IPOS(1:4))
  if(l_H_rot) call io_variable_bulk(ID,6,C3=H_rotation(:,:,PAR_IO_G_kpts(1):PAR_IO_G_kpts(2),i_sp_pol),IPOS=IPOS(1:4))
->>>>>>> 0a741517
  !
 #else
  !
@@ -520,21 +508,20 @@
    call  io_variable_bulk(ID,4,C4=dG_lesser(:,:,ik:ik,i_mem:i_mem),IPOS=IPOS)
  enddo
  !
+ var_name="Ho_plus_Sigma_K"//trim(intc(ik))//"_SP_POL"//trim(intc(i_spin))//&
+ &        "TIME"//trim(TIME_string( time(2) ))
+ l_H_sig=( l_RT_rotate_DM .and. (variable_exist(ID,trim(var_name)).or.write_is_on(ID)) )
+ !
  if ( l_H_sig ) then
-   var_name="Ho_plus_Sigma_K"//trim(intc(ik))//"_SPIN"//trim(intc(i_spin))//&
-   &        "TIME"//trim(TIME_string( (i_time-1)*RT_step ))
    call def_variable_bulk(ID,trim(var_name),5,VAR_SZ(1:3),SP,dim_names=dim_names(1:3))
-   call  io_variable_bulk(ID,VAR_ID,C3=Ho_plus_sigma(:,:,ik,i_spin),IPOS=(/1,1,1,k_range(1)/))
- endif
+   call  io_variable_bulk(ID,5,C3=Ho_plus_sigma(:,:,ik,i_sp_pol),IPOS=(/1,1,1,k_range(1)/))
+ endif
+ !
+ var_name="H_rotation_K"//trim(intc(ik))//"_SP_POL"//trim(intc(i_spin))//&
+ &        "TIME"//trim(TIME_string( time(2) ))
+ l_H_rot=( l_RT_rotate_DM .and. (variable_exist(ID,trim(var_name)).or.write_is_on(ID)) )
  !
  if ( l_H_rot ) then
-<<<<<<< HEAD
-   var_name="H_rotation_K"//trim(intc(ik))//"_SPIN"//trim(intc(i_spin))//&
-   &        "TIME"//trim(TIME_string( (NE_i_time-1)*RT_step ))
-=======
-   var_name="H_rotation_K"//trim(intc(ik))//"_SP_POL"//trim(intc(i_spin))//&
-   &        "TIME"//trim(TIME_string( time(2) ))
->>>>>>> 0a741517
    call def_variable_bulk(ID,trim(var_name),6,VAR_SZ(1:3),SP,dim_names=dim_names(1:3))
    call  io_variable_bulk(ID,6,C2=H_rotation(:,:,ik,i_sp_pol))
  endif
