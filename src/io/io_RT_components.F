!
!        Copyright (C) 2000-2019 the YAMBO team
!              http://www.yambo-code.org
!
! Authors (see AUTHORS file for details): AM, DS
! 
! This file is distributed under the terms of the GNU 
! General Public License. You can redistribute it and/or 
! modify it under the terms of the GNU General Public 
! License as published by the Free Software Foundation; 
! either version 2, or (at your option) any later version.
!
! This program is distributed in the hope that it will 
! be useful, but WITHOUT ANY WARRANTY; without even the 
! implied warranty of MERCHANTABILITY or FITNESS FOR A 
! PARTICULAR PURPOSE.  See the GNU General Public License 
! for more details.
!
! You should have received a copy of the GNU General Public 
! License along with this program; if not, write to the Free 
! Software Foundation, Inc., 59 Temple Place - Suite 330,Boston, 
! MA 02111-1307, USA or visit http://www.gnu.org/copyleft/gpl.txt.
!
integer function io_RT_components(what,ID)
 !
 ! What can be E WF V OBSERV(J,P,M,...) G
 !
 use pars,           ONLY:SP,lchlen
 use drivers,        ONLY:l_real_time
 use R_lattice,      ONLY:nqbz
 use stderr,         ONLY:intc
 use timing_m,       ONLY:timing
 use parallel_m,     ONLY:PAR_IND_Xk_ibz
 use IO_m,           ONLY:io_connect,io_disconnect,io_sec,read_is_on,io_fragment, &
&                         manage_OP_IF_START_and_CL_IF_END,io_bulk,write_is_on
 use real_time,      ONLY:NE_i_time,RT_step,NE_steps,RT_nk, &
&                         RT_carriers,RT_nbands,RT_all2ibz,G_MEM_steps
 use RT_control,     ONLY:RT_carriers_object,CARR_RT_IO_t,GF_RT_IO_t,OBS_RT_IO_t,TMP_OBS_cache_steps,&
&                         NE_i_start_time,SAVE_G_history
#if defined _PAR_IO
 use parallel_m,     ONLY:PAR_COM_Xk_ibz_INDEX,mpi_comm_world,myid
#endif
#if defined _ELPH
 use real_time,      ONLY:THETA_matrix
 use ELPH,           ONLY:ph_modes
#endif
 !
 implicit none
 !
 integer,      intent(in) :: ID
 character(*), intent(in) :: what
 !
 integer, external     :: variables_dynamic_RT
 !
 ! Work Space
 !
 character(lchlen)     :: db_name
 character(lchlen)     :: local_description(100)
 !
#if defined _PAR_IO
 integer               :: local_COMM
#endif
 integer               :: ik,db_type,T_size,i_start
 logical               :: l_G,l_OBS,l_THETA,l_REF,l_carriers,l_JP,l_M,l_D,par_IO,first_IO
 !
 ! DB kind and name...
 !=====================
 l_carriers   =what=="carriers"
 l_THETA      =what=="THETA"
 l_G          =what=="G"
 l_REF        =what=="REF"
 !
 !...OBSERVABLES
 !===============
 l_JP         =what=="JP".or.what=="OBSERVABLES"
 l_M          =what=="M".or.what=="OBSERVABLES"
 l_D          =what=="D".or.what=="OBSERVABLES"
 l_OBS        =l_JP.or.l_M.or.l_D
 !
 if(l_G       ) first_IO=(NE_i_time==  GF_RT_IO_t%last_point).or.(NE_i_time==1).or.  GF_RT_IO_t%last_point< 0
 if(l_carriers) first_IO=(NE_i_time==CARR_RT_IO_t%last_point).or.(NE_i_time==1).or.CARR_RT_IO_t%last_point< 0
 if(l_OBS     ) first_IO=(NE_i_time== OBS_RT_IO_t%last_point).or.(NE_i_time==1).or. OBS_RT_IO_t%last_point< 0
 !
 call timing('io_RT_components',OPR='start')
 !
 db_name="RT_"//trim(what)
 if (l_OBS)    db_name="RT_OBSERVABLES"
 if (l_REF)    db_name="RT_reference_components"
 !
 db_type=2
 if (.not.any((/l_OBS,l_carriers,l_THETA,l_G,l_REF/))) then
   db_name=trim(what)
   l_carriers=.TRUE.
   db_type=-3
 endif
 !
 par_IO=.false.
 if (l_THETA.or.l_G) ik = maxval(io_sec(ID,:))-2
#if defined _PAR_IO
 if (l_G) then
   if (write_is_on(ID)) local_COMM=PAR_COM_Xk_ibz_INDEX%COMM
   if ( read_is_on(ID)) local_COMM=mpi_comm_world
   par_IO=.true.
 endif
#endif
 !
 ! ACTION
 !========
 !
 if (l_OBS.or.l_carriers.or.( (l_G.or.l_THETA) .and. par_IO ) ) then
   i_start=NE_i_start_time
   if(first_IO) i_start=NE_i_time
   call manage_OP_IF_START_and_CL_IF_END(ID,FIRST=i_start,NOW=NE_i_time,LAST=NE_steps)
 endif
 !
 if ( (l_G.or.l_THETA) .and. (.not.par_IO) ) then
   if (ik>0.and.allocated(PAR_IND_Xk_ibz%element_1D)) then
     call manage_OP_IF_START_and_CL_IF_END(ID,NOW=RT_all2ibz(ik),PAR_index=PAR_IND_Xk_ibz)
   else
     call manage_OP_IF_START_and_CL_IF_END(ID,NOW=ik,LAST=RT_nk)
   endif
 endif
 !
#if defined _PAR_IO
 if(l_G.and.any((/io_sec(ID,:)==3/))) then
   io_RT_components=io_connect(desc=trim(db_name)//"_PAR",type=db_type,ID=ID,COMM=local_COMM)
   if (io_RT_components/=0) goto 1
 else
#endif
 !
 io_RT_components=io_connect(desc=trim(db_name),type=db_type,ID=ID)
 if (io_RT_components/=0) goto 1
 !
#if defined _PAR_IO
 endif
#endif
 !
 ! 1st SECTION
 !=============
 if (any((/io_sec(ID,:)==1/))) then
   !
   call RT_header(ID,what,db_type,l_carriers,l_OBS,l_G,l_THETA,l_REF,io_RT_components)
   if (io_RT_components/=0) goto 1
   !
   if (l_OBS)       call RT_OBS_IO(ID,l_JP,l_M,"DEF")
   !
   if ( l_carriers) then
     !
     if ( db_type==2 .or. (db_type==-3.and..not.l_real_time) ) call RT_carriers_object(RT_carriers,DB_id=ID,WHAT="ref_io")
     !
   endif
   !
 endif
 !
 if (.not.any((/io_sec(ID,:)>1/))) goto 1
 !
#if !defined _PAR_IO
 if (l_G .or. l_THETA)  call io_fragment(ID,i_fragment=max(1,ik))
#endif
 !
 ! 2nd SECTION
 !=============
 if (any((/io_sec(ID,:)==2/))) then
   !
   if(any((/l_OBS,l_G,l_carriers/))) then
     io_RT_components=variables_dynamic_RT(ID,local_description)
     if (io_RT_components/=0) goto 1
   endif
   !
   if(NE_i_time==1) T_size=1
   if(NE_i_time> 1) T_size=G_MEM_steps
#if defined _PAR_IO
   if(l_G)   call TIME_points_IO(ID,T_size,first_IO,SAVE_G_history,l_G,GF_RT_IO_t)
#else
   if(l_G)   call TIME_points_IO(ID,T_size,.true.,  .false.,       l_G,GF_RT_IO_t)
#endif
   if(l_carriers .and. db_type==2 .or. (db_type==-3.and..not.l_real_time) ) &
   &         call TIME_points_IO(ID,1,     first_IO,.true.,      l_G,CARR_RT_IO_t)
   !
   if(NE_i_time==1) T_size=1
   if(NE_i_time> 1) T_size=TMP_OBS_cache_steps !max(1,mod(NE_i_time-2,IO_OBS_cache_steps)+1)
   if(l_OBS) call TIME_points_IO(ID,T_size,first_IO,.true.,       l_G,OBS_RT_IO_t)
   !
 endif
 !
 if (.not.any((/io_sec(ID,:)>2/))) goto 1
 !
 ! 3rd SECTION
 !=============
 !
 ! === no K no Time ===
 !
 ! GPL_EXCLUDE_START
 !
 ! REFERENCE Lifetimes and Green function
 !========================================
 if ( l_REF ) call Reference_IO(ID)
 !
 ! === K-dependent ===
 !
#if defined _ELPH
 !
 ! ELPH Kernel THETA Matrix 
 !==========================
 if ( l_THETA ) then
   call io_bulk(ID,VAR="RT_THETA_K"//trim(intc(ik)),VAR_SZ=(/2,2*nqbz*ph_modes,RT_nbands,RT_nbands/))
   call io_bulk(ID,C3=THETA_matrix(:,:,:,ik))
 endif
 !
#endif
 !
 ! lesser Green Function
 !=======================
 if ( l_G ) call G_lesser_IO(ID)
 !
 ! === Time-dependent ===
 !
 ! Carrier components
 !====================
 if ( l_carriers) then
   if (first_IO.or.read_is_on(ID)) &
   &  call RT_carriers_object(RT_carriers,DB_id=ID,WHAT="def_io_variables")
   call RT_carriers_object(RT_carriers,DB_id=ID,WHAT="do_io_variables")
   if (read_is_on(ID)) call RT_carriers_object(RT_carriers,WHAT="dump")
 endif
 !
 ! GPL_EXCLUDE_END
 !
 ! Current and Polarization
 !==========================
 if (l_OBS) call RT_OBS_IO(ID,l_JP,l_M,"FILL")
 !
1 call io_disconnect(ID=ID)
 !
 call timing('io_RT_components',OPR='stop')
 !
end function
!
! RT header
!=============
!
subroutine RT_header(ID,what,db_type,l_carriers,l_OBS,l_G,l_THETA,l_REF,io_RT_components)
 !
 use pars,           ONLY:lchlen,schlen
 use drivers,        ONLY:l_real_time
 use R_lattice,      ONLY:nqbz
 use IO_m,           ONLY:io_header,io_status,io_elemental,io_bulk,frag_RT,&
&                         read_is_on
 use real_time,      ONLY:q_weight_RT,RT_carriers,G_MEM_steps,RT_obj_alloc
 use RT_control,     ONLY:SAVE_G_history
 !
 implicit none
 !
 character(*), intent(in) :: what
 integer, intent(in)      :: ID,db_type
 logical, intent(in)      :: l_carriers,l_OBS,l_G,l_THETA,l_REF
 integer, intent(out)     :: io_RT_components
 !
 integer, external     :: variables_static_RT
 !
 character(lchlen)     :: local_description(100)
 character(schlen)     :: what_
 !
 if ( db_type==2 .or. (db_type==-3.and..not.l_real_time) ) then
   !
   what_=what
   if (l_OBS) then
     what_='OBSERVABLES'
   else if (.not.any((/l_carriers,l_THETA,l_G,l_REF/))) then
     what_='carriers'
   endif
   !
   io_RT_components=io_header(ID,IMPOSE_SN=(.not.l_carriers),CUTOFF=.true.,T_EL=.true.,FRAG=frag_RT)
   if (io_RT_components/=0) return
   !
   io_RT_components=variables_static_RT(ID,local_description,trim(what_))
   if (io_RT_components/=0) return
   !
 endif
 !
 ! GPL_EXCLUDE_START
 !
 if (l_THETA) then
   call io_bulk(ID,VAR="Q_weight",VAR_SZ=(/nqbz/))
   call io_bulk(ID,R1=q_weight_RT(:,1,1))
 endif
 !
 ! Here I dump all RELEVANT RT_carriers% components
 ! that make the RT_carriers databases independent
 !
 if (l_carriers) then
   call io_elemental(ID,VAR="RT_carriers_dimensions",VAR_SZ=4,MENU=0) 
   call io_elemental(ID,I0=RT_carriers%nk)
   call io_elemental(ID,I1=RT_carriers%nb)
   call io_elemental(ID,I0=RT_carriers%nstates)
   call io_elemental(ID,VAR="",VAR_SZ=0,MENU=0)
   !
   if (read_is_on(ID)) call RT_obj_alloc(RT_carriers)
   !
   call io_bulk(ID,VAR="RT_kpt",VAR_SZ=(/RT_carriers%nk,3/))
   call io_bulk(ID,R2=RT_carriers%kpt)
   call io_bulk(ID,VAR="RT_k_weight",VAR_SZ=(/RT_carriers%nk/))
   call io_bulk(ID,R1=RT_carriers%k_weight)
   call io_bulk(ID,VAR="RT_table",VAR_SZ=(/RT_carriers%nstates,4/))
   call io_bulk(ID,I2=RT_carriers%table)
   !
 endif
 !
 ! GPL_EXCLUDE_END
 !
 if (l_G) then
   call io_elemental(ID,VAR="Save_G_history",VAR_SZ=1,MENU=0) 
   call io_elemental(ID,L0=SAVE_G_history)
   call io_elemental(ID,VAR="",VAR_SZ=0,MENU=0)
 endif
 !
 io_RT_components=io_status(ID)
 !
end subroutine RT_header
!
!
! Time Points
!=============
!
subroutine TIME_points_IO(ID,VAR_SZ,def_var,unlim,l_G,TYP)
 !
 use pars,           ONLY:IP,SP,schlen
 use units,          ONLY:AUT2FS
 use RT_control,     ONLY:RT_IO_t,RT_description,n_RT_descriptions
 use real_time,      ONLY:NE_steps,MEM_pointer,G_MEM_steps,NE_i_time
 use IO_m,           ONLY:def_variable_bulk,io_variable_bulk,def_variable_elemental,io_variable_elemental,&
&                         NF90_unlimited,&
&                         write_is_on,read_is_on
 !
#include<memory.h>
 !
 integer,       intent(in)    :: ID,VAR_SZ
 logical,       intent(in)    :: def_var,unlim,l_G
 type(RT_IO_t), intent(inout) :: TYP
 !
 integer                      :: IPOS(1),IO_LIM(2)
 character(schlen)            :: dim_name(1)
 !
 if(write_is_on(ID)) TYP%last_point=NE_i_time
 !
 ! ... for RESTART purposes...
 call def_variable_elemental(ID,"IO_TIMEs",2,SP,0) 
 call io_variable_elemental(ID,VAR=" [RT] I/O time          (input) [fs]:",&
                      R0=TYP%INTERVAL_time_SAVE,CHECK=.TRUE.,OP=(/"=="/),  &
&                     DESCRIPTION=RT_description(n_RT_descriptions),UNIT=AUT2FS)
 call io_variable_elemental(ID,VAR=" [RT] I/O time            (now) [fs]:",&
                      R0=TYP%INTERVAL_time     ,CHECK=.FALSE.,             &
&                     DESCRIPTION=RT_description(n_RT_descriptions),UNIT=AUT2FS)
 !
 !
 call def_variable_elemental(ID,"IO_TIME_steps_last_nsteps",3,IP+100,0) 
 call io_variable_elemental(ID,I0=TYP%INTERVAL_steps)
 call io_variable_elemental(ID,I0=TYP%last_point)
 call io_variable_elemental(ID,I0=TYP%N)
 !
 if (l_G) then
   if(def_var.or.read_is_on(ID)) then
     dim_name="G_MEM_steps"
     call def_variable_bulk(ID,"MEMORY_TIME_POINTS",2,(/G_MEM_steps/),IP+100,dim_name,silent=.true.)
   endif
   call io_variable_bulk(ID,2,I1=MEM_pointer)
 endif
 !
 if (.not.allocated(TYP%Time)) then
   YAMBO_ALLOC(TYP%Time,(NE_steps))
 endif
 !
 IPOS=max(1,TYP%N-VAR_SZ+1)
 IO_LIM=(/TYP%N-VAR_SZ+1,TYP%N/)
 if(def_var.or.read_is_on(ID)) then
   dim_name="IO_TIME_n_points"
   if(     unlim) call def_variable_bulk(ID,"IO_TIME_points",3,(/NF90_unlimited/),SP,dim_name,silent=.true.)
   if(.not.unlim) call def_variable_bulk(ID,"IO_TIME_points",3,(/G_MEM_steps/),   SP,dim_name,silent=.true.)
   !IPOS=1
   !IO_LIM=(/1,VAR_SZ/)
 endif
 !
 if(write_is_on(ID)) call io_variable_bulk(ID,3,R1=TYP%Time(IO_LIM(1):IO_LIM(2)),IPOS=IPOS)
 if( read_is_on(ID)) call io_variable_bulk(ID,3,R1=TYP%Time(:TYP%N))
 !
end subroutine TIME_points_IO
!
!
! lesser Green Function
!=======================
!
subroutine G_lesser_IO(ID)
 !
 use pars,           ONLY:SP,schlen
 use stderr,         ONLY:intc
 use IO_m,           ONLY:def_variable_bulk,io_variable_bulk,&
&                         variable_exist,write_is_on,io_sec
 use hamiltonian,    ONLY:H_rotation
 use RT_control,     ONLY:GF_RT_IO_t,SAVE_G_history,TIME_string,NE_i_start_time
 use real_time,      ONLY:dG_lesser,G_MEM_steps,RT_bands,RT_nbands,RT_nk,l_RT_rotate_DM,&
&                         NE_i_time,RT_step
#if defined _PAR_IO
 use parallel_m,     ONLY:PAR_IO_G_kpts
 use netcdf,         ONLY:NF90_UNLIMITED
#endif
 !
 implicit none
 !
 integer, intent(in)  :: ID
 !
 integer           :: ib,ik,i_spin,i_time,time_sz
 integer           :: VAR_SZ(5)
 character(schlen) :: dim_names(5),var_name
#if defined _PAR_IO
 integer           :: IPOS(5)
 logical           :: l_H_rot
#endif
 !
 i_spin=1
 VAR_SZ(1:4)=(/2,RT_nbands,RT_nbands,RT_nk/)
 !
#if defined _PAR_IO
 !
 if(.not.SAVE_G_history) VAR_SZ(5)=G_MEM_steps
 if(     SAVE_G_history) VAR_SZ(5)=NF90_UNLIMITED
 l_H_rot=( l_RT_rotate_DM .and. (variable_exist(ID,"H_rotation").or.write_is_on(ID)) )
 !
 if(NE_i_time==NE_i_start_time) then
   dim_names  =[character(schlen) :: 'complex', 'RT_nbands','RT_nbands','RT_nk','G_IO_time_step']
   call def_variable_bulk(ID,"dG_lesser", 4,VAR_sz,SP,dim_names=dim_names,par_io_kind='independent',silent=.true.)
   if(l_H_rot) call def_variable_bulk(ID,"H_rotation",5,VAR_sz(1:4),SP,&
   &                                             dim_names=dim_names(1:4),par_io_kind='independent',silent=.true.)
 endif
 !
 IPOS(1:4)=(/1,1,1,PAR_IO_G_kpts(1)/)
 if(.not.SAVE_G_history) IPOS(5)=1
 if(     SAVE_G_history) IPOS(5)=max(1,GF_RT_IO_t%N-G_MEM_steps+1)
 call io_variable_bulk(ID,4,C4=dG_lesser(:,:,PAR_IO_G_kpts(1):PAR_IO_G_kpts(2),:),IPOS=IPOS)
 if(l_H_rot) call io_variable_bulk(ID,5,C3=H_rotation(:,:,PAR_IO_G_kpts(1):PAR_IO_G_kpts(2),i_spin),IPOS=IPOS(1:4))
 !
#else
 !
 if(SAVE_G_history) call error(" G history can be saved only with parallel IO")
 !
 ik = maxval(io_sec(ID,:))-2
 !
 time_sz=G_MEM_steps
 if(NE_i_time==1) time_sz=1
 dim_names  =[character(schlen) :: 'complex', 'RT_nbands','RT_nbands','fragment_k','G_MEM_steps']
 var_name="dG_lesser_K"//trim(intc(ik))//"_SPIN"//trim(intc(i_spin))//&
 &        "_TIME"//trim(TIME_string( (NE_i_time-time_sz)*RT_step ))//trim(TIME_string( (NE_i_time-1)*RT_step ))
 call def_variable_bulk(ID,trim(var_name),4,(/2,RT_nbands,RT_nbands,1,time_sz/),SP,dim_names=dim_names)
 call  io_variable_bulk(ID,4,C4=dG_lesser(:,:,ik:ik,1:time_sz))
 !
 var_name="H_rotation_TIME"//trim(TIME_string( (NE_i_time-1)*RT_step ))
 if ( l_RT_rotate_DM .and. (variable_exist(ID,trim(var_name)).or.write_is_on(ID)) ) then
   call def_variable_bulk(ID,trim(var_name),5,(/2,RT_nbands,RT_nbands,1/),SP,dim_names=dim_names(1:4))
   call  io_variable_bulk(ID,5,C3=H_rotation(:,:,ik:ik,i_spin))
 endif
 !
#endif
 !
end subroutine G_lesser_IO
!
!
! Current and Polarization
!==========================
!
subroutine RT_OBS_IO(ID,l_JP,l_M,what)
 !
 use pars,        ONLY:SP,schlen
 use IO_m,        ONLY:io_variable_bulk,def_variable_bulk,NF90_unlimited,&
&                      read_is_on,write_is_on
 use electrons,   ONLY:n_spin
 use real_time,   ONLY:l_NE_with_fields,NE_i_time
 use RT_control,  ONLY:J_cache,P_cache,Ms_cache,Ml_cache,A_cache,&
&                      TMP_OBS_cache_steps,OBS_RT_IO_t
 !
#include<memory.h>
 !
 integer,      intent(in) :: ID
 logical,      intent(in) :: l_JP,l_M
 character(*), intent(in) :: what
 !
 integer           :: VAR_SZ(4),CACHE_SZ,IPOS
 character(schlen) :: dim_names(4)
 !
 select case(WHAT)
   !
 case('DEF')
   !
   if (l_JP) then
     VAR_SZ(1:3)    = (/2,3,NF90_UNLIMITED/)
     dim_names(1:3) = [character(schlen) :: 'complex', 'xyz','time']
     call def_variable_bulk(ID,"Current",     4,VAR_SZ(1:3),SP,dim_names=dim_names(1:3),silent=.true.)
     call def_variable_bulk(ID,"Polarization",5,VAR_SZ(1:3),SP,dim_names=dim_names(1:3),silent=.true.)
   endif
   !
   if(n_spin>1.and.l_M) then
     VAR_SZ(1:3)    = (/2,3,NF90_UNLIMITED/)
     dim_names(1:3) = [character(schlen) :: 'complex', 'xyz','time']
     call def_variable_bulk(ID,"Spin_Magnetization",6,VAR_SZ(1:3),SP,dim_names=dim_names(1:3),silent=.true.)
     !
     VAR_SZ    = (/2,3,2,NF90_UNLIMITED/)
     dim_names = [character(schlen) :: 'complex', 'xyz','orb_itin','time']
     call def_variable_bulk(ID,"Orbital_Magnetization",7,VAR_SZ,SP,dim_names=dim_names,silent=.true.)
   endif
   !
   if(l_NE_with_fields) then
     VAR_SZ    = (/2,3,3,NF90_UNLIMITED/)
     dim_names = [character(schlen) :: 'complex', 'xyz','A_kind','time']
     call def_variable_bulk(ID,"A_tot",8,VAR_SZ,SP,dim_names=dim_names,silent=.true.)
   endif
   !
 case('FILL')
   !
   if(write_is_on(ID)) then
     if(NE_i_time==1) CACHE_SZ=1
     if(NE_i_time> 1) CACHE_SZ=TMP_OBS_cache_steps !max(1,mod(NE_i_time-2,IO_OBS_cache_steps)+1)
     IPOS    =max(1,OBS_RT_IO_t%N-TMP_OBS_cache_steps+1)
   else if(read_is_on(ID)) then
     CACHE_SZ=TMP_OBS_cache_steps
     IPOS    =1
   endif
   !
   if (l_JP) then
     call io_variable_bulk(ID,4,C2=J_cache(:,1:CACHE_SZ),IPOS=(/1,1,IPOS/))
     call io_variable_bulk(ID,5,C2=P_cache(:,1:CACHE_SZ),IPOS=(/1,1,IPOS/))
   endif
   !
   if(n_spin>1.and.l_M) then
<<<<<<< HEAD
     call io_variable_bulk(ID,6,C3=Ms_cache(:,:,1:CACHE_SZ),IPOS=(/1,1,1,IPOS/))
=======
     call io_variable_bulk(ID,6,C2=Ms_cache(:,1:CACHE_SZ),IPOS=(/1,1,IPOS/))
>>>>>>> 87bcd95b
     call io_variable_bulk(ID,7,C3=Ml_cache(:,:,1:CACHE_SZ),IPOS=(/1,1,1,IPOS/))
   endif
   !
   if(l_NE_with_fields) then
     call io_variable_bulk(ID,8,C3=A_cache(:,:,1:CACHE_SZ),IPOS=(/1,1,1,IPOS/))
   endif
   !
 end select
 !
end subroutine
!
!
! REFERENCE Lifetimes and Green function
!========================================
!
subroutine Reference_IO(ID)
 !
 use drivers,        ONLY:l_elph_scatt
 use R_lattice,      ONLY:nqbz
 use IO_m,           ONLY:io_bulk,read_is_on
 use real_time,      ONLY:RT_init_occupation_reference,q_weight_RT,REF_lifetime,&
&                         G_lesser_reference,RT_nk,RT_nbands
#if defined _ELPH
 use ELPH,           ONLY:elph_branches
#endif

 !
#include<memory.h>
 !
 integer, intent(in)  :: ID
 !
#if defined _ELPH
 !
 if (l_elph_scatt) then
   !
   if (read_is_on(ID)) then
     YAMBO_FREE(q_weight_RT)
     YAMBO_ALLOC(q_weight_RT,(nqbz,elph_branches(1):elph_branches(2),2))
   endif
   !
   call io_bulk(ID,VAR="Q_WEIGHT",VAR_SZ=(/nqbz,elph_branches(2)-elph_branches(1)+1,2/))
   call io_bulk(ID,R3=q_weight_RT(:,:,:))
   !
 endif
 !
#endif
 !
 if (allocated(REF_lifetime)) then
   !
   call io_bulk(ID,VAR="RT_E_E_REF_Hole_lifetime",VAR_SZ=(/RT_nbands,RT_nk/))
   call io_bulk(ID,R2=REF_lifetime(:,:,1))
   !
   call io_bulk(ID,VAR="RT_E_E_REF_Electron_lifetime",VAR_SZ=(/RT_nbands,RT_nk/))
   call io_bulk(ID,R2=REF_lifetime(:,:,2))
   !
   call io_bulk(ID,VAR="RT_E_P_REF_Hole_lifetime",VAR_SZ=(/RT_nbands,RT_nk/))
   call io_bulk(ID,R2=REF_lifetime(:,:,3))
   !
   call io_bulk(ID,VAR="RT_E_P_REF_Electron_lifetime",VAR_SZ=(/RT_nbands,RT_nk/))
   call io_bulk(ID,R2=REF_lifetime(:,:,4))
   !
   call io_bulk(ID,VAR="RT_E_P_REF_Ho_abs_lifetime",VAR_SZ=(/RT_nbands,RT_nk/))
   call io_bulk(ID,R2=REF_lifetime(:,:,5))
   !
   call io_bulk(ID,VAR="RT_E_P_REF_El_abs_lifetime",VAR_SZ=(/RT_nbands,RT_nk/))
   call io_bulk(ID,R2=REF_lifetime(:,:,6))
   !
   call io_bulk(ID,VAR="RT_E_PHOT_REF_Hole_abs_lifetime",VAR_SZ=(/RT_nbands,RT_nk/))
   call io_bulk(ID,R2=REF_lifetime(:,:,7))
   !
   call io_bulk(ID,VAR="RT_E_PHOT_REF_El_abs_lifetime",VAR_SZ=(/RT_nbands,RT_nk/))
   call io_bulk(ID,R2=REF_lifetime(:,:,8))
   !
 endif
 !
 if (allocated(G_lesser_reference)) then
   !
   call io_bulk(ID,VAR="G_lesser_reference",VAR_SZ=(/2,RT_nbands,RT_nbands,RT_nk/))
   call io_bulk(ID,C3=G_lesser_reference)
   !
#if !defined _YPP_RT
   if (read_is_on(ID)) call RT_init_occupation_reference( )
#endif
   !
 endif
 !
end subroutine Reference_IO<|MERGE_RESOLUTION|>--- conflicted
+++ resolved
@@ -497,9 +497,9 @@
    endif
    !
    if(n_spin>1.and.l_M) then
-     VAR_SZ(1:3)    = (/2,3,NF90_UNLIMITED/)
-     dim_names(1:3) = [character(schlen) :: 'complex', 'xyz','time']
-     call def_variable_bulk(ID,"Spin_Magnetization",6,VAR_SZ(1:3),SP,dim_names=dim_names(1:3),silent=.true.)
+     VAR_SZ    = (/2,3,3,NF90_UNLIMITED/)
+     dim_names = [character(schlen) :: 'complex', 'xyz','tot_c_v','time']
+     call def_variable_bulk(ID,"Spin_Magnetization",6,VAR_SZ,SP,dim_names=dim_names,silent=.true.)
      !
      VAR_SZ    = (/2,3,2,NF90_UNLIMITED/)
      dim_names = [character(schlen) :: 'complex', 'xyz','orb_itin','time']
@@ -529,11 +529,7 @@
    endif
    !
    if(n_spin>1.and.l_M) then
-<<<<<<< HEAD
      call io_variable_bulk(ID,6,C3=Ms_cache(:,:,1:CACHE_SZ),IPOS=(/1,1,1,IPOS/))
-=======
-     call io_variable_bulk(ID,6,C2=Ms_cache(:,1:CACHE_SZ),IPOS=(/1,1,IPOS/))
->>>>>>> 87bcd95b
      call io_variable_bulk(ID,7,C3=Ml_cache(:,:,1:CACHE_SZ),IPOS=(/1,1,1,IPOS/))
    endif
    !
