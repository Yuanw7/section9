!
!        Copyright (C) 2000-2020 the YAMBO team
!              http://www.yambo-code.org
!
! Authors (see AUTHORS file for details): AM, DS
! 
! This file is distributed under the terms of the GNU 
! General Public License. You can redistribute it and/or 
! modify it under the terms of the GNU General Public 
! License as published by the Free Software Foundation; 
! either version 2, or (at your option) any later version.
!
! This program is distributed in the hope that it will 
! be useful, but WITHOUT ANY WARRANTY; without even the 
! implied warranty of MERCHANTABILITY or FITNESS FOR A 
! PARTICULAR PURPOSE.  See the GNU General Public License 
! for more details.
!
! You should have received a copy of the GNU General Public 
! License along with this program; if not, write to the Free 
! Software Foundation, Inc., 59 Temple Place - Suite 330,Boston, 
! MA 02111-1307, USA or visit http://www.gnu.org/copyleft/gpl.txt.
!
integer function io_DIPOLES(Dip,ID)
 !
 use pars,          ONLY:schlen,SP
 use DIPOLES,       ONLY:DIPOLE_t,DIP_iR,DIP_P,DIP_v,DIP_alloc
 use electrons,     ONLY:n_spin,n_sp_pol
 use R_lattice,     ONLY:nXkibz
 use IO_m,          ONLY:io_connect,io_disconnect,io_sec,frag_DIP,io_DIP,&
&                        io_variable_bulk,def_variable_bulk,read_is_on,io_header,io_extension,&
&                        IO_NOT_ALLOWED
 use DIPOLES,       ONLY:DIP_spin,DIP_orbital,&
&                        compute_Orb_dipoles,compute_Spin_dipoles
 use electrons,     ONLY:n_spinor
#if defined _RT
 use DIPOLES,       ONLY:DIP_P_spinor
#endif
#if defined _SC || defined _RT
 use DIPOLES,       ONLY:P_square,compute_P2_dipoles
#endif
 use BS,            ONLY:l_BS_magnons,l_BS_dichroism
 use parallel_m,    ONLY:PAR_K_scheme
 use timing_m,      ONLY:timing
 !
 implicit none
 !
 type(DIPOLE_t) :: Dip
 integer        :: ID
 !
 ! Work Space
 !
 integer :: ik,ik_mem,i_fragment,i_sp_pol,DIP_size(6),DIP_ipos(6),VAR_ID
#if defined _RT || defined _SC
 integer :: P2_size(5),P2_ipos(5),Pspinor_size(7),Pspinor_ipos(7)
#endif
 integer, external    :: variables_DIPOLES
 character(schlen)    :: VAR_name
 !
 if (.not.io_DIP) then
   io_DIPOLES=IO_NOT_ALLOWED
   call io_disconnect(ID,FORCE=.TRUE.)
   return
 endif
 !
 i_sp_pol=-1
 ik=-1
 i_fragment=maxval(io_sec(ID,:))-1
 if(i_fragment<=nXkibz) then
   i_sp_pol=1
   ik=i_fragment
 else if(n_sp_pol==2.and.i_fragment<=2*nXkibz) then
   i_sp_pol=2
   ik=i_fragment-nXkibz
 endif
 !
 call timing('io_DIPOLES',OPR='start')
 !
 io_extension(ID)='dipoles'
 !
 io_DIPOLES=io_connect(desc=trim(io_extension(ID)),type=2,ID=ID,COMM=PAR_K_scheme%COM_ibz_index%COMM)
 if (io_DIPOLES/=0) goto 1
 !
 if (any((/io_sec(ID,:)==1/))) then
   !
   io_DIPOLES=io_header(ID,R_LATT=.true.,WF=.true.,IMPOSE_SN=.true.,TEMP=.true.,FRAG=frag_DIP)
   if (io_DIPOLES/=0) goto 1
   !
   io_DIPOLES=variables_DIPOLES(Dip,ID)
   if (io_DIPOLES/=0) goto 1
   !
 endif
 !
 if (i_fragment==0)               goto 1
 if (i_fragment> n_sp_pol*nXkibz) goto 1
 !
 if (i_fragment>=1) ik_mem=PAR_K_scheme%ibz_index(ik)
 !
 ! Reading size and position
 !
 DIP_size=(/2,3,Dip%db_ib(2)-Dip%db_ib_lim(2)+1,Dip%db_ib_lim(1)-Dip%db_ib(1)+1,nXkibz,n_sp_pol/)
 DIP_ipos=(/1,1,Dip%ib_lim(2)-Dip%db_ib_lim(2)+1,Dip%ib(1)-Dip%db_ib(1)+1,ik,i_sp_pol/)
 !
#if defined _RT
 Pspinor_size(1:4)=(/2,3,n_spinor,n_spinor/)
 Pspinor_ipos(1:4)=(/1,1,1,1/)
 !
 Pspinor_size(5:7)=DIP_size(3:5)
 Pspinor_ipos(5:7)=DIP_ipos(3:5)
#endif
 !
#if defined _RT || defined _SC
 P2_size(1)=2
 P2_ipos(1)=1
 !
 P2_size(2:5)=DIP_size(3:6)
 P2_ipos(2:5)=DIP_ipos(3:6)
#endif
 !
 if (read_is_on(ID).and.i_fragment==-1) then
   call DIP_alloc('DIP_iR',(/3,Dip%ib_lim(2),Dip%ib(2),Dip%ib(1),Dip%ib_lim(1),PAR_K_scheme%nibz/))
   call DIP_alloc('DIP_P' ,(/3,Dip%ib_lim(2),Dip%ib(2),Dip%ib(1),Dip%ib_lim(1),PAR_K_scheme%nibz/))
   call DIP_alloc('DIP_v' ,(/3,Dip%ib_lim(2),Dip%ib(2),Dip%ib(1),Dip%ib_lim(1),PAR_K_scheme%nibz/))
   !
<<<<<<< HEAD
   ! GPL_EXCLUDE_START
   !
=======
#if defined _RT
>>>>>>> 906ad963
   if (compute_Orb_dipoles) &
   & call DIP_alloc('DIP_orbital',(/3,Dip%ib_lim(2),Dip%ib(2),Dip%ib(1),Dip%ib_lim(1),PAR_K_scheme%nibz,2/))
   if (compute_Spin_dipoles) &
   & call DIP_alloc('DIP_spin',(/3,Dip%ib_lim(2),Dip%ib(2),Dip%ib(1),Dip%ib_lim(1),PAR_K_scheme%nibz/))
#if defined _RT
   if (compute_Spin_dipoles.and.n_spinor==2) &
   & call DIP_alloc('DIP_P_spinor',(/3,Dip%ib_lim(2),Dip%ib(2),Dip%ib(1),Dip%ib_lim(1),PAR_K_scheme%nibz/))
#endif
#if defined _SC || defined _RT
   if (compute_P2_dipoles)  call DIP_alloc('P_square',(/Dip%ib_lim(2),Dip%ib(2),Dip%ib(1),Dip%ib_lim(1),PAR_K_scheme%nibz/))
#endif
   if(l_BS_dichroism) then
     call DIP_alloc('DIP_orbital',(/3,Dip%ib_lim(2),Dip%ib(2),Dip%ib(1),Dip%ib_lim(1),PAR_K_scheme%nibz,1/))
   endif
   !
 endif
 !
 ! iR
 !
 VAR_ID=1
 VAR_name='DIP_iR'
 if (i_fragment< 1) call def_variable_bulk(ID,trim(VAR_name),VAR_ID,DIP_size,SP,par_io_kind='independent')
 if (i_fragment>=1) call  io_variable_bulk(ID,VAR_ID,C5=DIP_iR(:,:,:,ik_mem:ik_mem,i_sp_pol:i_sp_pol),IPOS=DIP_ipos)
 !
 ! P
 !
 VAR_ID=2
 VAR_name='DIP_P'
 if (i_fragment< 1) call def_variable_bulk(ID,trim(VAR_name),VAR_ID,DIP_size,SP,par_io_kind='independent')
 if (i_fragment>=1) call  io_variable_bulk(ID,VAR_ID,C5=DIP_P(:,:,:,ik_mem:ik_mem,i_sp_pol:i_sp_pol),IPOS=DIP_ipos)
 !
 ! v
 !
 VAR_ID=3
 VAR_name='DIP_v'
 if (i_fragment< 1) call def_variable_bulk(ID,trim(VAR_name),VAR_ID,DIP_size,SP,par_io_kind='independent')
 if (i_fragment>=1) call  io_variable_bulk(ID,VAR_ID,C5=DIP_v(:,:,:,ik_mem:ik_mem,i_sp_pol:i_sp_pol),IPOS=DIP_ipos)
 !
<<<<<<< HEAD
 ! GPL_EXCLUDE_START
 !
=======
#if defined _RT
>>>>>>> 906ad963
 if (compute_Orb_dipoles) then
   !
   ! Itinerant magnetization
   !
   VAR_ID=4
   VAr_name='DIP_itinerant'
   if (i_fragment< 1) call def_variable_bulk(ID,trim(VAR_name),VAR_ID,DIP_size,SP,par_io_kind='independent')
   if (i_fragment>=1) call  io_variable_bulk(ID,VAR_ID,C5=DIP_orbital(:,:,:,ik_mem:ik_mem,i_sp_pol:i_sp_pol,2),IPOS=DIP_ipos)
   !
   ! Orbital magnetization
   !
   VAR_ID=5
   VAR_name='DIP_orbital'
   if (i_fragment< 1) call def_variable_bulk(ID,trim(VAR_name),VAR_ID,DIP_size,SP,par_io_kind='independent')
   if (i_fragment>=1) call  io_variable_bulk(ID,VAR_ID,C5=DIP_orbital(:,:,:,ik_mem:ik_mem,i_sp_pol:i_sp_pol,1),IPOS=DIP_ipos)
   !
 endif
 !
 if (compute_Spin_dipoles) then
   !
   ! Spin magntization
   !
   VAR_ID=5
   VAR_name='DIP_spin'
   if (i_fragment< 1) call def_variable_bulk(ID,trim(VAR_name),VAR_ID,DIP_size,SP,par_io_kind='independent')
   if (i_fragment>=1) call  io_variable_bulk(ID,VAR_ID,C5=DIP_spin(:,:,:,ik_mem:ik_mem,i_sp_pol:i_sp_pol),IPOS=DIP_ipos)
   !
 endif
 !
#if defined _RT
 if (compute_Spin_dipoles.and.n_spinor==2) then
   !
   ! P_Spinor
   !
   VAR_ID=6
   VAR_name='DIP_P_spinor'
   if (i_fragment< 1) call def_variable_bulk(ID,trim(VAR_name),VAR_ID,Pspinor_size,SP,par_io_kind='independent')
   if (i_fragment>=1) call  io_variable_bulk(ID,VAR_ID,C6=DIP_P_spinor(:,:,:,:,:,ik_mem:ik_mem),IPOS=Pspinor_ipos)
   !
 endif
#endif
 !
#if defined _SC || defined _RT
 if (compute_P2_dipoles) then
   !
   ! P2
   !
   VAR_ID=7
   VAR_name='P_square'
   if (i_fragment< 1) call def_variable_bulk(ID,trim(VAR_name),VAR_ID,P2_size,SP,par_io_kind='independent')
   if (i_fragment>=1) call  io_variable_bulk(ID,VAR_ID,C4=P_square(:,:,ik_mem:ik_mem,i_sp_pol:i_sp_pol),IPOS=P2_ipos)
   !
 endif
#endif
 !
<<<<<<< HEAD
 if (l_BS_dichroism) then
   !
   ! Orbital magnetization
   !
   VAR_ID=9
   VAR_name='DIP_Orbital'
   if (i_fragment< 1) call def_variable_bulk(ID,trim(VAR_name),VAR_ID,DIP_size,SP,par_io_kind='independent')
   if (i_fragment>=1) call  io_variable_bulk(ID,VAR_ID,C5=DIP_orbital(:,:,:,ik_mem:ik_mem,i_sp_pol:i_sp_pol,1),IPOS=DIP_ipos)
   !
 endif
 !
 ! GPL_EXCLUDE_END
 !
=======
>>>>>>> 906ad963
1 call io_disconnect(ID=ID)
 !
 if (io_DIP) call timing('io_DIPOLES',OPR='stop')
 !
end function<|MERGE_RESOLUTION|>--- conflicted
+++ resolved
@@ -122,12 +122,6 @@
    call DIP_alloc('DIP_P' ,(/3,Dip%ib_lim(2),Dip%ib(2),Dip%ib(1),Dip%ib_lim(1),PAR_K_scheme%nibz/))
    call DIP_alloc('DIP_v' ,(/3,Dip%ib_lim(2),Dip%ib(2),Dip%ib(1),Dip%ib_lim(1),PAR_K_scheme%nibz/))
    !
-<<<<<<< HEAD
-   ! GPL_EXCLUDE_START
-   !
-=======
-#if defined _RT
->>>>>>> 906ad963
    if (compute_Orb_dipoles) &
    & call DIP_alloc('DIP_orbital',(/3,Dip%ib_lim(2),Dip%ib(2),Dip%ib(1),Dip%ib_lim(1),PAR_K_scheme%nibz,2/))
    if (compute_Spin_dipoles) &
@@ -166,12 +160,6 @@
  if (i_fragment< 1) call def_variable_bulk(ID,trim(VAR_name),VAR_ID,DIP_size,SP,par_io_kind='independent')
  if (i_fragment>=1) call  io_variable_bulk(ID,VAR_ID,C5=DIP_v(:,:,:,ik_mem:ik_mem,i_sp_pol:i_sp_pol),IPOS=DIP_ipos)
  !
-<<<<<<< HEAD
- ! GPL_EXCLUDE_START
- !
-=======
-#if defined _RT
->>>>>>> 906ad963
  if (compute_Orb_dipoles) then
    !
    ! Itinerant magnetization
@@ -227,7 +215,6 @@
  endif
 #endif
  !
-<<<<<<< HEAD
  if (l_BS_dichroism) then
    !
    ! Orbital magnetization
@@ -239,10 +226,6 @@
    !
  endif
  !
- ! GPL_EXCLUDE_END
- !
-=======
->>>>>>> 906ad963
 1 call io_disconnect(ID=ID)
  !
  if (io_DIP) call timing('io_DIPOLES',OPR='stop')
