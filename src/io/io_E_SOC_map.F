--- conflicted
+++ resolved
@@ -47,15 +47,9 @@
  if (io_E_SOC_map/=0) goto 1
  !
  call io_elemental(ID,VAR="PARS",VAR_SZ=3,MENU=1)
-<<<<<<< HEAD
- call io_elemental(ID,I0=En%nb_SOC,    VAR=' Number of SOC bands       :')
- call io_elemental(ID,I0=En%nb,        VAR=' Number of bands           :')
- call io_elemental(ID,I0=En%nk,        VAR=' Number of k-points        :')
-=======
- call io_elemental(ID,I0=E_SOC_nbands, VAR=' Number of SOC bands       ')
+ call io_elemental(ID,I0=En%nb_SOC,    VAR=' Number of SOC bands       ')
  call io_elemental(ID,I0=En%nb,        VAR=' Number of bands           ')
- call io_elemental(ID,I0=kpt%nibz,     VAR=' Number of points          ')
->>>>>>> 2e5b30d4
+ call io_elemental(ID,I0=En%nk,        VAR=' Number of k-points        ')
  call io_elemental(ID,VAR="",VAR_SZ=0,MENU=1)
  !
  if (read_is_on(ID)) then
