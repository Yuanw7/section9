!
!        Copyright (C) 2000-2018 the YAMBO team
!              http://www.yambo-code.org
!
! Authors (see AUTHORS file for details): AM
! 
! This file is distributed under the terms of the GNU 
! General Public License. You can redistribute it and/or 
! modify it under the terms of the GNU General Public 
! License as published by the Free Software Foundation; 
! either version 2, or (at your option) any later version.
!
! This program is distributed in the hope that it will 
! be useful, but WITHOUT ANY WARRANTY; without even the 
! implied warranty of MERCHANTABILITY or FITNESS FOR A 
! PARTICULAR PURPOSE.  See the GNU General Public License 
! for more details.
!
! You should have received a copy of the GNU General Public 
! License along with this program; if not, write to the Free 
! Software Foundation, Inc., 59 Temple Place - Suite 330,Boston, 
! MA 02111-1307, USA or visit http://www.gnu.org/copyleft/gpl.txt.
!
integer function io_BSS_diago(iq,ID,BS_H_dim,BSS_n_eig,bsE,bsRl,bsRr,BsE_corr,bsR_kerr,bsR_pl)
 !
 use pars,          ONLY:SP,schlen,IP
 use BS,            ONLY:BS_identifier,BS_K_dim,BS_pert_soc
 use BS_solvers,    ONLY:BSS_q0,BSS_write_eig_2_db,BSS_eh_table,BS_mat
 use IO_m,          ONLY:io_connect,io_disconnect,io_sec,&
&                        io_elemental,io_status,io_bulk,&
&                        io_header,ver_is_gt_or_eq
<<<<<<< HEAD
 use electrons,     ONLY:n_sp_pol
#if defined _TIMING
=======
 use electrons,     ONLY:n_sp_pol,E_SOC_nbands
>>>>>>> 3566bba4
 use timing_m,      ONLY:timing
 !
 implicit none
 !
 integer              :: iq,ID,BS_H_dim,BSS_n_eig
 complex(SP)          :: bsE(BSS_n_eig),bsRl(BS_H_dim),bsRr(BS_H_dim)
 real(SP)   ,pointer  :: BsE_corr(:,:),bsR_pl(:,:)
 complex(SP),pointer  :: bsR_kerr(:)
 !
 ! Work Space
 !
 character(schlen):: db_name
 !
 call timing('io_BSS_diago',OPR='start')
 !
 write (db_name,'(a,i2.2)') 'BS_diago_Q',iq
 !
 io_BSS_diago=io_connect(desc=trim(db_name),type=2,ID=ID)
 if (io_BSS_diago/=0) goto 1
 !
 if (any((/io_sec(ID,:)==1/))) then
   !
   ! As this DB must respect the BS ideentifier I only need to
   ! check the K QP corrections
   !
   io_BSS_diago=io_header(ID,XC_KIND="K_E force")
   !
   if (ver_is_gt_or_eq(ID,(/3,0,15/))) then
     call io_elemental(ID,VAR="PARS",VAR_SZ=6,MENU=0)
   else
     call io_elemental(ID,VAR="PARS",VAR_SZ=6,MENU=1)
   endif
   !
   call io_elemental(ID,VAR=&
&       " BSK Identifier                  :",I0=BS_identifier,WARN=.TRUE.,OP=(/"=="/))
   call io_elemental(ID,VAR=&
&       " Excitonic eigenstates included  :",L0=BSS_write_eig_2_db,CHECK=.true.,OP=(/"=="/))
   call io_elemental(ID,VAR=&
&       " Field direction                 :",R1=BSS_q0,CHECK=.true.,OP=(/"==","==","=="/))
   call io_elemental(ID,VAR=&
&       " Number of eigenstates included  :",I0=BSS_n_eig,CHECK=.true.,OP=(/"=="/))
   call io_elemental(ID,VAR="",VAR_SZ=0,MENU=1)
   !
   ! header return
   !
   if (io_BSS_diago/=0) goto 1
   !
   io_BSS_diago=io_status(ID)
   if (io_BSS_diago/=0) goto 1
 endif
 !
 if (any((/io_sec(ID,:)==2/))) then
   !
   call io_bulk(ID,'BS_Energies',VAR_SZ=(/2,BSS_n_eig/))
   call io_bulk(ID,C1=bsE)
   !
   if(BS_pert_soc) then
     call io_bulk(ID,'BS_Energies_SOC_corr',VAR_SZ=(/2/n_sp_pol,BS_H_dim/))
     call io_bulk(ID,R2=BsE_corr)
   endif
   !
   call io_bulk(ID,'BS_left_Residuals',VAR_SZ=(/2,BS_H_dim/))
   call io_bulk(ID,C1=bsRl)
   !
   call io_bulk(ID,'BS_right_Residuals',VAR_SZ=(/2,BS_H_dim/))
   call io_bulk(ID,C1=bsRr)
   !
   ! GPL_EXCLUDE_START
   !
   if(associated(bsR_kerr)) then
     call io_bulk(ID,'BS_KERR_Residuals',VAR_SZ=(/2,BS_H_dim/))
     call io_bulk(ID,C1=bsR_kerr)
   endif
   !
   if(associated(bsR_pl)) then
     call io_bulk(ID,'BS_PL_Residuals',VAR_SZ=(/2,BS_H_dim/))
     call io_bulk(ID,R2=bsR_pl)
   endif
   !
   ! GPL_EXCLUDE_END
   !
 endif
 !
 if (any((/io_sec(ID,:)==3/))) then
   ! 
   ! If not switched on skip this section
   !
   if (.not.BSS_write_eig_2_db) then
     io_BSS_diago=-1
     goto 1
   endif
   !
   ! BS_eh_table
   !
   call io_bulk(ID,'BS_TABLE',VAR_SZ=(/BS_K_dim,3+n_sp_pol-1/))
   call io_bulk(ID,I2=BSS_eh_table(:BS_K_dim,:))
   !
   ! Eigenstates (resonant only matrix)
   !
   call io_bulk(ID,'BS_EIGENSTATES',VAR_SZ=(/2,BS_H_dim,BSS_n_eig/))
   call io_bulk(ID,C2=BS_mat,IPOS=(/1,1,1/))
   !
 endif
 !
1 call io_disconnect(ID)
 !
 call timing('io_BSS_diago',OPR='stop')
 !
end function<|MERGE_RESOLUTION|>--- conflicted
+++ resolved
@@ -29,12 +29,7 @@
  use IO_m,          ONLY:io_connect,io_disconnect,io_sec,&
 &                        io_elemental,io_status,io_bulk,&
 &                        io_header,ver_is_gt_or_eq
-<<<<<<< HEAD
  use electrons,     ONLY:n_sp_pol
-#if defined _TIMING
-=======
- use electrons,     ONLY:n_sp_pol,E_SOC_nbands
->>>>>>> 3566bba4
  use timing_m,      ONLY:timing
  !
  implicit none
