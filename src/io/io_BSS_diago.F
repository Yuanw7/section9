!
!        Copyright (C) 2000-2017 the YAMBO team
!              http://www.yambo-code.org
!
! Authors (see AUTHORS file for details): AM
! 
! This file is distributed under the terms of the GNU 
! General Public License. You can redistribute it and/or 
! modify it under the terms of the GNU General Public 
! License as published by the Free Software Foundation; 
! either version 2, or (at your option) any later version.
!
! This program is distributed in the hope that it will 
! be useful, but WITHOUT ANY WARRANTY; without even the 
! implied warranty of MERCHANTABILITY or FITNESS FOR A 
! PARTICULAR PURPOSE.  See the GNU General Public License 
! for more details.
!
! You should have received a copy of the GNU General Public 
! License along with this program; if not, write to the Free 
! Software Foundation, Inc., 59 Temple Place - Suite 330,Boston, 
! MA 02111-1307, USA or visit http://www.gnu.org/copyleft/gpl.txt.
!
integer function io_BSS_diago(iq,ID,BS_H_dim,bsE,bsRl,bsRr,BsE_corr,bsR_kerr,bsR_pl)
 !
 use pars,          ONLY:SP,schlen,IP
 use BS,            ONLY:BS_identifier,BS_K_dim,BS_pert_soc
 use BS_solvers,    ONLY:BSS_q0,BSS_write_eig_2_db,BSS_eh_table,BS_mat
 use IO_m,          ONLY:io_connect,io_disconnect,io_sec,&
&                        io_elemental,io_status,io_bulk,&
<<<<<<< HEAD
&                        io_header,write_is_on,read_is_on,ver_is_gt_or_eq
 use electrons,     ONLY:n_sp_pol
=======
&                        io_header,ver_is_gt_or_eq
 use electrons,     ONLY:n_sp_pol,E_SOC_nbands
#if defined _TIMING
 use timing_m,      ONLY:timing
#endif
>>>>>>> 7e2111b6
 !
 implicit none
 !
 integer              :: iq,ID,BS_H_dim
 complex(SP)          :: bsE(BS_H_dim),bsRl(BS_H_dim),bsRr(BS_H_dim)
 real(SP)   ,pointer  :: BsE_corr(:,:),bsR_pl(:,:)
 complex(SP),pointer  :: bsR_kerr(:)
 !
 ! Work Space
 !
 character(schlen):: db_name
 !
#if defined _TIMING
 call timing('io_BSS_diago',OPR='start')
#endif
 !
 write (db_name,'(a,i2.2)') 'BS_diago_Q',iq
 !
 io_BSS_diago=io_connect(desc=trim(db_name),type=2,ID=ID)
 if (io_BSS_diago/=0) goto 1
 !
 if (any((/io_sec(ID,:)==1/))) then
   !
   ! As this DB must respect the BS ideentifier I only need to
   ! check the K QP corrections
   !
   io_BSS_diago=io_header(ID,XC_KIND="K_E force")
   !
   if (ver_is_gt_or_eq(ID,(/3,0,15/))) then
     call io_elemental(ID,VAR="PARS",VAR_SZ=5,MENU=0)
   else
     call io_elemental(ID,VAR="PARS",VAR_SZ=5,MENU=1)
   endif
   !
   call io_elemental(ID,VAR=&
&       " BSK Identifier                  :",I0=BS_identifier,CHECK=.TRUE.,OP=(/"=="/))
   call io_elemental(ID,VAR=&
&       " Excitonic eigenstates included  :",L0=BSS_write_eig_2_db,CHECK=.true.,OP=(/"=="/))
   call io_elemental(ID,VAR=&
&       " Field direction                 :",R1=BSS_q0,CHECK=.true.,OP=(/"==","==","=="/))
   call io_elemental(ID,VAR="",VAR_SZ=0,MENU=1)
   !
   ! header return
   !
   if (io_BSS_diago/=0) goto 1
   !
   io_BSS_diago=io_status(ID)
   if (io_BSS_diago/=0) goto 1
 endif
 !
 if (any((/io_sec(ID,:)==2/))) then
   !
   call io_bulk(ID,'BS_Energies',VAR_SZ=(/2,BS_H_dim/))
   call io_bulk(ID,C1=bsE)
   !
   if(BS_pert_soc) then
     call io_bulk(ID,'BS_Energies_SOC_corr',VAR_SZ=(/2/n_sp_pol,BS_H_dim/))
     call io_bulk(ID,R2=BsE_corr)
   endif
   !
   call io_bulk(ID,'BS_left_Residuals',VAR_SZ=(/2,BS_H_dim/))
   call io_bulk(ID,C1=bsRl)
   !
   call io_bulk(ID,'BS_right_Residuals',VAR_SZ=(/2,BS_H_dim/))
   call io_bulk(ID,C1=bsRr)
   !
   ! GPL_EXCLUDE_START
   !
   if(associated(bsR_kerr)) then
     call io_bulk(ID,'BS_KERR_Residuals',VAR_SZ=(/2,BS_H_dim/))
     call io_bulk(ID,C1=bsR_kerr)
   endif
   !
   if(associated(bsR_pl)) then
     call io_bulk(ID,'BS_PL_Residuals',VAR_SZ=(/2,BS_H_dim/))
     call io_bulk(ID,R2=bsR_pl)
   endif
   !
   ! GPL_EXCLUDE_END
   !
 endif
 !
 if (any((/io_sec(ID,:)==3/))) then
   ! 
   ! If not switched on skip this section
   !
   if (.not.BSS_write_eig_2_db) then
     io_BSS_diago=-1
     goto 1
   endif
   !
   ! BS_eh_table
   !
   call io_bulk(ID,'BS_TABLE',VAR_SZ=(/BS_K_dim,3+n_sp_pol-1/))
   call io_bulk(ID,I2=BSS_eh_table(:BS_K_dim,:))
   !
   ! Eigenstates (resonant only matrix)
   !
   call io_bulk(ID,'BS_EIGENSTATES',VAR_SZ=(/2,BS_H_dim,BS_H_dim/))
   call io_bulk(ID,C2=BS_mat,IPOS=(/1,1,1/))
   !
 endif
 !
1 call io_disconnect(ID)
 !
#if defined _TIMING
 call timing('io_BSS_diago',OPR='stop')
#endif
 !
end function<|MERGE_RESOLUTION|>--- conflicted
+++ resolved
@@ -28,16 +28,11 @@
  use BS_solvers,    ONLY:BSS_q0,BSS_write_eig_2_db,BSS_eh_table,BS_mat
  use IO_m,          ONLY:io_connect,io_disconnect,io_sec,&
 &                        io_elemental,io_status,io_bulk,&
-<<<<<<< HEAD
-&                        io_header,write_is_on,read_is_on,ver_is_gt_or_eq
+&                        io_header,ver_is_gt_or_eq
  use electrons,     ONLY:n_sp_pol
-=======
-&                        io_header,ver_is_gt_or_eq
- use electrons,     ONLY:n_sp_pol,E_SOC_nbands
 #if defined _TIMING
  use timing_m,      ONLY:timing
 #endif
->>>>>>> 7e2111b6
  !
  implicit none
  !
