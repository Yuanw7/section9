--- conflicted
+++ resolved
@@ -76,14 +76,8 @@
      call io_elemental(ID,VAR="[BSS] Field direction",R1=BSS_q0,CHECK=.true.,OP=(/"==","==","=="/))
      if (allocated(BSqpts)) BSqpts(:,iq)=BSS_q0
    endif
-<<<<<<< HEAD
-   call io_elemental(ID,VAR=&
-&       "    |Eigenstates computed     ",I0=BSS_n_eig,CHECK=.true.,OP=(/"=="/))
-   call io_elemental(ID,VAR=&
-&       "    |Number of BSE matricies  ",I0=BS_mat_res_ares_dim,CHECK=.true.,OP=(/"=="/))
-=======
    call io_elemental(ID,VAR="[BSS] Eigenstates computed     ",I0=BSS_n_eig,CHECK=.true.,OP=(/"=="/))
->>>>>>> 906ad963
+   call io_elemental(ID,VAR="[BSS] Number of BSE matricies  ",I0=BS_mat_res_ares_dim,CHECK=.true.,OP=(/"=="/))
    call io_elemental(ID,VAR="",VAR_SZ=0,MENU=1)
    !
    ! header return
@@ -121,9 +115,6 @@
      call io_bulk(ID,C1=bsRr)
    endif
    !
-<<<<<<< HEAD
-   ! GPL_EXCLUDE_START
-   !
    if(present(bsL_magn)) then
      if(associated(bsL_magn)) then
        call io_bulk(ID,'BS_L_magn_Residuals',VAR_SZ=(/2,2,BSS_n_eig/))
@@ -138,8 +129,6 @@
      endif
    endif
    !
-=======
->>>>>>> 906ad963
    if(present(bsR_kerr)) then
      if(associated(bsR_kerr)) then
        call io_bulk(ID,'BS_KERR_Residuals',VAR_SZ=(/2,BSS_n_eig/))
