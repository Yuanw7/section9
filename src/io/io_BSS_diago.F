--- conflicted
+++ resolved
@@ -24,13 +24,8 @@
 integer function io_BSS_diago(iq,ID,X_static,bsE,bsRl,bsRr,BsE_corr,bsR_kerr,bsR_pl)
  !
  use pars,          ONLY:SP,lchlen,schlen,IP
-<<<<<<< HEAD
- use BS,            ONLY:BS_identifier,BS_K_dim,BSqpts
- use BS_solvers,    ONLY:BSS_q0,BSS_write_eig_2_db,BSS_eh_table,BS_mat,variables_BS
-=======
- use BS,            ONLY:BS_identifier,BS_K_dim,BS_H_dim
+ use BS,            ONLY:BS_identifier,BS_K_dim,BS_H_dim,BSqpts
  use BS_solvers,    ONLY:BSS_q0,BSS_write_eig_2_db,BSS_eh_table,BS_mat,variables_BS,BSS_n_eig
->>>>>>> c72711ea
  use X_m,           ONLY:X_t
  use IO_m,          ONLY:io_connect,io_disconnect,io_sec,&
 &                        io_elemental,io_status,io_bulk,&
