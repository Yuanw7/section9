!
!        Copyright (C) 2000-2018 the YAMBO team
!              http://www.yambo-code.org
!
! Authors (see AUTHORS file for details): AM
! 
! This file is distributed under the terms of the GNU 
! General Public License. You can redistribute it and/or 
! modify it under the terms of the GNU General Public 
! License as published by the Free Software Foundation; 
! either version 2, or (at your option) any later version.
!
! This program is distributed in the hope that it will 
! be useful, but WITHOUT ANY WARRANTY; without even the 
! implied warranty of MERCHANTABILITY or FITNESS FOR A 
! PARTICULAR PURPOSE.  See the GNU General Public License 
! for more details.
!
! You should have received a copy of the GNU General Public 
! License along with this program; if not, write to the Free 
! Software Foundation, Inc., 59 Temple Place - Suite 330,Boston, 
! MA 02111-1307, USA or visit http://www.gnu.org/copyleft/gpl.txt.
!
integer function io_BSS_diago(iq,ID,BS_H_dim,BSS_n_eig,bsE,bsRl,bsRr,BsE_corr,bsR_kerr,bsR_pl,X_static)
 !
<<<<<<< HEAD
 use pars,          ONLY:SP,schlen,IP
 use BS,            ONLY:BS_identifier,BS_K_dim,BSqpts
 use BS_solvers,    ONLY:BSS_q0,BSS_write_eig_2_db,BSS_eh_table,BS_mat
=======
 use pars,          ONLY:SP,lchlen,schlen,IP
 use BS,            ONLY:BS_identifier,BS_K_dim
 use BS_solvers,    ONLY:BSS_q0,BSS_write_eig_2_db,BSS_eh_table,BS_mat,variables_BS
 use X_m,           ONLY:X_t
>>>>>>> 1e834f35
 use IO_m,          ONLY:io_connect,io_disconnect,io_sec,&
&                        io_elemental,io_status,io_bulk,&
&                        io_header,ver_is_gt_or_eq
 use electrons,     ONLY:n_sp_pol,E_SOC_nbands
 use timing_m,      ONLY:timing
 !
 implicit none
 !
 integer              :: iq,ID,BS_H_dim,BSS_n_eig
 complex(SP)          :: bsE(BSS_n_eig),bsRl(BSS_n_eig),bsRr(BSS_n_eig)
 real(SP)   ,pointer  :: BsE_corr(:,:),bsR_pl(:,:)
 complex(SP),pointer  :: bsR_kerr(:)
 type(X_t),intent(in) :: X_static
 character(lchlen)    ::local_description(100)
 !
 ! Work Space
 !
 character(schlen):: db_name
 !
 call timing('io_BSS_diago',OPR='start')
 !
 write (db_name,'(a,i2.2)') 'BS_diago_Q',iq
 !
 io_BSS_diago=io_connect(desc=trim(db_name),type=2,ID=ID)
 if (io_BSS_diago/=0) goto 1
 !
 if (any((/io_sec(ID,:)==1/))) then
   !
   ! As this DB must respect the BS ideentifier I only need to
   ! check the K QP corrections
   !
   io_BSS_diago=io_header(ID,XC_KIND="K_E force")
   !
   io_BSS_diago=variables_BS(ID,local_description,X=X_static)
   !
   if (ver_is_gt_or_eq(ID,(/3,0,15/))) then
     call io_elemental(ID,VAR="PARS",VAR_SZ=6,MENU=0)
   else
     call io_elemental(ID,VAR="PARS",VAR_SZ=6,MENU=1)
   endif
   !
   call io_elemental(ID,VAR=&
&       " BSK Identifier                  :",I0=BS_identifier,WARN=.TRUE.,OP=(/"=="/))
   call io_elemental(ID,VAR=&
&       " Excitonic eigenstates included  :",L0=BSS_write_eig_2_db,CHECK=.true.,OP=(/"=="/))
   if(iq==1) then
     call io_elemental(ID,VAR=&
&         " Field direction                 :",R1=BSS_q0,CHECK=.true.,OP=(/"==","==","=="/))
     BSqpts(:,iq)=BSS_q0
   else
     call io_elemental(ID,VAR=&
&         " Q-point                         :",R1=BSqpts(:,iq),CHECK=.true.,OP=(/"==","==","=="/))
   endif
   call io_elemental(ID,VAR=&
&       " Number of eigenstates included  :",I0=BSS_n_eig,CHECK=.true.,OP=(/"=="/))
   call io_elemental(ID,VAR="",VAR_SZ=0,MENU=1)
   !
   ! header return
   !
   if (io_BSS_diago/=0) goto 1
   !
   io_BSS_diago=io_status(ID)
   if (io_BSS_diago/=0) goto 1
 endif
 !
 if (any((/io_sec(ID,:)==2/))) then
   !
   call io_bulk(ID,'BS_Energies',VAR_SZ=(/2,BSS_n_eig/))
   call io_bulk(ID,C1=bsE)
   !
   if(E_SOC_nbands/=0) then
     call io_bulk(ID,'BS_Energies_SOC_corr',VAR_SZ=(/2/n_sp_pol,BSS_n_eig/))
     call io_bulk(ID,R2=BsE_corr)
   endif
   !
   call io_bulk(ID,'BS_left_Residuals',VAR_SZ=(/2,BSS_n_eig/))
   call io_bulk(ID,C1=bsRl)
   !
   call io_bulk(ID,'BS_right_Residuals',VAR_SZ=(/2,BSS_n_eig/))
   call io_bulk(ID,C1=bsRr)
   !
   ! GPL_EXCLUDE_START
   !
   if(associated(bsR_kerr)) then
     call io_bulk(ID,'BS_KERR_Residuals',VAR_SZ=(/2,BSS_n_eig/))
     call io_bulk(ID,C1=bsR_kerr)
   endif
   !
   if(associated(bsR_pl)) then
     call io_bulk(ID,'BS_PL_Residuals',VAR_SZ=(/2,BSS_n_eig/))
     call io_bulk(ID,R2=bsR_pl)
   endif
   !
   ! GPL_EXCLUDE_END
   !
 endif
 !
 if (any((/io_sec(ID,:)==3/))) then
   ! 
   ! If not switched on skip this section
   !
   if (.not.BSS_write_eig_2_db) then
     io_BSS_diago=-1
     goto 1
   endif
   !
   ! BS_eh_table
   !
   call io_bulk(ID,'BS_TABLE',VAR_SZ=(/BS_K_dim,3+n_sp_pol-1/))
   call io_bulk(ID,I2=BSS_eh_table(:BS_K_dim,:))
   !
   ! Eigenstates (resonant only matrix)
   !
   call io_bulk(ID,'BS_EIGENSTATES',VAR_SZ=(/2,BS_H_dim,BSS_n_eig/))
   call io_bulk(ID,C2=BS_mat,IPOS=(/1,1,1/))
   !
 endif
 !
1 call io_disconnect(ID)
 !
 call timing('io_BSS_diago',OPR='stop')
 !
end function<|MERGE_RESOLUTION|>--- conflicted
+++ resolved
@@ -23,16 +23,10 @@
 !
 integer function io_BSS_diago(iq,ID,BS_H_dim,BSS_n_eig,bsE,bsRl,bsRr,BsE_corr,bsR_kerr,bsR_pl,X_static)
  !
-<<<<<<< HEAD
- use pars,          ONLY:SP,schlen,IP
+ use pars,          ONLY:SP,lchlen,schlen,IP
  use BS,            ONLY:BS_identifier,BS_K_dim,BSqpts
- use BS_solvers,    ONLY:BSS_q0,BSS_write_eig_2_db,BSS_eh_table,BS_mat
-=======
- use pars,          ONLY:SP,lchlen,schlen,IP
- use BS,            ONLY:BS_identifier,BS_K_dim
  use BS_solvers,    ONLY:BSS_q0,BSS_write_eig_2_db,BSS_eh_table,BS_mat,variables_BS
  use X_m,           ONLY:X_t
->>>>>>> 1e834f35
  use IO_m,          ONLY:io_connect,io_disconnect,io_sec,&
 &                        io_elemental,io_status,io_bulk,&
 &                        io_header,ver_is_gt_or_eq
