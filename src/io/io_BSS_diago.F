!
!        Copyright (C) 2000-2016 the YAMBO team
!              http://www.yambo-code.org
!
! Authors (see AUTHORS file for details): AM
! 
! This file is distributed under the terms of the GNU 
! General Public License. You can redistribute it and/or 
! modify it under the terms of the GNU General Public 
! License as published by the Free Software Foundation; 
! either version 2, or (at your option) any later version.
!
! This program is distributed in the hope that it will 
! be useful, but WITHOUT ANY WARRANTY; without even the 
! implied warranty of MERCHANTABILITY or FITNESS FOR A 
! PARTICULAR PURPOSE.  See the GNU General Public License 
! for more details.
!
! You should have received a copy of the GNU General Public 
! License along with this program; if not, write to the Free 
! Software Foundation, Inc., 59 Temple Place - Suite 330,Boston, 
! MA 02111-1307, USA or visit http://www.gnu.org/copyleft/gpl.txt.
!
integer function io_BSS_diago(iq,ID,BS_H_dim,bsE,bsRl,bsRr,BsE_corr,bsR_kerr,bsR_pl)
 !
 use pars,          ONLY:SP,schlen,IP
<<<<<<< HEAD
 use BS,            ONLY:BS_identifier,BSS_q0,BSS_write_eig_2_db,&
&                        BSS_eh_table,BS_mat,BS_K_dim,BS_pert_soc
=======
 use BS,            ONLY:BS_identifier,BS_K_dim
 use BS_solvers,    ONLY:BSS_q0,BSS_write_eig_2_db,BSS_eh_table,BS_mat
>>>>>>> f092c2b3
 use IO_m,          ONLY:io_connect,io_disconnect,io_sec,&
&                        io_elemental,io_status,io_bulk,&
&                        io_header,write_is_on,read_is_on,ver_is_gt_or_eq
 use electrons,     ONLY:n_sp_pol
 !
 implicit none
 !
 integer              :: iq,ID,BS_H_dim
 complex(SP)          :: bsE(BS_H_dim),bsRl(BS_H_dim),bsRr(BS_H_dim)
 real(SP)   ,pointer  :: BsE_corr(:,:),bsR_pl(:,:)
 complex(SP),pointer  :: bsR_kerr(:)
 !
 ! Work Space
 !
 integer          :: i1
 real(SP)         :: V_disk(4,BS_H_dim)
 character(schlen):: db_name
 !
 write (db_name,'(a,i2.2)') 'BS_diago_Q',iq
 !
 io_BSS_diago=io_connect(desc=trim(db_name),type=2,ID=ID)
 if (io_BSS_diago/=0) goto 1
 !
 if (any((/io_sec(ID,:)==1/))) then
   !
   ! As this DB must respect the BS ideentifier I only need to
   ! check the K QP corrections
   !
   io_BSS_diago=io_header(ID,XC_KIND="K_E force")
   !
   if (ver_is_gt_or_eq(ID,(/3,0,15/))) then
     call io_elemental(ID,VAR="PARS",VAR_SZ=5,MENU=0)
   else
     call io_elemental(ID,VAR="PARS",VAR_SZ=5,MENU=1)
   endif
   !
   call io_elemental(ID,VAR=&
&       " BSK Identifier                  :",I0=BS_identifier,CHECK=.TRUE.,OP=(/"=="/))
   call io_elemental(ID,VAR=&
&       " Excitonic eigenstates included  :",L0=BSS_write_eig_2_db,CHECK=.true.,OP=(/"=="/))
   call io_elemental(ID,VAR=&
&       " Field direction                 :",R1=BSS_q0,CHECK=.true.,OP=(/"==","==","=="/))
   call io_elemental(ID,VAR="",VAR_SZ=0,MENU=1)
   !
   ! header return
   !
   if (io_BSS_diago/=0) goto 1
   !
   io_BSS_diago=io_status(ID)
   if (io_BSS_diago/=0) goto 1
 endif
 !
 if (any((/io_sec(ID,:)==2/))) then
   !
   call io_bulk(ID,'BS_Energies',VAR_SZ=(/2,BS_H_dim/))
   if (write_is_on(ID)) V_disk(1,:)=real(bsE(:))
   if (write_is_on(ID)) V_disk(2,:)=aimag(bsE(:))
   call io_bulk(ID,R2=V_disk(:2,:))
   if (read_is_on(ID)) bsE(:)=cmplx(V_disk(1,:),V_disk(2,:),SP)
   !
   if(BS_pert_soc) then
     call io_bulk(ID,'BS_Energies_SOC_corr',VAR_SZ=(/2,BS_H_dim/))
     call io_bulk(ID,R2=BsE_corr)
   endif
   !
   call io_bulk(ID,'BS_Residuals',VAR_SZ=(/4,BS_H_dim/))
   if (write_is_on(ID)) V_disk(1,:)=real(bsRl(:))
   if (write_is_on(ID)) V_disk(2,:)=aimag(bsRl(:))
   if (write_is_on(ID)) V_disk(3,:)=real(bsRr(:))
   if (write_is_on(ID)) V_disk(4,:)=aimag(bsRr(:))
   call io_bulk(ID,R2=V_disk)
   if (read_is_on(ID)) bsRl(:)=cmplx(V_disk(1,:),V_disk(2,:),SP)
   if (read_is_on(ID)) bsRr(:)=cmplx(V_disk(3,:),V_disk(4,:),SP)
   !
   ! GPL_EXCLUDE_START
   !
   if(associated(bsR_kerr)) then
     call io_bulk(ID,'BS_KERR_Residuals',VAR_SZ=(/2,BS_H_dim/))
     if (write_is_on(ID)) V_disk(1,:)=real(bsR_kerr(:))
     if (write_is_on(ID)) V_disk(2,:)=aimag(bsR_kerr(:))
     call io_bulk(ID,R2=V_disk(:2,:))
     if (read_is_on(ID)) bsR_kerr(:)=cmplx(V_disk(1,:),V_disk(2,:),SP)
   endif
   !
   if(associated(bsR_pl)) then
     call io_bulk(ID,'BS_PL_Residuals',VAR_SZ=(/2,BS_H_dim/))
     call io_bulk(ID,R2=bsR_pl)
   endif
   !
   ! GPL_EXCLUDE_END
   !
 endif
 !
 if (any((/io_sec(ID,:)==3/))) then
   ! 
   ! If not switched on skip this section
   !
   if (.not.BSS_write_eig_2_db) then
     io_BSS_diago=-1
     goto 1
   endif
   !
   ! BS_eh_table
   !
   call io_bulk(ID,'BS_TABLE',VAR_SZ=(/BS_K_dim,3+n_sp_pol-1/))
   call io_bulk(ID,I2=BSS_eh_table(:BS_K_dim,:))
   !
   ! Eigenstates (resonant only matrix)
   !
   call io_bulk(ID,'BS_EIGENSTATES',VAR_SZ=(/2,BS_H_dim,BS_H_dim/))
   !
   do i1=1,BS_H_dim
     !
     if (write_is_on(ID)) V_disk(1,:)=real(BS_mat(:,i1))
     if (write_is_on(ID)) V_disk(2,:)=aimag(BS_mat(:,i1))
     !
     call io_bulk(ID,R2=V_disk(:2,:),IPOS=(/1,1,i1/))
     !
     if (read_is_on(ID)) BS_mat(:,i1)=cmplx(V_disk(1,:),V_disk(2,:),SP)
     !
   enddo
   !
 endif
 !
1 call io_disconnect(ID)
 !
end function<|MERGE_RESOLUTION|>--- conflicted
+++ resolved
@@ -24,13 +24,8 @@
 integer function io_BSS_diago(iq,ID,BS_H_dim,bsE,bsRl,bsRr,BsE_corr,bsR_kerr,bsR_pl)
  !
  use pars,          ONLY:SP,schlen,IP
-<<<<<<< HEAD
- use BS,            ONLY:BS_identifier,BSS_q0,BSS_write_eig_2_db,&
-&                        BSS_eh_table,BS_mat,BS_K_dim,BS_pert_soc
-=======
- use BS,            ONLY:BS_identifier,BS_K_dim
+ use BS,            ONLY:BS_identifier,BS_K_dim,BS_pert_soc
  use BS_solvers,    ONLY:BSS_q0,BSS_write_eig_2_db,BSS_eh_table,BS_mat
->>>>>>> f092c2b3
  use IO_m,          ONLY:io_connect,io_disconnect,io_sec,&
 &                        io_elemental,io_status,io_bulk,&
 &                        io_header,write_is_on,read_is_on,ver_is_gt_or_eq
