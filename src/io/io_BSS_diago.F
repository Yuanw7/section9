--- conflicted
+++ resolved
@@ -86,13 +86,8 @@
    call io_bulk(ID,R2=V_disk(:2,:))
    if (read_is_on(ID)) bsE(:)=cmplx(V_disk(1,:),V_disk(2,:),SP)
    !
-<<<<<<< HEAD
    if(BS_pert_soc) then
-     call io_bulk(ID,'BS_Energies_SOC_corr',VAR_SZ=(/2,BS_H_dim/))
-=======
-   if(E_SOC_nbands/=0) then
      call io_bulk(ID,'BS_Energies_SOC_corr',VAR_SZ=(/2/n_sp_pol,BS_H_dim/))
->>>>>>> 88bb31e3
      call io_bulk(ID,R2=BsE_corr)
    endif
    !
