--- conflicted
+++ resolved
@@ -21,11 +21,7 @@
 ! Software Foundation, Inc., 59 Temple Place - Suite 330,Boston, 
 ! MA 02111-1307, USA or visit http://www.gnu.org/copyleft/gpl.txt.
 !
-<<<<<<< HEAD
-integer function io_BSS_diago(iq,ID,BS_H_dim,BSS_n_eig,bsE,bsRl,bsRr,BsE_corr,bsR_kerr)
-=======
-integer function io_BSS_diago(iq,ID,BS_H_dim,bsE,bsRl,bsRr,BsE_corr,bsR_kerr,bsR_pl)
->>>>>>> 60eb2f3e
+integer function io_BSS_diago(iq,ID,BS_H_dim,BSS_n_eig,bsE,bsRl,bsRr,BsE_corr,bsR_kerr,bsR_pl)
  !
  use pars,          ONLY:SP,schlen,IP
  use BS,            ONLY:BS_identifier,BSS_q0,BSS_write_eig_2_db,&
