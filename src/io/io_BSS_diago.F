!
!        Copyright (C) 2000-2017 the YAMBO team
!              http://www.yambo-code.org
!
! Authors (see AUTHORS file for details): AM
! 
! This file is distributed under the terms of the GNU 
! General Public License. You can redistribute it and/or 
! modify it under the terms of the GNU General Public 
! License as published by the Free Software Foundation; 
! either version 2, or (at your option) any later version.
!
! This program is distributed in the hope that it will 
! be useful, but WITHOUT ANY WARRANTY; without even the 
! implied warranty of MERCHANTABILITY or FITNESS FOR A 
! PARTICULAR PURPOSE.  See the GNU General Public License 
! for more details.
!
! You should have received a copy of the GNU General Public 
! License along with this program; if not, write to the Free 
! Software Foundation, Inc., 59 Temple Place - Suite 330,Boston, 
! MA 02111-1307, USA or visit http://www.gnu.org/copyleft/gpl.txt.
!
integer function io_BSS_diago(iq,ID,BS_H_dim,BSS_n_eig,bsE,bsRl,bsRr,BsE_corr,bsR_kerr,bsR_pl)
 !
 use pars,          ONLY:SP,schlen,IP
 use BS,            ONLY:BS_identifier,BS_K_dim
 use BS_solvers,    ONLY:BSS_q0,BSS_write_eig_2_db,BSS_eh_table,BS_mat
 use IO_m,          ONLY:io_connect,io_disconnect,io_sec,&
&                        io_elemental,io_status,io_bulk,&
&                        io_header,write_is_on,read_is_on,ver_is_gt_or_eq
 use electrons,     ONLY:n_sp_pol,E_SOC_nbands
 !
 implicit none
 !
 integer              :: iq,ID,BS_H_dim,BSS_n_eig
 complex(SP)          :: bsE(BSS_n_eig),bsRl(BS_H_dim),bsRr(BS_H_dim)
 real(SP)   ,pointer  :: BsE_corr(:,:),bsR_pl(:,:)
 complex(SP),pointer  :: bsR_kerr(:)
 !
 ! Work Space
 !
 character(schlen):: db_name
 !
 write (db_name,'(a,i2.2)') 'BS_diago_Q',iq
 !
 io_BSS_diago=io_connect(desc=trim(db_name),type=2,ID=ID)
 if (io_BSS_diago/=0) goto 1
 !
 if (any((/io_sec(ID,:)==1/))) then
   !
   ! As this DB must respect the BS ideentifier I only need to
   ! check the K QP corrections
   !
   io_BSS_diago=io_header(ID,XC_KIND="K_E force")
   !
   if (ver_is_gt_or_eq(ID,(/3,0,15/))) then
     call io_elemental(ID,VAR="PARS",VAR_SZ=6,MENU=0)
   else
     call io_elemental(ID,VAR="PARS",VAR_SZ=6,MENU=1)
   endif
   !
   call io_elemental(ID,VAR=&
&       " BSK Identifier                  :",I0=BS_identifier,CHECK=.TRUE.,OP=(/"=="/))
   call io_elemental(ID,VAR=&
&       " Excitonic eigenstates included  :",L0=BSS_write_eig_2_db,CHECK=.true.,OP=(/"=="/))
   call io_elemental(ID,VAR=&
&       " Field direction                 :",R1=BSS_q0,CHECK=.true.,OP=(/"==","==","=="/))
   call io_elemental(ID,VAR=&
&       " Number of eigenstates included  :",I0=BSS_n_eig,CHECK=.true.,OP=(/"=="/))
   call io_elemental(ID,VAR="",VAR_SZ=0,MENU=1)
   !
   ! header return
   !
   if (io_BSS_diago/=0) goto 1
   !
   io_BSS_diago=io_status(ID)
   if (io_BSS_diago/=0) goto 1
 endif
 !
 if (any((/io_sec(ID,:)==2/))) then
   !
<<<<<<< HEAD
   call io_bulk(ID,'BS_Energies',VAR_SZ=(/2,BSS_n_eig/))
   if (write_is_on(ID)) V_disk(1,:BSS_n_eig)=real(bsE(:))
   if (write_is_on(ID)) V_disk(2,:BSS_n_eig)=aimag(bsE(:))
   call io_bulk(ID,R2=V_disk(:2,:BSS_n_eig))
   if (read_is_on(ID)) bsE(:)=cmplx(V_disk(1,:BSS_n_eig),V_disk(2,:BSS_n_eig),SP)
=======
   call io_bulk(ID,'BS_Energies',VAR_SZ=(/2,BS_H_dim/))
   call io_bulk(ID,C1=bsE)
>>>>>>> ae053720
   !
   if(E_SOC_nbands/=0) then
     call io_bulk(ID,'BS_Energies_SOC_corr',VAR_SZ=(/2/n_sp_pol,BS_H_dim/))
     call io_bulk(ID,R2=BsE_corr)
   endif
   !
   call io_bulk(ID,'BS_left_Residuals',VAR_SZ=(/2,BS_H_dim/))
   call io_bulk(ID,C1=bsRl)
   !
   call io_bulk(ID,'BS_right_Residuals',VAR_SZ=(/2,BS_H_dim/))
   call io_bulk(ID,C1=bsRr)
   !
   ! GPL_EXCLUDE_START
   !
   if(associated(bsR_kerr)) then
     call io_bulk(ID,'BS_KERR_Residuals',VAR_SZ=(/2,BS_H_dim/))
     call io_bulk(ID,C1=bsR_kerr)
   endif
   !
   if(associated(bsR_pl)) then
     call io_bulk(ID,'BS_PL_Residuals',VAR_SZ=(/2,BS_H_dim/))
     call io_bulk(ID,R2=bsR_pl)
   endif
   !
   ! GPL_EXCLUDE_END
   !
 endif
 !
 if (any((/io_sec(ID,:)==3/))) then
   ! 
   ! If not switched on skip this section
   !
   if (.not.BSS_write_eig_2_db) then
     io_BSS_diago=-1
     goto 1
   endif
   !
   ! BS_eh_table
   !
   call io_bulk(ID,'BS_TABLE',VAR_SZ=(/BS_K_dim,3+n_sp_pol-1/))
   call io_bulk(ID,I2=BSS_eh_table(:BS_K_dim,:))
   !
   ! Eigenstates (resonant only matrix)
   !
<<<<<<< HEAD
   call io_bulk(ID,'BS_EIGENSTATES',VAR_SZ=(/2,BS_H_dim,BSS_n_eig/))
   !
   do i1=1,BSS_n_eig
     !
     if (write_is_on(ID)) V_disk(1,:)=real(BS_mat(:,i1))
     if (write_is_on(ID)) V_disk(2,:)=aimag(BS_mat(:,i1))
     !
     call io_bulk(ID,R2=V_disk(:2,:),IPOS=(/1,1,i1/))
     !
     if (read_is_on(ID)) BS_mat(:,i1)=cmplx(V_disk(1,:),V_disk(2,:),SP)
     !
   enddo
=======
   call io_bulk(ID,'BS_EIGENSTATES',VAR_SZ=(/2,BS_H_dim,BS_H_dim/))
   call io_bulk(ID,C2=BS_mat,IPOS=(/1,1,1/))
>>>>>>> ae053720
   !
 endif
 !
1 call io_disconnect(ID)
 !
end function<|MERGE_RESOLUTION|>--- conflicted
+++ resolved
@@ -80,16 +80,8 @@
  !
  if (any((/io_sec(ID,:)==2/))) then
    !
-<<<<<<< HEAD
    call io_bulk(ID,'BS_Energies',VAR_SZ=(/2,BSS_n_eig/))
-   if (write_is_on(ID)) V_disk(1,:BSS_n_eig)=real(bsE(:))
-   if (write_is_on(ID)) V_disk(2,:BSS_n_eig)=aimag(bsE(:))
-   call io_bulk(ID,R2=V_disk(:2,:BSS_n_eig))
-   if (read_is_on(ID)) bsE(:)=cmplx(V_disk(1,:BSS_n_eig),V_disk(2,:BSS_n_eig),SP)
-=======
-   call io_bulk(ID,'BS_Energies',VAR_SZ=(/2,BS_H_dim/))
    call io_bulk(ID,C1=bsE)
->>>>>>> ae053720
    !
    if(E_SOC_nbands/=0) then
      call io_bulk(ID,'BS_Energies_SOC_corr',VAR_SZ=(/2/n_sp_pol,BS_H_dim/))
@@ -134,23 +126,8 @@
    !
    ! Eigenstates (resonant only matrix)
    !
-<<<<<<< HEAD
    call io_bulk(ID,'BS_EIGENSTATES',VAR_SZ=(/2,BS_H_dim,BSS_n_eig/))
-   !
-   do i1=1,BSS_n_eig
-     !
-     if (write_is_on(ID)) V_disk(1,:)=real(BS_mat(:,i1))
-     if (write_is_on(ID)) V_disk(2,:)=aimag(BS_mat(:,i1))
-     !
-     call io_bulk(ID,R2=V_disk(:2,:),IPOS=(/1,1,i1/))
-     !
-     if (read_is_on(ID)) BS_mat(:,i1)=cmplx(V_disk(1,:),V_disk(2,:),SP)
-     !
-   enddo
-=======
-   call io_bulk(ID,'BS_EIGENSTATES',VAR_SZ=(/2,BS_H_dim,BS_H_dim/))
    call io_bulk(ID,C2=BS_mat,IPOS=(/1,1,1/))
->>>>>>> ae053720
    !
  endif
  !
