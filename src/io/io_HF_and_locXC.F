--- conflicted
+++ resolved
@@ -114,11 +114,7 @@
    !
    allocate(QP_table_disk(3+n_sp_pol-1,QP_n_states_disk))
    !
-<<<<<<< HEAD
-   if (write_is_on(ID)) then
-=======
    if(write_is_on(ID)) then
->>>>>>> 38c20665
      do i_qp1=1,QP_n_states_disk
        QP_table_disk(:,i_qp1)=QP_table(i_qp1,:)
      enddo
@@ -153,11 +149,7 @@
    deallocate(QP_table_disk)
    !
    io_HF_and_locXC=io_status(ID)
-<<<<<<< HEAD
-   if (io_HF_and_locXC/=0) goto 1
-=======
    if (io_HF_and_locXC/=0.or.io_mode(ID)==DUMP) goto 1
->>>>>>> 38c20665
    !
    allocate(QP_disk(QP_n_states_disk))
    !
