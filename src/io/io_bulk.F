--- conflicted
+++ resolved
@@ -86,11 +86,7 @@
  ! Actual IO
  !
  error=0
-<<<<<<< HEAD
- dims =1
-=======
  dims =0
->>>>>>> 603cf088
  !
  if (present(L1).or.present(I1).or.present(R1)               ) dims=1
  if (present(L2).or.present(I2).or.present(R2).or.present(C1)) dims=2
