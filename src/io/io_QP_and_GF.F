!
!        Copyright (C) 2000-2019 the YAMBO team
!              http://www.yambo-code.org
!
! Authors (see AUTHORS file for details): AM
! 
! This file is distributed under the terms of the GNU 
! General Public License. You can redistribute it and/or 
! modify it under the terms of the GNU General Public 
! License as published by the Free Software Foundation; 
! either version 2, or (at your option) any later version.
!
! This program is distributed in the hope that it will 
! be useful, but WITHOUT ANY WARRANTY; without even the 
! implied warranty of MERCHANTABILITY or FITNESS FOR A 
! PARTICULAR PURPOSE.  See the GNU General Public License 
! for more details.
!
! You should have received a copy of the GNU General Public 
! License along with this program; if not, write to the Free 
! Software Foundation, Inc., 59 Temple Place - Suite 330,Boston, 
! MA 02111-1307, USA or visit http://www.gnu.org/copyleft/gpl.txt.
!
integer function io_QP_and_GF(what,qp,ID)
 use pars,           ONLY:SP,schlen
 use D_lattice,      ONLY:alat
 use electrons,      ONLY:n_sp_pol
 use QP_m,           ONLY:QP_t,QP_G_dr,QP_G_er,GW_iterations,&
&                         GWo_iterations,GF_is_causal,QP_G_Zoom_treshold
 use IO_m,           ONLY:io_connect,io_disconnect,io_sec,io_header,&
&                         io_elemental,io_status,io_bulk,read_is_on,&
&                         write_is_on,io_mode,DUMP,VERIFY,DB_is_OK,ver_is_gt_or_eq,&
&                         db_alat,variable_exist,IO_INCOMPATIBLE_VAR,IO_NO_BINDING_ERROR
 use global_XC,      ONLY:QP_DB_kind,QP_SE_GoWo,QP_SE_GWo,QP_SE_GoWo_PPA,QP_SE_GWo_PPA,QP_SE_COHSEX,QP_SE_NONE,&
&                         QP_SE_POLARON,QP_SE_GW_QED,G_E_xc_string,X_E_xc_string,&
&                         G_WF_xc_string,X_WF_xc_string
 use timing_m,       ONLY:timing
#include<memory.h>
 type(QP_t)  ::qp
 character(*)::what ! 'QP'/'G'/filename
 integer     ::ID
 !
 ! Work Space
 !
 integer              ::i1,i2,i_found,&
&                       QP_nk_disk,QP_nb_disk,QP_n_states_disk,n_descs_disk,&
&                       QP_DB_kind_disk ,i_X
 character(schlen)    ::ch
 integer ,    allocatable ::qp_table_disk(:,:)
 real(SP),    allocatable ::qp_DATA_disk(:,:,:)
 !
 if (what=="QP".or.what=="G".or.(index(what,"QP_merged")>0.and.write_is_on(ID))) then
   io_QP_and_GF=io_connect(desc=what,type=2,ID=ID)
 else
   io_QP_and_GF=io_connect(desc=what,type=-3,ID=ID)
 endif
 if (io_QP_and_GF/=0) then
   call io_disconnect(ID=ID)
   return
 endif
 !
 if (any((/io_sec(ID,:)==1/))) then
   ! 
   ! This routine can be
   ! used to apply QP corrections. In this case QP_DB_kind must be 
   ! present to be transferred in the energy type by mod_qp_ctl
   !
   if (variable_exist(ID,"QP_DB_kind").or.write_is_on(ID)) then
     call io_elemental(ID,VAR="QP_DB_kind",VAR_SZ=1,MENU=0)
     call io_elemental(ID,DB_I0=QP_DB_kind_disk,I0=QP_DB_kind)
     if(io_mode(ID)==VERIFY) then
        if(QP_DB_kind_disk/=QP_DB_kind) then
          io_QP_and_GF=IO_INCOMPATIBLE_VAR
          return
        endif
     endif
     call io_elemental(ID,VAR="",VAR_SZ=0,MENU=0)
   else if (.not.variable_exist(ID,"QP_DB_kind").and.read_is_on(ID)) then
     QP_DB_kind=0
     io_QP_and_GF=IO_INCOMPATIBLE_VAR
     return
   endif
   !
 endif
 !
 call timing('io_QP_and_GF',OPR='start')
 !
 ! QP_DB_kind points to the "type" of self-energy. This is used
 ! to report about XC kind of the components of the self-energy here
 ! and it is also later transfered to the G/X .. global kinds in mod_qp_ctl.
 !
 select case (QP_DB_kind)
   case(0,QP_SE_NONE)
     io_QP_and_GF=io_header(ID,T_EL=.true.,D_LATT=.true.,CUTOFF=.true.)
   case(QP_SE_COHSEX)
     io_QP_and_GF=io_header(ID,T_EL=.true.,D_LATT=.true.,XC_KIND="G_WF Xs",CUTOFF=.true.)
     i_X=2
   case(QP_SE_GoWo_PPA,QP_SE_GWo_PPA)
     io_QP_and_GF=io_header(ID,T_EL=.true.,D_LATT=.true.,XC_KIND="G Xp",CUTOFF=.true.)
     i_X=3
   case(QP_SE_GoWo,QP_SE_GWo)
     io_QP_and_GF=io_header(ID,T_EL=.true.,D_LATT=.true.,XC_KIND="G Xd",CUTOFF=.true.)
     i_X=4
   case(QP_SE_POLARON,QP_SE_GW_QED)
     io_QP_and_GF=io_header(ID,T_EL=.true.,D_LATT=.true.,XC_KIND="G",CUTOFF=.true.)
 end select
 if (.not.QP_DB_kind==QP_SE_NONE) then
   qp%n_descs=qp%n_descs+1
   qp%description(qp%n_descs)=' '
   if (.not.QP_DB_kind==QP_SE_COHSEX) then
     qp%n_descs=qp%n_descs+1
     qp%description(qp%n_descs)=' GF energies kind       :'//trim(G_E_xc_string)
   endif
   qp%n_descs=qp%n_descs+1
   qp%description(qp%n_descs)=' GF WF`s     kind       :'//trim(G_WF_xc_string)
   if (any(QP_DB_kind==(/QP_SE_COHSEX,QP_SE_GoWo_PPA,QP_SE_GWo_PPA,QP_SE_GoWo,QP_SE_GWo/))) then
     qp%n_descs=qp%n_descs+1
     qp%description(qp%n_descs)=' Xs energies kind       :'//trim(X_E_xc_string(i_X))
     qp%n_descs=qp%n_descs+1
     qp%description(qp%n_descs)=' Xs WF`s     kind       :'//trim(X_WF_xc_string(i_X))
   endif
 endif
 !
 if (io_QP_and_GF/=0) then
   call CLOSE_and_menu(.TRUE.)
   return
 endif
 !
 if (ver_is_gt_or_eq(ID,revision=15200)) then 
   call io_elemental(ID,VAR="PARS",VAR_SZ=6,MENU=0)
 else
   call io_elemental(ID,VAR="PARS",VAR_SZ=5,MENU=0)
 endif
 !
 call io_elemental(ID,I0=qp%nb,DB_I0=QP_nb_disk,CHECK=.true.,OP=(/"<="/))
 call io_elemental(ID,I0=qp%nk,DB_I0=QP_nk_disk,CHECK=.true.,OP=(/"<="/))
 call io_elemental(ID,I0=qp%n_states,DB_I0=QP_n_states_disk,&
<<<<<<< HEAD
&                  VAR=' QP tot states          ',CHECK=.true.,OP=(/"<="/))
 call io_elemental(ID,I0=GWo_iterations,&
&                  VAR=' GWo SC iterations       ',CHECK=.true.,OP=(/"=="/))
=======
&                  VAR=' QP tot states          :',CHECK=.true.,OP=(/"<="/))
 if (ver_is_gt_or_eq(ID,revision=15200)) then 
   call io_elemental(ID,I0=GWo_iterations,&
&                    VAR=' GWo SC iterations       :',CHECK=.true.,OP=(/"=="/))
 else
   GWo_iterations=0
 endif
>>>>>>> 8e9a2846
 call io_elemental(ID,I0=GW_iterations,&
&                  VAR=' GW  SC iterations       ',CHECK=.true.,OP=(/"=="/))
 call io_elemental(ID,I0=qp%n_descs,DB_I0=n_descs_disk,CHECK=.true.,OP=(/"<="/))
 call io_elemental(ID,VAR="",VAR_SZ=0,MENU=0)
 !
 if (index(what,".G")/=0.or.what=="G") then
   !
   ! Though the GF's parameters are already stored in the QP_descriptions
   ! I need them on-the-fly to, eventually, rebuild the Green's function
   !
   call io_elemental(ID,VAR="QP_SE_OPERATOR_PARAMETERS",VAR_SZ=7,MENU=0)
   call io_elemental(ID,I0=qp%GreenF_n_steps)
   call io_elemental(ID,R1=QP_G_er) ! <- This is, actually, not needed as the
                                    !    full frequency dependence is stored in sec 3
   call io_elemental(ID,R1=QP_G_dr)
   call io_elemental(ID,L0=GF_is_causal)
   call io_elemental(ID,R0=QP_G_Zoom_treshold)
   call io_elemental(ID,VAR="",VAR_SZ=0,MENU=0)
   !
 endif
 !
 io_QP_and_GF=io_status(ID)
 !
 if (.not.DB_is_OK(ID)) then
   call CLOSE_and_menu(.TRUE.)
   return
 endif
 !
 if (any((/io_sec(ID,:)==2/))) then
   !
   do i1=1,n_descs_disk
     write (ch,'(a,i5.5)') 'DESC_strings_',i1
     call io_elemental(ID,VAR=trim(ch),CH0="",VAR_SZ=1,MENU=0)
     !
     ! The QP lines are skipped. The QP_state check is
     ! used instead. Also the GW SC iterations are skipped, as
     ! they are written before.
     !
     if (index(qp%description(i1),'GW SC')>0) then
       call io_elemental(ID,CH0=qp%description(i1))
       cycle
     endif
     !
     if (what=="G") then
       call io_elemental(ID,CH0=qp%description(i1),VAR='',CHECK=.true.,OP=(/"=="/)) 
       if (index(qp%description(i1),'Zoom')>0.and.io_status(ID)<0)  io_status(ID)=IO_NO_BINDING_ERROR
     else
       if (index(qp%description(i1),'QP')>0) then
         call io_elemental(ID,CH0=qp%description(i1),VAR='')
       else
         call io_elemental(ID,CH0=qp%description(i1),VAR='',CHECK=.true.,OP=(/"=="/)) 
       endif
     endif
     !
     if (i1<n_descs_disk) call io_elemental(ID,VAR="",VAR_SZ=0,MENU=0)
     if (i1==n_descs_disk) call io_elemental(ID,VAR="",VAR_SZ=0,MENU=1)
     !
   enddo
   !
   io_QP_and_GF=io_status(ID)
   !
   if (.not.DB_is_OK(ID)) then
     call CLOSE_and_menu(.TRUE.)
     return
   endif
   !
   ! The table is used to check the requested QP states with the disk ones.
   ! Note that I do not extract the W m.e. for a subset of Qp states
   ! (too complicated) while I check in the QP case that the states 
   ! reqeusted have been not already done.
   !
   ! So to be here in VERIFY mode you MUST have allocated and defined the qp%table 
   !
   YAMBO_ALLOC(qp_table_disk,(qp_n_states_disk,3+n_sp_pol-1))
   !
   if (write_is_on(ID)) qp_table_disk=qp%table
   !
   call io_bulk(ID,VAR="QP_table",VAR_SZ=(/qp_n_states_disk,3+n_sp_pol-1/))
   call io_bulk(ID,I2=qp_table_disk)
   !
   if (io_mode(ID)==VERIFY.and.allocated(qp%table)) then
     do i1=1,qp%n_states
       i_found=-1
       do i2=1,qp_n_states_disk
         if (all((/qp_table_disk(i2,:)==qp%table(i1,:)/))) then
           i_found=0
         endif
       enddo
       if (i_found/=0) io_status(ID)=IO_INCOMPATIBLE_VAR
     enddo
   endif
   !
   if (io_mode(ID)==DUMP) then
     YAMBO_ALLOC(qp%table,(qp_n_states_disk,3+n_sp_pol-1))
     qp%table=qp_table_disk
   endif
   !
   YAMBO_FREE(qp_table_disk)
   !
   io_QP_and_GF=io_status(ID)
   !
   if (.not.DB_is_OK(ID)) then
     call CLOSE_and_menu(.FALSE.)
     return
   endif
   !
 endif
 !
 if (any((/io_sec(ID,:)==3/))) then
   !
   ! I arrive here only in DUMP mode as in qp_solver I use only sections
   ! 1 and 2 to VERIFY. IN case everything is fine I do not load the 
   ! corrections.
   !
   call io_bulk(ID,VAR="QP_kpts",VAR_SZ=(/qp%nk,3/))
   !
   if (.not.allocated(qp%k)) then
     YAMBO_ALLOC(qp%k,(qp%nk,3))
   endif
   if (.not.allocated(qp%wk)) then
     YAMBO_ALLOC(qp%wk,(qp%nk))
   endif
   !
   call io_bulk(ID,R2=qp%k)
   !
   ! Davide: tmp code, to be fixed
   !
   qp%wk=0._SP
   if (read_is_on(ID)) then
     do i1=1,qp%nk
       if (.not.any(qp%table(:,3)==i1)) qp%k(i1,:)=0._SP
       qp%k(i1,:)=qp%k(i1,:)/db_alat(:)*alat(:)
     enddo
   endif
   !
   if (index(what,".QP")/=0.or.what=="QP".or.index(what,"QP_merged")/=0) then
     !
     ! QP corrections ...
     !
     if (read_is_on(ID).and..not.allocated(qp%E)) then
       YAMBO_ALLOC(qp%Z,(qp%n_states))
       YAMBO_ALLOC(qp%E,(qp%n_states))
       YAMBO_ALLOC(qp%E_bare,(qp%n_states))
     endif
     !
     ! ...back Compatibility!
     !
     if (variable_exist(ID,"QP_E_Eo_Z")) then
        !
       allocate(qp_DATA_disk(3,qp%n_states,2))
       !
       call io_bulk(ID,VAR="QP_E_Eo_Z",VAR_SZ=(/3,qp%n_states,2/))
       call io_bulk(ID,R3=qp_DATA_disk)
       !
       if (read_is_on(ID)) then
         do i1=1,qp%n_states
           qp%E(i1) =cmplx(qp_DATA_disk(1,i1,1),qp_DATA_disk(1,i1,2),SP)
           qp%E_bare(i1)=qp_DATA_disk(2,i1,1)
           qp%Z(i1) =cmplx(qp_DATA_disk(3,i1,1),qp_DATA_disk(3,i1,2),SP)
         enddo
       endif
       !
     else
       !
       call io_bulk(ID,VAR="QP_E",VAR_SZ=(/2,qp%n_states/))
       call io_bulk(ID,C1=qp%E)
       !
       call io_bulk(ID,VAR="QP_Eo",VAR_SZ=(/qp%n_states/))
       call io_bulk(ID,R1=qp%E_bare)
       !
       call io_bulk(ID,VAR="QP_Z",VAR_SZ=(/2,qp%n_states/))
       call io_bulk(ID,C1=qp%Z)
       !
     endif
     !
   endif
   !
   if (index(what,".G")/=0.or.what=="G") then
     !
     ! Real axis Self Energy & Green Function 
     !=========================================
     if (read_is_on(ID)) then
       YAMBO_ALLOC(qp%S_total,(qp%n_states,qp%GreenF_n_steps))
       YAMBO_ALLOC(qp%GreenF,(qp%n_states,qp%GreenF_n_steps))
       YAMBO_ALLOC(qp%GreenF_W,(qp%n_states,qp%GreenF_n_steps))
     endif
     !
     call io_bulk(ID,VAR="SE_Operator",VAR_SZ=(/2,qp%n_states,qp%GreenF_n_steps/))
     call io_bulk(ID,C2=qp%S_total)
     !
     call io_bulk(ID,VAR="Green_Functions",VAR_SZ=(/2,qp%n_states,qp%GreenF_n_steps/))
     call io_bulk(ID,C2=qp%GreenF)
     !
     call io_bulk(ID,VAR="Green_Functions_Energies",VAR_SZ=(/2,qp%n_states,qp%GreenF_n_steps/))
     call io_bulk(ID,C2=qp%GreenF_W)
     !
   endif
   !
   io_QP_and_GF=io_status(ID)
   !
 endif
 !
 call CLOSE_and_menu(.FALSE.)
 !
 contains 
   !
   subroutine CLOSE_and_menu(MENU)
     logical :: MENU
     if (MENU) call io_elemental(ID,VAR="",VAR_SZ=0,MENU=1)
     call io_disconnect(ID=ID)
     call timing('io_QP_and_GF',OPR='stop')
   end subroutine
   !
end function<|MERGE_RESOLUTION|>--- conflicted
+++ resolved
@@ -135,19 +135,13 @@
  call io_elemental(ID,I0=qp%nb,DB_I0=QP_nb_disk,CHECK=.true.,OP=(/"<="/))
  call io_elemental(ID,I0=qp%nk,DB_I0=QP_nk_disk,CHECK=.true.,OP=(/"<="/))
  call io_elemental(ID,I0=qp%n_states,DB_I0=QP_n_states_disk,&
-<<<<<<< HEAD
 &                  VAR=' QP tot states          ',CHECK=.true.,OP=(/"<="/))
- call io_elemental(ID,I0=GWo_iterations,&
-&                  VAR=' GWo SC iterations       ',CHECK=.true.,OP=(/"=="/))
-=======
-&                  VAR=' QP tot states          :',CHECK=.true.,OP=(/"<="/))
  if (ver_is_gt_or_eq(ID,revision=15200)) then 
    call io_elemental(ID,I0=GWo_iterations,&
-&                    VAR=' GWo SC iterations       :',CHECK=.true.,OP=(/"=="/))
+&                    VAR=' GWo SC iterations       ',CHECK=.true.,OP=(/"=="/))
  else
    GWo_iterations=0
  endif
->>>>>>> 8e9a2846
  call io_elemental(ID,I0=GW_iterations,&
 &                  VAR=' GW  SC iterations       ',CHECK=.true.,OP=(/"=="/))
  call io_elemental(ID,I0=qp%n_descs,DB_I0=n_descs_disk,CHECK=.true.,OP=(/"<="/))
