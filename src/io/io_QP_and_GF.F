--- conflicted
+++ resolved
@@ -239,22 +239,12 @@
      ! QP corrections 
      !
      if (read_is_on(ID)) then
-<<<<<<< HEAD
        Y_ALLOCATE(qp%Z(qp%n_states))
        Y_ALLOCATE(qp%E(qp%n_states))
        Y_ALLOCATE(qp%E_bare(qp%n_states))
        Y_MEM(qp%E)
        Y_MEM(qp%E_bare)
        Y_MEM(qp%Z)
-       do i1=1,qp%n_states
-         qp%E(i1) =cmplx(qp_DATA_disk(1,i1,1),qp_DATA_disk(1,i1,2),SP)
-         qp%E_bare(i1)=qp_DATA_disk(2,i1,1)
-         qp%Z(i1) =cmplx(qp_DATA_disk(3,i1,1),qp_DATA_disk(3,i1,2),SP)
-       enddo
-=======
-       allocate(qp%Z(qp%n_states),qp%E(qp%n_states),qp%E_bare(qp%n_states))
-       call mem_est("qp_Z qp_E qp_E_bare",(/qp%n_states,qp%n_states,qp%n_states/),(/2*SP,2*SP,SP/))
->>>>>>> ab982c33
      endif
      !
      call io_bulk(ID,VAR="QP_E",VAR_SZ=(/2,qp%n_states/))
@@ -273,26 +263,12 @@
      ! Real axis Self Energy & Green Function 
      !=========================================
      if (read_is_on(ID)) then
-<<<<<<< HEAD
        Y_ALLOCATE(qp%S_total(qp%n_states,qp%GreenF_n_steps))
        Y_MEM(qp%S_total)
        Y_ALLOCATE(qp%GreenF(qp%n_states,qp%GreenF_n_steps))
        Y_MEM(qp%GreenF)
        Y_ALLOCATE(qp%GreenF_W(qp%n_states,qp%GreenF_n_steps))
        Y_MEM(qp%GreenF_W)
-       do i1=1,qp%n_states
-         qp%S_total(i1,:) =cmplx(qp_DATA_disk(i1,:,1),qp_DATA_disk(i1,:,2),SP)
-         qp%GreenF(i1,:)  =cmplx(qp_DATA_disk(i1,:,3),qp_DATA_disk(i1,:,4),SP)
-         qp%GreenF_W(i1,:)=cmplx(qp_DATA_disk(i1,:,5),qp_DATA_disk(i1,:,6),SP)
-       enddo
-=======
-       allocate(qp%S_total(qp%n_states,qp%GreenF_n_steps))
-       call mem_est("qp_S_total",(/size(qp%S_total)/))
-       allocate(qp%GreenF(qp%n_states,qp%GreenF_n_steps))
-       call mem_est("qp_GreenF",(/size(qp%GreenF)/))
-       allocate(qp%GreenF_W(qp%n_states,qp%GreenF_n_steps))
-       call mem_est("qp_GreenF_W",(/size(qp%GreenF_W)/))
->>>>>>> ab982c33
      endif
      !
      call io_bulk(ID,VAR="SE_Operator",VAR_SZ=(/2,qp%n_states,qp%GreenF_n_steps/))
@@ -313,8 +289,4 @@
  !
 1 call io_disconnect(ID=ID)
  !
-#if defined _TIMING
- call timing('io_QP_and_',OPR='stop')
-#endif
- !
 end function