!
!        Copyright (C) 2000-2017 the YAMBO team
!              http://www.yambo-code.org
!
! Authors (see AUTHORS file for details): AM
! 
! This file is distributed under the terms of the GNU 
! General Public License. You can redistribute it and/or 
! modify it under the terms of the GNU General Public 
! License as published by the Free Software Foundation; 
! either version 2, or (at your option) any later version.
!
! This program is distributed in the hope that it will 
! be useful, but WITHOUT ANY WARRANTY; without even the 
! implied warranty of MERCHANTABILITY or FITNESS FOR A 
! PARTICULAR PURPOSE.  See the GNU General Public License 
! for more details.
!
! You should have received a copy of the GNU General Public 
! License along with this program; if not, write to the Free 
! Software Foundation, Inc., 59 Temple Place - Suite 330,Boston, 
! MA 02111-1307, USA or visit http://www.gnu.org/copyleft/gpl.txt.
!
integer function io_out_of_date(ID)
 !
 use IO_m,          ONLY:IO_OUTDATED_DB,io_file,ver_is_gt_or_eq
 !
 implicit none
 integer               :: ID
 !
 ! Work Space
 !
 integer :: REF_rev,REF_ver(3)
 !
 io_out_of_date=IO_OUTDATED_DB
 !
 ! Global revision check 
 !=======================
 !
 ! 4.1.0: global change of IO bulk due to the introduction of the COMPLEX interface. 
<<<<<<< HEAD
 !        affects only ndb files
 if (.not.ver_is_gt_or_eq(ID,(/4,1,0/))) then
   if (index(io_file(ID),'ns.')==0) return
=======
 !        affects only some ndb files
 if (.not.ver_is_gt_or_eq(ID,(/4,1,0/))) then
   if (index(io_file(ID),'Vnl')==0.and.&
&      index(io_file(ID),'Double_Grid')==0.and.&
&      index(io_file(ID),'RIM_E_and_k')==0.and.&
&      index(io_file(ID),'E_RIM')==0.and.&
&      index(io_file(ID),'elph_')==0.and.&
&      index(io_file(ID),'kindx')==0.and.&
&      index(io_file(ID),'RIM')==0.and.&
&      index(io_file(ID),'Overlaps')==0.and.&
&      index(io_file(ID),'gops')==0.and.&
&      index(io_file(ID),'db1')==0.and.&
&      index(io_file(ID),'kb_pp')==0.and.&
&      index(io_file(ID),'wf')==0.and.&
&      index(io_file(ID),'E_SOC_map')==0&
&     ) return
>>>>>>> e02ec195
 endif
 !
 ! 3.0.15: mostly based on io_header changes
 if (.not.ver_is_gt_or_eq(ID,(/3,0,15/))) return
 !
 ! DB specific
 !=============
 !
 REF_rev=5380
 if (index(io_file(ID),'RT_carriers')/=0.and..not.ver_is_gt_or_eq(ID,revision=REF_rev)) return
 if (index(io_file(ID),'RT_JPSM')/=0.and..not.ver_is_gt_or_eq(ID,revision=REF_rev)) return
 if (index(io_file(ID),'RT_REF')/=0.and..not.ver_is_gt_or_eq(ID,revision=REF_rev)) return
 if (index(io_file(ID),'RT_G')/=0.and..not.ver_is_gt_or_eq(ID,revision=REF_rev)) return
 !
 REF_ver=(/3,2,1/)
 if (index(io_file(ID),'elph_gkkp')/=0.and..not.ver_is_gt_or_eq(ID,REF_ver)) return
 if (index(io_file(ID),'elph_gFsq')/=0.and..not.ver_is_gt_or_eq(ID,REF_ver)) return
 !
 ! No error => Clean return
 !==========================
 !
 io_out_of_date=0
 !
end function<|MERGE_RESOLUTION|>--- conflicted
+++ resolved
@@ -38,11 +38,6 @@
  !=======================
  !
  ! 4.1.0: global change of IO bulk due to the introduction of the COMPLEX interface. 
-<<<<<<< HEAD
- !        affects only ndb files
- if (.not.ver_is_gt_or_eq(ID,(/4,1,0/))) then
-   if (index(io_file(ID),'ns.')==0) return
-=======
  !        affects only some ndb files
  if (.not.ver_is_gt_or_eq(ID,(/4,1,0/))) then
    if (index(io_file(ID),'Vnl')==0.and.&
@@ -59,7 +54,6 @@
 &      index(io_file(ID),'wf')==0.and.&
 &      index(io_file(ID),'E_SOC_map')==0&
 &     ) return
->>>>>>> e02ec195
  endif
  !
  ! 3.0.15: mostly based on io_header changes
