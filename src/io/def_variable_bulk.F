--- conflicted
+++ resolved
@@ -58,11 +58,7 @@
  if(VAR_KIND==LP+100) netcdf_var_kind=nf90_byte
  if(VAR_KIND==0 )     netcdf_var_kind=nf90_char
  !
-<<<<<<< HEAD
- silent_=.false.
-=======
  silent_=.not.verbose
->>>>>>> 30fdae63
  if(present(silent)) silent_=silent
  !
 #if defined _PAR_IO
