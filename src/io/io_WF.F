--- conflicted
+++ resolved
@@ -26,17 +26,10 @@
  use pars,             ONLY:SP,schlen
  use electrons,        ONLY:n_sp_pol,n_spinor
  use stderr,           ONLY:intc
-<<<<<<< HEAD
  use R_lattice,        ONLY:nkibz
  use wave_func,        ONLY:wf_ncx,wf_nb_io,wf_nb_to_load,wf_b_indx,wf_nb_io_groups
- use IO_m,             ONLY:io_connect, io_disconnect, io_sec, &
-&                           io_bulk,io_header,ver_is_gt_or_eq,&
-&                           io_action,io_fragment,io_elemental,frag_WF
-=======
- use wave_func,        ONLY:wf_ncx,wf_nb_io,wf_nb_io_groups
  use IO_m,             ONLY:io_connect, io_disconnect, io_sec,io_bulk,io_header,ver_is_gt_or_eq,&
 &                           io_fragment,io_elemental,frag_WF
->>>>>>> f5cd06aa
 #if defined _TIMING
  use timing_m,         ONLY:timing
 #endif
