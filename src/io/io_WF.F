--- conflicted
+++ resolved
@@ -27,14 +27,8 @@
  use electrons,        ONLY:n_bands,n_spin
  use stderr,           ONLY:intc
  use wave_func,        ONLY:wf_ncx,wf_nb_io,wf_nb_io_groups
-<<<<<<< HEAD
- use IO_m,             ONLY:io_connect, io_disconnect, io_sec, &
-&                           io_bulk,io_header,ver_is_gt_or_eq,&
-&                           io_fragment,io_elemental,frag_WF
-=======
  use IO_m,             ONLY:io_connect, io_disconnect, io_sec,io_bulk,io_header,ver_is_gt_or_eq,&
 &                           io_fragment,io_elemental,io_resetable,frag_WF
->>>>>>> 17c1ad30
 #if defined _TIMING
  use timing_m,         ONLY:timing
 #endif
