--- conflicted
+++ resolved
@@ -73,11 +73,7 @@
    i_sp_pol=2
  endif
  !
-<<<<<<< HEAD
- io_WF=io_connect(desc="wf",type=0,ID=ID,FORCE_READ_MODE=(head_io/=1))
-=======
  io_WF=io_connect(desc="wf",type=0,ID=ID,FORCE_READ_MODE=(head_io/=1).and.frag_WF)
->>>>>>> 4f406eab
  if (io_WF/=0) goto 1
  !
  ! S/N
