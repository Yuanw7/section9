--- conflicted
+++ resolved
@@ -107,15 +107,11 @@
  ! Fragmentation
  !
  call io_fragment(ID,i_fragment=i_fragment,ierr=io_err)
-<<<<<<< HEAD
  !
  if(io_err/=0) then
    io_NL=io_err
    goto 1
  endif
-=======
- if(io_err/=0) goto 1
->>>>>>> 59004f45
  !
  ! Manage RD_CL_IF_END
  !
