--- conflicted
+++ resolved
@@ -23,23 +23,12 @@
 !
 integer function io_NL(ID)
  !
- use pars,          ONLY:schlen,lchlen
+ use pars,          ONLY:SP,schlen,lchlen
  use units,         ONLY:HA2EV, AU2KWCMm2, AUT2FS
-<<<<<<< HEAD
- use nl_optics,     ONLY:E_tot_t,E_ext_t,E_ks_t,NL_P_t,NL_damping,l_use_DIPOLES, &
-&                        NL_correlation,NL_er,NL_correlation,n_frequencies,      & 
-&                        WF_sample,WF_sample_ondisk,V_bands_t,NL_INIT_WF_sample, &
-&                        NL_COPY_WF_sample,NL_set_WF_sample,NL_ALLOC_WF_sample,n_order
- use real_time,     ONLY:Integrator_name,NE_steps,RT_step,RT_bands
- use RT_control,    ONLY:JPC_RT_IO_t
- use fields,        ONLY:Efield,EtoT
- use electrons,     ONLY:levels,n_sp_pol
-=======
  use nl_optics,     ONLY:E_tot_t,E_ext_t,E_ks_t,NL_P_t,n_frequencies
  use real_time,     ONLY:NE_steps
  use RT_control,    ONLY:OBS_RT_IO_t
  use fields,        ONLY:Efield
->>>>>>> e465bc34
  use IO_m,          ONLY:io_connect,io_disconnect,io_sec,&
 &                        io_bulk,read_is_on,write_is_on,io_header,io_extension,&
 &                        RD_CL_IF_END,RD_CL,io_action,io_fragment,io_elemental
@@ -60,7 +49,6 @@
  character(lchlen)    :: local_description(100)
  character(schlen)    :: VAR_name
  integer, parameter   :: i_Prb=1
- real(SP)             :: WF_sample_range(2) 
  !
 #if defined _TIMING
  call timing('io_NL',OPR='start')
@@ -76,8 +64,6 @@
    io_NL=io_header(ID,R_LATT=.true.,WF=.true.,IMPOSE_SN=.true.,GAUGE=.true.)
    if (io_NL/=0) goto 1
    !
-   call NL_INIT_WF_sample(WF_sample_ondisk)
-   if(write_is_on(ID)) call NL_COPY_WF_sample(WF_sample,WF_sample_ondisk)
    io_NL=variables_NL(ID,local_description)
    !
    if (io_NL/=0) goto 1
@@ -85,13 +71,8 @@
    ! Time variable (just for compatibility reasons)
    !
    if(write_is_on(ID)) then
-<<<<<<< HEAD
-      JPC_RT_IO_t%N         =NE_steps    
-      JPC_RT_IO_t%last_point=NE_steps    ! 
-=======
       OBS_RT_IO_t%N         =NE_steps
       OBS_RT_IO_t%last_point=NE_steps
->>>>>>> e465bc34
    endif
    !
    call io_elemental(ID,VAR="IO_TIME_N_points",VAR_SZ=1,MENU=0) 
@@ -118,11 +99,6 @@
    YAMBO_ALLOC(E_tot_t,(NE_steps,3))
    YAMBO_ALLOC(E_ext_t,(NE_steps,3))
    YAMBO_ALLOC(E_ks_t,(NE_steps,3))
-   !
-!   WF_sample_range(2)= JPC_RT_IO_t%Time(NE_steps)
-!   WF_sample_range(1)= WF_sample_range(2) - EtoT(E=NL_er(1))+5._SP*RT_step
-!   call NL_set_WF_sample(WF_sample_ondisk,n_order,RT_step,WF_sample_range)
-!   call NL_ALLOC_WF_sample(WF_sample_ondisk,RT_bands(2),n_sp_pol) 
    !
  endif
  !
