!
!        Copyright (C) 2000-2022 the YAMBO team
!              http://www.yambo-code.org
!
! Authors (see AUTHORS file for details): AM
! 
! This file is distributed under the terms of the GNU 
! General Public License. You can redistribute it and/or 
! modify it under the terms of the GNU General Public 
! License as published by the Free Software Foundation; 
! either version 2, or (at your option) any later version.
!
! This program is distributed in the hope that it will 
! be useful, but WITHOUT ANY WARRANTY; without even the 
! implied warranty of MERCHANTABILITY or FITNESS FOR A 
! PARTICULAR PURPOSE.  See the GNU General Public License 
! for more details.
!
! You should have received a copy of the GNU General Public 
! License along with this program; if not, write to the Free 
! Software Foundation, Inc., 59 Temple Place - Suite 330,Boston, 
! MA 02111-1307, USA or visit http://www.gnu.org/copyleft/gpl.txt.
!
integer function io_X(X,Xw,ID)
 !
 use pars,          ONLY:SP,schlen
 use units,         ONLY:HA2EV
 use R_lattice,     ONLY:g_vec
 use X_m,           ONLY:X_t,X_mat,X_RLcomp_ig,X_desc,X_ALLOC_elemental
 use frequency,     ONLY:w_samp
 use IO_int,        ONLY:io_connect,io_disconnect,io_elemental,io_bulk,io_header,&
&                        def_variable_bulk,io_variable_bulk,def_variable_elemental,io_variable_elemental,&
&                        io_fragment,ver_is_gt_or_eq
 use IO_m,          ONLY:io_sec,io_com,io_status,read_is_on,write_is_on,io_serial_number,serial_number,&
&                        NONE,IO_INCOMPATIBLE_VAR,io_RESPONSE,IO_NOT_ALLOWED,&
&                        IO_OUTDATED_DB,frag_RESPONSE,IO_NO_DATABASE,io_mode,DUMP
 use stderr,        ONLY:intc,STRING_same
 use timing_m,      ONLY:timing
#if defined _PAR_IO
 use X_m,           ONLY:X_par
#endif
 !
#include<memory.h>
 !
 type(X_t)   :: X
 type(w_samp):: Xw
 integer     :: ID
 !
 !Work Space
 !
 integer             ::sec_size,i1,iq,i_err,io_com_save,io_err,ID_frag
 logical             ::different_db_RL_order,EM1S_NOSOC
 character (schlen)  ::ch,db_desc
 character (2)       ::local_XC_KIND
 real(SP),   allocatable :: RL_vecs_disk(:,:)
 complex(SP),allocatable :: X_on_disk(:,:)
 integer,    external    :: variables_X
 !
 if (io_RESPONSE) call timing('io_X',OPR='start')
 !
 if (.not.io_RESPONSE) then
   io_X=IO_NOT_ALLOWED
   call io_disconnect(ID,FORCE=.TRUE.)
   return
 endif
 !
 ! I assume that the RL ordering used to build X is not different
 ! from the one in DB1
 !
 different_db_RL_order=.false.
 !
 ID_frag=0
 !
 if (X%whoami==1) db_desc='Xx'
 if (X%whoami==2) db_desc='em1s'
 if (X%whoami==3) db_desc='em1d'
 if (X%whoami==4) db_desc='pp'
<<<<<<< HEAD
 if (X%whoami==5) db_desc='Xmpa'
=======
 if (STRING_same(X%KERNEL,"IP")) db_desc='Xo'
>>>>>>> f33a6437
 !
 io_X=io_connect(desc=trim(db_desc),type=2,ID=ID,FORCE_READ_MODE=(.not.any((/io_sec(ID,:)==1/))).and.frag_RESPONSE)
 if (io_X/=0) goto 1
 !
 if (any((/io_sec(ID,:)==1/))) then
   !
   ! Header
   !
   if (X%whoami==1) local_XC_KIND="Xx"
   if (X%whoami==2) local_XC_KIND="Xs"
   if (X%whoami==3) local_XC_KIND="Xd"
   if (X%whoami==4) local_XC_KIND="Xp"
<<<<<<< HEAD
   if (X%whoami==5) local_XC_KIND="Xm"
=======
   !
   EM1S_NOSOC=.TRUE.
   !
>>>>>>> f33a6437
   io_X=io_header(ID,QPTS=.true.,R_LATT=.true.,WF=.true.,TEMP=.true.,XC_KIND=local_XC_KIND,&
&                    CUTOFF=.true.,GAUGE=.TRUE.,ACCEPT_SPIN=EM1S_NOSOC,FRAG=frag_RESPONSE)
   if (io_X/=0) goto 1
   !
   if (.not.ver_is_gt_or_eq(ID,revision=308)) then
     io_X=IO_OUTDATED_DB
     goto 1
   endif
   !
   ! Global Descriptions
   !=====================
   !
   io_X=variables_X(ID,X_desc,X,EM1S_NOSOC)
   if (io_X/=0) goto 1
   !
   ! When the SN is different and I am importing this DB 
   ! from a different calculation I check the RL vectors
   !
   YAMBO_ALLOC(RL_vecs_disk,(X%ng_db,3))
   !
   if (write_is_on(ID)) RL_vecs_disk(:,:)=g_vec(:X%ng_db,:)
   !
   call io_bulk(ID,VAR='X_RL_vecs',VAR_SZ=shape(RL_vecs_disk))
   call io_bulk(ID,R2=RL_vecs_disk)
   !
   if (io_serial_number(ID)/=serial_number.and.read_is_on(ID).and.allocated(g_vec)) then
     YAMBO_FREE(X_RLcomp_ig)
     YAMBO_ALLOC(X_RLcomp_ig,(X%ng))
     i_err = X_RLcomp_table() 
     if ( i_err < 0 ) io_status(ID) = IO_INCOMPATIBLE_VAR
     if ( i_err > 0 ) different_db_RL_order=.true.
   endif
   YAMBO_FREE(RL_vecs_disk)
   !
   ! Close & Menu lower line
   !
   if (.not.any((/io_sec(ID,:)==2/))) then
     call io_elemental(ID,VAR="",VAR_SZ=0,MENU=1)
     io_X=io_status(ID)
     if (io_X/=0) goto 1
   else
     call io_elemental(ID,VAR="",VAR_SZ=0,MENU=0)
   endif
 endif
 !
 iq=0
 do i1=1,size(io_sec(ID,:))
   if (io_sec(ID,i1)==0) cycle
   iq=io_sec(ID,i1)/2
 enddo
 !
 if (iq==0 ) goto 1
 if (iq==-1) goto 1
 !
 call io_fragment(ID,ID_frag,i_fragment=iq,ierr=io_err)
 io_X=io_err
 if (io_err/=0) goto 1
 !
 !  type(X_t)    ::X(5)  x s d p m
 !
 if (any((/io_sec(ID,:)==2*iq/)) ) then
   !
   sec_size=6
   !
   if (X%whoami==4) sec_size=1
   ch="FREQ_PARS_sec_iq"//trim(intc(iq))
   !
   ! Important: once the file has been opend in PAR mode all the CPUs belonging to the COMM
   !            must go through the definitions of the variables although only one is writing
   !
   io_com_save=io_com(ID_frag)
   if (iq>2 .and. trim(db_desc)/="em1d") io_com(ID_frag)=NONE
   call def_variable_elemental(ID_frag,trim(ch),sec_size,SP,1,par_io_kind='independent')
   !
   if (X%whoami==4) then
     call io_variable_elemental(ID_frag,UNIT=HA2EV,VAR="PPA Im  energy",TERMINATOR="eV",   R0=X%ppaE,    CHECK=.true.,OP=(/"=="/))
   endif
   if (X%whoami/=4) then
     call io_variable_elemental(ID_frag,           VAR="Current Q-pt index      ",I0=iq)
     call io_variable_elemental(ID_frag,UNIT=HA2EV,VAR="X energy range", TERMINATOR="eV ",R1=Xw%er,WARN =.true.,OP=(/"==","=="/))
     call io_variable_elemental(ID_frag,UNIT=HA2EV,VAR="X damping range",TERMINATOR="eV",R1=Xw%dr,CHECK=.true.,OP=(/"==","=="/))
     call io_variable_elemental(ID_frag,           VAR="Number of frequencies   ",I0=Xw%n_freqs,CHECK=.true.,OP=(/"=="/))
   endif
   !
   call def_variable_elemental(ID_frag,"",0,0,1)
   io_X=io_status(ID_frag)
   !
   io_com(ID_frag)=io_com_save
   !
   if (io_X/=0) goto 1
   !
 endif
 !
 if (any((/io_sec(ID,:)==2*iq+1/))) then
   !
   ! Xw%p
   !
   if (read_is_on(ID)) then
     YAMBO_FREE(Xw%p)
     YAMBO_ALLOC(Xw%p,(Xw%n_freqs))
   endif
   !
   ch="FREQ_sec_iq"//trim(intc(iq))
   call def_variable_bulk(ID_frag,trim(ch),1,(/2,Xw%n_freqs/),SP,par_io_kind='independent')
   call io_variable_bulk(ID_frag,1,C1=Xw%p)
   !
   ! X_mat @iq
   !
   ch="X_Q_"//trim(intc(iq))
   !
#if defined _PAR_IO
   if(write_is_on(ID)) then
     !
     call def_variable_bulk(ID_frag,trim(ch),1,(/2,X%ng_db,X%ng_db,Xw%n_freqs/),SP,par_io_kind='collective')
     call  io_variable_bulk(ID_frag,1,C3=X_par(1)%blc(:,:,:Xw%n_freqs),IPOS=(/1,X_par(1)%rows(1),X_par(1)%cols(1),1/))
     !
   else if(read_is_on(ID)) then
#endif
     !
     if (.not.allocated(X_mat).and.read_is_on(ID)) call X_ALLOC_elemental('X',(/X%ng,X%ng,Xw%n_freqs/))
     call def_variable_bulk(ID_frag,trim(ch),1,(/2,X%ng_db,X%ng_db,Xw%n_freqs/),SP)
     call  io_variable_bulk(ID_frag,1,C3=X_mat(:,:,:Xw%n_freqs),IPOS=(/1,1,1,1/))
     !
#if defined _PAR_IO
   endif
#endif
   !
   if (read_is_on(ID) .and. different_db_RL_order) then 
     YAMBO_ALLOC(X_on_disk,(X%ng,X%ng))
     do i1=1,Xw%n_freqs
       X_on_disk=X_mat(:,:,i1)
       X_mat(X_RLcomp_ig(:),X_RLcomp_ig(:),i1)=X_on_disk
     enddo
     YAMBO_FREE(X_on_disk)
   endif
   !
 endif
 !
 ! Sections 1 & 2 are used in VERIFY mode. 
 ! Now that the menu is closed I can return with io_X/=0 if there is a restart point
 !
 if (io_mode(ID)/=DUMP) then
   io_X=IO_NO_DATABASE
   if (io_err==0) io_X=iq
 endif
 !
1 call io_fragment_disconnect(ID,ID_frag)
 !
 call io_disconnect(ID)
 !
 if (io_RESPONSE) call timing('io_X',OPR='stop')
 !
 contains
   !
   integer function X_RLcomp_table()
   !--------------------------------
   !
   ! X has been written using a different RL vectors ordering.
   ! X_RLcomp_ig is defined in such a way that
   !
   ! X_( X_RLcomp_ig(i), X_RLcomp_ig(j) ) = X_on_disk_(i,j)
   !
   use vec_operate,   ONLY:v_is_zero
   use R_lattice,     ONLY:ng_in_shell,n_g_shells
   use zeros,         ONLY:define_zeros
   !
   integer :: is,ig1,ig2,g_limits(2)
   real(SP):: v(3),local_zero(3)
   !
   X_RLcomp_table=0
   X_RLcomp_ig=0
   !
   do is=1,n_g_shells
    if (ng_in_shell(is) > X%ng) then
      if (any(X_RLcomp_ig==0)) X_RLcomp_table=-1
      return
    endif
    !
    g_limits=1
    if (is > 1 ) g_limits = (/ ng_in_shell(is-1), ng_in_shell(is) /)
    !
    call define_zeros(vector_=g_vec,zero_=local_zero)
    !
    g_loop: do ig1=g_limits(1),g_limits(2)
      do ig2=g_limits(1),g_limits(2)
        !
        v=RL_vecs_disk(ig1,:)-g_vec(ig2,:)
        !
        if (v_is_zero(v,zero_=local_zero)) then
          X_RLcomp_ig(ig1)=ig2
          cycle g_loop
        endif
        !
      enddo
    enddo g_loop
   enddo
   !
   end function
   !
end function<|MERGE_RESOLUTION|>--- conflicted
+++ resolved
@@ -75,11 +75,8 @@
  if (X%whoami==2) db_desc='em1s'
  if (X%whoami==3) db_desc='em1d'
  if (X%whoami==4) db_desc='pp'
-<<<<<<< HEAD
  if (X%whoami==5) db_desc='Xmpa'
-=======
  if (STRING_same(X%KERNEL,"IP")) db_desc='Xo'
->>>>>>> f33a6437
  !
  io_X=io_connect(desc=trim(db_desc),type=2,ID=ID,FORCE_READ_MODE=(.not.any((/io_sec(ID,:)==1/))).and.frag_RESPONSE)
  if (io_X/=0) goto 1
@@ -92,13 +89,10 @@
    if (X%whoami==2) local_XC_KIND="Xs"
    if (X%whoami==3) local_XC_KIND="Xd"
    if (X%whoami==4) local_XC_KIND="Xp"
-<<<<<<< HEAD
    if (X%whoami==5) local_XC_KIND="Xm"
-=======
    !
    EM1S_NOSOC=.TRUE.
    !
->>>>>>> f33a6437
    io_X=io_header(ID,QPTS=.true.,R_LATT=.true.,WF=.true.,TEMP=.true.,XC_KIND=local_XC_KIND,&
 &                    CUTOFF=.true.,GAUGE=.TRUE.,ACCEPT_SPIN=EM1S_NOSOC,FRAG=frag_RESPONSE)
    if (io_X/=0) goto 1
