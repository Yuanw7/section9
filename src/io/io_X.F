--- conflicted
+++ resolved
@@ -148,19 +148,12 @@
  enddo
  if (iq==0) goto 1
  !
-<<<<<<< HEAD
  ! Manage OP_IF_START_and_RD_CL_IF_END
  !
- call manage_OP_IF_START_and_CL_IF_END(ID,NOW=iq,LAST=nqibz)
- !
- ! Fragmentation
- !
-=======
  call manage_OP_IF_START_and_CL_IF_END(ID,iq,nqibz)
 #if defined _PAR_IO
  call io_fragment(ID,i_fragment=iq,ierr=io_err,COMM=PAR_COM_X_WORLD%COMM,cpu_id=PAR_COM_X_WORLD%CPU_id)
 #else
->>>>>>> daf9eb90
  call io_fragment(ID,i_fragment=iq,ierr=io_err)
 #endif
  !
