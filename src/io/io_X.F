!
!        Copyright (C) 2000-2020 the YAMBO team
!              http://www.yambo-code.org
!
! Authors (see AUTHORS file for details): AM
! 
! This file is distributed under the terms of the GNU 
! General Public License. You can redistribute it and/or 
! modify it under the terms of the GNU General Public 
! License as published by the Free Software Foundation; 
! either version 2, or (at your option) any later version.
!
! This program is distributed in the hope that it will 
! be useful, but WITHOUT ANY WARRANTY; without even the 
! implied warranty of MERCHANTABILITY or FITNESS FOR A 
! PARTICULAR PURPOSE.  See the GNU General Public License 
! for more details.
!
! You should have received a copy of the GNU General Public 
! License along with this program; if not, write to the Free 
! Software Foundation, Inc., 59 Temple Place - Suite 330,Boston, 
! MA 02111-1307, USA or visit http://www.gnu.org/copyleft/gpl.txt.
!
integer function io_X(X,Xw,ID)
 !
 use pars,          ONLY:SP,schlen
 use units,         ONLY:HA2EV
 use R_lattice,     ONLY:g_vec
 use X_m,           ONLY:X_t,X_mat,X_RLcomp_ig,X_desc,X_alloc
 use frequency,     ONLY:w_samp
 use IO_m,          ONLY:io_connect,io_disconnect,io_sec,io_com,&
&                        io_elemental,io_status,io_bulk,&
&                        read_is_on,write_is_on,io_header,&
&                        ver_is_gt_or_eq,io_serial_number,serial_number,&
&                        NONE,IO_INCOMPATIBLE_VAR,io_RESPONSE,IO_NOT_ALLOWED,&
&                        io_fragment,IO_OUTDATED_DB,frag_RESPONSE,&
&                        IO_NO_DATABASE,io_mode,DUMP,&
&                        def_variable_bulk,io_variable_bulk,def_variable_elemental,io_variable_elemental
 use stderr,        ONLY:intc
 use timing_m,      ONLY:timing
 use parallel_m,    ONLY:PAR_COM_X_WORLD
#if defined _PAR_IO
 use X_m,           ONLY:X_par
#endif
 !
#include<memory.h>
 !
 type(X_t)   :: X
 type(w_samp):: Xw
 integer     :: ID
 !
 !Work Space
 !
 integer             ::sec_size,i1,iq,i_err,io_com_save,io_err,ID_frag
 logical             ::different_db_RL_order,perform_IO
 character (schlen)  ::ch,db_desc
 character (2)       ::local_XC_KIND
 real(SP),   allocatable :: RL_vecs_disk(:,:)
 complex(SP),allocatable :: X_on_disk(:,:)
 integer,    external    :: variables_X
 !
 if (io_RESPONSE) call timing('io_X',OPR='start')
 !
 if (.not.io_RESPONSE) then
   io_X=IO_NOT_ALLOWED
   call io_disconnect(ID,FORCE=.TRUE.)
   return
 endif
 !
 ! I assume that the RL ordering used to build X is not different
 ! from the one in DB1
 !
 different_db_RL_order=.false.
 !
 ID_frag=0
 !
 if (X%whoami==1) db_desc='Xx'
 if (X%whoami==2) db_desc='em1s'
 if (X%whoami==3) db_desc='em1d'
 if (X%whoami==4) db_desc='pp'
 if (X%whoami==5) db_desc='Xmpa'
 !
#if defined _PAR_IO
 perform_IO=PAR_COM_X_WORLD%CPU_id==0.or.read_is_on(ID)
#else
 perform_IO=.true.
#endif
 !
 if(perform_IO) then
   io_X=io_connect(desc=trim(db_desc),type=2,ID=ID,FORCE_READ_MODE=(.not.any((/io_sec(ID,:)==1/))).and.frag_RESPONSE)
   if (io_X/=0) goto 1
 endif
 !
 if (any((/io_sec(ID,:)==1/)).and.perform_IO) then
   !
   ! Header
   !
   if (X%whoami==1) local_XC_KIND="Xx"
   if (X%whoami==2) local_XC_KIND="Xs"
   if (X%whoami==3) local_XC_KIND="Xd"
   if (X%whoami==4) local_XC_KIND="Xp"
<<<<<<< HEAD
   if (X%whoami==5) local_XC_KIND="Xm"
   io_X=io_header(ID,QPTS=.true.,R_LATT=.true.,WF=.true.,T_EL=.true.,XC_KIND=local_XC_KIND,&
=======
   io_X=io_header(ID,QPTS=.true.,R_LATT=.true.,WF=.true.,TEMP=.true.,XC_KIND=local_XC_KIND,&
>>>>>>> 51158075
&                    CUTOFF=.true.,GAUGE=.TRUE.,FRAG=frag_RESPONSE)
   if (io_X/=0) goto 1
   !
   if (.not.ver_is_gt_or_eq(ID,revision=308)) then
     io_X=IO_OUTDATED_DB
     goto 1
   endif
   !
   ! Global Descriptions
   !=====================
   !
   io_X=variables_X(ID,X_desc,X)
   if (io_X/=0) goto 1
   !
   ! When the SN is different and I am importing this DB 
   ! from a different calculation I check the RL vectors
   !
   YAMBO_ALLOC(RL_vecs_disk,(X%ng_db,3))
   !
   if (write_is_on(ID)) RL_vecs_disk(:,:)=g_vec(:X%ng_db,:)
   !
   call io_bulk(ID,VAR='X_RL_vecs',VAR_SZ=shape(RL_vecs_disk))
   call io_bulk(ID,R2=RL_vecs_disk)
   !
   if (io_serial_number(ID)/=serial_number.and.read_is_on(ID).and.allocated(g_vec)) then
     YAMBO_FREE(X_RLcomp_ig)
     YAMBO_ALLOC(X_RLcomp_ig,(X%ng))
     i_err = X_RLcomp_table() 
     if ( i_err < 0 ) io_status(ID) = IO_INCOMPATIBLE_VAR
     if ( i_err > 0 ) different_db_RL_order=.true.
   endif
   YAMBO_FREE(RL_vecs_disk)
   !
   ! Close & Menu lower line
   !
   if (.not.any((/io_sec(ID,:)==2/))) then
     call io_elemental(ID,VAR="",VAR_SZ=0,MENU=1)
     io_X=io_status(ID)
     if (io_X/=0) goto 1
   else
     call io_elemental(ID,VAR="",VAR_SZ=0,MENU=0)
   endif
 endif
 !
 do i1=1,size(io_sec(ID,:))
   if (io_sec(ID,i1)==0) cycle
   iq=io_sec(ID,i1)/2
 enddo
 !
 if (iq==0) goto 1
 !
 call io_fragment(ID,ID_frag,i_fragment=iq,ierr=io_err,COMM=PAR_COM_X_WORLD%COMM,cpu_id=PAR_COM_X_WORLD%CPU_id)
 if (io_err/=0) goto 1
 !
 !  type(X_t)    ::X(5)  x s d p m
 !
 if (any((/io_sec(ID,:)==2*iq/)) ) then
   !
   sec_size=6
   !
   if (X%whoami==4) sec_size=1
   ch="FREQ_PARS_sec_iq"//trim(intc(iq))
   !
   ! Important: once the file has been opend in PAR mode all the CPUs belonging to the COMM
   !            must go through the definitions of the variables although only one is writing
   !
   io_com_save=io_com(ID_frag)
   if (iq>2 .and. trim(db_desc)/="em1d") io_com(ID_frag)=NONE
   call def_variable_elemental(ID_frag,trim(ch),sec_size,SP,1,par_io_kind='independent')
   !
   if (perform_IO) then
     if (X%whoami==4) then
       call io_variable_elemental(ID_frag,UNIT=HA2EV,VAR="PPA Im  energy",TERMINATOR="eV",   R0=X%ppaE,    CHECK=.true.,OP=(/"=="/))
     endif
     if (X%whoami/=4) then
       call io_variable_elemental(ID_frag,           VAR="Current Q-pt index      ",I0=iq)
       call io_variable_elemental(ID_frag,UNIT=HA2EV,VAR="X energy range",TERMINATOR="eV ",R1=Xw%er,WARN =.true.,OP=(/"==","=="/))
       call io_variable_elemental(ID_frag,UNIT=HA2EV,VAR="X damping range",TERMINATOR="eV",R1=Xw%dr,CHECK=.true.,OP=(/"==","=="/))
       call io_variable_elemental(ID_frag,           VAR="Number of frequencies   ",I0=Xw%n_freqs,CHECK=.true.,OP=(/"=="/))
     endif
     !
   endif
   !
   call def_variable_elemental(ID_frag,"",0,0,1)
   io_X=io_status(ID_frag)
   !
   io_com(ID_frag)=io_com_save
   !
   if (io_X/=0) goto 1
   !
 endif
 !
 if (any((/io_sec(ID,:)==2*iq+1/))) then
   !
   ! Xw%p
   !
   if (read_is_on(ID)) then
     YAMBO_FREE(Xw%p)
     YAMBO_ALLOC(Xw%p,(Xw%n_freqs))
   endif
   !
   ch="FREQ_sec_iq"//trim(intc(iq))
   call def_variable_bulk(ID_frag,trim(ch),1,(/2,Xw%n_freqs/),SP,par_io_kind='independent')
   if(perform_IO) call io_variable_bulk(ID_frag,1,C1=Xw%p)
   !
   ! X_mat @iq
   !
   ch="X_Q_"//trim(intc(iq))
   !
#if defined _PAR_IO
   if(write_is_on(ID)) then
     !
     call def_variable_bulk(ID_frag,trim(ch),1,(/2,X%ng_db,X%ng_db,Xw%n_freqs/),SP,par_io_kind='collective')
     call  io_variable_bulk(ID_frag,1,C3=X_par(1)%blc(:,:,:Xw%n_freqs),IPOS=(/1,X_par(1)%rows(1),X_par(1)%cols(1),1/))
     !
   else if(read_is_on(ID)) then
#endif
     !
     if (.not.allocated(X_mat).and.read_is_on(ID)) call X_alloc('X',(/X%ng,X%ng,Xw%n_freqs/))
     call def_variable_bulk(ID_frag,trim(ch),1,(/2,X%ng_db,X%ng_db,Xw%n_freqs/),SP)
     call  io_variable_bulk(ID_frag,1,C3=X_mat(:,:,:Xw%n_freqs),IPOS=(/1,1,1,1/))
     !
#if defined _PAR_IO
   endif
#endif
   !
   if (read_is_on(ID) .and. different_db_RL_order) then 
     YAMBO_ALLOC(X_on_disk,(X%ng,X%ng))
     do i1=1,Xw%n_freqs
       X_on_disk=X_mat(:,:,i1)
       X_mat(X_RLcomp_ig(:),X_RLcomp_ig(:),i1)=X_on_disk
     enddo
     YAMBO_FREE(X_on_disk)
   endif
   !
 endif
 !
 ! Sections 1 & 2 are used in VERIFY mode. 
 ! Now that the menu is closed I can return with io_X/=0 if there is a restart point
 !
 if (io_mode(ID)/=DUMP) then
   io_X=IO_NO_DATABASE
   if (io_err==0) io_X=iq
 endif
 !
1 call io_fragment_disconnect(ID,ID_frag)
 !
 call io_disconnect(ID)
 !
 if (io_RESPONSE) call timing('io_X',OPR='stop')
 !
 contains
   !
   integer function X_RLcomp_table()
   !--------------------------------
   !
   ! X has been written using a different RL vectors ordering.
   ! X_RLcomp_ig is defined in such a way that
   !
   ! X_( X_RLcomp_ig(i), X_RLcomp_ig(j) ) = X_on_disk_(i,j)
   !
   use vec_operate,   ONLY:v_is_zero
   use R_lattice,     ONLY:ng_in_shell,n_g_shells
   use zeros,         ONLY:define_zeros
   !
   integer :: is,ig1,ig2,g_limits(2)
   real(SP):: v(3),local_zero(3)
   !
   X_RLcomp_table=0
   X_RLcomp_ig=0
   !
   do is=1,n_g_shells
    if (ng_in_shell(is) > X%ng) then
      if (any(X_RLcomp_ig==0)) X_RLcomp_table=-1
      return
    endif
    !
    g_limits=1
    if (is > 1 ) g_limits = (/ ng_in_shell(is-1), ng_in_shell(is) /)
    !
    call define_zeros(vector_=g_vec,zero_=local_zero)
    !
    g_loop: do ig1=g_limits(1),g_limits(2)
      do ig2=g_limits(1),g_limits(2)
        !
        v=RL_vecs_disk(ig1,:)-g_vec(ig2,:)
        !
        if (v_is_zero(v,zero_=local_zero)) then
          X_RLcomp_ig(ig1)=ig2
          cycle g_loop
        endif
        !
      enddo
    enddo g_loop
   enddo
   !
   end function
   !
end function<|MERGE_RESOLUTION|>--- conflicted
+++ resolved
@@ -99,12 +99,8 @@
    if (X%whoami==2) local_XC_KIND="Xs"
    if (X%whoami==3) local_XC_KIND="Xd"
    if (X%whoami==4) local_XC_KIND="Xp"
-<<<<<<< HEAD
    if (X%whoami==5) local_XC_KIND="Xm"
-   io_X=io_header(ID,QPTS=.true.,R_LATT=.true.,WF=.true.,T_EL=.true.,XC_KIND=local_XC_KIND,&
-=======
    io_X=io_header(ID,QPTS=.true.,R_LATT=.true.,WF=.true.,TEMP=.true.,XC_KIND=local_XC_KIND,&
->>>>>>> 51158075
 &                    CUTOFF=.true.,GAUGE=.TRUE.,FRAG=frag_RESPONSE)
    if (io_X/=0) goto 1
    !
