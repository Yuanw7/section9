!
!        Copyright (C) 2000-2017 the YAMBO team
!              http://www.yambo-code.org
!
! Authors (see AUTHORS file for details): AM
! 
! This file is distributed under the terms of the GNU 
! General Public License. You can redistribute it and/or 
! modify it under the terms of the GNU General Public 
! License as published by the Free Software Foundation; 
! either version 2, or (at your option) any later version.
!
! This program is distributed in the hope that it will 
! be useful, but WITHOUT ANY WARRANTY; without even the 
! implied warranty of MERCHANTABILITY or FITNESS FOR A 
! PARTICULAR PURPOSE.  See the GNU General Public License 
! for more details.
!
! You should have received a copy of the GNU General Public 
! License along with this program; if not, write to the Free 
! Software Foundation, Inc., 59 Temple Place - Suite 330,Boston, 
! MA 02111-1307, USA or visit http://www.gnu.org/copyleft/gpl.txt.
!
integer function io_X(X,Xw,ID)
 !
 use pars,          ONLY:SP,schlen
 use units,         ONLY:HA2EV
 use R_lattice,     ONLY:nqibz,g_vec
 use X_m,           ONLY:X_t,X_mat,X_RLcomp_ig,X_description,X_alloc
 use frequency,     ONLY:w_samp
 use IO_m,          ONLY:io_connect,io_disconnect,io_sec,io_com,&
&                        io_elemental,io_status,io_bulk,&
&                        read_is_on,write_is_on,io_header,&
&                        RD_CL,RD_CL_IF_END,io_action,&
&                        ver_is_gt_or_eq,io_serial_number,serial_number,&
&                        NONE,IO_INCOMPATIBLE_VAR,io_RESPONSE,IO_NOT_ALLOWED,&
&                        io_fragment,IO_OUTDATED_DB,frag_RESPONSE,&
&                        IO_NO_DATABASE,io_mode,DUMP
 use stderr,        ONLY:intc
#if defined _TIMING
 use timing_m,      ONLY:timing
#endif
#include<memory.h>
 type(X_t)   :: X
 type(w_samp):: Xw
 integer     :: ID
 !
 !Work Space
 !
 integer             ::sec_size,i1,iq,i_err,io_com_save,io_err
 logical             ::different_db_RL_order
 character (schlen)  ::ch,db_desc
 character (2)       ::local_XC_KIND
 real(SP),   allocatable :: RL_vecs_disk(:,:)
 complex(SP),allocatable :: X_on_disk(:,:)
 !
#if defined _TIMING
 if (io_RESPONSE) call timing('io_X',OPR='start')
#endif
 !
 if (.not.io_RESPONSE) then
   io_X=IO_NOT_ALLOWED
   call io_disconnect(ID,FORCE=.TRUE.)
   return
 endif
 !
 ! I assume that he RL ordering used to build X is not different
 ! from the one in DB1
 !
 different_db_RL_order=.false.
 !
 if (X%whoami==1) db_desc='Xx'
 if (X%whoami==2) db_desc='em1s'
 if (X%whoami==3) db_desc='em1d'
 if (X%whoami==4) db_desc='pp'
 !
 io_X=io_connect(desc=trim(db_desc),type=2,ID=ID) 
 if (io_X/=0) goto 1
 !
 if (any((/io_sec(ID,:)==1/))) then
   !
   ! Header
   !
   if (X%whoami==1) local_XC_KIND="Xx"
   if (X%whoami==2) local_XC_KIND="Xs"
   if (X%whoami==3) local_XC_KIND="Xd"
   if (X%whoami==4) local_XC_KIND="Xp"
   io_X=io_header(ID,QPTS=.true.,R_LATT=.true.,WF=.true.,T_EL=.true.,XC_KIND=local_XC_KIND,&
&                    CUTOFF=.true.,GAUGE=.TRUE.,FRAG=frag_RESPONSE)
   if (io_X/=0) goto 1
   !
   if (.not.ver_is_gt_or_eq(ID,revision=308)) then
     io_X=IO_OUTDATED_DB
     goto 1
   endif
   !
   ! Global Descriptions
   !=====================
   !
   call variables_X(ID,X_description,X)
   !
   ! When the SN is different and I am importing this DB 
   ! from a different calculation I check the RL vectors
   !
   allocate(RL_vecs_disk(X%ng_db,3))
   !
   if (write_is_on(ID)) RL_vecs_disk(:,:)=g_vec(:X%ng_db,:)
   !
   call io_bulk(ID,VAR='X_RL_vecs',VAR_SZ=shape(RL_vecs_disk))
   call io_bulk(ID,R2=RL_vecs_disk)
   !
   if (io_serial_number(ID)/=serial_number.and.read_is_on(ID).and.allocated(g_vec)) then
     if (.not.allocated(X_RLcomp_ig)) allocate(X_RLcomp_ig(X%ng))
     i_err = X_RLcomp_table() 
     if ( i_err < 0 ) io_status(ID) = IO_INCOMPATIBLE_VAR
     if ( i_err > 0 ) different_db_RL_order=.true.
   endif
   deallocate(RL_vecs_disk)
   !
   ! Close & Menu lower line
   !
   if (.not.any((/io_sec(ID,:)==2/))) then
     call io_elemental(ID,VAR="",VAR_SZ=0,MENU=1)
     io_X=io_status(ID)
     if (io_X/=0) goto 1
   else
     call io_elemental(ID,VAR="",VAR_SZ=0,MENU=0)
   endif
 endif
 !
 do i1=1,size(io_sec(ID,:))
   if (io_sec(ID,i1)==0) cycle
   iq=io_sec(ID,i1)/2
 enddo
 if (iq==0) goto 1
 !
 ! Manage RD_CL_IF_END
 !
 if (io_action(ID)==RD_CL_IF_END.and.iq==nqibz) io_action(ID)=RD_CL
 !
 ! Fragmentation
 !
 call io_fragment(ID,i_fragment=iq,ierr=io_err)
 !
 !  type(X_t)    ::X(4)  x s d p
 !
 if (any((/io_sec(ID,:)==2*iq/))) then
   !
   sec_size=6
   !
   if (X%whoami==4) sec_size=1
   ch="FREQ_PARS_sec_iq"//trim(intc(iq))
   !
   io_com_save=io_com(ID)
   if (io_sec(ID,1)/=1.and.trim(db_desc)/="em1d") io_com(ID)=NONE
   !
   if (io_sec(ID,1)==1) call io_elemental(ID,VAR=trim(ch),VAR_SZ=sec_size,MENU=0)
   if (io_sec(ID,1)/=1) call io_elemental(ID,VAR=trim(ch),VAR_SZ=sec_size,MENU=1)
   !
   if (X%whoami==4) then
     call io_elemental(ID,UNIT=HA2EV,&
&         VAR=" PPA Im  energy     [ev]:",R0=X%ppaE,CHECK=.true.,OP=(/"=="/))
   endif
   if (X%whoami/=4) then
     call io_elemental(ID,&
&         VAR=" :: Current Q-pt index     :",I0=iq)
     call io_elemental(ID,UNIT=HA2EV,&
&         VAR=" :: X energy range     [ev]:",R1=Xw%er,CHECK=.true.,OP=(/"==","=="/))
     call io_elemental(ID,UNIT=HA2EV,&
&         VAR=" :: X damping range    [ev]:",R1=Xw%dr,CHECK=.true.,OP=(/"==","=="/))
     call io_elemental(ID,&
&         VAR=" :: Number of frequencies  :",I0=Xw%n_freqs,CHECK=.true.,OP=(/"=="/))
   endif
   !
   call io_elemental(ID,VAR="",VAR_SZ=0,MENU=1)
   io_X=io_status(ID)
   !
   io_com(ID)=io_com_save
   !
   if (io_X/=0) goto 1
   !
 endif
 !
 if (any((/io_sec(ID,:)==2*iq+1/))) then
   !
<<<<<<< HEAD
   Y_ALLOCATE(X_disk(X%ng_db,X%ng_db,2))
   Y_MEM(X_disk)
   !
   ch="FREQ_sec_iq"//trim(intc(iq))
   call io_bulk(ID,VAR=trim(ch),VAR_SZ=(/Xw%n_freqs,2/))
   allocate(W_disk(Xw%n_freqs,2))
   !
   if (write_is_on(ID)) then
     W_disk(:,1)=real(Xw%p(:))
     W_disk(:,2)=aimag(Xw%p(:))
   endif
   !
   call io_bulk(ID,R2=W_disk)
   !
   if (read_is_on(ID)) then
     Y_FREE(Xw%p)
     Y_ALLOCATE(Xw%p(Xw%n_freqs))
     Y_MEM(Xw%p)
     Xw%p(:)=cmplx(W_disk(:,1),W_disk(:,2))
=======
   ! Xw%p
   !
   if (read_is_on(ID)) then
     if (associated(Xw%p)) then
       deallocate(Xw%p)
       call mem_est("W-p")
     endif
     allocate(Xw%p(Xw%n_freqs))
     call mem_est("W-p",(/Xw%n_freqs/))
>>>>>>> ab982c33
   endif
   !
   ch="FREQ_sec_iq"//trim(intc(iq))
   call io_bulk(ID,VAR=trim(ch),VAR_SZ=(/2,Xw%n_freqs/))
   call io_bulk(ID,C1=Xw%p)
   !
   ! X_mat @iq
   !
   ch="X_Q_"//trim(intc(iq))
   !
   if (.not.allocated(X_mat).and.read_is_on(ID)) call X_alloc('X',(/X%ng,X%ng,Xw%n_freqs/))
   !
<<<<<<< HEAD
   Y_FREE(X_disk)
=======
   call io_bulk(ID,VAR=trim(ch),VAR_SZ=(/2,X%ng_db,X%ng_db,Xw%n_freqs/))
   call io_bulk(ID,C3=X_mat,IPOS=(/1,1,1,1/))
   !
   if (read_is_on(ID) .and. different_db_RL_order) then 
     allocate(X_on_disk(X%ng,X%ng))
     do i1=1,Xw%n_freqs
       X_on_disk=X_mat(:,:,i1)
       X_mat(X_RLcomp_ig(:),X_RLcomp_ig(:),i1)=X_on_disk
     enddo
     deallocate(X_on_disk)
   endif
>>>>>>> ab982c33
   !
 endif
 !
 ! Sections 1 & 2 are used in VERIFY mode. 
 ! Now that the menu is closed I can return with io_X/=0 if there is a restart point
 !
 if (io_mode(ID)/=DUMP) then
   io_X=IO_NO_DATABASE
   if (io_err==0) io_X=iq
 endif
 !
1 call io_disconnect(ID)
 !
#if defined _TIMING
 if (io_RESPONSE) call timing('io_X',OPR='stop')
#endif
 !
 contains
   !
   integer function X_RLcomp_table()
   !--------------------------------
   !
   ! X has been written using a different RL vectors ordering.
   ! X_RLcomp_ig is defined in such a way that
   !
   ! X_( X_RLcomp_ig(i), X_RLcomp_ig(j) ) = X_on_disk_(i,j)
   !
   use vec_operate,   ONLY:v_is_zero
   use R_lattice,     ONLY:ng_in_shell,n_g_shells
   use zeros,         ONLY:define_zeros
   !
   integer :: is,ig1,ig2,g_limits(2)
   real(SP):: v(3),local_zero(3)
   !
   X_RLcomp_table=0
   X_RLcomp_ig=0
   !
   do is=1,n_g_shells
    if (ng_in_shell(is) > X%ng) then
      if (any(X_RLcomp_ig==0)) X_RLcomp_table=-1
      return
    endif
    !
    g_limits=1
    if (is > 1 ) g_limits = (/ ng_in_shell(is-1), ng_in_shell(is) /)
    !
    call define_zeros(vector_=g_vec,zero_=local_zero)
    !
    g_loop: do ig1=g_limits(1),g_limits(2)
      do ig2=g_limits(1),g_limits(2)
        !
        v=RL_vecs_disk(ig1,:)-g_vec(ig2,:)
        !
        if (v_is_zero(v,zero_=local_zero)) then
          X_RLcomp_ig(ig1)=ig2
          cycle g_loop
        endif
        !
      enddo
    enddo g_loop
   enddo
   !
   end function
   !
end function<|MERGE_RESOLUTION|>--- conflicted
+++ resolved
@@ -183,37 +183,12 @@
  !
  if (any((/io_sec(ID,:)==2*iq+1/))) then
    !
-<<<<<<< HEAD
-   Y_ALLOCATE(X_disk(X%ng_db,X%ng_db,2))
-   Y_MEM(X_disk)
-   !
-   ch="FREQ_sec_iq"//trim(intc(iq))
-   call io_bulk(ID,VAR=trim(ch),VAR_SZ=(/Xw%n_freqs,2/))
-   allocate(W_disk(Xw%n_freqs,2))
-   !
-   if (write_is_on(ID)) then
-     W_disk(:,1)=real(Xw%p(:))
-     W_disk(:,2)=aimag(Xw%p(:))
-   endif
-   !
-   call io_bulk(ID,R2=W_disk)
+   ! Xw%p
    !
    if (read_is_on(ID)) then
      Y_FREE(Xw%p)
      Y_ALLOCATE(Xw%p(Xw%n_freqs))
      Y_MEM(Xw%p)
-     Xw%p(:)=cmplx(W_disk(:,1),W_disk(:,2))
-=======
-   ! Xw%p
-   !
-   if (read_is_on(ID)) then
-     if (associated(Xw%p)) then
-       deallocate(Xw%p)
-       call mem_est("W-p")
-     endif
-     allocate(Xw%p(Xw%n_freqs))
-     call mem_est("W-p",(/Xw%n_freqs/))
->>>>>>> ab982c33
    endif
    !
    ch="FREQ_sec_iq"//trim(intc(iq))
@@ -226,9 +201,6 @@
    !
    if (.not.allocated(X_mat).and.read_is_on(ID)) call X_alloc('X',(/X%ng,X%ng,Xw%n_freqs/))
    !
-<<<<<<< HEAD
-   Y_FREE(X_disk)
-=======
    call io_bulk(ID,VAR=trim(ch),VAR_SZ=(/2,X%ng_db,X%ng_db,Xw%n_freqs/))
    call io_bulk(ID,C3=X_mat,IPOS=(/1,1,1,1/))
    !
@@ -240,7 +212,6 @@
      enddo
      deallocate(X_on_disk)
    endif
->>>>>>> ab982c33
    !
  endif
  !
