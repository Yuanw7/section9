--- conflicted
+++ resolved
@@ -30,13 +30,7 @@
  use IO_m,          ONLY:io_connect,io_disconnect,io_sec,&
 &                        io_bulk,read_is_on,io_header,io_extension,&
 &                        IO_NOT_ALLOWED,io_DIP,io_fragment,frag_DIP
-<<<<<<< HEAD
  use parallel_m,    ONLY:PAR_DIPk_bz_index,PAR_DIPk_nbz,PAR_IND_DIPk_bz
- !
-#if defined _TIMING
-=======
- use parallel_m,    ONLY:PAR_Xk_bz_index,PAR_Xk_nbz,PAR_IND_Xk_bz
->>>>>>> d9d8ce7d
  use timing_m,       ONLY:timing
  implicit none
  type(DIPOLE_t) :: Dip
