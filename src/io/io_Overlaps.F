!
!        Copyright (C) 2000-2014 the YAMBO team
!              http://www.yambo-code.org
!
! Authors (see AUTHORS file for details): CA MG
! 
! This file is distributed under the terms of the GNU 
! General Public License. You can redistribute it and/or 
! modify it under the terms of the GNU General Public 
! License as published by the Free Software Foundation; 
! either version 2, or (at your option) any later version.
!
! This program is distributed in the hope that it will 
! be useful, but WITHOUT ANY WARRANTY; without even the 
! implied warranty of MERCHANTABILITY or FITNESS FOR A 
! PARTICULAR PURPOSE.  See the GNU General Public License 
! for more details.
!
! You should have received a copy of the GNU General Public 
! License along with this program; if not, write to the Free 
! Software Foundation, Inc., 59 Temple Place - Suite 330,Boston, 
! MA 02111-1307, USA or visit http://www.gnu.org/copyleft/gpl.txt.
!
<<<<<<< HEAD
integer function io_Overlaps(Dip,ID)
 !
 use pars,          ONLY:SP,schlen
 use DIPOLES,       ONLY:DIPOLE_t,DIP_alloc,DIP_S
 use electrons,     ONLY:levels,n_sp_pol
=======
integer function io_Overlaps(X,ID)
 !
 use pars,          ONLY:schlen
 use X_m,           ONLY:X_t,X_alloc,DIP_S
 use electrons,     ONLY:n_sp_pol
>>>>>>> 7e2111b6
 use R_lattice,     ONLY:nXkibz,nXkbz
 use IO_m,          ONLY:io_connect,io_disconnect,io_sec,&
&                        io_bulk,read_is_on,io_header,io_extension,&
&                        IO_NOT_ALLOWED,io_DIP,io_fragment,frag_DIP
 use parallel_m,    ONLY:PAR_DIPk_bz_index,PAR_DIPk_nbz,PAR_IND_DIPk_bz
 !
#if defined _TIMING
 use timing_m,       ONLY:timing
#endif
 implicit none
 type(DIPOLE_t) :: Dip
 integer        :: ID
 !
 ! Work Space
 !
 integer :: ik,ixyz,i_sp_pol,ik_mem,i_fragment
 character(schlen)    :: VAR_name
 integer, external    :: variables_DIPOLES
 !
 if (.not.io_DIP) then
   io_Overlaps=IO_NOT_ALLOWED
   goto 1
 endif
 !
#if defined _TIMING
 call timing('io_Overlaps',OPR='start')
#endif
 !
 io_Overlaps=io_connect(desc='Overlaps',type=2,ID=ID)
 if (io_Overlaps/=0) goto 1
 !
 if (any((/io_sec(ID,:)==1/))) then
   !
   io_Overlaps=io_header(ID,R_LATT=.true.,WF=.true.,IMPOSE_SN=.true.,T_EL=.true.,FRAG=frag_DIP)
   if (io_Overlaps/=0) goto 1
   !
   io_Overlaps=variables_DIPOLES(Dip,ID)
   if (io_Overlaps/=0) goto 1
   !
 endif
 !
 if (any((/io_sec(ID,:)==2/))) then
   !
   i_fragment=maxval(io_sec(ID,:))-1
   if(i_fragment<=nXkibz) then
     i_sp_pol=1
     ik=i_fragment
   else
     i_sp_pol=2
     ik=i_fragment-nXkibz
   endif
   !
   if (read_is_on(ID)) call DIP_alloc('DIP_S',(/Dip%ib(2),Dip%ib(2),6,PAR_DIPk_nbz/))
   !
   do i_sp_pol=1,n_sp_pol
     !
     do ik=1,nXkbz
       !
       if (.not.PAR_IND_DIPk_bz%element_1D(ik)) cycle
       !
       ik_mem=PAR_DIPk_bz_index(ik)
       !
       ! Fragmentation
       !
       io_extension(ID)='Overlaps'
       call io_fragment(ID,i_fragment=i_fragment)
       !
       do ixyz=1,6
         !
         write (VAR_name,'(3(a,i4.4))') 'DIP_S_k_',ik,'_xyz_',ixyz,'_spin_',i_sp_pol
         call io_bulk(ID,VAR=trim(VAR_name),VAR_SZ=(/2,Dip%ib(2),Dip%ib(2)/))
         call io_bulk(ID,C2=DIP_S(:,:,ixyz,ik_mem,i_sp_pol))
         !
       enddo
       !
     enddo
     !
   enddo
   !
 endif
 !
1 call io_disconnect(ID=ID)
 !
#if defined _TIMING
 call timing('io_Overlaps',OPR='stop')
#endif
 !
end function<|MERGE_RESOLUTION|>--- conflicted
+++ resolved
@@ -21,19 +21,11 @@
 ! Software Foundation, Inc., 59 Temple Place - Suite 330,Boston, 
 ! MA 02111-1307, USA or visit http://www.gnu.org/copyleft/gpl.txt.
 !
-<<<<<<< HEAD
 integer function io_Overlaps(Dip,ID)
  !
- use pars,          ONLY:SP,schlen
+ use pars,          ONLY:schlen
  use DIPOLES,       ONLY:DIPOLE_t,DIP_alloc,DIP_S
- use electrons,     ONLY:levels,n_sp_pol
-=======
-integer function io_Overlaps(X,ID)
- !
- use pars,          ONLY:schlen
- use X_m,           ONLY:X_t,X_alloc,DIP_S
  use electrons,     ONLY:n_sp_pol
->>>>>>> 7e2111b6
  use R_lattice,     ONLY:nXkibz,nXkbz
  use IO_m,          ONLY:io_connect,io_disconnect,io_sec,&
 &                        io_bulk,read_is_on,io_header,io_extension,&
