!
!        Copyright (C) 2000-2018 the YAMBO team
!              http://www.yambo-code.org
!
! Authors (see AUTHORS file for details): AM CA MG
! 
! This file is distributed under the terms of the GNU 
! General Public License. You can redistribute it and/or 
! modify it under the terms of the GNU General Public 
! License as published by the Free Software Foundation; 
! either version 2, or (at your option) any later version.
!
! This program is distributed in the hope that it will 
! be useful, but WITHOUT ANY WARRANTY; without even the 
! implied warranty of MERCHANTABILITY or FITNESS FOR A 
! PARTICULAR PURPOSE.  See the GNU General Public License 
! for more details.
!
! You should have received a copy of the GNU General Public 
! License along with this program; if not, write to the Free 
! Software Foundation, Inc., 59 Temple Place - Suite 330,Boston, 
! MA 02111-1307, USA or visit http://www.gnu.org/copyleft/gpl.txt.
!
integer function io_Overlaps(X,ID)
 !
 use pars,          ONLY:schlen
 use X_m,           ONLY:X_t,X_alloc,DIP_S
 use R_lattice,     ONLY:nXkbz
 use IO_m,          ONLY:io_connect,io_disconnect,io_sec,frag_DIP,&
&                        io_bulk,read_is_on,io_header,io_extension,&
&                        RD_CL_IF_END,RD_CL,io_action,&
&                        IO_NOT_ALLOWED,io_DIP,io_fragment
 use IO_m,          ONLY:io_elemental,io_status
#if defined _TIMING
 use timing_m,      ONLY:timing
#endif
 !
 use timing_m,       ONLY:timing
 implicit none
 type(X_t)   ::X
 integer     ::ID
 !
 ! Work Space
 !
 integer :: ik,ik_mem,i_fragment,ixyz,i_sp_pol,shift(2),io_err
 integer, external    :: variables_DIPOLES
 character(schlen)    :: VAR_name
 !
 if (.not.io_DIP) then
   io_Overlaps=IO_NOT_ALLOWED
   call io_disconnect(ID,FORCE=.TRUE.)
   return
 endif
 !
 call timing('io_Overlaps',OPR='start')
 !
 io_extension(ID)='Overlap'
 !
 io_Overlaps=io_connect(desc=trim(io_extension(ID)),type=2,ID=ID)
 if (io_Overlaps/=0) goto 1
 !
 if (any((/io_sec(ID,:)==1/))) then
   !
   io_Overlaps=io_header(ID,R_LATT=.true.,WF=.true.,IMPOSE_SN=.true.,T_EL=.true.,FRAG=frag_DIP)
   if (io_Overlaps/=0) goto 1
   !
   call io_elemental(ID,VAR="PARS",VAR_SZ=5,MENU=0)
   call io_elemental(ID,DB_I1=X%db_ib,&
&     VAR=" X band range           :",I1=X%ib    ,CHECK=.true.,OP=(/">=","<="/))
   call io_elemental(ID,DB_I1=X%db_ib_lim,&
&     VAR=" X band range limits    :",I1=X%ib_lim,CHECK=.true.,OP=(/"<=",">="/))
   call io_elemental(ID,&
&     VAR=" RL vectors in the sum  :",I0=X%ngostnts,WARN=.true.,OP=(/"<="/))
   call io_elemental(ID,VAR="",VAR_SZ=0,MENU=0) 
   !
   io_Overlaps=io_status(ID)
   !
 endif
 !
 if(io_Overlaps/=0) goto 1
 !
 i_fragment=maxval(io_sec(ID,:))-1
 if(i_fragment<=nXkbz) then
   i_sp_pol=1
   ik=i_fragment
 else
   i_sp_pol=2
   ik=i_fragment-nXkbz
 endif
 !
 if (ik==0) goto 1
 !
 ik_mem=ik 
 !
 if (read_is_on(ID)) call X_alloc('DIP_S',(/X%ib(2),X%ib(2),6,nXkbz/))
 !
 ! Fragmentation
 !
 call io_fragment(ID,i_fragment=i_fragment,ierr=io_err)
<<<<<<< HEAD
 if(io_err/=0) goto 1
=======
 if(io_err/=0) then
   io_Overlaps=io_err
   goto 1
 endif
>>>>>>> dbe43053
 !
 ! Manage RD_CL_IF_END
 !
 if (io_action(ID)==RD_CL_IF_END.and.ik==nXkbz) io_action(ID)=RD_CL
 !
 ! S
 !
 write (VAR_name,'(3(a,i4.4))') 'DIP_S_k_',ik,'_sp_pol_',i_sp_pol
 call io_bulk(ID,VAR=trim(VAR_name),VAR_SZ=(/2,X%ib(2),X%ib(2),6/))
 call io_bulk(ID,C3=DIP_S(:,:,:,ik_mem,i_sp_pol))
 !
1 call io_disconnect(ID=ID)
 !
 call timing('io_Overlaps',OPR='stop')
 !
end function<|MERGE_RESOLUTION|>--- conflicted
+++ resolved
@@ -97,14 +97,10 @@
  ! Fragmentation
  !
  call io_fragment(ID,i_fragment=i_fragment,ierr=io_err)
-<<<<<<< HEAD
- if(io_err/=0) goto 1
-=======
  if(io_err/=0) then
    io_Overlaps=io_err
    goto 1
  endif
->>>>>>> dbe43053
  !
  ! Manage RD_CL_IF_END
  !
