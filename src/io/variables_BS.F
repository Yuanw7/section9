--- conflicted
+++ resolved
@@ -54,14 +54,7 @@
  logical             ::res_corr_disk,res_exch_disk,cpl_disk,&
 &                      cpl_corr_disk,cpl_exch_disk,td_hf_disk,local_long_gauge
  !
-<<<<<<< HEAD
  if (write_is_on(ID).and..not.master_cpu) return
-=======
- ! PARS1
- !
- var_size=33
- if (iq>1)  var_size=35
->>>>>>> 920e041a
  !
  call IO_desc_reset(desc)
  !
@@ -73,15 +66,11 @@
    call io_variable_elemental(ID,VAR="[K] Q-point",&
 &                             R1=BSqpts(:,iq),CHECK=.true.,OP=(/"==","==","=="/),DESCRIPTOR=desc)
  endif
-<<<<<<< HEAD
  !
  call def_variable_elemental(ID,"Dimension",1,IP+100,0)
- call io_variable_elemental(ID,VAR="[K] Dimension",I0=BS_K_dim,CHECK=.true.,OP=(/"=="/),DESCRIPTOR=desc)
+ call io_variable_elemental(ID,VAR="[K] Dimension",I0=BS_K_dim(1),CHECK=.true.,OP=(/"=="/),DESCRIPTOR=desc)
  !
  call def_variable_elemental(ID,"Bands",2,IP+100,0)
-=======
- call io_variable_elemental(ID,VAR="[K] Dimension",I0=BS_K_dim(1),CHECK=.true.,OP=(/"=="/),DESCRIPTOR=desc)
->>>>>>> 920e041a
  call io_variable_elemental(ID,VAR="[K] Bands",I1=BS_bands,CHECK=.true.,OP=(/"==","=="/),DESCRIPTOR=desc)
  !
  call def_variable_elemental(ID,"RES_EXCH",1,LP+100,0)
