!
!        Copyright (C) 2000-2020 the YAMBO team
!              http://www.yambo-code.org
!
! Authors (see AUTHORS file for details): AM DS
! 
! This file is distributed under the terms of the GNU 
! General Public License. You can redistribute it and/or 
! modify it under the terms of the GNU General Public 
! License as published by the Free Software Foundation; 
! either version 2, or (at your option) any later version.
!
! This program is distributed in the hope that it will 
! be useful, but WITHOUT ANY WARRANTY; without even the 
! implied warranty of MERCHANTABILITY or FITNESS FOR A 
! PARTICULAR PURPOSE.  See the GNU General Public License 
! for more details.
!
! You should have received a copy of the GNU General Public 
! License along with this program; if not, write to the Free 
! Software Foundation, Inc., 59 Temple Place - Suite 330,Boston, 
! MA 02111-1307, USA or visit http://www.gnu.org/copyleft/gpl.txt.
!
integer function variables_BS(ID,iq,desc,CLOSE_the_menu,X)
 !
 use pars,          ONLY:SP,IP,LP
 use units,         ONLY:HA2EV
 use drivers,       ONLY:l_td_hf
 use electrons,     ONLY:E_SOC_nbands
 use X_m,           ONLY:X_t
 use R_lattice,     ONLY:RIM_ng,RIM_n_rand_pts,cut_geometry
 use BS,            ONLY:BS_identifier,BS_K_dim,BS_bands,&
&                        BS_K_coupling,BS_res_K_exchange,BS_res_K_corr,&
&                        BS_n_g_exch,BS_n_g_W,BS_eh_en,BS_eh_win,BS_W_is_diagonal,&
&                        BS_K_is_ALDA,BS_cpl_K_exchange,&
&                        BS_cpl_K_corr,BSqpts,BS_perturbative_SOC
 use IO_m,          ONLY:io_status,ver_is_gt_or_eq,variable_exist,write_is_on,&
&                        def_variable_elemental,io_variable_elemental
 use descriptors,   ONLY:IO_desc,IO_desc_reset
#if defined _PAR_IO
 use BS,            ONLY:BSK_IO_mode
#endif
 !
 implicit none
 !
 integer            ::ID,iq
 type(IO_desc)      ::desc
 logical            ::CLOSE_the_menu
 type(X_t), optional::X
 !
 ! Work Space
 !
 integer             ::var_size
 logical             ::res_corr_disk,res_exch_disk,cpl_disk,&
&                      cpl_corr_disk,cpl_exch_disk,td_hf_disk,local_long_gauge
 !
 ! PARS1
 !
 var_size=29
 if (ver_is_gt_or_eq(ID,(/3,0,9/)))      var_size=30
 if (ver_is_gt_or_eq(ID,revision=16339)) var_size=33
 if (iq>1)                               var_size=35
 !
 call IO_desc_reset(desc)
 !
 call def_variable_elemental(ID,"PARS1",var_size,SP,0)
 call io_variable_elemental(ID,&
&     VAR="[K] Identifier               ",I0=BS_identifier,DESCRIPTOR=desc)
 if(iq>1) then
   call io_variable_elemental(ID,VAR="[K] Q-point",&
&                             R1=BSqpts(:,iq),CHECK=.true.,OP=(/"==","==","=="/),DESCRIPTOR=desc)
 endif
 call io_variable_elemental(ID,VAR="[K] Dimension",I0=BS_K_dim,CHECK=.true.,OP=(/"=="/),DESCRIPTOR=desc)
 call io_variable_elemental(ID,VAR="[K] Bands",I1=BS_bands,CHECK=.true.,OP=(/"==","=="/),DESCRIPTOR=desc)
 call io_variable_elemental(ID,DB_L0=res_exch_disk,VAR="[K] Exchange",&
&                           TERMINATOR="res",L0=BS_res_K_exchange,CHECK=.true.,OP=(/"=="/),DESCRIPTOR=desc)

 call io_variable_elemental(ID,DB_L0=res_corr_disk,&
&     VAR="[K] Correlation",TERMINATOR="res",L0=BS_res_K_corr,CHECK=.true.,OP=(/"=="/),DESCRIPTOR=desc)
 call io_variable_elemental(ID,DB_L0=cpl_disk,&
&     VAR="[K] Kernel`s coupling        ",L0=BS_K_coupling,CHECK=.true.,OP=(/"=="/),DESCRIPTOR=desc)
 call io_variable_elemental(ID,DB_L0=cpl_exch_disk,&
&     VAR="[K] Exchange",TERMINATOR="cpl",L0=BS_cpl_K_exchange,CHECK=.true.,OP=(/"=="/),DESCRIPTOR=desc)
 !
 if (ver_is_gt_or_eq(ID,revision=4888)) then
   call io_variable_elemental(ID,DB_L0=cpl_corr_disk,&
&       VAR="[K] Correlation",TERMINATOR="cpl",L0=BS_cpl_K_corr,CHECK=.true.,OP=(/"=="/),DESCRIPTOR=desc)
     call io_variable_elemental(ID,DB_L0=td_hf_disk,&
&       VAR="[K] W interaction is bare    ",L0=l_td_hf,CHECK=.true.,OP=(/"=="/),DESCRIPTOR=desc)
 else
   call io_variable_elemental(ID,DB_L0=td_hf_disk,&
&       VAR="[K] W interaction is bare    ",L0=l_td_hf,CHECK=.true.,OP=(/"=="/),DESCRIPTOR=desc)
     call io_variable_elemental(ID,DB_L0=cpl_corr_disk,&
&       VAR="[K] Correlation",TERMINATOR="cpl",L0=BS_cpl_K_corr,CHECK=.true.,OP=(/"=="/),DESCRIPTOR=desc)
 endif
 !
 call io_variable_elemental(ID,&
&     VAR="[K] ALDA kernel in R-space   ",L0=BS_K_is_ALDA,CHECK=.true.,OP=(/"=="/),DESCRIPTOR=desc)
 !
 if (res_exch_disk.or.cpl_exch_disk) then
     call io_variable_elemental(ID,&
&      VAR="[K] RL vectors",TERMINATOR="exchange",I0=BS_n_g_exch,CHECK=.true.,OP=(/"=="/),DESCRIPTOR=desc)
 endif
 if (res_corr_disk.or.cpl_corr_disk) then
     call io_variable_elemental(ID,&
&     VAR="[K] RL vectors",TERMINATOR="correlation",I0=BS_n_g_W,CHECK=.true.,OP=(/"=="/),DESCRIPTOR=desc)
 endif
 call io_variable_elemental(ID,UNIT=HA2EV,&
&     VAR="[K] E/h energy range",TERMINATOR="ev",R1=BS_eh_en,CHECK=.true.,OP=(/"==","=="/),DESCRIPTOR=desc)
 call io_variable_elemental(ID,&
&     VAR="[K] Coupling range",TERMINATOR="o/o",R1=BS_eh_win,CHECK=.true.,OP=(/"==","=="/),DESCRIPTOR=desc)
 !
 ! Interaction
 !
 if (res_corr_disk.or.cpl_corr_disk) then
     call io_variable_elemental(ID,&
&       VAR="[W] Interaction is diagonal  ",L0=BS_W_is_diagonal,CHECK=.true.,OP=(/"=="/),DESCRIPTOR=desc)
     call io_variable_elemental(ID,&
&       VAR="[W] Matrix size              ",I0=X%ng,WARN=.true.,OP=(/"=="/),DESCRIPTOR=desc)
   !
   ! Only if full screened interaction is used
   !
   if (.not.td_hf_disk) then
     !
     call io_variable_elemental(ID,&
&         VAR="[W] Bands                    ",I1=X%ib,CHECK=.true.,OP=(/"==","=="/),DESCRIPTOR=desc)
     call io_variable_elemental(ID,UNIT=HA2EV,&
&         VAR="[W] e/h energy range",TERMINATOR="ev",R1=X%ehe,CHECK=.true.,OP=(/">=","<="/),DESCRIPTOR=desc)
     call io_variable_elemental(ID,&
&         VAR="[W] Poles",TERMINATOR="o/o",R0=X%cg_percentual,CHECK=.true.,OP=(/"=="/),DESCRIPTOR=desc)
     call io_variable_elemental(ID,&
&         VAR="[W] RL vectors in the sum    ",I0=X%ngostnts,WARN=.true.,OP=(/"<="/),DESCRIPTOR=desc)
     call io_variable_elemental(ID,&
&         VAR="[W] [r,Vnl] included         ",L0=X%Vnl_included,WARN=.true.,OP=(/"=="/),DESCRIPTOR=desc)
     !
     if (ver_is_gt_or_eq(ID,(/3,0,9/)).and..not.ver_is_gt_or_eq(ID,revision=626)) then
       !
       ! v 3.0.8: Inclusion of %long_gauge 
       !
       call io_variable_elemental(ID,&
&           VAR="[W] Longitudinal Gauge       ",L0=local_long_gauge,DESCRIPTOR=desc)
       !
     endif
     !
     call io_variable_elemental(ID,&
&         VAR="[W] Field direction          ",R1=X%q0,CHECK=.true.,OP=(/"==","==","=="/),DESCRIPTOR=desc)
     call def_variable_elemental(ID,"",0,0,0)
     !
     if (ver_is_gt_or_eq(ID,(/3,0,11/))) then
       !
       ! v 3.0.11: Inclusion of cut_geometry
       !
       call def_variable_elemental(ID,"W_Cutoff",1,0,0)
       call io_variable_elemental(ID,&
&           VAR="[W] Coulomb Cutoff           ",CH0=cut_geometry,CHECK=.true.,OP=(/"=="/),DESCRIPTOR=desc)
     endif
     !
     ! W_TDDFT_KERNEL
     !
     call def_variable_elemental(ID,"W_TDDFT_KERNEL",1,0,0)
     call io_variable_elemental(ID,&
&       VAR='[W] xc-Kernel               ',CH0=X%f_xc,CHECK=.true.,&
&       DESCRIPTOR=desc)
     !
   endif
   !
   ! W_RIM
   !
   call def_variable_elemental(ID,"W_DbGd",2,IP+100,0)
     call io_variable_elemental(ID,I0=RIM_ng,&
&     VAR='[RIM] RL components',TERMINATOR='col',CHECK=.true.,OP=(/"=="/),DESCRIPTOR=desc,DO_NOT_DUMP=.TRUE.)
     call io_variable_elemental(ID,I0=RIM_n_rand_pts,&
&     VAR='[RIM] Random points',TERMINATOR='col',CHECK=.true.,OP=(/"=="/),DESCRIPTOR=desc,DO_NOT_DUMP=.TRUE.)
   !
   if (write_is_on(ID).or.variable_exist(ID,"PERT_SOC")) then
     !
     ! SOC
     !
     call def_variable_elemental(ID,"PERT_SOC",2,LP+100,MENU=0)
         call io_variable_elemental(ID,L0=BS_perturbative_SOC,&
&       VAR='[SOC] Perturbative SOC        ',CHECK=.true.,OP=(/"=="/),DESCRIPTOR=desc,DO_NOT_DUMP=.TRUE.)
         call io_variable_elemental(ID,I0=E_SOC_nbands,&
&       VAR='[SOC] Bands in the MAP db     ',CHECK=.true.,OP=(/"=="/),DESCRIPTOR=desc,DO_NOT_DUMP=.TRUE.)
   endif
   !
 endif
 !
#if defined _PAR_IO
 !
 ! Check if BSE kernel is written in triangular form
 !
<<<<<<< HEAD
 if (write_is_on(ID).or.variable_exist(ID,"BSE_KERNEL_IO_MODE")) then
   call def_variable_elemental(ID,"BSE_KERNEL_IO_MODE",1,0,0)
   call  io_variable_elemental(ID,VAR="[IO] Kernel IO mode",CH0=BSK_IO_mode)
=======
 if (write_is_on(ID).or.variable_exist(ID,"BSE_KERNEL_TRIANGULAR")) then
   call def_variable_elemental(ID,"BSE_KERNEL_TRIANGULAR",1,LP+100,0)
   call  io_variable_elemental(ID,VAR="[IO] Kernel triangular",L0=l_BSK_IO_triangular)
>>>>>>> 0a3d75fe
 else
   BSK_IO_mode="2D_standard"
 endif
 !
#endif
 !
 if (     CLOSE_the_menu) call def_variable_elemental(ID,"",0,0,1)
 if (.not.CLOSE_the_menu) call def_variable_elemental(ID,"",0,0,0)
 !
 variables_BS=io_status(ID)
 !
end function
!
!
#if defined _PAR_IO
!
integer function variables_BS_more(ID,mode)
 !
 use pars,       ONLY:SP,LP
 use parallel_m, ONLY:master_cpu
 use BS,         ONLY:BS_K_cutoff,BS_max_val,l_BSE_kernel_complete
 use IO_m,       ONLY:def_variable_elemental,io_variable_elemental,&
<<<<<<< HEAD
&                     write_is_on,variable_exist
=======
&                     write_is_on,variable_exist,io_BS_K
>>>>>>> 0a3d75fe
 !
 implicit none
 !
 integer,      intent(in) :: ID
 character(*), intent(in) :: mode
 !
 logical :: def_var,io_var
 !
 if (write_is_on(ID).or.variable_exist(ID,"BSE_KERNEL_CUTOFF")) then
   call def_variable_elemental(ID,"BSE_KERNEL_CUTOFF",1,SP,0)
   call  io_variable_elemental(ID,VAR=" Kernel cutoff",R0=BS_K_cutoff)
 endif
 !
 if (write_is_on(ID).or.variable_exist(ID,"BSE_KERNEL_MAXVAL")) then
   call def_variable_elemental(ID,"BSE_KERNEL_MAXVAL",1,SP,0)
   call  io_variable_elemental(ID,VAR=" Kernel maxval",R0=BS_max_val)
 endif
 !
 ! Check if BSE kernel is complete in reading mode, set the variable to false in writing mode
 !
<<<<<<< HEAD
 if(trim(mode)=="start".or.(trim(mode)=="end".and.l_BSE_kernel_complete.and.write_is_on(ID))) then
=======
 if( (trim(mode)=="start".or.(trim(mode)=="end".and.l_BSE_kernel_complete.and.write_is_on(ID)) .and. io_BS_K ) then
>>>>>>> 0a3d75fe
   def_var=                write_is_on(ID) .or.variable_exist(ID,"BSE_KERNEL_COMPLETE")
   io_var =(master_cpu.and.write_is_on(id)).or.variable_exist(ID,"BSE_KERNEL_COMPLETE")
   if(def_var) call def_variable_elemental(ID,"BSE_KERNEL_COMPLETE",1,LP+100,0,par_io_kind="independent")
   if(io_var)  call io_variable_elemental(ID,VAR=" Kernel complete",&
               &                          DB_L0=l_BSE_kernel_complete,L0=l_BSE_kernel_complete)
 endif
 !
end function
!
#endif<|MERGE_RESOLUTION|>--- conflicted
+++ resolved
@@ -189,15 +189,9 @@
  !
  ! Check if BSE kernel is written in triangular form
  !
-<<<<<<< HEAD
  if (write_is_on(ID).or.variable_exist(ID,"BSE_KERNEL_IO_MODE")) then
    call def_variable_elemental(ID,"BSE_KERNEL_IO_MODE",1,0,0)
    call  io_variable_elemental(ID,VAR="[IO] Kernel IO mode",CH0=BSK_IO_mode)
-=======
- if (write_is_on(ID).or.variable_exist(ID,"BSE_KERNEL_TRIANGULAR")) then
-   call def_variable_elemental(ID,"BSE_KERNEL_TRIANGULAR",1,LP+100,0)
-   call  io_variable_elemental(ID,VAR="[IO] Kernel triangular",L0=l_BSK_IO_triangular)
->>>>>>> 0a3d75fe
  else
    BSK_IO_mode="2D_standard"
  endif
@@ -220,11 +214,7 @@
  use parallel_m, ONLY:master_cpu
  use BS,         ONLY:BS_K_cutoff,BS_max_val,l_BSE_kernel_complete
  use IO_m,       ONLY:def_variable_elemental,io_variable_elemental,&
-<<<<<<< HEAD
-&                     write_is_on,variable_exist
-=======
 &                     write_is_on,variable_exist,io_BS_K
->>>>>>> 0a3d75fe
  !
  implicit none
  !
@@ -245,11 +235,7 @@
  !
  ! Check if BSE kernel is complete in reading mode, set the variable to false in writing mode
  !
-<<<<<<< HEAD
- if(trim(mode)=="start".or.(trim(mode)=="end".and.l_BSE_kernel_complete.and.write_is_on(ID))) then
-=======
  if( (trim(mode)=="start".or.(trim(mode)=="end".and.l_BSE_kernel_complete.and.write_is_on(ID)) .and. io_BS_K ) then
->>>>>>> 0a3d75fe
    def_var=                write_is_on(ID) .or.variable_exist(ID,"BSE_KERNEL_COMPLETE")
    io_var =(master_cpu.and.write_is_on(id)).or.variable_exist(ID,"BSE_KERNEL_COMPLETE")
    if(def_var) call def_variable_elemental(ID,"BSE_KERNEL_COMPLETE",1,LP+100,0,par_io_kind="independent")
