--- conflicted
+++ resolved
@@ -224,12 +224,8 @@
  use parallel_m, ONLY:master_cpu
  use BS,         ONLY:BS_K_cutoff,BS_K_cutoff_done,BS_max_val,l_BSE_kernel_complete
  use IO_m,       ONLY:def_variable_elemental,io_variable_elemental,&
-<<<<<<< HEAD
-&                     write_is_on,variable_exist,io_BS_K
-=======
 &                     def_variable_bulk,io_variable_bulk,nf90_sync,io_unit,&
 &                     write_is_on,read_is_on,variable_exist,NF90_unlimited,netcdf_dim_size
->>>>>>> e4726625
  !
  implicit none
  !
@@ -250,20 +246,11 @@
  !
  ! Check if BSE kernel is complete in reading mode, set the variable to false in writing mode
  !
-<<<<<<< HEAD
- if( (trim(mode)=="start".or.(trim(mode)=="end".and.l_BSE_kernel_complete.and.write_is_on(ID)) ) .and. io_BS_K ) then
-   def_var=                write_is_on(ID) .or.variable_exist(ID,"BSE_KERNEL_COMPLETE")
-   io_var =(master_cpu.and.write_is_on(id)).or.variable_exist(ID,"BSE_KERNEL_COMPLETE")
-   if(def_var) call def_variable_elemental(ID,"BSE_KERNEL_COMPLETE",1,LP+100,0,par_io_kind="independent")
-   if(io_var)  call io_variable_elemental(ID,VAR=" Kernel complete",&
-               &                          DB_L0=l_BSE_kernel_complete,L0=l_BSE_kernel_complete)
-=======
  if(write_is_on(ID)) io_var=trim(mode)=="start".or.(trim(mode)=="end".and.l_BSE_kernel_complete)
  if( read_is_on(ID)) io_var=trim(mode)=="start".and.variable_exist(ID,"BSE_KERNEL_COMPLETE")
  if(io_var) then
    call def_variable_elemental(ID,"BSE_KERNEL_COMPLETE",1,LP+100,0)
    call  io_variable_elemental(ID,VAR=" Kernel complete",DB_L0=l_BSE_kernel_complete,L0=l_BSE_kernel_complete)
->>>>>>> e4726625
  endif
  !
  if(write_is_on(ID)) io_var=trim(mode)=="end".and.l_BSE_kernel_complete.and.BS_K_cutoff>0._SP
