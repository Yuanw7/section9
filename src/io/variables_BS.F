!
!        Copyright (C) 2000-2020 the YAMBO team
!              http://www.yambo-code.org
!
! Authors (see AUTHORS file for details): AM DS
! 
! This file is distributed under the terms of the GNU 
! General Public License. You can redistribute it and/or 
! modify it under the terms of the GNU General Public 
! License as published by the Free Software Foundation; 
! either version 2, or (at your option) any later version.
!
! This program is distributed in the hope that it will 
! be useful, but WITHOUT ANY WARRANTY; without even the 
! implied warranty of MERCHANTABILITY or FITNESS FOR A 
! PARTICULAR PURPOSE.  See the GNU General Public License 
! for more details.
!
! You should have received a copy of the GNU General Public 
! License along with this program; if not, write to the Free 
! Software Foundation, Inc., 59 Temple Place - Suite 330,Boston, 
! MA 02111-1307, USA or visit http://www.gnu.org/copyleft/gpl.txt.
!
integer function variables_BS(ID,iq,local_desc,CLOSE_the_menu,X)
 !
 use pars,          ONLY:lchlen,SP,IP,LP,VAR_EMPTY
 use units,         ONLY:HA2EV
 use drivers,       ONLY:l_td_hf
 use electrons,     ONLY:E_SOC_nbands
 use X_m,           ONLY:X_t
 use R_lattice,     ONLY:RIM_ng,RIM_n_rand_pts,cut_geometry
 use BS,            ONLY:BS_identifier,BS_K_dim,BS_bands,&
&                        BS_K_coupling,BS_res_K_exchange,BS_res_K_corr,&
&                        BS_n_g_exch,BS_n_g_W,BS_eh_en,BS_eh_win,BS_W_is_diagonal,&
&                        BS_K_is_ALDA,BS_cpl_K_exchange,&
&                        BS_cpl_K_corr,BSqpts,BS_perturbative_SOC
 use IO_m,          ONLY:io_status,ver_is_gt_or_eq,variable_exist,write_is_on,&
&                        def_variable_elemental,io_variable_elemental,&
&                        IO_desc,IO_desc_reset
#if defined _PAR_IO
 use BS,            ONLY:l_BSK_IO_triangular
#endif
 !
 implicit none
 !
 integer            ::ID,iq
 type(IO_desc)      ::local_desc
 logical            ::CLOSE_the_menu
 type(X_t), optional::X
 !
 ! Work Space
 !
 integer             ::var_size,i_desc
 logical             ::res_corr_disk,res_exch_disk,cpl_disk,&
&                      cpl_corr_disk,cpl_exch_disk,td_hf_disk,local_long_gauge
 !
 ! PARS1
 !
 var_size=29
 if (ver_is_gt_or_eq(ID,(/3,0,9/)))      var_size=30
 if (ver_is_gt_or_eq(ID,revision=16339)) var_size=33
 if (iq>1)                               var_size=35
 !
 call IO_desc_reset(local_desc)
 !
 call def_variable_elemental(ID,"PARS1",var_size,SP,0)
 call io_variable_elemental(ID,&
&     VAR=" BSK|Identifier               ",I0=BS_identifier,DESCRIPTOR=local_desc)
 if(iq>1) then
   call io_variable_elemental(ID,VAR=&
&     "    |Q-point                  ",R1=BSqpts(:,iq),CHECK=.true.,OP=(/"==","==","=="/),DESCRIPTOR=local_desc)
 endif
 call io_variable_elemental(ID,&
&     VAR="    |Dimension                ",I0=BS_K_dim,CHECK=.true.,OP=(/"=="/),DESCRIPTOR=local_desc)
 call io_variable_elemental(ID,&
&     VAR="    |Bands                    ",I1=BS_bands,CHECK=.true.,OP=(/"==","=="/),DESCRIPTOR=local_desc)
 call io_variable_elemental(ID,DB_L0=res_exch_disk,&
&     VAR="    |Exchange           [res] ",L0=BS_res_K_exchange,CHECK=.true.,OP=(/"=="/),DESCRIPTOR=local_desc)
 call io_variable_elemental(ID,DB_L0=res_corr_disk,&
&     VAR="    |Correlation        [res] ",L0=BS_res_K_corr,CHECK=.true.,OP=(/"=="/),DESCRIPTOR=local_desc)
 call io_variable_elemental(ID,DB_L0=cpl_disk,&
&     VAR="    |Kernel`s coupling        ",L0=BS_K_coupling,CHECK=.true.,OP=(/"=="/),DESCRIPTOR=local_desc)
 call io_variable_elemental(ID,DB_L0=cpl_exch_disk,&
&     VAR="    |Exchange           [cpl] ",L0=BS_cpl_K_exchange,CHECK=.true.,OP=(/"=="/),DESCRIPTOR=local_desc)
 !
 if (ver_is_gt_or_eq(ID,revision=4888)) then
   call io_variable_elemental(ID,DB_L0=cpl_corr_disk,&
&       VAR="    |Correlation        [cpl] ",L0=BS_cpl_K_corr,CHECK=.true.,OP=(/"=="/),DESCRIPTOR=local_desc)
     call io_variable_elemental(ID,DB_L0=td_hf_disk,&
&       VAR="    |W interaction is bare    ",L0=l_td_hf,CHECK=.true.,OP=(/"=="/),DESCRIPTOR=local_desc)
 else
   call io_variable_elemental(ID,DB_L0=td_hf_disk,&
&       VAR="    |W interaction is bare    ",L0=l_td_hf,CHECK=.true.,OP=(/"=="/),DESCRIPTOR=local_desc)
     call io_variable_elemental(ID,DB_L0=cpl_corr_disk,&
&       VAR="    |Correlation        [cpl] ",L0=BS_cpl_K_corr,CHECK=.true.,OP=(/"=="/),DESCRIPTOR=local_desc)
 endif
 !
 call io_variable_elemental(ID,&
&     VAR="    |ALDA kernel in R-space   ",L0=BS_K_is_ALDA,CHECK=.true.,OP=(/"=="/),DESCRIPTOR=local_desc)
 !
 if (res_exch_disk.or.cpl_exch_disk) then
     call io_variable_elemental(ID,&
&      VAR="    |RL vectors    [exchange] ",I0=BS_n_g_exch,CHECK=.true.,OP=(/"=="/),DESCRIPTOR=local_desc)
 endif
 if (res_corr_disk.or.cpl_corr_disk) then
     call io_variable_elemental(ID,&
&     VAR="    |RL vectors [correlation] ",I0=BS_n_g_W,CHECK=.true.,OP=(/"=="/),DESCRIPTOR=local_desc)
 endif
 call io_variable_elemental(ID,UNIT=HA2EV,&
&     VAR="    |E/h energy range    [ev] ",R1=BS_eh_en,CHECK=.true.,OP=(/"==","=="/),DESCRIPTOR=local_desc)
 call io_variable_elemental(ID,&
&     VAR="    |Coupling range     [o/o] ",R1=BS_eh_win,CHECK=.true.,OP=(/"==","=="/),DESCRIPTOR=local_desc)
 !
 ! Interaction
 !
 if (res_corr_disk.or.cpl_corr_disk) then
     call io_variable_elemental(ID,&
&       VAR="  W |Interaction is diagonal  ",L0=BS_W_is_diagonal,CHECK=.true.,OP=(/"=="/),DESCRIPTOR=local_desc)
     call io_variable_elemental(ID,&
&       VAR="    |Matrix size              ",I0=X%ng,WARN=.true.,OP=(/"=="/),DESCRIPTOR=local_desc)
     !
   ! Only if full screened interaction is used
   !
   if (.not.td_hf_disk) then
     !
     call io_variable_elemental(ID,&
&         VAR="    |Bands                    ",I1=X%ib,CHECK=.true.,OP=(/"==","=="/),DESCRIPTOR=local_desc)
         call io_variable_elemental(ID,UNIT=HA2EV,&
&         VAR="    |e/h energy range    [ev] ",R1=X%ehe,CHECK=.true.,OP=(/">=","<="/),DESCRIPTOR=local_desc)
         call io_variable_elemental(ID,&
&         VAR="    |Poles              [o/o] ",R0=X%cg_percentual,CHECK=.true.,OP=(/"=="/),DESCRIPTOR=local_desc)
         call io_variable_elemental(ID,&
&         VAR="    |RL vectors in the sum    ",I0=X%ngostnts,WARN=.true.,OP=(/"<="/),DESCRIPTOR=local_desc)
         call io_variable_elemental(ID,&
&         VAR="    |[r,Vnl] included         ",L0=X%Vnl_included,WARN=.true.,OP=(/"=="/),DESCRIPTOR=local_desc)
     !
     if (ver_is_gt_or_eq(ID,(/3,0,9/)).and..not.ver_is_gt_or_eq(ID,revision=626)) then
       !
       ! v 3.0.8: Inclusion of %long_gauge 
       !
             call io_variable_elemental(ID,&
&           VAR="    |Longitudinal Gauge       ",L0=local_long_gauge,DESCRIPTOR=local_desc)
       !
     endif
     !
         call io_variable_elemental(ID,&
&         VAR="    |Field direction          ",R1=X%q0,CHECK=.true.,OP=(/"==","==","=="/),DESCRIPTOR=local_desc)
     call def_variable_elemental(ID,"",0,0,0)
     !
     if (ver_is_gt_or_eq(ID,(/3,0,11/))) then
       !
       ! v 3.0.11: Inclusion of cut_geometry
       !
       call def_variable_elemental(ID,"W_Cutoff",1,0,0)
             call io_variable_elemental(ID,&
&           VAR="    |Coulomb Cutoff           ",CH0=cut_geometry,CHECK=.true.,OP=(/"=="/),DESCRIPTOR=local_desc)
           endif
     !
     ! W_TDDFT_KERNEL
     !
     call def_variable_elemental(ID,"W_TDDFT_KERNEL",1,0,0)
         call io_variable_elemental(ID,&
&       VAR='    |xc-Kernel               ',CH0=X%f_xc,CHECK=.true.,&
&       DESCRIPTOR=local_desc)
     !
   endif
   !
   ! W_RIM
   !
   call def_variable_elemental(ID,"W_DbGd",2,IP+100,0)
     call io_variable_elemental(ID,I0=RIM_ng,&
&     VAR=' RIM|RL components      [col]',CHECK=.true.,OP=(/"=="/),DESCRIPTOR=local_desc,DO_NOT_DUMP=.TRUE.)
     call io_variable_elemental(ID,I0=RIM_n_rand_pts,&
&     VAR='    |Random points      [col]',CHECK=.true.,OP=(/"=="/),DESCRIPTOR=local_desc,DO_NOT_DUMP=.TRUE.)
   !
   if (write_is_on(ID).or.variable_exist(ID,"PERT_SOC")) then
     !
     ! SOC
     !
     call def_variable_elemental(ID,"PERT_SOC",2,LP+100,MENU=0)
         call io_variable_elemental(ID,L0=BS_perturbative_SOC,&
&       VAR=' SOC|Perturbative SOC        ',CHECK=.true.,OP=(/"=="/),DESCRIPTOR=local_desc,DO_NOT_DUMP=.TRUE.)
         call io_variable_elemental(ID,I0=E_SOC_nbands,&
&       VAR='    |Bands in the MAP db     ',CHECK=.true.,OP=(/"=="/),DESCRIPTOR=local_desc,DO_NOT_DUMP=.TRUE.)
   endif
   !
 endif
 !
#if defined _PAR_IO
 if (write_is_on(ID).or.variable_exist(ID,"BSE_KERNEL_TRIANGULAR")) then
<<<<<<< HEAD
   call def_variable_elemental(ID,"BSE_KERNEL_TRIANGULAR",1,LP+100,0,par_io_kind="independent")
=======
   call def_variable_elemental(ID,"BSE_KERNEL_TRIANGULAR",1,LP+100,0)
>>>>>>> 6427b396
   call  io_variable_elemental(ID,VAR=" Kernel triangular          :",L0=l_BSK_IO_triangular)
 else
   l_BSK_IO_triangular=.false.
 endif
#endif
 !
 !if (     CLOSE_the_menu) call def_variable_elemental(ID,"",0,0,1)
 !if (.not.CLOSE_the_menu) call def_variable_elemental(ID,"",0,0,0)
 !
 variables_BS=io_status(ID)
 !
end function<|MERGE_RESOLUTION|>--- conflicted
+++ resolved
@@ -188,11 +188,7 @@
  !
 #if defined _PAR_IO
  if (write_is_on(ID).or.variable_exist(ID,"BSE_KERNEL_TRIANGULAR")) then
-<<<<<<< HEAD
-   call def_variable_elemental(ID,"BSE_KERNEL_TRIANGULAR",1,LP+100,0,par_io_kind="independent")
-=======
    call def_variable_elemental(ID,"BSE_KERNEL_TRIANGULAR",1,LP+100,0)
->>>>>>> 6427b396
    call  io_variable_elemental(ID,VAR=" Kernel triangular          :",L0=l_BSK_IO_triangular)
  else
    l_BSK_IO_triangular=.false.
