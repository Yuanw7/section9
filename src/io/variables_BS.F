--- conflicted
+++ resolved
@@ -35,15 +35,11 @@
 &                        BS_K_is_ALDA,BS_cpl_K_exchange,&
 &                        BS_cpl_K_corr,BSqpts,BS_perturbative_SOC
  use IO_m,          ONLY:io_status,ver_is_gt_or_eq,variable_exist,write_is_on,&
-<<<<<<< HEAD
-&                        def_variable_elemental,io_variable_elemental
+&                        def_variable_elemental,io_variable_elemental,&
+&                        IO_desc,IO_desc_reset
 #if defined _PAR_IO
  use BS,            ONLY:l_BSK_IO_triangular
 #endif
-=======
-&                        def_variable_elemental,io_variable_elemental,&
-&                        IO_desc,IO_desc_reset
->>>>>>> 048ff2d4
  !
  implicit none
  !
