!
!        Copyright (C) 2000-2020 the YAMBO team
!              http://www.yambo-code.org
!
! Authors (see AUTHORS file for details): AM DS
! 
! This file is distributed under the terms of the GNU 
! General Public License. You can redistribute it and/or 
! modify it under the terms of the GNU General Public 
! License as published by the Free Software Foundation; 
! either version 2, or (at your option) any later version.
!
! This program is distributed in the hope that it will 
! be useful, but WITHOUT ANY WARRANTY; without even the 
! implied warranty of MERCHANTABILITY or FITNESS FOR A 
! PARTICULAR PURPOSE.  See the GNU General Public License 
! for more details.
!
! You should have received a copy of the GNU General Public 
! License along with this program; if not, write to the Free 
! Software Foundation, Inc., 59 Temple Place - Suite 330,Boston, 
! MA 02111-1307, USA or visit http://www.gnu.org/copyleft/gpl.txt.
!
integer function variables_BS(ID,iq,desc,CLOSE_the_menu,X)
 !
 use pars,          ONLY:SP,IP,LP
 use units,         ONLY:HA2EV
 use drivers,       ONLY:l_td_hf
 use X_m,           ONLY:X_t
 use R_lattice,     ONLY:RIM_ng,RIM_n_rand_pts,cut_geometry
 use BS,            ONLY:BS_identifier,BS_K_dim,BS_bands,&
&                        BS_K_coupling,BS_res_K_exchange,BS_res_K_corr,&
&                        BS_n_g_exch,BS_n_g_W,BS_eh_en,BS_eh_win,BS_W_is_diagonal,&
&                        BS_K_is_ALDA,BS_cpl_K_exchange,&
&                        BS_cpl_K_corr,BSqpts,BS_perturbative_SOC
 use IO_m,          ONLY:io_status,ver_is_gt_or_eq,variable_exist,write_is_on,&
&                        def_variable_elemental,io_variable_elemental
 use descriptors,   ONLY:IO_desc,IO_desc_reset
#if defined _PAR_IO
 use BS,            ONLY:l_BSK_IO_triangular
#endif
 !
 implicit none
 !
 integer            ::ID,iq
 type(IO_desc)      ::desc
 logical            ::CLOSE_the_menu
 type(X_t), optional::X
 !
 ! Work Space
 !
 integer             ::var_size
 logical             ::res_corr_disk,res_exch_disk,cpl_disk,&
&                      cpl_corr_disk,cpl_exch_disk,td_hf_disk,local_long_gauge
 !
 ! PARS1
 !
 var_size=29
 if (ver_is_gt_or_eq(ID,(/3,0,9/)))      var_size=30
 if (ver_is_gt_or_eq(ID,revision=16339)) var_size=33
 if (iq>1)                               var_size=35
 !
 call IO_desc_reset(desc)
 !
 call def_variable_elemental(ID,"PARS1",var_size,SP,0)
 call io_variable_elemental(ID,&
&     VAR="[K] Identifier               ",I0=BS_identifier,DESCRIPTOR=desc)
 if(iq>1) then
   call io_variable_elemental(ID,VAR="[K] Q-point",&
&                             R1=BSqpts(:,iq),CHECK=.true.,OP=(/"==","==","=="/),DESCRIPTOR=desc)
 endif
 call io_variable_elemental(ID,VAR="[K] Dimension",I0=BS_K_dim,CHECK=.true.,OP=(/"=="/),DESCRIPTOR=desc)
 call io_variable_elemental(ID,VAR="[K] Bands",I1=BS_bands,CHECK=.true.,OP=(/"==","=="/),DESCRIPTOR=desc)
 call io_variable_elemental(ID,DB_L0=res_exch_disk,VAR="[K] Exchange",&
&                           TERMINATOR="res",L0=BS_res_K_exchange,CHECK=.true.,OP=(/"=="/),DESCRIPTOR=desc)

 call io_variable_elemental(ID,DB_L0=res_corr_disk,&
&     VAR="[K] Correlation",TERMINATOR="res",L0=BS_res_K_corr,CHECK=.true.,OP=(/"=="/),DESCRIPTOR=desc)
 call io_variable_elemental(ID,DB_L0=cpl_disk,&
&     VAR="[K] Kernel`s coupling        ",L0=BS_K_coupling,CHECK=.true.,OP=(/"=="/),DESCRIPTOR=desc)
 call io_variable_elemental(ID,DB_L0=cpl_exch_disk,&
&     VAR="[K] Exchange",TERMINATOR="cpl",L0=BS_cpl_K_exchange,CHECK=.true.,OP=(/"=="/),DESCRIPTOR=desc)
 !
 if (ver_is_gt_or_eq(ID,revision=4888)) then
   call io_variable_elemental(ID,DB_L0=cpl_corr_disk,&
&       VAR="[K] Correlation",TERMINATOR="cpl",L0=BS_cpl_K_corr,CHECK=.true.,OP=(/"=="/),DESCRIPTOR=desc)
     call io_variable_elemental(ID,DB_L0=td_hf_disk,&
&       VAR="[K] W interaction is bare    ",L0=l_td_hf,CHECK=.true.,OP=(/"=="/),DESCRIPTOR=desc)
 else
   call io_variable_elemental(ID,DB_L0=td_hf_disk,&
&       VAR="[K] W interaction is bare    ",L0=l_td_hf,CHECK=.true.,OP=(/"=="/),DESCRIPTOR=desc)
     call io_variable_elemental(ID,DB_L0=cpl_corr_disk,&
&       VAR="[K] Correlation",TERMINATOR="cpl",L0=BS_cpl_K_corr,CHECK=.true.,OP=(/"=="/),DESCRIPTOR=desc)
 endif
 !
 call io_variable_elemental(ID,&
&     VAR="[K] ALDA kernel in R-space   ",L0=BS_K_is_ALDA,CHECK=.true.,OP=(/"=="/),DESCRIPTOR=desc)
 !
 if (res_exch_disk.or.cpl_exch_disk) then
     call io_variable_elemental(ID,&
&      VAR="[K] RL vectors",TERMINATOR="exchange",I0=BS_n_g_exch,CHECK=.true.,OP=(/"=="/),DESCRIPTOR=desc)
 endif
 if (res_corr_disk.or.cpl_corr_disk) then
     call io_variable_elemental(ID,&
&     VAR="[K] RL vectors",TERMINATOR="correlation",I0=BS_n_g_W,CHECK=.true.,OP=(/"=="/),DESCRIPTOR=desc)
 endif
 call io_variable_elemental(ID,UNIT=HA2EV,&
&     VAR="[K] E/h energy range",TERMINATOR="ev",R1=BS_eh_en,CHECK=.true.,OP=(/"==","=="/),DESCRIPTOR=desc)
 call io_variable_elemental(ID,&
&     VAR="[K] Coupling range",TERMINATOR="o/o",R1=BS_eh_win,CHECK=.true.,OP=(/"==","=="/),DESCRIPTOR=desc)
 !
 ! Interaction
 !
 if (res_corr_disk.or.cpl_corr_disk) then
     call io_variable_elemental(ID,&
&       VAR="[W] Interaction is diagonal  ",L0=BS_W_is_diagonal,CHECK=.true.,OP=(/"=="/),DESCRIPTOR=desc)
     call io_variable_elemental(ID,&
&       VAR="[W] Matrix size              ",I0=X%ng,WARN=.true.,OP=(/"=="/),DESCRIPTOR=desc)
   !
   ! Only if full screened interaction is used
   !
   if (.not.td_hf_disk) then
     !
     call io_variable_elemental(ID,&
&         VAR="[W] Bands                    ",I1=X%ib,CHECK=.true.,OP=(/"==","=="/),DESCRIPTOR=desc)
     call io_variable_elemental(ID,UNIT=HA2EV,&
&         VAR="[W] e/h energy range",TERMINATOR="ev",R1=X%ehe,CHECK=.true.,OP=(/">=","<="/),DESCRIPTOR=desc)
     call io_variable_elemental(ID,&
&         VAR="[W] Poles",TERMINATOR="o/o",R0=X%cg_percentual,CHECK=.true.,OP=(/"=="/),DESCRIPTOR=desc)
     call io_variable_elemental(ID,&
&         VAR="[W] RL vectors in the sum    ",I0=X%ngostnts,WARN=.true.,OP=(/"<="/),DESCRIPTOR=desc)
     call io_variable_elemental(ID,&
&         VAR="[W] [r,Vnl] included         ",L0=X%Vnl_included,WARN=.true.,OP=(/"=="/),DESCRIPTOR=desc)
     !
     if (ver_is_gt_or_eq(ID,(/3,0,9/)).and..not.ver_is_gt_or_eq(ID,revision=626)) then
       !
       ! v 3.0.8: Inclusion of %long_gauge 
       !
       call io_variable_elemental(ID,&
&           VAR="[W] Longitudinal Gauge       ",L0=local_long_gauge,DESCRIPTOR=desc)
       !
     endif
     !
     call io_variable_elemental(ID,&
&         VAR="[W] Field direction          ",R1=X%q0,CHECK=.true.,OP=(/"==","==","=="/),DESCRIPTOR=desc)
     call def_variable_elemental(ID,"",0,0,0)
     !
     if (ver_is_gt_or_eq(ID,(/3,0,11/))) then
       !
       ! v 3.0.11: Inclusion of cut_geometry
       !
       call def_variable_elemental(ID,"W_Cutoff",1,0,0)
       call io_variable_elemental(ID,&
&           VAR="[W] Coulomb Cutoff           ",CH0=cut_geometry,CHECK=.true.,OP=(/"=="/),DESCRIPTOR=desc)
     endif
     !
     ! W_TDDFT_KERNEL
     !
     call def_variable_elemental(ID,"W_TDDFT_KERNEL",1,0,0)
     call io_variable_elemental(ID,&
&       VAR='[W] xc-Kernel               ',CH0=X%f_xc,CHECK=.true.,&
&       DESCRIPTOR=desc)
     !
   endif
   !
   ! W_RIM
   !
<<<<<<< HEAD
   call def_variable_elemental(ID,"W_FineGd",2,IP+100,0)
   i_desc=i_desc+1
   call io_variable_elemental(ID,I0=RIM_ng,&
&     VAR=' RIM|RL components      [col]',CHECK=.true.,OP=(/"=="/),&
&     DESC_STR=local_desc_str(i_desc),DESC_VAR=local_desc_var(:,i_desc),DO_NOT_DUMP=.TRUE.)
   i_desc=i_desc+1
   call io_variable_elemental(ID,I0=RIM_n_rand_pts,&
&     VAR='    |Random points      [col]',CHECK=.true.,OP=(/"=="/),&
&     DESC_STR=local_desc_str(i_desc),DESC_VAR=local_desc_var(:,i_desc),DO_NOT_DUMP=.TRUE.)
=======
   call def_variable_elemental(ID,"W_DbGd",2,IP+100,0)
     call io_variable_elemental(ID,I0=RIM_ng,&
&     VAR='[RIM] RL components',TERMINATOR='col',CHECK=.true.,OP=(/"=="/),DESCRIPTOR=desc,DO_NOT_DUMP=.TRUE.)
     call io_variable_elemental(ID,I0=RIM_n_rand_pts,&
&     VAR='[RIM] Random points',TERMINATOR='col',CHECK=.true.,OP=(/"=="/),DESCRIPTOR=desc,DO_NOT_DUMP=.TRUE.)
>>>>>>> 2c2c37df
   !
   !
   ! Perturbative SOC
   !
   if (write_is_on(ID).or.variable_exist(ID,"PERT_SOC")) then
<<<<<<< HEAD
     call def_variable_elemental(ID,"PERT_SOC",1,LP+100,MENU=0)
     i_desc=i_desc+1
     call io_variable_elemental(ID,L0=BS_perturbative_SOC,&
&       VAR=' SOC|Perturbative SOC        ',CHECK=.true.,OP=(/"=="/),&
&       DESC_STR=local_desc_str(i_desc),DESC_VAR=local_desc_var(:,i_desc),DO_NOT_DUMP=.TRUE.)
=======
     !
     ! SOC
     !
     call def_variable_elemental(ID,"PERT_SOC",2,LP+100,MENU=0)
         call io_variable_elemental(ID,L0=BS_perturbative_SOC,&
&       VAR='[SOC] Perturbative SOC        ',CHECK=.true.,OP=(/"=="/),DESCRIPTOR=desc,DO_NOT_DUMP=.TRUE.)
         call io_variable_elemental(ID,I0=E_SOC_nbands,&
&       VAR='[SOC] Bands in the MAP db     ',CHECK=.true.,OP=(/"=="/),DESCRIPTOR=desc,DO_NOT_DUMP=.TRUE.)
>>>>>>> 2c2c37df
   endif
   !
 endif
 !
#if defined _PAR_IO
 if (write_is_on(ID).or.variable_exist(ID,"BSE_KERNEL_TRIANGULAR")) then
   call def_variable_elemental(ID,"BSE_KERNEL_TRIANGULAR",1,LP+100,0)
   call  io_variable_elemental(ID,VAR="[IO] Kernel triangular",L0=l_BSK_IO_triangular)
 else
   l_BSK_IO_triangular=.false.
 endif
#endif
 !
 if (     CLOSE_the_menu) call def_variable_elemental(ID,"",0,0,1)
 if (.not.CLOSE_the_menu) call def_variable_elemental(ID,"",0,0,0)
 !
 variables_BS=io_status(ID)
 !
end function<|MERGE_RESOLUTION|>--- conflicted
+++ resolved
@@ -165,44 +165,19 @@
    !
    ! W_RIM
    !
-<<<<<<< HEAD
-   call def_variable_elemental(ID,"W_FineGd",2,IP+100,0)
-   i_desc=i_desc+1
-   call io_variable_elemental(ID,I0=RIM_ng,&
-&     VAR=' RIM|RL components      [col]',CHECK=.true.,OP=(/"=="/),&
-&     DESC_STR=local_desc_str(i_desc),DESC_VAR=local_desc_var(:,i_desc),DO_NOT_DUMP=.TRUE.)
-   i_desc=i_desc+1
-   call io_variable_elemental(ID,I0=RIM_n_rand_pts,&
-&     VAR='    |Random points      [col]',CHECK=.true.,OP=(/"=="/),&
-&     DESC_STR=local_desc_str(i_desc),DESC_VAR=local_desc_var(:,i_desc),DO_NOT_DUMP=.TRUE.)
-=======
-   call def_variable_elemental(ID,"W_DbGd",2,IP+100,0)
+   call def_variable_elemental(ID,"W_RIM",2,IP+100,0)
      call io_variable_elemental(ID,I0=RIM_ng,&
 &     VAR='[RIM] RL components',TERMINATOR='col',CHECK=.true.,OP=(/"=="/),DESCRIPTOR=desc,DO_NOT_DUMP=.TRUE.)
      call io_variable_elemental(ID,I0=RIM_n_rand_pts,&
 &     VAR='[RIM] Random points',TERMINATOR='col',CHECK=.true.,OP=(/"=="/),DESCRIPTOR=desc,DO_NOT_DUMP=.TRUE.)
->>>>>>> 2c2c37df
    !
    !
    ! Perturbative SOC
    !
    if (write_is_on(ID).or.variable_exist(ID,"PERT_SOC")) then
-<<<<<<< HEAD
      call def_variable_elemental(ID,"PERT_SOC",1,LP+100,MENU=0)
-     i_desc=i_desc+1
      call io_variable_elemental(ID,L0=BS_perturbative_SOC,&
-&       VAR=' SOC|Perturbative SOC        ',CHECK=.true.,OP=(/"=="/),&
-&       DESC_STR=local_desc_str(i_desc),DESC_VAR=local_desc_var(:,i_desc),DO_NOT_DUMP=.TRUE.)
-=======
-     !
-     ! SOC
-     !
-     call def_variable_elemental(ID,"PERT_SOC",2,LP+100,MENU=0)
-         call io_variable_elemental(ID,L0=BS_perturbative_SOC,&
-&       VAR='[SOC] Perturbative SOC        ',CHECK=.true.,OP=(/"=="/),DESCRIPTOR=desc,DO_NOT_DUMP=.TRUE.)
-         call io_variable_elemental(ID,I0=E_SOC_nbands,&
-&       VAR='[SOC] Bands in the MAP db     ',CHECK=.true.,OP=(/"=="/),DESCRIPTOR=desc,DO_NOT_DUMP=.TRUE.)
->>>>>>> 2c2c37df
+&       VAR='[SOC] Perturbative SOC',CHECK=.true.,OP=(/"=="/),DESCRIPTOR=desc,DO_NOT_DUMP=.TRUE.)
    endif
    !
  endif
