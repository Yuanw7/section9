--- conflicted
+++ resolved
@@ -219,18 +219,7 @@
    !
    ! W_RIM
    !
-<<<<<<< HEAD
-   call io_elemental(ID,VAR="W_FineGd",VAR_SZ=2,MENU=0)
-   i_local_desc=i_local_desc+1
-   call io_elemental(ID,I0=RIM_ng,&
-&     VAR=' RIM|RL components      [col]:',CHECK=.true.,OP=(/"=="/),&
-&     DESCRIPTION=local_description(i_local_desc),DO_NOT_DUMP=.TRUE.)
-   i_local_desc=i_local_desc+1
-   call io_elemental(ID,I0=RIM_n_rand_pts,&
-&     VAR='    |Random points      [col]:',CHECK=.true.,OP=(/"=="/),&
-&     DESCRIPTION=local_description(i_local_desc),DO_NOT_DUMP=.TRUE.)
-=======
-   call def_variable_elemental(ID,"W_DbGd",2,IP+100,0)
+   call def_variable_elemental(ID,"W_FineGd",2,IP+100,0)
    i_desc=i_desc+1
    call io_variable_elemental(ID,I0=RIM_ng,&
 &     VAR=' RIM|RL components      [col]',CHECK=.true.,OP=(/"=="/),&
@@ -239,32 +228,16 @@
    call io_variable_elemental(ID,I0=RIM_n_rand_pts,&
 &     VAR='    |Random points      [col]',CHECK=.true.,OP=(/"=="/),&
 &     DESC_STR=local_desc_str(i_desc),DESC_VAR=local_desc_var(:,i_desc),DO_NOT_DUMP=.TRUE.)
->>>>>>> 2e5b30d4
    !
    !
    ! Perturbative SOC
    !
    if (write_is_on(ID).or.variable_exist(ID,"PERT_SOC")) then
-<<<<<<< HEAD
-     call io_elemental(ID,VAR="PERT_SOC",VAR_SZ=1,MENU=0)
-     i_local_desc=i_local_desc+1
-     call io_elemental(ID,L0=BS_perturbative_SOC,&
-&       VAR=' SOC|Perturbative SOC        :',CHECK=.true.,OP=(/"=="/),&
-&       DESCRIPTION=local_description(i_local_desc),DO_NOT_DUMP=.TRUE.)
-=======
-     !
-     ! SOC
-     !
-     call def_variable_elemental(ID,"PERT_SOC",2,LP+100,MENU=0)
+     call def_variable_elemental(ID,"PERT_SOC",1,LP+100,MENU=0)
      i_desc=i_desc+1
      call io_variable_elemental(ID,L0=BS_perturbative_SOC,&
 &       VAR=' SOC|Perturbative SOC        ',CHECK=.true.,OP=(/"=="/),&
 &       DESC_STR=local_desc_str(i_desc),DESC_VAR=local_desc_var(:,i_desc),DO_NOT_DUMP=.TRUE.)
-     i_desc=i_desc+1
-     call io_variable_elemental(ID,I0=E_SOC_nbands,&
-&       VAR='    |Bands in the MAP db     ',CHECK=.true.,OP=(/"=="/),&
-&       DESC_STR=local_desc_str(i_desc),DESC_VAR=local_desc_var(:,i_desc),DO_NOT_DUMP=.TRUE.)
->>>>>>> 2e5b30d4
    endif
    !
  endif
