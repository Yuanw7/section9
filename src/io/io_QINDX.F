!
!        Copyright (C) 2000-2020 the YAMBO team
!              http://www.yambo-code.org
!
! Authors (see AUTHORS file for details): AM, DS
! 
! This file is distributed under the terms of the GNU 
! General Public License. You can redistribute it and/or 
! modify it under the terms of the GNU General Public 
! License as published by the Free Software Foundation; 
! either version 2, or (at your option) any later version.
!
! This program is distributed in the hope that it will 
! be useful, but WITHOUT ANY WARRANTY; without even the 
! implied warranty of MERCHANTABILITY or FITNESS FOR A 
! PARTICULAR PURPOSE.  See the GNU General Public License 
! for more details.
!
! You should have received a copy of the GNU General Public 
! License along with this program; if not, write to the Free 
! Software Foundation, Inc., 59 Temple Place - Suite 330,Boston, 
! MA 02111-1307, USA or visit http://www.gnu.org/copyleft/gpl.txt.
!
integer function io_QINDX(Xk,q,io_db)
 !
 use pars,           ONLY:SP,IP
 use R_lattice,      ONLY:nqibz,nqbz,qindx_X,qindx_B,qindx_S,qindx_C,&
&                         bse_scattering,QP_states_k,nXkibz,qindx_alloc,&
&                         Xk_grid_is_uniform,bz_samp,nXkbz,coll_scattering,q_pt,&
&                         sigma_scattering,X_scattering,k_GRIDS_string
 use IO_m,           ONLY:io_connect,io_disconnect,io_sec,frag_QINDX,&
&                         io_variable_elemental,def_variable_elemental,io_status,read_is_on,io_header,&
&                         ver_is_gt_or_eq,io_extension,io_fragment,IO_OUTDATED_DB,        &
&                         def_variable_bulk,io_variable_bulk,write_is_on
 use timing_m,       ONLY:timing
 use parallel_m,     ONLY:PAR_K_scheme
 !
#include<memory.h>
 !
 type(bz_samp)::q,Xk
 integer      ::io_db,i3,i2,i2_dn,i2_up,i2_mem,i2_step,IO_size
 logical      ::PAR_IO
 !
 ! Work Space
 !
 integer      :: ioScatt
 !
 call timing('io_QINDX',OPR='start')
 !
 PAR_IO=any((/io_sec(io_db,:)==5/)).and.write_is_on(io_db)
 if (     PAR_IO) io_QINDX=io_connect(desc='kindx',type=1,ID=io_db,COMM=PAR_K_scheme%COM_ibz_index%COMM)
 if (.not.PAR_IO) io_QINDX=io_connect(desc='kindx',type=1,ID=io_db)
 if (io_QINDX/=0) goto 1
 !
 if (any((/io_sec(io_db,:)==1/))) then
   !
   io_QINDX=io_header(io_db,IMPOSE_SN=.true.,FRAG=frag_QINDX)
   !
   ! In V. 3.0.7 a real parameter (RL_v_comp_norm) has been removed
   ! In revision 3085 the coll indx has been ceated with two new logicals
   ! in the header
   !
   if (.not.ver_is_gt_or_eq(io_db,revision=5545)) io_QINDX=IO_OUTDATED_DB
   if (io_QINDX/=0) goto 1
   !
   if (.not.ver_is_gt_or_eq(io_db,revision=18984)) call def_variable_elemental(io_db,"PARS",9,SP,0)
   if (     ver_is_gt_or_eq(io_db,revision=18984)) call def_variable_elemental(io_db,"PARS",7,SP,0)
   !
   call io_variable_elemental(io_db,I0=nXkbz)
   call io_variable_elemental(io_db,VAR="Polarization last K",I0=nXkibz)
   call io_variable_elemental(io_db,VAR="QP states",I1=QP_states_k,CHECK=.true.,OP=(/">=","<="/))
   call io_variable_elemental(io_db,I0=q%nibz)
   call io_variable_elemental(io_db,I0=q%nbz)
   call io_variable_elemental(io_db,VAR="X grid is uniform",L0=Xk_grid_is_uniform)
   io_QINDX=io_status(io_db)
   if (ver_is_gt_or_eq(io_db,revision=18984)) then
     call def_variable_elemental(io_db,"CH_GRIDS",1,0,0)
     call io_variable_elemental(io_db,VAR="Grids",CH0=k_GRIDS_string,CHECK=.TRUE.,OP=(/"=="/))
     call def_variable_elemental(io_db,"GRID_LOGICALS",4,SP,0)
   endif
   !
   call io_variable_elemental(io_db,VAR="BS scattering",L0=bse_scattering,CHECK=.true.,OP=(/"=="/))
   call io_variable_elemental(io_db,VAR="COLL scattering",L0=coll_scattering,CHECK=.true.,OP=(/"=="/))
   !
   if (ver_is_gt_or_eq(io_db,revision=18984)) then
     call io_variable_elemental(io_db,VAR="Sigma scattering",L0=sigma_scattering,CHECK=.true.,OP=(/"=="/))
     call io_variable_elemental(io_db,VAR="X scattering",L0=X_scattering,CHECK=.true.,OP=(/"=="/))
   endif
   !
   call def_variable_elemental(io_db,"",0,0,1)
   ioScatt=io_status(io_db)
   nqbz=q%nbz
   nqibz=q%nibz
   !
   if (io_QINDX/=0) goto 1
   if (.not.any((/io_sec(io_db,:)>1/)) ) then
     if (ioScatt/=0) io_QINDX=ioScatt
     goto 1
   endif
   !
 endif
 !
 if (any((/io_sec(io_db,:)==2/))) then
   !
   if(ioScatt==0) then
     if (read_is_on(io_db)) then
       YAMBO_ALLOC(q%pt,(q%nibz,3))
     endif
     call def_variable_bulk(io_db,"Qpts",10,shape(q%pt),SP)
     call  io_variable_bulk(io_db,10,R2=q%pt)
   else
     if(.not.allocated(q_pt)) then
       YAMBO_ALLOC(q_pt,(nqibz,3))
       call def_variable_bulk(io_db,"Qpts",10,shape(q_pt),SP)
       call  io_variable_bulk(io_db,10,R2=q_pt)
     endif
     io_QINDX=ioScatt
     goto 1
   endif
 endif
 !
 ! qindx_X(nqibz,nXkbz,2)
 ! qindx_S(qp_states_k(2),nqbz,2)
 ! (bse_scattering)  -> qindx_B(nXkbz,nXkbz,2)
 ! (coll_scattering) -> qindx_C(nXkbz,nXkbz,2)
 !
 if (any((/io_sec(io_db,:)==3/))) then
<<<<<<< HEAD
   if (read_is_on(io_db)) call qindx_alloc('X')
   !
   ! Fragmentation (1): eXchange indx
   !
   io_extension(io_db)='kindx'
   call io_fragment(io_db,i_fragment=1)
   !
   call def_variable_bulk(io_db,"Qindx",1,shape(qindx_X),IP+100)
   call  io_variable_bulk(io_db,1,I3=qindx_X)
 endif
 !
 if (any((/io_sec(io_db,:)==4/))) then 
   if (Xk_grid_is_uniform) then
     if (read_is_on(io_db)) call qindx_alloc('S')
=======
   !
   if (read_is_on(io_db)) call qindx_alloc('ALL')
   !
   ! Fragmentation (1): eXchange indx
   !
   if (X_scattering) then
     io_extension(io_db)='kindx'
     call io_fragment(io_db,i_fragment=1)
     call def_variable_bulk(io_db,"Qindx",1,shape(qindx_X),IP+100)
     call  io_variable_bulk(io_db,1,I3=qindx_X)
   endif
   !
   if (sigma_scattering) then
>>>>>>> 52d8ddb1
     !
     ! Fragmentation (2): Self-Energy indx
     !
     io_extension(io_db)='kindx'
     call io_fragment(io_db,i_fragment=2)
     call def_variable_bulk(io_db,"Sindx",2,shape(qindx_S),IP+100)
     call  io_variable_bulk(io_db,2,I3=qindx_S)
   endif
<<<<<<< HEAD
 endif
 !
 if (any((/io_sec(io_db,:)==5/))) then 
=======
   !
>>>>>>> 52d8ddb1
   if (bse_scattering) then
     if (read_is_on(io_db)) call qindx_alloc('B')
     !
     ! Fragmentation (3): BSE indx
     !
     io_extension(io_db)='kindx'
     call io_fragment(io_db,i_fragment=3,COMM=PAR_K_scheme%COM_ibz_index%COMM)
     call def_variable_bulk(io_db,"Bindx",3,(/nXkbz,nXkbz,2/),IP+100,par_io_kind='independent')
     ! 46341 is the sqare root of the maximum integer 2147483647
     ! qindx_B is size nXkbz*nXkbz
     ! NETCDF has problems in reading when this number overcomes 2147483647
     IO_size=nXkbz !size(qindx_B(1,1,:))
     i2_step=IO_size/(IO_size/46341+1)
     do i3=1,2
       do i2_dn=1,IO_size,i2_step
         i2_up=min(i2_dn-1+i2_step,IO_size)
         ! the loop here make not needed the previous loop
         ! however I keep also the previous one in case, for future changes,
         ! the next loop is removed
         do i2=i2_dn,i2_up
           if (.not.PAR_K_scheme%IND_bz%element_1D(i2)) cycle
           i2_mem=PAR_K_scheme%bz_index(i2)
           call io_variable_bulk(io_db,3,I3=qindx_B(:,i2_mem:i2_mem,i3:i3),IPOS=(/1,i2,i3/))
         enddo
       enddo
     enddo
   endif
 endif
 !
 if (any((/io_sec(io_db,:)==6/))) then 
   if (coll_scattering.and.ver_is_gt_or_eq(io_db,revision=3085)) then
     if (read_is_on(io_db)) call qindx_alloc('C')
     !
     ! Fragmentation (4): COLL indx
     !
     io_extension(io_db)='kindx'
     call io_fragment(io_db,i_fragment=4)
     call def_variable_bulk(io_db,"Cindx",4,shape(qindx_C),IP+100)
     call  io_variable_bulk(io_db,4,I3=qindx_C)
   endif
 endif
 !
1 call io_disconnect(ID=io_db)
 !
 call timing('io_QINDX',OPR='stop')
 !
end function io_QINDX<|MERGE_RESOLUTION|>--- conflicted
+++ resolved
@@ -125,36 +125,22 @@
  ! (coll_scattering) -> qindx_C(nXkbz,nXkbz,2)
  !
  if (any((/io_sec(io_db,:)==3/))) then
-<<<<<<< HEAD
-   if (read_is_on(io_db)) call qindx_alloc('X')
-   !
-   ! Fragmentation (1): eXchange indx
-   !
-   io_extension(io_db)='kindx'
-   call io_fragment(io_db,i_fragment=1)
-   !
-   call def_variable_bulk(io_db,"Qindx",1,shape(qindx_X),IP+100)
-   call  io_variable_bulk(io_db,1,I3=qindx_X)
- endif
- !
- if (any((/io_sec(io_db,:)==4/))) then 
-   if (Xk_grid_is_uniform) then
-     if (read_is_on(io_db)) call qindx_alloc('S')
-=======
-   !
-   if (read_is_on(io_db)) call qindx_alloc('ALL')
-   !
-   ! Fragmentation (1): eXchange indx
-   !
    if (X_scattering) then
+     if (read_is_on(io_db)) call qindx_alloc('X')
+     !
+     ! Fragmentation (1): eXchange indx
+     !
      io_extension(io_db)='kindx'
      call io_fragment(io_db,i_fragment=1)
+     !
      call def_variable_bulk(io_db,"Qindx",1,shape(qindx_X),IP+100)
      call  io_variable_bulk(io_db,1,I3=qindx_X)
    endif
-   !
+ endif
+ !
+ if (any((/io_sec(io_db,:)==4/))) then 
    if (sigma_scattering) then
->>>>>>> 52d8ddb1
+     if (read_is_on(io_db)) call qindx_alloc('S')
      !
      ! Fragmentation (2): Self-Energy indx
      !
@@ -163,13 +149,10 @@
      call def_variable_bulk(io_db,"Sindx",2,shape(qindx_S),IP+100)
      call  io_variable_bulk(io_db,2,I3=qindx_S)
    endif
-<<<<<<< HEAD
  endif
  !
  if (any((/io_sec(io_db,:)==5/))) then 
-=======
-   !
->>>>>>> 52d8ddb1
+   !
    if (bse_scattering) then
      if (read_is_on(io_db)) call qindx_alloc('B')
      !
@@ -216,4 +199,43 @@
  !
  call timing('io_QINDX',OPR='stop')
  !
-end function io_QINDX+end function io_QINDX
+!
+!
+integer function qindx_B_init(ID)
+  !
+  use pars,       ONLY:IP
+  use IO_m,       ONLY:io_control,io_connect,def_variable_bulk,OP_RD,RD
+  integer  :: ID
+  !
+  call io_control(ACTION=OP_RD,ID=ID)
+  qindx_B_init=io_connect(desc='kindx',type=1,ID=ID)
+  call def_variable_bulk(ID,"Bindx",3,(/nXkbz,nXkbz,2/),IP+100,par_io_kind='independent')
+  call io_control(ACTION=RD,ID=ID)
+  !
+end function qindx_B_init
+!
+!
+integer function qindx_B_close(ID)
+  !
+  use IO_m,  ONLY:io_control,io_disconnect,RD_CL
+  integer :: ID
+  !
+  call io_control(ACTION=RD_CL,ID=ID)
+  call io_disconnect(ID=ID)
+  qindx_B_close=0
+  !
+end function qindx_B_close
+!
+!
+function qindx_B_load(ikbz,ikp_bz,ID)
+  !
+  use IO_m,  ONLY:io_variable_bulk
+  integer, dimension(2) :: qindx_B_load
+  integer, intent(in) :: ID,ikbz,ikp_bz
+  integer :: IO_var(1,1,2)
+  !
+  call io_variable_bulk(ID,3,I3=IO_var,IPOS=(/ikbz,ikp_bz,1/))
+  qindx_B_load=IO_var(1,1,:)
+  !
+end function qindx_B_load