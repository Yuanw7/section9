--- conflicted
+++ resolved
@@ -61,15 +61,8 @@
    call io_elemental(io_db,VAR="PARS",VAR_SZ=9,MENU=0)
    !
    call io_elemental(io_db,I0=nXkbz)
-<<<<<<< HEAD
    call io_elemental(io_db,VAR=" Polarization last K   :",I0=nXkibz)
-   call io_elemental(io_db,VAR=" QP states             :",I1=qp_states_k,CHECK=.true.,OP=(/">=","<="/))
-=======
-   call io_elemental(io_db,&
-&       VAR=" Polarization last K   :",I0=nXkibz)
-   call io_elemental(io_db,&
-&       VAR=" QP states             :",I1=QP_states_k,CHECK=.true.,OP=(/">=","<="/))
->>>>>>> 17c1ad30
+   call io_elemental(io_db,VAR=" QP states             :",I1=QP_states_k,CHECK=.true.,OP=(/">=","<="/))
    call io_elemental(io_db,I0=q%nibz)
    call io_elemental(io_db,I0=q%nbz)
    call io_elemental(io_db,VAR=" X grid is uniform     :",L0=Xk_grid_is_uniform)
