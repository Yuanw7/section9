--- conflicted
+++ resolved
@@ -17,17 +17,10 @@
 #endif
 objs = ver_is_gt_or_eq.o \
        io_Vnl.o       io_E_SOC_map.o \
-<<<<<<< HEAD
-       io_RIM.o       io_GROT.o        $(ELPH_objects)  $(PHEL_objects) \
-       io_QINDX.o     io_QP_and_GF.o   io_X.o           io_MPA.o  \
-       io_DB1.o       io_WF.o          io_KB_abinit.o   io_KB_pwscf.o   io_HF_and_locXC.o \
-       io_BS_Fxc.o    io_NLCC_pwscf.o \
-=======
        io_RIM.o io_RIM_W.o    io_GROT.o     $(ELPH_objects) $(PHEL_objects) \
-       io_QINDX.o    io_QP_and_GF.o   io_X.o \
+       io_QINDX.o    io_QP_and_GF.o   io_X.o           io_MPA.o  \
        io_DB1.o       io_WF.o       io_KB_abinit.o   io_KB_pwscf.o   io_HF_and_locXC.o \
        io_BS_Fxc.o  io_NLCC_pwscf.o \
->>>>>>> f33a6437
        io_ATMPROJ_pwscf.o  io_descriptors.o \
        io_BSS_diago.o  io_BSS_Haydock.o io_BSS_invert.o io_USPP_pwscf.o \
        io_header.o io_Double_Grid.o \
