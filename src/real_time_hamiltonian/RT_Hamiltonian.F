!
!        Copyright (C) 2000-2020 the YAMBO team
!              http://www.yambo-code.org
!
! Authors (see AUTHORS file for details): AM CA DS
! 
! This file is distributed under the terms of the GNU 
! General Public License. You can redistribute it and/or 
! modify it under the terms of the GNU General Public 
! License as published by the Free Software Foundation; 
! either version 2, or (at your option) any later version.
!
! This program is distributed in the hope that it will 
! be useful, but WITHOUT ANY WARRANTY; without even the 
! implied warranty of MERCHANTABILITY or FITNESS FOR A 
! PARTICULAR PURPOSE.  See the GNU General Public License 
! for more details.
!
! You should have received a copy of the GNU General Public 
! License along with this program; if not, write to the Free 
! Software Foundation, Inc., 59 Temple Place - Suite 330,Boston, 
! MA 02111-1307, USA or visit http://www.gnu.org/copyleft/gpl.txt.
!
subroutine RT_Hamiltonian(dG_in,A_input,E,k)
 !
 ! 1) The KBE is coded in terms of :
 !
 !    i d_t G(t) - [ H^RT_s , G(t) ]  =  S^xc(t)
 !
 !   - G(t) is the time diagonal G_lesser
 !   - H^RT_s contains the equilibrium hamiltonian H^EQ
 !     plus the variation of the static Hxc self-energy
 !     plus the external field(s)
 !   - S_xc contains instead the dynamical part of the self-energy
 !     which describes relaxation and dissipation
 !
 ! 2) This subroutine computes the RT Hamiltonian H^RT
 !
 !     H^RT= H^EQ + ( \Sigma^Hxc[G(t)] - \Sigma^Hxc[G_ref] ) + U^ext
 !
 !    The term A+B can be computed with two different strategies:
 !    a) computing the equilibrium kernel K (named here collisions) and then 
 !      \Sigma_Hxc = K*(G(t)-G_ref) 
 !      This approach is exact only for linear self-energies
 !    b) directly computing the \Sigma_Hxc[G(t)] functional
 !
 ! 3) Available approximations for H^RT
 !    IP          ==>  \Sigma^Hxc = 0
 !    TD-HARTREE  ==>  \Sigma^Hxc=V^H
 !    TD-LDA      ==>  \Sigma^Hxc=V^H+V^xc
 !    TD-SEX      ==>  \Sigma^Hxc=V^H+\Simga^{SEX} (only strategy 2a available)
 !
 use pars,           ONLY:SP,cONE,cZERO
 use wrapper_omp,    ONLY:V_by_V_plus_V_omp
 use electrons,      ONLY:levels,n_spinor,n_spin
 use FFT_m,          ONLY:fft_size
 use drivers,        ONLY:l_use_Hxc_collisions
 use R_lattice,      ONLY:bz_samp,nXkibz
 use hamiltonian,    ONLY:V_hartree_sc,H_nl_sc,rho_n,magn_n,V_xc_sc
<<<<<<< HEAD
 use real_time,      ONLY:Ho_plus_Sigma,l_NE_with_fields,REF_V_xc_sc,                  &
&                         DbGd_ibz_coo,rho_reference,magn_reference,RT_Vnl_xc,H_EQ,    &
=======
 use real_time,      ONLY:Ho_plus_Sigma,l_NE_with_fields,REF_V_xc_sc, &
&                         rho_reference,magn_reference,RT_Vnl_xc,         &
>>>>>>> 97b0d495
&                         l_RT_RWA,eval_HARTREE,eval_DFT,RT_ibz_coo,RT_potential,      &
&                         RT_bands,RT_nbands,RT_nk,RT_E_and_k,    &
&                         l_update_SOC,l_velocity_gauge_corr
 use fields,         ONLY:gauge_field
 use wave_func,      ONLY:WF
 use parallel_m,     ONLY:PAR_IND_Xk_ibz,PAR_COM_Xk_ibz_A2A,PP_redux_wait,PAR_G_k_range
 use xc_functionals, ONLY:V_xc,XC_potential_driver
 use global_XC,      ONLY:WF_xc_functional,WF_kind
 use collision_ext,  ONLY:COLLISIONS_have_HARTREE
 use timing_m,       ONLY:timing
 use H_interfaces,   ONLY:V_real_space_to_H
 !
 implicit none
 !
 type(levels),  intent(inout) :: E
 type(bz_samp), intent(in)    :: k
 complex(SP),   intent(in)    :: dG_in(RT_bands(1):RT_bands(2),RT_bands(1):RT_bands(2),PAR_G_k_range(1):PAR_G_k_range(2))
 type(gauge_field), intent(in):: A_input
 !
 ! Work Space
 !
 integer                  :: ik,ik_RT,ib
 logical                  :: l_H_contains_Hartree
<<<<<<< HEAD
 integer                  :: ik,ik_RT,ib
=======
>>>>>>> 97b0d495
 real(SP),    allocatable :: delta_rho(:),delta_magn(:,:)
 complex(SP), allocatable :: V_scf(:),V_scf_grad(:,:),V_xc_mat(:,:,:)
 !
 call timing('RT Hamiltonian',OPR='start')
 !
 ! Contribution from \delta\Sigma_coherent
 !=========================================
 !
 ! All the potentials are written in terms of the variations
 ! * The Hartree term: V_hartree(rho) = V_hartree(rho_reference) + V_hartree(delta_rho)
 ! * The V_xc    term: V_xc(rho)      = V_xc(rho_reference)      + {V_xc(rho) - V_xc(rho_reference)} 
 ! * Sigma_xc    term: S_xc(G)        ~ S_xc(G_reference)        + S_xc(delta_G)
 !   For Sigma_xc this is in general an approximation. It is exact only for self-energies 
 !                linear in G_lesser as exchange and SEX[W_eq] 
 !
 !  V_hartree(rho_reference) is in REF_V_hartree_sc
 !  V_xc(rho_reference)      is in REF_V_xc_sc
 !  S_xc(G_reference)        is introduced in the QP corrections to the eigenvalues
 !
 l_H_contains_Hartree=.FALSE.
 Ho_plus_Sigma=cZERO
 !
 ! Local part computed in real space (V_xc_sc and V_Hartree_sc)
 !=============================================================
 !
 if ( (.not.l_use_Hxc_collisions .and. .not.trim(RT_Potential)=='IP') .or. &
&     (.not.COLLISIONS_have_HARTREE .and. index(trim(RT_potential),"HARTREE")>0) ) then
   !
   ! Density & Magnetization (needed for VHartree and Vxc)
   !--------------------------
   allocate(delta_rho(fft_size))
   call el_density_matrix(dG_in,E,k,delta_rho,RT_bands(1))
   rho_n=rho_reference+delta_rho
   !
   ! The VHartree term
   !-------------------
   if (eval_HARTREE) call V_Hartree(delta_rho,V_hartree_sc)
   !
   deallocate(delta_rho)
   !
   if(n_spin>1 .and. eval_DFT) then
     allocate(delta_magn(fft_size,3))
     call el_magnetization_matrix(dG_in,E,k,delta_magn,RT_bands(1))
     magn_n=magn_reference+delta_magn
     deallocate(delta_magn)
   endif
   !
   !
   ! The Vxc term
   !--------------
   if (eval_DFT) then
     call XC_potential_driver(E,k,WF_kind,WF_xc_functional,1)
     V_xc_sc=V_xc-REF_V_xc_sc
   endif
   !
   ! GPL_EXCLUDE_START
   !
   ! Update of SOC term
   !
   if(n_spinor==2 .and. l_update_SOC ) then
     !
     allocate(V_scf(fft_size),V_scf_grad(fft_size,3))
     V_scf=cZERO
     if(eval_HARTREE) V_scf=V_scf+V_Hartree_sc(:,1)
     if(eval_DFT)     then
       allocate(V_xc_mat(fft_size,n_spinor,n_spinor))
       call Build_V_xc_mat(V_xc_sc,V_xc_mat)
       V_scf=V_scf+V_xc_mat(:,1,1)+V_xc_mat(:,2,2)
       deallocate(V_xc_mat)
     endif
     allocate(V_scf_grad(fft_size,3))
     call eval_Gradient(V_scf,V_scf_grad,1,"potential")
     deallocate(V_scf)
     !
   endif
   !
   ! GPL_EXCLUDE_END
   !
   ! Add H_nl_sc to Ho_plus_Sigma 
   !---------------------------------
   do ik=1,nXkibz 
     !
     H_nl_sc=cZERO
     !
     if (.not.PAR_IND_Xk_ibz%element_1D(ik) ) cycle
     !
     call V_real_space_to_H(ik,1,H_nl_sc,WF,'def+xc',V=V_hartree_sc,Vxc=V_xc_sc)
     ! GPL_EXCLUDE_START
     if(n_spinor==2.and.l_update_soc) call Vgrad_real_space_to_H(ik,H_nl_sc,WF,V_scf_grad)
     ! GPL_EXCLUDE_END
     !
     call PP_redux_wait(H_nl_sc,COMM=PAR_COM_Xk_ibz_A2A%COMM)
     !
     forall(ik_RT=RT_ibz_coo(ik,1):RT_ibz_coo(ik,2)) Ho_plus_Sigma(:,:,ik_RT,1)=H_nl_sc
     !
   enddo
   !
   l_H_contains_Hartree=index(trim(RT_potential),"HARTREE")>0
   if(allocated(V_scf_grad)) deallocate(V_scf_grad)
   !
 endif
 !
 ! Local and/or non local part computed with collisions (RT_Vnl_xc)
 !======================================================
 if (l_use_Hxc_collisions) then
   !
   call COLLISIONS_compose_rt(dG_in)
   !
   ! Add RT_Vnl_xc to Ho_plus_Sigma 
   !---------------------------------
   do ik=1,nXkibz 
     if (.not.PAR_IND_Xk_ibz%element_1D(ik)) cycle
     if (l_H_contains_HARTREE) then
       do ik_RT =RT_ibz_coo(ik,1),RT_ibz_coo(ik,2)
         Ho_plus_Sigma(:,:,ik_RT,1)=Ho_plus_Sigma(:,:,ik_RT,1)+RT_Vnl_xc(:,:,ik,1)
       enddo
     else
       do ik_RT =RT_ibz_coo(ik,1),RT_ibz_coo(ik,2)
         Ho_plus_Sigma(:,:,ik_RT,1)=RT_Vnl_xc(:,:,ik,1)
       enddo
     endif
   enddo
   !
 endif
 !
 ! The External Field
 !====================
 !if (l_NE_with_fields.and.any((/Efield(:n_ext_fields)%t_final>=NE_time/))) then
 if (l_NE_with_fields) then
   !
   call timing('RT Apply Field',OPR='start')
   !
   do ik=1,nXkibz 
     if (.not.PAR_IND_Xk_ibz%element_1D(ik)) cycle
     H_nl_sc=cZERO
     call RT_apply_field(ik,1,H_nl_sc,A_input)
     do ik_RT =RT_ibz_coo(ik,1),RT_ibz_coo(ik,2)
       call V_by_V_plus_V_omp(RT_nbands,cONE,H_nl_sc,Ho_plus_sigma(:,:,ik_RT,1))
     enddo
   enddo
   !
   call timing('RT Apply Field',OPR='stop')
   !
 endif
 !
<<<<<<< HEAD
 ! The KS Hamiltonian
 !====================
 if (.not.l_RT_RWA) Ho_plus_Sigma=Ho_plus_Sigma+H_EQ
=======
 ! The bare Hamiltonian
 !=========================
 if (.not.l_RT_RWA) then
   !
   do ik=1,nXkibz
     !
     if (.not.PAR_IND_Xk_ibz%element_1D(ik)) cycle
     !
     ! DAVIDE:
     ! Ho+Sigma[eq]= E^{QP} 
     !
     do ik_RT=RT_ibz_coo(ik,1),RT_ibz_coo(ik,2)
       do ib=RT_bands(1),RT_bands(2)
         Ho_plus_Sigma(ib,ib,ik_RT,1)=RT_E_and_k%E(ib,ik_RT,1)
       enddo
     enddo
     !
   enddo
   !
 endif
>>>>>>> 97b0d495
 !
 !GPL_EXCLUDE_START
 !
 ! Pseudo potential terms needed for velocity gauge
 !==================================================
 if (l_velocity_gauge_corr) call Pseudo_Hamiltonian(k,E,.false.)
 !
 !GPL_EXCLUDE_END
 !
 call timing('RT Hamiltonian',OPR='stop')
 !
end subroutine RT_Hamiltonian<|MERGE_RESOLUTION|>--- conflicted
+++ resolved
@@ -57,13 +57,8 @@
  use drivers,        ONLY:l_use_Hxc_collisions
  use R_lattice,      ONLY:bz_samp,nXkibz
  use hamiltonian,    ONLY:V_hartree_sc,H_nl_sc,rho_n,magn_n,V_xc_sc
-<<<<<<< HEAD
- use real_time,      ONLY:Ho_plus_Sigma,l_NE_with_fields,REF_V_xc_sc,                  &
-&                         DbGd_ibz_coo,rho_reference,magn_reference,RT_Vnl_xc,H_EQ,    &
-=======
  use real_time,      ONLY:Ho_plus_Sigma,l_NE_with_fields,REF_V_xc_sc, &
-&                         rho_reference,magn_reference,RT_Vnl_xc,         &
->>>>>>> 97b0d495
+&                         rho_reference,magn_reference,RT_Vnl_xc,H_EQ,         &
 &                         l_RT_RWA,eval_HARTREE,eval_DFT,RT_ibz_coo,RT_potential,      &
 &                         RT_bands,RT_nbands,RT_nk,RT_E_and_k,    &
 &                         l_update_SOC,l_velocity_gauge_corr
@@ -87,10 +82,6 @@
  !
  integer                  :: ik,ik_RT,ib
  logical                  :: l_H_contains_Hartree
-<<<<<<< HEAD
- integer                  :: ik,ik_RT,ib
-=======
->>>>>>> 97b0d495
  real(SP),    allocatable :: delta_rho(:),delta_magn(:,:)
  complex(SP), allocatable :: V_scf(:),V_scf_grad(:,:),V_xc_mat(:,:,:)
  !
@@ -236,32 +227,9 @@
    !
  endif
  !
-<<<<<<< HEAD
  ! The KS Hamiltonian
  !====================
  if (.not.l_RT_RWA) Ho_plus_Sigma=Ho_plus_Sigma+H_EQ
-=======
- ! The bare Hamiltonian
- !=========================
- if (.not.l_RT_RWA) then
-   !
-   do ik=1,nXkibz
-     !
-     if (.not.PAR_IND_Xk_ibz%element_1D(ik)) cycle
-     !
-     ! DAVIDE:
-     ! Ho+Sigma[eq]= E^{QP} 
-     !
-     do ik_RT=RT_ibz_coo(ik,1),RT_ibz_coo(ik,2)
-       do ib=RT_bands(1),RT_bands(2)
-         Ho_plus_Sigma(ib,ib,ik_RT,1)=RT_E_and_k%E(ib,ik_RT,1)
-       enddo
-     enddo
-     !
-   enddo
-   !
- endif
->>>>>>> 97b0d495
  !
  !GPL_EXCLUDE_START
  !
