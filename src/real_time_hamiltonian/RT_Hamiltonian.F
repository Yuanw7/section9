!
!        Copyright (C) 2000-2020 the YAMBO team
!              http://www.yambo-code.org
!
! Authors (see AUTHORS file for details): AM CA DS
! 
! This file is distributed under the terms of the GNU 
! General Public License. You can redistribute it and/or 
! modify it under the terms of the GNU General Public 
! License as published by the Free Software Foundation; 
! either version 2, or (at your option) any later version.
!
! This program is distributed in the hope that it will 
! be useful, but WITHOUT ANY WARRANTY; without even the 
! implied warranty of MERCHANTABILITY or FITNESS FOR A 
! PARTICULAR PURPOSE.  See the GNU General Public License 
! for more details.
!
! You should have received a copy of the GNU General Public 
! License along with this program; if not, write to the Free 
! Software Foundation, Inc., 59 Temple Place - Suite 330,Boston, 
! MA 02111-1307, USA or visit http://www.gnu.org/copyleft/gpl.txt.
!
subroutine RT_Hamiltonian(dG_in,A_input,E,k)
 !
 ! 1) The KBE is coded in terms of :
 !
 !    i d_t G(t) - [ H^RT_s , G(t) ]  =  S^xc(t)
 !
 !   - G(t) is the time diagonal G_lesser
 !   - H^RT_s contains the equilibrium hamiltonian H^EQ
 !     plus the variation of the static Hxc self-energy
 !     plus the external field(s)
 !   - S_xc contains instead the dynamical part of the self-energy
 !     which describes relaxation and dissipation
 !
 ! 2) This subroutine computes the RT Hamiltonian H^RT
 !
 !     H^RT= H^EQ + ( \Sigma^Hxc[G(t)] - \Sigma^Hxc[G_ref] ) + U^ext
 !
 !    The term A+B can be computed with two different strategies:
 !    a) computing the equilibrium kernel K (named here collisions) and then 
 !      \Sigma_Hxc = K*(G(t)-G_ref) 
 !      This approach is exact only for linear self-energies
 !    b) directly computing the \Sigma_Hxc[G(t)] functional
 !
 ! 3) Available approximations for H^RT
 !    IP          ==>  \Sigma^Hxc = 0
 !    TD-HARTREE  ==>  \Sigma^Hxc=V^H
 !    TD-LDA      ==>  \Sigma^Hxc=V^H+V^xc
 !    TD-SEX      ==>  \Sigma^Hxc=V^H+\Simga^{SEX} (only strategy 2a available)
 !
 use pars,           ONLY:SP,cONE,cZERO
 use wrapper_omp,    ONLY:V_by_V_plus_V_omp
 use electrons,      ONLY:levels,n_spinor,n_spin
 use FFT_m,          ONLY:fft_size
 use drivers,        ONLY:l_use_Hxc_collisions
 use R_lattice,      ONLY:bz_samp,nXkibz
 use hamiltonian,    ONLY:V_hartree_sc,H_nl_sc,rho_n,magn_n,V_xc_sc
 use real_time,      ONLY:Ho_plus_Sigma,l_NE_with_fields,REF_V_xc_sc, &
&                         rho_reference,magn_reference,RT_Vnl_xc,         &
&                         l_RT_RWA,eval_HARTREE,eval_DFT,RT_ibz_coo,RT_potential,      &
<<<<<<< HEAD
&                         RT_bands,RT_nbands,RT_nk,RT_E_and_k,    &
&                         l_update_SOC,l_velocity_gauge_corr !NE_time
 use fields,         ONLY:gauge_field!,Efield,n_ext_fields
=======
&                         RT_bands,RT_nbands,l_update_SOC,l_velocity_gauge_corr
 use fields,         ONLY:gauge_field
>>>>>>> eaee6fd4
 use wave_func,      ONLY:WF
 use parallel_m,     ONLY:PAR_IND_Xk_ibz,PAR_COM_Xk_ibz_A2A,PP_redux_wait,PAR_G_k_range
 use xc_functionals, ONLY:V_xc,XC_potential_driver
 use global_XC,      ONLY:WF_xc_functional,WF_kind
 use collision_ext,  ONLY:COLLISIONS_have_HARTREE
 use timing_m,       ONLY:timing
 use H_interfaces,   ONLY:V_real_space_to_H
 !
 implicit none
 !
 type(levels),  intent(inout) :: E
 type(bz_samp), intent(in)    :: k
 complex(SP),   intent(in)    :: dG_in(RT_bands(1):RT_bands(2),RT_bands(1):RT_bands(2),PAR_G_k_range(1):PAR_G_k_range(2))
 type(gauge_field), intent(in):: A_input
 !
 ! Work Space
 !
 integer                  :: ik,ik_RT,ib
 logical                  :: l_H_contains_Hartree
 real(SP),    allocatable :: delta_rho(:),delta_magn(:,:)
 complex(SP), allocatable :: V_scf(:),V_scf_grad(:,:),V_xc_mat(:,:,:)
 !
 call timing('RT Hamiltonian',OPR='start')
 !
 ! Contribution from \delta\Sigma_coherent
 !=========================================
 !
 ! All the potentials are written in terms of the variations
 ! * The Hartree term: V_hartree(rho) = V_hartree(rho_reference) + V_hartree(delta_rho)
 ! * The V_xc    term: V_xc(rho)      = V_xc(rho_reference)      + {V_xc(rho) - V_xc(rho_reference)} 
 ! * Sigma_xc    term: S_xc(G)        ~ S_xc(G_reference)        + S_xc(delta_G)
 !   For Sigma_xc this is in general an approximation. It is exact only for self-energies 
 !                linear in G_lesser as exchange and SEX[W_eq] 
 !
 !  V_hartree(rho_reference) is in REF_V_hartree_sc
 !  V_xc(rho_reference)      is in REF_V_xc_sc
 !  S_xc(G_reference)        is introduced in the QP corrections to the eigenvalues
 !
 l_H_contains_Hartree=.FALSE.
 Ho_plus_Sigma=cZERO
 !
 ! Local part computed in real space (V_xc_sc and V_Hartree_sc)
 !=============================================================
 !
 if ( (.not.l_use_Hxc_collisions .and. .not.trim(RT_Potential)=='IP') .or. &
&     (.not.COLLISIONS_have_HARTREE .and. index(trim(RT_potential),"HARTREE")>0) ) then
   !
   ! Density & Magnetization (needed for VHartree and Vxc)
   !--------------------------
   allocate(delta_rho(fft_size))
   call el_density_matrix(dG_in,E,k,delta_rho,RT_bands(1))
   rho_n=rho_reference+delta_rho
   !
   ! The VHartree term
   !-------------------
   if (eval_HARTREE) call V_Hartree(delta_rho,V_hartree_sc)
   !
   deallocate(delta_rho)
   !
   if(n_spin>1 .and. eval_DFT) then
     allocate(delta_magn(fft_size,3))
     call el_magnetization_matrix(dG_in,E,k,delta_magn,RT_bands(1))
     magn_n=magn_reference+delta_magn
     deallocate(delta_magn)
   endif
   !
   !
   ! The Vxc term
   !--------------
   if (eval_DFT) then
     call XC_potential_driver(E,k,WF_kind,WF_xc_functional,1)
     V_xc_sc=V_xc-REF_V_xc_sc
   endif
   !
   ! GPL_EXCLUDE_START
   !
   ! Update of SOC term
   !
   if(n_spinor==2 .and. l_update_SOC ) then
     !
     allocate(V_scf(fft_size),V_scf_grad(fft_size,3))
     V_scf=cZERO
     if(eval_HARTREE) V_scf=V_scf+V_Hartree_sc(:,1)
     if(eval_DFT)     then
       allocate(V_xc_mat(fft_size,n_spinor,n_spinor))
       call Build_V_xc_mat(V_xc_sc,V_xc_mat)
       V_scf=V_scf+V_xc_mat(:,1,1)+V_xc_mat(:,2,2)
       deallocate(V_xc_mat)
     endif
     allocate(V_scf_grad(fft_size,3))
     call eval_Gradient(V_scf,V_scf_grad,1,"potential")
     deallocate(V_scf)
     !
   endif
   !
   ! GPL_EXCLUDE_END
   !
   ! Add H_nl_sc to Ho_plus_Sigma 
   !---------------------------------
   do ik=1,nXkibz 
     !
     H_nl_sc=cZERO
     !
     if (.not.PAR_IND_Xk_ibz%element_1D(ik) ) cycle
     !
     call V_real_space_to_H(ik,1,H_nl_sc,WF,'def+xc',V=V_hartree_sc,Vxc=V_xc_sc)
     ! GPL_EXCLUDE_START
     if(n_spinor==2.and.l_update_soc) call Vgrad_real_space_to_H(ik,H_nl_sc,WF,V_scf_grad)
     ! GPL_EXCLUDE_END
     !
     call PP_redux_wait(H_nl_sc,COMM=PAR_COM_Xk_ibz_A2A%COMM)
     !
     forall(ik_RT=RT_ibz_coo(ik,1):RT_ibz_coo(ik,2)) Ho_plus_Sigma(:,:,ik_RT,1)=H_nl_sc
     !
   enddo
   !
   l_H_contains_Hartree=index(trim(RT_potential),"HARTREE")>0
   if(allocated(V_scf_grad)) deallocate(V_scf_grad)
   !
 endif
 !
 ! Local and/or non local part computed with collisions (RT_Vnl_xc)
 !======================================================
 if (l_use_Hxc_collisions) then
   !
   call COLLISIONS_compose_rt(dG_in)
   !
   ! Add RT_Vnl_xc to Ho_plus_Sigma 
   !---------------------------------
   do ik=1,nXkibz 
     if (.not.PAR_IND_Xk_ibz%element_1D(ik)) cycle
     if (l_H_contains_HARTREE) then
       do ik_RT =RT_ibz_coo(ik,1),RT_ibz_coo(ik,2)
         Ho_plus_Sigma(:,:,ik_RT,1)=Ho_plus_Sigma(:,:,ik_RT,1)+RT_Vnl_xc(:,:,ik,1)
       enddo
     else
       do ik_RT =RT_ibz_coo(ik,1),RT_ibz_coo(ik,2)
         Ho_plus_Sigma(:,:,ik_RT,1)=RT_Vnl_xc(:,:,ik,1)
       enddo
     endif
   enddo
   !
 endif
 !
 ! The External Field
 !====================
 !if (l_NE_with_fields.and.any((/Efield(:n_ext_fields)%t_final>=NE_time/))) then
 if (l_NE_with_fields) then
   !
   call timing('RT Apply Field',OPR='start')
   !
   do ik=1,nXkibz 
     if (.not.PAR_IND_Xk_ibz%element_1D(ik)) cycle
     H_nl_sc=cZERO
     call RT_apply_field(ik,1,H_nl_sc,A_input)
     do ik_RT =RT_ibz_coo(ik,1),RT_ibz_coo(ik,2)
       call V_by_V_plus_V_omp(RT_nbands,cONE,H_nl_sc,Ho_plus_sigma(:,:,ik_RT,1))
     enddo
   enddo
   !
   call timing('RT Apply Field',OPR='stop')
   !
 endif
 !
 ! The bare Hamiltonian
 !=========================
 if (.not.l_RT_RWA) then
   !
   do ik=1,nXkibz
     !
     if (.not.PAR_IND_Xk_ibz%element_1D(ik)) cycle
     !
     ! DAVIDE:
     ! Ho+Sigma[eq]= E^{QP} 
     !
     do ik_RT=RT_ibz_coo(ik,1),RT_ibz_coo(ik,2)
       do ib=RT_bands(1),RT_bands(2)
         Ho_plus_Sigma(ib,ib,ik_RT,1)=RT_E_and_k%E(ib,ik_RT,1)
       enddo
     enddo
     !
   enddo
   !
 endif
 !
 !GPL_EXCLUDE_START
 !
 ! Pseudo potential terms needed for velocity gauge
 !==================================================
 if (l_velocity_gauge_corr) call Pseudo_Hamiltonian(k,E,.false.)
 !
 !GPL_EXCLUDE_END
 !
 call timing('RT Hamiltonian',OPR='stop')
 !
end subroutine RT_Hamiltonian<|MERGE_RESOLUTION|>--- conflicted
+++ resolved
@@ -60,14 +60,9 @@
  use real_time,      ONLY:Ho_plus_Sigma,l_NE_with_fields,REF_V_xc_sc, &
 &                         rho_reference,magn_reference,RT_Vnl_xc,         &
 &                         l_RT_RWA,eval_HARTREE,eval_DFT,RT_ibz_coo,RT_potential,      &
-<<<<<<< HEAD
 &                         RT_bands,RT_nbands,RT_nk,RT_E_and_k,    &
-&                         l_update_SOC,l_velocity_gauge_corr !NE_time
- use fields,         ONLY:gauge_field!,Efield,n_ext_fields
-=======
-&                         RT_bands,RT_nbands,l_update_SOC,l_velocity_gauge_corr
+&                         l_update_SOC,l_velocity_gauge_corr
  use fields,         ONLY:gauge_field
->>>>>>> eaee6fd4
  use wave_func,      ONLY:WF
  use parallel_m,     ONLY:PAR_IND_Xk_ibz,PAR_COM_Xk_ibz_A2A,PP_redux_wait,PAR_G_k_range
  use xc_functionals, ONLY:V_xc,XC_potential_driver
