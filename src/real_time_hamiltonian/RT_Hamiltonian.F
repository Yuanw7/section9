--- conflicted
+++ resolved
@@ -59,15 +59,9 @@
  use hamiltonian,    ONLY:V_hartree_sc,H_nl_sc,rho_n,magn_n,V_xc_sc,E_reference
  use real_time,      ONLY:Ho_plus_Sigma,l_NE_with_fields,REF_V_xc_sc, &
 &                         rho_reference,magn_reference,RT_Vnl_xc,         &
-<<<<<<< HEAD
 &                         l_RT_RWA,eval_HARTREE,eval_DFT,RTibz,RT_potential,      &
-&                         RT_bands,RT_nbands,RT_levels,    &
+&                         RT_bands,RT_nbands,    &
 &                         l_update_SOC,l_velocity_gauge_corr
-=======
-&                         l_RT_RWA,eval_HARTREE,eval_DFT,RT_ibz_coo,RT_potential,      &
-&                         RT_bands,RT_nbands,RT_nk,RT_E_and_k,RT_ibz_dupl,    &
-&                         l_RT_uses_E_FineGd,l_update_SOC,l_velocity_gauge_corr
->>>>>>> 9c1f5afe
  use fields,         ONLY:gauge_field
  use wave_func,      ONLY:WF
  use parallel_m,     ONLY:PAR_IND_Xk_ibz,PAR_COM_Xk_ibz_A2A,PP_redux_wait,PAR_G_k_range
@@ -86,7 +80,7 @@
  !
  ! Work Space
  !
- integer                  :: ik,ik_RT,ik_E_FineGd,ib
+ integer                  :: ik,ik_RT,ib,iE_fg
  logical                  :: l_H_contains_Hartree
  real(SP),    allocatable :: delta_rho(:),delta_magn(:,:)
  complex(SP), allocatable :: V_scf(:),V_scf_grad(:,:),V_xc_mat(:,:,:)
@@ -242,22 +236,16 @@
      if (.not.PAR_IND_Xk_ibz%element_1D(ik)) cycle
      !
      ! DAVIDE:
-     ! Ho+Sigma[eq]= E^{QP}
-     !
-<<<<<<< HEAD
+     ! Ho+Sigma[eq]= E^{QP} 
+     !
      do ik_RT=RTibz%k_range(ik,1),RTibz%k_range(ik,2)
        do ib=RT_bands(1),RT_bands(2)
-         Ho_plus_Sigma(ib,ib,ik_RT,1)=RT_levels%E(ib,ik_RT,1)
-=======
-     do ik_RT=RT_ibz_coo(ik,1),RT_ibz_coo(ik,2)
-       ik_E_FineGd=ik_RT-ik+sum(RT_ibz_dupl(:ik))
-       do ib=RT_bands(1),RT_bands(2)
-         if(      l_RT_uses_E_FineGd.and.ik_RT/=RT_ibz_coo(ik,1)) then
-           Ho_plus_Sigma(ib,ib,ik_RT,1)=Ho_plus_Sigma(ib,ib,ik_RT,1)+E_reference%E_FineGd(ib,ik_E_FineGd,1)
+         if (ik_RT/=RTibz%k_range(ik,1)) then
+           iE_fg=RTibz%E_map(ik_RT)
+           Ho_plus_Sigma(ib,ib,ik_RT,1)=Ho_plus_Sigma(ib,ib,ik_RT,1)+E_reference%FG%E(ib,iE_fg,1)
          else
            Ho_plus_Sigma(ib,ib,ik_RT,1)=Ho_plus_Sigma(ib,ib,ik_RT,1)+E_reference%E(ib,ik,1)
          endif
->>>>>>> 9c1f5afe
        enddo
      enddo
      !
