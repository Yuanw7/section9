--- conflicted
+++ resolved
@@ -227,37 +227,9 @@
    !
  endif
  !
-<<<<<<< HEAD
  ! The KS Hamiltonian
  !====================
  if (.not.l_RT_RWA) Ho_plus_Sigma=Ho_plus_Sigma+H_EQ
-=======
- ! The bare Hamiltonian
- !=========================
- if (.not.l_RT_RWA) then
-   !
-   do ik=1,nXkibz
-     !
-     if (.not.PAR_IND_Xk_ibz%element_1D(ik)) cycle
-     !
-     ! DAVIDE:
-     ! Ho+Sigma[eq]= E^{QP}
-     !
-     do ik_RT=RT_ibz_coo(ik,1),RT_ibz_coo(ik,2)
-       ik_E_FineGd=ik_RT-ik+sum(RT_ibz_dupl(:ik))
-       do ib=RT_bands(1),RT_bands(2)
-         if(      l_RT_uses_E_FineGd.and.ik_RT/=RT_ibz_coo(ik,1)) then
-           Ho_plus_Sigma(ib,ib,ik_RT,1)=Ho_plus_Sigma(ib,ib,ik_RT,1)+E_reference%E_FineGd(ib,ik_E_FineGd,1)
-         else
-           Ho_plus_Sigma(ib,ib,ik_RT,1)=Ho_plus_Sigma(ib,ib,ik_RT,1)+E_reference%E(ib,ik,1)
-         endif
-       enddo
-     enddo
-     !
-   enddo
-   !
- endif
->>>>>>> c6de293f
  !
  !GPL_EXCLUDE_START
  !
