!
!        Copyright (C) 2000-2019 the YAMBO team
!              http://www.yambo-code.org
!
! Authors (see AUTHORS file for details): AM, DS
!
! This file is distributed under the terms of the GNU
! General Public License. You can redistribute it and/or
! modify it under the terms of the GNU General Public
! License as published by the Free Software Foundation;
! either version 2, or (at your option) any later version.
!
! This program is distributed in the hope that it will
! be useful, but WITHOUT ANY WARRANTY; without even the
! implied warranty of MERCHANTABILITY or FITNESS FOR A
! PARTICULAR PURPOSE.  See the GNU General Public License
! for more details.
!
! You should have received a copy of the GNU General Public
! License along with this program; if not, write to the Free
! Software Foundation, Inc., 59 Temple Place - Suite 330,Boston,
! MA 02111-1307, USA or visit http://www.gnu.org/copyleft/gpl.txt.
!
subroutine RT_Hamiltonian_diagonalize(E,k,BGR,A_input)
 !
 ! This routine defines and diagonalize the Coherent part of the
 ! evolution operator.
 !
 ! This is by Ho_plus_Sigma which include a H/xc part plus RT_Vnl_xc
 !
 ! In this routine I do a double job. I diagonalize
 ! 
 !  1. Ho_plus_Sigma
 !  2. Ho_plus_Sigma-RT_Vnl_xc+Z*RT_Vnl_xc
 !
 ! The point 2 is done only if l_RT_update_Energies=.TRUE. and if Z_bgr/=1.
 !
 use pars,           ONLY:SP,rZERO,cONE,cZERO
 use R_lattice,      ONLY:nkibz
 use timing_m,       ONLY:timing
 use electrons,      ONLY:levels
 use hamiltonian,    ONLY:H_rotation,E_reference
 use linear_algebra, ONLY:DIAGO,USE_LK
 use parallel_m,     ONLY:PP_redux_wait,PAR_IND_Xk_ibz,PAR_COM_Xk_ibz_INDEX
 !use interfaces,     ONLY:LINEAR_ALGEBRA_driver,OCCUPATIONS_Fermi
 use real_time,      ONLY:RT_E_and_k,Ho_plus_Sigma,RT_ibz_coo,RT_bands,&
<<<<<<< HEAD
&                         l_RT_uses_E_FineGd,l_RT_update_Energies,l_RT_rotate_DM,&
&                         l_RT_eval_lifetimes
=======
&                         l_RT_uses_E_DbGd,l_RT_update_Energies,l_RT_rotate_DM,&
&                         DbGd_ibz_coo,l_RT_eval_lifetimes,RT_nbands,l_NE_with_fields
>>>>>>> c3f6efec
 use R_lattice,      ONLY:bz_samp
 use RT_control,     ONLY:RT_do_it
 use fields,         ONLY:gauge_field
 use wrapper_omp,    ONLY:V_by_V_plus_V_omp
 !
 implicit none
 !
 type(levels)                 :: E
 type(bz_samp), intent(in)    :: k
 real(SP),      intent(out)   :: BGR(4)
 type(gauge_field), intent(in):: A_input
 !
 ! Work Space
 !
 complex(SP)  :: H(RT_bands(1):RT_bands(2),RT_bands(1):RT_bands(2)),&
&                H_field(RT_bands(1):RT_bands(2),RT_bands(1):RT_bands(2))
 real(SP)     :: Ed(RT_bands(1):RT_bands(2)),dE
 integer      :: ib,ik,ik_RT,ik_E_FineGd
 logical      :: l_do_E,l_do_R
 !
 BGR=rZERO
 !
 l_do_E=l_RT_update_Energies.and.(l_RT_eval_lifetimes.or.(RT_do_it('OUT').or.RT_do_it('OBS')))
 l_do_R=l_RT_rotate_DM.and.(RT_do_it('OUT').or.RT_do_it('OBS'))
 !
 if (.not.l_do_E .and. .not. l_do_R) return
 !
 call timing('RT H diago',OPR='start')
 !
 RT_E_and_K%E(RT_bands(1):RT_bands(2),:,:)=rZERO
 !
 do ik=1,nkibz
   !
   if (.not.PAR_IND_Xk_ibz%element_1D(ik) ) cycle
   !
   ik_RT=RT_ibz_coo(ik,1)
   !
   H(:,:)=Ho_plus_Sigma(:,:,ik_RT,1)
   !
   if (l_NE_with_fields) then
     !
     H_field=cZERO
     call RT_apply_field(ik,1,H_field,A_input)
     call V_by_V_plus_V_omp(RT_nbands,cONE,-H_field,H)
     !
   endif
   !
   call SERIAL_HERMITIAN_diagonalization(RT_nbands,H,Ed)
   !
   ! Rotation
   !
   if (l_do_R) H_rotation(:,:,ik,1)=H(:,:)
   !
   if (.not.l_do_E) cycle
   !
   do ib=RT_bands(2),1,-1
     !
     if (ib>=RT_bands(1)) dE=Ed(ib)-E_reference%E(ib,ik,1)
     if (ib< RT_bands(1)) dE=Ed(RT_bands(1))-E_reference%E(RT_bands(1),ik,1)
     !
     do ik_RT=RT_ibz_coo(ik,1),RT_ibz_coo(ik,2)
       !
       ik_E_FineGd=ik_RT-ik
       !
<<<<<<< HEAD
       if(      l_RT_uses_E_FineGd .and.ik_RT/=RT_ibz_coo(ik,1)) &
       &   E%E_FineGd(ib,ik_E_FineGd,1) = E_reference%E_FineGd(ib,ik_E_FineGd,1)+dE
       !
       if((.not.l_RT_uses_E_FineGd).or. ik_RT==RT_ibz_coo(ik,1)) &
       &   E%E(ib,ik,1)               = E_reference%E(ib,ik,1)+dE
       !
       if (ib>=RT_bands(1).and.ik_RT==RT_ibz_coo(ik,1)) RT_E_and_k%E(ib,ik_RT,1) =E%E(ib,ik,1)
       if (ib>=RT_bands(1).and.ik_RT/=RT_ibz_coo(ik,1)) RT_E_and_k%E(ib,ik_RT,1) =E%E_FineGd(ib,ik_E_FineGd,1)
=======
       if(l_RT_uses_E_DbGd) then
         E%E_DbGd(ib,ik_DbGd,1)   =E_reference%E_DbGd(ib,ik_DbGd,1)+dE
         if (ib>=RT_bands(1)) RT_E_and_k%E(ib,ik_RT,1) =E%E_DbGd(ib,ik_DbGd,1)
       else
         E%E(ib,ik,1)             =E_reference%E(ib,ik,1)+dE
         if (ib>=RT_bands(1)) RT_E_and_k%E(ib,ik_RT,1) =E%E(ib,ik,1)
       endif
>>>>>>> c3f6efec
       !
     enddo
   enddo
   !    
 enddo
 !
<<<<<<< HEAD
 if (l_RT_uses_E_FineGd) call PP_redux_wait(E%E_FineGd,COMM=PAR_COM_Xk_ibz_INDEX%COMM)
 call PP_redux_wait(E%E,       COMM=PAR_COM_Xk_ibz_INDEX%COMM)
 call PP_redux_wait(RT_E_and_K%E,COMM=PAR_COM_Xk_ibz_INDEX%COMM)
=======
 if (     l_RT_uses_E_DbGd) call PP_redux_wait(E%E_DbGd,COMM=PAR_COM_Xk_ibz_INDEX%COMM)
 if (.not.l_RT_uses_E_DbGd) call PP_redux_wait(E%E,COMM=PAR_COM_Xk_ibz_INDEX%COMM)
 call PP_redux_wait(RT_E_and_K%E(RT_bands(1):RT_bands(2),:,:),COMM=PAR_COM_Xk_ibz_INDEX%COMM)
>>>>>>> c3f6efec
 !
 ! Evaluation of the contribution to the minimal gap
 !
 BGR=0._SP
 !call OCCUPATIONS_Fermi(E,k,mode="OCCUPATIONS",n_bands=RT_bands(2))
 !
 !BGR(1)=E%E_dir_gap(1)
 !BGR(2)=E%E_ind_gap(1)
 !BGR(3)=BGR(1)-E_reference%E_dir_gap(1)
 !BGR(4)=BGR(2)-E_reference%E_ind_gap(1)
 !
 call timing('RT H diago',OPR='stop')
 !
end subroutine RT_Hamiltonian_diagonalize<|MERGE_RESOLUTION|>--- conflicted
+++ resolved
@@ -44,13 +44,8 @@
  use parallel_m,     ONLY:PP_redux_wait,PAR_IND_Xk_ibz,PAR_COM_Xk_ibz_INDEX
  !use interfaces,     ONLY:LINEAR_ALGEBRA_driver,OCCUPATIONS_Fermi
  use real_time,      ONLY:RT_E_and_k,Ho_plus_Sigma,RT_ibz_coo,RT_bands,&
-<<<<<<< HEAD
 &                         l_RT_uses_E_FineGd,l_RT_update_Energies,l_RT_rotate_DM,&
-&                         l_RT_eval_lifetimes
-=======
-&                         l_RT_uses_E_DbGd,l_RT_update_Energies,l_RT_rotate_DM,&
-&                         DbGd_ibz_coo,l_RT_eval_lifetimes,RT_nbands,l_NE_with_fields
->>>>>>> c3f6efec
+&                         l_RT_eval_lifetimes,RT_nbands,l_NE_with_fields
  use R_lattice,      ONLY:bz_samp
  use RT_control,     ONLY:RT_do_it
  use fields,         ONLY:gauge_field
@@ -79,6 +74,9 @@
  if (.not.l_do_E .and. .not. l_do_R) return
  !
  call timing('RT H diago',OPR='start')
+ !
+                         E%E       (RT_bands(1):RT_bands(2),:,:)=rZERO
+ if (l_RT_uses_E_FineGd) E%E_FineGd(RT_bands(1):RT_bands(2),:,:)=rZERO
  !
  RT_E_and_K%E(RT_bands(1):RT_bands(2),:,:)=rZERO
  !
@@ -115,39 +113,23 @@
        !
        ik_E_FineGd=ik_RT-ik
        !
-<<<<<<< HEAD
-       if(      l_RT_uses_E_FineGd .and.ik_RT/=RT_ibz_coo(ik,1)) &
+       if(      l_RT_uses_E_FineGd .and.ik_RT/=RT_ibz_coo(ik,1)) then
        &   E%E_FineGd(ib,ik_E_FineGd,1) = E_reference%E_FineGd(ib,ik_E_FineGd,1)+dE
-       !
-       if((.not.l_RT_uses_E_FineGd).or. ik_RT==RT_ibz_coo(ik,1)) &
-       &   E%E(ib,ik,1)               = E_reference%E(ib,ik,1)+dE
-       !
-       if (ib>=RT_bands(1).and.ik_RT==RT_ibz_coo(ik,1)) RT_E_and_k%E(ib,ik_RT,1) =E%E(ib,ik,1)
-       if (ib>=RT_bands(1).and.ik_RT/=RT_ibz_coo(ik,1)) RT_E_and_k%E(ib,ik_RT,1) =E%E_FineGd(ib,ik_E_FineGd,1)
-=======
-       if(l_RT_uses_E_DbGd) then
-         E%E_DbGd(ib,ik_DbGd,1)   =E_reference%E_DbGd(ib,ik_DbGd,1)+dE
-         if (ib>=RT_bands(1)) RT_E_and_k%E(ib,ik_RT,1) =E%E_DbGd(ib,ik_DbGd,1)
+         if (ib>=RT_bands(1)) RT_E_and_k%E(ib,ik_RT,1) =E%E_FineGd(ib,ik_E_FineGd,1)
        else
          E%E(ib,ik,1)             =E_reference%E(ib,ik,1)+dE
          if (ib>=RT_bands(1)) RT_E_and_k%E(ib,ik_RT,1) =E%E(ib,ik,1)
        endif
->>>>>>> c3f6efec
        !
      enddo
    enddo
    !    
  enddo
  !
-<<<<<<< HEAD
+                         call PP_redux_wait(E%E,       COMM=PAR_COM_Xk_ibz_INDEX%COMM)
  if (l_RT_uses_E_FineGd) call PP_redux_wait(E%E_FineGd,COMM=PAR_COM_Xk_ibz_INDEX%COMM)
- call PP_redux_wait(E%E,       COMM=PAR_COM_Xk_ibz_INDEX%COMM)
- call PP_redux_wait(RT_E_and_K%E,COMM=PAR_COM_Xk_ibz_INDEX%COMM)
-=======
- if (     l_RT_uses_E_DbGd) call PP_redux_wait(E%E_DbGd,COMM=PAR_COM_Xk_ibz_INDEX%COMM)
- if (.not.l_RT_uses_E_DbGd) call PP_redux_wait(E%E,COMM=PAR_COM_Xk_ibz_INDEX%COMM)
+ !
  call PP_redux_wait(RT_E_and_K%E(RT_bands(1):RT_bands(2),:,:),COMM=PAR_COM_Xk_ibz_INDEX%COMM)
->>>>>>> c3f6efec
  !
  ! Evaluation of the contribution to the minimal gap
  !
