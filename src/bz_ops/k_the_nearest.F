--- conflicted
+++ resolved
@@ -45,35 +45,6 @@
  !
  ! Work Space
  !
-<<<<<<< HEAD
- integer :: i1,is
- real(SP):: v(3),k_distance_loc,k_distance_tmp,k_distance_min
- real(SP):: k_rotated(3,nsym)
- logical :: local_flag
- !
- k_the_nearest=0
- if (present(i_err)) i_err=-1
- k_distance_loc=10000._SP
- k_distance_min=iku_v_norm(k_iku_zero)
- !
- local_flag=.FALSE.
- if (present(ROTATE_k_ref)) local_flag=ROTATE_k_ref
- !
- if (.not.local_flag) then
-   do i1=1,n_k
-     v=k_ref-k(i1,:)
-     call k2bz(v)
-     k_distance_tmp=iku_v_norm(v,inside_bz=.true.)
-     if(present(k_dist)) k_dist(i1)=k_distance_tmp
-     if ( k_distance_tmp<abs(k_distance_loc-k_distance_min) ) then
-       k_distance_loc=k_distance_tmp
-       k_the_nearest=i1
-     endif
-     if (k_distance_loc<zero_dfl) then
-       if (present(i_err)) i_err=0
-       exit 
-     endif
-=======
  integer :: ik,is,nsym_loop
  real(SP):: v(3),k_dist_(n_k),k_rotated(3,nsym),MAX_dist
  logical :: ROTATE_k_ref_
@@ -96,38 +67,12 @@
    nsym_loop=nsym
    do is=1,nsym
      k_rotated(:,is)=matmul(rl_sop(:,:,is),k_ref)
->>>>>>> f2c5ecf8
    enddo
  else
    nsym_loop=1
    k_rotated(:,1)=k_ref
  endif
  ! 
-<<<<<<< HEAD
- if(present(k_dist)) k_dist=10000.
- k_distance_loc=10000.
- do i1=1,n_k
-   !
-   do is=1,nsym
-     v=k_rotated(:,is)-k(i1,:)
-     !
-     ! 2020/07/16: these lines should be replaced with call k2bz(v)
-     !
-     if(.not.present(k_symm)) then
-       call c2a(v_in=v,mode='ki2a')
-       v(1)=v(1)-nint(v(1))     
-       v(2)=v(2)-nint(v(2))     
-       v(3)=v(3)-nint(v(3))   
-       call c2a(v_in=v,mode='ka2i')
-     endif
-     !
-     k_distance_tmp=iku_v_norm(v,inside_bz=.true.)
-     if(present(k_dist)) k_dist(i1)=min(k_dist(i1),k_distance_tmp)
-     if ( k_distance_tmp<abs(k_distance_loc-k_distance_min) ) then
-       k_distance_loc=k_distance_tmp
-       k_the_nearest=i1
-       if(present(k_symm)) k_symm=is
-=======
  MAX_dist=10000._SP
  !
  do ik=1,n_k
@@ -141,7 +86,6 @@
        if (present(k_symm)) then
          k_symm=is
        endif
->>>>>>> f2c5ecf8
      endif
      if (k_dist_(ik)<zero_dfl) then
        if (present(i_err)) i_err=0
