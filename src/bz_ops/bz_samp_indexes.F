--- conflicted
+++ resolved
@@ -76,12 +76,8 @@
  integer :: io_db,io_err
  integer :: i1,i2,i3,i4,iv1(3),iqibz,iqbz,ikibz,ikbz,ikbz_p,iqs,iks,id
  real(SP):: v1(3),k_b_m1(3,3),local_zero(3),q_step(3)
-<<<<<<< HEAD
  real(SP):: E_empty(1,q%nibz,n_sp_pol)
- logical :: connected_grids,user_defined_qpts,gamma_point_only
-=======
  logical :: connected_grids,user_defined_qpts
->>>>>>> f00f3385
 #if defined _ELPH
  logical :: bse_setup_scatt
 #endif
@@ -212,24 +208,7 @@
  !
  ! Allocate
  !
-<<<<<<< HEAD
- call qindx_alloc()
- !
- ! Gamma point only
- !
- if (gamma_point_only) then
-   forall(i1=1:Xk%nbz) qindx_X(1,i1,1)=i1
-   forall(i1=1:Xk%nbz) qindx_X(1,i1,2)=1
-   goto 1
- endif
- !
- string=' Indices: polarization function'
- if ( bse_scattering) string=trim(string)//' + BSE'
- if (coll_scattering) string=trim(string)//' + COLL'
- call msg('nr',trim(string))
-=======
  call qindx_alloc('XB')
->>>>>>> f00f3385
  !
  qindx_X=0
  if ( bse_scattering) qindx_B=0
@@ -242,7 +221,7 @@
  ! qindx_B(ikbz,okbz,1)=iqbz
  ! qindx_B(ikbz,okbz,2)=iGo
  !
- string=':: Indices: polarization function'
+ string=' Indices for polarization function'
  if ( bse_scattering) string=trim(string)//' + BSE'
  if (coll_scattering) string=trim(string)//' + COLL'
  call msg('nr',trim(string))
@@ -432,24 +411,6 @@
  call timing('bz_samp_indexes',OPR='stop')
  !
  contains 
-   !
-   subroutine Q_report(kind)
-     character(3)     ::kind
-     character(lchlen)::ch(4)
-     real(SP)         ::q_cc(3)
-     if(trim(kind)=='iku') then
-     endif
-     if(trim(kind)=='cc') call msg('r',' ')
-     do i1=1,q%nibz
-       if(trim(kind)=='cc') call c2a(v_in=q%pt(i1,:),v_out=q_cc,mode='ki2c')
-       ch(2)=gen_fmt(r_v=q%pt(i1,:))
-       ch(3)=gen_fmt(r_v=(/q%weights(i1)/))
-       write (ch(1),'(7a)') '(a,i5.5,a,3(',trim(ch(2)),',1x),a,',trim(ch(3)),',1x)'
-       if(trim(kind)=='cc')  write (ch(2),trim(ch(1)))   'Q [',i1,'] ',q_cc(:),'(cc ) * weight ',q%weights(i1)
-       if(trim(kind)=='iku') write (ch(2),trim(ch(1)))   'Q [',i1,'] ',q%pt(i1,:),'(iku) * weight ',q%weights(i1)
-       call msg('r',trim(ch(2)))
-     enddo
-   end subroutine
    !
    subroutine k_grid_shift(v)
      implicit none
