!
!        Copyright (C) 2000-2020 the YAMBO team
!              http://www.yambo-code.org
!
! Authors (see AUTHORS file for details): AM
! 
! This file is distributed under the terms of the GNU 
! General Public License. You can redistribute it and/or 
! modify it under the terms of the GNU General Public 
! License as published by the Free Software Foundation; 
! either version 2, or (at your option) any later version.
!
! This program is distributed in the hope that it will 
! be useful, but WITHOUT ANY WARRANTY; without even the 
! implied warranty of MERCHANTABILITY or FITNESS FOR A 
! PARTICULAR PURPOSE.  See the GNU General Public License 
! for more details.
!
! You should have received a copy of the GNU General Public 
! License along with this program; if not, write to the Free 
! Software Foundation, Inc., 59 Temple Place - Suite 330,Boston, 
! MA 02111-1307, USA or visit http://www.gnu.org/copyleft/gpl.txt.
!
subroutine bz_samp_indexes(en,k,Xk,q)
 !
 ! ikbz=(ik,is) --<--:--<-- okbz=(ok,os) = (IK-Q)
 !                   :
 !                  /:\ iqbz=(iq,is)
 !                   :
 !
 ! iq_is = ik_is-ok_os-Go
 !
 ! qindx_X(iq,ikbz,1)=okbz
 ! qindx_X(iq,ikbz,2)=iGo
 !
 ! qindx_B(okbz,ikbz,1)=iqbz
 ! qindx_B(okbz,ikbz,2)=iGo
 !
 ! qindx_S(ik,iqbz,1)=okbz
 ! qindx_S(ik,iqbz,2)=iGo
 !
 ! qindx_C(ikbz,iqbz,1)=okbz
 ! qindx_C(ikbz,iqbz,2)=iGo
 !
 use pars,           ONLY:SP,lchlen,zero_dfl
 use drivers,        ONLY:l_bse,l_elel_scatt
 use com,            ONLY:msg
 use parallel_m,     ONLY:PP_redux_wait,PAR_K_scheme,master_cpu
 use LIVE_t,         ONLY:live_timing
 use matrix_operate, ONLY:m3inv,m3det
 use electrons,      ONLY:n_sp_pol,levels
 use vec_operate,    ONLY:v_is_zero,c2a
 use BS,             ONLY:BS_res_mode,BS_cpl_mode
 use R_lattice,      ONLY:d3q_factor,RL_vol,nqibz,nqbz,QP_states_k,&
&                         qindx_X,qindx_B,qindx_S,qindx_C,qindx_free,&
&                         bse_scattering,qindx_alloc,Xk_grid_is_uniform,&
&                         k_grid,k_grid_b,q_pt,k_pt,bz_samp,q_norm,q0_def_norm,&
&                         q_sstar,coll_scattering,q_source,Xk_grid_new_mapping
 use IO_m,           ONLY:io_control,OP_RD_CL,OP_WR_CL,OP_APP_CL,VERIFY,REP
 use parser_m,       ONLY:parser
 use timing_m,       ONLY:timing
 use interfaces,     ONLY:PARALLEL_global_indexes
 use openmp,         ONLY:n_threads,master_thread,OPENMP_update
#if defined _ELPH
 use ELPH,           ONLY:elph_use_q_grid
#endif
#include<memory.h>
 !
 type(levels) ::en
 type(bz_samp)::k,Xk,q
 !
 !Work Space
 !
 integer, external :: G_index
 !
 character(lchlen) :: string
 integer :: io_db,io_err
<<<<<<< HEAD
 integer :: i1,i2,i3,i4,iv1(3),iqibz,iqbz,ikibz,ikbz,ikbz_p,ikbz_p_mem,iqs,iks,id
=======
 integer :: i1,i2,i3,i4,iv1(3),iqibz,iqbz,ikibz,ikbz,ikbz_p,ikbz_mem,iqs,iks,id
>>>>>>> c4522d9c
 real(SP):: v1(3),k_b_m1(3,3),local_zero(3),q_step(3)
 real(SP):: E_empty(1,q%nibz,n_sp_pol)
 logical :: connected_grids,user_defined_qpts,do_qindx_B
#if defined _ELPH
 logical :: bse_setup_scatt
#endif
 integer, allocatable :: q_map(:,:,:),q_iptbz(:,:)
 !
 integer, external    :: io_QINDX 
 !
 call section('*','Transferred momenta grid')
 !
 user_defined_qpts=.false.
 !
 if (.not.bse_scattering ) bse_scattering =l_bse .and. (index(BS_res_mode,'c')/=0.or.index(BS_cpl_mode,'c')/=0)
 if (.not.coll_scattering) coll_scattering=l_elel_scatt
#if defined _ELPH
 call parser('BSEscatt',bse_setup_scatt)
 if (.not.bse_scattering ) bse_scattering =elph_use_q_grid.or.bse_setup_scatt.or.&
&                                          trim(q_source)=="Electron-Phonon databases"
#endif
 !
 ! Parallelization
 !==================
 !
 if(bse_scattering) then
   call PARALLEL_global_indexes(en,Xk,q,"BZ_Indexes")
   call PARALLEL_SETUP_K_scheme("BZINDX")
 endif
 !
 q%description='q'
 !
 call io_control(ACTION=OP_RD_CL,COM=REP,SEC=(/1,2,3,4,6/),MODE=VERIFY,ID=io_db)
 io_err=io_QINDX(Xk,q,io_db)
 if (io_err==0) then
   call k_expand(q)
   d3q_factor=RL_vol/real(q%nbz)
   call REPORT_Energies(E_empty,q,q,1,(/1,q%nibz/),'Q',.TRUE.,.FALSE.)
   call q_shadows(.false.)
   return
 endif
 !
 call timing('bz_samp_indexes',OPR='start')
 !
 !
 ! First I map the Xk grid in a simple cubic Net
 !
 call k_ibz2bz(Xk,'a',.false.)  
 !
 YAMBO_ALLOC(q_map,(k_grid(1),k_grid(2),k_grid(3)))
 YAMBO_ALLOC(q_iptbz,(Xk%nbz,3))
 !
 ! k_b_m1=transpose(k_grid_b) in rlu
 !
 ! k_grid_b is in cc !
 !
 call c2a(v_in=k_grid_b(1,:),v_out=k_b_m1(:,1),mode='kc2a')
 call c2a(v_in=k_grid_b(2,:),v_out=k_b_m1(:,2),mode='kc2a')
 call c2a(v_in=k_grid_b(3,:),v_out=k_b_m1(:,3),mode='kc2a')
 !
 ! q_iptbz(i,:) = Xk%ptbz(1,:) - Vo  in units of k_grid_b
 ! q_map gives the index of q_iptbz given the components along k_grid_b
 !
 ! As first step I define the map with respect to Q defined as difference
 ! of K-pts
 !
 if (abs(m3det(k_b_m1))>1.E-7) then
   !
   call m3inv(M=k_b_m1)
   !
   if(     Xk_grid_new_mapping) call define_q_map_new( Xk%ptbz(:,:), Xk%ptbz(1,:))
   if(.not.Xk_grid_new_mapping) call define_q_map    ( Xk%ptbz(:,:), Xk%ptbz(1,:))
   !
   ! THE GRID IS UNIFORM IF ALL THE Q_MAP IS FILLED
   !
   Xk_grid_is_uniform=all(q_map/=0)
   !
 else
   Xk_grid_is_uniform=.false.
 endif
 !
 if (Xk_grid_is_uniform) then
   !
   q%nbz=Xk%nbz
   !
   ! q_ptbz in iku for k_reduce
   !
   YAMBO_ALLOC(q%ptbz,(q%nbz,3))
   do i1=1,q%nbz
     !
     v1=Xk%ptbz(i1,:)-Xk%ptbz(1,:)
     !
     call c2a(v_in= v1,v_out=q%ptbz(i1,:),mode='ka2i')
     !
   enddo
   if (.not.allocated(q_pt)) then
     call k_reduce(q,.TRUE.)
     YAMBO_FREE(q%ptbz)
   else
     q%nibz=nqibz
     YAMBO_ALLOC(q%pt,(q%nibz,3))
     q%pt=q_pt(:q%nibz,:)
     call msg('rsn','[RL indx] Q-grid'//trim(q_source))
     user_defined_qpts=.true.
   endif
   !
   ! q_ptbz in rlu for qindx_*.
   ! At difference with the Q list used in evaluating the map before
   ! here I need to recalculate the map so that it correctly points
   ! to the q%ptbz obtaine trought q_expand
   !
   call k_expand(q)
   call q_shadows(.false.)
   call k_ibz2bz(q,'a',.false.)
   nqbz =q%nbz
   nqibz=q%nibz
   call REPORT_Energies(E_empty,q,q,1,(/1,q%nibz/),'Q',.TRUE.,.FALSE.)
   !
   ! When using USER defined Q-points q%nbz may be different from Xk%nbz
   ! if the given list is not correct.
   ! In this case I switch to the Gamma only support
   !
   if (q%nbz/=Xk%nbz) then
     call bz_X_only_exit('[RL indx] Q BZ pts are /= from X grid BS pts. Gamma point only.')
     goto 1
   else
     if(     Xk_grid_new_mapping) call define_q_map_new(q%ptbz(:,:),(/0._SP,0._SP,0._SP/))
     if(.not.Xk_grid_new_mapping) call define_q_map    (q%ptbz(:,:),(/0._SP,0._SP,0._SP/))
   endif
   !
 else
   !
   call bz_X_only_exit('[RL indx] X grid is not uniform. Gamma point only.')
   goto 1
   !
 endif
 !
 d3q_factor=RL_vol/real(q%nbz)
 do_qindx_B=.false.
 !
 ! Allocate
 !
 call qindx_alloc('XB')
 !
 ! X indexes
 !
 ! qindx_X(iq,ikbz,1)=okbz
 ! qindx_X(iq,ikbz,2)=iGo
 !
 ! qindx_B(okbz,ikbz,1)=iqbz
 ! qindx_B(okbz,ikbz,2)=iGo
 !
 string=' Indices for polarization function'
 if ( bse_scattering) string=trim(string)//' + BSE'
 if (coll_scattering) string=trim(string)//' + COLL'
 call msg('nr',trim(string))
 !
 call live_timing('X indexes',max(1,Xk%nbz/n_threads))
 !
 if(Xk_grid_new_mapping) call k_find_smallest_q(Xk%ptbz,q_step,Xk%nbz)
 !
 !$omp parallel default(shared), private(ikbz,ikbz_p,v1,iv1,iqbz,iqibz,iqs)
 call OPENMP_update(master_thread)
 !
 !$omp do
 do ikbz=1,Xk%nbz
   !
   if(bse_scattering) then
     do_qindx_B=PAR_K_scheme%IND_bz%element_1D(ikbz)
     ikbz_mem=PAR_K_scheme%bz_index(ikbz)
   endif
   !
   do ikbz_p=1,Xk%nbz
     !
     if(Xk_grid_new_mapping) then
       !  
       v1=Xk%ptbz(ikbz,:)-Xk%ptbz(ikbz_p,:)
       v1=v1-nint(v1)       ! Bring in the BZ, remove the G0
       where(v1<-zero_dfl)  ! Bring between [0,1)
         v1(:)=1._SP+v1(:)
       end where
       do id=1,3
         if(q_step(id)==0) then
           iv1(id)=1 ! Non-periodic directions or no kpoints in this direction
         else
           iv1(id)=nint(v1(id)/q_step(id))+1
         endif
       enddo
       !
     else
       !  
       v1=matmul(k_b_m1,Xk%ptbz(ikbz,:)-Xk%ptbz(ikbz_p,:)) ! K-K_p= Q + Go
       iv1=nint(v1)
       call k_grid_shift(iv1)
       !
     endif
<<<<<<< HEAD
     !
     if(bse_scattering) then
       do_qindx_B=PAR_K_scheme%IND_bz%element_1D(ikbz_p)
       ikbz_p_mem=PAR_K_scheme%bz_index(ikbz_p)
     endif
=======
>>>>>>> c4522d9c
     ! 
     iqbz =q_map(iv1(1),iv1(2),iv1(3))
     iqibz=q%sstar(iqbz,1)
     iqs  =q%sstar(iqbz,2)
     if (iqs/=1.and..not.do_qindx_B) cycle
     !
     if (iqs==1)     qindx_X(iqibz,ikbz,1)=ikbz_p
<<<<<<< HEAD
     if (do_qindx_B) qindx_B(ikbz,ikbz_p_mem,1)=iqbz
=======
     if (do_qindx_B) qindx_B(ikbz_p,ikbz_mem,1)=iqbz
>>>>>>> c4522d9c
     !
     v1=Xk%ptbz(ikbz,:)-Xk%ptbz(ikbz_p,:)-q%ptbz(iqbz,:)
     call c2a(v_in=v1,mode='ka2i')
     !
<<<<<<< HEAD
     if (iqs==1)     qindx_X(iqibz,ikbz      ,2)=G_index(v1,.true.)
     if (do_qindx_B) qindx_B(ikbz ,ikbz_p_mem,2)=G_index(v1,.false.)
=======
     if (iqs==1)     qindx_X(iqibz, ikbz    ,2)=G_index(v1,.true.)
     if (do_qindx_B) qindx_B(ikbz_p,ikbz_mem,2)=G_index(v1,.false.)
>>>>>>> c4522d9c
     !
     if ( iqs==1 .and. qindx_X(iqibz,ikbz,2)==0 ) exit
     !
   enddo
   !
   if (master_thread) call live_timing(steps=1)
   !
 enddo
 !$omp end do
 !$omp end parallel
 !
 call live_timing()
 !
 if (any(qindx_X==0)) then
   call bz_X_only_exit('Null transition detected [qindx_X]. Gamma point only.')
   goto 1
 endif
 !
 if(coll_scattering) then
   call msg('rn',' Indices: Scattering and Self-Energy')
   call live_timing('SSE indexes',max(1,Xk%nbz/n_threads))
 else
   call msg('rn',' Indices: Self-Energy')
   i1=QP_states_k(2)-QP_states_k(1)+1
   call live_timing('SE indexes',max(1,i1/n_threads))
 endif
 !
 call k_ibz2bz(k,'a',.false.)
 !
 connected_grids=.true.
 local_zero=1.E-4_SP
 !
 call qindx_alloc('SC')
 !
 ! qindx_S(ik,iqbz,1)=okbz
 ! qindx_S(ik,iqbz,2)=iGo
 !
 ! qindx_C(ikbz,iqbz,1)=okbz
 ! qindx_C(ikbz,iqbz,2)=iGo
 !
 !$omp parallel default(shared), private(ikbz,ikibz,iks,ikbz_p,v1,iv1,iqbz)
 call OPENMP_update(master_thread)
 !
 !$omp do
 do ikbz=1,k%nbz
   !
   ikibz=k%sstar(ikbz,1)
   iks  =k%sstar(ikbz,2)
   !
   if (iks/=1.and..not.coll_scattering) cycle
   !
   do ikbz_p=1,k%nbz
     !
     if(Xk_grid_new_mapping) then
       !
       v1=Xk%ptbz(ikbz,:)-Xk%ptbz(ikbz_p,:)
       v1=v1-nint(v1)       ! Bring in the BZ, remove the G0
       where(v1<-zero_dfl)  ! Bring between [0,1)
         v1(:)=1._SP+v1(:)
       end where
       do id=1,3
         if(q_step(id)==0) then
           iv1(id)=1 ! Non-periodic directions or no kpoints in this direction
         else
           iv1(id)=nint(v1(id)/q_step(id))+1
         endif
       enddo
       !
     else
       !   
       v1=matmul(k_b_m1,k%ptbz(ikbz,:)-k%ptbz(ikbz_p,:))
       iv1=nint(v1)
       !
       if (.not.v_is_zero(v1-real(iv1,SP),zero_=local_zero)) then
          !$omp critical
          connected_grids=.false.
          !$omp end critical
          cycle
       endif
       !
       call k_grid_shift(iv1)
       !
     endif
     !
     iqbz=q_map(iv1(1),iv1(2),iv1(3))
     !
     if (iks==1) qindx_S(ikibz,iqbz,1)=ikbz_p
     if (coll_scattering) qindx_C(ikbz,iqbz,1)=ikbz_p
     v1=k%ptbz(ikbz,:)-k%ptbz(ikbz_p,:)-q%ptbz(iqbz,:)
     call c2a(v_in=v1,mode='ka2i')
     if (iks==1) qindx_S(ikibz,iqbz,2)=G_index(v1,.false.)
     if (coll_scattering) qindx_C(ikbz,iqbz,2)=G_index(v1,.false.)
   enddo
   !
   if (master_thread) call live_timing(steps=1)
   !
 enddo
 !$omp end do
 !$omp end parallel
 !
 call live_timing()
 !
 if (.not.connected_grids) call msg('rsn','[RL indx] X & Total k-grids are not connected')
 !
 do ikbz=1,k%nbz
   ikibz=k%sstar(ikbz,1)
   if (any(qindx_S(ikibz,:,:)==0)) then
     call bz_X_only_exit('Null transition detected [qindx_S]. Gamma point only.')
     goto 1
   endif
 enddo
 !
 ! Before writing the new DB I need to wait that all cores are done
 ! with checking DB which was present before
 !
1 call PP_redux_wait()
 !
 if(master_cpu) then
   call io_control(ACTION=OP_WR_CL,COM=REP,SEC=(/1,2,3,4,6/),ID=io_db)
   io_err=io_QINDX(Xk,q,io_db)
 endif
 !
 ! Before writing section 5 (qindx_B) I need to wait that the master is done
 ! with writing all other sections
 !
 call PP_redux_wait()
 !
 call io_control(ACTION=OP_APP_CL,COM=REP,SEC=(/5/),ID=io_db)
 io_err=io_QINDX(Xk,q,io_db)
 !
 !CLEAN
 !
 call k_ibz2bz(Xk,'d',.false.)
 YAMBO_FREE(q_map)
 YAMBO_FREE(q_iptbz)
 if (Xk_grid_is_uniform) then
   YAMBO_FREE(q%ptbz)
 endif
 call qindx_free('B')
 call PP_redux_wait()
 !
 call timing('bz_samp_indexes',OPR='stop')
 !
 contains 
   !
   subroutine k_grid_shift(v)
     implicit none
     integer  :: v(3),u(3),i1
     do i1=1,3
       if (v(i1)>=0) u(i1)=mod(v(i1)+1,k_grid(i1))
       if (v(i1)>=0.and.u(i1)==0) u(i1)=k_grid(i1)
       if (v(i1)<0) u(i1)=mod(v(i1),k_grid(i1))
       if (v(i1)<0.and.u(i1)/=0) u(i1)=u(i1)+k_grid(i1)+1
       if (v(i1)<0.and.u(i1)==0) u(i1)=1
     enddo
     v=u 
   end subroutine
   !
   subroutine define_q_map(qpt_map,q_ref)
     !
     implicit none
     !
     real(SP)::qpt_map(Xk%nbz,3),q_ref(3)
     !
     q_map=0
     do i1=1,Xk%nbz
       v1=matmul(k_b_m1,qpt_map(i1,:)-q_ref)
       q_iptbz(i1,:)=nint(v1)
       call k_grid_shift(q_iptbz(i1,:))
       if (q_map(q_iptbz(i1,1),q_iptbz(i1,2),q_iptbz(i1,3))/=0) then
         call warning('[RL indx] 2 equivalent points in the rlu grid found')
         q_map=0
         return
       endif
       q_map(q_iptbz(i1,1),q_iptbz(i1,2),q_iptbz(i1,3))=i1
     enddo
     !
     ! Now I fill the holes in the map shifting the whole grid
     !
     do i1=1,Xk%nbz
       do i2=-2,2
         do i3=-2,2
           do i4=-2,2
             v1=matmul(k_b_m1,qpt_map(i1,:)-q_ref+real((/i2,i3,i4/)))
             iv1=nint(v1)
             call k_grid_shift(iv1)
             if (q_map(iv1(1),iv1(2),iv1(3))==0) q_map(iv1(1),iv1(2),iv1(3))=i1
           enddo
         enddo
       enddo
     enddo
   end subroutine
   !
   subroutine define_q_map_new(qpt_map,q_ref)
     !
     use pars,      ONLY:zero_dfl
     !
     implicit none
     !
     real(SP)  :: qpt_map(Xk%nbz,3)
     real(SP), intent(in)     :: q_ref(3)
     !
     ! Work space
     !
     real(SP) :: qpt_save(Xk%nbz,3),q_step(3)
     integer  :: id
     !
     qpt_save=qpt_map
     !
     ! Remove shift if present 
     do id=1,3
       qpt_map(:,id)=qpt_map(:,id)-q_ref(id)
     enddo
     !
     qpt_map(:,:)=qpt_map(:,:)-nint(qpt_map(:,:)) ! Bring in the BZ
     !  
     ! Bring k-points between [0,1)
     !
     where(qpt_map(:,:)<-zero_dfl)
       qpt_map(:,:)=1._SP+qpt_map(:,:)     
     end where
     !
     ! Find the smallest q in the 3 direction 
     !  
     call k_find_smallest_q(qpt_map,q_step,Xk%nbz)
     !
     q_map=0
     do i1=1,Xk%nbz
       !
       do id=1,3
         !
         if(q_step(id)==0._SP) then ! Non periodic directions
           q_iptbz(i1,id)=1
           cycle
         endif
         !
         q_iptbz(i1,id)=nint(qpt_map(i1,id)/q_step(id))+1
         !
       enddo
       !
       q_map(q_iptbz(i1,1),q_iptbz(i1,2),q_iptbz(i1,3))=i1
       !
     enddo
     !
     qpt_map=qpt_save
     !
     if(any(q_map==0)) then
       call error('[RL indx] error in mapping')
       q_map=0
       return
     endif
     !
   end subroutine
   !
   subroutine q_shadows(force_gamma_only)
     use vec_operate,    ONLY:iku_v_norm
     logical                ::force_gamma_only
     !
     ! Gamma only, deallocate and reallocate 
     ! using Gamma point only definition
     !
     if (force_gamma_only) then
       YAMBO_FREE(k_pt)
       YAMBO_FREE(q_pt)
       YAMBO_FREE(q_norm)
       YAMBO_FREE(q_sstar)
       YAMBO_FREE(q%pt)
       nqbz=1
       nqibz=1
       q%nibz=1
       q%nbz=1
     endif
     !
     if (.not.allocated(q_pt)) then
       YAMBO_ALLOC(q_pt,(q%nibz,3))
     endif
     if (.not.allocated(k_pt)) then
       YAMBO_ALLOC(k_pt,(k%nibz,3))
     endif
     if (.not.allocated(q_norm)) then
       YAMBO_ALLOC(q_norm,(q%nibz))
     endif
     if (allocated(q%sstar).and..not.allocated(q_sstar)) then
       YAMBO_ALLOC(q_sstar,(q%nbz,2))
     endif
     !
     if (force_gamma_only) then
       YAMBO_ALLOC(q%pt,(q%nibz,3))
       if (.not.allocated(q_sstar)) then
         YAMBO_ALLOC(q_sstar,(q%nbz,2))
       endif
       q%pt=0._SP
       q_pt=0._SP
       k_pt=k%pt
       if(allocated(q_sstar)) q_sstar=1
       q_norm=q0_def_norm
     else
       q_pt=q%pt
       k_pt=k%pt
       do i1=1,q%nibz
         q_norm(i1)=iku_v_norm(q_pt(i1,:))
       enddo
       q_norm(1)=q0_def_norm
       q_sstar=q%sstar
     endif
     !
   end subroutine q_shadows
   !
   subroutine bz_X_only_exit(message)
     character(*), intent(in) :: message
     call qindx_free('ALL')
     nqibz=1
     call qindx_alloc('X')
     call msg('nsrn',trim(message))
     call q_shadows(.true.)
     Xk_grid_is_uniform=.false.
     bse_scattering=.false.
     forall(i1=1:Xk%nbz) qindx_X(1,i1,1)=i1
     forall(i1=1:Xk%nbz) qindx_X(1,i1,2)=1
   end subroutine bz_X_only_exit
   !
end subroutine<|MERGE_RESOLUTION|>--- conflicted
+++ resolved
@@ -75,11 +75,7 @@
  !
  character(lchlen) :: string
  integer :: io_db,io_err
-<<<<<<< HEAD
- integer :: i1,i2,i3,i4,iv1(3),iqibz,iqbz,ikibz,ikbz,ikbz_p,ikbz_p_mem,iqs,iks,id
-=======
  integer :: i1,i2,i3,i4,iv1(3),iqibz,iqbz,ikibz,ikbz,ikbz_p,ikbz_mem,iqs,iks,id
->>>>>>> c4522d9c
  real(SP):: v1(3),k_b_m1(3,3),local_zero(3),q_step(3)
  real(SP):: E_empty(1,q%nibz,n_sp_pol)
  logical :: connected_grids,user_defined_qpts,do_qindx_B
@@ -276,14 +272,6 @@
        call k_grid_shift(iv1)
        !
      endif
-<<<<<<< HEAD
-     !
-     if(bse_scattering) then
-       do_qindx_B=PAR_K_scheme%IND_bz%element_1D(ikbz_p)
-       ikbz_p_mem=PAR_K_scheme%bz_index(ikbz_p)
-     endif
-=======
->>>>>>> c4522d9c
      ! 
      iqbz =q_map(iv1(1),iv1(2),iv1(3))
      iqibz=q%sstar(iqbz,1)
@@ -291,22 +279,13 @@
      if (iqs/=1.and..not.do_qindx_B) cycle
      !
      if (iqs==1)     qindx_X(iqibz,ikbz,1)=ikbz_p
-<<<<<<< HEAD
-     if (do_qindx_B) qindx_B(ikbz,ikbz_p_mem,1)=iqbz
-=======
      if (do_qindx_B) qindx_B(ikbz_p,ikbz_mem,1)=iqbz
->>>>>>> c4522d9c
      !
      v1=Xk%ptbz(ikbz,:)-Xk%ptbz(ikbz_p,:)-q%ptbz(iqbz,:)
      call c2a(v_in=v1,mode='ka2i')
      !
-<<<<<<< HEAD
-     if (iqs==1)     qindx_X(iqibz,ikbz      ,2)=G_index(v1,.true.)
-     if (do_qindx_B) qindx_B(ikbz ,ikbz_p_mem,2)=G_index(v1,.false.)
-=======
      if (iqs==1)     qindx_X(iqibz, ikbz    ,2)=G_index(v1,.true.)
      if (do_qindx_B) qindx_B(ikbz_p,ikbz_mem,2)=G_index(v1,.false.)
->>>>>>> c4522d9c
      !
      if ( iqs==1 .and. qindx_X(iqibz,ikbz,2)==0 ) exit
      !
