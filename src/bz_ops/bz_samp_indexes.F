--- conflicted
+++ resolved
@@ -451,25 +451,16 @@
        k_pt=k%pt
        q_sstar=1
        q_norm=q0_def_norm
+       smallest_q_norm=q0_def_norm
      else
        q_pt=q%pt
        k_pt=k%pt
+       q_sstar=q%sstar
+       q_norm(1)=q0_def_norm
        do i1=1,q%nibz
          q_norm(i1)=iku_v_norm(q_pt(i1,:))
        enddo
-       q_norm(1)=q0_def_norm
-<<<<<<< HEAD
        smallest_q_norm=minval(q_norm(2:))
-       call mem_est("q_norm",(/q%nibz/),(/SP/))
-     endif
-     !
-     ! sstar
-     !
-     if (associated(q%sstar).and..not.allocated(q_sstar)) then
-       allocate(q_sstar(q%nbz,2))
-=======
->>>>>>> 7e2111b6
-       q_sstar=q%sstar
      endif
      !
    end subroutine
