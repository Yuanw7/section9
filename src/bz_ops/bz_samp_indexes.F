!
!        Copyright (C) 2000-2017 the YAMBO team
!              http://www.yambo-code.org
!
! Authors (see AUTHORS file for details): AM
! 
! This file is distributed under the terms of the GNU 
! General Public License. You can redistribute it and/or 
! modify it under the terms of the GNU General Public 
! License as published by the Free Software Foundation; 
! either version 2, or (at your option) any later version.
!
! This program is distributed in the hope that it will 
! be useful, but WITHOUT ANY WARRANTY; without even the 
! implied warranty of MERCHANTABILITY or FITNESS FOR A 
! PARTICULAR PURPOSE.  See the GNU General Public License 
! for more details.
!
! You should have received a copy of the GNU General Public 
! License along with this program; if not, write to the Free 
! Software Foundation, Inc., 59 Temple Place - Suite 330,Boston, 
! MA 02111-1307, USA or visit http://www.gnu.org/copyleft/gpl.txt.
!
subroutine bz_samp_indexes(k,Xk,q)
 !
 ! ikbz=(ik,is) --<--:--<-- okbz=(ok,os) = (IK-Q)
 !                   :
 !                  /:\ iqbz=(iq,is)
 !                   :
 !
 ! iq_is = ik_is-ok_os-Go
 !
 ! qindx_X(iq,ikbz,1)=okbz
 ! qindx_X(iq,ikbz,2)=iGo
 !
 ! qindx_B(ikbz,okbz,1)=iqbz
 ! qindx_B(ikbz,okbz,2)=iGo
 !
 ! qindx_S(ik,iqbz,1)=okbz
 ! qindx_S(ik,iqbz,2)=iGo
 !
 use pars,           ONLY:SP,lchlen
 use drivers,        ONLY:l_bse,l_elel_scatt
 use stderr,         ONLY:gen_fmt
 use com,            ONLY:msg,error,warning
 use parallel_m,     ONLY:PP_redux_wait
 use LIVE_t,         ONLY:live_timing
 use matrix_operate, ONLY:m3inv,m3det
 use vec_operate,    ONLY:v_is_zero,c2a
 use R_lattice,      ONLY:d3q_factor,RL_vol,nqibz,nqbz,QP_states_k,&
&                         qindx_X,qindx_B,qindx_S,qindx_C,&
&                         bse_scattering,qindx_alloc,Xk_grid_is_uniform,&
&                         k_grid,k_grid_b,q_pt,k_pt,bz_samp,q_norm,q0_def_norm,&
&                         q_sstar,coll_scattering,q_source
 use IO_m,           ONLY:io_control,OP_RD_CL,OP_WR_CL,VERIFY,REP
 use parser_m,       ONLY:parser
#if defined _ELPH
 use ELPH,           ONLY:elph_use_q_grid
#endif
#if defined _TIMING
 use timing_m,       ONLY:timing
#endif
#include<memory.h>
 !
 type(bz_samp)::k,Xk,q
 !
 !Work Space
 !
 integer, external :: G_index
 !
 character(lchlen) :: string
 integer :: io_db,io_err,io_QINDX
 integer :: i1,i2,i3,i4,iv1(3),iqibz,iqbz,ikibz,ikbz,ikbz_p,iqs,iks
 real(SP):: v1(3),k_b_m1(3,3),local_zero(3)
 logical :: connected_grids,user_defined_qpts,gamma_point_only
#if defined _ELPH
 logical :: bse_setup_scatt
#endif
 integer, allocatable :: q_map(:,:,:),q_iptbz(:,:)
 !
#if defined _TIMING
 call timing('bz_samp_indexes',OPR='start')
#endif
 !
 call section('*','Transferred momenta grid')
 !
 user_defined_qpts=.false.
 gamma_point_only=.false.
 !
 if (.not.bse_scattering ) bse_scattering =l_bse
 if (.not.coll_scattering) coll_scattering=l_elel_scatt
#if defined _ELPH
 call parser('BSEscatt',bse_setup_scatt)
 if (.not.bse_scattering ) bse_scattering =elph_use_q_grid.or.bse_setup_scatt.or.&
&                                          trim(q_source)=="Electron-Phonon databases"
#endif
 !
 q%description='q'
 !
 call io_control(ACTION=OP_RD_CL,COM=REP,SEC=(/1,2,3/),MODE=VERIFY,ID=io_db)
 io_err=io_QINDX(Xk,q,io_db)
 if (io_err==0) then
   call k_expand(q)
   call Q_report('iku')
   call Q_report('cc ')
   call q_shadows(.false.)
   return
 endif
 !
#if defined _TIMING
 call timing('bz_samp_indexes',OPR='start')
#endif
 !
 !
 ! First I map the Xk grid in a simple cubic Net
 !
 call k_ibz2bz(Xk,'a',.false.)  
 !
 YAMBO_ALLOC(q_map,(k_grid(1),k_grid(2),k_grid(3)))
 YAMBO_ALLOC(q_iptbz,(Xk%nbz,3))
 !
 ! k_b_m1=transpose(k_grid_b) in rlu
 !
 ! k_grid_b is in cc !
 !
 call c2a(v_in=k_grid_b(1,:),v_out=k_b_m1(:,1),mode='kc2a')
 call c2a(v_in=k_grid_b(2,:),v_out=k_b_m1(:,2),mode='kc2a')
 call c2a(v_in=k_grid_b(3,:),v_out=k_b_m1(:,3),mode='kc2a')
 !
 ! q_iptbz(i,:) = Xk%ptbz(1,:) - Vo  in units of k_grid_b
 ! q_map gives the index of q_iptbz given the components along k_grid_b
 !
 ! As first step I define the map with respect to Q defined as difference
 ! of K-pts
 !
 if (abs(m3det(k_b_m1))>1.E-7) then
   !
   call m3inv(M=k_b_m1)
   !
   call define_q_map( Xk%ptbz(:,:), Xk%ptbz(1,:))
   !
   ! THE GRID IS UNIFORM IF ALL THE Q_MAP IS FILLED
   !
   Xk_grid_is_uniform=all(q_map/=0)
   !
 else
   Xk_grid_is_uniform=.false.
 endif
 !
 if (Xk_grid_is_uniform) then
   !
   q%nbz=Xk%nbz
   !
   ! q_ptbz in iku for k_reduce
   !
   YAMBO_ALLOC(q%ptbz,(q%nbz,3))
   do i1=1,q%nbz
     !
     v1=Xk%ptbz(i1,:)-Xk%ptbz(1,:)
     !
     call c2a(v_in= v1,v_out=q%ptbz(i1,:),mode='ka2i')
     !
   enddo
   if (.not.allocated(q_pt)) then
     call k_reduce(q,.TRUE.)
     YAMBO_FREE(q%ptbz)
   else
     q%nibz=nqibz
     YAMBO_ALLOC(q%pt,(q%nibz,3))
     q%pt=q_pt(:q%nibz,:)
     call msg('rsn','[RL indx] Q-grid:'//trim(q_source))
     user_defined_qpts=.true.
   endif
   !
   ! q_ptbz in rlu for qindx_*.
   ! At difference with the Q list used in evaluating the map before
   ! here I need to recalculate the map so that it correctly points
   ! to the q%ptbz obtaine trought q_expand
   !
   call k_expand(q)
   call q_shadows(.false.)
   call k_ibz2bz(q,'a',.false.)
   nqbz =q%nbz
   nqibz=q%nibz
   call Q_report('iku')
   call Q_report('cc ')
   !
   ! When using USER defined Q-points q%nbz may be different from Xk%nbz
   ! if the given list is not correct.
   ! In this case I switch to the Gamma only support
   !
   if (q%nbz/=Xk%nbz) then
     call msg('rsn','[RL indx] Q BZ pts are /= from X grid BS pts. Gamma point only.')
     call q_shadows(.true.)
     !
     ! when imposing the G point with a uniform X grid I get
     ! segmentation fault in the BSE. 
     !
     Xk_grid_is_uniform=.false.
     bse_scattering=.false.
     gamma_point_only=.true.
   else
     call define_q_map(q%ptbz(:,:),(/0._SP,0._SP,0._SP/))
   endif
   !
 else
   !
   call msg('nrsn','[RL indx] X grid is not uniform.  Gamma point only.')
   call q_shadows(.true.)
   gamma_point_only=.true.
   bse_scattering=.false.
   !
 endif
 !
 ! Allocate
 !
 call qindx_alloc()
 !
 ! Gamma point only
 !
 if (gamma_point_only) then
   forall(i1=1:Xk%nbz) qindx_X(1,i1,1)=i1
   forall(i1=1:Xk%nbz) qindx_X(1,i1,2)=1
   goto 1
 endif
 !
 string=':: Indices: polarization function'
 if ( bse_scattering) string=trim(string)//' + BSE'
 if (coll_scattering) string=trim(string)//' + COLL'
 call msg('nr',trim(string))
 !
 qindx_X=0
 qindx_S=0
 if ( bse_scattering) qindx_B=0
 if (coll_scattering) qindx_C=0
 !
 ! X indexes
 !
 ! qindx_X(iq,ikbz,1)=okbz
 ! qindx_X(iq,ikbz,2)=iGo
 !
 ! qindx_B(ikbz,okbz,1)=iqbz
 ! qindx_B(ikbz,okbz,2)=iGo
 !
 call live_timing('X indexes',Xk%nbz)
 !
 do ikbz=1,Xk%nbz
   !
   do ikbz_p=1,Xk%nbz
     v1=matmul(k_b_m1,Xk%ptbz(ikbz,:)-Xk%ptbz(ikbz_p,:)) ! K-K_p= Q + Go
     iv1=nint(v1)
     call k_grid_shift(iv1)
     iqbz =q_map(iv1(1),iv1(2),iv1(3))
     iqibz=q%sstar(iqbz,1)
     iqs  =q%sstar(iqbz,2)
     if (iqs/=1.and..not.bse_scattering) cycle
     if (iqs==1) qindx_X(iqibz,ikbz,1)=ikbz_p
     if (bse_scattering) qindx_B(ikbz,ikbz_p,1)=iqbz
     v1=Xk%ptbz(ikbz,:)-Xk%ptbz(ikbz_p,:)-q%ptbz(iqbz,:)
     call c2a(v_in=v1,mode='ka2i')
     !
     if (iqs==1)         qindx_X(iqibz,ikbz  ,2)=G_index(v1)
     if (bse_scattering) qindx_B(ikbz ,ikbz_p,2)=G_index(v1)
     !
   enddo
   !
   call live_timing(steps=1)
   !
 enddo
 call live_timing()
 !
 if (any(qindx_X==0)) call error('Error in Q-grid search [qindx_X]')
 !
 if(coll_scattering) then
   call msg('rn',':: Indices: Scattering and Self-Energy')
   call live_timing('SSE indexes',k%nbz)
 else
   call msg('rn',':: Indices: Self-Energy')
   call live_timing('SE indexes',QP_states_k(2)-QP_states_k(1)+1)
 endif
 !
 call k_ibz2bz(k,'a',.false.)
 !
 connected_grids=.true.
 local_zero=1.E-4_SP
 !
 ! qindx_S(ik,iqbz,1)=okbz
 ! qindx_S(ik,iqbz,2)=iGo
 !
 ! qindx_C(ikbz,iqbz,1)=okbz
 ! qindx_C(ikbz,iqbz,2)=iGo
 !
 do ikbz=1,Xk%nbz
   !
   ikibz=k%sstar(ikbz,1)
   iks  =k%sstar(ikbz,2)
   !
   if (iks/=1.and..not.coll_scattering) cycle
   !
   do ikbz_p=1,k%nbz
     !
     v1=matmul(k_b_m1,k%ptbz(ikbz,:)-k%ptbz(ikbz_p,:))
     iv1=nint(v1)
     !
     if (.not.v_is_zero(v1-real(iv1,SP),zero_=local_zero)) connected_grids=.false.
     if (.not.v_is_zero(v1-real(iv1,SP),zero_=local_zero)) cycle
     !
     call k_grid_shift(iv1)
     iqbz=q_map(iv1(1),iv1(2),iv1(3))
     !
     if (iks==1) qindx_S(ikibz,iqbz,1)=ikbz_p
     if (coll_scattering) qindx_C(ikbz,iqbz,1)=ikbz_p
     v1=k%ptbz(ikbz,:)-k%ptbz(ikbz_p,:)-q%ptbz(iqbz,:)
     call c2a(v_in=v1,mode='ka2i')
     if (iks==1) qindx_S(ikibz,iqbz,2)=G_index(v1)
     if (coll_scattering) qindx_C(ikbz,iqbz,2)=G_index(v1)
   enddo
   !
   if (any(qindx_S(ikibz,:,:)==0)) call error(' Null transition detected [qindx_S]')
   !
   call live_timing(steps=1)
   !
 enddo
 !
 call live_timing()
 !
 ! For some reason I have seen CPU's loading the DB while/before it is actually written.
 ! This is avoided here by using the PP_redux_wait call.
 !
 call PP_redux_wait()
 !
 if (.not.connected_grids) call msg('rsn','[RL indx] X & Total k-grids are not connected')
 !
1 call io_control(ACTION=OP_WR_CL,COM=REP,SEC=(/1,2,3/),ID=io_db)
 io_err=io_QINDX(Xk,q,io_db)
 !
 !CLEAN
 !
 call k_ibz2bz(Xk,'d',.false.)
<<<<<<< HEAD
 deallocate(q_map,q_iptbz)
=======
 YAMBO_FREE(q_map)
 YAMBO_FREE(q_iptbz)
>>>>>>> cee3c393
 if (Xk_grid_is_uniform) then
   YAMBO_FREE(q%ptbz)
 endif
 call PP_redux_wait()
 !
#if defined _TIMING
 call timing('bz_samp_indexes',OPR='stop')
#endif
 !
 contains 
   !
   subroutine Q_report(kind)
     character(3)     ::kind
     character(lchlen)::ch(4)
     real(SP)         ::q_cc(3)
     if(trim(kind)=='iku') then
       call msg('nr','IBZ Q-points :',q%nibz)
       call msg('rn','BZ  Q-points :',q%nbz)
     endif
     if(trim(kind)=='cc') call msg('r',' ')
     d3q_factor=RL_vol/real(q%nbz)
     do i1=1,q%nibz
       if(trim(kind)=='cc') call c2a(v_in=q%pt(i1,:),v_out=q_cc,mode='ki2c')
       ch(2)=gen_fmt(r_v=q%pt(i1,:))
       ch(3)=gen_fmt(r_v=(/q%weights(i1)/))
       write (ch(1),'(7a)') '(a,i5.5,a,3(',trim(ch(2)),',1x),a,',trim(ch(3)),',1x)'
       if(trim(kind)=='cc')  write (ch(2),trim(ch(1)))   'Q [',i1,'] :',q_cc(:),'(cc ) * weight ',q%weights(i1)
       if(trim(kind)=='iku') write (ch(2),trim(ch(1)))   'Q [',i1,'] :',q%pt(i1,:),'(iku) * weight ',q%weights(i1)
       call msg('r',trim(ch(2)))
     enddo
   end subroutine
   !
   subroutine k_grid_shift(v)
     implicit none
     integer  :: v(3),u(3),i1
     do i1=1,3
       if (v(i1)>=0) u(i1)=mod(v(i1)+1,k_grid(i1))
       if (v(i1)>=0.and.u(i1)==0) u(i1)=k_grid(i1)
       if (v(i1)<0) u(i1)=mod(v(i1),k_grid(i1))
       if (v(i1)<0.and.u(i1)/=0) u(i1)=u(i1)+k_grid(i1)+1
       if (v(i1)<0.and.u(i1)==0) u(i1)=1
     enddo
     v=u 
   end subroutine
   !
   subroutine define_q_map(qpt_map,q_ref)
     !
     real(SP)::qpt_map(Xk%nbz,3),q_ref(3)
     !
     q_map=0
     do i1=1,Xk%nbz
       v1=matmul(k_b_m1,qpt_map(i1,:)-q_ref)
       q_iptbz(i1,:)=nint(v1)
       call k_grid_shift(q_iptbz(i1,:))
       if (q_map(q_iptbz(i1,1),q_iptbz(i1,2),q_iptbz(i1,3))/=0) then
         call warning('[RL indx] 2 equivalent points in the rlu grid found')
         q_map=0
         return
       endif
       q_map(q_iptbz(i1,1),q_iptbz(i1,2),q_iptbz(i1,3))=i1
     enddo
     !
     ! Now I fill the holes in the map shifting the whole grid
     !
     do i1=1,Xk%nbz
       do i2=-2,2
         do i3=-2,2
           do i4=-2,2
             v1=matmul(k_b_m1,qpt_map(i1,:)-q_ref+real((/i2,i3,i4/)))
             iv1=nint(v1)
             call k_grid_shift(iv1)
             if (q_map(iv1(1),iv1(2),iv1(3))==0) q_map(iv1(1),iv1(2),iv1(3))=i1
           enddo
         enddo
       enddo
     enddo
   end subroutine
   !
   subroutine q_shadows(force_gamma_only)
     use vec_operate,    ONLY:iku_v_norm
     logical                ::force_gamma_only
     !
     ! Gamma only, deallocate and reallocate 
     ! using Gamma point only definition
     !
     if (force_gamma_only) then
       YAMBO_FREE(k_pt)
       YAMBO_FREE(q_pt)
       YAMBO_FREE(q_norm)
       YAMBO_FREE(q_sstar)
       YAMBO_FREE(q%pt)
       nqbz=1
       nqibz=1
       q%nibz=1
       q%nbz=1
       return
     endif
     !
     if (.not.allocated(q_pt)) then
       YAMBO_ALLOC(q_pt,(q%nibz,3))
     endif
     if (.not.allocated(k_pt)) then
       YAMBO_ALLOC(k_pt,(k%nibz,3))
     endif
     if (.not.allocated(q_norm)) then
       YAMBO_ALLOC(q_norm,(q%nibz))
     endif
     if (allocated(q%sstar).and..not.allocated(q_sstar)) then
       YAMBO_ALLOC(q_sstar,(q%nbz,2))
     endif
     !
     if (force_gamma_only) then
       q%pt=0.
       q_pt=0.
       k_pt=k%pt
       q_sstar=1
       q_norm=q0_def_norm
     else
       q_pt=q%pt
       k_pt=k%pt
       do i1=1,q%nibz
         q_norm(i1)=iku_v_norm(q_pt(i1,:))
       enddo
       q_norm(1)=q0_def_norm
       q_sstar=q%sstar
     endif
     !
   end subroutine
   !
end subroutine<|MERGE_RESOLUTION|>--- conflicted
+++ resolved
@@ -78,10 +78,6 @@
 #endif
  integer, allocatable :: q_map(:,:,:),q_iptbz(:,:)
  !
-#if defined _TIMING
- call timing('bz_samp_indexes',OPR='start')
-#endif
- !
  call section('*','Transferred momenta grid')
  !
  user_defined_qpts=.false.
@@ -337,12 +333,8 @@
  !CLEAN
  !
  call k_ibz2bz(Xk,'d',.false.)
-<<<<<<< HEAD
- deallocate(q_map,q_iptbz)
-=======
  YAMBO_FREE(q_map)
  YAMBO_FREE(q_iptbz)
->>>>>>> cee3c393
  if (Xk_grid_is_uniform) then
    YAMBO_FREE(q%ptbz)
  endif
