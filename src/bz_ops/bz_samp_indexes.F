--- conflicted
+++ resolved
@@ -111,14 +111,8 @@
  !
  call k_ibz2bz(Xk,'a',.false.)  
  !
-<<<<<<< HEAD
- allocate(q_map(k_grid(1),k_grid(2),k_grid(3)),q_iptbz(Xk%nbz,3))
- call mem_est("q_map",(/size(q_map)/),(/IP/))
- call mem_est("q_iptbz",(/size(q_iptbz)/),(/IP/))
-=======
  YAMBO_ALLOC(q_map,(k_grid(1),k_grid(2),k_grid(3)))
  YAMBO_ALLOC(q_iptbz,(Xk%nbz,3))
->>>>>>> 7e2111b6
  !
  ! k_b_m1=transpose(k_grid_b) in rlu
  !
@@ -154,12 +148,7 @@
    !
    ! q_ptbz in iku for k_reduce
    !
-<<<<<<< HEAD
-   allocate(q%ptbz(q%nbz,3))
-   call mem_est("qptbz",(/size(q%ptbz)/),(/SP/))
-=======
    YAMBO_ALLOC(q%ptbz,(q%nbz,3))
->>>>>>> 7e2111b6
    do i1=1,q%nbz
      !
      v1=Xk%ptbz(i1,:)-Xk%ptbz(1,:)
@@ -169,12 +158,7 @@
    enddo
    if (.not.allocated(q_pt)) then
      call k_reduce(q,.TRUE.)
-<<<<<<< HEAD
-     deallocate(q%ptbz)
-     call mem_est("qptbz")
-=======
      YAMBO_FREE(q%ptbz)
->>>>>>> 7e2111b6
    else
      q%nibz=nqibz
      YAMBO_ALLOC(q%pt,(q%nibz,3))
@@ -348,18 +332,10 @@
  !CLEAN
  !
  call k_ibz2bz(Xk,'d',.false.)
-<<<<<<< HEAD
- deallocate(q_map,q_iptbz)
- call mem_est("q_map q_iptbz")
- if (Xk_grid_is_uniform) then
-   deallocate(q%ptbz)
-   call mem_est("qptbz")
-=======
  YAMBO_FREE(q_map)
  YAMBO_FREE(q_iptbz)
  if (Xk_grid_is_uniform) then
    YAMBO_FREE(q%ptbz)
->>>>>>> 7e2111b6
  endif
  call PP_redux_wait()
  !
