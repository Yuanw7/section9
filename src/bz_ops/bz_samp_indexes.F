--- conflicted
+++ resolved
@@ -587,13 +587,9 @@
      !
      if (force_gamma_only) then
        YAMBO_ALLOC(q%pt,(q%nibz,3))
-<<<<<<< HEAD
-       if(.not.allocated(q_sstar)) YAMBO_ALLOC(q_sstar,(q%nbz,2))
-=======
        if (.not.allocated(q_sstar)) then
          YAMBO_ALLOC(q_sstar,(q%nbz,2))
        endif
->>>>>>> 23a9053e
        q%pt=0._SP
        q_pt=0._SP
        k_pt=k%pt
