--- conflicted
+++ resolved
@@ -45,12 +45,8 @@
  use pars,           ONLY:SP,lchlen,zero_dfl
  use drivers,        ONLY:l_bse,l_elel_scatt
  use com,            ONLY:msg
-<<<<<<< HEAD
- use parallel_m,     ONLY:PP_redux_wait,PAR_K_scheme,master_cpu
-=======
- use parallel_m,     ONLY:PP_indexes,myid,PP_indexes_reset
+ use parallel_m,     ONLY:PAR_K_scheme,master_cpu,PP_indexes,myid,PP_indexes_reset
  use parallel_int,   ONLY:PP_redux_wait,PARALLEL_index 
->>>>>>> 52d8ddb1
  use LIVE_t,         ONLY:live_timing
  use matrix_operate, ONLY:m3inv,m3det
  use electrons,      ONLY:n_sp_pol,levels
@@ -61,16 +57,11 @@
 &                         bse_scattering,qindx_alloc,Xk_grid_is_uniform,&
 &                         k_grid,k_grid_b,q_pt,k_pt,bz_samp,q_norm,q0_def_norm,&
 &                         q_sstar,coll_scattering,q_source,smallest_q_norm,&
-<<<<<<< HEAD
-&                         Xk_grid_new_mapping
+&                         Xk_grid_new_mapping,k_GRIDS_string,X_scattering,sigma_scattering
  use IO_m,           ONLY:io_control,OP_RD_CL,OP_WR_CL,OP_APP_CL,VERIFY,REP
-=======
-&                         Xk_grid_new_mapping,k_GRIDS_string,X_scattering,sigma_scattering
- use IO_m,           ONLY:io_control,OP_RD_CL,OP_WR_CL,VERIFY,REP
->>>>>>> 52d8ddb1
  use parser_m,       ONLY:parser
  use timing_m,       ONLY:timing
- use interfaces,     ONLY:PARALLEL_global_indexes
+ use parallel_int,   ONLY:PARALLEL_global_indexes
  use openmp,         ONLY:n_threads,master_thread,OPENMP_update
 #if defined _ELPH
  use ELPH,           ONLY:elph_use_q_grid
@@ -86,11 +77,7 @@
  integer :: i1,i2,i3,i4,iv1(3),iqibz,iqbz,ikibz,ikbz,ikbz_p,ikbz_mem,iqs,iks,id
  real(SP):: v1(3),k_b_m1(3,3),local_zero(3),q_step(3)
  real(SP):: E_empty(1,q%nibz,n_sp_pol)
-<<<<<<< HEAD
- logical :: connected_grids,user_defined_qpts,do_qindx_B
-=======
- logical :: connected_grids,user_defined_qpts,user_grids
->>>>>>> 52d8ddb1
+ logical :: connected_grids,user_defined_qpts,user_grids,do_qindx_B
 #if defined _ELPH
  logical :: bse_setup_scatt
 #endif
@@ -112,16 +99,6 @@
  if (.not.bse_scattering ) bse_scattering =elph_use_q_grid.or.bse_setup_scatt.or.trim(q_source)=="Electron-Phonon databases"
 #endif
  !
-<<<<<<< HEAD
- ! Parallelization
- !==================
- !
- if(bse_scattering) then
-   call PARALLEL_global_indexes(en,Xk,q,"BZ_Indexes")
-   call PARALLEL_SETUP_K_scheme("BZINDX")
- endif
- !
-=======
  ! ... User defined
  call parser('K_grids', user_grids)
  if (user_grids) then
@@ -136,7 +113,14 @@
  if (bse_scattering)  X_scattering    =.TRUE.
  if (coll_scattering) sigma_scattering=.TRUE.
  !
->>>>>>> 52d8ddb1
+ ! Parallelization
+ !==================
+ !
+ if(bse_scattering) then
+   call PARALLEL_global_indexes(en,Xk,q,"BZ_Indexes")
+   call PARALLEL_SETUP_K_scheme("BZINDX")
+ endif
+ !
  q%description='q'
  !
  call io_control(ACTION=OP_RD_CL,COM=REP,SEC=(/1,2,3,4,6/),MODE=VERIFY,ID=io_db)
@@ -283,19 +267,15 @@
    !$omp parallel default(shared), private(ikbz,ikbz_p,v1,iv1,iqbz,iqibz,iqs)
    call OPENMP_update(master_thread)
    !
-<<<<<<< HEAD
-   if(bse_scattering) then
-     do_qindx_B=PAR_K_scheme%IND_bz%element_1D(ikbz)
-     ikbz_mem=PAR_K_scheme%bz_index(ikbz)
-   endif
-   !
-   do ikbz_p=1,Xk%nbz
-=======
    !$omp do
    do ikbz=1,Xk%nbz
->>>>>>> 52d8ddb1
      !
      if (.not.PAR_IND_Xk%element_1D(ikbz)) cycle 
+     !
+     if(bse_scattering) then
+       do_qindx_B=PAR_K_scheme%IND_bz%element_1D(ikbz)
+       ikbz_mem=PAR_K_scheme%bz_index(ikbz)
+     endif
      !
      do ikbz_p=1,Xk%nbz
        !
@@ -322,39 +302,23 @@
          !
        endif
        !
-<<<<<<< HEAD
-     endif
-     ! 
-     iqbz =q_map(iv1(1),iv1(2),iv1(3))
-     iqibz=q%sstar(iqbz,1)
-     iqs  =q%sstar(iqbz,2)
-     if (iqs/=1.and..not.do_qindx_B) cycle
-     !
-     if (iqs==1)     qindx_X(iqibz,ikbz,1)=ikbz_p
-     if (do_qindx_B) qindx_B(ikbz_p,ikbz_mem,1)=iqbz
-     !
-     v1=Xk%ptbz(ikbz,:)-Xk%ptbz(ikbz_p,:)-q%ptbz(iqbz,:)
-     call c2a(v_in=v1,mode='ka2i')
-     !
-     if (iqs==1)     qindx_X(iqibz, ikbz    ,2)=G_index(v1,.true.)
-     if (do_qindx_B) qindx_B(ikbz_p,ikbz_mem,2)=G_index(v1,.false.)
-=======
        iqbz =q_map(iv1(1),iv1(2),iv1(3))
        iqibz=q%sstar(iqbz,1)
        iqs  =q%sstar(iqbz,2)
-       if (iqs/=1.and..not.bse_scattering) cycle
-       if (iqs==1) qindx_X(iqibz,ikbz,1)=ikbz_p
-       if (bse_scattering) qindx_B(ikbz,ikbz_p,1)=iqbz
+       if (iqs/=1.and..not.do_qindx_B) cycle
+       !
+       if (iqs==1)     qindx_X(iqibz,ikbz,1)=ikbz_p
+       if (do_qindx_B) qindx_B(ikbz_p,ikbz_mem,1)=iqbz
+       !
        v1=Xk%ptbz(ikbz,:)-Xk%ptbz(ikbz_p,:)-q%ptbz(iqbz,:)
        call c2a(v_in=v1,mode='ka2i')
        !
-       if (iqs==1)         qindx_X(iqibz,ikbz  ,2)=G_index(v1,.true.)
-       if (bse_scattering) qindx_B(ikbz ,ikbz_p,2)=G_index(v1,.false.)
+       if (iqs==1)     qindx_X(iqibz, ikbz    ,2)=G_index(v1,.true.)
+       if (do_qindx_B) qindx_B(ikbz_p,ikbz_mem,2)=G_index(v1,.false.)
        !
        if ( iqs==1 .and. qindx_X(iqibz,ikbz,2)==0 ) exit
        !
      enddo
->>>>>>> 52d8ddb1
      !
      if (master_thread) call live_timing(steps=1)
      !
@@ -383,26 +347,6 @@
    !
  endif
  !
-<<<<<<< HEAD
- call k_ibz2bz(k,'a',.false.)
- !
- connected_grids=.true.
- local_zero=1.E-4_SP
- !
- call qindx_alloc('SC')
- !
- ! qindx_S(ik,iqbz,1)=okbz
- ! qindx_S(ik,iqbz,2)=iGo
- !
- ! qindx_C(ikbz,iqbz,1)=okbz
- ! qindx_C(ikbz,iqbz,2)=iGo
- !
- !$omp parallel default(shared), private(ikbz,ikibz,iks,ikbz_p,v1,iv1,iqbz)
- call OPENMP_update(master_thread)
- !
- !$omp do
- do ikbz=1,k%nbz
-=======
  ! SIGMA/COLL
  !------------
  if (sigma_scattering) then
@@ -416,7 +360,6 @@
      i1=QP_states_k(2)-QP_states_k(1)+1
      call live_timing(trim(string(2))//' [eval]',max(1,i1/n_threads))
    endif
->>>>>>> 52d8ddb1
    !
    call k_ibz2bz(k,'a',.false.)
    !
