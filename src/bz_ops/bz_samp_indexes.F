--- conflicted
+++ resolved
@@ -277,14 +277,9 @@
  !
  do ikbz=1,Xk%nbz
    !
-<<<<<<< HEAD
-   ikibz=q%sstar(ikbz,1)
-   iks=q%sstar(ikbz,2)
-=======
    ikibz=k%sstar(ikbz,1)
    iks  =k%sstar(ikbz,2)
    !
->>>>>>> 0acefd33
    if (iks/=1.and..not.coll_scattering) cycle
    !
    do ikbz_p=1,k%nbz
@@ -298,21 +293,12 @@
      call k_grid_shift(iv1)
      iqbz=q_map(iv1(1),iv1(2),iv1(3))
      !
-<<<<<<< HEAD
-     if(iks==1) qindx_S(ikibz,iqbz,1)=ikbz_p
-     if(coll_scattering) qindx_C(ikbz,iqbz,1)=ikbz_p
-     v1=k%ptbz(ikbz,:)-k%ptbz(ikbz_p,:)-q%ptbz(iqbz,:)
-     call c2a(v_in=v1,mode='ka2i')
-     if (iks==1) qindx_S(ikibz,iqbz,2)=G_index(v1)
-     if(coll_scattering) qindx_C(ikbz,iqbz,2)=G_index(v1)
-=======
      if (iks==1) qindx_S(ikibz,iqbz,1)=ikbz_p
      if (coll_scattering) qindx_C(ikbz,iqbz,1)=ikbz_p
      v1=k%ptbz(ikbz,:)-k%ptbz(ikbz_p,:)-q%ptbz(iqbz,:)
      call c2a(v_in=v1,mode='ka2i')
      if (iks==1) qindx_S(ikibz,iqbz,2)=G_index(v1)
      if (coll_scattering) qindx_C(ikbz,iqbz,2)=G_index(v1)
->>>>>>> 0acefd33
    enddo
    !
    if (any(qindx_S(ikibz,:,:)==0)) call error('Null transition detected [qindx_S]')
