!
!        Copyright (C) 2000-2019 the YAMBO team
!              http://www.yambo-code.org
!
! Authors (see AUTHORS file for details): AM
! 
! This file is distributed under the terms of the GNU 
! General Public License. You can redistribute it and/or 
! modify it under the terms of the GNU General Public 
! License as published by the Free Software Foundation; 
! either version 2, or (at your option) any later version.
!
! This program is distributed in the hope that it will 
! be useful, but WITHOUT ANY WARRANTY; without even the 
! implied warranty of MERCHANTABILITY or FITNESS FOR A 
! PARTICULAR PURPOSE.  See the GNU General Public License 
! for more details.
!
! You should have received a copy of the GNU General Public 
! License along with this program; if not, write to the Free 
! Software Foundation, Inc., 59 Temple Place - Suite 330,Boston, 
! MA 02111-1307, USA or visit http://www.gnu.org/copyleft/gpl.txt.
!
integer function k_lattice(k,Xk,G_shell,be_verbose)
 !
 ! Output(s)
 !
 !  k_grid_b k_grid_dim k_grid k_grid_uc_vol
 !
 use pars,           ONLY:SP,schlen,zero_dfl
 use vec_operate,    ONLY:v_norm,v_is_zero,cross_product,&
&                         c2a,sort,rlu_v_norm
 use IO_m,           ONLY:io_control,OP_RD_CL,DUMP,NONE
 use com,            ONLY:msg,warning
 use matrix_operate, ONLY:m3det,m3inv
 use R_lattice,      ONLY:b,k_grid_b,k_grid_dim,k_grid,RL_vol,&
&                         k_grid_uc_vol,nkibz,nkbz,nXkibz,nXkbz,d3k_factor,&
<<<<<<< HEAD
&                         bz_samp,g_vec,ng_in_shell
 use electrons,      ONLY:levels
=======
&                         bz_samp,g_vec,ng_in_shell,Xk_grid_new_mapping
>>>>>>> 8c8f7c8d
 use zeros,          ONLY:k_rlu_zero
#include<memory.h>
 !
 type(bz_samp)::k,Xk
 integer      ::G_shell
 logical      ::be_verbose
 !
 ! Work Space
 !
 type(levels) ::Xen
 integer  :: i1,i2,i3,iv(3),ig,N_g_vecs,N_ext_K_pts,k_grid_borders(3,2)
 real(SP) :: v0(3),v1(3),v0_ibz_mod,k_b_m1(3,3),min_idist(2)
 real(SP),allocatable ::idist(:),extended_k_points(:,:)
 integer, allocatable ::order(:)
 character(schlen)    ::warn_msg,ch 
 logical  :: small_b_in_UC
 !
<<<<<<< HEAD
 integer           :: io_err,io_ID
 integer, external :: io_Double_grid 
=======
 ! ################## NEW MAPPING ######################
 real(SP) :: q_step(3),k_shift(3)
 integer  :: id
 ! ################## NEW MAPPING ######################
>>>>>>> 8c8f7c8d
 !
 k_lattice=0
 !
 ! First I define the Xk type from the first nXkibz kpts of k
 !
 k%description ='k'
 Xk%description='Xk'
 Xk%nibz       =nXkibz
 !
 if (G_shell == 1) then
   !
   YAMBO_ALLOC(Xk%pt,(Xk%nibz,3))
   Xk%pt(:,:)=k%pt(:Xk%nibz,:)
   !
   ! IBZ -> BZ
   !
   call k_expand(k)
   call k_expand(Xk)
   !
   !
   ! E_rim
   !
   call io_control(ACTION=OP_RD_CL,COM=NONE,SEC=(/1/),MODE=DUMP,ID=io_ID)
   io_err=io_Double_Grid(Xen,Xk,io_ID)
   !
 endif
 !
 call k_ibz2bz(Xk,'a',.true.)
 !
 nkibz     =k%nibz
 nkbz      =k%nbz
 nXkbz     =Xk%nbz
 d3k_factor=RL_vol/real(Xk%nbz)
 !
 N_g_vecs=ng_in_shell(G_shell)
 !
 ! Andrea 31/03/2009. Bug pointed out by a user.
 !
 ! writing this routine I assumed that a subgroup of the
 ! k-points constituets a uniform grid .
 ! Of course this is not true if you pick up gamma plus
 ! a point exactly on the BZ border. As a first work around
 ! I extended the k-grid using a certain number of 
 ! RL vectors shells. (passed via G_shell)
 !
 YAMBO_ALLOC(extended_k_points,(nXkbz*N_g_vecs,3))
 N_ext_K_pts=0
 do ig=1,N_g_vecs
   call c2a(b,v_in=g_vec(ig,:),v_out=v1,mode='ki2a')
   do i1=1,Xk%nbz
     N_ext_K_pts=N_ext_K_pts+1
     extended_k_points(N_ext_K_pts,:)= Xk%ptbz(i1,:)-Xk%ptbz(1,:)+ v1
   enddo
 enddo
 !
 YAMBO_ALLOC(idist,(N_ext_K_pts))
 YAMBO_ALLOC(order,(N_ext_K_pts))
 !
 min_idist=1.E10
 !
 do i1=1,N_ext_K_pts
   !
   v0=extended_k_points(i1,:)
   !
   ! Andrea (5/3/2010): Here I am searching for the smallest
   ! non linear-dependent vectors of the K grid (shifted in gamma).
   ! Up to today "smallest" meant in chartesian coordinates. However I want
   ! to build-up a grid in RLU and in the unlucky case where the smallest in 
   ! chartesian is not the smallest in RLU the grid will turn out to be not correctly sized.
   !
   ! At the moment I cannot judge if this change will or not yield other problems in the case.
   ! In any case the deep checks in bz_samp_indexes should prevent them.
   !
   ! Andrea (29/12/2011). The 2D surface of the tutorials still does not work. And this is due to 
   ! the change introduced in 2010. Therefore I try to use the method that yields the smalles
   ! norm
   !
   do i2=1,2
     !
     if (i2==1) then
       if (v_is_zero(v0,zero_=k_rlu_zero)) cycle
       min_idist(1)=min(min_idist(1), rlu_v_norm(v0,inside_bz=.true.))
       min_idist(2)=min(min_idist(2), v_norm(v0))
     else if (min_idist(1)<min_idist(2)) then
       idist(i1)=rlu_v_norm(v0,inside_bz=.true.)
     else if (min_idist(1)>=min_idist(2)) then
       idist(i1)=v_norm(v0)
     endif
     order(i1)=i1
   enddo
 enddo
 if (N_ext_K_pts>1) call sort(idist,indx=order)
 YAMBO_FREE(idist)
 !
 k_grid_dim=0
 k_grid_b=0.
 do i1=1,N_ext_K_pts
   v0=extended_k_points(order(i1),:)
   !
   v0_ibz_mod=v_norm(v0) 
   !
   if (v0_ibz_mod<=1.E-5) cycle
   select case(k_grid_dim)
     case(0)
       k_grid_dim=1
       k_grid_b(1,:)=v0
       cycle
     case(1)
       v1=v0-proj(v0,k_grid_b(1,:))*k_grid_b(1,:)
       if (v_is_zero(v1,zero_=k_rlu_zero)) cycle
       k_grid_dim=2
       k_grid_b(2,:)=v0
       cycle
     case(2)
       k_grid_b(3,:)=v0
       !
       ! Here I check the vectors are independent.
       ! I use k_grid_b/v_module(k_grid_b(1,:)) to avoid small numbers
       ! when a large set of k-points is used
       !
       if (abs(m3det(k_grid_b))/v_norm(k_grid_b(1,:))<1.E-5)then
         k_grid_b(3,:)=0._SP
         cycle
       endif
       k_grid_dim=3
       cycle
     case(3)
       exit
    end select
 enddo
 YAMBO_FREE(order)
 YAMBO_FREE(extended_k_points)
 k_grid=0
 k_grid(k_grid_dim+1:)=1
 !
 if (k_grid_dim/=3) then
   !
   ! If K-grid dim/=3 I need to define the dim-1 k_grid_b to be
   ! the corresponding RL b (For example in a 2D grid in the
   ! x,y plane k_grid_b(3,:)\proto(0,0,1)
   !
   i3=0
   do i1=1,3
     v1(1)=0.
     do i2=1,k_grid_dim
       v1(1)=v1(1)+abs(proj(b(i1,:),k_grid_b(i2,:)))
     enddo
     if (abs(v1(1))<=1.E-5) then
       i3=i3+1
       if (i3+k_grid_dim>3) then
         warn_msg='Impossible to define the grid unit vectors'
         goto 1
       endif
       !
       ! Note that k_grid_b here is rlu (as output is cc) because I am using 
       ! the K components to build it.
       !
       call c2a(b,b(i1,:),k_grid_b(k_grid_dim+i3,:),'kc2a')
     endif
   enddo
   if (i3==0) then
     warn_msg='Impossible to define the grid unit vectors'
     goto 1
   endif
 endif
 !
 if (k_grid_dim==0.and.Xk%nbz/=1) then
   warn_msg='The grid is 0D but I have more than 1 kpt.'
   goto 1
 endif 
 !
 ! Check Net size to store all BZ KPTS in rlu coordinates
 ! 
 ! Andrea 31/03/2009. 
 !
 ! I have rewritten more clearly these lines where the
 ! size of the grid is estabilshed.
 !
 k_b_m1(:,1)=k_grid_b(1,:)
 k_b_m1(:,2)=k_grid_b(2,:)
 k_b_m1(:,3)=k_grid_b(3,:)
 k_grid_borders(:,1)= 100
 k_grid_borders(:,2)=-100
 if (abs(m3det(k_b_m1))>1.E-7) then
   call m3inv(M=k_b_m1)
   do i1=1,Xk%nbz
     v1=matmul(k_b_m1,Xk%ptbz(i1,:)-Xk%ptbz(1,:)) 
     iv=nint(v1)
     !
     ! The borders are the min/max value of the coefficients of
     ! the k-pts in terms of the grid unit vectors
     !
     do i2=1,3
       k_grid_borders(i2,1)=min( k_grid_borders(i2,1), iv(i2) )
       k_grid_borders(i2,2)=max( k_grid_borders(i2,2), iv(i2) )
     enddo
   enddo
 else
   warn_msg='Error in determing the shape of the K-grid'
   goto 1
 endif
 do i1=1,k_grid_dim
   !
   ! When the min and max border is zero it means the 
   ! the corresponding unit cell vector is a RL vector (G_shells>1)
   !
   if (all(k_grid_borders(i1,:)/=0)) then
     !
     ! Exclude the max index when both borders are on the border of the
     ! rlu unit cell
     ! 
     small_b_in_UC=.FALSE.
     !
     do while (.not.small_b_in_UC)
       v0=(k_grid_borders(i1,2)-k_grid_borders(i1,1))*abs(k_grid_b(i1,:))
       if (any(v0>1.-1.E-5)) then
         k_grid_borders(i1,2)=k_grid_borders(i1,2)-1
       else
         small_b_in_UC=.TRUE.
       endif
     enddo
     !
   endif
   !
   if (k_grid(i1)==0) k_grid(i1)=1
   !
   ! Size of the shifted grid (used by bz_samp_indexes)
   ! 
   k_grid(i1)=k_grid_borders(i1,2)-k_grid_borders(i1,1)+1
   !
 enddo
 !
 ! ################ BEGIN NEW MAPPING ##################
 !
 if(Xk_grid_new_mapping) then
   !
   call k_find_smallest_q(Xk%ptbz,q_step,Xk%nbz)
   !
   k_shift=Xk%ptbz(1,:) ! I assume the first k-point as shift
   !
   Xk%ptbz(:,:)=Xk%ptbz(:,:)-nint(Xk%ptbz(:,:)) ! Bring in the BZ
   !  
   ! Bring k-points between [0,1)
   !
   where(Xk%ptbz(:,:)<-zero_dfl)
     Xk%ptbz(:,:)=1._SP+Xk%ptbz(:,:)     
   end where
   !
   do id=1,3
     if(q_step(id)==0._SP) then
       k_grid(id)=1
     else
        k_grid(id)=nint(maxval(Xk%ptbz(:,id)-k_shift(id))/q_step(id))+1
     endif
   enddo
   !
 endif
 !
 ! ################  END  NEW MAPPING ##################
 !
 !
 ! Reporting
 !
 write (ch,'(i1,a)') k_grid_dim,'D'
 call msg('r','Compatible Grid is ',trim(ch))
 if (k_grid_dim>0) call msg('r','B1 [rlu]=',k_grid_b(1,:))
 if (k_grid_dim>1) call msg('r','B2      =',k_grid_b(2,:))
 if (k_grid_dim>2) call msg('r','B3      =',k_grid_b(3,:))
 !
 ! Note that k_grid_b are Cartesian.
 !
 call c2a(b_in=b,v_in=k_grid_b(1,:),mode='ka2c')
 call c2a(b_in=b,v_in=k_grid_b(2,:),mode='ka2c')
 call c2a(b_in=b,v_in=k_grid_b(3,:),mode='ka2c')
 k_grid_uc_vol=0.
 v0=cross_product(k_grid_b(2,:),k_grid_b(3,:))
 do i1=1,3
   k_grid_uc_vol=k_grid_uc_vol+k_grid_b(1,i1)*v0(i1)
 enddo
 k_grid_uc_vol=abs(k_grid_uc_vol)
 !
 if (k_grid_dim>0) call msg('rs','Grid dimensions               :',k_grid(:k_grid_dim))
 call msg('r',                  'K lattice UC volume       [au]:',k_grid_uc_vol)
 !
 ! CLEAN
 !
 call k_ibz2bz(Xk,"d",.false.)
 call k_ibz2bz(Xk,'i',.true.)
 return
 !
1 continue
 !
 if (len_trim(warn_msg)>0) then
   if (be_verbose) call warning(warn_msg) 
   k_lattice=-1
 endif
 call k_ibz2bz(Xk,"d",.false.)
 !
 call k_ibz2bz(Xk,'i',.true.)
 !
 contains
   !
   function proj(v1,v2)
     implicit none
     real(SP) :: v1(3),v2(3),proj
     proj=0.
     if (v_is_zero(v2,zero_=k_rlu_zero)) return
     proj=dot_product(v1,v2)/v_norm(v2)**2
   end function
   !
end function<|MERGE_RESOLUTION|>--- conflicted
+++ resolved
@@ -35,12 +35,8 @@
  use matrix_operate, ONLY:m3det,m3inv
  use R_lattice,      ONLY:b,k_grid_b,k_grid_dim,k_grid,RL_vol,&
 &                         k_grid_uc_vol,nkibz,nkbz,nXkibz,nXkbz,d3k_factor,&
-<<<<<<< HEAD
-&                         bz_samp,g_vec,ng_in_shell
+&                         bz_samp,g_vec,ng_in_shell,Xk_grid_new_mapping
  use electrons,      ONLY:levels
-=======
-&                         bz_samp,g_vec,ng_in_shell,Xk_grid_new_mapping
->>>>>>> 8c8f7c8d
  use zeros,          ONLY:k_rlu_zero
 #include<memory.h>
  !
@@ -58,15 +54,13 @@
  character(schlen)    ::warn_msg,ch 
  logical  :: small_b_in_UC
  !
-<<<<<<< HEAD
  integer           :: io_err,io_ID
- integer, external :: io_Double_grid 
-=======
+ integer, external :: io_Double_grid
+ ! 
  ! ################## NEW MAPPING ######################
  real(SP) :: q_step(3),k_shift(3)
  integer  :: id
  ! ################## NEW MAPPING ######################
->>>>>>> 8c8f7c8d
  !
  k_lattice=0
  !
