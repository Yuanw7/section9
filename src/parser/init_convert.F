!
! Copyright (C) 2000-2013 A. Marini and the YAMBO team 
!              http://www.yambo-code.org
! 
! This file is distributed under the terms of the GNU 
! General Public License. You can redistribute it and/or 
! modify it under the terms of the GNU General Public 
! License as published by the Free Software Foundation; 
! either version 2, or (at your option) any later version.
!
! This program is distributed in the hope that it will 
! be useful, but WITHOUT ANY WARRANTY; without even the 
! implied warranty of MERCHANTABILITY or FITNESS FOR A 
! PARTICULAR PURPOSE.  See the GNU General Public License 
! for more details.
!
! You should have received a copy of the GNU General Public 
! License along with this program; if not, write to the Free 
! Software Foundation, Inc., 59 Temple Place - Suite 330,Boston, 
! MA 02111-1307, USA or visit http://www.gnu.org/copyleft/gpl.txt.
!
subroutine init_convert_i(ivar,v_descr,force_RL)
 !
 use units
 !
 implicit none
 !
 integer :: ivar
 character(*)::v_descr
 logical     ::force_RL
 !
 if(ivar<0) return
 !
 if (index(v_descr,'RL')/=0) then
   call Gclose(ivar,'tRL')
 else if (index(v_descr,'mHa')/=0) then
   if (force_RL     ) call Gclose(ivar,'tRL')
   if (.not.force_RL) call Gclose(ivar,'tmHa')
 else if (index(v_descr,'Ha')/=0) then
   if (force_RL     ) call Gclose(ivar,'tRL')
   if (.not.force_RL) call Gclose(ivar,'tHa')
 else if (index(v_descr,'mRy')/=0) then
   if (force_RL     ) call Gclose(ivar,'tRL')
   if (.not.force_RL) call Gclose(ivar,'tmRy')
 else if (index(v_descr,'Ry')/=0) then
   if (force_RL     ) call Gclose(ivar,'tRL')
   if (.not.force_RL) call Gclose(ivar,'tRy')
 else if (index(v_descr,'eV')/=0) then
   if (force_RL     ) call Gclose(ivar,'tRL')
   if (.not.force_RL) call Gclose(ivar,'teV')
 endif
 !
end subroutine
!
<<<<<<< HEAD
subroutine init_convert_r(rfac,v_descr,force_RL)
=======
subroutine init_convert_r(rfac,v_descr)
>>>>>>> 79be2d1f
 !
 use pars,   ONLY:SP
 use units
 !
 implicit none
 !
 real(SP):: rfac
 character(*)::v_descr
<<<<<<< HEAD
 logical     ::force_RL
=======
>>>>>>> 79be2d1f
 !
 if(rfac<0) return
 !
 if (index(trim(v_descr),'meV')/=0) then
   rfac=HA2EV*1000.
 else if (index(trim(v_descr),'eV')/=0) then
   rfac=HA2EV
 else if (index(trim(v_descr),'mHa')/=0) then
   rfac=1.*1000.
 else if (index(trim(v_descr),'Ha')/=0) then
   rfac=1.
 else if (index(trim(v_descr),'mRy')/=0) then
   rfac=2.*1000.
 else if (index(trim(v_descr),'Ry')/=0) then
   rfac=2.
 else if (index(trim(v_descr),'K')/=0) then
   rfac=11604.*HA2EV
 else if (index(trim(v_descr),'GHz')/=0) then
   rfac=HA2GHZ
 else if (index(trim(v_descr),'THz')/=0) then
   rfac=HA2THZ
 else if (index(trim(v_descr),'ps')/=0) then
   rfac=1./PS2AUT
 else if (index(trim(v_descr),'fs')/=0) then
   rfac=1./FS2AUT
 else if (index(trim(v_descr),'T')/=0) then
   rfac=AU2Tesla
 else if (index(trim(v_descr),'V/mm')/=0) then
   rfac=AU2VMm1
 else if (index(trim(v_descr),'deg')/=0) then
   rfac=1./DEG2RAD
 else if (index(trim(v_descr),'kWLm2')/=0) then
   rfac=AU2KWCMm2
 endif
 !
end subroutine<|MERGE_RESOLUTION|>--- conflicted
+++ resolved
@@ -52,11 +52,7 @@
  !
 end subroutine
 !
-<<<<<<< HEAD
-subroutine init_convert_r(rfac,v_descr,force_RL)
-=======
 subroutine init_convert_r(rfac,v_descr)
->>>>>>> 79be2d1f
  !
  use pars,   ONLY:SP
  use units
@@ -65,10 +61,6 @@
  !
  real(SP):: rfac
  character(*)::v_descr
-<<<<<<< HEAD
- logical     ::force_RL
-=======
->>>>>>> 79be2d1f
  !
  if(rfac<0) return
  !
