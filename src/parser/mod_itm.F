--- conflicted
+++ resolved
@@ -835,11 +835,7 @@
          if (c1st(i2)==ifpos) then
            if (.not.Cverbose_enough(trim(c1vars(i2,1)),1,defs%c1def(i2))) cycle
            unit_factor=1.
-<<<<<<< HEAD
-           call init_convert_r(unit_factor,c1vars(i2,3),.FALSE.)
-=======
            call init_convert_r(unit_factor,c1vars(i2,3))
->>>>>>> 79be2d1f
            nflines=nflines+1
            v(1)=real(defs%c1def(i2))*unit_factor
            v(2)=aimag(defs%c1def(i2))*unit_factor
@@ -855,11 +851,7 @@
          if (r1st(i2)==ifpos) then
            if (.not.Rverbose_enough(trim(r1vars(i2,1)),1,defs%r1def(i2))) cycle
            unit_factor=1.
-<<<<<<< HEAD
-           call init_convert_r(unit_factor,r1vars(i2,3),.FALSE.)
-=======
            call init_convert_r(unit_factor,r1vars(i2,3))
->>>>>>> 79be2d1f
            nflines=nflines+1
            ch(2)=gen_fmt(r_v=(/defs%r1def(i2)*unit_factor/))
            write (ch(1),'(3a)') '(2a,',trim(ch(2)),',t24,a,t30,2a)'
@@ -872,11 +864,7 @@
          if (r2st(i2)==ifpos) then
            if (.not.Rverbose_enough(trim(r2vars(i2,1)),2,defs%r2def(i2,:))) cycle
            unit_factor=1.
-<<<<<<< HEAD
-           call init_convert_r(unit_factor,r2vars(i2,3),.FALSE.)
-=======
            call init_convert_r(unit_factor,r2vars(i2,3))
->>>>>>> 79be2d1f
            nflines=nflines+1
            write (flines(nflines),'(2a)') '% ',trim(r2vars(i2,1))
            ch(2)=gen_fmt(r_v=defs%r2def(i2,:)*unit_factor)
@@ -893,11 +881,7 @@
          if (r3st(i2)==ifpos) then
            if (.not.Rverbose_enough(trim(r3vars(i2,1)),3,defs%r3def(i2,:))) cycle
            unit_factor=1.
-<<<<<<< HEAD
-           call init_convert_r(unit_factor,r3vars(i2,3),.FALSE.)
-=======
            call init_convert_r(unit_factor,r3vars(i2,3))
->>>>>>> 79be2d1f
            nflines=nflines+1
            write (flines(nflines),'(2a)') '% ',trim(r3vars(i2,1))
            ch(2)=gen_fmt(r_v=defs%r3def(i2,:)*unit_factor)
@@ -915,11 +899,7 @@
          if (r4st(i2)==ifpos) then
            if (.not.Rverbose_enough(trim(r4vars(i2,1)),4,defs%r4def(i2,:))) cycle
            unit_factor=1.
-<<<<<<< HEAD
-           call init_convert_r(unit_factor,r4vars(i2,3),.FALSE.)
-=======
            call init_convert_r(unit_factor,r4vars(i2,3))
->>>>>>> 79be2d1f
            nflines=nflines+1
            write (flines(nflines),'(2a)') '% ',trim(r4vars(i2,1))
            ch(2)=gen_fmt(r_v=defs%r4def(i2,:)*unit_factor)
