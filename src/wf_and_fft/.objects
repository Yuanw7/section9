FFT_more =
#if defined _RT
FFT_more = fft_1d.o fft_singleton.o
#endif
FFT_object = sgfft.o 
#if defined _FFTW
FFT_object =
#endif
WF_rot_object =
#if defined _SC
WF_rot_object = WF_rotate.o
#endif
#if defined _MAGNETIC
WF_der_objects = WF_derivative.o
#endif
DISTRIBUTED_objects = WF_states_setup.o
objs = fft_setup.o fft_3d.o $(FFT_object) $(FFT_more) \
       scatter_Bamp.o scatter_Gamp.o WF_spatial_invertion.o \
<<<<<<< HEAD
       WF_load.o WF_apply_symm.o $(WF_rot_object) $(WF_der_objects) \
       $(DISTRIBUTED_objects) eval_R_minus_R.o 
=======
       WF_load.o WF_symm.o WF_apply_symm.o $(WF_rot_object) \
       $(WF_der_objects) $(DISTRIBUTED_objects) eval_R_minus_R.o 
>>>>>>> 7242dc9f
<|MERGE_RESOLUTION|>--- conflicted
+++ resolved
@@ -16,10 +16,5 @@
 DISTRIBUTED_objects = WF_states_setup.o
 objs = fft_setup.o fft_3d.o $(FFT_object) $(FFT_more) \
        scatter_Bamp.o scatter_Gamp.o WF_spatial_invertion.o \
-<<<<<<< HEAD
-       WF_load.o WF_apply_symm.o $(WF_rot_object) $(WF_der_objects) \
-       $(DISTRIBUTED_objects) eval_R_minus_R.o 
-=======
        WF_load.o WF_symm.o WF_apply_symm.o $(WF_rot_object) \
-       $(WF_der_objects) $(DISTRIBUTED_objects) eval_R_minus_R.o 
->>>>>>> 7242dc9f
+       $(WF_der_objects) $(DISTRIBUTED_objects) eval_R_minus_R.o 