--- conflicted
+++ resolved
@@ -26,15 +26,9 @@
 FFT_cuda = fft_3d_cuda.o
 #endif
 objs = fft_setup.o fft_free.o $(FFT_object) $(FFT_more) $(FFT_cuda) scatter_Bamp_using_the_gradient.o \
-<<<<<<< HEAD
-       fft_check_size.o WF_free.o WF_alloc.o WF_shift_kpoint.o WF_symm_kpoint.o  \
-       scatter_Bamp.o scatter_Gamp.o WF_spatial_inversion.o \
-       WF_load.o WF_symm.o WF_apply_symm.o $(WF_rot_object) \
-=======
        fft_check_size.o WF_free.o WF_alloc.o WF_shift_kpoint.o WF_symm_kpoint_incl.o  \
        scatter_Bamp_incl.o scatter_Gamp_incl.o WF_spatial_inversion.o \
        WF_load.o WF_symm.o WF_apply_symm_incl.o $(WF_rot_object) \
->>>>>>> f2c5ecf8
        $(WF_der_objects) eval_R_minus_R.o scatter_Modscr.o load_cc.o \
        PP_uspp_init.o PP_addus_vloc_aug.o PP_vloc_augment.o PP_compute_becp.o \
        PP_becprod_calc.o PP_scatterBamp_init.o PP_rotate_becp.o PP_addus_rhotw_aug.o
