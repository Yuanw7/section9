--- conflicted
+++ resolved
@@ -21,13 +21,9 @@
 ! Software Foundation, Inc., 59 Temple Place - Suite 330,Boston, 
 ! MA 02111-1307, USA or visit http://www.gnu.org/copyleft/gpl.txt.
 !
-<<<<<<< HEAD
-subroutine WF_apply_symm_cpu(isc,WF_symm)
-=======
 subroutine DEV_SUB_ALT(WF_apply_symm)(isc,WF_symm)
  !
  ! INCLUDED in: WF_apply_symm_incl.F 
->>>>>>> f2c5ecf8
  !
  use pars,          ONLY:SP
  use wave_func,     ONLY:WF
@@ -40,18 +36,8 @@
  !
  implicit none
  !
-<<<<<<< HEAD
- integer, target, intent(in) :: isc(4)
- complex(SP),    intent(out) :: WF_symm(fft_size,n_spinor)
- !
- integer     :: i_wf
-#if defined _OPENMP
- integer     :: ifft, i_spinor
-#endif
-=======
  integer,     intent(in)  :: isc(4)
  complex(SP), intent(out) DEV_ATTR :: WF_symm(fft_size,n_spinor)
->>>>>>> f2c5ecf8
  !
  complex(SP), pointer     DEV_ATTR :: WF_p(:,:,:)
  integer  :: i_wf
@@ -69,20 +55,9 @@
  isymm = isc(3)
  !
  if(isc(3)==idt_index) then
-<<<<<<< HEAD
-!$omp parallel do default(shared), private(ifft,i_spinor), collapse(2)
-   do i_spinor=1,n_spinor
-     do ifft = 1, fft_size
-       WF_symm(ifft,i_spinor)=WF%c(ifft,i_spinor,i_wf)
-     enddo
-   enddo
-!$omp end parallel do
-   return
-=======
    !
    call dev_memcpy(WF_symm,DEV_VAR(WF%c)(:,:,i_wf))
    !
->>>>>>> f2c5ecf8
  endif
  !
  if(n_spinor==1) then
@@ -106,26 +81,10 @@
    !$omp parallel do default(shared), private(ifft)
 #endif
    do ifft = 1, fft_size
-<<<<<<< HEAD
-     WF_symm(ifft,2)=spin_sop(2,1,isc(3))*WF%c(fft_rot_r(ifft,isc(3)),1,i_wf)+ &
-                     spin_sop(2,2,isc(3))*WF%c(fft_rot_r(ifft,isc(3)),2,i_wf)
-   enddo
-!$omp end do
-!$omp end parallel
- endif
- !
- if(isc(3)>nsym/(i_time_rev+1)) then
-!$omp parallel do default(shared), private(ifft,i_spinor), collapse(2)
-   do i_spinor = 1, n_spinor
-     do ifft = 1, fft_size
-       WF_symm(ifft,i_spinor)=conjg(WF_symm(ifft,i_spinor))
-     enddo
-=======
      WF_symm(ifft,1)=DEV_VAR(spin_sop)(1,1,isymm)*WF_p(DEV_VAR(fft_rot_r)(ifft,isymm),1,i_wf)+ &
                      DEV_VAR(spin_sop)(1,2,isymm)*WF_p(DEV_VAR(fft_rot_r)(ifft,isymm),2,i_wf)
      WF_symm(ifft,2)=DEV_VAR(spin_sop)(2,1,isymm)*WF_p(DEV_VAR(fft_rot_r)(ifft,isymm),1,i_wf)+ &
                      DEV_VAR(spin_sop)(2,2,isymm)*WF_p(DEV_VAR(fft_rot_r)(ifft,isymm),2,i_wf)
->>>>>>> f2c5ecf8
    enddo
    !
  endif
@@ -134,89 +93,4 @@
  !
  if(isc(3)>nsym/(i_time_rev+1)) call dev_conjg(WF_symm)
  !
-<<<<<<< HEAD
-end subroutine WF_apply_symm_cpu
-
-#ifdef _CUDA
-subroutine WF_apply_symm_gpu(isc,WF_symm_d)
- !
- use pars,          ONLY:SP
- use wave_func,     ONLY:WF
- use FFT_m,         ONLY:fft_rot_r_d,fft_size
- use com,           ONLY:error
- use stderr,        ONLY:intc
- use parallel_m,    ONLY:myid
- use electrons,     ONLY:n_spinor
- use D_lattice,     ONLY:nsym,spin_sop_d,i_time_rev,idt_index
- use cudafor
- !
- implicit none
- !
- integer,             intent(in)  :: isc(4)
- complex(SP), device, intent(out) :: WF_symm_d(fft_size,n_spinor)
- !
- complex(SP), device, pointer :: WF_p(:,:,:)
- integer  :: i_wf
- integer  :: ifft,i_spinor,isymm
-
- !
- i_wf=WF%index(isc(1),isc(2),isc(4))
- !
-#if defined _MPI
- if (i_wf==0) call error('EMPTY WF index @ b:'//trim(intc(isc(1)))//' k:'//&
-&                         trim(intc(isc(2)))//' spin:'//trim(intc(isc(4)))//&
-&                         ' ID:'//trim(intc(myid)))
-#endif
- !
- WF_p => WF%c_d
- isymm = isc(3)
- !
- if(isc(3)==idt_index) then
-   !
-   !$cuf kernel do(2) <<<*,*>>>
-   do i_spinor=1,n_spinor
-     do ifft = 1, fft_size
-       WF_symm_d(ifft,i_spinor)=WF_p(ifft,i_spinor,i_wf)
-     enddo
-   enddo
-   return
-   !
- endif
- !
- if(n_spinor==1) then
-   !
-   !$cuf kernel do(1) <<<*,*>>>
-   do ifft = 1, fft_size
-     WF_symm_d(ifft,1)=WF_p(fft_rot_r_d(ifft,isymm),1,i_wf)
-   enddo
-   !
- endif
- !
- if (n_spinor==2) then
-   !
-   !$cuf kernel do(1) <<<*,*>>>
-   do ifft = 1, fft_size
-     WF_symm_d(ifft,1)=spin_sop_d(1,1,isymm)*WF_p(fft_rot_r_d(ifft,isymm),1,i_wf)+ &
-                       spin_sop_d(1,2,isymm)*WF_p(fft_rot_r_d(ifft,isymm),2,i_wf)
-     WF_symm_d(ifft,2)=spin_sop_d(2,1,isymm)*WF_p(fft_rot_r_d(ifft,isymm),1,i_wf)+ &
-                       spin_sop_d(2,2,isymm)*WF_p(fft_rot_r_d(ifft,isymm),2,i_wf)
-   enddo
-   !
- endif
- !
- ! take care of time reversal if needed
- !
- if(isc(3)>nsym/(i_time_rev+1)) then
-   !$cuf kernel do(2) <<<*,*>>>
-   do i_spinor = 1, n_spinor
-     do ifft = 1, fft_size
-       WF_symm_d(ifft,i_spinor)=conjg(WF_symm_d(ifft,i_spinor))
-     enddo
-   enddo
- endif
- !
-end subroutine WF_apply_symm_gpu
-#endif
-=======
 end subroutine DEV_SUB_ALT(WF_apply_symm)
->>>>>>> f2c5ecf8
