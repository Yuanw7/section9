--- conflicted
+++ resolved
@@ -54,7 +54,7 @@
  complex(SP), allocatable  :: wf_der(:,:)
  complex(DP), allocatable  :: wf_DP(:)
  ! Dummys
- integer :: i1,i_wf,i_spin,i_spinor,ib,ik
+ integer :: i1,i_wf,i_sp_pol,i_spinor,ib,ik
  !
  ! wf_load could change bands_to_load(:) if it founds an SC-database 
  bands_to_load(:)=derivative_bands(:)
@@ -86,20 +86,13 @@
  fftw_plan = 0
 #endif
  !
-<<<<<<< HEAD
- do ik=derivative_kpt(1),derivative_kpt(2)
-   do ib=bands_to_load(1),bands_to_load(2)
-     do i_spin=1,n_sp_pol   
+ do i_sp_pol=1,n_sp_pol
+   do ik=derivative_kpt(1),derivative_kpt(2)
+     do ib=bands_to_load(1),bands_to_load(2)
        !
        if (.not.PAR_IND_WF_linear%element_2D(ib,ik)) cycle
        !
-       ifft=WF%index(ib,ik,i_spin)
-=======
- do i_spin=1,n_sp_pol
-   do ik=derivative_kpt(1),derivative_kpt(2)
-     do ib=bands_to_load(1),bands_to_load(2)
-       i_wf=WF%index(ib,ik,i_spin)
->>>>>>> 4a295627
+       i_wf=WF%index(ib,ik,i_sp_pol)
        !
        ! Evaluate the wf_derivative in G space
        ! wf_derivative(:,i)=-i grad_i wf(:)=p_i wf(:)    i=x,y
