!
!        Copyright (C) 2000-2020 the YAMBO team
!              http://www.yambo-code.org
!
! Authors (see AUTHORS file for details): AM,DS,AF
! 
! This file is distributed under the terms of the GNU 
! General Public License. You can redistribute it and/or 
! modify it under the terms of the GNU General Public 
! License as published by the Free Software Foundation; 
! either version 2, or (at your option) any later version.
!
! This program is distributed in the hope that it will 
! be useful, but WITHOUT ANY WARRANTY; without even the 
! implied warranty of MERCHANTABILITY or FITNESS FOR A 
! PARTICULAR PURPOSE.  See the GNU General Public License 
! for more details.
!
! You should have received a copy of the GNU General Public 
! License along with this program; if not, write to the Free 
! Software Foundation, Inc., 59 Temple Place - Suite 330,Boston, 
! MA 02111-1307, USA or visit http://www.gnu.org/copyleft/gpl.txt.
!
subroutine DEV_SUB(scatter_Bamp)(isc)
 !
 ! rhotw(G)=<ib ik_is i_sp| e^[I(RsG-G0).r] | ob ok_os o_sp>   
 !
 !  is(3)=(ib,ik,is,i_sp) --<--:--<-- os(3)=(ob,ok,os,o_sp)
 !                             :
 !                            /:\ iqs=(ig0,iq,qs)
 !                             :
 !
 !                     \:/
 ! REMEMBER that     ->-:->-  =  conjg [-<-:-<-]
 !                                        /:\
 !  iq_is = ik_is-ok_os-Go
 !
 use pars,           ONLY:cZERO,cONE,DP,SP
 use electrons,      ONLY:n_spinor
 use collision_el,   ONLY:elemental_collision
 use D_lattice,      ONLY:idt_index
 use R_lattice,      ONLY:DEV_VAR(g_rot)
 use pseudo,         ONLY:pp_is_uspp
<<<<<<< HEAD
 use interfaces,     ONLY:WF_apply_symm
#if defined _FFTW
 use FFT_m,          ONLY:fftw_plan
#endif
 use timing_m
=======
 use FFT_m,          ONLY:fft_size,fft_dim,DEV_VAR(fft_g_table)
 use FFT_m,          ONLY:fftw_plan,cufft_plan
 use interfaces,     ONLY:WF_apply_symm
>>>>>>> f2c5ecf8
 !
 implicit none
 !
 type(elemental_collision), target::isc
 
 integer :: qs,iGo
 integer :: ig,ir,isc_ngrho,ib,ibp
 complex(SP), pointer DEV_ATTR :: WF_symm_i_p(:,:), WF_symm_o_p(:,:)
 complex(SP), pointer DEV_ATTR :: rhotw_p(:)
 complex(DP), pointer DEV_ATTR :: rho_tw_rs_p(:)
 logical :: have_cuda_loc

 !
 ! define pointers to enable CUF kernels
 ! when compiling using CUDA-Fortran
 !
 WF_symm_i_p => DEV_VAR(isc%WF_symm_i)
 WF_symm_o_p => DEV_VAR(isc%WF_symm_o)
 rho_tw_rs_p => DEV_VAR(isc%rho_tw_rs)
 rhotw_p     => DEV_VAR(isc%rhotw)
 !
 have_cuda_loc=.false.
#ifdef _CUDA_LOC
 have_cuda_loc=.true.
#endif
<<<<<<< HEAD
 !call timing("scatter_Bamp",opr="start")
=======

>>>>>>> f2c5ecf8
 !
 ! |ib ik_is i_sp>
 call WF_apply_symm(isc%is,WF_symm_i_p)
 !
 ! | ob ok_os o_sp>   
 call WF_apply_symm(isc%os,WF_symm_o_p)

 !
 ! \tilde{\rho} in Real Space
 !
#if defined _FFTQE && !defined _USE_3D_FFT && !defined _CUDA_LOC
 ! 
 ! add one extra conjg since FFTQE cannot account for the conjg in one go
 ! 
 !$omp parallel default(shared), private(ir)
 !$omp do
 do ir = 1, fft_size
   isc%rho_tw_rs(ir) = cmplx(isc%WF_symm_i(ir,1)*conjg(isc%WF_symm_o(ir,1)),kind=DP)
 enddo
 !
 if (n_spinor==2) then
   !$omp do
   do ir = 1, fft_size
     isc%rho_tw_rs(ir) = isc%rho_tw_rs(ir)+cmplx(isc%WF_symm_i(ir,2)*conjg(isc%WF_symm_o(ir,2)),kind=DP)
   enddo
 endif
 !$omp end parallel
 !
#else
 !
 ! ordinary implementation
 !
#ifdef _CUDA_LOC
 !$cuf kernel do(1) <<<*,*>>>
#else
 !$omp parallel default(shared), private(ir)
 !$omp do
#endif
 do ir = 1, fft_size
   rho_tw_rs_p(ir) = cmplx(conjg(WF_symm_i_p(ir,1))*WF_symm_o_p(ir,1),kind=DP)
 enddo
 !
 if (n_spinor==2) then
#ifdef _CUDA_LOC
   !$cuf kernel do(1) <<<*,*>>>
#else
   !$omp do
#endif
   do ir = 1, fft_size
     rho_tw_rs_p(ir) = rho_tw_rs_p(ir)+cmplx(conjg(WF_symm_i_p(ir,2))*WF_symm_o_p(ir,2),kind=DP)
   enddo
 endif
#if !defined _CUDA_LOC
 !$omp end parallel
#endif
 !
#endif


 !
 ! perform the actual FFT
 !
#if defined _CUDA_LOC
 !
 call fft_3d_cuda(rho_tw_rs_p,fft_dim,+1,cufft_plan)
 !
#else 
 !
#  if defined _FFTW
 call fft_3d(isc%rho_tw_rs,fft_dim,+1,fftw_plan)
#  elif defined _FFTSG || (defined _USE_3D_FFT && defined _FFTQE)
 call fft_3d(isc%rho_tw_rs,fft_dim,+1)
#  elif defined _FFTQE
 !
 ! the QE fft must be performed in the right
 ! direction. conjg is taken care separately
 ! AF: please note the different definition of isc%rho_tw_rs above
 !     (one extra conjg has been added)
 !
 call fft_3d(isc%rho_tw_rs,fft_dim,-1)
 !
#  else
#    error "[CPP] Inconsistent FFT environment"
#  endif
 !
#endif
 !
 !
 ! e^[I(Rs(G-G0)).r]
 !
 iGo=isc%qs(1)
 qs =isc%qs(3)
 isc_ngrho=isc%ngrho
 !
#if defined _FFTQE && !defined _USE_3D_FFT && !defined _CUDA_LOC
 !
 ! one extra conjg is performed on rho_tw_rs
 !
 if (qs==idt_index) then 
   !$omp parallel do default(shared), private(ig)
   do ig = 1, isc%ngrho
     isc%rhotw(ig)= cmplx(conjg(isc%rho_tw_rs(fft_g_table(ig,iGo))),kind=SP)
   enddo
 else
   !$omp parallel do default(shared), private(ig)
   do ig = 1, isc%ngrho
     isc%rhotw(ig)= cmplx(conjg(isc%rho_tw_rs(fft_g_table(g_rot(ig,qs),iGo))),kind=SP)
   enddo
 endif
 !
#else
 !
 if (qs==idt_index) then 
   !
#ifdef _CUDA_LOC
   !$cuf kernel do(1) <<<*,*>>>
#else
   !$omp parallel do default(shared), private(ig)
#endif
   do ig = 1, isc_ngrho
     rhotw_p(ig)= cmplx(rho_tw_rs_p(DEV_VAR(fft_g_table)(ig,iGo)),kind=SP)
   enddo
   !
 else
   !
#ifdef _CUDA_LOC
   !$cuf kernel do(1) <<<*,*>>>
#else
   !$omp parallel do default(shared), private(ig)
#endif
   do ig = 1, isc_ngrho
     rhotw_p(ig)= cmplx(rho_tw_rs_p(DEV_VAR(fft_g_table)(DEV_VAR(g_rot)(ig,qs),iGo)),kind=SP)
   enddo
   !
 endif
 !
#endif

 !
 ! add USPP augmentation
 !
 if (pp_is_uspp) then
   !
   if (have_cuda_loc) call error("[USPP] CUDA and USPP not implemented")
   !
   ib=isc%is(1)
   ibp=isc%os(1)
   call PP_becprod_calc(isc%becprod,1,1,.false.,ib,ibp,isc%ibec,isc%obec)
   !
   call PP_addus_rhotw_aug(isc)
   !
 endif

 !
 ! q=0, G=0 case
 !
<<<<<<< HEAD
 if (all((/isc%qs(2)==1,isc%is(1)==isc%os(1)/))) isc%rhotw(1)=cONE
 if (all((/isc%qs(2)==1,isc%is(1)/=isc%os(1)/))) isc%rhotw(1)=cZERO
 !
 !call timing("scatter_Bamp",opr="stop")
end subroutine

#ifdef _CUDA
subroutine scatter_Bamp_gpu(isc)
 !
 ! rhotw(G)=<ib ik_is i_sp| e^[I(RsG-G0).r] | ob ok_os o_sp>   
 !
 !  is(3)=(ib,ik,is,i_sp) --<--:--<-- os(3)=(ob,ok,os,o_sp)
 !                             :
 !                            /:\ iqs=(ig0,iq,qs)
 !                             :
 !
 !                     \:/
 ! REMEMBER that     ->-:->-  =  conjg [-<-:-<-]
 !                                        /:\
 !  iq_is = ik_is-ok_os-Go
 !
 use pars,           ONLY:cZERO,cONE,DP,SP
 use electrons,      ONLY:n_spinor
 use collision_el,   ONLY:elemental_collision
 use D_lattice,      ONLY:idt_index
 use R_lattice,      ONLY:g_rot_d
 use FFT_m,          ONLY:fft_size,fft_dim,fft_g_table_d
 use FFT_m,          ONLY:cufft_plan
 use timing_m
 !
 implicit none
 !
 type(elemental_collision), target::isc
 
 integer :: qs,iGo
 integer :: ig,ir,isc_ngrho
 complex(SP), pointer, device :: WF_symm_i_d(:,:), WF_symm_o_d(:,:)
 complex(SP), pointer, device :: rhotw_d(:)
 complex(DP), pointer, device :: rho_tw_rs_d(:)
 !call timing("scatter_Bamp_gpu",opr="start")

 !
 ! define pointers to enable CUF kernels
 !
 WF_symm_i_d => isc%WF_symm_i_d
 WF_symm_o_d => isc%WF_symm_o_d
 rho_tw_rs_d => isc%rho_tw_rs_d
 rhotw_d     => isc%rhotw_d 

 !
 ! |ib ik_is i_sp>
 call WF_apply_symm_gpu(isc%is,WF_symm_i_d)
 !
 ! | ob ok_os o_sp>   
 call WF_apply_symm_gpu(isc%os,WF_symm_o_d)

 !
 ! \tilde{\rho} in Real Space
 !
 !$cuf kernel do(1) <<<*,*>>>
 do ir = 1, fft_size
   rho_tw_rs_d(ir) = cmplx(conjg(WF_symm_i_d(ir,1))*WF_symm_o_d(ir,1),kind=DP)
 enddo
 !
 if (n_spinor==2) then
   !$cuf kernel do(1) <<<*,*>>>
   do ir = 1, fft_size
     rho_tw_rs_d(ir) = rho_tw_rs_d(ir)+cmplx(conjg(WF_symm_i_d(ir,2))*WF_symm_o_d(ir,2),kind=DP)
   enddo
 endif

 !
 ! perform the actual FFT
 !
 call fft_3d_cuda(rho_tw_rs_d,fft_dim,+1,cufft_plan)

 !
 ! e^[I(Rs(G-G0)).r]
 !
 iGo=isc%qs(1)
 qs =isc%qs(3)
 isc_ngrho=isc%ngrho
 !
 if (qs==idt_index) then 
   !
   !$cuf kernel do(1) <<<*,*>>>
   do ig = 1, isc_ngrho
     rhotw_d(ig)= cmplx(rho_tw_rs_d(fft_g_table_d(ig,iGo)),kind=SP)
   enddo
   !
 else
   !
   !$cuf kernel do(1) <<<*,*>>>
   do ig = 1, isc_ngrho
     rhotw_d(ig)= cmplx(rho_tw_rs_d(fft_g_table_d(g_rot_d(ig,qs),iGo)),kind=SP)
   enddo
   !
 endif

 !
 ! q=0, G=0 case
 !
 if (isc%qs(2)==1 .and. isc%is(1)==isc%os(1)) rhotw_d(1)=cONE
 if (isc%qs(2)==1 .and. isc%is(1)/=isc%os(1)) rhotw_d(1)=cZERO

 !call timing("scatter_Bamp_gpu",opr="stop")
end subroutine scatter_Bamp_gpu

#endif
=======
 if (isc%qs(2)==1 .and. isc%is(1)==isc%os(1)) rhotw_p(1)=cONE
 if (isc%qs(2)==1 .and. isc%is(1)/=isc%os(1)) rhotw_p(1)=cZERO

end subroutine DEV_SUB(scatter_Bamp)
>>>>>>> f2c5ecf8
<|MERGE_RESOLUTION|>--- conflicted
+++ resolved
@@ -41,17 +41,9 @@
  use D_lattice,      ONLY:idt_index
  use R_lattice,      ONLY:DEV_VAR(g_rot)
  use pseudo,         ONLY:pp_is_uspp
-<<<<<<< HEAD
- use interfaces,     ONLY:WF_apply_symm
-#if defined _FFTW
- use FFT_m,          ONLY:fftw_plan
-#endif
- use timing_m
-=======
  use FFT_m,          ONLY:fft_size,fft_dim,DEV_VAR(fft_g_table)
  use FFT_m,          ONLY:fftw_plan,cufft_plan
  use interfaces,     ONLY:WF_apply_symm
->>>>>>> f2c5ecf8
  !
  implicit none
  !
@@ -77,11 +69,7 @@
 #ifdef _CUDA_LOC
  have_cuda_loc=.true.
 #endif
-<<<<<<< HEAD
- !call timing("scatter_Bamp",opr="start")
-=======
-
->>>>>>> f2c5ecf8
+
  !
  ! |ib ik_is i_sp>
  call WF_apply_symm(isc%is,WF_symm_i_p)
@@ -238,119 +226,7 @@
  !
  ! q=0, G=0 case
  !
-<<<<<<< HEAD
- if (all((/isc%qs(2)==1,isc%is(1)==isc%os(1)/))) isc%rhotw(1)=cONE
- if (all((/isc%qs(2)==1,isc%is(1)/=isc%os(1)/))) isc%rhotw(1)=cZERO
- !
- !call timing("scatter_Bamp",opr="stop")
-end subroutine
-
-#ifdef _CUDA
-subroutine scatter_Bamp_gpu(isc)
- !
- ! rhotw(G)=<ib ik_is i_sp| e^[I(RsG-G0).r] | ob ok_os o_sp>   
- !
- !  is(3)=(ib,ik,is,i_sp) --<--:--<-- os(3)=(ob,ok,os,o_sp)
- !                             :
- !                            /:\ iqs=(ig0,iq,qs)
- !                             :
- !
- !                     \:/
- ! REMEMBER that     ->-:->-  =  conjg [-<-:-<-]
- !                                        /:\
- !  iq_is = ik_is-ok_os-Go
- !
- use pars,           ONLY:cZERO,cONE,DP,SP
- use electrons,      ONLY:n_spinor
- use collision_el,   ONLY:elemental_collision
- use D_lattice,      ONLY:idt_index
- use R_lattice,      ONLY:g_rot_d
- use FFT_m,          ONLY:fft_size,fft_dim,fft_g_table_d
- use FFT_m,          ONLY:cufft_plan
- use timing_m
- !
- implicit none
- !
- type(elemental_collision), target::isc
- 
- integer :: qs,iGo
- integer :: ig,ir,isc_ngrho
- complex(SP), pointer, device :: WF_symm_i_d(:,:), WF_symm_o_d(:,:)
- complex(SP), pointer, device :: rhotw_d(:)
- complex(DP), pointer, device :: rho_tw_rs_d(:)
- !call timing("scatter_Bamp_gpu",opr="start")
-
- !
- ! define pointers to enable CUF kernels
- !
- WF_symm_i_d => isc%WF_symm_i_d
- WF_symm_o_d => isc%WF_symm_o_d
- rho_tw_rs_d => isc%rho_tw_rs_d
- rhotw_d     => isc%rhotw_d 
-
- !
- ! |ib ik_is i_sp>
- call WF_apply_symm_gpu(isc%is,WF_symm_i_d)
- !
- ! | ob ok_os o_sp>   
- call WF_apply_symm_gpu(isc%os,WF_symm_o_d)
-
- !
- ! \tilde{\rho} in Real Space
- !
- !$cuf kernel do(1) <<<*,*>>>
- do ir = 1, fft_size
-   rho_tw_rs_d(ir) = cmplx(conjg(WF_symm_i_d(ir,1))*WF_symm_o_d(ir,1),kind=DP)
- enddo
- !
- if (n_spinor==2) then
-   !$cuf kernel do(1) <<<*,*>>>
-   do ir = 1, fft_size
-     rho_tw_rs_d(ir) = rho_tw_rs_d(ir)+cmplx(conjg(WF_symm_i_d(ir,2))*WF_symm_o_d(ir,2),kind=DP)
-   enddo
- endif
-
- !
- ! perform the actual FFT
- !
- call fft_3d_cuda(rho_tw_rs_d,fft_dim,+1,cufft_plan)
-
- !
- ! e^[I(Rs(G-G0)).r]
- !
- iGo=isc%qs(1)
- qs =isc%qs(3)
- isc_ngrho=isc%ngrho
- !
- if (qs==idt_index) then 
-   !
-   !$cuf kernel do(1) <<<*,*>>>
-   do ig = 1, isc_ngrho
-     rhotw_d(ig)= cmplx(rho_tw_rs_d(fft_g_table_d(ig,iGo)),kind=SP)
-   enddo
-   !
- else
-   !
-   !$cuf kernel do(1) <<<*,*>>>
-   do ig = 1, isc_ngrho
-     rhotw_d(ig)= cmplx(rho_tw_rs_d(fft_g_table_d(g_rot_d(ig,qs),iGo)),kind=SP)
-   enddo
-   !
- endif
-
- !
- ! q=0, G=0 case
- !
- if (isc%qs(2)==1 .and. isc%is(1)==isc%os(1)) rhotw_d(1)=cONE
- if (isc%qs(2)==1 .and. isc%is(1)/=isc%os(1)) rhotw_d(1)=cZERO
-
- !call timing("scatter_Bamp_gpu",opr="stop")
-end subroutine scatter_Bamp_gpu
-
-#endif
-=======
  if (isc%qs(2)==1 .and. isc%is(1)==isc%os(1)) rhotw_p(1)=cONE
  if (isc%qs(2)==1 .and. isc%is(1)/=isc%os(1)) rhotw_p(1)=cZERO
 
 end subroutine DEV_SUB(scatter_Bamp)
->>>>>>> f2c5ecf8
