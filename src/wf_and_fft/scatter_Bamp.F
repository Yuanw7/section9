--- conflicted
+++ resolved
@@ -188,7 +188,6 @@
  if (all((/isc%qs(2)==1,isc%is(1)/=isc%os(1)/))) isc%rhotw(1)=cZERO
  !
 end subroutine
-<<<<<<< HEAD
 
 #ifdef _CUDA
 subroutine scatter_Bamp_gpu(isc)
@@ -290,5 +289,3 @@
 end subroutine scatter_Bamp_gpu
 
 #endif
-=======
->>>>>>> bb14314d
