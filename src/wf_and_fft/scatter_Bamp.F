--- conflicted
+++ resolved
@@ -2,11 +2,7 @@
 !        Copyright (C) 2000-2014 the YAMBO team
 !              http://www.yambo-code.org
 !
-<<<<<<< HEAD
-! Authors (see AUTHORS file for details): AM, AF
-=======
 ! Authors (see AUTHORS file for details): AM,DS,AF
->>>>>>> 93c2c9a1
 ! 
 ! This file is distributed under the terms of the GNU 
 ! General Public License. You can redistribute it and/or 
