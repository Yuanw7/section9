!
!        Copyright (C) 2000-2017 the YAMBO team
!              http://www.yambo-code.org
!
! Authors (see AUTHORS file for details): AM, DS
! 
! This file is distributed under the terms of the GNU 
! General Public License. You can redistribute it and/or 
! modify it under the terms of the GNU General Public 
! License as published by the Free Software Foundation; 
! either version 2, or (at your option) any later version.
!
! This program is distributed in the hope that it will 
! be useful, but WITHOUT ANY WARRANTY; without even the 
! implied warranty of MERCHANTABILITY or FITNESS FOR A 
! PARTICULAR PURPOSE.  See the GNU General Public License 
! for more details.
!
! You should have received a copy of the GNU General Public 
! License along with this program; if not, write to the Free 
! Software Foundation, Inc., 59 Temple Place - Suite 330,Boston, 
! MA 02111-1307, USA or visit http://www.gnu.org/copyleft/gpl.txt.
!
subroutine WF_rotate(ik,i_sp_pol,WFo,wf_size)
 !
 ! <r|n'>= <m|n'><r|m>
 !
 ! with <m|n'>=SC_R(m,n')
 !      <:|m>=WFo(:,m)
 !
 ! wf(:,n')= sum_m WFo(:,m) SC_R(m,n')
 !
 ! Extended only to collinear case
 !
 use pars,           ONLY:cZERO
 use wrapper_omp,    ONLY:V_by_V_plus_V_omp
 use electrons,      ONLY:n_sp_pol,n_spinor
 use pars,           ONLY:SP
 use wave_func,      ONLY:WAVEs,WF
 use hamiltonian,    ONLY:SC_R,H_ref_bands
 !
 implicit none
 !
 integer     :: i_sp_pol,ik,wf_size
 type(WAVEs) :: WFo
 !
 ! Work Space
 !
<<<<<<< HEAD
 integer     :: ib,ibp,i_wf(n_spinor),i_wfp(n_spinor),i_spin,i_spinor
 complex(SP) :: WS_wf(wf_size,n_spinor,H_ref_bands(1):H_ref_bands(2))
=======
 integer     :: ib,ibp,i_wf,i_wfp,i_spinor,ig
 complex(SP) :: WS_wf(wf_size,n_spinor,SC_bands(1):SC_bands(2))
>>>>>>> 4a295627
 !
 WS_wf=cZERO
 !
 do ib = SC_bands(1),SC_bands(2)
   !
<<<<<<< HEAD
   do ib = H_ref_bands(1),H_ref_bands(2)
     !
     do i_spinor=1,n_spinor
       i_spin=i_sp_pol+i_spinor-1
       i_wf(i_spinor) = WFo%index(ib,ik,i_spin)
     enddo
     !
     if (any(i_wf(:)==0)) cycle
     !
     do ibp = H_ref_bands(1),H_ref_bands(2)
       !
       do i_spinor=1,n_spinor
         i_spin=i_sp_pol+i_spinor-1
         i_wfp(i_spinor) = WFo%index(ibp,ik,i_spin)
         !
         if (i_wfp(i_spinor)==0) cycle
         !
         call V_by_V_plus_V_omp(wf_size,SC_R(ibp,ib,ik,i_sp_pol),WFo%c(:,i_wfp(i_spinor)),WS_wf(:,i_spinor,ib))
         !
       enddo
     enddo
   enddo
   !
   do ib=H_ref_bands(1),H_ref_bands(2)
     do i_spinor=1,n_spinor
       i_spin=i_sp_pol+i_spinor-1
       i_wf(i_spinor) = WF%index(ib,ik,i_spin)
       do ig=1,wf_size
         WF%c(ig,i_wf(i_spinor))=WS_wf(ig,i_spinor,ib)
       enddo
     enddo
   enddo
=======
   i_wf = WFo%index(ib,ik,i_sp_pol)
   if (i_wf==0) cycle
   !
   do ibp = SC_bands(1),SC_bands(2)
     i_wfp = WFo%index(ibp,ik,i_sp_pol)
     if (i_wfp==0) cycle
     !call V_by_V_plus_V_omp(wf_size*n_spinor,SC_R(ibp,ib,ik,i_sp_pol),WFo%c(:,:,i_wfp),WS_wf(:,:,ib))
     WS_wf(:,:,ib)=WS_wf(:,:,ib)+SC_R(ibp,ib,ik,i_sp_pol)*WFo%c(:,:,i_wfp)
   end do
   !
 enddo
 !
 do ib = SC_bands(1),SC_bands(2) 
   !
   i_wf = WFo%index(ib,ik,i_sp_pol)
   !
   !$omp parallel do default(shared), private(ig,i_spinor)
   do i_spinor=1,n_spinor
     do ig=1,wf_size
       WF%c(ig,i_spinor,i_wf)=WS_wf(ig,i_spinor,ib)
     enddo
   enddo
   !$omp end parallel do
   !
 enddo
>>>>>>> 4a295627
 !
end subroutine<|MERGE_RESOLUTION|>--- conflicted
+++ resolved
@@ -46,56 +46,17 @@
  !
  ! Work Space
  !
-<<<<<<< HEAD
- integer     :: ib,ibp,i_wf(n_spinor),i_wfp(n_spinor),i_spin,i_spinor
+ integer     :: ib,ibp,i_wf,i_wfp,i_spinor
  complex(SP) :: WS_wf(wf_size,n_spinor,H_ref_bands(1):H_ref_bands(2))
-=======
- integer     :: ib,ibp,i_wf,i_wfp,i_spinor,ig
- complex(SP) :: WS_wf(wf_size,n_spinor,SC_bands(1):SC_bands(2))
->>>>>>> 4a295627
  !
  WS_wf=cZERO
  !
- do ib = SC_bands(1),SC_bands(2)
+ do ib = H_ref_bands(1),H_ref_bands(2)
    !
-<<<<<<< HEAD
-   do ib = H_ref_bands(1),H_ref_bands(2)
-     !
-     do i_spinor=1,n_spinor
-       i_spin=i_sp_pol+i_spinor-1
-       i_wf(i_spinor) = WFo%index(ib,ik,i_spin)
-     enddo
-     !
-     if (any(i_wf(:)==0)) cycle
-     !
-     do ibp = H_ref_bands(1),H_ref_bands(2)
-       !
-       do i_spinor=1,n_spinor
-         i_spin=i_sp_pol+i_spinor-1
-         i_wfp(i_spinor) = WFo%index(ibp,ik,i_spin)
-         !
-         if (i_wfp(i_spinor)==0) cycle
-         !
-         call V_by_V_plus_V_omp(wf_size,SC_R(ibp,ib,ik,i_sp_pol),WFo%c(:,i_wfp(i_spinor)),WS_wf(:,i_spinor,ib))
-         !
-       enddo
-     enddo
-   enddo
-   !
-   do ib=H_ref_bands(1),H_ref_bands(2)
-     do i_spinor=1,n_spinor
-       i_spin=i_sp_pol+i_spinor-1
-       i_wf(i_spinor) = WF%index(ib,ik,i_spin)
-       do ig=1,wf_size
-         WF%c(ig,i_wf(i_spinor))=WS_wf(ig,i_spinor,ib)
-       enddo
-     enddo
-   enddo
-=======
    i_wf = WFo%index(ib,ik,i_sp_pol)
    if (i_wf==0) cycle
    !
-   do ibp = SC_bands(1),SC_bands(2)
+   do ibp = H_ref_bands(1),H_ref_bands(2)
      i_wfp = WFo%index(ibp,ik,i_sp_pol)
      if (i_wfp==0) cycle
      !call V_by_V_plus_V_omp(wf_size*n_spinor,SC_R(ibp,ib,ik,i_sp_pol),WFo%c(:,:,i_wfp),WS_wf(:,:,ib))
@@ -104,7 +65,7 @@
    !
  enddo
  !
- do ib = SC_bands(1),SC_bands(2) 
+ do ib = H_ref_bands(1),H_ref_bands(2)
    !
    i_wf = WFo%index(ib,ik,i_sp_pol)
    !
@@ -117,6 +78,5 @@
    !$omp end parallel do
    !
  enddo
->>>>>>> 4a295627
  !
 end subroutine