!
!        Copyright (C) 2000-2017 the YAMBO team
!              http://www.yambo-code.org
!
! Authors (see AUTHORS file for details): AM
! 
! This file is distributed under the terms of the GNU 
! General Public License. You can redistribute it and/or 
! modify it under the terms of the GNU General Public 
! License as published by the Free Software Foundation; 
! either version 2, or (at your option) any later version.
!
! This program is distributed in the hope that it will 
! be useful, but WITHOUT ANY WARRANTY; without even the 
! implied warranty of MERCHANTABILITY or FITNESS FOR A 
! PARTICULAR PURPOSE.  See the GNU General Public License 
! for more details.
!
! You should have received a copy of the GNU General Public 
! License along with this program; if not, write to the Free 
! Software Foundation, Inc., 59 Temple Place - Suite 330,Boston, 
! MA 02111-1307, USA or visit http://www.gnu.org/copyleft/gpl.txt.
!
subroutine WF_free(WF,keep_fft)
 !
<<<<<<< HEAD
 use wave_func,ONLY:WAVEs,QUIET_free
 use memory_m, ONLY:mem_est
 !
 implicit none
 !
 type(WAVEs)       :: WF
 logical, optional :: keep_fft 
 !
 ! Work-space
 !
 logical           :: keep_fft_
 !
 keep_fft_=.false.
 if (present(keep_fft)) keep_fft_=keep_fft
=======
 use wave_func,ONLY:WAVEs
 use FFT_m,    ONLY:fft_size,fft_dim,fft_dim_loaded,fft_g_table,&
&                   fft_rot_r,fft_rot_r_inv,fft_multiplier
#if defined _FFTW
 use FFT_m,    ONLY:fftw_plan
#endif
#include<memory.h>
>>>>>>> 45e22b7d
 !
 type(WAVEs)      ::WF
 !
 if (.not.allocated(WF%c)) return
 !
 YAMBO_FREE(WF%c)
 YAMBO_FREE(WF%state)
 YAMBO_FREE(WF%index)
 !
<<<<<<< HEAD
 if(.not.keep_fft_.and.WF%space=="R") call fft_free()
 !
=======
 if (WF%space=="R") then
   fft_size=0
   fft_dim=0
   fft_dim_loaded=0
   fft_multiplier=1
   if (allocated(fft_g_table)) then
     YAMBO_FREE(fft_g_table)
     YAMBO_FREE(fft_rot_r)
     YAMBO_FREE(fft_rot_r_inv)
   endif
#if defined _FFTW
   call dfftw_destroy_plan(fftw_plan)
   fftw_plan=0
#endif
 endif
>>>>>>> 45e22b7d
 WF%k=0
 WF%b=0
 WF%spin=0
 WF%space=' '
 WF%to_load=.TRUE.
 !
end subroutine<|MERGE_RESOLUTION|>--- conflicted
+++ resolved
@@ -23,11 +23,9 @@
 !
 subroutine WF_free(WF,keep_fft)
  !
-<<<<<<< HEAD
  use wave_func,ONLY:WAVEs,QUIET_free
- use memory_m, ONLY:mem_est
  !
- implicit none
+#include<memory.h>
  !
  type(WAVEs)       :: WF
  logical, optional :: keep_fft 
@@ -38,17 +36,6 @@
  !
  keep_fft_=.false.
  if (present(keep_fft)) keep_fft_=keep_fft
-=======
- use wave_func,ONLY:WAVEs
- use FFT_m,    ONLY:fft_size,fft_dim,fft_dim_loaded,fft_g_table,&
-&                   fft_rot_r,fft_rot_r_inv,fft_multiplier
-#if defined _FFTW
- use FFT_m,    ONLY:fftw_plan
-#endif
-#include<memory.h>
->>>>>>> 45e22b7d
- !
- type(WAVEs)      ::WF
  !
  if (.not.allocated(WF%c)) return
  !
@@ -56,26 +43,8 @@
  YAMBO_FREE(WF%state)
  YAMBO_FREE(WF%index)
  !
-<<<<<<< HEAD
  if(.not.keep_fft_.and.WF%space=="R") call fft_free()
  !
-=======
- if (WF%space=="R") then
-   fft_size=0
-   fft_dim=0
-   fft_dim_loaded=0
-   fft_multiplier=1
-   if (allocated(fft_g_table)) then
-     YAMBO_FREE(fft_g_table)
-     YAMBO_FREE(fft_rot_r)
-     YAMBO_FREE(fft_rot_r_inv)
-   endif
-#if defined _FFTW
-   call dfftw_destroy_plan(fftw_plan)
-   fftw_plan=0
-#endif
- endif
->>>>>>> 45e22b7d
  WF%k=0
  WF%b=0
  WF%spin=0
