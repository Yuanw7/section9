!
!        Copyright (C) 2000-2020 the YAMBO team
!              http://www.yambo-code.org
!
! Authors (see AUTHORS file for details): AM
! 
! This file is distributed under the terms of the GNU 
! General Public License. You can redistribute it and/or 
! modify it under the terms of the GNU General Public 
! License as published by the Free Software Foundation; 
! either version 2, or (at your option) any later version.
!
! This program is distributed in the hope that it will 
! be useful, but WITHOUT ANY WARRANTY; without even the 
! implied warranty of MERCHANTABILITY or FITNESS FOR A 
! PARTICULAR PURPOSE.  See the GNU General Public License 
! for more details.
!
! You should have received a copy of the GNU General Public 
! License along with this program; if not, write to the Free 
! Software Foundation, Inc., 59 Temple Place - Suite 330,Boston, 
! MA 02111-1307, USA or visit http://www.gnu.org/copyleft/gpl.txt.
!
subroutine WF_alloc(WF)
 !
 use pars,          ONLY:cZERO
 use wave_func,     ONLY:WAVEs,states_to_load,wf_ng,wf_ncx
 use FFT_m,         ONLY:fft_size
 use electrons,     ONLY:n_spinor
 use interfaces,    ONLY:PARALLEL_live_message
 use cuda_m,        ONLY:have_cuda
 !
#include<memory.h>
 !
 type(WAVEs)           :: WF
 !
 ! Work Space
 !
 integer :: ik,ib,i_sp_pol,N_total,wf_grid_size
 !
 ! Distributed allocation
 !
 if(allocated(states_to_load)) then
   !
   WF%N=0
   N_total=0
   do i_sp_pol=WF%sp_pol(1),WF%sp_pol(2)
     do ib=WF%b(1),WF%b(2)
       do ik=WF%k(1),WF%k(2)
         N_total=N_total+1
         if (states_to_load(ib,ik,i_sp_pol)) WF%N=WF%N+1
       enddo
     enddo
   enddo
   !
 else
   !
   WF%N=(WF%b(2)-WF%b(1)+1)*(WF%k(2)-WF%k(1)+1)*(WF%sp_pol(2)-WF%sp_pol(1)+1)
   N_total=WF%N
   !
 endif
 !
 if (WF%space=='R')  wf_grid_size=fft_size
 if (WF%space=='G')  wf_grid_size=wf_ng
 if (WF%space=='C')  wf_grid_size=wf_ncx
 if (WF%space=='B')  wf_grid_size=wf_ncx
 !
 YAMBO_ALLOC(WF%c,(wf_grid_size,n_spinor,WF%N))
<<<<<<< HEAD
#ifdef _CUDA
 allocate(WF%c_d, mold=WF%c)
#endif
=======
 if (have_cuda) then
   YAMBO_ALLOC_MOLD(WF%c_d,WF%c)
 endif
>>>>>>> f2c5ecf8
 !
 call PARALLEL_live_message("Wave-Function states",LOADED=WF%N,TOTAL=N_total)
 !
 YAMBO_ALLOC(WF%index,(WF%b(2),WF%k(2),WF%sp_pol(2)))
 !
 WF%c=cZERO
<<<<<<< HEAD
#ifdef _CUDA
 WF%c_d=cZERO
#endif
=======
 if (have_cuda) WF%c_d=cZERO
 !
>>>>>>> f2c5ecf8
 WF%index=0
 !
end subroutine<|MERGE_RESOLUTION|>--- conflicted
+++ resolved
@@ -66,29 +66,17 @@
  if (WF%space=='B')  wf_grid_size=wf_ncx
  !
  YAMBO_ALLOC(WF%c,(wf_grid_size,n_spinor,WF%N))
-<<<<<<< HEAD
-#ifdef _CUDA
- allocate(WF%c_d, mold=WF%c)
-#endif
-=======
  if (have_cuda) then
    YAMBO_ALLOC_MOLD(WF%c_d,WF%c)
  endif
->>>>>>> f2c5ecf8
  !
  call PARALLEL_live_message("Wave-Function states",LOADED=WF%N,TOTAL=N_total)
  !
  YAMBO_ALLOC(WF%index,(WF%b(2),WF%k(2),WF%sp_pol(2)))
  !
  WF%c=cZERO
-<<<<<<< HEAD
-#ifdef _CUDA
- WF%c_d=cZERO
-#endif
-=======
  if (have_cuda) WF%c_d=cZERO
  !
->>>>>>> f2c5ecf8
  WF%index=0
  !
 end subroutine