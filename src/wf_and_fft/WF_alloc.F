--- conflicted
+++ resolved
@@ -38,11 +38,7 @@
  !
  ! Work Space
  !
-<<<<<<< HEAD
- integer :: err,ik,ib,i_sp_pol,N_total
-=======
- integer :: ik,ib,is,N_total
->>>>>>> f5cd06aa
+ integer :: ik,ib,i_sp_pol,N_total,wf_grid_size
  !
  ! Distributed allocation
  !
@@ -66,39 +62,15 @@
    !
  endif
  !
-<<<<<<< HEAD
- !
- if (WF%space=="R") allocate(WF%c(fft_size,n_spinor,WF%N),stat=err)
- if (WF%space=="G") allocate(WF%c(wf_ng,   n_spinor,WF%N),stat=err)
- if (WF%space=="C") allocate(WF%c(wf_ncx,  n_spinor,WF%N),stat=err)
- if (WF%space=="B") allocate(WF%c(wf_ncx,  n_spinor,WF%N),stat=err)
- !
- if (err/=0) call error(' Error allocating WFs')
- !
- if (WF%space/="B") call mem_est('WF'       ,(/size(WF%c)/),errors=(/err/),quiet=QUIET_alloc)
- if (WF%space=="B") call mem_est('WF_buffer',(/size(WF%c)/),errors=(/err/),quiet=QUIET_alloc)
+ if (WF%space=="R") wf_grid_size=fft_size
+ if (WF%space=="G") wf_grid_size=wf_ng
+ if (WF%space=="C") wf_grid_size=wf_ncx
+ if (WF%space=="B") wf_grid_size=wf_ncx
+ YAMBO_ALLOC(WF%c,(wf_grid_size,n_spinor,WF%N))
  !
  call PARALLEL_live_message("Wave-Function states",LOADED=WF%N,TOTAL=N_total)
  !
- allocate(WF%index(WF%b(2),WF%k(2),WF%sp_pol(2)),stat=err)
-=======
- if (WF%space=="R") then
-   YAMBO_ALLOC(WF%c,(fft_size,WF%N))
- endif
- if (WF%space=="G") then
-   YAMBO_ALLOC(WF%c,(wf_ng,WF%N))
- endif
- if (WF%space=="C") then
-   YAMBO_ALLOC(WF%c,(wf_ncx,WF%N))
- endif
- if (WF%space=="B") then
-   YAMBO_ALLOC(WF%c,(wf_ncx,WF%N))
- endif
- !
- call PARALLEL_live_message("Wave-Function states",LOADED=WF%N,TOTAL=N_total)
- !
- YAMBO_ALLOC(WF%index,(WF%b(2),WF%k(2),WF%spin(2)))
->>>>>>> f5cd06aa
+ YAMBO_ALLOC(WF%index,(WF%b(2),WF%k(2),WF%sp_pol(2)))
  !
  WF%c=cZERO
  WF%index=0
