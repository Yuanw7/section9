--- conflicted
+++ resolved
@@ -26,13 +26,7 @@
  use pars,          ONLY:cZERO
  use wave_func,     ONLY:WAVEs,states_to_load,wf_ng,wf_ncx
  use FFT_m,         ONLY:fft_size
-<<<<<<< HEAD
-=======
  use electrons,     ONLY:n_spinor
-#if defined _FFTW
- use FFT_m,         ONLY:fftw_plan
-#endif
->>>>>>> 4a295627
  use interfaces,    ONLY:PARALLEL_live_message
  !
 #include<memory.h>
