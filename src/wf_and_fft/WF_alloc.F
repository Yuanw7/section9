!
!        Copyright (C) 2000-2017 the YAMBO team
!              http://www.yambo-code.org
!
! Authors (see AUTHORS file for details): AM
! 
! This file is distributed under the terms of the GNU 
! General Public License. You can redistribute it and/or 
! modify it under the terms of the GNU General Public 
! License as published by the Free Software Foundation; 
! either version 2, or (at your option) any later version.
!
! This program is distributed in the hope that it will 
! be useful, but WITHOUT ANY WARRANTY; without even the 
! implied warranty of MERCHANTABILITY or FITNESS FOR A 
! PARTICULAR PURPOSE.  See the GNU General Public License 
! for more details.
!
! You should have received a copy of the GNU General Public 
! License along with this program; if not, write to the Free 
! Software Foundation, Inc., 59 Temple Place - Suite 330,Boston, 
! MA 02111-1307, USA or visit http://www.gnu.org/copyleft/gpl.txt.
!
subroutine WF_alloc(WF)
 !
 use pars,          ONLY:cZERO
 use com,           ONLY:error
 use wave_func,     ONLY:WAVEs,states_to_load,wf_ng,wf_ncx
 use FFT_m,         ONLY:fft_size
 use interfaces,    ONLY:PARALLEL_live_message
<<<<<<< HEAD
 !
 implicit none
=======
#include<memory.h>
>>>>>>> 45e22b7d
 !
 type(WAVEs)           :: WF
 !
 ! Work Space
 !
 integer :: ik,ib,is,N_total,wf_grid_size
 !
 ! Distributed allocation
 !
 if(allocated(states_to_load)) then
   !
   WF%N=0
   N_total=0
   do ib=WF%b(1),WF%b(2)
     do ik=WF%k(1),WF%k(2)
       do is=WF%spin(1),WF%spin(2)
         N_total=N_total+1
         if (states_to_load(ib,ik,is)) WF%N=WF%N+1
       enddo
     enddo
   enddo
   !
 else
   !
   WF%N=(WF%b(2)-WF%b(1)+1)*(WF%k(2)-WF%k(1)+1)*(WF%spin(2)-WF%spin(1)+1)
   N_total=WF%N
   !
 endif
 !
 if (WF%space=='R')  wf_grid_size=fft_size
 if (WF%space=='G')  wf_grid_size=wf_ng
 if (WF%space=='C')  wf_grid_size=wf_ncx
 if (WF%space=='B')  wf_grid_size=wf_ncx
 !
 YAMBO_ALLOC(WF%c,(wf_grid_size,WF%N))
 !
 call PARALLEL_live_message("Wave-Function states",LOADED=WF%N,TOTAL=N_total)
 !
 YAMBO_ALLOC(WF%index,(WF%b(2),WF%k(2),WF%spin(2)))
 !
 WF%c=cZERO
 WF%index=0
 !
end subroutine<|MERGE_RESOLUTION|>--- conflicted
+++ resolved
@@ -28,12 +28,8 @@
  use wave_func,     ONLY:WAVEs,states_to_load,wf_ng,wf_ncx
  use FFT_m,         ONLY:fft_size
  use interfaces,    ONLY:PARALLEL_live_message
-<<<<<<< HEAD
  !
- implicit none
-=======
 #include<memory.h>
->>>>>>> 45e22b7d
  !
  type(WAVEs)           :: WF
  !
