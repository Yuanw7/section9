!
!        Copyright (C) 2000-2020 the YAMBO team
!              http://www.yambo-code.org
!
! Authors (see AUTHORS file for details): AM
! 
! This file is distributed under the terms of the GNU 
! General Public License. You can redistribute it and/or 
! modify it under the terms of the GNU General Public 
! License as published by the Free Software Foundation; 
! either version 2, or (at your option) any later version.
!
! This program is distributed in the hope that it will 
! be useful, but WITHOUT ANY WARRANTY; without even the 
! implied warranty of MERCHANTABILITY or FITNESS FOR A 
! PARTICULAR PURPOSE.  See the GNU General Public License 
! for more details.
!
! You should have received a copy of the GNU General Public 
! License along with this program; if not, write to the Free 
! Software Foundation, Inc., 59 Temple Place - Suite 330,Boston, 
! MA 02111-1307, USA or visit http://www.gnu.org/copyleft/gpl.txt.
!
subroutine DEV_SUB(scatter_Gamp)(isc,mode)
 !
 ! INCLUDED in: scatter_Gamp_incl.F
 !
 !
 ! isc%gamp(G,G') = \int_p (region around q) 1/|p+G|/|p+G'|/(2*pi)**3
 !
 ! When mode=='x' the standard Coulomb integral is used. When mode='c' the 
 ! isc%gamp are used multiplied by eps^-1 so, if present, the anisotropy
 ! is incuded.
 !
 use pars,          ONLY:SP,pi
 use drivers,       ONLY:l_col_cut
 use collision_el,  ONLY:elemental_collision
 use R_lattice,     ONLY:d3q_factor,RIM_ng,RIM_qpg,RIM_is_diagonal,&
&                        bare_qpg,RIM_anisotropy,RIM_n_rand_pts
<<<<<<< HEAD
 use timing_m
 implicit none
 type(elemental_collision)::isc
 character(1)             ::mode
=======
 use R_lattice,     ONLY:RIM_qpg_d,bare_qpg_d
 use deviceXlib_m
 use timing_m
 !
#include<memory.h>
 !
 type(elemental_collision), target::isc
 character(1) ::mode
>>>>>>> f2c5ecf8
 !
 !Working Space
 !
 integer :: ng(2),ig1,ig2,iq,i1,i2
 logical :: l_RIM
 real(SP):: reg_q_m2,q_weight,R_sphere
<<<<<<< HEAD
 call timing("scatter_Gamp",opr="start")
=======

 complex(SP), pointer DEV_ATTR :: gamp_p(:,:)
 integer :: ng1, ng2
#ifdef _CUDA_LOC
 character(32) :: subname="scatter_Gamp_gpu"
#else
 character(32) :: subname="scatter_Gamp"
#endif

 call timing(subname,opr="start")
>>>>>>> f2c5ecf8
 !
 ! q_weight = 1./(DL_vol*q%nbz)
 !
 q_weight=d3q_factor/(2._SP*pi)**3
 !
 ! Note that
 !
 ! \int_q (region) 1/q^2 /(2*pi)**3 = CONSTANT / (2 pi)**3 (Omega_RL/NQBZ)^1/3
 !                                  = CONSTANT / (2 pi)**3 d3q_factor^1/3
 ! where
 !
 ! CONSTANT = 7.7956 (spherical region)
 ! CONSTANT = 7.44   ("Godby" region)
 !
 ! reg_q_m2 = \int_q (region) 1/q^2 /(2*pi)**3
 !
 reg_q_m2=7.44/(2._SP*pi)**3*d3q_factor**(1._SP/3._SP)
 !
 ! In the case of a spherical region the radius is
 !
 R_sphere=(3._SP/4._SP/pi)**(1._SP/3._SP)*d3q_factor**(1._SP/3._SP)
 !
 iq=isc%qs(2)
 isc%iqref=iq
 !
 ! RIM support ?
 !
 if (.not.allocated(RIM_qpg)) then
   RIM_ng=0
   RIM_n_rand_pts=0
 else
   reg_q_m2=RIM_qpg(iq,1,1)/2._SP
 endif

#ifdef _CUDA_LOC
 if (allocated(RIM_qpg).and..not.allocated(RIM_qpg_d)) then
   YAMBO_ALLOC_SOURCE(RIM_qpg_d,RIM_qpg)
 endif
 if (.not.allocated(bare_qpg_d)) then
   YAMBO_ALLOC_SOURCE(bare_qpg_d,bare_qpg)
 endif
#endif
 !
 ng=shape(isc%gamp)
<<<<<<< HEAD
 !
!$omp parallel do default(shared), private(i1,i2,ig1,ig2,l_RIM)
 do i1=1,ng(1)
   do i2=1,ng(2)
=======
 ng1=ng(1)
 ng2=ng(2)

 gamp_p => DEV_VAR(isc%gamp)
 !
#ifdef _CUDA_LOC
 !$cuf kernel do(2)
#else
 !$omp parallel do default(shared), private(i1,i2,ig1,ig2,l_RIM), collapse(2)
#endif
 !
 do i1=1,ng1
   do i2=1,ng2
>>>>>>> f2c5ecf8
     ig1=i1
     ig2=i2
     if (ng1==1) ig1=ig2
     if (ng2==1) ig2=ig1
     !
     ! RIM support (Both components)
     !
     l_RIM=(ig1<=RIM_ng .and. ig2<=RIM_ng)
     if (RIM_is_diagonal.and.l_RIM) l_RIM=(ig1==ig2)
     !
     if (l_RIM.and..not.l_col_cut) then
       gamp_p(i1,i2)=DEV_VAR(RIM_qpg)(iq,ig1,ig2)/2._SP
       cycle
     else
       gamp_p(i1,i2)=q_weight/DEV_VAR(bare_qpg)(iq,ig1)/DEV_VAR(bare_qpg)(iq,ig2)
     endif
     !
     ! Head and wings point special treatment (with no RIM only Gamma is possible)
     !
     if ( (RIM_ng==0.and.iq>1) ) cycle
     !
     ! When using the CUTOFF all the components of the Col potential are
     ! already regolarized.
     !
     if (l_col_cut) cycle
     !
     ! Wings (0,G) & (G,0) components using the Sphere approx for the region around Gamma
     ! and the square root approx for other components:
     !
     ! \int_q (region) 1/q /(2*pi)**3 = R_sphere/2. * reg_q_m2
     ! 
     ! for q = 0
     ! 
     ! \int_q (region) 1/q /(2*pi)**3 \sim
     !                 sqrt(\int_q (region) 1/q^2 /(2*pi)**3 ) /
     ! 
     ! for q != 0
     !
     if (ig1==1.and.(ig2>RIM_ng.or.(RIM_is_diagonal.and.ig2>1))) then
       !
       if (iq==1) then
         gamp_p(i1,i2)=R_sphere/2._SP*reg_q_m2/DEV_VAR(bare_qpg)(iq,ig2)
       else
         !
         ! the sqrt(q_weight) is needed as the sqrt(reg_q_m2) contains
         ! implicitly the q_weight
         ! 
         gamp_p(i1,i2)=gamp_p(i1,i2)*&
&                      DEV_VAR(bare_qpg)(iq,ig1)*sqrt(reg_q_m2)/sqrt(q_weight)
       endif
     endif
     if (ig2==1.and.(ig1>RIM_ng.or.(RIM_is_diagonal.and.ig1>1))) then
       if (iq==1) then
         gamp_p(i1,i2)=R_sphere/2._SP*reg_q_m2/DEV_VAR(bare_qpg)(iq,ig1)
       else
         gamp_p(i1,i2)=gamp_p(i1,i2)*&
&                         DEV_VAR(bare_qpg)(iq,ig2)*sqrt(reg_q_m2)/sqrt(q_weight)
       endif
     endif
     !
     ! head component.
     !
     if (ig1==1.and.ig2==1) gamp_p(i1,i2)=reg_q_m2
     !
   enddo
 enddo
<<<<<<< HEAD
!$omp end parallel do
=======
>>>>>>> f2c5ecf8
 !
 ! Anisotropy correction
 !
 if (.not.l_col_cut) then
   if (all((/iq==1,RIM_ng>0,mode=='c',RIM_anisotropy/=0._SP/))) gamp_p(1,1)=RIM_anisotropy/2._SP
 endif
 !
<<<<<<< HEAD
 call timing("scatter_Gamp",opr="stop")
end subroutine

#ifdef _CUDA
subroutine scatter_Gamp_gpu(isc,mode)
 !
 ! isc%gamp(G,G') = \int_p (region around q) 1/|p+G|/|p+G'|/(2*pi)**3
 !
 ! When mode=='x' the standard Coulomb integral is used. When mode='c' the 
 ! isc%gamp are used multiplied by eps^-1 so, if present, the anisotropy
 ! is incuded.
 !
 use pars,          ONLY:SP,pi
 use drivers,       ONLY:l_col_cut
 use collision_el,  ONLY:elemental_collision
 use R_lattice,     ONLY:d3q_factor,RIM_ng,RIM_qpg,RIM_is_diagonal,&
&                        bare_qpg,RIM_anisotropy,RIM_n_rand_pts
 use R_lattice,     ONLY:RIM_qpg_d, bare_qpg_d
 use timing_m
#include<memory.h>
 !
 type(elemental_collision), target::isc
 character(1)             ::mode
 !
 !Working Space
 !
 integer :: ng(2),ig1,ig2,iq,i1,i2
 logical :: l_RIM
 real(SP):: reg_q_m2,q_weight,R_sphere

 complex(SP), pointer, device :: gamp_d(:,:)
 integer :: ng1, ng2

 call timing("scatter_Gamp_gpu",opr="start")
 !
 ! q_weight = 1./(DL_vol*q%nbz)
 !
 q_weight=d3q_factor/(2._SP*pi)**3
 !
 ! Note that
 !
 ! \int_q (region) 1/q^2 /(2*pi)**3 = CONSTANT / (2 pi)**3 (Omega_RL/NQBZ)^1/3
 !                                  = CONSTANT / (2 pi)**3 d3q_factor^1/3
 ! where
 !
 ! CONSTANT = 7.7956 (spherical region)
 ! CONSTANT = 7.44   ("Godby" region)
 !
 ! reg_q_m2 = \int_q (region) 1/q^2 /(2*pi)**3
 !
 reg_q_m2=7.44/(2._SP*pi)**3*d3q_factor**(1._SP/3._SP)
 !
 ! In the case of a spherical region the radius is
 !
 R_sphere=(3._SP/4._SP/pi)**(1._SP/3._SP)*d3q_factor**(1._SP/3._SP)
 !
 iq=isc%qs(2)
 isc%iqref=iq
 !
 ! RIM support ?
 !
 if (.not.allocated(RIM_qpg)) then
   RIM_ng=0
   RIM_n_rand_pts=0
 else
   if (.not.allocated(RIM_qpg_d)) then
     allocate(RIM_qpg_d, source=RIM_qpg)
   endif
   reg_q_m2=RIM_qpg(iq,1,1)/2._SP
 endif

 if (.not.allocated(bare_qpg_d)) then
   YAMBO_ALLOC(bare_qpg_d,(size(bare_qpg,2),size(bare_qpg,1)))
   bare_qpg_d=transpose(bare_qpg)
 endif
 !
 ng=shape(isc%gamp)
 ng1=ng(1)
 ng2=ng(2)
 !

 gamp_d => isc%gamp_d
 !$cuf kernel do(2)
 do i1=1,ng1
   do i2=1,ng2
     ig1=i1
     ig2=i2
     if (ng1==1) ig1=ig2
     if (ng2==1) ig2=ig1
     !
     ! RIM support (Both components)
     !
     l_RIM=(ig1<=RIM_ng .and. ig2<=RIM_ng)
     if (RIM_is_diagonal.and.l_RIM) l_RIM=(ig1==ig2)
     !
     if (l_RIM.and..not.l_col_cut) then
       gamp_d(i1,i2)=RIM_qpg_d(iq,ig1,ig2)/2._SP
       cycle
     else
       gamp_d(i1,i2)=q_weight/bare_qpg_d(ig1,iq)/bare_qpg_d(ig2,iq)
     endif
     !
     ! Head and wings point special treatment (with no RIM only Gamma is possible)
     !
     if ( (RIM_ng==0.and.iq>1) ) cycle
     !
     ! When using the CUTOFF all the components of the Col potential are
     ! already regolarized.
     !
     if (l_col_cut) cycle
     !
     ! Wings (0,G) & (G,0) components using the Sphere approx for the region around Gamma
     ! and the square root approx for other components:
     !
     ! \int_q (region) 1/q /(2*pi)**3 = R_sphere/2. * reg_q_m2
     ! 
     ! for q = 0
     ! 
     ! \int_q (region) 1/q /(2*pi)**3 \sim
     !                 sqrt(\int_q (region) 1/q^2 /(2*pi)**3 ) /
     ! 
     ! for q != 0
     !
     if (ig1==1.and.(ig2>RIM_ng.or.(RIM_is_diagonal.and.ig2>1))) then
       !
       if (iq==1) then
         gamp_d(i1,i2)=R_sphere/2._SP*reg_q_m2/bare_qpg_d(ig2,iq)
       else
         !
         ! the sqrt(q_weight) is needed as the sqrt(reg_q_m2) contains
         ! implicitly the q_weight
         ! 
         gamp_d(i1,i2)=gamp_d(i1,i2)*&
&                         bare_qpg_d(ig1,iq)*sqrt(reg_q_m2)/sqrt(q_weight)
       endif
     endif
     if (ig2==1.and.(ig1>RIM_ng.or.(RIM_is_diagonal.and.ig1>1))) then
       if (iq==1) then
         gamp_d(i1,i2)=R_sphere/2._SP*reg_q_m2/bare_qpg_d(ig1,iq)
       else
         gamp_d(i1,i2)=gamp_d(i1,i2)*&
&                         bare_qpg_d(ig2,iq)*sqrt(reg_q_m2)/sqrt(q_weight)
       endif
     endif
     !
     ! head component.
     !
     if (ig1==1.and.ig2==1) gamp_d(i1,i2)=reg_q_m2
     !
   enddo
 enddo
 !
 ! Anisotropy correction
 !
 if (.not.l_col_cut) then
   if (all((/iq==1,RIM_ng>0,mode=='c',RIM_anisotropy/=0._SP/))) gamp_d(1,1)=RIM_anisotropy/2._SP
 endif
 !
 call timing("scatter_Gamp_gpu",opr="stop")
end subroutine
#endif
=======
 call timing(subname,opr="stop")
end subroutine
>>>>>>> f2c5ecf8
<|MERGE_RESOLUTION|>--- conflicted
+++ resolved
@@ -37,12 +37,6 @@
  use collision_el,  ONLY:elemental_collision
  use R_lattice,     ONLY:d3q_factor,RIM_ng,RIM_qpg,RIM_is_diagonal,&
 &                        bare_qpg,RIM_anisotropy,RIM_n_rand_pts
-<<<<<<< HEAD
- use timing_m
- implicit none
- type(elemental_collision)::isc
- character(1)             ::mode
-=======
  use R_lattice,     ONLY:RIM_qpg_d,bare_qpg_d
  use deviceXlib_m
  use timing_m
@@ -51,16 +45,12 @@
  !
  type(elemental_collision), target::isc
  character(1) ::mode
->>>>>>> f2c5ecf8
  !
  !Working Space
  !
  integer :: ng(2),ig1,ig2,iq,i1,i2
  logical :: l_RIM
  real(SP):: reg_q_m2,q_weight,R_sphere
-<<<<<<< HEAD
- call timing("scatter_Gamp",opr="start")
-=======
 
  complex(SP), pointer DEV_ATTR :: gamp_p(:,:)
  integer :: ng1, ng2
@@ -71,7 +61,6 @@
 #endif
 
  call timing(subname,opr="start")
->>>>>>> f2c5ecf8
  !
  ! q_weight = 1./(DL_vol*q%nbz)
  !
@@ -116,12 +105,6 @@
 #endif
  !
  ng=shape(isc%gamp)
-<<<<<<< HEAD
- !
-!$omp parallel do default(shared), private(i1,i2,ig1,ig2,l_RIM)
- do i1=1,ng(1)
-   do i2=1,ng(2)
-=======
  ng1=ng(1)
  ng2=ng(2)
 
@@ -135,7 +118,6 @@
  !
  do i1=1,ng1
    do i2=1,ng2
->>>>>>> f2c5ecf8
      ig1=i1
      ig2=i2
      if (ng1==1) ig1=ig2
@@ -202,10 +184,6 @@
      !
    enddo
  enddo
-<<<<<<< HEAD
-!$omp end parallel do
-=======
->>>>>>> f2c5ecf8
  !
  ! Anisotropy correction
  !
@@ -213,169 +191,5 @@
    if (all((/iq==1,RIM_ng>0,mode=='c',RIM_anisotropy/=0._SP/))) gamp_p(1,1)=RIM_anisotropy/2._SP
  endif
  !
-<<<<<<< HEAD
- call timing("scatter_Gamp",opr="stop")
-end subroutine
-
-#ifdef _CUDA
-subroutine scatter_Gamp_gpu(isc,mode)
- !
- ! isc%gamp(G,G') = \int_p (region around q) 1/|p+G|/|p+G'|/(2*pi)**3
- !
- ! When mode=='x' the standard Coulomb integral is used. When mode='c' the 
- ! isc%gamp are used multiplied by eps^-1 so, if present, the anisotropy
- ! is incuded.
- !
- use pars,          ONLY:SP,pi
- use drivers,       ONLY:l_col_cut
- use collision_el,  ONLY:elemental_collision
- use R_lattice,     ONLY:d3q_factor,RIM_ng,RIM_qpg,RIM_is_diagonal,&
-&                        bare_qpg,RIM_anisotropy,RIM_n_rand_pts
- use R_lattice,     ONLY:RIM_qpg_d, bare_qpg_d
- use timing_m
-#include<memory.h>
- !
- type(elemental_collision), target::isc
- character(1)             ::mode
- !
- !Working Space
- !
- integer :: ng(2),ig1,ig2,iq,i1,i2
- logical :: l_RIM
- real(SP):: reg_q_m2,q_weight,R_sphere
-
- complex(SP), pointer, device :: gamp_d(:,:)
- integer :: ng1, ng2
-
- call timing("scatter_Gamp_gpu",opr="start")
- !
- ! q_weight = 1./(DL_vol*q%nbz)
- !
- q_weight=d3q_factor/(2._SP*pi)**3
- !
- ! Note that
- !
- ! \int_q (region) 1/q^2 /(2*pi)**3 = CONSTANT / (2 pi)**3 (Omega_RL/NQBZ)^1/3
- !                                  = CONSTANT / (2 pi)**3 d3q_factor^1/3
- ! where
- !
- ! CONSTANT = 7.7956 (spherical region)
- ! CONSTANT = 7.44   ("Godby" region)
- !
- ! reg_q_m2 = \int_q (region) 1/q^2 /(2*pi)**3
- !
- reg_q_m2=7.44/(2._SP*pi)**3*d3q_factor**(1._SP/3._SP)
- !
- ! In the case of a spherical region the radius is
- !
- R_sphere=(3._SP/4._SP/pi)**(1._SP/3._SP)*d3q_factor**(1._SP/3._SP)
- !
- iq=isc%qs(2)
- isc%iqref=iq
- !
- ! RIM support ?
- !
- if (.not.allocated(RIM_qpg)) then
-   RIM_ng=0
-   RIM_n_rand_pts=0
- else
-   if (.not.allocated(RIM_qpg_d)) then
-     allocate(RIM_qpg_d, source=RIM_qpg)
-   endif
-   reg_q_m2=RIM_qpg(iq,1,1)/2._SP
- endif
-
- if (.not.allocated(bare_qpg_d)) then
-   YAMBO_ALLOC(bare_qpg_d,(size(bare_qpg,2),size(bare_qpg,1)))
-   bare_qpg_d=transpose(bare_qpg)
- endif
- !
- ng=shape(isc%gamp)
- ng1=ng(1)
- ng2=ng(2)
- !
-
- gamp_d => isc%gamp_d
- !$cuf kernel do(2)
- do i1=1,ng1
-   do i2=1,ng2
-     ig1=i1
-     ig2=i2
-     if (ng1==1) ig1=ig2
-     if (ng2==1) ig2=ig1
-     !
-     ! RIM support (Both components)
-     !
-     l_RIM=(ig1<=RIM_ng .and. ig2<=RIM_ng)
-     if (RIM_is_diagonal.and.l_RIM) l_RIM=(ig1==ig2)
-     !
-     if (l_RIM.and..not.l_col_cut) then
-       gamp_d(i1,i2)=RIM_qpg_d(iq,ig1,ig2)/2._SP
-       cycle
-     else
-       gamp_d(i1,i2)=q_weight/bare_qpg_d(ig1,iq)/bare_qpg_d(ig2,iq)
-     endif
-     !
-     ! Head and wings point special treatment (with no RIM only Gamma is possible)
-     !
-     if ( (RIM_ng==0.and.iq>1) ) cycle
-     !
-     ! When using the CUTOFF all the components of the Col potential are
-     ! already regolarized.
-     !
-     if (l_col_cut) cycle
-     !
-     ! Wings (0,G) & (G,0) components using the Sphere approx for the region around Gamma
-     ! and the square root approx for other components:
-     !
-     ! \int_q (region) 1/q /(2*pi)**3 = R_sphere/2. * reg_q_m2
-     ! 
-     ! for q = 0
-     ! 
-     ! \int_q (region) 1/q /(2*pi)**3 \sim
-     !                 sqrt(\int_q (region) 1/q^2 /(2*pi)**3 ) /
-     ! 
-     ! for q != 0
-     !
-     if (ig1==1.and.(ig2>RIM_ng.or.(RIM_is_diagonal.and.ig2>1))) then
-       !
-       if (iq==1) then
-         gamp_d(i1,i2)=R_sphere/2._SP*reg_q_m2/bare_qpg_d(ig2,iq)
-       else
-         !
-         ! the sqrt(q_weight) is needed as the sqrt(reg_q_m2) contains
-         ! implicitly the q_weight
-         ! 
-         gamp_d(i1,i2)=gamp_d(i1,i2)*&
-&                         bare_qpg_d(ig1,iq)*sqrt(reg_q_m2)/sqrt(q_weight)
-       endif
-     endif
-     if (ig2==1.and.(ig1>RIM_ng.or.(RIM_is_diagonal.and.ig1>1))) then
-       if (iq==1) then
-         gamp_d(i1,i2)=R_sphere/2._SP*reg_q_m2/bare_qpg_d(ig1,iq)
-       else
-         gamp_d(i1,i2)=gamp_d(i1,i2)*&
-&                         bare_qpg_d(ig2,iq)*sqrt(reg_q_m2)/sqrt(q_weight)
-       endif
-     endif
-     !
-     ! head component.
-     !
-     if (ig1==1.and.ig2==1) gamp_d(i1,i2)=reg_q_m2
-     !
-   enddo
- enddo
- !
- ! Anisotropy correction
- !
- if (.not.l_col_cut) then
-   if (all((/iq==1,RIM_ng>0,mode=='c',RIM_anisotropy/=0._SP/))) gamp_d(1,1)=RIM_anisotropy/2._SP
- endif
- !
- call timing("scatter_Gamp_gpu",opr="stop")
-end subroutine
-#endif
-=======
  call timing(subname,opr="stop")
 end subroutine
->>>>>>> f2c5ecf8
