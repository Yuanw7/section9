!
!        Copyright (C) 2000-2019 the YAMBO team
!              http://www.yambo-code.org
!
! Authors (see AUTHORS file for details): AM
! 
! This file is distributed under the terms of the GNU 
! General Public License. You can redistribute it and/or 
! modify it under the terms of the GNU General Public 
! License as published by the Free Software Foundation; 
! either version 2, or (at your option) any later version, g_ve
! This program is distributed in the hope that it will 
! be useful, but WITHOUT ANY WARRANTY; without even the 
! implied warranty of MERCHANTABILITY or FITNESS FOR A 
! PARTICULAR PURPOSE.  See the GNU General Public License 
! for more details.
!
! You should have received a copy of the GNU General Public 
! License along with this program; if not, write to the Free 
! Software Foundation, Inc., 59 Temple Place - Suite 330,Boston, 
! MA 02111-1307, USA or visit http://www.gnu.org/copyleft/gpl.txt.
!
subroutine WF_load(WF,iG_in,iGo_max_in,bands_to_load,kpts_to_load,sp_pol_to_load,&
&                  space,title,impose_free_and_alloc,force_WFo,keep_states_to_load)
 !
 ! Load and (eventually) FFTs the wavefunctions
 !
 use pars,          ONLY:SP,DP,schlen
 use com,           ONLY:msg,error,core_io_path
 use vec_operate,   ONLY:c2a
 use stderr,        ONLY:intc
 use electrons,     ONLY:nel,n_spinor,n_sp_pol
 use R_lattice,     ONLY:nkibz,k_pt,b
 use interfaces,    ONLY:WF_free
 use FFT_m,         ONLY:fft_dim_loaded,fft_dim,fft_norm,fft_g_table,fft_size
#if defined _FFTW
 use FFT_m,         ONLY:fftw_plan
#endif
 use wave_func,     ONLY:wf_nc_k,wf_igk,WF_buffer,&
&                        wf_ng,wf_norm_test,wf_ncx,io_WF,wf_b_indx,&
&                        wf_nb_io,wf_nb_to_load,wf_nb_io_groups,QUIET_alloc,&
&                        QUIET_free,WAVEs,states_to_load
 use IO_m,          ONLY:io_control,OP_RD,NONE,VERIFY,RD,RD_CL,&
&                        DUMP,IO_and_Messaging_switch
 use wrapper,       ONLY:Vstar_dot_V
#if defined _SC
 use com,           ONLY:warning,error
 use SC,            ONLY:compatible_SC_DB,load_SC_components,SC_bands,found_SC_DB
 use global_XC,     ONLY:WF_kind,WF_xc_functional,WF_perturbation,global_XC_string
#endif
<<<<<<< HEAD
=======
 use pseudo,        ONLY:pp_is_uspp,becp
 use qe_pseudo_m,   ONLY:vkb,tpiba
>>>>>>> c3f6e0fa
 use timing_m,      ONLY:timing
 !
#include<memory.h>
 !
 integer               :: iG_in,iGo_max_in,bands_to_load(2),kpts_to_load(2)
 type(WAVEs)           :: WF
 integer     ,optional :: sp_pol_to_load(2)
 character(*),optional :: space
 character(*),optional :: title
 logical     ,optional :: impose_free_and_alloc
 logical     ,optional :: force_WFo
 logical     ,optional :: keep_states_to_load
 !
 ! Work Space
 !
 character(1)     ::wf_space_here
 character(schlen)::wf_title
 integer          ::i_sp_pol,ikibz,ifrag,ib_grp,ib_to_load,ib,ib1,ib2,i_spinor,ic,ig,igfft,&
&                   iG_max,iG_bounds_loaded(2),iGo_max,sp_pol_to_load_(2),wf_grid_size,&
&                   npwk
 real(SP)         ::mndp,mxdp,xk(3)
 complex(SP)      ::c
 logical          ::loaded_bounds_ok,free_and_alloc,buffer_is_ok,clean_up_states,force_WFo_
 complex(SP), allocatable :: wf_disk(:,:,:)
 complex(DP), allocatable :: wf_DP(:)
 !
 ! I/O
 !
 integer ::io_err,ID
 !
 ! Close iG/iGo_max to the nearest shell
 !
 iG_max=iG_in
 if (iG_max==0) iG_max=wf_ng
 !
 iGo_max=iGo_max_in
 !
 call PARSER_close_G(iG_max,'tRL')
 call PARSER_close_G(iGo_max,'tRL')
 !
 wf_space_here='R'
 if (present(space)) wf_space_here=space
 !
 wf_title=""
 if (present(title)) wf_title=title
 !
 force_WFo_=.false.
 if(present(force_WFo)) force_WFo_=force_WFo
 !
 sp_pol_to_load_=(/1,n_sp_pol/)
 if(present(sp_pol_to_load)) sp_pol_to_load_=sp_pol_to_load
 !
 ! Imposed Freeing and Allocating of WF's...
 !
 free_and_alloc=.FALSE.
 !... when a single k-point is loaded each time... (no _SC)
#if !defined _SC
 if (kpts_to_load(1)==kpts_to_load(2)) free_and_alloc =kpts_to_load(1)==1
#endif
 !... or when it is externally imposed
 if (present(impose_free_and_alloc)) then
   free_and_alloc=impose_free_and_alloc
 endif
 !
 ! [1]: check that loaded bounds are larger(equal) then bounds 
 !      asked now
 !
 call check_bounds(WF,loaded_bounds_ok)
 if (loaded_bounds_ok) loaded_bounds_ok= WF%space==wf_space_here
 !
 call check_bounds(WF_buffer,buffer_is_ok)
 !
 buffer_is_ok=.FALSE.
 !
 if (allocated(states_to_load)) then
   !
   if (loaded_bounds_ok) then
     !
     ! See if the %c in WF is already ok
     !
     if (allocated(WF%state)) call check_states(WF,loaded_bounds_ok)
     !
   endif
   !
   if (allocated(WF_buffer%state).and.wf_space_here/='B') then
     !
     ! See if the %c Buffered are ok
     !
     buffer_is_ok=.TRUE.
     !
     call check_states(WF_buffer,buffer_is_ok)
     !
     ! if not clean the buffer
     !
     if (.not.buffer_is_ok) call WF_free(WF_buffer)
     !
   endif
   !
 endif
 !
 ! [2]: Check FFT size
 !
 if (loaded_bounds_ok.and..not.free_and_alloc) then
   !
   if (WF%space=="G".or.WF%space=="C".or.WF%space=="B") return
   !
   call fft_setup(iG_max,iGo_max,.true.)
   !
   if (all(fft_dim<=fft_dim_loaded)) then
     iG_bounds_loaded=shape(fft_g_table)
     if (iG_bounds_loaded(1)>=iG_max.and.&
&        iG_bounds_loaded(2)>=iGo_max) then
       !
       ! Reset dimensions to fft dim loaded 
       !
       fft_dim=fft_dim_loaded
       fft_size=product(fft_dim)
       return
     endif
   endif
   !
 endif
 !
 ! In case of k by k I/O prevent multiple free/alloc
 !
 QUIET_alloc   =.FALSE.
 QUIET_free    =.FALSE.
 if (kpts_to_load(1)==kpts_to_load(2)) then
   QUIET_alloc    =kpts_to_load(1)>1
   QUIET_free     =kpts_to_load(2)<nkibz
   if (QUIET_alloc) call IO_and_Messaging_switch("-report -log")
 endif
 !
 ! First WF_free then fft_setup.
 !
 call WF_free(WF)
 !
 ! Save dimensions
 !
 WF%b=bands_to_load
 WF%k=kpts_to_load
 WF%sp_pol=sp_pol_to_load_
 WF%space=wf_space_here
 !
 ! If the cpu has no WF to load %state must be set to .FALSE. before returning.
 ! This is needed, for example, when in a group of cpus some of them do not 
 ! read the DB
 !
 if (allocated(states_to_load)) then
   WF%to_load=count(states_to_load(WF%b(1):WF%b(2),WF%k(1):WF%k(2),WF%sp_pol(1):WF%sp_pol(2)) .eqv. .true.)>0
   if (.not.WF%to_load) then
     YAMBO_FREE(WF%state)
     YAMBO_ALLOC(WF%state,(WF%b(1):WF%b(2),WF%k(1):WF%k(2),WF%sp_pol(1):WF%sp_pol(2)))
     WF%state(WF%b(1):WF%b(2),WF%k(1):WF%k(2),WF%sp_pol(1):WF%sp_pol(2))=.FALSE.
     YAMBO_FREE(states_to_load)
   endif
 endif
 !
 ! AM 28 Sept 2016. When no states need to be loaded still the calculation
 ! is not stopped. If we are in an HF calculation also the XC potential is calculated.
 ! In that case the fft_size must be defined for all cpu's of the density COMM otherwise
 ! the PP_redux in el_density hungs up forever
 !
 if (WF%space=='R') call fft_setup(iG_max,iGo_max,.false.)
 if (WF%space=="R") fft_dim_loaded=fft_dim
 !
 if (.not.WF%to_load) return
 !
#if defined _SC
 !
 ! First check and fix the number of bands 
 !
 call load_SC_components('check_WF_DB',n_bands=bands_to_load(2))
 !
 if (found_SC_DB.and.compatible_SC_DB) then
   !
   if(allocated(states_to_load).and..not.force_WFo_) then
     YAMBO_FREE(states_to_load)
     call warning(' [WF'//trim(wf_title)//'] WF-distribution turned off, not compatible with SC wave functions')
   endif
   !
   if (any ( WF%b/=(/1,SC_bands(2)/) )) then 
     call warning(' [WF'//trim(wf_title)//'] Forced '//trim(intc(SC_bands(2)))//' bands to be loaded')
     if(allocated(states_to_load)) states_to_load(WF%b(2)+1:SC_bands(2),:,:)=.TRUE.
   endif
   WF%b=(/1,SC_bands(2)/)
   !
 else if (found_SC_DB.and..not.compatible_SC_DB) then
   !
   call error(' [WF'//trim(wf_title)//'] Too many bands required ('//&
&             trim(intc(bands_to_load(2)))//'). Only '//trim(intc(SC_bands(2)))//' available.')
   !
 endif
 !
#endif
 !
 !
 ! Init USPP if needed
 !
 call PP_uspp_init()
 !
 ! Memory allocation
 !
 call WF_alloc(WF)
 !
 if (WF%space=='R')  wf_grid_size=fft_size
 if (WF%space=='G')  wf_grid_size=wf_ng
 if (WF%space=='C')  wf_grid_size=wf_ncx
 if (WF%space=='B')  wf_grid_size=wf_ncx
 !
 YAMBO_ALLOC(wf_DP,(wf_grid_size))
 !
 ! LOG the states loaded
 !
 if (.not.(QUIET_alloc.or.QUIET_free)) then
   if (buffer_is_ok.and.WF%space/="B") then
     call msg('rns','[WF'//trim(wf_title)//'] Loading Wave-Functions from buffer')
   else
     call msg('rns','[WF'//trim(wf_title)//'] Performing Wave-Functions I/O from '//trim(core_io_path)//'/SAVE')
   endif
 endif
 !
 if (WF%space=='R'.and..not.(QUIET_alloc.or.QUIET_free)) call msg('rns','[FFT'//trim(wf_title)//'] Mesh size:',fft_dim)

 !
 ! actual IO
 !
 if (.not.buffer_is_ok) then
   !
   YAMBO_ALLOC(wf_b_indx,(wf_nb_io))
   wf_b_indx=0
   !
   call io_control(ACTION=OP_RD,COM=NONE,MODE=VERIFY,SEC=(/1/),ID=ID)
   io_err=io_WF(ID)
   !
 endif
 !
 call timing('WF_load_FFT',"start")
 !
 WF%N=0
 do i_sp_pol=1,n_sp_pol
   !
   if (any( (/i_sp_pol<WF%sp_pol(1), i_sp_pol>WF%sp_pol(2)/) )) cycle
   !
   do ikibz=1,nkibz
     !
     if (any( (/ikibz<WF%k(1), ikibz>WF%k(2)/) )) cycle
     !
     ! USPP init
     !
     if (pp_is_uspp) then
       !
       call c2a(b,k_pt(ikibz,:),xk,mode="ki2c")
       xk=xk/real(tpiba,SP)
       !
       npwk=wf_nc_k(ikibz)
       call init_us_2(npwk,wf_igk(1:npwk,ikibz),xk,vkb)
       !
     endif
     !
     ifrag=ikibz+(i_sp_pol-1)*nkibz
     !
     do ib_grp=1,wf_nb_io_groups
       !
       ib1=wf_nb_io*(ib_grp-1)+1
       ib2=wf_nb_io*ib_grp
       !
       if (ib1<WF%b(1)) ib1=WF%b(1)
       if (ib2>WF%b(2)) ib2=WF%b(2)
       !
       wf_nb_to_load=0
       !
       do ib=ib1,ib2
         !
         if ( allocated(states_to_load) ) then
           if ( .not.states_to_load(ib,ikibz,i_sp_pol) ) cycle
         endif
         !
         wf_nb_to_load=wf_nb_to_load+1
         wf_b_indx(wf_nb_to_load)=ib
         !
       enddo
       !
       if (wf_nb_to_load==0) cycle
       !
       if (.not.buffer_is_ok) then
         !
         YAMBO_ALLOC(wf_disk,(wf_ncx,n_spinor,wf_nb_to_load))
         !
         call io_control(ACTION=RD,COM=NONE,SEC=(/ifrag+1,ib_grp/),ID=ID)
         io_err=io_WF(ID,wf_disk)
         !
         if (pp_is_uspp) then
            call PP_compute_becp( becp(ikibz,i_sp_pol), wf_nc_k(ikibz), wf_nb_to_load, wf_disk, wf_b_indx)
         endif
         !
       else
         !
         !if (pp_is_uspp) call PP_compute_becp(becp(ikibz,i_sp_pol),WF_buffer)
         if (pp_is_uspp) call error(" [PP] buffering not yet implemented")
         !
       endif
       !
       do ib_to_load=1,wf_nb_to_load
         !
         ib=wf_b_indx(ib_to_load)
         !
         WF%N=WF%N+1
         WF%index(ib,ikibz,i_sp_pol)=WF%N
         !
         do i_spinor=1,n_spinor
           !
           wf_DP=(0._DP,0._DP)
           do ic=1,wf_nc_k(ikibz)
             ig=wf_igk(ic,ikibz)
             if (ig>wf_ng) cycle
             igfft=ig
             if (WF%space=='R') igfft=fft_g_table(ig,1)
             if (WF%space=='C'.or.WF%space=='B') igfft=ic
             if (buffer_is_ok) then
               wf_DP(igfft)=WF_buffer%c(ic,i_spinor,WF_buffer%index(ib,ikibz,i_sp_pol))
             else
               wf_DP(igfft)=cmplx(wf_disk(ic,i_spinor,ib_to_load),kind=DP)
             endif
           enddo
           !
           if (WF%space=='G'.or.WF%space=='C'.or.WF%space=='B') then
             WF%c(:,i_spinor,WF%N)=cmplx(wf_DP(:),kind=SP)
             cycle
           endif
           !
#if defined _FFTW
           call fft_3d(wf_DP,fft_dim,+1,fftw_plan)
#else
           !
           ! Here we explot (+2 instead of +1) the wfc cutoff when using FFTQE
           !
           call fft_3d(wf_DP,fft_dim,+2)
#endif
           WF%c(:,i_spinor,WF%N)=cmplx(wf_DP(:),kind=SP)*fft_norm
           !
         enddo  ! i_spinor
       enddo    ! i_b
       !
       if (.not.buffer_is_ok) then
         YAMBO_FREE(wf_disk)
       endif
       !
     enddo      ! i_b_grp
   enddo        ! i_k
 enddo          ! i_sp_pol
 call timing('WF_load_FFT',"stop")
 !
 ! CLEAN
 !
 if (.not.buffer_is_ok) then
   !
   call io_control(ACTION=RD_CL,COM=NONE,MODE=VERIFY,SEC=(/0/),ID=ID)
   io_err=io_WF(ID)
   !
   YAMBO_FREE(wf_b_indx)
   !
 endif
 !
 YAMBO_FREE(wf_DP)
 !
 ! The states_to_load is a temporary array that points to the states to be loaded
 ! here. It is defined in PARALLEL_WF_distribute and, therefore, only by calling 
 ! WF_load after a PARALLEL_WF_distribute OR by using the buffered components 
 ! the states_to_load are used.
 !
 ! With the next lines I assume that whatever next call of WF_load will 
 ! occur AFTER a PARALLEL_WF_distribute. But this is not true when I call
 ! WF_load with the same distribution of states but different spaces ("G" or "R").
 ! 
 ! This is the reason of the KEEP_STATES_TO_LOAD logical
 !
 if(allocated(states_to_load)) then
   !
   YAMBO_FREE(WF%state)
   !
   YAMBO_ALLOC(WF%state,(WF%b(1):WF%b(2),WF%k(1):WF%k(2),WF%sp_pol(1):WF%sp_pol(2)))
   !
   WF%state(WF%b(1):WF%b(2),WF%k(1):WF%k(2),WF%sp_pol(1):WF%sp_pol(2))= &
&           states_to_load(WF%b(1):WF%b(2),WF%k(1):WF%k(2),WF%sp_pol(1):WF%sp_pol(2))
   !
   ! When using the buffer the states_to_load must not be cleaned
   !
   clean_up_states=.not.allocated(WF_buffer%c)
   if (present(keep_states_to_load)) clean_up_states=.not.keep_states_to_load
   !
   if (clean_up_states) then
     YAMBO_FREE(states_to_load)
   endif
   !
 endif
 !
#if defined _SC
 !
 ! Rotate in the SC basis
 !========================
 !
 if (found_SC_DB.and..not.force_WFo_) then
   !
   call load_SC_components('WF',COM_=NONE,MODE_=DUMP,kind=WF_kind,xc_functional=WF_xc_functional,&
&                          perturbation=WF_perturbation)
   !
   call msg('rns','[WF'//trim(wf_title)//' loader] '//trim(global_XC_string(WF_kind,WF_xc_functional,WF_perturbation))//&
&                             ' wavefunctions loaded')
   !
   if (WF%space=='R') wf_grid_size=fft_size
   if (WF%space=='G') wf_grid_size=wf_ng
   do i_sp_pol=WF%sp_pol(1),WF%sp_pol(2)
     do ikibz=WF%k(1),WF%k(2)
       call WF_rotate(ikibz,i_sp_pol,wf,wf_grid_size)
     enddo
   enddo
   !
   call load_SC_components('WF_clean')
   !
 endif
 !
#endif
 !
 if (.not.wf_norm_test) then
   if (QUIET_alloc) call IO_and_Messaging_switch("+report +log ")
   return
 endif
 !
 ! Check normalization @ 1st k-point, spin up only.
 !
 mndp=10._SP
 mxdp=-1._SP
 do ib1=1,min(int(nel)+5,WF%b(2))
   do ib2=1,min(int(nel)+5,WF%b(2))
     !
     if ( WF%index(ib1,1,1)==0 .or. WF%index(ib2,1,1)==0 ) cycle
     !
     c=Vstar_dot_V( size(WF%c(:,:,WF%index(1,1,1))),  WF%c(:,:,WF%index(ib1,1,1) ) , WF%c(:,:,WF%index(ib2,1,1)) )
     !
     if (abs(c)>mxdp) mxdp=abs(c)
     if (abs(c)<mndp) mndp=abs(c)
     !
   enddo
 enddo
 !
 wf_norm_test=.false.
 call msg('rn','[WF'//trim(wf_title)//' loader] Normalization (few states)  min/max  :',(/mndp,mxdp/))
 !
 if (QUIET_alloc) call IO_and_Messaging_switch("+report +log ")
 !
 contains
   !
   subroutine check_bounds(WF_,flag_)
     type(WAVEs)  :: WF_
     logical      :: flag_
     flag_=all((/bands_to_load(1)>=WF_%b(1),bands_to_load(2)<=WF_%b(2),&
&                kpts_to_load(1)>=WF_%k(1),kpts_to_load(2)<=WF_%k(2),&
&                sp_pol_to_load_(1)>=WF_%sp_pol(1),sp_pol_to_load_(2)<=WF_%sp_pol(2)/))
   end subroutine
   !
   subroutine check_states(WF_,flag_)
     type(WAVEs)  :: WF_
     logical      :: flag_
     !
     i_sp_pol=WF_%sp_pol(1)
     do while(i_sp_pol<=WF_%sp_pol(2).and.flag_)
       ikibz=WF_%k(1)
       do while(ikibz<=WF_%k(2).and.flag_) 
         ib   =WF_%b(1)
         do while(ib<=WF_%b(2).and.flag_) 
           flag_=states_to_load(ib,ikibz,i_sp_pol).eqv.WF_%state(ib,ikibz,i_sp_pol)
           ib=ib+1
         enddo
         ikibz=ikibz+1
       enddo
       i_sp_pol=i_sp_pol+1
     enddo
   end subroutine
   !
end subroutine<|MERGE_RESOLUTION|>--- conflicted
+++ resolved
@@ -48,11 +48,8 @@
  use SC,            ONLY:compatible_SC_DB,load_SC_components,SC_bands,found_SC_DB
  use global_XC,     ONLY:WF_kind,WF_xc_functional,WF_perturbation,global_XC_string
 #endif
-<<<<<<< HEAD
-=======
  use pseudo,        ONLY:pp_is_uspp,becp
  use qe_pseudo_m,   ONLY:vkb,tpiba
->>>>>>> c3f6e0fa
  use timing_m,      ONLY:timing
  !
 #include<memory.h>
