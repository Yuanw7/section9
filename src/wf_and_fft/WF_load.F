!
!        Copyright (C) 2000-2016 the YAMBO team
!              http://www.yambo-code.org
!
! Authors (see AUTHORS file for details): AM
! 
! This file is distributed under the terms of the GNU 
! General Public License. You can redistribute it and/or 
! modify it under the terms of the GNU General Public 
! License as published by the Free Software Foundation; 
! either version 2, or (at your option) any later version.
!
! This program is distributed in the hope that it will 
! be useful, but WITHOUT ANY WARRANTY; without even the 
! implied warranty of MERCHANTABILITY or FITNESS FOR A 
! PARTICULAR PURPOSE.  See the GNU General Public License 
! for more details.
!
! You should have received a copy of the GNU General Public 
! License along with this program; if not, write to the Free 
! Software Foundation, Inc., 59 Temple Place - Suite 330,Boston, 
! MA 02111-1307, USA or visit http://www.gnu.org/copyleft/gpl.txt.
!
subroutine WF_load(WF,iG_in,iGo_max_in,bands_to_load,kpts_to_load,&
&                  spins_to_load,space,title,impose_free_and_alloc,&
&                  force_WFo,keep_states_to_load)
 !
 ! Load and (eventually) FFTs the wavefunctions
 !
 use pars,          ONLY:SP,DP,schlen
 use memory_m,      ONLY:mem_est
 use com,           ONLY:msg,core_io_path
 use stderr,        ONLY:intc
 use electrons,     ONLY:nel,n_spin,n_spinor,n_sp_pol
 use R_lattice,     ONLY:nkibz
 use FFT_m,         ONLY:fft_dim_loaded,fft_dim,fft_norm,fft_g_table,fft_size
#if defined _FFTW
 use FFT_m,         ONLY:fftw_plan
#endif
 use wave_func,     ONLY:wf_nc_k,wf_igk,WF_buffer,&
&                        wf_ng,wf_norm_test,wf_ncx,io_WF,&
&                        wf_nb_io,wf_nb_io_groups,QUIET_alloc,&
&                        QUIET_free,WAVEs,states_to_load
 use IO_m,          ONLY:io_control,OP_RD,NONE,VERIFY,RD_CL_IF_END,&
&                        DUMP,IO_and_Messaging_switch
#if defined _SC
 use com,           ONLY:warning,error
 use SC,            ONLY:compatible_SC_DB,load_SC_components,SC_bands,found_SC_DB
 use global_XC,     ONLY:WF_kind,WF_xc_functional,&
&                        WF_perturbation,global_XC_string,SE_NONE
#endif
 !
 implicit none
 !
 integer               :: iG_in,iGo_max_in,bands_to_load(2),kpts_to_load(2)
 type(WAVEs)           :: WF
 integer     ,optional :: spins_to_load(2)
 character(*),optional :: space
 character(*),optional :: title
 logical     ,optional :: impose_free_and_alloc
 logical     ,optional :: force_WFo
 logical     ,optional :: keep_states_to_load
 !
 ! Work Space
 !
 character(1)     ::wf_space_here
 character(schlen)::wf_title
#if defined _SC
 integer          ::wf_size
#endif
 integer          ::i1,ikibz,ib,ib1,ib2,i2,ic,is,ig,igfft,ib_grp,&
&                   s_to_load(2),iG_max,iG_bounds_loaded(2),iGo_max
 real(SP)         ::mndp,mxdp
 complex(SP)      ::c
 logical          ::loaded_bounds_ok,free_and_alloc,buffer_is_ok,clean_up_states,force_WFo_
 real(SP),    allocatable :: wf_disk(:,:,:,:)
 complex(DP), allocatable :: wf_DP(:)
 !
 ! I/O
 !
 integer ::io_err,ID
 !
 ! Close iG/iGo_max to the nearest shell
 !
 iG_max=iG_in
 if (iG_max==0) iG_max=wf_ng
 !
 iGo_max=iGo_max_in
 !
 call Gclose(iG_max,'tRL')
 call Gclose(iGo_max,'tRL')
 !
 wf_space_here='R'
 if (present(space)) wf_space_here=space
 !
 wf_title=""
 s_to_load=(/1,n_spin/)
 if (present(title)) wf_title=title
 if (present(spins_to_load)) s_to_load=spins_to_load
 !
 force_WFo_=.false.
 if(present(force_WFo)) force_WFo_=force_WFo
 !
<<<<<<< HEAD
=======
 ! Imposed Freeing and Allocating of WF's...
 !
 free_and_alloc=.FALSE.
 !... when a single k-point is loaded each time... (no _SC)
#if !defined _SC
 if (kpts_to_load(1)==kpts_to_load(2)) free_and_alloc =kpts_to_load(1)==1
#endif
 !... or when it is externally imposed
 if (present(impose_free_and_alloc)) then
   free_and_alloc=impose_free_and_alloc
 endif
 !
>>>>>>> 477ef299
 ! [1]: check that loaded bounds are larger(equal) then bounds 
 !      asked now
 !
 call check_bounds(WF,loaded_bounds_ok)
 if (loaded_bounds_ok) loaded_bounds_ok= WF%space==wf_space_here
 !
 call check_bounds(WF_buffer,buffer_is_ok)
 !
 buffer_is_ok=.FALSE.
 !
 if (allocated(states_to_load)) then
   !
   if (loaded_bounds_ok) then
     !
     ! See if the %c in WF is already ok
     !
     if (associated(WF%state)) call check_states(WF,loaded_bounds_ok)
     !
   endif
   !
   if (associated(WF_buffer%state).and.wf_space_here/='B') then
     !
     ! See if the %c Buffered are ok
     !
     buffer_is_ok=.TRUE.
     !
     call check_states(WF_buffer,buffer_is_ok)
     !
     ! if not clean the buffer
     !
     if (.not.buffer_is_ok) call WF_free(WF_buffer)
     !
   endif
   !
 endif
 !
 ! [2]: Check FFT size
 !
 if (loaded_bounds_ok) then
   !
   if (WF%space=="G".or.WF%space=="C".or.WF%space=="B") return
   !
   call fft_setup(iG_max,iGo_max,.true.)
   !
   if (all(fft_dim<=fft_dim_loaded)) then
     iG_bounds_loaded=shape(fft_g_table)
     if (iG_bounds_loaded(1)>=iG_max.and.&
&        iG_bounds_loaded(2)>=iGo_max) then
       !
       ! Reset dimensions to fft dim loaded 
       !
       fft_dim=fft_dim_loaded
       fft_size=product(fft_dim)
       return
     endif
   endif
   !
 endif
 !
 ! In case of k by k I/O prevent multiple free/alloc
 !
 free_and_alloc=.TRUE.
 QUIET_alloc   =.FALSE.
 QUIET_free    =.FALSE.
 if (kpts_to_load(1)==kpts_to_load(2)) then
   free_and_alloc =kpts_to_load(1)==1.or.nkibz==1
   QUIET_alloc    =kpts_to_load(1)>1
   QUIET_free     =kpts_to_load(2)<nkibz
   if (present(impose_free_and_alloc)) then
     free_and_alloc=impose_free_and_alloc
     !if (free_and_alloc) QUIET_alloc=.FALSE.
   endif
   if (QUIET_alloc) call IO_and_Messaging_switch("-report -log")
 endif
 !
 ! First WF_free then fft_setup.
 !
 call WF_free(WF)
 !
 ! Save dimensions
 !
 WF%b=bands_to_load
 WF%k=kpts_to_load
 WF%spin=s_to_load
 WF%space=wf_space_here
 !
 ! If the cpu has no WF to load %state must be set to .FALSE. before returning.
 ! This is needed, for example, when in a group of cpus some of them do not 
 ! read the DB
 !
 if (allocated(states_to_load)) then
   WF%to_load=count(states_to_load .eqv. .true.)>0
   if (.not.WF%to_load) then
     if (associated(WF%state)) deallocate(WF%state)
     allocate(WF%state(WF%b(1):WF%b(2),WF%k(1):WF%k(2),WF%spin(1):WF%spin(2)))
     WF%state(WF%b(1):WF%b(2),WF%k(1):WF%k(2),WF%spin(1):WF%spin(2))=.FALSE.
     deallocate(states_to_load)
     return
   endif
 endif
 !
#if defined _SC
 !
 ! First check and fix the number of bands 
 !
 call load_SC_components('check_WF_DB',n_bands=bands_to_load(2))
 !
 if (found_SC_DB.and.compatible_SC_DB) then
   !
   if(allocated(states_to_load).and..not.force_WFo_) then
     deallocate(states_to_load)
     call warning(' [WF] WF-distribution turned off, not compatible with SC wave functions')
   endif
   !
   if (any ( WF%b/=(/1,SC_bands(2)/) )) then 
     call warning(' [WF] Forced '//trim(intc(SC_bands(2)))//' bands to be loaded')
     if(allocated(states_to_load)) states_to_load(WF%b(2)+1:SC_bands(2),:,:)=.TRUE.
   endif
   WF%b=(/1,SC_bands(2)/)
   !
 else if (found_SC_DB.and..not.compatible_SC_DB) then
   !
   call error(' [WF] Too many bands required ('//&
&             trim(intc(bands_to_load(2)))//'). Only '//trim(intc(SC_bands(2)))//' available.')
   !
 endif
 !
#endif
 !
 if (WF%space=='R') call fft_setup(iG_max,iGo_max,.false.)
 if (WF%space=="R") fft_dim_loaded=fft_dim
 !
 call WF_alloc(WF)
 !
 if (WF%space=='R') allocate(wf_DP(fft_size))
 if (WF%space=='G') allocate(wf_DP(wf_ng))
 if (WF%space=='C'.or.WF%space=='B') allocate(wf_DP(wf_ncx))
 call mem_est("wf_DP",(/size(wf_DP)/),(/2*DP/))
 !
 ! LOG the states loaded
 !
 if (.not.(QUIET_alloc.or.QUIET_free)) then
   if (buffer_is_ok.and.WF%space/="B") then
     call msg('rns','[WF] Loading Wave-Functions from buffer')
   else
     call msg('rns','[WF] Performing Wave-Functions I/O from '//trim(core_io_path)//'/SAVE')
   endif
 endif
 !
 if (WF%space=='R'.and..not.(QUIET_alloc.or.QUIET_free)) call msg('rns','[FFT'//trim(wf_title)//'] Mesh size:',fft_dim)
 !
 ! Bug-fix (noticed by AF) fixed by AM 26/8/2013
 !
 ! The wf_disk is written on disk in blocks dimensioned by wf_nb_io. 
 ! A smaller I/O is possible ONLY with NETCDF while in plain Fortran 
 ! it produces and erroneous loading of WFs
 !
 ! Update of 21/10/2013. This reduced I/O leads to problems and the Al111 test is not 
 ! passed when using few bands. I switch it off.
 !
 if (.not.buffer_is_ok) then
   !
   allocate(wf_disk(2,wf_nb_io,wf_ncx,n_spin))
   call mem_est("wf_disk",(/size(wf_disk)/),(/SP/),quiet=QUIET_alloc)
   !
   call io_control(ACTION=OP_RD,COM=NONE,MODE=VERIFY,SEC=(/1/),ID=ID)
   io_err=io_WF(ID,wf_disk)
   !
 endif
 !
 WF%N=0
 do ikibz=1,nkibz
   !
   do ib_grp=1,wf_nb_io_groups
     !
     if (.not.buffer_is_ok) then
       !
       ! Use NETCDF support to reduce the I/O to the k-pts and bands needed only
       !
       if (any((/ikibz<WF%k(1),ikibz>WF%k(2)/))) cycle
       if (wf_nb_io*(ib_grp-1)+1>WF%b(2)) cycle
       !
       ! In case the states to load are distributed in a complex way
       ! by PARALLEL_WF_distribute I skip fragments that are not needed
       ! 
       if ( allocated(states_to_load) ) then
         ib1=wf_nb_io*(ib_grp-1)+1
         ib2=wf_nb_io*ib_grp
         if(ib2>WF%b(2)) ib2=WF%b(2)
         if (.not.any(states_to_load(ib1:ib2,ikibz,:))) cycle
       endif
       !
       call io_control(ACTION=RD_CL_IF_END,COM=NONE,SEC=(/ikibz+1,ib_grp/),ID=ID)
       !
       io_err=io_WF(ID,wf_disk)
       if (any((/ikibz<WF%k(1),ikibz>WF%k(2)/))) cycle
       if (wf_nb_io*(ib_grp-1)+1>WF%b(2)) cycle
       !
     endif
     !
     do is=1,n_spin
       do ib=wf_nb_io*(ib_grp-1)+1,wf_nb_io*ib_grp
         !
         i2=ib-wf_nb_io*(ib_grp-1)
         !
         if (any((/ib<WF%b(1),ib>WF%b(2),is<WF%spin(1),is>WF%spin(2)/))) cycle 
         !
         if(allocated(states_to_load)) then
           if(.not.states_to_load(ib,ikibz,is)) cycle
         endif
         !
         wf_DP=(0._DP,0._DP)
         WF%N=WF%N+1
         WF%index(ib,ikibz,is)=WF%N
         do ic=1,wf_nc_k(ikibz)
           ig=wf_igk(ic,ikibz)
           if (ig>wf_ng) cycle
           igfft=ig
           if (WF%space=='R') igfft=fft_g_table(ig,1)
           if (WF%space=='C'.or.WF%space=='B') igfft=ic
           if (buffer_is_ok) then
             wf_DP(igfft)=WF_buffer%c(ic,WF_buffer%index(ib,ikibz,is))
           else
             wf_DP(igfft)=cmplx(wf_disk(1,i2,ic,is),wf_disk(2,i2,ic,is),kind=DP)
           endif
         enddo
         if (WF%space=='G'.or.WF%space=='C'.or.WF%space=='B') then
           WF%c(:,WF%N)=cmplx(wf_DP(:),kind=SP)
           cycle
         endif
         !
#if defined _FFTW
         call fft_3d(wf_DP,fft_dim,+1,fftw_plan)
#else
         !
         ! Here we explot (+2 instead of +1) the wfc cutoff when using FFTQE
         !
         call fft_3d(wf_DP,fft_dim,+2)
#endif
         WF%c(:,WF%N)=cmplx(wf_DP(:),kind=SP)*fft_norm
         !
       enddo
     enddo
   enddo
 enddo
 !
 ! CLEAN
 !
 if (.not.buffer_is_ok) then
   deallocate(wf_disk)
   call mem_est("wf_disk",quiet=QUIET_free)
 endif
 !
 deallocate(wf_DP)
 call mem_est("wf_DP")
 !
 ! The states_to_load is a temporary array that points to the states to be loaded
 ! here. It is defined in PARALLEL_WF_distribute and, therefore, only by calling 
 ! WF_load after a PARALLEL_WF_distribute OR by using the buffered components 
 ! the states_to_load are used.
 !
 ! With the next lines I assume that whatever next call of WF_load will 
 ! occur AFTER a PARALLEL_WF_distribute. But this is not true when I call
 ! WF_load with the same distribution of states but different spaces ("G" or "R").
 ! 
 ! This is the reason of the KEEP_STATES_TO_LOAD logical
 !
 if(allocated(states_to_load)) then
   !
   if (associated(WF%state)) deallocate(WF%state)
   !
   allocate(WF%state(WF%b(1):WF%b(2),WF%k(1):WF%k(2),WF%spin(1):WF%spin(2)))
   !
   WF%state(WF%b(1):WF%b(2),WF%k(1):WF%k(2),WF%spin(1):WF%spin(2))= &
&           states_to_load(WF%b(1):WF%b(2),WF%k(1):WF%k(2),WF%spin(1):WF%spin(2))
   !
   ! When using the buffer the states_to_load must not be cleaned
   !
   clean_up_states=.not.associated(WF_buffer%c)
   if (present(keep_states_to_load)) then
     clean_up_states=.not.keep_states_to_load
   endif
   !
   if (clean_up_states) deallocate(states_to_load)
   !
 endif
 !
#if defined _SC
 !
 ! Rotate in the SC basis
 !========================
 !
 if (found_SC_DB.and..not.force_WFo_) then
   !
   call load_SC_components('WF',COM_=NONE,MODE_=DUMP,kind=WF_kind,xc_functional=WF_xc_functional,&
&                          perturbation=WF_perturbation)
   !
   call msg('rns','[WF loader] '//trim(global_XC_string(WF_kind,SE_NONE,WF_xc_functional,WF_perturbation))//&
&                             ' wavefunctions loaded')
   !
   if (WF%space=='R') wf_size=fft_size
   if (WF%space=='G') wf_size=wf_ng
   do ikibz=WF%k(1),WF%k(2)
     call WF_rotate(ikibz,wf,wf_size)
   enddo
   call load_SC_components('WF_clean')
   !
 endif
 !
#endif
 !
 if (.not.wf_norm_test) then
   if (QUIET_alloc) call IO_and_Messaging_switch("+report +log ")
   return
 endif
 !
 ! Check normalization @ 1st k-point only.
 !
 mndp=10._SP
 mxdp=-1._SP
 do i1=1,min(int(nel)+5,WF%b(2))
   do i2=1,min(int(nel)+5,WF%b(2))
     do is=1,n_sp_pol
       !
       if (WF%index(i1,1,is)==0.or.WF%index(i2,1,is)==0) cycle
       !
       c=dot_product(WF%c(:, WF%index(i1,1,is) ),WF%c(:, WF%index(i2,1,is) ))
       if (n_spinor==2) c=c+dot_product(WF%c(:, WF%index(i1,1,2) ),WF%c(:, WF%index(i2,1,2) ))
       !
       if (abs(c)>mxdp) mxdp=abs(c)
       if (abs(c)<mndp) mndp=abs(c)
       !
     enddo
     !
   enddo
 enddo
 !
 wf_norm_test=.false.
 call msg('rn','[WF loader] Normalization (few states)  min/max  :',(/mndp,mxdp/))
 !
 if (QUIET_alloc) call IO_and_Messaging_switch("+report +log ")
 !
 contains
   !
   subroutine check_bounds(WF_,flag_)
     type(WAVEs)  :: WF_
     logical      :: flag_
     flag_=all((/bands_to_load(1)>=WF_%b(1),bands_to_load(2)<=WF_%b(2),&
&                kpts_to_load(1)>=WF_%k(1),kpts_to_load(2)<=WF_%k(2),&
&                s_to_load(1)>=WF_%spin(1),s_to_load(2)<=WF_%spin(2)/))
   end subroutine
   !
   subroutine check_states(WF_,flag_)
     type(WAVEs)  :: WF_
     logical      :: flag_
     ikibz=WF_%k(1)
     do while(ikibz<=WF_%k(2).and.flag_) 
       is   =WF_%spin(1)
       do while(is<=WF_%spin(2).and.flag_) 
          ib   =WF_%b(1)
          do while(ib<=WF_%b(2).and.flag_) 
            flag_=states_to_load(ib,ikibz,is).eqv.WF_%state(ib,ikibz,is)
            ib=ib+1
          enddo
          is=is+1
       enddo
       ikibz=ikibz+1
     enddo
   end subroutine
   !
end subroutine<|MERGE_RESOLUTION|>--- conflicted
+++ resolved
@@ -101,8 +101,6 @@
  force_WFo_=.false.
  if(present(force_WFo)) force_WFo_=force_WFo
  !
-<<<<<<< HEAD
-=======
  ! Imposed Freeing and Allocating of WF's...
  !
  free_and_alloc=.FALSE.
@@ -115,7 +113,6 @@
    free_and_alloc=impose_free_and_alloc
  endif
  !
->>>>>>> 477ef299
  ! [1]: check that loaded bounds are larger(equal) then bounds 
  !      asked now
  !
@@ -154,7 +151,7 @@
  !
  ! [2]: Check FFT size
  !
- if (loaded_bounds_ok) then
+ if (loaded_bounds_ok.and..not.free_and_alloc) then
    !
    if (WF%space=="G".or.WF%space=="C".or.WF%space=="B") return
    !
@@ -177,17 +174,11 @@
  !
  ! In case of k by k I/O prevent multiple free/alloc
  !
- free_and_alloc=.TRUE.
  QUIET_alloc   =.FALSE.
  QUIET_free    =.FALSE.
  if (kpts_to_load(1)==kpts_to_load(2)) then
-   free_and_alloc =kpts_to_load(1)==1.or.nkibz==1
    QUIET_alloc    =kpts_to_load(1)>1
    QUIET_free     =kpts_to_load(2)<nkibz
-   if (present(impose_free_and_alloc)) then
-     free_and_alloc=impose_free_and_alloc
-     !if (free_and_alloc) QUIET_alloc=.FALSE.
-   endif
    if (QUIET_alloc) call IO_and_Messaging_switch("-report -log")
  endif
  !
