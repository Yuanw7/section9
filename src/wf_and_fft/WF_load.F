!
! Copyright (C) 2000-2013 A. Marini and the YAMBO team 
!              http://www.yambo-code.org
! 
! This file is distributed under the terms of the GNU 
! General Public License. You can redistribute it and/or 
! modify it under the terms of the GNU General Public 
! License as published by the Free Software Foundation; 
! either version 2, or (at your option) any later version.
!
! This program is distributed in the hope that it will 
! be useful, but WITHOUT ANY WARRANTY; without even the 
! implied warranty of MERCHANTABILITY or FITNESS FOR A 
! PARTICULAR PURPOSE.  See the GNU General Public License 
! for more details.
!
! You should have received a copy of the GNU General Public 
! License along with this program; if not, write to the Free 
! Software Foundation, Inc., 59 Temple Place - Suite 330,Boston, 
! MA 02111-1307, USA or visit http://www.gnu.org/copyleft/gpl.txt.
!
subroutine WF_load(WF,iG_in,iGo_max_in,bands_to_load,kpts_to_load,&
&                  spins_to_load,space,title,impose_free_and_alloc,force_WFo)
 !
 ! Load and (eventually) FFTs the wavefunctions
 !
 use pars,          ONLY:SP,DP,schlen
 use memory_m,      ONLY:mem_est
 use com,           ONLY:msg
 use stderr,        ONLY:intc
 use electrons,     ONLY:n_bands,nel,n_spin,n_spinor,n_sp_pol
 use R_lattice,     ONLY:nkibz
 use FFT_m,         ONLY:fft_dim_loaded,fft_dim,fft_norm,&
&                        fftw_plan,fft_g_table,fft_size
 use wave_func,     ONLY:wf_nc_k,wf_igk,WF_buffer,&
&                        wf_ng,wf_norm_test,wf_ncx,ioWF,&
&                        wf_nb_io,wf_nb_io_groups,QUIET_alloc,&
&                        QUIET_free,WAVEs
 use wave_func,     ONLY:states_to_load
 use IO_m,          ONLY:io_control,OP_RD,NONE,VERIFY,RD_CL_IF_END,&
&                        io_fragmented, io_netcdf_support, RD_CL,DUMP,IO_and_Messaging_switch
#if defined _SC
 use com,           ONLY:warning,error
 use SC,            ONLY:compatible_SC_DB,load_SC_components,SC_bands,found_SC_DB
 use global_XC,     ONLY:WF_kind,WF_xc_functional,&
&                        WF_perturbation,global_XC_string,SE_NONE
 use xc_functionals,ONLY:GS_xc_KIND,GS_xc_FUNCTIONAL
#endif
 implicit none
 !
 integer               :: iG_in,iGo_max_in,bands_to_load(2),kpts_to_load(2)
 type(WAVEs)           :: WF
 integer     ,optional :: spins_to_load(2)
 character(*),optional :: space
 character(*),optional :: title
 logical     ,optional :: impose_free_and_alloc
 logical     ,optional :: force_WFo
 !
 ! Work Space
 !
 character(2)     ::wf_space_here
 character(schlen)::wf_title
 integer          ::i1,ikibz,ib,ib1,ib2,i2,ic,is,ig,igfft,wf_size,ib_grp,&
&                   s_to_load(2),iG_max,iG_bounds_loaded(2),iGo_max,ACTION_
 real(SP)         ::mndp,mxdp
 complex(SP)      ::c
 logical          ::loaded_bounds_ok,use_direct_access,free_and_alloc,buffer_is_ok
 real(SP),    allocatable :: wf_disk(:,:,:,:)
 complex(DP), allocatable :: wf_DP(:)
 !
 ! I/O
 !
 integer ::io_err,ID
 !
 ! Close iG/iGo_max to the nearest shell
 !
 iG_max=iG_in
 if (iG_max==0) iG_max=wf_ng
 !
 iGo_max=iGo_max_in
 !
 call Gclose(iG_max,'tRL')
 call Gclose(iGo_max,'tRL')
 !
 wf_space_here='R'
 if (present(space)) wf_space_here=space
 !
 wf_title=""
 s_to_load=(/1,n_spin/)
 if (present(title)) wf_title=title
 if (present(spins_to_load)) s_to_load=spins_to_load
 !
 ! [1]: check that loaded bounds are larger(equal) then bounds 
 !      asked now
 !
 call check_bounds(WF,loaded_bounds_ok)
 if (loaded_bounds_ok) loaded_bounds_ok= WF%space==wf_space_here
 !
 call check_bounds(WF_buffer,buffer_is_ok)
 !
 buffer_is_ok=.FALSE.
 !
 if (allocated(states_to_load)) then
   !
   if (loaded_bounds_ok) then
     !
     ! See if the %c in WF is already ok
     !
     if (associated(WF%state)) call check_states(WF,loaded_bounds_ok)
     !
   endif
   !
   if (associated(WF_buffer%state).and.wf_space_here/='B') then
     !
     ! See if the %c Buffered are ok
     !
     buffer_is_ok=.TRUE.
     !
     call check_states(WF_buffer,buffer_is_ok)
     !
     ! if not clean the buffer
     !
     if (.not.buffer_is_ok) call WF_free(WF_buffer)
     !
   endif
 endif
 !
 !
 ! [2]: Check FFT size
 !
 if (loaded_bounds_ok) then
   !
   if (WF%space=="G".or.WF%space=="C".or.WF%space=="B") return
   !
   call fft_setup(iG_max,iGo_max,.true.)
   !
   if (all(fft_dim<=fft_dim_loaded)) then
     iG_bounds_loaded=shape(fft_g_table)
     if (iG_bounds_loaded(1)>=iG_max.and.&
&        iG_bounds_loaded(2)>=iGo_max) then
       !
       ! Reset dimensions to fft dim loaded 
       !
       fft_dim=fft_dim_loaded
       fft_size=product(fft_dim)
       return
     endif
   endif
   !
 endif
 !
 ! Manage direct access I/O
 ! 
 use_direct_access=(kpts_to_load(1)==kpts_to_load(2))
 !
 ! In case of k by k I/O prevent multiple free/alloc
 !
 free_and_alloc=.TRUE.
 QUIET_alloc   =.FALSE.
 QUIET_free    =.FALSE.
 if (kpts_to_load(1)==kpts_to_load(2)) then
   free_and_alloc =kpts_to_load(1)==1.or.nkibz==1
   QUIET_alloc    =kpts_to_load(1)>1
   QUIET_free     =kpts_to_load(2)<nkibz
   if (present(impose_free_and_alloc)) then
     free_and_alloc=impose_free_and_alloc
     if (free_and_alloc) QUIET_alloc=.FALSE.
   endif
   if (QUIET_alloc) call IO_and_Messaging_switch("-report -log")
 endif
 !
 ! First WF_free then fft_setup.
 !
 if (free_and_alloc) call WF_free(WF)
 !
 ! Save dimensions
 !
 WF%b=bands_to_load
 WF%k=kpts_to_load
<<<<<<< HEAD
 WF%spin=s_to_load
=======
 WF%spin=s_2_load
>>>>>>> ff8591ae
 WF%space=wf_space_here
 !
 ! Is WF must not be loaded %state must be set to .FALSE. before returning.
 ! This happens, for example, when in a group od cpus some of them do not 
 ! read the DB
 !
 if (allocated(states_to_load)) then
   WF%to_load=count(states_to_load .eqv. .true.)>0
   if (.not.WF%to_load) then
     if (associated(WF%state)) nullify(WF%state)
     allocate(WF%state(WF%b(1):WF%b(2),WF%k(1):WF%k(2),WF%spin(1):WF%spin(2)))
     WF%state(WF%b(1):WF%b(2),WF%k(1):WF%k(2),WF%spin(1):WF%spin(2))=.FALSE.
     deallocate(states_to_load)
     return
   endif
 endif
 !
#if defined _SC
 !
 ! First check and fix the number of bands 
 !
 call load_SC_components('check_WF_DB',n_bands=bands_to_load(2))
 !
 if (found_SC_DB.and.compatible_SC_DB) then
   !
   if(allocated(states_to_load).and..not.present(force_WFo)) then
     deallocate(states_to_load)
     call warning(' [WF] WF-distribution turned off, not compatible with SC wave functions')
   endif
   !
   if (any ( WF%b/=(/1,SC_bands(2)/) )) then 
     call warning(' [WF] Forced '//trim(intc(SC_bands(2)))//' bands to be loaded')
     if(allocated(states_to_load)) states_to_load(WF%b(2)+1:SC_bands(2),:,:)=.TRUE.
   endif
   WF%b=(/1,SC_bands(2)/)
   !
 else if (found_SC_DB.and..not.compatible_SC_DB) then
   !
   call error(' [WF] Too many bands required ('//&
&             trim(intc(bands_to_load(2)))//'). Only '//trim(intc(SC_bands(2)))//' available.')
   !
 endif
 !
#endif
 !
 if (WF%space=='R') call fft_setup(iG_max,iGo_max,.false.)
 if (WF%space=="R") fft_dim_loaded=fft_dim
 !
 if (free_and_alloc) call WF_alloc(WF)
 !
 if (WF%space=='R') allocate(wf_DP(fft_size))
 if (WF%space=='G') allocate(wf_DP(wf_ng))
 if (WF%space=='C'.or.WF%space=='B') allocate(wf_DP(wf_ncx))
 call mem_est("wf_DP",(/size(wf_DP)/),(/2*DP/))
 !
 ! LOG the states loaded
 !
#if !defined _YPP_RT 
 if (buffer_is_ok.and.WF%space/="B") then
   call msg('rns','[WF] Loading Wave-Functions from buffer')
 else
   call msg('rns','[WF] Performing Wave-Functions I/O')
 endif
#endif
 !
 if (WF%space=='R') call msg('rns','[FFT'//trim(wf_title)//'] Mesh size:',fft_dim)
 !
 ! Bug-fix (noticed by AF) fixed by AM 26/8/2013
 !
 ! The wf_disk is written on disk in blocks dimensioned by wf_nb_io. 
 ! A smaller I/O is possible ONLY with NETCDF while in plain Fortran 
 ! it produces and erroneous loading of WFs
 !
 ! Update of 21/10/2013. This reduced I/O leads to problems and the Al111 test is not 
 ! passed when using few bands. I switch it off.
 !
 if (.not.buffer_is_ok) then
   !
   allocate(wf_disk(2,wf_nb_io,wf_ncx,n_spin))
   call mem_est("wf_disk",(/size(wf_disk)/),(/SP/))
   !
   call io_control(ACTION=OP_RD,COM=NONE,MODE=VERIFY,SEC=(/1/),ID=ID)
   io_err=ioWF(ID,wf_disk)
   !
 endif
 !
 WF%N=0
 do ikibz=1,nkibz
   !
   do ib_grp=1,wf_nb_io_groups
     !
     if (.not.buffer_is_ok) then
       !
       ! Use fragmentation ot NETCDF support to reduce the I/O
       ! to the k-pts and bands needed only
       !
       if (io_fragmented(ID).or.io_netcdf_support(ID)) then
         if (any((/ikibz<WF%k(1),ikibz>WF%k(2)/))) cycle
         if (wf_nb_io*(ib_grp-1)+1>WF%b(2)) cycle
         !
         ! In case the states to load are distributed in a complex way
         ! by PARALLEL_WF_distribute I skip fragments that are not needed
         ! 
         if ( allocated(states_to_load) ) then
           ib1=wf_nb_io*(ib_grp-1)+1
           ib2=wf_nb_io*ib_grp
           if(ib2>WF%b(2)) ib2=WF%b(2)
           if (.not.any(states_to_load(ib1:ib2,ikibz,:))) cycle
         endif
       endif
       !
       ACTION_=RD_CL_IF_END
       if (use_direct_access) ACTION_=RD_CL
       call io_control(ACTION=ACTION_,COM=NONE,SEC=(/ikibz+1,ib_grp/),ID=ID)
       !
       io_err=ioWF(ID,wf_disk)
       if (any((/ikibz<WF%k(1),ikibz>WF%k(2)/))) cycle
       if (wf_nb_io*(ib_grp-1)+1>WF%b(2)) cycle
       !
     endif
     !
     do is=1,n_spin
       do ib=wf_nb_io*(ib_grp-1)+1,wf_nb_io*ib_grp
         !
         i2=ib-wf_nb_io*(ib_grp-1)
         !
         if (any((/ib<WF%b(1),ib>WF%b(2),is<WF%spin(1),is>WF%spin(2)/))) cycle 
         !
         if(allocated(states_to_load)) then
           if(.not.states_to_load(ib,ikibz,is)) cycle
         endif
         !
         wf_DP=(0._DP,0._DP)
         WF%N=WF%N+1
         WF%index(ib,ikibz,is)=WF%N
         do ic=1,wf_nc_k(ikibz)
           ig=wf_igk(ic,ikibz)
           if (ig>wf_ng) cycle
           igfft=ig
           if (WF%space=='R') igfft=fft_g_table(ig,1)
           if (WF%space=='C'.or.WF%space=='B') igfft=ic
           if (buffer_is_ok) then
             wf_DP(igfft)=WF_buffer%c(ic,WF_buffer%index(ib,ikibz,is))
           else
             wf_DP(igfft)=cmplx(wf_disk(1,i2,ic,is),wf_disk(2,i2,ic,is),DP)
           endif
         enddo
         if (WF%space=='G'.or.WF%space=='C'.or.WF%space=='B') then
           WF%c(:,WF%N)=wf_DP(:)
           cycle
         endif
#if defined _FFTW
         call fft_3d(wf_DP,fft_dim,+1,fftw_plan)
#else
         call fft_3d(wf_DP,fft_dim,+1)
#endif
         WF%c(:,WF%N)=wf_DP(:)*fft_norm
         !
       enddo
     enddo
   enddo
 enddo
 !
 ! CLEAN
 !
 if (.not.buffer_is_ok) then
   deallocate(wf_disk)
   call mem_est("wf_disk")
 endif
 !
 deallocate(wf_DP)
 call mem_est("wf_DP")
 !
 if(allocated(states_to_load)) then
   !
   if(associated(WF%state)) nullify(WF%state)
   !
   allocate(WF%state(WF%b(1):WF%b(2),WF%k(1):WF%k(2),WF%spin(1):WF%spin(2)))
   !
   WF%state(WF%b(1):WF%b(2),WF%k(1):WF%k(2),WF%spin(1):WF%spin(2))= &
&           states_to_load(WF%b(1):WF%b(2),WF%k(1):WF%k(2),WF%spin(1):WF%spin(2))
   !
   ! When using the buffer the states_to_load must not be cleaned
   !
   if (.not.associated(WF_buffer%c)) deallocate(states_to_load)
   !
 endif
 !
#if defined _SC
 !
 ! Rotate in the SC basis
 !========================
 !
 if (found_SC_DB.and..not.present(force_WFo)) then
   !
   call load_SC_components('WF',COM_=NONE,MODE_=DUMP,kind=WF_kind,xc_functional=WF_xc_functional,&
&                          perturbation=WF_perturbation)
   !
   call msg('rns','[WF loader] '//trim(global_XC_string(WF_kind,SE_NONE,WF_xc_functional,WF_perturbation))//&
&                             ' wavefunctions loaded')
   !
   if (WF%space=='R') wf_size=fft_size
   if (WF%space=='G') wf_size=wf_ng
   do ikibz=WF%k(1),WF%k(2)
     call WF_rotate(ikibz,wf,wf_size)
   enddo
   call load_SC_components('WF_clean')
   !
 endif
 !
#endif
 !
 if (.not.wf_norm_test) then
   if (QUIET_alloc) call IO_and_Messaging_switch("+report +log ")
   return
 endif
 !
 ! Check normalization @ 1st k-point only.
 !
 mndp=10.
 mxdp=-1.
 do i1=1,min(int(nel)+5,WF%b(2))
   do i2=1,min(int(nel)+5,WF%b(2))
     do is=1,n_sp_pol
       !
       if (WF%index(i1,1,is)==0.or.WF%index(i2,1,is)==0) cycle
       !
       c=dot_product(WF%c(:, WF%index(i1,1,is) ),WF%c(:, WF%index(i2,1,is) ))
       if (n_spinor==2) c=c+dot_product(WF%c(:, WF%index(i1,1,2) ),WF%c(:, WF%index(i2,1,2) ))
       !
       if (abs(c)>mxdp) mxdp=abs(c)
       if (abs(c)<mndp) mndp=abs(c)
       !
     enddo
     !
   enddo
 enddo
 !
 wf_norm_test=.false.
 call msg('rn','[WF loader] Normalization (few states)  min/max  :',(/mndp,mxdp/))
 !
 if (QUIET_alloc) call IO_and_Messaging_switch("+report +log ")
 !
 contains
   !
   subroutine check_bounds(WF_,flag_)
     type(WAVEs)  :: WF_
     logical      :: flag_
     flag_=all((/bands_to_load(1)>=WF_%b(1),bands_to_load(2)<=WF_%b(2),&
&                kpts_to_load(1)>=WF_%k(1),kpts_to_load(2)<=WF_%k(2),&
&                s_to_load(1)>=WF_%spin(1),s_to_load(2)<=WF_%spin(2)/))
   end subroutine
   !
   subroutine check_states(WF_,flag_)
     type(WAVEs)  :: WF_
     logical      :: flag_
     ikibz=WF_%k(1)
     do while(ikibz<=WF_%k(2).and.flag_) 
       is   =WF_%spin(1)
       do while(is<=WF_%spin(2).and.flag_) 
          ib   =WF_%b(1)
          do while(ib<=WF_%b(2).and.flag_) 
            flag_=states_to_load(ib,ikibz,is).eqv.WF_%state(ib,ikibz,is)
            ib=ib+1
          enddo
          is=is+1
       enddo
       ikibz=ikibz+1
     enddo
   end subroutine
   !
end subroutine<|MERGE_RESOLUTION|>--- conflicted
+++ resolved
@@ -177,11 +177,7 @@
  !
  WF%b=bands_to_load
  WF%k=kpts_to_load
-<<<<<<< HEAD
  WF%spin=s_to_load
-=======
- WF%spin=s_2_load
->>>>>>> ff8591ae
  WF%space=wf_space_here
  !
  ! Is WF must not be loaded %state must be set to .FALSE. before returning.
