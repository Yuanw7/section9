!
!        Copyright (C) 2000-2016 the YAMBO team
!              http://www.yambo-code.org
!
! Authors (see AUTHORS file for details): AM
! 
! This file is distributed under the terms of the GNU 
! General Public License. You can redistribute it and/or 
! modify it under the terms of the GNU General Public 
! License as published by the Free Software Foundation; 
! either version 2, or (at your option) any later version.
!
! This program is distributed in the hope that it will 
! be useful, but WITHOUT ANY WARRANTY; without even the 
! implied warranty of MERCHANTABILITY or FITNESS FOR A 
! PARTICULAR PURPOSE.  See the GNU General Public License 
! for more details.
!
! You should have received a copy of the GNU General Public 
! License along with this program; if not, write to the Free 
! Software Foundation, Inc., 59 Temple Place - Suite 330,Boston, 
! MA 02111-1307, USA or visit http://www.gnu.org/copyleft/gpl.txt.
!
subroutine WF_load(WF,iG_in,iGo_max_in,bands_to_load,kpts_to_load,sp_pol_to_load,&
&                     space,title,impose_free_and_alloc,force_WFo,keep_states_to_load)
 !
 ! Load and (eventually) FFTs the wavefunctions
 !
 use pars,          ONLY:SP,DP,schlen
 use memory_m,      ONLY:mem_est
 use com,           ONLY:msg,core_io_path
 use stderr,        ONLY:intc
 use electrons,     ONLY:nel,n_spinor,n_sp_pol
 use R_lattice,     ONLY:nkibz
 use FFT_m,         ONLY:fft_dim_loaded,fft_dim,fft_norm,fft_g_table,fft_size
#if defined _FFTW
 use FFT_m,         ONLY:fftw_plan
#endif
 use wave_func,     ONLY:wf_nc_k,wf_igk,WF_buffer,&
&                        wf_ng,wf_norm_test,wf_ncx,io_WF,&
&                        wf_nb_io,wf_nb_io_groups,QUIET_alloc,&
&                        QUIET_free,WAVEs,states_to_load
 use IO_m,          ONLY:io_control,OP_RD,NONE,VERIFY,RD_CL_IF_END,&
&                        DUMP,IO_and_Messaging_switch
 use wrapper,       ONLY:Vstar_dot_V
#if defined _SC
 use com,           ONLY:warning,error
 use SC,            ONLY:compatible_SC_DB,load_SC_components,SC_bands,found_SC_DB
 use global_XC,     ONLY:WF_kind,WF_xc_functional,&
&                        WF_perturbation,global_XC_string,SE_NONE
#endif
 !
 implicit none
 !
 integer               :: iG_in,iGo_max_in,bands_to_load(2),kpts_to_load(2)
 type(WAVEs)           :: WF
 integer     ,optional :: sp_pol_to_load(2)
 character(*),optional :: space
 character(*),optional :: title
 logical     ,optional :: impose_free_and_alloc
 logical     ,optional :: force_WFo
 logical     ,optional :: keep_states_to_load
 !
 ! Work Space
 !
 character(1)     ::wf_space_here
 character(schlen)::wf_title
#if defined _SC
 integer          ::wf_size
#endif
 integer          ::i_sp_pol,ikibz,ifrag,ib_grp,ib_in_grp,ib,ib1,ib2,i_spinor,ic,ig,igfft,&
&                   iG_max,iG_bounds_loaded(2),iGo_max,sp_pol_to_load_(2)
 real(SP)         ::mndp,mxdp
 complex(SP)      ::c
 logical          ::loaded_bounds_ok,free_and_alloc,buffer_is_ok,clean_up_states,force_WFo_
 complex(SP), allocatable :: wf_disk(:,:,:)
 complex(DP), allocatable :: wf_DP(:)
 !
 ! I/O
 !
 integer ::io_err,ID
 !
 ! Close iG/iGo_max to the nearest shell
 !
 iG_max=iG_in
 if (iG_max==0) iG_max=wf_ng
 !
 iGo_max=iGo_max_in
 !
 call Gclose(iG_max,'tRL')
 call Gclose(iGo_max,'tRL')
 !
 wf_space_here='R'
 if (present(space)) wf_space_here=space
 !
 wf_title=""
 if (present(title)) wf_title=title
 !
 force_WFo_=.false.
 if(present(force_WFo)) force_WFo_=force_WFo
 !
<<<<<<< HEAD
 sp_pol_to_load_=(/1,n_sp_pol/)
 if(present(sp_pol_to_load)) sp_pol_to_load_=sp_pol_to_load
=======
 ! Imposed Freeing and Allocating of WF's
 !
 free_and_alloc=.TRUE.
 if (kpts_to_load(1)==kpts_to_load(2)) free_and_alloc =kpts_to_load(1)==1.or.nkibz==1
 if (present(impose_free_and_alloc)) then
   free_and_alloc=impose_free_and_alloc
 endif
>>>>>>> 45aecc03
 !
 ! [1]: check that loaded bounds are larger(equal) then bounds 
 !      asked now
 !
 call check_bounds(WF,loaded_bounds_ok)
 if (loaded_bounds_ok) loaded_bounds_ok= WF%space==wf_space_here
 !
 call check_bounds(WF_buffer,buffer_is_ok)
 !
 buffer_is_ok=.FALSE.
 !
 if (allocated(states_to_load)) then
   !
   if (loaded_bounds_ok) then
     !
     ! See if the %c in WF is already ok
     !
     if (associated(WF%state)) call check_states(WF,loaded_bounds_ok)
     !
   endif
   !
   if (associated(WF_buffer%state).and.wf_space_here/='B') then
     !
     ! See if the %c Buffered are ok
     !
     buffer_is_ok=.TRUE.
     !
     call check_states(WF_buffer,buffer_is_ok)
     !
     ! if not clean the buffer
     !
     if (.not.buffer_is_ok) call WF_free(WF_buffer)
     !
   endif
   !
 endif
 !
 ! [2]: Check FFT size
 !
 if (loaded_bounds_ok.and..not.free_and_alloc) then
   !
   if (WF%space=="G".or.WF%space=="C".or.WF%space=="B") return
   !
   call fft_setup(iG_max,iGo_max,.true.)
   !
   if (all(fft_dim<=fft_dim_loaded)) then
     iG_bounds_loaded=shape(fft_g_table)
     if (iG_bounds_loaded(1)>=iG_max.and.&
&        iG_bounds_loaded(2)>=iGo_max) then
       !
       ! Reset dimensions to fft dim loaded 
       !
       fft_dim=fft_dim_loaded
       fft_size=product(fft_dim)
       return
     endif
   endif
   !
 endif
 !
 ! In case of k by k I/O prevent multiple free/alloc
 !
 QUIET_alloc   =.FALSE.
 QUIET_free    =.FALSE.
 if (kpts_to_load(1)==kpts_to_load(2)) then
   QUIET_alloc    =kpts_to_load(1)>1
   QUIET_free     =kpts_to_load(2)<nkibz
   if (QUIET_alloc) call IO_and_Messaging_switch("-report -log")
 endif
 !
 ! First WF_free then fft_setup.
 !
 if (free_and_alloc) call WF_free(WF)
 !
 ! Save dimensions
 !
 WF%b=bands_to_load
 WF%k=kpts_to_load
 WF%sp_pol=sp_pol_to_load_
 WF%space=wf_space_here
 !
 ! If the cpu has no WF to load %state must be set to .FALSE. before returning.
 ! This is needed, for example, when in a group of cpus some of them do not 
 ! read the DB
 !
 if (allocated(states_to_load)) then
   WF%to_load=count(states_to_load .eqv. .true.)>0
   if (.not.WF%to_load) then
     if (associated(WF%state)) deallocate(WF%state)
     allocate(WF%state(WF%b(1):WF%b(2),WF%k(1):WF%k(2),WF%sp_pol(1):WF%sp_pol(2)))
     WF%state(WF%b(1):WF%b(2),WF%k(1):WF%k(2),WF%sp_pol(1):WF%sp_pol(2))=.FALSE.
     deallocate(states_to_load)
     return
   endif
 endif
 !
#if defined _SC
 !
 ! First check and fix the number of bands 
 !
 call load_SC_components('check_WF_DB',n_bands=bands_to_load(2))
 !
 if (found_SC_DB.and.compatible_SC_DB) then
   !
   if(allocated(states_to_load).and..not.force_WFo_) then
     deallocate(states_to_load)
     call warning(' [WF] WF-distribution turned off, not compatible with SC wave functions')
   endif
   !
   if (any ( WF%b/=(/1,SC_bands(2)/) )) then 
     call warning(' [WF] Forced '//trim(intc(SC_bands(2)))//' bands to be loaded')
     if(allocated(states_to_load)) states_to_load(WF%b(2)+1:SC_bands(2),:,:)=.TRUE.
   endif
   WF%b=(/1,SC_bands(2)/)
   !
 else if (found_SC_DB.and..not.compatible_SC_DB) then
   !
   call error(' [WF] Too many bands required ('//&
&             trim(intc(bands_to_load(2)))//'). Only '//trim(intc(SC_bands(2)))//' available.')
   !
 endif
 !
#endif
 !
 if (WF%space=='R') call fft_setup(iG_max,iGo_max,.false.)
 if (WF%space=="R") fft_dim_loaded=fft_dim
 !
 if (free_and_alloc) call WF_alloc(WF)
 !
 if (WF%space=='R') allocate(wf_DP(fft_size))
 if (WF%space=='G') allocate(wf_DP(wf_ng))
 if (WF%space=='C'.or.WF%space=='B') allocate(wf_DP(wf_ncx))
 call mem_est("wf_DP",(/size(wf_DP)/),(/2*DP/))
 !
 ! LOG the states loaded
 !
 if (.not.(QUIET_alloc.or.QUIET_free)) then
   if (buffer_is_ok.and.WF%space/="B") then
     call msg('rns','[WF] Loading Wave-Functions from buffer')
   else
     call msg('rns','[WF] Performing Wave-Functions I/O from '//trim(core_io_path)//'/SAVE')
   endif
 endif
 !
 if (WF%space=='R'.and..not.(QUIET_alloc.or.QUIET_free)) call msg('rns','[FFT'//trim(wf_title)//'] Mesh size:',fft_dim)
 !
 if (.not.buffer_is_ok) then
   !
   allocate(wf_disk(wf_ncx,n_spinor,wf_nb_io))
   call mem_est("wf_disk",(/size(wf_disk)/),(/2*SP/),quiet=QUIET_alloc)
   !
   call io_control(ACTION=OP_RD,COM=NONE,MODE=VERIFY,SEC=(/1/),ID=ID)
   io_err=io_WF(ID,wf_disk)
   !
 endif
 !
 WF%N=0
 do i_sp_pol=1,n_sp_pol
   !
   if (any( (/i_sp_pol<WF%sp_pol(1), i_sp_pol>WF%sp_pol(2)/) )) cycle
   !
   do ikibz=1,nkibz
     !
     if (any( (/ikibz<WF%k(1), ikibz>WF%k(2)/) )) cycle
     !
     ifrag=ikibz+(i_sp_pol-1)*nkibz
     !
     do ib_grp=1,wf_nb_io_groups
       !
       if (.not.buffer_is_ok) then
         !
         ib1=wf_nb_io*(ib_grp-1)+1
         ib2=wf_nb_io*ib_grp
         !
         if ( ib2<WF%b(1) ) cycle
         if ( ib1>WF%b(2) ) cycle
         !
         ! In case the states to load are distributed in a complex way
         ! by PARALLEL_WF_distribute I skip fragments that are not needed
         ! 
         if ( allocated(states_to_load) ) then
           if (ib1<WF%b(1)) ib1=WF%b(1)
           if (ib2>WF%b(2)) ib2=WF%b(2)
           if (.not.any(states_to_load(ib1:ib2,ikibz,i_sp_pol))) cycle
         endif
         !
         call io_control(ACTION=RD_CL_IF_END,COM=NONE,SEC=(/ifrag+1,ib_grp/),ID=ID)
         io_err=io_WF(ID,wf_disk)
         !
       endif
       !
       do ib=wf_nb_io*(ib_grp-1)+1,wf_nb_io*ib_grp
         !
         if (any((/ib<WF%b(1),ib>WF%b(2)/))) cycle
         !
         WF%N=WF%N+1
         WF%index(ib,ikibz,i_sp_pol)=WF%N
         !
         if(allocated(states_to_load)) then
           if(.not.states_to_load(ib,ikibz,i_sp_pol)) cycle
         endif
         !
         ib_in_grp=ib-wf_nb_io*(ib_grp-1)
         !
         do i_spinor=1,n_spinor
           !
           wf_DP=(0._DP,0._DP)
           do ic=1,wf_nc_k(ikibz)
             ig=wf_igk(ic,ikibz)
             if (ig>wf_ng) cycle
             igfft=ig
             if (WF%space=='R') igfft=fft_g_table(ig,1)
             if (WF%space=='C'.or.WF%space=='B') igfft=ic
             if (buffer_is_ok) then
               wf_DP(igfft)=WF_buffer%c(ic,i_spinor,WF_buffer%index(ib,ikibz,i_sp_pol))
             else
               wf_DP(igfft)=cmplx(wf_disk(ic,i_spinor,ib_in_grp),kind=DP)
             endif
           enddo
           !
           if (WF%space=='G'.or.WF%space=='C'.or.WF%space=='B') then
             WF%c(:,i_spinor,WF%N)=cmplx(wf_DP(:),kind=SP)
             cycle
           endif
           !
#if defined _FFTW
           call fft_3d(wf_DP,fft_dim,+1,fftw_plan)
#else
           !
           ! Here we explot (+2 instead of +1) the wfc cutoff when using FFTQE
           !
           call fft_3d(wf_DP,fft_dim,+2)
#endif
           WF%c(:,i_spinor,WF%N)=cmplx(wf_DP(:),kind=SP)*fft_norm
           !
         enddo  ! i_spinor
       enddo    ! i_b
     enddo      ! i_b_grp
   enddo        ! i_k
 enddo          ! i_sp_pol
 !
 ! CLEAN
 !
 if (.not.buffer_is_ok) then
   deallocate(wf_disk)
   call mem_est("wf_disk",quiet=QUIET_free)
 endif
 !
 deallocate(wf_DP)
 call mem_est("wf_DP")
 !
 ! The states_to_load is a temporary array that points to the states to be loaded
 ! here. It is defined in PARALLEL_WF_distribute and, therefore, only by calling 
 ! WF_load after a PARALLEL_WF_distribute OR by using the buffered components 
 ! the states_to_load are used.
 !
 ! With the next lines I assume that whatever next call of WF_load will 
 ! occur AFTER a PARALLEL_WF_distribute. But this is not true when I call
 ! WF_load with the same distribution of states but different spaces ("G" or "R").
 ! 
 ! This is the reason of the KEEP_STATES_TO_LOAD logical
 !
 if(allocated(states_to_load)) then
   !
   if (associated(WF%state)) deallocate(WF%state)
   !
   allocate(WF%state(WF%b(1):WF%b(2),WF%k(1):WF%k(2),WF%sp_pol(1):WF%sp_pol(2)))
   !
   WF%state(WF%b(1):WF%b(2),WF%k(1):WF%k(2),WF%sp_pol(1):WF%sp_pol(2))= &
&           states_to_load(WF%b(1):WF%b(2),WF%k(1):WF%k(2),WF%sp_pol(1):WF%sp_pol(2))
   !
   ! When using the buffer the states_to_load must not be cleaned
   !
   clean_up_states=.not.associated(WF_buffer%c)
   if (present(keep_states_to_load)) then
     clean_up_states=.not.keep_states_to_load
   endif
   !
   if (clean_up_states) deallocate(states_to_load)
   !
 endif
 !
#if defined _SC
 !
 ! Rotate in the SC basis
 !========================
 !
 if (found_SC_DB.and..not.force_WFo_) then
   !
   call load_SC_components('WF',COM_=NONE,MODE_=DUMP,kind=WF_kind,xc_functional=WF_xc_functional,&
&                          perturbation=WF_perturbation)
   !
   call msg('rns','[WF loader] '//trim(global_XC_string(WF_kind,SE_NONE,WF_xc_functional,WF_perturbation))//&
&                             ' wavefunctions loaded')
   !
   if (WF%space=='R') wf_size=fft_size
   if (WF%space=='G') wf_size=wf_ng
   do i_sp_pol=WF%sp_pol(1),WF%sp_pol(2)
     do ikibz=WF%k(1),WF%k(2)
       call WF_rotate(i_sp_pol,ikibz,wf,wf_size)
     enddo
     call load_SC_components('WF_clean')
   enddo
   !
 endif
 !
#endif
 !
 if (.not.wf_norm_test) then
   if (QUIET_alloc) call IO_and_Messaging_switch("+report +log ")
   return
 endif
 !
 ! Check normalization @ 1st k-point, spin up only.
 !
 mndp=10._SP
 mxdp=-1._SP
 do ib1=1,min(int(nel)+5,WF%b(2))
   do ib2=1,min(int(nel)+5,WF%b(2))
     !
     if ( WF%index(ib1,1,1)==0 .or. WF%index(ib2,1,1)==0 ) cycle
       !
     c=Vstar_dot_V( size(WF%c(:,:,WF%index(1,1,1))),  WF%c(:,:,WF%index(ib1,1,1) ) , WF%c(:,:,WF%index(ib2,1,1)) )
     !
     if (abs(c)>mxdp) mxdp=abs(c)
     if (abs(c)<mndp) mndp=abs(c)
     !
   enddo
 enddo
 !
 wf_norm_test=.false.
 call msg('rn','[WF loader] Normalization (few states)  min/max  :',(/mndp,mxdp/))
 !
 if (QUIET_alloc) call IO_and_Messaging_switch("+report +log ")
 !
 contains
   !
   subroutine check_bounds(WF_,flag_)
     type(WAVEs)  :: WF_
     logical      :: flag_
     flag_=all((/bands_to_load(1)>=WF_%b(1),bands_to_load(2)<=WF_%b(2),&
&                kpts_to_load(1)>=WF_%k(1),kpts_to_load(2)<=WF_%k(2),&
&                sp_pol_to_load_(1)>=WF_%sp_pol(1),sp_pol_to_load_(2)<=WF_%sp_pol(2)/))
   end subroutine
   !
   subroutine check_states(WF_,flag_)
     type(WAVEs)  :: WF_
     logical      :: flag_
     !
     i_sp_pol=WF_%sp_pol(1)
     do while(i_sp_pol<=WF_%sp_pol(2).and.flag_)
       ikibz=WF_%k(1)
       do while(ikibz<=WF_%k(2).and.flag_) 
         ib   =WF_%b(1)
         do while(ib<=WF_%b(2).and.flag_) 
           flag_=states_to_load(ib,ikibz,i_sp_pol).eqv.WF_%state(ib,ikibz,i_sp_pol)
           ib=ib+1
         enddo
         ikibz=ikibz+1
       enddo
       i_sp_pol=i_sp_pol+1
     enddo
   end subroutine
   !
end subroutine<|MERGE_RESOLUTION|>--- conflicted
+++ resolved
@@ -99,10 +99,9 @@
  force_WFo_=.false.
  if(present(force_WFo)) force_WFo_=force_WFo
  !
-<<<<<<< HEAD
  sp_pol_to_load_=(/1,n_sp_pol/)
  if(present(sp_pol_to_load)) sp_pol_to_load_=sp_pol_to_load
-=======
+ !
  ! Imposed Freeing and Allocating of WF's
  !
  free_and_alloc=.TRUE.
@@ -110,7 +109,6 @@
  if (present(impose_free_and_alloc)) then
    free_and_alloc=impose_free_and_alloc
  endif
->>>>>>> 45aecc03
  !
  ! [1]: check that loaded bounds are larger(equal) then bounds 
  !      asked now
