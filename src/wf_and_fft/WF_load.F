--- conflicted
+++ resolved
@@ -195,15 +195,9 @@
  if (allocated(states_to_load)) then
    WF%to_load=count(states_to_load .eqv. .true.)>0
    if (.not.WF%to_load) then
-<<<<<<< HEAD
-     if (associated(WF%state)) nullify(WF%state)
+     if (associated(WF%state)) deallocate(WF%state)
      allocate(WF%state(WF%b(1):WF%b(2),WF%k(1):WF%k(2),WF%sp_pol(1):WF%sp_pol(2)))
      WF%state(WF%b(1):WF%b(2),WF%k(1):WF%k(2),WF%sp_pol(1):WF%sp_pol(2))=.FALSE.
-=======
-     if (associated(WF%state)) deallocate(WF%state)
-     allocate(WF%state(WF%b(1):WF%b(2),WF%k(1):WF%k(2),WF%spin(1):WF%spin(2)))
-     WF%state(WF%b(1):WF%b(2),WF%k(1):WF%k(2),WF%spin(1):WF%spin(2))=.FALSE.
->>>>>>> 766cd55e
      deallocate(states_to_load)
      return
    endif
@@ -259,24 +253,10 @@
  !
  if (WF%space=='R'.and..not.(QUIET_alloc.or.QUIET_free)) call msg('rns','[FFT'//trim(wf_title)//'] Mesh size:',fft_dim)
  !
- ! Bug-fix (noticed by AF) fixed by AM 26/8/2013
- !
- ! The wf_disk is written on disk in blocks dimensioned by wf_nb_io. 
- ! A smaller I/O is possible ONLY with NETCDF while in plain Fortran 
- ! it produces and erroneous loading of WFs
- !
- ! Update of 21/10/2013. This reduced I/O leads to problems and the Al111 test is not 
- ! passed when using few bands. I switch it off.
- !
  if (.not.buffer_is_ok) then
    !
-<<<<<<< HEAD
    allocate(wf_disk(wf_ncx,n_spinor,wf_nb_io))
-   call mem_est("wf_disk",(/size(wf_disk)/),(/2*SP/))
-=======
-   allocate(wf_disk(2,wf_nb_io,wf_ncx,n_spin))
-   call mem_est("wf_disk",(/size(wf_disk)/),(/SP/),quiet=QUIET_alloc)
->>>>>>> 766cd55e
+   call mem_est("wf_disk",(/size(wf_disk)/),(/2*SP/),quiet=QUIET_alloc)
    !
    call io_control(ACTION=OP_RD,COM=NONE,MODE=VERIFY,SEC=(/1/),ID=ID)
    io_err=io_WF(ID,wf_disk)
