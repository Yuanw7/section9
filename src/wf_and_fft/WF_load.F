--- conflicted
+++ resolved
@@ -41,11 +41,7 @@
 &                        wf_nb_io,wf_nb_io_groups,QUIET_alloc,&
 &                        QUIET_free,WAVEs,states_to_load
  use IO_m,          ONLY:io_control,OP_RD,NONE,VERIFY,RD,&
-<<<<<<< HEAD
-&                        DUMP,IO_and_Messaging_switch
-=======
 &                        DUMP,IO_and_Messaging_switch,RD_CL
->>>>>>> cee3c393
 #if defined _SC
  use com,           ONLY:warning,error
  use SC,            ONLY:compatible_SC_DB,load_SC_components,SC_bands,found_SC_DB
@@ -247,24 +243,12 @@
  !
  call WF_alloc(WF)
  !
-<<<<<<< HEAD
- if (WF%space=='R')  then
-   YAMBO_ALLOC(wf_DP,(fft_size))
- endif
- if (WF%space=='G') then
-   YAMBO_ALLOC(wf_DP,(wf_ng))
- endif
- if (WF%space=='C'.or.WF%space=='B') then
-   YAMBO_ALLOC(wf_DP,(wf_ncx))
- endif
-=======
  if (WF%space=='R')  wf_grid_size=fft_size
  if (WF%space=='G')  wf_grid_size=wf_ng
  if (WF%space=='C')  wf_grid_size=wf_ncx
  if (WF%space=='B')  wf_grid_size=wf_ncx
  !
  YAMBO_ALLOC(wf_DP,(wf_grid_size))
->>>>>>> cee3c393
  !
  ! LOG the states loaded
  !
@@ -319,6 +303,7 @@
        endif
        !
        call io_control(ACTION=RD,COM=NONE,SEC=(/ikibz+1,ib_grp/),ID=ID)
+       !
        io_err=io_WF(ID,wf_disk)
        !
        if (any((/ikibz<WF%k(1),ikibz>WF%k(2)/))) cycle
@@ -375,16 +360,12 @@
  ! CLEAN
  !
  if (.not.buffer_is_ok) then
-<<<<<<< HEAD
-   YAMBO_FREE(wf_disk)
-=======
    !
    call io_control(ACTION=RD_CL,COM=NONE,MODE=VERIFY,SEC=(/0/),ID=ID)
    io_err=io_WF(ID,wf_disk)
    !
    YAMBO_FREE(wf_disk)
    !
->>>>>>> cee3c393
  endif
  !
  YAMBO_FREE(wf_DP)
@@ -412,13 +393,7 @@
    ! When using the buffer the states_to_load must not be cleaned
    !
    clean_up_states=.not.allocated(WF_buffer%c)
-<<<<<<< HEAD
-   if (present(keep_states_to_load)) then
-     clean_up_states=.not.keep_states_to_load
-   endif
-=======
    if (present(keep_states_to_load)) clean_up_states=.not.keep_states_to_load
->>>>>>> cee3c393
    !
    if (clean_up_states) then
      YAMBO_FREE(states_to_load)
