!
!        Copyright (C) 2000-2020 the YAMBO team
!              http://www.yambo-code.org
!
! Authors (see AUTHORS file for details): AM, AF
! 
! This file is distributed under the terms of the GNU 
! General Public License. You can redistribute it and/or 
! modify it under the terms of the GNU General Public 
! License as published by the Free Software Foundation; 
! either version 2, or (at your option) any later version, g_ve
! This program is distributed in the hope that it will 
! be useful, but WITHOUT ANY WARRANTY; without even the 
! implied warranty of MERCHANTABILITY or FITNESS FOR A 
! PARTICULAR PURPOSE.  See the GNU General Public License 
! for more details.
!
! You should have received a copy of the GNU General Public 
! License along with this program; if not, write to the Free 
! Software Foundation, Inc., 59 Temple Place - Suite 330,Boston, 
! MA 02111-1307, USA or visit http://www.gnu.org/copyleft/gpl.txt.
!
subroutine WF_load(WF,iG_in,iGo_max_in,bands_to_load,kpts_to_load,sp_pol_to_load,&
&                  space,title,impose_free_and_alloc,force_WFo,keep_states_to_load)
 !
 ! Load and (eventually) FFTs the wavefunctions
 !
 use pars,          ONLY:SP,DP,schlen
 use com,           ONLY:msg,core_io_path,fat_log
 use vec_operate,   ONLY:c2a
 use stderr,        ONLY:intc
 use electrons,     ONLY:nel,n_spinor,n_sp_pol
 use R_lattice,     ONLY:nkibz,k_pt,b
 use interfaces,    ONLY:WF_free
<<<<<<< HEAD
 use FFT_m,         ONLY:fft_dim_loaded,fft_dim,fft_norm,fft_g_table,fft_size
#if defined _FFTW
 use FFT_m,         ONLY:fftw_plan
#endif
#ifdef _CUDA
 use FFT_m,         ONLY:cufft_plan,fft_g_table_d
 use wave_func,     ONLY:wf_igk_d
#endif
 use wave_func,     ONLY:wf_nc_k,wf_igk,WF_buffer,&
=======
 use FFT_m,         ONLY:fft_dim_loaded,fft_dim,fft_norm,fft_g_table,fft_size,&
&                        fftw_plan,cufft_plan,fft_g_table_d
 use wave_func,     ONLY:wf_nc_k,wf_igk,wf_igk_d,WF_buffer,&
>>>>>>> f2c5ecf8
&                        wf_ng,wf_norm_test,wf_ncx,io_WF,wf_b_indx,&
&                        wf_nb_io,wf_nb_to_load,wf_nb_io_groups,QUIET_alloc,&
&                        QUIET_free,WAVEs,states_to_load
 use IO_m,          ONLY:io_control,OP_RD,NONE,VERIFY,RD,RD_CL,&
&                        DUMP,IO_and_Messaging_switch
 use wrapper,       ONLY:Vstar_dot_V
#if defined _SC
 use SC,            ONLY:compatible_SC_DB,load_SC_components,SC_bands,found_SC_DB,SC_bands
 use global_XC,     ONLY:WF_kind,WF_xc_functional,WF_perturbation,global_XC_string,&
&                        loaded_WF_xc_string
#endif
 use pseudo,        ONLY:pp_is_uspp,becp
 use qe_pseudo_m,   ONLY:vkb,tpiba
 use timing_m,      ONLY:timing
 use cuda_m,        ONLY:have_cuda
 !
#include<dev_defs.h>
#include<memory.h>
 !
 integer               :: iG_in,iGo_max_in,bands_to_load(2),kpts_to_load(2)
 type(WAVEs), target   :: WF
<<<<<<< HEAD
 integer     ,optional :: sp_pol_to_load(2)
=======
 integer,     optional :: sp_pol_to_load(2)
>>>>>>> f2c5ecf8
 character(*),optional :: space
 character(*),optional :: title
 logical,     optional :: impose_free_and_alloc
 logical,     optional :: force_WFo
 logical,     optional :: keep_states_to_load
 !
 ! Work Space
 !
 character(1)     ::wf_space_here
 character(schlen)::wf_title
 integer          ::i_sp_pol,ikibz,ifrag,ib_grp,ib_to_load,ib,ib1,ib2,i_spinor,ic,ig,igfft,&
&                   iG_max,iG_bounds_loaded(2),iGo_max,sp_pol_to_load_(2),wf_grid_size,&
&                   npwk
 real(SP)         ::mndp,mxdp,xk(3)
 complex(SP)      ::c
 logical          ::loaded_bounds_ok,free_and_alloc,buffer_is_ok,clean_up_states,force_WFo_
 complex(SP), allocatable :: wf_disk(:,:,:)
 complex(DP), allocatable :: wf_DP(:)
#ifdef _CUDA
 complex(DP), allocatable, device :: wf_DP_d(:)
 complex(SP), allocatable, device :: wf_disk_d(:,:,:)
 complex(SP), pointer, device :: wfcd(:,:,:)
 integer :: WFN, IWFspace
#endif
 !
 complex(DP), allocatable DEV_ATTR :: wf_DP_d(:)
 complex(SP), allocatable DEV_ATTR :: wf_disk_d(:,:,:)
 complex(SP), pointer     DEV_ATTR :: wfc_d(:,:,:)
 integer :: WFN
 !
 ! I/O
 !
 integer ::io_err,ID
 !
 ! Close iG/iGo_max to the nearest shell
 !
 iG_max=iG_in
 if (iG_max==0) iG_max=wf_ng
 !
 iGo_max=iGo_max_in
 !
 call PARSER_close_G(iG_max,'tRL')
 call PARSER_close_G(iGo_max,'tRL')
 !
 wf_space_here='R'
 if (present(space)) wf_space_here=space
 !
 wf_title=""
 if (present(title)) wf_title=title
 !
 force_WFo_=.false.
 if(present(force_WFo)) force_WFo_=force_WFo
 !
 sp_pol_to_load_=(/1,n_sp_pol/)
 if(present(sp_pol_to_load)) sp_pol_to_load_=sp_pol_to_load
 !
 ! Imposed Freeing and Allocating of WF's...
 !
 free_and_alloc=.FALSE.
 !... when a single k-point is loaded each time... (no _SC)
#if !defined _SC
 if (kpts_to_load(1)==kpts_to_load(2)) free_and_alloc =kpts_to_load(1)==1
#endif
 !... or when it is externally imposed
 if (present(impose_free_and_alloc)) then
   free_and_alloc=impose_free_and_alloc
 endif
 !
 ! [1]: check that loaded bounds are larger(equal) then bounds 
 !      asked now
 !
 call check_bounds(WF,loaded_bounds_ok)
 if (loaded_bounds_ok) loaded_bounds_ok= WF%space==wf_space_here
 !
 call check_bounds(WF_buffer,buffer_is_ok)
 !
 buffer_is_ok=.FALSE.
 !
 if (allocated(states_to_load)) then
   !
   if (loaded_bounds_ok) then
     !
     ! See if the %c in WF is already ok
     !
     if (allocated(WF%state)) call check_states(WF,loaded_bounds_ok)
     !
   endif
   !
   if (allocated(WF_buffer%state).and.wf_space_here/='B') then
     !
     ! See if the %c Buffered are ok
     !
     buffer_is_ok=.TRUE.
     !
     call check_states(WF_buffer,buffer_is_ok)
     !
     ! if not clean the buffer
     !
     if (.not.buffer_is_ok) call WF_free(WF_buffer)
     !
   endif
   !
 endif
 !
 ! [2]: Check FFT size
 !
 if (loaded_bounds_ok.and..not.free_and_alloc) then
   !
   if (WF%space=="G".or.WF%space=="C".or.WF%space=="B") return
   !
   call fft_setup(iG_max,iGo_max,.true.)
   !
   if (all(fft_dim<=fft_dim_loaded)) then
     iG_bounds_loaded=shape(fft_g_table)
     if (iG_bounds_loaded(1)>=iG_max.and.&
&        iG_bounds_loaded(2)>=iGo_max) then
       !
       ! Reset dimensions to fft dim loaded 
       !
       fft_dim=fft_dim_loaded
       fft_size=product(fft_dim)
       return
     endif
   endif
   !
 endif
 !
 ! In case of k by k I/O prevent multiple free/alloc
 !
 QUIET_alloc   =.FALSE.
 QUIET_free    =.FALSE.
 if (kpts_to_load(1)==kpts_to_load(2)) then
   QUIET_alloc    =kpts_to_load(1)>1
   QUIET_free     =kpts_to_load(2)<nkibz
   if (QUIET_alloc) call IO_and_Messaging_switch("-report -log")
 endif
 !
 ! First WF_free then fft_setup.
 !
 call WF_free(WF)
 !
 ! Save dimensions
 !
 WF%b=bands_to_load
 WF%k=kpts_to_load
 WF%sp_pol=sp_pol_to_load_
 WF%space=wf_space_here
 !
 ! If the cpu has no WF to load %state must be set to .FALSE. before returning.
 ! This is needed, for example, when in a group of cpus some of them do not 
 ! read the DB
 !
 if (allocated(states_to_load)) then
   WF%to_load=count(states_to_load(WF%b(1):WF%b(2),WF%k(1):WF%k(2),WF%sp_pol(1):WF%sp_pol(2)) .eqv. .true.)>0
   if (.not.WF%to_load) then
     YAMBO_FREE(WF%state)
     YAMBO_ALLOC(WF%state,(WF%b(1):WF%b(2),WF%k(1):WF%k(2),WF%sp_pol(1):WF%sp_pol(2)))
     WF%state(WF%b(1):WF%b(2),WF%k(1):WF%k(2),WF%sp_pol(1):WF%sp_pol(2))=.FALSE.
     YAMBO_FREE(states_to_load)
   endif
 endif
 !
 ! AM 28 Sept 2016. When no states need to be loaded still the calculation
 ! is not stopped. If we are in an HF calculation also the XC potential is calculated.
 ! In that case the fft_size must be defined for all cpu's of the density COMM otherwise
 ! the PP_redux in el_density hungs up forever
 !
 if (WF%space=='R') call fft_setup(iG_max,iGo_max,.false.)
 if (WF%space=="R") fft_dim_loaded=fft_dim
 !
 if (.not.WF%to_load) return
 !
#if defined _SC
 !
 ! First check and fix the number of bands 
 !
 call load_SC_components('check_WF_DB',n_bands=bands_to_load(2))
 !
 if (found_SC_DB.and.compatible_SC_DB) then
   !
   if(allocated(states_to_load).and..not.force_WFo_) then
     YAMBO_FREE(states_to_load)
     call warning(' [WF'//trim(wf_title)//'] WF-distribution turned off, not compatible with SC wave functions')
   endif
   !
   if (any ( WF%b/=(/1,SC_bands(2)/) )) then 
     call warning(' [WF'//trim(wf_title)//'] Forced '//trim(intc(SC_bands(2)))//' bands to be loaded')
     if(allocated(states_to_load)) states_to_load(WF%b(2)+1:SC_bands(2),:,:)=.TRUE.
   endif
   WF%b=(/1,SC_bands(2)/)
   !
 else if (found_SC_DB.and..not.compatible_SC_DB) then
   !
   call error(' [WF'//trim(wf_title)//'] Too many bands required ('//&
&             trim(intc(bands_to_load(2)))//'). Only '//trim(intc(SC_bands(2)))//' available.')
   !
 endif
 !
#endif
 !
 !
 ! Init USPP if needed
 !
 call PP_uspp_init()
 !
 ! Memory allocation
 !
 call WF_alloc(WF)
 !
 if (WF%space=='R')  wf_grid_size=fft_size
 if (WF%space=='G')  wf_grid_size=wf_ng
 if (WF%space=='C')  wf_grid_size=wf_ncx
 if (WF%space=='B')  wf_grid_size=wf_ncx
 !
 YAMBO_ALLOC(wf_DP,(wf_grid_size))
#ifdef _CUDA
 allocate(wf_DP_d, mold=wf_DP)
 wfcd => WF%c_d
 WFN = WF%N
 IWFspace = 0
 if (WF%space=='R') IWFspace = 1
 if (WF%space=='C'.or.WF%space=='B') IWFspace = 2
#endif
 !
 if (have_cuda) then
   YAMBO_ALLOC(wf_DP_d,(wf_grid_size))
   wfc_d => WF%c_d
   WFN = WF%N
 endif
 !
 ! LOG the states loaded
 !
 if (.not.(QUIET_alloc.or.QUIET_free).and.fat_log) then
   if (buffer_is_ok.and.WF%space/="B") then
     call msg('rns','[WF'//trim(wf_title)//'] Loading Wave-Functions from buffer')
   else
     call msg('rns','[WF'//trim(wf_title)//'] Performing Wave-Functions I/O from '//trim(core_io_path)//'/SAVE')
   endif
 endif
 !
 if (WF%space=='R'.and..not.(QUIET_alloc.or.QUIET_free)) call msg('rns','[FFT'//trim(wf_title)//'] Mesh size',fft_dim)

 !
 ! actual IO
 !
 if (.not.buffer_is_ok) then
   !
   YAMBO_ALLOC(wf_b_indx,(wf_nb_io))
   wf_b_indx=0
   !
   call io_control(ACTION=OP_RD,COM=NONE,MODE=VERIFY,SEC=(/1/),ID=ID)
   io_err=io_WF(ID)
   !
 endif
 !
 call timing('WF_load_FFT',"start")
 !
 WF%N=0
 do i_sp_pol=1,n_sp_pol
   !
   if (any( (/i_sp_pol<WF%sp_pol(1), i_sp_pol>WF%sp_pol(2)/) )) cycle
   !
   do ikibz=1,nkibz
     !
     if (any( (/ikibz<WF%k(1), ikibz>WF%k(2)/) )) cycle
     !
     ! USPP init
     !
     if (pp_is_uspp) then
       !
       call c2a(b,k_pt(ikibz,:),xk,mode="ki2c")
       xk=xk/real(tpiba,SP)
       !
       npwk=wf_nc_k(ikibz)
       call init_us_2(npwk,wf_igk(1:npwk,ikibz),xk,vkb)
       !
     endif
     !
     ifrag=ikibz+(i_sp_pol-1)*nkibz
     !
     do ib_grp=1,wf_nb_io_groups
       !
       ib1=wf_nb_io*(ib_grp-1)+1
       ib2=wf_nb_io*ib_grp
       !
       if (ib1<WF%b(1)) ib1=WF%b(1)
       if (ib2>WF%b(2)) ib2=WF%b(2)
       !
       wf_nb_to_load=0
       !
       do ib=ib1,ib2
         !
         if ( allocated(states_to_load) ) then
           if ( .not.states_to_load(ib,ikibz,i_sp_pol) ) cycle
         endif
         !
         wf_nb_to_load=wf_nb_to_load+1
         wf_b_indx(wf_nb_to_load)=ib
         !
       enddo
       !
       if (wf_nb_to_load==0) cycle
       !
       if (.not.buffer_is_ok) then
         !
         YAMBO_ALLOC(wf_disk,(wf_ncx,n_spinor,wf_nb_to_load))
<<<<<<< HEAD
#ifdef _CUDA
         allocate(wf_disk_d, mold=wf_disk)
#endif
         !
         call io_control(ACTION=RD,COM=NONE,SEC=(/ifrag+1,ib_grp/),ID=ID)
#ifdef _CUDA
         io_err=io_WF(ID,wf_disk,wf_disk_d)
#else
         io_err=io_WF(ID,wf_disk)
#endif
=======
         if (have_cuda) then
           YAMBO_ALLOC(wf_disk_d,(wf_ncx,n_spinor,wf_nb_to_load))
         endif
         !
         call io_control(ACTION=RD,COM=NONE,SEC=(/ifrag+1,ib_grp/),ID=ID)
         if (have_cuda) then
           io_err=io_WF(ID,wf_disk,wf_disk_d)
         else
           io_err=io_WF(ID,wf_disk)
         endif
>>>>>>> f2c5ecf8
         !
         if (pp_is_uspp) then
            call PP_compute_becp( becp(ikibz,i_sp_pol), wf_nc_k(ikibz), wf_nb_to_load, wf_disk, wf_b_indx)
         endif
         !
       else
         !
         !if (pp_is_uspp) call PP_compute_becp(becp(ikibz,i_sp_pol),WF_buffer)
         if (pp_is_uspp) call error(" [PP] buffering not yet implemented")
         !
       endif
       !
       do ib_to_load=1,wf_nb_to_load
         !
         ib=wf_b_indx(ib_to_load)
         !
         WF%N=WF%N+1
         WF%index(ib,ikibz,i_sp_pol)=WF%N
         !
#ifdef _CUDA
         ! This is a specialized CUDA version performing FFT on the device
         !
         if(buffer_is_ok) call error(" [CUDA WF_LOAD] buffering not yet implemented")
         !
         if(WF%space=='R') then
            !
            do i_spinor=1,n_spinor
              !
              wf_DP_d=(0._DP,0._DP)
              npwk=wf_nc_k(ikibz)
              !
              !$cuf kernel do(1) <<<*,*>>>
              do ic=1,npwk
                !
                ig=wf_igk_d(ic,ikibz)
                if (ig>wf_ng) cycle
                igfft=fft_g_table_d(ig,1)
                !
                wf_DP_d(igfft)=cmplx(wf_disk_d(ic,i_spinor,ib_to_load),kind=DP)
                !
              enddo
              !
              call fft_3d_cuda(wf_DP_d,fft_dim,+1,cufft_plan)
              !
              WFN = WF%N
              !$cuf kernel do(1)
              do ic=1,wf_grid_size
<<<<<<< HEAD
                wfcd(ic,i_spinor,WFN)=cmplx(wf_DP_d(ic),kind=SP)*fft_norm
=======
                wfc_d(ic,i_spinor,WFN)=cmplx(wf_DP_d(ic),kind=SP)*fft_norm
>>>>>>> f2c5ecf8
              enddo
              !
            enddo  ! i_spinor
            !
         else
#endif
            !
            do i_spinor=1,n_spinor
              !
              wf_DP=(0._DP,0._DP)
              do ic=1,wf_nc_k(ikibz)
                ig=wf_igk(ic,ikibz)
                if (ig>wf_ng) cycle
                igfft=ig
                if (WF%space=='R') igfft=fft_g_table(ig,1)
                if (WF%space=='C'.or.WF%space=='B') igfft=ic
                if (buffer_is_ok) then
                  wf_DP(igfft)=WF_buffer%c(ic,i_spinor,WF_buffer%index(ib,ikibz,i_sp_pol))
                else
                  wf_DP(igfft)=cmplx(wf_disk(ic,i_spinor,ib_to_load),kind=DP)
                endif
              enddo
              !
              if (WF%space=='G'.or.WF%space=='C'.or.WF%space=='B') then
                WF%c(:,i_spinor,WF%N)=cmplx(wf_DP(:),kind=SP)
                cycle
              endif
              !
#if defined _FFTW
              call fft_3d(wf_DP,fft_dim,+1,fftw_plan)
#else
              !
              ! Here we explot (+2 instead of +1) the wfc cutoff when using FFTQE
              !
              call fft_3d(wf_DP,fft_dim,+2)
#endif
              WF%c(:,i_spinor,WF%N)=cmplx(wf_DP(:),kind=SP)*fft_norm
              !
            enddo  ! i_spinor
#ifdef _CUDA
         endif
#endif
         !
       enddo    ! i_b
       !
       if (.not.buffer_is_ok) then
         YAMBO_FREE(wf_disk)
<<<<<<< HEAD
#ifdef _CUDA
         YAMBO_FREE(wf_disk_d)
#endif
=======
         YAMBO_FREE(wf_disk_d)
>>>>>>> f2c5ecf8
       endif
       !
     enddo      ! i_b_grp
   enddo        ! i_k
 enddo          ! i_sp_pol

<<<<<<< HEAD
#ifdef _CUDA
 call msg('rns', '[WF] Copying WF data from GPU device')
 if(WF%space=='R') then
   WF%c = WF%c_d
 else
   WF%c_d = WF%c
 endif
#endif
=======
 if (have_cuda) then
   !
   call msg('rns', '[WF] Copying WF data from GPU device')
   if(WF%space=='R') then
     WF%c = WF%c_d
   else
     WF%c_d = WF%c
   endif
   !
 endif
 !
>>>>>>> f2c5ecf8
 call timing('WF_load_FFT',"stop")
 !
 ! CLEAN
 !
 if (.not.buffer_is_ok) then
   !
   call io_control(ACTION=RD_CL,COM=NONE,MODE=VERIFY,SEC=(/0/),ID=ID)
   io_err=io_WF(ID)
   !
   YAMBO_FREE(wf_b_indx)
   !
 endif
 !
 YAMBO_FREE(wf_DP)
<<<<<<< HEAD
#ifdef _CUDA
 deallocate(wf_DP_d)
#endif
=======
 YAMBO_FREE(wf_DP_d)
>>>>>>> f2c5ecf8

 !
 ! The states_to_load is a temporary array that points to the states to be loaded
 ! here. It is defined in PARALLEL_WF_distribute and, therefore, only by calling 
 ! WF_load after a PARALLEL_WF_distribute OR by using the buffered components 
 ! the states_to_load are used.
 !
 ! With the next lines I assume that whatever next call of WF_load will 
 ! occur AFTER a PARALLEL_WF_distribute. But this is not true when I call
 ! WF_load with the same distribution of states but different spaces ("G" or "R").
 ! 
 ! This is the reason of the KEEP_STATES_TO_LOAD logical
 !
 if(allocated(states_to_load)) then
   !
   YAMBO_FREE(WF%state)
   !
   YAMBO_ALLOC(WF%state,(WF%b(1):WF%b(2),WF%k(1):WF%k(2),WF%sp_pol(1):WF%sp_pol(2)))
   !
   WF%state(WF%b(1):WF%b(2),WF%k(1):WF%k(2),WF%sp_pol(1):WF%sp_pol(2))= &
&           states_to_load(WF%b(1):WF%b(2),WF%k(1):WF%k(2),WF%sp_pol(1):WF%sp_pol(2))
   !
   ! When using the buffer the states_to_load must not be cleaned
   !
   clean_up_states=.not.allocated(WF_buffer%c)
   if (present(keep_states_to_load)) clean_up_states=.not.keep_states_to_load
   !
   if (clean_up_states) then
     YAMBO_FREE(states_to_load)
   endif
   !
 endif
 !
#if defined _SC
 !
 ! Rotate in the SC basis
 !========================
 !
 if (found_SC_DB.and..not.force_WFo_) then
   !
   call load_SC_components('WF',COM_=NONE,MODE_=DUMP,kind=WF_kind,xc_functional=WF_xc_functional,&
&                          perturbation=WF_perturbation)
   !
   call msg('rns','[WF'//trim(wf_title)//' loader] '//trim(global_XC_string(WF_kind,WF_xc_functional,WF_perturbation))//&
&                             ' wavefunctions loaded')
   !
   if (WF%space=='R') wf_grid_size=fft_size
   if (WF%space=='G') wf_grid_size=wf_ng
   do i_sp_pol=WF%sp_pol(1),WF%sp_pol(2)
     do ikibz=WF%k(1),WF%k(2)
       call WF_rotate(ikibz,i_sp_pol,wf,wf_grid_size)
     enddo
   enddo
   !
   call load_SC_components('WF_clean')
   !
 endif
 !
#endif
 !
 if (.not.wf_norm_test) then
   if (QUIET_alloc) call IO_and_Messaging_switch("+report +log ")
   return
 endif
 !
 ! Check normalization @ 1st k-point, spin up only.
 !
 mndp=10._SP
 mxdp=-1._SP
 do ib1=1,min(int(nel)+5,WF%b(2))
   do ib2=1,min(int(nel)+5,WF%b(2))
     !
     if ( WF%index(ib1,1,1)==0 .or. WF%index(ib2,1,1)==0 ) cycle
     !
     c=Vstar_dot_V( size(WF%c(:,:,WF%index(1,1,1))),  WF%c(:,:,WF%index(ib1,1,1) ) , WF%c(:,:,WF%index(ib2,1,1)) )
     !
     if (abs(c)>mxdp) mxdp=abs(c)
     if (abs(c)<mndp) mndp=abs(c)
     !
   enddo
 enddo
 !
 wf_norm_test=.false.
 call msg('rn','[WF'//trim(wf_title)//' loader] Normalization (few states)  min/max  ',(/mndp,mxdp/))
 !
 if (QUIET_alloc) call IO_and_Messaging_switch("+report +log ")
 !
 contains
   !
   subroutine check_bounds(WF_,flag_)
     type(WAVEs)  :: WF_
     logical      :: flag_
     flag_=all((/bands_to_load(1)>=WF_%b(1),bands_to_load(2)<=WF_%b(2),&
&                kpts_to_load(1)>=WF_%k(1),kpts_to_load(2)<=WF_%k(2),&
&                sp_pol_to_load_(1)>=WF_%sp_pol(1),sp_pol_to_load_(2)<=WF_%sp_pol(2)/))
   end subroutine
   !
   subroutine check_states(WF_,flag_)
     type(WAVEs)  :: WF_
     logical      :: flag_
     !
     i_sp_pol=WF_%sp_pol(1)
     do while(i_sp_pol<=WF_%sp_pol(2).and.flag_)
       ikibz=WF_%k(1)
       do while(ikibz<=WF_%k(2).and.flag_) 
         ib   =WF_%b(1)
         do while(ib<=WF_%b(2).and.flag_) 
           flag_=states_to_load(ib,ikibz,i_sp_pol).eqv.WF_%state(ib,ikibz,i_sp_pol)
           ib=ib+1
         enddo
         ikibz=ikibz+1
       enddo
       i_sp_pol=i_sp_pol+1
     enddo
   end subroutine
   !
end subroutine<|MERGE_RESOLUTION|>--- conflicted
+++ resolved
@@ -32,21 +32,9 @@
  use electrons,     ONLY:nel,n_spinor,n_sp_pol
  use R_lattice,     ONLY:nkibz,k_pt,b
  use interfaces,    ONLY:WF_free
-<<<<<<< HEAD
- use FFT_m,         ONLY:fft_dim_loaded,fft_dim,fft_norm,fft_g_table,fft_size
-#if defined _FFTW
- use FFT_m,         ONLY:fftw_plan
-#endif
-#ifdef _CUDA
- use FFT_m,         ONLY:cufft_plan,fft_g_table_d
- use wave_func,     ONLY:wf_igk_d
-#endif
- use wave_func,     ONLY:wf_nc_k,wf_igk,WF_buffer,&
-=======
  use FFT_m,         ONLY:fft_dim_loaded,fft_dim,fft_norm,fft_g_table,fft_size,&
 &                        fftw_plan,cufft_plan,fft_g_table_d
  use wave_func,     ONLY:wf_nc_k,wf_igk,wf_igk_d,WF_buffer,&
->>>>>>> f2c5ecf8
 &                        wf_ng,wf_norm_test,wf_ncx,io_WF,wf_b_indx,&
 &                        wf_nb_io,wf_nb_to_load,wf_nb_io_groups,QUIET_alloc,&
 &                        QUIET_free,WAVEs,states_to_load
@@ -68,11 +56,7 @@
  !
  integer               :: iG_in,iGo_max_in,bands_to_load(2),kpts_to_load(2)
  type(WAVEs), target   :: WF
-<<<<<<< HEAD
- integer     ,optional :: sp_pol_to_load(2)
-=======
  integer,     optional :: sp_pol_to_load(2)
->>>>>>> f2c5ecf8
  character(*),optional :: space
  character(*),optional :: title
  logical,     optional :: impose_free_and_alloc
@@ -91,12 +75,6 @@
  logical          ::loaded_bounds_ok,free_and_alloc,buffer_is_ok,clean_up_states,force_WFo_
  complex(SP), allocatable :: wf_disk(:,:,:)
  complex(DP), allocatable :: wf_DP(:)
-#ifdef _CUDA
- complex(DP), allocatable, device :: wf_DP_d(:)
- complex(SP), allocatable, device :: wf_disk_d(:,:,:)
- complex(SP), pointer, device :: wfcd(:,:,:)
- integer :: WFN, IWFspace
-#endif
  !
  complex(DP), allocatable DEV_ATTR :: wf_DP_d(:)
  complex(SP), allocatable DEV_ATTR :: wf_disk_d(:,:,:)
@@ -288,14 +266,6 @@
  if (WF%space=='B')  wf_grid_size=wf_ncx
  !
  YAMBO_ALLOC(wf_DP,(wf_grid_size))
-#ifdef _CUDA
- allocate(wf_DP_d, mold=wf_DP)
- wfcd => WF%c_d
- WFN = WF%N
- IWFspace = 0
- if (WF%space=='R') IWFspace = 1
- if (WF%space=='C'.or.WF%space=='B') IWFspace = 2
-#endif
  !
  if (have_cuda) then
    YAMBO_ALLOC(wf_DP_d,(wf_grid_size))
@@ -379,18 +349,6 @@
        if (.not.buffer_is_ok) then
          !
          YAMBO_ALLOC(wf_disk,(wf_ncx,n_spinor,wf_nb_to_load))
-<<<<<<< HEAD
-#ifdef _CUDA
-         allocate(wf_disk_d, mold=wf_disk)
-#endif
-         !
-         call io_control(ACTION=RD,COM=NONE,SEC=(/ifrag+1,ib_grp/),ID=ID)
-#ifdef _CUDA
-         io_err=io_WF(ID,wf_disk,wf_disk_d)
-#else
-         io_err=io_WF(ID,wf_disk)
-#endif
-=======
          if (have_cuda) then
            YAMBO_ALLOC(wf_disk_d,(wf_ncx,n_spinor,wf_nb_to_load))
          endif
@@ -401,7 +359,6 @@
          else
            io_err=io_WF(ID,wf_disk)
          endif
->>>>>>> f2c5ecf8
          !
          if (pp_is_uspp) then
             call PP_compute_becp( becp(ikibz,i_sp_pol), wf_nc_k(ikibz), wf_nb_to_load, wf_disk, wf_b_indx)
@@ -449,11 +406,7 @@
               WFN = WF%N
               !$cuf kernel do(1)
               do ic=1,wf_grid_size
-<<<<<<< HEAD
-                wfcd(ic,i_spinor,WFN)=cmplx(wf_DP_d(ic),kind=SP)*fft_norm
-=======
                 wfc_d(ic,i_spinor,WFN)=cmplx(wf_DP_d(ic),kind=SP)*fft_norm
->>>>>>> f2c5ecf8
               enddo
               !
             enddo  ! i_spinor
@@ -501,29 +454,13 @@
        !
        if (.not.buffer_is_ok) then
          YAMBO_FREE(wf_disk)
-<<<<<<< HEAD
-#ifdef _CUDA
          YAMBO_FREE(wf_disk_d)
-#endif
-=======
-         YAMBO_FREE(wf_disk_d)
->>>>>>> f2c5ecf8
        endif
        !
      enddo      ! i_b_grp
    enddo        ! i_k
  enddo          ! i_sp_pol
 
-<<<<<<< HEAD
-#ifdef _CUDA
- call msg('rns', '[WF] Copying WF data from GPU device')
- if(WF%space=='R') then
-   WF%c = WF%c_d
- else
-   WF%c_d = WF%c
- endif
-#endif
-=======
  if (have_cuda) then
    !
    call msg('rns', '[WF] Copying WF data from GPU device')
@@ -535,7 +472,6 @@
    !
  endif
  !
->>>>>>> f2c5ecf8
  call timing('WF_load_FFT',"stop")
  !
  ! CLEAN
@@ -550,13 +486,7 @@
  endif
  !
  YAMBO_FREE(wf_DP)
-<<<<<<< HEAD
-#ifdef _CUDA
- deallocate(wf_DP_d)
-#endif
-=======
  YAMBO_FREE(wf_DP_d)
->>>>>>> f2c5ecf8
 
  !
  ! The states_to_load is a temporary array that points to the states to be loaded
