!
!        Copyright (C) 2000-2020 the YAMBO team
!              http://www.yambo-code.org
!
! Authors (see AUTHORS file for details): MG, CA
! 
! This file is distributed under the terms of the GNU 
! General Public License. You can redistribute it and/or 
! modify it under the terms of the GNU General Public 
! License as published by the Free Software Foundation; 
! either version 2, or (at your option) any later version.
!
! This program is distributed in the hope that it will 
! be useful, but WITHOUT ANY WARRANTY; without even the 
! implied warranty of MERCHANTABILITY or FITNESS FOR A 
! PARTICULAR PURPOSE.  See the GNU General Public License 
! for more details.
!
! You should have received a copy of the GNU General Public 
! License along with this program; if not, write to the Free 
! Software Foundation, Inc., 59 Temple Place - Suite 330,Boston, 
! MA 02111-1307, USA or visit http://www.gnu.org/copyleft/gpl.txt.
!
#include<dev_defs.h>
!
<<<<<<< HEAD
subroutine DEV_SUBNAME_ALT(WF_shift_kpoint)(b_to_shift,ikbz,wf_shift,Xk,WF_k_in,WF_k_out)
 !
 use pars,          ONLY:SP,cZERO
 use electrons,     ONLY:n_spinor,n_sp_pol
 use R_lattice,     ONLY:G_m_G,k_map,bz_samp
#ifdef _CUDA
 use R_lattice,     ONLY:G_m_G_d
#endif
 use wave_func,     ONLY:wf_ng
 use interfaces,    ONLY:eval_G_minus_G
=======
subroutine DEV_SUB_ALT(WF_shift_kpoint)(b_to_shift,ikbz,wf_shift,Xk,WF_k_in,WF_k_out)
 !
 use pars,          ONLY:SP,cZERO
 use electrons,     ONLY:n_spinor,n_sp_pol
 use R_lattice,     ONLY:G_m_G,G_m_G_d,k_map,bz_samp
 use wave_func,     ONLY:wf_ng_1st_BZ,wf_ng_overlaps
>>>>>>> f2c5ecf8
 use deviceXlib_m,  ONLY:dev_memcpy
 !
 implicit none
 !
 integer,       intent(in) :: wf_shift(3),ikbz,b_to_shift(2)
 type(bz_samp), intent(in) :: Xk
<<<<<<< HEAD
 complex(SP), intent(out)  :: WF_k_out(wf_ng,n_spinor,b_to_shift(1):b_to_shift(2),n_sp_pol)
 complex(SP), intent(in)   :: WF_k_in (wf_ng,n_spinor,b_to_shift(1):b_to_shift(2),n_sp_pol)
#ifdef _CUDA
 attributes(device) :: WF_k_out,WF_k_in
#endif
=======
 complex(SP), intent(in)  DEV_ATTR :: WF_k_in (wf_ng_1st_BZ,  n_spinor,b_to_shift(1):b_to_shift(2),n_sp_pol)
 complex(SP), intent(out) DEV_ATTR :: WF_k_out(wf_ng_overlaps,n_spinor,b_to_shift(1):b_to_shift(2),n_sp_pol)
>>>>>>> f2c5ecf8
 !
 ! Work space
 !
 integer :: id,ik,is
<<<<<<< HEAD
 complex(SP) DEV_ATTRIBUTE :: WF_tmp(wf_ng,n_spinor,b_to_shift(1):b_to_shift(2),n_sp_pol)
 integer           :: ig,igp,iG0,ng_max
 integer           :: g0_idx(3,2)
 real(SP)          :: g0_length(3)
#ifdef _CUDA
 integer :: i_spinor,i_b,i_sp_pol
 integer :: g0_idx_val
#endif
=======
 complex(SP) DEV_ATTR :: WF_tmp(wf_ng_overlaps,n_spinor,b_to_shift(1):b_to_shift(2),n_sp_pol)
 integer :: ig,igp,i_b_ref
 integer :: g0_idx(3,2),g0_idx_val
 integer :: i_spinor,i_b,i_sp_pol
>>>>>>> f2c5ecf8
 !
 ik = Xk%sstar(ikbz,1)
 is = Xk%sstar(ikbz,2)
 !
<<<<<<< HEAD
 call dev_memcpy(WF_tmp,WF_k_in)
 !
 if(all(k_map%g0_idx==-1)) then
   call k_find_smallest_g0(g0_idx,g0_length)
 else
   g0_idx   =k_map%g0_idx
   g0_length=k_map%g0_length
 endif
=======
 i_b_ref=b_to_shift(1)
>>>>>>> f2c5ecf8
 !
 WF_tmp=cZERO
 call dev_memcpy(WF_tmp,WF_k_in, range1=(/1,wf_ng_1st_BZ/))
 !
 !
 do id=1,3
   !
   WF_k_out=cZERO
   !
   if(WF_shift(id)/=0) then
     !
<<<<<<< HEAD
#if defined _CUDA
     g0_idx_val=g0_idx(id,WF_shift(id))
     !
     !$cuf kernel do(4) <<<*,*>>>
     do i_sp_pol=1,n_sp_pol
     do i_b=b_to_shift(1),b_to_shift(2)
     do i_spinor=1,n_spinor
     do ig=1,min(wf_ng,ng_max)
       !
       igp=G_m_G_d(ig,g0_idx_val)
       if(igp>wf_ng.or.igp>ng_max) cycle
=======
     g0_idx_val=k_map%g0_idx(id,WF_shift(id))
     !
#if defined _CUDA
     !$cuf kernel do(4) <<<*,*>>>
#endif
     do i_sp_pol=1,n_sp_pol
     do i_b=b_to_shift(1),b_to_shift(2)
     do i_spinor=1,n_spinor
     do ig=1,wf_ng_1st_BZ
       !
       if(WF_tmp(ig,1,i_b_ref,1)==cZERO) cycle
       igp=DEV_VAR(G_m_G)(ig,g0_idx_val)
>>>>>>> f2c5ecf8
       WF_k_out(igp,i_spinor,i_b,i_sp_pol)=WF_tmp(ig,i_spinor,i_b,i_sp_pol)
       !
     enddo
     enddo
     enddo
<<<<<<< HEAD
     enddo
     !
#else
     do ig=1,min(wf_ng,ng_max)
       igp=G_m_G(ig,g0_idx(id,WF_shift(id)))
       if(igp>wf_ng.or.ig>wf_ng) cycle
       WF_k_out(igp,:,:,:)=WF_tmp(ig,:,:,:)
     enddo
#endif
=======
     enddo
     !
>>>>>>> f2c5ecf8
   else
     call dev_memcpy(WF_k_out,WF_tmp)
   endif
   !
<<<<<<< HEAD
=======
   WF_tmp  =cZERO
>>>>>>> f2c5ecf8
   call dev_memcpy(WF_tmp,WF_k_out)
   !
 enddo
 !
<<<<<<< HEAD
end subroutine DEV_SUBNAME_ALT(WF_shift_kpoint)
=======
end subroutine DEV_SUB_ALT(WF_shift_kpoint)
>>>>>>> f2c5ecf8
<|MERGE_RESOLUTION|>--- conflicted
+++ resolved
@@ -23,80 +23,36 @@
 !
 #include<dev_defs.h>
 !
-<<<<<<< HEAD
-subroutine DEV_SUBNAME_ALT(WF_shift_kpoint)(b_to_shift,ikbz,wf_shift,Xk,WF_k_in,WF_k_out)
- !
- use pars,          ONLY:SP,cZERO
- use electrons,     ONLY:n_spinor,n_sp_pol
- use R_lattice,     ONLY:G_m_G,k_map,bz_samp
-#ifdef _CUDA
- use R_lattice,     ONLY:G_m_G_d
-#endif
- use wave_func,     ONLY:wf_ng
- use interfaces,    ONLY:eval_G_minus_G
-=======
 subroutine DEV_SUB_ALT(WF_shift_kpoint)(b_to_shift,ikbz,wf_shift,Xk,WF_k_in,WF_k_out)
  !
  use pars,          ONLY:SP,cZERO
  use electrons,     ONLY:n_spinor,n_sp_pol
  use R_lattice,     ONLY:G_m_G,G_m_G_d,k_map,bz_samp
  use wave_func,     ONLY:wf_ng_1st_BZ,wf_ng_overlaps
->>>>>>> f2c5ecf8
  use deviceXlib_m,  ONLY:dev_memcpy
  !
  implicit none
  !
  integer,       intent(in) :: wf_shift(3),ikbz,b_to_shift(2)
  type(bz_samp), intent(in) :: Xk
-<<<<<<< HEAD
- complex(SP), intent(out)  :: WF_k_out(wf_ng,n_spinor,b_to_shift(1):b_to_shift(2),n_sp_pol)
- complex(SP), intent(in)   :: WF_k_in (wf_ng,n_spinor,b_to_shift(1):b_to_shift(2),n_sp_pol)
-#ifdef _CUDA
- attributes(device) :: WF_k_out,WF_k_in
-#endif
-=======
  complex(SP), intent(in)  DEV_ATTR :: WF_k_in (wf_ng_1st_BZ,  n_spinor,b_to_shift(1):b_to_shift(2),n_sp_pol)
  complex(SP), intent(out) DEV_ATTR :: WF_k_out(wf_ng_overlaps,n_spinor,b_to_shift(1):b_to_shift(2),n_sp_pol)
->>>>>>> f2c5ecf8
  !
  ! Work space
  !
  integer :: id,ik,is
-<<<<<<< HEAD
- complex(SP) DEV_ATTRIBUTE :: WF_tmp(wf_ng,n_spinor,b_to_shift(1):b_to_shift(2),n_sp_pol)
- integer           :: ig,igp,iG0,ng_max
- integer           :: g0_idx(3,2)
- real(SP)          :: g0_length(3)
-#ifdef _CUDA
- integer :: i_spinor,i_b,i_sp_pol
- integer :: g0_idx_val
-#endif
-=======
  complex(SP) DEV_ATTR :: WF_tmp(wf_ng_overlaps,n_spinor,b_to_shift(1):b_to_shift(2),n_sp_pol)
  integer :: ig,igp,i_b_ref
  integer :: g0_idx(3,2),g0_idx_val
  integer :: i_spinor,i_b,i_sp_pol
->>>>>>> f2c5ecf8
  !
  ik = Xk%sstar(ikbz,1)
  is = Xk%sstar(ikbz,2)
  !
-<<<<<<< HEAD
- call dev_memcpy(WF_tmp,WF_k_in)
- !
- if(all(k_map%g0_idx==-1)) then
-   call k_find_smallest_g0(g0_idx,g0_length)
- else
-   g0_idx   =k_map%g0_idx
-   g0_length=k_map%g0_length
- endif
-=======
  i_b_ref=b_to_shift(1)
->>>>>>> f2c5ecf8
  !
  WF_tmp=cZERO
  call dev_memcpy(WF_tmp,WF_k_in, range1=(/1,wf_ng_1st_BZ/))
- !
  !
  do id=1,3
    !
@@ -104,19 +60,6 @@
    !
    if(WF_shift(id)/=0) then
      !
-<<<<<<< HEAD
-#if defined _CUDA
-     g0_idx_val=g0_idx(id,WF_shift(id))
-     !
-     !$cuf kernel do(4) <<<*,*>>>
-     do i_sp_pol=1,n_sp_pol
-     do i_b=b_to_shift(1),b_to_shift(2)
-     do i_spinor=1,n_spinor
-     do ig=1,min(wf_ng,ng_max)
-       !
-       igp=G_m_G_d(ig,g0_idx_val)
-       if(igp>wf_ng.or.igp>ng_max) cycle
-=======
      g0_idx_val=k_map%g0_idx(id,WF_shift(id))
      !
 #if defined _CUDA
@@ -129,40 +72,20 @@
        !
        if(WF_tmp(ig,1,i_b_ref,1)==cZERO) cycle
        igp=DEV_VAR(G_m_G)(ig,g0_idx_val)
->>>>>>> f2c5ecf8
        WF_k_out(igp,i_spinor,i_b,i_sp_pol)=WF_tmp(ig,i_spinor,i_b,i_sp_pol)
        !
      enddo
      enddo
      enddo
-<<<<<<< HEAD
      enddo
      !
-#else
-     do ig=1,min(wf_ng,ng_max)
-       igp=G_m_G(ig,g0_idx(id,WF_shift(id)))
-       if(igp>wf_ng.or.ig>wf_ng) cycle
-       WF_k_out(igp,:,:,:)=WF_tmp(ig,:,:,:)
-     enddo
-#endif
-=======
-     enddo
-     !
->>>>>>> f2c5ecf8
    else
      call dev_memcpy(WF_k_out,WF_tmp)
    endif
    !
-<<<<<<< HEAD
-=======
    WF_tmp  =cZERO
->>>>>>> f2c5ecf8
    call dev_memcpy(WF_tmp,WF_k_out)
    !
  enddo
  !
-<<<<<<< HEAD
-end subroutine DEV_SUBNAME_ALT(WF_shift_kpoint)
-=======
 end subroutine DEV_SUB_ALT(WF_shift_kpoint)
->>>>>>> f2c5ecf8
