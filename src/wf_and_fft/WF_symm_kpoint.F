--- conflicted
+++ resolved
@@ -21,13 +21,9 @@
 ! Software Foundation, Inc., 59 Temple Place - Suite 330,Boston, 
 ! MA 02111-1307, USA or visit http://www.gnu.org/copyleft/gpl.txt.
 !
-<<<<<<< HEAD
-subroutine WF_symm_kpoint_cpu(b_to_load,ikbz,Xk,WF_k_out)
-=======
 subroutine DEV_SUB_ALT(WF_symm_kpoint)(b_to_load,ikbz,Xk,WF_k_out)
  !
  ! INCLUDED in: WF_symm_kpoint_incl.F 
->>>>>>> f2c5ecf8
  !
  use pars,          ONLY:SP,cZERO
  use electrons,     ONLY:n_sp_pol,n_spinor
@@ -103,92 +99,4 @@
    !
  endif
  !
-<<<<<<< HEAD
-end subroutine WF_symm_kpoint_cpu
-
-#ifdef _CUDA
-subroutine WF_symm_kpoint_gpu(b_to_load,ikbz,Xk,WF_k_out_d)
- !
- use pars,          ONLY:SP,cZERO
- use electrons,     ONLY:n_sp_pol,n_spinor
- use wave_func,     ONLY:WF,wf_ng
- use R_lattice,     ONLY:bz_samp,g_rot_d
- use D_lattice,     ONLY:idt_index,spin_sop_d,i_time_rev,nsym
- use deviceXlib_m,  ONLY:dev_conjg
- !
- implicit none
- !
- integer,       intent(in)  :: ikbz,b_to_load(2)
- type(bz_samp), intent(in)  :: Xk
- complex(SP), device, intent(out) :: WF_k_out_d(wf_ng,n_spinor,b_to_load(1):b_to_load(2),n_sp_pol)
- !
- ! Work space
- !
- complex(SP), device, pointer :: WF_c_d(:,:,:)
- integer :: ik,is,i_sp_pol,ib,iwf
- integer :: i_g,i_spinor
- !
- ik = Xk%sstar(ikbz,1)
- is = Xk%sstar(ikbz,2)
- !
- WF_k_out_d=cZERO
- !
- WF_c_d => WF%c_d
- !
- if(is==idt_index) then
-   !  
-   do i_sp_pol=1,n_sp_pol
-     do ib=b_to_load(1),b_to_load(2)
-       iwf=WF%index(ib,ik,i_sp_pol)
-       !
-       !$cuf kernel do(2) <<<*,*>>>
-       do i_spinor=1,n_spinor
-       do i_g = 1, wf_ng
-          WF_k_out_d(i_g,i_spinor,ib,i_sp_pol)=WF_c_d(i_g,i_spinor,iwf)
-       enddo
-       enddo
-       !
-     enddo
-   enddo
-   !
- else
-   !
-   do i_sp_pol=1,n_sp_pol
-     do ib=b_to_load(1),b_to_load(2)
-       !
-       iwf=WF%index(ib,ik,i_sp_pol)
-       !
-       if (n_spinor==1) then
-         !
-         !$cuf kernel do(2) <<<*,*>>>
-         do i_spinor=1,n_spinor
-         do i_g=1,wf_ng
-           WF_k_out_d(g_rot_d(i_g,is),i_spinor,ib,i_sp_pol)=WF_c_d(i_g,i_spinor,iwf)
-         enddo
-         enddo
-         !
-       else
-         !
-         !$cuf kernel do(1) <<<*,*>>>
-         do i_g=1,wf_ng
-           WF_k_out_d(g_rot_d(i_g,is),1,ib,i_sp_pol)=spin_sop_d(1,1,is)*WF_c_d(i_g,1,iwf)+ &
-&                                                    spin_sop_d(1,2,is)*WF_c_d(i_g,2,iwf)
-           WF_k_out_d(g_rot_d(i_g,is),2,ib,i_sp_pol)=spin_sop_d(2,1,is)*WF_c_d(i_g,1,iwf)+ &
-&                                                    spin_sop_d(2,2,is)*WF_c_d(i_g,2,iwf)
-         enddo
-       endif
-       !
-     enddo
-   enddo
-   !
-   if(is>nsym/(1+i_time_rev)) then
-     call dev_conjg(WF_k_out_d)
-   endif
-   !
- endif
- !
-end subroutine WF_symm_kpoint_gpu
-#endif
-=======
 end subroutine DEV_SUB_ALT(WF_symm_kpoint)
->>>>>>> f2c5ecf8
