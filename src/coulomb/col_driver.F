--- conflicted
+++ resolved
@@ -148,15 +148,6 @@
  !
  if (.not.l_col_cut) then
    call cutoff_presets()
-<<<<<<< HEAD
-#ifdef _CUDA
-   YAMBO_FREE(bare_qpg_d)
-   if (size(bare_qpg)>0) then
-     YAMBO_ALLOC(bare_qpg_d,(size(bare_qpg,2),size(bare_qpg,1)))
-     bare_qpg_d=transpose(bare_qpg)
-   endif
-#endif
-=======
    !
    if (have_cuda) then
      YAMBO_FREE(bare_qpg_d)
@@ -165,7 +156,6 @@
      endif
    endif
    !
->>>>>>> f2c5ecf8
    return
  endif
  !
@@ -174,21 +164,11 @@
  ! copy again,
  ! bare_qpg is modified by cutff_driver
  !
-<<<<<<< HEAD
-#ifdef _CUDA
- YAMBO_FREE(bare_qpg_d)
- if (size(bare_qpg)>0) then
-   YAMBO_ALLOC(bare_qpg_d,(size(bare_qpg,2),size(bare_qpg,1)))
-   bare_qpg_d=transpose(bare_qpg)
- endif
-#endif
-=======
  if (have_cuda) then
    YAMBO_FREE(bare_qpg_d)
    if (size(bare_qpg)>0) then
      YAMBO_ALLOC_SOURCE(bare_qpg_d,bare_qpg)
    endif
  endif
->>>>>>> f2c5ecf8
  !
 end subroutine