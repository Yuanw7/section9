--- conflicted
+++ resolved
@@ -54,12 +54,8 @@
  use D_lattice,     ONLY:DL_vol
  use R_lattice,     ONLY:d3q_factor,RIM_is_diagonal,RIM_qpg,bare_qpg,&
 &                        nqibz,g_vec,q_pt,nqbz,RIM_ng,RIM_n_rand_pts,&
-<<<<<<< HEAD
-&                        bz_samp,q_norm,cutoff_presets,cut_geometry,cut_is_slab,idir
-=======
-&                        bz_samp,q_norm,cutoff_presets, &
-&                        bare_qpg_d
->>>>>>> 79bc8caf
+&                        bz_samp,q_norm,cutoff_presets,bare_qpg_d,&
+&                        cut_geometry,cut_is_slab,idir
  use wave_func,     ONLY:wf_ng
  use IO_m,          ONLY:io_control,OP_RD_CL,OP_WR_CL,REP,VERIFY
  use cuda_m,        ONLY:have_cuda
