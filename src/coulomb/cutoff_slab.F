!
!        Copyright (C) 2000-2020 the YAMBO team
!              http://www.yambo-code.org
!
! Authors (see AUTHORS file for details): AM,DV
! 
! This file is distributed under the terms of the GNU 
! General Public License. You can redistribute it and/or 
! modify it under the terms of the GNU General Public 
! License as published by the Free Software Foundation; 
! either version 2, or (at your option) any later version.
!
! This program is distributed in the hope that it will 
! be useful, but WITHOUT ANY WARRANTY; without even the 
! implied warranty of MERCHANTABILITY or FITNESS FOR A 
! PARTICULAR PURPOSE.  See the GNU General Public License 
! for more details.
!
! You should have received a copy of the GNU General Public 
! License along with this program; if not, write to the Free 
! Software Foundation, Inc., 59 Temple Place - Suite 330,Boston, 
! MA 02111-1307, USA or visit http://www.gnu.org/copyleft/gpl.txt.
!
 subroutine cutoff_slab(q)
 !
 use com,           ONLY:msg,of_open_close
 use pars,          ONLY:SP,pi,schlen
 use wave_func,     ONLY:wf_ng
 use D_lattice,     ONLY:alat
 use R_lattice,     ONLY:bz_samp,g_vec,bare_qpg,k_grid_uc_vol,&
&                        d3q_factor,RIM_qpg,q_norm,q0_def_norm,idir
 use parallel_m,    ONLY:PP_indexes,PP_indexes_reset
<<<<<<< HEAD
 use interfaces,    ONLY:PARALLEL_index
 !
=======
 use parallel_int,  ONLY:PARALLEL_index

! use R_lattice,     ONLY:cyl_ph_radius,bare_qpg,nqibz
! use R_lattice,     ONLY:cyl_ph_radius,bare_qpg,nqibz

>>>>>>> 29864dab
 implicit none
 !
 ! Work Space
 ! 
 type(bz_samp) :: q
 integer       :: iq,ig,n_idx,n_max
 real(SP)      :: slab_vz,slab_vplane,lcut,pre_factor,R_circle,Sup,factorial
 type(PP_indexes) ::px
 character(schlen)  :: of_name
 
 lcut=alat(idir(1))/2.0_SP
 call PP_indexes_reset(px)
 call PARALLEL_index(px,(/q%nibz,wf_ng/))
 !
 do ig=1,wf_ng
   do iq=1,q%nibz
     !
     ! kz
     !
     slab_vz=(q%pt(iq,idir(1))+g_vec(ig,idir(1)) )*2.*pi/alat(idir(1))
     !
     !kxy
     !
     slab_vplane=sqrt(((q%pt(iq,idir(2))+g_vec(ig,idir(2)))*2.*pi/alat(idir(2)))**2+&
&                     ((q%pt(iq,idir(3))+g_vec(ig,idir(3)))*2.*pi/alat(idir(3)))**2)   
     !            
     !Potential regularization
     !
     if(slab_vplane < q0_def_norm) slab_vplane = q0_def_norm
     !
     pre_factor=sqrt(1._SP-exp(-slab_vplane*lcut)*cos(slab_vz*lcut))
     !
     bare_qpg(iq,ig)=bare_qpg(iq,ig)/real(pre_factor,KIND=SP)
   enddo
 enddo
 !
 if (.not.allocated(RIM_qpg)) then
   !
   n_max = 15
   factorial = 1._SP
   pre_factor = 0._SP
   Sup = d3q_factor/((2._SP*pi)/alat(idir(1)))
   R_circle = sqrt(Sup/pi)
   do n_idx=1,n_max
     factorial = factorial*n_idx
     pre_factor = pre_factor+(-1._SP)**(n_idx+1)/n_idx/factorial*(R_circle*lcut)**n_idx
   enddo
   pre_factor = 2._SP*pi/Sup*pre_factor
   bare_qpg(1,1) = real(1._SP/sqrt(pre_factor),KIND=SP)
   !
 endif
 !
 call of_open_close(of_name) 
 call PP_indexes_reset(px)
 !
end subroutine<|MERGE_RESOLUTION|>--- conflicted
+++ resolved
@@ -30,16 +30,7 @@
  use R_lattice,     ONLY:bz_samp,g_vec,bare_qpg,k_grid_uc_vol,&
 &                        d3q_factor,RIM_qpg,q_norm,q0_def_norm,idir
  use parallel_m,    ONLY:PP_indexes,PP_indexes_reset
-<<<<<<< HEAD
- use interfaces,    ONLY:PARALLEL_index
- !
-=======
  use parallel_int,  ONLY:PARALLEL_index
-
-! use R_lattice,     ONLY:cyl_ph_radius,bare_qpg,nqibz
-! use R_lattice,     ONLY:cyl_ph_radius,bare_qpg,nqibz
-
->>>>>>> 29864dab
  implicit none
  !
  ! Work Space
