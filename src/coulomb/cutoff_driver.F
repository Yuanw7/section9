--- conflicted
+++ resolved
@@ -46,13 +46,8 @@
  use pars,          ONLY:SP,schlen,lchlen
  use vec_operate,   ONLY:v_is_zero
  use com,           ONLY:msg
-<<<<<<< HEAD
  use R_lattice,     ONLY:cyl_ph_radius,box_length,cyl_length,cut_geometry,bz_samp,cut_description,ws_cutoff
  use stderr,        ONLY:string_split,string_pack
-=======
- use R_lattice,     ONLY:cyl_ph_radius,box_length,cyl_length,cut_geometry,bz_samp,cut_description
- use stderr,        ONLY:STRING_split,STRING_pack
->>>>>>> dbe43053
  use IO_m,          ONLY:io_control,OP_RD_CL,OP_WR_CL,REP,VERIFY,NONE
  use parser_m,      ONLY:parser
  use drivers,       ONLY:l_col_cut
