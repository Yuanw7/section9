!
!        Copyright (C) 2000-2020 the YAMBO team
!              http://www.yambo-code.org
!
! Authors (see AUTHORS file for details): AM
! 
! This file is distributed under the terms of the GNU 
! General Public License. You can redistribute it and/or 
! modify it under the terms of the GNU General Public 
! License as published by the Free Software Foundation; 
! either version 2, or (at your option) any later version.
!
! This program is distributed in the hope that it will 
! be useful, but WITHOUT ANY WARRANTY; without even the 
! implied warranty of MERCHANTABILITY or FITNESS FOR A 
! PARTICULAR PURPOSE.  See the GNU General Public License 
! for more details.
!
! You should have received a copy of the GNU General Public 
! License along with this program; if not, write to the Free 
! Software Foundation, Inc., 59 Temple Place - Suite 330,Boston, 
! MA 02111-1307, USA or visit http://www.gnu.org/copyleft/gpl.txt.
!
subroutine rim()
 !
 use pars,          ONLY:SP,pi,DP
 use com,           ONLY:msg
 use parallel_m,    ONLY:PP_redux_wait,PP_indexes,myid,PP_indexes_reset
 use interfaces,    ONLY:PARALLEL_index
 use LIVE_t,        ONLY:live_timing
 use vec_operate,   ONLY:v_norm2
 use D_lattice,     ONLY:alat
 use R_lattice,     ONLY:RL_vol,k_grid_uc_vol,k_grid_b,nqbz,&
&                        nqibz,RIM_epsm1,RIM_is_diagonal,RIM_RL_vol,&
&                        RIM_n_rand_pts,RIM_ng,RIM_qpg,&
&                        RIM_id_epsm1_reference,RIM_anisotropy
 use timing_m,      ONLY:timing
 !
#include<memory.h>
 !
 ! Work Space
 !
 type(PP_indexes)::px
 integer   :: iq
 real(SP)  :: em1_anis(3),G_sph_radii
 !
 ! Random generator
 !
 real(SP)  :: first_neighbour(26,3),fn_dist(26)
 integer   :: N_out,N_in,N_out_G,rep_factor,inn1,inn2,inn3,ic
 real(SP)  :: v1(3),v2(3),v1_norm(2)
 real(SP), allocatable  :: qr(:,:)
<<<<<<< HEAD
 character(12)      :: ch(3)
=======
>>>>>>> f2c5ecf8
 integer            :: iseed(8)
 real(DP), external :: dlaran
 ! 
 call timing('RIM',OPR='start')
 !
 call PP_indexes_reset(px)
 !
 ! Anisotropy Setup
 !
 ! em1_anis refers to the X part only of epsm1 as in the self-energy
 ! the bare part is embodied in the exchange.
 !
 YAMBO_ALLOC(qr,(3,RIM_n_rand_pts))
 !
 em1_anis=RIM_epsm1(:)-1.
<<<<<<< HEAD

=======
 !
>>>>>>> f2c5ecf8
 if (RIM_id_epsm1_reference<0.or.RIM_id_epsm1_reference>3) RIM_id_epsm1_reference=0
 if (RIM_id_epsm1_reference==0) em1_anis=0.
 if (RIM_id_epsm1_reference>0 ) em1_anis=em1_anis/em1_anis(RIM_id_epsm1_reference)
 !
 ! Filling the small BZ with the random grid
 !===========================================
 !
 call section('+','RIM initialization')
 if (RIM_is_diagonal) call msg('r','* Diagonal components only detected *')
 !
<<<<<<< HEAD
 call msg('nr','8 x (sBL volume)    [au]:',8._SP*k_grid_uc_vol)
 call msg('r', 'sBZ random points       :',RIM_n_rand_pts)
=======
 call msg('nr','8 x (sBL volume)    [au]',8._SP*k_grid_uc_vol)
 call msg('r', 'sBZ random points       ',RIM_n_rand_pts)
>>>>>>> f2c5ecf8
 !
 ! Random generator seed
 !
! call date_and_time(ch(1),ch(2),ch(3),iseed)
! iseed=iabs(iseed)
! ! iseed(4) must be odd
! iseed(4)=2*(iseed(4)/2)+1
 !
 ! AF: fixing the seed for the sake of
 !     data reproducibility.
 !
 iseed=0
 iseed(4:8) = (/5,6,7,8,9/)
 !
 ! First neighbours of the gamma point in the k_grid_b units
 !
 ic=0
 do inn1=-1,1
   do inn2=-1,1
    do inn3=-1,1
      if (all((/inn1,inn2,inn3/)==0)) cycle
      ic=ic+1
      first_neighbour(ic,:)=matmul(transpose(k_grid_b),(/inn1,inn2,inn3/))
     enddo
   enddo
 enddo
 ! Precompute the neighbours distances
 do inn1=1,26
  fn_dist(inn1)=v_norm2(first_neighbour(inn1,:))  
 end do
 !
 ! Loop setup
 !
 N_in=1
 N_out=0
 rep_factor=RIM_n_rand_pts/100
 if (rep_factor==0) rep_factor=1
 !
 call live_timing('Random points',RIM_n_rand_pts/rep_factor)
 loop: do while(.not.N_in==RIM_n_rand_pts+1)
   !
   do ic=1,3
     v2(ic)=2.*dlaran(iseed(4:))-1
   enddo
   N_out=N_out+1
   !
   ! From rlu in the k_grid_b units (v2) to Cartesian (v1)
   !
   v1=matmul(transpose(k_grid_b),v2) 
   !v1_norm(1)=v_norm2(v1)
   do inn1=1,26
     v1_norm(2)=(v1(1)* first_neighbour(inn1,1) &
                +v1(2)* first_neighbour(inn1,2) &
                +v1(3)* first_neighbour(inn1,3))*2._SP
     if (fn_dist(inn1)<v1_norm(2))  cycle loop
     !v1_norm(2)=v_norm2(v1-first_neighbour(inn1,:))
     !if (v1_norm(2)<v1_norm(1)) cycle loop
     !if (v1_norm(2)<v1_norm(1)-1.E-5) cycle loop
     !
     ! The small number 1E-5 seems unessential and bring to erroneous integration in
     ! the case of large samplings.
     ! 
   enddo
   qr(:,N_in)=v1*alat(:)/2._SP/pi
   N_in=N_in+1
   if (mod(N_in,rep_factor)==0) call live_timing(steps=1)
 enddo loop
 call live_timing()
 call msg('r','Points outside the sBZ  ',N_out)
 !  
 !Integrated RL VOLUME 
 !
 RIM_RL_vol=8._SP*k_grid_uc_vol*real(RIM_n_rand_pts)/real(N_out)*real(nqbz)
<<<<<<< HEAD
 call msg('r', 'RL volume           [au]:',RL_vol)
 call msg('rn','Integrated volume   [au]:',RIM_RL_vol)
=======
 call msg('r', 'RL volume           [au]',RL_vol)
 call msg('rn','Integrated volume   [au]',RIM_RL_vol)
>>>>>>> f2c5ecf8
 !
 call section('=','RIM integrals')
 !
 YAMBO_ALLOC(RIM_qpg,(nqibz,RIM_ng,RIM_ng))
 RIM_qpg=0._SP
 !
 call PARALLEL_index(px,(/nqibz/))
 call live_timing('Momenta loop',px%n_of_elements(myid+1))
 do iq=1,nqibz
   if (.not.px%element_1D(iq)) cycle
   !
   call rim_integrate(iq,qr,em1_anis,N_out,N_out_G,G_sph_radii)
   !
   if (iq==1) then
     call msg('r','Gamma point sphere radius         [au]',G_sph_radii)
     call msg('r','Points outside the sphere             ',n_out_G)
     call msg('r','[Int_sBZ(q=0) 1/q^2]*(Vol_sBZ)^(-1/3) =',&
&                     4.*pi**3.*RIM_qpg(1,1,1)*k_grid_uc_vol**(-1./3.))
     call msg('r','                               should be <',7.7956_SP)
     if (RIM_id_epsm1_reference/=0) call &
&         msg('r','Anisotropy correction            [o/o]',&
&                 (RIM_anisotropy-RIM_qpg(iq,1,1))/RIM_qpg(iq,1,1)*100.)
   endif
   call live_timing(steps=1)
 enddo
 call live_timing()
 !
 call PP_redux_wait(RIM_qpg)
 call PP_redux_wait(RIM_anisotropy)
 !
 ! CLEAN
 !
 call PP_indexes_reset(px)
 YAMBO_FREE(qr)
 !
 call timing('RIM',OPR='stop')
 !
end subroutine<|MERGE_RESOLUTION|>--- conflicted
+++ resolved
@@ -50,10 +50,6 @@
  integer   :: N_out,N_in,N_out_G,rep_factor,inn1,inn2,inn3,ic
  real(SP)  :: v1(3),v2(3),v1_norm(2)
  real(SP), allocatable  :: qr(:,:)
-<<<<<<< HEAD
- character(12)      :: ch(3)
-=======
->>>>>>> f2c5ecf8
  integer            :: iseed(8)
  real(DP), external :: dlaran
  ! 
@@ -69,11 +65,7 @@
  YAMBO_ALLOC(qr,(3,RIM_n_rand_pts))
  !
  em1_anis=RIM_epsm1(:)-1.
-<<<<<<< HEAD
-
-=======
  !
->>>>>>> f2c5ecf8
  if (RIM_id_epsm1_reference<0.or.RIM_id_epsm1_reference>3) RIM_id_epsm1_reference=0
  if (RIM_id_epsm1_reference==0) em1_anis=0.
  if (RIM_id_epsm1_reference>0 ) em1_anis=em1_anis/em1_anis(RIM_id_epsm1_reference)
@@ -84,13 +76,8 @@
  call section('+','RIM initialization')
  if (RIM_is_diagonal) call msg('r','* Diagonal components only detected *')
  !
-<<<<<<< HEAD
- call msg('nr','8 x (sBL volume)    [au]:',8._SP*k_grid_uc_vol)
- call msg('r', 'sBZ random points       :',RIM_n_rand_pts)
-=======
  call msg('nr','8 x (sBL volume)    [au]',8._SP*k_grid_uc_vol)
  call msg('r', 'sBZ random points       ',RIM_n_rand_pts)
->>>>>>> f2c5ecf8
  !
  ! Random generator seed
  !
@@ -164,13 +151,8 @@
  !Integrated RL VOLUME 
  !
  RIM_RL_vol=8._SP*k_grid_uc_vol*real(RIM_n_rand_pts)/real(N_out)*real(nqbz)
-<<<<<<< HEAD
- call msg('r', 'RL volume           [au]:',RL_vol)
- call msg('rn','Integrated volume   [au]:',RIM_RL_vol)
-=======
  call msg('r', 'RL volume           [au]',RL_vol)
  call msg('rn','Integrated volume   [au]',RIM_RL_vol)
->>>>>>> f2c5ecf8
  !
  call section('=','RIM integrals')
  !
