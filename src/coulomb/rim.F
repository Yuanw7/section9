--- conflicted
+++ resolved
@@ -133,11 +133,7 @@
      ! the case of large samplings.
      ! 
    enddo
-<<<<<<< HEAD
-   qr(N_in,:)=v1*alat(:)/2._SP/pi
-=======
-   qr(:,N_in)=v1*alat(:)/2./pi
->>>>>>> 317e1d80
+   qr(:,N_in)=v1*alat(:)/2._SP/pi
    N_in=N_in+1
    if (mod(N_in,rep_factor)==0) call live_timing(steps=1)
  enddo loop
