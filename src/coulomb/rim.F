!
!        Copyright (C) 2000-2022 the YAMBO team
!              http://www.yambo-code.org
!
! Authors (see AUTHORS file for details): AM
! 
! This file is distributed under the terms of the GNU 
! General Public License. You can redistribute it and/or 
! modify it under the terms of the GNU General Public 
! License as published by the Free Software Foundation; 
! either version 2, or (at your option) any later version.
!
! This program is distributed in the hope that it will 
! be useful, but WITHOUT ANY WARRANTY; without even the 
! implied warranty of MERCHANTABILITY or FITNESS FOR A 
! PARTICULAR PURPOSE.  See the GNU General Public License 
! for more details.
!
! You should have received a copy of the GNU General Public 
! License along with this program; if not, write to the Free 
! Software Foundation, Inc., 59 Temple Place - Suite 330,Boston, 
! MA 02111-1307, USA or visit http://www.gnu.org/copyleft/gpl.txt.
!
subroutine rim(mode)
 !
 use pars,          ONLY:SP,pi,DP
 use com,           ONLY:msg
 use parallel_m,    ONLY:PP_indexes,myid,PP_indexes_reset
 use parallel_int,  ONLY:PP_redux_wait,PARALLEL_index 
 use LIVE_t,        ONLY:live_timing
 use vec_operate,   ONLY:v_norm2
 use D_lattice,     ONLY:alat
 use R_lattice,     ONLY:RL_vol,k_grid_uc_vol,k_grid_b,nqbz,&
&                        nqibz,RIM_epsm1,RIM_is_diagonal,RIM_RL_vol,&
&                        RIM_n_rand_pts,RIM_ng,RIM_W_ng,RIM_qpg,RIM_W_is_diagonal,&
&                        RIM_id_epsm1_reference,RIM_anisotropy,RIM_W,&
&                        cut_is_slab,idir
 use timing_m,      ONLY:timing
 !
#include<memory.h>
 !
 character(1)       :: mode
 !
 ! Work Space
 !
 type(PP_indexes)::px
 integer   :: iq
 real(SP)  :: em1_anis(3),G_radii,G_circ
 !
 ! Random generator
 !
 real(SP)  :: first_neighbour(26,3),fn_dist(26)
 integer   :: N_out,N_in,N_out_G,rep_factor,inn1,inn2,inn3,ic
 real(SP)  :: v1(3),v2(3),v1_norm(2)
 real(SP), allocatable  :: qr(:,:)
 integer            :: iseed(8)
 real(DP), external :: dlaran
 ! 
 if (mode == "x") then
   call timing('RIM',OPR='start')
 else
   call timing('RIM-W',OPR='start')
 end if
 !
 call PP_indexes_reset(px)
 !
 ! Anisotropy Setup
 !
 ! em1_anis refers to the X part only of epsm1 as in the self-energy
 ! the bare part is embodied in the exchange.
 !
 YAMBO_ALLOC(qr,(3,RIM_n_rand_pts))
 !
 em1_anis=RIM_epsm1(:)-1.
 !
 if (RIM_id_epsm1_reference<0.or.RIM_id_epsm1_reference>3) RIM_id_epsm1_reference=0
 if (RIM_id_epsm1_reference==0) em1_anis=0.
 if (RIM_id_epsm1_reference>0 .and. mode == "x") em1_anis=em1_anis/em1_anis(RIM_id_epsm1_reference)
 !
 ! Filling the small BZ with the random grid
 !===========================================
 !
 if (mode == "x") then
   !
   call section('+','RIM initialization')
   if (RIM_is_diagonal) call msg('r','* Diagonal components only detected *')
   !
 else 
<<<<<<< HEAD
  !
   call section('+','RIM-W integrals')
=======
   call section('=','RIM-W integrals')
>>>>>>> 51fcb0c4
   if (RIM_W_is_diagonal) call msg('r','* Diagonal components only detected *')
  !
 end if
 !
 call msg('nr','8 x (sBL volume)        ',8._SP*k_grid_uc_vol,"[a.u.]")
 call msg('r', 'sBZ random points       ',RIM_n_rand_pts)
 !
 ! Random generator seed
 !
! call date_and_time(ch(1),ch(2),ch(3),iseed)
! iseed=iabs(iseed)
! ! iseed(4) must be odd
! iseed(4)=2*(iseed(4)/2)+1
 !
 ! AF: fixing the seed for the sake of
 !     data reproducibility.
 !
 iseed=0
 iseed(4:8) = (/5,6,7,8,9/)
 !
 ! First neighbours of the gamma point in the k_grid_b units
 !
 ic=0
 do inn1=-1,1
   do inn2=-1,1
    do inn3=-1,1
      if (all((/inn1,inn2,inn3/)==0)) cycle
      ic=ic+1
      first_neighbour(ic,:)=matmul(transpose(k_grid_b),(/inn1,inn2,inn3/))
     enddo
   enddo
 enddo
 ! Precompute the neighbours distances
 do inn1=1,26
  fn_dist(inn1)=v_norm2(first_neighbour(inn1,:))  
 end do
 !
 ! Loop setup
 !
 N_in=1
 N_out=0
 rep_factor=RIM_n_rand_pts/100
 if (rep_factor==0) rep_factor=1
 !
 call live_timing('Random points',RIM_n_rand_pts/rep_factor)
 loop: do while(.not.N_in==RIM_n_rand_pts+1)
   !
   do ic=1,3
     v2(ic)=2.*dlaran(iseed(4:))-1
   enddo
   N_out=N_out+1
   !
   ! From rlu in the k_grid_b units (v2) to Cartesian (v1)
   !
   v1=matmul(transpose(k_grid_b),v2) 
   !v1_norm(1)=v_norm2(v1)
   do inn1=1,26
     v1_norm(2)=(v1(1)* first_neighbour(inn1,1) &
                +v1(2)* first_neighbour(inn1,2) &
                +v1(3)* first_neighbour(inn1,3))*2._SP
     if (fn_dist(inn1)<v1_norm(2))  cycle loop
     !v1_norm(2)=v_norm2(v1-first_neighbour(inn1,:))
     !if (v1_norm(2)<v1_norm(1)) cycle loop
     !if (v1_norm(2)<v1_norm(1)-1.E-5) cycle loop
     !
     ! The small number 1E-5 seems unessential and bring to erroneous integration in
     ! the case of large samplings.
     ! 
   enddo
   qr(:,N_in)=v1*alat(:)/2._SP/pi
   N_in=N_in+1
   if (mod(N_in,rep_factor)==0) call live_timing(steps=1)
 enddo loop
 !
 !Only the 2D-BZ is sampled for 2D systems
 if (cut_is_slab) qr(idir(1),:) = 0._SP
 !
 call live_timing()
 call msg('r','Points outside the sBZ  ',N_out)
 !  
 !Integrated RL VOLUME 
 !
 RIM_RL_vol=8._SP*k_grid_uc_vol*real(RIM_n_rand_pts)/real(N_out)*real(nqbz)
 call msg('r', 'RL volume               ',RL_vol,"[a.u.]")
 call msg('rn','Integrated volume       ',RIM_RL_vol,"[a.u.]")
 !
 call section('=','RIM integrals')
 !
 if (mode == "x") then
   YAMBO_ALLOC(RIM_qpg,(nqibz,RIM_ng,RIM_ng))
   RIM_qpg=0._SP
 else if (mode == "c") then
   YAMBO_ALLOC(RIM_W,(nqibz,RIM_W_ng,RIM_W_ng))
   RIM_W=0._SP
 end if
 !
 call PARALLEL_index(px,(/nqibz/))
 call live_timing('Momenta loop',px%n_of_elements(myid+1))
 !
 do iq=1,nqibz
   if (.not.px%element_1D(iq)) cycle
   !
   if (mode == "x") then
     call rim_integrate_v(iq,qr,em1_anis,N_out,N_out_G,G_radii,G_circ)
     !
     if (iq==1) then
       call msg('r','Gamma point sphere radius             ',G_radii,"[a.u.]")
       call msg('r','Points outside the sphere             ',n_out_G)
       call msg('r','[Int_sBZ(q=0) 1/q^2]*(Vol_sBZ)^(-1/3) =',&
&                     4.*pi**3.*RIM_qpg(1,1,1)*k_grid_uc_vol**(-1./3.))
       call msg('r','                               should be <',7.7956_SP)
       if (RIM_id_epsm1_reference/=0) call &
&           msg('r','Anisotropy correction            [o/o]',&
&                   (RIM_anisotropy-RIM_qpg(iq,1,1))/RIM_qpg(iq,1,1)*100.)
     endif
     !
   else
     !
     call rim_integrate_w(iq,qr,N_out,em1_anis)
     !
   endif
   call live_timing(steps=1)
   !
 enddo
 !
 call live_timing()
 !
 if (mode == "x") then
   call PP_redux_wait(RIM_qpg)
 else if (mode == "c") then
   call PP_redux_wait(RIM_W)
 end if
 call PP_redux_wait(RIM_anisotropy)
 !
 ! CLEAN
 !
 call PP_indexes_reset(px)
 YAMBO_FREE(qr)
 !
 if (mode == "x") then
   call timing('RIM',OPR='stop')
 else
   call timing('RIM-W',OPR='stop')
 end if
 !
end subroutine<|MERGE_RESOLUTION|>--- conflicted
+++ resolved
@@ -86,14 +86,8 @@
    if (RIM_is_diagonal) call msg('r','* Diagonal components only detected *')
    !
  else 
-<<<<<<< HEAD
-  !
-   call section('+','RIM-W integrals')
-=======
    call section('=','RIM-W integrals')
->>>>>>> 51fcb0c4
    if (RIM_W_is_diagonal) call msg('r','* Diagonal components only detected *')
-  !
  end if
  !
  call msg('nr','8 x (sBL volume)        ',8._SP*k_grid_uc_vol,"[a.u.]")
