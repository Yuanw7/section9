!
!        Copyright (C) 2000-2020 the YAMBO team
!              http://www.yambo-code.org
!
! Authors (see AUTHORS file for details): AM
! 
! This file is distributed under the terms of the GNU 
! General Public License. You can redistribute it and/or 
! modify it under the terms of the GNU General Public 
! License as published by the Free Software Foundation; 
! either version 2, or (at your option) any later version.
!
! This program is distributed in the hope that it will 
! be useful, but WITHOUT ANY WARRANTY; without even the 
! implied warranty of MERCHANTABILITY or FITNESS FOR A 
! PARTICULAR PURPOSE.  See the GNU General Public License 
! for more details.
!
! You should have received a copy of the GNU General Public 
! License along with this program; if not, write to the Free 
! Software Foundation, Inc., 59 Temple Place - Suite 330,Boston, 
! MA 02111-1307, USA or visit http://www.gnu.org/copyleft/gpl.txt.
!
subroutine rim_integrate_v(iq,qr,em1_anis,N_out,N_out_G,G_radii,G_circ)
 !
 use pars,          ONLY:SP,DP,pi
 use vec_operate,   ONLY:iku_v_norm
 use R_lattice,     ONLY:g_vec,RIM_n_rand_pts,k_grid_uc_vol,RIM_qpg,q0_def_norm,&
&                        RIM_is_diagonal,RIM_ng,q_pt,RIM_anisotropy,nqibz,b,cut_is_slab,idir
 use D_lattice,     ONLY:alat
 !
 implicit none
 integer  :: iq,N_out,N_out_G
<<<<<<< HEAD
 real(SP) :: qr(RIM_n_rand_pts,3),em1_anis(3),G_radii
=======
 real(SP) :: qr(3,RIM_n_rand_pts),em1_anis(3),G_sph_radii
>>>>>>> 79bc8caf
 ! 
 ! Work Space
 !
 integer  :: i1,i1min,i2,i2max,i3,n_idx,n_max
 real(SP) :: v1(3),v2(3),factorial,G_circ,vslab,func
 real(DP) :: r1,rfac,RIM_acc(RIM_ng),RIM_acc_anis
 real(SP) :: slab_vz,slab_vplane,lcut,pre_factor
 !
 rfac=8.*k_grid_uc_vol/real(N_out)/(2.*pi)**3. 
 !
 if (cut_is_slab) lcut=alat(idir(1))/2.
 !
 !    ----------------
 !    MonteCarlo volume
 !
 RIM_qpg(iq,:,:)=0.
 !
 ! All points
 !
 i1min=1
 if (iq==1) i1min=2
 do i1=i1min,RIM_ng 
   i2max=RIM_ng 
   if (RIM_is_diagonal) i2max=i1
   do i2=i1,i2max
     RIM_acc(1)=0._DP
<<<<<<< HEAD
     if (cut_is_slab) then
       do i3=1,RIM_n_rand_pts
         !
         !Evaluate v_slab
         !kz
         slab_vz=(q_pt(iq,idir(1))+qr(i3,idir(1))+g_vec(i1,idir(1)) )*2.*pi/alat(idir(1))
         !kxy
         slab_vplane=sqrt(((q_pt(iq,idir(2))+qr(i3,idir(2))+g_vec(i1,idir(2)))*2.*pi/alat(idir(2)))**2+&
&                         ((q_pt(iq,idir(3))+qr(i3,idir(3))+g_vec(i1,idir(3)))*2.*pi/alat(idir(3)))**2)
         !    
         r1 = (slab_vplane**2+slab_vz**2) 
         pre_factor=1.-exp(-slab_vplane*lcut)*cos(slab_vz*lcut)       
         RIM_acc(1)=RIM_acc(1)+2._DP*pre_factor*rfac/r1
         !
       end do
       RIM_qpg(iq,i1,i2)=RIM_acc(1)
       RIM_qpg(iq,i2,i1)=RIM_qpg(iq,i1,i2)
     else
       do i3=1,RIM_n_rand_pts
         ! 
         v1(:)=g_vec(i1,:)+q_pt(iq,:)+qr(i3,:)
         v2(:)=g_vec(i2,:)+q_pt(iq,:)+qr(i3,:)
         r1=iku_v_norm(v1)*iku_v_norm(v2)
         RIM_acc(1)=RIM_acc(1)+2._DP*rfac/r1
       enddo
       RIM_qpg(iq,i1,i2)=RIM_acc(1)
       RIM_qpg(iq,i2,i1)=RIM_qpg(iq,i1,i2)
     endif


=======
     do i3=1,RIM_n_rand_pts
       v1(:)=g_vec(i1,:)+q_pt(iq,:)+qr(:,i3)
       v2(:)=g_vec(i2,:)+q_pt(iq,:)+qr(:,i3)
       r1=iku_v_norm(v1)*iku_v_norm(v2)
       RIM_acc(1)=RIM_acc(1)+2._DP*rfac/r1
     enddo
     RIM_qpg(iq,i1,i2)=RIM_acc(1)
     RIM_qpg(iq,i2,i1)=RIM_qpg(iq,i1,i2)
>>>>>>> 79bc8caf
   enddo
 enddo
 if (iq>1) return
 !
 ! Gamma point (1,I) elements
 !
 RIM_acc=0._DP
 !
<<<<<<< HEAD
 if (cut_is_slab) then
   ! Here put the integral over the circle
   G_circ = .2_SP*k_grid_uc_vol/((2._SP*pi)/alat(idir(1)))
   G_radii = sqrt(G_circ/pi)
   n_max = 15
   factorial = 1._SP
   pre_factor = 0._SP
   do n_idx=1,n_max
     factorial = factorial*n_idx
     pre_factor = pre_factor+(-1._SP)**(n_idx+1)/n_idx/factorial*(G_radii*lcut)**n_idx
   enddo
   RIM_acc(1) = pre_factor/(2*pi*lcut)
 else if (.not. cut_is_slab) then
   G_radii=(3.*.2/(4.*pi)*k_grid_uc_vol)**(1./3.)
   RIM_acc(1)  =2._DP*4._DP*pi*G_radii/(2._DP*pi)**3._DP
   RIM_acc_anis=2._DP*4._DP*pi/3._DP*G_radii/(2._DP*pi)**3._DP*sum(em1_anis)
 endif
=======
 G_sph_radii=(3._DP*.2/(4._DP*pi)*k_grid_uc_vol)**(1._DP/3._DP)
 RIM_acc(1)  =2._DP*4._DP*pi*G_sph_radii/(2._DP*pi)**3
 RIM_acc_anis=2._DP*4._DP*pi/3._DP*G_sph_radii/(2._DP*pi)**3*sum(em1_anis)
>>>>>>> 79bc8caf
 !
 N_out_G=0
 i2max=RIM_ng 
 if (RIM_is_diagonal) i2max=1
<<<<<<< HEAD
 RIM_acc_anis=0._DP
 !
=======
>>>>>>> 79bc8caf
 do i1=1,RIM_n_rand_pts
   r1=iku_v_norm(qr(:,i1))
   v1=4._DP*pi**2*(/qr(1,i1)**2,qr(2,i1)**2,qr(3,i1)**2/)
   v1(:)=v1(:)/alat(:)**2/r1**4
   !
   if(r1>=G_radii) then
     !
     ! Integrate the Coulomb term outside the sphere of radius G_radii
     !
     N_out_G=N_out_G+1
<<<<<<< HEAD
     if (cut_is_slab) then
       !Evaluate v_slab
       !kz
       slab_vz=qr(i1,idir(1))*2.*pi/alat(idir(1))
       !kxy
       slab_vplane=sqrt((qr(i1,idir(2))*2.*pi/alat(idir(2)))**2+&
&                       (qr(i1,idir(3))*2.*pi/alat(idir(3)))**2)
       if (slab_vplane < q0_def_norm) slab_vplane = q0_def_norm  
       !     
       pre_factor=1.-exp(-slab_vplane*lcut)*cos(slab_vz*lcut)       
       RIM_acc(1)=RIM_acc(1)+2._DP*pre_factor*rfac/(r1**2)
     else
       RIM_acc(1)=RIM_acc(1)+2._DP*rfac/(r1**2)
       RIM_acc_anis=RIM_acc_anis+2._DP*rfac*dot_product(em1_anis,v1)
     endif
=======
     RIM_acc(1)=RIM_acc(1)+2._DP*rfac/(r1**2)
     RIM_acc_anis=RIM_acc_anis+2._DP*rfac*dot_product(em1_anis,v1)
>>>>>>> 79bc8caf
     !
     ! Integrate the 1/|q||q+Go| term outside the sphere of radius G_radii as well
     ! because the intergral in the sphere gose to zero as NQ->\infty
     !
     do i2=2,i2max,1
<<<<<<< HEAD
       r1=iku_v_norm(qr(i1,:))*iku_v_norm(g_vec(i2,:)+qr(i1,:))
=======
       r1=r1*iku_v_norm(g_vec(i2,:)+qr(:,i1))
>>>>>>> 79bc8caf
       RIM_acc(i2)=RIM_acc(i2)+rfac/r1
     enddo
     !
   endif
   !
 enddo
 !
 RIM_qpg(1,1,:)=RIM_acc(:)
 RIM_anisotropy=RIM_acc_anis
 !
 do i1=2,i2max
   RIM_qpg(1,i1,1)=RIM_qpg(1,1,i1)
 enddo
 !
end subroutine
!
!~~~~~~~~~~~~~~~~~~~~~~~~~~~~~~~~~~~~~~~~~~~~~~~~~~~~~~~~~~~~~~~~~
!
subroutine rim_integrate_w(iq,qr,N_out)
 !
 use pars,          ONLY:SP,DP,pi
 use vec_operate,   ONLY:iku_v_norm
 use R_lattice,     ONLY:g_vec,RIM_n_rand_pts,k_grid_uc_vol,q0_def_norm,&
&                        RIM_ng,q_pt,nqibz,b,RIM_W_is_diagonal,&
&                        RIM_W,f_coeff,cut_is_slab,idir
 use D_lattice,     ONLY:alat
 use com,           ONLY:error
 !
 implicit none
 integer  :: iq,N_out
 real(SP) :: qr(RIM_n_rand_pts,3)
 ! 
 ! Work Space
 !
 integer  :: i1,i1min,i2,i2max,i3
 real(SP) :: func,vslab(RIM_n_rand_pts,RIM_ng)
 real(DP) :: r1,rfac,RIM_acc
 real(SP) :: slab_vz1,slab_vplane1,slab_vz2,slab_vplane2,lcut,pre_factor
 !
 rfac=8.*k_grid_uc_vol/real(N_out)/(2.*pi)**4. 
 !
 if (cut_is_slab) then
  lcut=alat(idir(1))/2.
 else
  call error('RIM-W without cutoff slab has not been implemented')
 end if
 !
 RIM_W(iq,:,:)=0.
 !
 !Evaluate vslab
 !
 i1min=1
 if (iq==1) i1min=2
 do i1=i1min,RIM_ng
   !
   do i2=1,RIM_n_rand_pts
     !
     slab_vz1 = (qr(i2,idir(1))+q_pt(iq,idir(1))+g_vec(i1,idir(1)))*2.*pi/alat(idir(1))
     slab_vplane1 = 2*pi*sqrt(((qr(i2,idir(2))+q_pt(iq,idir(2))+g_vec(i1,idir(2)))/alat(idir(2)))**2+&
&                             ((qr(i2,idir(3))+q_pt(iq,idir(3))+g_vec(i1,idir(3)))/alat(idir(3)))**2)
     pre_factor=(1.-exp(-slab_vplane1*lcut)*cos(slab_vz1*lcut))
     !
     vslab(i2,i1) = sqrt(4._SP*pi*pre_factor/(slab_vplane1**2+slab_vz1**2))
     !
   end do
   !
 end do
 !
 ! q /= 0 all terms
 !
 do i1=i1min,RIM_ng 
   i2max=RIM_ng
   if (RIM_W_is_diagonal) i2max=i1
   do i2=i1,i2max
     !
     RIM_acc=0._DP
     !
     do i3=1,RIM_n_rand_pts
       !
       func = f_coeff(i1,i2,iq,1)+qr(i3,1)*(f_coeff(i1,i2,iq,2)+qr(i3,1)*f_coeff(i1,i2,iq,4))&
&                                    +qr(i3,2)*(f_coeff(i1,i2,iq,3)+qr(i3,2)*f_coeff(i1,i2,iq,6)&
&                                    +2_SP*qr(i3,1)*f_coeff(i1,i2,iq,5))
       !
       !Accumulate W
       !
       RIM_acc = RIM_acc + rfac*vslab(i3,i1)**2*func*vslab(i3,i2)**2/(1-vslab(i3,i1)*func*vslab(i3,i2))
     end do
     RIM_W(iq,i1,i2)=RIM_acc
     RIM_W(iq,i2,i1)=RIM_W(iq,i1,i2)
   !
   enddo
 enddo
 if (iq>1) return
 !
 ! head q == 0
 !
 RIM_acc=0._DP
 !
 do i1=1,RIM_n_rand_pts
   !
   slab_vplane1=sqrt((qr(i1,idir(2))*2.*pi/alat(idir(2)))**2+&
&                    (qr(i1,idir(3))*2.*pi/alat(idir(3)))**2)
   !Regularization
   if (slab_vplane1 < 1.e-5) then
     vslab(i1,1) = sqrt(4._DP*pi*(1.-exp(-q0_def_norm*lcut))/q0_def_norm**2)
     RIM_acc = RIM_acc + rfac*f_coeff(1,1,1,1)*(4*pi*lcut)**2
     cycle
   end if
   !
   !Evaluate v_slab
   !kxy
   r1=iku_v_norm(qr(i1,:))
   !     
   vslab(i1,1)=4._DP*pi*(1.-exp(-slab_vplane1*lcut))
   !
   !Evaluate interpolation function
   func = f_coeff(1,1,1,1)*exp(-sqrt(f_coeff(1,1,1,2)**2*qr(i1,1)**2+f_coeff(1,1,1,3)**2*qr(i1,2)**2))
   !Evaluate W
   RIM_acc = RIM_acc + rfac*vslab(i1,1)*func*vslab(i1,1)/(r1**2*(1-vslab(i1,1)*func))
   !
   !Store the square root of vslab
   vslab(i1,1) = sqrt(vslab(i1,1))/r1
 enddo
 !
 RIM_W(1,1,1)=RIM_acc
 !
 ! wings q == 0
 !
 if (RIM_W_is_diagonal) return
 do i2=2,RIM_ng
   RIM_acc=0._DP
   !
   do i3=1,RIM_n_rand_pts
     !
     !Evaluate func
     !
     func = f_coeff(1,i2,iq,1)+qr(i3,1)*(f_coeff(1,i2,iq,2)+qr(i3,1)*f_coeff(1,i2,iq,4))&
&                             +qr(i3,2)*(f_coeff(1,i2,iq,3)+qr(i3,2)*f_coeff(1,i2,iq,6)&
&                        +2_SP*qr(i3,1)*f_coeff(1,i2,iq,5))
     !
     RIM_acc = RIM_acc + rfac*vslab(i3,1)**2*func*vslab(i3,i2)**2/(1-vslab(i3,1)*func*vslab(i3,i2))
   end do
   RIM_W(iq,1,i2)=RIM_acc
   RIM_W(iq,i2,1)=RIM_W(iq,1,i2)
 end do
 !
end subroutine<|MERGE_RESOLUTION|>--- conflicted
+++ resolved
@@ -31,11 +31,7 @@
  !
  implicit none
  integer  :: iq,N_out,N_out_G
-<<<<<<< HEAD
- real(SP) :: qr(RIM_n_rand_pts,3),em1_anis(3),G_radii
-=======
- real(SP) :: qr(3,RIM_n_rand_pts),em1_anis(3),G_sph_radii
->>>>>>> 79bc8caf
+ real(SP) :: qr(3,RIM_n_rand_pts),em1_anis(3),G_radii
  ! 
  ! Work Space
  !
@@ -57,21 +53,22 @@
  !
  i1min=1
  if (iq==1) i1min=2
+ !
  do i1=i1min,RIM_ng 
    i2max=RIM_ng 
    if (RIM_is_diagonal) i2max=i1
+   !
    do i2=i1,i2max
      RIM_acc(1)=0._DP
-<<<<<<< HEAD
      if (cut_is_slab) then
        do i3=1,RIM_n_rand_pts
          !
          !Evaluate v_slab
          !kz
-         slab_vz=(q_pt(iq,idir(1))+qr(i3,idir(1))+g_vec(i1,idir(1)) )*2.*pi/alat(idir(1))
+         slab_vz=(q_pt(iq,idir(1))+qr(idir(1),i3)+g_vec(i1,idir(1)) )*2.*pi/alat(idir(1))
          !kxy
-         slab_vplane=sqrt(((q_pt(iq,idir(2))+qr(i3,idir(2))+g_vec(i1,idir(2)))*2.*pi/alat(idir(2)))**2+&
-&                         ((q_pt(iq,idir(3))+qr(i3,idir(3))+g_vec(i1,idir(3)))*2.*pi/alat(idir(3)))**2)
+         slab_vplane=sqrt(((q_pt(iq,idir(2))+qr(idir(2),i3)+g_vec(i1,idir(2)))*2.*pi/alat(idir(2)))**2+&
+&                         ((q_pt(iq,idir(3))+qr(idir(3),i3)+g_vec(i1,idir(3)))*2.*pi/alat(idir(3)))**2)
          !    
          r1 = (slab_vplane**2+slab_vz**2) 
          pre_factor=1.-exp(-slab_vplane*lcut)*cos(slab_vz*lcut)       
@@ -83,26 +80,15 @@
      else
        do i3=1,RIM_n_rand_pts
          ! 
-         v1(:)=g_vec(i1,:)+q_pt(iq,:)+qr(i3,:)
-         v2(:)=g_vec(i2,:)+q_pt(iq,:)+qr(i3,:)
+         v1(:)=g_vec(i1,:)+q_pt(iq,:)+qr(:,i3)
+         v2(:)=g_vec(i2,:)+q_pt(iq,:)+qr(:,i3)
          r1=iku_v_norm(v1)*iku_v_norm(v2)
          RIM_acc(1)=RIM_acc(1)+2._DP*rfac/r1
        enddo
        RIM_qpg(iq,i1,i2)=RIM_acc(1)
        RIM_qpg(iq,i2,i1)=RIM_qpg(iq,i1,i2)
      endif
-
-
-=======
-     do i3=1,RIM_n_rand_pts
-       v1(:)=g_vec(i1,:)+q_pt(iq,:)+qr(:,i3)
-       v2(:)=g_vec(i2,:)+q_pt(iq,:)+qr(:,i3)
-       r1=iku_v_norm(v1)*iku_v_norm(v2)
-       RIM_acc(1)=RIM_acc(1)+2._DP*rfac/r1
-     enddo
-     RIM_qpg(iq,i1,i2)=RIM_acc(1)
-     RIM_qpg(iq,i2,i1)=RIM_qpg(iq,i1,i2)
->>>>>>> 79bc8caf
+     !
    enddo
  enddo
  if (iq>1) return
@@ -111,41 +97,37 @@
  !
  RIM_acc=0._DP
  !
-<<<<<<< HEAD
  if (cut_is_slab) then
+   !
    ! Here put the integral over the circle
-   G_circ = .2_SP*k_grid_uc_vol/((2._SP*pi)/alat(idir(1)))
+   G_circ = 0.2_SP*k_grid_uc_vol/((2.0_SP*pi)/alat(idir(1)))
    G_radii = sqrt(G_circ/pi)
    n_max = 15
-   factorial = 1._SP
-   pre_factor = 0._SP
+   factorial = 1.0_SP
+   pre_factor = 0.0_SP
    do n_idx=1,n_max
      factorial = factorial*n_idx
-     pre_factor = pre_factor+(-1._SP)**(n_idx+1)/n_idx/factorial*(G_radii*lcut)**n_idx
-   enddo
-   RIM_acc(1) = pre_factor/(2*pi*lcut)
- else if (.not. cut_is_slab) then
-   G_radii=(3.*.2/(4.*pi)*k_grid_uc_vol)**(1./3.)
-   RIM_acc(1)  =2._DP*4._DP*pi*G_radii/(2._DP*pi)**3._DP
-   RIM_acc_anis=2._DP*4._DP*pi/3._DP*G_radii/(2._DP*pi)**3._DP*sum(em1_anis)
+     pre_factor = pre_factor+(-1.0_SP)**(n_idx+1)/n_idx/factorial*(G_radii*lcut)**n_idx
+   enddo
+   RIM_acc(1) = pre_factor/(2.0_SP*pi*lcut)
+   !
+ else
+   !
+   G_radii=(3.0_DP*0.2_DP/(4.0_DP*pi)*k_grid_uc_vol)**(1.0_DP/3.0_DP)
+   RIM_acc(1)  =2.0_DP*4.0_DP*pi*G_radii/(2.0_DP*pi)**3.0_DP
+   RIM_acc_anis=2.0_DP*4.0_DP*pi/3.0_DP*G_radii/(2.0_DP*pi)**3*sum(em1_anis)
+   !
  endif
-=======
- G_sph_radii=(3._DP*.2/(4._DP*pi)*k_grid_uc_vol)**(1._DP/3._DP)
- RIM_acc(1)  =2._DP*4._DP*pi*G_sph_radii/(2._DP*pi)**3
- RIM_acc_anis=2._DP*4._DP*pi/3._DP*G_sph_radii/(2._DP*pi)**3*sum(em1_anis)
->>>>>>> 79bc8caf
  !
  N_out_G=0
  i2max=RIM_ng 
  if (RIM_is_diagonal) i2max=1
-<<<<<<< HEAD
  RIM_acc_anis=0._DP
  !
-=======
->>>>>>> 79bc8caf
  do i1=1,RIM_n_rand_pts
+   !
    r1=iku_v_norm(qr(:,i1))
-   v1=4._DP*pi**2*(/qr(1,i1)**2,qr(2,i1)**2,qr(3,i1)**2/)
+   v1=4._DP*pi**2*qr(:,i1)**2
    v1(:)=v1(:)/alat(:)**2/r1**4
    !
    if(r1>=G_radii) then
@@ -153,36 +135,30 @@
      ! Integrate the Coulomb term outside the sphere of radius G_radii
      !
      N_out_G=N_out_G+1
-<<<<<<< HEAD
      if (cut_is_slab) then
        !Evaluate v_slab
        !kz
-       slab_vz=qr(i1,idir(1))*2.*pi/alat(idir(1))
+       slab_vz=qr(idir(1),i1)*2.*pi/alat(idir(1))
        !kxy
-       slab_vplane=sqrt((qr(i1,idir(2))*2.*pi/alat(idir(2)))**2+&
-&                       (qr(i1,idir(3))*2.*pi/alat(idir(3)))**2)
+       slab_vplane=sqrt((qr(idir(2),i1)*2.*pi/alat(idir(2)))**2+&
+&                       (qr(idir(3),i1)*2.*pi/alat(idir(3)))**2)
        if (slab_vplane < q0_def_norm) slab_vplane = q0_def_norm  
        !     
-       pre_factor=1.-exp(-slab_vplane*lcut)*cos(slab_vz*lcut)       
+       pre_factor=1.0_SP-exp(-slab_vplane*lcut)*cos(slab_vz*lcut)       
        RIM_acc(1)=RIM_acc(1)+2._DP*pre_factor*rfac/(r1**2)
+       !
      else
+       !
        RIM_acc(1)=RIM_acc(1)+2._DP*rfac/(r1**2)
        RIM_acc_anis=RIM_acc_anis+2._DP*rfac*dot_product(em1_anis,v1)
+       !
      endif
-=======
-     RIM_acc(1)=RIM_acc(1)+2._DP*rfac/(r1**2)
-     RIM_acc_anis=RIM_acc_anis+2._DP*rfac*dot_product(em1_anis,v1)
->>>>>>> 79bc8caf
      !
      ! Integrate the 1/|q||q+Go| term outside the sphere of radius G_radii as well
      ! because the intergral in the sphere gose to zero as NQ->\infty
      !
      do i2=2,i2max,1
-<<<<<<< HEAD
-       r1=iku_v_norm(qr(i1,:))*iku_v_norm(g_vec(i2,:)+qr(i1,:))
-=======
-       r1=r1*iku_v_norm(g_vec(i2,:)+qr(:,i1))
->>>>>>> 79bc8caf
+       r1=iku_v_norm(qr(:,i1))*iku_v_norm(g_vec(i2,:)+qr(:,i1))
        RIM_acc(i2)=RIM_acc(i2)+rfac/r1
      enddo
      !
@@ -213,7 +189,7 @@
  !
  implicit none
  integer  :: iq,N_out
- real(SP) :: qr(RIM_n_rand_pts,3)
+ real(SP) :: qr(3,RIM_n_rand_pts)
  ! 
  ! Work Space
  !
@@ -222,10 +198,10 @@
  real(DP) :: r1,rfac,RIM_acc
  real(SP) :: slab_vz1,slab_vplane1,slab_vz2,slab_vplane2,lcut,pre_factor
  !
- rfac=8.*k_grid_uc_vol/real(N_out)/(2.*pi)**4. 
+ rfac=8._SP*k_grid_uc_vol/real(N_out)/(2._SP*pi)**4
  !
  if (cut_is_slab) then
-  lcut=alat(idir(1))/2.
+  lcut=alat(idir(1))/2._SP
  else
   call error('RIM-W without cutoff slab has not been implemented')
  end if
@@ -240,16 +216,16 @@
    !
    do i2=1,RIM_n_rand_pts
      !
-     slab_vz1 = (qr(i2,idir(1))+q_pt(iq,idir(1))+g_vec(i1,idir(1)))*2.*pi/alat(idir(1))
-     slab_vplane1 = 2*pi*sqrt(((qr(i2,idir(2))+q_pt(iq,idir(2))+g_vec(i1,idir(2)))/alat(idir(2)))**2+&
-&                             ((qr(i2,idir(3))+q_pt(iq,idir(3))+g_vec(i1,idir(3)))/alat(idir(3)))**2)
+     slab_vz1 = (qr(idir(1),i2)+q_pt(iq,idir(1))+g_vec(i1,idir(1)))*2.*pi/alat(idir(1))
+     slab_vplane1 = 2*pi*sqrt(((qr(idir(2),i2)+q_pt(iq,idir(2))+g_vec(i1,idir(2)))/alat(idir(2)))**2+&
+&                             ((qr(idir(3),i2)+q_pt(iq,idir(3))+g_vec(i1,idir(3)))/alat(idir(3)))**2)
      pre_factor=(1.-exp(-slab_vplane1*lcut)*cos(slab_vz1*lcut))
      !
      vslab(i2,i1) = sqrt(4._SP*pi*pre_factor/(slab_vplane1**2+slab_vz1**2))
      !
-   end do
-   !
- end do
+   enddo
+   !
+ enddo
  !
  ! q /= 0 all terms
  !
@@ -262,17 +238,16 @@
      !
      do i3=1,RIM_n_rand_pts
        !
-       func = f_coeff(i1,i2,iq,1)+qr(i3,1)*(f_coeff(i1,i2,iq,2)+qr(i3,1)*f_coeff(i1,i2,iq,4))&
-&                                    +qr(i3,2)*(f_coeff(i1,i2,iq,3)+qr(i3,2)*f_coeff(i1,i2,iq,6)&
-&                                    +2_SP*qr(i3,1)*f_coeff(i1,i2,iq,5))
-       !
-       !Accumulate W
-       !
+       func = f_coeff(i1,i2,iq,1)+qr(1,i3)*(f_coeff(i1,i2,iq,2)+qr(1,i3)*f_coeff(i1,i2,iq,4))&
+&                                    +qr(2,i3)*(f_coeff(i1,i2,iq,3)+qr(2,i3)*f_coeff(i1,i2,iq,6)&
+&                                    +2_SP*qr(1,i3)*f_coeff(i1,i2,iq,5))
+       ! Accumulate W
        RIM_acc = RIM_acc + rfac*vslab(i3,i1)**2*func*vslab(i3,i2)**2/(1-vslab(i3,i1)*func*vslab(i3,i2))
-     end do
+     enddo
+     !
      RIM_W(iq,i1,i2)=RIM_acc
      RIM_W(iq,i2,i1)=RIM_W(iq,i1,i2)
-   !
+     !
    enddo
  enddo
  if (iq>1) return
@@ -283,8 +258,8 @@
  !
  do i1=1,RIM_n_rand_pts
    !
-   slab_vplane1=sqrt((qr(i1,idir(2))*2.*pi/alat(idir(2)))**2+&
-&                    (qr(i1,idir(3))*2.*pi/alat(idir(3)))**2)
+   slab_vplane1=sqrt((qr(idir(2),i1)*2.*pi/alat(idir(2)))**2+&
+&                    (qr(idir(3),i1)*2.*pi/alat(idir(3)))**2)
    !Regularization
    if (slab_vplane1 < 1.e-5) then
      vslab(i1,1) = sqrt(4._DP*pi*(1.-exp(-q0_def_norm*lcut))/q0_def_norm**2)
@@ -294,12 +269,12 @@
    !
    !Evaluate v_slab
    !kxy
-   r1=iku_v_norm(qr(i1,:))
+   r1=iku_v_norm(qr(:,i1))
    !     
    vslab(i1,1)=4._DP*pi*(1.-exp(-slab_vplane1*lcut))
    !
    !Evaluate interpolation function
-   func = f_coeff(1,1,1,1)*exp(-sqrt(f_coeff(1,1,1,2)**2*qr(i1,1)**2+f_coeff(1,1,1,3)**2*qr(i1,2)**2))
+   func = f_coeff(1,1,1,1)*exp(-sqrt(f_coeff(1,1,1,2)**2*qr(1,i1)**2+f_coeff(1,1,1,3)**2*qr(2,i1)**2))
    !Evaluate W
    RIM_acc = RIM_acc + rfac*vslab(i1,1)*func*vslab(i1,1)/(r1**2*(1-vslab(i1,1)*func))
    !
@@ -319,14 +294,14 @@
      !
      !Evaluate func
      !
-     func = f_coeff(1,i2,iq,1)+qr(i3,1)*(f_coeff(1,i2,iq,2)+qr(i3,1)*f_coeff(1,i2,iq,4))&
-&                             +qr(i3,2)*(f_coeff(1,i2,iq,3)+qr(i3,2)*f_coeff(1,i2,iq,6)&
-&                        +2_SP*qr(i3,1)*f_coeff(1,i2,iq,5))
+     func = f_coeff(1,i2,iq,1)+qr(1,i3)*(f_coeff(1,i2,iq,2)+qr(1,i3)*f_coeff(1,i2,iq,4))&
+&                             +qr(2,i3)*(f_coeff(1,i2,iq,3)+qr(2,i3)*f_coeff(1,i2,iq,6)&
+&                        +2_SP*qr(1,i3)*f_coeff(1,i2,iq,5))
      !
      RIM_acc = RIM_acc + rfac*vslab(i3,1)**2*func*vslab(i3,i2)**2/(1-vslab(i3,1)*func*vslab(i3,i2))
-   end do
+   enddo
    RIM_W(iq,1,i2)=RIM_acc
    RIM_W(iq,i2,1)=RIM_W(iq,1,i2)
- end do
+ enddo
  !
 end subroutine