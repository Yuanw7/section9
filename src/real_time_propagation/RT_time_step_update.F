!
!        Copyright (C) 2000-2020 the YAMBO team
!              http://www.yambo-code.org
!
! Authors (see AUTHORS file for details): AM 
! 
! This file is distributed under the terms of the GNU 
! General Public License. You can redistribute it and/or 
! modify it under the terms of the GNU General Public 
! License as published by the Free Software Foundation; 
! either version 2, or (at your option) any later version.
!
! This program is distributed in the hope that it will 
! be useful, but WITHOUT ANY WARRANTY; without even the 
! implied warranty of MERCHANTABILITY or FITNESS FOR A 
! PARTICULAR PURPOSE.  See the GNU General Public License 
! for more details.
!
! You should have received a copy of the GNU General Public 
! License along with this program; if not, write to the Free 
! Software Foundation, Inc., 59 Temple Place - Suite 330,Boston, 
! MA 02111-1307, USA or visit http://www.gnu.org/copyleft/gpl.txt.
!
subroutine RT_time_step_update( E )
 !
 use pars,           ONLY:SP,cZERO
 use stderr,         ONLY:real2ch
 use units,          ONLY:AUT2FS
<<<<<<< HEAD
 use real_time,      ONLY:RT_bands,dG_lesser,G_lesser,MEM_pointer,i_MEM_old,l_Update_Time_Step,&
&                         i_MEM_prev,i_MEM_now,RT_step,RT_dyn_step,RT_step_manual_prefactor,&
&                         RT_life_extrap_times,Life_MEM_steps,NE_time,NE_time_step_update_manual,&
=======
 use RT_lifetimes,   ONLY:RT_life_extrap_times,Life_MEM_steps
 use real_time,      ONLY:RT_bands,dG_lesser,MEM_pointer,i_MEM_old,l_Update_Time_Step,&
&                         i_MEM_prev,i_MEM_now,RT_step,RT_dyn_step,NE_time,&
>>>>>>> 52d8ddb1
&                         NE_step_update_treshold,NE_i_time,NE_time_step_update_last_point,RT_MAX_step,&
&                         NE_initial_time_step_update,RT_nk,RTibz
 use RT_control,     ONLY:TIME_adjust
 use RT_output_m,    ONLY:TIME_STEP_desc
 use com,            ONLY:msg
 use electrons,      ONLY:levels
 use parallel_m,     ONLY:PAR_COM_Xk_ibz_INDEX,PAR_IND_Xk_ibz
 use parallel_int,   ONLY:PP_redux_wait
 use interfaces,     ONLY:DESC_write
 use IO_m,           ONLY:IO_and_Messaging_switch
 !
 implicit none
 !
 type(levels)           :: E
 ! 
 ! Work Space 
 ! 
 logical           :: l_Update_Time_Step_Manual
 integer           :: ib,ibp,ik,nT_updated,i_desc_ref
 complex(SP)       :: dG_dT_max(2),dG_dT(2),ERROR,dG(3)
 real(SP)          :: dT_now,dT_previous,dT_next
 integer, external :: RT_Lifetimes_evaluation_plan
 logical, external :: RT_do_it
 !
 l_Update_Time_Step=NE_time>=NE_initial_time_step_update.and.NE_initial_time_step_update>0._SP
 !
 l_Update_Time_Step_Manual=abs(NE_time-NE_time_step_update_manual)<RT_dyn_step/2._SP
 !
 if (.not.(l_Update_Time_Step.or.l_Update_Time_Step_Manual)) return
 !
 if ((.not.(RT_do_it('deltaT')).and.(.not.l_Update_Time_Step_Manual))) return
 !
 NE_time_step_update_last_point=NE_i_time
 !
 dT_now      =(MEM_pointer(i_MEM_now)-MEM_pointer(i_MEM_prev))*RT_step
 !
 if(l_update_time_step_manual) then
   !
   do ik=1,RT_nk
     !
     if( .not.PAR_IND_Xk_ibz%element_1D(RTibz%k_map(ik)) ) cycle
     do ib=RT_bands(1),E%nbf
       do ibp=E%nbf+1,RT_bands(2)
         dG_lesser(ib,ibp,ik,:)=cZERO
         dG_lesser(ibp,ib,ik,:)=cZERO
          G_lesser(ib,ibp,ik,:)=cZERO
          G_lesser(ibp,ib,ik,:)=cZERO
       enddo
     enddo
     !
   enddo
   !
   dT_next=dT_now*RT_step_manual_prefactor
   !
 else
   !
   dT_previous =(MEM_pointer(i_MEM_prev)-MEM_pointer(i_MEM_old))*RT_step
   !
   dG_dT_max   =cZERO
   dG          =cZERO
   !
   do ik=1,RT_nk
     !
     if( .not.PAR_IND_Xk_ibz%element_1D(RTibz%k_map(ik)) ) cycle
     !
     do ib=RT_bands(1),RT_bands(2)
       do ibp=RT_bands(1),RT_bands(2)
         dG_dT(1)=(dG_lesser(ib,ibp,ik,i_MEM_prev)-dG_lesser(ib,ibp,ik,i_MEM_old))/dT_previous
         dG_dT(2)=(dG_lesser(ib,ibp,ik,i_MEM_now)-dG_lesser(ib,ibp,ik,i_MEM_prev))/dT_now
         if ( abs(dG_dT(2)) >  abs(dG_dT_max(2)) ) then
           dG(1)=dG_lesser(ib,ibp,ik,i_MEM_old)
           dG(2)=dG_lesser(ib,ibp,ik,i_MEM_prev)
           dG(3)=dG_lesser(ib,ibp,ik,i_MEM_now)
           dG_dT_max=dG_dT
         endif
       enddo
     enddo
   enddo
   !
   call PP_redux_wait(dG,COMM=PAR_COM_Xk_ibz_INDEX%COMM)
   call PP_redux_wait(dG_dT_max,COMM=PAR_COM_Xk_ibz_INDEX%COMM)
   !
   ERROR=(dG(1)+dG_dT_max(1)*(dT_previous+dT_now)-dG(3))/dG(3)
   !
   dT_next=dT_previous*2._SP
   !
 endif
 !
 if (all((/abs(ERROR)<NE_step_update_treshold/100,dT_next>RT_dyn_step,dT_next<RT_MAX_step/)).or.l_Update_Time_Step_Manual) then
   !
   call IO_and_Messaging_switch("-fragments_IO_log")
   call RT_databases_IO(E,.TRUE.)
   call IO_and_Messaging_switch("+fragments_IO_log")
   !
   RT_dyn_step=dT_next
   !
   call RT_IO_type_time_steps("UPDATE")
   !
   ! I need to re-calculate the lifetimes evaluation plan in order to be consistent with the new Time Step
   !
   RT_life_extrap_times(2) = TIME_adjust(RT_life_extrap_times(2),RT_dyn_step)
   RT_life_extrap_times(1) = RT_life_extrap_times(2)*Life_MEM_steps
   !
   ! ... and Lifetimes evaluation plan update
   !
   nT_updated =RT_Lifetimes_evaluation_plan( )
   !
   ! ... create the linked descriptions
   !
   i_desc_ref=TIME_STEP_desc%n+1
   !
   call RT_update_TIME_CONF_descriptions( )
   !
   call msg("nr","Dynamics steps update @ TIME "//trim(real2ch(NE_time*AUT2FS))//" fs")
   !
   call DESC_write("r","  ",TIME_STEP_desc,(/i_desc_ref,TIME_STEP_desc%n/))
   !
   call msg("r"," ")
   !
 endif
 !
end subroutine RT_time_step_update<|MERGE_RESOLUTION|>--- conflicted
+++ resolved
@@ -26,15 +26,10 @@
  use pars,           ONLY:SP,cZERO
  use stderr,         ONLY:real2ch
  use units,          ONLY:AUT2FS
-<<<<<<< HEAD
+ use RT_lifetimes,   ONLY:RT_life_extrap_times,Life_MEM_steps
  use real_time,      ONLY:RT_bands,dG_lesser,G_lesser,MEM_pointer,i_MEM_old,l_Update_Time_Step,&
 &                         i_MEM_prev,i_MEM_now,RT_step,RT_dyn_step,RT_step_manual_prefactor,&
-&                         RT_life_extrap_times,Life_MEM_steps,NE_time,NE_time_step_update_manual,&
-=======
- use RT_lifetimes,   ONLY:RT_life_extrap_times,Life_MEM_steps
- use real_time,      ONLY:RT_bands,dG_lesser,MEM_pointer,i_MEM_old,l_Update_Time_Step,&
-&                         i_MEM_prev,i_MEM_now,RT_step,RT_dyn_step,NE_time,&
->>>>>>> 52d8ddb1
+&                         NE_time,NE_time_step_update_manual,&
 &                         NE_step_update_treshold,NE_i_time,NE_time_step_update_last_point,RT_MAX_step,&
 &                         NE_initial_time_step_update,RT_nk,RTibz
  use RT_control,     ONLY:TIME_adjust
