!
!        Copyright (C) 2000-2020 the YAMBO team
!              http://www.yambo-code.org
!
! Authors (see AUTHORS file for details): AM 
! 
! This file is distributed under the terms of the GNU 
! General Public License. You can redistribute it and/or 
! modify it under the terms of the GNU General Public 
! License as published by the Free Software Foundation; 
! either version 2, or (at your option) any later version.
!
! This program is distributed in the hope that it will 
! be useful, but WITHOUT ANY WARRANTY; without even the 
! implied warranty of MERCHANTABILITY or FITNESS FOR A 
! PARTICULAR PURPOSE.  See the GNU General Public License 
! for more details.
!
! You should have received a copy of the GNU General Public 
! License along with this program; if not, write to the Free 
! Software Foundation, Inc., 59 Temple Place - Suite 330,Boston, 
! MA 02111-1307, USA or visit http://www.gnu.org/copyleft/gpl.txt.
!
subroutine RT_time_step_update( )
 !
 use pars,           ONLY:SP,cZERO
 use stderr,         ONLY:real2ch
 use units,          ONLY:AUT2FS
 use real_time,      ONLY:RT_bands,RT_nk,dG_lesser,MEM_pointer,i_MEM_old,l_Update_Time_Step,&
&                         i_MEM_prev,i_MEM_now,RT_step,RT_dyn_step,&
&                         RT_life_extrap_times,Life_MEM_steps,NE_time,NE_time_step_update_jump,&
&                         NE_step_update_treshold,NE_i_time,NE_time_step_update_last_point,RT_MAX_step,&
&                         NE_initial_time_step_update,RT_all2ibz
<<<<<<< HEAD
 use RT_control,     ONLY:CARR_RT_IO_t,OBS_RT_IO_t,OUTPUT_RT_IO_t,GF_RT_IO_t,n_TIME_STEP_CONF_descriptions,&
&                         TIME_STEP_CONF_description,RT_do_it,SETUP_RT_IO_type,TIME_adjust,&
&                         IO_OBS_cache_steps,RT_control_alloc,RT_control_free,J_cache
=======
 use RT_control,     ONLY:OBS_RT_IO_t,OUTPUT_RT_IO_t,GF_RT_IO_t,RT_do_it,SETUP_RT_IO_type,TIME_adjust
 use RT_output_m,    ONLY:TIME_STEP_desc
>>>>>>> 31233e0e
 use com,            ONLY:msg
 use parallel_m,     ONLY:PP_redux_wait,PAR_IND_Xk_ibz,PAR_COM_Xk_ibz_INDEX
 use interfaces,     ONLY:DESC_write
 !
 implicit none
 ! 
 ! Work Space 
 ! 
 integer           :: ib,ibp,ik,nT_updated,i_desc_ref
 complex(SP)       :: dG_dT_max(2),dG_dT(2),ERROR,dG(3)
 real(SP)          :: dT_now,dT_previous,dT_next,T_tmp(4)
 integer, external :: RT_Lifetimes_evaluation_plan
 !
 l_Update_Time_Step=NE_time>=NE_initial_time_step_update.and.NE_initial_time_step_update>0._SP
 !
 if (.not.l_Update_Time_Step) return
 !
 if (.not.RT_do_it('deltaT')) return
 !
 NE_time_step_update_last_point=NE_i_time
 !
 dG_dT_max   =cZERO
 dG          =cZERO
 !
 dT_now      =(MEM_pointer(i_MEM_now)-MEM_pointer(i_MEM_prev))*RT_step
 dT_previous =(MEM_pointer(i_MEM_prev)-MEM_pointer(i_MEM_old))*RT_step
 !
 do ik=1,RT_nk
   !
   if( .not.PAR_IND_Xk_ibz%element_1D(RT_all2ibz(ik)) ) cycle
   !
   do ib=RT_bands(1),RT_bands(2)
     do ibp=RT_bands(1),RT_bands(2)
       dG_dT(1)=(dG_lesser(ib,ibp,ik,i_MEM_prev)-dG_lesser(ib,ibp,ik,i_MEM_old))/dT_previous
       dG_dT(2)=(dG_lesser(ib,ibp,ik,i_MEM_now)-dG_lesser(ib,ibp,ik,i_MEM_prev))/dT_now
       if ( abs(dG_dT(2)) >  abs(dG_dT_max(2)) ) then
         dG(1)=dG_lesser(ib,ibp,ik,i_MEM_old)
         dG(2)=dG_lesser(ib,ibp,ik,i_MEM_prev)
         dG(3)=dG_lesser(ib,ibp,ik,i_MEM_now)
         dG_dT_max=dG_dT
       endif
     enddo
   enddo
 enddo
 !
 call PP_redux_wait(dG,COMM=PAR_COM_Xk_ibz_INDEX%COMM)
 call PP_redux_wait(dG_dT_max,COMM=PAR_COM_Xk_ibz_INDEX%COMM)
 !
 ERROR=(dG(1)+dG_dT_max(1)*(dT_previous+dT_now)-dG(3))/dG(3)
 !
 dT_next=dT_previous*2._SP
 !
 if (all((/abs(ERROR)<NE_step_update_treshold/100,dT_next>RT_dyn_step,dT_next<RT_MAX_step/))) then
   !
   RT_dyn_step=dT_next
   !
   !call SETUP_RT_IO_type(OBS_RT_IO_t,.FALSE.)
   call SETUP_RT_IO_type(CARR_RT_IO_t,.FALSE.)
   call SETUP_RT_IO_type(OUTPUT_RT_IO_t,.FALSE.)
   call SETUP_RT_IO_type(GF_RT_IO_t,.FALSE.)
   !
   CARR_RT_IO_t%last_point   = NE_i_time
   OUTPUT_RT_IO_t%last_point = NE_i_time
   GF_RT_IO_t%last_point     = NE_i_time
   !
   ! ... and the dT update steps
   !
   NE_time_step_update_jump = max(TIME_adjust(NE_time_step_update_jump,CARR_RT_IO_t%INTERVAL_time),CARR_RT_IO_t%INTERVAL_time)
   !
   ! J, P and M (spin) cache Time size
   !=========================
   !
   OBS_RT_IO_t%INTERVAL_time=TIME_adjust(OBS_RT_IO_t%INTERVAL_time,NE_time_step_update_jump)
   call SETUP_RT_IO_type(OBS_RT_IO_t,.FALSE.)
   !
   call RT_control_free("cache")
   IO_OBS_cache_steps=OBS_RT_IO_t%INTERVAL_steps/nint(RT_dyn_step/RT_step)
   call RT_control_alloc("cache")
   !
   !
   ! I need to re-calculate the lifetimes evaluation plan in order to be consistent with the new Time Step
   !
   RT_life_extrap_times(2) = max(TIME_adjust(RT_life_extrap_times(2),RT_dyn_step),RT_dyn_step)
   RT_life_extrap_times(1) = RT_life_extrap_times(2)*Life_MEM_steps
   !
   ! ... and Lifetimes evaluation plan update
   !
   nT_updated =RT_Lifetimes_evaluation_plan( )
   !
   ! ... create the linked descriptions
   !
   i_desc_ref=max(TIME_STEP_desc%n,1)
   !
   call RT_update_TIME_CONF_descriptions( )
   !
   call msg("nr","Dynamics steps update @ TIME "//trim(real2ch(NE_time*AUT2FS))//" fs")
   !
   call DESC_write("r","  ",TIME_STEP_desc,(/i_desc_ref+1,TIME_STEP_desc%n/))
   !
   call msg("r"," ")
   !
 endif
 !
end subroutine RT_time_step_update<|MERGE_RESOLUTION|>--- conflicted
+++ resolved
@@ -31,14 +31,10 @@
 &                         RT_life_extrap_times,Life_MEM_steps,NE_time,NE_time_step_update_jump,&
 &                         NE_step_update_treshold,NE_i_time,NE_time_step_update_last_point,RT_MAX_step,&
 &                         NE_initial_time_step_update,RT_all2ibz
-<<<<<<< HEAD
- use RT_control,     ONLY:CARR_RT_IO_t,OBS_RT_IO_t,OUTPUT_RT_IO_t,GF_RT_IO_t,n_TIME_STEP_CONF_descriptions,&
-&                         TIME_STEP_CONF_description,RT_do_it,SETUP_RT_IO_type,TIME_adjust,&
+ use RT_control,     ONLY:CARR_RT_IO_t,OBS_RT_IO_t,OUTPUT_RT_IO_t,GF_RT_IO_t,&
+&                         RT_do_it,SETUP_RT_IO_type,TIME_adjust,&
 &                         IO_OBS_cache_steps,RT_control_alloc,RT_control_free,J_cache
-=======
- use RT_control,     ONLY:OBS_RT_IO_t,OUTPUT_RT_IO_t,GF_RT_IO_t,RT_do_it,SETUP_RT_IO_type,TIME_adjust
  use RT_output_m,    ONLY:TIME_STEP_desc
->>>>>>> 31233e0e
  use com,            ONLY:msg
  use parallel_m,     ONLY:PP_redux_wait,PAR_IND_Xk_ibz,PAR_COM_Xk_ibz_INDEX
  use interfaces,     ONLY:DESC_write
