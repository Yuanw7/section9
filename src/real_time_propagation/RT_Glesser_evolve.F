!
!        Copyright (C) 2000-2020 the YAMBO team
!              http://www.yambo-code.org
!
! Authors (see AUTHORS file for details): AM CA DS
! 
! This file is distributed under the terms of the GNU 
! General Public License. You can redistribute it and/or 
! modify it under the terms of the GNU General Public 
! License as published by the Free Software Foundation; 
! either version 2, or (at your option) any later version.
!
! This program is distributed in the hope that it will 
! be useful, but WITHOUT ANY WARRANTY; without even the 
! implied warranty of MERCHANTABILITY or FITNESS FOR A 
! PARTICULAR PURPOSE.  See the GNU General Public License 
! for more details.
!
! You should have received a copy of the GNU General Public 
! License along with this program; if not, write to the Free 
! Software Foundation, Inc., 59 Temple Place - Suite 330,Boston, 
! MA 02111-1307, USA or visit http://www.gnu.org/copyleft/gpl.txt.
!
subroutine RT_Glesser_evolve(En,kpt,dG_old,dG_in,dG_out,dT,dTp)
 !
 ! dG_old = dG(T0)     --> Time at first iteration in integrator with more than one step
 ! dG_in  = dG(T )     --> Effective time at the present step, i.e. for RK2 at step 2, T=T0+dt/2
 ! dG_out = dG(T0+dt)
 !
 !  T0+dt = T+dt'
 !
 use pars,           ONLY:SP,cZERO
 use electrons,      ONLY:levels,spin_occ
<<<<<<< HEAD
 use R_lattice,      ONLY:bz_samp
 use parallel_m,     ONLY:PAR_IND_Xk_ibz,PAR_G_kpts
=======
 use parallel_m,     ONLY:PAR_IND_Xk_ibz,PAR_G_k_range
>>>>>>> eaee6fd4
 use real_time,      ONLY:l_RT_EULER,l_RT_EXP,l_RT_INV, &
&                         l_RT_RWA,l_RT_DIAG,l_RT_ACC,  &
&                         G_lesser_reference,RT_bands,RT_nk,RT_all2ibz
 !
 implicit none
 !
 type(bz_samp),  intent(in) :: kpt
 type(levels),   intent(in) :: En
 !
 real(SP),       intent(in) :: dT,dTp
 complex(SP),    intent(in) :: dG_old(RT_bands(1):RT_bands(2),RT_bands(1):RT_bands(2),PAR_G_k_range(1):PAR_G_k_range(2))
 complex(SP),    intent(in) :: dG_in(RT_bands(1):RT_bands(2),RT_bands(1):RT_bands(2),PAR_G_k_range(1):PAR_G_k_range(2))
 complex(SP),   intent(out) :: dG_out(RT_bands(1):RT_bands(2),RT_bands(1):RT_bands(2),PAR_G_k_range(1):PAR_G_k_range(2))
 !
 ! Work space
 !
 logical :: l_RT_STD
 integer :: ik
 !
 dG_out=cZERO
 !
 l_RT_STD=.not.(l_RT_ACC.or.l_RT_DIAG)
 !
 do ik=1,RT_nk
   !
   if( .not.PAR_IND_Xk_ibz%element_1D(RT_all2ibz(ik)) ) cycle
   !
   if (l_RT_EXP.and.l_RT_ACC ) call RT_EXP_step_accurate(dG_old(:,:,ik),dG_in(:,:,ik),dG_out(:,:,ik),ik,dT)
   if (l_RT_EXP.and.l_RT_STD ) call RT_EXP_step_std(dG_old(:,:,ik),dG_in(:,:,ik),dG_out(:,:,ik),ik,dT)
   !
   if (l_RT_EULER            ) call RT_EULER_step(dG_in(:,:,ik),dG_out(:,:,ik),ik,dT)
   !
   if (l_RT_INV.and.l_RT_ACC ) call RT_INV_step_accurate(dG_old(:,:,ik),dG_in(:,:,ik),dG_out(:,:,ik),ik,dT)
   if (l_RT_INV.and.l_RT_DIAG) call RT_INV_step_diago(dG_old(:,:,ik),dG_in(:,:,ik),dG_out(:,:,ik),ik,dT)
   if (l_RT_INV.and.l_RT_STD ) call RT_INV_step_std(dG_old(:,:,ik),dG_in(:,:,ik),dG_out(:,:,ik),ik,dT)
   !
   ! Here the term G(T0) [dG_old] is added to dG(t)
   !
   ! G(T0+dt) = G(T0) e^{-i\delta\epsilon dt} + dGT0() e^{-i\delta\epsilon (dt')}
   !
   ! Dephasing is integrated analitically in this case.
   !
   if(     l_RT_RWA)           call RT_apply_RWA(ik,En,kpt,dT,dTp,dG_out(:,:,ik),dG_old(:,:,ik))
   !
   if(.not.l_RT_RWA)           call RT_Dephasing_step(dG_out(:,:,ik),dG_old(:,:,ik),ik,dT)
   !
   ! GPL_EXCLUDE_START
   !
   ! Carriers relaxation step:
   !
   ! G(T0+dt) = G(T0) - i dt * Sigma_relax(T)
   !
   call RT_Scattering_step(dG_old(:,:,ik),dG_in(:,:,ik),dG_out(:,:,ik),ik,dT)
   !
   ! GPL_EXCLUDE_END
   !
   call RT_G_symmetrization(dG_out(:,:,ik),ik)
   !
 enddo
 !
 contains
   !
   subroutine RT_G_symmetrization(G_inout,ik)
     !
     integer,     intent(in)    :: ik
     complex(SP), intent(inout) :: G_inout(RT_bands(1):RT_bands(2),RT_bands(1):RT_bands(2))
     !
     integer                :: ib,ibp
     real(SP)               :: E_occ_tmp,H_occ_tmp
     complex(SP)            :: tmp
     !
     do ib=RT_bands(1),RT_bands(2)
       !
       G_inout(ib,ib)=cmplx(0._SP,aimag(G_inout(ib,ib)))
       !
       E_occ_tmp= aimag(G_inout(ib,ib))+            aimag(G_lesser_reference(ib,ib,ik))
       H_occ_tmp=-aimag(G_inout(ib,ib))+ ( spin_occ-aimag(G_lesser_reference(ib,ib,ik)) )
       !
       if ( E_occ_tmp<0._SP .or. H_occ_tmp>spin_occ ) G_inout(ib,ib)=                      G_lesser_reference(ib,ib,ik)
       if ( H_occ_tmp<0._SP .or. E_occ_tmp>spin_occ ) G_inout(ib,ib)=cmplx(0._SP,spin_occ)-G_lesser_reference(ib,ib,ik)
       !
       do ibp=ib+1,RT_bands(2)
         !
         tmp=( G_inout(ib,ibp)-conjg(G_inout(ibp,ib)) )/2._SP
         !
         G_inout(ib,ibp)=       tmp
         G_inout(ibp,ib)=-conjg(tmp)
         !
       enddo
       !
     enddo
     !
   end subroutine
   !
end subroutine RT_Glesser_evolve<|MERGE_RESOLUTION|>--- conflicted
+++ resolved
@@ -31,12 +31,8 @@
  !
  use pars,           ONLY:SP,cZERO
  use electrons,      ONLY:levels,spin_occ
-<<<<<<< HEAD
  use R_lattice,      ONLY:bz_samp
- use parallel_m,     ONLY:PAR_IND_Xk_ibz,PAR_G_kpts
-=======
  use parallel_m,     ONLY:PAR_IND_Xk_ibz,PAR_G_k_range
->>>>>>> eaee6fd4
  use real_time,      ONLY:l_RT_EULER,l_RT_EXP,l_RT_INV, &
 &                         l_RT_RWA,l_RT_DIAG,l_RT_ACC,  &
 &                         G_lesser_reference,RT_bands,RT_nk,RT_all2ibz
