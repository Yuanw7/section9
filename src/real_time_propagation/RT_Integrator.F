!
!        Copyright (C) 2000-2017 the YAMBO team
!              http://www.yambo-code.org
!
! Authors (see AUTHORS file for details): AM CA DS
! 
! This file is distributed under the terms of the GNU 
! General Public License. You can redistribute it and/or 
! modify it under the terms of the GNU General Public 
! License as published by the Free Software Foundation; 
! either version 2, or (at your option) any later version.
!
! This program is distributed in the hope that it will 
! be useful, but WITHOUT ANY WARRANTY; without even the 
! implied warranty of MERCHANTABILITY or FITNESS FOR A 
! PARTICULAR PURPOSE.  See the GNU General Public License 
! for more details.
!
! You should have received a copy of the GNU General Public 
! License along with this program; if not, write to the Free 
! Software Foundation, Inc., 59 Temple Place - Suite 330,Boston, 
! MA 02111-1307, USA or visit http://www.gnu.org/copyleft/gpl.txt.
!
subroutine RT_Integrator(dG_new,dG_old,A_new,A_old,T_step,E,k,q,Time)
 !
 !  This subroutine perform integration using different methods: EULER / EXP / NEW ??
 !        G(t),H[G(t')],dt  --> G(t+dt)
 !  * Explicit methods available
 !    1 - Euler's method:    G(t+dt) = G(t) - i*dt *[H(t'),G(t)]
 !    2 - Exp integrator:    G(t+dt) = G(t) - i*dt *[H(t'),G(t)] - dt^2 *[H(t'),[H(t'),G(t)]] + ....         [Can be expanded up to order 6]
 !  * Implicit methods available
 !    3 - Inv integrator:    (1+iH(t')dt)*G(t+dt)+G(t+dt)(1-iH(t')dt) = (1-iH(t')dt)*G(T)+G(T)(1+iH(t')dt)
 !                                                                    = 2G(t) -i*dt *[H(t'),G(t)]
 !
 !  Each method can be used with the following "multi step" approaches
 !
 !  * Single step approach:
 !    1 - "SIMPLE":  G(t),H[G(t)],dt  --> G(t+dt)
 !  * Two steps approaches:
 !    2 - "RK2" : (Runge-Kutta 2nd order)
 !                G(t),H[G(t)],dt/2      --> G1(t+dt/2)
 !                G(t),H[G1(t+dt/2)),dt  --> G2(t+dt)
 !                      G(t+dt)=G2
 !    3 - "HEUN":
 !                G(t), H[G(t)],dt     --> G1(t+dt)
 !                G(t), H[G1(t+dt)],dt --> G2(t+dt)
 !                      G(t+dt)=G1(t+dt)/2+G2(t+dt)/2
 !
 !  * Four steps approaches:
 !    4 - "RK4" : (Runge-Kutta 4th order)
 !                G(t),H[G(t)],dt/2        --> G1(t+dt/2)
 !                G(t),H[G1(t+dt/2)],dt/2  --> G2(t+dt/2)
 !                G(t),H[G2(t+dt/2)),dt    --> G3(t+dt)
 !                G(t),H[G3(t+dt)),dtcccc  --> G4(t+dt)
 !                      G(t+dt)=G1(t+dt)/6+G2(t+dt)/3+G3(t+dt)/3+G2(t+dt)/6
 !
 !  In addition the IP oscillations and dephasing are "analytically integrated out"
 !
 ! Notice that dG_in is never overwritten 
 ! --------------------------------------
 !
 use pars,           ONLY:SP,cZERO,cONE
 use R_lattice,      ONLY:bz_samp  
 use real_time,      ONLY:l_RT_HEUN,l_RT_RK2,l_RT_RK4,l_RT_simple,                &
&                         l_NE_with_fields,G_lesser_reference,RT_E_occupations,   &
&                         RT_H_occupations,RT_delta0_occupations,                 &
&                         Integrator_step,RT_nk,RT_bands,l_RT_induced_field,      &
&                         a_tableau,b_tableau,c_tableau,RWA_table,Integrator_nsteps
 use fields,         ONLY:gauge_field
 use electrons,      ONLY:levels,spin_occ
#if defined _TIMING
 use timing_m,       ONLY:timing
#endif
 implicit none
 !
 type(bz_samp),        intent(in) :: k,q
 type(levels),         intent(in) :: E
 real(SP),             intent(in) :: T_step,Time
 complex(SP),          intent(in) :: dG_old(RT_bands(1):RT_bands(2),RT_bands(1):RT_bands(2),RT_nk)
 complex(SP),         intent(out) :: dG_new(RT_bands(1):RT_bands(2),RT_bands(1):RT_bands(2),RT_nk)
 type(gauge_field),    intent(in) :: A_old
 type(gauge_field),   intent(out) :: A_new
 !
 ! Work Space
 !
 integer     :: i_step
 real(SP)    :: df_H,delta_T1,delta_T2,delta_T3
 complex(SP) :: dG_tmp(RT_bands(1):RT_bands(2),RT_bands(1):RT_bands(2),RT_nk,Integrator_nsteps+1)
 !
 type(gauge_field) :: A_tmp(Integrator_nsteps+1)
 !
#if defined _TIMING
 call timing('RT integrator',OPR='start')
#endif
 !
 dG_tmp(:,:,:,1)=dG_old
 A_tmp(1)       =A_old
 !
 integrator_step=1
 !
 do i_step=1,Integrator_nsteps
   !
   if (a_tableau(i_step)==0._SP) cycle 
   !  
   delta_T1=T_step*a_tableau(i_step)
   delta_T2=T_step*c_tableau(i_step)
   delta_T3=T_step*RWA_table(i_step)
   !
   ! Evaluate @ T+dt1
   !
   call RT_Glesser_evolve(E,dG_old,dG_tmp(:,:,:,i_step-1),dG_tmp(:,:,:,i_step),delta_T1,delta_T3)
   !
   call RT_update_occ(dG_tmp(:,:,:,i_step))
   !
   ! Fields @ T+dt2
   !
   call RT_propagate_fields(E,k,A_old,A_tmp(i_step-1),A_tmp(i_step),dG_tmp(:,:,:,i_step),Time,delta_T2)
   !
   integrator_step=integrator_step+1
   !
   ! Recalculate H and S using G(t+dt1) 
   !
#if defined _TIMING
   call timing('RT integrator',OPR='stop')
#endif
   call RT_Hamiltonian(dG_tmp(:,:,:,i_step),A_tmp(i_step),E,k)             ! The time specifications here is useless
   !
   ! GPL_EXCLUDE_START
   !
   call RT_relaxation(dG_tmp(:,:,:,i_step),E,k,q,Time+delta_T1,.false.)    ! since nothing explicitely depends on time
   !
   ! GPL_EXCLUDE_END
   !
#if defined _TIMING
   call timing('RT integrator',OPR='start')
#endif
   !
 enddo
 !
 ! final step @ T+dt
 !
 call RT_Glesser_evolve(E,dG_old,dG_tmp(:,:,:,i_step-1),dG_tmp(:,:,:,i_step),T_step,T_step*RWA_table(i_step))
 !
 call RT_build_dG_new()
 !
 ! GPL_EXCLUDE_START
 !
 ! Occupations @ T+dT
 !
 call RT_update_occ(dG_new)
 !
 ! GPL_EXCLUDE_END
 !
 ! Fields @ T+dT
 !
 call RT_propagate_fields(E,k,A_old,A_tmp(i_step-1),A_tmp(i_step),dG_new,Time,T_step)
 !
 call RT_build_A_new()
 !
 ! Reset integrator time-point
 !
 integrator_step=1
 !
#if defined _TIMING
 call timing('RT integrator',OPR='stop')
#endif
 !
 contains
   !
   subroutine RT_update_occ(G_inonly)
     !
     use parallel_m,     ONLY:PP_redux_wait,PAR_IND_WF_k,PAR_COM_Xk_ibz_INDEX,HEAD_k_CPU
     use real_time,      ONLY:RT_all2ibz
     !
     complex(SP), intent(in) :: G_inonly(RT_bands(1):RT_bands(2),RT_bands(1):RT_bands(2),RT_nk)
     !
     integer                 :: ik,ib,ibp
     !
     ! Update the occupations:
     !  RT_delta0_occupations are always sensitive to small changes 
     !  for Gref~spin_occ RT_H_occ is also sensitive
     !  for Gref~0        RT_E_occ is also sensitive
     !
     RT_E_occupations=0._SP
     RT_H_occupations=0._SP
     RT_delta0_occupations=0._SP
     !
     do ik=1,RT_nk
       !
       !if (.not.PAR_IND_WF_k%element_1D(RT_all2ibz(ik)) ) cycle
       !if (.not.(PAR_IND_WF_k%element_1D(RT_all2ibz(ik)).and.HEAD_k_CPU)) cycle
       !
       do ib=RT_bands(1),RT_bands(2)
         !
         RT_E_occupations(ib,ik)= aimag(G_inonly(ib,ib,ik))+aimag(G_lesser_reference(ib,ib,ik))
         !
<<<<<<< HEAD
         call RT_apply_RWA(ik,E,k,dT,dTp,dG_out(:,:,ik),dG_old(:,:,ik))
=======
         ! AM, July 2015. Intel compilers nest in ordered way the mathematical parenthesis. By using 
         ! df_H this problem is solved.
>>>>>>> 2589abf0
         !
         df_H                   =spin_occ-aimag(G_lesser_reference(ib,ib,ik))
         RT_H_occupations(ib,ik)=-aimag(G_inonly(ib,ib,ik))+ df_H
         !
         RT_delta0_occupations(ib,ik)=aimag(G_inonly(ib,ib,ik))
         !
       enddo
     enddo
     !
#if defined _TIMING
     !call timing('RT int. redux',OPR='start')
#endif
     !call PP_redux_wait(RT_E_occupations)
     !call PP_redux_wait(RT_H_occupations)
     !call PP_redux_wait(RT_delta0_occupations)
#if defined _TIMING
     !call timing('RT int. redux',OPR='stop')
#endif
     !
   end subroutine RT_update_occ
   !
   subroutine RT_build_dG_new()
     !
     use parallel_m,     ONLY:PP_redux_wait,PAR_IND_WF_k,PAR_COM_Xk_ibz_INDEX
     use real_time,      ONLY:RT_all2ibz
     !
     ! Now I remove dG_old from dG_tmp and rescale to a_tableau
     !
     integer  :: ik
     !
     do ik=1,RT_nk
       !
       !if (.not.PAR_IND_WF_k%element_1D(RT_all2ibz(ik)) ) cycle
       !
     do i_step=1,Integrator_nsteps
       if (a_tableau(i_step)==0._SP) cycle 
       dG_tmp(:,:,ik,i_step)=(dG_tmp(:,:,ik,i_step)-dG_old(:,:,ik))/a_tableau(i_step)
     enddo
     dG_tmp(:,:,ik,i_step)=dG_tmp(:,:,ik,i_step)-dG_old(:,:,ik)
     !
     ! Finally I average using b_tableau
     !
     dG_new(:,:,ik)=dG_old(:,:,ik)
     do i_step=1,Integrator_nsteps
       dG_new(:,:,ik)=dG_new(:,:,ik)+dG_tmp(:,:,ik,i_step+1)*b_tableau(i_step)
     enddo
     !
     enddo
   end subroutine RT_build_dG_new
   !
   subroutine RT_build_A_new()
     !
     do i_step=1,Integrator_nsteps
       if (a_tableau(i_step)==0._SP) cycle 
       A_tmp(i_step)%vecpot    =(A_tmp(i_step)%vecpot    -A_old%vecpot)/a_tableau(i_step)
       A_tmp(i_step)%vecpot_vel=(A_tmp(i_step)%vecpot_vel-A_old%vecpot_vel)/a_tableau(i_step)
       A_tmp(i_step)%vecpot_acc=(A_tmp(i_step)%vecpot_acc-A_old%vecpot_acc)/a_tableau(i_step)
     enddo
     A_tmp(i_step)%vecpot    =A_tmp(i_step)%vecpot    -A_old%vecpot
     A_tmp(i_step)%vecpot_vel=A_tmp(i_step)%vecpot_vel-A_old%vecpot_vel
     A_tmp(i_step)%vecpot_acc=A_tmp(i_step)%vecpot_acc-A_old%vecpot_acc
     !
     ! Finally I average using b_tableau
     !
     A_new=A_old
     do i_step=1,Integrator_nsteps
        A_new%vecpot    =A_new%vecpot    +A_tmp(i_step+1)%vecpot    *b_tableau(i_step)
        A_new%vecpot_vel=A_new%vecpot_vel+A_tmp(i_step+1)%vecpot_vel*b_tableau(i_step)
        A_new%vecpot_acc=A_new%vecpot_acc+A_tmp(i_step+1)%vecpot_acc*b_tableau(i_step)
     enddo
     !
   end subroutine RT_build_A_new
   !
end subroutine RT_Integrator<|MERGE_RESOLUTION|>--- conflicted
+++ resolved
@@ -108,7 +108,7 @@
    !
    ! Evaluate @ T+dt1
    !
-   call RT_Glesser_evolve(E,dG_old,dG_tmp(:,:,:,i_step-1),dG_tmp(:,:,:,i_step),delta_T1,delta_T3)
+   call RT_Glesser_evolve(E,k,dG_old,dG_tmp(:,:,:,i_step-1),dG_tmp(:,:,:,i_step),delta_T1,delta_T3)
    !
    call RT_update_occ(dG_tmp(:,:,:,i_step))
    !
@@ -139,7 +139,7 @@
  !
  ! final step @ T+dt
  !
- call RT_Glesser_evolve(E,dG_old,dG_tmp(:,:,:,i_step-1),dG_tmp(:,:,:,i_step),T_step,T_step*RWA_table(i_step))
+ call RT_Glesser_evolve(E,k,dG_old,dG_tmp(:,:,:,i_step-1),dG_tmp(:,:,:,i_step),T_step,T_step*RWA_table(i_step))
  !
  call RT_build_dG_new()
  !
@@ -194,13 +194,6 @@
          !
          RT_E_occupations(ib,ik)= aimag(G_inonly(ib,ib,ik))+aimag(G_lesser_reference(ib,ib,ik))
          !
-<<<<<<< HEAD
-         call RT_apply_RWA(ik,E,k,dT,dTp,dG_out(:,:,ik),dG_old(:,:,ik))
-=======
-         ! AM, July 2015. Intel compilers nest in ordered way the mathematical parenthesis. By using 
-         ! df_H this problem is solved.
->>>>>>> 2589abf0
-         !
          df_H                   =spin_occ-aimag(G_lesser_reference(ib,ib,ik))
          RT_H_occupations(ib,ik)=-aimag(G_inonly(ib,ib,ik))+ df_H
          !
