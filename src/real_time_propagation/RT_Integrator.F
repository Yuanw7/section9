--- conflicted
+++ resolved
@@ -133,12 +133,8 @@
  !
  ! final step @ T+dt
  !
-<<<<<<< HEAD
- call RT_Glesser_evolve(E,k,dG_old,dG_tmp(:,:,:,i_step-1),dG_tmp(:,:,:,i_step),T_step,T_step*RWA_table(i_step))
-=======
- call RT_Glesser_evolve(E,dG_old,dG_tmp(:,:,:,Integrator_nsteps),&
+ call RT_Glesser_evolve(E,k,dG_old,dG_tmp(:,:,:,Integrator_nsteps),&
 &                       dG_tmp(:,:,:,Integrator_nsteps+1),T_step,T_step*RWA_table(Integrator_nsteps+1))
->>>>>>> e465bc34
  !
  call RT_build_dG_new()
  !
@@ -168,52 +164,6 @@
  !
  contains
    !
-<<<<<<< HEAD
-   subroutine RT_update_occ(G_inonly)
-     !
-     use parallel_m,     ONLY:PP_redux_wait,PAR_IND_WF_k,PAR_COM_Xk_ibz_INDEX,HEAD_k_CPU
-     use real_time,      ONLY:RT_all2ibz
-     !
-     complex(SP), intent(in) :: G_inonly(RT_bands(1):RT_bands(2),RT_bands(1):RT_bands(2),RT_nk)
-     !
-     integer                 :: ik,ib,ibp
-     !
-     ! Update the occupations:
-     !  RT_delta0_occupations are always sensitive to small changes 
-     !  for Gref~spin_occ RT_H_occ is also sensitive
-     !  for Gref~0        RT_E_occ is also sensitive
-     !
-     RT_E_occupations=0._SP
-     RT_H_occupations=0._SP
-     RT_delta0_occupations=0._SP
-     !
-     do ik=1,RT_nk
-       !
-       !if (.not.PAR_IND_WF_k%element_1D(RT_all2ibz(ik)) ) cycle
-       !if (.not.(PAR_IND_WF_k%element_1D(RT_all2ibz(ik)).and.HEAD_k_CPU)) cycle
-       !
-       do ib=RT_bands(1),RT_bands(2)
-         !
-         RT_E_occupations(ib,ik)= aimag(G_inonly(ib,ib,ik))+aimag(G_lesser_reference(ib,ib,ik))
-         !
-         df_H                   =spin_occ-aimag(G_lesser_reference(ib,ib,ik))
-         RT_H_occupations(ib,ik)=-aimag(G_inonly(ib,ib,ik))+ df_H
-         !
-         RT_delta0_occupations(ib,ik)=aimag(G_inonly(ib,ib,ik))
-         !
-       enddo
-     enddo
-     !
-     !call timing('RT int. redux',OPR='start')
-     !call PP_redux_wait(RT_E_occupations)
-     !call PP_redux_wait(RT_H_occupations)
-     !call PP_redux_wait(RT_delta0_occupations)
-     !call timing('RT int. redux',OPR='stop')
-     !
-   end subroutine RT_update_occ
-   !
-=======
->>>>>>> e465bc34
    subroutine RT_build_dG_new()
      !
      use parallel_m,     ONLY:PAR_IND_Xk_ibz
