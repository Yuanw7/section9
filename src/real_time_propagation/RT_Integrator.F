!
!        Copyright (C) 2000-2017 the YAMBO team
!              http://www.yambo-code.org
!
! Authors (see AUTHORS file for details): AM CA DS
! 
! This file is distributed under the terms of the GNU 
! General Public License. You can redistribute it and/or 
! modify it under the terms of the GNU General Public 
! License as published by the Free Software Foundation; 
! either version 2, or (at your option) any later version.
!
! This program is distributed in the hope that it will 
! be useful, but WITHOUT ANY WARRANTY; without even the 
! implied warranty of MERCHANTABILITY or FITNESS FOR A 
! PARTICULAR PURPOSE.  See the GNU General Public License 
! for more details.
!
! You should have received a copy of the GNU General Public 
! License along with this program; if not, write to the Free 
! Software Foundation, Inc., 59 Temple Place - Suite 330,Boston, 
! MA 02111-1307, USA or visit http://www.gnu.org/copyleft/gpl.txt.
!
subroutine RT_Integrator(dG_new,dG_old,A_new,A_old,T_step,E,k,q,Time)
 !
 !  This subroutine perform integration using different methods: EULER / EXP / NEW ??
 !        G(t),H[G(t')],dt  --> G(t+dt)
 !  * Explicit methods available
 !    1 - Euler's method:    G(t+dt) = G(t) - i*dt *[H(t'),G(t)]
 !    2 - Exp integrator:    G(t+dt) = G(t) - i*dt *[H(t'),G(t)] - dt^2 *[H(t'),[H(t'),G(t)]] + ....         [Can be expanded up to order 6]
 !  * Implicit methods available
 !    3 - Inv integrator:    (1+iH(t')dt)*G(t+dt)+G(t+dt)(1-iH(t')dt) = (1-iH(t')dt)*G(T)+G(T)(1+iH(t')dt)
 !                                                                    = 2G(t) -i*dt *[H(t'),G(t)]
 !
 !  Each method can be used with the following "multi step" approaches
 !
 !  * Single step approach:
 !    1 - "SIMPLE":  G(t),H[G(t)],dt  --> G(t+dt)
 !  * Two steps approaches:
 !    2 - "RK2" : (Runge-Kutta 2nd order)
 !                G(t),H[G(t)],dt/2      --> G1(t+dt/2)
 !                G(t),H[G1(t+dt/2)),dt  --> G2(t+dt)
 !                      G(t+dt)=G2
 !    3 - "HEUN":
 !                G(t), H[G(t)],dt     --> G1(t+dt)
 !                G(t), H[G1(t+dt)],dt --> G2(t+dt)
 !                      G(t+dt)=G1(t+dt)/2+G2(t+dt)/2
 !
 !  * Four steps approaches:
 !    4 - "RK4" : (Runge-Kutta 4th order)
 !                G(t),H[G(t)],dt/2        --> G1(t+dt/2)
 !                G(t),H[G1(t+dt/2)],dt/2  --> G2(t+dt/2)
 !                G(t),H[G2(t+dt/2)),dt    --> G3(t+dt)
 !                G(t),H[G3(t+dt)),dtcccc  --> G4(t+dt)
 !                      G(t+dt)=G1(t+dt)/6+G2(t+dt)/3+G3(t+dt)/3+G2(t+dt)/6
 !
 !  In addition the IP oscillations and dephasing are "analytically integrated out"
 !
 ! Notice that dG_in is never overwritten 
 ! --------------------------------------
 !
 use pars,           ONLY:SP,cZERO,cONE
 use R_lattice,      ONLY:bz_samp  
 use real_time,      ONLY:l_RT_HEUN,l_RT_RK2,l_RT_RK4,l_RT_simple,                &
&                         l_NE_with_fields,G_lesser_reference,RT_E_occupations,   &
&                         RT_H_occupations,RT_delta0_occupations,                 &
&                         Integrator_step,RT_nk,RT_bands,l_RT_induced_field,      &
&                         a_tableau,b_tableau,c_tableau,RWA_table,Integrator_nsteps
 use fields,         ONLY:gauge_field
 use electrons,      ONLY:levels,spin_occ
#if defined _TIMING
 use timing_m,       ONLY:timing
#endif
 implicit none
 !
 type(bz_samp),        intent(in) :: k,q
 type(levels),         intent(in) :: E
 real(SP),             intent(in) :: T_step,Time
 complex(SP),          intent(in) :: dG_old(RT_bands(1):RT_bands(2),RT_bands(1):RT_bands(2),RT_nk)
 complex(SP),         intent(out) :: dG_new(RT_bands(1):RT_bands(2),RT_bands(1):RT_bands(2),RT_nk)
 type(gauge_field),    intent(in) :: A_old
 type(gauge_field),   intent(out) :: A_new
 !
 ! Work Space
 !
 integer     :: i_step
 real(SP)    :: df_H,delta_T1,delta_T2,delta_T3
 complex(SP) :: dG_tmp(RT_bands(1):RT_bands(2),RT_bands(1):RT_bands(2),RT_nk,Integrator_nsteps+1)
 !
 type(gauge_field) :: A_tmp(Integrator_nsteps+1)
 !
#if defined _TIMING
 call timing('RT integrator',OPR='start')
#endif
 !
<<<<<<< HEAD
 dG_tmp(:,:,:,1)=dG_old
 A_tmp(1)       =A_old
 !
 do i_step=1,Integrator_nsteps
=======
 if (l_RT_EULER) then
   !
   call RT_evolve(dG_old,dG_new,T_step,T_step)
   !
 else if (l_RT_RK2) then
   !
   ! Evaluate @ T+dt/2
   !
   call RT_evolve(dG_old,dG1,T_step/2._SP,T_step/2._SP)
   !
   call RT_update_occ(dG1)
   !
   ! Fields @ T+dT/2
   !
   call FIELD_evolve(dG1,Time,T_step/2._SP)
   !
   ! Recalculate I1(t+dt/2) and I2(t+dt/2) using  G(t+dt/2) 
   !
#if defined _TIMING
   call timing('RT integrator',OPR='stop')
#endif
   call RT_Hamiltonian(dG1,A_out,E,k)
   !
   ! GPL_EXCLUDE_START
   !
   call RT_relaxation(dG1,E,k,q,Time+T_step/2._SP,.false.)
   !
   ! GPL_EXCLUDE_END
   !
#if defined _TIMING
   call timing('RT integrator',OPR='start')
#endif
   !
   ! final step @ T+dt
   !
   call RT_evolve(dG1,dG_new,T_step,T_step/2._SP)
>>>>>>> 4a295627
   !
   if (a_tableau(i_step)==0._SP) cycle 
   !  
   delta_T1=T_step*a_tableau(i_step)
   delta_T2=T_step*c_tableau(i_step)
   delta_T3=T_step*RWA_table(i_step)
   !
   ! Evaluate @ T+dt1
   !
   call RT_Glesser_evolve(E,dG_old,dG_tmp(:,:,:,i_step-1),dG_tmp(:,:,:,i_step),delta_T1,delta_T3)
   !
   call RT_update_occ(dG_tmp(:,:,:,i_step))
   !
   ! Fields @ T+dt2
   !
   call RT_propagate_fields(E,k,A_old,A_tmp(i_step-1),A_tmp(i_step),dG_tmp(:,:,:,i_step),Time,delta_T2)
   !
   ! Recalculate H and S using G(t+dt1) 
   !
#if defined _TIMING
   call timing('RT integrator',OPR='stop')
#endif
<<<<<<< HEAD
   call RT_Hamiltonian(dG_tmp(:,:,:,i_step),A_tmp(i_step),E,k)             ! The time specifications here is useless
   call RT_relaxation(dG_tmp(:,:,:,i_step),E,k,q,Time+delta_T1,.false.)    ! since nothing explicitely depends on time
=======
   call RT_Hamiltonian(dG1,A_out,E,k)
   !
   ! GPL_EXCLUDE_START
   !
   call RT_relaxation(dG1,E,k,q,Time+T_step,.false.)
   !
   ! GPL_EXCLUDE_END
   !
>>>>>>> 4a295627
#if defined _TIMING
   call timing('RT integrator',OPR='start')
#endif
   !
 enddo
 !
 ! final step @ T+dt
 !
 call RT_Glesser_evolve(E,dG_old,dG_tmp(:,:,:,i_step-1),dG_tmp(:,:,:,i_step),T_step,T_step*RWA_table(i_step))
 !
 call RT_build_dG_new()
 !
 ! Occupations @ T+dT
 !
 call RT_update_occ(dG_new)
 !
 ! Fields @ T+dT
 !
 call RT_propagate_fields(E,k,A_old,A_tmp(i_step-1),A_tmp(i_step),dG_new,Time,T_step)
 !
 call RT_build_A_new()
 !
 ! Reset integrator time-point
 !
 integrator_step=1
 !
#if defined _TIMING
 call timing('RT integrator',OPR='stop')
#endif
 !
 contains
   !
   subroutine RT_update_occ(G_inonly)
     !
     use parallel_m,     ONLY:PP_redux_wait,PAR_IND_WF_k,PAR_COM_Xk_ibz_INDEX
     use real_time,      ONLY:RT_all2ibz
     !
     complex(SP), intent(in) :: G_inonly(RT_bands(1):RT_bands(2),RT_bands(1):RT_bands(2),RT_nk)
     !
     integer                 :: ik,ib,ibp
     !
     ! Update the occupations:
     !  RT_delta0_occupations are always sensitive to small changes 
     !  for Gref~spin_occ RT_H_occ is also sensitive
     !  for Gref~0        RT_E_occ is also sensitive
     !
     RT_E_occupations=0._SP
     RT_H_occupations=0._SP
     RT_delta0_occupations=0._SP
     !
     do ik=1,RT_nk
       !
       if (.not.PAR_IND_WF_k%element_1D(RT_all2ibz(ik)) ) cycle
       !
       do ib=RT_bands(1),RT_bands(2)
         !
         RT_E_occupations(ib,ik)= aimag(G_inonly(ib,ib,ik))+aimag(G_lesser_reference(ib,ib,ik))
         !
         ! AM, July 2015. Intel compilers nest in ordered way the mathematical parenthesis. By using 
         ! df_H this problem is solved.
         !
         df_H                   =spin_occ-aimag(G_lesser_reference(ib,ib,ik))
         RT_H_occupations(ib,ik)=-aimag(G_inonly(ib,ib,ik))+ df_H
         !
         RT_delta0_occupations(ib,ik)=aimag(G_inonly(ib,ib,ik))
         !
<<<<<<< HEAD
       enddo
=======
       endif
       !
       ! GPL_EXCLUDE_START
       !
       ! Carriers relaxation step:
       !
       ! G(T0+dt) = G(T0) - i dt * Sigma_relax(T)
       !
       call RT_Scattering_step(dG_out(:,:,ik),ik,dT)
>>>>>>> 4a295627
       !
       ! GPL_EXCLUDE_END
       !
     enddo
     !
#if defined _TIMING
   call timing('RT int. redux',OPR='start')
#endif
     call PP_redux_wait(RT_E_occupations,COMM=PAR_COM_Xk_ibz_INDEX%COMM)
     call PP_redux_wait(RT_H_occupations,COMM=PAR_COM_Xk_ibz_INDEX%COMM)
     call PP_redux_wait(RT_delta0_occupations,COMM=PAR_COM_Xk_ibz_INDEX%COMM)
#if defined _TIMING
   call timing('RT int. redux',OPR='stop')
#endif
     !
   end subroutine RT_update_occ
   !
   subroutine RT_build_dG_new()
     !
     use parallel_m,     ONLY:PP_redux_wait,PAR_IND_WF_k,PAR_COM_Xk_ibz_INDEX
     use real_time,      ONLY:RT_all2ibz
     !
     ! Now I remove dG_old from dG_tmp and rescale to a_tableau
     !
     integer  :: ik
     !
     do ik=1,RT_nk
       !
       if (.not.PAR_IND_WF_k%element_1D(RT_all2ibz(ik)) ) cycle
       !
     do i_step=1,Integrator_nsteps
       if (a_tableau(i_step)==0._SP) cycle 
       dG_tmp(:,:,ik,i_step)=(dG_tmp(:,:,ik,i_step)-dG_old(:,:,ik))/a_tableau(i_step)
     enddo
     dG_tmp(:,:,ik,i_step)=dG_tmp(:,:,ik,i_step)-dG_old(:,:,ik)
     !
     ! Finally I average using b_tableau
     !
     dG_new(:,:,ik)=dG_old(:,:,ik)
     do i_step=1,Integrator_nsteps
       dG_new(:,:,ik)=dG_new(:,:,ik)+dG_tmp(:,:,ik,i_step+1)*b_tableau(i_step)
     enddo
     !
     enddo
   end subroutine RT_build_dG_new
   !
   subroutine RT_build_A_new()
     !
     do i_step=1,Integrator_nsteps
       if (a_tableau(i_step)==0._SP) cycle 
       A_tmp(i_step)%vecpot    =(A_tmp(i_step)%vecpot    -A_old%vecpot)/a_tableau(i_step)
       A_tmp(i_step)%vecpot_vel=(A_tmp(i_step)%vecpot_vel-A_old%vecpot_vel)/a_tableau(i_step)
       A_tmp(i_step)%vecpot_acc=(A_tmp(i_step)%vecpot_acc-A_old%vecpot_acc)/a_tableau(i_step)
     enddo
     A_tmp(i_step)%vecpot    =A_tmp(i_step)%vecpot    -A_old%vecpot
     A_tmp(i_step)%vecpot_vel=A_tmp(i_step)%vecpot_vel-A_old%vecpot_vel
     A_tmp(i_step)%vecpot_acc=A_tmp(i_step)%vecpot_acc-A_old%vecpot_acc
     !
     ! Finally I average using b_tableau
     !
     A_new=A_old
     do i_step=1,Integrator_nsteps
        A_new%vecpot    =A_new%vecpot    +A_tmp(i_step+1)%vecpot    *b_tableau(i_step)
        A_new%vecpot_vel=A_new%vecpot_vel+A_tmp(i_step+1)%vecpot_vel*b_tableau(i_step)
        A_new%vecpot_acc=A_new%vecpot_acc+A_tmp(i_step+1)%vecpot_acc*b_tableau(i_step)
     enddo
     !
   end subroutine RT_build_A_new
   !
end subroutine RT_Integrator<|MERGE_RESOLUTION|>--- conflicted
+++ resolved
@@ -93,49 +93,10 @@
  call timing('RT integrator',OPR='start')
 #endif
  !
-<<<<<<< HEAD
  dG_tmp(:,:,:,1)=dG_old
  A_tmp(1)       =A_old
  !
  do i_step=1,Integrator_nsteps
-=======
- if (l_RT_EULER) then
-   !
-   call RT_evolve(dG_old,dG_new,T_step,T_step)
-   !
- else if (l_RT_RK2) then
-   !
-   ! Evaluate @ T+dt/2
-   !
-   call RT_evolve(dG_old,dG1,T_step/2._SP,T_step/2._SP)
-   !
-   call RT_update_occ(dG1)
-   !
-   ! Fields @ T+dT/2
-   !
-   call FIELD_evolve(dG1,Time,T_step/2._SP)
-   !
-   ! Recalculate I1(t+dt/2) and I2(t+dt/2) using  G(t+dt/2) 
-   !
-#if defined _TIMING
-   call timing('RT integrator',OPR='stop')
-#endif
-   call RT_Hamiltonian(dG1,A_out,E,k)
-   !
-   ! GPL_EXCLUDE_START
-   !
-   call RT_relaxation(dG1,E,k,q,Time+T_step/2._SP,.false.)
-   !
-   ! GPL_EXCLUDE_END
-   !
-#if defined _TIMING
-   call timing('RT integrator',OPR='start')
-#endif
-   !
-   ! final step @ T+dt
-   !
-   call RT_evolve(dG1,dG_new,T_step,T_step/2._SP)
->>>>>>> 4a295627
    !
    if (a_tableau(i_step)==0._SP) cycle 
    !  
@@ -158,19 +119,14 @@
 #if defined _TIMING
    call timing('RT integrator',OPR='stop')
 #endif
-<<<<<<< HEAD
    call RT_Hamiltonian(dG_tmp(:,:,:,i_step),A_tmp(i_step),E,k)             ! The time specifications here is useless
+   !
+   ! GPL_EXCLUDE_START
+   !
    call RT_relaxation(dG_tmp(:,:,:,i_step),E,k,q,Time+delta_T1,.false.)    ! since nothing explicitely depends on time
-=======
-   call RT_Hamiltonian(dG1,A_out,E,k)
-   !
-   ! GPL_EXCLUDE_START
-   !
-   call RT_relaxation(dG1,E,k,q,Time+T_step,.false.)
    !
    ! GPL_EXCLUDE_END
    !
->>>>>>> 4a295627
 #if defined _TIMING
    call timing('RT integrator',OPR='start')
 #endif
@@ -183,9 +139,13 @@
  !
  call RT_build_dG_new()
  !
+ ! GPL_EXCLUDE_START
+ !
  ! Occupations @ T+dT
  !
  call RT_update_occ(dG_new)
+ !
+ ! GPL_EXCLUDE_END
  !
  ! Fields @ T+dT
  !
@@ -237,22 +197,7 @@
          !
          RT_delta0_occupations(ib,ik)=aimag(G_inonly(ib,ib,ik))
          !
-<<<<<<< HEAD
        enddo
-=======
-       endif
-       !
-       ! GPL_EXCLUDE_START
-       !
-       ! Carriers relaxation step:
-       !
-       ! G(T0+dt) = G(T0) - i dt * Sigma_relax(T)
-       !
-       call RT_Scattering_step(dG_out(:,:,ik),ik,dT)
->>>>>>> 4a295627
-       !
-       ! GPL_EXCLUDE_END
-       !
      enddo
      !
 #if defined _TIMING
