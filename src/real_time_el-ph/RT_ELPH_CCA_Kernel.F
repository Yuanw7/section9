!
!        Copyright (C) 2000-2018 the YAMBO team
!              http://www.yambo-code.org
!
! Authors (see AUTHORS file for details): AM DS
! 
! This file is distributed under the terms of the GNU 
! General Public License. You can redistribute it and/or 
! modify it under the terms of the GNU General Public 
! License as published by the Free Software Foundation; 
! either version 2, or (at your option) any later version.
!
! This program is distributed in the hope that it will 
! be useful, but WITHOUT ANY WARRANTY; without even the 
! implied warranty of MERCHANTABILITY or FITNESS FOR A 
! PARTICULAR PURPOSE.  See the GNU General Public License 
! for more details.
!
! You should have received a copy of the GNU General Public 
! License along with this program; if not, write to the Free 
! Software Foundation, Inc., 59 Temple Place - Suite 330,Boston, 
! MA 02111-1307, USA or visit http://www.gnu.org/copyleft/gpl.txt.
!
subroutine RT_ELPH_CCA_Kernel(ik,ik_m_q,i_q,i_l,N_q,E,ph_freq,Gkkp_sq,l_skip_ABS)
 !  
 use pars,           ONLY:SP,zero_dfl,rZero
 use units,          ONLY:HA2EV
 use electrons,      ONLY:levels,n_full_bands,spin_occ
 use R_lattice,      ONLY:bz_samp
 use hamiltonian,    ONLY:B_mat_index
 use real_time,      ONLY:E_P_Hole_lifetime,E_P_Electron_lifetime,&
&                         E_P_El_abs_lifetime,E_P_Ho_abs_lifetime,&
&                         l_RT_uses_E_FineGd,RT_occupations_locked,RT_E_and_k,&
&                         RT_H_occupations_reference,RT_E_occupations_reference,&
&                         RT_life_delta_occupations,l_initial_equilibrium,q_weight_RT,&
&                         RT_eh_en,RT_ibz_coo,RT_Nk_ibz,RT_bands
 use parallel_m,     ONLY:PAR_IND_B_mat
 !
 implicit none
 !
 type(levels),  intent(in) :: E
 integer,       intent(in) :: ik,ik_m_q,i_q,i_l
 real(SP),      intent(in) :: ph_freq,N_q
 real(SP),      intent(in) :: Gkkp_sq(RT_bands(1):RT_bands(2),RT_bands(1):RT_bands(2))
 logical,       intent(in) :: l_skip_ABS
 !
 ! Work Space ...
 !
<<<<<<< HEAD
 integer  :: i_n,i_np,i_b_mat_mem,ik_mem,iq_mem,ik_rim,ip_rim
=======
 integer  :: i_n,i_np,ik_rim,ip_rim,i1,i2
>>>>>>> e465bc34
 real(SP) :: P_ph_abs,P_ph_emit,DELTA_E,DELTA_W,pre_factor,&
&            TMP_Hole_lifetime(2),TMP_Electron_lifetime(2),f_kmq,Hole_f_kmq
 real(SP), external :: RT_G_retarded_convolution
 !
 ! Kernel kind
 !============= 
 !
 do i_n=RT_bands(1),RT_bands(2)
   !
   do i_np=RT_bands(1),RT_bands(2)
     !
     ! Extra condition: the EP scattering cannot cross the gap
     !
     if ((i_n<=n_full_bands.and.i_np>  n_full_bands).and.(E%E_ind_gap(1)>0.1/HA2EV)) cycle
     if ((i_n> n_full_bands.and.i_np<= n_full_bands).and.(E%E_ind_gap(1)>0.1/HA2EV)) cycle
     !
     if ( .not. PAR_IND_B_mat%element_1D( B_mat_index(i_n,i_np,RT_bands) ) ) cycle
     !
<<<<<<< HEAD
     i_b_mat_mem=PAR_B_mat_index(i_n,i_np)
     !
     if (.not. l_RT_uses_E_FineGd) then
=======
     if (.not. l_RT_uses_E_DbGd) then
>>>>>>> e465bc34
       !
       if(RT_E_and_k%En(i_np,ik_m_q,1)<RT_eh_en(1) .or. RT_E_and_k%En(i_np,ik_m_q,1)>RT_eh_en(2)) cycle
       if(RT_E_and_k%En(i_n ,ik    ,1)<RT_eh_en(1) .or. RT_E_and_k%En(i_n ,ik    ,1)>RT_eh_en(2)) cycle
       !
       DELTA_E=RT_E_and_k%En(i_n,ik,1)-RT_E_and_k%En(i_np,ik_m_q,1)
       DELTA_W=RT_E_and_k%W(i_n,ik,1) +RT_E_and_k%W(i_np,ik_m_q,1)
       !
     endif
     !
     pre_factor=Gkkp_sq(i_np,i_n)/real(RT_Nk_ibz(ik_m_q))
     !
     if( pre_factor==0._SP ) cycle
     !
     do ik_rim=RT_ibz_coo(ik,1),RT_ibz_coo(ik,2)
       !
       if (RT_occupations_locked(i_n,ik_rim)) cycle
       !
       ! Zeroing
       !=========
       TMP_Hole_lifetime=rZero
       TMP_Electron_lifetime=rZero
       !
       do ip_rim=RT_ibz_coo(ik_m_q,1),RT_ibz_coo(ik_m_q,2)
         !
         if (RT_occupations_locked(i_np,ip_rim)) cycle
         !
         if (l_RT_uses_E_FineGd) then
           !
           if(RT_E_and_k%En(i_np,ip_rim,1)<RT_eh_en(1) .or. RT_E_and_k%En(i_np,ip_rim,1)>RT_eh_en(2)) cycle
           if(RT_E_and_k%En(i_n ,ik_rim,1)<RT_eh_en(1) .or. RT_E_and_k%En(i_n ,ik_rim,1)>RT_eh_en(2)) cycle
           !
           DELTA_E=RT_E_and_k%En(i_n,ik_rim,1)-RT_E_and_k%En(i_np,ip_rim,1)
           DELTA_W=RT_E_and_k%W(i_n,ik_rim,1) +RT_E_and_k%W(i_np,ip_rim,1)
           !
         endif
         !
         P_ph_abs  =RT_G_retarded_convolution(DELTA_E,+ph_freq,DELTA_W,0._SP,'EP')
         P_ph_emit =RT_G_retarded_convolution(DELTA_E,-ph_freq,DELTA_W,0._SP,'EP')
         !
         if ( abs(P_ph_abs)<1.E-7 .and. abs(P_ph_emit)<1.E-7 ) cycle
         !
         if(l_initial_equilibrium) then
           f_kmq      = RT_E_occupations_reference(i_np,ip_rim)/spin_occ
           Hole_f_kmq = RT_H_occupations_reference(i_np,ip_rim)/spin_occ
         else
           f_kmq      =  RT_life_delta_occupations(i_np,ip_rim)/spin_occ
           Hole_f_kmq = -RT_life_delta_occupations(i_np,ip_rim)/spin_occ
         endif
         !
         TMP_Hole_lifetime(1)=TMP_Hole_lifetime(1)+f_kmq*P_ph_abs
         TMP_Electron_lifetime(1)=TMP_Electron_lifetime(1)+Hole_f_kmq*P_ph_emit
         !
         if( abs(N_q)>zero_dfl .and. .not.l_skip_ABS) then
           TMP_Hole_lifetime(2)=TMP_Hole_lifetime(2)+f_kmq*P_ph_emit
           TMP_Electron_lifetime(2)=TMP_Electron_lifetime(2)+Hole_f_kmq*P_ph_abs
         endif
         !
       enddo
       !
       ! Emission
       E_P_Hole_lifetime(i_n,ik_rim)=E_P_Hole_lifetime(i_n,ik_rim)+&
&                                    TMP_Hole_lifetime(1)*pre_factor*q_weight_RT(i_q,i_l,1)
       E_P_Electron_lifetime(i_n,ik_rim)=E_P_Electron_lifetime(i_n,ik_rim)+&
&                                        TMP_Electron_lifetime(1)*pre_factor*q_weight_RT(i_q,i_l,1)
       !
       if(.not.abs(N_q)>zero_dfl) cycle
       !
       ! Stimulated Emission
       E_P_Hole_lifetime(i_n,ik_rim)=E_P_Hole_lifetime(i_n,ik_rim)+&
&                                    TMP_Hole_lifetime(1)*pre_factor*q_weight_RT(i_q,i_l,2)
       E_P_Electron_lifetime(i_n,ik_rim)=E_P_Electron_lifetime(i_n,ik_rim)+&
&                                        TMP_Electron_lifetime(1)*pre_factor*q_weight_RT(i_q,i_l,2)
       !
       if(l_skip_ABS) cycle
       !
       ! Absorption
       E_P_Ho_abs_lifetime(i_n,ik_rim)=E_P_Ho_abs_lifetime(i_n,ik_rim)+&
&                                      TMP_Hole_lifetime(2)*pre_factor*q_weight_RT(i_q,i_l,2)
       E_P_El_abs_lifetime(i_n,ik_rim)=E_P_El_abs_lifetime(i_n,ik_rim)+&
&                                      TMP_Electron_lifetime(2)*pre_factor*q_weight_RT(i_q,i_l,2)
       !
     enddo
     !
   enddo
   !
 enddo
 !
end subroutine RT_ELPH_CCA_Kernel<|MERGE_RESOLUTION|>--- conflicted
+++ resolved
@@ -46,11 +46,7 @@
  !
  ! Work Space ...
  !
-<<<<<<< HEAD
- integer  :: i_n,i_np,i_b_mat_mem,ik_mem,iq_mem,ik_rim,ip_rim
-=======
- integer  :: i_n,i_np,ik_rim,ip_rim,i1,i2
->>>>>>> e465bc34
+ integer  :: i_n,i_np,ik_rim,ip_rim
  real(SP) :: P_ph_abs,P_ph_emit,DELTA_E,DELTA_W,pre_factor,&
 &            TMP_Hole_lifetime(2),TMP_Electron_lifetime(2),f_kmq,Hole_f_kmq
  real(SP), external :: RT_G_retarded_convolution
@@ -69,19 +65,13 @@
      !
      if ( .not. PAR_IND_B_mat%element_1D( B_mat_index(i_n,i_np,RT_bands) ) ) cycle
      !
-<<<<<<< HEAD
-     i_b_mat_mem=PAR_B_mat_index(i_n,i_np)
-     !
      if (.not. l_RT_uses_E_FineGd) then
-=======
-     if (.not. l_RT_uses_E_DbGd) then
->>>>>>> e465bc34
        !
-       if(RT_E_and_k%En(i_np,ik_m_q,1)<RT_eh_en(1) .or. RT_E_and_k%En(i_np,ik_m_q,1)>RT_eh_en(2)) cycle
-       if(RT_E_and_k%En(i_n ,ik    ,1)<RT_eh_en(1) .or. RT_E_and_k%En(i_n ,ik    ,1)>RT_eh_en(2)) cycle
+       if(RT_E_and_k%E(i_np,ik_m_q,1)<RT_eh_en(1) .or. RT_E_and_k%E(i_np,ik_m_q,1)>RT_eh_en(2)) cycle
+       if(RT_E_and_k%E(i_n ,ik    ,1)<RT_eh_en(1) .or. RT_E_and_k%E(i_n ,ik    ,1)>RT_eh_en(2)) cycle
        !
-       DELTA_E=RT_E_and_k%En(i_n,ik,1)-RT_E_and_k%En(i_np,ik_m_q,1)
-       DELTA_W=RT_E_and_k%W(i_n,ik,1) +RT_E_and_k%W(i_np,ik_m_q,1)
+       DELTA_E=RT_E_and_k%E(i_n,ik,1)-RT_E_and_k%E(i_np,ik_m_q,1)
+       DELTA_W=RT_E_and_k%W(i_n,ik,1)+RT_E_and_k%W(i_np,ik_m_q,1)
        !
      endif
      !
@@ -104,11 +94,11 @@
          !
          if (l_RT_uses_E_FineGd) then
            !
-           if(RT_E_and_k%En(i_np,ip_rim,1)<RT_eh_en(1) .or. RT_E_and_k%En(i_np,ip_rim,1)>RT_eh_en(2)) cycle
-           if(RT_E_and_k%En(i_n ,ik_rim,1)<RT_eh_en(1) .or. RT_E_and_k%En(i_n ,ik_rim,1)>RT_eh_en(2)) cycle
+           if(RT_E_and_k%E(i_np,ip_rim,1)<RT_eh_en(1) .or. RT_E_and_k%E(i_np,ip_rim,1)>RT_eh_en(2)) cycle
+           if(RT_E_and_k%E(i_n ,ik_rim,1)<RT_eh_en(1) .or. RT_E_and_k%E(i_n ,ik_rim,1)>RT_eh_en(2)) cycle
            !
-           DELTA_E=RT_E_and_k%En(i_n,ik_rim,1)-RT_E_and_k%En(i_np,ip_rim,1)
-           DELTA_W=RT_E_and_k%W(i_n,ik_rim,1) +RT_E_and_k%W(i_np,ip_rim,1)
+           DELTA_E=RT_E_and_k%E(i_n,ik_rim,1)-RT_E_and_k%E(i_np,ip_rim,1)
+           DELTA_W=RT_E_and_k%W(i_n,ik_rim,1)+RT_E_and_k%W(i_np,ip_rim,1)
            !
          endif
          !
