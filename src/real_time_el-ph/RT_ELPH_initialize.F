--- conflicted
+++ resolved
@@ -99,13 +99,8 @@
    YAMBO_ALLOC(THETA_matrix_index,(q%nbz,ph_modes,2))
  endif
  !
-<<<<<<< HEAD
- ! I/O
- !=====
-=======
  ! Degeneration Finder & I/O
  !===========================
->>>>>>> 2500a2e0
  !
  i_counter   =0
  ph_Esq_local=0._SP
