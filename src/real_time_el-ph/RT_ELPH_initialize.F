--- conflicted
+++ resolved
@@ -52,12 +52,9 @@
  !
  integer             ::iq,ID,io_err,ik,i_counter,iq_io,il,i_s,i_n,i_np,ik_bz,ik_mem,ik_m_q,&
 &                      first_el(2,RT_bands(2)),n_of_el(2,RT_bands(2)),n_deg_grp(2),i1,i2,ik_store,io_REF
- real(SP)            ::RADIUS_sphere,ph_Esq_local(q%nbz,ph_modes),q_mod(q%nbz),q0_mod,gkkp_average,&
+ real(SP)            ::RADIUS_sphere,ph_Esq_local(q%nbz,ph_modes),q_mod(q%nbz),q0_mod,&
 &                      q_weight_tmp(q%nbz,2),ph_mean_speed(3),ph_E,MAX_gkkp_expanded_at_kpq(k%nibz,q%nbz)
-<<<<<<< HEAD
-=======
- complex(SP)         ::gkkp_average(ph_modes)
->>>>>>> 4a295627
+ real(SP)            ::gkkp_average(ph_modes)
  integer, external   ::io_ELPH,io_RT_components
  logical             ::l_use_Debye_E,SETUP_failure
  !
@@ -93,11 +90,7 @@
  ! Allocation
  !============
  !
-<<<<<<< HEAD
- YAMBO_ALLOC(elph_gkkp_expanded_sq,(PAR_Xk_nibz*PAR_nQ,ph_modes,elph_nb,elph_nb))
-=======
- YAMBO_ALLOC(elph_gkkp_expanded,(ph_modes,elph_nb,elph_nb,PAR_Xk_nibz*PAR_nQ))
->>>>>>> 4a295627
+ YAMBO_ALLOC(elph_gkkp_expanded_sq,(ph_modes,elph_nb,elph_nb,PAR_Xk_nibz*PAR_nQ))
  !
  MAX_gkkp_expanded_at_kpq=0._SP
  !
@@ -141,11 +134,7 @@
          ! where the band indexes have been exchanged. Instead of doing a global change of the notes
          ! and of the code I decided, here, to exchange the indexes:
          !
-<<<<<<< HEAD
-         elph_gkkp_expanded_sq(ik_store,:,i_n,i_np)=abs(elph_gkkp(K_io_map(ik_bz),:,i_np,i_n))**2
-=======
-         elph_gkkp_expanded(:,i_n,i_np,ik_store)=elph_gkkp(:,i_np,i_n,K_io_map(ik_bz))
->>>>>>> 4a295627
+         elph_gkkp_expanded_sq(:,i_n,i_np,ik_store)=abs(elph_gkkp(:,i_np,i_n,K_io_map(ik_bz)))**2
          !
        enddo
      enddo
@@ -155,7 +144,6 @@
      ! states can be exported to non-degenerate bands belonging to a k of the small grid. In this way
      ! the detailled balance condition is not satisfied anymore.
      !
-<<<<<<< HEAD
      if (l_RT_uses_E_DbGd) then
        !
        ! Degeneration Finder
@@ -163,58 +151,32 @@
        call degeneration_finder(E%E(:RT_bands(2),ik,1),    RT_bands(2),first_el(1,:),n_of_el(1,:),n_deg_grp(1),0.0001/HA2EV)
        call degeneration_finder(E%E(:RT_bands(2),ik_m_q,1),RT_bands(2),first_el(2,:),n_of_el(2,:),n_deg_grp(2),0.0001/HA2EV)
        !
-       do il=1,ph_modes
-         do i1=1,n_deg_grp(1)
-           do i_np=RT_bands(1),RT_bands(2)
-             do i2=1,2
-               if (i2==1) gkkp_average=0._SP
-               do i_n=first_el(1,i1),first_el(1,i1)+n_of_el(1,i1)-1
-                 if (i2==1) gkkp_average=gkkp_average+elph_gkkp_expanded_sq(ik_store,il,i_n,i_np)
-                 if (i2==2) elph_gkkp_expanded_sq(ik_store,il,i_n,i_np)=gkkp_average/real(n_of_el(1,i1))
-               enddo
+       do i1=1,n_deg_grp(1)
+         do i_np=RT_bands(1),RT_bands(2)
+           do i2=1,2
+             if (i2==1) gkkp_average=0._SP
+             do i_n=first_el(1,i1),first_el(1,i1)+n_of_el(1,i1)-1
+               if (i2==1) gkkp_average(:)=gkkp_average(:)+elph_gkkp_expanded_sq(:,i_n,i_np,ik_store)
+               if (i2==2) elph_gkkp_expanded_sq(:,i_n,i_np,ik_store)=gkkp_average(:)/real(n_of_el(1,i1))
              enddo
            enddo
          enddo
-         do i1=1,n_deg_grp(2)
-           do i_n=RT_bands(1),RT_bands(2)
-             do i2=1,2
-               if (i2==1) gkkp_average=0._SP
-               do i_np=first_el(2,i1),first_el(2,i1)+n_of_el(2,i1)-1
-                 if (i2==1) gkkp_average=gkkp_average+elph_gkkp_expanded_sq(ik_store,il,i_n,i_np)
-                 if (i2==2) elph_gkkp_expanded_sq(ik_store,il,i_n,i_np)=gkkp_average/real(n_of_el(2,i1))
-               enddo
+       enddo
+       do i1=1,n_deg_grp(2)
+         do i_n=RT_bands(1),RT_bands(2)
+           do i2=1,2
+             if (i2==1) gkkp_average=0._SP
+             do i_np=first_el(2,i1),first_el(2,i1)+n_of_el(2,i1)-1
+               if (i2==1) gkkp_average(:)=gkkp_average(:)+elph_gkkp_expanded_sq(:,i_n,i_np,ik_store)
+               if (i2==2) elph_gkkp_expanded_sq(:,i_n,i_np,ik_store)=gkkp_average(:)/real(n_of_el(2,i1))
              enddo
-=======
-     do i1=1,n_deg_grp(1)
-       do i_np=RT_bands(1),RT_bands(2)
-         do i2=1,2
-           if (i2==1) gkkp_average=0._SP
-           do i_n=first_el(1,i1),first_el(1,i1)+n_of_el(1,i1)-1
-             if (i2==1) gkkp_average(:)=gkkp_average(:)+abs(elph_gkkp_expanded(:,i_n,i_np,ik_store))**2
-             if (i2==2) elph_gkkp_expanded(:,i_n,i_np,ik_store)=sqrt(gkkp_average(:)/real(n_of_el(1,i1)))
            enddo
          enddo
        enddo
-     enddo
-     do i1=1,n_deg_grp(2)
-       do i_n=RT_bands(1),RT_bands(2)
-         do i2=1,2
-           if (i2==1) gkkp_average=0._SP
-           do i_np=first_el(2,i1),first_el(2,i1)+n_of_el(2,i1)-1
-             if (i2==1) gkkp_average(:)=gkkp_average(:)+abs(elph_gkkp_expanded(:,i_n,i_np,ik_store))**2
-             if (i2==2) elph_gkkp_expanded(:,i_n,i_np,ik_store)=sqrt(gkkp_average(:)/real(n_of_el(2,i1)))
->>>>>>> 4a295627
-           enddo
-         enddo
-       enddo
        !
      endif
      !
-<<<<<<< HEAD
-     MAX_gkkp_expanded_at_kpq(ik,iq)=maxval(elph_gkkp_expanded_sq(ik_store,:,:,:))
-=======
-     MAX_gkkp_expanded_at_kpq(ik,iq)=maxval(abs(elph_gkkp_expanded(:,:,:,ik_store)))
->>>>>>> 4a295627
+     MAX_gkkp_expanded_at_kpq(ik,iq)=maxval(elph_gkkp_expanded_sq(:,:,:,ik_store))
      !
    enddo
    !
