--- conflicted
+++ resolved
@@ -101,11 +101,7 @@
    call PP_redux_wait(list_all_cpu%clock(:)%cpu_id)
    !
    do i=1,list_all_cpu%nclock 
-<<<<<<< HEAD
-     if (list_all_cpu%clock(i)%cpu_id<0) cycle
-=======
      if (list_all_cpu%clock(i)%cpu_id<=0) cycle
->>>>>>> 130678cf
      bcast_id=list_all_cpu%clock(i)%cpu_id-1
      call PP_bcast(list_all_cpu%clock(i)%name,bcast_id)
    enddo
