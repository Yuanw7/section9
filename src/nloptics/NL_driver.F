--- conflicted
+++ resolved
@@ -39,17 +39,11 @@
  use QP_CTL_m,       ONLY:QP_apply
  use R_lattice,      ONLY:qindx_S
  use nl_optics,      ONLY:n_frequencies,Correlation,IPA,NL_alloc,NL_free,V_bands,eval_dG,NL_J,NL_initial_J, &
-&                         NL_estep,NL_er,Integrator,l_use_DIPOLES,NL_P_t,NL_ng,JGM,TDDFT, &
+&                         NL_estep,NL_er,Integrator,l_use_DIPOLES,NL_P_t,NL_ng,JGM,TDDFT,NL_P, &
 &                         E_ext_t,E_tot_t,E_ks_t,E_ks,E_tot,E_ext,freqs_done,n_freqs_todo,l_eval_CURRENT,&
-<<<<<<< HEAD
-&                         HF,SEX,NL_bands,NL_nbands,WF_sample,V_bands_t,NL_alloc_k_distributed,NL_P
+&                         HF,SEX,NL_bands,NL_nbands,WF_sample,V_bands_t,NL_alloc_k_distributed
  use real_time,      ONLY:RT_step,NE_steps,NE_i_time,RT_step,RT_nbands,RT_bands
- use IO_m,           ONLY:IO_and_Messaging_switch,io_COLLs
-=======
-&                         HF,SEX,NL_bands,NL_nbands,WF_sample,V_bands_t,NL_alloc_k_distributed
- use real_time,      ONLY:RT_step,NE_steps,NE_i_time,RT_P,RT_step,RT_nbands,RT_bands
  use IO_m,           ONLY:io_COLLs
->>>>>>> f7f62ee9
  use interfaces,     ONLY:PARALLEL_global_indexes,PARALLEL_WF_distribute,PARALLEL_WF_index
  use parallel_m,     ONLY:PAR_IND_freqs,PAR_IND_freqs_ID,PAR_IND_Xk_ibz
  use collision_ext,  ONLY:COLLISIONS_have_HARTREE
@@ -127,12 +121,8 @@
  else
 !    call DIP_alloc('DIP_R')
    if(.not.l_eval_CURRENT) then
-<<<<<<< HEAD
-     call DIP_alloc('DIP_P')
-=======
      call DIP_alloc('DIP_R')
      call DIP_alloc('DIP_v')
->>>>>>> f7f62ee9
    endif
  endif
  !
