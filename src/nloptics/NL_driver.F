!
!        Copyright (C) 2000-2018 the YAMBO team
!              http://www.yambo-code.org
!
! Authors (see AUTHORS file for details): MG CA
! 
! This file is distributed under the terms of the GNU 
! General Public License. You can redistribute it and/or 
! modify it under the terms of the GNU General Public 
! License as published by the Free Software Foundation; 
! either version 2, or (at your option) any later version.
!
! This program is distributed in the hope that it will 
! be useful, but WITHOUT ANY WARRANTY; without even the 
! implied warranty of MERCHANTABILITY or FITNESS FOR A 
! PARTICULAR PURPOSE.  See the GNU General Public License 
! for more details.
!
! You should have received a copy of the GNU General Public 
! License along with this program; if not, write to the Free 
! Software Foundation, Inc., 59 Temple Place - Suite 330,Boston, 
! MA 02111-1307, USA or visit http://www.gnu.org/copyleft/gpl.txt.
!
subroutine NL_driver(E,X,k,q)
 !
 use pars,           ONLY:SP,cZERO,cONE
 use drivers,        ONLY:l_use_Hxc_collisions
 use stderr,         ONLY:set_real_printed_length
 use com,            ONLY:error
 use LIVE_t,         ONLY:live_timing 
 use electrons,      ONLY:levels
 use X_m,            ONLY:X_t,Dipole_approach,X_alloc,DIP_P
 use wave_func,      ONLY:WF,wf_ng
 use interfaces,     ONLY:WF_load,WF_free
 use hamiltonian,    ONLY:WF_G_max,WF_Go_indx,H_QP_table_setup
 use R_lattice,      ONLY:bz_samp,qindx_free
 use fields,         ONLY:Efield
 use QP_CTL_m,       ONLY:QP_apply
 use R_lattice,      ONLY:qindx_S
 use nl_optics,      ONLY:n_frequencies,Correlation,IPA,NL_alloc,NL_free,V_bands,eval_dG, &
&                         NL_estep,NL_er,Integrator,l_use_DIPOLES,NL_P_t,eval_COLLISIONS,NL_ng, &
&                         E_ext_t,E_tot_t,E_ks_t,E_ks,E_tot,E_ext,freqs_done,n_freqs_todo,l_eval_CURRENT,&
&                         HF,SEX,NL_bands,eval_OVERLAPS,NL_nbands,WF_sample,V_bands_t,NL_alloc_k_distributed
 use real_time,      ONLY:RT_step,NE_steps,NE_i_time,RT_P,RT_step,RT_nbands,RT_bands
 use IO_m,           ONLY:IO_and_Messaging_switch,io_COLLs
 use interfaces,     ONLY:PARALLEL_global_indexes,PARALLEL_WF_distribute,PARALLEL_WF_index
 use parallel_m,     ONLY:PAR_IND_WF_k,PAR_IND_freqs,PAR_IND_freqs_ID,PAR_IND_Xk_ibz
 !
#include<memory.h>
 !
 ! Notice that E is never changed!
 !
 type(levels)      :: E
 type(bz_samp)     :: k,q
 type(X_t)         :: X(2)
 !
 logical, external :: stop_now
 integer, external :: eval_G_minus_G
 ! 
 ! Work Space
 !
 integer           :: i_f,i1,NL_bands1_save,N_sample_size,wf_ng_save
 logical           :: l_dynamics_is_over
 real(SP)          :: Time
 !
 ! In Non-Linear NL_bands always equal to SC_bands
 ! ==============================================
 !
 NL_nbands=NL_bands(2)-NL_bands(1)+1
 !
 RT_bands =NL_bands
 RT_nbands=NL_nbands
 !
 call section('+','Initialization')
 !#################################
 !
 call set_real_printed_length(f_length=10,g_length=10)  
 !
 ! Initialize
 !=========
 call NL_initialize(E,k,q)
 !
 ! Switch 
 !========
 call XC_switch()
 !
 ! Dipoles & WF dimensions
 !=========================
 call WF_and_dipole_dimensions(X)
 !
 ! Deallocate qindx_S (used only in previous subroutine)
 ! ========================
 YAMBO_FREE(qindx_S)
 !
 ! QP dimensions
 !================
 call H_QP_table_setup(E)
 !
 ! Parallelization
 ! =======================
 call setup_DIPOLES_parallelization()
 !
 ! Dipoles
 !=========
 !
 ! before loading the WF in R-space I check and/or calculate
 ! the optical collisions that are done in G-space and would
 ! force the reloading of the WFs
 !
 Dipole_approach='Covariant' 
 if(l_use_DIPOLES.or.l_eval_CURRENT) then
    call DIPOLE_driver(E,k,X(1),X(1)%q0)
 else
     if(load_Overlaps()/=0) call DIPOLE_driver(E,k,X(1),X(1)%q0)
 endif
 !
 ! Free memory: qindx_* and unused DIPOLES
 ! =====================================================
 call qindx_free()
 !
 call X_alloc('P_square')
 if(l_use_DIPOLES) then
   call X_alloc('DIP_S')
 else
   if(.not.l_eval_CURRENT) then
     call X_alloc('DIP_R')
     call X_alloc('DIP_P')
   endif
 endif
 !
 ! Non_Linear parallization
 ! ===================================
 call setup_NL_parallelization()
 call PARALLEL_WF_distribute(K_index=PAR_IND_Xk_ibz,CLEAN_UP=.TRUE.)
 call PARALLEL_WF_index( )
 !
 ! WFs loading
 !=============
 !
 wf_ng_save=wf_ng
 wf_ng     =NL_ng
 WF_Go_indx =1
 !
 if(Correlation/=IPA) then
   call WF_load(WF,wf_ng,WF_Go_indx,(/1,NL_bands(2)/),(/1,k%nibz/),space='R',title='-NL')  
 endif
 !
 ! QP-corrections 
 !================
 call QP_apply(NL_bands,E,k,"G",msg_fmt='s')
 !
<<<<<<< HEAD
=======
 ! Generate DIPOLES in all the BZ if required
 !===================
 if(l_use_DIPOLES) call Build_DIP_bz(k,E,X)
 !
>>>>>>> 59004f45
 ! Load Collisions if necessary
 ! ============================
 if(io_COLLs) then
   !      
   ! check if they exist      
   !
   call COLLISIONS_load(.true.)
   !
   eval_dG=l_use_Hxc_collisions
   !
   if(.not.l_use_Hxc_collisions .and. (Correlation==SEX.or.Correlation==HF)) &
&    call error(' HF / SEX need Collisions. Cannot be computed on the fly.')
   !
   ! and load ....
   !
   if(l_use_Hxc_collisions)  call COLLISIONS_load(.false.)
   !
 endif
 !
 ! Allocation
 ! ==================
 call NL_alloc(E) 
 call NL_alloc_k_distributed(E)
 !
 ! Initialization
 ! ==================
 call NL_start_and_restart(E,k,X)
 !
 ! Check if calculation was already done
 ! =====================================
 if(n_freqs_todo==0) return
 !
 ! Initialize IO
 ! ==================
 call NL_databases_IO(0,'write')
 !
 ! Start-Up & Timing
 !===================
 call live_timing('[NL] Frequencies :',PAR_IND_freqs%n_of_elements(PAR_IND_freqs_ID+1)*NE_steps)
 !
 do i_f=1,n_frequencies
   !
   if(.not.PAR_IND_freqs%element_1D(i_f)) cycle
   !
   if(freqs_done(i_f)) then
     call live_timing(steps=NE_steps)
     cycle
   endif
   !
   ! Re-initialization
   ! ================
   V_bands=cZERO
   forall(i1=1:E%nbf) V_bands(i1,i1,:,:)=cONE
   if(WF_sample%ison) V_bands_t = cZERO
   !
   ! Efield
   ! ================
   Efield(1)%frequency=NL_er(1)+real(i_f-1,SP)*NL_estep
   !
   l_dynamics_is_over=.false.
   !
   NE_i_time=0
   N_sample_size=0
   !
   do while(.not.l_dynamics_is_over)
     !
     NE_i_time=NE_i_time+1
     !
     Time=real(NE_i_time-1,SP)*RT_step
     !
     call NL_Hamiltonian(E,k,q,X,Time,NE_i_time,V_bands)
     !
     ! I evaluate current after the Hamiltonian because I need
     ! time-dependent overlaps Sm1_plus, and Sm1_mins
     !
     if(l_eval_CURRENT) call NL_current(k,E,V_bands)
     !
     ! Store Variables
     !
     NL_P_t (NE_i_time,:)=real(RT_P,SP)
     E_ext_t(NE_i_time,:)=E_ext
     E_tot_t(NE_i_time,:)=E_tot
     E_ks_t (NE_i_time,:)=E_ks
     !
     call NL_output(NE_i_time,i_f) 
     !
     call NL_Integrator(E,k,q,X,Integrator,NE_i_time,V_bands)
     !
     call live_timing(steps=1)
     !
     l_dynamics_is_over= (NE_i_time>=NE_steps) .or. stop_now(.false.)
     !
   enddo
   !
   call NL_databases_IO(i_f,'write')
   !
   if(stop_now(.false.)) exit
   !
 enddo
 !
 call live_timing()
 !
 ! Deallocation
 ! ==========================
 !
 wf_ng     = wf_ng_save
 !
 call WF_free(WF)
 call NL_free()
 call X_alloc('DIP_S')
 call X_alloc('DIP_R')
 call X_alloc('DIP_P')
 !
 call set_real_printed_length()
 !
 contains
   !
   subroutine setup_DIPOLES_parallelization()
     use parallel_m,       ONLY:CPU_and_ROLE_strings_save,CPU_and_ROLE_strings_restore,CPU_structure, &
&                               PARALLEL_ENV_uses_default
     use nl_optics,        ONLY:eval_OVERLAPS
     !
     implicit none
     !
     ! Working space
     !
     integer :: n_frequencies_save,NL_bands1_save
     integer :: i_s=8 ! Non-linear environment
     !
     ! Set bands between 1 and NL_bands(2)
     !
     NL_bands1_save  =NL_bands(1)
     NL_bands(1)     =1
     X(1)%ib         =(/1,NL_bands(2)/)
     !
     ! Set n_runs = 1 
     ! Parallelization on frequencies turned off
     !
     n_frequencies_save=n_frequencies
     n_frequencies     =1
     eval_OVERLAPS     =.TRUE.
     !
     ! Save user-defined parallel structure
     ! and force parallelization on k-points (for dipoles and overlaps)
     call CPU_and_ROLE_strings_save()
     !
     !
     ! Erase the user-defined string for non-linear
     ! and force parallelization on k-points
     !
     CPU_structure(i_s)%CPU_string=" "
     CPU_structure(i_s)%ROLE_string=" "
     PARALLEL_ENV_uses_default(i_s)=.true.
     !
     call PARALLEL_global_indexes(E,k,q," ",RESET=.TRUE.,X=X(1))
     call PARALLEL_global_indexes(E,k,q,"Non_Linear",RESET=.FALSE.,X=X(1))
     !
     call CPU_and_ROLE_strings_restore()
     PARALLEL_ENV_uses_default(i_s)=.false.
     !  
     n_frequencies=n_frequencies_save
     NL_bands(1)=NL_bands1_save
     !
   end subroutine setup_DIPOLES_parallelization
   !
   subroutine setup_NL_parallelization
     use nl_optics,        ONLY:eval_OVERLAPS
     implicit none
     !
     ! Restore original number of bands
     !
     X(1)%ib       =(/NL_bands(1),NL_bands(2)/)
     eval_OVERLAPS=.false.
     !
     call PARALLEL_global_indexes(E,k,q," ",RESET=.TRUE.,X=X(1))
     call PARALLEL_global_indexes(E,k,q,"Non_Linear",X=X(1))
     !
   end subroutine setup_NL_parallelization

   !
   integer function load_Overlaps()
     !
     use pars,           ONLY:SP
     use X_m,            ONLY:DIP_S
     use IO_m,           ONLY:io_control,OP_RD_CL,VERIFY,REP
     use electrons,      ONLY:n_sp_pol
     use parallel_m,     ONLY:PAR_IND_Xk_bz,PAR_COM_DIPOLES,PAR_IND_Xk_bz_ID,PP_redux_wait
     !
     implicit none
     !
     ! Word Space
     !
     integer :: ID_S,io_err
     integer, external :: io_Overlaps
     integer :: ik,i_sp_pol
     !
     call X_alloc('DIP_S',(/X(1)%ib(2),X(1)%ib(2),6,k%nbz/))
     DIP_S=cZERO
     !
     io_err=0
     !
     call io_control(ACTION=OP_RD_CL,COM=REP,SEC=(/1/),MODE=VERIFY,ID=ID_S)
     io_err=io_Overlaps(X,ID_S)
     !
     if(io_err==0) then
       call live_timing('[NL] Overlaps loading :',PAR_IND_Xk_bz%n_of_elements(PAR_IND_Xk_bz_ID+1))
       do ik=1,k%nbz
         if (.not.PAR_IND_Xk_bz%element_1D(ik)                   ) cycle
         do i_sp_pol=1,n_sp_pol
           call io_control(ACTION=OP_RD_CL,COM=REP,SEC=(/1+ik+(i_sp_pol-1)*k%nbz/),ID=ID_S)
           io_err=io_err+io_Overlaps(X,ID_S)
         enddo
         call live_timing(steps=1)
       enddo
       !
       call live_timing()
       !
       do i_sp_pol=1,n_sp_pol
         call PP_redux_wait(DIP_S(:,:,:,:,i_sp_pol),COMM=PAR_COM_DIPOLES%COMM)
       enddo
       !
     endif
     !
     load_Overlaps=io_err
     !
   end function load_Overlaps
   !
end subroutine NL_driver<|MERGE_RESOLUTION|>--- conflicted
+++ resolved
@@ -149,13 +149,6 @@
  !================
  call QP_apply(NL_bands,E,k,"G",msg_fmt='s')
  !
-<<<<<<< HEAD
-=======
- ! Generate DIPOLES in all the BZ if required
- !===================
- if(l_use_DIPOLES) call Build_DIP_bz(k,E,X)
- !
->>>>>>> 59004f45
  ! Load Collisions if necessary
  ! ============================
  if(io_COLLs) then
@@ -226,7 +219,7 @@
      !
      Time=real(NE_i_time-1,SP)*RT_step
      !
-     call NL_Hamiltonian(E,k,q,X,Time,NE_i_time,V_bands)
+     call NL_Hamiltonian(E,k,q,X(1),Time,NE_i_time,V_bands)
      !
      ! I evaluate current after the Hamiltonian because I need
      ! time-dependent overlaps Sm1_plus, and Sm1_mins
@@ -242,7 +235,7 @@
      !
      call NL_output(NE_i_time,i_f) 
      !
-     call NL_Integrator(E,k,q,X,Integrator,NE_i_time,V_bands)
+     call NL_Integrator(E,k,q,X(1),Integrator,NE_i_time,V_bands)
      !
      call live_timing(steps=1)
      !
@@ -366,7 +359,7 @@
          if (.not.PAR_IND_Xk_bz%element_1D(ik)                   ) cycle
          do i_sp_pol=1,n_sp_pol
            call io_control(ACTION=OP_RD_CL,COM=REP,SEC=(/1+ik+(i_sp_pol-1)*k%nbz/),ID=ID_S)
-           io_err=io_err+io_Overlaps(X,ID_S)
+           io_err=io_err+io_Overlaps(X(1),ID_S)
          enddo
          call live_timing(steps=1)
        enddo
