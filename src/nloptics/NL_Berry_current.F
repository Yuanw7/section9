!
<<<<<<< HEAD
!        Copyright (C) 2000-2021 the Yambo team
=======
!        Copyright (C) 2018-2020 the Yambo team
>>>>>>> 82ff7ed5
!              http://www.yambo-code.org/ 
!
! Authors (see AUTHORS file for details): CA
! 
! This file is distributed under the terms of the GNU 
! General Public License. You can redistribute it and/or 
! modify it under the terms of the GNU General Public 
! License as published by the Free Software Foundation; 
! either version 2, or (at your option) any later version.
!
! This program is distributed in the hope that it will 
! be useful, but WITHOUT ANY WARRANTY; without even the 
! implied warranty of MERCHANTABILITY or FITNESS FOR A 
! PARTICULAR PURPOSE.  See the GNU General Public License 
! for more details.
!
! You should have received a copy of the GNU General Public 
! License along with this program; if not, write to the Free 
! Software Foundation, Inc., 59 Temple Place - Suite 330,Boston, 
! MA 02111-1307, USA or visit http://www.gnu.org/copyleft/gpl.txt.
!                  
subroutine NL_Berry_current(en,Xk,k_map,V_bands,NL_J)
 !
 ! Evalute current using Eq. D1 of Souza et al. 
 ! PRB 69, 085106 (2004) 
 !
 use pars,           ONLY:SP,cZERO,pi
 use electrons,      ONLY:n_sp_pol,levels,spin_occ
 use R_lattice,      ONLY:bz_samp,bz_map,nXkbz
 use D_lattice,      ONLY:a
 use vec_operate,    ONLY:get_id_perpendicular
 use parallel_m,     ONLY:PAR_COM_Xk_ibz_INDEX,PAR_IND_Xk_ibz,PAR_IND_Xk_bz
 use parallel_int,   ONLY:PP_redux_wait
 use QP_m,           ONLY:QP_nk
 use nl_optics,      ONLY:NL_bands
 use electric,	     ONLY:l_force_SndOrd
 !
 implicit none           
 !
 type(levels),  intent(in)  :: en
 type(bz_samp), intent(in)  :: Xk
 type(bz_map),  intent(in)  :: k_map
 complex(SP),   intent(out) :: NL_J(3)
 complex(SP),   intent(in)  :: V_bands(NL_bands(2),maxval(en%nbf),QP_nk,n_sp_pol)
 !
 ! Work Space
 !
 integer       :: ik,i1,iv,isp,ikbz,Nperpend,id,id2,id3,is
 integer       :: id_red,istep,max_step
 complex(SP)   :: NL_J_red(3)
 complex(SP)   :: VH_bands(NL_bands(2),maxval(en%nbf),Xk%nibz,n_sp_pol)
 complex(SP)   :: V_tilde(maxval(en%nbf),NL_bands(2),2)
 complex(SP)   :: delta_V_tilde(maxval(en%nbf),NL_bands(2),2)
 !
 ! Build the < v_n | H_k | 
 !
 VH_bands=cZERO
 do isp=1,n_sp_pol
   do ik=1,Xk%nibz
     !
     if(.not.PAR_IND_Xk_ibz%element_1D(ik)) cycle
     !
!$omp parallel do default(shared), private(i1)
     do i1=1,NL_bands(2)
       VH_bands(i1,:,ik,isp)=en%E(i1,ik,isp)*conjg(V_bands(i1,:,ik,isp))
     enddo
!$omp end parallel do
     !
   enddo
 enddo
 !
 call PP_redux_wait(VH_bands,COMM=PAR_COM_Xk_ibz_INDEX%COMM)
 !
 NL_J     = cZERO
 NL_J_red = cZERO
 !
 if (n_sp_pol==2) call error("NL_Berry_current not coded for n_sp_pol==2")
 !
 isp  =1
 !
 ! Calculate | \der_k v_k> and make the product < v_k | H_k | \der_k v_k >
 !
 do id_red=1,3
   !
   if(k_map%max_kdir(id_red)/=1) then   
     !
     call get_id_perpendicular(id_red,id2,id3)
     !
     Nperpend=k_map%max_kdir(id2)*k_map%max_kdir(id3)       
     !
     max_step=1
! 
!    Using higher order for the k-derivative gives a worst result
!    when compared with dP/dt for this reason this line is commented
!
!    if(k_map%max_kdir(id_red)>=6.and..not.l_force_SndOrd) max_step=2
!
     !
     do ikbz=1,nXkbz
       !
       if(.not.PAR_IND_Xk_bz%element_1D(ikbz)) cycle
       !
       do istep=1,max_step
         call Build_tilde_vbands(en,Xk,ikbz,isp,istep,id_red,V_bands(:,:en%nbf(isp),:,isp),V_tilde)
         delta_V_tilde(:,:,istep)=(V_tilde(:,:,1)-V_tilde(:,:,2))/dble(istep)
       enddo
       !
       ik = Xk%sstar(ikbz,1)
       !
       if(max_step==1) then
         do iv=1,en%nbf(isp)
           NL_J_red(id_red)=NL_J_red(id_red)+sum(VH_bands(:,iv,ik,isp)*delta_V_tilde(iv,:,1))
         enddo
       elseif(max_step==2) then
         do iv=1,en%nbf(isp)
           NL_J_red(id_red)=NL_J_red(id_red)+sum(VH_bands(:,iv,ik,isp)*(4._SP*delta_V_tilde(iv,:,1)-delta_V_tilde(iv,:,2)))/3._SP
         enddo
       endif
       !
     enddo
     !
   endif
   !
   ! Notice that the 2.0 originates from H i\der_k +i \der_k H = 2 * Re[H i\der_k]
   !
   NL_J_red(id_red)=2.0*spin_occ*real(NL_J_red(id_red),SP)/dble(Nperpend)
   !
 enddo
 !
 call PP_redux_wait(NL_J_red,COMM=PAR_COM_Xk_ibz_INDEX%COMM)
 !  
 ! Transform in cartesian coordinates
 ! 
!$omp parallel do default(shared), private(i1)
 do id=1,3
   NL_J(id)=-sum(NL_J_red(:)*a(:,id))/(4.0*pi)
 enddo
!$omp end parallel do
 !
end subroutine NL_Berry_current<|MERGE_RESOLUTION|>--- conflicted
+++ resolved
@@ -1,9 +1,5 @@
 !
-<<<<<<< HEAD
-!        Copyright (C) 2000-2021 the Yambo team
-=======
 !        Copyright (C) 2018-2020 the Yambo team
->>>>>>> 82ff7ed5
 !              http://www.yambo-code.org/ 
 !
 ! Authors (see AUTHORS file for details): CA
