--- conflicted
+++ resolved
@@ -53,13 +53,8 @@
  !
  ! A : Current
  !
-<<<<<<< HEAD
  call NL_average_operator(V_VALUE=NL_J(4:6), V_MATRIX=DIP_v(:,NL_bands(1):NL_bands(2),NL_bands(1):NL_bands(2),:,:),  &
-     &  V_bands=V_input,k=k,en=E,TRANS=.TRUE.,nK_mem=k%nibz)
-=======
- call NL_average_operator(V_VALUE=NL_J(4:6), V_MATRIX=DIP_P(:,NL_bands(1):NL_bands(2),NL_bands(1):NL_bands(2),:,:),  &
      &  V_bands=V_input,k=k,en=E,TRANS=.TRUE.,nK_mem=PAR_Xk_nibz)
->>>>>>> 8a6f4760
  !
  if(trim(global_gauge)=='velocity') then
    !
