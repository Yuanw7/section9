--- conflicted
+++ resolved
@@ -37,11 +37,7 @@
  use fields,         ONLY:A_ext
  use X_m,            ONLY:global_gauge
  use DIPOLES,        ONLY:DIP_P
-<<<<<<< HEAD
- use nl_optics,      ONLY:NL_J,NL_bands,l_use_DIPOLES
-=======
  use nl_optics,      ONLY:NL_bands,l_use_DIPOLES
->>>>>>> c2c68e54
  use QP_m,           ONLY:QP_nk
  use interfaces,     ONLY:NL_average_operator
  !
