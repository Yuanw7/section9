--- conflicted
+++ resolved
@@ -38,11 +38,8 @@
  use RT_control,     ONLY:SETUP_RT_IO_type,JPC_RT_IO_t
  use nl_optics,      ONLY:l_use_DIPOLES,EULER,EULEREXP,RK2,RK4,RK2EXP,RK4EXP,HEUN,INVINT,Integrator,CRANK_NICOLSON, &
 &                         NL_damping,NL_correlation,Correlation,NL_er,NL_estep,n_frequencies,IPA,TDDFT,HARTREE,LRC,JGM, &
-<<<<<<< HEAD
-&                         LRCW,SEX,HF,eval_dG,eval_COLLISIONS,NL_bands,NL_verb_name,VERB_HIGH,VERB_LOW,NL_verbosity
-=======
-&                         LRCW,SEX,HF,eval_dG,eval_COLLISIONS,NL_bands,n_order,WF_sample,NL_set_WF_sample,NL_INIT_WF_sample
->>>>>>> c58ee79c
+&                         LRCW,SEX,HF,eval_dG,eval_COLLISIONS,NL_bands,NL_verb_name,VERB_HIGH,VERB_LOW,NL_verbosity, &
+&                         n_order,WF_sample,NL_set_WF_sample,NL_INIT_WF_sample
  use electric,       ONLY:l_force_SndOrd
  use parser_m,       ONLY:parser
  !
