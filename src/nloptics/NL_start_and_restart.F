!
!
!        Copyright (C) 2000-2019 the YAMBO team
!              http://www.yambo-code.org
!
! Authors (see AUTHORS file for details): AM,CA
! 
! This file is distributed under the terms of the GNU 
! General Public License. You can redistribute it and/or 
! modify it under the terms of the GNU General Public 
! License as published by the Free Software Foundation; 
! either version 2, or (at your option) any later version.
!
! This program is distributed in the hope that it will 
! be useful, but WITHOUT ANY WARRANTY; without even the 
! implied warranty of MERCHANTABILITY or FITNESS FOR A 
! PARTICULAR PURPOSE.  See the GNU General Public License 
! for more details.
!
! You should have received a copy of the GNU General Public 
! License along with this program; if not, write to the Free 
! Software Foundation, Inc., 59 Temple Place - Suite 330,Boston, 
! MA 02111-1307, USA or visit http://www.gnu.org/copyleft/gpl.txt.
!
subroutine NL_start_and_restart(E,k,Dip)
 !
 ! This subroutine initialize some variables and 
 ! restart from a previous NL calculation
 !
 ! [1] Initialize the Vbands and potentials
 ! [2] Build Ho
 ! [3] RESTART from a previous run
 ! [4] Initialize the bare Hartree and XC
 ! [5] Initialize the fields
 !
 use pars,           ONLY:cZERO,rZERO,cONE
 use com,            ONLY:msg,error
 use electrons,      ONLY:levels,n_sp_pol
<<<<<<< HEAD
 use real_time,      ONLY:rho_reference
 use R_lattice,      ONLY:bz_samp,k_map
=======
 use real_time,      ONLY:rho_reference,RT_P
 use R_lattice,      ONLY:bz_samp
>>>>>>> f7f62ee9
 use X_m,            ONLY:X_t
 use DIPOLES,        ONLY:DIPOLE_t
 use hamiltonian,    ONLY:V_hartree_sc,V_xc_sc,H_nl_sc,rho_n
 use X_m,            ONLY:X_t 
 use xc_functionals, ONLY:V_xc,XC_potential_driver
 use QP_m,           ONLY:QP_nk
 use global_XC,      ONLY:WF_kind,WF_xc_functional
 use fields,         ONLY:A_tot,A_ext,A_vecpot_reset
 use parallel_m,     ONLY:master_cpu
 use nl_optics,      ONLY:Correlation,IPA,E_full,full_rho,V_bands,TDDFT,n_freqs_todo,NL_LRC_alpha,NL_bands, &
&                         V_xc_0,NL_initial_P,l_use_DIPOLES,n_frequencies,freqs_done,JGM,E_xc_0,I_relax,l_use_DIPOLES, &
&                         VAL_BANDS,l_eval_CURRENT,NL_initial_J,NL_P
 use IO_m,           ONLY:OP_RD_CL,io_control,NONE,file_is_present,VERIFY
 use parallel_m,     ONLY:PP_redux_wait
 use stderr,         ONLY:intc
 use IO_m,           ONLY:IO_and_Messaging_switch
 use collision_ext,  ONLY:COLLISIONS_have_HARTREE
 !
#include<memory.h>
 !
 type(levels)      :: E
 type(bz_samp)     :: k
 type(DIPOLE_t)    :: Dip
 !type(X_t)         :: X
 !
 ! Working space
 !
 integer :: i1,ib,i_f
 integer :: ID,io_NonLinear
 integer, external::io_NL
 !
 !
 ! Initialize the Gf and potentials
 !==================================
 rho_reference     =rZERO
 if(allocated(full_rho))        full_rho    =rZERO
 if(allocated(V_xc_sc))         V_xc_sc     =rZERO
 if(allocated(V_hartree_sc))    V_hartree_sc=rZERO
 H_nl_sc           =cZERO
 I_relax           =cZERO
 V_bands           =cZERO
 !
 if(NL_bands(2)<=E%nbf.or.NL_bands(1)>E%nbf) &
     & call error(" Wrong bands range!")
 !
 forall(i1=1:E%nbf) V_bands(i1,i1,:,:)=cONE
 !
 if(Correlation/=IPA.and..not.COLLISIONS_have_HARTREE) then
   !  
   call NL_build_valence_bands(E,V_bands,VAL_BANDS,1)
   call el_density_vbands(E,k,full_rho,VAL_BANDS)
   !
   call NL_build_valence_bands(E,V_bands,VAL_BANDS,NL_bands(1))
   call el_density_vbands(E,k,rho_reference,VAL_BANDS)
   !
   rho_n=full_rho
   !
 endif
 !
 ! Fields
 !=====================
 call A_vecpot_reset(A_tot)
 call A_vecpot_reset(A_ext)
 !
 if(Correlation==TDDFT.and..not.COLLISIONS_have_HARTREE) then
   !
   ! Calculate V_xc
   !
   call IO_and_Messaging_switch("-report -log -io_in -io_out",CONDITION=master_cpu)
   call XC_potential_driver(E,k,WF_KIND,WF_xc_functional,1)
   call IO_and_Messaging_switch("+report +log +io_in +io_out")
   V_xc_0=V_xc
   !       
 endif
 !
 if(Correlation==JGM) then
   NL_P=cZERO
   call EXC_macroscopic_JGM(E,NL_P(1:3),rho_n,E_xc_0,V_xc_0)
   call msg('sr',' JGM initial alpha :',NL_LRC_alpha)
 endif
 !
 ! Apply QP Corrections
 ! ====================
 do ib=NL_bands(1),NL_bands(2)
   E_full(ib,1:QP_nk,1:n_sp_pol)=E%E(ib,1:QP_nk,1:n_sp_pol)
 enddo
 !
 do ib=1,NL_bands(1)-1
   E_full(ib,1:QP_nk,1:n_sp_pol)=E_full(ib,1:QP_nk,1:n_sp_pol) &
& -E_full(NL_bands(1),1:QP_nk,1:n_sp_pol)+E%E(NL_bands(1),1:QP_nk,1:n_sp_pol)
 enddo
 !
 ! Evaluate Initial Polarization
 ! ====================================
 !
 if(.not.l_use_DIPOLES) then
   call POLARIZATION_output(E,k,Dip)
 endif
 !
 call DIP_polarization(E,k,V_bands,NL_initial_P(4:6))
 !
 if(.not.l_use_DIPOLES) then
   !   
   ! This subroutine update also the Sm1_plus,Sm1_minus and All_S_det matrices
   call Berry_Polarization_NEQ(E,k,V_bands,NL_initial_P(1:3))
   !
 else
   NL_initial_P(1:3)=NL_initial_P(4:6)
 endif
 !
 if(l_eval_CURRENT) call NL_current(k,E,V_bands,NL_initial_J)
 !
 call msg('r','')
 call msg('r',' * * * Non-linear dynamics parameters * * * ')
 call msg('r','============================================')
 call msg('r ',' Initial Polarization      :',real(NL_initial_P(1:3)))
 call msg('r ',' Initial <Dip_x/y/z>       :',real(NL_initial_P(4:6)))
 if(l_eval_CURRENT) then
   call msg('r ',' Initial Current         :',real(NL_initial_J(1:3)))
   call msg('r ',' Initial <v>=<[Hloc,r]>  :',real(NL_initial_J(4:6)))
 endif
 !
 ! Restart
 ! ====================================
 YAMBO_ALLOC(freqs_done,(n_frequencies))
 !
 freqs_done=.false.
 !
 if(master_cpu) then
   !      
   call io_control(ACTION=OP_RD_CL,COM=NONE,SEC=(/1/),MODE=VERIFY,ID=ID)
   io_NonLinear=io_NL(ID)
   !
   if(io_NonLinear==0) then
     do i_f=1,n_frequencies
        if(file_is_present('Nonlinear_fragment_'//intc(i_f))) freqs_done(i_f)=.true.
     enddo                                                                    
    endif
    !
 endif
 !
 call PP_redux_wait(freqs_done,imode=3)
 !
 n_freqs_todo=n_frequencies-count(freqs_done)
 if(n_freqs_todo/=n_frequencies) call msg('s','RESTART, remaining frequencies: ',n_freqs_todo)
 !
end subroutine NL_start_and_restart
<|MERGE_RESOLUTION|>--- conflicted
+++ resolved
@@ -36,13 +36,8 @@
  use pars,           ONLY:cZERO,rZERO,cONE
  use com,            ONLY:msg,error
  use electrons,      ONLY:levels,n_sp_pol
-<<<<<<< HEAD
  use real_time,      ONLY:rho_reference
- use R_lattice,      ONLY:bz_samp,k_map
-=======
- use real_time,      ONLY:rho_reference,RT_P
  use R_lattice,      ONLY:bz_samp
->>>>>>> f7f62ee9
  use X_m,            ONLY:X_t
  use DIPOLES,        ONLY:DIPOLE_t
  use hamiltonian,    ONLY:V_hartree_sc,V_xc_sc,H_nl_sc,rho_n
