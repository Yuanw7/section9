!
!
!        Copyright (C) 2000-2018 the YAMBO team
!              http://www.yambo-code.org
!
! Authors (see AUTHORS file for details): AM,CA
! 
! This file is distributed under the terms of the GNU 
! General Public License. You can redistribute it and/or 
! modify it under the terms of the GNU General Public 
! License as published by the Free Software Foundation; 
! either version 2, or (at your option) any later version.
!
! This program is distributed in the hope that it will 
! be useful, but WITHOUT ANY WARRANTY; without even the 
! implied warranty of MERCHANTABILITY or FITNESS FOR A 
! PARTICULAR PURPOSE.  See the GNU General Public License 
! for more details.
!
! You should have received a copy of the GNU General Public 
! License along with this program; if not, write to the Free 
! Software Foundation, Inc., 59 Temple Place - Suite 330,Boston, 
! MA 02111-1307, USA or visit http://www.gnu.org/copyleft/gpl.txt.
!
subroutine NL_start_and_restart(E,k,Dip)
 !
 ! This subroutine initialize some variables and 
 ! restart from a previous NL calculation
 !
 ! [1] Initialize the Vbands and potentials
 ! [2] Build Ho
 ! [3] RESTART from a previous run
 ! [4] Initialize the bare Hartree and XC
 ! [5] Initialize the fields
 !
 use pars,           ONLY:cZERO,rZERO,cONE,SP,LP
 use com,            ONLY:msg,error
 use electrons,      ONLY:levels,n_sp_pol
 use real_time,      ONLY:rho_reference,RT_P
 use R_lattice,      ONLY:bz_samp,k_map
 use X_m,            ONLY:X_t
 use DIPOLES,        ONLY:DIP_P,DIPOLE_t
 use hamiltonian,    ONLY:V_hartree_sc,V_xc_sc,H_nl_sc,rho_n
 use X_m,            ONLY:X_t 
 use xc_functionals, ONLY:V_xc,XC_potential_driver
 use QP_m,           ONLY:QP_nk
 use global_XC,      ONLY:WF_kind,WF_xc_functional
 use fields,         ONLY:A_tot,A_ext,A_vecpot_reset
 use parallel_m,     ONLY:master_cpu
 use nl_optics,      ONLY:Correlation,IPA,E_full,full_rho,V_bands,TDDFT,n_freqs_todo,NL_LRC_alpha,Alpha_ED,NL_bands, &
&                         V_xc_0,NL_initial_P,l_use_DIPOLES,n_frequencies,freqs_done,JGM,E_xc_0,I_relax,l_use_DIPOLES, &
&                         VAL_BANDS,l_eval_CURRENT,NL_initial_J
 use IO_m,           ONLY:OP_RD_CL,io_control,NONE,file_is_present,VERIFY
 use parallel_m,     ONLY:PAR_IND_freqs,PP_redux_wait
 use stderr,         ONLY:intc
 use IO_m,           ONLY:IO_and_Messaging_switch
 use interfaces,     ONLY:NL_average_operator
 !
#include<memory.h>
 !
 type(levels)      :: E
 type(bz_samp)     :: k
 type(DIPOLE_t)    :: Dip
 !type(X_t)         :: X
 !
 ! Working space
 !
 integer :: i1,ib,i_f
 integer :: ID,io_NonLinear
 integer, external::io_NL
 !
 !
 ! Initialize the Gf and potentials
 !==================================
 rho_reference     =rZERO
 if(allocated(full_rho))        full_rho    =rZERO
 if(allocated(V_xc_sc))         V_xc_sc     =rZERO
 if(allocated(V_hartree_sc))    V_hartree_sc=rZERO
 H_nl_sc           =cZERO
 I_relax           =cZERO
 V_bands           =cZERO
 !
 if(NL_bands(2)<=E%nbf.or.NL_bands(1)>E%nbf) &
     & call error(" Wrong bands range!")
 !
 forall(i1=1:E%nbf) V_bands(i1,i1,:,:)=cONE
 !
 if(Correlation/=IPA) then
   !  
   call NL_build_valence_bands(E,V_bands,VAL_BANDS,1)
   call el_density_vbands(E,k,full_rho,VAL_BANDS)
   !
   call NL_build_valence_bands(E,V_bands,VAL_BANDS,NL_bands(1))
   call el_density_vbands(E,k,rho_reference,VAL_BANDS)
   !
   rho_n=full_rho
   !
 endif
 !
 ! Fields
 !=====================
 call A_vecpot_reset(A_tot)
 call A_vecpot_reset(A_ext)
 !
 if(Correlation==TDDFT) then
   !
   ! Calculate V_xc
   !
   call IO_and_Messaging_switch("-report -log -io_in -io_out",CONDITION=master_cpu)
   call XC_potential_driver(E,k,WF_KIND,WF_xc_functional,1)
   call IO_and_Messaging_switch("+report +log +io_in +io_out")
   V_xc_0=V_xc
   !       
 endif
 !
 if(Correlation==JGM) then
   RT_P=cZERO
   call EXC_macroscopic_JGM(E,RT_P,rho_n,E_xc_0,V_xc_0)
   call msg('sr',' JGM initial alpha :',NL_LRC_alpha)
 endif
 !
 ! Apply QP Corrections
 ! ====================
 do ib=NL_bands(1),NL_bands(2)
   E_full(ib,1:QP_nk,1:n_sp_pol)=E%E(ib,1:QP_nk,1:n_sp_pol)
 enddo
 !
 do ib=1,NL_bands(1)-1
   E_full(ib,1:QP_nk,1:n_sp_pol)=E_full(ib,1:QP_nk,1:n_sp_pol) &
& -E_full(NL_bands(1),1:QP_nk,1:n_sp_pol)+E%E(NL_bands(1),1:QP_nk,1:n_sp_pol)
 enddo
 !
 ! Evaluate Initial Polarization
 ! ====================================
 !
 if(.not.l_use_DIPOLES) then
<<<<<<< HEAD
   if(.not.allocated(k_map%k_map_dir)) call k_map_nearest_by_dir(k,k_map)
   if(.not.allocated(k%k_table))       call k_build_up_BZ_tables(k)
=======
>>>>>>> c2c68e54
   call POLARIZATION_output(E,k,Dip)
 endif
 !
 if(l_use_DIPOLES) then
   call DIP_polarization(E,k,V_bands,NL_initial_P)
 else
   ! This subroutine update also the Sm1_plus,Sm1_minus and All_S_det matrices
   call Berry_Polarization_NEQ(E,k,V_bands,NL_initial_P)
   !
 endif
 !
 if(l_eval_CURRENT) call NL_current(k,E,V_bands,NL_initial_J)
 !
 call msg('r','')
 call msg('r',' * * * Non-linear dynamics parameters * * * ')
 call msg('r','============================================')
 call msg('r ',' Initial Polarization      :',real(NL_initial_P))
 if(l_eval_CURRENT) then
   call msg('r ',' Initial Current         :',real(NL_initial_J(1:3)))
   call msg('r ',' Initial <v>=<[Hloc,r]>  :',real(NL_initial_J(4:6)))
 endif
 !
 ! Restart
 ! ====================================
 YAMBO_ALLOC(freqs_done,(n_frequencies))
 !
 freqs_done=.false.
 !
 if(master_cpu) then
   !      
   call io_control(ACTION=OP_RD_CL,COM=NONE,SEC=(/1/),MODE=VERIFY,ID=ID)
   io_Nonlinear=io_NL(ID)
   !
   if(io_Nonlinear==0) then
     do i_f=1,n_frequencies
        if(file_is_present('Nonlinear_fragment_'//intc(i_f))) freqs_done(i_f)=.true.
     enddo                                                                    
    endif
    !
 endif
 !
 call PP_redux_wait(freqs_done,imode=3)
 !
 n_freqs_todo=n_frequencies-count(freqs_done)
 if(n_freqs_todo/=n_frequencies) call msg('s','RESTART, remaining frequencies: ',n_freqs_todo)
 !
end subroutine NL_start_and_restart
<|MERGE_RESOLUTION|>--- conflicted
+++ resolved
@@ -134,11 +134,6 @@
  ! ====================================
  !
  if(.not.l_use_DIPOLES) then
-<<<<<<< HEAD
-   if(.not.allocated(k_map%k_map_dir)) call k_map_nearest_by_dir(k,k_map)
-   if(.not.allocated(k%k_table))       call k_build_up_BZ_tables(k)
-=======
->>>>>>> c2c68e54
    call POLARIZATION_output(E,k,Dip)
  endif
  !
