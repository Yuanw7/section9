!
!        Copyright (C) 2000-2018 the YAMBO team
!              http://www.yambo-code.org
!
! Authors (see AUTHORS file for details): MG CA
! 
! This file is distributed under the terms of the GNU 
! General Public License. You can redistribute it and/or 
! modify it under the terms of the GNU General Public 
! License as published by the Free Software Foundation; 
! either version 2, or (at your option) any later version.
!
! This program is distributed in the hope that it will 
! be useful, but WITHOUT ANY WARRANTY; without even the 
! implied warranty of MERCHANTABILITY or FITNESS FOR A 
! PARTICULAR PURPOSE.  See the GNU General Public License 
! for more details.
!
! You should have received a copy of the GNU General Public 
! License along with this program; if not, write to the Free 
! Software Foundation, Inc., 59 Temple Place - Suite 330,Boston, 
! MA 02111-1307, USA or visit http://www.gnu.org/copyleft/gpl.txt.
!
subroutine NL_Hamiltonian(E,k,q,X,Time,i_time,V_bands)
 !
 ! The subroutine calculate Ho + V + Sigma and the fields E_tot, E_ext, E_ks
 !
 !   H_k=Ho_k+U_k+ V_k^H-V_k^H[rho_ref]+V_xc[rho]
 !
 use pars,           ONLY:SP,cZERO,pi,cONE
 use units,          ONLY:SPEED_OF_LIGHT
 use electrons,      ONLY:levels,n_sp_pol,n_spinor
 use R_lattice,      ONLY:bz_samp
 use zeros,          ONLY:zero_dfl
 use drivers,        ONLY:l_use_Hxc_collisions
 use hamiltonian,    ONLY:V_hartree_SC,V_xc_SC,rho_n,H_nl_sc
 use QP_m,           ONLY:QP_nk
 use X_m,            ONLY:X_t
 use fields,         ONLY:A_ext,A_tot,Efield
 use real_time,      ONLY:eval_DFT,eval_HARTREE,l_RT_induced_field,rho_reference,&
&                         Ho_plus_Sigma,RT_P,Phase_LifeTime,RT_Vnl_xc,RT_nbands         
 use wave_func,      ONLY:WF
 use xc_functionals, ONLY:V_xc,XC_potential_driver
 use nl_optics,      ONLY:Correlation,V_xc_0,full_rho,IPA,E_full,LRC,JGM,LRCW,l_use_DIPOLES,NL_LRC_alpha,   &
&                         NL_initial_P,E_tot,E_ext,E_ks,E_xc_0,I_relax,Alpha_ED,dG,eval_dG,NL_bands
 use global_XC,      ONLY:WF_kind,WF_xc_functional 
 use parallel_m,     ONLY:PP_redux_wait,PAR_IND_Xk_ibz,PAR_COM_Xk_ibz_INDEX
 use wrapper_omp,    ONLY:V_by_V_plus_V_omp
#if defined _TIMING
 use timing_m,       ONLY:timing
#endif
 !
 implicit none
 !
 type(levels),  intent(in)    :: E
 type(bz_samp), intent(in)    :: k,q
 real(SP),      intent(in)    :: Time
 type(X_t),     intent(in)    :: X
 complex(SP),   intent(in)    :: V_bands(NL_bands(2),E%nbf,QP_nk,n_sp_pol)
 integer,       intent(in)    :: i_time
 !
 ! Working Space
 !
 integer     :: ik,i_sp_pol,is,i1
 complex(SP) :: E_vec_pot(3),E_xc_pot(3)
 real :: alpha_
 !
#if defined _TIMING
 call timing('NL Hamiltonian',OPR='start')
#endif
 !
 if(.not.l_use_Hxc_collisions) then
 !
 if(eval_HARTREE .or.  eval_DFT) call el_density_vbands(E,k,rho_n,V_bands,NL_bands(1))
 !
 if(eval_HARTREE) call V_Hartree(rho_n-rho_reference,V_hartree_sc)
 !
 ! I reconstruct the full density if necessary because both TDDFT 
 ! and JGM are not linear in rho_n and require the full density
 ! 
 if(NL_bands(1)>1) rho_n=full_rho+rho_n-rho_reference
 !
 if(eval_DFT) then
   !
   ! Reconstruct the full density
   !
   call XC_potential_driver(E,k,WF_KIND,WF_xc_functional,1)
   V_xc_sc=V_xc-V_xc_0
   !
 else
   V_xc_sc=cZERO
 endif
 !
 endif
 !
 ! Evaluate the Polarization 
 ! ===================================================================
 !
 if(l_use_DIPOLES) then
   call DIP_polarization(E,k,V_bands,RT_P)
 else
   ! This subroutine update also the Sm1_plus,Sm1_minus and All_S_det matrices
#if defined _TIMING
 call timing('NL Hamiltonian',OPR='stop')
#endif
   call Berry_Polarization_NEQ(E,k,V_bands,RT_P)
#if defined _TIMING
 call timing('NL Hamiltonian',OPR='start')
#endif
   !
 endif
 !
 RT_P=RT_P-NL_initial_P ! Subtract the initial polarization
 !
 ! Evaluate the external/total field
 !=================================
 !
 call RT_Ext_fields(A_ext,Time)
 !
 A_tot=A_ext
 !
 E_ext=-A_ext%vecpot_vel/SPEED_OF_LIGHT
 !
 E_tot=E_ext
 E_ks =E_ext
 !
 if( (Correlation==LRC.or.Correlation==JGM.or.l_RT_induced_Field.or.Correlation==LRCW) .and. .not.l_use_Hxc_collisions) then
    !
    ! Evaluate the induced field and/or the LRC correction
    !
    E_vec_pot=-A_ext%vecpot_vel/SPEED_OF_LIGHT
    !
    if(l_RT_induced_Field) E_vec_pot=E_vec_pot - 4.0*pi*RT_P
    !
    E_tot=E_vec_pot
    !
    if(Correlation==LRCW) then !This can be calculated once for each frequency, but I did not want to mess up NL_driver (MG)
      alpha_ = NL_LRC_alpha 
      if (Efield(1)%ef_name=='SOFTSIN'.or.Efield(1)%ef_name=='SIN') &
      &     alpha_  = Alpha_ED(E,Efield(1)%frequency(1))
           E_vec_pot=E_vec_pot + alpha_*RT_P
    endif
    !
    if(Correlation==LRC)   E_vec_pot=E_vec_pot + NL_LRC_alpha*RT_P
    if(Correlation==JGM) then
      call EXC_macroscopic_JGM(E,RT_P,rho_n,E_xc_pot,V_xc_sc)
      E_vec_pot=E_vec_pot +  E_xc_pot - E_xc_0
    end if
    !
    E_ks=E_vec_pot
    !
    A_tot%vecpot_vel=-E_vec_pot*SPEED_OF_LIGHT
    !
 endif
 !
 ! Evaluate the G_lesser if using TD-SEX or TD-HF and than add COLLISIONS
 ! ======================================================
 if(eval_dG)              call NL_build_dG_lesser(E,V_bands,dG)
 if(l_use_Hxc_collisions) call COLLISIONS_compose_nl(dG)
 !
 ! Build the Hamiltonian
 ! =====================
 !
 Ho_plus_Sigma=cZERO
 I_relax      =cZERO
 !
 do i_sp_pol=1,n_sp_pol
   !
   do ik=1,QP_nk
     !
     if (.not.PAR_IND_Xk_ibz%element_1D(ik)) cycle
     !
     ! Here I fill H_nl_sc with...
     !
     H_nl_sc=cZERO
     !
     ! Correlation part Hartree + TDDFT
     ! ================================
     !
     if(Correlation/=IPA .and. .not.l_use_Hxc_collisions) then
       !  
       if(n_spinor==1) then
          if (eval_Hartree.or.eval_DFT) call V_real_space_to_H(ik,i_sp_pol,V_hartree_sc+V_xc_sc,H_nl_sc,WF,'def')
       elseif (n_spinor==2) then
          if (eval_Hartree) call V_real_space_to_H(ik,i_sp_pol,V_hartree_sc,H_nl_sc,WF,'def')
          if (eval_DFT) call V_real_space_to_H(ik,i_sp_pol,V_xc_sc,H_nl_sc,WF,'xc ')
       endif
       !
     endif
     !
     ! Add Ho = T+V_ion+V_h+V_xc
     !==================
     !
     forall(i1=NL_bands(1):NL_bands(2)) H_nl_sc(i1,i1)=H_nl_sc(i1,i1)+E_full(i1,ik,i_sp_pol) 
     !
     if(l_use_DIPOLES) then
       !    
       call RT_apply_field(ik,i_sp_pol,H_nl_sc,A_tot)
       !
     else
       !
       ! Use Sm1_plus, Sm1_minus and V_bands to build the W operator
       !
       call  Build_W_operator(V_bands,E,k,A_tot,ik,i_sp_pol,H_nl_sc)
       !
     endif                                                         
     !
     !
<<<<<<< HEAD
     ! GPL_EXCLUDE_START
     !
     if(l_use_Hxc_collisions) then
       call V_by_V_plus_V_omp(RT_nbands,cONE,RT_Vnl_xc(NL_bands(1):NL_bands(2),NL_bands(1):NL_bands(2),ik,i_sp_pol),&
&                                              H_nl_sc(NL_bands(1):NL_bands(2),NL_bands(1):NL_bands(2)))
  
     endif
     !
     ! GPL_EXCLUDE_END
     !
     ! Damping: NL_damping fills the I_relax matrix 
     ! ================================================
     call NL_damping(E,V_bands,ik,i_sp_pol)
     !
     ! Store the Hamiltonian
     ! =====================
     Ho_plus_Sigma(NL_bands(1):NL_bands(2),NL_bands(1):NL_bands(2),ik,i_sp_pol)= &
&          H_nl_sc(NL_bands(1):NL_bands(2),NL_bands(1):NL_bands(2))
     !
   enddo  !---- loop on k-point
=======
   endif                                                         
   !
   if(l_use_Hxc_collisions) then
     call V_by_V_plus_V_omp(RT_nbands,cONE,RT_Vnl_xc(NL_bands(1):NL_bands(2),NL_bands(1):NL_bands(2),ik,i_sp_pol),&
&                                            H_nl_sc(NL_bands(1):NL_bands(2),NL_bands(1):NL_bands(2)))

   endif
   !
   ! Damping: NL_damping fills the I_relax matrix 
   ! ================================================
   call NL_damping(E,V_bands,ik,i_sp_pol)
   !
   ! Store the Hamiltonian
   ! =====================
   Ho_plus_Sigma(NL_bands(1):NL_bands(2),NL_bands(1):NL_bands(2),ik,i_sp_pol)= &
&        H_nl_sc(NL_bands(1):NL_bands(2),NL_bands(1):NL_bands(2))
>>>>>>> 38c20665
   !
 enddo
 !
 call PP_redux_wait(Ho_plus_Sigma,COMM=PAR_COM_Xk_ibz_INDEX%COMM ) 
 !
 if(Phase_LifeTime<zero_dfl) call PP_redux_wait(I_relax,COMM=PAR_COM_Xk_ibz_INDEX%COMM ) 
 !
#if defined _TIMING
 call timing('NL Hamiltonian',OPR='stop')
#endif
 !
end subroutine NL_Hamiltonian
<|MERGE_RESOLUTION|>--- conflicted
+++ resolved
@@ -26,7 +26,7 @@
  ! The subroutine calculate Ho + V + Sigma and the fields E_tot, E_ext, E_ks
  !
  !   H_k=Ho_k+U_k+ V_k^H-V_k^H[rho_ref]+V_xc[rho]
- !
+ !                                        
  use pars,           ONLY:SP,cZERO,pi,cONE
  use units,          ONLY:SPEED_OF_LIGHT
  use electrons,      ONLY:levels,n_sp_pol,n_spinor
@@ -205,8 +205,8 @@
        !
      endif                                                         
      !
-     !
-<<<<<<< HEAD
+     call  Build_W_operator(V_bands,E,k,A_tot,ik,i_sp_pol,H_nl_sc)
+     !
      ! GPL_EXCLUDE_START
      !
      if(l_use_Hxc_collisions) then
@@ -227,24 +227,6 @@
 &          H_nl_sc(NL_bands(1):NL_bands(2),NL_bands(1):NL_bands(2))
      !
    enddo  !---- loop on k-point
-=======
-   endif                                                         
-   !
-   if(l_use_Hxc_collisions) then
-     call V_by_V_plus_V_omp(RT_nbands,cONE,RT_Vnl_xc(NL_bands(1):NL_bands(2),NL_bands(1):NL_bands(2),ik,i_sp_pol),&
-&                                            H_nl_sc(NL_bands(1):NL_bands(2),NL_bands(1):NL_bands(2)))
-
-   endif
-   !
-   ! Damping: NL_damping fills the I_relax matrix 
-   ! ================================================
-   call NL_damping(E,V_bands,ik,i_sp_pol)
-   !
-   ! Store the Hamiltonian
-   ! =====================
-   Ho_plus_Sigma(NL_bands(1):NL_bands(2),NL_bands(1):NL_bands(2),ik,i_sp_pol)= &
-&        H_nl_sc(NL_bands(1):NL_bands(2),NL_bands(1):NL_bands(2))
->>>>>>> 38c20665
    !
  enddo
  !
