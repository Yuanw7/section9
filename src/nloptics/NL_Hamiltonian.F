!
!        Copyright (C) 2000-2018 the YAMBO team
!              http://www.yambo-code.org
!
! Authors (see AUTHORS file for details): MG CA
! 
! This file is distributed under the terms of the GNU 
! General Public License. You can redistribute it and/or 
! modify it under the terms of the GNU General Public 
! License as published by the Free Software Foundation; 
! either version 2, or (at your option) any later version.
!
! This program is distributed in the hope that it will 
! be useful, but WITHOUT ANY WARRANTY; without even the 
! implied warranty of MERCHANTABILITY or FITNESS FOR A 
! PARTICULAR PURPOSE.  See the GNU General Public License 
! for more details.
!
! You should have received a copy of the GNU General Public 
! License along with this program; if not, write to the Free 
! Software Foundation, Inc., 59 Temple Place - Suite 330,Boston, 
! MA 02111-1307, USA or visit http://www.gnu.org/copyleft/gpl.txt.
!
subroutine NL_Hamiltonian(E,k,q,X,Time,i_time,V_bands)
 !
 ! The subroutine calculate Ho + V + Sigma and the fields E_tot, E_ext, E_ks
 !
 !   H_k=Ho_k+U_k+ V_k^H-V_k^H[rho_ref]+V_xc[rho]
 !                                        
 use pars,           ONLY:SP,cZERO,pi,cONE
 use units,          ONLY:SPEED_OF_LIGHT
 use electrons,      ONLY:levels,n_sp_pol,n_spinor
 use R_lattice,      ONLY:bz_samp
 use zeros,          ONLY:zero_dfl
 use drivers,        ONLY:l_use_Hxc_collisions
 use hamiltonian,    ONLY:V_hartree_SC,V_xc_SC,rho_n,H_nl_sc
 use QP_m,           ONLY:QP_nk
 use X_m,            ONLY:X_t
 use fields,         ONLY:A_ext,A_tot,Efield
 use real_time,      ONLY:eval_DFT,eval_HARTREE,l_RT_induced_field,rho_reference,&
&                         Ho_plus_Sigma,RT_P,Phase_LifeTime,RT_Vnl_xc,RT_nbands         
 use wave_func,      ONLY:WF
 use xc_functionals, ONLY:V_xc,XC_potential_driver
 use nl_optics,      ONLY:Correlation,V_xc_0,full_rho,IPA,E_full,LRC,JGM,LRCW,l_use_DIPOLES,NL_LRC_alpha,   &
&                         NL_initial_P,E_tot,E_ext,E_ks,E_xc_0,I_relax,Alpha_ED,dG,eval_dG,eval_COLLISIONS, & 
&                         SEX,HF,NL_bands,VAL_BANDS
 use global_XC,      ONLY:WF_kind,WF_xc_functional 
 use parallel_m,     ONLY:PP_redux_wait,PAR_IND_Xk_ibz,PAR_COM_Xk_ibz_INDEX,PAR_Xk_ibz_index
 use wrapper_omp,    ONLY:V_by_V_plus_V_omp
#if defined _TIMING
 use timing_m,       ONLY:timing
#endif
 !
 implicit none
 !
 type(levels),  intent(in)    :: E
 type(bz_samp), intent(in)    :: k,q
 real(SP),      intent(in)    :: Time
 type(X_t),     intent(in)    :: X
 complex(SP),   intent(in)    :: V_bands(NL_bands(2),E%nbf,QP_nk,n_sp_pol)
 integer,       intent(in)    :: i_time
 !
 ! Working Space
 !
 integer     :: ik,i_sp_pol,is,i1,ik_mem
 complex(SP) :: E_vec_pot(3),E_xc_pot(3)
 real :: alpha_
 !
#if defined _TIMING
 call timing('NL Hamiltonian',OPR='start')
#endif
 !
 if(.not.l_use_Hxc_collisions) then
   !
<<<<<<< HEAD
   if(eval_HARTREE .or.  eval_DFT) then
     !
     call NL_build_valence_bands(E,V_bands,VAL_BANDS,NL_bands(1))
     !
     call el_density_vbands(E,k,rho_n,VAL_BANDS)
     !
   endif
   !
   if(eval_HARTREE) call V_Hartree(rho_n-rho_reference,V_hartree_sc)
   !
   ! I reconstruct the full density if necessary because both TDDFT 
   ! and JGM are not linear in rho_n and require the full density
   ! 
   !
   if(eval_DFT) then
     !
     if(NL_bands(1)>1) rho_n=full_rho+rho_n-rho_reference
     !
     ! Reconstruct the full density
     !
=======
   if(eval_HARTREE .or.  eval_DFT) call el_density_vbands(E,k,rho_n,V_bands,NL_bands(1))
   !
   if(eval_HARTREE) call V_Hartree(rho_n-rho_reference,V_hartree_sc)
   !
   ! I reconstruct the full density if necessary because both TDDFT 
   ! and JGM are not linear in rho_n and require the full density
   ! 
   if(eval_DFT) then
     !
     ! Reconstruct the full density
     !
     if(NL_bands(1)>1) rho_n=full_rho+rho_n-rho_reference
     !
>>>>>>> 59004f45
     call XC_potential_driver(E,k,WF_KIND,WF_xc_functional,1)
     V_xc_sc=V_xc-V_xc_0
     !
   endif
   !
 endif
 !
 ! Evaluate the Polarization 
 ! ===================================================================
 !
 if(l_use_DIPOLES) then
   call DIP_polarization(E,k,V_bands,RT_P)
   RT_P=RT_P-NL_initial_P
 else
   ! This subroutine update also the Sm1_plus,Sm1_minus and All_S_det matrices
#if defined _TIMING
 call timing('NL Hamiltonian',OPR='stop')
#endif
   call Berry_Polarization_NEQ(E,k,V_bands,RT_P)
#if defined _TIMING
 call timing('NL Hamiltonian',OPR='start')
#endif
   !
   RT_P=RT_P-NL_initial_P ! Subtract the initial polarization
   !
 endif
 !
 ! Evaluate the external/total field
 !=================================
 !
 call RT_Ext_fields(A_ext,Time)
 !
 A_tot=A_ext
 !
 E_ext=-A_ext%vecpot_vel/SPEED_OF_LIGHT
 !
 E_tot=E_ext
 E_ks =E_ext
 !
 if( (Correlation==LRC.or.Correlation==JGM.or.l_RT_induced_Field.or.Correlation==LRCW) .and. .not.l_use_Hxc_collisions) then
    !
    ! Evaluate the induced field and/or the LRC correction
    !
    E_vec_pot=-A_ext%vecpot_vel/SPEED_OF_LIGHT
    !
    if(l_RT_induced_Field) E_vec_pot=E_vec_pot - 4.0*pi*RT_P
    !
    E_tot=E_vec_pot
    !
    if(Correlation==LRCW) then 
      !This can be calculated once for each frequency, but I did not want to mess up NL_driver (MG)
      alpha_ = NL_LRC_alpha 
      if (Efield(1)%ef_name=='SOFTSIN'.or.Efield(1)%ef_name=='SIN') &
      &     alpha_  = Alpha_ED(E,Efield(1)%frequency(1))
           E_vec_pot=E_vec_pot + alpha_*RT_P
      !
    elseif(Correlation==LRC) then
       ! 
       E_vec_pot=E_vec_pot + NL_LRC_alpha*RT_P
       !
    elseif(Correlation==JGM) then
      !  
      ! Recontruct the full density for the JGM
      !
      if(NL_bands(1)>1) rho_n=full_rho+rho_n-rho_reference
      !
      call EXC_macroscopic_JGM(E,RT_P,rho_n,E_xc_pot,V_xc_sc)
      V_xc_sc=V_xc_sc-V_xc_0
      E_vec_pot=E_vec_pot +  E_xc_pot - E_xc_0
      !
    end if
    !
    E_ks=E_vec_pot
    !
    A_tot%vecpot_vel=-E_vec_pot*SPEED_OF_LIGHT
    !
 endif
 !
 ! Evaluate the G_lesser if using TD-SEX or TD-HF and than add COLLISIONS
 ! ======================================================
 if(eval_dG)              call NL_build_dG_lesser(E,V_bands,dG)
 if(l_use_Hxc_collisions) call COLLISIONS_compose_nl(dG)
 !
 ! Build the Hamiltonian
 ! =====================
 !
 Ho_plus_Sigma=cZERO
 I_relax      =cZERO
 !
 do i_sp_pol=1,n_sp_pol
  do ik=1,QP_nk
   !
<<<<<<< HEAD
   if (.not.PAR_IND_Xk_ibz%element_1D(ik)) cycle
   !
   ik_mem=PAR_Xk_ibz_index(ik)
   !
   ! Here I fill H_nl_sc with...
   !
   H_nl_sc=cZERO
   !
   ! Correlation part Hartree + TDDFT
   ! ================================
   !
   if(Correlation/=IPA .and. .not.l_use_Hxc_collisions) then
     !  
     if(n_spinor==1) then
        if (eval_Hartree.and.(eval_DFT.or.Correlation==JGM)) then
          call V_real_space_to_H(ik,i_sp_pol,V_hartree_sc+V_xc_sc,H_nl_sc,WF,'def')
        elseif(eval_Hartree.and.(.not.eval_DFT.and..not.Correlation==JGM)) then
          call V_real_space_to_H(ik,i_sp_pol,V_hartree_sc,H_nl_sc,WF,'def')
        endif
     elseif (n_spinor==2) then
        if (eval_Hartree) call V_real_space_to_H(ik,i_sp_pol,V_hartree_sc,H_nl_sc,WF,'def')
        if (eval_DFT.or.Correlation==JGM) call V_real_space_to_H(ik,i_sp_pol,V_xc_sc,H_nl_sc,WF,'xc ')
=======
   do ik=1,QP_nk
     !
     if (.not.PAR_IND_Xk_ibz%element_1D(ik)) cycle
     !
     ! Here I fill H_nl_sc with...
     !
     H_nl_sc=cZERO
     !
     ! Correlation part Hartree + TDDFT
     ! ================================
     !
     if(Correlation/=IPA .and. .not.l_use_Hxc_collisions) then
       !  
       if(n_spinor==1) then
          if (eval_Hartree.and.eval_DFT) then
            call V_real_space_to_H(ik,i_sp_pol,V_hartree_sc+V_xc_sc,H_nl_sc,WF,'def')
          elseif(eval_Hartree.and..not.eval_DFT) then
            call V_real_space_to_H(ik,i_sp_pol,V_hartree_sc,H_nl_sc,WF,'def')
          endif
       elseif (n_spinor==2) then
          if (eval_Hartree) call V_real_space_to_H(ik,i_sp_pol,V_hartree_sc,H_nl_sc,WF,'def')
          if (eval_DFT) call V_real_space_to_H(ik,i_sp_pol,V_xc_sc,H_nl_sc,WF,'xc ')
       endif
       !
>>>>>>> 59004f45
     endif
     !
   endif
   !
   ! Add Ho = T+V_ion+V_h+V_xc
   !==================
   !
!$omp parallel do default(shared), private(i1)
   do i1=NL_bands(1),NL_bands(2) 
      H_nl_sc(i1,i1)=H_nl_sc(i1,i1)+E_full(i1,ik,i_sp_pol) 
   enddo
!$omp end parallel do
   !
   if(l_use_DIPOLES) then
     !    
     call RT_apply_field(ik,i_sp_pol,H_nl_sc,A_tot)
     !
   else
     !
     ! Use Sm1_plus, Sm1_minus and V_bands to build the W operator
     !
     call  Build_W_operator(V_bands,E,k,A_tot,ik,i_sp_pol,H_nl_sc)
     !
   endif                                                         
   !
   if(l_use_Hxc_collisions) then
     call V_by_V_plus_V_omp(RT_nbands,cONE,RT_Vnl_xc(NL_bands(1):NL_bands(2),NL_bands(1):NL_bands(2),ik,i_sp_pol),&
&                                            H_nl_sc(NL_bands(1):NL_bands(2),NL_bands(1):NL_bands(2)))

   endif
   !
   ! Damping: NL_damping fills the I_relax matrix 
   ! ================================================
   call NL_damping(E,V_bands,ik,i_sp_pol)
   !
   ! Store the Hamiltonian
   ! =====================
!$omp parallel do default(shared), private(i1)
 do i1=NL_bands(1),NL_bands(2)
     Ho_plus_Sigma(NL_bands(1):NL_bands(2),i1,ik_mem,i_sp_pol)=H_nl_sc(NL_bands(1):NL_bands(2),i1)
   enddo
!$omp end parallel do
   !
  enddo  !---- loop on k-point
 enddo
 !
 if(Phase_LifeTime<zero_dfl) call PP_redux_wait(I_relax,COMM=PAR_COM_Xk_ibz_INDEX%COMM ) 
 !
#if defined _TIMING
 call timing('NL Hamiltonian',OPR='stop')
#endif
 !
end subroutine NL_Hamiltonian
<|MERGE_RESOLUTION|>--- conflicted
+++ resolved
@@ -72,7 +72,6 @@
  !
  if(.not.l_use_Hxc_collisions) then
    !
-<<<<<<< HEAD
    if(eval_HARTREE .or.  eval_DFT) then
      !
      call NL_build_valence_bands(E,V_bands,VAL_BANDS,NL_bands(1))
@@ -80,21 +79,6 @@
      call el_density_vbands(E,k,rho_n,VAL_BANDS)
      !
    endif
-   !
-   if(eval_HARTREE) call V_Hartree(rho_n-rho_reference,V_hartree_sc)
-   !
-   ! I reconstruct the full density if necessary because both TDDFT 
-   ! and JGM are not linear in rho_n and require the full density
-   ! 
-   !
-   if(eval_DFT) then
-     !
-     if(NL_bands(1)>1) rho_n=full_rho+rho_n-rho_reference
-     !
-     ! Reconstruct the full density
-     !
-=======
-   if(eval_HARTREE .or.  eval_DFT) call el_density_vbands(E,k,rho_n,V_bands,NL_bands(1))
    !
    if(eval_HARTREE) call V_Hartree(rho_n-rho_reference,V_hartree_sc)
    !
@@ -103,11 +87,10 @@
    ! 
    if(eval_DFT) then
      !
+     if(NL_bands(1)>1) rho_n=full_rho+rho_n-rho_reference
+     !
      ! Reconstruct the full density
      !
-     if(NL_bands(1)>1) rho_n=full_rho+rho_n-rho_reference
-     !
->>>>>>> 59004f45
      call XC_potential_driver(E,k,WF_KIND,WF_xc_functional,1)
      V_xc_sc=V_xc-V_xc_0
      !
@@ -200,7 +183,6 @@
  do i_sp_pol=1,n_sp_pol
   do ik=1,QP_nk
    !
-<<<<<<< HEAD
    if (.not.PAR_IND_Xk_ibz%element_1D(ik)) cycle
    !
    ik_mem=PAR_Xk_ibz_index(ik)
@@ -223,32 +205,6 @@
      elseif (n_spinor==2) then
         if (eval_Hartree) call V_real_space_to_H(ik,i_sp_pol,V_hartree_sc,H_nl_sc,WF,'def')
         if (eval_DFT.or.Correlation==JGM) call V_real_space_to_H(ik,i_sp_pol,V_xc_sc,H_nl_sc,WF,'xc ')
-=======
-   do ik=1,QP_nk
-     !
-     if (.not.PAR_IND_Xk_ibz%element_1D(ik)) cycle
-     !
-     ! Here I fill H_nl_sc with...
-     !
-     H_nl_sc=cZERO
-     !
-     ! Correlation part Hartree + TDDFT
-     ! ================================
-     !
-     if(Correlation/=IPA .and. .not.l_use_Hxc_collisions) then
-       !  
-       if(n_spinor==1) then
-          if (eval_Hartree.and.eval_DFT) then
-            call V_real_space_to_H(ik,i_sp_pol,V_hartree_sc+V_xc_sc,H_nl_sc,WF,'def')
-          elseif(eval_Hartree.and..not.eval_DFT) then
-            call V_real_space_to_H(ik,i_sp_pol,V_hartree_sc,H_nl_sc,WF,'def')
-          endif
-       elseif (n_spinor==2) then
-          if (eval_Hartree) call V_real_space_to_H(ik,i_sp_pol,V_hartree_sc,H_nl_sc,WF,'def')
-          if (eval_DFT) call V_real_space_to_H(ik,i_sp_pol,V_xc_sc,H_nl_sc,WF,'xc ')
-       endif
-       !
->>>>>>> 59004f45
      endif
      !
    endif
