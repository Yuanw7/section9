--- conflicted
+++ resolved
@@ -76,14 +76,9 @@
 #if defined _YPP_RT
  integer    :: ik_RT
 #endif
- integer    :: ib,ik,i_sp_pol,i_spinor,rho_syms,i_symm,i_wf,bands_range(2) !,i_r
-<<<<<<< HEAD
+ integer    :: ib,ik,i_sp_pol,i_spinor,rho_syms,i_symm,i_wf,bands_range(2) !,i_r,i_dir
  real(SP)   :: f_occ,rho_no_sym(fft_size) !,J_no_sym(fft_size,3)
-! complex(SP):: WF_der(fft_size,n_spinor,3)
-=======
- real(SP)   :: f_occ,rho_no_sym(fft_size) !,J_no_sym(3,fft_size)
-! complex(SP):: WF_der(3,fft_size)
->>>>>>> 4a295627
+ complex(SP):: WF_der(fft_size,n_spinor,3)
  logical    :: warn_done,l_si,l_rho !,l_J
  !
 #if defined _TIMING && defined _RT
@@ -135,35 +130,6 @@
        endif
 #endif
        !
-<<<<<<< HEAD
-       do i_spinor=1,n_spinor
-         !
-         if (size(WF%index,3)<i_spinor)  cycle
-         !
-         i_wf=WF%index(ib,ik,i_sp_pol+i_spinor-1)
-         !
-         if (i_wf==0) then
-           if (.not.warn_done) call warning('Not enough states to calculate rho')
-           warn_done=.true.
-           cycle
-         endif
-         !
-         if (l_rho) rho_no_sym(:)=rho_no_sym(:)+f_occ*k%weights(ik)*abs(WF%c(:,i_wf))**2
-         !
-         ! Davide: to be fixed after merge with devel-wf-io
-         !
-         !if (l_J) then
-         !  !
-         !  call eval_Gradient(WF%c(:,ifft),WF_der,n_spinor,"wave")
-         !  !
-         !  do i_r=1,fft_size
-         !    J_no_sym(i_r,:)=J_no_sym(i_r,:)+E%f(ib,ik,i_sp_pol)*k%weights(ik)*aimag(WF%c(i_r,i_wf)*WF_der(i_r,:))
-         !  enddo
-         !  !
-         !endif
-         !
-       enddo
-=======
        i_wf=WF%index(ib,ik,i_sp_pol)
        !
        if (i_wf==0) then
@@ -181,16 +147,17 @@
        !
        !if (l_J) then
        !  !
-       !  call eval_Gradient(WF%c(:,:,i_wf),WF_der,"wave")
+       !  call eval_Gradient(WF%c(:,:,i_wf),WF_der,n_spinor,"wave")
        !  !
-       !  do i_spinor=1,n_spinor
-       !    do i_r=1,fft_size
-       !      J_no_sym(:,i_r)=J_no_sym(:,i_r)+E%f(ib,ik,i_sp_pol)*k%weights(ik)*aimag(WF%c(i_r,i_spinor,i_wf)*WF_der(:,i_r,i_spinor))
+       !  do i_dir=1,3
+       !    do i_spinor=1,n_spinor
+       !      do i_r=1,fft_size
+       !        J_no_sym(i_r,i_dir)=J_no_sym(i_r,i_dir)+E%f(ib,ik,i_sp_pol)*k%weights(ik)*aimag(WF%c(i_r,i_spinor,i_wf)*WF_der(i_r,i_spinor,i_dir))
+       !      enddo
        !    enddo
        !  enddo
        !  !
        !endif
->>>>>>> 4a295627
        !
      enddo
    enddo
@@ -216,7 +183,7 @@
  !
  !if (l_J) then
  !  do i_symm=1,rho_syms
- !    J(:,:)=J(:,:)+real(J_no_sym(:,fft_rot_r(:,i_symm)),SP)/real(nsym,SP)
+ !    J(:,:)=J(:,:)+real(J_no_sym(fft_rot_r(:,i_symm),:),SP)/real(nsym,SP)
  !  enddo
  !endif
  !
