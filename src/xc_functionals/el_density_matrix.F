--- conflicted
+++ resolved
@@ -27,10 +27,6 @@
  ! lesser Green function)
  !
  use pars,           ONLY:SP,cI,cZERO
-<<<<<<< HEAD
- use com,            ONLY:error
-=======
->>>>>>> fe4b9ebd
  use electrons,      ONLY:levels,n_spinor
  use R_lattice,      ONLY:bz_samp
  use D_lattice,      ONLY:nsym,i_time_rev
