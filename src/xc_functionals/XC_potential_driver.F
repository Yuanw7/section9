!
!        Copyright (C) 2000-2018 the YAMBO team
!              http://www.yambo-code.org
!
! Authors (see AUTHORS file for details): MG AM
! 
! This file is distributed under the terms of the GNU 
! General Public License. You can redistribute it and/or 
! modify it under the terms of the GNU General Public 
! License as published by the Free Software Foundation; 
! either version 2, or (at your option) any later version.
!
! This program is distributed in the hope that it will 
! be useful, but WITHOUT ANY WARRANTY; without even the 
! implied warranty of MERCHANTABILITY or FITNESS FOR A 
! PARTICULAR PURPOSE.  See the GNU General Public License 
! for more details.
!
! You should have received a copy of the GNU General Public 
! License along with this program; if not, write to the Free 
! Software Foundation, Inc., 59 Temple Place - Suite 330,Boston, 
! MA 02111-1307, USA or visit http://www.gnu.org/copyleft/gpl.txt.
!
subroutine XC_potential_driver(en,Xk,KIND,FUNCTIONAL,ORDER,EXX_FRACTION,EXX_SCREENING)
 !
 ! Wrapper for calculation of the XC potential. If available libxc,
 ! will be used instead of internal routines
 !
 use pars,           ONLY:SP,rZERO,schlen
 use R_lattice,      ONLY:bz_samp
 use electrons,      ONLY:levels
 use com,            ONLY:msg
 use libxc_funcs_m,  ONLY:XC_LDA_X, XC_LDA_C_PW
 use xc_functionals, ONLY:XC_EXCHANGE_CORRELATION,xc_string,XC_libxc_driver,&
&                         XC_NOT_AVAILABLE,XC_FACTOR,current_xc_string,LIBXC_message_done
 use IO_m,           ONLY:IO_and_Messaging_switch
#if defined _SC
 use drivers,        ONLY:l_sc_run
#endif
#if defined _RT
 use drivers,        ONLY:l_real_time
#endif
<<<<<<< HEAD
#if defined _NL
 use drivers,        ONLY:l_nl_optics
#endif
#if defined _TIMING && defined _RT
=======
>>>>>>> 3d38d608
 use timing_m,       ONLY:timing
 !
 implicit none
 !
 type(levels),  intent(in)       ::en
 type(bz_samp), intent(in)       ::Xk
 integer,       intent(inout)    :: KIND,FUNCTIONAL
 integer,       intent(in)       :: ORDER
 real(SP),      intent(inout),optional :: EXX_FRACTION, EXX_SCREENING
 !
 ! Work space
 !
 real(SP)          :: local_exx_fraction, local_exx_screening
 character(schlen) :: local_mute_ch
 !
 call timing('XC_potential',OPR='start')
 !
#if defined _RT
 if (l_real_time) call IO_and_Messaging_switch("SAVE MUTE")
#endif
#if defined _SC
 if (l_sc_run)    call IO_and_Messaging_switch("SAVE MUTE")
#endif
#if defined _NL
 if (l_nl_optics) call IO_and_Messaging_switch("SAVE MUTE")
#endif
 !
 local_exx_fraction = rZERO
 local_exx_screening= rZERO
 if (present(EXX_FRACTION))  local_exx_fraction  = EXX_FRACTION
 if (present(EXX_SCREENING)) local_exx_screening = EXX_SCREENING
 !
 ! COM
 !
 if (KIND>0.and.FUNCTIONAL>0) then
   if (current_xc_string/=xc_string(FUNCTIONAL)) then
     call msg('rsn','[xc] Functional ',xc_string(FUNCTIONAL))
     current_xc_string=xc_string(FUNCTIONAL)
   endif
 else if (FUNCTIONAL==XC_NOT_AVAILABLE) then
   KIND=XC_EXCHANGE_CORRELATION
   FUNCTIONAL=XC_LDA_X*XC_FACTOR+XC_LDA_C_PW
   call msg('rsn','[xc] Functional unknown. Used ',xc_string(FUNCTIONAL))
 endif
 !
 ! Maybe also (spin)density should be calculated in the wrapper, since it does 
 ! not use anything of libxc.   
 !
 if (.not.LIBXC_message_done) then
   call msg('rsn','[xc] LIBXC used to calculate xc functional ')
   LIBXC_message_done=.TRUE.
 endif
 !
 call XC_libxc_driver(en,Xk,FUNCTIONAL,ORDER,EXX_FRACTION=local_exx_fraction,&
&                     EXX_SCREENING=local_exx_screening)
 if (local_exx_fraction.gt.rZERO) then
   if (present(EXX_FRACTION)) EXX_FRACTION = local_exx_fraction 
   call msg('rsn','[xc] Hybrid functional. EXX fraction: ',EXX_FRACTION)
 endif
 !
 if (local_exx_screening.gt.rZERO) then
   if (present(EXX_FRACTION)) EXX_SCREENING = local_exx_screening 
   call msg('rsn','[xc] Hybrid functional. EXX screening: ',EXX_SCREENING)
 endif
 !
#if defined _RT
 if (l_real_time) call IO_and_Messaging_switch("RESTORE")
#endif
#if defined _SC
 if (l_sc_run)    call IO_and_Messaging_switch("RESTORE")
#endif
#if defined _NL
 if (l_nl_optics) call IO_and_Messaging_switch("RESTORE")
#endif
 !
 call timing('XC_potential',OPR='stop')
 !
end subroutine XC_potential_driver<|MERGE_RESOLUTION|>--- conflicted
+++ resolved
@@ -40,13 +40,9 @@
 #if defined _RT
  use drivers,        ONLY:l_real_time
 #endif
-<<<<<<< HEAD
 #if defined _NL
  use drivers,        ONLY:l_nl_optics
 #endif
-#if defined _TIMING && defined _RT
-=======
->>>>>>> 3d38d608
  use timing_m,       ONLY:timing
  !
  implicit none
@@ -62,7 +58,7 @@
  real(SP)          :: local_exx_fraction, local_exx_screening
  character(schlen) :: local_mute_ch
  !
- call timing('XC_potential',OPR='start')
+ call timing('XC_potential_driver',OPR='start')
  !
 #if defined _RT
  if (l_real_time) call IO_and_Messaging_switch("SAVE MUTE")
@@ -122,6 +118,6 @@
  if (l_nl_optics) call IO_and_Messaging_switch("RESTORE")
 #endif
  !
- call timing('XC_potential',OPR='stop')
+ call timing('XC_potential_driver',OPR='stop')
  !
 end subroutine XC_potential_driver