--- conflicted
+++ resolved
@@ -32,13 +32,8 @@
  use R_lattice,      ONLY:bz_samp
  use D_lattice,      ONLY:DL_vol, alat
 #if defined _RT
-<<<<<<< HEAD
  use drivers,        ONLY:l_real_time,l_nl_optics
- use SC,             ONLY:rho_n,magn_n
-=======
- use drivers,        ONLY:l_real_time
  use hamiltonian,    ONLY:rho_n,magn_n
->>>>>>> 106307b9
 #endif
  use electrons,      ONLY:levels,n_spin,n_spinor
  use FFT_m,          ONLY:fft_size
