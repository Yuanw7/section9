!
!        Copyright (C) 2000-2020 the YAMBO team
!              http://www.yambo-code.org
!
! Authors (see AUTHORS file for details): MG, DS, DV
! 
! This file is distributed under the terms of the GNU 
! General Public License. You can redistribute it and/or 
! modify it under the terms of the GNU General Public 
! License as published by the Free Software Foundation; 
! either version 2, or (at your option) any later version.
!
! This program is distributed in the hope that it will 
! be useful, but WITHOUT ANY WARRANTY; without even the 
! implied warranty of MERCHANTABILITY or FITNESS FOR A 
! PARTICULAR PURPOSE.  See the GNU General Public License 
! for more details.
!
! You should have received a copy of the GNU General Public 
! License along with this program; if not, write to the Free 
! Software Foundation, Inc., 59 Temple Place - Suite 330,Boston, 
! MA 02111-1307, USA or visit http://www.gnu.org/copyleft/gpl.txt.
!
subroutine XC_libxc_driver(en,Xk,FUNCTIONAL,ORDER,EXX_FRACTION,EXX_SCREENING)
 !
 ! After libxc is distributed together with Yambo (rev 1180)  
 ! this routine evaluates the xc functional in yambo 
 ! (03/05/12: LDA OK, GGA OK => EXTENSIVE TESTS NEEDED) 
 ! (21/11/13: for HYB_GGA the GGA part calculated => TO TEST) 
 !
 use pars,           ONLY:SP,DP,pi,RZERO
 use R_lattice,      ONLY:bz_samp
 use D_lattice,      ONLY:DL_vol,alat
#if defined _RT
 use drivers,        ONLY:l_real_time,l_nl_optics
 use hamiltonian,    ONLY:rho_n,magn_n
#endif
 use electrons,      ONLY:levels,n_spin,n_spinor
 use FFT_m,          ONLY:fft_size
 use wrapper,        ONLY:V_dot_V
 use xc_functionals, ONLY:E_xc,E_xc_val,magn,F_xc,V_xc,xc_setup_hyb,&
&                         XC_LDA_C_KP,xc_fnctl_t,xc_setup_fnctl,    &
&                         xc_spin,xc_spin_map1, &
&                         XC_HYB_GGA_XC_GAUPBE,XC_FACTOR
 use xc_f90_lib_m,   ONLY:XC_FAMILY_LDA,XC_FAMILY_GGA,XC_FAMILY_HYB_GGA
 use libxc_funcs_m,  ONLY:XC_GGA_X_PBE, XC_GGA_C_PBE
 use interfaces,     ONLY:el_density_and_current
 use pseudo,         ONLY:pp_rho_nlcc,pp_has_nlcc,PP_nlcc_free
 !
#include<memory.h>
 !
 type(levels) ::en
 type(bz_samp)::Xk
 integer      ::FUNCTIONAL,FUNCTIONALTMP,ORDER
 real(SP), optional :: EXX_FRACTION, EXX_SCREENING
 !
 ! Work Space
 !
 integer  :: i1,i2,is_xc,ic,is1,is2,ixc,ifft
 real(SP) :: mod_magn
 real(SP) :: local_exx_fraction 
 real(DP) :: exsr
 !
 ! XC routines arrays
 !
 real(SP) :: spin_rho_SP(fft_size,n_spin),rho(fft_size)
 real(DP) :: spin_rho_DP(n_spin,fft_size),rspts(fft_size)
 real(SP),allocatable:: drho(:,:,:)
 real(DP),allocatable:: sigma(:,:)
 complex(SP), allocatable:: drho_cmplx(:,:)
 complex(SP), allocatable:: spin_rho_SP_cmplx(:)
 !
 ! note that multidimensional fxc & vxc is allowed only in xcspol
 !
 real(DP),allocatable :: tmp_exc(:)
 real(DP),allocatable :: v1rho(:,:),v1sigma(:,:)
 real(DP),allocatable :: vx1(:,:),vx2(:,:)
 real(DP),allocatable :: v2rho2(:,:),v2rhosigma(:,:),v2sigma2(:,:)
 logical              :: EvaluateDGradient
 !
 ! Functional and Functional infos
 !
 type(xc_fnctl_t) :: fnctl(2) 
 !
 !=============================== 
 ! Convert and Initialize
 !===============================
 !
 exsr=0._DP
 FUNCTIONALTMP=0
!Set the functional as a PBE to get Exc, next calculate the GAU-PBE Exc as
!Exc=Exc(PBE)-alfa*Ex(PBE,SR) next add the HF part.
 !
 if (FUNCTIONAL==XC_HYB_GGA_XC_GAUPBE*XC_FACTOR) then 
   FUNCTIONALTMP=XC_HYB_GGA_XC_GAUPBE*XC_FACTOR
   FUNCTIONAL=XC_GGA_X_PBE*XC_FACTOR+XC_GGA_C_PBE  !101130   This is semi-local PBE  
 endif
   call xc_setup_fnctl(fnctl,FUNCTIONAL,n_spin)
   if (FUNCTIONALTMP==XC_HYB_GGA_XC_GAUPBE*XC_FACTOR) FUNCTIONAL=XC_HYB_GGA_XC_GAUPBE*XC_FACTOR
 !
   local_exx_fraction = RZERO
   if (present(EXX_FRACTION).and.fnctl(1)%family==XC_FAMILY_HYB_GGA) then 
     call xc_setup_hyb(fnctl,EXX_FRACTION,EXX_SCREENING)
     local_exx_fraction = fnctl(1)%exx_fraction
   end if
   if (FUNCTIONALTMP==XC_HYB_GGA_XC_GAUPBE*XC_FACTOR) local_exx_fraction=EXX_FRACTION
 !
   EvaluateDGradient = any((fnctl(:)%family==XC_FAMILY_GGA).or.any(fnctl(:)%family==XC_FAMILY_HYB_GGA))
 !
 !
 !==========================
 ! Electronic/spin density 
 !==========================
 !
#if defined _RT
 if (l_real_time.or.l_nl_optics) then
   rho=rho_n
   if(n_spin> 1) magn=magn_n
 else
#endif
   call el_density_and_current(en,Xk,rho=rho)
   if (n_spin> 1) call el_magnetization(en,Xk,magn)
#if defined _RT
 endif
#endif
 !
 ! non-linear core corrections (NLCC)
 ! to be improved for yambo_rt, otherwise this is done at each time step
 !
 call XC_nlcc_setup()
 if (pp_has_nlcc) rho(:)=rho(:)+real(pp_rho_nlcc(:),SP)
 call PP_nlcc_free()
 !
 if(n_spin==1) spin_rho_SP(:,1)=rho(:)
 if(n_spin> 1) then
   if (n_spinor==1) then
!$omp parallel do default(shared), private(ifft)
     do ifft=1,fft_size
       spin_rho_SP(ifft,1)=0.5*(rho(ifft)+magn(ifft,3))
       spin_rho_SP(ifft,2)=0.5*(rho(ifft)-magn(ifft,3))
     enddo
!$omp end parallel do
   else
!$omp parallel do default(shared), private(ifft,mod_magn)
     do ifft=1,fft_size
       mod_magn=sqrt(magn(ifft,1)**2+magn(ifft,2)**2+magn(ifft,3)**2)
       spin_rho_SP(ifft,1)=0.5*(rho(ifft)+mod_magn)
       spin_rho_SP(ifft,2)=0.5*(rho(ifft)-mod_magn)
     enddo
!$omp end parallel do
   endif
 endif
 !
 forall(i1=1:fft_size,i2=1:n_spin)  spin_rho_DP(i2,i1)=spin_rho_SP(i1,i2)*real(fft_size,DP)/real(DL_vol,DP)
 !
 !=============================
 ! Electronic density gradient
 !=============================
 if (ORDER==0) then
   YAMBO_ALLOC(tmp_exc,(fft_size))
   tmp_exc=0._SP
 endif
 if (ORDER==1.or.ORDER==2) then
   YAMBO_ALLOC(v1rho,(n_spin,fft_size))
   v1rho=0._DP
 endif
 if (ORDER==2) then
   YAMBO_ALLOC(v2rho2,(xc_spin(1),fft_size))
   v2rho2=0._DP
 endif
 !
 if (EvaluateDGradient) then 
   !
   YAMBO_ALLOC(drho,(fft_size,n_spin,3))
   YAMBO_ALLOC(sigma,(xc_spin(1),fft_size))
   YAMBO_ALLOC(drho_cmplx,(fft_size,3))
   YAMBO_ALLOC(spin_rho_SP_cmplx,(fft_size))
   if (ORDER==1.or.ORDER==2) then
     YAMBO_ALLOC(v1sigma,(xc_spin(1),fft_size))
     v1sigma=0._DP
   endif
   if (ORDER==2) then
     YAMBO_ALLOC(v2rhosigma,(xc_spin(1)*n_spin,fft_size))
     YAMBO_ALLOC(v2sigma2,(xc_spin(1)*n_spin,fft_size))
     v2rhosigma=0._DP
     v2sigma2=0._DP
   endif
   if (FUNCTIONAL==XC_HYB_GGA_XC_GAUPBE*XC_FACTOR) then
     YAMBO_ALLOC(vx1,(n_spin,fft_size))
     YAMBO_ALLOC(vx2,(xc_spin(1),fft_size))
     vx1=0._DP
     vx2=0._DP
   endif 
   !
   do is1 = 1,n_spin
     spin_rho_SP_cmplx(:)=cmplx(spin_rho_SP(:,is1),0.0_SP,kind=SP)
     !
     call eval_Gradient(spin_rho_SP_cmplx,drho_cmplx,1,"density")
     !
     drho(:,is1,:)=real(drho_cmplx)
     forall (i1=1:fft_size) drho(i1,is1,:) = drho(i1,is1,:)*fft_size/DL_vol*2._SP*pi/alat(:)
   end do
   !
   do i1 = 1,fft_size
     do is1 = 1,n_spin
       do is2 = is1,n_spin
         is_xc = xc_spin_map1(is1,is2)
         sigma(is_xc,i1) = real(V_dot_V(3,drho(i1,is1,:),drho(i1,is2,:)),DP)
       end do
     end do
   end do
   !
   YAMBO_FREE(spin_rho_SP_cmplx)
   YAMBO_FREE(drho_cmplx)
   !
 endif
 !
 !===========================
 ! Evaluate the xc functional
 !===========================
 !
 if (order==0) E_xc=0._SP
 if (order==1) V_xc=0._SP
 if (order==2) F_xc=0._SP
 !
 if (FUNCTIONAL == XC_LDA_C_KP) then ! Special case, XC_LDA_C_KP not available from libxc
   select case(ORDER)
     case(0)
       forall (i1=1:fft_size) rspts(i1)=(3._DP/4._DP/pi/spin_rho_SP(i1,1)/DL_vol)**(1._DP/3._DP)
       call xc_rpa_kp(rspts,v1rho)
       E_xc = real(tmp_exc,SP) 
       E_xc_val = V_dot_V(fft_size,rho,E_xc(:))
     case(1)
       call error(' Vxc not coded for LDA C KP')
     case(2)
       call error(' Fxc not coded for LDA C KP')
   end select
   return
 end if
 !
 do ixc = 1,2
   if (fnctl(ixc)%id == 0) cycle
   if (fnctl(ixc)%family==XC_FAMILY_LDA) then 
     select case(ORDER)
       case(0)
         call xc_f90_lda_exc(fnctl(ixc)%conf, fft_size, spin_rho_DP(1,1), tmp_exc(1))
         E_xc = E_xc + real(tmp_exc,SP)    
       case(1)
         call xc_f90_lda_vxc(fnctl(ixc)%conf, fft_size, spin_rho_DP(1,1), v1rho(1,1))
         forall(i1=1:fft_size,i2=1:n_spin) V_xc(i1,i2) = V_xc(i1,i2) + real(v1rho(i2,i1),SP)
       case(2)
<<<<<<< HEAD
         !if ( (l_BS_magnons.and.n_sp_pol==2) .or. n_spinor==2) &
=======
>>>>>>> db08b7c6
         call xc_f90_lda_vxc(fnctl(ixc)%conf, fft_size, spin_rho_DP(1,1), v1rho(1,1))
         call xc_f90_lda_fxc(fnctl(ixc)%conf, fft_size, spin_rho_DP(1,1), v2rho2(1,1))
         ! Yambo internal for Kxc
         call XC_eval_lda_kernel(v1rho,v2rho2)
     end select
   elseif (fnctl(ixc)%family==XC_FAMILY_GGA.or.fnctl(ixc)%family==XC_FAMILY_HYB_GGA) then
        !GAUPBE short range x-energy  and potentials part
        if(FUNCTIONAL==XC_HYB_GGA_XC_GAUPBE*XC_FACTOR) call XC_eval_pbegaux(spin_rho_DP(1,1), sigma(1,1), exsr,vx1(1,1),vx2(1,1))
     select case(ORDER)
       case(0)
         call xc_f90_gga_exc(fnctl(ixc)%conf, fft_size, spin_rho_DP(1,1), sigma(1,1), tmp_exc(1))
         E_xc = E_xc + real(tmp_exc,SP)    
       case(1)
         call xc_f90_gga_vxc(fnctl(ixc)%conf, fft_size, spin_rho_DP(1,1), sigma(1,1), v1rho(1,1), v1sigma(1,1))
         if (FUNCTIONAL==XC_HYB_GGA_XC_GAUPBE*XC_FACTOR.and.ixc==1) then
           !GAUPBE short energy part of the x potential,factor 2 in vx2 for
           !consistency qith QE
           v1rho=v1rho-EXX_FRACTION*vx1
           v1sigma=v1sigma-(EXX_FRACTION*vx2)/2._DP
         endif
         ! Yambo internal for V_xc
         call XC_eval_gga_potential(v1rho,v1sigma,drho)
       case(2)
         if (FUNCTIONAL==XC_HYB_GGA_XC_GAUPBE*XC_FACTOR) call error(' Fxc not coded for GAU-PBEP')
         call xc_f90_gga_vxc(fnctl(ixc)%conf, fft_size, spin_rho_DP(1,1), sigma(1,1), v1rho(1,1), v1sigma(1,1))
         call xc_f90_gga_fxc(fnctl(ixc)%conf, fft_size, spin_rho_DP(1,1), sigma(1,1), v2rho2(1,1), v2rhosigma(1,1), v2sigma2(1,1))
         ! Yambo internal for Kxc
         call XC_eval_gga_kernel(v1rho,v1sigma,v2rho2,v2rhosigma,v2sigma2)
     end select
   end if
 enddo
 !
 if (order==0) then 
   E_xc_val = V_dot_V(fft_size,rho,E_xc(:))
   if (FUNCTIONAL==XC_HYB_GGA_XC_GAUPBE*XC_FACTOR)  E_xc_val= E_xc_val-EXX_FRACTION*exsr
 endif
 !
 if (EvaluateDGradient) then
   YAMBO_FREE(sigma)
   YAMBO_FREE(drho)
 endif
 if (ORDER==1) then
   YAMBO_FREE(tmp_exc)
 endif
 if (EvaluateDGradient.and.(ORDER==1)) then
   YAMBO_FREE(v1rho)
   YAMBO_FREE(v1sigma)
 endif
 if (EvaluateDGradient.and.(ORDER==2)) then
   YAMBO_FREE(v2rho2)
   YAMBO_FREE(v2rhosigma)
   YAMBO_FREE(v2sigma2)
 endif
 if (EvaluateDGradient.and.(FUNCTIONAL==XC_HYB_GGA_XC_GAUPBE*XC_FACTOR)) then
   YAMBO_FREE(vx1)
   YAMBO_FREE(vx2)
 endif
 !
 if (present(EXX_FRACTION)) EXX_FRACTION = local_exx_fraction 
 !
end subroutine XC_libxc_driver<|MERGE_RESOLUTION|>--- conflicted
+++ resolved
@@ -249,10 +249,6 @@
          call xc_f90_lda_vxc(fnctl(ixc)%conf, fft_size, spin_rho_DP(1,1), v1rho(1,1))
          forall(i1=1:fft_size,i2=1:n_spin) V_xc(i1,i2) = V_xc(i1,i2) + real(v1rho(i2,i1),SP)
        case(2)
-<<<<<<< HEAD
-         !if ( (l_BS_magnons.and.n_sp_pol==2) .or. n_spinor==2) &
-=======
->>>>>>> db08b7c6
          call xc_f90_lda_vxc(fnctl(ixc)%conf, fft_size, spin_rho_DP(1,1), v1rho(1,1))
          call xc_f90_lda_fxc(fnctl(ixc)%conf, fft_size, spin_rho_DP(1,1), v2rho2(1,1))
          ! Yambo internal for Kxc
