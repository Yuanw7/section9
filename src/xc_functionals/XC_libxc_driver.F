!
!        Copyright (C) 2000-2021 the YAMBO team
!              http://www.yambo-code.org
!
! Authors (see AUTHORS file for details): MG, DS, DV
! 
! This file is distributed under the terms of the GNU 
! General Public License. You can redistribute it and/or 
! modify it under the terms of the GNU General Public 
! License as published by the Free Software Foundation; 
! either version 2, or (at your option) any later version.
!
! This program is distributed in the hope that it will 
! be useful, but WITHOUT ANY WARRANTY; without even the 
! implied warranty of MERCHANTABILITY or FITNESS FOR A 
! PARTICULAR PURPOSE.  See the GNU General Public License 
! for more details.
!
! You should have received a copy of the GNU General Public 
! License along with this program; if not, write to the Free 
! Software Foundation, Inc., 59 Temple Place - Suite 330,Boston, 
! MA 02111-1307, USA or visit http://www.gnu.org/copyleft/gpl.txt.
!
subroutine XC_libxc_driver(en,Xk,FUNCTIONAL,ORDER,EXX_FRACTION,EXX_SCREENING)
 !
 ! This routine evaluates the xc functional in yambo 
 !   - 03/05/12: LDA OK, GGA OK => EXTENSIVE TESTS NEEDED) 
 !   - 21/11/13: for HYB_GGA the GGA part calculated => TO TEST
 !   - 16/06/21: GGA part improved with more accurate calculation of drho for order=2 and n_spin=1
 !        To do: compute a more precise drho also in the case n_spin>1 (see comment around line 200)
 !
 use pars,           ONLY:SP,DP,IPL,pi,pi_DP,RZERO
 use R_lattice,      ONLY:bz_samp
 use D_lattice,      ONLY:DL_vol,alat
#if defined _RT
 use drivers,        ONLY:l_real_time,l_nl_optics
 use hamiltonian,    ONLY:rho_n,magn_n
#endif
 use electrons,      ONLY:levels,n_spin,n_spinor
 use FFT_m,          ONLY:fft_size
 use wrapper,        ONLY:V_dot_V
 use BS,             ONLY:l_BS_magnons
 use xc_functionals, ONLY:E_xc,E_xc_val,magn,F_xc,V_xc,xc_setup_hyb,&
&                         XC_LDA_C_KP,xc_fnctl_t,xc_setup_fnctl,xc_f03_func_end, &
&                         xc_spin,xc_spin_map1, &
&                         XC_HYB_GGA_XC_GAUPBE,XC_FACTOR,&
&                         XC_FAMILY_LDA,XC_FAMILY_GGA,XC_FAMILY_HYB_GGA,&
&                         XC_GGA_X_PBE, XC_GGA_C_PBE
 use xc_f03_lib_m,   ONLY:xc_f03_lda_exc,xc_f03_lda_vxc,xc_f03_lda_fxc, &
&                         xc_f03_gga_exc,xc_f03_gga_vxc,xc_f03_gga_fxc
 use interfaces,     ONLY:el_density_and_current
 use pseudo,         ONLY:pp_rho_nlcc,pp_has_nlcc,PP_nlcc_free
 !
#include<memory.h>
 !
 type(levels) ::en
 type(bz_samp)::Xk
 integer      ::FUNCTIONAL,FUNCTIONALTMP,ORDER
 real(SP), optional :: EXX_FRACTION, EXX_SCREENING
 !
 ! Work Space
 !
 integer  :: i1,i2,is_xc,is1,is2,ixc,ifft
 integer(IPL) :: size_IPL
 real(SP) :: mod_magn
 real(SP) :: local_exx_fraction 
 real(DP) :: exsr
 !
 ! XC routines arrays
 !
 real(SP) :: spin_rho_SP(fft_size,n_spin),rho(fft_size)
 real(DP) :: spin_rho_DP(n_spin,fft_size),rspts(fft_size)
 real(SP),allocatable:: drho(:,:,:),drho_tmp(:,:)
 real(DP),allocatable:: sigma(:,:)
 complex(SP), allocatable:: drho_cmplx(:,:)
 complex(SP), allocatable:: spin_rho_SP_cmplx(:)
 !
 ! note that multidimensional fxc & vxc is allowed only in xcspol
 !
 real(DP),allocatable :: tmp_exc(:)
 real(DP),allocatable :: v1rho(:,:),v1sigma(:,:)
 real(DP),allocatable :: vx1(:,:),vx2(:,:)
 real(DP),allocatable :: v2rho2(:,:),v2rhosigma(:,:),v2sigma2(:,:)
 logical              :: EvaluateDGradient
 !
 ! Functional and Functional infos
 !
 type(xc_fnctl_t) :: fnctl(2) 
 !
 !=============================== 
 ! Convert and Initialize
 !===============================
 !
 exsr=0._DP
 FUNCTIONALTMP=0
!Set the functional as a PBE to get Exc, next calculate the GAU-PBE Exc as
!Exc=Exc(PBE)-alfa*Ex(PBE,SR) next add the HF part.
 !
 if (FUNCTIONAL==XC_HYB_GGA_XC_GAUPBE*XC_FACTOR) then 
   FUNCTIONALTMP=XC_HYB_GGA_XC_GAUPBE*XC_FACTOR
   FUNCTIONAL=XC_GGA_X_PBE*XC_FACTOR+XC_GGA_C_PBE  !101130   This is semi-local PBE  
 endif
 !
 call xc_setup_fnctl(fnctl,FUNCTIONAL,n_spin)
 if (FUNCTIONALTMP==XC_HYB_GGA_XC_GAUPBE*XC_FACTOR) FUNCTIONAL=XC_HYB_GGA_XC_GAUPBE*XC_FACTOR
 !
 local_exx_fraction = RZERO
 if (present(EXX_FRACTION).and.fnctl(1)%family==XC_FAMILY_HYB_GGA) then 
   call xc_setup_hyb(fnctl,EXX_FRACTION,EXX_SCREENING)
   local_exx_fraction = fnctl(1)%exx_fraction
 end if
 if (FUNCTIONALTMP==XC_HYB_GGA_XC_GAUPBE*XC_FACTOR) local_exx_fraction=EXX_FRACTION
 !
 EvaluateDGradient = any((fnctl(:)%family==XC_FAMILY_GGA).or.any(fnctl(:)%family==XC_FAMILY_HYB_GGA))
 !
 !==========================
 ! Electronic/spin density 
 !==========================
 !
#if defined _RT
 if (l_real_time.or.l_nl_optics) then
   rho=rho_n
   if(n_spin> 1) magn=magn_n
 else
#endif
   call el_density_and_current(en,Xk,rho=rho)
   if (n_spin> 1) call el_magnetization(en,Xk,magn)
#if defined _RT
 endif
#endif
 !
 ! non-linear core corrections (NLCC)
 ! to be improved for yambo_rt, otherwise this is done at each time step
 !
 call XC_nlcc_setup()
 if (pp_has_nlcc) rho(:)=rho(:)+real(pp_rho_nlcc(:),SP)
 call PP_nlcc_free()
 !
 if(n_spin==1) spin_rho_SP(:,1)=rho(:)
 if(n_spin> 1) then
   if (n_spinor==1) then
!$omp parallel do default(shared), private(ifft)
     do ifft=1,fft_size
       spin_rho_SP(ifft,1)=0.5*(rho(ifft)+magn(ifft,3))
       spin_rho_SP(ifft,2)=0.5*(rho(ifft)-magn(ifft,3))
     enddo
!$omp end parallel do
   else
!$omp parallel do default(shared), private(ifft,mod_magn)
     do ifft=1,fft_size
       mod_magn=sqrt(magn(ifft,1)**2+magn(ifft,2)**2+magn(ifft,3)**2)
       spin_rho_SP(ifft,1)=0.5*(rho(ifft)+mod_magn)
       spin_rho_SP(ifft,2)=0.5*(rho(ifft)-mod_magn)
     enddo
!$omp end parallel do
   endif
 endif
 !
 forall(i1=1:fft_size,i2=1:n_spin)  spin_rho_DP(i2,i1)=spin_rho_SP(i1,i2)*real(fft_size,DP)/real(DL_vol,DP)
 !
 !=============================
 ! Electronic density gradient
 !=============================
 if (ORDER==0) then
   YAMBO_ALLOC(tmp_exc,(fft_size))
   tmp_exc=0._SP
 endif
 if (ORDER==1.or.ORDER==2) then
   YAMBO_ALLOC(v1rho,(n_spin,fft_size))
   v1rho=0._DP
 endif
 if (ORDER==2) then
   YAMBO_ALLOC(v2rho2,(xc_spin(1),fft_size))
   v2rho2=0._DP
 endif
 !
 if (EvaluateDGradient) then 
   !
   YAMBO_ALLOC(drho,(fft_size,n_spin,3))
   YAMBO_ALLOC(sigma,(xc_spin(1),fft_size))
   if (ORDER==1.or.ORDER==2) then
     YAMBO_ALLOC(v1sigma,(xc_spin(1),fft_size))
     v1sigma=0._DP
   endif
   if (ORDER==2) then
     YAMBO_ALLOC(v2rhosigma,(xc_spin(1)*n_spin,fft_size))
     YAMBO_ALLOC(v2sigma2,(xc_spin(1)*n_spin,fft_size))
     v2rhosigma=0._DP
     v2sigma2=0._DP
   endif
   if (FUNCTIONAL==XC_HYB_GGA_XC_GAUPBE*XC_FACTOR) then
     YAMBO_ALLOC(vx1,(n_spin,fft_size))
     YAMBO_ALLOC(vx2,(xc_spin(1),fft_size))
     vx1=0._DP
     vx2=0._DP
   endif 
   !
   ! DS. To do: compute a more precise drho also in the case n_spin>1
   !     This is particularly important for the case order=2
   !
   if (n_spin>1 .or. order<2) then
     YAMBO_ALLOC(drho_cmplx,(fft_size,3))
     YAMBO_ALLOC(spin_rho_SP_cmplx,(fft_size))
     do is1 = 1,n_spin
       spin_rho_SP_cmplx(:)=cmplx(spin_rho_SP(:,is1),0.0_SP,kind=SP)
       call eval_Gradient(spin_rho_SP_cmplx,drho_cmplx,1,"density")
       drho(:,is1,:)=real(drho_cmplx)
     end do
     YAMBO_FREE(drho_cmplx)
     YAMBO_FREE(spin_rho_SP_cmplx)
   else
     YAMBO_ALLOC(drho_tmp,(fft_size,3))
     call el_density_and_current(en,Xk,drho=drho_tmp)
     drho(:,1,:) = drho_tmp(:,:)
     YAMBO_FREE(drho_tmp)
   endif
   !
   forall (is1=1:n_spin,i1=1:fft_size) drho(i1,is1,:) = drho(i1,is1,:)*fft_size/DL_vol*2._SP*pi/alat(:)
   !
   do i1 = 1,fft_size
     do is1 = 1,n_spin
       do is2 = is1,n_spin
         is_xc = xc_spin_map1(is1,is2)
<<<<<<< HEAD
         sigma(is_xc,i1) = drho(i1,is1,1)**2+drho(i1,is2,2)**2+drho(i1,is2,3)**2
=======
         sigma(is_xc,i1) = drho(i1,is1,1)*drho(i1,is2,1)+drho(i1,is1,2)*drho(i1,is2,2)+drho(i1,is1,3)*drho(i1,is2,3)
>>>>>>> b68ea2a8
       end do
     end do
   end do
   !
   !
 endif
 !
 !===========================
 ! Evaluate the xc functional
 !===========================
 !
 if (order==0) E_xc=0._SP
 if (order==1) V_xc=0._SP
 if (order==2) F_xc=0._SP
 !
 if (FUNCTIONAL == XC_LDA_C_KP) then ! Special case, XC_LDA_C_KP not available from libxc
   select case(ORDER)
     case(0)
       forall (i1=1:fft_size) rspts(i1)=(3._DP/4._DP/pi_DP/real(spin_rho_SP(i1,1)/DL_vol,DP))**(1._DP/3._DP)
       call xc_rpa_kp(rspts,v1rho)
       E_xc = real(tmp_exc,SP) 
       E_xc_val = V_dot_V(fft_size,rho,E_xc(:))
     case(1)
       call error(' Vxc not coded for LDA C KP')
     case(2)
       call error(' Fxc not coded for LDA C KP')
   end select
   return
 end if
 !
 size_IPL=int(fft_size,kind=IPL)
 !
 do ixc = 1,2
   if (fnctl(ixc)%id == 0) cycle
   if (fnctl(ixc)%family==XC_FAMILY_LDA) then 
     select case(ORDER)
       case(0)
         call xc_f03_lda_exc(fnctl(ixc)%conf, size_IPL, spin_rho_DP(1,1), tmp_exc(1))
         E_xc = E_xc + real(tmp_exc,SP)    
       case(1)
         call xc_f03_lda_vxc(fnctl(ixc)%conf, size_IPL, spin_rho_DP(1,1), v1rho(1,1))
         forall(i1=1:fft_size,i2=1:n_spin) V_xc(i1,i2) = V_xc(i1,i2) + real(v1rho(i2,i1),SP)
       case(2)
         if( l_BS_magnons) then
           call xc_f03_lda_vxc(fnctl(ixc)%conf, size_IPL, spin_rho_DP(1,1), v1rho(1,1))
           if(n_spinor==2) forall(i1=1:fft_size,i2=1:n_spin) V_xc(i1,i2) = V_xc(i1,i2) + real(v1rho(i2,i1),SP)
         endif
         call xc_f03_lda_fxc(fnctl(ixc)%conf, size_IPL, spin_rho_DP(1,1), v2rho2(1,1))
         ! Yambo internal for Kxc
         call XC_eval_lda_kernel(v1rho,v2rho2)
     end select
   elseif (fnctl(ixc)%family==XC_FAMILY_GGA.or.fnctl(ixc)%family==XC_FAMILY_HYB_GGA) then
        !GAUPBE short range x-energy  and potentials part
        if(FUNCTIONAL==XC_HYB_GGA_XC_GAUPBE*XC_FACTOR) call XC_eval_pbegaux(spin_rho_DP(1,1), sigma(1,1), exsr,vx1(1,1),vx2(1,1))
     select case(ORDER)
       case(0)
         call xc_f03_gga_exc(fnctl(ixc)%conf, size_IPL, spin_rho_DP(1,1), sigma(1,1), tmp_exc(1))
         E_xc = E_xc + real(tmp_exc,SP)    
       case(1)
         call xc_f03_gga_vxc(fnctl(ixc)%conf, size_IPL, spin_rho_DP(1,1), sigma(1,1), v1rho(1,1), v1sigma(1,1))
         if (FUNCTIONAL==XC_HYB_GGA_XC_GAUPBE*XC_FACTOR.and.ixc==1) then
           !GAUPBE short energy part of the x potential,factor 2 in vx2 for
           !consistency qith QE
           v1rho=v1rho-EXX_FRACTION*vx1
           v1sigma=v1sigma-(EXX_FRACTION*vx2)/2._DP
         endif
         ! Yambo internal for V_xc
         call XC_eval_gga_potential(v1rho,v1sigma,drho)
       case(2)
         if (FUNCTIONAL==XC_HYB_GGA_XC_GAUPBE*XC_FACTOR) call error(' Fxc not coded for GAU-PBEP')
         if( l_BS_magnons) then
           call xc_f03_gga_vxc(fnctl(ixc)%conf, size_IPL, spin_rho_DP(1,1), sigma(1,1), v1rho(1,1), v1sigma(1,1))
           ! Yambo internal for V_xc
           if(n_spinor==2) call XC_eval_gga_potential(v1rho,v1sigma,drho)
         endif
         call xc_f03_gga_fxc(fnctl(ixc)%conf, size_IPL, spin_rho_DP(1,1), sigma(1,1), v2rho2(1,1), v2rhosigma(1,1), v2sigma2(1,1))
         ! Yambo internal for Kxc
         call XC_eval_gga_kernel(v1rho,v1sigma,v2rho2,v2rhosigma,v2sigma2)
     end select
   end if
   call xc_f03_func_end(fnctl(ixc)%conf)
 enddo
 !
 if (order==0) then
   E_xc_val = V_dot_V(fft_size,rho,E_xc(:))
   if (FUNCTIONAL==XC_HYB_GGA_XC_GAUPBE*XC_FACTOR)  E_xc_val= E_xc_val-EXX_FRACTION*real(exsr,SP)
 endif
 !
 if (EvaluateDGradient) then
   YAMBO_FREE(sigma)
   YAMBO_FREE(drho)
 endif
 if (ORDER==1) then
   YAMBO_FREE(tmp_exc)
 endif
 if (EvaluateDGradient.and.(ORDER==1)) then
   YAMBO_FREE(v1rho)
   YAMBO_FREE(v1sigma)
 endif
 if (EvaluateDGradient.and.(ORDER==2)) then
   YAMBO_FREE(v2rho2)
   YAMBO_FREE(v2rhosigma)
   YAMBO_FREE(v2sigma2)
 endif
 if (EvaluateDGradient.and.(FUNCTIONAL==XC_HYB_GGA_XC_GAUPBE*XC_FACTOR)) then
   YAMBO_FREE(vx1)
   YAMBO_FREE(vx2)
 endif
 !
 if (present(EXX_FRACTION)) EXX_FRACTION = local_exx_fraction 
 !
end subroutine XC_libxc_driver<|MERGE_RESOLUTION|>--- conflicted
+++ resolved
@@ -221,11 +221,7 @@
      do is1 = 1,n_spin
        do is2 = is1,n_spin
          is_xc = xc_spin_map1(is1,is2)
-<<<<<<< HEAD
-         sigma(is_xc,i1) = drho(i1,is1,1)**2+drho(i1,is2,2)**2+drho(i1,is2,3)**2
-=======
          sigma(is_xc,i1) = drho(i1,is1,1)*drho(i1,is2,1)+drho(i1,is1,2)*drho(i1,is2,2)+drho(i1,is1,3)*drho(i1,is2,3)
->>>>>>> b68ea2a8
        end do
      end do
    end do
