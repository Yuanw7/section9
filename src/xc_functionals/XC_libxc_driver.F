--- conflicted
+++ resolved
@@ -281,14 +281,10 @@
    end if
  enddo
  !
-<<<<<<< HEAD
- if (order==0) E_xc_val = V_dot_V(fft_size,rho,E_xc(:))
-=======
  if (order==0) then 
-   E_xc_val = real_V_dot_V(fft_size,rho,E_xc(:))
+   E_xc_val = V_dot_V(fft_size,rho,E_xc(:))
    if (FUNCTIONAL==XC_HYB_GGA_XC_GAUPBE*XC_FACTOR)  E_xc_val= E_xc_val-EXX_FRACTION*exsr
  endif
->>>>>>> 23a9053e
  !
  if (EvaluateDGradient) then
    YAMBO_FREE(sigma)
@@ -304,7 +300,6 @@
    YAMBO_FREE(v2sigma2)
  endif
  if (EvaluateDGradient.and.(FUNCTIONAL==XC_HYB_GGA_XC_GAUPBE*XC_FACTOR)) then
-
    YAMBO_FREE(vx1)
    YAMBO_FREE(vx2)
  endif
