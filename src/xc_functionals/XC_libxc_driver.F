!
!        Copyright (C) 2000-2021 the YAMBO team
!              http://www.yambo-code.org
!
! Authors (see AUTHORS file for details): MG, DS, DV
! 
! This file is distributed under the terms of the GNU 
! General Public License. You can redistribute it and/or 
! modify it under the terms of the GNU General Public 
! License as published by the Free Software Foundation; 
! either version 2, or (at your option) any later version.
!
! This program is distributed in the hope that it will 
! be useful, but WITHOUT ANY WARRANTY; without even the 
! implied warranty of MERCHANTABILITY or FITNESS FOR A 
! PARTICULAR PURPOSE.  See the GNU General Public License 
! for more details.
!
! You should have received a copy of the GNU General Public 
! License along with this program; if not, write to the Free 
! Software Foundation, Inc., 59 Temple Place - Suite 330,Boston, 
! MA 02111-1307, USA or visit http://www.gnu.org/copyleft/gpl.txt.
!
subroutine XC_libxc_driver(en,Xk,FUNCTIONAL,ORDER,EXX_FRACTION,EXX_SCREENING)
 !
 ! This routine evaluates the xc functional in yambo 
 !   - 03/05/12: LDA OK, GGA OK => EXTENSIVE TESTS NEEDED) 
 !   - 21/11/13: for HYB_GGA the GGA part calculated => TO TEST
 !   - 16/06/21: GGA part improved with more accurate calculation of drho for order=2 and n_spin=1
 !        To do: compute a more precise drho also in the case n_spin>1 (see comment around line 200)
 !
 use pars,           ONLY:SP,DP,IPL,pi,pi_DP,RZERO
 use R_lattice,      ONLY:bz_samp
 use D_lattice,      ONLY:DL_vol,alat
 use drivers,        ONLY:l_sc_run,l_real_time,l_nl_optics
#if defined _SC || defined _RT
 use hamiltonian,    ONLY:rho_n,magn_n
#endif
 use electrons,      ONLY:levels,n_spin,n_spinor
 use FFT_m,          ONLY:fft_size
 use wrapper,        ONLY:V_dot_V
 use BS,             ONLY:l_BS_magnons
 use xc_functionals, ONLY:E_xc,E_xc_val,magn,F_xc,V_xc,xc_setup_hyb,&
&                         XC_LDA_C_KP,xc_fnctl_t,xc_setup_fnctl,xc_f03_func_end, &
&                         xc_spin,xc_spin_map1, &
<<<<<<< HEAD
&                         XC_HYB_GGA_XC_GAUPBE,XC_FACTOR
 use xc_f90_lib_m,   ONLY:XC_FAMILY_LDA,XC_FAMILY_GGA,XC_FAMILY_HYB_GGA
 use libxc_funcs_m,  ONLY:XC_GGA_X_PBE, XC_GGA_C_PBE
 use interfaces,     ONLY:el_density_and_current,el_magnetization
=======
&                         XC_HYB_GGA_XC_GAUPBE,XC_FACTOR,&
&                         XC_FAMILY_LDA,XC_FAMILY_GGA,XC_FAMILY_HYB_GGA,&
&                         XC_GGA_X_PBE, XC_GGA_C_PBE
 use xc_f03_lib_m,   ONLY:xc_f03_lda_exc,xc_f03_lda_vxc,xc_f03_lda_fxc, &
&                         xc_f03_gga_exc,xc_f03_gga_vxc,xc_f03_gga_fxc
 use interfaces,     ONLY:el_density_and_current
>>>>>>> 57a36d63
 use pseudo,         ONLY:pp_rho_nlcc,pp_has_nlcc,PP_nlcc_free
 !
#include<memory.h>
 !
 type(levels) ::en
 type(bz_samp)::Xk
 integer      ::FUNCTIONAL,FUNCTIONALTMP,ORDER
 real(SP), optional :: EXX_FRACTION, EXX_SCREENING
 !
 ! Work Space
 !
 integer  :: i1,i2,is_xc,is1,is2,ixc,ifft
 integer(IPL) :: size_IPL
 real(SP) :: mod_magn
 real(SP) :: local_exx_fraction 
 real(DP) :: exsr
 !
 ! XC routines arrays
 !
 real(SP) :: spin_rho_SP(fft_size,n_spin),rho(fft_size)
 real(DP) :: spin_rho_DP(n_spin,fft_size),rspts(fft_size)
 real(SP),allocatable:: drho(:,:,:),drho_tmp(:,:)
 real(DP),allocatable:: sigma(:,:)
 complex(SP), allocatable:: drho_cmplx(:,:)
 complex(SP), allocatable:: spin_rho_SP_cmplx(:)
 !
 ! note that multidimensional fxc & vxc is allowed only in xcspol
 !
 real(DP),allocatable :: tmp_exc(:)
 real(DP),allocatable :: v1rho(:,:),v1sigma(:,:)
 real(DP),allocatable :: vx1(:,:),vx2(:,:)
 real(DP),allocatable :: v2rho2(:,:),v2rhosigma(:,:),v2sigma2(:,:)
 logical              :: EvaluateDGradient
 !
 ! Functional and Functional infos
 !
 type(xc_fnctl_t) :: fnctl(2) 
 !
 !=============================== 
 ! Convert and Initialize
 !===============================
 !
 exsr=0._DP
 FUNCTIONALTMP=0
!Set the functional as a PBE to get Exc, next calculate the GAU-PBE Exc as
!Exc=Exc(PBE)-alfa*Ex(PBE,SR) next add the HF part.
 !
 if (FUNCTIONAL==XC_HYB_GGA_XC_GAUPBE*XC_FACTOR) then 
   FUNCTIONALTMP=XC_HYB_GGA_XC_GAUPBE*XC_FACTOR
   FUNCTIONAL=XC_GGA_X_PBE*XC_FACTOR+XC_GGA_C_PBE  !101130   This is semi-local PBE  
 endif
 !
 call xc_setup_fnctl(fnctl,FUNCTIONAL,n_spin)
 if (FUNCTIONALTMP==XC_HYB_GGA_XC_GAUPBE*XC_FACTOR) FUNCTIONAL=XC_HYB_GGA_XC_GAUPBE*XC_FACTOR
 !
 local_exx_fraction = RZERO
 if (present(EXX_FRACTION).and.fnctl(1)%family==XC_FAMILY_HYB_GGA) then 
   call xc_setup_hyb(fnctl,EXX_FRACTION,EXX_SCREENING)
   local_exx_fraction = fnctl(1)%exx_fraction
 end if
 if (FUNCTIONALTMP==XC_HYB_GGA_XC_GAUPBE*XC_FACTOR) local_exx_fraction=EXX_FRACTION
 !
 EvaluateDGradient = any((fnctl(:)%family==XC_FAMILY_GGA).or.any(fnctl(:)%family==XC_FAMILY_HYB_GGA))
 !
 !==========================
 ! Electronic/spin density 
 !==========================
 !
#if defined _SC || defined _RT
 if (l_real_time.or.l_nl_optics) then !.or.l_sc_run) then
   rho=rho_n
   if(n_spin> 1) magn=magn_n
 endif
#endif
 !
 if (.not.(l_real_time.or.l_nl_optics)) then !.or.l_sc_run)) then
   call el_density_and_current(en,Xk,rho=rho)
   if (n_spin> 1) call el_magnetization(en,Xk,magn)
 endif
 !
 ! non-linear core corrections (NLCC)
 ! to be improved for yambo_rt, otherwise this is done at each time step
 !
 call XC_nlcc_setup()
 if (pp_has_nlcc) rho(:)=rho(:)+real(pp_rho_nlcc(:),SP)
 call PP_nlcc_free()
 !
 if(n_spin==1) spin_rho_SP(:,1)=rho(:)
 if(n_spin> 1) then
   if (n_spinor==1) then
!$omp parallel do default(shared), private(ifft)
     do ifft=1,fft_size
       spin_rho_SP(ifft,1)=0.5*(rho(ifft)+magn(ifft,3))
       spin_rho_SP(ifft,2)=0.5*(rho(ifft)-magn(ifft,3))
     enddo
!$omp end parallel do
   else
!$omp parallel do default(shared), private(ifft,mod_magn)
     do ifft=1,fft_size
       mod_magn=sqrt(magn(ifft,1)**2+magn(ifft,2)**2+magn(ifft,3)**2)
       spin_rho_SP(ifft,1)=0.5*(rho(ifft)+mod_magn)
       spin_rho_SP(ifft,2)=0.5*(rho(ifft)-mod_magn)
     enddo
!$omp end parallel do
   endif
 endif
 !
 forall(i1=1:fft_size,i2=1:n_spin)  spin_rho_DP(i2,i1)=spin_rho_SP(i1,i2)*real(fft_size,DP)/real(DL_vol,DP)
 !
 !=============================
 ! Electronic density gradient
 !=============================
 if (ORDER==0) then
   YAMBO_ALLOC(tmp_exc,(fft_size))
   tmp_exc=0._SP
 endif
 if (ORDER==1.or.ORDER==2) then
   YAMBO_ALLOC(v1rho,(n_spin,fft_size))
   v1rho=0._DP
 endif
 if (ORDER==2) then
   YAMBO_ALLOC(v2rho2,(xc_spin(1),fft_size))
   v2rho2=0._DP
 endif
 !
 if (EvaluateDGradient) then 
   !
   YAMBO_ALLOC(drho,(fft_size,n_spin,3))
   YAMBO_ALLOC(sigma,(xc_spin(1),fft_size))
   if (ORDER==1.or.ORDER==2) then
     YAMBO_ALLOC(v1sigma,(xc_spin(1),fft_size))
     v1sigma=0._DP
   endif
   if (ORDER==2) then
     YAMBO_ALLOC(v2rhosigma,(xc_spin(1)*n_spin,fft_size))
     YAMBO_ALLOC(v2sigma2,(xc_spin(1)*n_spin,fft_size))
     v2rhosigma=0._DP
     v2sigma2=0._DP
   endif
   if (FUNCTIONAL==XC_HYB_GGA_XC_GAUPBE*XC_FACTOR) then
     YAMBO_ALLOC(vx1,(n_spin,fft_size))
     YAMBO_ALLOC(vx2,(xc_spin(1),fft_size))
     vx1=0._DP
     vx2=0._DP
   endif 
   !
   ! DS. To do: compute a more precise drho also in the case n_spin>1
   !     This is particularly important for the case order=2
   !
   if (n_spin>1 .or. order<2) then
     YAMBO_ALLOC(drho_cmplx,(fft_size,3))
     YAMBO_ALLOC(spin_rho_SP_cmplx,(fft_size))
     do is1 = 1,n_spin
       spin_rho_SP_cmplx(:)=cmplx(spin_rho_SP(:,is1),0.0_SP,kind=SP)
       call eval_Gradient(spin_rho_SP_cmplx,drho_cmplx,1,"density")
       drho(:,is1,:)=real(drho_cmplx)
     end do
     YAMBO_FREE(drho_cmplx)
     YAMBO_FREE(spin_rho_SP_cmplx)
   else
     YAMBO_ALLOC(drho_tmp,(fft_size,3))
     call el_density_and_current(en,Xk,drho=drho_tmp)
     drho(:,1,:) = drho_tmp(:,:)
     YAMBO_FREE(drho_tmp)
   endif
   !
   forall (is1=1:n_spin,i1=1:fft_size) drho(i1,is1,:) = drho(i1,is1,:)*fft_size/DL_vol*2._SP*pi/alat(:)
   !
   do i1 = 1,fft_size
     do is1 = 1,n_spin
       do is2 = is1,n_spin
         is_xc = xc_spin_map1(is1,is2)
         sigma(is_xc,i1) = drho(i1,is1,1)*drho(i1,is2,1)+drho(i1,is1,2)*drho(i1,is2,2)+drho(i1,is1,3)*drho(i1,is2,3)
       end do
     end do
   end do
   !
   !
 endif
 !
 !===========================
 ! Evaluate the xc functional
 !===========================
 !
 if (order==0) E_xc=0._SP
 if (order==1) V_xc=0._SP
 if (order==2) F_xc=0._SP
 !
 if (FUNCTIONAL == XC_LDA_C_KP) then ! Special case, XC_LDA_C_KP not available from libxc
   select case(ORDER)
     case(0)
       forall (i1=1:fft_size) rspts(i1)=(3._DP/4._DP/pi_DP/real(spin_rho_SP(i1,1)/DL_vol,DP))**(1._DP/3._DP)
       call xc_rpa_kp(rspts,v1rho)
       E_xc = real(tmp_exc,SP) 
       E_xc_val = V_dot_V(fft_size,rho,E_xc(:))
     case(1)
       call error(' Vxc not coded for LDA C KP')
     case(2)
       call error(' Fxc not coded for LDA C KP')
   end select
   return
 end if
 !
 size_IPL=int(fft_size,kind=IPL)
 !
 do ixc = 1,2
   if (fnctl(ixc)%id == 0) cycle
   if (fnctl(ixc)%family==XC_FAMILY_LDA) then 
     select case(ORDER)
       case(0)
         call xc_f03_lda_exc(fnctl(ixc)%conf, size_IPL, spin_rho_DP(1,1), tmp_exc(1))
         E_xc = E_xc + real(tmp_exc,SP)    
       case(1)
         call xc_f03_lda_vxc(fnctl(ixc)%conf, size_IPL, spin_rho_DP(1,1), v1rho(1,1))
         forall(i1=1:fft_size,i2=1:n_spin) V_xc(i1,i2) = V_xc(i1,i2) + real(v1rho(i2,i1),SP)
       case(2)
         if( l_BS_magnons) then
           call xc_f03_lda_vxc(fnctl(ixc)%conf, size_IPL, spin_rho_DP(1,1), v1rho(1,1))
           if(n_spinor==2) forall(i1=1:fft_size,i2=1:n_spin) V_xc(i1,i2) = V_xc(i1,i2) + real(v1rho(i2,i1),SP)
         endif
         call xc_f03_lda_fxc(fnctl(ixc)%conf, size_IPL, spin_rho_DP(1,1), v2rho2(1,1))
         ! Yambo internal for Kxc
         call XC_eval_lda_kernel(v1rho,v2rho2)
     end select
   elseif (fnctl(ixc)%family==XC_FAMILY_GGA.or.fnctl(ixc)%family==XC_FAMILY_HYB_GGA) then
        !GAUPBE short range x-energy  and potentials part
        if(FUNCTIONAL==XC_HYB_GGA_XC_GAUPBE*XC_FACTOR) call XC_eval_pbegaux(spin_rho_DP(1,1), sigma(1,1), exsr,vx1(1,1),vx2(1,1))
     select case(ORDER)
       case(0)
         call xc_f03_gga_exc(fnctl(ixc)%conf, size_IPL, spin_rho_DP(1,1), sigma(1,1), tmp_exc(1))
         E_xc = E_xc + real(tmp_exc,SP)    
       case(1)
         call xc_f03_gga_vxc(fnctl(ixc)%conf, size_IPL, spin_rho_DP(1,1), sigma(1,1), v1rho(1,1), v1sigma(1,1))
         if (FUNCTIONAL==XC_HYB_GGA_XC_GAUPBE*XC_FACTOR.and.ixc==1) then
           !GAUPBE short energy part of the x potential,factor 2 in vx2 for
           !consistency qith QE
           v1rho=v1rho-EXX_FRACTION*vx1
           v1sigma=v1sigma-(EXX_FRACTION*vx2)/2._DP
         endif
         ! Yambo internal for V_xc
         call XC_eval_gga_potential(v1rho,v1sigma,drho)
       case(2)
         if (FUNCTIONAL==XC_HYB_GGA_XC_GAUPBE*XC_FACTOR) call error(' Fxc not coded for GAU-PBEP')
         if( l_BS_magnons) then
           call xc_f03_gga_vxc(fnctl(ixc)%conf, size_IPL, spin_rho_DP(1,1), sigma(1,1), v1rho(1,1), v1sigma(1,1))
           ! Yambo internal for V_xc
           if(n_spinor==2) call XC_eval_gga_potential(v1rho,v1sigma,drho)
         endif
         call xc_f03_gga_fxc(fnctl(ixc)%conf, size_IPL, spin_rho_DP(1,1), sigma(1,1), v2rho2(1,1), v2rhosigma(1,1), v2sigma2(1,1))
         ! Yambo internal for Kxc
         call XC_eval_gga_kernel(v1rho,v1sigma,v2rho2,v2rhosigma,v2sigma2)
     end select
   end if
   call xc_f03_func_end(fnctl(ixc)%conf)
 enddo
 !
 if (order==0) then
   E_xc_val = V_dot_V(fft_size,rho,E_xc(:))
   if (FUNCTIONAL==XC_HYB_GGA_XC_GAUPBE*XC_FACTOR)  E_xc_val= E_xc_val-EXX_FRACTION*real(exsr,SP)
 endif
 !
 if (EvaluateDGradient) then
   YAMBO_FREE(sigma)
   YAMBO_FREE(drho)
 endif
 if (ORDER==1) then
   YAMBO_FREE(tmp_exc)
 endif
 if (EvaluateDGradient.and.(ORDER==1)) then
   YAMBO_FREE(v1rho)
   YAMBO_FREE(v1sigma)
 endif
 if (EvaluateDGradient.and.(ORDER==2)) then
   YAMBO_FREE(v2rho2)
   YAMBO_FREE(v2rhosigma)
   YAMBO_FREE(v2sigma2)
 endif
 if (EvaluateDGradient.and.(FUNCTIONAL==XC_HYB_GGA_XC_GAUPBE*XC_FACTOR)) then
   YAMBO_FREE(vx1)
   YAMBO_FREE(vx2)
 endif
 !
 if (present(EXX_FRACTION)) EXX_FRACTION = local_exx_fraction 
 !
end subroutine XC_libxc_driver<|MERGE_RESOLUTION|>--- conflicted
+++ resolved
@@ -43,19 +43,12 @@
  use xc_functionals, ONLY:E_xc,E_xc_val,magn,F_xc,V_xc,xc_setup_hyb,&
 &                         XC_LDA_C_KP,xc_fnctl_t,xc_setup_fnctl,xc_f03_func_end, &
 &                         xc_spin,xc_spin_map1, &
-<<<<<<< HEAD
-&                         XC_HYB_GGA_XC_GAUPBE,XC_FACTOR
- use xc_f90_lib_m,   ONLY:XC_FAMILY_LDA,XC_FAMILY_GGA,XC_FAMILY_HYB_GGA
- use libxc_funcs_m,  ONLY:XC_GGA_X_PBE, XC_GGA_C_PBE
- use interfaces,     ONLY:el_density_and_current,el_magnetization
-=======
 &                         XC_HYB_GGA_XC_GAUPBE,XC_FACTOR,&
 &                         XC_FAMILY_LDA,XC_FAMILY_GGA,XC_FAMILY_HYB_GGA,&
 &                         XC_GGA_X_PBE, XC_GGA_C_PBE
  use xc_f03_lib_m,   ONLY:xc_f03_lda_exc,xc_f03_lda_vxc,xc_f03_lda_fxc, &
 &                         xc_f03_gga_exc,xc_f03_gga_vxc,xc_f03_gga_fxc
- use interfaces,     ONLY:el_density_and_current
->>>>>>> 57a36d63
+ use interfaces,     ONLY:el_density_and_current,el_magnetization
  use pseudo,         ONLY:pp_rho_nlcc,pp_has_nlcc,PP_nlcc_free
  !
 #include<memory.h>
