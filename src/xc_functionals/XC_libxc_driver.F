!
!        Copyright (C) 2000-2020 the YAMBO team
!              http://www.yambo-code.org
!
! Authors (see AUTHORS file for details): MG, DS, DV
! 
! This file is distributed under the terms of the GNU 
! General Public License. You can redistribute it and/or 
! modify it under the terms of the GNU General Public 
! License as published by the Free Software Foundation; 
! either version 2, or (at your option) any later version.
!
! This program is distributed in the hope that it will 
! be useful, but WITHOUT ANY WARRANTY; without even the 
! implied warranty of MERCHANTABILITY or FITNESS FOR A 
! PARTICULAR PURPOSE.  See the GNU General Public License 
! for more details.
!
! You should have received a copy of the GNU General Public 
! License along with this program; if not, write to the Free 
! Software Foundation, Inc., 59 Temple Place - Suite 330,Boston, 
! MA 02111-1307, USA or visit http://www.gnu.org/copyleft/gpl.txt.
!
subroutine XC_libxc_driver(en,Xk,FUNCTIONAL,ORDER,EXX_FRACTION,EXX_SCREENING)
 !
 ! After libxc is distributed together with Yambo (rev 1180)  
 ! this routine evaluates the xc functional in yambo 
 ! (03/05/12: LDA OK, GGA OK => EXTENSIVE TESTS NEEDED) 
 ! (21/11/13: for HYB_GGA the GGA part calculated => TO TEST) 
 !
 use pars,           ONLY:SP,DP,pi,RZERO
 use R_lattice,      ONLY:bz_samp
 use D_lattice,      ONLY:DL_vol,alat
 use drivers,        ONLY:l_sc_run,l_real_time,l_nl_optics
#if defined _SC || defined _RT
 use hamiltonian,    ONLY:rho_n,magn_n
#endif
 use electrons,      ONLY:levels,n_spin,n_spinor
 use FFT_m,          ONLY:fft_size
 use wrapper,        ONLY:V_dot_V
 use xc_functionals, ONLY:E_xc,E_xc_val,magn,F_xc,V_xc,xc_setup_hyb,&
&                         XC_LDA_C_KP,xc_fnctl_t,xc_setup_fnctl,    &
&                         xc_spin,xc_spin_map1, &
&                         XC_HYB_GGA_XC_GAUPBE,XC_FACTOR
 use xc_f90_lib_m,   ONLY:XC_FAMILY_LDA,XC_FAMILY_GGA,XC_FAMILY_HYB_GGA
 use libxc_funcs_m,  ONLY:XC_GGA_X_PBE, XC_GGA_C_PBE
<<<<<<< HEAD
 use interfaces,     ONLY:el_density_and_current,el_magnetization
 use pseudo,         ONLY:pp_rho_nlcc,pp_has_nlcc
=======
 use interfaces,     ONLY:el_density_and_current
 use pseudo,         ONLY:pp_rho_nlcc,pp_has_nlcc,PP_nlcc_free
>>>>>>> 188c9dd1
 !
#include<memory.h>
 !
 type(levels) ::en
 type(bz_samp)::Xk
 integer      ::FUNCTIONAL,FUNCTIONALTMP,ORDER
 real(SP), optional :: EXX_FRACTION, EXX_SCREENING
 !
 ! Work Space
 !
 integer  :: i1,i2,is_xc,ic,is1,is2,ixc,ifft
 real(SP) :: mod_magn
 real(SP) :: local_exx_fraction 
 real(DP) :: exsr
 !
 ! XC routines arrays
 !
 real(SP) :: spin_rho_SP(fft_size,n_spin),rho(fft_size)
 real(DP) :: spin_rho_DP(n_spin,fft_size),rspts(fft_size)
 real(SP),allocatable:: drho(:,:,:)
 real(DP),allocatable:: sigma(:,:)
 complex(SP), allocatable:: drho_cmplx(:,:)
 complex(SP), allocatable:: spin_rho_SP_cmplx(:)
 !
 ! note that multidimensional fxc & vxc is allowed only in xcspol
 !
 real(DP),allocatable :: tmp_exc(:)
 real(DP),allocatable :: v1rho(:,:),v1sigma(:,:)
 real(DP),allocatable :: vx1(:,:),vx2(:,:)
 real(DP),allocatable :: v2rho2(:,:),v2rhosigma(:,:),v2sigma2(:,:)
 logical              :: EvaluateDGradient
 !
 ! Functional and Functional infos
 !
 type(xc_fnctl_t) :: fnctl(2) 
 !
 !=============================== 
 ! Convert and Initialize
 !===============================
 !
 exsr=0._DP
 FUNCTIONALTMP=0
!Set the functional as a PBE to get Exc, next calculate the GAU-PBE Exc as
!Exc=Exc(PBE)-alfa*Ex(PBE,SR) next add the HF part.
 !
 if (FUNCTIONAL==XC_HYB_GGA_XC_GAUPBE*XC_FACTOR) then 
   FUNCTIONALTMP=XC_HYB_GGA_XC_GAUPBE*XC_FACTOR
   FUNCTIONAL=XC_GGA_X_PBE*XC_FACTOR+XC_GGA_C_PBE  !101130   This is semi-local PBE  
 endif
   call xc_setup_fnctl(fnctl,FUNCTIONAL,n_spin)
   if (FUNCTIONALTMP==XC_HYB_GGA_XC_GAUPBE*XC_FACTOR) FUNCTIONAL=XC_HYB_GGA_XC_GAUPBE*XC_FACTOR
 !
   local_exx_fraction = RZERO
   if (present(EXX_FRACTION).and.fnctl(1)%family==XC_FAMILY_HYB_GGA) then 
     call xc_setup_hyb(fnctl,EXX_FRACTION,EXX_SCREENING)
     local_exx_fraction = fnctl(1)%exx_fraction
   end if
   if (FUNCTIONALTMP==XC_HYB_GGA_XC_GAUPBE*XC_FACTOR) local_exx_fraction=EXX_FRACTION
 !
   EvaluateDGradient = any((fnctl(:)%family==XC_FAMILY_GGA).or.any(fnctl(:)%family==XC_FAMILY_HYB_GGA))
 !
 !
 !==========================
 ! Electronic/spin density 
 !==========================
 !
#if defined _SC || defined _RT
 if (l_real_time.or.l_nl_optics) then !.or.l_sc_run) then
   rho=rho_n
   if(n_spin> 1) magn=magn_n
 endif
#endif
 !
 if (.not.(l_real_time.or.l_nl_optics)) then !.or.l_sc_run)) then
   call el_density_and_current(en,Xk,rho=rho)
   if (n_spin> 1) call el_magnetization(en,Xk,magn)
 endif
 !
 ! non-linear core corrections (NLCC)
 ! to be improved for yambo_rt, otherwise this is done at each time step
 !
 call XC_nlcc_setup()
 if (pp_has_nlcc) rho(:)=rho(:)+real(pp_rho_nlcc(:),SP)
 call PP_nlcc_free()
 !
 if(n_spin==1) spin_rho_SP(:,1)=rho(:)
 if(n_spin> 1) then
   if (n_spinor==1) then
!$omp parallel do default(shared), private(ifft)
     do ifft=1,fft_size
       spin_rho_SP(ifft,1)=0.5*(rho(ifft)+magn(ifft,3))
       spin_rho_SP(ifft,2)=0.5*(rho(ifft)-magn(ifft,3))
     enddo
!$omp end parallel do
   else
!$omp parallel do default(shared), private(ifft,mod_magn)
     do ifft=1,fft_size
       mod_magn=sqrt(magn(ifft,1)**2+magn(ifft,2)**2+magn(ifft,3)**2)
       spin_rho_SP(ifft,1)=0.5*(rho(ifft)+mod_magn)
       spin_rho_SP(ifft,2)=0.5*(rho(ifft)-mod_magn)
     enddo
!$omp end parallel do
   endif
 endif
 !
 forall(i1=1:fft_size,i2=1:n_spin)  spin_rho_DP(i2,i1)=spin_rho_SP(i1,i2)*real(fft_size,DP)/real(DL_vol,DP)
 !
 !=============================
 ! Electronic density gradient
 !=============================
 if (ORDER==0) then
   YAMBO_ALLOC(tmp_exc,(fft_size))
   tmp_exc=0._SP
 endif
 if (ORDER==1.or.ORDER==2) then
   YAMBO_ALLOC(v1rho,(n_spin,fft_size))
   v1rho=0._DP
 endif
 if (ORDER==2) then
   YAMBO_ALLOC(v2rho2,(xc_spin(1),fft_size))
   v2rho2=0._DP
 endif
 !
 if (EvaluateDGradient) then 
   !
   YAMBO_ALLOC(drho,(fft_size,n_spin,3))
   YAMBO_ALLOC(sigma,(xc_spin(1),fft_size))
   YAMBO_ALLOC(drho_cmplx,(fft_size,3))
   YAMBO_ALLOC(spin_rho_SP_cmplx,(fft_size))
   if (ORDER==1.or.ORDER==2) then
     YAMBO_ALLOC(v1sigma,(xc_spin(1),fft_size))
     v1sigma=0._DP
   endif
   if (ORDER==2) then
     YAMBO_ALLOC(v2rhosigma,(xc_spin(1)*n_spin,fft_size))
     YAMBO_ALLOC(v2sigma2,(xc_spin(1)*n_spin,fft_size))
     v2rhosigma=0._DP
     v2sigma2=0._DP
   endif
   if (FUNCTIONAL==XC_HYB_GGA_XC_GAUPBE*XC_FACTOR) then
     YAMBO_ALLOC(vx1,(n_spin,fft_size))
     YAMBO_ALLOC(vx2,(xc_spin(1),fft_size))
     vx1=0._DP
     vx2=0._DP
   endif 
   !
   do is1 = 1,n_spin
     spin_rho_SP_cmplx(:)=cmplx(spin_rho_SP(:,is1),0.0_SP,kind=SP)
     !
     call eval_Gradient(spin_rho_SP_cmplx,drho_cmplx,1,"density")
     !
     drho(:,is1,:)=real(drho_cmplx)
     forall (i1=1:fft_size) drho(i1,is1,:) = drho(i1,is1,:)*fft_size/DL_vol*2._SP*pi/alat(:)
   end do
   !
   do i1 = 1,fft_size
     do is1 = 1,n_spin
       do is2 = is1,n_spin
         is_xc = xc_spin_map1(is1,is2)
         sigma(is_xc,i1) = real(V_dot_V(3,drho(i1,is1,:),drho(i1,is2,:)),DP)
       end do
     end do
   end do
   !
   YAMBO_FREE(spin_rho_SP_cmplx)
   YAMBO_FREE(drho_cmplx)
   !
 endif
 !
 !===========================
 ! Evaluate the xc functional
 !===========================
 !
 if (order==0) E_xc=0._SP
 if (order==1) V_xc=0._SP
 if (order==2) F_xc=0._SP
 !
 if (FUNCTIONAL == XC_LDA_C_KP) then ! Special case, XC_LDA_C_KP not available from libxc
   select case(ORDER)
     case(0)
       forall (i1=1:fft_size) rspts(i1)=(3._DP/4._DP/pi/spin_rho_SP(i1,1)/DL_vol)**(1._DP/3._DP)
       call xc_rpa_kp(rspts,v1rho)
       E_xc = real(tmp_exc,SP) 
       E_xc_val = V_dot_V(fft_size,rho,E_xc(:))
     case(1)
       call error(' Vxc not coded for LDA C KP')
     case(2)
       call error(' Fxc not coded for LDA C KP')
   end select
   return
 end if
 !
 do ixc = 1,2
   if (fnctl(ixc)%id == 0) cycle
   if (fnctl(ixc)%family==XC_FAMILY_LDA) then 
     select case(ORDER)
       case(0)
         call xc_f90_lda_exc(fnctl(ixc)%conf, fft_size, spin_rho_DP(1,1), tmp_exc(1))
         E_xc = E_xc + real(tmp_exc,SP)    
       case(1)
         call xc_f90_lda_vxc(fnctl(ixc)%conf, fft_size, spin_rho_DP(1,1), v1rho(1,1))
         forall(i1=1:fft_size,i2=1:n_spin) V_xc(i1,i2) = V_xc(i1,i2) + real(v1rho(i2,i1),SP)
       case(2)
         call xc_f90_lda_vxc(fnctl(ixc)%conf, fft_size, spin_rho_DP(1,1), v1rho(1,1))
         call xc_f90_lda_fxc(fnctl(ixc)%conf, fft_size, spin_rho_DP(1,1), v2rho2(1,1))
         ! Yambo internal for Kxc
         call XC_eval_lda_kernel(v1rho,v2rho2)
     end select
   elseif (fnctl(ixc)%family==XC_FAMILY_GGA.or.fnctl(ixc)%family==XC_FAMILY_HYB_GGA) then
        !GAUPBE short range x-energy  and potentials part
        if(FUNCTIONAL==XC_HYB_GGA_XC_GAUPBE*XC_FACTOR) call XC_eval_pbegaux(spin_rho_DP(1,1), sigma(1,1), exsr,vx1(1,1),vx2(1,1))
     select case(ORDER)
       case(0)
         call xc_f90_gga_exc(fnctl(ixc)%conf, fft_size, spin_rho_DP(1,1), sigma(1,1), tmp_exc(1))
         E_xc = E_xc + real(tmp_exc,SP)    
       case(1)
         call xc_f90_gga_vxc(fnctl(ixc)%conf, fft_size, spin_rho_DP(1,1), sigma(1,1), v1rho(1,1), v1sigma(1,1))
         if (FUNCTIONAL==XC_HYB_GGA_XC_GAUPBE*XC_FACTOR.and.ixc==1) then
           !GAUPBE short energy part of the x potential,factor 2 in vx2 for
           !consistency qith QE
           v1rho=v1rho-EXX_FRACTION*vx1
           v1sigma=v1sigma-(EXX_FRACTION*vx2)/2._DP
         endif
         ! Yambo internal for V_xc
         call XC_eval_gga_potential(v1rho,v1sigma,drho)
       case(2)
         if (FUNCTIONAL==XC_HYB_GGA_XC_GAUPBE*XC_FACTOR) call error(' Fxc not coded for GAU-PBEP')
         call xc_f90_gga_vxc(fnctl(ixc)%conf, fft_size, spin_rho_DP(1,1), sigma(1,1), v1rho(1,1), v1sigma(1,1))
         call xc_f90_gga_fxc(fnctl(ixc)%conf, fft_size, spin_rho_DP(1,1), sigma(1,1), v2rho2(1,1), v2rhosigma(1,1), v2sigma2(1,1))
         ! Yambo internal for Kxc
         call XC_eval_gga_kernel(v1rho,v1sigma,v2rho2,v2rhosigma,v2sigma2)
     end select
   end if
 enddo
 !
 if (order==0) then 
   E_xc_val = V_dot_V(fft_size,rho,E_xc(:))
   if (FUNCTIONAL==XC_HYB_GGA_XC_GAUPBE*XC_FACTOR)  E_xc_val= E_xc_val-EXX_FRACTION*exsr
 endif
 !
 if (EvaluateDGradient) then
   YAMBO_FREE(sigma)
   YAMBO_FREE(drho)
 endif
 if (ORDER==1) then
   YAMBO_FREE(tmp_exc)
 endif
 if (EvaluateDGradient.and.(ORDER==1)) then
   YAMBO_FREE(v1rho)
   YAMBO_FREE(v1sigma)
 endif
 if (EvaluateDGradient.and.(ORDER==2)) then
   YAMBO_FREE(v2rho2)
   YAMBO_FREE(v2rhosigma)
   YAMBO_FREE(v2sigma2)
 endif
 if (EvaluateDGradient.and.(FUNCTIONAL==XC_HYB_GGA_XC_GAUPBE*XC_FACTOR)) then
   YAMBO_FREE(vx1)
   YAMBO_FREE(vx2)
 endif
 !
 if (present(EXX_FRACTION)) EXX_FRACTION = local_exx_fraction 
 !
end subroutine XC_libxc_driver<|MERGE_RESOLUTION|>--- conflicted
+++ resolved
@@ -44,13 +44,8 @@
 &                         XC_HYB_GGA_XC_GAUPBE,XC_FACTOR
  use xc_f90_lib_m,   ONLY:XC_FAMILY_LDA,XC_FAMILY_GGA,XC_FAMILY_HYB_GGA
  use libxc_funcs_m,  ONLY:XC_GGA_X_PBE, XC_GGA_C_PBE
-<<<<<<< HEAD
  use interfaces,     ONLY:el_density_and_current,el_magnetization
- use pseudo,         ONLY:pp_rho_nlcc,pp_has_nlcc
-=======
- use interfaces,     ONLY:el_density_and_current
  use pseudo,         ONLY:pp_rho_nlcc,pp_has_nlcc,PP_nlcc_free
->>>>>>> 188c9dd1
  !
 #include<memory.h>
  !
