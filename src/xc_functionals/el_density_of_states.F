! 
!        Copyright (C) 2000-2019 the YAMBO team
!              http://www.yambo-code.org
!
! Authors (see AUTHORS file for details): DS
!
! This file is distributed under the terms of the GNU
! General Public License. You can redistribute it and/or
! modify it under the terms of the GNU General Public
! License as published by the Free Software Foundation;
! either version 2, or (at your option) any later version.
!
! This program is distributed in the hope that it will
! be useful, but WITHOUT ANY WARRANTY; without even the
! implied warranty of MERCHANTABILITY or FITNESS FOR A
! PARTICULAR PURPOSE.  See the GNU General Public License
! for more details.
!
! You should have received a copy of the GNU General Public
! License along with this program; if not, write to the Free
! Software Foundation, Inc., 59 Temple Place - Suite 330,Boston,
! MA 02111-1307, USA or visit http://www.gnu.org/copyleft/gpl.txt.
!
subroutine el_density_of_states(Xk,Xen,dos_E,DOS_broadening,DOS_bands,dos_value,&
&                               USE_the_DbGd,USE_Eo,USE_occupations,WF_fac,PDOS_fac)
 !
 use pars,           ONLY:SP
 use electrons,      ONLY:levels
 use R_lattice,      ONLY:bz_samp
 use D_lattice,      ONLY:DL_vol
 use functions,      ONLY:Fermi_fnc_derivative
 use electrons,      ONLY:spin,n_sp_pol,n_spinor,n_spin,spin_occ
 !
 implicit none
 !
 type(bz_samp), intent(in) ::Xk
 type(levels),  intent(in) ::Xen
 !
 real(SP),   intent(in)  :: dos_E,DOS_broadening
 integer,    intent(in)  :: DOS_bands(2)
 real(SP),   intent(out) :: dos_value(n_spin)
 logical,  optional, intent(in) :: USE_Eo,USE_the_DbGd,USE_occupations
 real(SP), optional, pointer, intent(in) :: WF_fac(:,:,:)
 real(SP), optional, pointer, intent(in) :: PDOS_fac(:,:,:)
 !
 ! Work space
 !
 integer   :: i_sp_pol,ik_bz,ik,ik_rand,i1,ib
<<<<<<< HEAD
 real(SP)  :: el_dos_tmp(n_sp_pol),weight,f_occ,E
 logical   :: ik_ibz_done(Xk%nibz),USE_Eo_,USE_the_DbGd_,USE_occ
=======
 real(SP)  :: el_dos_tmp(n_sp_pol),f_occ,dos_norm,E,proj_fac(n_spin)
 logical   :: ik_ibz_done(Xk%nibz),USE_Eo_,USE_the_DbGd_,USE_occ,USE_WFs,USE_PDOS
>>>>>>> 383eade1
 !
 dos_value=0._SP
 !
 USE_Eo_=.FALSE.
 if (present(USE_Eo))          USE_Eo_=USE_Eo
 !
 USE_occ=.FALSE.
 if (present(USE_occupations)) USE_occ=USE_occupations
 !
 USE_the_DbGd_=.FALSE.
 if (present(USE_the_DbGd))    USE_the_DbGd_=USE_the_DbGd
 !
 USE_WFs=.FALSE.
 if (present(WF_fac))          USE_WFs=associated(WF_fac)
 !
 USE_PDOS=.FALSE.
 if (present(PDOS_fac))        USE_PDOS=associated(PDOS_fac)
 !
 if(.not.allocated(Xen%Eo)) USE_Eo_=.FALSE.
 if (USE_the_DbGd)          USE_Eo_=.FALSE.
 !
 do i_sp_pol=1,n_sp_pol
   !
   ik_ibz_done=.false.
   !
   do ik=1,Xk%nibz
     !
     !
     do ib=DOS_bands(1),DOS_bands(2)
       !
       el_dos_tmp=0._SP
       f_occ=spin_occ
       !
       if (.not.USE_the_DbGd_) weight=Xk%weights(ik)
       if (     USE_the_DbGd_) weight=Xk%weights_DbGd(ik)
       !
       if (.not.USE_Eo_) E=Xen%E(ib,ik,i_sp_pol)
       if (     USE_Eo_) E=Xen%Eo(ib,ik,i_sp_pol)
       !
       if ( abs(E-dos_E)>20._SP*DOS_broadening ) cycle
       if (USE_occ) f_occ=Xen%f(ib,ik,i_sp_pol)
       el_dos_tmp(i_sp_pol)=el_dos_tmp(i_sp_pol)+f_occ*weight*&
&                      Fermi_fnc_derivative(Xen%E(ib,ik,i_sp_pol)          -dos_E,DOS_broadening)
       !
       if (USE_the_DbGd_) then
         !
         do i1=2,Xk%nibz_mapped(ik)
           ik_rand=Xk%ibz_DbGd_map(ik_bz,i1)
           if (USE_occ) f_occ=Xen%f_FineGd(ib,ik_rand,i_sp_pol)
           el_dos_tmp(i_sp_pol)=el_dos_tmp(i_sp_pol)+f_occ*weight*&
&                      Fermi_fnc_derivative(Xen%E_FineGd(ib,ik_rand,i_sp_pol)-dos_E,DOS_broadening)
         enddo
         ! 
<<<<<<< HEAD
=======
       else
         !
         E=Xen%E(ib,ik,i_sp_pol)
         if (USE_Eo_.and.allocated(Xen%Eo)) then
           E=Xen%Eo(ib,ik,i_sp_pol)
         endif
         !
         if (USE_occ ) f_occ=Xen%f(ib,ik,i_sp_pol)
         el_dos_tmp(i_sp_pol)=f_occ*Xk%weights(ik)*Fermi_fnc_derivative(E-dos_E,DOS_broadening)
         !
>>>>>>> 383eade1
       endif
       !
       ! Projections
       !
       proj_fac=1._SP
       !
       ! Project on SOC coefficients
       !
       if(n_spinor==2) then
         if(USE_WFs) then
           proj_fac(1)=proj_fac(1)*WF_fac(ib,ik,1)
           proj_fac(2)=proj_fac(2)*WF_fac(ib,ik,2)
         else
           proj_fac   =proj_fac*0.5_SP
         endif
       endif
       !
       ! Project on PSOC coefficients
       !
       if(USE_PDOS) proj_fac=proj_fac*PDOS_fac(ib,ik,i_sp_pol)
       !
       !
       if(n_spinor==1) dos_value(i_sp_pol)=dos_value(i_sp_pol)+el_dos_tmp(i_sp_pol)*proj_fac(i_sp_pol)
       !
       if(n_spinor==2) dos_value          =dos_value          +el_dos_tmp(1)       *proj_fac
       !
     enddo  ! ib
     !
   enddo    ! ik
 enddo      ! i_sp_pol
 !
 dos_value=dos_value/DL_vol
 !
end subroutine el_density_of_states<|MERGE_RESOLUTION|>--- conflicted
+++ resolved
@@ -46,13 +46,8 @@
  ! Work space
  !
  integer   :: i_sp_pol,ik_bz,ik,ik_rand,i1,ib
-<<<<<<< HEAD
- real(SP)  :: el_dos_tmp(n_sp_pol),weight,f_occ,E
- logical   :: ik_ibz_done(Xk%nibz),USE_Eo_,USE_the_DbGd_,USE_occ
-=======
- real(SP)  :: el_dos_tmp(n_sp_pol),f_occ,dos_norm,E,proj_fac(n_spin)
+ real(SP)  :: el_dos_tmp(n_sp_pol),weight,f_occ,E,proj_fac(n_spin)
  logical   :: ik_ibz_done(Xk%nibz),USE_Eo_,USE_the_DbGd_,USE_occ,USE_WFs,USE_PDOS
->>>>>>> 383eade1
  !
  dos_value=0._SP
  !
@@ -80,7 +75,6 @@
    !
    do ik=1,Xk%nibz
      !
-     !
      do ib=DOS_bands(1),DOS_bands(2)
        !
        el_dos_tmp=0._SP
@@ -94,8 +88,7 @@
        !
        if ( abs(E-dos_E)>20._SP*DOS_broadening ) cycle
        if (USE_occ) f_occ=Xen%f(ib,ik,i_sp_pol)
-       el_dos_tmp(i_sp_pol)=el_dos_tmp(i_sp_pol)+f_occ*weight*&
-&                      Fermi_fnc_derivative(Xen%E(ib,ik,i_sp_pol)          -dos_E,DOS_broadening)
+       el_dos_tmp(i_sp_pol)=f_occ*weight*Fermi_fnc_derivative(Xen%E(ib,ik,i_sp_pol)-dos_E,DOS_broadening)
        !
        if (USE_the_DbGd_) then
          !
@@ -103,22 +96,9 @@
            ik_rand=Xk%ibz_DbGd_map(ik_bz,i1)
            if (USE_occ) f_occ=Xen%f_FineGd(ib,ik_rand,i_sp_pol)
            el_dos_tmp(i_sp_pol)=el_dos_tmp(i_sp_pol)+f_occ*weight*&
-&                      Fermi_fnc_derivative(Xen%E_FineGd(ib,ik_rand,i_sp_pol)-dos_E,DOS_broadening)
+           &                             Fermi_fnc_derivative(Xen%E_FineGd(ib,ik_rand,i_sp_pol)-dos_E,DOS_broadening)
          enddo
          ! 
-<<<<<<< HEAD
-=======
-       else
-         !
-         E=Xen%E(ib,ik,i_sp_pol)
-         if (USE_Eo_.and.allocated(Xen%Eo)) then
-           E=Xen%Eo(ib,ik,i_sp_pol)
-         endif
-         !
-         if (USE_occ ) f_occ=Xen%f(ib,ik,i_sp_pol)
-         el_dos_tmp(i_sp_pol)=f_occ*Xk%weights(ik)*Fermi_fnc_derivative(E-dos_E,DOS_broadening)
-         !
->>>>>>> 383eade1
        endif
        !
        ! Projections
