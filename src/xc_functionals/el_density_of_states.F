! 
!        Copyright (C) 2000-2020 the YAMBO team
!              http://www.yambo-code.org
!
! Authors (see AUTHORS file for details): DS
!
! This file is distributed under the terms of the GNU
! General Public License. You can redistribute it and/or
! modify it under the terms of the GNU General Public
! License as published by the Free Software Foundation;
! either version 2, or (at your option) any later version.
!
! This program is distributed in the hope that it will
! be useful, but WITHOUT ANY WARRANTY; without even the
! implied warranty of MERCHANTABILITY or FITNESS FOR A
! PARTICULAR PURPOSE.  See the GNU General Public License
! for more details.
!
! You should have received a copy of the GNU General Public
! License along with this program; if not, write to the Free
! Software Foundation, Inc., 59 Temple Place - Suite 330,Boston,
! MA 02111-1307, USA or visit http://www.gnu.org/copyleft/gpl.txt.
!
subroutine el_density_of_states(Xk,Xen,dos_E,DOS_broadening,DOS_bands,dos_value,&
&                               USE_the_DbGd,USE_Eo,USE_occupations,WF_fac,PDOS_fac)
 !
 use pars,           ONLY:SP
 use electrons,      ONLY:levels
 use R_lattice,      ONLY:bz_samp
 use D_lattice,      ONLY:DL_vol
 use functions,      ONLY:Fermi_fnc_derivative
 use electrons,      ONLY:spin,n_sp_pol,n_spinor,n_spin,spin_occ
 !
 implicit none
 !
 type(bz_samp), intent(in) ::Xk
 type(levels),  intent(in) ::Xen
 !
 real(SP),   intent(in)  :: dos_E,DOS_broadening
 integer,    intent(in)  :: DOS_bands(2)
 real(SP),   intent(out) :: dos_value(n_spin)
 logical,  optional, intent(in) :: USE_Eo,USE_the_DbGd,USE_occupations
 real(SP), optional, pointer, intent(in) :: WF_fac(:,:,:)
 real(SP), optional, pointer, intent(in) :: PDOS_fac(:,:,:)
 !
 ! Work space
 !
<<<<<<< HEAD
 integer   :: i_sp_pol,ik_bz,ik,ik_fg,ib
 real(SP)  :: el_dos_tmp(n_sp_pol),weight,f_occ,E,proj_fac(n_spin),DOS_Broadening_
=======
 integer   :: i_sp_pol,ib,ik_bz,ik,ik_fg,ik_weight
 real(SP)  :: el_dos_tmp(n_sp_pol),weight,f_occ,E,proj_fac(n_spin)
>>>>>>> de518510
 logical   :: ik_ibz_done(Xk%nibz),USE_Eo_,USE_the_DbGd_,USE_occ,USE_WFs,USE_PDOS
 !
 dos_value=0._SP
 !
 USE_Eo_=.FALSE.
 if (present(USE_Eo))          USE_Eo_=USE_Eo
 !
 USE_occ=.FALSE.
 if (present(USE_occupations)) USE_occ=USE_occupations
 !
 USE_the_DbGd_=.FALSE.
 if (present(USE_the_DbGd))    USE_the_DbGd_=USE_the_DbGd
 !
 USE_WFs=.FALSE.
 if (present(WF_fac))          USE_WFs=associated(WF_fac)
 !
 USE_PDOS=.FALSE.
 if (present(PDOS_fac))        USE_PDOS=associated(PDOS_fac)
 !
 DOS_broadening_=DOS_broadening
 !
 if(.not.allocated(Xen%Eo)) USE_Eo_=.FALSE.
 if (USE_the_DbGd)          USE_Eo_=.FALSE.
 !
 do i_sp_pol=1,n_sp_pol
   !
   ik_ibz_done=.false.
   !
   do ik=1,Xk%nibz
     !
     do ib=DOS_bands(1),DOS_bands(2)
       !
       el_dos_tmp=0._SP
       f_occ=spin_occ
       !
       if (.not.USE_the_DbGd_) weight=Xk%weights(ik)
       if (     USE_the_DbGd_) weight=Xk%weights_DbGd(1,ik)
       !
       if (.not.USE_Eo_) E=Xen%E(ib,ik,i_sp_pol)
       if (     USE_Eo_) E=Xen%Eo(ib,ik,i_sp_pol)
       !
       if ( abs(E-dos_E)>20._SP*DOS_broadening ) cycle
       if (USE_occ) f_occ=Xen%f(ib,ik,i_sp_pol)
       if (allocated(Xen%W)) DOS_broadening_=DOS_broadening+abs(Xen%W(ib,ik,i_sp_pol))
       el_dos_tmp(i_sp_pol)=f_occ*weight*Fermi_fnc_derivative(E-dos_E,DOS_broadening)
       !
       if (USE_the_DbGd_) then
         !
         do ik_fg=Xk%ibz_DbGd_map(1,ik),Xk%ibz_DbGd_map(2,ik)
           ik_weight=ik_fg-Xk%ibz_DbGd_map(1,ik)+2
           weight=Xk%weights_DbGd(ik_weight,ik)
           if (USE_occ) f_occ=Xen%f_FineGd(ib,ik_fg,i_sp_pol)
           if (allocated(Xen%W_FineGd)) DOS_broadening_=DOS_broadening+abs(Xen%W_FineGd(ib,ik_fg,i_sp_pol))
           el_dos_tmp(i_sp_pol)=el_dos_tmp(i_sp_pol)+f_occ*weight*&
           &                             Fermi_fnc_derivative(Xen%E_FineGd(ib,ik_fg,i_sp_pol)-dos_E,DOS_broadening)
         enddo
         !
       endif
       !
       ! Projections
       !
       proj_fac=1._SP
       !
       ! Project on SOC coefficients
       !
       if(n_spinor==2) then
         if(USE_WFs) then
           proj_fac(1)=proj_fac(1)*WF_fac(ib,ik,1)
           proj_fac(2)=proj_fac(2)*WF_fac(ib,ik,2)
         else
           proj_fac   =proj_fac*0.5_SP
         endif
       endif
       !
       ! Project on PSOC coefficients
       !
       if(USE_PDOS) proj_fac=proj_fac*PDOS_fac(ib,ik,i_sp_pol)
       !
       if(n_spinor==1) dos_value(i_sp_pol)=dos_value(i_sp_pol)+el_dos_tmp(i_sp_pol)*proj_fac(i_sp_pol)
       !
       if(n_spinor==2) dos_value          =dos_value          +el_dos_tmp(1)       *proj_fac
       !
     enddo  ! ib
     !
   enddo    ! ik
 enddo      ! i_sp_pol
 !
 dos_value=dos_value/DL_vol
 !
end subroutine el_density_of_states<|MERGE_RESOLUTION|>--- conflicted
+++ resolved
@@ -45,13 +45,8 @@
  !
  ! Work space
  !
-<<<<<<< HEAD
- integer   :: i_sp_pol,ik_bz,ik,ik_fg,ib
+ integer   :: i_sp_pol,ib,ik_bz,ik,ik_fg,ik_weight
  real(SP)  :: el_dos_tmp(n_sp_pol),weight,f_occ,E,proj_fac(n_spin),DOS_Broadening_
-=======
- integer   :: i_sp_pol,ib,ik_bz,ik,ik_fg,ik_weight
- real(SP)  :: el_dos_tmp(n_sp_pol),weight,f_occ,E,proj_fac(n_spin)
->>>>>>> de518510
  logical   :: ik_ibz_done(Xk%nibz),USE_Eo_,USE_the_DbGd_,USE_occ,USE_WFs,USE_PDOS
  !
  dos_value=0._SP
