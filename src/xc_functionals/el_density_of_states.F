! 
!        Copyright (C) 2000-2017 the YAMBO team
!              http://www.yambo-code.org
!
! Authors (see AUTHORS file for details): DS
!
! This file is distributed under the terms of the GNU
! General Public License. You can redistribute it and/or
! modify it under the terms of the GNU General Public
! License as published by the Free Software Foundation;
! either version 2, or (at your option) any later version.
!
! This program is distributed in the hope that it will
! be useful, but WITHOUT ANY WARRANTY; without even the
! implied warranty of MERCHANTABILITY or FITNESS FOR A
! PARTICULAR PURPOSE.  See the GNU General Public License
! for more details.
!
! You should have received a copy of the GNU General Public
! License along with this program; if not, write to the Free
! Software Foundation, Inc., 59 Temple Place - Suite 330,Boston,
! MA 02111-1307, USA or visit http://www.gnu.org/copyleft/gpl.txt.
!
subroutine el_density_of_states(Xk,Xen,dos_E,dos_broadening,dos_bands,dos_value,&
&                               USE_the_DbGd,USE_Eo,WF_fac)
 !
 use pars,           ONLY:SP
 use electrons,      ONLY:levels
 use R_lattice,      ONLY:bz_samp,nkbz
 use D_lattice,      ONLY:DL_vol
 use functions,      ONLY:Fermi_fnc_derivative
 use parser_m,       ONLY:parser
 use electrons,      ONLY:spin,n_sp_pol,n_spinor,n_spin,spin_occ
 !
 implicit none
 !
 type(bz_samp), intent(in) ::Xk
 type(levels),  intent(in) ::Xen
 !
 real(SP),   intent(in)  :: dos_E,dos_broadening
 integer,    intent(in)  :: dos_bands(2)
 real(SP),   intent(out) :: dos_value(n_spin)
 logical,  optional, intent(in) :: USE_Eo
 logical,  optional, intent(in) :: USE_the_DbGd
 real(SP), optional, intent(in) :: WF_fac(dos_bands(1):dos_bands(2),Xk%nibz,2)
 !
 ! Work space
 !
 integer   :: i_sp_pol,ik_bz,ik,ik_rand,i1,ib
<<<<<<< HEAD
 real(SP)  :: el_dos_tmp(n_sp_pol),weight,f_occ,dos_norm
=======
 real(SP)  :: el_dos_tmp(n_sp_pol),f_occ,dos_norm,E
>>>>>>> f95e180e
 logical   :: ik_ibz_done(Xk%nibz),l_prt_occ_only
 !
 call parser('PrtOccOnly',l_prt_occ_only)
 !
 dos_value=0._SP
 !
 do i_sp_pol=1,n_sp_pol
   !
   ik_ibz_done=.false.
   !
<<<<<<< HEAD
   do ik=1,Xk%nibz
=======
   do ik_bz=1,nkbz
     !
     ik=Xk%sstar(ik_bz,1)
     if (.not.USE_the_DbGd) then
       if(ik_ibz_done(ik)) cycle
       ik_ibz_done(ik)=.true.
     endif
>>>>>>> f95e180e
     !
     do ib=dos_bands(1),dos_bands(2)
       !
       el_dos_tmp=0._SP
       f_occ=spin_occ
       !
<<<<<<< HEAD
       if (.not.l_DbGd) weight=Xk%weights(ik)
       if (     l_DbGd) weight=Xk%weights_DbGd(ik)
       !
       if ( abs(Xen%E(ib,ik,i_sp_pol)-dos_E)>20._SP*dos_broadening ) cycle
       if (l_prt_occ_only ) f_occ=Xen%f(ib,ik,i_sp_pol)
       el_dos_tmp(i_sp_pol)=el_dos_tmp(i_sp_pol)+f_occ*weight*&
&                      Fermi_fnc_derivative(Xen%E(ib,ik,i_sp_pol)          -dos_E,dos_broadening)
       !
       if (l_DbGd) then
=======
       if (USE_the_DbGd) then
>>>>>>> f95e180e
         !
         do i1=2,Xk%nibz_mapped(ik)
           ik_rand=Xk%ibz_DbGd_map(ik_bz,i1)
           if ( abs(Xen%E_FineGd(ib,ik_rand,i_sp_pol)-dos_E)>20._SP*dos_broadening ) cycle
           if (l_prt_occ_only) f_occ=Xen%f_FineGd(ib,ik_rand,i_sp_pol)
           el_dos_tmp(i_sp_pol)=el_dos_tmp(i_sp_pol)+f_occ*weight*&
&                      Fermi_fnc_derivative(Xen%E_FineGd(ib,ik_rand,i_sp_pol)-dos_E,dos_broadening)
         enddo
         ! 
<<<<<<< HEAD
=======
       else
         !
         E=Xen%E(ib,ik,i_sp_pol)
         if (USE_Eo.and.allocated(Xen%Eo)) then
           E=Xen%Eo(ib,ik,i_sp_pol)
         endif
         !
         if ( abs(E-dos_E)>20._SP*dos_broadening ) cycle
         if (l_prt_occ_only ) f_occ=Xen%f(ib,ik,i_sp_pol)
         el_dos_tmp(i_sp_pol)=el_dos_tmp(i_sp_pol)+f_occ*Xk%weights(ik)*Fermi_fnc_derivative(E-dos_E,dos_broadening)
         !
>>>>>>> f95e180e
       endif
       !
       ! Project on SOC coefficients
       !
       if(n_spinor==2) then
         if(present(WF_fac)) then
           dos_value(1)=dos_value(1)+el_dos_tmp(1)*WF_fac(ib,ik,1)
           dos_value(2)=dos_value(2)+el_dos_tmp(1)*WF_fac(ib,ik,2)
         else
           dos_value(:)=dos_value(:)+el_dos_tmp(1)*0.5_SP
         endif
       else
         dos_value=dos_value+el_dos_tmp
       endif
     enddo  ! ib
     !
   enddo    ! ik
 enddo      ! i_sp_pol
 !
<<<<<<< HEAD
 dos_value=dos_value/DL_vol
=======
 dos_norm=1._SP/DL_vol
 if (USE_the_DbGd) dos_norm=dos_norm/real(sum(BZ_DbGd_nkpt))
 !
 dos_value=dos_value*dos_norm
>>>>>>> f95e180e
 !
end subroutine el_density_of_states<|MERGE_RESOLUTION|>--- conflicted
+++ resolved
@@ -47,51 +47,39 @@
  ! Work space
  !
  integer   :: i_sp_pol,ik_bz,ik,ik_rand,i1,ib
-<<<<<<< HEAD
- real(SP)  :: el_dos_tmp(n_sp_pol),weight,f_occ,dos_norm
-=======
- real(SP)  :: el_dos_tmp(n_sp_pol),f_occ,dos_norm,E
->>>>>>> f95e180e
+ real(SP)  :: el_dos_tmp(n_sp_pol),weight,f_occ,E
  logical   :: ik_ibz_done(Xk%nibz),l_prt_occ_only
  !
  call parser('PrtOccOnly',l_prt_occ_only)
  !
  dos_value=0._SP
  !
+ if(.not.allocated(Xen%Eo)) USE_Eo=.FALSE.
+ if (USE_the_DbGd)          USE_Eo=.FALSE.
+ !
  do i_sp_pol=1,n_sp_pol
    !
    ik_ibz_done=.false.
    !
-<<<<<<< HEAD
    do ik=1,Xk%nibz
-=======
-   do ik_bz=1,nkbz
-     !
-     ik=Xk%sstar(ik_bz,1)
-     if (.not.USE_the_DbGd) then
-       if(ik_ibz_done(ik)) cycle
-       ik_ibz_done(ik)=.true.
-     endif
->>>>>>> f95e180e
      !
      do ib=dos_bands(1),dos_bands(2)
        !
        el_dos_tmp=0._SP
        f_occ=spin_occ
        !
-<<<<<<< HEAD
-       if (.not.l_DbGd) weight=Xk%weights(ik)
-       if (     l_DbGd) weight=Xk%weights_DbGd(ik)
+       if (.not.USE_the_DbGd) weight=Xk%weights(ik)
+       if (     USE_the_DbGd) weight=Xk%weights_DbGd(ik)
        !
-       if ( abs(Xen%E(ib,ik,i_sp_pol)-dos_E)>20._SP*dos_broadening ) cycle
+       if (.not.USE_Eo) E=Xen%E(ib,ik,i_sp_pol)
+       if (     USE_Eo) E=Xen%Eo(ib,ik,i_sp_pol)
+       !
+       if ( abs(E-dos_E)>20._SP*dos_broadening ) cycle
        if (l_prt_occ_only ) f_occ=Xen%f(ib,ik,i_sp_pol)
        el_dos_tmp(i_sp_pol)=el_dos_tmp(i_sp_pol)+f_occ*weight*&
 &                      Fermi_fnc_derivative(Xen%E(ib,ik,i_sp_pol)          -dos_E,dos_broadening)
        !
-       if (l_DbGd) then
-=======
        if (USE_the_DbGd) then
->>>>>>> f95e180e
          !
          do i1=2,Xk%nibz_mapped(ik)
            ik_rand=Xk%ibz_DbGd_map(ik_bz,i1)
@@ -101,20 +89,6 @@
 &                      Fermi_fnc_derivative(Xen%E_FineGd(ib,ik_rand,i_sp_pol)-dos_E,dos_broadening)
          enddo
          ! 
-<<<<<<< HEAD
-=======
-       else
-         !
-         E=Xen%E(ib,ik,i_sp_pol)
-         if (USE_Eo.and.allocated(Xen%Eo)) then
-           E=Xen%Eo(ib,ik,i_sp_pol)
-         endif
-         !
-         if ( abs(E-dos_E)>20._SP*dos_broadening ) cycle
-         if (l_prt_occ_only ) f_occ=Xen%f(ib,ik,i_sp_pol)
-         el_dos_tmp(i_sp_pol)=el_dos_tmp(i_sp_pol)+f_occ*Xk%weights(ik)*Fermi_fnc_derivative(E-dos_E,dos_broadening)
-         !
->>>>>>> f95e180e
        endif
        !
        ! Project on SOC coefficients
@@ -134,13 +108,6 @@
    enddo    ! ik
  enddo      ! i_sp_pol
  !
-<<<<<<< HEAD
  dos_value=dos_value/DL_vol
-=======
- dos_norm=1._SP/DL_vol
- if (USE_the_DbGd) dos_norm=dos_norm/real(sum(BZ_DbGd_nkpt))
- !
- dos_value=dos_value*dos_norm
->>>>>>> f95e180e
  !
 end subroutine el_density_of_states