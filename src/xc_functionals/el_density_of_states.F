--- conflicted
+++ resolved
@@ -81,11 +81,7 @@
          !
          do i1=1,BZ_DbGd_nkpt(ik_bz)
            ik_rand=BZ_DbGd_table(ik_bz,i1,1)
-<<<<<<< HEAD
            if (USE_occ) f_occ=Xen%f_DbGd(ib,ik_rand,i_sp_pol)
-=======
-           if (l_prt_occ_only) f_occ=Xen%f_DbGd(ib,ik_rand,i_sp_pol)
->>>>>>> daf9eb90
            el_dos_tmp(i_sp_pol)=el_dos_tmp(i_sp_pol)+f_occ*&
 &                      Fermi_fnc_derivative(Xen%E_DbGd(ib,ik_rand,i_sp_pol)-dos_E,DOS_broadening)
          enddo
@@ -97,11 +93,7 @@
            E=Xen%Eo(ib,ik,i_sp_pol)
          endif
          !
-<<<<<<< HEAD
          if (USE_occ ) f_occ=Xen%f(ib,ik,i_sp_pol)
-=======
-         if (l_prt_occ_only ) f_occ=Xen%f(ib,ik,i_sp_pol)
->>>>>>> daf9eb90
          el_dos_tmp(i_sp_pol)=el_dos_tmp(i_sp_pol)+f_occ*Xk%weights(ik)*Fermi_fnc_derivative(E-dos_E,DOS_broadening)
          !
        endif
