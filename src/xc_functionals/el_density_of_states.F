! 
!        Copyright (C) 2000-2017 the YAMBO team
!              http://www.yambo-code.org
!
! Authors (see AUTHORS file for details): DS
!
! This file is distributed under the terms of the GNU
! General Public License. You can redistribute it and/or
! modify it under the terms of the GNU General Public
! License as published by the Free Software Foundation;
! either version 2, or (at your option) any later version.
!
! This program is distributed in the hope that it will
! be useful, but WITHOUT ANY WARRANTY; without even the
! implied warranty of MERCHANTABILITY or FITNESS FOR A
! PARTICULAR PURPOSE.  See the GNU General Public License
! for more details.
!
! You should have received a copy of the GNU General Public
! License along with this program; if not, write to the Free
! Software Foundation, Inc., 59 Temple Place - Suite 330,Boston,
! MA 02111-1307, USA or visit http://www.gnu.org/copyleft/gpl.txt.
!
subroutine el_density_of_states(Xk,Xen,dos_E,dos_broadening,dos_bands,dos_value,&
&                               USE_the_DbGd,USE_Eo,WF_fac)
 !
 use pars,           ONLY:SP
 use electrons,      ONLY:levels
 use R_lattice,      ONLY:bz_samp,nkbz
 use D_lattice,      ONLY:DL_vol
 use functions,      ONLY:Fermi_fnc_derivative
 use parser_m,       ONLY:parser
 use electrons,      ONLY:spin,n_sp_pol,n_spinor,n_spin,spin_occ
 !
 implicit none
 !
 type(bz_samp), intent(in) ::Xk
 type(levels),  intent(in) ::Xen
 !
 real(SP),   intent(in)  :: dos_E,dos_broadening
 integer,    intent(in)  :: dos_bands(2)
 real(SP),   intent(out) :: dos_value(n_spin)
 logical,  optional, intent(in) :: USE_Eo
 logical,  optional, intent(in) :: USE_the_DbGd
 real(SP), optional, intent(in) :: WF_fac(dos_bands(1):dos_bands(2),Xk%nibz,2)
 !
 ! Work space
 !
 integer   :: i_sp_pol,ik_bz,ik,ik_rand,i1,ib
<<<<<<< HEAD
 real(SP)  :: el_dos_tmp(n_sp_pol),weight,f_occ,E
 logical   :: ik_ibz_done(Xk%nibz),l_prt_occ_only
=======
 real(SP)  :: el_dos_tmp(n_sp_pol),f_occ,dos_norm,E
 logical   :: ik_ibz_done(Xk%nibz),l_prt_occ_only,USE_Eo_,USE_the_DbGd_
>>>>>>> 0c594b78
 !
 call parser('PrtOccOnly',l_prt_occ_only)
 !
 dos_value=0._SP
 !
<<<<<<< HEAD
 if(.not.allocated(Xen%Eo)) USE_Eo=.FALSE.
 if (USE_the_DbGd)          USE_Eo=.FALSE.
=======
 USE_Eo_=.FALSE.
 if (present(USE_Eo)) USE_Eo_=USE_Eo
 !
 USE_the_DbGd_=.FALSE.
 if (present(USE_the_DbGd)) USE_the_DbGd_=USE_the_DbGd
>>>>>>> 0c594b78
 !
 do i_sp_pol=1,n_sp_pol
   !
   ik_ibz_done=.false.
   !
<<<<<<< HEAD
   do ik=1,Xk%nibz
=======
   do ik_bz=1,nkbz
     !
     ik=Xk%sstar(ik_bz,1)
     if (.not.USE_the_DbGd_) then
       if(ik_ibz_done(ik)) cycle
       ik_ibz_done(ik)=.true.
     endif
>>>>>>> 0c594b78
     !
     do ib=dos_bands(1),dos_bands(2)
       !
       el_dos_tmp=0._SP
       f_occ=spin_occ
       !
<<<<<<< HEAD
       if (.not.USE_the_DbGd) weight=Xk%weights(ik)
       if (     USE_the_DbGd) weight=Xk%weights_DbGd(ik)
       !
       if (.not.USE_Eo) E=Xen%E(ib,ik,i_sp_pol)
       if (     USE_Eo) E=Xen%Eo(ib,ik,i_sp_pol)
       !
       if ( abs(E-dos_E)>20._SP*dos_broadening ) cycle
       if (l_prt_occ_only ) f_occ=Xen%f(ib,ik,i_sp_pol)
       el_dos_tmp(i_sp_pol)=el_dos_tmp(i_sp_pol)+f_occ*weight*&
&                      Fermi_fnc_derivative(Xen%E(ib,ik,i_sp_pol)          -dos_E,dos_broadening)
       !
       if (USE_the_DbGd) then
=======
       if (USE_the_DbGd_) then
>>>>>>> 0c594b78
         !
         do i1=2,Xk%nibz_mapped(ik)
           ik_rand=Xk%ibz_DbGd_map(ik_bz,i1)
           if ( abs(Xen%E_FineGd(ib,ik_rand,i_sp_pol)-dos_E)>20._SP*dos_broadening ) cycle
           if (l_prt_occ_only) f_occ=Xen%f_FineGd(ib,ik_rand,i_sp_pol)
           el_dos_tmp(i_sp_pol)=el_dos_tmp(i_sp_pol)+f_occ*weight*&
&                      Fermi_fnc_derivative(Xen%E_FineGd(ib,ik_rand,i_sp_pol)-dos_E,dos_broadening)
         enddo
         ! 
<<<<<<< HEAD
=======
       else
         !
         E=Xen%E(ib,ik,i_sp_pol)
         if (USE_Eo_.and.allocated(Xen%Eo)) then
           E=Xen%Eo(ib,ik,i_sp_pol)
         endif
         !
         if ( abs(E-dos_E)>20._SP*dos_broadening ) cycle
         if (l_prt_occ_only ) f_occ=Xen%f(ib,ik,i_sp_pol)
         el_dos_tmp(i_sp_pol)=el_dos_tmp(i_sp_pol)+f_occ*Xk%weights(ik)*Fermi_fnc_derivative(E-dos_E,dos_broadening)
         !
>>>>>>> 0c594b78
       endif
       !
       ! Project on SOC coefficients
       !
       if(n_spinor==2) then
         if(present(WF_fac)) then
           dos_value(1)=dos_value(1)+el_dos_tmp(1)*WF_fac(ib,ik,1)
           dos_value(2)=dos_value(2)+el_dos_tmp(1)*WF_fac(ib,ik,2)
         else
           dos_value(:)=dos_value(:)+el_dos_tmp(1)*0.5_SP
         endif
       else
         dos_value=dos_value+el_dos_tmp
       endif
     enddo  ! ib
     !
   enddo    ! ik
 enddo      ! i_sp_pol
 !
<<<<<<< HEAD
 dos_value=dos_value/DL_vol
=======
 dos_norm=1._SP/DL_vol
 if (USE_the_DbGd_) dos_norm=dos_norm/real(sum(BZ_DbGd_nkpt))
 !
 dos_value=dos_value*dos_norm
>>>>>>> 0c594b78
 !
end subroutine el_density_of_states<|MERGE_RESOLUTION|>--- conflicted
+++ resolved
@@ -47,66 +47,47 @@
  ! Work space
  !
  integer   :: i_sp_pol,ik_bz,ik,ik_rand,i1,ib
-<<<<<<< HEAD
  real(SP)  :: el_dos_tmp(n_sp_pol),weight,f_occ,E
- logical   :: ik_ibz_done(Xk%nibz),l_prt_occ_only
-=======
- real(SP)  :: el_dos_tmp(n_sp_pol),f_occ,dos_norm,E
  logical   :: ik_ibz_done(Xk%nibz),l_prt_occ_only,USE_Eo_,USE_the_DbGd_
->>>>>>> 0c594b78
  !
  call parser('PrtOccOnly',l_prt_occ_only)
  !
  dos_value=0._SP
  !
-<<<<<<< HEAD
- if(.not.allocated(Xen%Eo)) USE_Eo=.FALSE.
- if (USE_the_DbGd)          USE_Eo=.FALSE.
-=======
  USE_Eo_=.FALSE.
  if (present(USE_Eo)) USE_Eo_=USE_Eo
  !
  USE_the_DbGd_=.FALSE.
  if (present(USE_the_DbGd)) USE_the_DbGd_=USE_the_DbGd
->>>>>>> 0c594b78
+ !
+ if(.not.allocated(Xen%Eo)) USE_Eo_=.FALSE.
+ if (USE_the_DbGd)          USE_Eo_=.FALSE.
+ !
+ if (present(USE_Eo)) USE_Eo=USE_Eo_
  !
  do i_sp_pol=1,n_sp_pol
    !
    ik_ibz_done=.false.
    !
-<<<<<<< HEAD
    do ik=1,Xk%nibz
-=======
-   do ik_bz=1,nkbz
-     !
-     ik=Xk%sstar(ik_bz,1)
-     if (.not.USE_the_DbGd_) then
-       if(ik_ibz_done(ik)) cycle
-       ik_ibz_done(ik)=.true.
-     endif
->>>>>>> 0c594b78
      !
      do ib=dos_bands(1),dos_bands(2)
        !
        el_dos_tmp=0._SP
        f_occ=spin_occ
        !
-<<<<<<< HEAD
-       if (.not.USE_the_DbGd) weight=Xk%weights(ik)
-       if (     USE_the_DbGd) weight=Xk%weights_DbGd(ik)
+       if (.not.USE_the_DbGd_) weight=Xk%weights(ik)
+       if (     USE_the_DbGd_) weight=Xk%weights_DbGd(ik)
        !
-       if (.not.USE_Eo) E=Xen%E(ib,ik,i_sp_pol)
-       if (     USE_Eo) E=Xen%Eo(ib,ik,i_sp_pol)
+       if (.not.USE_Eo_) E=Xen%E(ib,ik,i_sp_pol)
+       if (     USE_Eo_) E=Xen%Eo(ib,ik,i_sp_pol)
        !
        if ( abs(E-dos_E)>20._SP*dos_broadening ) cycle
        if (l_prt_occ_only ) f_occ=Xen%f(ib,ik,i_sp_pol)
        el_dos_tmp(i_sp_pol)=el_dos_tmp(i_sp_pol)+f_occ*weight*&
 &                      Fermi_fnc_derivative(Xen%E(ib,ik,i_sp_pol)          -dos_E,dos_broadening)
        !
-       if (USE_the_DbGd) then
-=======
        if (USE_the_DbGd_) then
->>>>>>> 0c594b78
          !
          do i1=2,Xk%nibz_mapped(ik)
            ik_rand=Xk%ibz_DbGd_map(ik_bz,i1)
@@ -116,20 +97,6 @@
 &                      Fermi_fnc_derivative(Xen%E_FineGd(ib,ik_rand,i_sp_pol)-dos_E,dos_broadening)
          enddo
          ! 
-<<<<<<< HEAD
-=======
-       else
-         !
-         E=Xen%E(ib,ik,i_sp_pol)
-         if (USE_Eo_.and.allocated(Xen%Eo)) then
-           E=Xen%Eo(ib,ik,i_sp_pol)
-         endif
-         !
-         if ( abs(E-dos_E)>20._SP*dos_broadening ) cycle
-         if (l_prt_occ_only ) f_occ=Xen%f(ib,ik,i_sp_pol)
-         el_dos_tmp(i_sp_pol)=el_dos_tmp(i_sp_pol)+f_occ*Xk%weights(ik)*Fermi_fnc_derivative(E-dos_E,dos_broadening)
-         !
->>>>>>> 0c594b78
        endif
        !
        ! Project on SOC coefficients
@@ -149,13 +116,6 @@
    enddo    ! ik
  enddo      ! i_sp_pol
  !
-<<<<<<< HEAD
  dos_value=dos_value/DL_vol
-=======
- dos_norm=1._SP/DL_vol
- if (USE_the_DbGd_) dos_norm=dos_norm/real(sum(BZ_DbGd_nkpt))
- !
- dos_value=dos_value*dos_norm
->>>>>>> 0c594b78
  !
 end subroutine el_density_of_states