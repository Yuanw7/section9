--- conflicted
+++ resolved
@@ -87,34 +87,13 @@
        !
        if (USE_the_DbGd_) then
          !
-<<<<<<< HEAD
          do i1=2,Xk%nibz_mapped(ik)
            ik_rand=Xk%ibz_DbGd_map(ik_bz,i1)
-           if ( abs(Xen%E_FineGd(ib,ik_rand,i_sp_pol)-dos_E)>20._SP*DOS_broadening ) cycle
            if (l_prt_occ_only) f_occ=Xen%f_FineGd(ib,ik_rand,i_sp_pol)
            el_dos_tmp(i_sp_pol)=el_dos_tmp(i_sp_pol)+f_occ*weight*&
 &                      Fermi_fnc_derivative(Xen%E_FineGd(ib,ik_rand,i_sp_pol)-dos_E,DOS_broadening)
          enddo
          ! 
-=======
-         do i1=1,BZ_DbGd_nkpt(ik_bz)
-           ik_rand=BZ_DbGd_table(ik_bz,i1,1)
-           if (l_prt_occ_only) f_occ=Xen%f_DbGd(ib,ik_rand,i_sp_pol)
-           el_dos_tmp(i_sp_pol)=el_dos_tmp(i_sp_pol)+f_occ*&
-&                      Fermi_fnc_derivative(Xen%E_DbGd(ib,ik_rand,i_sp_pol)-dos_E,DOS_broadening)
-         enddo
-         ! 
-       else
-         !
-         E=Xen%E(ib,ik,i_sp_pol)
-         if (USE_Eo_.and.allocated(Xen%Eo)) then
-           E=Xen%Eo(ib,ik,i_sp_pol)
-         endif
-         !
-         if (l_prt_occ_only ) f_occ=Xen%f(ib,ik,i_sp_pol)
-         el_dos_tmp(i_sp_pol)=el_dos_tmp(i_sp_pol)+f_occ*Xk%weights(ik)*Fermi_fnc_derivative(E-dos_E,DOS_broadening)
-         !
->>>>>>> 2f00d33a
        endif
        !
        ! Project on SOC coefficients
