RT_OBJ = 
#if defined _RT
RT_OBJ = el_density_matrix.o el_magnetization_matrix.o
#endif
<<<<<<< HEAD
objs =  xc_rpa_kp.o XC_nlcc_setup.o \
        el_magnetization.o el_density_and_current.o el_density_of_states.o $(RT_OBJ) eval_Gradient.o XC_potential_driver.o\
=======
objs =  xc_rpa_kp.o \
        el_magnetization.o el_density_and_current.o el_density_of_states.o $(RT_OBJ) XC_potential_driver.o \
>>>>>>> dcad8b00
        XC_libxc_driver.o XC_eval_gga_potential.o Build_V_xc_mat.o<|MERGE_RESOLUTION|>--- conflicted
+++ resolved
@@ -2,11 +2,6 @@
 #if defined _RT
 RT_OBJ = el_density_matrix.o el_magnetization_matrix.o
 #endif
-<<<<<<< HEAD
 objs =  xc_rpa_kp.o XC_nlcc_setup.o \
-        el_magnetization.o el_density_and_current.o el_density_of_states.o $(RT_OBJ) eval_Gradient.o XC_potential_driver.o\
-=======
-objs =  xc_rpa_kp.o \
         el_magnetization.o el_density_and_current.o el_density_of_states.o $(RT_OBJ) XC_potential_driver.o \
->>>>>>> dcad8b00
         XC_libxc_driver.o XC_eval_gga_potential.o Build_V_xc_mat.o