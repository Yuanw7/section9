--- conflicted
+++ resolved
@@ -59,16 +59,12 @@
  !
  integer :: ib1,ib2,i_sp_pol,ik,ik_RT,isym,ifft,i_wf1,i_wf2
  real(SP):: cv(fft_size,3),tmp_sop(3,3)
-<<<<<<< HEAD
- complex(SP) :: f_occ(n_sp_pol)
+ complex(SP) :: f_occ
  type(WAVEs) :: WF_tmp
  !
 #if defined _TIMING
  call timing('el_magn_matrix',OPR='start')
 #endif
-=======
- complex(SP) :: f_occ
->>>>>>> 4a295627
  !
  magn=0._SP
  cv=  0._SP
@@ -79,85 +75,48 @@
  !
  if(lowest_band<RT_bands(1)-1) then
    !
-<<<<<<< HEAD
-   do ik=1,Xk%nibz
-     if (.not.any(PAR_IND_WF_linear%element_2D(:,ik))) cycle
-     call WF_load(WF_tmp,WF_G_max,WF_Go_indx,(/lowest_band,RT_bands(1)-1/),(/ik,ik/),&
-     &                                 space='R',title='-RT',keep_states_to_load=.true.)
-     do ib1=lowest_band,RT_bands(1)-1
-       !
-       if (.not.PAR_IND_WF_linear%element_2D(ib1,ik)) cycle
-       !
-       i_wf1(:)=WF_tmp%index(ib1,ik,:)
-       !
-       f_occ(:)=cmplx(en%f(ib1,ik,:),0._SP)
-       !
-       if (any(i_wf1(:)==0)) cycle
-       !
-       if (n_spinor==2) then
-=======
    do i_sp_pol=1,n_sp_pol
      do ik=1,Xk%nibz
+       if (.not.any(PAR_IND_WF_linear%element_2D(:,ik))) cycle
+       call WF_load(WF_tmp,WF_G_max,WF_Go_indx,(/lowest_band,RT_bands(1)-1/),(/ik,ik/),(/i_sp_pol,i_sp_pol/),&
+       &                                 space='R',title='-RT',keep_states_to_load=.true.)
        do ib1=lowest_band,RT_bands(1)-1
->>>>>>> 4a295627
-         !
-         if (.not.PAR_IND_WF_linear%element_2D(ib1,ik)) cycle
-         !
-<<<<<<< HEAD
-         cv(:,1)=cv(:,1)+Xk%weights(ik)*(&
-&                real(f_occ(1),SP)*real(conjg(WF_tmp%c(:,i_wf1(1)))*WF_tmp%c(:,i_wf1(2)))&
-&               +real(f_occ(1),SP)*real(conjg(WF_tmp%c(:,i_wf1(2)))*WF_tmp%c(:,i_wf1(1))) )
-=======
+         !
          i_wf1=WF%index(ib1,ik,i_sp_pol)
->>>>>>> 4a295627
          !
          f_occ=cmplx(en%f(ib1,ik,i_sp_pol),0._SP)
          !
-<<<<<<< HEAD
-         cv(:,2)=cv(:,2)+Xk%weights(ik)*(&
-&                real(f_occ(1),SP)*aimag(conjg(WF_tmp%c(:,i_wf1(1)))*WF_tmp%c(:,i_wf1(2)))&
-&               +real(f_occ(1),SP)*aimag(conjg(WF_tmp%c(:,i_wf1(2)))*WF_tmp%c(:,i_wf1(1))) )
-       endif
-       !
-       ! mz
-       !
-       cv(:,3)=cv(:,3)+Xk%weights(ik)*(&
-&              real(f_occ(1)       ,SP)*real(conjg(WF_tmp%c(:,i_wf1(1)))*WF_tmp%c(:,i_wf1(1)))&
-&             -real(f_occ(n_sp_pol),SP)*real(conjg(WF_tmp%c(:,i_wf1(2)))*WF_tmp%c(:,i_wf1(2))) )
-       !
-=======
          if (i_wf1==0) cycle
          !
          if (n_sp_pol==2) then
            !
            ! mz
            !
-           cv(:,3)=cv(:,3)+Xk%weights(ik)*(-1)**(i_sp_pol-1)*real(f_occ)*real(conjg(WF%c(:,1,i_wf1))*WF%c(:,1,i_wf1))
+           cv(:,3)=cv(:,3)+Xk%weights(ik)*(-1)**(i_sp_pol-1)*real(f_occ)*real(conjg(WF_tmp%c(:,1,i_wf1))*WF_tmp%c(:,1,i_wf1))
            !
          else if(n_spinor==2) then
            !
            ! mx
            !
            cv(:,1)=cv(:,1)+Xk%weights(ik)*real(f_occ)*(&
-&                     +real(conjg(WF%c(:,1,i_wf1))*WF%c(:,2,i_wf1))&
-&                     +real(conjg(WF%c(:,2,i_wf1))*WF%c(:,1,i_wf1)) )
+&                     +real(conjg(WF%c(:,1,i_wf1))*WF_tmp%c(:,2,i_wf1))&
+&                     +real(conjg(WF%c(:,2,i_wf1))*WF_tmp%c(:,1,i_wf1)) )
            !
            ! my
            !
            cv(:,2)=cv(:,2)+Xk%weights(ik)*real(f_occ)*(&
-&                     +aimag(conjg(WF%c(:,1,i_wf1))*WF%c(:,2,i_wf1))&
-&                     -aimag(conjg(WF%c(:,2,i_wf1))*WF%c(:,1,i_wf1)) )
+&                     +aimag(conjg(WF%c(:,1,i_wf1))*WF_tmp%c(:,2,i_wf1))&
+&                     -aimag(conjg(WF%c(:,2,i_wf1))*WF_tmp%c(:,1,i_wf1)) )
            !
            ! mz
            !
            cv(:,3)=cv(:,3)+Xk%weights(ik)*real(f_occ)*(&
-&                     +real(conjg(WF%c(:,1,i_wf1))*WF%c(:,1,i_wf1))&
-&                     -real(conjg(WF%c(:,2,i_wf1))*WF%c(:,2,i_wf1)) )
+&                     +real(conjg(WF%c(:,1,i_wf1))*WF_tmp%c(:,1,i_wf1))&
+&                     -real(conjg(WF%c(:,2,i_wf1))*WF_tmp%c(:,2,i_wf1)) )
            !
          endif
          !
        enddo
->>>>>>> 4a295627
      enddo
      call WF_free(WF_tmp,keep_fft=.true.)
    enddo
