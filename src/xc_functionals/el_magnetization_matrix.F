!
!        Copyright (C) 2000-2016 the YAMBO team
!              http://www.yambo-code.org
!
! Authors (see AUTHORS file for details):
!
! This file is distributed under the terms of the GNU
! General Public License. You can redistribute it and/or
! modify it under the terms of the GNU General Public
! License as published by the Free Software Foundation;
! either version 2, or (at your option) any later version.
!
! This program is distributed in the hope that it will
! be useful, but WITHOUT ANY WARRANTY; without even the
! implied warranty of MERCHANTABILITY or FITNESS FOR A
! PARTICULAR PURPOSE.  See the GNU General Public License
! for more details.
!
! You should have received a copy of the GNU General Public
! License along with this program; if not, write to the Free
! Software Foundation, Inc., 59 Temple Place - Suite 330,Boston,
! MA 02111-1307, USA or visit http://www.gnu.org/copyleft/gpl.txt.
!
subroutine el_magnetization_matrix(G_lesser,en,Xk,magn,lowest_band)
 !
 ! Electronic magnetization for electronic Spinors
 !
 !  SD = Sum_I (PSI^I)* Sigma_Pauli* PSI^I  I=occupied states
 !
 !  PSI^I = spinor
 !  Sigma_Pauli=the 3 Pauli matrices
 !
 use pars,           ONLY:SP,cI,cZERO
<<<<<<< HEAD
 use com,            ONLY:error
=======
>>>>>>> fe4b9ebd
 use R_lattice,      ONLY:bz_samp
 use electrons,      ONLY:levels,n_spin,n_spinor,n_sp_pol
 use D_lattice,      ONLY:nsym,dl_sop,i_time_rev
 use FFT_m,          ONLY:fft_size,fft_rot_r
 use wave_func,      ONLY:WF
 use real_time,      ONLY:RT_magn,RT_nk,RT_ibz_coo,RT_Nk_ibz,RT_bands
 use parallel_m,     ONLY:PP_redux_wait,PAR_IND_WF_k,PAR_IND_B_mat_ordered,PAR_IND_WF_linear
 use matrix_operate, ONLY:UP_matrix_index,m3det
 !
 implicit none
 !
 type(bz_samp), intent(in)  :: Xk
 complex(SP),   intent(in)  :: G_lesser(RT_bands(1):RT_bands(2),RT_bands(1):RT_bands(2),RT_nk)
 integer,       intent(in)  :: lowest_band
 type(levels),  intent(in)  :: en       
 real(SP),      intent(out) :: magn(fft_size,3)
 !
 ! Work Space
 !
 integer :: ib1,ib2,ik,ik_RT,isym,ifft,ifft1(n_spin),ifft2(n_spin)
 real(SP):: cv(fft_size,3),tmp_sop(3,3)
 complex(SP) :: f_occ(n_sp_pol)
 !
 magn=0._SP
 cv=  0._SP
 !
 RT_magn=0._SP
 !
 if (n_spin==1) return
 !
 if(lowest_band<RT_bands(1)-1) then
   !
   do ik=1,Xk%nibz
     do ib1=lowest_band,RT_bands(1)-1
       !
       if (.not.PAR_IND_WF_linear%element_2D(ib1,ik)) cycle
       !
       ifft1(:)=WF%index(ib1,ik,:)
       !
       f_occ(:)=cmplx(en%f(ib1,ik,:),0._SP)
       !
       if (any(ifft1(:)==0)) cycle
       !
       if (n_spinor==2) then
         !
         ! mx
         !
         cv(:,1)=cv(:,1)+Xk%weights(ik)*(&
&                real(f_occ(1),SP)*real(conjg(WF%c(:,ifft1(1)))*WF%c(:,ifft1(2)))&
&               +real(f_occ(1),SP)*real(conjg(WF%c(:,ifft1(2)))*WF%c(:,ifft1(1))) )
         !
         ! my
         !
         cv(:,2)=cv(:,2)+Xk%weights(ik)*(&
&                real(f_occ(1),SP)*aimag(conjg(WF%c(:,ifft1(1)))*WF%c(:,ifft1(2)))&
&               +real(f_occ(1),SP)*aimag(conjg(WF%c(:,ifft1(2)))*WF%c(:,ifft1(1))) )
       endif
       !
       ! mz
       !
       cv(:,3)=cv(:,3)+Xk%weights(ik)*(&
&              real(f_occ(1)       ,SP)*real(conjg(WF%c(:,ifft1(1)))*WF%c(:,ifft1(1)))&
&             -real(f_occ(n_sp_pol),SP)*real(conjg(WF%c(:,ifft1(2)))*WF%c(:,ifft1(2))) )
       !
     enddo
   enddo
   !
 endif
 !
 do ik=1,Xk%nibz
   !
   if (.not.PAR_IND_WF_k%element_1D(ik)) cycle
   !      
   do ib1=RT_bands(1),RT_bands(2)
     !
     do ib2=ib1,RT_bands(2)
       !
       if (.not.PAR_IND_B_mat_ordered%element_1D(  UP_matrix_index(ib1-RT_bands(1)+1,ib2-RT_bands(1)+1)-1 )) cycle
       !
       f_occ=cZERO
       do ik_RT=RT_ibz_coo(ik,1),RT_ibz_coo(ik,2)
         if (ib1==ib2) f_occ=f_occ-cI*G_lesser(ib1,ib2,ik_RT)
         if (ib1/=ib2) f_occ=f_occ-cI*G_lesser(ib1,ib2,ik_RT)*2._SP
       enddo
       f_occ=f_occ/real(RT_Nk_ibz(ik),SP)
       !
       ifft1(:)=WF%index(ib1,ik,:)
       ifft2(:)=WF%index(ib2,ik,:)
       !
       if (n_spinor==2) then
         !
         ! mx
         !
         cv(:,1)=cv(:,1)+Xk%weights(ik)*(&
&                real(f_occ(1)*conjg(WF%c(:,ifft1(1)))*WF%c(:,ifft2(2)))&
&               +real(f_occ(1)*conjg(WF%c(:,ifft1(2)))*WF%c(:,ifft2(1))) )
         !
         ! my
         !
         cv(:,2)=cv(:,2)+Xk%weights(ik)*(&
&                aimag(f_occ(1)*conjg(WF%c(:,ifft1(1)))*WF%c(:,ifft2(2)))&
&               -aimag(f_occ(1)*conjg(WF%c(:,ifft1(2)))*WF%c(:,ifft2(1))) )
       endif
       !
       ! mz
       !
       cv(:,3)=cv(:,3)+Xk%weights(ik)*(&
&              real(f_occ(1)       *conjg(WF%c(:,ifft1(1)))*WF%c(:,ifft2(1)))&
&             -real(f_occ(n_sp_pol)*conjg(WF%c(:,ifft1(2)))*WF%c(:,ifft2(2))) )
       !
     enddo
   enddo
   !
 enddo
 !
 call PP_redux_wait(cv)
 !
 ! Symmetrization
 !
 do isym=1,nsym
   ! The magnetization, like the spin, is a pseudo-vector:
   ! i.e. is invariant under spatial invertion but changes under T-rev
   if (n_spinor==2) then
     tmp_sop(:,:)=dl_sop(:,:,isym)*m3det(dl_sop(:,:,isym))
     if( isym> nsym/(1+i_time_rev) ) tmp_sop(:,:)=-tmp_sop(:,:)
     forall(ifft=1:fft_size) magn(ifft,:)=magn(ifft,:)+ &
&                            matmul(tmp_sop, cv(fft_rot_r(ifft,isym),:)/real(nsym,SP) )
   else
     magn(:,3)=magn(:,3)+cv(fft_rot_r(:,isym),3)/real(nsym,SP)
   endif
   !
 enddo
 !
 do ifft=1,fft_size
   RT_magn(:)=RT_magn(:)+magn(ifft,:)
 enddo
 !
end subroutine<|MERGE_RESOLUTION|>--- conflicted
+++ resolved
@@ -31,10 +31,6 @@
  !  Sigma_Pauli=the 3 Pauli matrices
  !
  use pars,           ONLY:SP,cI,cZERO
-<<<<<<< HEAD
- use com,            ONLY:error
-=======
->>>>>>> fe4b9ebd
  use R_lattice,      ONLY:bz_samp
  use electrons,      ONLY:levels,n_spin,n_spinor,n_sp_pol
  use D_lattice,      ONLY:nsym,dl_sop,i_time_rev
