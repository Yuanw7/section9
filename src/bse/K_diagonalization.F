--- conflicted
+++ resolved
@@ -425,7 +425,6 @@
  call PP_redux_wait(B_Hall)
 #endif
  !
-<<<<<<< HEAD
  Co=real(spin_occ)/(2.*pi)**3.*d3k_factor*4.*pi/q_norm(1)**2
  !
 #if defined _KERR
@@ -447,12 +446,8 @@
  if (trim(global_gauge)=='length'.and.l_anomalous_Hall) X_epsilon(5,:)=X_epsilon(5,:)+B_Hall(2)/W%p(:)
  !
 #else
- X_epsilon(2,:)=1.+X_epsilon(2,:)*Co
-#endif
-=======
- X_epsilon(2,:)=1.+(X_epsilon(2,:)+X_drude_term(:))*&
-&                  real(spin_occ)/(2.*pi)**3.*d3k_factor*4.*pi/(q_norm(1))**2
->>>>>>> fc737a96
+ X_epsilon(2,:)=1.+(X_epsilon(2,:)+X_drude_term(:))*Co
+#endif
  !
  X_epsilon(1,:)=W%p(:)
  !
