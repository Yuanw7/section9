--- conflicted
+++ resolved
@@ -28,14 +28,8 @@
  use electrons,      ONLY:levels
  use R_lattice,      ONLY:bz_samp
  use X_m,            ONLY:X_t,Epsilon_ii,Joint_DOS,X_drude_term
-<<<<<<< HEAD
  use BS_solvers,     ONLY:BSS_mode,BSS_n_descs,BSS_eval_JDOS,BSS_free,BS_mat
  use BS,             ONLY:BS_not_const_eh_f,BSE_mode,BS_K_has_been_calculated_loaded
-=======
- use BS_solvers,     ONLY:BSS_mode,BSS_n_descs,BSS_eval_JDOS,BSS_free,BS_mat,&
-&                         run_Haydock,run_inversion,run_Diago
- use BS,             ONLY:BS_not_const_eh_f,BSE_mode,BS_K_has_been_calculated_loaded,BS_blks_free
->>>>>>> cee3c393
  use parallel_m,     ONLY:master_cpu,CPU_structure
  use IO_m,           ONLY:IO_and_Messaging_switch
  use linear_algebra, ONLY:INV,DIAGO
@@ -57,7 +51,8 @@
  !
  ! Work Space
  !
- logical      ::stop_Haydock
+ logical           ::run_Haydock,run_Diago,run_inversion
+ logical           ::stop_Haydock
  !
  ! Check first if the BS database has been calculated/loaded in K.F
  !
@@ -145,11 +140,7 @@
    !
  endif
  !
-<<<<<<< HEAD
- ! CLEAN(final)
-=======
  ! CLEAN (final)
->>>>>>> cee3c393
  !
  YAMBO_FREE(X_drude_term)
  YAMBO_FREE(Epsilon_ii)
