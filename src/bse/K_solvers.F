!
! Copyright (C) 2000-2013 A. Marini and the YAMBO team 
!              http://www.yambo-code.org
! 
! This file is distributed under the terms of the GNU 
! General Public License. You can redistribute it and/or 
! modify it under the terms of the GNU General Public 
! License as published by the Free Software Foundation; 
! either version 2, or (at your option) any later version.
!
! This program is distributed in the hope that it will 
! be useful, but WITHOUT ANY WARRANTY; without even the 
! implied warranty of MERCHANTABILITY or FITNESS FOR A 
! PARTICULAR PURPOSE.  See the GNU General Public License 
! for more details.
!
! You should have received a copy of the GNU General Public 
! License along with this program; if not, write to the Free 
! Software Foundation, Inc., 59 Temple Place - Suite 330,Boston, 
! MA 02111-1307, USA or visit http://www.gnu.org/copyleft/gpl.txt.
!
subroutine K_solvers(iq,Ken,Xk,q,X_static,W_bss)
 !
 use pars,           ONLY:SP,schlen
 use memory_m,       ONLY:mem_est
 use com,            ONLY:warning
 use frequency,      ONLY:w_samp
 use electrons,      ONLY:levels
 use R_lattice,      ONLY:bz_samp
 use drivers,        ONLY:l_bs_fxc,l_rpa_IP
 use IO_m,           ONLY:io_control,REP,NONE,OP_RD_CL
 use X_m,            ONLY:X_t,X_epsilon,X_drude_term
 use BS,             ONLY:BS_not_const_eh_f,BSS_mode,BSS_n_descs,BSE_mode
#if defined _DISTRIBUTED
 use BS,             ONLY:ioBS_DISTRIBUTED
#endif
#if defined _KERR
 use drivers,        ONLY:l_kerr
#endif
#if defined _SC
 use fields,         ONLY:global_gauge
#endif
 !
 implicit none
 type(levels) ::Ken
 type(bz_samp)::Xk,q
 type(X_t)    ::X_static
 type(w_samp) ::W_bss
 integer      ::iq
 !
 ! Work Space
 !
 logical           ::run_Haydock,run_Diago,run_inversion
 logical           ::stop_Haydock
 integer           ::ID,ioBS_err
 integer, external ::ioBS
 !
 call section('*','BSE solver(s)')
 !
 if(.not.l_rpa_IP) then
   call io_control(ACTION=OP_RD_CL,COM=NONE,SEC=(/1/),ID=ID)
#if defined _DISTRIBUTED
   ioBS_err=ioBS_DISTRIBUTED(iq,X_static,ID)
#else
   ioBS_err=ioBS(iq,X_static,ID)
#endif
   if(ioBS_err/=0) return
 endif
 !
 ! GPL_EXCLUDE_START
 !
 ! The TDDFT way 
 !
 if (index(BSS_mode,'t')/=0) then
   call tddft_BSK_disk_2_FXC(iq,Xk,W_bss,X_static) 
   l_bs_fxc=.true.
 endif
 !
 ! GPL_EXCLUDE_END
 !
 ! Solvers
 !
 run_Diago           =index(BSS_mode,'d')/=0
#if defined _SC
 run_Haydock         =index(BSS_mode,'h')/=0.and.trim(global_gauge)/='velocity'
#else
 run_Haydock         =index(BSS_mode,'h')/=0
#endif
 !
#if defined _SC
 run_inversion      =index(BSS_mode,'i')/=0.and.trim(global_gauge)/='velocity'
#else
 run_inversion      =index(BSS_mode,'i')/=0
#endif
 !
 if (run_Haydock.and.associated(Ken%W)) then
   call warning('K with QP widths not supported in the Haydock solver')
   run_Haydock=.false.
 endif
 !
 if (run_Haydock) then
   !
   stop_Haydock = (BS_not_const_eh_f.and.BSE_mode=='coupling')
#if defined _KERR
   if(l_kerr) stop_Haydock = BS_not_const_eh_f
#endif
   if (stop_Haydock) call warning('Fractional occupations still unsupported (Haydock)')
   !
   call K_output_file(iq,-1)
   call K_Haydock(iq,W_bss)
   BSS_n_descs=BSS_n_descs-4 
   !
 endif
 !
 if (run_Diago)          call K_diagonalization(iq,W_bss)
 !
 if (run_inversion)      call K_inversion(iq,W_bss,Ken,Xk,q)
 !
<<<<<<< HEAD
 if (l_rpa_IP) then
   !  
   X_epsilon(1,:)=W_bss%p(:)
   !
   ! Initialize & write the output file
   !
   call K_output_file(iq,-4)
   call K_output_file(iq, 4)
   !
 endif
 !
=======
>>>>>>> 28b03de4
 ! CLEAN
 !
 deallocate(X_epsilon,X_drude_term)
 !
end subroutine<|MERGE_RESOLUTION|>--- conflicted
+++ resolved
@@ -116,20 +116,6 @@
  !
  if (run_inversion)      call K_inversion(iq,W_bss,Ken,Xk,q)
  !
-<<<<<<< HEAD
- if (l_rpa_IP) then
-   !  
-   X_epsilon(1,:)=W_bss%p(:)
-   !
-   ! Initialize & write the output file
-   !
-   call K_output_file(iq,-4)
-   call K_output_file(iq, 4)
-   !
- endif
- !
-=======
->>>>>>> 28b03de4
  ! CLEAN
  !
  deallocate(X_epsilon,X_drude_term)
