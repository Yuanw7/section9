--- conflicted
+++ resolved
@@ -58,12 +58,8 @@
  !
  ! Work Space
  !
-<<<<<<< HEAD
  logical           ::run_Haydock,run_Diago,run_inversion,run_Slepc
  logical           ::stop_Haydock
-=======
- logical      ::stop_Haydock
->>>>>>> 4a295627
  !
  ! Check first if the BS database has been calculated/loaded in K.F
  !
