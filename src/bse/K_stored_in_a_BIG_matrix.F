--- conflicted
+++ resolved
@@ -44,14 +44,6 @@
 #if defined _KERR
  use drivers,        ONLY:l_kerr
  use KERR,           ONLY:BSS_dipoles_kerr,BS_KERR_alloc
-<<<<<<< HEAD
-#endif
- !
-#if defined _PL
- use drivers,        ONLY:l_photolum
- use PHOTOLUM,       ONLY:BSS_dipoles_PL,BS_PL_alloc,BSS_PL_f
-=======
->>>>>>> 59de6a09
 #endif
  !
  ! GPL_EXCLUDE_END
@@ -79,19 +71,10 @@
  call BS_KERR_alloc( )
 #endif
  !
-#if defined _PL
- call BS_PL_alloc( )
-#endif
- !
-<<<<<<< HEAD
  ! GPL_EXCLUDE_END
  !
- ! FILLING BSS_eh_* and BSS_dipoles
- !================================
-=======
  ! FILLING BSS_eh_* and BSS_dipoles
  !==================================
->>>>>>> 59de6a09
  !
  do i_g=1,BS_nT_grps
    !
@@ -125,17 +108,6 @@
      if  (l_kerr) then
        BSS_dipoles_kerr(H_pos(1))=BS_T_grp(i_g)%dipoles_R_kerr(i_c)
        if (BS_K_coupling) BSS_dipoles_kerr(H_pos(1)+BS_K_dim)=BS_T_grp(i_g)%dipoles_A_kerr(i_c)
-<<<<<<< HEAD
-     endif
-#endif
-     !
-#if defined _PL
-     if  (l_photolum) then
-       BSS_PL_f(H_pos(1))=BS_T_grp(i_g)%f_PL(i_c)
-       BSS_dipoles_PL(H_pos(1),:)=BS_T_grp(i_g)%dipoles_R_PL(i_c,:)
-       if (BS_K_coupling) BSS_dipoles_PL(H_pos(1)+BS_K_dim,:)=BS_T_grp(i_g)%dipoles_A_PL(i_c,:)
-=======
->>>>>>> 59de6a09
      endif
 #endif
      !
@@ -172,13 +144,6 @@
 #if defined _KERR
  call PP_redux_wait(BSS_dipoles_kerr,COMM=PAR_COM_Xk_ibz_INDEX%COMM )
  call PP_redux_wait(BSS_dipoles_kerr,COMM=PAR_COM_eh_INDEX%COMM)
-<<<<<<< HEAD
-#endif
-#if defined _PL
- call PP_redux_wait(BSS_dipoles_PL,COMM=PAR_COM_Xk_ibz_INDEX%COMM )
- call PP_redux_wait(BSS_dipoles_PL,COMM=PAR_COM_eh_INDEX%COMM)
-=======
->>>>>>> 59de6a09
 #endif
  if (E_SOC_nbands/=0) then
    call PP_redux_wait(BSS_eh_E_SOC_corr,COMM=PAR_COM_Xk_ibz_INDEX%COMM )
