!
!        Copyright (C) 2000-2014 the YAMBO team
!              http://www.yambo-code.org
!
! Authors (see AUTHORS file for details): AM MG
! 
! This file is distributed under the terms of the GNU 
! General Public License. You can redistribute it and/or 
! modify it under the terms of the GNU General Public 
! License as published by the Free Software Foundation; 
! either version 2, or (at your option) any later version.
!
! This program is distributed in the hope that it will 
! be useful, but WITHOUT ANY WARRANTY; without even the 
! implied warranty of MERCHANTABILITY or FITNESS FOR A 
! PARTICULAR PURPOSE.  See the GNU General Public License 
! for more details.
!
! You should have received a copy of the GNU General Public 
! License along with this program; if not, write to the Free 
! Software Foundation, Inc., 59 Temple Place - Suite 330,Boston, 
! MA 02111-1307, USA or visit http://www.gnu.org/copyleft/gpl.txt.
!
subroutine K_stored_in_a_BIG_matrix(iq)
 !
 ! Here I fill the kernel (coupling included) in an entire BIG matrix to be
 ! used for diagonalization and/or invertion
 !
 !      | (K_r)     (K_c)    |  
 !  K = |                    |
 !      | (-K_c^*)  (-K_r^*) |
 !
 ! 
 use electrons,      ONLY:n_sp_pol
 use parallel_m,     ONLY:PP_redux_wait,PAR_COM_eh_INDEX,PAR_IND_T_groups,&
&                         PAR_COM_T_INDEX,PAR_COM_Xk_ibz_INDEX
 use BS,             ONLY:BS_mat,BS_K_dim,BS_nT_grps,BS_blk,n_BS_blks,BS_T_grp,&
&                         BSS_rhoq0,BSS_eh_table,BSS_eh_E,BSS_eh_f,BSS_eh_W,BSS_eh_Z,BS_mat_alloc
 implicit none
 !
 integer      :: iq
 !
 ! Work Space
 !
 integer :: i_c,i_r,H_pos(2),i_Tk,i_Tp,i_B,i_g,&
&           i_k_bz,i_v,i_cond,i_spin
 ! 
 ! I/O
 ! 
 integer           ::io_BS_err,ID,ACTION
 integer, external ::io_BS
 !
 if (allocated(BS_mat)) return
 !
 !call io_control(ACTION=OP_RD,COM=NONE,SEC=(/1/),ID=ID)
 !ioBS_err=ioBS(iq,X,ID)
 !
 ! ALLOCATION
 !============
 !
 call BS_mat_alloc( )
 !
 ! FILLING...
 !============
 !
 !... diagonal and additional elements
 !
 do i_g=1,BS_nT_grps
   !
   if (.not.PAR_IND_T_groups%element_1D(i_g)) cycle
   !
   do i_c=1,BS_T_grp(i_g)%size
     !
     i_k_bz=BS_T_grp(i_g)%table(i_c,1)
     i_v   =BS_T_grp(i_g)%table(i_c,2)
     i_cond=BS_T_grp(i_g)%table(i_c,3)
     i_spin=BS_T_grp(i_g)%table(i_c,4)
     !
     H_pos(1)=sum(BS_T_grp(:I_g-1)%size)+i_c
     !
     BSS_rhoq0(H_pos(1))=BS_T_grp(i_g)%dipoles_R(i_c)
     !
     if (n_sp_pol==2) BSS_eh_table(H_pos(1),:)=(/i_k_bz,i_v,i_cond,i_spin/)
     if (n_sp_pol==1) BSS_eh_table(H_pos(1),:)=(/i_k_bz,i_v,i_cond/)
     !
     BSS_eh_E(H_pos(1))=BS_T_grp(i_g)%E(i_c)
     BSS_eh_f(H_pos(1))=BS_T_grp(i_g)%f(i_c)
     if (allocated(BS_T_grp(i_g)%Z)) BSS_eh_Z(H_pos(1))=BS_T_grp(i_g)%Z(i_c)
     if (allocated(BS_T_grp(i_g)%W)) BSS_eh_W(H_pos(1))=BS_T_grp(i_g)%W(i_c)
     !
     BS_mat(H_pos(1),H_pos(1))=BS_T_grp(i_g)%E(i_c)/real( PAR_COM_T_INDEX%n_CPU )
     !
   enddo
 enddo
 !
 !... remaining part of the matrix
 !
 do i_B=1,n_BS_blks
   !
   i_Tk  =BS_blk(i_B)%iT_k
   i_Tp  =BS_blk(i_B)%iT_p
   !
   do i_r=1,BS_blk(i_B)%size(1)
     !
     H_pos(1)=sum(BS_T_grp(:I_Tk-1)%size)+i_r
     !
     do i_c=1,BS_blk(i_B)%size(2)
       !
       H_pos(2)=sum(BS_T_grp(:I_Tp-1)%size)+i_c
       !
       if (H_pos(1)>H_pos(2)) cycle
       !
<<<<<<< HEAD
       BS_mat(H_pos(1),H_pos(2))=BS_mat(H_pos(1),H_pos(2))+BS_blk(i_B)%mat(i_r,i_c)*&
&         sqrt(BS_T_grp(i_Tk)%f(i_r))*sqrt(BS_T_grp(i_Tp)%f(i_c))
=======
       BS_mat(H_pos(1),H_pos(2))=BS_mat(H_pos(1),H_pos(2))+&
&         BS_blk(i_B)%mat(i_r,i_c)*sqrt(BS_T_grp(i_Tk)%f(i_r))*sqrt(BS_T_grp(i_Tp)%f(i_c))
>>>>>>> 93c2c9a1
       !
     enddo
   enddo
   !
 enddo
 !
 do i_r=1,BS_K_dim
   do i_c=1,BS_K_dim
     if (i_r>i_c) cycle
     BS_mat(i_c,i_r)=conjg( BS_mat(i_r,i_c) )
   enddo
 enddo
 !
 ! ALL 2 ALL
 !===========
 !
 ! Note here the two different levels of all2all.
 !
 ! BS_mat lives in the enitre world...
 !
 call PP_redux_wait(BS_mat)
 !
 ! ... while the oscillators vector and all other similar vectors are distributed ONLY among k-points
 ! and eh transitions.
 !
 call PP_redux_wait(BSS_rhoq0,COMM=PAR_COM_Xk_ibz_INDEX%COMM )
 call PP_redux_wait(BSS_rhoq0,COMM=PAR_COM_eh_INDEX%COMM)
 call PP_redux_wait(BSS_eh_E,COMM=PAR_COM_Xk_ibz_INDEX%COMM )
 call PP_redux_wait(BSS_eh_E,COMM=PAR_COM_eh_INDEX%COMM)
 call PP_redux_wait(BSS_eh_f,COMM=PAR_COM_Xk_ibz_INDEX%COMM )
 call PP_redux_wait(BSS_eh_f,COMM=PAR_COM_eh_INDEX%COMM)
 call PP_redux_wait(BSS_eh_table,COMM=PAR_COM_Xk_ibz_INDEX%COMM )
 call PP_redux_wait(BSS_eh_table,COMM=PAR_COM_eh_INDEX%COMM)
 if (allocated(BSS_eh_W)) then
   call PP_redux_wait(BSS_eh_W,COMM=PAR_COM_Xk_ibz_INDEX%COMM )
   call PP_redux_wait(BSS_eh_W,COMM=PAR_COM_eh_INDEX%COMM)
 endif
 if (allocated(BSS_eh_Z)) then
   call PP_redux_wait(BSS_eh_Z,COMM=PAR_COM_Xk_ibz_INDEX%COMM )
   call PP_redux_wait(BSS_eh_Z,COMM=PAR_COM_eh_INDEX%COMM)
 endif
 !
end subroutine K_stored_in_a_BIG_matrix<|MERGE_RESOLUTION|>--- conflicted
+++ resolved
@@ -110,13 +110,8 @@
        !
        if (H_pos(1)>H_pos(2)) cycle
        !
-<<<<<<< HEAD
-       BS_mat(H_pos(1),H_pos(2))=BS_mat(H_pos(1),H_pos(2))+BS_blk(i_B)%mat(i_r,i_c)*&
-&         sqrt(BS_T_grp(i_Tk)%f(i_r))*sqrt(BS_T_grp(i_Tp)%f(i_c))
-=======
        BS_mat(H_pos(1),H_pos(2))=BS_mat(H_pos(1),H_pos(2))+&
 &         BS_blk(i_B)%mat(i_r,i_c)*sqrt(BS_T_grp(i_Tk)%f(i_r))*sqrt(BS_T_grp(i_Tp)%f(i_c))
->>>>>>> 93c2c9a1
        !
      enddo
    enddo
