!
!        Copyright (C) 2000-2016 the YAMBO team
!              http://www.yambo-code.org
!
! Authors (see AUTHORS file for details): AM, DS
! 
! This file is distributed under the terms of the GNU 
! General Public License. You can redistribute it and/or 
! modify it under the terms of the GNU General Public 
! License as published by the Free Software Foundation; 
! either version 2, or (at your option) any later version.
!
! This program is distributed in the hope that it will 
! be useful, but WITHOUT ANY WARRANTY; without even the 
! implied warranty of MERCHANTABILITY or FITNESS FOR A 
! PARTICULAR PURPOSE.  See the GNU General Public License 
! for more details.
!
! You should have received a copy of the GNU General Public 
! License along with this program; if not, write to the Free 
! Software Foundation, Inc., 59 Temple Place - Suite 330,Boston, 
! MA 02111-1307, USA or visit http://www.gnu.org/copyleft/gpl.txt.
!
subroutine K_Transitions_setup(iq,Ken,Xk,Dip,FILL_the_groups)
 !
 ! Out: 
 !
 !   BS_K_dim
 !   BS_H_dim
 !   BS_nT_at_k
 !
 ! Filling (FILL_the_groups=.TRUE.) of Transition groups
 !
 !type BS_T_group
 !  integer                       :: ik         ! ik index (\in IBZ)
 !  integer                       :: first_cv   ! Position in the cv transitions @ k
 !  integer                       :: size       
 !  complex(SP), allocatable      :: table(:,:) ! (/ikbz,iv,ic,i_sp/)
 !  complex(SP), allocatable      :: Z(size)
 !  real(SP)   , allocatable      :: E(size)
 !  real(SP)   , allocatable      :: f(size)
 !  real(SP)   , allocatable      :: W(size)
 !end type BS_T_group
 !
 use pars,         ONLY:SP,IP
 use memory_m,     ONLY:mem_est
 use com,          ONLY:warning,error
 use BS_solvers,   ONLY:BSS_add_antiresonant,BSS_mode
 use BS,           ONLY:BS_K_dim,BS_H_dim,T_group,BS_eh_en,BS_K_coupling,&
&                       BS_bands,BS_nT_at_k,BSE_mode,BS_T_grp,BS_nT_grps,&
&                       BS_not_const_eh_f,BS_Blocks_and_Transitions_alloc
<<<<<<< HEAD
 use DIPOLES,      ONLY:DIPOLE_t
 use X_m,          ONLY:global_gauge
 use parallel_m,   ONLY:PAR_IND_WF_b_and_k,PAR_IND_T_all,PAR_IND_T_ordered,PAR_IND_T_groups,&
=======
 use X_m,          ONLY:global_gauge,Dipole_Energy_treshold
 use parallel_m,   ONLY:PAR_IND_WF_b_and_k,PAR_IND_T_ordered,PAR_IND_T_groups,&
>>>>>>> 049dad10
&                       PAR_IND_T_Haydock
 use electrons,    ONLY:levels,n_sp_pol,spin_occ,filled_tresh,E_SOC_nbands,E_SOC_table
 use com,          ONLY:msg
 use R_lattice,    ONLY:qindx_X,bz_samp
#if defined _PL
 use drivers,      ONLY:l_photolum
#endif
#if defined _RT
 use parser_m,     ONLY:parser
 use drivers,      ONLY:l_rt_carriers_in_use
 use RT_control,   ONLY:NEQ_Residuals,NEQ_Kernel
#endif
 !
 implicit none
 !
 type(levels) :: Ken
 type(bz_samp):: Xk
 type(DIPOLE_t):: Dip
 integer      :: iq
 logical      :: FILL_the_groups,l_trans_in_group,l_grp_to_grp
 !
 ! Work Space
 !
 integer :: ikbz,iv,ic,iv_SOC(2/n_sp_pol),ic_SOC(2/n_sp_pol),ik,ikp,i_sp,i_star,nb(2),&
&           i_T_group_now,i_T_group_last,i_g,n_loops,i_loop,i_T_in_the_grp,pert_range(2/n_sp_pol,2)
 real(SP):: E_eh,Eo_eh,E_eh_SOC_corr(2/n_sp_pol),E_v_SOC(2/n_sp_pol),E_c_SOC(2/n_sp_pol),f_eh,f_eh_RES,f_eh_REF,f_e,f_h
 integer, allocatable :: i_T_at_k(:)
#if defined _PL
 real(SP):: f_eh_PL(2)
#endif
#if defined _RT
 logical :: FORCE_EQ_trans
 !
 call parser('ForceEqTrans',FORCE_EQ_trans)
 ! 
#endif
 !
 if (FILL_the_groups) then
   !
   call section('+','Transition Groups build-up')
   !
   allocate(BS_T_grp(BS_nT_grps))
   do i_g=1,BS_nT_grps
     BS_T_grp(i_g)%size=0
   enddo
   n_loops=2
   if (any(BS_nT_at_k==0)) call warning(' Null BSE kernel block dimension(s) found.')
   !
   allocate(PAR_IND_WF_b_and_k%element_2D(BS_bands(2),Xk%nibz))
   PAR_IND_WF_b_and_k%element_2D=.FALSE.
   !
   if (index(BSS_mode,'h')/=0) then
     allocate(PAR_IND_T_Haydock%element_1D(BS_nT_grps))
     PAR_IND_T_Haydock%element_1D=.FALSE.
   endif
   !
 else
   !
   allocate(BS_nT_at_k(Xk%nibz))
   call mem_est("BS_nT_at_k",(/Xk%nibz/),(/IP/))
   BS_nT_at_k=0
   n_loops=1
   !
 endif 
 !
 allocate(i_T_at_k(Xk%nibz))
 !
 call k_build_up_BZ_tables(Xk)
 !
 nb(1)=Ken%nbf+1
 nb(2)=Ken%nbm
 !
 do i_loop=1,n_loops
   !
   if (i_loop==2) call BS_Blocks_and_Transitions_alloc(Ken,0)
   !
   i_T_at_k=0
   BS_K_dim=0
   i_T_group_now=0
   i_T_group_last=0
   !
   do ik=1,Xk%nibz
     !
     do iv=BS_bands(1),nb(2)
       do ic=nb(1),BS_bands(2)
         !
         do i_star=1,Xk%nstar(ik)
           !
           ikbz=Xk%k_table(ik,Xk%star(ik,i_star))
           ikp =Xk%sstar(qindx_X(iq,ikbz,1),1)
           !
           do i_sp=1,n_sp_pol
             !
             if (.not.T_is_ok()) cycle
             !
             BS_K_dim=BS_K_dim+1
             i_T_at_k(ik)=i_T_at_k(ik)+1
             !
             if (.not. FILL_the_groups) then
               BS_nT_at_k(ik)=BS_nT_at_k(ik)+1
               cycle
             endif
             !
             i_T_group_now=T_group(BS_K_dim)
             !
             if (i_loop==1) BS_T_grp(i_T_group_now)%size=BS_T_grp(i_T_group_now)%size+1
             !
             l_trans_in_group=PAR_IND_T_groups%element_1D(i_T_group_now)
             !
             l_grp_to_grp= any( PAR_IND_T_ordered%element_2D(i_T_group_now,:)) .or. &
&                          any( PAR_IND_T_ordered%element_2D(:,i_T_group_now))
             !
             if ( .not. (l_trans_in_group .or. l_grp_to_grp) ) cycle
             !
             if (i_T_group_now/=i_T_group_last) then
               !
               i_T_group_last=i_T_group_now
               i_T_in_the_grp=0
               !
               if (i_loop==2) then
                 !
                 call BS_Blocks_and_Transitions_alloc(Ken,i_T_group_now)
                 !
                 BS_T_grp(i_T_group_now)%ik      =ik
                 BS_T_grp(i_T_group_now)%first_cv=BS_K_dim
                 !
               endif
               !
             endif
             !
             if (i_loop==1) cycle
             !
             i_T_in_the_grp=i_T_in_the_grp+1
             !
             BS_T_grp(i_T_group_now)%table(i_T_in_the_grp,:)=(/ikbz,iv,ic,i_sp/)
             !
             PAR_IND_WF_b_and_k%element_2D(ic,ik )=.TRUE.
             PAR_IND_WF_b_and_k%element_2D(iv,ikp)=.TRUE.
             !
             if (index(BSS_mode,'h')/=0) PAR_IND_T_Haydock%element_1D(i_T_group_now)=.TRUE.
             !
             BS_T_grp(i_T_group_now)%E(i_T_in_the_grp) =E_eh
             BS_T_grp(i_T_group_now)%f(i_T_in_the_grp) =f_eh
#if defined _PL
             if (l_photolum) BS_T_grp(i_T_group_now)%f_PL(:,i_T_in_the_grp) =f_eh_PL
#endif
             BS_T_grp(i_T_group_now)%f_RES(i_T_in_the_grp)=f_eh_RES
             !
             if (associated(Ken%Z)) BS_T_grp(i_T_group_now)%Z(i_T_in_the_grp)=Ken%Z(ic,ik,i_sp)*Ken%Z(iv,ikp,i_sp)
             !
             ! Note that W is negative as the linewidth is negative(positive) above(below) the Fermi level.
             ! Presently there is the abs value here and a minus in K_IP.F
             !
             if (associated(Ken%W)) BS_T_grp(i_T_group_now)%W(i_T_in_the_grp)=abs(Ken%W(ic,ik,i_sp))+abs(Ken%W(iv,ikp,i_sp))
             !
             ! GPL_EXCLUDE_START
             !
             if (E_SOC_nbands/=0) BS_T_grp(i_T_group_now)%E_SOC_corr(:,i_T_in_the_grp)=E_eh_SOC_corr(:)
             !
             ! GPL_EXCLUDE_END
             !
           enddo ! spin
         enddo ! symmetries
       enddo ! k (ibz)
       !
     enddo ! conduction
   enddo ! valence
   !
 enddo ! loop
 !
 BS_H_dim=BS_K_dim
 if (BS_K_coupling) BS_H_dim=2*BS_K_dim
 !
 if (.not.FILL_the_groups) then
   !
   if (any(BS_nT_at_k==0)) call warning(' Null BSE kernel block dimension(s) found.')
   if (sum(BS_nT_at_k)==0) call   error(' The whole BSE hase zero dimension !')
   !
   if (.not.BSS_add_antiresonant.and.BS_not_const_eh_f.and..not.BS_K_coupling) then
     call warning('Fractional e/h occupations. Retarded BSEmode forced.')
     BSE_mode='retarded'
     BSS_add_antiresonant=.true.
   endif
   !
 endif
 !
 ! REPORT
 !
 if (FILL_the_groups) call msg('r','[BSK] Transition groups (total)',BS_nT_grps)
 !
 ! CLEAN UP
 !
 deallocate(i_T_at_k)
 !
 contains
   !
   logical function T_is_ok( )
     !
     T_is_ok=.TRUE.
     !
     E_eh= Ken%E(ic,ik ,i_sp)-Ken%E(iv,ikp,i_sp)
     if(     associated(Ken%Eo)) Eo_eh= Ken%Eo(ic,ik ,i_sp)-Ken%Eo(iv,ikp,i_sp)
     if(.not.associated(Ken%Eo)) Eo_eh= E_eh
     !
     ! Small energy transitions. Dipoles in length gauge are not defined
     if ( abs(Eo_eh) < Dip%Energy_treshold .and. trim(global_gauge)=="length" ) T_is_ok=.FALSE.
     !
     ! GPL_EXCLUDE_START
     !
     if(E_SOC_nbands/=0) then
       if(n_sp_pol==1) pert_range=reshape((/1,2,1,2/),(/2,2/))
       if(n_sp_pol==2) pert_range=reshape((/i_sp,1 /),(/1,2/))
       iv_SOC(pert_range(:,2))=E_SOC_table(pert_range(:,1),iv,ikp)
       ic_SOC(pert_range(:,2))=E_SOC_table(pert_range(:,1),ic,ik )
       if(     all(iv_SOC/=0)) E_v_SOC(:)=Ken%E_SOC(iv_SOC(:),ikp)
       if(     all(ic_SOC/=0)) E_c_SOC(:)=Ken%E_SOC(ic_SOC(:),ik )
       if(.not.all(iv_SOC/=0)) E_v_SOC(:)=Ken%E(iv,ikp,i_sp)
       if(.not.all(ic_SOC/=0)) E_c_SOC(:)=Ken%E(ic,ik ,i_sp)
       E_eh_SOC_corr(:)=E_c_SOC(:)-E_v_SOC(:)-Eo_eh
     endif
     !
     ! GPL_EXCLUDE_END
     !
     ! Occupations Factors
     !=====================
     !
     f_eh_REF =(Ken%f(iv,ikp,i_sp)-Ken%f(ic,ik ,i_sp))/spin_occ
     f_eh     =f_eh_REF
     f_eh_RES =f_eh_REF
     !
     ! f_eh  enter the excitonic Hamiltonian
     ! f_eh_RES enter the residual of the dielectric constant
     !
#if defined _RT
     if (l_rt_carriers_in_use.and.associated(Ken%fo)) then
       if (     FORCE_EQ_trans) f_eh_REF=(Ken%fo(iv,ikp,i_sp)-Ken%fo(ic,ik ,i_sp))/spin_occ
       if (.not.FORCE_EQ_trans) f_eh_REF=(Ken%f (iv,ikp,i_sp)-Ken%f (ic,ik ,i_sp))/spin_occ
       if (     NEQ_Kernel    ) f_eh =(Ken%f (iv,ikp,i_sp)-Ken%f (ic,ik ,i_sp))/spin_occ
       if (.not.NEQ_Kernel    ) f_eh =(Ken%fo(iv,ikp,i_sp)-Ken%fo(ic,ik ,i_sp))/spin_occ
       if (     NEQ_Residuals ) f_eh_RES=(Ken%f (iv,ikp,i_sp)-Ken%f (ic,ik ,i_sp))/spin_occ
       if (.not.NEQ_Residuals ) f_eh_RES=(Ken%fo(iv,ikp,i_sp)-Ken%fo(ic,ik ,i_sp))/spin_occ
     endif
#endif
     !
     f_e = (         Ken%f(iv,ikp,i_sp))/spin_occ
     f_h = (spin_occ-Ken%f(ic,ik ,i_sp))/spin_occ
     !
#if defined _PL
     !
     ! Resonant
     f_eh_PL(1) = Ken%f(ic,ikp,i_sp)*(spin_occ-Ken%f(iv,ik ,i_sp))/spin_occ/spin_occ
     !
     ! Anti-Resonant
     f_eh_PL(2) = Ken%f(iv,ik ,i_sp)*(spin_occ-Ken%f(ic,ikp,i_sp))/spin_occ/spin_occ
     !
#endif
     !
     ! A 0.001 % fractional occupation swiches on the particular treatment of finite temp. BSE 
     if ( abs(abs(f_eh_REF)-1._SP)> filled_tresh ) BS_not_const_eh_f=.TRUE.
     !
     ! f_eh<0 transitions are included in the anti-resonant part
     ! f_eh=0 transitions give no contribution to absorption and are not considered
     if ( f_eh_REF<=0._SP ) T_is_ok=.FALSE.
     !
#if defined _RT
     !
     ! In case of population inversion, it may be problematic if f_eh>0. and f_eh_RES<0.
     if ( f_eh_REF*f_eh<0._SP .or. f_eh_REF*f_eh_RES<0._SP ) &
&      call error(' I cannot split the R and K BSE contribution.'//&
&                 ' ACTION: Use the same occupations in K and R.')
     !
#endif
     !
#if defined _RT
     if (.not.l_rt_carriers_in_use) then
#endif
       !
       ! If I've included in valence states that are almost empty
       ! or in conduction states that are almost full, those are neglected
       if ( (f_e<=filled_tresh) .or. (f_h<=filled_tresh) ) T_is_ok=.FALSE.
       !
#if defined _RT
     endif
#endif
     !
     if (any((/abs(E_eh)<BS_eh_en(1).and.BS_eh_en(1)>0._SP,&
&              abs(E_eh)>BS_eh_en(2).and.BS_eh_en(2)>0._SP/))) T_is_ok=.FALSE.
     !
   end function
   !
end subroutine<|MERGE_RESOLUTION|>--- conflicted
+++ resolved
@@ -49,14 +49,9 @@
  use BS,           ONLY:BS_K_dim,BS_H_dim,T_group,BS_eh_en,BS_K_coupling,&
 &                       BS_bands,BS_nT_at_k,BSE_mode,BS_T_grp,BS_nT_grps,&
 &                       BS_not_const_eh_f,BS_Blocks_and_Transitions_alloc
-<<<<<<< HEAD
  use DIPOLES,      ONLY:DIPOLE_t
  use X_m,          ONLY:global_gauge
- use parallel_m,   ONLY:PAR_IND_WF_b_and_k,PAR_IND_T_all,PAR_IND_T_ordered,PAR_IND_T_groups,&
-=======
- use X_m,          ONLY:global_gauge,Dipole_Energy_treshold
  use parallel_m,   ONLY:PAR_IND_WF_b_and_k,PAR_IND_T_ordered,PAR_IND_T_groups,&
->>>>>>> 049dad10
 &                       PAR_IND_T_Haydock
  use electrons,    ONLY:levels,n_sp_pol,spin_occ,filled_tresh,E_SOC_nbands,E_SOC_table
  use com,          ONLY:msg
