!
!        Copyright (C) 2000-2021 the YAMBO team
!              http://www.yambo-code.org
!
! Authors (see AUTHORS file for details): AM, DS
! 
! This file is distributed under the terms of the GNU 
! General Public License. You can redistribute it and/or 
! modify it under the terms of the GNU General Public 
! License as published by the Free Software Foundation; 
! either version 2, or (at your option) any later version.
!
! This program is distributed in the hope that it will 
! be useful, but WITHOUT ANY WARRANTY; without even the 
! implied warranty of MERCHANTABILITY or FITNESS FOR A 
! PARTICULAR PURPOSE.  See the GNU General Public License 
! for more details.
!
! You should have received a copy of the GNU General Public 
! License along with this program; if not, write to the Free 
! Software Foundation, Inc., 59 Temple Place - Suite 330,Boston, 
! MA 02111-1307, USA or visit http://www.gnu.org/copyleft/gpl.txt.
!
subroutine K_Transitions_setup(mode,iq,Ken,Xk,Dip)
 !
 ! mode=K
 ! ======
 ! Out: 
 !
 !   BS_K_dim(1)
 !   BS_H_dim
 !   BS_nT_at_k
 !
 ! mode=T
 ! ======
 ! Filling of Transition groups
 !
 !type BS_T_group
 !  integer                       :: ik         ! ik index (\in IBZ)
 !  integer                       :: first_cv   ! Position in the cv transitions @ k
 !  integer                       :: size       
 !  complex(SP), allocatable      :: table(size,5,R/A) ; 5 --> (/ikbz,iv,ic,i_sp_c,i_sp_v/)
 !  complex(SP), allocatable      :: Z(size,R/A)
 !  real(SP)   , allocatable      :: E(size,R/A)
 !  real(SP)   , allocatable      :: f(size,R/A)
 !  real(SP)   , allocatable      :: W(size,R/A)
 !end type BS_T_group
 !
 use pars,         ONLY:SP
 use stderr,       ONLY:intc
 use com,          ONLY:isec
 use BS_solvers,   ONLY:BSS_mode
 ! mode ="T"
 use BS,           ONLY:T_group,BS_bands,BS_T_grp,BS_nT_grps,BS_n_eh_spaces,&
&                       BS_Blocks_and_Transitions_alloc,BS_perturbative_SOC
 ! mode ="K"
 use BS,           ONLY:BS_K_dim,BS_H_dim,BS_nT_at_k,BS_K_coupling,  &
&                       l_BS_ares_from_res,BS_n_eh_spaces,BS_res_ares_n_mat
 use DIPOLES,      ONLY:DIPOLE_t
 use parallel_m,   ONLY:PAR_IND_WF_b_and_k,PAR_IND_T_ordered,PAR_IND_T_groups,&
&                       PAR_IND_T_Haydock,PP_indexes_reset
 use electrons,    ONLY:levels,n_sp_pol,n_full_bands,n_met_bands
 use com,          ONLY:msg
 use R_lattice,    ONLY:qindx_X,bz_samp
 use BS,           ONLY:l_BS_magnons,l_BS_photolum
#if defined _RT
 use drivers,      ONLY:l_rt_carriers_in_use
 use RT_control,   ONLY:EQ_Transitions,EQ_NoOcc
#endif
 !
#include<memory.h>
 !
 character(1)   :: mode ! "K" for k-resolved, "T" for transitions groups
 type(levels)   :: Ken
 type(bz_samp)  :: Xk
 type(DIPOLE_t) :: Dip
 integer        :: iq
 !
 ! Work Space
 !
 character(1) :: sec
 real(SP)     :: E_eh,E_eh_SOC_corr(2/n_sp_pol),f_eh,f_eh_RES,f_eh_PL
<<<<<<< HEAD
 logical      :: l_trans_in_group,l_grp_to_grp,FORCE_EQ_trans,FORCE_EQ_noocc
 integer      :: ikbz,ikpbz,iv,ic,ik,ikp,i_sp_v,i_sp_c,i_star,nb(2),ib1,ib2,isp1,isp2,  &
 &               i_T_now,i_T_group_now,i_T_group_last,i_T_group_start,i_g,n_loops,i_loop,i_T_in_the_grp,i_res_ares
 !
 FORCE_EQ_trans=.true.
 FORCE_EQ_noocc=.false.
 !
#if defined _RT
 call parser('ForceEqTrans',FORCE_EQ_trans)
 call parser('ForceEqNoOcc',FORCE_EQ_noocc)
#endif
=======
 logical      :: l_trans_in_group,l_grp_to_grp
 integer      :: ikbz,ikpbz,iv,ic,ik,ikp,i_sp_v,i_sp_c,i_star,ib1,ib2,isp1,isp2,  &
&                i_T_now,i_T_group_now,i_T_group_last,i_T_group_start,i_g,n_loops,i_loop,i_T_in_the_grp,i_res_ares,&
&                BS_nT_at_k_tmp(Xk%nibz*2),V_bands(2),C_bands(2)
 !
 logical, external :: K_Transition_check
>>>>>>> 45854b5a
 !
 if (isec(3)/=0) sec="-"
 if (isec(3)==0) sec="+"
 !
 if (mode=="K") call section(sec,'Transition pre-analysis @q'//trim(intc(iq)))
 if (mode=="T") call section(sec,'Transition Groups build-up @q'//trim(intc(iq)))
 !
 call k_build_up_BZ_tables(Xk)
 !
 ! BS_nT_grps is first computed in PARALLEL_Transition_grouping
 !
 if (mode=="T") then
   allocate(BS_T_grp(BS_nT_grps))
   do i_g=1,BS_nT_grps
     BS_T_grp(i_g)%size=0
   enddo
   n_loops=2
   call PP_indexes_reset(PAR_IND_WF_b_and_k)
   YAMBO_ALLOC(PAR_IND_WF_b_and_k%element_2D,(BS_bands(2),Xk%nibz))
   PAR_IND_WF_b_and_k%element_2D=.FALSE.
 else
   BS_K_dim=0
   BS_nT_at_k_tmp=0
   n_loops=1
 endif
 !
<<<<<<< HEAD
 nb(1)=Ken%nbf+1
 nb(2)=Ken%nbm
#if defined _RT
 if(FORCE_EQ_noocc) nb=BS_bands
! if(all(Ken%nbc/=0)) nb=Ken%nbc
=======
 V_bands=(/BS_bands(1),Ken%nbm/)
 C_bands=(/Ken%nbf+1,BS_bands(2)/)
#if defined _RT
 ! Bands range. In the _RT case %nbf and %nbm turn metallic when carriers are used.
 if (l_rt_carriers_in_use.and.EQ_Transitions) then
   V_bands=(/BS_bands(1),n_met_bands/)
   C_bands=(/n_full_bands+1,BS_bands(2)/)
 endif
 if (EQ_NoOcc) then
   V_bands=BS_bands
   C_bands=BS_bands
 endif
>>>>>>> 45854b5a
#endif
 !
 do i_loop=1,n_loops
   !
   if (mode=="T") then
     i_T_now=0
     i_T_group_now=0
     i_T_group_last=0
   endif
   !
   ! DS: WARNING
   ! I cannot revert ik and i_sp_pol loop here ...
   !
   do i_res_ares=1,BS_n_eh_spaces
     !
     if (mode=="T") i_T_group_start=i_T_group_now+1
     !
     do ik=1,Xk%nibz
       !
       ! Here I cannot invert the ik and the i_sp loop since 
       ! BS_T_grp and BS_nT_at_k are defined according to kpts while they
       ! should be defined according to both i_sp_pol and kpts
       !
       ! Moreover I cannot move iv,ic loops insiede i_sp_pol and i_star loops
       ! Otherwise runs with parallelization over eh fail
       !
       do iv=V_bands(1),V_bands(2)
         do ic=C_bands(1),C_bands(2)
           !
           do i_sp_c=1,n_sp_pol
             i_sp_v=i_sp_c
             !
             if (l_BS_magnons.and.n_sp_pol==2) then
               if(i_res_ares==1.and.i_sp_c==1) cycle
               if(i_res_ares==2.and.i_sp_c==2) cycle
               i_sp_v=mod(i_sp_c,n_sp_pol)+1
             endif
             !
             do i_star=1,Xk%nstar(ik)
               !
               ikbz=Xk%k_table(ik,Xk%star(ik,i_star))
               !
               ikpbz=qindx_X(iq,ikbz,1)
               ikp  =Xk%sstar(ikpbz,1)
               !
               if(i_res_ares==1) then; ib1=iv; ib2=ic; isp1=i_sp_v; isp2=i_sp_c; endif
               if(i_res_ares==2) then; ib1=ic; ib2=iv; isp1=i_sp_c; isp2=i_sp_v; endif
               !
<<<<<<< HEAD
               if (.not.T_is_ok(Ken,Dip,iq,ik,ikp,ib1,ib2,isp2,i_res_ares,&
               &   FORCE_EQ_trans,FORCE_EQ_noocc,E_eh,E_eh_SOC_corr,f_eh,f_eh_RES,f_eh_PL)) cycle
=======
               if (.not.K_Transition_check(Ken,Dip,iq,ik,ikp,ib1,ib2,isp2,i_res_ares,&
&                                          E_eh,E_eh_SOC_corr,f_eh,f_eh_RES,f_eh_PL)) cycle
               !
               if (mode=="K") then
                 BS_K_dim(i_res_ares)=BS_K_dim(i_res_ares)+1
                 BS_nT_at_k_tmp(ik+(i_res_ares-1)*Xk%nibz)=BS_nT_at_k_tmp(ik+(i_res_ares-1)*Xk%nibz)+1
                 cycle
               endif
>>>>>>> 45854b5a
               !
               i_T_now=i_T_now+1
               i_T_group_now=T_group(i_T_now)
               !
               if (i_loop==1) BS_T_grp(i_T_group_now)%size=BS_T_grp(i_T_group_now)%size+1
               !
               l_trans_in_group=PAR_IND_T_groups%element_1D(i_T_group_now)
               !
               l_grp_to_grp= any( PAR_IND_T_ordered%element_2D(i_T_group_now,:)) .or. &
&                            any( PAR_IND_T_ordered%element_2D(:,i_T_group_now))
               !
               if ( .not. (l_trans_in_group .or. l_grp_to_grp) ) cycle
               !
               if (i_T_group_now/=i_T_group_last) then
                 !
                 i_T_group_last=i_T_group_now
                 i_T_in_the_grp=0
                 !
                 if (i_loop==2) then
                   !
                   call BS_Blocks_and_Transitions_alloc(Ken,i_T_group_now)
                   !
                   BS_T_grp(i_T_group_now)%i_T_ref   =i_T_group_start 
                   BS_T_grp(i_T_group_now)%i_res_ares=i_res_ares
                   BS_T_grp(i_T_group_now)%ik        =ik
                   BS_T_grp(i_T_group_now)%first_cv  =i_T_now
                   !
                 endif
                 !
               endif
               !
               if (i_loop==1) cycle
               !
               i_T_in_the_grp=i_T_in_the_grp+1
               !
               BS_T_grp(i_T_group_now)%table(i_T_in_the_grp,:)=(/ikbz,ib1,ib2,isp2,isp1/)
               !
               PAR_IND_WF_b_and_k%element_2D(ib2,ik )=.TRUE.
               PAR_IND_WF_b_and_k%element_2D(ib1,ikp)=.TRUE.
               !
               if ((index(BSS_mode,'h')/=0) .or. (index(BSS_mode,'s')/=0)) then
                  PAR_IND_T_Haydock%element_1D(i_T_group_now)=.TRUE.
               endif
               !
               BS_T_grp(i_T_group_now)%E(i_T_in_the_grp) =E_eh
               BS_T_grp(i_T_group_now)%f(i_T_in_the_grp) =f_eh
               !
               ! To be fixed
               if (l_BS_photolum) BS_T_grp(i_T_group_now)%f_PL(i_T_in_the_grp,1) =f_eh_PL
               !
               BS_T_grp(i_T_group_now)%f_RES(i_T_in_the_grp)=f_eh_RES
               !
               if (allocated(Ken%Z)) BS_T_grp(i_T_group_now)%Z(i_T_in_the_grp)=&
&                                                            Ken%Z(ib2,ik,isp2)*Ken%Z(ib1,ikp,isp1)
               !
               ! Note that W is negative as the linewidth is negative(positive) above(below) the Fermi level.
               ! Presently there is the abs value here and a minus in K_IP.F
               !
               if (allocated(Ken%W)) BS_T_grp(i_T_group_now)%W(i_T_in_the_grp)= &
&                                             (-1._SP)**(i_res_ares-1)*(abs(Ken%W(ib2,ik,isp2))+abs(Ken%W(ib1,ikp,isp1)))
               !
               if ( BS_perturbative_SOC ) BS_T_grp(i_T_group_now)%E_SOC_corr(:,i_T_in_the_grp)=E_eh_SOC_corr(:)
               !
             enddo ! conduction 
           enddo ! valence
           !
         enddo ! symmetries
       enddo ! spin 
     enddo ! k (ibz)
     !
   enddo ! i_res_ares
   !
 enddo ! loop
 !
 ! REPORT
 !
<<<<<<< HEAD
 call msg('r','[BSK] Transition groups (total)',BS_nT_grps)
 !
end subroutine
!
!
subroutine K_compute_transitions_at_ik(iq,Ken,Xk,Dip)
 !
 ! Out: 
 !
 !   BS_K_dim(1)
 !   BS_H_dim
 !   BS_nT_at_k
 !
 use pars,         ONLY:SP
 use R_lattice,    ONLY:qindx_X,bz_samp
 use D_lattice,    ONLY:i_time_rev,i_space_inv
 use electrons,    ONLY:levels,n_sp_pol
 use DIPOLES,      ONLY:DIPOLE_t
 use BS_solvers,   ONLY:BSS_add_antiresonant,BSS_mode,BSS_slepc_double_grp,BSS_slepc_matrix
 use BS,           ONLY:BS_K_dim,BS_H_dim,BS_nT_at_k,BSE_mode,    &
&                       BS_K_coupling,BS_bands,BS_not_const_eh_f,BS_K_coupling,  &
&                       l_BS_ares_asymm,BS_res_ares_dim,BS_mat_res_ares_dim
 use parser_m,     ONLY:parser
 use BS,           ONLY:l_BS_magnons,l_BS_photolum
 !
#include<memory.h>
 !
 type(levels)   :: Ken
 type(bz_samp)  :: Xk
 type(DIPOLE_t) :: Dip
 integer        :: iq
 !
 logical, external :: T_is_ok
 !
 ! Work Space
 !
 real(SP)     :: E_eh,E_eh_SOC_corr(2/n_sp_pol),f_eh,f_eh_RES,f_eh_PL
 logical      :: FORCE_EQ_trans,FORCE_EQ_noocc,l_BS_ares_symm,l_slepc_special
 integer      :: ikbz,ikpbz,iv,ic,ik,ikp,i_sp_v,i_sp_c,ib1,ib2,isp1,&
 &               i_star,nb(2),BS_nT_at_k_tmp(Xk%nibz*2),i_res_ares
 !
 FORCE_EQ_trans=.true.
 FORCE_EQ_noocc=.false.
 !
#if defined _RT
 call parser('ForceEqTrans',FORCE_EQ_trans)
 call parser('ForceEqNoOcc',FORCE_EQ_noocc)
#endif
 !
 ! Here we will have two options to initialize the slepc matrix:
 call parser('BSSSlepcMatrix',BSS_slepc_matrix)
 !
 ! Developer options. Without the code works in default mode
 ! With the user can switch to experimental coding
 call parser('ImposeAsym',l_BS_ares_asymm)
 call parser('ImposeSymm',l_BS_ares_symm)
 !
 l_BS_ares_asymm=l_BS_ares_asymm.or.(iq/=1.and.i_time_rev==0.and.i_space_inv==0)
 l_BS_ares_asymm=(l_BS_ares_asymm.or.l_BS_photolum.or.(l_BS_magnons.and.n_sp_pol==2))
 !
#if defined _SLEPC && !defined _SLEPC_OFF
 ! Special case, slepc with distributed matrix need to explicitly compute the anti-resonant block
 l_slepc_special = index(BSS_mode,'s')/=0 .and. BS_K_coupling .and. (.not.BSS_slepc_matrix)
 ! The doubling is activated unless explicily imposed by input since slepc
 ! with shells requires the extended K_multiply_by_V for the non hermitian algorithm
 ! Slepc are not (yet) able to deal with a pseudo-hermitian algorithm 
 l_BS_ares_asymm=l_BS_ares_asymm .or. (l_slepc_special.and..not.l_BS_ares_symm)
 BSS_slepc_double_grp=(.not.l_BS_ares_asymm).and.l_slepc_special
#endif
 !
 l_BS_ares_asymm=l_BS_ares_asymm.and.trim(BSE_mode)/="resonant"
 !
 BS_res_ares_dim=1
 BS_mat_res_ares_dim=1
 if (l_BS_ares_asymm) then
   BS_res_ares_dim=2
   if (.not.BS_K_coupling) BS_mat_res_ares_dim=2
 endif
 !
 BS_K_dim=0
 BS_nT_at_k_tmp=0
 !
 call k_build_up_BZ_tables(Xk)
 !
 nb(1)=Ken%nbf+1
 nb(2)=Ken%nbm
#if defined _RT
 if(FORCE_EQ_noocc) nb=BS_bands
! if(all(Ken%nbc/=0)) nb=Ken%nbc
#endif
 !
 do i_res_ares=1,BS_res_ares_dim
   do i_sp_c=1,n_sp_pol
     i_sp_v=i_sp_c
     !
     if (l_BS_magnons.and.n_sp_pol==2) then
       if(i_res_ares==1.and.i_sp_c==1) cycle
       if(i_res_ares==2.and.i_sp_c==2) cycle
       i_sp_v=mod(i_sp_c,n_sp_pol)+1
     endif
     !
     do ik=1,Xk%nibz
       do i_star=1,Xk%nstar(ik)
         !
         ikbz=Xk%k_table(ik,Xk%star(ik,i_star))
         ikpbz=qindx_X(iq,ikbz,1)
         ikp  =Xk%sstar(ikpbz,1)
         !
         do iv=BS_bands(1),nb(2)
           do ic=nb(1),BS_bands(2)
             !
             if(i_res_ares==1) then; ib1=iv; ib2=ic; isp1=i_sp_c ; endif
             if(i_res_ares==2) then; ib1=ic; ib2=iv; isp1=i_sp_v ; endif
             !
             if (.not.T_is_ok(Ken,Dip,iq,ik,ikp,ib1,ib2,isp1,i_res_ares,&
             &    FORCE_EQ_trans,FORCE_EQ_noocc,E_eh,E_eh_SOC_corr,f_eh,f_eh_RES,f_eh_PL)) cycle
             !
             BS_K_dim(i_res_ares)=BS_K_dim(i_res_ares)+1
             !
             BS_nT_at_k_tmp(ik+(i_res_ares-1)*Xk%nibz)=BS_nT_at_k_tmp(ik+(i_res_ares-1)*Xk%nibz)+1
             !
           enddo ! conduction 
         enddo ! valence
         !
       enddo ! symmetries
     enddo ! k (ibz) 
   enddo ! spin
 enddo ! i_res_ares
 !
 if (.not.BSS_add_antiresonant.and.BS_not_const_eh_f.and..not.BS_K_coupling) then
   call warning('Fractional e/h occupations but resonant only mode selected in input.')
   !! This is not neeeded since now occupations are used in the form (f_v-f_c)
   !! It waas needed with the old version f_v(1-f_c)
   !BSE_mode='retarded'
   !BSS_add_antiresonant=.true.
 endif
 !
 YAMBO_ALLOC(BS_nT_at_k,(Xk%nibz*BS_res_ares_dim))
 BS_nT_at_k=BS_nT_at_k_tmp(:Xk%nibz*BS_res_ares_dim)
=======
 if (mode=="T") then
   call msg('r','[BSK] Transition groups (total)',BS_nT_grps)
   return
 endif
 !
 YAMBO_ALLOC(BS_nT_at_k,(Xk%nibz*BS_n_eh_spaces))
 BS_nT_at_k=BS_nT_at_k_tmp(:Xk%nibz*BS_n_eh_spaces)
>>>>>>> 45854b5a
 !
 if (any(BS_nT_at_k==0)) call warning(' Null BSE kernel block dimension(s) found.')
 if (sum(BS_nT_at_k)==0) call   error(' The whole BSE has zero dimension !')
 !
 BS_H_dim=BS_K_dim(1)
 if (l_BS_ares_from_res) then
   if (BS_K_coupling) BS_H_dim=2*BS_K_dim(1)
<<<<<<< HEAD
 endif
 !
end subroutine
!
!
logical function T_is_ok(Ken,Dip,iq,ik,ikp,iv,ic,i_sp_c,i_res_ares,&
&                        FORCE_EQ_trans,FORCE_EQ_noocc,E_eh,E_eh_SOC_corr,f_eh,f_eh_RES,f_eh_PL)
 !
 use pars,         ONLY:SP 
 use X_m,          ONLY:global_gauge
 use DIPOLES,      ONLY:DIPOLE_t
 use electrons,    ONLY:levels,n_sp_pol,filled_tresh,spin_occ
 use BS,           ONLY:BS_not_const_eh_f,BS_perturbative_SOC,BS_eh_en,l_BS_magnons
#if defined _RT
 use drivers,      ONLY:l_rt_carriers_in_use
 use RT_control,   ONLY:NEQ_Residuals,NEQ_Kernel
#endif
 !
 implicit none
 !
 type(levels),   intent(in) :: Ken
 type(DIPOLE_t), intent(in) :: Dip
 integer,        intent(in) :: iq,ik,ikp,iv,ic,i_sp_c,i_res_ares
 logical,        intent(in) :: FORCE_EQ_trans,FORCE_EQ_noocc
 real(SP),       intent(out):: E_eh,E_eh_SOC_corr(2/n_sp_pol),f_eh,f_eh_RES,f_eh_PL
 !
 ! Work Space
 !
 integer :: i_sp_v,iv_SOC(2/n_sp_pol),ic_SOC(2/n_sp_pol),pert_range(2/n_sp_pol,2)
 real(SP):: Eo_eh,E_v_SOC(2/n_sp_pol),E_c_SOC(2/n_sp_pol),f_eh_REF,f_e,f_h,f_check
 !
 T_is_ok=.TRUE.
 !
 i_sp_v=i_sp_c
 if(l_BS_magnons) i_sp_v=mod(i_sp_c,n_sp_pol)+1
 !
 E_eh= Ken%E(ic,ik ,i_sp_c)-Ken%E(iv,ikp,i_sp_v)
 if (     allocated(Ken%Eo)) Eo_eh= Ken%Eo(ic,ik ,i_sp_c)-Ken%Eo(iv,ikp,i_sp_v)
 if (.not.allocated(Ken%Eo)) Eo_eh= E_eh
 !
 ! Small energy transitions. Dipoles in length gauge are not defined
 if ( abs(Eo_eh) < Dip%Energy_treshold .and. trim(global_gauge)=="length" .and. iq==1 .and..not.l_BS_magnons) T_is_ok=.FALSE.
 ! Null energy transitions are always removed
 if ( abs(Eo_eh) == 0._SP ) T_is_ok=.FALSE.
 !
 if( BS_perturbative_SOC ) then
   if(n_sp_pol==1) pert_range=reshape((/1,2,1,2/),(/2,2/))
   if(n_sp_pol==2) pert_range=reshape((/i_sp_c,1 /),(/1,2/))
   iv_SOC(pert_range(:,2))=Ken%table_SOC(pert_range(:,1),iv,ikp)
   ic_SOC(pert_range(:,2))=Ken%table_SOC(pert_range(:,1),ic,ik )
   if(     all(iv_SOC/=0)) E_v_SOC(:)=Ken%E_SOC(iv_SOC(:),ikp)
   if(     all(ic_SOC/=0)) E_c_SOC(:)=Ken%E_SOC(ic_SOC(:),ik )
   if(.not.all(iv_SOC/=0)) E_v_SOC(:)=Ken%E(iv,ikp,i_sp_v)
   if(.not.all(ic_SOC/=0)) E_c_SOC(:)=Ken%E(ic,ik ,i_sp_c)
   E_eh_SOC_corr(:)=E_c_SOC(:)-E_v_SOC(:)-Eo_eh
 endif
 !
 ! Occupations Factors
 !=====================
 !
 f_eh_REF =(Ken%f(iv,ikp,i_sp_v)-Ken%f(ic,ik ,i_sp_c))/spin_occ
 f_eh     =f_eh_REF
 f_eh_RES =f_eh_REF
 f_check  =f_eh_REF
 !
 ! f_eh  enter the excitonic Hamiltonian
 ! f_eh_RES enter the residual of the dielectric constant
 !
#if defined _RT
 if (l_rt_carriers_in_use.and.allocated(Ken%fo)) then
   if (     FORCE_EQ_trans) f_eh_REF=(Ken%fo(iv,ikp,i_sp_v)-Ken%fo(ic,ik ,i_sp_c))/spin_occ
   if (.not.FORCE_EQ_trans) f_eh_REF=(Ken%f (iv,ikp,i_sp_v)-Ken%f (ic,ik ,i_sp_c))/spin_occ
   if (     NEQ_Kernel    ) f_eh =(Ken%f (iv,ikp,i_sp_v)-Ken%f (ic,ik ,i_sp_c))/spin_occ
   if (.not.NEQ_Kernel    ) f_eh =(Ken%fo(iv,ikp,i_sp_v)-Ken%fo(ic,ik ,i_sp_c))/spin_occ
   if (     NEQ_Residuals ) f_eh_RES=(Ken%f (iv,ikp,i_sp_v)-Ken%f (ic,ik ,i_sp_c))/spin_occ
   if (.not.NEQ_Residuals ) f_eh_RES=(Ken%fo(iv,ikp,i_sp_v)-Ken%fo(ic,ik ,i_sp_c))/spin_occ
 endif
#endif
 !
 if(i_res_ares==1) then
   f_e = (         Ken%f(iv,ikp,i_sp_v))/spin_occ
   f_h = (spin_occ-Ken%f(ic,ik ,i_sp_c))/spin_occ
=======
>>>>>>> 45854b5a
 else
   if (BS_res_ares_n_mat==2.or.BS_K_coupling) BS_H_dim=BS_K_dim(1)+BS_K_dim(2)
 endif
 !
<<<<<<< HEAD
 f_eh_PL = Ken%f(ic,ikp,i_sp_c)*(spin_occ-Ken%f(iv,ik ,i_sp_v))/spin_occ/spin_occ
 !
#if defined _RT
 if(force_EQ_noocc) then
   f_eh_REF=1._SP
   f_eh    =1._SP
   f_eh_RES=1._SP
   f_check =1._SP
   f_e     =1._SP
   f_h     =1._SP
 endif
#endif
 !
 ! A 0.001 % fractional occupation swiches on the particular treatment of finite temp. BSE 
 if ( abs(abs(f_eh_REF)-1._SP)> filled_tresh ) BS_not_const_eh_f=.TRUE.
 !
 ! f_eh<0 transitions are included in the anti-resonant part
 ! f_eh=0 transitions give no contribution to absorption and are not considered
 if ( f_eh_REF*(-1._SP)**(i_res_ares-1)<=0._SP ) T_is_ok=.FALSE.
 !
#if defined _RT
 !
 ! In case of population inversion, it may be problematic if f_eh>0. and f_eh_RES<0.
 if ( f_eh_REF*f_eh<0._SP .or. f_eh_REF*f_eh_RES<0._SP ) &
&      call error(' I cannot split the R and K BSE contribution.'//&
&                 ' ACTION: Use the same occupations in K and R.')
 !
#endif
 !
#if defined _RT
 if (.not.l_rt_carriers_in_use) then
#endif
   !
   ! If I've included in valence states that are almost empty
   ! or in conduction states that are almost full, those are neglected
   if ( (f_e<=filled_tresh) .or. (f_h<=filled_tresh) ) T_is_ok=.FALSE.
   !
#if defined _RT
 endif
#endif
 !
 if (any((/abs(E_eh)<BS_eh_en(1).and.BS_eh_en(1)>0._SP,&
&              abs(E_eh)>BS_eh_en(2).and.BS_eh_en(2)>0._SP/))) T_is_ok=.FALSE.
 !
end function
=======
end subroutine
>>>>>>> 45854b5a
<|MERGE_RESOLUTION|>--- conflicted
+++ resolved
@@ -80,26 +80,12 @@
  !
  character(1) :: sec
  real(SP)     :: E_eh,E_eh_SOC_corr(2/n_sp_pol),f_eh,f_eh_RES,f_eh_PL
-<<<<<<< HEAD
- logical      :: l_trans_in_group,l_grp_to_grp,FORCE_EQ_trans,FORCE_EQ_noocc
- integer      :: ikbz,ikpbz,iv,ic,ik,ikp,i_sp_v,i_sp_c,i_star,nb(2),ib1,ib2,isp1,isp2,  &
- &               i_T_now,i_T_group_now,i_T_group_last,i_T_group_start,i_g,n_loops,i_loop,i_T_in_the_grp,i_res_ares
- !
- FORCE_EQ_trans=.true.
- FORCE_EQ_noocc=.false.
- !
-#if defined _RT
- call parser('ForceEqTrans',FORCE_EQ_trans)
- call parser('ForceEqNoOcc',FORCE_EQ_noocc)
-#endif
-=======
  logical      :: l_trans_in_group,l_grp_to_grp
  integer      :: ikbz,ikpbz,iv,ic,ik,ikp,i_sp_v,i_sp_c,i_star,ib1,ib2,isp1,isp2,  &
 &                i_T_now,i_T_group_now,i_T_group_last,i_T_group_start,i_g,n_loops,i_loop,i_T_in_the_grp,i_res_ares,&
 &                BS_nT_at_k_tmp(Xk%nibz*2),V_bands(2),C_bands(2)
  !
  logical, external :: K_Transition_check
->>>>>>> 45854b5a
  !
  if (isec(3)/=0) sec="-"
  if (isec(3)==0) sec="+"
@@ -126,13 +112,6 @@
    n_loops=1
  endif
  !
-<<<<<<< HEAD
- nb(1)=Ken%nbf+1
- nb(2)=Ken%nbm
-#if defined _RT
- if(FORCE_EQ_noocc) nb=BS_bands
-! if(all(Ken%nbc/=0)) nb=Ken%nbc
-=======
  V_bands=(/BS_bands(1),Ken%nbm/)
  C_bands=(/Ken%nbf+1,BS_bands(2)/)
 #if defined _RT
@@ -145,7 +124,6 @@
    V_bands=BS_bands
    C_bands=BS_bands
  endif
->>>>>>> 45854b5a
 #endif
  !
  do i_loop=1,n_loops
@@ -194,10 +172,6 @@
                if(i_res_ares==1) then; ib1=iv; ib2=ic; isp1=i_sp_v; isp2=i_sp_c; endif
                if(i_res_ares==2) then; ib1=ic; ib2=iv; isp1=i_sp_c; isp2=i_sp_v; endif
                !
-<<<<<<< HEAD
-               if (.not.T_is_ok(Ken,Dip,iq,ik,ikp,ib1,ib2,isp2,i_res_ares,&
-               &   FORCE_EQ_trans,FORCE_EQ_noocc,E_eh,E_eh_SOC_corr,f_eh,f_eh_RES,f_eh_PL)) cycle
-=======
                if (.not.K_Transition_check(Ken,Dip,iq,ik,ikp,ib1,ib2,isp2,i_res_ares,&
 &                                          E_eh,E_eh_SOC_corr,f_eh,f_eh_RES,f_eh_PL)) cycle
                !
@@ -206,7 +180,6 @@
                  BS_nT_at_k_tmp(ik+(i_res_ares-1)*Xk%nibz)=BS_nT_at_k_tmp(ik+(i_res_ares-1)*Xk%nibz)+1
                  cycle
                endif
->>>>>>> 45854b5a
                !
                i_T_now=i_T_now+1
                i_T_group_now=T_group(i_T_now)
@@ -283,147 +256,6 @@
  !
  ! REPORT
  !
-<<<<<<< HEAD
- call msg('r','[BSK] Transition groups (total)',BS_nT_grps)
- !
-end subroutine
-!
-!
-subroutine K_compute_transitions_at_ik(iq,Ken,Xk,Dip)
- !
- ! Out: 
- !
- !   BS_K_dim(1)
- !   BS_H_dim
- !   BS_nT_at_k
- !
- use pars,         ONLY:SP
- use R_lattice,    ONLY:qindx_X,bz_samp
- use D_lattice,    ONLY:i_time_rev,i_space_inv
- use electrons,    ONLY:levels,n_sp_pol
- use DIPOLES,      ONLY:DIPOLE_t
- use BS_solvers,   ONLY:BSS_add_antiresonant,BSS_mode,BSS_slepc_double_grp,BSS_slepc_matrix
- use BS,           ONLY:BS_K_dim,BS_H_dim,BS_nT_at_k,BSE_mode,    &
-&                       BS_K_coupling,BS_bands,BS_not_const_eh_f,BS_K_coupling,  &
-&                       l_BS_ares_asymm,BS_res_ares_dim,BS_mat_res_ares_dim
- use parser_m,     ONLY:parser
- use BS,           ONLY:l_BS_magnons,l_BS_photolum
- !
-#include<memory.h>
- !
- type(levels)   :: Ken
- type(bz_samp)  :: Xk
- type(DIPOLE_t) :: Dip
- integer        :: iq
- !
- logical, external :: T_is_ok
- !
- ! Work Space
- !
- real(SP)     :: E_eh,E_eh_SOC_corr(2/n_sp_pol),f_eh,f_eh_RES,f_eh_PL
- logical      :: FORCE_EQ_trans,FORCE_EQ_noocc,l_BS_ares_symm,l_slepc_special
- integer      :: ikbz,ikpbz,iv,ic,ik,ikp,i_sp_v,i_sp_c,ib1,ib2,isp1,&
- &               i_star,nb(2),BS_nT_at_k_tmp(Xk%nibz*2),i_res_ares
- !
- FORCE_EQ_trans=.true.
- FORCE_EQ_noocc=.false.
- !
-#if defined _RT
- call parser('ForceEqTrans',FORCE_EQ_trans)
- call parser('ForceEqNoOcc',FORCE_EQ_noocc)
-#endif
- !
- ! Here we will have two options to initialize the slepc matrix:
- call parser('BSSSlepcMatrix',BSS_slepc_matrix)
- !
- ! Developer options. Without the code works in default mode
- ! With the user can switch to experimental coding
- call parser('ImposeAsym',l_BS_ares_asymm)
- call parser('ImposeSymm',l_BS_ares_symm)
- !
- l_BS_ares_asymm=l_BS_ares_asymm.or.(iq/=1.and.i_time_rev==0.and.i_space_inv==0)
- l_BS_ares_asymm=(l_BS_ares_asymm.or.l_BS_photolum.or.(l_BS_magnons.and.n_sp_pol==2))
- !
-#if defined _SLEPC && !defined _SLEPC_OFF
- ! Special case, slepc with distributed matrix need to explicitly compute the anti-resonant block
- l_slepc_special = index(BSS_mode,'s')/=0 .and. BS_K_coupling .and. (.not.BSS_slepc_matrix)
- ! The doubling is activated unless explicily imposed by input since slepc
- ! with shells requires the extended K_multiply_by_V for the non hermitian algorithm
- ! Slepc are not (yet) able to deal with a pseudo-hermitian algorithm 
- l_BS_ares_asymm=l_BS_ares_asymm .or. (l_slepc_special.and..not.l_BS_ares_symm)
- BSS_slepc_double_grp=(.not.l_BS_ares_asymm).and.l_slepc_special
-#endif
- !
- l_BS_ares_asymm=l_BS_ares_asymm.and.trim(BSE_mode)/="resonant"
- !
- BS_res_ares_dim=1
- BS_mat_res_ares_dim=1
- if (l_BS_ares_asymm) then
-   BS_res_ares_dim=2
-   if (.not.BS_K_coupling) BS_mat_res_ares_dim=2
- endif
- !
- BS_K_dim=0
- BS_nT_at_k_tmp=0
- !
- call k_build_up_BZ_tables(Xk)
- !
- nb(1)=Ken%nbf+1
- nb(2)=Ken%nbm
-#if defined _RT
- if(FORCE_EQ_noocc) nb=BS_bands
-! if(all(Ken%nbc/=0)) nb=Ken%nbc
-#endif
- !
- do i_res_ares=1,BS_res_ares_dim
-   do i_sp_c=1,n_sp_pol
-     i_sp_v=i_sp_c
-     !
-     if (l_BS_magnons.and.n_sp_pol==2) then
-       if(i_res_ares==1.and.i_sp_c==1) cycle
-       if(i_res_ares==2.and.i_sp_c==2) cycle
-       i_sp_v=mod(i_sp_c,n_sp_pol)+1
-     endif
-     !
-     do ik=1,Xk%nibz
-       do i_star=1,Xk%nstar(ik)
-         !
-         ikbz=Xk%k_table(ik,Xk%star(ik,i_star))
-         ikpbz=qindx_X(iq,ikbz,1)
-         ikp  =Xk%sstar(ikpbz,1)
-         !
-         do iv=BS_bands(1),nb(2)
-           do ic=nb(1),BS_bands(2)
-             !
-             if(i_res_ares==1) then; ib1=iv; ib2=ic; isp1=i_sp_c ; endif
-             if(i_res_ares==2) then; ib1=ic; ib2=iv; isp1=i_sp_v ; endif
-             !
-             if (.not.T_is_ok(Ken,Dip,iq,ik,ikp,ib1,ib2,isp1,i_res_ares,&
-             &    FORCE_EQ_trans,FORCE_EQ_noocc,E_eh,E_eh_SOC_corr,f_eh,f_eh_RES,f_eh_PL)) cycle
-             !
-             BS_K_dim(i_res_ares)=BS_K_dim(i_res_ares)+1
-             !
-             BS_nT_at_k_tmp(ik+(i_res_ares-1)*Xk%nibz)=BS_nT_at_k_tmp(ik+(i_res_ares-1)*Xk%nibz)+1
-             !
-           enddo ! conduction 
-         enddo ! valence
-         !
-       enddo ! symmetries
-     enddo ! k (ibz) 
-   enddo ! spin
- enddo ! i_res_ares
- !
- if (.not.BSS_add_antiresonant.and.BS_not_const_eh_f.and..not.BS_K_coupling) then
-   call warning('Fractional e/h occupations but resonant only mode selected in input.')
-   !! This is not neeeded since now occupations are used in the form (f_v-f_c)
-   !! It waas needed with the old version f_v(1-f_c)
-   !BSE_mode='retarded'
-   !BSS_add_antiresonant=.true.
- endif
- !
- YAMBO_ALLOC(BS_nT_at_k,(Xk%nibz*BS_res_ares_dim))
- BS_nT_at_k=BS_nT_at_k_tmp(:Xk%nibz*BS_res_ares_dim)
-=======
  if (mode=="T") then
    call msg('r','[BSK] Transition groups (total)',BS_nT_grps)
    return
@@ -431,7 +263,6 @@
  !
  YAMBO_ALLOC(BS_nT_at_k,(Xk%nibz*BS_n_eh_spaces))
  BS_nT_at_k=BS_nT_at_k_tmp(:Xk%nibz*BS_n_eh_spaces)
->>>>>>> 45854b5a
  !
  if (any(BS_nT_at_k==0)) call warning(' Null BSE kernel block dimension(s) found.')
  if (sum(BS_nT_at_k)==0) call   error(' The whole BSE has zero dimension !')
@@ -439,141 +270,8 @@
  BS_H_dim=BS_K_dim(1)
  if (l_BS_ares_from_res) then
    if (BS_K_coupling) BS_H_dim=2*BS_K_dim(1)
-<<<<<<< HEAD
- endif
- !
-end subroutine
-!
-!
-logical function T_is_ok(Ken,Dip,iq,ik,ikp,iv,ic,i_sp_c,i_res_ares,&
-&                        FORCE_EQ_trans,FORCE_EQ_noocc,E_eh,E_eh_SOC_corr,f_eh,f_eh_RES,f_eh_PL)
- !
- use pars,         ONLY:SP 
- use X_m,          ONLY:global_gauge
- use DIPOLES,      ONLY:DIPOLE_t
- use electrons,    ONLY:levels,n_sp_pol,filled_tresh,spin_occ
- use BS,           ONLY:BS_not_const_eh_f,BS_perturbative_SOC,BS_eh_en,l_BS_magnons
-#if defined _RT
- use drivers,      ONLY:l_rt_carriers_in_use
- use RT_control,   ONLY:NEQ_Residuals,NEQ_Kernel
-#endif
- !
- implicit none
- !
- type(levels),   intent(in) :: Ken
- type(DIPOLE_t), intent(in) :: Dip
- integer,        intent(in) :: iq,ik,ikp,iv,ic,i_sp_c,i_res_ares
- logical,        intent(in) :: FORCE_EQ_trans,FORCE_EQ_noocc
- real(SP),       intent(out):: E_eh,E_eh_SOC_corr(2/n_sp_pol),f_eh,f_eh_RES,f_eh_PL
- !
- ! Work Space
- !
- integer :: i_sp_v,iv_SOC(2/n_sp_pol),ic_SOC(2/n_sp_pol),pert_range(2/n_sp_pol,2)
- real(SP):: Eo_eh,E_v_SOC(2/n_sp_pol),E_c_SOC(2/n_sp_pol),f_eh_REF,f_e,f_h,f_check
- !
- T_is_ok=.TRUE.
- !
- i_sp_v=i_sp_c
- if(l_BS_magnons) i_sp_v=mod(i_sp_c,n_sp_pol)+1
- !
- E_eh= Ken%E(ic,ik ,i_sp_c)-Ken%E(iv,ikp,i_sp_v)
- if (     allocated(Ken%Eo)) Eo_eh= Ken%Eo(ic,ik ,i_sp_c)-Ken%Eo(iv,ikp,i_sp_v)
- if (.not.allocated(Ken%Eo)) Eo_eh= E_eh
- !
- ! Small energy transitions. Dipoles in length gauge are not defined
- if ( abs(Eo_eh) < Dip%Energy_treshold .and. trim(global_gauge)=="length" .and. iq==1 .and..not.l_BS_magnons) T_is_ok=.FALSE.
- ! Null energy transitions are always removed
- if ( abs(Eo_eh) == 0._SP ) T_is_ok=.FALSE.
- !
- if( BS_perturbative_SOC ) then
-   if(n_sp_pol==1) pert_range=reshape((/1,2,1,2/),(/2,2/))
-   if(n_sp_pol==2) pert_range=reshape((/i_sp_c,1 /),(/1,2/))
-   iv_SOC(pert_range(:,2))=Ken%table_SOC(pert_range(:,1),iv,ikp)
-   ic_SOC(pert_range(:,2))=Ken%table_SOC(pert_range(:,1),ic,ik )
-   if(     all(iv_SOC/=0)) E_v_SOC(:)=Ken%E_SOC(iv_SOC(:),ikp)
-   if(     all(ic_SOC/=0)) E_c_SOC(:)=Ken%E_SOC(ic_SOC(:),ik )
-   if(.not.all(iv_SOC/=0)) E_v_SOC(:)=Ken%E(iv,ikp,i_sp_v)
-   if(.not.all(ic_SOC/=0)) E_c_SOC(:)=Ken%E(ic,ik ,i_sp_c)
-   E_eh_SOC_corr(:)=E_c_SOC(:)-E_v_SOC(:)-Eo_eh
- endif
- !
- ! Occupations Factors
- !=====================
- !
- f_eh_REF =(Ken%f(iv,ikp,i_sp_v)-Ken%f(ic,ik ,i_sp_c))/spin_occ
- f_eh     =f_eh_REF
- f_eh_RES =f_eh_REF
- f_check  =f_eh_REF
- !
- ! f_eh  enter the excitonic Hamiltonian
- ! f_eh_RES enter the residual of the dielectric constant
- !
-#if defined _RT
- if (l_rt_carriers_in_use.and.allocated(Ken%fo)) then
-   if (     FORCE_EQ_trans) f_eh_REF=(Ken%fo(iv,ikp,i_sp_v)-Ken%fo(ic,ik ,i_sp_c))/spin_occ
-   if (.not.FORCE_EQ_trans) f_eh_REF=(Ken%f (iv,ikp,i_sp_v)-Ken%f (ic,ik ,i_sp_c))/spin_occ
-   if (     NEQ_Kernel    ) f_eh =(Ken%f (iv,ikp,i_sp_v)-Ken%f (ic,ik ,i_sp_c))/spin_occ
-   if (.not.NEQ_Kernel    ) f_eh =(Ken%fo(iv,ikp,i_sp_v)-Ken%fo(ic,ik ,i_sp_c))/spin_occ
-   if (     NEQ_Residuals ) f_eh_RES=(Ken%f (iv,ikp,i_sp_v)-Ken%f (ic,ik ,i_sp_c))/spin_occ
-   if (.not.NEQ_Residuals ) f_eh_RES=(Ken%fo(iv,ikp,i_sp_v)-Ken%fo(ic,ik ,i_sp_c))/spin_occ
- endif
-#endif
- !
- if(i_res_ares==1) then
-   f_e = (         Ken%f(iv,ikp,i_sp_v))/spin_occ
-   f_h = (spin_occ-Ken%f(ic,ik ,i_sp_c))/spin_occ
-=======
->>>>>>> 45854b5a
  else
    if (BS_res_ares_n_mat==2.or.BS_K_coupling) BS_H_dim=BS_K_dim(1)+BS_K_dim(2)
  endif
  !
-<<<<<<< HEAD
- f_eh_PL = Ken%f(ic,ikp,i_sp_c)*(spin_occ-Ken%f(iv,ik ,i_sp_v))/spin_occ/spin_occ
- !
-#if defined _RT
- if(force_EQ_noocc) then
-   f_eh_REF=1._SP
-   f_eh    =1._SP
-   f_eh_RES=1._SP
-   f_check =1._SP
-   f_e     =1._SP
-   f_h     =1._SP
- endif
-#endif
- !
- ! A 0.001 % fractional occupation swiches on the particular treatment of finite temp. BSE 
- if ( abs(abs(f_eh_REF)-1._SP)> filled_tresh ) BS_not_const_eh_f=.TRUE.
- !
- ! f_eh<0 transitions are included in the anti-resonant part
- ! f_eh=0 transitions give no contribution to absorption and are not considered
- if ( f_eh_REF*(-1._SP)**(i_res_ares-1)<=0._SP ) T_is_ok=.FALSE.
- !
-#if defined _RT
- !
- ! In case of population inversion, it may be problematic if f_eh>0. and f_eh_RES<0.
- if ( f_eh_REF*f_eh<0._SP .or. f_eh_REF*f_eh_RES<0._SP ) &
-&      call error(' I cannot split the R and K BSE contribution.'//&
-&                 ' ACTION: Use the same occupations in K and R.')
- !
-#endif
- !
-#if defined _RT
- if (.not.l_rt_carriers_in_use) then
-#endif
-   !
-   ! If I've included in valence states that are almost empty
-   ! or in conduction states that are almost full, those are neglected
-   if ( (f_e<=filled_tresh) .or. (f_h<=filled_tresh) ) T_is_ok=.FALSE.
-   !
-#if defined _RT
- endif
-#endif
- !
- if (any((/abs(E_eh)<BS_eh_en(1).and.BS_eh_en(1)>0._SP,&
-&              abs(E_eh)>BS_eh_en(2).and.BS_eh_en(2)>0._SP/))) T_is_ok=.FALSE.
- !
-end function
-=======
-end subroutine
->>>>>>> 45854b5a
+end subroutine