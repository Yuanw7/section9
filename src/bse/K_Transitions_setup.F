--- conflicted
+++ resolved
@@ -55,9 +55,6 @@
  use electrons,    ONLY:levels,n_sp_pol,spin_occ,filled_tresh,E_SOC_nbands,E_SOC_table
  use com,          ONLY:msg
  use R_lattice,    ONLY:qindx_X,bz_samp
-#if defined _PL
- use drivers,      ONLY:l_photolum
-#endif
 #if defined _RT
  use parser_m,     ONLY:parser
  use drivers,      ONLY:l_rt_carriers_in_use
@@ -77,9 +74,6 @@
 &           i_T_group_now,i_T_group_last,i_g,n_loops,i_loop,i_T_in_the_grp
  real(SP):: E_eh,Eo_eh,E_eh_SOC_corr(2),E_v_SOC(2),E_c_SOC(2),f_eh,f_eh_RES,f_eh_REF,f_e,f_h
  integer, allocatable :: i_T_at_k(:)
-#if defined _PL
- real(SP):: f_eh_PL
-#endif
 #if defined _RT
  logical :: FORCE_EQ_trans
  !
@@ -196,12 +190,6 @@
              !
              BS_T_grp(i_T_group_now)%E(i_T_in_the_grp) =E_eh
              BS_T_grp(i_T_group_now)%f(i_T_in_the_grp) =f_eh
-<<<<<<< HEAD
-#if defined _PL
-             if (l_photolum) BS_T_grp(i_T_group_now)%f_PL(i_T_in_the_grp) =f_eh_PL
-#endif
-=======
->>>>>>> 60eb2f3e
              BS_T_grp(i_T_group_now)%f_RES(i_T_in_the_grp)=f_eh_RES
              !
              if (associated(Ken%Z)) BS_T_grp(i_T_group_now)%Z(i_T_in_the_grp)=Ken%Z(ic,ik,i_sp)*Ken%Z(iv,ikp,i_sp)
@@ -301,12 +289,6 @@
      f_e = (         Ken%f(iv,ikp,i_sp))/spin_occ
      f_h = (spin_occ-Ken%f(ic,ik ,i_sp))/spin_occ
      !
-#if defined _PL
-     !
-     f_eh_PL = Ken%f(ic,ikp,i_sp)*(spin_occ-Ken%f(iv,ik ,i_sp))/spin_occ/spin_occ
-     !
-#endif
-     !
      ! A 0.001 % fractional occupation swiches on the particular treatment of finite temp. BSE 
      if ( abs(abs(f_eh_REF)-1._SP)> filled_tresh ) BS_not_const_eh_f=.TRUE.
      !
