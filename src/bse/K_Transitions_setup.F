!
!        Copyright (C) 2000-2020 the YAMBO team
!              http://www.yambo-code.org
!
! Authors (see AUTHORS file for details): AM, DS
! 
! This file is distributed under the terms of the GNU 
! General Public License. You can redistribute it and/or 
! modify it under the terms of the GNU General Public 
! License as published by the Free Software Foundation; 
! either version 2, or (at your option) any later version.
!
! This program is distributed in the hope that it will 
! be useful, but WITHOUT ANY WARRANTY; without even the 
! implied warranty of MERCHANTABILITY or FITNESS FOR A 
! PARTICULAR PURPOSE.  See the GNU General Public License 
! for more details.
!
! You should have received a copy of the GNU General Public 
! License along with this program; if not, write to the Free 
! Software Foundation, Inc., 59 Temple Place - Suite 330,Boston, 
! MA 02111-1307, USA or visit http://www.gnu.org/copyleft/gpl.txt.
!
subroutine K_Transitions_setup(iq,Ken,Xk,Dip)
 !
 ! Filling of Transition groups
 !
 !type BS_T_group
 !  integer                       :: ik         ! ik index (\in IBZ)
 !  integer                       :: first_cv   ! Position in the cv transitions @ k
 !  integer                       :: size       
 !  complex(SP), allocatable      :: table(size,5,R/A) ; 5 --> (/ikbz,iv,ic,i_sp_c,i_sp_v/)
 !  complex(SP), allocatable      :: Z(size,R/A)
 !  real(SP)   , allocatable      :: E(size,R/A)
 !  real(SP)   , allocatable      :: f(size,R/A)
 !  real(SP)   , allocatable      :: W(size,R/A)
 !end type BS_T_group
 !
 use pars,         ONLY:SP
 use stderr,       ONLY:intc
 use com,          ONLY:isec
 use BS_solvers,   ONLY:BSS_mode
<<<<<<< HEAD
 use BS,           ONLY:T_group,BS_bands,BS_T_grp,BS_nT_grps,&
=======
 use BS,           ONLY:T_group,BS_bands,BS_T_grp,BS_nT_grps,BS_res_ares_dim,&
>>>>>>> 920e041a
&                       BS_Blocks_and_Transitions_alloc,BS_perturbative_SOC
 use DIPOLES,      ONLY:DIPOLE_t
 use parallel_m,   ONLY:PAR_IND_WF_b_and_k,PAR_IND_T_ordered,PAR_IND_T_groups,&
&                       PAR_IND_T_Haydock,PP_indexes_reset
 use electrons,    ONLY:levels,n_sp_pol
 use com,          ONLY:msg
 use R_lattice,    ONLY:qindx_X,bz_samp
#if defined _KERR
 use BS,           ONLY:l_BS_magnons,l_BS_photolum
#endif
 !
 ! GPL_EXCLUDE_START
 !
#if defined _RT
 use parser_m,     ONLY:parser
#endif
 !
 ! GPL_EXCLUDE_END
 !
#include<memory.h>
 !
 type(levels)   :: Ken
 type(bz_samp)  :: Xk
 type(DIPOLE_t) :: Dip
 integer        :: iq
 !
 logical, external :: T_is_ok
 !
 ! Work Space
 !
 character(1) :: sec
 real(SP)     :: E_eh,E_eh_SOC_corr(2/n_sp_pol),f_eh,f_eh_RES,f_eh_PL
 logical      :: l_trans_in_group,l_grp_to_grp,FORCE_EQ_trans
<<<<<<< HEAD
 integer      :: ikbz,ikpbz,iv,ic,ik,ikp,i_sp,i_star,nb(2),i_T_now,i_T_group_now,i_T_group_last,i_g,n_loops,i_loop,i_T_in_the_grp
=======
 integer      :: ikbz,ikpbz,iv,ic,ik,ikp,i_sp_v,i_sp_c,i_star,nb(2),ib1,ib2,isp1,isp2,  &
 &               i_T_now,i_T_group_now,i_T_group_last,i_T_group_start,i_g,n_loops,i_loop,i_T_in_the_grp,i_res_ares
>>>>>>> 920e041a
 !
 FORCE_EQ_trans=.true.
 !
 ! GPL_EXCLUDE_START
 !
#if defined _RT
 call parser('ForceEqTrans',FORCE_EQ_trans)
#endif
 !
 ! GPL_EXCLUDE_END
 !
 if (isec(3)/=0) sec="-"
 if (isec(3)==0) sec="+"
 !
 call section(sec,'Transition Groups build-up @q'//trim(intc(iq)))
 !
 call k_build_up_BZ_tables(Xk)
 !
<<<<<<< HEAD
=======
 ! BS_nT_grps is first computed in PARALLEL_Transition_grouping
 !
>>>>>>> 920e041a
 allocate(BS_T_grp(BS_nT_grps))
 do i_g=1,BS_nT_grps
   BS_T_grp(i_g)%size=0
 enddo
 n_loops=2
 !
 call PP_indexes_reset(PAR_IND_WF_b_and_k)
 YAMBO_ALLOC(PAR_IND_WF_b_and_k%element_2D,(BS_bands(2),Xk%nibz))
 PAR_IND_WF_b_and_k%element_2D=.FALSE.
 !
<<<<<<< HEAD
 if ((index(BSS_mode,'h')/=0) .or. (index(BSS_mode,'s')/=0)) then
   YAMBO_ALLOC(PAR_IND_T_Haydock%element_1D,(BS_nT_grps))
   PAR_IND_T_Haydock%element_1D=.FALSE.
 endif
 !
=======
>>>>>>> 920e041a
 nb(1)=Ken%nbf+1
 nb(2)=Ken%nbm
!#if defined _RT
! if(all(Ken%nbc/=0)) nb=Ken%nbc
!#endif
 !
 do i_loop=1,n_loops
   !
<<<<<<< HEAD
   if (i_loop==2) call BS_Blocks_and_Transitions_alloc(Ken,0)
   !
=======
>>>>>>> 920e041a
   i_T_now=0
   i_T_group_now=0
   i_T_group_last=0
   !
   ! DS: WARNING
   ! I cannot revert ik and i_sp_pol loop here ...
   !
<<<<<<< HEAD
   do ik=1,Xk%nibz
     !
     do i_sp=1,n_sp_pol
       !
       do i_star=1,Xk%nstar(ik)
         !
         ikbz=Xk%k_table(ik,Xk%star(ik,i_star))
         !
         ikpbz=qindx_X(iq,ikbz,1)
         ikp  =Xk%sstar(ikpbz,1)
         !
         do iv=BS_bands(1),nb(2)
           do ic=nb(1),BS_bands(2)
             !
             if (.not.T_is_ok(Ken,Dip,iq,ik,ikp,iv,ic,i_sp,FORCE_EQ_trans,E_eh,E_eh_SOC_corr,f_eh,f_eh_RES,f_eh_PL)) cycle
             !
             i_T_now=i_T_now+1
             i_T_group_now=T_group(i_T_now)
             !
             if (i_loop==1) BS_T_grp(i_T_group_now)%size=BS_T_grp(i_T_group_now)%size+1
             !
             l_trans_in_group=PAR_IND_T_groups%element_1D(i_T_group_now)
             !
             l_grp_to_grp= any( PAR_IND_T_ordered%element_2D(i_T_group_now,:)) .or. &
&                          any( PAR_IND_T_ordered%element_2D(:,i_T_group_now))
             !
             if ( .not. (l_trans_in_group .or. l_grp_to_grp) ) cycle
             !
             if (i_T_group_now/=i_T_group_last) then
=======
   do i_res_ares=1,BS_res_ares_dim
     !
     i_T_group_start=i_T_group_now+1
     !
     do ik=1,Xk%nibz
       !
       ! Here I cannot invert the ik and the i_sp loop since 
       ! BS_T_grp and BS_nT_at_k are defined according to kpts while they
       ! should be defined according to both i_sp_pol and kpts
       !
       ! Moreover I cannot move iv,ic loops insiede i_sp_pol and i_star loops
       ! Otherwise runs with parallelization over eh fail
       !
       do iv=BS_bands(1),nb(2)
         do ic=nb(1),BS_bands(2)
           !
           do i_sp_c=1,n_sp_pol
             i_sp_v=i_sp_c
             !
#if defined _KERR
             if (l_BS_magnons.and.n_sp_pol==2) then
               if(i_res_ares==1.and.i_sp_c==1) cycle
               if(i_res_ares==2.and.i_sp_c==2) cycle
               i_sp_v=mod(i_sp_c,n_sp_pol)+1
             endif
#endif
             !
             do i_star=1,Xk%nstar(ik)
>>>>>>> 920e041a
               !
               ikbz=Xk%k_table(ik,Xk%star(ik,i_star))
               !
               ikpbz=qindx_X(iq,ikbz,1)
               ikp  =Xk%sstar(ikpbz,1)
               !
               if(i_res_ares==1) then; ib1=iv; ib2=ic; isp1=i_sp_v; isp2=i_sp_c; endif
               if(i_res_ares==2) then; ib1=ic; ib2=iv; isp1=i_sp_c; isp2=i_sp_v; endif
               !
               if (.not.T_is_ok(Ken,Dip,iq,ik,ikp,ib1,ib2,isp2,i_res_ares,&
               &                FORCE_EQ_trans,E_eh,E_eh_SOC_corr,f_eh,f_eh_RES,f_eh_PL)) cycle
               !
               i_T_now=i_T_now+1
               i_T_group_now=T_group(i_T_now)
               !
               if (i_loop==1) BS_T_grp(i_T_group_now)%size=BS_T_grp(i_T_group_now)%size+1
               !
               l_trans_in_group=PAR_IND_T_groups%element_1D(i_T_group_now)
               !
               l_grp_to_grp= any( PAR_IND_T_ordered%element_2D(i_T_group_now,:)) .or. &
  &                          any( PAR_IND_T_ordered%element_2D(:,i_T_group_now))
               !
               if ( .not. (l_trans_in_group .or. l_grp_to_grp) ) cycle
               !
               if (i_T_group_now/=i_T_group_last) then
                 !
                 i_T_group_last=i_T_group_now
                 i_T_in_the_grp=0
                 !
<<<<<<< HEAD
                 BS_T_grp(i_T_group_now)%ik      =ik
                 BS_T_grp(i_T_group_now)%first_cv=i_T_now
=======
                 if (i_loop==2) then
                   !
                   call BS_Blocks_and_Transitions_alloc(Ken,i_T_group_now)
                   !
                   BS_T_grp(i_T_group_now)%i_T_ref   =i_T_group_start 
                   BS_T_grp(i_T_group_now)%i_res_ares=i_res_ares
                   BS_T_grp(i_T_group_now)%ik        =ik
                   BS_T_grp(i_T_group_now)%first_cv  =i_T_now
                   !
                 endif
>>>>>>> 920e041a
                 !
               endif
               !
               if (i_loop==1) cycle
               !
               i_T_in_the_grp=i_T_in_the_grp+1
               !
               BS_T_grp(i_T_group_now)%table(i_T_in_the_grp,:)=(/ikbz,ib1,ib2,isp2,isp1/)
               !
               PAR_IND_WF_b_and_k%element_2D(ic,ik )=.TRUE.
               PAR_IND_WF_b_and_k%element_2D(iv,ikp)=.TRUE.
               !
               if ((index(BSS_mode,'h')/=0) .or. (index(BSS_mode,'s')/=0)) then
                  PAR_IND_T_Haydock%element_1D(i_T_group_now)=.TRUE.
               endif
               !
               BS_T_grp(i_T_group_now)%E(i_T_in_the_grp) =E_eh
               BS_T_grp(i_T_group_now)%f(i_T_in_the_grp) =f_eh
#if defined _KERR
               ! To be fixed
               if (l_BS_photolum) BS_T_grp(i_T_group_now)%f_PL(i_T_in_the_grp,1) =f_eh_PL
#endif
               BS_T_grp(i_T_group_now)%f_RES(i_T_in_the_grp)=f_eh_RES
               !
               if (allocated(Ken%Z)) BS_T_grp(i_T_group_now)%Z(i_T_in_the_grp)=&
               &                                           Ken%Z(ic,ik,i_sp_c)*Ken%Z(iv,ikp,i_sp_v)
               !
               ! Note that W is negative as the linewidth is negative(positive) above(below) the Fermi level.
               ! Presently there is the abs value here and a minus in K_IP.F
               !
               if (allocated(Ken%W)) BS_T_grp(i_T_group_now)%W(i_T_in_the_grp)= &
               &                        (-1._SP)**(i_res_ares-1)*(abs(Ken%W(ic,ik,i_sp_c))+abs(Ken%W(iv,ikp,i_sp_c)))
               !
               if ( BS_perturbative_SOC ) BS_T_grp(i_T_group_now)%E_SOC_corr(:,i_T_in_the_grp)=E_eh_SOC_corr(:)
               !
             enddo ! conduction 
           enddo ! valence
           !
         enddo ! symmetries
       enddo ! spin 
     enddo ! k (ibz)
     !
   enddo ! i_res_ares
   !
 enddo ! loop
 !
 ! REPORT
 !
 call msg('r','[BSK] Transition groups (total)',BS_nT_grps)
 !
end subroutine
!
!
subroutine K_compute_transitions_at_ik(iq,Ken,Xk,Dip)
 !
 ! Out: 
 !
 !   BS_K_dim(1)
 !   BS_H_dim
 !   BS_nT_at_k
 !
 use pars,         ONLY:SP
 use R_lattice,    ONLY:qindx_X,bz_samp
 use electrons,    ONLY:levels,n_sp_pol
 use DIPOLES,      ONLY:DIPOLE_t
 use BS_solvers,   ONLY:BSS_add_antiresonant,BSS_mode,BSS_slepc_double_grp,BSS_slepc_matrix
 use BS,           ONLY:BS_K_dim,BS_H_dim,BS_nT_at_k,BSE_mode,    &
&                       BS_K_coupling,BS_bands,BS_not_const_eh_f,BS_K_coupling,  &
&                       l_BS_ares_asymm,BS_res_ares_dim,BS_mat_res_ares_dim
 use parser_m,     ONLY:parser
#if defined _KERR
 use BS,           ONLY:l_BS_magnons,l_BS_photolum
#endif
 !
#include<memory.h>
 !
 type(levels)   :: Ken
 type(bz_samp)  :: Xk
 type(DIPOLE_t) :: Dip
 integer        :: iq
 !
 logical, external :: T_is_ok
 !
 ! Work Space
 !
 real(SP)     :: E_eh,E_eh_SOC_corr(2/n_sp_pol),f_eh,f_eh_RES,f_eh_PL
 logical      :: FORCE_EQ_trans,l_BS_ares_symm,l_slepc_special
 integer      :: ikbz,ikpbz,iv,ic,ik,ikp,i_sp_v,i_sp_c,ib1,ib2,isp1,&
 &               i_star,nb(2),BS_nT_at_k_tmp(Xk%nibz*2),i_res_ares
 !
 FORCE_EQ_trans=.true.
 !
#if defined _RT
 call parser('ForceEqTrans',FORCE_EQ_trans)
#endif
 !
 ! Here we will have two options to initialize the slepc matrix:
 call parser('BSSSlepcMatrix',BSS_slepc_matrix)
 !
 ! Developer options. Without the code works in default mode
 ! With the user can switch to experimental coding
 call parser('ImposeAsym',l_BS_ares_asymm)
 call parser('ImposeSymm',l_BS_ares_symm)
 !
 l_BS_ares_asymm=l_BS_ares_asymm.or.(iq/=1)
#if defined _KERR
 l_BS_ares_asymm=(l_BS_ares_asymm.or.l_BS_photolum.or.(l_BS_magnons.and.n_sp_pol==2))
#endif
#if defined _SLEPC && !defined _SLEPC_OFF
 ! Special case, slepc with distributed matrix need doubling of the number of occupations
 l_slepc_special = index(BSS_mode,'s')/=0 .and. BS_K_coupling.and. (.not.BSS_slepc_matrix)
 ! The doubling is activated unless explicily imposed by input since slepc
 ! with shells requires the extended K_multiply_by_V for the non hermitian algorithm
 ! Slepc are not (yet) able to deal with a pseudo-hermitian algorith 
 l_BS_ares_asymm=l_BS_ares_asymm .or. (l_slepc_special.and..not.l_BS_ares_symm)
 BSS_slepc_double_grp=(.not.l_BS_ares_asymm).and.l_slepc_special
#endif
 !
 l_BS_ares_asymm=l_BS_ares_asymm.and.trim(BSE_mode)/="resonant"
 !
 BS_res_ares_dim=1
 BS_mat_res_ares_dim=1
 if (l_BS_ares_asymm) then
   BS_res_ares_dim=2
   if (.not.BS_K_coupling) BS_mat_res_ares_dim=2
 endif
 !
 BS_K_dim=0
 BS_nT_at_k_tmp=0
 !
 call k_build_up_BZ_tables(Xk)
 !
 nb(1)=Ken%nbf+1
 nb(2)=Ken%nbm
!#if defined _RT
! if(all(Ken%nbc/=0)) nb=Ken%nbc
!#endif
 !
 do i_res_ares=1,BS_res_ares_dim
   do i_sp_c=1,n_sp_pol
     i_sp_v=i_sp_c
#if defined _KERR
     if (l_BS_magnons.and.n_sp_pol==2) then
       if(i_res_ares==1.and.i_sp_c==1) cycle
       if(i_res_ares==2.and.i_sp_c==2) cycle
       i_sp_v=mod(i_sp_c,n_sp_pol)+1
     endif
#endif
     do ik=1,Xk%nibz
       do i_star=1,Xk%nstar(ik)
         !
         ikbz=Xk%k_table(ik,Xk%star(ik,i_star))
         ikpbz=qindx_X(iq,ikbz,1)
         ikp  =Xk%sstar(ikpbz,1)
         !
         do iv=BS_bands(1),nb(2)
           do ic=nb(1),BS_bands(2)
             !
             if(i_res_ares==1) then; ib1=iv; ib2=ic; isp1=i_sp_c ; endif
             if(i_res_ares==2) then; ib1=ic; ib2=iv; isp1=i_sp_v ; endif
             !
             if (.not.T_is_ok(Ken,Dip,iq,ik,ikp,ib1,ib2,isp1,i_res_ares,&
             &                FORCE_EQ_trans,E_eh,E_eh_SOC_corr,f_eh,f_eh_RES,f_eh_PL)) cycle
             !
             BS_K_dim(i_res_ares)=BS_K_dim(i_res_ares)+1
             !
             BS_nT_at_k_tmp(ik+(i_res_ares-1)*Xk%nibz)=BS_nT_at_k_tmp(ik+(i_res_ares-1)*Xk%nibz)+1
             !
           enddo ! conduction 
         enddo ! valence
         !
       enddo ! symmetries
<<<<<<< HEAD
     enddo ! spin 
   enddo ! k (ibz)
   !
 enddo ! loop
 !
 ! REPORT
 !
 call msg('r','[BSK] Transition groups (total)',BS_nT_grps)
 !
end subroutine
!
!
subroutine K_compute_transitions_at_ik(iq,Ken,Xk,Dip)
 !
 ! Out: 
 !
 !   BS_K_dim
 !   BS_H_dim
 !   BS_nT_at_k
 !
 use pars,         ONLY:SP
 use R_lattice,    ONLY:qindx_X,bz_samp
 use electrons,    ONLY:levels,n_sp_pol
 use DIPOLES,      ONLY:DIPOLE_t
 use BS_solvers,   ONLY:BSS_add_antiresonant
 use BS,           ONLY:BS_K_dim,BS_H_dim,BS_nT_at_k,BSE_mode,    &
                        BS_K_coupling,BS_bands,BS_not_const_eh_f
#if defined _RT
 use parser_m,     ONLY:parser
#endif
 !
#include<memory.h>
 !
 type(levels)   :: Ken
 type(bz_samp)  :: Xk
 type(DIPOLE_t) :: Dip
 integer        :: iq
 !
 logical, external :: T_is_ok
 !
 ! Work Space
 !
 real(SP)     :: E_eh,E_eh_SOC_corr(2/n_sp_pol),f_eh,f_eh_RES,f_eh_PL
 logical      :: FORCE_EQ_trans
 integer      :: ikbz,ikpbz,iv,ic,ik,ikp,i_sp,i_star,nb(2)
 !
 FORCE_EQ_trans=.true.
 !
 ! GPL_EXCLUDE_START
 !
#if defined _RT
 call parser('ForceEqTrans',FORCE_EQ_trans)
#endif
 !
 ! GPL_EXCLUDE_END
 !
 BS_K_dim=0
 !
 YAMBO_ALLOC(BS_nT_at_k,(Xk%nibz))
 BS_nT_at_k=0
 !
 call k_build_up_BZ_tables(Xk)
 !
 nb(1)=Ken%nbf+1
 nb(2)=Ken%nbm
!#if defined _RT
! if(all(Ken%nbc/=0)) nb=Ken%nbc
!#endif
 !
 do i_sp=1,n_sp_pol
   do ik=1,Xk%nibz
     do i_star=1,Xk%nstar(ik)
       !
       ikbz=Xk%k_table(ik,Xk%star(ik,i_star))
       ikpbz=qindx_X(iq,ikbz,1)
       ikp  =Xk%sstar(ikpbz,1)
       !
       do iv=BS_bands(1),nb(2)
         do ic=nb(1),BS_bands(2)
           !
           if (.not.T_is_ok(Ken,Dip,iq,ik,ikp,iv,ic,i_sp,FORCE_EQ_trans,E_eh,E_eh_SOC_corr,f_eh,f_eh_RES,f_eh_PL)) cycle
           !
           BS_K_dim=BS_K_dim+1
           !
           BS_nT_at_k(ik)=BS_nT_at_k(ik)+1
           !
         enddo ! conduction 
       enddo ! valence
       !
     enddo ! symmetries
   enddo ! spin 
 enddo ! k (ibz)
 !
 if (any(BS_nT_at_k==0)) call warning(' Null BSE kernel block dimension(s) found.')
 if (sum(BS_nT_at_k)==0) call   error(' The whole BSE has zero dimension !')
 !
 if (.not.BSS_add_antiresonant.and.BS_not_const_eh_f.and..not.BS_K_coupling) then
   call warning('Fractional e/h occupations. Retarded BSEmode forced.')
   BSE_mode='retarded'
   BSS_add_antiresonant=.true.
 endif
 !
 BS_H_dim=BS_K_dim
=======
     enddo ! k (ibz) 
   enddo ! spin
 enddo ! i_res_ares
 !
 if (.not.BSS_add_antiresonant.and.BS_not_const_eh_f.and..not.BS_K_coupling) then
   call warning('Fractional e/h occupations but resonant only mode selected in input.')
   !! This is not neeeded since now occupations are used in the form (f_v-f_c)
   !! It waas needed with the old version f_v(1-f_c)
   !BSE_mode='retarded'
   !BSS_add_antiresonant=.true.
 endif
>>>>>>> 920e041a
 !
 YAMBO_ALLOC(BS_nT_at_k,(Xk%nibz*BS_res_ares_dim))
 BS_nT_at_k=BS_nT_at_k_tmp(:Xk%nibz*BS_res_ares_dim)
 !
<<<<<<< HEAD
end subroutine
!
!
logical function T_is_ok(Ken,Dip,iq,ik,ikp,iv,ic,i_sp,FORCE_EQ_trans,E_eh,E_eh_SOC_corr,f_eh,f_eh_RES,f_eh_PL)
=======
 if (any(BS_nT_at_k==0)) call warning(' Null BSE kernel block dimension(s) found.')
 if (sum(BS_nT_at_k)==0) call   error(' The whole BSE has zero dimension !')
 !
 BS_H_dim=BS_K_dim(1)
 if (BS_mat_res_ares_dim==2.or.BS_K_coupling) BS_H_dim=BS_K_dim(1)+BS_K_dim(2)
 !
end subroutine
!
!
logical function T_is_ok(Ken,Dip,iq,ik,ikp,iv,ic,i_sp_c,i_res_ares,FORCE_EQ_trans,E_eh,E_eh_SOC_corr,f_eh,f_eh_RES,f_eh_PL)
>>>>>>> 920e041a
 !
 use pars,         ONLY:SP 
 use X_m,          ONLY:global_gauge
 use DIPOLES,      ONLY:DIPOLE_t
 use electrons,    ONLY:levels,n_sp_pol,filled_tresh,spin_occ
 use BS,           ONLY:BS_not_const_eh_f,BS_perturbative_SOC,BS_eh_en
<<<<<<< HEAD
=======
#if defined _KERR
 use BS,           ONLY:l_BS_magnons
#endif
>>>>>>> 920e041a
#if defined _RT
 use drivers,      ONLY:l_rt_carriers_in_use
 use RT_control,   ONLY:NEQ_Residuals,NEQ_Kernel
#endif
 !
 implicit none
 !
 type(levels),   intent(in) :: Ken
 type(DIPOLE_t), intent(in) :: Dip
<<<<<<< HEAD
 integer,        intent(in) :: iq,ik,ikp,iv,ic,i_sp
=======
 integer,        intent(in) :: iq,ik,ikp,iv,ic,i_sp_c,i_res_ares
>>>>>>> 920e041a
 logical,        intent(in) :: FORCE_EQ_trans
 real(SP),       intent(out):: E_eh,E_eh_SOC_corr(2/n_sp_pol),f_eh,f_eh_RES,f_eh_PL
 !
 ! Work Space
 !
<<<<<<< HEAD
 integer :: iv_SOC(2/n_sp_pol),ic_SOC(2/n_sp_pol),pert_range(2/n_sp_pol,2)
 real(SP):: Eo_eh,E_v_SOC(2/n_sp_pol),E_c_SOC(2/n_sp_pol),f_eh_REF,f_e,f_h
 !
 T_is_ok=.TRUE.
 !
 E_eh= Ken%E(ic,ik ,i_sp)-Ken%E(iv,ikp,i_sp)
 if(     allocated(Ken%Eo)) Eo_eh= Ken%Eo(ic,ik ,i_sp)-Ken%Eo(iv,ikp,i_sp)
 if(.not.allocated(Ken%Eo)) Eo_eh= E_eh
 !
 ! Small energy transitions. Dipoles in length gauge are not defined
 if ( abs(Eo_eh) < Dip%Energy_treshold .and. trim(global_gauge)=="length" .and. iq==1 ) T_is_ok=.FALSE.
 !
 if( BS_perturbative_SOC ) then
   if(n_sp_pol==1) pert_range=reshape((/1,2,1,2/),(/2,2/))
   if(n_sp_pol==2) pert_range=reshape((/i_sp,1 /),(/1,2/))
=======
 logical :: l_magnons
 integer :: i_sp_v,iv_SOC(2/n_sp_pol),ic_SOC(2/n_sp_pol),pert_range(2/n_sp_pol,2)
 real(SP):: Eo_eh,E_v_SOC(2/n_sp_pol),E_c_SOC(2/n_sp_pol),f_eh_REF,f_e,f_h,f_check
 !
 T_is_ok=.TRUE.
 l_magnons=.false.
 !
 i_sp_v=i_sp_c
#if defined _KERR
 l_magnons=l_BS_magnons
 if(l_BS_magnons) i_sp_v=mod(i_sp_c,n_sp_pol)+1
#endif
 !
 E_eh= Ken%E(ic,ik ,i_sp_c)-Ken%E(iv,ikp,i_sp_v)
 if (     allocated(Ken%Eo)) Eo_eh= Ken%Eo(ic,ik ,i_sp_c)-Ken%Eo(iv,ikp,i_sp_v)
 if (.not.allocated(Ken%Eo)) Eo_eh= E_eh
 !
 ! Small energy transitions. Dipoles in length gauge are not defined
 if ( abs(Eo_eh) < Dip%Energy_treshold .and. trim(global_gauge)=="length" .and. iq==1 .and..not.l_magnons) T_is_ok=.FALSE.
 !
 if( BS_perturbative_SOC ) then
   if(n_sp_pol==1) pert_range=reshape((/1,2,1,2/),(/2,2/))
   if(n_sp_pol==2) pert_range=reshape((/i_sp_c,1 /),(/1,2/))
>>>>>>> 920e041a
   iv_SOC(pert_range(:,2))=Ken%table_SOC(pert_range(:,1),iv,ikp)
   ic_SOC(pert_range(:,2))=Ken%table_SOC(pert_range(:,1),ic,ik )
   if(     all(iv_SOC/=0)) E_v_SOC(:)=Ken%E_SOC(iv_SOC(:),ikp)
   if(     all(ic_SOC/=0)) E_c_SOC(:)=Ken%E_SOC(ic_SOC(:),ik )
<<<<<<< HEAD
   if(.not.all(iv_SOC/=0)) E_v_SOC(:)=Ken%E(iv,ikp,i_sp)
   if(.not.all(ic_SOC/=0)) E_c_SOC(:)=Ken%E(ic,ik ,i_sp)
=======
   if(.not.all(iv_SOC/=0)) E_v_SOC(:)=Ken%E(iv,ikp,i_sp_v)
   if(.not.all(ic_SOC/=0)) E_c_SOC(:)=Ken%E(ic,ik ,i_sp_c)
>>>>>>> 920e041a
   E_eh_SOC_corr(:)=E_c_SOC(:)-E_v_SOC(:)-Eo_eh
 endif
 !
 ! Occupations Factors
 !=====================
 !
<<<<<<< HEAD
 f_eh_REF =(Ken%f(iv,ikp,i_sp)-Ken%f(ic,ik ,i_sp))/spin_occ
 f_eh     =f_eh_REF
 f_eh_RES =f_eh_REF
=======
 f_eh_REF =(Ken%f(iv,ikp,i_sp_v)-Ken%f(ic,ik ,i_sp_c))/spin_occ
 f_eh     =f_eh_REF
 f_eh_RES =f_eh_REF
 f_check  =f_eh_REF
>>>>>>> 920e041a
 !
 ! f_eh  enter the excitonic Hamiltonian
 ! f_eh_RES enter the residual of the dielectric constant
 !
 ! GPL_EXCLUDE_START
 !
#if defined _RT
 if (l_rt_carriers_in_use.and.allocated(Ken%fo)) then
<<<<<<< HEAD
   if (     FORCE_EQ_trans) f_eh_REF=(Ken%fo(iv,ikp,i_sp)-Ken%fo(ic,ik ,i_sp))/spin_occ
   if (.not.FORCE_EQ_trans) f_eh_REF=(Ken%f (iv,ikp,i_sp)-Ken%f (ic,ik ,i_sp))/spin_occ
   if (     NEQ_Kernel    ) f_eh =(Ken%f (iv,ikp,i_sp)-Ken%f (ic,ik ,i_sp))/spin_occ
   if (.not.NEQ_Kernel    ) f_eh =(Ken%fo(iv,ikp,i_sp)-Ken%fo(ic,ik ,i_sp))/spin_occ
   if (     NEQ_Residuals ) f_eh_RES=(Ken%f (iv,ikp,i_sp)-Ken%f (ic,ik ,i_sp))/spin_occ
   if (.not.NEQ_Residuals ) f_eh_RES=(Ken%fo(iv,ikp,i_sp)-Ken%fo(ic,ik ,i_sp))/spin_occ
=======
   if (     FORCE_EQ_trans) f_eh_REF=(Ken%fo(iv,ikp,i_sp_v)-Ken%fo(ic,ik ,i_sp_c))/spin_occ
   if (.not.FORCE_EQ_trans) f_eh_REF=(Ken%f (iv,ikp,i_sp_v)-Ken%f (ic,ik ,i_sp_c))/spin_occ
   if (     NEQ_Kernel    ) f_eh =(Ken%f (iv,ikp,i_sp_v)-Ken%f (ic,ik ,i_sp_c))/spin_occ
   if (.not.NEQ_Kernel    ) f_eh =(Ken%fo(iv,ikp,i_sp_v)-Ken%fo(ic,ik ,i_sp_c))/spin_occ
   if (     NEQ_Residuals ) f_eh_RES=(Ken%f (iv,ikp,i_sp_v)-Ken%f (ic,ik ,i_sp_c))/spin_occ
   if (.not.NEQ_Residuals ) f_eh_RES=(Ken%fo(iv,ikp,i_sp_v)-Ken%fo(ic,ik ,i_sp_c))/spin_occ
>>>>>>> 920e041a
 endif
#endif
 !
 ! GPL_EXCLUDE_END
 !
<<<<<<< HEAD
 f_e = (         Ken%f(iv,ikp,i_sp))/spin_occ
 f_h = (spin_occ-Ken%f(ic,ik ,i_sp))/spin_occ
 !
#if defined _PL
 !
 ! Resonant
 f_eh_PL(1) = Ken%f(ic,ikp,i_sp)*(spin_occ-Ken%f(iv,ik ,i_sp))/spin_occ/spin_occ
 !
 ! Anti-Resonant
 f_eh_PL(2) = Ken%f(iv,ik ,i_sp)*(spin_occ-Ken%f(ic,ikp,i_sp))/spin_occ/spin_occ
 !
=======
 if(i_res_ares==1) then
   f_e = (         Ken%f(iv,ikp,i_sp_v))/spin_occ
   f_h = (spin_occ-Ken%f(ic,ik ,i_sp_c))/spin_occ
 else
   f_e = (         Ken%f(ic,ikp,i_sp_c))/spin_occ
   f_h = (spin_occ-Ken%f(iv,ik ,i_sp_v))/spin_occ
 endif
 !
#if defined _KERR
 f_eh_PL = Ken%f(ic,ikp,i_sp_c)*(spin_occ-Ken%f(iv,ik ,i_sp_v))/spin_occ/spin_occ
>>>>>>> 920e041a
#endif
 !
 ! A 0.001 % fractional occupation swiches on the particular treatment of finite temp. BSE 
 if ( abs(abs(f_eh_REF)-1._SP)> filled_tresh ) BS_not_const_eh_f=.TRUE.
 !
 ! f_eh<0 transitions are included in the anti-resonant part
 ! f_eh=0 transitions give no contribution to absorption and are not considered
<<<<<<< HEAD
 if ( f_eh_REF<=0._SP ) T_is_ok=.FALSE.
=======
 if ( f_eh_REF*(-1._SP)**(i_res_ares-1)<0._SP ) T_is_ok=.FALSE.
>>>>>>> 920e041a
 !
 ! GPL_EXCLUDE_START
 !
#if defined _RT
 !
 ! In case of population inversion, it may be problematic if f_eh>0. and f_eh_RES<0.
 if ( f_eh_REF*f_eh<0._SP .or. f_eh_REF*f_eh_RES<0._SP ) &
&      call error(' I cannot split the R and K BSE contribution.'//&
&                 ' ACTION: Use the same occupations in K and R.')
 !
#endif
 !
#if defined _RT
 if (.not.l_rt_carriers_in_use) then
#endif
   !
   ! GPL_EXCLUDE_END
   !
   ! If I've included in valence states that are almost empty
   ! or in conduction states that are almost full, those are neglected
   if ( (f_e<=filled_tresh) .or. (f_h<=filled_tresh) ) T_is_ok=.FALSE.
   !
   ! GPL_EXCLUDE_START
   !
#if defined _RT
 endif
#endif
 !
 ! GPL_EXCLUDE_END
 !
 if (any((/abs(E_eh)<BS_eh_en(1).and.BS_eh_en(1)>0._SP,&
&              abs(E_eh)>BS_eh_en(2).and.BS_eh_en(2)>0._SP/))) T_is_ok=.FALSE.
 !
end function<|MERGE_RESOLUTION|>--- conflicted
+++ resolved
@@ -40,11 +40,7 @@
  use stderr,       ONLY:intc
  use com,          ONLY:isec
  use BS_solvers,   ONLY:BSS_mode
-<<<<<<< HEAD
- use BS,           ONLY:T_group,BS_bands,BS_T_grp,BS_nT_grps,&
-=======
  use BS,           ONLY:T_group,BS_bands,BS_T_grp,BS_nT_grps,BS_res_ares_dim,&
->>>>>>> 920e041a
 &                       BS_Blocks_and_Transitions_alloc,BS_perturbative_SOC
  use DIPOLES,      ONLY:DIPOLE_t
  use parallel_m,   ONLY:PAR_IND_WF_b_and_k,PAR_IND_T_ordered,PAR_IND_T_groups,&
@@ -78,12 +74,8 @@
  character(1) :: sec
  real(SP)     :: E_eh,E_eh_SOC_corr(2/n_sp_pol),f_eh,f_eh_RES,f_eh_PL
  logical      :: l_trans_in_group,l_grp_to_grp,FORCE_EQ_trans
-<<<<<<< HEAD
- integer      :: ikbz,ikpbz,iv,ic,ik,ikp,i_sp,i_star,nb(2),i_T_now,i_T_group_now,i_T_group_last,i_g,n_loops,i_loop,i_T_in_the_grp
-=======
  integer      :: ikbz,ikpbz,iv,ic,ik,ikp,i_sp_v,i_sp_c,i_star,nb(2),ib1,ib2,isp1,isp2,  &
  &               i_T_now,i_T_group_now,i_T_group_last,i_T_group_start,i_g,n_loops,i_loop,i_T_in_the_grp,i_res_ares
->>>>>>> 920e041a
  !
  FORCE_EQ_trans=.true.
  !
@@ -102,11 +94,8 @@
  !
  call k_build_up_BZ_tables(Xk)
  !
-<<<<<<< HEAD
-=======
  ! BS_nT_grps is first computed in PARALLEL_Transition_grouping
  !
->>>>>>> 920e041a
  allocate(BS_T_grp(BS_nT_grps))
  do i_g=1,BS_nT_grps
    BS_T_grp(i_g)%size=0
@@ -117,14 +106,6 @@
  YAMBO_ALLOC(PAR_IND_WF_b_and_k%element_2D,(BS_bands(2),Xk%nibz))
  PAR_IND_WF_b_and_k%element_2D=.FALSE.
  !
-<<<<<<< HEAD
- if ((index(BSS_mode,'h')/=0) .or. (index(BSS_mode,'s')/=0)) then
-   YAMBO_ALLOC(PAR_IND_T_Haydock%element_1D,(BS_nT_grps))
-   PAR_IND_T_Haydock%element_1D=.FALSE.
- endif
- !
-=======
->>>>>>> 920e041a
  nb(1)=Ken%nbf+1
  nb(2)=Ken%nbm
 !#if defined _RT
@@ -133,11 +114,6 @@
  !
  do i_loop=1,n_loops
    !
-<<<<<<< HEAD
-   if (i_loop==2) call BS_Blocks_and_Transitions_alloc(Ken,0)
-   !
-=======
->>>>>>> 920e041a
    i_T_now=0
    i_T_group_now=0
    i_T_group_last=0
@@ -145,37 +121,6 @@
    ! DS: WARNING
    ! I cannot revert ik and i_sp_pol loop here ...
    !
-<<<<<<< HEAD
-   do ik=1,Xk%nibz
-     !
-     do i_sp=1,n_sp_pol
-       !
-       do i_star=1,Xk%nstar(ik)
-         !
-         ikbz=Xk%k_table(ik,Xk%star(ik,i_star))
-         !
-         ikpbz=qindx_X(iq,ikbz,1)
-         ikp  =Xk%sstar(ikpbz,1)
-         !
-         do iv=BS_bands(1),nb(2)
-           do ic=nb(1),BS_bands(2)
-             !
-             if (.not.T_is_ok(Ken,Dip,iq,ik,ikp,iv,ic,i_sp,FORCE_EQ_trans,E_eh,E_eh_SOC_corr,f_eh,f_eh_RES,f_eh_PL)) cycle
-             !
-             i_T_now=i_T_now+1
-             i_T_group_now=T_group(i_T_now)
-             !
-             if (i_loop==1) BS_T_grp(i_T_group_now)%size=BS_T_grp(i_T_group_now)%size+1
-             !
-             l_trans_in_group=PAR_IND_T_groups%element_1D(i_T_group_now)
-             !
-             l_grp_to_grp= any( PAR_IND_T_ordered%element_2D(i_T_group_now,:)) .or. &
-&                          any( PAR_IND_T_ordered%element_2D(:,i_T_group_now))
-             !
-             if ( .not. (l_trans_in_group .or. l_grp_to_grp) ) cycle
-             !
-             if (i_T_group_now/=i_T_group_last) then
-=======
    do i_res_ares=1,BS_res_ares_dim
      !
      i_T_group_start=i_T_group_now+1
@@ -204,7 +149,6 @@
 #endif
              !
              do i_star=1,Xk%nstar(ik)
->>>>>>> 920e041a
                !
                ikbz=Xk%k_table(ik,Xk%star(ik,i_star))
                !
@@ -234,10 +178,6 @@
                  i_T_group_last=i_T_group_now
                  i_T_in_the_grp=0
                  !
-<<<<<<< HEAD
-                 BS_T_grp(i_T_group_now)%ik      =ik
-                 BS_T_grp(i_T_group_now)%first_cv=i_T_now
-=======
                  if (i_loop==2) then
                    !
                    call BS_Blocks_and_Transitions_alloc(Ken,i_T_group_now)
@@ -248,7 +188,6 @@
                    BS_T_grp(i_T_group_now)%first_cv  =i_T_now
                    !
                  endif
->>>>>>> 920e041a
                  !
                endif
                !
@@ -421,111 +360,6 @@
          enddo ! valence
          !
        enddo ! symmetries
-<<<<<<< HEAD
-     enddo ! spin 
-   enddo ! k (ibz)
-   !
- enddo ! loop
- !
- ! REPORT
- !
- call msg('r','[BSK] Transition groups (total)',BS_nT_grps)
- !
-end subroutine
-!
-!
-subroutine K_compute_transitions_at_ik(iq,Ken,Xk,Dip)
- !
- ! Out: 
- !
- !   BS_K_dim
- !   BS_H_dim
- !   BS_nT_at_k
- !
- use pars,         ONLY:SP
- use R_lattice,    ONLY:qindx_X,bz_samp
- use electrons,    ONLY:levels,n_sp_pol
- use DIPOLES,      ONLY:DIPOLE_t
- use BS_solvers,   ONLY:BSS_add_antiresonant
- use BS,           ONLY:BS_K_dim,BS_H_dim,BS_nT_at_k,BSE_mode,    &
-                        BS_K_coupling,BS_bands,BS_not_const_eh_f
-#if defined _RT
- use parser_m,     ONLY:parser
-#endif
- !
-#include<memory.h>
- !
- type(levels)   :: Ken
- type(bz_samp)  :: Xk
- type(DIPOLE_t) :: Dip
- integer        :: iq
- !
- logical, external :: T_is_ok
- !
- ! Work Space
- !
- real(SP)     :: E_eh,E_eh_SOC_corr(2/n_sp_pol),f_eh,f_eh_RES,f_eh_PL
- logical      :: FORCE_EQ_trans
- integer      :: ikbz,ikpbz,iv,ic,ik,ikp,i_sp,i_star,nb(2)
- !
- FORCE_EQ_trans=.true.
- !
- ! GPL_EXCLUDE_START
- !
-#if defined _RT
- call parser('ForceEqTrans',FORCE_EQ_trans)
-#endif
- !
- ! GPL_EXCLUDE_END
- !
- BS_K_dim=0
- !
- YAMBO_ALLOC(BS_nT_at_k,(Xk%nibz))
- BS_nT_at_k=0
- !
- call k_build_up_BZ_tables(Xk)
- !
- nb(1)=Ken%nbf+1
- nb(2)=Ken%nbm
-!#if defined _RT
-! if(all(Ken%nbc/=0)) nb=Ken%nbc
-!#endif
- !
- do i_sp=1,n_sp_pol
-   do ik=1,Xk%nibz
-     do i_star=1,Xk%nstar(ik)
-       !
-       ikbz=Xk%k_table(ik,Xk%star(ik,i_star))
-       ikpbz=qindx_X(iq,ikbz,1)
-       ikp  =Xk%sstar(ikpbz,1)
-       !
-       do iv=BS_bands(1),nb(2)
-         do ic=nb(1),BS_bands(2)
-           !
-           if (.not.T_is_ok(Ken,Dip,iq,ik,ikp,iv,ic,i_sp,FORCE_EQ_trans,E_eh,E_eh_SOC_corr,f_eh,f_eh_RES,f_eh_PL)) cycle
-           !
-           BS_K_dim=BS_K_dim+1
-           !
-           BS_nT_at_k(ik)=BS_nT_at_k(ik)+1
-           !
-         enddo ! conduction 
-       enddo ! valence
-       !
-     enddo ! symmetries
-   enddo ! spin 
- enddo ! k (ibz)
- !
- if (any(BS_nT_at_k==0)) call warning(' Null BSE kernel block dimension(s) found.')
- if (sum(BS_nT_at_k)==0) call   error(' The whole BSE has zero dimension !')
- !
- if (.not.BSS_add_antiresonant.and.BS_not_const_eh_f.and..not.BS_K_coupling) then
-   call warning('Fractional e/h occupations. Retarded BSEmode forced.')
-   BSE_mode='retarded'
-   BSS_add_antiresonant=.true.
- endif
- !
- BS_H_dim=BS_K_dim
-=======
      enddo ! k (ibz) 
    enddo ! spin
  enddo ! i_res_ares
@@ -537,17 +371,10 @@
    !BSE_mode='retarded'
    !BSS_add_antiresonant=.true.
  endif
->>>>>>> 920e041a
  !
  YAMBO_ALLOC(BS_nT_at_k,(Xk%nibz*BS_res_ares_dim))
  BS_nT_at_k=BS_nT_at_k_tmp(:Xk%nibz*BS_res_ares_dim)
  !
-<<<<<<< HEAD
-end subroutine
-!
-!
-logical function T_is_ok(Ken,Dip,iq,ik,ikp,iv,ic,i_sp,FORCE_EQ_trans,E_eh,E_eh_SOC_corr,f_eh,f_eh_RES,f_eh_PL)
-=======
  if (any(BS_nT_at_k==0)) call warning(' Null BSE kernel block dimension(s) found.')
  if (sum(BS_nT_at_k)==0) call   error(' The whole BSE has zero dimension !')
  !
@@ -558,19 +385,15 @@
 !
 !
 logical function T_is_ok(Ken,Dip,iq,ik,ikp,iv,ic,i_sp_c,i_res_ares,FORCE_EQ_trans,E_eh,E_eh_SOC_corr,f_eh,f_eh_RES,f_eh_PL)
->>>>>>> 920e041a
  !
  use pars,         ONLY:SP 
  use X_m,          ONLY:global_gauge
  use DIPOLES,      ONLY:DIPOLE_t
  use electrons,    ONLY:levels,n_sp_pol,filled_tresh,spin_occ
  use BS,           ONLY:BS_not_const_eh_f,BS_perturbative_SOC,BS_eh_en
-<<<<<<< HEAD
-=======
 #if defined _KERR
  use BS,           ONLY:l_BS_magnons
 #endif
->>>>>>> 920e041a
 #if defined _RT
  use drivers,      ONLY:l_rt_carriers_in_use
  use RT_control,   ONLY:NEQ_Residuals,NEQ_Kernel
@@ -580,33 +403,12 @@
  !
  type(levels),   intent(in) :: Ken
  type(DIPOLE_t), intent(in) :: Dip
-<<<<<<< HEAD
- integer,        intent(in) :: iq,ik,ikp,iv,ic,i_sp
-=======
  integer,        intent(in) :: iq,ik,ikp,iv,ic,i_sp_c,i_res_ares
->>>>>>> 920e041a
  logical,        intent(in) :: FORCE_EQ_trans
  real(SP),       intent(out):: E_eh,E_eh_SOC_corr(2/n_sp_pol),f_eh,f_eh_RES,f_eh_PL
  !
  ! Work Space
  !
-<<<<<<< HEAD
- integer :: iv_SOC(2/n_sp_pol),ic_SOC(2/n_sp_pol),pert_range(2/n_sp_pol,2)
- real(SP):: Eo_eh,E_v_SOC(2/n_sp_pol),E_c_SOC(2/n_sp_pol),f_eh_REF,f_e,f_h
- !
- T_is_ok=.TRUE.
- !
- E_eh= Ken%E(ic,ik ,i_sp)-Ken%E(iv,ikp,i_sp)
- if(     allocated(Ken%Eo)) Eo_eh= Ken%Eo(ic,ik ,i_sp)-Ken%Eo(iv,ikp,i_sp)
- if(.not.allocated(Ken%Eo)) Eo_eh= E_eh
- !
- ! Small energy transitions. Dipoles in length gauge are not defined
- if ( abs(Eo_eh) < Dip%Energy_treshold .and. trim(global_gauge)=="length" .and. iq==1 ) T_is_ok=.FALSE.
- !
- if( BS_perturbative_SOC ) then
-   if(n_sp_pol==1) pert_range=reshape((/1,2,1,2/),(/2,2/))
-   if(n_sp_pol==2) pert_range=reshape((/i_sp,1 /),(/1,2/))
-=======
  logical :: l_magnons
  integer :: i_sp_v,iv_SOC(2/n_sp_pol),ic_SOC(2/n_sp_pol),pert_range(2/n_sp_pol,2)
  real(SP):: Eo_eh,E_v_SOC(2/n_sp_pol),E_c_SOC(2/n_sp_pol),f_eh_REF,f_e,f_h,f_check
@@ -630,34 +432,22 @@
  if( BS_perturbative_SOC ) then
    if(n_sp_pol==1) pert_range=reshape((/1,2,1,2/),(/2,2/))
    if(n_sp_pol==2) pert_range=reshape((/i_sp_c,1 /),(/1,2/))
->>>>>>> 920e041a
    iv_SOC(pert_range(:,2))=Ken%table_SOC(pert_range(:,1),iv,ikp)
    ic_SOC(pert_range(:,2))=Ken%table_SOC(pert_range(:,1),ic,ik )
    if(     all(iv_SOC/=0)) E_v_SOC(:)=Ken%E_SOC(iv_SOC(:),ikp)
    if(     all(ic_SOC/=0)) E_c_SOC(:)=Ken%E_SOC(ic_SOC(:),ik )
-<<<<<<< HEAD
-   if(.not.all(iv_SOC/=0)) E_v_SOC(:)=Ken%E(iv,ikp,i_sp)
-   if(.not.all(ic_SOC/=0)) E_c_SOC(:)=Ken%E(ic,ik ,i_sp)
-=======
    if(.not.all(iv_SOC/=0)) E_v_SOC(:)=Ken%E(iv,ikp,i_sp_v)
    if(.not.all(ic_SOC/=0)) E_c_SOC(:)=Ken%E(ic,ik ,i_sp_c)
->>>>>>> 920e041a
    E_eh_SOC_corr(:)=E_c_SOC(:)-E_v_SOC(:)-Eo_eh
  endif
  !
  ! Occupations Factors
  !=====================
  !
-<<<<<<< HEAD
- f_eh_REF =(Ken%f(iv,ikp,i_sp)-Ken%f(ic,ik ,i_sp))/spin_occ
- f_eh     =f_eh_REF
- f_eh_RES =f_eh_REF
-=======
  f_eh_REF =(Ken%f(iv,ikp,i_sp_v)-Ken%f(ic,ik ,i_sp_c))/spin_occ
  f_eh     =f_eh_REF
  f_eh_RES =f_eh_REF
  f_check  =f_eh_REF
->>>>>>> 920e041a
  !
  ! f_eh  enter the excitonic Hamiltonian
  ! f_eh_RES enter the residual of the dielectric constant
@@ -666,39 +456,17 @@
  !
 #if defined _RT
  if (l_rt_carriers_in_use.and.allocated(Ken%fo)) then
-<<<<<<< HEAD
-   if (     FORCE_EQ_trans) f_eh_REF=(Ken%fo(iv,ikp,i_sp)-Ken%fo(ic,ik ,i_sp))/spin_occ
-   if (.not.FORCE_EQ_trans) f_eh_REF=(Ken%f (iv,ikp,i_sp)-Ken%f (ic,ik ,i_sp))/spin_occ
-   if (     NEQ_Kernel    ) f_eh =(Ken%f (iv,ikp,i_sp)-Ken%f (ic,ik ,i_sp))/spin_occ
-   if (.not.NEQ_Kernel    ) f_eh =(Ken%fo(iv,ikp,i_sp)-Ken%fo(ic,ik ,i_sp))/spin_occ
-   if (     NEQ_Residuals ) f_eh_RES=(Ken%f (iv,ikp,i_sp)-Ken%f (ic,ik ,i_sp))/spin_occ
-   if (.not.NEQ_Residuals ) f_eh_RES=(Ken%fo(iv,ikp,i_sp)-Ken%fo(ic,ik ,i_sp))/spin_occ
-=======
    if (     FORCE_EQ_trans) f_eh_REF=(Ken%fo(iv,ikp,i_sp_v)-Ken%fo(ic,ik ,i_sp_c))/spin_occ
    if (.not.FORCE_EQ_trans) f_eh_REF=(Ken%f (iv,ikp,i_sp_v)-Ken%f (ic,ik ,i_sp_c))/spin_occ
    if (     NEQ_Kernel    ) f_eh =(Ken%f (iv,ikp,i_sp_v)-Ken%f (ic,ik ,i_sp_c))/spin_occ
    if (.not.NEQ_Kernel    ) f_eh =(Ken%fo(iv,ikp,i_sp_v)-Ken%fo(ic,ik ,i_sp_c))/spin_occ
    if (     NEQ_Residuals ) f_eh_RES=(Ken%f (iv,ikp,i_sp_v)-Ken%f (ic,ik ,i_sp_c))/spin_occ
    if (.not.NEQ_Residuals ) f_eh_RES=(Ken%fo(iv,ikp,i_sp_v)-Ken%fo(ic,ik ,i_sp_c))/spin_occ
->>>>>>> 920e041a
  endif
 #endif
  !
  ! GPL_EXCLUDE_END
  !
-<<<<<<< HEAD
- f_e = (         Ken%f(iv,ikp,i_sp))/spin_occ
- f_h = (spin_occ-Ken%f(ic,ik ,i_sp))/spin_occ
- !
-#if defined _PL
- !
- ! Resonant
- f_eh_PL(1) = Ken%f(ic,ikp,i_sp)*(spin_occ-Ken%f(iv,ik ,i_sp))/spin_occ/spin_occ
- !
- ! Anti-Resonant
- f_eh_PL(2) = Ken%f(iv,ik ,i_sp)*(spin_occ-Ken%f(ic,ikp,i_sp))/spin_occ/spin_occ
- !
-=======
  if(i_res_ares==1) then
    f_e = (         Ken%f(iv,ikp,i_sp_v))/spin_occ
    f_h = (spin_occ-Ken%f(ic,ik ,i_sp_c))/spin_occ
@@ -709,7 +477,6 @@
  !
 #if defined _KERR
  f_eh_PL = Ken%f(ic,ikp,i_sp_c)*(spin_occ-Ken%f(iv,ik ,i_sp_v))/spin_occ/spin_occ
->>>>>>> 920e041a
 #endif
  !
  ! A 0.001 % fractional occupation swiches on the particular treatment of finite temp. BSE 
@@ -717,11 +484,7 @@
  !
  ! f_eh<0 transitions are included in the anti-resonant part
  ! f_eh=0 transitions give no contribution to absorption and are not considered
-<<<<<<< HEAD
- if ( f_eh_REF<=0._SP ) T_is_ok=.FALSE.
-=======
  if ( f_eh_REF*(-1._SP)**(i_res_ares-1)<0._SP ) T_is_ok=.FALSE.
->>>>>>> 920e041a
  !
  ! GPL_EXCLUDE_START
  !
