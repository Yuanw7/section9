!
!        Copyright (C) 2000-2017 the YAMBO team
!              http://www.yambo-code.org
!
! Authors (see AUTHORS file for details): AM, DS
! 
! This file is distributed under the terms of the GNU 
! General Public License. You can redistribute it and/or 
! modify it under the terms of the GNU General Public 
! License as published by the Free Software Foundation; 
! either version 2, or (at your option) any later version.
!
! This program is distributed in the hope that it will 
! be useful, but WITHOUT ANY WARRANTY; without even the 
! implied warranty of MERCHANTABILITY or FITNESS FOR A 
! PARTICULAR PURPOSE.  See the GNU General Public License 
! for more details.
!
! You should have received a copy of the GNU General Public 
! License along with this program; if not, write to the Free 
! Software Foundation, Inc., 59 Temple Place - Suite 330,Boston, 
! MA 02111-1307, USA or visit http://www.gnu.org/copyleft/gpl.txt.
!
subroutine K_Transitions_setup(iq,Ken,Xk,FILL_the_groups)
 !
 ! Out: 
 !
 !   BS_K_dim
 !   BS_H_dim
 !   BS_nT_at_k
 !
 ! Filling (FILL_the_groups=.TRUE.) of Transition groups
 !
 !type BS_T_group
 !  integer                       :: ik         ! ik index (\in IBZ)
 !  integer                       :: first_cv   ! Position in the cv transitions @ k
 !  integer                       :: size       
 !  complex(SP), allocatable      :: table(:,:) ! (/ikbz,iv,ic,i_sp/)
 !  complex(SP), allocatable      :: Z(size)
 !  real(SP)   , allocatable      :: E(size)
 !  real(SP)   , allocatable      :: f(size)
 !  real(SP)   , allocatable      :: W(size)
 !end type BS_T_group
 !
 use pars,         ONLY:SP
 use com,          ONLY:warning,error
 use BS_solvers,   ONLY:BSS_add_antiresonant,BSS_mode
 use BS,           ONLY:BS_K_dim,BS_H_dim,T_group,BS_eh_en,BS_K_coupling,&
&                       BS_bands,BS_nT_at_k,BSE_mode,BS_T_grp,BS_nT_grps,&
&                       BS_not_const_eh_f,BS_Blocks_and_Transitions_alloc
 use X_m,          ONLY:global_gauge,Dipole_Energy_treshold
 use parallel_m,   ONLY:PAR_IND_WF_b_and_k,PAR_IND_T_ordered,PAR_IND_T_groups,&
&                       PAR_IND_T_Haydock
 use electrons,    ONLY:levels,n_sp_pol,spin_occ,filled_tresh,E_SOC_nbands,E_SOC_table
 use com,          ONLY:msg
 use R_lattice,    ONLY:qindx_X,bz_samp
#if defined _PL
 use drivers,      ONLY:l_photolum
#endif
 !
 ! GPL_EXCLUDE_START
 !
#if defined _RT
 use parser_m,     ONLY:parser
 use drivers,      ONLY:l_rt_carriers_in_use
 use RT_control,   ONLY:NEQ_Residuals,NEQ_Kernel
#endif
 !
 ! GPL_EXCLUDE_END
 !
#include<memory.h>
 !
 type(levels) :: Ken
 type(bz_samp):: Xk
 integer      :: iq
 logical      :: FILL_the_groups,l_trans_in_group,l_grp_to_grp
 !
 ! Work Space
 !
 integer :: ikbz,iv,ic,iv_SOC(2/n_sp_pol),ic_SOC(2/n_sp_pol),ik,ikp,i_sp,i_star,nb(2),&
&           i_T_group_now,i_T_group_last,i_g,n_loops,i_loop,i_T_in_the_grp,pert_range(2/n_sp_pol,2)
 real(SP):: E_eh,Eo_eh,E_eh_SOC_corr(2/n_sp_pol),E_v_SOC(2/n_sp_pol),E_c_SOC(2/n_sp_pol),f_eh,f_eh_RES,f_eh_REF,f_e,f_h
 integer, allocatable :: i_T_at_k(:)
#if defined _PL
 real(SP):: f_eh_PL(2)
#endif
 !
 ! GPL_EXCLUDE_START
 !
#if defined _RT
 logical :: FORCE_EQ_trans
 !
 call parser('ForceEqTrans',FORCE_EQ_trans)
 ! 
#endif
 !
 ! GPL_EXCLUDE_END
 !
 if (FILL_the_groups) then
   !
   call section('+','Transition Groups build-up')
   !
   allocate(BS_T_grp(BS_nT_grps))
   do i_g=1,BS_nT_grps
     BS_T_grp(i_g)%size=0
   enddo
   n_loops=2
   if (any(BS_nT_at_k==0)) call warning(' Null BSE kernel block dimension(s) found.')
   !
   YAMBO_ALLOC(PAR_IND_WF_b_and_k%element_2D,(BS_bands(2),Xk%nibz))
   PAR_IND_WF_b_and_k%element_2D=.FALSE.
   !
<<<<<<< HEAD
   if ((index(BSS_mode,'h')/=0) .or. (index(BSS_mode,'s')/=0)) then
     allocate(PAR_IND_T_Haydock%element_1D(BS_nT_grps))
=======
   if (index(BSS_mode,'h')/=0) then
     YAMBO_ALLOC(PAR_IND_T_Haydock%element_1D,(BS_nT_grps))
>>>>>>> 4a295627
     PAR_IND_T_Haydock%element_1D=.FALSE.
   endif
   !
 else
   !
   YAMBO_ALLOC(BS_nT_at_k,(Xk%nibz))
   BS_nT_at_k=0
   n_loops=1
   !
 endif 
 !
 YAMBO_ALLOC(i_T_at_k,(Xk%nibz))
 !
 call k_build_up_BZ_tables(Xk)
 !
 nb(1)=Ken%nbf+1
 nb(2)=Ken%nbm
 !
 do i_loop=1,n_loops
   !
   if (i_loop==2) call BS_Blocks_and_Transitions_alloc(Ken,0)
   !
   i_T_at_k=0
   BS_K_dim=0
   i_T_group_now=0
   i_T_group_last=0
   !
   do ik=1,Xk%nibz
     !
     do iv=BS_bands(1),nb(2)
       do ic=nb(1),BS_bands(2)
         !
         do i_star=1,Xk%nstar(ik)
           !
           ikbz=Xk%k_table(ik,Xk%star(ik,i_star))
           ikp =Xk%sstar(qindx_X(iq,ikbz,1),1)
           !
           do i_sp=1,n_sp_pol
             !
             if (.not.T_is_ok()) cycle
             !
             BS_K_dim=BS_K_dim+1
             i_T_at_k(ik)=i_T_at_k(ik)+1
             !
             if (.not. FILL_the_groups) then
               BS_nT_at_k(ik)=BS_nT_at_k(ik)+1
               cycle
             endif
             !
             i_T_group_now=T_group(BS_K_dim)
             !
             if (i_loop==1) BS_T_grp(i_T_group_now)%size=BS_T_grp(i_T_group_now)%size+1
             !
             l_trans_in_group=PAR_IND_T_groups%element_1D(i_T_group_now)
             !
             l_grp_to_grp= any( PAR_IND_T_ordered%element_2D(i_T_group_now,:)) .or. &
&                          any( PAR_IND_T_ordered%element_2D(:,i_T_group_now))
             !
             if ( .not. (l_trans_in_group .or. l_grp_to_grp) ) cycle
             !
             if (i_T_group_now/=i_T_group_last) then
               !
               i_T_group_last=i_T_group_now
               i_T_in_the_grp=0
               !
               if (i_loop==2) then
                 !
                 call BS_Blocks_and_Transitions_alloc(Ken,i_T_group_now)
                 !
                 BS_T_grp(i_T_group_now)%ik      =ik
                 BS_T_grp(i_T_group_now)%first_cv=BS_K_dim
                 !
               endif
               !
             endif
             !
             if (i_loop==1) cycle
             !
             i_T_in_the_grp=i_T_in_the_grp+1
             !
             BS_T_grp(i_T_group_now)%table(i_T_in_the_grp,:)=(/ikbz,iv,ic,i_sp/)
             !
             PAR_IND_WF_b_and_k%element_2D(ic,ik )=.TRUE.
             PAR_IND_WF_b_and_k%element_2D(iv,ikp)=.TRUE.
             !
             if ((index(BSS_mode,'h')/=0) .or. (index(BSS_mode,'s')/=0)) then
                PAR_IND_T_Haydock%element_1D(i_T_group_now)=.TRUE.
             endif
             !
             BS_T_grp(i_T_group_now)%E(i_T_in_the_grp) =E_eh
             BS_T_grp(i_T_group_now)%f(i_T_in_the_grp) =f_eh
#if defined _PL
             if (l_photolum) BS_T_grp(i_T_group_now)%f_PL(:,i_T_in_the_grp) =f_eh_PL
#endif
             BS_T_grp(i_T_group_now)%f_RES(i_T_in_the_grp)=f_eh_RES
             !
             if (allocated(Ken%Z)) BS_T_grp(i_T_group_now)%Z(i_T_in_the_grp)=Ken%Z(ic,ik,i_sp)*Ken%Z(iv,ikp,i_sp)
             !
             ! Note that W is negative as the linewidth is negative(positive) above(below) the Fermi level.
             ! Presently there is the abs value here and a minus in K_IP.F
             !
             if (allocated(Ken%W)) BS_T_grp(i_T_group_now)%W(i_T_in_the_grp)=abs(Ken%W(ic,ik,i_sp))+abs(Ken%W(iv,ikp,i_sp))
             !
             ! GPL_EXCLUDE_START
             !
             if (E_SOC_nbands/=0) BS_T_grp(i_T_group_now)%E_SOC_corr(:,i_T_in_the_grp)=E_eh_SOC_corr(:)
             !
             ! GPL_EXCLUDE_END
             !
           enddo ! spin
         enddo ! symmetries
       enddo ! k (ibz)
       !
     enddo ! conduction
   enddo ! valence
   !
 enddo ! loop
 !
 BS_H_dim=BS_K_dim
 if (BS_K_coupling) BS_H_dim=2*BS_K_dim
 !
 if (.not.FILL_the_groups) then
   !
   if (any(BS_nT_at_k==0)) call warning(' Null BSE kernel block dimension(s) found.')
   if (sum(BS_nT_at_k)==0) call   error(' The whole BSE hase zero dimension !')
   !
   if (.not.BSS_add_antiresonant.and.BS_not_const_eh_f.and..not.BS_K_coupling) then
     call warning('Fractional e/h occupations. Retarded BSEmode forced.')
     BSE_mode='retarded'
     BSS_add_antiresonant=.true.
   endif
   !
 endif
 !
 ! REPORT
 !
 if (FILL_the_groups) call msg('r','[BSK] Transition groups (total)',BS_nT_grps)
 !
 ! CLEAN UP
 !
 YAMBO_FREE(i_T_at_k)
 !
 contains
   !
   logical function T_is_ok( )
     !
     T_is_ok=.TRUE.
     !
     E_eh= Ken%E(ic,ik ,i_sp)-Ken%E(iv,ikp,i_sp)
     if(     allocated(Ken%Eo)) Eo_eh= Ken%Eo(ic,ik ,i_sp)-Ken%Eo(iv,ikp,i_sp)
     if(.not.allocated(Ken%Eo)) Eo_eh= E_eh
     !
     ! Small energy transitions. Dipoles in length gauge are not defined
     if ( abs(Eo_eh) < Dipole_Energy_treshold .and. trim(global_gauge)=="length" ) T_is_ok=.FALSE.
     !
     ! GPL_EXCLUDE_START
     !
     if(E_SOC_nbands/=0) then
       if(n_sp_pol==1) pert_range=reshape((/1,2,1,2/),(/2,2/))
       if(n_sp_pol==2) pert_range=reshape((/i_sp,1 /),(/1,2/))
       iv_SOC(pert_range(:,2))=E_SOC_table(pert_range(:,1),iv,ikp)
       ic_SOC(pert_range(:,2))=E_SOC_table(pert_range(:,1),ic,ik )
       if(     all(iv_SOC/=0)) E_v_SOC(:)=Ken%E_SOC(iv_SOC(:),ikp)
       if(     all(ic_SOC/=0)) E_c_SOC(:)=Ken%E_SOC(ic_SOC(:),ik )
       if(.not.all(iv_SOC/=0)) E_v_SOC(:)=Ken%E(iv,ikp,i_sp)
       if(.not.all(ic_SOC/=0)) E_c_SOC(:)=Ken%E(ic,ik ,i_sp)
       E_eh_SOC_corr(:)=E_c_SOC(:)-E_v_SOC(:)-Eo_eh
     endif
     !
     ! GPL_EXCLUDE_END
     !
     ! Occupations Factors
     !=====================
     !
     f_eh_REF =(Ken%f(iv,ikp,i_sp)-Ken%f(ic,ik ,i_sp))/spin_occ
     f_eh     =f_eh_REF
     f_eh_RES =f_eh_REF
     !
     ! f_eh  enter the excitonic Hamiltonian
     ! f_eh_RES enter the residual of the dielectric constant
     !
     ! GPL_EXCLUDE_START
     !
#if defined _RT
     if (l_rt_carriers_in_use.and.allocated(Ken%fo)) then
       if (     FORCE_EQ_trans) f_eh_REF=(Ken%fo(iv,ikp,i_sp)-Ken%fo(ic,ik ,i_sp))/spin_occ
       if (.not.FORCE_EQ_trans) f_eh_REF=(Ken%f (iv,ikp,i_sp)-Ken%f (ic,ik ,i_sp))/spin_occ
       if (     NEQ_Kernel    ) f_eh =(Ken%f (iv,ikp,i_sp)-Ken%f (ic,ik ,i_sp))/spin_occ
       if (.not.NEQ_Kernel    ) f_eh =(Ken%fo(iv,ikp,i_sp)-Ken%fo(ic,ik ,i_sp))/spin_occ
       if (     NEQ_Residuals ) f_eh_RES=(Ken%f (iv,ikp,i_sp)-Ken%f (ic,ik ,i_sp))/spin_occ
       if (.not.NEQ_Residuals ) f_eh_RES=(Ken%fo(iv,ikp,i_sp)-Ken%fo(ic,ik ,i_sp))/spin_occ
     endif
#endif
     !
     ! GPL_EXCLUDE_END
     !
     f_e = (         Ken%f(iv,ikp,i_sp))/spin_occ
     f_h = (spin_occ-Ken%f(ic,ik ,i_sp))/spin_occ
     !
#if defined _PL
     !
     ! Resonant
     f_eh_PL(1) = Ken%f(ic,ikp,i_sp)*(spin_occ-Ken%f(iv,ik ,i_sp))/spin_occ/spin_occ
     !
     ! Anti-Resonant
     f_eh_PL(2) = Ken%f(iv,ik ,i_sp)*(spin_occ-Ken%f(ic,ikp,i_sp))/spin_occ/spin_occ
     !
#endif
     !
     ! A 0.001 % fractional occupation swiches on the particular treatment of finite temp. BSE 
     if ( abs(abs(f_eh_REF)-1._SP)> filled_tresh ) BS_not_const_eh_f=.TRUE.
     !
     ! f_eh<0 transitions are included in the anti-resonant part
     ! f_eh=0 transitions give no contribution to absorption and are not considered
     if ( f_eh_REF<=0._SP ) T_is_ok=.FALSE.
     !
     ! GPL_EXCLUDE_START
     !
#if defined _RT
     !
     ! In case of population inversion, it may be problematic if f_eh>0. and f_eh_RES<0.
     if ( f_eh_REF*f_eh<0._SP .or. f_eh_REF*f_eh_RES<0._SP ) &
&      call error(' I cannot split the R and K BSE contribution.'//&
&                 ' ACTION: Use the same occupations in K and R.')
     !
#endif
     !
     ! GPL_EXCLUDE_END
     !
     !
     ! GPL_EXCLUDE_START
     !
#if defined _RT
     if (.not.l_rt_carriers_in_use) then
#endif
       !
       ! GPL_EXCLUDE_END
       !
       ! If I've included in valence states that are almost empty
       ! or in conduction states that are almost full, those are neglected
       if ( (f_e<=filled_tresh) .or. (f_h<=filled_tresh) ) T_is_ok=.FALSE.
       !
       ! GPL_EXCLUDE_START
       !
#if defined _RT
     endif
#endif
     !
     ! GPL_EXCLUDE_END
     !
     if (any((/abs(E_eh)<BS_eh_en(1).and.BS_eh_en(1)>0._SP,&
&              abs(E_eh)>BS_eh_en(2).and.BS_eh_en(2)>0._SP/))) T_is_ok=.FALSE.
     !
   end function
   !
end subroutine<|MERGE_RESOLUTION|>--- conflicted
+++ resolved
@@ -110,13 +110,8 @@
    YAMBO_ALLOC(PAR_IND_WF_b_and_k%element_2D,(BS_bands(2),Xk%nibz))
    PAR_IND_WF_b_and_k%element_2D=.FALSE.
    !
-<<<<<<< HEAD
    if ((index(BSS_mode,'h')/=0) .or. (index(BSS_mode,'s')/=0)) then
-     allocate(PAR_IND_T_Haydock%element_1D(BS_nT_grps))
-=======
-   if (index(BSS_mode,'h')/=0) then
      YAMBO_ALLOC(PAR_IND_T_Haydock%element_1D,(BS_nT_grps))
->>>>>>> 4a295627
      PAR_IND_T_Haydock%element_1D=.FALSE.
    endif
    !
