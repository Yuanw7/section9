!
!        Copyright (C) 2000-2021 the YAMBO team
!              http://www.yambo-code.org
!
! Authors (see AUTHORS file for details): AM DS IMA
! 
! This file is distributed under the terms of the GNU 
! General Public License. You can redistribute it and/or 
! modify it under the terms of the GNU General Public 
! License as published by the Free Software Foundation; 
! either version 2, or (at your option) any later version.
!
! This program is distributed in the hope that it will 
! be useful, but WITHOUT ANY WARRANTY; without even the 
! implied warranty of MERCHANTABILITY or FITNESS FOR A 
! PARTICULAR PURPOSE.  See the GNU General Public License 
! for more details.
!
! You should have received a copy of the GNU General Public 
! License along with this program; if not, write to the Free 
! Software Foundation, Inc., 59 Temple Place - Suite 330,Boston, 
! MA 02111-1307, USA or visit http://www.gnu.org/copyleft/gpl.txt.
!
subroutine K_Transitions_setup(mode,iq,Ken,Xk,Dip)
 !
 ! mode=K
 ! ======
 ! Out: 
 !
 !   BS_K_dim(1)
 !   BS_H_dim
 !   BS_nT_at_k
 !
 ! mode=T
 ! ======
 ! Filling of Transition groups
 !
 !type BS_T_group
 !  integer                       :: ik         ! ik index (\in IBZ)
 !  integer                       :: first_cv   ! Position in the cv transitions @ k
 !  integer                       :: size       
 !  complex(SP), allocatable      :: table(size,5,R/A) ; 5 --> (/ikbz,iv,ic,i_sp_c,i_sp_v/)
 !  complex(SP), allocatable      :: Z(size,R/A)
 !  real(SP)   , allocatable      :: E(size,R/A)
 !  real(SP)   , allocatable      :: f(size,R/A)
 !  real(SP)   , allocatable      :: W(size,R/A)
 !end type BS_T_group
 !
 use pars,         ONLY:SP
 use stderr,       ONLY:intc
<<<<<<< HEAD
 use BS_solvers,   ONLY:BSS_mode
=======
 use com,          ONLY:isec
 use BS_solvers,   ONLY:BSS_mode,BSS_uses_DbGd
>>>>>>> 335a3edc
 ! mode ="T"
 use BS,           ONLY:T_group,BS_bands,BS_T_grp,BS_nT_grps,BS_n_eh_spaces,&
&                       BS_Blocks_and_Transitions_alloc,BS_perturbative_SOC,&
&                       BS_nkFGbz_in_Tgrp
 ! mode ="K"
 use BS,           ONLY:BS_K_dim,BS_H_dim,BS_nT_at_k,BS_K_coupling,  &
&                       l_BS_ares_from_res,BS_res_ares_n_mat
 use DIPOLES,      ONLY:DIPOLE_t
 use parallel_m,   ONLY:PAR_IND_WF_b_and_k,PAR_IND_T_ordered,PAR_IND_T_groups,&
&                       PAR_IND_T_Haydock,PP_indexes_reset
 use electrons,    ONLY:levels,n_sp_pol,n_full_bands,n_met_bands
 use com,          ONLY:msg
 use R_lattice,    ONLY:qindx_X,bz_samp
 use BS,           ONLY:l_BS_magnons,l_BS_photolum
#if defined _RT
 use drivers,      ONLY:l_rt_carriers_in_use
 use RT_control,   ONLY:EQ_Transitions,EQ_NoOcc
#endif
 !
#include<memory.h>
 !
 character(1)   :: mode ! "K" for k-resolved, "T" for transitions groups
 type(levels)   :: Ken
 type(bz_samp)  :: Xk
 type(DIPOLE_t) :: Dip
 integer        :: iq
 !
 ! Work Space
 !
 real(SP)     :: E_eh,E_eh_SOC_corr(2/n_sp_pol),f_eh,f_eh_RES,f_eh_PL
 logical      :: l_trans_in_group,l_grp_to_grp
 integer      :: ikbz,ikpbz,iv,ic,ik,ikp,i_sp_v,i_sp_c,i_star,ib1,ib2,isp1,isp2,  &
&                i_T_now,i_T_group_now,i_T_group_last,i_T_group_start,i_g,n_loops,i_loop,i_T_in_the_grp,i_res_ares,&
&                BS_nT_at_k_tmp(Xk%nibz*2),V_bands(2),C_bands(2),&
&                nColFG_in_T_group_now,i_ColFG,ikFGbz,ikFG
 !
 logical, external :: K_Transition_check
 !
 if (mode=="K") call section("+P",'Transition pre-analysis @q'//trim(intc(iq)))
 if (mode=="T") call section("=",'Transition Groups build-up @q'//trim(intc(iq)))
 !
 call k_build_up_BZ_tables(Xk)
 !
 ! BS_nT_grps is first computed in PARALLEL_Transition_grouping
 !
 if (mode=="T") then
   allocate(BS_T_grp(BS_nT_grps))
   do i_g=1,BS_nT_grps
     BS_T_grp(i_g)%size=0
   enddo
   n_loops=2
   !
   allocate(BS_nkFGbz_in_Tgrp(BS_nT_grps))
   !
   call PP_indexes_reset(PAR_IND_WF_b_and_k)
   YAMBO_ALLOC(PAR_IND_WF_b_and_k%element_2D,(BS_bands(2),Xk%nibz))
   PAR_IND_WF_b_and_k%element_2D=.FALSE.
 else
   BS_K_dim=0
   BS_nT_at_k_tmp=0
   n_loops=1
 endif
 !
 V_bands=(/BS_bands(1),maxval(Ken%nbm)/)
 C_bands=(/minval(Ken%nbf)+1,BS_bands(2)/)
#if defined _RT
 ! Bands range. In the _RT case %nbf and %nbm turn metallic when carriers are used.
 if (l_rt_carriers_in_use.and.EQ_Transitions) then
   V_bands=(/BS_bands(1),maxval(n_met_bands)/)
   C_bands=(/minval(n_full_bands)+1,BS_bands(2)/)
 endif
 if (EQ_NoOcc) then
   V_bands=BS_bands
   C_bands=BS_bands
 endif
#endif
 !
 !
 do i_loop=1,n_loops
   !
   if (mode=="T") then
     i_T_now=0
     i_T_group_now=0
     i_T_group_last=0
   endif
   !
   ! DS: WARNING
   ! I cannot revert ik and i_sp_pol loop here ...
   !
   do i_res_ares=1,BS_n_eh_spaces
     !
     if (mode=="T") i_T_group_start=i_T_group_now+1
     !
     do ik=1,Xk%nibz
       !
       ! Here I cannot invert the ik and the i_sp loop since 
       ! BS_T_grp and BS_nT_at_k are defined according to kpts while they
       ! should be defined according to both i_sp_pol and kpts
       !
       ! Moreover I cannot move iv,ic loops insiede i_sp_pol and i_star loops
       ! Otherwise runs with parallelization over eh fail
       !
       if (BSS_uses_DbGd .and. (index(BSS_mode,'h')/=0)) then
         nColFG_in_T_group_now = maxval(Xk%FGbz%N_mapped(&
         &                       Xk%k_table(ik,Xk%star(&
         &                       ik,:Xk%nstar(ik)))))
       else
         nColFG_in_T_group_now=1
       end if
       !
       do iv=V_bands(1),V_bands(2)
         do ic=C_bands(1),C_bands(2)
           !
           do i_sp_c=1,n_sp_pol
             i_sp_v=i_sp_c
             !
             if (l_BS_magnons.and.n_sp_pol==2) then
               if(i_res_ares==1.and.i_sp_c==1) cycle
               if(i_res_ares==2.and.i_sp_c==2) cycle
               i_sp_v=mod(i_sp_c,n_sp_pol)+1
             endif
             !
             do i_star=1,Xk%nstar(ik)
               !
               ikbz=Xk%k_table(ik,Xk%star(ik,i_star))
               !
               ikpbz=qindx_X(iq,ikbz,1)
               ikp  =Xk%sstar(ikpbz,1)
               !
               ib1=iv 
               ib2=ic 
               isp1=i_sp_v 
               isp2=i_sp_c
               if (i_res_ares==2) then
                 ib1=ic 
                 ib2=iv 
                 isp1=i_sp_c 
                 isp2=i_sp_v
               endif
               !
               if (.not.K_Transition_check(Ken,Dip,iq,ik,ikp,ib1,ib2,isp2,i_res_ares,&
&                                          E_eh,E_eh_SOC_corr,f_eh,f_eh_RES,f_eh_PL)) cycle
               !
               if (mode=="K") then
                 BS_K_dim(i_res_ares)=BS_K_dim(i_res_ares)+1
                 BS_nT_at_k_tmp(ik+(i_res_ares-1)*Xk%nibz)=BS_nT_at_k_tmp(ik+(i_res_ares-1)*Xk%nibz)+1
                 cycle
               endif
               !
               i_T_now=i_T_now+1
               i_T_group_now=T_group(i_T_now)
               !
               if (i_loop==1) BS_T_grp(i_T_group_now)%size=BS_T_grp(i_T_group_now)%size+1
               !
               if (i_loop==2) BS_nkFGbz_in_Tgrp(i_T_group_now) = nColFG_in_T_group_now
               !
               l_trans_in_group=PAR_IND_T_groups%element_1D(i_T_group_now)
               !
               l_grp_to_grp= any( PAR_IND_T_ordered%element_2D(i_T_group_now,:)) .or. &
&                            any( PAR_IND_T_ordered%element_2D(:,i_T_group_now))
               !
               if ( .not. (l_trans_in_group .or. l_grp_to_grp) ) cycle
               !
               if (i_T_group_now/=i_T_group_last) then
                 !
                 i_T_group_last=i_T_group_now
                 i_T_in_the_grp=0
                 !
                 if (i_loop==2) then
                   !
                   call BS_Blocks_and_Transitions_alloc(Ken,i_T_group_now,nColFG_in_T_group_now)
                   !
                   BS_T_grp(i_T_group_now)%i_T_ref   =i_T_group_start 
                   BS_T_grp(i_T_group_now)%i_res_ares=i_res_ares
                   BS_T_grp(i_T_group_now)%ik        =ik
                   BS_T_grp(i_T_group_now)%first_cv  =i_T_now
                   !
                 endif
                 !
               endif
               !
               if (i_loop==1) cycle
               !
               i_T_in_the_grp=i_T_in_the_grp+1
               !
               BS_T_grp(i_T_group_now)%table(i_T_in_the_grp,:)=(/ikbz,ib1,ib2,isp2,isp1/)
               !
               PAR_IND_WF_b_and_k%element_2D(ib2,ik )=.TRUE.
               PAR_IND_WF_b_and_k%element_2D(ib1,ikp)=.TRUE.
               !
               if ((index(BSS_mode,'h')/=0) .or. (index(BSS_mode,'s')/=0)) then
                  PAR_IND_T_Haydock%element_1D(i_T_group_now)=.TRUE.
               endif
               !
               BS_T_grp(i_T_group_now)%E(i_T_in_the_grp,1) =E_eh
               BS_T_grp(i_T_group_now)%f(i_T_in_the_grp) =f_eh
               !
               ! IA (2022/01/19):
               ! Transition energies in fine grid only for Haydock + DbGd case
               !
               if ( BSS_uses_DbGd  .and. (index(BSS_mode,'h')/=0) ) then
                 if( Xk%FGbz%N_mapped(ikbz)>0 ) then
                   do ikFGbz=Xk%FGbz%k_range(ikbz,1)+1,Xk%FGbz%k_range(ikbz,2)
                     ikFG = Xk%FGbz%E_map(ikFGbz)
                     i_ColFG = ikFGbz - Xk%FGbz%k_range(ikbz,1) + 1
                     BS_T_grp(i_T_group_now)%E(i_T_in_the_grp,i_ColFG) = Ken%FG%E(ic,ikFG,1) - Ken%FG%E(iv,ikFG,1)
                   enddo
                 endif
               end if
               !
               ! To be fixed
               if (l_BS_photolum) BS_T_grp(i_T_group_now)%f_PL(i_T_in_the_grp,1) =f_eh_PL
               !
               BS_T_grp(i_T_group_now)%f_RES(i_T_in_the_grp)=f_eh_RES
               !
               if (allocated(Ken%Z)) BS_T_grp(i_T_group_now)%Z(i_T_in_the_grp)=&
&                                                            Ken%Z(ib2,ik,isp2)*Ken%Z(ib1,ikp,isp1)
               !
               ! Note that W is negative as the linewidth is negative(positive) above(below) the Fermi level.
               ! Presently there is the abs value here and a minus in K_IP.F
               !
               if (allocated(Ken%W)) BS_T_grp(i_T_group_now)%W(i_T_in_the_grp)= &
&                                             (-1._SP)**(i_res_ares-1)*(abs(Ken%W(ib2,ik,isp2))+abs(Ken%W(ib1,ikp,isp1)))
               !
               if ( BS_perturbative_SOC ) BS_T_grp(i_T_group_now)%E_SOC_corr(:,i_T_in_the_grp)=E_eh_SOC_corr(:)
               !
             enddo ! conduction 
           enddo ! valence
           !
         enddo ! symmetries
       enddo ! spin 
     enddo ! k (ibz)
     !
   enddo ! i_res_ares
   !
 enddo ! loop
 !
 ! REPORT
 !
 if (mode=="T") then
   call msg('r','[BSK] Transition groups (total)',BS_nT_grps)
   return
 endif
 !
 YAMBO_ALLOC(BS_nT_at_k,(Xk%nibz*BS_n_eh_spaces))
 BS_nT_at_k=BS_nT_at_k_tmp(:Xk%nibz*BS_n_eh_spaces)
 !
 if (any(BS_nT_at_k==0)) call warning(' Null BSE kernel block dimension(s) found.')
 if (sum(BS_nT_at_k)==0) call   error(' The whole BSE has zero dimension !')
 !
 BS_H_dim=BS_K_dim(1)
 if (l_BS_ares_from_res) then
   if (BS_K_coupling) BS_H_dim=2*BS_K_dim(1)
 else
   if (BS_res_ares_n_mat==2.or.BS_K_coupling) BS_H_dim=BS_K_dim(1)+BS_K_dim(2)
 endif
 !
end subroutine<|MERGE_RESOLUTION|>--- conflicted
+++ resolved
@@ -48,12 +48,7 @@
  !
  use pars,         ONLY:SP
  use stderr,       ONLY:intc
-<<<<<<< HEAD
- use BS_solvers,   ONLY:BSS_mode
-=======
- use com,          ONLY:isec
  use BS_solvers,   ONLY:BSS_mode,BSS_uses_DbGd
->>>>>>> 335a3edc
  ! mode ="T"
  use BS,           ONLY:T_group,BS_bands,BS_T_grp,BS_nT_grps,BS_n_eh_spaces,&
 &                       BS_Blocks_and_Transitions_alloc,BS_perturbative_SOC,&
@@ -131,7 +126,6 @@
  endif
 #endif
  !
- !
  do i_loop=1,n_loops
    !
    if (mode=="T") then
@@ -158,8 +152,7 @@
        !
        if (BSS_uses_DbGd .and. (index(BSS_mode,'h')/=0)) then
          nColFG_in_T_group_now = maxval(Xk%FGbz%N_mapped(&
-         &                       Xk%k_table(ik,Xk%star(&
-         &                       ik,:Xk%nstar(ik)))))
+&                                Xk%k_table(ik,Xk%star(ik,:Xk%nstar(ik)))))
        else
          nColFG_in_T_group_now=1
        end if
@@ -251,7 +244,7 @@
                BS_T_grp(i_T_group_now)%E(i_T_in_the_grp,1) =E_eh
                BS_T_grp(i_T_group_now)%f(i_T_in_the_grp) =f_eh
                !
-               ! IA (2022/01/19):
+               ! IAM (2022/01/19):
                ! Transition energies in fine grid only for Haydock + DbGd case
                !
                if ( BSS_uses_DbGd  .and. (index(BSS_mode,'h')/=0) ) then
