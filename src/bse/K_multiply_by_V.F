!
!        Copyright (C) 2000-2020 the YAMBO team
!              http://www.yambo-code.org
!
! Authors (see AUTHORS file for details): AM MG DS
! 
! This file is distributed under the terms of the GNU 
! General Public License. You can redistribute it and/or 
! modify it under the terms of the GNU General Public 
! License as published by the Free Software Foundation; 
! either version 2, or (at your option) any later version.
!
! This program is distributed in the hope that it will 
! be useful, but WITHOUT ANY WARRANTY; without even the 
! implied warranty of MERCHANTABILITY or FITNESS FOR A 
! PARTICULAR PURPOSE.  See the GNU General Public License 
! for more details.
!
! You should have received a copy of the GNU General Public 
! License along with this program; if not, write to the Free 
! Software Foundation, Inc., 59 Temple Place - Suite 330,Boston, 
! MA 02111-1307, USA or visit http://www.gnu.org/copyleft/gpl.txt.
!
subroutine K_multiply_by_V(Vi,Vo,iter_par)
 !
 ! Given
 !
 !      |   (K_r)     (cI*K_c)  |  
 !  K = |                       |
 !      | -(cI*K_c)^*  (-K_r)^* |
 !
 ! distibuted on the processors, and Vi distributed on the processors
 !
 ! Multiply K by Vi
 ! 
 use pars,           ONLY:SP,cONE,cZERO,cI
<<<<<<< HEAD
 use parallel_m,     ONLY:PP_redux_wait,PAR_IND_T_Haydock,PAR_COM_T_Haydock
 use BS_solvers,     ONLY:Haydock_vector,BSS_Slepc_double_grp
 use BS,             ONLY:BS_nT_grps,BS_blk,n_BS_blks,BS_T_grp,l_BS_ares_asymm
=======
 use parallel_m,     ONLY:PAR_IND_T_Haydock,PAR_COM_T_Haydock
 use parallel_int,   ONLY:PP_redux_wait
 use BS_solvers,     ONLY:Haydock_vector
 use BS,             ONLY:BS_nT_grps,BS_blk,n_BS_blks,BS_T_grp
>>>>>>> 906ad963
 use wrapper,        ONLY:M_by_V
 !
 implicit none
 !
 integer                ::iter_par
 type(Haydock_vector)   ::Vi(BS_nT_grps),Vo(BS_nT_grps)
 !
 ! Work Space
 !
 integer         ::i_B,i_Tk,i_Tp,i_g
 complex(SP)     ::alpha
 ! 
 if(.not.BSS_Slepc_double_grp) alpha=-real(iter_par,SP)*cI
 if(     BSS_Slepc_double_grp) alpha=-real(iter_par,SP)
 !
 forall(i_g=1:BS_nT_grps,PAR_IND_T_Haydock%element_1D(i_g)) Vo(i_g)%fragment = cZERO
 !
 do i_B=1,n_BS_blks
   !
   i_Tk  =BS_blk(i_B)%iT_k
   i_Tp  =BS_blk(i_B)%iT_p
   !
   select case(BS_blk(i_B)%mode)
   case("R")
     !
     ! Resonant part 
     !
     call M_by_V('n',BS_blk(i_B)%size(1),BS_blk(i_B)%size(2),cONE,&
     &                       BS_blk(i_B)%mat,BS_blk(i_B)%size(1),Vi(i_Tp)%fragment(:),1,cONE,&
     &                       Vo(i_Tk)%fragment(:),1)
     !
     ! Resonant part is hermitian
     !
     if (i_Tk.ne.i_Tp) &
     &  call M_by_V('c',BS_blk(i_B)%size(1),BS_blk(i_B)%size(2),cONE,&
     &                       BS_blk(i_B)%mat,BS_blk(i_B)%size(1),Vi(i_Tk)%fragment(:),1,cONE,&
     &                       Vo(i_Tp)%fragment(:),1)
     !
     ! Add the energy diffs on the diagonal
     !
     if (i_Tk.eq.i_Tp) Vo(i_Tk)%fragment(:) = Vo(i_Tk)%fragment(:) + BS_T_grp(i_Tk)%E(:)*Vi(i_Tk)%fragment(:)
     !
   case("C")
     !
     if (.not.l_BS_ares_asymm) then
       !
       ! Coupling part
       !
       call M_by_V('n',BS_blk(i_B)%size(1),BS_blk(i_B)%size(2),alpha,&
       &                       BS_blk(i_B)%mat,BS_blk(i_B)%size(1),conjg(Vi(i_Tp)%fragment(:)),1,cONE,&
       &                       Vo(i_Tk)%fragment(:),1)
       !
       ! Coupling part can be symmetric
       !
       if ( i_Tk.ne.i_Tp ) & 
       &  call M_by_V('t',BS_blk(i_B)%size(1),BS_blk(i_B)%size(2),alpha,&
       &                       BS_blk(i_B)%mat,BS_blk(i_B)%size(1),conjg(Vi(i_Tk)%fragment(:)),1,cONE,&
       &                       Vo(i_Tp)%fragment(:),1)
       !
     else
       !
       ! Coupling part
       !
       call M_by_V('n',BS_blk(i_B)%size(1),BS_blk(i_B)%size(2),cONE,&
       &                       BS_blk(i_B)%mat,BS_blk(i_B)%size(1),Vi(i_Tp)%fragment(:),1,cONE,&
       &                       Vo(i_Tk)%fragment(:),1)
       !
       ! Anti-coupling Q = -conjg(C)
       !
       call M_by_V('c',BS_blk(i_B)%size(1),BS_blk(i_B)%size(2),-cONE,&
       &                     BS_blk(i_B)%mat,BS_blk(i_B)%size(1),Vi(i_Tk)%fragment(:),1,cONE,&
       &                     Vo(i_Tp)%fragment(:),1)
       !
     endif
     !
   case("A")
     !
     ! Anti-Resonant part 
     !
     call M_by_V('n',BS_blk(i_B)%size(1),BS_blk(i_B)%size(2),cONE,&
     &                       BS_blk(i_B)%mat,BS_blk(i_B)%size(1),Vi(i_Tp)%fragment(:),1,cONE,&
     &                       Vo(i_Tk)%fragment(:),1)
     !
     ! Anti-Resonant part is hermitian
     !
     if (i_Tk.ne.i_Tp) &
     &  call M_by_V('c',BS_blk(i_B)%size(1),BS_blk(i_B)%size(2),cONE,&
     &                       BS_blk(i_B)%mat,BS_blk(i_B)%size(1),Vi(i_Tk)%fragment(:),1,cONE,&
     &                       Vo(i_Tp)%fragment(:),1)
     !
     ! Add the energy diffs on the diagonal
     !
     if (i_Tk.eq.i_Tp) Vo(i_Tk)%fragment(:) = Vo(i_Tk)%fragment(:) + BS_T_grp(i_Tk)%E(:)*Vi(i_Tk)%fragment(:)
     !
   end select
   !
 end do
 !
#if defined _MPI
 do i_g=1,BS_nT_grps
   if (.not.PAR_IND_T_Haydock%element_1D(i_g)) cycle
   call PP_redux_wait(Vo(i_g)%fragment,COMM=PAR_COM_T_Haydock(i_g)%COMM)
 enddo
#endif
 !
end subroutine
!
!
subroutine K_multiply_by_V_transpose(Vi,Vo,iter_par)
 !
 ! Given
 !
 !      |   (K_r)     (cI*K_c)  |  
 !  K = |                       |
 !      | -(cI*K_c)^*  (-K_r)^* |
 !
 ! distibuted on the processors, and Vi distributed on the processors
 !
 ! Multiply K by Vi
 ! 
 use pars,           ONLY:SP,cONE,cZERO,cI
 use parallel_m,     ONLY:PP_redux_wait,PAR_IND_T_Haydock,PAR_COM_T_Haydock
 use BS_solvers,     ONLY:Haydock_vector,BSS_Slepc_double_grp
 use BS,             ONLY:BS_nT_grps,BS_blk,n_BS_blks,BS_T_grp,l_BS_ares_asymm
 use wrapper,        ONLY:M_by_V
 !
 implicit none
 !
 integer                ::iter_par
 type(Haydock_vector)   ::Vi(BS_nT_grps),Vo(BS_nT_grps)
 !
 ! Work Space
 !
 integer         ::i_B,i_Tk,i_Tp,i_g
 complex(SP)     ::alpha
 !
 ! The factor cI is needed for the coupling when l_BS_ares_asymm=.false.
 !
 if(.not.BSS_Slepc_double_grp) alpha=-real(iter_par,SP)*cI
 if(     BSS_Slepc_double_grp) alpha=-real(iter_par,SP)
 !
 forall(i_g=1:BS_nT_grps,PAR_IND_T_Haydock%element_1D(i_g)) Vo(i_g)%fragment = cZERO
 !
 do i_B=1,n_BS_blks
   !
   i_Tk  =BS_blk(i_B)%iT_k
   i_Tp  =BS_blk(i_B)%iT_p
   !
   select case(BS_blk(i_B)%mode)
   case("R")
     !
     ! Resonant part 
     !
     if (i_Tk==i_Tp) then
       !
       call M_by_V('t',BS_blk(i_B)%size(1),BS_blk(i_B)%size(2),cONE,&
       &                       BS_blk(i_B)%mat,BS_blk(i_B)%size(1),Vi(i_Tp)%fragment(:),1,cONE,&
       &                       Vo(i_Tk)%fragment(:),1)
       !
       ! Add the energy diffs on the diagonal
       Vo(i_Tk)%fragment(:) = Vo(i_Tk)%fragment(:) + BS_T_grp(i_Tk)%E(:)*Vi(i_Tk)%fragment(:)
       !
     else
       !
       call M_by_V('n',BS_blk(i_B)%size(1),BS_blk(i_B)%size(2),cONE,&
       &                       conjg(BS_blk(i_B)%mat),BS_blk(i_B)%size(1),Vi(i_Tp)%fragment(:),1,cONE,&
       &                       Vo(i_Tk)%fragment(:),1)
       !
       ! Resonant part is hermitian
       !
       call M_by_V('t',BS_blk(i_B)%size(1),BS_blk(i_B)%size(2),cONE,&
       &                       BS_blk(i_B)%mat,BS_blk(i_B)%size(1),Vi(i_Tk)%fragment(:),1,cONE,&
       &                       Vo(i_Tp)%fragment(:),1)
       !
     endif
     !
     !
     !
   case("C")
     !
     if (.not.l_BS_ares_asymm) then
       !
       ! Coupling part
       !
       call M_by_V('n',BS_blk(i_B)%size(1),BS_blk(i_B)%size(2),-alpha,&
       &                       conjg(BS_blk(i_B)%mat),BS_blk(i_B)%size(1),conjg(Vi(i_Tp)%fragment(:)),1,cONE,&
       &                       Vo(i_Tk)%fragment(:),1)
       !
       ! Coupling part can be symmetric
       !
       if ( i_Tk.ne.i_Tp ) & 
       &  call M_by_V('t',BS_blk(i_B)%size(1),BS_blk(i_B)%size(2),-alpha,&
       &                       conjg(BS_blk(i_B)%mat),BS_blk(i_B)%size(1),conjg(Vi(i_Tk)%fragment(:)),1,cONE,&
       &                       Vo(i_Tp)%fragment(:),1)
       !
     else
       !
       ! Coupling part
       !
       call M_by_V('n',BS_blk(i_B)%size(1),BS_blk(i_B)%size(2),-cONE,&
       &                       conjg(BS_blk(i_B)%mat),BS_blk(i_B)%size(1),Vi(i_Tp)%fragment(:),1,cONE,&
       &                       Vo(i_Tk)%fragment(:),1)
       !
       ! Anti-coupling Q = -(-(C)*)^dag=C^t
       !
       call M_by_V('t',BS_blk(i_B)%size(1),BS_blk(i_B)%size(2),cONE,&
       &                     BS_blk(i_B)%mat,BS_blk(i_B)%size(1),Vi(i_Tk)%fragment(:),1,cONE,&
       &                     Vo(i_Tp)%fragment(:),1)
       !
     endif
     !
   case("A")
     !
     ! Anti-Resonant part 
     !
     if (i_Tk==i_Tp) then
       !
       call M_by_V('t',BS_blk(i_B)%size(1),BS_blk(i_B)%size(2),cONE,&
       &                       BS_blk(i_B)%mat,BS_blk(i_B)%size(1),Vi(i_Tp)%fragment(:),1,cONE,&
       &                       Vo(i_Tk)%fragment(:),1)
       !
       ! Add the energy diffs on the diagonal
       !
       Vo(i_Tk)%fragment(:) = Vo(i_Tk)%fragment(:) + BS_T_grp(i_Tk)%E(:)*Vi(i_Tk)%fragment(:)
       !
     else
       !
       call M_by_V('n',BS_blk(i_B)%size(1),BS_blk(i_B)%size(2),cONE,&
       &                       conjg(BS_blk(i_B)%mat),BS_blk(i_B)%size(1),Vi(i_Tp)%fragment(:),1,cONE,&
       &                       Vo(i_Tk)%fragment(:),1)
       !
       ! Anti-Resonant part is hermitian
       !
       call M_by_V('t',BS_blk(i_B)%size(1),BS_blk(i_B)%size(2),cONE,&
       &                       BS_blk(i_B)%mat,BS_blk(i_B)%size(1),Vi(i_Tk)%fragment(:),1,cONE,&
       &                       Vo(i_Tp)%fragment(:),1)
       !
     endif
     !
   end select
   !
 end do
 !
#if defined _MPI
 do i_g=1,BS_nT_grps
   if (.not.PAR_IND_T_Haydock%element_1D(i_g)) cycle
   call PP_redux_wait(Vo(i_g)%fragment,COMM=PAR_COM_T_Haydock(i_g)%COMM)
 enddo
#endif
 !
end subroutine<|MERGE_RESOLUTION|>--- conflicted
+++ resolved
@@ -34,16 +34,10 @@
  ! Multiply K by Vi
  ! 
  use pars,           ONLY:SP,cONE,cZERO,cI
-<<<<<<< HEAD
- use parallel_m,     ONLY:PP_redux_wait,PAR_IND_T_Haydock,PAR_COM_T_Haydock
+ use parallel_int,   ONLY:PP_redux_wait
+ use parallel_m,     ONLY:PAR_IND_T_Haydock,PAR_COM_T_Haydock
  use BS_solvers,     ONLY:Haydock_vector,BSS_Slepc_double_grp
  use BS,             ONLY:BS_nT_grps,BS_blk,n_BS_blks,BS_T_grp,l_BS_ares_asymm
-=======
- use parallel_m,     ONLY:PAR_IND_T_Haydock,PAR_COM_T_Haydock
- use parallel_int,   ONLY:PP_redux_wait
- use BS_solvers,     ONLY:Haydock_vector
- use BS,             ONLY:BS_nT_grps,BS_blk,n_BS_blks,BS_T_grp
->>>>>>> 906ad963
  use wrapper,        ONLY:M_by_V
  !
  implicit none
@@ -165,7 +159,8 @@
  ! Multiply K by Vi
  ! 
  use pars,           ONLY:SP,cONE,cZERO,cI
- use parallel_m,     ONLY:PP_redux_wait,PAR_IND_T_Haydock,PAR_COM_T_Haydock
+ use parallel_int,   ONLY:PP_redux_wait
+ use parallel_m,     ONLY:PAR_IND_T_Haydock,PAR_COM_T_Haydock
  use BS_solvers,     ONLY:Haydock_vector,BSS_Slepc_double_grp
  use BS,             ONLY:BS_nT_grps,BS_blk,n_BS_blks,BS_T_grp,l_BS_ares_asymm
  use wrapper,        ONLY:M_by_V
