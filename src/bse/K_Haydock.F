!
!        Copyright (C) 2000-2018 the YAMBO team
!              http://www.yambo-code.org
!
! Authors (see AUTHORS file for details): AM MG DS
! 
! This file is distributed under the terms of the GNU 
! General Public License. You can redistribute it and/or 
! modify it under the terms of the GNU General Public 
! License as published by the Free Software Foundation; 
! either version 2, or (at your option) any later version.
!
! This program is distributed in the hope that it will 
! be useful, but WITHOUT ANY WARRANTY; without even the 
! implied warranty of MERCHANTABILITY or FITNESS FOR A 
! PARTICULAR PURPOSE.  See the GNU General Public License 
! for more details.
!
! You should have received a copy of the GNU General Public 
! License along with this program; if not, write to the Free 
! Software Foundation, Inc., 59 Temple Place - Suite 330,Boston, 
! MA 02111-1307, USA or visit http://www.gnu.org/copyleft/gpl.txt.
!
subroutine K_Haydock(iq,W)
 !
 use pars,           ONLY:SP,schlen,cI,cZERO,cONE
 use com,            ONLY:error
 use functions,      ONLY:NAN
 use wrapper_omp,    ONLY:V_by_V_plus_V_omp
 use X_m,            ONLY:Epsilon_ii,Epsilon_ij,X_drude_term,iw_ref,global_gauge
 use R_lattice,      ONLY:q_norm
 use frequency,      ONLY:w_samp
 use com,            ONLY:msg,isec
 use BS_solvers,     ONLY:BSS_n_descs,Haydock_treshold,BSS_description,io_BSS_Haydock,Co_factor,&
&                         Haydock_vector,BS_HAYVEC_alloc,BS_HAYVEC_free,Haydock_terminator,Haydock_v0_mod
 use BS,             ONLY:BS_K_Coupling,BSE_mode,BS_Blocks_symmetrize_K,BS_T_grp,BS_nT_grps
 use LIVE_t,         ONLY:LIVE_message
 use stderr,         ONLY:tty_size,intc,real2ch
 use IO_m,           ONLY:io_control,OP_RD_CL,OP_WR_CL,VERIFY,REP
 use parser_m,       ONLY:parser
 use parallel_m,     ONLY:PAR_IND_T_groups,PP_bcast,PAR_IND_T_Haydock,PAR_COM_T_Haydock
 use timing_m,       ONLY:timing
 !
 ! GPL_EXCLUDE_START
 !
#if defined _KERR
 use KERR,           ONLY:B_Hall
 use drivers,        ONLY:l_kerr,l_anomalous_Hall
#endif
 !
 ! GPL_EXCLUDE_END
 !
#include<memory.h>
 !
 type(w_samp)  ::W
 integer       ::iq
 !
 ! Work Space
 !
 integer            ::it,it_on_disk,i_g
 integer, parameter ::Max_iterations=1000
 type(Haydock_vector),allocatable :: Vn(:),Vnm1(:),Vnp1(:),V0(:)
 complex(SP),allocatable :: Cf(:)
 !
 ! GPL_EXCLUDE_START
 !
#if defined _KERR
 type(Haydock_vector),allocatable :: V0_kerr(:)
 complex(SP),allocatable :: Cf_kerr(:)
#endif
 !
 ! GPL_EXCLUDE_END
 !
 real(SP)           ::reached_treshold
 real(SP)           ::Bf(Max_iterations),Af(Max_iterations)
 integer            ::ItParity
 complex(SP)        ::v0_mod_
 character(schlen)  ::dumb_ch
 logical            ::use_cpl_scheme
 logical, external  ::stop_now
 !
 ! I/O
 !
 !integer           :: ID,io_err
 !
 call PARALLEL_Haydock_VEC_COMMs('assign')
 !
 call timing('Haydock Solver',OPR='start')
 !
 if (isec(2)/=0) then
   call section('=','Haydock solver')
 else if (isec(2)==0) then
   call section('+','Haydock solver')
 endif
 !
 call BS_Blocks_symmetrize_K()
 !
 ! Use terminator?
 if (.not.Haydock_terminator) call parser('BSHayTer',Haydock_terminator)
 !
 ! Which approach
 use_cpl_scheme=BS_K_Coupling !.or.allocated(BS_T_grp(1)%Z)
 !
 ! GPL_EXCLUDE_START
 !
#if defined _KERR
 use_cpl_scheme=BS_K_Coupling.or.l_kerr
#endif
 !
 ! GPL_EXCLUDE_END
 !
 !
 ! Allocate Haydock vectors:
 !
 allocate(V0(BS_nT_grps))
 call BS_HAYVEC_alloc(V0)
 !
 ! GPL_EXCLUDE_START
 !
#if defined _KERR
 if(l_kerr) then
   allocate(V0_kerr(BS_nT_grps))
   call BS_HAYVEC_alloc(V0_kerr)
 endif
#endif
 !
 ! GPL_EXCLUDE_END
 !
 !
 if (use_cpl_scheme) then
   YAMBO_ALLOC(Cf,(Max_iterations+1))
   !
   ! GPL_EXCLUDE_START
   !
#if defined _KERR
   YAMBO_ALLOC(Cf_kerr,(Max_iterations+1))
#endif
   !
   ! GPL_EXCLUDE_END
   !
 end if
 !
 allocate(Vn(BS_nT_grps))
 allocate(Vnp1(BS_nT_grps))
 allocate(Vnm1(BS_nT_grps))
 call BS_HAYVEC_alloc(Vn)
 call BS_HAYVEC_alloc(Vnm1)
 call BS_HAYVEC_alloc(Vnp1)
 !
 ! Haydock Coefficients and restart vector on disk
 !=================================================
 it_on_disk=0
 ! call io_control(ACTION=OP_RD_CL,COM=REP,MODE=VERIFY,SEC=(/1/),ID=ID)
 ! !
 ! if (use_cpl_scheme) then 
 !  !
 !
 ! GPL_EXCLUDE_START
 !
#if defined _KERR
 !  if(l_kerr) then
 !    io_err=ioBSS_Haydock(ID,1,BS_K_dim,reached_treshold,Af(1),Bf(:2),  &
 !    &                   Vnm1,Vn,Vnp1=Vnp1,Cf=Cf(:2),Cf_kerr=Cf_kerr(:2))
 !  else
#endif
 !
 ! GPL_EXCLUDE_END
 !
 !   io_err=io_BSS_Haydock(ID,1,BS_K_dim,reached_treshold,Af(1),Bf(:2)&
 !        &,Vmm1,Vm,Vnp1=Vmp1,Cf=Cf(:2))   
 !
 ! GPL_EXCLUDE_START
 !
#if defined _KERR
 !  endif
#endif
 !
 ! GPL_EXCLUDE_END
 !
 ! else
 !   io_err=io_BSS_Haydock(ID,1,BS_K_dim,reached_treshold,Af(1),Bf(:2),Vmm1,Vm)
 !endif
 !
 !
 ! if (io_err>0) call error('K_Haydock: restart of Haydock temporary disabled') 
 !
 ! if (io_err>0) then 
 !   !
 !   it_on_disk=io_err 
 !   call io_control(ACTION=OP_RD_CL,SEC=(/1,2/),ID=ID)
 !   if (use_cpl_scheme) then 
 !
 ! GPL_EXCLUDE_START
 !
#if defined _KERR
 !    if(l_kerr) then
 !      io_err=ioBSS_Haydock(ID,it_on_disk,BS_K_dim,reached_treshold,Af(:it_on_disk),Bf(:it_on_disk+1),&
 !      &                    Vnm1,Vn,Vnp1=Vnp1,Cf=Cf(:it_on_disk+1),Cf_kerr=Cf_kerr(:it_on_disk+1))
 !    else
#endif
 !
 ! GPL_EXCLUDE_END
 !
 !      io_err=ioBSS_Haydock(ID,it_on_disk,BS_K_dim,reached_treshold,Af(:it_on_disk),&
 !      &                   Bf(:it_on_disk+1),Vnm1,Vn,Vnp1=Vnp1,Cf=Cf(:it_on_disk+1))
 !
 ! GPL_EXCLUDE_START
 !
#if defined _KERR
 !    endif
#endif
 !
 ! GPL_EXCLUDE_END
 !
 !   else
 !     io_err=io_BSS_Haydock(ID,it_on_disk,BS_K_dim,reached_treshold,Af(:it_on_disk),&
 !     &      Bf(:it_on_disk+1),Vmm1,Vm)
 !     call msg('s','[Haydock] Restart DB with accuracy ',reached_treshold)
 !   end if
 !   !
 ! endif
 !
 ! Update Descriptions
 !=====================
 BSS_n_descs=BSS_n_descs+2
 BSS_description(BSS_n_descs-1)=' '
 BSS_description(BSS_n_descs)=' Haydock|Accuracy (requested) [o/o]:'&
      &// trim(real2ch(Haydock_treshold))
 BSS_n_descs=BSS_n_descs+1
 BSS_description(BSS_n_descs)='        |Accuracy (reached)   [o/o]:'&
      &// trim(real2ch(0._SP))
 BSS_n_descs=BSS_n_descs+1
 BSS_description(BSS_n_descs)='        |Iteration            [o/o]: 0'
 !
 call msg('r','Accuracy (requested) [o/o]:',Haydock_treshold)
 !
 ! Initialization of Haydock vectors and tridiagonal matrix elements
 !
 if (it_on_disk==0) then
   !
   do i_g=1,BS_nT_grps
     !
     if (.not.PAR_IND_T_Haydock%element_1D(i_g)) cycle
     !
     Vn(i_g)%fragment  = cZERO
     Vnm1(i_g)%fragment= cZERO
     Vnp1(i_g)%fragment= cZERO
     !
     V0(i_g)%fragment  = cZERO
     !
     ! GPL_EXCLUDE_START
     !
#if defined _KERR
     if(l_kerr) V0_kerr(i_g)%fragment  = cZERO
#endif
     !
     ! GPL_EXCLUDE_END
     !
   enddo
   !
   Af= 0._SP
   Bf= 0._SP
   !
 end if
 !
 do i_g=1,BS_nT_grps
   if (.not.PAR_IND_T_groups%element_1D(i_g)) cycle
   V0(i_g)%fragment(:) =BS_T_grp(i_g)%dipoles_R(:)*sqrt(BS_T_grp(i_g)%f_RES(:))
   !
   ! GPL_EXCLUDE_START
   !
#if defined _KERR
   if(l_kerr) V0_kerr(i_g)%fragment  =BS_T_grp(i_g)%dipoles_R_kerr(:)*sqrt(BS_T_grp(i_g)%f_RES(:))
#endif
   !
   ! GPL_EXCLUDE_END
   !
 enddo
 !
 do i_g = 1,BS_nT_grps
   if (.not.PAR_IND_T_Haydock%element_1D(i_g)) cycle
#if defined _MPI
   call PP_bcast(V0(i_g)%fragment(:),0,COMM=PAR_COM_T_Haydock(i_g)%COMM)
#endif    
   !
   ! GPL_EXCLUDE_START
   !
#if defined _KERR && defined _MPI
   if(l_kerr) call PP_bcast(V0_kerr(i_g)%fragment(:),0,COMM=PAR_COM_T_Haydock(i_g)%COMM)
#endif
   !
   ! GPL_EXCLUDE_END
   !
 end do
 !
 if (use_cpl_scheme) then ! [***] Initialization non Hermitian case
   !
   ! Before starting iterate one needs
   !
   ! | Vm > =     |q->0>/(<q->0| F (H |q->0>))
   ! | Vmp1 > = H |Vm>
   !
   ItParity = (-1)**it_on_disk
   if (it_on_disk==0) then
      Cf= cZERO
      !
      ! GPL_EXCLUDE_START
      !
#if defined _KERR
      if(l_kerr) Cf_kerr= cZERO
#endif
      !
      ! GPL_EXCLUDE_END
      !
      call K_multiply_by_V(V0,Vnp1,ItParity)
      call K_dot_product(v0_mod_,V0,Vnp1)
      Haydock_v0_mod=sqrt(2._SP*real(v0_mod_))
      Cf(1) = cZERO
      !
      ! GPL_EXCLUDE_START
      !
#if defined _KERR
      if(l_kerr) then
        call K_dot_product(v0_mod_,V0_kerr,Vnp1)
        Cf_kerr(1)= 2._SP*cI*aimag(v0_mod_)/Haydock_v0_mod**2._SP
      endif
#endif
      !
      ! GPL_EXCLUDE_END
      !
      do i_g=1,BS_nT_grps
        if (.not.PAR_IND_T_Haydock%element_1D(i_g)) cycle
        !
        Vn(i_g)%fragment   = V0(i_g)%fragment/Haydock_v0_mod
        Vnp1(i_g)%fragment = Vnp1(i_g)%fragment/Haydock_v0_mod
      enddo
   else
      !   Haydock_v0_mod = Bf(1)
      !   Bf(1) = 0._SP
   endif
   !
 else ! [***] Initialization Hermitian case
   !
   ! it=1:|Vm>=|q->0>/(<q->0|q->0>)^(1/2)
   !
   call K_dot_product(v0_mod_,V0,V0) 
   Haydock_v0_mod=sqrt(real(v0_mod_,SP))
   !
   if (it_on_disk==0) then
     do i_g=1,BS_nT_grps
       if (.not.PAR_IND_T_Haydock%element_1D(i_g)) cycle
       Vn(i_g)%fragment  = V0(i_g)%fragment/Haydock_v0_mod
     enddo
   endif
   !
 endif
 !
 ! [***] Loop ...
 !
 do it=it_on_disk+1,Max_iterations
   !
   reached_treshold=0._SP
   !
   if (.not.use_cpl_scheme) then
     !
     ! [***] Hermitian case: 
     !
     !|Vm+1> = H |Vm>
     !
     call  K_multiply_by_V(Vn,Vnp1,1)
     !
     ! A(n) = <Vm|Vm+1>
     !
     call K_dot_product(v0_mod_,Vn,Vnp1) 
     Af(it)=real(v0_mod_,SP)
     !
     !|Vm+1> = |Vm+1> - A(n)|Vm> - B(n)|Vm-1>
     !
     do i_g = 1,BS_nT_grps
       if (.not.PAR_IND_T_Haydock%element_1D(i_g)) cycle
       call V_by_V_plus_V_omp(BS_T_grp(i_g)%size,-Af(it)*cONE,Vn(i_g)%fragment,Vnp1(i_g)%fragment)
       call V_by_V_plus_V_omp(BS_T_grp(i_g)%size,-Bf(it)*cONE,Vnm1(i_g)%fragment,Vnp1(i_g)%fragment)
     end do
     !
     ! B(n+1)= <Vm+1|Vm+1>^(1/2)
     !
     call K_dot_product(v0_mod_,Vnp1,Vnp1) 
     Bf(it+1)=sqrt(real(v0_mod_,SP))
     if( Bf(it+1)==(Bf(it+1)+1._SP) ) call error('Bf=NaN likely because some eigenvalue of the BSE is negative.')
     !
     !|Vm-1> = |Vm>
     !
     do i_g=1,BS_nT_grps
       if (.not.PAR_IND_T_Haydock%element_1D(i_g)) cycle 
       Vnm1(i_g)%fragment  =Vn(i_g)%fragment
     enddo
     !
     !|Vm> =|Vm+1> / B(n+1)
     !
     do i_g=1,BS_nT_grps
       if (.not.PAR_IND_T_Haydock%element_1D(i_g)) cycle
       Vn(i_g)%fragment  =Vnp1(i_g)%fragment/Bf(it+1)
     enddo
     !
   else 
     !
     ! [***] Non-Hermitian case: 
     !
     !
     ! A(n) = <Vm+1|F|Vm+1> (that is <Vm|HFH|Vm>), 
     !      =  0   by symmetry 
     !
     ItParity=(-1)**it
     Af(it)=0._SP
     !
     !|Vm+1> = |Vm+1> - B(n)|Vm-1> (as Am is zero by symmetry)
     !
     do i_g = 1,BS_nT_grps
       if (.not.PAR_IND_T_Haydock%element_1D(i_g)) cycle
       call V_by_V_plus_V_omp(BS_T_grp(i_g)%size,-Bf(it)*cONE,Vnm1(i_g)%fragment,Vnp1(i_g)%fragment)
     end do
     !
     ! |Vm-1> = |Vm> 
     ! |Vm>   = |Vm+1> 
     !
     do i_g=1,BS_nT_grps
       if (.not.PAR_IND_T_Haydock%element_1D(i_g)) cycle
       Vnm1(i_g)%fragment = Vn(i_g)%fragment
       Vn(i_g)%fragment   = Vnp1(i_g)%fragment
     enddo
     !
     !|Vm+1> = H |Vm>
     !
     call K_multiply_by_V(Vn,Vnp1,ItParity)
     !
     ! B(n+1)= <Vm|F|Vm+1>^(1/2) (that is <Vm|FH|Vm>^(1/2))
     !       = (2*Re(<Vm|Vmp1>))^(1/2) by symmetry, 
     !          where the dot_product is just on eh pair space 
     !
     call K_dot_product(v0_mod_,Vn,Vnp1) 
     Bf(it+1)=sqrt(2._SP*real(v0_mod_,SP))
     ! Simple test for INF
     if( Bf(it+1)==(Bf(it+1)+1._SP) ) call error('Bf=INF likely because some eigenvalue of the BSE is negative.')
     ! Tests for NaN
     if (NAN(Bf(it+1)))  call error(' Bf=NaN likely because some eigenvalue of BSE is negative.')
     !
     !|Vm> =|Vm+1> / B(n+1)
     !
     do i_g=1,BS_nT_grps
       if (.not.PAR_IND_T_Haydock%element_1D(i_g)) cycle
       Vnp1(i_g)%fragment  =Vnp1(i_g)%fragment/Bf(it+1)
       Vn(i_g)%fragment    =Vn(i_g)%fragment/Bf(it+1)
     enddo
     !
     ! Using symmetry arguments
     ! Cf=(1-ItParity)Re(<dipoles|Vm>) + i*(1+ItParity)Im(<dipoles|Vm>) 
     ! with all product evaluated just in the eh pairs subspace 
     !
     call K_dot_product(v0_mod_,V0,Vn) 
     Cf(it+1)= ((1._SP-real(ItParity,SP))*real(v0_mod_,SP))/Haydock_v0_mod
     !
     ! GPL_EXCLUDE_START
     !
#if defined _KERR
     if(l_kerr) then
       call K_dot_product(v0_mod_,V0_kerr,Vn) 
       Cf_kerr(it+1)= ((1._SP+real(ItParity,SP))*cI*aimag(v0_mod_))/Haydock_v0_mod
     endif
#endif
     !
     ! GPL_EXCLUDE_END
     !
   endif
   !
   if (it>2) then
     !
     if (use_cpl_scheme) then 
       call build_L_and_check_convergence(Af(:it),Bf(:it+1),it,1,Cf(:it))
     else
       call build_L_and_check_convergence(Af(:it),Bf(:it+1),it,1)
     end if
     !
     ! GPL_EXCLUDE_START
     !
#if defined _KERR
     if(l_kerr) call build_L_and_check_convergence(Af(:it),Bf(:it+1),it,2,Cf_kerr(:it))
#endif
     !
     ! GPL_EXCLUDE_END
     !
     BSS_description(BSS_n_descs-1)='        |Accuracy (reached)   [o/o]:'//&
&                                    trim(real2ch(reached_treshold))
     BSS_description(BSS_n_descs)='        |Iteration                 :'//trim(intc(it))
     !
     call K_output_file(iq,"Haydock")
     dumb_ch='[Haydock] Iteration '//trim(intc(it))//' Accuracy :'//&
&            trim(real2ch(reached_treshold))//'|'//trim(real2ch(Haydock_treshold))
     if (tty_size>0.and.it_on_disk==0) call LIVE_message(dumb_ch,"r","","%s")
     if (tty_size>0.and.it_on_disk> 0) call LIVE_message(dumb_ch,"n","","%s")
     if (tty_size<0) call LIVE_message(dumb_ch,"n","","%s")
   else
     !
     dumb_ch='[Haydock] Iteration '//trim(intc(it))
     if (tty_size<0) call LIVE_message(dumb_ch,"n","","%s")
     if (tty_size>0.and.it==1) call LIVE_message(dumb_ch,"n","","%s")
     if (tty_size>0.and.it==2) call LIVE_message(dumb_ch,"n","","%s")
     !
   endif
   !
   ! Haydock Coefficients and restart vectors on disk
   !--------------------------------------------------
   !call io_control(ACTION=OP_WR_CL,SEC=(/1,2/),ID=ID)
!   if (use_cpl_scheme) then
!     Bf(1) = Haydock_v0_mod
 !
 ! GPL_EXCLUDE_START
 !
#if defined _KERR
!     if(l_kerr) then
!       io_err=ioBSS_Haydock(ID,it,BS_K_dim,reached_treshold,  &
!       &                    Af(:it),Bf(:it+1),Vnm1,Vn,Vnp1=Vnp1,Cf=Cf(:it+1),Cf_kerr=Cf_kerr(:it+1))
!     else 
#endif
 !
 ! GPL_EXCLUDE_END
 !
!      io_err=io_BSS_Haydock(ID,it,BS_K_dim,reached_treshold,  &
! &                          Af(:it),Bf(:it+1),Vmm1,Vm,Vnp1=Vmp1,Cf=Cf(:it+1))
 !
 ! GPL_EXCLUDE_START
 !
#if defined _KERR
!     endif
#endif
 !
 ! GPL_EXCLUDE_END
 !
!     Bf(1) = 0._SP
!   else
!     io_err=io_BSS_Haydock(ID,it,BS_K_dim,reached_treshold,Af(:it),Bf(:it+1),Vmm1,Vm)
!   end if
!   !
   if ( (reached_treshold>0.and.reached_treshold<abs(Haydock_treshold)) .or. &
&       stop_now(.FALSE.)) then
     call msg('r','Accuracy (reached)   [o/o]:',reached_treshold)
     call msg('r','Iterations                :',it)
     exit
   endif
   !
 enddo
 !
 ! CLEAN
 !=======
 !
 call BS_HAYVEC_free(Vn)
 call BS_HAYVEC_free(Vnp1)
 call BS_HAYVEC_free(Vnm1)
 deallocate(Vn,Vnp1,Vnm1)
 !
 if (use_cpl_scheme)  then
   call BS_HAYVEC_free(V0)
   if (allocated(V0)) deallocate(V0)
   YAMBO_FREE(Cf)
   !
   ! GPL_EXCLUDE_START
   !
#if defined _KERR
   YAMBO_FREE(Cf_kerr)
#endif
   !
   ! GPL_EXCLUDE_END
   !
 end if
 !
<<<<<<< HEAD
 call PARALLEL_Haydock_VEC_COMMs('reset')
 !
#if defined _TIMING
=======
>>>>>>> eefd2b0c
 call timing('Haydock Solver',OPR='stop')
 !
 contains
   !
   subroutine build_L_and_check_convergence(Af,Bf,it,ii,Cf)
     implicit none
     integer,    intent(in)          :: it,ii
     real(SP),   intent(in)          :: Bf(it+1),Af(it)
     complex(SP),intent(in),optional :: Cf(it)
     !
     ! Work Space
     !
     integer     :: i1,iw,i_eps(2)
     real(SP)    :: Co,tmp_tresh,den
     !
     complex(SP) :: factor_jj(2)
     complex(SP) :: gauge_factor
     !
     complex(SP) :: X_o(4,it), YbyX(2)
     complex(SP),allocatable :: X_i(:,:)
     !
     ! related to terminator
     !
     complex(SP) :: X_t(2)
     real(SP)    :: Av1, Av2
     integer, parameter :: RES = 3, ARES = 2, COUPL = 1, MIN_ITER = 10
     logical     :: UseTerminator
     logical     :: retarded, coupling
     !
     Co=Co_factor*Haydock_v0_mod**2._SP
     !
     X_t =cZERO
     UseTerminator = .false.  
     !
     retarded  = (trim(BSE_mode)=='retarded'.and..not.use_cpl_scheme)
     coupling= use_cpl_scheme
     !
     i_eps(1)=2
     i_eps(2)=4
     !
     if(trim(global_gauge)=='length'  ) then
       factor_jj=0._SP
       gauge_factor=cONE*Co/q_norm(iq)**2
     endif
     !
     if (it > MIN_ITER.and.Haydock_terminator) UseTerminator = .true.
     if (coupling) allocate(X_i(2,it))
     if (Useterminator) then 
       if (.not.coupling) then
         Av1 = 0._SP
         Av2 = 0._SP
         do i1 = 1, it
           Av1 = Av1 + Af(i1)
           Av2 = Av2 + Bf(i1)
         end do
         Av1 = Av1/it
         Av2 = Av2/it
       else
         Av1 = 0._SP
         Av2 = 0._SP
         do i1 = 2,it+1,2
           Av1 = Av1 + Bf(i1)
           Av2 = Av2 + Bf(i1+1)
         end do
         Av1 = Av1/(it/2+mod(it,2))
         Av2 = Av2/(it/2)
       end if
     end if
     !
     do iw=1,W%n_freqs
       X_o=cZERO
       if (UseTerminator) then 
         if (.not.coupling) then
           X_t(1) = terminator(W%p(iw), Av1,Av2, RES)
           if (retarded) X_t(2) = terminator(W%p(iw),-Av1,Av2,ARES)
         endif
         if (coupling.and.(mod(it,2)==0)) X_t(1) = terminator(W%p(iw),Av1,Av2,COUPL)
         if (coupling.and.(mod(it,2)==1)) X_t(1) = terminator(W%p(iw),Av2,Av1,COUPL)
       endif
       X_o(1:2,it) = 1._SP/(W%p(iw)-Af(it)-Bf(it+1)**2*X_t(1))
       if (retarded) X_o(3:4,it)= 1._SP/(W%p(iw)+Af(it)-Bf(it+1)**2*X_t(2))
       do i1=it-1,1,-1
         X_o(1,i1) = 1._SP/(W%p(iw)-Af(i1)-Bf(i1+1)**2*X_o(1,i1+1) )
         if (retarded) X_o(3,i1)= 1._SP/(W%p(iw)+Af(i1)-Bf(i1+1)**2*X_o(3,i1+1))
       enddo
       do i1=it-2,1,-1
         X_o(2,i1) = 1._SP/(W%p(iw)-Af(i1)-Bf(i1+1)**2*X_o(2,i1+1) )
         if (retarded) X_o(4,i1)= 1._SP/(W%p(iw)+Af(i1)-Bf(i1+1)**2*X_o(4,i1+1))
       enddo
       if (coupling) then
         X_i(:,1) = -X_o(:2,1)
         X_i(:,2) = -Bf(2)*X_o(:2,2)*X_i(:,1)
         YbyX(:) = X_i(:,1)*Cf(1) + X_i(:,2)*Cf(2)
         do i1 = 2,it-1
           X_i(1,i1+1) = -Bf(i1+1)*X_o(1,i1+1)*X_i(1,i1)
           YbyX(1) = YbyX(1) + Cf(i1+1)*X_i(1,i1+1)
         end do
         do i1 = 2,it-2
           X_i(2,i1+1) = -Bf(i1+1)*X_o(2,i1+1)*X_i(2,i1)
           YbyX(2) = YbyX(2) + Cf(i1+1)*X_i(2,i1+1)
         end do
         X_o(:2,1) = YbyX(:)
       endif
       Epsilon_ii(iw,1)=W%p(iw)
       !
       ! GPL_EXCLUDE_START
       ! 
       if(trim(global_gauge)=='velocity'.and.iw==iw_ref) then
         if (.not.retarded) factor_jj(:)=X_o(1:2,1)
         if (     retarded) factor_jj(:)=X_o(1:2,1)-X_o(3:4,1)
       endif
       !
       ! GPL_EXCLUDE_END
       !
       select case(ii)
       case(1)
         if (.not.retarded) Epsilon_ii(iw,i_eps(:))=-(X_o(1:2,1)           )
         if (     retarded) Epsilon_ii(iw,i_eps(:))=-(X_o(1:2,1)-X_o(3:4,1))
       case(2)
         if (.not.retarded) Epsilon_ij(iw,i_eps(:))=-(X_o(1:2,1)           )
         if (     retarded) Epsilon_ij(iw,i_eps(:))=-(X_o(1:2,1)-X_o(3:4,1))
       end select
       !
     enddo
     !
     do iw=1,W%n_freqs
       !
       ! GPL_EXCLUDE_START
       !
       if (trim(global_gauge)=='velocity') gauge_factor=Co/W%p(iw)**2
       !
       if (ii==1) Epsilon_ii(iw,i_eps(:))=(Epsilon_ii(iw,i_eps(:))+factor_jj(:))*gauge_factor
       if (ii==2) Epsilon_ij(iw,i_eps(:))=(Epsilon_ij(iw,i_eps(:))+factor_jj(:))*gauge_factor
       !
       ! GPL_EXCLUDE_END
       !
       ! GPL_INCLUDE_START
       !
       !if (ii==1) Epsilon_ii(iw,i_eps(:))=Epsilon_ii(iw,i_eps(:))*gauge_factor
       !if (ii==2) Epsilon_ij(iw,i_eps(:))=Epsilon_ij(iw,i_eps(:))*gauge_factor
       !
       ! GPL_INCLUDE_END
       !
       if (ii==1) Epsilon_ii(iw,i_eps(:))=1._SP+Epsilon_ii(iw,i_eps(:))+X_drude_term(iw)*gauge_factor
       !
       ! GPL_EXCLUDE_START
       !
#if defined _KERR
       !
       ! I add the term describing the Anomalous Hall effect which is
       ! missing in the length gauge (this should be zero for systems with a gap)
       !
       if (l_anomalous_Hall) then
         if (trim(global_gauge)=='length') then
           B_Hall(2)=B_Hall(2)*Co/q_norm(iq)**2
           Epsilon_ij(iw,2)=Epsilon_ij(iw,2)+B_Hall(2)/W%p(iw)
         else if (trim(global_gauge)=='velocity') then
           B_Hall(2)=B_Hall(2)*Co
         endif
       endif
       !
#endif
       !
       ! GPL_EXCLUDE_END
       !
       select case(ii)
       case(1)
         den=abs(Epsilon_ii(iw,2)+Epsilon_ii(iw,2))/2._SP
         tmp_tresh=abs(Epsilon_ii(iw,2)-Epsilon_ii(iw,4))/den
       case(2)
         den=abs(Epsilon_ij(iw,2)+Epsilon_ij(iw,2))/2._SP
         tmp_tresh=abs(Epsilon_ij(iw,2)-Epsilon_ij(iw,4))/den
       end select
       !
       if (Haydock_treshold>0._SP .and. den>0._SP ) reached_treshold=max(reached_treshold,tmp_tresh)
       if (Haydock_treshold<0._SP .and. den>0._SP ) reached_treshold=reached_treshold+tmp_tresh/real(W%n_freqs)
       !
     enddo
     !
     if (use_cpl_scheme) deallocate(X_i)
     !
   end subroutine
   !
   function terminator(x,c1,c2,which)
     !
     complex(SP) :: terminator, f, g, x
     real(SP) :: c1,c2
     integer  :: which
     !
     select case(which)
     case (1) 
       f = x**2 - c1**2 + c2**2
       g = 2._SP*x*c2**2
       terminator = f + sqrt(f**2 -2._SP*x*g) 
       terminator = terminator/g
     case (2)
       f = (x+c1)
       terminator = f + sqrt(f**2 -4._SP*c2**2.)
       terminator = terminator/2._SP/c2**2
     case (3)
       f = (x-c1)
       terminator = f + sqrt(f**2 -4._SP*c2**2.)
       terminator = terminator/2._SP/c2**2
     end select
   end function terminator
   !
end subroutine<|MERGE_RESOLUTION|>--- conflicted
+++ resolved
@@ -572,12 +572,8 @@
    !
  end if
  !
-<<<<<<< HEAD
  call PARALLEL_Haydock_VEC_COMMs('reset')
  !
-#if defined _TIMING
-=======
->>>>>>> eefd2b0c
  call timing('Haydock Solver',OPR='stop')
  !
  contains
