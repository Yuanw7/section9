--- conflicted
+++ resolved
@@ -399,16 +399,11 @@
      !
      do i_g = 1,BS_nT_grps
        if (.not.PAR_IND_T_Haydock%element_1D(i_g)) cycle
-<<<<<<< HEAD
 !aim137: Question: is it correct to put this inside dom_k loop?
        do i_ColFG=1,BS_nkFGbz_in_Tgrp(i_g)
-         call V_by_V_plus_V_omp(BS_T_grp(i_g)%size,-Af(it)*cONE,Vn(i_g)%fragment(:,i_ColFG),Vnp1(i_g)%fragment(:,i_ColFG))
-         call V_by_V_plus_V_omp(BS_T_grp(i_g)%size,-Bf(it)*cONE,Vnm1(i_g)%fragment(:,i_ColFG),Vnp1(i_g)%fragment(:,i_ColFG))
+         call V_plus_alpha_V_omp(BS_T_grp(i_g)%size,-Af(it)*cONE,Vn(i_g)%fragment(:,i_ColFG),Vnp1(i_g)%fragment(:,i_ColFG))
+         call V_plus_alpha_V_omp(BS_T_grp(i_g)%size,-Bf(it)*cONE,Vnm1(i_g)%fragment(:,i_ColFG),Vnp1(i_g)%fragment(:,i_ColFG))
        enddo
-=======
-       call V_plus_alpha_V_omp(BS_T_grp(i_g)%size,-Af(it)*cONE,Vn(i_g)%fragment,Vnp1(i_g)%fragment)
-       call V_plus_alpha_V_omp(BS_T_grp(i_g)%size,-Bf(it)*cONE,Vnm1(i_g)%fragment,Vnp1(i_g)%fragment)
->>>>>>> b2a8eedf
      end do
      !
      ! B(n+1)= <Vn+1|Vn+1>^(1/2)
@@ -461,27 +456,19 @@
      if (.not.l_BS_ares_from_res) then
        do i_g = 1,BS_nT_grps
          if (.not.PAR_IND_T_Haydock%element_1D(i_g)) cycle
-<<<<<<< HEAD
 !aim137: Question: is it correct to put this inside dom_k loop?
          do i_ColFG=1,BS_nkFGbz_in_Tgrp(i_g)
-           call V_by_V_plus_V_omp(BS_T_grp(i_g)%size,-Af(it)*cONE,Vn(i_g)%fragment(:,i_ColFG),Vnp1(i_g)%fragment(:,i_ColFG))
+           call V_plus_alpha_V_omp(BS_T_grp(i_g)%size,-Af(it)*cONE,Vn(i_g)%fragment(:,i_ColFG),Vnp1(i_g)%fragment(:,i_ColFG))
          enddo 
-=======
-         call V_plus_alpha_V_omp(BS_T_grp(i_g)%size,-Af(it)*cONE,Vn(i_g)%fragment,Vnp1(i_g)%fragment)
->>>>>>> b2a8eedf
        enddo
      endif
      !
      do i_g = 1,BS_nT_grps
        if (.not.PAR_IND_T_Haydock%element_1D(i_g)) cycle
-<<<<<<< HEAD
 !aim137: Question: is it correct to put this inside dom_k loop?
        do i_ColFG=1,BS_nkFGbz_in_Tgrp(i_g)
-         call V_by_V_plus_V_omp(BS_T_grp(i_g)%size,-Bf(it)*cONE,Vnm1(i_g)%fragment(:,i_ColFG),Vnp1(i_g)%fragment(:,i_ColFG))
+         call V_plus_alpha_V_omp(BS_T_grp(i_g)%size,-Bf(it)*cONE,Vnm1(i_g)%fragment(:,i_ColFG),Vnp1(i_g)%fragment(:,i_ColFG))
        enddo
-=======
-       call V_plus_alpha_V_omp(BS_T_grp(i_g)%size,-Bf(it)*cONE,Vnm1(i_g)%fragment,Vnp1(i_g)%fragment)
->>>>>>> b2a8eedf
      end do
      !
      ! |Vn-1> = |Vn>
