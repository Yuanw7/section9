--- conflicted
+++ resolved
@@ -488,7 +488,7 @@
    !--------------------------------------------------
    if ( mod(it,Haydock_iterIO)==0 .or. &
 &       (reached_threshold>0.and.reached_threshold<abs(Haydock_threshold)) .or. &
-&       stop_now(.FALSE.)    ) then
+&       STOP_now(.FALSE.)    ) then
      !
      call HAYVEC_gather(Vnm1,Vnm1_f)
      call HAYVEC_gather(Vn,Vn_f)
@@ -510,19 +510,6 @@
            io_BSS_Haydock(ID,it,BS_K_dim,reached_threshold,Af(:it),Bf(:it+1),Vnm1_f,Vn_f,Cf=Cf(:it+1),Vnp1=Vnp1_f)
          Bf(1) = 0._SP
 #if defined _KERR
-<<<<<<< HEAD
-!     endif
-#endif
- !
-!     Bf(1) = 0._SP
-!   else
-!     io_err=io_BSS_Haydock(ID,it,BS_K_dim,reached_treshold,Af(:it),Bf(:it+1),Vmm1,Vm)
-!   end if
-!   !
-   if ( (reached_treshold>0.and.reached_treshold<abs(Haydock_treshold)) .or. &
-&       STOP_now(.FALSE.)) then
-     call msg('r','Accuracy (reached)   [o/o]:',reached_treshold)
-=======
 !        endif
 #endif 
      else
@@ -534,9 +521,8 @@
    endif
    !
    if ( (reached_threshold>0.and.reached_threshold<abs(Haydock_threshold)) .or. &
-&       stop_now(.FALSE.)) then
+&       STOP_now(.FALSE.)) then
      call msg('r','Accuracy (reached)   [o/o]:',reached_threshold)
->>>>>>> ef9bbe70
      call msg('r','Iterations                :',it)
      exit
    endif
