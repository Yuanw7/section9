!
!        Copyright (C) 2000-2020 the YAMBO team
!              http://www.yambo-code.org
!
! Authors (see AUTHORS file for details): AM DS AF
! 
! This file is distributed under the terms of the GNU 
! General Public License. You can redistribute it and/or 
! modify it under the terms of the GNU General Public 
! License as published by the Free Software Foundation; 
! either version 2, or (at your option) any later version.
!
! This program is distributed in the hope that it will 
! be useful, but WITHOUT ANY WARRANTY; without even the 
! implied warranty of MERCHANTABILITY or FITNESS FOR A 
! PARTICULAR PURPOSE.  See the GNU General Public License 
! for more details.
!
! You should have received a copy of the GNU General Public 
! License along with this program; if not, write to the Free 
! Software Foundation, Inc., 59 Temple Place - Suite 330,Boston, 
! MA 02111-1307, USA or visit http://www.gnu.org/copyleft/gpl.txt.
!
subroutine K(iq,Ken,Xk,q,X,Xw,W_bss)
 !
 ! K = <2V-W> for n_spin=1
 !
 use pars,         ONLY:SP,schlen,pi,cZERO,cI
 use stderr,       ONLY:intc
 use LOGO,         ONLY:pickup_a_random
 use drivers,      ONLY:l_bs_fxc,l_bss
 use frequency,    ONLY:w_samp
 use electrons,    ONLY:levels,spin_occ,spin,n_spin
 use FFT_m,        ONLY:fft_size
 use interfaces,   ONLY:WF_load,WF_free
 use D_lattice,    ONLY:nsym,DL_vol,i_time_rev,i_space_inv,sop_inv,sop_tab
 use R_lattice,    ONLY:G_m_G,qindx_B,bz_samp,qindx_X,qindx_B_max,qindx_free,&
&                       qindx_B_init,qindx_B_close,qindx_B_load
 use com,          ONLY:msg
 use stderr,       ONLY:intc
 use LIVE_t,       ONLY:live_timing
 use X_m,          ONLY:X_t
 use BS,           ONLY:BS_bands,BS_res_K_corr,BS_W,BS_W_is_diagonal,&
&                       BS_res_K_exchange,BS_Block_size,&
&                       O_ng,BS_n_g_exch,BS_identifier,BS_LiveTiming_steps,&
&                       BS_K_dim,BS_K_is_ALDA,BS_cpl_K_exchange,&
&                       BS_cpl_K_corr,K_EXCH_collision,K_CORR_collision,&
&                       BS_oscillators_free,WF_phase,n_BS_blks,BS_blk,BS_T_grp,&
<<<<<<< HEAD
&                       BS_nT_grps,BS_blks_free,l_BSE_kernel_complete,&
&                       l_BSE_minimize_memory,l_BSE_restart,BS_K_cutoff,BS_max_val
=======
&                       BS_nT_grps,BS_blks_free,&
&                       l_BSE_minimize_memory,l_BSE_restart,l_BSE_kernel_complete,&
&                       BS_perturbative_SOC,BS_K_cutoff,BS_max_val
>>>>>>> 130678cf
 use collision_el, ONLY:elemental_collision_free
 use IO_m,         ONLY:io_control,OP_RD_CL,REP,VERIFY,NONE,OP_RD,&
&                       RD,WR,RD_CL,RD_CL_IF_END,OP_WR_CL,WR_CL,OP_APP,OP_APP_CL,DUMP,&
&                       deliver_IO_error_message,manage_action
 use TDDFT,         ONLY:FXC_K_diagonal,FXC,FXC_n_g_corr,io_BS_Fxc
 use xc_functionals,ONLY:F_xc,XC_potential_driver
 use global_XC,     ONLY:WF_xc_functional,WF_kind
 use wave_func,     ONLY:WF
 use openmp,        ONLY:OPENMP_update,master_thread
 use timing_m,      ONLY:timing
 use parallel_m,    ONLY:myid,ncpu,PP_redux_wait,PAR_K_scheme,l_BSE_PAR_incomplete
 !
#if defined _KERR
 use KERR,           ONLY:BSS_KERR_free
#endif
#if defined _PL
 use PHOTOLUM,       ONLY:BSS_PL_free
#endif
#if defined _PAR_IO
 use parallel_m,     ONLY:MPI_COMM_WORLD
#endif
 !
#include<memory.h>
#include<yambo_bse.h>
 !
 type(levels)  ::Ken 
 type(bz_samp) ::Xk,q
 type(X_t)     ::X
 type(w_samp)  ::Xw,W_bss
 integer       ::iq
 !
 ! Work Space ...
 !
 character(schlen) :: section_title
 !
 ! ... Kernel loop
 !
 DEFINE_BSK_COMMON_INDEXES
 integer    :: i_block,O_ng_shift,&
&              ig_kmq,ig_pmq,ig_W_mq,iq_W_bz_mq,iq_W_mq,iq_W_s_mq,&
&              bands_to_load(2),is_k(4),os_k(4),is_p(4),os_p(4)
 complex(SP):: Co,H_x,H_c
 real(SP)   :: sqrt_f_itk,sqrt_f_itp
 real(SP), allocatable :: BS_max_val_CPU(:)
 !
 complex(SP),   external ::TDDFT_ALDA_R_space
 complex(SP),   external ::K_correlation_kernel
 complex(SP),   external ::K_exchange_kernel_resonant,K_exchange_kernel_coupling
 !
 ! Oscillators
 !
 logical    :: load_O_X
 !
 ! I/O
 !
 integer           ::io_X_err,io_BS_Fxc_err,io_BS_err,io_qindx_err,qindx_ID,ID,ID_head,ID_compr
 integer, external ::io_BS,io_BS_PAR_init,io_BS_header
 integer, external ::io_QINDX
 !
 ! Timing and restart
 !
 logical :: BS_blk_done(n_BS_blks),l_partial_kernel_loaded
 integer :: n_steps,m_steps,i_steps
 !
 ! Constants & Setup
 !==================
 !
 if(.not.BS_perturbative_SOC) Co=4._SP*real(spin_occ)*pi/DL_vol/real(q%nbz,SP)
 if(     BS_perturbative_SOC) Co=4._SP               *pi/DL_vol/real(q%nbz,SP)
 io_BS_err    =-1
 io_BS_Fxc_err=-1
 !
 call elemental_collision_free(K_CORR_collision)
 call elemental_collision_free(K_EXCH_collision)
 !
 ! K/S Table
 !
 call k_build_up_BZ_tables(Xk)
 !
 ! Titles
 !========
 !
 if (l_bs_fxc) then
   section_title="BSE Kernel -> xc-kernel"
 else
   if (BS_K_is_ALDA) then
     section_title="TDDFT Kernel"
   else
     section_title="BSE Kernel"
   endif
   section_title=trim(section_title)//" @q"//trim(intc(iq))
   !
   if (BS_res_K_corr.or.BS_res_K_exchange)     section_title=trim(section_title)//" (Resonant"
   if (BS_res_K_corr.or.BS_K_is_ALDA)          section_title=trim(section_title)//" CORRRELATION"
   if (BS_res_K_exchange)                      section_title=trim(section_title)//" EXCHANGE"
   if (BS_res_K_corr.or.BS_res_K_exchange)     section_title=trim(section_title)//")"
   !
   if (BS_cpl_K_corr.or.BS_cpl_K_exchange)     section_title=trim(section_title)//" (Coupling"
   if (BS_cpl_K_corr.or.(BS_K_is_ALDA.and.BS_cpl_K_exchange))&
&                                              section_title=trim(section_title)//" CORRRELATION"
   if (BS_cpl_K_exchange)                      section_title=trim(section_title)//" EXCHANGE"
   if (BS_cpl_K_corr.or.BS_cpl_K_exchange)     section_title=trim(section_title)//")"
   !
 endif
 !
 call section('=',trim(section_title))
 !
 ! Exchange
 !==========
 !
 load_O_X=BS_res_K_exchange.or.l_bs_fxc
 !
 if (load_O_X) call msg('r','[BSE] Exchange components ',BS_n_g_exch)
 !
 ! Oscillators Setup
 !===================
 O_ng=1
 O_ng_shift=maxval(qindx_X(iq,:,2))
 !
 if (any((/BS_res_K_corr,BS_cpl_K_corr/)).and..not.l_bs_fxc) then
   O_ng=maxval(G_m_G)
   call fft_check_size(1,O_ng,BS_n_g_exch,"Kx")
   if(iq/=1) O_ng_shift=max(qindx_B_max,O_ng_shift)
 endif
 !
 call K_restart(iq,X,ID_head,ID,ID_compr,l_partial_kernel_loaded)
 !
 if( l_BSE_kernel_complete ) return
 !
 if (l_BSE_PAR_incomplete) then
   ! qindx_B is allocated and loaded again at each q-point
   if(iq/=1) call PARALLEL_SETUP_K_scheme("K") ! at q=1 distribution is done in DIPOLE_IO
   call io_control(ACTION=OP_RD_CL,COM=REP,SEC=(/5/),ID=qindx_ID)
   io_qindx_err=io_QINDX(Xk,q,qindx_ID)
 endif
 !
 qindx_tmp=qindx_B_init(qindx_ID)
 i_p_bz_last=0   ; i_k_bz_last=0
 i_pmq_bz_last=0 ; i_kmq_bz_last=0
 !
 ! Screened interaction
 !======================
 io_X_err=0
 if (BS_res_K_corr) call K_screened_interaction(X,Xw,q,io_X_err)
 !
 if (io_X_err<0) then
   call deliver_IO_error_message(io_X_err,'PP/Em1s')
   call warning('Bethe Salpter section skipped. Impossible to build the kernel.')
   n_BS_blks=0
   call BS_blks_free()
   !
#if defined _PL
   call BSS_PL_free( )
#endif
#if defined _KERR
   call BSS_KERR_free( )
#endif
   !
   YAMBO_FREE(BS_W)
   !
   return
   !
 endif
 !
 call timing('X T_space Kernel',OPR='start')
 !
 ! GPL_EXCLUDE_START
 !
 ! TDDFT xc-kernel Setup
 !======================
 if (l_bs_fxc) then
   !  
   !if (iq==1) here put dipoles I/O
   if (iq==1) stop
   !
   ! Allocation
   !-----------
   YAMBO_ALLOC(FXC_K_diagonal,(BS_K_dim))
   YAMBO_ALLOC(FXC,(FXC_n_g_corr,FXC_n_g_corr,W_bss%n_freqs))
   FXC_K_diagonal=0._SP
   FXC=cZERO
   !
 endif
 !
 ! GPL_EXCLUDE_END
 !
 ! Wave Functions
 !================
 bands_to_load=BS_bands
 if (BS_K_is_ALDA) bands_to_load=(/1,BS_bands(2)/)
 !
 section_title='-BSK'
 ! GPL_EXCLUDE_START
 if (l_bs_fxc) section_title='-BSK->Fxc'
 ! GPL_EXCLUDE_END
 !
 call WF_load(WF,max(O_ng,BS_n_g_exch),O_ng_shift,bands_to_load,(/1,Xk%nibz/),space='R',title=trim(section_title))
 !
 ! Wave Functions Phases
 !=======================
 call K_WF_phases(Xk)
 ! 
 ! Spatial Inversion Test
 !========================
 call WF_spatial_inversion(Ken,Xk)
 !
 ! ALDA
 !======
 if (BS_K_is_ALDA) then
   YAMBO_ALLOC(F_xc,(fft_size,n_spin,n_spin))
   call XC_potential_driver(Ken,Xk,WF_KIND,WF_xc_functional,2)
 endif
 !
 ! DB identifier 
 !===============
 BS_identifier=pickup_a_random(10000._SP)
 !
 ! BS DB description section I/O
 !===============================
 !
 call section('=','Main kernel loop')
 !
 if(BS_K_cutoff>0._SP) then
   YAMBO_ALLOC(BS_max_val_CPU,(ncpu))
   BS_max_val_CPU=0._SP
 endif
 !
#if defined _PAR_IO
 !
 call io_control(ACTION=OP_APP,COM=REP,ID=ID_head)
 io_BS_err=io_BS_header(iq,X,ID_head,"full")
 !
 call io_control(ACTION=OP_APP,COM=REP,ID=ID)
 io_BS_err=io_BS_PAR_INIT(iq,ID,"full")
 !
#else
 call io_control(ACTION=OP_WR_CL,COM=REP,SEC=(/1/),ID=ID)
 io_BS_err=io_BS(iq,X,ID)
#endif
 !
 ! Timing
 !========
 !
 if (BS_LiveTiming_steps>= 0) n_steps=BS_LiveTiming_steps
 if (BS_LiveTiming_steps==-1) n_steps=n_BS_blks
 !
 m_steps=n_steps
 !
 ! First load previously computed matrix elements.
 !=================================================
 !
 BS_blk_done=.false.
 !
#ifdef _PAR_IO
 if (l_BSE_restart) then
   !
   if(m_steps>0) call live_timing("Loading partial kernel",m_steps)
   !
   do i_block=1,n_BS_blks
     !
     ! Read BS_blk to check if the transition was already computed
     !
     if (.not.l_partial_kernel_loaded) then
       call io_control(ACTION=RD,ID=ID)
       call io_BS_PAR_block(iq,i_block,ID,"full")
     endif
     !
     if (BS_LiveTiming_steps>= 0) i_steps=BS_Block_size(i_block)
     if (BS_LiveTiming_steps==-1) i_steps=1
     !
     i_Tgrp_k=BS_blk(i_block)%iT_k
     i_Tgrp_p=BS_blk(i_block)%iT_p
     !
     ! check if this block need to be done
     ! skip this block if already done
     !
     BS_blk_done(i_block)=.true.
     skip_check: do i_Tp=1,BS_T_grp(i_Tgrp_p)%size
       do i_Tk=1,BS_T_grp(i_Tgrp_k)%size
         if (BS_blk(i_block)%done(i_Tk,i_Tp)=="t") cycle
         BS_blk_done(i_block)=.false.
         exit skip_check
       enddo
     enddo skip_check
     !
     if (BS_blk_done(i_block)) m_steps=m_steps-i_steps
     !
     call live_timing(steps=i_steps)
     !
   enddo
   !
   call live_timing()
   !
   call msg("s","Kernel loaded percentual ",real(n_steps-m_steps,SP)/real(n_steps,SP)*100._SP,'[%]')
   !
 endif
#endif
 !
 if (.not.l_bs_fxc) section_title='Kernel'
 if (     l_bs_fxc) section_title='Kernel->Fxc'
 !
 if(m_steps>0) call live_timing(trim(section_title),m_steps)
 !
 !------------------
 ! LOOP over blocks
 !------------------
 !
 block_loop:&
 do i_block=1,n_BS_blks
   !
   if (BS_blk_done(i_block)) then
#if defined _PAR_IO
     if(l_partial_kernel_loaded) then
       call io_control(ACTION=WR,ID=ID)
       call io_BS_PAR_block(iq,i_block,ID,"full")
     endif
#endif
     cycle
   endif
   !
   ! Read BS_blk to check if the transition was already computed
   !
   if (BS_LiveTiming_steps>= 0) i_steps=BS_Block_size(i_block)
   if (BS_LiveTiming_steps==-1) i_steps=1
   !
   i_Tgrp_k=BS_blk(i_block)%iT_k
   i_Tgrp_p=BS_blk(i_block)%iT_p
   i_k     =BS_blk(i_block)%ik
   i_p     =BS_blk(i_block)%ip
   !
   ! Exchange oscillators
   !----------------------
   ! 
   call K_exchange_collisions(iq,Xk,i_Tgrp_k)
   !
   if (i_Tgrp_k/=i_Tgrp_p) call K_exchange_collisions(iq,Xk,i_Tgrp_p)
   !
   ! Exchange oscillators
   !----------------------
   ! 
   call K_correlation_collisions(iq,i_block,qindx_ID,Xk,q)
   !
   ! Transition Loops
   !------------------
   !
#if defined _OPENMP && ! defined _CUDA
   !$omp parallel default(shared), &
   !$omp private(i_Tk,i_Tp, &
   !$omp &       sqrt_f_itk,i_k_bz,i_v_k,i_c_k,i_k_sp_pol,i_k_s,is_k,os_k,i_k_s_m1,i_k_bz_last,i_k_bz_mem,H_pos, &
   !$omp &       sqrt_f_itp,i_p_bz,i_v_p,i_c_p,i_p_sp_pol,i_p_s,is_p,os_p,i_kp_s,i_p_bz_last, &
   !$omp &       i_kmq_bz,ig_kmq,i_kmq,i_kmq_s,i_kmq_t,i_kmq_s_m1,i_kp_mq_s,i_kmq_bz_last,i_kmq_bz_mem, &
   !$omp &       i_pmq_bz,ig_pmq,i_pmq,i_pmq_s,i_pmq_t,i_pmq_bz_last,qindx_tmp, &
   !$omp &       ig_W,iq_W,iq_W_s,iq_W_bz,iq_W_bz_mq,ig_W_mq,iq_W_mq,iq_W_s_mq,H_x,H_c)
#endif
   !
   call OPENMP_update(master_thread)   
   !
#if defined _OPENMP && ! defined _CUDA
   !$omp do collapse(2), schedule(dynamic)
#endif
   do i_Tp=1,BS_T_grp(i_Tgrp_p)%size
     do i_Tk=1,BS_T_grp(i_Tgrp_k)%size
       !
       ! skip this block if already done
       !
       if (BS_blk(i_block)%done(i_Tk,i_Tp)=="t".and.l_BSE_restart) cycle
       !
       FILL_BSK_COMMON_INDEXES
       FILL_BSK_KERNEL_INDEXES
       !
       if (BS_res_K_corr.or.BS_cpl_K_corr) then 
         !
         if (iq_W_bz/=iq_W_bz_mq.or.iq_W/=iq_W_mq.or.iq_W_s/=iq_W_s_mq) call error("Wrong transferred momentum")
         !
         if ( (.not.BS_W_is_diagonal) .and. iq_W_s>nsym/(i_time_rev+1) .and. i_space_inv == 0 ) iq_W=q%nibz+iq_W
         !
       endif
       !
       H_x=cZERO
       H_c=cZERO
       !
       select case (BS_blk(i_block)%mode)
       !
       case ("R")
         !
         ! :::RESONANT TERM:::
         !=============================
         !
         ! Exchange
         if (BS_res_K_exchange) H_x=K_exchange_kernel_resonant(iq, BS_n_g_exch,               &
                                   &    BS_T_grp(i_Tgrp_p),i_Tp, BS_T_grp(i_Tgrp_k),i_Tk)
         !
         ! ALDA
         if (BS_K_is_ALDA)      H_x=H_x+TDDFT_ALDA_R_space(is_k,os_k,is_p,os_p,'RES')
         !
         ! Correlations
         if (BS_res_K_corr)     H_c=K_correlation_kernel(i_block,i_p,i_pmq, &
&                                 i_k_s,i_kp_s,i_c_k,i_c_p,i_kmq_s,i_kp_mq_s,i_v_k,i_v_p,     &
&                                 i_kmq_t,i_pmq_t,i_k_sp_pol,i_p_sp_pol,                      &
&                                 iq_W,iq_W_s,ig_W,i_k_s_m1,iq_W_s_mq,ig_W_mq,i_kmq_s_m1)
         !         
       case ("C")
         !
         ! :::COUPLING TERM:::
         !=============================
         !
         ! STILL TO FIX AT FINITE Q
         !
         ! Exchange
         if (BS_cpl_K_exchange) H_x=K_exchange_kernel_coupling(iq, BS_n_g_exch,              &
                                   &    BS_T_grp(i_Tgrp_p),i_Tp, BS_T_grp(i_Tgrp_k),i_Tk) 
         !
         ! ALDA
         if (BS_K_is_ALDA)      H_x=H_x+TDDFT_ALDA_R_space(is_k,os_k,is_p,os_p,'CPL')
         !
         ! Correlations
         if (BS_cpl_K_corr)     H_c=K_correlation_kernel(i_block,i_p,i_pmq, &
&                                 i_k_s,i_kp_s,i_c_k,i_v_p,i_kmq_s,i_kp_mq_s,i_v_k,i_c_p,    &
&                                 i_kmq_t,i_pmq_t,i_k_sp_pol,i_p_sp_pol,                     &
&                                 iq_W,iq_W_s,ig_W,i_k_s_m1,iq_W_s_mq,ig_W_mq,i_kmq_s_m1)
         !
       case ("A")
         !
         ! :::ANTI-RESONANT TERM:::
         !=============================
         !
         ! STILL TO CODE AT FINITE Q
         !
         ! Exchange
         if (BS_cpl_K_exchange) H_x=cZERO
         !
         ! ALDA
         if (BS_K_is_ALDA)      H_x=H_x
         !
         ! Correlations
         if (BS_cpl_K_corr)     H_c=cZERO
         !
       case ("Q")
         !
         ! :::ANTI-COUPLING TERM:::
         !=============================
         !
         ! STILL TO CODE AT FINITE Q
         !
         ! Exchange
         if (BS_cpl_K_exchange) H_x=cZERO
         !
         ! ALDA
         if (BS_K_is_ALDA)      H_x=H_x
         !
         ! Correlations
         if (BS_cpl_K_corr)     H_c=cZERO
         !
       end select
       !
       ! We have to add a new mode in addition to resonant and coupling for finiteq,
       ! where the kernel is recomputed in the antiresonant case
       !
       sqrt_f_itk=sqrt(BS_T_grp(i_Tgrp_k)%f(i_Tk))
       sqrt_f_itp=sqrt(BS_T_grp(i_Tgrp_p)%f(i_Tp))
       !
       if (BS_blk(i_block)%mode=="R") BS_blk(i_block)%mat(i_Tk,i_Tp)=    sqrt_f_itk*(H_x*Co-H_c)*sqrt_f_itp
       if (BS_blk(i_block)%mode=="C") BS_blk(i_block)%mat(i_Tk,i_Tp)= cI*sqrt_f_itk*(H_x*Co-H_c)*sqrt_f_itp
       if (BS_blk(i_block)%mode=="A") BS_blk(i_block)%mat(i_Tk,i_Tp)=    sqrt_f_itk*(H_x*Co-H_c)*sqrt_f_itp
       if (BS_blk(i_block)%mode=="Q") BS_blk(i_block)%mat(i_Tk,i_Tp)=-cI*sqrt_f_itk*(H_x*Co-H_c)*sqrt_f_itp
       !
       BS_blk(i_block)%done(i_Tk,i_Tp)="t"
       !
     enddo   ! i_Tk
   enddo     ! i_Tp
#if defined _OPENMP && ! defined _CUDA
   !$omp end do
   !$omp end parallel
#endif
   !
   if(BS_K_cutoff>0._SP) BS_max_val_CPU(myid+1)=maxval( (/BS_max_val_CPU(myid+1),abs(BS_blk(i_block)%mat(:,:))/) )
   !
   call BS_oscillators_free(0,i_block)
   !
   if(l_BSE_minimize_memory) then
     call BS_oscillators_free(i_Tgrp_p,0)
     call BS_oscillators_free(i_Tgrp_k,0)
   endif
   !
#if defined _PAR_IO
   call io_control(ACTION=WR,ID=ID)
   call io_BS_PAR_block(iq,i_block,ID,"full")
#else
   call io_control(ACTION=OP_APP_CL,COM=REP,SEC=(/i_block+1/),ID=ID)
   io_BS_err=io_BS(iq,X,ID)
#endif
   !
   call live_timing(steps=i_steps)
   !
 enddo block_loop
 !
#if defined _PAR_IO
 if(BS_K_cutoff>0._SP) then
   call PP_redux_wait(BS_max_val_CPU)
   BS_max_val=maxval(BS_max_val_CPU)
   call K_compress(iq,ID_compr)
   call K_compressed_IO(iq,io_BS_err,"write")
 endif
 !
 call io_control(ACTION=WR_CL,COM=REP,ID=ID_head)
 call io_control(ACTION=WR_CL,COM=REP,ID=ID)
 call io_BS_PAR_free(ID_head,ID,"full",.true.)
#endif
 !
 if (n_steps>0) call live_timing( )
 !
 ! GLOBAL CLEANING 
 !=================
 !
 call BS_oscillators_free(BS_nT_grps,0)
 !
 if (BS_res_K_corr.or.BS_cpl_K_corr) then
   YAMBO_FREE(WF_phase)
 endif
 !
 if (l_bs_fxc) then
   !
   ! GPL_EXCLUDE_START
   !
   YAMBO_FREE(FXC)
   YAMBO_FREE(FXC_K_diagonal)
   !
   ! GPL_EXCLUDE_END
   !
 else if (BS_K_is_ALDA) then
   YAMBO_FREE(F_xc)
 endif
 !
 if(l_BSE_PAR_incomplete) call qindx_free('B')
 !
 qindx_tmp=qindx_B_close(qindx_ID)
 !
 YAMBO_FREE(BS_W)
 call WF_free(WF)
 !
 call timing('X T_space Kernel',OPR='stop')
 !
end subroutine K<|MERGE_RESOLUTION|>--- conflicted
+++ resolved
@@ -46,14 +46,9 @@
 &                       BS_K_dim,BS_K_is_ALDA,BS_cpl_K_exchange,&
 &                       BS_cpl_K_corr,K_EXCH_collision,K_CORR_collision,&
 &                       BS_oscillators_free,WF_phase,n_BS_blks,BS_blk,BS_T_grp,&
-<<<<<<< HEAD
-&                       BS_nT_grps,BS_blks_free,l_BSE_kernel_complete,&
-&                       l_BSE_minimize_memory,l_BSE_restart,BS_K_cutoff,BS_max_val
-=======
 &                       BS_nT_grps,BS_blks_free,&
 &                       l_BSE_minimize_memory,l_BSE_restart,l_BSE_kernel_complete,&
 &                       BS_perturbative_SOC,BS_K_cutoff,BS_max_val
->>>>>>> 130678cf
  use collision_el, ONLY:elemental_collision_free
  use IO_m,         ONLY:io_control,OP_RD_CL,REP,VERIFY,NONE,OP_RD,&
 &                       RD,WR,RD_CL,RD_CL_IF_END,OP_WR_CL,WR_CL,OP_APP,OP_APP_CL,DUMP,&
