!
!        Copyright (C) 2000-2019 the YAMBO team
!              http://www.yambo-code.org
!
! Authors (see AUTHORS file for details): AM DS AF
! 
! This file is distributed under the terms of the GNU 
! General Public License. You can redistribute it and/or 
! modify it under the terms of the GNU General Public 
! License as published by the Free Software Foundation; 
! either version 2, or (at your option) any later version.
!
! This program is distributed in the hope that it will 
! be useful, but WITHOUT ANY WARRANTY; without even the 
! implied warranty of MERCHANTABILITY or FITNESS FOR A 
! PARTICULAR PURPOSE.  See the GNU General Public License 
! for more details.
!
! You should have received a copy of the GNU General Public 
! License along with this program; if not, write to the Free 
! Software Foundation, Inc., 59 Temple Place - Suite 330,Boston, 
! MA 02111-1307, USA or visit http://www.gnu.org/copyleft/gpl.txt.
!
subroutine K(iq,Ken,Xk,q,X,Xw,W_bss)
 !
 ! K = <2V-W> for n_spin=1
 !
 use pars,         ONLY:SP,schlen,pi,cZERO,cI
 use stderr,       ONLY:intc
 use LOGO,         ONLY:pickup_a_random
 use drivers,      ONLY:l_bs_fxc,l_bss
 use frequency,    ONLY:w_samp
 use electrons,    ONLY:levels,spin_occ,spin,n_spin,E_SOC_nbands
 use FFT_m,        ONLY:fft_size
 use interfaces,   ONLY:WF_load,WF_free
 use D_lattice,    ONLY:nsym,DL_vol,i_time_rev,sop_tab,sop_inv,i_space_inv
 use R_lattice,    ONLY:G_m_G,qindx_B,bz_samp,minus_G,bare_qpg,qindx_X
 use com,          ONLY:warning,error,msg
 use stderr,       ONLY:intc
 use LIVE_t,       ONLY:live_timing
<<<<<<< HEAD
 use X_m,          ONLY:X_alloc,X_t,X_mat
 use BS,           ONLY:BS_bands,BS_res_K_corr,BS_W_is_diagonal,&
&                       BS_res_K_exchange,BS_n_g_W,BS_Block_size,&
=======
 use X_m,          ONLY:X_t
 use BS_solvers,   ONLY:BSS_q0
 use BS,           ONLY:BS_bands,BS_res_K_corr,BS_W,BS_W_is_diagonal,&
&                       BS_res_K_exchange,BS_Block_size,&
>>>>>>> 36995d2c
&                       O_ng,BS_n_g_exch,BS_identifier,BS_LiveTiming_steps,&
&                       BS_K_dim,BS_K_is_ALDA,BS_cpl_K_exchange,&
&                       BS_cpl_K_corr,K_EXCH_collision,K_CORR_collision,&
&                       BS_oscillators_free,WF_phase,n_BS_blks,BS_blk,BS_T_grp,&
&                       BS_K_has_been_calculated_loaded,BS_nT_grps,BS_blks_free,&
&                       l_BSE_minimize_memory, l_restart_bse
 use collision_el, ONLY:elemental_collision_free
 use IO_m,         ONLY:io_control,OP_RD_CL,REP,VERIFY,NONE,OP_RD,&
&                       RD,WR,RD_CL,RD_CL_IF_END,OP_WR_CL,WR_CL,OP_WR,OP_APP_CL,DUMP,&
&                       deliver_IO_error_message
 use TDDFT,         ONLY:FXC_K_diagonal,FXC,FXC_n_g_corr,io_BS_Fxc
 use xc_functionals,ONLY:F_xc,XC_potential_driver
<<<<<<< HEAD
 use wrapper_omp,   ONLY:V_dot_V_omp,Vstar_dot_V_omp,M_by_V_omp
 use global_XC,     ONLY:WF_xc_functional,WF_kind
=======
 use wrapper_omp,   ONLY:V_dot_V_omp,Vstar_dot_V_omp
 use global_XC,     ONLY:WF_kind,WF_xc_functional
>>>>>>> 36995d2c
 use wave_func,     ONLY:WF
 use openmp,        ONLY:OPENMP_update,master_thread
 use timing_m,      ONLY:timing
 !
#if defined _KERR
 use KERR,           ONLY:BSS_KERR_free
#endif
#if defined _PL
 use PHOTOLUM,       ONLY:BSS_PL_free
#endif
 !
#include<memory.h>
#include<yambo_bse.h>
 !
 type(levels)  ::Ken 
 type(bz_samp) ::Xk,q
 type(X_t)     ::X
 type(w_samp)  ::Xw,W_bss
 integer       ::iq
 !
 ! Work Space ...
 !
 character(schlen) :: section_title
 !
 ! ... Kernel loop
 !
 DEFINE_BSK_COMMON_INDEXES
 integer    :: i_block,O_ng_shift,&
&              ig_kmq,ig_pmq,ig_W_mq,iq_W_bz_mq,iq_W_mq,iq_W_s_mq,&
&              bands_to_load(2),is_k(4),os_k(4),is_p(4),os_p(4)
 complex(SP):: Co,H_x,H_c
 real(SP)   :: sqrt_f_itk,sqrt_f_itp
 !
 complex(SP),   external ::TDDFT_ALDA_R_space
 complex(SP),   external ::K_correlation_kernel
 !
 ! Oscillators
 !
 logical    :: load_O_X
 !
 ! I/O
 !
 integer           ::io_X_err,io_BS_Fxc_err,io_BS_err,ID
 integer, external ::io_BS
 !
 ! Constants & Setup
 !==================
 !
 if(E_SOC_nbands==0) Co=4._SP*real(spin_occ)*pi/DL_vol/real(q%nbz,SP)
 if(E_SOC_nbands/=0) Co=4._SP               *pi/DL_vol/real(q%nbz,SP)
 io_BS_err    =-1
 io_BS_Fxc_err=-1
 !
 call elemental_collision_free(K_CORR_collision)
 call elemental_collision_free(K_EXCH_collision)
 !
 ! K/S Table
 !
 call k_build_up_BZ_tables(Xk)
 !
 call timing('X T_space Kernel',OPR='start')
 !
 ! Titles
 !========
 !
 if (l_bs_fxc) then
   section_title="BSE Kernel -> xc-kernel"
 else
   if (BS_K_is_ALDA) then
     section_title="TDDFT Kernel"
   else
     section_title="BSE Kernel"
   endif
   section_title=trim(section_title)//" @q"//trim(intc(iq))
   !
   if (BS_res_K_corr.or.BS_res_K_exchange)     section_title=trim(section_title)//" (Resonant"
   if (BS_res_K_corr.or.BS_K_is_ALDA)          section_title=trim(section_title)//" CORRRELATION"
   if (BS_res_K_exchange)                      section_title=trim(section_title)//" EXCHANGE"
   if (BS_res_K_corr.or.BS_res_K_exchange)     section_title=trim(section_title)//")"
   !
   if (BS_cpl_K_corr.or.BS_cpl_K_exchange)     section_title=trim(section_title)//" (Coupling"
   if (BS_cpl_K_corr.or.(BS_K_is_ALDA.and.BS_cpl_K_exchange))&
&                                              section_title=trim(section_title)//" CORRRELATION"
   if (BS_cpl_K_exchange)                      section_title=trim(section_title)//" EXCHANGE"
   if (BS_cpl_K_corr.or.BS_cpl_K_exchange)     section_title=trim(section_title)//")"
   !
 endif
 !
 call section('=',trim(section_title))
 !
 ! Exchange
 !==========
 !
 load_O_X=BS_res_K_exchange.or.l_bs_fxc
 !
 if (load_O_X) call msg('r','[BSE] Exchange components :',BS_n_g_exch)
 !
 ! Oscillators Setup
 !===================
 O_ng=1
 O_ng_shift=maxval(qindx_X(iq,:,2))
 !
 if (any((/BS_res_K_corr,BS_cpl_K_corr/)).and..not.l_bs_fxc) then
   O_ng=maxval(G_m_G)
   call fft_check_size(1,O_ng,BS_n_g_exch,"Kx")
   if(iq/=1) O_ng_shift=max(maxval(qindx_B(:,:,2)),O_ng_shift)
 endif
 !
 ! GPL_EXCLUDE_START
 !
 ! BS/FXC DB I/O
 !===============
 !
 if (l_bs_fxc) then
   !
   !call io_control(ACTION=OP_RD_CL,COM=REP,MODE=VERIFY,SEC=(/1/),ID=ID)
   !
   !io_BS_Fxc_err=io_BS_Fxc(iq,W_bss,ID,X=X)
   !
 else
   !
   ! GPL_EXCLUDE_END
   !
#if defined _PAR_IO
   !
   ! TO DO
   !
#else
   call io_control(ACTION=OP_RD_CL,COM=REP,MODE=VERIFY,SEC=(/1/),ID=ID)
   io_BS_err=io_BS(iq,X,ID)
   !
   if (io_BS_err==0.and.l_bss) then
     call io_control(ACTION=OP_RD,COM=NONE,MODE=DUMP,SEC=(/1/),ID=ID)
     io_BS_err=io_BS(iq,X,ID)
     do i_block=1,n_BS_blks
       call io_control(ACTION=RD_CL_IF_END,COM=NONE,MODE=DUMP,SEC=(/i_block+1/),ID=ID)
       io_BS_err=io_BS(iq,X,ID)
     enddo
   endif
#endif
   !
   if (io_BS_err==0) goto 1
   !
   ! GPL_EXCLUDE_START
   !
 endif
 !
 ! GPL_EXCLUDE_END
 !
 ! Screened interaction
 !======================
 io_X_err=0
 if (BS_res_K_corr) call K_screened_interaction(X,Xw,q,io_X_err)
 !
 if (io_X_err<0) then
   call deliver_IO_error_message(io_X_err,'PP/Em1s')
   call warning('Bethe Salpter section skipped. Impossible to build the kernel.')
   n_BS_blks=0
   call BS_blks_free()
   !
<<<<<<< HEAD
   if (io_X_err<0) then
     call deliver_IO_error_message(io_X_err,'PP/Em1s')
     call warning('Bethe Salpter section skipped. Impossible to build the kernel.')
     call K_clean( )
   endif
   !
   ! X%ng is set to BS_n_g_W to VERIFY if there are enough bands.
   ! From now on it is used to keep track of the actual sixe of W in the DB
=======
#if defined _PL
   call BSS_PL_free( )
#endif
#if defined _KERR
   call BSS_KERR_free( )
#endif
>>>>>>> 36995d2c
   !
   goto  1
   !
 endif
 !
 ! GPL_EXCLUDE_START
 !
 ! TDDFT xc-kernel Setup
 !======================
 if (l_bs_fxc) then
   !  
   !if (iq==1) here put dipoles I/O
   if (iq==1) stop
   !
   ! Allocation
   !-----------
   YAMBO_ALLOC(FXC_K_diagonal,(BS_K_dim))
   YAMBO_ALLOC(FXC,(FXC_n_g_corr,FXC_n_g_corr,W_bss%n_freqs))
   FXC_K_diagonal=0._SP
   FXC=cZERO
   !
 endif
 !
 ! GPL_EXCLUDE_END
 !
 ! Wave Functions
 !================
 bands_to_load=BS_bands
 if (BS_K_is_ALDA) bands_to_load=(/1,BS_bands(2)/)
 !
 section_title='-BSK'
 ! GPL_EXCLUDE_START
 if (l_bs_fxc) section_title='-BSK->Fxc'
 ! GPL_EXCLUDE_END
 !
 call WF_load(WF,max(O_ng,BS_n_g_exch),O_ng_shift,bands_to_load,(/1,Xk%nibz/),space='R',title=trim(section_title))
 !
 ! Wave Functions Phases
 !=======================
 call K_WF_phases(Xk)
 ! 
 ! Spatial Inversion Test
 !========================
 call WF_spatial_inversion(Ken,Xk)
 !
 ! ALDA
 !======
 if (BS_K_is_ALDA) then
   YAMBO_ALLOC(F_xc,(fft_size,n_spin,n_spin))
   call XC_potential_driver(Ken,Xk,WF_kind,WF_xc_functional,2)
 endif
 !
<<<<<<< HEAD
 ! Screened interaction
 !======================
 !
 if (BS_res_K_corr) then
   !
   call elemental_collision_free(isc)
   !
   X%ng=BS_n_g_W
   if (.not.l_td_hf) then
     if (W_is_em1s) call X_alloc('X',(/BS_n_g_W,BS_n_g_W,1/))
     if (W_is_pp)   call X_alloc('X',(/BS_n_g_W,BS_n_g_W,2/))
   endif
   !
   i_g1=BS_n_g_W
   if (BS_W_is_diagonal) i_g1=1
   !
   ! When TR is present but not the SI X_mat indexes need to be exchanged 
   ! when the TR is applied
   !
   if (i_space_inv==0.and.i_time_rev==1.and..not.BS_W_is_diagonal) then
     YAMBO_ALLOC(BS_W,(BS_n_g_W,i_g1,2*q%nibz))
   else
     YAMBO_ALLOC(BS_W,(BS_n_g_W,i_g1,q%nibz))
   endif
   !
   YAMBO_ALLOC(isc%gamp,(i_g1,BS_n_g_W))
   !
   if (.not.l_td_hf) then
     call io_control(ACTION=OP_RD,COM=NONE,SEC=(/1/),ID=XID)
     io_X_err=io_X(X,Xw,XID)
     if (io_X_err<0) then
       call deliver_IO_error_message(io_X_err,'PP/Em1s')
       call warning('Reading of io_X  header failed depite previous check.')
       call K_clean( )
       goto 1
     endif
   endif
   !
   do iq_W=1,q%nibz
     !
     isc%qs(2)=iq_W
     call scatter_Gamp(isc,'c')
     !
     if (.not.l_td_hf) then
       !
       call io_control(ACTION=RD_CL_IF_END,COM=NONE,SEC=(/2*iq_W,2*iq_W+1/),ID=XID)
       io_X_err=io_X(X,Xw,XID)
       if (io_X_err<0) then
         call deliver_IO_error_message(io_X_err,'PP/Em1s')
         call warning('Reading of io_X for iq='//trim(intc(iq_W))//' failed depite previous check.')
         call K_clean( )
         goto 1
       endif
       !
       forall(i_g2=1:BS_n_g_W) X_mat(i_g2,i_g2,1)=X_mat(i_g2,i_g2,1)+1._SP
       if (BS_W_is_diagonal) then
         forall(i_g2=1:BS_n_g_W) BS_W(i_g2,1,iq_W)=real(X_mat(i_g2,i_g2,1))*isc%gamp(1,i_g2)
       else if (.not.BS_W_is_diagonal) then
         do i_g3=1,BS_n_g_W
           do i_g2=1,BS_n_g_W
             BS_W(i_g2,i_g3,iq_W)=X_mat(i_g2,i_g3,1)*isc%gamp(i_g2,i_g3)
             if (i_space_inv==0.and.i_time_rev==1) BS_W(i_g2,i_g3,q%nibz+iq_W)=X_mat(i_g3,i_g2,1)*isc%gamp(i_g2,i_g3)
           enddo
         enddo
      endif
      !
     else
       !
       forall(i_g2=1:BS_n_g_W) BS_W(i_g2,1,iq_W)=isc%gamp(1,i_g2)
       !
     endif
     ! 
   enddo
   !
   ! Anisotropy correction. Note that isc%gamp(1,1)=RIM_anisotropy while
   ! the \delta(G,G') term must be multiplied by the standard RIM_qpg(1,1)
   !
   if (RIM_anisotropy/=0.) BS_W(1,1,1)=BS_W(1,1,1)+RIM_qpg(1,1,1)/2.-RIM_anisotropy/2.
   !
   YAMBO_FREE(isc%gamp)
   !
   if (.not.l_td_hf) call X_alloc('X')
   !
   X%ng=X%ng_db
   call elemental_collision_free(isc)
   !
 endif
 !
=======
>>>>>>> 36995d2c
 ! DB identifier 
 !===============
 BS_identifier=pickup_a_random(10000._SP)
 !
 ! BS DB description section I/O
 !===============================
 !
#if defined _PAR_IO
 call io_control(ACTION=OP_RD_CL,ID=ID)
 call io_BS_PAR_check(iq,ID)
 !
 call io_control(ACTION=OP_APP_CL,COM=REP,ID=ID)
 call io_BS_PAR_init(iq,X,ID)
#else
 call io_control(ACTION=OP_WR_CL,COM=REP,SEC=(/1/),ID=ID)
 io_BS_err=io_BS(iq,X,ID)
#endif
 !
 ! Timing
 !========
 !
 if (BS_LiveTiming_steps>0) then
   if (.not.l_bs_fxc) call live_timing('Kernel',     BS_LiveTiming_steps)
   if (     l_bs_fxc) call live_timing('Kernel->Fxc',BS_LiveTiming_steps)
 endif
 !
 !------------------
 ! LOOP over blocks
 !------------------
 !
 block_loop:&
 do i_block=1,n_BS_blks
   !
   ! Read BS_blk to check if the transition was already computed
   !
#ifdef _PAR_IO
   if (l_restart_bse) then
     call io_control(ACTION=RD_CL,ID=ID)
     call io_BS_PAR_block(iq,i_block,ID)
     if (all(BS_blk(i_block)%done=="t")) cycle
   endif
#endif
   !
   i_Tgrp_k=BS_blk(i_block)%iT_k
   i_Tgrp_p=BS_blk(i_block)%iT_p
   i_k     =BS_blk(i_block)%ik
   i_p     =BS_blk(i_block)%ip
   !
   ! Exchange oscillators
   !----------------------
   ! 
   call K_exchange_collisions(iq,Xk,i_Tgrp_k)
   !
   if (i_Tgrp_k/=i_Tgrp_p) call K_exchange_collisions(iq,Xk,i_Tgrp_p)
   !
   ! Exchange oscillators
   !----------------------
   ! 
   call K_correlation_collisions(iq,i_block,Xk,q)
   !
   ! Transition Loops
   !------------------
   !
   !$omp parallel default(shared), &
   !$omp private(i_Tk,i_Tp, &
   !$omp &       sqrt_f_itk,i_k_bz,i_v_k,i_c_k,i_k_sp_pol,i_k_s,is_k,os_k,i_k_s_m1,H_pos, &
   !$omp &       sqrt_f_itp,i_p_bz,i_v_p,i_c_p,i_p_sp_pol,i_p_s,is_p,os_p,i_kp_s, &
   !$omp &       i_kmq_bz,ig_kmq,i_kmq,i_kmq_s,i_kmq_t,i_kmq_s_m1,i_kp_mq_s, &
   !$omp &       i_pmq_bz,ig_pmq,i_pmq,i_pmq_s,i_pmq_t, &
   !$omp &       ig_W,iq_W,iq_W_s,iq_W_bz,iq_W_bz_mq,ig_W_mq,iq_W_mq,iq_W_s_mq,H_x,H_c)
   !
   call OPENMP_update(master_thread)   
   !
   !$omp do collapse(2), schedule(dynamic)
   do i_Tp=1,BS_T_grp(i_Tgrp_p)%size
     do i_Tk=1,BS_T_grp(i_Tgrp_k)%size
       !
       ! skip this block if already done
       !
       if (BS_blk(i_block)%done(i_Tk,i_Tp)=="t") cycle
       !
       FILL_BSK_COMMON_INDEXES
       FILL_BSK_KERNEL_INDEXES
       !
       if (BS_res_K_corr.or.BS_cpl_K_corr) then 
         !
         if (iq_W_bz/=iq_W_bz_mq.or.iq_W/=iq_W_mq.or.iq_W_s/=iq_W_s_mq) call error("Wrong transferred momentum")
         !
         if ( (.not.BS_W_is_diagonal) .and. iq_W_s>nsym/(i_time_rev+1) .and. i_space_inv == 0 ) iq_W=q%nibz+iq_W
         !
       endif
       !
       H_x=cZERO
       H_c=cZERO
       !
       select case (BS_blk(i_block)%mode)
       !
       case ("R")
         !
         ! :::RESONANT TERM:::
         !=============================
         !
         ! Exchange
         if (BS_res_K_exchange) H_x=Vstar_dot_V_omp(BS_n_g_exch, BS_T_grp(i_Tgrp_p)%O_x(:,i_Tp),&
&                                           BS_T_grp(i_Tgrp_k)%O_x(:,i_Tk)/bare_qpg(iq,:BS_n_g_exch)**2)
         !
         ! ALDA
         if (BS_K_is_ALDA)      H_x=H_x+TDDFT_ALDA_R_space(is_k,os_k,is_p,os_p,'RES')
         !
         ! Correlations
         if (BS_res_K_corr)     H_c=K_correlation_kernel(i_block,i_p,i_pmq, &
&                                 i_k_s,i_kp_s,i_c_k,i_c_p,i_kmq_s,i_kp_mq_s,i_v_k,i_v_p,     &
&                                 i_kmq_t,i_pmq_t,i_k_sp_pol,i_p_sp_pol,                      &
&                                 iq_W,iq_W_s,ig_W,i_k_s_m1,iq_W_s_mq,ig_W_mq,i_kmq_s_m1)
         !         
       case ("C")
         !
         ! :::COUPLING TERM:::
         !=============================
         !
         ! STILL TO FIX AT FINITE Q
         !
         ! Exchange
         if (BS_cpl_K_exchange) H_x=V_dot_V_omp(BS_n_g_exch, BS_T_grp(i_Tgrp_p)%O_x( minus_G(1:BS_n_g_exch),i_Tp),&
&                                       BS_T_grp(i_Tgrp_k)%O_x(:,i_Tk)/bare_qpg(iq,:BS_n_g_exch)**2)
         !
         ! ALDA
         if (BS_K_is_ALDA)      H_x=H_x+TDDFT_ALDA_R_space(is_k,os_k,is_p,os_p,'CPL')
         !
         ! Correlations
         if (BS_cpl_K_corr)     H_c=K_correlation_kernel(i_block,i_p,i_pmq, &
&                                 i_k_s,i_kp_s,i_c_k,i_v_p,i_kmq_s,i_kp_mq_s,i_v_k,i_c_p,     &
&                                 i_kmq_t,i_pmq_t,i_k_sp_pol,i_p_sp_pol,                      &
&                                 iq_W,iq_W_s,ig_W,i_k_s_m1,iq_W_s_mq,ig_W_mq,i_kmq_s_m1)
         !
       case ("A")
         !
         ! :::ANTI-RESONANT TERM:::
         !=============================
         !
         ! STILL TO CODE AT FINITE Q
         !
         ! Exchange
         if (BS_cpl_K_exchange) H_x=cZERO
         !
         ! ALDA
         if (BS_K_is_ALDA)      H_x=H_x
         !
         ! Correlations
         if (BS_cpl_K_corr)     H_c=cZERO
         !
       case ("Q")
         !
         ! :::ANTI-COUPLING TERM:::
         !=============================
         !
         ! STILL TO CODE AT FINITE Q
         !
         ! Exchange
         if (BS_cpl_K_exchange) H_x=cZERO
         !
         ! ALDA
         if (BS_K_is_ALDA)      H_x=H_x
         !
         ! Correlations
         if (BS_cpl_K_corr)     H_c=cZERO
         !
       end select
       !
       ! We have to add a new mode in addition to resonant and coupling for finiteq,
       ! where the kernel is recomputed in the antiresonant case
       !
       sqrt_f_itk=sqrt(BS_T_grp(i_Tgrp_k)%f(i_Tk))
       sqrt_f_itp=sqrt(BS_T_grp(i_Tgrp_p)%f(i_Tp))
       !
       if (BS_blk(i_block)%mode=="R") BS_blk(i_block)%mat(i_Tk,i_Tp)=    sqrt_f_itk*(H_x*Co-H_c)*sqrt_f_itp
       if (BS_blk(i_block)%mode=="C") BS_blk(i_block)%mat(i_Tk,i_Tp)= cI*sqrt_f_itk*(H_x*Co-H_c)*sqrt_f_itp
       if (BS_blk(i_block)%mode=="A") BS_blk(i_block)%mat(i_Tk,i_Tp)=    sqrt_f_itk*(H_x*Co-H_c)*sqrt_f_itp
       if (BS_blk(i_block)%mode=="Q") BS_blk(i_block)%mat(i_Tk,i_Tp)=-cI*sqrt_f_itk*(H_x*Co-H_c)*sqrt_f_itp
       !
       BS_blk(i_block)%done(i_Tk,i_Tp)="t"
       !
     enddo   ! i_Tk
   enddo     ! i_Tp
   !$omp end do
   !$omp end parallel
   !
   call BS_oscillators_free(0,i_block)
   if(l_BSE_minimize_memory) then
     call BS_oscillators_free(i_Tgrp_p,0)
     call BS_oscillators_free(i_Tgrp_k,0)
   endif
   !
#if defined _PAR_IO
   call io_control(ACTION=WR_CL,ID=ID)
   call io_BS_PAR_block(iq,i_block,ID)
#else
   call io_control(ACTION=OP_APP_CL,COM=REP,SEC=(/i_block+1/),ID=ID)
   io_BS_err=io_BS(iq,X,ID)
#endif
   !
   call live_timing(steps=BS_Block_size(i_block))
   !
 enddo block_loop
 !
#if defined _PAR_IO
 call  io_BS_PAR_free(ID)
#endif
 !
 if (BS_LiveTiming_steps>0) call live_timing( )
 !
 BS_K_has_been_calculated_loaded=.TRUE.
 !
 ! GLOBAL CLEANING 
 !=================
 !
 call BS_oscillators_free(BS_nT_grps,0)
 !
 if (BS_res_K_corr.or.BS_cpl_K_corr) then
   YAMBO_FREE(WF_phase)
 endif
 !
 if (l_bs_fxc) then
   !
   ! GPL_EXCLUDE_START
   !
   YAMBO_FREE(FXC)
   YAMBO_FREE(FXC_K_diagonal)
   !
   ! GPL_EXCLUDE_END
   !
 else if (BS_K_is_ALDA) then
   YAMBO_FREE(F_xc)
 endif
 !
1 continue
 !
 YAMBO_FREE(BS_W)
 call WF_free(WF)
 !
 call timing('X T_space Kernel',OPR='stop')
 !
 contains
   !
   subroutine K_clean
     n_BS_blks=0
     call BS_blks_free()
#if defined _PL
     call BSS_PL_free( )
#endif
#if defined _KERR
     call BSS_KERR_free( )
#endif
   end subroutine
end subroutine<|MERGE_RESOLUTION|>--- conflicted
+++ resolved
@@ -25,7 +25,7 @@
  !
  ! K = <2V-W> for n_spin=1
  !
- use pars,         ONLY:SP,schlen,pi,cZERO,cI
+ use pars,         ONLY:IP,SP,schlen,pi,cZERO,cI
  use stderr,       ONLY:intc
  use LOGO,         ONLY:pickup_a_random
  use drivers,      ONLY:l_bs_fxc,l_bss
@@ -33,21 +33,16 @@
  use electrons,    ONLY:levels,spin_occ,spin,n_spin,E_SOC_nbands
  use FFT_m,        ONLY:fft_size
  use interfaces,   ONLY:WF_load,WF_free
+ use functions,    ONLY:K_scatter
  use D_lattice,    ONLY:nsym,DL_vol,i_time_rev,sop_tab,sop_inv,i_space_inv
  use R_lattice,    ONLY:G_m_G,qindx_B,bz_samp,minus_G,bare_qpg,qindx_X
  use com,          ONLY:warning,error,msg
  use stderr,       ONLY:intc
  use LIVE_t,       ONLY:live_timing
-<<<<<<< HEAD
- use X_m,          ONLY:X_alloc,X_t,X_mat
- use BS,           ONLY:BS_bands,BS_res_K_corr,BS_W_is_diagonal,&
-&                       BS_res_K_exchange,BS_n_g_W,BS_Block_size,&
-=======
  use X_m,          ONLY:X_t
  use BS_solvers,   ONLY:BSS_q0
  use BS,           ONLY:BS_bands,BS_res_K_corr,BS_W,BS_W_is_diagonal,&
 &                       BS_res_K_exchange,BS_Block_size,&
->>>>>>> 36995d2c
 &                       O_ng,BS_n_g_exch,BS_identifier,BS_LiveTiming_steps,&
 &                       BS_K_dim,BS_K_is_ALDA,BS_cpl_K_exchange,&
 &                       BS_cpl_K_corr,K_EXCH_collision,K_CORR_collision,&
@@ -60,13 +55,8 @@
 &                       deliver_IO_error_message
  use TDDFT,         ONLY:FXC_K_diagonal,FXC,FXC_n_g_corr,io_BS_Fxc
  use xc_functionals,ONLY:F_xc,XC_potential_driver
-<<<<<<< HEAD
- use wrapper_omp,   ONLY:V_dot_V_omp,Vstar_dot_V_omp,M_by_V_omp
- use global_XC,     ONLY:WF_xc_functional,WF_kind
-=======
  use wrapper_omp,   ONLY:V_dot_V_omp,Vstar_dot_V_omp
  use global_XC,     ONLY:WF_kind,WF_xc_functional
->>>>>>> 36995d2c
  use wave_func,     ONLY:WF
  use openmp,        ONLY:OPENMP_update,master_thread
  use timing_m,      ONLY:timing
@@ -227,23 +217,12 @@
    n_BS_blks=0
    call BS_blks_free()
    !
-<<<<<<< HEAD
-   if (io_X_err<0) then
-     call deliver_IO_error_message(io_X_err,'PP/Em1s')
-     call warning('Bethe Salpter section skipped. Impossible to build the kernel.')
-     call K_clean( )
-   endif
-   !
-   ! X%ng is set to BS_n_g_W to VERIFY if there are enough bands.
-   ! From now on it is used to keep track of the actual sixe of W in the DB
-=======
 #if defined _PL
    call BSS_PL_free( )
 #endif
 #if defined _KERR
    call BSS_KERR_free( )
 #endif
->>>>>>> 36995d2c
    !
    goto  1
    !
@@ -293,10 +272,9 @@
  !======
  if (BS_K_is_ALDA) then
    YAMBO_ALLOC(F_xc,(fft_size,n_spin,n_spin))
-   call XC_potential_driver(Ken,Xk,WF_kind,WF_xc_functional,2)
- endif
- !
-<<<<<<< HEAD
+   call XC_potential_driver(Ken,Xk,WF_KIND,WF_xc_functional,2)
+ endif
+ !
  ! Screened interaction
  !======================
  !
@@ -328,10 +306,8 @@
      call io_control(ACTION=OP_RD,COM=NONE,SEC=(/1/),ID=XID)
      io_X_err=io_X(X,Xw,XID)
      if (io_X_err<0) then
-       call deliver_IO_error_message(io_X_err,'PP/Em1s')
-       call warning('Reading of io_X  header failed depite previous check.')
-       call K_clean( )
-       goto 1
+       call warning('Reading of io_X heared failed depite previous check.')
+       goto 2
      endif
    endif
    !
@@ -345,10 +321,8 @@
        call io_control(ACTION=RD_CL_IF_END,COM=NONE,SEC=(/2*iq_W,2*iq_W+1/),ID=XID)
        io_X_err=io_X(X,Xw,XID)
        if (io_X_err<0) then
-         call deliver_IO_error_message(io_X_err,'PP/Em1s')
          call warning('Reading of io_X for iq='//trim(intc(iq_W))//' failed depite previous check.')
-         call K_clean( )
-         goto 1
+         goto 2
        endif
        !
        forall(i_g2=1:BS_n_g_W) X_mat(i_g2,i_g2,1)=X_mat(i_g2,i_g2,1)+1._SP
@@ -385,8 +359,6 @@
    !
  endif
  !
-=======
->>>>>>> 36995d2c
  ! DB identifier 
  !===============
  BS_identifier=pickup_a_random(10000._SP)
@@ -629,16 +601,4 @@
  !
  call timing('X T_space Kernel',OPR='stop')
  !
- contains
-   !
-   subroutine K_clean
-     n_BS_blks=0
-     call BS_blks_free()
-#if defined _PL
-     call BSS_PL_free( )
-#endif
-#if defined _KERR
-     call BSS_KERR_free( )
-#endif
-   end subroutine
 end subroutine