!
!        Copyright (C) 2000-2017 the YAMBO team
!              http://www.yambo-code.org
!
! Authors (see AUTHORS file for details): AM
! 
! This file is distributed under the terms of the GNU 
! General Public License. You can redistribute it and/or 
! modify it under the terms of the GNU General Public 
! License as published by the Free Software Foundation; 
! either version 2, or (at your option) any later version.
!
! This program is distributed in the hope that it will 
! be useful, but WITHOUT ANY WARRANTY; without even the 
! implied warranty of MERCHANTABILITY or FITNESS FOR A 
! PARTICULAR PURPOSE.  See the GNU General Public License 
! for more details.
!
! You should have received a copy of the GNU General Public 
! License along with this program; if not, write to the Free 
! Software Foundation, Inc., 59 Temple Place - Suite 330,Boston, 
! MA 02111-1307, USA or visit http://www.gnu.org/copyleft/gpl.txt.
!
subroutine K(iq,Ken,Xk,q,X,Xw,W_bss)
 !
 ! K = <2V-W>
 !
 use pars,         ONLY:IP,SP,schlen,pi,cZERO,cI
 use LOGO,         ONLY:pickup_a_random
 use drivers,      ONLY:l_bs_fxc,l_col_cut,l_td_hf,l_bss
 use frequency,    ONLY:w_samp
 use electrons,    ONLY:levels,spin_occ,spin,n_spin
 use FFT_m,        ONLY:fft_size
 use interfaces,   ONLY:WF_load
 use functions,    ONLY:K_scatter
 use D_lattice,    ONLY:nsym,DL_vol,i_time_rev,sop_tab,sop_inv,i_space_inv
 use R_lattice,    ONLY:G_m_G,g_rot,qindx_B,bz_samp,RIM_qpg,&
&                       RIM_anisotropy,minus_G,bare_qpg
 use com,          ONLY:warning,error,msg
 use LIVE_t,       ONLY:live_timing
 use X_m,          ONLY:X_alloc,X_t,X_mat
<<<<<<< HEAD
 use BS_solvers,   ONLY:BSS_q0,BS_blks_free
=======
 use BS_solvers,   ONLY:BSS_q0
>>>>>>> cee3c393
 use BS,           ONLY:BS_bands,BS_res_K_corr,BS_W_is_diagonal,&
&                       BS_res_K_exchange,BS_n_g_W,BS_Block_size,&
&                       O_ng,BS_n_g_exch,BS_identifier,BS_LiveTiming_steps,&
&                       BS_K_dim,BS_K_is_ALDA,BS_cpl_K_exchange,&
&                       BS_cpl_K_corr,K_EXCH_collision,K_CORR_collision,&
&                       BS_oscillators_free,WF_phase,n_BS_blks,BS_blk,BS_T_grp,&
&                       BS_K_has_been_calculated_loaded,BS_nT_grps,BS_blks_free
 use collision_el, ONLY:elemental_collision,elemental_collision_free,elemental_collision_alloc
 use IO_m,         ONLY:io_control,OP_RD_CL,REP,VERIFY,NONE,OP_RD,&
&                       RD,RD_CL,RD_CL_IF_END,OP_WR_CL,OP_APP_WR_CL,DUMP,&
&                       deliver_IO_error_message
 use TDDFT,         ONLY:FXC_K_diagonal,FXC,FXC_n_g_corr,io_BS_Fxc
 use xc_functionals,ONLY:F_xc,XC_potential_driver
 use wrapper_omp,   ONLY:V_dot_V_omp,Vstar_dot_V_omp,M_by_V_omp
 use global_XC,     ONLY:WF_kind,WF_xc_functional
 use wave_func,     ONLY:WF
#if defined _TIMING
 use timing_m,      ONLY:timing
#endif
 !
 ! GPL_EXCLUDE_START
 !
#if defined _KERR
 use KERR,           ONLY:BSS_KERR_free
#endif
#if defined _PL
 use PHOTOLUM,       ONLY:BSS_PL_free
#endif
 !
 ! GPL_EXCLUDE_END
 !
#include<memory.h>
 type(levels)  ::Ken 
 type(bz_samp) ::Xk,q
 type(X_t)     ::X
 type(w_samp)  ::Xw,W_bss
 integer       ::iq
 !
 ! Work Space ...
 !
 character(schlen) :: section_title
 !
 ! ... Kernel loop
 !
 integer    :: i_block,i_block_vv,i_block_cc,i_block_vc,i_block_cv,i_k_bz,i_p_bz,i_c_k,i_v_k,i_c_p,i_v_p,i_k_s,i_p_s,&
&              i_Tgrp_k,i_Tgrp_p,i_Tp,i_Tk,i_k_spin,i_p_spin,i_k,i_p,H_pos(2),i_k_s_m1,&
&              i_k_p_s,i_g1,ig_W,iq_W,iq_W_s,i_g2,i_g3,&
&              bands_to_load(2),iOvv,iOcc,iOvc,iOcv,is(4),os(4),isp(4),osp(4)
 complex(SP):: Co,H_x,H_c,PHASE_1,PHASE_2
 real(SP)   :: sqrt_f_itk,sqrt_f_itp
 !
 complex(SP),allocatable ::BS_W(:,:,:)
 complex(SP),   external ::TDDFT_ALDA_R_space
 logical                 ::W_is_em1s,W_is_pp
 !
 ! Oscillators
 !
 logical    :: load_O_X
 complex(SP),allocatable  ::Ovv(:),Occ(:),O_times_W(:)
 complex(SP),allocatable  ::Ovc(:),Ocv(:)
 type(elemental_collision)::isc
 !
 ! I/O
 !
 integer           ::io_X_err,io_BS_Fxc_err,io_BS_err,XID,ID
 integer, external ::io_X,io_BS
 !
 ! Constants & Setup
 !==================
 !
 Co=4._SP*real(spin_occ)*pi/DL_vol/real(q%nbz,SP)
 io_BS_err    =-1
 io_BS_Fxc_err=-1
 !
 call elemental_collision_free(K_CORR_collision)
 call elemental_collision_free(K_EXCH_collision)
 !
 ! K/S Table
 !
 call k_build_up_BZ_tables(Xk)
 !
#if defined _TIMING
 call timing('X T_space Kernel',OPR='start')
#endif
 !
 ! Titles
 !========
 !
 if (l_bs_fxc) then
   section_title="Bethe-Salpeter Kernel -> xc-kernel"
 else
   if (BS_K_is_ALDA) then
     section_title="TDDFT Kernel"
   else
     section_title="Bethe-Salpeter"
   endif
   !
   if (BS_res_K_corr.or.BS_res_K_exchange)     section_title=trim(section_title)//" (Resonant"
   if (BS_res_K_corr.or.BS_K_is_ALDA)          section_title=trim(section_title)//" CORRRELATION"
   if (BS_res_K_exchange)                      section_title=trim(section_title)//" EXCHANGE"
   if (BS_res_K_corr.or.BS_res_K_exchange)     section_title=trim(section_title)//")"
   !
   if (BS_cpl_K_corr.or.BS_cpl_K_exchange)     section_title=trim(section_title)//" (Coupling"
   if (BS_cpl_K_corr.or.(BS_K_is_ALDA.and.BS_cpl_K_exchange))&
&                                              section_title=trim(section_title)//" CORRRELATION"
   if (BS_cpl_K_exchange)                      section_title=trim(section_title)//" EXCHANGE"
   if (BS_cpl_K_corr.or.BS_cpl_K_exchange)     section_title=trim(section_title)//")"
   !
 endif
 !
 call section('=',trim(section_title))
 !
 ! GPL_EXCLUDE_START
 !
 if (l_bs_fxc)      call section('=','Bethe-Salpeter Kernel -> xc-kernel')
 !
 ! BS/FXC DB I/O
 !===============
 !
 if (l_bs_fxc) then
   !
   !call io_control(ACTION=OP_RD_CL,COM=REP,MODE=VERIFY,SEC=(/1/),ID=ID)
   !
   !io_BS_Fxc_err=io_BS_Fxc(iq,W_bss,ID,X=X)
   !
 else
   !
   ! GPL_EXCLUDE_END
   !
   call io_control(ACTION=OP_RD_CL,COM=REP,MODE=VERIFY,SEC=(/1/),ID=ID)
   io_BS_err=io_BS(iq,X,ID)
   !
   if (io_BS_err==0.and.l_bss) then
     call io_control(ACTION=OP_RD,COM=NONE,MODE=DUMP,SEC=(/1/),ID=ID)
     io_BS_err=io_BS(iq,X,ID)
     do i_block=1,n_BS_blks
       call io_control(ACTION=RD_CL_IF_END,COM=NONE,MODE=DUMP,SEC=(/i_block+1/),ID=ID)
       io_BS_err=io_BS(iq,X,ID)
     enddo
   endif
   !
   if (io_BS_err==0) return
   !
   ! GPL_EXCLUDE_START
   !
 endif
 !
 ! GPL_EXCLUDE_END
 !
 !
 ! Exchange
 !==========
 !
 load_O_X=BS_res_K_exchange.or.l_bs_fxc
 !
 if (load_O_X) call msg('r','[BSE] Exchange components :',BS_n_g_exch)
 !
 ! PP/Epsm1S DBs
 !
 W_is_em1s=X%whoami==2
 W_is_pp  =X%whoami==4
 ! 
 if (BS_res_K_corr.and..not.l_td_hf) then
   !
   call section('+','Screened interaction header I/O')
   !===================================================
   !
   ! X%ng are the G's in the X DB while BS_n_g_W the G's I want to read.
   ! Now to read only BS_n_g_W components I need to redefine X%ng
   !
   X%ng=BS_n_g_W
   call io_control(ACTION=OP_RD_CL,COM=REP,SEC=(/1,2/),MODE=VERIFY,ID=XID)
   io_X_err=io_X(X,Xw,XID) 
   !
   if (io_X_err<0) then
     call deliver_IO_error_message(io_X_err,'PP/Em1s')
     call warning('Bethe Salpter section skipped. Impossible to build the kernel.')
     n_BS_blks=0
     call BS_blks_free()
     !
     ! GPL_EXCLUDE_START
     !
#if defined _PL
     call BSS_PL_free( )
#endif
#if defined _KERR
     call BSS_KERR_free( )
#endif
     !
     ! GPL_EXCLUDE_END
     !
   endif
   !
   ! X%ng is set to BS_n_g_W to VERIFY if there are enough bands.
   ! From now on it is used to keep track of the actual sixe of W in the DB
   !
   X%ng=X%ng_db
   !
   if (io_X_err<0) goto 1
   !
 endif
 !
 ! TDDFT xc-kernel Setup
 !======================
 if (l_bs_fxc) then
   !  
   if (iq==1) call DIPOLE_driver(Ken,Xk,X,BSS_q0)
   !
   ! Allocation
   !-----------
   YAMBO_ALLOC(FXC_K_diagonal,(BS_K_dim))
   YAMBO_ALLOC(FXC,(FXC_n_g_corr,FXC_n_g_corr,W_bss%n_freqs))
   FXC_K_diagonal=0._SP
   FXC=cZERO
   !
 endif
 !
 ! Oscillators Setup
 !===================
 O_ng=maxval(G_m_G)
 !
 if (any((/BS_res_K_corr,BS_cpl_K_corr/)).and..not.l_bs_fxc) call fft_check_size(1,O_ng,BS_n_g_exch)
 !
 ! Wave Functions
 !================
 if (l_bs_fxc) then
   !
   ! GPL_EXCLUDE_START
   !
   call WF_load(WF,max(O_ng,BS_n_g_exch),1,BS_bands,(/1,Xk%nibz/),space='R',title='-BSK->Fxc')
   !
   ! GPL_EXCLUDE_END
   !
 else
   !
   bands_to_load=BS_bands
   if (BS_K_is_ALDA) bands_to_load=(/1,BS_bands(2)/)
   !
   call WF_load(WF,max(O_ng,BS_n_g_exch),1,bands_to_load,(/1,Xk%nibz/),space='R',title='-BSK')
   !
 endif
 !
 ! Elemental collisions allocation
 !=================================
 !
 call elemental_collision_alloc(K_CORR_collision,NG=O_ng,       TITLE="CORR_COLL")
 call elemental_collision_alloc(K_EXCH_collision,NG=BS_n_g_exch,TITLE="EXCH_COLL")
 !
 ! Wave Functions Phases
 !=======================
 call K_WF_phases(Xk)
 ! 
 ! Spatial Inversion Test
 !========================
 call WF_spatial_inversion(Ken,Xk)
 !
 ! ALDA
 !======
 if (BS_K_is_ALDA) then
   YAMBO_ALLOC(F_xc,(fft_size,n_spin,n_spin))
   call XC_potential_driver(Ken,Xk,WF_KIND,WF_xc_functional,2)
 endif
 !
 ! Screened interaction
 !======================
 !
 if (BS_res_K_corr) then
   !
   call elemental_collision_free(isc)
   !
   X%ng=BS_n_g_W
   if (.not.l_td_hf) then
     if (W_is_em1s) call X_alloc('X',(/BS_n_g_W,BS_n_g_W,1/))
     if (W_is_pp)   call X_alloc('X',(/BS_n_g_W,BS_n_g_W,2/))
   endif
   !
   i_g1=BS_n_g_W
   if (BS_W_is_diagonal) i_g1=1
   !
   ! When TR is present but not the SI X_mat indexes need to be exchanged 
   ! when the TR is applied
   !
   if (i_space_inv==0.and.i_time_rev==1.and..not.BS_W_is_diagonal) then
     YAMBO_ALLOC(BS_W,(BS_n_g_W,i_g1,2*q%nibz))
   else
     YAMBO_ALLOC(BS_W,(BS_n_g_W,i_g1,q%nibz))
   endif
   !
   YAMBO_ALLOC(isc%gamp,(i_g1,BS_n_g_W))
   !
   if (.not.l_td_hf) then
     call io_control(ACTION=OP_RD,COM=NONE,SEC=(/1/),ID=XID)
     io_X_err=io_X(X,Xw,XID)
   endif
   !
   do iq_W=1,q%nibz
     !
     isc%qs(2)=iq_W
     call scatter_Gamp(isc,'c')
     !
     if (.not.l_td_hf) then
       call io_control(ACTION=RD_CL_IF_END,COM=NONE,SEC=(/2*iq_W,2*iq_W+1/),ID=XID)
       io_X_err=io_X(X,Xw,XID)
       !
       forall(i_g2=1:BS_n_g_W) X_mat(i_g2,i_g2,1)=X_mat(i_g2,i_g2,1)+1._SP
       do i_g2=1,BS_n_g_W
         do i_g3=1,BS_n_g_W
           if (.not.BS_W_is_diagonal) then
             BS_W(i_g2,i_g3,iq_W)=X_mat(i_g2,i_g3,1)*isc%gamp(i_g2,i_g3)
             if (i_space_inv==0.and.i_time_rev==1) &
&               BS_W(i_g2,i_g3,q%nibz+iq_W)=X_mat(i_g3,i_g2,1)*isc%gamp(i_g2,i_g3)
           endif
           if (BS_W_is_diagonal.and.i_g2==i_g3) BS_W(i_g2,1,iq_W)=real(X_mat(i_g2,i_g2,1))*isc%gamp(1,i_g2)
         enddo
       enddo
     else
       forall(i_g2=1:BS_n_g_W) BS_W(i_g2,1,iq_W)=isc%gamp(1,i_g2)
     endif
     ! 
   enddo
   !
   ! Anisotropy correction. Note that isc%gamp(1,1)=RIM_anisotropy while
   ! the \delta(G,G') term must be multiplied by the standard RIM_qpg(1,1)
   !
   if (RIM_anisotropy/=0.) BS_W(1,1,1)=BS_W(1,1,1)+RIM_qpg(1,1,1)/2.-RIM_anisotropy/2.
   !
   YAMBO_FREE(isc%gamp)
   !
   if (.not.l_td_hf) call X_alloc('X')
   !
   X%ng=X%ng_db
   call elemental_collision_free(isc)
   !
 endif
 !
 ! DB identifier 
 !===============
 BS_identifier=pickup_a_random(10000._SP)
 !
 ! BS DB description section I/O
 !===============================
 !
 call io_control(ACTION=OP_WR_CL,COM=REP,SEC=(/1/),ID=ID)
 io_BS_err=io_BS(iq,X,ID)
 !
 call section('=','Kernel loop')
 !==============================
 !
 ! Allocations
 !-------------
 if (BS_res_K_corr.or.BS_cpl_K_corr) then
   YAMBO_ALLOC(Ovv,(BS_n_g_W))
   YAMBO_ALLOC(Occ,(BS_n_g_W))
   YAMBO_ALLOC(O_times_W,(BS_n_g_W))
   if (BS_cpl_K_corr) then
     YAMBO_ALLOC(Ovc,(BS_n_g_W))
     YAMBO_ALLOC(Ocv,(BS_n_g_W))
   endif
 endif
 !
 ! Timing
 !========
 !
 if (BS_LiveTiming_steps>0) then
   if (.not.l_bs_fxc) call live_timing('Kernel',     BS_LiveTiming_steps)
   if (     l_bs_fxc) call live_timing('Kernel->Fxc',BS_LiveTiming_steps)
 endif
 !
 do i_block=1,n_BS_blks
   !
   i_Tgrp_k=BS_blk(i_block)%iT_k
   i_Tgrp_p=BS_blk(i_block)%iT_p
   !
   ! Exchange oscillators
   !----------------------
   ! 
   call K_exchange_collisions(iq,Xk,i_Tgrp_k)
   !
   if (i_Tgrp_k/=i_Tgrp_p) call K_exchange_collisions(iq,Xk,i_Tgrp_p)
   !
   ! Exchange oscillators
   !----------------------
   ! 
   call K_correlation_collisions(i_block,Xk,q)
   !
   ! Transitions Loop
   !------------------
   !
   do i_Tk=1,BS_T_grp(i_Tgrp_k)%size
     !
     sqrt_f_itk=sqrt(BS_T_grp(i_Tgrp_k)%f(i_Tk))
     !
     i_k_bz  = BS_T_grp(i_Tgrp_k)%table(i_Tk,1)
     i_v_k   = BS_T_grp(i_Tgrp_k)%table(i_Tk,2)
     i_c_k   = BS_T_grp(i_Tgrp_k)%table(i_Tk,3)
     i_k_spin= BS_T_grp(i_Tgrp_k)%table(i_Tk,4)
     !
     i_k  = Xk%sstar(i_k_bz,1)
     i_k_s= Xk%sstar(i_k_bz,2)
     !
     if (BS_K_is_ALDA) then
       is=(/i_c_k,i_k,i_k_s,i_k_spin/)
       os=(/i_v_k,i_k,i_k_s,i_k_spin/)
     endif
     !
     i_k_s_m1 = sop_inv(i_k_s)
     !
     H_pos(1) = sum(BS_T_grp(:I_Tgrp_k-1)%size)+i_Tk
     !
     do i_Tp=1,BS_T_grp(i_Tgrp_p)%size
       !
       sqrt_f_itp=sqrt(BS_T_grp(i_Tgrp_p)%f(i_Tp))
       !
       i_p_bz  = BS_T_grp(i_Tgrp_p)%table(i_Tp,1)
       i_v_p   = BS_T_grp(i_Tgrp_p)%table(i_Tp,2)
       i_c_p   = BS_T_grp(i_Tgrp_p)%table(i_Tp,3)
       i_p_spin= BS_T_grp(i_Tgrp_p)%table(i_Tp,4)
       !
       i_p  =Xk%sstar(i_p_bz,1)
       i_p_s=Xk%sstar(i_p_bz,2)
       !
       if (BS_K_is_ALDA) then
         isp=(/i_c_p,i_p,i_p_s,i_p_spin/)
         osp=(/i_v_p,i_p,i_p_s,i_p_spin/)
       endif
       !
       i_k_p_s  = sop_tab(i_k_s_m1,i_p_s)
       !
       H_pos(2) = sum(BS_T_grp(:I_Tgrp_p-1)%size)+i_Tp
       !
       if (H_pos(1)>H_pos(2)) cycle
       !
       ig_W   =qindx_B(i_k_bz,i_p_bz,2)
       iq_W   =q%sstar( qindx_B(i_k_bz,i_p_bz,1) ,1)
       iq_W_s =q%sstar( qindx_B(i_k_bz,i_p_bz,1) ,2)
       !
       H_x=cZERO
       H_c=cZERO
       !
       if (BS_blk(i_block)%mode=="R") then
         if (BS_res_K_exchange) then
           !
           ! :::EXCHANGE    (resonant):::
           !=============================
           if (l_col_cut) then
             H_x=Vstar_dot_V_omp(BS_n_g_exch, BS_T_grp(i_Tgrp_p)%O_x(:,i_Tp),&
&                                             BS_T_grp(i_Tgrp_k)%O_x(:,i_Tk)/bare_qpg(iq,:BS_n_g_exch)**2)
           else
             H_x=Vstar_dot_V_omp(BS_n_g_exch, BS_T_grp(i_Tgrp_p)%O_x(:,i_Tp), BS_T_grp(i_Tgrp_k)%O_x(:,i_Tk))
           endif
         endif
       else 
         if (BS_cpl_K_exchange) then
           !
           ! :::EXCHANGE    (coupling):::
           !=============================
           if (l_col_cut) then
             H_x=V_dot_V_omp(BS_n_g_exch, BS_T_grp(i_Tgrp_p)%O_x( minus_G(1:BS_n_g_exch),i_Tp),&
&                        BS_T_grp(i_Tgrp_k)%O_x(:,i_Tk)/bare_qpg(iq,:BS_n_g_exch)**2)
           else
             H_x=V_dot_V_omp(BS_n_g_exch, BS_T_grp(i_Tgrp_p)%O_x( minus_G(1:BS_n_g_exch),i_Tp),&
&                        BS_T_grp(i_Tgrp_k)%O_x(:,i_Tk))
           endif
         endif
       endif
       !
       if (BS_K_is_ALDA) then
         !
         if (BS_blk(i_block)%mode=="R") then
           !
           ! :::ALDA        (resonant):::
           !=============================
           H_x=H_x+TDDFT_ALDA_R_space(is,os,isp,osp,'RES')
           !
         else
           !
           ! :::ALDA        (coupling):::
           !=============================
           H_x=H_x+TDDFT_ALDA_R_space(is,os,isp,osp,'CPL')
           !
         endif
         !
       endif
       !
       if (BS_blk(i_block)%mode=="R") then
         !
         if (BS_res_K_corr.and.i_k_spin==i_p_spin) then
           !
           ! :::SEX         (resonant):::
           !=============================
           !
           iOcc        = BS_blk(i_block)%O_table(1,i_k_p_s,i_c_k,i_c_p,i_k_spin)
           i_block_cc  = BS_blk(i_block)%O_table(2,i_k_p_s,i_c_k,i_c_p,i_k_spin)
           PHASE_1=WF_phase(i_p,i_k_p_s,i_c_p,i_p_spin)
           if (PHASE_1==cZERO  ) PHASE_1=1._SP
           if (PHASE_1==-99._SP) PHASE_1=1._SP
           !
           iOvv       = BS_blk(i_block)%O_table(1,i_k_p_s,i_v_k,i_v_p,i_k_spin)
           i_block_vv = BS_blk(i_block)%O_table(2,i_k_p_s,i_v_k,i_v_p,i_k_spin)
           PHASE_2=WF_phase(i_p,i_k_p_s,i_v_p,i_p_spin)
           if (PHASE_2==cZERO  ) PHASE_2=1._SP
           if (PHASE_2==-99._SP) PHASE_2=1._SP
           !
           !$omp parallel default(shared), private(i_g1)
           !$omp do
           do i_g1=1,BS_n_g_W
             Occ(i_g1)=BS_blk(i_block_cc)%O_c(g_rot(i_k_s_m1,G_m_G(g_rot(iq_W_s,i_g1),ig_W)),iOcc)*PHASE_1
           enddo
           !$omp end do
           !$omp do
           do i_g1=1,BS_n_g_W
             Ovv(i_g1)=BS_blk(i_block_vv)%O_c(g_rot(i_k_s_m1,G_m_G(g_rot(iq_W_s,i_g1),ig_W)),iOvv)*PHASE_2
           enddo
           !$omp end do
           !$omp end parallel
           !
           if (i_k_s>nsym/(i_time_rev+1)) Ovv=conjg(Ovv)
           if (i_k_s>nsym/(i_time_rev+1)) Occ=conjg(Occ)
           !
           if (BS_W_is_diagonal) then
             !
             !$omp parallel do default(shared), private(i_g1)
             do i_g1=1,BS_n_g_W
               O_times_W(i_g1)=Occ(i_g1)*BS_W(i_g1,1,iq_W)
             enddo
             !$omp end parallel do
             !
           else
             !
             if (iq_W_s>nsym/(i_time_rev+1) .and. i_space_inv == 0 ) iq_W=q%nibz+iq_W
             !
             call M_by_V_omp('T',BS_n_g_W,BS_W(:,:,iq_W),Occ(:),O_times_W)
             !
           endif
           !
           H_c=Vstar_dot_V_omp(BS_n_g_W,Ovv,O_times_W)*4._SP*pi
           !
         endif
         !
       else
         !
         if (BS_cpl_K_corr.and.i_k_spin==i_p_spin) then
           !
           ! :::SEX         (resonant):::
           !=============================
           !
           iOcv        = BS_blk(i_block)%O_table(1,i_k_p_s,i_c_k,i_v_p,i_k_spin)
           i_block_cv  = BS_blk(i_block)%O_table(2,i_k_p_s,i_c_k,i_v_p,i_k_spin)
           PHASE_1=WF_phase(i_p,i_k_p_s,i_v_p,i_p_spin)
           if (PHASE_1==cZERO  ) PHASE_1=1._SP
           if (PHASE_1==-99._SP) PHASE_1=1._SP
           !
           iOvc       = BS_blk(i_block)%O_table(1,i_k_p_s,i_v_k,i_c_p,i_k_spin)
           i_block_vc = BS_blk(i_block)%O_table(2,i_k_p_s,i_v_k,i_c_p,i_k_spin)
           PHASE_2=WF_phase(i_p,i_k_p_s,i_c_p,i_p_spin)
           if (PHASE_2==cZERO  ) PHASE_2=1._SP
           if (PHASE_2==-99._SP) PHASE_2=1._SP
           !
           !$omp parallel default(shared), private(i_g1)
           !$omp do
           do i_g1=1,BS_n_g_W
             Ocv(i_g1)=BS_blk(i_block_cv)%O_c(g_rot(i_k_s_m1,G_m_G(g_rot(iq_W_s,i_g1),ig_W)),iOcv)*PHASE_1
           enddo
           !$omp end do
           !$omp do
           do i_g1=1,BS_n_g_W
             Ovc(i_g1)=BS_blk(i_block_vc)%O_c(g_rot(i_k_s_m1,G_m_G(g_rot(iq_W_s,i_g1),ig_W)),iOvc)*PHASE_2
           enddo
           !$omp end do
           !$omp end parallel
           !
           if (i_k_s>nsym/(i_time_rev+1)) Ovc=conjg(Ovc)
           if (i_k_s>nsym/(i_time_rev+1)) Ocv=conjg(Ocv)
           !
           if (BS_W_is_diagonal) then
             !
             !$omp parallel do default(shared), private(i_g1)
             do i_g1=1,BS_n_g_W
               O_times_W(i_g1)=Ocv(i_g1)*BS_W(i_g1,1,iq_W)
             enddo
             !$omp end parallel do
             !
           else
             !
             if (iq_W_s>nsym/(i_time_rev+1) .and. i_space_inv == 0 ) iq_W=q%nibz+iq_W
             !
             call M_by_V_omp('T',BS_n_g_W,BS_W(:,:,iq_W),Ocv(:),O_times_W)
             !
           endif
           !
           H_c=Vstar_dot_V_omp(BS_n_g_W,Ovc,O_times_W)*4._SP*pi
           !
         endif
         !
       endif
       !
       if (BS_blk(i_block)%mode=="R") BS_blk(i_block)%mat(i_Tk,i_Tp)=   sqrt_f_itk*(H_x*Co-H_c)*sqrt_f_itp
       if (BS_blk(i_block)%mode=="A") BS_blk(i_block)%mat(i_Tk,i_Tp)=cI*sqrt_f_itk*(H_x*Co-H_c)*sqrt_f_itp
       !
     enddo 
     !
   enddo
   !
   call BS_oscillators_free(0,i_block)
   !
   call io_control(ACTION=OP_APP_WR_CL,COM=REP,SEC=(/i_block+1/),ID=ID)
   io_BS_err=io_BS(iq,X,ID)
   !
   call live_timing(steps=BS_Block_size(i_block))
   !
 enddo
 !
 if (BS_LiveTiming_steps>0) call live_timing( )
 !
 BS_K_has_been_calculated_loaded=.TRUE.
 !
 ! GLOBAL CLEANING 
 !=================
 !
 call BS_oscillators_free(BS_nT_grps,0)
 !
 if (BS_res_K_corr.or.BS_cpl_K_corr) then
   YAMBO_FREE(WF_phase)
   YAMBO_FREE(Ovv)
   YAMBO_FREE(O_times_W)
   YAMBO_FREE(Occ)
   if (BS_cpl_K_corr) then
     YAMBO_FREE(Ovc)
     YAMBO_FREE(Ocv)
   endif
 endif
 !
 if (l_bs_fxc) then
   !
   ! GPL_EXCLUDE_START
   !
   YAMBO_FREE(FXC)
   YAMBO_FREE(FXC_K_diagonal)
   !
   ! GPL_EXCLUDE_END
   !
 else if (BS_K_is_ALDA) then
   YAMBO_FREE(F_xc)
 endif
 !
1 continue
 !
 YAMBO_FREE(BS_W)
 call WF_free(WF)
 call elemental_collision_free(K_CORR_collision)
 call elemental_collision_free(K_EXCH_collision)
 !
#if defined _TIMING
 call timing('X T_space Kernel',OPR='stop')
#endif
 !
end subroutine<|MERGE_RESOLUTION|>--- conflicted
+++ resolved
@@ -39,11 +39,7 @@
  use com,          ONLY:warning,error,msg
  use LIVE_t,       ONLY:live_timing
  use X_m,          ONLY:X_alloc,X_t,X_mat
-<<<<<<< HEAD
- use BS_solvers,   ONLY:BSS_q0,BS_blks_free
-=======
  use BS_solvers,   ONLY:BSS_q0
->>>>>>> cee3c393
  use BS,           ONLY:BS_bands,BS_res_K_corr,BS_W_is_diagonal,&
 &                       BS_res_K_exchange,BS_n_g_W,BS_Block_size,&
 &                       O_ng,BS_n_g_exch,BS_identifier,BS_LiveTiming_steps,&
