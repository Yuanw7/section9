--- conflicted
+++ resolved
@@ -443,44 +443,13 @@
    ! Transition Loops
    !------------------
    !
-<<<<<<< HEAD
-   do i_Tk=1,BS_T_grp(i_Tgrp_k)%size
-     !
-     sqrt_f_itk=sqrt(BS_T_grp(i_Tgrp_k)%f(i_Tk))
-     !
-     i_k_bz  = BS_T_grp(i_Tgrp_k)%table(i_Tk,1)  !k-point in full BZ
-     i_v_k   = BS_T_grp(i_Tgrp_k)%table(i_Tk,2)  !v-index
-     i_c_k   = BS_T_grp(i_Tgrp_k)%table(i_Tk,3)  !c-index
-     i_k_spin= BS_T_grp(i_Tgrp_k)%table(i_Tk,4)
-     !
-     i_kmq_bz  = qindx_X(iq,i_k_bz,1)            !k-q-point in full BZ
-     ig_kmq    = qindx_X(iq,i_k_bz,2)            !Go shift to reach the first BZ
-     !
-     i_k  = Xk%sstar(i_k_bz,1)                   !k-point in IBZ
-     i_k_s= Xk%sstar(i_k_bz,2)
-     !
-     i_kmq  = Xk%sstar(i_kmq_bz,1)               !k-q-point in IBZ
-     i_kmq_s= Xk%sstar(i_kmq_bz,2)
-     !
-     if (BS_res_K_corr) i_kmq_t= BS_blk(i_block)%kp_table(1,i_kmq)
-     !
-     if (BS_K_is_ALDA) then
-       is=(/i_c_k,i_k,i_k_s,i_k_spin/)
-       os=(/i_v_k,i_kmq,i_kmq_s,i_k_spin/)
-     endif
-     !
-     i_k_s_m1   = sop_inv(i_k_s)
-     i_kmq_s_m1 = sop_inv(i_kmq_s)
-     !
-     H_pos(1) = sum(BS_T_grp(:I_Tgrp_k-1)%size)+i_Tk
-     !
-     do i_Tp=1,BS_T_grp(i_Tgrp_p)%size
-=======
    !$omp parallel default(shared), &
    !$omp private(i_Tk,i_Tp, &
    !$omp &       sqrt_f_itk,i_k_bz,i_v_k,i_c_k,i_k_spin,i_k,i_k_s,is,os,i_k_s_m1,H_pos, &
-   !$omp &       sqrt_f_itp,i_p_bz,i_v_p,i_c_p,i_p_spin,i_p,i_p_s,isp,osp,i_k_p_s, &
-   !$omp &       ig_W,iq_W,iq_W_s,H_x,H_c, &
+   !$omp &       sqrt_f_itp,i_p_bz,i_v_p,i_c_p,i_p_spin,i_p,i_p_s,isp,osp,i_kp_s, &
+   !$omp &       i_kmq_bz,ig_kmq,i_kmq,i_kmq_s,i_kmq_t,i_kmq_s_m1,i_kp_mq_s, &
+   !$omp &       i_pmq_bz,ig_pmq,i_pmq,i_pmq_s,i_pmq_t, &
+   !$omp &       ig_W,iq_W,iq_W_s,iq_bz_W,iq_bz_W_mq,ig_W_mq,iq_W_mq,iq_W_s_mq,H_x,H_c, &
    !$omp &       iOcc,i_block_cc,PHASE_1, iOcv, i_block_cv, iOvc, i_block_vc, &
    !$omp &       iOvv,i_block_vv,PHASE_2, i_g1,i_g2, Ovv,Occ,O_times_W,Ovc,Ocv)
    !
@@ -502,33 +471,45 @@
    do i_Tp=1,BS_T_grp(i_Tgrp_p)%size
      do i_Tk=1,BS_T_grp(i_Tgrp_k)%size
        !
+       ! skip this block if already done
+       !
+       if (BS_blk(i_block)%done(i_Tk,i_Tp)=="t") cycle
+       !
+       H_pos(1) = sum(BS_T_grp(:I_Tgrp_k-1)%size)+i_Tk
+       H_pos(2) = sum(BS_T_grp(:I_Tgrp_p-1)%size)+i_Tp
+       !
+       if (H_pos(1)>H_pos(2)) cycle
+       !
        ! the following definitions are placed here because of
        ! omp parallelism (should not trigger any performance issue)
        !
        sqrt_f_itk=sqrt(BS_T_grp(i_Tgrp_k)%f(i_Tk))
        !
-       i_k_bz  = BS_T_grp(i_Tgrp_k)%table(i_Tk,1)
-       i_v_k   = BS_T_grp(i_Tgrp_k)%table(i_Tk,2)
-       i_c_k   = BS_T_grp(i_Tgrp_k)%table(i_Tk,3)
+       i_k_bz  = BS_T_grp(i_Tgrp_k)%table(i_Tk,1)  !k-point in full BZ
+       i_v_k   = BS_T_grp(i_Tgrp_k)%table(i_Tk,2)  !v-index
+       i_c_k   = BS_T_grp(i_Tgrp_k)%table(i_Tk,3)  !c-index
        i_k_spin= BS_T_grp(i_Tgrp_k)%table(i_Tk,4)
        !
-       i_k  = Xk%sstar(i_k_bz,1)
+       i_kmq_bz  = qindx_X(iq,i_k_bz,1)            !k-q-point in full BZ
+       ig_kmq    = qindx_X(iq,i_k_bz,2)            !Go shift to reach the first BZ
+       !
+       i_k  = Xk%sstar(i_k_bz,1)                   !k-point in IBZ
        i_k_s= Xk%sstar(i_k_bz,2)
+       !
+       i_kmq  = Xk%sstar(i_kmq_bz,1)               !k-q-point in IBZ
+       i_kmq_s= Xk%sstar(i_kmq_bz,2)
+       !
+       if (BS_res_K_corr) i_kmq_t= BS_blk(i_block)%kp_table(1,i_kmq)
        !
        if (BS_K_is_ALDA) then
          is=(/i_c_k,i_k,i_k_s,i_k_spin/)
-         os=(/i_v_k,i_k,i_k_s,i_k_spin/)
+         os=(/i_v_k,i_kmq,i_kmq_s,i_k_spin/)
        endif
        !
-       i_k_s_m1 = sop_inv(i_k_s)
-       !
-       H_pos(1) = sum(BS_T_grp(:I_Tgrp_k-1)%size)+i_Tk
-       !
-       !-----
->>>>>>> 862898da
-       !
-       ! skip this block if already done
-       if (BS_blk(i_block)%done(i_Tk,i_Tp)=="t") cycle
+       i_k_s_m1   = sop_inv(i_k_s)
+       i_kmq_s_m1 = sop_inv(i_kmq_s)
+       !
+       !
        !
        sqrt_f_itp=sqrt(BS_T_grp(i_Tgrp_p)%f(i_Tp))
        !
@@ -558,11 +539,8 @@
        !
        !ig_kp_mq=G_m_G(ig_kmq,ig_pmq)
        !
-       H_pos(2) = sum(BS_T_grp(:I_Tgrp_p-1)%size)+i_Tp
-       !
        !-----
        !
-       if (H_pos(1)>H_pos(2)) cycle
        !
        iq_bz_W=qindx_B(i_k_bz,i_p_bz,1) !q_W_bz+G_W=k_bz-p_bz
        ig_W   =qindx_B(i_k_bz,i_p_bz,2)
@@ -639,12 +617,7 @@
            if (PHASE_2==cZERO  ) PHASE_2=1._SP
            if (PHASE_2==-99._SP) PHASE_2=1._SP
            !
-<<<<<<< HEAD
-           !$omp parallel default(shared), private(i_g1,i_g2,i_g3)
-           !$omp do
-=======
-           !$omp parallel do default(shared), private(i_g1,i_g2)
->>>>>>> 862898da
+           !$omp parallel do default(shared), private(i_g1,i_g2,i_g3)
            do i_g1=1,BS_n_g_W
              i_g2=g_rot(G_m_G(g_rot(i_g1,iq_W_s)   ,ig_W   ),i_k_s_m1  )
              i_g3=g_rot(G_m_G(g_rot(i_g1,iq_W_s_mq),ig_W_mq),i_kmq_s_m1)
@@ -695,12 +668,7 @@
            if (PHASE_2==cZERO  ) PHASE_2=1._SP
            if (PHASE_2==-99._SP) PHASE_2=1._SP
            !
-<<<<<<< HEAD
-           !$omp parallel default(shared), private(i_g1,i_g2,i_g3)
-           !$omp do
-=======
-           !$omp parallel do default(shared), private(i_g1,i_g2)
->>>>>>> 862898da
+           !$omp parallel do default(shared), private(i_g1,i_g2,i_g3)
            do i_g1=1,BS_n_g_W
              i_g2=g_rot(G_m_G(g_rot(i_g1,iq_W_s)   ,ig_W   ),i_k_s_m1  )
              i_g3=g_rot(G_m_G(g_rot(i_g1,iq_W_s_mq),ig_W_mq),i_kmq_s_m1)
@@ -734,7 +702,9 @@
          !
        endif
        !
-       ! We have to add a new mode in addition to resonant and coupling for finiteq, where the kernel is recomputed in the antiresonant case
+       ! We have to add a new mode in addition to resonant and coupling for finiteq,
+       ! where the kernel is recomputed in the antiresonant case
+       !
        if (BS_blk(i_block)%mode=="R") BS_blk(i_block)%mat(i_Tk,i_Tp)=   sqrt_f_itk*(H_x*Co-H_c)*sqrt_f_itp
        if (BS_blk(i_block)%mode=="C") BS_blk(i_block)%mat(i_Tk,i_Tp)=cI*sqrt_f_itk*(H_x*Co-H_c)*sqrt_f_itp
        !
