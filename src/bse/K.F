--- conflicted
+++ resolved
@@ -46,11 +46,8 @@
 &                       BS_cpl_K_corr,K_EXCH_collision,K_CORR_collision,&
 &                       BS_oscillators_free,WF_phase,n_BS_blks,BS_blk,BS_T_grp,&
 &                       BS_K_has_been_calculated_loaded,BS_nT_grps,BS_blks_free,&
-<<<<<<< HEAD
-&                       l_BSE_minimize_memory,BS_perturbative_SOC,l_restart_bse
-=======
-&                       l_BSE_minimize_memory,l_BSE_restart,l_BSE_kernel_complete
->>>>>>> 2e5b30d4
+&                       l_BSE_minimize_memory,l_BSE_restart,l_BSE_kernel_complete,&
+&                       BS_perturbative_SOC
  use collision_el, ONLY:elemental_collision_free
  use IO_m,         ONLY:io_control,OP_RD_CL,REP,VERIFY,NONE,OP_RD,&
 &                       RD,WR,RD_CL,RD_CL_IF_END,OP_WR_CL,WR_CL,OP_WR,OP_APP_CL,DUMP,&
