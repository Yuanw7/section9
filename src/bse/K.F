!
!        Copyright (C) 2000-2018 the YAMBO team
!              http://www.yambo-code.org
!
! Authors (see AUTHORS file for details): AM
! 
! This file is distributed under the terms of the GNU 
! General Public License. You can redistribute it and/or 
! modify it under the terms of the GNU General Public 
! License as published by the Free Software Foundation; 
! either version 2, or (at your option) any later version.
!
! This program is distributed in the hope that it will 
! be useful, but WITHOUT ANY WARRANTY; without even the 
! implied warranty of MERCHANTABILITY or FITNESS FOR A 
! PARTICULAR PURPOSE.  See the GNU General Public License 
! for more details.
!
! You should have received a copy of the GNU General Public 
! License along with this program; if not, write to the Free 
! Software Foundation, Inc., 59 Temple Place - Suite 330,Boston, 
! MA 02111-1307, USA or visit http://www.gnu.org/copyleft/gpl.txt.
!
subroutine K(iq,Ken,Xk,q,X,Xw,W_bss)
 !
 ! K = <2V-W>
 !
 use pars,         ONLY:IP,SP,schlen,pi,cZERO,cI
 use LOGO,         ONLY:pickup_a_random
 use drivers,      ONLY:l_bs_fxc,l_td_hf,l_bss
 use frequency,    ONLY:w_samp
 use electrons,    ONLY:levels,spin_occ,spin,n_spin
 use FFT_m,        ONLY:fft_size
 use interfaces,   ONLY:WF_load,WF_free
 use functions,    ONLY:K_scatter
 use D_lattice,    ONLY:nsym,DL_vol,i_time_rev,sop_tab,sop_inv,i_space_inv
 use R_lattice,    ONLY:G_m_G,g_rot,qindx_B,bz_samp,RIM_qpg,&
&                       RIM_anisotropy,minus_G,bare_qpg,qindx_X
 use com,          ONLY:warning,error,msg
 use stderr,       ONLY:intc
 use LIVE_t,       ONLY:live_timing
 use X_m,          ONLY:X_alloc,X_t,X_mat
 use BS_solvers,   ONLY:BSS_q0
 use BS,           ONLY:BS_bands,BS_res_K_corr,BS_W_is_diagonal,&
&                       BS_res_K_exchange,BS_n_g_W,BS_Block_size,&
&                       O_ng,BS_n_g_exch,BS_identifier,BS_LiveTiming_steps,&
&                       BS_K_dim,BS_K_is_ALDA,BS_cpl_K_exchange,&
&                       BS_cpl_K_corr,K_EXCH_collision,K_CORR_collision,&
&                       BS_oscillators_free,WF_phase,n_BS_blks,BS_blk,BS_T_grp,&
&                       BS_K_has_been_calculated_loaded,BS_nT_grps,BS_blks_free,&
&                       l_BSE_minimize_memory, l_restart_bse
 use collision_el, ONLY:elemental_collision,elemental_collision_free,elemental_collision_alloc
 use IO_m,         ONLY:io_control,OP_RD_CL,REP,VERIFY,NONE,OP_RD,&
&                       RD,RD_CL,RD_CL_IF_END,OP_WR_CL,OP_WR,OP_APP_WR_CL,DUMP,&
&                       deliver_IO_error_message
 use TDDFT,         ONLY:FXC_K_diagonal,FXC,FXC_n_g_corr,io_BS_Fxc
 use xc_functionals,ONLY:F_xc,XC_potential_driver
 use wrapper_omp,   ONLY:V_dot_V_omp,Vstar_dot_V_omp,M_by_V_omp
 use global_XC,     ONLY:WF_kind,WF_xc_functional
 use wave_func,     ONLY:WF
 use timing_m,      ONLY:timing
 !
#if defined _KERR
 use KERR,           ONLY:BSS_KERR_free
#endif
#if defined _PL
 use PHOTOLUM,       ONLY:BSS_PL_free
#endif
 !
#include<memory.h>
 type(levels)  ::Ken 
 type(bz_samp) ::Xk,q
 type(X_t)     ::X
 type(w_samp)  ::Xw,W_bss
 integer       ::iq
 !
 ! Work Space ...
 !
 character(schlen) :: section_title
 !
 ! ... Kernel loop
 !
 integer    :: i_block,i_block_vv,i_block_cc,i_block_vc,i_block_cv,i_c_k,i_v_k,i_c_p,i_v_p,&
&              i_k_bz,i_p_bz,i_k_s,i_p_s,i_kp_s,i_k,i_p,i_k_s_m1,&
&              i_kmq_bz,i_pmq_bz,i_kmq_s,i_pmq_s,i_kp_mq_s,i_kmq,i_pmq,i_kmq_s_m1,ig_kmq,ig_pmq,i_kmq_t,i_pmq_t,&
&              i_Tgrp_k,i_Tgrp_p,i_Tp,i_Tk,i_k_spin,i_p_spin,H_pos(2),&
&              i_g1,i_g2,i_g3,O_ng_shift,&
&              ig_W,iq_bz_W,iq_W,iq_W_s,&
&              ig_W_mq,iq_bz_W_mq,iq_W_mq,iq_W_s_mq,&
&              bands_to_load(2),iOvv,iOcc,iOvc,iOcv,is(4),os(4),isp(4),osp(4)
 complex(SP):: Co,H_x,H_c,PHASE_1,PHASE_2
 real(SP)   :: sqrt_f_itk,sqrt_f_itp
 !
 complex(SP),allocatable ::BS_W(:,:,:)
 complex(SP),   external ::TDDFT_ALDA_R_space
 logical                 ::W_is_em1s,W_is_pp
 !
 ! Oscillators
 !
 logical    :: load_O_X
 complex(SP),allocatable  ::Ovv(:),Occ(:),O_times_W(:)
 complex(SP),allocatable  ::Ovc(:),Ocv(:)
 type(elemental_collision)::isc
 !
 ! I/O
 !
 integer           ::io_X_err,io_BS_Fxc_err,io_BS_err,XID,ID
 integer, external ::io_X,io_BS
 !
 ! Constants & Setup
 !==================
 !
 Co=4._SP*real(spin_occ)*pi/DL_vol/real(q%nbz,SP)
 io_BS_err    =-1
 io_BS_Fxc_err=-1
 !
 call elemental_collision_free(K_CORR_collision)
 call elemental_collision_free(K_EXCH_collision)
 !
 ! K/S Table
 !
 call k_build_up_BZ_tables(Xk)
 !
 call timing('X T_space Kernel',OPR='start')
 !
 ! Titles
 !========
 !
 if (l_bs_fxc) then
   section_title="BSE Kernel -> xc-kernel"
 else
   if (BS_K_is_ALDA) then
     section_title="TDDFT Kernel"
   else
     section_title="BSE Kernel"
   endif
   section_title=trim(section_title)//" @q"//trim(intc(iq))
   !
   if (BS_res_K_corr.or.BS_res_K_exchange)     section_title=trim(section_title)//" (Resonant"
   if (BS_res_K_corr.or.BS_K_is_ALDA)          section_title=trim(section_title)//" CORRRELATION"
   if (BS_res_K_exchange)                      section_title=trim(section_title)//" EXCHANGE"
   if (BS_res_K_corr.or.BS_res_K_exchange)     section_title=trim(section_title)//")"
   !
   if (BS_cpl_K_corr.or.BS_cpl_K_exchange)     section_title=trim(section_title)//" (Coupling"
   if (BS_cpl_K_corr.or.(BS_K_is_ALDA.and.BS_cpl_K_exchange))&
&                                              section_title=trim(section_title)//" CORRRELATION"
   if (BS_cpl_K_exchange)                      section_title=trim(section_title)//" EXCHANGE"
   if (BS_cpl_K_corr.or.BS_cpl_K_exchange)     section_title=trim(section_title)//")"
   !
 endif
 !
 call section('=',trim(section_title))
 !
 ! Exchange
 !==========
 !
 load_O_X=BS_res_K_exchange.or.l_bs_fxc
 !
 if (load_O_X) call msg('r','[BSE] Exchange components :',BS_n_g_exch)
 !
 ! PP/Epsm1S DBs
 !
 W_is_em1s=X%whoami==2
 W_is_pp  =X%whoami==4
 !
 ! Oscillators Setup
 !===================
 O_ng=maxval(G_m_G)
 !
 if (any((/BS_res_K_corr,BS_cpl_K_corr/)).and..not.l_bs_fxc) call fft_check_size(1,O_ng,BS_n_g_exch)
 !
 ! GPL_EXCLUDE_START
 !
 if (l_bs_fxc)      call section('=','Bethe-Salpeter Kernel -> xc-kernel')
 !
 ! BS/FXC DB I/O
 !===============
 !
 if (l_bs_fxc) then
   !
   !call io_control(ACTION=OP_RD_CL,COM=REP,MODE=VERIFY,SEC=(/1/),ID=ID)
   !
   !io_BS_Fxc_err=io_BS_Fxc(iq,W_bss,ID,X=X)
   !
 else
   !
   ! GPL_EXCLUDE_END
   !
#if defined _PAR_IO
#else
   call io_control(ACTION=OP_RD_CL,COM=REP,MODE=VERIFY,SEC=(/1/),ID=ID)
   io_BS_err=io_BS(iq,X,ID)
   !
   if (io_BS_err==0.and.l_bss) then
     call io_control(ACTION=OP_RD,COM=NONE,MODE=DUMP,SEC=(/1/),ID=ID)
     io_BS_err=io_BS(iq,X,ID)
     do i_block=1,n_BS_blks
       call io_control(ACTION=RD_CL_IF_END,COM=NONE,MODE=DUMP,SEC=(/i_block+1/),ID=ID)
       io_BS_err=io_BS(iq,X,ID)
     enddo
   endif
#endif
   !
   if (io_BS_err==0) goto 1
   !
   ! GPL_EXCLUDE_START
   !
 endif
 !
 ! GPL_EXCLUDE_END
 !
 ! 
 if (BS_res_K_corr.and..not.l_td_hf) then
   !
   call section('+','Screened interaction header I/O')
   !===================================================
   !
   ! X%ng are the G's in the X DB while BS_n_g_W the G's I want to read.
   ! Now to read only BS_n_g_W components I need to redefine X%ng
   !
   X%ng=BS_n_g_W
   call io_control(ACTION=OP_RD_CL,COM=REP,SEC=(/1,2/),MODE=VERIFY,ID=XID)
   io_X_err=io_X(X,Xw,XID) 
   !
   if (io_X_err<0) then
     call deliver_IO_error_message(io_X_err,'PP/Em1s')
     call warning('Bethe Salpter section skipped. Impossible to build the kernel.')
     n_BS_blks=0
     call BS_blks_free()
     !
#if defined _PL
     call BSS_PL_free( )
#endif
#if defined _KERR
     call BSS_KERR_free( )
#endif
     !
   endif
   !
   ! X%ng is set to BS_n_g_W to VERIFY if there are enough bands.
   ! From now on it is used to keep track of the actual sixe of W in the DB
   !
   X%ng=X%ng_db
   !
   if (io_X_err<0) goto 1
   !
 endif
 !
 ! TDDFT xc-kernel Setup
 !======================
 if (l_bs_fxc) then
   !
   if (iq==1) call DIPOLE_driver(Ken,Xk,X,BSS_q0,iq)
   !
   ! Allocation
   !-----------
   YAMBO_ALLOC(FXC_K_diagonal,(BS_K_dim))
   YAMBO_ALLOC(FXC,(FXC_n_g_corr,FXC_n_g_corr,W_bss%n_freqs))
   FXC_K_diagonal=0._SP
   FXC=cZERO
   !
 endif
 !
<<<<<<< HEAD
 ! Oscillators Setup
 !===================
 O_ng=maxval(G_m_G)
 O_ng_shift=1
 !
 if (any((/BS_res_K_corr,BS_cpl_K_corr,iq/=1/)).and..not.l_bs_fxc) then
   O_ng_shift=maxval(qindx_B(:,:,2))
   call fft_check_size(1,O_ng,BS_n_g_exch)
 endif
 !
=======
>>>>>>> 1e834f35
 ! Wave Functions
 !================
 if (l_bs_fxc) then
   !
   ! GPL_EXCLUDE_START
   !
   call WF_load(WF,max(O_ng,BS_n_g_exch),O_ng_shift,BS_bands,(/1,Xk%nibz/),space='R',title='-BSK->Fxc')
   !
   ! GPL_EXCLUDE_END
   !
 else
   !
   bands_to_load=BS_bands
   if (BS_K_is_ALDA) bands_to_load=(/1,BS_bands(2)/)
   !
   call WF_load(WF,max(O_ng,BS_n_g_exch),O_ng_shift,bands_to_load,(/1,Xk%nibz/),space='R',title='-BSK')
   !
 endif
 !
 ! Elemental collisions allocation
 !=================================
 !
 call elemental_collision_alloc(K_CORR_collision,NG=O_ng,       TITLE="CORR_COLL")
 call elemental_collision_alloc(K_EXCH_collision,NG=BS_n_g_exch,TITLE="EXCH_COLL")
 !
 ! Wave Functions Phases
 !=======================
 call K_WF_phases(Xk)
 ! 
 ! Spatial Inversion Test
 !========================
 call WF_spatial_inversion(Ken,Xk)
 !
 ! ALDA
 !======
 if (BS_K_is_ALDA) then
   YAMBO_ALLOC(F_xc,(fft_size,n_spin,n_spin))
   call XC_potential_driver(Ken,Xk,WF_KIND,WF_xc_functional,2)
 endif
 !
 ! Screened interaction
 !======================
 !
 if (BS_res_K_corr) then
   !
   call elemental_collision_free(isc)
   !
   X%ng=BS_n_g_W
   if (.not.l_td_hf) then
     if (W_is_em1s) call X_alloc('X',(/BS_n_g_W,BS_n_g_W,1/))
     if (W_is_pp)   call X_alloc('X',(/BS_n_g_W,BS_n_g_W,2/))
   endif
   !
   i_g1=BS_n_g_W
   if (BS_W_is_diagonal) i_g1=1
   !
   ! When TR is present but not the SI X_mat indexes need to be exchanged 
   ! when the TR is applied
   !
   if (i_space_inv==0.and.i_time_rev==1.and..not.BS_W_is_diagonal) then
     YAMBO_ALLOC(BS_W,(BS_n_g_W,i_g1,2*q%nibz))
   else
     YAMBO_ALLOC(BS_W,(BS_n_g_W,i_g1,q%nibz))
   endif
   !
   YAMBO_ALLOC(isc%gamp,(i_g1,BS_n_g_W))
   !
   if (.not.l_td_hf) then
     call io_control(ACTION=OP_RD,COM=NONE,SEC=(/1/),ID=XID)
     io_X_err=io_X(X,Xw,XID)
   endif
   !
   do iq_W=1,q%nibz
     !
     isc%qs(2)=iq_W
     call scatter_Gamp(isc,'c')
     !
     if (.not.l_td_hf) then
       !
       call io_control(ACTION=RD_CL_IF_END,COM=NONE,SEC=(/2*iq_W,2*iq_W+1/),ID=XID)
       io_X_err=io_X(X,Xw,XID)
       !
       forall(i_g2=1:BS_n_g_W) X_mat(i_g2,i_g2,1)=X_mat(i_g2,i_g2,1)+1._SP
       if (BS_W_is_diagonal) then
         forall(i_g2=1:BS_n_g_W) BS_W(i_g2,1,iq_W)=real(X_mat(i_g2,i_g2,1))*isc%gamp(1,i_g2)
       else if (.not.BS_W_is_diagonal) then
         do i_g3=1,BS_n_g_W
           do i_g2=1,BS_n_g_W
             BS_W(i_g2,i_g3,iq_W)=X_mat(i_g2,i_g3,1)*isc%gamp(i_g2,i_g3)
             if (i_space_inv==0.and.i_time_rev==1) BS_W(i_g2,i_g3,q%nibz+iq_W)=X_mat(i_g3,i_g2,1)*isc%gamp(i_g2,i_g3)
           enddo
         enddo
      endif
      !
     else
       !
       forall(i_g2=1:BS_n_g_W) BS_W(i_g2,1,iq_W)=isc%gamp(1,i_g2)
       !
     endif
     ! 
   enddo
   !
   ! Anisotropy correction. Note that isc%gamp(1,1)=RIM_anisotropy while
   ! the \delta(G,G') term must be multiplied by the standard RIM_qpg(1,1)
   !
   if (RIM_anisotropy/=0.) BS_W(1,1,1)=BS_W(1,1,1)+RIM_qpg(1,1,1)/2.-RIM_anisotropy/2.
   !
   YAMBO_FREE(isc%gamp)
   !
   if (.not.l_td_hf) call X_alloc('X')
   !
   X%ng=X%ng_db
   call elemental_collision_free(isc)
   !
 endif
 !
 ! DB identifier 
 !===============
 BS_identifier=pickup_a_random(10000._SP)
 !
 ! BS DB description section I/O
 !===============================
 !
#if defined _PAR_IO
 call io_control(ACTION=OP_WR,COM=REP,ID=ID)
 call io_BS_PAR_init(iq,X,ID)
#else
 call io_control(ACTION=OP_WR_CL,COM=REP,SEC=(/1/),ID=ID)
 io_BS_err=io_BS(iq,X,ID)
#endif
 !
 !call section('=','Kernel loop')
 !==============================
 !
 ! Allocations
 !-------------
 if (BS_res_K_corr.or.BS_cpl_K_corr) then
   YAMBO_ALLOC(Ovv,(BS_n_g_W))
   YAMBO_ALLOC(Occ,(BS_n_g_W))
   YAMBO_ALLOC(O_times_W,(BS_n_g_W))
   if (BS_cpl_K_corr) then
     YAMBO_ALLOC(Ovc,(BS_n_g_W))
     YAMBO_ALLOC(Ocv,(BS_n_g_W))
   endif
 endif
 !
 ! Timing
 !========
 !
 if (BS_LiveTiming_steps>0) then
   if (.not.l_bs_fxc) call live_timing('Kernel',     BS_LiveTiming_steps)
   if (     l_bs_fxc) call live_timing('Kernel->Fxc',BS_LiveTiming_steps)
 endif
 !
 do i_block=1,n_BS_blks
   !
   ! Read BS_blk to check if the transition was already computed
   !
#ifdef _PAR_IO
   if (l_restart_bse) then
     call io_BS_PAR_read_block(iq,i_block,ID)
     if (all(BS_blk(i_block)%done=="t")) cycle
   endif
#endif
   !
   i_Tgrp_k=BS_blk(i_block)%iT_k
   i_Tgrp_p=BS_blk(i_block)%iT_p
   !
   ! Exchange oscillators
   !----------------------
   ! 
   call K_exchange_collisions(iq,Xk,i_Tgrp_k)
   !
   if (i_Tgrp_k/=i_Tgrp_p) call K_exchange_collisions(iq,Xk,i_Tgrp_p)
   !
   ! Exchange oscillators
   !----------------------
   ! 
   call K_correlation_collisions(iq,i_block,Xk,q)
   !
   ! Transitions Loop
   !------------------
   !
   do i_Tk=1,BS_T_grp(i_Tgrp_k)%size
     !
     sqrt_f_itk=sqrt(BS_T_grp(i_Tgrp_k)%f(i_Tk))
     !
     i_k_bz  = BS_T_grp(i_Tgrp_k)%table(i_Tk,1)  !k-point in full BZ
     i_v_k   = BS_T_grp(i_Tgrp_k)%table(i_Tk,2)  !v-index
     i_c_k   = BS_T_grp(i_Tgrp_k)%table(i_Tk,3)  !c-index
     i_k_spin= BS_T_grp(i_Tgrp_k)%table(i_Tk,4)
     !
     i_kmq_bz  = qindx_X(iq,i_k_bz,1)            !k-q-point in full BZ
     ig_kmq    = qindx_X(iq,i_k_bz,2)            !Go shift to reach the first BZ
     !
     i_k  = Xk%sstar(i_k_bz,1)                   !k-point in IBZ
     i_k_s= Xk%sstar(i_k_bz,2)
     !
     i_kmq  = Xk%sstar(i_kmq_bz,1)               !k-q-point in IBZ
     i_kmq_s= Xk%sstar(i_kmq_bz,2)
     !
     if (BS_res_K_corr) i_kmq_t= BS_blk(i_block)%kp_table(1,i_kmq)
     !
     if (BS_K_is_ALDA) then
       is=(/i_c_k,i_k,i_k_s,i_k_spin/)
       os=(/i_v_k,i_kmq,i_kmq_s,i_k_spin/)
     endif
     !
     i_k_s_m1   = sop_inv(i_k_s)
     i_kmq_s_m1 = sop_inv(i_kmq_s)
     !
     H_pos(1) = sum(BS_T_grp(:I_Tgrp_k-1)%size)+i_Tk
     !
     do i_Tp=1,BS_T_grp(i_Tgrp_p)%size
       !
       ! skip this block if already done
       if (BS_blk(i_block)%done(i_Tk,i_Tp)=="t") cycle
       !
       sqrt_f_itp=sqrt(BS_T_grp(i_Tgrp_p)%f(i_Tp))
       !
       i_p_bz  = BS_T_grp(i_Tgrp_p)%table(i_Tp,1)
       i_v_p   = BS_T_grp(i_Tgrp_p)%table(i_Tp,2)
       i_c_p   = BS_T_grp(i_Tgrp_p)%table(i_Tp,3)
       i_p_spin= BS_T_grp(i_Tgrp_p)%table(i_Tp,4)
       !
       i_pmq_bz  = qindx_X(iq,i_p_bz,1)
       ig_pmq    = qindx_X(iq,i_p_bz,2)
       !
       i_p  =Xk%sstar(i_p_bz,1)
       i_p_s=Xk%sstar(i_p_bz,2)
       !
       i_pmq  =Xk%sstar(i_pmq_bz,1)
       i_pmq_s=Xk%sstar(i_pmq_bz,2)
       !
       if (BS_res_K_corr) i_pmq_t= BS_blk(i_block)%kp_table(2,i_pmq)
       !
       if (BS_K_is_ALDA) then
         isp=(/i_c_p,i_p,i_p_s,i_p_spin/)
         osp=(/i_v_p,i_pmq,i_pmq_s,i_p_spin/)
       endif
       !
       i_kp_s    = sop_tab(i_k_s_m1,i_p_s)
       i_kp_mq_s = sop_tab(i_kmq_s_m1,i_pmq_s)
       !
       !ig_kp_mq=G_m_G(ig_kmq,ig_pmq)
       !
       H_pos(2) = sum(BS_T_grp(:I_Tgrp_p-1)%size)+i_Tp
       !
       if (H_pos(1)>H_pos(2)) cycle
       !
       iq_bz_W=qindx_B(i_k_bz,i_p_bz,1) !q_W_bz+G_W=k_bz-p_bz
       ig_W   =qindx_B(i_k_bz,i_p_bz,2)
       !
       iq_W   =q%sstar( iq_bz_W,1)
       iq_W_s =q%sstar( iq_bz_W,2)
       !
       iq_bz_W_mq=qindx_B(i_kmq_bz,i_pmq_bz,1) !q_W_mq_bz+G_W_mq=kmq_bz-pmq_bz
       ig_W_mq   =qindx_B(i_kmq_bz,i_pmq_bz,2)
       !
       iq_W_mq   =q%sstar( iq_bz_W_mq,1)
       iq_W_s_mq =q%sstar( iq_bz_W_mq,2)
       !
       if (iq_bz_W/=iq_bz_W_mq.or.iq_W/=iq_W_mq.or.iq_W_s/=iq_W_s_mq) call error("Wrong transferred momentum")
       !
       !ig_kp_W_mq=ig_W_mq
       !ig_kp_W_mq=G_m_G(ig_W,ig_kp_mq)
       !
       H_x=cZERO
       H_c=cZERO
       !
       if (BS_blk(i_block)%mode=="R") then
         if (BS_res_K_exchange) then
           !
           ! :::EXCHANGE    (resonant):::
           !=============================
           H_x=Vstar_dot_V_omp(BS_n_g_exch, BS_T_grp(i_Tgrp_p)%O_x(:,i_Tp),&
&                                           BS_T_grp(i_Tgrp_k)%O_x(:,i_Tk)/bare_qpg(iq,:BS_n_g_exch)**2)
         endif
       else 
         if (BS_cpl_K_exchange) then
           !
           ! :::EXCHANGE    (coupling):::
           !=============================
           H_x=V_dot_V_omp(BS_n_g_exch, BS_T_grp(i_Tgrp_p)%O_x( minus_G(1:BS_n_g_exch),i_Tp),&
&                                       BS_T_grp(i_Tgrp_k)%O_x(:,i_Tk)/bare_qpg(iq,:BS_n_g_exch)**2)
         endif
       endif
       !
       if (BS_K_is_ALDA) then
         !
         if (BS_blk(i_block)%mode=="R") then
           !
           ! :::ALDA        (resonant):::
           !=============================
           H_x=H_x+TDDFT_ALDA_R_space(is,os,isp,osp,'RES')
           !
         else
           !
           ! :::ALDA        (coupling):::
           !=============================
           H_x=H_x+TDDFT_ALDA_R_space(is,os,isp,osp,'CPL')
           !
         endif
         !
       endif
       !
       if (BS_blk(i_block)%mode=="R") then
         !
         if (BS_res_K_corr.and.i_k_spin==i_p_spin) then
           !
           ! :::SEX         (resonant):::
           !=============================
           !
           iOcc        = BS_blk(i_block)%O_table(1,i_kp_s,1,1,i_c_k,i_c_p,i_k_spin)
           i_block_cc  = BS_blk(i_block)%O_table(2,i_kp_s,1,1,i_c_k,i_c_p,i_k_spin)
           PHASE_1=WF_phase(i_p,i_kp_s,i_c_p,i_p_spin)
           if (PHASE_1==cZERO  ) PHASE_1=1._SP
           if (PHASE_1==-99._SP) PHASE_1=1._SP
           !
           iOvv       = BS_blk(i_block)%O_table(1,i_kp_mq_s,i_kmq_t,i_pmq_t,i_v_k,i_v_p,i_k_spin)
           i_block_vv = BS_blk(i_block)%O_table(2,i_kp_mq_s,i_kmq_t,i_pmq_t,i_v_k,i_v_p,i_k_spin)
           PHASE_2=WF_phase(i_pmq,i_kp_mq_s,i_v_p,i_p_spin)
           if (PHASE_2==cZERO  ) PHASE_2=1._SP
           if (PHASE_2==-99._SP) PHASE_2=1._SP
           !
           !$omp parallel default(shared), private(i_g1,i_g2,i_g3)
           !$omp do
           do i_g1=1,BS_n_g_W
             i_g2=g_rot(G_m_G(g_rot(i_g1,iq_W_s)   ,ig_W   ),i_k_s_m1  )
             i_g3=g_rot(G_m_G(g_rot(i_g1,iq_W_s_mq),ig_W_mq),i_kmq_s_m1)
             Occ(i_g1)=BS_blk(i_block_cc)%O_c(i_g2,iOcc)*PHASE_1
             Ovv(i_g1)=BS_blk(i_block_vv)%O_c(i_g3,iOvv)*PHASE_2
           enddo
           !$omp end do
           !$omp end parallel
           !
           if (i_k_s  >nsym/(i_time_rev+1)) Occ=conjg(Occ)
           if (i_kmq_s>nsym/(i_time_rev+1)) Ovv=conjg(Ovv)
           !
           if (BS_W_is_diagonal) then
             !
             !$omp parallel do default(shared), private(i_g1)
             do i_g1=1,BS_n_g_W
               O_times_W(i_g1)=Occ(i_g1)*BS_W(i_g1,1,iq_W)
             enddo
             !$omp end parallel do
             !
           else
             !
             if (iq_W_s>nsym/(i_time_rev+1) .and. i_space_inv == 0 ) iq_W=q%nibz+iq_W
             !
             call M_by_V_omp('T',BS_n_g_W,BS_W(:,:,iq_W),Occ(:),O_times_W)
             !
           endif
           !
           H_c=Vstar_dot_V_omp(BS_n_g_W,Ovv,O_times_W)*4._SP*pi
           !
         endif
         !
       else if (BS_blk(i_block)%mode=="C") then
         !
         if (BS_cpl_K_corr.and.i_k_spin==i_p_spin) then
           !
           ! :::SEX         (coupling):::
           !=============================
           !
           iOcv        = BS_blk(i_block)%O_table(1,i_kp_s,1,1,i_c_k,i_v_p,i_k_spin)
           i_block_cv  = BS_blk(i_block)%O_table(2,i_kp_s,1,1,i_c_k,i_v_p,i_k_spin)
           PHASE_1=WF_phase(i_p,i_kp_s,i_v_p,i_p_spin)
           if (PHASE_1==cZERO  ) PHASE_1=1._SP
           if (PHASE_1==-99._SP) PHASE_1=1._SP
           !
           iOvc       = BS_blk(i_block)%O_table(1,i_kp_mq_s,i_kmq_t,i_pmq_t,i_v_k,i_c_p,i_k_spin)
           i_block_vc = BS_blk(i_block)%O_table(2,i_kp_mq_s,i_kmq_t,i_pmq_t,i_v_k,i_c_p,i_k_spin)
           PHASE_2=WF_phase(i_pmq,i_kp_mq_s,i_c_p,i_p_spin)
           if (PHASE_2==cZERO  ) PHASE_2=1._SP
           if (PHASE_2==-99._SP) PHASE_2=1._SP
           !
           !$omp parallel default(shared), private(i_g1,i_g2,i_g3)
           !$omp do
           do i_g1=1,BS_n_g_W
             i_g2=g_rot(G_m_G(g_rot(i_g1,iq_W_s)   ,ig_W   ),i_k_s_m1  )
             i_g3=g_rot(G_m_G(g_rot(i_g1,iq_W_s_mq),ig_W_mq),i_kmq_s_m1)
             Ocv(i_g1)=BS_blk(i_block_cv)%O_c(i_g2,iOcv)*PHASE_1
             Ovc(i_g1)=BS_blk(i_block_vc)%O_c(i_g3,iOvc)*PHASE_2
           enddo
           !$omp end do
           !$omp end parallel
           !
           if (i_k_s  >nsym/(i_time_rev+1)) Ocv=conjg(Ocv)
           if (i_kmq_s>nsym/(i_time_rev+1)) Ovc=conjg(Ovc)
           !
           if (BS_W_is_diagonal) then
             !
             !$omp parallel do default(shared), private(i_g1)
             do i_g1=1,BS_n_g_W
               O_times_W(i_g1)=Ocv(i_g1)*BS_W(i_g1,1,iq_W)
             enddo
             !$omp end parallel do
             !
           else
             !
             if (iq_W_s>nsym/(i_time_rev+1) .and. i_space_inv == 0 ) iq_W=q%nibz+iq_W
             !
             call M_by_V_omp('T',BS_n_g_W,BS_W(:,:,iq_W),Ocv(:),O_times_W)
             !
           endif
           !
           H_c=Vstar_dot_V_omp(BS_n_g_W,Ovc,O_times_W)*4._SP*pi
           !
         endif
         !
       endif
       !
       ! We have to add a new mode in addition to resonant and coupling for finiteq, where the kernel is recomputed in the antiresonant case
       if (BS_blk(i_block)%mode=="R") BS_blk(i_block)%mat(i_Tk,i_Tp)=   sqrt_f_itk*(H_x*Co-H_c)*sqrt_f_itp
<<<<<<< HEAD
       if (BS_blk(i_block)%mode=="C") BS_blk(i_block)%mat(i_Tk,i_Tp)=cI*sqrt_f_itk*(H_x*Co-H_c)*sqrt_f_itp
=======
       if (BS_blk(i_block)%mode=="A") BS_blk(i_block)%mat(i_Tk,i_Tp)=cI*sqrt_f_itk*(H_x*Co-H_c)*sqrt_f_itp
       BS_blk(i_block)%done(i_Tk,i_Tp)="t"
>>>>>>> 1e834f35
       !
     enddo 
     !
   enddo
   !
   call BS_oscillators_free(0,i_block)
   if(l_BSE_minimize_memory) then
     call BS_oscillators_free(i_Tgrp_p,0)
     call BS_oscillators_free(i_Tgrp_k,0)
   endif
   !
#if defined _PAR_IO
   call io_BS_PAR_write_block(iq,i_block,ID)
#else
   call io_control(ACTION=OP_APP_WR_CL,COM=REP,SEC=(/i_block+1/),ID=ID)
   io_BS_err=io_BS(iq,X,ID)
#endif
   !
   call live_timing(steps=BS_Block_size(i_block))
   !
 enddo
 !
#if defined _PAR_IO
 call  io_BS_PAR_free(ID)
#endif
 !
 if (BS_LiveTiming_steps>0) call live_timing( )
 !
 BS_K_has_been_calculated_loaded=.TRUE.
 !
 ! GLOBAL CLEANING 
 !=================
 !
 call BS_oscillators_free(BS_nT_grps,0)
 !
 if (BS_res_K_corr.or.BS_cpl_K_corr) then
   YAMBO_FREE(WF_phase)
   YAMBO_FREE(Ovv)
   YAMBO_FREE(O_times_W)
   YAMBO_FREE(Occ)
   if (BS_cpl_K_corr) then
     YAMBO_FREE(Ovc)
     YAMBO_FREE(Ocv)
   endif
 endif
 !
 if (l_bs_fxc) then
   !
   ! GPL_EXCLUDE_START
   !
   YAMBO_FREE(FXC)
   YAMBO_FREE(FXC_K_diagonal)
   !
   ! GPL_EXCLUDE_END
   !
 else if (BS_K_is_ALDA) then
   YAMBO_FREE(F_xc)
 endif
 !
1 continue
 !
 YAMBO_FREE(BS_W)
 call WF_free(WF)
 call elemental_collision_free(K_CORR_collision)
 call elemental_collision_free(K_EXCH_collision)
 !
 call timing('X T_space Kernel',OPR='stop')
 !
end subroutine<|MERGE_RESOLUTION|>--- conflicted
+++ resolved
@@ -166,8 +166,12 @@
  ! Oscillators Setup
  !===================
  O_ng=maxval(G_m_G)
- !
- if (any((/BS_res_K_corr,BS_cpl_K_corr/)).and..not.l_bs_fxc) call fft_check_size(1,O_ng,BS_n_g_exch)
+ O_ng_shift=1
+ !
+ if (any((/BS_res_K_corr,BS_cpl_K_corr/)).and..not.l_bs_fxc) then
+   call fft_check_size(1,O_ng,BS_n_g_exch)
+   if(iq/=1) O_ng_shift=maxval(qindx_B(:,:,2))
+ endif
  !
  ! GPL_EXCLUDE_START
  !
@@ -261,19 +265,6 @@
    !
  endif
  !
-<<<<<<< HEAD
- ! Oscillators Setup
- !===================
- O_ng=maxval(G_m_G)
- O_ng_shift=1
- !
- if (any((/BS_res_K_corr,BS_cpl_K_corr,iq/=1/)).and..not.l_bs_fxc) then
-   O_ng_shift=maxval(qindx_B(:,:,2))
-   call fft_check_size(1,O_ng,BS_n_g_exch)
- endif
- !
-=======
->>>>>>> 1e834f35
  ! Wave Functions
  !================
  if (l_bs_fxc) then
@@ -690,12 +681,9 @@
        !
        ! We have to add a new mode in addition to resonant and coupling for finiteq, where the kernel is recomputed in the antiresonant case
        if (BS_blk(i_block)%mode=="R") BS_blk(i_block)%mat(i_Tk,i_Tp)=   sqrt_f_itk*(H_x*Co-H_c)*sqrt_f_itp
-<<<<<<< HEAD
        if (BS_blk(i_block)%mode=="C") BS_blk(i_block)%mat(i_Tk,i_Tp)=cI*sqrt_f_itk*(H_x*Co-H_c)*sqrt_f_itp
-=======
-       if (BS_blk(i_block)%mode=="A") BS_blk(i_block)%mat(i_Tk,i_Tp)=cI*sqrt_f_itk*(H_x*Co-H_c)*sqrt_f_itp
+       !
        BS_blk(i_block)%done(i_Tk,i_Tp)="t"
->>>>>>> 1e834f35
        !
      enddo 
      !
