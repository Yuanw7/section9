--- conflicted
+++ resolved
@@ -236,22 +236,14 @@
  !
  if (l_BSE_PAR_incomplete) then
    ! qindx_B is allocated and loaded again at each q-point
-<<<<<<< HEAD
-   call PARALLEL_SETUP_K_scheme("K")
-=======
    if(iq/=1) call PARALLEL_SETUP_K_scheme("K") ! at q=1 distribution is done in DIPOLE_IO
->>>>>>> 312f1518
    call io_control(ACTION=OP_RD_CL,COM=REP,SEC=(/5/),ID=qindx_ID)
    io_qindx_err=io_QINDX(Xk,q,qindx_ID)
  endif
  !
  qindx_tmp=qindx_B_init(qindx_ID)
-<<<<<<< HEAD
- i_pmq_bz_last=0;i_kmq_bz_last=0
-=======
  i_p_bz_last=0   ; i_k_bz_last=0
  i_pmq_bz_last=0 ; i_kmq_bz_last=0
->>>>>>> 312f1518
  !
  ! Screened interaction
  !======================
@@ -446,17 +438,10 @@
 #if defined _OPENMP && ! defined _CUDA
    !$omp parallel default(shared), &
    !$omp private(i_Tk,i_Tp, &
-<<<<<<< HEAD
    !$omp &       sqrt_f_itk,i_k_bz,i_v_k,i_c_k,i_k_sp_pol,i_k_s,is_k,os_k,i_k_s_m1,i_k_bz_last,H_pos, &
    !$omp &       sqrt_f_itp,i_p_bz,i_v_p,i_c_p,i_p_sp_pol,i_p_s,is_p,os_p,i_kp_s,i_p_bz_last,i_p_bz_mem, &
    !$omp &       i_kmq_bz,ig_kmq,i_kmq,i_kmq_s,i_kmq_t,i_kmq_s_m1,i_kp_mq_s,i_kmq_bz_last, &
    !$omp &       i_pmq_bz,ig_pmq,i_pmq,i_pmq_s,i_pmq_t,i_pmq_bz_last,i_pmq_bz_mem,qindx_tmp, &
-=======
-   !$omp &       sqrt_f_itk,i_k_bz,i_v_k,i_c_k,i_k_sp_pol,i_k_s,is_k,os_k,i_k_s_m1,i_k_bz_last,i_k_bz_mem,H_pos, &
-   !$omp &       sqrt_f_itp,i_p_bz,i_v_p,i_c_p,i_p_sp_pol,i_p_s,is_p,os_p,i_kp_s,i_p_bz_last, &
-   !$omp &       i_kmq_bz,ig_kmq,i_kmq,i_kmq_s,i_kmq_t,i_kmq_s_m1,i_kp_mq_s,i_kmq_bz_last,i_kmq_bz_mem, &
-   !$omp &       i_pmq_bz,ig_pmq,i_pmq,i_pmq_s,i_pmq_t,i_pmq_bz_last,qindx_tmp, &
->>>>>>> 312f1518
    !$omp &       ig_W,iq_W,iq_W_s,iq_W_bz,iq_W_bz_mq,ig_W_mq,iq_W_mq,iq_W_s_mq,H_x,H_c)
 #endif
    !
