!
!        Copyright (C) 2000-2016 the YAMBO team
!              http://www.yambo-code.org
!
! Authors (see AUTHORS file for details): AM
! 
! This file is distributed under the terms of the GNU 
! General Public License. You can redistribute it and/or 
! modify it under the terms of the GNU General Public 
! License as published by the Free Software Foundation; 
! either version 2, or (at your option) any later version.
!
! This program is distributed in the hope that it will 
! be useful, but WITHOUT ANY WARRANTY; without even the 
! implied warranty of MERCHANTABILITY or FITNESS FOR A 
! PARTICULAR PURPOSE.  See the GNU General Public License 
! for more details.
!
! You should have received a copy of the GNU General Public 
! License along with this program; if not, write to the Free 
! Software Foundation, Inc., 59 Temple Place - Suite 330,Boston, 
! MA 02111-1307, USA or visit http://www.gnu.org/copyleft/gpl.txt.
!
subroutine K(iq,Ken,Xk,q,X,Xw,W_bss)
 !
 ! K = <2V-W>
 !
 use pars,         ONLY:IP,SP,schlen,pi,cZERO,cI
 use LOGO,         ONLY:pickup_a_random
 use memory_m,     ONLY:mem_est
 use drivers,      ONLY:l_bs_fxc,l_col_cut,l_td_hf,l_bss
 use frequency,    ONLY:w_samp
 use electrons,    ONLY:levels,spin_occ,spin,n_spin
 use FFT_m,        ONLY:fft_size
 use interfaces,   ONLY:WF_load
 use functions,    ONLY:K_scatter
 use D_lattice,    ONLY:nsym,DL_vol,i_time_rev,sop_tab,sop_inv,i_space_inv
 use R_lattice,    ONLY:G_m_G,g_rot,qindx_B,bz_samp,RIM_qpg,&
&                       RIM_anisotropy,minus_G,bare_qpg
 use com,          ONLY:warning,error,msg
 use LIVE_t,       ONLY:live_timing
 use X_m,          ONLY:X_alloc,X_t,X_mat
 use BS_solvers,   ONLY:BSS_q0,BS_mat_free
 use BS,           ONLY:BS_bands,BS_res_K_corr,BS_W_is_diagonal,&
&                       BS_res_K_exchange,BS_n_g_W,BS_Block_size,&
&                       O_ng,BS_n_g_exch,BS_identifier,BS_LiveTiming_steps,&
&                       BS_K_dim,BS_K_is_ALDA,BS_cpl_K_exchange,&
&                       BS_cpl_K_corr,K_EXCH_collision,K_CORR_collision,&
&                       BS_oscillators_free,WF_phase,n_BS_blks,BS_blk,BS_T_grp,&
&                       BS_K_has_been_calculated_loaded,BS_nT_grps
 use collision,    ONLY:elemental_collision,elemental_collision_free,elemental_collision_alloc
 use IO_m,         ONLY:io_control,OP_RD_CL,REP,VERIFY,NONE,OP_RD,&
&                       RD,RD_CL,RD_CL_IF_END,OP_WR_CL,OP_APP_WR_CL,DUMP,&
&                       deliver_IO_error_message
 use TDDFT,         ONLY:FXC_K_diagonal,FXC,FXC_n_g_corr,io_BS_Fxc
 use xc_functionals,ONLY:F_xc,XC_potential_driver
 use wrapper,       ONLY:V_dot_V,Vstar_dot_V,M_by_V
 use global_XC,     ONLY:WF_kind,WF_xc_functional
 use wave_func,     ONLY:WF
#if defined _TIMING
 use timing_m,      ONLY:timing
#endif
 !
 ! GPL_EXCLUDE_START
 !
#if defined _KERR
 use KERR,           ONLY:BS_KERR_free
#endif
#if defined _PL
 use PHOTOLUM,       ONLY:BS_PL_free
#endif
 !
 ! GPL_EXCLUDE_END
 !
 implicit none
 type(levels)  ::Ken 
 type(bz_samp) ::Xk,q
 type(X_t)     ::X
 type(w_samp)  ::Xw,W_bss
 integer       ::iq
 !
 ! Work Space ...
 !
 character(schlen) :: section_title
 !
 ! ... Kernel loop
 !
 integer    :: i_block,i_block_vv,i_block_cc,i_k_bz,i_p_bz,i_c_k,i_v_k,i_c_p,i_v_p,i_k_s,i_p_s,&
&              i_Tgrp_k,i_Tgrp_p,i_Tp,i_Tk,i_k_spin,i_p_spin,i_k,i_p,H_pos(2),i_k_s_m1,&
&              i_k_p_s,i_g1,ig_W,iq_W,iq_W_s,i_g2,i_g3,alloc_err,&
&              bands_to_load(2),iOvv,iOcc,is(4),os(4),isp(4),osp(4)
 complex(SP):: Co,H_x,H_c,PHASE_1,PHASE_2
 real(SP)   :: sqrt_f_itk,sqrt_f_itp
 !
 complex(SP),allocatable ::BS_W(:,:,:)
 complex(SP),   external ::TDDFT_ALDA_R_space
 logical                 ::W_is_em1s,W_is_pp
 !
 ! Oscillators
 !
 logical    :: load_O_X
 complex(SP),allocatable  ::Ovv(:),Occ(:),O_times_W(:)
 complex(SP),allocatable  ::Ovc(:),Ocv(:)
 type(elemental_collision)::isc
 !
 ! I/O
 !
 integer           ::io_X_err,io_BS_Fxc_err,io_BS_err,XID,ID
 integer, external ::io_X,io_BS
 !
 ! Constants & Setup
 !==================
 !
 Co=4._SP*real(spin_occ)*pi/DL_vol/real(q%nbz,SP)
 io_BS_err    =-1
 io_BS_Fxc_err=-1
 !
 call elemental_collision_free(K_CORR_collision)
 call elemental_collision_free(K_EXCH_collision)
 !
 ! K/S Table
 !
 call k_build_up_BZ_tables(Xk)
 !
#if defined _TIMING
 call timing('X T_space Kernel',OPR='start')
#endif
 !
 ! Titles
 !========
 !
 if (l_bs_fxc) then
   section_title="Bethe-Salpeter Kernel -> xc-kernel"
 else
   if (BS_K_is_ALDA) then
     section_title="TDDFT Kernel"
   else
     section_title="Bethe-Salpeter"
   endif
   !
   if (BS_res_K_corr.or.BS_res_K_exchange)     section_title=trim(section_title)//" (Resonant"
   if (BS_res_K_corr.or.BS_K_is_ALDA)          section_title=trim(section_title)//" CORRRELATION"
   if (BS_res_K_exchange)                      section_title=trim(section_title)//" EXCHANGE"
   if (BS_res_K_corr.or.BS_res_K_exchange)     section_title=trim(section_title)//")"
   !
   if (BS_cpl_K_corr.or.BS_cpl_K_exchange)     section_title=trim(section_title)//" (Coupling"
   if (BS_cpl_K_corr.or.(BS_K_is_ALDA.and.BS_cpl_K_exchange))&
&                                              section_title=trim(section_title)//" CORRRELATION"
   if (BS_cpl_K_exchange)                      section_title=trim(section_title)//" EXCHANGE"
   if (BS_cpl_K_corr.or.BS_cpl_K_exchange)     section_title=trim(section_title)//")"
   !
 endif
 !
 call section('=',trim(section_title))
 !
 ! GPL_EXCLUDE_START
 !
 if (l_bs_fxc)      call section('=','Bethe-Salpeter Kernel -> xc-kernel')
 !
 ! BS/FXC DB I/O
 !===============
 !
 if (l_bs_fxc) then
   !
   !call io_control(ACTION=OP_RD_CL,COM=REP,MODE=VERIFY,SEC=(/1/),ID=ID)
   !
   !io_BS_Fxc_err=io_BS_Fxc(iq,W_bss,ID,X=X)
   !
 else
   !
   ! GPL_EXCLUDE_END
   !
   call io_control(ACTION=OP_RD_CL,COM=REP,MODE=VERIFY,SEC=(/1/),ID=ID)
   io_BS_err=io_BS(iq,X,ID)
   !
   if (io_BS_err==0.and.l_bss) then
     call io_control(ACTION=OP_RD,COM=NONE,MODE=DUMP,SEC=(/1/),ID=ID)
     io_BS_err=io_BS(iq,X,ID)
     do i_block=1,n_BS_blks
       call io_control(ACTION=RD_CL_IF_END,COM=NONE,MODE=DUMP,SEC=(/i_block+1/),ID=ID)
       io_BS_err=io_BS(iq,X,ID)
     enddo
   endif
   !
   if (io_BS_err==0) return
   !
   ! GPL_EXCLUDE_START
   !
 endif
 !
 ! GPL_EXCLUDE_END
 !
 !
 ! Exchange
 !==========
 !
 load_O_X=BS_res_K_exchange.or.l_bs_fxc
 !
 if (load_O_X) call msg('r','[BSE] Exchange components :',BS_n_g_exch)
 !
 ! PP/Epsm1S DBs
 !
 W_is_em1s=X%whoami==2
 W_is_pp  =X%whoami==4
 ! 
 if (BS_res_K_corr.and..not.l_td_hf) then
   !
   call section('+','Screened interaction header I/O')
   !===================================================
   !
   ! X%ng are the G's in the X DB while BS_n_g_W the G's I want to read.
   ! Now to read only BS_n_g_W components I need to redefine X%ng
   !
   X%ng=BS_n_g_W
   call io_control(ACTION=OP_RD_CL,COM=REP,SEC=(/1,2/),MODE=VERIFY,ID=XID)
   io_X_err=io_X(X,Xw,XID) 
   !
   if (io_X_err<0) then
     call deliver_IO_error_message(io_X_err,'PP/Em1s')
     call warning('Bethe Salpter section skipped. Impossible to build the kernel.')
     n_BS_blks=0
     call BS_mat_free()
     !
     ! GPL_EXCLUDE_START
     !
#if defined _PL
     call BS_PL_free( )
#endif
#if defined _KERR
     call BS_KERR_free( )
#endif
     !
     ! GPL_EXCLUDE_END
     !
   endif
   !
   ! X%ng is set to BS_n_g_W to VERIFY if there are enough bands.
   ! From now on it is used to keep track of the actual sixe of W in the DB
   !
   X%ng=X%ng_db
   !
   if (io_X_err<0) goto 1
   !
 endif
 !
 ! TDDFT xc-kernel Setup
 !======================
 if (l_bs_fxc) then
   !  
   if (iq==1) call DIPOLE_driver(Ken,Xk,X,BSS_q0)
   !
   ! Allocation
   !-----------
   allocate(FXC_K_diagonal(BS_K_dim),FXC(FXC_n_g_corr,FXC_n_g_corr,W_bss%n_freqs))
   call mem_est("FXC_K_diagonal FXC",(/BS_K_dim,size(FXC)/),(/SP,2*SP/))
   FXC_K_diagonal=0._SP
   FXC=cZERO
   !
 endif
 !
 ! Oscillators Setup
 !===================
 O_ng=maxval(G_m_G)
 !
 if (any((/BS_res_K_corr,BS_cpl_K_corr/)).and..not.l_bs_fxc) call fft_check_size(1,O_ng,BS_n_g_exch)
 !
 ! Wave Functions
 !================
 if (l_bs_fxc) then
   !
   ! GPL_EXCLUDE_START
   !
   call WF_load(WF,max(O_ng,BS_n_g_exch),1,BS_bands,(/1,Xk%nibz/),space='R',title='-BSK->Fxc')
   !
   ! GPL_EXCLUDE_END
   !
 else
   !
   bands_to_load=BS_bands
   if (BS_K_is_ALDA) bands_to_load=(/1,BS_bands(2)/)
   !
   call WF_load(WF,max(O_ng,BS_n_g_exch),1,bands_to_load,(/1,Xk%nibz/),space='R',title='-BSK')
   !
 endif
 !
 ! Elemental collisions allocation
 !=================================
 !
 call elemental_collision_alloc(K_CORR_collision,NG=O_ng,       TITLE="CORR_COLL")
 call elemental_collision_alloc(K_EXCH_collision,NG=BS_n_g_exch,TITLE="EXCH_COLL")
 !
 ! Wave Functions Phases
 !=======================
 call K_WF_phases(Xk)
 ! 
 ! Spatial Inversion Test
 !========================
 call WF_spatial_inversion(Ken,Xk)
 !
 ! BSE-based Fxc
 !===============
 ! GPL_EXCLUDE_START
 !
! if (l_bs_fxc) call mem_est("BS_K_2_FXC",&
!&                          (/2*6*FXC_n_g_corr*O_x_dim+2*FXC_n_g_corr**2+2*O_x_dim/),&
!&                          (/SP/))
 !
 ! GPL_EXCLUDE_END
 !
 ! ALDA
 !======
 if (BS_K_is_ALDA) then
   allocate(F_xc(fft_size,n_spin,n_spin))
   call XC_potential_driver(Ken,Xk,WF_KIND,WF_xc_functional,2)
 endif
 !
 ! Screened interaction
 !======================
 !
 if (BS_res_K_corr) then
   !
   call elemental_collision_free(isc)
   !
   X%ng=BS_n_g_W
   if (.not.l_td_hf) then
     if (W_is_em1s) call X_alloc('X',(/BS_n_g_W,BS_n_g_W,1/))
     if (W_is_pp)   call X_alloc('X',(/BS_n_g_W,BS_n_g_W,2/))
   endif
   !
   i_g1=BS_n_g_W
   if (BS_W_is_diagonal) i_g1=1
   !
   ! When TR is present but not the SI X_mat indexes need to be exchanged 
   ! when the TR is applied
   !
   if (i_space_inv==0.and.i_time_rev==1.and..not.BS_W_is_diagonal) then
     allocate(BS_W(BS_n_g_W,i_g1,2*q%nibz),stat=alloc_err)
   else
     allocate(BS_W(BS_n_g_W,i_g1,q%nibz),stat=alloc_err)
   endif
   call mem_est('BS_W',(/size(BS_W)/),errors=(/alloc_err/))
   !
   allocate(isc%gamp(i_g1,BS_n_g_W))
   !
   if (.not.l_td_hf) then
     call io_control(ACTION=OP_RD,COM=NONE,SEC=(/1/),ID=XID)
     io_X_err=io_X(X,Xw,XID)
   endif
   !
   do iq_W=1,q%nibz
     !
     isc%qs(2)=iq_W
     call scatter_Gamp(isc,'c')
     !
     if (.not.l_td_hf) then
       call io_control(ACTION=RD_CL_IF_END,COM=NONE,SEC=(/2*iq_W,2*iq_W+1/),ID=XID)
       io_X_err=io_X(X,Xw,XID)
       !
       forall(i_g2=1:BS_n_g_W) X_mat(i_g2,i_g2,1)=X_mat(i_g2,i_g2,1)+1._SP
       do i_g2=1,BS_n_g_W
         do i_g3=1,BS_n_g_W
           if (.not.BS_W_is_diagonal) then
             BS_W(i_g2,i_g3,iq_W)=X_mat(i_g2,i_g3,1)*isc%gamp(i_g2,i_g3)
             if (i_space_inv==0.and.i_time_rev==1) &
&               BS_W(i_g2,i_g3,q%nibz+iq_W)=X_mat(i_g3,i_g2,1)*isc%gamp(i_g2,i_g3)
           endif
           if (BS_W_is_diagonal.and.i_g2==i_g3) BS_W(i_g2,1,iq_W)=real(X_mat(i_g2,i_g2,1))*isc%gamp(1,i_g2)
         enddo
       enddo
     else
       forall(i_g2=1:BS_n_g_W) BS_W(i_g2,1,iq_W)=isc%gamp(1,i_g2)
     endif
     ! 
   enddo
   !
   ! Anisotropy correction. Note that isc%gamp(1,1)=RIM_anisotropy while
   ! the \delta(G,G') term must be multiplied by the standard RIM_qpg(1,1)
   !
   if (RIM_anisotropy/=0.) BS_W(1,1,1)=BS_W(1,1,1)+RIM_qpg(1,1,1)/2.-RIM_anisotropy/2.
   !
   deallocate(isc%gamp)
   !
   if (.not.l_td_hf) call X_alloc('X')
   !
   X%ng=X%ng_db
   call elemental_collision_free(isc)
   !
 endif
 !
 ! DB identifier 
 !===============
 BS_identifier=pickup_a_random(10000._SP)
 !
 ! BS DB description section I/O
 !===============================
 !
 call io_control(ACTION=OP_WR_CL,COM=REP,SEC=(/1/),ID=ID)
 io_BS_err=io_BS(iq,X,ID)
 !
 call section('=','Kernel loop')
 !==============================
 !
 ! Allocations
 !-------------
 if (BS_res_K_corr.or.BS_cpl_K_corr) then
   allocate(Ovv(BS_n_g_W),Occ(BS_n_g_W),O_times_W(BS_n_g_W))
   call mem_est('O_RES_WS',(/3*BS_n_g_W/))
   if (BS_cpl_K_corr) then
     allocate(Ovc(BS_n_g_W),Ocv(BS_n_g_W))
     call mem_est('O_CPL_WS',(/2*BS_n_g_W/))
   endif
 endif
 !
 ! Timing
 !========
 !
 if (BS_LiveTiming_steps>0) then
   if (.not.l_bs_fxc) call live_timing('Kernel',     BS_LiveTiming_steps)
   if (     l_bs_fxc) call live_timing('Kernel->Fxc',BS_LiveTiming_steps)
 endif
 !
 do i_block=1,n_BS_blks
   !
   i_Tgrp_k=BS_blk(i_block)%iT_k
   i_Tgrp_p=BS_blk(i_block)%iT_p
   !
   ! Exchange oscillators
   !----------------------
   ! 
   call K_exchange_collisions(iq,Xk,i_Tgrp_k)
   !
   if (i_Tgrp_k/=i_Tgrp_p) call K_exchange_collisions(iq,Xk,i_Tgrp_p)
   !
   ! Exchange oscillators
   !----------------------
   ! 
   call K_correlation_collisions(i_block,Xk,q)
   !
   ! Transitions Loop
   !------------------
   !
   do i_Tk=1,BS_T_grp(i_Tgrp_k)%size
     !
     sqrt_f_itk=sqrt(BS_T_grp(i_Tgrp_k)%f(i_Tk))
     !
     i_k_bz  = BS_T_grp(i_Tgrp_k)%table(i_Tk,1)
     i_v_k   = BS_T_grp(i_Tgrp_k)%table(i_Tk,2)
     i_c_k   = BS_T_grp(i_Tgrp_k)%table(i_Tk,3)
     i_k_spin= BS_T_grp(i_Tgrp_k)%table(i_Tk,4)
     !
     i_k  = Xk%sstar(i_k_bz,1)
     i_k_s= Xk%sstar(i_k_bz,2)
     !
     if (BS_K_is_ALDA) then
       is=(/i_c_k,i_k,i_k_s,i_k_spin/)
       os=(/i_v_k,i_k,i_k_s,i_k_spin/)
     endif
     !
     i_k_s_m1 = sop_inv(i_k_s)
     !
     H_pos(1) = sum(BS_T_grp(:I_Tgrp_k-1)%size)+i_Tk
     !
     do i_Tp=1,BS_T_grp(i_Tgrp_p)%size
       !
       sqrt_f_itp=sqrt(BS_T_grp(i_Tgrp_p)%f(i_Tp))
       !
       i_p_bz  = BS_T_grp(i_Tgrp_p)%table(i_Tp,1)
       i_v_p   = BS_T_grp(i_Tgrp_p)%table(i_Tp,2)
       i_c_p   = BS_T_grp(i_Tgrp_p)%table(i_Tp,3)
       i_p_spin= BS_T_grp(i_Tgrp_p)%table(i_Tp,4)
       !
       i_p  =Xk%sstar(i_p_bz,1)
       i_p_s=Xk%sstar(i_p_bz,2)
       !
       if (BS_K_is_ALDA) then
         isp=(/i_c_p,i_p,i_p_s,i_p_spin/)
         osp=(/i_v_p,i_p,i_p_s,i_p_spin/)
       endif
       !
       i_k_p_s  = sop_tab(i_k_s_m1,i_p_s)
       !
       H_pos(2) = sum(BS_T_grp(:I_Tgrp_p-1)%size)+i_Tp
       !
       if (H_pos(1)>H_pos(2)) cycle
       !
       ig_W   =qindx_B(i_k_bz,i_p_bz,2)
       iq_W   =q%sstar( qindx_B(i_k_bz,i_p_bz,1) ,1)
       iq_W_s =q%sstar( qindx_B(i_k_bz,i_p_bz,1) ,2)
       !
       H_x=cZERO
       H_c=cZERO
       !
       if (BS_blk(i_block)%mode=="R") then
         if (BS_res_K_exchange) then
           !
           ! :::EXCHANGE    (resonant):::
           !=============================
           if (l_col_cut) then
             H_x=Vstar_dot_V(BS_n_g_exch, BS_T_grp(i_Tgrp_p)%O_x(:,i_Tp),&
&                                             BS_T_grp(i_Tgrp_k)%O_x(:,i_Tk)/bare_qpg(iq,:BS_n_g_exch)**2)
           else
             H_x=Vstar_dot_V(BS_n_g_exch, BS_T_grp(i_Tgrp_p)%O_x(:,i_Tp), BS_T_grp(i_Tgrp_k)%O_x(:,i_Tk))
           endif
         endif
       else 
         if (BS_cpl_K_exchange) then
           !
           ! :::EXCHANGE    (coupling):::
           !=============================
           if (l_col_cut) then
             H_x=V_dot_V(BS_n_g_exch, BS_T_grp(i_Tgrp_p)%O_x( minus_G(1:BS_n_g_exch),i_Tp),&
&                        BS_T_grp(i_Tgrp_k)%O_x(:,i_Tk)/bare_qpg(iq,:BS_n_g_exch)**2)
           else
             H_x=V_dot_V(BS_n_g_exch, BS_T_grp(i_Tgrp_p)%O_x( minus_G(1:BS_n_g_exch),i_Tp),&
&                        BS_T_grp(i_Tgrp_k)%O_x(:,i_Tk))
           endif
         endif
       endif
       !
       if (BS_K_is_ALDA) then
         !
         if (BS_blk(i_block)%mode=="R") then
           !
           ! :::ALDA        (resonant):::
           !=============================
           H_x=H_x+TDDFT_ALDA_R_space(is,os,isp,osp,'RES')
           !
         else
           !
           ! :::ALDA        (coupling):::
           !=============================
           H_x=H_x+TDDFT_ALDA_R_space(is,os,isp,osp,'CPL')
           !
         endif
         !
       endif
       !
       if (BS_res_K_corr.and.BS_blk(i_block)%mode=="R".and.i_k_spin==i_p_spin) then
         !
         ! :::SEX         (resonant):::
         !=============================
         !
         iOcc        = BS_blk(i_block)%O_table(1,i_k_p_s,i_c_k,i_c_p,i_k_spin)
         i_block_cc  = BS_blk(i_block)%O_table(2,i_k_p_s,i_c_k,i_c_p,i_k_spin)
         PHASE_1=WF_phase(i_p,i_k_p_s,i_c_p,i_p_spin)
         if (PHASE_1==cZERO  ) PHASE_1=1._SP
         if (PHASE_1==-99._SP) PHASE_1=1._SP
         !
         iOvv       = BS_blk(i_block)%O_table(1,i_k_p_s,i_v_k,i_v_p,i_k_spin)
         i_block_vv = BS_blk(i_block)%O_table(2,i_k_p_s,i_v_k,i_v_p,i_k_spin)
         PHASE_2=WF_phase(i_p,i_k_p_s,i_v_p,i_p_spin)
         if (PHASE_2==cZERO  ) PHASE_2=1._SP
         if (PHASE_2==-99._SP) PHASE_2=1._SP
         !
<<<<<<< HEAD
         do i_g1=1,BS_n_g_W
           Occ(i_g1)=BS_blk(i_block_cc)%O_c(g_rot(i_k_s_m1,G_m_G(g_rot(iq_W_s,i_g1),ig_W)),iOcc)*PHASE_1
         enddo
         do i_g1=1,BS_n_g_W
           Ovv(i_g1)=BS_blk(i_block_vv)%O_c(g_rot(i_k_s_m1,G_m_G(g_rot(iq_W_s,i_g1),ig_W)),iOvv)*PHASE_2
         enddo
=======
#if defined _OPENMP
!$omp parallel default(shared), private(i_g1)
!$omp do
#endif
         do i_g1=1,BS_n_g_W
           Occ(i_g1)=BS_blk(i_block_cc)%O_c(g_rot(i_k_s_m1,G_m_G(g_rot(iq_W_s,i_g1),ig_W)),iOcc)*PHASE_1
         enddo
#if defined _OPENMP
!$omp end do
!$omp do
#endif
         do i_g1=1,BS_n_g_W
           Ovv(i_g1)=BS_blk(i_block_vv)%O_c(g_rot(i_k_s_m1,G_m_G(g_rot(iq_W_s,i_g1),ig_W)),iOvv)*PHASE_2
         enddo
#if defined _OPENMP
!$omp end do
!$omp end parallel
#endif
>>>>>>> 88bb31e3
         !
         if (i_k_s>nsym/(i_time_rev+1)) Ovv=conjg(Ovv)
         if (i_k_s>nsym/(i_time_rev+1)) Occ=conjg(Occ)
         !
         if (BS_W_is_diagonal) then
           !
<<<<<<< HEAD
           do i_g1=1,BS_n_g_W
             O_times_W(i_g1)=Occ(i_g1)*BS_W(i_g1,1,iq_W)
           enddo
=======
#if defined _OPENMP
!$omp parallel do default(shared), private(i_g1)
#endif
           do i_g1=1,BS_n_g_W
             O_times_W(i_g1)=Occ(i_g1)*BS_W(i_g1,1,iq_W)
           enddo
#if defined _OPENMP
!$omp end parallel do
#endif
>>>>>>> 88bb31e3
           !
         else
           !
           if (iq_W_s>nsym/(i_time_rev+1) .and. i_space_inv == 0 ) iq_W=q%nibz+iq_W
           !
           call M_by_V('T',BS_n_g_W,BS_W(:,:,iq_W),Occ(:),O_times_W)
           !
         endif
         !
         H_c=Vstar_dot_V(BS_n_g_W,Ovv,O_times_W)*4._SP*pi
         !
       endif
       !
       if (BS_blk(i_block)%mode=="R") BS_blk(i_block)%mat(i_Tk,i_Tp)=   sqrt_f_itk*(H_x*Co-H_c)*sqrt_f_itp
       if (BS_blk(i_block)%mode=="A") BS_blk(i_block)%mat(i_Tk,i_Tp)=cI*sqrt_f_itk*(H_x*Co-H_c)*sqrt_f_itp
       !
     enddo 
     !
   enddo
   !
   call BS_oscillators_free(0,i_block)
   !
   call io_control(ACTION=OP_APP_WR_CL,COM=REP,SEC=(/i_block+1/),ID=ID)
   io_BS_err=io_BS(iq,X,ID)
   !
   call live_timing(steps=BS_Block_size(i_block))
   !
 enddo
 !
 if (BS_LiveTiming_steps>0) call live_timing( )
 !
 BS_K_has_been_calculated_loaded=.TRUE.
 !
 ! GLOBAL CLEANING 
 !=================
 !
 call BS_oscillators_free(BS_nT_grps,0)
 !
 if (BS_res_K_corr.or.BS_cpl_K_corr) then
   deallocate(WF_phase)
   call mem_est("WF_phase")
   deallocate(Ovv,Occ,O_times_W)
   call mem_est("O_RES_WS")
   if (BS_cpl_K_corr) then
     deallocate(Ovc,Ocv)
     call mem_est("O_CPL_WS")
   endif
 endif
 !
 if (l_bs_fxc) then
   !
   ! GPL_EXCLUDE_START
   !
   deallocate(FXC_K_diagonal,FXC)
   call mem_est("FXC_K_diagonal FXC")
   call mem_est("BS_K_2_FXC")
   !
   ! GPL_EXCLUDE_END
   !
 else if (BS_K_is_ALDA) then
   deallocate(F_xc)
 endif
 !
1 continue
 !
 call WF_free(WF)
 call elemental_collision_free(K_CORR_collision)
 call elemental_collision_free(K_EXCH_collision)
 !
#if defined _TIMING
 call timing('X T_space Kernel',OPR='stop')
#endif
 !
end subroutine<|MERGE_RESOLUTION|>--- conflicted
+++ resolved
@@ -552,14 +552,6 @@
          if (PHASE_2==cZERO  ) PHASE_2=1._SP
          if (PHASE_2==-99._SP) PHASE_2=1._SP
          !
-<<<<<<< HEAD
-         do i_g1=1,BS_n_g_W
-           Occ(i_g1)=BS_blk(i_block_cc)%O_c(g_rot(i_k_s_m1,G_m_G(g_rot(iq_W_s,i_g1),ig_W)),iOcc)*PHASE_1
-         enddo
-         do i_g1=1,BS_n_g_W
-           Ovv(i_g1)=BS_blk(i_block_vv)%O_c(g_rot(i_k_s_m1,G_m_G(g_rot(iq_W_s,i_g1),ig_W)),iOvv)*PHASE_2
-         enddo
-=======
 #if defined _OPENMP
 !$omp parallel default(shared), private(i_g1)
 !$omp do
@@ -578,18 +570,12 @@
 !$omp end do
 !$omp end parallel
 #endif
->>>>>>> 88bb31e3
          !
          if (i_k_s>nsym/(i_time_rev+1)) Ovv=conjg(Ovv)
          if (i_k_s>nsym/(i_time_rev+1)) Occ=conjg(Occ)
          !
          if (BS_W_is_diagonal) then
            !
-<<<<<<< HEAD
-           do i_g1=1,BS_n_g_W
-             O_times_W(i_g1)=Occ(i_g1)*BS_W(i_g1,1,iq_W)
-           enddo
-=======
 #if defined _OPENMP
 !$omp parallel do default(shared), private(i_g1)
 #endif
@@ -599,7 +585,6 @@
 #if defined _OPENMP
 !$omp end parallel do
 #endif
->>>>>>> 88bb31e3
            !
          else
            !
