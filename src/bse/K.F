--- conflicted
+++ resolved
@@ -35,13 +35,8 @@
  use interfaces,   ONLY:WF_load,WF_free
  use functions,    ONLY:K_scatter
  use D_lattice,    ONLY:nsym,DL_vol,i_time_rev,sop_tab,sop_inv,i_space_inv
-<<<<<<< HEAD
- use R_lattice,    ONLY:G_m_G,qindx_B,bz_samp,minus_G,bare_qpg,qindx_X
+ use R_lattice,    ONLY:G_m_G,qindx_B,bz_samp,qindx_X
  use com,          ONLY:msg
-=======
- use R_lattice,    ONLY:G_m_G,qindx_B,bz_samp,qindx_X
- use com,          ONLY:warning,error,msg
->>>>>>> b7cc8f32
  use stderr,       ONLY:intc
  use LIVE_t,       ONLY:live_timing
  use X_m,          ONLY:X_t
