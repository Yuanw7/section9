--- conflicted
+++ resolved
@@ -34,14 +34,9 @@
  use FFT_m,        ONLY:fft_size
  use interfaces,   ONLY:WF_load,WF_free,eval_G_minus_G
  use D_lattice,    ONLY:nsym,DL_vol,i_time_rev,i_space_inv,sop_inv,sop_tab
-<<<<<<< HEAD
  use R_lattice,    ONLY:G_m_G,qindx_B,bz_samp,ng_closed,g_rot,&
-&                       qindx_X,qindx_B_max,qindx_free,qindx_B_load
-=======
- use R_lattice,    ONLY:G_m_G,qindx_B,bz_samp,ng_closed,&
 &                       qindx_X,qindx_B_max,qindx_free,qindx_B_load,&
 &                       RIM_ng,RIM_W_is_diagonal,RIM_W_ng
->>>>>>> b2a8eedf
  use com,          ONLY:msg
  use stderr,       ONLY:intc
  use LIVE_t,       ONLY:live_timing
