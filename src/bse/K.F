!
!        Copyright (C) 2000-2020 the YAMBO team
!              http://www.yambo-code.org
!
! Authors (see AUTHORS file for details): AM DS AF
! 
! This file is distributed under the terms of the GNU 
! General Public License. You can redistribute it and/or 
! modify it under the terms of the GNU General Public 
! License as published by the Free Software Foundation; 
! either version 2, or (at your option) any later version.
!
! This program is distributed in the hope that it will 
! be useful, but WITHOUT ANY WARRANTY; without even the 
! implied warranty of MERCHANTABILITY or FITNESS FOR A 
! PARTICULAR PURPOSE.  See the GNU General Public License 
! for more details.
!
! You should have received a copy of the GNU General Public 
! License along with this program; if not, write to the Free 
! Software Foundation, Inc., 59 Temple Place - Suite 330,Boston, 
! MA 02111-1307, USA or visit http://www.gnu.org/copyleft/gpl.txt.
!
subroutine K(iq,Ken,Xk,q,X,Xw,W_bss)
 !
 ! K = <2V-W> for n_spin=1
 !
 use pars,         ONLY:SP,schlen,pi,cZERO,cI
 use stderr,       ONLY:intc
 use LOGO,         ONLY:pickup_a_random
 use drivers,      ONLY:l_bs_fxc,l_bss
 use frequency,    ONLY:w_samp
 use electrons,    ONLY:levels,spin_occ,spin,n_spin
 use FFT_m,        ONLY:fft_size
 use interfaces,   ONLY:WF_load,WF_free
 use D_lattice,    ONLY:nsym,DL_vol,i_time_rev,i_space_inv,sop_inv,sop_tab
 use R_lattice,    ONLY:G_m_G,qindx_B,bz_samp,qindx_X,qindx_B_max,qindx_free,&
&                       qindx_B_init,qindx_B_close,qindx_B_load
 use com,          ONLY:msg
 use stderr,       ONLY:intc
 use LIVE_t,       ONLY:live_timing
 use X_m,          ONLY:X_t
 use BS,           ONLY:BS_bands,BS_res_K_corr,BS_W,BS_W_is_diagonal,&
&                       BS_res_K_exchange,BS_Block_size,&
&                       O_ng,BS_n_g_exch,BS_identifier,BS_LiveTiming_steps,&
&                       BS_K_dim,BS_K_is_ALDA,BS_cpl_K_exchange,&
&                       BS_cpl_K_corr,K_EXCH_collision,K_CORR_collision,&
&                       BS_oscillators_free,WF_phase,n_BS_blks,BS_blk,BS_T_grp,&
&                       BS_nT_grps,BS_blks_free,l_BS_ares_asymm,&
&                       l_BSE_minimize_memory,l_BSE_restart,l_BSE_kernel_complete,&
&                       BS_perturbative_SOC,BS_K_cutoff,BS_max_val,BS_res_ares_dim
 use collision_el, ONLY:elemental_collision_free
 use IO_m,         ONLY:io_control,OP_RD_CL,REP,VERIFY,NONE,OP_RD,&
&                       RD,WR,RD_CL,RD_CL_IF_END,OP_WR_CL,WR_CL,OP_APP,OP_APP_CL,DUMP,&
&                       deliver_IO_error_message,manage_action
 use TDDFT,         ONLY:FXC_K_diagonal,FXC,FXC_n_g_corr,io_BS_Fxc
 use xc_functionals,ONLY:F_xc,magn,XC_potential_driver
 use global_XC,     ONLY:WF_xc_functional,WF_kind
 use wave_func,     ONLY:WF
 use openmp,        ONLY:OPENMP_update,master_thread
 use timing_m,      ONLY:timing
 use parallel_m,    ONLY:myid,ncpu,PP_redux_wait,PAR_K_scheme
 !
#if defined _KERR
 use MAGNONS,        ONLY:BSS_MAGN_free
 use PHOTOLUM,       ONLY:BSS_PL_free
#endif
#if defined _PAR_IO
#endif
 !
#include<memory.h>
#include<yambo_bse.h>
 !
 type(levels)  ::Ken 
 type(bz_samp) ::Xk,q
 type(X_t)     ::X
 type(w_samp)  ::Xw,W_bss
 integer       ::iq
 !
 ! Work Space ...
 !
 character(schlen) :: section_title
 character(1)      :: mode_now
 !
 ! ... Kernel loop
 !
 DEFINE_BSK_COMMON_INDEXES
 integer    :: i_block,O_ng_shift,&
&              ig_kmq,ig_pmq,ig_W_mq,iq_W_bz_mq,iq_W_mq,iq_W_s_mq,&
&              bands_to_load(2),is_k(4),os_k(4),is_p(4),os_p(4),i_andrea
 complex(SP):: Co,H_x,H_c
 complex(SP):: sqrt_f_itk,sqrt_f_itp
 real(SP), allocatable :: BS_max_val_CPU(:)
 !
 complex(SP),   external ::TDDFT_ALDA_R_space
 complex(SP),   external ::K_correlation_kernel
 complex(SP),   external ::K_exchange_kernel_resonant,K_exchange_kernel_coupling
 !
 ! Oscillators
 !
 logical    :: load_O_X
 !
 ! I/O
 !
 integer           ::io_X_err,io_BS_Fxc_err,io_BS_err,io_qindx_err,qindx_ID,ID,ID_head,ID_compr
 integer, external ::io_BS,io_BS_PAR_init,io_BS_header
 integer, external ::io_QINDX
 !
 ! Timing and restart
 !
 logical :: BS_blk_done(n_BS_blks),l_partial_kernel_loaded
 integer :: n_steps,m_steps,i_steps
 !
 ! Constants & Setup
 !==================
 !
 if(.not.BS_perturbative_SOC) Co=4._SP*real(spin_occ)*pi/DL_vol/real(q%nbz,SP)
 if(     BS_perturbative_SOC) Co=4._SP               *pi/DL_vol/real(q%nbz,SP)
 io_BS_err    =-1
 io_BS_Fxc_err=-1
 !
 call elemental_collision_free(K_CORR_collision)
 call elemental_collision_free(K_EXCH_collision)
 !
 ! K/S Table
 !
 call k_build_up_BZ_tables(Xk)
 !
 ! Titles
 !========
 !
 if (l_bs_fxc) then
   section_title="BSE Kernel -> xc-kernel"
 else
   if (BS_K_is_ALDA) then
     section_title="TDDFT Kernel"
   else
     section_title="BSE Kernel"
   endif
   section_title=trim(section_title)//" @q"//trim(intc(iq))
   !
   if (BS_res_K_corr.or.BS_res_K_exchange)     section_title=trim(section_title)//" (Resonant"
   if (BS_res_K_corr.or.BS_K_is_ALDA)          section_title=trim(section_title)//" CORRRELATION"
   if (BS_res_K_exchange)                      section_title=trim(section_title)//" EXCHANGE"
   if (BS_res_K_corr.or.BS_res_K_exchange)     section_title=trim(section_title)//")"
   !
   if (BS_cpl_K_corr.or.BS_cpl_K_exchange)     section_title=trim(section_title)//" (Coupling"
   if (BS_cpl_K_corr.or.(BS_K_is_ALDA.and.BS_cpl_K_exchange))&
&                                              section_title=trim(section_title)//" CORRRELATION"
   if (BS_cpl_K_exchange)                      section_title=trim(section_title)//" EXCHANGE"
   if (BS_cpl_K_corr.or.BS_cpl_K_exchange)     section_title=trim(section_title)//")"
   !
 endif
 !
 call section('=',trim(section_title))
 !
 ! Exchange
 !==========
 !
 load_O_X=BS_res_K_exchange.or.l_bs_fxc
 !
 if (load_O_X) call msg('r','[BSE] Exchange components ',BS_n_g_exch)
 !
 ! Oscillators Setup
 !===================
 O_ng=1
 O_ng_shift=maxval(qindx_X(iq,:,2))
 !
 if (any((/BS_res_K_corr,BS_cpl_K_corr/)).and..not.(l_bs_fxc.or.BS_K_is_ALDA)) then
   O_ng=maxval(G_m_G)
   call fft_check_size(1,O_ng,BS_n_g_exch,"Kx")
   if(iq/=1) O_ng_shift=max(qindx_B_max,O_ng_shift)
 endif
 !
 call K_restart(iq,X,ID_head,ID,ID_compr,l_partial_kernel_loaded)
 !
 if( l_BSE_kernel_complete ) return
 !
 if (any((/BS_res_K_corr,BS_cpl_K_corr/)).and..not.(l_bs_fxc.or.BS_K_is_ALDA)) qindx_tmp=qindx_B_init(qindx_ID)
 !
 ! Screened interaction
 !======================
 io_X_err=0
 if (BS_res_K_corr) call K_screened_interaction(X,Xw,q,io_X_err)
 !
 if (io_X_err<0) then
   call deliver_IO_error_message(io_X_err,'PP/Em1s')
   call warning('Bethe Salpter section skipped. Impossible to build the kernel.')
   n_BS_blks=0
   call BS_blks_free(1)
   !
#if defined _KERR
   call BSS_MAGN_free( )
   call BSS_PL_free( )
#endif
   !
   YAMBO_FREE(BS_W)
   !
   return
   !
 endif
 !
 call timing('X T_space Kernel',OPR='start')
 !
 ! GPL_EXCLUDE_START
 !
 ! TDDFT xc-kernel Setup
 !======================
 if (l_bs_fxc) then
   !  
   !if (iq==1) here put dipoles I/O
   if (iq==1) stop
   !
   ! Allocation
   !-----------
   YAMBO_ALLOC(FXC_K_diagonal,(BS_K_dim(1)))
   YAMBO_ALLOC(FXC,(FXC_n_g_corr,FXC_n_g_corr,W_bss%n_freqs))
   FXC_K_diagonal=0._SP
   FXC=cZERO
   !
 endif
 !
 ! GPL_EXCLUDE_END
 !
 ! Wave Functions
 !================
 bands_to_load=BS_bands
 if (BS_K_is_ALDA) bands_to_load=(/1,BS_bands(2)/)
 !
 section_title='-BSK'
 ! GPL_EXCLUDE_START
 if (l_bs_fxc) section_title='-BSK->Fxc'
 ! GPL_EXCLUDE_END
 !
 call WF_load(WF,max(O_ng,BS_n_g_exch),O_ng_shift,bands_to_load,(/1,Xk%nibz/),space='R',title=trim(section_title))
 !
 ! Wave Functions Phases
 !=======================
 call K_WF_phases(Xk)
 ! 
 ! Spatial Inversion Test
 !========================
 call WF_spatial_inversion(Ken,Xk)
 !
 ! ALDA
 !======
 if (BS_K_is_ALDA) then
   YAMBO_ALLOC(F_xc,(fft_size,n_spin,n_spin))
   if(n_spin>1) then
     YAMBO_ALLOC(magn,(fft_size,3))
   endif
   call XC_potential_driver(Ken,Xk,WF_KIND,WF_xc_functional,2)
   if(n_spin>1) then
     YAMBO_FREE(magn)
   endif
 endif
 !
 ! DB identifier 
 !===============
 BS_identifier=pickup_a_random(10000._SP)
 !
 ! BS DB description section I/O
 !===============================
 !
 call section('=','Main kernel loop')
 !
 if(BS_K_cutoff>0._SP) then
   YAMBO_ALLOC(BS_max_val_CPU,(ncpu))
   BS_max_val_CPU=0._SP
 endif
 !
#if defined _PAR_IO
 !
 call io_control(ACTION=OP_APP,COM=REP,ID=ID_head)
 io_BS_err=io_BS_header(iq,X,ID_head,"full")
 !
 call io_control(ACTION=OP_APP,COM=REP,ID=ID)
 io_BS_err=io_BS_PAR_INIT(iq,ID,"full")
 !
#else
 call io_control(ACTION=OP_WR_CL,COM=REP,SEC=(/1/),ID=ID)
 io_BS_err=io_BS(iq,X,ID)
#endif
 !
 ! Timing
 !========
 !
 if (BS_LiveTiming_steps>= 0) n_steps=BS_LiveTiming_steps
 if (BS_LiveTiming_steps==-1) n_steps=n_BS_blks
 !
 m_steps=n_steps
 !
 ! First load previously computed matrix elements.
 !=================================================
 !
 BS_blk_done=.false.
 !
#ifdef _PAR_IO
 if (l_BSE_restart) then
   !
   if(m_steps>0) call live_timing("Loading partial kernel",m_steps)
   !
   do i_block=1,n_BS_blks
     !
     ! Read BS_blk to check if the transition was already computed
     !
     if (.not.l_partial_kernel_loaded) then
       call io_control(ACTION=RD,ID=ID)
       call io_BS_PAR_block(iq,i_block,ID,"full")
     endif
     !
     if (BS_LiveTiming_steps>= 0) i_steps=BS_Block_size(i_block)
     if (BS_LiveTiming_steps==-1) i_steps=1
     !
     i_Tgrp_k=BS_blk(i_block)%iT_k
     i_Tgrp_p=BS_blk(i_block)%iT_p
     !
     ! check if this block need to be done
     ! skip this block if already done
     !
     BS_blk_done(i_block)=.true.
     skip_check: do i_Tp=1,BS_T_grp(i_Tgrp_p)%size
       do i_Tk=1,BS_T_grp(i_Tgrp_k)%size
         if (BS_blk(i_block)%done(i_Tk,i_Tp)=="t") cycle
         BS_blk_done(i_block)=.false.
         exit skip_check
       enddo
     enddo skip_check
     !
     if (BS_blk_done(i_block)) m_steps=m_steps-i_steps
     !
     call live_timing(steps=i_steps)
     !
   enddo
   !
   call live_timing()
   !
   call msg("s","Kernel loaded percentual ",real(n_steps-m_steps,SP)/real(n_steps,SP)*100._SP,'[%]')
   !
 endif
#endif
 !
 if (.not.l_bs_fxc) section_title='Kernel'
 if (     l_bs_fxc) section_title='Kernel->Fxc'
 !
 if(m_steps>0) call live_timing(trim(section_title),m_steps)
 !
 !------------------
 ! LOOP over blocks
 !------------------
 !
 block_loop:&
 do i_block=1,n_BS_blks
   !
   if (BS_blk_done(i_block)) then
#if defined _PAR_IO
     if(l_partial_kernel_loaded) then
       call io_control(ACTION=WR,ID=ID)
       call io_BS_PAR_block(iq,i_block,ID,"full")
     endif
#endif
     cycle
   endif
   !
   ! Read BS_blk to check if the transition was already computed
   !
   if (BS_LiveTiming_steps>= 0) i_steps=BS_Block_size(i_block)
   if (BS_LiveTiming_steps==-1) i_steps=1
   !
   i_Tgrp_k   =BS_blk(i_block)%iT_k
   i_Tgrp_p   =BS_blk(i_block)%iT_p
   i_Tgrp_k_st=BS_blk(i_block)%iT_k_st
   i_Tgrp_p_st=BS_blk(i_block)%iT_p_st
   i_k        =BS_blk(i_block)%ik
   i_p        =BS_blk(i_block)%ip
   !
   ! Exchange oscillators
   !----------------------
   ! 
   call K_exchange_collisions(iq,Xk,i_Tgrp_k)
   !
   if (i_Tgrp_k/=i_Tgrp_p) call K_exchange_collisions(iq,Xk,i_Tgrp_p)
   !
   ! Exchange oscillators
   !----------------------
   ! 
   call K_correlation_collisions(iq,i_block,qindx_ID,Xk,q)
   !
   ! Transition Loops
   !------------------
   !
#if !defined _OPENMP
   i_p_bz_last=0   ; i_k_bz_last=0
   i_pmq_bz_last=0 ; i_kmq_bz_last=0
#endif
   !
#if defined _OPENMP && ! defined _CUDA
   !$omp parallel default(shared), &
   !$omp private(i_Tk,i_Tp, &
   !$omp &       sqrt_f_itk,i_k_bz,i_v_k,i_c_k,i_k_sp_pol_c,i_k_sp_pol_v,i_k_s,is_k,os_k,i_k_s_m1,H_pos, &
   !$omp &       sqrt_f_itp,i_p_bz,i_v_p,i_c_p,i_p_sp_pol_c,i_p_sp_pol_v,i_p_s,is_p,os_p,i_kp_s, &
   !$omp &       i_kmq_bz,ig_kmq,i_kmq,i_kmq_s,i_kmq_t,i_kmq_s_m1,i_kp_mq_s, &
<<<<<<< HEAD
   !$omp &       i_pmq_bz,ig_pmq,i_pmq,i_pmq_s,i_pmq_t, &
   !$omp &       ig_W,iq_W,iq_W_s,iq_W_bz,iq_W_bz_mq,ig_W_mq,iq_W_mq,iq_W_s_mq,H_x,H_c, &
   !$omp &       i_k_bz_mem,i_kmq_bz_mem,qindx_tmp )
=======
   !$omp &       i_pmq_bz,ig_pmq,i_pmq,i_pmq_s,i_pmq_t,mode_now, &
   !$omp &       ig_W,iq_W,iq_W_s,iq_W_bz,iq_W_bz_mq,ig_W_mq,iq_W_mq,iq_W_s_mq,H_x,H_c)
>>>>>>> 920e041a
#endif
   !
   call OPENMP_update(master_thread)   
   !
#if defined _OPENMP && ! defined _CUDA
   !$omp do collapse(2), schedule(dynamic)
#endif
   do i_Tp=1,BS_T_grp(i_Tgrp_p)%size
     do i_Tk=1,BS_T_grp(i_Tgrp_k)%size
       !
       ! skip this block if already done
       !
       if (BS_blk(i_block)%done(i_Tk,i_Tp)=="t".and.l_BSE_restart) cycle
       !
       FILL_BSK_COMMON_INDEXES
       FILL_BSK_KERNEL_INDEXES
       !
       if (BS_res_K_corr.or.BS_cpl_K_corr) then 
         !
         if (iq_W_bz/=iq_W_bz_mq.or.iq_W/=iq_W_mq.or.iq_W_s/=iq_W_s_mq) call error("Wrong transferred momentum")
         !
         if ( (.not.BS_W_is_diagonal) .and. iq_W_s>nsym/(i_time_rev+1) .and. i_space_inv == 0 ) iq_W=q%nibz+iq_W
         !
       endif
       !
       H_x=cZERO
       H_c=cZERO
       !
       mode_now=BS_blk(i_block)%mode
       if(l_BS_ares_asymm) mode_now="F"
       !
       select case (mode_now)
       !
       case ("R","A","F")
         !
         ! :::RESONANT/ANTI-RESONANT TERM:::
         !===================================
         !
         ! Exchange
         if (BS_res_K_exchange) H_x=K_exchange_kernel_resonant(iq, BS_n_g_exch,               &
                                   &    BS_T_grp(i_Tgrp_p),i_Tp, BS_T_grp(i_Tgrp_k),i_Tk)
         !
         ! ALDA
         if (BS_K_is_ALDA)      H_x=H_x+TDDFT_ALDA_R_space(is_k,os_k,is_p,os_p,'RES')
         !
         ! Correlations
         if (BS_res_K_corr)     H_c=K_correlation_kernel(i_block,i_p,i_pmq, &
&                                 i_k_s,i_kp_s,i_c_k,i_c_p,i_kmq_s,i_kp_mq_s,i_v_k,i_v_p,     &
&                                 i_kmq_t,i_pmq_t,i_k_sp_pol_c,i_p_sp_pol_c,i_k_sp_pol_v,i_p_sp_pol_v,  &
&                                 iq_W,iq_W_s,ig_W,i_k_s_m1,iq_W_s_mq,ig_W_mq,i_kmq_s_m1)
         !         
       case ("C","Q")
         !
         ! :::COUPLING TERM:::
         !=============================
         !
         ! Exchange
         if (BS_cpl_K_exchange) H_x=K_exchange_kernel_coupling(iq, BS_n_g_exch,              &
                                   &    BS_T_grp(i_Tgrp_p),i_Tp, BS_T_grp(i_Tgrp_k),i_Tk) 
         !
         ! ALDA
         if (BS_K_is_ALDA)      H_x=H_x+TDDFT_ALDA_R_space(is_k,os_k,is_p,os_p,'CPL')
         !
         ! Correlations
         if (BS_cpl_K_corr)     H_c=K_correlation_kernel(i_block,i_p,i_pmq, &
&                                 i_k_s,i_kp_s,i_c_k,i_v_p,i_kmq_s,i_kp_mq_s,i_v_k,i_c_p,    &
&                                 i_kmq_t,i_pmq_t,i_k_sp_pol_c,i_p_sp_pol_v,i_k_sp_pol_v,i_p_sp_pol_c,  &
&                                 iq_W,iq_W_s,ig_W,i_k_s_m1,iq_W_s_mq,ig_W_mq,i_kmq_s_m1)
         !
       end select
       !
       sqrt_f_itk=sqrt(cmplx(BS_T_grp(i_Tgrp_k)%f(i_Tk),kind=SP))
       sqrt_f_itp=sqrt(cmplx(BS_T_grp(i_Tgrp_p)%f(i_Tp),kind=SP))
       !
       if (l_BS_ares_asymm) then
         BS_blk(i_block)%mat(i_Tk,i_Tp)=    sqrt_f_itk*(H_x*Co-H_c)*sqrt_f_itp
       else
         if (BS_blk(i_block)%mode=="R") BS_blk(i_block)%mat(i_Tk,i_Tp)=    sqrt_f_itk*(H_x*Co-H_c)*sqrt_f_itp
         if (BS_blk(i_block)%mode=="C") BS_blk(i_block)%mat(i_Tk,i_Tp)= cI*sqrt_f_itk*(H_x*Co-H_c)*sqrt_f_itp
       endif
       !
       BS_blk(i_block)%done(i_Tk,i_Tp)="t"
       !
     enddo   ! i_Tk
   enddo     ! i_Tp
#if defined _OPENMP && ! defined _CUDA
   !$omp end do
   !$omp end parallel
#endif
   !
   if(BS_K_cutoff>0._SP) BS_max_val_CPU(myid+1)=maxval( (/BS_max_val_CPU(myid+1),abs(BS_blk(i_block)%mat(:,:))/) )
   !
   call BS_oscillators_free(0,i_block)
   !
   if(l_BSE_minimize_memory) then
     call BS_oscillators_free(i_Tgrp_p,0)
     call BS_oscillators_free(i_Tgrp_k,0)
   endif
   !
#if defined _PAR_IO
   call io_control(ACTION=WR,ID=ID)
   call io_BS_PAR_block(iq,i_block,ID,"full")
#else
   call io_control(ACTION=OP_APP_CL,COM=REP,SEC=(/i_block+1/),ID=ID)
   io_BS_err=io_BS(iq,X,ID)
#endif
   !
   call live_timing(steps=i_steps)
   !
 enddo block_loop
 !
#if defined _PAR_IO
 if(BS_K_cutoff>0._SP) then
   call PP_redux_wait(BS_max_val_CPU)
   BS_max_val=maxval(BS_max_val_CPU)
   call K_compress(iq,ID_compr)
   call K_compressed_IO(iq,io_BS_err,"write")
 endif
 !
 call io_control(ACTION=WR_CL,COM=REP,ID=ID_head)
 call io_control(ACTION=WR_CL,COM=REP,ID=ID)
 call io_BS_PAR_free(ID_head,ID,"full",.true.)
#endif
 !
 if (n_steps>0) call live_timing( )
 !
 ! GLOBAL CLEANING 
 !=================
 !
 call BS_oscillators_free(BS_nT_grps,0)
 !
 if (BS_res_K_corr.or.BS_cpl_K_corr) then
   YAMBO_FREE(WF_phase)
 endif
 !
 if (l_bs_fxc) then
   !
   ! GPL_EXCLUDE_START
   !
   YAMBO_FREE(FXC)
   YAMBO_FREE(FXC_K_diagonal)
   !
   ! GPL_EXCLUDE_END
   !
 else if (BS_K_is_ALDA) then
   YAMBO_FREE(F_xc)
 endif
 !
 if (any((/BS_res_K_corr,BS_cpl_K_corr/)).and..not.(l_bs_fxc.or.BS_K_is_ALDA)) qindx_tmp=qindx_B_close(qindx_ID)
 !
 YAMBO_FREE(BS_W)
 call WF_free(WF)
 !
 call timing('X T_space Kernel',OPR='stop')
 !
end subroutine K<|MERGE_RESOLUTION|>--- conflicted
+++ resolved
@@ -400,14 +400,9 @@
    !$omp &       sqrt_f_itk,i_k_bz,i_v_k,i_c_k,i_k_sp_pol_c,i_k_sp_pol_v,i_k_s,is_k,os_k,i_k_s_m1,H_pos, &
    !$omp &       sqrt_f_itp,i_p_bz,i_v_p,i_c_p,i_p_sp_pol_c,i_p_sp_pol_v,i_p_s,is_p,os_p,i_kp_s, &
    !$omp &       i_kmq_bz,ig_kmq,i_kmq,i_kmq_s,i_kmq_t,i_kmq_s_m1,i_kp_mq_s, &
-<<<<<<< HEAD
-   !$omp &       i_pmq_bz,ig_pmq,i_pmq,i_pmq_s,i_pmq_t, &
+   !$omp &       i_pmq_bz,ig_pmq,i_pmq,i_pmq_s,i_pmq_t,mode_now, &
    !$omp &       ig_W,iq_W,iq_W_s,iq_W_bz,iq_W_bz_mq,ig_W_mq,iq_W_mq,iq_W_s_mq,H_x,H_c, &
    !$omp &       i_k_bz_mem,i_kmq_bz_mem,qindx_tmp )
-=======
-   !$omp &       i_pmq_bz,ig_pmq,i_pmq,i_pmq_s,i_pmq_t,mode_now, &
-   !$omp &       ig_W,iq_W,iq_W_s,iq_W_bz,iq_W_bz_mq,ig_W_mq,iq_W_mq,iq_W_s_mq,H_x,H_c)
->>>>>>> 920e041a
 #endif
    !
    call OPENMP_update(master_thread)   
