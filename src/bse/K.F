--- conflicted
+++ resolved
@@ -155,20 +155,13 @@
  !
  ! Oscillators Setup
  !===================
-<<<<<<< HEAD
- O_ng=maxval(G_m_G)
+ O_ng=1
  O_ng_shift=maxval(qindx_X(iq,:,2))
  !
- if (any((/BS_res_K_corr,BS_cpl_K_corr/)).and..not.l_bs_fxc) then
-   call fft_check_size(1,O_ng,BS_n_g_exch)
-   if(iq/=1) O_ng_shift=max(maxval(qindx_B(:,:,2)),O_ng_shift)
-=======
- !
- O_ng=1
  if (any((/BS_res_K_corr,BS_cpl_K_corr/)).and..not.l_bs_fxc) then
    O_ng=maxval(G_m_G)
    call fft_check_size(1,O_ng,BS_n_g_exch,"Kx")
->>>>>>> 21fee95d
+   if(iq/=1) O_ng_shift=max(maxval(qindx_B(:,:,2)),O_ng_shift)
  endif
  !
  ! GPL_EXCLUDE_START
@@ -367,15 +360,7 @@
        !
        if (iq_W_bz/=iq_W_bz_mq.or.iq_W/=iq_W_mq.or.iq_W_s/=iq_W_s_mq) call error("Wrong transferred momentum")
        !
-<<<<<<< HEAD
        if ( (.not.BS_W_is_diagonal) .and. iq_W_s>nsym/(i_time_rev+1) .and. i_space_inv == 0 ) iq_W=q%nibz+iq_W
-=======
-       if (BS_res_K_corr.or.BS_cpl_K_corr) then
-         ig_W   =qindx_B(i_k_bz,i_p_bz,2)
-         iq_W   =q%sstar( qindx_B(i_k_bz,i_p_bz,1) ,1)
-         iq_W_s =q%sstar( qindx_B(i_k_bz,i_p_bz,1) ,2)
-       endif
->>>>>>> 21fee95d
        !
        H_x=cZERO
        H_c=cZERO
