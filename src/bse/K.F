!
!        Copyright (C) 2000-2014 the YAMBO team
!              http://www.yambo-code.org
!
! Authors (see AUTHORS file for details): AM
! 
! This file is distributed under the terms of the GNU 
! General Public License. You can redistribute it and/or 
! modify it under the terms of the GNU General Public 
! License as published by the Free Software Foundation; 
! either version 2, or (at your option) any later version.
!
! This program is distributed in the hope that it will 
! be useful, but WITHOUT ANY WARRANTY; without even the 
! implied warranty of MERCHANTABILITY or FITNESS FOR A 
! PARTICULAR PURPOSE.  See the GNU General Public License 
! for more details.
!
! You should have received a copy of the GNU General Public 
! License along with this program; if not, write to the Free 
! Software Foundation, Inc., 59 Temple Place - Suite 330,Boston, 
! MA 02111-1307, USA or visit http://www.gnu.org/copyleft/gpl.txt.
!
subroutine K(iq,Ken,Xk,q,X,Xw,W_bss)
 !
 ! K = <2V-W>
 !
 use pars,         ONLY:SP,pi,schlen,cZERO
 use parser_m,     ONLY:parser
 use LOGO,         ONLY:pickup_a_random
 use memory_m,     ONLY:mem_est
 use drivers,      ONLY:l_bs_fxc,l_col_cut,l_td_hf
 use frequency,    ONLY:w_samp
 use electrons,    ONLY:levels,spin_occ,spin
 use FFT_m,        ONLY:fft_size
 use stderr,       ONLY:intc
 use interfaces,   ONLY:WF_load
 use functions,    ONLY:K_scatter
 use D_lattice,    ONLY:nsym,DL_vol,i_time_rev,sop_tab,sop_inv,i_space_inv
 use R_lattice,    ONLY:G_m_G,g_rot,qindx_B,qindx_X,bz_samp,RIM_qpg,&
&                       RIM_anisotropy,minus_G
 use com,          ONLY:warning,error
 use LIVE_t,       ONLY:live_timing
 use X_m,          ONLY:X_alloc,X_t,X_mat
 use BS,           ONLY:BS_bands,BS_res_K_corr,BS_W_is_diagonal,&
&                       BS_res_K_exchange,BS_n_g_W,&
&                       O_ng,BS_n_g_exch,BS_identifier,&
&                       BS_K_dim,BS_K_is_ALDA,BS_cpl_K_exchange,BSS_q0,&
&                       BS_cpl_K_corr,K_EXCH_collision,K_CORR_collision,&
&                       BS_oscillators_free,WF_phase,n_BS_blks,BS_blk,BS_T_grp
 use collision,    ONLY:ggwinfo,collision_reset
 use IO_m,         ONLY:io_control,OP_RD_CL,REP,VERIFY,NONE,OP_RD,&
&                       RD,RD_CL,RD_CL_IF_END
 use TDDFT,         ONLY:FXC_K_diagonal,FXC,FXC_n_g_corr,io_BS_Fxc
 use xc_functionals,ONLY:F_xc,XC_potential_driver
#ifdef _OPENMP
 use wrapper,       ONLY:Vstar_dot_V_omp,V_dot_V_omp
#endif
 use wrapper,       ONLY:V_dot_V,Vstar_dot_V,M_by_V
 use global_XC,     ONLY:WF_kind,WF_xc_functional
 use wave_func,     ONLY:WF
#if defined _TIMING
 use timing_m,      ONLY:timing
#endif
 !
 implicit none
 type(levels)  ::Ken 
 type(bz_samp) ::Xk,q
 type(X_t)     ::X
 type(w_samp)  ::Xw,W_bss
 integer       ::iq
 !
 ! Work Space ...
 !
 character(schlen) :: section_title
 !
 ! ... Kernel loop
 !
 integer    :: i_block,i_k_bz,i_p_bz,i_c_k,i_v_k,i_c_p,i_v_p,i_k_s,i_p_s,&
&              i_Tgrp_k,i_Tgrp_p,i_Tp,i_Tk,i_k_spin,i_p_spin,i_k,i_p,H_pos(2),i_k_s_m1,&
&              i_k_p_s,i_g1,ig_W,iq_W,iq_W_s
 integer    :: iOcv,iOvc,i_g2,i_g3,alloc_err,bands_to_load(2),iOvv,iOcc
 complex(SP):: Co,H_x,H_c,PHASE_1,PHASE_2
 !
 complex(SP),allocatable ::BS_W(:,:,:)
 complex(SP),   external ::TDDFT_ALDA_R_space
 logical                 :: W_is_em1s,W_is_pp
 !
 ! Oscillators
 !
 integer    :: x_fft_size,c_fft_size
 logical    :: load_O_X,l_USE_all_Gexx
 complex(SP),allocatable::Ovv(:),Occ(:),O_times_W(:)
 complex(SP),allocatable::Ovc(:),Ocv(:)
 type(ggwinfo)          ::isc
 !
 ! I/O
 !
 integer           ::io_X_err,io_BS_Fxc_err,io_BS_err,XID,ID
 integer, external ::io_X,io_BS
 !
 ! Constants & Setup
 !==================
 !
 Co=4._SP*pi/DL_vol/real(q%nbz,SP)
 io_BS_err    =-1
 io_BS_Fxc_err=-1
 call parser('ALLGexx',l_USE_all_Gexx)
 !
 call collision_reset(K_CORR_collision)
 call collision_reset(K_EXCH_collision)
 !
 ! K/S Table
 !
 call k_build_up_BZ_tables(Xk)
 !
#if defined _TIMING
 call timing('X T_space Kernel',OPR='start')
#endif
 !
 ! Titles
 !========
 !
 if (l_bs_fxc) then
   section_title="Bethe-Salpeter Kernel -> xc-kernel"
 else
   if (BS_K_is_ALDA) then
     section_title="TDDFT Kernel (Res. COR"
   else
     section_title="Bethe-Salpeter Kernel ("
   endif
   if (BS_res_K_corr)     section_title=trim(section_title)//" Res. COR"
   if (BS_res_K_exchange) section_title=trim(section_title)//" Res. EXX"
   if (BS_cpl_K_corr)     section_title=trim(section_title)//" Cpl. COR"
   if (BS_cpl_K_exchange) section_title=trim(section_title)//" Cpl. EXX"
   section_title=trim(section_title)//")"
 endif
 !
 call section('=',trim(section_title))
 !
 ! GPL_EXCLUDE_START
 !
 if (l_bs_fxc)      call section('=','Bethe-Salpeter Kernel -> xc-kernel')
 !
 ! BS/FXC DB I/O
 !===============
 !
 if (l_bs_fxc) then
   !
   call io_control(ACTION=OP_RD_CL,COM=REP,MODE=VERIFY,SEC=(/1/),ID=ID)
   !
   io_BS_Fxc_err=io_BS_Fxc(iq,W_bss,ID,X=X)
   !
 else
   !
   ! GPL_EXCLUDE_END
   !
   call io_control(ACTION=OP_RD_CL,COM=REP,MODE=VERIFY,SEC=(/1/),ID=ID)
   io_BS_err=io_BS(iq,X,ID)
   !
   ! GPL_EXCLUDE_START
   !
 endif
 !
 ! GPL_EXCLUDE_END
 !
! if (ioBS_Fxc_err==0.or.ioBS_err==0) then
!   if (BS_res_K_corr) then
!     deallocate(O_v_state,O_c_state,O_n_c_states,O_n_v_states)
!     call mem_est("O_v_state O_c_state O_n_c_states O_n_v_states")
!   endif
!   return
! endif
 !
 ! Exchange
 !==========
 !
 load_O_X=BS_res_K_exchange.or.l_bs_fxc
 !
 !if (load_O_X) call msg('r','[BSE] Exchange components :',BS_n_g_exch)
 !
 ! PP/Epsm1S DBs
 !
 W_is_em1s=X%whoami==2
 W_is_pp  =X%whoami==4
 ! 
 if (BS_res_K_corr.and..not.l_td_hf) then
   !
   call section('+','Screened interaction header I/O')
   !===================================================
   !
   ! X%ng are the G's in the X DB while BS_n_g_W the G's I want to read.
   ! Now to read only BS_n_g_W components I need to redefine X%ng
   !
   X%ng=BS_n_g_W
   call io_control(ACTION=OP_RD_CL,COM=REP,SEC=(/1,2/),MODE=VERIFY,ID=XID)
   io_X_err=io_X(X,Xw,XID) 
   !
   if (io_X_err/=0) call warning('BS section skipped. PP/Em1s DB does not fit/exist')
   !
   ! X%ng is set to BS_n_g_W to VERIFY if there are enough bands.
   ! From now on it is used to keep track of the actual sixe of W in the DB
   !
   X%ng=X%ng_db
   !
   if (io_X_err/=0) goto 1
   !
 endif
 !
 ! TDDFT xc-kernel Setup
 !======================
 if (l_bs_fxc) then
   !  
   if (iq==1) call Dipole_driver(Ken,Xk,X,BSS_q0)
   !
   ! Allocation
   !-----------
   allocate(FXC_K_diagonal(BS_K_dim),FXC(FXC_n_g_corr,FXC_n_g_corr,W_bss%n_freqs))
   call mem_est("FXC_K_diagonal FXC",(/BS_K_dim,size(FXC)/),(/SP,2*SP/))
   FXC_K_diagonal=0._SP
   FXC=(0._SP,0._SP)
   !
 endif
 !
 ! Oscillators Setup
 !===================
 O_ng=maxval(G_m_G)
 !
 if (any((/BS_res_K_corr,BS_cpl_K_corr/)).and..not.l_USE_all_Gexx.and..not.l_bs_fxc) then
   call fft_setup(O_ng,1,.true.)
   c_fft_size=fft_size
   call fft_setup(BS_n_g_exch,maxval(qindx_X(iq,:,2)),.true.)
   x_fft_size=fft_size
   if (x_fft_size>c_fft_size) then
     call warning('Exchange FFT size is too big. RL vectors reduced to '//intc(O_ng))
     BS_n_g_exch=O_ng
   endif
 endif
 !
 K_EXCH_collision%ngrho=BS_n_g_exch
 K_CORR_collision%ngrho=O_ng
 !
 allocate(K_EXCH_collision%rhotw(BS_n_g_exch))
 allocate(K_CORR_collision%rhotw(O_ng))
 !
 ! Wave Functions
 !================
 if (l_bs_fxc) then
   !
   ! GPL_EXCLUDE_START
   !
   call WF_load(WF,max(O_ng,BS_n_g_exch),1,BS_bands,(/1,Xk%nibz/),space='R',title='-BSK->Fxc')
   !
   ! GPL_EXCLUDE_END
   !
 else
   !
   bands_to_load=BS_bands
   if (BS_K_is_ALDA) bands_to_load=(/1,BS_bands(2)/)
   !
   call WF_load(WF,max(O_ng,BS_n_g_exch),1,bands_to_load,(/1,Xk%nibz/),space='R',title='-BSK')
   !
 endif
 !
 ! Wave Functions Phases
 !=======================
 call K_WF_phases(Xk)
 ! 
 ! Spatial Inversion Test
 !========================
 call WF_spatial_invertion(Ken,Xk)
 !
 ! BSE-based Fxc
 !===============
 ! GPL_EXCLUDE_START
 !
! if (l_bs_fxc) call mem_est("BS_K_2_FXC",&
!&                          (/2*6*FXC_n_g_corr*O_x_dim+2*FXC_n_g_corr**2+2*O_x_dim/),&
!&                          (/SP/))
 !
 ! GPL_EXCLUDE_END
 !
 ! ALDA
 !======
 if (BS_K_is_ALDA) then
   allocate(F_xc(fft_size))
   call XC_potential_driver(Ken,Xk,WF_KIND,WF_xc_functional,2)
 endif
 !
 ! Screened interaction
 !======================
 !
 if (BS_res_K_corr) then
   !
   call collision_reset(isc)
   !
   X%ng=BS_n_g_W
   if (.not.l_td_hf) then
     if (W_is_em1s) call X_alloc('X',(/BS_n_g_W,BS_n_g_W,1/))
     if (W_is_pp)   call X_alloc('X',(/BS_n_g_W,BS_n_g_W,2/))
   endif
   !
   i_g1=BS_n_g_W
   if (BS_W_is_diagonal) i_g1=1
   !
   ! When TR is present but not the SI X_mat indexes need to be exchanged 
   ! when the TR is applied
   !
   if (i_space_inv==0.and.i_time_rev==1.and..not.BS_W_is_diagonal) then
     allocate(BS_W(BS_n_g_W,i_g1,2*q%nibz),stat=alloc_err)
   else
     allocate(BS_W(BS_n_g_W,i_g1,q%nibz),stat=alloc_err)
   endif
   call mem_est('BS_W',(/size(BS_W)/),errors=(/alloc_err/))
   !
   allocate(isc%gamp(i_g1,BS_n_g_W))
   !
   if (.not.l_td_hf) then
     call io_control(ACTION=OP_RD,COM=NONE,SEC=(/1/),ID=XID)
     io_X_err=io_X(X,Xw,XID)
   endif
   !
   do iq_W=1,q%nibz
     !
     isc%qs(2)=iq_W
     call scatterGamp(isc,'c')
     !
     if (.not.l_td_hf) then
       call io_control(ACTION=RD_CL_IF_END,COM=NONE,SEC=(/2*iq_W,2*iq_W+1/),ID=XID)
       io_X_err=io_X(X,Xw,XID)
       !
       forall(i_g2=1:BS_n_g_W) X_mat(i_g2,i_g2,1)=X_mat(i_g2,i_g2,1)+1.
       do i_g2=1,BS_n_g_W
         do i_g3=1,BS_n_g_W
           if (.not.BS_W_is_diagonal) then
             BS_W(i_g2,i_g3,iq_W)=X_mat(i_g2,i_g3,1)*isc%gamp(i_g2,i_g3)
             if (i_space_inv==0.and.i_time_rev==1) &
&               BS_W(i_g2,i_g3,q%nibz+iq_W)=X_mat(i_g3,i_g2,1)*isc%gamp(i_g2,i_g3)
           endif
           if (BS_W_is_diagonal.and.i_g2==i_g3) BS_W(i_g2,1,iq_W)=real(X_mat(i_g2,i_g2,1))*isc%gamp(1,i_g2)
         enddo
       enddo
     else
       forall(i_g2=1:BS_n_g_W) BS_W(i_g2,1,iq_W)=isc%gamp(1,i_g2)
     endif
     ! 
   enddo
   !
   ! Anisotropy correction. Note that isc%gamp(1,1)=RIM_anisotropy while
   ! the \delta(G,G') term must be multiplied by the standard RIM_qpg(1,1)
   !
   if (RIM_anisotropy/=0.) BS_W(1,1,1)=BS_W(1,1,1)+RIM_qpg(1,1,1)/2.-RIM_anisotropy/2.
   !
   deallocate(isc%gamp)
   !
   if (.not.l_td_hf) call X_alloc('X')
   !
   X%ng=X%ng_db
   call collision_reset(isc)
   !
 endif
 !
 ! DB identifier 
 !===============
 BS_identifier=pickup_a_random(10000._SP)
 !
 call section('=','Kernel loop')
 !==============================
 !
 ! Allocations
 !-------------
 if (BS_res_K_corr.or.BS_cpl_K_corr) then
   allocate(Ovv(BS_n_g_W),Occ(BS_n_g_W),O_times_W(BS_n_g_W))
   call mem_est('O_RES_WS',(/3*BS_n_g_W/))
   if (BS_cpl_K_corr) then
     allocate(Ovc(BS_n_g_W),Ocv(BS_n_g_W))
     call mem_est('O_CPL_WS',(/2*BS_n_g_W/))
   endif
 endif
 !
 !if (BSS_uses_RIM) then
 !  allocate(BS_mat_diagonal(BS_K_dim))
 !  call mem_est('BS_mat_diagonal',(/size(BS_mat_diagonal)/))
 !endif
 !
 if (.not.l_bs_fxc) call live_timing('Kernel',n_BS_blks)
 if (l_bs_fxc) call live_timing('Kernel->Fxc',n_BS_blks)
 !
 do i_block=1,n_BS_blks
   !
   i_Tgrp_k=BS_blk(i_block)%iT_k
   i_Tgrp_p=BS_blk(i_block)%iT_p
   !
   ! Exchange oscillators
   !----------------------
   ! 
   call K_exchange_collisions(.not.l_col_cut,iq,Xk,i_Tgrp_k)
   !
   if (i_Tgrp_k/=i_Tgrp_p) call K_exchange_collisions(.not.l_col_cut,iq,Xk,i_Tgrp_p)
   !
   ! Exchange oscillators
   !----------------------
   ! 
   call K_correlation_collisions(i_block,BS_blk(i_block),Xk,q)
   !
   ! Transitions Loop
   !------------------
   !
   do i_Tk=1,BS_T_grp(i_Tgrp_k)%size
     !
     do i_Tp=1,BS_T_grp(i_Tgrp_p)%size
       !
       i_k_bz=BS_T_grp(i_Tgrp_k)%table(i_Tk,1)
       i_p_bz=BS_T_grp(i_Tgrp_p)%table(i_Tp,1)
       !
       i_k  =Xk%sstar(i_k_bz,1)
       i_k_s=Xk%sstar(i_k_bz,2)
       i_p  =Xk%sstar(i_p_bz,1)
       i_p_s=Xk%sstar(i_p_bz,2)
       !
       i_k_s_m1 = sop_inv(i_k_s)
       i_k_p_s  = sop_tab(i_k_s_m1,i_p_s)
       !
       H_pos = (/sum(BS_T_grp(:I_Tgrp_k-1)%size)+i_Tk,sum(BS_T_grp(:I_Tgrp_p-1)%size)+i_Tp/)
       !
       if (H_pos(1)>H_pos(2)) cycle
       !
       i_v_k=BS_T_grp(i_Tgrp_k)%table(i_Tk,2)
       i_c_k=BS_T_grp(i_Tgrp_k)%table(i_Tk,3)
       !
       i_v_p=BS_T_grp(i_Tgrp_p)%table(i_Tp,2)
       i_c_p=BS_T_grp(i_Tgrp_p)%table(i_Tp,3)
       !
       i_k_spin=BS_T_grp(i_Tgrp_k)%table(i_Tk,4)
       i_p_spin=BS_T_grp(i_Tgrp_p)%table(i_Tp,4)
       !
       ig_W   =qindx_B(i_k_bz,i_p_bz,2)
       iq_W   =q%sstar( qindx_B(i_k_bz,i_p_bz,1) ,1)
       iq_W_s =q%sstar( qindx_B(i_k_bz,i_p_bz,1) ,2)
       !
       H_x=(0.,0.)
       H_c=(0.,0.)
       !
       if (BS_blk(i_block)%mode=="R") then
         if (BS_res_K_exchange) then
           !
           ! :::EXCHANGE    (resonant):::
           !=============================
#ifdef _OPENMP
           H_x=Vstar_dot_V_omp(BS_n_g_exch, BS_T_grp(i_Tgrp_p)%O_x(:,i_Tp), BS_T_grp(i_Tgrp_k)%O_x(:,i_Tk))
#else
           H_x=Vstar_dot_V(BS_n_g_exch, BS_T_grp(i_Tgrp_p)%O_x(:,i_Tp), BS_T_grp(i_Tgrp_k)%O_x(:,i_Tk))
#endif
         endif
       else if (BS_blk(i_block)%mode=="A") then
         if (BS_cpl_K_exchange) then
           !
           ! :::EXCHANGE    (coupling):::
           !=============================
#ifdef _OPENMP
           H_x=V_dot_V_omp(BS_n_g_exch, BS_T_grp(i_Tgrp_p)%O_x( minus_G(1:BS_n_g_exch),i_Tp),&
&                          BS_T_grp(i_Tgrp_k)%O_x(:,i_Tk))
#else
           H_x=V_dot_V(BS_n_g_exch, BS_T_grp(i_Tgrp_p)%O_x( minus_G(1:BS_n_g_exch),i_Tp),&
&                      BS_T_grp(i_Tgrp_k)%O_x(:,i_Tk))
#endif
         endif
       endif
       !
       if (BS_K_is_ALDA) then
         !
         if (BS_blk(i_block)%mode=="R") then
           !
           ! :::ALDA        (resonant):::
           !=============================
           H_x=H_x+TDDFT_ALDA_R_space((/i_c_k,i_c_p/),(/i_k,  i_p,  i_k,  i_p/),&
&                                     (/i_v_k,i_v_p/),(/i_k_s,i_p_s,i_k_s,i_p_s/),'RES')
         else
           !
           ! :::ALDA        (coupling):::
           !=============================
           H_x=H_x+TDDFT_ALDA_R_space((/i_c_k,i_c_p/),(/i_k,  i_p,  i_k,  i_p/),&
&                                     (/i_v_k,i_v_p/),(/i_k_s,i_p_s,i_k_s,i_p_s/),'CPL')
         endif
         !
       endif
       !
       if (BS_res_K_corr.and.BS_blk(i_block)%mode=="R".and.i_k_spin==i_p_spin) then
         !
         ! :::SEX         (resonant):::
         !=============================
         !
         iOcc = BS_blk(i_block)%O_table(i_k_p_s,i_c_k,i_c_p,i_k_spin)
         PHASE_1=WF_phase(i_p,i_k_p_s,i_c_p,i_p_spin)
         if (PHASE_1==cZERO  ) PHASE_1=1.
         if (PHASE_1==-99._SP) PHASE_1=1.
         !
         iOvv = BS_blk(i_block)%O_table(i_k_p_s,i_v_k,i_v_p,i_k_spin)
         PHASE_2=WF_phase(i_p,i_k_p_s,i_v_p,i_p_spin)
         if (PHASE_2==cZERO  ) PHASE_2=1.
         if (PHASE_2==-99._SP) PHASE_2=1.
         !
!$omp parallel default(shared), private(i_g1)
!$omp do
         do i_g1=1,BS_n_g_W
           Occ(i_g1)=BS_blk(i_block)%O(g_rot(i_k_s_m1,G_m_G(g_rot(iq_W_s,i_g1),ig_W)),iOcc)*PHASE_1
         enddo
!$omp end do
!$omp do
         do i_g1=1,BS_n_g_W
           Ovv(i_g1)=BS_blk(i_block)%O(g_rot(i_k_s_m1,G_m_G(g_rot(iq_W_s,i_g1),ig_W)),iOvv)*PHASE_2
         enddo
!$omp end do
!$omp end parallel
         !
         if (i_k_s>nsym/(i_time_rev+1)) Ovv=conjg(Ovv)
         if (i_k_s>nsym/(i_time_rev+1)) Occ=conjg(Occ)
         !
         if (BS_W_is_diagonal) then
           !
!$omp parallel do default(shared), private(i_g1)
<<<<<<< HEAD
         do i_g1=1,BS_n_g_W
           O_times_W(i_g1)=Occ(i_g1)*BS_W(i_g1,1,iq_W)
         enddo
=======
           do i_g1=1,BS_n_g_W
             O_times_W(i_g1)=Occ(i_g1)*BS_W(i_g1,1,iq_W)
           enddo
>>>>>>> 787f2f0f
!$omp end parallel do
           !
         else
           !
           if (iq_W_s>nsym/(i_time_rev+1) .and. i_space_inv == 0 ) iq_W=q%nibz+iq_W
           !
           call M_by_V('T',BS_n_g_W,BS_W(:,:,iq_W),Occ(:),O_times_W)
           !
         endif
         !
#if defined _OPENMP
         H_c=Vstar_dot_V_omp(BS_n_g_W,Ovv,O_times_W)*4._SP*pi
#else
         H_c=Vstar_dot_V(BS_n_g_W,Ovv,O_times_W)*4._SP*pi
#endif
         !
       endif
       !
       BS_blk(i_block)%mat(i_Tk,i_Tp)=H_x*real(spin_occ)*Co-H_c
       !
       if (H_pos(1)==H_pos(2)) BS_blk(i_block)%mat(i_Tk,i_Tp)=real( BS_blk(i_block)%mat(i_Tk,i_Tp) )
       !
     enddo 
     !
   enddo
   !
   call BS_oscillators_free(0,i_block)
   !
   call live_timing(steps=1)
   !
 enddo
 !
 call live_timing( )
 !
 !if(allocated(BS_mat_diagonal)) deallocate(BS_mat_diagonal)
 !
 ! GLOBAL CLEANING 
 !=================
 !
 call BS_oscillators_free(0,0)
 !
 if (BS_res_K_corr.or.BS_cpl_K_corr) then
   deallocate(WF_phase)
   call mem_est("WF_phase")
   deallocate(Ovv,Occ,O_times_W)
   call mem_est("O_RES_WS")
   if (BS_cpl_K_corr) then
     deallocate(Ovc,Ocv)
     call mem_est("O_CPL_WS")
   endif
 endif
 !
 if (l_bs_fxc) then
   !
   ! GPL_EXCLUDE_START
   !
   deallocate(FXC_K_diagonal,FXC)
   call mem_est("FXC_K_diagonal FXC")
   call mem_est("BS_K_2_FXC")
   !
   ! GPL_EXCLUDE_END
   !
 else if (BS_K_is_ALDA) then
   deallocate(F_xc)
 endif
 !
 call WF_free(WF)
 call collision_reset(K_CORR_collision)
 call collision_reset(K_EXCH_collision)
 !
1 continue
 !
#if defined _TIMING
 call timing('X T_space Kernel',OPR='stop')
#endif
 !
end subroutine<|MERGE_RESOLUTION|>--- conflicted
+++ resolved
@@ -519,15 +519,9 @@
          if (BS_W_is_diagonal) then
            !
 !$omp parallel do default(shared), private(i_g1)
-<<<<<<< HEAD
-         do i_g1=1,BS_n_g_W
-           O_times_W(i_g1)=Occ(i_g1)*BS_W(i_g1,1,iq_W)
-         enddo
-=======
            do i_g1=1,BS_n_g_W
              O_times_W(i_g1)=Occ(i_g1)*BS_W(i_g1,1,iq_W)
            enddo
->>>>>>> 787f2f0f
 !$omp end parallel do
            !
          else
