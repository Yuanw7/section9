!
!        Copyright (C) 2000-2022 the YAMBO team
!              http://www.yambo-code.org
!
! Authors (see AUTHORS file for details): AM DS AF
! 
! This file is distributed under the terms of the GNU 
! General Public License. You can redistribute it and/or 
! modify it under the terms of the GNU General Public 
! License as published by the Free Software Foundation; 
! either version 2, or (at your option) any later version.
!
! This program is distributed in the hope that it will 
! be useful, but WITHOUT ANY WARRANTY; without even the 
! implied warranty of MERCHANTABILITY or FITNESS FOR A 
! PARTICULAR PURPOSE.  See the GNU General Public License 
! for more details.
!
! You should have received a copy of the GNU General Public 
! License along with this program; if not, write to the Free 
! Software Foundation, Inc., 59 Temple Place - Suite 330,Boston, 
! MA 02111-1307, USA or visit http://www.gnu.org/copyleft/gpl.txt.
!
subroutine K(iq,Ken,Xk,q,X,Xw,W_bss)
 !
 ! K = <2V-W> for n_spin=1
 !
 use pars,          ONLY:SP,schlen,pi,cZERO,cI
 use stderr,        ONLY:intc
 use LOGO,          ONLY:pickup_a_random
 use drivers,       ONLY:l_bs_fxc,l_tddft,l_rim_w
 use frequency,     ONLY:w_samp
 use electrons,     ONLY:levels,spin_occ,spin,n_spin,n_spinor
 use FFT_m,         ONLY:fft_size
 use interfaces,    ONLY:WF_load,WF_free,eval_G_minus_G,TDDFT_ALDA_R_space
 use D_lattice,     ONLY:nsym,DL_vol,i_time_rev,i_space_inv,sop_inv,sop_tab
 use R_lattice,     ONLY:G_m_G,qindx_B,bz_samp,RIM_W,&
&                        qindx_X,qindx_B_max,qindx_B_load,&
&                        RIM_ng,RIM_W_is_diagonal,RIM_W_ng,RIM_W_for_graph
 use com,           ONLY:msg
 use stderr,        ONLY:intc
 use LIVE_t,        ONLY:live_timing
 use X_m,           ONLY:X_t
 use QP_m,          ONLY:QP_ng_Vxc
 use BS,            ONLY:BS_bands,BS_res_K_corr,BS_W,BS_W_is_diagonal,&
&                        BS_res_K_exchange,BS_Block_size,&
&                        O_ng,BS_n_g_exch,BS_n_g_fxc,BS_identifier,BS_LiveTiming_steps,&
&                        BS_K_dim,BS_K_is_ALDA,BS_cpl_K_exchange,&
&                        BS_cpl_K_corr,K_EXCH_collision,K_CORR_collision,&
&                        BS_oscillators_free,WF_phase,n_BS_blks,BS_blk,BS_T_grp,&
&                        BS_nT_grps,BS_blks_free,l_BS_ares_from_res,&
&                        l_BSE_minimize_memory,l_BSE_restart,l_BSE_kernel_complete,&
&                        BS_perturbative_SOC,BS_K_cutoff,BS_max_val
 use collision_el,  ONLY:elemental_collision_free
 use IO_int,        ONLY:io_control
 use IO_m,          ONLY:REP,OP_WR,RD,WR_CL,OP_APP,deliver_IO_error_message,WR
 use TDDFT,         ONLY:FXC_K_diagonal,F_xc_gspace,FXC_n_g_corr,io_BS_Fxc, &
&                        ALDA_cut_scheme,tddft_wf_t
 use xc_functionals,ONLY:V_xc,F_xc,F_xc_mat,magn,XC_potential_driver
 use global_XC,     ONLY:WF_xc_functional,WF_kind,WF_exx_fraction
 use wave_func,     ONLY:WF
 use openmp,        ONLY:OPENMP_update,master_thread
 use timing_m,      ONLY:timing
 use parallel_m,    ONLY:myid,ncpu,PAR_K_scheme
 use parallel_int,  ONLY:PP_redux_wait
 use MAGNONS,       ONLY:BSS_MAGN_free
 use PHOTOLUM,      ONLY:BSS_PL_free
 use parser_m,      ONLY:parser
 !
#include<memory.h>
 !
 type(levels)  ::Ken 
 type(bz_samp) ::Xk,q
 type(X_t)     ::X
 type(w_samp)  ::Xw,W_bss
 integer       ::iq
 !
 ! Work Space ...
 !
 type(tddft_wf_t), target  :: tddft_wf
 character(schlen) :: section_title
 character(1)      :: mode_now
 !
 ! ... Kernel loop
 !
 ! DEFINE BSK COMMON INDEXES
 !
 integer ::     i_k_s,i_k_s_m1,i_p_s,i_k_bz,i_p_bz,i_k,i_p,i_kp_s,& 
&               i_kmq_s,i_kmq_s_m1,i_pmq_s,i_kmq_bz,i_pmq_bz,i_kmq,i_pmq,i_kp_mq_s,& 
&               i_Tk,i_Tp,i_Tgrp_k,i_Tgrp_p,I_Tgrp_k_st,I_Tgrp_p_st,H_pos(2),& 
&               i_v_k,i_v_p,i_c_k,i_c_p,i_k_sp_pol_c,i_p_sp_pol_c,i_k_sp_pol_v,i_p_sp_pol_v,iq_W,iq_W_bz,iq_W_s,ig_W,& 
&               i_kmq_t,i_pmq_t,i_k_bz_mem,i_kmq_bz_mem,qindx_tmp(2) 
 ! OMP LAST DEF
 integer ::     i_k_bz_last,i_p_bz_last,i_pmq_bz_last,i_kmq_bz_last, & 
&               iq_W_bz_last,ig_W_last,iq_W_bz_mq_last,ig_W_mq_last 
 !
 integer    :: i_block,O_ng_shift,NG,&
&              ig_kmq,ig_pmq,ig_W_mq,iq_W_bz_mq,iq_W_mq,iq_W_s_mq,&
&              bands_to_load(2),is_k(4),os_k(4),is_p(4),os_p(4)
 complex(SP):: Co,H_x,H_c
 complex(SP):: sqrt_f_itk,sqrt_f_itp
 real(SP), allocatable :: BS_max_val_CPU(:)
 !
 complex(SP),   external ::K_correlation_kernel
 complex(SP),   external ::K_exchange_kernel_resonant,K_exchange_kernel_coupling
 !
 ! Oscillators
 !
 logical    :: load_O_X
 !
 ! I/O
 !
 integer           ::io_X_err,io_BS_Fxc_err,io_BS_err,qindx_ID,qindx_ID_frag,ID,ID_head,ID_compr,io_QINDX_err
 integer, external ::io_BS,io_BS_header
 integer, external ::qindx_B_init,qindx_B_close
 integer, external ::io_BS_PAR_init
 !
 ! Timing and restart
 !
 logical :: BS_blk_done(n_BS_blks),l_partial_kernel_loaded
 integer :: n_steps,m_steps,i_steps
 !
 ! Constants & Setup
 !==================
 !
 if(.not.BS_perturbative_SOC) Co=4._SP*real(spin_occ)*pi/DL_vol/real(q%nbz,SP)
 if(     BS_perturbative_SOC) Co=4._SP               *pi/DL_vol/real(q%nbz,SP)
 io_BS_err    =-1
 io_BS_Fxc_err=-1
 !
 call elemental_collision_free(K_CORR_collision)
 call elemental_collision_free(K_EXCH_collision)
 !
 ! K/S Table
 !
 call k_build_up_BZ_tables(Xk)
 !
 ! Titles
 !========
 !
 if (l_bs_fxc) then
   section_title="BSE Kernel -> xc-kernel"
 else
   if (BS_K_is_ALDA) then
     section_title="TDDFT Kernel"
   else
     section_title="BSE Kernel"
   endif
   section_title=trim(section_title)//" @q"//trim(intc(iq))
   !
   if (BS_res_K_corr.or.BS_res_K_exchange)     section_title=trim(section_title)//" (Resonant"
   if (BS_K_is_ALDA     )                      section_title=trim(section_title)//" ALDA"
   if (BS_res_K_corr    )                      section_title=trim(section_title)//" CORRRELATION"
   if (BS_res_K_exchange)                      section_title=trim(section_title)//" EXCHANGE"
   if (BS_res_K_corr.or.BS_res_K_exchange)     section_title=trim(section_title)//")"
   !
   if (BS_cpl_K_corr.or.BS_cpl_K_exchange)     section_title=trim(section_title)//" (Coupling"
   if (BS_K_is_ALDA.and.BS_cpl_K_exchange)     section_title=trim(section_title)//" ALDA"
   if (BS_cpl_K_corr    )                      section_title=trim(section_title)//" CORRRELATION"
   if (BS_cpl_K_exchange)                      section_title=trim(section_title)//" EXCHANGE"
   if (BS_cpl_K_corr.or.BS_cpl_K_exchange)     section_title=trim(section_title)//")"
   !
 endif
 !
 call section('=',trim(section_title))
 !
 ! Exchange
 !==========
 !
 load_O_X=BS_res_K_exchange.or.l_bs_fxc
 !
 if (load_O_X) call msg('r','[BSE] Exchange components ',BS_n_g_exch)
 !
 ! Oscillators Setup
 !===================
 O_ng=1
 O_ng_shift=maxval(qindx_X(iq,:,2))
 !
 if (any((/BS_res_K_corr,BS_cpl_K_corr/)).and..not.l_bs_fxc) then
   O_ng=maxval(G_m_G)
   call fft_check_size(1,O_ng,BS_n_g_exch,"Kx")
   ! Hybrid functional.
   ! The cutoff on the non-hybrid part, BS_n_g_fxc, need to be lowered
   if (BS_K_is_ALDA) call fft_check_size(1,O_ng,BS_n_g_fxc,"Kx")
   if(iq/=1) O_ng_shift=max(qindx_B_max,O_ng_shift)
 endif
 !
 if (BS_K_is_ALDA.and.trim(ALDA_cut_scheme)=="lower_GmGp") then
   FXC_n_g_corr=BS_n_g_fxc
   if (BS_n_g_fxc/= eval_G_minus_G(BS_n_g_fxc,0) ) then
     BS_n_g_fxc   = eval_G_minus_G(BS_n_g_fxc,0)
     call msg('s','[TDDFT] ALDA Fxc cutoff is forced by symmetry to be ',BS_n_g_fxc)
   endif
 endif
 !
 call K_restart(iq,X,ID_head,ID,ID_compr,l_partial_kernel_loaded)
 !
 if( l_BSE_kernel_complete ) return
 !
 io_QINDX_err=0
 if (any((/BS_res_K_corr,BS_cpl_K_corr/)).and..not.l_bs_fxc) io_QINDX_err=qindx_B_init(qindx_ID,qindx_ID_frag)
 if(io_QINDX_err/=0) call error('Error reading qindx_B database ')
 !
 ! Screened interaction
 !======================
 !
 !Check if RIM_W is diagonal
 call parser('RIM_W_diag',RIM_W_is_diagonal)
<<<<<<< HEAD
 if(l_RIM_W .and. RIM_W_ng == 0) RIM_W_ng = RIM_ng
 if (l_RIM_W) call QP_interpolate_W(X,Xw,q,'BSE')
=======
 if(l_rim_w .and. RIM_W_ng == 0) RIM_W_ng = RIM_ng
 if (l_rim_w) call interpolate_W(X,Xw,q,'BSE')
>>>>>>> 0e93d429
 !
 io_X_err=0
 if (BS_res_K_corr) call K_screened_interaction(X,Xw,q,io_X_err)
 !
 if (io_X_err<0) then
   call deliver_IO_error_message(io_X_err,'PP/Em1s')
   call warning('Bethe Salpter section skipped. Impossible to build the kernel.')
   n_BS_blks=0
   call BS_blks_free(1)
   call BSS_MAGN_free( )
   call BSS_PL_free( )
   !
   YAMBO_FREE(BS_W)
   YAMBO_FREE(RIM_W)
   !
   return
   !
 endif
 !
 call timing('X T_space Kernel',OPR='start')
 !
 ! TDDFT xc-kernel Setup
 !======================
 if (l_bs_fxc) then
   !  
   !if (iq==1) here put dipoles I/O
   if (iq==1) stop
   !
   ! Allocation
   !-----------
   YAMBO_ALLOC(FXC_K_diagonal,(BS_K_dim(1)))
   YAMBO_ALLOC(F_xc_gspace,(FXC_n_g_corr,FXC_n_g_corr,W_bss%n_freqs))
   FXC_K_diagonal=0._SP
   F_xc_gspace=cZERO
   !
 endif
 !
 ! Wave Functions
 !================
 bands_to_load=BS_bands
 if (BS_K_is_ALDA) bands_to_load=(/1,BS_bands(2)/)
 !
 section_title='-BSK'
 if (l_bs_fxc) section_title='-BSK->Fxc'
 !
 NG=max(O_ng,BS_n_g_exch)
 if (BS_K_is_ALDA) NG=max(NG,BS_n_g_fxc)
 !
 call WF_load(WF,NG,O_ng_shift,bands_to_load,(/1,Xk%nibz/),space='R',title=trim(section_title))
 !
 ! Wave Functions Phases
 !=======================
 call K_WF_phases(Xk)
 ! 
 ! Spatial Inversion Test
 !========================
 call WF_spatial_inversion(Ken,Xk)
 !
 ! ALDA
 !======
 if (BS_K_is_ALDA) then
   !
   YAMBO_ALLOC(tddft_wf%rhotwr1,(fft_size*n_spinor*n_spinor))
   YAMBO_ALLOC(tddft_wf%rhotwr2,(fft_size*n_spinor*n_spinor))
   YAMBO_ALLOC(tddft_wf%WF_symm1,(fft_size,n_spinor))
   YAMBO_ALLOC(tddft_wf%WF_symm2,(fft_size,n_spinor))
   !
   YAMBO_ALLOC(F_xc,(fft_size,n_spin,n_spin))
   YAMBO_ALLOC(V_xc,(fft_size,n_spin))
   V_xc=0._SP
   QP_ng_Vxc=BS_n_g_fxc
   if(n_spin>1) then
     YAMBO_ALLOC(magn,(fft_size,3))
   endif
   call XC_potential_driver(Ken,Xk,WF_kind,WF_xc_functional,2)
   YAMBO_ALLOC(F_xc_mat,(fft_size,n_spin,n_spin,n_spin,n_spin))
   call Build_F_xc_mat(V_xc,F_xc,F_xc_mat)
   YAMBO_FREE(F_xc)
   YAMBO_FREE(V_xc)
   if(n_spin>1) then
     YAMBO_FREE(magn)
   endif
   call TDDFT_ALDA_lower_cutoff(ALDA_cut_scheme)
   !
 endif
 !
 ! DB identifier 
 !===============
 BS_identifier=pickup_a_random(10000._SP)
 !
 ! BS DB description section I/O
 !===============================
 !
 call section('=','Main kernel loop')
 !
 if(BS_K_cutoff>0._SP) then
   YAMBO_ALLOC(BS_max_val_CPU,(ncpu))
   BS_max_val_CPU=0._SP
 endif
 !
 if(.not.RIM_W_for_graph) then
#if defined _PAR_IO
   call io_control(ACTION=OP_APP,COM=REP,ID=ID_head,DO_IT=.TRUE.)
   io_BS_err=io_BS_header(iq,X,ID_head,"full")
   !
   call io_control(ACTION=OP_APP,COM=REP,ID=ID,DO_IT=.TRUE.)
   io_BS_err=io_BS_PAR_init(iq,ID,"full")
#else
   call io_control(ACTION=OP_WR,COM=REP,SEC=(/1/),ID=ID)
   io_BS_err=io_BS(iq,X,ID)
#endif
 endif
 !
 ! Timing
 !========
 !
 if (BS_LiveTiming_steps>= 0) n_steps=BS_LiveTiming_steps
 if (BS_LiveTiming_steps==-1) n_steps=n_BS_blks
 !
 m_steps=n_steps
 !
 ! First load previously computed matrix elements.
 !=================================================
 !
 BS_blk_done=.false.
 !
#ifdef _PAR_IO
 if (l_BSE_restart.and.(.not.RIM_W_for_graph)) then
   !
   if (m_steps>0) call live_timing("Loading partial kernel",m_steps)
   !
   do i_block=1,n_BS_blks
     !
     ! Read BS_blk to check if the transition was already computed
     !
     if (.not.l_partial_kernel_loaded) then
       call io_control(ACTION=RD,ID=ID)
       call io_BS_PAR_block(iq,i_block,ID,"full")
     endif
     !
     if (BS_LiveTiming_steps>= 0) i_steps=BS_Block_size(i_block)
     if (BS_LiveTiming_steps==-1) i_steps=1
     !
     i_Tgrp_k=BS_blk(i_block)%iT_k
     i_Tgrp_p=BS_blk(i_block)%iT_p
     !
     ! check if this block need to be done
     ! skip this block if already done
     !
     BS_blk_done(i_block)=.true.
     skip_check: do i_Tp=1,BS_T_grp(i_Tgrp_p)%size
       do i_Tk=1,BS_T_grp(i_Tgrp_k)%size
         if (BS_blk(i_block)%done(i_Tk,i_Tp)=="t") cycle
         BS_blk_done(i_block)=.false.
         exit skip_check
       enddo
     enddo skip_check
     !
     if (BS_blk_done(i_block)) m_steps=m_steps-i_steps
     !
     call live_timing(steps=i_steps)
     !
   enddo
   !
   call live_timing()
   !
   call msg("s","Kernel loaded percentual ",real(n_steps-m_steps,SP)/real(n_steps,SP)*100._SP,'[%]')
   !
 endif
#endif
 !
 if (.not.l_bs_fxc) section_title='Kernel'
 if (     l_bs_fxc) section_title='Kernel->Fxc'
 !
 if (m_steps>0) call live_timing(trim(section_title),m_steps)
 !
 !------------------
 ! LOOP over blocks
 !------------------
 !
 block_loop:&
 do i_block=1,n_BS_blks
   !
   if (BS_blk_done(i_block)) then
#if defined _PAR_IO
     if(l_partial_kernel_loaded) then
       call io_control(ACTION=WR,ID=ID)
       call io_BS_PAR_block(iq,i_block,ID,"full")
     endif
#endif
     cycle
   endif
   !
   ! Read BS_blk to check if the transition was already computed
   !
   if (BS_LiveTiming_steps>= 0) i_steps=BS_Block_size(i_block)
   if (BS_LiveTiming_steps==-1) i_steps=1
   !
   i_Tgrp_k   =BS_blk(i_block)%iT_k
   i_Tgrp_p   =BS_blk(i_block)%iT_p
   i_Tgrp_k_st=BS_blk(i_block)%iT_k_st
   i_Tgrp_p_st=BS_blk(i_block)%iT_p_st
   i_k        =BS_blk(i_block)%ik
   i_p        =BS_blk(i_block)%ip
   !
   ! Exchange oscillators
   !----------------------
   ! 
   call K_exchange_collisions(iq,Xk,i_Tgrp_k)
   !
   if (i_Tgrp_k/=i_Tgrp_p) call K_exchange_collisions(iq,Xk,i_Tgrp_p)
   !
   ! Exchange oscillators
   !----------------------
   ! 
   call K_correlation_collisions(iq,i_block,qindx_ID_frag,Xk,q)
   !
   ! Transition Loops
   !------------------
   !
#if defined _OPENMP && ! defined _CUDA
   !$omp parallel default(shared), &
   !$omp private(i_Tk,i_Tp, &
   !$omp &       sqrt_f_itk,i_k_bz,i_v_k,i_c_k,i_k_sp_pol_c,i_k_sp_pol_v,i_k_s,is_k,os_k,i_k_s_m1,H_pos, &
   !$omp &       sqrt_f_itp,i_p_bz,i_v_p,i_c_p,i_p_sp_pol_c,i_p_sp_pol_v,i_p_s,is_p,os_p,i_kp_s, &
   !$omp &       i_kmq_bz,ig_kmq,i_kmq,i_kmq_s,i_kmq_t,i_kmq_s_m1,i_kp_mq_s, &
   !$omp &       i_pmq_bz,ig_pmq,i_pmq,i_pmq_s,i_pmq_t,mode_now, &
   !$omp &       ig_W,iq_W,iq_W_s,iq_W_bz,iq_W_bz_mq,ig_W_mq,iq_W_mq,iq_W_s_mq,H_x,H_c, &
   !$omp &       i_p_bz_last,i_k_bz_last,i_pmq_bz_last,i_kmq_bz_last, &
   !$omp &       iq_W_bz_last,ig_W_last,iq_W_bz_mq_last,ig_W_mq_last, &
   !$omp &       i_k_bz_mem,i_kmq_bz_mem,qindx_tmp,tddft_wf )
#endif
   !
   call OPENMP_update(master_thread)   
   !
   i_p_bz_last=0   ; i_k_bz_last=0
   i_pmq_bz_last=0 ; i_kmq_bz_last=0
   !
#if defined _OPENMP && ! defined _CUDA
   !$omp do collapse(2), schedule(dynamic)
#endif
   do i_Tp=1,BS_T_grp(i_Tgrp_p)%size
     do i_Tk=1,BS_T_grp(i_Tgrp_k)%size
       !
       ! skip this block if already done
       !
       if (BS_blk(i_block)%done(i_Tk,i_Tp)=="t".and.l_BSE_restart) cycle
       !
       H_pos(1) = sum(BS_T_grp(I_Tgrp_k_st:I_Tgrp_k-1)%size)+i_Tk+& 
       &              (BS_T_grp(I_Tgrp_k)%i_res_ares-1)*BS_K_dim(1) 
       H_pos(2) = sum(BS_T_grp(I_Tgrp_p_st:I_Tgrp_p-1)%size)+i_Tp+& 
       &              (BS_T_grp(I_Tgrp_p)%i_res_ares-1)*BS_K_dim(1) 
       if (H_pos(1)>H_pos(2)) cycle 
       !
       i_k_bz  = BS_T_grp(i_Tgrp_k)%table(i_Tk,1) 
       i_p_bz  = BS_T_grp(i_Tgrp_p)%table(i_Tp,1) 
       !
       i_k_s =Xk%sstar(i_k_bz,2) 
       i_p_s =Xk%sstar(i_p_bz,2) 
       !
       i_k_s_m1= sop_inv(i_k_s) 
       i_kp_s  = sop_tab(i_k_s_m1,i_p_s) 
       !
       i_kmq_bz=qindx_X(iq,i_k_bz,1) 
       i_pmq_bz=qindx_X(iq,i_p_bz,1) 
       !
       i_kmq   =Xk%sstar(i_kmq_bz,1) 
       i_pmq   =Xk%sstar(i_pmq_bz,1) 
       !
       i_kmq_s =Xk%sstar(i_kmq_bz,2) 
       i_pmq_s =Xk%sstar(i_pmq_bz,2) 
       !
       if (BS_res_K_corr) then 
         i_kmq_t=BS_blk(i_block)%kp_table(1,i_kmq) 
         i_pmq_t=BS_blk(i_block)%kp_table(2,i_pmq) 
       endif 
       !
       i_kmq_s_m1 = sop_inv(i_kmq_s) 
       i_kp_mq_s  = sop_tab(i_kmq_s_m1,i_pmq_s) 
       !
       if ((BS_res_K_corr.or.BS_cpl_K_corr)) then 
         i_k_bz_mem=PAR_K_scheme%bz_index(i_k_bz) 
         if (i_p_bz_last/=i_p_bz.or.i_k_bz_last/=i_k_bz) then 
           i_p_bz_last=i_p_bz 
           i_k_bz_last=i_k_bz 
           if (i_k_bz_mem==0) then 
             !$omp critical 
             qindx_tmp=qindx_B_load(i_p_bz,i_k_bz,qindx_ID_frag) 
             iq_W_bz=qindx_tmp(1) 
             ig_W   =qindx_tmp(2) 
             !$omp end critical 
           else 
             iq_W_bz=qindx_B(i_p_bz,i_k_bz_mem,1) 
             ig_W   =qindx_B(i_p_bz,i_k_bz_mem,2) 
           endif 
           iq_W_bz_last=iq_W_bz 
           ig_W_last   =ig_W    
         else 
           iq_W_bz=iq_W_bz_last 
           ig_W   =ig_W_last    
         endif 
         iq_W   =q%sstar( iq_W_bz ,1) 
         iq_W_s =q%sstar( iq_W_bz ,2) 
       endif 
       !
       i_v_k=BS_T_grp(i_Tgrp_k)%table(i_Tk,2) 
       i_c_k=BS_T_grp(i_Tgrp_k)%table(i_Tk,3) 
       !
       i_v_p=BS_T_grp(i_Tgrp_p)%table(i_Tp,2) 
       i_c_p=BS_T_grp(i_Tgrp_p)%table(i_Tp,3) 
       !
       i_k_sp_pol_c=BS_T_grp(i_Tgrp_k)%table(i_Tk,4) 
       i_p_sp_pol_c=BS_T_grp(i_Tgrp_p)%table(i_Tp,4) 
       i_k_sp_pol_v=BS_T_grp(i_Tgrp_k)%table(i_Tk,5) 
       i_p_sp_pol_v=BS_T_grp(i_Tgrp_p)%table(i_Tp,5) 
       !
       ! 
       ig_kmq    = qindx_X(iq,i_k_bz,2) 
       ig_pmq    = qindx_X(iq,i_p_bz,2) 
       !        
       if ((BS_res_K_corr.or.BS_cpl_K_corr)) then 
         i_kmq_bz_mem=PAR_K_scheme%bz_index(i_kmq_bz) 
         if (i_pmq_bz_last/=i_pmq_bz.or.i_kmq_bz_last/=i_kmq_bz) then 
           i_pmq_bz_last=i_pmq_bz 
           i_kmq_bz_last=i_kmq_bz 
           if (i_kmq_bz_mem==0) then 
             !$omp critical 
             qindx_tmp=qindx_B_load(i_pmq_bz,i_kmq_bz,qindx_ID_frag) 
             iq_W_bz_mq=qindx_tmp(1) 
             ig_W_mq   =qindx_tmp(2) 
             !$omp end critical 
           else 
             iq_W_bz_mq=qindx_B(i_pmq_bz,i_kmq_bz_mem,1) 
             ig_W_mq   =qindx_B(i_pmq_bz,i_kmq_bz_mem,2) 
           endif 
           iq_W_bz_mq_last=iq_W_bz_mq 
           ig_W_mq_last   =ig_W_mq    
         else 
           iq_W_bz_mq=iq_W_bz_mq_last 
           ig_W_mq   =ig_W_mq_last    
         endif 
         iq_W_mq   =q%sstar( iq_W_bz_mq,1) 
         iq_W_s_mq =q%sstar( iq_W_bz_mq,2) 
       endif 
       ! 
       if (BS_K_is_ALDA) then 
         is_k = (/i_c_k,i_k,i_k_s,i_k_sp_pol_c/) 
         os_k = (/i_v_k,i_kmq,i_kmq_s,i_k_sp_pol_v/) 
         is_p = (/i_c_p,i_p,i_p_s,i_p_sp_pol_c/) 
         os_p = (/i_v_p,i_pmq,i_pmq_s,i_p_sp_pol_v/) 
       endif 
       !
       if (BS_res_K_corr.or.BS_cpl_K_corr) then 
         !
         if (iq_W_bz/=iq_W_bz_mq.or.iq_W/=iq_W_mq.or.iq_W_s/=iq_W_s_mq) call error("Wrong transferred momentum")
         !
         if ( (.not.BS_W_is_diagonal) .and. iq_W_s>nsym/(i_time_rev+1) .and. i_space_inv == 0 ) iq_W=q%nibz+iq_W
         !
       endif
       !
       H_x=cZERO
       H_c=cZERO
       !
       mode_now=BS_blk(i_block)%mode
       if (.not.l_BS_ares_from_res) mode_now="F"
       !
       select case (mode_now)
       !
       case ("R","A","F")
         !
         ! :::RESONANT/ANTI-RESONANT TERM:::
         !===================================
         !
         ! Exchange
         if (BS_res_K_exchange) H_x=K_exchange_kernel_resonant(iq, BS_n_g_exch,               &
&                                   BS_T_grp(i_Tgrp_p),i_Tp, BS_T_grp(i_Tgrp_k),i_Tk)
         !
         ! ALDA
         if (BS_K_is_ALDA)      H_x=H_x+TDDFT_ALDA_R_space(is_k,os_k,is_p,os_p,tddft_wf,'RES')
         !
         ! Correlations
         if (BS_res_K_corr)     H_c=K_correlation_kernel(i_block,i_p,i_pmq, &
&                                   i_k_s,i_kp_s,i_c_k,i_c_p,i_kmq_s,i_kp_mq_s,i_v_k,i_v_p,     &
&                                   i_kmq_t,i_pmq_t,i_k_sp_pol_c,i_p_sp_pol_c,i_k_sp_pol_v,i_p_sp_pol_v,  &
&                                   iq_W,iq_W_s,ig_W,i_k_s_m1,iq_W_s_mq,ig_W_mq,i_kmq_s_m1)
         !         
       case ("C","Q")
         !
         ! :::COUPLING TERM:::
         !=============================
         !
         ! Exchange
         if (BS_cpl_K_exchange) H_x=K_exchange_kernel_coupling(iq, BS_n_g_exch,              &
                                   &    BS_T_grp(i_Tgrp_p),i_Tp, BS_T_grp(i_Tgrp_k),i_Tk) 
         !
         ! ALDA
         if (BS_K_is_ALDA)      H_x=H_x+TDDFT_ALDA_R_space(is_k,os_k,is_p,os_p,tddft_wf,'CPL')
         !
         ! Correlations
         if (BS_cpl_K_corr)     H_c=K_correlation_kernel(i_block,i_p,i_pmq, &
&                                 i_k_s,i_kp_s,i_c_k,i_v_p,i_kmq_s,i_kp_mq_s,i_v_k,i_c_p,    &
&                                 i_kmq_t,i_pmq_t,i_k_sp_pol_c,i_p_sp_pol_v,i_k_sp_pol_v,i_p_sp_pol_c,  &
&                                 iq_W,iq_W_s,ig_W,i_k_s_m1,iq_W_s_mq,ig_W_mq,i_kmq_s_m1)
         !
       end select
       !
       if (l_tddft.and.WF_exx_fraction>0._SP) H_c=H_c*WF_exx_fraction
       !
       sqrt_f_itk=sqrt(cmplx(BS_T_grp(i_Tgrp_k)%f(i_Tk),kind=SP))
       sqrt_f_itp=sqrt(cmplx(BS_T_grp(i_Tgrp_p)%f(i_Tp),kind=SP))
       !
       BS_blk(i_block)%mat(i_Tk,i_Tp)=sqrt_f_itk*(H_x*Co-H_c)*sqrt_f_itp
       if (mode_now=="C") BS_blk(i_block)%mat(i_Tk,i_Tp)= cI*BS_blk(i_block)%mat(i_Tk,i_Tp)
       !
       BS_blk(i_block)%done(i_Tk,i_Tp)="t"
       !
     enddo   ! i_Tk
   enddo     ! i_Tp
#if defined _OPENMP && ! defined _CUDA
   !$omp end do
   !$omp end parallel
#endif
   !
   if(BS_K_cutoff>0._SP) BS_max_val_CPU(myid+1)=maxval( (/BS_max_val_CPU(myid+1),abs(BS_blk(i_block)%mat(:,:))/) )
   !
   call BS_oscillators_free(0,i_block)
   !
   if(l_BSE_minimize_memory) then
     call BS_oscillators_free(i_Tgrp_p,0)
     call BS_oscillators_free(i_Tgrp_k,0)
   endif
   !
   if(.not.RIM_W_for_graph) then
   !
#if defined _PAR_IO
     call io_control(ACTION=WR,ID=ID)
     call io_BS_PAR_block(iq,i_block,ID,"full")
#else
     call io_control(ACTION=WR,COM=REP,SEC=(/i_block+1/),ID=ID)
     io_BS_err=io_BS(iq,X,ID)
#endif
   endif
   !
   call live_timing(steps=i_steps)
   !
 enddo block_loop
 !
 if(.not.RIM_W_for_graph) then
 !
#if defined _PAR_IO
   if(BS_K_cutoff>0._SP) then
     call PP_redux_wait(BS_max_val_CPU)
     BS_max_val=maxval(BS_max_val_CPU)
     call K_compress(iq,ID_compr)
     call K_compressed_IO(iq,io_BS_err,"write")
   endif
   !
   call io_control(ACTION=WR_CL,COM=REP,ID=ID_head)
   call io_control(ACTION=WR_CL,COM=REP,ID=ID)
   call io_BS_PAR_free(ID_head,ID,"full",.true.)
#else
   call io_control(ACTION=WR_CL,COM=REP,SEC=(/n_BS_blks+2/),ID=ID)
   io_BS_err=io_BS(iq,X,ID)
#endif
 endif
 !
 if (n_steps>0) call live_timing( )
 !
 ! GLOBAL CLEANING 
 !=================
 !
 call BS_oscillators_free(BS_nT_grps,0)
 !
 if (BS_res_K_corr.or.BS_cpl_K_corr) then
   YAMBO_FREE(WF_phase)
 endif
 !
 if (l_bs_fxc) then
   !
   YAMBO_FREE(F_xc_gspace)
   YAMBO_FREE(FXC_K_diagonal)
   !
 else if (BS_K_is_ALDA) then
   !
   YAMBO_FREE(tddft_wf%rhotwr1)
   YAMBO_FREE(tddft_wf%rhotwr2)
   YAMBO_FREE(tddft_wf%WF_symm1)
   YAMBO_FREE(tddft_wf%WF_symm2)
   !
   YAMBO_FREE(F_xc_mat)
   !
 endif
 !
 if (any((/BS_res_K_corr,BS_cpl_K_corr/)).and..not.l_bs_fxc) qindx_tmp=qindx_B_close(qindx_ID,qindx_ID_frag)
 !
 YAMBO_FREE(BS_W)
 YAMBO_FREE(RIM_W)
 call WF_free(WF)
 !
 call timing('X T_space Kernel',OPR='stop')
 !
end subroutine K<|MERGE_RESOLUTION|>--- conflicted
+++ resolved
@@ -206,13 +206,8 @@
  !
  !Check if RIM_W is diagonal
  call parser('RIM_W_diag',RIM_W_is_diagonal)
-<<<<<<< HEAD
- if(l_RIM_W .and. RIM_W_ng == 0) RIM_W_ng = RIM_ng
- if (l_RIM_W) call QP_interpolate_W(X,Xw,q,'BSE')
-=======
  if(l_rim_w .and. RIM_W_ng == 0) RIM_W_ng = RIM_ng
- if (l_rim_w) call interpolate_W(X,Xw,q,'BSE')
->>>>>>> 0e93d429
+ if (l_rim_w) call QP_interpolate_W(X,Xw,q,'BSE')
  !
  io_X_err=0
  if (BS_res_K_corr) call K_screened_interaction(X,Xw,q,io_X_err)
