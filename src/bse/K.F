--- conflicted
+++ resolved
@@ -260,13 +260,8 @@
    !
    ! Allocation
    !-----------
-<<<<<<< HEAD
-   YAMBO_ALLOC(FXC_K_diagonal,(BS_K_dim))
+   YAMBO_ALLOC(FXC_K_diagonal,(BS_K_dim(1)))
    YAMBO_ALLOC(F_xc_gspace,(FXC_n_g_corr,FXC_n_g_corr,W_bss%n_freqs))
-=======
-   YAMBO_ALLOC(FXC_K_diagonal,(BS_K_dim(1)))
-   YAMBO_ALLOC(FXC,(FXC_n_g_corr,FXC_n_g_corr,W_bss%n_freqs))
->>>>>>> db08b7c6
    FXC_K_diagonal=0._SP
    F_xc_gspace=cZERO
    !
@@ -573,13 +568,7 @@
  !
  if (l_bs_fxc) then
    !
-<<<<<<< HEAD
-   ! GPL_EXCLUDE_START
-   !
    YAMBO_FREE(F_xc_gspace)
-=======
-   YAMBO_FREE(FXC)
->>>>>>> db08b7c6
    YAMBO_FREE(FXC_K_diagonal)
    !
  else if (BS_K_is_ALDA) then
