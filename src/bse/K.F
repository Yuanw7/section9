--- conflicted
+++ resolved
@@ -25,36 +25,6 @@
  !
  ! K = <2V-W> for n_spin=1
  !
-<<<<<<< HEAD
- use pars,         ONLY:SP,schlen,pi,cZERO,cI
- use stderr,       ONLY:intc
- use LOGO,         ONLY:pickup_a_random
- use drivers,      ONLY:l_bs_fxc,l_tddft,l_RIM_W
- use frequency,    ONLY:w_samp
- use electrons,    ONLY:levels,spin_occ,spin,n_spin
- use FFT_m,        ONLY:fft_size
- use interfaces,   ONLY:WF_load,WF_free,eval_G_minus_G
- use D_lattice,    ONLY:nsym,DL_vol,i_time_rev,i_space_inv,sop_inv,sop_tab
- use R_lattice,    ONLY:G_m_G,qindx_B,bz_samp,ng_closed,g_rot,&
-&                       qindx_X,qindx_B_max,qindx_free,qindx_B_load,&
-&                       RIM_ng,RIM_W_is_diagonal,RIM_W_ng
- use com,          ONLY:msg
- use stderr,       ONLY:intc
- use LIVE_t,       ONLY:live_timing
- use X_m,          ONLY:X_t
- use BS,           ONLY:BS_bands,BS_res_K_corr,BS_W,BS_W_is_diagonal,&
-&                       BS_res_K_exchange,BS_Block_size,BS_q,&
-&                       O_ng,BS_n_g_exch,BS_n_g_fxc,BS_identifier,BS_LiveTiming_steps,&
-&                       BS_K_dim,BS_K_is_ALDA,BS_cpl_K_exchange,&
-&                       BS_cpl_K_corr,K_EXCH_collision,K_CORR_collision,&
-&                       BS_oscillators_free,WF_phase,n_BS_blks,BS_blk,BS_T_grp,&
-&                       BS_nT_grps,BS_blks_free,l_BS_ares_from_res,&
-&                       l_BSE_minimize_memory,l_BSE_restart,l_BSE_kernel_complete,&
-&                       BS_perturbative_SOC,BS_K_cutoff,BS_max_val,L_kind
- use collision_el, ONLY:elemental_collision_free
- use IO_int,       ONLY:io_control
- use IO_m,         ONLY:REP,OP_WR,RD,WR_CL,OP_APP,deliver_IO_error_message,WR
-=======
  use pars,          ONLY:SP,schlen,pi,cZERO,cI
  use stderr,        ONLY:intc
  use LOGO,          ONLY:pickup_a_random
@@ -64,7 +34,7 @@
  use FFT_m,         ONLY:fft_size
  use interfaces,    ONLY:WF_load,WF_free,eval_G_minus_G
  use D_lattice,     ONLY:nsym,DL_vol,i_time_rev,i_space_inv,sop_inv,sop_tab
- use R_lattice,     ONLY:G_m_G,qindx_B,bz_samp,&
+ use R_lattice,     ONLY:G_m_G,qindx_B,bz_samp,g_rot,&
 &                        qindx_X,qindx_B_max,qindx_B_load,&
 &                        RIM_ng,RIM_W_is_diagonal,RIM_W_ng
  use com,           ONLY:msg
@@ -79,11 +49,10 @@
 &                        BS_oscillators_free,WF_phase,n_BS_blks,BS_blk,BS_T_grp,&
 &                        BS_nT_grps,BS_blks_free,l_BS_ares_from_res,&
 &                        l_BSE_minimize_memory,l_BSE_restart,l_BSE_kernel_complete,&
-&                        BS_perturbative_SOC,BS_K_cutoff,BS_max_val
+&                        BS_perturbative_SOC,BS_K_cutoff,BS_max_val,L_kind
  use collision_el,  ONLY:elemental_collision_free
  use IO_int,        ONLY:io_control
  use IO_m,          ONLY:REP,OP_WR,RD,WR_CL,OP_APP,deliver_IO_error_message,WR
->>>>>>> 53881ec8
  use TDDFT,         ONLY:FXC_K_diagonal,F_xc_gspace,FXC_n_g_corr,io_BS_Fxc,ALDA_cut_scheme
  use xc_functionals,ONLY:V_xc,F_xc,F_xc_mat,magn,XC_potential_driver
  use global_XC,     ONLY:WF_xc_functional,WF_kind,WF_exx_fraction
