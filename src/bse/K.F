--- conflicted
+++ resolved
@@ -53,7 +53,7 @@
  use IO_int,       ONLY:io_control
  use IO_m,         ONLY:REP,OP_WR,RD,WR_CL,OP_APP,deliver_IO_error_message,WR
  use TDDFT,         ONLY:FXC_K_diagonal,F_xc_gspace,FXC_n_g_corr,io_BS_Fxc
- use xc_functionals,ONLY:F_xc,magn,XC_potential_driver
+ use xc_functionals,ONLY:F_xc,F_xc_mat,magn,XC_potential_driver
  use global_XC,     ONLY:WF_xc_functional,WF_kind,WF_exx_fraction
  use wave_func,     ONLY:WF
  use openmp,        ONLY:OPENMP_update,master_thread
@@ -198,13 +198,9 @@
  !
  if( l_BSE_kernel_complete ) return
  !
-<<<<<<< HEAD
- if (any((/BS_res_K_corr,BS_cpl_K_corr/)).and..not.l_bs_fxc) qindx_tmp=qindx_B_init(qindx_ID)
-=======
  io_QINDX_err=0
  if (any((/BS_res_K_corr,BS_cpl_K_corr/)).and..not.(l_bs_fxc.or.BS_K_is_ALDA)) io_QINDX_err=qindx_B_init(qindx_ID)
  if(io_QINDX_err/=0) call error('Error reading qindx_B database ')
->>>>>>> 2fd1182e
  !
  ! Screened interaction
  !======================
@@ -675,9 +671,10 @@
    !
  else if (BS_K_is_ALDA) then
    YAMBO_FREE(F_xc)
- endif
- !
- if (any((/BS_res_K_corr,BS_cpl_K_corr/)).and..not.l_bs_fxc) qindx_tmp=qindx_B_close(qindx_ID)
+   YAMBO_FREE(F_xc_mat)
+ endif
+ !
+ if (any((/BS_res_K_corr,BS_cpl_K_corr/)).and..not.(l_bs_fxc.or.BS_K_is_ALDA)) qindx_tmp=qindx_B_close(qindx_ID)
  !
  YAMBO_FREE(BS_W)
  call WF_free(WF)
