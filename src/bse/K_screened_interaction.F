!
!        Copyright (C) 2000-2021 the YAMBO team
!              http://www.yambo-code.org
!
! Authors (see AUTHORS file for details): DS
! 
! This file is distributed under the terms of the GNU 
! General Public License. You can redistribute it and/or 
! modify it under the terms of the GNU General Public 
! License as published by the Free Software Foundation; 
! either version 2, or (at your option) any later version.
!
! This program is distributed in the hope that it will 
! be useful, but WITHOUT ANY WARRANTY; without even the 
! implied warranty of MERCHANTABILITY or FITNESS FOR A 
! PARTICULAR PURPOSE.  See the GNU General Public License 
! for more details.
!
! You should have received a copy of the GNU General Public 
! License along with this program; if not, write to the Free 
! Software Foundation, Inc., 59 Temple Place - Suite 330,Boston, 
! MA 02111-1307, USA or visit http://www.gnu.org/copyleft/gpl.txt.
!
subroutine K_screened_interaction(X,Xw,q,io_X_err)
 !
 use pars,         ONLY:SP
 use stderr,       ONLY:intc
 use frequency,    ONLY:w_samp
 use drivers,      ONLY:l_td_hf,l_tddft,l_RIM_W
 use collision_el, ONLY:elemental_collision,elemental_collision_free
 use R_lattice,    ONLY:bz_samp,RIM_qpg,RIM_anisotropy,RIM_W,RIM_W_d,RIM_W_is_diagonal,&
&                       RIM_W_ng
 use D_lattice,    ONLY:i_time_rev,i_space_inv
 use X_m,          ONLY:X_ALLOC_elemental,X_t,X_mat,X_mat_d
 use BS,           ONLY:BS_n_g_W,BS_W_is_diagonal,BS_W
 use IO_int,       ONLY:io_control
 use IO_m,         ONLY:manage_action,OP_RD_CL,REP,VERIFY,NONE,&
&                       OP_RD,RD,RD_CL,RD_CL_IF_END
 use deviceXlib_m, ONLY:dev_memcpy
 use cuda_m,       ONLY:have_cuda
 !
#include<dev_defs.h>
#include<memory.h>
 !
 type(bz_samp) ::q
 type(X_t)     ::X
 type(w_samp)  ::Xw
 !
 integer,     intent(out) :: io_X_err
 !
 type(elemental_collision), target ::isc
 complex(SP), pointer DEV_ATTR :: gamp_d(:,:)
 real(SP)   :: rtmp
 integer    :: nibz
 !
 integer    :: BS_W_size2,i_g2,i_g3,i_g2_mat,i_g3_mat,iq_W
 logical    :: W_is_em1s,W_is_pp,W_is_unscreened,l_RIM_W_g
 !
 real(SP),   allocatable          :: RIM_vpW(:,:)
 real(SP),   allocatable DEV_ATTR :: RIM_vpW_d(:,:)
 !
 ! I/O
 !
 integer           :: XID,IO_ACT
 integer, external :: io_X
 !
 ! 2021/02/11 to be modified for functionals with screening
 !
 W_is_unscreened=l_td_hf.or.l_tddft
 !
 if (W_is_unscreened) then
   !
   io_X_err=0
   !
 else
   !
   call section('+','Screened interaction header I/O')
   !===================================================
   !
   if (X%ng<BS_n_g_W) call warning(" Using screening with less G than Weh interaction")
   !
   call io_control(ACTION=OP_RD_CL,COM=REP,SEC=(/1,2/),MODE=VERIFY,ID=XID)
   io_X_err=io_X(X,Xw,XID) 
   !
   if(io_X_err<0) return
   !
 endif
 !
 call elemental_collision_free(isc)
 !
 if (.not.W_is_unscreened) then
   !
   ! PP/Epsm1S DBs
   !
   W_is_em1s=X%whoami==2
   W_is_pp  =X%whoami==4
   !
   if (W_is_em1s) call X_ALLOC_elemental('X',(/X%ng,X%ng,1/))
   if (W_is_pp)   call X_ALLOC_elemental('X',(/X%ng,X%ng,2/))
   !
 endif
 !
 BS_W_size2=BS_n_g_W
 if (BS_W_is_diagonal) BS_W_size2=1
 !
 ! When TR is present but not the SI X_mat indexes need to be exchanged 
 ! when the TR is applied
 !
 if (i_space_inv==0.and.i_time_rev==1.and..not.BS_W_is_diagonal) then
   YAMBO_ALLOC(BS_W,(BS_n_g_W,BS_W_size2,2*q%nibz))
 else
   YAMBO_ALLOC(BS_W,(BS_n_g_W,BS_W_size2,q%nibz))
 endif
 !
 YAMBO_ALLOC(isc%gamp,(BS_n_g_W,BS_W_size2))
 if (have_cuda) then
   YAMBO_ALLOC(isc%gamp_d,(BS_n_g_W,BS_W_size2))
   YAMBO_ALLOC(RIM_vpW_d,(RIM_W_ng,RIM_W_ng))
 else
  YAMBO_ALLOC(RIM_vpW,(RIM_W_ng,RIM_W_ng))
 endif
 !
 if (.not.W_is_unscreened) then
   call io_control(ACTION=OP_RD,COM=NONE,SEC=(/1/),ID=XID)
   io_X_err=io_X(X,Xw,XID)
   if (io_X_err<0) then
     call warning('Reading of io_X heared failed despite previous check.')
     return
   endif
 endif
 !
 do iq_W=1,q%nibz
   !
   isc%qs(2)=iq_W
   call DEV_SUB(scatter_Gamp)(isc,'c')
   !
   if (.not.W_is_unscreened) then
     !
     IO_ACT=manage_action(RD_CL_IF_END,iq_W,1,q%nibz)
     call io_control(ACTION=IO_ACT,COM=NONE,SEC=(/2*iq_W,2*iq_W+1/),ID=XID)
     io_X_err=io_X(X,Xw,XID)
     if (io_X_err<0) then
       call warning('Reading of io_X for iq='//trim(intc(iq_W))//' failed despite previous check.')
       return
     endif
     !
     forall(i_g2=1:X%ng) X_mat(i_g2,i_g2,1)=X_mat(i_g2,i_g2,1)+1._SP
     !
#if defined _CUDA
     ! device <- host transfer
     X_mat_d=X_mat
     !
     ! CUDA Fortran workarounds
     gamp_d => isc%gamp_d
     nibz=q%nibz
#endif
     !
     if(l_RIM_W) then
       !$cuf kernel do(2) <<<*,*>>>
       do i_g3=1,RIM_W_ng
         do i_g2=1,RIM_W_ng
#if defined _CUDA
           RIM_vpW_d(i_g2,i_g3)= RIM_W_d(iq_W,i_g2,i_g3)
           if(i_g2==i_g3) RIM_vpW_d(i_g2,i_g2)=RIM_vpW_d(i_g2,i_g2)+2._SP*gamp_d(i_g2,i_g2)
#else
           RIM_vpW(i_g2,i_g3) = RIM_W(iq_W,i_g2,i_g3)
           if(i_g2==i_g3) RIM_vpW(i_g2,i_g2)=RIM_vpW(i_g2,i_g2)+2._SP*isc%gamp(i_g2,i_g2)
#endif
         enddo
       enddo
       !
     end if
     !
     if (BS_W_is_diagonal) then
       !$cuf kernel do(1) <<<*,*>>>
       do i_g2=1, BS_n_g_W
          i_g2_mat=min(i_g2,X%ng)
#if defined _CUDA
          BS_W(i_g2,1,iq_W)=real(X_mat_d(i_g2_mat,i_g2_mat,1),SP)*gamp_d(i_g2,1)
#else
          BS_W(i_g2,1,iq_W)=real(X_mat(i_g2_mat,i_g2_mat,1),SP)*isc%gamp(i_g2,1)
#endif
       enddo
     else if (.not.BS_W_is_diagonal) then
       !$cuf kernel do(1) <<<*,*>>>
       do i_g3=1,BS_n_g_W
         i_g3_mat=min(i_g3,X%ng)
         do i_g2=1,BS_n_g_W
           i_g2_mat=min(i_g2,X%ng)
           !
           !RIM_W support
           l_RIM_W_g=(l_RIM_W.and.i_g2<=RIM_W_ng.and.i_g3<=RIM_W_ng)
           if (RIM_W_is_diagonal.and.l_RIM_W_g) l_RIM_W_g=(i_g2==i_g3)
           !
           if (l_RIM_W_g) then
             !
#if defined _CUDA
             BS_W(i_g2,i_g3,iq_W) = cmplx(RIM_vpW_d(i_g2_mat,i_g3_mat)/2._SP, &
&                             aimag(X_mat_d(i_g2_mat,i_g3_mat,1))*real(gamp_d(i_g2_mat,i_g3_mat)),kind=SP)
             if (i_space_inv==0.and.i_time_rev==1) BS_W(i_g2_mat,i_g3_mat,nibz+iq_W)= cmplx(RIM_vpW_d(i_g3_mat,i_g2_mat)/2._SP, &
&                             aimag(X_mat_d(i_g3_mat,i_g2_mat,1))*real(gamp_d(i_g2_mat,i_g3_mat)),kind=SP)
#else
             BS_W(i_g2,i_g3,iq_W) = cmplx(RIM_vpW(i_g2_mat,i_g3_mat)/2._SP, &
&                             aimag(X_mat(i_g2_mat,i_g3_mat,1))*real(isc%gamp(i_g2_mat,i_g3_mat)),kind=SP)
             if (i_space_inv==0.and.i_time_rev==1) BS_W(i_g2_mat,i_g3_mat,q%nibz+iq_W)= cmplx(RIM_vpW(i_g3_mat,i_g2_mat)/2._SP, &
&                             aimag(X_mat(i_g3_mat,i_g2_mat,1))*real(isc%gamp(i_g2_mat,i_g3_mat)),kind=SP)
#endif
           else

#if defined _CUDA
             BS_W(i_g2,i_g3,iq_W)=X_mat_d(i_g2_mat,i_g3_mat,1)*gamp_d(i_g2,i_g3)
             if (i_space_inv==0.and.i_time_rev==1) BS_W(i_g2,i_g3,nibz+iq_W)=X_mat_d(i_g3_mat,i_g2_mat,1)*gamp_d(i_g2,i_g3)
#else
             BS_W(i_g2,i_g3,iq_W)=X_mat(i_g2_mat,i_g3_mat,1)*isc%gamp(i_g2,i_g3)
             if (i_space_inv==0.and.i_time_rev==1) BS_W(i_g2,i_g3,q%nibz+iq_W)=X_mat(i_g3_mat,i_g2_mat,1)*isc%gamp(i_g2,i_g3)
#endif
           end if
         enddo
       enddo
     endif
     !
   else
     !
     call dev_memcpy(BS_W(:,1,iq_W),DEV_VAR(isc%gamp)(:,1))
     !
   endif
   ! 
 enddo
 !
 ! Anisotropy correction. Note that isc%gamp(1,1)=RIM_anisotropy while
 ! the \delta(G,G') term must be multiplied by the standard RIM_qpg(1,1)
 !
 if (RIM_anisotropy/=0.) then
#ifdef _CUDA
   rtmp=BS_W(1,1,1)
   rtmp=rtmp+RIM_qpg(1,1,1)/2._SP-RIM_anisotropy/2._SP
   BS_W(1,1,1)=rtmp
#else
   BS_W(1,1,1)=BS_W(1,1,1)+RIM_qpg(1,1,1)/2._SP-RIM_anisotropy/2._SP
#endif
 endif
 !
 call elemental_collision_free(isc)
 !
<<<<<<< HEAD
 if (have_cuda) then
   YAMBO_FREE(isc%gamp_d)
   YAMBO_FREE(RIM_vpW_d)
 else
   YAMBO_FREE(RIM_vpW)
 endif
 !
 if (.not.W_is_unscreened) call X_alloc('X')
=======
 if (.not.W_is_unscreened) call X_ALLOC_elemental('X')
>>>>>>> 77be3c60
 !
end subroutine<|MERGE_RESOLUTION|>--- conflicted
+++ resolved
@@ -242,7 +242,6 @@
  !
  call elemental_collision_free(isc)
  !
-<<<<<<< HEAD
  if (have_cuda) then
    YAMBO_FREE(isc%gamp_d)
    YAMBO_FREE(RIM_vpW_d)
@@ -250,9 +249,6 @@
    YAMBO_FREE(RIM_vpW)
  endif
  !
- if (.not.W_is_unscreened) call X_alloc('X')
-=======
  if (.not.W_is_unscreened) call X_ALLOC_elemental('X')
->>>>>>> 77be3c60
  !
 end subroutine