--- conflicted
+++ resolved
@@ -26,11 +26,7 @@
  use pars,         ONLY:SP
  use stderr,       ONLY:intc
  use frequency,    ONLY:w_samp
-<<<<<<< HEAD
- use drivers,      ONLY:l_td_hf,l_RIM_W
-=======
- use drivers,      ONLY:l_td_hf,l_tddft
->>>>>>> 3a6eb764
+ use drivers,      ONLY:l_td_hf,l_tddft,l_RIM_W
  use collision_el, ONLY:elemental_collision,elemental_collision_free
  use R_lattice,    ONLY:bz_samp,RIM_qpg,RIM_anisotropy,RIM_W,RIM_W_d,RIM_W_is_diagonal,&
 &                       RIM_W_ng,RIM_vpW,RIM_vpW_d
@@ -57,28 +53,19 @@
  real(SP)   :: rtmp
  integer    :: nibz
  !
-<<<<<<< HEAD
- integer    :: BS_W_size2,i_g2,i_g3,iq_W
- logical    :: W_is_em1s,W_is_pp,l_RIM_W_g
-=======
  integer    :: BS_W_size2,i_g2,i_g3,i_g2_mat,i_g3_mat,iq_W
- logical    :: W_is_em1s,W_is_pp,W_is_unscreened
->>>>>>> 3a6eb764
+ logical    :: W_is_em1s,W_is_pp,W_is_unscreened,l_RIM_W_g
  !
  ! I/O
  !
  integer           :: XID,IO_ACT
  integer, external :: io_X
  !
-<<<<<<< HEAD
- if (l_td_hf) then
-=======
  ! 2021/02/11 to be modified for functionals with screening
  !
  W_is_unscreened=l_td_hf.or.l_tddft
  !
  if (W_is_unscreened) then
->>>>>>> 3a6eb764
    !
    io_X_err=0
    !
@@ -169,8 +156,13 @@
        !$cuf kernel do(2) <<<*,*>>>
        do i_g3=1,RIM_W_ng
          do i_g2=1,RIM_W_ng
+#if defined _CUDA
            RIM_vpW_d(i_g2,i_g3)= RIM_W_d(iq_W,i_g2,i_g3)
            if(i_g2==i_g3) RIM_vpW_d(i_g2,i_g2)=RIM_vpW_d(i_g2,i_g2)+2._SP*gamp_d(i_g2,i_g2)
+#else
+           RIM_vpW(i_g2,i_g3) = RIM_W(iq_W,i_g2,i_g3)
+           if(i_g2==i_g3) RIM_vpW(i_g2,i_g2)=RIM_vpW(i_g2,i_g2)+2._SP*isc%gamp(i_g2,i_g2)
+#endif
          enddo
        enddo
        !
@@ -191,7 +183,7 @@
        do i_g3=1,BS_n_g_W
          i_g3_mat=min(i_g3,X%ng)
          do i_g2=1,BS_n_g_W
-<<<<<<< HEAD
+           i_g2_mat=min(i_g2,X%ng)
            !
            !RIM_W support
            l_RIM_W_g=(l_RIM_W.and.i_g2<=RIM_W_ng.and.i_g3<=RIM_W_ng)
@@ -199,54 +191,27 @@
            !
            if (l_RIM_W_g) then
              !
-             BS_W(i_g2,i_g3,iq_W) = cmplx(RIM_vpW_d(i_g2,i_g3)/2._SP, &
-&                             aimag(X_mat_d(i_g2,i_g3,1))*real(gamp_d(i_g2,i_g3)),kind=SP)
-             if (i_space_inv==0.and.i_time_rev==1) BS_W(i_g2,i_g3,nibz+iq_W)= cmplx(RIM_vpW_d(i_g3,i_g2)/2._SP, &
-&                             aimag(X_mat_d(i_g3,i_g2,1))*real(gamp_d(i_g2,i_g3)),kind=SP)
+#if defined _CUDA
+             BS_W(i_g2,i_g3,iq_W) = cmplx(RIM_vpW_d(i_g2_mat,i_g3_mat)/2._SP, &
+&                             aimag(X_mat_d(i_g2_mat,i_g3_mat,1))*real(gamp_d(i_g2_mat,i_g3_mat)),kind=SP)
+             if (i_space_inv==0.and.i_time_rev==1) BS_W(i_g2_mat,i_g3_mat,nibz+iq_W)= cmplx(RIM_vpW_d(i_g3_mat,i_g2_mat)/2._SP, &
+&                             aimag(X_mat_d(i_g3_mat,i_g2_mat,1))*real(gamp_d(i_g2_mat,i_g3_mat)),kind=SP)
+#else
+             BS_W(i_g2,i_g3,iq_W) = cmplx(RIM_vpW(i_g2_mat,i_g3_mat)/2._SP, &
+&                             aimag(X_mat(i_g2_mat,i_g3_mat,1))*real(isc%gamp(i_g2_mat,i_g3_mat)),kind=SP)
+             if (i_space_inv==0.and.i_time_rev==1) BS_W(i_g2_mat,i_g3_mat,q%nibz+iq_W)= cmplx(RIM_vpW(i_g3_mat,i_g2_mat)/2._SP, &
+&                             aimag(X_mat(i_g3_mat,i_g2_mat,1))*real(isc%gamp(i_g2_mat,i_g3_mat)),kind=SP)
+#endif
            else
-             BS_W(i_g2,i_g3,iq_W)=X_mat_d(i_g2,i_g3,1)*gamp_d(i_g2,i_g3)
-             if (i_space_inv==0.and.i_time_rev==1) BS_W(i_g2,i_g3,nibz+iq_W)=X_mat_d(i_g3,i_g2,1)*gamp_d(i_g2,i_g3)
+
+#if defined _CUDA
+             BS_W(i_g2,i_g3,iq_W)=X_mat_d(i_g2_mat,i_g3_mat,1)*gamp_d(i_g2,i_g3)
+             if (i_space_inv==0.and.i_time_rev==1) BS_W(i_g2,i_g3,nibz+iq_W)=X_mat_d(i_g3_mat,i_g2_mat,1)*gamp_d(i_g2,i_g3)
+#else
+             BS_W(i_g2,i_g3,iq_W)=X_mat(i_g2_mat,i_g3_mat,1)*isc%gamp(i_g2,i_g3)
+             if (i_space_inv==0.and.i_time_rev==1) BS_W(i_g2,i_g3,q%nibz+iq_W)=X_mat(i_g3_mat,i_g2_mat,1)*isc%gamp(i_g2,i_g3)
+#endif
            end if
-         enddo
-       enddo
-     endif
-#else
-     !
-     if(l_RIM_W) then
-       RIM_vpW = RIM_W(iq_W,:,:)
-       forall(i_g2=1:RIM_W_ng) RIM_vpW(i_g2,i_g2)=RIM_W(iq_W,i_g2,i_g2)+2._SP*isc%gamp(i_g2,i_g2)
-     end if
-     !
-     if (BS_W_is_diagonal) then
-       forall(i_g2=1:BS_n_g_W) BS_W(i_g2,1,iq_W)=real(X_mat(i_g2,i_g2,1),SP)*isc%gamp(i_g2,1)
-     else if (.not.BS_W_is_diagonal) then
-       do i_g3=1,BS_n_g_W
-         do i_g2=1,BS_n_g_W
-           !
-           !RIM_W support
-           l_RIM_W_g=(l_RIM_W.and.i_g2<=RIM_W_ng.and.i_g3<=RIM_W_ng)
-           if (RIM_W_is_diagonal.and.l_RIM_W_g) l_RIM_W_g=(i_g2==i_g3)
-           !
-           if (l_RIM_W_g) then
-             !
-             BS_W(i_g2,i_g3,iq_W) = cmplx(RIM_vpW(i_g2,i_g3)/2._SP, &
-&                             aimag(X_mat(i_g2,i_g3,1))*real(isc%gamp(i_g2,i_g3)),kind=SP)
-             if (i_space_inv==0.and.i_time_rev==1) BS_W(i_g2,i_g3,q%nibz+iq_W)= cmplx(RIM_vpW(i_g3,i_g2)/2._SP, &
-&                             aimag(X_mat(i_g3,i_g2,1))*real(isc%gamp(i_g2,i_g3)),kind=SP)
-           else
-             BS_W(i_g2,i_g3,iq_W)=X_mat(i_g2,i_g3,1)*isc%gamp(i_g2,i_g3)     !<-----
-             if (i_space_inv==0.and.i_time_rev==1) BS_W(i_g2,i_g3,q%nibz+iq_W)=X_mat(i_g3,i_g2,1)*isc%gamp(i_g2,i_g3)
-           end if
-=======
-           i_g2_mat=min(i_g2,X%ng)
-#if defined _CUDA
-           BS_W(i_g2,i_g3,iq_W)=X_mat_d(i_g2_mat,i_g3_mat,1)*gamp_d(i_g2,i_g3)
-           if (i_space_inv==0.and.i_time_rev==1) BS_W(i_g2,i_g3,nibz+iq_W)=X_mat_d(i_g3_mat,i_g2_mat,1)*gamp_d(i_g2,i_g3)
-#else
-           BS_W(i_g2,i_g3,iq_W)=X_mat(i_g2_mat,i_g3_mat,1)*isc%gamp(i_g2,i_g3)
-           if (i_space_inv==0.and.i_time_rev==1) BS_W(i_g2,i_g3,q%nibz+iq_W)=X_mat(i_g3_mat,i_g2_mat,1)*isc%gamp(i_g2,i_g3)
-#endif
->>>>>>> 3a6eb764
          enddo
        enddo
      endif
