--- conflicted
+++ resolved
@@ -30,22 +30,12 @@
  use collision_el, ONLY:elemental_collision,elemental_collision_free
  use R_lattice,    ONLY:bz_samp,RIM_qpg,RIM_anisotropy
  use D_lattice,    ONLY:i_time_rev,i_space_inv
-<<<<<<< HEAD
- use X_m,          ONLY:X_alloc,X_t,X_mat
-#ifdef _CUDA
- use X_m,          ONLY:X_mat_d
-#endif
- use BS,           ONLY:BS_n_g_W,BS_W_is_diagonal,BS_W
- use IO_m,         ONLY:io_control,OP_RD_CL,REP,VERIFY,NONE,OP_RD,RD,RD_CL,RD_CL_IF_END
- use deviceXlib_m, ONLY:dev_memcpy
-=======
  use X_m,          ONLY:X_alloc,X_t,X_mat,X_mat_d
  use BS,           ONLY:BS_n_g_W,BS_W_is_diagonal,BS_W
  use IO_m,         ONLY:io_control,manage_action,OP_RD_CL,REP,VERIFY,NONE,&
 &                       OP_RD,RD,RD_CL,RD_CL_IF_END
  use deviceXlib_m, ONLY:dev_memcpy
  use cuda_m,       ONLY:have_cuda
->>>>>>> f2c5ecf8
  !
 #include<dev_defs.h>
 #include<memory.h>
@@ -57,17 +47,9 @@
  integer,     intent(out) :: io_X_err
  !
  type(elemental_collision), target ::isc
-<<<<<<< HEAD
-#ifdef _CUDA
- complex(SP), pointer, device :: gamp_d(:,:)
- real(SP)   :: rtmp
- integer    :: nibz
-#endif
-=======
  complex(SP), pointer DEV_ATTR :: gamp_d(:,:)
  real(SP)   :: rtmp
  integer    :: nibz
->>>>>>> f2c5ecf8
  !
  integer    :: BS_W_size2,i_g2,i_g3,iq_W
  logical    :: W_is_em1s,W_is_pp
@@ -130,15 +112,9 @@
  endif
  !
  YAMBO_ALLOC(isc%gamp,(BS_n_g_W,BS_W_size2))
-<<<<<<< HEAD
-#ifdef _CUDA
-   YAMBO_ALLOC(isc%gamp_d,(BS_n_g_W,BS_W_size2))
-#endif
-=======
  if (have_cuda) then
    YAMBO_ALLOC(isc%gamp_d,(BS_n_g_W,BS_W_size2))
  endif
->>>>>>> f2c5ecf8
  !
  if (.not.l_td_hf) then
    call io_control(ACTION=OP_RD,COM=NONE,SEC=(/1/),ID=XID)
@@ -152,11 +128,7 @@
  do iq_W=1,q%nibz
    !
    isc%qs(2)=iq_W
-<<<<<<< HEAD
-   call DEV_SUBNAME(scatter_Gamp)(isc,'c')
-=======
    call DEV_SUB(scatter_Gamp)(isc,'c')
->>>>>>> f2c5ecf8
    !
    if (.not.l_td_hf) then
      !
@@ -178,7 +150,6 @@
      gamp_d => isc%gamp_d
      nibz=q%nibz
      !
-<<<<<<< HEAD
      if (BS_W_is_diagonal) then
        !$cuf kernel do(1) <<<*,*>>>
        do i_g2=1, BS_n_g_W
@@ -195,24 +166,6 @@
      endif
 #else
      if (BS_W_is_diagonal) then
-=======
-     if (BS_W_is_diagonal) then
-       !$cuf kernel do(1) <<<*,*>>>
-       do i_g2=1, BS_n_g_W
-          BS_W(i_g2,1,iq_W)=real(X_mat_d(i_g2,i_g2,1),SP)*gamp_d(i_g2,1)
-       enddo
-     else if (.not.BS_W_is_diagonal) then
-       !$cuf kernel do(2) <<<*,*>>>
-       do i_g3=1,BS_n_g_W
-         do i_g2=1,BS_n_g_W
-           BS_W(i_g2,i_g3,iq_W)=X_mat_d(i_g2,i_g3,1)*gamp_d(i_g2,i_g3)
-           if (i_space_inv==0.and.i_time_rev==1) BS_W(i_g2,i_g3,nibz+iq_W)=X_mat_d(i_g3,i_g2,1)*gamp_d(i_g2,i_g3)
-         enddo
-       enddo
-     endif
-#else
-     if (BS_W_is_diagonal) then
->>>>>>> f2c5ecf8
        forall(i_g2=1:BS_n_g_W) BS_W(i_g2,1,iq_W)=real(X_mat(i_g2,i_g2,1),SP)*isc%gamp(i_g2,1)
      else if (.not.BS_W_is_diagonal) then
        do i_g3=1,BS_n_g_W
@@ -226,11 +179,7 @@
      !
    else
      !
-<<<<<<< HEAD
-     call dev_memcpy(BS_W(:,1,iq_W),DEV_VARNAME(isc%gamp)(:,1))
-=======
      call dev_memcpy(BS_W(:,1,iq_W),DEV_VAR(isc%gamp)(:,1))
->>>>>>> f2c5ecf8
      !
    endif
    ! 
@@ -239,17 +188,6 @@
  ! Anisotropy correction. Note that isc%gamp(1,1)=RIM_anisotropy while
  ! the \delta(G,G') term must be multiplied by the standard RIM_qpg(1,1)
  !
-<<<<<<< HEAD
-#ifdef _CUDA
- if (RIM_anisotropy/=0.) then
-    rtmp=BS_W(1,1,1)
-    rtmp=rtmp+RIM_qpg(1,1,1)/2._SP-RIM_anisotropy/2._SP
-    BS_W(1,1,1)=rtmp
- endif
-#else
- if (RIM_anisotropy/=0.) BS_W(1,1,1)=BS_W(1,1,1)+RIM_qpg(1,1,1)/2._SP-RIM_anisotropy/2._SP
-#endif
-=======
  if (RIM_anisotropy/=0.) then
 #ifdef _CUDA
      rtmp=BS_W(1,1,1)
@@ -259,7 +197,6 @@
      BS_W(1,1,1)=BS_W(1,1,1)+RIM_qpg(1,1,1)/2._SP-RIM_anisotropy/2._SP
 #endif
  endif
->>>>>>> f2c5ecf8
  !
  call elemental_collision_free(isc)
  !
