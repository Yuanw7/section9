!
!        Copyright (C) 2000-2020 the YAMBO team
!              http://www.yambo-code.org
!
! Authors (see AUTHORS file for details): AM
! 
! This file is distributed under the terms of the GNU 
! General Public License. You can redistribute it and/or 
! modify it under the terms of the GNU General Public 
! License as published by the Free Software Foundation; 
! either version 2, or (at your option) any later version.
!
! This program is distributed in the hope that it will 
! be useful, but WITHOUT ANY WARRANTY; without even the 
! implied warranty of MERCHANTABILITY or FITNESS FOR A 
! PARTICULAR PURPOSE.  See the GNU General Public License 
! for more details.
!
! You should have received a copy of the GNU General Public 
! License along with this program; if not, write to the Free 
! Software Foundation, Inc., 59 Temple Place - Suite 330,Boston, 
! MA 02111-1307, USA or visit http://www.gnu.org/copyleft/gpl.txt.
!
subroutine K_observables(WHAT,W)
 !
 use pars,          ONLY:rZERO,cZERO
 use X_m,           ONLY:X_alloc,Epsilon_ii,Joint_DOS
 use frequency,     ONLY:w_samp
#if defined _PL
 use PHOTOLUM,      ONLY:PL,PL_init
#endif
 use BS_solvers,    ONLY:BSS_n_freqs
#if defined _KERR
<<<<<<< HEAD
 use KERR,          ONLY:B_Hall
 use BS,            ONLY:l_BS_kerr,l_BS_magnons,l_BS_anomalous_Hall
 use X_m,           ONLY:Epsilon_ij,X_magnons
=======
 use X_m,           ONLY:Epsilon_ij,X_magnons,X_dichroism
>>>>>>> 3d3d8df6
#endif
 !
#include<memory.h>
 !
 character(*) :: WHAT
 type(w_samp) :: W
 !
 if (WHAT=="ALLOC") then
   !
#if defined _KERR
   if(l_BS_kerr) then
     YAMBO_ALLOC(Epsilon_ij,(BSS_n_freqs,4))
     Epsilon_ij=cZERO
     Epsilon_ij(:,1)=W%p(:)
   endif
   if(l_BS_anomalous_Hall) B_Hall=cZERO
   !
<<<<<<< HEAD
   if(l_BS_magnons) then
     YAMBO_ALLOC(X_magnons,(BSS_n_freqs,2,4))
     X_magnons=cZERO
     X_magnons(:,1,1)=W%p(:)
     X_magnons(:,2,1)=W%p(:)
   endif
=======
   YAMBO_ALLOC(X_magnons,(BSS_n_freqs,2,4))
   X_magnons=cZERO
   X_magnons(:,1,1)=W%p(:)
   X_magnons(:,2,1)=W%p(:)
   !
   YAMBO_ALLOC(X_dichroism,(BSS_n_freqs,4))
   X_dichroism=cZERO
   X_dichroism(:,1)=W%p(:)  
>>>>>>> 3d3d8df6
#endif
#if defined _PL
   call PL_init( )
   PL=rZERO
   PL(:,1) = W%p(:)  
#endif
   !
   call X_alloc("EPS",(/BSS_n_freqs,4/))
   Epsilon_ii(:,1)   =W%p(:)
   Joint_DOS(:,1)    =W%p(:)
   !
 else if (WHAT=="FREE") then
   !
#if defined _KERR
   YAMBO_FREE(Epsilon_ij)
   !
   YAMBO_FREE(X_magnons)
   !
   YAMBO_FREE(X_dichroism)
#endif
   !
#if defined _PL
   YAMBO_FREE(PL)
#endif
   !
   call X_alloc("EPS")
   !
 endif
 !
end subroutine<|MERGE_RESOLUTION|>--- conflicted
+++ resolved
@@ -31,13 +31,9 @@
 #endif
  use BS_solvers,    ONLY:BSS_n_freqs
 #if defined _KERR
-<<<<<<< HEAD
  use KERR,          ONLY:B_Hall
- use BS,            ONLY:l_BS_kerr,l_BS_magnons,l_BS_anomalous_Hall
- use X_m,           ONLY:Epsilon_ij,X_magnons
-=======
+ use BS,            ONLY:l_BS_kerr,l_BS_magnons,l_BS_anomalous_Hall,l_BS_dichroism
  use X_m,           ONLY:Epsilon_ij,X_magnons,X_dichroism
->>>>>>> 3d3d8df6
 #endif
  !
 #include<memory.h>
@@ -55,23 +51,19 @@
    endif
    if(l_BS_anomalous_Hall) B_Hall=cZERO
    !
-<<<<<<< HEAD
    if(l_BS_magnons) then
      YAMBO_ALLOC(X_magnons,(BSS_n_freqs,2,4))
      X_magnons=cZERO
      X_magnons(:,1,1)=W%p(:)
      X_magnons(:,2,1)=W%p(:)
    endif
-=======
-   YAMBO_ALLOC(X_magnons,(BSS_n_freqs,2,4))
-   X_magnons=cZERO
-   X_magnons(:,1,1)=W%p(:)
-   X_magnons(:,2,1)=W%p(:)
    !
-   YAMBO_ALLOC(X_dichroism,(BSS_n_freqs,4))
-   X_dichroism=cZERO
-   X_dichroism(:,1)=W%p(:)  
->>>>>>> 3d3d8df6
+   if(l_BS_dichroism) then
+     YAMBO_ALLOC(X_dichroism,(BSS_n_freqs,4))
+     X_dichroism=cZERO
+     X_dichroism(:,1)=W%p(:)
+   endif
+   !
 #endif
 #if defined _PL
    call PL_init( )
