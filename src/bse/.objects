DISTRIBUTED_objects = K.o
#if defined _DISTRIBUTED
DISTRIBUTED_objects = K_DISTRIBUTED.o
#endif

<<<<<<< HEAD
KERR_objects =
#if defined _KERR
KERR_objects = K_kerr_IP.o
#endif

objs =	K_driver.o K_eh_setup.o \
=======
objs =	K_driver.o K_IP.o K_eh_setup.o \
>>>>>>> fc737a96
        $(DISTRIBUTED_objects) K_filling.o K_scattering.o K_exchange.o \
        K_solvers.o K_Haydock.o K_diagonalization.o K_inversion.o K_eps_interpolate.o \
        K_IP.o K_output_file.o K_BSmat_by_V.o K_BSload.o $(KERR_objects)<|MERGE_RESOLUTION|>--- conflicted
+++ resolved
@@ -3,16 +3,12 @@
 DISTRIBUTED_objects = K_DISTRIBUTED.o
 #endif
 
-<<<<<<< HEAD
 KERR_objects =
 #if defined _KERR
 KERR_objects = K_kerr_IP.o
 #endif
 
-objs =	K_driver.o K_eh_setup.o \
-=======
 objs =	K_driver.o K_IP.o K_eh_setup.o \
->>>>>>> fc737a96
         $(DISTRIBUTED_objects) K_filling.o K_scattering.o K_exchange.o \
         K_solvers.o K_Haydock.o K_diagonalization.o K_inversion.o K_eps_interpolate.o \
-        K_IP.o K_output_file.o K_BSmat_by_V.o K_BSload.o $(KERR_objects)+        K_output_file.o K_BSmat_by_V.o K_BSload.o $(KERR_objects)