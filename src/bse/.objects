--- conflicted
+++ resolved
@@ -1,19 +1,10 @@
 KERR_objects =
 #if defined _KERR
-<<<<<<< HEAD
-KERR_objects = K_kerr_IP.o K_diag_kerr_residual.o
-=======
 KERR_objects = K_kerr_IP.o K_diago_kerr_residual.o
->>>>>>> 32de4f07
 #endif
 objs =	K_blocks.o K_driver.o K_IP.o K_Transitions_setup.o K_WF_phases.o \
         K.o K_correlation_collisions.o K_exchange_collisions.o \
         K_solvers.o K_Haydock.o K_inversion_Lo.o K_inversion.o \
-<<<<<<< HEAD
-        K_diag_driver.o K_diag_non_hermitian_residuals.o K_diag_hermitian_residuals.o \
-        K_diag_perturbative.o K_diag_compute_epsilon.o K_eps_interpolate.o \
-=======
         K_diago_driver.o K_diago_non_hermitian_residuals.o K_diago_hermitian_residuals.o \
         K_diago_perturbative.o K_diago_compute_epsilon.o K_eps_interpolate.o \
->>>>>>> 32de4f07
         K_output_file.o K_multiply_by_V.o K_dot_product.o K_stored_in_a_BIG_matrix.o $(KERR_objects)