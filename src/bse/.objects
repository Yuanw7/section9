--- conflicted
+++ resolved
@@ -9,9 +9,5 @@
         K_solvers.o K_Haydock.o K_inversion_Lo.o K_inversion.o \
         K_diago_driver.o K_diago_non_hermitian_residuals.o K_diago_hermitian_residuals.o \
         K_diago_perturbative.o K_diago_compute_epsilon.o K_eps_interpolate.o \
-<<<<<<< HEAD
         K_output_file.o K_multiply_by_V.o K_dot_product.o K_stored_in_a_BIG_matrix.o K_slepc.o \
-=======
-        K_output_file.o K_multiply_by_V.o K_dot_product.o K_stored_in_a_BIG_matrix.o \
->>>>>>> 2c40480e
         $(KERR_objects) $(PL_objects)