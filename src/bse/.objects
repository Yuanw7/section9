#if defined _KERR
KERR_objects = K_diago_kerr_residual.o K_diago_magnons_residual.o  \
               PL_diago_residual.o PL_via_perturbative_inversion.o
#endif
#if defined _SLEPC && !defined _NL
SLEPC_objects = K_stored_in_a_slepc_matrix.o K_shell_matrix.o \
                K_multiply_by_V_slepc.o K_multiply_by_V_transpose_slepc.o
#endif
#if defined _PAR_IO
PARIO_objects = K_compress.o
#endif
#if defined _SCALAPACK
SLK_objects = K_inversion_do_it_SLK.o
#endif
objs =	K_blocks.o K_driver.o K_IP.o K_Transitions_setup.o K_WF_phases.o \
        K.o $(PARIO_objects) K_correlation_collisions.o K_exchange_collisions.o K_correlation_kernel.o K_exchange_kernel.o \
<<<<<<< HEAD
        K_restart.o K_solvers.o K_Haydock.o K_screened_interaction.o \
=======
        K_solvers.o K_Haydock.o K_Haydock_response.o K_screened_interaction.o \
>>>>>>> 920e041a
        K_inversion_do_it_full.o EPS_via_perturbative_inversion.o \
        K_inversion_driver.o K_diagonal.o K_inversion_Lo.o  K_inversion_restart.o K_inversion_engine.o \
        K_diago_driver.o K_diago_non_hermitian_residuals.o K_diago_hermitian_residuals.o \
        K_diago_perturbative.o K_diago_response_functions.o K_eps_interpolate.o \
        K_output_file.o K_multiply_by_V.o K_dot_product.o K_components_folded_in_serial_arrays.o \
        K_stored_in_a_big_matrix.o K_observables.o $(KERR_objects) $(SLEPC_objects) $(SLK_objects)<|MERGE_RESOLUTION|>--- conflicted
+++ resolved
@@ -14,11 +14,7 @@
 #endif
 objs =	K_blocks.o K_driver.o K_IP.o K_Transitions_setup.o K_WF_phases.o \
         K.o $(PARIO_objects) K_correlation_collisions.o K_exchange_collisions.o K_correlation_kernel.o K_exchange_kernel.o \
-<<<<<<< HEAD
-        K_restart.o K_solvers.o K_Haydock.o K_screened_interaction.o \
-=======
-        K_solvers.o K_Haydock.o K_Haydock_response.o K_screened_interaction.o \
->>>>>>> 920e041a
+        K_restart.o K_solvers.o K_Haydock.o K_Haydock_response.o K_screened_interaction.o \
         K_inversion_do_it_full.o EPS_via_perturbative_inversion.o \
         K_inversion_driver.o K_diagonal.o K_inversion_Lo.o  K_inversion_restart.o K_inversion_engine.o \
         K_diago_driver.o K_diago_non_hermitian_residuals.o K_diago_hermitian_residuals.o \
