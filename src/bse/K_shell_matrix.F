!
!        Copyright (C) 2000-2020 the YAMBO team
!              http://www.yambo-code.org
!
! Authors (see AUTHORS file for details): HM
! 
! This file is distributed under the terms of the GNU 
! General Public License. You can redistribute it and/or 
! modify it under the terms of the GNU General Public 
! License as published by the Free Software Foundation; 
! either version 2, or (at your option) any later version.
!
! This program is distributed in the hope that it will 
! be useful, but WITHOUT ANY WARRANTY; without even the 
! implied warranty of MERCHANTABILITY or FITNESS FOR A 
! PARTICULAR PURPOSE.  See the GNU General Public License 
! for more details.
!
! You should have received a copy of the GNU General Public 
! License along with this program; if not, write to the Free 
! Software Foundation, Inc., 59 Temple Place - Suite 330,Boston, 
! MA 02111-1307, USA or visit http://www.gnu.org/copyleft/gpl.txt.
!
subroutine K_shell_matrix(i_BS_mat,slepc_mat)
 !
 ! Create a PETSC ShellMatrix and define the matrix-vector product
 ! function using the routine K_multiply_by_V 
 !
 !      | (K_r)     (cI*K_c)    |  
 !  K = |                       |
 !      | (-cI*K_c^*)  (-K_r^*) |
 !
<<<<<<< HEAD
 use BS,             ONLY:BS_H_dim,BS_nT_grps,BS_blocks_symmetrize_K
=======
 use BS,             ONLY:BS_H_dim, BS_nT_grps, BS_mat_res_ares_dim, &
 &                        BS_Blocks_symmetrize_K,BS_K_coupling
>>>>>>> 920e041a
 use BS_solvers,     ONLY:Slepc_v,BS_HAYVEC_alloc
 !
#include <petsc/finclude/petscsys.h>
#include <petsc/finclude/petscvec.h>
#include <petsc/finclude/petscmat.h>
#include <petsc/finclude/petscvec.h>
#include <slepc/finclude/slepcsys.h>
#include <slepc/finclude/slepceps.h>
 !
 use petscmat
 use slepceps
 use petscmatdef
 use slepcepsdef
 !
#include <memory.h>
 !
 integer, intent(in)  :: i_BS_mat
 Mat,     intent(out) :: slepc_mat
 !
 integer          :: i_B, i_r, i_c, i_Tk, i_Tp, grp_fac
 PetscFortranInt  :: SL_H_dim,SL_K_dim
 PetscErrorCode   :: ierr
 external K_multiply_by_V_slepc
 external K_multiply_by_V_transpose_slepc
 !
 if (BS_mat_res_ares_dim==2) call error(" Slepc with shells and multiple BS_mat not coded")
 !if (BS_K_coupling)          call error(" Slepc with shells and coupling not coded")
 !
 SL_H_dim=BS_H_dim
 !
 ! Allocate haydock vectors
 ! 
 call PARALLEL_Haydock_VEC_COMMs('assign')
 Slepc_v%it=1
 allocate(Slepc_v%Vi(BS_nT_grps))
 allocate(Slepc_v%Vo(BS_nT_grps))
 call BS_HAYVEC_alloc(Slepc_v%Vi)
 call BS_HAYVEC_alloc(Slepc_v%Vo)
 !
 ! Allocate slepc shell matrix
 !
 ! We let petsc decide which part of the matrix in each core.
 ! TODO: In the future it should be done acording to the BS parallelization
 ! to avoid the scattering vi (distributed) -> x (local) in K_multiply_by_V_slepc
 !
 call MatCreateShell(PETSC_COMM_WORLD,PETSC_DECIDE,PETSC_DECIDE,SL_H_dim,SL_H_dim,0,slepc_mat,ierr)
 !! Are the following twe needed ??
 !call MatAssemblyBegin(slepc_mat,MAT_FINAL_ASSEMBLY,ierr)
 !call MatAssemblyEnd(slepc_mat,MAT_FINAL_ASSEMBLY,ierr)
 !
 call MatShellSetOperation(slepc_mat,MATOP_MULT,K_multiply_by_V_slepc,ierr)
 if(BS_K_coupling) then
   call MatShellSetOperation(slepc_mat,MATOP_MULT_TRANSPOSE,K_multiply_by_V_transpose_slepc,ierr)
   call MatSetOption(slepc_mat,MAT_HERMITIAN,PETSC_FALSE,ierr)
 else
   call MatSetOption(slepc_mat,MAT_HERMITIAN,PETSC_TRUE,ierr)
 endif
 call MatSetUp(slepc_mat,ierr)
 !
 ! Symmetrize the BS_blks
 !
<<<<<<< HEAD
 call BS_blocks_symmetrize_K()
=======
 call BS_Blocks_symmetrize_K()
>>>>>>> 920e041a
 !
end subroutine K_shell_matrix<|MERGE_RESOLUTION|>--- conflicted
+++ resolved
@@ -28,14 +28,10 @@
  !
  !      | (K_r)     (cI*K_c)    |  
  !  K = |                       |
- !      | (-cI*K_c^*)  (-K_r^*) |
+ !      |-(cI*K_c)^*  (-K_r^*) |
  !
-<<<<<<< HEAD
- use BS,             ONLY:BS_H_dim,BS_nT_grps,BS_blocks_symmetrize_K
-=======
  use BS,             ONLY:BS_H_dim, BS_nT_grps, BS_mat_res_ares_dim, &
  &                        BS_Blocks_symmetrize_K,BS_K_coupling
->>>>>>> 920e041a
  use BS_solvers,     ONLY:Slepc_v,BS_HAYVEC_alloc
  !
 #include <petsc/finclude/petscsys.h>
@@ -97,10 +93,6 @@
  !
  ! Symmetrize the BS_blks
  !
-<<<<<<< HEAD
  call BS_blocks_symmetrize_K()
-=======
- call BS_Blocks_symmetrize_K()
->>>>>>> 920e041a
  !
 end subroutine K_shell_matrix