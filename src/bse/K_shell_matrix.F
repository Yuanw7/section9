--- conflicted
+++ resolved
@@ -52,13 +52,8 @@
  integer, intent(in)  :: i_BS_mat
  Mat,     intent(out) :: slepc_mat
  !
-<<<<<<< HEAD
  integer          :: i_B,domk(BS_nT_grps)
- PetscFortranInt  :: SL_H_dim,SL_K_dim
-=======
- integer          :: i_B
  PetscInt         :: SL_H_dim,SL_K_dim
->>>>>>> 8fbcbf9f
  PetscErrorCode   :: ierr
  external K_multiply_by_V_slepc
  external K_multiply_by_V_transpose_slepc
