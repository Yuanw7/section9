!
!        Copyright (C) 2000-2018 the YAMBO team
!              http://www.yambo-code.org
!
! Authors (see AUTHORS file for details): AM
! 
! This file is distributed under the terms of the GNU 
! General Public License. You can redistribute it and/or 
! modify it under the terms of the GNU General Public 
! License as published by the Free Software Foundation; 
! either version 2, or (at your option) any later version.
!
! This program is distributed in the hope that it will 
! be useful, but WITHOUT ANY WARRANTY; without even the 
! implied warranty of MERCHANTABILITY or FITNESS FOR A 
! PARTICULAR PURPOSE.  See the GNU General Public License 
! for more details.
!
! You should have received a copy of the GNU General Public 
! License along with this program; if not, write to the Free 
! Software Foundation, Inc., 59 Temple Place - Suite 330,Boston, 
! MA 02111-1307, USA or visit http://www.gnu.org/copyleft/gpl.txt.
!
subroutine K_exchange_collisions(iq,Xk,i_T_grp)
 !
 use pars,           ONLY:cZERO
 use D_lattice,      ONLY:nsym,i_time_rev,sop_inv
<<<<<<< HEAD
 use BS,             ONLY:BS_T_grp,K_EXCH_collision,BS_oscillators_alloc,BS_n_g_exch,L_kind
 use R_lattice,      ONLY:g_rot,qindx_X,bz_samp,bare_qpg
=======
 use BS,             ONLY:BS_T_grp,K_EXCH_collision,BS_oscillators_alloc,BS_n_g_exch
 use R_lattice,      ONLY:g_rot,qindx_X,bz_samp
>>>>>>> c72711ea
 use timing_m,       ONLY:timing
 use openmp,         ONLY:OPENMP_update,master_thread
 use collision_el,   ONLY:elemental_collision_free,elemental_collision_alloc
 !
 implicit none
 !
 type(bz_samp) :: Xk
 integer       :: iq,i_T_grp
 !
 ! Work Space
 !
 integer :: i_T_el,i_T_el_p,N_T_el_p,i_c,i_v,i_spin,i_k_bz,i_k,i_s,i_g0,i_g1,i_g2,i_p_bz,i_g_p,i_p,&
&           i_sp,i_T_el_last_with_identity_sym,i_T_grp_last_with_identity_sym,i_T_grp_p
 !
 ! Oscillators already done ?
 !
 if (allocated( BS_T_grp(i_T_grp)%O_x )) return
 !
 call timing('T_space EXX Osc.',OPR='start')
 !
 ! Allocate
 !
 call elemental_collision_free(K_EXCH_collision)
 call BS_oscillators_alloc(.TRUE.,i_T_grp,.FALSE.,0)
 !
#ifdef __NOTNOW
 !$omp parallel default(shared), private( K_EXCH_collision, &
 !$omp &        i_T_el,i_k_bz,i_k,i_s, i_p_bz,i_p,i_sp, i_v,i_c,i_spin, &
 !$omp &        i_T_grp_last_with_identity_sym, i_T_el_last_with_identity_sym, &
 !$omp &        i_T_grp_p, N_T_el_p, i_T_el_p, i_g1, i_g2)
#endif
 !
 call OPENMP_update(master_thread)
 !
 call elemental_collision_alloc(K_EXCH_collision,NG=BS_n_g_exch,TITLE="EXCH_COLL")
 !
#ifdef __NOTNOW
 !$omp do schedule(dynamic)
#endif
 T_loop: do i_T_el=1,BS_T_grp(i_T_grp)%size
   !
   i_k_bz=BS_T_grp(i_T_grp)%table(i_T_el,1)
   i_k   =Xk%sstar(i_k_bz,1)
   i_s   =Xk%sstar(i_k_bz,2)
   !
   i_p_bz=qindx_X(iq,i_k_bz,1)
   i_g_p =qindx_X(iq,i_k_bz,2)
   !
   i_p   =Xk%sstar(i_p_bz,1)
   i_sp  =Xk%sstar(i_p_bz,2)
   !
   i_v   =BS_T_grp(i_T_grp)%table(i_T_el,2)
   i_c   =BS_T_grp(i_T_grp)%table(i_T_el,3)
   i_spin=BS_T_grp(i_T_grp)%table(i_T_el,4)
   !
   K_EXCH_collision%is=(/i_c,i_k,i_s,i_spin/)
   K_EXCH_collision%os=(/i_v,i_p,i_sp,i_spin/)
   K_EXCH_collision%qs=(/i_g_p,iq,1/)
   !
   if (iq==1) then
     !
     ! G==0 term
     !
     if(trim(L_kind)=="full") BS_T_grp(i_T_grp)%O_x(1,i_T_el)=BS_T_grp(i_T_grp)%dipoles_R(i_T_el)
     if(trim(L_kind)=="Lbar") BS_T_grp(i_T_grp)%O_x(1,i_T_el)=cZERO
     !
     ! G/=0 terms
     !
     i_T_grp_last_with_identity_sym=-1
     i_T_el_last_with_identity_sym=-1
     if (i_s>1) then
       do i_T_grp_p=i_T_grp,1,-1
         if ( .not.allocated(BS_T_grp(i_T_grp_p)%O_x)      ) cycle
         if ( BS_T_grp(i_T_grp_p)%ik/=BS_T_grp(i_T_grp)%ik ) exit
         if ( i_T_grp_p==i_T_grp ) N_T_el_p=i_T_el-1
         if ( i_T_grp_p/=i_T_grp ) N_T_el_p=BS_T_grp(i_T_grp_p)%size
         do i_T_el_p=N_T_el_p,1,-1
           if ( all( BS_T_grp(i_T_grp_p)%table(i_T_el_p,:)==(/Xk%k_table(i_k,1),i_v,i_c,i_spin/)) ) then
             i_T_grp_last_with_identity_sym=i_T_grp_p
             i_T_el_last_with_identity_sym =i_T_el_p
             exit
           endif
         enddo
       enddo
     endif
     !
     if  (i_s==1.or.i_T_grp_last_with_identity_sym<0) then
       !
       call scatter_Bamp(K_EXCH_collision)
       !
       !$omp parallel do default(shared), private(i_g1)
       do i_g1=2,BS_n_g_exch
         BS_T_grp(i_T_grp)%O_x(i_g1,i_T_el)=K_EXCH_collision%rhotw(i_g1)
       enddo
       !$omp end parallel do
     else
       !$omp parallel do default(shared), private(i_g1,i_g2)
       do i_g1=2,BS_n_g_exch
         i_g2=g_rot(i_g1,sop_inv(i_s))
         BS_T_grp(i_T_grp)%O_x(i_g1,i_T_el)=BS_T_grp(i_T_grp_last_with_identity_sym)%O_x(i_g2,i_T_el_last_with_identity_sym)
         if (i_s>nsym/(i_time_rev+1)) BS_T_grp(i_T_grp)%O_x(i_g1,i_T_el)=conjg(BS_T_grp(i_T_grp)%O_x(i_g1,i_T_el))
       enddo
       !$omp end parallel do
     endif
     !
   else
     !
     call scatter_Bamp(K_EXCH_collision)
     !
     BS_T_grp(i_T_grp)%O_x(1,i_T_el)=cZERO
     if(trim(L_kind)=="full") i_g0=1
     if(trim(L_kind)=="Lbar") i_g0=2
     !$omp parallel do default(shared), private(i_g1)
     do i_g1=i_g0,BS_n_g_exch
       BS_T_grp(i_T_grp)%O_x(i_g1,i_T_el)=K_EXCH_collision%rhotw(i_g1)
     enddo
     !$omp end parallel do
     !
   endif
   !
 enddo T_loop
#ifdef __NOTNOW
 !$omp end do
#endif
 !
 call elemental_collision_free(K_EXCH_collision) 
#ifdef _NOTNOW
 !$omp end parallel
#endif
 !
 call timing('T_space EXX Osc.',OPR='stop')
 !
end subroutine K_exchange_collisions<|MERGE_RESOLUTION|>--- conflicted
+++ resolved
@@ -25,13 +25,8 @@
  !
  use pars,           ONLY:cZERO
  use D_lattice,      ONLY:nsym,i_time_rev,sop_inv
-<<<<<<< HEAD
  use BS,             ONLY:BS_T_grp,K_EXCH_collision,BS_oscillators_alloc,BS_n_g_exch,L_kind
- use R_lattice,      ONLY:g_rot,qindx_X,bz_samp,bare_qpg
-=======
- use BS,             ONLY:BS_T_grp,K_EXCH_collision,BS_oscillators_alloc,BS_n_g_exch
  use R_lattice,      ONLY:g_rot,qindx_X,bz_samp
->>>>>>> c72711ea
  use timing_m,       ONLY:timing
  use openmp,         ONLY:OPENMP_update,master_thread
  use collision_el,   ONLY:elemental_collision_free,elemental_collision_alloc
