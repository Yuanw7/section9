!
!        Copyright (C) 2000-2019 the YAMBO team
!              http://www.yambo-code.org
!
! Authors (see AUTHORS file for details): AM
! 
! This file is distributed under the terms of the GNU 
! General Public License. You can redistribute it and/or 
! modify it under the terms of the GNU General Public 
! License as published by the Free Software Foundation; 
! either version 2, or (at your option) any later version.
!
! This program is distributed in the hope that it will 
! be useful, but WITHOUT ANY WARRANTY; without even the 
! implied warranty of MERCHANTABILITY or FITNESS FOR A 
! PARTICULAR PURPOSE.  See the GNU General Public License 
! for more details.
!
! You should have received a copy of the GNU General Public 
! License along with this program; if not, write to the Free 
! Software Foundation, Inc., 59 Temple Place - Suite 330,Boston, 
! MA 02111-1307, USA or visit http://www.gnu.org/copyleft/gpl.txt.
!
subroutine K_exchange_collisions(iq,Xk,i_T_grp)
 !
<<<<<<< HEAD
 use pars,           ONLY:SP
=======
 use pars,           ONLY:cZERO
>>>>>>> 36995d2c
 use D_lattice,      ONLY:nsym,i_time_rev,sop_inv
 use BS,             ONLY:BS_T_grp,K_EXCH_collision,BS_oscillators_alloc,BS_n_g_exch,L_kind
 use R_lattice,      ONLY:g_rot,qindx_X,bz_samp
 use timing_m,       ONLY:timing
 use openmp,         ONLY:OPENMP_update,master_thread
 use collision_el,   ONLY:elemental_collision_free,elemental_collision_alloc
<<<<<<< HEAD
 use device_util_m,  ONLY:dev_memcpy
#ifdef _CUDA
 use D_lattice,      ONLY:sop_inv_d
 use R_lattice,      ONLY:g_rot_d
#endif
 !
#include<dev_defs.h>
=======
 !
>>>>>>> 36995d2c
 implicit none
 !
 type(bz_samp) :: Xk
 integer       :: iq,i_T_grp
 !
 ! Work Space
 !
 integer :: i_T_el,i_T_el_p,N_T_el_p,i_c,i_v,i_spin,i_k_bz,i_k,i_s,i_g0,i_g1,i_g2,i_p_bz,i_g_p,i_p,&
&           i_sp,i_T_el_last_with_identity_sym,i_T_grp_last_with_identity_sym,i_T_grp_p
#ifdef _CUDA
  complex(SP), pointer, device :: O_x_d(:,:),O_x_sym_d(:,:)
#endif
 !
 ! Oscillators already done ?
 !
 if (allocated( BS_T_grp(i_T_grp)%O_x )) return
 !
 call timing('T_space EXX Osc.',OPR='start')
 !
 ! Allocate
 !
 call elemental_collision_free(K_EXCH_collision)
 call BS_oscillators_alloc(.TRUE.,i_T_grp,.FALSE.,0)
 !
#ifdef __NOTNOW && !defined _CUDA
 !$omp parallel default(shared), private( K_EXCH_collision, &
 !$omp &        i_T_el,i_k_bz,i_k,i_s, i_p_bz,i_p,i_sp, i_v,i_c,i_spin, &
 !$omp &        i_T_grp_last_with_identity_sym, i_T_el_last_with_identity_sym, &
 !$omp &        i_T_grp_p, N_T_el_p, i_T_el_p, i_g1, i_g2)
#endif
 !
 call OPENMP_update(master_thread)
 !
 call elemental_collision_alloc(K_EXCH_collision,NG=BS_n_g_exch,TITLE="EXCH_COLL")
 !
#ifdef __NOTNOW && !defined _CUDA
 !$omp do schedule(dynamic)
#endif
 T_loop: do i_T_el=1,BS_T_grp(i_T_grp)%size
   !
   i_k_bz=BS_T_grp(i_T_grp)%table(i_T_el,1)
   i_k   =Xk%sstar(i_k_bz,1)
   i_s   =Xk%sstar(i_k_bz,2)
   !
   i_p_bz=qindx_X(iq,i_k_bz,1)
   i_g_p =qindx_X(iq,i_k_bz,2)
   !
   i_p   =Xk%sstar(i_p_bz,1)
   i_sp  =Xk%sstar(i_p_bz,2)
   !
   i_v   =BS_T_grp(i_T_grp)%table(i_T_el,2)
   i_c   =BS_T_grp(i_T_grp)%table(i_T_el,3)
   i_spin=BS_T_grp(i_T_grp)%table(i_T_el,4)
   !
   K_EXCH_collision%is=(/i_c,i_k,i_s,i_spin/)
   K_EXCH_collision%os=(/i_v,i_p,i_sp,i_spin/)
   K_EXCH_collision%qs=(/i_g_p,iq,1/)
   !
   if (iq==1) then
     !
     ! G==0 term
     !
     if(trim(L_kind)=="full") BS_T_grp(i_T_grp)%O_x(1,i_T_el)=BS_T_grp(i_T_grp)%dipoles_R(i_T_el)
     if(trim(L_kind)=="Lbar") BS_T_grp(i_T_grp)%O_x(1,i_T_el)=cZERO
     !
     ! G/=0 terms
     !
     i_T_grp_last_with_identity_sym=-1
     i_T_el_last_with_identity_sym=-1
     if (i_s>1) then
       do i_T_grp_p=i_T_grp,1,-1
         if ( .not.allocated(BS_T_grp(i_T_grp_p)%O_x)      ) cycle
         if ( BS_T_grp(i_T_grp_p)%ik/=BS_T_grp(i_T_grp)%ik ) exit
         if ( i_T_grp_p==i_T_grp ) N_T_el_p=i_T_el-1
         if ( i_T_grp_p/=i_T_grp ) N_T_el_p=BS_T_grp(i_T_grp_p)%size
         do i_T_el_p=N_T_el_p,1,-1
           if ( all( BS_T_grp(i_T_grp_p)%table(i_T_el_p,:)==(/Xk%k_table(i_k,1),i_v,i_c,i_spin/)) ) then
             i_T_grp_last_with_identity_sym=i_T_grp_p
             i_T_el_last_with_identity_sym =i_T_el_p
             exit
           endif
         enddo
       enddo
     endif
     !
     if  (i_s==1.or.i_T_grp_last_with_identity_sym<0) then
       !
       call DEV_SUBNAME(scatter_Bamp)(K_EXCH_collision)
       !
#ifdef _CUDA
       call dev_memcpy(BS_T_grp(i_T_grp)%O_x_d(:,i_T_el),K_EXCH_collision%rhotw_d )
#else
       BS_T_grp(i_T_grp)%O_x(1:BS_n_g_exch,i_T_el)=K_EXCH_collision%rhotw(:)
#endif
       !
     else
       !
<<<<<<< HEAD
#ifdef _CUDA
       O_x_d     => BS_T_grp(i_T_grp)%O_x_d
       O_x_sym_d => BS_T_grp(i_T_grp_last_with_identity_sym)%O_x_d
       !
       !$cuf kernel do (1) <<<*,*>>>
       do i_g1=1,BS_n_g_exch
         i_g2=g_rot_d(i_g1,sop_inv_d(i_s))
         O_x_d(i_g1,i_T_el) = O_x_sym_d(i_g2,i_T_el_last_with_identity_sym)
         if (i_s>nsym/(i_time_rev+1)) O_x_d(i_g1,i_T_el)=conjg(O_x_d(i_g1,i_T_el))
=======
       !$omp parallel do default(shared), private(i_g1)
       do i_g1=2,BS_n_g_exch
         BS_T_grp(i_T_grp)%O_x(i_g1,i_T_el)=K_EXCH_collision%rhotw(i_g1)
>>>>>>> 36995d2c
       enddo
#else
       !$omp parallel do default(shared), private(i_g1,i_g2)
       do i_g1=2,BS_n_g_exch
         i_g2=g_rot(i_g1,sop_inv(i_s))
         BS_T_grp(i_T_grp)%O_x(i_g1,i_T_el)=BS_T_grp(i_T_grp_last_with_identity_sym)%O_x(i_g2,i_T_el_last_with_identity_sym)
         if (i_s>nsym/(i_time_rev+1)) BS_T_grp(i_T_grp)%O_x(i_g1,i_T_el)=conjg(BS_T_grp(i_T_grp)%O_x(i_g1,i_T_el))
       enddo
       !$omp end parallel do
#endif
       !
     endif
     !
   else
     !
     call DEV_SUBNAME(scatter_Bamp)(K_EXCH_collision)
     !
<<<<<<< HEAD
#ifdef _CUDA
     call dev_memcpy(BS_T_grp(i_T_grp)%O_x_d(:,i_T_el),K_EXCH_collision%rhotw_d)
#else
     BS_T_grp(i_T_grp)%O_x(1:BS_n_g_exch,i_T_el)=K_EXCH_collision%rhotw(:)
#endif
=======
     BS_T_grp(i_T_grp)%O_x(1,i_T_el)=cZERO
     if(trim(L_kind)=="full") i_g0=1
     if(trim(L_kind)=="Lbar") i_g0=2
     !$omp parallel do default(shared), private(i_g1)
     do i_g1=i_g0,BS_n_g_exch
       BS_T_grp(i_T_grp)%O_x(i_g1,i_T_el)=K_EXCH_collision%rhotw(i_g1)
     enddo
     !$omp end parallel do
>>>>>>> 36995d2c
     !
   endif
   !
 enddo T_loop
#ifdef __NOTNOW && !defined _CUDA
 !$omp end do
#endif
 !
 call elemental_collision_free(K_EXCH_collision) 
#ifdef _NOTNOW && !defined _CUDA
 !$omp end parallel
#endif
 !
 call timing('T_space EXX Osc.',OPR='stop')
 !
end subroutine K_exchange_collisions<|MERGE_RESOLUTION|>--- conflicted
+++ resolved
@@ -23,18 +23,13 @@
 !
 subroutine K_exchange_collisions(iq,Xk,i_T_grp)
  !
-<<<<<<< HEAD
- use pars,           ONLY:SP
-=======
- use pars,           ONLY:cZERO
->>>>>>> 36995d2c
+ use pars,           ONLY:SP,cZERO
  use D_lattice,      ONLY:nsym,i_time_rev,sop_inv
  use BS,             ONLY:BS_T_grp,K_EXCH_collision,BS_oscillators_alloc,BS_n_g_exch,L_kind
  use R_lattice,      ONLY:g_rot,qindx_X,bz_samp
  use timing_m,       ONLY:timing
  use openmp,         ONLY:OPENMP_update,master_thread
  use collision_el,   ONLY:elemental_collision_free,elemental_collision_alloc
-<<<<<<< HEAD
  use device_util_m,  ONLY:dev_memcpy
 #ifdef _CUDA
  use D_lattice,      ONLY:sop_inv_d
@@ -42,9 +37,7 @@
 #endif
  !
 #include<dev_defs.h>
-=======
  !
->>>>>>> 36995d2c
  implicit none
  !
  type(bz_samp) :: Xk
@@ -137,28 +130,29 @@
 #ifdef _CUDA
        call dev_memcpy(BS_T_grp(i_T_grp)%O_x_d(:,i_T_el),K_EXCH_collision%rhotw_d )
 #else
-       BS_T_grp(i_T_grp)%O_x(1:BS_n_g_exch,i_T_el)=K_EXCH_collision%rhotw(:)
+       !$omp parallel do default(shared), private(i_g1)
+       do i_g1=2,BS_n_g_exch
+         BS_T_grp(i_T_grp)%O_x(i_g1,i_T_el)=K_EXCH_collision%rhotw(i_g1)
+       enddo
+       !$omp end parallel do
 #endif
        !
      else
        !
-<<<<<<< HEAD
 #ifdef _CUDA
+       !
        O_x_d     => BS_T_grp(i_T_grp)%O_x_d
        O_x_sym_d => BS_T_grp(i_T_grp_last_with_identity_sym)%O_x_d
        !
        !$cuf kernel do (1) <<<*,*>>>
-       do i_g1=1,BS_n_g_exch
+       do i_g1=2,BS_n_g_exch
          i_g2=g_rot_d(i_g1,sop_inv_d(i_s))
          O_x_d(i_g1,i_T_el) = O_x_sym_d(i_g2,i_T_el_last_with_identity_sym)
          if (i_s>nsym/(i_time_rev+1)) O_x_d(i_g1,i_T_el)=conjg(O_x_d(i_g1,i_T_el))
-=======
-       !$omp parallel do default(shared), private(i_g1)
-       do i_g1=2,BS_n_g_exch
-         BS_T_grp(i_T_grp)%O_x(i_g1,i_T_el)=K_EXCH_collision%rhotw(i_g1)
->>>>>>> 36995d2c
        enddo
+       !
 #else
+       !
        !$omp parallel do default(shared), private(i_g1,i_g2)
        do i_g1=2,BS_n_g_exch
          i_g2=g_rot(i_g1,sop_inv(i_s))
@@ -166,6 +160,7 @@
          if (i_s>nsym/(i_time_rev+1)) BS_T_grp(i_T_grp)%O_x(i_g1,i_T_el)=conjg(BS_T_grp(i_T_grp)%O_x(i_g1,i_T_el))
        enddo
        !$omp end parallel do
+       !
 #endif
        !
      endif
@@ -174,22 +169,18 @@
      !
      call DEV_SUBNAME(scatter_Bamp)(K_EXCH_collision)
      !
-<<<<<<< HEAD
+     BS_T_grp(i_T_grp)%O_x(1,i_T_el)=cZERO
+     if(trim(L_kind)=="full") i_g0=1
+     if(trim(L_kind)=="Lbar") i_g0=2
 #ifdef _CUDA
      call dev_memcpy(BS_T_grp(i_T_grp)%O_x_d(:,i_T_el),K_EXCH_collision%rhotw_d)
 #else
-     BS_T_grp(i_T_grp)%O_x(1:BS_n_g_exch,i_T_el)=K_EXCH_collision%rhotw(:)
-#endif
-=======
-     BS_T_grp(i_T_grp)%O_x(1,i_T_el)=cZERO
-     if(trim(L_kind)=="full") i_g0=1
-     if(trim(L_kind)=="Lbar") i_g0=2
      !$omp parallel do default(shared), private(i_g1)
      do i_g1=i_g0,BS_n_g_exch
        BS_T_grp(i_T_grp)%O_x(i_g1,i_T_el)=K_EXCH_collision%rhotw(i_g1)
      enddo
      !$omp end parallel do
->>>>>>> 36995d2c
+#endif
      !
    endif
    !
