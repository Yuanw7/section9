--- conflicted
+++ resolved
@@ -28,12 +28,9 @@
  use BS,             ONLY:BS_T_grp,K_EXCH_collision,BS_oscillators_alloc,BS_n_g_exch,L_kind
  use R_lattice,      ONLY:g_rot,qindx_X,bz_samp,bare_qpg
  use timing_m,       ONLY:timing
-<<<<<<< HEAD
- !
-=======
  use openmp,         ONLY:OPENMP_update,master_thread
  use collision_el,   ONLY:elemental_collision_free,elemental_collision_alloc
->>>>>>> 862898da
+ !
  implicit none
  !
  type(bz_samp) :: Xk
@@ -120,24 +117,14 @@
        !
        call scatter_Bamp(K_EXCH_collision)
        !
-<<<<<<< HEAD
-!$omp parallel do default(shared), private(i_g1)
+       !$omp parallel do default(shared), private(i_g1)
        do i_g1=2,BS_n_g_exch
-=======
-       !$omp parallel do default(shared), private(i_g1)
-       do i_g1=1,BS_n_g_exch
->>>>>>> 862898da
          BS_T_grp(i_T_grp)%O_x(i_g1,i_T_el)=K_EXCH_collision%rhotw(i_g1)
        enddo
        !$omp end parallel do
      else
-<<<<<<< HEAD
-!$omp parallel do default(shared), private(i_g1,i_g2)
+       !$omp parallel do default(shared), private(i_g1,i_g2)
        do i_g1=2,BS_n_g_exch
-=======
-       !$omp parallel do default(shared), private(i_g1,i_g2)
-       do i_g1=1,BS_n_g_exch
->>>>>>> 862898da
          i_g2=g_rot(i_g1,sop_inv(i_s))
          BS_T_grp(i_T_grp)%O_x(i_g1,i_T_el)=BS_T_grp(i_T_grp_last_with_identity_sym)%O_x(i_g2,i_T_el_last_with_identity_sym)
          if (i_s>nsym/(i_time_rev+1)) BS_T_grp(i_T_grp)%O_x(i_g1,i_T_el)=conjg(BS_T_grp(i_T_grp)%O_x(i_g1,i_T_el))
@@ -149,16 +136,11 @@
      !
      call scatter_Bamp(K_EXCH_collision)
      !
-<<<<<<< HEAD
      BS_T_grp(i_T_grp)%O_x(1,i_T_el)=cZERO
      if(trim(L_kind)=="full") i_g0=1
      if(trim(L_kind)=="Lbar") i_g0=2
-!$omp parallel do default(shared), private(i_g1)
+     !$omp parallel do default(shared), private(i_g1)
      do i_g1=i_g0,BS_n_g_exch
-=======
-     !$omp parallel do default(shared), private(i_g1)
-     do i_g1=1,BS_n_g_exch
->>>>>>> 862898da
        BS_T_grp(i_T_grp)%O_x(i_g1,i_T_el)=K_EXCH_collision%rhotw(i_g1)
      enddo
      !$omp end parallel do
