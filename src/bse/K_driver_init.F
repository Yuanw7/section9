!
!        Copyright (C) 2000-2022 the YAMBO team
!              http://www.yambo-code.org
!
! Authors (see AUTHORS file for details): AM
! 
! This file is distributed under the terms of the GNU 
! General Public License. You can redistribute it and/or 
! modify it under the terms of the GNU General Public 
! License as published by the Free Software Foundation; 
! either version 2, or (at your option) any later version.
!
! This program is distributed in the hope that it will 
! be useful, but WITHOUT ANY WARRANTY; without even the 
! implied warranty of MERCHANTABILITY or FITNESS FOR A 
! PARTICULAR PURPOSE.  See the GNU General Public License 
! for more details.
!
! You should have received a copy of the GNU General Public 
! License along with this program; if not, write to the Free 
! Software Foundation, Inc., 59 Temple Place - Suite 330,Boston, 
! MA 02111-1307, USA or visit http://www.gnu.org/copyleft/gpl.txt.
!
subroutine K_driver_init(what,iq,Ken,Xk)
 !
 use R_lattice,    ONLY:bz_samp
 use electrons,    ONLY:levels,n_sp_pol
 use parser_m,     ONLY:parser
 use parallel_m,   ONLY:PARALLEL_default_mode
 use stderr,       ONLY:STRING_match,STRING_same
 use BS_solvers,   ONLY:BSS_eels_to_eps,BSS_mode,BSS_slepc_matrix,BSS_uses_DbGd,&
&                       BSS_slepc_double_grp
 use BS,           ONLY:BSE_L_kind,BSE_mode,BS_K_is_ALDA,BS_dip_size,l_BSE_minimize_memory,BS_perturbative_SOC,&
&                       BS_perturbative_SOC,l_BS_magnons,l_BS_photolum,&
&                       BS_cpl_K_exchange,BS_n_g_exch,BS_res_K_exchange,BS_K_coupling,BS_res_ares_n_mat,&
&                       BS_n_eh_spaces,l_BS_ares_from_res,BS_bands,BS_K_anti_resonant
 use TDDFT,        ONLY:FXC_is_retarded,FXC_n_g_corr
 use drivers,      ONLY:l_col_cut,l_rpa_IP,l_alda_fxc,l_bs_fxc
 use D_lattice,    ONLY:l_0D,i_time_rev,i_space_inv,l_1D,l_2D
#if defined _RT
 use drivers,      ONLY:l_rt_carriers_in_use
 use RT_control,   ONLY:NEQ_Kernel,EQ_Transitions,EQ_NoOcc,NEQ_Residuals,RT_BSE_Occ_Mode
#endif
 !
 implicit none
 !
 character(*)  ::what
 integer       ::iq
 type(levels)  ::Ken
 type(bz_samp) ::Xk
 !
 ! Work Space
 !
 logical :: l_flag,l_slepc_special
 !
 ! Defaults
 !==========
 BS_n_eh_spaces=1
 BS_res_ares_n_mat=1
 !
 ! BSE_L_kind check
 !==============
<<<<<<< HEAD
 if (trim(L_kind(1:1))/='L') L_kind="L"//L_kind
 if (trim(L_kind)/="Lbar".and.trim(L_kind)/="Lfull".and.trim(L_kind)/="Ltilde") then
   call error('set Lkind = Lbar or Lfull or Ltilde ')
 endif
 !
 if (trim(L_kind)=="Lfull".and.(STRING_match(BSE_mode,'causal').or.STRING_match(BSE_mode,'retarded'))) then
   call warning(' Lkind=Lfull with retarded leads to bad epsilon. Use either resonant or coupling. Setting resonant. ')
=======
 if (.not.STRING_match(BSE_L_kind,"bar").and..not.STRING_match(BSE_L_kind,"full")) call error('set Lkind = BAR or FULL')
 !
 if (trim(BSE_L_kind)=="full".and.(STRING_match(BSE_mode,'causal').or.STRING_match(BSE_mode,'retarded'))) then
   call warning(' Lkind=full with retarded leads to bad epsilon. Use either resonant or coupling. Setting resonant. ')
>>>>>>> 53881ec8
   BSE_mode="resonant"
 endif
 !
 ! RES/ANTI-RES (q-dependent)
 !==============
 !
 ! Do I need the anti-res part?
 if (BS_K_coupling) BS_K_anti_resonant=.TRUE.
 if (STRING_match(BSE_mode,'causal').or.STRING_match(BSE_mode,'retarded')) BS_K_anti_resonant=.TRUE.
#if defined _RT 
 if (l_rt_carriers_in_use) BS_K_anti_resonant=.TRUE.
#endif
 !
 ! Is ARES derivable from RES?
 !-----------------------------
 ! Developer options. Without the code works in default mode
 ! With the user can switch to experimental coding
 call parser('ImposeAsym',l_flag)
 if (l_flag)        l_BS_ares_from_res=.FALSE.
 !
 if (iq/=1.and.i_time_rev==0.and.i_space_inv==0 )  l_BS_ares_from_res=.FALSE.
 if (l_BS_photolum)                                l_BS_ares_from_res=.FALSE.
 if (l_BS_magnons.and.n_sp_pol==2)                 l_BS_ares_from_res=.FALSE.
 ! The next line is to switch of section of the codes due to the calculation
 ! of the ARES part without checking the BSE_mode (see io_BS_PAR_init for example)
 if (trim(BSE_mode)=="resonant")                   l_BS_ares_from_res=.TRUE.
 !
 ! I need ARES and I cannot get it from RES
 ! 
 if (BS_K_anti_resonant.and..not.l_BS_ares_from_res) then
   BS_n_eh_spaces=2
   if (.not.BS_K_coupling) BS_res_ares_n_mat=2
 endif
 !
 ! Need to convert eels to epsilon ? (part A, part B in K_driver)
 !================================================================
 !
 ! If the Coulomb cutoff is not used (ie the system is 3D) eps/=eps^-1
<<<<<<< HEAD
 if (.not.l_col_cut)          BSS_eels_to_eps=trim(L_kind)=="Lfull"
 ! If the Coulomb cutoff is     used and the system is 0D  eps= eps^-1=1 since vbar=0
 if (     l_col_cut.and.l_0D) BSS_eels_to_eps=.false.
 ! If the Coulomb cutoff is     used and the system is 1D or 2D it depends on the q-point (see part B)
=======
 if (.not.l_col_cut)          BSS_eels_to_eps=trim(BSE_L_kind)=="full"
 !
 ! If the Coulomb cutoff is     used ...
 if (l_col_cut) then
   !
   !...the system is 0D  eps= eps^-1=1 since vbar=0
   if (l_0D)  BSS_eels_to_eps=.false.
   !
   ! If the Coulomb cutoff is used and the system is 1D or 2D eps and eels are different at finite q
   if (l_1D.or.l_2D) then
     if (iq==1) BSS_eels_to_eps=.false.
     if (iq/=1) BSS_eels_to_eps=STRING_same(BSE_L_kind,"full")
   endif
 endif
 !
 if (what=="loop-init") return
 !
 BS_K_is_ALDA=l_alda_fxc
 BS_dip_size=1
>>>>>>> 53881ec8
 !
 ! Memory saving
 !===============
 l_BSE_minimize_memory=((Xk%nbz==1).or.index(PARALLEL_default_mode,"memory")>0)
 !
 if (l_BSE_minimize_memory) call warning(" BSE calculation with minimal memory utilization")
 !
 ! SOC
 !=====
 if (Ken%nb_SOC/=0) BS_perturbative_SOC=.TRUE.
 !
 ! Copatibility with old inputs
 !==============================
 if (STRING_match(BSE_mode,'causal')) BSE_mode='retarded'
 !
 ! BS-Fxc Setup
 !==============
 !
 ! Carriers and bs-fxc non compatible!
 !-------------------------------------
#if defined _RT 
 if(l_rt_carriers_in_use .and. STRING_match(BSS_mode,'t')) call error('RT occupations and BSE via f_xc not compatible')
#endif
 !
 ! If the em1s DB has been calculated in the same run
 ! of a BS-Fxc kernel construction that l_bs_fxc is set .FALSE.
 !      =============
 ! in TDDFT_do_X_W_typs. So here we need to check again if
 ! l_bs_fxc has been provided
 !
 if (.not.l_bs_fxc) call parser('bs_fxc',l_bs_fxc)
 !
 if (l_bs_fxc) then
   BS_n_g_exch=FXC_n_g_corr
   if (STRING_match(BSS_mode,'t')) then
     ! Remove the exchange if TDDFT Fxc is obtained from K
     BS_res_K_exchange=.FALSE.
     BS_cpl_K_exchange=.FALSE.
     BSE_mode='retarded'
     call parser('FxcRetarded',FXC_is_retarded)
   endif
 endif
 !
 ! Remove exchange if computing the irreducible response
 if (trim(L_kind)=="Ltilde") then
   BS_res_K_exchange=.FALSE.
   BS_cpl_K_exchange=.FALSE.
 endif
 !
 ! CORE Logicals
 !===============
 if (l_rpa_IP.and.STRING_match(BSE_mode,'coupling')) BSE_mode='retarded'
 !
 ! TR-ABS logicals
 !-----------------
#if defined _RT
 NEQ_Kernel   =STRING_match(RT_BSE_Occ_Mode,"k").and.allocated(Ken%fo)
 NEQ_Residuals=STRING_match(RT_BSE_Occ_Mode,"r").and.allocated(Ken%fo)
 call parser('ForceEqTrans',EQ_Transitions)
 call parser('ForceEqNoOcc',EQ_NoOcc)
#endif
 !
 ! SLEPC
 !=======
 ! Here we will have two options to initialize the slepc matrix:
 call parser('BSSSlepcMatrix',BSS_slepc_matrix)
 !
#if defined _SLEPC && !defined _NL
 !
 ! Special case, slepc with distributed matrix need to explicitly compute the anti-resonant block
 l_slepc_special = index(BSS_mode,'s')/=0 .and. BS_K_coupling .and. (.not.BSS_slepc_matrix)
 !
 ! The doubling is activated unless explicily imposed by input since slepc
 ! with shells requires the extended K_multiply_by_V for the non hermitian algorithm
 ! Slepc are not (yet) able to deal with a pseudo-hermitian algorithm 
 !
 call parser('ImposeSymm',l_flag)
 if (l_slepc_special.and..not.l_flag) l_BS_ares_from_res=.FALSE.
 BSS_slepc_double_grp=l_BS_ares_from_res.and.l_slepc_special
 !
#endif
 !
 ! Double Grid support
 !=====================
 BSS_uses_DbGd = (Ken%FG%nb>=BS_bands(2)).and.STRING_match(BSS_mode,'i')
 !
end subroutine<|MERGE_RESOLUTION|>--- conflicted
+++ resolved
@@ -60,20 +60,10 @@
  !
  ! BSE_L_kind check
  !==============
-<<<<<<< HEAD
- if (trim(L_kind(1:1))/='L') L_kind="L"//L_kind
- if (trim(L_kind)/="Lbar".and.trim(L_kind)/="Lfull".and.trim(L_kind)/="Ltilde") then
-   call error('set Lkind = Lbar or Lfull or Ltilde ')
- endif
- !
- if (trim(L_kind)=="Lfull".and.(STRING_match(BSE_mode,'causal').or.STRING_match(BSE_mode,'retarded'))) then
-   call warning(' Lkind=Lfull with retarded leads to bad epsilon. Use either resonant or coupling. Setting resonant. ')
-=======
  if (.not.STRING_match(BSE_L_kind,"bar").and..not.STRING_match(BSE_L_kind,"full")) call error('set Lkind = BAR or FULL')
  !
  if (trim(BSE_L_kind)=="full".and.(STRING_match(BSE_mode,'causal').or.STRING_match(BSE_mode,'retarded'))) then
    call warning(' Lkind=full with retarded leads to bad epsilon. Use either resonant or coupling. Setting resonant. ')
->>>>>>> 53881ec8
    BSE_mode="resonant"
  endif
  !
@@ -112,12 +102,6 @@
  !================================================================
  !
  ! If the Coulomb cutoff is not used (ie the system is 3D) eps/=eps^-1
-<<<<<<< HEAD
- if (.not.l_col_cut)          BSS_eels_to_eps=trim(L_kind)=="Lfull"
- ! If the Coulomb cutoff is     used and the system is 0D  eps= eps^-1=1 since vbar=0
- if (     l_col_cut.and.l_0D) BSS_eels_to_eps=.false.
- ! If the Coulomb cutoff is     used and the system is 1D or 2D it depends on the q-point (see part B)
-=======
  if (.not.l_col_cut)          BSS_eels_to_eps=trim(BSE_L_kind)=="full"
  !
  ! If the Coulomb cutoff is     used ...
@@ -137,7 +121,6 @@
  !
  BS_K_is_ALDA=l_alda_fxc
  BS_dip_size=1
->>>>>>> 53881ec8
  !
  ! Memory saving
  !===============
