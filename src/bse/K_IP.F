!
!        Copyright (C) 2000-2018 the YAMBO team
!              http://www.yambo-code.org
!
! Authors (see AUTHORS file for details): DS AM
! 
! This file is distributed under the terms of the GNU 
! General Public License. You can redistribute it and/or 
! modify it under the terms of the GNU General Public 
! License as published by the Free Software Foundation; 
! either version 2, or (at your option) any later version.
!
! This program is distributed in the hope that it will 
! be useful, but WITHOUT ANY WARRANTY; without even the 
! implied warranty of MERCHANTABILITY or FITNESS FOR A 
! PARTICULAR PURPOSE.  See the GNU General Public License 
! for more details.
!
! You should have received a copy of the GNU General Public 
! License along with this program; if not, write to the Free 
! Software Foundation, Inc., 59 Temple Place - Suite 330,Boston, 
! MA 02111-1307, USA or visit http://www.gnu.org/copyleft/gpl.txt.
!
subroutine K_IP(iq,Ken,Xk,Dip,W_bss)
 !
 use pars,          ONLY:SP,IP,pi,cZERO,cI
 use units,         ONLY:HA2EV
 use IO_m,          ONLY:io_DIP
 use frequency,     ONLY:w_samp
 use LIVE_t,        ONLY:live_timing
 use drivers,       ONLY:l_rpa_IP,l_bs_fxc
 use com,           ONLY:msg
 use R_lattice,     ONLY:bz_samp,d3k_factor,bare_qpg
<<<<<<< HEAD
 use electrons,     ONLY:levels,spin_occ,spin,nel,n_sp_pol
 use interfaces,    ONLY:PARALLEL_WF_distribute
=======
 use electrons,     ONLY:levels,spin_occ,spin,E_SOC_nbands,nel,n_sp_pol
>>>>>>> d1010b31
 use X_m,           ONLY:X_t,Epsilon_ii,Joint_DOS,alpha_dim,eps_2_alpha,&
&                        X_drude_term,global_gauge,   &
&                        skip_cond_sum_rule,l_drude
 use DIPOLES,       ONLY:DIPOLE_t,DIP_alloc,DIP_projected
 use BS_solvers,    ONLY:BSS_Vnl_included,BSS_add_antiresonant,BSS_eval_JDOS,&
&                        BSS_n_freqs,BSS_q0,Co_factor,diam_term_exact,BSS_Wd
 use BS,            ONLY:BS_T_grp,BS_K_coupling,BS_nT_grps,BS_pert_soc
 use parallel_m,    ONLY:PAR_BS_nT_col_grps,PP_redux_wait,PAR_COM_eh_INDEX,PAR_IND_T_groups,&
&                        PAR_IND_Xk_ibz,PAR_Xk_bz_index,PAR_COM_Xk_ibz_INDEX
 use parser_m,      ONLY:parser
 use timing_m,      ONLY:timing
#if defined _PL
 use drivers,       ONLY:l_photolum
 use DIPOLES,       ONLY:DIP_P
 use PHOTOLUM,      ONLY:PL,PL_prefactor,PL_weights,PL_init
#endif
#if defined _KERR
 use drivers,       ONLY:l_kerr
 use X_m,           ONLY:Epsilon_ij
 use KERR,          ONLY:A_drude
#endif
#include<memory.h>
 type(levels) ::Ken
 type(bz_samp)::Xk
 type(DIPOLE_t)::Dip
 type(w_samp) ::W_bss
 integer      ::iq
 !
 ! Work space
 !
 integer           ::ik_bz,iv,ic,i_sp_pol,i_T_g,i_T,ik_bz_mem,n_SOC,i_pert_SOC,io_err
 real(SP)          ::conjg_fac,Z_
 complex(SP)       ::drude_GreenF(W_bss%n_freqs),res,E_plus_W0,E_plus_W(2/n_sp_pol),&
&                    para_term_w0,diam_term_used
#if defined _PL
 complex(SP)       ::rotated_P(3),P_weighted(3)
 real(SP)          ::res_PL(2)
#endif
 !
 call section('=','Independent Particles absorption') 
 !===================================================
 !
 call timing('T_space IP',OPR='start')
 !
 if (l_bs_fxc) goto 1
 !
 ! Polarizability ?
 !==================
 if (trim(alpha_dim)/='adim') then
   call msg('r', 'Optical renormalization   [au]:',eps_2_alpha)
   call msg('rn','Polarizability dimension      :',trim(alpha_dim))
 endif
 !
 if(trim(global_gauge)=="velocity") call parser('NoCondSumRule',skip_cond_sum_rule)
 !
 ! Eps_0
 !=======
 YAMBO_ALLOC(Epsilon_ii,(BSS_n_freqs,4))!2(int)3(nonint)4(n-1 Haydock/inv shifted)
 YAMBO_ALLOC(X_drude_term,(BSS_n_freqs))
 Epsilon_ii   = cZERO
 X_drude_term = cZERO
 !
 Epsilon_ii(:,1)=W_bss%p(:)  
 if (BSS_eval_JDOS) then
   YAMBO_ALLOC(Joint_DOS,(BSS_n_freqs,4))
   Joint_DOS=cZERO
   Joint_DOS(:,1) =W_bss%p(:)
 endif
 !
#if defined _PL
 !
 ! PL_0
 !=======
 call PL_init( )
 !
 PL(:,1) = W_bss%p(:)  
 !
#endif
 !
 !...Drude
 call X_Drude(1,Ken,Xk,W_bss,BSS_Wd,drude_GreenF)
 !
 ! Oscillators I/O & Eps0
 !========================
 !
 if (iq==1) then
   !
   if( .not.BS_pert_soc.or.n_sp_pol==2) then
     n_SOC=1
     Co_factor=real(spin_occ)/(2._SP*pi)**3*d3k_factor*4._SP*pi
   endif
   !
   !
   if( BS_pert_soc.and.n_sp_pol==1) then
     n_SOC=2
     Co_factor=    1._SP     /(2._SP*pi)**3*d3k_factor*4._SP*pi
   endif
   !
   diam_term_exact=cmplx(nel*real(Xk%nbz,SP)/spin_occ,0._SP,SP)
   !
   para_term_w0=cZERO
   !
   !
   call DIPOLE_IO(Xk,Ken,Dip,'read ',io_err,'K')
   call DIPOLE_expand_and_project(Xk,Dip)
   !
   BSS_Vnl_included=Dip%Vnl_included
   !
   if (trim(global_gauge)=='length'  ) conjg_fac=-1._SP
   if (trim(global_gauge)=='velocity') conjg_fac=+1._SP
   !
   if (l_rpa_IP) call live_timing('IP absorption',PAR_BS_nT_col_grps)
   !
   do i_T_g=1,BS_nT_grps
     !
     if (.not.PAR_IND_T_groups%element_1D(i_T_g)) cycle
     !
     do i_T=1,BS_T_grp(i_T_g)%size
       !
       ik_bz = BS_T_grp(i_T_g)%table(i_T,1)
       iv    = BS_T_grp(i_T_g)%table(i_T,2)
       ic    = BS_T_grp(i_T_g)%table(i_T,3)
       i_sp_pol = BS_T_grp(i_T_g)%table(i_T,4)
       !
       ik_bz_mem= PAR_Xk_bz_index(ik_bz)
       !
       if(.not.allocated(BS_T_grp(i_T_g)%W)) E_plus_W0=BS_T_grp(i_T_g)%E(i_T)
       if(     allocated(BS_T_grp(i_T_g)%W)) E_plus_W0=BS_T_grp(i_T_g)%E(i_T)-cI*BS_T_grp(i_T_g)%W(i_T)
       !
       if (.not.BS_pert_soc) E_plus_W=E_plus_W0
       !
       if (     BS_pert_soc) E_plus_W(:)=E_plus_W0+BS_T_grp(i_T_g)%E_SOC_corr(:,i_T)
       !
       ! *length*   : DIP_projected(c,v,k) is    iq*<v|r|c> while I need    iq*<c|r|v> = -conjg(   iq*<v|r|c>)
       ! *velocity* : DIP_projected(c,v,k) is q_ver*<v|p|c> while I need q_ver*<c|r|v> =  conjg(q_ver*<v|r|c>)
       !              see definition of conjg_fac few lines before for the -1
       !
       BS_T_grp(i_T_g)%dipoles_R(i_T)=conjg_fac*conjg(DIP_projected(ic,iv,ik_bz_mem,i_sp_pol))
       if (BS_K_coupling) BS_T_grp(i_T_g)%dipoles_A(i_T)=DIP_projected(ic,iv,ik_bz_mem,i_sp_pol)
#if defined _PL
       if (l_photolum) then
         !
         call GET_the_rotated_P( )
         !
         BS_T_grp(i_T_g)%dipoles_R_PL(i_T,:)=conjg(rotated_P(:))
         if (BS_K_coupling) then
           BS_T_grp(i_T_g)%dipoles_A_PL(i_T,:)=rotated_P(:)
         endif
         !
       endif
#endif
       !
       if ( abs(real(E_plus_W0)) < Dip%Energy_treshold ) cycle
       !
       ! Residuals DIP_cv * DIP_vc
       !
       Z_=1._SP
       if (allocated(BS_T_grp(i_T_g)%Z)) Z_=BS_T_grp(i_T_g)%Z(i_T)
       !
       res=BS_T_grp(i_T_g)%dipoles_R(i_T)*conjg(BS_T_grp(i_T_g)%dipoles_R(i_T))*BS_T_grp(i_T_g)%f_RES(i_T)*Z_
       if (allocated(BS_T_grp(i_T_g)%W) .and. trim(global_gauge)=="velocity") res=res*E_plus_W0/conjg(E_plus_W0)
       !
#if defined _PL
       if (l_photolum) then
         do ic=1,3
           P_weighted(ic)=BS_T_grp(i_T_g)%dipoles_R_PL(i_T,ic)*PL_weights(ic)
         enddo
         !
         ! Note that res_PL is always positive as f_PL>0
         !
         res_PL=Z_*dot_product(P_weighted,P_weighted)*BS_T_grp(i_T_g)%f_PL(:,i_T)
       endif
#endif
       !
       do i_pert_SOC=1,n_SOC
         !
         Epsilon_ii(:,3)=Epsilon_ii(:,3)-res/(W_bss%p(:)-E_plus_W(i_pert_SOC))
         if (BSS_eval_JDOS) Joint_DOS(:,3) =Joint_DOS(:,3) -1._SP/(W_bss%p(:)-E_plus_W(i_pert_SOC))
         if (BSS_add_antiresonant.or.BS_K_coupling) then
           Epsilon_ii(:,3)=Epsilon_ii(:,3)+conjg(res)/(W_bss%p(:)+conjg(E_plus_W(i_pert_SOC)))
           if (BSS_eval_JDOS) Joint_DOS(:,3) =Joint_DOS(:,3) +    1._SP/(W_bss%p(:)+conjg(E_plus_W(i_pert_SOC)))
         endif
         !
         if(trim(global_gauge)=='length')   para_term_w0=para_term_w0+res*E_plus_W(i_pert_SOC)/bare_qpg(1,1)**2
         if(trim(global_gauge)=='velocity') para_term_w0=para_term_w0+res/E_plus_W(i_pert_SOC)
         if (BSS_add_antiresonant.or.BS_K_coupling) then
           if(trim(global_gauge)=='length')   para_term_w0=para_term_w0+conjg(res*E_plus_W(i_pert_SOC))/bare_qpg(1,1)**2
           if(trim(global_gauge)=='velocity') para_term_w0=para_term_w0+conjg(res/E_plus_W(i_pert_SOC))
         endif
         !
#if defined _PL
         if (l_photolum) then
           PL(:,3)=PL(:,3)  +PL_prefactor*res_PL(1)*aimag(-1._SP/(W_bss%p(:)-E_plus_W(i_pert_SOC)))/pi
           if (BSS_add_antiresonant.or.BS_K_coupling) then
             PL(:,3)=PL(:,3)+PL_prefactor*res_PL(2)*aimag(-1._SP/(W_bss%p(:)+conjg(E_plus_W(i_pert_SOC))))/pi
           endif
         endif
#endif
         !
       enddo
       !
     enddo
     !
     if (l_rpa_IP) call live_timing(steps=1)
     !
   enddo
   !
   if (l_rpa_IP) call live_timing()
   !
   ! ALL 2 ALL
   !
   call PP_redux_wait( Epsilon_ii(:,3) ,COMM=PAR_COM_Xk_ibz_INDEX%COMM )
   call PP_redux_wait( Epsilon_ii(:,3) ,COMM=PAR_COM_eh_INDEX%COMM )
   if (BSS_eval_JDOS) call PP_redux_wait( Joint_DOS(:,3)  ,COMM=PAR_COM_Xk_ibz_INDEX%COMM )
   if (BSS_eval_JDOS) call PP_redux_wait( Joint_DOS(:,3)  ,COMM=PAR_COM_eh_INDEX%COMM )
   !
   call PP_redux_wait( para_term_w0 ,COMM=PAR_COM_Xk_ibz_INDEX%COMM )
   call PP_redux_wait( para_term_w0 ,COMM=PAR_COM_eh_INDEX%COMM )
   !
#if defined _PL
   if (l_photolum) then
     call PP_redux_wait(PL(:,3)        ,COMM=PAR_COM_Xk_ibz_INDEX%COMM )
     call PP_redux_wait(PL(:,3)        ,COMM=PAR_COM_eh_INDEX%COMM )
   endif
#endif
   !
   ! DOS
   !=====
   if (BSS_eval_JDOS) Joint_DOS(:,3)=Joint_DOS(:,3)*Co_factor
   !
   if (trim(global_gauge)=='velocity') then
     if (     skip_cond_sum_rule) diam_term_used=diam_term_exact
     if (.not.skip_cond_sum_rule) diam_term_used=para_term_w0
   endif
   !
   if (trim(global_gauge)=='length'  ) Epsilon_ii(:,3)=1._SP+Co_factor* Epsilon_ii(:,3)                / bare_qpg(1,1)**2
   if (trim(global_gauge)=='velocity') Epsilon_ii(:,3)=1._SP+Co_factor*(Epsilon_ii(:,3)-diam_term_used)/W_bss%p(:)**2
   !
   ! Drude term
   !============
   if (l_drude           ) X_drude_term(:)=       -drude_GreenF(:)       *4._SP*pi/ bare_qpg(1,1)**2
   if (skip_cond_sum_rule) X_drude_term(:)=(para_term_w0-diam_term_exact)*Co_factor/W_bss%p(:)**2
   !
   Epsilon_ii(:,3)=Epsilon_ii(:,3)+X_drude_term(:)
   !
#if defined _KERR
   !
   ! Eq.(1.12) PRB 48, 11705 (1993)
   !
   A_drude(1)=para_term_w0-diam_term_exact
   !
   if (l_kerr) call K_kerr_IP(iq,W_bss%p,Dip)
   !
#endif
   !
 endif
 !
 ! CLEAN
 !
 if (iq==1.and.io_DIP) then
   call DIP_alloc('DIP_iR')
   call DIP_alloc('DIP_P')
   call DIP_alloc('DIP_spin')
   call DIP_alloc('DIP_orbital')
   call DIP_alloc('P_square') 
   call DIP_alloc('DIP_projected')
   call DIP_alloc('DIP_P_spinor')
 endif
 !
 if (l_rpa_IP) then
   !
   ! Initialize & write the output file
   !
   call K_output_file(iq,"open IP")
   call K_output_file(iq,"IP")
   !
   YAMBO_FREE(Epsilon_ii)
   YAMBO_FREE(X_drude_term)
   YAMBO_FREE(Joint_DOS)
#if defined _KERR
   YAMBO_FREE(Epsilon_ij)
#endif
#if defined _PL
   YAMBO_FREE(PL)
#endif
   !
 endif
 !
1 continue
 !
 call timing('T_space IP',OPR='stop')
 !
#if defined _PL
 !
 contains
   !
   subroutine GET_the_rotated_P( )
     !
     use D_lattice,      ONLY:i_time_rev,dl_sop,sop_inv,nsym
     use parallel_m,     ONLY:PAR_DIPk_ibz_index
     !
     integer :: ik,is,ik_mem
     logical :: t_rev
     !
     ik=Xk%sstar(ik_bz,1)
     is=Xk%sstar(ik_bz,2)
     !
     if ( is<= nsym/(i_time_rev+1) ) t_rev=.false.
     if ( is > nsym/(i_time_rev+1) ) t_rev=.true.
     !
     is = sop_inv( is )
     !      
     ik_mem    = PAR_DIPk_ibz_index(ik)
     rotated_P = matmul( dl_sop(:,:,is) , DIP_P(:,ic,iv,ik_mem,i_sp_pol) )
     !
     if (t_rev) rotated_P = conjg( rotated_P )
     !
   end subroutine
   !
#endif
   !
   !
end subroutine<|MERGE_RESOLUTION|>--- conflicted
+++ resolved
@@ -31,12 +31,7 @@
  use drivers,       ONLY:l_rpa_IP,l_bs_fxc
  use com,           ONLY:msg
  use R_lattice,     ONLY:bz_samp,d3k_factor,bare_qpg
-<<<<<<< HEAD
  use electrons,     ONLY:levels,spin_occ,spin,nel,n_sp_pol
- use interfaces,    ONLY:PARALLEL_WF_distribute
-=======
- use electrons,     ONLY:levels,spin_occ,spin,E_SOC_nbands,nel,n_sp_pol
->>>>>>> d1010b31
  use X_m,           ONLY:X_t,Epsilon_ii,Joint_DOS,alpha_dim,eps_2_alpha,&
 &                        X_drude_term,global_gauge,   &
 &                        skip_cond_sum_rule,l_drude
