!
!        Copyright (C) 2000-2015 the YAMBO team
!              http://www.yambo-code.org
!
! Authors (see AUTHORS file for details): DS AM
! 
! This file is distributed under the terms of the GNU 
! General Public License. You can redistribute it and/or 
! modify it under the terms of the GNU General Public 
! License as published by the Free Software Foundation; 
! either version 2, or (at your option) any later version.
!
! This program is distributed in the hope that it will 
! be useful, but WITHOUT ANY WARRANTY; without even the 
! implied warranty of MERCHANTABILITY or FITNESS FOR A 
! PARTICULAR PURPOSE.  See the GNU General Public License 
! for more details.
!
! You should have received a copy of the GNU General Public 
! License along with this program; if not, write to the Free 
! Software Foundation, Inc., 59 Temple Place - Suite 330,Boston, 
! MA 02111-1307, USA or visit http://www.gnu.org/copyleft/gpl.txt.
!
subroutine K_IP(iq,Ken,Xk,X_oscillators,W_bss)
 !
 use pars,          ONLY:SP,IP,pi,cZERO
 use units,         ONLY:HA2EV
 use frequency,     ONLY:w_samp
 use LIVE_t,        ONLY:live_timing
 use drivers,       ONLY:l_rpa_IP,l_bs_fxc
 use com,           ONLY:msg
 use R_lattice,     ONLY:bz_samp,d3k_factor,q_norm
 use electrons,     ONLY:levels,spin_occ,spin,E_SOC_nbands,nel
 use interfaces,    ONLY:PARALLEL_WF_distribute
 use X_m,           ONLY:X_t,X_epsilon,X_drude_term,alpha_dim,eps_2_alpha,&
&                        DIP_projected,X_drude_term,X_alloc,iw_ref,global_gauge, &
&                        skip_cond_sum_rule,A_drude,l_drude
 use BS,            ONLY:BSS_Vnl_included,BS_anti_res,BS_drude_f_eh,BSS_Wd,&
&                        BSS_n_freqs,BSS_q0,BS_T_grp,BS_K_coupling,BS_nT_grps
 use parallel_m,    ONLY:PAR_BS_nT_col_grps,PP_redux_wait,PAR_COM_eh_INDEX,PAR_IND_T_groups,&
&                        PAR_IND_Xk_ibz,PAR_IND_CON_BANDS_X,PAR_IND_VAL_BANDS_X,&
&                        PAR_Xk_bz_index,PAR_COM_Xk_ibz_INDEX
#if defined _KERR
 use drivers,       ONLY:l_kerr
 use KERR,          ONLY:DIP_projected_r90,KERR_alloc
#endif
#if defined _TIMING
 use timing_m,       ONLY:timing
#endif
 !
 implicit none
 type(levels) ::Ken
 type(bz_samp)::Xk
 type(X_t)    ::X_oscillators
 type(w_samp) ::W_bss
 integer      ::iq
 !
 ! Work space
 !
 integer           ::ik_bz,iv,ic,i_sp,epsilon_dim,i_T_g,i_T,ik_mem,&
&                    n_soc,i_pert_SOC
 real(SP)          ::Co,conjg_fac,IP_E(2)
 complex(SP)       ::drude_GreenF(W_bss%n_freqs),local_Z,diam_term
 !
 call section('=','Independent Particles absorption') 
 !===================================================
 !
#if defined _TIMING
 call timing('T_space IP',OPR='start')
#endif
 !
 ! Setups
 !
! if (BS_res_K_corr) then
!   !
!   allocate(O_n_c_states(Xk%nbz,n_sp_pol),O_n_v_states(Xk%nbz,n_sp_pol))
!   call mem_est("O_n_c_states O_n_v_states",&
!&               (/Xk%nbz,n_sp_pol,Xk%nbz,n_sp_pol/),(/IP,IP,IP,IP/))
!   !
! endif
 !
 ! Look for the W(iw_ref) closest 0
 !==================================
<<<<<<< HEAD
 call FREQUENCIES_set_iw_ref(W_bss%p,BSS_n_freqs)
=======
 call FREQUENCIES_set_reference_point(W_bss%p,BSS_n_freqs)
>>>>>>> d4188737
 !
 if (l_bs_fxc) goto 1
 !
 ! Polarizability ?
 !==================
 if (trim(alpha_dim)/='adim') then
   call msg('r', 'Optical renormalization   [au]:',eps_2_alpha)
   call msg('rn','Polarizability dimension      :',trim(alpha_dim))
 endif
 !
 ! Eps_0
 !=======
 epsilon_dim=4
#if defined _KERR
 if(l_kerr) epsilon_dim=7
#endif
 allocate(X_epsilon(epsilon_dim,BSS_n_freqs))
 allocate(X_drude_term(BSS_n_freqs))
 X_epsilon   =cZERO
 X_drude_term=cZERO
 !
 !...Drude
 call X_Drude(1,Ken,Xk,W_bss,BSS_Wd,drude_GreenF,'c')
 !
 ! WF distribution
 !=================
 call PARALLEL_WF_distribute(K_index=PAR_IND_Xk_ibz,&
&                            B_index=PAR_IND_CON_BANDS_X(X_oscillators%whoami),&
&                            Bp_index=PAR_IND_VAL_BANDS_X(X_oscillators%whoami),&
&                            CLEAN_UP=.TRUE.)
 !
 ! Oscillators I/O & Eps0
 !========================
 !
 if (iq==1) then
   !
   n_SOC=1
   if( E_SOC_nbands/=0) n_SOC=2
   !
   if (trim(global_gauge)=='velocity') A_drude(1)=cZERO
   !
   call DIPOLE_driver(Ken,Xk,X_oscillators,BSS_q0)
   !
   BSS_Vnl_included=X_oscillators%Vnl_included
   !
   local_Z=1._SP
   if (trim(global_gauge)=='length'  ) conjg_fac=-1._SP
   if (trim(global_gauge)=='velocity') conjg_fac=+1._SP
   !
   if (l_rpa_IP) call live_timing('IP absorption',PAR_BS_nT_col_grps)
   !
   do i_T_g=1,BS_nT_grps
     !
     if (.not.PAR_IND_T_groups%element_1D(i_T_g)) cycle
     !
     do i_T=1,BS_T_grp(i_T_g)%size
       !
       ik_bz = BS_T_grp(i_T_g)%table(i_T,1)
       iv    = BS_T_grp(i_T_g)%table(i_T,2)
       ic    = BS_T_grp(i_T_g)%table(i_T,3)
       i_sp  = BS_T_grp(i_T_g)%table(i_T,4)
       !
       ik_mem= PAR_Xk_bz_index(ik_bz)
       !
       if (E_SOC_nbands==0) IP_E(1)=BS_T_grp(i_T_g)%E(i_T)
       if (E_SOC_nbands/=0) IP_E(:)=BS_T_grp(i_T_g)%E(i_T)+BS_T_grp(i_T_g)%E_SOC_corr(:,i_T)
       !
       if (allocated(BS_T_grp(i_T_g)%Z)) local_Z=BS_T_grp(i_T_g)%Z(i_T)
       !
       ! *length*   : DIP_projected(c,v,k) is    iq*<v|r|c> while I need    iq*<c|r|v> = -conjg(   iq*<v|r|c>)
       ! *velocity* : DIP_projected(c,v,k) is q_ver*<v|p|c> while I need q_ver*<c|r|v> =  conjg(q_ver*<v|r|c>)
       !              see definition of conjg_fac few lines before for the -1
       !
       BS_T_grp(i_T_g)%dipoles_R(i_T)=conjg_fac*conjg(DIP_projected(ic,iv,ik_mem,i_sp))*sqrt(BS_T_grp(i_T_g)%f(i_T))
       if (BS_K_coupling) BS_T_grp(i_T_g)%dipoles_A(i_T)=DIP_projected(ic,iv,ik_mem,i_sp)*sqrt(BS_T_grp(i_T_g)%f(i_T))
       !
       if ( (abs(IP_E(1))<1.E-5 .or. (abs(IP_E(2))<1.E-5.and.E_SOC_nbands/=0))  .and. l_drude) cycle
       !
       do i_pert_SOC=1,n_SOC
         X_epsilon(3,:)=X_epsilon(3,:)-BS_T_grp(i_T_g)%dipoles_R(i_T)*conjg( BS_T_grp(i_T_g)%dipoles_R(i_T) )*&
&                       local_Z/(W_bss%p(:)-IP_E(i_pert_SOC))
         !
         if(trim(global_gauge)=='length')   A_drude(1)=A_drude(1)+BS_T_grp(i_T_g)%dipoles_R(i_T)* &
&                                             conjg( BS_T_grp(i_T_g)%dipoles_R(i_T) )*real(IP_E(i_pert_SOC))
         if(trim(global_gauge)=='velocity') A_drude(1)=A_drude(1)+BS_T_grp(i_T_g)%dipoles_R(i_T)* &
&                                             conjg( BS_T_grp(i_T_g)%dipoles_R(i_T) )/real(IP_E(i_pert_SOC))
         !
       enddo
       !
       if (BS_anti_res.or.BS_K_coupling) then
         !
         ! Note the plus in "+" coming from the change of sign in the occupation factor
         !
         do i_pert_SOC=1,n_SOC
           X_epsilon(3,:)=X_epsilon(3,:)+conjg(BS_T_grp(i_T_g)%dipoles_R(i_T))*BS_T_grp(i_T_g)%dipoles_R(i_T)*&
&                       local_Z/(W_bss%p(:)+IP_E(i_pert_SOC))
         enddo
         !
       endif
       !
     enddo
     !
     if (l_rpa_IP) call live_timing(steps=1)
     !
   enddo
   !
   if (l_rpa_IP) call live_timing()
   !
   ! ALL 2 ALL
   !
   call PP_redux_wait( X_epsilon ,COMM=PAR_COM_Xk_ibz_INDEX%COMM )
   call PP_redux_wait( X_epsilon ,COMM=PAR_COM_eh_INDEX%COMM )
   !
   if (E_SOC_nbands==0) Co=real(spin_occ)/(2._SP*pi)**3*d3k_factor*4._SP*pi
   if (E_SOC_nbands/=0) Co=    1._SP     /(2._SP*pi)**3*d3k_factor*4._SP*pi
   !
   ! Pure diamagnetic term
   diam_term=cmplx(nel*real(Xk%nbz,SP)/spin_occ,0._SP,SP)
   !
   ! Drude term, Eq.(1.12) PRB 48, 11705 (1993)
   if (BS_anti_res) A_drude(1)=A_drude(1)+conjg(A_drude(1))
   !
   if(trim(global_gauge)=='length'  ) A_drude(1)=A_drude(1)/q_norm(1)**2-diam_term
   if(trim(global_gauge)=='velocity') A_drude(1)=A_drude(1)             -diam_term
   !
   ! Here I impose the conductivity sum rule for the velocity gauge
   if (trim(global_gauge)=='velocity'.and..not.skip_cond_sum_rule) then
     call msg('nsr','Gauge velocity: reference freq. for w=0 is [eV]:',real(W_bss%p(iw_ref))*HA2EV )
     diam_term=X_epsilon(3,iw_ref)
   endif
   !
   if (trim(global_gauge)=='length'  ) X_epsilon(3,:)=1._SP+ X_epsilon(3,:)           *Co/q_norm(1) **2
   if (trim(global_gauge)=='velocity') X_epsilon(3,:)=1._SP+(X_epsilon(3,:)-diam_term)*Co/W_bss%p(:)**2
   !
   ! I add the term describing the intraband transitions which is
   ! missing in the length gauge (this should be zero for systems with a gap)
   if (trim(global_gauge)=='length'.and.skip_cond_sum_rule) X_epsilon(3,:)=X_epsilon(3,:)+A_drude(1)*Co/W_bss%p(:)**2
   !
   if (l_drude.and..not.skip_cond_sum_rule) then
     X_drude_term(:)=-BS_drude_f_eh*drude_GreenF(:)
     X_epsilon(3,:)=X_epsilon(3,:)+X_drude_term(:)*Co/q_norm(1)**2
   endif
   !
#if defined _KERR
   if (l_kerr) call K_kerr_IP(W_bss%p)
#endif
   !
 endif
 !
 ! CLEAN
 !
 if (iq==1) call X_alloc('DIP_projected')
#if defined _KERR
 if (iq==1.and.l_kerr) call KERR_alloc('DIP_projected')
#endif
 !
 if (l_rpa_IP) then
   !  
   X_epsilon(1,:)=W_bss%p(:)
   !
   ! Initialize & write the output file
   !
   call K_output_file(iq,-4)
   call K_output_file(iq, 4)
   !
   deallocate(X_epsilon,X_drude_term)
   !
 endif
 !
1 continue
 !
#if defined _TIMING
 call timing('T_space IP',OPR='stop')
#endif
 !
end subroutine<|MERGE_RESOLUTION|>--- conflicted
+++ resolved
@@ -81,11 +81,7 @@
  !
  ! Look for the W(iw_ref) closest 0
  !==================================
-<<<<<<< HEAD
- call FREQUENCIES_set_iw_ref(W_bss%p,BSS_n_freqs)
-=======
  call FREQUENCIES_set_reference_point(W_bss%p,BSS_n_freqs)
->>>>>>> d4188737
  !
  if (l_bs_fxc) goto 1
  !
