--- conflicted
+++ resolved
@@ -29,13 +29,8 @@
  use LIVE_t,        ONLY:live_timing
  use drivers,       ONLY:l_rpa_IP,l_bs_fxc
  use com,           ONLY:msg
-<<<<<<< HEAD
- use R_lattice,     ONLY:bz_samp,d3k_factor,q_norm
+ use R_lattice,     ONLY:bz_samp,d3k_factor,bare_qpg
  use electrons,     ONLY:levels,spin_occ,spin,nel,n_sp_pol
-=======
- use R_lattice,     ONLY:bz_samp,d3k_factor,bare_qpg
- use electrons,     ONLY:levels,spin_occ,spin,E_SOC_nbands,nel,n_sp_pol
->>>>>>> 5a3b33aa
  use interfaces,    ONLY:PARALLEL_WF_distribute
  use X_m,           ONLY:X_t,Epsilon_ii,Joint_DOS,alpha_dim,eps_2_alpha,&
 &                        DIP_projected,X_drude_term,X_alloc,global_gauge,   &
@@ -282,11 +277,7 @@
    !
    ! Drude term
    !============
-<<<<<<< HEAD
-   if (l_drude           ) X_drude_term(:)=       -drude_GreenF(:)       *4._SP*pi/ q_norm(1)**2
-=======
-   if (l_drude           ) X_drude_term(:)=       -drude_GreenF(:)       *Co_factor/ bare_qpg(1,1)**2
->>>>>>> 5a3b33aa
+   if (l_drude           ) X_drude_term(:)=       -drude_GreenF(:)       *4._SP*pi/ bare_qpg(1,1)**2
    if (skip_cond_sum_rule) X_drude_term(:)=(para_term_w0-diam_term_exact)*Co_factor/W_bss%p(:)**2
    !
    Epsilon_ii(:,3)=Epsilon_ii(:,3)+X_drude_term(:)
