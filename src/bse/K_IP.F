!
!        Copyright (C) 2000-2019 the YAMBO team
!              http://www.yambo-code.org
!
! Authors (see AUTHORS file for details): DS AM
! 
! This file is distributed under the terms of the GNU 
! General Public License. You can redistribute it and/or 
! modify it under the terms of the GNU General Public 
! License as published by the Free Software Foundation; 
! either version 2, or (at your option) any later version.
!
! This program is distributed in the hope that it will 
! be useful, but WITHOUT ANY WARRANTY; without even the 
! implied warranty of MERCHANTABILITY or FITNESS FOR A 
! PARTICULAR PURPOSE.  See the GNU General Public License 
! for more details.
!
! You should have received a copy of the GNU General Public 
! License along with this program; if not, write to the Free 
! Software Foundation, Inc., 59 Temple Place - Suite 330,Boston, 
! MA 02111-1307, USA or visit http://www.gnu.org/copyleft/gpl.txt.
!
subroutine K_IP(iq,Ken,Xk,Dip,W_bss)
 !
 use pars,          ONLY:SP,IP,pi,cZERO,cI
 use IO_m,          ONLY:io_DIP
 use frequency,     ONLY:w_samp
 use LIVE_t,        ONLY:live_timing
 use drivers,       ONLY:l_rpa_IP,l_bs_fxc
 use com,           ONLY:msg
 use stderr,        ONLY:intc
 use R_lattice,     ONLY:bz_samp,d3k_factor,bare_qpg
 use electrons,     ONLY:levels,spin_occ,spin,E_SOC_nbands,nel,n_sp_pol
 use X_m,           ONLY:Epsilon_ii,Joint_DOS,alpha_dim,eps_2_alpha,&
&                        X_drude_term,global_gauge,   &
&                        skip_cond_sum_rule,l_drude
 use DIPOLES,       ONLY:DIPOLE_t,DIP_alloc,DIP_projected
 use BS_solvers,    ONLY:BSS_Vnl_included,BSS_add_antiresonant,BSS_eval_JDOS,&
&                        Co_factor,diam_term_exact,BSS_Wd
 use BS,            ONLY:BS_T_grp,BS_K_coupling,BS_nT_grps,L_kind
 use parallel_m,    ONLY:PAR_BS_nT_col_grps,PP_redux_wait,PAR_COM_eh_INDEX,PAR_IND_T_groups,&
&                        PAR_Xk_bz_index,PAR_COM_Xk_ibz_INDEX
 use parser_m,      ONLY:parser
 use timing_m,      ONLY:timing
#if defined _PL
 use drivers,       ONLY:l_photolum
 use DIPOLES,       ONLY:DIP_P
 use PHOTOLUM,      ONLY:PL,PL_prefactor,PL_weights
#endif
#if defined _KERR
 use drivers,       ONLY:l_kerr
 use KERR,          ONLY:A_drude
#endif
#include<memory.h>
 type(levels) ::Ken
 type(bz_samp)::Xk
 type(DIPOLE_t)::Dip
 type(w_samp) ::W_bss
 integer      ::iq
 !
 ! Work space
 !
 integer           ::ik_bz,iv,ic,i_sp_pol,i_T_g,i_T,ik_bz_mem,n_SOC,i_pert_SOC,io_err
 real(SP)          ::conjg_fac,Z_
 complex(SP)       ::drude_GreenF(W_bss%n_freqs),res,E_plus_W0,E_plus_W(2/n_sp_pol),&
&                    para_term_w0,diam_term_used
#if defined _PL
 complex(SP)       ::rotated_P(3),P_weighted(3)
 real(SP)          ::res_PL(2)
#endif
 !
 if (l_bs_fxc) return
 !
 call section('=','BSE - Independent Particles absorption @q'//trim(intc(iq))) 
 !===================================================
 !
 call timing('T_space IP',OPR='start')
 !
 ! Polarizability ?
 !==================
 if (trim(alpha_dim)/='adim') then
   call msg('r', 'Optical renormalization   [au]:',eps_2_alpha)
   call msg('rn','Polarizability dimension      :',trim(alpha_dim))
 endif
 !
 if(trim(global_gauge)=="velocity") call parser('NoCondSumRule',skip_cond_sum_rule)
 !
 !...Drude
 call X_Drude(1,Ken,Xk,W_bss,BSS_Wd,drude_GreenF)
 if (l_drude) drude_GreenF=drude_GreenF*(Ken%f(Ken%bf,Ken%kf,Ken%sf)*(spin_occ-Ken%f(Ken%bf,Ken%kf,Ken%sf)))
 !
 ! Oscillators I/O & Eps0
 !========================
 !
 !if (iq==1) then
   !
   if( E_SOC_nbands==0.or.n_sp_pol==2) then
     n_SOC=1
     Co_factor=real(spin_occ)/(2._SP*pi)**3*d3k_factor*4._SP*pi
   endif
   !
   if( E_SOC_nbands/=0.and.n_sp_pol==1) then
     n_SOC=2
     Co_factor=    1._SP     /(2._SP*pi)**3*d3k_factor*4._SP*pi
   endif
   !
   diam_term_exact=cmplx(nel*real(Xk%nbz,SP)/spin_occ,0._SP,SP)
   !
   para_term_w0=cZERO
   !
   ! The residuals of the BSE are <wf_k|e^{iqr}|wf_k+q>
   ! These are trivial to compute at finite q, instead they are 
   ! obtained via the dipoles in the q->0 limit and stored to disk
   !
   if (iq==1) then
     call DIPOLE_IO(Xk,Ken,Dip,'read ',io_err,'K')
     call DIPOLE_expand_and_project(Xk,Dip)
   else
     ! Alternative form presently not working since uGo shift of the WFs is missing
     !call DIPOLE_real_space_finiteq(Xen,Xk,Dip,iq)
     call DIPOLE_gspace_finiteq(Ken,Xk,Dip,iq)
   endif
   !
   BSS_Vnl_included=Dip%Vnl_included
   !
   if (trim(global_gauge)=='length'  ) conjg_fac=-1._SP
   if (trim(global_gauge)=='velocity') conjg_fac=+1._SP
   !
 !endif
   !
   if (l_rpa_IP) call live_timing('IP absorption',PAR_BS_nT_col_grps)
   !
   do i_T_g=1,BS_nT_grps
     !
     if (.not.PAR_IND_T_groups%element_1D(i_T_g)) cycle
     !
     do i_T=1,BS_T_grp(i_T_g)%size
       !
       ik_bz = BS_T_grp(i_T_g)%table(i_T,1)
       iv    = BS_T_grp(i_T_g)%table(i_T,2)
       ic    = BS_T_grp(i_T_g)%table(i_T,3)
       i_sp_pol = BS_T_grp(i_T_g)%table(i_T,4)
       !
       ik_bz_mem= PAR_Xk_bz_index(ik_bz)
       !
       if(.not.allocated(BS_T_grp(i_T_g)%W)) E_plus_W0=BS_T_grp(i_T_g)%E(i_T)
       if(     allocated(BS_T_grp(i_T_g)%W)) E_plus_W0=BS_T_grp(i_T_g)%E(i_T)-cI*BS_T_grp(i_T_g)%W(i_T)
       !
       if (E_SOC_nbands==0) E_plus_W=E_plus_W0
       !
       if (E_SOC_nbands/=0) E_plus_W(:)=E_plus_W0+BS_T_grp(i_T_g)%E_SOC_corr(:,i_T)
       !
       ! *length*   : DIP_projected(c,v,k) is    iq*<v|r|c> while I need    iq*<c|r|v> = -conjg(   iq*<v|r|c>)
       ! *velocity* : DIP_projected(c,v,k) is q_ver*<v|p|c> while I need q_ver*<c|r|v> =  conjg(q_ver*<v|r|c>)
       !              see definition of conjg_fac few lines before for the -1
       !
       BS_T_grp(i_T_g)%dipoles_R(i_T)=conjg_fac*conjg(DIP_projected(ic,iv,ik_bz_mem,i_sp_pol))
       if (BS_K_coupling) BS_T_grp(i_T_g)%dipoles_A(i_T)=DIP_projected(ic,iv,ik_bz_mem,i_sp_pol)
#if defined _PL
       if (l_photolum) then
         !
         call GET_the_rotated_P( )
         !
         BS_T_grp(i_T_g)%dipoles_R_PL(i_T,:)=conjg(rotated_P(:))
         if (BS_K_coupling) then
           BS_T_grp(i_T_g)%dipoles_A_PL(i_T,:)=rotated_P(:)
         endif
         !
       endif
#endif
       !
       if ( abs(real(E_plus_W0)) < Dip%Energy_treshold .and. iq==1 ) cycle
       !
       ! Residuals DIP_cv * DIP_vc
       !
       Z_=1._SP
       if (allocated(BS_T_grp(i_T_g)%Z)) Z_=BS_T_grp(i_T_g)%Z(i_T)
       !
       res=BS_T_grp(i_T_g)%dipoles_R(i_T)*conjg(BS_T_grp(i_T_g)%dipoles_R(i_T))*BS_T_grp(i_T_g)%f_RES(i_T)*Z_
       if (allocated(BS_T_grp(i_T_g)%W) .and. trim(global_gauge)=="velocity") res=res*E_plus_W0/conjg(E_plus_W0)
       !
#if defined _PL
       if (l_photolum) then
         do ic=1,3
           P_weighted(ic)=BS_T_grp(i_T_g)%dipoles_R_PL(i_T,ic)*PL_weights(ic)
         enddo
         !
         ! Note that res_PL is always positive as f_PL>0
         !
         res_PL=Z_*dot_product(P_weighted,P_weighted)*BS_T_grp(i_T_g)%f_PL(:,i_T)
       endif
#endif
       !
       do i_pert_SOC=1,n_SOC
         !
         Epsilon_ii(:,3)=Epsilon_ii(:,3)-res/(W_bss%p(:)-E_plus_W(i_pert_SOC))
         if (BSS_eval_JDOS) Joint_DOS(:,3) =Joint_DOS(:,3) -1._SP/(W_bss%p(:)-E_plus_W(i_pert_SOC))
         if (BSS_add_antiresonant.or.BS_K_coupling) then
           Epsilon_ii(:,3)=Epsilon_ii(:,3)+conjg(res)/(W_bss%p(:)+conjg(E_plus_W(i_pert_SOC)))
           if (BSS_eval_JDOS) Joint_DOS(:,3) =Joint_DOS(:,3) +    1._SP/(W_bss%p(:)+conjg(E_plus_W(i_pert_SOC)))
         endif
         !
         if(trim(global_gauge)=='length')   para_term_w0=para_term_w0+res*E_plus_W(i_pert_SOC)/bare_qpg(iq,1)**2
         if(trim(global_gauge)=='velocity') para_term_w0=para_term_w0+res/E_plus_W(i_pert_SOC)
         if (BSS_add_antiresonant.or.BS_K_coupling) then
           if(trim(global_gauge)=='length')   para_term_w0=para_term_w0+conjg(res*E_plus_W(i_pert_SOC))/bare_qpg(iq,1)**2
           if(trim(global_gauge)=='velocity') para_term_w0=para_term_w0+conjg(res/E_plus_W(i_pert_SOC))
         endif
         !
#if defined _PL
         if (l_photolum) then
           PL(:,3)=PL(:,3)  +PL_prefactor*res_PL(1)*aimag(-1._SP/(W_bss%p(:)-E_plus_W(i_pert_SOC)))/pi
           if (BSS_add_antiresonant.or.BS_K_coupling) then
             PL(:,3)=PL(:,3)+PL_prefactor*res_PL(2)*aimag(-1._SP/(W_bss%p(:)+conjg(E_plus_W(i_pert_SOC))))/pi
           endif
         endif
#endif
         !
       enddo
       !
     enddo
     !
     if (l_rpa_IP) call live_timing(steps=1)
     !
   enddo
   !
   if (l_rpa_IP) call live_timing()
   !
   ! ALL 2 ALL
   !
   call PP_redux_wait( Epsilon_ii(:,3) ,COMM=PAR_COM_Xk_ibz_INDEX%COMM )
   call PP_redux_wait( Epsilon_ii(:,3) ,COMM=PAR_COM_eh_INDEX%COMM )
   !
   if (BSS_eval_JDOS) call PP_redux_wait( Joint_DOS(:,3)  ,COMM=PAR_COM_Xk_ibz_INDEX%COMM )
   if (BSS_eval_JDOS) call PP_redux_wait( Joint_DOS(:,3)  ,COMM=PAR_COM_eh_INDEX%COMM )
   !
   call PP_redux_wait( para_term_w0 ,COMM=PAR_COM_Xk_ibz_INDEX%COMM )
   call PP_redux_wait( para_term_w0 ,COMM=PAR_COM_eh_INDEX%COMM )
   !
#if defined _PL
   if (l_photolum) then
     call PP_redux_wait(PL(:,3)        ,COMM=PAR_COM_Xk_ibz_INDEX%COMM )
     call PP_redux_wait(PL(:,3)        ,COMM=PAR_COM_eh_INDEX%COMM )
   endif
#endif
   !
   if (trim(L_kind)=="full") then
     do i_T_g=1,BS_nT_grps
       if (.not.allocated(BS_T_grp(i_T_g)%dipoles_R) ) then
         YAMBO_ALLOC(BS_T_grp(i_T_g)%dipoles_R,(BS_T_grp(i_T_g)%size))
         BS_T_grp(i_T_g)%dipoles_R=cZERO
       endif
       call PP_redux_wait(BS_T_grp(i_T_g)%dipoles_R(:), COMM=PAR_COM_Xk_ibz_INDEX%COMM )
       call PP_redux_wait(BS_T_grp(i_T_g)%dipoles_R(:), COMM=PAR_COM_eh_INDEX%COMM )
     enddo
   endif
   !
   ! DOS
   !=====
   if (BSS_eval_JDOS) Joint_DOS(:,3)=Joint_DOS(:,3)*Co_factor
   !
   if (trim(global_gauge)=='velocity') then
     if (     skip_cond_sum_rule) diam_term_used=diam_term_exact
     if (.not.skip_cond_sum_rule) diam_term_used=para_term_w0
   endif
   !
<<<<<<< HEAD
   if (trim(global_gauge)=='length'  ) Epsilon_ii(:,3)=1._SP+Co_factor* Epsilon_ii(:,3)                / bare_qpg(iq,1)**2
   if (trim(global_gauge)=='velocity') Epsilon_ii(:,3)=1._SP+Co_factor*(Epsilon_ii(:,3)-diam_term_used)/W_bss%p(:)**2
=======
   if (trim(global_gauge)=='length'  ) Epsilon_ii(:,3)=Co_factor* Epsilon_ii(:,3)                / bare_qpg(1,1)**2
   if (trim(global_gauge)=='velocity') Epsilon_ii(:,3)=Co_factor*(Epsilon_ii(:,3)-diam_term_used)/W_bss%p(:)**2
>>>>>>> ab2ea7d3
   !
   ! Drude term
   !============
   if (l_drude           ) X_drude_term(:)=       -drude_GreenF(:)       *Co_factor/ bare_qpg(iq,1)**2
   if (skip_cond_sum_rule) X_drude_term(:)=(para_term_w0-diam_term_exact)*Co_factor/W_bss%p(:)**2
   !
   Epsilon_ii(:,3)=Epsilon_ii(:,3)+X_drude_term(:)
   !
#if defined _KERR
   !
   ! Eq.(1.12) PRB 48, 11705 (1993)
   !
   A_drude(1)=para_term_w0-diam_term_exact
   !
   if (l_kerr) call K_kerr_IP(iq,W_bss%p,Dip)
   !
#endif
   !
 !
 ! CLEAN
 !
 if (iq==1.and.io_DIP) then
   call DIP_alloc('DIP_iR')
   call DIP_alloc('DIP_P')
   call DIP_alloc('DIP_v')
   call DIP_alloc('DIP_spin')
   call DIP_alloc('DIP_orbital')
   call DIP_alloc('P_square') 
   call DIP_alloc('DIP_projected')
   call DIP_alloc('DIP_P_spinor')
 endif
 !
 if (l_rpa_IP) then
   !
   ! Initialize & write the output file
   !
   call K_output_file(iq,"open IP")
   call K_output_file(iq,"IP")
   !
 endif
 !
 call timing('T_space IP',OPR='stop')
 !
#if defined _PL
 !
 contains
   !
   subroutine GET_the_rotated_P( )
     !
     use D_lattice,      ONLY:i_time_rev,dl_sop,sop_inv,nsym
     use parallel_m,     ONLY:PAR_DIPk_ibz_index
     !
     integer :: ik,is,ik_mem
     logical :: t_rev
     !
     ik=Xk%sstar(ik_bz,1)
     is=Xk%sstar(ik_bz,2)
     !
     if ( is<= nsym/(i_time_rev+1) ) t_rev=.false.
     if ( is > nsym/(i_time_rev+1) ) t_rev=.true.
     !
     is = sop_inv( is )
     !      
     ik_mem    = PAR_DIPk_ibz_index(ik)
     rotated_P = matmul( dl_sop(:,:,is) , DIP_P(:,ic,iv,ik_mem,i_sp_pol) )
     !
     if (t_rev) rotated_P = conjg( rotated_P )
     !
   end subroutine
   !
#endif
   !
   !
end subroutine<|MERGE_RESOLUTION|>--- conflicted
+++ resolved
@@ -265,13 +265,8 @@
      if (.not.skip_cond_sum_rule) diam_term_used=para_term_w0
    endif
    !
-<<<<<<< HEAD
-   if (trim(global_gauge)=='length'  ) Epsilon_ii(:,3)=1._SP+Co_factor* Epsilon_ii(:,3)                / bare_qpg(iq,1)**2
-   if (trim(global_gauge)=='velocity') Epsilon_ii(:,3)=1._SP+Co_factor*(Epsilon_ii(:,3)-diam_term_used)/W_bss%p(:)**2
-=======
-   if (trim(global_gauge)=='length'  ) Epsilon_ii(:,3)=Co_factor* Epsilon_ii(:,3)                / bare_qpg(1,1)**2
+   if (trim(global_gauge)=='length'  ) Epsilon_ii(:,3)=Co_factor* Epsilon_ii(:,3)                / bare_qpg(iq,1)**2
    if (trim(global_gauge)=='velocity') Epsilon_ii(:,3)=Co_factor*(Epsilon_ii(:,3)-diam_term_used)/W_bss%p(:)**2
->>>>>>> ab2ea7d3
    !
    ! Drude term
    !============
