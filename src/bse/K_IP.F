--- conflicted
+++ resolved
@@ -43,15 +43,9 @@
  use BS_solvers,    ONLY:BSS_Vnl_included,BSS_add_antiresonant,&
 &                        Co_factor,diam_term_exact,BSS_Wd
  use BS,            ONLY:BS_T_grp,BS_K_coupling,BS_nT_grps,BS_perturbative_SOC,L_kind,BS_bands,&
-<<<<<<< HEAD
 &                        BS_dip_size,l_BS_jdos,l_BS_esort,l_BS_trace,BS_res_ares_dim,BS_K_dim,&
 &                        l_BS_abs,l_BS_kerr,l_BS_magnons,l_BS_dichroism,l_BS_photolum,&
 &                        BSE_dipole_geometry,BS_field_direction
-=======
- &                       BS_dip_size,l_BS_jdos,l_BS_esort,l_BS_trace,BS_res_ares_dim,BS_K_dim,&
- &                       l_BS_abs,l_BS_kerr,l_BS_magnons,l_BS_dichroism,l_BS_photolum,l_BS_optics,&
- &                       BS_mat_res_ares_dim
->>>>>>> 7a78635c
  use parallel_int,  ONLY:PP_redux_wait
  use parallel_m,    ONLY:PAR_BS_nT_col_grps,PAR_COM_eh_INDEX,PAR_IND_T_groups,&
 &                        PAR_COM_Xk_ibz_INDEX
