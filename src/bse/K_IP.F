--- conflicted
+++ resolved
@@ -30,24 +30,14 @@
  use drivers,       ONLY:l_rpa_IP,l_bs_fxc
  use com,           ONLY:msg
  use R_lattice,     ONLY:bz_samp,d3k_factor,bare_qpg
-<<<<<<< HEAD
  use electrons,     ONLY:levels,spin_occ,spin,nel,n_sp_pol
- use X_m,           ONLY:X_t,Epsilon_ii,Joint_DOS,alpha_dim,eps_2_alpha,&
-=======
- use electrons,     ONLY:levels,spin_occ,spin,E_SOC_nbands,nel,n_sp_pol
  use X_m,           ONLY:Epsilon_ii,Joint_DOS,alpha_dim,eps_2_alpha,&
->>>>>>> 208bd1c2
 &                        X_drude_term,global_gauge,   &
 &                        skip_cond_sum_rule,l_drude
  use DIPOLES,       ONLY:DIPOLE_t,DIP_alloc,DIP_projected
  use BS_solvers,    ONLY:BSS_Vnl_included,BSS_add_antiresonant,BSS_eval_JDOS,&
-<<<<<<< HEAD
-&                        BSS_n_freqs,BSS_q0,Co_factor,diam_term_exact,BSS_Wd
+&                        BSS_n_freqs,Co_factor,diam_term_exact,BSS_Wd
  use BS,            ONLY:BS_T_grp,BS_K_coupling,BS_nT_grps,BS_pert_soc
-=======
-&                        BSS_n_freqs,Co_factor,diam_term_exact,BSS_Wd
- use BS,            ONLY:BS_T_grp,BS_K_coupling,BS_nT_grps
->>>>>>> 208bd1c2
  use parallel_m,    ONLY:PAR_BS_nT_col_grps,PP_redux_wait,PAR_COM_eh_INDEX,PAR_IND_T_groups,&
 &                        PAR_Xk_bz_index,PAR_COM_Xk_ibz_INDEX
  use parser_m,      ONLY:parser
