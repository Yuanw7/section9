!
!        Copyright (C) 2000-2021 the YAMBO team
!              http://www.yambo-code.org
!
! Authors (see AUTHORS file for details): DS AM
! 
! This file is distributed under the terms of the GNU 
! General Public License. You can redistribute it and/or 
! modify it under the terms of the GNU General Public 
! License as published by the Free Software Foundation; 
! either version 2, or (at your option) any later version.
!
! This program is distributed in the hope that it will 
! be useful, but WITHOUT ANY WARRANTY; without even the 
! implied warranty of MERCHANTABILITY or FITNESS FOR A 
! PARTICULAR PURPOSE.  See the GNU General Public License 
! for more details.
!
! You should have received a copy of the GNU General Public 
! License along with this program; if not, write to the Free 
! Software Foundation, Inc., 59 Temple Place - Suite 330,Boston, 
! MA 02111-1307, USA or visit http://www.gnu.org/copyleft/gpl.txt.
!
subroutine K_IP(iq,Ken,Xk,Dip,W_bss)
 !
 use pars,          ONLY:SP,IP,pi,cZERO,cONE,cI
 use frequency,     ONLY:w_samp
 use LIVE_t,        ONLY:live_timing
 use drivers,       ONLY:l_rpa_IP,l_bs_fxc
 use com,           ONLY:msg
 use R_lattice,     ONLY:bz_samp,d3k_factor,bare_qpg,q0_def_norm
 use DIPOLES,       ONLY:DIPOLE_t
 use stderr,        ONLY:intc
 use electrons,     ONLY:levels,spin_occ,spin,nel,n_sp_pol
 use X_m,           ONLY:Epsilon_ii,Joint_DOS,alpha_dim,eps_2_alpha,&
<<<<<<< HEAD
&                        X_drude_term,global_gauge,BS_E_sorted,   &
&                        skip_cond_sum_rule,l_drude
 use DIPOLES,       ONLY:DIPOLE_t,DIP_alloc,DIP_rotated
!aim137: R2. adding BS_nkFGbz_in_Tgrp
 use BS_solvers,    ONLY:BSS_Vnl_included,BSS_add_antiresonant,&
&                        Co_factor,diam_term_exact,BSS_Wd,BSS_mode,&
&                        BSS_uses_DbGd,BS_nkFGbz_in_Tgrp
!aim137: adding BSS_mode 
 use BS,            ONLY:BS_T_grp,BS_K_coupling,BS_nT_grps,BS_perturbative_SOC,L_kind,BS_bands,&
 &                       BS_dip_size,l_BS_jdos,l_BS_esort,l_BS_trace,BS_res_ares_dim,BS_K_dim,&
 &                       l_BS_abs,l_BS_kerr,l_BS_magnons,l_BS_dichroism,l_BS_photolum,l_BS_optics,&
 &                       BS_mat_res_ares_dim
=======
&                        X_drude_term,global_gauge,   &
&                        skip_cond_sum_rule,l_drude,X_magnons,Epsilon_ij,X_dichroism
 use BS_solvers,    ONLY:Co_factor,diam_term_exact,BSS_Wd
 use BS,            ONLY:BS_T_grp,BS_nT_grps,BS_perturbative_SOC,&
&                        BS_dip_size,l_BS_jdos,l_BS_esort,l_BS_trace,BS_K_dim,&
&                        l_BS_abs,l_BS_kerr,l_BS_magnons,l_BS_dichroism,l_BS_photolum,&
&                        BS_K_anti_resonant,l_BS_ares_from_res
>>>>>>> b2a8eedf
 use parallel_int,  ONLY:PP_redux_wait
 use parallel_m,    ONLY:PAR_BS_nT_col_grps,PAR_COM_eh_INDEX,PAR_IND_T_groups,&
&                        PAR_COM_Xk_ibz_INDEX
 use parser_m,      ONLY:parser
 use timing_m,      ONLY:timing
 use BS,            ONLY:l_BS_anomalous_Hall
 use BS_solvers,    ONLY:A_drude,B_Hall
 use PHOTOLUM,      ONLY:PL,PL_prefactor,PL_weights
 use units,         ONLY:SPEED_OF_LIGHT
 !
#include<memory.h>
 !
 integer       ::iq
 type(levels)  ::Ken
 type(bz_samp) ::Xk
 type(w_samp)  ::W_bss
 type(DIPOLE_t)::Dip
 !
 ! Work space
 !
 integer           ::iv,ic,i_T_g,i_T,n_SOC,i_pert_SOC,i_res_ares,i_sort,nVAR(2),i_dip
 real(SP)          ::f_eh,f_eh_PL,res_PL
 logical           ::dip_v,dip_r
 complex(SP)       ::drude_GreenF(W_bss%n_freqs),res_abs,E_plus_W0,E_plus_W(2/n_sp_pol),&
<<<<<<< HEAD
&                    para_term_w0,diam_term_used,Z_,E_
 !
 integer  :: i_VAR,i_grp,i_cv,nVAR,EDIM,n_deg_grp
 real(SP), allocatable     :: vtmpR(:)
 complex(SP), allocatable  :: BS_E_sorted_tmp(:,:)
 integer, allocatable      :: sort_indx(:),first_el(:),n_of_el(:)
 !
 real(SP)          ::f_PL,res_PL
 complex(SP)       ::DIP_Splus,DIP_Smins,P_weighted(3)
 complex(SP)       ::res_kerr,res_magn(2),res_dich
 complex(SP)       ::DIP_projected_dich(BS_dip_size)
 !
 character(6)             :: DIP_kind
 complex(SP)              :: DIP_projected(BS_dip_size),DIP_expanded(3)
 real(SP)                 :: field_dir(3,BS_dip_size)
 type(elemental_collision):: BSE_scatt
 !
!aim137: adding variables for DbGd
 real(SP)      :: FG_factor
 integer       :: i_ColFG
 complex(SP), allocatable :: E_DbGd(:)
 !
 !
 call section('=','Independent Particles properties @q'//trim(intc(iq)))
=======
&                    para_term_w0,diam_term_used,Z_eh,E_eh
 complex(SP)       ::P_weighted(3),res_kerr,res_magn(2),res_dich
 complex(SP),    allocatable :: vtmpC(:,:)
>>>>>>> b2a8eedf
 !
 if (l_bs_fxc) return
 !
 call section('=','Independent Particles properties @q'//trim(intc(iq)))
 !======================================================================
 call timing('T_space IP',OPR='start')
 !
 ! Polarizability ?
 !------------------
 if (trim(alpha_dim)/='adim') then
   call msg('r', 'Optical renormalization       ',eps_2_alpha,"[a.u.]")
   call msg('rn','Polarizability dimension      ',trim(alpha_dim))
 endif
 if(trim(global_gauge)=="velocity") call parser('NoCondSumRule',skip_cond_sum_rule)
 !
 !...Drude
 call X_Drude(1,Ken,Xk,W_bss,BSS_Wd,drude_GreenF)
 !
 ! Prefactors
 !------------
 if((.not.BS_perturbative_SOC).or.n_sp_pol==2) then
   n_SOC=1
   Co_factor=real(spin_occ)/(2._SP*pi)**3*d3k_factor*4._SP*pi
 endif
 if( BS_perturbative_SOC.and.n_sp_pol==1) then
   n_SOC=2
   Co_factor=    1._SP     /(2._SP*pi)**3*d3k_factor*4._SP*pi
 endif
 !
 ! Setup
 !-------
 diam_term_exact=cmplx(nel*real(Xk%nbz,SP)/spin_occ,0._SP,SP)
 para_term_w0=cZERO
 dip_r=.true.
 dip_v=.false.
 if (trim(global_gauge)=='velocity') then
   dip_r=.false.
   dip_v=.true.
 endif
 !
 ! Sorting pre-setup
 !-------------------
 if(l_BS_esort) then
   nVAR(1)=2 ! Energies (IP + degeneracy)
   if(l_BS_abs)       nVAR(1)=nVAR(1)+1
   if(l_BS_kerr)      nVAR(1)=nVAR(1)+1
   if(l_BS_dichroism) nVAR(1)=nVAR(1)+1
   if(l_BS_magnons)   nVAR(1)=nVAR(1)+2
   YAMBO_ALLOC(vtmpC,(BS_K_dim(1),nVAR(1)))
   vtmpC=cZERO
 endif
 !
<<<<<<< HEAD
 if (BSS_uses_DbGd .and. (index(BSS_mode,'h')/=0)) then
   FG_factor = real(Xk%nbz)/real(Xk%FGbz%N)
 else
   FG_factor = 1._SP
 end if
 !
 if (l_rpa_IP.or.iq>1) call live_timing('IP properties',PAR_BS_nT_col_grps)
=======
 call live_timing('IP properties',PAR_BS_nT_col_grps)
>>>>>>> b2a8eedf
 !
 do i_T_g=1,BS_nT_grps
   !
   if (.not.PAR_IND_T_groups%element_1D(i_T_g)) cycle
   !
   i_res_ares=BS_T_grp(i_T_g)%i_res_ares
   !
   do i_T=1,BS_T_grp(i_T_g)%size
     !
     i_sort    =sum(BS_T_grp(BS_T_grp(i_T_g)%i_T_ref:i_T_g-1)%size)+i_T 
     nVAR(2)   =0
     !
     ! Energy
     !========
     !
<<<<<<< HEAD
!aim137: hard coded %E(:,1) - revise later
     if(allocated(BS_T_grp(i_T_g)%W)) then
       E_plus_W0=BS_T_grp(i_T_g)%E(i_T,1)-cI*BS_T_grp(i_T_g)%W(i_T)
     else
       E_plus_W0=BS_T_grp(i_T_g)%E(i_T,1)
=======
     E_plus_W0=BS_T_grp(i_T_g)%E(i_T)
     if(allocated(BS_T_grp(i_T_g)%W)) then
       E_plus_W0=BS_T_grp(i_T_g)%E(i_T)-cI*BS_T_grp(i_T_g)%W(i_T)
>>>>>>> b2a8eedf
     endif
     !
     if (.not.BS_perturbative_SOC) E_plus_W=E_plus_W0
     if (     BS_perturbative_SOC) E_plus_W(:)=E_plus_W0+BS_T_grp(i_T_g)%E_SOC_corr(:,i_T)
     !
<<<<<<< HEAD
     if(l_BS_esort.and.i_res_ares==1) then
       i_E_sort=sum(BS_T_grp(BS_T_grp(i_T_g)%i_T_ref:i_T_g-1)%size)+i_T !+(i_res_ares-1)*BS_K_dim(1)
       BS_E_sorted_tmp(i_E_sort,1)=E_plus_W0
       nVAR=2
     endif
     !
!aim137: energies for DbGd as delta wrt coarse grid
!aim137: R2. BS_nkFGbz_in_Tgrp(i_T_g) > 1 only in Haydock+DbGd
     allocate(E_DbGd(BS_nkFGbz_in_Tgrp(i_T_g)))
     E_DbGd = cZERO
     do i_ColFG=1,BS_nkFGbz_in_Tgrp(i_T_g)
       E_DbGd(i_ColFG) = BS_T_grp(i_T_g)%E(i_T,i_ColFG)-BS_T_grp(i_T_g)%E(i_T,1)
     enddo
     !
     ! c1.Compute "dipoles"
     !=====================
     !
     ! *length*   : DIP_projected(c,v,k) is     q*<v|r|c> while I need     q*<c|r|v> = conjg(    q*<v|r|c>)
     ! *velocity* : DIP_projected(c,v,k) is q_ver*<v|p|c> while I need q_ver*<c|r|v> = conjg(q_ver*<v|r|c>)
     !              see definition of conjg_fac few lines before for the -1
     !
     ! Absorption, PL & KERR
     !
     if(l_BS_optics) then
       if(iq==1) then
         DIP_expanded=-cI*DIP_rotated(ic,iv,ik_bz,i_sp_pol_c,DIP_kind,Xk)
         DIP_projected(1)=dot_product(field_dir(:,1),DIP_expanded)
         if(BS_dip_size>1) DIP_projected(2)=dot_product(field_dir(:,2),DIP_expanded)
         if(BS_dip_size>2) DIP_projected(3)=dot_product(field_dir(:,3),DIP_expanded)
       else
         if(trim(global_gauge)=="length")   call scatter_Bamp(BSE_scatt)
         if(trim(global_gauge)=="velocity") call scatter_Bamp_using_the_gradient(BSE_scatt,"o")
         DIP_projected(1)=-conjg(BSE_scatt%rhotw(1))
       endif
     endif
     !
     if (l_BS_dichroism) then
       if(iq==1) then   ! EM: "iq==1":  kpt=Gamma (molecules)
         DIP_expanded=DIP_rotated(ic,iv,ik_bz,i_sp_pol_c,"DIP_L",Xk)
         DIP_projected_dich(1)=dot_product(field_dir(:,1),DIP_expanded)
         if(BS_dip_size>1) DIP_projected_dich(2)=dot_product(field_dir(:,2),DIP_expanded)
         if(BS_dip_size>2) DIP_projected_dich(3)=dot_product(field_dir(:,3),DIP_expanded)
         if (trim(global_gauge)=='length'  ) DIP_projected_dich=DIP_projected_dich/q0_def_norm
       else
         call error(' finite q not implemented for dichroism')
       endif
     endif
     !
     ! Magnons
     !
     if (l_BS_magnons) then
       !
       ! notice:
       ! In optics q=0 requires a special treatment due to the non analytic behaviour
       ! This is not needed for magnons.
       ! However to follow the same structure in K_IP.F fow WFs load / DIPOLE_IO here I keep it
       ! The implementation with scatter can be used to double check the spin dipoles
       !
       if(iq==1) then
         DIP_expanded   = DIP_rotated(ic,iv,ik_bz,i_sp_pol_c,"DIP_S",Xk)
       else
         call scatter_Bamp_spin(BSE_scatt,'x')
         DIP_expanded(1)=-conjg(BSE_scatt%rhotw(1))
         call scatter_Bamp_spin(BSE_scatt,'y')
         DIP_expanded(2)=-conjg(BSE_scatt%rhotw(1))
         !The following is not used at present
         call scatter_Bamp_spin(BSE_scatt,'z')
         DIP_expanded(3)=-conjg(BSE_scatt%rhotw(1))
       endif
       !
       ! DIP_Smins(c,v,k) is  <v|S-|c>(i_sp_pol_c), to get <c|S-|v>(i_sp_pol_v) = conjg(<v|S+|c>(i_sp_pol_c))
       ! DIP_Splus(c,v,k) is  <v|S+|c>(i_sp_pol_c), to get <c|S+|v>(i_sp_pol_v) = conjg(<v|S-|c>(i_sp_pol_c))
       !
       DIP_Splus = 0.5_SP*(DIP_expanded(1)+cI*DIP_expanded(2))  ! S+ for c\dn> transitions: <v\up|c\dn>
       DIP_Smins = 0.5_SP*(DIP_expanded(1)-cI*DIP_expanded(2))  ! S- for c\up> transitions: <v\dn|c\up>
       !
     endif
     !
     ! c.2 Store Dipoles
     !====================
     !
     ! Absorption, KERR, Dichroism, PL
     if(l_BS_optics) then
       BS_T_grp(i_T_g)%dipoles_opt(:BS_dip_size,i_T,1)=conjg(DIP_projected(:BS_dip_size))
       if (BS_K_coupling.and..not.BS_res_ares_dim==2) &
       &  BS_T_grp(i_T_g)%dipoles_opt(:BS_dip_size,i_T,2)=DIP_projected(:BS_dip_size)
=======
     if (l_BS_esort.and.i_res_ares==1) then
       call K_IP_sort("add",i_sort,nVAR,E_plus_W0,vtmpC)
       nVAR(2)=nVAR(2)+1
>>>>>>> b2a8eedf
     endif
     !
     ! Residuals from "Dipoles"
     !==========================
     !
     Z_eh=cONE
     E_eh=cONE
     f_eh=BS_T_grp(i_T_g)%f_RES(i_T)
     if (allocated(BS_T_grp(i_T_g)%Z))                                      Z_eh=BS_T_grp(i_T_g)%Z(i_T)
     if (allocated(BS_T_grp(i_T_g)%W) .and. trim(global_gauge)=="velocity") E_eh=E_plus_W0/conjg(E_plus_W0)
     !
     ! Residuals DIP_cv * DIP_vc
     !
     if(l_BS_abs) then
       res_abs=abs(BS_T_grp(i_T_g)%dipoles_opt(1,i_T,1))**2
       if(l_BS_trace) then
         do i_dip=2,BS_dip_size
           res_abs=res_abs+abs(BS_T_grp(i_T_g)%dipoles_opt(i_dip,i_T,1))**2
         enddo
         res_abs=res_abs/real(BS_dip_size,SP)
       endif
       res_abs=res_abs*f_eh*Z_eh*E_eh
       if (l_BS_esort.and.i_res_ares==1) call K_IP_sort("add",i_sort,nVAR,res_abs,vtmpC)
     endif
     !
     if (l_BS_kerr) then
       res_kerr=BS_T_grp(i_T_g)%dipoles_opt(1,i_T,1)*conjg(BS_T_grp(i_T_g)%dipoles_opt(2,i_T,1))
       res_kerr=res_kerr*Z_eh*E_eh*f_eh
       if (l_BS_esort.and.i_res_ares==1) call K_IP_sort("add",i_sort,nVAR,res_kerr,vtmpC)
     endif
     !
     if (l_BS_photolum) then
       !
       ! Note that res_PL is always positive as f_eh_PL>0
       !
       f_eh_PL=BS_T_grp(i_T_g)%f_PL(i_T,1)
       P_weighted(:)=BS_T_grp(i_T_g)%dipoles_opt(:,i_T,1)*PL_weights(:)
       res_PL=real(dot_product(P_weighted,P_weighted)*f_eh_PL*Z_eh*E_eh)
     endif
     !
     ! Dichroism
     !
     if(l_BS_dichroism) then
       res_dich=BS_T_grp(i_T_g)%dipoles_opt(1,i_T,1)*conjg(BS_T_grp(i_T_g)%dipoles_dic(1,i_T,1))
       if(l_BS_trace) then
         do i_dip=2,BS_dip_size
           ! x*L = DIP_x*DIP_orbital;
           res_dich=res_dich+BS_T_grp(i_T_g)%dipoles_opt(i_dip,i_T,1)*conjg(BS_T_grp(i_T_g)%dipoles_dic(i_dip,i_T,1))
         enddo
         res_dich=res_dich/real(BS_dip_size,SP)
       endif
       res_dich=res_dich*f_eh*Z_eh/(q0_def_norm)
       if (l_BS_esort.and.i_res_ares==1) call K_IP_sort("add",i_sort,nVAR,res_dich,vtmpC)
     endif
     !
     ! Magnons
     !
     ! Res (RES): (Smp) <v|S-|c>(i_sp_pol_c)<c|S+|v>(i_sp_pol_c) = dip_R_magn(1)*conjg(dip_R_magn(1))
     !            (Spm) <v|S+|c>(i_sp_pol_c)<c|S-|v>(i_sp_pol_c) = dip_R_magn(2)*conjg(dip_R_magn(2))
     !
     if (l_BS_magnons) then
       res_magn(:)=BS_T_grp(i_T_g)%dipoles_mag(:,i_T,1)*conjg(BS_T_grp(i_T_g)%dipoles_mag(:,i_T,1))
       res_magn=res_magn*f_eh*Z_eh
       if (l_BS_esort.and.i_res_ares==1) then
         call K_IP_sort("add",i_sort,nVAR,res_magn(1),vtmpC)
         call K_IP_sort("add",i_sort,nVAR,res_magn(2),vtmpC)
       endif
     endif
     !
     if ( abs(real(E_plus_W0)) < Dip%Energy_treshold .and. iq==1 .and. dip_r ) then
       res_abs =0._SP
       res_kerr=0._SP
       res_PL  =0._SP
       res_dich=0._SP
     endif
     !
     ! Response functions and pert SOC loop     
     !=======================================
     !
     do i_pert_SOC=1,n_SOC
       !
       if (l_BS_jdos) then
         Joint_DOS(:,3) =Joint_DOS(:,3)+(-1._SP)**(i_res_ares)/(W_bss%p(:)-E_plus_W(i_pert_SOC))
         if (BS_K_anti_resonant.and.l_BS_ares_from_res) then
           Joint_DOS(:,3) =Joint_DOS(:,3) +    1._SP/(W_bss%p(:)+conjg(E_plus_W(i_pert_SOC)))
         endif
       endif
       !
       if (l_BS_abs) then
<<<<<<< HEAD
!aim137: added loop and variable - must generalise to all responses later
         do i_ColFG=1,BS_nkFGbz_in_Tgrp(i_T_g)
           Epsilon_ii(:,3)=Epsilon_ii(:,3)-res_abs/(W_bss%p(:)-E_plus_W(i_pert_SOC)-E_DbGd(i_ColFG))
           if ((BSS_add_antiresonant.or.BS_K_coupling).and..not.BS_res_ares_dim==2) &
           &  Epsilon_ii(:,3)=Epsilon_ii(:,3)+conjg(res_abs)/(W_bss%p(:)+conjg(E_plus_W(i_pert_SOC)+E_DbGd(i_ColFG)))
         enddo
=======
         Epsilon_ii(:,3)=Epsilon_ii(:,3)-res_abs/(W_bss%p(:)-E_plus_W(i_pert_SOC))
         if (BS_K_anti_resonant.and.l_BS_ares_from_res) then
            Epsilon_ii(:,3)=Epsilon_ii(:,3)+conjg(res_abs)/(W_bss%p(:)+conjg(E_plus_W(i_pert_SOC)))
         endif
>>>>>>> b2a8eedf
       endif
       !
       if(abs(E_plus_W(i_pert_SOC))>0._SP) then
         if(trim(global_gauge)=='length')   para_term_w0=para_term_w0+res_abs*E_plus_W(i_pert_SOC)/bare_qpg(iq,1)**2
         if(trim(global_gauge)=='velocity') para_term_w0=para_term_w0+res_abs/E_plus_W(i_pert_SOC)
         if (BS_K_anti_resonant.and.l_BS_ares_from_res) then
           if(trim(global_gauge)=='length')   para_term_w0=para_term_w0+conjg(res_abs*E_plus_W(i_pert_SOC))/bare_qpg(iq,1)**2
           if(trim(global_gauge)=='velocity') para_term_w0=para_term_w0+conjg(res_abs/E_plus_W(i_pert_SOC))
         endif
       endif
       !
       if (l_BS_kerr) then
         !
         Epsilon_ij(:,3)=Epsilon_ij(:,3)-  res_kerr/(W_bss%p(:)-E_plus_W(i_pert_SOC))
         if (BS_K_anti_resonant.and.l_BS_ares_from_res) then
           Epsilon_ij(:,3)=Epsilon_ij(:,3)+conjg(res_kerr)/(W_bss%p(:)+conjg(E_plus_W(i_pert_SOC)))
         endif
         !
         ! Anomalous Hal term, Eq.(1.12) PRB 48, 11705 (1993)
         if(trim(global_gauge)=='length')   B_Hall(1)=B_Hall(1)+res_kerr/   bare_qpg(1,1)    **2
         if(trim(global_gauge)=='velocity') B_Hall(1)=B_Hall(1)+res_kerr/E_plus_W(i_pert_SOC)**2
         !
       endif
       !
       if (l_BS_photolum) then
         PL(:,3)=PL(:,3) +PL_prefactor*res_PL*aimag(-1._SP/(W_bss%p(:)-E_plus_W(i_pert_SOC)))/pi
         if (BS_K_anti_resonant.and.l_BS_ares_from_res) then
           PL(:,3)=PL(:,3)-PL_prefactor*res_PL*aimag(-1._SP/(W_bss%p(:)+conjg(E_plus_W(i_pert_SOC))))/pi
         endif
       endif
       !
       if (l_BS_dichroism) then
         X_dichroism(:,3)=X_dichroism(:,3)-res_dich/(W_bss%p(:)-E_plus_W(i_pert_SOC)) 
         if (BS_K_anti_resonant.and.l_BS_ares_from_res) then
           X_dichroism(:,3)=X_dichroism(:,3)+res_dich/(W_bss%p(:)+conjg(E_plus_W(i_pert_SOC))) ! DS to check conjg factor
         endif
       endif
       !
       if (l_BS_magnons) then
         X_magnons(:,1,3)=X_magnons(:,1,3)-res_magn(1)/(W_bss%p(:)-E_plus_W(i_pert_SOC))
         X_magnons(:,2,3)=X_magnons(:,2,3)-res_magn(2)/(W_bss%p(:)-E_plus_W(i_pert_SOC))
         if (BS_K_anti_resonant.and.l_BS_ares_from_res) then
           X_magnons(:,1,3)=X_magnons(:,1,3)+conjg(res_magn(2))/(W_bss%p(:)+conjg(E_plus_W(i_pert_SOC)))
           X_magnons(:,2,3)=X_magnons(:,2,3)+conjg(res_magn(1))/(W_bss%p(:)+conjg(E_plus_W(i_pert_SOC)))
         endif
       endif
       !
     enddo
     !
     deallocate(E_DbGd)
   enddo
   !
   call live_timing(steps=1)
   !
 enddo
 !
<<<<<<< HEAD
!aim137: FG factor
 Epsilon_ii(:,3) = Epsilon_ii(:,3) * FG_factor
 !
 if (l_rpa_IP.or.iq>1) call live_timing()
=======
 call live_timing()
 !
 ! Sorting procedure
 !===================
 !
 if (l_BS_esort) call K_IP_sort("sort",0,nVAR,cZERO,vtmpC)
>>>>>>> b2a8eedf
 !
 ! ALL 2 ALL
 !==============
 !
 if (l_BS_abs) then
   call PP_redux_wait( Epsilon_ii(:,3) ,COMM=PAR_COM_Xk_ibz_INDEX%COMM )
   call PP_redux_wait( Epsilon_ii(:,3) ,COMM=PAR_COM_eh_INDEX%COMM )
   !
   call PP_redux_wait( para_term_w0 ,COMM=PAR_COM_Xk_ibz_INDEX%COMM )
   call PP_redux_wait( para_term_w0 ,COMM=PAR_COM_eh_INDEX%COMM )
 endif
 !
 if (l_BS_jdos) then
   call PP_redux_wait( Joint_DOS(:,3),COMM=PAR_COM_Xk_ibz_INDEX%COMM )
   call PP_redux_wait( Joint_DOS(:,3),COMM=PAR_COM_eh_INDEX%COMM )
 endif
 !
 if(l_BS_kerr) then
   call PP_redux_wait( Epsilon_ij(:,3) ,COMM=PAR_COM_Xk_ibz_INDEX%COMM )
   call PP_redux_wait( Epsilon_ij(:,3) ,COMM=PAR_COM_eh_INDEX%COMM )
   !
   call PP_redux_wait( B_Hall(1) ,COMM=PAR_COM_Xk_ibz_INDEX%COMM )
   call PP_redux_wait( B_Hall(1) ,COMM=PAR_COM_eh_INDEX%COMM )
 endif
 !
 if (l_BS_photolum) then
   call PP_redux_wait(PL(:,3)        ,COMM=PAR_COM_Xk_ibz_INDEX%COMM )
   call PP_redux_wait(PL(:,3)        ,COMM=PAR_COM_eh_INDEX%COMM )
 endif
 !
 if(l_BS_dichroism) then
   call PP_redux_wait( X_dichroism(:,3) ,COMM=PAR_COM_Xk_ibz_INDEX%COMM )
   call PP_redux_wait( X_dichroism(:,3) ,COMM=PAR_COM_eh_INDEX%COMM )
 endif
 !
 if(l_BS_magnons) then
   call PP_redux_wait( X_magnons(:,:,3) ,COMM=PAR_COM_Xk_ibz_INDEX%COMM )
   call PP_redux_wait( X_magnons(:,:,3) ,COMM=PAR_COM_eh_INDEX%COMM )
 endif
 !
 ! Factors and more
 !==================
 !
 ! DOS
 !
 if (l_BS_jdos) Joint_DOS(:,3)=Joint_DOS(:,3)*Co_factor !/(4._SP*pi) This factor is needed for the correct Jdos
 !                                                      ! However it is commented for now since all test-suite
 !                                                      ! references needs to be updated before insterting it
 if (l_BS_abs) then
   !
   if (trim(global_gauge)=='velocity') then
     if (     skip_cond_sum_rule) diam_term_used=diam_term_exact
     if (.not.skip_cond_sum_rule) diam_term_used=para_term_w0
   endif
   !
   if (trim(global_gauge)=='length'  ) Epsilon_ii(:,3)=Co_factor* Epsilon_ii(:,3)                /bare_qpg(iq,1)**2
   if (trim(global_gauge)=='velocity') Epsilon_ii(:,3)=Co_factor*(Epsilon_ii(:,3)-diam_term_used)/W_bss%p(:)**2
   !
   ! Drude term
   !
   if (l_drude           ) X_drude_term(:)=       -drude_GreenF(:)       *4._SP*pi/bare_qpg(iq,1)**2
   if (skip_cond_sum_rule) X_drude_term(:)=(para_term_w0-diam_term_exact)*Co_factor/W_bss%p(:)**2
   !
   Epsilon_ii(:,3)=Epsilon_ii(:,3)+X_drude_term(:)
   !
 endif
 !
 if (l_BS_abs) then
   !
   ! Eq.(1.12) PRB 48, 11705 (1993)
   !
   A_drude(1)=para_term_w0-diam_term_exact
   !
 endif
 !
 if (l_BS_kerr) then
   !
   B_Hall(1)=B_Hall(1)*Co_factor
   if (BS_K_anti_resonant) B_Hall(1)=B_Hall(1)-conjg(B_Hall(1))
   !
   if(trim(global_gauge)=='length'   ) Epsilon_ij(:,3)= Epsilon_ij(:,3)*Co_factor/bare_qpg(iq,1)**2
   if(trim(global_gauge)=='velocity' ) Epsilon_ij(:,3)= Epsilon_ij(:,3)*Co_factor/ W_bss%p(:)   **2
   !
   ! I add the term describing the Anomalous Hall effect which is
   ! missing in the length gauge (this should be zero for systems with a gap)
   !
   if (l_BS_anomalous_Hall.and.trim(global_gauge)=='length') Epsilon_ij(:,3)=Epsilon_ij(:,3)+B_Hall(1)/W_bss%p(:)
   !
 endif
 !
 if (l_BS_dichroism) then
   !
   !  beta_ij=-((i*hbar*me)/(omega*qe^2))*G_ij;
   !  DeltaN=((8*pi*N*omega/(3*c))*Tr(beta_ij);
   !  N = molecular density = ??
   !  SPEED_OF_LIGHT =  c in a.u.
   !
   X_dichroism(:,3)=X_dichroism(:,3)*(-1/SPEED_OF_LIGHT)*Co_factor/(4._SP*pi)   !  this is (omega/c)*beta, with beta=-((i*hbar*me)/(omega*qe^2))*G_ij
   !
 endif
 !
 if (l_BS_magnons) X_magnons(:,:,3)=X_magnons(:,:,3)*Co_factor/(4._SP*pi)
 !
 if (l_rpa_IP) then
   !
   ! Initialize & write the output file
   !
   call K_output_file(iq,"open IP")
   call K_output_file(iq,"IP")
   !
 endif
 !
 ! Clean
 ! 
 YAMBO_FREE(vtmpC)
 !
 call timing('T_space IP',OPR='stop')
 !
end subroutine<|MERGE_RESOLUTION|>--- conflicted
+++ resolved
@@ -33,28 +33,16 @@
  use stderr,        ONLY:intc
  use electrons,     ONLY:levels,spin_occ,spin,nel,n_sp_pol
  use X_m,           ONLY:Epsilon_ii,Joint_DOS,alpha_dim,eps_2_alpha,&
-<<<<<<< HEAD
-&                        X_drude_term,global_gauge,BS_E_sorted,   &
-&                        skip_cond_sum_rule,l_drude
- use DIPOLES,       ONLY:DIPOLE_t,DIP_alloc,DIP_rotated
-!aim137: R2. adding BS_nkFGbz_in_Tgrp
- use BS_solvers,    ONLY:BSS_Vnl_included,BSS_add_antiresonant,&
-&                        Co_factor,diam_term_exact,BSS_Wd,BSS_mode,&
-&                        BSS_uses_DbGd,BS_nkFGbz_in_Tgrp
-!aim137: adding BSS_mode 
- use BS,            ONLY:BS_T_grp,BS_K_coupling,BS_nT_grps,BS_perturbative_SOC,L_kind,BS_bands,&
- &                       BS_dip_size,l_BS_jdos,l_BS_esort,l_BS_trace,BS_res_ares_dim,BS_K_dim,&
- &                       l_BS_abs,l_BS_kerr,l_BS_magnons,l_BS_dichroism,l_BS_photolum,l_BS_optics,&
- &                       BS_mat_res_ares_dim
-=======
 &                        X_drude_term,global_gauge,   &
 &                        skip_cond_sum_rule,l_drude,X_magnons,Epsilon_ij,X_dichroism
- use BS_solvers,    ONLY:Co_factor,diam_term_exact,BSS_Wd
+!aim137: R2. adding BS_nkFGbz_in_Tgrp
+!aim137: adding BSS_mode 
+ use BS_solvers,    ONLY:Co_factor,diam_term_exact,BSS_Wd,BSS_mode,&
+&                        BSS_uses_DbGd,BS_nkFGbz_in_Tgrp
  use BS,            ONLY:BS_T_grp,BS_nT_grps,BS_perturbative_SOC,&
-&                        BS_dip_size,l_BS_jdos,l_BS_esort,l_BS_trace,BS_K_dim,&
-&                        l_BS_abs,l_BS_kerr,l_BS_magnons,l_BS_dichroism,l_BS_photolum,&
+ &                       BS_dip_size,l_BS_jdos,l_BS_esort,l_BS_trace,BS_K_dim,&
+ &                       l_BS_abs,l_BS_kerr,l_BS_magnons,l_BS_dichroism,l_BS_photolum,&
 &                        BS_K_anti_resonant,l_BS_ares_from_res
->>>>>>> b2a8eedf
  use parallel_int,  ONLY:PP_redux_wait
  use parallel_m,    ONLY:PAR_BS_nT_col_grps,PAR_COM_eh_INDEX,PAR_IND_T_groups,&
 &                        PAR_COM_Xk_ibz_INDEX
@@ -79,36 +67,15 @@
  real(SP)          ::f_eh,f_eh_PL,res_PL
  logical           ::dip_v,dip_r
  complex(SP)       ::drude_GreenF(W_bss%n_freqs),res_abs,E_plus_W0,E_plus_W(2/n_sp_pol),&
-<<<<<<< HEAD
-&                    para_term_w0,diam_term_used,Z_,E_
- !
- integer  :: i_VAR,i_grp,i_cv,nVAR,EDIM,n_deg_grp
- real(SP), allocatable     :: vtmpR(:)
- complex(SP), allocatable  :: BS_E_sorted_tmp(:,:)
- integer, allocatable      :: sort_indx(:),first_el(:),n_of_el(:)
- !
- real(SP)          ::f_PL,res_PL
- complex(SP)       ::DIP_Splus,DIP_Smins,P_weighted(3)
- complex(SP)       ::res_kerr,res_magn(2),res_dich
- complex(SP)       ::DIP_projected_dich(BS_dip_size)
- !
- character(6)             :: DIP_kind
- complex(SP)              :: DIP_projected(BS_dip_size),DIP_expanded(3)
- real(SP)                 :: field_dir(3,BS_dip_size)
- type(elemental_collision):: BSE_scatt
+&                    para_term_w0,diam_term_used,Z_eh,E_eh
  !
 !aim137: adding variables for DbGd
  real(SP)      :: FG_factor
  integer       :: i_ColFG
  complex(SP), allocatable :: E_DbGd(:)
  !
- !
- call section('=','Independent Particles properties @q'//trim(intc(iq)))
-=======
-&                    para_term_w0,diam_term_used,Z_eh,E_eh
  complex(SP)       ::P_weighted(3),res_kerr,res_magn(2),res_dich
  complex(SP),    allocatable :: vtmpC(:,:)
->>>>>>> b2a8eedf
  !
  if (l_bs_fxc) return
  !
@@ -161,17 +128,13 @@
    vtmpC=cZERO
  endif
  !
-<<<<<<< HEAD
  if (BSS_uses_DbGd .and. (index(BSS_mode,'h')/=0)) then
    FG_factor = real(Xk%nbz)/real(Xk%FGbz%N)
  else
    FG_factor = 1._SP
  end if
  !
- if (l_rpa_IP.or.iq>1) call live_timing('IP properties',PAR_BS_nT_col_grps)
-=======
  call live_timing('IP properties',PAR_BS_nT_col_grps)
->>>>>>> b2a8eedf
  !
  do i_T_g=1,BS_nT_grps
    !
@@ -187,28 +150,14 @@
      ! Energy
      !========
      !
-<<<<<<< HEAD
 !aim137: hard coded %E(:,1) - revise later
+     E_plus_W0=BS_T_grp(i_T_g)%E(i_T,1)
      if(allocated(BS_T_grp(i_T_g)%W)) then
        E_plus_W0=BS_T_grp(i_T_g)%E(i_T,1)-cI*BS_T_grp(i_T_g)%W(i_T)
-     else
-       E_plus_W0=BS_T_grp(i_T_g)%E(i_T,1)
-=======
-     E_plus_W0=BS_T_grp(i_T_g)%E(i_T)
-     if(allocated(BS_T_grp(i_T_g)%W)) then
-       E_plus_W0=BS_T_grp(i_T_g)%E(i_T)-cI*BS_T_grp(i_T_g)%W(i_T)
->>>>>>> b2a8eedf
      endif
      !
      if (.not.BS_perturbative_SOC) E_plus_W=E_plus_W0
      if (     BS_perturbative_SOC) E_plus_W(:)=E_plus_W0+BS_T_grp(i_T_g)%E_SOC_corr(:,i_T)
-     !
-<<<<<<< HEAD
-     if(l_BS_esort.and.i_res_ares==1) then
-       i_E_sort=sum(BS_T_grp(BS_T_grp(i_T_g)%i_T_ref:i_T_g-1)%size)+i_T !+(i_res_ares-1)*BS_K_dim(1)
-       BS_E_sorted_tmp(i_E_sort,1)=E_plus_W0
-       nVAR=2
-     endif
      !
 !aim137: energies for DbGd as delta wrt coarse grid
 !aim137: R2. BS_nkFGbz_in_Tgrp(i_T_g) > 1 only in Haydock+DbGd
@@ -218,83 +167,9 @@
        E_DbGd(i_ColFG) = BS_T_grp(i_T_g)%E(i_T,i_ColFG)-BS_T_grp(i_T_g)%E(i_T,1)
      enddo
      !
-     ! c1.Compute "dipoles"
-     !=====================
-     !
-     ! *length*   : DIP_projected(c,v,k) is     q*<v|r|c> while I need     q*<c|r|v> = conjg(    q*<v|r|c>)
-     ! *velocity* : DIP_projected(c,v,k) is q_ver*<v|p|c> while I need q_ver*<c|r|v> = conjg(q_ver*<v|r|c>)
-     !              see definition of conjg_fac few lines before for the -1
-     !
-     ! Absorption, PL & KERR
-     !
-     if(l_BS_optics) then
-       if(iq==1) then
-         DIP_expanded=-cI*DIP_rotated(ic,iv,ik_bz,i_sp_pol_c,DIP_kind,Xk)
-         DIP_projected(1)=dot_product(field_dir(:,1),DIP_expanded)
-         if(BS_dip_size>1) DIP_projected(2)=dot_product(field_dir(:,2),DIP_expanded)
-         if(BS_dip_size>2) DIP_projected(3)=dot_product(field_dir(:,3),DIP_expanded)
-       else
-         if(trim(global_gauge)=="length")   call scatter_Bamp(BSE_scatt)
-         if(trim(global_gauge)=="velocity") call scatter_Bamp_using_the_gradient(BSE_scatt,"o")
-         DIP_projected(1)=-conjg(BSE_scatt%rhotw(1))
-       endif
-     endif
-     !
-     if (l_BS_dichroism) then
-       if(iq==1) then   ! EM: "iq==1":  kpt=Gamma (molecules)
-         DIP_expanded=DIP_rotated(ic,iv,ik_bz,i_sp_pol_c,"DIP_L",Xk)
-         DIP_projected_dich(1)=dot_product(field_dir(:,1),DIP_expanded)
-         if(BS_dip_size>1) DIP_projected_dich(2)=dot_product(field_dir(:,2),DIP_expanded)
-         if(BS_dip_size>2) DIP_projected_dich(3)=dot_product(field_dir(:,3),DIP_expanded)
-         if (trim(global_gauge)=='length'  ) DIP_projected_dich=DIP_projected_dich/q0_def_norm
-       else
-         call error(' finite q not implemented for dichroism')
-       endif
-     endif
-     !
-     ! Magnons
-     !
-     if (l_BS_magnons) then
-       !
-       ! notice:
-       ! In optics q=0 requires a special treatment due to the non analytic behaviour
-       ! This is not needed for magnons.
-       ! However to follow the same structure in K_IP.F fow WFs load / DIPOLE_IO here I keep it
-       ! The implementation with scatter can be used to double check the spin dipoles
-       !
-       if(iq==1) then
-         DIP_expanded   = DIP_rotated(ic,iv,ik_bz,i_sp_pol_c,"DIP_S",Xk)
-       else
-         call scatter_Bamp_spin(BSE_scatt,'x')
-         DIP_expanded(1)=-conjg(BSE_scatt%rhotw(1))
-         call scatter_Bamp_spin(BSE_scatt,'y')
-         DIP_expanded(2)=-conjg(BSE_scatt%rhotw(1))
-         !The following is not used at present
-         call scatter_Bamp_spin(BSE_scatt,'z')
-         DIP_expanded(3)=-conjg(BSE_scatt%rhotw(1))
-       endif
-       !
-       ! DIP_Smins(c,v,k) is  <v|S-|c>(i_sp_pol_c), to get <c|S-|v>(i_sp_pol_v) = conjg(<v|S+|c>(i_sp_pol_c))
-       ! DIP_Splus(c,v,k) is  <v|S+|c>(i_sp_pol_c), to get <c|S+|v>(i_sp_pol_v) = conjg(<v|S-|c>(i_sp_pol_c))
-       !
-       DIP_Splus = 0.5_SP*(DIP_expanded(1)+cI*DIP_expanded(2))  ! S+ for c\dn> transitions: <v\up|c\dn>
-       DIP_Smins = 0.5_SP*(DIP_expanded(1)-cI*DIP_expanded(2))  ! S- for c\up> transitions: <v\dn|c\up>
-       !
-     endif
-     !
-     ! c.2 Store Dipoles
-     !====================
-     !
-     ! Absorption, KERR, Dichroism, PL
-     if(l_BS_optics) then
-       BS_T_grp(i_T_g)%dipoles_opt(:BS_dip_size,i_T,1)=conjg(DIP_projected(:BS_dip_size))
-       if (BS_K_coupling.and..not.BS_res_ares_dim==2) &
-       &  BS_T_grp(i_T_g)%dipoles_opt(:BS_dip_size,i_T,2)=DIP_projected(:BS_dip_size)
-=======
      if (l_BS_esort.and.i_res_ares==1) then
        call K_IP_sort("add",i_sort,nVAR,E_plus_W0,vtmpC)
        nVAR(2)=nVAR(2)+1
->>>>>>> b2a8eedf
      endif
      !
      ! Residuals from "Dipoles"
@@ -384,19 +259,13 @@
        endif
        !
        if (l_BS_abs) then
-<<<<<<< HEAD
 !aim137: added loop and variable - must generalise to all responses later
          do i_ColFG=1,BS_nkFGbz_in_Tgrp(i_T_g)
            Epsilon_ii(:,3)=Epsilon_ii(:,3)-res_abs/(W_bss%p(:)-E_plus_W(i_pert_SOC)-E_DbGd(i_ColFG))
-           if ((BSS_add_antiresonant.or.BS_K_coupling).and..not.BS_res_ares_dim==2) &
-           &  Epsilon_ii(:,3)=Epsilon_ii(:,3)+conjg(res_abs)/(W_bss%p(:)+conjg(E_plus_W(i_pert_SOC)+E_DbGd(i_ColFG)))
+           if (BS_K_anti_resonant.and.l_BS_ares_from_res) then
+             Epsilon_ii(:,3)=Epsilon_ii(:,3)+conjg(res_abs)/(W_bss%p(:)+conjg(E_plus_W(i_pert_SOC)+E_DbGd(i_ColFG)))
+           endif
          enddo
-=======
-         Epsilon_ii(:,3)=Epsilon_ii(:,3)-res_abs/(W_bss%p(:)-E_plus_W(i_pert_SOC))
-         if (BS_K_anti_resonant.and.l_BS_ares_from_res) then
-            Epsilon_ii(:,3)=Epsilon_ii(:,3)+conjg(res_abs)/(W_bss%p(:)+conjg(E_plus_W(i_pert_SOC)))
-         endif
->>>>>>> b2a8eedf
        endif
        !
        if(abs(E_plus_W(i_pert_SOC))>0._SP) then
@@ -453,19 +322,15 @@
    !
  enddo
  !
-<<<<<<< HEAD
+ call live_timing()
+ !
 !aim137: FG factor
  Epsilon_ii(:,3) = Epsilon_ii(:,3) * FG_factor
  !
- if (l_rpa_IP.or.iq>1) call live_timing()
-=======
- call live_timing()
- !
  ! Sorting procedure
  !===================
  !
  if (l_BS_esort) call K_IP_sort("sort",0,nVAR,cZERO,vtmpC)
->>>>>>> b2a8eedf
  !
  ! ALL 2 ALL
  !==============
