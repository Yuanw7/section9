!
!        Copyright (C) 2000-2021 the YAMBO team
!              http://www.yambo-code.org
!
! Authors (see AUTHORS file for details): DS AM
! 
! This file is distributed under the terms of the GNU 
! General Public License. You can redistribute it and/or 
! modify it under the terms of the GNU General Public 
! License as published by the Free Software Foundation; 
! either version 2, or (at your option) any later version.
!
! This program is distributed in the hope that it will 
! be useful, but WITHOUT ANY WARRANTY; without even the 
! implied warranty of MERCHANTABILITY or FITNESS FOR A 
! PARTICULAR PURPOSE.  See the GNU General Public License 
! for more details.
!
! You should have received a copy of the GNU General Public 
! License along with this program; if not, write to the Free 
! Software Foundation, Inc., 59 Temple Place - Suite 330,Boston, 
! MA 02111-1307, USA or visit http://www.gnu.org/copyleft/gpl.txt.
!
subroutine K_IP(iq,Ken,Xk,Dip,W_bss)
 !
 use pars,          ONLY:SP,IP,pi,cZERO,cONE,cI
 use frequency,     ONLY:w_samp
 use LIVE_t,        ONLY:live_timing
 use drivers,       ONLY:l_rpa_IP,l_bs_fxc
 use com,           ONLY:msg
 use R_lattice,     ONLY:bz_samp,d3k_factor,bare_qpg,q0_def_norm
 use DIPOLES,       ONLY:DIPOLE_t
 use stderr,        ONLY:intc
 use electrons,     ONLY:levels,spin_occ,spin,nel,n_sp_pol
 use X_m,           ONLY:Epsilon_ii,Joint_DOS,alpha_dim,eps_2_alpha,&
&                        X_drude_term,global_gauge,   &
&                        skip_cond_sum_rule,l_drude,X_magnons,Epsilon_ij,X_dichroism
 use BS_solvers,    ONLY:Co_factor,diam_term_exact,BSS_Wd
 use BS,            ONLY:BS_T_grp,BS_nT_grps,BS_perturbative_SOC,&
&                        BS_dip_size,l_BS_jdos,l_BS_esort,l_BS_trace,BS_K_dim,&
&                        l_BS_abs,l_BS_kerr,l_BS_magnons,l_BS_dichroism,l_BS_photolum,&
&                        BS_K_anti_resonant,l_BS_ares_from_res
 use parallel_int,  ONLY:PP_redux_wait
 use parallel_m,    ONLY:PAR_BS_nT_col_grps,PAR_COM_eh_INDEX,PAR_IND_T_groups,&
&                        PAR_COM_Xk_ibz_INDEX
 use parser_m,      ONLY:parser
 use timing_m,      ONLY:timing
 use BS,            ONLY:l_BS_anomalous_Hall
 use BS_solvers,    ONLY:A_drude,B_Hall
 use PHOTOLUM,      ONLY:PL,PL_prefactor,PL_weights
 use units,         ONLY:SPEED_OF_LIGHT
 !
#include<memory.h>
 !
 integer       ::iq
 type(levels)  ::Ken
 type(bz_samp) ::Xk
 type(w_samp)  ::W_bss
 type(DIPOLE_t)::Dip
 !
 ! Work space
 !
 integer           ::iv,ic,i_T_g,i_T,n_SOC,i_pert_SOC,i_res_ares,i_sort,nVAR(2),i_dip
 real(SP)          ::f_eh,f_eh_PL,res_PL
 logical           ::dip_v,dip_r
 complex(SP)       ::drude_GreenF(W_bss%n_freqs),res_abs,E_plus_W0,E_plus_W(2/n_sp_pol),&
&                    para_term_w0,diam_term_used,Z_eh,E_eh
 complex(SP)       ::P_weighted(3),res_kerr,res_magn(2),res_dich
 complex(SP),    allocatable :: vtmpC(:,:)
 !
 if (l_bs_fxc) return
 !
 call section('=','Independent Particles properties @q'//trim(intc(iq)))
 !======================================================================
 call timing('T_space IP',OPR='start')
 !
 ! Polarizability ?
 !------------------
 if (trim(alpha_dim)/='adim') then
   call msg('r', 'Optical renormalization       ',eps_2_alpha,"[a.u.]")
   call msg('rn','Polarizability dimension      ',trim(alpha_dim))
 endif
 if(trim(global_gauge)=="velocity") call parser('NoCondSumRule',skip_cond_sum_rule)
 !
 !...Drude
 call X_Drude(1,Ken,Xk,W_bss,BSS_Wd,drude_GreenF)
 !
 ! Prefactors
 !------------
 if((.not.BS_perturbative_SOC).or.n_sp_pol==2) then
   n_SOC=1
   Co_factor=real(spin_occ)/(2._SP*pi)**3*d3k_factor*4._SP*pi
 endif
 if( BS_perturbative_SOC.and.n_sp_pol==1) then
   n_SOC=2
   Co_factor=    1._SP     /(2._SP*pi)**3*d3k_factor*4._SP*pi
 endif
 !
 ! Setup
 !-------
 diam_term_exact=cmplx(nel*real(Xk%nbz,SP)/spin_occ,0._SP,SP)
 para_term_w0=cZERO
 dip_r=.true.
 dip_v=.false.
 if (trim(global_gauge)=='velocity') then
   dip_r=.false.
   dip_v=.true.
 endif
 !
 ! Sorting pre-setup
 !-------------------
 if(l_BS_esort) then
   nVAR(1)=2 ! Energies (IP + degeneracy)
   if(l_BS_abs)       nVAR(1)=nVAR(1)+1
   if(l_BS_kerr)      nVAR(1)=nVAR(1)+1
   if(l_BS_dichroism) nVAR(1)=nVAR(1)+1
   if(l_BS_magnons)   nVAR(1)=nVAR(1)+2
   YAMBO_ALLOC(vtmpC,(BS_K_dim(1),nVAR(1)))
   vtmpC=cZERO
 endif
 !
 call live_timing('IP properties',PAR_BS_nT_col_grps)
 !
 do i_T_g=1,BS_nT_grps
   !
   if (.not.PAR_IND_T_groups%element_1D(i_T_g)) cycle
   !
   i_res_ares=BS_T_grp(i_T_g)%i_res_ares
   !
   do i_T=1,BS_T_grp(i_T_g)%size
     !
     i_sort    =sum(BS_T_grp(BS_T_grp(i_T_g)%i_T_ref:i_T_g-1)%size)+i_T 
     nVAR(2)   =0
     !
     ! Energy
     !========
     !
     E_plus_W0=BS_T_grp(i_T_g)%E(i_T)
     if(allocated(BS_T_grp(i_T_g)%W)) then
       E_plus_W0=BS_T_grp(i_T_g)%E(i_T)-cI*BS_T_grp(i_T_g)%W(i_T)
     endif
     !
     if (.not.BS_perturbative_SOC) E_plus_W=E_plus_W0
     if (     BS_perturbative_SOC) E_plus_W(:)=E_plus_W0+BS_T_grp(i_T_g)%E_SOC_corr(:,i_T)
     !
     if (l_BS_esort.and.i_res_ares==1) then
       call K_IP_sort("add",i_sort,nVAR,E_plus_W0,vtmpC)
       nVAR(2)=nVAR(2)+1
     endif
     !
     ! Residuals from "Dipoles"
     !==========================
     !
     Z_eh=cONE
     E_eh=cONE
     f_eh=BS_T_grp(i_T_g)%f_RES(i_T)
     if (allocated(BS_T_grp(i_T_g)%Z))                                      Z_eh=BS_T_grp(i_T_g)%Z(i_T)
     if (allocated(BS_T_grp(i_T_g)%W) .and. trim(global_gauge)=="velocity") E_eh=E_plus_W0/conjg(E_plus_W0)
     !
     ! Residuals DIP_cv * DIP_vc
     !
     if(l_BS_abs) then
       res_abs=abs(BS_T_grp(i_T_g)%dipoles_opt(1,i_T,1))**2
       if(l_BS_trace) then
         do i_dip=2,BS_dip_size
           res_abs=res_abs+abs(BS_T_grp(i_T_g)%dipoles_opt(i_dip,i_T,1))**2
         enddo
         res_abs=res_abs/real(BS_dip_size,SP)
       endif
       res_abs=res_abs*f_eh*Z_eh*E_eh
       if (l_BS_esort.and.i_res_ares==1) call K_IP_sort("add",i_sort,nVAR,res_abs,vtmpC)
     endif
     !
     if (l_BS_kerr) then
       res_kerr=BS_T_grp(i_T_g)%dipoles_opt(1,i_T,1)*conjg(BS_T_grp(i_T_g)%dipoles_opt(2,i_T,1))
       res_kerr=res_kerr*Z_eh*E_eh*f_eh
       if (l_BS_esort.and.i_res_ares==1) call K_IP_sort("add",i_sort,nVAR,res_kerr,vtmpC)
     endif
     !
     if (l_BS_photolum) then
       !
       ! Note that res_PL is always positive as f_eh_PL>0
       !
       f_eh_PL=BS_T_grp(i_T_g)%f_PL(i_T,1)
       P_weighted(:)=BS_T_grp(i_T_g)%dipoles_opt(:,i_T,1)*PL_weights(:)
       res_PL=real(dot_product(P_weighted,P_weighted)*f_eh_PL*Z_eh*E_eh)
     endif
     !
     ! Dichroism
     !
     if(l_BS_dichroism) then
       res_dich=BS_T_grp(i_T_g)%dipoles_opt(1,i_T,1)*conjg(BS_T_grp(i_T_g)%dipoles_dic(1,i_T,1))
       if(l_BS_trace) then
         do i_dip=2,BS_dip_size
           ! x*L = DIP_x*DIP_orbital;
           res_dich=res_dich+BS_T_grp(i_T_g)%dipoles_opt(i_dip,i_T,1)*conjg(BS_T_grp(i_T_g)%dipoles_dic(i_dip,i_T,1))
         enddo
         res_dich=res_dich/real(BS_dip_size,SP)
       endif
       res_dich=res_dich*f_eh*Z_eh/(q0_def_norm)
       if (l_BS_esort.and.i_res_ares==1) call K_IP_sort("add",i_sort,nVAR,res_dich,vtmpC)
     endif
     !
     ! Magnons
     !
     ! Res (RES): (Smp) <v|S-|c>(i_sp_pol_c)<c|S+|v>(i_sp_pol_c) = dip_R_magn(1)*conjg(dip_R_magn(1))
     !            (Spm) <v|S+|c>(i_sp_pol_c)<c|S-|v>(i_sp_pol_c) = dip_R_magn(2)*conjg(dip_R_magn(2))
     !
     if (l_BS_magnons) then
       res_magn(:)=BS_T_grp(i_T_g)%dipoles_mag(:,i_T,1)*conjg(BS_T_grp(i_T_g)%dipoles_mag(:,i_T,1))
       res_magn=res_magn*f_eh*Z_eh
       if (l_BS_esort.and.i_res_ares==1) call K_IP_sort("add",i_sort,nVAR,res_magn,vtmpC)
     endif
     !
     if ( abs(real(E_plus_W0)) < Dip%Energy_treshold .and. iq==1 .and. dip_r ) then
       res_abs =0._SP
       res_kerr=0._SP
       res_PL  =0._SP
       res_dich=0._SP
     endif
     !
     ! Response functions and pert SOC loop     
     !=======================================
     !
     do i_pert_SOC=1,n_SOC
       !
       if (l_BS_jdos) then
         Joint_DOS(:,3) =Joint_DOS(:,3)+(-1._SP)**(i_res_ares)/(W_bss%p(:)-E_plus_W(i_pert_SOC))
<<<<<<< HEAD
         if ((BSS_add_antiresonant.or.BS_K_coupling).and..not.BS_res_ares_dim==2) &
         &  Joint_DOS(:,3) =Joint_DOS(:,3) +    1._SP/(W_bss%p(:)+conjg(E_plus_W(i_pert_SOC)))
=======
         if (BS_K_anti_resonant.and.l_BS_ares_from_res) then
           Joint_DOS(:,3) =Joint_DOS(:,3) +    1._SP/(W_bss%p(:)+conjg(E_plus_W(i_pert_SOC)))
         endif
>>>>>>> 72fe19d1
       endif
       !
       if (l_BS_abs) then
         Epsilon_ii(:,3)=Epsilon_ii(:,3)-res_abs/(W_bss%p(:)-E_plus_W(i_pert_SOC))
         if (BS_K_anti_resonant.and.l_BS_ares_from_res) then
            Epsilon_ii(:,3)=Epsilon_ii(:,3)+conjg(res_abs)/(W_bss%p(:)+conjg(E_plus_W(i_pert_SOC)))
         endif
       endif
       !
       if(abs(E_plus_W(i_pert_SOC))>0._SP) then
         if(trim(global_gauge)=='length')   para_term_w0=para_term_w0+res_abs*E_plus_W(i_pert_SOC)/bare_qpg(iq,1)**2
         if(trim(global_gauge)=='velocity') para_term_w0=para_term_w0+res_abs/E_plus_W(i_pert_SOC)
         if (BS_K_anti_resonant.and.l_BS_ares_from_res) then
           if(trim(global_gauge)=='length')   para_term_w0=para_term_w0+conjg(res_abs*E_plus_W(i_pert_SOC))/bare_qpg(iq,1)**2
           if(trim(global_gauge)=='velocity') para_term_w0=para_term_w0+conjg(res_abs/E_plus_W(i_pert_SOC))
         endif
       endif
       !
       if (l_BS_kerr) then
         !
         Epsilon_ij(:,3)=Epsilon_ij(:,3)-  res_kerr/(W_bss%p(:)-E_plus_W(i_pert_SOC))
         if (BS_K_anti_resonant.and.l_BS_ares_from_res) then
           Epsilon_ij(:,3)=Epsilon_ij(:,3)+conjg(res_kerr)/(W_bss%p(:)+conjg(E_plus_W(i_pert_SOC)))
         endif
         !
         ! Anomalous Hal term, Eq.(1.12) PRB 48, 11705 (1993)
         if(trim(global_gauge)=='length')   B_Hall(1)=B_Hall(1)+res_kerr/   bare_qpg(1,1)    **2
         if(trim(global_gauge)=='velocity') B_Hall(1)=B_Hall(1)+res_kerr/E_plus_W(i_pert_SOC)**2
         !
       endif
       !
       if (l_BS_photolum) then
         PL(:,3)=PL(:,3) +PL_prefactor*res_PL*aimag(-1._SP/(W_bss%p(:)-E_plus_W(i_pert_SOC)))/pi
         if (BS_K_anti_resonant.and.l_BS_ares_from_res) then
           PL(:,3)=PL(:,3)-PL_prefactor*res_PL*aimag(-1._SP/(W_bss%p(:)+conjg(E_plus_W(i_pert_SOC))))/pi
         endif
       endif
       !
       if (l_BS_dichroism) then
         X_dichroism(:,3)=X_dichroism(:,3)-res_dich/(W_bss%p(:)-E_plus_W(i_pert_SOC)) 
         if (BS_K_anti_resonant.and.l_BS_ares_from_res) then
           X_dichroism(:,3)=X_dichroism(:,3)+res_dich/(W_bss%p(:)+conjg(E_plus_W(i_pert_SOC))) ! DS to check conjg factor
         endif
       endif
       !
       if (l_BS_magnons) then
         X_magnons(:,1,3)=X_magnons(:,1,3)-res_magn(1)/(W_bss%p(:)-E_plus_W(i_pert_SOC))
         X_magnons(:,2,3)=X_magnons(:,2,3)-res_magn(2)/(W_bss%p(:)-E_plus_W(i_pert_SOC))
         if (BS_K_anti_resonant.and.l_BS_ares_from_res) then
           X_magnons(:,1,3)=X_magnons(:,1,3)+conjg(res_magn(2))/(W_bss%p(:)+conjg(E_plus_W(i_pert_SOC)))
           X_magnons(:,2,3)=X_magnons(:,2,3)+conjg(res_magn(1))/(W_bss%p(:)+conjg(E_plus_W(i_pert_SOC)))
         endif
       endif
       !
     enddo
     !
   enddo
   !
   call live_timing(steps=1)
   !
 enddo
 !
 call live_timing()
 !
 ! Sorting procedure
 !===================
 !
 if (l_BS_esort) call K_IP_sort("sort",0,nVAR,0._SP,vtmpC)
 !
 ! ALL 2 ALL
 !==============
 !
 if (l_BS_abs) then
   call PP_redux_wait( Epsilon_ii(:,3) ,COMM=PAR_COM_Xk_ibz_INDEX%COMM )
   call PP_redux_wait( Epsilon_ii(:,3) ,COMM=PAR_COM_eh_INDEX%COMM )
   !
   call PP_redux_wait( para_term_w0 ,COMM=PAR_COM_Xk_ibz_INDEX%COMM )
   call PP_redux_wait( para_term_w0 ,COMM=PAR_COM_eh_INDEX%COMM )
 endif
 !
 if (l_BS_jdos) then
   call PP_redux_wait( Joint_DOS(:,3),COMM=PAR_COM_Xk_ibz_INDEX%COMM )
   call PP_redux_wait( Joint_DOS(:,3),COMM=PAR_COM_eh_INDEX%COMM )
 endif
 !
 if(l_BS_kerr) then
   call PP_redux_wait( Epsilon_ij(:,3) ,COMM=PAR_COM_Xk_ibz_INDEX%COMM )
   call PP_redux_wait( Epsilon_ij(:,3) ,COMM=PAR_COM_eh_INDEX%COMM )
   !
   call PP_redux_wait( B_Hall(1) ,COMM=PAR_COM_Xk_ibz_INDEX%COMM )
   call PP_redux_wait( B_Hall(1) ,COMM=PAR_COM_eh_INDEX%COMM )
 endif
 !
 if (l_BS_photolum) then
   call PP_redux_wait(PL(:,3)        ,COMM=PAR_COM_Xk_ibz_INDEX%COMM )
   call PP_redux_wait(PL(:,3)        ,COMM=PAR_COM_eh_INDEX%COMM )
 endif
 !
 if(l_BS_dichroism) then
   call PP_redux_wait( X_dichroism(:,3) ,COMM=PAR_COM_Xk_ibz_INDEX%COMM )
   call PP_redux_wait( X_dichroism(:,3) ,COMM=PAR_COM_eh_INDEX%COMM )
 endif
 !
 if(l_BS_magnons) then
   call PP_redux_wait( X_magnons(:,:,3) ,COMM=PAR_COM_Xk_ibz_INDEX%COMM )
   call PP_redux_wait( X_magnons(:,:,3) ,COMM=PAR_COM_eh_INDEX%COMM )
 endif
 !
 ! Factors and more
 !==================
 !
 ! DOS
 !
 if (l_BS_jdos) Joint_DOS(:,3)=Joint_DOS(:,3)*Co_factor !/(4._SP*pi) This factor is needed for the correct Jdos
 !                                                      ! However it is commented for now since all test-suite
 !                                                      ! references needs to be updated before insterting it
 if (l_BS_abs) then
   !
   if (trim(global_gauge)=='velocity') then
     if (     skip_cond_sum_rule) diam_term_used=diam_term_exact
     if (.not.skip_cond_sum_rule) diam_term_used=para_term_w0
   endif
   !
   if (trim(global_gauge)=='length'  ) Epsilon_ii(:,3)=Co_factor* Epsilon_ii(:,3)                /bare_qpg(iq,1)**2
   if (trim(global_gauge)=='velocity') Epsilon_ii(:,3)=Co_factor*(Epsilon_ii(:,3)-diam_term_used)/W_bss%p(:)**2
   !
   ! Drude term
   !
   if (l_drude           ) X_drude_term(:)=       -drude_GreenF(:)       *4._SP*pi/bare_qpg(iq,1)**2
   if (skip_cond_sum_rule) X_drude_term(:)=(para_term_w0-diam_term_exact)*Co_factor/W_bss%p(:)**2
   !
   Epsilon_ii(:,3)=Epsilon_ii(:,3)+X_drude_term(:)
   !
 endif
 !
 if (l_BS_abs) then
   !
   ! Eq.(1.12) PRB 48, 11705 (1993)
   !
   A_drude(1)=para_term_w0-diam_term_exact
   !
 endif
 !
 if (l_BS_kerr) then
   !
   B_Hall(1)=B_Hall(1)*Co_factor
   if (BS_K_anti_resonant) B_Hall(1)=B_Hall(1)-conjg(B_Hall(1))
   !
   if(trim(global_gauge)=='length'   ) Epsilon_ij(:,3)= Epsilon_ij(:,3)*Co_factor/bare_qpg(iq,1)**2
   if(trim(global_gauge)=='velocity' ) Epsilon_ij(:,3)= Epsilon_ij(:,3)*Co_factor/ W_bss%p(:)   **2
   !
   ! I add the term describing the Anomalous Hall effect which is
   ! missing in the length gauge (this should be zero for systems with a gap)
   !
   if (l_BS_anomalous_Hall.and.trim(global_gauge)=='length') Epsilon_ij(:,3)=Epsilon_ij(:,3)+B_Hall(1)/W_bss%p(:)
   !
 endif
 !
 if (l_BS_dichroism) then
   !
   !  beta_ij=-((i*hbar*me)/(omega*qe^2))*G_ij;
   !  DeltaN=((8*pi*N*omega/(3*c))*Tr(beta_ij);
   !  N = molecular density = ??
   !  SPEED_OF_LIGHT =  c in a.u.
   !
   X_dichroism(:,3)=X_dichroism(:,3)*(-1/SPEED_OF_LIGHT)*Co_factor/(4._SP*pi)   !  this is (omega/c)*beta, with beta=-((i*hbar*me)/(omega*qe^2))*G_ij
   !
 endif
 !
 if (l_BS_magnons) X_magnons(:,:,3)=X_magnons(:,:,3)*Co_factor/(4._SP*pi)
 !
 if (l_rpa_IP) then
   !
   ! Initialize & write the output file
   !
   call K_output_file(iq,"open IP")
   call K_output_file(iq,"IP")
   !
 endif
 !
 ! Clean
 ! 
 YAMBO_FREE(vtmpC)
 !
 call timing('T_space IP',OPR='stop')
 !
end subroutine<|MERGE_RESOLUTION|>--- conflicted
+++ resolved
@@ -226,14 +226,9 @@
        !
        if (l_BS_jdos) then
          Joint_DOS(:,3) =Joint_DOS(:,3)+(-1._SP)**(i_res_ares)/(W_bss%p(:)-E_plus_W(i_pert_SOC))
-<<<<<<< HEAD
-         if ((BSS_add_antiresonant.or.BS_K_coupling).and..not.BS_res_ares_dim==2) &
-         &  Joint_DOS(:,3) =Joint_DOS(:,3) +    1._SP/(W_bss%p(:)+conjg(E_plus_W(i_pert_SOC)))
-=======
          if (BS_K_anti_resonant.and.l_BS_ares_from_res) then
            Joint_DOS(:,3) =Joint_DOS(:,3) +    1._SP/(W_bss%p(:)+conjg(E_plus_W(i_pert_SOC)))
          endif
->>>>>>> 72fe19d1
        endif
        !
        if (l_BS_abs) then
