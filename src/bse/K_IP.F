--- conflicted
+++ resolved
@@ -220,13 +220,7 @@
            if (BSS_eval_JDOS) Joint_DOS(:,3) =Joint_DOS(:,3) +    1._SP/(W_bss%p(:)+conjg(E_plus_W(i_pert_SOC)))
          endif
          !
-<<<<<<< HEAD
-         ! GPL_EXCLUDE_START
-         !
          if(trim(global_gauge)=='length')   para_term_w0=para_term_w0+res*E_plus_W(i_pert_SOC)/bare_qpg(1,1)**2
-=======
-         if(trim(global_gauge)=='length')   para_term_w0=para_term_w0+res*E_plus_W(i_pert_SOC)/q_norm(1)**2
->>>>>>> 6a736d78
          if(trim(global_gauge)=='velocity') para_term_w0=para_term_w0+res/E_plus_W(i_pert_SOC)
          if (BSS_add_antiresonant.or.BS_K_coupling) then
            if(trim(global_gauge)=='length')   para_term_w0=para_term_w0+conjg(res*E_plus_W(i_pert_SOC))/bare_qpg(1,1)**2
