--- conflicted
+++ resolved
@@ -44,11 +44,7 @@
  use R_lattice,      ONLY:bz_samp,qindx_B,qindx_X
  use D_lattice,      ONLY:l_0D,l_1D,l_2D
 #if defined _KERR
-<<<<<<< HEAD
- use BS,             ONLY:l_BS_kerr,l_BS_magnons,l_BS_anomalous_Hall
-=======
- use drivers,        ONLY:l_kerr,l_anomalous_Hall,l_magnons,l_dichroism
->>>>>>> 3d3d8df6
+ use BS,             ONLY:l_BS_kerr,l_BS_magnons,l_BS_dichroism,l_BS_anomalous_Hall
 #endif
 #if defined _RT
  use drivers,        ONLY:l_rt_carriers_in_use
@@ -167,7 +163,7 @@
  l_BS_jdos   = index(BSS_mode,'d')/=0.or.index(BSS_mode,'s')/=0.or.l_rpa_IP
  l_BS_abs    = (index(BSE_prop,'abs')/=0)
 #if defined _KERR
-<<<<<<< HEAD
+ l_BS_dichroism = (index(BSE_prop,'dich')/=0)
  l_BS_kerr   = (index(BSE_prop,'kerr')/=0)
  l_BS_trace  = (index(BSE_prop,'trace')/=0)
  l_BS_magnons= (index(BSE_prop,'magn')/=0) .and.n_spin>1
@@ -179,14 +175,6 @@
  endif
  if(l_BS_kerr) then
    call parser('AnHall',l_BS_anomalous_Hall)
-=======
- l_dichroism= (index(BSE_prop,'dich')/=0)
- l_magnons  = (index(BSE_prop,'magn')/=0)
- l_kerr     = (index(BSE_prop,'kerr')/=0)
- l_BS_trace = (index(BSE_prop,'trace')/=0)
- if(l_kerr) then
-   call parser('AnHall',l_anomalous_Hall)
->>>>>>> 3d3d8df6
    BS_dip_size=2
  endif
  if(l_BS_trace) BS_dip_size=3
