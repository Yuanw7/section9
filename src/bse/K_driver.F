--- conflicted
+++ resolved
@@ -26,13 +26,8 @@
  use pars,           ONLY:IP
  use parser_m,       ONLY:parser
  use com,            ONLY:msg,warning
-<<<<<<< HEAD
- use stderr,         ONLY:string_remove
+ use stderr,         ONLY:STRING_remove
  use electrons,      ONLY:levels,n_sp_pol,n_spin
-=======
- use stderr,         ONLY:STRING_remove
- use electrons,      ONLY:levels,n_sp_pol,BZ_DbGd_nbands,n_spin
->>>>>>> e465bc34
  use frequency,      ONLY:w_samp,W_reset
  use X_m,            ONLY:X_t,X_duplicate,X_reset,global_gauge
  use BS_solvers,     ONLY:BSS_n_freqs,BSS_er,BSS_dr,BSS_mode,BSS_add_antiresonant,BSS_damp_reference,&
