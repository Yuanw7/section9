!
!        Copyright (C) 2000-2020 the YAMBO team
!              http://www.yambo-code.org
!
! Authors (see AUTHORS file for details): AM
! 
! This file is distributed under the terms of the GNU 
! General Public License. You can redistribute it and/or 
! modify it under the terms of the GNU General Public 
! License as published by the Free Software Foundation; 
! either version 2, or (at your option) any later version.
!
! This program is distributed in the hope that it will 
! be useful, but WITHOUT ANY WARRANTY; without even the 
! implied warranty of MERCHANTABILITY or FITNESS FOR A 
! PARTICULAR PURPOSE.  See the GNU General Public License 
! for more details.
!
! You should have received a copy of the GNU General Public 
! License along with this program; if not, write to the Free 
! Software Foundation, Inc., 59 Temple Place - Suite 330,Boston, 
! MA 02111-1307, USA or visit http://www.gnu.org/copyleft/gpl.txt.
!
subroutine K_driver(Xen,Ken,Xk,q,X_static_pp,Xw,Dip)
 !
 use pars,           ONLY:IP
 use parser_m,       ONLY:parser
 use com,            ONLY:msg
 use stderr,         ONLY:STRING_remove,intc
 use electrons,      ONLY:levels,n_sp_pol,n_spin
 use frequency,      ONLY:w_samp,W_reset
 use X_m,            ONLY:X_t,X_duplicate,X_reset,global_gauge
 use DIPOLES,        ONLY:DIPOLE_t
 use BS_solvers,     ONLY:BSS_n_freqs,BSS_er,BSS_dr,BSS_mode,BSS_add_antiresonant,BSS_damp_reference,&
<<<<<<< HEAD
&                         BSS_uses_DbGd,BSS_q0,BSS_eval_JDOS,BSS_eels_to_eps
 use BS,             ONLY:BS_bands,BS_q,BS_n_g_exch,BS_n_g_fxc,BS_K_coupling,BS_res_K_corr,BS_res_K_exchange,&
=======
&                         BSS_uses_DbGd,BSS_q0,BSS_eels_to_eps
 use BS,             ONLY:BS_bands,BS_q,BS_n_g_exch,BS_K_coupling,BS_res_K_corr,BS_res_K_exchange,l_BS_anomalous_Hall,&
>>>>>>> db08b7c6
&                         BS_W_is_diagonal,BS_res_mode,BS_n_g_W,BS_K_is_ALDA,BS_cpl_mode,BS_cpl_K_corr,BS_cpl_K_exchange,&
&                         BSE_mode,BSE_prop,BS_Blocks_and_Transitions_free,l_BSE_minimize_memory,BSqpts,L_kind,&
&                         BS_perturbative_SOC,l_BSK_IO_triangular,BS_dip_size,l_BS_abs,l_BS_jdos,l_BS_trace,&
&                         l_BS_esort,l_BS_kerr,l_BS_magnons,l_BS_dichroism,l_BS_anomalous_Hall,l_BS_photolum,l_BS_optics
 use TDDFT,          ONLY:FXC_per_memstps,FXC_n_mem_freqs,FXC_is_retarded,FXC_n_g_corr
 use drivers,        ONLY:l_rpa_IP,l_alda_fxc,l_bs_fxc,l_bss,l_col_cut
 use parallel_m,     ONLY:PAR_IND_WF_b_and_k,PARALLEL_default_mode
 use parallel_int,   ONLY:PP_redux_wait,PARALLEL_global_indexes,PARALLEL_WF_distribute,PARALLEL_WF_index
 use interfaces,     ONLY:eval_G_minus_G
 use R_lattice,      ONLY:bz_samp,qindx_B,qindx_X
 use D_lattice,      ONLY:l_0D,l_1D,l_2D
#if defined _RT
 use drivers,        ONLY:l_rt_carriers_in_use
#endif
 !
#include<memory.h>
 !
 type(levels)  ::Xen,Ken
 type(bz_samp) ::Xk,q
 type(X_t)     ::X_static_pp
 type(DIPOLE_t)::Dip
 type(w_samp)  ::Xw
 !
 ! Work Space
 !
 type(X_t)         :: X_tddft,X_oscillators
 integer           :: iq,Max_G_m_G,iG_BSE,iGo_BSE
 type(w_samp)      :: W_bss 
 !
#if defined _RT 
 if(l_rt_carriers_in_use .and. index(BSS_mode,'t')/=0) call error('RT occupations and BSE via f_xc not compatible')
#endif
 !
 call parser('BSKTriangIO',l_BSK_IO_triangular)
 !
 ! Need to convert eels to epsilon ? (part A)
 !===========================================
 ! If the Coulomb cutoff is not used (ie the system is 3D) eps/=eps^-1
 if (.not.l_col_cut)          BSS_eels_to_eps=trim(L_kind)=="full"
 ! If the Coulomb cutoff is     used and the system is 0D  eps= eps^-1=1 since vbar=0
 if (     l_col_cut.and.l_0D) BSS_eels_to_eps=.false.
 ! If the Coulomb cutoff is     used and the system is 1D or 2D it depends on the q-point (see later)
 !
 ! Copatibility with old inputs
 !==============================
 if (index(BSE_mode,'causal')/=0) BSE_mode='retarded'
 !
 l_BSE_minimize_memory=((Xk%nbz==1).or.trim(PARALLEL_default_mode)=="memory")
 if(l_BSE_minimize_memory) call warning(" BSE calculation with minimal memory utilization")
 !
 ! TDDFT setup and Resets
 !========================
 !
 call X_reset(X_tddft)
 call W_reset(W_bss)
 !
 call TDDFT_do_X_W_typs(-1,X_tddft,Xw)
 !
 ! PL is implemented only in velocity gauge
 if (l_BS_photolum) global_gauge="velocity"
 !
 if(.not.any((/trim(global_gauge)=="velocity".or.trim(global_gauge)=="length"/)) ) then
   call warning(" Not a valid gauge in input. Switching to lenght gauge")
   global_gauge="length"
 endif
 !
 ! If the em1s DB has been calculated in the same run
 ! of a BS-Fxc kernel construction that l_bs_fxc is set .FALSE.
 !      =============
 ! in tddft_do_X_W_typs. So here we need to check again if
 ! l_bs_fxc has been provided
 !
 if (.not.l_bs_fxc) call parser('bs_fxc',l_bs_fxc)
 !
 if (Ken%nb_SOC/=0) BS_perturbative_SOC=.true.
 !
 if (l_bs_fxc) then
   !==========
   !
   BS_n_g_exch=FXC_n_g_corr
   BS_n_g_fxc =FXC_n_g_corr
   !
   if (index(BSS_mode,'t')/=0) then
     !
     ! Remove the exchange from the BS_mode
     ! if TDDFT Fxc is obtained from K
     !
     if (index(BSS_mode,'t')==0) BS_res_mode=trim( STRING_remove(BS_res_mode,'x') )
     BSE_mode='retarded'
     call parser('FxcRetarded',FXC_is_retarded)
     !
   endif
   !
 endif
 !
 ! Logicals (Drivers)
 !====================
 if (l_rpa_IP.and.index(BSE_mode,'coupling')>0) BSE_mode='retarded'
 !
 BS_res_K_corr=index(BS_res_mode,'c')/=0
 BS_res_K_exchange=index(BS_res_mode,'x')/=0
 BS_cpl_K_corr=index(BS_cpl_mode,'c')/=0
 BS_cpl_K_exchange=index(BS_cpl_mode,'x')/=0
 BS_K_coupling=any((/BS_cpl_K_corr,BS_cpl_K_exchange/)) 
 BSS_add_antiresonant=index(BSE_mode,'retarded')/=0
 BS_W_is_diagonal=index(BS_res_mode,'d')/=0
 BS_K_is_ALDA=l_alda_fxc
 !
 BS_dip_size=1
 !
 l_BS_abs       = (index(BSE_prop,'abs')/=0)
 l_BS_jdos      = (index(BSE_prop,'jdos')/=0).or. (index(BSS_mode,'d')/=0.or.index(BSS_mode,'s')/=0.or.l_rpa_IP)
 l_BS_esort     = (index(BSE_prop,'esrt')/=0).and.(index(BSS_mode,'d')/=0.or.index(BSS_mode,'s')/=0.or.l_rpa_IP)
 l_BS_dichroism = (index(BSE_prop,'dich')/=0)
 l_BS_kerr      = (index(BSE_prop,'kerr')/=0)
 l_BS_photolum  = (index(BSE_prop,'photolum')/=0)
 l_BS_trace     = (index(BSE_prop,'trace')/=0)
 l_BS_magnons   = (index(BSE_prop,'magn')/=0) .and.n_spin>1
 !
 if (l_BS_magnons.and.n_sp_pol==2) then
   l_BS_abs    = .false.
   l_BS_kerr   = .false.
   l_BS_trace  = .false.
   call warning(" n_sp_pol=2 and magnons requested. Spin flip BSE only is computed")
 endif
 if (l_BS_kerr) then
   call parser('AnHall',l_BS_anomalous_Hall)
   BS_dip_size=2
 endif
 if (l_BS_photolum) l_BS_trace  = .false.
 if (l_BS_trace) BS_dip_size=3
 l_BS_optics=l_BS_abs.or.l_BS_kerr.or.l_BS_dichroism.or.l_BS_photolum
 !
 ! Energy points
 !===============
 W_bss%n_freqs=BSS_n_freqs
 W_bss%er=BSS_er
 W_bss%dr=BSS_dr
 W_bss%damp_reference=BSS_damp_reference
 !
 ! Double Grid support
 !=====================
 BSS_uses_DbGd = (Ken%FG%nb>=BS_bands(2)) .and. (index(BSS_mode,'i')/=0)
 !
 ! Frequencies 
 !=============
 W_bss%per_memstps=FXC_per_memstps
 call FREQUENCIES_setup(W_bss)
 FXC_n_mem_freqs=W_bss%n_freqs
 !
 ! W RL size setup looking at the max index of G-G' 
 ! ==================================================
 if (BS_res_K_corr.or.BS_cpl_K_corr) then
   !
   if(BS_n_g_W<0) then
     BS_n_g_W=X_static_pp%ng
     call msg('s','[BSE-W] Use all G-vectors of W ',BS_n_g_W)
   endif
   !
   Max_G_m_G=eval_G_minus_G(BS_n_g_W,maxval(qindx_B(:,:,2)))
   if (BS_n_g_W> Max_G_m_G ) then
     call warning (' W size reduced from '//trim(intc(BS_n_g_W))//' to '//trim(intc(Max_G_m_G))//' due to symmetry constraints')
     BS_n_g_W= Max_G_m_G
     call msg('s','[BSE-W] W size forced by symmetry to be ',BS_n_g_W)
   endif
   !
 endif
 !
 !
 ! PARALLEL SETUP
 !================
 call X_duplicate(X_static_pp,X_oscillators) 
 X_oscillators%whoami=X_static_pp%whoami
 X_oscillators%ib(1:2)=BS_bands(1:2)
 X_oscillators%q0=BSS_q0
 !
 ! Tranferred momentum
 !======================
 !
 YAMBO_ALLOC(BSqpts,(3,BS_q(1):BS_q(2)))
 do iq=BS_q(1),BS_q(2)
   if (iq==1) BSqpts(:,iq) = BSS_q0
   if (iq/=1) BSqpts(:,iq) = q%pt(iq,:)
 enddo
 !
 do iq=BS_q(1),BS_q(2)
   !
   call section('*','Bethe Salpeter Equation @q'//trim(intc(iq)))
   !
   ! Need to convert eels to epsilon ? (part B)
   !===========================================
   ! If the Coulomb cutoff is used and the system is 1D or 2D eps and eels are different at finite q
   if (l_col_cut.and.(l_1D.or.l_2D)) then
     if(iq==1) BSS_eels_to_eps=.false.
     if(iq/=1) BSS_eels_to_eps=trim(L_kind)=="full"
   endif
   !
   ! BSS output arrays
   !===================
   call K_observables("ALLOC",W_bss)
   !
   if (BS_res_K_corr.or.BS_cpl_K_corr) then
     !
     ! W/X RL size setup looking at the max index of G-G' 
     ! =========
     !
     iGo_BSE=maxval(qindx_B(:,:,2))
     iG_BSE =BS_n_g_W
     if (.not.iq==1) then
       iGo_BSE=maxval((/4*qindx_B(:,:,2),qindx_X(iq,:,2)/))
       iG_BSE =max(BS_n_g_exch,BS_n_g_W)
     endif
     !
     Max_G_m_G=eval_G_minus_G(iG_BSE,iGo_BSE)
     !
     if (.not.iq==1) then
       if (BS_n_g_exch> Max_G_m_G ) then
         BS_n_g_exch= Max_G_m_G
         call warning (' Exch size reduced due to symmetry constraints')
         call msg('s','[BSE-exch] Exch size forced by symmetry to be ',BS_n_g_exch)
       endif
     endif
     !
     if (BS_n_g_W> Max_G_m_G ) then
       BS_n_g_W= Max_G_m_G
       call warning (' W size reduced due to symmetry constraints')
       call msg('s','[BSE-W] W size forced by symmetry to be ',BS_n_g_W)
     endif
     !
   endif
   !
   call DIPOLE_dimensions(Ken,Dip,BS_bands,BSS_q0)
   !
   ! ... EH space (no parallelization)
   call K_compute_transitions_at_ik(iq,Ken,Xk,Dip)
   !
   !... Parallel distribution
   call PARALLEL_global_indexes(Ken,Xk,q,"Response_T_space",X=X_oscillators)
   !
   ! ... EH space (with parallelization) and Transition groups build-up
   call K_Transitions_setup(iq,Ken,Xk,Dip)
   !
   !... Blocks build-up
   if (.not.l_rpa_IP) call K_blocks(iq)
   !
   ! Wave Functions distribution 
   !=============================
   call PARALLEL_WF_distribute(B_and_K_index=PAR_IND_WF_b_and_k,CLEAN_UP=.FALSE.)
   call PARALLEL_WF_index( )
   !
   ! 1. The IP Part
   ! ===============
   call K_IP(iq,Ken,Xk,Dip,W_bss)
   !
   ! 2. The KERNEL
   ! ================
   if (.not.l_rpa_IP) call K(iq,Ken,Xk,q,X_static_pp,Xw,W_bss)
   !
   ! 3. The SOLVER
   ! =================
   if (l_bss.and..not.l_rpa_IP) call K_solvers(iq,Ken,Xk,q,X_static_pp,W_bss)
   !
   ! `TDDFT` SOLVER
   !
   if (index(BSS_mode,'t')/=0) then
     !
     call X_duplicate(X_static_pp,X_tddft) ! initialize X_tddft to X_static_pp
     !
     X_tddft%ordering='Tr'
     if (FXC_is_retarded) X_tddft%ordering='R'
     !
     ! If the kernel contains QP corrections I have to equally correct Xen
     !
     if (allocated(Ken%Eo)) then
       YAMBO_ALLOC(Xen%Eo,(Xen%nb,Xen%nk,n_sp_pol))
       Xen%Eo=Xen%E
       Xen%E =Ken%E
     endif
     !
     call PP_redux_wait
     X_tddft%iq=iq
     X_tddft%ng=BS_n_g_exch
     call OPTICS_driver(Xen,Xk,q,W_bss,X_tddft,Dip) 
     !
   endif
   !
   ! CLEAN (OBSs)
   call K_observables("FREE",W_bss)
   !
   ! CLEAN (Blocks)
   !
   call BS_Blocks_and_Transitions_free( )
   !
   !... Parallel distribution reset
   call PARALLEL_global_indexes(Ken,Xk,q,"Response_T_space",X=X_oscillators,RESET=.TRUE.)
   !
 enddo
 !
 YAMBO_FREE(BSqpts)
 !
end subroutine<|MERGE_RESOLUTION|>--- conflicted
+++ resolved
@@ -32,13 +32,8 @@
  use X_m,            ONLY:X_t,X_duplicate,X_reset,global_gauge
  use DIPOLES,        ONLY:DIPOLE_t
  use BS_solvers,     ONLY:BSS_n_freqs,BSS_er,BSS_dr,BSS_mode,BSS_add_antiresonant,BSS_damp_reference,&
-<<<<<<< HEAD
-&                         BSS_uses_DbGd,BSS_q0,BSS_eval_JDOS,BSS_eels_to_eps
- use BS,             ONLY:BS_bands,BS_q,BS_n_g_exch,BS_n_g_fxc,BS_K_coupling,BS_res_K_corr,BS_res_K_exchange,&
-=======
 &                         BSS_uses_DbGd,BSS_q0,BSS_eels_to_eps
- use BS,             ONLY:BS_bands,BS_q,BS_n_g_exch,BS_K_coupling,BS_res_K_corr,BS_res_K_exchange,l_BS_anomalous_Hall,&
->>>>>>> db08b7c6
+ use BS,             ONLY:BS_bands,BS_q,BS_n_g_exch,BS_n_g_fxc,BS_K_coupling,BS_res_K_corr,BS_res_K_exchange,l_BS_anomalous_Hall,&
 &                         BS_W_is_diagonal,BS_res_mode,BS_n_g_W,BS_K_is_ALDA,BS_cpl_mode,BS_cpl_K_corr,BS_cpl_K_exchange,&
 &                         BSE_mode,BSE_prop,BS_Blocks_and_Transitions_free,l_BSE_minimize_memory,BSqpts,L_kind,&
 &                         BS_perturbative_SOC,l_BSK_IO_triangular,BS_dip_size,l_BS_abs,l_BS_jdos,l_BS_trace,&
