!
!        Copyright (C) 2000-2018 the YAMBO team
!              http://www.yambo-code.org
!
! Authors (see AUTHORS file for details): AM
! 
! This file is distributed under the terms of the GNU 
! General Public License. You can redistribute it and/or 
! modify it under the terms of the GNU General Public 
! License as published by the Free Software Foundation; 
! either version 2, or (at your option) any later version.
!
! This program is distributed in the hope that it will 
! be useful, but WITHOUT ANY WARRANTY; without even the 
! implied warranty of MERCHANTABILITY or FITNESS FOR A 
! PARTICULAR PURPOSE.  See the GNU General Public License 
! for more details.
!
! You should have received a copy of the GNU General Public 
! License along with this program; if not, write to the Free 
! Software Foundation, Inc., 59 Temple Place - Suite 330,Boston, 
! MA 02111-1307, USA or visit http://www.gnu.org/copyleft/gpl.txt.
!
subroutine K_driver(Xen,Ken,Xk,q,X_static_pp,Xw)
 !
 use pars,           ONLY:IP
 use parser_m,       ONLY:parser
 use com,            ONLY:msg,warning
<<<<<<< HEAD
 use stderr,         ONLY:string_remove,intc
=======
 use stderr,         ONLY:STRING_remove
>>>>>>> c72711ea
 use electrons,      ONLY:levels,n_sp_pol,BZ_DbGd_nbands,n_spin
 use frequency,      ONLY:w_samp,W_reset
 use X_m,            ONLY:X_t,X_duplicate,X_reset,global_gauge
 use BS_solvers,     ONLY:BSS_n_freqs,BSS_er,BSS_dr,BSS_mode,BSS_add_antiresonant,BSS_damp_reference,&
&                         BSS_uses_DbGd,BSS_q0,BSS_eval_JDOS
 use BS,             ONLY:BS_bands,BS_q,BS_n_g_exch,BS_K_coupling,BS_res_K_corr,BS_res_K_exchange,&
&                         BS_W_is_diagonal,BS_res_mode,BS_n_g_W,BS_K_is_ALDA,BS_cpl_mode,BS_cpl_K_corr,BS_cpl_K_exchange,&
&                         BSE_mode,BS_Blocks_and_Transitions_free,l_BSE_minimize_memory,BSqpts
 use TDDFT,          ONLY:FXC_per_memstps,FXC_n_mem_freqs,FXC_is_retarded,FXC_n_g_corr
 use drivers,        ONLY:l_rpa_IP,l_alda_fxc,l_bs_fxc,l_bss
 use parallel_m,     ONLY:PP_redux_wait,PAR_IND_WF_b_and_k
 use interfaces,     ONLY:PARALLEL_global_indexes,PARALLEL_WF_distribute,PARALLEL_WF_index,eval_G_minus_G
 use R_lattice,      ONLY:bz_samp,qindx_B,qindx_X
#if defined _KERR
 use drivers,        ONLY:l_kerr,l_anomalous_Hall
#endif
#if defined _RT
 use drivers,        ONLY:l_rt_carriers_in_use
 use com,            ONLY:error
#endif
 !
#include<memory.h>
 !
 type(levels)  ::Xen,Ken
 type(bz_samp) ::Xk,q
 type(X_t)     ::X_static_pp
 type(w_samp)  ::Xw
 !
 ! Work Space
 !
 type(X_t)         :: X_tddft,X_oscillators
 integer           :: iq,Max_G_m_G,iG_BSE,iGo_BSE
 type(w_samp)      :: W_bss 
 !
 call section('*','Response Functions in Transition space')
 !=========================================================
 !
 ! GPL_EXCLUDE_START
 !
#if defined _RT 
 if(l_rt_carriers_in_use .and. index(BSS_mode,'t')/=0) call error('RT occupations and BSE via f_xc not compatible')
#endif
 !
 ! GPL_EXCLUDE_END
 !
 ! Joint DOS
 !===========
 BSS_eval_JDOS = index(BSS_mode,'d')/=0.or.index(BSS_mode,'s')/=0.or.l_rpa_IP
 !
 ! Copatibility with old inputs
 !==============================
 if (index(BSE_mode,'causal')/=0) BSE_mode='retarded'
 !
 l_BSE_minimize_memory=(Xk%nbz==1)
 !
 ! TDDFT setup and Resets
 !========================
 !
 call X_reset(X_tddft)
 call W_reset(W_bss)
 !
 call TDDFT_do_X_W_typs(-1,X_tddft,Xw)
 !
 if(.not.any((/trim(global_gauge)=="velocity".or.trim(global_gauge)=="length"/)) ) then
   call warning(" Not a valid gauge in input. Switching to lenght gauge")
   global_gauge="length"
 endif
 !
 ! GPL_EXCLUDE_START
 !
 ! If the em1s DB has been calculated in the same run
 ! of a BS-Fxc kernel construction that l_bs_fxc is set .FALSE.
 !      =============
 ! in tddft_do_X_W_typs. So here we need to check again if
 ! l_bs_fxc has been provided
 !
 if (.not.l_bs_fxc) call parser('bs_fxc',l_bs_fxc)
 !
 ! GPL_EXCLUDE_END
 !
 ! GPL_EXCLUDE_START  
 !
 if (l_bs_fxc) then
   !==========
   !
   BS_n_g_exch=FXC_n_g_corr
   !
   if (index(BSS_mode,'t')/=0) then
     !
     ! Remove the exchange from the BS_mode
     ! if TDDFT Fxc is obtained from K
     !
     if (index(BSS_mode,'t')==0) BS_res_mode=trim( STRING_remove(BS_res_mode,'x') )
     BSE_mode='retarded'
     call parser('FxcRetarded',FXC_is_retarded)
     !
   endif
   !
 endif
 !
 ! GPL_EXCLUDE_END
 !
 ! Logicals (Drivers)
 !====================
 if (l_rpa_IP.and.index(BSE_mode,'coupling')>0) BSE_mode='retarded'
 !
 BS_res_K_corr=index(BS_res_mode,'c')/=0
 BS_res_K_exchange=index(BS_res_mode,'x')/=0
 BS_cpl_K_corr=index(BS_cpl_mode,'c')/=0
 BS_cpl_K_exchange=index(BS_cpl_mode,'x')/=0
 BS_K_coupling=any((/BS_cpl_K_corr,BS_cpl_K_exchange/)) 
 BSS_add_antiresonant=index(BSE_mode,'retarded')/=0
 BS_W_is_diagonal=index(BS_res_mode,'d')/=0
 BS_K_is_ALDA=l_alda_fxc.and.n_spin==1
 if (n_spin>1.and.l_alda_fxc) call warning('TDDFT/ALDA not implemented for n_spin>1. Switched off')
#if defined _KERR
 call parser('EvalKerr',l_kerr)
 if(l_kerr) call parser('AnHall',l_anomalous_Hall)
#endif
 !
 ! Energy points
 !===============
 W_bss%n_freqs=BSS_n_freqs
 W_bss%er=BSS_er
 W_bss%dr=BSS_dr
 W_bss%damp_reference=BSS_damp_reference
 !
 ! Double Grid support
 !=====================
 BSS_uses_DbGd = (BZ_DbGd_nbands>=BS_bands(2)) .and. (index(BSS_mode,'i')/=0)
 !
 ! Frequencies 
 !=============
 W_bss%per_memstps=FXC_per_memstps
 call FREQUENCIES_setup(W_bss)
 FXC_n_mem_freqs=W_bss%n_freqs
 !
 ! PARALLEL SETUP
 !================
 call X_duplicate(X_static_pp,X_oscillators) 
 X_oscillators%whoami=5
 X_oscillators%ib(1:2)=BS_bands(1:2)
 X_oscillators%q0=BSS_q0
 !
 ! Tranferred momentum
 !=====================================
 !
 YAMBO_ALLOC(BSqpts,(3,BS_q(1):BS_q(2)))
 do iq=BS_q(1),BS_q(2)
   if (iq==1) BSqpts(:,iq) = BSS_q0
   if (iq/=1) BSqpts(:,iq) = q%pt(iq,:)
 enddo
 !
 do iq=BS_q(1),BS_q(2)
 !
 if(iq==BS_q(1)) call section('+','Bethe Salpeter Equation @q'//trim(intc(iq)))
 if(iq> BS_q(1)) call section('-','Bethe Salpeter Equation @q'//trim(intc(iq)))
 !
 ! W/X RL size setup looking at the max index of G-G' 
 ! =========
 !
 if (.not.l_rpa_IP) then
   !
   iGo_BSE=maxval(qindx_B(:,:,2))
   iG_BSE =BS_n_g_W
   if (.not.iq==1) then
     iGo_BSE=maxval((/4*qindx_B(:,:,2),qindx_X(iq,:,2)/))
     iG_BSE =max(BS_n_g_exch,BS_n_g_W)
   endif
   !
   Max_G_m_G=eval_G_minus_G(iG_BSE,iGo_BSE,force_recompute=.true.)
   !
   if (.not.iq==1) then
     if (BS_n_g_exch> Max_G_m_G ) then
       BS_n_g_exch= Max_G_m_G
       call warning (' Exch size reduced due to symmetry constraints')
       call msg('s','[BSE-exch] Exch size forced by symmetry to be :',BS_n_g_exch)
     endif
   endif
   !
   if (BS_n_g_W> Max_G_m_G ) then
     BS_n_g_W= Max_G_m_G
     call warning (' W size reduced due to symmetry constraints')
     call msg('s','[BSE-W] W size forced by symmetry to be :',BS_n_g_W)
   endif
   !
 endif
 !
 ! ... EH space (no parallelization)
 call K_Transitions_setup(iq,Ken,Xk,.FALSE.)
 !
 !... Parallel distribution
 call PARALLEL_global_indexes(Ken,Xk,q,"Response_T_space",X=X_oscillators)
 !
 ! ... EH space (with parallelization) and Transition groups build-up
 call K_Transitions_setup(iq,Ken,Xk,.TRUE.)
 !
 !... Blocks build-up
 if (.not.l_rpa_IP) call K_blocks( )
 !
 ! 1. The IP Part (Dipoles included) ...
 ! ======================================
 call K_IP(iq,Ken,Xk,X_oscillators,W_bss)
 !
 ! Wave Functions distribution (overwrites the one done in K_IP to calculate the oscillators)
 !=============================---------------------------------------------------------------
 call PARALLEL_WF_distribute(B_and_K_index=PAR_IND_WF_b_and_k,CLEAN_UP=.FALSE.)
 call PARALLEL_WF_index( )
 !
 ! 2. The KERNEL
 ! ================
 if (.not.l_rpa_IP) call K(iq,Ken,Xk,q,X_static_pp,Xw,W_bss)
 !
 ! 3. The SOLVER
 ! =================
 if (l_bss.and..not.l_rpa_IP) call K_solvers(iq,Ken,Xk,q,X_static_pp,W_bss)
 !
 ! GPL_EXCLUDE_START
 !
 ! `TDDFT` SOLVER
 !
 if (index(BSS_mode,'t')/=0) then
   !
   call X_duplicate(X_static_pp,X_tddft) ! initialize X_tddft to X_static_pp
   !
   X_tddft%ordering='Tr'
   if (FXC_is_retarded) X_tddft%ordering='R'
   !
   ! If the kernel contains QP corrections I have to equally correct Xen
   !
   if (allocated(Ken%Eo)) then
     YAMBO_ALLOC(Xen%Eo,(Xen%nb,Xen%nk,n_sp_pol))
     Xen%Eo=Xen%E
     Xen%E =Ken%E
   endif
   !
   call PP_redux_wait
   X_tddft%iq=iq
   X_tddft%ng=BS_n_g_exch
   call OPTICS_driver(Xen,Xk,q,W_bss,X_tddft) 
   !
 endif
 !
 ! GPL_EXCLUDE_END
 !
 ! CLEAN (Blocks)
 !
 call BS_Blocks_and_Transitions_free( )
 !
 !... Parallel distribution reset
 call PARALLEL_global_indexes(Ken,Xk,q,"Response_T_space",X=X_oscillators,RESET=.TRUE.)
 !
 enddo
 !
 YAMBO_FREE(BSqpts)
 !
end subroutine<|MERGE_RESOLUTION|>--- conflicted
+++ resolved
@@ -26,11 +26,7 @@
  use pars,           ONLY:IP
  use parser_m,       ONLY:parser
  use com,            ONLY:msg,warning
-<<<<<<< HEAD
- use stderr,         ONLY:string_remove,intc
-=======
- use stderr,         ONLY:STRING_remove
->>>>>>> c72711ea
+ use stderr,         ONLY:STRING_remove,intc
  use electrons,      ONLY:levels,n_sp_pol,BZ_DbGd_nbands,n_spin
  use frequency,      ONLY:w_samp,W_reset
  use X_m,            ONLY:X_t,X_duplicate,X_reset,global_gauge
