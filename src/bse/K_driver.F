--- conflicted
+++ resolved
@@ -31,23 +31,12 @@
  use electrons,      ONLY:levels,n_sp_pol,n_spin
  use frequency,      ONLY:w_samp,W_reset
  use X_m,            ONLY:X_t,X_duplicate,X_reset,global_gauge
-<<<<<<< HEAD
- use BS,             ONLY:BS_bands,BS_q,&
-&                         BS_n_g_exch,BSS_n_freqs,BSS_er,BSS_dr,&
-&                         BS_K_coupling,BS_res_K_corr,BS_res_K_exchange,&
-&                         BS_W_is_diagonal,BS_res_mode,BSS_mode,BS_n_g_W,BS_anti_res,&
-&                         BS_K_is_ALDA,BS_cpl_mode,BS_cpl_K_corr,BS_cpl_K_exchange,&
-&                         BSS_damp_reference,BSE_mode,BS_pert_soc,&
-&                         BSS_uses_DbGd,BSS_q0,BS_Blocks_and_Transitions_free
- use TDDFT,          ONLY:FXC_per_memstps,FXC_n_mem_freqs,FXC_is_causal,FXC_n_g_corr
-=======
  use BS_solvers,     ONLY:BSS_n_freqs,BSS_er,BSS_dr,BSS_mode,BSS_add_antiresonant,BSS_damp_reference,&
 &                         BSS_uses_DbGd,BSS_q0,BSS_eval_JDOS
  use BS,             ONLY:BS_bands,BS_q,BS_n_g_exch,BS_K_coupling,BS_res_K_corr,BS_res_K_exchange,&
 &                         BS_W_is_diagonal,BS_res_mode,BS_n_g_W,BS_K_is_ALDA,BS_cpl_mode,BS_cpl_K_corr,BS_cpl_K_exchange,&
-&                         BSE_mode,BS_Blocks_and_Transitions_free
+&                         BSE_mode,BS_Blocks_and_Transitions_free,BS_pert_SOC
  use TDDFT,          ONLY:FXC_per_memstps,FXC_n_mem_freqs,FXC_is_retarded,FXC_n_g_corr
->>>>>>> f092c2b3
  use drivers,        ONLY:l_rpa_IP,l_alda_fxc,l_bs_fxc,l_bss
  use parallel_m,     ONLY:PP_redux_wait,PAR_IND_WF_b_and_k
  use interfaces,     ONLY:PARALLEL_global_indexes,PARALLEL_WF_distribute,PARALLEL_WF_index
