!
!        Copyright (C) 2000-2021 the YAMBO team
!              http://www.yambo-code.org
!
! Authors (see AUTHORS file for details): AM
! 
! This file is distributed under the terms of the GNU 
! General Public License. You can redistribute it and/or 
! modify it under the terms of the GNU General Public 
! License as published by the Free Software Foundation; 
! either version 2, or (at your option) any later version.
!
! This program is distributed in the hope that it will 
! be useful, but WITHOUT ANY WARRANTY; without even the 
! implied warranty of MERCHANTABILITY or FITNESS FOR A 
! PARTICULAR PURPOSE.  See the GNU General Public License 
! for more details.
!
! You should have received a copy of the GNU General Public 
! License along with this program; if not, write to the Free 
! Software Foundation, Inc., 59 Temple Place - Suite 330,Boston, 
! MA 02111-1307, USA or visit http://www.gnu.org/copyleft/gpl.txt.
!
subroutine K_driver(Xen,Ken,Xk,q,X_static_pp,Xw,Dip)
 !
 use pars,           ONLY:IP
 use com,            ONLY:msg
 use stderr,         ONLY:intc,STRING_match
 use electrons,      ONLY:levels,n_sp_pol
 use frequency,      ONLY:w_samp,W_reset
 use X_m,            ONLY:X_t,X_duplicate,X_reset,global_gauge
 use DIPOLES,        ONLY:DIPOLE_t
 use IO_int,         ONLY:io_control
 use IO_m,           ONLY:OP_RD_CL,REP
 use BS_solvers,     ONLY:BSS_n_freqs,BSS_er,BSS_dr,BSS_mode,BSS_damp_reference,BSS_q0,BSS_eels_to_eps
 use BS,             ONLY:BS_bands,BS_q,BS_n_g_exch,BS_res_K_corr,BS_n_g_W,BS_K_is_ALDA,BS_cpl_K_corr,&
&                         BS_Blocks_and_Transitions_free,BSqpts,L_kind,l_BS_photolum
 use TDDFT,          ONLY:FXC_per_memstps,FXC_n_mem_freqs,FXC_is_retarded
 use drivers,        ONLY:l_rpa_IP,l_bs_fxc,l_bss,l_col_cut
 use parallel_m,     ONLY:PAR_IND_WF_b_and_k,PAR_K_scheme
 use parallel_int,   ONLY:PP_redux_wait,PARALLEL_global_indexes,PARALLEL_WF_distribute,PARALLEL_WF_index
 use interfaces,     ONLY:eval_G_minus_G
 use R_lattice,      ONLY:bz_samp,qindx_B,qindx_X,qindx_B_max,qindx_free
 use D_lattice,      ONLY:l_1D,l_2D
 !
#include<memory.h>
 !
 type(levels)  ::Xen,Ken
 type(bz_samp) ::Xk,q
 type(X_t)     ::X_static_pp
 type(DIPOLE_t)::Dip
 type(w_samp)  ::Xw
 !
 ! Work Space
 !
 type(X_t)         :: X_tddft,X_oscillators
 integer           :: iq,Max_G_m_G,iG_BSE,iGo_BSE
 type(w_samp)      :: W_bss 
 !
 ! I/O
 !
 integer, allocatable :: qindx_B_max_CPU(:)
 integer              :: io_err,ID
 integer, external    :: io_QINDX
 !
 call section('*','Bethe Salpeter Equation driver')
 !
 ! TDDFT setup and Resets
 !========================
 call X_reset(X_tddft)
 call TDDFT_do_X_W_typs(-1,X_tddft,Xw)
 !
 ! Logicals initialization
 !=========================
 call K_driver_init("init",1,Ken,Xk)
 !
 ! PL is implemented only in velocity gauge
 if (l_BS_photolum) global_gauge="velocity"
 !
 if(.not.any((/trim(global_gauge)=="velocity".or.trim(global_gauge)=="length"/)) ) then
   call warning(" Not a valid gauge in input. Switching to length gauge")
   global_gauge="length"
 endif
 !
 ! Energy points
 !===============
 call W_reset(W_bss)
 W_bss%n_freqs=BSS_n_freqs
 W_bss%er=BSS_er
 W_bss%dr=BSS_dr
 W_bss%damp_reference=BSS_damp_reference
<<<<<<< HEAD
 !
 ! Double Grid support
 !=====================
!aim137: adding support for Haydock Double Grid
 BSS_uses_DbGd = ((Ken%FG%nb>=BS_bands(2)) .and. (index(BSS_mode,'i')/=0)) &
 &          .or. ((Ken%FG%nb>=BS_bands(2)) .and. (index(BSS_mode,'h')/=0))
 !
 ! Frequencies 
 !=============
=======
>>>>>>> b2a8eedf
 W_bss%per_memstps=FXC_per_memstps
 call FREQUENCIES_setup(W_bss)
 FXC_n_mem_freqs=W_bss%n_freqs
 !
 ! PARALLEL SETUP
 !================
 call X_duplicate(X_static_pp,X_oscillators) 
 X_oscillators%whoami=X_static_pp%whoami
 X_oscillators%ib(1:2)=BS_bands(1:2)
 X_oscillators%q0=BSS_q0
 !
 if ((BS_res_K_corr.or.BS_cpl_K_corr).and.BS_n_g_W<0) then
   BS_n_g_W=X_static_pp%ng
   call msg('s','[BSE-W] Use all G-vectors of W ',BS_n_g_W)
 endif
 !
 call PARALLEL_global_indexes(Ken,Xk,q,"Response_T_space",X=X_oscillators)
 !
 ! Compute qindx_B_max
 ! =====================
 !
 if (any((/BS_res_K_corr,BS_cpl_K_corr/)).and..not.l_bs_fxc) then
   !
   ! Here I need the distribution over k
   call PARALLEL_SETUP_K_scheme("K")
   !
   ! here qindx_B is allocated
   call io_control(ACTION=OP_RD_CL,COM=REP,SEC=(/5/),ID=ID)
   io_err=io_QINDX(Xk,q,ID)
   !
   YAMBO_ALLOC(qindx_B_max_CPU,(PAR_K_scheme%COM_ibz_INDEX%n_CPU))
   qindx_B_max_CPU=0
   qindx_B_max_CPU(PAR_K_scheme%COM_ibz_INDEX%CPU_id+1)=maxval(qindx_B(:,:,2))
   call PP_redux_wait(qindx_B_max_CPU,COMM=PAR_K_scheme%COM_ibz_INDEX%COMM)
   qindx_B_max=maxval(qindx_B_max_CPU)
   YAMBO_FREE(qindx_B_max_CPU)
   !
 endif
 !
 ! Tranferred momentum
 !======================
 YAMBO_ALLOC(BSqpts,(3,BS_q(1):BS_q(2)))
 !
 do iq=BS_q(1),BS_q(2)
   !
   if (iq==1) BSqpts(:,iq) = BSS_q0
   if (iq/=1) BSqpts(:,iq) = q%pt(iq,:)
   !
   call K_driver_init("loop-init",iq,Ken,Xk)
   !
   call section('*','Bethe Salpeter Equation @q'//trim(intc(iq)))
   !
   ! Need to convert eels to epsilon ? (part B)
   !===========================================
   ! If the Coulomb cutoff is used and the system is 1D or 2D eps and eels are different at finite q
   if (l_col_cut.and.(l_1D.or.l_2D)) then
     if(iq==1) BSS_eels_to_eps=.false.
     if(iq/=1) BSS_eels_to_eps=trim(L_kind)=="full"
   endif
   !
   ! BSS output arrays
   !===================
   call K_observables("ALLOC",W_bss)
   !
   if (any((/BS_res_K_corr,BS_cpl_K_corr/)).and..not.l_bs_fxc) then
     !
     ! W/X RL size setup looking at the max index of G-G' 
     ! =========
     !
     iGo_BSE=qindx_B_max
     iG_BSE =BS_n_g_W
     if (.not.iq==1) then
       iGo_BSE=maxval((/4*qindx_B_max,qindx_X(iq,:,2)/))
       iG_BSE =max(BS_n_g_exch,BS_n_g_W)
     endif
     !
     Max_G_m_G=eval_G_minus_G(iG_BSE,iGo_BSE)
     !
     if (.not.iq==1) then
       if (BS_n_g_exch> Max_G_m_G ) then
         call warning (' Exch size reduced from '//trim(intc(BS_n_g_exch))//' to '&
&                        //trim(intc(Max_G_m_G))//' due to symmetry constraints')
         BS_n_g_exch= Max_G_m_G
         call msg('s','[BSE-exch] Exch size forced by symmetry to be ',BS_n_g_exch)
       endif
     endif
     !
     if (BS_n_g_W> Max_G_m_G ) then
       call warning (' W size reduced from '//trim(intc(BS_n_g_W))//' to '&
&                    //trim(intc(Max_G_m_G))//' due to symmetry constraints')
       BS_n_g_W= Max_G_m_G
       call msg('s','[BSE-W] W size forced by symmetry to be ',BS_n_g_W)
     endif
     !
   endif
   !
   call DIPOLE_dimensions(Ken,Dip,BS_bands,BSS_q0)
   !
   ! ... EH space (no parallelization)
   call K_Transitions_setup("K",iq,Ken,Xk,Dip)
   !call K_Transitions_k_resolved(iq,Ken,Xk,Dip)
   !
   !... Parallel distribution
   call PARALLEL_global_Response_T_transitions(Xk)
   !
   ! ... EH space (with parallelization) and Transition groups build-up
   call K_Transitions_setup("T",iq,Ken,Xk,Dip)
   !
   !... Blocks build-up
   if (.not.l_rpa_IP) call K_blocks()
   !
   ! Wave Functions distribution 
   !=============================
   call PARALLEL_WF_distribute(B_and_K_index=PAR_IND_WF_b_and_k,CLEAN_UP=.FALSE.)
   call PARALLEL_WF_index( )
   !
   ! 0. The Dipoles 
   ! ===============
   call K_dipoles(iq,Ken,Xk,Dip,W_bss)
   !
   ! 1. The IP Part
   ! ===============
   call K_IP(iq,Ken,Xk,Dip,W_bss)
   !
   ! 2. The KERNEL
   ! ================
   if (.not.l_rpa_IP) call K(iq,Ken,Xk,q,X_static_pp,Xw,W_bss)
   !
   ! 3. The SOLVER
   ! =================
   if (l_bss.and..not.l_rpa_IP) call K_solvers(iq,Ken,Xk,q,X_static_pp,W_bss)
   !
   ! `TDDFT` SOLVER
   !
   if (STRING_match(BSS_mode,'t')) then
     !
     call X_duplicate(X_static_pp,X_tddft) ! initialize X_tddft to X_static_pp
     !
     X_tddft%ordering='Tr'
     if (FXC_is_retarded) X_tddft%ordering='R'
     !
     ! If the kernel contains QP corrections I have to equally correct Xen
     !
     if (allocated(Ken%Eo)) then
       YAMBO_ALLOC(Xen%Eo,(Xen%nb,Xen%nk,n_sp_pol))
       Xen%Eo=Xen%E
       Xen%E =Ken%E
     endif
     !
     call PP_redux_wait
     X_tddft%iq=iq
     X_tddft%ng=BS_n_g_exch
     call OPTICS_driver(Xen,Xk,q,W_bss,X_tddft,Dip) 
     !
   endif
   !
   ! CLEAN (OBSs)
   call K_observables("FREE",W_bss)
   !
   ! CLEAN (Blocks)
   !
   call BS_Blocks_and_Transitions_free( )
   !
 enddo
 !
 !... Parallel distribution reset
 call PARALLEL_global_indexes(Ken,Xk,q,"Response_T_space",X=X_oscillators,RESET=.TRUE.)
 !
 YAMBO_FREE(BSqpts)
 call qindx_free('B')
 !
end subroutine<|MERGE_RESOLUTION|>--- conflicted
+++ resolved
@@ -32,7 +32,7 @@
  use DIPOLES,        ONLY:DIPOLE_t
  use IO_int,         ONLY:io_control
  use IO_m,           ONLY:OP_RD_CL,REP
- use BS_solvers,     ONLY:BSS_n_freqs,BSS_er,BSS_dr,BSS_mode,BSS_damp_reference,BSS_q0,BSS_eels_to_eps
+ use BS_solvers,     ONLY:BSS_n_freqs,BSS_er,BSS_dr,BSS_mode,BSS_damp_reference,BSS_q0,BSS_eels_to_eps,BSS_uses_DbGd
  use BS,             ONLY:BS_bands,BS_q,BS_n_g_exch,BS_res_K_corr,BS_n_g_W,BS_K_is_ALDA,BS_cpl_K_corr,&
 &                         BS_Blocks_and_Transitions_free,BSqpts,L_kind,l_BS_photolum
  use TDDFT,          ONLY:FXC_per_memstps,FXC_n_mem_freqs,FXC_is_retarded
@@ -89,21 +89,15 @@
  W_bss%er=BSS_er
  W_bss%dr=BSS_dr
  W_bss%damp_reference=BSS_damp_reference
-<<<<<<< HEAD
+ W_bss%per_memstps=FXC_per_memstps
+ call FREQUENCIES_setup(W_bss)
+ FXC_n_mem_freqs=W_bss%n_freqs
  !
  ! Double Grid support
  !=====================
 !aim137: adding support for Haydock Double Grid
  BSS_uses_DbGd = ((Ken%FG%nb>=BS_bands(2)) .and. (index(BSS_mode,'i')/=0)) &
  &          .or. ((Ken%FG%nb>=BS_bands(2)) .and. (index(BSS_mode,'h')/=0))
- !
- ! Frequencies 
- !=============
-=======
->>>>>>> b2a8eedf
- W_bss%per_memstps=FXC_per_memstps
- call FREQUENCIES_setup(W_bss)
- FXC_n_mem_freqs=W_bss%n_freqs
  !
  ! PARALLEL SETUP
  !================
