!
!        Copyright (C) 2000-2020 the YAMBO team
!              http://www.yambo-code.org
!
! Authors (see AUTHORS file for details): AM
! 
! This file is distributed under the terms of the GNU 
! General Public License. You can redistribute it and/or 
! modify it under the terms of the GNU General Public 
! License as published by the Free Software Foundation; 
! either version 2, or (at your option) any later version.
!
! This program is distributed in the hope that it will 
! be useful, but WITHOUT ANY WARRANTY; without even the 
! implied warranty of MERCHANTABILITY or FITNESS FOR A 
! PARTICULAR PURPOSE.  See the GNU General Public License 
! for more details.
!
! You should have received a copy of the GNU General Public 
! License along with this program; if not, write to the Free 
! Software Foundation, Inc., 59 Temple Place - Suite 330,Boston, 
! MA 02111-1307, USA or visit http://www.gnu.org/copyleft/gpl.txt.
!
subroutine K_driver(Xen,Ken,Xk,q,X_static_pp,Xw,Dip)
 !
 use pars,           ONLY:IP
 use parser_m,       ONLY:parser
 use com,            ONLY:msg
 use stderr,         ONLY:STRING_remove,intc
<<<<<<< HEAD
 use electrons,      ONLY:levels,n_sp_pol,n_spin
=======
 use electrons,      ONLY:levels,n_sp_pol,BZ_DbGd_nbands,E_SOC_table
>>>>>>> 2c2c37df
 use frequency,      ONLY:w_samp,W_reset
 use X_m,            ONLY:X_t,X_duplicate,X_reset,global_gauge
 use DIPOLES,        ONLY:DIPOLE_t
 use BS_solvers,     ONLY:BSS_n_freqs,BSS_er,BSS_dr,BSS_mode,BSS_add_antiresonant,BSS_damp_reference,&
&                         BSS_uses_DbGd,BSS_q0,BSS_eval_JDOS,BSS_eels_to_eps
 use BS,             ONLY:BS_bands,BS_q,BS_n_g_exch,BS_K_coupling,BS_res_K_corr,BS_res_K_exchange,&
&                         BS_W_is_diagonal,BS_res_mode,BS_n_g_W,BS_K_is_ALDA,BS_cpl_mode,BS_cpl_K_corr,BS_cpl_K_exchange,&
&                         BSE_mode,BS_Blocks_and_Transitions_free,l_BSE_minimize_memory,BSqpts,L_kind,&
&                         BS_perturbative_SOC,l_BSK_IO_triangular
 use TDDFT,          ONLY:FXC_per_memstps,FXC_n_mem_freqs,FXC_is_retarded,FXC_n_g_corr
 use drivers,        ONLY:l_rpa_IP,l_alda_fxc,l_bs_fxc,l_bss,l_col_cut
 use parallel_m,     ONLY:PP_redux_wait,PAR_IND_WF_b_and_k
 use interfaces,     ONLY:PARALLEL_global_indexes,PARALLEL_WF_distribute,PARALLEL_WF_index,eval_G_minus_G
 use R_lattice,      ONLY:bz_samp,qindx_B,qindx_X
 use D_lattice,      ONLY:l_0D,l_1D,l_2D
#if defined _KERR
 use drivers,        ONLY:l_kerr,l_anomalous_Hall
#endif
#if defined _RT
 use drivers,        ONLY:l_rt_carriers_in_use
#endif
 !
#include<memory.h>
 !
 type(levels)  ::Xen,Ken
 type(bz_samp) ::Xk,q
 type(X_t)     ::X_static_pp
 type(DIPOLE_t)::Dip
 type(w_samp)  ::Xw
 !
 ! Work Space
 !
 type(X_t)         :: X_tddft,X_oscillators
 integer           :: iq,Max_G_m_G,iG_BSE,iGo_BSE
 type(w_samp)      :: W_bss 
 logical           :: l_bs_q
 !
 ! GPL_EXCLUDE_START
 !
#if defined _RT 
 if(l_rt_carriers_in_use .and. index(BSS_mode,'t')/=0) call error('RT occupations and BSE via f_xc not compatible')
#endif
 !
 call parser('BSEQptR',l_bs_q)
 call parser('BSKTriangIO',l_BSK_IO_triangular)
 !
 if (.not.l_bs_q) BS_q=(/1,1/)
 !
 if ( (.not.(BS_q(1)==1.and.BS_q(2)==1)) .and. (trim(BSE_mode)=='coupling') ) then
   call error(' Finite q and coupling not implemented')
 endif
 !
 ! GPL_EXCLUDE_END
 !
 ! GPL_INCLUDE_START
 !BS_q=(/1,1/)
 ! GPL_INCLUDE_END
 !
 ! Joint DOS
 !===========
 BSS_eval_JDOS = index(BSS_mode,'d')/=0.or.index(BSS_mode,'s')/=0.or.l_rpa_IP
 !
 ! Need to convert eels to epsilon ? (part A)
 !===========================================
 ! If the Coulomb cutoff is not used (ie the system is 3D) eps/=eps^-1
 if (.not.l_col_cut)          BSS_eels_to_eps=trim(L_kind)=="full"
 ! If the Coulomb cutoff is     used and the system is 0D  eps= eps^-1=1 since vbar=0
 if (     l_col_cut.and.l_0D) BSS_eels_to_eps=.false.
 ! If the Coulomb cutoff is     used and the system is 1D or 2D it depends on the q-point (see later)
 !
 ! Copatibility with old inputs
 !==============================
 if (index(BSE_mode,'causal')/=0) BSE_mode='retarded'
 !
 l_BSE_minimize_memory=(Xk%nbz==1)
 !
 ! TDDFT setup and Resets
 !========================
 !
 call X_reset(X_tddft)
 call W_reset(W_bss)
 !
 call TDDFT_do_X_W_typs(-1,X_tddft,Xw)
 !
 if(.not.any((/trim(global_gauge)=="velocity".or.trim(global_gauge)=="length"/)) ) then
   call warning(" Not a valid gauge in input. Switching to lenght gauge")
   global_gauge="length"
 endif
 !
 ! GPL_EXCLUDE_START
 !
 ! If the em1s DB has been calculated in the same run
 ! of a BS-Fxc kernel construction that l_bs_fxc is set .FALSE.
 !      =============
 ! in tddft_do_X_W_typs. So here we need to check again if
 ! l_bs_fxc has been provided
 !
 if (.not.l_bs_fxc) call parser('bs_fxc',l_bs_fxc)
 !
 if (Ken%nb_SOC/=0) BS_perturbative_SOC=.true.
 !
 if (l_bs_fxc) then
   !==========
   !
   BS_n_g_exch=FXC_n_g_corr
   !
   if (index(BSS_mode,'t')/=0) then
     !
     ! Remove the exchange from the BS_mode
     ! if TDDFT Fxc is obtained from K
     !
     if (index(BSS_mode,'t')==0) BS_res_mode=trim( STRING_remove(BS_res_mode,'x') )
     BSE_mode='retarded'
     call parser('FxcRetarded',FXC_is_retarded)
     !
   endif
   !
 endif
 !
 ! GPL_EXCLUDE_END
 !
 ! Logicals (Drivers)
 !====================
 if (l_rpa_IP.and.index(BSE_mode,'coupling')>0) BSE_mode='retarded'
 !
 BS_res_K_corr=index(BS_res_mode,'c')/=0
 BS_res_K_exchange=index(BS_res_mode,'x')/=0
 BS_cpl_K_corr=index(BS_cpl_mode,'c')/=0
 BS_cpl_K_exchange=index(BS_cpl_mode,'x')/=0
 BS_K_coupling=any((/BS_cpl_K_corr,BS_cpl_K_exchange/)) 
 BSS_add_antiresonant=index(BSE_mode,'retarded')/=0
 BS_W_is_diagonal=index(BS_res_mode,'d')/=0
 BS_K_is_ALDA=l_alda_fxc
#if defined _KERR
 call parser('EvalKerr',l_kerr)
 if(l_kerr) call parser('AnHall',l_anomalous_Hall)
#endif
 !
 ! Energy points
 !===============
 W_bss%n_freqs=BSS_n_freqs
 W_bss%er=BSS_er
 W_bss%dr=BSS_dr
 W_bss%damp_reference=BSS_damp_reference
 !
 ! Double Grid support
 !=====================
 BSS_uses_DbGd = (Ken%nb_FineGd>=BS_bands(2)) .and. (index(BSS_mode,'i')/=0)
 !
 ! Frequencies 
 !=============
 W_bss%per_memstps=FXC_per_memstps
 call FREQUENCIES_setup(W_bss)
 FXC_n_mem_freqs=W_bss%n_freqs
 !
 ! W RL size setup looking at the max index of G-G' 
 ! ==================================================
 if (BS_res_K_corr.or.BS_cpl_K_corr) then
   !
   if(BS_n_g_W<0) then
     BS_n_g_W=X_static_pp%ng
     call msg('s','[BSE-W] Use all G-vectors of W ',BS_n_g_W)
   endif
   !
   Max_G_m_G=eval_G_minus_G(BS_n_g_W,maxval(qindx_B(:,:,2)))
   if (BS_n_g_W> Max_G_m_G ) then
     call warning (' W size reduced from '//trim(intc(BS_n_g_W))//' to '//trim(intc(Max_G_m_G))//' due to symmetry constraints')
     BS_n_g_W= Max_G_m_G
     call msg('s','[BSE-W] W size forced by symmetry to be ',BS_n_g_W)
   endif
   !
 endif
 !
 !
 ! PARALLEL SETUP
 !================
 call X_duplicate(X_static_pp,X_oscillators) 
 X_oscillators%whoami=X_static_pp%whoami
 X_oscillators%ib(1:2)=BS_bands(1:2)
 X_oscillators%q0=BSS_q0
 !
 ! Tranferred momentum
 !======================
 !
 YAMBO_ALLOC(BSqpts,(3,BS_q(1):BS_q(2)))
 do iq=BS_q(1),BS_q(2)
   if (iq==1) BSqpts(:,iq) = BSS_q0
   if (iq/=1) BSqpts(:,iq) = q%pt(iq,:)
 enddo
 !
 do iq=BS_q(1),BS_q(2)
   !
   call section('*','Bethe Salpeter Equation @q'//trim(intc(iq)))
   !
   ! Need to convert eels to epsilon ? (part B)
   !===========================================
   ! If the Coulomb cutoff is used and the system is 1D or 2D eps and eels are different at finite q
   if (l_col_cut.and.(l_1D.or.l_2D)) then
     if(iq==1) BSS_eels_to_eps=.false.
     if(iq/=1) BSS_eels_to_eps=trim(L_kind)=="full"
   endif
   !
   ! BSS output arrays
   !===================
   call K_observables("ALLOC",W_bss)
   !
   if (BS_res_K_corr.or.BS_cpl_K_corr) then
     !
     ! W/X RL size setup looking at the max index of G-G' 
     ! =========
     !
     iGo_BSE=maxval(qindx_B(:,:,2))
     iG_BSE =BS_n_g_W
     if (.not.iq==1) then
       iGo_BSE=maxval((/4*qindx_B(:,:,2),qindx_X(iq,:,2)/))
       iG_BSE =max(BS_n_g_exch,BS_n_g_W)
     endif
     !
     Max_G_m_G=eval_G_minus_G(iG_BSE,iGo_BSE)
     !
     if (.not.iq==1) then
       if (BS_n_g_exch> Max_G_m_G ) then
         BS_n_g_exch= Max_G_m_G
         call warning (' Exch size reduced due to symmetry constraints')
         call msg('s','[BSE-exch] Exch size forced by symmetry to be ',BS_n_g_exch)
       endif
     endif
     !
     if (BS_n_g_W> Max_G_m_G ) then
       BS_n_g_W= Max_G_m_G
       call warning (' W size reduced due to symmetry constraints')
       call msg('s','[BSE-W] W size forced by symmetry to be ',BS_n_g_W)
     endif
     !
   endif
   !
   call DIPOLE_dimensions(Ken,Dip,BS_bands,BSS_q0)
   !
   ! ... EH space (no parallelization)
   call K_Transitions_setup(iq,Ken,Xk,Dip,.FALSE.)
   !
   !... Parallel distribution
   call PARALLEL_global_indexes(Ken,Xk,q,"Response_T_space",X=X_oscillators)
   !
   ! ... EH space (with parallelization) and Transition groups build-up
   call K_Transitions_setup(iq,Ken,Xk,Dip,.TRUE.)
   !
   !... Blocks build-up
   if (.not.l_rpa_IP) call K_blocks(iq)
   !
   ! Wave Functions distribution 
   !=============================
   call PARALLEL_WF_distribute(B_and_K_index=PAR_IND_WF_b_and_k,CLEAN_UP=.FALSE.)
   call PARALLEL_WF_index( )
   !
   ! 1. The IP Part
   ! ===============
   call K_IP(iq,Ken,Xk,Dip,W_bss)
   !
   ! 2. The KERNEL
   ! ================
   if (.not.l_rpa_IP) call K(iq,Ken,Xk,q,X_static_pp,Xw,W_bss)
   !
   ! 3. The SOLVER
   ! =================
   if (l_bss.and..not.l_rpa_IP) call K_solvers(iq,Ken,Xk,q,X_static_pp,W_bss)
   !
   ! GPL_EXCLUDE_START
   !
   ! `TDDFT` SOLVER
   !
   if (index(BSS_mode,'t')/=0) then
     !
     call X_duplicate(X_static_pp,X_tddft) ! initialize X_tddft to X_static_pp
     !
     X_tddft%ordering='Tr'
     if (FXC_is_retarded) X_tddft%ordering='R'
     !
     ! If the kernel contains QP corrections I have to equally correct Xen
     !
     if (allocated(Ken%Eo)) then
       YAMBO_ALLOC(Xen%Eo,(Xen%nb,Xen%nk,n_sp_pol))
       Xen%Eo=Xen%E
       Xen%E =Ken%E
     endif
     !
     call PP_redux_wait
     X_tddft%iq=iq
     X_tddft%ng=BS_n_g_exch
     call OPTICS_driver(Xen,Xk,q,W_bss,X_tddft,Dip) 
     !
   endif
   !
   ! GPL_EXCLUDE_END
   !
   ! CLEAN (OBSs)
   call K_observables("FREE",W_bss)
   !
   ! CLEAN (Blocks)
   !
   call BS_Blocks_and_Transitions_free( )
   !
   !... Parallel distribution reset
   call PARALLEL_global_indexes(Ken,Xk,q,"Response_T_space",X=X_oscillators,RESET=.TRUE.)
   !
 enddo
 !
 YAMBO_FREE(BSqpts)
 !
end subroutine<|MERGE_RESOLUTION|>--- conflicted
+++ resolved
@@ -27,11 +27,7 @@
  use parser_m,       ONLY:parser
  use com,            ONLY:msg
  use stderr,         ONLY:STRING_remove,intc
-<<<<<<< HEAD
- use electrons,      ONLY:levels,n_sp_pol,n_spin
-=======
- use electrons,      ONLY:levels,n_sp_pol,BZ_DbGd_nbands,E_SOC_table
->>>>>>> 2c2c37df
+ use electrons,      ONLY:levels,n_sp_pol
  use frequency,      ONLY:w_samp,W_reset
  use X_m,            ONLY:X_t,X_duplicate,X_reset,global_gauge
  use DIPOLES,        ONLY:DIPOLE_t
