--- conflicted
+++ resolved
@@ -112,27 +112,8 @@
  !
  if (.not.l_bs_fxc) call parser('bs_fxc',l_bs_fxc)
  !
-<<<<<<< HEAD
  if (Ken%nb_SOC/=0) BS_pert_soc=.true.
  !
- ! GPL_EXCLUDE_END
- !
- ! W RL size setup looking at the max index of G-G' 
- ! =========
- !
- if (.not.l_rpa_IP) then
-   Max_G_m_G=eval_G_minus_G(BS_n_g_W,maxval(qindx_B(:,:,2)))
-   if (BS_n_g_W> Max_G_m_G ) then
-     call warning (' W size reduced from '//trim(intc(BS_n_g_W))//' to '//trim(intc(Max_G_m_G))//' due to symmetry constraints')
-     BS_n_g_W= Max_G_m_G
-     call msg('s','[BSE-W] W size forced by symmetry to be :',BS_n_g_W)
-   endif
- endif
- !
- ! GPL_EXCLUDE_START  
- !
-=======
->>>>>>> 208bd1c2
  if (l_bs_fxc) then
    !==========
    !
