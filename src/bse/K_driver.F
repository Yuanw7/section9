--- conflicted
+++ resolved
@@ -36,14 +36,9 @@
 &                         BSS_uses_DbGd,BSS_q0,BSS_eels_to_eps
  use BS,             ONLY:BS_bands,BS_q,BS_n_g_exch,BS_K_coupling,BS_res_K_corr,BS_res_K_exchange,&
 &                         BS_W_is_diagonal,BS_res_mode,BS_n_g_W,BS_K_is_ALDA,BS_cpl_mode,BS_cpl_K_corr,BS_cpl_K_exchange,&
-<<<<<<< HEAD
-&                         BSE_mode,BS_Blocks_and_Transitions_free,l_BSE_minimize_memory,BSqpts,L_kind,&
-&                         BS_perturbative_SOC
-=======
 &                         BSE_mode,BSE_prop,BS_Blocks_and_Transitions_free,l_BSE_minimize_memory,BSqpts,L_kind,&
-&                         BS_perturbative_SOC,l_BSK_IO_triangular,BS_dip_size,l_BS_abs,l_BS_jdos,l_BS_trace,&
+&                         BS_perturbative_SOC,BS_dip_size,l_BS_abs,l_BS_jdos,l_BS_trace,&
 &                         l_BS_esort,l_BS_kerr,l_BS_magnons,l_BS_dichroism,l_BS_anomalous_Hall,l_BS_photolum,l_BS_optics
->>>>>>> 920e041a
  use TDDFT,          ONLY:FXC_per_memstps,FXC_n_mem_freqs,FXC_is_retarded,FXC_n_g_corr
  use drivers,        ONLY:l_rpa_IP,l_alda_fxc,l_bs_fxc,l_bss,l_col_cut
  use parallel_m,     ONLY:PP_redux_wait,PAR_IND_WF_b_and_k,PARALLEL_default_mode,PAR_K_scheme
@@ -82,12 +77,6 @@
 #if defined _RT 
  if(l_rt_carriers_in_use .and. index(BSS_mode,'t')/=0) call error('RT occupations and BSE via f_xc not compatible')
 #endif
- !
-<<<<<<< HEAD
- call parser('BSEQptR',l_bs_q)
-=======
- call parser('BSKTriangIO',l_BSK_IO_triangular)
->>>>>>> 920e041a
  !
  ! Need to convert eels to epsilon ? (part A)
  !===========================================
