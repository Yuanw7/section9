--- conflicted
+++ resolved
@@ -27,13 +27,8 @@
  use com,            ONLY:msg
  use stderr,         ONLY:intc,STRING_match
  use electrons,      ONLY:levels,n_sp_pol
-<<<<<<< HEAD
- use frequency,      ONLY:w_samp,W_reset,Mauri_damp
- use X_m,            ONLY:X_t,X_duplicate,X_reset,global_gauge
-=======
  use frequency,      ONLY:w_samp,W_reset
  use X_m,            ONLY:X_t,X_duplicate,X_reset,global_gauge,X_OUTPUT_driver
->>>>>>> 90a14bfd
  use DIPOLES,        ONLY:DIPOLE_t
  use IO_int,         ONLY:io_control
  use IO_m,           ONLY:OP_RD_CL,REP
@@ -45,13 +40,7 @@
  use parallel_m,     ONLY:PAR_IND_WF_b_and_k,PAR_K_scheme,PARALLEL_default_mode
  use parallel_int,   ONLY:PP_wait,PP_redux_wait,PARALLEL_global_indexes,PARALLEL_WF_distribute,PARALLEL_WF_index
  use interfaces,     ONLY:eval_G_minus_G
-<<<<<<< HEAD
- use R_lattice,      ONLY:bz_samp,qindx_B,qindx_X,qindx_B_max,qindx_free,RIM_W_for_graph
- use D_lattice,      ONLY:l_1D,l_2D
- use parser_m,       ONLY:parser
-=======
  use R_lattice,      ONLY:bz_samp,qindx_B,qindx_X,qindx_B_max,qindx_free
->>>>>>> 90a14bfd
  !
 #include<memory.h>
  !
@@ -75,9 +64,6 @@
  !
  call section('*','Bethe Salpeter Equation driver')
  !
- call parser('RIM_W_graph',RIM_W_for_graph)
- call msg('r','RIM_W_graph', RIM_W_for_graph)
- !
  ! TDDFT setup and Resets
  !========================
  call X_reset(X_tddft)
@@ -98,10 +84,6 @@
    call warning(" Not a valid gauge in input. Switching to length gauge")
    global_gauge="length"
  endif
- !
- Mauri_damp = .false.
- call parser('Mauri_damp',Mauri_damp)
- if(Mauri_damp) call warning("Using damping of Mauri paper")
  !
  ! Energy points
  !===============
