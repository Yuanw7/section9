!
!        Copyright (C) 2000-2021 the YAMBO team
!              http://www.yambo-code.org
!
! Authors (see AUTHORS file for details): AM IMA
! 
! This file is distributed under the terms of the GNU 
! General Public License. You can redistribute it and/or 
! modify it under the terms of the GNU General Public 
! License as published by the Free Software Foundation; 
! either version 2, or (at your option) any later version.
!
! This program is distributed in the hope that it will 
! be useful, but WITHOUT ANY WARRANTY; without even the 
! implied warranty of MERCHANTABILITY or FITNESS FOR A 
! PARTICULAR PURPOSE.  See the GNU General Public License 
! for more details.
!
! You should have received a copy of the GNU General Public 
! License along with this program; if not, write to the Free 
! Software Foundation, Inc., 59 Temple Place - Suite 330,Boston, 
! MA 02111-1307, USA or visit http://www.gnu.org/copyleft/gpl.txt.
!
subroutine K_driver(Xen,Ken,Xk,q,X_static_pp,Xw,Dip)
 !
 use pars,           ONLY:IP
 use com,            ONLY:msg
 use stderr,         ONLY:intc,STRING_match
 use electrons,      ONLY:levels,n_sp_pol
 use frequency,      ONLY:w_samp,W_reset
 use X_m,            ONLY:X_t,X_duplicate,X_reset,global_gauge,X_OUTPUT_driver
 use DIPOLES,        ONLY:DIPOLE_t
 use IO_int,         ONLY:io_control
 use IO_m,           ONLY:OP_RD_CL,REP
<<<<<<< HEAD
 use BS_solvers,     ONLY:BSS_n_freqs,BSS_er,BSS_dr,BSS_mode,BSS_damp_reference,BSS_q0
 use BS,             ONLY:BS_bands,BS_q,BS_n_g_exch,BS_res_K_corr,BS_n_g_W,BS_cpl_K_corr,&
&                         BS_Blocks_and_Transitions_free,BSqpts,l_BS_photolum
=======
 use BS_solvers,     ONLY:BSS_n_freqs,BSS_er,BSS_dr,BSS_mode,BSS_damp_reference,BSS_q0,BSS_eels_to_eps,BSS_uses_DbGd
 use BS,             ONLY:BS_bands,BS_q,BS_n_g_exch,BS_res_K_corr,BS_n_g_W,BS_cpl_K_corr,&
&                         BS_Blocks_and_Transitions_free,BSqpts,L_kind,l_BS_photolum
>>>>>>> 335a3edc
 use TDDFT,          ONLY:FXC_per_memstps,FXC_n_mem_freqs,FXC_is_retarded
 use drivers,        ONLY:l_rpa_IP,l_bs_fxc,l_bss
 use parallel_m,     ONLY:PAR_IND_WF_b_and_k,PAR_K_scheme
 use parallel_int,   ONLY:PP_redux_wait,PARALLEL_global_indexes,PARALLEL_WF_distribute,PARALLEL_WF_index
 use interfaces,     ONLY:eval_G_minus_G
 use R_lattice,      ONLY:bz_samp,qindx_B,qindx_X,qindx_B_max,qindx_free
 !
#include<memory.h>
 !
 type(levels)  ::Xen,Ken
 type(bz_samp) ::Xk,q
 type(X_t)     ::X_static_pp
 type(DIPOLE_t)::Dip
 type(w_samp)  ::Xw
 !
 ! Work Space
 !
 type(X_t)         :: X_tddft,X_oscillators
 integer           :: iq,Max_G_m_G,iG_BSE,iGo_BSE
 type(w_samp)      :: W_bss 
 !
 ! I/O
 !
 integer, allocatable :: qindx_B_max_CPU(:)
 integer              :: io_err,ID
 integer, external    :: io_QINDX
 !
 call section('*','Bethe Salpeter Equation driver')
 !
 ! TDDFT setup and Resets
 !========================
 call X_reset(X_tddft)
 call TDDFT_do_X_W_typs(-1,X_tddft,Xw)
 !
 ! Logicals initialization
 !=========================
 call K_driver_init("init",1,Ken,Xk)
 !
 ! Observables initialization
 !============================
 call K_observables( )
 !
 ! PL is implemented only in velocity gauge
 if (l_BS_photolum) global_gauge="velocity"
 !
 if(.not.any((/trim(global_gauge)=="velocity".or.trim(global_gauge)=="length"/)) ) then
   call warning(" Not a valid gauge in input. Switching to length gauge")
   global_gauge="length"
 endif
 !
 ! Energy points
 !===============
 call W_reset(W_bss)
 W_bss%n_freqs=BSS_n_freqs
 W_bss%er=BSS_er
 W_bss%dr=BSS_dr
 W_bss%damp_reference=BSS_damp_reference
 W_bss%per_memstps=FXC_per_memstps
 call FREQUENCIES_setup(W_bss)
 FXC_n_mem_freqs=W_bss%n_freqs
 !
 ! Double Grid support
 !=====================
 BSS_uses_DbGd = ((Ken%FG%nb>=BS_bands(2)) .and. (index(BSS_mode,'i')/=0)) &
 &          .or. ((Ken%FG%nb>=BS_bands(2)) .and. (index(BSS_mode,'h')/=0))
 !
 ! PARALLEL SETUP
 !================
 call X_duplicate(X_static_pp,X_oscillators) 
 X_oscillators%whoami=X_static_pp%whoami
 X_oscillators%ib(1:2)=BS_bands(1:2)
 X_oscillators%q0=BSS_q0
 !
 if ((BS_res_K_corr.or.BS_cpl_K_corr).and.BS_n_g_W<0) then
   BS_n_g_W=X_static_pp%ng
   call msg('s','[BSE-W] Use all G-vectors of W ',BS_n_g_W)
 endif
 !
 call PARALLEL_global_indexes(Ken,Xk,q,"Response_T_space",X=X_oscillators)
 !
 ! Compute qindx_B_max
 ! =====================
 !
 if (any((/BS_res_K_corr,BS_cpl_K_corr/)).and..not.l_bs_fxc) then
   !
   ! Here I need the distribution over k
   call PARALLEL_SETUP_K_scheme("Kdef")
   !
   ! here qindx_B is allocated
   call io_control(ACTION=OP_RD_CL,COM=REP,SEC=(/5/),ID=ID)
   io_err=io_QINDX(Xk,q,ID)
   !
   YAMBO_ALLOC(qindx_B_max_CPU,(PAR_K_scheme%COM_ibz_INDEX%n_CPU))
   qindx_B_max_CPU=0
   qindx_B_max_CPU(PAR_K_scheme%COM_ibz_INDEX%CPU_id+1)=maxval(qindx_B(:,:,2))
   call PP_redux_wait(qindx_B_max_CPU,COMM=PAR_K_scheme%COM_ibz_INDEX%COMM)
   qindx_B_max=maxval(qindx_B_max_CPU)
   YAMBO_FREE(qindx_B_max_CPU)
   !
 endif
 !
 ! Tranferred momentum
 !======================
 YAMBO_ALLOC(BSqpts,(3,BS_q(1):BS_q(2)))
 !
 do iq=BS_q(1),BS_q(2)
   !
   ! Output files & observables initialization
   !===========================================
   call X_OUTPUT_driver("DEF INIT") 
   !
   if (iq==1) BSqpts(:,iq) = BSS_q0
   if (iq/=1) BSqpts(:,iq) = q%pt(iq,:)
   !
   call K_driver_init("loop-init",iq,Ken,Xk)
   !
   if (iq==BS_q(1)) call section('+','Bethe Salpeter Equation @q'//trim(intc(iq)))
   if (iq> BS_q(1)) then
     call section('-P',' ')
     call section('=','Bethe Salpeter Equation @q'//trim(intc(iq)))
   endif
   !
   ! BSS output arrays
   !===================
   call X_ALLOC_global("ALLOC",W_bss)
   !
   if (any((/BS_res_K_corr,BS_cpl_K_corr/)).and..not.l_bs_fxc) then
     !
     ! W/X RL size setup looking at the max index of G-G' 
     ! =========
     !
     iGo_BSE=qindx_B_max
     iG_BSE =BS_n_g_W
     if (.not.iq==1) then
       iGo_BSE=maxval((/4*qindx_B_max,qindx_X(iq,:,2)/))
       iG_BSE =max(BS_n_g_exch,BS_n_g_W)
     endif
     !
     Max_G_m_G=eval_G_minus_G(iG_BSE,iGo_BSE)
     !
     if (.not.iq==1) then
       if (BS_n_g_exch> Max_G_m_G ) then
         call warning (' Exch size reduced from '//trim(intc(BS_n_g_exch))//' to '&
&                        //trim(intc(Max_G_m_G))//' due to symmetry constraints')
         BS_n_g_exch= Max_G_m_G
         call msg('s','[BSE-exch] Exch size forced by symmetry to be ',BS_n_g_exch)
       endif
     endif
     !
     if (BS_n_g_W> Max_G_m_G ) then
       call warning (' W size reduced from '//trim(intc(BS_n_g_W))//' to '&
&                    //trim(intc(Max_G_m_G))//' due to symmetry constraints')
       BS_n_g_W= Max_G_m_G
       call msg('s','[BSE-W] W size forced by symmetry to be ',BS_n_g_W)
     endif
     !
   endif
   !
   call DIPOLE_dimensions(Ken,Dip,BS_bands,BSS_q0)
   !
   ! ... EH space (no parallelization)
   call K_Transitions_setup("K",iq,Ken,Xk,Dip)
   !
   !... Parallel distribution
   call PARALLEL_global_Response_T_transitions(Xk)
   !
   ! ... EH space (with parallelization) and Transition groups build-up
   call K_Transitions_setup("T",iq,Ken,Xk,Dip)
   !
   !... Blocks build-up
   if (.not.l_rpa_IP) call K_blocks()
   !
   ! Wave Functions distribution 
   !=============================
   call PARALLEL_WF_distribute(B_and_K_index=PAR_IND_WF_b_and_k,CLEAN_UP=.FALSE.)
   call PARALLEL_WF_index( )
   !
   ! 0. The Dipoles 
   ! ===============
   call K_dipoles(iq,Ken,Xk,Dip,W_bss)
   !
   ! 1. The IP Part
   ! ===============
   call K_IP(iq,Ken,Xk,Dip,W_bss)
   !
   ! 2. The KERNEL
   ! ================
   if (.not.l_rpa_IP) call K(iq,Ken,Xk,q,X_static_pp,Xw,W_bss)
   !
   ! 3. The SOLVER
   ! =================
   if (l_bss.and..not.l_rpa_IP) call K_solvers(iq,Ken,Xk,q,X_static_pp,W_bss)
   !
   ! `TDDFT` SOLVER
   !
   if (STRING_match(BSS_mode,'t')) then
     !
     call X_duplicate(X_static_pp,X_tddft) ! initialize X_tddft to X_static_pp
     !
     X_tddft%ordering='Tr'
     if (FXC_is_retarded) X_tddft%ordering='R'
     !
     ! If the kernel contains QP corrections I have to equally correct Xen
     !
     if (allocated(Ken%Eo)) then
       YAMBO_ALLOC(Xen%Eo,(Xen%nb,Xen%nk,n_sp_pol))
       Xen%Eo=Xen%E
       Xen%E =Ken%E
     endif
     !
     call PP_redux_wait
     X_tddft%iq=iq
     X_tddft%ng=BS_n_g_exch
     call OPTICS_driver(Xen,Xk,q,W_bss,X_tddft,Dip) 
     !
   endif
   !
   ! CLEAN (OBSs)
   call X_ALLOC_global("FREE",W_bss)
   !
   ! CLEAN (Blocks)
   call BS_Blocks_and_Transitions_free( )
   !
 enddo
 !
 !... Parallel distribution reset
 call PARALLEL_global_indexes(Ken,Xk,q,"Response_T_space",X=X_oscillators,RESET=.TRUE.)
 !
 YAMBO_FREE(BSqpts)
 call qindx_free('B')
 !
end subroutine<|MERGE_RESOLUTION|>--- conflicted
+++ resolved
@@ -32,15 +32,9 @@
  use DIPOLES,        ONLY:DIPOLE_t
  use IO_int,         ONLY:io_control
  use IO_m,           ONLY:OP_RD_CL,REP
-<<<<<<< HEAD
- use BS_solvers,     ONLY:BSS_n_freqs,BSS_er,BSS_dr,BSS_mode,BSS_damp_reference,BSS_q0
+ use BS_solvers,     ONLY:BSS_n_freqs,BSS_er,BSS_dr,BSS_mode,BSS_damp_reference,BSS_q0,BSS_eels_to_eps,BSS_uses_DbGd
  use BS,             ONLY:BS_bands,BS_q,BS_n_g_exch,BS_res_K_corr,BS_n_g_W,BS_cpl_K_corr,&
 &                         BS_Blocks_and_Transitions_free,BSqpts,l_BS_photolum
-=======
- use BS_solvers,     ONLY:BSS_n_freqs,BSS_er,BSS_dr,BSS_mode,BSS_damp_reference,BSS_q0,BSS_eels_to_eps,BSS_uses_DbGd
- use BS,             ONLY:BS_bands,BS_q,BS_n_g_exch,BS_res_K_corr,BS_n_g_W,BS_cpl_K_corr,&
-&                         BS_Blocks_and_Transitions_free,BSqpts,L_kind,l_BS_photolum
->>>>>>> 335a3edc
  use TDDFT,          ONLY:FXC_per_memstps,FXC_n_mem_freqs,FXC_is_retarded
  use drivers,        ONLY:l_rpa_IP,l_bs_fxc,l_bss
  use parallel_m,     ONLY:PAR_IND_WF_b_and_k,PAR_K_scheme
@@ -105,7 +99,7 @@
  ! Double Grid support
  !=====================
  BSS_uses_DbGd = ((Ken%FG%nb>=BS_bands(2)) .and. (index(BSS_mode,'i')/=0)) &
- &          .or. ((Ken%FG%nb>=BS_bands(2)) .and. (index(BSS_mode,'h')/=0))
+&           .or. ((Ken%FG%nb>=BS_bands(2)) .and. (index(BSS_mode,'h')/=0))
  !
  ! PARALLEL SETUP
  !================
