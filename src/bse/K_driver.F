--- conflicted
+++ resolved
@@ -33,7 +33,7 @@
  use DIPOLES,        ONLY:DIPOLE_t
  use BS_solvers,     ONLY:BSS_n_freqs,BSS_er,BSS_dr,BSS_mode,BSS_add_antiresonant,BSS_damp_reference,&
 &                         BSS_uses_DbGd,BSS_q0,BSS_eels_to_eps
- use BS,             ONLY:BS_bands,BS_q,BS_n_g_exch,BS_K_coupling,BS_res_K_corr,BS_res_K_exchange,&
+ use BS,             ONLY:BS_bands,BS_q,BS_n_g_exch,BS_K_coupling,BS_res_K_corr,BS_res_K_exchange,l_BS_anomalous_Hall,&
 &                         BS_W_is_diagonal,BS_res_mode,BS_n_g_W,BS_K_is_ALDA,BS_cpl_mode,BS_cpl_K_corr,BS_cpl_K_exchange,&
 &                         BSE_mode,BSE_prop,BS_Blocks_and_Transitions_free,l_BSE_minimize_memory,BSqpts,L_kind,&
 &                         BS_perturbative_SOC,l_BSK_IO_triangular,BS_dip_size,l_BS_abs,l_BS_jdos,l_BS_trace,&
@@ -45,9 +45,6 @@
  use interfaces,     ONLY:eval_G_minus_G
  use R_lattice,      ONLY:bz_samp,qindx_B,qindx_X
  use D_lattice,      ONLY:l_0D,l_1D,l_2D
-#if defined _KERR
- use BS,             ONLY:l_BS_anomalous_Hall
-#endif
 #if defined _RT
  use drivers,        ONLY:l_rt_carriers_in_use
 #endif
@@ -72,19 +69,6 @@
  !
  call parser('BSKTriangIO',l_BSK_IO_triangular)
  !
-<<<<<<< HEAD
-=======
- if (.not.l_bs_q) BS_q=(/1,1/)
- !
- if ( (.not.(BS_q(1)==1.and.BS_q(2)==1)) .and. (trim(BSE_mode)=='coupling') ) then
-   call error(' Finite q and coupling not implemented')
- endif
- !
- ! Joint DOS
- !===========
- BSS_eval_JDOS = index(BSS_mode,'d')/=0.or.index(BSS_mode,'s')/=0.or.l_rpa_IP
- !
->>>>>>> 906ad963
  ! Need to convert eels to epsilon ? (part A)
  !===========================================
  ! If the Coulomb cutoff is not used (ie the system is 3D) eps/=eps^-1
@@ -108,10 +92,8 @@
  !
  call TDDFT_do_X_W_typs(-1,X_tddft,Xw)
  !
-#if defined _KERR
  ! PL is implemented only in velocity gauge
  if (l_BS_photolum) global_gauge="velocity"
-#endif
  !
  if(.not.any((/trim(global_gauge)=="velocity".or.trim(global_gauge)=="length"/)) ) then
    call warning(" Not a valid gauge in input. Switching to lenght gauge")
@@ -160,20 +142,16 @@
  BS_K_is_ALDA=l_alda_fxc
  !
  BS_dip_size=1
- l_BS_abs    = (index(BSE_prop,'abs')/=0)
- l_BS_jdos   = (index(BSE_prop,'jdos')/=0).or. (index(BSS_mode,'d')/=0.or.index(BSS_mode,'s')/=0.or.l_rpa_IP)
- l_BS_esort  = (index(BSE_prop,'esrt')/=0).and.(index(BSS_mode,'d')/=0.or.index(BSS_mode,'s')/=0.or.l_rpa_IP)
- l_BS_dichroism = .false.
- l_BS_kerr      = .false.
- l_BS_photolum  = .false.
- l_BS_trace     = .false.
- l_BS_magnons   = .false.
-#if defined _KERR
+ !
+ l_BS_abs       = (index(BSE_prop,'abs')/=0)
+ l_BS_jdos      = (index(BSE_prop,'jdos')/=0).or. (index(BSS_mode,'d')/=0.or.index(BSS_mode,'s')/=0.or.l_rpa_IP)
+ l_BS_esort     = (index(BSE_prop,'esrt')/=0).and.(index(BSS_mode,'d')/=0.or.index(BSS_mode,'s')/=0.or.l_rpa_IP)
  l_BS_dichroism = (index(BSE_prop,'dich')/=0)
  l_BS_kerr      = (index(BSE_prop,'kerr')/=0)
  l_BS_photolum  = (index(BSE_prop,'photolum')/=0)
  l_BS_trace     = (index(BSE_prop,'trace')/=0)
  l_BS_magnons   = (index(BSE_prop,'magn')/=0) .and.n_spin>1
+ !
  if (l_BS_magnons.and.n_sp_pol==2) then
    l_BS_abs    = .false.
    l_BS_kerr   = .false.
@@ -186,7 +164,6 @@
  endif
  if (l_BS_photolum) l_BS_trace  = .false.
  if (l_BS_trace) BS_dip_size=3
-#endif
  l_BS_optics=l_BS_abs.or.l_BS_kerr.or.l_BS_dichroism.or.l_BS_photolum
  !
  ! Energy points
