--- conflicted
+++ resolved
@@ -175,7 +175,6 @@
  X_oscillators%ib(1:2)=BS_bands(1:2)
  X_oscillators%q0=BSS_q0
  !
-<<<<<<< HEAD
  ! Tranferred momentum
  !=====================================
  !
@@ -219,9 +218,8 @@
    endif
    !
  endif
-=======
+ !
  call DIPOLE_dimensions(Ken,Dip,BS_bands,BSS_q0)
->>>>>>> 41085e65
  !
  ! ... EH space (no parallelization)
  call K_Transitions_setup(iq,Ken,Xk,Dip,.FALSE.)
