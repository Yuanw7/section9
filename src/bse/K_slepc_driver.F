--- conflicted
+++ resolved
@@ -52,15 +52,8 @@
  use parser_m,       ONLY:parser
  use com,            ONLY:msg
  use timing_m,       ONLY:timing
-<<<<<<< HEAD
-#endif
- !
-#include <memory.h>
- !
-=======
 #include <memory.h>
  ! 
->>>>>>> 99cb87a7
 #include <petsc/finclude/petscsys.h>
 #include <petsc/finclude/petscvec.h>
 #include <petsc/finclude/petscmat.h>
@@ -135,15 +128,6 @@
  ! Allocation (BS_R and BS_E)
  !===========================
  call PetscInitialize(PETSC_NULL_CHARACTER,ierr)
-<<<<<<< HEAD
- YAMBO_ALLOC(BS_E,(BSS_n_eig))
- if(E_SOC_nbands/=0) then
-   YAMBO_ALLOC(BS_corrections,(2,BS_H_dim))
-   YAMBO_ALLOC_P(BS_E_SOC_corr,(2,BS_H_dim))
- endif
- YAMBO_ALLOC(BS_R_left,(BS_H_dim))
- YAMBO_ALLOC(BS_R_right,(BS_H_dim))
-=======
  allocate( BS_E(BSS_n_eig) )
  if(E_SOC_nbands/=0) then
    YAMBO_ALLOC( BS_corrections, (2,BS_H_dim) )
@@ -151,7 +135,6 @@
  endif
  YAMBO_ALLOC( BS_R_left, (BS_H_dim) )
  YAMBO_ALLOC( BS_R_right, (BS_H_dim) )
->>>>>>> 99cb87a7
  !
  ! Diagonalization DB (IN)
  !========================
@@ -183,15 +166,6 @@
  ! Allocation (BS_E_real or BS_V)
  !===============================
  if(K_is_not_hermitian) then
-<<<<<<< HEAD
-   YAMBO_ALLOC(BS_V_left,(BS_H_dim,BSS_n_eig))
-   YAMBO_ALLOC(BS_V_right,(BS_H_dim,BSS_n_eig))
- else
-   YAMBO_ALLOC(BS_mat,(BS_H_dim,BSS_n_eig))
-   YAMBO_ALLOC(BS_E_real,(BSS_n_eig))
-   if(BSS_perturbative_width.and..not.allocated(BS_corrections)) then
-     YAMBO_ALLOC(BS_corrections,(1,BS_H_dim))
-=======
    YAMBO_ALLOC( BS_V_left, (BS_H_dim,BSS_n_eig) )
    YAMBO_ALLOC( BS_V_right, (BS_H_dim,BSS_n_eig) )
  else
@@ -199,7 +173,6 @@
    YAMBO_ALLOC( BS_E_real, (BSS_n_eig) )
    if(BSS_perturbative_width.and..not.allocated(BS_corrections)) then
      YAMBO_ALLOC( BS_corrections, (1,BS_H_dim) )
->>>>>>> 99cb87a7
    endif
  endif
  !
@@ -278,14 +251,10 @@
  YAMBO_FREE(BS_V_right)
  YAMBO_FREE(BS_V_left)
  YAMBO_FREE(BS_mat)
-<<<<<<< HEAD
- YAMBO_FREE_P(BS_E_SOC_corr)
-=======
  if(associated(BS_E_SOC_corr)) then
    deallocate(BS_E_SOC_corr)
    nullify(BS_E_SOC_corr)
  endif
->>>>>>> 99cb87a7
  !
  call timing('Slepc Solver',OPR='stop')
  !
@@ -494,6 +463,10 @@
  use pars,           ONLY:SP
  use BS,             ONLY:BS_H_dim, BS_nT_grps, BS_blk, n_BS_blks
  use BS_solvers,     ONLY:Slepc_v,BS_HAYVEC_alloc,BSS_alloc
+ !REMOVE
+ use BS,            ONLY : BS_T_grp,BS_nT_grps,BS_blk,n_BS_blks,BS_H_dim
+ use parallel_m,    ONLY : PAR_IND_T_Haydock, myid
+ !REMOVE
  !
 #include <memory.h>
  !
@@ -504,6 +477,9 @@
 #include <slepc/finclude/slepcsys.h>
 #include <slepc/finclude/slepceps.h>
  !
+ !REMOVE
+ integer        i_g
+ !REMOVE 
  integer        iq, i_B, i_r, i_c, i_Tk, i_Tp
  Mat            slepc_mat
  PetscErrorCode ierr
