--- conflicted
+++ resolved
@@ -89,13 +89,8 @@
  !
  integer              ::io_err,ID  ! I/O
  !
-<<<<<<< HEAD
- integer                      :: vec_index(4)
- complex(SlepcFortranComplex) :: vec_value(4)
-=======
  type(PetscFortranInt)     :: vec_index(4)
  type(PetscFortranComplex) :: vec_value(4)
->>>>>>> cb72351c
  !
 #if defined _TIMING
  call timing('Slepc Solver',OPR='start')
@@ -420,7 +415,7 @@
  integer     :: iq,i_c,i_r,H_pos(2),i_Tk,i_Tp,i_B,i_g,i_k_bz,i_v,i_cond,i_spin
  integer     :: ierr
  type(Mat)   :: slepc_mat
- complex(SlepcFortranComplex) :: val
+ type(PetscFortranComplex) :: val
  !
  !
  ! ALLOCATE SLEPC MATRIX
@@ -607,11 +602,7 @@
  !
  implicit none
  !
-<<<<<<< HEAD
- complex(SlepcFortranComplex)   :: tmp_value(1)
-=======
  type(PetscFortranComplex)   :: tmp_value(1)
->>>>>>> cb72351c
  !
 #include <petsc/finclude/petscsys.h>
 #include <petsc/finclude/petscvec.h>
@@ -666,11 +657,7 @@
    start_index = sum(BS_T_grp(:i_g-1)%size)-1
    do i_c=1,BS_T_grp(i_g)%size
      H_pos=start_index+i_c
-<<<<<<< HEAD
-     tmp_value=cmplx(Slepc_v%Vo(i_g)%fragment(i_c),kind=SP)
-=======
      tmp_value=cmplx(Slepc_v%Vo(i_g)%fragment(i_c))
->>>>>>> cb72351c
      !SLEPC funcitons expect C indexes both in Fortran and C
      call VecSetValues( vo, 1, H_pos, tmp_value, INSERT_VALUES, ierr )
    enddo
