--- conflicted
+++ resolved
@@ -366,15 +366,9 @@
  !
  use pars,           ONLY:SP,DP,cI,cONE
  use electrons,      ONLY:n_sp_pol
-<<<<<<< HEAD
- use BS,             ONLY:BS_K_dim,BS_H_dim,BS_nT_grps,BS_blk,n_BS_blks,BS_T_grp,BS_K_coupling,BS_pert_soc
- use BS_solvers,     ONLY:BSS_dipoles,BSS_eh_table,BSS_eh_E,BSS_eh_f,BSS_eh_W,BSS_eh_Z,&
-&                         BSS_eh_E_SOC_corr,BSS_perturbative_width,BSS_alloc
-=======
- use BS,             ONLY:BS_K_dim,BS_H_dim,BS_blk,n_BS_blks,BS_T_grp,BS_K_coupling
+ use BS,             ONLY:BS_K_dim,BS_H_dim,BS_blk,n_BS_blks,BS_T_grp,BS_K_coupling,BS_pert_soc
  use BS_solvers,     ONLY:BSS_eh_E,BSS_eh_W,&
 &                         BSS_perturbative_width,BSS_alloc
->>>>>>> fe986df5
  use com,            ONLY:error,msg
  !
  implicit none
