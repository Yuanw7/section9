--- conflicted
+++ resolved
@@ -256,12 +256,8 @@
    nullify(BS_E_SOC_corr)
  endif
  !
-<<<<<<< HEAD
  call PARALLEL_Haydock_VEC_COMMs('reset')
  !
-#if defined _TIMING
-=======
->>>>>>> eefd2b0c
  call timing('Slepc Solver',OPR='stop')
  !
 end subroutine
