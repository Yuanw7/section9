--- conflicted
+++ resolved
@@ -52,12 +52,6 @@
 #if defined _KERR
  use KERR,           ONLY:BS_KERR_free
 #endif
-<<<<<<< HEAD
-#if defined _PL
- use PHOTOLUM,       ONLY:BS_PL_free
-#endif
-=======
->>>>>>> 59de6a09
  !
  ! GPL_EXCLUDE_END
  !
@@ -357,12 +351,6 @@
  call mem_est("Lo")
  !
  call BS_mat_free( )
-<<<<<<< HEAD
-#if defined _PL
- call BS_PL_free( )
-#endif
-=======
->>>>>>> 59de6a09
 #if defined _KERR
  call BS_KERR_free( )
 #endif
