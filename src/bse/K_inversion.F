--- conflicted
+++ resolved
@@ -21,24 +21,14 @@
 !
 subroutine K_inversion(iq,W,E,k,q) 
  !
-<<<<<<< HEAD
- use pars,           ONLY:SP,pi,DP
+ use pars,           ONLY:SP,pi
  use X_m,            ONLY:X_epsilon,X_drude_term
-=======
- use pars,           ONLY:SP,pi
- use X_m,            ONLY:X_epsilon
->>>>>>> 6381b2f1
  use stderr,         ONLY:intc,real2ch
  use BS,             ONLY:BS_mat,BS_K_dim,BSS_rhoq0,BSS_uses_GreenF,&
 &                         BSE_mode,BS_eh_table,BS_eh_E,BS_bands,BSS_inversion_mode,&
 &                         BSS_uses_RIM,BSS_er,BSS_dr,BSS_n_freqs,BS_eh_f,&
-<<<<<<< HEAD
 &                         BSS_n_descs,BSS_description,BS_eh_W,BS_eh_Z,&
 &                         BSE_mode
- use units
-=======
-&                         BSS_n_descs,BSS_description,BS_eh_W,BS_eh_Z
->>>>>>> 6381b2f1
  use memory_m,       ONLY:mem_est
  use electrons,      ONLY:spin_occ,levels,BZ_RIM_nbands,BZ_RIM_tot_nkpts,spin
  use frequency,      ONLY:w_samp,W_reset,W_merge,W_duplicate
@@ -242,16 +232,11 @@
      if (allocated(BS_eh_W)) QP_width=BS_eh_W(i1)
      if (allocated(BS_eh_Z)) QP_Z=BS_eh_Z(i1)
      if (associated(E%GreenF)) then
-<<<<<<< HEAD
        call X_bare_RIM_GreenF(1,(/ik_bz,iv,ic,i_sp/),W,E,k,Lo(i1,:,1),"r")
        if (trim(BSE_mode)=='causal') &
 &        call X_bare_RIM_GreenF(1,(/ik_bz,iv,ic,i_sp/),W,E,k,Lo(i1,:,2),"ca")
        if (trim(BSE_mode)=='coupling') &
 &        call X_bare_RIM_GreenF(1,(/ik_bz,iv,ic,i_sp/),W,E,k,Lo(i1+BS_K_dim,:,1),"ca")
-=======
-       call X_bare_RIM_GreenF(1,(/ik_bz,iv,ic,i_sp/),W,E,k,Lo(i1,:),"r")
-       if (BS_K_coupling) call X_bare_RIM_GreenF(1,(/ik_bz,iv,ic,i_sp/),W,E,k,Lo(i1+BS_K_dim,:),"ca")
->>>>>>> 6381b2f1
      else
        Lo(i1,:,1)=QP_Z*BS_eh_f(i1)/(W%p(:)-BS_eh_E(i1)-(0.,1.)*QP_width)
        if (trim(BSE_mode)=='causal') &
