!
!        Copyright (C) 2000-2016 the YAMBO team
!              http://www.yambo-code.org
!
! Authors (see AUTHORS file for details): AM DS
! 
! This file is distributed under the terms of the GNU 
! General Public License. You can redistribute it and/or 
! modify it under the terms of the GNU General Public 
! License as published by the Free Software Foundation; 
! either version 2, or (at your option) any later version.
!
! This program is distributed in the hope that it will 
! be useful, but WITHOUT ANY WARRANTY; without even the 
! implied warranty of MERCHANTABILITY or FITNESS FOR A 
! PARTICULAR PURPOSE.  See the GNU General Public License 
! for more details.
!
! You should have received a copy of the GNU General Public 
! License along with this program; if not, write to the Free 
! Software Foundation, Inc., 59 Temple Place - Suite 330,Boston, 
! MA 02111-1307, USA or visit http://www.gnu.org/copyleft/gpl.txt.
!
subroutine K_inversion(iq,W,E,k,q) 
 !
 use pars,           ONLY:SP,cZERO
 use X_m,            ONLY:Epsilon_ii,Joint_DOS,X_drude_term,global_gauge,l_drude
 use stderr,         ONLY:real2ch
 use BS,             ONLY:BS_mat,BSS_dipoles,BS_H_dim,&
&                         BSE_mode,BSS_inversion_mode,&
&                         BSS_er,BSS_dr,BSS_n_freqs,&
&                         BSS_n_descs,BSS_description,Co_factor,&
&                         BS_mat_free,BSS_inversion_PERT_FULL_ratio
 use memory_m,       ONLY:mem_est
 use electrons,      ONLY:levels
 use frequency,      ONLY:w_samp,W_reset,W_merge
 use R_lattice,      ONLY:q_norm,bz_samp
 use com,            ONLY:isec,msg,warning
 use LIVE_t,         ONLY:live_timing
 use parallel_m,     ONLY:PP_redux_wait,PP_indexes,myid,PP_indexes_reset,ncpu
 use interfaces,     ONLY:PARALLEL_index
 use IO_m,           ONLY:io_control,OP_RD_CL,REP,NONE,VERIFY,OP_WR_CL
#if defined _TIMING
 use timing_m,       ONLY:timing
#endif
#if defined _RT
 use RT_control,     ONLY:NEQ_Residuals,NEQ_Kernel
#endif
<<<<<<< HEAD
 !
 ! GPL_EXCLUDE_START
 !
#if defined _KERR
 use KERR,           ONLY:BS_KERR_free
#endif
#if defined _PL
 use PHOTOLUM,       ONLY:BS_PL_free
#endif
 !
 ! GPL_EXCLUDE_END
=======
>>>>>>> d8e47272
 !
 implicit none
 !
 type(w_samp) :: W
 integer      :: iq
 type(levels) :: E
 type(bz_samp):: k,q
 !
 ! Work Space...
 !
 ! ... dummies
 !
 type(PP_indexes) ::px
 integer          ::i1,i2,iw
 logical, external::stop_now
 complex(SP)      ::gauge_factor
 complex(SP), allocatable  ::Lo(:,:,:)
 !
 ! ... frequencies
 !
 integer,allocatable :: inv_err(:),iw_full(:)
 integer             :: full_inf_freqs,nw,nw_conv,&
&                       min_dist_non_conv_freqs ! Every W%n_freqs/min_dist_non_conv_freqs
                                                ! I perform a full inversion
 logical    ::do_it_full,full_inf_freqs_found,FULL,PERTURBATIVE
 !
 ! I/O
 !
 integer           :: i_err,ID,Lo_dim
 type(w_samp)      :: W_disk
 integer, external :: io_BSS_invert
 integer,     allocatable :: inv_err_disk(:),disk_freq_table(:)
 complex(SP), allocatable :: eps_disk(:)
 !
#if defined _TIMING
 call timing('Invertion Solver',OPR='start')
#endif
 !
 ! Sectioning
 !============
 if (isec(2)/=0) then
   call section('=','Inversion solver')
 else if (isec(2)==0) then
   call section('+','Inversion solver')
 endif
 !
 ! Full inversion ?
 !==================
 FULL         = index(BSS_inversion_mode,'f')/=0
 PERTURBATIVE = index(BSS_inversion_mode,'p')/=0
 full_inf_freqs_found=.FALSE.
 !
 call W_reset(W_disk)
 !
#if defined _RT
 if (NEQ_Residuals.neqv.NEQ_Kernel) then
   call warning("[INV] Different occupation configurations for Kernel and Residuals not supported")
 endif
#endif
 !
 ! I/O of the restart database
 !=============================
 call io_control(ACTION=OP_RD_CL,COM=REP,MODE=VERIFY,SEC=(/1/),ID=ID)
 i_err=io_BSS_invert(iq,1,(/0/),(/cZERO/),W_disk,ID)
 !
 ! When the damping range is not uniform then changing
 ! the energy borders
 !
 if (W_disk%dr(1)/=W_disk%dr(2).or.W%dr(1)/=W%dr(2)) then
   if (W%er(1)/=W_disk%er(1).or.W%er(2)/=W_disk%er(2)) i_err=-1
 endif
 !
 if (i_err==0) then
   allocate(inv_err_disk(W_disk%n_freqs),disk_freq_table(W_disk%n_freqs+W%n_freqs))
   allocate(eps_disk(W_disk%n_freqs))
   eps_disk=cZERO
   !
   call io_control(ACTION=OP_RD_CL,COM=NONE,SEC=(/1,2/),ID=ID)
   i_err=io_BSS_invert(iq,W_disk%n_freqs,inv_err_disk,eps_disk,W_disk,ID)
   !
   ! Here I create a new energy array that merges the disk 
   ! and present energies. In addition the corresponding inv_err
   ! and eps2 are alligned to the disk values.
   !
   call W_merge(W_disk,W,disk_freq_table)
   !
   BSS_n_freqs=W%n_freqs
   BSS_er=W%er
   BSS_dr=W%dr
   !
   allocate(inv_err(W%n_freqs),iw_full(W%n_freqs))
   Epsilon_ii(:,2)=cZERO
   Joint_DOS(:,2) =cZERO
   inv_err=-1
   !
   nw_conv=0
   do iw=1,W%n_freqs
     !
     ! Load eps only for converged frequencies
     !
     if (disk_freq_table(iw)>0) then
       inv_err(iw)=inv_err_disk(disk_freq_table(iw))
       if (inv_err(iw)==0) then
         Epsilon_ii(iw,2)=eps_disk(disk_freq_table(iw))/real(ncpu,SP)
         nw_conv=nw_conv+1
       endif
     endif
   enddo
   call msg('rs','[BSE INV] Frequencies read    [o/o]:',real(nw_conv)/real(W%n_freqs)*100._SP)
   deallocate(inv_err_disk,eps_disk,disk_freq_table)
 else
   allocate(inv_err(W%n_freqs),iw_full(W%n_freqs))
   inv_err=-1
   Epsilon_ii(:,2)=cZERO
   Joint_DOS(:,2) =cZERO
 endif
 !
 ! Kernel Loading 
 !================
 call K_stored_in_a_BIG_matrix(iq)
 !
 ! IP-part Lo [also recompute Epsilon_xx(:,3)]
 !===========================================
 if (.not.trim(BSE_mode)=="causal") Lo_dim=1
 if (     trim(BSE_mode)=="causal") Lo_dim=2
 !
 allocate(Lo(BS_H_dim,W%n_freqs,Lo_dim))
 call mem_est("Lo",(/size(Lo)/))
 !
 call K_inversion_Lo(iq,W,E,k,q,Lo_dim,Lo)
 !
 ! Initialize the output file 
 !============================
<<<<<<< HEAD
 call K_output_file(iq,"open Inversion")
=======
 call K_output_file(iq,-3)
>>>>>>> d8e47272
 !
 allocate(eps_disk(W%n_freqs))
 eps_disk=cZERO
 !
 ! Perturbative Invertion
 !========================
 call PP_indexes_reset(px)
 call PARALLEL_index(px,(/W%n_freqs/))
 !
 if (PERTURBATIVE) then
   !
   do_it_full=.FALSE.
   call live_timing('Perturbative inversion ',px%n_of_elements(myid+1))
   call perform_inversion(1,W%n_freqs)
   do i1=1,W%n_freqs
     if (inv_err(i1)<0) inv_err(i1)=0
   enddo 
   call PP_redux_wait(inv_err)
   !
   ! I/O [after pert inversion]
   !
   call PP_redux_wait(Epsilon_ii(:,2))
   !
   eps_disk(:)=Epsilon_ii(:,2)
   !
   call io_control(ACTION=OP_WR_CL,COM=NONE,SEC=(/1,2/),ID=ID)
   i_err=io_BSS_invert(iq,W%n_freqs,inv_err,eps_disk,W,ID)
   !
 endif
 !
 ! Full Invertion
 !=================
 !
 ! First I define the group of frequencies not converged
 !
 if (FULL) then
   !
   full_inf_freqs=0
   do i1=1,W%n_freqs
     if (inv_err(i1)/=0) then
       full_inf_freqs=full_inf_freqs+1
       iw_full(full_inf_freqs)=i1
     endif
   enddo
   !
 endif
 !
 if (PERTURBATIVE) then
   !
   min_dist_non_conv_freqs=W%n_freqs
   !
   do while (.not.full_inf_freqs_found) 
     !
     full_inf_freqs=0
     !
     iw=-1
     nw=0
     do i1=1,W%n_freqs
       if (inv_err(i1)/= 0.and.iw<0) iw=i1
       if (inv_err(i1)/= 0.and.iw>0) nw=nw+1
       if ((inv_err(i1)== 0.or.(inv_err(i1)==1.and.i1==W%n_freqs)).and.iw>0) then
         !
         if (nw>=min_dist_non_conv_freqs) then
           !
           do i2=iw,iw+nw-1,min_dist_non_conv_freqs
             full_inf_freqs=full_inf_freqs+1
             iw_full(full_inf_freqs)=i2
           enddo
           !
         endif
         iw=-1
         nw=0
       endif
     enddo
     min_dist_non_conv_freqs=min_dist_non_conv_freqs-1
     if (min_dist_non_conv_freqs==0) full_inf_freqs_found=.TRUE.
     !
     if (full_inf_freqs>=nint(real(W%n_freqs)/BSS_inversion_PERT_FULL_ratio)) full_inf_freqs_found=.TRUE.
     !
   enddo
   !
   if (full_inf_freqs>0.and.FULL) Epsilon_ii(:,2)=Epsilon_ii(:,2)/real(ncpu,SP)
   !
 endif
 !
 if (full_inf_freqs>0.and.FULL) then
   !
   call msg('rs','[BSE INV] Non converged frequencies :',full_inf_freqs)
   !
   ! Then loop on the groups performing full inversion
   !
   call PP_indexes_reset(px)
   call PARALLEL_index(px,(/full_inf_freqs/))
   call live_timing('Exact inversion ',px%n_of_elements(myid+1))
   !
   do_it_full=.true.
   !
   do i1=1,full_inf_freqs
     !
     if (stop_now(.FALSE.)) then
       call live_timing()
       exit
     endif
     !
     if (.not.px%element_1D(i1)) cycle
     !
     iw=iw_full(i1)
     !
     call perform_inversion(iw,1)
     call live_timing(steps=1)
     !
   enddo
   call live_timing()
   call PP_redux_wait(inv_err,imode=2)
   call PP_redux_wait(Epsilon_ii(:,2))
   !
 endif
 !
 nw_conv=0
 do iw=1,W%n_freqs
   if (inv_err(iw)==0) nw_conv=nw_conv+1
 enddo
 call msg('rs','[BSE INV] Converged frequencies [o/o]:',real(nw_conv)/real(W%n_freqs)*100._SP)
 !
 if (nw_conv>0) then
   !
   ! I/O [after full inversion]
   !
   eps_disk(:)=Epsilon_ii(:,2)
   !
   call io_control(ACTION=OP_WR_CL,COM=REP,SEC=(/1,2/),ID=ID)
   i_err=io_BSS_invert(iq,W%n_freqs,inv_err,eps_disk,W,ID)
   !
   ! Try a polinomial interpolation on the null values
   !===================================================
   call K_eps_interpolate(W%n_freqs,real(W%p),inv_err)
   !
 else
   !
   call warning('[BSE INV] Zero converged frequencies')
   !
 endif
 !
 call PP_redux_wait()
 !
 Epsilon_ii(:,2)=1._SP+Epsilon_ii(:,2)
 !
 if (l_drude) Epsilon_ii(:,2)=Epsilon_ii(:,2)+X_drude_term(:)*Co_factor/q_norm(1)**2
 !
 BSS_n_descs=BSS_n_descs+1
 BSS_description(BSS_n_descs)='    |Converged frequencies [o/o]:'//&
&                             trim(real2ch(real(nw_conv)/real(W%n_freqs)*100._SP))
 !
<<<<<<< HEAD
 call K_output_file(iq,"Inversion")
=======
 call K_output_file(iq,3)
>>>>>>> d8e47272
 !
 ! CLEAN
 !
 deallocate(inv_err,eps_disk)
 call PP_indexes_reset(px)
 deallocate(iw_full,Lo)
 call mem_est("Lo")
 !
 call BS_mat_free( )
#if defined _PL
 call BS_PL_free( )
#endif
#if defined _KERR
 call BS_KERR_free( )
#endif
 !
#if defined _TIMING
 call timing('Invertion Solver',OPR='stop')
#endif
 !
 contains
   !
   subroutine perform_inversion(iw_2start,iw_2do)
     integer     :: iw_2start,iw_2do
     !
     integer :: i2,iw
     logical :: perform_inv
     !
     integer, external::MATRIX_resolvant_via_perturbative_inversion
     integer, external::MATRIX_resolvant_via_exact_inversion
     !
     do i2=1,iw_2do
       !
       iw=i2+iw_2start-1
       !
       ! The parallel loop is controlled in the manin body loop 
       ! when a full inversion is performed
       !
       if (.not.do_it_full) then
         if(.not.px%element_1D(iw)) cycle
       endif
       !
       if (     do_it_full) perform_inv= inv_err(iw)/= 0
       if (.not.do_it_full) perform_inv= inv_err(iw)==-1
       !
       if (trim(global_gauge)=='length'  ) gauge_factor=-Co_factor/q_norm(1)**2
       if (trim(global_gauge)=='velocity') gauge_factor=-Co_factor/ W%p(iw) **2
       !       
       if (perform_inv) then
         !
         if (do_it_full) then
           inv_err(iw)=MATRIX_resolvant_via_exact_inversion(BS_H_dim,Lo_dim,BSS_dipoles,gauge_factor,&
&                                                           Epsilon_ii(iw,2),Lo(:,iw,:Lo_dim),BS_mat)
         else
           inv_err(iw)=MATRIX_resolvant_via_perturbative_inversion(BS_H_dim,Lo_dim,BSS_dipoles,gauge_factor,&
&                                                                  Epsilon_ii(iw,2),Lo(:,iw,:Lo_dim),BS_mat)
         endif
         !
       endif       
       !
       if (.not.do_it_full) call live_timing(steps=1)
       !
     enddo
     !
     if (.not.do_it_full) call live_timing()
     !
   end subroutine
   !
end subroutine<|MERGE_RESOLUTION|>--- conflicted
+++ resolved
@@ -46,7 +46,6 @@
 #if defined _RT
  use RT_control,     ONLY:NEQ_Residuals,NEQ_Kernel
 #endif
-<<<<<<< HEAD
  !
  ! GPL_EXCLUDE_START
  !
@@ -58,8 +57,6 @@
 #endif
  !
  ! GPL_EXCLUDE_END
-=======
->>>>>>> d8e47272
  !
  implicit none
  !
@@ -113,12 +110,6 @@
  full_inf_freqs_found=.FALSE.
  !
  call W_reset(W_disk)
- !
-#if defined _RT
- if (NEQ_Residuals.neqv.NEQ_Kernel) then
-   call warning("[INV] Different occupation configurations for Kernel and Residuals not supported")
- endif
-#endif
  !
  ! I/O of the restart database
  !=============================
@@ -193,11 +184,8 @@
  !
  ! Initialize the output file 
  !============================
-<<<<<<< HEAD
- call K_output_file(iq,"open Inversion")
-=======
- call K_output_file(iq,-3)
->>>>>>> d8e47272
+ of_mode=3
+ call K_output_file(iq,-of_mode)
  !
  allocate(eps_disk(W%n_freqs))
  eps_disk=cZERO
@@ -351,11 +339,7 @@
  BSS_description(BSS_n_descs)='    |Converged frequencies [o/o]:'//&
 &                             trim(real2ch(real(nw_conv)/real(W%n_freqs)*100._SP))
  !
-<<<<<<< HEAD
  call K_output_file(iq,"Inversion")
-=======
- call K_output_file(iq,3)
->>>>>>> d8e47272
  !
  ! CLEAN
  !
