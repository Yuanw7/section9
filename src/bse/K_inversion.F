!
! Copyright (C) 2000-2013 A. Marini and the YAMBO team 
!              http://www.yambo-code.org
! 
! This file is distributed under the terms of the GNU 
! General Public License. You can redistribute it and/or 
! modify it under the terms of the GNU General Public 
! License as published by the Free Software Foundation; 
! either version 2, or (at your option) any later version.
!
! This program is distributed in the hope that it will 
! be useful, but WITHOUT ANY WARRANTY; without even the 
! implied warranty of MERCHANTABILITY or FITNESS FOR A 
! PARTICULAR PURPOSE.  See the GNU General Public License 
! for more details.
!
! You should have received a copy of the GNU General Public 
! License along with this program; if not, write to the Free 
! Software Foundation, Inc., 59 Temple Place - Suite 330,Boston, 
! MA 02111-1307, USA or visit http://www.gnu.org/copyleft/gpl.txt.
!
subroutine K_inversion(iq,W,E,k,q) 
 !
 use pars,           ONLY:SP,pi,DP
 use X_m,            ONLY:X_epsilon,X_drude_term
 use stderr,         ONLY:intc,real2ch
 use BS,             ONLY:BS_mat,BS_K_dim,BSS_rhoq0,BSS_uses_GreenF,&
&                         BSE_mode,BS_eh_table,BS_eh_E,BS_bands,BSS_inversion_mode,&
&                         BSS_uses_RIM,BSS_er,BSS_dr,BSS_n_freqs,BS_eh_f,&
&                         BSS_n_descs,BSS_description,BS_eh_W,BS_eh_Z,&
&                         BSE_mode
 use units
 use memory_m,       ONLY:mem_est
 use parser_m,       ONLY:parser
 use electrons,      ONLY:spin_occ,levels,BZ_RIM_nbands,BZ_RIM_tot_nkpts,spin
 use frequency,      ONLY:w_samp,W_reset,W_merge,W_duplicate
 use R_lattice,      ONLY:d3k_factor,q_norm,bz_samp
 use com,            ONLY:isec,msg
 use timing,         ONLY:live_timing
 use parallel_m,     ONLY:PP_redux_wait,PP_indexes,myid,PP_indexes_reset,ncpu
 use interfaces,     ONLY:PARALLEL_index
 use IO_m,           ONLY:io_control,OP_RD_CL,REP,NONE,VERIFY,OP_WR_CL
 implicit none
 type(w_samp) :: W
 integer      :: iq
 type(levels) :: E
 type(bz_samp):: k,q
 !
 ! Work Space...
 !
 ! ... dummies
 !
 type(PP_indexes) ::px
 type(w_samp)     ::W_shifted
 integer          ::i1,i2,ik_bz,iv,ic,iw,of_mode,i_sp,ik_ibz,BS_H_dim
 integer, external::pert_inversion
 logical, external::stop_now
 complex(SP)      ::Co,QP_Z,QP_width
 complex(SP), allocatable  ::Lo(:,:,:)
 !
 ! ... frequencies
 !
 integer, parameter :: max_freqs_full_inv_ratio=10
 integer,  allocatable ::inv_err(:),iw_full(:)
 integer    ::full_inf_freqs,nw,nw_conv,&
&             min_dist_non_conv_freqs ! Every W%n(1)/min_dist_non_conv_freqs
                                      ! I perform a full inversion
 logical    ::do_it_full,full_inf_freqs_found,FULL,PERTURBATIVE
 !
 ! I/O
 !
 integer           ::i_err,ID,IO_dim
 type(w_samp)      ::W_disk
 integer, external ::ioBSS_invert
 integer, allocatable     ::inv_err_disk(:),disk_freq_table(:)
 complex(SP), allocatable ::eps_disk(:,:)
 !
 ! Sectioning
 !
 if (isec(2)/=0) then
   call section('=','Inversion solver')
 else if (isec(2)==0) then
   call section('+','Inversion solver')
 endif
 !
 IO_dim=1
 if (trim(BSE_mode)=="causal")   IO_dim=2
 BS_H_dim=BS_K_dim
 if (trim(BSE_mode)=="coupling") BS_H_dim=2*BS_K_dim
 !
 ! RIM support ? Full invertion ?
 !
 BSS_uses_RIM=BZ_RIM_nbands>=BS_bands(2)
 !
 FULL         = .TRUE.
 PERTURBATIVE = .TRUE.
 !
 if (trim(BSS_inversion_mode)/="i") then
   FULL         = index(BSS_inversion_mode,'f')/=0
   PERTURBATIVE = index(BSS_inversion_mode,'p')/=0
 endif
 !
 ! I/O
 !
 call W_reset(W_disk)
 !
 call io_control(ACTION=OP_RD_CL,COM=REP,MODE=VERIFY,SEC=(/1/),ID=ID)
 i_err=ioBSS_invert(iq,1,1,(/0/),(/(0._SP,0._SP)/),W_disk,ID)
 !
 !
 ! When the damping range is not uniform then changing
 ! the energy borders
 !
 if (W_disk%dr(1)/=W_disk%dr(2).or.W%dr(1)/=W%dr(2)) then
   if (W%er(1)/=W_disk%er(1).or.W%er(2)/=W_disk%er(2)) i_err=-1
 endif
 !
 if (i_err==0) then
   allocate(inv_err_disk(W_disk%n(1)),disk_freq_table(W_disk%n(1)+W%n(1)))
   allocate(eps_disk(W_disk%n(1),IO_dim))
   eps_disk=(0._SP,0._SP)
   !
   call io_control(ACTION=OP_RD_CL,COM=NONE,SEC=(/1,2/),ID=ID)
   i_err=ioBSS_invert(iq,W_disk%n(1),IO_dim,inv_err_disk,eps_disk,W_disk,ID)
   !
   ! Here I create a new energy array that merges the disk 
   ! and present energies. In addition the corresponding inv_err
   ! and eps2 are alligned to the disk values.
   !
   call W_merge(W_disk,W,disk_freq_table)
   !
   deallocate(X_epsilon)
   !
   BSS_n_freqs=W%n(1)
   BSS_er=W%er
   BSS_dr=W%dr
   !
   allocate(X_epsilon(4,BSS_n_freqs))
   allocate(inv_err(W%n(1)),iw_full(W%n(1)))
   X_epsilon=(0.,0.)
   inv_err=-1
   !
   nw_conv=0
   do iw=1,W%n(1)
     !
     ! Load eps only for converged frequencies
     !
     if (disk_freq_table(iw)>0) then
       inv_err(iw)=inv_err_disk(disk_freq_table(iw))
       if (inv_err(iw)==0) then
         X_epsilon(2,iw)=eps_disk(disk_freq_table(iw),1)/real(ncpu,SP)
         if(IO_dim==2) X_epsilon(4,iw)=eps_disk(disk_freq_table(iw),2)/real(ncpu,SP)
         nw_conv=nw_conv+1
       endif
     endif
   enddo
   call msg('rs','[BSE INV] Frequencies read    [o/o]:',real(nw_conv)/real(W%n(1))*100._SP)
   deallocate(inv_err_disk,eps_disk,disk_freq_table)
 else
   allocate(inv_err(W%n(1)),iw_full(W%n(1)))
   inv_err=-1
   X_epsilon=(0.,0.)
 endif
 !
 allocate(eps_disk(W%n(1),IO_dim))
 eps_disk=(0._SP,0._SP)
 !
 !  mem est
 !
 call mem_est("Lo",(/BS_H_dim*W%n(1),BS_H_dim**2,IO_dim/))
 !
 ! Kernel loading
 !
 call K_BSload(iq)
 !
 forall(i1=1:BS_K_dim) BS_mat(i1,i1)=BS_mat(i1,i1)-BS_eh_E(i1)
 if (trim(BSE_mode)=='coupling') then
   forall(i1=BS_K_dim+1:BS_H_dim) BS_mat(i1,i1)=BS_mat(i1,i1)+BS_eh_E(i1-BS_K_dim)
   !
   ! I need to remove the -1 in the coupling part due to the change of sign of the occupations. This -1 
   ! is now embodied in the Green's function
   !
   forall(i1=BS_K_dim+1:BS_H_dim) BS_mat(i1,:)=-BS_mat(i1,:)
   !
 endif
 !
 ! I need to remove the occupations from the oscillators strenght
 ! These are now embodied in the Green's function
 BSS_rhoq0(1:BS_K_dim)=BSS_rhoq0(1:BS_K_dim)/sqrt(BS_eh_f(1:BS_K_dim))
 BSS_rhoq0(BS_K_dim+1:2*BS_K_dim)=BSS_rhoq0(BS_K_dim+1:2*BS_K_dim)/sqrt(BS_eh_f(1:BS_K_dim))
 !
 ! Initialize the output file 
 !
 of_mode=3
 call K_output_file(iq,-of_mode)
 !
 ! Green`s function and non-interacting eps2
 !
 Co=real(spin_occ)/(2.*pi)**3.*d3k_factor*4.*pi/q_norm(1)**2
 !
 allocate(Lo(BS_H_dim,W%n(1),IO_dim))
 Lo=(0.,0.)
 call W_reset(W_shifted)
 call W_duplicate(W,W_shifted)
 !
#if defined _ELPH
 !
 ! Green Functions must be all mapped to the Xw range so
 ! to be easily convoluted
 !
 if (associated(E%GreenF)) then
   call X_GreenF_remap(BS_bands,E,W)
   BSS_uses_GreenF=.TRUE.
 endif
 !
#endif
 !
 write(*,*) '   '
 write(*,*) 'BSS_uses_RIM= ',BSS_uses_RIM
 write(*,*) 'associated(E%GreenF)=  ',associated(E%GreenF)
 !
 call live_timing('Green`s function',BS_K_dim)
 !
 do i1=1,BS_K_dim
   !
   ik_bz =BS_eh_table(i1,1)
   ik_ibz=k%sstar(ik_bz,1)
   iv    =BS_eh_table(i1,2)
   ic    =BS_eh_table(i1,3)
   i_sp  =spin(BS_eh_table(i1,:))
   !
   if (.not.BSS_uses_RIM) then
     QP_width=0.
     QP_Z=(1.,0.)
     if (allocated(BS_eh_W)) QP_width=BS_eh_W(i1)
     if (allocated(BS_eh_Z)) QP_Z=BS_eh_Z(i1)
     if (associated(E%GreenF)) then
<<<<<<< HEAD
       call X_bare_RIM_GreenF(1,(/ik_bz,iv,ic,i_sp/),(/1,W%n(1)/),W,E,k,Lo(i1,:,1),"r")
       if (trim(BSE_mode)=='causal') &
&        call X_bare_RIM_GreenF(1,(/ik_bz,iv,ic,i_sp/),(/1,W%n(1)/),W,E,k,Lo(i1,:,2),"ia")
       if (trim(BSE_mode)=='coupling') &
&        call X_bare_RIM_GreenF(1,(/ik_bz,iv,ic,i_sp/),(/1,W%n(1)/),W,E,k,Lo(i1+BS_K_dim,:,1),"ia")
=======
       call X_bare_RIM_GreenF(1,(/ik_bz,iv,ic,i_sp/),W,E,k,Lo(i1,:),"c")
>>>>>>> e5341ee7
     else
       Lo(i1,:,1)=QP_Z*BS_eh_f(i1)/(W%p(:)-BS_eh_E(i1)-(0.,1.)*QP_width)
       if (trim(BSE_mode)=='causal') &
&        Lo(i1,:,2)=-QP_Z*BS_eh_f(i1)/(W%p(:)+BS_eh_E(i1)-(0.,1.)*QP_width)
       if (trim(BSE_mode)=='coupling') &
&        Lo(i1+BS_K_dim,:,1)=-QP_Z*BS_eh_f(i1)/(W%p(:)+BS_eh_E(i1)-(0.,1.)*QP_width)
     endif
   else
<<<<<<< HEAD
     call X_bare_RIM_GreenF(1,(/ik_bz,iv,ic,i_sp/),(/1,W%n(1)/),W,E,k,Lo(i1,:,1),"sr")
     if (trim(BSE_mode)=='causal') &
&      call X_bare_RIM_GreenF(1,(/ik_bz,iv,ic,i_sp/),(/1,W%n(1)/),W,E,k,Lo(i1,:,2),"sa")
     if (trim(BSE_mode)=='coupling') &
&      call X_bare_RIM_GreenF(1,(/ik_bz,iv,ic,i_sp/),(/1,W%n(1)/),W,E,k,Lo(i1+BS_K_dim,:,1),"sa")
=======
     call X_bare_RIM_GreenF(1,(/ik_bz,iv,ic,i_sp/),W,E,k,Lo(i1,:),"sr")
     if (BS_K_coupling) then
       call X_bare_RIM_GreenF(1,(/ik_bz,iv,ic,i_sp/),W,E,k,Lo(i1+BS_K_dim,:),"sa")
     endif
>>>>>>> e5341ee7
   endif
   !
   X_epsilon(3,:)=X_epsilon(3,:)-BSS_rhoq0(i1)*conjg(BSS_rhoq0(i1))*Lo(i1,:,1)*Co
   if (trim(BSE_mode)=='causal') X_epsilon(3,:)=X_epsilon(3,:)- &
&                                conjg(BSS_rhoq0(i1))*BSS_rhoq0(i1)*Lo(i1,:,2)*Co
   if (trim(BSE_mode)=='coupling') X_epsilon(3,:)=X_epsilon(3,:)- &
&                     conjg(BSS_rhoq0(i1+BS_K_dim))*BSS_rhoq0(i1+BS_K_dim)*Lo(i1+BS_K_dim,:,1)*Co
   !
   ! Include the Kernel diagonal as a rigid shift
   !==============================================
   !
   if (BSS_uses_RIM) then
     forall(iw=1:W%n(1)) W_shifted%p(iw)=W%p(iw)-BS_mat(i1,i1)
<<<<<<< HEAD
     call X_bare_RIM_GreenF(1,(/ik_bz,iv,ic,i_sp/),(/1,W%n(1)/),W_shifted,E,k,Lo(i1,:,1),"sr")
     if (trim(BSE_mode)=='causal') &
&      call X_bare_RIM_GreenF(1,(/ik_bz,iv,ic,i_sp/),(/1,W%n(1)/),W_shifted,E,k,Lo(i1,:,2),"sa")
     if (trim(BSE_mode)=='coupling') &
&      call X_bare_RIM_GreenF(1,(/ik_bz,iv,ic,i_sp/),(/1,W%n(1)/),W_shifted,E,k,Lo(i1+BS_K_dim,:,1),"sa")
=======
     call X_bare_RIM_GreenF(1,(/ik_bz,iv,ic,i_sp/),W_shifted,E,k,Lo(i1,:),"sr")
     if (BS_K_coupling) then
       call X_bare_RIM_GreenF(1,(/ik_bz,iv,ic,i_sp/),W_shifted,E,k,Lo(i1+BS_K_dim,:),"sa")
     endif
>>>>>>> e5341ee7
     BS_mat(i1,i1)=(0.,0.)
   endif
   !
   call live_timing(steps=1)
   !
 enddo
 X_epsilon(3,:)=(1.+X_epsilon(3,:))/real(ncpu,SP)
 call live_timing()
 !
 ! Perturbative Invertion
 !========================
 !
 call PP_indexes_reset(px)
 call PARALLEL_index(px,(/W%n(1)/))
 !
 if (PERTURBATIVE) then
   !
   do_it_full=.FALSE.
   call live_timing('Freq loop [pert]',px%n_of_elements(myid+1))
   call perform_invertion(1,W%n(1))
   call PP_redux_wait(inv_err,imode=2)
   !
   ! I/O [after pert invertion]
   !
   call PP_redux_wait(X_epsilon)
   !
   eps_disk(:,1)=X_epsilon(2,:)
   if(IO_dim==2) eps_disk(:,2)=X_epsilon(4,:)
   !
   call io_control(ACTION=OP_WR_CL,COM=NONE,SEC=(/1,2/),ID=ID)
   i_err=ioBSS_invert(iq,W%n(1),IO_dim,inv_err,eps_disk,W,ID)
   !
 endif
 !
 ! Full Invertion
 !=================
 !
 ! First I define the group of frequencies not converged
 !
 if (FULL) then
   !
   full_inf_freqs=0
   do i1=1,W%n(1)
     if (inv_err(i1)/=0) then
       full_inf_freqs=full_inf_freqs+1
       iw_full(full_inf_freqs)=i1
     endif
   enddo
   !
 endif
 !
 if (PERTURBATIVE) then
   !
   min_dist_non_conv_freqs=W%n(1)
   full_inf_freqs_found=.FALSE.
   !
   do while (.not.full_inf_freqs_found) 
     !
     full_inf_freqs=0
     !
     iw=-1
     nw=0
     do i1=1,W%n(1)
       if (inv_err(i1)/= 0.and.iw<0) iw=i1
       if (inv_err(i1)/= 0.and.iw>0) nw=nw+1
       if ((inv_err(i1)== 0.or.(inv_err(i1)==1.and.i1==W%n(1))).and.iw>0) then
         !
         if (nw>=min_dist_non_conv_freqs) then
           !
           do i2=iw,iw+nw-1,min_dist_non_conv_freqs
             full_inf_freqs=full_inf_freqs+1
             iw_full(full_inf_freqs)=i2
           enddo
           !
         endif
         iw=-1
         nw=0
       endif
     enddo
     min_dist_non_conv_freqs=min_dist_non_conv_freqs-1
     if (min_dist_non_conv_freqs==0) full_inf_freqs_found=.TRUE.
     if (full_inf_freqs>=W%n(1)/max_freqs_full_inv_ratio) full_inf_freqs_found=.TRUE.
   enddo
 endif
 !
 if (full_inf_freqs>0.and.FULL) then
   !
   call msg('rs','[BSE INV] Non converged frequencies :',full_inf_freqs)
   !
   X_epsilon(2:4,:)=X_epsilon(2:4,:)/real(ncpu,SP)
   !
   ! Then loop on the groups performing full inversion
   !
   call PP_indexes_reset(px)
   call PARALLEL_index(px,(/full_inf_freqs/))
   call live_timing('Freq loop [full]',px%n_of_elements(myid+1))
   do_it_full=.true.
   do i1=1,full_inf_freqs
     !
     if (stop_now(.FALSE.)) then
       call live_timing()
       exit
     endif
     !
     if (.not.px%element_1D(i1)) cycle
     iw=iw_full(i1)
     call perform_invertion(iw,1)
     call live_timing(steps=1)
   enddo
   call live_timing()
   call PP_redux_wait(inv_err,imode=2)
   call PP_redux_wait(X_epsilon)
 endif
 !
 nw_conv=0
 do iw=1,W%n(1)
   if (inv_err(iw)==0) nw_conv=nw_conv+1
 enddo
 call msg('rs','[BSE INV] Converged frequencies (after full inv) [o/o]:',real(nw_conv)/real(W%n(1))*100._SP)
 !
 ! I/O [after full invertion]
 !
 eps_disk(:,1)=X_epsilon(2,:)
 if(IO_dim==2) eps_disk(:,2)=X_epsilon(4,:)
 call io_control(ACTION=OP_WR_CL,COM=REP,SEC=(/1,2/),ID=ID)
 i_err=ioBSS_invert(iq,W%n(1),IO_dim,inv_err,eps_disk,W,ID)
 !
 if(trim(BSE_mode)=="causal") X_epsilon(2,:)=X_epsilon(2,:)+X_epsilon(4,:)
 !
 ! Try a polinomial interpolation on the null values
 !
 call K_eps_interpolate(W%n(1),real(W%p),inv_err)
 call PP_redux_wait()
 !
 X_epsilon(2,:)=1.+X_epsilon(2,:)+X_drude_term(:)*Co
 X_epsilon(1,:)=W%p(:)
 !
 BSS_n_descs=BSS_n_descs+2
 BSS_description(BSS_n_descs-1)=' '
 BSS_description(BSS_n_descs)=' BSS|BZ RIM points              :'//intc(BZ_RIM_tot_nkpts)
 BSS_n_descs=BSS_n_descs+1
 BSS_description(BSS_n_descs)='    |Converged frequencies [o/o]:'//&
&                             trim(real2ch(real(nw_conv)/real(W%n(1))*100._SP))
 !
 call K_output_file(iq,of_mode)
 !
 ! CLEAN
 !
 deallocate(inv_err,eps_disk)
 call PP_indexes_reset(px)
 deallocate(BS_mat,iw_full,Lo)
 call mem_est("BS_mat Lo")
 !
 contains
   !
   subroutine perform_invertion(iw_2start,iw_2do)
     integer     :: iw_2start,iw_2do
     !
     integer :: i2,i3,tmp_err
     logical :: perform_inv
     !
     tmp_err=0
     !
     do i2=1,iw_2do
       !
       if(.not.do_it_full) then
         !
         if (.not.px%element_1D(i2)) cycle
         !
       endif
       !
       i3=i2+iw_2start-1
       !
       if (do_it_full) perform_inv=inv_err(i3)/=0
       if (.not.do_it_full) perform_inv=inv_err(i3)==-1
       !       
       if (perform_inv) then
         inv_err(i3)=pert_inversion(BS_H_dim,BSS_rhoq0,-1.*Co,&
&                         X_epsilon(2,i3),Lo(:,i3,1),BS_mat,do_it_full)
         !
         if (trim(BSE_mode)=='causal') &
&          tmp_err=pert_inversion(BS_H_dim,conjg(BSS_rhoq0),-1.*Co,&
&                       X_epsilon(4,i3),Lo(:,i3,2),conjg(BS_mat),do_it_full)
       endif
       if(inv_err(i3)==0.and.tmp_err==0) inv_err(i3)=0
       if(inv_err(i3)==1.or. tmp_err==1) inv_err(i3)=1
       !
       if (.not.do_it_full) call live_timing(steps=1)
       !
     enddo
     if (.not.do_it_full) call live_timing()
     !
   end subroutine
   !
end subroutine<|MERGE_RESOLUTION|>--- conflicted
+++ resolved
@@ -235,15 +235,11 @@
      if (allocated(BS_eh_W)) QP_width=BS_eh_W(i1)
      if (allocated(BS_eh_Z)) QP_Z=BS_eh_Z(i1)
      if (associated(E%GreenF)) then
-<<<<<<< HEAD
-       call X_bare_RIM_GreenF(1,(/ik_bz,iv,ic,i_sp/),(/1,W%n(1)/),W,E,k,Lo(i1,:,1),"r")
+       call X_bare_RIM_GreenF(1,(/ik_bz,iv,ic,i_sp/),W,E,k,Lo(i1,:,1),"r")
        if (trim(BSE_mode)=='causal') &
-&        call X_bare_RIM_GreenF(1,(/ik_bz,iv,ic,i_sp/),(/1,W%n(1)/),W,E,k,Lo(i1,:,2),"ia")
+&        call X_bare_RIM_GreenF(1,(/ik_bz,iv,ic,i_sp/),W,E,k,Lo(i1,:,2),"ia")
        if (trim(BSE_mode)=='coupling') &
-&        call X_bare_RIM_GreenF(1,(/ik_bz,iv,ic,i_sp/),(/1,W%n(1)/),W,E,k,Lo(i1+BS_K_dim,:,1),"ia")
-=======
-       call X_bare_RIM_GreenF(1,(/ik_bz,iv,ic,i_sp/),W,E,k,Lo(i1,:),"c")
->>>>>>> e5341ee7
+&        call X_bare_RIM_GreenF(1,(/ik_bz,iv,ic,i_sp/),W,E,k,Lo(i1+BS_K_dim,:,1),"ia")
      else
        Lo(i1,:,1)=QP_Z*BS_eh_f(i1)/(W%p(:)-BS_eh_E(i1)-(0.,1.)*QP_width)
        if (trim(BSE_mode)=='causal') &
@@ -252,18 +248,11 @@
 &        Lo(i1+BS_K_dim,:,1)=-QP_Z*BS_eh_f(i1)/(W%p(:)+BS_eh_E(i1)-(0.,1.)*QP_width)
      endif
    else
-<<<<<<< HEAD
-     call X_bare_RIM_GreenF(1,(/ik_bz,iv,ic,i_sp/),(/1,W%n(1)/),W,E,k,Lo(i1,:,1),"sr")
+     call X_bare_RIM_GreenF(1,(/ik_bz,iv,ic,i_sp/),W,E,k,Lo(i1,:,1),"sr")
      if (trim(BSE_mode)=='causal') &
-&      call X_bare_RIM_GreenF(1,(/ik_bz,iv,ic,i_sp/),(/1,W%n(1)/),W,E,k,Lo(i1,:,2),"sa")
+&      call X_bare_RIM_GreenF(1,(/ik_bz,iv,ic,i_sp/),W,E,k,Lo(i1,:,2),"sa")
      if (trim(BSE_mode)=='coupling') &
-&      call X_bare_RIM_GreenF(1,(/ik_bz,iv,ic,i_sp/),(/1,W%n(1)/),W,E,k,Lo(i1+BS_K_dim,:,1),"sa")
-=======
-     call X_bare_RIM_GreenF(1,(/ik_bz,iv,ic,i_sp/),W,E,k,Lo(i1,:),"sr")
-     if (BS_K_coupling) then
-       call X_bare_RIM_GreenF(1,(/ik_bz,iv,ic,i_sp/),W,E,k,Lo(i1+BS_K_dim,:),"sa")
-     endif
->>>>>>> e5341ee7
+&      call X_bare_RIM_GreenF(1,(/ik_bz,iv,ic,i_sp/),W,E,k,Lo(i1+BS_K_dim,:,1),"sa")
    endif
    !
    X_epsilon(3,:)=X_epsilon(3,:)-BSS_rhoq0(i1)*conjg(BSS_rhoq0(i1))*Lo(i1,:,1)*Co
@@ -277,18 +266,11 @@
    !
    if (BSS_uses_RIM) then
      forall(iw=1:W%n(1)) W_shifted%p(iw)=W%p(iw)-BS_mat(i1,i1)
-<<<<<<< HEAD
-     call X_bare_RIM_GreenF(1,(/ik_bz,iv,ic,i_sp/),(/1,W%n(1)/),W_shifted,E,k,Lo(i1,:,1),"sr")
+     call X_bare_RIM_GreenF(1,(/ik_bz,iv,ic,i_sp/),W_shifted,E,k,Lo(i1,:,1),"sr")
      if (trim(BSE_mode)=='causal') &
-&      call X_bare_RIM_GreenF(1,(/ik_bz,iv,ic,i_sp/),(/1,W%n(1)/),W_shifted,E,k,Lo(i1,:,2),"sa")
+&      call X_bare_RIM_GreenF(1,(/ik_bz,iv,ic,i_sp/),W_shifted,E,k,Lo(i1,:,2),"sa")
      if (trim(BSE_mode)=='coupling') &
-&      call X_bare_RIM_GreenF(1,(/ik_bz,iv,ic,i_sp/),(/1,W%n(1)/),W_shifted,E,k,Lo(i1+BS_K_dim,:,1),"sa")
-=======
-     call X_bare_RIM_GreenF(1,(/ik_bz,iv,ic,i_sp/),W_shifted,E,k,Lo(i1,:),"sr")
-     if (BS_K_coupling) then
-       call X_bare_RIM_GreenF(1,(/ik_bz,iv,ic,i_sp/),W_shifted,E,k,Lo(i1+BS_K_dim,:),"sa")
-     endif
->>>>>>> e5341ee7
+&      call X_bare_RIM_GreenF(1,(/ik_bz,iv,ic,i_sp/),W_shifted,E,k,Lo(i1+BS_K_dim,:,1),"sa")
      BS_mat(i1,i1)=(0.,0.)
    endif
    !
