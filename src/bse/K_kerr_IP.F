!
!        Copyright (C) 2000-2018 the YAMBO team
!              http://www.yambo-code.org
!
! Authors (see AUTHORS file for details): DS
! 
! This file is distributed under the terms of the GNU 
! General Public License. You can redistribute it and/or 
! modify it under the terms of the GNU General Public 
! License as published by the Free Software Foundation; 
! either version 2, or (at your option) any later version.
!
! This program is distributed in the hope that it will 
! be useful, but WITHOUT ANY WARRANTY; without even the 
! implied warranty of MERCHANTABILITY or FITNESS FOR A 
! PARTICULAR PURPOSE.  See the GNU General Public License 
! for more details.
!
! You should have received a copy of the GNU General Public 
! License along with this program; if not, write to the Free 
! Software Foundation, Inc., 59 Temple Place - Suite 330,Boston, 
! MA 02111-1307, USA or visit http://www.gnu.org/copyleft/gpl.txt.
!
subroutine K_kerr_IP(iq,w)
 !
 use pars,           ONLY:SP,cZERO,cI
 use LIVE_t,         ONLY:live_timing
 use drivers,        ONLY:l_rpa_IP
 use X_m,            ONLY:Epsilon_ij,global_gauge,Dipole_Energy_treshold
 use KERR,           ONLY:DIP_projected_r90,KERR_alloc,B_Hall
 use BS_solvers,     ONLY:BSS_add_antiresonant,BSS_n_freqs,Co_factor
 use BS,             ONLY:BS_T_grp,BS_nT_grps,BS_K_coupling
 use electrons,      ONLY:n_sp_pol
 use R_lattice,      ONLY:q_norm
 use drivers,        ONLY:l_anomalous_Hall
 use parallel_m,     ONLY:PAR_BS_nT_col_grps,PP_redux_wait,&
&                         PAR_IND_T_groups,PAR_Xk_bz_index,&
&                         PAR_COM_eh_INDEX,PAR_COM_Xk_ibz_INDEX
 !
#include<memory.h>
 !
 integer,    intent(in) :: iq
 complex(SP),intent(in) :: w(BSS_n_freqs) 
 !
 ! Work Space
 !
 real(SP)          :: conjg_fac
 complex(SP)       :: E_plus_W0,res,E_plus_W(2/n_sp_pol)
 integer           :: ik_bz,iv,ic,i_sp_pol,i_T,i_T_g,ik_mem,i_pert_SOC,n_SOC
 !
 YAMBO_ALLOC(Epsilon_ij,(BSS_n_freqs,4))
 Epsilon_ij=cZERO
 !
 Epsilon_ij(:,1)=w(:)
 !
 n_SOC=1
 !
<<<<<<< HEAD
 ! GPL_EXCLUDE_START
 !
 if(allocated(BS_T_grp(1)%E_SOC_corr).and.n_sp_pol==1) n_SOC=2
=======
 if(E_SOC_nbands/=0.and.n_sp_pol==1) n_SOC=2
>>>>>>> 2efb292c
 !
 B_Hall=cZERO
 !
 if (trim(global_gauge)=='length'  ) conjg_fac=-1._SP
 if (trim(global_gauge)=='velocity') conjg_fac=+1._SP
 !
 if (l_rpa_IP) call live_timing('IP Off-diagonal absorption',PAR_BS_nT_col_grps)
 !
 do i_T_g=1,BS_nT_grps
   !    
   if (.not.PAR_IND_T_groups%element_1D(i_T_g)) cycle
   !    
   do i_T=1,BS_T_grp(i_T_g)%size    
     !    
     ik_bz = BS_T_grp(i_T_g)%table(i_T,1)
     iv    = BS_T_grp(i_T_g)%table(i_T,2)
     ic    = BS_T_grp(i_T_g)%table(i_T,3)
     i_sp_pol = BS_T_grp(i_T_g)%table(i_T,4)
     !
     ik_mem= PAR_Xk_bz_index(ik_bz)
     !
     if(.not.allocated(BS_T_grp(i_T_g)%W)) E_plus_W0=BS_T_grp(i_T_g)%E(i_T)
     if(     allocated(BS_T_grp(i_T_g)%W)) E_plus_W0=BS_T_grp(i_T_g)%E(i_T)-cI*BS_T_grp(i_T_g)%W(i_T)
     !
     if (.not.allocated(BS_T_grp(i_T_g)%E_SOC_corr)) E_plus_W=E_plus_W0
     !
<<<<<<< HEAD
     ! GPL_EXCLUDE_START
     !
     if (    allocated(BS_T_grp(i_T_g)%E_SOC_corr)) E_plus_W(:)=E_plus_W0+BS_T_grp(i_T_g)%E_SOC_corr(:,i_T)
=======
     if (E_SOC_nbands/=0) E_plus_W(:)=E_plus_W0+BS_T_grp(i_T_g)%E_SOC_corr(:,i_T)
>>>>>>> 2efb292c
     !
     BS_T_grp(i_T_g)%dipoles_R_kerr(i_T)=conjg_fac*conjg(DIP_projected_r90(ic,iv,ik_mem,i_sp_pol))
     if (BS_K_coupling) BS_T_grp(i_T_g)%dipoles_A_kerr(i_T)=DIP_projected_r90(ic,iv,ik_mem,i_sp_pol)
     !
     if ( abs(real(E_plus_W0)) < Dipole_Energy_treshold ) cycle
     !
     ! Residuals
     res=BS_T_grp(i_T_g)%dipoles_R(i_T)*conjg(BS_T_grp(i_T_g)%dipoles_R_kerr(i_T))*BS_T_grp(i_T_g)%f_RES(i_T)
     if (allocated(BS_T_grp(i_T_g)%Z)                                     ) res=res*BS_T_grp(i_T_g)%Z(i_T)
     if (allocated(BS_T_grp(i_T_g)%W) .and. trim(global_gauge)=="velocity") res=res*E_plus_W0/conjg(E_plus_W0)
     !
     do i_pert_SOC=1,n_SOC
       Epsilon_ij(:,3)=Epsilon_ij(:,3)-  res/(w(:)-E_plus_W(i_pert_SOC))
       if (BSS_add_antiresonant.or.BS_K_coupling) then
         Epsilon_ij(:,3)=Epsilon_ij(:,3)+conjg(res)/(w(:)+conjg(E_plus_W(i_pert_SOC)))
       endif
       !
       ! Anomalous Hal term, Eq.(1.12) PRB 48, 11705 (1993)
       if(trim(global_gauge)=='length')   B_Hall(1)=B_Hall(1)+res/           q_norm(1)**2
       if(trim(global_gauge)=='velocity') B_Hall(1)=B_Hall(1)+res/E_plus_W(i_pert_SOC)**2
       !
     enddo
     !
   enddo
   !
   if (l_rpa_IP) call live_timing(steps=1)
   !
 enddo
 !
 if (l_rpa_IP) call live_timing()
 !
 ! ALL 2 ALL
 !
 call PP_redux_wait( Epsilon_ij(:,3) ,COMM=PAR_COM_Xk_ibz_INDEX%COMM )
 call PP_redux_wait( Epsilon_ij(:,3) ,COMM=PAR_COM_eh_INDEX%COMM )
 !
 call PP_redux_wait( B_Hall(1) ,COMM=PAR_COM_Xk_ibz_INDEX%COMM )
 call PP_redux_wait( B_Hall(1) ,COMM=PAR_COM_eh_INDEX%COMM )
 !
 B_Hall(1)=B_Hall(1)*Co_factor
 if (BSS_add_antiresonant.or.BS_K_coupling) B_Hall(1)=B_Hall(1)-conjg(B_Hall(1))
 !
 if(trim(global_gauge)=='length'   ) Epsilon_ij(:,3)= Epsilon_ij(:,3)*Co_factor/q_norm(1)**2
 if(trim(global_gauge)=='velocity' ) Epsilon_ij(:,3)= Epsilon_ij(:,3)*Co_factor/  w(:)   **2
 !
 ! I add the term describing the Anomalous Hall effect which is
 ! missing in the length gauge (this should be zero for systems with a gap)
 if (l_anomalous_Hall.and.trim(global_gauge)=='length') Epsilon_ij(:,3)=Epsilon_ij(:,3)+B_Hall(1)/w(:)
 !
 ! CLEAN
 !
 if (iq==1) call KERR_alloc('DIP_projected')
 !
end subroutine<|MERGE_RESOLUTION|>--- conflicted
+++ resolved
@@ -55,13 +55,7 @@
  !
  n_SOC=1
  !
-<<<<<<< HEAD
- ! GPL_EXCLUDE_START
- !
  if(allocated(BS_T_grp(1)%E_SOC_corr).and.n_sp_pol==1) n_SOC=2
-=======
- if(E_SOC_nbands/=0.and.n_sp_pol==1) n_SOC=2
->>>>>>> 2efb292c
  !
  B_Hall=cZERO
  !
@@ -88,13 +82,7 @@
      !
      if (.not.allocated(BS_T_grp(i_T_g)%E_SOC_corr)) E_plus_W=E_plus_W0
      !
-<<<<<<< HEAD
-     ! GPL_EXCLUDE_START
-     !
      if (    allocated(BS_T_grp(i_T_g)%E_SOC_corr)) E_plus_W(:)=E_plus_W0+BS_T_grp(i_T_g)%E_SOC_corr(:,i_T)
-=======
-     if (E_SOC_nbands/=0) E_plus_W(:)=E_plus_W0+BS_T_grp(i_T_g)%E_SOC_corr(:,i_T)
->>>>>>> 2efb292c
      !
      BS_T_grp(i_T_g)%dipoles_R_kerr(i_T)=conjg_fac*conjg(DIP_projected_r90(ic,iv,ik_mem,i_sp_pol))
      if (BS_K_coupling) BS_T_grp(i_T_g)%dipoles_A_kerr(i_T)=DIP_projected_r90(ic,iv,ik_mem,i_sp_pol)
