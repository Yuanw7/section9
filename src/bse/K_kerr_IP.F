!
!        Copyright (C) 2000-2018 the YAMBO team
!              http://www.yambo-code.org
!
! Authors (see AUTHORS file for details): DS
! 
! This file is distributed under the terms of the GNU 
! General Public License. You can redistribute it and/or 
! modify it under the terms of the GNU General Public 
! License as published by the Free Software Foundation; 
! either version 2, or (at your option) any later version.
!
! This program is distributed in the hope that it will 
! be useful, but WITHOUT ANY WARRANTY; without even the 
! implied warranty of MERCHANTABILITY or FITNESS FOR A 
! PARTICULAR PURPOSE.  See the GNU General Public License 
! for more details.
!
! You should have received a copy of the GNU General Public 
! License along with this program; if not, write to the Free 
! Software Foundation, Inc., 59 Temple Place - Suite 330,Boston, 
! MA 02111-1307, USA or visit http://www.gnu.org/copyleft/gpl.txt.
!
subroutine K_kerr_IP(iq,w)
 !
 use pars,           ONLY:SP,cZERO,cI
 use LIVE_t,         ONLY:live_timing
 use drivers,        ONLY:l_rpa_IP
 use X_m,            ONLY:Epsilon_ij,global_gauge,Dipole_Energy_treshold
 use KERR,           ONLY:DIP_projected_r90,KERR_alloc,B_Hall
 use BS_solvers,     ONLY:BSS_add_antiresonant,BSS_n_freqs,Co_factor
 use BS,             ONLY:BS_T_grp,BS_nT_grps,BS_K_coupling
 use electrons,      ONLY:E_SOC_nbands,n_sp_pol
 use R_lattice,      ONLY:bare_qpg
 use drivers,        ONLY:l_anomalous_Hall
 use parallel_m,     ONLY:PAR_BS_nT_col_grps,PP_redux_wait,&
&                         PAR_IND_T_groups,PAR_Xk_bz_index,&
&                         PAR_COM_eh_INDEX,PAR_COM_Xk_ibz_INDEX
 !
#include<memory.h>
 !
 integer,    intent(in) :: iq
 complex(SP),intent(in) :: w(BSS_n_freqs) 
 !
 ! Work Space
 !
 real(SP)          :: conjg_fac
 complex(SP)       :: E_plus_W0,res,E_plus_W(2/n_sp_pol)
 integer           :: ik_bz,iv,ic,i_sp_pol,i_T,i_T_g,ik_mem,i_pert_SOC,n_SOC
 !
 YAMBO_ALLOC(Epsilon_ij,(BSS_n_freqs,4))
 Epsilon_ij=cZERO
 !
 Epsilon_ij(:,1)=w(:)
 !
 n_SOC=1
 !
 if(E_SOC_nbands/=0.and.n_sp_pol==1) n_SOC=2
 !
 B_Hall=cZERO
 !
 if (trim(global_gauge)=='length'  ) conjg_fac=-1._SP
 if (trim(global_gauge)=='velocity') conjg_fac=+1._SP
 !
 if (l_rpa_IP) call live_timing('IP Off-diagonal absorption',PAR_BS_nT_col_grps)
 !
 do i_T_g=1,BS_nT_grps
   !    
   if (.not.PAR_IND_T_groups%element_1D(i_T_g)) cycle
   !    
   do i_T=1,BS_T_grp(i_T_g)%size    
     !    
     ik_bz = BS_T_grp(i_T_g)%table(i_T,1)
     iv    = BS_T_grp(i_T_g)%table(i_T,2)
     ic    = BS_T_grp(i_T_g)%table(i_T,3)
     i_sp_pol = BS_T_grp(i_T_g)%table(i_T,4)
     !
     ik_mem= PAR_Xk_bz_index(ik_bz)
     !
     if(.not.allocated(BS_T_grp(i_T_g)%W)) E_plus_W0=BS_T_grp(i_T_g)%E(i_T)
     if(     allocated(BS_T_grp(i_T_g)%W)) E_plus_W0=BS_T_grp(i_T_g)%E(i_T)-cI*BS_T_grp(i_T_g)%W(i_T)
     !
     if (E_SOC_nbands==0) E_plus_W=E_plus_W0
     !
     if (E_SOC_nbands/=0) E_plus_W(:)=E_plus_W0+BS_T_grp(i_T_g)%E_SOC_corr(:,i_T)
     !
     BS_T_grp(i_T_g)%dipoles_R_kerr(i_T)=conjg_fac*conjg(DIP_projected_r90(ic,iv,ik_mem,i_sp_pol))
     if (BS_K_coupling) BS_T_grp(i_T_g)%dipoles_A_kerr(i_T)=DIP_projected_r90(ic,iv,ik_mem,i_sp_pol)
     !
     if ( abs(real(E_plus_W0)) < Dipole_Energy_treshold ) cycle
     !
     ! Residuals
     res=BS_T_grp(i_T_g)%dipoles_R(i_T)*conjg(BS_T_grp(i_T_g)%dipoles_R_kerr(i_T))*BS_T_grp(i_T_g)%f_RES(i_T)
     if (allocated(BS_T_grp(i_T_g)%Z)                                     ) res=res*BS_T_grp(i_T_g)%Z(i_T)
     if (allocated(BS_T_grp(i_T_g)%W) .and. trim(global_gauge)=="velocity") res=res*E_plus_W0/conjg(E_plus_W0)
     !
     do i_pert_SOC=1,n_SOC
       Epsilon_ij(:,3)=Epsilon_ij(:,3)-  res/(w(:)-E_plus_W(i_pert_SOC))
       if (BSS_add_antiresonant.or.BS_K_coupling) then
         Epsilon_ij(:,3)=Epsilon_ij(:,3)+conjg(res)/(w(:)+conjg(E_plus_W(i_pert_SOC)))
       endif
       !
       ! Anomalous Hal term, Eq.(1.12) PRB 48, 11705 (1993)
       if(trim(global_gauge)=='length')   B_Hall(1)=B_Hall(1)+res/           bare_qpg(1,1)**2
       if(trim(global_gauge)=='velocity') B_Hall(1)=B_Hall(1)+res/E_plus_W(i_pert_SOC)**2
       !
     enddo
     !
   enddo
   !
   if (l_rpa_IP) call live_timing(steps=1)
   !
 enddo
 !
 if (l_rpa_IP) call live_timing()
 !
 ! ALL 2 ALL
 !
 call PP_redux_wait( Epsilon_ij(:,3) ,COMM=PAR_COM_Xk_ibz_INDEX%COMM )
 call PP_redux_wait( Epsilon_ij(:,3) ,COMM=PAR_COM_eh_INDEX%COMM )
 !
 call PP_redux_wait( B_Hall(1) ,COMM=PAR_COM_Xk_ibz_INDEX%COMM )
 call PP_redux_wait( B_Hall(1) ,COMM=PAR_COM_eh_INDEX%COMM )
 !
 B_Hall(1)=B_Hall(1)*Co_factor
 if (BSS_add_antiresonant.or.BS_K_coupling) B_Hall(1)=B_Hall(1)-conjg(B_Hall(1))
 !
<<<<<<< HEAD
 if(trim(global_gauge)=='length'   ) Epsilon_ij(:,3)= Epsilon_ij(:,3)*Co_factor/q_norm(iq)**2
 if(trim(global_gauge)=='velocity' ) Epsilon_ij(:,3)= Epsilon_ij(:,3)*Co_factor/   w(:)   **2
=======
 if(trim(global_gauge)=='length'   ) Epsilon_ij(:,3)= Epsilon_ij(:,3)*Co_factor/bare_qpg(1,1)**2
 if(trim(global_gauge)=='velocity' ) Epsilon_ij(:,3)= Epsilon_ij(:,3)*Co_factor/  w(:)   **2
>>>>>>> d6d50b4a
 !
 ! I add the term describing the Anomalous Hall effect which is
 ! missing in the length gauge (this should be zero for systems with a gap)
 if (l_anomalous_Hall.and.trim(global_gauge)=='length') Epsilon_ij(:,3)=Epsilon_ij(:,3)+B_Hall(1)/w(:)
 !
 ! CLEAN
 !
 if (iq==1) call KERR_alloc('DIP_projected')
 !
end subroutine<|MERGE_RESOLUTION|>--- conflicted
+++ resolved
@@ -125,13 +125,8 @@
  B_Hall(1)=B_Hall(1)*Co_factor
  if (BSS_add_antiresonant.or.BS_K_coupling) B_Hall(1)=B_Hall(1)-conjg(B_Hall(1))
  !
-<<<<<<< HEAD
- if(trim(global_gauge)=='length'   ) Epsilon_ij(:,3)= Epsilon_ij(:,3)*Co_factor/q_norm(iq)**2
- if(trim(global_gauge)=='velocity' ) Epsilon_ij(:,3)= Epsilon_ij(:,3)*Co_factor/   w(:)   **2
-=======
- if(trim(global_gauge)=='length'   ) Epsilon_ij(:,3)= Epsilon_ij(:,3)*Co_factor/bare_qpg(1,1)**2
- if(trim(global_gauge)=='velocity' ) Epsilon_ij(:,3)= Epsilon_ij(:,3)*Co_factor/  w(:)   **2
->>>>>>> d6d50b4a
+ if(trim(global_gauge)=='length'   ) Epsilon_ij(:,3)= Epsilon_ij(:,3)*Co_factor/bare_qpg(iq,1)**2
+ if(trim(global_gauge)=='velocity' ) Epsilon_ij(:,3)= Epsilon_ij(:,3)*Co_factor/     w(:)     **2
  !
  ! I add the term describing the Anomalous Hall effect which is
  ! missing in the length gauge (this should be zero for systems with a gap)
