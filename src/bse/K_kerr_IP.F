!
!        Copyright (C) 2000-2018 the YAMBO team
!              http://www.yambo-code.org
!
! Authors (see AUTHORS file for details): DS
! 
! This file is distributed under the terms of the GNU 
! General Public License. You can redistribute it and/or 
! modify it under the terms of the GNU General Public 
! License as published by the Free Software Foundation; 
! either version 2, or (at your option) any later version.
!
! This program is distributed in the hope that it will 
! be useful, but WITHOUT ANY WARRANTY; without even the 
! implied warranty of MERCHANTABILITY or FITNESS FOR A 
! PARTICULAR PURPOSE.  See the GNU General Public License 
! for more details.
!
! You should have received a copy of the GNU General Public 
! License along with this program; if not, write to the Free 
! Software Foundation, Inc., 59 Temple Place - Suite 330,Boston, 
! MA 02111-1307, USA or visit http://www.gnu.org/copyleft/gpl.txt.
!
subroutine K_kerr_IP(iq,w)
 !
 use pars,           ONLY:SP,cZERO,cI
 use LIVE_t,         ONLY:live_timing
 use drivers,        ONLY:l_rpa_IP
 use X_m,            ONLY:Epsilon_ij,global_gauge,Dipole_Energy_treshold
 use KERR,           ONLY:DIP_projected_r90,KERR_alloc,B_Hall
 use BS_solvers,     ONLY:BSS_add_antiresonant,BSS_n_freqs,Co_factor
 use BS,             ONLY:BS_T_grp,BS_nT_grps,BS_K_coupling
<<<<<<< HEAD
 use electrons,      ONLY:n_sp_pol
 use R_lattice,      ONLY:q_norm
=======
 use electrons,      ONLY:E_SOC_nbands,n_sp_pol
 use R_lattice,      ONLY:bare_qpg
>>>>>>> 5a3b33aa
 use drivers,        ONLY:l_anomalous_Hall
 use parallel_m,     ONLY:PAR_BS_nT_col_grps,PP_redux_wait,&
&                         PAR_IND_T_groups,PAR_Xk_bz_index,&
&                         PAR_COM_eh_INDEX,PAR_COM_Xk_ibz_INDEX
 !
#include<memory.h>
 !
 integer,    intent(in) :: iq
 complex(SP),intent(in) :: w(BSS_n_freqs) 
 !
 ! Work Space
 !
 real(SP)          :: conjg_fac
 complex(SP)       :: E_plus_W0,res,E_plus_W(2/n_sp_pol)
 integer           :: ik_bz,iv,ic,i_sp_pol,i_T,i_T_g,ik_mem,i_pert_SOC,n_SOC
 !
 YAMBO_ALLOC(Epsilon_ij,(BSS_n_freqs,4))
 Epsilon_ij=cZERO
 !
 Epsilon_ij(:,1)=w(:)
 !
 n_SOC=1
 !
 if(allocated(BS_T_grp(1)%E_SOC_corr).and.n_sp_pol==1) n_SOC=2
 !
 B_Hall=cZERO
 !
 if (trim(global_gauge)=='length'  ) conjg_fac=-1._SP
 if (trim(global_gauge)=='velocity') conjg_fac=+1._SP
 !
 if (l_rpa_IP) call live_timing('IP Off-diagonal absorption',PAR_BS_nT_col_grps)
 !
 do i_T_g=1,BS_nT_grps
   !    
   if (.not.PAR_IND_T_groups%element_1D(i_T_g)) cycle
   !    
   do i_T=1,BS_T_grp(i_T_g)%size    
     !    
     ik_bz = BS_T_grp(i_T_g)%table(i_T,1)
     iv    = BS_T_grp(i_T_g)%table(i_T,2)
     ic    = BS_T_grp(i_T_g)%table(i_T,3)
     i_sp_pol = BS_T_grp(i_T_g)%table(i_T,4)
     !
     ik_mem= PAR_Xk_bz_index(ik_bz)
     !
     if(.not.allocated(BS_T_grp(i_T_g)%W)) E_plus_W0=BS_T_grp(i_T_g)%E(i_T)
     if(     allocated(BS_T_grp(i_T_g)%W)) E_plus_W0=BS_T_grp(i_T_g)%E(i_T)-cI*BS_T_grp(i_T_g)%W(i_T)
     !
     if (.not.allocated(BS_T_grp(i_T_g)%E_SOC_corr)) E_plus_W=E_plus_W0
     !
     if (    allocated(BS_T_grp(i_T_g)%E_SOC_corr)) E_plus_W(:)=E_plus_W0+BS_T_grp(i_T_g)%E_SOC_corr(:,i_T)
     !
     BS_T_grp(i_T_g)%dipoles_R_kerr(i_T)=conjg_fac*conjg(DIP_projected_r90(ic,iv,ik_mem,i_sp_pol))
     if (BS_K_coupling) BS_T_grp(i_T_g)%dipoles_A_kerr(i_T)=DIP_projected_r90(ic,iv,ik_mem,i_sp_pol)
     !
     if ( abs(real(E_plus_W0)) < Dipole_Energy_treshold ) cycle
     !
     ! Residuals
     res=BS_T_grp(i_T_g)%dipoles_R(i_T)*conjg(BS_T_grp(i_T_g)%dipoles_R_kerr(i_T))*BS_T_grp(i_T_g)%f_RES(i_T)
     if (allocated(BS_T_grp(i_T_g)%Z)                                     ) res=res*BS_T_grp(i_T_g)%Z(i_T)
     if (allocated(BS_T_grp(i_T_g)%W) .and. trim(global_gauge)=="velocity") res=res*E_plus_W0/conjg(E_plus_W0)
     !
     do i_pert_SOC=1,n_SOC
       Epsilon_ij(:,3)=Epsilon_ij(:,3)-  res/(w(:)-E_plus_W(i_pert_SOC))
       if (BSS_add_antiresonant.or.BS_K_coupling) then
         Epsilon_ij(:,3)=Epsilon_ij(:,3)+conjg(res)/(w(:)+conjg(E_plus_W(i_pert_SOC)))
       endif
       !
       ! Anomalous Hal term, Eq.(1.12) PRB 48, 11705 (1993)
       if(trim(global_gauge)=='length')   B_Hall(1)=B_Hall(1)+res/           bare_qpg(1,1)**2
       if(trim(global_gauge)=='velocity') B_Hall(1)=B_Hall(1)+res/E_plus_W(i_pert_SOC)**2
       !
     enddo
     !
   enddo
   !
   if (l_rpa_IP) call live_timing(steps=1)
   !
 enddo
 !
 if (l_rpa_IP) call live_timing()
 !
 ! ALL 2 ALL
 !
 call PP_redux_wait( Epsilon_ij(:,3) ,COMM=PAR_COM_Xk_ibz_INDEX%COMM )
 call PP_redux_wait( Epsilon_ij(:,3) ,COMM=PAR_COM_eh_INDEX%COMM )
 !
 call PP_redux_wait( B_Hall(1) ,COMM=PAR_COM_Xk_ibz_INDEX%COMM )
 call PP_redux_wait( B_Hall(1) ,COMM=PAR_COM_eh_INDEX%COMM )
 !
 B_Hall(1)=B_Hall(1)*Co_factor
 if (BSS_add_antiresonant.or.BS_K_coupling) B_Hall(1)=B_Hall(1)-conjg(B_Hall(1))
 !
 if(trim(global_gauge)=='length'   ) Epsilon_ij(:,3)= Epsilon_ij(:,3)*Co_factor/bare_qpg(1,1)**2
 if(trim(global_gauge)=='velocity' ) Epsilon_ij(:,3)= Epsilon_ij(:,3)*Co_factor/  w(:)   **2
 !
 ! I add the term describing the Anomalous Hall effect which is
 ! missing in the length gauge (this should be zero for systems with a gap)
 if (l_anomalous_Hall.and.trim(global_gauge)=='length') Epsilon_ij(:,3)=Epsilon_ij(:,3)+B_Hall(1)/w(:)
 !
 ! CLEAN
 !
 if (iq==1) call KERR_alloc('DIP_projected')
 !
end subroutine<|MERGE_RESOLUTION|>--- conflicted
+++ resolved
@@ -30,13 +30,8 @@
  use KERR,           ONLY:DIP_projected_r90,KERR_alloc,B_Hall
  use BS_solvers,     ONLY:BSS_add_antiresonant,BSS_n_freqs,Co_factor
  use BS,             ONLY:BS_T_grp,BS_nT_grps,BS_K_coupling
-<<<<<<< HEAD
  use electrons,      ONLY:n_sp_pol
- use R_lattice,      ONLY:q_norm
-=======
- use electrons,      ONLY:E_SOC_nbands,n_sp_pol
  use R_lattice,      ONLY:bare_qpg
->>>>>>> 5a3b33aa
  use drivers,        ONLY:l_anomalous_Hall
  use parallel_m,     ONLY:PAR_BS_nT_col_grps,PP_redux_wait,&
 &                         PAR_IND_T_groups,PAR_Xk_bz_index,&
