--- conflicted
+++ resolved
@@ -125,27 +125,12 @@
  B_Hall(1)=B_Hall(1)*Co_factor
  if (BSS_add_antiresonant.or.BS_K_coupling) B_Hall(1)=B_Hall(1)-conjg(B_Hall(1))
  !
-<<<<<<< HEAD
- if(trim(global_gauge)=='length'   ) then
-   B_Hall(1)=B_Hall(1)*Co_factor/q_norm(iq)**2
-   Epsilon_ij(:,3)= Epsilon_ij(:,3)*Co_factor/q_norm(iq)**2
-   ! I add the term describing the Anomalous Hall effect which is
-   ! missing in the length gauge (this should be zero for systems with a gap)
-   if (l_anomalous_Hall) Epsilon_ij(:,3)=Epsilon_ij(:,3)+B_Hall(1)/w(:)
- endif
- !
- if(trim(global_gauge)=='velocity' ) then
-   B_Hall(1)=B_Hall(1)*Co_factor
-   Epsilon_ij(:,3)= Epsilon_ij(:,3)*Co_factor/w(:)**2
- endif
-=======
- if(trim(global_gauge)=='length'   ) Epsilon_ij(:,3)= Epsilon_ij(:,3)*Co_factor/q_norm(1)**2
- if(trim(global_gauge)=='velocity' ) Epsilon_ij(:,3)= Epsilon_ij(:,3)*Co_factor/  w(:)   **2
+ if(trim(global_gauge)=='length'   ) Epsilon_ij(:,3)= Epsilon_ij(:,3)*Co_factor/q_norm(iq)**2
+ if(trim(global_gauge)=='velocity' ) Epsilon_ij(:,3)= Epsilon_ij(:,3)*Co_factor/   w(:)   **2
  !
  ! I add the term describing the Anomalous Hall effect which is
  ! missing in the length gauge (this should be zero for systems with a gap)
  if (l_anomalous_Hall.and.trim(global_gauge)=='length') Epsilon_ij(:,3)=Epsilon_ij(:,3)+B_Hall(1)/w(:)
->>>>>>> 1e834f35
  !
  ! CLEAN
  !
