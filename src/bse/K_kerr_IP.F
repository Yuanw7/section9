--- conflicted
+++ resolved
@@ -31,14 +31,9 @@
  use KERR,           ONLY:B_Hall
  use BS_solvers,     ONLY:BSS_add_antiresonant,BSS_n_freqs,Co_factor
  use BS,             ONLY:BS_T_grp,BS_nT_grps,BS_K_coupling
-<<<<<<< HEAD
  use electrons,      ONLY:n_sp_pol
- use R_lattice,      ONLY:bare_qpg
-=======
- use electrons,      ONLY:E_SOC_nbands,n_sp_pol
  use R_lattice,      ONLY:bare_qpg,q0_def_norm,bz_samp
  use vec_operate,    ONLY:v_norm,rot_v_xy_plane
->>>>>>> cb9d2bd9
  use drivers,        ONLY:l_anomalous_Hall
  use parallel_m,     ONLY:PAR_BS_nT_col_grps,PP_redux_wait,&
 &                         PAR_IND_T_groups,PAR_COM_eh_INDEX,PAR_COM_Xk_ibz_INDEX
