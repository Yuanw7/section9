--- conflicted
+++ resolved
@@ -138,14 +138,8 @@
  ! 
  ! SLK matrix initialization before the Kernel loading
  !
-<<<<<<< HEAD
  call MATRIX_init( "SLK", K_slk, BS_H_dim, 1 )
  YAMBO_ALLOC(K_slk%blc,(K_slk%BLCrows(1):K_slk%BLCrows(2),K_slk%BLCcols(1):K_slk%BLCcols(2),1))
-=======
- call SLK_matrix_init( SLK_ORTHO, SLK_POOL, K_slk, BS_H_dim )
- !
- if ( SLK_ORTHO%coordinate(1) /= -1 )BLACS_structure_in_use=.TRUE.
->>>>>>> 92c970b8
  !
 #endif
  !
