--- conflicted
+++ resolved
@@ -42,12 +42,8 @@
  use SLK_m,          ONLY:BLACS_structure_in_use
 #if defined _SCALAPACK
  use SLK_m,          ONLY:SLK_ORTHO,SLK_POOL,SLK_matrix_reset
-<<<<<<< HEAD
- use interfaces,     ONLY:SLK_matrix_transfer
+ use interfaces,     ONLY:MATRIX_transfer
  use parallel_m,     ONLY:linear_algebra_is_parallel
-=======
- use interfaces,     ONLY:MATRIX_transfer
->>>>>>> c5d75362
 #endif
 #if defined _TIMING
  use timing_m,       ONLY:timing
