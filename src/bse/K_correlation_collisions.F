--- conflicted
+++ resolved
@@ -48,13 +48,9 @@
  use collision_el,  ONLY:elemental_collision_free,elemental_collision_alloc
  use openmp,        ONLY:OPENMP_update,master_thread
  use timing_m,      ONLY:timing
-<<<<<<< HEAD
  use device_util_m, ONLY:dev_memcpy
  !
 #include<dev_defs.h>
-=======
- !
->>>>>>> 36995d2c
 #include<memory.h>
 #include<yambo_bse.h>
  !
@@ -162,18 +158,12 @@
  !
  call BS_oscillators_alloc(.FALSE.,0,.TRUE.,i_block)
  !
-<<<<<<< HEAD
-#if !defined _CUDA
- !$omp parallel default(shared), private(i_Tk,i_Tp, &
- !$omp &          i_k_bz,i_p_bz,i_k_s,i_p_s, i_v_k,i_c_k,i_v_p,i_c_p, &
- !$omp &          i_k_sp, i_p_sp, i_s_k_p,i_s_star,H_pos,  &
-=======
+#if !defined _CUDA
  !$omp parallel default(shared), private(i_Tk,i_Tp,H_pos, &
  !$omp &          i_k_s,i_k_s_m1,i_p_s,i_k_bz,i_p_bz,i_kp_s,i_s_star,&
  !$omp &          i_kmq_s,i_kmq_s_m1,i_pmq_s,i_kmq_bz,i_pmq_bz,i_kmq,i_pmq,i_kp_mq_s,i_s_mq_star,&
  !$omp &          i_v_k,i_v_p,i_c_k,i_c_p,i_k_sp_pol,i_p_sp_pol,iq_W,iq_W_bz,iq_W_s,ig_W,&
  !$omp &          i_kmq_t,i_pmq_t, &
->>>>>>> 36995d2c
  !$omp &          K_CORR_collision, i_s_collision)
 #endif
  !
@@ -276,27 +266,17 @@
      integer,intent(in) :: iB,iki,iko,ikit,ikot,ibi,ibo,i_sp_pol_i,i_sp_pol_o,iq_W,i_s_collision
      type(elemental_collision),intent(inout) :: isc
      integer :: iB_oscillator
-<<<<<<< HEAD
-     if (.not.O_todo_table(i_s_collision,i_b,i_b_p,i_k_sp)) return 
-     iB_oscillator = BS_blk(iB)%O_table(1,i_s_collision,i_b,i_b_p,i_k_sp)
-     isc%is(1)=i_b
-     isc%os(1)=i_b_p
-     isc%os(3)=i_s_collision
-     !
-     call DEV_SUBNAME(scatter_Bamp)(isc)
-     call dev_memcpy( DEV_VARNAME(BS_blk(iB)%O_c)(:,iB_oscillator), DEV_VARNAME(isc%rhotw) )
-     !
-     O_todo_table(i_s_collision,i_b,i_b_p,i_k_sp) = .false.
-=======
      if (.not.O_todo_table(i_s_collision,ikit,ikot,ibi,ibo,i_sp_pol_i)) return 
      isc%is=(/ibi,iki,1,i_sp_pol_i/)
      isc%os=(/ibo,iko,i_s_collision,i_sp_pol_o/)
      isc%qs=(/1,iq_W,1/)
-     call scatter_Bamp(isc)
+     !
      iB_oscillator = BS_blk(iB)%O_table(1,i_s_collision,ikit,ikot,ibi,ibo,i_sp_pol_i)
-     BS_blk(iB)%O_c(:,iB_oscillator)=isc%rhotw(:)
+     !
+     call DEV_SUBNAME(scatter_Bamp)(isc)
+     call dev_memcpy( DEV_VARNAME(BS_blk(iB)%O_c)(:,iB_oscillator), DEV_VARNAME(isc%rhotw) )
+     !
      O_todo_table(i_s_collision,ikit,ikot,ibi,ibo,i_sp_pol_i) = .false.
->>>>>>> 36995d2c
    end subroutine
    !
 end subroutine K_correlation_collisions