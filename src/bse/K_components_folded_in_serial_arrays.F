--- conflicted
+++ resolved
@@ -37,12 +37,7 @@
 &                         PAR_COM_Xk_ibz_INDEX
  use BS_solvers,     ONLY:BS_mat,BSS_eh_E_SOC_corr,BSS_perturbative_width,run_inversion,run_Haydock,K_slk,&
 &                         BSS_dipoles,BSS_eh_table,BSS_eh_E,BSS_eh_f,BSS_eh_W,BSS_eh_Z,BSS_alloc,BS_mat
-<<<<<<< HEAD
  use BS,             ONLY:BS_K_dim,BS_nT_grps,BS_blk,n_BS_blks,BS_T_grp,BS_K_coupling,BS_pert_soc,BS_H_dim,BS_blks_free
- use SLK_m,          ONLY:BLACS_structure_in_use 
-=======
- use BS,             ONLY:BS_K_dim,BS_nT_grps,BS_blk,n_BS_blks,BS_T_grp,BS_K_coupling,BS_H_dim,BS_blks_free
->>>>>>> 5cc9063a
  !
  ! GPL_EXCLUDE_START
  !
