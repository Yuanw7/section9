!
!        Copyright (C) 2000-2017 the YAMBO team
!              http://www.yambo-code.org
!
! Authors (see AUTHORS file for details): AM MG
! 
! This file is distributed under the terms of the GNU 
! General Public License. You can redistribute it and/or 
! modify it under the terms of the GNU General Public 
! License as published by the Free Software Foundation; 
! either version 2, or (at your option) any later version.
!
! This program is distributed in the hope that it will 
! be useful, but WITHOUT ANY WARRANTY; without even the 
! implied warranty of MERCHANTABILITY or FITNESS FOR A 
! PARTICULAR PURPOSE.  See the GNU General Public License 
! for more details.
!
! You should have received a copy of the GNU General Public 
! License along with this program; if not, write to the Free 
! Software Foundation, Inc., 59 Temple Place - Suite 330,Boston, 
! MA 02111-1307, USA or visit http://www.gnu.org/copyleft/gpl.txt.
!
subroutine K_components_folded_in_serial_arrays(iq,what)
 !
 ! Here I fill the kernel (coupling included) in an entire BIG matrix to be
 ! used for diagonalization and/or invertion
 !
 !      | (K_r)     (K_c)    |  
 !  K = |                    |
 !      | (-K_c^*)  (-K_r^*) |
 !
 !
 use pars,           ONLY:SP,cI,cONE,cZERO
 use electrons,      ONLY:n_sp_pol,E_SOC_nbands
 use parallel_m,     ONLY:PP_redux_wait,PAR_COM_eh_INDEX,PAR_IND_T_groups,&
&                         PAR_COM_Xk_ibz_INDEX
<<<<<<< HEAD
 use BS_solvers,     ONLY:BS_mat,BSS_eh_E_SOC_corr,BSS_perturbative_width,run_inversion,run_Haydock,&
&                         BSS_dipoles,BSS_eh_table,BSS_eh_E,BSS_eh_f,BSS_eh_W,BSS_eh_Z,BSS_alloc
=======
 use BS_solvers,     ONLY:BS_mat,BSS_eh_E_SOC_corr,BSS_perturbative_width,run_inversion,run_Haydock,K_slk,&
&                         BSS_dipoles,BSS_eh_table,BSS_eh_E,BSS_eh_f,BSS_eh_W,BSS_eh_Z,BSS_alloc,BS_mat
>>>>>>> 08faa1db
 use BS,             ONLY:BS_K_dim,BS_nT_grps,BS_blk,n_BS_blks,BS_T_grp,BS_K_coupling,BS_H_dim,BS_blks_free
 !
 ! GPL_EXCLUDE_START
 !
#if defined _KERR
 use drivers,        ONLY:l_kerr
 use KERR,           ONLY:BSS_dipoles_kerr,BSS_KERR_alloc
#endif
 !
#if defined _PL
 use drivers,        ONLY:l_photolum
 use PHOTOLUM,       ONLY:BSS_dipoles_PL,BSS_PL_alloc,BSS_PL_f,PL_weights
#endif
 !
 ! GPL_EXCLUDE_END
 !
#include <memory.h>
 !
 integer      :: iq
 character(*) :: what
 !
 ! Work Space
 !
 complex(SP) :: E_plus_W
 integer     :: i_c,i_r,H_pos(2),i_Tk,i_Tp,i_B,i_g,i_k_bz,i_v,i_cond,i_spin
 !
 !========================
 ! BSS COMPONENTS SECTION
 !========================
 !
 if (.not.allocated(BSS_dipoles)) then
   !
   ! ALLOCATION
   !============
   ! 
   call BSS_alloc( )
   !
   ! GPL_EXCLUDE_START
   !
#if defined _KERR
   call BSS_KERR_alloc( )
#endif
   !
#if defined _PL
   call BSS_PL_alloc( )
#endif
   !
   ! GPL_EXCLUDE_END
   !
   ! FILLING BSS_eh_* and BSS_dipoles
   !==================================
   !
   do i_g=1,BS_nT_grps
     !
     if (.not.PAR_IND_T_groups%element_1D(i_g)) cycle
     !
     do i_c=1,BS_T_grp(i_g)%size
       !
       i_k_bz=BS_T_grp(i_g)%table(i_c,1)
       i_v   =BS_T_grp(i_g)%table(i_c,2)
       i_cond=BS_T_grp(i_g)%table(i_c,3)
       i_spin=BS_T_grp(i_g)%table(i_c,4)
       !
       H_pos(1)=sum(BS_T_grp(:I_g-1)%size)+i_c
       !
       if (n_sp_pol==2) BSS_eh_table(H_pos(1),:)=(/i_k_bz,i_v,i_cond,i_spin/)
       if (n_sp_pol==1) BSS_eh_table(H_pos(1),:)=(/i_k_bz,i_v,i_cond/)
       !
       BSS_eh_E(H_pos(1))=BS_T_grp(i_g)%E(i_c)
       BSS_eh_f(H_pos(1))=BS_T_grp(i_g)%f(i_c)
       if (allocated(BS_T_grp(i_g)%Z)) BSS_eh_Z(H_pos(1))=BS_T_grp(i_g)%Z(i_c)
       if (allocated(BS_T_grp(i_g)%W)) BSS_eh_W(H_pos(1))=BS_T_grp(i_g)%W(i_c)
       !
       BSS_dipoles(H_pos(1))=BS_T_grp(i_g)%dipoles_R(i_c)
       if (BS_K_coupling) BSS_dipoles(H_pos(1)+BS_K_dim)=BS_T_grp(i_g)%dipoles_A(i_c)
       !
       ! GPL_EXCLUDE_START
       !
       if (E_SOC_nbands/=0) BSS_eh_E_SOC_corr(:,H_pos(1))=BS_T_grp(i_g)%E_SOC_corr(:,i_c)
       !
#if defined _KERR
       if (l_kerr) then
         BSS_dipoles_kerr(H_pos(1))=BS_T_grp(i_g)%dipoles_R_kerr(i_c)
         if (BS_K_coupling) BSS_dipoles_kerr(H_pos(1)+BS_K_dim)=BS_T_grp(i_g)%dipoles_A_kerr(i_c)
       endif
#endif
       !
#if defined _PL
       if (l_photolum) then
         BSS_PL_f(:,H_pos(1))=BS_T_grp(i_g)%f_PL(:,i_c)
         BSS_dipoles_PL(H_pos(1),:)=BS_T_grp(i_g)%dipoles_R_PL(i_c,:)*PL_weights(:)
         if (BS_K_coupling) BSS_dipoles_PL(H_pos(1)+BS_K_dim,:)=BS_T_grp(i_g)%dipoles_A_PL(i_c,:)*PL_weights(:)
       endif
#endif
       !
       ! GPL_EXCLUDE_END
       !
     enddo
   enddo
   !
   ! ALL 2 ALL
   !===========
   !
   ! BSS_eh_* and BSS_dipoles are distributed ONLY among k-points and eh transitions.
   !
   call PP_redux_wait(BSS_eh_E,COMM=PAR_COM_Xk_ibz_INDEX%COMM )
   call PP_redux_wait(BSS_eh_E,COMM=PAR_COM_eh_INDEX%COMM)
   call PP_redux_wait(BSS_eh_f,COMM=PAR_COM_Xk_ibz_INDEX%COMM )
   call PP_redux_wait(BSS_eh_f,COMM=PAR_COM_eh_INDEX%COMM)
   call PP_redux_wait(BSS_eh_table,COMM=PAR_COM_Xk_ibz_INDEX%COMM )
   call PP_redux_wait(BSS_eh_table,COMM=PAR_COM_eh_INDEX%COMM)
   if (allocated(BSS_eh_W)) then
     call PP_redux_wait(BSS_eh_W,COMM=PAR_COM_Xk_ibz_INDEX%COMM )
     call PP_redux_wait(BSS_eh_W,COMM=PAR_COM_eh_INDEX%COMM)
   endif
   if (allocated(BSS_eh_Z)) then
     call PP_redux_wait(BSS_eh_Z,COMM=PAR_COM_Xk_ibz_INDEX%COMM )
     call PP_redux_wait(BSS_eh_Z,COMM=PAR_COM_eh_INDEX%COMM)
   endif
   !
   call PP_redux_wait(BSS_dipoles,COMM=PAR_COM_Xk_ibz_INDEX%COMM )
   call PP_redux_wait(BSS_dipoles,COMM=PAR_COM_eh_INDEX%COMM)
   !
   ! GPL_EXCLUDE_START
   !
#if defined _KERR
   call PP_redux_wait(BSS_dipoles_kerr,COMM=PAR_COM_Xk_ibz_INDEX%COMM )
   call PP_redux_wait(BSS_dipoles_kerr,COMM=PAR_COM_eh_INDEX%COMM)
#endif
#if defined _PL
   call PP_redux_wait(BSS_dipoles_PL,COMM=PAR_COM_Xk_ibz_INDEX%COMM )
   call PP_redux_wait(BSS_dipoles_PL,COMM=PAR_COM_eh_INDEX%COMM)
   call PP_redux_wait(BSS_PL_f,COMM=PAR_COM_Xk_ibz_INDEX%COMM )
   call PP_redux_wait(BSS_PL_f,COMM=PAR_COM_eh_INDEX%COMM)
#endif
   if (E_SOC_nbands/=0) then
     call PP_redux_wait(BSS_eh_E_SOC_corr,COMM=PAR_COM_Xk_ibz_INDEX%COMM )
     call PP_redux_wait(BSS_eh_E_SOC_corr,COMM=PAR_COM_eh_INDEX%COMM)
   endif
   !
   ! GPL_EXCLUDE_END
   !
 endif
 !
 !================
 ! BS_mat SECTION
 !================
 !
 if (allocated(BS_mat)                ) return
 if (what=="INV".and.K_slk%kind=="SLK") return
 !
 YAMBO_ALLOC(BS_mat,(BS_H_dim,BS_H_dim))
 BS_mat    = cZERO
 !
 do i_B=1,n_BS_blks
   !
   i_Tk  =BS_blk(i_B)%iT_k
   i_Tp  =BS_blk(i_B)%iT_p
   !
   do i_r=1,BS_blk(i_B)%size(1)
     !
     H_pos(1)=BS_blk(i_B)%coordinate(1)+i_r-1
     !
     ! First the diagonal
     !
     if (i_Tk==i_Tp) then
       if (BS_blk(i_B)%mode=="R") then
         E_plus_W=BSS_eh_E(H_pos(1))*cONE
         if (allocated(BSS_eh_W).and..not.BSS_perturbative_width) then
           E_plus_W=E_plus_W-cI*BSS_eh_W(H_pos(1))
         endif
         BS_mat(H_pos(1),H_pos(1))=E_plus_W+real(BS_blk(i_B)%mat(i_r,i_r),SP)
       else
         BS_mat(H_pos(1),H_pos(1)+BS_K_dim)=BS_blk(i_B)%mat(i_r,i_r)
       endif
       !
     endif
     !
     ! Then the upper triangle of each block
     !
     do i_c=1,BS_blk(i_B)%size(2)
       !
       H_pos(2)=BS_blk(i_B)%coordinate(2)+i_c-1
       !
       if (H_pos(1)>=H_pos(2)) cycle
       !
       if (BS_blk(i_B)%mode=="R") BS_mat(H_pos(1),H_pos(2))         =BS_blk(i_B)%mat(i_r,i_c)
       !
       if (BS_blk(i_B)%mode=="A") BS_mat(H_pos(1),H_pos(2)+BS_K_dim)=BS_blk(i_B)%mat(i_r,i_c)
       !
     enddo
     !
   enddo
   !
 enddo
 !
 ! Symmetrization: Resonant part is Hermitian
 !
 do i_r=1,BS_K_dim
   do i_c=i_r+1,BS_K_dim
     BS_mat(i_c,i_r)=conjg( BS_mat(i_r,i_c) )
   enddo
 enddo
 !
 if (BS_K_coupling) then
   !
   ! Symmetrization: Coupling part is symmetric
   !
   do i_r=1,BS_K_dim
     do i_c=i_r+1,BS_K_dim
       BS_mat(i_c,i_r+BS_K_dim)=BS_mat(i_r,i_c+BS_K_dim)
     enddo
   enddo
   !
   ! If Coupling the half lower part of K is empty
   ! Filling the anti-resonant and anti-coupling parts
   !
   forall(i_r=1:BS_K_dim,i_c=1:BS_K_dim)
     ! Anti-Coupling
     BS_mat(i_r+BS_K_dim,i_c)=-conjg(BS_mat(i_r,i_c+BS_K_dim))
     ! Anti-resonant
     BS_mat(i_r+BS_K_dim,i_c+BS_K_dim)=-conjg(BS_mat(i_r,i_c))
   end forall
   !
 endif
 !
 ! ALL 2 ALL
 !===========
 !
 ! BS_mat lives in the entire world.
 !
 call PP_redux_wait(BS_mat)
 !
 ! After the folding the %mat's are (in some cases) not needed anymore 
 !
 if (run_Haydock) return
 if (run_inversion.and.what=="DIAGO") return
 !
 call BS_blks_free( )
 !
end subroutine K_components_folded_in_serial_arrays<|MERGE_RESOLUTION|>--- conflicted
+++ resolved
@@ -35,13 +35,8 @@
  use electrons,      ONLY:n_sp_pol,E_SOC_nbands
  use parallel_m,     ONLY:PP_redux_wait,PAR_COM_eh_INDEX,PAR_IND_T_groups,&
 &                         PAR_COM_Xk_ibz_INDEX
-<<<<<<< HEAD
- use BS_solvers,     ONLY:BS_mat,BSS_eh_E_SOC_corr,BSS_perturbative_width,run_inversion,run_Haydock,&
-&                         BSS_dipoles,BSS_eh_table,BSS_eh_E,BSS_eh_f,BSS_eh_W,BSS_eh_Z,BSS_alloc
-=======
  use BS_solvers,     ONLY:BS_mat,BSS_eh_E_SOC_corr,BSS_perturbative_width,run_inversion,run_Haydock,K_slk,&
 &                         BSS_dipoles,BSS_eh_table,BSS_eh_E,BSS_eh_f,BSS_eh_W,BSS_eh_Z,BSS_alloc,BS_mat
->>>>>>> 08faa1db
  use BS,             ONLY:BS_K_dim,BS_nT_grps,BS_blk,n_BS_blks,BS_T_grp,BS_K_coupling,BS_H_dim,BS_blks_free
  !
  ! GPL_EXCLUDE_START
