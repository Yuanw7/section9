--- conflicted
+++ resolved
@@ -35,15 +35,9 @@
  use electrons,      ONLY:n_sp_pol
  use parallel_m,     ONLY:PP_redux_wait,PAR_COM_eh_INDEX,PAR_IND_T_groups,&
 &                         PAR_COM_Xk_ibz_INDEX
-<<<<<<< HEAD
- use BS_solvers,     ONLY:BS_mat,BSS_eh_E_SOC_corr,BSS_perturbative_width,run_inversion,run_Haydock,K_slk,&
-&                         BSS_dipoles,BSS_eh_table,BSS_eh_E,BSS_eh_f,BSS_eh_W,BSS_eh_Z,BSS_alloc,BS_mat
- use BS,             ONLY:BS_K_dim,BS_nT_grps,BS_blk,n_BS_blks,BS_T_grp,BS_K_coupling,BS_pert_soc,BS_H_dim,BS_blks_free
-=======
  use BS_solvers,     ONLY:BSS_eh_E_SOC_corr,&
 &                         BSS_dipoles,BSS_eh_table,BSS_eh_E,BSS_eh_f,BSS_eh_W,BSS_eh_Z,BSS_alloc
- use BS,             ONLY:BS_K_dim,BS_nT_grps,BS_T_grp,BS_K_coupling
->>>>>>> 2f00d33a
+ use BS,             ONLY:BS_K_dim,BS_nT_grps,BS_T_grp,BS_K_coupling,BS_pert_soc
  !
 #if defined _KERR
  use drivers,        ONLY:l_kerr
