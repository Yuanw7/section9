!
!        Copyright (C) 2000-2021 the YAMBO team
!              http://www.yambo-code.org
!
! Authors (see AUTHORS file for details): AM MG IMA
! 
! This file is distributed under the terms of the GNU 
! General Public License. You can redistribute it and/or 
! modify it under the terms of the GNU General Public 
! License as published by the Free Software Foundation; 
! either version 2, or (at your option) any later version.
!
! This program is distributed in the hope that it will 
! be useful, but WITHOUT ANY WARRANTY; without even the 
! implied warranty of MERCHANTABILITY or FITNESS FOR A 
! PARTICULAR PURPOSE.  See the GNU General Public License 
! for more details.
!
! You should have received a copy of the GNU General Public 
! License along with this program; if not, write to the Free 
! Software Foundation, Inc., 59 Temple Place - Suite 330,Boston, 
! MA 02111-1307, USA or visit http://www.gnu.org/copyleft/gpl.txt.
!
subroutine K_components_folded_in_serial_arrays(iq)
 !
 ! Here I fill the kernel (coupling included) in an entire BIG matrix to be
 ! used for diagonalization and/or invertion
 !
 ! See mod_BS on the K structure
 !
 use parallel_int,   ONLY:PP_redux_wait
 use parallel_m,     ONLY:PAR_COM_eh_INDEX,PAR_IND_T_groups,PAR_COM_Xk_ibz_INDEX
 use BS_solvers,     ONLY:BSS_eh_E_SOC_corr,&
&                         BSS_dipoles_opt,BSS_eh_table,BSS_eh_E,BSS_eh_f,BSS_eh_W,BSS_eh_Z,BSS_alloc
 use BS,             ONLY:BS_K_dim,BS_nT_grps,BS_T_grp,BS_K_coupling,BS_perturbative_SOC,&
&                         BS_n_eh_spaces,l_BS_optics,l_BS_magnons,l_BS_dichroism,l_BS_photolum
 use timing_m,       ONLY:timing
 use LIVE_t,         ONLY:live_timing
 use MAGNONS,        ONLY:BSS_dipoles_magn,BSS_MAGN_alloc
 use DICHROISM,      ONLY:BSS_dipoles_dich,BSS_DICH_alloc
 use PHOTOLUM,       ONLY:BSS_dipoles_PL,BSS_PL_alloc,BSS_PL_f,PL_weights
 use timing_m,       ONLY:timing
 !
 implicit none
 !
 integer      :: iq
 !
 ! Work Space
 !
 integer     :: i_Tr,H_pos,i_g,i_g_start,i_k_bz,i_v,i_c,i_sp_c,i_sp_v,&
 &              BS_n_eh_spaces_solver,i_res_ares,i_res_ares_solver,ares_fac
 !
 !========================
 ! BSS COMPONENTS SECTION
 !========================
 !
 if (allocated(BSS_eh_table)) return
 !
 call timing('BSE components folding',OPR='start')
 !
 ! ALLOCATION
 !============
 !
 call BSS_alloc( )
 call BSS_MAGN_alloc( )
 call BSS_DICH_alloc( )
 call BSS_PL_alloc( )
 !
 if (BS_nT_grps>0) call live_timing("Folding BSE Kernel",PAR_IND_T_groups%n_of_elements(PAR_COM_eh_INDEX%CPU_id+1))
 !
 BS_n_eh_spaces_solver=1
 if(BS_n_eh_spaces==1.and.BS_K_coupling) BS_n_eh_spaces_solver=2
 !
 ! FILLING BSS_eh_* and BSS_dipoles
 !==================================
 !
 i_g_start=1
 i_res_ares=1
 do i_g=1,BS_nT_grps
   !
   if (.not.PAR_IND_T_groups%element_1D(i_g)) cycle
   !
   if(BS_n_eh_spaces==2) then
     i_res_ares=BS_T_grp(i_g)%i_res_ares
     i_g_start =BS_T_grp(i_g)%i_T_ref
   endif
   !
   do i_Tr=1,BS_T_grp(i_g)%size
     !
     i_k_bz=BS_T_grp(i_g)%table(i_Tr,1)
     i_v   =BS_T_grp(i_g)%table(i_Tr,2)
     i_c   =BS_T_grp(i_g)%table(i_Tr,3)
     i_sp_c=BS_T_grp(i_g)%table(i_Tr,4)
     i_sp_v=BS_T_grp(i_g)%table(i_Tr,5)
     !
     !  This loop is for the case
     !  R/A symm    RES/RET/CPL   BSS_f/BSS_E/BSS_dip   res_ares_dim    BS_mats_to_solve     BS_mat_size    
     !    S          CPL             BS_H_dim                 1              1                 BS_H_dim
     !  where the antiresonant transitions are not in the groups
     !
     do i_res_ares_solver=1,BS_n_eh_spaces_solver
       !
       H_pos=sum(BS_T_grp(i_g_start:I_g-1)%size)+i_Tr+(max(i_res_ares_solver,i_res_ares)-1)*BS_K_dim(1)
       ares_fac=(-1)**(i_res_ares_solver-1)
       !
       BSS_eh_table(H_pos,:)=(/i_k_bz,i_v,i_c,i_sp_c,i_sp_v/)
       !
<<<<<<< HEAD
       BSS_eh_E(H_pos)=BS_T_grp(i_g)%E(i_Tr)*ares_fac
       BSS_eh_f(H_pos)=BS_T_grp(i_g)%f(i_Tr)*ares_fac
       if (allocated(BS_T_grp(i_g)%Z)) BSS_eh_Z(H_pos)=BS_T_grp(i_g)%Z(i_Tr)*ares_fac
       if (allocated(BS_T_grp(i_g)%W)) BSS_eh_W(H_pos)=BS_T_grp(i_g)%W(i_Tr)*ares_fac
       !
       if (BS_perturbative_SOC) BSS_eh_E_SOC_corr(:,H_pos)=BS_T_grp(i_g)%E_SOC_corr(:,i_Tr)*ares_fac
       !
       if (l_BS_photolum) then
         BSS_PL_f(H_pos)=BS_T_grp(i_g)%f_PL(i_Tr,i_res_ares_solver)
         if (BS_n_eh_spaces==1.and.BS_n_eh_spaces_solver==1) BSS_PL_f(H_pos+BS_K_dim(1))=BS_T_grp(i_g)%f_PL(i_Tr,2)
       endif
       !
       if (l_BS_optics) BSS_dipoles_opt(:,H_pos)=BS_T_grp(i_g)%dipoles_opt(:,i_Tr,i_res_ares_solver)
       !
       if (l_BS_magnons) BSS_dipoles_magn(:,H_pos)=BS_T_grp(i_g)%dipoles_mag(:,i_Tr,i_res_ares_solver)
       !
       if (l_BS_dichroism) BSS_dipoles_dich(:,H_pos)=BS_T_grp(i_g)%dipoles_dic(:,i_c,i_res_ares_solver)
       !
       if (l_BS_photolum) BSS_dipoles_PL(:,H_pos)=BS_T_grp(i_g)%dipoles_opt(:,i_Tr,i_res_ares_solver)*PL_weights(:)
=======
       do i_res_ares_solver=1,BS_n_eh_spaces_solver
         !
         H_pos=sum(BS_T_grp(i_g_start:I_g-1)%size)+i_Tr+(max(i_res_ares_solver,i_res_ares)-1)*BS_K_dim(1)
         ares_fac=(-1)**(i_res_ares_solver-1)
         !
         BSS_eh_table(H_pos,:)=(/i_k_bz,i_v,i_c,i_sp_c,i_sp_v/)
         !
         BSS_eh_E(H_pos)=BS_T_grp(i_g)%E(i_Tr,1)*ares_fac
         BSS_eh_f(H_pos)=BS_T_grp(i_g)%f(i_Tr)*ares_fac
         if (allocated(BS_T_grp(i_g)%Z)) BSS_eh_Z(H_pos)=BS_T_grp(i_g)%Z(i_Tr)*ares_fac
         if (allocated(BS_T_grp(i_g)%W)) BSS_eh_W(H_pos)=BS_T_grp(i_g)%W(i_Tr)*ares_fac
         !
         if (BS_perturbative_SOC) BSS_eh_E_SOC_corr(:,H_pos)=BS_T_grp(i_g)%E_SOC_corr(:,i_Tr)*ares_fac
         !
         if (l_BS_photolum) then
           BSS_PL_f(H_pos)=BS_T_grp(i_g)%f_PL(i_Tr,i_res_ares_solver)
           if (BS_n_eh_spaces==1.and.BS_n_eh_spaces_solver==1) BSS_PL_f(H_pos+BS_K_dim(1))=BS_T_grp(i_g)%f_PL(i_Tr,2)
         endif
         !
         if (l_BS_optics) BSS_dipoles_opt(:,H_pos)=BS_T_grp(i_g)%dipoles_opt(:,i_Tr,i_res_ares_solver)
         !
         if (l_BS_magnons) BSS_dipoles_magn(:,H_pos)=BS_T_grp(i_g)%dipoles_mag(:,i_Tr,i_res_ares_solver)
         !
         if (l_BS_dichroism) BSS_dipoles_dich(:,H_pos)=BS_T_grp(i_g)%dipoles_dic(:,i_c,i_res_ares_solver)
         !
         if (l_BS_photolum) BSS_dipoles_PL(:,H_pos)=BS_T_grp(i_g)%dipoles_opt(:,i_Tr,i_res_ares_solver)*PL_weights(:)
         !
       enddo
>>>>>>> 335a3edc
       !
     enddo
     !
   enddo
   !
   call live_timing(steps=1)
   !
 enddo
 !
 if(BS_nT_grps>0) call live_timing()
 !
 ! ALL 2 ALL
 !===========
 !
 ! BSS_eh_* and BSS_dipoles are distributed ONLY among k-points and eh transitions.
 !
 call PP_redux_wait(BSS_eh_E,COMM=PAR_COM_Xk_ibz_INDEX%COMM )
 call PP_redux_wait(BSS_eh_E,COMM=PAR_COM_eh_INDEX%COMM)
 call PP_redux_wait(BSS_eh_f,COMM=PAR_COM_Xk_ibz_INDEX%COMM )
 call PP_redux_wait(BSS_eh_f,COMM=PAR_COM_eh_INDEX%COMM)
 call PP_redux_wait(BSS_eh_table,COMM=PAR_COM_Xk_ibz_INDEX%COMM )
 call PP_redux_wait(BSS_eh_table,COMM=PAR_COM_eh_INDEX%COMM)
 if (allocated(BSS_eh_W)) then
   call PP_redux_wait(BSS_eh_W,COMM=PAR_COM_Xk_ibz_INDEX%COMM )
   call PP_redux_wait(BSS_eh_W,COMM=PAR_COM_eh_INDEX%COMM)
 endif
 if (allocated(BSS_eh_Z)) then
   call PP_redux_wait(BSS_eh_Z,COMM=PAR_COM_Xk_ibz_INDEX%COMM )
   call PP_redux_wait(BSS_eh_Z,COMM=PAR_COM_eh_INDEX%COMM)
 endif
 !
 if (l_BS_optics) then
   call PP_redux_wait(BSS_dipoles_opt,COMM=PAR_COM_Xk_ibz_INDEX%COMM )
   call PP_redux_wait(BSS_dipoles_opt,COMM=PAR_COM_eh_INDEX%COMM)
 endif
 !
 if (l_BS_magnons) then
   call PP_redux_wait(BSS_dipoles_magn,COMM=PAR_COM_Xk_ibz_INDEX%COMM )
   call PP_redux_wait(BSS_dipoles_magn,COMM=PAR_COM_eh_INDEX%COMM)
 endif
 !
 if (l_BS_dichroism) then
   call PP_redux_wait(BSS_dipoles_dich,COMM=PAR_COM_Xk_ibz_INDEX%COMM )
   call PP_redux_wait(BSS_dipoles_dich,COMM=PAR_COM_eh_INDEX%COMM)
 endif
 !
 if (l_BS_photolum) then
   call PP_redux_wait(BSS_dipoles_PL,COMM=PAR_COM_Xk_ibz_INDEX%COMM )
   call PP_redux_wait(BSS_dipoles_PL,COMM=PAR_COM_eh_INDEX%COMM)
   call PP_redux_wait(BSS_PL_f,COMM=PAR_COM_Xk_ibz_INDEX%COMM )
   call PP_redux_wait(BSS_PL_f,COMM=PAR_COM_eh_INDEX%COMM)
 endif
 !
 if ( BS_perturbative_SOC ) then
   call PP_redux_wait(BSS_eh_E_SOC_corr,COMM=PAR_COM_Xk_ibz_INDEX%COMM )
   call PP_redux_wait(BSS_eh_E_SOC_corr,COMM=PAR_COM_eh_INDEX%COMM)
 endif
 !
 call timing('BSE components folding',OPR='stop')
 !
end subroutine K_components_folded_in_serial_arrays<|MERGE_RESOLUTION|>--- conflicted
+++ resolved
@@ -48,7 +48,7 @@
  ! Work Space
  !
  integer     :: i_Tr,H_pos,i_g,i_g_start,i_k_bz,i_v,i_c,i_sp_c,i_sp_v,&
- &              BS_n_eh_spaces_solver,i_res_ares,i_res_ares_solver,ares_fac
+&               BS_n_eh_spaces_solver,i_res_ares,i_res_ares_solver,ares_fac
  !
  !========================
  ! BSS COMPONENTS SECTION
@@ -105,8 +105,7 @@
        !
        BSS_eh_table(H_pos,:)=(/i_k_bz,i_v,i_c,i_sp_c,i_sp_v/)
        !
-<<<<<<< HEAD
-       BSS_eh_E(H_pos)=BS_T_grp(i_g)%E(i_Tr)*ares_fac
+       BSS_eh_E(H_pos)=BS_T_grp(i_g)%E(i_Tr,1)*ares_fac
        BSS_eh_f(H_pos)=BS_T_grp(i_g)%f(i_Tr)*ares_fac
        if (allocated(BS_T_grp(i_g)%Z)) BSS_eh_Z(H_pos)=BS_T_grp(i_g)%Z(i_Tr)*ares_fac
        if (allocated(BS_T_grp(i_g)%W)) BSS_eh_W(H_pos)=BS_T_grp(i_g)%W(i_Tr)*ares_fac
@@ -125,36 +124,6 @@
        if (l_BS_dichroism) BSS_dipoles_dich(:,H_pos)=BS_T_grp(i_g)%dipoles_dic(:,i_c,i_res_ares_solver)
        !
        if (l_BS_photolum) BSS_dipoles_PL(:,H_pos)=BS_T_grp(i_g)%dipoles_opt(:,i_Tr,i_res_ares_solver)*PL_weights(:)
-=======
-       do i_res_ares_solver=1,BS_n_eh_spaces_solver
-         !
-         H_pos=sum(BS_T_grp(i_g_start:I_g-1)%size)+i_Tr+(max(i_res_ares_solver,i_res_ares)-1)*BS_K_dim(1)
-         ares_fac=(-1)**(i_res_ares_solver-1)
-         !
-         BSS_eh_table(H_pos,:)=(/i_k_bz,i_v,i_c,i_sp_c,i_sp_v/)
-         !
-         BSS_eh_E(H_pos)=BS_T_grp(i_g)%E(i_Tr,1)*ares_fac
-         BSS_eh_f(H_pos)=BS_T_grp(i_g)%f(i_Tr)*ares_fac
-         if (allocated(BS_T_grp(i_g)%Z)) BSS_eh_Z(H_pos)=BS_T_grp(i_g)%Z(i_Tr)*ares_fac
-         if (allocated(BS_T_grp(i_g)%W)) BSS_eh_W(H_pos)=BS_T_grp(i_g)%W(i_Tr)*ares_fac
-         !
-         if (BS_perturbative_SOC) BSS_eh_E_SOC_corr(:,H_pos)=BS_T_grp(i_g)%E_SOC_corr(:,i_Tr)*ares_fac
-         !
-         if (l_BS_photolum) then
-           BSS_PL_f(H_pos)=BS_T_grp(i_g)%f_PL(i_Tr,i_res_ares_solver)
-           if (BS_n_eh_spaces==1.and.BS_n_eh_spaces_solver==1) BSS_PL_f(H_pos+BS_K_dim(1))=BS_T_grp(i_g)%f_PL(i_Tr,2)
-         endif
-         !
-         if (l_BS_optics) BSS_dipoles_opt(:,H_pos)=BS_T_grp(i_g)%dipoles_opt(:,i_Tr,i_res_ares_solver)
-         !
-         if (l_BS_magnons) BSS_dipoles_magn(:,H_pos)=BS_T_grp(i_g)%dipoles_mag(:,i_Tr,i_res_ares_solver)
-         !
-         if (l_BS_dichroism) BSS_dipoles_dich(:,H_pos)=BS_T_grp(i_g)%dipoles_dic(:,i_c,i_res_ares_solver)
-         !
-         if (l_BS_photolum) BSS_dipoles_PL(:,H_pos)=BS_T_grp(i_g)%dipoles_opt(:,i_Tr,i_res_ares_solver)*PL_weights(:)
-         !
-       enddo
->>>>>>> 335a3edc
        !
      enddo
      !
