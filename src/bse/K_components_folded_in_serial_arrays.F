!
!        Copyright (C) 2000-2020 the YAMBO team
!              http://www.yambo-code.org
!
! Authors (see AUTHORS file for details): AM MG
! 
! This file is distributed under the terms of the GNU 
! General Public License. You can redistribute it and/or 
! modify it under the terms of the GNU General Public 
! License as published by the Free Software Foundation; 
! either version 2, or (at your option) any later version.
!
! This program is distributed in the hope that it will 
! be useful, but WITHOUT ANY WARRANTY; without even the 
! implied warranty of MERCHANTABILITY or FITNESS FOR A 
! PARTICULAR PURPOSE.  See the GNU General Public License 
! for more details.
!
! You should have received a copy of the GNU General Public 
! License along with this program; if not, write to the Free 
! Software Foundation, Inc., 59 Temple Place - Suite 330,Boston, 
! MA 02111-1307, USA or visit http://www.gnu.org/copyleft/gpl.txt.
!
subroutine K_components_folded_in_serial_arrays(iq)
 !
 ! Here I fill the kernel (coupling included) in an entire BIG matrix to be
 ! used for diagonalization and/or invertion
 !
 !      | (K_r)     (cI*K_c)    |  
 !  K = |                       |
 !      | (-cI*K_c^*)  (-K_r^*) |
 !
 !
 use electrons,      ONLY:n_sp_pol
 use parallel_m,     ONLY:PP_redux_wait,PAR_COM_eh_INDEX,PAR_IND_T_groups,&
&                         PAR_COM_Xk_ibz_INDEX
 use BS_solvers,     ONLY:BSS_eh_E_SOC_corr,&
&                         BSS_dipoles_opt,BSS_eh_table,BSS_eh_E,BSS_eh_f,BSS_eh_W,BSS_eh_Z,BSS_alloc
 use BS,             ONLY:BS_K_dim,BS_nT_grps,BS_T_grp,BS_K_coupling,BS_perturbative_SOC,&
&                         BS_res_ares_dim,l_BS_optics
 use timing_m,       ONLY:timing
 use LIVE_t,         ONLY:live_timing
 !
#if defined _KERR
 use BS,             ONLY:l_BS_magnons,l_BS_dichroism,l_BS_photolum
 use MAGNONS,        ONLY:BSS_dipoles_magn,BSS_MAGN_alloc
 use DICHROISM,      ONLY:BSS_dipoles_dich,BSS_DICH_alloc
 use PHOTOLUM,       ONLY:BSS_dipoles_PL,BSS_PL_alloc,BSS_PL_f,PL_weights
#endif
 !
 implicit none
 !
 integer      :: iq
 !
 ! Work Space
 !
 integer     :: i_Tr,H_pos,i_g,i_g_start,i_k_bz,i_v,i_c,i_sp_c,i_sp_v,&
 &              BS_res_ares_dim_solver,i_res_ares,i_res_ares_solver,ares_fac
 !
 !========================
 ! BSS COMPONENTS SECTION
 !========================
 !
 if (allocated(BSS_eh_table)) return
   !
   call timing('BSE components folding',OPR='start')
   !
   ! ALLOCATION
   !============
   !
   call BSS_alloc( )
   !
#if defined _KERR
   call BSS_MAGN_alloc( )
   call BSS_DICH_alloc( )
   call BSS_PL_alloc( )
#endif
   !
<<<<<<< HEAD
   if(BS_nT_grps>0) call live_timing("Folding BSE Kernel",PAR_IND_T_groups%n_of_elements(PAR_COM_eh_INDEX%CPU_id+1))
=======
   BS_res_ares_dim_solver=1
   if(BS_res_ares_dim==1.and.BS_K_coupling) BS_res_ares_dim_solver=2
>>>>>>> 920e041a
   !
   ! FILLING BSS_eh_* and BSS_dipoles
   !==================================
   !
   i_g_start=1
   i_res_ares=1
   do i_g=1,BS_nT_grps
     !
     if (.not.PAR_IND_T_groups%element_1D(i_g)) cycle
     !
     if(BS_res_ares_dim==2) then
       i_res_ares=BS_T_grp(i_g)%i_res_ares
       i_g_start =BS_T_grp(i_g)%i_T_ref
     endif
     !
     do i_Tr=1,BS_T_grp(i_g)%size
       !
       i_k_bz=BS_T_grp(i_g)%table(i_Tr,1)
       i_v   =BS_T_grp(i_g)%table(i_Tr,2)
       i_c   =BS_T_grp(i_g)%table(i_Tr,3)
       i_sp_c=BS_T_grp(i_g)%table(i_Tr,4)
       i_sp_v=BS_T_grp(i_g)%table(i_Tr,5)
       !
       !  This loop is for the case
       !  R/A symm    RES/RET/CPL   BSS_f/BSS_E/BSS_dip   res_ares_dim    BS_mats_to_solve     BS_mat_size    
       !    S          CPL             BS_H_dim                 1              1                 BS_H_dim
       !  where the antiresonant transitions are not in the groups
       !
       do i_res_ares_solver=1,BS_res_ares_dim_solver
         !
         H_pos=sum(BS_T_grp(i_g_start:I_g-1)%size)+i_Tr+(max(i_res_ares_solver,i_res_ares)-1)*BS_K_dim(1)
         ares_fac=(-1)**(i_res_ares_solver-1)
         !
         BSS_eh_table(H_pos,:)=(/i_k_bz,i_v,i_c,i_sp_c,i_sp_v/)
         !
         BSS_eh_E(H_pos)=BS_T_grp(i_g)%E(i_Tr)*ares_fac
         BSS_eh_f(H_pos)=BS_T_grp(i_g)%f(i_Tr)*ares_fac
         if (allocated(BS_T_grp(i_g)%Z)) BSS_eh_Z(H_pos)=BS_T_grp(i_g)%Z(i_Tr)*ares_fac
         if (allocated(BS_T_grp(i_g)%W)) BSS_eh_W(H_pos)=BS_T_grp(i_g)%W(i_Tr)*ares_fac
         !
         if (BS_perturbative_SOC) BSS_eh_E_SOC_corr(:,H_pos)=BS_T_grp(i_g)%E_SOC_corr(:,i_Tr)*ares_fac
         !
#if defined _KERR
         if (l_BS_photolum) then
           BSS_PL_f(H_pos)=BS_T_grp(i_g)%f_PL(i_Tr,i_res_ares_solver)
           if (BS_res_ares_dim==1.and.BS_res_ares_dim_solver==1) BSS_PL_f(H_pos+BS_K_dim(1))=BS_T_grp(i_g)%f_PL(i_Tr,2)
         endif
#endif
         !
         if (l_BS_optics) BSS_dipoles_opt(:,H_pos)=BS_T_grp(i_g)%dipoles_opt(:,i_Tr,i_res_ares_solver)
         !
#if defined _KERR
         if (l_BS_magnons) BSS_dipoles_magn(:,H_pos)=BS_T_grp(i_g)%dipoles_mag(:,i_Tr,i_res_ares_solver)
         !
         if (l_BS_dichroism) BSS_dipoles_dich(:,H_pos)=BS_T_grp(i_g)%dipoles_dic(:,i_c,i_res_ares_solver)
         !
         if (l_BS_photolum) BSS_dipoles_PL(:,H_pos)=BS_T_grp(i_g)%dipoles_opt(:,i_Tr,i_res_ares_solver)*PL_weights(:)
#endif
       enddo
       !
     enddo
<<<<<<< HEAD
     call live_timing(steps=1)
=======
     !
>>>>>>> 920e041a
   enddo
   !
   if(BS_nT_grps>0) call live_timing()
   !
   ! ALL 2 ALL
   !===========
   !
   ! BSS_eh_* and BSS_dipoles are distributed ONLY among k-points and eh transitions.
   !
   call PP_redux_wait(BSS_eh_E,COMM=PAR_COM_Xk_ibz_INDEX%COMM )
   call PP_redux_wait(BSS_eh_E,COMM=PAR_COM_eh_INDEX%COMM)
   call PP_redux_wait(BSS_eh_f,COMM=PAR_COM_Xk_ibz_INDEX%COMM )
   call PP_redux_wait(BSS_eh_f,COMM=PAR_COM_eh_INDEX%COMM)
   call PP_redux_wait(BSS_eh_table,COMM=PAR_COM_Xk_ibz_INDEX%COMM )
   call PP_redux_wait(BSS_eh_table,COMM=PAR_COM_eh_INDEX%COMM)
   if (allocated(BSS_eh_W)) then
     call PP_redux_wait(BSS_eh_W,COMM=PAR_COM_Xk_ibz_INDEX%COMM )
     call PP_redux_wait(BSS_eh_W,COMM=PAR_COM_eh_INDEX%COMM)
   endif
   if (allocated(BSS_eh_Z)) then
     call PP_redux_wait(BSS_eh_Z,COMM=PAR_COM_Xk_ibz_INDEX%COMM )
     call PP_redux_wait(BSS_eh_Z,COMM=PAR_COM_eh_INDEX%COMM)
   endif
   !
   if (l_BS_optics) then
     call PP_redux_wait(BSS_dipoles_opt,COMM=PAR_COM_Xk_ibz_INDEX%COMM )
     call PP_redux_wait(BSS_dipoles_opt,COMM=PAR_COM_eh_INDEX%COMM)
   endif
   !
#if defined _KERR
   if (l_BS_magnons) then
     call PP_redux_wait(BSS_dipoles_magn,COMM=PAR_COM_Xk_ibz_INDEX%COMM )
     call PP_redux_wait(BSS_dipoles_magn,COMM=PAR_COM_eh_INDEX%COMM)
   endif
   !
   if (l_BS_dichroism) then
     call PP_redux_wait(BSS_dipoles_dich,COMM=PAR_COM_Xk_ibz_INDEX%COMM )
     call PP_redux_wait(BSS_dipoles_dich,COMM=PAR_COM_eh_INDEX%COMM)
   endif
   !
   if (l_BS_photolum) then
     call PP_redux_wait(BSS_dipoles_PL,COMM=PAR_COM_Xk_ibz_INDEX%COMM )
     call PP_redux_wait(BSS_dipoles_PL,COMM=PAR_COM_eh_INDEX%COMM)
     call PP_redux_wait(BSS_PL_f,COMM=PAR_COM_Xk_ibz_INDEX%COMM )
     call PP_redux_wait(BSS_PL_f,COMM=PAR_COM_eh_INDEX%COMM)
   endif
#endif
   if ( BS_perturbative_SOC ) then
     call PP_redux_wait(BSS_eh_E_SOC_corr,COMM=PAR_COM_Xk_ibz_INDEX%COMM )
     call PP_redux_wait(BSS_eh_E_SOC_corr,COMM=PAR_COM_eh_INDEX%COMM)
   endif
   !
   call timing('BSE components folding',OPR='stop')
   !
 !
end subroutine K_components_folded_in_serial_arrays<|MERGE_RESOLUTION|>--- conflicted
+++ resolved
@@ -76,12 +76,10 @@
    call BSS_PL_alloc( )
 #endif
    !
-<<<<<<< HEAD
    if(BS_nT_grps>0) call live_timing("Folding BSE Kernel",PAR_IND_T_groups%n_of_elements(PAR_COM_eh_INDEX%CPU_id+1))
-=======
+   !
    BS_res_ares_dim_solver=1
    if(BS_res_ares_dim==1.and.BS_K_coupling) BS_res_ares_dim_solver=2
->>>>>>> 920e041a
    !
    ! FILLING BSS_eh_* and BSS_dipoles
    !==================================
@@ -143,11 +141,9 @@
        enddo
        !
      enddo
-<<<<<<< HEAD
+     !
      call live_timing(steps=1)
-=======
-     !
->>>>>>> 920e041a
+     !
    enddo
    !
    if(BS_nT_grps>0) call live_timing()
