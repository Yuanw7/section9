!
!        Copyright (C) 2000-2020 the YAMBO team
!              http://www.yambo-code.org
!
! Authors (see AUTHORS file for details): AM MG
! 
! This file is distributed under the terms of the GNU 
! General Public License. You can redistribute it and/or 
! modify it under the terms of the GNU General Public 
! License as published by the Free Software Foundation; 
! either version 2, or (at your option) any later version.
!
! This program is distributed in the hope that it will 
! be useful, but WITHOUT ANY WARRANTY; without even the 
! implied warranty of MERCHANTABILITY or FITNESS FOR A 
! PARTICULAR PURPOSE.  See the GNU General Public License 
! for more details.
!
! You should have received a copy of the GNU General Public 
! License along with this program; if not, write to the Free 
! Software Foundation, Inc., 59 Temple Place - Suite 330,Boston, 
! MA 02111-1307, USA or visit http://www.gnu.org/copyleft/gpl.txt.
!
subroutine K_components_folded_in_serial_arrays(iq)
 !
 ! Here I fill the kernel (coupling included) in an entire BIG matrix to be
 ! used for diagonalization and/or invertion
 !
 !      | (K_r)     (cI*K_c)    |  
 !  K = |                       |
 !      | (-cI*K_c^*)  (-K_r^*) |
 !
 !
 use electrons,      ONLY:n_sp_pol
 use parallel_int,   ONLY:PP_redux_wait
 use parallel_m,     ONLY:PAR_COM_eh_INDEX,PAR_IND_T_groups,PAR_COM_Xk_ibz_INDEX
 use BS_solvers,     ONLY:BSS_eh_E_SOC_corr,&
&                         BSS_dipoles_opt,BSS_eh_table,BSS_eh_E,BSS_eh_f,BSS_eh_W,BSS_eh_Z,BSS_alloc
 use BS,             ONLY:BS_K_dim,BS_nT_grps,BS_T_grp,BS_K_coupling,BS_perturbative_SOC,&
<<<<<<< HEAD
&                         BS_res_ares_dim,l_BS_optics
 use timing_m,       ONLY:timing
 use LIVE_t,         ONLY:live_timing
 !
#if defined _KERR
 use BS,             ONLY:l_BS_magnons,l_BS_dichroism,l_BS_photolum
=======
&                         BS_res_ares_dim,l_BS_optics,l_BS_magnons,l_BS_dichroism,l_BS_photolum
>>>>>>> 52d8ddb1
 use MAGNONS,        ONLY:BSS_dipoles_magn,BSS_MAGN_alloc
 use DICHROISM,      ONLY:BSS_dipoles_dich,BSS_DICH_alloc
 use PHOTOLUM,       ONLY:BSS_dipoles_PL,BSS_PL_alloc,BSS_PL_f,PL_weights
 use timing_m,       ONLY:timing
 !
 implicit none
 !
 integer      :: iq
 !
 ! Work Space
 !
 integer     :: i_Tr,H_pos,i_g,i_g_start,i_k_bz,i_v,i_c,i_sp_c,i_sp_v,&
 &              BS_res_ares_dim_solver,i_res_ares,i_res_ares_solver,ares_fac
 !
 !========================
 ! BSS COMPONENTS SECTION
 !========================
 !
 if (allocated(BSS_eh_table)) return
   !
   call timing('BSE components folding',OPR='start')
   !
   ! ALLOCATION
   !============
   !
   call BSS_alloc( )
   call BSS_MAGN_alloc( )
   call BSS_DICH_alloc( )
   call BSS_PL_alloc( )
   !
   if(BS_nT_grps>0) call live_timing("Folding BSE Kernel",PAR_IND_T_groups%n_of_elements(PAR_COM_eh_INDEX%CPU_id+1))
   !
   BS_res_ares_dim_solver=1
   if(BS_res_ares_dim==1.and.BS_K_coupling) BS_res_ares_dim_solver=2
   !
   ! FILLING BSS_eh_* and BSS_dipoles
   !==================================
   !
   i_g_start=1
   i_res_ares=1
   do i_g=1,BS_nT_grps
     !
     if (.not.PAR_IND_T_groups%element_1D(i_g)) cycle
     !
     if(BS_res_ares_dim==2) then
       i_res_ares=BS_T_grp(i_g)%i_res_ares
       i_g_start =BS_T_grp(i_g)%i_T_ref
     endif
     !
     do i_Tr=1,BS_T_grp(i_g)%size
       !
       i_k_bz=BS_T_grp(i_g)%table(i_Tr,1)
       i_v   =BS_T_grp(i_g)%table(i_Tr,2)
       i_c   =BS_T_grp(i_g)%table(i_Tr,3)
       i_sp_c=BS_T_grp(i_g)%table(i_Tr,4)
       i_sp_v=BS_T_grp(i_g)%table(i_Tr,5)
       !
       !  This loop is for the case
       !  R/A symm    RES/RET/CPL   BSS_f/BSS_E/BSS_dip   res_ares_dim    BS_mats_to_solve     BS_mat_size    
       !    S          CPL             BS_H_dim                 1              1                 BS_H_dim
       !  where the antiresonant transitions are not in the groups
       !
       do i_res_ares_solver=1,BS_res_ares_dim_solver
         !
         H_pos=sum(BS_T_grp(i_g_start:I_g-1)%size)+i_Tr+(max(i_res_ares_solver,i_res_ares)-1)*BS_K_dim(1)
         ares_fac=(-1)**(i_res_ares_solver-1)
         !
         BSS_eh_table(H_pos,:)=(/i_k_bz,i_v,i_c,i_sp_c,i_sp_v/)
         !
         BSS_eh_E(H_pos)=BS_T_grp(i_g)%E(i_Tr)*ares_fac
         BSS_eh_f(H_pos)=BS_T_grp(i_g)%f(i_Tr)*ares_fac
         if (allocated(BS_T_grp(i_g)%Z)) BSS_eh_Z(H_pos)=BS_T_grp(i_g)%Z(i_Tr)*ares_fac
         if (allocated(BS_T_grp(i_g)%W)) BSS_eh_W(H_pos)=BS_T_grp(i_g)%W(i_Tr)*ares_fac
         !
         if (BS_perturbative_SOC) BSS_eh_E_SOC_corr(:,H_pos)=BS_T_grp(i_g)%E_SOC_corr(:,i_Tr)*ares_fac
         !
         if (l_BS_photolum) then
           BSS_PL_f(H_pos)=BS_T_grp(i_g)%f_PL(i_Tr,i_res_ares_solver)
           if (BS_res_ares_dim==1.and.BS_res_ares_dim_solver==1) BSS_PL_f(H_pos+BS_K_dim(1))=BS_T_grp(i_g)%f_PL(i_Tr,2)
         endif
         !
         if (l_BS_optics) BSS_dipoles_opt(:,H_pos)=BS_T_grp(i_g)%dipoles_opt(:,i_Tr,i_res_ares_solver)
         !
         if (l_BS_magnons) BSS_dipoles_magn(:,H_pos)=BS_T_grp(i_g)%dipoles_mag(:,i_Tr,i_res_ares_solver)
         !
         if (l_BS_dichroism) BSS_dipoles_dich(:,H_pos)=BS_T_grp(i_g)%dipoles_dic(:,i_c,i_res_ares_solver)
         !
         if (l_BS_photolum) BSS_dipoles_PL(:,H_pos)=BS_T_grp(i_g)%dipoles_opt(:,i_Tr,i_res_ares_solver)*PL_weights(:)
         !
       enddo
       !
     enddo
     !
     call live_timing(steps=1)
     !
   enddo
   !
   if(BS_nT_grps>0) call live_timing()
   !
   ! ALL 2 ALL
   !===========
   !
   ! BSS_eh_* and BSS_dipoles are distributed ONLY among k-points and eh transitions.
   !
   call PP_redux_wait(BSS_eh_E,COMM=PAR_COM_Xk_ibz_INDEX%COMM )
   call PP_redux_wait(BSS_eh_E,COMM=PAR_COM_eh_INDEX%COMM)
   call PP_redux_wait(BSS_eh_f,COMM=PAR_COM_Xk_ibz_INDEX%COMM )
   call PP_redux_wait(BSS_eh_f,COMM=PAR_COM_eh_INDEX%COMM)
   call PP_redux_wait(BSS_eh_table,COMM=PAR_COM_Xk_ibz_INDEX%COMM )
   call PP_redux_wait(BSS_eh_table,COMM=PAR_COM_eh_INDEX%COMM)
   if (allocated(BSS_eh_W)) then
     call PP_redux_wait(BSS_eh_W,COMM=PAR_COM_Xk_ibz_INDEX%COMM )
     call PP_redux_wait(BSS_eh_W,COMM=PAR_COM_eh_INDEX%COMM)
   endif
   if (allocated(BSS_eh_Z)) then
     call PP_redux_wait(BSS_eh_Z,COMM=PAR_COM_Xk_ibz_INDEX%COMM )
     call PP_redux_wait(BSS_eh_Z,COMM=PAR_COM_eh_INDEX%COMM)
   endif
   !
   if (l_BS_optics) then
     call PP_redux_wait(BSS_dipoles_opt,COMM=PAR_COM_Xk_ibz_INDEX%COMM )
     call PP_redux_wait(BSS_dipoles_opt,COMM=PAR_COM_eh_INDEX%COMM)
   endif
   !
   if (l_BS_magnons) then
     call PP_redux_wait(BSS_dipoles_magn,COMM=PAR_COM_Xk_ibz_INDEX%COMM )
     call PP_redux_wait(BSS_dipoles_magn,COMM=PAR_COM_eh_INDEX%COMM)
   endif
   !
   if (l_BS_dichroism) then
     call PP_redux_wait(BSS_dipoles_dich,COMM=PAR_COM_Xk_ibz_INDEX%COMM )
     call PP_redux_wait(BSS_dipoles_dich,COMM=PAR_COM_eh_INDEX%COMM)
   endif
   !
   if (l_BS_photolum) then
     call PP_redux_wait(BSS_dipoles_PL,COMM=PAR_COM_Xk_ibz_INDEX%COMM )
     call PP_redux_wait(BSS_dipoles_PL,COMM=PAR_COM_eh_INDEX%COMM)
     call PP_redux_wait(BSS_PL_f,COMM=PAR_COM_Xk_ibz_INDEX%COMM )
     call PP_redux_wait(BSS_PL_f,COMM=PAR_COM_eh_INDEX%COMM)
   endif
   !
   if ( BS_perturbative_SOC ) then
     call PP_redux_wait(BSS_eh_E_SOC_corr,COMM=PAR_COM_Xk_ibz_INDEX%COMM )
     call PP_redux_wait(BSS_eh_E_SOC_corr,COMM=PAR_COM_eh_INDEX%COMM)
   endif
   !
   call timing('BSE components folding',OPR='stop')
   !
 !
end subroutine K_components_folded_in_serial_arrays<|MERGE_RESOLUTION|>--- conflicted
+++ resolved
@@ -37,16 +37,9 @@
  use BS_solvers,     ONLY:BSS_eh_E_SOC_corr,&
 &                         BSS_dipoles_opt,BSS_eh_table,BSS_eh_E,BSS_eh_f,BSS_eh_W,BSS_eh_Z,BSS_alloc
  use BS,             ONLY:BS_K_dim,BS_nT_grps,BS_T_grp,BS_K_coupling,BS_perturbative_SOC,&
-<<<<<<< HEAD
-&                         BS_res_ares_dim,l_BS_optics
+&                         BS_res_ares_dim,l_BS_optics,l_BS_magnons,l_BS_dichroism,l_BS_photolum
  use timing_m,       ONLY:timing
  use LIVE_t,         ONLY:live_timing
- !
-#if defined _KERR
- use BS,             ONLY:l_BS_magnons,l_BS_dichroism,l_BS_photolum
-=======
-&                         BS_res_ares_dim,l_BS_optics,l_BS_magnons,l_BS_dichroism,l_BS_photolum
->>>>>>> 52d8ddb1
  use MAGNONS,        ONLY:BSS_dipoles_magn,BSS_MAGN_alloc
  use DICHROISM,      ONLY:BSS_dipoles_dich,BSS_DICH_alloc
  use PHOTOLUM,       ONLY:BSS_dipoles_PL,BSS_PL_alloc,BSS_PL_f,PL_weights
