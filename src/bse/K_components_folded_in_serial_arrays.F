--- conflicted
+++ resolved
@@ -31,25 +31,14 @@
  !      | (-K_c^*)  (-K_r^*) |
  !
  !
-<<<<<<< HEAD
- use pars,           ONLY:SP,cI,cONE
+ use pars,           ONLY:SP,cI,cONE,cZERO
  use electrons,      ONLY:n_sp_pol
- use parallel_m,     ONLY:PP_redux_wait,PAR_COM_eh_INDEX,PAR_IND_T_groups,&
-&                         PAR_COM_Xk_ibz_INDEX
- use BS_solvers,     ONLY:BS_mat,BSS_eh_E_SOC_corr,BSS_perturbative_width,&
-&                         BSS_dipoles,BSS_eh_table,BSS_eh_E,BSS_eh_f,BSS_eh_W,BSS_eh_Z,BS_mat_alloc
- use BS,             ONLY:BS_K_dim,BS_nT_grps,BS_blk,n_BS_blks,BS_T_grp,BS_K_coupling,BS_pert_soc
- use SLK_m,          ONLY:BLACS_structure_in_use
-=======
- use pars,           ONLY:SP,cI,cONE,cZERO
- use electrons,      ONLY:n_sp_pol,E_SOC_nbands
  use parallel_m,     ONLY:PP_redux_wait,PAR_COM_eh_INDEX,PAR_IND_T_groups,&
 &                         PAR_COM_Xk_ibz_INDEX
  use BS_solvers,     ONLY:BS_mat,BSS_eh_E_SOC_corr,BSS_perturbative_width,run_inversion,run_Haydock,&
 &                         BSS_dipoles,BSS_eh_table,BSS_eh_E,BSS_eh_f,BSS_eh_W,BSS_eh_Z,BSS_alloc,BS_mat
- use BS,             ONLY:BS_K_dim,BS_nT_grps,BS_blk,n_BS_blks,BS_T_grp,BS_K_coupling,BS_H_dim,BS_blks_free
+ use BS,             ONLY:BS_K_dim,BS_nT_grps,BS_blk,n_BS_blks,BS_T_grp,BS_K_coupling,BS_pert_soc,BS_H_dim,BS_blks_free
  use SLK_m,          ONLY:BLACS_structure_in_use 
->>>>>>> 7e2111b6
  !
  ! GPL_EXCLUDE_START
  !
@@ -103,11 +92,9 @@
    !
    do i_g=1,BS_nT_grps
      !
-<<<<<<< HEAD
      if ( BS_pert_soc ) BSS_eh_E_SOC_corr(:,H_pos(1))=BS_T_grp(i_g)%E_SOC_corr(:,i_c)
-=======
+     !
      if (.not.PAR_IND_T_groups%element_1D(i_g)) cycle
->>>>>>> 7e2111b6
      !
      do i_c=1,BS_T_grp(i_g)%size
        !
@@ -131,7 +118,7 @@
        !
        ! GPL_EXCLUDE_START
        !
-       if (E_SOC_nbands/=0) BSS_eh_E_SOC_corr(:,H_pos(1))=BS_T_grp(i_g)%E_SOC_corr(:,i_c)
+       if (BS_pert_soc) BSS_eh_E_SOC_corr(:,H_pos(1))=BS_T_grp(i_g)%E_SOC_corr(:,i_c)
        !
 #if defined _KERR
        if (l_kerr) then
@@ -188,19 +175,13 @@
    call PP_redux_wait(BSS_PL_f,COMM=PAR_COM_Xk_ibz_INDEX%COMM )
    call PP_redux_wait(BSS_PL_f,COMM=PAR_COM_eh_INDEX%COMM)
 #endif
-<<<<<<< HEAD
- if ( BS_pert_soc ) then
-   call PP_redux_wait(BSS_eh_E_SOC_corr,COMM=PAR_COM_Xk_ibz_INDEX%COMM )
-   call PP_redux_wait(BSS_eh_E_SOC_corr,COMM=PAR_COM_eh_INDEX%COMM)
-=======
-   if (E_SOC_nbands/=0) then
+   if ( BS_pert_soc ) then
      call PP_redux_wait(BSS_eh_E_SOC_corr,COMM=PAR_COM_Xk_ibz_INDEX%COMM )
      call PP_redux_wait(BSS_eh_E_SOC_corr,COMM=PAR_COM_eh_INDEX%COMM)
    endif
    !
    ! GPL_EXCLUDE_END
    !
->>>>>>> 7e2111b6
  endif
  !
  !================
