!
!        Copyright (C) 2000-2017 the YAMBO team
!              http://www.yambo-code.org
!
! Authors (see AUTHORS file for details): AM, MG, DS
! 
! This file is distributed under the terms of the GNU 
! General Public License. You can redistribute it and/or 
! modify it under the terms of the GNU General Public 
! License as published by the Free Software Foundation; 
! either version 2, or (at your option) any later version.
!
! This program is distributed in the hope that it will 
! be useful, but WITHOUT ANY WARRANTY; without even the 
! implied warranty of MERCHANTABILITY or FITNESS FOR A 
! PARTICULAR PURPOSE.  See the GNU General Public License 
! for more details.
!
! You should have received a copy of the GNU General Public 
! License along with this program; if not, write to the Free 
! Software Foundation, Inc., 59 Temple Place - Suite 330,Boston, 
! MA 02111-1307, USA or visit http://www.gnu.org/copyleft/gpl.txt.
!
subroutine K_diago_driver(iq,W) 
 !
 ! Generic diagonalization method to solve resonant and non resonant
 ! Hamiltonians.
 !
 use pars,           ONLY:SP
 use BS,             ONLY:BS_K_coupling,BS_H_dim
 use BS_solvers,     ONLY:io_BSS_diago,BSS_perturbative_width,&
&                         BSS_write_eig_2_db,BSS_eh_W,BS_mat
 use electrons,      ONLY:E_SOC_nbands,n_sp_pol
 use frequency,      ONLY:w_samp
 use com,            ONLY:isec
 use LIVE_t,         ONLY:live_timing
 use linear_algebra, ONLY:DIAGO
 use interfaces,     ONLY:K_diago_compute_epsilon,LINEAR_ALGEBRA_driver 
 use IO_m,           ONLY:io_control,REP,VERIFY,OP_WR_CL,OP_RD_CL
 use parser_m,       ONLY:parser
#if defined _SCALAPACK
 use parallel_m,     ONLY:linear_algebra_is_parallel
#endif
 !
 ! GPL_EXCLUDE_START
 !
#if defined _KERR
 use drivers,        ONLY:l_kerr
 use KERR,           ONLY:BSS_KERR_free
#endif
#if defined _PL
 use drivers,        ONLY:l_photolum
 use PHOTOLUM,       ONLY:BSS_PL_free
#endif
 !
 ! GPL_EXCLUDE_END
 !
#if defined _TIMING
 use timing_m,       ONLY:timing
#endif
 !
#include<memory.h>
 !
 type(w_samp)  :: W
 integer       :: iq
 !
 ! Work Space
 !
 logical       :: K_is_not_hermitian
 !
 ! Residuals & Energies
 !
 complex(SP),allocatable :: BS_E(:)
 complex(SP),allocatable :: BS_R_left(:)       
 complex(SP),allocatable :: BS_R_right(:)      
 real(SP),   pointer     :: BS_R_PL(:,:) => null()
 real(SP)   ,pointer     :: BS_E_SOC_corr(:,:) => null()
 complex(SP),pointer     :: BS_R_right_kerr(:) => null()
 complex(SP),pointer     :: BS_overlap(:,:) => null()
 !
 ! Resonant K
 !
 real(SP),allocatable    :: BS_E_real(:)
 !
 ! Perturbative BSE
 complex(SP),allocatable :: BS_corrections(:,:)
 !
 ! Coupling
 !
 complex(SP),allocatable :: BS_V_left(:,:)     
 complex(SP),allocatable :: BS_V_right(:,:)    
 !
 ! I/O
 !
 integer              ::io_err,ID
 !
#if defined _TIMING
 call timing('Diagonalization Solver',OPR='start')
#endif
 !  
 ! Sectioning
 !============
 if (isec(2)/=0) then
   call section('=','Diagonalization solver')
 else if (isec(2)==0) then
   call section('+','Diagonalization solver')
 endif
 !
 ! Eigenstates 2 DB ?
 !====================
 if (.not.BSS_write_eig_2_db) call parser('WRbsWF',BSS_write_eig_2_db)
 call parser('BSSPertWidth',BSS_perturbative_width)
 !
 ! Allocation (BS_R and BS_E)
 !===========================
 call local_alloc("E")
 !
 ! Diagonalization DB (IN)
 !========================
 call io_control(ACTION=OP_RD_CL,COM=REP,MODE=VERIFY,SEC=(/1,2/),ID=ID)
 io_err=io_BSS_diago(iq,ID,BS_H_dim,BS_E,BS_R_left,BS_R_right,BS_E_SOC_corr,BS_R_right_kerr,BS_R_PL)
 !
 ! Kernel and/or BSS components loading
 !======================================
<<<<<<< HEAD
 if (io_err<0) call K_components_folded_in_serial_arrays(iq)
=======
 if (io_err<0) call K_components_folded_in_serial_arrays(iq,"DIAGO")
>>>>>>> cee3c393
 !
 K_is_not_hermitian=BS_K_coupling.or.(allocated(BSS_eh_W).and..not.BSS_perturbative_width)
 !
 ! Allocation (BS_E_real or BS_V)
 !===============================
 call local_alloc("V")
 !
 ! Initialize the output file 
 !============================
 call K_output_file(iq,"open Diago")
 !
 if (io_err<0) then
   !
<<<<<<< HEAD
#if defined _SCALAPACK
   !
   ! Symmetrize the K blocks (to be eventually sent to the BLACS)
   !=========================
   if (linear_algebra_is_parallel) call BS_Blocks_symmetrize_K()
   !
#endif
   !
=======
>>>>>>> cee3c393
   ! Diagonalization of the excitonic hamiltonian
   !==============================================
   call live_timing('BSK diagonalize',1)
   !
   if (K_is_not_hermitian) then
     !
     call LINEAR_ALGEBRA_driver(DIAGO,M=BS_mat,E_cmpl=BS_E,V_left=BS_V_left,V_right=BS_V_right)
     !
     if (BSS_write_eig_2_db) BS_mat=BS_V_right
     !
   else
     !
     call LINEAR_ALGEBRA_driver(DIAGO,M=BS_mat,E_real=BS_E_real)
     !
     BS_E=cmplx(BS_E_real,0._SP,SP)
     !
   endif
   !
   call live_timing( )
   !
   ! Construct the residuals of epsilon
   !====================================
   if (K_is_not_hermitian) then
     !
     call K_diago_non_hermitian_residuals(BS_E,BS_R_left,BS_R_right,BS_V_left,BS_V_right,BS_overlap)
     !
     ! GPL_EXCLUDE_START
     !
#if defined _KERR
     if(l_kerr         ) call K_diago_kerr_residual(BS_E,BS_V_right,BS_R_right_kerr)
#endif
     !
#if defined _PL
     if(l_photolum     ) call PL_diago_residual(BS_V_left,BS_V_right,BS_R_PL,K_is_not_hermitian,BS_overlap)
#endif
     !
     ! GPL_EXCLUDE_END
     !
   else
     !
     call K_diago_hermitian_residuals(BS_E_real,BS_R_left,BS_R_right)
     !
     ! GPL_EXCLUDE_START
     !
#if defined _PL
     if(l_photolum     ) call PL_diago_residual(BS_mat,BS_mat,BS_R_PL,K_is_not_hermitian)
#endif
     !
#if defined _KERR
     if(l_kerr         ) call K_diago_kerr_residual(BS_E,BS_mat,BS_R_right_kerr)
#endif
     !
     ! GPL_EXCLUDE_END
     !
   endif
   !
 endif
 !
 ! GPL_EXCLUDE_START
 !
 ! Define perturbative corrections
 !=================================
 if(E_SOC_nbands/=0) then
   !
   ! To check if the expression for the non hermitian case is correct
   if (     K_is_not_hermitian) call K_diago_perturbative(transpose(BS_V_left)*BS_V_right,BS_corrections,2/n_sp_pol,'SOC')
   if (.not.K_is_not_hermitian) call K_diago_perturbative(    conjg(BS_mat)   *BS_mat    ,BS_corrections,2/n_sp_pol,'SOC')
   BS_E_SOC_corr=real(BS_corrections)
   !
 endif
 !
 if(BSS_perturbative_width) then
   !
   if(     K_is_not_hermitian) call K_diago_perturbative(transpose(BS_V_left)*BS_V_right,BS_corrections(1,:),1,'WID')
   if(.not.K_is_not_hermitian) call K_diago_perturbative(    conjg(BS_mat)   *BS_mat    ,BS_corrections(1,:),1,'WID')
   BS_E=BS_E-aimag(BS_corrections(1,:))
   !
 endif
 !
 ! GPL_EXCLUDE_END
 !
 ! Now I calculate epsilon
 !=========================
 call K_diago_compute_epsilon(iq,W,BS_E,BS_R_left,BS_R_right,BS_E_SOC_corr,BS_R_right_kerr,BS_R_PL)
 !
 ! I write the output file 
 !
 call K_output_file(iq,"Diago")
 !
 ! Diagonalization DB (OUT)
 !==========================
 if (io_err/=0) then
   !
   call io_control(ACTION=OP_WR_CL,COM=REP,MODE=VERIFY,SEC=(/1,2,3/),ID=ID)
   io_err=io_BSS_diago(iq,ID,BS_H_dim,BS_E,BS_R_left,BS_R_right,BS_E_SOC_corr,BS_R_right_kerr,BS_R_PL)
   !
 endif
 !
 ! CLEAN
 !=======
 call local_free( )
 !
 ! GPL_EXCLUDE_START
 !
#if defined _PL
 call BSS_PL_free( )
#endif
#if defined _KERR
 call BSS_KERR_free( )
#endif
 !
 ! GPL_EXCLUDE_END
 !
#if defined _TIMING
 call timing('Diagonalization Solver',OPR='stop')
#endif
 !
 contains
   !
   subroutine local_alloc(what)
     !
     character  :: what
     !
     select case(what)
     case("E")
       !
       YAMBO_ALLOC(BS_E,(BS_H_dim))
       if(E_SOC_nbands/=0) then
         YAMBO_ALLOC(BS_corrections,(2/n_sp_pol,BS_H_dim))
         YAMBO_ALLOC_P(BS_E_SOC_corr,(2/n_sp_pol,BS_H_dim))
       endif
       YAMBO_ALLOC(BS_R_left,(BS_H_dim))
       YAMBO_ALLOC(BS_R_right,(BS_H_dim))
       !
       ! GPL_EXCLUDE_START
       !
#if defined _KERR
<<<<<<< HEAD
       YAMBO_ALLOC(BS_R_right_kerr,(BS_H_dim))
#endif
#if defined _PL
       YAMBO_ALLOC(BS_R_PL,(2,BS_H_dim))
=======
       YAMBO_ALLOC_P(BS_R_right_kerr,(BS_H_dim))
#endif
#if defined _PL
       YAMBO_ALLOC_P(BS_R_PL,(2,BS_H_dim))
>>>>>>> cee3c393
#endif
       !
       ! GPL_EXCLUDE_END
       !
     case("V")
       !
       if(K_is_not_hermitian) then
         YAMBO_ALLOC(BS_V_left,(BS_H_dim,BS_H_dim))
         YAMBO_ALLOC(BS_V_right,(BS_H_dim,BS_H_dim))
         YAMBO_ALLOC_P(BS_overlap,(BS_H_dim,BS_H_dim))
       else
         YAMBO_ALLOC(BS_E_real,(BS_H_dim))
         if(BSS_perturbative_width.and..not.allocated(BS_corrections)) then
           YAMBO_ALLOC(BS_corrections,(1,BS_H_dim))
         endif
       endif
       !
     end select
     !
   end subroutine local_alloc
   !
   subroutine local_free()
     !
     YAMBO_FREE(BS_E)
     YAMBO_FREE(BS_E_real)
     YAMBO_FREE(BS_corrections)
     YAMBO_FREE(BS_R_right)
     YAMBO_FREE(BS_R_left)
     YAMBO_FREE(BS_V_right)
     YAMBO_FREE(BS_V_left)
     YAMBO_FREE_P(BS_overlap)
     YAMBO_FREE_P(BS_E_SOC_corr)
#if defined _KERR
     YAMBO_FREE_P(BS_R_right_kerr)
#endif
#if defined _PL
     YAMBO_FREE_P(BS_R_PL)
#endif
     !
     ! BS_mat must be cleaned as it contains the eigenvectors. 
     !
     YAMBO_FREE(BS_mat)
     !
   end subroutine local_free
   !
end subroutine<|MERGE_RESOLUTION|>--- conflicted
+++ resolved
@@ -27,7 +27,7 @@
  ! Hamiltonians.
  !
  use pars,           ONLY:SP
- use BS,             ONLY:BS_K_coupling,BS_H_dim
+ use BS,             ONLY:BS_K_coupling,BS_H_dim,BS_Blocks_symmetrize_K
  use BS_solvers,     ONLY:io_BSS_diago,BSS_perturbative_width,&
 &                         BSS_write_eig_2_db,BSS_eh_W,BS_mat
  use electrons,      ONLY:E_SOC_nbands,n_sp_pol
@@ -38,9 +38,6 @@
  use interfaces,     ONLY:K_diago_compute_epsilon,LINEAR_ALGEBRA_driver 
  use IO_m,           ONLY:io_control,REP,VERIFY,OP_WR_CL,OP_RD_CL
  use parser_m,       ONLY:parser
-#if defined _SCALAPACK
- use parallel_m,     ONLY:linear_algebra_is_parallel
-#endif
  !
  ! GPL_EXCLUDE_START
  !
@@ -122,11 +119,7 @@
  !
  ! Kernel and/or BSS components loading
  !======================================
-<<<<<<< HEAD
- if (io_err<0) call K_components_folded_in_serial_arrays(iq)
-=======
  if (io_err<0) call K_components_folded_in_serial_arrays(iq,"DIAGO")
->>>>>>> cee3c393
  !
  K_is_not_hermitian=BS_K_coupling.or.(allocated(BSS_eh_W).and..not.BSS_perturbative_width)
  !
@@ -140,17 +133,14 @@
  !
  if (io_err<0) then
    !
-<<<<<<< HEAD
 #if defined _SCALAPACK
    !
    ! Symmetrize the K blocks (to be eventually sent to the BLACS)
    !=========================
-   if (linear_algebra_is_parallel) call BS_Blocks_symmetrize_K()
-   !
-#endif
-   !
-=======
->>>>>>> cee3c393
+   call BS_Blocks_symmetrize_K()
+   !
+#endif
+   !
    ! Diagonalization of the excitonic hamiltonian
    !==============================================
    call live_timing('BSK diagonalize',1)
@@ -288,17 +278,10 @@
        ! GPL_EXCLUDE_START
        !
 #if defined _KERR
-<<<<<<< HEAD
-       YAMBO_ALLOC(BS_R_right_kerr,(BS_H_dim))
-#endif
-#if defined _PL
-       YAMBO_ALLOC(BS_R_PL,(2,BS_H_dim))
-=======
        YAMBO_ALLOC_P(BS_R_right_kerr,(BS_H_dim))
 #endif
 #if defined _PL
        YAMBO_ALLOC_P(BS_R_PL,(2,BS_H_dim))
->>>>>>> cee3c393
 #endif
        !
        ! GPL_EXCLUDE_END
