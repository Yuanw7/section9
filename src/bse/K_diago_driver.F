--- conflicted
+++ resolved
@@ -28,18 +28,11 @@
  ! 10/06/2015 Added by HM: Generic slepc method to solve 
  !
  use pars,           ONLY:SP
-<<<<<<< HEAD
  use BS,             ONLY:BS_K_coupling,BS_H_dim,BS_pert_soc,BS_Blocks_symmetrize_K
- use BS_solvers,     ONLY:io_BSS_diago,BSS_perturbative_width,&
-&                         BSS_write_eig_2_db,BSS_eh_W,BS_mat,BSS_n_eig
- use electrons,      ONLY:n_sp_pol
-=======
- use BS,             ONLY:BS_K_coupling,BS_H_dim,BS_Blocks_symmetrize_K
  use BS_solvers,     ONLY:io_BSS_diago,BSS_perturbative_width,BSS_mode,&
 &                         BSS_write_eig_2_db,BSS_eh_W,BS_mat,BSS_n_eig
  use X_m,            ONLY:X_t
- use electrons,      ONLY:E_SOC_nbands,n_sp_pol
->>>>>>> 2f00d33a
+ use electrons,      ONLY:n_sp_pol
  use frequency,      ONLY:w_samp
  use com,            ONLY:isec
  use LIVE_t,         ONLY:live_timing
@@ -324,17 +317,10 @@
      select case(what)
      case("E")
        !
-<<<<<<< HEAD
-       YAMBO_ALLOC(BS_E,(BS_H_dim))
-       if( BS_pert_soc ) then
-         YAMBO_ALLOC(BS_corrections,(2/n_sp_pol,BS_H_dim))
-         YAMBO_ALLOC_P(BS_E_SOC_corr,(2/n_sp_pol,BS_H_dim))
-=======
        YAMBO_ALLOC(BS_E,(BSS_n_eig))
-       if(E_SOC_nbands/=0) then
+       if( BS_pert_soc) then
          YAMBO_ALLOC(BS_corrections,(2/n_sp_pol,BSS_n_eig))
          YAMBO_ALLOC_P(BS_E_SOC_corr,(2/n_sp_pol,BSS_n_eig))
->>>>>>> 2f00d33a
        endif
        YAMBO_ALLOC(BS_R_left,(BSS_n_eig))
        YAMBO_ALLOC(BS_R_right,(BSS_n_eig))
