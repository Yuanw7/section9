--- conflicted
+++ resolved
@@ -43,13 +43,6 @@
 #if defined _KERR
  use drivers,        ONLY:l_kerr
  use KERR,           ONLY:BS_KERR_free
-<<<<<<< HEAD
-#endif
-#if defined _PL
- use drivers,        ONLY:l_photolum
- use PHOTOLUM,       ONLY:BS_PL_free
-=======
->>>>>>> 60eb2f3e
 #endif
  !
  ! GPL_EXCLUDE_END
@@ -117,11 +110,7 @@
  ! Diagonalization DB (IN)
  !========================
  call io_control(ACTION=OP_RD_CL,COM=REP,MODE=VERIFY,SEC=(/1,2/),ID=ID)
-<<<<<<< HEAD
- io_err=io_BSS_diago(iq,ID,BS_H_dim,BSS_n_eig,BS_E,BS_R_left,BS_R_right,BS_E_SOC_corr,BS_R_right_kerr)
-=======
- io_err=io_BSS_diago(iq,ID,BS_H_dim,BS_E,BS_R_left,BS_R_right,BS_E_SOC_corr,BS_R_right_kerr,BS_R_PL)
->>>>>>> 60eb2f3e
+ io_err=io_BSS_diago(iq,ID,BS_H_dim,BSS_n_eig,BS_E,BS_R_left,BS_R_right,BS_E_SOC_corr,BS_R_right_kerr,BS_R_PL)
  !
  ! Kernel loading
  !================
@@ -172,10 +161,6 @@
      if(l_kerr         ) call K_diago_kerr_residual(BS_E,BS_V_right,BS_R_right_kerr)
 #endif
      !
-#if defined _PL
-     if(l_photolum     ) call PL_diago_residual(BS_V_left,BS_V_right,BS_R_PL,K_is_not_hermitian)
-#endif
-     !
      ! GPL_EXCLUDE_END
      !
    else
@@ -183,10 +168,6 @@
      call K_diago_hermitian_residuals(BS_E_real,BS_R_left,BS_R_right)
      !
      ! GPL_EXCLUDE_START
-     !
-#if defined _PL
-     if(l_photolum     ) call PL_diago_residual(BS_mat,BS_mat,BS_R_PL,K_is_not_hermitian)
-#endif
      !
 #if defined _KERR
      if(l_kerr         ) call K_diago_kerr_residual(BS_E,BS_mat,BS_R_right_kerr)
@@ -235,24 +216,14 @@
  if (io_err/=0) then
    !
    call io_control(ACTION=OP_WR_CL,COM=REP,MODE=VERIFY,SEC=(/1,2,3/),ID=ID)
-<<<<<<< HEAD
-   io_err=io_BSS_diago(iq,ID,BS_H_dim,BSS_n_eig,BS_E,BS_R_left,BS_R_right,BS_E_SOC_corr,BS_R_right_kerr)
-=======
-   io_err=io_BSS_diago(iq,ID,BS_H_dim,BS_E,BS_R_left,BS_R_right,BS_E_SOC_corr,BS_R_right_kerr,BS_R_PL)
-   !
->>>>>>> 60eb2f3e
+   io_err=io_BSS_diago(iq,ID,BS_H_dim,BSS_n_eig,BS_E,BS_R_left,BS_R_right,BS_E_SOC_corr,BS_R_right_kerr,BS_R_PL)
+   !
  endif
  !
  ! CLEAN
  !=======
  call BS_mat_free( )
  call local_free( )
-<<<<<<< HEAD
-#if defined _PL
- call BS_PL_free( )
-#endif
-=======
->>>>>>> 60eb2f3e
 #if defined _KERR
  call BS_KERR_free( )
 #endif
@@ -278,14 +249,7 @@
        allocate(BS_R_left(BS_H_dim))
        allocate(BS_R_right(BS_H_dim))
 #if defined _KERR
-<<<<<<< HEAD
-       if (l_kerr)     allocate(BS_R_right_kerr(BS_H_dim))
-#endif
-#if defined _PL
-       if (l_photolum) allocate(BS_R_PL(BS_H_dim))
-=======
        if (l_kerr) allocate(BS_R_right_kerr(BS_H_dim))
->>>>>>> 60eb2f3e
 #endif
        !
      case(2)
@@ -322,12 +286,6 @@
        nullify(BS_R_right_kerr)
      endif
 #endif
-#if defined _PL
-     if(associated(BS_R_PL)) then
-       deallocate(BS_R_PL)
-       nullify(BS_R_PL)
-     endif
-#endif
      !
    end subroutine local_free
    !
