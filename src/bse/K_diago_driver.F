--- conflicted
+++ resolved
@@ -29,13 +29,8 @@
  use pars,           ONLY:SP
  use BS,             ONLY:BS_K_coupling,BS_H_dim,BS_pert_soc,BS_Blocks_symmetrize_K
  use BS_solvers,     ONLY:io_BSS_diago,BSS_perturbative_width,&
-<<<<<<< HEAD
-&                         BSS_write_eig_2_db,BSS_eh_W,BS_mat
+&                         BSS_write_eig_2_db,BSS_eh_W,BS_mat,BSS_n_eig
  use electrons,      ONLY:n_sp_pol
-=======
-&                         BSS_write_eig_2_db,BSS_eh_W,BS_mat,BSS_n_eig
- use electrons,      ONLY:E_SOC_nbands,n_sp_pol
->>>>>>> 2589abf0
  use frequency,      ONLY:w_samp
  use com,            ONLY:isec
  use LIVE_t,         ONLY:live_timing
