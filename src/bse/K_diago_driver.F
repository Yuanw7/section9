--- conflicted
+++ resolved
@@ -30,11 +30,7 @@
  use BS,             ONLY:BS_K_coupling,BS_H_dim,BS_pert_soc
  use BS_solvers,     ONLY:io_BSS_diago,BSS_perturbative_width,&
 &                         BSS_write_eig_2_db,BSS_eh_W,BS_mat_free,BS_mat
-<<<<<<< HEAD
- use matrix_operate, ONLY:DIAGO
-=======
- use electrons,      ONLY:E_SOC_nbands,n_sp_pol
->>>>>>> 88bb31e3
+ use electrons,      ONLY:n_sp_pol
  use frequency,      ONLY:w_samp
  use com,            ONLY:isec
  use LIVE_t,         ONLY:live_timing
@@ -266,15 +262,11 @@
      case(1)
        !
        allocate(BS_E(BS_H_dim))
-<<<<<<< HEAD
        if( BS_pert_soc ) then
          allocate(BS_corrections(2,BS_H_dim))
          allocate(BS_E_SOC_corr(2,BS_H_dim))
-=======
-       if(E_SOC_nbands/=0) then
          allocate(BS_corrections(2/n_sp_pol,BS_H_dim))
          allocate(BS_E_SOC_corr(2/n_sp_pol,BS_H_dim))
->>>>>>> 88bb31e3
        endif
        allocate(BS_R_left(BS_H_dim))
        allocate(BS_R_right(BS_H_dim))
