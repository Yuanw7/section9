!
!        Copyright (C) 2000-2016 the YAMBO team
!              http://www.yambo-code.org
!
! Authors (see AUTHORS file for details): AM, MG, DS
! 
! This file is distributed under the terms of the GNU 
! General Public License. You can redistribute it and/or 
! modify it under the terms of the GNU General Public 
! License as published by the Free Software Foundation; 
! either version 2, or (at your option) any later version.
!
! This program is distributed in the hope that it will 
! be useful, but WITHOUT ANY WARRANTY; without even the 
! implied warranty of MERCHANTABILITY or FITNESS FOR A 
! PARTICULAR PURPOSE.  See the GNU General Public License 
! for more details.
!
! You should have received a copy of the GNU General Public 
! License along with this program; if not, write to the Free 
! Software Foundation, Inc., 59 Temple Place - Suite 330,Boston, 
! MA 02111-1307, USA or visit http://www.gnu.org/copyleft/gpl.txt.
!
subroutine K_diago_driver(iq,W) 
 !
 ! Generic diagonalization method to solve resonant and non resonant
 ! Hamiltonians.
 !
 use pars,           ONLY:SP
 use BS,             ONLY:BS_K_coupling,BS_H_dim
 use BS_solvers,     ONLY:io_BSS_diago,BSS_perturbative_width,&
&                         BSS_write_eig_2_db,BSS_eh_W,BS_mat_free,BS_mat
<<<<<<< HEAD
 use electrons,      ONLY:E_SOC_nbands,n_sp_pol
 use matrix_operate, ONLY:DIAGO
=======
 use electrons,      ONLY:E_SOC_nbands
>>>>>>> 70ce74dc
 use frequency,      ONLY:w_samp
 use com,            ONLY:isec
 use LIVE_t,         ONLY:live_timing
 use linear_algebra, ONLY:LINEAR_ALGEBRA_driver,DIAGO
 use interfaces,     ONLY:K_diago_compute_epsilon
 use IO_m,           ONLY:io_control,REP,VERIFY,OP_WR_CL,OP_RD_CL
 use parser_m,       ONLY:parser
 !
 ! GPL_EXCLUDE_START
 !
#if defined _KERR
 use drivers,        ONLY:l_kerr
 use KERR,           ONLY:BS_KERR_free
#endif
#if defined _PL
 use drivers,        ONLY:l_photolum
 use PHOTOLUM,       ONLY:BS_PL_free
#endif
 !
 ! GPL_EXCLUDE_END
 !
#if defined _TIMING
 use timing_m,       ONLY:timing
#endif
 !
 implicit none
 !
 type(w_samp)  :: W
 integer       :: iq
 !
 ! Work Space
 !
 logical       :: K_is_not_hermitian
 !
 ! Residuals & Energies
 !
 complex(SP),allocatable :: BS_E(:)
 complex(SP),allocatable :: BS_R_left(:)       
 complex(SP),allocatable :: BS_R_right(:)      
 real(SP),   pointer     :: BS_R_PL(:,:) => null()
 real(SP)   ,pointer     :: BS_E_SOC_corr(:,:) => null()
 complex(SP),pointer     :: BS_R_right_kerr(:) => null()
 complex(SP),pointer     :: BS_overlap(:,:) => null()
 !
 ! Resonant K
 !
 real(SP),allocatable    :: BS_E_real(:)
 !
 ! Perturbative BSE
 complex(SP),allocatable :: BS_corrections(:,:)
 !
 ! Coupling
 !
 complex(SP),allocatable :: BS_V_left(:,:)     
 complex(SP),allocatable :: BS_V_right(:,:)    
 !
 ! I/O
 !
 integer              ::io_err,ID
 !
#if defined _TIMING
 call timing('Diagonalization Solver',OPR='start')
#endif
 !  
 ! Sectioning
 !============
 if (isec(2)/=0) then
   call section('=','Diagonalization solver')
 else if (isec(2)==0) then
   call section('+','Diagonalization solver')
 endif
 !
 ! Eigenstates 2 DB ?
 !====================
 if (.not.BSS_write_eig_2_db) call parser('WRbsWF',BSS_write_eig_2_db)
 call parser('BSSPertWidth',BSS_perturbative_width)
 !
 ! Allocation (BS_R and BS_E)
 !===========================
 call local_alloc(1)
 !
 ! Diagonalization DB (IN)
 !========================
 call io_control(ACTION=OP_RD_CL,COM=REP,MODE=VERIFY,SEC=(/1,2/),ID=ID)
 io_err=io_BSS_diago(iq,ID,BS_H_dim,BS_E,BS_R_left,BS_R_right,BS_E_SOC_corr,BS_R_right_kerr,BS_R_PL)
 !
 ! Kernel loading
 !================
 if(io_err<0) call K_stored_in_a_BIG_matrix(iq)
 !
 K_is_not_hermitian=BS_K_coupling.or.(allocated(BSS_eh_W).and..not.BSS_perturbative_width)
 !
 ! Allocation (BS_E_real or BS_V)
 !===============================
 call local_alloc(2)
 !
 ! Initialize the output file 
 !============================
 call K_output_file(iq,"open Diago")
 !
 if(io_err<0) then
   !
   ! Diagonalization of the excitonic hamiltonian
   !==============================================
   call live_timing('BSK diagonalize',1)
   !
   if (K_is_not_hermitian) then
     !
     call LINEAR_ALGEBRA_driver(DIAGO,BS_mat,E_cmpl=BS_E,V_left=BS_V_left,V_right=BS_V_right)
     !
     if (BSS_write_eig_2_db) BS_mat=BS_V_right
     !
   else
     !
     call LINEAR_ALGEBRA_driver(DIAGO,BS_mat,E_real=BS_E_real)
     !
     BS_E=cmplx(BS_E_real,0._SP,SP)
     !
   endif
   !
   call live_timing(steps=1)
   call live_timing
   !
   ! Construct the residuals of epsilon
   !====================================
   if (K_is_not_hermitian) then
     !
     call K_diago_non_hermitian_residuals(BS_E,BS_R_left,BS_R_right,BS_V_left,BS_V_right,BS_overlap)
     !
     ! GPL_EXCLUDE_START
     !
#if defined _KERR
     if(l_kerr         ) call K_diago_kerr_residual(BS_E,BS_V_right,BS_R_right_kerr)
#endif
     !
#if defined _PL
     if(l_photolum     ) call PL_diago_residual(BS_V_left,BS_V_right,BS_R_PL,K_is_not_hermitian,BS_overlap)
#endif
     !
     ! GPL_EXCLUDE_END
     !
   else
     !
     call K_diago_hermitian_residuals(BS_E_real,BS_R_left,BS_R_right)
     !
     ! GPL_EXCLUDE_START
     !
#if defined _PL
     if(l_photolum     ) call PL_diago_residual(BS_mat,BS_mat,BS_R_PL,K_is_not_hermitian)
#endif
     !
#if defined _KERR
     if(l_kerr         ) call K_diago_kerr_residual(BS_E,BS_mat,BS_R_right_kerr)
#endif
     !
     ! GPL_EXCLUDE_END
     !
   endif
   !
 endif
 !
 ! GPL_EXCLUDE_START
 !
 ! Define perturbative corrections
 !=================================
 if(E_SOC_nbands/=0) then
   !
   ! To check if the expression for the non hermitian case is correct
   if (     K_is_not_hermitian) call K_diago_perturbative(transpose(BS_V_left)*BS_V_right,BS_corrections,2/n_sp_pol,'SOC')
   if (.not.K_is_not_hermitian) call K_diago_perturbative(    conjg(BS_mat)   *BS_mat    ,BS_corrections,2/n_sp_pol,'SOC')
   BS_E_SOC_corr=real(BS_corrections)
   !
 endif
 !
 if(BSS_perturbative_width) then
   !
   if(     K_is_not_hermitian) call K_diago_perturbative(transpose(BS_V_left)*BS_V_right,BS_corrections(1,:),1,'WID')
   if(.not.K_is_not_hermitian) call K_diago_perturbative(    conjg(BS_mat)   *BS_mat    ,BS_corrections(1,:),1,'WID')
   BS_E=BS_E-aimag(BS_corrections(1,:))
   !
 endif
 !
 ! GPL_EXCLUDE_END
 !
 ! Now I calculate epsilon
 !=========================
 call K_diago_compute_epsilon(iq,W,BS_E,BS_R_left,BS_R_right,BS_E_SOC_corr,BS_R_right_kerr,BS_R_PL)
 !
 ! I write the output file 
 !
 call K_output_file(iq,"Diago")
 !
 ! Diagonalization DB (OUT)
 !==========================
 if (io_err/=0) then
   !
   call io_control(ACTION=OP_WR_CL,COM=REP,MODE=VERIFY,SEC=(/1,2,3/),ID=ID)
   io_err=io_BSS_diago(iq,ID,BS_H_dim,BS_E,BS_R_left,BS_R_right,BS_E_SOC_corr,BS_R_right_kerr,BS_R_PL)
   !
 endif
 !
 ! CLEAN
 !=======
 call BS_mat_free( )
 call local_free( )
 !
 ! GPL_EXCLUDE_START
 !
#if defined _PL
 call BS_PL_free( )
#endif
#if defined _KERR
 call BS_KERR_free( )
#endif
 !
 ! GPL_EXCLUDE_END
 !
#if defined _TIMING
 call timing('Diagonalization Solver',OPR='stop')
#endif
 !
 contains
   !
   subroutine local_alloc(ii)
     !
     integer  :: ii
     !
     select case(ii)
     case(1)
       !
       allocate(BS_E(BS_H_dim))
       if(E_SOC_nbands/=0) then
         allocate(BS_corrections(2/n_sp_pol,BS_H_dim))
         allocate(BS_E_SOC_corr(2/n_sp_pol,BS_H_dim))
       endif
       allocate(BS_R_left(BS_H_dim))
       allocate(BS_R_right(BS_H_dim))
       !
       ! GPL_EXCLUDE_START
       !
#if defined _KERR
       if (l_kerr) allocate(BS_R_right_kerr(BS_H_dim))
#endif
#if defined _PL
       if (l_photolum) allocate(BS_R_PL(2,BS_H_dim))
#endif
       !
       ! GPL_EXCLUDE_END
       !
     case(2)
       !
       if(K_is_not_hermitian) then
         allocate(BS_V_left(BS_H_dim,BS_H_dim))
         allocate(BS_V_right(BS_H_dim,BS_H_dim))
         allocate(BS_overlap(BS_H_dim,BS_H_dim))
       else
         allocate(BS_E_real(BS_H_dim))
         if(BSS_perturbative_width.and..not.allocated(BS_corrections)) &
&          allocate(BS_corrections(1,BS_H_dim))
       endif
       !
     end select
     !
   end subroutine local_alloc
   !
   subroutine local_free()
     !
     if(allocated(BS_E))            deallocate(BS_E)
     if(allocated(BS_E_real))       deallocate(BS_E_real)
     if(allocated(BS_corrections))  deallocate(BS_corrections)
     if(allocated(BS_R_right))      deallocate(BS_R_right)
     if(allocated(BS_R_left))       deallocate(BS_R_left)
     if(allocated(BS_V_right))      deallocate(BS_V_right)
     if(allocated(BS_V_left))       deallocate(BS_V_left)
     if(associated(BS_overlap)) then
       deallocate(BS_overlap)
       nullify(BS_overlap)
     endif
     if(associated(BS_E_SOC_corr)) then
       deallocate(BS_E_SOC_corr)
       nullify(BS_E_SOC_corr)
     endif
#if defined _KERR
     if(associated(BS_R_right_kerr)) then
       deallocate(BS_R_right_kerr)
       nullify(BS_R_right_kerr)
     endif
#endif
#if defined _PL
     if(associated(BS_R_PL)) then
       deallocate(BS_R_PL)
       nullify(BS_R_PL)
     endif
#endif
     !
   end subroutine local_free
   !
end subroutine<|MERGE_RESOLUTION|>--- conflicted
+++ resolved
@@ -30,12 +30,7 @@
  use BS,             ONLY:BS_K_coupling,BS_H_dim
  use BS_solvers,     ONLY:io_BSS_diago,BSS_perturbative_width,&
 &                         BSS_write_eig_2_db,BSS_eh_W,BS_mat_free,BS_mat
-<<<<<<< HEAD
  use electrons,      ONLY:E_SOC_nbands,n_sp_pol
- use matrix_operate, ONLY:DIAGO
-=======
- use electrons,      ONLY:E_SOC_nbands
->>>>>>> 70ce74dc
  use frequency,      ONLY:w_samp
  use com,            ONLY:isec
  use LIVE_t,         ONLY:live_timing
