!
!        Copyright (C) 2000-2019 the YAMBO team
!              http://www.yambo-code.org
!
! Authors (see AUTHORS file for details): AM, MG, DS
! 
! This file is distributed under the terms of the GNU 
! General Public License. You can redistribute it and/or 
! modify it under the terms of the GNU General Public 
! License as published by the Free Software Foundation; 
! either version 2, or (at your option) any later version.
!
! This program is distributed in the hope that it will 
! be useful, but WITHOUT ANY WARRANTY; without even the 
! implied warranty of MERCHANTABILITY or FITNESS FOR A 
! PARTICULAR PURPOSE.  See the GNU General Public License 
! for more details.
!
! You should have received a copy of the GNU General Public 
! License along with this program; if not, write to the Free 
! Software Foundation, Inc., 59 Temple Place - Suite 330,Boston, 
! MA 02111-1307, USA or visit http://www.gnu.org/copyleft/gpl.txt.
!
subroutine K_diago_driver(iq,W,X_static) 
 !
 ! Generic diagonalization method to solve resonant and non resonant Hamiltonians.
 !
 ! 10/06/2015 Added by HM: Generic slepc method to solve 
 !
 use pars,           ONLY:SP
 use stderr,         ONLY:intc
 use BS,             ONLY:BS_K_coupling,BS_H_dim,BS_Blocks_symmetrize_K
 use BS_solvers,     ONLY:io_BSS_diago,BSS_perturbative_width,BSS_mode,&
&                         BSS_write_eig_2_db,BSS_eh_W,BS_mat,BSS_n_eig
 use X_m,            ONLY:X_t
 use electrons,      ONLY:E_SOC_nbands,n_sp_pol
 use frequency,      ONLY:w_samp
 use com,            ONLY:isec
 use LIVE_t,         ONLY:live_timing
 use linear_algebra, ONLY:DIAGO
 use interfaces,     ONLY:K_diago_compute_epsilon,LINEAR_ALGEBRA_driver
 use IO_m,           ONLY:io_control,REP,VERIFY,OP_WR_CL,OP_RD_CL
 use parser_m,       ONLY:parser
 use timing_m,       ONLY:timing
#if defined _SLEPC
 use com,            ONLY:warning
 use interfaces,     ONLY:MATRIX_slepc
 use BS_solvers,     ONLY:BSS_slepc_extraction,Slepc_shell,BSS_slepc_ncv,&
&                         BSS_slepc_tol,BSS_target_E,Slepc_v,BS_HAYVEC_free
#endif
#if defined _KERR
 use drivers,        ONLY:l_kerr
 use KERR,           ONLY:BSS_KERR_free
#endif
#if defined _PL
 use drivers,        ONLY:l_photolum
 use PHOTOLUM,       ONLY:BSS_PL_free
#endif
 !
#include<memory.h>
 ! 
#if defined _SLEPC
#include <petsc/finclude/petscsys.h>
#include <petsc/finclude/petscvec.h>
#include <petsc/finclude/petscmat.h>
#include <petsc/finclude/petscvec.h90>
#include <slepc/finclude/slepcsys.h>
#include <slepc/finclude/slepceps.h>
#endif
 !
 type(w_samp)  :: W
 integer       :: iq
 !
 ! Work Space
 !
 logical       :: K_is_not_hermitian,l_diago,l_slepc
 character(1)  :: sec
 character(5)  :: Solver
 !
 ! Slepc specific
 !
#if defined _SLEPC
 Mat                   :: slepc_mat
 PetscErrorCode        :: ierr
 PetscFortranInt       :: slepc_ncv
 PetscReal             :: slepc_tol
 PetscReal             :: slepc_target_E
#endif
 !
 ! Residuals & Energies
 !
 complex(SP),allocatable :: BS_E(:)
 complex(SP),allocatable :: BS_R_left(:)       
 complex(SP),allocatable :: BS_R_right(:)      
 real(SP),   pointer     :: BS_R_PL(:,:) => null()
 real(SP)   ,pointer     :: BS_E_SOC_corr(:,:) => null()
 complex(SP),pointer     :: BS_R_right_kerr(:) => null()
 complex(SP),pointer     :: BS_overlap(:,:) => null()
 !
 ! Resonant K
 !
 real(SP),allocatable    :: BS_E_real(:)
 !
 ! Perturbative BSE
 complex(SP),allocatable :: BS_corrections(:,:)
 !
 ! Coupling
 !
 complex(SP),allocatable :: BS_V_left(:,:)     
 complex(SP),allocatable :: BS_V_right(:,:)    
 !
 ! I/O
 !
 integer                 :: io_err,ID
 type(X_t),intent(in)    :: X_static
 !
 l_diago     = index(BSS_mode,'d')/=0
#if defined _SLEPC
 l_slepc     = index(BSS_mode,'s')/=0
#endif
 !
 if(l_diago) BSS_n_eig = BS_H_dim
 !
 if(l_diago) Solver="Diago"
#if defined _SLEPC
 if(l_slepc) Solver="Slepc"
#endif
 !
 call timing(trim(Solver)//' Solver',OPR='start')
 !
 ! Sectioning
 !============
 if (isec(4)/=0) sec="="
 if (isec(4)==0) sec="+"
 call section(sec,trim(Solver)//' Solver @q'//trim(intc(iq)))
 !  
#if defined _SLEPC
 if(l_slepc) call K_slepc_local_init()
#endif
 !
 ! Eigenstates 2 DB ?
 !====================
 if (.not.BSS_write_eig_2_db) call parser('WRbsWF',BSS_write_eig_2_db)
 call parser('BSSPertWidth',BSS_perturbative_width)
 !
 ! Allocation (BS_R and BS_E)
 !===========================
 call local_alloc("E")
 !
 ! Diagonalization DB (IN)
 !========================
 call io_control(ACTION=OP_RD_CL,COM=REP,MODE=VERIFY,SEC=(/1,2/),ID=ID)
 io_err=io_BSS_diago(iq,ID,X_static,BS_E,BS_R_left,BS_R_right,BS_E_SOC_corr,BS_R_right_kerr,BS_R_PL)
 !
 K_is_not_hermitian=BS_K_coupling.or.(allocated(BSS_eh_W).and..not.BSS_perturbative_width)
 !
 ! Kernel and/or BSS components loading
 !======================================
 if (io_err<0) then
   !
   call K_components_folded_in_serial_arrays(iq)
   !
<<<<<<< HEAD
   ! Below two operations:
   ! - The blocks are sent  either to a big matrix or
   !   to a distributed (SLEPC shells / or eventually BLACS) matrix
   ! - The resulting matrix is symmetrized
   !
   if(l_diago) then
     !
     call K_stored_in_a_big_matrix(iq,"DIAGO")
     !
     ! These line will be needed when the BS kernel will not be folded in BS_mat. But in order to do so
     ! also linear_algebra_is_parallel must be swiched off when K is not hermitian.
     !=========================
     !
     !if (.not.linear_algebra_is_parallel) call K_stored_in_a_big_matrix(iq,"DIAGO")
     !
#if defined _SCALAPACK
     ! Here maybe the name "K_blacs_matrix(iq)" would probably be more appropiate
     !if (     linear_algebra_is_parallel) call BS_Blocks_symmetrize_K()
#endif
     !
   endif
=======
   if (l_diago) call K_stored_in_a_big_matrix(iq,"DIAGO")
>>>>>>> 21fee95d
   !
#if defined _SLEPC
   if(l_slepc) then
     ! 1. Here we will define a PetscShell matrix and define the matrix-vector multiplication
     ! using the K_multiply_by_V function used in the Haydock method
     if (     Slepc_shell) call K_shell_matrix(slepc_mat)
     ! 2. Here we create a distributed PETSC matrix from the BS_blks
     if (.not.Slepc_shell) call K_stored_in_a_slepc_matrix(slepc_mat)
   endif
#endif
   !
 endif
 !
 ! Allocation (BS_E_real or BS_V)
 !===============================
 call local_alloc("V")
 !
 ! Initialize the output file 
 !============================
 call K_output_file(iq,"open "//trim(Solver))
 !
 if (io_err<0) then
   !
   ! Diagonalization of the excitonic hamiltonian
   !==============================================
   if(l_diago) call live_timing('BSK diagonalize',1)
   !
   if (K_is_not_hermitian) then
     !
     if(l_diago) call LINEAR_ALGEBRA_driver(DIAGO,M=BS_mat,E_cmpl=BS_E,V_left=BS_V_left,V_right=BS_V_right)
#if defined _SLEPC
     if(l_slepc) call MATRIX_slepc(slepc_mat,BSS_n_eig,slepc_target_E,BSS_slepc_extraction,slepc_ncv,slepc_tol,&
&                                  BS_V_right,V_left=BS_V_left,E_cmpl=BS_E)
#endif
     !
     if (BSS_write_eig_2_db) BS_mat=BS_V_right
     !
   else
     !
     if(l_diago) call LINEAR_ALGEBRA_driver(DIAGO,M=BS_mat,E_real=BS_E_real)
#if defined _SLEPC
     if(l_slepc) call MATRIX_slepc(slepc_mat,BSS_n_eig,slepc_target_E,BSS_slepc_extraction,slepc_ncv,slepc_tol,&
&                                  BS_mat,E_real=BS_E_real)
#endif
     !
     BS_E=cmplx(BS_E_real,0._SP,SP)
     !
   endif
   !
#if defined _SLEPC
   !
   ! Destroy the matrix
   !============================
   if(l_slepc) call MatDestroy(slepc_mat,ierr)
#endif
   !
   if(l_diago) call live_timing( )
   !
   ! Construct the residuals of epsilon
   !====================================
   if (K_is_not_hermitian) then
     !
     call K_diago_non_hermitian_residuals(BS_E,BS_R_left,BS_R_right,BS_V_left,BS_V_right,BS_overlap)
     !
#if defined _KERR
     if(l_kerr         ) call K_diago_kerr_residual(BS_E,BS_V_right,BS_R_right_kerr)
#endif
     !
#if defined _PL
     if(l_photolum     ) call PL_diago_residual(BS_V_left,BS_V_right,BS_R_PL,K_is_not_hermitian,BS_overlap)
#endif
     !
   else
     !
     call K_diago_hermitian_residuals(BS_E_real,BS_R_left,BS_R_right)
     !
#if defined _PL
     if(l_photolum     ) call PL_diago_residual(BS_mat,BS_mat,BS_R_PL,K_is_not_hermitian)
#endif
     !
#if defined _KERR
     if(l_kerr         ) call K_diago_kerr_residual(BS_E,BS_mat,BS_R_right_kerr)
#endif
     !
   endif
   !
 endif
 !
 ! Define perturbative corrections
 !=================================
 if(E_SOC_nbands/=0) then
   !
   ! To check if the expression for the non hermitian case is correct
   if (     K_is_not_hermitian) call K_diago_perturbative(transpose(BS_V_left)*BS_V_right,BS_corrections,2/n_sp_pol,'SOC')
   if (.not.K_is_not_hermitian) call K_diago_perturbative(    conjg(BS_mat)   *BS_mat    ,BS_corrections,2/n_sp_pol,'SOC')
   BS_E_SOC_corr=real(BS_corrections)
   !
 endif
 !
 if(BSS_perturbative_width) then
   !
   if(     K_is_not_hermitian) call K_diago_perturbative(transpose(BS_V_left)*BS_V_right,BS_corrections(1,:),1,'WID')
   if(.not.K_is_not_hermitian) call K_diago_perturbative(    conjg(BS_mat)   *BS_mat    ,BS_corrections(1,:),1,'WID')
   BS_E=BS_E-aimag(BS_corrections(1,:))
   !
 endif
 !
 ! Now I calculate epsilon
 !=========================
 call K_diago_compute_epsilon(iq,W,BS_E,BS_R_left,BS_R_right,BS_E_SOC_corr,BS_R_right_kerr,BS_R_PL)
 !
 ! I write the output file 
 !
 call K_output_file(iq,"Diago")
 !
 ! Diagonalization DB (OUT)
 !==========================
 if (io_err/=0) then
   !
   call io_control(ACTION=OP_WR_CL,COM=REP,MODE=VERIFY,SEC=(/1,2,3/),ID=ID)
   io_err=io_BSS_diago(iq,ID,X_static,BS_E,BS_R_left,BS_R_right,BS_E_SOC_corr,BS_R_right_kerr,BS_R_PL)
   !
 endif
 !
 ! CLEAN
 !=======
 call local_free( )
 !
#if defined _SLEPC
 if(l_slepc) call K_slepc_local_free()
#endif
 !
#if defined _PL
 call BSS_PL_free( )
#endif
 !
#if defined _KERR
 call BSS_KERR_free( )
#endif
 !
 call timing(trim(Solver)//' Solver',OPR='stop')
 !
 contains
   !
   subroutine local_alloc(what)
     !
     character(*) :: what
     !
     select case(what)
     case("E")
       !
       YAMBO_ALLOC(BS_E,(BSS_n_eig))
       if(E_SOC_nbands/=0) then
         YAMBO_ALLOC(BS_corrections,(2/n_sp_pol,BSS_n_eig))
         YAMBO_ALLOC_P(BS_E_SOC_corr,(2/n_sp_pol,BSS_n_eig))
       endif
       YAMBO_ALLOC(BS_R_left,(BSS_n_eig))
       YAMBO_ALLOC(BS_R_right,(BSS_n_eig))
       !
#if defined _KERR
       YAMBO_ALLOC_P(BS_R_right_kerr,(BSS_n_eig))
#endif
       !
#if defined _PL
       YAMBO_ALLOC_P(BS_R_PL,(2,BSS_n_eig))
#endif
       !
     case("V")
       !
       if(K_is_not_hermitian) then
         YAMBO_ALLOC(BS_V_left,(BS_H_dim,BSS_n_eig))
         YAMBO_ALLOC(BS_V_right,(BS_H_dim,BSS_n_eig))
         YAMBO_ALLOC_P(BS_overlap,(BS_H_dim,BSS_n_eig))
       else
         YAMBO_ALLOC(BS_E_real,(BSS_n_eig))
#if defined _SLEPC
         if(l_slepc) then
           YAMBO_ALLOC(BS_mat,(BS_H_dim,BSS_n_eig))
         endif
#endif
         if(BSS_perturbative_width.and..not.allocated(BS_corrections)) then
           YAMBO_ALLOC(BS_corrections,(1,BSS_n_eig))
         endif
       endif
       !
     end select
     !
   end subroutine local_alloc
   !
   subroutine local_free()
     !
     YAMBO_FREE(BS_E)
     YAMBO_FREE(BS_E_real)
     YAMBO_FREE(BS_corrections)
     YAMBO_FREE(BS_R_right)
     YAMBO_FREE(BS_R_left)
     YAMBO_FREE(BS_V_right)
     YAMBO_FREE(BS_V_left)
     YAMBO_FREE_P(BS_overlap)
     YAMBO_FREE_P(BS_E_SOC_corr)
#if defined _KERR
     YAMBO_FREE_P(BS_R_right_kerr)
#endif
#if defined _PL
     YAMBO_FREE_P(BS_R_PL)
#endif
     !
     ! BS_mat must be cleaned as it contains the eigenvectors. 
     !
     YAMBO_FREE(BS_mat)
     !
   end subroutine local_free
   !
#if defined _SLEPC
   subroutine K_slepc_local_init()
     !
     ! Number of states for partial diagonalization
     !================================================
     if (BSS_n_eig==0) then
       BSS_n_eig = nint(BS_H_dim*.01)
       call warning(' Calculating only 1% of the eigenvalues.')
     endif
     !
     ! if the number of eigenvalues to calculate is larger than matrix dimensions
     !
     if (BSS_n_eig>BS_H_dim) then
       call warning(' Number of eigenvalues is larger than hamiltonian. Calculating only 1% of the eigenvalues.')
       BSS_n_eig = nint(BS_H_dim*.01)
     endif
     !
     ! if the number of eigenvalued to calculate is smaller than 1
     !
     if (BSS_n_eig<1) then
       call warning(' Number of eigenvalues is smaller than hamiltonian. Calculating 1 eigenvalue.')
       BSS_n_eig = 1
     endif
     !
     ! Here we will have two options to initialize the slepc matrix:
     call parser('BSSSlepcShell',Slepc_shell)
     !
     slepc_ncv      = BSS_slepc_ncv
     slepc_tol      = BSS_slepc_tol
     slepc_target_E = BSS_target_E
     !
     call PetscInitialize(PETSC_NULL_CHARACTER,ierr)
     !
   end subroutine K_slepc_local_init
   !
   subroutine K_slepc_local_free()
     ! 
     use parallel_m,  ONLY:PAR_IND_T_Haydock
     !
     if (Slepc_shell) then
       call BS_HAYVEC_free(Slepc_v%Vi)
       call BS_HAYVEC_free(Slepc_v%Vo) 
       deallocate(Slepc_v%Vi)
       deallocate(Slepc_v%Vo)
       call PARALLEL_Haydock_VEC_COMMs('reset')
     endif
     !
     ! This is allocated in K_Transitions setup
     YAMBO_FREE(PAR_IND_T_Haydock%element_1D)
     !
   end subroutine K_slepc_local_free
#endif
   !
end subroutine<|MERGE_RESOLUTION|>--- conflicted
+++ resolved
@@ -160,13 +160,12 @@
    !
    call K_components_folded_in_serial_arrays(iq)
    !
-<<<<<<< HEAD
    ! Below two operations:
    ! - The blocks are sent  either to a big matrix or
    !   to a distributed (SLEPC shells / or eventually BLACS) matrix
    ! - The resulting matrix is symmetrized
    !
-   if(l_diago) then
+   if (l_diago) then
      !
      call K_stored_in_a_big_matrix(iq,"DIAGO")
      !
@@ -182,9 +181,6 @@
 #endif
      !
    endif
-=======
-   if (l_diago) call K_stored_in_a_big_matrix(iq,"DIAGO")
->>>>>>> 21fee95d
    !
 #if defined _SLEPC
    if(l_slepc) then
