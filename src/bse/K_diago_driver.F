--- conflicted
+++ resolved
@@ -27,11 +27,7 @@
  ! Hamiltonians.
  !
  use pars,           ONLY:SP
-<<<<<<< HEAD
- use BS,             ONLY:BS_K_coupling,BS_H_dim,BS_pert_soc
-=======
- use BS,             ONLY:BS_K_coupling,BS_H_dim,BS_Blocks_symmetrize_K
->>>>>>> 5cc9063a
+ use BS,             ONLY:BS_K_coupling,BS_H_dim,BS_pert_soc,BS_Blocks_symmetrize_K
  use BS_solvers,     ONLY:io_BSS_diago,BSS_perturbative_width,&
 &                         BSS_write_eig_2_db,BSS_eh_W,BS_mat
  use electrons,      ONLY:n_sp_pol
