--- conflicted
+++ resolved
@@ -27,17 +27,10 @@
  ! Hamiltonians.
  !
  use pars,           ONLY:SP
-<<<<<<< HEAD
- use BS,             ONLY:BS_K_coupling,BS_H_dim,BS_pert_soc,BS_Blocks_symmetrize_K
- use BS_solvers,     ONLY:io_BSS_diago,BSS_perturbative_width,&
-&                         BSS_write_eig_2_db,BSS_eh_W,BS_mat_free,BS_mat
- use electrons,      ONLY:n_sp_pol
-=======
- use BS,             ONLY:BS_K_coupling,BS_H_dim
+ use BS,             ONLY:BS_K_coupling,BS_H_dim,BS_pert_soc
  use BS_solvers,     ONLY:io_BSS_diago,BSS_perturbative_width,&
 &                         BSS_write_eig_2_db,BSS_eh_W,BS_mat
- use electrons,      ONLY:E_SOC_nbands,n_sp_pol
->>>>>>> 7e2111b6
+ use electrons,      ONLY:n_sp_pol
  use frequency,      ONLY:w_samp
  use com,            ONLY:isec
  use LIVE_t,         ONLY:live_timing
@@ -266,19 +259,10 @@
      select case(what)
      case("E")
        !
-<<<<<<< HEAD
-       allocate(BS_E(BS_H_dim))
+       YAMBO_ALLOC(BS_E,(BS_H_dim))
        if( BS_pert_soc ) then
-         allocate(BS_corrections(2,BS_H_dim))
-         allocate(BS_E_SOC_corr(2,BS_H_dim))
-         allocate(BS_corrections(2/n_sp_pol,BS_H_dim))
-         allocate(BS_E_SOC_corr(2/n_sp_pol,BS_H_dim))
-=======
-       YAMBO_ALLOC(BS_E,(BS_H_dim))
-       if(E_SOC_nbands/=0) then
          YAMBO_ALLOC(BS_corrections,(2/n_sp_pol,BS_H_dim))
          YAMBO_ALLOC_P(BS_E_SOC_corr,(2/n_sp_pol,BS_H_dim))
->>>>>>> 7e2111b6
        endif
        YAMBO_ALLOC(BS_R_left,(BS_H_dim))
        YAMBO_ALLOC(BS_R_right,(BS_H_dim))
