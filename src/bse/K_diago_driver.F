--- conflicted
+++ resolved
@@ -46,7 +46,7 @@
  use com,            ONLY:warning
  use interfaces,     ONLY:MATRIX_slepc
  use BS_solvers,     ONLY:BSS_slepc_extraction,Slepc_shell,BSS_slepc_ncv,&
-&                         BSS_slepc_tol,BSS_target_E
+&                         BSS_slepc_tol,BSS_target_E,Slepc_v,BS_HAYVEC_free
 #endif
 #if defined _KERR
  use drivers,        ONLY:l_kerr
@@ -74,11 +74,8 @@
  !
  ! Work Space
  !
-<<<<<<< HEAD
- logical       :: K_is_not_hermitian
+ logical       :: K_is_not_hermitian,l_diago,l_slepc
  character(1)  :: sec
-=======
- logical       :: K_is_not_hermitian,l_diago,l_slepc
  character(5)  :: Solver
  !
  ! Slepc specific
@@ -90,7 +87,6 @@
  PetscReal             :: slepc_tol
  PetscReal             :: slepc_target_E
 #endif
->>>>>>> 1e834f35
  !
  ! Residuals & Energies
  !
@@ -131,28 +127,18 @@
  if(l_slepc) Solver="Slepc"
 #endif
  !
-<<<<<<< HEAD
- call timing('Diagonalization Solver',OPR='start')
- BSS_n_eig = BS_H_dim
+ call timing(trim(Solver)//' Solver',OPR='start')
  !
  ! Sectioning
  !============
  if (isec(3)/=0) sec="="
  if (isec(3)==0) sec="+"
  !
- call section(sec,'Diagonalization solver @q'//trim(intc(iq)))
-=======
- call timing(trim(Solver)//' Solver',OPR='start')
+ call section(sec,trim(Solver)//' Solver @q'//trim(intc(iq)))
  !  
- ! Sectioning
- !============
- if (isec(2)/=0) call section('=',trim(Solver)//' solver')
- if (isec(2)==0) call section('+',trim(Solver)//' solver')
- !
 #if defined _SLEPC
  if(l_slepc) call K_slepc_local_init()
 #endif
->>>>>>> 1e834f35
  !
  ! Eigenstates 2 DB ?
  !====================
@@ -315,6 +301,10 @@
  ! CLEAN
  !=======
  call local_free( )
+ !
+#if defined _SLEPC
+ if(l_slepc) call K_slepc_local_free()
+#endif
  !
 #if defined _PL
  call BSS_PL_free( )
@@ -431,6 +421,19 @@
      call PetscInitialize(PETSC_NULL_CHARACTER,ierr)
      !
    end subroutine K_slepc_local_init
+   !
+   subroutine K_slepc_local_free()
+     !
+     if (Slepc_shell) then
+       call BS_HAYVEC_free(Slepc_v%Vi)
+       call BS_HAYVEC_free(Slepc_v%Vo) 
+       deallocate(Slepc_v%Vi)
+       deallocate(Slepc_v%Vo)
+     endif
+     !
+     call PARALLEL_Haydock_VEC_COMMs('reset')
+     !
+   end subroutine K_slepc_local_free
 #endif
    !
 end subroutine