!
!        Copyright (C) 2000-2021 the YAMBO team
!              http://www.yambo-code.org
!
! Authors (see AUTHORS file for details): HM, DS
! 
! This file is distributed under the terms of the GNU 
! General Public License. You can redistribute it and/or 
! modify it under the terms of the GNU General Public 
! License as published by the Free Software Foundation; 
! either version 2, or (at your option) any later version.
!
! This program is distributed in the hope that it will 
! be useful, but WITHOUT ANY WARRANTY; without even the 
! implied warranty of MERCHANTABILITY or FITNESS FOR A 
! PARTICULAR PURPOSE.  See the GNU General Public License 
! for more details.
!
! You should have received a copy of the GNU General Public 
! License along with this program; if not, write to the Free 
! Software Foundation, Inc., 59 Temple Place - Suite 330,Boston, 
! MA 02111-1307, USA or visit http://www.gnu.org/copyleft/gpl.txt.
!
subroutine K_multiply_by_V_slepc(slepc_mat,vi,vo,ierr)
 !
 ! Interface with the K_multiply_by_V from the Haydock method
 ! This function has to take the same arguments as MatMult from PETSC
 !
 use pars,          ONLY : SP
 use BS_solvers,    ONLY : Slepc_v,BSS_Slepc_double_grp
 use BS,            ONLY : BS_T_grp,BS_nT_grps,BS_K_dim
 use parallel_m,    ONLY : PAR_IND_T_Haydock
 !
#include <petsc/finclude/petscsys.h>
#include <petsc/finclude/petscvec.h>
#include <petsc/finclude/petscmat.h>
#include <petsc/finclude/petscvec.h>
#include <slepc/finclude/slepcsys.h>
#include <slepc/finclude/slepceps.h>
 !
 use petscmat
 use slepcsys
 use petscmatdef
 use slepcsysdef
 !
 implicit none
 !
 PetscScalar          :: tmp_value(1)
 PetscInt             :: H_pos(1), pet_one
 PetscErrorCode       :: ierr
 !
 VecScatter           :: ctx
 PetscScalar, pointer :: xx(:)
 Vec                  :: vi,vo,x
 Mat                  :: slepc_mat
 !
 integer              :: fac
 integer              :: n, i_g, i_g_start, i_c, start_index, start_index_dg
 !
 ! create scattering context vi (distributed) -> x (local)
 !
 pet_one = 1
 call VecScatterCreateToAll(vi,ctx,x,ierr);
 !
 ! scatter from vi (distributed) -> x (local)
 !
 call VecScatterBegin(ctx,vi,x,INSERT_VALUES,SCATTER_FORWARD,ierr);
 call VecScatterEnd(ctx,vi,x,INSERT_VALUES,SCATTER_FORWARD,ierr);
 !
 ! from x (local) build Slepc%Vi
 !
 do i_g=1,BS_nT_grps
   if (.not.PAR_IND_T_Haydock%element_1D(i_g)) cycle
   i_g_start=BS_T_grp(i_g)%i_T_ref
   start_index = sum(BS_T_grp(i_g_start:i_g-1)%size)-1+(BS_T_grp(i_g)%i_res_ares-1)*BS_K_dim(1)
   do i_c=1,BS_T_grp(i_g)%size
     H_pos=start_index+i_c
     !SLEPC funcitons expect C indexes both in Fortran and C
<<<<<<< HEAD
     call VecGetValues( x, 1, H_pos, tmp_value, ierr )
     Slepc_v%Vi(i_g)%fragment(i_c,1)=cmplx(tmp_value(1),kind=SP)
=======
     call VecGetValues( x, pet_one, H_pos, tmp_value, ierr )
     Slepc_v%Vi(i_g)%fragment(i_c)=cmplx(tmp_value(1),kind=SP)
>>>>>>> 8fbcbf9f
   enddo
 enddo
 !
 ! destroy scatter context and local vector when no longer needed
 !
 call VecScatterDestroy(ctx,ierr);
 call VecDestroy(x,ierr);
 !
 ! fac needed for K_multiply_by_v
 fac=1
 if(BSS_Slepc_double_grp) fac=(-1)**(Slepc_v%it(1)+1)
 ! use the haydock routine to calculate the BSE auxiliaxy hamiltonian matrix-vector product
 ! Slepc_v%Vo = H Slepc_v%Vi
 call K_multiply_by_V( Slepc_v%Vi, Slepc_v%Vo,fac)
 !
 ! copy output vector Vo -> vo (distributed)
 !
 ! fac needed for expanding vo to anti-resonant block
 if(BSS_Slepc_double_grp) then
   Slepc_v%it(1)=Slepc_v%it(1)+1
   fac=(-1)**(Slepc_v%it(1)+1)
 endif
 do i_g=1,BS_nT_grps
   if (.not.PAR_IND_T_Haydock%element_1D(i_g)) cycle
   i_g_start=BS_T_grp(i_g)%i_T_ref
   start_index = sum(BS_T_grp(i_g_start:i_g-1)%size)-1+(BS_T_grp(i_g)%i_res_ares-1)*BS_K_dim(1)
   if(BSS_slepc_double_grp) start_index_dg = sum(BS_T_grp(i_g_start:i_g-1)%size)-1+BS_K_dim(1)
   do i_c=1,BS_T_grp(i_g)%size
     H_pos=start_index+i_c
     tmp_value=cmplx(Slepc_v%Vo(i_g)%fragment(i_c,1))
     !SLEPC funcitons expect C indexes both in Fortran and C
     call VecSetValues( vo, pet_one, H_pos, tmp_value, INSERT_VALUES, ierr )
     if(BSS_slepc_double_grp) then
       ! Expand vo to anti-resonant block
       H_pos=start_index_dg+i_c
       call VecSetValues( vo, pet_one, H_pos, fac*conjg(tmp_value), INSERT_VALUES, ierr )
     endif
   enddo
 enddo
 !
 call VecAssemblyBegin(vo,ierr)
 call VecAssemblyEnd(vo,ierr)
 !
end subroutine K_multiply_by_V_slepc<|MERGE_RESOLUTION|>--- conflicted
+++ resolved
@@ -76,13 +76,8 @@
    do i_c=1,BS_T_grp(i_g)%size
      H_pos=start_index+i_c
      !SLEPC funcitons expect C indexes both in Fortran and C
-<<<<<<< HEAD
-     call VecGetValues( x, 1, H_pos, tmp_value, ierr )
+     call VecGetValues( x, pet_one, H_pos, tmp_value, ierr )
      Slepc_v%Vi(i_g)%fragment(i_c,1)=cmplx(tmp_value(1),kind=SP)
-=======
-     call VecGetValues( x, pet_one, H_pos, tmp_value, ierr )
-     Slepc_v%Vi(i_g)%fragment(i_c)=cmplx(tmp_value(1),kind=SP)
->>>>>>> 8fbcbf9f
    enddo
  enddo
  !
