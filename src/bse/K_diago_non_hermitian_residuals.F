!
!        Copyright (C) 2000-2020 the YAMBO team
!              http://www.yambo-code.org
!
! Authors (see AUTHORS file for details): AM, MG, DS
! 
! This file is distributed under the terms of the GNU 
! General Public License. You can redistribute it and/or 
! modify it under the terms of the GNU General Public 
! License as published by the Free Software Foundation; 
! either version 2, or (at your option) any later version.
!
! This program is distributed in the hope that it will 
! be useful, but WITHOUT ANY WARRANTY; without even the 
! implied warranty of MERCHANTABILITY or FITNESS FOR A 
! PARTICULAR PURPOSE.  See the GNU General Public License 
! for more details.
!
! You should have received a copy of the GNU General Public 
! License along with this program; if not, write to the Free 
! Software Foundation, Inc., 59 Temple Place - Suite 330,Boston, 
! MA 02111-1307, USA or visit http://www.gnu.org/copyleft/gpl.txt.
!
subroutine K_diago_non_hermitian_residuals(BS_E,BS_R_left,BS_R_right,BS_V_left,BS_V_right,BS_overlap) 
 !
 !  The right eigenvector v(j) of A satisfies
 !                   A * v(j) = lambda(j) * v(j)
 !  where lambda(j) is its eigenvalue.
 !
 !  The left eigenvector u(j) of A satisfies
 !                u(j)**H * A = lambda(j) * u(j)**H
 !  where u(j)**H denotes the conjugate transpose of u(j).
 !
 !  Remember: 1/(w-H)= \sum_ij |i right><i left|j right>^{-1) <j left| /(w-E_i)
 !
 use pars,           ONLY:SP,cZERO,cI
<<<<<<< HEAD
 use wrapper_omp,    ONLY:Vstar_dot_V_omp,V_dot_V_omp
 use parallel_m,     ONLY:PP_redux_wait,PP_indexes,myid,PP_indexes_reset
 use interfaces,     ONLY:PARALLEL_index
=======
 use wrapper_omp,    ONLY:M_by_M_omp,Vstar_dot_V_omp,V_dot_V_omp
 use parallel_m,     ONLY:PP_indexes,myid,PP_indexes_reset
 use interfaces,     ONLY:LINEAR_ALGEBRA_driver 
 use parallel_int,   ONLY:PP_redux_wait,PARALLEL_index 
>>>>>>> 906ad963
 use LIVE_t,         ONLY:live_timing
 use X_m,            ONLY:global_gauge
 use BS,             ONLY:BS_H_dim
 use BS_solvers,     ONLY:BSS_dipoles_opt,BSS_eh_E,BSS_eh_Z,BSS_eh_f,BSS_n_eig
 !
 implicit none
 !
 complex(SP),intent(in)  :: BS_E(BSS_n_eig)
 complex(SP),intent(out) :: BS_R_left(BSS_n_eig),BS_R_right(BSS_n_eig)
 complex(SP),intent(in)  :: BS_overlap(BSS_n_eig,BSS_n_eig)
 complex(SP),intent(in)  :: BS_V_left(BS_H_dim,BSS_n_eig),BS_V_right(BS_H_dim,BSS_n_eig)
 !
 ! Workspace
 !
 type(PP_indexes)     ::px
 integer              ::i1
 !
 complex(SP) :: tmp_res(BS_H_dim)
 complex(SP) :: BS_R_tmp(BSS_n_eig)       
 !
 call PP_indexes_reset(px)
 call PARALLEL_index(px,(/BSS_n_eig/))
 !
 ! [1] BS_R_right(i)=<q0|j><j|i_R>
 !                  =conjg(BSS_dipoles(j))*BS_V_right(j,i)
 !
 BS_R_right=cZERO
 !
 call live_timing('EPS R residuals',px%n_of_elements(myid+1))
 !
 tmp_res = conjg(BSS_dipoles_opt(1,:))*sqrt(cmplx(BSS_eh_f,kind=SP))
 !
 if (allocated(BSS_eh_Z)           ) tmp_res=tmp_res*sqrt(BSS_eh_Z)
 if (trim(global_gauge)=="velocity") tmp_res=tmp_res/BSS_eh_E
 !
 do i1=1,BSS_n_eig
   if (.not.px%element_1D(i1)) cycle
   !
   BS_R_right(i1)=V_dot_V_omp(BS_H_dim,tmp_res,BS_V_right(:,i1))
   if (trim(global_gauge)=="velocity") BS_R_right(i1)=BS_R_right(i1)*BS_E(i1)
   !
   call live_timing(steps=1)
 enddo
 call PP_redux_wait(BS_R_right)
 call live_timing
 !
 ! [2] BS_R_tmp(i)= <i_K|j><j|q0> 
 !                = conjg( BS_V_left(k,i))*BSS_dipoles(k)*R_k
 !
 BS_R_tmp=cZERO
 !
 call live_timing('EPS L residuals',px%n_of_elements(myid+1))
 !
 tmp_res = BSS_dipoles_opt(1,:)*sqrt(cmplx(BSS_eh_f,kind=SP))
 !
 do i1=1,BSS_n_eig
   !
   if (.not.px%element_1D(i1)) cycle
   !
   BS_R_tmp(i1)=Vstar_dot_V_omp(BS_H_dim,BS_V_left(:,i1),tmp_res)
   if (trim(global_gauge)=="velocity") BS_R_tmp(i1)=BS_R_tmp(i1)*BS_E(i1)
   !
   call live_timing(steps=1)
   !
 enddo
 call PP_redux_wait(BS_R_tmp)
 !
 call live_timing()
 !
 ! [3] BS_R_left(i)=BS_overlap(i,j)BS_R_tmp(j)
 !
 BS_R_left=cZERO
 !
 call live_timing('EPS L x overlap',px%n_of_elements(myid+1))
 do i1=1,BSS_n_eig
   if (.not.px%element_1D(i1)) cycle
   !
   BS_R_left(i1)=V_dot_V_omp(BSS_n_eig,BS_overlap(i1,:),BS_R_tmp)
   !
   call live_timing(steps=1)
 enddo
 call PP_redux_wait(BS_R_left)
 call live_timing
 !
 call PP_indexes_reset(px)
 !
end subroutine K_diago_non_hermitian_residuals
!
!
subroutine K_diago_overlap_matrix(BS_V_left,BS_V_right,BS_overlap)
 !
 use pars,           ONLY:SP,cZERO,cONE
 use wrapper_omp,    ONLY:M_by_M_omp
 use interfaces,     ONLY:LINEAR_ALGEBRA_driver 
 use LIVE_t,         ONLY:live_timing
 use linear_algebra, ONLY:INV
 use BS,             ONLY:BS_H_dim
 use BS_solvers,     ONLY:BSS_n_eig
 !
 implicit none
 !
 complex(SP),intent(in)  :: BS_V_left(BS_H_dim,BSS_n_eig),BS_V_right(BS_H_dim,BSS_n_eig)
 complex(SP),intent(out) :: BS_overlap(BSS_n_eig,BSS_n_eig)
 !
 ! BS_overlap(i,j)=sum_k conjg(BS_V_left(k,i))*BS_V_right(k,j)
 !
 BS_overlap=cZERO
 !
 call live_timing('BSK overlap mat',1)
 !
 call M_by_M_omp('c','n',BSS_n_eig,BSS_n_eig,BS_H_dim,cONE,BS_V_left,BS_H_dim,BS_V_right,BS_H_dim,cZERO,BS_overlap,BSS_n_eig)
 !
 call LINEAR_ALGEBRA_driver(INV,M=BS_overlap)
 call live_timing(steps=1)
 call live_timing()
 !
end subroutine K_diago_overlap_matrix<|MERGE_RESOLUTION|>--- conflicted
+++ resolved
@@ -34,16 +34,9 @@
  !  Remember: 1/(w-H)= \sum_ij |i right><i left|j right>^{-1) <j left| /(w-E_i)
  !
  use pars,           ONLY:SP,cZERO,cI
-<<<<<<< HEAD
  use wrapper_omp,    ONLY:Vstar_dot_V_omp,V_dot_V_omp
- use parallel_m,     ONLY:PP_redux_wait,PP_indexes,myid,PP_indexes_reset
- use interfaces,     ONLY:PARALLEL_index
-=======
- use wrapper_omp,    ONLY:M_by_M_omp,Vstar_dot_V_omp,V_dot_V_omp
  use parallel_m,     ONLY:PP_indexes,myid,PP_indexes_reset
- use interfaces,     ONLY:LINEAR_ALGEBRA_driver 
  use parallel_int,   ONLY:PP_redux_wait,PARALLEL_index 
->>>>>>> 906ad963
  use LIVE_t,         ONLY:live_timing
  use X_m,            ONLY:global_gauge
  use BS,             ONLY:BS_H_dim
