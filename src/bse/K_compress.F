--- conflicted
+++ resolved
@@ -34,13 +34,9 @@
  integer, intent(in)    :: iq
  integer, intent(inout) :: ID_compr
  !
-<<<<<<< HEAD
  ! Work space
-=======
- integer :: i_block,i_Tgrp_k,i_Tgrp_p,i_Tp,i_Tk
->>>>>>> 130678cf
- !
- integer      :: i_block,i_Tgrp_k,i_Tgrp_p,i_Tp,i_Tk,io_BS_err,H_pos(2)
+ !
+ integer :: i_block,i_Tgrp_k,i_Tgrp_p,i_Tp,i_Tk,io_BS_err,H_pos(2)
  integer, external :: io_BS_PAR_init
  !
  ! STEP 1: Check which matrix elements can be neglected
