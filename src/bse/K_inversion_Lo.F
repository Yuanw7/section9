--- conflicted
+++ resolved
@@ -143,11 +143,7 @@
    call W_duplicate(W,W_mins)
    call W_duplicate(W,W_plus)
    !
-<<<<<<< HEAD
-   do i1=1,BS_K_dim
-=======
    do i_res=1,BS_K_dim
->>>>>>> fe4b9ebd
      !
      i_cpl=i_res+BS_K_dim
      !
@@ -174,13 +170,8 @@
      if (     allocated(BSS_eh_W)) E_plus_W=BSS_eh_E(i_res)-cI*BSS_eh_W(i_res)
      !
      if(i_loop==2) then
-<<<<<<< HEAD
-       forall(iw=1:W%n_freqs) W_mins%p(iw)=W%p(iw)-BS_mat_diagonal(i1)*BSS_eh_f(i1)
-       forall(iw=1:W%n_freqs) W_plus%p(iw)=W%p(iw)+BS_mat_diagonal(i1)*BSS_eh_f(i1)
-=======
        forall(iw=1:W%n_freqs) W_mins%p(iw)=W%p(iw)-BS_mat_diagonal(i_res)*BSS_eh_f(i_res)
        forall(iw=1:W%n_freqs) W_plus%p(iw)=W%p(iw)+BS_mat_diagonal(i_res)*BSS_eh_f(i_res)
->>>>>>> fe4b9ebd
      endif
      !
 #if defined _ELPH
