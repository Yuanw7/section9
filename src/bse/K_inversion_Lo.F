--- conflicted
+++ resolved
@@ -33,24 +33,17 @@
 &                         BSS_eh_table,BSS_eh_E,BSS_eh_f,&
 &                         BSS_eh_W,&
 &                         BSS_add_antiresonant,K_diago_in_BS_mat,BS_diagonal
-<<<<<<< HEAD
  use BS,             ONLY:BS_H_dim,BS_K_dim,BS_K_coupling,BSE_mode,BS_q,BS_res_ares_dim
- use parallel_m,     ONLY:PP_redux_wait,PAR_IND_Xk_ibz_ID,PAR_COM_Xk_ibz_INDEX,PAR_IND_Xk_ibz
-=======
- use BS,             ONLY:BS_H_dim,BS_K_dim,BS_K_coupling,BSE_mode,BS_q
  use parallel_m,     ONLY:PAR_IND_Xk_ibz_ID,PAR_COM_Xk_ibz_INDEX,PAR_IND_Xk_ibz
  use parallel_int,   ONLY:PP_redux_wait
->>>>>>> 906ad963
  use LIVE_t,         ONLY:live_timing
  !
 #if defined _ELPH
  use BS_solvers,     ONLY:BSS_uses_GreenF
  use BS,             ONLY:BS_bands
 #endif
-#if defined _KERR
  use BS,             ONLY:l_BS_photolum
  use PHOTOLUM,       ONLY:BSS_PL_f,BSS_dipoles_PL,PL,PL_prefactor,PL_init
-#endif
  !
 #include<memory.h>
  !
@@ -66,20 +59,14 @@
  integer          :: iw_ref,i_bsk,i_res,i_cpl,i_Lo_trans,ik_bz,iv,ic,iw,i_sp_c,i_sp_v,ik_ibz,&
  &                   i_res_ares,i_loop,n_loop,i_eps,i_Lo,transition(4)
  complex(SP)      :: E_plus_W,residual,diam_term_used,para_term_w0
-#if defined _KERR
  complex(SP)      :: SF(W%n_freqs,2)
-#endif
  character(schlen):: LT_title
- !
-#if defined _KERR
  !
  ! PL_0
  !=======
  call PL_init( )
  PL(:,3) = rZERO
  !
-#endif
- !
  Epsilon_ii(:,3:4) = cZERO
  !
  ! DbGd setup
@@ -110,14 +97,10 @@
    i_eps=2+i_loop
    !
    if(n_loop==2) then
-#if defined _KERR
      if(l_BS_photolum) then
        if(i_loop==1) LT_title='IP PL'
        if(i_loop==2) LT_title='Shifted GF and PL'
      else
-#else
-     if(.true.) then
-#endif
        if(i_loop==1) LT_title='IP Absorption'
        if(i_loop==2) LT_title='Shifted GF and Absorption'
      endif
@@ -183,7 +166,6 @@
        if(i_res_ares==2) call X_GreenF_analytical(iq,transition,W_mins,E,k,Lo(i_res,:,i_Lo),"Ra","eh",.FALSE.,.FALSE.)
        if (BSS_add_antiresonant.or.BS_K_coupling) &
        &                 call X_GreenF_analytical(iq,transition,W_plus,E,k,Lo(i_Lo_trans,:,i_Lo),"Ra","eh",.FALSE.,.FALSE.)
-#if defined _KERR
        if (l_BS_photolum) then
          if(i_res_ares==1) call X_GreenF_analytical(iq,transition,W,E,k,SF(:,1),"r" ,"eh",.TRUE.,.FALSE.)
          if(i_res_ares==2) call X_GreenF_analytical(iq,transition,W,E,k,SF(:,2),"Ra","eh",.TRUE.,.FALSE.)
@@ -191,26 +173,15 @@
          &                 call X_GreenF_analytical(iq,transition,W,E,k,SF(:,2),"Ra","eh",.TRUE.,.FALSE.)
          Lo(i_Lo_trans,:,i_Lo+Lo_n_loop)=BSS_PL_f(i_res)/BSS_eh_f(i_res)**2*aimag(W%p(1))/pi
        endif
-#endif
        !
      else 
        !
        ! Convoluted GFs
        !================
-<<<<<<< HEAD
        if(i_res_ares==1) call X_GreenF_convoluted(iq,transition,W_mins,E,k,Lo(i_res,:, 1  ),"r" )
        if(i_res_ares==2) call X_GreenF_convoluted(iq,transition,W_mins,E,k,Lo(i_res,:,i_Lo),"Ra")
        if (BSS_add_antiresonant.or.BS_K_coupling) &
        &                 call X_GreenF_convoluted(iq,transition,W_plus,E,k,Lo(i_Lo_trans,:,i_Lo),"Ra")
-=======
-       call X_GreenF_convoluted(iq,transition,W_mins,E,k,Lo(i_res,:,1),"r")
-       !
-       if (BSS_add_antiresonant.or.BS_K_coupling) then
-         !
-         call X_GreenF_convoluted(iq,transition,W_plus,E,k,Lo(i_Lo_trans,:,i_Lo),"Ra")
-         !
-       endif
->>>>>>> 906ad963
        !
      endif
      !
@@ -227,7 +198,6 @@
        Epsilon_ii(:,i_eps)=Epsilon_ii(:,i_eps)-conjg(residual)*Lo(i_Lo_trans,:,i_Lo)
      endif
      !
-#if defined _KERR
      if (l_BS_photolum.and.i_loop==1) then
        residual=dot_product(BSS_dipoles_PL(:,i_res),BSS_dipoles_PL(:,i_res))
        PL(:,i_eps)=PL(:,i_eps)-PL_prefactor*residual*aimag(SF(:,1))/pi*BSS_PL_f(i_res)
@@ -235,7 +205,6 @@
          PL(:,i_eps)=PL(:,i_eps)+PL_prefactor*residual*aimag(SF(:,2))/pi*BSS_PL_f(i_cpl)
        endif
      endif
-#endif
      !
      if (k%sstar(ik_bz,2)==1) call live_timing(steps=1)
      !
@@ -248,9 +217,7 @@
    !
    call PP_redux_wait(Epsilon_ii(:,i_eps),COMM=PAR_COM_Xk_ibz_INDEX%COMM)
    call PP_redux_wait(para_term_w0,       COMM=PAR_COM_Xk_ibz_INDEX%COMM)
-#if defined _KERR
    if (l_BS_photolum.and.i_loop==1) call PP_redux_wait(PL(:,i_eps),COMM=PAR_COM_Xk_ibz_INDEX%COMM)
-#endif
    !
    if (.not.skip_cond_sum_rule) diam_term_used=para_term_w0
    if (     skip_cond_sum_rule) diam_term_used=diam_term_exact
