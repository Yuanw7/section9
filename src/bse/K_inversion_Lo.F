!
!        Copyright (C) 2000-2018 the YAMBO team
!              http://www.yambo-code.org
!
! Authors (see AUTHORS file for details): AM DS
! 
! This file is distributed under the terms of the GNU 
! General Public License. You can redistribute it and/or 
! modify it under the terms of the GNU General Public 
! License as published by the Free Software Foundation; 
! either version 2, or (at your option) any later version.
!
! This program is distributed in the hope that it will 
! be useful, but WITHOUT ANY WARRANTY; without even the 
! implied warranty of MERCHANTABILITY or FITNESS FOR A 
! PARTICULAR PURPOSE.  See the GNU General Public License 
! for more details.
!
! You should have received a copy of the GNU General Public 
! License along with this program; if not, write to the Free 
! Software Foundation, Inc., 59 Temple Place - Suite 330,Boston, 
! MA 02111-1307, USA or visit http://www.gnu.org/copyleft/gpl.txt.
!
subroutine K_inversion_Lo(iq,W,E,k,Lo_dim,Lo_n_loop,Lo) 
 !
 use pars,           ONLY:SP,cZERO,cI,pi,rZERO,schlen
 use stderr,         ONLY:intc
 use R_lattice,      ONLY:bz_samp,q_norm
<<<<<<< HEAD
 use X_m,            ONLY:Epsilon_ii,X_drude_term,global_gauge,l_drude
 use electrons,      ONLY:levels,BZ_DbGd_tot_nkpts,spin
=======
 use X_m,            ONLY:Epsilon_ii,X_drude_term,global_gauge,iw_ref,l_drude,X_DbGd_nkpt_at_q,X_DbGd_nkpt_at_q_table
 use electrons,      ONLY:levels,BZ_DbGd_tot_nk_levels,spin
>>>>>>> 3566bba4
 use frequency,      ONLY:w_samp,W_reset,W_duplicate
 use BS_solvers,     ONLY:Co_factor,BSS_dipoles,&
&                         BSS_eh_table,BSS_eh_E,BSS_eh_f,&
&                         BSS_n_descs,BSS_description,BSS_eh_W,&
&                         BSS_add_antiresonant,K_diago_in_BS_mat,BS_diagonal,BSS_uses_DbGd
 use BS,             ONLY:BS_H_dim,BS_K_dim,BS_K_coupling,BSE_mode
 use parallel_m,     ONLY:PP_redux_wait,PAR_IND_Xk_ibz_ID,PAR_COM_Xk_ibz_INDEX,PAR_IND_Xk_ibz
 use LIVE_t,         ONLY:live_timing
 !
#if defined _ELPH
 use BS_solvers,     ONLY:BSS_uses_GreenF
 use BS,             ONLY:BS_bands
#endif
#if defined _PL
 use drivers,        ONLY:l_photolum
 use PHOTOLUM,       ONLY:BSS_PL_f,BSS_dipoles_PL,PL,PL_prefactor,PL_init
#endif
 !
#include<memory.h>
 !
 type(w_samp),  intent(in)  :: W
 type(levels),  intent(in)  :: E
 type(bz_samp), intent(in)  :: k
 integer,       intent(in)  :: iq,Lo_dim,Lo_n_loop
 complex(SP),   intent(out) :: Lo(BS_H_dim,W%n_freqs,Lo_dim)
 !
 ! Work Space
 !
 type(w_samp)     :: W_mins,W_plus
 integer          :: i_res,i_cpl,i_Lo_trans,ik_bz,iv,ic,iw,i_sp,ik_ibz,i_loop,n_loop,i_eps,i_Lo,transition(4)
 complex(SP)      :: E_plus_W,residual
#if defined _PL
 complex(SP)      :: SF(W%n_freqs,2)
#endif
 character(schlen):: LT_title
 !
#if defined _PL
 !
 ! PL_0
 !=======
 call PL_init( )
 PL(:,3) = rZERO
 !
#endif
 !
 Epsilon_ii(:,3:4) = cZERO
 !
 ! DbGd setup
 !
 call X_Double_Grid_setup(1,k)  
 !
#if defined _ELPH
 !
 ! Green Functions must be all mapped to the Xw range
 ! to be easily convoluted
 !
 if (allocated(E%GreenF)) then
   call X_GreenF_remap(BS_bands,E,W)
   BSS_uses_GreenF=.TRUE.
 endif
 !
#endif
 !
 if (     K_diago_in_BS_mat) n_loop=1
 if (.not.K_diago_in_BS_mat) n_loop=2
 !
 do i_loop=1,n_loop
   !
   i_eps=2+i_loop
   !
   if(n_loop==2) then
#if defined _PL
     if(i_loop==1) LT_title='IP PL'
     if(i_loop==2) LT_title='Shifted GF and PL'
#else
     if(i_loop==1) LT_title='IP Absorption'
     if(i_loop==2) LT_title='Shifted GF and Absorption'
#endif
   else
     LT_title='IP GF and Absorption'
   endif
   call live_timing(trim(LT_title),PAR_IND_Xk_ibz%n_of_elements(PAR_IND_Xk_ibz_ID+1))
   !
   Lo=cZERO
   !
   call W_reset(W_mins)
   call W_reset(W_plus)
   call W_duplicate(W,W_mins)
   call W_duplicate(W,W_plus)
   !
   do i_res=1,BS_K_dim
     !
     i_cpl=i_res+BS_K_dim
     !
     ik_bz =BSS_eh_table(i_res,1)
     iv    =BSS_eh_table(i_res,2)
     ic    =BSS_eh_table(i_res,3)
     i_sp  =spin(BSS_eh_table(i_res,:))
     !
     ik_ibz=k%sstar(ik_bz,1)   
     !
     if (.not.PAR_IND_Xk_ibz%element_1D(ik_ibz)) cycle
     !
     transition=(/ik_bz,iv,ic,i_sp/)
     !
     i_Lo_trans=i_res
     i_Lo      =1
     !
     if ( trim(BSE_mode)=='retarded') then
       i_Lo_trans=i_res
       i_Lo      =2
     else if( trim(BSE_mode)=="coupling") then
       i_Lo_trans=i_cpl
       i_Lo      =1
     endif
     !
     if (.not.allocated(BSS_eh_W)) E_plus_W=BSS_eh_E(i_res)
     if (     allocated(BSS_eh_W)) E_plus_W=BSS_eh_E(i_res)-cI*BSS_eh_W(i_res)
     !
     if(i_loop==2) then
       forall(iw=1:W%n_freqs) W_mins%p(iw)=W%p(iw)-BS_diagonal(i_res)*BSS_eh_f(i_res)
       forall(iw=1:W%n_freqs) W_plus%p(iw)=W%p(iw)+BS_diagonal(i_res)*BSS_eh_f(i_res)
     endif
     !
     if ( .not.allocated(E%GreenF) ) then
       !
       ! Analytical GFs
       !================
       call X_GreenF_analytical(1,transition,W_mins,E,k,Lo(i_res,:,1),"r","eh",.FALSE.)
#if defined _PL
       call X_GreenF_analytical(1,transition,W,E,k,SF(:,1),"r","eh",.TRUE.)
       Lo(i_res,:,1+Lo_n_loop)=BSS_PL_f(1,i_res)/BSS_eh_f(i_res)**2*aimag(W%p(1))/pi
#endif
       !
       if (BSS_add_antiresonant.or.BS_K_coupling) then
         !
         call X_GreenF_analytical(1,transition,W_plus,E,k,Lo(i_Lo_trans,:,i_Lo),"Ra","eh",.FALSE.)
#if defined _PL
         !
         ! The -1 coming from SF(:,2) and -abs(Lo)...compensate each other
         !
         call X_GreenF_analytical(1,transition,W,E,k,SF(:,2),"Ra","eh",.TRUE.)
         Lo(i_Lo_trans,:,i_Lo+Lo_n_loop)=BSS_PL_f(2,i_res)/BSS_eh_f(i_res)**2*aimag(W%p(1))/pi
#endif
         !
       endif
       !
     else 
       !
       ! GPL_EXCLUDE_START
       !
       ! Convoluted GFs
       !================
       call X_GreenF_convoluted(1,transition,W_mins,E,k,Lo(i_res,:,1),"r")
       !
       if (BSS_add_antiresonant.or.BS_K_coupling) then
         !
         call X_GreenF_convoluted(1,transition,W_plus,E,k,Lo(i_Lo_trans,:,i_Lo),"Ra")
         !
       endif
       !
       ! GPL_EXCLUDE_END
       !
     endif
     !
     residual=BSS_dipoles(i_res)*conjg(BSS_dipoles(i_res))
     if (allocated(BSS_eh_W) .and. trim(global_gauge)=="velocity") residual=residual*E_plus_W/conjg(E_plus_W)
     !if (trim(global_gauge)=='velocity') Lo(i_res,:,1)=(Lo(i_res,:,1)-Lo(i_res,iw_ref,1))
     Epsilon_ii(:,i_eps)=Epsilon_ii(:,i_eps)-residual*Lo(i_res,:,1)
     !
     if (BSS_add_antiresonant.or.BS_K_coupling) then
       residual=conjg(BSS_dipoles(i_Lo_trans))*BSS_dipoles(i_Lo_trans)
       !if (trim(global_gauge)=='velocity') Lo(i_Lo_trans,:,i_Lo)=(Lo(i_Lo_trans,:,i_Lo)-Lo(i_Lo_trans,iw_ref,i_Lo))
       Epsilon_ii(:,i_eps)=Epsilon_ii(:,i_eps)-conjg(residual)*Lo(i_Lo_trans,:,i_Lo)
     endif
     !
#if defined _PL
     if (l_photolum.and.i_loop==1) then
       !
       residual=dot_product(BSS_dipoles_PL(i_res,:),BSS_dipoles_PL(i_res,:))
       !
       PL(:,i_eps)=PL(:,i_eps)-PL_prefactor*residual*aimag(SF(:,1))/pi*BSS_PL_f(1,i_res)
       if (BSS_add_antiresonant.or.BS_K_coupling) then
         PL(:,i_eps)=PL(:,i_eps)+PL_prefactor*residual*aimag(SF(:,2))/pi*BSS_PL_f(2,i_res)
       endif
       !
     endif
#endif
     !
     if (k%sstar(ik_bz,2)==1) call live_timing(steps=1)
     !
   enddo
   !
   call live_timing( )
   !
   if(i_loop==n_loop) call PP_redux_wait(Lo,COMM=PAR_COM_Xk_ibz_INDEX%COMM)
   !
   call PP_redux_wait(Epsilon_ii(:,i_eps),COMM=PAR_COM_Xk_ibz_INDEX%COMM)
#if defined _PL
   if (l_photolum.and.i_loop==1) call PP_redux_wait(PL(:,i_eps),COMM=PAR_COM_Xk_ibz_INDEX%COMM)
#endif
   !
   if(trim(global_gauge)=="length")   Epsilon_ii(:,i_eps)=(1._SP+Epsilon_ii(:,i_eps)*Co_factor/q_norm(1)**2)
   if(trim(global_gauge)=="velocity") Epsilon_ii(:,i_eps)=(1._SP+Epsilon_ii(:,i_eps)*Co_factor/  W%p(:) **2)
   !
   if (l_drude) Epsilon_ii(:,i_eps)=Epsilon_ii(:,i_eps)+X_drude_term(:)*Co_factor/q_norm(1)**2
   !
 enddo
 !
 if(.not.K_diago_in_BS_mat) then
   YAMBO_FREE(BS_diagonal)
 endif
 if (BSS_uses_DbGd) then
   YAMBO_FREE(X_DbGd_nkpt_at_q)
   YAMBO_FREE(X_DbGd_nkpt_at_q_table)
 endif  
 !
 BSS_n_descs=BSS_n_descs+2
 BSS_description(BSS_n_descs-1)=' '
 BSS_description(BSS_n_descs)=' BSS|BZ Double Grid points      :'//intc(BZ_DbGd_tot_nk_levels)
 !
end subroutine K_inversion_Lo<|MERGE_RESOLUTION|>--- conflicted
+++ resolved
@@ -26,13 +26,8 @@
  use pars,           ONLY:SP,cZERO,cI,pi,rZERO,schlen
  use stderr,         ONLY:intc
  use R_lattice,      ONLY:bz_samp,q_norm
-<<<<<<< HEAD
- use X_m,            ONLY:Epsilon_ii,X_drude_term,global_gauge,l_drude
- use electrons,      ONLY:levels,BZ_DbGd_tot_nkpts,spin
-=======
- use X_m,            ONLY:Epsilon_ii,X_drude_term,global_gauge,iw_ref,l_drude,X_DbGd_nkpt_at_q,X_DbGd_nkpt_at_q_table
+ use X_m,            ONLY:Epsilon_ii,X_drude_term,global_gauge,l_drude,X_DbGd_nkpt_at_q,X_DbGd_nkpt_at_q_table
  use electrons,      ONLY:levels,BZ_DbGd_tot_nk_levels,spin
->>>>>>> 3566bba4
  use frequency,      ONLY:w_samp,W_reset,W_duplicate
  use BS_solvers,     ONLY:Co_factor,BSS_dipoles,&
 &                         BSS_eh_table,BSS_eh_E,BSS_eh_f,&
