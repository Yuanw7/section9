!
!        Copyright (C) 2000-2018 the YAMBO team
!              http://www.yambo-code.org
!
! Authors (see AUTHORS file for details): AM DS
! 
! This file is distributed under the terms of the GNU 
! General Public License. You can redistribute it and/or 
! modify it under the terms of the GNU General Public 
! License as published by the Free Software Foundation; 
! either version 2, or (at your option) any later version.
!
! This program is distributed in the hope that it will 
! be useful, but WITHOUT ANY WARRANTY; without even the 
! implied warranty of MERCHANTABILITY or FITNESS FOR A 
! PARTICULAR PURPOSE.  See the GNU General Public License 
! for more details.
!
! You should have received a copy of the GNU General Public 
! License along with this program; if not, write to the Free 
! Software Foundation, Inc., 59 Temple Place - Suite 330,Boston, 
! MA 02111-1307, USA or visit http://www.gnu.org/copyleft/gpl.txt.
!
subroutine K_inversion_Lo(iq,W,E,k,Lo_dim,Lo_n_loop,Lo) 
 !
 use pars,           ONLY:SP,cZERO,cI,pi,rZERO,schlen
 use stderr,         ONLY:intc
<<<<<<< HEAD
 use R_lattice,      ONLY:bz_samp,q_norm
 use X_m,            ONLY:Epsilon_ii,X_drude_term,global_gauge,l_drude,&
&                         X_DbGd_nkpt_at_q,X_DbGd_nkpt_at_q_table,skip_cond_sum_rule
 use electrons,      ONLY:levels,spin
=======
 use R_lattice,      ONLY:bz_samp,bare_qpg
 use X_m,            ONLY:Epsilon_ii,X_drude_term,global_gauge,l_drude,X_DbGd_nkpt_at_q,X_DbGd_nkpt_at_q_table,skip_cond_sum_rule
 use electrons,      ONLY:levels,BZ_DbGd_tot_nk_levels,spin
>>>>>>> 5a3b33aa
 use frequency,      ONLY:w_samp,W_reset,W_duplicate
 use BS_solvers,     ONLY:Co_factor,diam_term_exact,BSS_dipoles,BSS_uses_DbGd,&
&                         BSS_eh_table,BSS_eh_E,BSS_eh_f,&
&                         BSS_n_descs,BSS_description,BSS_eh_W,&
&                         BSS_add_antiresonant,K_diago_in_BS_mat,BS_diagonal
 use BS,             ONLY:BS_H_dim,BS_K_dim,BS_K_coupling,BSE_mode,BS_pert_soc
 use parallel_m,     ONLY:PP_redux_wait,PP_indexes,myid,PP_indexes_reset,&
&                         PAR_IND_Xk_ibz,PAR_COM_Xk_ibz_index,PAR_IND_Xk_ibz_ID
 use LIVE_t,         ONLY:live_timing
 !
#if defined _ELPH
 use BS_solvers,     ONLY:BSS_uses_GreenF
 use BS,             ONLY:BS_bands
#endif
#if defined _PL
 use drivers,        ONLY:l_photolum
 use PHOTOLUM,       ONLY:BSS_PL_f,BSS_dipoles_PL,PL,PL_prefactor,PL_init
#endif
 !
#include<memory.h>
 !
 type(w_samp),  intent(inout) :: W
 type(levels),  intent(in)    :: E
 type(bz_samp), intent(in)    :: k
 integer,       intent(in)    :: iq,Lo_dim,Lo_n_loop
 complex(SP),   intent(out)   :: Lo(BS_H_dim,W%n_freqs,Lo_dim)
 !
 ! Work Space
 !
 type(w_samp)     :: W_mins,W_plus
 integer          :: iw_ref,i_res,i_cpl,i_Lo_trans,ik_bz,iv,ic,iw,i_sp,ik_ibz,i_loop,n_loop,i_eps,i_Lo,transition(4)
 complex(SP)      :: E_plus_W,residual,diam_term_used,para_term_w0
#if defined _PL
 complex(SP)      :: SF(W%n_freqs,2)
#endif
 character(schlen):: LT_title
 !
#if defined _PL
 !
 ! PL_0
 !=======
 call PL_init( )
 PL(:,3) = rZERO
 !
#endif
 !
 Epsilon_ii(:,3:4) = cZERO
 !
 ! DbGd setup
 !
 call X_Double_Grid_setup(1,k)  
 !
 ! Look for the W(iw_ref) closest 0
 !==================================
 call FREQUENCIES_set_reference_point(W%p,W%n_freqs,iw_ref)
 !
 ! GPL_EXCLUDE_START
 !
#if defined _ELPH
 !
 ! Green Functions must be all mapped to the Xw range
 ! to be easily convoluted
 !
 if (allocated(E%GreenF)) then
   call X_GreenF_remap(BS_bands,E,W)
   BSS_uses_GreenF=.TRUE.
 endif
 !
#endif
 !
 ! GPL_EXCLUDE_END
 !
 if (     K_diago_in_BS_mat) n_loop=1
 if (.not.K_diago_in_BS_mat) n_loop=2
 !
 do i_loop=1,n_loop
   !
   i_eps=2+i_loop
   !
   if(n_loop==2) then
#if defined _PL
     if(i_loop==1) LT_title='IP PL'
     if(i_loop==2) LT_title='Shifted GF and PL'
#else
     if(i_loop==1) LT_title='IP Absorption'
     if(i_loop==2) LT_title='Shifted GF and Absorption'
#endif
   else
     LT_title='IP GF and Absorption'
   endif
   call live_timing(trim(LT_title),PAR_IND_Xk_ibz%n_of_elements(PAR_IND_Xk_ibz_ID+1))
   !
   Lo=cZERO
   !
   call W_reset(W_mins)
   call W_reset(W_plus)
   call W_duplicate(W,W_mins)
   call W_duplicate(W,W_plus)
   !
   do i_res=1,BS_K_dim
     !
     i_cpl=i_res+BS_K_dim
     !
     ik_bz =BSS_eh_table(i_res,1)
     iv    =BSS_eh_table(i_res,2)
     ic    =BSS_eh_table(i_res,3)
     i_sp  =spin(BSS_eh_table(i_res,:))
     !
     ik_ibz=k%sstar(ik_bz,1)   
     !
     if (.not.PAR_IND_Xk_ibz%element_1D(ik_ibz)) cycle
     !
     transition=(/ik_bz,iv,ic,i_sp/)
     !
     i_Lo_trans=i_res
     i_Lo      =1
     !
     if ( trim(BSE_mode)=='retarded') then
       i_Lo_trans=i_res
       i_Lo      =2
     else if( trim(BSE_mode)=="coupling") then
       i_Lo_trans=i_cpl
       i_Lo      =1
     endif
     !
     if (.not.allocated(BSS_eh_W)) E_plus_W=BSS_eh_E(i_res)
     if (     allocated(BSS_eh_W)) E_plus_W=BSS_eh_E(i_res)-cI*BSS_eh_W(i_res)
     !
     if(i_loop==2) then
       forall(iw=1:W%n_freqs) W_mins%p(iw)=W%p(iw)-BS_diagonal(i_res)*BSS_eh_f(i_res)
       forall(iw=1:W%n_freqs) W_plus%p(iw)=W%p(iw)+BS_diagonal(i_res)*BSS_eh_f(i_res)
     endif
     !
     if ( .not.allocated(E%GreenF) ) then
       !
       ! Analytical GFs
       !================
       call X_GreenF_analytical(1,transition,W_mins,E,k,Lo(i_res,:,1),"r","eh",.FALSE.)
#if defined _PL
       call X_GreenF_analytical(1,transition,W,E,k,SF(:,1),"r","eh",.TRUE.)
       Lo(i_res,:,1+Lo_n_loop)=BSS_PL_f(1,i_res)/BSS_eh_f(i_res)**2*aimag(W%p(1))/pi
#endif
       !
       if (BSS_add_antiresonant.or.BS_K_coupling) then
         !
         call X_GreenF_analytical(1,transition,W_plus,E,k,Lo(i_Lo_trans,:,i_Lo),"Ra","eh",.FALSE.)
#if defined _PL
         !
         ! The -1 coming from SF(:,2) and -abs(Lo)...compensate each other
         !
         call X_GreenF_analytical(1,transition,W,E,k,SF(:,2),"Ra","eh",.TRUE.)
         Lo(i_Lo_trans,:,i_Lo+Lo_n_loop)=BSS_PL_f(2,i_res)/BSS_eh_f(i_res)**2*aimag(W%p(1))/pi
#endif
         !
       endif
       !
     else 
       !
       ! GPL_EXCLUDE_START
       !
       ! Convoluted GFs
       !================
       call X_GreenF_convoluted(1,transition,W_mins,E,k,Lo(i_res,:,1),"r")
       !
       if (BSS_add_antiresonant.or.BS_K_coupling) then
         !
         call X_GreenF_convoluted(1,transition,W_plus,E,k,Lo(i_Lo_trans,:,i_Lo),"Ra")
         !
       endif
       !
       ! GPL_EXCLUDE_END
       !
     endif
     !
     residual=BSS_dipoles(i_res)*conjg(BSS_dipoles(i_res))
     if (allocated(BSS_eh_W) .and. trim(global_gauge)=="velocity") residual=residual*E_plus_W/conjg(E_plus_W)
     if (trim(global_gauge)=='velocity') para_term_w0=para_term_w0+Lo(i_res,iw_ref,1)
     Epsilon_ii(:,i_eps)=Epsilon_ii(:,i_eps)-residual*Lo(i_res,:,1)
     !
     if (BSS_add_antiresonant.or.BS_K_coupling) then
       residual=conjg(BSS_dipoles(i_Lo_trans))*BSS_dipoles(i_Lo_trans)
       if (trim(global_gauge)=='velocity') para_term_w0=para_term_w0+Lo(i_Lo_trans,iw_ref,i_Lo)
       Epsilon_ii(:,i_eps)=Epsilon_ii(:,i_eps)-conjg(residual)*Lo(i_Lo_trans,:,i_Lo)
     endif
     !
#if defined _PL
     if (l_photolum.and.i_loop==1) then
       !
       residual=dot_product(BSS_dipoles_PL(i_res,:),BSS_dipoles_PL(i_res,:))
       !
       PL(:,i_eps)=PL(:,i_eps)-PL_prefactor*residual*aimag(SF(:,1))/pi*BSS_PL_f(1,i_res)
       if (BSS_add_antiresonant.or.BS_K_coupling) then
         PL(:,i_eps)=PL(:,i_eps)+PL_prefactor*residual*aimag(SF(:,2))/pi*BSS_PL_f(2,i_res)
       endif
       !
     endif
#endif
     !
     if (k%sstar(ik_bz,2)==1) call live_timing(steps=1)
     !
   enddo
   !
   call live_timing( )
   !
   if(i_loop==n_loop) call PP_redux_wait(Lo,COMM=PAR_COM_Xk_ibz_INDEX%COMM)
   !
   call PP_redux_wait(Epsilon_ii(:,i_eps),COMM=PAR_COM_Xk_ibz_INDEX%COMM)
   call PP_redux_wait(para_term_w0,       COMM=PAR_COM_Xk_ibz_INDEX%COMM)
#if defined _PL
   if (l_photolum.and.i_loop==1) call PP_redux_wait(PL(:,i_eps),COMM=PAR_COM_Xk_ibz_INDEX%COMM)
#endif
   !
   if (.not.skip_cond_sum_rule) diam_term_used=para_term_w0
   if (     skip_cond_sum_rule) diam_term_used=diam_term_exact
   !
   if(trim(global_gauge)=="length")   Epsilon_ii(:,i_eps)=(1._SP+ Epsilon_ii(:,i_eps)                *Co_factor/bare_qpg(1,1)**2)
   if(trim(global_gauge)=="velocity") Epsilon_ii(:,i_eps)=(1._SP+(Epsilon_ii(:,i_eps)-diam_term_used)*Co_factor/  W%p(:) **2)
   !
<<<<<<< HEAD
   if (l_drude) Epsilon_ii(:,i_eps)=Epsilon_ii(:,i_eps)+X_drude_term(:)**4._SP*pi/q_norm(1)**2
=======
   if (l_drude) Epsilon_ii(:,i_eps)=Epsilon_ii(:,i_eps)+X_drude_term(:)*Co_factor/bare_qpg(1,1)**2
>>>>>>> 5a3b33aa
   if (skip_cond_sum_rule) Epsilon_ii(:,i_eps)=Epsilon_ii(:,i_eps)+(para_term_w0-diam_term_exact)*Co_factor/ W%p(:)**2
   !
 enddo
 !
 if(.not.K_diago_in_BS_mat) then
   YAMBO_FREE(BS_diagonal)
 endif
 !
 if (BSS_uses_DbGd) then
   YAMBO_FREE(X_DbGd_nkpt_at_q)
   YAMBO_FREE(X_DbGd_nkpt_at_q_table)
 endif  
 !
 BSS_n_descs=BSS_n_descs+2
 BSS_description(BSS_n_descs-1)=' '
 BSS_description(BSS_n_descs)=' BSS|BZ Double Grid points      :'//intc(k%nibz+k%nibz_FineGd)
 !
end subroutine K_inversion_Lo<|MERGE_RESOLUTION|>--- conflicted
+++ resolved
@@ -25,16 +25,10 @@
  !
  use pars,           ONLY:SP,cZERO,cI,pi,rZERO,schlen
  use stderr,         ONLY:intc
-<<<<<<< HEAD
- use R_lattice,      ONLY:bz_samp,q_norm
+ use R_lattice,      ONLY:bz_samp,bare_qpg
  use X_m,            ONLY:Epsilon_ii,X_drude_term,global_gauge,l_drude,&
 &                         X_DbGd_nkpt_at_q,X_DbGd_nkpt_at_q_table,skip_cond_sum_rule
  use electrons,      ONLY:levels,spin
-=======
- use R_lattice,      ONLY:bz_samp,bare_qpg
- use X_m,            ONLY:Epsilon_ii,X_drude_term,global_gauge,l_drude,X_DbGd_nkpt_at_q,X_DbGd_nkpt_at_q_table,skip_cond_sum_rule
- use electrons,      ONLY:levels,BZ_DbGd_tot_nk_levels,spin
->>>>>>> 5a3b33aa
  use frequency,      ONLY:w_samp,W_reset,W_duplicate
  use BS_solvers,     ONLY:Co_factor,diam_term_exact,BSS_dipoles,BSS_uses_DbGd,&
 &                         BSS_eh_table,BSS_eh_E,BSS_eh_f,&
@@ -253,11 +247,7 @@
    if(trim(global_gauge)=="length")   Epsilon_ii(:,i_eps)=(1._SP+ Epsilon_ii(:,i_eps)                *Co_factor/bare_qpg(1,1)**2)
    if(trim(global_gauge)=="velocity") Epsilon_ii(:,i_eps)=(1._SP+(Epsilon_ii(:,i_eps)-diam_term_used)*Co_factor/  W%p(:) **2)
    !
-<<<<<<< HEAD
-   if (l_drude) Epsilon_ii(:,i_eps)=Epsilon_ii(:,i_eps)+X_drude_term(:)**4._SP*pi/q_norm(1)**2
-=======
-   if (l_drude) Epsilon_ii(:,i_eps)=Epsilon_ii(:,i_eps)+X_drude_term(:)*Co_factor/bare_qpg(1,1)**2
->>>>>>> 5a3b33aa
+   if (l_drude) Epsilon_ii(:,i_eps)=Epsilon_ii(:,i_eps)+X_drude_term(:)*4._SP*pi/bare_qpg(1,1)**2
    if (skip_cond_sum_rule) Epsilon_ii(:,i_eps)=Epsilon_ii(:,i_eps)+(para_term_w0-diam_term_exact)*Co_factor/ W%p(:)**2
    !
  enddo
