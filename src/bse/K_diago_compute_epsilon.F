--- conflicted
+++ resolved
@@ -43,11 +43,6 @@
  use drivers,        ONLY:l_kerr,l_anomalous_Hall
 #endif
  !
-#if defined _PL
- use PHOTOLUM,       ONLY:PL,PL_q0,PL_prefactor
- use drivers,        ONLY:l_photolum
-#endif
- !
  ! GPL_EXCLUDE_END
  !
  implicit none
@@ -69,10 +64,6 @@
  !
  ! GPL_EXCLUDE_START
  !
-#if defined _PL
- integer              :: i_c
-#endif
- !
 #if defined _KERR
  complex(SP)          :: gauge_factor
 #endif
@@ -99,10 +90,6 @@
  endif
 #endif
  !
-#if defined _PL
- if (l_photolum) PL(:,2,:) = rZERO
-#endif
- !
  ! GPL_EXCLUDE_END
  !
  !
@@ -111,11 +98,7 @@
  call PP_indexes_reset(px)
  call PARALLEL_index(px,(/BS_H_dim/))
  !
-#if defined _PL
- call live_timing('BSK  EPS and PL',px%n_of_elements(myid+1))
-#else
  call live_timing('BSK     epsilon',px%n_of_elements(myid+1))
-#endif
  !
  do i1=1,BS_H_dim
    !
@@ -154,18 +137,6 @@
      if(l_kerr) then
        Epsilon_ij(:,2)=Epsilon_ij(:,2)-BS_R_left(i1)*BS_R_right_kerr(i1)/(W%p(:)-EXC_E(i_pert_SOC))
        if (BS_anti_res) Epsilon_ij(:,2)=Epsilon_ij(:,2)+conjg(BS_R_left(i1)*BS_R_right_kerr(i1))/(W%p(:)+conjg(EXC_E(i_pert_SOC)))
-<<<<<<< HEAD
-     endif
-#endif
-     !
-#if defined _PL
-     if(l_photolum) then
-       do i_c=1,3
-         PL(:,2,i_c)=PL(:,2,i_c)+PL_prefactor*PL_q0(i_c)*BS_R_PL(i1)*aimag(-1._SP/(W%p(:)-EXC_E(i_pert_SOC)))
-         if (BS_anti_res) PL(:,2,i_c)=PL(:,2,i_c)+PL_prefactor*PL_q0(i_c)*BS_R_PL(i1)*aimag(1._SP/(W%p(:)+conjg(EXC_E(i_pert_SOC))))
-       enddo
-=======
->>>>>>> 59de6a09
      endif
 #endif
      !
