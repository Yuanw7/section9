!
!        Copyright (C) 2000-2018 the YAMBO team
!              http://www.yambo-code.org
!
! Authors (see AUTHORS file for details): DS, AM, MG
! 
! This file is distributed under the terms of the GNU 
! General Public License. You can redistribute it and/or 
! modify it under the terms of the GNU General Public 
! License as published by the Free Software Foundation; 
! either version 2, or (at your option) any later version.
!
! This program is distributed in the hope that it will 
! be useful, but WITHOUT ANY WARRANTY; without even the 
! implied warranty of MERCHANTABILITY or FITNESS FOR A 
! PARTICULAR PURPOSE.  See the GNU General Public License 
! for more details.
!
! You should have received a copy of the GNU General Public 
! License along with this program; if not, write to the Free 
! Software Foundation, Inc., 59 Temple Place - Suite 330,Boston, 
! MA 02111-1307, USA or visit http://www.gnu.org/copyleft/gpl.txt.
!
subroutine K_diago_compute_epsilon(iq,W,BS_E,BS_R_left,BS_R_right,BS_E_SOC_corr,BS_R_right_kerr,BS_R_PL)
 !
 ! eps2(iw)= 1 - Sum  [BS_R_left(i)*BS_R_right(i)] / [w+i*eta - E(i)]  
 !
 use pars,           ONLY:cZERO,cONE,SP,pi,rZERO
 use X_m,            ONLY:Epsilon_ii,Epsilon_ij,Joint_DOS,X_drude_term,global_gauge,skip_cond_sum_rule
 use electrons,      ONLY:spin_occ,E_SOC_nbands,nel,n_sp_pol
 use frequency,      ONLY:w_samp
 use parallel_m,     ONLY:PP_redux_wait,myid,PP_indexes,PP_indexes_reset
 use LIVE_t,         ONLY:live_timing
 use BS,             ONLY:L_kind
 use BS_solvers,     ONLY:BSS_n_eig,BSS_add_antiresonant,Co_factor,diam_term_exact
 use interfaces,     ONLY:PARALLEL_index
 use R_lattice,      ONLY:nkbz,bare_qpg
 !
#if defined _KERR
 use KERR,           ONLY:B_Hall
 use drivers,        ONLY:l_kerr,l_anomalous_Hall
#endif
 !
#if defined _PL
 use PHOTOLUM,       ONLY:PL,PL_prefactor
 use drivers,        ONLY:l_photolum
#endif
 !
 implicit none
 !
 type(w_samp),intent(in)  :: W
 integer,     intent(in)  :: iq
 complex(SP), intent(in)  :: BS_E(BSS_n_eig)
 complex(SP), intent(in)  :: BS_R_left(BSS_n_eig),BS_R_right(BSS_n_eig)
 real(SP),    pointer     :: BS_E_SOC_corr(:,:)
 complex(SP), pointer     :: BS_R_right_kerr(:)
 real(SP),    pointer     :: BS_R_PL(:,:)
 !
 ! Work space
 !
 type(PP_indexes)     ::px
 !
 integer              :: i1,i_pert_SOC,n_SOC
 complex(SP)          :: para_term_w0,diam_term_used,EXC_E(2/n_sp_pol)
 !
#if defined _KERR
 complex(SP)          :: gauge_factor
#endif
 !
 n_SOC=1
 !
 if(E_SOC_nbands/=0.and.n_sp_pol==1) n_SOC=2
 !
 Epsilon_ii(:,2)=cZERO
 Joint_DOS(:,2) =cZERO
 !
 para_term_w0=cZERO
 !
#if defined _KERR
 if(l_kerr) then
   Epsilon_ij(:,2)=cZERO
   if(l_anomalous_Hall) B_Hall(2)=cZERO
 endif
#endif
 !
#if defined _PL
 if (l_photolum) PL(:,2) = rZERO
#endif
 !
 ! If perturbative SOC energies are loaded compute the SOC energies
 !
 call PP_indexes_reset(px)
 call PARALLEL_index(px,(/BSS_n_eig/))
 !
#if defined _PL
 call live_timing('BSK  EPS and PL',px%n_of_elements(myid+1))
#else
 call live_timing('BSK     epsilon',px%n_of_elements(myid+1))
#endif
 !
 do i1=1,BSS_n_eig
   !
   if (.not.px%element_1D(i1)) cycle
   !
#if defined _KERR
   if (l_kerr.and.l_anomalous_Hall) then
     if (trim(global_gauge)=='length'  ) gauge_factor=cONE
     if (trim(global_gauge)=='velocity') gauge_factor=BS_E(i1)
     B_Hall(2)=B_Hall(2)+   BS_R_left(i1)*BS_R_right_kerr(i1) / gauge_factor **2._SP
   endif
#endif
   !
   if (E_SOC_nbands/=0) EXC_E(:)=BS_E(i1)+BS_E_SOC_corr(:,i1)
   !
   if (E_SOC_nbands==0) EXC_E(1)=BS_E(i1)
   !
   do i_pert_SOC=1,n_SOC
     !
     ! Note the use of a causal expression here needed to avoid any
     ! distinction between the resonant and antiresonant e/h Green's functions.
     !
     Epsilon_ii(:,2)=Epsilon_ii(:,2)-BS_R_left(i1)*BS_R_right(i1)/(W%p(:)-EXC_E(i_pert_SOC))
     if (BSS_add_antiresonant) Epsilon_ii(:,2)=Epsilon_ii(:,2)+&
&      conjg(BS_R_left(i1)*BS_R_right(i1))/(W%p(:)+conjg(EXC_E(i_pert_SOC)))
     !
     if(trim(global_gauge)=='length')   para_term_w0=para_term_w0+BS_R_left(i1)*BS_R_right(i1)*EXC_E(i_pert_SOC)/bare_qpg(1,1)**2
     if(trim(global_gauge)=='velocity') para_term_w0=para_term_w0+BS_R_left(i1)*BS_R_right(i1)/EXC_E(i_pert_SOC)
     !
     Joint_DOS(:,2)=Joint_DOS(:,2)-1._SP/(W%p(:)-EXC_E(i_pert_SOC))
     if (BSS_add_antiresonant) Joint_DOS(:,2)=Joint_DOS(:,2)+1._SP/(W%p(:)+conjg(EXC_E(i_pert_SOC)))
     !
#if defined _KERR
     if(l_kerr) then
       Epsilon_ij(:,2)=Epsilon_ij(:,2)-BS_R_left(i1)*BS_R_right_kerr(i1)/(W%p(:)-EXC_E(i_pert_SOC))
       if (BSS_add_antiresonant) Epsilon_ij(:,2)=Epsilon_ij(:,2)+&
&        conjg(BS_R_left(i1)*BS_R_right_kerr(i1))/(W%p(:)+conjg(EXC_E(i_pert_SOC)))
     endif
#endif
     !
#if defined _PL
     if(l_photolum) then
       PL(:,2)=PL(:,2)+PL_prefactor*BS_R_PL(1,i1)*aimag(-1._SP/(W%p(:)-EXC_E(i_pert_SOC)))/pi
       if (BSS_add_antiresonant) PL(:,2)=PL(:,2)+PL_prefactor*BS_R_PL(2,i1)*aimag(-1._SP/(W%p(:)+conjg(EXC_E(i_pert_SOC))))/pi
     endif
#endif
     !
   enddo
   !
   call live_timing(steps=1)
 enddo
 call live_timing
 !
 call PP_redux_wait(Epsilon_ii(:,2))
 call PP_redux_wait(Joint_DOS(:,2) )
 call PP_redux_wait(para_term_w0)
 if (BSS_add_antiresonant) para_term_w0=para_term_w0+conjg(para_term_w0)
 !
#if defined _PL
 call PP_redux_wait(PL(:,2))
#endif
 !
#if defined _KERR
 if(l_kerr) then
   call PP_redux_wait(Epsilon_ij(:,2))
   if(l_anomalous_Hall) call PP_redux_wait(B_Hall(2))
 endif
#endif
 !
 call PP_indexes_reset(px)
 !
 if (trim(global_gauge)=='velocity') then
   if (     skip_cond_sum_rule) diam_term_used=diam_term_exact
   if (.not.skip_cond_sum_rule) diam_term_used=para_term_w0
 endif
 !
<<<<<<< HEAD
 if(     trim(L_kind)=="Lbar") then
   if(trim(global_gauge)=='length'  ) Epsilon_ii(:,2)= 1._SP+(Epsilon_ii(:,2)               )*Co_factor/bare_qpg(iq,1)**2
   if(trim(global_gauge)=='velocity') Epsilon_ii(:,2)= 1._SP+(Epsilon_ii(:,2)-diam_term_used)*Co_factor/  W%p(:)  **2
 else if(trim(L_kind)=="full") then
   if(trim(global_gauge)=='length'  ) Epsilon_ii(:,2)=(1._SP-(Epsilon_ii(:,2)               )*Co_factor/bare_qpg(iq,1)**2)**(-1)
   if(trim(global_gauge)=='velocity') Epsilon_ii(:,2)=(1._SP-(Epsilon_ii(:,2)-diam_term_used)*Co_factor/  W%p(:)  **2)**(-1)
 endif
=======
 if(trim(global_gauge)=='length'  ) Epsilon_ii(:,2)=1._SP+(Epsilon_ii(:,2)               )*Co_factor/bare_qpg(1,1)**2
 if(trim(global_gauge)=='velocity') Epsilon_ii(:,2)=1._SP+(Epsilon_ii(:,2)-diam_term_used)*Co_factor/   W%p(:)    **2
>>>>>>> d6d50b4a
 !
 ! Drude term
 !============
 if (skip_cond_sum_rule) X_drude_term(:)=(para_term_w0-diam_term_exact)*Co_factor/W%p(:)**2
 !
 Joint_DOS(:,2)=Joint_DOS(:,2)*Co_factor
 !
#if defined _KERR
 !
 if(l_kerr) then
<<<<<<< HEAD
   if(trim(global_gauge)=='length'  ) Epsilon_ij(:,2)=Epsilon_ij(:,2)*Co_factor/q_norm(iq)**2
   if(trim(global_gauge)=='velocity') Epsilon_ij(:,2)=Epsilon_ij(:,2)*Co_factor/  W%p(:)  **2
   !
   if(l_anomalous_Hall) then
     if(BSS_add_antiresonant) B_Hall(2)=B_Hall(2)-conjg(B_Hall(2))
     if(trim(global_gauge)=='length'  ) B_Hall(2)=B_Hall(2)*Co_factor/q_norm(iq)**2
=======
   if(trim(global_gauge)=='length'  ) Epsilon_ij(:,2)=Epsilon_ij(:,2)*Co_factor/bare_qpg(1,1)**2
   if(trim(global_gauge)=='velocity') Epsilon_ij(:,2)=Epsilon_ij(:,2)*Co_factor/   W%p(:)    **2
   !
   if(l_anomalous_Hall) then
     if(BSS_add_antiresonant) B_Hall(2)=B_Hall(2)-conjg(B_Hall(2))
     if(trim(global_gauge)=='length'  ) B_Hall(2)=B_Hall(2)*Co_factor/bare_qpg(1,1)**2
>>>>>>> d6d50b4a
     if(trim(global_gauge)=='velocity') B_Hall(2)=B_Hall(2)*Co_factor
     !
     ! I add the term describing the Anomalous Hall effect which is
     ! missing in the length gauge (this should be zero for systems with a gap)
     if (trim(global_gauge)=='length') Epsilon_ij(:,2)=Epsilon_ij(:,2)+B_Hall(2)/W%p(:)
     !
   endif
   !
 endif
 !
#endif
 !
end subroutine K_diago_compute_epsilon<|MERGE_RESOLUTION|>--- conflicted
+++ resolved
@@ -173,7 +173,6 @@
    if (.not.skip_cond_sum_rule) diam_term_used=para_term_w0
  endif
  !
-<<<<<<< HEAD
  if(     trim(L_kind)=="Lbar") then
    if(trim(global_gauge)=='length'  ) Epsilon_ii(:,2)= 1._SP+(Epsilon_ii(:,2)               )*Co_factor/bare_qpg(iq,1)**2
    if(trim(global_gauge)=='velocity') Epsilon_ii(:,2)= 1._SP+(Epsilon_ii(:,2)-diam_term_used)*Co_factor/  W%p(:)  **2
@@ -181,10 +180,6 @@
    if(trim(global_gauge)=='length'  ) Epsilon_ii(:,2)=(1._SP-(Epsilon_ii(:,2)               )*Co_factor/bare_qpg(iq,1)**2)**(-1)
    if(trim(global_gauge)=='velocity') Epsilon_ii(:,2)=(1._SP-(Epsilon_ii(:,2)-diam_term_used)*Co_factor/  W%p(:)  **2)**(-1)
  endif
-=======
- if(trim(global_gauge)=='length'  ) Epsilon_ii(:,2)=1._SP+(Epsilon_ii(:,2)               )*Co_factor/bare_qpg(1,1)**2
- if(trim(global_gauge)=='velocity') Epsilon_ii(:,2)=1._SP+(Epsilon_ii(:,2)-diam_term_used)*Co_factor/   W%p(:)    **2
->>>>>>> d6d50b4a
  !
  ! Drude term
  !============
@@ -195,21 +190,12 @@
 #if defined _KERR
  !
  if(l_kerr) then
-<<<<<<< HEAD
-   if(trim(global_gauge)=='length'  ) Epsilon_ij(:,2)=Epsilon_ij(:,2)*Co_factor/q_norm(iq)**2
-   if(trim(global_gauge)=='velocity') Epsilon_ij(:,2)=Epsilon_ij(:,2)*Co_factor/  W%p(:)  **2
+   if(trim(global_gauge)=='length'  ) Epsilon_ij(:,2)=Epsilon_ij(:,2)*Co_factor/bare_qpg(iq,1)**2
+   if(trim(global_gauge)=='velocity') Epsilon_ij(:,2)=Epsilon_ij(:,2)*Co_factor/    W%p(:)    **2
    !
    if(l_anomalous_Hall) then
      if(BSS_add_antiresonant) B_Hall(2)=B_Hall(2)-conjg(B_Hall(2))
-     if(trim(global_gauge)=='length'  ) B_Hall(2)=B_Hall(2)*Co_factor/q_norm(iq)**2
-=======
-   if(trim(global_gauge)=='length'  ) Epsilon_ij(:,2)=Epsilon_ij(:,2)*Co_factor/bare_qpg(1,1)**2
-   if(trim(global_gauge)=='velocity') Epsilon_ij(:,2)=Epsilon_ij(:,2)*Co_factor/   W%p(:)    **2
-   !
-   if(l_anomalous_Hall) then
-     if(BSS_add_antiresonant) B_Hall(2)=B_Hall(2)-conjg(B_Hall(2))
-     if(trim(global_gauge)=='length'  ) B_Hall(2)=B_Hall(2)*Co_factor/bare_qpg(1,1)**2
->>>>>>> d6d50b4a
+     if(trim(global_gauge)=='length'  ) B_Hall(2)=B_Hall(2)*Co_factor/bare_qpg(iq,1)**2
      if(trim(global_gauge)=='velocity') B_Hall(2)=B_Hall(2)*Co_factor
      !
      ! I add the term describing the Anomalous Hall effect which is
