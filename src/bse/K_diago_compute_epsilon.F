--- conflicted
+++ resolved
@@ -29,7 +29,6 @@
  use X_m,            ONLY:Epsilon_ii,Epsilon_ij,Joint_DOS,X_drude_term,global_gauge,skip_cond_sum_rule
  use electrons,      ONLY:spin_occ,E_SOC_nbands,nel,n_sp_pol
  use frequency,      ONLY:w_samp
- use R_lattice,      ONLY:q_norm
  use parallel_m,     ONLY:PP_redux_wait,myid,PP_indexes,PP_indexes_reset
  use LIVE_t,         ONLY:live_timing
  use BS,             ONLY:BS_H_dim
@@ -145,7 +144,7 @@
      if (BSS_add_antiresonant) Epsilon_ii(:,2)=Epsilon_ii(:,2)+&
 &      conjg(BS_R_left(i1)*BS_R_right(i1))/(W%p(:)+conjg(EXC_E(i_pert_SOC)))
      !
-     if(trim(global_gauge)=='length')   para_term_w0=para_term_w0+BS_R_left(i1)*BS_R_right(i1)*EXC_E(i_pert_SOC)/q_norm(1)**2
+     if(trim(global_gauge)=='length')   para_term_w0=para_term_w0+BS_R_left(i1)*BS_R_right(i1)*EXC_E(i_pert_SOC)/bare_qpg(1,1)**2
      if(trim(global_gauge)=='velocity') para_term_w0=para_term_w0+BS_R_left(i1)*BS_R_right(i1)/EXC_E(i_pert_SOC)
      !
      Joint_DOS(:,2)=Joint_DOS(:,2)-1._SP/(W%p(:)-EXC_E(i_pert_SOC))
@@ -202,20 +201,13 @@
    if (.not.skip_cond_sum_rule) diam_term_used=para_term_w0
  endif
  !
- if(trim(global_gauge)=='length'  ) Epsilon_ii(:,2)=1._SP+(Epsilon_ii(:,2)               )*Co_factor/q_norm(1)**2
- if(trim(global_gauge)=='velocity') Epsilon_ii(:,2)=1._SP+(Epsilon_ii(:,2)-diam_term_used)*Co_factor/ W%p(:)  **2
+ if(trim(global_gauge)=='length'  ) Epsilon_ii(:,2)=1._SP+(Epsilon_ii(:,2)               )*Co_factor/bare_qpg(1,1)**2
+ if(trim(global_gauge)=='velocity') Epsilon_ii(:,2)=1._SP+(Epsilon_ii(:,2)-diam_term_used)*Co_factor/   W%p(:)    **2
  !
  ! Drude term
  !============
  if (skip_cond_sum_rule) X_drude_term(:)=(para_term_w0-diam_term_exact)*Co_factor/W%p(:)**2
  !
-<<<<<<< HEAD
- if(trim(global_gauge)=='length'  ) Epsilon_ii(:,2)=1._SP+(Epsilon_ii(:,2)          +X_drude_term(:))*Co_factor/bare_qpg(1,1)**2
- if(trim(global_gauge)=='velocity') Epsilon_ii(:,2)=1._SP+(Epsilon_ii(:,2)-factor_jj+X_drude_term(:))*Co_factor/ W%p(:)  **2
-=======
- Epsilon_ii(:,3)=Epsilon_ii(:,3)+X_drude_term(:)
->>>>>>> dad5a564
- !
  Joint_DOS(:,2)=Joint_DOS(:,2)*Co_factor
  !
  ! GPL_EXCLUDE_START
@@ -223,12 +215,12 @@
 #if defined _KERR
  !
  if(l_kerr) then
-   if(trim(global_gauge)=='length'  ) Epsilon_ij(:,2)=Epsilon_ij(:,2)*Co_factor/q_norm(1)**2
-   if(trim(global_gauge)=='velocity') Epsilon_ij(:,2)=Epsilon_ij(:,2)*Co_factor/ W%p(:)  **2
+   if(trim(global_gauge)=='length'  ) Epsilon_ij(:,2)=Epsilon_ij(:,2)*Co_factor/bare_qpg(1,1)**2
+   if(trim(global_gauge)=='velocity') Epsilon_ij(:,2)=Epsilon_ij(:,2)*Co_factor/   W%p(:)    **2
    !
    if(l_anomalous_Hall) then
      if(BSS_add_antiresonant) B_Hall(2)=B_Hall(2)-conjg(B_Hall(2))
-     if(trim(global_gauge)=='length'  ) B_Hall(2)=B_Hall(2)*Co_factor/q_norm(1)**2
+     if(trim(global_gauge)=='length'  ) B_Hall(2)=B_Hall(2)*Co_factor/bare_qpg(1,1)**2
      if(trim(global_gauge)=='velocity') B_Hall(2)=B_Hall(2)*Co_factor
      !
      ! I add the term describing the Anomalous Hall effect which is
