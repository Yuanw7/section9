--- conflicted
+++ resolved
@@ -65,20 +65,13 @@
  n_BS_blks=count(PAR_IND_T_ordered%element_2D)
  allocate(BS_blk(n_BS_blks*n_new_blocks))
  !
-<<<<<<< HEAD
  ! Allocate the blocks
  ! Proceed by columns since we are in fortran
  !
  n_BS_blks=0
+ TMP_SIZE=0
  do j_T=1,BS_nT_grps
    do i_T=1,BS_nT_grps
-=======
- ! Define blocks parameters
- n_BS_blks=0
- TMP_SIZE=0
- do i_T=1,BS_nT_grps
-   do j_T=1,BS_nT_grps
->>>>>>> 130678cf
      !
      if (.not.PAR_IND_T_ordered%element_2D(i_T,j_T)) cycle
      !
