--- conflicted
+++ resolved
@@ -69,34 +69,6 @@
      !
      do j_T=1,BS_nT_grps
        !
-<<<<<<< HEAD
-       if (PAR_IND_T_ordered%element_2D(i_T,j_T)) then 
-         !
-         n_BS_blks=n_BS_blks+1
-         !
-         if (i_loop==2) then
-           YAMBO_ALLOCATE(BS_blk(n_BS_blks)%mat(BS_T_grp(i_T)%size,BS_T_grp(j_T)%size))
-           BS_blk(n_BS_blks)%mat=cZERO
-           tot_size=tot_size+BS_T_grp(i_T)%size*BS_T_grp(j_T)%size
-           BS_blk(n_BS_blks)%size=(/BS_T_grp(i_T)%size,BS_T_grp(j_T)%size/)
-           BS_blk(n_BS_blks)%mode="R"
-           BS_blk(n_BS_blks)%iT_k=i_T
-           BS_blk(n_BS_blks)%iT_p=j_T
-           BS_blk(n_BS_blks)%ik=BS_T_grp(i_T)%ik
-           BS_blk(n_BS_blks)%ip=BS_T_grp(j_T)%ik
-         endif
-         !
-       endif
-       !
-       if (BS_K_coupling) then
-         !
-         if (.not.PAR_IND_T_all%element_2D(i_T,j_T)) cycle
-         !
-         n_BS_blks=n_BS_blks+1
-         !
-         if (i_loop==2) then
-           YAMBO_ALLOCATE(BS_blk(n_BS_blks)%mat(BS_T_grp(i_T)%size,BS_T_grp(j_T)%size))
-=======
        if (.not.PAR_IND_T_ordered%element_2D(i_T,j_T)) cycle
        !
        n_new_blocks                   =1 
@@ -106,7 +78,6 @@
          do i_block=n_BS_blks+1,n_BS_blks+n_new_blocks
            allocate(BS_blk(i_block)%mat(BS_T_grp(i_T)%size,BS_T_grp(j_T)%size))
            BS_blk(i_block)%mat=cZERO
->>>>>>> ae053720
            tot_size=tot_size+BS_T_grp(i_T)%size*BS_T_grp(j_T)%size
            BS_blk(i_block)%size=(/BS_T_grp(i_T)%size,BS_T_grp(j_T)%size/)
            if (i_block-n_BS_blks==1) BS_blk(i_block)%mode="R"
