!
!        Copyright (C) 2000-2020 the YAMBO team
!              http://www.yambo-code.org
!
! Authors (see AUTHORS file for details): AM, HM, DS
! 
! This file is distributed under the terms of the GNU 
! General Public License. You can redistribute it and/or 
! modify it under the terms of the GNU General Public 
! License as published by the Free Software Foundation; 
! either version 2, or (at your option) any later version.
!
! This program is distributed in the hope that it will 
! be useful, but WITHOUT ANY WARRANTY; without even the 
! implied warranty of MERCHANTABILITY or FITNESS FOR A 
! PARTICULAR PURPOSE.  See the GNU General Public License 
! for more details.
!
! You should have received a copy of the GNU General Public 
! License along with this program; if not, write to the Free 
! Software Foundation, Inc., 59 Temple Place - Suite 330,Boston, 
! MA 02111-1307, USA or visit http://www.gnu.org/copyleft/gpl.txt.
!
subroutine K_blocks(iq)
 !
 ! Create and Fill the BSK blocks
 !
 !type BS_block
 !  integer                       :: ik         ! ik index
 !  integer                       :: ip         ! ip index (ik -> ip transition)
 !  integer                       :: iT_k       ! Index (among n_BS_T_grps) of the cv transitions @ k
 !  integer                       :: iT_p       ! Index (among n_BS_T_grps) of the cv transitions @ p
 !  integer                       :: size(2)    ! rows x columns
 !  character(1)                  :: mode       ! "R"esonant/"C"oupling
 !  complex(SP), allocatable      :: mat(:,:)
 !end type BS_block
 !
 use pars,         ONLY:cZERO,SP,IP,IPL
 use parallel_m,   ONLY:PAR_IND_T_ordered,PP_redux_wait,PAR_COM_HOST,myid,ncpu
 use BS,           ONLY:BS_blk,n_BS_blks,n_BS_blks,BS_K_coupling,BS_T_grp,BS_nT_grps,&
&                       BS_K_dim,BS_Block_size,BS_LiveTiming_steps,BS_H_dim,n_BS_blks_min,&
&                       BS_res_ares_dim,BS_mat_res_ares_dim
 use com,          ONLY:msg
 use interfaces,   ONLY:PARALLEL_live_message
 !
#include<memory.h>
 !
 integer, intent(in)  :: iq
 !
 ! YAMBO_PAR_ALLOC
 !
 integer(IPL) :: HOST_SIZE(1),TMP_SIZE,LOCAL_SIZE(1)
 complex(SP), allocatable :: BS_MAT(:)
 !
 ! Work Space
 !
 integer      :: i_T,j_T,i_T_start,j_T_start,i_block,iB,i_res_ares,j_res_ares,n_new_blocks,n_BS_blks_CPUs(ncpu)
 integer(IPL) :: local_steps
 logical      :: test_full
 real(SP)     :: N_Ts_total,N_Ts_local
 !
 if (.not.BS_K_coupling) n_new_blocks=1
 if (     BS_K_coupling) n_new_blocks=2/BS_res_ares_dim
 !
 ! Count the blocks
 n_BS_blks=count(PAR_IND_T_ordered%element_2D)
 allocate(BS_blk(n_BS_blks*n_new_blocks*BS_res_ares_dim))
 !
 ! Allocate the blocks
 ! Proceed by columns since we are in fortran
 !
 n_BS_blks=0
 TMP_SIZE=0
<<<<<<< HEAD
 do j_T=1,BS_nT_grps
   do i_T=1,BS_nT_grps
=======
 i_T_start=1
 j_T_start=1
 do i_T=1,BS_nT_grps
   do j_T=1,BS_nT_grps
>>>>>>> 920e041a
     !
     i_res_ares=BS_T_grp(i_T)%i_res_ares
     j_res_ares=BS_T_grp(j_T)%i_res_ares
     if((.not.BS_K_coupling) .and. i_res_ares/=j_res_ares) cycle
     !
     i_T_start=BS_T_grp(i_T)%i_T_ref
     j_T_start=BS_T_grp(j_T)%i_T_ref
     !
     if (.not.PAR_IND_T_ordered%element_2D(i_T,j_T)) cycle
     !
     do i_block=1,n_new_blocks
       iB = n_BS_blks + i_block
       BS_blk(iB)%size=(/BS_T_grp(i_T)%size,BS_T_grp(j_T)%size/)
       TMP_SIZE=TMP_SIZE+int(BS_T_grp(i_T)%size*BS_T_grp(j_T)%size,IPL)
       if (BS_res_ares_dim==1) then
         if (i_block==1) BS_blk(iB)%mode="R"
         if (i_block==2) BS_blk(iB)%mode="C"
       else
         if (i_res_ares==1.and.j_res_ares==1) BS_blk(iB)%mode="R"
         if (i_res_ares==1.and.j_res_ares==2) BS_blk(iB)%mode="C"
         if (i_res_ares==2.and.j_res_ares==1) BS_blk(iB)%mode="Q"
         if (i_res_ares==2.and.j_res_ares==2) BS_blk(iB)%mode="A"
       endif
       BS_blk(iB)%iT_k=i_T
       BS_blk(iB)%iT_p=j_T
       BS_blk(iB)%iT_k_st=i_T_start
       BS_blk(iB)%iT_p_st=j_T_start
       BS_blk(iB)%ik=BS_T_grp(i_T)%ik
       BS_blk(iB)%ip=BS_T_grp(j_T)%ik
       BS_blk(iB)%ira_k=i_res_ares
       BS_blk(iB)%ira_p=j_res_ares
       BS_blk(iB)%coordinate=(/sum(BS_T_grp(i_T_start:i_T-1)%size)+1,sum(BS_T_grp(j_T_start:j_T-1)%size)+1/)
     enddo
     !
     n_BS_blks=n_BS_blks+n_new_blocks
     !
   enddo
 enddo
 !
 n_BS_blks_CPUs(myid+1)=n_BS_blks
 call PP_redux_wait(n_BS_blks_CPUs)
 n_BS_blks_min=minval(n_BS_blks_CPUs)
 !
 ! Allocate the blocks
 !
 YAMBO_PAR_ALLOC_CHECK1(BS_MAT,(/TMP_SIZE/))
 !
 do iB=1,n_BS_blks
   YAMBO_ALLOC(BS_blk(iB)%mat,(BS_blk(iB)%size(1),BS_blk(iB)%size(2)))
   allocate(BS_blk(iB)%done(BS_blk(iB)%size(1),BS_blk(iB)%size(2)))
   BS_blk(iB)%mat=cZERO
   bs_blk(iB)%done(:,:)="f"
 enddo
 !
 ! Live Timing Blocks
 !====================
 !
 local_steps=0
 do iB=1,n_BS_blks
   local_steps=local_steps+int(BS_Block_size(iB),IPL)
 enddo
 BS_LiveTiming_steps=int(local_steps,IP)
 if( int(BS_LiveTiming_steps,IPL)/=local_steps) BS_LiveTiming_steps=-1
 !
 N_Ts_local=real(local_steps,SP)
 N_Ts_total=real(local_steps,SP)
 !
 call PP_redux_wait(N_Ts_total)
 !
 ! REPORT
 !========
 !
 if(BS_res_ares_dim==1) call msg('rsn','[BSK] Size (resonant)',BS_K_dim(1))
 if(BS_res_ares_dim==2) call msg('rsn','[BSK] Size (res,ares)',BS_K_dim)
 call msg('rsn','[BSK]         (total)',BS_H_dim)
 call msg('rsn','[BSK] Matricies      ',BS_mat_res_ares_dim)
 !
 call PARALLEL_live_message("Kernel matrix elements",ENVIRONMENT="Response_T_space",LOADED_r=N_Ts_local,TOTAL_r=N_Ts_total)
 !
end subroutine<|MERGE_RESOLUTION|>--- conflicted
+++ resolved
@@ -71,15 +71,10 @@
  !
  n_BS_blks=0
  TMP_SIZE=0
-<<<<<<< HEAD
+ i_T_start=1
+ j_T_start=1
  do j_T=1,BS_nT_grps
    do i_T=1,BS_nT_grps
-=======
- i_T_start=1
- j_T_start=1
- do i_T=1,BS_nT_grps
-   do j_T=1,BS_nT_grps
->>>>>>> 920e041a
      !
      i_res_ares=BS_T_grp(i_T)%i_res_ares
      j_res_ares=BS_T_grp(j_T)%i_res_ares
