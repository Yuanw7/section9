!
!        Copyright (C) 2000-2020 the YAMBO team
!              http://www.yambo-code.org
!
! Authors (see AUTHORS file for details): AM, HM, DS
! 
! This file is distributed under the terms of the GNU 
! General Public License. You can redistribute it and/or 
! modify it under the terms of the GNU General Public 
! License as published by the Free Software Foundation; 
! either version 2, or (at your option) any later version.
!
! This program is distributed in the hope that it will 
! be useful, but WITHOUT ANY WARRANTY; without even the 
! implied warranty of MERCHANTABILITY or FITNESS FOR A 
! PARTICULAR PURPOSE.  See the GNU General Public License 
! for more details.
!
! You should have received a copy of the GNU General Public 
! License along with this program; if not, write to the Free 
! Software Foundation, Inc., 59 Temple Place - Suite 330,Boston, 
! MA 02111-1307, USA or visit http://www.gnu.org/copyleft/gpl.txt.
!
subroutine K_blocks(iq)
 !
 ! Create and Fill the BSK blocks
 !
 !type BS_block
 !  integer                       :: ik         ! ik index
 !  integer                       :: ip         ! ip index (ik -> ip transition)
 !  integer                       :: iT_k       ! Index (among n_BS_T_grps) of the cv transitions @ k
 !  integer                       :: iT_p       ! Index (among n_BS_T_grps) of the cv transitions @ p
 !  integer                       :: size(2)    ! rows x columns
 !  character(1)                  :: mode       ! "R"esonant/"C"oupling
 !  complex(SP), allocatable      :: mat(:,:)
 !end type BS_block
 !
 use pars,         ONLY:cZERO,SP,IP,IPL
 use parallel_m,   ONLY:PAR_IND_T_ordered,myid,ncpu,PAR_COM_HOST
 use parallel_int, ONLY:PP_redux_wait,PARALLEL_live_message
 use BS,           ONLY:BS_blk,n_BS_blks,n_BS_blks,BS_K_coupling,BS_T_grp,BS_nT_grps,&
&                       BS_K_dim,BS_Block_size,BS_LiveTiming_steps,BS_H_dim,n_BS_blks_min,&
&                       BS_res_ares_dim,BS_mat_res_ares_dim
 use com,          ONLY:msg
 !
#include<memory.h>
 !
 integer, intent(in)  :: iq
 !
 ! YAMBO_PAR_ALLOC
 !
<<<<<<< HEAD
 integer(IPL) :: HOST_SIZE(1),TMP_SIZE,LOCAL_SIZE(1)
=======
 integer :: HOST_SIZE(1),TMP_SIZE,LOCAL_SIZE(1)
>>>>>>> 906ad963
 complex(SP), allocatable :: BS_MAT(:)
 !
 ! Work Space
 !
 integer      :: i_T,j_T,i_T_start,j_T_start,i_block,iB,i_res_ares,j_res_ares,n_new_blocks,n_BS_blks_CPUs(ncpu)
 integer(IPL) :: local_steps
 logical      :: test_full
 real(SP)     :: N_Ts_total,N_Ts_local
 !
 if (.not.BS_K_coupling) n_new_blocks=1
 if (     BS_K_coupling) n_new_blocks=2/BS_res_ares_dim
 !
 ! Count the blocks
 n_BS_blks=count(PAR_IND_T_ordered%element_2D)
 allocate(BS_blk(n_BS_blks*n_new_blocks*BS_res_ares_dim))
 !
 ! Define blocks parameters
 n_BS_blks=0
 TMP_SIZE=0
 i_T_start=1
 j_T_start=1
 do i_T=1,BS_nT_grps
   do j_T=1,BS_nT_grps
     !
     i_res_ares=BS_T_grp(i_T)%i_res_ares
     j_res_ares=BS_T_grp(j_T)%i_res_ares
     if((.not.BS_K_coupling) .and. i_res_ares/=j_res_ares) cycle
     !
     i_T_start=BS_T_grp(i_T)%i_T_ref
     j_T_start=BS_T_grp(j_T)%i_T_ref
     !
     if (.not.PAR_IND_T_ordered%element_2D(i_T,j_T)) cycle
     !
     do i_block=1,n_new_blocks
       iB = n_BS_blks + i_block
       BS_blk(iB)%size=(/BS_T_grp(i_T)%size,BS_T_grp(j_T)%size/)
       TMP_SIZE=TMP_SIZE+int(BS_T_grp(i_T)%size*BS_T_grp(j_T)%size,IPL)
       if (BS_res_ares_dim==1) then
         if (i_block==1) BS_blk(iB)%mode="R"
         if (i_block==2) BS_blk(iB)%mode="C"
       else
         if (i_res_ares==1.and.j_res_ares==1) BS_blk(iB)%mode="R"
         if (i_res_ares==1.and.j_res_ares==2) BS_blk(iB)%mode="C"
         if (i_res_ares==2.and.j_res_ares==1) BS_blk(iB)%mode="Q"
         if (i_res_ares==2.and.j_res_ares==2) BS_blk(iB)%mode="A"
       endif
       BS_blk(iB)%iT_k=i_T
       BS_blk(iB)%iT_p=j_T
       BS_blk(iB)%iT_k_st=i_T_start
       BS_blk(iB)%iT_p_st=j_T_start
       BS_blk(iB)%ik=BS_T_grp(i_T)%ik
       BS_blk(iB)%ip=BS_T_grp(j_T)%ik
       BS_blk(iB)%ira_k=i_res_ares
       BS_blk(iB)%ira_p=j_res_ares
       BS_blk(iB)%coordinate=(/sum(BS_T_grp(i_T_start:i_T-1)%size)+1,sum(BS_T_grp(j_T_start:j_T-1)%size)+1/)
     enddo
     !
     n_BS_blks=n_BS_blks+n_new_blocks
     !
   enddo
 enddo
 !
 n_BS_blks_CPUs(myid+1)=n_BS_blks
 call PP_redux_wait(n_BS_blks_CPUs)
 n_BS_blks_min=minval(n_BS_blks_CPUs)
 !
 ! Allocate the blocks
 !
 YAMBO_PAR_ALLOC_CHECK1(BS_MAT,(/TMP_SIZE/))
 !
 do iB=1,n_BS_blks
   YAMBO_ALLOC(BS_blk(iB)%mat,(BS_blk(iB)%size(1),BS_blk(iB)%size(2)))
   allocate(BS_blk(iB)%done(BS_blk(iB)%size(1),BS_blk(iB)%size(2)))
   BS_blk(iB)%mat=cZERO
   bs_blk(iB)%done(:,:)="f"
 enddo
 !
 ! Live Timing Blocks
 !====================
 !
 local_steps=0
 do iB=1,n_BS_blks
   local_steps=local_steps+int(BS_Block_size(iB),IPL)
 enddo
 BS_LiveTiming_steps=int(local_steps,IP)
 if( int(BS_LiveTiming_steps,IPL)/=local_steps) BS_LiveTiming_steps=-1
 !
 N_Ts_local=real(local_steps,SP)
 N_Ts_total=real(local_steps,SP)
 !
 call PP_redux_wait(N_Ts_total)
 !
 ! REPORT
 !========
 !
 if(BS_res_ares_dim==1) call msg('rsn','[BSK] Size (resonant)',BS_K_dim(1))
 if(BS_res_ares_dim==2) call msg('rsn','[BSK] Size (res,ares)',BS_K_dim)
 call msg('rsn','[BSK]         (total)',BS_H_dim)
 call msg('rsn','[BSK] Matricies      ',BS_mat_res_ares_dim)
 !
 call PARALLEL_live_message("Kernel matrix elements",ENVIRONMENT="Response_T_space",LOADED_r=N_Ts_local,TOTAL_r=N_Ts_total)
 !
end subroutine<|MERGE_RESOLUTION|>--- conflicted
+++ resolved
@@ -49,11 +49,7 @@
  !
  ! YAMBO_PAR_ALLOC
  !
-<<<<<<< HEAD
  integer(IPL) :: HOST_SIZE(1),TMP_SIZE,LOCAL_SIZE(1)
-=======
- integer :: HOST_SIZE(1),TMP_SIZE,LOCAL_SIZE(1)
->>>>>>> 906ad963
  complex(SP), allocatable :: BS_MAT(:)
  !
  ! Work Space
