!
!        Copyright (C) 2000-2016 the YAMBO team
!              http://www.yambo-code.org
!
! Authors (see AUTHORS file for details): AM
! 
! This file is distributed under the terms of the GNU 
! General Public License. You can redistribute it and/or 
! modify it under the terms of the GNU General Public 
! License as published by the Free Software Foundation; 
! either version 2, or (at your option) any later version.
!
! This program is distributed in the hope that it will 
! be useful, but WITHOUT ANY WARRANTY; without even the 
! implied warranty of MERCHANTABILITY or FITNESS FOR A 
! PARTICULAR PURPOSE.  See the GNU General Public License 
! for more details.
!
! You should have received a copy of the GNU General Public 
! License along with this program; if not, write to the Free 
! Software Foundation, Inc., 59 Temple Place - Suite 330,Boston, 
! MA 02111-1307, USA or visit http://www.gnu.org/copyleft/gpl.txt.
!
subroutine K_output_file(iq,mode)
 !
 use pars,      ONLY:pi,SP
 use units,     ONLY:HA2EV
 use BS,        ONLY:BSS_description, BSS_uses_GreenF,BSS_Vnl_included,&
&                    BSS_n_descs,BSE_mode,BS_K_is_ALDA,BSS_n_freqs,BSS_q0
 use X_m,       ONLY:Epsilon_ii,Joint_DOS,eval_alpha,eps_2_alpha,O_eels
 use com,       ONLY:msg,of_open_close
 use parser_m,  ONLY:parser
 use X_output,  ONLY:headers,X_setup_headers,X_setup_file_names,eps_file_name,jdos_file_name,&
&                    eel_file_name,alpha_file_name,refl_file_name,X_write_descriptions,&
&                    X_write_messages_before_headers,X_write_q_plus_g
#if defined _KERR
 use pars,      ONLY:cI
 use electrons, ONLY:spin_occ
 use R_lattice, ONLY:nkbz
 use units,     ONLY:DEG2RAD,HBAR_eVfs,FEMTO,SPEED_OF_LIGHT_SI,e_SI,HBAR_SI
 use drivers,   ONLY:l_kerr
 use X_m,       ONLY:Epsilon_ij
 use X_output,  ONLY:moke_file_name,off_file_name,beta_file_name
 use KERR,      ONLY:B_Hall,A_drude
#endif
#if defined _PL
 use X_output,  ONLY:pl_file_name
 use PHOTOLUM,  ONLY:PL
 use drivers,   ONLY:l_photolum
#endif
 !
 implicit none
 integer      :: iq
 character(*) :: mode
 !
 ! Work Space
 !
 character(1)      :: ordering
 character(2)      :: title_mode
 character(10)     :: name_
 integer           :: iw,n_output_data
 real(SP)          :: output_data(7)
 complex(SP)       :: eels(BSS_n_freqs,3),alpha(BSS_n_freqs,3),refl(BSS_n_freqs,3)
#if defined _KERR
 complex(SP)       :: beta(BSS_n_freqs,3)
#endif
 logical           :: eval_eels,eval_reflectivity,l_Haydock,l_Diago,l_Inversion,l_IP,l_INIT
 !
 l_INIT      = index(mode,"open")/=0
 l_Haydock   = index(mode,"Haydock")/=0
 l_Diago     = index(mode,"Diago")/=0
 l_Inversion = index(mode,"Inversion")/=0
 l_IP        = index(mode,"IP")/=0
 !
 ! File Names 
 !
 if (l_Haydock)   name_="haydock"
 if (l_Diago)     name_="diago"
 if (l_Inversion) name_="inv"
 if (l_IP)        name_="IP"
 !
 if (l_INIT) then
   if (l_IP) then
     call X_setup_file_names(1,trim(name_),' ',' ')
   else
     call X_setup_file_names(1,trim(name_),' ','bse')
     if (BS_K_is_ALDA) call X_setup_file_names(1,trim(name_),'alda','bse')
   endif
 endif
 !
 if (     trim(BSE_mode)=='resonant' ) ordering='r'
 if (.not.trim(BSE_mode)=='resonant' ) ordering='c'
 !
 ! EELS / REFLECTIVITY logicals 
 !
 call parser('Reflectivity',eval_reflectivity)
 eval_eels= O_eels(Epsilon_ii(:,1),BSS_n_freqs,.TRUE.,ordering)
 !
 title_mode='Ot'
 if (l_INIT) title_mode='ot'
 !
 call of_open_close(eps_file_name,title_mode)
#if defined _PL
 call of_open_close(pl_file_name,title_mode)
#endif
 if (eval_reflectivity) call of_open_close(refl_file_name,title_mode)
 if (eval_eels)         call of_open_close(eel_file_name,title_mode)
 if (eval_alpha)        call of_open_close(alpha_file_name,title_mode)
 !
#if defined _KERR
 if(l_kerr) then
   call of_open_close(off_file_name,title_mode)
   call of_open_close(moke_file_name,title_mode)
   if (eval_alpha) call of_open_close(beta_file_name,title_mode)
 endif
#endif
 if(.not.l_Haydock) call of_open_close(jdos_file_name,title_mode)
 !
 call X_write_q_plus_g(1,BSS_q0,ig=1)
 call X_write_messages_before_headers(iq,BSS_uses_GreenF,BSS_Vnl_included,ordering)
 !
 ! Description of the run and headers for output files:
 !
 call X_write_descriptions(BSS_n_descs,BSS_description)
 !
 if (l_INIT) then 
   call CLOSE_the_files( )
   return
 endif
 !
<<<<<<< HEAD
#if defined _KERR
 !
 ! Diamagnetic term
 !
 call msg('o eps','#','Diamagnetic term',INDENT=0,USE_TABS=.TRUE.)
 !
 n_output_data=2
 if(l_IP) n_output_data=1
 headers(:2)=(/'A [nel]','A0[nel]'/)
 call msg("o eps",'#',headers(:n_output_data),INDENT=0,USE_TABS=.TRUE.)
 !
 A_drude(:)=A_drude(:)/real(nkbz,SP)*spin_occ
 output_data(1)=real(A_drude(2))
 output_data(2)=real(A_drude(1))
 if (l_IP) output_data(1)=output_data(2)
 call msg('o eps','#',output_data(:n_output_data),INDENT=0,USE_TABS=.TRUE.)
 call msg('o eps','#')
 !
#endif
 !
 ! Headers
 !
 call X_setup_headers('EPS')
 if (l_Haydock.or.l_Inversion) call msg("o eps",'#',headers,INDENT=0,USE_TABS=.TRUE.)
 if (l_Diago) call msg("o eps",'#',headers(:5),INDENT=0,USE_TABS=.TRUE.)
 if (l_IP) call msg("o eps",'#',headers(:3),INDENT=0,USE_TABS=.TRUE.)
 !
#if defined _PL
 if (l_photolum) then
   call X_setup_headers('PL')
   if (l_Haydock.or.l_Inversion.or.l_Diago) call msg("o pl_",'#',headers,INDENT=0,USE_TABS=.TRUE.)
   if (l_IP) call msg("o pl_",'#',headers(:4),INDENT=0,USE_TABS=.TRUE.)
 endif
#endif
 !
 if (eval_reflectivity) then 
   call X_setup_headers('REFL')
   if (l_Haydock.or.l_Inversion) call msg("o refl",'#',headers(:4),INDENT=0,USE_TABS=.TRUE.)
   if (l_Diago) call msg("o refl",'#',headers(:3),INDENT=0,USE_TABS=.TRUE.)
   if (l_IP) call msg("o refl",'#',headers(:2),INDENT=0,USE_TABS=.TRUE.)
 end if   
 !
 if (eval_eels) then 
   call X_setup_headers('EEL')
   if (l_Haydock.or.l_Inversion) call msg("o eel",'#',headers,INDENT=0,USE_TABS=.TRUE.)
   if (l_Diago) call msg("o eel",'#',headers(:5),INDENT=0,USE_TABS=.TRUE.)
   if (l_IP) call msg("o eel",'#',headers(:3),INDENT=0,USE_TABS=.TRUE.)
 end if   
 !
 if (eval_alpha) then 
   call X_setup_headers('ALPHA')
   if (l_Haydock.or.l_Inversion) call msg("o alpha",'#',headers,INDENT=0,USE_TABS=.TRUE.)
   if (l_Diago) call msg("o alpha",'#',headers(:5),INDENT=0,USE_TABS=.TRUE.)
   if (l_IP) call msg("o alpha",'#',headers(:3),INDENT=0,USE_TABS=.TRUE.)
 endif
 !
#if defined _KERR
 if(l_kerr) then
   !
   ! Hanomalous Hall term
   !
   call msg('o off','#','Anomalous Hall effect sH',INDENT=0,USE_TABS=.true.)
   !
   n_output_data=6
   if(l_IP) n_output_data=3
   headers(:6)=(/'sH ','   ','   ','sH0','   ','   '/)
   call msg("o off",'#',headers(:n_output_data),INDENT=0,USE_TABS=.TRUE.)
   headers(:6)=(/'  [fs]^-1  ','[Ohm*cm]^-1','[e^2/hbar] ','  [fs]^-1  ','[Ohm*cm]^-1','[e^2/hbar] '/)
   call msg("o off",'#',headers(:n_output_data),INDENT=0,USE_TABS=.TRUE.)
   !
   B_Hall(:)=B_Hall(:)*HA2EV/(4*pi*cI*HBAR_eVfs)
   output_data(1)=real(B_Hall(2))
   output_data(4)=real(B_Hall(1))
   B_Hall(:)=B_Hall(:)*1.E5_SP/(SPEED_OF_LIGHT_SI)**2/FEMTO
   output_data(2)=real(B_Hall(2))
   output_data(5)=real(B_Hall(1))
   B_Hall(:)=B_Hall(:)*1.E2_SP*HBAR_SI/e_SI**2
   output_data(3)=real(B_Hall(2))
   output_data(6)=real(B_Hall(1))
   if(l_IP) output_data(1:3)=output_data(4:6)
   call msg('o off','#',output_data(:n_output_data),INDENT=0,USE_TABS=.TRUE.)
   call msg('o off','#')
   !
   call X_setup_headers('off')
   if (l_Haydock.or.l_Inversion) call msg("o off",'#',headers,INDENT=0,USE_TABS=.TRUE.)
   if (l_Diago) call msg("o off",'#',headers(:5),INDENT=0,USE_TABS=.TRUE.)
   if (l_IP) call msg("o off",'#',headers(:3),INDENT=0,USE_TABS=.TRUE.)
   !
   if (eval_alpha) then 
     call X_setup_headers('beta')
     if (l_Haydock.or.l_Inversion) call msg("o beta",'#',headers,INDENT=0,USE_TABS=.TRUE.)
     if (l_Diago) call msg("o beta",'#',headers(:5),INDENT=0,USE_TABS=.TRUE.)
     if (l_IP) call msg("o beta",'#',headers(:3),INDENT=0,USE_TABS=.TRUE.)
   endif
   !
   call X_setup_headers('moke')
   if (l_Haydock.or.l_Inversion) call msg("o moke",'#',headers,INDENT=0,USE_TABS=.TRUE.)
   if (l_Diago) call msg("o moke",'#',headers(:5),INDENT=0,USE_TABS=.TRUE.)
   if (l_IP) call msg("o moke",'#',headers(:3),INDENT=0,USE_TABS=.TRUE.)
   !
 endif
#endif
 !
 if (.not.l_Haydock) then
   call X_setup_headers('jdos')
   if (l_Diago) call msg("o jdos",'#',headers(:7),INDENT=0,USE_TABS=.TRUE.)
   if (l_Inversion) call msg("o jdos",'#',headers(:5),INDENT=0,USE_TABS=.TRUE.)
   if (l_IP) call msg("o jdos",'#',headers(:3),INDENT=0,USE_TABS=.TRUE.)
 endif
 !
 call msg("o eps refl eel alpha off beta moke jdos pl_",'#')
 !
#if defined _PL
 !
 if (l_photolum) then
   !
   ! PHOTOLUMINESCENCE
   !--------------------
   !
   do iw=1,BSS_n_freqs
     !
     ! PL: 2 (int) 3 (non int) 
     !
     n_output_data=7
     output_data(1:7)=(/real(PL(iw,1,1))*HA2EV,PL(iw,2,1:3),PL(iw,3,1:3)/)
     !
     if (l_IP) n_output_data=4
     if (l_IP) output_data(2:4)=output_data(5:7)
     !
     call msg("o pl_",'',output_data(:n_output_data),INDENT=-2,USE_TABS=.TRUE.)
     !
   enddo
   !
 endif
 !
#endif
 !
 ! ABSORPTION
 !------------
 !
 do iw=1,BSS_n_freqs
   !
   ! Epsilon_ii: 2 (int) 3 (non int) 4 (n-1 Haydock/inv shifted)
   !
   output_data(1:5)=(/real(Epsilon_ii(iw,1))*HA2EV,aimag(Epsilon_ii(iw,2)),real(Epsilon_ii(iw,2)),&
&            aimag(Epsilon_ii(iw,3)),real(Epsilon_ii(iw,3))/)
   !
   ! Haydock n-1 iteration / Inversion with diagonal shift from BSE matrix
   !
   n_output_data=5
   if (l_Haydock.or.l_Inversion) n_output_data=7
   if (l_Haydock.or.l_Inversion) output_data(6:7)=(/aimag(Epsilon_ii(iw,4)),real(Epsilon_ii(iw,4))/)
   if (l_IP) n_output_data=3
   if (l_IP) output_data(2:3)=output_data(4:5)
   !
   call msg("o eps",'',output_data(:n_output_data),INDENT=-2,USE_TABS=.TRUE.)
   !
 enddo
 !
 ! REFLECTIVITY
 !--------------
 !
 if (eval_reflectivity) then
   !
   ! Reflectance is assumed for a 3D system
   ! r=(sqrt(eps)-1)/(sqrt(eps)+1)
   ! R=|r|^2
   !
   refl(:,1)=(sqrt(Epsilon_ii(:,2))-1._SP)/(sqrt(Epsilon_ii(:,2))+1._SP)
   refl(:,2)=(sqrt(Epsilon_ii(:,3))-1._SP)/(sqrt(Epsilon_ii(:,3))+1._SP)
   if (l_Haydock) refl(:,3)=(sqrt(Epsilon_ii(:,4))-1._SP)/(sqrt(Epsilon_ii(:,4))+1._SP)
   !
   do iw=1,BSS_n_freqs
     !
     output_data(1:3)=(/real(Epsilon_ii(iw,1))*HA2EV,real(refl(iw,1)*conjg(refl(iw,1))),real(refl(iw,2)*conjg(refl(iw,2)))/)     
     !
     n_output_data=3
     if (l_Haydock.or.l_Inversion) n_output_data=4
     if (l_Haydock.or.l_Inversion) output_data(4)=real(refl(iw,3)*conjg(refl(iw,3)))
     if (l_IP) n_output_data=2
     if (l_IP) output_data(2)=output_data(3)
     !
     call msg("o refl",'',output_data(:n_output_data),INDENT=-2,USE_TABS=.TRUE.)
=======
#if defined _KERR
 !
 ! Diamagnetic term
 !
 call msg('o eps','#','Diamagnetic term',INDENT=0,USE_TABS=.TRUE.)
 !
 n_output_data=2
 if(l_IP) n_output_data=1
 headers(:2)=(/'A [nel]','A0[nel]'/)
 call msg("o eps",'#',headers(:n_output_data),INDENT=0,USE_TABS=.TRUE.)
 !
 A_drude(:)=A_drude(:)/real(nkbz,SP)*spin_occ
 output_data(1)=real(A_drude(2))
 output_data(2)=real(A_drude(1))
 if (l_IP) output_data(1)=output_data(2)
 call msg('o eps','#',output_data(:n_output_data),INDENT=0,USE_TABS=.TRUE.)
 call msg('o eps','#')
 !
#endif
 !
 ! Headers
 !
 call X_setup_headers('EPS')
 if (l_Haydock.or.l_Inversion) call msg("o eps",'#',headers,INDENT=0,USE_TABS=.TRUE.)
 if (l_Diago) call msg("o eps",'#',headers(:5),INDENT=0,USE_TABS=.TRUE.)
 if (l_IP) call msg("o eps",'#',headers(:3),INDENT=0,USE_TABS=.TRUE.)
 !
 if (eval_reflectivity) then 
   call X_setup_headers('REFL')
   if (l_Haydock.or.l_Inversion) call msg("o refl",'#',headers(:4),INDENT=0,USE_TABS=.TRUE.)
   if (l_Diago) call msg("o refl",'#',headers(:3),INDENT=0,USE_TABS=.TRUE.)
   if (l_IP) call msg("o refl",'#',headers(:2),INDENT=0,USE_TABS=.TRUE.)
 end if   
 !
 if (eval_eels) then 
   call X_setup_headers('EEL')
   if (l_Haydock.or.l_Inversion) call msg("o eel",'#',headers,INDENT=0,USE_TABS=.TRUE.)
   if (l_Diago) call msg("o eel",'#',headers(:5),INDENT=0,USE_TABS=.TRUE.)
   if (l_IP) call msg("o eel",'#',headers(:3),INDENT=0,USE_TABS=.TRUE.)
 end if   
 !
 if (eval_alpha) then 
   call X_setup_headers('ALPHA')
   if (l_Haydock.or.l_Inversion) call msg("o alpha",'#',headers,INDENT=0,USE_TABS=.TRUE.)
   if (l_Diago) call msg("o alpha",'#',headers(:5),INDENT=0,USE_TABS=.TRUE.)
   if (l_IP) call msg("o alpha",'#',headers(:3),INDENT=0,USE_TABS=.TRUE.)
 endif
 !
#if defined _KERR
 if(l_kerr) then
   !
   ! Hanomalous Hall term
   !
   call msg('o off','#','Anomalous Hall effect sH',INDENT=0,USE_TABS=.true.)
   !
   n_output_data=6
   if(l_IP) n_output_data=3
   headers(:6)=(/'sH ','   ','   ','sH0','   ','   '/)
   call msg("o off",'#',headers(:n_output_data),INDENT=0,USE_TABS=.TRUE.)
   headers(:6)=(/'  [fs]^-1  ','[Ohm*cm]^-1','[e^2/hbar] ','  [fs]^-1  ','[Ohm*cm]^-1','[e^2/hbar] '/)
   call msg("o off",'#',headers(:n_output_data),INDENT=0,USE_TABS=.TRUE.)
   !
   B_Hall(:)=B_Hall(:)*HA2EV/(4*pi*cI*HBAR_eVfs)
   output_data(1)=real(B_Hall(2))
   output_data(4)=real(B_Hall(1))
   B_Hall(:)=B_Hall(:)*1.E5_SP/(SPEED_OF_LIGHT_SI)**2/FEMTO
   output_data(2)=real(B_Hall(2))
   output_data(5)=real(B_Hall(1))
   B_Hall(:)=B_Hall(:)*1.E2_SP*HBAR_SI/e_SI**2
   output_data(3)=real(B_Hall(2))
   output_data(6)=real(B_Hall(1))
   if(l_IP) output_data(1:3)=output_data(4:6)
   call msg('o off','#',output_data(:n_output_data),INDENT=0,USE_TABS=.TRUE.)
   call msg('o off','#')
   !
   call X_setup_headers('off')
   if (l_Haydock.or.l_Inversion) call msg("o off",'#',headers,INDENT=0,USE_TABS=.TRUE.)
   if (l_Diago) call msg("o off",'#',headers(:5),INDENT=0,USE_TABS=.TRUE.)
   if (l_IP) call msg("o off",'#',headers(:3),INDENT=0,USE_TABS=.TRUE.)
   !
   if (eval_alpha) then 
     call X_setup_headers('beta')
     if (l_Haydock.or.l_Inversion) call msg("o beta",'#',headers,INDENT=0,USE_TABS=.TRUE.)
     if (l_Diago) call msg("o beta",'#',headers(:5),INDENT=0,USE_TABS=.TRUE.)
     if (l_IP) call msg("o beta",'#',headers(:3),INDENT=0,USE_TABS=.TRUE.)
   endif
   !
   call X_setup_headers('moke')
   if (l_Haydock.or.l_Inversion) call msg("o moke",'#',headers,INDENT=0,USE_TABS=.TRUE.)
   if (l_Diago) call msg("o moke",'#',headers(:5),INDENT=0,USE_TABS=.TRUE.)
   if (l_IP) call msg("o moke",'#',headers(:3),INDENT=0,USE_TABS=.TRUE.)
   !
 endif
#endif
 !
 if (.not.l_Haydock) then
   call X_setup_headers('jdos')
   if (l_Diago) call msg("o jdos",'#',headers(:7),INDENT=0,USE_TABS=.TRUE.)
   if (l_Inversion) call msg("o jdos",'#',headers(:5),INDENT=0,USE_TABS=.TRUE.)
   if (l_IP) call msg("o jdos",'#',headers(:3),INDENT=0,USE_TABS=.TRUE.)
 endif
 !
 call msg("o eps refl eel alpha off beta moke jdos pl_",'#')
 !
 ! ABSORPTION
 !------------
 !
 do iw=1,BSS_n_freqs
   !
   ! Epsilon_ii: 2 (int) 3 (non int) 4 (n-1 Haydock/inv shifted)
   !
   output_data(1:5)=(/real(Epsilon_ii(iw,1))*HA2EV,aimag(Epsilon_ii(iw,2)),real(Epsilon_ii(iw,2)),&
&            aimag(Epsilon_ii(iw,3)),real(Epsilon_ii(iw,3))/)
   !
   ! Haydock n-1 iteration / Inversion with diagonal shift from BSE matrix
   !
   n_output_data=5
   if (l_Haydock.or.l_Inversion) n_output_data=7
   if (l_Haydock.or.l_Inversion) output_data(6:7)=(/aimag(Epsilon_ii(iw,4)),real(Epsilon_ii(iw,4))/)
   if (l_IP) n_output_data=3
   if (l_IP) output_data(2:3)=output_data(4:5)
   !
   call msg("o eps",'',output_data(:n_output_data),INDENT=-2,USE_TABS=.TRUE.)
   !
 enddo
 !
 ! REFLECTIVITY
 !--------------
 !
 if (eval_reflectivity) then
   !
   ! Reflectance is assumed for a 3D system
   ! r=(sqrt(eps)-1)/(sqrt(eps)+1)
   ! R=|r|^2
   !
   refl(:,1)=(sqrt(Epsilon_ii(:,2))-1._SP)/(sqrt(Epsilon_ii(:,2))+1._SP)
   refl(:,2)=(sqrt(Epsilon_ii(:,3))-1._SP)/(sqrt(Epsilon_ii(:,3))+1._SP)
   if (l_Haydock) refl(:,3)=(sqrt(Epsilon_ii(:,4))-1._SP)/(sqrt(Epsilon_ii(:,4))+1._SP)
   !
   do iw=1,BSS_n_freqs
     !
     output_data(1:3)=(/real(Epsilon_ii(iw,1))*HA2EV,real(refl(iw,1)*conjg(refl(iw,1))),real(refl(iw,2)*conjg(refl(iw,2)))/)     
     !
     n_output_data=3
     if (l_Haydock.or.l_Inversion) n_output_data=4
     if (l_Haydock.or.l_Inversion) output_data(4)=real(refl(iw,3)*conjg(refl(iw,3)))
     if (l_IP) n_output_data=2
     if (l_IP) output_data(2)=output_data(3)
     !
     call msg("o refl",'',output_data(:n_output_data),INDENT=-2,USE_TABS=.TRUE.)
     !
   enddo
   !
 endif
 !
 ! EELS & POLARIZABILITY
 !-----------------------
 !
 if (eval_eels) then
   !
   eval_eels=O_eels(Epsilon_ii(:,1),BSS_n_freqs,.FALSE.,ordering,Epsilon_ii(:,2),eels(:,1)) 
   eval_eels=O_eels(Epsilon_ii(:,1),BSS_n_freqs,.FALSE.,ordering,Epsilon_ii(:,3),eels(:,2)) 
   if (l_Haydock.or.l_Inversion) eval_eels=O_eels(Epsilon_ii(:,1),BSS_n_freqs,.FALSE.,ordering,Epsilon_ii(:,4),eels(:,3)) 
   !
   alpha(:,1)=(1._SP+eels(:,1))/4._SP/pi*eps_2_alpha
   alpha(:,2)=(1._SP+eels(:,2))/4._SP/pi*eps_2_alpha
   if (l_Haydock.or.l_Inversion) alpha(:,3)=(1._SP+eels(:,3))/4._SP/pi*eps_2_alpha
   !
   do iw=1,BSS_n_freqs
     !
     ! EELS
     !
     output_data(1:5)=(/real(Epsilon_ii(iw,1))*HA2EV,aimag(eels(iw,1)),real(eels(iw,1)),&
&              aimag(eels(iw,2)),real(eels(iw,2))/)
     n_output_data=5
     if (l_Haydock.or.l_Inversion) n_output_data=7
     if (l_Haydock.or.l_Inversion) output_data(6:7)=(/aimag(eels(iw,3)),real(eels(iw,3))/)
     if (l_IP) n_output_data=3
     if (l_IP) output_data(2:3)=output_data(4:5)
     call msg("o eel",'',output_data(:n_output_data),INDENT=-2,USE_TABS=.TRUE.)
     !
     ! ALPHA
     !
     output_data(1:5)=(/real(Epsilon_ii(iw,1))*HA2EV,aimag(alpha(iw,1)),real(alpha(iw,1)),&
&              aimag(alpha(iw,2)),real(alpha(iw,2))/)
     n_output_data=5
     if (l_Haydock.or.l_Inversion) n_output_data=7
     if (l_Haydock.or.l_Inversion) output_data(6:7)=(/aimag(alpha(iw,3)),real(alpha(iw,3))/)
     if (l_IP) n_output_data=3
     if (l_IP) output_data(2:3)=output_data(4:5)
     call msg("o alpha",'',output_data(:n_output_data),INDENT=-2,USE_TABS=.TRUE.)
>>>>>>> 60eb2f3e
     !
   enddo
   !
 endif
 !
<<<<<<< HEAD
 ! EELS & POLARIZABILITY
 !-----------------------
 !
 if (eval_eels) then
   !
   eval_eels=O_eels(Epsilon_ii(:,1),BSS_n_freqs,.FALSE.,ordering,Epsilon_ii(:,2),eels(:,1)) 
   eval_eels=O_eels(Epsilon_ii(:,1),BSS_n_freqs,.FALSE.,ordering,Epsilon_ii(:,3),eels(:,2)) 
   if (l_Haydock.or.l_Inversion) eval_eels=O_eels(Epsilon_ii(:,1),BSS_n_freqs,.FALSE.,ordering,Epsilon_ii(:,4),eels(:,3)) 
   !
   alpha(:,1)=(1._SP+eels(:,1))/4._SP/pi*eps_2_alpha
   alpha(:,2)=(1._SP+eels(:,2))/4._SP/pi*eps_2_alpha
   if (l_Haydock.or.l_Inversion) alpha(:,3)=(1._SP+eels(:,3))/4._SP/pi*eps_2_alpha
   !
   do iw=1,BSS_n_freqs
     !
     ! EELS
     !
     output_data(1:5)=(/real(Epsilon_ii(iw,1))*HA2EV,aimag(eels(iw,1)),real(eels(iw,1)),&
&              aimag(eels(iw,2)),real(eels(iw,2))/)
     n_output_data=5
     if (l_Haydock.or.l_Inversion) n_output_data=7
     if (l_Haydock.or.l_Inversion) output_data(6:7)=(/aimag(eels(iw,3)),real(eels(iw,3))/)
     if (l_IP) n_output_data=3
     if (l_IP) output_data(2:3)=output_data(4:5)
     call msg("o eel",'',output_data(:n_output_data),INDENT=-2,USE_TABS=.TRUE.)
     !
     ! ALPHA
     !
     output_data(1:5)=(/real(Epsilon_ii(iw,1))*HA2EV,aimag(alpha(iw,1)),real(alpha(iw,1)),&
&              aimag(alpha(iw,2)),real(alpha(iw,2))/)
     n_output_data=5
     if (l_Haydock.or.l_Inversion) n_output_data=7
     if (l_Haydock.or.l_Inversion) output_data(6:7)=(/aimag(alpha(iw,3)),real(alpha(iw,3))/)
     if (l_IP) n_output_data=3
     if (l_IP) output_data(2:3)=output_data(4:5)
     call msg("o alpha",'',output_data(:n_output_data),INDENT=-2,USE_TABS=.TRUE.)
     !
   enddo
   !
 endif
 !
#if defined _KERR
 !
 ! KERR 
 !------
 if(l_kerr) then
   !
   if(eval_alpha) then
     beta(:,1)=Epsilon_ij(:,2)/4._SP/pi*eps_2_alpha
     beta(:,2)=Epsilon_ij(:,3)/4._SP/pi*eps_2_alpha
   endif
   !
   ! eps_xy
   !
=======
#if defined _KERR
 !
 ! KERR 
 !------
 if(l_kerr) then
   !
   if(eval_alpha) then
     beta(:,1)=Epsilon_ij(:,2)/4._SP/pi*eps_2_alpha
     beta(:,2)=Epsilon_ij(:,3)/4._SP/pi*eps_2_alpha
   endif
   !
   ! eps_xy
   !
>>>>>>> 60eb2f3e
   do iw=1,BSS_n_freqs 
     output_data(1:5)=(/real(Epsilon_ij(iw,1))*HA2EV,aimag(Epsilon_ij(iw,2)),real(Epsilon_ij(iw,2)),&
&                  aimag(Epsilon_ij(iw,3)),real(Epsilon_ij(iw,3))/)
     n_output_data=5
     if (l_Haydock.or.l_Inversion) n_output_data=7
     if (l_Haydock.or.l_Inversion) output_data(6:7)=(/aimag(Epsilon_ij(iw,4)),real(Epsilon_ij(iw,4))/)
     if (l_IP) n_output_data=3
     if (l_IP) output_data(2:3)=output_data(4:5)
     call msg('o off','',output_data(:n_output_data),INDENT=-2,USE_TABS=.true.)
     !
     if(eval_alpha) then
       !
       ! alpha_xy
       !
       output_data(1:5)=(/real(Epsilon_ij(iw,1))*HA2EV,aimag(beta(iw,1)),real(beta(iw,1)),&
&                aimag(beta(iw,3)),real(beta(iw,3))/)
       n_output_data=5
       if (l_Haydock.or.l_Inversion) n_output_data=7
       if (l_Haydock.or.l_Inversion) output_data(6:7)=(/aimag(beta(iw,3)),real(beta(iw,3))/)
       if (l_IP) n_output_data=3
       if (l_IP) output_data(2:3)=output_data(4:5)
       call msg("o beta",'',output_data(:n_output_data),INDENT=-2,USE_TABS=.TRUE.)
       !
     endif
     !
   enddo
   !
   ! Kerr parameters
   !
   do iw=1,BSS_n_freqs 
     output_data(1)= real(Epsilon_ii(iw,1))*HA2EV
     output_data(2)=-aimag(Epsilon_ij(iw,2)/( (Epsilon_ii(iw,2)-1.0_SP)*sqrt(Epsilon_ii(iw,2)) ) /DEG2RAD)
     output_data(3)=-real(Epsilon_ij(iw,2)/( (Epsilon_ii(iw,2)-1.0_SP)*sqrt(Epsilon_ii(iw,2)) ) /DEG2RAD)
     output_data(4)=-aimag(Epsilon_ij(iw,3)/( (Epsilon_ii(iw,3)-1.0_SP)*sqrt(Epsilon_ii(iw,3)) ) /DEG2RAD)
     output_data(5)=-real(Epsilon_ij(iw,3)/( (Epsilon_ii(iw,3)-1.0_SP)*sqrt(Epsilon_ii(iw,3)) ) /DEG2RAD)
     !
     if( (real(Epsilon_ii(iw,2))==1._SP .or. real(Epsilon_ii(iw,2))==0._SP ) &
&         .and. aimag(Epsilon_ii(iw,2))==0._SP ) then
       output_data(2)=0._SP
       output_data(3)=0._SP
     endif
     if( (real(Epsilon_ii(iw,3))==1._SP .or. real(Epsilon_ii(iw,3))==0._SP ) &
&         .and. aimag(Epsilon_ii(iw,3))==0._SP ) then
       output_data(4)=0._SP
       output_data(5)=0._SP
     endif         
     !
     n_output_data=5
     if (l_Haydock.or.l_Inversion) then
       n_output_data=7
       output_data(6)=-aimag(Epsilon_ij(iw,4)/( (Epsilon_ii(iw,4)-1.0_SP)*sqrt(Epsilon_ii(iw,4)) ) /DEG2RAD)
       output_data(7)=-real(Epsilon_ij(iw,4)/( (Epsilon_ii(iw,4)-1.0_SP)*sqrt(Epsilon_ii(iw,4)) ) /DEG2RAD)
     endif
     if (l_IP) n_output_data=3
     if (l_IP) output_data(2:3)=output_data(4:5)
     call msg('o moke','',output_data(:n_output_data),INDENT=-2,USE_TABS=.true.)
   enddo
   !
 endif
 !
#endif
 !
 ! JOINT DOS
 !------------
 !
 if (.not.l_Haydock) then 
   do iw=1,BSS_n_freqs
     !
     ! Joint DOS: 2 (int) 3 (non int)
     !
     output_data(1:5)=(/real(Joint_DOS(iw,1))*HA2EV,aimag(Joint_DOS(iw,2)),real(Joint_DOS(iw,2)),&
&                       aimag(Joint_DOS(iw,3)),real(Joint_DOS(iw,3))/)
     !
     ! Haydock n-1 iteration
     !
     n_output_data=5
     if (l_Inversion) n_output_data=7
     if (l_Inversion) output_data(6:7)=(/aimag(Joint_DOS(iw,4)),real(Joint_DOS(iw,4))/)
     if (l_IP) n_output_data=3
     if (l_IP) output_data(2:3)=output_data(4:5)
     !
     call msg("o jdos",'',output_data(:n_output_data),INDENT=-2,USE_TABS=.TRUE.)
     !
   enddo
   !
 endif
 !
 call CLOSE_the_files( )
 !
 contains 
   !
   subroutine CLOSE_the_files( )
     !
<<<<<<< HEAD
#if defined _PL
     call of_open_close(pl_file_name)
#endif
=======
>>>>>>> 60eb2f3e
     call of_open_close(eps_file_name)
     call of_open_close(refl_file_name)
     call of_open_close(eel_file_name)
     call of_open_close(alpha_file_name)
     !
#if defined _KERR
     if(l_kerr) then
       call of_open_close(off_file_name)
       call of_open_close(beta_file_name)
       call of_open_close(moke_file_name)
     endif
#endif
     !
     if(.not.l_Haydock) call of_open_close(jdos_file_name)
     !
   end subroutine
   !
 end subroutine<|MERGE_RESOLUTION|>--- conflicted
+++ resolved
@@ -43,11 +43,6 @@
  use X_output,  ONLY:moke_file_name,off_file_name,beta_file_name
  use KERR,      ONLY:B_Hall,A_drude
 #endif
-#if defined _PL
- use X_output,  ONLY:pl_file_name
- use PHOTOLUM,  ONLY:PL
- use drivers,   ONLY:l_photolum
-#endif
  !
  implicit none
  integer      :: iq
@@ -100,9 +95,6 @@
  if (l_INIT) title_mode='ot'
  !
  call of_open_close(eps_file_name,title_mode)
-#if defined _PL
- call of_open_close(pl_file_name,title_mode)
-#endif
  if (eval_reflectivity) call of_open_close(refl_file_name,title_mode)
  if (eval_eels)         call of_open_close(eel_file_name,title_mode)
  if (eval_alpha)        call of_open_close(alpha_file_name,title_mode)
@@ -128,7 +120,6 @@
    return
  endif
  !
-<<<<<<< HEAD
 #if defined _KERR
  !
  ! Diamagnetic term
@@ -155,14 +146,6 @@
  if (l_Haydock.or.l_Inversion) call msg("o eps",'#',headers,INDENT=0,USE_TABS=.TRUE.)
  if (l_Diago) call msg("o eps",'#',headers(:5),INDENT=0,USE_TABS=.TRUE.)
  if (l_IP) call msg("o eps",'#',headers(:3),INDENT=0,USE_TABS=.TRUE.)
- !
-#if defined _PL
- if (l_photolum) then
-   call X_setup_headers('PL')
-   if (l_Haydock.or.l_Inversion.or.l_Diago) call msg("o pl_",'#',headers,INDENT=0,USE_TABS=.TRUE.)
-   if (l_IP) call msg("o pl_",'#',headers(:4),INDENT=0,USE_TABS=.TRUE.)
- endif
-#endif
  !
  if (eval_reflectivity) then 
    call X_setup_headers('REFL')
@@ -241,182 +224,6 @@
  !
  call msg("o eps refl eel alpha off beta moke jdos pl_",'#')
  !
-#if defined _PL
- !
- if (l_photolum) then
-   !
-   ! PHOTOLUMINESCENCE
-   !--------------------
-   !
-   do iw=1,BSS_n_freqs
-     !
-     ! PL: 2 (int) 3 (non int) 
-     !
-     n_output_data=7
-     output_data(1:7)=(/real(PL(iw,1,1))*HA2EV,PL(iw,2,1:3),PL(iw,3,1:3)/)
-     !
-     if (l_IP) n_output_data=4
-     if (l_IP) output_data(2:4)=output_data(5:7)
-     !
-     call msg("o pl_",'',output_data(:n_output_data),INDENT=-2,USE_TABS=.TRUE.)
-     !
-   enddo
-   !
- endif
- !
-#endif
- !
- ! ABSORPTION
- !------------
- !
- do iw=1,BSS_n_freqs
-   !
-   ! Epsilon_ii: 2 (int) 3 (non int) 4 (n-1 Haydock/inv shifted)
-   !
-   output_data(1:5)=(/real(Epsilon_ii(iw,1))*HA2EV,aimag(Epsilon_ii(iw,2)),real(Epsilon_ii(iw,2)),&
-&            aimag(Epsilon_ii(iw,3)),real(Epsilon_ii(iw,3))/)
-   !
-   ! Haydock n-1 iteration / Inversion with diagonal shift from BSE matrix
-   !
-   n_output_data=5
-   if (l_Haydock.or.l_Inversion) n_output_data=7
-   if (l_Haydock.or.l_Inversion) output_data(6:7)=(/aimag(Epsilon_ii(iw,4)),real(Epsilon_ii(iw,4))/)
-   if (l_IP) n_output_data=3
-   if (l_IP) output_data(2:3)=output_data(4:5)
-   !
-   call msg("o eps",'',output_data(:n_output_data),INDENT=-2,USE_TABS=.TRUE.)
-   !
- enddo
- !
- ! REFLECTIVITY
- !--------------
- !
- if (eval_reflectivity) then
-   !
-   ! Reflectance is assumed for a 3D system
-   ! r=(sqrt(eps)-1)/(sqrt(eps)+1)
-   ! R=|r|^2
-   !
-   refl(:,1)=(sqrt(Epsilon_ii(:,2))-1._SP)/(sqrt(Epsilon_ii(:,2))+1._SP)
-   refl(:,2)=(sqrt(Epsilon_ii(:,3))-1._SP)/(sqrt(Epsilon_ii(:,3))+1._SP)
-   if (l_Haydock) refl(:,3)=(sqrt(Epsilon_ii(:,4))-1._SP)/(sqrt(Epsilon_ii(:,4))+1._SP)
-   !
-   do iw=1,BSS_n_freqs
-     !
-     output_data(1:3)=(/real(Epsilon_ii(iw,1))*HA2EV,real(refl(iw,1)*conjg(refl(iw,1))),real(refl(iw,2)*conjg(refl(iw,2)))/)     
-     !
-     n_output_data=3
-     if (l_Haydock.or.l_Inversion) n_output_data=4
-     if (l_Haydock.or.l_Inversion) output_data(4)=real(refl(iw,3)*conjg(refl(iw,3)))
-     if (l_IP) n_output_data=2
-     if (l_IP) output_data(2)=output_data(3)
-     !
-     call msg("o refl",'',output_data(:n_output_data),INDENT=-2,USE_TABS=.TRUE.)
-=======
-#if defined _KERR
- !
- ! Diamagnetic term
- !
- call msg('o eps','#','Diamagnetic term',INDENT=0,USE_TABS=.TRUE.)
- !
- n_output_data=2
- if(l_IP) n_output_data=1
- headers(:2)=(/'A [nel]','A0[nel]'/)
- call msg("o eps",'#',headers(:n_output_data),INDENT=0,USE_TABS=.TRUE.)
- !
- A_drude(:)=A_drude(:)/real(nkbz,SP)*spin_occ
- output_data(1)=real(A_drude(2))
- output_data(2)=real(A_drude(1))
- if (l_IP) output_data(1)=output_data(2)
- call msg('o eps','#',output_data(:n_output_data),INDENT=0,USE_TABS=.TRUE.)
- call msg('o eps','#')
- !
-#endif
- !
- ! Headers
- !
- call X_setup_headers('EPS')
- if (l_Haydock.or.l_Inversion) call msg("o eps",'#',headers,INDENT=0,USE_TABS=.TRUE.)
- if (l_Diago) call msg("o eps",'#',headers(:5),INDENT=0,USE_TABS=.TRUE.)
- if (l_IP) call msg("o eps",'#',headers(:3),INDENT=0,USE_TABS=.TRUE.)
- !
- if (eval_reflectivity) then 
-   call X_setup_headers('REFL')
-   if (l_Haydock.or.l_Inversion) call msg("o refl",'#',headers(:4),INDENT=0,USE_TABS=.TRUE.)
-   if (l_Diago) call msg("o refl",'#',headers(:3),INDENT=0,USE_TABS=.TRUE.)
-   if (l_IP) call msg("o refl",'#',headers(:2),INDENT=0,USE_TABS=.TRUE.)
- end if   
- !
- if (eval_eels) then 
-   call X_setup_headers('EEL')
-   if (l_Haydock.or.l_Inversion) call msg("o eel",'#',headers,INDENT=0,USE_TABS=.TRUE.)
-   if (l_Diago) call msg("o eel",'#',headers(:5),INDENT=0,USE_TABS=.TRUE.)
-   if (l_IP) call msg("o eel",'#',headers(:3),INDENT=0,USE_TABS=.TRUE.)
- end if   
- !
- if (eval_alpha) then 
-   call X_setup_headers('ALPHA')
-   if (l_Haydock.or.l_Inversion) call msg("o alpha",'#',headers,INDENT=0,USE_TABS=.TRUE.)
-   if (l_Diago) call msg("o alpha",'#',headers(:5),INDENT=0,USE_TABS=.TRUE.)
-   if (l_IP) call msg("o alpha",'#',headers(:3),INDENT=0,USE_TABS=.TRUE.)
- endif
- !
-#if defined _KERR
- if(l_kerr) then
-   !
-   ! Hanomalous Hall term
-   !
-   call msg('o off','#','Anomalous Hall effect sH',INDENT=0,USE_TABS=.true.)
-   !
-   n_output_data=6
-   if(l_IP) n_output_data=3
-   headers(:6)=(/'sH ','   ','   ','sH0','   ','   '/)
-   call msg("o off",'#',headers(:n_output_data),INDENT=0,USE_TABS=.TRUE.)
-   headers(:6)=(/'  [fs]^-1  ','[Ohm*cm]^-1','[e^2/hbar] ','  [fs]^-1  ','[Ohm*cm]^-1','[e^2/hbar] '/)
-   call msg("o off",'#',headers(:n_output_data),INDENT=0,USE_TABS=.TRUE.)
-   !
-   B_Hall(:)=B_Hall(:)*HA2EV/(4*pi*cI*HBAR_eVfs)
-   output_data(1)=real(B_Hall(2))
-   output_data(4)=real(B_Hall(1))
-   B_Hall(:)=B_Hall(:)*1.E5_SP/(SPEED_OF_LIGHT_SI)**2/FEMTO
-   output_data(2)=real(B_Hall(2))
-   output_data(5)=real(B_Hall(1))
-   B_Hall(:)=B_Hall(:)*1.E2_SP*HBAR_SI/e_SI**2
-   output_data(3)=real(B_Hall(2))
-   output_data(6)=real(B_Hall(1))
-   if(l_IP) output_data(1:3)=output_data(4:6)
-   call msg('o off','#',output_data(:n_output_data),INDENT=0,USE_TABS=.TRUE.)
-   call msg('o off','#')
-   !
-   call X_setup_headers('off')
-   if (l_Haydock.or.l_Inversion) call msg("o off",'#',headers,INDENT=0,USE_TABS=.TRUE.)
-   if (l_Diago) call msg("o off",'#',headers(:5),INDENT=0,USE_TABS=.TRUE.)
-   if (l_IP) call msg("o off",'#',headers(:3),INDENT=0,USE_TABS=.TRUE.)
-   !
-   if (eval_alpha) then 
-     call X_setup_headers('beta')
-     if (l_Haydock.or.l_Inversion) call msg("o beta",'#',headers,INDENT=0,USE_TABS=.TRUE.)
-     if (l_Diago) call msg("o beta",'#',headers(:5),INDENT=0,USE_TABS=.TRUE.)
-     if (l_IP) call msg("o beta",'#',headers(:3),INDENT=0,USE_TABS=.TRUE.)
-   endif
-   !
-   call X_setup_headers('moke')
-   if (l_Haydock.or.l_Inversion) call msg("o moke",'#',headers,INDENT=0,USE_TABS=.TRUE.)
-   if (l_Diago) call msg("o moke",'#',headers(:5),INDENT=0,USE_TABS=.TRUE.)
-   if (l_IP) call msg("o moke",'#',headers(:3),INDENT=0,USE_TABS=.TRUE.)
-   !
- endif
-#endif
- !
- if (.not.l_Haydock) then
-   call X_setup_headers('jdos')
-   if (l_Diago) call msg("o jdos",'#',headers(:7),INDENT=0,USE_TABS=.TRUE.)
-   if (l_Inversion) call msg("o jdos",'#',headers(:5),INDENT=0,USE_TABS=.TRUE.)
-   if (l_IP) call msg("o jdos",'#',headers(:3),INDENT=0,USE_TABS=.TRUE.)
- endif
- !
- call msg("o eps refl eel alpha off beta moke jdos pl_",'#')
- !
  ! ABSORPTION
  !------------
  !
@@ -504,49 +311,6 @@
      if (l_IP) n_output_data=3
      if (l_IP) output_data(2:3)=output_data(4:5)
      call msg("o alpha",'',output_data(:n_output_data),INDENT=-2,USE_TABS=.TRUE.)
->>>>>>> 60eb2f3e
-     !
-   enddo
-   !
- endif
- !
-<<<<<<< HEAD
- ! EELS & POLARIZABILITY
- !-----------------------
- !
- if (eval_eels) then
-   !
-   eval_eels=O_eels(Epsilon_ii(:,1),BSS_n_freqs,.FALSE.,ordering,Epsilon_ii(:,2),eels(:,1)) 
-   eval_eels=O_eels(Epsilon_ii(:,1),BSS_n_freqs,.FALSE.,ordering,Epsilon_ii(:,3),eels(:,2)) 
-   if (l_Haydock.or.l_Inversion) eval_eels=O_eels(Epsilon_ii(:,1),BSS_n_freqs,.FALSE.,ordering,Epsilon_ii(:,4),eels(:,3)) 
-   !
-   alpha(:,1)=(1._SP+eels(:,1))/4._SP/pi*eps_2_alpha
-   alpha(:,2)=(1._SP+eels(:,2))/4._SP/pi*eps_2_alpha
-   if (l_Haydock.or.l_Inversion) alpha(:,3)=(1._SP+eels(:,3))/4._SP/pi*eps_2_alpha
-   !
-   do iw=1,BSS_n_freqs
-     !
-     ! EELS
-     !
-     output_data(1:5)=(/real(Epsilon_ii(iw,1))*HA2EV,aimag(eels(iw,1)),real(eels(iw,1)),&
-&              aimag(eels(iw,2)),real(eels(iw,2))/)
-     n_output_data=5
-     if (l_Haydock.or.l_Inversion) n_output_data=7
-     if (l_Haydock.or.l_Inversion) output_data(6:7)=(/aimag(eels(iw,3)),real(eels(iw,3))/)
-     if (l_IP) n_output_data=3
-     if (l_IP) output_data(2:3)=output_data(4:5)
-     call msg("o eel",'',output_data(:n_output_data),INDENT=-2,USE_TABS=.TRUE.)
-     !
-     ! ALPHA
-     !
-     output_data(1:5)=(/real(Epsilon_ii(iw,1))*HA2EV,aimag(alpha(iw,1)),real(alpha(iw,1)),&
-&              aimag(alpha(iw,2)),real(alpha(iw,2))/)
-     n_output_data=5
-     if (l_Haydock.or.l_Inversion) n_output_data=7
-     if (l_Haydock.or.l_Inversion) output_data(6:7)=(/aimag(alpha(iw,3)),real(alpha(iw,3))/)
-     if (l_IP) n_output_data=3
-     if (l_IP) output_data(2:3)=output_data(4:5)
-     call msg("o alpha",'',output_data(:n_output_data),INDENT=-2,USE_TABS=.TRUE.)
      !
    enddo
    !
@@ -565,21 +329,6 @@
    !
    ! eps_xy
    !
-=======
-#if defined _KERR
- !
- ! KERR 
- !------
- if(l_kerr) then
-   !
-   if(eval_alpha) then
-     beta(:,1)=Epsilon_ij(:,2)/4._SP/pi*eps_2_alpha
-     beta(:,2)=Epsilon_ij(:,3)/4._SP/pi*eps_2_alpha
-   endif
-   !
-   ! eps_xy
-   !
->>>>>>> 60eb2f3e
    do iw=1,BSS_n_freqs 
      output_data(1:5)=(/real(Epsilon_ij(iw,1))*HA2EV,aimag(Epsilon_ij(iw,2)),real(Epsilon_ij(iw,2)),&
 &                  aimag(Epsilon_ij(iw,3)),real(Epsilon_ij(iw,3))/)
@@ -673,12 +422,6 @@
    !
    subroutine CLOSE_the_files( )
      !
-<<<<<<< HEAD
-#if defined _PL
-     call of_open_close(pl_file_name)
-#endif
-=======
->>>>>>> 60eb2f3e
      call of_open_close(eps_file_name)
      call of_open_close(refl_file_name)
      call of_open_close(eel_file_name)
