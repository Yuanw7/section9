!
!        Copyright (C) 2000-2019 the YAMBO team
!              http://www.yambo-code.org
!
! Authors (see AUTHORS file for details): AM
! 
! This file is distributed under the terms of the GNU 
! General Public License. You can redistribute it and/or 
! modify it under the terms of the GNU General Public 
! License as published by the Free Software Foundation; 
! either version 2, or (at your option) any later version.
!
! This program is distributed in the hope that it will 
! be useful, but WITHOUT ANY WARRANTY; without even the 
! implied warranty of MERCHANTABILITY or FITNESS FOR A 
! PARTICULAR PURPOSE.  See the GNU General Public License 
! for more details.
!
! You should have received a copy of the GNU General Public 
! License along with this program; if not, write to the Free 
! Software Foundation, Inc., 59 Temple Place - Suite 330,Boston, 
! MA 02111-1307, USA or visit http://www.gnu.org/copyleft/gpl.txt.
!
subroutine K_output_file(iq,mode)
 !
 use pars,      ONLY:pi,SP
 use units,     ONLY:HA2EV
 use drivers,   ONLY:l_col_cut
 use BS_solvers,ONLY:BSS_description, BSS_uses_GreenF,BSS_Vnl_included,&
&                    BSS_n_descs,BSS_n_freqs,K_diago_in_BS_mat
 use BS,        ONLY:BSE_mode,BS_K_is_ALDA,BSqpts
 use X_m,       ONLY:Epsilon_ii,Joint_DOS,eval_alpha,eps_2_alpha,alpha_dim,OPTICS_eels
 use com,       ONLY:msg,of_open_close
 use parser_m,  ONLY:parser
 use X_output,  ONLY:headers,X_setup_headers,X_setup_file_names,eps_file_name,jdos_file_name,&
&                    eel_file_name,alpha_file_name,refl_file_name,X_write_descriptions,&
&                    X_write_messages_before_headers,X_write_q_plus_g
 use R_lattice, ONLY:bare_qpg,q_norm
#if defined _KERR
 use pars,      ONLY:cI
 use electrons, ONLY:spin_occ
 use R_lattice, ONLY:nkbz
 use units,     ONLY:DEG2RAD,HBAR_eVfs,FEMTO,SPEED_OF_LIGHT_SI,e_SI,HBAR_SI
 use drivers,   ONLY:l_kerr
 use X_m,       ONLY:Epsilon_ij
 use X_output,  ONLY:moke_file_name,off_file_name,beta_file_name
 use KERR,      ONLY:B_Hall,A_drude
#endif
#if defined _RT
 use drivers,   ONLY:l_magnons
 use X_m,       ONLY:X_magnons
 use X_output,  ONLY:magp_file_name,magm_file_name
#endif
#if defined _PL
 use X_output,  ONLY:pl_file_name
 use PHOTOLUM,  ONLY:PL
 use drivers,   ONLY:l_photolum
#endif
 !
 implicit none
 integer      :: iq
 character(*) :: mode
 !
 ! Work Space
 !
 character(2)      :: ordering
 character(2)      :: title_mode
 character(10)     :: name_
 integer           :: iw,n_output_data
 real(SP)          :: output_data(7),w(BSS_n_freqs)
 complex(SP)       :: eps(BSS_n_freqs,3),eels(BSS_n_freqs,3),alpha(BSS_n_freqs,3),refl(BSS_n_freqs,3),alpha_factor
#if defined _KERR
 complex(SP)       :: beta(BSS_n_freqs,3)
#endif
 logical           :: eval_eels,eval_reflectivity,l_Haydock,l_Diago,l_Inversion,l_Slepc,l_IP,l_INIT,l_print_col4,l_print_jdos
 !
 l_INIT      = index(mode,"open")/=0
 l_Haydock   = index(mode,"Haydock")/=0
 l_Diago     = index(mode,"Diago")/=0
 l_Slepc     = index(mode,"Slepc")/=0
 l_Inversion = index(mode,"Inversion")/=0
 l_IP        = index(mode,"IP")/=0
 !
 ! File Names 
 !
 if (l_Haydock)   name_="haydock"
 if (l_Diago)     name_="diago"
 if (l_Slepc)     name_="slepc"
 if (l_Inversion) name_="inv"
 if (l_IP)        name_="IP"
 !
 if (l_INIT) then
   if (l_IP) then
     call X_setup_file_names(iq,trim(name_),' ',' ')
   else
     call X_setup_file_names(iq,trim(name_),' ','bse')
     if (BS_K_is_ALDA) call X_setup_file_names(iq,trim(name_),'alda','bse')
   endif
 endif
 !
 if (     trim(BSE_mode)=='resonant' ) ordering='r'
 if (.not.trim(BSE_mode)=='resonant' ) ordering='R'
 !
 ! EELS / ALPHA / REFLECTIVITY logicals
 !
 eval_eels= OPTICS_eels(Epsilon_ii(:,1),BSS_n_freqs,.TRUE.,ordering)
 eval_alpha=eval_alpha .and. ((l_col_cut) .or. (eval_eels) )
 !
 call parser('Reflectivity',eval_reflectivity)
 eval_reflectivity=eval_reflectivity .and. .not. eval_alpha
 !
 l_print_col4=l_Haydock.or.(l_Inversion.and..not.K_diago_in_BS_mat)
 l_print_jdos=.not.(l_Inversion.or.l_Haydock)
 !
 title_mode='Ot'
 if (l_INIT) title_mode='ot'
 !
 call of_open_close(eps_file_name,title_mode)
#if defined _PL
 call of_open_close(pl_file_name,title_mode)
#endif
 if (eval_reflectivity) call of_open_close(refl_file_name,title_mode)
 if (eval_eels)         call of_open_close(eel_file_name,title_mode)
 if (eval_alpha)        call of_open_close(alpha_file_name,title_mode)
 !
#if defined _KERR
 if(l_kerr) then
   call of_open_close(off_file_name,title_mode)
   if (.not.eval_alpha) call of_open_close(moke_file_name,title_mode)
   if (     eval_alpha) call of_open_close(beta_file_name,title_mode)
 endif
#endif
<<<<<<< HEAD
#if defined _RT
 if(l_magnons) then
   call of_open_close(magp_file_name,title_mode)
   call of_open_close(magm_file_name,title_mode)
 endif
#endif
 if(.not.l_Haydock.and..not.l_Inversion) call of_open_close(jdos_file_name,title_mode)
=======
 if(l_print_jdos) call of_open_close(jdos_file_name,title_mode)
>>>>>>> b3b30127
 !
 call X_write_q_plus_g(iq,BSqpts(:,iq),ig=1)
 call X_write_messages_before_headers(iq,BSS_uses_GreenF,BSS_Vnl_included,ordering)
 !
 ! Description of the run and headers for output files:
 !
 call X_write_descriptions(BSS_n_descs,BSS_description)
 !
 if (l_INIT) then 
   call CLOSE_the_files( )
   return
 endif
 !
 if(eval_alpha) then
   ! Alpha units
   call msg('o alpha','#','Alpha is in a.u. of '//trim(alpha_dim)//' ',INDENT=0,USE_TABS=.true.)
   call msg('o alpha','#')
 endif
 !
#if defined _KERR
 !
 ! Diamagnetic term
 !
 call msg('o eps','#','Diamagnetic term',INDENT=0,USE_TABS=.TRUE.)
 !
 n_output_data=2
 if(l_IP) n_output_data=1
 headers(:2)=(/'A [nel]','A0[nel]'/)
 call msg("o eps",'#',headers(:n_output_data),INDENT=0,USE_TABS=.TRUE.)
 !
 A_drude(:)=A_drude(:)/real(nkbz,SP)*spin_occ
 output_data(1)=real(A_drude(2))
 output_data(2)=real(A_drude(1))
 if (l_IP) output_data(1)=output_data(2)
 call msg('o eps','#',output_data(:n_output_data),INDENT=0,USE_TABS=.TRUE.)
 call msg('o eps','#')
 !
 if(l_kerr .and. eval_alpha) then
   ! Alpha units
   call msg('o beta','#','Alpha is in a.u. of '//trim(alpha_dim)//' ',INDENT=0,USE_TABS=.true.)
   call msg('o beta','#')
 endif
 !
#endif
 !
 ! Headers
 !
 call X_setup_headers('EPS')
 if (     l_print_col4) call msg("o eps",'#',headers,INDENT=0,USE_TABS=.TRUE.)
 if (.not.l_print_col4) call msg("o eps",'#',headers(:5),INDENT=0,USE_TABS=.TRUE.)
 if (l_IP) call msg("o eps",'#',headers(:3),INDENT=0,USE_TABS=.TRUE.)
 !
#if defined _PL
 if (l_photolum) then
   call X_setup_headers('PL')
   if (     l_IP) call msg("o pl_",'#',headers(:2),INDENT=0,USE_TABS=.TRUE.)
   if (.not.l_IP) call msg("o pl_",'#',headers(:3),INDENT=0,USE_TABS=.TRUE.)
 endif
#endif
 !
 if (eval_reflectivity) then 
   call X_setup_headers('REFL')
   if (     l_print_col4)  call msg("o refl",'#',headers(:4),INDENT=0,USE_TABS=.TRUE.)
   if (.not.l_print_col4)  call msg("o refl",'#',headers(:3),INDENT=0,USE_TABS=.TRUE.)
   if (l_IP) call msg("o refl",'#',headers(:2),INDENT=0,USE_TABS=.TRUE.)
 end if   
 !
 if (eval_eels) then 
   call X_setup_headers('EEL')
   if (     l_print_col4)  call msg("o eel",'#',headers,INDENT=0,USE_TABS=.TRUE.)
   if (.not.l_print_col4)  call msg("o eel",'#',headers(:5),INDENT=0,USE_TABS=.TRUE.)
   if (l_IP) call msg("o eel",'#',headers(:3),INDENT=0,USE_TABS=.TRUE.)
 end if   
 !
 if (eval_alpha) then 
   call X_setup_headers('ALPHA')
   if (     l_print_col4)  call msg("o alpha",'#',headers,INDENT=0,USE_TABS=.TRUE.)
   if (.not.l_print_col4)  call msg("o alpha",'#',headers(:5),INDENT=0,USE_TABS=.TRUE.)
   if (l_IP) call msg("o alpha",'#',headers(:3),INDENT=0,USE_TABS=.TRUE.)
 endif
 !
#if defined _KERR
 if(l_kerr) then
   !
   ! Hanomalous Hall term
   !
   call msg('o off','#','Anomalous Hall effect sH',INDENT=0,USE_TABS=.true.)
   !
   n_output_data=6
   if(l_IP) n_output_data=3
   headers(:6)=(/'sH ','   ','   ','sH0','   ','   '/)
   call msg("o off",'#',headers(:n_output_data),INDENT=0,USE_TABS=.TRUE.)
   headers(:6)=(/'  [fs]^-1  ','[Ohm*cm]^-1','[e^2/hbar] ','  [fs]^-1  ','[Ohm*cm]^-1','[e^2/hbar] '/)
   call msg("o off",'#',headers(:n_output_data),INDENT=0,USE_TABS=.TRUE.)
   !
   B_Hall(:)=B_Hall(:)*HA2EV/(4*pi*cI*HBAR_eVfs)
   output_data(1)=real(B_Hall(2))
   output_data(4)=real(B_Hall(1))
   B_Hall(:)=B_Hall(:)*1.E5_SP/(SPEED_OF_LIGHT_SI)**2/FEMTO
   output_data(2)=real(B_Hall(2))
   output_data(5)=real(B_Hall(1))
   B_Hall(:)=B_Hall(:)*1.E2_SP*HBAR_SI/e_SI**2
   output_data(3)=real(B_Hall(2))
   output_data(6)=real(B_Hall(1))
   if(l_IP) output_data(1:3)=output_data(4:6)
   call msg('o off','#',output_data(:n_output_data),INDENT=0,USE_TABS=.TRUE.)
   call msg('o off','#')
   !
   call X_setup_headers('off')
   if (     l_print_col4)  call msg("o off",'#',headers,INDENT=0,USE_TABS=.TRUE.)
   if (.not.l_print_col4)  call msg("o off",'#',headers(:5),INDENT=0,USE_TABS=.TRUE.)
   if (l_IP) call msg("o off",'#',headers(:3),INDENT=0,USE_TABS=.TRUE.)
   !
   if (eval_alpha) then 
     call X_setup_headers('beta')
     if (     l_print_col4)  call msg("o beta",'#',headers,INDENT=0,USE_TABS=.TRUE.)
     if (.not.l_print_col4)  call msg("o beta",'#',headers(:5),INDENT=0,USE_TABS=.TRUE.)
     if (l_IP) call msg("o beta",'#',headers(:3),INDENT=0,USE_TABS=.TRUE.)
   endif
   !
   if (.not.eval_alpha)  then
     call X_setup_headers('moke')
     if (     l_print_col4)  call msg("o moke",'#',headers,INDENT=0,USE_TABS=.TRUE.)
     if (.not.l_print_col4)  call msg("o moke",'#',headers(:5),INDENT=0,USE_TABS=.TRUE.)
     if (l_IP) call msg("o moke",'#',headers(:3),INDENT=0,USE_TABS=.TRUE.)
   endif
   !
 endif
#endif
 !
#if defined _RT
 if(l_magnons) then
   !
   call X_setup_headers('pmag ')
   if (l_Haydock.or.l_Inversion) call msg("o pmag",'#',headers,INDENT=0,USE_TABS=.TRUE.)
   if (l_Diago.or.l_Slepc) call msg("o pmag",'#',headers(:5),INDENT=0,USE_TABS=.TRUE.)
   if (l_IP) call msg("o pmag",'#',headers(:3),INDENT=0,USE_TABS=.TRUE.)
   !
   call X_setup_headers('mmag')
   if (l_Haydock.or.l_Inversion) call msg("o mmag",'#',headers,INDENT=0,USE_TABS=.TRUE.)
   if (l_Diago.or.l_Slepc) call msg("o mmag",'#',headers(:5),INDENT=0,USE_TABS=.TRUE.)
   if (l_IP) call msg("o mmag",'#',headers(:3),INDENT=0,USE_TABS=.TRUE.)
   !
 endif
#endif
 !
 if (.not.l_Haydock) then
   call X_setup_headers('jdos')
   if (     l_print_col4)  call msg("o jdos",'#',headers(:7),INDENT=0,USE_TABS=.TRUE.)
   if (.not.l_print_col4)  call msg("o jdos",'#',headers(:5),INDENT=0,USE_TABS=.TRUE.)
   if (l_IP) call msg("o jdos",'#',headers(:3),INDENT=0,USE_TABS=.TRUE.)
 endif
 !
 call msg("o eps refl eel alpha off beta moke jdos pl_ mmag pmag",'#')
 !
#if defined _PL
 !
 if (l_photolum) then
   !
   ! PHOTOLUMINESCENCE
   !--------------------
   !
   do iw=1,BSS_n_freqs
     !
     ! PL: 2 (int) 3 (non int) 
     !
     if (     l_IP) n_output_data=2 ; output_data(1:2)=(/real(PL(iw,1))*HA2EV,PL(iw,3)/)
     if (.not.l_IP) n_output_data=3 ; output_data(1:3)=(/real(PL(iw,1))*HA2EV,PL(iw,2),PL(iw,3)/)
     call msg("o pl_",'',output_data(:n_output_data),INDENT=-2,USE_TABS=.TRUE.)
     !
   enddo
   !
 endif
 !
#endif
 !
 ! ABSORPTION
 !------------
 !
 do iw=1,BSS_n_freqs
   !
   ! Epsilon_ii: 2 (int) 3 (non int) 4 (n-1 Haydock/inv shifted)
   !
   w(:)    =real(Epsilon_ii(:,1))*HA2EV
   eps(:,1)=Epsilon_ii(:,2)+1._SP
   eps(:,2)=Epsilon_ii(:,3)+1._SP
   if (l_print_col4) eps(:,3)=Epsilon_ii(:,4)+1._SP
   !
   ! Haydock n-1 iteration / Inversion with diagonal shift from BSE matrix
   !
   output_data(1:5)=(/w(iw),aimag(eps(iw,1)),real(eps(iw,1)),aimag(eps(iw,2)),real(eps(iw,2))/)
   n_output_data=5
   if (l_print_col4) then ; n_output_data=7 ; output_data(6:7)=(/aimag(eps(iw,3)),real(eps(iw,3))/) ; endif
   if (l_IP)         then ; n_output_data=3 ; output_data(2:3)=output_data(4:5)                     ; endif
   !
   call msg("o eps",'',output_data(:n_output_data),INDENT=-2,USE_TABS=.TRUE.)
   !
 enddo
 !
 ! REFLECTIVITY
 !--------------
 !
 if (eval_reflectivity) then
   !
   ! Reflectance is assumed for a 3D system
   ! r=(sqrt(eps)-1)/(sqrt(eps)+1)
   ! R=|r|^2
   !
   !
   refl=(sqrt(eps)-1._SP)/(sqrt(eps)+1._SP)
   !
   do iw=1,BSS_n_freqs
     !
     output_data(1:3)=(/w(iw),real(refl(iw,1)*conjg(refl(iw,1))),real(refl(iw,2)*conjg(refl(iw,2)))/)     
     n_output_data=3
     if (l_print_col4) then ; n_output_data=4 ; output_data(4)=real(refl(iw,3)*conjg(refl(iw,3))) ; endif
     if (l_IP)         then ; n_output_data=2 ; output_data(2)=output_data(3)                     ; endif
     !
     call msg("o refl",'',output_data(:n_output_data),INDENT=-2,USE_TABS=.TRUE.)
     !
   enddo
   !
 endif
 !
 ! EELS & POLARIZABILITY
 !-----------------------
 !
 if (eval_eels) then
   !
   eval_eels=OPTICS_eels(Epsilon_ii(:,1),BSS_n_freqs,.FALSE.,ordering,eps(:,1),eels(:,1)) 
   eval_eels=OPTICS_eels(Epsilon_ii(:,1),BSS_n_freqs,.FALSE.,ordering,eps(:,2),eels(:,2)) 
   if (l_print_col4) eval_eels=OPTICS_eels(Epsilon_ii(:,1),BSS_n_freqs,.FALSE.,ordering,eps(:,3),eels(:,3)) 
   !
   do iw=1,BSS_n_freqs
     !
     ! EELS
     !
     output_data(1:5)=(/w(iw),aimag(eels(iw,1)),real(eels(iw,1)),aimag(eels(iw,2)),real(eels(iw,2))/)
     n_output_data=5
     if (l_print_col4) then ; n_output_data=7 ; output_data(6:7)=(/aimag(eels(iw,3)),real(eels(iw,3))/) ; endif
     if (l_IP)         then ; n_output_data=3 ; output_data(2:3)=output_data(4:5)                       ; endif
     call msg("o eel",'',output_data(:n_output_data),INDENT=-2,USE_TABS=.TRUE.)
     !
   enddo
   !
 endif
 !
 ! POLARIZABILITY
 !----------------
 !
 if (eval_alpha) then
   !
   if(l_col_cut) then
     alpha_factor=eps_2_alpha/4._SP/pi*bare_qpg(1,1)**2/q_norm(1)**2
     alpha(:,1)=Epsilon_ii(:,2)*alpha_factor
     alpha(:,2)=Epsilon_ii(:,3)*alpha_factor
     if (l_print_col4) alpha(:,3)=Epsilon_ii(:,4)*alpha_factor
   else
     alpha_factor=eps_2_alpha/4._SP/pi
     alpha=(1._SP+eels)*alpha_factor
   endif
   !
   do iw=1,BSS_n_freqs
     !
     output_data(1:5)=(/w(iw),aimag(alpha(iw,1)),real(alpha(iw,1)),aimag(alpha(iw,2)),real(alpha(iw,2))/)
     n_output_data=5
     if (l_print_col4) then ; n_output_data=7 ; output_data(6:7)=(/aimag(alpha(iw,3)),real(alpha(iw,3))/) ; endif
     if (l_IP)         then ; n_output_data=3 ; output_data(2:3)=output_data(4:5)                         ; endif
     call msg("o alpha",'',output_data(:n_output_data),INDENT=-2,USE_TABS=.TRUE.)
     !
   enddo
   !
 endif
 !
#if defined _KERR
 !
 ! KERR 
 !------
 if(l_kerr) then
   !
   ! eps_xy
   !
   do iw=1,BSS_n_freqs 
     output_data(1:5)=(/w(iw),aimag(Epsilon_ij(iw,2)),real(Epsilon_ij(iw,2)),&
&                  aimag(Epsilon_ij(iw,3)),real(Epsilon_ij(iw,3))/)
     n_output_data=5
     if (l_print_col4) then ; n_output_data=7 ; output_data(6:7)=(/aimag(Epsilon_ij(iw,4)),real(Epsilon_ij(iw,4))/) ; endif
     if (l_IP)         then ; n_output_data=3 ; output_data(2:3)=output_data(4:5)                                   ; endif
     call msg('o off','',output_data(:n_output_data),INDENT=-2,USE_TABS=.true.)
     !
   enddo
   !
   !
   if(eval_alpha) then
     !
     ! beta=alpha_xy
     !
     if(l_col_cut) then
       alpha_factor=eps_2_alpha/4._SP/pi*bare_qpg(1,1)**2/q_norm(1)**2
       beta(:,1)=Epsilon_ij(:,2)*alpha_factor
       beta(:,2)=Epsilon_ij(:,3)*alpha_factor
       if (l_print_col4) beta(:,3)=Epsilon_ij(:,4)*alpha_factor
     else
       alpha_factor=eps_2_alpha/4._SP/pi
       beta(:,1)=0._SP
       beta(:,2)=0._SP
       if (l_print_col4) beta(:,3)=0._SP
     endif
     !
     do iw=1,BSS_n_freqs 
       !
       output_data(1:5)=(/w(iw),aimag(beta(iw,1)),real(beta(iw,1)),&
&                aimag(beta(iw,2)),real(beta(iw,2))/)
       n_output_data=5
       if (l_print_col4) then ; n_output_data=7 ; output_data(6:7)=(/aimag(beta(iw,3)),real(beta(iw,3))/) ; endif
       if (l_IP)         then ; n_output_data=3 ; output_data(2:3)=output_data(4:5)                       ; endif
       call msg("o beta",'',output_data(:n_output_data),INDENT=-2,USE_TABS=.TRUE.)
       !
     enddo
     !
   endif
   !
   if(.not.eval_alpha) then
     !
     ! Kerr parameters
     !
     do iw=1,BSS_n_freqs 
       output_data(1)= w(iw)
       output_data(2)=-aimag(Epsilon_ij(iw,2)/( Epsilon_ii(iw,2)*sqrt(Epsilon_ii(iw,2)+1._SP) ) /DEG2RAD)
       output_data(3)= -real(Epsilon_ij(iw,2)/( Epsilon_ii(iw,2)*sqrt(Epsilon_ii(iw,2)+1._SP) ) /DEG2RAD)
       output_data(4)=-aimag(Epsilon_ij(iw,3)/( Epsilon_ii(iw,3)*sqrt(Epsilon_ii(iw,3)+1._SP) ) /DEG2RAD)
       output_data(5)= -real(Epsilon_ij(iw,3)/( Epsilon_ii(iw,3)*sqrt(Epsilon_ii(iw,3)+1._SP) ) /DEG2RAD)
       !
       if( (real(Epsilon_ii(iw,2))==0._SP .or. real(Epsilon_ii(iw,2))==-1._SP ) &
  &         .and. aimag(Epsilon_ii(iw,2))==0._SP ) then
         output_data(2)=0._SP
         output_data(3)=0._SP
       endif
       if( (real(Epsilon_ii(iw,3))==0._SP .or. real(Epsilon_ii(iw,3))==-1._SP ) &
  &         .and. aimag(Epsilon_ii(iw,3))==0._SP ) then
         output_data(4)=0._SP
         output_data(5)=0._SP
       endif
       !
       n_output_data=5
       if (l_print_col4) then
         n_output_data=7
         output_data(6)=-aimag(Epsilon_ij(iw,4)/( Epsilon_ii(iw,4)*sqrt(Epsilon_ii(iw,4)+1._SP) ) /DEG2RAD)
         output_data(7)= -real(Epsilon_ij(iw,4)/( Epsilon_ii(iw,4)*sqrt(Epsilon_ii(iw,4)+1._SP) ) /DEG2RAD)
       endif
       if (l_IP) then ; n_output_data=3 ; output_data(2:3)=output_data(4:5) ; endif
       call msg('o moke','',output_data(:n_output_data),INDENT=-2,USE_TABS=.true.)
     enddo
     !
   endif
   !
 endif
 !
#endif
 !
#if defined _RT
 !
 ! MAGNONS
 !------
 if(l_magnons) then
   !
   ! magnons_plus
   !
   n_output_data=5
   if (l_Haydock.or.l_Inversion) n_output_data=7
   if (l_IP) n_output_data=3
   !
   do iw=1,BSS_n_freqs 
     output_data(1:5)=(/real(X_magnons(iw,1,1))*HA2EV,aimag(X_magnons(iw,1,2)),real(X_magnons(iw,1,2)),&
&                  aimag(X_magnons(iw,1,3)),real(X_magnons(iw,1,3))/)
     if (l_Haydock.or.l_Inversion) output_data(6:7)=(/aimag(X_magnons(iw,1,4)),real(X_magnons(iw,1,4))/)
     if (l_IP) output_data(2:3)=output_data(4:5)
     call msg('o pmag','',output_data(:n_output_data),INDENT=-2,USE_TABS=.true.)
     !
   enddo
   !
   ! magnons_minus
   !
   do iw=1,BSS_n_freqs 
     output_data(1:5)=(/real(X_magnons(iw,2,1))*HA2EV,aimag(X_magnons(iw,2,2)),real(X_magnons(iw,2,2)),&
&                  aimag(X_magnons(iw,2,3)),real(X_magnons(iw,2,3))/)
     if (l_Haydock.or.l_Inversion) output_data(6:7)=(/aimag(X_magnons(iw,2,4)),real(X_magnons(iw,2,4))/)
     if (l_IP) output_data(2:3)=output_data(4:5)
     call msg('o mmag','',output_data(:n_output_data),INDENT=-2,USE_TABS=.true.)
     !
   enddo
   !
 endif
 !
#endif
 !
 ! JOINT DOS
 !------------
 !
 if (l_print_jdos) then
   ! 
   do iw=1,BSS_n_freqs
     !
     ! Joint DOS: 2 (int) 3 (non int)
     !
     output_data(1:5)=(/w(iw),aimag(Joint_DOS(iw,2)),real(Joint_DOS(iw,2)),aimag(Joint_DOS(iw,3)),real(Joint_DOS(iw,3))/)
     !
     n_output_data=5
     if (l_IP) then ; n_output_data=3 ; output_data(2:3)=output_data(4:5) ; endif
     !
     call msg("o jdos",'',output_data(:n_output_data),INDENT=-2,USE_TABS=.TRUE.)
     !
   enddo
   !
 endif
 !
 call CLOSE_the_files( )
 !
 contains 
   !
   subroutine CLOSE_the_files( )
     !
#if defined _PL
     call of_open_close(pl_file_name)
#endif
     call of_open_close(eps_file_name)
     call of_open_close(refl_file_name)
     call of_open_close(eel_file_name)
     call of_open_close(alpha_file_name)
     !
#if defined _KERR
     if(l_kerr) then
       call of_open_close(off_file_name)
       call of_open_close(beta_file_name)
       call of_open_close(moke_file_name)
     endif
#endif
     !
<<<<<<< HEAD
#if defined _RT
     if(l_magnons) then
       call of_open_close(magp_file_name)
       call of_open_close(magm_file_name)
     endif
#endif
     !
     if(.not.l_Haydock.and..not.l_Inversion) call of_open_close(jdos_file_name)
=======
     if(l_print_jdos) call of_open_close(jdos_file_name)
>>>>>>> b3b30127
     !
   end subroutine
   !
 end subroutine<|MERGE_RESOLUTION|>--- conflicted
+++ resolved
@@ -130,17 +130,13 @@
    if (     eval_alpha) call of_open_close(beta_file_name,title_mode)
  endif
 #endif
-<<<<<<< HEAD
 #if defined _RT
  if(l_magnons) then
    call of_open_close(magp_file_name,title_mode)
    call of_open_close(magm_file_name,title_mode)
  endif
 #endif
- if(.not.l_Haydock.and..not.l_Inversion) call of_open_close(jdos_file_name,title_mode)
-=======
  if(l_print_jdos) call of_open_close(jdos_file_name,title_mode)
->>>>>>> b3b30127
  !
  call X_write_q_plus_g(iq,BSqpts(:,iq),ig=1)
  call X_write_messages_before_headers(iq,BSS_uses_GreenF,BSS_Vnl_included,ordering)
@@ -579,7 +575,6 @@
      endif
 #endif
      !
-<<<<<<< HEAD
 #if defined _RT
      if(l_magnons) then
        call of_open_close(magp_file_name)
@@ -587,10 +582,7 @@
      endif
 #endif
      !
-     if(.not.l_Haydock.and..not.l_Inversion) call of_open_close(jdos_file_name)
-=======
      if(l_print_jdos) call of_open_close(jdos_file_name)
->>>>>>> b3b30127
      !
    end subroutine
    !
