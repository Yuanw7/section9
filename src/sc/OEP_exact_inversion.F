!
!        Copyright (C) 2000-2016 the YAMBO team
!              http://www.yambo-code.org
!
! Authors (see AUTHORS file for details): MG
!
! This file is distributed under the terms of the GNU
! General Public License. You can redistribute it and/or
! modify it under the terms of the GNU General Public
! License as published by the Free Software Foundation;
! either version 2, or (at your option) any later version.
!
! This program is distributed in the hope that it will
! be useful, but WITHOUT ANY WARRANTY; without even the
! implied warranty of MERCHANTABILITY or FITNESS FOR A
! PARTICULAR PURPOSE.  See the GNU General Public License
! for more details.
!
! You should have received a copy of the GNU General Public
! License along with this program; if not, write to the Free
! Software Foundation, Inc., 59 Temple Place - Suite 330,Boston,
! MA 02111-1307, USA or visit http://www.gnu.org/copyleft/gpl.txt.
!
subroutine OEP_exact_inversion(X,E,k,Voep,W_x)
 !
 !  Exact exchange/static RPA potential (voep in direct space)
 !
 !  Found in reciprocal space as:
 !  voep_RL(G) = Xo^{-1}(G,G')rho_{xc}(G)
 !  
 !  where: 
 !  rho_xc(G)= int_k sum_{c,v} ( rho_{v,c}(k,G)   SigmaXC_{v,c}(k)   +  
 !                            + rho^*_{v,c}(k,G) SigmaXC^*_{v,c}(k))\
 !                            (E_{vk} - E_{ck})
 !
 use pars,            ONLY:SP,DP
 use D_lattice,       ONLY:DL_vol,i_time_rev,sop_inv,nsym,i_space_inv
 use X_m,             ONLY:X_t, X_alloc,X_mat,X_poles_tab,current_iq 
 use electrons,       ONLY:levels,n_met_bands
 use R_lattice,       ONLY:bz_samp,g_rot,nkibz,nkbz
 use FFT_m,           ONLY:fft_size,fft_g_table,fft_dim,fftw_plan
 use frequency,       ONLY:w_samp,W_reset,bare_grid_N,coarse_grid_Pt,coarse_grid_index,ordered_grid_index
<<<<<<< HEAD
 use linear_algebra,  ONLY:LINEAR_ALGEBRA_driver,INV
 use collision_el,    ONLY:elemental_collision,elemental_collision_free
=======
 use interfaces,      ONLY:LINEAR_ALGEBRA_driver
 use linear_algebra,  ONLY:INV
 use collision,       ONLY:elemental_collision,elemental_collision_free
>>>>>>> a72c809e
 use memory_m,        ONLY:mem_est
 use wave_func,       ONLY:WF
 !
 ! I/O
 !
 implicit none
 real(SP),intent(out)    :: Voep(fft_size)
 complex(SP),intent(in)  :: W_x(nkibz,n_met_bands,fft_size)
 type(X_t)    :: X
 type(levels),intent(in) :: E
 type(bz_samp),intent(in):: k
 !
 ! Work Space
 !
 integer                  :: i1,ik,ic,iv,is,ig1,ifft,offt
 logical                  :: l_is_TR
 complex(SP), allocatable :: Xo_inverse(:,:),&
&                            rhotw_sum(:),rhotw_sum_TR(:),rho_xc(:),Voep_RL(:)
 complex(DP), allocatable :: Vx_dp(:),rho_tw_rs(:)
 complex(SP)              :: SigmaXC
 type(w_samp)             :: Xw
 type(elemental_collision):: isc
 !
 ! Calculate Xo^{-1}(G,G') => 1 - initialize vars/dim
 !                            2 - calculate Xo, 
 !                            3 - delete wings,   
 !                            4 - invert
 ! -----------------------------------------------
 ! 1:
 call W_reset(Xw)
 Xw%n_freqs = 1
 call FREQUENCIES_setup(Xw)
 Xw%p(1)=real(Xw%p(1))+(0.,1.)*epsilon(1._SP)
 call X_alloc('X',(/X%ng,X%ng,Xw%n_freqs/))
 X%ordering='c'
 !
 ! 2:
 call IO_and_Messaging_switch("-report") 
 call X_os(X_mat,1,E,k,Xw,X)
 call IO_and_Messaging_switch("+report")
 ! 3:
 allocate(Xo_inverse(X%ng-1,X%ng-1))
 Xo_inverse(:X%ng-1,:X%ng-1) =  X_mat(2:X%ng,2:X%ng,1) 
 call X_alloc('X')
 ! 4:
 call LINEAR_ALGEBRA_driver(INV,M=Xo_inverse)
 !
 !
 ! Calculate rho_xc(G) =>  1 - initialize vars/dim
 !                        for each k in IBZ:
 !                        2 - retabulate SigmaXC elements  ! This has now changed
 !                        for each c,v,k: 
 !                        3 - calculate  rhotw_sum (G) = sum{R} rho^*_{v,c}(k,R^-1 G)
 !                                       rhotw_sum_TR (G) = sum{I R} rho_{v,c}(k,(IR)^-1 G)
 !                        4 - accumulate rho_xc
 ! -----------------------------------------------
 ! NB: a. it does not work for metallic systems
 ! -----------------------------------------------
 ! 1:
 call elemental_collision_free(isc)
 isc%ngrho=X%ng
 allocate(rhotw_sum(X%ng),rhotw_sum_TR(X%ng),rho_xc(X%ng),rho_tw_rs(fft_size))
 !
 rho_xc = (0.,0.)
 !
 ! 3:
 do ik = 1, nkibz 
   do iv = 1 ,E%nbf
     do ic = E%nbf+1, X%ib(2)
       ifft=WF%index(iv,ik,1)
       offt=WF%index(ic,ik,1)
       SigmaXC = dot_product(WF%c(:,offt),W_x(ik,iv,:)) !<ic|Sigma_xc|iv>
       !
       !rho_tw_rs(:) = conjg(WF%c(:,ifft))*WF%c(:,offt)
       rho_tw_rs(:) = WF%c(:,ifft)*conjg(WF%c(:,offt))
       !
       ! r -> G transform; 
       ! In order to be compliant with FFTQE -1 should be used in calls to FFT
       ! This implies that the above conjg of rho_tw_rs has been reversed, and
       ! that rho_tw_rs will be used as conjugaed in the following.
       !
#if defined _FFTW
       !call fft_3d(rho_tw_rs(:),fft_dim,+1,fftw_plan)
       call fft_3d(rho_tw_rs(:),fft_dim,-1,fftw_plan)
#else
       !call fft_3d(rho_tw_rs(:),fft_dim,+1)
       call fft_3d(rho_tw_rs(:),fft_dim,-1)
#endif
       rhotw_sum    = (0.,0.)
       rhotw_sum_TR = (0.,0.)
       !
       do i1 = 1,k%nstar(ik)
         !
         is      = sop_inv(k%star(ik,i1))
         l_is_TR = is>nsym/(i_time_rev+1)
         !
         rho_tw_rs(fft_g_table(g_rot(1,1),1)) = (0.,0.)
         if (l_is_TR) then
           !rhotw_sum_TR(:X%ng)=rhotw_sum_TR(:X%ng)+rho_tw_rs(fft_g_table(g_rot(is,:X%ng),1))
           rhotw_sum_TR(:X%ng)=rhotw_sum_TR(:X%ng)+conjg(rho_tw_rs(fft_g_table(g_rot(is,:X%ng),1)))
         else
           !rhotw_sum(:X%ng)=rhotw_sum(:X%ng)+conjg(rho_tw_rs(fft_g_table(g_rot(is,:X%ng),1)))
           rhotw_sum(:X%ng)=rhotw_sum(:X%ng)+rho_tw_rs(fft_g_table(g_rot(is,:X%ng),1))
         endif
         !
       end do
       ! 4:
       rho_xc(:) =  rho_xc(:) + E%f(iv,ik,1)*(rhotw_sum(:)*conjg(SigmaXC)+rhotw_sum_TR(:)*SigmaXC)/&
&                  (E%E(iv,ik,1)-E%E(ic,ik,1))
       !
     end do
   end do
 end do 
 deallocate(rhotw_sum,rhotw_sum_TR,rho_tw_rs)
 call X_alloc('DIP_projected')
 !
 ! Add c.c. contribution
 !
 if (i_time_rev/=0) then
   rho_xc=2.*rho_xc
 else if (i_space_inv/=0) then
   rho_xc=rho_xc+conjg(rho_xc)
 endif
 allocate(Voep_RL(X%ng-1))
 !
 ! Calculate Voep_RL
 !
 Voep_RL=matmul(Xo_inverse,rho_xc(2:))
 deallocate(rho_xc,Xo_inverse)
 !
 ! Calculate Voep (DL)
 !
 allocate(Vx_dp(fft_size))
 Vx_dp = (0.,0.)
 do ig1=2,X%ng
   Vx_dp(fft_g_table(ig1,1))= Voep_RL(ig1-1)/(DL_vol*float(nkbz)) 
 enddo
#if defined _FFTW
 fftw_plan = 0
 call fft_3d(Vx_dp,fft_dim,1,fftw_plan)
 fftw_plan = 0
#else
 call fft_3d(Vx_dp,fft_dim,1)
#endif
 !
 Voep = real(Vx_dp)
 !
 ! CLEAN
 !
 deallocate(Voep_RL,Vx_dp)
 call elemental_collision_free(isc)
 call W_reset(Xw)
 !
 ! Reset coarse-grid arrays used in X_os
 !
 if (allocated(ordered_grid_index)) deallocate(ordered_grid_index)
 deallocate(X_poles_tab,bare_grid_N,coarse_grid_Pt,coarse_grid_index)
 call mem_est("X_poles_tab RGi BGn CGp CGi")
 current_iq=0
 !
end subroutine OEP_exact_inversion
<|MERGE_RESOLUTION|>--- conflicted
+++ resolved
@@ -40,14 +40,9 @@
  use R_lattice,       ONLY:bz_samp,g_rot,nkibz,nkbz
  use FFT_m,           ONLY:fft_size,fft_g_table,fft_dim,fftw_plan
  use frequency,       ONLY:w_samp,W_reset,bare_grid_N,coarse_grid_Pt,coarse_grid_index,ordered_grid_index
-<<<<<<< HEAD
- use linear_algebra,  ONLY:LINEAR_ALGEBRA_driver,INV
- use collision_el,    ONLY:elemental_collision,elemental_collision_free
-=======
  use interfaces,      ONLY:LINEAR_ALGEBRA_driver
  use linear_algebra,  ONLY:INV
- use collision,       ONLY:elemental_collision,elemental_collision_free
->>>>>>> a72c809e
+ use collision_el,    ONLY:elemental_collision,elemental_collision_free
  use memory_m,        ONLY:mem_est
  use wave_func,       ONLY:WF
  !
