
! Copyright (C) 2000-2013 A. Marini and the YAMBO team 
!              http://www.yambo-code.org
! 
! This file is distributed under the terms of the GNU 
! General Public License. You can redistribute it and/or 
! modify it under the terms of the GNU General Public 
! License as published by the Free Software Foundation; 
! either version 2, or (at your option) any later version.
!
! This program is distributed in the hope that it will 
! be useful, but WITHOUT ANY WARRANTY; without even the 
! implied warranty of MERCHANTABILITY or FITNESS FOR A 
! PARTICULAR PURPOSE.  See the GNU General Public License 
! for more details.
!
! You should have received a copy of the GNU General Public 
! License along with this program; if not, write to the Free 
! Software Foundation, Inc., 59 Temple Place - Suite 330,Boston, 
! MA 02111-1307, USA or visit http://www.gnu.org/copyleft/gpl.txt.
!
subroutine SC_start_and_restart(X,E,Xk)
 !
 use pars,           ONLY:schlen
 use electrons,      ONLY:levels,n_sp_pol
 use parser_m,       ONLY:parser 
 use com,            ONLY:msg,warning
 use drivers,        ONLY:l_sc_exx,l_sc_magnetic,l_collisions_IO,&
&                         l_oep_exact,l_oep_kli,l_oep_slater, l_oep_ceda
 use units,          ONLY:HA2EV
 use R_lattice,      ONLY:bz_samp,nkibz
 use QP_m,           ONLY:SC_E_threshold,SC_band_mixing,COHSEX_use_empties
 use SC,             ONLY:l_SC_RESTART,l_NSC_shot,SC_bands,l_SC_diagonal,SC_QP_setup,&
&                         SC_potential,E_bare,local_V,SC_iterations,l_TF_precond, &
&                         l_oep_iterative,SC_up_W_iters,rho_convergence,E_convergence, &
&                         SC_rho_threshold,SC_iterations,l_SC_cycle,SC_cycle_mixing,   &
&                         WF_G_max,WF_Go_indx,SC_fft_size,E_bare_Ef,l_oep_EWeight,     &
&                         l_Mean_Potential,l_SC_nl_mix
 use memory_m,       ONLY:mem_est
 use X_m,            ONLY:X_t
 use IO_m,           ONLY:OP_RD_CL,io_control,REP,VERIFY,NONE
 use FFT_m,          ONLY:fft_size
 use wave_func,      ONLY:WF_load,WF_free
<<<<<<< HEAD
 use global_XC,      ONLY:SC_HF,SC_COHSEX,SC_HF
 use collisions_IO,  ONLY:V_kind
#if defined _MAGNETIC
 use magnetic,       ONLY:MAG_B
#endif
=======
>>>>>>> f90b06ee
 !
 implicit none
 type(bz_samp)::Xk
 type(levels) ::E
 type(X_t)    ::X(2)  ! Xx Em1s
 !
 ! Workspace I/O
 !
 integer                 :: ID(4),io_E,io_V,io_WF
 character(schlen)       :: ch,ch1
 integer, external       :: io_SC_components
 !
 ! Parsering
 !============
 !
 call parser('TF_precondition',l_TF_precond) 
 call parser('OEPItSolver',l_oep_iterative) 
 call parser('UseEbands', COHSEX_use_empties)
 call parser('MeanPotential', l_Mean_Potential)
 call parser('SCdiag',        l_SC_diagonal)
 call parser('SCnlMix',       l_SC_nl_mix)
 !
 if(local_V) l_SC_nl_mix=.FALSE.
 !
 ! Magnetic logical setup
 !========================
 !
#if defined _MAGNETIC
 !
 if (l_sc_magnetic) call MAG_Hamiltonian(.TRUE.)
 !
#endif
 !
 ! Switch to the user defined potential (if appropriate)
 !========
 !
 call XC_switch()
 !
 ! Dipoles & dimensions
 !======================
 ! 
 call SC_WF_and_dipole_dimensions(X)
 !
 ! Sectioning
 !============
 !
 if (trim(SC_potential)/='none'.and.trim(SC_potential)/='default') call section('*','Self-Consistent '//trim(SC_potential))
 !
 ! Reference energies & Fermi Level
 !==================================
 !
 allocate(E_bare(SC_bands(2),nkibz,n_sp_pol))
 call mem_est("E_bare ",(/size(E_bare)/))
 E_bare=E%E(:SC_bands(2),:,:)
 E_bare_Ef=E%Efermi(1)
 !
 ! Perform a first I/O to check which DBs are present. In this VERIFY call
 !=====================
 ! even if the fft_size is not set it is verified anyway as it is defined
 ! by the Sigma_x/Chi RL vectors.
 !
 call io_control(ACTION=OP_RD_CL,COM=NONE,SEC=(/1/),MODE=VERIFY,ID=ID(1)) ! Energies
 io_E=io_SC_components('E' ,E,ID(1))
 call io_control(ACTION=OP_RD_CL,COM=NONE,SEC=(/1/),MODE=VERIFY,ID=ID(2)) ! WFs
 io_WF=io_SC_components('WF',E,ID(2))
 call io_control(ACTION=OP_RD_CL,COM=REP,SEC=(/1/),MODE=VERIFY,ID=ID(3))  ! Local potential
 io_V=io_SC_components('V' ,E,ID(3))
 !
 ! CORE LOGICALS
 !================
 !
 ! RESTART + SC_CYCLE: when convergence is not reached  in the DBs
 ! RESTART           : when convergence is reached in the DBs to simply report the final energies (Jumping all the SC cycle)
 ! NSC_shot          : to use the DB's LOCAL potential
 ! SC_CYLE           : DEFAULT
 !
 l_SC_RESTART=all((/io_E==0,io_WF==0,io_V==0/))
 !
 if (l_SC_RESTART) then
   !
   call msg('nr','[SC] Found   accuracy on density      :',rho_convergence)
   call msg('rn','[SC]                  on energies [ev]:',E_convergence*HA2EV)
   l_SC_cycle=.not.(E_convergence<SC_E_threshold.and.rho_convergence<SC_rho_threshold)
   !
   ! Even if the accuracy on DB is not small enough with 0 iterations
   ! I can skip the SC cycle
   !
   if (l_SC_cycle) l_SC_cycle=SC_iterations>0
   !
 else
   !
   l_NSC_shot=SC_iterations==1.and.(io_V==0.or.io_V==-2).and.local_V.and..not.l_SC_cycle
   !
 endif
 !
 ! Quasi-Particle setup
 ! ====================
 call SC_QP_setup(E)
 !
 if (.not.l_SC_RESTART.and..not.l_NSC_shot) l_SC_cycle=SC_iterations>0
 !
 if (.not.any((/l_SC_RESTART,l_SC_cycle,l_NSC_shot/))) return
 !
 ! Reporting
 !===========
 !
 call msg('nr','[SC] Self-Consistency (SC)            :',l_SC_cycle)
 call msg('r' ,'[SC] Restart (quick rebuild)          :',l_SC_RESTART.and..not.l_SC_cycle)
 call msg('r' ,'[SC] Restart + SC                     :',l_SC_RESTART.and.l_SC_cycle)
 call msg('r' ,'[SC] Non SC single shot               :',l_NSC_shot)
 call msg('r' ,'[SC] Bands                            :',SC_bands)
 call msg('r' ,'[SC] Bands mixing                     :',SC_band_mixing)
 call msg('r' ,'[SC] Use non-local mixing             :',l_SC_nl_mix)
 call msg('r' ,'[SC] Use Thomas-Fermi precondition    :',l_TF_precond) 
 call msg('r' ,'[SC] Diagonal approximation           :',l_SC_diagonal)
 if (l_SC_cycle) then
   call msg('r' ,'[SC] N (N-1) order mixing             :',SC_cycle_mixing)
   call msg('r' ,'[SC] Imposed accuracy on density      :',SC_rho_threshold)
   call msg('rn','[SC]                  on energies [ev]:',SC_E_threshold*HA2EV)
 endif
 if (l_sc_exx) then
   if (.not.l_oep_slater) &
&     call msg('r' ,'[SC] Iterative solution of OEP        :',l_oep_iterative)
   if (.not.l_oep_exact) then
     if (l_oep_kli) ch = 'KLI'
     if (l_oep_slater) ch = 'SLATER'
     if (l_oep_ceda) ch = 'CEDA'
     ch1 = trim(ch)
     if (l_oep_EWeight) write(ch,'(a,a)') 'W-',trim(ch1)
     call msg('rn' ,'[SC] Approximate solution of OEP      : ',ch)
   end if
 end if 
 !
 ! Reset WF sizes if not doing an SC_cycle
 !
 if (.not.l_SC_cycle) then
   WF_G_max=0
   WF_Go_indx=1
 endif
 !
 if (.not.l_SC_cycle.and..not.l_NSC_shot) return
 !
 ! Dipoles
 !========
 !
 ! before loading the WF in R-space I check and/or calculate
 ! the optical collisions that are done in G-space and would
 ! force the reloading of the WFs
 !
 if (l_sc_exx.and.l_SC_cycle) call Dipole_driver(E, Xk, X(1), X(1)%q0)
 if (SC_up_W_iters>0)         call Dipole_driver(E, Xk, X(2), X(2)%q0)
 !
#if defined _MAGNETIC
 !
 if (l_sc_magnetic .and. abs(MAG_B)>1.E-5) then
   !
   ! MAG_Hamiltonian
   !=================
   ! - call WF_derivative which computes the derivative in space G
   ! - load the wf in real space
   ! - compute the magnetic part of the hamiltonian, 
   !   allocate and initialise Ho, write H_magnetic in Ho 
   !
   call MAG_Hamiltonian(.FALSE.)
   !
   ! If exist the non local part of the pseudo then construct kbv
   call MAG_H_pseudo(Xk)
   !
 endif
 !
#endif
 ! 
 ! WF Loading
 !============
 !
 call WF_load(WF_G_max,WF_Go_indx,(/1,max(SC_bands(2),E%nbm)/),(/1,nkibz/),title='-SC')
 !
 ! Check FFT size to be consistent with local V in NSC shot
 !       --------
 !
 if (l_NSC_shot.and.SC_fft_size/=fft_size) then
   call warning(' FFT size of local SC potential does not fit. Skipping NSC run.')
   call WF_free()
   l_NSC_shot=.FALSE.
   return
 endif
 !
 SC_fft_size=fft_size
 !
 ! Checking extended COLLISIONS
 !==============================
 !
 call COLLISIONS_IO_load(.TRUE.)
 !
 if (l_collisions_IO) call msg('s' ,'[SC] Extented collisions I/O Used')
 call msg('r' ,'[SC] Extented collisions I/O          :',l_collisions_IO)
 !
end subroutine SC_start_and_restart<|MERGE_RESOLUTION|>--- conflicted
+++ resolved
@@ -41,14 +41,9 @@
  use IO_m,           ONLY:OP_RD_CL,io_control,REP,VERIFY,NONE
  use FFT_m,          ONLY:fft_size
  use wave_func,      ONLY:WF_load,WF_free
-<<<<<<< HEAD
- use global_XC,      ONLY:SC_HF,SC_COHSEX,SC_HF
- use collisions_IO,  ONLY:V_kind
 #if defined _MAGNETIC
  use magnetic,       ONLY:MAG_B
 #endif
-=======
->>>>>>> f90b06ee
  !
  implicit none
  type(bz_samp)::Xk
