
!        Copyright (C) 2000-2016 the YAMBO team
!              http://www.yambo-code.org
!
! Authors (see AUTHORS file for details): AM
! 
! This file is distributed under the terms of the GNU 
! General Public License. You can redistribute it and/or 
! modify it under the terms of the GNU General Public 
! License as published by the Free Software Foundation; 
! either version 2, or (at your option) any later version.
!
! This program is distributed in the hope that it will 
! be useful, but WITHOUT ANY WARRANTY; without even the 
! implied warranty of MERCHANTABILITY or FITNESS FOR A 
! PARTICULAR PURPOSE.  See the GNU General Public License 
! for more details.
!
! You should have received a copy of the GNU General Public 
! License along with this program; if not, write to the Free 
! Software Foundation, Inc., 59 Temple Place - Suite 330,Boston, 
! MA 02111-1307, USA or visit http://www.gnu.org/copyleft/gpl.txt.
!
subroutine SC_start_and_restart(X,E)
 !
 use pars,           ONLY:schlen
 use electrons,      ONLY:levels,n_sp_pol,n_spin
 use parser_m,       ONLY:parser 
 use com,            ONLY:msg,warning
 use drivers,        ONLY:l_sc_exx,l_sc_magnetic,l_use_Hxc_collisions,&
&                         l_oep_exact,l_oep_kli,l_oep_slater, l_oep_ceda
 use units,          ONLY:HA2EV
 use R_lattice,      ONLY:nkibz
 use QP_m,           ONLY:SC_E_threshold,SC_band_mixing,COHSEX_use_empties
 use hamiltonian,    ONLY:H_potential,H_kind,H_xc_functional,H_perturbation,    &
&                         WF_G_max,WF_Go_indx,E_bare,l_sc_V_is_local,           &
&                         H_QP_table_setup
 use SC,             ONLY:SC_potential,SC_kind,SC_xc_functional,SC_perturbation,&
&                         l_SC_RESTART,l_NSC_shot,SC_bands,l_SC_diagonal,       &
&                         SC_iterations,SC_preconditioning,                     &
&                         l_oep_iterative,rho_convergence,E_convergence,        &
&                         SC_rho_threshold,SC_iterations,l_SC_cycle,            &
&                         SC_fft_size,E_bare_Ef,l_oep_EWeight,SC_cycle_mixing,  &
&                         l_Mean_Potential,l_SC_nl_mix,magn_convergence
 use memory_m,       ONLY:mem_est
 use X_m,            ONLY:X_t
 use IO_m,           ONLY:OP_RD_CL,io_control,REP,VERIFY,NONE,io_COLLs
 use FFT_m,          ONLY:fft_size
 use collision_ext,  ONLY:COLLISIONS_naming,COLLISIONS_have_HARTREE
 !
 implicit none
 type(levels) ::E
 type(X_t)    ::X(2)  ! Xx Em1s
 !
 ! Workspace I/O
 !
 integer                 :: ID(4),io_E,io_V,io_WF
 character(schlen)       :: ch,ch1
 integer, external       :: io_SC_components
 !
 ! Parsering
 !============
 !
 call parser('OEPItSolver',    l_oep_iterative) 
 call parser('UseEbands',      COHSEX_use_empties)
 call parser('Mean_Potential', l_Mean_Potential)
 call parser('SCdiag',         l_SC_diagonal)
 call parser('SCnlMix',        l_SC_nl_mix)
 !
 ! Preconditioning
 !=================
 if (trim(SC_preconditioning)/="simple".and. &
&    trim(SC_preconditioning)/="none".and. &
&    trim(SC_preconditioning)/="thomas-fermi") SC_preconditioning="none"
 !
 ! Magnetic logical setup
 !========================
 !
#if defined _MAGNETIC
 !
 if (l_sc_magnetic) call MAG_initial_check()
 !
#endif
 !
 ! Switch to the user defined potential (if appropriate)
 !========
 !
 call XC_switch()
 !
 SC_potential    =H_potential
 SC_kind         =H_kind
 SC_xc_functional=H_xc_functional
 SC_perturbation =H_perturbation
 !
 ! Dipoles & dimensions
 !======================
 ! 
 call WF_and_dipole_dimensions(X)
 !
 ! Sectioning
 !============
 !
 if (trim(SC_potential)/='none'.and.trim(SC_potential)/='default') call section('*','Self-Consistent '//trim(SC_potential))
 !
 ! Reference energies & Fermi Level
 !==================================
 !
 allocate(E_bare(SC_bands(2),nkibz,n_sp_pol))
 call mem_est("E_bare ",(/size(E_bare)/))
 E_bare=E%E(:SC_bands(2),:,:)
 E_bare_Ef=E%E_Fermi
 !
 ! Perform a first I/O to check which DBs are present. In this VERIFY call
 !=====================
 ! even if the fft_size is not set it is verified anyway as it is defined
 ! by the Sigma_x/Chi RL vectors.
 !
 call io_control(ACTION=OP_RD_CL,COM=NONE,SEC=(/1/),MODE=VERIFY,ID=ID(1)) ! Energies
 io_E=io_SC_components('E' ,E,ID(1))
 call io_control(ACTION=OP_RD_CL,COM=NONE,SEC=(/1/),MODE=VERIFY,ID=ID(2)) ! WFs
 io_WF=io_SC_components('WF',E,ID(2))
 call io_control(ACTION=OP_RD_CL,COM=REP,SEC=(/1/),MODE=VERIFY,ID=ID(3))  ! Local potential
 io_V=io_SC_components('V' ,E,ID(3))
 !
 ! CORE LOGICALS
 !================
 !
 ! RESTART + SC_CYCLE: when convergence is not reached  in the DBs
 ! RESTART           : when convergence is reached in the DBs to simply report the final energies (Jumping all the SC cycle)
 ! NSC_shot          : to use the DB's LOCAL potential
 ! SC_CYLE           : DEFAULT
 !
 l_SC_RESTART=all((/io_E==0,io_WF==0,io_V==0/))
 !
 if (l_SC_RESTART) then
   !
   call msg('nr','[SC] Found   accuracy on density      :',rho_convergence)
   call msg('nr','[SC] Found   accuracy on magnetization:',magn_convergence)
   call msg('rn','[SC]                  on energies [ev]:',E_convergence*HA2EV)
   l_SC_cycle=.not.(E_convergence<SC_E_threshold.and.rho_convergence<SC_rho_threshold.and.magn_convergence<SC_rho_threshold)
   !
   ! Even if the accuracy on DB is not small enough with 0 iterations
   ! I can skip the SC cycle
   !
   if (l_SC_cycle) l_SC_cycle=SC_iterations>0
   !
 else
   !
   l_NSC_shot=SC_iterations==1.and.(io_V==0.or.io_V==-2).and.l_sc_V_is_local.and..not.l_SC_cycle
   !
 endif
 !
 ! Quasi-Particle setup
 ! ====================
 call H_QP_table_setup(E)
 !
 if (.not.l_SC_RESTART.and..not.l_NSC_shot) l_SC_cycle=SC_iterations>0
 !
 if (.not.any((/l_SC_RESTART,l_SC_cycle,l_NSC_shot/))) return
 !
 ! Reporting
 !===========
 !
 call msg('nr','[SC] Self-Consistency (SC)            :',l_SC_cycle)
 call msg('r' ,'[SC] Restart (quick rebuild)          :',l_SC_RESTART.and..not.l_SC_cycle)
 call msg('r' ,'[SC] Restart + SC                     :',l_SC_RESTART.and.l_SC_cycle)
 call msg('r' ,'[SC] Non SC single shot               :',l_NSC_shot)
 call msg('r' ,'[SC] Bands                            :',SC_bands)
 call msg('r' ,'[SC] Bands mixing                     :',SC_band_mixing)
 call msg('r' ,'[SC] Use non-local mixing             :',l_SC_nl_mix)
 call msg('r' ,'[SC] Preconditioning                  :',SC_preconditioning) 
 call msg('r' ,'[SC] Diagonal approximation           :',l_SC_diagonal)
 if (l_SC_cycle) then
   call msg('r' ,'[SC] N (N-1) order mixing             :',SC_cycle_mixing)
   call msg('r' ,'[SC] Imposed accuracy on density      :',SC_rho_threshold)
   if(n_spin>1) call msg('r' ,'[SC]                  on magnetization:',SC_rho_threshold)
   call msg('rn','[SC]                  on energies [ev]:',SC_E_threshold*HA2EV)
 endif
 if (l_sc_exx) then
   if (.not.l_oep_slater) &
&     call msg('r' ,'[SC] Iterative solution of OEP        :',l_oep_iterative)
   if (.not.l_oep_exact) then
     if (l_oep_kli) ch = 'KLI'
     if (l_oep_slater) ch = 'SLATER'
     if (l_oep_ceda) ch = 'CEDA'
     ch1 = trim(ch)
     if (l_oep_EWeight) write(ch,'(a,a)') 'W-',trim(ch1)
     call msg('rn' ,'[SC] Approximate solution of OEP      : ',ch)
   end if
 end if 
 !
 ! Reset WF sizes if not doing an SC_cycle
 !
 if (.not.l_SC_cycle) then
   WF_G_max=0
   WF_Go_indx=1
 endif
 !
 if (.not.l_SC_cycle.and..not.l_NSC_shot) return
 !
 ! Check FFT size to be consistent with local V in NSC shot
 !       --------
 call fft_setup(WF_G_max,WF_Go_indx,.false.)
 !
 if (l_NSC_shot.and.SC_fft_size/=fft_size) then
   call warning(' FFT size of local SC potential does not fit. Skipping NSC run.')
   l_NSC_shot=.FALSE.
   return
 endif
 !
 SC_fft_size=fft_size
 !
 ! Checking extended COLLISIONS
 !==============================
 !
 call COLLISIONS_naming( SC_kind , "HXC" )
 !
 if (io_COLLs) call COLLISIONS_load(.TRUE.)
 !
 if (l_use_Hxc_collisions) then
   call msg('s' ,'[SC] Extented collisions Used')
   call msg('r' ,'[SC] Extented collisions              :',l_use_Hxc_collisions)
   COHSEX_use_empties=.TRUE.
   if (COLLISIONS_have_HARTREE.and.SC_preconditioning=="thomas-fermi") then
<<<<<<< HEAD
     call warning(" [COLLISIONS] Found Hartree collisions. Switched to simple")
=======
     call warning(" [COLLISIONS] Found Hartree collisions. Switched to simple preconditioning")
>>>>>>> 03c379a8
     SC_preconditioning="simple"
   endif
 endif
 !
end subroutine SC_start_and_restart<|MERGE_RESOLUTION|>--- conflicted
+++ resolved
@@ -222,11 +222,7 @@
    call msg('r' ,'[SC] Extented collisions              :',l_use_Hxc_collisions)
    COHSEX_use_empties=.TRUE.
    if (COLLISIONS_have_HARTREE.and.SC_preconditioning=="thomas-fermi") then
-<<<<<<< HEAD
-     call warning(" [COLLISIONS] Found Hartree collisions. Switched to simple")
-=======
      call warning(" [COLLISIONS] Found Hartree collisions. Switched to simple preconditioning")
->>>>>>> 03c379a8
      SC_preconditioning="simple"
    endif
  endif
