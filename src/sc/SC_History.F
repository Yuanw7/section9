!
!        Copyright (C) 2000-2020 the YAMBO team
!              http://www.yambo-code.org
!
! Authors (see AUTHORS file for details): AM
!
! This file is distributed under the terms of the GNU
! General Public License. You can redistribute it and/or
! modify it under the terms of the GNU General Public
! License as published by the Free Software Foundation;
! either version 2, or (at your option) any later version.
!
! This program is distributed in the hope that it will
! be useful, but WITHOUT ANY WARRANTY; without even the
! implied warranty of MERCHANTABILITY or FITNESS FOR A
! PARTICULAR PURPOSE.  See the GNU General Public License
! for more details.
!
! You should have received a copy of the GNU General Public
! License along with this program; if not, write to the Free
! Software Foundation, Inc., 59 Temple Place - Suite 330,Boston,
! MA 02111-1307, USA or visit http://www.gnu.org/copyleft/gpl.txt.
!
subroutine SC_History(it,E)
 !
 use pars,           ONLY:schlen,SP
 use units,          ONLY:HA2EV
 use electrons,      ONLY:n_full_bands,levels,n_sp_pol
 use R_lattice,      ONLY:nkibz
 use com,            ONLY:of_open_close,msg
 use stderr,         ONLY:intc
<<<<<<< HEAD
 use SC,             ONLY:SC_nbands,it_now,SC_description,n_SC_descriptions
=======
 use SC,             ONLY:SC_bands,it_now,SC_desc
 use interfaces,     ONLY:DESC_write
>>>>>>> bf92ec30
 !
 implicit none
 !
 integer      :: it
 type(levels) :: E
 !
 ! Work Space
 !
 integer  :: ik,ib,i_spin,n_headers,i_d,max_kpt,b_range(2)
 character(schlen), SAVE :: E_file_name(2)
 character(schlen)       :: headers(SC_nbands*nkibz)
 !
 b_range(1)=max(n_full_bands-1,1)
 b_range(2)=b_range(1)+2
 max_kpt=min(nkibz,6) ! print only the fist 6 kpoints
 !
 do i_spin=1,n_sp_pol
   !
   if ( it == 1 ) then
     !
     headers(1)='Iteration'
     n_headers=1
     do ik=1,max_kpt
       do ib=b_range(1),b_range(2)
         n_headers=n_headers+1
         headers(n_headers)='E_b'//trim(intc(ib))//'_k'//trim(intc(ik))
       enddo
     enddo
     !
     E_file_name(i_spin)='SC_E_History'
     if (n_sp_pol==2.and.i_spin==1) E_file_name(i_spin)='SC_E_History'//'_spin_ch_UP'
     if (n_sp_pol==2.and.i_spin==2) E_file_name(i_spin)='SC_E_History'//'_spin_ch_DN'
     call of_open_close(E_file_name(i_spin),'ot')
     !
     call DESC_write("o History","#",SC_desc,skip_patt="Iteration")
     !
     if (i_spin==1)  then
       call msg('o History','#',headers(1:n_headers),INDENT=0,USE_TABS=.TRUE.)
       call msg('o History','#')
     endif
     !
   endif
   !
   if ( it >  0 ) then
     call msg('o E_History','',(/real(it_now,SP),&
&                             ((E%E(ib,ik,i_spin)*HA2EV,ib=b_range(1),b_range(2)),ik=1,max_kpt) &
&                             /),INDENT=-2,USE_TABS=.true.)
     call of_open_close(E_file_name(i_spin),'f')
     !
   endif
   !
   if ( it <  0 ) call of_open_close(E_file_name(i_spin))
   !
 enddo
 !
end subroutine SC_History<|MERGE_RESOLUTION|>--- conflicted
+++ resolved
@@ -29,12 +29,8 @@
  use R_lattice,      ONLY:nkibz
  use com,            ONLY:of_open_close,msg
  use stderr,         ONLY:intc
-<<<<<<< HEAD
- use SC,             ONLY:SC_nbands,it_now,SC_description,n_SC_descriptions
-=======
- use SC,             ONLY:SC_bands,it_now,SC_desc
+ use SC,             ONLY:SC_nbands,it_now,SC_desc
  use interfaces,     ONLY:DESC_write
->>>>>>> bf92ec30
  !
  implicit none
  !
