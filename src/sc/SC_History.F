!
!        Copyright (C) 2000-2017 the YAMBO team
!              http://www.yambo-code.org
!
! Authors (see AUTHORS file for details): AM
!
! This file is distributed under the terms of the GNU
! General Public License. You can redistribute it and/or
! modify it under the terms of the GNU General Public
! License as published by the Free Software Foundation;
! either version 2, or (at your option) any later version.
!
! This program is distributed in the hope that it will
! be useful, but WITHOUT ANY WARRANTY; without even the
! implied warranty of MERCHANTABILITY or FITNESS FOR A
! PARTICULAR PURPOSE.  See the GNU General Public License
! for more details.
!
! You should have received a copy of the GNU General Public
! License along with this program; if not, write to the Free
! Software Foundation, Inc., 59 Temple Place - Suite 330,Boston,
! MA 02111-1307, USA or visit http://www.gnu.org/copyleft/gpl.txt.
!
subroutine SC_History(it,E)
 !
 use pars,           ONLY:schlen,SP
 use units,          ONLY:HA2EV
 use electrons,      ONLY:n_full_bands,levels,n_sp_pol
 use R_lattice,      ONLY:nkibz
 use com,            ONLY:of_open_close,msg
 use stderr,         ONLY:intc
 use SC,             ONLY:SC_bands,it_now,SC_description,n_SC_descriptions
<<<<<<< HEAD
 use vec_operate,    ONLY:degeneration_finder
 !
=======
>>>>>>> 45e22b7d
 implicit none
 !
 integer      :: it
 type(levels) :: E
 !
 ! Work Space
 !
 integer  :: ik,ib,i_spin,n_headers,i_d,max_kpt,b_range(2)
 character(schlen), SAVE :: E_file_name(2)
 character(schlen)       :: headers(SC_bands(2)*nkibz)
 !
 b_range(1)=max(n_full_bands-1,1)
 b_range(2)=b_range(1)+2
 max_kpt=min(nkibz,6) ! print only the fist 6 kpoints
 !
 do i_spin=1,n_sp_pol
   !
   if ( it == 1 ) then
     !
     headers(1)='Iteration'
     n_headers=1
     do ik=1,max_kpt
       do ib=b_range(1),b_range(2)
         n_headers=n_headers+1
         headers(n_headers)='E_b'//trim(intc(ib))//'_k'//trim(intc(ik))
       enddo
     enddo
     !
     E_file_name(i_spin)='SC_E_History'
     if (n_sp_pol==2.and.i_spin==1) E_file_name(i_spin)='SC_E_History'//'_spin_ch_UP'
     if (n_sp_pol==2.and.i_spin==2) E_file_name(i_spin)='SC_E_History'//'_spin_ch_DN'
     call of_open_close(E_file_name(i_spin),'ot')
     !
     do i_d=1,n_SC_descriptions
       if (index(SC_description(i_d),"Iteration") == 0) call msg('o History','#',trim(SC_description(i_d)),INDENT=0)
     enddo
     call msg('o History','#')
     !
     if (i_spin==1)  then
       call msg('o History','#',headers(1:n_headers),INDENT=0,USE_TABS=.TRUE.)
       call msg('o History','#')
     endif
     !
   endif
   !
   if ( it >  0 ) then
     call msg('o E_History','',(/real(it_now,SP),&
&                             ((E%E(ib,ik,i_spin)*HA2EV,ib=b_range(1),b_range(2)),ik=1,max_kpt) &
&                             /),INDENT=-2,USE_TABS=.true.)
     call of_open_close(E_file_name(i_spin),'f')
     !
   endif
   !
   if ( it <  0 ) call of_open_close(E_file_name(i_spin))
   !
 enddo
 !
end subroutine SC_History<|MERGE_RESOLUTION|>--- conflicted
+++ resolved
@@ -30,11 +30,7 @@
  use com,            ONLY:of_open_close,msg
  use stderr,         ONLY:intc
  use SC,             ONLY:SC_bands,it_now,SC_description,n_SC_descriptions
-<<<<<<< HEAD
- use vec_operate,    ONLY:degeneration_finder
  !
-=======
->>>>>>> 45e22b7d
  implicit none
  !
  integer      :: it
