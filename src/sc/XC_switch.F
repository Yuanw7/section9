--- conflicted
+++ resolved
@@ -37,12 +37,8 @@
 #endif
  use global_XC,      ONLY:SC_EXX,SC_Hartree,SC_FOCK,SC_COHSEX,SC_COH,SC_SEX,SC_EXXC,SC_SRPA,EXT_NONE
  use electrons,      ONLY:n_full_bands,n_met_bands
-<<<<<<< HEAD
  use com,            ONLY:error
  use stderr,         ONLY:string_split
-=======
- use com,            ONLY:error,warning
->>>>>>> b1edbc17
  !
  implicit none
  !
@@ -55,7 +51,6 @@
  ! POTENTIAL selector
  !===================
  !
-<<<<<<< HEAD
  potential=trim(SC_potential)
  do i_c=1,len_trim(SC_potential)
    if (potential(i_c:i_c)=="+") potential(i_c:i_c)=" "
@@ -67,85 +62,6 @@
    if (len_trim(potentials(i_c))==0) cycle
    call POTENTIALS_scan(potentials(i_c))
  enddo
-=======
- select case (trim(SC_XConly_potential))
-   case('IP')
-     ! This means Hartree and V_xc are frozed: IP=KS-IP
-     l_sc_ip=.true.
-     SC_kind=-1
-     SC_xc_functional=0
-   case('default')
-     ! special case
-     l_sc_hartree=.true.
-     l_sc_is_libDFT=.true.
-     SC_kind=GS_xc_KIND+SC_HARTREE
-     SC_xc_functional=GS_xc_FUNCTIONAL
-     SC_potential="HARTREE+GS_xc"
-   case('HARTREE')
-     l_sc_hartree=.true.
-     SC_kind=SC_HARTREE
-     SC_xc_functional=0
-   case('GS_xc')
-     l_sc_is_libDFT=.true.
-     SC_kind=GS_xc_KIND
-     SC_xc_functional=GS_xc_FUNCTIONAL
-   case('FOCK')
-     l_sc_fock=.true.
-     l_sc_pot_is_local=.false.
-     SC_kind=SC_FOCK
-     SC_xc_functional=0
-   case('LDA_X')
-     l_sc_is_libDFT=.true.
-     SC_kind=XC_EXCHANGE
-     SC_xc_functional=XC_LDA_X
-   case('PZ')
-     l_sc_is_libDFT=.true.
-     SC_kind=XC_EXCHANGE_CORRELATION
-     SC_xc_functional=XC_LDA_C_PZ
-   case('EXX')
-     l_sc_exx=.true.
-     SC_kind=SC_EXX
-     SC_xc_functional=0
-     if (n_full_bands/=n_met_bands) return
-   case('EXXC')
-     l_sc_exx=.true.
-     l_sc_is_libDFT=.true.
-     SC_kind=SC_EXXC
-     SC_xc_functional=XC_LDA_C_PZ
-     if (n_full_bands/=n_met_bands) return
-   case('SRPA')
-     l_sc_exx=.true.
-     l_sc_srpa=.true.
-     SC_kind=SC_SRPA
-     SC_xc_functional=0
-     if (n_full_bands/=n_met_bands) return
-   case('COH')
-     l_sc_coh=.true.
-     l_sc_pot_is_local=.false.
-     SC_kind=SC_COH
-     SC_xc_functional=0
-   case('SEX')
-     l_sc_sex=.true.
-     l_sc_pot_is_local=.false.
-     SC_kind=SC_SEX
-     SC_xc_functional=0
-   case('COHSEX')
-     l_sc_coh=.true.
-     l_sc_sex=.true.
-     l_sc_pot_is_local=.false.
-     SC_kind=SC_COHSEX
-     SC_xc_functional=0
-   case ('none')
-     call warning("NULL SC potential! ")
-   case default
-     call error("Unknown SC potential! ")
- end select
- !
- if (trim(SC_Hartree_potential)=="HARTREE") then
-   l_sc_hartree=.true.
-   SC_kind=SC_kind+SC_Hartree
- endif
->>>>>>> b1edbc17
  !
  ! OEP approximation
  !===================
@@ -258,6 +174,8 @@
          l_sc_sex=.true.
          l_sc_pot_is_local=.false.
          SC_kind=SC_kind+SC_SEX
+       case ('none')
+         call warning("NULL SC potential! ")
        case default
          call error("Unknown SC potential! ")
      end select
