!
!        Copyright (C) 2000-2019 the YAMBO team
!              http://www.yambo-code.org
!
! Authors (see AUTHORS file for details): AM
!
! This file is distributed under the terms of the GNU
! General Public License. You can redistribute it and/or
! modify it under the terms of the GNU General Public
! License as published by the Free Software Foundation;
! either version 2, or (at your option) any later version.
!
! This program is distributed in the hope that it will
! be useful, but WITHOUT ANY WARRANTY; without even the
! implied warranty of MERCHANTABILITY or FITNESS FOR A
! PARTICULAR PURPOSE.  See the GNU General Public License
! for more details.
!
! You should have received a copy of the GNU General Public
! License along with this program; if not, write to the Free
! Software Foundation, Inc., 59 Temple Place - Suite 330,Boston,
! MA 02111-1307, USA or visit http://www.gnu.org/copyleft/gpl.txt.
!
subroutine SC_add_XC(X,Xw,Xk,E,k,q,iteration,V_xc_nm1,ELEC,HOLE,DELTA)
 !
 ! The definition of the XC part is the same in the two approches. The only
 ! difference is that in _XC the operator is written in the SC basis, while
 ! _RT works in the LDa basis.
 !
 use pars,           ONLY:SP,cZERO,cI
 use drivers,        ONLY:l_sc_exx,l_sc_srpa,l_sc_coh,l_sc_sex,l_sc_is_libDFT,&
&                         l_use_Hxc_collisions,l_sc_fock,l_use_COH_collisions
 use R_lattice,      ONLY:bz_samp
 use QP_m,           ONLY:QP_t,QP_reset
 use parallel_m,     ONLY:master_cpu
 use electrons,      ONLY:levels,n_spin,spin_occ
 use frequency,      ONLY:w_samp
 use X_m,            ONLY:X_t
 use xc_functionals, ONLY:V_xc,XC_potential_driver
 use hamiltonian,    ONLY:l_sc_V_is_local,l_sc_XC_is_local,V_xc_sc,H_rotation,&
&                         H_rotation_ref,E_reference
 use SC,             ONLY:SC_kind,SC_xc_functional,SC_cycle_mixing,SC_nbands,       &
&                         SC_bands,l_oep_iterative,SC_neq_kind,SC_last_coh_it,SC_mu
 use FFT_m,          ONLY:fft_size
 use IO_m,           ONLY:IO_and_Messaging_switch
 !
 implicit none
 !
 type(levels) ::E
 type(bz_samp)::k,q,Xk
 type(X_t)    ::X(2)  ! Xx Em1s
 type(w_samp) ::Xw(2)
 !
 integer      ::iteration
 real(SP)     ::V_xc_nm1(fft_size,n_spin)
 !
 ! Work Space
 !
 integer      :: ib,ibp,ik
 complex(SP)  :: G_sex(SC_bands(1):SC_bands(2),SC_bands(1):SC_bands(2),E%nk)
 complex(SP)  :: G_coh(SC_bands(1):SC_bands(2),SC_bands(1):SC_bands(2),E%nk)
 complex(SP)  :: G_tmp(SC_bands(1):SC_bands(2),SC_bands(1):SC_bands(2))
 !
 ! tests for excitons
 !
<<<<<<< HEAD
 real(SP)                 :: ELEC,HOLE
=======
 real(SP)                 :: n_exc,ELEC,HOLE,DELTA
>>>>>>> 0dc10aaa
 !
 type(QP_t)   :: qp_dummy
 !
 ! Fock/SEX/Hartree + COH
 !=======================
 !
 if (l_use_Hxc_collisions.or.l_use_COH_collisions) then
   !
   G_sex=cZERO
   forall(ib=SC_bands(1):SC_bands(2),ik=1:E%nk) G_sex(ib,ib,ik)=cI*E%f(ib,ik,1)
   G_coh=cZERO
   forall(ib=SC_bands(1):SC_bands(2),ik=1:E%nk) G_coh(ib,ib,ik)=cI
   !
   ! Now I build the G_collisions rotating the non interaction one
   ! G_collisions(ib,ib,ik)=(0.,1)*en%f(ib,ik)
   !
   do ik=1,E%nk
     call OBS_rotate(H_rotation(:,:,ik,1),G_sex(:,:,ik),SC_nbands,-1)
     call OBS_rotate(H_rotation(:,:,ik,1),G_coh(:,:,ik),SC_nbands,-1)
   enddo
   !
   if (trim(SC_neq_kind)=="matsubara") then
     !
     ELEC=0._SP
     HOLE=0._SP
     DELTA=0._SP
     do ik=1,E%nk
       !
       ! Compute number of electrons and holes
       !
       G_tmp=G_sex(:,:,ik)
       call OBS_rotate(H_rotation_ref(:,:,ik,1),G_tmp,SC_nbands,1)
       do ib=SC_bands(1),SC_bands(2)
         if(E_reference%E(ib,ik,1)> SC_mu(1)) ELEC=ELEC          -real(cI*G_tmp(ib,ib),SP) *Xk%weights(ik)
         if(E_reference%E(ib,ik,1)<=SC_mu(1)) HOLE=HOLE+(spin_occ+real(cI*G_tmp(ib,ib),SP))*Xk%weights(ik)
         do ibp=SC_bands(1),SC_bands(2)
           if( .not.( E_reference%E(ib,ik,1)>SC_mu(1) .and. E_reference%E(ibp,ik,1)<=SC_mu(1) ) ) cycle
           DELTA=DELTA-G_tmp(ib,ibp)**2*Xk%weights(ik)
         enddo
       enddo
       !
       ! Impose starting off diagonal elements
       !
       if(iteration>SC_last_coh_it) cycle
       do ib=SC_bands(1),SC_bands(2)
         do ibp=SC_bands(1),SC_bands(2)
           if( .not.( E_reference%E(ib,ik,1)>SC_mu(1) .and. E_reference%E(ibp,ik,1)<=SC_mu(1) ) ) cycle
           G_sex(ib,ibp,ik) = cI*real(ib*ibp,SP)*0.2
           G_sex(ibp,ib,ik) = cI*real(ib*ibp,SP)*0.2
         enddo
       enddo
     enddo
     !
   endif
   !
   call COLLISIONS_compose_sc(G_sex,G_coh)
   !
 else
   !
   if (.not.l_sc_V_is_local) then
     !
     call QP_reset(qp_dummy)
     !
     ! Stop all messagging
     !
     call IO_and_Messaging_switch("-report -io_in -io_out")
     !
     if (l_sc_sex.or.l_sc_fock) call XCo_driver(E,k,k,q)
     !
     call IO_and_Messaging_switch("+io_in")
     !
     if (l_sc_sex.or.l_sc_coh)  call QP_ppa_cohsex(X(2),Xk,E,k,q,qp_dummy,Xw(2),-1)
     !
     call IO_and_Messaging_switch("+report +io_out",CONDITION=master_cpu)
     !
   else if (l_sc_XC_is_local) then
     !
     if (.not.l_oep_iterative) V_xc_sc=0._SP
     !
     ! GPL_EXCLUDE_START
     !
     ! OEP's
     !=======
     !
     if (l_sc_exx.or.l_sc_srpa) call OEP_driver(X,Xw(2),E,k,q,V_xc_sc)
     !
     ! GPL_EXCLUDE_END
     !
     ! DFT-like 
     !==========
     !
     if (l_sc_is_libDFT) call XC_potential_driver(E,Xk,SC_kind,SC_xc_functional,1)
     !
     if (l_sc_is_libDFT.and..not.(l_sc_exx.or.l_sc_srpa)) V_xc_sc(:,:)=V_xc(:,:)
     if (l_sc_is_libDFT.and.     (l_sc_exx.or.l_sc_srpa)) V_xc_sc(:,:)=V_xc(:,:)+V_xc_sc(:,:)
     !
     ! Mixing 
     !========
     !
     ! WARNING:
     ! The mixing of the potential has been eliminated for HF and COHSEX, for
     ! V_xc_sc case tests are needed.
     ! 
     if (iteration>1.and..not.(l_sc_exx.or.l_sc_srpa)) V_xc_sc = SC_cycle_mixing*V_xc_sc + (1._SP-SC_cycle_mixing)*V_xc_nm1
     !
     V_xc_nm1=V_xc_sc
     !
   endif
   !
 endif
 !
end subroutine SC_add_XC<|MERGE_RESOLUTION|>--- conflicted
+++ resolved
@@ -63,11 +63,7 @@
  !
  ! tests for excitons
  !
-<<<<<<< HEAD
- real(SP)                 :: ELEC,HOLE
-=======
  real(SP)                 :: n_exc,ELEC,HOLE,DELTA
->>>>>>> 0dc10aaa
  !
  type(QP_t)   :: qp_dummy
  !
