!
!        Copyright (C) 2000-2016 the YAMBO team
!              http://www.yambo-code.org
!
! Authors (see AUTHORS file for details): AM
!
! This file is distributed under the terms of the GNU
! General Public License. You can redistribute it and/or
! modify it under the terms of the GNU General Public
! License as published by the Free Software Foundation;
! either version 2, or (at your option) any later version.
!
! This program is distributed in the hope that it will
! be useful, but WITHOUT ANY WARRANTY; without even the
! implied warranty of MERCHANTABILITY or FITNESS FOR A
! PARTICULAR PURPOSE.  See the GNU General Public License
! for more details.
!
! You should have received a copy of the GNU General Public
! License along with this program; if not, write to the Free
! Software Foundation, Inc., 59 Temple Place - Suite 330,Boston,
! MA 02111-1307, USA or visit http://www.gnu.org/copyleft/gpl.txt.
!
subroutine SC_add_XC(X,Xw,Xk,E,k,q,iteration,V_xc_nm1)
 !
 ! The definition of the XC part is the same in the two approches. The only
 ! difference is that in _XC the operator is written in the SC basis, while
 ! _RT works in the LDa basis.
 !
 use pars,           ONLY:SP,cZERO,cI
 use drivers,        ONLY:l_sc_exx,l_sc_srpa,l_sc_coh,l_sc_sex,l_sc_is_libDFT,&
&                         l_use_Hxc_collisions,l_sc_fock,l_use_COH_collisions
 use R_lattice,      ONLY:bz_samp
 use QP_m,           ONLY:QP_t,QP_reset
 use parallel_m,     ONLY:master_cpu
 use electrons,      ONLY:levels,n_spin
 use frequency,      ONLY:w_samp
 use X_m,            ONLY:X_t
 use xc_functionals, ONLY:V_xc,XC_potential_driver
 use hamiltonian,    ONLY:l_sc_V_is_local,l_sc_XC_is_local,V_xc_sc
 use SC,             ONLY:SC_kind,SC_xc_functional,SC_cycle_mixing,&
&                         SC_bands,SC_R,H_rotate,l_oep_iterative
 use FFT_m,          ONLY:fft_size
 use IO_m,           ONLY:IO_and_Messaging_switch
 !
 implicit none
 !
 type(levels) ::E
 type(bz_samp)::k,q,Xk
 type(X_t)    ::X(2)  ! Xx Em1s
 type(w_samp) ::Xw(2)
 !
 integer      ::iteration
 real(SP)     ::V_xc_nm1(fft_size,n_spin)
 !
 ! Work Space
 !
 integer      :: ib,ik
 complex(SP)  :: G_sex(SC_bands(1):SC_bands(2),SC_bands(1):SC_bands(2),E%nk)
 complex(SP)  :: G_coh(SC_bands(1):SC_bands(2),SC_bands(1):SC_bands(2),E%nk)
 !
 type(QP_t)   :: qp_dummy
 !
 ! Fock/SEX/Hartree + COH
 !=======================
 !
 if (l_use_Hxc_collisions.or.l_use_COH_collisions) then
   !     
   G_sex=cZERO
   forall(ib=SC_bands(1):SC_bands(2),ik=1:E%nk) G_sex(ib,ib,ik)=cI*E%f(ib,ik,1)
   G_coh=cZERO
   forall(ib=SC_bands(1):SC_bands(2),ik=1:E%nk) G_coh(ib,ib,ik)=cI
   !
   ! Now I build the G_collisions rotating the non interaction one
   ! G_collisions(ib,ib,ik)=(0.,1)*en%f(ib,ik)
   !
   do ik=1,E%nk
     call H_rotate(SC_R(:,:,ik,1),G_sex(:,:,ik),SC_bands(2),-1)
     call H_rotate(SC_R(:,:,ik,1),G_coh(:,:,ik),SC_bands(2),-1)
   enddo
   !
   call COLLISIONS_compose_sc(G_sex,G_coh)
   !
 else
   !
   if (.not.l_sc_V_is_local) then
     !
     call QP_reset(qp_dummy)
     !
     ! Stop all messagging
     !
     call IO_and_Messaging_switch("-report -io_in -io_out")
     !
     if (l_sc_sex.or.l_sc_fock) call XCo_driver(E,k,k,q)
     !
     call IO_and_Messaging_switch("+io_in")
     !
     if (l_sc_sex.or.l_sc_coh)  call QP_ppa_cohsex(X(2),Xk,E,k,q,qp_dummy,Xw(2),-1)
     !
     call IO_and_Messaging_switch("+report +io_out",CONDITION=master_cpu)
     !
   else if (l_sc_XC_is_local) then
     !
     if (.not.l_oep_iterative) V_xc_sc=0._SP
     !
     ! GPL_EXCLUDE_START
     !
     ! OEP's
     !=======
     !
     if (l_sc_exx.or.l_sc_srpa) call OEP_driver(X,Xw(2),E,k,q,V_xc_sc)
     !
     ! GPL_EXCLUDE_END
     !
     ! DFT-like 
     !==========
     !
     if (l_sc_is_libDFT) call XC_potential_driver(E,Xk,SC_kind,SC_xc_functional,1,&
&                                                    MUTE="+report +log +io_in +io_out",unMUTE=master_cpu)
     !
     if (l_sc_is_libDFT.and..not.(l_sc_exx.or.l_sc_srpa)) V_xc_sc(:,:)=V_xc(:,:)
     if (l_sc_is_libDFT.and.     (l_sc_exx.or.l_sc_srpa)) V_xc_sc(:,:)=V_xc(:,:)+V_xc_sc(:,:)
     !
     ! Mixing 
     !========
     !
     ! WARNING:
     ! The mixing of the potential has been eliminated for HF and COHSEX, for
     ! V_xc_sc case tests are needed.
     ! 
<<<<<<< HEAD
     if (iteration>1.and..not.(l_sc_exx.or.l_sc_srpa)) V_xc_sc = SC_cycle_mixing*V_xc_sc + (1.-SC_cycle_mixing)*V_xc_nm1 
=======
     if (iteration>1.and..not.(l_sc_exx.or.l_sc_srpa)) V_xc_sc = SC_cycle_mixing*V_xc_sc + (1._SP-SC_cycle_mixing)*V_xc_nm1
>>>>>>> 03c379a8
     !
     V_xc_nm1=V_xc_sc
     !
   endif
   !
 endif
 !
end subroutine SC_add_XC<|MERGE_RESOLUTION|>--- conflicted
+++ resolved
@@ -128,11 +128,7 @@
      ! The mixing of the potential has been eliminated for HF and COHSEX, for
      ! V_xc_sc case tests are needed.
      ! 
-<<<<<<< HEAD
-     if (iteration>1.and..not.(l_sc_exx.or.l_sc_srpa)) V_xc_sc = SC_cycle_mixing*V_xc_sc + (1.-SC_cycle_mixing)*V_xc_nm1 
-=======
      if (iteration>1.and..not.(l_sc_exx.or.l_sc_srpa)) V_xc_sc = SC_cycle_mixing*V_xc_sc + (1._SP-SC_cycle_mixing)*V_xc_nm1
->>>>>>> 03c379a8
      !
      V_xc_nm1=V_xc_sc
      !
