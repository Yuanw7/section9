!
! Copyright (C) 2000-2013 D. Varsano, M. Palummo and the YAMBO team
!              http://www.yambo-code.org
!
! This file is distributed under the terms of the GNU
! General Public License. You can redistribute it and/or
! modify it under the terms of the GNU General Public
! License as published by the Free Software Foundation;
! either version 2, or (at your option) any later version.
!
! This program is distributed in the hope that it will
! be useful, but WITHOUT ANY WARRANTY; without even the
! implied warranty of MERCHANTABILITY or FITNESS FOR A
! PARTICULAR PURPOSE.  See the GNU General Public License
! for more details.
!
! You should have received a copy of the GNU General Public
! License along with this program; if not, write to the Free
! Software Foundation, Inc., 59 Temple Place - Suite 330,Boston,
! MA 02111-1307, USA or visit http://www.gnu.org/copyleft/gpl.txt.
!
subroutine SC_bare_Hamiltonian(E,Xk,k)
 !
 use pars,           ONLY:SP,cZERO
 use electrons,      ONLY:levels,n_sp_pol,spin
 use QP_m,           ONLY:QP_nk,QP_nb,QP_Vxc,QP_n_states
 use SC,             ONLY:Ho,E_bare,V_xc_sc,V_hartree_sc,rho_n
 use memory_m,       ONLY:mem_est
#if defined _RT
 use real_time,      ONLY:G_lesser
#endif
 use parallel_m,     ONLY:PAR_IND_WF_k,PP_redux_wait,PAR_COM_WF_k_INDEX
 use wave_func,      ONLY:wf
 use R_lattice,      ONLY:bz_samp
 use xc_functionals, ONLY:V_xc
#if defined _MAGNETIC
 use drivers,        ONLY:l_sc_magnetic
#endif
 use parallel_m,     ONLY:PP_redux_wait,PP_indexes,PP_indexes_reset
 use interfaces,     ONLY:PARALLEL_index
 implicit none
 !
 type(levels)             :: E
 type(bz_samp)            :: Xk,k
 type(PP_indexes)         :: px
 !
 ! Work space
 !
 integer     :: ik,ib,i_spin
 !
 allocate(QP_Vxc(QP_n_states))
 call mem_est("QP_Vxc",(/QP_n_states/))    
 !
 QP_Vxc=cZERO
 !
#if defined _RT
 !
 ! Note that G_lesser here is the non-interacting one (occupations on the diagonal) only
 !
 call el_density_matrix(G_lesser,E,Xk,rho_n,1,.false.)
 !
#else
 !
 call el_density(E,Xk,rho_n,.false.)
 V_xc_sc=V_xc 
 !
#endif
 !
 call XCo_local(E,k)
 !
 ! The Ho = -nabla**2. + V_ext is deduced from the input energies en0:
 !
 ! H = Ho + v_hxc[rho_in] and
 ! H psi_0(n) = en0(n) psi_0(n)
 !
 ! then Ho_n,m = en0(n) delta_n,m - v_hxc[rho_0]_n,m
 !
 ! where the matrix elements are calculated from the  psi_0(n)
 !
 ! ... so first store -Vhartree in Ho ...
 !========================================
 !
 !
#if defined _MAGNETIC
 !
 ! If we are using yambo_magnetic now Ho already
 ! contains H_magnetic
 !
 if (.not.l_sc_magnetic) Ho=(0._SP,0._SP)
 !
#else
 !
 Ho=(0._SP,0._SP)
 !
#endif
 !
 call V_Hartree(rho_n,V_hartree_sc)
<<<<<<< HEAD
 !
 V_hartree_sc(:,n_sp_pol)=V_hartree_sc(:,1)
 !
 do ik=1,QP_nk
   !
#if defined _RT
   if (.not.PAR_IND_WF_k%element_1D(ik)) then
     Ho(:,:,ik,:)  =cZERO
     cycle
   endif
#endif
   !
   call V_real_space_to_H(ik,-V_hartree_sc,Ho(:,:,ik,:),wf)
   !
   do ib=1,QP_nb
     do i_spin=1,n_sp_pol
       Ho(ib,ib,ik,i_spin) = Ho(ib,ib,ik,i_spin) + E_bare(ib,ik,i_spin)
     enddo
   enddo
=======
 V_hartree_sc(:,n_sp_pol)=V_hartree_sc(:,1)
 !
 call PP_indexes_reset(px)
 call PARALLEL_index(px,(/QP_nk/))
 ! 
 do ik=1,QP_nk
   !
   if (.not.px%element_1D(ik)) cycle
   !
   call V_real_space_to_H(ik,-V_hartree_sc,Ho(1:SC_bands(2),1:SC_bands(2),ik,1:n_sp_pol),wf)
   !
   !
   forall (ib=1:QP_nb,i_spin=1:n_sp_pol) &
&           Ho(ib,ib,ik,i_spin) = Ho(ib,ib,ik,i_spin) + E_bare(ib,ik,i_spin)  
>>>>>>> 960c74f0
   !
   ! ... then remove Vxc[rho_0] also
   !=================================
   !
<<<<<<< HEAD
   call V_qp_basis_to_H(ik,-QP_Vxc,Ho(:,:,ik,:))
   !
=======
   call V_qp_basis_to_H(ik,-QP_Vxc,Ho(1:SC_bands(2),1:SC_bands(2),ik,1:n_sp_pol))
   !
 enddo
 !
 do i_spin=1,n_sp_pol
   call PP_redux_wait(Ho(:,:,:,i_spin))
>>>>>>> 960c74f0
 enddo
 call PP_indexes_reset(px)
 !
 deallocate(QP_Vxc)
 call mem_est("QP_Vxc")
 !
#if defined _RT
 call PP_redux_wait(Ho,COMM=PAR_COM_WF_k_INDEX%COMM)
#endif
 !
end subroutine SC_bare_Hamiltonian<|MERGE_RESOLUTION|>--- conflicted
+++ resolved
@@ -36,13 +36,10 @@
 #if defined _MAGNETIC
  use drivers,        ONLY:l_sc_magnetic
 #endif
- use parallel_m,     ONLY:PP_redux_wait,PP_indexes,PP_indexes_reset
- use interfaces,     ONLY:PARALLEL_index
  implicit none
  !
  type(levels)             :: E
  type(bz_samp)            :: Xk,k
- type(PP_indexes)         :: px
  !
  ! Work space
  !
@@ -95,10 +92,9 @@
 #endif
  !
  call V_Hartree(rho_n,V_hartree_sc)
-<<<<<<< HEAD
  !
  V_hartree_sc(:,n_sp_pol)=V_hartree_sc(:,1)
- !
+ ! 
  do ik=1,QP_nk
    !
 #if defined _RT
@@ -110,44 +106,15 @@
    !
    call V_real_space_to_H(ik,-V_hartree_sc,Ho(:,:,ik,:),wf)
    !
-   do ib=1,QP_nb
-     do i_spin=1,n_sp_pol
-       Ho(ib,ib,ik,i_spin) = Ho(ib,ib,ik,i_spin) + E_bare(ib,ik,i_spin)
-     enddo
-   enddo
-=======
- V_hartree_sc(:,n_sp_pol)=V_hartree_sc(:,1)
- !
- call PP_indexes_reset(px)
- call PARALLEL_index(px,(/QP_nk/))
- ! 
- do ik=1,QP_nk
-   !
-   if (.not.px%element_1D(ik)) cycle
-   !
-   call V_real_space_to_H(ik,-V_hartree_sc,Ho(1:SC_bands(2),1:SC_bands(2),ik,1:n_sp_pol),wf)
-   !
-   !
    forall (ib=1:QP_nb,i_spin=1:n_sp_pol) &
 &           Ho(ib,ib,ik,i_spin) = Ho(ib,ib,ik,i_spin) + E_bare(ib,ik,i_spin)  
->>>>>>> 960c74f0
    !
    ! ... then remove Vxc[rho_0] also
    !=================================
    !
-<<<<<<< HEAD
    call V_qp_basis_to_H(ik,-QP_Vxc,Ho(:,:,ik,:))
    !
-=======
-   call V_qp_basis_to_H(ik,-QP_Vxc,Ho(1:SC_bands(2),1:SC_bands(2),ik,1:n_sp_pol))
-   !
  enddo
- !
- do i_spin=1,n_sp_pol
-   call PP_redux_wait(Ho(:,:,:,i_spin))
->>>>>>> 960c74f0
- enddo
- call PP_indexes_reset(px)
  !
  deallocate(QP_Vxc)
  call mem_est("QP_Vxc")
