--- conflicted
+++ resolved
@@ -395,7 +395,7 @@
          !
          ! Rotate H_nl_sc in the WFo basis.
          !
-         if (.not.l_use_collisions.and.it_now>1) call OBS_rotate(H_rotation(:,:,ik,i_sp_pol),H_nl_sc,SC_bands(2)-SC_bands(1)+1,-1)
+         if (.not.l_use_collisions.and.it_now>1) call OBS_rotate(H_rotation(:,:,ik,i_sp_pol),H_nl_sc,SC_nbands,-1)
          ! 
          ! I/O [H_nl_sc]
          !
@@ -420,13 +420,7 @@
 #endif
        ! Add local V_xc
        !
-<<<<<<< HEAD
-       if (.not.l_use_collisions.and.it_now>1) call OBS_rotate(H_rotation(:,:,ik,i_sp_pol),H_nl_sc,SC_nbands,-1)
-       !
-       ! I/O [H_nl_sc]
-=======
        if (l_sc_XC_is_local.and..not.l_use_collisions)     call V_real_space_to_H(ik,i_sp_pol,H_nl_sc,WFo,'xc ',Vxc=V_xc_sc)
->>>>>>> bd4925cc
        !
        i_frag=ik+(i_sp_pol-1)*QP_nk
        IO_ACT=manage_action(WR_CL_IF_END,i_frag,1,QP_nk*n_sp_pol)
@@ -437,73 +431,32 @@
        !
        if  (l_sc_hartree.and..not.COLLISIONS_have_HARTREE) call V_real_space_to_H(ik,i_sp_pol,H_nl_sc,WFo,'def',V=V_hartree_sc)
        !
-<<<<<<< HEAD
-     endif
-     !
-#if defined _ELECTRIC
-     if(l_sc_electric) H_nl_sc=H_nl_sc+W_electric(:,:,ik,i_sp_pol)
-#endif
-     ! Add local V_xc
-     !
-     if (l_sc_XC_is_local.and..not.l_use_collisions)     call V_real_space_to_H(ik,i_sp_pol,H_nl_sc,WFo,'xc ',Vxc=V_xc_sc)
-     !
-     ! Add V_Hartree
-     !
-     if  (l_sc_hartree.and..not.COLLISIONS_have_HARTREE) call V_real_space_to_H(ik,i_sp_pol,H_nl_sc,WFo,'def',V=V_hartree_sc)
-     !
-     call PP_redux_wait(H_nl_sc)
-     !
-     ! Add Hzero
-     !
-     H_nl_sc = H_nl_sc + Hzero(:,:,ik,i_sp_pol)
-     !
-     if(trim(SC_neq_kind)=="matsubara") then
-       !
-       ! Compute DELTA_NEW
-       !
-       H_tmp=H_nl_sc
-       call OBS_rotate(H_rotation_ref(:,:,ik,1),H_tmp,SC_nbands,i_sp_pol)
-       do ib=SC_bands(1),SC_bands(2)
-         do ibp=SC_bands(1),SC_bands(2)
-           if( .not.( E_reference%E(ib,ik,i_sp_pol)>SC_mu(1) .and. E_reference%E(ibp,ik,i_sp_pol)<=SC_mu(1) ) ) cycle
-           DELTA_NEW(1)=DELTA_NEW(1)+abs(H_tmp(ib,ibp))**2*Xk%weights(ik)
-           if(ik==1) DELTA_NEW(2)=DELTA_NEW(2)+abs(H_tmp(ib,ibp))**2
+       call PP_redux_wait(H_nl_sc)
+       !
+       ! Add Hzero
+       !
+       H_nl_sc = H_nl_sc + Hzero(:,:,ik,i_sp_pol)
+       !
+       if(trim(SC_neq_kind)=="matsubara") then
+         !
+         ! Compute DELTA_NEW
+         !
+         H_tmp=H_nl_sc
+         call OBS_rotate(H_rotation_ref(:,:,ik,1),H_tmp,SC_nbands,i_sp_pol)
+         do ib=SC_bands(1),SC_bands(2)
+           do ibp=SC_bands(1),SC_bands(2)
+             if( .not.( E_reference%E(ib,ik,i_sp_pol)>SC_mu(1) .and. E_reference%E(ibp,ik,i_sp_pol)<=SC_mu(1) ) ) cycle
+             DELTA_NEW(1)=DELTA_NEW(1)+abs(H_tmp(ib,ibp))**2*Xk%weights(ik)
+             if(ik==1) DELTA_NEW(2)=DELTA_NEW(2)+abs(H_tmp(ib,ibp))**2
+           enddo
          enddo
-       enddo
-       !
-     endif
-     !
-     ! Diagonalize H_nl_sc 
-     !=====================
-     !
-     call LINEAR_ALGEBRA_driver(DIAGO,M=H_nl_sc,E_real=E%E(SC_bands(1):SC_bands(2),ik,i_sp_pol))
-     !
-     ! Rotation (WFo->WF) matrix
-     !
-     H_rotation(:,:,ik,i_sp_pol)=H_nl_sc(:,:) 
-     !
-     ! New wave functions 
-     !====================
-     !
-     call WF_rotate(ik,i_sp_pol,WFo,fft_size)
-     !
-     if (l_NSC_shot) call live_timing(steps=1)
-     ! 
-     ! Mean Potential 
-     !================
-     !
-     if (l_Mean_Potential) call V_Mean_Potential(ik,i_sp_pol,WFo)
-=======
-       call PP_redux_wait(H_nl_sc)
-       !
-       ! Add Hzero
-       !
-       H_nl_sc = H_nl_sc + Hzero(:,:,ik,i_sp_pol)
+         !
+       endif
        !
        ! Diagonalize H_nl_sc 
        !=====================
        !
-       call LINEAR_ALGEBRA_driver(DIAGO,M=H_nl_sc,E_real=E%E(:SC_bands(2),ik,i_sp_pol))
+       call LINEAR_ALGEBRA_driver(DIAGO,M=H_nl_sc,E_real=E%E(SC_bands(1):SC_bands(2),ik,i_sp_pol))
        !
        ! Rotation (WFo->WF) matrix
        !
@@ -522,7 +475,6 @@
        if (l_Mean_Potential) call V_Mean_Potential(ik,i_sp_pol,WFo)
        !
      enddo ! ik
->>>>>>> bd4925cc
      !
    enddo ! i_sp_pol
    !
