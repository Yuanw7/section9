--- conflicted
+++ resolved
@@ -41,13 +41,8 @@
  use wave_func,      ONLY:WF,WAVEs,WF_copy
  use FFT_m,          ONLY:fft_size
  use linear_algebra, ONLY:DIAGO
-<<<<<<< HEAD
  use interfaces,     ONLY:el_density_and_current,PARALLEL_global_indexes,WF_load,WF_free,PARALLEL_WF_distribute,PARALLEL_WF_index,&
-&                         LINEAR_ALGEBRA_driver
-=======
- use interfaces,     ONLY:el_density_and_current,PARALLEL_global_indexes,WF_load,PARALLEL_WF_distribute,PARALLEL_WF_index,&
 &                         LINEAR_ALGEBRA_driver,OCCUPATIONS_Fermi
->>>>>>> 2500a2e0
  use com,            ONLY:msg,warning,error
  use X_m,            ONLY:X_t,current_iq,X_alloc
  use LIVE_t,         ONLY:LIVE_message
