--- conflicted
+++ resolved
@@ -25,11 +25,7 @@
  !
  use pars,           ONLY:SP,schlen
  use units,          ONLY:HA2EV
-<<<<<<< HEAD
- use drivers,        ONLY:l_sc_cohsex,l_use_collisions,l_sc_contains_lda,l_eval_collisions,l_sc_hartree
-=======
  use drivers,        ONLY:l_sc_cohsex,l_use_collisions,l_sc_is_libDFT,l_eval_collisions,l_sc_hartree
->>>>>>> b922fcbd
  use electrons,      ONLY:levels,nel,n_met_bands,n_sp_pol,n_spin,spin
  use R_lattice,      ONLY:bz_samp,nkibz
  use QP_m,           ONLY:QP_nk,QP_Sc,QP_n_states,QP_Vnl_xc,SC_E_threshold
@@ -442,11 +438,7 @@
      !
      dumb_ch='[SC] Iteration '//trim(intc(it_now))//' Accuracies rho(%) - E(ev) :'//&
 &            trim(real2ch(rho_convergence))//'% - '//trim(real2ch(E_convergence*HA2EV))
-<<<<<<< HEAD
-     if (local_V) dumb_ch=trim(dumb_ch)//'  E_tot(Ha)= '//trim(real2ch(E_total))
-=======
      if (l_sc_pot_is_local) dumb_ch=trim(dumb_ch)//'  E_tot(Ha)= '//trim(real2ch(E_total))
->>>>>>> b922fcbd
 #if defined _MAGNETIC
      if(n_sp_pol>1) dumb_ch=trim(dumb_ch)//'  (Mz='//trim(real2ch(Total_magn(3)))//')'
 #endif
@@ -514,19 +506,11 @@
    call msg('nr','[SC] Iterations               :',it_now)
    call msg('r' ,'[SC] Accuracy on density      :',rho_convergence)
    call msg('r' ,'[SC]          on energies [ev]:',E_convergence*HA2EV)
-<<<<<<< HEAD
-   if (local_V)      call msg('r' ,'[SC] Total Energy (no Ewald) [Ha/Ry]:',E_total*(/1.,2./))
-   if(.not.local_V)  call msg('r','')
-   if (l_sc_hartree.or.l_sc_contains_lda) &
-&                         call msg('r' ,'[SC] Hartree Energy          [Ha/Ry]:',E_tot_Hartree*(/1.,2./))
-   if (l_sc_contains_lda) call msg('rn','[SC] xc Energy               [Ha/Ry]:',E_tot_xc*(/1.,2./))
-=======
    if (l_sc_pot_is_local)      call msg('r' ,'[SC] Total Energy (no Ewald) [Ha/Ry]:',E_total*(/1.,2./))
    if(.not.l_sc_pot_is_local)  call msg('r','')
    if (l_sc_hartree.or.l_sc_is_libDFT) &
 &                         call msg('r' ,'[SC] Hartree Energy          [Ha/Ry]:',E_tot_Hartree*(/1.,2./))
    if (l_sc_is_libDFT) call msg('rn','[SC] xc Energy               [Ha/Ry]:',E_tot_xc*(/1.,2./))
->>>>>>> b922fcbd
    !
  else
    call msg('r','')
