--- conflicted
+++ resolved
@@ -447,15 +447,9 @@
        ! Update dipoles
        !
        ! Davide: this should be replaced by the use of covariant dipoles ...
-<<<<<<< HEAD
-       call DIPOLE_rotate(SC_R,E,Dip, 1)
+       call DIPOLE_rotate(H_rotation,E,Dip, 1)
        call DIPOLE_expand_and_project(Xk,Dip)
-       call DIPOLE_rotate(SC_R,E,Dip,-1)
-=======
-       call DIPOLE_rotate(H_rotation,E,X(2), 1)
-       call DIPOLE_project_along_q(Xk,X(2),X(2)%q0)
-       call DIPOLE_rotate(H_rotation,E,X(2),-1)
->>>>>>> e4e7e6e8
+       call DIPOLE_rotate(H_rotation,E,Dip,-1)
        !
        ! Recalcolate Xo and X  
        !
