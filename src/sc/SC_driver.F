--- conflicted
+++ resolved
@@ -30,7 +30,6 @@
  use electrons,      ONLY:levels,nel,n_met_bands,n_sp_pol,n_spin,spin,n_spinor
  use R_lattice,      ONLY:bz_samp,nkibz
  use QP_m,           ONLY:QP_nk,QP_Sc,QP_n_states,QP_Vnl_xc,SC_E_threshold
-<<<<<<< HEAD
  use SC,             ONLY:SC_bands,SC_iterations,SC_rho_threshold,E_convergence,      &
 &                         rho_convergence,magn_convergence,SC_R,H_rotate,it_now,      &
 &                         l_SC_cycle,SC_cycle_mixing,SC_alloc,SC_free,l_SC_nl_mix,    &
@@ -39,13 +38,6 @@
  use hamiltonian,    ONLY:rho_n,magn_n,l_sc_V_is_local,H_nl_sc,WF_G_max,WF_Go_indx,   &
 &                         V_hartree_sc,Ho,V_xc_sc,E_bare,l_sc_XC_is_local,            &
 &                         H_QP_table_setup
-=======
- use SC,             ONLY:SC_bands,SC_iterations,rho_n,magn_n,SC_rho_threshold,it_now,E_convergence, &
-&                         rho_convergence,magn_convergence,SC_R,V_xc_sc,l_sc_V_is_local,H_nl_sc,H_rotate,&
-&                         l_SC_cycle,SC_cycle_mixing,V_hartree_sc,Ho,E_bare,SC_alloc,SC_free, &
-&                         WF_G_max,WF_Go_indx,l_SC_RESTART,l_Mean_Potential,l_sc_XC_is_local,&
-&                         l_NSC_shot,SC_preconditioning,V_mean,SC_up_W_iters,l_SC_nl_mix,SC_QP_table_setup,it_to_start
->>>>>>> 03c379a8
  use wave_func,      ONLY:WF,WAVEs,WF_copy
  use memory_m,       ONLY:mem_est
  use FFT_m,          ONLY:fft_size
@@ -155,9 +147,11 @@
    !=============================
    call io_control(ACTION=OP_RD,COM=NONE,SEC=(/1/),MODE=VERIFY,ID=ID(2))
    io_WF=io_SC_components('WF',E,ID(2))
-   do ik=1,QP_nk
-     call io_control(ACTION=RD_CL_IF_END,SEC=(/ik+1/),ID=ID(2))
-     io_WF=io_SC_components('WF',E,ID(2))
+   do i_sp_pol=1,n_sp_pol
+     do ik=1,QP_nk
+       call io_control(ACTION=RD_CL_IF_END,SEC=(/ik+1+(i_sp_pol-1)*QP_nk/),ID=ID(2))
+       io_WF=io_SC_components('WF',E,ID(2))
+     enddo
    enddo
    call msg('r',' ')
    !
@@ -196,10 +190,12 @@
    !
    ! RESTART
    !
-   do ik=1,QP_nk
-     call io_control(ACTION=RD_CL_IF_END,SEC=(/ik+1/),ID=ID(2))
-     io_WF=io_SC_components('WF',E,ID(2))
-     call WF_rotate(ik,WFo,fft_size)
+   do i_sp_pol=1,n_sp_pol
+     do ik=1,QP_nk
+       call io_control(ACTION=RD_CL_IF_END,SEC=(/ik+1+(i_sp_pol-1)*QP_nk/),ID=ID(2))
+       io_WF=io_SC_components('WF',E,ID(2))
+       call WF_rotate(ik,i_sp_pol,WFo,fft_size)
+     enddo
    enddo
    !
    ! ... rho_n and V_hartree_sc
@@ -319,14 +315,9 @@
        !
        if (l_SC_nl_mix) then
           !
-          if(it>1) H_nl_sc = H_nl_nm1(:,:,ik,i_sp_pol) + SC_cycle_mixing*(H_nl_sc - H_nl_nm1(:,:,ik,i_sp_pol))
+          if(it>1) H_nl_sc = SC_cycle_mixing*H_nl_sc + (1._SP-SC_cycle_mixing)*H_nl_nm1(:,:,ik,i_sp_pol)
           !
-<<<<<<< HEAD
           H_nl_nm1(:,:,ik,i_sp_pol)= H_nl_sc
-=======
-          H_nl_sc = SC_cycle_mixing*H_nl_sc + (1._SP-SC_cycle_mixing)*H_nl_nm1(:,:,ik,:)
-          H_nl_nm1(:,:,ik,:)= H_nl_sc
->>>>>>> 03c379a8
           !
        endif
        !
@@ -334,29 +325,17 @@
      !
      ! Add local V_xc
      !
-<<<<<<< HEAD
      if (l_sc_XC_is_local.and..not.l_use_collisions)     call V_real_space_to_H(ik,i_sp_pol,V_xc_sc,H_nl_sc,WFo,'xc ')
      !
      ! Add V_Hartree
      !
      if  (l_sc_hartree.and..not.COLLISIONS_have_HARTREE) call V_real_space_to_H(ik,i_sp_pol,V_hartree_sc,H_nl_sc,WFo,'def')
-=======
-     if (l_sc_XC_is_local.and..not.l_use_collisions)     call V_real_space_to_H(ik,V_xc_sc,H_nl_sc,WFo,'xc ')
-     !
-     ! Add V_Hartree
-     !
-     if  (l_sc_hartree.and..not.COLLISIONS_have_HARTREE) call V_real_space_to_H(ik,V_hartree_sc,H_nl_sc,WFo,'def')
->>>>>>> 03c379a8
      !
      call PP_redux_wait(H_nl_sc)
      !
      ! Add Ho
      !
-<<<<<<< HEAD
      H_nl_sc = H_nl_sc + Ho(:,:,ik,i_sp_pol)
-=======
-     H_nl_sc = H_nl_sc + Ho(:,:,ik,:)
->>>>>>> 03c379a8
      !
      ! Diagonalize H_nl_sc 
      !=====================
@@ -370,7 +349,7 @@
      ! New wave functions 
      !====================
      !
-     call WF_rotate(ik,WFo,fft_size)
+     call WF_rotate(ik,i_sp_pol,WFo,fft_size)
      !
      if (l_NSC_shot) call live_timing(steps=1)
      ! 
@@ -437,7 +416,7 @@
        call WF_load(WF,WF_G_max,WF_Go_indx,(/1,max(SC_bands(2),E%nbm)/),(/1,nkibz/),title='-SC',force_WFo=.true.)
        !
        do ik=1,QP_nk
-         call WF_rotate(ik,WFo,fft_size)
+         call WF_rotate(ik,i_sp_pol,WFo,fft_size)
        enddo
        !  
      endif
