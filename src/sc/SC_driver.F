--- conflicted
+++ resolved
@@ -92,13 +92,8 @@
  ! 
  ! Work Space
  !
-<<<<<<< HEAD
- integer                  :: ir,i1,i2,ik,ib,ibp,ID(4),IO_ACT,io_E,io_V,io_WF,i_sp_pol,i_frag,i_io,io_X_err,io_DIP_err
+ integer                  :: ir,i1,i2,ik,ib,ibp,ID(4),IO_ACT,io_E,io_V,io_WF,i_sp_pol,i_frag,i_io,io_X_err,io_DIP_err,nb
  real(SP)                 :: max_proj,V_xc_sc_shift(n_spin),ELEC,HOLE,DELTA,DELTA_NEW(2)
-=======
- integer                  :: ir,i1,i2,ik,ib,ibp,ID(4),IO_ACT,io_E,io_V,io_WF,i_sp_pol,i_frag,i_io,io_X_err,io_DIP_err,nb
- real(SP)                 :: max_proj,V_xc_sc_shift(n_spin)
->>>>>>> ec51c1c6
  character(schlen)        :: dumb_ch,dumb_ch2
  integer, external        :: io_SC_components,X_dielectric_matrix
  logical, external        :: STOP_now
