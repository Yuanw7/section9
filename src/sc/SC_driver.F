!
!        Copyright (C) 2000-2021 the YAMBO team
!              http://www.yambo-code.org
!
! Authors (see AUTHORS file for details): AM MG
! 
! This file is distributed under the terms of the GNU 
! General Public License. You can redistribute it and/or 
! modify it under the terms of the GNU General Public 
! License as published by the Free Software Foundation; 
! either version 2, or (at your option) any later version.
!
! This program is distributed in the hope that it will 
! be useful, but WITHOUT ANY WARRANTY; without even the 
! implied warranty of MERCHANTABILITY or FITNESS FOR A 
! PARTICULAR PURPOSE.  See the GNU General Public License 
! for more details.
!
! You should have received a copy of the GNU General Public 
! License along with this program; if not, write to the Free 
! Software Foundation, Inc., 59 Temple Place - Suite 330,Boston, 
! MA 02111-1307, USA or visit http://www.gnu.org/copyleft/gpl.txt.
!
subroutine SC_driver(X,Xw,Xk,E,k,q,Dip)
 !
 use pars,           ONLY:SP,schlen,cZERO,rZERO
 use units,          ONLY:HA2EV
 use drivers,        ONLY:l_sc_coh,l_sc_sex,l_sc_is_libDFT,l_eval_collisions,l_sc_hartree,&
&                         l_sc_exx,l_sc_electric,l_sc_fock,l_use_collisions
 use electrons,      ONLY:levels,nel,n_met_bands,n_sp_pol,n_spin,spin,n_spinor
 use R_lattice,      ONLY:bz_samp,nkibz
 use QP_m,           ONLY:QP_nk,QP_Sc,QP_n_states,QP_Vnl_xc,SC_E_threshold
 use SC,             ONLY:SC_bands,SC_iterations,SC_rho_threshold,E_convergence,      &
&                         rho_convergence,magn_convergence,it_now,SC_nbands,          &
&                         l_SC_cycle,SC_cycle_mixing,SC_alloc,SC_free,l_SC_nl_mix,    &
&                         l_SC_RESTART,l_Mean_Potential,it_to_start,l_froze_density,  &
&                         l_NSC_shot,SC_preconditioning,V_mean,SC_up_W_iters,         &
&                         SC_neq_kind,SC_mu
 use hamiltonian,    ONLY:rho_n,magn_n,l_sc_V_is_local,H_nl_sc,WF_G_max,WF_Go_indx,   &
&                         V_hartree_sc,Hzero,V_xc_sc,E_reference,l_sc_XC_is_local,            &
&                         H_QP_table_setup,H_rotation,H_rotation_ref
 use wave_func,      ONLY:WF,WAVEs,WF_copy
 use FFT_m,          ONLY:fft_size
 use linear_algebra, ONLY:DIAGO
 use interfaces,     ONLY:el_density_and_current,el_magnetization,WF_load,WF_free, &
&                         LINEAR_ALGEBRA_driver,OCCUPATIONS_Fermi
 use H_interfaces,   ONLY:V_real_space_to_H
 use com,            ONLY:msg
 use X_m,            ONLY:X_t,current_iq,X_alloc
 use DIPOLES,        ONLY:DIPOLE_t
 use LIVE_t,         ONLY:LIVE_message
 use stderr,         ONLY:intc,real2ch,log_as_a_file
 use xc_functionals, ONLY:E_xc
 use frequency,      ONLY:w_samp
 use parallel_m,     ONLY:PAR_IND_Xk_ibz,PAR_IND_G_b,PAR_IND_QP,CPU_structure
 use parallel_int,   ONLY:PP_redux_wait,PARALLEL_global_indexes,PARALLEL_WF_distribute,&
&                         PARALLEL_WF_index
 use IO_int,         ONLY:io_control,IO_and_Messaging_switch
 use IO_m,           ONLY:OP_RD,RD_CL_IF_END,manage_action,REP,VERIFY,io_COLLs,io_RESPONSE,&
&                         OP_WR,WR_CL_IF_END,NONE,WR,OP_WR_CL,OP_RD_CL
 use vec_operate,    ONLY:degeneration_finder,v_norm
 use LIVE_t,         ONLY:live_timing
 use collision_ext,  ONLY:COH_COLL_element,HXC_COLL_element,COLLISIONS_have_HARTREE
 use electrons,      ONLY:Spin_magn
 use electric,       ONLY:ELECTRIC_alloc,ELECTRIC_free,W_electric
 !
#include<memory.h>
 !
 type(levels) ::E
 type(bz_samp)::k,q,Xk
 type(X_t)    ::X(2)  ! Xx Em1s
 type(DIPOLE_t)::Dip
 type(w_samp) ::Xw(2)
 !
 ! Iterations
 !
 integer                  :: it_sc
 real(SP)                 :: spread(1:SC_bands(2),k%nibz,n_sp_pol),     &
&                            E_previous(SC_bands(1):SC_bands(2),k%nibz,n_sp_pol), &
&                            dE(1:SC_bands(2),k%nibz,n_sp_pol),         &
&                            max_overlap(1:SC_bands(2),k%nibz,n_sp_pol),&
&                            E_total,E_Fermi,E_tot_bands,E_tot_zero,E_tot_Hartree,E_tot_xc
 real(SP),    allocatable :: V_xc_nm1(:,:),rho_nm1(:),magn_nm1(:,:)
 real(SP),    allocatable :: delta_rho(:),delta_magn(:,:)
 complex(SP), allocatable :: H_nl_nm1(:,:,:,:)
 !
 complex(SP) :: H_tmp(SC_bands(1):SC_bands(2),SC_bands(1):SC_bands(2))
 !
 complex(SP), allocatable :: H_rotation0(:,:,:,:)
 !
 type(WAVEs)              :: WFo
 ! 
 ! Work Space
 !
 integer                  :: ir,i1,i2,ik,ib,ibp,ID(4),IO_ACT,io_E,io_V,io_WF,i_sp_pol,i_frag,i_io,io_X_err,io_DIP_err
 real(SP)                 :: max_proj,V_xc_sc_shift(n_spin),ELEC,HOLE,DELTA,DELTA_NEW(2)
 character(schlen)        :: dumb_ch,dumb_ch2
 integer, external        :: io_SC_components,X_dielectric_matrix
 logical, external        :: STOP_now
 logical                  :: l_load_dipoles
 !
 complex(SP) :: Initial_Pol(3),Polarization(3)
 !
 ! ws for states spread evaluation
 !
 real(SP)                 :: WS_spread(SC_bands(1):SC_bands(2))
 integer                  :: first_el(SC_bands(2)-SC_bands(1)+1),n_of_el(SC_bands(2)-SC_bands(1)+1),n_deg_grp,&
&                            b_of_max_proj(1:SC_bands(2),k%nibz,n_sp_pol)
 !
 ! SC_bands(2)
 !=============
 if (SC_bands(2)> E%nb)  call error(' Upper bound of band indexes cannot to be higher than '//trim(intc(E%nb)))
 if (SC_bands(2)< E%nbm) then
   SC_bands(2)=E%nbm
   call warning(' Imposing upper bound of band indexes at least to metallic bands '//trim(intc(E%nbm)))
 endif
 !
 spread       =rZERO
 max_overlap  =rZERO
 b_of_max_proj=rZERO
 !
 call H_QP_table_setup(E)
 !
 ! Parallel Setup
 !================
 if (.not.l_eval_collisions) then
   call PARALLEL_global_indexes(E,k,q," ",RESET=.TRUE.)
   call PARALLEL_global_indexes(E,k,q,"Self_Energy") 
   call PARALLEL_WF_distribute(K_index=PAR_IND_Xk_ibz,B_index=PAR_IND_G_b,CLEAN_UP=.TRUE.)
   call PARALLEL_WF_distribute(QP_index=PAR_IND_QP)
   call PARALLEL_WF_index( )
 endif
 !
 ! LA communicators
 !==================
 !
 call PARALLEL_assign_LA_COMMs("SE",DIAGO,CPU_structure(5)%nCPU_lin_algebra_DIAGO)
 !
 ! Initial Start & Restart 
 !==========================
 ! 
 call SC_start_and_restart(X,E,Xk,Dip)
 !
 ! DIPOLES
 !=========
 !
 l_load_dipoles= (l_sc_exx.and.l_SC_cycle) .or. (SC_up_W_iters>0)
#if defined _ELECTRIC
 l_load_dipoles=l_load_dipoles.or.l_sc_electric
#endif
 if ( l_load_dipoles ) then
   call DIPOLE_dimensions(E,Dip,SC_bands,(/0._SP,0._SP,0._SP/))
   call DIPOLE_IO(k,E,Dip,'read ',io_DIP_err,"SC")
 endif
 !
 if (.not.any((/l_SC_RESTART,l_SC_cycle,l_NSC_shot/))) return
 !
 ! Allocation(s)...
 !==================
 !
 call SC_alloc(E)
 call SC_local_alloc( )
 !
 ! COLLISIONS
 !============
 !
 if (io_COLLs) call COLLISIONS_load(.FALSE.)
 !
 ! Initialize SC_R matrix
 !========================
 !
 if(.not.l_SC_RESTART.and.l_use_collisions) then
   !      
   H_rotation=cZERO
   forall(i1=SC_bands(1):SC_bands(2))
     H_rotation(i1,i1,:,:)=1._SP
   end forall
   !
 else if (.not.l_SC_cycle.and.l_SC_RESTART) then
   !
   ! load H_rotation matrices
   !=============================
   call io_control(ACTION=OP_RD,COM=NONE,SEC=(/1/),MODE=VERIFY,ID=ID(2))
   io_WF=io_SC_components('WF',E,ID(2))
   do i_sp_pol=1,n_sp_pol
     do ik=1,QP_nk
       i_frag=ik+(i_sp_pol-1)*QP_nk
       IO_ACT=manage_action(RD_CL_IF_END,i_frag,1,QP_nk*n_sp_pol)
       call io_control(ACTION=IO_ACT,COM=NONE,SEC=(/1+i_frag/),ID=ID(2))
       io_WF=io_SC_components('WF',E,ID(2))
     enddo
   enddo
   call msg('r',' ')
   !
   call SC_report()
   return
   !
 endif
 !
 call msg('r','')
 !
 !  Hzero (kinetic + potential)
 !=============================
 call Bare_Hamiltonian(E,Xk,k)
 !
 call OCCUPATIONS_Fermi(E,k,"E",mode="OCCUPATIONS") 
 !
 ! Reference wavefunctions
 !
 call WF_copy(WF,WFo)
 !
 ! Start-Up setup.  Eventually restart setup.
 !
 ! WFs
 !=====
 call io_control(ACTION=OP_RD,COM=NONE,SEC=(/1/),MODE=VERIFY,ID=ID(2))
 io_WF=io_SC_components('WF',E,ID(2))
 !
 if (l_SC_RESTART.or.l_NSC_shot) then
   call io_control(ACTION=OP_RD_CL,COM=NONE,SEC=(/1/),ID=ID(3))  ! Local potential
   io_V=io_SC_components('V' ,E,ID(3))
 endif
 !
 if (l_SC_RESTART) then
   !
   if ((1._SP-SC_cycle_mixing)>1.E-5) call &
&    warning('Short splitted runs with fractional mixing may give different results')
   !
   ! RESTART
   !
   do i_sp_pol=1,n_sp_pol
     do ik=1,QP_nk
       i_frag=ik+(i_sp_pol-1)*QP_nk
       IO_ACT=manage_action(RD_CL_IF_END,i_frag,1,QP_nk*n_sp_pol)
       call io_control(ACTION=IO_ACT,COM=NONE,SEC=(/1+i_frag/),ID=ID(2))
       io_WF=io_SC_components('WF',E,ID(2))
       call WF_rotate(ik,i_sp_pol,WFo,fft_size)
     enddo
   enddo
   !
   ! ... rho_n and V_hartree_sc
   !
   call el_density_and_current(E,k,rho=rho_n,bands=SC_bands)
   if (n_spin>1) call el_magnetization(E,k,magn_n)
   if (l_sc_hartree) call V_Hartree(rho_n,V_hartree_sc)
   !
   V_xc_nm1 = V_xc_sc
   rho_nm1  = rho_n
   if(n_spin>1) magn_nm1  = magn_n
   !
   it_to_start=it_now+1
   !
 else if (l_NSC_shot) then
   !
   ! Non-SC shot
   !
   it_to_start=1
   it_now=0
   !
 else
   !
   it_to_start=1
   it_now=0
   !
   V_xc_sc  =0._SP
   V_xc_nm1 =0._SP
   !
 endif
 !
 ! Apply shift to the chemical potential
 !
 if(trim(SC_neq_kind)=="matsubara") then
   !
   YAMBO_ALLOC(H_rotation_ref,(SC_bands(1):SC_bands(2),SC_bands(1):SC_bands(2),E%nk,n_sp_pol))
   H_rotation_ref=H_rotation
   !
   do i_sp_pol=1,n_sp_pol
     do ik=1,QP_nk
       !
       ! Transform H_SC into H_matsubara
       !
       H_tmp=cZERO
       do ib=SC_bands(1),SC_bands(2)
         !if(E_reference%E(ib,ik,i_sp_pol)<=SC_mu(1)) write(*,*) 'occ',ik,ib,SC_mu(2)*27.2116,E_reference%E(ib,ik,i_sp_pol)*27.2116
         !if(E_reference%E(ib,ik,i_sp_pol)> SC_mu(1)) write(*,*) 'emp',ik,ib,SC_mu(3)*27.2116,E_reference%E(ib,ik,i_sp_pol)*27.2116
         if(E_reference%E(ib,ik,i_sp_pol)<=SC_mu(1)) H_tmp(ib,ib) = -SC_mu(2)
         if(E_reference%E(ib,ik,i_sp_pol)> SC_mu(1)) H_tmp(ib,ib) = -SC_mu(3)
       enddo
       ! The chemical potential is imposed in the EQ-SEX basis
       call OBS_rotate(H_rotation(:,:,ik,i_sp_pol),H_tmp,SC_nbands,-1)
       Hzero(:,:,ik,i_sp_pol)=Hzero(:,:,ik,i_sp_pol)+H_tmp
       !
     enddo
   enddo
   !
 endif
 !
 ! Initial Polarization
 ! ====================
 if(l_sc_electric)  call Berry_polarization_NEQ(E,Xk,H_rotation(:,1:E%nbf,:,:),Initial_Pol)
 !
 ! SCF cycle & NSC shot
 !=====================
 ! 
 if (l_NSC_shot) call live_timing('[NSC] Single shot loop',QP_nk)
 !
 if (l_sc_hartree.and.COLLISIONS_have_HARTREE.and..not.l_SC_nl_mix.and..not.trim(SC_preconditioning)=="none") then
   call warning(' Non local mixing imposed since Hartree is in the collisions')
   l_SC_nl_mix=.true.
   YAMBO_ALLOC(H_nl_nm1,(SC_bands(1):SC_bands(2),SC_bands(1):SC_bands(2),QP_nk,n_sp_pol))
   H_nl_nm1=cZERO
 endif
 !
 do it_sc = 1, SC_iterations
   !
   E_previous(:,:,:) = E%E(SC_bands(1):SC_bands(2),:,:)
   !
   it_now=it_now+1
   !
   ! Exchange & Correlation
   !========================
   !
   if (l_SC_cycle) call SC_add_XC(X,Xw,Xk,E,k,q,it_sc,V_xc_nm1,ELEC,HOLE,DELTA)
   !
   ! Hartree potential
   !===================
   !
   if (it_sc>1.and.l_sc_hartree.and..not.COLLISIONS_have_HARTREE) then
     !
     if (trim(SC_preconditioning)=="simple") then 
       !
       rho_n = SC_cycle_mixing*rho_n + (1._SP-SC_cycle_mixing)*rho_nm1
       if(n_spin>1) magn_n= SC_cycle_mixing*magn_n+ (1._SP-SC_cycle_mixing)*magn_nm1
       !
     else if (trim(SC_preconditioning)=="thomas-fermi") then 
       !
       delta_rho =rho_n -rho_nm1
       call SC_precondition(delta_rho)
       rho_n =rho_nm1 +SC_cycle_mixing*delta_rho
       !
       if(n_spin>1) then
         delta_magn=magn_n-magn_nm1
         if (n_spinor==2) then
           call SC_precondition(delta_magn(i1,1))
           call SC_precondition(delta_magn(i1,2))
         endif
         call SC_precondition(delta_magn(i1,3))
         magn_n=magn_nm1+SC_cycle_mixing*delta_magn
       endif
       !
     endif
     !
     call V_Hartree(rho_n,V_hartree_sc)
     !
   endif
   !
   ! Static Electric Field
   ! ========================
   !
   if(l_sc_electric) then
     !      
     call SC_add_efield(H_rotation(:,1:E%nbf,:,:),E,Xk,Polarization)
     Polarization=Polarization-Initial_Pol
     !
   endif
   ! 
   ! IO [V_xc]: this is the only DB that must be written on-fly
   !            Both WFs and Energies are written ay the end of the loop
   !===========
   !
   if (     l_sc_V_is_local) call io_control(ACTION=OP_WR_CL,COM=NONE,SEC=(/1/),ID=ID(3))
   if (.not.l_sc_V_is_local) call io_control(ACTION=OP_WR,   COM=NONE,SEC=(/1/),ID=ID(3))
   io_V=io_SC_components('V' ,E,ID(3))
   !
   DELTA_NEW=0.
   do i_sp_pol=1,n_sp_pol
     !
     do ik = 1, QP_nk 
       !
       H_nl_sc=cZERO
       !
       ! Build H_nl_sc
       !===============
       !
       if (l_use_collisions .or. (.not.l_sc_V_is_local) ) then
         !
         ! Without collisions FOCK goes in QP_Vnl_xc and CORR in QP_Sc.
         ! With    collisions FOCK and CORR (with also Hartree) go in QP_Vnl_xc
         !
         if (l_sc_fock.or.l_sc_sex.or.l_use_collisions) call V_qp_basis_to_H(ik,i_sp_pol,QP_Vnl_xc,H_nl_sc)
         !
         if (l_sc_coh.or.l_sc_sex)                      call V_qp_basis_to_H(ik,i_sp_pol,QP_Sc,    H_nl_sc)
         !
         ! Rotate H_nl_sc in the WFo basis.
         !
         if (.not.l_use_collisions.and.it_now>1) call OBS_rotate(H_rotation(:,:,ik,i_sp_pol),H_nl_sc,SC_nbands,-1)
         ! 
         ! I/O [H_nl_sc]
         !
         call io_control(ACTION=WR_CL_IF_END,COM=NONE,SEC=(/ik+1/),ID=ID(3))
         io_V=io_SC_components('V',E,ID(3))
         !
         ! Mixing for non-local self-energies
         !====================================
         !
         if (l_SC_nl_mix) then
            !
            if(it_sc>1) H_nl_sc = SC_cycle_mixing*H_nl_sc + (1._SP-SC_cycle_mixing)*H_nl_nm1(:,:,ik,i_sp_pol)
            !
            H_nl_nm1(:,:,ik,i_sp_pol)= H_nl_sc
            !
         endif
         !
       endif
       !
       if(l_sc_electric) H_nl_sc=H_nl_sc+W_electric(:,:,ik,i_sp_pol)
       !
       ! Add local V_xc
       !
       if (l_sc_XC_is_local.and..not.l_use_collisions)     call V_real_space_to_H(ik,i_sp_pol,H_nl_sc,WFo,'xc ',Vxc=V_xc_sc)
       !
       i_frag=ik+(i_sp_pol-1)*QP_nk
       IO_ACT=manage_action(WR_CL_IF_END,i_frag,1,QP_nk*n_sp_pol)
       call io_control(ACTION=IO_ACT,COM=NONE,SEC=(/1+i_frag/),ID=ID(3))
       io_V=io_SC_components('V',E,ID(3))
       !
       ! Add V_Hartree
       !
       if  (l_sc_hartree.and..not.COLLISIONS_have_HARTREE) call V_real_space_to_H(ik,i_sp_pol,H_nl_sc,WFo,'def',V=V_hartree_sc)
       !
       call PP_redux_wait(H_nl_sc)
       !
       ! Add Hzero
       !
       H_nl_sc = H_nl_sc + Hzero(:,:,ik,i_sp_pol)
       !
       if(trim(SC_neq_kind)=="matsubara") then
         !
         ! Compute DELTA_NEW
         !
         H_tmp=H_nl_sc
         call OBS_rotate(H_rotation_ref(:,:,ik,1),H_tmp,SC_nbands,i_sp_pol)
         do ib=SC_bands(1),SC_bands(2)
           do ibp=SC_bands(1),SC_bands(2)
             if( .not.( E_reference%E(ib,ik,i_sp_pol)>SC_mu(1) .and. E_reference%E(ibp,ik,i_sp_pol)<=SC_mu(1) ) ) cycle
             DELTA_NEW(1)=DELTA_NEW(1)+abs(H_tmp(ib,ibp))**2*Xk%weights(ik)
             if(ik==1) DELTA_NEW(2)=DELTA_NEW(2)+abs(H_tmp(ib,ibp))**2
           enddo
         enddo
         !
       endif
       !
       ! Diagonalize H_nl_sc 
       !=====================
       !
       call LINEAR_ALGEBRA_driver(DIAGO,M=H_nl_sc,E_real=E%E(SC_bands(1):SC_bands(2),ik,i_sp_pol))
       !
       ! Rotation (WFo->WF) matrix
       !
       H_rotation(:,:,ik,i_sp_pol)=H_nl_sc(:,:) 
       !
       ! New wave functions 
       !====================
       !
       call WF_rotate(ik,i_sp_pol,WFo,fft_size)
       !
       if (l_NSC_shot) call live_timing(steps=1)
       ! 
       ! Mean Potential 
       !================
       !
       if (l_Mean_Potential) call V_Mean_Potential(ik,i_sp_pol,WFo)
       !
     enddo ! ik
     !
   enddo ! i_sp_pol
   !
<<<<<<< HEAD
   DELTA_NEW(:)=sqrt(DELTA_NEW(:))*HA2EV 
   !
   if (l_NSC_shot) call OCCUPATIONS_Fermi(E,k,mode="OCCUPATIONS") 
=======
   if (l_NSC_shot) call OCCUPATIONS_Fermi(E,k,"E",mode="OCCUPATIONS") 
>>>>>>> 90f2d7bb
   !
   if (l_SC_cycle) then
     !
     ! New occupations 
     !=================
     !
     ! 21/01/2010 (Andrea): All bands above SC_bands(2) must be shifted
     ! in order to be consistent with the SC values. Otherwise these
     ! bands could interfere with the SC_bands(2) yielding non physical
     ! occupations. The same for the bands below SC_bands(1)
     !
     if(.not.l_sc_electric) then
       !
       forall (ib=SC_bands(2)+1:E%nb) E%E(ib,:,:)=E%E(ib,:,:)+E%E(SC_bands(2),:,:)-E_previous(SC_bands(2),:,:)
       forall (ib=1:SC_bands(1)-1)    E%E(ib,:,:)=E%E(ib,:,:)+E%E(SC_bands(1),:,:)-E_previous(SC_bands(1),:,:)
       !
     endif
     !
     call OCCUPATIONS_Fermi(E,k,"E",mode="OCCUPATIONS") 
     !
     ! New density 
     !=============
     !
     rho_nm1 = rho_n 
     if(n_spin>1) magn_nm1 = magn_n 
     !
     if(.not.l_froze_density) then
       call el_density_and_current(E,k,rho=rho_n,bands=SC_bands)
       if(n_spin>1) call el_magnetization(E,k,magn_n)
     endif
     !
     ! Update dipoles and recalcolate the dielectric constant
     ! ======================================================
     !
     if (SC_up_W_iters>0) then
       !
       if(mod(it_sc,SC_up_W_iters)==0) then
         !
         ! Update dipoles
         !
         ! Davide: this should be replaced by the use of covariant dipoles ...
         call DIPOLE_SC_rotate(H_rotation,E,Dip, 1)
         call DIPOLE_SC_rotate(H_rotation,E,Dip,-1)
         !
         ! Recalcolate Xo and X  
         !
         current_iq=0
         call IO_and_Messaging_switch("-report")
         io_X_err=X_dielectric_matrix(E,Xk,q,X(2),Xw(2),Dip,.true.)
         call IO_and_Messaging_switch("+report")
         !
         ! Reload and rotate wave-functions if W is updated
         ! =======================================
         !
         call WF_load(WF,WF_G_max,WF_Go_indx,SC_bands,(/1,nkibz/),title='-SC',force_WFo=.true.)
         !
         do ik=1,QP_nk
           call WF_rotate(ik,i_sp_pol,WFo,fft_size)
         enddo
         !
       endif
       !  
     endif
     !
     ! Total Energy 
     !==============
     !
     call SC_Energy(E_total,E_tot_bands,E_tot_zero,E_tot_Hartree,E_tot_xc,E_Fermi,E,k,rho_n)
     !
     ! Convergences
     !==============
     !
     E_convergence=0.
     do i_sp_pol=1,n_sp_pol
       do ik=1,k%nibz
         E_convergence = max( E_convergence,&
&                         maxval(abs(E%E(SC_bands(1):SC_bands(2),ik,i_sp_pol)-E_previous(:,ik,i_sp_pol)-&
&                                    E%E(SC_bands(1),ik,i_sp_pol)+E_previous(SC_bands(1),ik,i_sp_pol)       )))
       enddo
     enddo
     !
     rho_convergence = 0._SP
     do ir=1,fft_size
       rho_convergence = rho_convergence + abs(rho_n(ir)-rho_nm1(ir))/nel
     enddo
     !
     magn_convergence = 0._SP
     if(n_spin>1) then
       do ir=1,fft_size
         if (n_sp_pol==2) magn_convergence = abs(magn_n(ir,3)-magn_nm1(ir,3))/nel
         if (n_spinor==2) magn_convergence = v_norm(magn_n(ir,:)-magn_nm1(ir,:))/nel
       enddo
     endif
     !
     if(it_now==it_to_start) dumb_ch ='[SC] Iteration'
     dumb_ch2='            '//trim(intc(it_now))//' '
     if (l_sc_V_is_local) then
       if(it_sc==1) dumb_ch= trim(dumb_ch) //'  E_tot(Ha) '
       dumb_ch2=trim(dumb_ch2)//'  '//trim(real2ch(E_total))//'  '
     endif
     if (n_spin==2) then
       if(n_sp_pol==2) dumb_ch=trim(dumb_ch)//'  Mz  [muB] '
       if(n_spinor==2) dumb_ch=trim(dumb_ch)//'  |M| [muB] '
       dumb_ch2=trim(dumb_ch2)//'  '//trim(real2ch(v_norm(Spin_magn(:))))//' '
     endif
     if(it_now==it_to_start) dumb_ch =trim(dumb_ch)//' Acc.  E(ev)  -  rho(%)'
     dumb_ch2=trim(dumb_ch2)//'    '//trim(real2ch(E_convergence*HA2EV)) &
&                      //' - '//trim(real2ch(rho_convergence))//'%'
     if (n_spin==2) then
       if(it_now==it_to_start) dumb_ch =trim(dumb_ch)//'     -  magn(%)    '
       dumb_ch2=trim(dumb_ch2)//'  - '//trim(real2ch(magn_convergence))//'%'
     endif
     !
     if(trim(SC_neq_kind)=="matsubara") then
       if(it_now==it_to_start) dumb_ch =trim(dumb_ch)//'    -  ELECS  /  HOLES  /  RHOIJ  / DELTA  '
       dumb_ch2=trim(dumb_ch2)//' - '//trim(real2ch(ELEC))//'/'//trim(real2ch(HOLE))//'/'&
       &                      //trim(real2ch(DELTA))//'/'//trim(real2ch(DELTA_NEW(1)))
     endif
     !
     if(l_sc_electric) then
       if(it_sc==1) then
         dumb_ch= trim(dumb_ch) //'    -  Polarization;'
         dumb_ch2=trim(dumb_ch2)//' - '//trim(real2ch(sqrt(sum(real(Initial_Pol(:))**2))))
       else
          dumb_ch= trim(dumb_ch) //'   -  Polarization;'
          dumb_ch2=trim(dumb_ch2)//' - '//trim(real2ch(sqrt(sum(real(Polarization(:))**2))))
       endif
     endif
     !
     if (.not.log_as_a_file.or.it_now==1) then
       if(it_now==it_to_start) call LIVE_message(dumb_ch ,"n","","%s")
       call LIVE_message(dumb_ch2,"n","","%s")
     else
       if (l_sc_V_is_local) then
         if (.not.log_as_a_file) then
           if(it_now==1) call LIVE_message(dumb_ch ,"r","","%s")
           call LIVE_message(dumb_ch2,"r","","%s")
         endif
         if (     log_as_a_file) then
           if(it_now==1) call LIVE_message(dumb_ch ,"n","","%s")
           call LIVE_message(dumb_ch2,"n","","%s")
         endif
       else
         if(it_now==1) call LIVE_message(dumb_ch ,"n","","%s")
         call LIVE_message(dumb_ch2,"n","","%s")
       endif
     endif
     !
     ! History
     !=========
     !
     call SC_History(it_sc,E)
     !
   endif
   !
   ! IO [Energies]
   !===============
   !
   call io_control(ACTION=OP_WR_CL,COM=NONE,SEC=(/1/),ID=ID(1))
   io_E=io_SC_components('E' ,E,ID(1))
   !
   ! IO [H_rotation & Mean Potential]
   !============================
   !
   do i_io=1,2
     !
     if (.not.l_Mean_Potential.and.i_io==2) cycle
     !
     dumb_ch='WF'
     if ( i_io==2 ) dumb_ch='MP'
     !
     if (it_sc==1) call io_control(ACTION=OP_WR,COM=REP, SEC=(/1/),ID=ID(2))
     if (it_sc> 1) call io_control(ACTION=OP_WR,COM=NONE,SEC=(/1/),ID=ID(2))
     io_WF=io_SC_components(trim(dumb_ch),E,ID(2))
     do i_sp_pol = 1, n_sp_pol 
     do ik = 1, QP_nk 
       i_frag=ik+(i_sp_pol-1)*QP_nk
       IO_ACT=manage_action(WR_CL_IF_END,i_frag,1,QP_nk*n_sp_pol)
       call io_control(ACTION=IO_ACT,COM=NONE,SEC=(/1+i_frag/),ID=ID(2))
       io_WF=io_SC_components(trim(dumb_ch),E,ID(2))
     enddo
     enddo
     !
   enddo
   !
   if ( (E_convergence<SC_E_threshold.and.rho_convergence<SC_rho_threshold.and.magn_convergence<SC_rho_threshold) .or.&
&       STOP_now(.FALSE.) ) exit
   !
 end do
 !
 call SC_History(-1,E)
 !
 ! Hartree and xc Energy 
 !=======================
 !
 call SC_Energy(E_total,E_tot_bands,E_tot_zero,E_tot_Hartree,E_tot_xc,E_Fermi,E,k,rho_n)
 !
 if (l_SC_cycle) then
   !
   ! exit SCF cycle and report
   !
   call msg('nr','[SC] Iterations               ',it_now)
   call msg('r' ,'[SC] Accuracy on density      ',rho_convergence)
   if(n_spin>1) call msg('r' ,'[SC] Accuracy on magnetization',magn_convergence)
   call msg('r' ,'[SC]          on energies     ',E_convergence*HA2EV,"[eV]")
   if (     l_sc_V_is_local)  call msg('r' ,'[SC] Total Energy (no Ewald)        ',E_total*(/1._SP,2._SP/),"[Ha/Ry]")
   if (.not.l_sc_V_is_local)  call msg('r','')
   if(trim(SC_neq_kind)=="matsubara") then
                       call msg('r' ,'[SC] Electrons and Holes            ',(/ELEC,HOLE/))
                       call msg('r' ,'[SC] Trace over rho_ij              ',DELTA)
                       call msg('r' ,'[SC] Order Parameter           [eV] ',DELTA_NEW)
   endif
   if(l_sc_electric) then
      call msg('r' ,'[SC] Polarization [Re]              ', real(Polarization,SP))
      call msg('r' ,'[SC] Polarization [Im]              ',aimag(Polarization)   )
   endif
   if (l_sc_hartree)   call msg('r' ,'[SC] Fermi shift part        [Ha/Ry]',E_Fermi*(/1._SP,2._SP/))
   if (l_sc_hartree)   call msg('r' ,'[SC] Bands Energy            [Ha/Ry]',E_tot_bands*(/1._SP,2._SP/))
   if (l_sc_hartree)   call msg('r' ,'[SC] T+V Energy              [Ha/Ry]',E_tot_zero*(/1._SP,2._SP/))
   if (l_sc_hartree)   call msg('r' ,'[SC] Hartree Energy          [Ha/Ry]',E_tot_Hartree*(/1._SP,2._SP/))
   if (l_sc_is_libDFT) call msg('rn','[SC] xc Energy               [Ha/Ry]',E_tot_xc*(/1._SP,2._SP/))
   !
 else
   call msg('r','')
 endif
 !
 if (l_NSC_shot) call live_timing(steps=1)
 !
 call SC_report()
 !
 if (l_SC_cycle.or.l_NSC_shot) then
   call WF_free(WF)
   call WF_free(WFo)
   call SC_free()
   call SC_local_free()
 endif
 !
 contains
   !
   subroutine SC_local_alloc()
     !
     YAMBO_ALLOC(rho_nm1,(fft_size))
     rho_nm1=0._SP
     !
     if(n_spin>1) then
       YAMBO_ALLOC(magn_nm1,(fft_size,3))
       magn_nm1=0._SP
     endif
     !
     YAMBO_ALLOC(E_xc,(fft_size))
     !
     YAMBO_ALLOC(V_xc_nm1,(fft_size,n_spin))
     !
     if (trim(SC_preconditioning)=="thomas-fermi") then
       YAMBO_ALLOC(delta_rho,(fft_size))
       if(n_spin>1) then
         YAMBO_ALLOC(delta_magn,(fft_size,3))
       endif
     endif
     !
     if (l_Mean_Potential) then
       YAMBO_ALLOC(V_mean,(fft_size,SC_bands(1):SC_bands(2)))
     endif
     !
     if(l_use_collisions) then
       !
       YAMBO_ALLOC(QP_Vnl_xc,(QP_n_states))
       !
     endif
     !
     if (l_SC_nl_mix) then
       YAMBO_ALLOC(H_nl_nm1,(SC_bands(1):SC_bands(2),SC_bands(1):SC_bands(2),QP_nk,n_sp_pol))
       H_nl_nm1=cZERO
     endif
     !
     if(l_sc_electric) then
       call ELECTRIC_alloc(E)
       YAMBO_ALLOC(W_electric,(SC_bands(1):SC_bands(2),SC_bands(1):SC_bands(2),QP_nk,n_sp_pol))
     endif
     YAMBO_ALLOC(H_rotation0,(SC_bands(1):SC_bands(2),SC_bands(1):SC_bands(2),QP_nk,n_sp_pol))
     !
   end subroutine
   !
   subroutine SC_local_free()
     !
     YAMBO_FREE(rho_nm1)
     !
     if(n_spin>1) then
       YAMBO_FREE(magn_nm1)
     endif
     !
     YAMBO_FREE(E_xc)
     !
     YAMBO_FREE(V_xc_nm1)
     !
     if (trim(SC_preconditioning)=="thomas-fermi") then
       YAMBO_FREE(delta_rho)
       if(n_spin>1) then
         YAMBO_FREE(delta_magn)
       endif
     endif
     !
     if (l_Mean_Potential) then
       YAMBO_FREE(V_mean)
     endif
     !
     if(l_use_collisions) then
       !
       YAMBO_FREE(QP_Vnl_xc)
       !
       if (allocated(COH_COLL_element)) call COLLISIONS_alloc_and_free("COH","v1 table","clean",0)
       if (allocated(HXC_COLL_element)) call COLLISIONS_alloc_and_free("SEX","v1 table","clean",0)
       !
     endif
     !
     if (l_SC_nl_mix) then
       YAMBO_FREE(H_nl_nm1)
     endif
     !
     if (.not.io_RESPONSE) call X_alloc('X')
     !
     if(l_SC_electric) then
       call ELECTRIC_free()
       YAMBO_FREE(W_electric)
     endif
     !
   end subroutine
   !
   subroutine SC_report()
     !     
     ! Before all the DFT energies are shifted the V_xc_sc
     ! must be shifted of max(Ev)-max(E_reference_v)
     ! for more details see A. Fleszar PRB 64, 245204
     !
     if (l_SC_cycle) then
       do i_sp_pol=1,n_sp_pol
         V_xc_sc_shift(i_sp_pol )= maxval(E_reference%E(:n_met_bands,:,i_sp_pol))-maxval(E%E(:n_met_bands,:,i_sp_pol)) 
         if (l_sc_V_is_local) then
           V_xc_sc(:,i_sp_pol)=V_xc_sc(:,i_sp_pol)+V_xc_sc_shift(i_sp_pol)
           call io_control(ACTION=OP_WR_CL,COM=NONE,SEC=(/1/),ID=ID(3))
           io_V=io_SC_components('V' ,E,ID(3))
         endif
       enddo
     endif
     !
     do i_sp_pol=1,n_sp_pol
       do ik=1,k%nibz
         !
         ! Check for degenerate bands in the bare energies
         !
         call degeneration_finder(E_reference%E(SC_bands(1):SC_bands(2),ik,i_sp_pol),&
         &                             SC_nbands,first_el,n_of_el,n_deg_grp,0.0001/HA2EV)
         !
         do ib=SC_bands(1),SC_bands(2)
           !
           ! Then search for the max projection   
           ! 
           max_proj=-1._SP
           do i1=SC_bands(1),SC_bands(2)
             if (abs(H_rotation(i1,ib,ik,i_sp_pol))**2>max_proj) then
               b_of_max_proj(ib,ik,i_sp_pol)=i1
               max_proj=abs(H_rotation(i1,ib,ik,i_sp_pol))**2
             endif
           enddo
           !
           ! Max Overlap
           !
           max_overlap(ib,ik,i_sp_pol)=maxloc(abs(H_rotation(ib,SC_bands(1):SC_bands(2),ik,i_sp_pol)),1)
           ! 
           ! simmetrize the spreads summing over all possible degenerate bands
           !
           forall (ibp=SC_bands(1):SC_bands(2)) WS_spread(ibp)=abs(H_rotation(ibp,ib,ik,i_sp_pol))**2*100._SP/HA2EV
           !
           ibp=b_of_max_proj(ib,ik,i_sp_pol)
           spread(ib,ik,i_sp_pol)=WS_spread( ibp )
           !
           do i1=1,n_deg_grp
             if (ibp-SC_bands(1)+1>=first_el(i1).and.ibp-SC_bands(1)+1<=first_el(i1)+n_of_el(i1)-1) then
               spread(ib,ik,i_sp_pol)=0._SP
               do i2=first_el(i1),first_el(i1)+n_of_el(i1)-1
                 spread(ib,ik,i_sp_pol)=spread(ib,ik,i_sp_pol)+WS_spread(i2+SC_bands(1)-1)
               enddo
             endif
           enddo
         enddo
         !
         ! end do SC_bands(2)
         !
         dE(:,ik,i_sp_pol)=E%E(1:SC_bands(2),ik,i_sp_pol)-E_reference%E(1:SC_bands(2),ik,i_sp_pol)
         !
       enddo
       !
     enddo
     !
     ! Final occupations 
     !====================
     if (l_SC_cycle.or.(l_SC_RESTART.and..not.l_SC_cycle).or.l_NSC_shot) call OCCUPATIONS_Fermi(E,k,"E")
     !
     dE(:,:,:)=E%E(1:SC_bands(2),:,:)-E_reference%E(1:SC_bands(2),:,:)
     !
     call msg('r','Energy unit   [eV]')
     !
     do ik=1,k%nibz
       call REPORT_Energies(E%E(:SC_bands(2),:,:),k,Xk,SC_bands(2),(/ik,ik/),'E  ',.FALSE.,.TRUE.)
       call REPORT_Energies(E%f(:SC_bands(2),:,:)/HA2EV,k,Xk,SC_bands(2),(/ik,ik/),'occ',.FALSE.,.TRUE.)
       call REPORT_Energies(E_reference%E(:SC_bands(2),:,:),k,Xk,SC_bands(2),(/ik,ik/),'E_o',.FALSE.,.TRUE.)
       call REPORT_Energies(dE,k,Xk,SC_bands(2),(/ik,ik/),'d_E',.FALSE.,.TRUE.)
       call REPORT_Energies(spread,k,Xk,SC_bands(2),(/ik,ik/),'Spr',.FALSE.,.TRUE.)
       call REPORT_Energies(max_overlap/HA2EV,k,Xk,SC_bands(2),(/ik,ik/),'MxO',.FALSE.,.TRUE.)
       call REPORT_Energies(real(b_of_max_proj)/HA2EV,k,Xk,SC_bands(2),(/ik,ik/),'Bnd',.FALSE.,.TRUE.)
     enddo
     !
   end subroutine SC_report
   !
end subroutine SC_driver<|MERGE_RESOLUTION|>--- conflicted
+++ resolved
@@ -475,13 +475,9 @@
      !
    enddo ! i_sp_pol
    !
-<<<<<<< HEAD
    DELTA_NEW(:)=sqrt(DELTA_NEW(:))*HA2EV 
    !
-   if (l_NSC_shot) call OCCUPATIONS_Fermi(E,k,mode="OCCUPATIONS") 
-=======
    if (l_NSC_shot) call OCCUPATIONS_Fermi(E,k,"E",mode="OCCUPATIONS") 
->>>>>>> 90f2d7bb
    !
    if (l_SC_cycle) then
      !
