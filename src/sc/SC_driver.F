--- conflicted
+++ resolved
@@ -131,27 +131,7 @@
  ! 
  call SC_start_and_restart(X,E)
  !
-<<<<<<< HEAD
- ! Dipoles
-=======
-#if defined _ELECTRIC
- !
- ! Parallelization for DIPOLES
- ! ======================================
- !
- if(l_sc_electric.or.SC_up_W_iters>0.or.l_sc_exx) then
-   call PARALLEL_global_indexes(E,k,q," ",RESET=.TRUE.)
-   if (SC_up_W_iters>0) then 
-     call PARALLEL_global_indexes(E,Xk,q,"Response_G_space_Zero_Momentum",X=X(2))
-   else
-     call PARALLEL_global_indexes(E,Xk,q,"Response_G_space_Zero_Momentum",X=X(1))
-   endif
- endif
- !
-#endif
- !
  ! DIPOLES
->>>>>>> fe986df5
  !=========
  !
  if ((l_sc_exx.and.l_SC_cycle) .or. (SC_up_W_iters>0) ) then
