!
!        Copyright (C) 2000-2021 the YAMBO team
!              http://www.yambo-code.org
!
! Authors (see AUTHORS file for details): AM MG
! 
! This file is distributed under the terms of the GNU 
! General Public License. You can redistribute it and/or 
! modify it under the terms of the GNU General Public 
! License as published by the Free Software Foundation; 
! either version 2, or (at your option) any later version.
!
! This program is distributed in the hope that it will 
! be useful, but WITHOUT ANY WARRANTY; without even the 
! implied warranty of MERCHANTABILITY or FITNESS FOR A 
! PARTICULAR PURPOSE.  See the GNU General Public License 
! for more details.
!
! You should have received a copy of the GNU General Public 
! License along with this program; if not, write to the Free 
! Software Foundation, Inc., 59 Temple Place - Suite 330,Boston, 
! MA 02111-1307, USA or visit http://www.gnu.org/copyleft/gpl.txt.
!
subroutine SC_driver(X,Xw,Xk,E,k,q,Dip)
 !
 use pars,           ONLY:SP,schlen,cZERO,rZERO
 use units,          ONLY:HA2EV
 use drivers,        ONLY:l_sc_coh,l_sc_sex,l_sc_is_libDFT,l_eval_collisions,l_sc_hartree,&
&                         l_sc_exx,l_sc_electric,l_sc_fock,l_use_collisions
 use electrons,      ONLY:levels,nel,n_met_bands,n_sp_pol,n_spin,spin,n_spinor
 use R_lattice,      ONLY:bz_samp,nkibz
 use QP_m,           ONLY:QP_nk,QP_Sc,QP_n_states,QP_Vnl_xc,SC_E_threshold
 use SC,             ONLY:SC_bands,SC_iterations,SC_rho_threshold,E_convergence,      &
&                         rho_convergence,magn_convergence,it_now,SC_nbands,          &
&                         l_SC_cycle,SC_cycle_mixing,SC_alloc,SC_free,l_SC_nl_mix,    &
&                         l_SC_RESTART,l_Mean_Potential,it_to_start,l_froze_density,  &
&                         l_NSC_shot,SC_preconditioning,V_mean,SC_up_W_iters,         &
&                         SC_neq_kind,SC_mu
 use hamiltonian,    ONLY:rho_n,magn_n,l_sc_V_is_local,H_nl_sc,WF_G_max,WF_Go_indx,   &
&                         V_hartree_sc,Hzero,V_xc_sc,E_reference,l_sc_XC_is_local,            &
&                         H_QP_table_setup,H_rotation,H_rotation_ref
 use wave_func,      ONLY:WF,WAVEs,WF_copy
 use FFT_m,          ONLY:fft_size
 use linear_algebra, ONLY:DIAGO
 use interfaces,     ONLY:el_density_and_current,el_magnetization,WF_load,WF_free, &
&                         LINEAR_ALGEBRA_driver,OCCUPATIONS_Fermi
 use H_interfaces,   ONLY:V_real_space_to_H
 use com,            ONLY:msg
 use X_m,            ONLY:X_t,current_iq,X_alloc
 use DIPOLES,        ONLY:DIPOLE_t
 use LIVE_t,         ONLY:LIVE_message
 use stderr,         ONLY:intc,real2ch,log_as_a_file
 use xc_functionals, ONLY:E_xc
 use frequency,      ONLY:w_samp
 use parallel_m,     ONLY:PAR_IND_Xk_ibz,PAR_IND_G_b,PAR_IND_QP,CPU_structure
 use parallel_int,   ONLY:PP_redux_wait,PARALLEL_global_indexes,PARALLEL_WF_distribute,&
&                         PARALLEL_WF_index
 use IO_int,         ONLY:io_control,IO_and_Messaging_switch
 use IO_m,           ONLY:OP_RD,RD_CL_IF_END,manage_action,REP,VERIFY,io_COLLs,io_RESPONSE,&
&                         OP_WR,WR_CL_IF_END,NONE,WR,OP_WR_CL,OP_RD_CL
 use vec_operate,    ONLY:degeneration_finder,v_norm
 use LIVE_t,         ONLY:live_timing
 use collision_ext,  ONLY:COH_COLL_element,HXC_COLL_element,COLLISIONS_have_HARTREE
 use electrons,      ONLY:Spin_magn
 use electric,       ONLY:ELECTRIC_alloc,ELECTRIC_free,W_electric
 !
#include<memory.h>
 !
 type(levels) ::E
 type(bz_samp)::k,q,Xk
 type(X_t)    ::X(2)  ! Xx Em1s
 type(DIPOLE_t)::Dip
 type(w_samp) ::Xw(2)
 !
 ! Iterations
 !
 integer                  :: it_sc
 real(SP)                 :: spread(1:SC_bands(2),k%nibz,n_sp_pol),     &
&                            E_previous(SC_bands(1):SC_bands(2),k%nibz,n_sp_pol), &
&                            dE(1:SC_bands(2),k%nibz,n_sp_pol),         &
&                            max_overlap(1:SC_bands(2),k%nibz,n_sp_pol),&
&                            E_total,E_Fermi,E_tot_bands,E_tot_zero,E_tot_Hartree,E_tot_xc
 real(SP),    allocatable :: V_xc_nm1(:,:),rho_nm1(:),magn_nm1(:,:)
 real(SP),    allocatable :: delta_rho(:),delta_magn(:,:)
 complex(SP), allocatable :: H_nl_nm1(:,:,:,:)
 !
 complex(SP) :: H_tmp(SC_bands(1):SC_bands(2),SC_bands(1):SC_bands(2))
 !
 complex(SP), allocatable :: H_rotation0(:,:,:,:)
 !
 type(WAVEs)              :: WFo
 ! 
 ! Work Space
 !
 integer                  :: ir,i1,i2,ik,ib,ibp,ID(4),IO_ACT,io_E,io_V,io_WF,i_sp_pol,i_frag,i_io,io_X_err,io_DIP_err
 real(SP)                 :: max_proj,V_xc_sc_shift(n_spin),ELEC,HOLE,DELTA,DELTA_NEW(2)
 character(schlen)        :: dumb_ch,dumb_ch2
 integer, external        :: io_SC_components,X_dielectric_matrix
 logical, external        :: STOP_now
 logical                  :: l_load_dipoles
 !
 complex(SP) :: Initial_Pol(3),Polarization(3)
 !
 ! ws for states spread evaluation
 !
 real(SP)                 :: WS_spread(SC_bands(1):SC_bands(2))
 integer                  :: first_el(SC_bands(2)-SC_bands(1)+1),n_of_el(SC_bands(2)-SC_bands(1)+1),n_deg_grp,&
&                            b_of_max_proj(1:SC_bands(2),k%nibz,n_sp_pol)
 !
 ! SC_bands(2)
 !=============
 if (SC_bands(2)> E%nb)  call error(' Upper bound of band indexes cannot to be higher than '//trim(intc(E%nb)))
 if (SC_bands(2)< E%nbm) then
   SC_bands(2)=E%nbm
   call warning(' Imposing upper bound of band indexes at least to metallic bands '//trim(intc(E%nbm)))
 endif
 !
 spread       =rZERO
 max_overlap  =rZERO
 b_of_max_proj=rZERO
 !
 call H_QP_table_setup(E)
 !
 ! Parallel Setup
 !================
 if (.not.l_eval_collisions) then
   call PARALLEL_global_indexes(E,k,q," ",RESET=.TRUE.)
   call PARALLEL_global_indexes(E,k,q,"Self_Energy") 
   call PARALLEL_WF_distribute(K_index=PAR_IND_Xk_ibz,B_index=PAR_IND_G_b,CLEAN_UP=.TRUE.)
   call PARALLEL_WF_distribute(QP_index=PAR_IND_QP)
   call PARALLEL_WF_index( )
 endif
 !
 ! LA communicators
 !==================
 !
 call PARALLEL_assign_LA_COMMs("SE",DIAGO,CPU_structure(5)%nCPU_lin_algebra_DIAGO)
 !
 ! Initial Start & Restart 
 !==========================
 ! 
 call SC_start_and_restart(X,E,Xk,Dip)
 !
 ! DIPOLES
 !=========
 !
 l_load_dipoles= (l_sc_exx.and.l_SC_cycle) .or. (SC_up_W_iters>0)
#if defined _ELECTRIC
 l_load_dipoles=l_load_dipoles.or.l_sc_electric
#endif
 if ( l_load_dipoles ) then
   call DIPOLE_dimensions(E,Dip,SC_bands,(/0._SP,0._SP,0._SP/))
   call DIPOLE_IO(k,E,Dip,'read ',io_DIP_err,"SC")
 endif
 !
 if (.not.any((/l_SC_RESTART,l_SC_cycle,l_NSC_shot/))) return
 !
 ! Allocation(s)...
 !==================
 !
 call SC_alloc(E)
 call SC_local_alloc( )
 !
 ! COLLISIONS
 !============
 !
 if (io_COLLs) call COLLISIONS_load(.FALSE.)
 !
 ! Initialize SC_R matrix
 !========================
 !
 if(.not.l_SC_RESTART.and.l_use_collisions) then
   !      
   H_rotation=cZERO
   forall(i1=SC_bands(1):SC_bands(2))
     H_rotation(i1,i1,:,:)=1._SP
   end forall
   !
 else if (.not.l_SC_cycle.and.l_SC_RESTART) then
   !
   ! load H_rotation matrices
   !=============================
   call io_control(ACTION=OP_RD,COM=NONE,SEC=(/1/),MODE=VERIFY,ID=ID(2))
   io_WF=io_SC_components('WF',E,ID(2))
   do i_sp_pol=1,n_sp_pol
     do ik=1,QP_nk
       i_frag=ik+(i_sp_pol-1)*QP_nk
       IO_ACT=manage_action(RD_CL_IF_END,i_frag,1,QP_nk*n_sp_pol)
       call io_control(ACTION=IO_ACT,COM=NONE,SEC=(/1+i_frag/),ID=ID(2))
       io_WF=io_SC_components('WF',E,ID(2))
     enddo
   enddo
   call msg('r',' ')
   !
   call SC_report()
   return
   !
 endif
 !
 call msg('r','')
 !
 !  Hzero (kinetic + potential)
 !=============================
 call Bare_Hamiltonian(E,Xk,k)
 !
 call OCCUPATIONS_Fermi(E,k,mode="OCCUPATIONS") 
 !
 ! Reference wavefunctions
 !
 call WF_copy(WF,WFo)
 !
 ! Start-Up setup.  Eventually restart setup.
 !
 ! WFs
 !=====
 call io_control(ACTION=OP_RD,COM=NONE,SEC=(/1/),MODE=VERIFY,ID=ID(2))
 io_WF=io_SC_components('WF',E,ID(2))
 !
 if (l_SC_RESTART.or.l_NSC_shot) then
   call io_control(ACTION=OP_RD_CL,COM=NONE,SEC=(/1/),ID=ID(3))  ! Local potential
   io_V=io_SC_components('V' ,E,ID(3))
 endif
 !
 if (l_SC_RESTART) then
   !
   if ((1._SP-SC_cycle_mixing)>1.E-5) call &
&    warning('Short splitted runs with fractional mixing may give different results')
   !
   ! RESTART
   !
   do i_sp_pol=1,n_sp_pol
     do ik=1,QP_nk
       i_frag=ik+(i_sp_pol-1)*QP_nk
       IO_ACT=manage_action(RD_CL_IF_END,i_frag,1,QP_nk*n_sp_pol)
       call io_control(ACTION=IO_ACT,COM=NONE,SEC=(/1+i_frag/),ID=ID(2))
       io_WF=io_SC_components('WF',E,ID(2))
       call WF_rotate(ik,i_sp_pol,WFo,fft_size)
     enddo
   enddo
   !
   ! ... rho_n and V_hartree_sc
   !
   call el_density_and_current(E,k,rho=rho_n,bands=SC_bands)
   if (n_spin>1) call el_magnetization(E,k,magn_n)
   if (l_sc_hartree) call V_Hartree(rho_n,V_hartree_sc)
   !
   V_xc_nm1 = V_xc_sc
   rho_nm1  = rho_n
   if(n_spin>1) magn_nm1  = magn_n
   !
   it_to_start=it_now+1
   !
 else if (l_NSC_shot) then
   !
   ! Non-SC shot
   !
   it_to_start=1
   it_now=0
   !
 else
   !
   it_to_start=1
   it_now=0
   !
   V_xc_sc  =0._SP
   V_xc_nm1 =0._SP
   !
 endif
 !
<<<<<<< HEAD
 ! Apply shift to the chemical potential
 !
 if(trim(SC_neq_kind)=="matsubara") then
   !
   YAMBO_ALLOC(H_rotation_ref,(SC_bands(1):SC_bands(2),SC_bands(1):SC_bands(2),E%nk,n_sp_pol))
   H_rotation_ref=H_rotation
   !
   do i_sp_pol=1,n_sp_pol
     do ik=1,QP_nk
       !
       ! Transform H_SC into H_matsubara
       !
       H_tmp=cZERO
       do ib=SC_bands(1),SC_bands(2)
         !if(E_reference%E(ib,ik,i_sp_pol)<=SC_mu(1)) write(*,*) 'occ',ik,ib,SC_mu(2)*27.2116,E_reference%E(ib,ik,i_sp_pol)*27.2116
         !if(E_reference%E(ib,ik,i_sp_pol)> SC_mu(1)) write(*,*) 'emp',ik,ib,SC_mu(3)*27.2116,E_reference%E(ib,ik,i_sp_pol)*27.2116
         if(E_reference%E(ib,ik,i_sp_pol)<=SC_mu(1)) H_tmp(ib,ib) = -SC_mu(2)
         if(E_reference%E(ib,ik,i_sp_pol)> SC_mu(1)) H_tmp(ib,ib) = -SC_mu(3)
       enddo
       ! The chemical potential is imposed in the EQ-SEX basis
       call OBS_rotate(H_rotation(:,:,ik,i_sp_pol),H_tmp,SC_nbands,-1)
       Hzero(:,:,ik,i_sp_pol)=Hzero(:,:,ik,i_sp_pol)+H_tmp
       !
     enddo
   enddo
   !
 endif
=======
>>>>>>> 57a36d63
 !
 ! Initial Polarization
 ! ====================
 if(l_sc_electric)  call Berry_polarization_NEQ(E,Xk,H_rotation(:,1:E%nbf,:,:),Initial_Pol)
 !
 ! SCF cycle & NSC shot
 !=====================
 ! 
 if (l_NSC_shot) call live_timing('[NSC] Single shot loop',QP_nk)
 !
 if (l_sc_hartree.and.COLLISIONS_have_HARTREE.and..not.l_SC_nl_mix.and..not.trim(SC_preconditioning)=="none") then
   call warning(' Non local mixing imposed since Hartree is in the collisions')
   l_SC_nl_mix=.true.
   YAMBO_ALLOC(H_nl_nm1,(SC_bands(1):SC_bands(2),SC_bands(1):SC_bands(2),QP_nk,n_sp_pol))
   H_nl_nm1=cZERO
 endif
 !
 do it_sc = 1, SC_iterations
   !
   E_previous(:,:,:) = E%E(SC_bands(1):SC_bands(2),:,:)
   !
   it_now=it_now+1
   !
   ! Exchange & Correlation
   !========================
   !
<<<<<<< HEAD
   if (l_SC_cycle) call SC_add_XC(X,Xw,Xk,E,k,q,it,V_xc_nm1,ELEC,HOLE,DELTA)
=======
   if (l_SC_cycle) call SC_add_XC(X,Xw,Xk,E,k,q,it_sc,V_xc_nm1)
>>>>>>> 57a36d63
   !
   ! Hartree potential
   !===================
   !
   if (it_sc>1.and.l_sc_hartree.and..not.COLLISIONS_have_HARTREE) then
     !
     if (trim(SC_preconditioning)=="simple") then 
       !
       rho_n = SC_cycle_mixing*rho_n + (1._SP-SC_cycle_mixing)*rho_nm1
       if(n_spin>1) magn_n= SC_cycle_mixing*magn_n+ (1._SP-SC_cycle_mixing)*magn_nm1
       !
     else if (trim(SC_preconditioning)=="thomas-fermi") then 
       !
       delta_rho =rho_n -rho_nm1
       call SC_precondition(delta_rho)
       rho_n =rho_nm1 +SC_cycle_mixing*delta_rho
       !
       if(n_spin>1) then
         delta_magn=magn_n-magn_nm1
         if (n_spinor==2) then
           call SC_precondition(delta_magn(i1,1))
           call SC_precondition(delta_magn(i1,2))
         endif
         call SC_precondition(delta_magn(i1,3))
         magn_n=magn_nm1+SC_cycle_mixing*delta_magn
       endif
       !
     endif
     !
     call V_Hartree(rho_n,V_hartree_sc)
     !
   endif
   !
   ! Static Electric Field
   ! ========================
   !
   if(l_sc_electric) then
     !      
     call SC_add_efield(H_rotation(:,1:E%nbf,:,:),E,Xk,Polarization)
     Polarization=Polarization-Initial_Pol
     !
   endif
   ! 
   ! IO [V_xc]: this is the only DB that must be written on-fly
   !            Both WFs and Energies are written ay the end of the loop
   !===========
   !
   if (     l_sc_V_is_local) call io_control(ACTION=OP_WR_CL,COM=NONE,SEC=(/1/),ID=ID(3))
   if (.not.l_sc_V_is_local) call io_control(ACTION=OP_WR,   COM=NONE,SEC=(/1/),ID=ID(3))
   io_V=io_SC_components('V' ,E,ID(3))
   !
   DELTA_NEW=0.
   do i_sp_pol=1,n_sp_pol
     !
     do ik = 1, QP_nk 
       !
       H_nl_sc=cZERO
       !
       ! Build H_nl_sc
       !===============
       !
       if (l_use_collisions .or. (.not.l_sc_V_is_local) ) then
         !
         ! Without collisions FOCK goes in QP_Vnl_xc and CORR in QP_Sc.
         ! With    collisions FOCK and CORR (with also Hartree) go in QP_Vnl_xc
         !
         if (l_sc_fock.or.l_sc_sex.or.l_use_collisions) call V_qp_basis_to_H(ik,i_sp_pol,QP_Vnl_xc,H_nl_sc)
         !
         if (l_sc_coh.or.l_sc_sex)                      call V_qp_basis_to_H(ik,i_sp_pol,QP_Sc,    H_nl_sc)
         !
         ! Rotate H_nl_sc in the WFo basis.
         !
         if (.not.l_use_collisions.and.it_now>1) call OBS_rotate(H_rotation(:,:,ik,i_sp_pol),H_nl_sc,SC_nbands,-1)
         ! 
         ! I/O [H_nl_sc]
         !
         call io_control(ACTION=WR_CL_IF_END,COM=NONE,SEC=(/ik+1/),ID=ID(3))
         io_V=io_SC_components('V',E,ID(3))
         !
         ! Mixing for non-local self-energies
         !====================================
         !
         if (l_SC_nl_mix) then
            !
            if(it_sc>1) H_nl_sc = SC_cycle_mixing*H_nl_sc + (1._SP-SC_cycle_mixing)*H_nl_nm1(:,:,ik,i_sp_pol)
            !
            H_nl_nm1(:,:,ik,i_sp_pol)= H_nl_sc
            !
         endif
         !
       endif
       !
       if(l_sc_electric) H_nl_sc=H_nl_sc+W_electric(:,:,ik,i_sp_pol)
       !
       ! Add local V_xc
       !
       if (l_sc_XC_is_local.and..not.l_use_collisions)     call V_real_space_to_H(ik,i_sp_pol,H_nl_sc,WFo,'xc ',Vxc=V_xc_sc)
       !
       i_frag=ik+(i_sp_pol-1)*QP_nk
       IO_ACT=manage_action(WR_CL_IF_END,i_frag,1,QP_nk*n_sp_pol)
       call io_control(ACTION=IO_ACT,COM=NONE,SEC=(/1+i_frag/),ID=ID(3))
       io_V=io_SC_components('V',E,ID(3))
       !
       ! Add V_Hartree
       !
       if  (l_sc_hartree.and..not.COLLISIONS_have_HARTREE) call V_real_space_to_H(ik,i_sp_pol,H_nl_sc,WFo,'def',V=V_hartree_sc)
       !
       call PP_redux_wait(H_nl_sc)
       !
       ! Add Hzero
       !
       H_nl_sc = H_nl_sc + Hzero(:,:,ik,i_sp_pol)
       !
       if(trim(SC_neq_kind)=="matsubara") then
         !
         ! Compute DELTA_NEW
         !
         H_tmp=H_nl_sc
         call OBS_rotate(H_rotation_ref(:,:,ik,1),H_tmp,SC_nbands,i_sp_pol)
         do ib=SC_bands(1),SC_bands(2)
           do ibp=SC_bands(1),SC_bands(2)
             if( .not.( E_reference%E(ib,ik,i_sp_pol)>SC_mu(1) .and. E_reference%E(ibp,ik,i_sp_pol)<=SC_mu(1) ) ) cycle
             DELTA_NEW(1)=DELTA_NEW(1)+abs(H_tmp(ib,ibp))**2*Xk%weights(ik)
             if(ik==1) DELTA_NEW(2)=DELTA_NEW(2)+abs(H_tmp(ib,ibp))**2
           enddo
         enddo
         !
       endif
       !
       ! Diagonalize H_nl_sc 
       !=====================
       !
       call LINEAR_ALGEBRA_driver(DIAGO,M=H_nl_sc,E_real=E%E(SC_bands(1):SC_bands(2),ik,i_sp_pol))
       !
       ! Rotation (WFo->WF) matrix
       !
       H_rotation(:,:,ik,i_sp_pol)=H_nl_sc(:,:) 
       !
       ! New wave functions 
       !====================
       !
       call WF_rotate(ik,i_sp_pol,WFo,fft_size)
       !
       if (l_NSC_shot) call live_timing(steps=1)
       ! 
       ! Mean Potential 
       !================
       !
       if (l_Mean_Potential) call V_Mean_Potential(ik,i_sp_pol,WFo)
       !
     enddo ! ik
     !
   enddo ! i_sp_pol
   !
   DELTA_NEW(:)=sqrt(DELTA_NEW(:))*HA2EV 
   !
   if (l_NSC_shot) call OCCUPATIONS_Fermi(E,k,mode="OCCUPATIONS") 
   !
   if (l_SC_cycle) then
     !
     ! New occupations 
     !=================
     !
     ! 21/01/2010 (Andrea): All bands above SC_bands(2) must be shifted
     ! in order to be consistent with the SC values. Otherwise these
     ! bands could interfere with the SC_bands(2) yielding non physical
     ! occupations. The same for the bands below SC_bands(1)
     !
     if(.not.l_sc_electric) then
       !
       forall (ib=SC_bands(2)+1:E%nb) E%E(ib,:,:)=E%E(ib,:,:)+E%E(SC_bands(2),:,:)-E_previous(SC_bands(2),:,:)
       forall (ib=1:SC_bands(1)-1)    E%E(ib,:,:)=E%E(ib,:,:)+E%E(SC_bands(1),:,:)-E_previous(SC_bands(1),:,:)
       !
     endif
     !
     call OCCUPATIONS_Fermi(E,k,mode="OCCUPATIONS") 
     !
     ! New density 
     !=============
     !
     rho_nm1 = rho_n 
     if(n_spin>1) magn_nm1 = magn_n 
     !
     if(.not.l_froze_density) then
       call el_density_and_current(E,k,rho=rho_n,bands=SC_bands)
       if(n_spin>1) call el_magnetization(E,k,magn_n)
     endif
     !
     ! Update dipoles and recalcolate the dielectric constant
     ! ======================================================
     !
     if (SC_up_W_iters>0) then
       !
       if(mod(it_sc,SC_up_W_iters)==0) then
         !
         ! Update dipoles
         !
         ! Davide: this should be replaced by the use of covariant dipoles ...
         call DIPOLE_SC_rotate(H_rotation,E,Dip, 1)
         call DIPOLE_SC_rotate(H_rotation,E,Dip,-1)
         !
         ! Recalcolate Xo and X  
         !
         current_iq=0
         call IO_and_Messaging_switch("-report")
         io_X_err=X_dielectric_matrix(E,Xk,q,X(2),Xw(2),Dip,.true.)
         call IO_and_Messaging_switch("+report")
         !
         ! Reload and rotate wave-functions if W is updated
         ! =======================================
         !
         call WF_load(WF,WF_G_max,WF_Go_indx,SC_bands,(/1,nkibz/),title='-SC',force_WFo=.true.)
         !
         do ik=1,QP_nk
           call WF_rotate(ik,i_sp_pol,WFo,fft_size)
         enddo
         !
       endif
       !  
     endif
     !
     ! Total Energy 
     !==============
     !
     call SC_Energy(E_total,E_tot_bands,E_tot_zero,E_tot_Hartree,E_tot_xc,E_Fermi,E,k,rho_n)
     !
     ! Convergences
     !==============
     !
     E_convergence=0.
     do i_sp_pol=1,n_sp_pol
       do ik=1,k%nibz
         E_convergence = max( E_convergence,&
&                         maxval(abs(E%E(SC_bands(1):SC_bands(2),ik,i_sp_pol)-E_previous(:,ik,i_sp_pol)-&
&                                    E%E(SC_bands(1),ik,i_sp_pol)+E_previous(SC_bands(1),ik,i_sp_pol)       )))
       enddo
     enddo
     !
     rho_convergence = 0._SP
     do ir=1,fft_size
       rho_convergence = rho_convergence + abs(rho_n(ir)-rho_nm1(ir))/nel
     enddo
     !
     magn_convergence = 0._SP
     if(n_spin>1) then
       do ir=1,fft_size
         if (n_sp_pol==2) magn_convergence = abs(magn_n(ir,3)-magn_nm1(ir,3))/nel
         if (n_spinor==2) magn_convergence = v_norm(magn_n(ir,:)-magn_nm1(ir,:))/nel
       enddo
     endif
     !
     if(it_now==it_to_start) dumb_ch ='[SC] Iteration'
     dumb_ch2='            '//trim(intc(it_now))//' '
     if (l_sc_V_is_local) then
       if(it_sc==1) dumb_ch= trim(dumb_ch) //'  E_tot(Ha) '
       dumb_ch2=trim(dumb_ch2)//'  '//trim(real2ch(E_total))//'  '
     endif
     if (n_spin==2) then
       if(n_sp_pol==2) dumb_ch=trim(dumb_ch)//'  Mz  [muB] '
       if(n_spinor==2) dumb_ch=trim(dumb_ch)//'  |M| [muB] '
       dumb_ch2=trim(dumb_ch2)//'  '//trim(real2ch(v_norm(Spin_magn(:))))//' '
     endif
     if(it_now==it_to_start) dumb_ch =trim(dumb_ch)//' Acc.  E(ev)  -  rho(%)'
     dumb_ch2=trim(dumb_ch2)//'    '//trim(real2ch(E_convergence*HA2EV)) &
&                      //' - '//trim(real2ch(rho_convergence))//'%'
     if (n_spin==2) then
       if(it_now==it_to_start) dumb_ch =trim(dumb_ch)//'     -  magn(%)    '
       dumb_ch2=trim(dumb_ch2)//'  - '//trim(real2ch(magn_convergence))//'%'
     endif
     !
     if(trim(SC_neq_kind)=="matsubara") then
       if(it_now==it_to_start) dumb_ch =trim(dumb_ch)//'    -  ELECS  /  HOLES  /  RHOIJ  / DELTA  '
       dumb_ch2=trim(dumb_ch2)//' - '//trim(real2ch(ELEC))//'/'//trim(real2ch(HOLE))//'/'&
       &                      //trim(real2ch(DELTA))//'/'//trim(real2ch(DELTA_NEW(1)))
     endif
     !
     if(l_sc_electric) then
       if(it_sc==1) then
         dumb_ch= trim(dumb_ch) //'    -  Polarization;'
         dumb_ch2=trim(dumb_ch2)//' - '//trim(real2ch(sqrt(sum(real(Initial_Pol(:))**2))))
       else
          dumb_ch= trim(dumb_ch) //'   -  Polarization;'
          dumb_ch2=trim(dumb_ch2)//' - '//trim(real2ch(sqrt(sum(real(Polarization(:))**2))))
       endif
     endif
     !
     if (.not.log_as_a_file.or.it_now==1) then
       if(it_now==it_to_start) call LIVE_message(dumb_ch ,"n","","%s")
       call LIVE_message(dumb_ch2,"n","","%s")
     else
       if (l_sc_V_is_local) then
         if (.not.log_as_a_file) then
           if(it_now==1) call LIVE_message(dumb_ch ,"r","","%s")
           call LIVE_message(dumb_ch2,"r","","%s")
         endif
         if (     log_as_a_file) then
           if(it_now==1) call LIVE_message(dumb_ch ,"n","","%s")
           call LIVE_message(dumb_ch2,"n","","%s")
         endif
       else
         if(it_now==1) call LIVE_message(dumb_ch ,"n","","%s")
         call LIVE_message(dumb_ch2,"n","","%s")
       endif
     endif
     !
     ! History
     !=========
     !
     call SC_History(it_sc,E)
     !
   endif
   !
   ! IO [Energies]
   !===============
   !
   call io_control(ACTION=OP_WR_CL,COM=NONE,SEC=(/1/),ID=ID(1))
   io_E=io_SC_components('E' ,E,ID(1))
   !
   ! IO [H_rotation & Mean Potential]
   !============================
   !
   do i_io=1,2
     !
     if (.not.l_Mean_Potential.and.i_io==2) cycle
     !
     dumb_ch='WF'
     if ( i_io==2 ) dumb_ch='MP'
     !
     if (it_sc==1) call io_control(ACTION=OP_WR,COM=REP, SEC=(/1/),ID=ID(2))
     if (it_sc> 1) call io_control(ACTION=OP_WR,COM=NONE,SEC=(/1/),ID=ID(2))
     io_WF=io_SC_components(trim(dumb_ch),E,ID(2))
     do i_sp_pol = 1, n_sp_pol 
     do ik = 1, QP_nk 
       i_frag=ik+(i_sp_pol-1)*QP_nk
       IO_ACT=manage_action(WR_CL_IF_END,i_frag,1,QP_nk*n_sp_pol)
       call io_control(ACTION=IO_ACT,COM=NONE,SEC=(/1+i_frag/),ID=ID(2))
       io_WF=io_SC_components(trim(dumb_ch),E,ID(2))
     enddo
     enddo
     !
   enddo
   !
   if ( (E_convergence<SC_E_threshold.and.rho_convergence<SC_rho_threshold.and.magn_convergence<SC_rho_threshold) .or.&
&       STOP_now(.FALSE.) ) exit
   !
 end do
 !
 call SC_History(-1,E)
 !
 ! Hartree and xc Energy 
 !=======================
 !
 call SC_Energy(E_total,E_tot_bands,E_tot_zero,E_tot_Hartree,E_tot_xc,E_Fermi,E,k,rho_n)
 !
 if (l_SC_cycle) then
   !
   ! exit SCF cycle and report
   !
   call msg('nr','[SC] Iterations               ',it_now)
   call msg('r' ,'[SC] Accuracy on density      ',rho_convergence)
   if(n_spin>1) call msg('r' ,'[SC] Accuracy on magnetization',magn_convergence)
   call msg('r' ,'[SC]          on energies     ',E_convergence*HA2EV,"[eV]")
   if (     l_sc_V_is_local)  call msg('r' ,'[SC] Total Energy (no Ewald)        ',E_total*(/1._SP,2._SP/),"[Ha/Ry]")
   if (.not.l_sc_V_is_local)  call msg('r','')
   if(trim(SC_neq_kind)=="matsubara") then
                       call msg('r' ,'[SC] Electrons and Holes            ',(/ELEC,HOLE/))
                       call msg('r' ,'[SC] Trace over rho_ij              ',DELTA)
                       call msg('r' ,'[SC] Order Parameter           [eV] ',DELTA_NEW)
   endif
   if(l_sc_electric) then
      call msg('r' ,'[SC] Polarization [Re]              ', real(Polarization,SP))
      call msg('r' ,'[SC] Polarization [Im]              ',aimag(Polarization)   )
   endif
   if (l_sc_hartree)   call msg('r' ,'[SC] Fermi shift part        [Ha/Ry]',E_Fermi*(/1._SP,2._SP/))
   if (l_sc_hartree)   call msg('r' ,'[SC] Bands Energy            [Ha/Ry]',E_tot_bands*(/1._SP,2._SP/))
   if (l_sc_hartree)   call msg('r' ,'[SC] T+V Energy              [Ha/Ry]',E_tot_zero*(/1._SP,2._SP/))
   if (l_sc_hartree)   call msg('r' ,'[SC] Hartree Energy          [Ha/Ry]',E_tot_Hartree*(/1._SP,2._SP/))
   if (l_sc_is_libDFT) call msg('rn','[SC] xc Energy               [Ha/Ry]',E_tot_xc*(/1._SP,2._SP/))
   !
 else
   call msg('r','')
 endif
 !
 if (l_NSC_shot) call live_timing(steps=1)
 !
 call SC_report()
 !
 if (l_SC_cycle.or.l_NSC_shot) then
   call WF_free(WF)
   call WF_free(WFo)
   call SC_free()
   call SC_local_free()
 endif
 !
 contains
   !
   subroutine SC_local_alloc()
     !
     YAMBO_ALLOC(rho_nm1,(fft_size))
     rho_nm1=0._SP
     !
     if(n_spin>1) then
       YAMBO_ALLOC(magn_nm1,(fft_size,3))
       magn_nm1=0._SP
     endif
     !
     YAMBO_ALLOC(E_xc,(fft_size))
     !
     YAMBO_ALLOC(V_xc_nm1,(fft_size,n_spin))
     !
     if (trim(SC_preconditioning)=="thomas-fermi") then
       YAMBO_ALLOC(delta_rho,(fft_size))
       if(n_spin>1) then
         YAMBO_ALLOC(delta_magn,(fft_size,3))
       endif
     endif
     !
     if (l_Mean_Potential) then
       YAMBO_ALLOC(V_mean,(fft_size,SC_bands(1):SC_bands(2)))
     endif
     !
     if(l_use_collisions) then
       !
       YAMBO_ALLOC(QP_Vnl_xc,(QP_n_states))
       !
     endif
     !
     if (l_SC_nl_mix) then
       YAMBO_ALLOC(H_nl_nm1,(SC_bands(1):SC_bands(2),SC_bands(1):SC_bands(2),QP_nk,n_sp_pol))
       H_nl_nm1=cZERO
     endif
     !
     if(l_sc_electric) then
       call ELECTRIC_alloc(E)
       YAMBO_ALLOC(W_electric,(SC_bands(1):SC_bands(2),SC_bands(1):SC_bands(2),QP_nk,n_sp_pol))
     endif
     YAMBO_ALLOC(H_rotation0,(SC_bands(1):SC_bands(2),SC_bands(1):SC_bands(2),QP_nk,n_sp_pol))
     !
   end subroutine
   !
   subroutine SC_local_free()
     !
     YAMBO_FREE(rho_nm1)
     !
     if(n_spin>1) then
       YAMBO_FREE(magn_nm1)
     endif
     !
     YAMBO_FREE(E_xc)
     !
     YAMBO_FREE(V_xc_nm1)
     !
     if (trim(SC_preconditioning)=="thomas-fermi") then
       YAMBO_FREE(delta_rho)
       if(n_spin>1) then
         YAMBO_FREE(delta_magn)
       endif
     endif
     !
     if (l_Mean_Potential) then
       YAMBO_FREE(V_mean)
     endif
     !
     if(l_use_collisions) then
       !
       YAMBO_FREE(QP_Vnl_xc)
       !
       if (allocated(COH_COLL_element)) call COLLISIONS_alloc_and_free("COH","v1 table","clean",0)
       if (allocated(HXC_COLL_element)) call COLLISIONS_alloc_and_free("SEX","v1 table","clean",0)
       !
     endif
     !
     if (l_SC_nl_mix) then
       YAMBO_FREE(H_nl_nm1)
     endif
     !
     if (.not.io_RESPONSE) call X_alloc('X')
     !
     if(l_SC_electric) then
       call ELECTRIC_free()
       YAMBO_FREE(W_electric)
     endif
     !
   end subroutine
   !
   subroutine SC_report()
     !     
     ! Before all the DFT energies are shifted the V_xc_sc
     ! must be shifted of max(Ev)-max(E_reference_v)
     ! for more details see A. Fleszar PRB 64, 245204
     !
     if (l_SC_cycle) then
       do i_sp_pol=1,n_sp_pol
         V_xc_sc_shift(i_sp_pol )= maxval(E_reference%E(:n_met_bands,:,i_sp_pol))-maxval(E%E(:n_met_bands,:,i_sp_pol)) 
         if (l_sc_V_is_local) then
           V_xc_sc(:,i_sp_pol)=V_xc_sc(:,i_sp_pol)+V_xc_sc_shift(i_sp_pol)
           call io_control(ACTION=OP_WR_CL,COM=NONE,SEC=(/1/),ID=ID(3))
           io_V=io_SC_components('V' ,E,ID(3))
         endif
       enddo
     endif
     !
     do i_sp_pol=1,n_sp_pol
       do ik=1,k%nibz
         !
         ! Check for degenerate bands in the bare energies
         !
         call degeneration_finder(E_reference%E(SC_bands(1):SC_bands(2),ik,i_sp_pol),&
         &                             SC_nbands,first_el,n_of_el,n_deg_grp,0.0001/HA2EV)
         !
         do ib=SC_bands(1),SC_bands(2)
           !
           ! Then search for the max projection   
           ! 
           max_proj=-1._SP
           do i1=SC_bands(1),SC_bands(2)
             if (abs(H_rotation(i1,ib,ik,i_sp_pol))**2>max_proj) then
               b_of_max_proj(ib,ik,i_sp_pol)=i1
               max_proj=abs(H_rotation(i1,ib,ik,i_sp_pol))**2
             endif
           enddo
           !
           ! Max Overlap
           !
           max_overlap(ib,ik,i_sp_pol)=maxloc(abs(H_rotation(ib,SC_bands(1):SC_bands(2),ik,i_sp_pol)),1)
           ! 
           ! simmetrize the spreads summing over all possible degenerate bands
           !
           forall (ibp=SC_bands(1):SC_bands(2)) WS_spread(ibp)=abs(H_rotation(ibp,ib,ik,i_sp_pol))**2*100._SP/HA2EV
           !
           ibp=b_of_max_proj(ib,ik,i_sp_pol)
           spread(ib,ik,i_sp_pol)=WS_spread( ibp )
           !
           do i1=1,n_deg_grp
             if (ibp-SC_bands(1)+1>=first_el(i1).and.ibp-SC_bands(1)+1<=first_el(i1)+n_of_el(i1)-1) then
               spread(ib,ik,i_sp_pol)=0._SP
               do i2=first_el(i1),first_el(i1)+n_of_el(i1)-1
                 spread(ib,ik,i_sp_pol)=spread(ib,ik,i_sp_pol)+WS_spread(i2+SC_bands(1)-1)
               enddo
             endif
           enddo
         enddo
         !
         ! end do SC_bands(2)
         !
         dE(:,ik,i_sp_pol)=E%E(1:SC_bands(2),ik,i_sp_pol)-E_reference%E(1:SC_bands(2),ik,i_sp_pol)
         !
       enddo
       !
     enddo
     !
     ! Final occupations 
     !====================
     if (l_SC_cycle.or.(l_SC_RESTART.and..not.l_SC_cycle).or.l_NSC_shot) call OCCUPATIONS_Fermi(E,k,OBJ="E")
     !
     dE(:,:,:)=E%E(1:SC_bands(2),:,:)-E_reference%E(1:SC_bands(2),:,:)
     !
     call msg('r','Energy unit   [eV]')
     !
     do ik=1,k%nibz
       call REPORT_Energies(E%E(:SC_bands(2),:,:),k,Xk,SC_bands(2),(/ik,ik/),'E  ',.FALSE.,.TRUE.)
       call REPORT_Energies(E%f(:SC_bands(2),:,:)/HA2EV,k,Xk,SC_bands(2),(/ik,ik/),'occ',.FALSE.,.TRUE.)
       call REPORT_Energies(E_reference%E(:SC_bands(2),:,:),k,Xk,SC_bands(2),(/ik,ik/),'E_o',.FALSE.,.TRUE.)
       call REPORT_Energies(dE,k,Xk,SC_bands(2),(/ik,ik/),'d_E',.FALSE.,.TRUE.)
       call REPORT_Energies(spread,k,Xk,SC_bands(2),(/ik,ik/),'Spr',.FALSE.,.TRUE.)
       call REPORT_Energies(max_overlap/HA2EV,k,Xk,SC_bands(2),(/ik,ik/),'MxO',.FALSE.,.TRUE.)
       call REPORT_Energies(real(b_of_max_proj)/HA2EV,k,Xk,SC_bands(2),(/ik,ik/),'Bnd',.FALSE.,.TRUE.)
     enddo
     !
   end subroutine SC_report
   !
end subroutine SC_driver<|MERGE_RESOLUTION|>--- conflicted
+++ resolved
@@ -267,7 +267,6 @@
    !
  endif
  !
-<<<<<<< HEAD
  ! Apply shift to the chemical potential
  !
  if(trim(SC_neq_kind)=="matsubara") then
@@ -295,8 +294,6 @@
    enddo
    !
  endif
-=======
->>>>>>> 57a36d63
  !
  ! Initial Polarization
  ! ====================
@@ -323,11 +320,7 @@
    ! Exchange & Correlation
    !========================
    !
-<<<<<<< HEAD
-   if (l_SC_cycle) call SC_add_XC(X,Xw,Xk,E,k,q,it,V_xc_nm1,ELEC,HOLE,DELTA)
-=======
-   if (l_SC_cycle) call SC_add_XC(X,Xw,Xk,E,k,q,it_sc,V_xc_nm1)
->>>>>>> 57a36d63
+   if (l_SC_cycle) call SC_add_XC(X,Xw,Xk,E,k,q,it_sc,V_xc_nm1,ELEC,HOLE,DELTA)
    !
    ! Hartree potential
    !===================
