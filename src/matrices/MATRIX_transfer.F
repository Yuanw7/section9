--- conflicted
+++ resolved
@@ -98,11 +98,7 @@
  endif
  !
 #if defined _TIMING
-<<<<<<< HEAD
- call timing('MATRIX transfer ('//PAR_to_PAR_comm_NAME//')',OPR='start')
-=======
  call timing('MATRIX transfer ('//trim(PAR_to_PAR_comm_NAME)//')',OPR='start')
->>>>>>> 0c413e2e
 #endif
  !
  ! Transfer World
@@ -154,11 +150,7 @@
  call COMM_reset(TRANSFER_world)
  !
 #if defined _TIMING
-<<<<<<< HEAD
- call timing('MATRIX transfer ('//PAR_to_PAR_comm_NAME//')',OPR='stop')
-=======
  call timing('MATRIX transfer ('//trim(PAR_to_PAR_comm_NAME)//')',OPR='stop')
->>>>>>> 0c413e2e
 #endif
  !
 end SUBROUTINE