--- conflicted
+++ resolved
@@ -1,8 +1,4 @@
-<<<<<<< HEAD
-SLK_objs = 
-=======
 objs = MATRIX_empty.o
->>>>>>> 70da5197
 #if defined _SCALAPACK
 SLK_objs = SLK_matrix_init.o
 #endif
