--- conflicted
+++ resolved
@@ -338,115 +338,6 @@
      ENDIF
    END SUBROUTINE clock_update
    !
-<<<<<<< HEAD
-   SUBROUTINE clock_write(obj,form)
-     use pars,       ONLY:lchlen
-     use LIVE_t,     ONLY:LIVE_message
-     use com,        ONLY:msg
-     IMPLICIT NONE
-     TYPE(clock),         INTENT(inout) :: obj    
-     CHARACTER(*), OPTIONAL, INTENT(in) :: form
-     CHARACTER(4)                       :: form_
-     CHARACTER(256)                     :: str
-     CHARACTER(15)                      :: sec_str
-     CHARACTER(lchlen)                  :: local_ch
-     INTEGER                            :: nday,nhour,nmin
-     INTEGER                            :: call_number(1)
-     REAL(DP)                           :: total_time,effective_total_time
-     REAL(DP)                           :: nsec
-     !
-     form_="sec "
-     IF ( PRESENT(form) ) form_ = TRIM(form)
-     !
-     ! define an average over the pools
-     !
-     total_time     = obj%total_time
-     call_number(1) = obj%call_number
-     !
-     ! do suitable averages only for MPI related clocks
-     !
-     str = obj%name
-     str(4:) = ' '
-     IF ( TRIM(str) == 'mp_' .OR. TRIM(str) == 'para_' ) THEN
-       !
-       CALL PP_redux_wait( total_time )
-       total_time = total_time / REAL( ncpu, DP )
-       !
-       CALL PP_redux_wait( call_number )
-       call_number(1) = NINT ( call_number(1) / REAL( ncpu, DP ) )
-       !
-     ENDIF
-     !
-     sec_str=" sec avg)"
-     effective_total_time = total_time
-     if (total_time<1._DP) then
-       sec_str=" millisec avg)"
-       effective_total_time=total_time*1000._DP
-     endif
-     !
-     SELECT CASE ( TRIM(form_) ) 
-       CASE ( "dhms" )
-         nday  = INT(  total_time/ 86400 )
-         nhour = INT( (total_time -86400*nday)/3600 )
-         nmin =  INT( (total_time -86400*nday -3600*nhour)/60 )
-         nsec =  INT(  total_time -86400*nday -3600*nhour -60*nmin )
-         IF ( call_number(1) == 1 )  THEN
-           IF (nday > 0) THEN
-             WRITE (local_ch, '(a40," : ",3x,i2,"d",i2,"h CPU ")') &
-                         TRIM(obj%name), nday, nhour
-           ELSEIF (nhour > 0) THEN
-             WRITE (local_ch, '(a40," : ",3x,i2,"h",i2,"m CPU ")') &
-                         TRIM(obj%name), nhour, nmin
-           ELSEIF (nmin > 0) THEN
-             WRITE (local_ch, '(a40," : ",i2,"m",f5.2,"s CPU ")') &
-                   TRIM(obj%name), nmin, nsec
-           ELSE
-             WRITE (local_ch, '(a40," : ",3x,f5.2,"s CPU ")') &
-                   TRIM(obj%name), nsec
-           ENDIF
-           if (log_as_a_file) call LIVE_message(message="[TIMING]"//local_ch(:100),lfmt="n")
-           call msg('r',local_ch(:100))
-         ELSE
-           IF (nday > 0) THEN
-             WRITE(local_ch,'(a40," : ",3x,i2,"d",i2,"h CPU (",i10," calls,",f8.3,a)') TRIM(obj%name), nday, nhour, &
-                   call_number(1) , effective_total_time / REAL( call_number(1), DP ),sec_str
-           ELSEIF (nhour > 0) THEN
-             WRITE(local_ch,'(a40," : ",3x,i2,"h",i2,"m CPU (", &
-                   & i10," calls,",f8.3,a)') TRIM(obj%name), nhour, nmin, &
-                   call_number(1) , effective_total_time / REAL( call_number(1), DP ),sec_str
-           ELSEIF (nmin > 0) THEN
-             WRITE (local_ch, '(a40," : ",i2,"m",f5.2,"s CPU (", &
-                   &   i10," calls,",f8.3,a)') TRIM(obj%name), nmin, nsec, &
-                        call_number(1) , effective_total_time / REAL( call_number(1), DP ),sec_str
-           ELSE
-             WRITE (local_ch, '(a40," : ",3x,f5.2,"s CPU (", &
-                   &   i10," calls,",f8.3,a)') TRIM(obj%name), nsec, &
-                        call_number(1) , effective_total_time / REAL( call_number(1), DP ),sec_str
-           ENDIF
-           if (log_as_a_file) call LIVE_message(message="[TIMING]"//local_ch(:100),lfmt="n")
-           call msg('r',local_ch(:100))
-         ENDIF
-       CASE ( "sec " )
-         !
-         ! time in seconds
-         !
-         IF ( call_number(1) == 1) THEN
-           WRITE (local_ch, '(a40," :",f10.4," s CPU")') TRIM(obj%name), total_time
-         ELSE
-           WRITE (local_ch, '(a40," :",f10.4," s CPU (", i8," calls,",f10.4," s avg)")')  &
-                        TRIM(obj%name) , total_time , call_number(1) ,   &
-                        total_time / REAL( call_number(1), DP )
-         ENDIF
-         if (log_as_a_file) call LIVE_message(message="[TIMING]"//local_ch(:100),lfmt="n")
-         call msg('r',local_ch(:100))
-       CASE DEFAULT
-         CALL error('clock_write:  Invalid FORM '//TRIM(form_) )
-     END SELECT
-     !
-   END SUBROUTINE clock_write        
-   !
-=======
->>>>>>> f2c5ecf8
    SUBROUTINE timing_upto_now()
      use pars,    ONLY:lchlen
      use com,     ONLY:msg
@@ -474,44 +365,4 @@
      !
    END SUBROUTINE timing_upto_now    
    !
-<<<<<<< HEAD
-   SUBROUTINE timing_overview(list,main_name)
-     use LIVE_t,     ONLY:LIVE_message
-     use com,        ONLY:msg
-     IMPLICIT NONE
-     TYPE(clock_list),       INTENT(in) :: list
-     CHARACTER(*),           INTENT(in) :: main_name
-     TYPE(clock)                        :: tmp_clock
-     INTEGER                            :: i
-     !
-#ifndef _TIMING
-     return
-#endif
-     IF ( .NOT. list%alloc ) CALL error('timing_overview:  list not allocated')
-     !
-     call msg('r','Routines: '//TRIM(list%name)//' (Only MASTER cpu here)')
-     !
-     IF ( list%nclock == 0 ) THEN
-       if (log_as_a_file) call LIVE_message(message="[TIMING]"//'No clock to display',lfmt="n")
-       call msg('r','No clock to display')
-       RETURN
-     ENDIF
-     !
-     DO i=1,list%nclock 
-       !
-       tmp_clock = list%clock(i)
-       CALL clock_update(tmp_clock)
-       !
-       IF ( tmp_clock%total_time < 600.0 ) THEN
-          CALL clock_write(tmp_clock,FORM="sec")
-       ELSE
-          CALL clock_write(tmp_clock,FORM="dhms")
-       ENDIF
-       !
-     ENDDO
-     !
-   END SUBROUTINE timing_overview
-   !
-=======
->>>>>>> f2c5ecf8
 END MODULE timing_m