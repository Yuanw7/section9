--- conflicted
+++ resolved
@@ -323,15 +323,9 @@
        if ( (io_action(ID)==OP_APP_WR_CL.or.io_action(ID)==OP_APP) ) then
          !
          if( file_exists(trim(io_file(ID))) ) then
-<<<<<<< HEAD
-           call netcdf_call(nf90_open(trim(io_file(ID)),ior(nf90_write,nf90_share),io_unit(ID)),ID)
-         else
-           call netcdf_call(nf90_create(trim(io_file(ID)),CREATE_MODE,io_unit(ID)),ID)
-=======
            call netcdf_call(nf90_open(trim(io_file(ID)),IO_WRITE_MODE,io_unit(ID)),ID)
          else
            call netcdf_call(nf90_create(trim(io_file(ID)),IO_CREATE_MODE,io_unit(ID)),ID)
->>>>>>> 53c81794
            call netcdf_call(nf90_enddef(io_unit(ID)),ID)
            if (io_action(ID)==OP_APP_WR_CL) io_action(ID)=OP_WR_CL
            if (io_action(ID)==OP_APP) io_action(ID)=OP_WR
@@ -339,11 +333,7 @@
          !
        else
          !
-<<<<<<< HEAD
-         call netcdf_call(nf90_create(trim(io_file(ID)),CREATE_MODE,io_unit(ID)),ID)
-=======
          call netcdf_call(nf90_create(trim(io_file(ID)),IO_CREATE_MODE,io_unit(ID)),ID)
->>>>>>> 53c81794
          call netcdf_call(nf90_enddef(io_unit(ID)),ID)
          !
        endif
@@ -403,11 +393,7 @@
        if (type==-2) then
          open(unit=io_unit(ID),file=trim(io_file(ID)),form='unformatted')
        else
-<<<<<<< HEAD
-         call netcdf_call(nf90_open(trim(io_file(ID)),nf90_nowrite,io_unit(ID)),ID)
-=======
          call netcdf_call(nf90_open(trim(io_file(ID)),IO_READ_MODE,io_unit(ID)),ID)
->>>>>>> 53c81794
        endif
        !
        io_type(ID)=type
@@ -609,10 +595,7 @@
      !
    end function
    !
-<<<<<<< HEAD
-=======
-   !
->>>>>>> 53c81794
+   !
    subroutine netcdf_call(status,ID,VAR)
      use com,           ONLY:error
      integer,      intent (in)           :: status
@@ -621,11 +604,7 @@
      character(schlen) :: msg
      character(schlen) :: VARNAME,FILENAME
      integer           :: local_error
-<<<<<<< HEAD
-     if(status /= nf90_noerr) then
-=======
      if(status /= NF90_NOERR) then
->>>>>>> 53c81794
        FILENAME=io_file(ID)
        VARNAME=' NOT DEFINED '
        if(.not.present(VAR)) then
@@ -633,11 +612,7 @@
          if(local_error/=0) VARNAME=' NOT DEFINED '
        endif
        if(present(VAR)) VARNAME=VAR
-<<<<<<< HEAD
-       write (msg,'(6a)') ' File ',trim(FILENAME),' Variable ',trim(VARNAME),': ',trim(nf90_strerror(status))
-=======
        write (msg,'(6a)') ' File ',trim(FILENAME),'; Variable ',trim(VARNAME),'; ',trim(nf90_strerror(status))
->>>>>>> 53c81794
        call error(trim(msg))
      end if
    end subroutine
