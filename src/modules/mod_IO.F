!
!        Copyright (C) 2000-2018 the YAMBO team
!              http://www.yambo-code.org
!
! Authors (see AUTHORS file for details): AM
! 
! This file is distributed under the terms of the GNU 
! General Public License. You can redistribute it and/or 
! modify it under the terms of the GNU General Public 
! License as published by the Free Software Foundation; 
! either version 2, or (at your option) any later version.
!
! This program is distributed in the hope that it will 
! be useful, but WITHOUT ANY WARRANTY; without even the 
! implied warranty of MERCHANTABILITY or FITNESS FOR A 
! PARTICULAR PURPOSE.  See the GNU General Public License 
! for more details.
!
! You should have received a copy of the GNU General Public 
! License along with this program; if not, write to the Free 
! Software Foundation, Inc., 59 Temple Place - Suite 330,Boston, 
! MA 02111-1307, USA or visit http://www.gnu.org/copyleft/gpl.txt.
!
module IO_m
 !
 use pars,       ONLY:SP,DP,lchlen,schlen,max_io_units,max_active_sections
 use LOGO,       ONLY:code_version,code_revision,code_GPL_revision
 use parallel_m, ONLY:myid,MPI_INFO_NULL
 use com,        ONLY:error
 use netcdf
 !
 implicit none
 !
 ! World known variables
 !
 real(SP):: db_alat(3)
 !
 ! The serial number is assigned by the YAMBO interfaces.
 ! It defines uniquely the db1/wf/kb_pp databases.
 !
 integer :: serial_number
 !
 logical :: IO_write
 logical :: IO_read
 !
 ! Global DB I/O control string
 !
 character(lchlen) :: DBs_IO_control_string = "none"
 logical           :: io_DIP
 logical           :: io_RESPONSE
 logical           :: io_HF
 logical           :: io_COLLs
 logical           :: io_OBSERVABLES
 logical           :: io_CARRIERs
 logical           :: io_GF
 logical           :: io_SC
 logical           :: io_BS_K
 logical           :: io_SCREEN
 !
 character(lchlen) :: DBs_FRAG_control_string = "none"
 logical           :: frag_DIP
 logical           :: frag_RESPONSE
 logical           :: frag_WF
 logical           :: frag_QINDX
 logical           :: frag_HF
 logical           :: frag_SC
 logical           :: frag_RT
 logical           :: frag_ELPH
 logical           :: frag_BS_K
 logical           :: frag_SCREEN
 !
 ! Actions
 !
 integer, parameter:: RD_CL=1,OP_RD_CL=2,OP_WR_CL=3,OP_APP_CL=4,OP_RD=5,OP_APP=6,&
&                     OP_WR=7,RD=8,WR=9,RD_CL_IF_END=10,WR_CL=11,WR_CL_IF_END=12,   &
&                     OP_IF_START_RD_CL_IF_END=13,OP_IF_START_WR_CL_IF_END=14,&
&                     OP_IF_START_APP_CL_IF_END=15
 !
 ! Modes
 !
 integer, parameter:: DUMP=31,VERIFY=32
 !
 ! COM
 !
 integer, parameter:: REP=41,LOG=42,NONE=43
 !
 ! I/O
 !
 integer, parameter:: MASTER=51,ALL=52
 !
 ! I/O errors
 !
 integer, parameter:: IO_NO_DATABASE=-1,IO_INCOMPATIBLE_VAR=-2,IO_GENERIC_ERROR=-3,&
&                     IO_NO_BINDING_ERROR=-4,IO_NO_ERROR=0,IO_OUTDATED_DB=-5,IO_NOT_ALLOWED=-6
 !
 ! I/O create / read / write modes
 !
 integer, parameter:: IO_WRITE_MODE =ior(nf90_share,nf90_write)
 integer, parameter:: IO_READ_MODE  =               nf90_nowrite
 !
#if defined _NC_CLASSIC
 integer, parameter:: IO_CREATE_MODE=    nf90_share
#elif defined _HDF5_IO
 integer, parameter:: IO_CREATE_MODE=ior(nf90_share,nf90_hdf5)
#else
 integer, parameter:: IO_CREATE_MODE=ior(nf90_share,nf90_64bit_offset)
#endif
 !
 ! Units
 !
 integer :: io_action(max_io_units)
 integer :: io_com(max_io_units)
 integer :: io_mode(max_io_units)
 integer :: io_status(max_io_units)
 integer :: io_type(max_io_units)
 integer :: io_sec(max_io_units,max_active_sections)
 integer :: io_rec_pos(max_io_units)
 integer :: io_unit(max_io_units)
 integer :: io_restart_point(max_io_units)
 integer :: io_code_version(max_io_units,3)
 integer :: io_code_revision(max_io_units,2) ! devel,GPL
 integer :: io_serial_number(max_io_units)
 integer :: io_netcdf_var(max_io_units)
 logical :: io_resetable(max_io_units)
 character(lchlen)          :: io_file(max_io_units)
 character(lchlen)          :: io_folder(max_io_units)
 !
 ! Type & extension
 !
 character(schlen)          :: io_raw_extension(max_io_units) ! Used to define the restart files.
                                                              ! It differs from io_extension as it does not contain any
                                                              ! i_fragment/j_fragment.
 character(schlen)          :: io_extension(max_io_units)
 !
 ! Save variables (to try different DB locations at the same time)
 !
 integer, private :: io_unit_save
 integer, private :: io_action_save
 integer, private :: io_mode_save
 integer, private :: io_sec_save(max_io_units)
 integer, private :: io_com_save
 !
 ! Interface
 !
 interface 
   !
   ! OLD: def and IO in the same subroutine
   !
   subroutine io_elemental(ID,VAR,VAR_SZ,CHECK,WARN,OP,I0,DB_I0,I1,DB_I1,&
&                          R0,DB_R0,R1,DB_R1,D0,DB_D0,C0,DB_C0,CH0,DB_CH0,CH1,L0,DB_L0,UNIT,MENU,&
&                          DESCRIPTION,DO_NOT_DUMP)
     !
     use pars
     integer      :: ID
     character(*),optional :: VAR,OP(:)
     integer,     optional :: VAR_SZ,MENU
     integer,     optional :: I0,DB_I0,I1(:),DB_I1(:)
     real(SP),    optional :: R0,DB_R0,R1(:),DB_R1(:),UNIT
     real(DP),    optional :: D0,DB_D0
     complex(SP), optional :: C0,DB_C0
     logical     ,optional :: L0,DB_L0,CHECK,WARN,DO_NOT_DUMP
     character(*),optional :: CH0,DB_CH0,CH1(:)
     character(lchlen),optional :: DESCRIPTION
     !
   end subroutine
   !
   subroutine io_bulk(ID,VAR,VAR_SZ,I0,I1,I2,I3,I4,I5,&
                      &             R0,R1,R2,R3,R4,R5,&
                      &             D0,D1,D2,D3,D4,D5,&
                      &             C0,C1,C2,C3,C4,C5,&
                      &             Z0,Z1,Z2,Z3,Z4,Z5,&
                      &             L0,L1,L2,L3,L4,   &
                      &                            IPOS)
     !
     use pars
     integer      :: ID
     character(*),optional :: VAR
     integer,     optional :: VAR_SZ(:),IPOS(:)
     integer,     optional :: I0,I1(:),I2(:,:),I3(:,:,:),I4(:,:,:,:),I5(:,:,:,:,:)
     real(SP),    optional :: R0,R1(:),R2(:,:),R3(:,:,:),R4(:,:,:,:),R5(:,:,:,:,:)
     real(DP),    optional :: D0,D1(:),D2(:,:),D3(:,:,:),D4(:,:,:,:),D5(:,:,:,:,:)
     complex(SP), optional :: C0,C1(:),C2(:,:),C3(:,:,:),C4(:,:,:,:),C5(:,:,:,:,:)
     complex(DP), optional :: Z0,Z1(:),Z2(:,:),Z3(:,:,:),Z4(:,:,:,:),Z5(:,:,:,:,:)
     integer(LP), optional :: L0,L1(:),L2(:,:),L3(:,:,:),L4(:,:,:,:)
     !
   end subroutine
   !
   !  NEW: def and IO subroutines split in two
   !
   subroutine def_variable_elemental(ID,VAR,VAR_SZ,VAR_KIND,MENU,par_io_kind)
     integer               :: ID
     character(*)          :: VAR
     integer               :: VAR_SZ
     integer               :: VAR_KIND
     integer               :: MENU
<<<<<<< HEAD
     character(*),optional :: par_io_kind
   end subroutine def_variable_elemental
   !
   subroutine def_variable_bulk(ID,VAR,VAR_SZ,VAR_KIND,par_io_kind)
     integer               :: ID
     character(*)          :: VAR
     integer               :: VAR_SZ(:)
     integer               :: VAR_KIND
     character(*),optional :: par_io_kind
=======
     character(*),optional      :: par_io_kind
   end subroutine def_variable_elemental
   !
   subroutine def_variable_bulk(ID,VAR,VAR_SZ,VAR_KIND,dim_names,par_io_kind)
     use pars,              ONLY:schlen
     integer                :: ID
     character(*)           :: VAR
     integer                :: VAR_SZ(:)
     integer                :: VAR_KIND
     character(schlen),optional :: dim_names(:)
     character(*),optional      :: par_io_kind
>>>>>>> ef9bbe70
   end subroutine def_variable_bulk
   !
   subroutine io_variable_elemental(ID,VAR,CHECK,WARN,OP,     &
        &                       I0, DB_I0, I1, DB_I1, &
        &                       R0, DB_R0, R1, DB_R1, &
        &                       D0, DB_D0, C0, DB_C0, &
        &                       L0, DB_L0,            &
        &                       CH0,DB_CH0,           &
        &                       UNIT,DESCRIPTION,DO_NOT_DUMP)
     !
     use pars,   ONLY:SP,DP,LP,lchlen
     integer               :: ID
     character(*),optional :: VAR
     character(*),optional :: OP(:)
     integer,     optional :: I0,DB_I0,I1(:),DB_I1(:)
     real(SP),    optional :: R0,DB_R0,R1(:),DB_R1(:),UNIT
     real(DP),    optional :: D0,DB_D0
     complex(SP), optional :: C0,DB_C0
     logical,     optional :: L0,DB_L0,CHECK,WARN,DO_NOT_DUMP
     character(*),optional :: CH0,DB_CH0
     character(lchlen),optional :: DESCRIPTION
     !
   end subroutine io_variable_elemental
   !
   subroutine io_variable_bulk(ID,I0,I1,I2,I3,I4,I5,&
                      &           R0,R1,R2,R3,R4,R5,&
                      &           D0,D1,D2,D3,D4,D5,&
                      &           C0,C1,C2,C3,C4,C5,&
                      &           Z0,Z1,Z2,Z3,Z4,Z5,&
                      &           L0,L1,L2,L3,L4,   &
                      &                              IPOS)
     !
     use pars,   ONLY:SP,DP,LP
     integer      :: ID
     integer,     optional :: IPOS(:)
     integer,     optional :: I0,I1(:),I2(:,:),I3(:,:,:),I4(:,:,:,:),I5(:,:,:,:,:)
     real(SP),    optional :: R0,R1(:),R2(:,:),R3(:,:,:),R4(:,:,:,:),R5(:,:,:,:,:)
     real(DP),    optional :: D0,D1(:),D2(:,:),D3(:,:,:),D4(:,:,:,:),D5(:,:,:,:,:)
     complex(SP), optional :: C0,C1(:),C2(:,:),C3(:,:,:),C4(:,:,:,:),C5(:,:,:,:,:)
     complex(DP), optional :: Z0,Z1(:),Z2(:,:),Z3(:,:,:),Z4(:,:,:,:),Z5(:,:,:,:,:)
     integer(LP), optional :: L0,L1(:),L2(:,:),L3(:,:,:),L4(:,:,:,:)
     !
   end subroutine io_variable_bulk
   !
   integer function io_header(ID,QPTS,R_LATT,WF,IMPOSE_SN,T_EL,KPTS,D_LATT,XC_KIND,CUTOFF,GAUGE,&
&                             IMPOSE_GAUGE,PARALLEL_STRUCTURE,FRAG)
     integer               :: ID
     logical,optional      :: QPTS,R_LATT,WF,IMPOSE_SN,T_EL,KPTS,D_LATT,CUTOFF,GAUGE,IMPOSE_GAUGE,FRAG
     character(*),optional :: XC_KIND,PARALLEL_STRUCTURE
   end function
   !
   logical function ver_is_gt_or_eq(ID,version,revision)
     integer          :: ID
     integer,optional :: version(3),revision
   end function
   !
   subroutine IO_and_Messaging_switch(what,CONDITION)
     character(*)      :: what
     logical, optional :: CONDITION
   end subroutine
   !
   subroutine io_fragment(ID,i_fragment,j_fragment,ierr,COMM,cpu_id)
     integer           :: ID
     integer, optional :: i_fragment,j_fragment,ierr,COMM,cpu_id
   end subroutine
   !
 end interface
 !
 contains
   ! 
   logical function open_is_on(ID)
     !
     ! Note that an identical IF statement must be defined in io_control.
     !
     integer :: ID
     open_is_on=any((/io_action(ID)==OP_RD_CL,io_action(ID)==OP_WR_CL,&
&                     io_action(ID)==OP_APP_CL,io_action(ID)==OP_RD,&
&                     io_action(ID)==OP_APP,io_action(ID)==OP_WR/))
   end function
   !
   logical function close_is_on(ID)
     !
     integer :: ID
     close_is_on=any((/io_action(ID)==RD_CL,io_action(ID)==OP_RD_CL,&
&                      io_action(ID)==OP_WR_CL,io_action(ID)==OP_APP_CL,&
&                      io_action(ID)==WR_CL/))
   end function
   !
   logical function read_is_on(ID)
     !
     integer :: ID
     read_is_on=any((/io_action(ID)==OP_RD_CL,       io_action(ID)==OP_RD,&
&                     io_action(ID)==   RD_CL,       io_action(ID)==   RD,&
&                     io_action(ID)==   RD_CL_IF_END,io_action(ID)==OP_IF_START_RD_CL_IF_END/))
   end function
   !
   logical function write_is_on(ID)
     !
     integer :: ID
     write_is_on=any((/io_action(ID)==OP_WR_CL       ,io_action(ID)==OP_APP_CL,&
&                      io_action(ID)==   WR          ,io_action(ID)==OP_APP      ,&
&                      io_action(ID)==OP_WR          ,io_action(ID)==       WR_CL,&
&                                                     io_action(ID)==OP_IF_START_APP_CL_IF_END,&
&                      io_action(ID)==   WR_CL_IF_END,io_action(ID)==OP_IF_START_WR_CL_IF_END/))
   end function
   ! 
   logical function DB_is_OK(ID)
     !
     integer :: ID
     DB_is_OK=any((/io_status(ID)==IO_NO_ERROR,io_status(ID)==IO_NO_BINDING_ERROR/))
     !
   end function
   !
   integer function io_connect(desc,subfolder,type,no_full_RESET,ID,COMM)
     !
     use parallel_m,    ONLY:ncpu
     use stderr,        ONLY:string_pack
     use com,           ONLY:get_name,jobstr,file_exists,more_io_path,all_locations,&
&                            num_of_alternative_locations,n_alt_jobstr,jobdir
     character(*)           :: desc
     integer,      optional :: type,ID
     character(*), optional :: subfolder
     logical,      optional :: no_full_RESET
     integer,      optional :: COMM
     !
     ! Work Space
     !
     integer          ::CREATE_MODE,i_jobstr
     character(lchlen)::alternative_file(num_of_alternative_locations),folder
     character(schlen)::subfolder_
     logical          ::file_found,par_IO
     !
     io_connect=0
     par_IO=present(COMM).and.ncpu>1
     !
     if ( (read_is_on(ID).and..not.IO_read).or.&
&         (write_is_on(ID).and..not.IO_write) ) then
       io_connect=IO_NOT_ALLOWED
       call io_reset(ID)
       return
     endif
     !
     ! Build the file name
     !
     subfolder_=' '
     if (present(subfolder)) subfolder_=subfolder
     !
     alternative_file=" "
     !
     if (len_trim(io_file(ID))==0) then
       !
       if (write_is_on(ID)) then
         !
         ! NEW databases are always written respecting the "type" (see mod_com.F)
         !
         io_file(ID)=get_name(desc,subfolder_,type,CORE_IO=.FALSE.,MORE_IO=.TRUE.,COM_IO=.FALSE.)
         !
       else if (read_is_on(ID)) then
         !
         io_file(ID)=get_name(desc,subfolder_,type,CORE_IO=.FALSE.,MORE_IO=.TRUE.,COM_IO=.FALSE.)
         !
         if (type==1.or.type==2) then
           !
           alternative_file=all_locations(desc,subfolder_)
           !
         endif
         !
       endif
       !
     endif
     !
     ! Keep the extension for the fragment-related procedures
     !
     if (len_trim(io_raw_extension(ID))==0) io_raw_extension(ID)=desc
     io_extension(ID) =desc
     io_folder(ID)    =trim(subfolder_)
     !
     ! Create Directories 
     !
     write (folder,'(2a)') trim(more_io_path),'/SAVE'
     if (len_trim(jobstr)>0) then
       if (len_trim(jobdir)> 0) write (folder,'(5a)') trim(more_io_path),'/',trim(jobdir),'/',trim(jobstr)
       if (len_trim(jobdir)==0) write (folder,'(3a)') trim(more_io_path),'/',trim(jobstr)
     endif
     if (write_is_on(ID).and.(type==2.or.len_trim(jobstr)==0)) then
       call mk_dir(more_io_path)
       call mk_dir(folder)
       if (present(subfolder)) call mk_dir(string_pack(folder,"/",subfolder))
     endif
     !
     ! Open if to open and to write
     !
     if (open_is_on(ID).and.write_is_on(ID)) then
       !
       if ( (io_action(ID)==OP_APP_CL.or.io_action(ID)==OP_APP) ) then
         !
         if( file_exists(trim(io_file(ID))) ) then
           call netcdf_call(nf90_open(trim(io_file(ID)),IO_WRITE_MODE,io_unit(ID)),ID)
         else
           if(.not.par_IO) call netcdf_call(nf90_create(trim(io_file(ID)),IO_CREATE_MODE,io_unit(ID)),ID)
#if defined _PAR_IO
           if(     par_IO) then
             call netcdf_call(nf90_create(trim(io_file(ID)),IOR(nf90_netcdf4, nf90_mpiio),&
             &                           comm=COMM,info=MPI_INFO_NULL,ncid=io_unit(ID)),ID)
           endif
#else
           if(     par_IO) call error(' COMM present in io_connect, but yambo compiled with serial IO')
#endif
           call netcdf_call(nf90_enddef(io_unit(ID)),ID)
           if (io_action(ID)==OP_APP_CL) io_action(ID)=OP_WR_CL
           if (io_action(ID)==OP_APP   ) io_action(ID)=OP_WR
         endif
         !
       else
         !
         if(.not.par_IO) call netcdf_call(nf90_create(trim(io_file(ID)),IO_CREATE_MODE,io_unit(ID)),ID)
#if defined _PAR_IO
         if(     par_IO) then
           call netcdf_call(nf90_create(trim(io_file(ID)),IOR(nf90_netcdf4, nf90_mpiio),&
           &                           comm=COMM,info=MPI_INFO_NULL,ncid=io_unit(ID)),ID)
         endif
#else
         if(     par_IO) call error(' COMM present in io_connect, but yambo compiled with serial IO')
#endif
         call netcdf_call(nf90_enddef(io_unit(ID)),ID)
         !
       endif
       !
       io_type(ID)=type
       !
     endif
     !
     ! Open if to open and to read
     !
     if (open_is_on(ID).and.read_is_on(ID)) then
       !
       if (.not.file_exists(trim(io_file(ID)))) then
         !
         file_found=.FALSE.
         !
         if (file_exists(trim(alternative_file(1)))) then
           io_file(ID)=alternative_file(1)
           file_found=.TRUE.
         else if (file_exists(trim(alternative_file(2)))) then
           io_file(ID)=alternative_file(2)
           file_found=.TRUE.
         else if (file_exists(trim(alternative_file(3)))) then
           io_file(ID)=alternative_file(3)
           file_found=.TRUE.
         else if (file_exists(trim(alternative_file(4)))) then
           io_file(ID)=alternative_file(4)
           file_found=.TRUE.
         endif
         !
         if (.not.file_found) then
           do i_jobstr=1,n_alt_jobstr
             if (file_exists(trim(alternative_file(3+2*i_jobstr)))) then
               io_file(ID)=alternative_file(3+2*i_jobstr)
               file_found=.TRUE.
               exit
             else if (file_exists(trim(alternative_file(4+2*i_jobstr)))) then
               io_file(ID)=alternative_file(4+2*i_jobstr)
               file_found=.TRUE.
               exit
             endif
           enddo
         endif
         !
         if (.not.file_found) then
           io_connect=IO_NO_DATABASE
           if (present(no_full_RESET)) then
             io_file(ID)=''
           else
             call io_reset(ID)
             io_type(ID)=0
           endif
           return
         endif
       endif
       !
       if (type==-2.or.type==-4) then
         open(unit=io_unit(ID),file=trim(io_file(ID)),form='unformatted')
       else
         call netcdf_call(nf90_open(trim(io_file(ID)),IO_READ_MODE,io_unit(ID)),ID)
       endif
       !
       io_type(ID)=type
       !
     endif
     !
   end function
   !
   subroutine io_disconnect(ID,FORCE)
     !
     integer           :: ID,NC_ERR
     logical, optional :: FORCE
     logical           :: I_OPEN
     !
     logical :: FORCE_
     !
     I_OPEN=.FALSE.
     !
     FORCE_=.FALSE.
     if (present(FORCE)) FORCE_=FORCE
     !
     if ( (.not.FORCE_) .and. (.not.close_is_on(ID)) .and. (io_status(ID)>=0) ) return
     !
     if (io_type(ID)==-2) then
       I_OPEN=PLAIN_file_is_open(IO_file(ID))
       if (I_OPEN) close(unit=io_unit(ID))
     else
       I_OPEN=NETCDF_file_is_open(ID)
       if (I_OPEN) call netcdf_call(nf90_close(io_unit(ID)),ID)
     endif
     !
     if (I_OPEN) io_unit(ID)=0
     !
     if (io_resetable(ID)) call io_reset(ID)
     !
   end subroutine
   !
   subroutine io_control(ACTION,MODE,COM,SEC,ID)
     !
     integer,intent(in)    :: ACTION
     integer,intent(inout) :: ID
     integer,optional,intent(in) :: MODE,COM,SEC(:)
     !
     ! Work Space
     !
     integer :: i1
     !
     ! Assign a new unit if the unit is not already open
     !
     if ( any((/ACTION==OP_RD_CL,ACTION==OP_WR_CL,&
&               ACTION==OP_APP_CL,ACTION==OP_RD,&
&               ACTION==OP_APP,ACTION==OP_WR/)) ) then
       ID=-1
       do i1=1,max_io_units
         if (io_unit(i1)==0) then
           ID=i1
           call io_reset(ID)
           io_unit(ID)=40+i1
           exit
         endif
       enddo
       if(ID==-1) call error(" Recompile Yambo with a larger: max_io_units")
     endif
     !
     io_action(ID)=ACTION
     if (present(MODE)) io_mode(ID)=MODE
     if (present(COM )) io_com(ID)=COM
     if (present(SEC)) then
       io_sec(ID,:)=0
       io_sec(ID,:size(SEC))=SEC
     endif
     !
   end subroutine
   !
   subroutine manage_OP_IF_START_and_CL_IF_END(ID,NOW,FIRST,LAST,PAR_index)
     !
     use parallel_m, ONLY:PP_indexes
     !
     integer           :: ID,NOW
     integer, optional :: FIRST,LAST
     type(PP_indexes), optional :: PAR_index
     !
     integer :: start_,end_,ii
     !
     start_=1
     end_  =1
     if (present(LAST)) then
       end_  =LAST
     endif
     if (present(FIRST)) then
       start_=FIRST
     endif
     if (present(PAR_index)) then
       start_=0
       end_  =0
       do ii=1,size(PAR_index%element_1D)
         if (PAR_index%element_1D(ii)) then
           if (start_==0) start_=ii
           end_=ii
         endif
       enddo
     endif
     !
     if (read_is_on(ID)) then
       !
       if (io_action(ID)==OP_IF_START_RD_CL_IF_END.and.NOW==start_.and.NOW==end_) io_action(ID)=OP_RD_CL
       if (io_action(ID)==OP_IF_START_RD_CL_IF_END.and.NOW==start_              ) io_action(ID)=OP_RD
       if (io_action(ID)==OP_IF_START_RD_CL_IF_END.and.                NOW==end_) io_action(ID)=   RD_CL
       if (io_action(ID)==            RD_CL_IF_END.and.                NOW==end_) io_action(ID)=   RD_CL
       !
     else  if (write_is_on(ID)) then
       !
       if (io_action(ID)==OP_IF_START_WR_CL_IF_END.and.NOW==start_.and.NOW==end_) io_action(ID)=OP_WR_CL
       if (io_action(ID)==OP_IF_START_WR_CL_IF_END.and.NOW==start_              ) io_action(ID)=OP_WR
       if (io_action(ID)==OP_IF_START_WR_CL_IF_END.and.                NOW==end_) io_action(ID)=   WR_CL
       if (io_action(ID)==            WR_CL_IF_END.and.                NOW==end_) io_action(ID)=   WR_CL
       !
       if (io_action(ID)==OP_IF_START_APP_CL_IF_END.and.NOW==start_.and.NOW==end_) io_action(ID)=OP_APP_CL
       if (io_action(ID)==OP_IF_START_APP_CL_IF_END.and.NOW==start_              ) io_action(ID)=OP_APP
       if (io_action(ID)==OP_IF_START_APP_CL_IF_END.and.                NOW==end_) io_action(ID)=   WR_CL
       if (io_action(ID)==OP_IF_START_APP_CL_IF_END.and.                NOW==end_) io_action(ID)=   WR_CL
       !
     endif
     !
   end subroutine
   !
   subroutine io_reset(ID)
     integer :: ID
     io_status(ID)=0
     io_unit(ID)=0
     io_mode(ID)=0
     io_sec(ID,:)=0
     io_com(ID)=NONE
     io_file(ID)=' ' 
     io_folder(ID)=' ' 
     io_raw_extension(ID)=' ' 
     io_extension(ID)=' ' 
     io_rec_pos(ID)=1
     io_restart_point(ID)=1
     io_code_version(ID,:)=code_version
     io_code_revision(ID,:)=(/code_revision,code_GPL_revision/)
     io_serial_number(ID)=serial_number
     io_resetable(ID)=.true.
   end subroutine
   !
   subroutine mk_dir(dirname)
     use pars,           ONLY:schlen
     use stderr,         ONLY:cstr,string_split
     implicit none
     character(*)      :: dirname
     integer           :: i_j,n_s
     character(schlen) :: dir(10)
     character(lchlen) :: ch_tmp
     if (len_trim(dirname)==0) return
     call string_split(trim(dirname),dir,"/",n_non_empty_strings=n_s)
     ch_tmp=dir(1)
     call imkdir( cstr(trim(ch_tmp)) )
     do i_j=2,n_s
       ch_tmp=trim(ch_tmp)//"/"//trim(dir(i_j))
       call imkdir( cstr(trim(ch_tmp)) )
     enddo
   
   end subroutine
   !
   character(lchlen) function DB_path(dir_,job_,db_)
     implicit none
     character(*)      :: dir_,job_,db_
     DB_path=" "
     if (len_trim(dir_)>0) DB_path=trim(dir_)//"/"
     if (len_trim(job_)>0) DB_path=trim(DB_path)//trim(job_)//"/"
      DB_path=trim(DB_path)//trim(db_)
   end function
   !
   subroutine cp_file(file_,dest_,ierr_)
     use stderr,         ONLY:cstr
     implicit none
     character(*)      :: file_,dest_
     integer           :: ierr_
     call isystem( cstr("bash -c 'cp "//file_//" "//dest_//" >& /dev/null' " ), ierr_ )
   end subroutine
   !
   subroutine cp_directory(dir_,dest_,ierr_)
     use stderr,         ONLY:cstr
     implicit none
     character(*)      :: dir_,dest_
     integer           :: ierr_
     call isystem( cstr("bash -c 'cp -R "//dir_//" "//dest_//" >& /dev/null' " ), ierr_ )
   end subroutine
   !
   subroutine rm_file(filename)
     use stderr,         ONLY:cstr
     implicit none
     character(*)      :: filename
     if (len_trim(filename)==0) return
     call iremove( cstr(trim(filename)) )
   end subroutine
   !
   subroutine rename_file(filename_old,filename_new)
     use stderr,    ONLY:cstr
     implicit none
     character(*)      :: filename_old,filename_new
     if (len_trim(filename_old)==0) return
     call irename( cstr(trim(filename_old)), cstr(trim(filename_new)) )
   end subroutine
   !
   logical function file_is_present(desc,subfolder)
     !
     use com,           ONLY:all_locations,file_exists,num_of_alternative_locations
     !
     character(*)           :: desc
     character(*), optional :: subfolder
     !
     ! Work Space
     !
     integer            :: i_f
     character(lchlen)  :: possible_locations(num_of_alternative_locations)
     character(schlen)  :: subfolder_
     !
     subfolder_=' '
     if (present(subfolder)) subfolder_=subfolder
     !
     possible_locations=all_locations(desc,subfolder_)
     !
     file_is_present=.true.
     do i_f=1,num_of_alternative_locations
       if( file_exists(trim( possible_locations(i_f) )  ) ) return
     enddo
     file_is_present=.false.
     !
   end function file_is_present
   !
   logical function NETCDF_file_is_open(ID)
     integer, optional :: ID
     integer :: NC_ERR
     NETCDF_file_is_open=.false.
     if (trim(IO_file(ID))=='') return
     NC_ERR=nf90_inquire(io_unit(ID))
     NETCDF_file_is_open=NC_ERR==NF90_NOERR
   end function
   !
   logical function PLAIN_file_is_open(filename)
     character(*) :: filename
     PLAIN_file_is_open=.FALSE.
     if (trim(filename)=='') return
     INQUIRE (FILE=trim(filename),OPENED=PLAIN_file_is_open)
   end function
   !
   subroutine netcdf_call(status,ID,VAR)
     use com,           ONLY:error
     integer,      intent (in)           :: status
     integer,      intent (in)           :: ID
     character(*), intent (in), optional :: VAR
     character(lchlen) :: msg
     character(schlen) :: VARNAME,FILENAME
     integer           :: local_error
     if(status /= NF90_NOERR) then
       FILENAME=io_file(ID)
       VARNAME=' NOT DEFINED '
       if(.not.present(VAR)) then
         local_error=nf90_inquire_variable(io_unit(ID),io_netcdf_var(ID),VARNAME)
         if(local_error/=0) VARNAME=' NOT DEFINED '
       endif
       if(present(VAR)) VARNAME=VAR
       write (msg,'(6a)') ' File ',trim(FILENAME),'; Variable ',trim(VARNAME),'; ',trim(nf90_strerror(status))
       call error(trim(msg))
     end if
   end subroutine
   !
   integer function netcdf_dim(ID,DIM,dim_name)
     integer,intent(in)       :: ID,DIM
     integer                  :: dim_found
     character(schlen)          :: dim_strng
     character(schlen),optional :: dim_name
     netcdf_dim=0
     write (dim_strng,'(a,i10.10)') 'D_',dim
     if (present(dim_name)) dim_strng = dim_name
     dim_found=nf90_inq_dimid(io_unit(ID),dim_strng,netcdf_dim)
     if (dim_found/=NF90_NOERR) call netcdf_call(nf90_def_dim(io_unit(ID),dim_strng,dim,netcdf_dim),ID)
   end function
   !
   logical function variable_exist(ID,var_name,var_ID)
     integer,           intent ( in) :: ID
     character(*),      intent ( in) :: var_name
     integer, optional, intent (out) :: var_ID
     integer                    :: var_check,var_ID_
     var_check=nf90_inq_varid(io_unit(ID),var_name,var_ID_)
     if (var_check==NF90_NOERR) variable_exist=.TRUE.
     if (var_check/=NF90_NOERR) variable_exist=.FALSE.
     if (present(var_ID)) then
       if(     variable_exist) var_ID=var_ID_
       if(.not.variable_exist) var_ID=-1
     endif
   end function
   !
   subroutine deliver_IO_error_message(i_err,DB,STOP_it)
     !
     use com,        ONLY:warning,error
     !
     integer          :: i_err
     logical,optional :: STOP_it
     character(*)     :: DB
     !
     ! ws
     logical          :: STOP_
     !
     if (i_err==0) return
     !
     STOP_=.FALSE.
     if (present(STOP_it)) STOP_=STOP_it
     !
     if (STOP_) then
       if (i_err==IO_NO_DATABASE     ) call error('Missing all or part of '//DB//' DB')
       if (i_err==IO_INCOMPATIBLE_VAR) call error('Variable not compatible in '//DB//' DB')
       if (i_err==IO_OUTDATED_DB)      call error('Too old '//DB//' DB')
     else
       if (i_err==IO_NO_DATABASE     ) call warning('Missing all or part of '//DB//' DB')
       if (i_err==IO_INCOMPATIBLE_VAR) call warning('Variable not compatible in '//DB//' DB')
       if (i_err==IO_OUTDATED_DB)      call warning('Too old '//DB//' DB')
     endif
     !
   end subroutine
   !
end module IO_m<|MERGE_RESOLUTION|>--- conflicted
+++ resolved
@@ -193,17 +193,6 @@
      integer               :: VAR_SZ
      integer               :: VAR_KIND
      integer               :: MENU
-<<<<<<< HEAD
-     character(*),optional :: par_io_kind
-   end subroutine def_variable_elemental
-   !
-   subroutine def_variable_bulk(ID,VAR,VAR_SZ,VAR_KIND,par_io_kind)
-     integer               :: ID
-     character(*)          :: VAR
-     integer               :: VAR_SZ(:)
-     integer               :: VAR_KIND
-     character(*),optional :: par_io_kind
-=======
      character(*),optional      :: par_io_kind
    end subroutine def_variable_elemental
    !
@@ -215,7 +204,6 @@
      integer                :: VAR_KIND
      character(schlen),optional :: dim_names(:)
      character(*),optional      :: par_io_kind
->>>>>>> ef9bbe70
    end subroutine def_variable_bulk
    !
    subroutine io_variable_elemental(ID,VAR,CHECK,WARN,OP,     &
