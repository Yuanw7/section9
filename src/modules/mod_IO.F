!
!        Copyright (C) 2000-2020 the YAMBO team
!              http://www.yambo-code.org
!
! Authors (see AUTHORS file for details): AM
! 
! This file is distributed under the terms of the GNU 
! General Public License. You can redistribute it and/or 
! modify it under the terms of the GNU General Public 
! License as published by the Free Software Foundation; 
! either version 2, or (at your option) any later version.
!
! This program is distributed in the hope that it will 
! be useful, but WITHOUT ANY WARRANTY; without even the 
! implied warranty of MERCHANTABILITY or FITNESS FOR A 
! PARTICULAR PURPOSE.  See the GNU General Public License 
! for more details.
!
! You should have received a copy of the GNU General Public 
! License along with this program; if not, write to the Free 
! Software Foundation, Inc., 59 Temple Place - Suite 330,Boston, 
! MA 02111-1307, USA or visit http://www.gnu.org/copyleft/gpl.txt.
!
module IO_m
 !
 use pars,       ONLY:SP,DP,lchlen,schlen,max_io_units,max_io_vars_open,max_active_sections
#if !defined _io_lib
 use C_driver,   ONLY:code_version,code_revision,code_GPL_revision
#endif
 use netcdf
 !
 implicit none
 !
 ! World known variables
 !
 real(SP):: db_alat(3)
 !
 ! The serial number is assigned by the YAMBO interfaces.
 ! It defines uniquely the db1/wf/kb_pp databases.
 !
 integer :: serial_number
 !
 logical :: IO_write
 logical :: IO_read
 !
 ! Global DB I/O control string
 !
 character(lchlen) :: DBs_IO_control_string = "none"
 logical           :: io_DIP
 logical           :: io_RESPONSE
 logical           :: io_HF
 logical           :: io_COLLs
 logical           :: io_OBSERVABLES
 logical           :: io_CARRIERs
 logical           :: io_GF
 logical           :: io_SC
 logical           :: io_BS_K
 logical           :: io_SCREEN
 !
 character(lchlen) :: DBs_FRAG_control_string = "none"
 logical           :: frag_DIP
 logical           :: frag_RESPONSE
 logical           :: frag_WF
 logical           :: frag_QINDX
 logical           :: frag_HF
 logical           :: frag_SC
 logical           :: frag_RT
 logical           :: frag_ELPH
 logical           :: frag_BS_K
 logical           :: frag_SCREEN
 !
 ! Actions
 !
 integer, parameter:: RD_CL=1,OP_RD_CL=2,OP_WR_CL=3,OP_APP_CL=4,OP_RD=5,OP_APP=6,&
&                     OP_WR=7,RD=8,WR=9,RD_CL_IF_END=10,WR_CL=11,WR_CL_IF_END=12,   &
&                     OP_IF_START_RD_CL_IF_END=13,OP_IF_START_WR_CL_IF_END=14,&
&                     OP_IF_START_APP_CL_IF_END=15,OP_APP_CL_IF_END=16,OP_WR_CL_IF_END=17,&
&                     OP_RD_CL_IF_END=18
 !
 ! Modes
 !
 integer, parameter:: DUMP=31,VERIFY=32
 !
 ! COM
 !
 integer, parameter:: REP=41,LOG=42,NONE=43
 real(SP),parameter:: NO_VAR=-246824._SP
 !
 ! I/O
 !
 integer, parameter:: MASTER=51,ALL=52
 !
 ! I/O errors
 !
 integer, parameter:: IO_NO_DATABASE=-1,IO_INCOMPATIBLE_VAR=-2,IO_GENERIC_ERROR=-3,&
&                     IO_NO_BINDING_ERROR=-4,IO_NO_ERROR=0,IO_OUTDATED_DB=-5,IO_NOT_ALLOWED=-6
 !
 ! I/O create / read / write modes
 !
 integer, parameter:: IO_WRITE_MODE =ior(nf90_share,nf90_write)
 integer, parameter:: IO_READ_MODE  =               nf90_nowrite
 !
#if defined _NC_CLASSIC
 integer, parameter:: IO_CREATE_MODE=ior(nf90_share,nf90_classic_model)
#elif defined _HDF5_IO
 integer, parameter:: IO_CREATE_MODE=ior(nf90_share,nf90_netcdf4)
#else
 integer, parameter:: IO_CREATE_MODE=ior(nf90_share,nf90_64bit_offset)
#endif
 !
#if defined _PAR_IO && defined _HDF5_IO
 integer, parameter:: PAR_IO_CREATE_MODE=ior(nf90_mpiio,nf90_netcdf4)
 integer, parameter:: PAR_IO_WRITE_MODE =ior(nf90_mpiio,nf90_write)
#endif
 !
 ! Units
 !
 integer :: io_action(max_io_units)
 integer :: io_com(max_io_units)
 integer :: io_mode(max_io_units)
 integer :: io_status(max_io_units)
 integer :: io_type(max_io_units)
 integer :: io_sec(max_io_units,max_active_sections)
 integer :: io_rec_pos(max_io_units)
 integer :: io_unit(max_io_units)
 integer :: io_restart_point(max_io_units)
 integer :: io_code_version(max_io_units,3)
 integer :: io_code_revision(max_io_units,2) ! devel,GPL
 integer :: io_serial_number(max_io_units)
 ! io_netcdf_var(ID,1)  is used for tmp vars by io_elemental, io_bulk,  def/io_variable_elemental
 ! io_netcdf_var(ID,2:) is used for stored var-IDs by def/io_variable_bulk
 integer :: io_netcdf_var(max_io_units,max_io_vars_open) 
 logical :: io_resetable(max_io_units)
 character(lchlen)          :: io_file(max_io_units)
 character(lchlen)          :: io_folder(max_io_units)
 !
 ! Type & extension
 !
 character(schlen)          :: io_raw_extension(max_io_units) ! Used to define the restart files.
                                                              ! It differs from io_extension as it does not contain any
                                                              ! i_fragment/j_fragment.
 character(schlen)          :: io_extension(max_io_units)
 !
 ! Save variables (to try different DB locations at the same time)
 !
 integer, private :: io_unit_save
 integer, private :: io_action_save
 integer, private :: io_mode_save
 integer, private :: io_sec_save(max_io_units)
 integer, private :: io_com_save
 !
 ! Interface
 !
 interface 
   !
   ! OLD: def and IO in the same subroutine
   !
   subroutine io_elemental(ID,VAR,VAR_SZ,CHECK,WARN,OP,I0,DB_I0,I1,DB_I1,&
&                          R0,DB_R0,R1,DB_R1,D0,DB_D0,C0,DB_C0,CH0,DB_CH0,CH1,L0,DB_L0,UNIT,MENU,&
&                          DESCRIPTOR,DO_NOT_DUMP,TERMINATOR)
     !
     use pars,       ONLY:SP,DP,lchlen
     use descriptors,ONLY:IO_desc
     integer      :: ID
     character(*), optional :: VAR,OP(:)
     integer,      optional :: VAR_SZ,MENU
     integer,      optional :: I0,DB_I0,I1(:),DB_I1(:)
     real(SP),     optional :: R0,DB_R0,R1(:),DB_R1(:),UNIT
     real(DP),     optional :: D0,DB_D0
     complex(SP),  optional, target :: C0
     complex(SP),  optional :: DB_C0
     logical     , optional :: L0,DB_L0,CHECK,WARN,DO_NOT_DUMP
     character(*), optional :: CH0,DB_CH0,CH1(:),TERMINATOR
     type(IO_desc),optional :: DESCRIPTOR
     !
   end subroutine
   !
   subroutine io_bulk(ID,VAR,VAR_SZ,I0,I1,I2,I3,I4,I5,&
                      &             R0,R1,R2,R3,R4,R5,&
                      &             D0,D1,D2,D3,D4,D5,&
                      &             C0,C1,C2,C3,C4,C5,&
                      &             Z0,Z1,Z2,Z3,Z4,Z5,&
                      &             L0,L1,L2,L3,L4,   &
                      &                            IPOS)
     !
     use pars,    ONLY:SP,DP,LP
     integer      :: ID
     character(*),optional :: VAR
     integer,     optional :: VAR_SZ(:),IPOS(:)
     integer,     optional :: I0,I1(:),I2(:,:),I3(:,:,:),I4(:,:,:,:),I5(:,:,:,:,:)
     real(SP),    optional :: R0,R1(:),R2(:,:),R3(:,:,:),R4(:,:,:,:),R5(:,:,:,:,:)
     real(DP),    optional :: D0,D1(:),D2(:,:),D3(:,:,:),D4(:,:,:,:),D5(:,:,:,:,:)
     complex(SP), optional :: C0,C1(:),C2(:,:),C3(:,:,:),C4(:,:,:,:),C5(:,:,:,:,:)
     complex(DP), optional :: Z0,Z1(:),Z2(:,:),Z3(:,:,:),Z4(:,:,:,:),Z5(:,:,:,:,:)
     integer(LP), optional :: L0,L1(:),L2(:,:),L3(:,:,:),L4(:,:,:,:)
     !
   end subroutine
   !
   integer function io_connect(desc,subfolder,type,no_full_RESET,FORCE_READ_MODE,ID,COMM)
     character(*)           :: desc
     integer,      optional :: type,ID
     character(*), optional :: subfolder
     logical,      optional :: no_full_RESET
     logical,      optional :: FORCE_READ_MODE
     integer,      optional :: COMM
   end function
   !
   !  NEW: def and IO subroutines split in two
   !
   subroutine def_variable_elemental(ID,VAR,VAR_SZ,VAR_KIND,MENU,par_io_kind)
     integer               :: ID
     character(*)          :: VAR
     integer               :: VAR_SZ
     integer               :: VAR_KIND
     integer               :: MENU
     character(*),optional :: par_io_kind
   end subroutine def_variable_elemental
   !
   subroutine def_variable_bulk(ID,VAR,VAR_ID,VAR_SZ,VAR_KIND,dim_names,par_io_kind,silent)
     use pars,              ONLY:schlen
     integer,      intent(in)  :: ID
     character(*), intent(in)  :: VAR
     integer,      intent(in)  :: VAR_ID
     integer,      intent(in)  :: VAR_SZ(:)
     integer,      intent(in)  :: VAR_KIND
     character(schlen), optional, intent(in) :: dim_names(:)
     character(*),      optional, intent(in) :: par_io_kind
     logical,           optional, intent(in) :: silent
   end subroutine def_variable_bulk
   !
   subroutine io_variable_elemental(ID,VAR,CHECK,WARN,OP,     &
        &                       I0, DB_I0, I1, DB_I1, &
        &                       R0, DB_R0, R1, DB_R1, &
        &                       D0, DB_D0, C0, DB_C0, &
        &                       L0, DB_L0,            &
        &                       CH0,DB_CH0,           &
        &                       UNIT,DESCRIPTOR,DO_NOT_DUMP,TERMINATOR)
     !
     use pars,       ONLY:SP,DP,LP,lchlen
     use descriptors,ONLY:IO_desc
     integer               :: ID
     character(*),optional :: VAR
     character(*),optional :: OP(:)
     integer,     optional :: I0,DB_I0,I1(:),DB_I1(:)
     real(SP),    optional :: R0,DB_R0,R1(:),DB_R1(:),UNIT
     real(DP),    optional :: D0,DB_D0
     complex(SP), optional, target :: C0
     complex(SP), optional :: DB_C0
     logical,     optional :: L0,DB_L0,CHECK,WARN,DO_NOT_DUMP
     character(*),optional :: CH0,DB_CH0,TERMINATOR
     type(IO_desc),optional:: DESCRIPTOR
     !
   end subroutine io_variable_elemental
   !
   subroutine io_variable_bulk(ID, VAR_ID, I0, I1, I2, I3, I4, I5,    &
                                        &  R0, R1, R2, R3, R4, R5,    &
                                        &  D0, D1, D2, D3, D4, D5,    &
                                        &  C0, C1, C2, C3, C4, C5, C6,&
                                        &  Z0, Z1, Z2, Z3, Z4, Z5,    &
                                        &  L0, L1, L2, L3, L4,        &
                                        & CH0,CH1,CH2,CH3,CH4,        &
                                        & STR0,STR1,              IPOS)
     !
     use pars,   ONLY:SP,DP,LP
     integer, intent(in)   :: ID, VAR_ID
     integer,     optional, intent(in)    :: IPOS(:)
     integer,     optional, intent(inout) ::  I0, I1(:), I2(:,:), I3(:,:,:), I4(:,:,:,:), I5(:,:,:,:,:)
     real(SP),    optional, intent(inout) ::  R0, R1(:), R2(:,:), R3(:,:,:), R4(:,:,:,:), R5(:,:,:,:,:)
     real(DP),    optional, intent(inout) ::  D0, D1(:), D2(:,:), D3(:,:,:), D4(:,:,:,:), D5(:,:,:,:,:)
     complex(SP), optional, target, intent(inout) ::  C0, C1(:)
     complex(DP), optional, target, intent(inout) ::  Z0, Z1(:)
     complex(SP), optional, target, contiguous, intent(inout) ::  C2(:,:), C3(:,:,:), C4(:,:,:,:), C5(:,:,:,:,:), C6(:,:,:,:,:,:)
     complex(DP), optional, target, contiguous, intent(inout) ::  Z2(:,:), Z3(:,:,:), Z4(:,:,:,:), Z5(:,:,:,:,:)
     integer(LP), optional, intent(inout) ::  L0, L1(:), L2(:,:), L3(:,:,:), L4(:,:,:,:)
     character,   optional, intent(inout) :: CH0,CH1(:),CH2(:,:),CH3(:,:,:),CH4(:,:,:,:)
     character(*),optional, intent(inout) :: STR0,STR1(:)
     !
   end subroutine io_variable_bulk
   !
#if !defined _io_lib
   integer function io_header(ID,QPTS,R_LATT,WF,IMPOSE_SN,T_EL,KPTS,D_LATT,XC_KIND,CUTOFF,GAUGE,&
&                             IMPOSE_GAUGE,PARALLEL_STRUCTURE,FRAG,IMPOSE,NOWARN_SER)
     integer               :: ID
     logical,optional      :: QPTS,R_LATT,WF,IMPOSE_SN,T_EL,KPTS,D_LATT,CUTOFF,GAUGE,IMPOSE_GAUGE,FRAG,IMPOSE,NOWARN_SER
     character(*),optional :: XC_KIND,PARALLEL_STRUCTURE
   end function
   !
   logical function ver_is_gt_or_eq(ID,version,revision)
     integer          :: ID
     integer,optional :: version(3),revision
   end function
   !
   subroutine IO_and_Messaging_switch(what,CONDITION)
     character(*)      :: what
     logical, optional :: CONDITION
   end subroutine
   !
   subroutine io_fragment(ID,i_fragment,j_fragment,ierr,COMM,cpu_id)
     integer           :: ID
     integer, optional :: i_fragment,j_fragment,ierr,COMM,cpu_id
   end subroutine
#endif
   !
   character(lchlen) function get_name(desc,subfolder,type,CORE_IO,MORE_IO,COM_IO,ALT_JOB_STRING,ALT_JOB_DIR)
     use pars,       ONLY:lchlen
     character(*)           ::desc
     integer                ::type
     logical                ::CORE_IO,MORE_IO,COM_IO
     character(*), optional ::subfolder
     character(*), optional ::ALT_JOB_STRING
     character(*), optional ::ALT_JOB_DIR
   end function get_name
   !
   function all_locations(desc,subfolder)
     use pars,       ONLY:lchlen,num_of_alternative_locations
     character(*)           ::desc
     character(*), optional ::subfolder
     character(lchlen), dimension(num_of_alternative_locations) :: all_locations
   end function all_locations
   !
 end interface
 !
#if defined _HDF5_IO
 interface c_interface
   function nf90_set_log_level(level) bind (C, name = "nc_set_log_level")
     use iso_c_binding
     implicit none
     integer(c_int) :: nf90_set_log_level
     integer(c_int), intent (in) :: level
   end function nf90_set_log_level
 end interface c_interface
#endif
 !
 contains
   ! 
   logical function open_is_on(ID)
     !
     ! Note that an identical IF statement must be defined in io_control.
     !
     integer :: ID
     open_is_on=any((/io_action(ID)==OP_RD_CL,io_action(ID)==OP_WR_CL,&
&                     io_action(ID)==OP_APP_CL,io_action(ID)==OP_RD,&
&                     io_action(ID)==OP_APP,io_action(ID)==OP_WR/))
   end function
   !
   logical function close_is_on(ID)
     !
     integer :: ID
     close_is_on=any((/io_action(ID)==RD_CL,io_action(ID)==OP_RD_CL,&
&                      io_action(ID)==OP_WR_CL,io_action(ID)==OP_APP_CL,&
&                      io_action(ID)==WR_CL/))
   end function
   !
   logical function read_is_on(ID)
     !
     integer :: ID
     read_is_on=any((/io_action(ID)==OP_RD_CL,       io_action(ID)==OP_RD,&
&                     io_action(ID)==   RD_CL,       io_action(ID)==   RD,&
&                     io_action(ID)==OP_RD_CL_IF_END,                     &
&                     io_action(ID)==   RD_CL_IF_END,io_action(ID)==OP_IF_START_RD_CL_IF_END/))
   end function
   !
   logical function write_is_on(ID)
     !
     integer :: ID
     write_is_on=any((/io_action(ID)==OP_WR_CL       ,io_action(ID)==OP_APP_CL,&
&                      io_action(ID)==   WR          ,io_action(ID)==OP_APP      ,&
&                      io_action(ID)==OP_WR          ,io_action(ID)==       WR_CL,&
&                      io_action(ID)==OP_WR_CL_IF_END,io_action(ID)==         OP_APP_CL_IF_END,&
&                                                     io_action(ID)==OP_IF_START_APP_CL_IF_END,&
&                      io_action(ID)==   WR_CL_IF_END,io_action(ID)==OP_IF_START_WR_CL_IF_END/))
   end function
   ! 
   logical function DB_is_OK(ID)
     !
     integer :: ID
     DB_is_OK=any((/io_status(ID)==IO_NO_ERROR,io_status(ID)==IO_NO_BINDING_ERROR/))
     !
   end function
   !
   subroutine io_disconnect(ID,FORCE)
     !
     integer           :: ID,NC_ERR
     logical, optional :: FORCE
     logical           :: I_OPEN
     !
     logical :: FORCE_
     !
     I_OPEN=.FALSE.
     !
     FORCE_=.FALSE.
     if (present(FORCE)) FORCE_=FORCE
     !
     if ( (.not.FORCE_) .and. (.not.close_is_on(ID)) .and. (io_status(ID)>=0) ) return
     !
     if (io_type(ID)==-2) then
       I_OPEN=PLAIN_file_is_open(IO_file(ID))
       if (I_OPEN) close(unit=io_unit(ID))
     else
       I_OPEN=NETCDF_file_is_open(ID)
       if (I_OPEN) call netcdf_call(nf90_close(io_unit(ID)),ID)
     endif
     !
     if (I_OPEN) io_unit(ID)=0
     !
     if (io_resetable(ID)) call io_reset(ID)
     !
   end subroutine
   !
   subroutine io_control(ACTION,MODE,COM,SEC,ID,COMM)
     !
     use parallel_m,    ONLY:master_cpu,PP_bcast,myid
     !
     integer,intent(in)    :: ACTION
     integer,intent(inout) :: ID
     integer,optional,intent(in) :: MODE,COM,SEC(:)
     integer,optional,intent(in) :: COMM
     !
     ! Work Space
     !
     integer :: i1
     logical :: define_ID
     !
     ! Assign a new unit if the unit is not already open
     !
     define_ID=any((/ACTION==OP_RD_CL, ACTION==OP_WR_CL,    &
&                     ACTION==OP_APP_CL,ACTION==OP_RD,      &
&                     ACTION==OP_APP,   ACTION==OP_WR/))
     !
     if (  define_ID .and. (master_cpu .or. (.not.present(COMM))) ) then
       ID=-1
       do i1=1,max_io_units
         if (io_unit(i1)==0) then
           ID=i1
           call io_reset(ID)
           io_unit(ID)=40+i1  ! This is not used with netcdf since nf90_create assigns the unit
           exit
         endif
       enddo
       if(ID==-1) call error(" Recompile Yambo with a larger: max_io_units")
     endif
     !
     if (present(COMM) .and. define_ID) then
       call PP_bcast(ID,         0,COMM)
       call PP_bcast(io_unit(ID),0,COMM)
     endif
     !
     io_action(ID)=ACTION
     if (present(MODE)) io_mode(ID)=MODE
     if (present(COM )) io_com(ID)=COM
     if (present(SEC)) then
       io_sec(ID,:)=0
       io_sec(ID,:size(SEC))=SEC
     endif
     !
   end subroutine
   !
#if !defined _io_lib
   integer function manage_action(IO_ACTION,NOW,FIRST,LAST,PAR_index)
     !
     use parallel_m, ONLY:PP_indexes
     !
     integer, intent(in) :: IO_ACTION,NOW
     integer, intent(in) :: FIRST,LAST
     type(PP_indexes), intent(in), optional :: PAR_index
     !
     integer :: start_,end_,ii
     !
     end_  =LAST
     start_=FIRST
     !
     if (present(PAR_index)) then
       start_=0
       end_  =0
       do ii=1,size(PAR_index%element_1D)
         if (PAR_index%element_1D(ii)) then
           if (start_==0) start_=ii
           end_=ii
         endif
       enddo
     endif
     !
<<<<<<< HEAD
     if (read_is_on(ID)) then
       !
       if (io_action(ID)==OP_IF_START_RD_CL_IF_END.and.NOW==start_.and.NOW==end_) io_action(ID)=OP_RD_CL
       if (io_action(ID)==         OP_RD_CL_IF_END.and.                NOW==end_) io_action(ID)=OP_RD_CL
       if (io_action(ID)==OP_IF_START_RD_CL_IF_END.and.NOW==start_              ) io_action(ID)=OP_RD
       if (io_action(ID)==OP_IF_START_RD_CL_IF_END.and.                NOW==end_) io_action(ID)=   RD_CL
       if (io_action(ID)==            RD_CL_IF_END.and.                NOW==end_) io_action(ID)=   RD_CL
       !
     else  if (write_is_on(ID)) then
       !
       if (io_action(ID)==OP_IF_START_WR_CL_IF_END.and.NOW==start_.and.NOW==end_) io_action(ID)=OP_WR_CL
       if (io_action(ID)==         OP_WR_CL_IF_END.and.NOW==start_.and.NOW==end_) io_action(ID)=OP_WR_CL
       if (io_action(ID)==OP_IF_START_WR_CL_IF_END.and.NOW==start_              ) io_action(ID)=OP_WR
       if (io_action(ID)==OP_IF_START_WR_CL_IF_END.and.                NOW==end_) io_action(ID)=   WR_CL
       if (io_action(ID)==            WR_CL_IF_END.and.                NOW==end_) io_action(ID)=   WR_CL
       !
       if (io_action(ID)==OP_IF_START_APP_CL_IF_END.and.NOW==start_.and.NOW==end_) io_action(ID)=OP_APP_CL
       if (io_action(ID)==         OP_APP_CL_IF_END.and.NOW==start_.and.NOW==end_) io_action(ID)=OP_APP_CL
       if (io_action(ID)==OP_IF_START_APP_CL_IF_END.and.NOW==start_              ) io_action(ID)=OP_APP
       if (io_action(ID)==OP_IF_START_APP_CL_IF_END.and.                NOW==end_) io_action(ID)=   WR_CL
       !if (io_action(ID)==            APP_CL_IF_END.and.                NOW==end_) io_action(ID)=   WR_CL
       !
     endif
=======
     manage_action=IO_ACTION
>>>>>>> f2c5ecf8
     !
     if (IO_ACTION== OP_IF_START_RD_CL_IF_END.and.NOW> start_.and.NOW< end_) manage_action=    RD
     if (IO_ACTION== OP_IF_START_RD_CL_IF_END.and.NOW==start_              ) manage_action= OP_RD
     if (IO_ACTION== OP_IF_START_RD_CL_IF_END.and.                NOW==end_) manage_action=    RD_CL
     if (IO_ACTION==             RD_CL_IF_END.and.                NOW==end_) manage_action=    RD_CL
     if (IO_ACTION== OP_IF_START_RD_CL_IF_END.and.NOW==start_.and.NOW==end_) manage_action= OP_RD_CL
     !
     if (IO_ACTION== OP_IF_START_WR_CL_IF_END.and.NOW> start_.and.NOW< end_) manage_action=    WR
     if (IO_ACTION== OP_IF_START_WR_CL_IF_END.and.NOW==start_              ) manage_action= OP_WR
     if (IO_ACTION== OP_IF_START_WR_CL_IF_END.and.                NOW==end_) manage_action=    WR_CL
     if (IO_ACTION==             WR_CL_IF_END.and.                NOW==end_) manage_action=    WR_CL
     if (IO_ACTION== OP_IF_START_WR_CL_IF_END.and.NOW==start_.and.NOW==end_) manage_action= OP_WR_CL
     !
     if (IO_ACTION==OP_IF_START_APP_CL_IF_END.and.NOW> start_.and.NOW< end_) manage_action=    WR
     if (IO_ACTION==OP_IF_START_APP_CL_IF_END.and.NOW==start_              ) manage_action=OP_APP
     if (IO_ACTION==OP_IF_START_APP_CL_IF_END.and.                NOW==end_) manage_action=    WR_CL
     if (IO_ACTION==OP_IF_START_APP_CL_IF_END.and.NOW==start_.and.NOW==end_) manage_action=OP_APP_CL
     !
   end function manage_action
#endif
   !
   subroutine io_reset(ID)
     integer :: ID
     io_status(ID)=0
     !
     ! DEBUG. AM Jan2020. The IO_type cannot be zeroed oterwise several errors appear. To be fixed.
     !io_type(ID)=0
     io_unit(ID)=0
     io_mode(ID)=0
     io_sec(ID,:)=0
     io_com(ID)=NONE
     io_file(ID)=' ' 
     io_folder(ID)=' ' 
     io_raw_extension(ID)=' ' 
     io_extension(ID)=' ' 
     io_rec_pos(ID)=1
     io_restart_point(ID)=1
#if !defined _io_lib
     io_code_version(ID,:)=code_version
     io_code_revision(ID,:)=(/code_revision,code_GPL_revision/)
#endif
     io_serial_number(ID)=serial_number
     io_resetable(ID)=.true.
   end subroutine
   !
   subroutine mk_dir(dirname)
     use pars,           ONLY:schlen
     use stderr,         ONLY:cstr,STRING_split
     implicit none
     character(*)      :: dirname
     integer           :: i_j,n_s
     character(schlen) :: dir(10)
     character(lchlen) :: ch_tmp
     if (len_trim(dirname)==0) return
     call STRING_split(trim(dirname),dir,"/",n_non_empty_strings=n_s)
     ch_tmp=dir(1)
     call imkdir( cstr(trim(ch_tmp)) )
     do i_j=2,n_s
       ch_tmp=trim(ch_tmp)//"/"//trim(dir(i_j))
       call imkdir( cstr(trim(ch_tmp)) )
     enddo
   
   end subroutine
   !
   character(lchlen) function DB_path(dir_,job_,db_)
     implicit none
     character(*)      :: dir_,job_,db_
     DB_path=" "
     if (len_trim(dir_)>0) DB_path=trim(dir_)//"/"
     if (len_trim(job_)>0) DB_path=trim(DB_path)//trim(job_)//"/"
     DB_path=trim(DB_path)//trim(db_)
   end function
   !
   subroutine cp_file(file_,dest_,ierr_)
     use stderr,         ONLY:cstr
     implicit none
     character(*)      :: file_,dest_
     integer           :: ierr_
     call isystem( cstr("bash -c 'cp "//file_//" "//dest_//" >& /dev/null' " ), ierr_ )
   end subroutine
   !
   subroutine cp_directory(dir_,dest_,ierr_)
     use stderr,         ONLY:cstr
     implicit none
     character(*)      :: dir_,dest_
     integer           :: ierr_
     call isystem( cstr("bash -c 'cp -R "//dir_//" "//dest_//" >& /dev/null' " ), ierr_ )
   end subroutine
   !
   subroutine rm_file(filename)
     use stderr,         ONLY:cstr
     implicit none
     character(*)      :: filename
     if (len_trim(filename)==0) return
     call iremove( cstr(trim(filename)) )
   end subroutine
   !
   subroutine rename_file(filename_old,filename_new)
     use stderr,    ONLY:cstr
     implicit none
     character(*)      :: filename_old,filename_new
     if (len_trim(filename_old)==0) return
     call irename( cstr(trim(filename_old)), cstr(trim(filename_new)) )
   end subroutine
   !
   logical function file_is_present(desc,subfolder)
     !
     use pars,         ONLY:num_of_alternative_locations
     !
     character(*)           :: desc
     character(*), optional :: subfolder
     !
     ! Work Space
     !
     integer            :: i_f
     character(lchlen)  :: possible_locations(num_of_alternative_locations)
     character(schlen)  :: subfolder_
     !
     logical, external :: file_exists
     !
     subfolder_=' '
     if (present(subfolder)) subfolder_=subfolder
     !
     possible_locations=all_locations(desc,subfolder_)
     !
     file_is_present=.true.
     do i_f=1,num_of_alternative_locations
       if( file_exists(trim( possible_locations(i_f) )  ) ) return
     enddo
     file_is_present=.false.
     !
   end function file_is_present
   !
   logical function NETCDF_file_is_open(ID)
     integer, optional :: ID
     integer :: NC_ERR
     NETCDF_file_is_open=.false.
     if (trim(IO_file(ID))=='') return
     NC_ERR=nf90_inquire(io_unit(ID))
     NETCDF_file_is_open=NC_ERR==NF90_NOERR
   end function
   !
   logical function PLAIN_file_is_open(filename)
     character(*) :: filename
     PLAIN_file_is_open=.FALSE.
     if (trim(filename)=='') return
     INQUIRE (FILE=trim(filename),OPENED=PLAIN_file_is_open)
   end function
   !
   subroutine netcdf_call(status,ID,VAR,ID_VAR)
     integer,      intent (in)           :: status
     integer,      intent (in)           :: ID
     integer,      intent (in), optional :: ID_VAR
     character(*), intent (in), optional :: VAR
     character(lchlen) :: msg
     character(schlen) :: VARNAME,FILENAME
     integer           :: local_error,VARNUMBER
     if(status /= NF90_NOERR) then
       FILENAME=io_file(ID)
       VARNAME=' NOT DEFINED '
       if(.not.present(VAR)) then
         if(     present(ID_VAR)) VARNUMBER=io_netcdf_var(ID,ID_VAR)
         if(.not.present(ID_VAR)) VARNUMBER=io_netcdf_var(ID,1)
         local_error=nf90_inquire_variable(io_unit(ID),VARNUMBER,VARNAME)
         if(local_error/=0) VARNAME=' NOT DEFINED '
       endif
       if(present(VAR)) VARNAME=VAR
       if( read_is_on(ID)) write (msg,'(6a)') ' Reading File ',trim(FILENAME),'; Variable ',&
&                                             trim(VARNAME),'; ',trim(nf90_strerror(status))
       if(write_is_on(ID)) write (msg,'(6a)') ' Writing File ',trim(FILENAME),'; Variable ',&
&                                             trim(VARNAME),'; ',trim(nf90_strerror(status))
       call error(trim(msg))
     end if
   end subroutine
   !
   integer function netcdf_dim(ID,DIM,dim_name)
     integer,intent(in)       :: ID,DIM
     integer                  :: dim_found
     character(schlen)          :: dim_strng
     character(schlen),optional :: dim_name
     netcdf_dim=0
     if (.not.present(dim_name)) write (dim_strng,'(a,i10.10)') 'D_',dim
     if (     present(dim_name)) dim_strng = dim_name
     dim_found=nf90_inq_dimid(io_unit(ID),dim_strng,netcdf_dim)
     if (dim_found/=NF90_NOERR) call netcdf_call(nf90_def_dim(io_unit(ID),dim_strng,dim,netcdf_dim),ID)
   end function
   !
   logical function variable_exist(ID,var_name,var_ID)
     integer,           intent ( in) :: ID
     character(*),      intent ( in) :: var_name
     integer, optional, intent (out) :: var_ID
     integer                    :: var_check,var_ID_
     var_check=nf90_inq_varid(io_unit(ID),var_name,var_ID_)
     if (var_check==NF90_NOERR) variable_exist=.TRUE.
     if (var_check/=NF90_NOERR) variable_exist=.FALSE.
     if (present(var_ID)) then
       if(     variable_exist) var_ID=var_ID_
       if(.not.variable_exist) var_ID=-1
     endif
   end function
   !
   subroutine deliver_IO_error_message(i_err,DB,STOP_it)
     !
     integer          :: i_err
     logical,optional :: STOP_it
     character(*)     :: DB
     !
     ! ws
     logical          :: STOP_
     !
     if (i_err==0) return
     !
     STOP_=.FALSE.
     if (present(STOP_it)) STOP_=STOP_it
     !
     if (STOP_) then
       if (i_err==IO_NO_DATABASE     ) call error('Missing all or part of '//DB//' DB')
       if (i_err==IO_INCOMPATIBLE_VAR) call error('Variable not compatible in '//DB//' DB')
       if (i_err==IO_OUTDATED_DB)      call error('Too old '//DB//' DB')
     else
       if (i_err==IO_NO_DATABASE     ) call warning('Missing all or part of '//DB//' DB')
       if (i_err==IO_INCOMPATIBLE_VAR) call warning('Variable not compatible in '//DB//' DB')
       if (i_err==IO_OUTDATED_DB)      call warning('Too old '//DB//' DB')
     endif
     !
   end subroutine
   !
end module IO_m<|MERGE_RESOLUTION|>--- conflicted
+++ resolved
@@ -74,8 +74,7 @@
  integer, parameter:: RD_CL=1,OP_RD_CL=2,OP_WR_CL=3,OP_APP_CL=4,OP_RD=5,OP_APP=6,&
 &                     OP_WR=7,RD=8,WR=9,RD_CL_IF_END=10,WR_CL=11,WR_CL_IF_END=12,   &
 &                     OP_IF_START_RD_CL_IF_END=13,OP_IF_START_WR_CL_IF_END=14,&
-&                     OP_IF_START_APP_CL_IF_END=15,OP_APP_CL_IF_END=16,OP_WR_CL_IF_END=17,&
-&                     OP_RD_CL_IF_END=18
+&                     OP_IF_START_APP_CL_IF_END=15
  !
  ! Modes
  !
@@ -356,7 +355,6 @@
      integer :: ID
      read_is_on=any((/io_action(ID)==OP_RD_CL,       io_action(ID)==OP_RD,&
 &                     io_action(ID)==   RD_CL,       io_action(ID)==   RD,&
-&                     io_action(ID)==OP_RD_CL_IF_END,                     &
 &                     io_action(ID)==   RD_CL_IF_END,io_action(ID)==OP_IF_START_RD_CL_IF_END/))
    end function
    !
@@ -366,7 +364,6 @@
      write_is_on=any((/io_action(ID)==OP_WR_CL       ,io_action(ID)==OP_APP_CL,&
 &                      io_action(ID)==   WR          ,io_action(ID)==OP_APP      ,&
 &                      io_action(ID)==OP_WR          ,io_action(ID)==       WR_CL,&
-&                      io_action(ID)==OP_WR_CL_IF_END,io_action(ID)==         OP_APP_CL_IF_END,&
 &                                                     io_action(ID)==OP_IF_START_APP_CL_IF_END,&
 &                      io_action(ID)==   WR_CL_IF_END,io_action(ID)==OP_IF_START_WR_CL_IF_END/))
    end function
@@ -480,33 +477,7 @@
        enddo
      endif
      !
-<<<<<<< HEAD
-     if (read_is_on(ID)) then
-       !
-       if (io_action(ID)==OP_IF_START_RD_CL_IF_END.and.NOW==start_.and.NOW==end_) io_action(ID)=OP_RD_CL
-       if (io_action(ID)==         OP_RD_CL_IF_END.and.                NOW==end_) io_action(ID)=OP_RD_CL
-       if (io_action(ID)==OP_IF_START_RD_CL_IF_END.and.NOW==start_              ) io_action(ID)=OP_RD
-       if (io_action(ID)==OP_IF_START_RD_CL_IF_END.and.                NOW==end_) io_action(ID)=   RD_CL
-       if (io_action(ID)==            RD_CL_IF_END.and.                NOW==end_) io_action(ID)=   RD_CL
-       !
-     else  if (write_is_on(ID)) then
-       !
-       if (io_action(ID)==OP_IF_START_WR_CL_IF_END.and.NOW==start_.and.NOW==end_) io_action(ID)=OP_WR_CL
-       if (io_action(ID)==         OP_WR_CL_IF_END.and.NOW==start_.and.NOW==end_) io_action(ID)=OP_WR_CL
-       if (io_action(ID)==OP_IF_START_WR_CL_IF_END.and.NOW==start_              ) io_action(ID)=OP_WR
-       if (io_action(ID)==OP_IF_START_WR_CL_IF_END.and.                NOW==end_) io_action(ID)=   WR_CL
-       if (io_action(ID)==            WR_CL_IF_END.and.                NOW==end_) io_action(ID)=   WR_CL
-       !
-       if (io_action(ID)==OP_IF_START_APP_CL_IF_END.and.NOW==start_.and.NOW==end_) io_action(ID)=OP_APP_CL
-       if (io_action(ID)==         OP_APP_CL_IF_END.and.NOW==start_.and.NOW==end_) io_action(ID)=OP_APP_CL
-       if (io_action(ID)==OP_IF_START_APP_CL_IF_END.and.NOW==start_              ) io_action(ID)=OP_APP
-       if (io_action(ID)==OP_IF_START_APP_CL_IF_END.and.                NOW==end_) io_action(ID)=   WR_CL
-       !if (io_action(ID)==            APP_CL_IF_END.and.                NOW==end_) io_action(ID)=   WR_CL
-       !
-     endif
-=======
      manage_action=IO_ACTION
->>>>>>> f2c5ecf8
      !
      if (IO_ACTION== OP_IF_START_RD_CL_IF_END.and.NOW> start_.and.NOW< end_) manage_action=    RD
      if (IO_ACTION== OP_IF_START_RD_CL_IF_END.and.NOW==start_              ) manage_action= OP_RD
