!
!        Copyright (C) 2000-2017 the YAMBO team
!              http://www.yambo-code.org
!
! Authors (see AUTHORS file for details): AM
! 
! This file is distributed under the terms of the GNU 
! General Public License. You can redistribute it and/or 
! modify it under the terms of the GNU General Public 
! License as published by the Free Software Foundation; 
! either version 2, or (at your option) any later version.
!
! This program is distributed in the hope that it will 
! be useful, but WITHOUT ANY WARRANTY; without even the 
! implied warranty of MERCHANTABILITY or FITNESS FOR A 
! PARTICULAR PURPOSE.  See the GNU General Public License 
! for more details.
!
! You should have received a copy of the GNU General Public 
! License along with this program; if not, write to the Free 
! Software Foundation, Inc., 59 Temple Place - Suite 330,Boston, 
! MA 02111-1307, USA or visit http://www.gnu.org/copyleft/gpl.txt.
!
module IO_m
 !
 use pars,       ONLY:SP,lchlen,schlen
 use LOGO,       ONLY:code_version,code_revision,code_GPL_revision
 use parallel_m, ONLY:myid
 use com,        ONLY:error
 use netcdf
 implicit none
 !
 ! World known variables
 !
 real(SP):: db_alat(3)
 !
 ! The serial number is assigned by the YAMBO interfaces.
 ! It defines uniquely the db1/wf/kb_pp databases.
 !
 integer :: serial_number
 !
 logical :: IO_write
 logical :: IO_read
 !
 ! Global DB I/O control string
 !
 character(lchlen) :: DBs_IO_control_string = "none"
 logical           :: io_DIP
 logical           :: io_RESPONSE
 logical           :: io_HF
 logical           :: io_COLLs
 logical           :: io_J
 logical           :: io_CARRIERs
 logical           :: io_GF
 logical           :: io_SC
 logical           :: io_BS_K
 logical           :: io_SCREEN
 !
 character(lchlen) :: DBs_FRAG_control_string = "none"
 logical           :: frag_DIP
 logical           :: frag_RESPONSE
 logical           :: frag_WF
 logical           :: frag_QINDX
 logical           :: frag_HF
 logical           :: frag_SC
 logical           :: frag_RT
 logical           :: frag_ELPH
 logical           :: frag_BS_K
 logical           :: frag_SCREEN
 !
 ! Actions
 !
 integer, parameter:: RD_CL=1,OP_RD_CL=2,OP_WR_CL=3,OP_APP_WR_CL=4,OP_RD=5,OP_APP=6,&
&                     OP_WR=7,RD=8,WR=9,RD_CL_IF_END=10,WR_CL=11,WR_CL_IF_END=12,   &
&                     OP_IF_START_RD_CL_IF_END=13,OP_IF_START_WR_CL_IF_END=14
 !
 ! Modes
 !
 integer, parameter:: DUMP=31,VERIFY=32
 !
 ! COM
 !
 integer, parameter:: REP=41,LOG=42,NONE=43
 !
 ! I/O
 !
 integer, parameter:: MASTER=51,ALL=52
 !
 ! I/O errors
 !
 integer, parameter:: IO_NO_DATABASE=-1,IO_INCOMPATIBLE_VAR=-2,IO_GENERIC_ERROR=-3,&
&                     IO_NO_BINDING_ERROR=-4,IO_NO_ERROR=0,IO_OUTDATED_DB=-5,IO_NOT_ALLOWED=-6
 !
 ! Units
 !
 integer, parameter:: max_io_units=10
 integer, parameter:: max_active_sections=10
 integer :: io_action(max_io_units)
 integer :: io_com(max_io_units)
 integer :: io_mode(max_io_units)
 integer :: io_status(max_io_units)
 integer :: io_sec(max_io_units,max_active_sections)
 integer :: io_rec_pos(max_io_units)
 integer :: io_unit(max_io_units)
 integer :: io_restart_point(max_io_units)
 integer :: io_code_version(max_io_units,3)
 integer :: io_code_revision(max_io_units,2) ! devel,GPL
 integer :: io_serial_number(max_io_units)
 integer :: io_netcdf_var(max_io_units)
 logical :: io_resetable(max_io_units)
 character(lchlen)          :: io_file(max_io_units)
 character(lchlen)          :: io_folder(max_io_units)
 !
 ! Type & extension
 !
 character(schlen)          :: io_raw_extension(max_io_units) ! Used to define the restart files.
                                                              ! It differs from io_extension as it does not contain any
                                                              ! i_fragment/j_fragment.
 character(schlen)          :: io_extension(max_io_units)
 integer                    :: io_type(max_io_units)
 !
 ! Save variables (to try different DB locations at the same time)
 !
 integer, private :: io_unit_save
 integer, private :: io_action_save
 integer, private :: io_mode_save
 integer, private :: io_sec_save(max_io_units)
 integer, private :: io_com_save
 !
 ! Interface
 !
 interface 
   !
   subroutine io_elemental(ID,VAR,VAR_SZ,CHECK,WARN,OP,I0,DB_I0,I1,DB_I1,&
&                          DB_R0,R0,R1,DB_R1,CH0,DB_CH0,CH1,L0,DB_L0,UNIT,MENU,&
&                          DESCRIPTION,DO_NOT_DUMP)
     !
     use pars
     integer      :: ID
     character(*),optional :: VAR,OP(:)
     integer,     optional :: VAR_SZ,MENU
     integer,     optional :: I0,DB_I0,I1(:),DB_I1(:)
     real(SP),    optional :: R0,DB_R0,R1(:),DB_R1(:),UNIT
     logical     ,optional :: L0,DB_L0,CHECK,WARN,DO_NOT_DUMP
     character(*),optional :: CH0,DB_CH0,CH1(:)
     character(lchlen),optional :: DESCRIPTION
     !
   end subroutine
   !
   subroutine io_bulk(ID,VAR,VAR_SZ,I0,I1,I2,I3,R0,R1,R2,R3,C0,C1,C2,C3,L1,L3,IPOS)
     !
     use pars
     integer      :: ID, error
     character(*),optional :: VAR
     integer,     optional :: VAR_SZ(:),IPOS(:)
     integer,     optional :: I0,I1(:),I2(:,:),I3(:,:,:)
     real(SP),    optional :: R0,R1(:),R2(:,:),R3(:,:,:)
     complex(SP), optional :: C0,C1(:),C2(:,:),C3(:,:,:)
     integer(LP), optional :: L1(:),L3(:,:,:)
     !
   end subroutine
   !
   integer function io_header(ID,QPTS,R_LATT,WF,IMPOSE_SN,T_EL,KPTS,D_LATT,XC_KIND,CUTOFF,GAUGE,&
&                             IMPOSE_GAUGE,PARALLEL_STRUCTURE,FRAG)
     integer               :: ID
     logical,optional      :: QPTS,R_LATT,WF,IMPOSE_SN,T_EL,KPTS,D_LATT,CUTOFF,GAUGE,IMPOSE_GAUGE,FRAG
     character(*),optional :: XC_KIND,PARALLEL_STRUCTURE
   end function
   !
   logical function ver_is_gt_or_eq(ID,version,revision)
     integer          :: ID
     integer,optional :: version(3),revision
   end function
   !
   subroutine IO_and_Messaging_switch(what,CONDITION)
     character(*)      :: what
     logical, optional :: CONDITION
   end subroutine
   !
   subroutine io_fragment(ID,i_fragment,j_fragment,ierr)
     integer           :: ID
     integer, optional :: i_fragment,j_fragment,ierr
   end subroutine
   !
 end interface
 !
 contains
   ! 
   logical function open_is_on(ID)
     !
     ! Note that an identical IF statement must be defined in 
     ! io_control.
     !
     integer :: ID
     open_is_on=any((/io_action(ID)==OP_RD_CL,io_action(ID)==OP_WR_CL,&
&                     io_action(ID)==OP_APP_WR_CL,io_action(ID)==OP_RD,&
&                     io_action(ID)==OP_APP,io_action(ID)==OP_WR/))
   end function
   !
   logical function close_is_on(ID)
     !
     integer :: ID
     close_is_on=any((/io_action(ID)==RD_CL,io_action(ID)==OP_RD_CL,&
&                      io_action(ID)==OP_WR_CL,io_action(ID)==OP_APP_WR_CL,&
&                      io_action(ID)==WR_CL/))
   end function
   !
   logical function read_is_on(ID)
     !
     integer :: ID
     read_is_on=any((/io_action(ID)==OP_RD_CL,io_action(ID)==OP_RD,&
&                     io_action(ID)==RD_CL,   io_action(ID)==RD,&
&                     io_action(ID)==RD_CL_IF_END,io_action(ID)==OP_IF_START_RD_CL_IF_END/))
   end function
   !
   logical function write_is_on(ID)
     !
     integer :: ID
     write_is_on=any((/io_action(ID)==OP_WR_CL,io_action(ID)==OP_APP_WR_CL,&
&                      io_action(ID)==WR      ,io_action(ID)==OP_APP,&
&                      io_action(ID)==OP_WR   ,io_action(ID)==WR_CL,&
&                      io_action(ID)==WR_CL_IF_END,io_action(ID)==OP_IF_START_WR_CL_IF_END/))
   end function
   ! 
   logical function DB_is_OK(ID)
     !
     integer :: ID
     DB_is_OK=any((/io_status(ID)==IO_NO_ERROR,io_status(ID)==IO_NO_BINDING_ERROR/))
     !
   end function
   !
   integer function io_connect(desc,subfolder,type,no_full_RESET,ID)
     !
     use stderr,        ONLY:string_pack
     use com,           ONLY:get_name,jobstr,file_exists,more_io_path,all_locations,&
&                            num_of_alternative_locations,n_alt_jobstr
     character(*)           :: desc
     integer                :: type,ID
     character(*), optional :: subfolder
     logical,      optional :: no_full_RESET
     !
     ! Work Space
     !
     integer          ::CREATE_MODE,i_jobstr
     character(lchlen)::alternative_file(num_of_alternative_locations),folder
     character(schlen)::subfolder_
     logical          ::file_found
     !
     io_connect=0
     if ( (read_is_on(ID).and..not.IO_read).or.&
&         (write_is_on(ID).and..not.IO_write) ) then
       io_connect=IO_NO_DATABASE
       call io_reset(ID)
       return
     endif
     !
     ! Build the file name
     !
     subfolder_=' '
     if (present(subfolder)) subfolder_=subfolder
     !
     alternative_file=" "
     !
     if (len_trim(io_file(ID))==0) then
       !
       if (write_is_on(ID)) then
         !
         ! NEW databases are always written respecting the "type" (see mod_com.F)
         !
         io_file(ID)=get_name(desc,subfolder_,type,CORE_IO=.FALSE.,MORE_IO=.TRUE.,COM_IO=.FALSE.)
         !
       else if (read_is_on(ID)) then
         !
         io_file(ID)=get_name(desc,subfolder_,type,CORE_IO=.FALSE.,MORE_IO=.TRUE.,COM_IO=.FALSE.)
         !
         if (type==1.or.type==2) then
           !
           alternative_file=all_locations(desc,subfolder_)
           !
         endif
         !
       endif
       !
     endif
     !
     ! Keep the extension for the fragment-related procedures
     !
     if (len_trim(io_raw_extension(ID))==0) io_raw_extension(ID)=desc
     io_extension(ID) =desc
     io_folder(ID)    =trim(subfolder_)
     !
     ! Create Directories 
     !
     write (folder,'(2a)') trim(more_io_path),'/SAVE'
     if (len_trim(jobstr)>0) write (folder,'(3a)') trim(more_io_path),'/',trim(jobstr)
     if (write_is_on(ID).and.(type==2.or.len_trim(jobstr)==0)) then
       call mk_dir(more_io_path)
       call mk_dir(folder)
       if (present(subfolder)) call mk_dir(string_pack(folder,"/",subfolder))
     endif
     !
     ! Open if to open and to write
     !
     if (open_is_on(ID).and.write_is_on(ID)) then
       !
       CREATE_MODE=nf90_share
       !
       ! Setting NF90_64BIT_OFFSET causes netCDF to create a 64-bit 
       ! offset format file, instead of a netCDF classic format file. 
       ! The 64-bit offset format imposes far fewer restrictions on very large 
       ! (i.e. over 2 GB) data files. See Large File Support.
       !
       ! http://www.unidata.ucar.edu/software/netcdf/docs/netcdf/Large-File-Support.html
       ! http://www.unidata.ucar.edu/software/netcdf/faq-lfs.html
       !
#if defined _64BIT_OFFSET
       !
       if (any((/index(desc,'BS_Q')/=0,index(desc,'BS_diago')/=0,&
&                index(desc,'db1')/=0,index(desc,'dipoles')/=0, & 
&                index(desc,'elph')/=0,index(desc,'gops')/=0, & 
&                index(desc,'kindx')/=0/))) & 
&                CREATE_MODE=ior(nf90_share,nf90_64bit_offset)
       !
<<<<<<< HEAD
=======
#if defined _NC_CLASSIC
       CREATE_MODE=    nf90_share
>>>>>>> 7b658bf3
#elif defined _HDF5_IO
       CREATE_MODE=ior(nf90_share,nf90_hdf5)
#endif
       !
       if ( (io_action(ID)==OP_APP_WR_CL.or.io_action(ID)==OP_APP) ) then
         !
         if( file_exists(trim(io_file(ID))) ) then
           call netcdf_call(nf90_open(trim(io_file(ID)),&
&                           ior(nf90_write,nf90_share),io_unit(ID)))
         else
           call netcdf_call(nf90_create(trim(io_file(ID)),CREATE_MODE,io_unit(ID)))
           call netcdf_call(nf90_enddef(io_unit(ID)))
           if (io_action(ID)==OP_APP_WR_CL) io_action(ID)=OP_WR_CL
           if (io_action(ID)==OP_APP) io_action(ID)=OP_WR
         endif
         !
       else
         !
         call netcdf_call(nf90_create(trim(io_file(ID)),CREATE_MODE,io_unit(ID)))
         call netcdf_call(nf90_enddef(io_unit(ID)))
         !
       endif
       !
       io_type(ID)=type
       !
     endif
     !
     ! Open if to open and to read
     !
     if (open_is_on(ID).and.read_is_on(ID)) then
       !
       if (.not.file_exists(trim(io_file(ID)))) then
         !
         file_found=.FALSE.
         !
         if (file_exists(trim(alternative_file(1)))) then
           io_file(ID)=alternative_file(1)
           file_found=.TRUE.
         else if (file_exists(trim(alternative_file(2)))) then
           io_file(ID)=alternative_file(2)
           file_found=.TRUE.
         else if (file_exists(trim(alternative_file(3)))) then
           io_file(ID)=alternative_file(3)
           file_found=.TRUE.
         else if (file_exists(trim(alternative_file(4)))) then
           io_file(ID)=alternative_file(4)
           file_found=.TRUE.
         endif
         !
         if (.not.file_found) then
           do i_jobstr=1,n_alt_jobstr
             if (file_exists(trim(alternative_file(3+2*i_jobstr)))) then
               io_file(ID)=alternative_file(3+2*i_jobstr)
               file_found=.TRUE.
               exit
             else if (file_exists(trim(alternative_file(4+2*i_jobstr)))) then
               io_file(ID)=alternative_file(4+2*i_jobstr)
               file_found=.TRUE.
               exit
             endif
           enddo
         endif
         !
         if (.not.file_found) then
           io_connect=IO_NO_DATABASE
           if (present(no_full_RESET)) then
             io_file(ID)=''
           else
             call io_reset(ID)
             io_type(ID)=0
           endif
           return
         endif
       endif
       !
       if (type==-2) then
         open(unit=io_unit(ID),file=trim(io_file(ID)),form='unformatted')
       else
         call netcdf_call(nf90_open(trim(io_file(ID)),nf90_nowrite,io_unit(ID)))
       endif
       !
       io_type(ID)=type
       !
     endif
     !
   end function
   !
   subroutine io_disconnect(ID,FORCE)
     !
     integer           :: ID
     logical, optional :: FORCE
     !
     if (present(FORCE)) then
       !
       if (.not.FORCE.and..not.close_is_on(ID).and.io_status(ID)>=0) return
       !
     else
       !
       if (.not.close_is_on(ID).and.io_status(ID)>=0) return
       !
     endif
     !
     !
     if ( (io_type(ID)/=-2.and.file_is_open(io_file(ID),ID)) .or.&
&         (io_type(ID)==-2.and.file_is_open(io_file(ID)))          ) then
       !
       if (io_type(ID)==-2) then
         close(unit=io_unit(ID))
       else
         call netcdf_call(nf90_close(io_unit(ID)))
       endif
       !
       io_unit(ID)=0
       !
     endif
     !
     if (io_resetable(ID)) call io_reset(ID)
     !
   end subroutine
   !
   subroutine io_control(ACTION,MODE,COM,SEC,ID)
     !
     integer,intent(in)    :: ACTION
     integer,intent(inout) :: ID
     integer,optional,intent(in) :: MODE,COM,SEC(:)
     !
     ! Work Space
     !
     integer :: i1
     !
     ! Assign a new unit if the unit is not already open
     !
     if ( any((/ACTION==OP_RD_CL,ACTION==OP_WR_CL,&
&               ACTION==OP_APP_WR_CL,ACTION==OP_RD,&
&               ACTION==OP_APP,ACTION==OP_WR/)) ) then
       ID=-1
       do i1=1,max_io_units
         if (io_unit(i1)==0) then
           ID=i1
           call io_reset(ID)
           io_unit(ID)=40+i1
           exit
         endif
       enddo
       if(ID==-1) call error(" Recompile Yambo with a larger: max_io_units")
     endif
     !
     io_action(ID)=ACTION
     if (present(MODE)) io_mode(ID)=MODE
     if (present(COM )) io_com(ID)=COM
     if (present(SEC)) then
       io_sec(ID,:)=0
       io_sec(ID,:size(SEC))=SEC
     endif
     !
   end subroutine
   !
   subroutine manage_OP_IF_START_and_CL_IF_END(ID,start_,end_)
     !
     integer :: ID
     integer :: start_,end_
     !
     if (read_is_on(ID)) then
       if (io_action(ID)==RD_CL_IF_END.and.start_==end_) io_action(ID)=RD_CL
     else  if (write_is_on(ID)) then
       if (io_action(ID)==WR_CL_IF_END.and.start_==end_) io_action(ID)=WR_CL
     endif
     !
     if (read_is_on(ID)) then
       if (io_action(ID)==OP_IF_START_RD_CL_IF_END.and.start_==1                 ) io_action(ID)=OP_RD
       if (io_action(ID)==OP_IF_START_RD_CL_IF_END.and.              start_==end_) io_action(ID)=   RD_CL
       if (io_action(ID)==OP_IF_START_RD_CL_IF_END.and.start_==1.and.start_==end_) io_action(ID)=OP_RD_CL
     else  if (write_is_on(ID)) then
       if (io_action(ID)==OP_IF_START_WR_CL_IF_END.and.start_==1                 ) io_action(ID)=OP_WR
       if (io_action(ID)==OP_IF_START_WR_CL_IF_END.and.              start_==end_) io_action(ID)=   WR_CL
       if (io_action(ID)==OP_IF_START_WR_CL_IF_END.and.start_==1.and.start_==end_) io_action(ID)=OP_WR_CL
     endif
     !
   end subroutine
   !
   subroutine io_reset(ID)
     integer :: ID
     io_status(ID)=0
     io_unit(ID)=0
     io_mode(ID)=0
     io_sec(ID,:)=0
     io_com(ID)=NONE
     io_file(ID)=' ' 
     io_folder(ID)=' ' 
     io_raw_extension(ID)=' ' 
     io_extension(ID)=' ' 
     io_rec_pos(ID)=1
     io_restart_point(ID)=1
     io_code_version(ID,:)=code_version
     io_code_revision(ID,:)=(/code_revision,code_GPL_revision/)
     io_serial_number(ID)=serial_number
     io_resetable(ID)=.true.
   end subroutine
   !
   subroutine mk_dir(dirname)
     use stderr,         ONLY:cstr
     implicit none
     character(*)      :: dirname
     if (len_trim(dirname)==0) return
     call imkdir( cstr(trim(dirname)) )
   end subroutine
   !
   subroutine cp_file(file_,dest_,ierr_)
     use stderr,         ONLY:cstr
     implicit none
     character(*)      :: file_,dest_
     integer           :: ierr_
     call isystem( cstr("bash -c 'cp "//file_//" "//dest_//" >& /dev/null' " ), ierr_ )
   end subroutine
   !
   subroutine cp_directory(dir_,dest_,ierr_)
     use stderr,         ONLY:cstr
     implicit none
     character(*)      :: dir_,dest_
     integer           :: ierr_
     call isystem( cstr("bash -c 'cp -R "//dir_//" "//dest_//" >& /dev/null' " ), ierr_ )
   end subroutine
   !
   subroutine rm_file(filename)
     use stderr,         ONLY:cstr
     implicit none
     character(*)      :: filename
     if (len_trim(filename)==0) return
     call iremove( cstr(trim(filename)) )
   end subroutine
   !
   subroutine rename_file(filename_old,filename_new)
     use stderr,    ONLY:cstr
     implicit none
     character(*)      :: filename_old,filename_new
     if (len_trim(filename_old)==0) return
     call irename( cstr(trim(filename_old)), cstr(trim(filename_new)) )
   end subroutine
   !
   logical function file_is_present(desc,subfolder)
     !
     use com,           ONLY:all_locations,file_exists,num_of_alternative_locations
     !
     character(*)           :: desc
     character(*), optional :: subfolder
     !
     ! Work Space
     !
     integer            :: i_f
     character(lchlen)  :: possible_locations(num_of_alternative_locations)
     character(schlen)  :: subfolder_
     !
     subfolder_=' '
     if (present(subfolder)) subfolder_=subfolder
     !
     possible_locations=all_locations(desc,subfolder_)
     !
     file_is_present=.true.
     do i_f=1,num_of_alternative_locations
       if( file_exists(trim( possible_locations(i_f) )  ) ) return
     enddo
     file_is_present=.false.
     !
   end function file_is_present
   !
   logical function file_is_open(filename,ID)
     character(*)      :: filename
     integer, optional :: ID
     integer :: NC_ERR
     file_is_open=.false.
     if (trim(filename)=='') return
     if (present(ID)) then
       NC_ERR=nf90_inquire(io_unit(ID))
       file_is_open=NC_ERR==NF90_NOERR
     else
       inquire(file=filename,opened=file_is_open)
     endif
     !
   end function
   !
   subroutine netcdf_call(status)
     use com,           ONLY:error
     integer, intent ( in) :: status
     character(schlen) :: msg
     if(status /= nf90_noerr) then
       write (msg,'(2a)') '[NetCDF] ',trim(nf90_strerror(status))
       call error(trim(msg))
     end if
   end subroutine
   !
   integer function netcdf_dim(ID,DIM)
     integer, intent ( in) :: ID,DIM
     integer       :: dim_found
     character(12) :: dim_strng
     netcdf_dim=0
     write (dim_strng,'(a,i10.10)') 'D_',dim
     dim_found=nf90_inq_dimid(io_unit(ID),dim_strng,netcdf_dim)
     if (dim_found/=nf90_noerr) call netcdf_call(&
&                               nf90_def_dim(io_unit(ID),dim_strng,dim,netcdf_dim))
   end function
   !
   logical function variable_is_found(ID,var_name)
     integer,      intent ( in) :: ID
     character(*), intent ( in) :: var_name
     integer :: var_ID ! Work Space
     if (nf90_inq_varid(io_unit(ID),var_name,var_ID)==nf90_NoErr) variable_is_found=.TRUE.
     if (nf90_inq_varid(io_unit(ID),var_name,var_ID)/=nf90_NoErr) variable_is_found=.FALSE.
   end function
   !
   subroutine deliver_IO_error_message(i_err,DB)
     !
     use com,        ONLY:warning
     !
     integer      :: i_err
     character(*) :: DB
     !
     if (i_err==0) return
     !
     if (i_err==IO_NO_DATABASE     ) call warning('Missing all or part of '//DB//' DB')
     if (i_err==IO_INCOMPATIBLE_VAR) call warning('Variable not compatible in '//DB//' DB')
     if (i_err==IO_OUTDATED_DB)      call warning('Too old '//DB//' DB')
     !
   end subroutine
   !
end module IO_m<|MERGE_RESOLUTION|>--- conflicted
+++ resolved
@@ -132,7 +132,7 @@
  interface 
    !
    subroutine io_elemental(ID,VAR,VAR_SZ,CHECK,WARN,OP,I0,DB_I0,I1,DB_I1,&
-&                          DB_R0,R0,R1,DB_R1,CH0,DB_CH0,CH1,L0,DB_L0,UNIT,MENU,&
+&                          DB_R0,R0,R1,DB_R1,C0,DB_C0,CH0,DB_CH0,CH1,L0,DB_L0,UNIT,MENU,&
 &                          DESCRIPTION,DO_NOT_DUMP)
      !
      use pars
@@ -141,22 +141,27 @@
      integer,     optional :: VAR_SZ,MENU
      integer,     optional :: I0,DB_I0,I1(:),DB_I1(:)
      real(SP),    optional :: R0,DB_R0,R1(:),DB_R1(:),UNIT
+     complex(SP), optional :: C0,DB_C0
      logical     ,optional :: L0,DB_L0,CHECK,WARN,DO_NOT_DUMP
      character(*),optional :: CH0,DB_CH0,CH1(:)
      character(lchlen),optional :: DESCRIPTION
      !
    end subroutine
    !
-   subroutine io_bulk(ID,VAR,VAR_SZ,I0,I1,I2,I3,R0,R1,R2,R3,C0,C1,C2,C3,L1,L3,IPOS)
+   subroutine io_bulk(ID,VAR,VAR_SZ,I0,I1,I2,I3,I4,I5,&
+                      &             R0,R1,R2,R3,R4,R5,&
+                      &             C0,C1,C2,C3,C4,   &
+                      &             L0,L1,L2,L3,L4,   &
+                      &                            IPOS)
      !
      use pars
      integer      :: ID, error
      character(*),optional :: VAR
      integer,     optional :: VAR_SZ(:),IPOS(:)
-     integer,     optional :: I0,I1(:),I2(:,:),I3(:,:,:)
-     real(SP),    optional :: R0,R1(:),R2(:,:),R3(:,:,:)
-     complex(SP), optional :: C0,C1(:),C2(:,:),C3(:,:,:)
-     integer(LP), optional :: L1(:),L3(:,:,:)
+     integer,     optional :: I0,I1(:),I2(:,:),I3(:,:,:),I4(:,:,:,:),I5(:,:,:,:,:)
+     real(SP),    optional :: R0,R1(:),R2(:,:),R3(:,:,:),R4(:,:,:,:),R5(:,:,:,:,:)
+     complex(SP), optional :: C0,C1(:),C2(:,:),C3(:,:,:),C4(:,:,:,:)
+     integer(LP), optional :: L0,L1(:),L2(:,:),L3(:,:,:),L4(:,:,:,:)
      !
    end subroutine
    !
@@ -188,8 +193,7 @@
    ! 
    logical function open_is_on(ID)
      !
-     ! Note that an identical IF statement must be defined in 
-     ! io_control.
+     ! Note that an identical IF statement must be defined in io_control.
      !
      integer :: ID
      open_is_on=any((/io_action(ID)==OP_RD_CL,io_action(ID)==OP_WR_CL,&
@@ -303,29 +307,10 @@
      !
      if (open_is_on(ID).and.write_is_on(ID)) then
        !
-       CREATE_MODE=nf90_share
-       !
-       ! Setting NF90_64BIT_OFFSET causes netCDF to create a 64-bit 
-       ! offset format file, instead of a netCDF classic format file. 
-       ! The 64-bit offset format imposes far fewer restrictions on very large 
-       ! (i.e. over 2 GB) data files. See Large File Support.
-       !
-       ! http://www.unidata.ucar.edu/software/netcdf/docs/netcdf/Large-File-Support.html
-       ! http://www.unidata.ucar.edu/software/netcdf/faq-lfs.html
-       !
-#if defined _64BIT_OFFSET
-       !
-       if (any((/index(desc,'BS_Q')/=0,index(desc,'BS_diago')/=0,&
-&                index(desc,'db1')/=0,index(desc,'dipoles')/=0, & 
-&                index(desc,'elph')/=0,index(desc,'gops')/=0, & 
-&                index(desc,'kindx')/=0/))) & 
-&                CREATE_MODE=ior(nf90_share,nf90_64bit_offset)
-       !
-<<<<<<< HEAD
-=======
+       CREATE_MODE=ior(nf90_share,nf90_64bit_offset)
+       !
 #if defined _NC_CLASSIC
        CREATE_MODE=    nf90_share
->>>>>>> 7b658bf3
 #elif defined _HDF5_IO
        CREATE_MODE=ior(nf90_share,nf90_hdf5)
 #endif
@@ -333,8 +318,7 @@
        if ( (io_action(ID)==OP_APP_WR_CL.or.io_action(ID)==OP_APP) ) then
          !
          if( file_exists(trim(io_file(ID))) ) then
-           call netcdf_call(nf90_open(trim(io_file(ID)),&
-&                           ior(nf90_write,nf90_share),io_unit(ID)))
+           call netcdf_call(nf90_open(trim(io_file(ID)),ior(nf90_write,nf90_share),io_unit(ID)))
          else
            call netcdf_call(nf90_create(trim(io_file(ID)),CREATE_MODE,io_unit(ID)))
            call netcdf_call(nf90_enddef(io_unit(ID)))
