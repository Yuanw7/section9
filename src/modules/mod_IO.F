--- conflicted
+++ resolved
@@ -276,18 +276,11 @@
      !
    end subroutine io_variable_bulk
    !
-<<<<<<< HEAD
-   integer function io_header(ID,QPTS,R_LATT,WF,IMPOSE_SN,T_EL,KPTS,D_LATT,XC_KIND,CUTOFF,GAUGE,&
-&                             IMPOSE_GAUGE,ACCEPT_SPIN,PARALLEL_STRUCTURE,FRAG)
-     integer               :: ID
-     logical,optional      :: QPTS,R_LATT,WF,IMPOSE_SN,T_EL,KPTS,D_LATT,CUTOFF,GAUGE,IMPOSE_GAUGE,ACCEPT_SPIN,FRAG
-=======
 #if !defined _io_lib
    integer function io_header(ID,QPTS,R_LATT,WF,IMPOSE_SN,TEMP,KPTS,D_LATT,XC_KIND,CUTOFF,GAUGE,&
-&                             IMPOSE_GAUGE,PARALLEL_STRUCTURE,FRAG,IMPOSE,NOWARN_SER)
+&                             IMPOSE_GAUGE,ACCEPT_SPIN,PARALLEL_STRUCTURE,FRAG,IMPOSE,NOWARN_SER)
      integer               :: ID
-     logical,optional      :: QPTS,R_LATT,WF,IMPOSE_SN,TEMP,KPTS,D_LATT,CUTOFF,GAUGE,IMPOSE_GAUGE,FRAG,IMPOSE,NOWARN_SER
->>>>>>> bf998f93
+     logical,optional      :: QPTS,R_LATT,WF,IMPOSE_SN,TEMP,KPTS,D_LATT,CUTOFF,GAUGE,IMPOSE_GAUGE,ACCEPT_SPIN,FRAG,IMPOSE,NOWARN_SER
      character(*),optional :: XC_KIND,PARALLEL_STRUCTURE
    end function
    !
