!
!        Copyright (C) 2000-2017 the YAMBO team
!              http://www.yambo-code.org
!
! Authors (see AUTHORS file for details): AM
! 
! This file is distributed under the terms of the GNU 
! General Public License. You can redistribute it and/or 
! modify it under the terms of the GNU General Public 
! License as published by the Free Software Foundation; 
! either version 2, or (at your option) any later version.
!
! This program is distributed in the hope that it will 
! be useful, but WITHOUT ANY WARRANTY; without even the 
! implied warranty of MERCHANTABILITY or FITNESS FOR A 
! PARTICULAR PURPOSE.  See the GNU General Public License 
! for more details.
!
! You should have received a copy of the GNU General Public 
! License along with this program; if not, write to the Free 
! Software Foundation, Inc., 59 Temple Place - Suite 330,Boston, 
! MA 02111-1307, USA or visit http://www.gnu.org/copyleft/gpl.txt.
!
module IO_m
 !
 use pars,       ONLY:SP,lchlen,schlen,max_io_units,max_active_sections
 use LOGO,       ONLY:code_version,code_revision,code_GPL_revision
 use parallel_m, ONLY:myid
 use com,        ONLY:error
 use netcdf
 !
 implicit none
 !
 ! World known variables
 !
 real(SP):: db_alat(3)
 !
 ! The serial number is assigned by the YAMBO interfaces.
 ! It defines uniquely the db1/wf/kb_pp databases.
 !
 integer :: serial_number
 !
 logical :: IO_write
 logical :: IO_read
 !
 ! Global DB I/O control string
 !
 character(lchlen) :: DBs_IO_control_string = "none"
 logical           :: io_DIP
 logical           :: io_RESPONSE
 logical           :: io_HF
 logical           :: io_COLLs
 logical           :: io_J
 logical           :: io_CARRIERs
 logical           :: io_GF
 logical           :: io_SC
 logical           :: io_BS_K
 logical           :: io_SCREEN
 !
 character(lchlen) :: DBs_FRAG_control_string = "none"
 logical           :: frag_DIP
 logical           :: frag_RESPONSE
 logical           :: frag_WF
 logical           :: frag_QINDX
 logical           :: frag_HF
 logical           :: frag_SC
 logical           :: frag_RT
 logical           :: frag_ELPH
 logical           :: frag_BS_K
 logical           :: frag_SCREEN
 !
 ! Actions
 !
 integer, parameter:: RD_CL=1,OP_RD_CL=2,OP_WR_CL=3,OP_APP_WR_CL=4,OP_RD=5,OP_APP=6,&
&                     OP_WR=7,RD=8,WR=9,RD_CL_IF_END=10,WR_CL=11,WR_CL_IF_END=12,   &
&                     OP_IF_START_RD_CL_IF_END=13,OP_IF_START_WR_CL_IF_END=14
 !
 ! Modes
 !
 integer, parameter:: DUMP=31,VERIFY=32
 !
 ! COM
 !
 integer, parameter:: REP=41,LOG=42,NONE=43
 !
 ! I/O
 !
 integer, parameter:: MASTER=51,ALL=52
 !
 ! I/O errors
 !
 integer, parameter:: IO_NO_DATABASE=-1,IO_INCOMPATIBLE_VAR=-2,IO_GENERIC_ERROR=-3,&
&                     IO_NO_BINDING_ERROR=-4,IO_NO_ERROR=0,IO_OUTDATED_DB=-5,IO_NOT_ALLOWED=-6
 !
 ! I/O create / read / write modes
 !
 integer, parameter:: IO_WRITE_MODE =ior(nf90_share,nf90_write)
 integer, parameter:: IO_READ_MODE  =               nf90_nowrite
 !
#if defined _NC_CLASSIC
 integer, parameter:: IO_CREATE_MODE=    nf90_share
#elif defined _HDF5_IO
 integer, parameter:: IO_CREATE_MODE=ior(nf90_share,nf90_hdf5)
#else
 integer, parameter:: IO_CREATE_MODE=ior(nf90_share,nf90_64bit_offset)
#endif
 !
 ! Units
 !
 integer :: io_action(max_io_units)
 integer :: io_com(max_io_units)
 integer :: io_mode(max_io_units)
 integer :: io_status(max_io_units)
 integer :: io_type(max_io_units)
 integer :: io_sec(max_io_units,max_active_sections)
 integer :: io_rec_pos(max_io_units)
 integer :: io_unit(max_io_units)
 integer :: io_restart_point(max_io_units)
 integer :: io_code_version(max_io_units,3)
 integer :: io_code_revision(max_io_units,2) ! devel,GPL
 integer :: io_serial_number(max_io_units)
 integer :: io_netcdf_var(max_io_units)
 logical :: io_resetable(max_io_units)
 character(lchlen)          :: io_file(max_io_units)
 character(lchlen)          :: io_folder(max_io_units)
 !
 ! Type & extension
 !
 character(schlen)          :: io_raw_extension(max_io_units) ! Used to define the restart files.
                                                              ! It differs from io_extension as it does not contain any
                                                              ! i_fragment/j_fragment.
 character(schlen)          :: io_extension(max_io_units)
 !
 ! Save variables (to try different DB locations at the same time)
 !
 integer, private :: io_unit_save
 integer, private :: io_action_save
 integer, private :: io_mode_save
 integer, private :: io_sec_save(max_io_units)
 integer, private :: io_com_save
 !
 ! Interface
 !
 interface 
   !
   subroutine io_elemental(ID,VAR,VAR_SZ,CHECK,WARN,OP,I0,DB_I0,I1,DB_I1,&
&                          DB_R0,R0,R1,DB_R1,C0,DB_C0,CH0,DB_CH0,CH1,L0,DB_L0,UNIT,MENU,&
&                          DESCRIPTION,DO_NOT_DUMP)
     !
     use pars
     integer      :: ID
     character(*),optional :: VAR,OP(:)
     integer,     optional :: VAR_SZ,MENU
     integer,     optional :: I0,DB_I0,I1(:),DB_I1(:)
     real(SP),    optional :: R0,DB_R0,R1(:),DB_R1(:),UNIT
     complex(SP), optional :: C0,DB_C0
     logical     ,optional :: L0,DB_L0,CHECK,WARN,DO_NOT_DUMP
     character(*),optional :: CH0,DB_CH0,CH1(:)
     character(lchlen),optional :: DESCRIPTION
     !
   end subroutine
   !
   subroutine io_bulk(ID,VAR,VAR_SZ,I0,I1,I2,I3,I4,I5,&
                      &             R0,R1,R2,R3,R4,R5,&
                      &             C0,C1,C2,C3,C4,C5,&
                      &             L0,L1,L2,L3,L4,   &
                      &                            IPOS)
     !
     use pars
     integer      :: ID, error
     character(*),optional :: VAR
     integer,     optional :: VAR_SZ(:),IPOS(:)
     integer,     optional :: I0,I1(:),I2(:,:),I3(:,:,:),I4(:,:,:,:),I5(:,:,:,:,:)
     real(SP),    optional :: R0,R1(:),R2(:,:),R3(:,:,:),R4(:,:,:,:),R5(:,:,:,:,:)
     complex(SP), optional :: C0,C1(:),C2(:,:),C3(:,:,:),C4(:,:,:,:),C5(:,:,:,:,:)
     integer(LP), optional :: L0,L1(:),L2(:,:),L3(:,:,:),L4(:,:,:,:)
     !
   end subroutine
   !
   integer function io_connect(desc,subfolder,type,no_full_RESET,ID)
     character(*)           :: desc
     integer                :: type,ID
     character(*), optional :: subfolder
     logical,      optional :: no_full_RESET
   end function
   !
   integer function io_header(ID,QPTS,R_LATT,WF,IMPOSE_SN,T_EL,KPTS,D_LATT,XC_KIND,CUTOFF,GAUGE,&
&                             IMPOSE_GAUGE,PARALLEL_STRUCTURE,FRAG)
     integer               :: ID
     logical,optional      :: QPTS,R_LATT,WF,IMPOSE_SN,T_EL,KPTS,D_LATT,CUTOFF,GAUGE,IMPOSE_GAUGE,FRAG
     character(*),optional :: XC_KIND,PARALLEL_STRUCTURE
   end function
   !
   logical function ver_is_gt_or_eq(ID,version,revision)
     integer          :: ID
     integer,optional :: version(3),revision
   end function
   !
   subroutine IO_and_Messaging_switch(what,CONDITION)
     character(*)      :: what
     logical, optional :: CONDITION
   end subroutine
   !
   subroutine io_fragment(ID,i_fragment,j_fragment,ierr)
     integer           :: ID
     integer, optional :: i_fragment,j_fragment,ierr
   end subroutine
   !
 end interface
 !
 contains
   ! 
   logical function open_is_on(ID)
     !
     ! Note that an identical IF statement must be defined in io_control.
     !
     integer :: ID
     open_is_on=any((/io_action(ID)==OP_RD_CL,io_action(ID)==OP_WR_CL,&
&                     io_action(ID)==OP_APP_WR_CL,io_action(ID)==OP_RD,&
&                     io_action(ID)==OP_APP,io_action(ID)==OP_WR/))
   end function
   !
   logical function close_is_on(ID)
     !
     integer :: ID
     close_is_on=any((/io_action(ID)==RD_CL,io_action(ID)==OP_RD_CL,&
&                      io_action(ID)==OP_WR_CL,io_action(ID)==OP_APP_WR_CL,&
&                      io_action(ID)==WR_CL/))
   end function
   !
   logical function read_is_on(ID)
     !
     integer :: ID
<<<<<<< HEAD
     read_is_on=any((/io_action(ID)==OP_RD_CL,io_action(ID)==OP_RD,&
&                     io_action(ID)==   RD_CL,io_action(ID)==   RD,&
&                     io_action(ID)==RD_CL_IF_END,io_action(ID)==OP_IF_START_RD_CL_IF_END/))
=======
     read_is_on=any((/io_action(ID)==OP_RD_CL,       io_action(ID)==OP_RD,&
&                     io_action(ID)==   RD_CL,       io_action(ID)==   RD,&
&                     io_action(ID)==   RD_CL_IF_END,io_action(ID)==OP_IF_START_RD_CL_IF_END/))
>>>>>>> 00b6ee24
   end function
   !
   logical function write_is_on(ID)
     !
     integer :: ID
     write_is_on=any((/io_action(ID)==OP_WR_CL       ,io_action(ID)==OP_APP_WR_CL,&
&                      io_action(ID)==   WR          ,io_action(ID)==OP_APP      ,&
&                      io_action(ID)==OP_WR          ,io_action(ID)==       WR_CL,&
&                      io_action(ID)==   WR_CL_IF_END,io_action(ID)==OP_IF_START_WR_CL_IF_END/))
   end function
   ! 
   logical function DB_is_OK(ID)
     !
     integer :: ID
     DB_is_OK=any((/io_status(ID)==IO_NO_ERROR,io_status(ID)==IO_NO_BINDING_ERROR/))
     !
   end function
   !
   subroutine io_disconnect(ID,FORCE)
     !
     integer           :: ID,NC_ERR
     logical, optional :: FORCE
     logical           :: I_OPEN
     !
     logical :: FORCE_
     !
     I_OPEN=.FALSE.
     !
     FORCE_=.FALSE.
     if (present(FORCE)) FORCE_=FORCE
     !
     if ( (.not.FORCE_) .and. (.not.close_is_on(ID)) .and. (io_status(ID)>=0) ) return
     !
     if (io_type(ID)==-2) then
       I_OPEN=PLAIN_file_is_open(IO_file(ID))
       if (I_OPEN) close(unit=io_unit(ID))
     else
       I_OPEN=NETCDF_file_is_open(ID)
       if (I_OPEN) call netcdf_call(nf90_close(io_unit(ID)),ID)
     endif
     !
     if (I_OPEN) io_unit(ID)=0
     !
     if (io_resetable(ID)) call io_reset(ID)
     !
   end subroutine
   !
   subroutine io_control(ACTION,MODE,COM,SEC,ID)
     !
     integer,intent(in)    :: ACTION
     integer,intent(inout) :: ID
     integer,optional,intent(in) :: MODE,COM,SEC(:)
     !
     ! Work Space
     !
     integer :: i1
     !
     ! Assign a new unit if the unit is not already open
     !
     if ( any((/ACTION==OP_RD_CL,ACTION==OP_WR_CL,&
&               ACTION==OP_APP_WR_CL,ACTION==OP_RD,&
&               ACTION==OP_APP,ACTION==OP_WR/)) ) then
       ID=-1
       do i1=1,max_io_units
         if (io_unit(i1)==0) then
           ID=i1
           call io_reset(ID)
           io_unit(ID)=40+i1
           exit
         endif
       enddo
       if(ID==-1) call error(" Recompile Yambo with a larger: max_io_units")
     endif
     !
     io_action(ID)=ACTION
     if (present(MODE)) io_mode(ID)=MODE
     if (present(COM )) io_com(ID)=COM
     if (present(SEC)) then
       io_sec(ID,:)=0
       io_sec(ID,:size(SEC))=SEC
     endif
     !
   end subroutine
   !
   subroutine manage_OP_IF_START_and_CL_IF_END(ID,start_,end_)
     !
     integer :: ID
     integer :: start_,end_
     !
     if (read_is_on(ID)) then
       if (io_action(ID)==OP_IF_START_RD_CL_IF_END.and.start_==1.and.start_==end_) io_action(ID)=OP_RD_CL
       if (io_action(ID)==OP_IF_START_RD_CL_IF_END.and.start_==1                 ) io_action(ID)=OP_RD
       if (io_action(ID)==OP_IF_START_RD_CL_IF_END.and.              start_==end_) io_action(ID)=   RD_CL
       if (io_action(ID)==            RD_CL_IF_END.and.              start_==end_) io_action(ID)=   RD_CL
     else  if (write_is_on(ID)) then
       if (io_action(ID)==OP_IF_START_WR_CL_IF_END.and.start_==1.and.start_==end_) io_action(ID)=OP_WR_CL
       if (io_action(ID)==OP_IF_START_WR_CL_IF_END.and.start_==1                 ) io_action(ID)=OP_WR
       if (io_action(ID)==OP_IF_START_WR_CL_IF_END.and.              start_==end_) io_action(ID)=   WR_CL
       if (io_action(ID)==            WR_CL_IF_END.and.              start_==end_) io_action(ID)=   WR_CL
     endif
     !
   end subroutine
   !
   subroutine io_reset(ID)
     integer :: ID
     io_status(ID)=0
     io_type(ID)=0
     io_unit(ID)=0
     io_mode(ID)=0
     io_sec(ID,:)=0
     io_com(ID)=NONE
     io_file(ID)=' ' 
     io_folder(ID)=' ' 
     io_raw_extension(ID)=' ' 
     io_extension(ID)=' ' 
     io_rec_pos(ID)=1
     io_restart_point(ID)=1
     io_code_version(ID,:)=code_version
     io_code_revision(ID,:)=(/code_revision,code_GPL_revision/)
     io_serial_number(ID)=serial_number
     io_resetable(ID)=.true.
   end subroutine
   !
   subroutine mk_dir(dirname)
     use stderr,         ONLY:cstr
     implicit none
     character(*)      :: dirname
     if (len_trim(dirname)==0) return
     call imkdir( cstr(trim(dirname)) )
   end subroutine
   !
   subroutine cp_file(file_,dest_,ierr_)
     use stderr,         ONLY:cstr
     implicit none
     character(*)      :: file_,dest_
     integer           :: ierr_
     call isystem( cstr("bash -c 'cp "//file_//" "//dest_//" >& /dev/null' " ), ierr_ )
   end subroutine
   !
   subroutine cp_directory(dir_,dest_,ierr_)
     use stderr,         ONLY:cstr
     implicit none
     character(*)      :: dir_,dest_
     integer           :: ierr_
     call isystem( cstr("bash -c 'cp -R "//dir_//" "//dest_//" >& /dev/null' " ), ierr_ )
   end subroutine
   !
   subroutine rm_file(filename)
     use stderr,         ONLY:cstr
     implicit none
     character(*)      :: filename
     if (len_trim(filename)==0) return
     call iremove( cstr(trim(filename)) )
   end subroutine
   !
   subroutine rename_file(filename_old,filename_new)
     use stderr,    ONLY:cstr
     implicit none
     character(*)      :: filename_old,filename_new
     if (len_trim(filename_old)==0) return
     call irename( cstr(trim(filename_old)), cstr(trim(filename_new)) )
   end subroutine
   !
   logical function file_is_present(desc,subfolder)
     !
     use com,           ONLY:all_locations,file_exists,num_of_alternative_locations
     !
     character(*)           :: desc
     character(*), optional :: subfolder
     !
     ! Work Space
     !
     integer            :: i_f
     character(lchlen)  :: possible_locations(num_of_alternative_locations)
     character(schlen)  :: subfolder_
     !
     subfolder_=' '
     if (present(subfolder)) subfolder_=subfolder
     !
     possible_locations=all_locations(desc,subfolder_)
     !
     file_is_present=.true.
     do i_f=1,num_of_alternative_locations
       if( file_exists(trim( possible_locations(i_f) )  ) ) return
     enddo
     file_is_present=.false.
     !
   end function file_is_present
   !
   logical function NETCDF_file_is_open(ID)
     integer, optional :: ID
     integer :: NC_ERR
     NETCDF_file_is_open=.false.
     if (trim(IO_file(ID))=='') return
     NC_ERR=nf90_inquire(io_unit(ID))
     NETCDF_file_is_open=NC_ERR==NF90_NOERR
   end function
   !
   logical function PLAIN_file_is_open(filename)
     character(*) :: filename
     PLAIN_file_is_open=.FALSE.
     if (trim(filename)=='') return
     INQUIRE (FILE=trim(filename),OPENED=PLAIN_file_is_open)
   end function
   !
   subroutine netcdf_call(status,ID,VAR)
     use com,           ONLY:error
     integer,      intent (in)           :: status
     integer,      intent (in)           :: ID
     character(*), intent (in), optional :: VAR
     character(lchlen) :: msg
     character(schlen) :: VARNAME,FILENAME
     integer           :: local_error
     if(status /= NF90_NOERR) then
       FILENAME=io_file(ID)
       VARNAME=' NOT DEFINED '
       if(.not.present(VAR)) then
         local_error=nf90_inquire_variable(io_unit(ID),io_netcdf_var(ID),VARNAME)
         if(local_error/=0) VARNAME=' NOT DEFINED '
       endif
       if(present(VAR)) VARNAME=VAR
       write (msg,'(6a)') ' File ',trim(FILENAME),'; Variable ',trim(VARNAME),'; ',trim(nf90_strerror(status))
       call error(trim(msg))
     end if
   end subroutine
   !
   integer function netcdf_dim(ID,DIM)
     integer, intent ( in) :: ID,DIM
     integer       :: dim_found
     character(12) :: dim_strng
     netcdf_dim=0
     write (dim_strng,'(a,i10.10)') 'D_',dim
     dim_found=nf90_inq_dimid(io_unit(ID),dim_strng,netcdf_dim)
     if (dim_found/=NF90_NOERR) call netcdf_call(nf90_def_dim(io_unit(ID),dim_strng,dim,netcdf_dim),ID)
   end function
   !
   logical function variable_exist(ID,var_name,var_ID)
     integer,           intent ( in) :: ID
     character(*),      intent ( in) :: var_name
     integer, optional, intent (out) :: var_ID
     integer                    :: var_check,var_ID_
     var_check=nf90_inq_varid(io_unit(ID),var_name,var_ID_)
     if (var_check==NF90_NOERR) variable_exist=.TRUE.
     if (var_check/=NF90_NOERR) variable_exist=.FALSE.
     if (present(var_ID)) then
       if(     variable_exist) var_ID=var_ID_
       if(.not.variable_exist) var_ID=-1
     endif
   end function
   !
   subroutine deliver_IO_error_message(i_err,DB,STOP_it)
     !
     use com,        ONLY:warning,error
     !
     integer          :: i_err
     logical,optional :: STOP_it
     character(*)     :: DB
     !
     ! ws
     logical          :: STOP_
     !
     if (i_err==0) return
     !
     STOP_=.FALSE.
     if (present(STOP_it)) STOP_=STOP_it
     !
     if (STOP_) then
       if (i_err==IO_NO_DATABASE     ) call error('Missing all or part of '//DB//' DB')
       if (i_err==IO_INCOMPATIBLE_VAR) call error('Variable not compatible in '//DB//' DB')
       if (i_err==IO_OUTDATED_DB)      call error('Too old '//DB//' DB')
     else
       if (i_err==IO_NO_DATABASE     ) call warning('Missing all or part of '//DB//' DB')
       if (i_err==IO_INCOMPATIBLE_VAR) call warning('Variable not compatible in '//DB//' DB')
       if (i_err==IO_OUTDATED_DB)      call warning('Too old '//DB//' DB')
     endif
     !
   end subroutine
   !
end module IO_m<|MERGE_RESOLUTION|>--- conflicted
+++ resolved
@@ -231,15 +231,9 @@
    logical function read_is_on(ID)
      !
      integer :: ID
-<<<<<<< HEAD
-     read_is_on=any((/io_action(ID)==OP_RD_CL,io_action(ID)==OP_RD,&
-&                     io_action(ID)==   RD_CL,io_action(ID)==   RD,&
-&                     io_action(ID)==RD_CL_IF_END,io_action(ID)==OP_IF_START_RD_CL_IF_END/))
-=======
      read_is_on=any((/io_action(ID)==OP_RD_CL,       io_action(ID)==OP_RD,&
 &                     io_action(ID)==   RD_CL,       io_action(ID)==   RD,&
 &                     io_action(ID)==   RD_CL_IF_END,io_action(ID)==OP_IF_START_RD_CL_IF_END/))
->>>>>>> 00b6ee24
    end function
    !
    logical function write_is_on(ID)
