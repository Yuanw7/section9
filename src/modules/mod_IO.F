!
!        Copyright (C) 2000-2021 the YAMBO team
!              http://www.yambo-code.org
!
! Authors (see AUTHORS file for details): AM, DS
! 
! This file is distributed under the terms of the GNU 
! General Public License. You can redistribute it and/or 
! modify it under the terms of the GNU General Public 
! License as published by the Free Software Foundation; 
! either version 2, or (at your option) any later version.
!
! This program is distributed in the hope that it will 
! be useful, but WITHOUT ANY WARRANTY; without even the 
! implied warranty of MERCHANTABILITY or FITNESS FOR A 
! PARTICULAR PURPOSE.  See the GNU General Public License 
! for more details.
!
! You should have received a copy of the GNU General Public 
! License along with this program; if not, write to the Free 
! Software Foundation, Inc., 59 Temple Place - Suite 330,Boston, 
! MA 02111-1307, USA or visit http://www.gnu.org/copyleft/gpl.txt.
!
module IO_m
 !
 use pars,       ONLY:SP,DP,lchlen,schlen,max_io_units,max_io_vars_open,max_active_sections
#if !defined _io_lib
 use C_driver,   ONLY:code_version,code_revision,code_GPL_revision
#endif
 use netcdf
 !
 implicit none
 !
 ! World known variables
 !
 real(SP):: db_alat(3)
 !
 ! The serial number is assigned by the YAMBO interfaces.
 ! It defines uniquely the db1/wf/kb_pp databases.
 !
 integer :: serial_number
 !
 logical :: IO_write
 logical :: IO_read
 !
 ! Global DB I/O control string
 !
 character(lchlen) :: DBs_IO_control_string = "none"
 logical           :: io_DIP
 logical           :: io_RESPONSE
 logical           :: io_HF
 logical           :: io_COLLs
 logical           :: io_OBSERVABLES
 logical           :: io_CARRIERs
 logical           :: io_GF
 logical           :: io_SC
 logical           :: io_BS_K
 logical           :: io_SCREEN
 !
 character(lchlen) :: DBs_FRAG_control_string = "none"
 logical           :: frag_DIP
 logical           :: frag_DG
 logical           :: frag_RESPONSE
 logical           :: frag_WF
 logical           :: frag_QINDX
 logical           :: frag_HF
 logical           :: frag_SC
 logical           :: frag_RT
 logical           :: frag_ELPH
 logical           :: frag_BS_K
 logical           :: frag_SCREEN
 !
 ! Actions
 !
 integer, parameter:: RD_CL=1,OP_RD_CL=2,OP_WR_CL=3,OP_APP_CL=4,OP_RD=5,OP_APP=6,&
&                     OP_WR=7,RD=8,WR=9,RD_CL_IF_END=10,WR_CL=11,WR_CL_IF_END=12,   &
&                     OP_IF_START_RD_CL_IF_END=13,OP_IF_START_WR_CL_IF_END=14,&
&                     OP_IF_START_APP_CL_IF_END=15
 !
 ! Modes
 !
 integer, parameter:: DUMP=31,VERIFY=32
 !
 ! COM
 !
 integer, parameter:: REP=41,LOG=42,NONE=43
 real(SP),parameter:: NO_VAR=-246824._SP
 !
 ! I/O
 !
 integer, parameter:: MASTER=51,ALL=52
 !
 ! I/O errors
 !
 integer, parameter:: IO_NO_DATABASE=-1,IO_INCOMPATIBLE_VAR=-2,IO_GENERIC_ERROR=-3,&
&                     IO_NO_BINDING_ERROR=-4,IO_NO_ERROR=0,IO_OUTDATED_DB=-5,IO_NOT_ALLOWED=-6
 !
 ! I/O create / read / write modes
 !
 integer, parameter:: IO_WRITE_MODE =ior(nf90_share,nf90_write)
 integer, parameter:: IO_READ_MODE  =               nf90_nowrite
 !
#if defined _NC_CLASSIC
 integer, parameter:: IO_CREATE_MODE=ior(nf90_share,nf90_classic_model)
#elif defined _HDF5_IO
 integer, parameter:: IO_CREATE_MODE=ior(nf90_share,nf90_netcdf4)
#else
 integer, parameter:: IO_CREATE_MODE=ior(nf90_share,nf90_64bit_offset)
#endif
 !
#if defined _PAR_IO && defined _HDF5_IO
 integer, parameter:: PAR_IO_CREATE_MODE=ior(nf90_mpiio,nf90_netcdf4)
 integer, parameter:: PAR_IO_WRITE_MODE =ior(nf90_mpiio,nf90_write)
#endif
#if defined _PAR_IO && !defined _HDF5_IO
 integer, parameter:: PAR_IO_CREATE_MODE=ior(nf90_mpiio,nf90_64bit_offset)
 integer, parameter:: PAR_IO_WRITE_MODE =ior(nf90_mpiio,nf90_write)
#endif
 !
#if defined _DOUBLE
 complex(DP), parameter :: YAMBO_CMPLX_NO_FILL = cmplx(nf90_fill_double,nf90_fill_double)
#else
 complex(SP), parameter :: YAMBO_CMPLX_NO_FILL = cmplx(nf90_fill_real,  nf90_fill_real)
#endif
 !
 ! Units
 !
 integer :: io_action(max_io_units)
 integer :: io_com(max_io_units)
 integer :: io_mode(max_io_units)
 integer :: io_status(max_io_units)
 integer :: io_type(max_io_units)
 integer :: io_sec(max_io_units,max_active_sections)
 integer :: io_rec_pos(max_io_units)
 integer :: io_unit(max_io_units)
 integer :: io_restart_point(max_io_units)
 integer :: io_code_version(max_io_units,3)
 integer :: io_code_revision(max_io_units,2) ! devel,GPL
 integer :: io_serial_number(max_io_units)
 ! io_netcdf_var(ID,1)  is used for tmp vars by io_elemental, io_bulk,  def/io_variable_elemental
 ! io_netcdf_var(ID,2:) is used for stored var-IDs by def/io_variable_bulk
 integer :: io_netcdf_var(max_io_units,max_io_vars_open) 
 logical :: io_resetable(max_io_units)
 character(lchlen)          :: io_file(max_io_units)
 character(lchlen)          :: io_folder(max_io_units)
 !
 ! Type & extension
 !
 character(schlen)          :: io_raw_extension(max_io_units) ! Used to define the restart files.
                                                              ! It differs from io_extension as it does not contain any
                                                              ! i_fragment/j_fragment.
 character(schlen)          :: io_extension(max_io_units)
 !
 ! Save variables (to try different DB locations at the same time)
 !
 integer, private :: io_unit_save
 integer, private :: io_action_save
 integer, private :: io_mode_save
 integer, private :: io_sec_save(max_io_units)
 integer, private :: io_com_save
 !
<<<<<<< HEAD
 ! Interface
 !
 interface 
   !
   ! OLD: def and IO in the same subroutine
   !
   subroutine io_elemental(ID,VAR,VAR_SZ,CHECK,WARN,OP,I0,DB_I0,I1,DB_I1,&
&                          R0,DB_R0,R1,DB_R1,D0,DB_D0,C0,DB_C0,CH0,DB_CH0,CH1,L0,DB_L0,UNIT,MENU,&
&                          DESCRIPTOR,DO_NOT_DUMP,TERMINATOR)
     !
     use pars,       ONLY:SP,DP,lchlen
     use descriptors,ONLY:IO_desc
     integer      :: ID
     character(*), optional :: VAR,OP(:)
     integer,      optional :: VAR_SZ,MENU
     integer,      optional :: I0,DB_I0,I1(:),DB_I1(:)
     real(SP),     optional :: R0,DB_R0,R1(:),DB_R1(:),UNIT
     real(DP),     optional :: D0,DB_D0
     complex(SP),  optional, target :: C0
     complex(SP),  optional :: DB_C0
     logical     , optional :: L0,DB_L0,CHECK,WARN,DO_NOT_DUMP
     character(*), optional :: CH0,DB_CH0,CH1(:),TERMINATOR
     type(IO_desc),optional :: DESCRIPTOR
     !
   end subroutine
   !
   subroutine io_bulk(ID,VAR,VAR_SZ,I0,I1,I2,I3,I4,I5,&
                      &             R0,R1,R2,R3,R4,R5,&
                      &             D0,D1,D2,D3,D4,D5,&
                      &             C0,C1,C2,C3,C4,C5,&
                      &             Z0,Z1,Z2,Z3,Z4,Z5,&
                      &             L0,L1,L2,L3,L4,   &
                      &                            IPOS)
     !
     use pars,    ONLY:SP,DP,LP
     integer      :: ID
     character(*),optional :: VAR
     integer,     optional :: VAR_SZ(:),IPOS(:)
     integer,     optional :: I0,I1(:),I2(:,:),I3(:,:,:),I4(:,:,:,:),I5(:,:,:,:,:)
     real(SP),    optional :: R0,R1(:),R2(:,:),R3(:,:,:),R4(:,:,:,:),R5(:,:,:,:,:)
     real(DP),    optional :: D0,D1(:),D2(:,:),D3(:,:,:),D4(:,:,:,:),D5(:,:,:,:,:)
     complex(SP), optional :: C0,C1(:),C2(:,:),C3(:,:,:),C4(:,:,:,:),C5(:,:,:,:,:)
     complex(DP), optional :: Z0,Z1(:),Z2(:,:),Z3(:,:,:),Z4(:,:,:,:),Z5(:,:,:,:,:)
     integer(LP), optional :: L0,L1(:),L2(:,:),L3(:,:,:),L4(:,:,:,:)
     !
   end subroutine
   !
   integer function io_connect(desc,subfolder,type,no_full_RESET,FORCE_READ_MODE,ID,COMM)
     character(*)           :: desc
     integer,      optional :: type,ID
     character(*), optional :: subfolder
     logical,      optional :: no_full_RESET
     logical,      optional :: FORCE_READ_MODE
     integer,      optional :: COMM
   end function
   !
   !  NEW: def and IO subroutines split in two
   !
   subroutine def_variable_elemental(ID,VAR,VAR_SZ,VAR_KIND,MENU,par_io_kind)
     integer               :: ID
     character(*)          :: VAR
     integer               :: VAR_SZ
     integer               :: VAR_KIND
     integer               :: MENU
     character(*),optional :: par_io_kind
   end subroutine def_variable_elemental
   !
   subroutine def_variable_bulk(ID,VAR,VAR_ID,VAR_SZ,VAR_KIND,dim_names,par_io_kind,silent)
     use pars,              ONLY:schlen
     integer,      intent(in)  :: ID
     character(*), intent(in)  :: VAR
     integer,      intent(in)  :: VAR_ID
     integer,      intent(in)  :: VAR_SZ(:)
     integer,      intent(in)  :: VAR_KIND
     character(schlen), optional, intent(in) :: dim_names(:)
     character(*),      optional, intent(in) :: par_io_kind
     logical,           optional, intent(in) :: silent
   end subroutine def_variable_bulk
   !
   subroutine io_variable_elemental(ID,VAR,CHECK,WARN,OP,     &
        &                       I0, DB_I0, I1, DB_I1, &
        &                       R0, DB_R0, R1, DB_R1, &
        &                       D0, DB_D0, C0, DB_C0, &
        &                       L0, DB_L0,            &
        &                       CH0,DB_CH0,           &
        &                       UNIT,DESCRIPTOR,DO_NOT_DUMP,TERMINATOR)
     !
     use pars,       ONLY:SP,DP,LP,lchlen
     use descriptors,ONLY:IO_desc
     integer               :: ID
     character(*),optional :: VAR
     character(*),optional :: OP(:)
     integer,     optional :: I0,DB_I0,I1(:),DB_I1(:)
     real(SP),    optional :: R0,DB_R0,R1(:),DB_R1(:),UNIT
     real(DP),    optional :: D0,DB_D0
     complex(SP), optional, target :: C0
     complex(SP), optional :: DB_C0
     logical,     optional :: L0,DB_L0,CHECK,WARN,DO_NOT_DUMP
     character(*),optional :: CH0,DB_CH0,TERMINATOR
     type(IO_desc),optional:: DESCRIPTOR
     !
   end subroutine io_variable_elemental
   !
   subroutine io_variable_bulk(ID, VAR_ID, I0, I1, I2, I3, I4, I5,    &
                                        &  R0, R1, R2, R3, R4, R5,    &
                                        &  D0, D1, D2, D3, D4, D5,    &
                                        &  C0, C1, C2, C3, C4, C5, C6,&
                                        &  Z0, Z1, Z2, Z3, Z4, Z5,    &
                                        &  L0, L1, L2, L3, L4,        &
                                        & CH0,CH1,CH2,CH3,CH4,        &
                                        & STR0,STR1,              IPOS)
     !
     use pars,   ONLY:SP,DP,LP
     integer, intent(in)   :: ID, VAR_ID
     integer,     optional, intent(in)    :: IPOS(:)
     integer,     optional, intent(inout) ::  I0, I1(:), I2(:,:), I3(:,:,:), I4(:,:,:,:), I5(:,:,:,:,:)
     real(SP),    optional, intent(inout) ::  R0, R1(:), R2(:,:), R3(:,:,:), R4(:,:,:,:), R5(:,:,:,:,:)
     real(DP),    optional, intent(inout) ::  D0, D1(:), D2(:,:), D3(:,:,:), D4(:,:,:,:), D5(:,:,:,:,:)
     complex(SP), optional, target, intent(inout) ::  C0, C1(:)
     complex(DP), optional, target, intent(inout) ::  Z0, Z1(:)
     complex(SP), optional, target, contiguous, intent(inout) ::  C2(:,:), C3(:,:,:), C4(:,:,:,:), C5(:,:,:,:,:), C6(:,:,:,:,:,:)
     complex(DP), optional, target, contiguous, intent(inout) ::  Z2(:,:), Z3(:,:,:), Z4(:,:,:,:), Z5(:,:,:,:,:)
     integer(LP), optional, intent(inout) ::  L0, L1(:), L2(:,:), L3(:,:,:), L4(:,:,:,:)
     character,   optional, intent(inout) :: CH0,CH1(:),CH2(:,:),CH3(:,:,:),CH4(:,:,:,:)
     character(*),optional, intent(inout) :: STR0,STR1(:)
     !
   end subroutine io_variable_bulk
   !
#if !defined _io_lib
   integer function io_header(ID,QPTS,R_LATT,WF,IMPOSE_SN,TEMP,KPTS,D_LATT,XC_KIND,CUTOFF,GAUGE,&
&                             IMPOSE_GAUGE,ACCEPT_SPIN,PARALLEL_STRUCTURE,FRAG,IMPOSE,NOWARN_SER)
     integer               :: ID
     logical,optional      :: QPTS,R_LATT,WF,IMPOSE_SN,TEMP,KPTS,D_LATT,CUTOFF,GAUGE,IMPOSE_GAUGE,ACCEPT_SPIN,FRAG,IMPOSE,NOWARN_SER
     character(*),optional :: XC_KIND,PARALLEL_STRUCTURE
   end function
   !
   logical function ver_is_gt_or_eq(ID,version,revision)
     integer          :: ID
     integer,optional :: version(3),revision
   end function
   !
   subroutine IO_and_Messaging_switch(what,CONDITION)
     character(*)      :: what
     logical, optional :: CONDITION
   end subroutine
   !
   subroutine io_fragment(ID,ID_frag,i_fragment,j_fragment,ierr,COMM,cpu_id)
     integer, intent(in)   :: ID
     integer, intent(out)  :: ID_frag
     integer, optional :: i_fragment,j_fragment,ierr,COMM,cpu_id
   end subroutine
#endif
   !
   character(lchlen) function get_name(desc,subfolder,type,CORE_IO,MORE_IO,COM_IO,ALT_JOB_STRING,ALT_JOB_DIR)
     use pars,       ONLY:lchlen
     character(*)           ::desc
     integer                ::type
     logical                ::CORE_IO,MORE_IO,COM_IO
     character(*), optional ::subfolder
     character(*), optional ::ALT_JOB_STRING
     character(*), optional ::ALT_JOB_DIR
   end function get_name
   !
   function all_locations(desc,subfolder)
     use pars,       ONLY:lchlen,num_of_alternative_locations
     character(*)           ::desc
     character(*), optional ::subfolder
     character(lchlen), dimension(num_of_alternative_locations) :: all_locations
   end function all_locations
   !
 end interface
 !
#if defined _HDF5_IO
 interface c_interface
   function nf90_set_log_level(level) bind (C, name = "nc_set_log_level")
     use iso_c_binding
     implicit none
     integer(c_int) :: nf90_set_log_level
     integer(c_int), intent (in) :: level
   end function nf90_set_log_level
 end interface c_interface
#endif
 !
=======
>>>>>>> 34684ea6
 contains
   ! 
   logical function open_is_on(ID)
     !
     ! Note that an identical IF statement must be defined in io_control.
     !
     integer :: ID
     open_is_on=any((/io_action(ID)==OP_RD_CL,io_action(ID)==OP_WR_CL,&
&                     io_action(ID)==OP_APP_CL,io_action(ID)==OP_RD,&
&                     io_action(ID)==OP_APP,io_action(ID)==OP_WR/))
   end function
   !
   logical function close_is_on(ID)
     !
     integer :: ID
     close_is_on=any((/io_action(ID)==RD_CL,io_action(ID)==OP_RD_CL,&
&                      io_action(ID)==OP_WR_CL,io_action(ID)==OP_APP_CL,&
&                      io_action(ID)==WR_CL/))
   end function
   !
   logical function read_is_on(ID)
     !
     integer :: ID
     read_is_on=any((/io_action(ID)==OP_RD_CL,       io_action(ID)==OP_RD,&
&                     io_action(ID)==   RD_CL,       io_action(ID)==   RD,&
&                     io_action(ID)==   RD_CL_IF_END,io_action(ID)==OP_IF_START_RD_CL_IF_END/))
   end function
   !
   logical function write_is_on(ID)
     !
     integer :: ID
     write_is_on=any((/io_action(ID)==OP_WR_CL       ,io_action(ID)==OP_APP_CL,&
&                      io_action(ID)==   WR          ,io_action(ID)==OP_APP      ,&
&                      io_action(ID)==OP_WR          ,io_action(ID)==       WR_CL,&
&                                                     io_action(ID)==OP_IF_START_APP_CL_IF_END,&
&                      io_action(ID)==   WR_CL_IF_END,io_action(ID)==OP_IF_START_WR_CL_IF_END/))
   end function
   ! 
   logical function DB_is_OK(ID)
     !
     integer :: ID
     DB_is_OK=any((/io_status(ID)==IO_NO_ERROR,io_status(ID)==IO_NO_BINDING_ERROR/))
     !
   end function
   !
#if !defined _io_lib
   integer function manage_action(IO_ACTION,NOW,FIRST,LAST,PAR_index,element_1D)
     !
     use parallel_m, ONLY:PP_indexes
     !
     integer, intent(in) :: IO_ACTION,NOW
     integer, intent(in) :: FIRST,LAST
     type(PP_indexes), intent(in), optional :: PAR_index
     logical, intent(in),          optional :: element_1D(LAST-FIRST+1)
     !
     integer :: start_,end_,ii,N
     logical, allocatable :: element_1D_(:)
     !
     end_  =LAST
     start_=FIRST
     !
     if (present(PAR_index)) then
       if(.not.allocated(PAR_index%element_1D)) call error(" manage action, element_1S of PAR_index not allocated")
       N=size(PAR_index%element_1D)
       allocate(element_1D_(N))
       element_1D_=PAR_index%element_1D
     endif
     !
     if (present(element_1D)) then
       N=LAST-FIRST+1
       allocate(element_1D_(N))
       element_1D_=element_1D
     endif
     !
     if(allocated(element_1D_)) then
       start_=0
       end_  =0
       do ii=1,N
         if (element_1D_(ii)) then
           if (start_==0) start_=ii
           end_=ii
         endif
       enddo
     endif
     !
     manage_action=IO_ACTION
     !
     if (IO_ACTION== OP_IF_START_RD_CL_IF_END.and.NOW> start_.and.NOW< end_) manage_action=    RD
     if (IO_ACTION== OP_IF_START_RD_CL_IF_END.and.NOW==start_              ) manage_action= OP_RD
     if (IO_ACTION== OP_IF_START_RD_CL_IF_END.and.                NOW==end_) manage_action=    RD_CL
     if (IO_ACTION==             RD_CL_IF_END.and.                NOW==end_) manage_action=    RD_CL
     if (IO_ACTION== OP_IF_START_RD_CL_IF_END.and.NOW==start_.and.NOW==end_) manage_action= OP_RD_CL
     !
     if (IO_ACTION== OP_IF_START_WR_CL_IF_END.and.NOW> start_.and.NOW< end_) manage_action=    WR
     if (IO_ACTION== OP_IF_START_WR_CL_IF_END.and.NOW==start_              ) manage_action= OP_WR
     if (IO_ACTION== OP_IF_START_WR_CL_IF_END.and.                NOW==end_) manage_action=    WR_CL
     if (IO_ACTION==             WR_CL_IF_END.and.                NOW==end_) manage_action=    WR_CL
     if (IO_ACTION== OP_IF_START_WR_CL_IF_END.and.NOW==start_.and.NOW==end_) manage_action= OP_WR_CL
     !
     if (IO_ACTION==OP_IF_START_APP_CL_IF_END.and.NOW> start_.and.NOW< end_) manage_action=    WR
     if (IO_ACTION==OP_IF_START_APP_CL_IF_END.and.NOW==start_              ) manage_action=OP_APP
     if (IO_ACTION==OP_IF_START_APP_CL_IF_END.and.                NOW==end_) manage_action=    WR_CL
     if (IO_ACTION==OP_IF_START_APP_CL_IF_END.and.NOW==start_.and.NOW==end_) manage_action=OP_APP_CL
     !
   end function manage_action
#endif
   !
   subroutine io_reset(ID)
     integer :: ID
     io_status(ID)=0
     !
     ! DEBUG. AM Jan2020. The IO_type cannot be zeroed oterwise several errors appear. To be fixed.
     !io_type(ID)=0
     io_unit(ID)=0
     io_mode(ID)=0
     io_sec(ID,:)=0
     io_com(ID)=NONE
     io_file(ID)=' ' 
     io_folder(ID)=' ' 
     io_raw_extension(ID)=' ' 
     io_extension(ID)=' ' 
     io_rec_pos(ID)=1
     io_restart_point(ID)=1
#if !defined _io_lib
     io_code_version(ID,:)=code_version
     io_code_revision(ID,:)=(/code_revision,code_GPL_revision/)
#endif
     io_serial_number(ID)=serial_number
     io_resetable(ID)=.true.
   end subroutine
   !
   subroutine mk_dir(dirname)
     use pars,           ONLY:schlen
     use stderr,         ONLY:cstr,STRING_split
     implicit none
     character(*)      :: dirname
     integer           :: i_j,n_s
     character(schlen) :: dir(10)
     character(lchlen) :: ch_tmp
     if (len_trim(dirname)==0) return
     call STRING_split(trim(dirname),dir,"/",n_non_empty_strings=n_s)
     ch_tmp=dir(1)
     if(dirname(1:1)=="/") ch_tmp="/"//trim(ch_tmp)
     call imkdir( cstr(trim(ch_tmp)) )
     do i_j=2,n_s
       ch_tmp=trim(ch_tmp)//"/"//trim(dir(i_j))
       call imkdir( cstr(trim(ch_tmp)) )
     enddo
   end subroutine
   !
   character(lchlen) function DB_path(dir_,job_,db_)
     implicit none
     character(*)      :: dir_,job_,db_
     DB_path=" "
     if (len_trim(dir_)>0) DB_path=trim(dir_)//"/"
     if (len_trim(job_)>0) DB_path=trim(DB_path)//trim(job_)//"/"
     DB_path=trim(DB_path)//trim(db_)
   end function
   !
   subroutine cp_file(file_,dest_,ierr_)
     use stderr,         ONLY:cstr
     implicit none
     character(*)      :: file_,dest_
     integer           :: ierr_
     call isystem( cstr("bash -c 'cp "//file_//" "//dest_//" >& /dev/null' " ), ierr_ )
   end subroutine
   !
   subroutine cp_directory(dir_,dest_,ierr_)
     use stderr,         ONLY:cstr
     implicit none
     character(*)      :: dir_,dest_
     integer           :: ierr_
     call isystem( cstr("bash -c 'cp -R "//dir_//" "//dest_//" >& /dev/null' " ), ierr_ )
   end subroutine
   !
   subroutine rm_file(filename)
     use stderr,         ONLY:cstr
     implicit none
     character(*)      :: filename
     if (len_trim(filename)==0) return
     call iremove( cstr(trim(filename)) )
   end subroutine
   !
   subroutine rename_file(filename_old,filename_new)
     use stderr,    ONLY:cstr
     implicit none
     character(*)      :: filename_old,filename_new
     if (len_trim(filename_old)==0) return
     call irename( cstr(trim(filename_old)), cstr(trim(filename_new)) )
   end subroutine
   !
   logical function file_is_present(desc,subfolder)
     !
     use pars,         ONLY:num_of_alternative_locations
     use IO_int,       ONLY:all_locations
     !
     character(*)           :: desc
     character(*), optional :: subfolder
     !
     ! Work Space
     !
     integer            :: i_f
     character(lchlen)  :: possible_locations(num_of_alternative_locations)
     character(schlen)  :: subfolder_
     !
     logical, external :: file_exists
     !
     subfolder_=' '
     if (present(subfolder)) subfolder_=subfolder
     !
     possible_locations=all_locations(desc,subfolder_)
     !
     file_is_present=.true.
     do i_f=1,num_of_alternative_locations
       if( file_exists(trim( possible_locations(i_f) )  ) ) return
     enddo
     file_is_present=.false.
     !
   end function file_is_present
   !
   logical function NETCDF_file_is_open(ID)
     integer, optional :: ID
     integer :: NC_ERR
     NETCDF_file_is_open=.false.
     if (trim(IO_file(ID))=='') return
     NC_ERR=nf90_inquire(io_unit(ID))
     NETCDF_file_is_open=NC_ERR==NF90_NOERR
   end function
   !
   logical function PLAIN_file_is_open(filename)
     character(*) :: filename
     PLAIN_file_is_open=.FALSE.
     if (trim(filename)=='') return
     INQUIRE (FILE=trim(filename),OPENED=PLAIN_file_is_open)
   end function
   !
   subroutine netcdf_call(status,ID,VAR,ID_VAR)
     integer,      intent (in)           :: status
     integer,      intent (in)           :: ID
     integer,      intent (in), optional :: ID_VAR
     character(*), intent (in), optional :: VAR
     character(lchlen) :: msg
     character(schlen) :: VARNAME,FILENAME
     integer           :: local_error,VARNUMBER
     if(status /= NF90_NOERR) then
       FILENAME=io_file(ID)
       VARNAME=' NOT DEFINED '
       if(.not.present(VAR)) then
         if(     present(ID_VAR)) VARNUMBER=io_netcdf_var(ID,ID_VAR)
         if(.not.present(ID_VAR)) VARNUMBER=io_netcdf_var(ID,1)
         local_error=nf90_inquire_variable(io_unit(ID),VARNUMBER,VARNAME)
         if(local_error/=0) VARNAME=' NOT DEFINED '
       endif
       if(present(VAR)) VARNAME=VAR
       if( read_is_on(ID)) write (msg,'(6a)') ' Reading File ',trim(FILENAME),'; Variable ',&
&                                             trim(VARNAME),'; ',trim(nf90_strerror(status))
       if (write_is_on(ID)) write (msg,'(6a)') ' Writing File ',trim(FILENAME),'; Variable ',&
&                                             trim(VARNAME),'; ',trim(nf90_strerror(status))
       call error(trim(msg))
     end if
   end subroutine
   !
   integer function netcdf_dim_size(ID,DIMNAME)
     ! Returns the value of the specified dim of a variable
     integer,      intent(in)    :: ID
     character(*), intent(inout) :: DIMNAME
     integer                     :: nf90_err,NF90_DIM_ID
     netcdf_dim_size=0
     nf90_err=nf90_inq_dimid(io_unit(ID),DIMNAME,NF90_DIM_ID)
     if(nf90_err/=NF90_NOERR) return
     nf90_err=nf90_inquire_dimension(io_unit(ID),NF90_DIM_ID, name = dimname, len = netcdf_dim_size)
   end function
   !
   integer function netcdf_dim(ID,DIM,dim_name)
     ! Returns the ID of the netcdf dimension
     integer,intent(in)         :: ID,DIM
     character(schlen),optional :: dim_name
     !
     integer                    :: nf90_err
     character(schlen)          :: dim_strng
     netcdf_dim=0
     if (.not.present(dim_name)) write (dim_strng,'(a,i10.10)') 'D_',dim
     if (     present(dim_name)) dim_strng = dim_name
     nf90_err=nf90_inq_dimid(io_unit(ID),dim_strng,netcdf_dim)
     if (nf90_err/=NF90_NOERR) call netcdf_call(nf90_def_dim(io_unit(ID),dim_strng,dim,netcdf_dim),ID)
   end function
   !
   logical function variable_exist(ID,var_name,var_ID)
     integer,           intent ( in) :: ID
     character(*),      intent ( in) :: var_name
     integer, optional, intent (out) :: var_ID
     integer                    :: var_check,var_ID_
     var_check=nf90_inq_varid(io_unit(ID),var_name,var_ID_)
     if (var_check==NF90_NOERR) variable_exist=.TRUE.
     if (var_check/=NF90_NOERR) variable_exist=.FALSE.
     if (present(var_ID)) then
       if(     variable_exist) var_ID=var_ID_
       if(.not.variable_exist) var_ID=-1
     endif
   end function
   !
   subroutine deliver_IO_error_message(i_err,DB,STOP_it)
     !
     integer          :: i_err
     logical,optional :: STOP_it
     character(*)     :: DB
     !
     ! ws
     logical          :: STOP_
     !
     if (i_err==0) return
     !
     STOP_=.FALSE.
     if (present(STOP_it)) STOP_=STOP_it
     !
     if (STOP_) then
       if (i_err==IO_NO_DATABASE     ) call error('Missing all or part of '//DB//' DB')
       if (i_err==IO_INCOMPATIBLE_VAR) call error('Variable not compatible in '//DB//' DB')
       if (i_err==IO_OUTDATED_DB)      call error('Too old '//DB//' DB')
     else
       if (i_err==IO_NO_DATABASE     ) call warning('Missing all or part of '//DB//' DB')
       if (i_err==IO_INCOMPATIBLE_VAR) call warning('Variable not compatible in '//DB//' DB')
       if (i_err==IO_OUTDATED_DB)      call warning('Too old '//DB//' DB')
     endif
     !
   end subroutine
   !
end module IO_m<|MERGE_RESOLUTION|>--- conflicted
+++ resolved
@@ -159,192 +159,6 @@
  integer, private :: io_sec_save(max_io_units)
  integer, private :: io_com_save
  !
-<<<<<<< HEAD
- ! Interface
- !
- interface 
-   !
-   ! OLD: def and IO in the same subroutine
-   !
-   subroutine io_elemental(ID,VAR,VAR_SZ,CHECK,WARN,OP,I0,DB_I0,I1,DB_I1,&
-&                          R0,DB_R0,R1,DB_R1,D0,DB_D0,C0,DB_C0,CH0,DB_CH0,CH1,L0,DB_L0,UNIT,MENU,&
-&                          DESCRIPTOR,DO_NOT_DUMP,TERMINATOR)
-     !
-     use pars,       ONLY:SP,DP,lchlen
-     use descriptors,ONLY:IO_desc
-     integer      :: ID
-     character(*), optional :: VAR,OP(:)
-     integer,      optional :: VAR_SZ,MENU
-     integer,      optional :: I0,DB_I0,I1(:),DB_I1(:)
-     real(SP),     optional :: R0,DB_R0,R1(:),DB_R1(:),UNIT
-     real(DP),     optional :: D0,DB_D0
-     complex(SP),  optional, target :: C0
-     complex(SP),  optional :: DB_C0
-     logical     , optional :: L0,DB_L0,CHECK,WARN,DO_NOT_DUMP
-     character(*), optional :: CH0,DB_CH0,CH1(:),TERMINATOR
-     type(IO_desc),optional :: DESCRIPTOR
-     !
-   end subroutine
-   !
-   subroutine io_bulk(ID,VAR,VAR_SZ,I0,I1,I2,I3,I4,I5,&
-                      &             R0,R1,R2,R3,R4,R5,&
-                      &             D0,D1,D2,D3,D4,D5,&
-                      &             C0,C1,C2,C3,C4,C5,&
-                      &             Z0,Z1,Z2,Z3,Z4,Z5,&
-                      &             L0,L1,L2,L3,L4,   &
-                      &                            IPOS)
-     !
-     use pars,    ONLY:SP,DP,LP
-     integer      :: ID
-     character(*),optional :: VAR
-     integer,     optional :: VAR_SZ(:),IPOS(:)
-     integer,     optional :: I0,I1(:),I2(:,:),I3(:,:,:),I4(:,:,:,:),I5(:,:,:,:,:)
-     real(SP),    optional :: R0,R1(:),R2(:,:),R3(:,:,:),R4(:,:,:,:),R5(:,:,:,:,:)
-     real(DP),    optional :: D0,D1(:),D2(:,:),D3(:,:,:),D4(:,:,:,:),D5(:,:,:,:,:)
-     complex(SP), optional :: C0,C1(:),C2(:,:),C3(:,:,:),C4(:,:,:,:),C5(:,:,:,:,:)
-     complex(DP), optional :: Z0,Z1(:),Z2(:,:),Z3(:,:,:),Z4(:,:,:,:),Z5(:,:,:,:,:)
-     integer(LP), optional :: L0,L1(:),L2(:,:),L3(:,:,:),L4(:,:,:,:)
-     !
-   end subroutine
-   !
-   integer function io_connect(desc,subfolder,type,no_full_RESET,FORCE_READ_MODE,ID,COMM)
-     character(*)           :: desc
-     integer,      optional :: type,ID
-     character(*), optional :: subfolder
-     logical,      optional :: no_full_RESET
-     logical,      optional :: FORCE_READ_MODE
-     integer,      optional :: COMM
-   end function
-   !
-   !  NEW: def and IO subroutines split in two
-   !
-   subroutine def_variable_elemental(ID,VAR,VAR_SZ,VAR_KIND,MENU,par_io_kind)
-     integer               :: ID
-     character(*)          :: VAR
-     integer               :: VAR_SZ
-     integer               :: VAR_KIND
-     integer               :: MENU
-     character(*),optional :: par_io_kind
-   end subroutine def_variable_elemental
-   !
-   subroutine def_variable_bulk(ID,VAR,VAR_ID,VAR_SZ,VAR_KIND,dim_names,par_io_kind,silent)
-     use pars,              ONLY:schlen
-     integer,      intent(in)  :: ID
-     character(*), intent(in)  :: VAR
-     integer,      intent(in)  :: VAR_ID
-     integer,      intent(in)  :: VAR_SZ(:)
-     integer,      intent(in)  :: VAR_KIND
-     character(schlen), optional, intent(in) :: dim_names(:)
-     character(*),      optional, intent(in) :: par_io_kind
-     logical,           optional, intent(in) :: silent
-   end subroutine def_variable_bulk
-   !
-   subroutine io_variable_elemental(ID,VAR,CHECK,WARN,OP,     &
-        &                       I0, DB_I0, I1, DB_I1, &
-        &                       R0, DB_R0, R1, DB_R1, &
-        &                       D0, DB_D0, C0, DB_C0, &
-        &                       L0, DB_L0,            &
-        &                       CH0,DB_CH0,           &
-        &                       UNIT,DESCRIPTOR,DO_NOT_DUMP,TERMINATOR)
-     !
-     use pars,       ONLY:SP,DP,LP,lchlen
-     use descriptors,ONLY:IO_desc
-     integer               :: ID
-     character(*),optional :: VAR
-     character(*),optional :: OP(:)
-     integer,     optional :: I0,DB_I0,I1(:),DB_I1(:)
-     real(SP),    optional :: R0,DB_R0,R1(:),DB_R1(:),UNIT
-     real(DP),    optional :: D0,DB_D0
-     complex(SP), optional, target :: C0
-     complex(SP), optional :: DB_C0
-     logical,     optional :: L0,DB_L0,CHECK,WARN,DO_NOT_DUMP
-     character(*),optional :: CH0,DB_CH0,TERMINATOR
-     type(IO_desc),optional:: DESCRIPTOR
-     !
-   end subroutine io_variable_elemental
-   !
-   subroutine io_variable_bulk(ID, VAR_ID, I0, I1, I2, I3, I4, I5,    &
-                                        &  R0, R1, R2, R3, R4, R5,    &
-                                        &  D0, D1, D2, D3, D4, D5,    &
-                                        &  C0, C1, C2, C3, C4, C5, C6,&
-                                        &  Z0, Z1, Z2, Z3, Z4, Z5,    &
-                                        &  L0, L1, L2, L3, L4,        &
-                                        & CH0,CH1,CH2,CH3,CH4,        &
-                                        & STR0,STR1,              IPOS)
-     !
-     use pars,   ONLY:SP,DP,LP
-     integer, intent(in)   :: ID, VAR_ID
-     integer,     optional, intent(in)    :: IPOS(:)
-     integer,     optional, intent(inout) ::  I0, I1(:), I2(:,:), I3(:,:,:), I4(:,:,:,:), I5(:,:,:,:,:)
-     real(SP),    optional, intent(inout) ::  R0, R1(:), R2(:,:), R3(:,:,:), R4(:,:,:,:), R5(:,:,:,:,:)
-     real(DP),    optional, intent(inout) ::  D0, D1(:), D2(:,:), D3(:,:,:), D4(:,:,:,:), D5(:,:,:,:,:)
-     complex(SP), optional, target, intent(inout) ::  C0, C1(:)
-     complex(DP), optional, target, intent(inout) ::  Z0, Z1(:)
-     complex(SP), optional, target, contiguous, intent(inout) ::  C2(:,:), C3(:,:,:), C4(:,:,:,:), C5(:,:,:,:,:), C6(:,:,:,:,:,:)
-     complex(DP), optional, target, contiguous, intent(inout) ::  Z2(:,:), Z3(:,:,:), Z4(:,:,:,:), Z5(:,:,:,:,:)
-     integer(LP), optional, intent(inout) ::  L0, L1(:), L2(:,:), L3(:,:,:), L4(:,:,:,:)
-     character,   optional, intent(inout) :: CH0,CH1(:),CH2(:,:),CH3(:,:,:),CH4(:,:,:,:)
-     character(*),optional, intent(inout) :: STR0,STR1(:)
-     !
-   end subroutine io_variable_bulk
-   !
-#if !defined _io_lib
-   integer function io_header(ID,QPTS,R_LATT,WF,IMPOSE_SN,TEMP,KPTS,D_LATT,XC_KIND,CUTOFF,GAUGE,&
-&                             IMPOSE_GAUGE,ACCEPT_SPIN,PARALLEL_STRUCTURE,FRAG,IMPOSE,NOWARN_SER)
-     integer               :: ID
-     logical,optional      :: QPTS,R_LATT,WF,IMPOSE_SN,TEMP,KPTS,D_LATT,CUTOFF,GAUGE,IMPOSE_GAUGE,ACCEPT_SPIN,FRAG,IMPOSE,NOWARN_SER
-     character(*),optional :: XC_KIND,PARALLEL_STRUCTURE
-   end function
-   !
-   logical function ver_is_gt_or_eq(ID,version,revision)
-     integer          :: ID
-     integer,optional :: version(3),revision
-   end function
-   !
-   subroutine IO_and_Messaging_switch(what,CONDITION)
-     character(*)      :: what
-     logical, optional :: CONDITION
-   end subroutine
-   !
-   subroutine io_fragment(ID,ID_frag,i_fragment,j_fragment,ierr,COMM,cpu_id)
-     integer, intent(in)   :: ID
-     integer, intent(out)  :: ID_frag
-     integer, optional :: i_fragment,j_fragment,ierr,COMM,cpu_id
-   end subroutine
-#endif
-   !
-   character(lchlen) function get_name(desc,subfolder,type,CORE_IO,MORE_IO,COM_IO,ALT_JOB_STRING,ALT_JOB_DIR)
-     use pars,       ONLY:lchlen
-     character(*)           ::desc
-     integer                ::type
-     logical                ::CORE_IO,MORE_IO,COM_IO
-     character(*), optional ::subfolder
-     character(*), optional ::ALT_JOB_STRING
-     character(*), optional ::ALT_JOB_DIR
-   end function get_name
-   !
-   function all_locations(desc,subfolder)
-     use pars,       ONLY:lchlen,num_of_alternative_locations
-     character(*)           ::desc
-     character(*), optional ::subfolder
-     character(lchlen), dimension(num_of_alternative_locations) :: all_locations
-   end function all_locations
-   !
- end interface
- !
-#if defined _HDF5_IO
- interface c_interface
-   function nf90_set_log_level(level) bind (C, name = "nc_set_log_level")
-     use iso_c_binding
-     implicit none
-     integer(c_int) :: nf90_set_log_level
-     integer(c_int), intent (in) :: level
-   end function nf90_set_log_level
- end interface c_interface
-#endif
- !
-=======
->>>>>>> 34684ea6
  contains
    ! 
    logical function open_is_on(ID)
