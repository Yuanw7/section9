!
!        Copyright (C) 2000-2020 the YAMBO team
!              http://www.yambo-code.org
!
! Authors (see AUTHORS file for details): AM
! 
! This file is distributed under the terms of the GNU 
! General Public License. You can redistribute it and/or 
! modify it under the terms of the GNU General Public 
! License as published by the Free Software Foundation; 
! either version 2, or (at your option) any later version.
!
! This program is distributed in the hope that it will 
! be useful, but WITHOUT ANY WARRANTY; without even the 
! implied warranty of MERCHANTABILITY or FITNESS FOR A 
! PARTICULAR PURPOSE.  See the GNU General Public License 
! for more details.
!
! You should have received a copy of the GNU General Public 
! License along with this program; if not, write to the Free 
! Software Foundation, Inc., 59 Temple Place - Suite 330,Boston, 
! MA 02111-1307, USA or visit http://www.gnu.org/copyleft/gpl.txt.
!
module IO_m
 !
 use pars,       ONLY:SP,DP,lchlen,schlen,max_io_units,max_io_vars_open,max_active_sections
 use C_driver,   ONLY:code_version,code_revision,code_GPL_revision
#if defined _MPI
 use parallel_m, ONLY:myid,MPI_INFO_NULL
#endif
 use netcdf
 !
 implicit none
 !
 ! World known variables
 !
 real(SP):: db_alat(3)
 !
 ! The serial number is assigned by the YAMBO interfaces.
 ! It defines uniquely the db1/wf/kb_pp databases.
 !
 integer :: serial_number
 !
 logical :: IO_write
 logical :: IO_read
 !
 ! Global DB I/O control string
 !
 character(lchlen) :: DBs_IO_control_string = "none"
 logical           :: io_DIP
 logical           :: io_RESPONSE
 logical           :: io_HF
 logical           :: io_COLLs
 logical           :: io_OBSERVABLES
 logical           :: io_CARRIERs
 logical           :: io_GF
 logical           :: io_SC
 logical           :: io_BS_K
 logical           :: io_SCREEN
 !
 character(lchlen) :: DBs_FRAG_control_string = "none"
 logical           :: frag_DIP
 logical           :: frag_RESPONSE
 logical           :: frag_WF
 logical           :: frag_QINDX
 logical           :: frag_HF
 logical           :: frag_SC
 logical           :: frag_RT
 logical           :: frag_ELPH
 logical           :: frag_BS_K
 logical           :: frag_SCREEN
 !
 ! Actions
 !
 integer, parameter:: RD_CL=1,OP_RD_CL=2,OP_WR_CL=3,OP_APP_CL=4,OP_RD=5,OP_APP=6,&
&                     OP_WR=7,RD=8,WR=9,RD_CL_IF_END=10,WR_CL=11,WR_CL_IF_END=12,   &
&                     OP_IF_START_RD_CL_IF_END=13,OP_IF_START_WR_CL_IF_END=14,&
&                     OP_IF_START_APP_CL_IF_END=15
 !
 ! Modes
 !
 integer, parameter:: DUMP=31,VERIFY=32
 !
 ! COM
 !
 integer, parameter:: REP=41,LOG=42,NONE=43
 real(SP),parameter:: NO_VAR=-246824._SP
 !
 ! I/O
 !
 integer, parameter:: MASTER=51,ALL=52
 !
 ! I/O errors
 !
 integer, parameter:: IO_NO_DATABASE=-1,IO_INCOMPATIBLE_VAR=-2,IO_GENERIC_ERROR=-3,&
&                     IO_NO_BINDING_ERROR=-4,IO_NO_ERROR=0,IO_OUTDATED_DB=-5,IO_NOT_ALLOWED=-6
 !
 ! I/O create / read / write modes
 !
 integer, parameter:: IO_WRITE_MODE =ior(nf90_share,nf90_write)
 integer, parameter:: IO_READ_MODE  =               nf90_nowrite
 !
#if defined _NC_CLASSIC
 integer, parameter:: IO_CREATE_MODE=ior(nf90_share,nf90_classic_model)
#elif defined _HDF5_IO
 integer, parameter:: IO_CREATE_MODE=ior(nf90_share,nf90_netcdf4)
#else
 integer, parameter:: IO_CREATE_MODE=ior(nf90_share,nf90_64bit_offset)
#endif
 !
#if defined _PAR_IO && defined _HDF5_IO
 integer, parameter:: PAR_IO_CREATE_MODE=ior(nf90_mpiio,nf90_netcdf4)
 integer, parameter:: PAR_IO_WRITE_MODE =ior(nf90_mpiio,nf90_write)
#endif
 !
 ! Units
 !
 integer :: io_action(max_io_units)
 integer :: io_com(max_io_units)
 integer :: io_mode(max_io_units)
 integer :: io_status(max_io_units)
 integer :: io_type(max_io_units)
 integer :: io_sec(max_io_units,max_active_sections)
 integer :: io_rec_pos(max_io_units)
 integer :: io_unit(max_io_units)
 integer :: io_restart_point(max_io_units)
 integer :: io_code_version(max_io_units,3)
 integer :: io_code_revision(max_io_units,2) ! devel,GPL
 integer :: io_serial_number(max_io_units)
<<<<<<< HEAD
 integer :: io_netcdf_var(max_io_units,max_io_vars_open)
 integer :: io_netcdf_elem_varid(max_io_units)
=======
 ! io_netcdf_var(ID,1)  is used for tmp vars by io_elemental, io_bulk,  def/io_variable_elemental
 ! io_netcdf_var(ID,2:) is used for stored var-IDs by def/io_variable_bulk
 integer :: io_netcdf_var(max_io_units,max_io_vars_open) 
>>>>>>> 965f5845
 logical :: io_resetable(max_io_units)
 character(lchlen)          :: io_file(max_io_units)
 character(lchlen)          :: io_folder(max_io_units)
 !
 ! Type & extension
 !
 character(schlen)          :: io_raw_extension(max_io_units) ! Used to define the restart files.
                                                              ! It differs from io_extension as it does not contain any
                                                              ! i_fragment/j_fragment.
 character(schlen)          :: io_extension(max_io_units)
 !
 ! Save variables (to try different DB locations at the same time)
 !
 integer, private :: io_unit_save
 integer, private :: io_action_save
 integer, private :: io_mode_save
 integer, private :: io_sec_save(max_io_units)
 integer, private :: io_com_save
 !
 ! Interface
 !
 interface 
   !
   ! OLD: def and IO in the same subroutine
   !
   subroutine io_elemental(ID,VAR,VAR_SZ,CHECK,WARN,OP,I0,DB_I0,I1,DB_I1,&
&                          R0,DB_R0,R1,DB_R1,D0,DB_D0,C0,DB_C0,CH0,DB_CH0,CH1,L0,DB_L0,UNIT,MENU,&
&                          DESCRIPTOR,DO_NOT_DUMP,TERMINATOR)
     !
     use pars,       ONLY:SP,DP,lchlen
     use descriptors,ONLY:IO_desc
     integer      :: ID
     character(*), optional :: VAR,OP(:)
     integer,      optional :: VAR_SZ,MENU
     integer,      optional :: I0,DB_I0,I1(:),DB_I1(:)
     real(SP),     optional :: R0,DB_R0,R1(:),DB_R1(:),UNIT
     real(DP),     optional :: D0,DB_D0
     complex(SP),  optional, target :: C0
     complex(SP),  optional :: DB_C0
     logical     , optional :: L0,DB_L0,CHECK,WARN,DO_NOT_DUMP
     character(*), optional :: CH0,DB_CH0,CH1(:),TERMINATOR
     type(IO_desc),optional :: DESCRIPTOR
     !
   end subroutine
   !
   subroutine io_bulk(ID,VAR,VAR_SZ,I0,I1,I2,I3,I4,I5,&
                      &             R0,R1,R2,R3,R4,R5,&
                      &             D0,D1,D2,D3,D4,D5,&
                      &             C0,C1,C2,C3,C4,C5,&
                      &             Z0,Z1,Z2,Z3,Z4,Z5,&
                      &             L0,L1,L2,L3,L4,   &
                      &                            IPOS)
     !
     use pars,    ONLY:SP,DP,LP
     integer      :: ID
     character(*),optional :: VAR
     integer,     optional :: VAR_SZ(:),IPOS(:)
     integer,     optional :: I0,I1(:),I2(:,:),I3(:,:,:),I4(:,:,:,:),I5(:,:,:,:,:)
     real(SP),    optional :: R0,R1(:),R2(:,:),R3(:,:,:),R4(:,:,:,:),R5(:,:,:,:,:)
     real(DP),    optional :: D0,D1(:),D2(:,:),D3(:,:,:),D4(:,:,:,:),D5(:,:,:,:,:)
     complex(SP), optional :: C0,C1(:),C2(:,:),C3(:,:,:),C4(:,:,:,:),C5(:,:,:,:,:)
     complex(DP), optional :: Z0,Z1(:),Z2(:,:),Z3(:,:,:),Z4(:,:,:,:),Z5(:,:,:,:,:)
     integer(LP), optional :: L0,L1(:),L2(:,:),L3(:,:,:),L4(:,:,:,:)
     !
   end subroutine
   !
   integer function io_connect(desc,subfolder,type,no_full_RESET,ID,COMM)
     character(*)           :: desc
     integer,      optional :: type,ID
     character(*), optional :: subfolder
     logical,      optional :: no_full_RESET
     integer,      optional :: COMM
   end function
   !
   !  NEW: def and IO subroutines split in two
   !
   subroutine def_variable_elemental(ID,VAR,VAR_SZ,VAR_KIND,MENU,par_io_kind)
     integer               :: ID
     character(*)          :: VAR
     integer               :: VAR_SZ
     integer               :: VAR_KIND
     integer               :: MENU
     character(*),optional :: par_io_kind
   end subroutine def_variable_elemental
   !
   subroutine def_variable_bulk(ID,VAR,VAR_ID,VAR_SZ,VAR_KIND,dim_names,par_io_kind,silent)
     use pars,              ONLY:schlen
     integer,      intent(in)  :: ID
     character(*), intent(in)  :: VAR
     integer,      intent(in)  :: VAR_ID
     integer,      intent(in)  :: VAR_SZ(:)
     integer,      intent(in)  :: VAR_KIND
     character(schlen), optional, intent(in) :: dim_names(:)
     character(*),      optional, intent(in) :: par_io_kind
     logical,           optional, intent(in) :: silent
   end subroutine def_variable_bulk
   !
   subroutine io_variable_elemental(ID,VAR,CHECK,WARN,OP,     &
        &                       I0, DB_I0, I1, DB_I1, &
        &                       R0, DB_R0, R1, DB_R1, &
        &                       D0, DB_D0, C0, DB_C0, &
        &                       L0, DB_L0,            &
        &                       CH0,DB_CH0,           &
        &                       UNIT,DESCRIPTOR,DO_NOT_DUMP,TERMINATOR)
     !
     use pars,       ONLY:SP,DP,LP,lchlen
     use descriptors,ONLY:IO_desc
     integer               :: ID
     character(*),optional :: VAR
     character(*),optional :: OP(:)
     integer,     optional :: I0,DB_I0,I1(:),DB_I1(:)
     real(SP),    optional :: R0,DB_R0,R1(:),DB_R1(:),UNIT
     real(DP),    optional :: D0,DB_D0
     complex(SP), optional, target :: C0
     complex(SP), optional :: DB_C0
     logical,     optional :: L0,DB_L0,CHECK,WARN,DO_NOT_DUMP
     character(*),optional :: CH0,DB_CH0,TERMINATOR
     type(IO_desc),optional:: DESCRIPTOR
     !
   end subroutine io_variable_elemental
   !
   subroutine io_variable_bulk(ID, VAR_ID, I0, I1, I2, I3, I4, I5,    &
                                        &  R0, R1, R2, R3, R4, R5,    &
                                        &  D0, D1, D2, D3, D4, D5,    &
                                        &  C0, C1, C2, C3, C4, C5, C6,&
                                        &  Z0, Z1, Z2, Z3, Z4, Z5,    &
                                        &  L0, L1, L2, L3, L4,        &
                                        & CH0,CH1,CH2,CH3,CH4,        &
                                        & STR0,STR1,              IPOS)
     !
     use pars,   ONLY:SP,DP,LP
     integer, intent(in)   :: ID, VAR_ID
     integer,     optional, intent(in)    :: IPOS(:)
     integer,     optional, intent(inout) ::  I0, I1(:), I2(:,:), I3(:,:,:), I4(:,:,:,:), I5(:,:,:,:,:)
     real(SP),    optional, intent(inout) ::  R0, R1(:), R2(:,:), R3(:,:,:), R4(:,:,:,:), R5(:,:,:,:,:)
     real(DP),    optional, intent(inout) ::  D0, D1(:), D2(:,:), D3(:,:,:), D4(:,:,:,:), D5(:,:,:,:,:)
     complex(SP), optional, target, intent(inout) ::  C0, C1(:)
     complex(DP), optional, target, intent(inout) ::  Z0, Z1(:)
     complex(SP), optional, target, contiguous, intent(inout) ::  C2(:,:), C3(:,:,:), C4(:,:,:,:), C5(:,:,:,:,:), C6(:,:,:,:,:,:)
     complex(DP), optional, target, contiguous, intent(inout) ::  Z2(:,:), Z3(:,:,:), Z4(:,:,:,:), Z5(:,:,:,:,:)
     integer(LP), optional, intent(inout) ::  L0, L1(:), L2(:,:), L3(:,:,:), L4(:,:,:,:)
     character,   optional, intent(inout) :: CH0,CH1(:),CH2(:,:),CH3(:,:,:),CH4(:,:,:,:)
     character(*),optional, intent(inout) :: STR0,STR1(:)
     !
   end subroutine io_variable_bulk
   !
   integer function io_header(ID,QPTS,R_LATT,WF,IMPOSE_SN,T_EL,KPTS,D_LATT,XC_KIND,CUTOFF,GAUGE,&
&                             IMPOSE_GAUGE,PARALLEL_STRUCTURE,FRAG,IMPOSE)
     integer               :: ID
     logical,optional      :: QPTS,R_LATT,WF,IMPOSE_SN,T_EL,KPTS,D_LATT,CUTOFF,GAUGE,IMPOSE_GAUGE,FRAG,IMPOSE
     character(*),optional :: XC_KIND,PARALLEL_STRUCTURE
   end function
   !
   logical function ver_is_gt_or_eq(ID,version,revision)
     integer          :: ID
     integer,optional :: version(3),revision
   end function
   !
   subroutine IO_and_Messaging_switch(what,CONDITION)
     character(*)      :: what
     logical, optional :: CONDITION
   end subroutine
   !
   subroutine io_fragment(ID,i_fragment,j_fragment,ierr,COMM,cpu_id)
     integer           :: ID
     integer, optional :: i_fragment,j_fragment,ierr,COMM,cpu_id
   end subroutine
   !
   character(lchlen) function get_name(desc,subfolder,type,CORE_IO,MORE_IO,COM_IO,ALT_JOB_STRING,ALT_JOB_DIR)
     use pars,       ONLY:lchlen
     character(*)           ::desc
     integer                ::type
     logical                ::CORE_IO,MORE_IO,COM_IO
     character(*), optional ::subfolder
     character(*), optional ::ALT_JOB_STRING
     character(*), optional ::ALT_JOB_DIR
   end function get_name
   !
   function all_locations(desc,subfolder)
     use pars,       ONLY:lchlen,num_of_alternative_locations
     character(*)           ::desc
     character(*), optional ::subfolder
     character(lchlen), dimension(num_of_alternative_locations) :: all_locations
   end function all_locations
   !
 end interface
 !
#if defined _HDF5_IO
 interface c_interface
   function nf90_set_log_level(level) bind (C, name = "nc_set_log_level")
     use iso_c_binding
     implicit none
     integer(c_int) :: nf90_set_log_level
     integer(c_int), intent (in) :: level
   end function nf90_set_log_level
 end interface c_interface
#endif
 !
 contains
   ! 
   logical function open_is_on(ID)
     !
     ! Note that an identical IF statement must be defined in io_control.
     !
     integer :: ID
     open_is_on=any((/io_action(ID)==OP_RD_CL,io_action(ID)==OP_WR_CL,&
&                     io_action(ID)==OP_APP_CL,io_action(ID)==OP_RD,&
&                     io_action(ID)==OP_APP,io_action(ID)==OP_WR/))
   end function
   !
   logical function close_is_on(ID)
     !
     integer :: ID
     close_is_on=any((/io_action(ID)==RD_CL,io_action(ID)==OP_RD_CL,&
&                      io_action(ID)==OP_WR_CL,io_action(ID)==OP_APP_CL,&
&                      io_action(ID)==WR_CL/))
   end function
   !
   logical function read_is_on(ID)
     !
     integer :: ID
     read_is_on=any((/io_action(ID)==OP_RD_CL,       io_action(ID)==OP_RD,&
&                     io_action(ID)==   RD_CL,       io_action(ID)==   RD,&
&                     io_action(ID)==   RD_CL_IF_END,io_action(ID)==OP_IF_START_RD_CL_IF_END/))
   end function
   !
   logical function write_is_on(ID)
     !
     integer :: ID
     write_is_on=any((/io_action(ID)==OP_WR_CL       ,io_action(ID)==OP_APP_CL,&
&                      io_action(ID)==   WR          ,io_action(ID)==OP_APP      ,&
&                      io_action(ID)==OP_WR          ,io_action(ID)==       WR_CL,&
&                                                     io_action(ID)==OP_IF_START_APP_CL_IF_END,&
&                      io_action(ID)==   WR_CL_IF_END,io_action(ID)==OP_IF_START_WR_CL_IF_END/))
   end function
   ! 
   logical function DB_is_OK(ID)
     !
     integer :: ID
     DB_is_OK=any((/io_status(ID)==IO_NO_ERROR,io_status(ID)==IO_NO_BINDING_ERROR/))
     !
   end function
   !
   subroutine io_disconnect(ID,FORCE)
     !
     integer           :: ID,NC_ERR
     logical, optional :: FORCE
     logical           :: I_OPEN
     !
     logical :: FORCE_
     !
     I_OPEN=.FALSE.
     !
     FORCE_=.FALSE.
     if (present(FORCE)) FORCE_=FORCE
     !
     if ( (.not.FORCE_) .and. (.not.close_is_on(ID)) .and. (io_status(ID)>=0) ) return
     !
     if (io_type(ID)==-2) then
       I_OPEN=PLAIN_file_is_open(IO_file(ID))
       if (I_OPEN) close(unit=io_unit(ID))
     else
       I_OPEN=NETCDF_file_is_open(ID)
       if (I_OPEN) call netcdf_call(nf90_close(io_unit(ID)),ID)
     endif
     !
     if (I_OPEN) io_unit(ID)=0
     !
     if (io_resetable(ID)) call io_reset(ID)
     !
   end subroutine
   !
   subroutine io_control(ACTION,MODE,COM,SEC,ID,COMM)
     !
     use parallel_m,    ONLY:master_cpu,PP_bcast,myid
     !
     integer,intent(in)    :: ACTION
     integer,intent(inout) :: ID
     integer,optional,intent(in) :: MODE,COM,SEC(:)
     integer,optional,intent(in) :: COMM
     !
     ! Work Space
     !
     integer :: i1
     logical :: define_ID
     !
     ! Assign a new unit if the unit is not already open
     !
     define_ID=any((/ACTION==OP_RD_CL, ACTION==OP_WR_CL,    &
&                     ACTION==OP_APP_CL,ACTION==OP_RD,      &
&                     ACTION==OP_APP,   ACTION==OP_WR/))
     !
     if (  define_ID .and. (master_cpu .or. (.not.present(COMM))) ) then
       ID=-1
       do i1=1,max_io_units
         if (io_unit(i1)==0) then
           ID=i1
           call io_reset(ID)
           io_unit(ID)=40+i1  ! This is not used with netcdf since nf90_create assigns the unit
           exit
         endif
       enddo
       if(ID==-1) call error(" Recompile Yambo with a larger: max_io_units")
     endif
     !
     if (present(COMM) .and. define_ID) then
       call PP_bcast(ID,         0,COMM)
       call PP_bcast(io_unit(ID),0,COMM)
     endif
     !
     io_action(ID)=ACTION
     if (present(MODE)) io_mode(ID)=MODE
     if (present(COM )) io_com(ID)=COM
     if (present(SEC)) then
       io_sec(ID,:)=0
       io_sec(ID,:size(SEC))=SEC
     endif
     !
   end subroutine
   !
   integer function manage_action(IO_ACTION,NOW,FIRST,LAST,PAR_index)
     !
     use parallel_m, ONLY:PP_indexes
     !
     integer, intent(in) :: IO_ACTION,NOW
     integer, intent(in) :: FIRST,LAST
     type(PP_indexes), intent(in), optional :: PAR_index
     !
     integer :: start_,end_,ii
     !
     end_  =LAST
     start_=FIRST
     !
     if (present(PAR_index)) then
       start_=0
       end_  =0
       do ii=1,size(PAR_index%element_1D)
         if (PAR_index%element_1D(ii)) then
           if (start_==0) start_=ii
           end_=ii
         endif
       enddo
     endif
     !
     manage_action=IO_ACTION
     !
     if (IO_ACTION== OP_IF_START_RD_CL_IF_END.and.NOW==start_              ) manage_action= OP_RD
     if (IO_ACTION== OP_IF_START_RD_CL_IF_END.and.                NOW==end_) manage_action=    RD_CL
     if (IO_ACTION==             RD_CL_IF_END.and.                NOW==end_) manage_action=    RD_CL
     if (IO_ACTION== OP_IF_START_RD_CL_IF_END.and.NOW==start_.and.NOW==end_) manage_action= OP_RD_CL
     !
     if (IO_ACTION== OP_IF_START_WR_CL_IF_END.and.NOW==start_              ) manage_action= OP_WR
     if (IO_ACTION== OP_IF_START_WR_CL_IF_END.and.                NOW==end_) manage_action=    WR_CL
     if (IO_ACTION==             WR_CL_IF_END.and.                NOW==end_) manage_action=    WR_CL
     if (IO_ACTION== OP_IF_START_WR_CL_IF_END.and.NOW==start_.and.NOW==end_) manage_action= OP_WR_CL
     !
     if (IO_ACTION==OP_IF_START_APP_CL_IF_END.and.NOW==start_              ) manage_action=OP_APP
     if (IO_ACTION==OP_IF_START_APP_CL_IF_END.and.                NOW==end_) manage_action=    WR_CL
     if (IO_ACTION==OP_IF_START_APP_CL_IF_END.and.NOW==start_.and.NOW==end_) manage_action=OP_APP_CL
     !
   end function manage_action
   !
   subroutine io_reset(ID)
     integer :: ID
     io_status(ID)=0
     !
     ! DEBUG. AM Jan2020. The IO_type cannot be zeroed oterwise several errors appear. To be fixed.
     !io_type(ID)=0
     io_unit(ID)=0
     io_mode(ID)=0
     io_sec(ID,:)=0
     io_com(ID)=NONE
     io_file(ID)=' ' 
     io_folder(ID)=' ' 
     io_raw_extension(ID)=' ' 
     io_extension(ID)=' ' 
     io_rec_pos(ID)=1
     io_restart_point(ID)=1
     io_code_version(ID,:)=code_version
     io_code_revision(ID,:)=(/code_revision,code_GPL_revision/)
     io_serial_number(ID)=serial_number
     io_resetable(ID)=.true.
   end subroutine
   !
   subroutine mk_dir(dirname)
     use pars,           ONLY:schlen
     use stderr,         ONLY:cstr,STRING_split
     implicit none
     character(*)      :: dirname
     integer           :: i_j,n_s
     character(schlen) :: dir(10)
     character(lchlen) :: ch_tmp
     if (len_trim(dirname)==0) return
     call STRING_split(trim(dirname),dir,"/",n_non_empty_strings=n_s)
     ch_tmp=dir(1)
     call imkdir( cstr(trim(ch_tmp)) )
     do i_j=2,n_s
       ch_tmp=trim(ch_tmp)//"/"//trim(dir(i_j))
       call imkdir( cstr(trim(ch_tmp)) )
     enddo
   
   end subroutine
   !
   character(lchlen) function DB_path(dir_,job_,db_)
     implicit none
     character(*)      :: dir_,job_,db_
     DB_path=" "
     if (len_trim(dir_)>0) DB_path=trim(dir_)//"/"
     if (len_trim(job_)>0) DB_path=trim(DB_path)//trim(job_)//"/"
     DB_path=trim(DB_path)//trim(db_)
   end function
   !
   subroutine cp_file(file_,dest_,ierr_)
     use stderr,         ONLY:cstr
     implicit none
     character(*)      :: file_,dest_
     integer           :: ierr_
     call isystem( cstr("bash -c 'cp "//file_//" "//dest_//" >& /dev/null' " ), ierr_ )
   end subroutine
   !
   subroutine cp_directory(dir_,dest_,ierr_)
     use stderr,         ONLY:cstr
     implicit none
     character(*)      :: dir_,dest_
     integer           :: ierr_
     call isystem( cstr("bash -c 'cp -R "//dir_//" "//dest_//" >& /dev/null' " ), ierr_ )
   end subroutine
   !
   subroutine rm_file(filename)
     use stderr,         ONLY:cstr
     implicit none
     character(*)      :: filename
     if (len_trim(filename)==0) return
     call iremove( cstr(trim(filename)) )
   end subroutine
   !
   subroutine rename_file(filename_old,filename_new)
     use stderr,    ONLY:cstr
     implicit none
     character(*)      :: filename_old,filename_new
     if (len_trim(filename_old)==0) return
     call irename( cstr(trim(filename_old)), cstr(trim(filename_new)) )
   end subroutine
   !
   logical function file_is_present(desc,subfolder)
     !
     use pars,         ONLY:num_of_alternative_locations
     !
     character(*)           :: desc
     character(*), optional :: subfolder
     !
     ! Work Space
     !
     integer            :: i_f
     character(lchlen)  :: possible_locations(num_of_alternative_locations)
     character(schlen)  :: subfolder_
     !
     logical, external :: file_exists
     !
     subfolder_=' '
     if (present(subfolder)) subfolder_=subfolder
     !
     possible_locations=all_locations(desc,subfolder_)
     !
     file_is_present=.true.
     do i_f=1,num_of_alternative_locations
       if( file_exists(trim( possible_locations(i_f) )  ) ) return
     enddo
     file_is_present=.false.
     !
   end function file_is_present
   !
   logical function NETCDF_file_is_open(ID)
     integer, optional :: ID
     integer :: NC_ERR
     NETCDF_file_is_open=.false.
     if (trim(IO_file(ID))=='') return
     NC_ERR=nf90_inquire(io_unit(ID))
     NETCDF_file_is_open=NC_ERR==NF90_NOERR
   end function
   !
   logical function PLAIN_file_is_open(filename)
     character(*) :: filename
     PLAIN_file_is_open=.FALSE.
     if (trim(filename)=='') return
     INQUIRE (FILE=trim(filename),OPENED=PLAIN_file_is_open)
   end function
   !
   subroutine netcdf_call(status,ID,VAR,ID_VAR)
     integer,      intent (in)           :: status
     integer,      intent (in)           :: ID
     integer,      intent (in), optional :: ID_VAR
     character(*), intent (in), optional :: VAR
     character(lchlen) :: msg
     character(schlen) :: VARNAME,FILENAME
     integer           :: local_error,VARNUMBER
     if(status /= NF90_NOERR) then
       FILENAME=io_file(ID)
       VARNAME=' NOT DEFINED '
       if(.not.present(VAR)) then
         if(     present(ID_VAR)) VARNUMBER=io_netcdf_var(ID,ID_VAR)
         if(.not.present(ID_VAR)) VARNUMBER=io_netcdf_var(ID,1)
         local_error=nf90_inquire_variable(io_unit(ID),VARNUMBER,VARNAME)
         if(local_error/=0) VARNAME=' NOT DEFINED '
       endif
       if(present(VAR)) VARNAME=VAR
       if( read_is_on(ID)) write (msg,'(6a)') ' Reading File ',trim(FILENAME),'; Variable ',&
       &                                      trim(VARNAME),'; ',trim(nf90_strerror(status))
       if(write_is_on(ID)) write (msg,'(6a)') ' Writing File ',trim(FILENAME),'; Variable ',&
       &                                      trim(VARNAME),'; ',trim(nf90_strerror(status))
       call error(trim(msg))
     end if
   end subroutine
   !
   integer function netcdf_dim(ID,DIM,dim_name)
     integer,intent(in)       :: ID,DIM
     integer                  :: dim_found
     character(schlen)          :: dim_strng
     character(schlen),optional :: dim_name
     netcdf_dim=0
     if (.not.present(dim_name)) write (dim_strng,'(a,i10.10)') 'D_',dim
     if (     present(dim_name)) dim_strng = dim_name
     dim_found=nf90_inq_dimid(io_unit(ID),dim_strng,netcdf_dim)
     if (dim_found/=NF90_NOERR) call netcdf_call(nf90_def_dim(io_unit(ID),dim_strng,dim,netcdf_dim),ID)
   end function
   !
   logical function variable_exist(ID,var_name,var_ID)
     integer,           intent ( in) :: ID
     character(*),      intent ( in) :: var_name
     integer, optional, intent (out) :: var_ID
     integer                    :: var_check,var_ID_
     var_check=nf90_inq_varid(io_unit(ID),var_name,var_ID_)
     if (var_check==NF90_NOERR) variable_exist=.TRUE.
     if (var_check/=NF90_NOERR) variable_exist=.FALSE.
     if (present(var_ID)) then
       if(     variable_exist) var_ID=var_ID_
       if(.not.variable_exist) var_ID=-1
     endif
   end function
   !
   subroutine deliver_IO_error_message(i_err,DB,STOP_it)
     !
     integer          :: i_err
     logical,optional :: STOP_it
     character(*)     :: DB
     !
     ! ws
     logical          :: STOP_
     !
     if (i_err==0) return
     !
     STOP_=.FALSE.
     if (present(STOP_it)) STOP_=STOP_it
     !
     if (STOP_) then
       if (i_err==IO_NO_DATABASE     ) call error('Missing all or part of '//DB//' DB')
       if (i_err==IO_INCOMPATIBLE_VAR) call error('Variable not compatible in '//DB//' DB')
       if (i_err==IO_OUTDATED_DB)      call error('Too old '//DB//' DB')
     else
       if (i_err==IO_NO_DATABASE     ) call warning('Missing all or part of '//DB//' DB')
       if (i_err==IO_INCOMPATIBLE_VAR) call warning('Variable not compatible in '//DB//' DB')
       if (i_err==IO_OUTDATED_DB)      call warning('Too old '//DB//' DB')
     endif
     !
   end subroutine
   !
end module IO_m<|MERGE_RESOLUTION|>--- conflicted
+++ resolved
@@ -127,14 +127,9 @@
  integer :: io_code_version(max_io_units,3)
  integer :: io_code_revision(max_io_units,2) ! devel,GPL
  integer :: io_serial_number(max_io_units)
-<<<<<<< HEAD
- integer :: io_netcdf_var(max_io_units,max_io_vars_open)
- integer :: io_netcdf_elem_varid(max_io_units)
-=======
  ! io_netcdf_var(ID,1)  is used for tmp vars by io_elemental, io_bulk,  def/io_variable_elemental
  ! io_netcdf_var(ID,2:) is used for stored var-IDs by def/io_variable_bulk
  integer :: io_netcdf_var(max_io_units,max_io_vars_open) 
->>>>>>> 965f5845
  logical :: io_resetable(max_io_units)
  character(lchlen)          :: io_file(max_io_units)
  character(lchlen)          :: io_folder(max_io_units)
