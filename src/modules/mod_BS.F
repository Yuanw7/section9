!
!        Copyright (C) 2000-2016 the YAMBO team
!              http://www.yambo-code.org
!
! Authors (see AUTHORS file for details): AM, MG
! 
! This file is distributed under the terms of the GNU 
! General Public License. You can redistribute it and/or 
! modify it under the terms of the GNU General Public 
! License as published by the Free Software Foundation; 
! either version 2, or (at your option) any later version.
!
! This program is distributed in the hope that it will 
! be useful, but WITHOUT ANY WARRANTY; without even the 
! implied warranty of MERCHANTABILITY or FITNESS FOR A 
! PARTICULAR PURPOSE.  See the GNU General Public License 
! for more details.
!
! You should have received a copy of the GNU General Public 
! License along with this program; if not, write to the Free 
! Software Foundation, Inc., 59 Temple Place - Suite 330,Boston, 
! MA 02111-1307, USA or visit http://www.gnu.org/copyleft/gpl.txt.
!
module BS
 !
 use pars,       ONLY:IP,SP,schlen,lchlen
 use collision,  ONLY:elemental_collision
 use memory_m,   ONLY:mem_est
 !
 implicit none
 !
 ! Modes and logicals
 !====================
 logical :: BS_W_is_diagonal
 logical :: BS_K_coupling
 logical :: BS_anti_res
 logical :: BS_res_K_exchange
 logical :: BS_res_K_corr
 logical :: BS_cpl_K_exchange
 logical :: BS_cpl_K_corr
 logical :: BS_K_is_ALDA
 logical :: BS_not_const_eh_f
 logical :: BS_K_has_been_calculated_loaded=.FALSE.
 character(schlen) :: BSE_mode
 character(schlen) :: BSK_mode
 character(schlen) :: BS_res_mode
 character(schlen) :: BS_cpl_mode
 !
 ! Dimensions
 !=============
 integer :: BS_K_dim
 integer :: BS_H_dim
 integer :: BS_bands(2)
 integer :: BS_q(2)
 integer :: BS_identifier
 !
 ! Live Timing
 !=============
 integer     :: BS_LiveTiming_prefactor = 1
 integer(IP) :: BS_LiveTiming_steps     = 0
 !
 ! Transition Controls
 !=====================
 real(SP):: BS_eh_en(2)
 real(SP):: BS_eh_win(2)
 !
 ! Epsilon factor
 !==================
 real(SP) :: Co_factor
 !
 ! PW components ...
 !==================
 integer :: O_ng
 integer :: BS_n_g_exch
 integer :: BS_n_g_W
 !
 ! Collision
 !===========
 type(elemental_collision), save :: K_EXCH_collision
 type(elemental_collision), save :: K_CORR_collision
 !
 ! Haydock
 !========== 
 type Haydock_vector
   !
   complex(SP), allocatable :: fragment(:)
   !
 end type Haydock_vector
 !
 integer, allocatable :: Haydock_parallel_group_comm(:)
 !
 ! CV transitions space ...
 !=========================
 type BS_T_group
   !
   integer                       :: ik         ! ik index (IBZ)
   integer                       :: first_cv   ! Position in the cv transitions @ k
   integer                       :: size       
   integer,     allocatable      :: table(:,:) ! (/ikbz,iv,ic,i_sp/) (i_sp is spin, is is symmetry)
   complex(SP), allocatable      :: dipoles_R(:)
   complex(SP), allocatable      :: dipoles_A(:)
   complex(SP), allocatable      :: dipoles_R_kerr(:)
   complex(SP), allocatable      :: dipoles_A_kerr(:)
   complex(SP), allocatable      :: dipoles_R_PL(:,:)
   complex(SP), allocatable      :: dipoles_A_PL(:,:)
   complex(SP), allocatable      :: Z(:)
   real(SP)   , allocatable      :: E(:)
   real(SP)   , allocatable      :: f(:)
   real(SP)   , allocatable      :: f_RES(:)
<<<<<<< HEAD
   real(SP)   , allocatable      :: f_PL(:)
=======
>>>>>>> 59de6a09
   real(SP)   , allocatable      :: W(:)
   real(SP)   , allocatable      :: E_SOC_corr(:,:)
   !
   ! Exchange Oscillators
   !
   complex(SP), allocatable      :: O_x(:,:)
   !
 end type BS_T_group
 !
 type(BS_T_group), allocatable  :: BS_T_grp(:)
 integer         , allocatable  :: BS_T_grp_1st_el(:)
 integer         , allocatable  :: BS_nT_at_k(:)
 integer                        :: BS_nT_grps
 !
 ! Blocks ...
 !============
 type BS_block
   integer                       :: ik         ! ik index (IBZ)
   integer                       :: ip         ! ip index (ik -> ip transition) (IBZ)
   integer                       :: iT_k       ! Index (among n_BS_T_grps) of the cv transitions @ k
   integer                       :: iT_p       ! Index (among n_BS_T_grps) of the cv transitions @ p
   integer                       :: size(2)    ! rows x columns
   character(1)                  :: mode       ! "R"esonant/"A"ntiresonant
   !
   ! Matrix Block
   !--------------
   complex(SP), allocatable      :: mat(:,:)
   !
   ! Oscillators...
   !
   ! ... correlation
   !------------------
   integer                       :: N_oscillators 
   integer,     allocatable      :: O_table(:,:,:,:,:) ! 2,sym,n,n',spin @ k = (iOnn,i_block_ref)
   complex(SP), allocatable      :: O_c(:,:)
   !
 end type BS_block
 !
 integer                    :: n_BS_blks = 0
 type(BS_block), allocatable:: BS_blk(:)
 !
 ! WF phases
 !===========
 complex(SP),allocatable :: WF_phase(:,:,:,:)
 !
 ! Solvers
 !
 character(lchlen):: BSS_description(100)
 character(schlen):: BSS_mode
 character(schlen):: BSS_inversion_mode
 complex(SP) :: BSS_Wd
 integer  :: BSS_n_descs
 integer  :: BSS_n_freqs
 real(SP) :: BSS_er(2)
 real(SP) :: BSS_dr(2)
 real(SP) :: BSS_damp_reference
 real(SP) :: BSS_q0(3)
 real(SP) :: Haydock_treshold
 real(SP) :: Haydock_v0_mod
 real(SP) :: Inversion_treshold
 real(SP) :: BSS_inversion_PERT_FULL_ratio = 1.
 logical  :: BSS_write_eig_2_db
 logical  :: Haydock_terminator
 logical  :: BSS_uses_DbGd
 logical  :: BSS_Vnl_included
 logical  :: BSS_uses_GreenF
 logical  :: BSS_uses_partial_diago
 logical  :: BSS_perturbative_width
 !
 ! Temporary (LARGE) arrays to be used in solvers ONLY
 !
 integer    , allocatable :: BSS_eh_table(:,:)
 real(SP)   , allocatable :: BSS_eh_E(:)
 real(SP)   , allocatable :: BSS_eh_f(:)
 real(SP)   , allocatable :: BSS_eh_W(:)
 real(SP)   , allocatable :: BSS_eh_E_SOC_corr(:,:)
 complex(SP), allocatable :: BS_mat(:,:)
 complex(SP), allocatable :: BS_cpl_mat(:,:)
 complex(SP), allocatable :: BSS_dipoles(:)
 complex(SP), allocatable :: BSS_eh_Z(:)
 !
 interface 
   !
   integer function variables_BS(ID,local_description,X)
     use pars,       ONLY:lchlen
     use X_m,        ONLY:X_t
     integer            ::ID
     character(lchlen)  ::local_description(100)
     type(X_t), optional::X
   end function
   !
   integer function io_BSS_diago(iq,ID,BS_H_dim,bsE,bsRl,BsRr,BsE_corr,bsR_kerr,bsR_pl)
     use pars,          ONLY:SP
     integer             :: iq,ID,BS_H_dim
     complex(SP)         :: bsE(BS_H_dim),bsRl(BS_H_dim),bsRr(BS_H_dim)
     real(SP),   pointer :: BsE_corr(:,:),bsR_pl(:)
     complex(SP),pointer :: bsR_kerr(:)
   end function
   !
   integer function io_BSS_Haydock(ID,it,BS_H_dim,reached_treshold,Af,Bf,Vnm1,Vn,Vnp1,Cf,Cf_kerr)
     use pars,          ONLY:SP
     integer             :: ID,it,BS_H_dim
     real(SP)            :: reached_treshold,Bf(it+1),Af(it)
     complex(SP)         :: Vnm1(BS_H_dim),Vn(BS_H_dim)
     complex(SP),optional:: Cf(it+1),Vnp1(BS_H_dim)
     complex(SP),optional:: Cf_kerr(it+1)
   end function
   !
 end interface
 !
 contains
   !
   integer function T_group(I)
     integer :: i_g,I
     do i_g=1,BS_nT_grps-1
       if (BS_T_grp_1st_el(i_g)<=I.and.I<BS_T_grp_1st_el(i_g+1)) then
         T_group=i_g
         return
       endif
     enddo
     if (BS_nT_grps==1) then
       T_group=1
       return
     endif
     if (I>=BS_T_grp_1st_el(BS_nT_grps-1)) T_group=BS_nT_grps
   end function
   !
   subroutine BS_oscillators_alloc(EXCHANGE,iG,CORRELATION,iB)
     !
     use pars,       ONLY:IP
     use stderr,     ONLY:intc
     use memory_m,   ONLY:mem_est
     !
     logical :: EXCHANGE,CORRELATION
     integer :: iG,iB
     !
     if (EXCHANGE) then
       allocate(BS_T_grp(iG)%O_x(BS_n_g_exch,BS_T_grp(iG)%size))
       if(iG==1) call mem_est("BS_T_group_X_oscillators",(/BS_n_g_exch*sum(BS_T_grp(:)%size)/))
     endif
     !
     if (CORRELATION) then
       allocate(BS_blk(iB)%O_c(O_ng,BS_blk(iB)%N_oscillators))
     endif
     !
   end subroutine
   !
   subroutine BS_oscillators_free(iG,iB)
     use stderr,     ONLY:intc
     use memory_m,   ONLY:mem_est
     integer :: iG,iB
     integer :: i_g,i_b,ik_loop,ip_loop,ik_now,ip_now
     if (iG==BS_nT_grps) call mem_est("BS_T_group_X_oscillators")
     do i_g=iG,1,-1
       if (.not.allocated(BS_T_grp(i_g)%O_x)) exit
       if (     allocated(BS_T_grp(i_g)%O_x)) deallocate(BS_T_grp(i_g)%O_x)
     enddo
     if(iB==0) return
     ik_now=BS_blk(iB)%ik
     ip_now=BS_blk(iB)%ip
     if(iB==n_BS_blks) then
       ik_now=0
       ip_now=0
     endif
     do i_b=iB,1,-1
       ik_loop=BS_blk(i_b)%ik
       ip_loop=BS_blk(i_b)%ip
       if ( ik_now==ik_loop .and. ip_now==ip_loop ) cycle
       if (.not.allocated(BS_blk(i_b)%O_c)) exit
       if (     allocated(BS_blk(i_b)%O_c)) then
         deallocate(BS_blk(i_b)%O_c)
         deallocate(BS_blk(i_b)%O_table)
       endif
     enddo
     !
   end subroutine
   !
   subroutine BS_Blocks_and_Transitions_alloc(E,iT)
     !
     use pars,       ONLY:IP
     use drivers,    ONLY:l_kerr,l_photolum
     use stderr,     ONLY:intc
     use memory_m,   ONLY:mem_est
     use electrons,  ONLY:levels,E_SOC_nbands
     integer      :: iT,nT
     type(levels) :: E
     !
     if(iT==0) then
       nT=sum(BS_T_grp(:)%size)
       call mem_est("BS_T_grp_dipoles_R_N",(/nT/))
       if (BS_K_coupling) call mem_est("BS_T_grp_dipoles_A_N",(/nT/))
       if(l_kerr) then
         call mem_est("BS_T_grp_dipoles_KERR_R_N",(/nT/))
         if (BS_K_coupling) call mem_est("BS_T_grp_dipoles_KERR_A_N",(/nT/))
<<<<<<< HEAD
       endif
       if(l_photolum) then
         call mem_est("BS_T_grp_dipoles_PL_R_N",(/4*nT/))
         if (BS_K_coupling) call mem_est("BS_T_grp_dipoles_PL_A_N",(/4*nT/))
         call mem_est("BS_T_grp_f_PL_N",(/nT/),(/SP/))
=======
>>>>>>> 59de6a09
       endif
       call mem_est("BS_T_grp_table_N",(/nT/),(/IP/))
       call mem_est("BS_T_grp_E_N",(/nT/),(/SP/))
       call mem_est("BS_T_grp_f_N",(/2*nT/),(/SP/))
       if (associated(E%Z)) call mem_est("BS_T_grp_Z_N",(/nT/))
       if (associated(E%W)) call mem_est("BS_T_grp_W_N",(/nT/),(/SP/))
       return
     endif
     !
     nT=BS_T_grp(iT)%size
     !
     allocate(BS_T_grp(iT)%dipoles_R(nT))
     if (BS_K_coupling) allocate(BS_T_grp(iT)%dipoles_A(nT))
     if(l_kerr) then
       allocate(BS_T_grp(iT)%dipoles_R_kerr(nT))
       if (BS_K_coupling) allocate(BS_T_grp(iT)%dipoles_A_kerr(nT))
     endif
     if(l_photolum) then
       allocate(BS_T_grp(iT)%dipoles_R_PL(nT,4))
       if (BS_K_coupling) allocate(BS_T_grp(iT)%dipoles_A_PL(nT,4))
     endif
     allocate(BS_T_grp(iT)%table(nT,4))
     allocate(BS_T_grp(iT)%E(nT))
     allocate(BS_T_grp(iT)%f(nT))
     allocate(BS_T_grp(iT)%f_RES(nT))
<<<<<<< HEAD
     if(l_photolum) allocate(BS_T_grp(iT)%f_PL(nT))
=======
>>>>>>> 59de6a09
     if (associated(E%Z)) allocate(BS_T_grp(iT)%Z(nT))
     if (associated(E%W)) allocate(BS_T_grp(iT)%W(nT))
     if (E_SOC_nbands/=0) allocate(BS_T_grp(iT)%E_SOC_corr(2,nT))
     !
   end subroutine
   !
   subroutine BS_mat_alloc( )
     use pars,      ONLY:IP,cZERO,rZERO
     use electrons, ONLY:n_sp_pol
     use memory_m,  ONLY:mem_est
     use electrons, ONLY:E_SOC_nbands
     integer :: i_g
     logical :: W_is_allocated,Z_is_allocated
     allocate(BS_mat(BS_H_dim,BS_H_dim))
     call mem_est('BS_mat',(/size(BS_mat)/))
     BS_mat    = cZERO
     allocate(BSS_dipoles(BS_H_dim))
     call mem_est('BSS_dipoles',(/size(BSS_dipoles)/))
     BSS_dipoles = cZERO
     allocate(BSS_eh_table(BS_K_dim,3+n_sp_pol-1),BSS_eh_E(BS_K_dim),BSS_eh_f(BS_K_dim))
     call mem_est("BSS_eh_table BSS_eh_E BSS_eh_f",&
&                 (/(3+n_sp_pol-1)*BS_K_dim,BS_K_dim,BS_K_dim/),(/IP,SP,SP/))
     BSS_eh_table = 0
     BSS_eh_E     = rZERO
     BSS_eh_f     = rZERO
     W_is_allocated=.FALSE.
     Z_is_allocated=.FALSE.
     do i_g=1,BS_nT_grps
       if (.not.W_is_allocated) W_is_allocated=allocated(BS_T_grp(i_g)%W)
       if (.not.Z_is_allocated) Z_is_allocated=allocated(BS_T_grp(i_g)%Z)
     enddo
     if (W_is_allocated) then
       allocate(BSS_eh_W(BS_K_dim))
       call mem_est("BSS_eh_W",(/BS_K_dim/),(/SP/))
       BSS_eh_W = rZERO
     endif
     if (Z_is_allocated) then
       allocate(BSS_eh_Z(BS_K_dim))
       call mem_est("BSS_eh_Z",(/BS_K_dim/))
       BSS_eh_Z = cZERO
     endif
     if (E_SOC_nbands/=0) then
       allocate(BSS_eh_E_SOC_corr(2,BS_H_dim))
       call mem_est("BSS_eh_E_SOC_corr",(/2*BS_H_dim/),(/SP/))
       BSS_eh_E_SOC_corr = rZERO
     endif
   end subroutine
   !
   subroutine BS_mat_free()
     use memory_m,   ONLY:mem_est
     if (allocated(BSS_eh_table))      deallocate(BSS_eh_table)
     if (allocated(BSS_dipoles))       deallocate(BSS_dipoles)
     if (allocated(BSS_eh_E))          deallocate(BSS_eh_E)
     if (allocated(BSS_eh_W))          deallocate(BSS_eh_W)
     if (allocated(BSS_eh_f))          deallocate(BSS_eh_f)
     if (allocated(BSS_eh_Z))          deallocate(BSS_eh_Z)
     if (allocated(BSS_eh_E_SOC_corr)) deallocate(BSS_eh_E_SOC_corr)
     if (allocated(BS_mat))            deallocate(BS_mat)
     call mem_est("BSS_eh_table BSS_eh_E BSS_eh_f BSS_eh_W")
     call mem_est("BSS_eh_table BSS_eh_Z BS_mat")
   end subroutine
   !
   subroutine BS_Blocks_and_Transitions_free()
     use stderr,     ONLY:intc
     use memory_m,   ONLY:mem_est
     use drivers,    ONLY:l_kerr
     use parallel_m, ONLY:PAR_BS_T_grps_index
     use electrons,  ONLY:E_SOC_nbands
     integer :: i_g
     !
     if (allocated(BS_nT_at_k))          deallocate(BS_nT_at_k)
     if (allocated(PAR_BS_T_grps_index)) deallocate(PAR_BS_T_grps_index)
     if (allocated(BS_T_grp_1st_el))     deallocate(BS_T_grp_1st_el)  
     call mem_est("BS_nT_at_k PAR_BS_T_grps_index BS_T_grp_1st_el")
     !
     do i_g=1,BS_nT_grps
       !
       if (.not.allocated(BS_T_grp(i_g)%table)) cycle
       !
       deallocate(BS_T_grp(i_g)%dipoles_R)
       if (BS_K_coupling) deallocate(BS_T_grp(i_g)%dipoles_A)
       if(l_kerr) then
         deallocate(BS_T_grp(i_g)%dipoles_R_kerr)
         if (BS_K_coupling) deallocate(BS_T_grp(i_g)%dipoles_A_kerr)
       endif
       deallocate(BS_T_grp(i_g)%table)
       deallocate(BS_T_grp(i_g)%E)
       deallocate(BS_T_grp(i_g)%f)
       deallocate(BS_T_grp(i_g)%f_RES)
<<<<<<< HEAD
       if (allocated(BS_T_grp(i_g)%f_PL)) deallocate(BS_T_grp(i_g)%f_PL)
       if (allocated(BS_T_grp(i_g)%Z))    deallocate(BS_T_grp(i_g)%Z)
       if (allocated(BS_T_grp(i_g)%W))    deallocate(BS_T_grp(i_g)%W)
       if (E_SOC_nbands/=0)               deallocate(BS_T_grp(i_g)%E_SOC_corr)
=======
       if (allocated(BS_T_grp(i_g)%Z)) deallocate(BS_T_grp(i_g)%Z)
       if (allocated(BS_T_grp(i_g)%W)) deallocate(BS_T_grp(i_g)%W)
       if (E_SOC_nbands/=0)            deallocate(BS_T_grp(i_g)%E_SOC_corr)
>>>>>>> 59de6a09
       !
     enddo
     !
     call mem_est("BS_T_grp_dipoles_R_N")
     call mem_est("BS_T_grp_dipoles_A_N")
     if(l_kerr) then
       call mem_est("BS_T_grp_dipoles_R_N")
       if (BS_K_coupling) call mem_est("BS_T_grp_dipoles_A_N")
     endif
     call mem_est("BS_T_grp_table_N")
     call mem_est("BS_T_grp_E_N")
     call mem_est("BS_T_grp_f_N")
     call mem_est("BS_T_grp_Z_N")
     call mem_est("BS_T_grp_W_N")
     !
   end subroutine
   !
   function BS_Block_size(i_block)
     integer              :: i_block
     integer(IP)          :: BS_Block_size
     !
     if (BS_blk(i_block)%iT_k==BS_blk(i_block)%iT_p.and.BS_blk(i_block)%mode=="R") then
       BS_Block_size= (BS_blk(i_block)%size(1)*(BS_blk(i_block)%size(1)+1))/2
     else
       BS_Block_size=BS_blk(i_block)%size(1)*BS_blk(i_block)%size(2)
     endif
     !
     BS_Block_size=BS_Block_size/BS_LiveTiming_prefactor
     !
   end function BS_Block_size
   !
   subroutine BS_Blocks_symmetrize_K()
     integer :: i_B,i_Tk,i_Tp,i_r,i_c
     do i_B=1,n_BS_blks
       !
       i_Tk  =BS_blk(i_B)%iT_k
       i_Tp  =BS_blk(i_B)%iT_p
       !
       ! Resonant part (mode ==R) is hermitian
       ! Coupling part (mode ==A) is symmetric
       !
       if (.not.(i_Tk.eq.i_Tp)) cycle
       if (BS_blk(i_B)%mode=="R") then
         forall(i_r=1:BS_blk(i_B)%size(1),&
&             i_c=1:BS_blk(i_B)%size(2),i_r.lt.i_c) BS_blk(i_B)%mat(i_c,i_r) = conjg(BS_blk(i_B)%mat(i_r,i_c))
       else
         forall(i_r=1:BS_blk(i_B)%size(1),&
&             i_c=1:BS_blk(i_B)%size(2),i_r.lt.i_c) BS_blk(i_B)%mat(i_c,i_r) = BS_blk(i_B)%mat(i_r,i_c)
       end if
     end do
     !
   end subroutine BS_Blocks_symmetrize_K
   !
   subroutine BS_HAYVEC_alloc(V)
     use parallel_m,    ONLY:PAR_IND_T_Haydock
     type(Haydock_vector) :: V(BS_nT_grps)
     ! ws:
     integer :: i_g
     !
     do i_g=1,BS_nT_grps
       if (.not.PAR_IND_T_Haydock%element_1D(i_g)) cycle
       allocate(V(i_g)%fragment(BS_T_grp(i_g)%size))
     enddo
   end subroutine BS_HAYVEC_alloc
   !
   subroutine BS_HAYVEC_free(V)
     use stderr,     ONLY:intc 
     type(Haydock_vector) :: V(:)
     ! ws:
     integer :: i_g
     !
     do i_g=1,BS_nT_grps
       if (allocated(V(i_g)%fragment)) deallocate(V(i_g)%fragment)
     end do
   end subroutine BS_HAYVEC_free
   !
end module BS<|MERGE_RESOLUTION|>--- conflicted
+++ resolved
@@ -101,16 +101,10 @@
    complex(SP), allocatable      :: dipoles_A(:)
    complex(SP), allocatable      :: dipoles_R_kerr(:)
    complex(SP), allocatable      :: dipoles_A_kerr(:)
-   complex(SP), allocatable      :: dipoles_R_PL(:,:)
-   complex(SP), allocatable      :: dipoles_A_PL(:,:)
    complex(SP), allocatable      :: Z(:)
    real(SP)   , allocatable      :: E(:)
    real(SP)   , allocatable      :: f(:)
    real(SP)   , allocatable      :: f_RES(:)
-<<<<<<< HEAD
-   real(SP)   , allocatable      :: f_PL(:)
-=======
->>>>>>> 59de6a09
    real(SP)   , allocatable      :: W(:)
    real(SP)   , allocatable      :: E_SOC_corr(:,:)
    !
@@ -291,7 +285,7 @@
    subroutine BS_Blocks_and_Transitions_alloc(E,iT)
      !
      use pars,       ONLY:IP
-     use drivers,    ONLY:l_kerr,l_photolum
+     use drivers,    ONLY:l_kerr
      use stderr,     ONLY:intc
      use memory_m,   ONLY:mem_est
      use electrons,  ONLY:levels,E_SOC_nbands
@@ -305,14 +299,6 @@
        if(l_kerr) then
          call mem_est("BS_T_grp_dipoles_KERR_R_N",(/nT/))
          if (BS_K_coupling) call mem_est("BS_T_grp_dipoles_KERR_A_N",(/nT/))
-<<<<<<< HEAD
-       endif
-       if(l_photolum) then
-         call mem_est("BS_T_grp_dipoles_PL_R_N",(/4*nT/))
-         if (BS_K_coupling) call mem_est("BS_T_grp_dipoles_PL_A_N",(/4*nT/))
-         call mem_est("BS_T_grp_f_PL_N",(/nT/),(/SP/))
-=======
->>>>>>> 59de6a09
        endif
        call mem_est("BS_T_grp_table_N",(/nT/),(/IP/))
        call mem_est("BS_T_grp_E_N",(/nT/),(/SP/))
@@ -330,18 +316,10 @@
        allocate(BS_T_grp(iT)%dipoles_R_kerr(nT))
        if (BS_K_coupling) allocate(BS_T_grp(iT)%dipoles_A_kerr(nT))
      endif
-     if(l_photolum) then
-       allocate(BS_T_grp(iT)%dipoles_R_PL(nT,4))
-       if (BS_K_coupling) allocate(BS_T_grp(iT)%dipoles_A_PL(nT,4))
-     endif
      allocate(BS_T_grp(iT)%table(nT,4))
      allocate(BS_T_grp(iT)%E(nT))
      allocate(BS_T_grp(iT)%f(nT))
      allocate(BS_T_grp(iT)%f_RES(nT))
-<<<<<<< HEAD
-     if(l_photolum) allocate(BS_T_grp(iT)%f_PL(nT))
-=======
->>>>>>> 59de6a09
      if (associated(E%Z)) allocate(BS_T_grp(iT)%Z(nT))
      if (associated(E%W)) allocate(BS_T_grp(iT)%W(nT))
      if (E_SOC_nbands/=0) allocate(BS_T_grp(iT)%E_SOC_corr(2,nT))
@@ -431,16 +409,9 @@
        deallocate(BS_T_grp(i_g)%E)
        deallocate(BS_T_grp(i_g)%f)
        deallocate(BS_T_grp(i_g)%f_RES)
-<<<<<<< HEAD
-       if (allocated(BS_T_grp(i_g)%f_PL)) deallocate(BS_T_grp(i_g)%f_PL)
-       if (allocated(BS_T_grp(i_g)%Z))    deallocate(BS_T_grp(i_g)%Z)
-       if (allocated(BS_T_grp(i_g)%W))    deallocate(BS_T_grp(i_g)%W)
-       if (E_SOC_nbands/=0)               deallocate(BS_T_grp(i_g)%E_SOC_corr)
-=======
        if (allocated(BS_T_grp(i_g)%Z)) deallocate(BS_T_grp(i_g)%Z)
        if (allocated(BS_T_grp(i_g)%W)) deallocate(BS_T_grp(i_g)%W)
        if (E_SOC_nbands/=0)            deallocate(BS_T_grp(i_g)%E_SOC_corr)
->>>>>>> 59de6a09
        !
      enddo
      !
