!
!        Copyright (C) 2000-2019 the YAMBO team
!              http://www.yambo-code.org
!
! Authors (see AUTHORS file for details): AM, MG
! 
! This file is distributed under the terms of the GNU 
! General Public License. You can redistribute it and/or 
! modify it under the terms of the GNU General Public 
! License as published by the Free Software Foundation; 
! either version 2, or (at your option) any later version.
!
! This program is distributed in the hope that it will 
! be useful, but WITHOUT ANY WARRANTY; without even the 
! implied warranty of MERCHANTABILITY or FITNESS FOR A 
! PARTICULAR PURPOSE.  See the GNU General Public License 
! for more details.
!
! You should have received a copy of the GNU General Public 
! License along with this program; if not, write to the Free 
! Software Foundation, Inc., 59 Temple Place - Suite 330,Boston, 
! MA 02111-1307, USA or visit http://www.gnu.org/copyleft/gpl.txt.
!
module BS
 !
 use pars,          ONLY:IP,SP,schlen,lchlen
 use collision_el,  ONLY:elemental_collision
#include<memory.h>
 !
 ! Modes and logicals
 !====================
 logical :: l_BSE_minimize_memory
 logical :: l_restart_bse = .true.
 logical :: BS_W_is_diagonal
 logical :: BS_K_coupling
 logical :: BS_res_K_exchange
 logical :: BS_res_K_corr
 logical :: BS_cpl_K_exchange
 logical :: BS_cpl_K_corr
 logical :: BS_K_is_ALDA
 logical :: BS_not_const_eh_f
 logical :: BS_K_has_been_calculated_loaded=.FALSE.
 character(schlen) :: L_kind
 character(schlen) :: BSE_mode
 character(schlen) :: BSK_mode
 character(schlen) :: BS_res_mode
 character(schlen) :: BS_cpl_mode
 !
 ! Dimensions
 !=============
 integer :: BS_K_dim
 integer :: BS_H_dim
 integer :: BS_bands(2)
 integer :: BS_q(2)
 integer :: BS_identifier
 real(SP),allocatable :: BSqpts(:,:)
 !
 ! Live Timing
 !=============
 integer(IP) :: BS_LiveTiming_steps     = 0
 !
 ! Transition Controls
 !=====================
 real(SP):: BS_eh_en(2)
 real(SP):: BS_eh_win(2)
 !
 ! PW components ...
 !==================
 integer :: O_ng
 integer :: BS_n_g_exch
 integer :: BS_n_g_W
 !
 ! Collision
 !===========
 type(elemental_collision), save :: K_EXCH_collision
 type(elemental_collision), save :: K_CORR_collision
 !
 ! CV transitions space ...
 !=========================
 type BS_T_group
   !
   integer                       :: ik         ! ik index (IBZ)
   integer                       :: first_cv   ! Position in the cv transitions @ k
   integer                       :: size       
   integer,     allocatable      :: table(:,:) ! (/ikbz,iv,ic,i_sp/) (i_sp is spin, is is symmetry)
   complex(SP), allocatable      :: dipoles_R(:)
   complex(SP), allocatable      :: dipoles_A(:)
   complex(SP), allocatable      :: dipoles_R_kerr(:)
   complex(SP), allocatable      :: dipoles_A_kerr(:)
   complex(SP), allocatable      :: dipoles_R_PL(:,:)
   complex(SP), allocatable      :: dipoles_A_PL(:,:)
   complex(SP), allocatable      :: Z(:)
   real(SP)   , allocatable      :: E(:)
   real(SP)   , allocatable      :: f(:)
   real(SP)   , allocatable      :: f_RES(:)
   real(SP)   , allocatable      :: f_PL(:,:)
   real(SP)   , allocatable      :: W(:)
   real(SP)   , allocatable      :: E_SOC_corr(:,:)
   !
   ! Exchange Oscillators
   !
   complex(SP), allocatable      :: O_x(:,:)
#ifdef _CUDA
   complex(SP), allocatable, device :: O_x_d(:,:)
#endif
   !
 end type BS_T_group
 !
 type(BS_T_group), allocatable, target :: BS_T_grp(:)
 integer         , allocatable  :: BS_T_grp_1st_el(:)
 integer         , allocatable  :: BS_nT_at_k(:)
 integer                        :: BS_nT_grps
 !
 ! Blocks ...
 !============
 type BS_block
   integer                       :: ik            ! ik index (IBZ)
   integer                       :: ip            ! ip index (ik -> ip transition) (IBZ)
   integer                       :: iT_k          ! Index (among n_BS_T_grps) of the cv transitions @ k
   integer                       :: iT_p          ! Index (among n_BS_T_grps) of the cv transitions @ p
   integer                       :: size(2)       ! rows x columns
   integer                       :: coordinate(2) ! Position of the left-bottom corner in the whole matrix
   character(1)                  :: mode          ! "R"esonant/"A"ntiresonant
   !
   ! Matrix Block
   !--------------
   complex(SP), allocatable      :: mat(:,:)
   character, allocatable        :: done(:,:)
   !
   ! Oscillators...
   !
   ! ... correlation
   !------------------
   integer                       :: N_oscillators 
   integer,     allocatable      :: kp_table(:,:)           ! 2,nkibz @ k = (i_kmq,i_pmq)
   integer,     allocatable      :: O_table(:,:,:,:,:,:,:)  ! 2,sym,nkmq,npmq,n,n',spin @ k = (iOnn,i_block_ref)
   complex(SP), allocatable      :: O_c(:,:)
#ifdef _CUDA
   complex(SP), allocatable, device :: O_c_d(:,:)
#endif
   !
 end type BS_block
 !
 integer                    :: n_BS_blks = 0
 type(BS_block), allocatable, target :: BS_blk(:)
 !
 ! WF phases
 !===========
 complex(SP),allocatable :: WF_phase(:,:,:,:)
 !
 ! Screened interaction
 !======================
 complex(SP),allocatable ::BS_W(:,:,:)
 !
 !
 contains
   !
   integer function T_group(I)
     integer :: i_g,I
     do i_g=1,BS_nT_grps-1
       if (BS_T_grp_1st_el(i_g)<=I.and.I<BS_T_grp_1st_el(i_g+1)) then
         T_group=i_g
         return
       endif
     enddo
     if (BS_nT_grps==1) then
       T_group=1
       return
     endif
     if (I>=BS_T_grp_1st_el(BS_nT_grps-1)) T_group=BS_nT_grps
   end function
   !
   subroutine BS_oscillators_alloc(EXCHANGE,iG,CORRELATION,iB)
     !
     use pars,       ONLY:IP
     use stderr,     ONLY:intc
     !
     logical :: EXCHANGE,CORRELATION
     integer :: iG,iB
     !
     if (EXCHANGE) then
       if (BS_T_grp(iG)%size==0) return
       YAMBO_ALLOC(BS_T_grp(iG)%O_x,(BS_n_g_exch,BS_T_grp(iG)%size))
#ifdef _CUDA
       allocate(BS_T_grp(iG)%O_x_d,mold=BS_T_grp(iG)%O_x)
#endif

     endif
     !
     if (CORRELATION) then
       if (BS_blk(iB)%N_oscillators==0) return
       YAMBO_ALLOC(BS_blk(iB)%O_c,(O_ng,BS_blk(iB)%N_oscillators))
#ifdef _CUDA
       allocate(BS_blk(iB)%O_c_d,mold=BS_blk(iB)%O_c)
#endif
     endif
     !
   end subroutine
   !
   subroutine BS_oscillators_free(iG_ref,iB_ref)
     use stderr,     ONLY:intc
     integer :: iG_ref,iB_ref
     integer :: iG,iB,ik_loop,ip_loop,ik_now,ip_now
     do iG=iG_ref,1,-1
       YAMBO_FREE(BS_T_grp(iG)%O_x)
#ifdef _CUDA
       if (allocated(BS_T_grp(iG)%O_x_d)) deallocate(BS_T_grp(iG)%O_x_d)
#endif
     enddo
     if(iB_ref==0) return
     ik_now=BS_blk(iB_ref)%ik
     ip_now=BS_blk(iB_ref)%ip
     if(iB_ref==n_BS_blks) then
       ik_now=0
       ip_now=0
     endif
     do iB=iB_ref,1,-1
       ik_loop=BS_blk(iB)%ik
       ip_loop=BS_blk(iB)%ip
       if ( ik_now==ik_loop .and. ip_now==ip_loop ) cycle
       if ( ik_now==ik_loop .and. ip_now==ip_loop .and. .not.l_BSE_minimize_memory ) cycle
       if (.not.allocated(BS_blk(iB)%O_c)) exit
       YAMBO_FREE(BS_blk(iB)%O_c)
       YAMBO_FREE(BS_blk(iB)%O_table)
<<<<<<< HEAD
#ifdef _CUDA
       if (allocated(BS_blk(iB)%O_c_d)) deallocate(BS_blk(iB)%O_c_d)
#endif
=======
       YAMBO_FREE(BS_blk(iB)%kp_table)
>>>>>>> 36995d2c
     enddo
     !
   end subroutine
   !
   subroutine BS_Blocks_and_Transitions_alloc(E,iT)
     !
     use pars,       ONLY:IP,cZERO
     use drivers,    ONLY:l_kerr,l_photolum
     use stderr,     ONLY:intc
     use electrons,  ONLY:levels,E_SOC_nbands,n_sp_pol
     integer      :: iT,nT
     type(levels) :: E
     !
     if(iT==0) then
       return
     endif
     !
     nT=BS_T_grp(iT)%size
     !
     YAMBO_ALLOC(BS_T_grp(iT)%dipoles_R,(nT))
     YAMBO_ALLOC(BS_T_grp(iT)%dipoles_A,(nT))
     BS_T_grp(iT)%dipoles_R=cZERO
     BS_T_grp(iT)%dipoles_A=cZERO
     if(l_kerr) then
       YAMBO_ALLOC(BS_T_grp(iT)%dipoles_R_kerr,(nT))
       YAMBO_ALLOC(BS_T_grp(iT)%dipoles_A_kerr,(nT))
     endif
     if(l_photolum) then
       YAMBO_ALLOC(BS_T_grp(iT)%dipoles_R_PL,(nT,3))
       YAMBO_ALLOC(BS_T_grp(iT)%dipoles_A_PL,(nT,3))
     endif
     YAMBO_ALLOC(BS_T_grp(iT)%table,(nT,4))
     YAMBO_ALLOC(BS_T_grp(iT)%E,(nT))
     YAMBO_ALLOC(BS_T_grp(iT)%f,(nT))
     YAMBO_ALLOC(BS_T_grp(iT)%f_RES,(nT))
     YAMBO_ALLOC(BS_T_grp(iT)%f_PL,(2,nT))
     if (allocated(E%Z)) then
       YAMBO_ALLOC(BS_T_grp(iT)%Z,(nT))
     endif
     if (allocated(E%W)) then
       YAMBO_ALLOC(BS_T_grp(iT)%W,(nT))
     endif
     if (E_SOC_nbands/=0) then
       YAMBO_ALLOC(BS_T_grp(iT)%E_SOC_corr,(2/n_sp_pol,nT))
     endif
     !
   end subroutine
   !
   subroutine BS_blks_free()
     integer :: iB
     do iB=1,n_BS_blks
       YAMBO_FREE(BS_blk(iB)%mat)
       deallocate(BS_blk(iB)%done)
     enddo
   end subroutine
   !
   subroutine BS_Blocks_and_Transitions_free()
     use stderr,     ONLY:intc
     use drivers,    ONLY:l_kerr,l_photolum
     use parallel_m, ONLY:PAR_BS_T_grps_index
     use electrons,  ONLY:E_SOC_nbands
     integer :: iT
     !
     YAMBO_FREE(BS_nT_at_k)
     YAMBO_FREE(PAR_BS_T_grps_index)
     YAMBO_FREE(BS_T_grp_1st_el)
     !
     do iT=1,BS_nT_grps
       !
       if (.not.allocated(BS_T_grp(iT)%table)) cycle
       !
       YAMBO_FREE(BS_T_grp(iT)%dipoles_R)
       YAMBO_FREE(BS_T_grp(iT)%dipoles_A)
       if (l_kerr) then
         YAMBO_FREE(BS_T_grp(iT)%dipoles_R_kerr)
         YAMBO_FREE(BS_T_grp(iT)%dipoles_A_kerr)
       endif
       YAMBO_FREE(BS_T_grp(iT)%table)
       YAMBO_FREE(BS_T_grp(iT)%E)
       YAMBO_FREE(BS_T_grp(iT)%f)
       YAMBO_FREE(BS_T_grp(iT)%f_RES)
       YAMBO_FREE(BS_T_grp(iT)%f_PL)
       YAMBO_FREE(BS_T_grp(iT)%Z)
       YAMBO_FREE(BS_T_grp(iT)%W)
       YAMBO_FREE(BS_T_grp(iT)%E_SOC_corr)
       !
     enddo
     !
     YAMBO_FREE(BS_T_grp)
     YAMBO_FREE(BS_blk)
     !
   end subroutine
   !
   function BS_Block_size(i_block)
     !
     integer              :: i_block
     integer(IP)          :: BS_Block_size
     !
     if (BS_blk(i_block)%iT_k==BS_blk(i_block)%iT_p.and.BS_blk(i_block)%mode=="R") then
       BS_Block_size= (BS_blk(i_block)%size(1)*(BS_blk(i_block)%size(1)+1))/2
     else
       BS_Block_size=BS_blk(i_block)%size(1)*BS_blk(i_block)%size(2)
     endif
     !
   end function BS_Block_size
   !
   subroutine BS_Blocks_symmetrize_K()
     !
     ! Symmetrize the DIAGONAL blocks only (i_Tk=i_Tp)
     !
     integer :: i_B,i_Tk,i_Tp,i_r,i_c
     !
     do i_B=1,n_BS_blks
       !
       i_Tk  =BS_blk(i_B)%iT_k
       i_Tp  =BS_blk(i_B)%iT_p
       !
       ! Resonant part (mode ==R) is hermitian
       ! Coupling part (mode ==A) is symmetric
       !
       if (i_Tk/=i_Tp) cycle
       !
       do i_r=1,BS_blk(i_B)%size(1)
         do i_c=i_r+1,BS_blk(i_B)%size(2)
           if (BS_blk(i_B)%mode=="R") then
             BS_blk(i_B)%mat(i_c,i_r) = conjg(BS_blk(i_B)%mat(i_r,i_c))
           else
             BS_blk(i_B)%mat(i_c,i_r) = BS_blk(i_B)%mat(i_r,i_c)
           endif
         enddo
       enddo
       !
     enddo
     !
   end subroutine BS_Blocks_symmetrize_K
   !
end module BS<|MERGE_RESOLUTION|>--- conflicted
+++ resolved
@@ -151,6 +151,9 @@
  ! Screened interaction
  !======================
  complex(SP),allocatable ::BS_W(:,:,:)
+#ifdef _CUDA
+ attributes(device)      ::BS_W
+#endif
  !
  !
  contains
@@ -222,13 +225,10 @@
        if (.not.allocated(BS_blk(iB)%O_c)) exit
        YAMBO_FREE(BS_blk(iB)%O_c)
        YAMBO_FREE(BS_blk(iB)%O_table)
-<<<<<<< HEAD
+       YAMBO_FREE(BS_blk(iB)%kp_table)
 #ifdef _CUDA
        if (allocated(BS_blk(iB)%O_c_d)) deallocate(BS_blk(iB)%O_c_d)
 #endif
-=======
-       YAMBO_FREE(BS_blk(iB)%kp_table)
->>>>>>> 36995d2c
      enddo
      !
    end subroutine
