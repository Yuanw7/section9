!
!        Copyright (C) 2000-2019 the YAMBO team
!              http://www.yambo-code.org
!
! Authors (see AUTHORS file for details): AM, MG
! 
! This file is distributed under the terms of the GNU 
! General Public License. You can redistribute it and/or 
! modify it under the terms of the GNU General Public 
! License as published by the Free Software Foundation; 
! either version 2, or (at your option) any later version.
!
! This program is distributed in the hope that it will 
! be useful, but WITHOUT ANY WARRANTY; without even the 
! implied warranty of MERCHANTABILITY or FITNESS FOR A 
! PARTICULAR PURPOSE.  See the GNU General Public License 
! for more details.
!
! You should have received a copy of the GNU General Public 
! License along with this program; if not, write to the Free 
! Software Foundation, Inc., 59 Temple Place - Suite 330,Boston, 
! MA 02111-1307, USA or visit http://www.gnu.org/copyleft/gpl.txt.
!
module BS
 !
 use pars,          ONLY:IP,SP,schlen,lchlen
 use collision_el,  ONLY:elemental_collision
#include<memory.h>
 !
 ! Modes and logicals
 !====================
 logical :: l_BSE_minimize_memory
<<<<<<< HEAD
 logical :: l_restart_bse
=======
 logical :: l_BSE_kernel_complete
 logical :: l_BSE_restart
>>>>>>> 2e5b30d4
 logical :: BS_W_is_diagonal
 logical :: BS_K_coupling
 logical :: BS_res_K_exchange
 logical :: BS_res_K_corr
 logical :: BS_cpl_K_exchange
 logical :: BS_cpl_K_corr
 logical :: BS_K_is_ALDA
 logical :: BS_not_const_eh_f
 logical :: BS_perturbative_SOC
 logical :: BS_K_has_been_calculated_loaded
 character(schlen) :: L_kind
 character(schlen) :: BSE_mode
 character(schlen) :: BSK_mode
 character(schlen) :: BS_res_mode
 character(schlen) :: BS_cpl_mode
 !
 ! Dimensions
 !=============
 integer :: BS_K_dim
 integer :: BS_H_dim
 integer :: BS_bands(2)
 integer :: BS_q(2)
 integer :: BS_identifier
 real(SP),allocatable :: BSqpts(:,:)
 !
 ! Live Timing
 !=============
 integer(IP) :: BS_LiveTiming_steps     = 0
 !
 ! Transition Controls
 !=====================
 real(SP):: BS_eh_en(2)
 real(SP):: BS_eh_win(2)
 !
 ! PW components ...
 !==================
 integer :: O_ng
 integer :: BS_n_g_exch
 integer :: BS_n_g_W
 !
 ! Collision
 !===========
 type(elemental_collision), save :: K_EXCH_collision
 type(elemental_collision), save :: K_CORR_collision
 !
 ! CV transitions space ...
 !=========================
 type BS_T_group
   !
   integer                       :: ik         ! ik index (IBZ)
   integer                       :: first_cv   ! Position in the cv transitions @ k
   integer                       :: size       
   integer,     allocatable      :: table(:,:) ! (/ikbz,iv,ic,i_sp/) (i_sp is spin, is is symmetry)
   complex(SP), allocatable      :: dipoles_R(:)
   complex(SP), allocatable      :: dipoles_A(:)
   complex(SP), allocatable      :: dipoles_R_kerr(:)
   complex(SP), allocatable      :: dipoles_A_kerr(:)
   complex(SP), allocatable      :: dipoles_R_PL(:,:)
   complex(SP), allocatable      :: dipoles_A_PL(:,:)
   complex(SP), allocatable      :: Z(:)
   real(SP)   , allocatable      :: E(:)
   real(SP)   , allocatable      :: f(:)
   real(SP)   , allocatable      :: f_RES(:)
   real(SP)   , allocatable      :: f_PL(:,:)
   real(SP)   , allocatable      :: W(:)
   real(SP)   , allocatable      :: E_SOC_corr(:,:)
   !
   ! Exchange Oscillators
   !
   complex(SP), allocatable      :: O_x(:,:)
#ifdef _CUDA
   complex(SP), allocatable, device :: O_x_d(:,:)
#endif
   !
 end type BS_T_group
 !
 type(BS_T_group), allocatable, target :: BS_T_grp(:)
 integer         , allocatable  :: BS_T_grp_1st_el(:)
 integer         , allocatable  :: BS_nT_at_k(:)
 integer                        :: BS_nT_grps
 !
 ! Blocks ...
 !============
 type BS_block
   integer                       :: ik            ! ik index (IBZ)
   integer                       :: ip            ! ip index (ik -> ip transition) (IBZ)
   integer                       :: iT_k          ! Index (among n_BS_T_grps) of the cv transitions @ k
   integer                       :: iT_p          ! Index (among n_BS_T_grps) of the cv transitions @ p
   integer                       :: size(2)       ! rows x columns
   integer                       :: coordinate(2) ! Position of the left-bottom corner in the whole matrix
   character(1)                  :: mode          ! "R"esonant/"A"ntiresonant
   !
   ! Matrix Block
   !--------------
   complex(SP), allocatable      :: mat(:,:)
   character, allocatable        :: done(:,:)
   !
   ! Oscillators...
   !
   ! ... correlation
   !------------------
   integer                       :: N_oscillators 
   integer,     allocatable      :: kp_table(:,:)           ! 2,nkibz @ k = (i_kmq,i_pmq)
   integer,     allocatable      :: O_table(:,:,:,:,:,:,:)  ! 2,sym,nkmq,npmq,n,n',spin @ k = (iOnn,i_block_ref)
   complex(SP), allocatable      :: O_c(:,:)
#ifdef _CUDA
   complex(SP), allocatable, device :: O_c_d(:,:)
#endif
   !
 end type BS_block
 !
 integer                    :: n_BS_blks = 0
 type(BS_block), allocatable, target :: BS_blk(:)
 !
 ! WF phases
 !===========
 complex(SP),allocatable :: WF_phase(:,:,:,:)
 !
 ! Screened interaction
 !======================
 complex(SP),allocatable ::BS_W(:,:,:)
#ifdef _CUDA
 attributes(device)      ::BS_W
#endif
 !
 contains
   !
   integer function T_group(I)
     integer :: i_g,I
     do i_g=1,BS_nT_grps-1
       if (BS_T_grp_1st_el(i_g)<=I.and.I<BS_T_grp_1st_el(i_g+1)) then
         T_group=i_g
         return
       endif
     enddo
     if (BS_nT_grps==1) then
       T_group=1
       return
     endif
     if (I>=BS_T_grp_1st_el(BS_nT_grps-1)) T_group=BS_nT_grps
   end function
   !
   subroutine BS_oscillators_alloc(EXCHANGE,iG,CORRELATION,iB)
     !
     use pars,       ONLY:IP
     use stderr,     ONLY:intc
     !
     logical :: EXCHANGE,CORRELATION
     integer :: iG,iB
     !
     if (EXCHANGE) then
       if (BS_T_grp(iG)%size==0) return
       YAMBO_ALLOC(BS_T_grp(iG)%O_x,(BS_n_g_exch,BS_T_grp(iG)%size))
#ifdef _CUDA
       allocate(BS_T_grp(iG)%O_x_d,mold=BS_T_grp(iG)%O_x)
#endif

     endif
     !
     if (CORRELATION) then
       if (BS_blk(iB)%N_oscillators==0) return
       YAMBO_ALLOC(BS_blk(iB)%O_c,(O_ng,BS_blk(iB)%N_oscillators))
#ifdef _CUDA
       allocate(BS_blk(iB)%O_c_d,mold=BS_blk(iB)%O_c)
#endif
     endif
     !
   end subroutine
   !
   subroutine BS_oscillators_free(iG_ref,iB_ref)
     use stderr,     ONLY:intc
     integer :: iG_ref,iB_ref
     integer :: iG,iB,ik_loop,ip_loop,ik_now,ip_now
     do iG=iG_ref,1,-1
       YAMBO_FREE(BS_T_grp(iG)%O_x)
#ifdef _CUDA
       if (allocated(BS_T_grp(iG)%O_x_d)) deallocate(BS_T_grp(iG)%O_x_d)
#endif
     enddo
     if(iB_ref==0) return
     ik_now=BS_blk(iB_ref)%ik
     ip_now=BS_blk(iB_ref)%ip
     if(iB_ref==n_BS_blks) then
       ik_now=0
       ip_now=0
     endif
     do iB=iB_ref,1,-1
       ik_loop=BS_blk(iB)%ik
       ip_loop=BS_blk(iB)%ip
       if ( ik_now==ik_loop .and. ip_now==ip_loop ) cycle
       if ( ik_now==ik_loop .and. ip_now==ip_loop .and. .not.l_BSE_minimize_memory ) cycle
       if (.not.allocated(BS_blk(iB)%O_c)) exit
       YAMBO_FREE(BS_blk(iB)%O_c)
       YAMBO_FREE(BS_blk(iB)%O_table)
       YAMBO_FREE(BS_blk(iB)%kp_table)
#ifdef _CUDA
       if (allocated(BS_blk(iB)%O_c_d)) deallocate(BS_blk(iB)%O_c_d)
#endif
     enddo
     !
   end subroutine
   !
   subroutine BS_Blocks_and_Transitions_alloc(E,iT)
     !
     use pars,       ONLY:IP,cZERO
     use drivers,    ONLY:l_kerr,l_photolum
     use stderr,     ONLY:intc
     use electrons,  ONLY:levels,n_sp_pol
     integer      :: iT,nT
     type(levels) :: E
     !
     if(iT==0) then
       return
     endif
     !
     nT=BS_T_grp(iT)%size
     !
     YAMBO_ALLOC(BS_T_grp(iT)%dipoles_R,(nT))
     YAMBO_ALLOC(BS_T_grp(iT)%dipoles_A,(nT))
     BS_T_grp(iT)%dipoles_R=cZERO
     BS_T_grp(iT)%dipoles_A=cZERO
     if(l_kerr) then
       YAMBO_ALLOC(BS_T_grp(iT)%dipoles_R_kerr,(nT))
       YAMBO_ALLOC(BS_T_grp(iT)%dipoles_A_kerr,(nT))
     endif
     if(l_photolum) then
       YAMBO_ALLOC(BS_T_grp(iT)%dipoles_R_PL,(nT,3))
       YAMBO_ALLOC(BS_T_grp(iT)%dipoles_A_PL,(nT,3))
     endif
     YAMBO_ALLOC(BS_T_grp(iT)%table,(nT,4))
     YAMBO_ALLOC(BS_T_grp(iT)%E,(nT))
     YAMBO_ALLOC(BS_T_grp(iT)%f,(nT))
     YAMBO_ALLOC(BS_T_grp(iT)%f_RES,(nT))
     YAMBO_ALLOC(BS_T_grp(iT)%f_PL,(2,nT))
     if (allocated(E%Z)) then
       YAMBO_ALLOC(BS_T_grp(iT)%Z,(nT))
     endif
     if (allocated(E%W)) then
       YAMBO_ALLOC(BS_T_grp(iT)%W,(nT))
     endif
     if (allocated(E%E_SOC)) then
       YAMBO_ALLOC(BS_T_grp(iT)%E_SOC_corr,(2/n_sp_pol,nT))
     endif
     !
   end subroutine
   !
   subroutine BS_blks_free()
     integer :: iB
     do iB=1,n_BS_blks
       YAMBO_FREE(BS_blk(iB)%mat)
       deallocate(BS_blk(iB)%done)
     enddo
   end subroutine
   !
   subroutine BS_Blocks_and_Transitions_free()
     use stderr,     ONLY:intc
     use drivers,    ONLY:l_kerr,l_photolum
     use parallel_m, ONLY:PAR_BS_T_grps_index
     integer :: iT
     !
     YAMBO_FREE(BS_nT_at_k)
     YAMBO_FREE(PAR_BS_T_grps_index)
     YAMBO_FREE(BS_T_grp_1st_el)
     !
     do iT=1,BS_nT_grps
       !
       if (.not.allocated(BS_T_grp(iT)%table)) cycle
       !
       YAMBO_FREE(BS_T_grp(iT)%dipoles_R)
       YAMBO_FREE(BS_T_grp(iT)%dipoles_A)
       if (l_kerr) then
         YAMBO_FREE(BS_T_grp(iT)%dipoles_R_kerr)
         YAMBO_FREE(BS_T_grp(iT)%dipoles_A_kerr)
       endif
       YAMBO_FREE(BS_T_grp(iT)%table)
       YAMBO_FREE(BS_T_grp(iT)%E)
       YAMBO_FREE(BS_T_grp(iT)%f)
       YAMBO_FREE(BS_T_grp(iT)%f_RES)
       YAMBO_FREE(BS_T_grp(iT)%f_PL)
       YAMBO_FREE(BS_T_grp(iT)%Z)
       YAMBO_FREE(BS_T_grp(iT)%W)
       YAMBO_FREE(BS_T_grp(iT)%E_SOC_corr)
       !
     enddo
     !
     YAMBO_FREE(BS_T_grp)
     YAMBO_FREE(BS_blk)
     !
   end subroutine
   !
   function BS_Block_size(i_block)
     !
     integer              :: i_block
     integer(IP)          :: BS_Block_size
     !
     if (BS_blk(i_block)%iT_k==BS_blk(i_block)%iT_p.and.BS_blk(i_block)%mode=="R") then
       BS_Block_size= (BS_blk(i_block)%size(1)*(BS_blk(i_block)%size(1)+1))/2
     else
       BS_Block_size=BS_blk(i_block)%size(1)*BS_blk(i_block)%size(2)
     endif
     !
   end function BS_Block_size
   !
   subroutine BS_Blocks_symmetrize_K()
     !
     ! Symmetrize the DIAGONAL blocks only (i_Tk=i_Tp)
     !
     integer :: i_B,i_Tk,i_Tp,i_r,i_c
     !
     do i_B=1,n_BS_blks
       !
       i_Tk  =BS_blk(i_B)%iT_k
       i_Tp  =BS_blk(i_B)%iT_p
       !
       ! Resonant part (mode ==R) is hermitian
       ! Coupling part (mode ==A) is symmetric
       !
       if (i_Tk/=i_Tp) cycle
       !
       do i_r=1,BS_blk(i_B)%size(1)
         do i_c=i_r+1,BS_blk(i_B)%size(2)
           if (BS_blk(i_B)%mode=="R") then
             BS_blk(i_B)%mat(i_c,i_r) = conjg(BS_blk(i_B)%mat(i_r,i_c))
           else
             BS_blk(i_B)%mat(i_c,i_r) = BS_blk(i_B)%mat(i_r,i_c)
           endif
         enddo
       enddo
       !
     enddo
     !
   end subroutine BS_Blocks_symmetrize_K
   !
end module BS<|MERGE_RESOLUTION|>--- conflicted
+++ resolved
@@ -30,12 +30,8 @@
  ! Modes and logicals
  !====================
  logical :: l_BSE_minimize_memory
-<<<<<<< HEAD
- logical :: l_restart_bse
-=======
  logical :: l_BSE_kernel_complete
  logical :: l_BSE_restart
->>>>>>> 2e5b30d4
  logical :: BS_W_is_diagonal
  logical :: BS_K_coupling
  logical :: BS_res_K_exchange
