--- conflicted
+++ resolved
@@ -111,27 +111,13 @@
    end function
 #endif
    !
-<<<<<<< HEAD
-   subroutine K_BSmat_by_V_Haydock(iq,iter,Vi,Vo,iter_par)
-=======
    subroutine K_BSmat_by_V(iq,iter,Vi,Vo,iter_par)
->>>>>>> 9597f56c
      use pars,          ONLY:SP
      integer               ::iq
      integer               ::iter
      complex(SP)           ::Vi(:),Vo(:)
      real(SP), optional     ::iter_par
    end subroutine
-<<<<<<< HEAD
-   !
-   subroutine K_BSmat_by_V(iq,iter,Vi,Vo)
-     use pars,          ONLY:SP
-     integer               ::iq
-     integer,     optional ::iter
-     complex(SP), optional ::Vi(:),Vo(:)
-   end subroutine
-=======
->>>>>>> 9597f56c
    !
    integer function variables_BS(ID,local_description,X)
      use pars,       ONLY:lchlen
