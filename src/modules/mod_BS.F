--- conflicted
+++ resolved
@@ -40,11 +40,8 @@
  logical :: BS_K_is_ALDA
  logical :: BS_not_const_eh_f
  logical :: BS_K_has_been_calculated_loaded=.FALSE.
-<<<<<<< HEAD
  logical :: BS_pert_soc
-=======
  character(schlen) :: L_kind
->>>>>>> e3244cbc
  character(schlen) :: BSE_mode
  character(schlen) :: BSK_mode
  character(schlen) :: BS_res_mode
