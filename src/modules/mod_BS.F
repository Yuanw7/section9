--- conflicted
+++ resolved
@@ -98,8 +98,8 @@
    complex(SP), allocatable      :: dipoles_A_mag(:,:)
    complex(SP), allocatable      :: dipoles_R_PL(:,:)
    complex(SP), allocatable      :: dipoles_A_PL(:,:)
-   complex(SP), allocatable      :: dipoles_R_dichroism(:)
-   complex(SP), allocatable      :: dipoles_A_dichroism(:)
+   complex(SP), allocatable      :: dipoles_R_dichroism(:,:)
+   complex(SP), allocatable      :: dipoles_A_dichroism(:,:)
    complex(SP), allocatable      :: Z(:)
    real(SP)   , allocatable      :: E(:)
    real(SP)   , allocatable      :: E_SFLIP(:)
@@ -249,11 +249,7 @@
    subroutine BS_Blocks_and_Transitions_alloc(E,iT)
      !
      use pars,       ONLY:IP,cZERO
-<<<<<<< HEAD
-     use drivers,    ONLY:l_kerr,l_photolum,l_magnons,l_dichroism
-=======
-     use drivers,    ONLY:l_photolum,l_magnons
->>>>>>> f18c2ef3
+     use drivers,    ONLY:l_photolum,l_magnons,l_dichroism
      use stderr,     ONLY:intc
      use electrons,  ONLY:levels,n_sp_pol
      integer      :: iT,nT
@@ -278,8 +274,8 @@
        YAMBO_ALLOC(BS_T_grp(iT)%dipoles_A_PL,(nT,3))
      endif
      if(l_dichroism) then
-       YAMBO_ALLOC(BS_T_grp(iT)%dipoles_R_dichroism,(nT))
-       YAMBO_ALLOC(BS_T_grp(iT)%dipoles_A_dichroism,(nT))
+       YAMBO_ALLOC(BS_T_grp(iT)%dipoles_R_dichroism,(BS_dip_size,nT))
+       YAMBO_ALLOC(BS_T_grp(iT)%dipoles_A_dichroism,(BS_dip_size,nT))
      endif
      YAMBO_ALLOC(BS_T_grp(iT)%table,(nT,4))
      YAMBO_ALLOC(BS_T_grp(iT)%E,(nT))
