--- conflicted
+++ resolved
@@ -57,10 +57,7 @@
  integer :: BS_q(2)
  integer :: BS_identifier
  real(SP):: BS_K_cutoff
-<<<<<<< HEAD
-=======
  real(SP):: BS_max_val
->>>>>>> 6427b396
  real(SP),allocatable :: BSqpts(:,:)
  !
  ! Live Timing
