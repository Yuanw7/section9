--- conflicted
+++ resolved
@@ -72,13 +72,9 @@
  !=============
  integer :: BS_K_dim(2)
  integer :: BS_H_dim
-<<<<<<< HEAD
- integer :: BS_IO_dim(2)
-=======
  integer :: BS_mat_res_ares_dim ! If resonant and non-resonant part are not related
  integer :: BS_res_ares_dim     ! If resonant and non-resonant part are not related
  integer :: BS_IO_dim(2,4)
->>>>>>> e4726625
  integer :: MAX_BSK_LIN_size
  integer :: BS_bands(2)
  integer :: BS_q(2)
@@ -398,18 +394,6 @@
        i_Tk  =BS_blk(i_B)%iT_k
        i_Tp  =BS_blk(i_B)%iT_p
        !
-<<<<<<< HEAD
-       ! Resonant part (mode ==R) is hermitian
-       ! Coupling part (mode ==C) is symmetric
-       !
-       if (i_Tk/=i_Tp) cycle
-       !
-       do i_r=1,BS_blk(i_B)%size(1)
-         BS_blk(i_B)%mat(i_r,i_r) = real(BS_blk(i_B)%mat(i_r,i_r))
-         do i_c=i_r+1,BS_blk(i_B)%size(2)
-           if (BS_blk(i_B)%mode=="R") BS_blk(i_B)%mat(i_c,i_r) = conjg(BS_blk(i_B)%mat(i_r,i_c))
-           if (BS_blk(i_B)%mode=="C") BS_blk(i_B)%mat(i_c,i_r) = BS_blk(i_B)%mat(i_r,i_c)
-=======
        if (i_Tk/=i_Tp) cycle
        !
        select case(BS_blk(i_B)%mode)
@@ -429,7 +413,6 @@
            do i_c=i_r+1,BS_blk(i_B)%size(2)
              BS_blk(i_B)%mat(i_c,i_r) = BS_blk(i_B)%mat(i_r,i_c)
            enddo
->>>>>>> e4726625
          enddo
        end select
        !
