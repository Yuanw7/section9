!
!        Copyright (C) 2000-2017 the YAMBO team
!              http://www.yambo-code.org
!
! Authors (see AUTHORS file for details): AM, MG
! 
! This file is distributed under the terms of the GNU 
! General Public License. You can redistribute it and/or 
! modify it under the terms of the GNU General Public 
! License as published by the Free Software Foundation; 
! either version 2, or (at your option) any later version.
!
! This program is distributed in the hope that it will 
! be useful, but WITHOUT ANY WARRANTY; without even the 
! implied warranty of MERCHANTABILITY or FITNESS FOR A 
! PARTICULAR PURPOSE.  See the GNU General Public License 
! for more details.
!
! You should have received a copy of the GNU General Public 
! License along with this program; if not, write to the Free 
! Software Foundation, Inc., 59 Temple Place - Suite 330,Boston, 
! MA 02111-1307, USA or visit http://www.gnu.org/copyleft/gpl.txt.
!
module BS
 !
 use pars,         ONLY:IP,SP,schlen,lchlen
 use collision_el, ONLY:elemental_collision
 use memory_m,     ONLY:mem_est
 !
 implicit none
 !
 ! Modes and logicals
 !====================
 logical :: BS_W_is_diagonal
 logical :: BS_K_coupling
 logical :: BS_res_K_exchange
 logical :: BS_res_K_corr
 logical :: BS_cpl_K_exchange
 logical :: BS_cpl_K_corr
 logical :: BS_K_is_ALDA
 logical :: BS_not_const_eh_f
 logical :: BS_K_has_been_calculated_loaded=.FALSE.
 character(schlen) :: BSE_mode
 character(schlen) :: BSK_mode
 character(schlen) :: BS_res_mode
 character(schlen) :: BS_cpl_mode
 !
 ! Dimensions
 !=============
 integer :: BS_K_dim
 integer :: BS_H_dim
 integer :: BS_bands(2)
 integer :: BS_q(2)
 integer :: BS_identifier
 !
 ! Live Timing
 !=============
 integer(IP) :: BS_LiveTiming_steps     = 0
 !
 ! Transition Controls
 !=====================
 real(SP):: BS_eh_en(2)
 real(SP):: BS_eh_win(2)
 !
 ! PW components ...
 !==================
 integer :: O_ng
 integer :: BS_n_g_exch
 integer :: BS_n_g_W
 !
 ! Collision
 !===========
 type(elemental_collision), save :: K_EXCH_collision
 type(elemental_collision), save :: K_CORR_collision
 !
 ! CV transitions space ...
 !=========================
 type BS_T_group
   !
   integer                       :: ik         ! ik index (IBZ)
   integer                       :: first_cv   ! Position in the cv transitions @ k
   integer                       :: size       
   integer,     allocatable      :: table(:,:) ! (/ikbz,iv,ic,i_sp/) (i_sp is spin, is is symmetry)
   complex(SP), allocatable      :: dipoles_R(:)
   complex(SP), allocatable      :: dipoles_A(:)
   complex(SP), allocatable      :: dipoles_R_kerr(:)
   complex(SP), allocatable      :: dipoles_A_kerr(:)
   complex(SP), allocatable      :: dipoles_R_PL(:,:)
   complex(SP), allocatable      :: dipoles_A_PL(:,:)
   complex(SP), allocatable      :: Z(:)
   real(SP)   , allocatable      :: E(:)
   real(SP)   , allocatable      :: f(:)
   real(SP)   , allocatable      :: f_RES(:)
   real(SP)   , allocatable      :: f_PL(:,:)
   real(SP)   , allocatable      :: W(:)
   real(SP)   , allocatable      :: E_SOC_corr(:,:)
   !
   ! Exchange Oscillators
   !
   complex(SP), allocatable      :: O_x(:,:)
   !
 end type BS_T_group
 !
 type(BS_T_group), allocatable  :: BS_T_grp(:)
 integer         , allocatable  :: BS_T_grp_1st_el(:)
 integer         , allocatable  :: BS_nT_at_k(:)
 integer                        :: BS_nT_grps
 !
 ! Blocks ...
 !============
 type BS_block
<<<<<<< HEAD
   integer                       :: ik         ! ik index (IBZ)
   integer                       :: ip         ! ip index (ik -> ip transition) (IBZ)
   integer                       :: iT_k       ! Index (among n_BS_T_grps) of the cv transitions @ k
   integer                       :: iT_p       ! Index (among n_BS_T_grps) of the cv transitions @ p
   integer                       :: size(2)    ! rows x columns
   character(1)                  :: mode       ! "R"esonant/"A"ntiresonant (Antiresonant meaning coupling???)
=======
   integer                       :: ik            ! ik index (IBZ)
   integer                       :: ip            ! ip index (ik -> ip transition) (IBZ)
   integer                       :: iT_k          ! Index (among n_BS_T_grps) of the cv transitions @ k
   integer                       :: iT_p          ! Index (among n_BS_T_grps) of the cv transitions @ p
   integer                       :: size(2)       ! rows x columns
   integer                       :: coordinate(2) ! Position of the left-bottom corner in the whole matrix
   character(1)                  :: mode          ! "R"esonant/"A"ntiresonant
>>>>>>> 106307b9
   !
   ! Matrix Block
   !--------------
   complex(SP), allocatable      :: mat(:,:)
   !
   ! Oscillators...
   !
   ! ... correlation
   !------------------
   integer                       :: N_oscillators 
   integer,     allocatable      :: O_table(:,:,:,:,:) ! 2,sym,n,n',spin @ k = (iOnn,i_block_ref)
   complex(SP), allocatable      :: O_c(:,:)
   !
 end type BS_block
 !
 integer                    :: n_BS_blks = 0
 type(BS_block), allocatable:: BS_blk(:)
 !
 ! WF phases
 !===========
 complex(SP),allocatable :: WF_phase(:,:,:,:)
 !
 contains
   !
   integer function T_group(I)
     integer :: i_g,I
     do i_g=1,BS_nT_grps-1
       if (BS_T_grp_1st_el(i_g)<=I.and.I<BS_T_grp_1st_el(i_g+1)) then
         T_group=i_g
         return
       endif
     enddo
     if (BS_nT_grps==1) then
       T_group=1
       return
     endif
     if (I>=BS_T_grp_1st_el(BS_nT_grps-1)) T_group=BS_nT_grps
   end function
   !
   subroutine BS_oscillators_alloc(EXCHANGE,iG,CORRELATION,iB)
     !
     use pars,       ONLY:IP
     use stderr,     ONLY:intc
     use memory_m,   ONLY:mem_est
     !
     logical :: EXCHANGE,CORRELATION
     integer :: iG,iB
     !
     if (EXCHANGE) then
       allocate(BS_T_grp(iG)%O_x(BS_n_g_exch,BS_T_grp(iG)%size))
       if(iG==1) call mem_est("BS_T_group_X_oscillators",(/BS_n_g_exch*sum(BS_T_grp(:)%size)/))
     endif
     !
     if (CORRELATION) then
       allocate(BS_blk(iB)%O_c(O_ng,BS_blk(iB)%N_oscillators))
     endif
     !
   end subroutine
   !
   subroutine BS_oscillators_free(iG,iB)
     use stderr,     ONLY:intc
     use memory_m,   ONLY:mem_est
     integer :: iG,iB
     integer :: i_g,i_b,ik_loop,ip_loop,ik_now,ip_now
     if (iG==BS_nT_grps) call mem_est("BS_T_group_X_oscillators")
     do i_g=iG,1,-1
       if (.not.allocated(BS_T_grp(i_g)%O_x)) exit
       if (     allocated(BS_T_grp(i_g)%O_x)) deallocate(BS_T_grp(i_g)%O_x)
     enddo
     if(iB==0) return
     ik_now=BS_blk(iB)%ik
     ip_now=BS_blk(iB)%ip
     if(iB==n_BS_blks) then
       ik_now=0
       ip_now=0
     endif
     do i_b=iB,1,-1
       ik_loop=BS_blk(i_b)%ik
       ip_loop=BS_blk(i_b)%ip
       if ( ik_now==ik_loop .and. ip_now==ip_loop ) cycle
       if (.not.allocated(BS_blk(i_b)%O_c)) exit
       if (     allocated(BS_blk(i_b)%O_c)) then
         deallocate(BS_blk(i_b)%O_c)
         deallocate(BS_blk(i_b)%O_table)
       endif
     enddo
     !
   end subroutine
   !
   subroutine BS_Blocks_and_Transitions_alloc(E,iT)
     !
     use pars,       ONLY:IP
     use drivers,    ONLY:l_kerr,l_photolum
     use stderr,     ONLY:intc
     use memory_m,   ONLY:mem_est
     use electrons,  ONLY:levels,E_SOC_nbands,n_sp_pol
     integer      :: iT,nT
     type(levels) :: E
     !
     if(iT==0) then
       nT=sum(BS_T_grp(:)%size)
       call mem_est("BS_T_grp_dipoles_R_N",(/nT/))
       if (BS_K_coupling) call mem_est("BS_T_grp_dipoles_A_N",(/nT/))
       if(l_kerr) then
         call mem_est("BS_T_grp_dipoles_KERR_R_N",(/nT/))
         if (BS_K_coupling) call mem_est("BS_T_grp_dipoles_KERR_A_N",(/nT/))
       endif
       if(l_photolum) then
         call mem_est("BS_T_grp_dipoles_PL_R_N",(/4*nT/))
         if (BS_K_coupling) call mem_est("BS_T_grp_dipoles_PL_A_N",(/4*nT/))
         call mem_est("BS_T_grp_f_PL",(/2*nT/),(/SP/))
       endif
       call mem_est("BS_T_grp_table_N",(/nT/),(/IP/))
       call mem_est("BS_T_grp_E_N",(/nT/),(/SP/))
       call mem_est("BS_T_grp_f_N",(/2*nT/),(/SP/))
       if (associated(E%Z)) call mem_est("BS_T_grp_Z_N",(/nT/))
       if (associated(E%W)) call mem_est("BS_T_grp_W_N",(/nT/),(/SP/))
       return
     endif
     !
     nT=BS_T_grp(iT)%size
     !
     allocate(BS_T_grp(iT)%dipoles_R(nT))
     if (BS_K_coupling) allocate(BS_T_grp(iT)%dipoles_A(nT))
     if(l_kerr) then
       allocate(BS_T_grp(iT)%dipoles_R_kerr(nT))
       if (BS_K_coupling) allocate(BS_T_grp(iT)%dipoles_A_kerr(nT))
     endif
     if(l_photolum) then
       allocate(BS_T_grp(iT)%dipoles_R_PL(nT,3))
       if (BS_K_coupling) allocate(BS_T_grp(iT)%dipoles_A_PL(nT,3))
     endif
     allocate(BS_T_grp(iT)%table(nT,4))
     allocate(BS_T_grp(iT)%E(nT))
     allocate(BS_T_grp(iT)%f(nT))
     allocate(BS_T_grp(iT)%f_RES(nT))
     if(l_photolum) allocate(BS_T_grp(iT)%f_PL(2,nT))
     if (associated(E%Z)) allocate(BS_T_grp(iT)%Z(nT))
     if (associated(E%W)) allocate(BS_T_grp(iT)%W(nT))
     if (E_SOC_nbands/=0) allocate(BS_T_grp(iT)%E_SOC_corr(2/n_sp_pol,nT))
     !
   end subroutine
   !
   subroutine BS_Blocks_and_Transitions_free()
     use stderr,     ONLY:intc
     use memory_m,   ONLY:mem_est
     use drivers,    ONLY:l_kerr,l_photolum
     use parallel_m, ONLY:PAR_BS_T_grps_index
     use electrons,  ONLY:E_SOC_nbands
     integer :: i_g
     !
     if (allocated(BS_nT_at_k))          deallocate(BS_nT_at_k)
     if (allocated(PAR_BS_T_grps_index)) deallocate(PAR_BS_T_grps_index)
     if (allocated(BS_T_grp_1st_el))     deallocate(BS_T_grp_1st_el)  
     call mem_est("BS_nT_at_k PAR_BS_T_grps_index BS_T_grp_1st_el")
     !
     do i_g=1,BS_nT_grps
       !
       if (.not.allocated(BS_T_grp(i_g)%table)) cycle
       !
       deallocate(BS_T_grp(i_g)%dipoles_R)
       if (BS_K_coupling) deallocate(BS_T_grp(i_g)%dipoles_A)
       if(l_kerr) then
         deallocate(BS_T_grp(i_g)%dipoles_R_kerr)
         if (BS_K_coupling) deallocate(BS_T_grp(i_g)%dipoles_A_kerr)
       endif
       deallocate(BS_T_grp(i_g)%table)
       deallocate(BS_T_grp(i_g)%E)
       deallocate(BS_T_grp(i_g)%f)
       deallocate(BS_T_grp(i_g)%f_RES)
       if (allocated(BS_T_grp(i_g)%f_PL)) deallocate(BS_T_grp(i_g)%f_PL)
       if (allocated(BS_T_grp(i_g)%Z))    deallocate(BS_T_grp(i_g)%Z)
       if (allocated(BS_T_grp(i_g)%W))    deallocate(BS_T_grp(i_g)%W)
       if (E_SOC_nbands/=0)               deallocate(BS_T_grp(i_g)%E_SOC_corr)
       !
     enddo
     !
     call mem_est("BS_T_grp_dipoles_R_N")
     call mem_est("BS_T_grp_dipoles_A_N")
     if(l_photolum) then
       call mem_est("BS_T_grp_dipoles_PL_R_N BS_T_grp_f_PL")
       if (BS_K_coupling) call mem_est("BS_T_grp_dipoles_PL_A_N")
     endif
     if(l_kerr) then
       call mem_est("BS_T_grp_dipoles_R_N")
       if (BS_K_coupling) call mem_est("BS_T_grp_dipoles_A_N")
     endif
     call mem_est("BS_T_grp_table_N")
     call mem_est("BS_T_grp_E_N")
     call mem_est("BS_T_grp_f_N")
     call mem_est("BS_T_grp_Z_N")
     call mem_est("BS_T_grp_W_N")
     !
   end subroutine
   !
   function BS_Block_size(i_block)
     !
     integer              :: i_block
     integer(IP)          :: BS_Block_size
     !
     if (BS_blk(i_block)%iT_k==BS_blk(i_block)%iT_p.and.BS_blk(i_block)%mode=="R") then
       BS_Block_size= (BS_blk(i_block)%size(1)*(BS_blk(i_block)%size(1)+1))/2
     else
       BS_Block_size=BS_blk(i_block)%size(1)*BS_blk(i_block)%size(2)
     endif
     !
   end function BS_Block_size
   !
   subroutine BS_Blocks_symmetrize_K()
     !
     ! Symmetrize the DIAGONAL blocks only (i_Tk=i_Tp)
     !
     integer :: i_B,i_Tk,i_Tp,i_r,i_c
     !
     do i_B=1,n_BS_blks
       !
       i_Tk  =BS_blk(i_B)%iT_k
       i_Tp  =BS_blk(i_B)%iT_p
       !
       ! Resonant part (mode ==R) is hermitian
       ! Coupling part (mode ==A) is symmetric
       !
       if (.not.(i_Tk.eq.i_Tp)) cycle
       !
       if (BS_blk(i_B)%mode=="R") then
         forall(i_r=1:BS_blk(i_B)%size(1),&
&             i_c=1:BS_blk(i_B)%size(2),i_r.lt.i_c) BS_blk(i_B)%mat(i_c,i_r) = conjg(BS_blk(i_B)%mat(i_r,i_c))
       else
         forall(i_r=1:BS_blk(i_B)%size(1),&
&             i_c=1:BS_blk(i_B)%size(2),i_r.lt.i_c) BS_blk(i_B)%mat(i_c,i_r) = BS_blk(i_B)%mat(i_r,i_c)
       end if
     end do
     !
   end subroutine BS_Blocks_symmetrize_K
   !
end module BS<|MERGE_RESOLUTION|>--- conflicted
+++ resolved
@@ -109,14 +109,6 @@
  ! Blocks ...
  !============
  type BS_block
-<<<<<<< HEAD
-   integer                       :: ik         ! ik index (IBZ)
-   integer                       :: ip         ! ip index (ik -> ip transition) (IBZ)
-   integer                       :: iT_k       ! Index (among n_BS_T_grps) of the cv transitions @ k
-   integer                       :: iT_p       ! Index (among n_BS_T_grps) of the cv transitions @ p
-   integer                       :: size(2)    ! rows x columns
-   character(1)                  :: mode       ! "R"esonant/"A"ntiresonant (Antiresonant meaning coupling???)
-=======
    integer                       :: ik            ! ik index (IBZ)
    integer                       :: ip            ! ip index (ik -> ip transition) (IBZ)
    integer                       :: iT_k          ! Index (among n_BS_T_grps) of the cv transitions @ k
@@ -124,7 +116,6 @@
    integer                       :: size(2)       ! rows x columns
    integer                       :: coordinate(2) ! Position of the left-bottom corner in the whole matrix
    character(1)                  :: mode          ! "R"esonant/"A"ntiresonant
->>>>>>> 106307b9
    !
    ! Matrix Block
    !--------------
