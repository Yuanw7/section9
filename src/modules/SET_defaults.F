!
!        Copyright (C) 2000-2020 the YAMBO team
!              http://www.yambo-code.org
!
! Authors (see AUTHORS file for details): AM
!
! This file is distributed under the terms of the GNU
! General Public License. You can redistribute it and/or
! modify it under the terms of the GNU General Public
! License as published by the Free Software Foundation;
! either version 2, or (at your option) any later version.
!
! This program is distributed in the hope that it will
! be useful, but WITHOUT ANY WARRANTY; without even the
! implied warranty of MERCHANTABILITY or FITNESS FOR A
! PARTICULAR PURPOSE.  See the GNU General Public License
! for more details.
!
! You should have received a copy of the GNU General Public
! License along with this program; if not, write to the Free
! Software Foundation, Inc., 59 Temple Place - Suite 330,Boston,
! MA 02111-1307, USA or visit http://www.gnu.org/copyleft/gpl.txt.
!
subroutine SET_defaults(INSTR,IND,OD,COM_DIR)
 !
 ! GPL_EXCLUDE_START
 use debug,      ONLY:dbg
 ! GPL_EXCLUDE_END
 use pars,       ONLY:SP,cZERO
 use C_driver,   ONLY:code_branch
 use units,      ONLY:HA2EV,FS2AUT,kWCMm22AU
 use LOGO,       ONLY:ID_logo,ID_logo_stderr
 use global_XC,  ONLY:EXT_NONE
 use X_m,        ONLY:current_iq,self_detect_E_range,X_FILL_UP_matrix_only,eps_2_alpha,l_drude,&
&                     alpha_dim,use_X_DbGd,X_DbGd_nkpts,Chi_mode,skip_cond_sum_rule,&
&                     eval_alpha,&
&                     q_plus_G_direction,Q_Shift_Order,&
&                     l_X_terminator,X_terminator_E,global_gauge,&
&                     Chi_linalg_mode,X_use_lin_sys,X_use_gpu,X_DbGd_percentual
 use DIPOLES,    ONLY:use_covariant_approach,use_real_space_approach,&
&                     Vnl_commutator_warning,use_shifted_grids_approach,use_g_space_approach,&
&                     compute_P2_dipoles,compute_Spin_dipoles,compute_Orb_dipoles
 use QP_m,       ONLY:QP_dSc_steps,QP_n_W_freqs,QP_G_Zoom_treshold,&
&                     QP_dSc_test,QP_solver,QP_G_damp,QP_dSc_delta,&
&                     QP_cg_percent,QP_n_states,SC_E_threshold, &
&                     QP_Sc_steps,QP_G_er,QP_G_dr,SC_band_mixing,&
&                     GWo_SC_done,GWo_iterations,GW_iterations,&
&                     COHSEX_use_empties,On_Mass_Shell_approx,&
&                     Vnlxc_kind,Vxc_kind,l_extended_output,l_GW_terminator,&
&                     GW_terminator_E
 use QP_CTL_m,   ONLY:QP_ctl_user,QP_ctl_DB_user
 use functions,  ONLY:bose_E_cut
 use D_lattice,  ONLY:i_space_inv,inv_index,n_atoms_species_max,n_atomic_species,mag_syms,&
&                     input_Tel_is_negative,non_periodic_directions,lattice,Bose_Temp
 use pseudo,     ONLY:pp_n_l_times_proj_max,pp_kbv_dim
 use R_lattice,  ONLY:n_g_shells,ng_closed,bse_scattering,coll_scattering,&
&                     Xk_grid_is_uniform,RIM_id_epsm1_reference,RIM_epsm1,&
&                     RIM_anisotropy,RIM_ng,RIM_n_rand_pts,nqibz,q0_def_norm,&
&                     cutoff_presets,k_map
 use electrons,  ONLY:n_spin,n_sp_pol,n_spinor,filled_tresh,l_spin_orbit,n_spin_den,eval_magn
 use parallel_m, ONLY:ncpu,CPU_str_reset,CREATE_hosts_COMM
 use com,        ONLY:isec,depth,secnm,previous_secmode,of_name,n_ofs_defined,of_opened,of_unit,max_open_ofs,&
&                     more_io_path,core_io_path,com_path,repfile,grid_paths,fat_log
 use stderr,     ONLY:win_size,tty_size,logfile,set_real_printed_length,log_as_a_file
 use LIVE_t,     ONLY:log_line_to_dump,log_line,nhash,ct
 use wave_func,  ONLY:wf_ng,wf_norm_test,wf_nb_io,wf_nb_io_groups,WF,WF_buffer,WF_buffered_IO
 use FFT_m,      ONLY:fft_dim_loaded,fft_size,fft_dim,fft_multiplier
 use IO_m,       ONLY:io_reset,max_io_units,serial_number,frag_WF
 use BS_solvers, ONLY:BSS_mode,BSS_n_freqs,BSS_er,BSS_dr,&
&                     BSS_q0,Haydock_threshold,Haydock_iterIO,BSS_uses_DbGd,BSS_Wd,&
&                     BSS_damp_reference,BSS_Vnl_included,BSS_uses_GreenF,BSS_inversion_mode,&
&                     BSS_add_antiresonant,BSS_perturbative_width,K_INV_EPS,K_INV_PL
 use descriptors,ONLY:IO_desc_reset
#if defined _SLEPC && !defined _SLEPC_OFF
 use BS_solvers, ONLY:BSS_slepc_extraction, BSS_slepc_ncv, BSS_slepc_tol, BSS_target_E, Slepc_shell
#endif
 use BS,         ONLY:BS_n_g_W,BS_eh_en,BS_identifier,BS_q,BS_eh_win,&
&                     BS_res_mode,BS_K_dim,BS_cpl_mode,BS_not_const_eh_f,BSK_mode,&
&                     BS_K_is_ALDA,BSE_mode,L_kind,BS_K_cutoff,BS_perturbative_SOC
 use TDDFT,      ONLY:FXC_type,FXC_n_g_corr,&
&                     FXC_per_memstps,FXC_LRC_alpha,FXC_PF_alpha,FXC_LRC_beta,FXC_SVD_digits,&
&                     FXC_is_retarded,TDDFT_mode
 use ACFDT,      ONLY:ACFDT_n_lambda,ACFDT_n_freqs,ACFDT_E_range
#if defined _ELPH 
 use ELPH,       ONLY:ph_modes,elph_nb,gsqF_energy_steps,eval_G_using_KK,&
&                     elph_Ham_bands,elph_Ham_ik,elph_branches,RES_tresh,FAN_deltaE_treshold,DW_deltaE_treshold
#endif
 use zeros,      ONLY:zero_norm,k_iku_zero,k_rlu_zero,G_iku_zero,zero_dfl
 use memory,     ONLY:MEMs,LARGE_MEMs,N_MEM_max,N_MEM_SAVE_max,MEM_element_init
 use xc_functionals,  ONLY:GS_xc_FUNCTIONAL,GS_xc_KIND,GS_exx_FRACTION,GS_exx_SCREENING 
#if defined _KERR
 use drivers,    ONLY:l_kerr,l_anomalous_Hall
#endif
#if defined _PL
 use PHOTOLUM,   ONLY:PL_weights
#endif
#if defined _SC 
 use SC,         ONLY:SC_iterations,SC_rho_threshold,SC_potential,OEP_approx,l_NSC_shot,&
&                     compatible_SC_DB,SC_cycle_mixing,SC_fft_size,found_SC_DB,&
&                     l_Mean_Potential,SC_up_W_iters,l_SC_diagonal,&
&                     l_SC_nl_mix,SC_kind,SC_perturbation,SC_desc
#endif
#if defined _SC || defined _RT || defined _QED || defined _NL
 use collision_ext,  ONLY:COLLISIONS_naming,COLLISIONS_cutoff
 use hamiltonian,    ONLY:H_potential
#endif
#if defined _RT || defined _YPP_RT
 use RT_output_m,ONLY:n_RT_headings,N_RT_o_files,RT_o_file_long,RT_o_file_short,RT_o_file_is_open,&
&                     RT_headings,YPP_append,Gr_desc,TIME_STEP_desc,RT_desc
 use RT_control, ONLY:CARR_RT_IO_t,OBS_RT_IO_t,OUTPUT_RT_IO_t,GF_RT_IO_t,SAVE_G_history,RT_ctl_db,&
&                     CACHE_OBS_last_point,CACHE_OBS_INTERVAL_time,CACHE_OBS_INTERVAL_time_INPUT,   &
&                     CACHE_OBS_steps,CACHE_OBS_steps_now,RT_NAN_found
 use real_time,  ONLY:RT_step,NE_steps,NE_time,Integrator_name,RT_life_extrap_times,      &
&                     Gr_kind,two_alpha,l_RT_CCA_Kernel,l_lftm_fit_temperatures,          &
&                     RAD_LifeTime,Phase_LifeTime,EP_abs_prefactor,                       &
&                     NE_tot_time,NE_MEM_treshold,EE_prefactor,EP_prefactor,              &
&                     RT_eh_en,l_lftm_fit_stable,Nfitted_lifetimes,RT_Tfit_lifetimes,     &
&                     RT_Efit_lifetimes,l_update_SOC,                                     &
&                     DbGd_EE_percent,RT_scatt_tresh,integrator_step,RT_nk,               &
&                     RAD_prefactor,i_MEM_old,i_MEM_prev,i_MEM_now,G_MEM_steps,           &
&                     RT_is_statically_dephased,RT_is_dynamically_dephased,               &
&                     RT_deph_deg_thresh,RT_deph_cv_only,                                 &
&                     NE_time_step_update_last_point,NE_time_step_update_jump,NE_time_step_update_jump_INPUT, &
&                     NE_initial_time_step_update,NE_step_update_treshold
 use fields,     ONLY:Efield,Efield_reset,n_ext_fields_max,n_ext_fields,A_vecpot_reset,   &
&                     A_tot,A_ind,A_ext
 use plasma,     ONLY:PLASMA_redux_percent
#endif
#if defined _NL
 use nl_optics,  ONLY:NL_correlation,NL_er,n_frequencies,NL_damping,NL_LRC_alpha,         &
&                     NL_verb_name,NL_bands,n_order,NL_desc
 use fields,     ONLY:Efield,Efield_reset
#endif
#if defined _MAGNETIC
 use magnetic,    ONLY:MAG_B,MAG_radius,MAG_hamiltonian_type,MAG_landau,MAG_pauli,&
&                      MAG_gauge,MAG_psi,MAG_theta,phase_trick
#endif
#if defined _YAML_OUTPUT
 use com,         ONLY:depth_yaml
#endif
 use timing_m,    ONLY:timing_allocate,nclockx
 use openmp,      ONLY:OPENMP_initialize,OPENMP_update,master_thread,omp_is_off
 use cuda_m,      ONLY:cuda_setup,have_cuda
 !
 implicit none
 !
 character(*) :: INSTR,IND,OD,COM_DIR
 !
 ! Work Space 
 !
 integer           :: i1,i2
 !
 ! Printed reals format lengths 
 !
 ! GPL_EXCLUDE_START
 include 'branch.inc'
 ! GPL_EXCLUDE_END
 !
 !
 call set_real_printed_length()
 !
 ! Fat Log?
 !
 fat_log    = .FALSE.
 if (index(INSTR,'fatlog')>0) fat_log=.TRUE.
 !
 ! CPU structures
 !
 call CPU_str_reset()
 !
 ! OpenMP
 !
<<<<<<< HEAD
 !
=======
>>>>>>> f2c5ecf8
#if defined _OPENMP
 omp_is_off    = .FALSE.
 if (index(INSTR,'noopenmp')>0) omp_is_off=.TRUE.
#else
 omp_is_off    = .TRUE.
#endif
 !
 call OPENMP_initialize( )
 call OPENMP_update(master_thread)
 !
 ! Node name
 !
 call CREATE_hosts_COMM( )
 !
 ! CUDA environment defs
 !
 call cuda_setup()
 !
 ! Stack Size 
 !
 call remove_stack_limit()
 !
 ! GPL_EXCLUDE_START
 ! Debug
 !
 call dbg('reset')
 ! GPL_EXCLUDE_END
 !
 ! Clocks
 !
 call timing_allocate(nclockx)
 !
 call MEM_element_init(MEMs,N_MEM_max)
 call MEM_element_init(LARGE_MEMs,N_MEM_SAVE_max)
 !
 ! ZEROs 
 !
 zero_norm =zero_dfl
 k_iku_zero=zero_dfl
 k_rlu_zero=zero_dfl
 G_iku_zero=zero_dfl
 !
 ! PATHS  ...
 !
 core_io_path=IND
 more_io_path=OD
 com_path=COM_DIR
 !
 ! WFs fragmentation, this is for the interfaces
 !
 frag_WF = (.not.index(INSTR,'nodbfr')>0 .or. index(INSTR,'fragnb')>0)
 !
 ! Logical Setup (Mainly for interfaces and ypp. As far as yambo is concerned this call is done in init.F)
 !
 call SET_logicals()
 !
 ! TTY size 
 !
 call win_size(tty_size)
 call ct(INIT=.TRUE.)
 log_as_a_file=ncpu>1.or.tty_size<0
 !
 !I/O 
 !
 serial_number=0
 !
 !com
 !
 isec=0
 depth=-1
 secnm=' '
 previous_secmode=' '
 of_name=' '
 n_ofs_defined=0
 of_opened=' '
 of_unit=0
 of_unit(max_open_ofs)=-1
#if defined _YAML_OUTPUT
 depth_yaml=0
#endif
 !
 !LOGO
 !
 ID_logo=-1
 ID_logo_stderr=-1
 !
 !LOG/REP files
 !
 repfile=" "
 logfile=" "
 !
 !Timing
 !
 log_line_to_dump=.FALSE.
 log_line=' '
 nhash=40
 !
 !functions
 !
 bose_E_cut=0.1_SP
 !
 !D_lattice
 !
 input_Tel_is_negative=.FALSE.
 non_periodic_directions='none'
 lattice='Unknown'
 Bose_Temp=-1./HA2EV
 !
 ! R_lattice
 !
 n_g_shells=0
 nqibz=0
 ng_closed=0
 coll_scattering=.FALSE.
 bse_scattering=.FALSE.
 Xk_grid_is_uniform=.TRUE.
 q0_def_norm=1.E-5_SP
 k_map%g0_idx  =-1
 k_map%q_step  =-1
 k_map%max_kdir= 0
 !
 ! RIM
 !
 RIM_id_epsm1_reference=0
 RIM_epsm1=0.
 RIM_anisotropy=0._SP
 RIM_ng=0
 RIM_n_rand_pts=0
 !
 ! CUTOFF
 !
 call cutoff_presets()
 !
 ! D_lattice 
 !
 n_atoms_species_max=0
 n_atomic_species=0
 i_space_inv=-1
 inv_index=0
 mag_syms=.FALSE.
 !
 ! Pseudo
 !
 pp_n_l_times_proj_max=0
 pp_kbv_dim=0
 !
 ! Electrons
 !
 n_spin=1
 n_sp_pol=1
 n_spinor=1
 n_spin_den=1
 l_spin_orbit       = .FALSE.
 filled_tresh=0.00001
 !
 ! Magnetization and density
 !
 eval_magn      = .FALSE.
 !
 !wave_func
 !
 WF%b=0
 WF%k=0
 WF%space=' '
 WF_buffer%b=0
 WF_buffer%k=0
 WF_buffer%space=' '
 WF_buffered_IO=.FALSE.
 wf_ng=0
 wf_norm_test=.TRUE.
 wf_nb_io=0
 wf_nb_io_groups=1
 !
 !FFT
 !
 fft_dim_loaded=0
 fft_size=0
 fft_dim=0
 fft_multiplier=(/1,1,1/)
 !
 do i1=1,max_io_units
   call io_reset(i1)
 enddo
 !
 !X
 !
 Chi_mode=' '
 Chi_linalg_mode="lin_sys"
 X_use_lin_sys=.FALSE.
 X_use_gpu=have_cuda
 current_iq=0
 X_DbGd_nkpts=0
 self_detect_E_range=.FALSE.
 X_FILL_UP_matrix_only=.FALSE.
 use_shifted_grids_approach = .FALSE.
 use_covariant_approach     = .FALSE.
 use_real_space_approach    = .FALSE.
 use_g_space_approach       = .TRUE.
 compute_P2_dipoles         = .FALSE.
 compute_Spin_dipoles       = .FALSE.
 compute_Orb_dipoles        = .FALSE.
 use_X_DbGd=.FALSE.
 X_DbGd_percentual=1.
 eps_2_alpha=1._SP
 alpha_dim='adim'
 global_gauge='length'
 grid_paths=' '
 skip_cond_sum_rule=.FALSE.
 eval_alpha=.FALSE.
 Vnl_commutator_warning=.FALSE.
 q_plus_G_direction=0._SP
 Q_Shift_Order=1
 l_X_terminator=.FALSE.
 X_terminator_E=40._SP/HA2EV
 !
 !QPm
 !
 QP_n_states=0
 QP_dSc_steps=2
 QP_G_Zoom_treshold=0._SP
 QP_Sc_steps=100
 QP_n_W_freqs=100
 QP_dSc_test=.FALSE.
 QP_solver=' '
 QP_G_damp=0.1/HA2EV
 QP_dSc_delta=0.1/HA2EV
 QP_G_er=(/-10._SP/HA2EV,10._SP/HA2EV/)
 QP_G_dr=0.1/HA2EV
 QP_cg_percent=100._SP
 GWo_iterations=0
 GW_iterations =0
 GWo_SC_done=.FALSE.
 COHSEX_use_empties=.FALSE.
 On_Mass_Shell_approx=.FALSE.
 SC_E_threshold=0.01/HA2EV
 SC_band_mixing=100._SP
 Vnlxc_kind='Fock'
 Vxc_kind='DFT'
 l_extended_output=.FALSE.
 l_GW_terminator=.FALSE.
 GW_terminator_E=1.5_SP
 !
 ! QP_ctl control
 !
 do i1=1,3
   QP_ctl_DB_user(i1)%INTERP_shell_factor=20._SP
   QP_ctl_DB_user(i1)%INTERP_N_neigh=1
   QP_ctl_DB_user(i1)%INTERP_DbGd_mode="NN"
   QP_ctl_DB_user(i1)%action="none"
   do i2=1,3
     QP_ctl_user(i1,i2)%E=(/0.,1.,1./)
     QP_ctl_user(i1,i2)%Wc=0._SP
     QP_ctl_user(i1,i2)%Wv=0._SP
     QP_ctl_user(i1,i2)%Wc_E_ref=0._SP
     QP_ctl_user(i1,i2)%Wv_E_ref=0._SP
     QP_ctl_user(i1,i2)%Wc_dos=0._SP
     QP_ctl_user(i1,i2)%Wv_dos=0._SP
     QP_ctl_user(i1,i2)%Z=(1._SP,0._SP)
   enddo
 enddo
 !
#if defined _RT
 !
 ! RT control
 !
 RT_ctl_db="none"
 !
#endif
 !
 ! BS/BSS
 !
 BS_n_g_W=-1
 BS_eh_en=(/-1._SP,-1._SP/)/HA2EV
 BS_identifier=0
 BS_q=1
 BS_eh_win=100._SP
 BS_res_mode='xc'
 BS_cpl_mode='none'
 L_kind='Lbar'
 BSE_mode='retarded'
 BSK_mode=' '
 TDDFT_mode=' '
 BSS_add_antiresonant=.FALSE.
 BSS_Wd=cZERO
 l_drude=.false.
 BS_K_dim=0
 BS_K_cutoff=0.0000_SP
 BSS_mode=' '
 BSS_inversion_mode='pf'
 BSS_er=(/0._SP,10._SP/)/HA2EV
 BSS_dr=0.1_SP/HA2EV
 BSS_q0=(/1._SP,0._SP,0._SP/)
 BSS_uses_DbGd=.FALSE.
 BSS_damp_reference=0._SP
 BS_K_is_ALDA=.FALSE.
 BS_not_const_eh_f=.FALSE.
 BS_perturbative_SOC=.FALSE.
 Haydock_threshold=-0.02_SP
 Haydock_iterIO=100
 BSS_Vnl_included=.FALSE.
 BSS_uses_GreenF=.FALSE.
 BSS_perturbative_width=.FALSE.
 K_INV_PL%what     = "PLS"
 K_INV_PL%treshold =0.5_SP
 K_INV_EPS%what    = "EPS"
 K_INV_EPS%treshold=0.01_SP
 BSS_n_freqs=100
 !
#if defined _SLEPC && !defined _SLEPC_OFF
 BSS_slepc_extraction='ritz'
 BSS_slepc_ncv=0
 BSS_slepc_tol=1E-6_SP
 BSS_target_E=0
 Slepc_shell=.TRUE.
#endif
 !
 ! TDDFT
 !
 FXC_type='rpa'
 FXC_n_g_corr=1
 FXC_per_memstps=100._SP
 FXC_LRC_alpha=0._SP
 FXC_PF_alpha="CUR"
 FXC_LRC_beta=0._SP
 FXC_SVD_digits=0
 FXC_is_retarded=.FALSE.
 !
 ! ACFDT
 !
 ACFDT_n_lambda=1
 ACFDT_n_freqs=10
 ACFDT_E_range=(/100.,1000./)/HA2EV
 !
 ! xc_functionals  
 !
 GS_xc_FUNCTIONAL=-1             ! unknow 
 GS_xc_KIND=-1                   ! unknow 
 GS_exx_FRACTION=0.0             ! no EXX part  
 GS_exx_SCREENING=0.0            ! no screening
 !
#if defined _KERR
 l_kerr=.false.
 l_anomalous_Hall=.false.
#endif
 !
#if defined _PL
 PL_weights=(/1._SP,1._SP,1._SP/)
#endif
 !
#if defined _ELPH 
 !
 ! ELPH
 !
 ph_modes=0
 elph_nb=0
 elph_branches=0
 gsqF_energy_steps=2
 eval_G_using_KK=.FALSE.
 elph_Ham_bands=0
 elph_Ham_ik=1
 RES_tresh=0.01_SP
 DW_deltaE_treshold=1.E-6_SP/HA2EV
 FAN_deltaE_treshold=1.E-6_SP/HA2EV
#endif
 !
#if defined _SC || defined _RT || defined _QED
 !
 call COLLISIONS_naming( 0 , "all" )
 !
 ! COLLISIONS I/O
 !
 COLLISIONS_cutoff=0.0005_SP
 H_potential="NONE"
 !
#endif
 !
#if defined _SC
 ! SC
 !
 SC_fft_size=0
 SC_iterations=100
 SC_cycle_mixing=0.5_SP
 SC_rho_threshold=1.E-5_SP
 SC_up_W_iters=0
 SC_potential='NONE'
 SC_kind=0
 SC_perturbation=EXT_NONE
 OEP_approx='n'
 compatible_SC_DB=.FALSE.
 found_SC_DB=.FALSE.
 l_Mean_Potential=.FALSE.
 l_SC_diagonal=.FALSE.
 l_SC_nl_mix =.FALSE.
 l_NSC_shot  =.FALSE.
 !
 call IO_desc_reset(SC_desc)
 !
#endif
 !
#if defined _RT
 !
 ! Real Time
 !
 n_ext_fields=0
 do i1=1,n_ext_fields_max
   call Efield_reset(Efield(i1))
 enddo
 !
 call A_vecpot_reset(A_tot)
 call A_vecpot_reset(A_ext)
 call A_vecpot_reset(A_ind)
 !
 ! RT dynamics 
 !
 l_RT_CCA_Kernel=.FALSE.
 l_update_SOC=.FALSE.
 !
 ! RT current 
 !
 RT_step=0.010*FS2AUT
 NE_steps=1
 NE_time=0._SP
 NE_tot_time= 1000._SP*FS2AUT
 !
 NE_time_step_update_last_point = 1
 NE_time_step_update_jump       = 0._SP
 NE_time_step_update_jump_INPUT  = 0._SP
 NE_initial_time_step_update    = 0._SP
 NE_step_update_treshold        = 0.1_SP
 !
 CACHE_OBS_steps      = 0
 CACHE_OBS_steps_now  = 0
 CACHE_OBS_last_point = 0
 CACHE_OBS_INTERVAL_time       = 0._SP
 CACHE_OBS_INTERVAL_time_INPUT  = 0._SP
 !
 G_MEM_steps = 2
 i_MEM_old   = 0
 i_MEM_prev  = 0
 i_MEM_now   = 1
 !
 integrator_step=1
 Integrator_name='RK2'
 !
 RAD_LifeTime = 0._SP
 Phase_LifeTime = 0._SP
 RT_deph_deg_thresh = 1.E-5_SP
 RT_deph_cv_only =.FALSE.
 RT_is_statically_dephased=.FALSE.
 RT_is_dynamically_dephased=.FALSE.
 !
 NE_MEM_treshold=0._SP
 RT_nk=0
 RT_eh_en=0._SP
 RT_scatt_tresh=-1._SP/HA2EV
 PLASMA_redux_percent=100._SP
 DbGd_EE_percent=0._SP
 !
 ! Scattering
 !
 RT_life_extrap_times(1)=-1._SP*FS2AUT
 RT_life_extrap_times(2)=-1._SP*FS2AUT
 !
 ! G_retarded
 !
 Gr_kind="HS"
 two_alpha=1
 !
 ! FITs
 !
 l_lftm_fit_stable=.FALSE.
 l_lftm_fit_temperatures=.FALSE.
 Nfitted_lifetimes=0
 RT_Tfit_lifetimes=0._SP
 RT_Efit_lifetimes=0._SP
 RAD_prefactor=0._SP
 EE_prefactor=0._SP
 EP_prefactor=0._SP
 EP_abs_prefactor=0._SP
 !
 ! RT_ctl
 !
 OBS_RT_IO_t%INTERVAL_time_INPUT   =2._SP*FS2AUT
 CARR_RT_IO_t%INTERVAL_time_INPUT  =2._SP*FS2AUT
 OUTPUT_RT_IO_t%INTERVAL_time_INPUT=5._SP*FS2AUT
 GF_RT_IO_t%INTERVAL_time_INPUT    =1._SP*FS2AUT
 SAVE_G_history=.FALSE.
 RT_NAN_found  =.FALSE.
 !
 ! RT_output
 !
 n_RT_headings=0
 N_RT_o_files=0
 RT_o_file_is_open=.FALSE.
 RT_o_file_long= " "
 RT_o_file_short= " "
 RT_headings= " "
 YPP_append=" "
 !
 call IO_desc_reset(RT_desc)
 call IO_desc_reset(Gr_desc)
 call IO_desc_reset(TIME_STEP_desc)
 !
#endif
 !
#if defined _NL
 !
 NE_tot_time   =  -1._SP*FS2AUT 
 Integrator_name='INVINT'
 NL_bands      =(/0,0/)
 NL_correlation="IPA"
 NL_er         =(/0.2_SP,8._SP/)/HA2EV
 n_frequencies =80
 n_order    = 0
 NL_damping    =0.2_SP/HA2EV
 NL_LRC_alpha  =0._SP
 call Efield_reset(Efield(1))
 Efield(1)%frequency=0.1_SP/HA2EV
 Efield(1)%intensity=1000._SP*kWCMm22AU
 Efield(1)%FWHM=2._SP*FS2AUT
 Efield(1)%ef_name="SOFTSIN"
 NL_verb_name='low'
 !
 call IO_desc_reset(NL_desc)
 !
#endif
 !
#if defined _MAGNETIC
 !
 ! Magnetic
 !
 MAG_B=0._SP
 MAG_radius=0._SP
 MAG_hamiltonian_type=' '
 MAG_pauli=.FALSE.
 MAG_landau=.FALSE.
 MAG_gauge='SYMM'
 MAG_psi=0._SP
 MAG_theta=0._SP
 phase_trick=.FALSE.
 !
#endif
 !
end subroutine<|MERGE_RESOLUTION|>--- conflicted
+++ resolved
@@ -170,10 +170,6 @@
  !
  ! OpenMP
  !
-<<<<<<< HEAD
- !
-=======
->>>>>>> f2c5ecf8
 #if defined _OPENMP
  omp_is_off    = .FALSE.
  if (index(INSTR,'noopenmp')>0) omp_is_off=.TRUE.
