--- conflicted
+++ resolved
@@ -76,15 +76,9 @@
  use BS_solvers, ONLY:BSS_slepc_extraction,BSS_slepc_ncv,BSS_slepc_tol,BSS_slepc_target_E,BSS_slepc_maxit,&
  &                    BSS_slepc_precondition,BSS_slepc_approach
 #endif
-<<<<<<< HEAD
  use BS,         ONLY:BS_n_g_W,BS_eh_en,BS_identifier,BS_q,BS_eh_win,MAX_BSK_LIN_size,&
 &                     BS_res_mode,BS_K_dim,BS_cpl_mode,BS_not_const_eh_f,BSK_mode,l_BSE_kernel_complete,&
-&                     BS_K_is_ALDA,BSE_mode,L_kind,BS_K_cutoff,BS_perturbative_SOC,BSK_IO_mode
-=======
- use BS,         ONLY:BS_n_g_W,BS_eh_en,BS_identifier,BS_q,BS_eh_win,&
-&                     BS_res_mode,BS_K_dim,BS_cpl_mode,BS_not_const_eh_f,BSK_mode,&
-&                     BS_K_is_ALDA,BSE_mode,BSE_prop,L_kind,BS_K_cutoff,BS_perturbative_SOC
->>>>>>> 920e041a
+&                     BS_K_is_ALDA,BSE_mode,BSE_prop,L_kind,BS_K_cutoff,BS_perturbative_SOC,BSK_IO_mode
  use TDDFT,      ONLY:FXC_type,FXC_n_g_corr,&
 &                     FXC_per_memstps,FXC_LRC_alpha,FXC_PF_alpha,FXC_LRC_beta,FXC_SVD_digits,&
 &                     FXC_is_retarded,TDDFT_mode
