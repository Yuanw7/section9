--- conflicted
+++ resolved
@@ -83,12 +83,9 @@
 #endif
  use zeros,      ONLY:zero_norm,k_iku_zero,k_rlu_zero,G_iku_zero,zero_dfl
  use xc_functionals,  ONLY:GS_xc_FUNCTIONAL,GS_xc_KIND,GS_exx_FRACTION,GS_exx_SCREENING 
-<<<<<<< HEAD
-=======
 #if defined _KERR
  use drivers,    ONLY:l_kerr,l_anomalous_Hall
 #endif
->>>>>>> 4fca3bf3
 #if defined _PL
  use PHOTOLUM,   ONLY:PL_weights
 #endif
@@ -486,14 +483,11 @@
  GS_exx_FRACTION=0.0             ! no EXX part  
  GS_exx_SCREENING=0.0            ! no screening
  !
-<<<<<<< HEAD
-=======
 #if defined _KERR
  l_kerr=.false.
  l_anomalous_Hall=.false.
 #endif
  !
->>>>>>> 4fca3bf3
 #if defined _PL
  PL_weights=(/1._SP,1._SP,1._SP/)
 #endif
