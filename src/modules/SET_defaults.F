!
! Copyright (C) 2000-2013 A. Marini and the YAMBO team
!              http://www.yambo-code.org
!
! This file is distributed under the terms of the GNU
! General Public License. You can redistribute it and/or
! modify it under the terms of the GNU General Public
! License as published by the Free Software Foundation;
! either version 2, or (at your option) any later version.
!
! This program is distributed in the hope that it will
! be useful, but WITHOUT ANY WARRANTY; without even the
! implied warranty of MERCHANTABILITY or FITNESS FOR A
! PARTICULAR PURPOSE.  See the GNU General Public License
! for more details.
!
! You should have received a copy of the GNU General Public
! License along with this program; if not, write to the Free
! Software Foundation, Inc., 59 Temple Place - Suite 330,Boston,
! MA 02111-1307, USA or visit http://www.gnu.org/copyleft/gpl.txt.
!
subroutine SET_defaults(INSTR,IND,OD,JS,COM_DIR)
 !
 use drivers
 use pars,       ONLY:SP,schlen
 use units,      ONLY:HA2EV,FS2AUT,AU2VMm1
 use LOGO,       ONLY:ID_logo,ID_logo_stderr
 use fields,     ONLY:global_gauge,grid_path
 use X_m,        ONLY:current_iq,self_detect_E_range,half_X_mat_only,eps_2_alpha,&
&                      alpha_dim,use_X_RIM,X_RIM_nkpts,Dipole_bands_ordered,Chi_mode,&
&                      eval_alpha,Vnl_commutator_warning,Dipole_uses_shifted_grids,&
&                      q_plus_G_direction,Q_Shift_Order,n_X_descs,Dipole_Energy_treshold
 use QP_m,       ONLY:QP_dSc_steps,QP_n_W_freqs,QP_G_Zoom_treshold,&
&                     QP_dSc_test,QP_solver,QP_G_damp,QP_dSc_delta,&
&                     QP_W_er,QP_W_dr,QP_cg_percent,QP_n_states,&
&                     QP_ctl_db,QP_ctl_interp_neigh,SC_E_threshold, &
&                     QP_Sc_steps,QP_G_er,QP_G_dr,SC_band_mixing,&
&                     QP_W_partially_done,GWo_SC_done,GWo_iterations,&
&                     COHSEX_use_empties,QP_ctl_E,QP_ctl_Wc,QP_ctl_Wv,QP_ctl_Z,On_Mass_Shell_approx,&
&                     Vnlxc_kind,Vxc_kind,l_extended_output,OCC_ctl,OCC_T_ref,PPa_terminator,&
&                     GW_en_comp
 use functions,  ONLY:bose_E_cut
 use D_lattice,  ONLY:i_space_inv,inv_index,n_atoms_species_max,n_atomic_species,mag_syms,&
&                     input_Tel_is_negative,non_periodic_directions,lattice,Bose_Temp
 use pseudo,     ONLY:pp_n_l_times_proj_max,pp_kbv_dim
 use R_lattice,  ONLY:n_g_shells,ng_closed,bse_scattering,coll_scattering,&
&                     Xk_grid_is_uniform,RIM_id_epsm1_reference,RIM_epsm1,&
&                     RIM_anisotropy,RIM_ng,RIM_n_rand_pts,nqibz,q0_def_norm,&
&                     cutoff_presets
 use electrons,  ONLY:n_spin,n_sp_pol,n_spinor,BZ_RIM_nbands,BZ_RIM_tot_nkpts,&
&                     filled_tresh, l_spin_orbit,n_spin_den,        &
&                     eval_magn
 use parallel_m, ONLY:master_cpu,ncpu,CPU_str_reset
 use com,        ONLY:isec,depth,secnm,previous_secmode,of,opened_of,of_unit,max_open_ofs,&
&                     more_io_path,core_io_path,jobstr,com_path,alt_jobstr,repfile,n_alt_jobstr,&
&                     n_max_jobstr
 use stderr,     ONLY:win_size,tty_size,logfile,set_real_printed_length,&
&                     string_split,log_as_a_file
 use LIVE_t,     ONLY:log_line_to_dump,log_line,nhash,ct
 use wave_func,  ONLY:wf_ng,wf_norm_test,wf_nb_io,wf_nb_io_groups,WF,WF_buffer,WF_buffered_IO
 use FFT_m,      ONLY:fft_dim_loaded,fft_size,fft_dim,fft_multiplier
 use IO_m,       ONLY:io_reset,max_io_units,serial_number,mk_dir,&
&                     Fragmented_IO,Fragmented_IO_save 
 use BS,         ONLY:BS_n_g_W,BS_eh_en,BS_identifier,BS_q,BS_eh_win,&
&                     BS_res_mode,BS_K_dim,BS_cpl_mode,BS_not_const_eh_f,BSK_mode,&
&                     BSS_mode,BSS_n_freqs,BSS_n_descs,BSS_er,BSS_dr,BSE_mode,&
&                     BSS_q0,Haydock_treshold,BS_K_is_ALDA,BSS_uses_RIM,BSS_damp_reference,&
&                     BS_columns,BSS_Vnl_included,BSS_uses_GreenF,BSS_inversion_mode,BS_anti_res
 use TDDFT,      ONLY:FXC_description,FXC_type,FXC_n_descs,FXC_n_g_corr,&
&                     FXC_per_memstps,FXC_LRC_alpha,FXC_LRC_beta,FXC_SVD_digits,&
&                     FXC_is_causal,TDDFT_mode
 use ACFDT,      ONLY:ACFDT_n_lambda,ACFDT_n_freqs,ACFDT_E_range
#if defined _ELPH 
 use ELPH,       ONLY:ph_modes,elph_nb,gsqF_energy_steps,eval_G_using_KK,nQ_memory,&
&                     elph_Ham_bands,elph_Ham_ik,elph_branches,RES_tresh
#endif
 use memory_m,   ONLY:mem_reset
 use zeros,      ONLY:zero_norm,k_iku_zero,k_rlu_zero,G_iku_zero,zero_dfl
 use xc_functionals,  ONLY:GS_xc_FUNCTIONAL,GS_xc_KIND, GS_exx_FRACTION 
#if defined _SC
 use SC,         ONLY:SC_iterations,SC_rho_threshold,SC_potential,OEP_approx,l_NSC_shot,&
&                     compatible_SC_DB,SC_cycle_mixing,SC_fft_size,found_SC_DB,RT_nk,&
&                     l_Mean_Potential,l_RT_occupations_in_use,SC_up_W_iters,l_SC_diagonal,&
&                     l_SC_nl_mix
 use collision,  ONLY:COLLISIONS_cutoff
#endif
#if defined _RT || defined _YPP_RT
 use real_time,  ONLY:RT_step,NE_steps, Thermal_steps, Integrator_name,&
&                     RT_diagonalization_steps, l_NE_simulate_RPA,l_Debye_TBose_update,&
&                     SwitchOnTime,l_RT_induced_field,&
&                     l_RT_diagonalize,RT_is_dumped,RAD_LifeTime,Phase_LifeTime,&
&                     RT_dynamics_jumps,NE_tot_time,G_MEM_steps,NE_MEM_treshold,&
&                     l_RT_diamagnetic,l_RT_probe,l_RT_pump_and_probe,RT_eh_energy_max,&
&                     Eh_pumped_pair_energy,Eh_pumped_pair_width,&
&                     Gr_kind,two_alpha,l_RT_CCA_Kernel,&
&                     Eh_pumped_Nel
 use fields,     ONLY:Efield,Efield_reset,n_ext_fields,theta_function_iTo_ref,i_Pump,i_Probe
 use plasma,     ONLY:Plasma_redux_percent
#endif
#if defined _MAGNETIC
 use magnetic,    ONLY:MAG_B,MAG_radius,MAG_hamiltonian_type,MAG_landau,MAG_pauli,&
&                      MAG_gauge,MAG_psi,MAG_theta,phase_trick
#endif
 use interpolate, ONLY:interpls,max_interpls
#if defined _TIMING
 use timing_m,    ONLY:timing_allocate,nclockx
#endif
 use openmp,      ONLY:OPENMP_initialize,OPENMP_update,master_thread
 !
 implicit none
 !
 character(*) :: INSTR,IND,OD,JS,COM_DIR
 !
 ! Work Space 
 !
 integer           :: i1,i2
 character(schlen) :: string(10)
 !
 ! Printed reals format lengths 
 !
 call set_real_printed_length()
 !
 ! CPU structures
 !
 call CPU_str_reset()
 !
 call OPENMP_initialize( )
 call OPENMP_update(master_thread)
 !
 ! Stack Size 
 !
 call remove_stack_limit()
 !
 ! Clocks
 !
#if defined _TIMING
 call timing_allocate(nclockx)
#endif
 !
 ! ZEROs 
 !
 zero_norm =zero_dfl
 k_iku_zero=zero_dfl
 k_rlu_zero=zero_dfl
 G_iku_zero=zero_dfl
 !
 ! PATHS  ...
 !
 core_io_path=IND
 more_io_path=OD
 com_path=COM_DIR
 !
 ! ... created (core only)
 !
 call mk_dir(core_io_path)
 !
 ! ... and Job string
 !
 call string_split(JS,string,",")
 jobstr=string(1)
 alt_jobstr=" "
 do i1=2,n_max_jobstr
   if (len_trim(string(i1))==0) cycle
   alt_jobstr(i1-1)=string(i1)
   n_alt_jobstr=i1-1
 enddo
 !
 ! Global Logicals
 !
 Fragmented_IO_save=index(INSTR,'dbfrag')>0.or.ncpu>1.or.index(INSTR,'fragnb')>0
 !
 ! Logical Setup (mainly for interfaces and ypp. As far as yambo is concerned this call is done
 ! in init.F)
 !
 call SET_logicals()
 !
 ! TTY size 
 !
 call win_size(tty_size)
 call ct(INIT=.TRUE.)
 log_as_a_file=ncpu>1.or.tty_size<0
 !
 !I/O 
 !
 serial_number=0
 !
 !com
 !
 isec=0
 depth=-1
 secnm=' '
 previous_secmode=' '
 of=' '
 opened_of=' '
 of_unit=0
 of_unit(max_open_ofs)=-11
 !
 !LOGO
 !
 ID_logo=-1
 ID_logo_stderr=-1
 !
 !stderr
 !
 repfile=" "
 write (logfile,'(2a)') trim(more_io_path),'/l_stderr'
 !
 !Timing
 !
 log_line_to_dump=.false.
 log_line=' '
 nhash=40
 !
 !functions
 !
 bose_E_cut=0.1
 !
 !D_lattice
 !
 input_Tel_is_negative=.false.
 non_periodic_directions='none'
 lattice='Unknown'
 Bose_Temp=-1./HA2EV
 !
 ! R_lattice
 !
 n_g_shells=0
 nqibz=0
 ng_closed=0
 coll_scattering=.false.
 bse_scattering=.false.
 Xk_grid_is_uniform=.true.
 q0_def_norm=1.E-5
 !
 ! RIM
 !
 RIM_id_epsm1_reference=0
 RIM_epsm1=0.
 RIM_anisotropy=0.
 RIM_ng=0
 RIM_n_rand_pts=0
 !
 ! CUTOFF
 !
 call cutoff_presets()
 !
 ! D_lattice 
 !
 n_atoms_species_max=0
 n_atomic_species=0
 i_space_inv=-1
 inv_index=0
 mag_syms=.false.
 !
 ! Pseudo
 !
 pp_n_l_times_proj_max=0
 pp_kbv_dim=0
 !
 !drivers
 !
 list_dbs=.false.
 infile_editing=.false.
 l_setup=.false.
 l_rim=.false.
 l_col_cut=.false.
 l_optics=.false.
 l_HF_and_locXC=.false.
 l_em1d=.false.
 l_em1s=.false.
 l_ppa=.false.
 l_cohsex=.false.
 l_gw0=.false.
 l_chi=.false.
 l_bse=.false.
 l_bsk=.false.
 l_bss=.false.
 l_rpa_IP=.false.
 l_td_hartree=.false.
 l_tddft=.false.
 l_alda_fxc=.false.
 l_lrc_fxc=.false.
 l_bs_fxc=.false.
 l_td_hf=.false.
 l_W_eh=.false.
 l_W_eh_diag=.false.
 l_W_eh_cpl=.false.
 l_acfdt=.false.
 l_elel_corr=.false.
 l_elph_corr=.false.
 l_elel_scatt=.false.
 l_elph_scatt=.false.
 l_sc_run=.false.
 l_sc_hf=.false.
 l_sc_cohsex=.false.
 l_sc_exx=.false.
 l_sc_contains_lda=.false.
 l_sc_magnetic=.false.
 l_eval_collisions=.false.
 l_elph_Hamiltonian=.false.
 !
 !electrons
 !
 n_spin=1
 n_sp_pol=1
 n_spinor=1
 n_spin_den=1
 l_spin_orbit       = .false.
 BZ_RIM_nbands=0
 BZ_RIM_tot_nkpts=0
 filled_tresh=0.00001
 !
 ! Magnetization
 !
 eval_magn=.false.
 !
 !memory
 !
 call mem_reset()
 !
 !wave_func
 !
 WF%b=0
 WF%k=0
 WF%space=' '
 WF_buffer%b=0
 WF_buffer%k=0
 WF_buffer%space=' '
 WF_buffered_IO=.FALSE.
 wf_ng=0
 wf_norm_test=.true.
 wf_nb_io=0
 wf_nb_io_groups=1
 !
 !FFT
 !
 fft_dim_loaded=0
 fft_size=0
 fft_dim=0
 fft_multiplier=(/1,1,1/)
 !
 ! Interpolation
 !
 interpls(1:max_interpls)%ndim=0
 !
 do i1=1,max_io_units
   call io_reset(i1)
 enddo
 !
 !X
 !
 Chi_mode=' '
 current_iq=0
 X_RIM_nkpts=0
 self_detect_E_range=.false.
 half_X_mat_only=.false.
 Dipole_bands_ordered=.true.
 Dipole_Energy_treshold=1.E-5_SP/HA2EV
 Dipole_uses_shifted_grids=.false.
 use_X_RIM=.false.
 eps_2_alpha=1._SP
 alpha_dim='adim'
 global_gauge='length'
 grid_path='none'
 eval_alpha=.FALSE.
 Vnl_commutator_warning=.FALSE.
 q_plus_G_direction=0.
 Q_Shift_Order=1
 n_X_descs=0
 !
 !QPm
 !
 QP_n_states=0
 QP_dSc_steps=2
 QP_G_Zoom_treshold=0.
 QP_Sc_steps=100
 QP_n_W_freqs=100
 QP_dSc_test=.false.
 QP_solver=' '
 QP_G_damp=0.1/HA2EV
 QP_dSc_delta=0.1/HA2EV
 QP_W_er=0.
 QP_W_dr=0.1/HA2EV
 QP_W_partially_done=.false.
 QP_G_er=(/-10._SP/HA2EV,10._SP/HA2EV/)
 QP_G_dr=0.1/HA2EV
 QP_cg_percent=100.
 GWo_iterations=0
 GWo_SC_done=.false.
 COHSEX_use_empties=.false.
 On_Mass_Shell_approx=.false.
 SC_E_threshold=0.01/HA2EV
 SC_band_mixing=100.
 Vnlxc_kind='HF'
 Vxc_kind='LDA'
 l_extended_output=.FALSE.
 PPa_terminator=.FALSE.
 GW_en_comp=-1._SP
 !
 ! QP_ctl control
 !
 QP_ctl_db="none"
 QP_ctl_interp_neigh=1
 forall (i1=1:3,i2=1:2) QP_ctl_E(i1,:,i2)=(/0.,1.,1./)
 forall (i1=1:3,i2=1:2) QP_ctl_Wc(i1,:,i2)=0.
 forall (i1=1:3,i2=1:2) QP_ctl_Wv(i1,:,i2)=0.
 forall (i1=1:3,i2=1:2) QP_ctl_Z(i1,i2)=(1.,0.)
 !
 ! Occupations control
 !
 OCC_ctl="none"
 OCC_T_ref=0.
 !
 ! BS/BSS
 !
 BS_n_g_W=1
 BS_eh_en=(/-1.,-1./)/HA2EV
 BS_identifier=0
 BS_q=1
 BS_eh_win=100.
 BS_res_mode='xc'
 BS_cpl_mode='none'
 BSE_mode='causal'
 BSK_mode=' '
 TDDFT_mode=' '
 BS_anti_res=.FALSE.
 BS_K_dim=0
 BSS_mode=' '
 BSS_inversion_mode='pf'
 BSS_n_freqs=100
 BSS_n_descs=0
 BSS_er=(/0.,10./)/HA2EV
 BSS_dr=.1/HA2EV
 BSS_q0=(/1.,0.,0./)
 BSS_uses_RIM=.FALSE.
 BSS_damp_reference=0.
 BS_K_is_ALDA=.FALSE.
 BS_not_const_eh_f=.FALSE.
 Haydock_treshold=-0.02
 BS_columns=0
 BSS_Vnl_included=.FALSE.
 BSS_uses_GreenF=.FALSE.
 !
 ! TDDFT
 !
 FXC_description=""
 FXC_type='rpa'
 FXC_n_descs=0
 FXC_n_g_corr=1
 FXC_per_memstps=100.
 FXC_LRC_alpha=0.
 FXC_LRC_beta=0.
 FXC_SVD_digits=0
 FXC_is_causal=.false.
 !
 ! ACFDT
 !
 ACFDT_n_lambda=1
 ACFDT_n_freqs=10
 ACFDT_E_range=(/100.,1000./)/HA2EV
 !
 ! xc_functionals  
 !
 GS_xc_FUNCTIONAL=-1             ! unknow 
 GS_xc_KIND=-1                   ! unknow 
 GS_exx_FRACTION=0.0             ! no EXX part  
 !
#if defined _ELPH 
 !
 ! ELPH
 !
 ph_modes=0
 elph_nb=0
 elph_branches=0
 gsqF_energy_steps=2
 eval_G_using_KK=.false.
 nQ_memory=0
 elph_Ham_bands=0
 elph_Ham_ik=1
 RES_tresh=0.01
#endif
 !
#if defined _SC
 ! SC
 !
 SC_fft_size=0
 SC_iterations=100
 SC_cycle_mixing=0.5
 SC_rho_threshold=1.E-5
 SC_up_W_iters=0
 SC_potential='none'
 OEP_approx='n'
 compatible_SC_DB=.FALSE.
 found_SC_DB=.FALSE.
 l_Mean_Potential=.FALSE.
 l_RT_occupations_in_use=.FALSE.
 COLLISIONS_cutoff=0.001
 l_SC_diagonal=.FALSE.
 l_SC_nl_mix =.FALSE.
 l_NSC_shot  =.FALSE.
 !
 ! COLLISIONS I/O
 !
 COLLISIONS_cutoff=0.0005
 !
#endif
#if defined _RT
 !
 ! Real Time
 !
 i_Pump=1
 i_Probe=1
 do i1=1,n_ext_fields
   call Efield_reset(Efield(i1))
 enddo
 theta_function_iTo_ref=-2
 !
 ! RT dynamics 
 !
 l_RT_CCA_Kernel=.FALSE.
 l_Debye_TBose_update=.FALSE.
 !
 ! RT current 
 !
 l_RT_diamagnetic=.FALSE.
 l_RT_probe=.FALSE.
 l_RT_pump_and_probe=.FALSE.
 !
 RT_step=0.002*FS2AUT
 NE_steps=1
 RT_dynamics_jumps=0
 Thermal_steps=0
 SwitchOnTime = 1./8.
 Integrator_name='RK2'
 RAD_LifeTime = 0.
 Phase_LifeTime = 0.
 RT_is_dumped=.FALSE.
 l_NE_simulate_RPA=.FALSE.
 RT_diagonalization_steps=-1
 l_RT_diagonalize=.FALSE.
 l_RT_induced_field=.FALSE.
 NE_tot_time= 5*RAD_LifeTime
 NE_MEM_treshold=0.
 G_MEM_steps=2   ! By default only G_lesser@t and @t+1
 RT_nk=0
 RT_eh_energy_max=0.
 Eh_pumped_pair_energy=0.
 Eh_pumped_pair_width=0.1/HA2EV
<<<<<<< HEAD
 Eh_pumped_Nel=0.
=======
 Eh_pumped_Nel=1.
>>>>>>> 0acefd33
 Plasma_redux_percent=100.
 !
 ! G_retarded
 !
 Gr_kind="HS"
 two_alpha=1
 !
#endif
 !
#if defined _MAGNETIC
 !
 ! Magnetic
 !
 MAG_B=0.
 MAG_radius=0.
 MAG_hamiltonian_type=' '
 MAG_pauli=.FALSE.
 MAG_landau=.FALSE.
 MAG_gauge='SYMM'
 MAG_psi=0.
 MAG_theta=0.
 phase_trick=.false.
 !
#endif
 !
end subroutine<|MERGE_RESOLUTION|>--- conflicted
+++ resolved
@@ -546,11 +546,7 @@
  RT_eh_energy_max=0.
  Eh_pumped_pair_energy=0.
  Eh_pumped_pair_width=0.1/HA2EV
-<<<<<<< HEAD
- Eh_pumped_Nel=0.
-=======
  Eh_pumped_Nel=1.
->>>>>>> 0acefd33
  Plasma_redux_percent=100.
  !
  ! G_retarded
