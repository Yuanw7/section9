--- conflicted
+++ resolved
@@ -75,11 +75,7 @@
 #endif
  use BS,         ONLY:BS_n_g_W,BS_eh_en,BS_identifier,BS_q,BS_eh_win,&
 &                     BS_res_mode,BS_K_dim,BS_cpl_mode,BS_not_const_eh_f,BSK_mode,&
-<<<<<<< HEAD
-&                     BS_K_is_ALDA,BSE_mode,L_kind,BS_K_cutoff,BSK_IO_mode
-=======
-&                     BS_K_is_ALDA,BSE_mode,L_kind,BS_K_cutoff,BS_perturbative_SOC
->>>>>>> 97b0d495
+&                     BS_K_is_ALDA,BSE_mode,L_kind,BS_K_cutoff,BSK_IO_mode,BS_perturbative_SOC
  use TDDFT,      ONLY:FXC_type,FXC_n_g_corr,&
 &                     FXC_per_memstps,FXC_LRC_alpha,FXC_PF_alpha,FXC_LRC_beta,FXC_SVD_digits,&
 &                     FXC_is_retarded,TDDFT_mode
