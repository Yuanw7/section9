!
!        Copyright (C) 2000-2020 the YAMBO team
!              http://www.yambo-code.org
!
! Authors (see AUTHORS file for details): AM
!
! This file is distributed under the terms of the GNU
! General Public License. You can redistribute it and/or
! modify it under the terms of the GNU General Public
! License as published by the Free Software Foundation;
! either version 2, or (at your option) any later version.
!
! This program is distributed in the hope that it will
! be useful, but WITHOUT ANY WARRANTY; without even the
! implied warranty of MERCHANTABILITY or FITNESS FOR A
! PARTICULAR PURPOSE.  See the GNU General Public License
! for more details.
!
! You should have received a copy of the GNU General Public
! License along with this program; if not, write to the Free
! Software Foundation, Inc., 59 Temple Place - Suite 330,Boston,
! MA 02111-1307, USA or visit http://www.gnu.org/copyleft/gpl.txt.
!
subroutine SET_defaults(INSTR,IND,OD,COM_DIR)
 !
 ! GPL_EXCLUDE_START
 use debug,      ONLY:dbg
 ! GPL_EXCLUDE_END
 use pars,       ONLY:SP,cZERO
 use C_driver,   ONLY:code_branch
 use units,      ONLY:HA2EV,FS2AUT,kWCMm22AU
 use LOGO,       ONLY:ID_logo,ID_logo_stderr
 use global_XC,  ONLY:EXT_NONE
 use X_m,        ONLY:current_iq,self_detect_E_range,X_FILL_UP_matrix_only,eps_2_alpha,l_drude,&
&                     alpha_dim,use_X_DbGd,X_DbGd_nkpts,Chi_mode,skip_cond_sum_rule,&
&                     eval_alpha,&
&                     q_plus_G_direction,Q_Shift_Order,&
&                     l_X_terminator,X_terminator_E,global_gauge,&
&                     Chi_linalg_mode,X_use_lin_sys,X_DbGd_percentual
 use DIPOLES,    ONLY:use_covariant_approach,use_real_space_approach,&
&                     Vnl_commutator_warning,use_shifted_grids_approach,use_g_space_approach
 use QP_m,       ONLY:QP_dSc_steps,QP_n_W_freqs,QP_G_Zoom_treshold,&
&                     QP_dSc_test,QP_solver,QP_G_damp,QP_dSc_delta,&
&                     QP_cg_percent,QP_n_states,SC_E_threshold, &
&                     QP_Sc_steps,QP_G_er,QP_G_dr,SC_band_mixing,&
&                     GWo_SC_done,GWo_iterations,GW_iterations,&
&                     COHSEX_use_empties,On_Mass_Shell_approx,&
&                     Vnlxc_kind,Vxc_kind,l_extended_output,l_GW_terminator,&
&                     GW_terminator_E
 use QP_CTL_m,   ONLY:QP_ctl_user,QP_ctl_db,QP_ctl_interp_neigh
 use functions,  ONLY:bose_E_cut
 use D_lattice,  ONLY:i_space_inv,inv_index,n_atoms_species_max,n_atomic_species,mag_syms,&
&                     input_Tel_is_negative,non_periodic_directions,lattice,Bose_Temp
 use pseudo,     ONLY:pp_n_l_times_proj_max,pp_kbv_dim
 use R_lattice,  ONLY:n_g_shells,ng_closed,bse_scattering,coll_scattering,&
&                     Xk_grid_is_uniform,RIM_id_epsm1_reference,RIM_epsm1,&
&                     RIM_anisotropy,RIM_ng,RIM_n_rand_pts,nqibz,q0_def_norm,&
&                     cutoff_presets,k_map
 use electrons,  ONLY:n_spin,n_sp_pol,n_spinor,BZ_DbGd_nbands,BZ_DbGd_tot_nk_levels,&
&                     filled_tresh,l_spin_orbit,n_spin_den,BZ_ASSOCIATED_nkpts,&
&                     eval_magn,E_SOC_nbands
 use parallel_m, ONLY:ncpu,CPU_str_reset,PARALLEL_host_name
 use com,        ONLY:isec,depth,secnm,previous_secmode,of_name,n_ofs_defined,of_opened,of_unit,max_open_ofs,&
&                     more_io_path,core_io_path,com_path,repfile,grid_paths
 use stderr,     ONLY:win_size,tty_size,logfile,set_real_printed_length,log_as_a_file
 use LIVE_t,     ONLY:log_line_to_dump,log_line,nhash,ct
 use wave_func,  ONLY:wf_ng,wf_norm_test,wf_nb_io,wf_nb_io_groups,WF,WF_buffer,WF_buffered_IO
 use FFT_m,      ONLY:fft_dim_loaded,fft_size,fft_dim,fft_multiplier
 use IO_m,       ONLY:io_reset,max_io_units,serial_number,frag_WF
 use BS_solvers, ONLY:BSS_mode,BSS_n_freqs,BSS_er,BSS_dr,&
&                     BSS_q0,Haydock_threshold,Haydock_iterIO,BSS_uses_DbGd,BSS_Wd,&
&                     BSS_damp_reference,BSS_Vnl_included,BSS_uses_GreenF,BSS_inversion_mode,&
&                     BSS_add_antiresonant,BSS_perturbative_width,K_INV_EPS,K_INV_PL
#if defined _SLEPC && !defined _SLEPC_OFF
 use BS_solvers, ONLY:BSS_slepc_extraction, BSS_slepc_ncv, BSS_slepc_tol, BSS_target_E, Slepc_shell
#endif
 use BS,         ONLY:BS_n_g_W,BS_eh_en,BS_identifier,BS_q,BS_eh_win,&
&                     BS_res_mode,BS_K_dim,BS_cpl_mode,BS_not_const_eh_f,BSK_mode,&
&                     BS_K_is_ALDA,BSE_mode,L_kind,BS_K_cutoff
 use TDDFT,      ONLY:FXC_type,FXC_n_g_corr,&
&                     FXC_per_memstps,FXC_LRC_alpha,FXC_PF_alpha,FXC_LRC_beta,FXC_SVD_digits,&
&                     FXC_is_retarded,TDDFT_mode
 use ACFDT,      ONLY:ACFDT_n_lambda,ACFDT_n_freqs,ACFDT_E_range
#if defined _ELPH 
 use ELPH,       ONLY:ph_modes,elph_nb,gsqF_energy_steps,eval_G_using_KK,&
&                     elph_Ham_bands,elph_Ham_ik,elph_branches,RES_tresh,FAN_deltaE_treshold,DW_deltaE_treshold
#endif
 use zeros,      ONLY:zero_norm,k_iku_zero,k_rlu_zero,G_iku_zero,zero_dfl
 use memory,     ONLY:MEMs,LARGE_MEMs,N_MEM_max,N_MEM_SAVE_max,MEM_element_init
 use xc_functionals,  ONLY:GS_xc_FUNCTIONAL,GS_xc_KIND,GS_exx_FRACTION,GS_exx_SCREENING 
#if defined _KERR
 use drivers,    ONLY:l_kerr,l_anomalous_Hall
#endif
#if defined _PL
 use PHOTOLUM,   ONLY:PL_weights
#endif
#if defined _SC 
 use SC,         ONLY:SC_iterations,SC_rho_threshold,SC_potential,OEP_approx,l_NSC_shot,&
&                     compatible_SC_DB,SC_cycle_mixing,SC_fft_size,found_SC_DB,&
&                     l_Mean_Potential,SC_up_W_iters,l_SC_diagonal,&
&                     l_SC_nl_mix,SC_kind,SC_perturbation,SC_neq_kind,SC_last_coh_it
#endif
#if defined _SC || defined _RT || defined _QED || defined _NL
 use collision_ext,  ONLY:COLLISIONS_naming,COLLISIONS_cutoff
 use hamiltonian,    ONLY:H_potential
#endif
#if defined _RT || defined _YPP_RT
 use RT_output_m,ONLY:n_RT_headings,N_RT_o_files,RT_o_file_long,RT_o_file_short,RT_headings,YPP_append
 use RT_control, ONLY:CARR_RT_IO_t,OBS_RT_IO_t,OUTPUT_RT_IO_t,GF_RT_IO_t,SAVE_G_history,RT_ctl_db
 use real_time,  ONLY:RT_step,NE_steps,NE_time,Integrator_name,RT_life_extrap_times,      &
&                     Gr_kind,two_alpha,l_RT_CCA_Kernel,l_lftm_fit_temperatures,          &
&                     RAD_LifeTime,Phase_LifeTime,EP_abs_prefactor,                       &
&                     NE_tot_time,NE_MEM_treshold,EE_prefactor,EP_prefactor,              &
&                     RT_eh_en,l_lftm_fit_stable,Nfitted_lifetimes,RT_Tfit_lifetimes,     &
&                     RT_Efit_lifetimes,l_update_SOC,                                     &
&                     DbGd_EE_percent,RT_scatt_tresh,integrator_step,RT_nk,               &
&                     RAD_prefactor,i_MEM_old,i_MEM_prev,i_MEM_now,G_MEM_steps
 use fields,     ONLY:Efield,Efield_reset,n_ext_fields_max,n_ext_fields,A_vecpot_reset,   &
&                     A_tot,A_ind,A_ext
 use plasma,     ONLY:PLASMA_redux_percent
#endif
#if defined _NL
 use nl_optics,  ONLY:NL_correlation,NL_er,n_frequencies,NL_damping,NL_LRC_alpha,         &
&                     NL_verb_name,NL_bands,n_order
 use fields,     ONLY:Efield,Efield_reset
#endif
#if defined _MAGNETIC
 use magnetic,    ONLY:MAG_B,MAG_radius,MAG_hamiltonian_type,MAG_landau,MAG_pauli,&
&                      MAG_gauge,MAG_psi,MAG_theta,phase_trick
#endif
#if defined _YAML_OUTPUT
 use com,         ONLY:depth_yaml
#endif
 use timing_m,    ONLY:timing_allocate,nclockx
 use openmp,      ONLY:OPENMP_initialize,OPENMP_update,master_thread,omp_is_off
 !
 implicit none
 !
 character(*) :: INSTR,IND,OD,COM_DIR
 !
 ! Work Space 
 !
 integer           :: i1,i2
 !
 ! Printed reals format lengths 
 !
 ! GPL_EXCLUDE_START
 include 'branch.inc'
 ! GPL_EXCLUDE_END
 !
 call set_real_printed_length()
 !
 ! CPU structures
 !
 call CPU_str_reset()
 !
 ! OpenMP
 !
 !
#if defined _OPENMP
 omp_is_off    = .FALSE.
 if (index(INSTR,'noopenmp')>0) omp_is_off=.TRUE.
#else
 omp_is_off    = .TRUE.
#endif
 !
 call OPENMP_initialize( )
 call OPENMP_update(master_thread)
 !
 ! Stack Size 
 !
 call remove_stack_limit()
 !
 ! GPL_EXCLUDE_START
 ! Debug
 !
 call dbg('reset')
 ! GPL_EXCLUDE_END
 !
 ! Clocks
 !
 call timing_allocate(nclockx)
 !
 call MEM_element_init(MEMs,N_MEM_max)
 call MEM_element_init(LARGE_MEMs,N_MEM_SAVE_max)
 !
 ! Node name
 !
 call PARALLEL_host_name( )
 !
 ! ZEROs 
 !
 zero_norm =zero_dfl
 k_iku_zero=zero_dfl
 k_rlu_zero=zero_dfl
 G_iku_zero=zero_dfl
 !
 ! PATHS  ...
 !
 core_io_path=IND
 more_io_path=OD
 com_path=COM_DIR
 !
 ! WFs fragmentation, this is for the interfaces
 !
 frag_WF = (.not.index(INSTR,'nodbfr')>0 .or. index(INSTR,'fragnb')>0)
 !
 ! Logical Setup (Mainly for interfaces and ypp. As far as yambo is concerned this call is done in init.F)
 !
 call SET_logicals()
 !
 ! TTY size 
 !
 call win_size(tty_size)
 call ct(INIT=.TRUE.)
 log_as_a_file=ncpu>1.or.tty_size<0
 !
 !I/O 
 !
 serial_number=0
 !
 !com
 !
 isec=0
 depth=-1
 secnm=' '
 previous_secmode=' '
 of_name=' '
 n_ofs_defined=0
 of_opened=' '
 of_unit=0
 of_unit(max_open_ofs)=-1
#if defined _YAML_OUTPUT
 depth_yaml=0
#endif
 !
 !LOGO
 !
 ID_logo=-1
 ID_logo_stderr=-1
 !
 !LOG/REP files
 !
 repfile=" "
 logfile=" "
 !
 !Timing
 !
 log_line_to_dump=.FALSE.
 log_line=' '
 nhash=40
 !
 !functions
 !
 bose_E_cut=0.1_SP
 !
 !D_lattice
 !
 input_Tel_is_negative=.FALSE.
 non_periodic_directions='none'
 lattice='Unknown'
 Bose_Temp=-1./HA2EV
 !
 ! R_lattice
 !
 n_g_shells=0
 nqibz=0
 ng_closed=0
 coll_scattering=.FALSE.
 bse_scattering=.FALSE.
 Xk_grid_is_uniform=.TRUE.
 q0_def_norm=1.E-5_SP
 k_map%g0_idx  =-1
 k_map%q_step  =-1
 k_map%max_kdir= 0
 !
 ! RIM
 !
 RIM_id_epsm1_reference=0
 RIM_epsm1=0.
 RIM_anisotropy=0._SP
 RIM_ng=0
 RIM_n_rand_pts=0
 !
 ! CUTOFF
 !
 call cutoff_presets()
 !
 ! D_lattice 
 !
 n_atoms_species_max=0
 n_atomic_species=0
 i_space_inv=-1
 inv_index=0
 mag_syms=.FALSE.
 !
 ! Pseudo
 !
 pp_n_l_times_proj_max=0
 pp_kbv_dim=0
 !
 ! Electrons
 !
 n_spin=1
 n_sp_pol=1
 n_spinor=1
 n_spin_den=1
 l_spin_orbit       = .FALSE.
 BZ_DbGd_nbands=0
 BZ_DbGd_tot_nk_levels=0
 BZ_ASSOCIATED_nkpts=0
 E_SOC_nbands=0
 filled_tresh=0.00001
 !
 ! Magnetization and density
 !
 eval_magn      = .FALSE.
 !
 !wave_func
 !
 WF%b=0
 WF%k=0
 WF%space=' '
 WF_buffer%b=0
 WF_buffer%k=0
 WF_buffer%space=' '
 WF_buffered_IO=.FALSE.
 wf_ng=0
 wf_norm_test=.TRUE.
 wf_nb_io=0
 wf_nb_io_groups=1
 !
 !FFT
 !
 fft_dim_loaded=0
 fft_size=0
 fft_dim=0
 fft_multiplier=(/1,1,1/)
 !
 do i1=1,max_io_units
   call io_reset(i1)
 enddo
 !
 !X
 !
 Chi_mode=' '
 Chi_linalg_mode="lin_sys"
 X_use_lin_sys=.FALSE.
 current_iq=0
 X_DbGd_nkpts=0
 self_detect_E_range=.FALSE.
 X_FILL_UP_matrix_only=.FALSE.
 use_shifted_grids_approach = .FALSE.
 use_covariant_approach     = .FALSE.
 use_real_space_approach    = .FALSE.
 use_g_space_approach       = .TRUE.
 use_X_DbGd=.FALSE.
 X_DbGd_percentual=1.
 eps_2_alpha=1._SP
 alpha_dim='adim'
 global_gauge='length'
 grid_paths=' '
 skip_cond_sum_rule=.FALSE.
 eval_alpha=.FALSE.
 Vnl_commutator_warning=.FALSE.
 q_plus_G_direction=0._SP
 Q_Shift_Order=1
 l_X_terminator=.FALSE.
 X_terminator_E=40._SP/HA2EV
 !
 !QPm
 !
 QP_n_states=0
 QP_dSc_steps=2
 QP_G_Zoom_treshold=0._SP
 QP_Sc_steps=100
 QP_n_W_freqs=100
 QP_dSc_test=.FALSE.
 QP_solver=' '
 QP_G_damp=0.1/HA2EV
 QP_dSc_delta=0.1/HA2EV
 QP_G_er=(/-10._SP/HA2EV,10._SP/HA2EV/)
 QP_G_dr=0.1/HA2EV
 QP_cg_percent=100._SP
 GWo_iterations=0
 GW_iterations =0
 GWo_SC_done=.FALSE.
 COHSEX_use_empties=.FALSE.
 On_Mass_Shell_approx=.FALSE.
 SC_E_threshold=0.01/HA2EV
 SC_band_mixing=100._SP
 Vnlxc_kind='Fock'
 Vxc_kind='DFT'
 l_extended_output=.FALSE.
 l_GW_terminator=.FALSE.
 GW_terminator_E=1.5_SP
 !
 ! QP_ctl control
 !
 QP_ctl_db="none"
 QP_ctl_interp_neigh=1
 do i1=1,3
   do i2=1,3
     QP_ctl_user(i1,i2)%E=(/0.,1.,1./)
     QP_ctl_user(i1,i2)%Wc=0._SP
     QP_ctl_user(i1,i2)%Wv=0._SP
     QP_ctl_user(i1,i2)%Wc_E_ref=0._SP
     QP_ctl_user(i1,i2)%Wv_E_ref=0._SP
     QP_ctl_user(i1,i2)%Wc_dos=0._SP
     QP_ctl_user(i1,i2)%Wv_dos=0._SP
     QP_ctl_user(i1,i2)%Z=(1._SP,0._SP)
   enddo
 enddo
 !
#if defined _RT
 !
 ! RT control
 !
 RT_ctl_db="none"
 !
#endif
 !
 ! BS/BSS
 !
 BS_n_g_W=-1
 BS_eh_en=(/-1._SP,-1._SP/)/HA2EV
 BS_identifier=0
 BS_q=1
 BS_eh_win=100._SP
 BS_res_mode='xc'
 BS_cpl_mode='none'
 L_kind='Lbar'
 BSE_mode='retarded'
 BSK_mode=' '
 TDDFT_mode=' '
 BSS_add_antiresonant=.FALSE.
 BSS_Wd=cZERO
 l_drude=.false.
 BS_K_dim=0
<<<<<<< HEAD
 BS_K_cutoff=0.0005_SP
=======
 BS_K_cutoff=0.0000_SP
>>>>>>> 6427b396
 BSS_mode=' '
 BSS_inversion_mode='pf'
 BSS_er=(/0._SP,10._SP/)/HA2EV
 BSS_dr=0.1_SP/HA2EV
 BSS_q0=(/1._SP,0._SP,0._SP/)
 BSS_uses_DbGd=.FALSE.
 BSS_damp_reference=0._SP
 BS_K_is_ALDA=.FALSE.
 BS_not_const_eh_f=.FALSE.
 Haydock_threshold=-0.02_SP
 Haydock_iterIO=100
 BSS_Vnl_included=.FALSE.
 BSS_uses_GreenF=.FALSE.
 BSS_perturbative_width=.FALSE.
 K_INV_PL%what     = "PLS"
 K_INV_PL%treshold =0.5_SP
 K_INV_EPS%what    = "EPS"
 K_INV_EPS%treshold=0.01_SP
 BSS_n_freqs=100
 !
#if defined _SLEPC && !defined _SLEPC_OFF
 BSS_slepc_extraction='ritz'
 BSS_slepc_ncv=0
 BSS_slepc_tol=1E-6_SP
 BSS_target_E=0
 Slepc_shell=.TRUE.
#endif
 !
 ! TDDFT
 !
 FXC_type='rpa'
 FXC_n_g_corr=1
 FXC_per_memstps=100._SP
 FXC_LRC_alpha=0._SP
 FXC_PF_alpha="CUR"
 FXC_LRC_beta=0._SP
 FXC_SVD_digits=0
 FXC_is_retarded=.FALSE.
 !
 ! ACFDT
 !
 ACFDT_n_lambda=1
 ACFDT_n_freqs=10
 ACFDT_E_range=(/100.,1000./)/HA2EV
 !
 ! xc_functionals  
 !
 GS_xc_FUNCTIONAL=-1             ! unknow 
 GS_xc_KIND=-1                   ! unknow 
 GS_exx_FRACTION=0.0             ! no EXX part  
 GS_exx_SCREENING=0.0            ! no screening
 !
#if defined _KERR
 l_kerr=.false.
 l_anomalous_Hall=.false.
#endif
 !
#if defined _PL
 PL_weights=(/1._SP,1._SP,1._SP/)
#endif
 !
#if defined _ELPH 
 !
 ! ELPH
 !
 ph_modes=0
 elph_nb=0
 elph_branches=0
 gsqF_energy_steps=2
 eval_G_using_KK=.FALSE.
 elph_Ham_bands=0
 elph_Ham_ik=1
 RES_tresh=0.01_SP
 DW_deltaE_treshold=1.E-6_SP/HA2EV
 FAN_deltaE_treshold=1.E-6_SP/HA2EV
#endif
 !
#if defined _SC || defined _RT || defined _QED
 !
 call COLLISIONS_naming( 0 , "all" )
 !
 ! COLLISIONS I/O
 !
 COLLISIONS_cutoff=0.0005_SP
 H_potential="NONE"
 !
#endif
 !
#if defined _SC
 ! SC
 !
 SC_fft_size=0
 SC_iterations=100
 SC_cycle_mixing=0.5_SP
 SC_rho_threshold=1.E-5_SP
 SC_up_W_iters=0
 SC_potential='NONE'
 SC_kind=0
 SC_perturbation=EXT_NONE
 OEP_approx='n'
 compatible_SC_DB=.FALSE.
 found_SC_DB=.FALSE.
 l_Mean_Potential=.FALSE.
 l_SC_diagonal=.FALSE.
 l_SC_nl_mix =.FALSE.
 l_NSC_shot  =.FALSE.
 !
 SC_neq_kind   ='none'
 SC_last_coh_it=50
 !
#endif
 !
#if defined _RT
 !
 ! Real Time
 !
 n_ext_fields=0
 do i1=1,n_ext_fields_max
   call Efield_reset(Efield(i1))
 enddo
 !
 call A_vecpot_reset(A_tot)
 call A_vecpot_reset(A_ext)
 call A_vecpot_reset(A_ind)
 !
 ! RT dynamics 
 !
 l_RT_CCA_Kernel=.FALSE.
 l_update_SOC=.FALSE.
 !
 ! RT current 
 !
 RT_step=0.010*FS2AUT
 NE_steps=1
 NE_time=0._SP
 NE_tot_time= 1000._SP*FS2AUT
 !
 G_MEM_steps = 2
 i_MEM_old   = 0
 i_MEM_prev  = 0
 i_MEM_now   = 1
 !
 integrator_step=1
 Integrator_name='RK2'
 !
 RAD_LifeTime = 0._SP
 Phase_LifeTime = 0._SP
 NE_MEM_treshold=0._SP
 RT_nk=0
 RT_eh_en=0._SP
 RT_scatt_tresh=-1._SP/HA2EV
 PLASMA_redux_percent=100._SP
 DbGd_EE_percent=0._SP
 !
 ! Scattering
 !
 RT_life_extrap_times(1)=-1._SP*FS2AUT
 RT_life_extrap_times(2)=-1._SP*FS2AUT
 !
 ! G_retarded
 !
 Gr_kind="HS"
 two_alpha=1
 !
 ! FITs
 !
 l_lftm_fit_stable=.FALSE.
 l_lftm_fit_temperatures=.FALSE.
 Nfitted_lifetimes=0
 RT_Tfit_lifetimes=0._SP
 RT_Efit_lifetimes=0._SP
 RAD_prefactor=0._SP
 EE_prefactor=0._SP
 EP_prefactor=0._SP
 EP_abs_prefactor=0._SP
 !
 ! RT_ctl
 !
 OBS_RT_IO_t%INTERVAL_time_SAVE   =2._SP*FS2AUT
 CARR_RT_IO_t%INTERVAL_time_SAVE  =2._SP*FS2AUT
 OUTPUT_RT_IO_t%INTERVAL_time_SAVE=5._SP*FS2AUT
 GF_RT_IO_t%INTERVAL_time_SAVE    =1._SP*FS2AUT
 SAVE_G_history=.FALSE.
 !
 ! RT_output
 !
 n_RT_headings=0
 N_RT_o_files=0
 RT_o_file_long= " "
 RT_o_file_short= " "
 RT_headings= " "
 YPP_append=" "
 !
#endif
 !
#if defined _NL
 !
 NE_tot_time   =  -1._SP*FS2AUT 
 Integrator_name='INVINT'
 NL_bands      =(/0,0/)
 NL_correlation="IPA"
 NL_er         =(/0.2_SP,8._SP/)/HA2EV
 n_frequencies =80
 n_order    = 0
 NL_damping    =0.2_SP/HA2EV
 NL_LRC_alpha  =0._SP
 call Efield_reset(Efield(1))
 Efield(1)%frequency=0.1_SP/HA2EV
 Efield(1)%intensity=1000._SP*kWCMm22AU
 Efield(1)%FWHM=2._SP*FS2AUT
 Efield(1)%ef_name="SOFTSIN"
 NL_verb_name='low'
 !
#endif
 !
#if defined _MAGNETIC
 !
 ! Magnetic
 !
 MAG_B=0._SP
 MAG_radius=0._SP
 MAG_hamiltonian_type=' '
 MAG_pauli=.FALSE.
 MAG_landau=.FALSE.
 MAG_gauge='SYMM'
 MAG_psi=0._SP
 MAG_theta=0._SP
 phase_trick=.FALSE.
 !
#endif
 !
end subroutine<|MERGE_RESOLUTION|>--- conflicted
+++ resolved
@@ -437,11 +437,7 @@
  BSS_Wd=cZERO
  l_drude=.false.
  BS_K_dim=0
-<<<<<<< HEAD
- BS_K_cutoff=0.0005_SP
-=======
  BS_K_cutoff=0.0000_SP
->>>>>>> 6427b396
  BSS_mode=' '
  BSS_inversion_mode='pf'
  BSS_er=(/0._SP,10._SP/)/HA2EV
