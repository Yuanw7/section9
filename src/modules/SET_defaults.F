--- conflicted
+++ resolved
@@ -21,7 +21,6 @@
 ! Software Foundation, Inc., 59 Temple Place - Suite 330,Boston,
 ! MA 02111-1307, USA or visit http://www.gnu.org/copyleft/gpl.txt.
 !
-<<<<<<< HEAD
 subroutine SET_defaults(INSTR,IND,OD,COM_DIR)
  !
  ! GPL_EXCLUDE_START
@@ -29,15 +28,6 @@
  ! GPL_EXCLUDE_END
  use pars,       ONLY:SP,cZERO
  use units,      ONLY:HA2EV,FS2AUT
-=======
-subroutine SET_defaults(INSTR,IND,OD,JS,COM_DIR)
- ! 
- ! GPL_EXCLUDE_START
- use debug,      ONLY:dbg
- ! GPL_EXCLUDE_END
- use pars,       ONLY:SP,cZERO,schlen
- use units,      ONLY:HA2EV,FS2AUT,kWCMm22AU
->>>>>>> 02daf652
  use LOGO,       ONLY:ID_logo,ID_logo_stderr
  use X_m,        ONLY:current_iq,self_detect_E_range,X_FILL_UP_matrix_only,eps_2_alpha,l_drude,&
 &                     alpha_dim,use_X_DbGd,X_DbGd_nkpts,Chi_mode,skip_cond_sum_rule,&
@@ -119,7 +109,7 @@
 &                     RAD_LifeTime,Phase_LifeTime,EP_abs_prefactor,                       &
 &                     NE_tot_time,NE_MEM_treshold,EE_prefactor,EP_prefactor,              &
 &                     RT_eh_en,l_lftm_fit_stable,Nfitted_lifetimes,RT_Tfit_lifetimes,     &
-&                     RT_Efit_lifetimes,l_update_SOC,                                     &
+&                     RT_Efit_lifetimes,                                                  &
 &                     DbGd_EE_percent,RT_scatt_tresh,integrator_step,RT_nk,               &
 &                     RT_ctl_db,RAD_prefactor
  use fields,     ONLY:Efield,Efield_reset,n_ext_fields_max,n_ext_fields,A_vecpot_reset,   &
@@ -293,6 +283,8 @@
  !
  pp_n_l_times_proj_max=0
  pp_kbv_dim=0
+ !
+ ! Electrons
  !
  n_spin=1
  n_sp_pol=1
@@ -601,7 +593,7 @@
  !
  ! RT_ctl
  !
- OBS_RT_IO_t%INTERVAL_time=2._SP*FS2AUT
+ JPC_RT_IO_t%INTERVAL_time=2._SP*FS2AUT
  OUTPUT_RT_IO_t%INTERVAL_time=5._SP*FS2AUT
  SAVE_G_history=.FALSE.
  GF_RT_IO_t%INTERVAL_time=1._SP*FS2AUT
