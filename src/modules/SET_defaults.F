--- conflicted
+++ resolved
@@ -413,10 +413,7 @@
  !
  ! BS/BSS
  !
-<<<<<<< HEAD
  l_restart_bse = .true.
-=======
->>>>>>> b7cc8f32
  BS_n_g_W=-1
  BS_eh_en=(/-1._SP,-1._SP/)/HA2EV
  BS_identifier=0
