!
!        Copyright (C) 2000-2019 the YAMBO team
!              http://www.yambo-code.org
!
! Authors (see AUTHORS file for details): AM
!
! This file is distributed under the terms of the GNU
! General Public License. You can redistribute it and/or
! modify it under the terms of the GNU General Public
! License as published by the Free Software Foundation;
! either version 2, or (at your option) any later version.
!
! This program is distributed in the hope that it will
! be useful, but WITHOUT ANY WARRANTY; without even the
! implied warranty of MERCHANTABILITY or FITNESS FOR A
! PARTICULAR PURPOSE.  See the GNU General Public License
! for more details.
!
! You should have received a copy of the GNU General Public
! License along with this program; if not, write to the Free
! Software Foundation, Inc., 59 Temple Place - Suite 330,Boston,
! MA 02111-1307, USA or visit http://www.gnu.org/copyleft/gpl.txt.
!
subroutine SET_defaults(INSTR,IND,OD,COM_DIR)
 !
 ! GPL_EXCLUDE_START
 use debug,      ONLY:dbg
 ! GPL_EXCLUDE_END
 use C_driver,   ONLY:code_branch
 use pars,       ONLY:SP,cZERO
 use units,      ONLY:HA2EV,FS2AUT,kWCMm22AU
 use LOGO,       ONLY:ID_logo,ID_logo_stderr
 use X_m,        ONLY:current_iq,self_detect_E_range,X_FILL_UP_matrix_only,eps_2_alpha,l_drude,&
&                     alpha_dim,use_X_DbGd,X_DbGd_nkpts,Chi_mode,skip_cond_sum_rule,&
&                     eval_alpha,&
&                     q_plus_G_direction,Q_Shift_Order,n_X_descs,&
&                     l_X_terminator,X_terminator_E,global_gauge,&
&                     Chi_linalg_mode,X_use_lin_sys,X_DbGd_percentual
 use DIPOLES,    ONLY:use_covariant_approach,use_real_space_approach,&
&                     Vnl_commutator_warning,use_shifted_grids_approach,use_g_space_approach
 use QP_m,       ONLY:QP_dSc_steps,QP_n_W_freqs,QP_G_Zoom_treshold,&
&                     QP_dSc_test,QP_solver,QP_G_damp,QP_dSc_delta,&
&                     QP_cg_percent,QP_n_states,SC_E_threshold, &
&                     QP_Sc_steps,QP_G_er,QP_G_dr,SC_band_mixing,&
&                     GWo_SC_done,GWo_iterations,&
&                     COHSEX_use_empties,On_Mass_Shell_approx,&
&                     Vnlxc_kind,Vxc_kind,l_extended_output,l_GW_terminator,&
&                     GW_terminator_E
 use QP_CTL_m,   ONLY:QP_ctl_user,QP_ctl_db,QP_ctl_interp_neigh
 use functions,  ONLY:bose_E_cut
 use D_lattice,  ONLY:i_space_inv,inv_index,n_atoms_species_max,n_atomic_species,mag_syms,&
&                     input_Tel_is_negative,non_periodic_directions,lattice,Bose_Temp
 use pseudo,     ONLY:pp_n_l_times_proj_max,pp_kbv_dim
 use R_lattice,  ONLY:n_g_shells,ng_closed,bse_scattering,coll_scattering,&
&                     Xk_grid_is_uniform,RIM_id_epsm1_reference,RIM_epsm1,&
&                     RIM_anisotropy,RIM_ng,RIM_n_rand_pts,nqibz,q0_def_norm,&
&                     cutoff_presets,k_map
 use electrons,  ONLY:n_spin,n_sp_pol,n_spinor,filled_tresh,l_spin_orbit,n_spin_den,eval_magn
 use parallel_m, ONLY:ncpu,CPU_str_reset,PARALLEL_host_name
 use com,        ONLY:isec,depth,secnm,previous_secmode,of,opened_of,of_unit,max_open_ofs,&
&                     more_io_path,core_io_path,com_path,repfile,grid_paths
 use stderr,     ONLY:win_size,tty_size,logfile,set_real_printed_length,log_as_a_file
 use LIVE_t,     ONLY:log_line_to_dump,log_line,nhash,ct
 use wave_func,  ONLY:wf_ng,wf_norm_test,wf_nb_io,wf_nb_io_groups,WF,WF_buffer,WF_buffered_IO
 use FFT_m,      ONLY:fft_dim_loaded,fft_size,fft_dim,fft_multiplier
 use IO_m,       ONLY:io_reset,max_io_units,serial_number,mk_dir,frag_WF
 use BS_solvers, ONLY:BSS_mode,BSS_n_freqs,BSS_n_descs,BSS_er,BSS_dr,&
&                     BSS_q0,Haydock_threshold,Haydock_iterIO,BSS_uses_DbGd,BSS_Wd,&
&                     BSS_damp_reference,BSS_Vnl_included,BSS_uses_GreenF,BSS_inversion_mode,&
&                     BSS_add_antiresonant,BSS_perturbative_width,K_INV_EPS,K_INV_PL
#if defined _SLEPC
 use BS_solvers, ONLY:BSS_slepc_extraction, BSS_slepc_ncv, BSS_slepc_tol, BSS_target_E, Slepc_shell
#endif
 use BS,         ONLY:BS_n_g_W,BS_eh_en,BS_identifier,BS_q,BS_eh_win,&
&                     BS_res_mode,BS_K_dim,BS_cpl_mode,BS_not_const_eh_f,BSK_mode,&
&                     BS_K_is_ALDA,BSE_mode,L_kind,BS_perturbative_SOC,BS_K_has_been_calculated_loaded,&
&                     l_restart_bse
 use TDDFT,      ONLY:FXC_description,FXC_type,FXC_n_descs,FXC_n_g_corr,&
&                     FXC_per_memstps,FXC_LRC_alpha,FXC_PF_alpha,FXC_LRC_beta,FXC_SVD_digits,&
&                     FXC_is_retarded,TDDFT_mode
 use ACFDT,      ONLY:ACFDT_n_lambda,ACFDT_n_freqs,ACFDT_E_range
#if defined _ELPH 
 use ELPH,       ONLY:ph_modes,elph_nb,gsqF_energy_steps,eval_G_using_KK,&
&                     elph_Ham_bands,elph_Ham_ik,elph_branches,RES_tresh,FAN_deltaE_treshold,DW_deltaE_treshold
#endif
 use zeros,      ONLY:zero_norm,k_iku_zero,k_rlu_zero,G_iku_zero,zero_dfl
 use memory,     ONLY:MEMs,LARGE_MEMs,N_MEM_max,N_MEM_SAVE_max,MEM_element_init
 use xc_functionals,  ONLY:GS_xc_FUNCTIONAL,GS_xc_KIND,GS_exx_FRACTION,GS_exx_SCREENING 
#if defined _KERR
 use drivers,    ONLY:l_kerr,l_anomalous_Hall
#endif
#if defined _PL
 use PHOTOLUM,   ONLY:PL_weights
#endif
#if defined _SC 
 use SC,         ONLY:SC_iterations,SC_rho_threshold,SC_potential,OEP_approx,l_NSC_shot,&
&                     compatible_SC_DB,SC_cycle_mixing,SC_fft_size,found_SC_DB,&
&                     l_Mean_Potential,SC_up_W_iters,l_SC_diagonal,&
&                     l_SC_nl_mix
#endif
#if defined _SC || defined _RT || defined _QED || defined _NL
 use collision_ext,  ONLY:COLLISIONS_naming,COLLISIONS_cutoff
 use hamiltonian,    ONLY:H_potential
#endif
#if defined _RT || defined _YPP_RT
 use RT_output_m,ONLY:n_RT_headings,N_RT_o_files,RT_o_file_long,RT_o_file_short,RT_headings,YPP_append
 use RT_control, ONLY:OBS_RT_IO_t,OUTPUT_RT_IO_t,GF_RT_IO_t,SAVE_G_history,RT_ctl_db
 use real_time,  ONLY:RT_step,NE_steps,NE_time,Integrator_name,RT_life_extrap_times,      &
&                     Gr_kind,two_alpha,l_RT_CCA_Kernel,l_lftm_fit_temperatures,          &
&                     RAD_LifeTime,Phase_LifeTime,EP_abs_prefactor,                       &
&                     NE_tot_time,NE_MEM_treshold,EE_prefactor,EP_prefactor,              &
&                     RT_eh_en,l_lftm_fit_stable,Nfitted_lifetimes,RT_Tfit_lifetimes,     &
&                     RT_Efit_lifetimes,l_update_SOC,                                     &
&                     DbGd_EE_percent,RT_scatt_tresh,integrator_step,RT_nk,               &
&                     RAD_prefactor
 use fields,     ONLY:Efield,Efield_reset,n_ext_fields_max,n_ext_fields,A_vecpot_reset,   &
&                     A_tot,A_ind,A_ext
 use plasma,     ONLY:PLASMA_redux_percent
#endif
#if defined _NL
 use nl_optics,  ONLY:NL_correlation,NL_er,n_frequencies,NL_damping,NL_LRC_alpha,         &
&                     NL_verb_name,NL_bands,n_order
 use fields,     ONLY:Efield,Efield_reset
#endif
#if defined _MAGNETIC
 use magnetic,    ONLY:MAG_B,MAG_radius,MAG_hamiltonian_type,MAG_landau,MAG_pauli,&
&                      MAG_gauge,MAG_psi,MAG_theta,phase_trick
#endif
 use timing_m,    ONLY:timing_allocate,nclockx
 use openmp,      ONLY:OPENMP_initialize,OPENMP_update,master_thread,omp_is_off
 !
 implicit none
 !
 character(*) :: INSTR,IND,OD,COM_DIR
 !
 ! Work Space 
 !
 integer           :: i1,i2
 !
 ! Printed reals format lengths 
 !
 ! GPL_EXCLUDE_START
 include 'branch.inc'
 ! GPL_EXCLUDE_END
 !
 call set_real_printed_length()
 !
 ! CPU structures
 !
 call CPU_str_reset()
 !
 ! OpenMP
 !
 omp_is_off    = .FALSE.
 !
#if defined _OPENMP
 !
 if (index(INSTR,'noopenmp')>0) omp_is_off=.TRUE.
 !
#endif
 !
 call OPENMP_initialize( )
 call OPENMP_update(master_thread)
 !
 ! Stack Size 
 !
 call remove_stack_limit()
 !
 ! GPL_EXCLUDE_START
 ! Debug
 !
 call dbg('reset')
 ! GPL_EXCLUDE_END
 !
 ! Clocks
 !
 call timing_allocate(nclockx)
 !
 call MEM_element_init(MEMs,N_MEM_max)
 call MEM_element_init(LARGE_MEMs,N_MEM_SAVE_max)
 !
 ! Node name
 !
 call PARALLEL_host_name( )
 !
 ! ZEROs 
 !
 zero_norm =zero_dfl
 k_iku_zero=zero_dfl
 k_rlu_zero=zero_dfl
 G_iku_zero=zero_dfl
 !
 ! PATHS  ...
 !
 core_io_path=IND
 more_io_path=OD
 com_path=COM_DIR
 !
 ! ... created (core only)
 !
 call mk_dir(core_io_path)
 !
 ! WFs fragmentation, this is for the interfaces
 !
 frag_WF = (.not.index(INSTR,'nodbfr')>0 .or. index(INSTR,'fragnb')>0)
 !
 ! Logical Setup (Mainly for interfaces and ypp. As far as yambo is concerned this call is done in init.F)
 !
 call SET_logicals()
 !
 ! TTY size 
 !
 call win_size(tty_size)
 call ct(INIT=.TRUE.)
 log_as_a_file=ncpu>1.or.tty_size<0
 !
 !I/O 
 !
 serial_number=0
 !
 !com
 !
 isec=0
 depth=-1
 secnm=' '
 previous_secmode=' '
 of=' '
 opened_of=' '
 of_unit=0
 of_unit(max_open_ofs)=-11
 !
 !LOGO
 !
 ID_logo=-1
 ID_logo_stderr=-1
 !
 !LOG/REP files
 !
 repfile=" "
 logfile=" "
 !
 !Timing
 !
 log_line_to_dump=.FALSE.
 log_line=' '
 nhash=40
 !
 !functions
 !
 bose_E_cut=0.1_SP
 !
 !D_lattice
 !
 input_Tel_is_negative=.FALSE.
 non_periodic_directions='none'
 lattice='Unknown'
 Bose_Temp=-1./HA2EV
 !
 ! R_lattice
 !
 n_g_shells=0
 nqibz=0
 ng_closed=0
 coll_scattering=.FALSE.
 bse_scattering=.FALSE.
 Xk_grid_is_uniform=.TRUE.
 q0_def_norm=1.E-5_SP
 k_map%g0_idx  =-1
 k_map%q_step  =-1
 k_map%max_kdir= 0
 !
 ! RIM
 !
 RIM_id_epsm1_reference=0
 RIM_epsm1=0.
 RIM_anisotropy=0._SP
 RIM_ng=0
 RIM_n_rand_pts=0
 !
 ! CUTOFF
 !
 call cutoff_presets()
 !
 ! D_lattice 
 !
 n_atoms_species_max=0
 n_atomic_species=0
 i_space_inv=-1
 inv_index=0
 mag_syms=.FALSE.
 !
 ! Pseudo
 !
 pp_n_l_times_proj_max=0
 pp_kbv_dim=0
 !
 ! Electrons
 !
 n_spin=1
 n_sp_pol=1
 n_spinor=1
 n_spin_den=1
 l_spin_orbit       = .FALSE.
 filled_tresh=0.00001
 !
 ! Magnetization and density
 !
 eval_magn      = .FALSE.
 !
 !wave_func
 !
 WF%b=0
 WF%k=0
 WF%space=' '
 WF_buffer%b=0
 WF_buffer%k=0
 WF_buffer%space=' '
 WF_buffered_IO=.FALSE.
 wf_ng=0
 wf_norm_test=.TRUE.
 wf_nb_io=0
 wf_nb_io_groups=1
 !
 !FFT
 !
 fft_dim_loaded=0
 fft_size=0
 fft_dim=0
 fft_multiplier=(/1,1,1/)
 !
 do i1=1,max_io_units
   call io_reset(i1)
 enddo
 !
 !X
 !
 Chi_mode=' '
 Chi_linalg_mode="lin_sys"
 X_use_lin_sys=.FALSE.
 current_iq=0
 X_DbGd_nkpts=0
 self_detect_E_range=.FALSE.
 X_FILL_UP_matrix_only=.FALSE.
 use_shifted_grids_approach = .FALSE.
 use_covariant_approach     = .FALSE.
 use_real_space_approach    = .FALSE.
 use_g_space_approach       = .TRUE.
 use_X_DbGd=.FALSE.
 X_DbGd_percentual=1.
 eps_2_alpha=1._SP
 alpha_dim='adim'
 global_gauge='length'
 grid_paths=' '
 skip_cond_sum_rule=.FALSE.
 eval_alpha=.FALSE.
 Vnl_commutator_warning=.FALSE.
 q_plus_G_direction=0._SP
 Q_Shift_Order=1
 n_X_descs=0
 l_X_terminator=.FALSE.
 X_terminator_E=40._SP/HA2EV
 !
 !QPm
 !
 QP_n_states=0
 QP_dSc_steps=2
 QP_G_Zoom_treshold=0._SP
 QP_Sc_steps=100
 QP_n_W_freqs=100
 QP_dSc_test=.FALSE.
 QP_solver=' '
 QP_G_damp=0.1/HA2EV
 QP_dSc_delta=0.1/HA2EV
 QP_G_er=(/-10._SP/HA2EV,10._SP/HA2EV/)
 QP_G_dr=0.1/HA2EV
 QP_cg_percent=100._SP
 GWo_iterations=0
 GWo_SC_done=.FALSE.
 COHSEX_use_empties=.FALSE.
 On_Mass_Shell_approx=.FALSE.
 SC_E_threshold=0.01/HA2EV
 SC_band_mixing=100._SP
 Vnlxc_kind='HF'
 Vxc_kind='LDA'
 l_extended_output=.FALSE.
 l_GW_terminator=.FALSE.
 GW_terminator_E=1.5_SP
 !
 ! QP_ctl control
 !
 QP_ctl_db="none"
 QP_ctl_interp_neigh=1
 do i1=1,3
   do i2=1,3
     QP_ctl_user(i1,i2)%E=(/0.,1.,1./)
     QP_ctl_user(i1,i2)%Wc=0._SP
     QP_ctl_user(i1,i2)%Wv=0._SP
     QP_ctl_user(i1,i2)%Wc_E_ref=0._SP
     QP_ctl_user(i1,i2)%Wv_E_ref=0._SP
     QP_ctl_user(i1,i2)%Wc_dos=0._SP
     QP_ctl_user(i1,i2)%Wv_dos=0._SP
     QP_ctl_user(i1,i2)%Z=(1._SP,0._SP)
   enddo
 enddo
 !
#if defined _RT
 !
 ! RT control
 !
 RT_ctl_db="none"
 !
#endif
 !
 ! BS/BSS
 !
<<<<<<< HEAD
 l_restart_bse = .true.
 BS_n_g_W=1
=======
 BS_n_g_W=-1
>>>>>>> 5596f48e
 BS_eh_en=(/-1._SP,-1._SP/)/HA2EV
 BS_identifier=0
 BS_q=1
 BS_eh_win=100._SP
 BS_res_mode='xc'
 BS_cpl_mode='none'
 L_kind='Lbar'
 BSE_mode='retarded'
 BSK_mode=' '
 TDDFT_mode=' '
 BSS_add_antiresonant=.FALSE.
 BSS_Wd=cZERO
 l_drude=.false.
 BS_K_dim=0
 BSS_mode=' '
 BSS_inversion_mode='pf'
 BSS_n_descs=0
 BSS_er=(/0._SP,10._SP/)/HA2EV
 BSS_dr=0.1_SP/HA2EV
 BSS_q0=(/1._SP,0._SP,0._SP/)
 BSS_uses_DbGd=.FALSE.
 BSS_damp_reference=0._SP
 BS_K_is_ALDA=.FALSE.
 BS_not_const_eh_f=.FALSE.
 BS_perturbative_SOC=.FALSE.
 BS_K_has_been_calculated_loaded=.FALSE.
 Haydock_threshold=-0.02_SP
 Haydock_iterIO=100
 BSS_Vnl_included=.FALSE.
 BSS_uses_GreenF=.FALSE.
 BSS_perturbative_width=.FALSE.
 K_INV_PL%what     = "PLS"
 K_INV_PL%treshold =0.5_SP
 K_INV_EPS%what    = "EPS"
 K_INV_EPS%treshold=0.01_SP
 BSS_n_freqs=100
 !
#if defined _SLEPC
 BSS_slepc_extraction='ritz'
 BSS_slepc_ncv=0
 BSS_slepc_tol=1E-6_SP
 BSS_target_E=0
 Slepc_shell=.TRUE.
#endif
 !
 ! TDDFT
 !
 FXC_description=""
 FXC_type='rpa'
 FXC_n_descs=0
 FXC_n_g_corr=1
 FXC_per_memstps=100._SP
 FXC_LRC_alpha=0._SP
 FXC_PF_alpha="CUR"
 FXC_LRC_beta=0._SP
 FXC_SVD_digits=0
 FXC_is_retarded=.FALSE.
 !
 ! ACFDT
 !
 ACFDT_n_lambda=1
 ACFDT_n_freqs=10
 ACFDT_E_range=(/100.,1000./)/HA2EV
 !
 ! xc_functionals  
 !
 GS_xc_FUNCTIONAL=-1             ! unknow 
 GS_xc_KIND=-1                   ! unknow 
 GS_exx_FRACTION=0.0             ! no EXX part  
 GS_exx_SCREENING=0.0            ! no screening
 !
#if defined _KERR
 l_kerr=.false.
 l_anomalous_Hall=.false.
#endif
 !
#if defined _PL
 PL_weights=(/1._SP,1._SP,1._SP/)
#endif
 !
#if defined _ELPH 
 !
 ! ELPH
 !
 ph_modes=0
 elph_nb=0
 elph_branches=0
 gsqF_energy_steps=2
 eval_G_using_KK=.FALSE.
 elph_Ham_bands=0
 elph_Ham_ik=1
 RES_tresh=0.01_SP
 DW_deltaE_treshold=1.E-6_SP/HA2EV
 FAN_deltaE_treshold=1.E-6_SP/HA2EV
#endif
 !
#if defined _SC || defined _RT || defined _QED
 !
 call COLLISIONS_naming( 0 , "all" )
 !
 ! COLLISIONS I/O
 !
 COLLISIONS_cutoff=0.0005_SP
 H_potential="NONE"
 !
#endif
 !
#if defined _SC
 ! SC
 !
 SC_fft_size=0
 SC_iterations=100
 SC_cycle_mixing=0.5_SP
 SC_rho_threshold=1.E-5_SP
 SC_up_W_iters=0
 SC_potential='NONE'
 OEP_approx='n'
 compatible_SC_DB=.FALSE.
 found_SC_DB=.FALSE.
 l_Mean_Potential=.FALSE.
 l_SC_diagonal=.FALSE.
 l_SC_nl_mix =.FALSE.
 l_NSC_shot  =.FALSE.
 !
#endif
 !
#if defined _RT
 !
 ! Real Time
 !
 n_ext_fields=0
 do i1=1,n_ext_fields_max
   call Efield_reset(Efield(i1))
 enddo
 !
 call A_vecpot_reset(A_tot)
 call A_vecpot_reset(A_ext)
 call A_vecpot_reset(A_ind)
 !
 ! RT dynamics 
 !
 l_RT_CCA_Kernel=.FALSE.
 l_update_SOC=.FALSE.
 !
 ! RT current 
 !
 RT_step=0.010*FS2AUT
 NE_steps=1
 NE_time=0._SP
 NE_tot_time= 1000._SP*FS2AUT
 integrator_step=1
 Integrator_name='RK2'
 RAD_LifeTime = 0._SP
 Phase_LifeTime = 0._SP
 NE_MEM_treshold=0.
 RT_nk=0
 RT_eh_en=0._SP
 RT_scatt_tresh=-1._SP/HA2EV
 PLASMA_redux_percent=100._SP
 DbGd_EE_percent=0._SP
 !
 ! Scattering
 !
 RT_life_extrap_times(1)=-1._SP*FS2AUT
 RT_life_extrap_times(2)=-1._SP*FS2AUT
 !
 ! G_retarded
 !
 Gr_kind="HS"
 two_alpha=1
 !
 ! FITs
 !
 l_lftm_fit_stable=.FALSE.
 l_lftm_fit_temperatures=.FALSE.
 Nfitted_lifetimes=0
 RT_Tfit_lifetimes=0._SP
 RT_Efit_lifetimes=0._SP
 RAD_prefactor=0._SP
 EE_prefactor=0._SP
 EP_prefactor=0._SP
 EP_abs_prefactor=0._SP
 !
 ! RT_ctl
 !
 OBS_RT_IO_t%INTERVAL_time=2._SP*FS2AUT
 OUTPUT_RT_IO_t%INTERVAL_time=5._SP*FS2AUT
 SAVE_G_history=.FALSE.
 GF_RT_IO_t%INTERVAL_time=1._SP*FS2AUT
 !
 ! RT_output
 !
 n_RT_headings=0
 N_RT_o_files=0
 RT_o_file_long= " "
 RT_o_file_short= " "
 RT_headings= " "
 YPP_append=" "
 !
#endif
 !
#if defined _NL
 !
 NE_tot_time   =  -1._SP*FS2AUT 
 Integrator_name='INVINT'
 NL_bands      =(/0,0/)
 NL_correlation="IPA"
 NL_er         =(/0.2_SP,8._SP/)/HA2EV
 n_frequencies =80
 n_order    = 0
 NL_damping    =0.2_SP/HA2EV
 NL_LRC_alpha  =0._SP
 call Efield_reset(Efield(1))
 Efield(1)%frequency=0.1_SP/HA2EV
 Efield(1)%intensity=1000._SP*kWCMm22AU
 Efield(1)%FWHM=2._SP*FS2AUT
 Efield(1)%ef_name="SOFTSIN"
 NL_verb_name='low'
 !
#endif
 !
#if defined _MAGNETIC
 !
 ! Magnetic
 !
 MAG_B=0._SP
 MAG_radius=0._SP
 MAG_hamiltonian_type=' '
 MAG_pauli=.FALSE.
 MAG_landau=.FALSE.
 MAG_gauge='SYMM'
 MAG_psi=0._SP
 MAG_theta=0._SP
 phase_trick=.FALSE.
 !
#endif
 !
end subroutine<|MERGE_RESOLUTION|>--- conflicted
+++ resolved
@@ -413,12 +413,8 @@
  !
  ! BS/BSS
  !
-<<<<<<< HEAD
  l_restart_bse = .true.
- BS_n_g_W=1
-=======
  BS_n_g_W=-1
->>>>>>> 5596f48e
  BS_eh_en=(/-1._SP,-1._SP/)/HA2EV
  BS_identifier=0
  BS_q=1
