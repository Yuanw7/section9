!
!        Copyright (C) 2000-2017 the YAMBO team
!              http://www.yambo-code.org
!
! Authors (see AUTHORS file for details): AM
!
! This file is distributed under the terms of the GNU
! General Public License. You can redistribute it and/or
! modify it under the terms of the GNU General Public
! License as published by the Free Software Foundation;
! either version 2, or (at your option) any later version.
!
! This program is distributed in the hope that it will
! be useful, but WITHOUT ANY WARRANTY; without even the
! implied warranty of MERCHANTABILITY or FITNESS FOR A
! PARTICULAR PURPOSE.  See the GNU General Public License
! for more details.
!
! You should have received a copy of the GNU General Public
! License along with this program; if not, write to the Free
! Software Foundation, Inc., 59 Temple Place - Suite 330,Boston,
! MA 02111-1307, USA or visit http://www.gnu.org/copyleft/gpl.txt.
!
subroutine SET_defaults(INSTR,IND,OD,JS,COM_DIR)
 !
 ! GPL_EXCLUDE_START
 use debug,      ONLY:dbg
 ! GPL_EXCLUDE_END
 use pars,       ONLY:SP,cZERO,schlen
 use units,      ONLY:HA2EV,FS2AUT
 use LOGO,       ONLY:ID_logo,ID_logo_stderr
 use X_m,        ONLY:current_iq,self_detect_E_range,X_FILL_UP_matrix_only,eps_2_alpha,l_drude,&
&                     alpha_dim,use_X_DbGd,X_DbGd_nkpts,Chi_mode,skip_cond_sum_rule,&
&                     eval_alpha,Vnl_commutator_warning,use_shifted_grids_approach,use_g_space_approach,&
&                     q_plus_G_direction,Q_Shift_Order,n_X_descs,Dipole_Energy_treshold,Dipole_Energy_treshold_vv,&
<<<<<<< HEAD
&                     l_X_terminator,X_terminator_E,global_gauge,use_covariant_approach,Integrating_over_Qs,&
=======
&                     l_X_terminator,X_terminator_E,global_gauge,use_covariant_approach,X_is_integrated,&
>>>>>>> 7e2111b6
&                     force_v_g_space_approach,use_real_space_approach,Dipole_approach,Chi_linalg_mode,&
&                     X_use_lin_sys
 use QP_m,       ONLY:QP_dSc_steps,QP_n_W_freqs,QP_G_Zoom_treshold,&
&                     QP_dSc_test,QP_solver,QP_G_damp,QP_dSc_delta,&
&                     QP_cg_percent,QP_n_states,&
&                     QP_ctl_db,QP_ctl_interp_neigh,SC_E_threshold, &
&                     QP_Sc_steps,QP_G_er,QP_G_dr,SC_band_mixing,&
&                     GWo_SC_done,GWo_iterations,&
&                     COHSEX_use_empties,QP_ctl_E,QP_ctl_Wc,QP_ctl_Wv,QP_ctl_Z,On_Mass_Shell_approx,&
&                     Vnlxc_kind,Vxc_kind,l_extended_output,l_GW_terminator,&
&                     GW_terminator_E
 use functions,  ONLY:bose_E_cut
 use D_lattice,  ONLY:i_space_inv,inv_index,n_atoms_species_max,n_atomic_species,mag_syms,&
&                     input_Tel_is_negative,non_periodic_directions,lattice,Bose_Temp
 use pseudo,     ONLY:pp_n_l_times_proj_max,pp_kbv_dim
 use R_lattice,  ONLY:n_g_shells,ng_closed,bse_scattering,coll_scattering,&
&                     Xk_grid_is_uniform,RIM_id_epsm1_reference,RIM_epsm1,&
&                     RIM_anisotropy,RIM_ng,RIM_n_rand_pts,nqibz,q0_def_norm,&
&                     cutoff_presets,k_map
 use electrons,  ONLY:n_spin,n_sp_pol,n_spinor,filled_tresh,l_spin_orbit,n_spin_den,eval_magn
 use parallel_m, ONLY:ncpu,CPU_str_reset
 use com,        ONLY:isec,depth,secnm,previous_secmode,of,opened_of,of_unit,max_open_ofs,&
&                     more_io_path,core_io_path,jobstr,com_path,alt_jobstr,repfile,n_alt_jobstr,&
&                     n_max_jobstr,grid_paths
 use stderr,     ONLY:win_size,tty_size,logfile,set_real_printed_length,&
&                     string_split,log_as_a_file,string_remove
 use LIVE_t,     ONLY:log_line_to_dump,log_line,nhash,ct
 use wave_func,  ONLY:wf_ng,wf_norm_test,wf_nb_io,wf_nb_io_groups,WF,WF_buffer,WF_buffered_IO
 use FFT_m,      ONLY:fft_dim_loaded,fft_size,fft_dim,fft_multiplier
 use IO_m,       ONLY:io_reset,max_io_units,serial_number,mk_dir,frag_WF
 use BS_solvers, ONLY:BSS_mode,BSS_n_freqs,BSS_n_descs,BSS_er,BSS_dr,&
&                     BSS_q0,Haydock_treshold,BSS_uses_DbGd,BSS_Wd,&
&                     BSS_damp_reference,BSS_Vnl_included,BSS_uses_GreenF,BSS_inversion_mode,&
&                     BSS_add_antiresonant,BSS_perturbative_width,K_INV_EPS,K_INV_PL
 use BS,         ONLY:BS_n_g_W,BS_eh_en,BS_identifier,BS_q,BS_eh_win,&
&                     BS_res_mode,BS_K_dim,BS_cpl_mode,BS_not_const_eh_f,BSK_mode,&
&                     BS_K_is_ALDA,BSE_mode
 use TDDFT,      ONLY:FXC_description,FXC_type,FXC_n_descs,FXC_n_g_corr,&
&                     FXC_per_memstps,FXC_LRC_alpha,FXC_LRC_beta,FXC_SVD_digits,&
&                     FXC_is_retarded,TDDFT_mode
 use ACFDT,      ONLY:ACFDT_n_lambda,ACFDT_n_freqs,ACFDT_E_range
#if defined _ELPH 
 use ELPH,       ONLY:ph_modes,elph_nb,gsqF_energy_steps,eval_G_using_KK,&
&                     elph_Ham_bands,elph_Ham_ik,elph_branches,RES_tresh,FAN_deltaE_treshold,DW_deltaE_treshold
#endif
 use zeros,      ONLY:zero_norm,k_iku_zero,k_rlu_zero,G_iku_zero,zero_dfl
 use xc_functionals,  ONLY:GS_xc_FUNCTIONAL,GS_xc_KIND,GS_exx_FRACTION,GS_exx_SCREENING 
#if defined _PL
 use PHOTOLUM,   ONLY:PL_weights
#endif
#if defined _SC 
 use SC,         ONLY:SC_iterations,SC_rho_threshold,SC_potential,OEP_approx,l_NSC_shot,&
&                     compatible_SC_DB,SC_cycle_mixing,SC_fft_size,found_SC_DB,&
&                     l_Mean_Potential,SC_up_W_iters,l_SC_diagonal,&
&                     l_SC_nl_mix
#endif
#if defined _SC || defined _RT || defined _QED
 use collision_ext,  ONLY:COLLISIONS_naming,COLLISIONS_cutoff
#endif
#if defined _RT || defined _YPP_RT
 use RT_control, ONLY:JPC_RT_IO_t,OUTPUT_RT_IO_t,GF_RT_IO_t,SAVE_G_history
 use real_time,  ONLY:RT_step,NE_steps,NE_time,Integrator_name,RT_life_extrap_times,      &
&                     Gr_kind,two_alpha,l_RT_CCA_Kernel,l_lftm_fit_temperatures,          &
&                     RAD_LifeTime,Phase_LifeTime,EP_abs_prefactor,                       &
&                     NE_tot_time,NE_MEM_treshold,EE_prefactor,EP_prefactor,              &
&                     RT_eh_en,l_lftm_fit_stable,Nfitted_lifetimes,RT_Tfit_lifetimes,     &
&                     RT_Efit_lifetimes,RT_Tfit_occupations,RT_Efit_occupations,          &
&                     DbGd_EE_percent,RT_scatt_tresh,integrator_step,RT_nk,               &
&                     RT_T_thermodynamics,RT_E_thermodynamics,RT_S_thermodynamics,        &
&                     RT_ctl_db,RAD_prefactor
 use fields,     ONLY:Efield,Efield_reset,n_ext_fields_max,n_ext_fields,A_vecpot_reset,   &
&                     A_vecpot,A_vecpot_previous,A_ind,A_ind_previous,A_ext
 use plasma,     ONLY:PLASMA_redux_percent
#endif
#if defined _MAGNETIC
 use magnetic,    ONLY:MAG_B,MAG_radius,MAG_hamiltonian_type,MAG_landau,MAG_pauli,&
&                      MAG_gauge,MAG_psi,MAG_theta,phase_trick
#endif
#if defined _TIMING
 use timing_m,    ONLY:timing_allocate,nclockx
#endif
 use openmp,      ONLY:OPENMP_initialize,OPENMP_update,master_thread,omp_is_off
 !
 implicit none
 !
 character(*) :: INSTR,IND,OD,JS,COM_DIR
 !
 ! Work Space 
 !
 integer           :: i1,i2
 character(schlen) :: string(10)
 !
 ! Printed reals format lengths 
 !
 call set_real_printed_length()
 !
 ! CPU structures
 !
 call CPU_str_reset()
 !
 ! OpenMP
 !
 omp_is_off    = .FALSE.
 !
#if defined _OPENMP
 !
 if (index(INSTR,'noopenmp')>0) omp_is_off=.TRUE.
 !
#endif
 !
 call OPENMP_initialize( )
 call OPENMP_update(master_thread)
 !
 ! Stack Size 
 !
 call remove_stack_limit()
 !
 ! GPL_EXCLUDE_START
 ! Debug
 !
 call dbg('reset')
 ! GPL_EXCLUDE_END
 !
 ! Clocks
 !
#if defined _TIMING
 call timing_allocate(nclockx)
#endif
 !
 ! ZEROs 
 !
 zero_norm =zero_dfl
 k_iku_zero=zero_dfl
 k_rlu_zero=zero_dfl
 G_iku_zero=zero_dfl
 !
 ! PATHS  ...
 !
 core_io_path=IND
 more_io_path=OD
 com_path=COM_DIR
 !
 ! ... created (core only)
 !
 call mk_dir(core_io_path)
 !
 ! ... and Job strings
 !
 call string_split(JS,string,",")
 !
 ! remove final /
 do i1=1,n_max_jobstr
   if (len_trim(string(i1))==0) cycle
   string(i1)=trim(string_remove(string(i1),"/"))
 enddo
 !
 jobstr=string(1)
 alt_jobstr=" "
 do i1=2,n_max_jobstr
   if (len_trim(string(i1))==0) cycle
   alt_jobstr(i1-1)=string(i1)
   n_alt_jobstr=i1-1
 enddo
 !
 ! WFs fragmentation, this is for the interfaces
 !
 frag_WF = (.not.index(INSTR,'nodbfr')>0 .or. index(INSTR,'fragnb')>0)
 !
 ! Logical Setup (Mainly for interfaces and ypp. As far as yambo is concerned this call is done in init.F)
 !
 call SET_logicals()
 !
 ! TTY size 
 !
 call win_size(tty_size)
 call ct(INIT=.TRUE.)
 log_as_a_file=ncpu>1.or.tty_size<0
 !
 !I/O 
 !
 serial_number=0
 !
 !com
 !
 isec=0
 depth=-1
 secnm=' '
 previous_secmode=' '
 of=' '
 opened_of=' '
 of_unit=0
 of_unit(max_open_ofs)=-11
 !
 !LOGO
 !
 ID_logo=-1
 ID_logo_stderr=-1
 !
 !stderr
 !
 repfile=" "
 write (logfile,'(2a)') trim(more_io_path),'/l_stderr'
 !
 !Timing
 !
 log_line_to_dump=.FALSE.
 log_line=' '
 nhash=40
 !
 !functions
 !
 bose_E_cut=0.1_SP
 !
 !D_lattice
 !
 input_Tel_is_negative=.FALSE.
 non_periodic_directions='none'
 lattice='Unknown'
 Bose_Temp=-1./HA2EV
 !
 ! R_lattice
 !
 n_g_shells=0
 nqibz=0
 ng_closed=0
 coll_scattering=.FALSE.
 bse_scattering=.FALSE.
 Xk_grid_is_uniform=.TRUE.
 q0_def_norm=1.E-5_SP
 k_map%g0_idx  =-1
 k_map%q_step  =-1
 k_map%max_kdir= 0
 !
 ! RIM
 !
 RIM_id_epsm1_reference=0
 RIM_epsm1=0.
 RIM_anisotropy=0._SP
 RIM_ng=0
 RIM_n_rand_pts=0
 !
 ! CUTOFF
 !
 call cutoff_presets()
 !
 ! D_lattice 
 !
 n_atoms_species_max=0
 n_atomic_species=0
 i_space_inv=-1
 inv_index=0
 mag_syms=.FALSE.
 !
 ! Pseudo
 !
 pp_n_l_times_proj_max=0
 pp_kbv_dim=0
 !
 ! Electrons
 !
 n_spin=1
 n_sp_pol=1
 n_spinor=1
 n_spin_den=1
 l_spin_orbit       = .FALSE.
 filled_tresh=0.00001
 !
 ! Magnetization
 !
 eval_magn=.FALSE.
 !
 !wave_func
 !
 WF%b=0
 WF%k=0
 WF%space=' '
 WF_buffer%b=0
 WF_buffer%k=0
 WF_buffer%space=' '
 WF_buffered_IO=.FALSE.
 wf_ng=0
 wf_norm_test=.TRUE.
 wf_nb_io=0
 wf_nb_io_groups=1
 !
 !FFT
 !
 fft_dim_loaded=0
 fft_size=0
 fft_dim=0
 fft_multiplier=(/1,1,1/)
 !
 do i1=1,max_io_units
   call io_reset(i1)
 enddo
 !
 !X
 !
 Chi_mode=' '
 Chi_linalg_mode="lin_sys"
 X_use_lin_sys=.FALSE.
 current_iq=0
 X_DbGd_nkpts=0
 self_detect_E_range=.FALSE.
 X_FILL_UP_matrix_only=.FALSE.
 Dipole_Energy_treshold=1.E-5_SP/HA2EV
 Dipole_Energy_treshold_vv=1.E+5_SP/HA2EV
 Dipole_approach="G-space v"
 use_shifted_grids_approach = .FALSE.
 use_covariant_approach     = .FALSE.
 use_real_space_approach    = .FALSE.
 use_g_space_approach       = .TRUE.
 force_v_g_space_approach   = .FALSE.
 use_X_DbGd=.FALSE.
 eps_2_alpha=1._SP
 alpha_dim='adim'
 global_gauge='length'
 grid_paths=' '
 skip_cond_sum_rule=.FALSE.
 eval_alpha=.FALSE.
 Vnl_commutator_warning=.FALSE.
<<<<<<< HEAD
 Integrating_over_Qs=.FALSE.
=======
 X_is_integrated=.FALSE.
>>>>>>> 7e2111b6
 q_plus_G_direction=0._SP
 Q_Shift_Order=1
 n_X_descs=0
 l_X_terminator=.FALSE.
 X_terminator_E=40._SP/HA2EV
 !
 !QPm
 !
 QP_n_states=0
 QP_dSc_steps=2
 QP_G_Zoom_treshold=0._SP
 QP_Sc_steps=100
 QP_n_W_freqs=100
 QP_dSc_test=.FALSE.
 QP_solver=' '
 QP_G_damp=0.1/HA2EV
 QP_dSc_delta=0.1/HA2EV
 QP_G_er=(/-10._SP/HA2EV,10._SP/HA2EV/)
 QP_G_dr=0.1/HA2EV
 QP_cg_percent=100._SP
 GWo_iterations=0
 GWo_SC_done=.FALSE.
 COHSEX_use_empties=.FALSE.
 On_Mass_Shell_approx=.FALSE.
 SC_E_threshold=0.01/HA2EV
 SC_band_mixing=100._SP
 Vnlxc_kind='HF'
 Vxc_kind='LDA'
 l_extended_output=.FALSE.
 l_GW_terminator=.FALSE.
 GW_terminator_E=1.5_SP
 !
 ! QP_ctl control
 !
 QP_ctl_db="none"
 QP_ctl_interp_neigh=1
 forall (i1=1:3,i2=1:2) QP_ctl_E(i1,:,i2)=(/0.,1.,1./)
 forall (i1=1:3,i2=1:2) QP_ctl_Wc(i1,:,i2)=0._SP
 forall (i1=1:3,i2=1:2) QP_ctl_Wv(i1,:,i2)=0._SP
 forall (i1=1:3,i2=1:2) QP_ctl_Z(i1,i2)=(1._SP,0._SP)
 !
#if defined _RT
 !
 ! RT control
 !
 RT_ctl_db="none"
 !
#endif
 !
 ! BS/BSS
 !
 BS_n_g_W=1
 BS_eh_en=(/-1._SP,-1._SP/)/HA2EV
 BS_identifier=0
 BS_q=1
 BS_eh_win=100._SP
 BS_res_mode='xc'
 BS_cpl_mode='none'
 BSE_mode='retarded'
 BSK_mode=' '
 TDDFT_mode=' '
 BSS_add_antiresonant=.FALSE.
 BSS_Wd=cZERO
 l_drude=.false.
 BS_K_dim=0
 BSS_mode=' '
 BSS_inversion_mode='pf'
 BSS_n_freqs=100
 BSS_n_descs=0
 BSS_er=(/0._SP,10._SP/)/HA2EV
 BSS_dr=0.1_SP/HA2EV
 BSS_q0=(/1._SP,0._SP,0._SP/)
 BSS_uses_DbGd=.FALSE.
 BSS_damp_reference=0._SP
 BS_K_is_ALDA=.FALSE.
 BS_not_const_eh_f=.FALSE.
 Haydock_treshold=-0.02_SP
 BSS_Vnl_included=.FALSE.
 BSS_uses_GreenF=.FALSE.
 BSS_perturbative_width=.FALSE.
 K_INV_PL%what     = "PLS"
 K_INV_PL%treshold =0.5_SP
 K_INV_EPS%what    = "EPS"
 K_INV_EPS%treshold=0.01_SP
 !
 ! TDDFT
 !
 FXC_description=""
 FXC_type='rpa'
 FXC_n_descs=0
 FXC_n_g_corr=1
 FXC_per_memstps=100._SP
 FXC_LRC_alpha=0._SP
 FXC_LRC_beta=0._SP
 FXC_SVD_digits=0
 FXC_is_retarded=.FALSE.
 !
 ! ACFDT
 !
 ACFDT_n_lambda=1
 ACFDT_n_freqs=10
 ACFDT_E_range=(/100.,1000./)/HA2EV
 !
 ! xc_functionals  
 !
 GS_xc_FUNCTIONAL=-1             ! unknow 
 GS_xc_KIND=-1                   ! unknow 
 GS_exx_FRACTION=0.0             ! no EXX part  
 GS_exx_SCREENING=0.0            ! no screening
 !
#if defined _PL
 PL_weights=(/1._SP,1._SP,1._SP/)
#endif
 !
#if defined _ELPH 
 !
 ! ELPH
 !
 ph_modes=0
 elph_nb=0
 elph_branches=0
 gsqF_energy_steps=2
 eval_G_using_KK=.FALSE.
 elph_Ham_bands=0
 elph_Ham_ik=1
 RES_tresh=0.01_SP
 DW_deltaE_treshold=1.E-6_SP/HA2EV
 FAN_deltaE_treshold=1.E-6_SP/HA2EV
#endif
 !
#if defined _SC || defined _RT || defined _QED
 !
 call COLLISIONS_naming( 0 , "all" )
 !
 ! COLLISIONS I/O
 !
 COLLISIONS_cutoff=0.0005_SP
 !
#endif
 !
#if defined _SC
 ! SC
 !
 SC_fft_size=0
 SC_iterations=100
 SC_cycle_mixing=0.5_SP
 SC_rho_threshold=1.E-5_SP
 SC_up_W_iters=0
 SC_potential='default'
 OEP_approx='n'
 compatible_SC_DB=.FALSE.
 found_SC_DB=.FALSE.
 l_Mean_Potential=.FALSE.
 l_SC_diagonal=.FALSE.
 l_SC_nl_mix =.FALSE.
 l_NSC_shot  =.FALSE.
 !
#endif
 !
#if defined _RT
 !
 ! Real Time
 !
 n_ext_fields=0
 do i1=1,n_ext_fields_max
   call Efield_reset(Efield(i1))
 enddo
 !
 call A_vecpot_reset(A_vecpot)
 call A_vecpot_reset(A_vecpot_previous)
 call A_vecpot_reset(A_ext)
 call A_vecpot_reset(A_ind)
 call A_vecpot_reset(A_ind_previous)
 !
 ! RT dynamics 
 !
 l_RT_CCA_Kernel=.FALSE.
 !
 ! RT current 
 !
 RT_step=0.010*FS2AUT
 NE_steps=1
 NE_time=0._SP
 NE_tot_time= 1000._SP*FS2AUT
 integrator_step=1
 Integrator_name='RK2'
 RAD_LifeTime = 0._SP
 Phase_LifeTime = 0._SP
 NE_MEM_treshold=0.
 RT_nk=0
 RT_eh_en=0._SP
 RT_scatt_tresh=1._SP
 PLASMA_redux_percent=100._SP
 DbGd_EE_percent=0._SP
 !
 ! Scattering
 !
 RT_life_extrap_times(1)=-1._SP*FS2AUT
 RT_life_extrap_times(2)=-1._SP*FS2AUT
 !
 ! G_retarded
 !
 Gr_kind="HS"
 two_alpha=1
 !
 ! FITs
 !
 l_lftm_fit_stable=.FALSE.
 l_lftm_fit_temperatures=.FALSE.
 Nfitted_lifetimes=0
 RT_Tfit_lifetimes=0._SP
 RT_Efit_lifetimes=0._SP
 RT_Tfit_occupations=0._SP
 RT_Efit_occupations=0._SP
 RT_T_thermodynamics=0._SP
 RT_E_thermodynamics=0._SP
 RT_S_thermodynamics=0._SP
 RAD_prefactor=0._SP
 EE_prefactor=0._SP
 EP_prefactor=0._SP
 EP_abs_prefactor=0._SP
 !
 ! RT_ctl
 !
 JPC_RT_IO_t%INTERVAL_time=2._SP*FS2AUT
 OUTPUT_RT_IO_t%INTERVAL_time=5._SP*FS2AUT
 GF_RT_IO_t%INTERVAL_time=1._SP*FS2AUT
 !
 SAVE_G_history=.FALSE.
 !
#endif
 !
#if defined _MAGNETIC
 !
 ! Magnetic
 !
 MAG_B=0._SP
 MAG_radius=0._SP
 MAG_hamiltonian_type=' '
 MAG_pauli=.FALSE.
 MAG_landau=.FALSE.
 MAG_gauge='SYMM'
 MAG_psi=0._SP
 MAG_theta=0._SP
 phase_trick=.FALSE.
 !
#endif
 !
end subroutine<|MERGE_RESOLUTION|>--- conflicted
+++ resolved
@@ -33,11 +33,7 @@
 &                     alpha_dim,use_X_DbGd,X_DbGd_nkpts,Chi_mode,skip_cond_sum_rule,&
 &                     eval_alpha,Vnl_commutator_warning,use_shifted_grids_approach,use_g_space_approach,&
 &                     q_plus_G_direction,Q_Shift_Order,n_X_descs,Dipole_Energy_treshold,Dipole_Energy_treshold_vv,&
-<<<<<<< HEAD
-&                     l_X_terminator,X_terminator_E,global_gauge,use_covariant_approach,Integrating_over_Qs,&
-=======
 &                     l_X_terminator,X_terminator_E,global_gauge,use_covariant_approach,X_is_integrated,&
->>>>>>> 7e2111b6
 &                     force_v_g_space_approach,use_real_space_approach,Dipole_approach,Chi_linalg_mode,&
 &                     X_use_lin_sys
  use QP_m,       ONLY:QP_dSc_steps,QP_n_W_freqs,QP_G_Zoom_treshold,&
@@ -359,11 +355,7 @@
  skip_cond_sum_rule=.FALSE.
  eval_alpha=.FALSE.
  Vnl_commutator_warning=.FALSE.
-<<<<<<< HEAD
- Integrating_over_Qs=.FALSE.
-=======
  X_is_integrated=.FALSE.
->>>>>>> 7e2111b6
  q_plus_G_direction=0._SP
  Q_Shift_Order=1
  n_X_descs=0
