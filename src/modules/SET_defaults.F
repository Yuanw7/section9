--- conflicted
+++ resolved
@@ -40,12 +40,7 @@
  use QP_m,       ONLY:QP_dSc_steps,QP_n_W_freqs,QP_G_Zoom_treshold,&
 &                     QP_dSc_test,QP_solver,QP_G_damp,QP_dSc_delta,&
 &                     QP_cg_percent,QP_n_states,SC_E_threshold, &
-<<<<<<< HEAD
-&                     QP_G_solver,QP_Sc_steps,QP_G_er,QP_G_ir,QP_G_dr,SC_band_mixing,& !DALV
-&                     GWo_SC_done,GWo_iterations,GW_iterations,&
-=======
-&                     QP_Sc_steps,QP_G_er,QP_G_dr,SC_band_mixing,&
->>>>>>> 0e93d429
+&                     QP_Sc_steps,QP_G_er,QP_G_ir,QP_G_dr,SC_band_mixing,QP_G_solver,&
 &                     COHSEX_use_empties,On_Mass_Shell_approx,&
 &                     Vnlxc_kind,Vxc_kind,l_extended_output,l_GW_terminator,&
 &                     GW_terminator_E
