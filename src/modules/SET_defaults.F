!
!        Copyright (C) 2000-2019 the YAMBO team
!              http://www.yambo-code.org
!
! Authors (see AUTHORS file for details): AM
!
! This file is distributed under the terms of the GNU
! General Public License. You can redistribute it and/or
! modify it under the terms of the GNU General Public
! License as published by the Free Software Foundation;
! either version 2, or (at your option) any later version.
!
! This program is distributed in the hope that it will
! be useful, but WITHOUT ANY WARRANTY; without even the
! implied warranty of MERCHANTABILITY or FITNESS FOR A
! PARTICULAR PURPOSE.  See the GNU General Public License
! for more details.
!
! You should have received a copy of the GNU General Public
! License along with this program; if not, write to the Free
! Software Foundation, Inc., 59 Temple Place - Suite 330,Boston,
! MA 02111-1307, USA or visit http://www.gnu.org/copyleft/gpl.txt.
!
subroutine SET_defaults(INSTR,IND,OD,COM_DIR)
 !
 ! GPL_EXCLUDE_START
 use debug,      ONLY:dbg
 ! GPL_EXCLUDE_END
 use pars,       ONLY:SP,cZERO,VAR_EMPTY
 use C_driver,   ONLY:code_branch
 use units,      ONLY:HA2EV,FS2AUT,kWCMm22AU
 use LOGO,       ONLY:ID_logo,ID_logo_stderr
 use global_XC,  ONLY:EXT_NONE
 use X_m,        ONLY:current_iq,self_detect_E_range,X_FILL_UP_matrix_only,eps_2_alpha,l_drude,&
&                     alpha_dim,use_X_DbGd,X_DbGd_nkpts,Chi_mode,skip_cond_sum_rule,&
&                     eval_alpha,&
&                     q_plus_G_direction,Q_Shift_Order,n_X_descs,&
&                     l_X_terminator,X_terminator_E,global_gauge,&
&                     Chi_linalg_mode,X_use_lin_sys,X_DbGd_percentual
 use DIPOLES,    ONLY:use_covariant_approach,use_real_space_approach,&
&                     Vnl_commutator_warning,use_shifted_grids_approach,use_g_space_approach
 use QP_m,       ONLY:QP_dSc_steps,QP_n_W_freqs,QP_G_Zoom_treshold,&
&                     QP_dSc_test,QP_solver,QP_G_damp,QP_dSc_delta,&
&                     QP_cg_percent,QP_n_states,SC_E_threshold, &
&                     QP_Sc_steps,QP_G_er,QP_G_dr,SC_band_mixing,&
&                     GWo_SC_done,GWo_iterations,GW_iterations,&
&                     COHSEX_use_empties,On_Mass_Shell_approx,&
&                     Vnlxc_kind,Vxc_kind,l_extended_output,l_GW_terminator,&
&                     GW_terminator_E
 use QP_CTL_m,   ONLY:QP_ctl_user,QP_ctl_db,QP_ctl_interp_neigh
 use functions,  ONLY:bose_E_cut
 use D_lattice,  ONLY:i_space_inv,inv_index,n_atoms_species_max,n_atomic_species,mag_syms,&
&                     input_Tel_is_negative,non_periodic_directions,lattice,Bose_Temp
 use pseudo,     ONLY:pp_n_l_times_proj_max,pp_kbv_dim
 use R_lattice,  ONLY:n_g_shells,ng_closed,bse_scattering,coll_scattering,&
&                     Xk_grid_is_uniform,RIM_id_epsm1_reference,RIM_epsm1,&
&                     RIM_anisotropy,RIM_ng,RIM_n_rand_pts,nqibz,q0_def_norm,&
&                     cutoff_presets,k_map
 use electrons,  ONLY:n_spin,n_sp_pol,n_spinor,filled_tresh,l_spin_orbit,n_spin_den,eval_magn
 use parallel_m, ONLY:ncpu,CPU_str_reset,PARALLEL_host_name
 use com,        ONLY:isec,depth,secnm,previous_secmode,of_name,n_ofs_defined,of_opened,of_unit,max_open_ofs,&
&                     more_io_path,core_io_path,com_path,repfile,grid_paths
 use stderr,     ONLY:win_size,tty_size,logfile,set_real_printed_length,log_as_a_file
 use LIVE_t,     ONLY:log_line_to_dump,log_line,nhash,ct
 use wave_func,  ONLY:wf_ng,wf_norm_test,wf_nb_io,wf_nb_io_groups,WF,WF_buffer,WF_buffered_IO
 use FFT_m,      ONLY:fft_dim_loaded,fft_size,fft_dim,fft_multiplier
 use IO_m,       ONLY:io_reset,max_io_units,serial_number,frag_WF
 use BS_solvers, ONLY:BSS_mode,BSS_n_freqs,BSS_n_descs,BSS_desc_str,BSS_desc_var,BSS_er,BSS_dr,&
&                     BSS_q0,Haydock_threshold,Haydock_iterIO,BSS_uses_DbGd,BSS_Wd,&
&                     BSS_damp_reference,BSS_Vnl_included,BSS_uses_GreenF,BSS_inversion_mode,&
&                     BSS_add_antiresonant,BSS_perturbative_width,K_INV_EPS,K_INV_PL
#if defined _SLEPC && !defined _SLEPC_OFF
 use BS_solvers, ONLY:BSS_slepc_extraction, BSS_slepc_ncv, BSS_slepc_tol, BSS_target_E, Slepc_shell
#endif
 use BS,         ONLY:BS_n_g_W,BS_eh_en,BS_identifier,BS_q,BS_eh_win,&
&                     BS_res_mode,BS_K_dim,BS_cpl_mode,BS_not_const_eh_f,BSK_mode,&
<<<<<<< HEAD
&                     BS_K_is_ALDA,BSE_mode,L_kind,BS_perturbative_SOC,BS_K_has_been_calculated_loaded,&
&                     l_restart_bse
 use TDDFT,      ONLY:FXC_description,FXC_type,FXC_n_descs,FXC_n_g_corr,&
=======
&                     BS_K_is_ALDA,BSE_mode,L_kind
 use TDDFT,      ONLY:FXC_desc_str,FXC_desc_var,FXC_type,FXC_n_descs,FXC_n_g_corr,&
>>>>>>> 2e5b30d4
&                     FXC_per_memstps,FXC_LRC_alpha,FXC_PF_alpha,FXC_LRC_beta,FXC_SVD_digits,&
&                     FXC_is_retarded,TDDFT_mode
 use ACFDT,      ONLY:ACFDT_n_lambda,ACFDT_n_freqs,ACFDT_E_range
#if defined _ELPH 
 use ELPH,       ONLY:ph_modes,elph_nb,gsqF_energy_steps,eval_G_using_KK,&
&                     elph_Ham_bands,elph_Ham_ik,elph_branches,RES_tresh,FAN_deltaE_treshold,DW_deltaE_treshold
#endif
 use zeros,      ONLY:zero_norm,k_iku_zero,k_rlu_zero,G_iku_zero,zero_dfl
 use memory,     ONLY:MEMs,LARGE_MEMs,N_MEM_max,N_MEM_SAVE_max,MEM_element_init
 use xc_functionals,  ONLY:GS_xc_FUNCTIONAL,GS_xc_KIND,GS_exx_FRACTION,GS_exx_SCREENING 
#if defined _KERR
 use drivers,    ONLY:l_kerr,l_anomalous_Hall
#endif
#if defined _PL
 use PHOTOLUM,   ONLY:PL_weights
#endif
#if defined _SC 
 use SC,         ONLY:SC_iterations,SC_rho_threshold,SC_potential,OEP_approx,l_NSC_shot,&
&                     compatible_SC_DB,SC_cycle_mixing,SC_fft_size,found_SC_DB,&
&                     l_Mean_Potential,SC_up_W_iters,l_SC_diagonal,&
&                     l_SC_nl_mix,SC_kind,SC_perturbation
#endif
#if defined _SC || defined _RT || defined _QED || defined _NL
 use collision_ext,  ONLY:COLLISIONS_naming,COLLISIONS_cutoff
 use hamiltonian,    ONLY:H_potential
#endif
#if defined _RT || defined _YPP_RT
 use RT_output_m,ONLY:n_RT_headings,N_RT_o_files,RT_o_file_long,RT_o_file_short,RT_headings,YPP_append
 use RT_control, ONLY:OBS_RT_IO_t,OUTPUT_RT_IO_t,GF_RT_IO_t,SAVE_G_history,RT_ctl_db
 use real_time,  ONLY:RT_step,NE_steps,NE_time,Integrator_name,RT_life_extrap_times,      &
&                     Gr_kind,two_alpha,l_RT_CCA_Kernel,l_lftm_fit_temperatures,          &
&                     RAD_LifeTime,Phase_LifeTime,EP_abs_prefactor,                       &
&                     NE_tot_time,NE_MEM_treshold,EE_prefactor,EP_prefactor,              &
&                     RT_eh_en,l_lftm_fit_stable,Nfitted_lifetimes,RT_Tfit_lifetimes,     &
&                     RT_Efit_lifetimes,l_update_SOC,                                     &
&                     DbGd_EE_percent,RT_scatt_tresh,integrator_step,RT_nk,               &
&                     RAD_prefactor
 use fields,     ONLY:Efield,Efield_reset,n_ext_fields_max,n_ext_fields,A_vecpot_reset,   &
&                     A_tot,A_ind,A_ext
 use plasma,     ONLY:PLASMA_redux_percent
#endif
#if defined _NL
 use nl_optics,  ONLY:NL_correlation,NL_er,n_frequencies,NL_damping,NL_LRC_alpha,         &
&                     NL_verb_name,NL_bands,n_order
 use fields,     ONLY:Efield,Efield_reset
#endif
#if defined _MAGNETIC
 use magnetic,    ONLY:MAG_B,MAG_radius,MAG_hamiltonian_type,MAG_landau,MAG_pauli,&
&                      MAG_gauge,MAG_psi,MAG_theta,phase_trick
#endif
#if defined _YAML_OUTPUT
 use com,         ONLY:depth_yaml
#endif
 use timing_m,    ONLY:timing_allocate,nclockx
 use openmp,      ONLY:OPENMP_initialize,OPENMP_update,master_thread,omp_is_off
 !
 implicit none
 !
 character(*) :: INSTR,IND,OD,COM_DIR
 !
 ! Work Space 
 !
 integer           :: i1,i2
 !
 ! Printed reals format lengths 
 !
 ! GPL_EXCLUDE_START
 include 'branch.inc'
 ! GPL_EXCLUDE_END
 !
 call set_real_printed_length()
 !
 ! CPU structures
 !
 call CPU_str_reset()
 !
 ! OpenMP
 !
 !
#if defined _OPENMP
 omp_is_off    = .FALSE.
 if (index(INSTR,'noopenmp')>0) omp_is_off=.TRUE.
#else
 omp_is_off    = .TRUE.
#endif
 !
 call OPENMP_initialize( )
 call OPENMP_update(master_thread)
 !
 ! Stack Size 
 !
 call remove_stack_limit()
 !
 ! GPL_EXCLUDE_START
 ! Debug
 !
 call dbg('reset')
 ! GPL_EXCLUDE_END
 !
 ! Clocks
 !
 call timing_allocate(nclockx)
 !
 call MEM_element_init(MEMs,N_MEM_max)
 call MEM_element_init(LARGE_MEMs,N_MEM_SAVE_max)
 !
 ! Node name
 !
 call PARALLEL_host_name( )
 !
 ! ZEROs 
 !
 zero_norm =zero_dfl
 k_iku_zero=zero_dfl
 k_rlu_zero=zero_dfl
 G_iku_zero=zero_dfl
 !
 ! PATHS  ...
 !
 core_io_path=IND
 more_io_path=OD
 com_path=COM_DIR
 !
 ! WFs fragmentation, this is for the interfaces
 !
 frag_WF = (.not.index(INSTR,'nodbfr')>0 .or. index(INSTR,'fragnb')>0)
 !
 ! Logical Setup (Mainly for interfaces and ypp. As far as yambo is concerned this call is done in init.F)
 !
 call SET_logicals()
 !
 ! TTY size 
 !
 call win_size(tty_size)
 call ct(INIT=.TRUE.)
 log_as_a_file=ncpu>1.or.tty_size<0
 !
 !I/O 
 !
 serial_number=0
 !
 !com
 !
 isec=0
 depth=-1
 secnm=' '
 previous_secmode=' '
 of_name=' '
 n_ofs_defined=0
 of_opened=' '
 of_unit=0
 of_unit(max_open_ofs)=-1
#if defined _YAML_OUTPUT
 depth_yaml=0
#endif
 !
 !LOGO
 !
 ID_logo=-1
 ID_logo_stderr=-1
 !
 !LOG/REP files
 !
 repfile=" "
 logfile=" "
 !
 !Timing
 !
 log_line_to_dump=.FALSE.
 log_line=' '
 nhash=40
 !
 !functions
 !
 bose_E_cut=0.1_SP
 !
 !D_lattice
 !
 input_Tel_is_negative=.FALSE.
 non_periodic_directions='none'
 lattice='Unknown'
 Bose_Temp=-1./HA2EV
 !
 ! R_lattice
 !
 n_g_shells=0
 nqibz=0
 ng_closed=0
 coll_scattering=.FALSE.
 bse_scattering=.FALSE.
 Xk_grid_is_uniform=.TRUE.
 q0_def_norm=1.E-5_SP
 k_map%g0_idx  =-1
 k_map%q_step  =-1
 k_map%max_kdir= 0
 !
 ! RIM
 !
 RIM_id_epsm1_reference=0
 RIM_epsm1=0.
 RIM_anisotropy=0._SP
 RIM_ng=0
 RIM_n_rand_pts=0
 !
 ! CUTOFF
 !
 call cutoff_presets()
 !
 ! D_lattice 
 !
 n_atoms_species_max=0
 n_atomic_species=0
 i_space_inv=-1
 inv_index=0
 mag_syms=.FALSE.
 !
 ! Pseudo
 !
 pp_n_l_times_proj_max=0
 pp_kbv_dim=0
 !
 ! Electrons
 !
 n_spin=1
 n_sp_pol=1
 n_spinor=1
 n_spin_den=1
 l_spin_orbit       = .FALSE.
 filled_tresh=0.00001
 !
 ! Magnetization and density
 !
 eval_magn      = .FALSE.
 !
 !wave_func
 !
 WF%b=0
 WF%k=0
 WF%space=' '
 WF_buffer%b=0
 WF_buffer%k=0
 WF_buffer%space=' '
 WF_buffered_IO=.FALSE.
 wf_ng=0
 wf_norm_test=.TRUE.
 wf_nb_io=0
 wf_nb_io_groups=1
 !
 !FFT
 !
 fft_dim_loaded=0
 fft_size=0
 fft_dim=0
 fft_multiplier=(/1,1,1/)
 !
 do i1=1,max_io_units
   call io_reset(i1)
 enddo
 !
 !X
 !
 Chi_mode=' '
 Chi_linalg_mode="lin_sys"
 X_use_lin_sys=.FALSE.
 current_iq=0
 X_DbGd_nkpts=0
 self_detect_E_range=.FALSE.
 X_FILL_UP_matrix_only=.FALSE.
 use_shifted_grids_approach = .FALSE.
 use_covariant_approach     = .FALSE.
 use_real_space_approach    = .FALSE.
 use_g_space_approach       = .TRUE.
 use_X_DbGd=.FALSE.
 X_DbGd_percentual=1.
 eps_2_alpha=1._SP
 alpha_dim='adim'
 global_gauge='length'
 grid_paths=' '
 skip_cond_sum_rule=.FALSE.
 eval_alpha=.FALSE.
 Vnl_commutator_warning=.FALSE.
 q_plus_G_direction=0._SP
 Q_Shift_Order=1
 n_X_descs=0
 l_X_terminator=.FALSE.
 X_terminator_E=40._SP/HA2EV
 !
 !QPm
 !
 QP_n_states=0
 QP_dSc_steps=2
 QP_G_Zoom_treshold=0._SP
 QP_Sc_steps=100
 QP_n_W_freqs=100
 QP_dSc_test=.FALSE.
 QP_solver=' '
 QP_G_damp=0.1/HA2EV
 QP_dSc_delta=0.1/HA2EV
 QP_G_er=(/-10._SP/HA2EV,10._SP/HA2EV/)
 QP_G_dr=0.1/HA2EV
 QP_cg_percent=100._SP
 GWo_iterations=0
 GW_iterations =0
 GWo_SC_done=.FALSE.
 COHSEX_use_empties=.FALSE.
 On_Mass_Shell_approx=.FALSE.
 SC_E_threshold=0.01/HA2EV
 SC_band_mixing=100._SP
 Vnlxc_kind='Fock'
 Vxc_kind='DFT'
 l_extended_output=.FALSE.
 l_GW_terminator=.FALSE.
 GW_terminator_E=1.5_SP
 !
 ! QP_ctl control
 !
 QP_ctl_db="none"
 QP_ctl_interp_neigh=1
 do i1=1,3
   do i2=1,3
     QP_ctl_user(i1,i2)%E=(/0.,1.,1./)
     QP_ctl_user(i1,i2)%Wc=0._SP
     QP_ctl_user(i1,i2)%Wv=0._SP
     QP_ctl_user(i1,i2)%Wc_E_ref=0._SP
     QP_ctl_user(i1,i2)%Wv_E_ref=0._SP
     QP_ctl_user(i1,i2)%Wc_dos=0._SP
     QP_ctl_user(i1,i2)%Wv_dos=0._SP
     QP_ctl_user(i1,i2)%Z=(1._SP,0._SP)
   enddo
 enddo
 !
#if defined _RT
 !
 ! RT control
 !
 RT_ctl_db="none"
 !
#endif
 !
 ! BS/BSS
 !
 l_restart_bse = .true.
 BS_n_g_W=-1
 BS_eh_en=(/-1._SP,-1._SP/)/HA2EV
 BS_identifier=0
 BS_q=1
 BS_eh_win=100._SP
 BS_res_mode='xc'
 BS_cpl_mode='none'
 L_kind='Lbar'
 BSE_mode='retarded'
 BSK_mode=' '
 TDDFT_mode=' '
 BSS_add_antiresonant=.FALSE.
 BSS_Wd=cZERO
 l_drude=.false.
 BS_K_dim=0
 BSS_mode=' '
 BSS_inversion_mode='pf'
 BSS_n_descs=0
 BSS_desc_var=VAR_EMPTY
 BSS_desc_str=''
 BSS_er=(/0._SP,10._SP/)/HA2EV
 BSS_dr=0.1_SP/HA2EV
 BSS_q0=(/1._SP,0._SP,0._SP/)
 BSS_uses_DbGd=.FALSE.
 BSS_damp_reference=0._SP
 BS_K_is_ALDA=.FALSE.
 BS_not_const_eh_f=.FALSE.
 BS_perturbative_SOC=.FALSE.
 BS_K_has_been_calculated_loaded=.FALSE.
 Haydock_threshold=-0.02_SP
 Haydock_iterIO=100
 BSS_Vnl_included=.FALSE.
 BSS_uses_GreenF=.FALSE.
 BSS_perturbative_width=.FALSE.
 K_INV_PL%what     = "PLS"
 K_INV_PL%treshold =0.5_SP
 K_INV_EPS%what    = "EPS"
 K_INV_EPS%treshold=0.01_SP
 BSS_n_freqs=100
 !
#if defined _SLEPC && !defined _SLEPC_OFF
 BSS_slepc_extraction='ritz'
 BSS_slepc_ncv=0
 BSS_slepc_tol=1E-6_SP
 BSS_target_E=0
 Slepc_shell=.TRUE.
#endif
 !
 ! TDDFT
 !
 FXC_desc_var=VAR_EMPTY
 FXC_desc_str=""
 FXC_type='rpa'
 FXC_n_descs=0
 FXC_n_g_corr=1
 FXC_per_memstps=100._SP
 FXC_LRC_alpha=0._SP
 FXC_PF_alpha="CUR"
 FXC_LRC_beta=0._SP
 FXC_SVD_digits=0
 FXC_is_retarded=.FALSE.
 !
 ! ACFDT
 !
 ACFDT_n_lambda=1
 ACFDT_n_freqs=10
 ACFDT_E_range=(/100.,1000./)/HA2EV
 !
 ! xc_functionals  
 !
 GS_xc_FUNCTIONAL=-1             ! unknow 
 GS_xc_KIND=-1                   ! unknow 
 GS_exx_FRACTION=0.0             ! no EXX part  
 GS_exx_SCREENING=0.0            ! no screening
 !
#if defined _KERR
 l_kerr=.false.
 l_anomalous_Hall=.false.
#endif
 !
#if defined _PL
 PL_weights=(/1._SP,1._SP,1._SP/)
#endif
 !
#if defined _ELPH 
 !
 ! ELPH
 !
 ph_modes=0
 elph_nb=0
 elph_branches=0
 gsqF_energy_steps=2
 eval_G_using_KK=.FALSE.
 elph_Ham_bands=0
 elph_Ham_ik=1
 RES_tresh=0.01_SP
 DW_deltaE_treshold=1.E-6_SP/HA2EV
 FAN_deltaE_treshold=1.E-6_SP/HA2EV
#endif
 !
#if defined _SC || defined _RT || defined _QED
 !
 call COLLISIONS_naming( 0 , "all" )
 !
 ! COLLISIONS I/O
 !
 COLLISIONS_cutoff=0.0005_SP
 H_potential="NONE"
 !
#endif
 !
#if defined _SC
 ! SC
 !
 SC_fft_size=0
 SC_iterations=100
 SC_cycle_mixing=0.5_SP
 SC_rho_threshold=1.E-5_SP
 SC_up_W_iters=0
 SC_potential='NONE'
 SC_kind=0
 SC_perturbation=EXT_NONE
 OEP_approx='n'
 compatible_SC_DB=.FALSE.
 found_SC_DB=.FALSE.
 l_Mean_Potential=.FALSE.
 l_SC_diagonal=.FALSE.
 l_SC_nl_mix =.FALSE.
 l_NSC_shot  =.FALSE.
 !
#endif
 !
#if defined _RT
 !
 ! Real Time
 !
 n_ext_fields=0
 do i1=1,n_ext_fields_max
   call Efield_reset(Efield(i1))
 enddo
 !
 call A_vecpot_reset(A_tot)
 call A_vecpot_reset(A_ext)
 call A_vecpot_reset(A_ind)
 !
 ! RT dynamics 
 !
 l_RT_CCA_Kernel=.FALSE.
 l_update_SOC=.FALSE.
 !
 ! RT current 
 !
 RT_step=0.010*FS2AUT
 NE_steps=1
 NE_time=0._SP
 NE_tot_time= 1000._SP*FS2AUT
 integrator_step=1
 Integrator_name='RK2'
 RAD_LifeTime = 0._SP
 Phase_LifeTime = 0._SP
 NE_MEM_treshold=0.
 RT_nk=0
 RT_eh_en=0._SP
 RT_scatt_tresh=-1._SP/HA2EV
 PLASMA_redux_percent=100._SP
 DbGd_EE_percent=0._SP
 !
 ! Scattering
 !
 RT_life_extrap_times(1)=-1._SP*FS2AUT
 RT_life_extrap_times(2)=-1._SP*FS2AUT
 !
 ! G_retarded
 !
 Gr_kind="HS"
 two_alpha=1
 !
 ! FITs
 !
 l_lftm_fit_stable=.FALSE.
 l_lftm_fit_temperatures=.FALSE.
 Nfitted_lifetimes=0
 RT_Tfit_lifetimes=0._SP
 RT_Efit_lifetimes=0._SP
 RAD_prefactor=0._SP
 EE_prefactor=0._SP
 EP_prefactor=0._SP
 EP_abs_prefactor=0._SP
 !
 ! RT_ctl
 !
 OBS_RT_IO_t%INTERVAL_time=2._SP*FS2AUT
 OUTPUT_RT_IO_t%INTERVAL_time=5._SP*FS2AUT
 SAVE_G_history=.FALSE.
 GF_RT_IO_t%INTERVAL_time=1._SP*FS2AUT
 !
 ! RT_output
 !
 n_RT_headings=0
 N_RT_o_files=0
 RT_o_file_long= " "
 RT_o_file_short= " "
 RT_headings= " "
 YPP_append=" "
 !
#endif
 !
#if defined _NL
 !
 NE_tot_time   =  -1._SP*FS2AUT 
 Integrator_name='INVINT'
 NL_bands      =(/0,0/)
 NL_correlation="IPA"
 NL_er         =(/0.2_SP,8._SP/)/HA2EV
 n_frequencies =80
 n_order    = 0
 NL_damping    =0.2_SP/HA2EV
 NL_LRC_alpha  =0._SP
 call Efield_reset(Efield(1))
 Efield(1)%frequency=0.1_SP/HA2EV
 Efield(1)%intensity=1000._SP*kWCMm22AU
 Efield(1)%FWHM=2._SP*FS2AUT
 Efield(1)%ef_name="SOFTSIN"
 NL_verb_name='low'
 !
#endif
 !
#if defined _MAGNETIC
 !
 ! Magnetic
 !
 MAG_B=0._SP
 MAG_radius=0._SP
 MAG_hamiltonian_type=' '
 MAG_pauli=.FALSE.
 MAG_landau=.FALSE.
 MAG_gauge='SYMM'
 MAG_psi=0._SP
 MAG_theta=0._SP
 phase_trick=.FALSE.
 !
#endif
 !
end subroutine<|MERGE_RESOLUTION|>--- conflicted
+++ resolved
@@ -74,14 +74,8 @@
 #endif
  use BS,         ONLY:BS_n_g_W,BS_eh_en,BS_identifier,BS_q,BS_eh_win,&
 &                     BS_res_mode,BS_K_dim,BS_cpl_mode,BS_not_const_eh_f,BSK_mode,&
-<<<<<<< HEAD
-&                     BS_K_is_ALDA,BSE_mode,L_kind,BS_perturbative_SOC,BS_K_has_been_calculated_loaded,&
-&                     l_restart_bse
- use TDDFT,      ONLY:FXC_description,FXC_type,FXC_n_descs,FXC_n_g_corr,&
-=======
-&                     BS_K_is_ALDA,BSE_mode,L_kind
+&                     BS_K_is_ALDA,BSE_mode,L_kind,BS_perturbative_SOC,BS_K_has_been_calculated_loaded
  use TDDFT,      ONLY:FXC_desc_str,FXC_desc_var,FXC_type,FXC_n_descs,FXC_n_g_corr,&
->>>>>>> 2e5b30d4
 &                     FXC_per_memstps,FXC_LRC_alpha,FXC_PF_alpha,FXC_LRC_beta,FXC_SVD_digits,&
 &                     FXC_is_retarded,TDDFT_mode
  use ACFDT,      ONLY:ACFDT_n_lambda,ACFDT_n_freqs,ACFDT_E_range
@@ -423,7 +417,6 @@
  !
  ! BS/BSS
  !
- l_restart_bse = .true.
  BS_n_g_W=-1
  BS_eh_en=(/-1._SP,-1._SP/)/HA2EV
  BS_identifier=0
