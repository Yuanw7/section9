!
!        Copyright (C) 2000-2021 the YAMBO team
!              http://www.yambo-code.org
!
! Authors (see AUTHORS file for details): AM
!
! This file is distributed under the terms of the GNU
! General Public License. You can redistribute it and/or
! modify it under the terms of the GNU General Public
! License as published by the Free Software Foundation;
! either version 2, or (at your option) any later version.
!
! This program is distributed in the hope that it will
! be useful, but WITHOUT ANY WARRANTY; without even the
! implied warranty of MERCHANTABILITY or FITNESS FOR A
! PARTICULAR PURPOSE.  See the GNU General Public License
! for more details.
!
! You should have received a copy of the GNU General Public
! License along with this program; if not, write to the Free
! Software Foundation, Inc., 59 Temple Place - Suite 330,Boston,
! MA 02111-1307, USA or visit http://www.gnu.org/copyleft/gpl.txt.
!
subroutine SET_defaults(INSTR,IND,OD,COM_DIR)
 !
 use debug,      ONLY:dbg
 use pars,       ONLY:SP,cZERO
 use C_driver,   ONLY:code_branch
 use units,      ONLY:HA2EV,FS2AUT,kWCMm22AU
 use LOGO,       ONLY:ID_logo,ID_logo_stderr
 use global_XC,  ONLY:EXT_NONE
 use X_m,        ONLY:current_iq,self_detect_E_range,X_FILL_UP_matrix_only,eps_2_alpha,l_drude,&
&                     alpha_dim,use_X_DbGd,X_DbGd_nkpts,Chi_mode,skip_cond_sum_rule,&
&                     eval_alpha,&
&                     q_plus_G_direction,Q_Shift_Order,&
&                     l_X_terminator,X_terminator_E,global_gauge,&
&                     Chi_linalg_mode,X_use_lin_sys,X_use_gpu,X_DbGd_percentual
 use DIPOLES,    ONLY:use_covariant_approach,use_real_space_approach,&
&                     Vnl_commutator_warning,use_shifted_grids_approach,use_g_space_approach,&
&                     compute_P2_dipoles,compute_Spin_dipoles,compute_Orb_dipoles
 use QP_m,       ONLY:QP_dSc_steps,QP_n_W_freqs,QP_G_Zoom_treshold,&
&                     QP_dSc_test,QP_solver,QP_G_damp,QP_dSc_delta,&
&                     QP_cg_percent,QP_n_states,SC_E_threshold, &
&                     QP_Sc_steps,QP_G_er,QP_G_dr,SC_band_mixing,&
&                     GWo_SC_done,GWo_iterations,GW_iterations,&
&                     COHSEX_use_empties,On_Mass_Shell_approx,&
&                     Vnlxc_kind,Vxc_kind,l_extended_output,l_GW_terminator,&
&                     GW_terminator_E
 use QP_CTL_m,   ONLY:QP_ctl_user,QP_ctl_DB_user
 use functions,  ONLY:bose_E_cut
 use D_lattice,  ONLY:i_space_inv,inv_index,n_atoms_species_max,n_atomic_species,mag_syms,&
&                     input_Tel_is_negative,non_periodic_directions,lattice,Bose_Temp,    &
&                     molecule_position
 use pseudo,     ONLY:pp_n_l_times_proj_max,pp_kbv_dim
 use R_lattice,  ONLY:n_g_shells,ng_closed,bse_scattering,coll_scattering,&
&                     Xk_grid_is_uniform,RIM_id_epsm1_reference,RIM_epsm1,&
&                     RIM_anisotropy,RIM_ng,RIM_W_ng,RIM_n_rand_pts,nqibz,q0_def_norm,&
&                     cutoff_presets,k_map
 use electrons,  ONLY:n_spin,n_sp_pol,n_spinor,filled_tresh,l_spin_orbit,n_spin_den,eval_magn
 use parallel_m, ONLY:ncpu,CPU_str_reset,CREATE_hosts_COMM
 use com,        ONLY:isec,depth,secnm,previous_secmode,of_name,n_ofs_defined,of_opened,of_unit,max_open_ofs,&
&                     more_io_path,core_io_path,com_path,repfile,grid_paths,fat_log
 use stderr,     ONLY:win_size,tty_size,logfile,set_real_printed_length,log_as_a_file
 use LIVE_t,     ONLY:log_line_to_dump,log_line,nhash,ct
 use wave_func,  ONLY:wf_ng,wf_norm_test,wf_nb_io,wf_nb_io_groups,WF,WF_buffer,WF_buffered_IO
 use FFT_m,      ONLY:fft_dim_loaded,fft_size,fft_dim,fft_multiplier
 use IO_m,       ONLY:io_reset,max_io_units,serial_number,frag_WF
 use BS_solvers, ONLY:BSS_mode,BSS_n_freqs,BSS_er,BSS_dr,&
&                     BSS_q0,Haydock_threshold,Haydock_iterIO,Haydock_iterMAX,BSS_uses_DbGd,BSS_Wd,&
&                     BSS_damp_reference,BSS_Vnl_included,BSS_uses_GreenF,BSS_inversion_mode,&
&                     BSS_perturbative_width,K_INV_EPS,K_INV_PL
 use descriptors,ONLY:IO_desc_reset
#if defined _SLEPC && !defined _NL
 use BS_solvers, ONLY:BSS_slepc_extraction,BSS_slepc_ncv,BSS_slepc_tol,BSS_slepc_target_E,BSS_slepc_maxit,&
 &                    BSS_slepc_precondition,BSS_slepc_approach
#endif
 use BS,         ONLY:BS_n_g_W,BS_eh_en,BS_identifier,BS_q,BS_eh_win,MAX_BSK_LIN_size,&
&                     BS_K_dim,BS_not_const_eh_f,BSK_mode,l_BSE_kernel_complete,&
&                     BS_K_is_ALDA,BSE_mode,BSE_prop,L_kind,BS_K_cutoff,BS_perturbative_SOC,BSK_IO_mode
 use TDDFT,      ONLY:FXC_type,FXC_n_g_corr,ALDA_cut_scheme,&
&                     FXC_per_memstps,FXC_LRC_alpha,FXC_PF_alpha,FXC_LRC_beta,FXC_SVD_digits,&
&                     FXC_is_retarded,TDDFT_mode
 use ACFDT,      ONLY:ACFDT_n_lambda,ACFDT_n_freqs,ACFDT_E_range
#if defined _ELPH 
 use ELPH,       ONLY:ph_modes,elph_nb,gsqF_energy_steps,eval_G_using_KK,use_PH_DbGd,EkplusQ_mode,gkkp_db,&
&                     elph_Ham_bands,elph_Ham_ik,elph_branches,RES_tresh,FAN_deltaE_treshold,DW_deltaE_treshold
#endif
 use zeros,      ONLY:zero_norm,k_iku_zero,k_rlu_zero,G_iku_zero,G_mod_zero,zero_dfl
 use memory,     ONLY:MEMs,LARGE_MEMs,N_MEM_max,N_MEM_SAVE_max,MEM_element_init
 use xc_functionals,  ONLY:GS_xc_FUNCTIONAL,GS_xc_KIND,GS_exx_FRACTION,GS_exx_SCREENING 
 use BS,         ONLY:l_BS_anomalous_Hall
 use PHOTOLUM,   ONLY:PL_weights
#if defined _SC 
 use SC,         ONLY:SC_iterations,SC_rho_threshold,SC_potential,OEP_approx,l_NSC_shot,&
&                     compatible_SC_DB,SC_cycle_mixing,SC_fft_size,found_SC_DB,&
&                     l_Mean_Potential,SC_up_W_iters,l_SC_diagonal,&
&                     l_SC_nl_mix,SC_kind,SC_perturbation,SC_desc,SC_neq_kind,SC_last_coh_it
#endif
#if defined _SC || defined _RT || defined _QED || defined _NL
 use collision_ext,  ONLY:COLLISIONS_naming,COLLISIONS_cutoff
 use hamiltonian,    ONLY:H_potential
#endif
#if defined _RT || defined _YPP_RT
 use RT_output_m,ONLY:n_RT_headings,N_RT_o_files,RT_o_file_long,RT_o_file_short,RT_o_file_is_open,&
&                     RT_headings,YPP_append,Gr_desc,TIME_STEP_desc,RT_desc
 use RT_control, ONLY:CARR_RT_IO_t,OBS_RT_IO_t,OUTPUT_RT_IO_t,GF_RT_IO_t,SAVE_G_history,RT_ctl_db,&
&                     CACHE_OBS_last_point,CACHE_OBS_INTERVAL_time,CACHE_OBS_INTERVAL_time_INPUT,   &
&                     CACHE_OBS_steps,CACHE_OBS_steps_now,RT_NAN_found
 use RT_lifetimes,ONLY:RT_life_extrap_times
 use real_time,  ONLY:RT_step,NE_steps,NE_time,Integrator_name,RT_deph_range,&
&                     Gr_kind,two_alpha,RAD_LifeTime,Phase_LifeTime,&
&                     NE_tot_time,NE_MEM_treshold,RT_eh_en,l_update_SOC,&
&                     DbGd_EE_percent,RT_scatt_tresh,integrator_step,RT_nk,&
&                     i_MEM_old,i_MEM_prev,i_MEM_now,G_MEM_steps,RT_step_manual_prefactor,&
&                     RT_deph_deg_thresh,RT_deph_cv_only,NE_time_step_update_manual,&
&                     NE_time_step_update_last_point,NE_time_step_update_jump,NE_time_step_update_jump_INPUT, &
&                     NE_initial_time_step_update,NE_step_update_treshold
 use fields,     ONLY:Efield,Efield_reset,n_ext_fields_max,n_ext_fields,A_vecpot_reset,   &
&                     A_tot,A_ind,A_ext
 use plasma,     ONLY:PLASMA_redux_percent
#endif
#if defined _NL
 use nl_optics,  ONLY:NL_correlation,NL_er,n_frequencies,NL_damping,NL_LRC_alpha,         &
&                     NL_verb_name,NL_bands,n_order,NL_desc
 use fields,     ONLY:Efield,Efield_reset
#endif
#if defined _SC
 use magnetic,    ONLY:MAG_B,MAG_radius,MAG_hamiltonian_type,MAG_landau,MAG_pauli,&
&                      MAG_gauge,MAG_psi,MAG_theta,phase_trick
#endif
#if defined _YAML_OUTPUT
 use com,         ONLY:depth_yaml
#endif
 use timing_m,    ONLY:timing_allocate,nclockx
 use openmp,      ONLY:OPENMP_initialize,OPENMP_update,master_thread,omp_is_off
 use cuda_m,      ONLY:cuda_setup,have_cuda
 !
 implicit none
 !
 character(*) :: INSTR,IND,OD,COM_DIR
 !
 ! Work Space 
 !
 integer           :: i1,i2
 !
 ! Printed reals format lengths 
 !
 include 'branch.inc'
 !
 call set_real_printed_length()
 !
 ! Fat Log?
 !
 fat_log    = .FALSE.
 if (index(INSTR,'fatlog')>0) fat_log=.TRUE.
 !
 ! CPU structures
 !
 call CPU_str_reset()
 !
 ! OpenMP
 !
#if defined _OPENMP
 omp_is_off    = .FALSE.
 if (index(INSTR,'noopenmp')>0) omp_is_off=.TRUE.
#else
 omp_is_off    = .TRUE.
#endif
 !
 call OPENMP_initialize( )
 call OPENMP_update(master_thread)
 !
 ! Node name
 !
 call CREATE_hosts_COMM( )
 !
 ! CUDA environment defs
 !
 call cuda_setup()
 !
 ! Stack Size 
 !
 call remove_stack_limit()
 !
 ! Debug
 !
 call dbg('reset')
 !
 ! Clocks
 !
 call timing_allocate(nclockx)
 !
 call MEM_element_init(MEMs,N_MEM_max)
 call MEM_element_init(LARGE_MEMs,N_MEM_SAVE_max)
 !
 ! ZEROs 
 !
 zero_norm =zero_dfl
 k_iku_zero=zero_dfl
 k_rlu_zero=zero_dfl
 G_iku_zero=zero_dfl
 G_mod_zero=1.E-5
 !
 ! PATHS  ...
 !
 core_io_path=IND
 more_io_path=OD
 com_path=COM_DIR
 !
 ! WFs fragmentation, this is for the interfaces
 !
 frag_WF = (.not.index(INSTR,'nodbfr')>0 .or. index(INSTR,'fragnb')>0)
 !
 ! Logical Setup (Mainly for interfaces and ypp. As far as yambo is concerned this call is done in init.F)
 !
 call SET_logicals()
 !
 ! TTY size 
 !
 call win_size(tty_size)
 call ct(INIT=.TRUE.)
 log_as_a_file=ncpu>1.or.tty_size<0
 !
 !I/O 
 !
 serial_number=0
 !
 !com
 !
 isec=0
 depth=-1
 secnm=' '
 previous_secmode=' '
 of_name=' '
 n_ofs_defined=0
 of_opened=' '
 of_unit=0
 of_unit(max_open_ofs)=-1
#if defined _YAML_OUTPUT
 depth_yaml=0
#endif
 !
 !LOGO
 !
 ID_logo=-1
 ID_logo_stderr=-1
 !
 !LOG/REP files
 !
 repfile=" "
 logfile=" "
 !
 !Timing
 !
 log_line_to_dump=.FALSE.
 log_line=' '
 nhash=40
 !
 !functions
 !
 bose_E_cut=0.1_SP
 !
 !D_lattice
 !
 input_Tel_is_negative=.FALSE.
 non_periodic_directions='none'
 molecule_position=0._SP
 lattice='Unknown'
 Bose_Temp=-1./HA2EV
 !
 ! R_lattice
 !
 n_g_shells=0
 nqibz=0
 ng_closed=0
 coll_scattering=.FALSE.
 bse_scattering=.FALSE.
 Xk_grid_is_uniform=.TRUE.
 q0_def_norm=1.E-5_SP
 k_map%g0_idx  =-1
 k_map%q_step  =-1
 k_map%max_kdir= 0
 !
 ! RIM
 !
 RIM_id_epsm1_reference=0
 RIM_epsm1=0.
 RIM_anisotropy=0._SP
 RIM_ng=0
 RIM_n_rand_pts=0
 !
 ! RIM-W
 !
 RIM_W_ng=0
 !
 ! CUTOFF
 !
 call cutoff_presets()
 !
 ! D_lattice 
 !
 n_atoms_species_max=0
 n_atomic_species=0
 i_space_inv=-1
 inv_index=0
 mag_syms=.FALSE.
 !
 ! Pseudo
 !
 pp_n_l_times_proj_max=0
 pp_kbv_dim=0
 !
 ! Electrons
 !
 n_spin=1
 n_sp_pol=1
 n_spinor=1
 n_spin_den=1
 l_spin_orbit       = .FALSE.
 filled_tresh=0.00001
 !
 ! Magnetization and density
 !
 eval_magn      = .FALSE.
 !
 !wave_func
 !
 WF%b=0
 WF%k=0
 WF%space=' '
 WF_buffer%b=0
 WF_buffer%k=0
 WF_buffer%space=' '
 WF_buffered_IO=.FALSE.
 wf_ng=0
 wf_norm_test=.TRUE.
 wf_nb_io=0
 wf_nb_io_groups=1
 !
 !FFT
 !
 fft_dim_loaded=0
 fft_size=0
 fft_dim=0
 fft_multiplier=(/1,1,1/)
 !
 do i1=1,max_io_units
   call io_reset(i1)
 enddo
 !
 !X
 !
 Chi_mode=' '
 Chi_linalg_mode="lin_sys"
 X_use_lin_sys=.FALSE.
 X_use_gpu=have_cuda
 current_iq=0
 X_DbGd_nkpts=0
 self_detect_E_range=.FALSE.
 X_FILL_UP_matrix_only=.FALSE.
 use_shifted_grids_approach = .FALSE.
 use_covariant_approach     = .FALSE.
 use_real_space_approach    = .FALSE.
 use_g_space_approach       = .TRUE.
 compute_P2_dipoles         = .FALSE.
 compute_Spin_dipoles       = .FALSE.
 compute_Orb_dipoles        = .FALSE.
 use_X_DbGd=.FALSE.
 X_DbGd_percentual=-1.
 eps_2_alpha=1._SP
 alpha_dim='adim'
 global_gauge='length'
 grid_paths=' '
 skip_cond_sum_rule=.FALSE.
 eval_alpha=.FALSE.
 Vnl_commutator_warning=.FALSE.
 q_plus_G_direction=0._SP
 Q_Shift_Order=1
 l_X_terminator=.FALSE.
 X_terminator_E=40._SP/HA2EV
 !
 !QPm
 !
 QP_n_states=0
 QP_dSc_steps=2
 QP_G_Zoom_treshold=0._SP
 QP_Sc_steps=100
 QP_n_W_freqs=100
 QP_dSc_test=.FALSE.
 QP_solver=' '
 QP_G_damp=0.1/HA2EV
 QP_dSc_delta=0.1/HA2EV
 QP_G_er=(/-10._SP/HA2EV,10._SP/HA2EV/)
 QP_G_dr=0.1/HA2EV
 QP_cg_percent=100._SP
 GWo_iterations=0
 GW_iterations =0
 GWo_SC_done=.FALSE.
 COHSEX_use_empties=.FALSE.
 On_Mass_Shell_approx=.FALSE.
 SC_E_threshold=0.01/HA2EV
 SC_band_mixing=100._SP
 Vnlxc_kind='Fock'
 Vxc_kind='DFT'
 l_extended_output=.FALSE.
 l_GW_terminator=.FALSE.
 GW_terminator_E=1.5_SP
 !
 ! QP_ctl control
 !
 do i1=1,3
   QP_ctl_DB_user(i1)%INTERP_shell_factor=20._SP
   QP_ctl_DB_user(i1)%INTERP_N_neigh=1
   QP_ctl_DB_user(i1)%INTERP_DbGd_mode="NN"
   QP_ctl_DB_user(i1)%action="none"
   do i2=1,3
     QP_ctl_user(i1,i2)%E=(/0.,1.,1./)
     QP_ctl_user(i1,i2)%Wc=0._SP
     QP_ctl_user(i1,i2)%Wv=0._SP
     QP_ctl_user(i1,i2)%Wc_E_ref=0._SP
     QP_ctl_user(i1,i2)%Wv_E_ref=0._SP
     QP_ctl_user(i1,i2)%Wc_dos=0._SP
     QP_ctl_user(i1,i2)%Wv_dos=0._SP
     QP_ctl_user(i1,i2)%Z=(1._SP,0._SP)
   enddo
 enddo
 !
#if defined _RT
 !
 ! RT control
 !
 RT_ctl_db="none"
 !
#endif
 !
 ! BS/BSS
 !
 BS_n_g_W=-1
 BS_eh_en=(/-1._SP,-1._SP/)/HA2EV
 BS_identifier=0
 BS_q=1
 BS_eh_win=100._SP
 L_kind='Lbar'
 BSE_mode='resonant'
 BSE_prop='abs'
 BSK_mode=' '
 BSK_IO_mode='2D_standard'
 l_BSE_kernel_complete=.false.
 TDDFT_mode=' '
 ALDA_cut_scheme="none"
 BSS_Wd=cZERO
 l_drude=.false.
 BS_K_dim=0
 BS_K_cutoff=0.0000_SP
 BSS_mode=' '
 BSS_inversion_mode='pf'
 BSS_er=(/0._SP,10._SP/)/HA2EV
 BSS_dr=0.1_SP/HA2EV
 BSS_q0=(/1._SP,0._SP,0._SP/)
 BSS_uses_DbGd=.FALSE.
 BSS_damp_reference=0._SP
 BS_K_is_ALDA=.FALSE.
 BS_not_const_eh_f=.FALSE.
 BS_perturbative_SOC=.FALSE.
 Haydock_threshold=-0.02_SP
 Haydock_iterMAX=1000
 Haydock_iterIO=100
 BSS_Vnl_included=.FALSE.
 BSS_uses_GreenF=.FALSE.
 BSS_perturbative_width=.FALSE.
 K_INV_PL%what     = "PLS"
 K_INV_PL%treshold =0.5_SP
 K_INV_EPS%what    = "EPS"
 K_INV_EPS%treshold=0.01_SP
 K_INV_EPS%max_treshold=40._SP
 BSS_n_freqs=100
 MAX_BSK_LIN_size=45000*45000 ! 46341 is the sqare root of the maximum integer in IP: 2147483647
 !
#if defined _SLEPC && !defined _NL
 BSS_slepc_approach='none'
 BSS_slepc_precondition='none'
 BSS_slepc_extraction='ritz'
 BSS_slepc_maxit=0
 BSS_slepc_ncv=0
 BSS_slepc_tol=1E-6_SP
 BSS_slepc_target_E=0._SP
#endif
 !
 ! TDDFT
 !
 FXC_type='rpa'
 FXC_n_g_corr=1
 FXC_per_memstps=100._SP
 FXC_LRC_alpha=0._SP
 FXC_PF_alpha="CUR"
 FXC_LRC_beta=0._SP
 FXC_SVD_digits=0
 FXC_is_retarded=.FALSE.
 !
 ! ACFDT
 !
 ACFDT_n_lambda=1
 ACFDT_n_freqs=10
 ACFDT_E_range=(/100.,1000./)/HA2EV
 !
 ! xc_functionals  
 !
 GS_xc_FUNCTIONAL=-1             ! unknow 
 GS_xc_KIND=-1                   ! unknow 
 GS_exx_FRACTION=0.0             ! no EXX part  
 GS_exx_SCREENING=0.0            ! no screening
 !
 l_BS_anomalous_Hall=.false.
 PL_weights=(/1._SP,1._SP,1._SP/)
 !
#if defined _ELPH 
 !
 ! ELPH
 !
 ph_modes=0
 elph_nb=0
 elph_branches=0
 gsqF_energy_steps=2
 eval_G_using_KK=.FALSE.
 elph_Ham_bands=0
 elph_Ham_ik=1
 RES_tresh=0.01_SP
 DW_deltaE_treshold=1.E-6_SP/HA2EV   ! This is a cutoff on electronic energy differences
 FAN_deltaE_treshold=1.E-6_SP/HA2EV  ! This is a cutoff on phonon energies
 use_PH_DbGd=.FALSE.
 EkplusQ_mode='interp' ! E(k+q) energies (interp | dftp )
 gkkp_db='gkkp'        ! gkkp_db ( gkkp | gkkp_expanded | genFroh )
 !
#endif
 !
#if defined _SC || defined _RT || defined _QED || defined _NL
 !
 call COLLISIONS_naming( 0 , "all" )
 !
 ! COLLISIONS I/O
 !
# if defined _PAR_IO
 COLLISIONS_cutoff=0.0000_SP
# else
 COLLISIONS_cutoff=0.0005_SP
# endif
 !
 H_potential="NONE"
 !
#endif
 !
#if defined _SC
 ! SC
 !
 SC_fft_size=0
 SC_iterations=100
 SC_cycle_mixing=0.5_SP
 SC_rho_threshold=1.E-5_SP
 SC_up_W_iters=0
 SC_potential='NONE'
 SC_kind=0
 SC_perturbation=EXT_NONE
 OEP_approx='n'
 compatible_SC_DB=.FALSE.
 found_SC_DB=.FALSE.
 l_Mean_Potential=.FALSE.
 l_SC_diagonal=.FALSE.
 l_SC_nl_mix =.FALSE.
 l_NSC_shot  =.FALSE.
 !
 SC_neq_kind   ='none'
 SC_last_coh_it=50
 !
 call IO_desc_reset(SC_desc)
 !
#endif
 !
#if defined _RT
 !
 ! Real Time
 !
 n_ext_fields=0
 do i1=1,n_ext_fields_max
   call Efield_reset(Efield(i1))
 enddo
 !
 call A_vecpot_reset(A_tot)
 call A_vecpot_reset(A_ext)
 call A_vecpot_reset(A_ind)
 !
 ! RT dynamics 
 !
 l_update_SOC=.FALSE.
 !
 ! RT current 
 !
 RT_step_manual_prefactor=0._SP
 RT_step=0.010*FS2AUT
 NE_steps=1
 NE_time=0._SP
 NE_tot_time= 1000._SP*FS2AUT
 !
 NE_time_step_update_last_point = 1
 NE_time_step_update_jump       = 0._SP
 NE_time_step_update_jump_INPUT  = 0._SP
 NE_initial_time_step_update    = 0._SP
 NE_step_update_treshold        = 0.1_SP
 NE_time_step_update_manual     =-1.0_SP
 !
 CACHE_OBS_steps      = 0
 CACHE_OBS_steps_now  = 0
 CACHE_OBS_last_point = 0
 CACHE_OBS_INTERVAL_time       = 0._SP
 CACHE_OBS_INTERVAL_time_INPUT  = 0._SP
 !
 G_MEM_steps = 2
 i_MEM_old   = 0
 i_MEM_prev  = 0
 i_MEM_now   = 1
 !
 integrator_step=1
 Integrator_name='RK2'
 !
 RAD_LifeTime = 0._SP
#if defined _NL
 RAD_LifeTime = -1._SP*FS2AUT  ! Automatic set equal to the dephasing
#endif
 Phase_LifeTime = 0._SP
 RT_deph_deg_thresh = 1.E-5_SP
 RT_deph_cv_only =.FALSE.
 RT_deph_range=-1._SP
 !
 NE_MEM_treshold=0._SP
 RT_nk=0
 RT_eh_en=0._SP
 RT_scatt_tresh=-1._SP/HA2EV
 PLASMA_redux_percent=100._SP
 DbGd_EE_percent=0._SP
 !
 ! Scattering
 !
 RT_life_extrap_times(1)=-1._SP*FS2AUT
 RT_life_extrap_times(2)=-1._SP*FS2AUT
 !
 ! G_retarded
 !
 Gr_kind="HS"
 two_alpha=1
 !
 ! RT_ctl
 !
 OBS_RT_IO_t%INTERVAL_time_INPUT   =2._SP*FS2AUT
 CARR_RT_IO_t%INTERVAL_time_INPUT  =2._SP*FS2AUT
 OUTPUT_RT_IO_t%INTERVAL_time_INPUT=5._SP*FS2AUT
 GF_RT_IO_t%INTERVAL_time_INPUT    =1._SP*FS2AUT
 SAVE_G_history=.FALSE.
 RT_NAN_found  =.FALSE.
 !
 ! RT_output
 !
 n_RT_headings=0
 N_RT_o_files=0
 RT_o_file_is_open=.FALSE.
 RT_o_file_long= " "
 RT_o_file_short= " "
 RT_headings= " "
 YPP_append=" "
 !
 call IO_desc_reset(RT_desc)
 call IO_desc_reset(Gr_desc)
 call IO_desc_reset(TIME_STEP_desc)
 !
#endif
 !
#if defined _NL
 !
 NE_tot_time   =  -1._SP*FS2AUT 
 Integrator_name='INVINT'
 NL_bands      =(/0,0/)
 NL_correlation="IPA"
 NL_er         =(/0.2_SP,8._SP/)/HA2EV
 n_frequencies =1
 n_order    = 0
 NL_damping    =0.2_SP/HA2EV
 NL_LRC_alpha  =0._SP
 !
 do i1=1,n_ext_fields_max
   call Efield_reset(Efield(i1))
   Efield(i1)%frequency=0.1_SP/HA2EV
   Efield(i1)%intensity=0.0_SP
   Efield(i1)%FWHM=2._SP*FS2AUT
   Efield(i1)%ef_name="none"
   Efield(i1)%versor =(/0._SP,0._SP,0._SP/)
<<<<<<< HEAD
=======
   Efield(i1)%ef_pol ="linear"
>>>>>>> ea3e1d9e
 enddo
 !
 Efield(1)%versor =(/0._SP,0._SP,0._SP/)
 Efield(1)%intensity=1000._SP*kWCMm22AU
 Efield(1)%ef_name="SOFTSIN"
 NL_verb_name='high'
 !
 call IO_desc_reset(NL_desc)
 !
#endif
 !
#if defined _SC
 !
 ! Magnetic
 !
 MAG_B=0._SP
 MAG_radius=0._SP
 MAG_hamiltonian_type=' '
 MAG_pauli=.FALSE.
 MAG_landau=.FALSE.
 MAG_gauge='SYMM'
 MAG_psi=0._SP
 MAG_theta=0._SP
 phase_trick=.FALSE.
 !
#endif
 !
end subroutine<|MERGE_RESOLUTION|>--- conflicted
+++ resolved
@@ -691,10 +691,7 @@
    Efield(i1)%FWHM=2._SP*FS2AUT
    Efield(i1)%ef_name="none"
    Efield(i1)%versor =(/0._SP,0._SP,0._SP/)
-<<<<<<< HEAD
-=======
    Efield(i1)%ef_pol ="linear"
->>>>>>> ea3e1d9e
  enddo
  !
  Efield(1)%versor =(/0._SP,0._SP,0._SP/)
