--- conflicted
+++ resolved
@@ -53,13 +53,7 @@
 &                     Xk_grid_is_uniform,RIM_id_epsm1_reference,RIM_epsm1,&
 &                     RIM_anisotropy,RIM_ng,RIM_n_rand_pts,nqibz,q0_def_norm,&
 &                     cutoff_presets,k_map
-<<<<<<< HEAD
  use electrons,  ONLY:n_spin,n_sp_pol,n_spinor,filled_tresh,l_spin_orbit,n_spin_den,eval_magn
-=======
- use electrons,  ONLY:n_spin,n_sp_pol,n_spinor,BZ_DbGd_nbands,BZ_DbGd_tot_nk_levels,&
-&                     filled_tresh,l_spin_orbit,n_spin_den,BZ_ASSOCIATED_nkpts,&
-&                     eval_magn,E_SOC_nbands
->>>>>>> 0dba682c
  use parallel_m, ONLY:ncpu,CPU_str_reset
  use com,        ONLY:isec,depth,secnm,previous_secmode,of,opened_of,of_unit,max_open_ofs,&
 &                     more_io_path,core_io_path,jobstr,com_path,alt_jobstr,repfile,n_alt_jobstr,&
@@ -315,13 +309,6 @@
  n_spinor=1
  n_spin_den=1
  l_spin_orbit       = .FALSE.
-<<<<<<< HEAD
-=======
- BZ_DbGd_nbands=0
- BZ_DbGd_tot_nk_levels=0
- BZ_ASSOCIATED_nkpts=0
- E_SOC_nbands=0
->>>>>>> 0dba682c
  filled_tresh=0.00001
  !
  ! Magnetization
