!
!        Copyright (C) 2000-2019 the YAMBO team
!              http://www.yambo-code.org
!
! Authors (see AUTHORS file for details): AM
!
! This file is distributed under the terms of the GNU
! General Public License. You can redistribute it and/or
! modify it under the terms of the GNU General Public
! License as published by the Free Software Foundation;
! either version 2, or (at your option) any later version.
!
! This program is distributed in the hope that it will
! be useful, but WITHOUT ANY WARRANTY; without even the
! implied warranty of MERCHANTABILITY or FITNESS FOR A
! PARTICULAR PURPOSE.  See the GNU General Public License
! for more details.
!
! You should have received a copy of the GNU General Public
! License along with this program; if not, write to the Free
! Software Foundation, Inc., 59 Temple Place - Suite 330,Boston,
! MA 02111-1307, USA or visit http://www.gnu.org/copyleft/gpl.txt.
!
subroutine SET_defaults(INSTR,IND,OD,COM_DIR)
 !
 ! GPL_EXCLUDE_START
 use debug,      ONLY:dbg
 ! GPL_EXCLUDE_END
 use pars,       ONLY:SP,cZERO
 use C_driver,   ONLY:code_branch
 use units,      ONLY:HA2EV,FS2AUT,kWCMm22AU
 use LOGO,       ONLY:ID_logo,ID_logo_stderr
 use global_XC,  ONLY:EXT_NONE
 use X_m,        ONLY:current_iq,self_detect_E_range,X_FILL_UP_matrix_only,eps_2_alpha,l_drude,&
&                     alpha_dim,use_X_DbGd,X_DbGd_nkpts,Chi_mode,skip_cond_sum_rule,&
&                     eval_alpha,&
&                     q_plus_G_direction,Q_Shift_Order,n_X_descs,&
&                     l_X_terminator,X_terminator_E,global_gauge,&
&                     Chi_linalg_mode,X_use_lin_sys,X_DbGd_percentual
 use DIPOLES,    ONLY:use_covariant_approach,use_real_space_approach,&
&                     Vnl_commutator_warning,use_shifted_grids_approach,use_g_space_approach
 use QP_m,       ONLY:QP_dSc_steps,QP_n_W_freqs,QP_G_Zoom_treshold,&
&                     QP_dSc_test,QP_solver,QP_G_damp,QP_dSc_delta,&
&                     QP_cg_percent,QP_n_states,SC_E_threshold, &
&                     QP_Sc_steps,QP_G_er,QP_G_dr,SC_band_mixing,&
&                     GWo_SC_done,GWo_iterations,&
&                     COHSEX_use_empties,On_Mass_Shell_approx,&
&                     Vnlxc_kind,Vxc_kind,l_extended_output,l_GW_terminator,&
&                     GW_terminator_E
 use QP_CTL_m,   ONLY:QP_ctl_user,QP_ctl_db,QP_ctl_interp_neigh
 use functions,  ONLY:bose_E_cut
 use D_lattice,  ONLY:i_space_inv,inv_index,n_atoms_species_max,n_atomic_species,mag_syms,&
&                     input_Tel_is_negative,non_periodic_directions,lattice,Bose_Temp
 use pseudo,     ONLY:pp_n_l_times_proj_max,pp_kbv_dim
 use R_lattice,  ONLY:n_g_shells,ng_closed,bse_scattering,coll_scattering,&
&                     Xk_grid_is_uniform,RIM_id_epsm1_reference,RIM_epsm1,&
&                     RIM_anisotropy,RIM_ng,RIM_n_rand_pts,nqibz,q0_def_norm,&
&                     cutoff_presets,k_map
 use electrons,  ONLY:n_spin,n_sp_pol,n_spinor,BZ_DbGd_nbands,BZ_DbGd_tot_nk_levels,&
&                     filled_tresh,l_spin_orbit,n_spin_den,BZ_ASSOCIATED_nkpts,&
&                     eval_magn,E_SOC_nbands
 use parallel_m, ONLY:ncpu,CPU_str_reset,PARALLEL_host_name
 use com,        ONLY:isec,depth,secnm,previous_secmode,of_name,n_ofs_defined,opened_of,of_unit,max_open_ofs,&
&                     more_io_path,core_io_path,com_path,repfile,grid_paths
 use stderr,     ONLY:win_size,tty_size,logfile,set_real_printed_length,log_as_a_file
 use LIVE_t,     ONLY:log_line_to_dump,log_line,nhash,ct
 use wave_func,  ONLY:wf_ng,wf_norm_test,wf_nb_io,wf_nb_io_groups,WF,WF_buffer,WF_buffered_IO
 use FFT_m,      ONLY:fft_dim_loaded,fft_size,fft_dim,fft_multiplier
 use IO_m,       ONLY:io_reset,max_io_units,serial_number,frag_WF
 use BS_solvers, ONLY:BSS_mode,BSS_n_freqs,BSS_n_descs,BSS_er,BSS_dr,&
&                     BSS_q0,Haydock_threshold,Haydock_iterIO,BSS_uses_DbGd,BSS_Wd,&
&                     BSS_damp_reference,BSS_Vnl_included,BSS_uses_GreenF,BSS_inversion_mode,&
&                     BSS_add_antiresonant,BSS_perturbative_width,K_INV_EPS,K_INV_PL
#if defined _SLEPC && !defined _SLEPC_OFF
 use BS_solvers, ONLY:BSS_slepc_extraction, BSS_slepc_ncv, BSS_slepc_tol, BSS_target_E, Slepc_shell
#endif
 use BS,         ONLY:BS_n_g_W,BS_eh_en,BS_identifier,BS_q,BS_eh_win,&
&                     BS_res_mode,BS_K_dim,BS_cpl_mode,BS_not_const_eh_f,BSK_mode,&
&                     BS_K_is_ALDA,BSE_mode,L_kind
 use TDDFT,      ONLY:FXC_description,FXC_type,FXC_n_descs,FXC_n_g_corr,&
&                     FXC_per_memstps,FXC_LRC_alpha,FXC_PF_alpha,FXC_LRC_beta,FXC_SVD_digits,&
&                     FXC_is_retarded,TDDFT_mode
 use ACFDT,      ONLY:ACFDT_n_lambda,ACFDT_n_freqs,ACFDT_E_range
#if defined _ELPH 
 use ELPH,       ONLY:ph_modes,elph_nb,gsqF_energy_steps,eval_G_using_KK,&
&                     elph_Ham_bands,elph_Ham_ik,elph_branches,RES_tresh,FAN_deltaE_treshold,DW_deltaE_treshold
#endif
 use zeros,      ONLY:zero_norm,k_iku_zero,k_rlu_zero,G_iku_zero,zero_dfl
 use memory,     ONLY:MEMs,LARGE_MEMs,N_MEM_max,N_MEM_SAVE_max,MEM_element_init
 use xc_functionals,  ONLY:GS_xc_FUNCTIONAL,GS_xc_KIND,GS_exx_FRACTION,GS_exx_SCREENING 
#if defined _KERR
 use drivers,    ONLY:l_kerr,l_anomalous_Hall
#endif
#if defined _PL
 use PHOTOLUM,   ONLY:PL_weights
#endif
#if defined _SC 
 use SC,         ONLY:SC_iterations,SC_rho_threshold,SC_potential,OEP_approx,l_NSC_shot,&
&                     compatible_SC_DB,SC_cycle_mixing,SC_fft_size,found_SC_DB,&
&                     l_Mean_Potential,SC_up_W_iters,l_SC_diagonal,&
<<<<<<< HEAD
&                     l_SC_nl_mix,SC_neq_kind,SC_last_coh_it
=======
&                     l_SC_nl_mix,SC_kind,SC_perturbation
>>>>>>> bd4925cc
#endif
#if defined _SC || defined _RT || defined _QED || defined _NL
 use collision_ext,  ONLY:COLLISIONS_naming,COLLISIONS_cutoff
 use hamiltonian,    ONLY:H_potential
#endif
#if defined _RT || defined _YPP_RT
 use RT_output_m,ONLY:n_RT_headings,N_RT_o_files,RT_o_file_long,RT_o_file_short,RT_headings,YPP_append
 use RT_control, ONLY:CARR_RT_IO_t,OBS_RT_IO_t,OUTPUT_RT_IO_t,GF_RT_IO_t,SAVE_G_history,RT_ctl_db
 use real_time,  ONLY:RT_step,NE_steps,NE_time,Integrator_name,RT_life_extrap_times,      &
&                     Gr_kind,two_alpha,l_RT_CCA_Kernel,l_lftm_fit_temperatures,          &
&                     RAD_LifeTime,Phase_LifeTime,EP_abs_prefactor,                       &
&                     NE_tot_time,NE_MEM_treshold,EE_prefactor,EP_prefactor,              &
&                     RT_eh_en,l_lftm_fit_stable,Nfitted_lifetimes,RT_Tfit_lifetimes,     &
&                     RT_Efit_lifetimes,l_update_SOC,                                     &
&                     DbGd_EE_percent,RT_scatt_tresh,integrator_step,RT_nk,               &
&                     RAD_prefactor,i_MEM_old,i_MEM_prev,i_MEM_now,G_MEM_steps
 use fields,     ONLY:Efield,Efield_reset,n_ext_fields_max,n_ext_fields,A_vecpot_reset,   &
&                     A_tot,A_ind,A_ext
 use plasma,     ONLY:PLASMA_redux_percent
#endif
#if defined _NL
 use nl_optics,  ONLY:NL_correlation,NL_er,n_frequencies,NL_damping,NL_LRC_alpha,         &
&                     NL_verb_name,NL_bands,n_order
 use fields,     ONLY:Efield,Efield_reset
#endif
#if defined _MAGNETIC
 use magnetic,    ONLY:MAG_B,MAG_radius,MAG_hamiltonian_type,MAG_landau,MAG_pauli,&
&                      MAG_gauge,MAG_psi,MAG_theta,phase_trick
#endif
 use timing_m,    ONLY:timing_allocate,nclockx
 use openmp,      ONLY:OPENMP_initialize,OPENMP_update,master_thread,omp_is_off
 !
 implicit none
 !
 character(*) :: INSTR,IND,OD,COM_DIR
 !
 ! Work Space 
 !
 integer           :: i1,i2
 !
 ! Printed reals format lengths 
 !
 ! GPL_EXCLUDE_START
 include 'branch.inc'
 ! GPL_EXCLUDE_END
 !
 call set_real_printed_length()
 !
 ! CPU structures
 !
 call CPU_str_reset()
 !
 ! OpenMP
 !
 !
#if defined _OPENMP
 omp_is_off    = .FALSE.
 if (index(INSTR,'noopenmp')>0) omp_is_off=.TRUE.
#else
 omp_is_off    = .TRUE.
#endif
 !
 call OPENMP_initialize( )
 call OPENMP_update(master_thread)
 !
 ! Stack Size 
 !
 call remove_stack_limit()
 !
 ! GPL_EXCLUDE_START
 ! Debug
 !
 call dbg('reset')
 ! GPL_EXCLUDE_END
 !
 ! Clocks
 !
 call timing_allocate(nclockx)
 !
 call MEM_element_init(MEMs,N_MEM_max)
 call MEM_element_init(LARGE_MEMs,N_MEM_SAVE_max)
 !
 ! Node name
 !
 call PARALLEL_host_name( )
 !
 ! ZEROs 
 !
 zero_norm =zero_dfl
 k_iku_zero=zero_dfl
 k_rlu_zero=zero_dfl
 G_iku_zero=zero_dfl
 !
 ! PATHS  ...
 !
 core_io_path=IND
 more_io_path=OD
 com_path=COM_DIR
 !
 ! WFs fragmentation, this is for the interfaces
 !
 frag_WF = (.not.index(INSTR,'nodbfr')>0 .or. index(INSTR,'fragnb')>0)
 !
 ! Logical Setup (Mainly for interfaces and ypp. As far as yambo is concerned this call is done in init.F)
 !
 call SET_logicals()
 !
 ! TTY size 
 !
 call win_size(tty_size)
 call ct(INIT=.TRUE.)
 log_as_a_file=ncpu>1.or.tty_size<0
 !
 !I/O 
 !
 serial_number=0
 !
 !com
 !
 isec=0
 depth=-1
 secnm=' '
 previous_secmode=' '
 of_name=' '
 n_ofs_defined=0
 opened_of=' '
 of_unit=0
 of_unit(max_open_ofs)=-11
 !
 !LOGO
 !
 ID_logo=-1
 ID_logo_stderr=-1
 !
 !LOG/REP files
 !
 repfile=" "
 logfile=" "
 !
 !Timing
 !
 log_line_to_dump=.FALSE.
 log_line=' '
 nhash=40
 !
 !functions
 !
 bose_E_cut=0.1_SP
 !
 !D_lattice
 !
 input_Tel_is_negative=.FALSE.
 non_periodic_directions='none'
 lattice='Unknown'
 Bose_Temp=-1./HA2EV
 !
 ! R_lattice
 !
 n_g_shells=0
 nqibz=0
 ng_closed=0
 coll_scattering=.FALSE.
 bse_scattering=.FALSE.
 Xk_grid_is_uniform=.TRUE.
 q0_def_norm=1.E-5_SP
 k_map%g0_idx  =-1
 k_map%q_step  =-1
 k_map%max_kdir= 0
 !
 ! RIM
 !
 RIM_id_epsm1_reference=0
 RIM_epsm1=0.
 RIM_anisotropy=0._SP
 RIM_ng=0
 RIM_n_rand_pts=0
 !
 ! CUTOFF
 !
 call cutoff_presets()
 !
 ! D_lattice 
 !
 n_atoms_species_max=0
 n_atomic_species=0
 i_space_inv=-1
 inv_index=0
 mag_syms=.FALSE.
 !
 ! Pseudo
 !
 pp_n_l_times_proj_max=0
 pp_kbv_dim=0
 !
 ! Electrons
 !
 n_spin=1
 n_sp_pol=1
 n_spinor=1
 n_spin_den=1
 l_spin_orbit       = .FALSE.
 BZ_DbGd_nbands=0
 BZ_DbGd_tot_nk_levels=0
 BZ_ASSOCIATED_nkpts=0
 E_SOC_nbands=0
 filled_tresh=0.00001
 !
 ! Magnetization and density
 !
 eval_magn      = .FALSE.
 !
 !wave_func
 !
 WF%b=0
 WF%k=0
 WF%space=' '
 WF_buffer%b=0
 WF_buffer%k=0
 WF_buffer%space=' '
 WF_buffered_IO=.FALSE.
 wf_ng=0
 wf_norm_test=.TRUE.
 wf_nb_io=0
 wf_nb_io_groups=1
 !
 !FFT
 !
 fft_dim_loaded=0
 fft_size=0
 fft_dim=0
 fft_multiplier=(/1,1,1/)
 !
 do i1=1,max_io_units
   call io_reset(i1)
 enddo
 !
 !X
 !
 Chi_mode=' '
 Chi_linalg_mode="lin_sys"
 X_use_lin_sys=.FALSE.
 current_iq=0
 X_DbGd_nkpts=0
 self_detect_E_range=.FALSE.
 X_FILL_UP_matrix_only=.FALSE.
 use_shifted_grids_approach = .FALSE.
 use_covariant_approach     = .FALSE.
 use_real_space_approach    = .FALSE.
 use_g_space_approach       = .TRUE.
 use_X_DbGd=.FALSE.
 X_DbGd_percentual=1.
 eps_2_alpha=1._SP
 alpha_dim='adim'
 global_gauge='length'
 grid_paths=' '
 skip_cond_sum_rule=.FALSE.
 eval_alpha=.FALSE.
 Vnl_commutator_warning=.FALSE.
 q_plus_G_direction=0._SP
 Q_Shift_Order=1
 n_X_descs=0
 l_X_terminator=.FALSE.
 X_terminator_E=40._SP/HA2EV
 !
 !QPm
 !
 QP_n_states=0
 QP_dSc_steps=2
 QP_G_Zoom_treshold=0._SP
 QP_Sc_steps=100
 QP_n_W_freqs=100
 QP_dSc_test=.FALSE.
 QP_solver=' '
 QP_G_damp=0.1/HA2EV
 QP_dSc_delta=0.1/HA2EV
 QP_G_er=(/-10._SP/HA2EV,10._SP/HA2EV/)
 QP_G_dr=0.1/HA2EV
 QP_cg_percent=100._SP
 GWo_iterations=0
 GWo_SC_done=.FALSE.
 COHSEX_use_empties=.FALSE.
 On_Mass_Shell_approx=.FALSE.
 SC_E_threshold=0.01/HA2EV
 SC_band_mixing=100._SP
 Vnlxc_kind='Fock'
 Vxc_kind='DFT'
 l_extended_output=.FALSE.
 l_GW_terminator=.FALSE.
 GW_terminator_E=1.5_SP
 !
 ! QP_ctl control
 !
 QP_ctl_db="none"
 QP_ctl_interp_neigh=1
 do i1=1,3
   do i2=1,3
     QP_ctl_user(i1,i2)%E=(/0.,1.,1./)
     QP_ctl_user(i1,i2)%Wc=0._SP
     QP_ctl_user(i1,i2)%Wv=0._SP
     QP_ctl_user(i1,i2)%Wc_E_ref=0._SP
     QP_ctl_user(i1,i2)%Wv_E_ref=0._SP
     QP_ctl_user(i1,i2)%Wc_dos=0._SP
     QP_ctl_user(i1,i2)%Wv_dos=0._SP
     QP_ctl_user(i1,i2)%Z=(1._SP,0._SP)
   enddo
 enddo
 !
#if defined _RT
 !
 ! RT control
 !
 RT_ctl_db="none"
 !
#endif
 !
 ! BS/BSS
 !
 BS_n_g_W=-1
 BS_eh_en=(/-1._SP,-1._SP/)/HA2EV
 BS_identifier=0
 BS_q=1
 BS_eh_win=100._SP
 BS_res_mode='xc'
 BS_cpl_mode='none'
 L_kind='Lbar'
 BSE_mode='retarded'
 BSK_mode=' '
 TDDFT_mode=' '
 BSS_add_antiresonant=.FALSE.
 BSS_Wd=cZERO
 l_drude=.false.
 BS_K_dim=0
 BSS_mode=' '
 BSS_inversion_mode='pf'
 BSS_n_descs=0
 BSS_er=(/0._SP,10._SP/)/HA2EV
 BSS_dr=0.1_SP/HA2EV
 BSS_q0=(/1._SP,0._SP,0._SP/)
 BSS_uses_DbGd=.FALSE.
 BSS_damp_reference=0._SP
 BS_K_is_ALDA=.FALSE.
 BS_not_const_eh_f=.FALSE.
 Haydock_threshold=-0.02_SP
 Haydock_iterIO=100
 BSS_Vnl_included=.FALSE.
 BSS_uses_GreenF=.FALSE.
 BSS_perturbative_width=.FALSE.
 K_INV_PL%what     = "PLS"
 K_INV_PL%treshold =0.5_SP
 K_INV_EPS%what    = "EPS"
 K_INV_EPS%treshold=0.01_SP
 BSS_n_freqs=100
 !
#if defined _SLEPC && !defined _SLEPC_OFF
 BSS_slepc_extraction='ritz'
 BSS_slepc_ncv=0
 BSS_slepc_tol=1E-6_SP
 BSS_target_E=0
 Slepc_shell=.TRUE.
#endif
 !
 ! TDDFT
 !
 FXC_description=""
 FXC_type='rpa'
 FXC_n_descs=0
 FXC_n_g_corr=1
 FXC_per_memstps=100._SP
 FXC_LRC_alpha=0._SP
 FXC_PF_alpha="CUR"
 FXC_LRC_beta=0._SP
 FXC_SVD_digits=0
 FXC_is_retarded=.FALSE.
 !
 ! ACFDT
 !
 ACFDT_n_lambda=1
 ACFDT_n_freqs=10
 ACFDT_E_range=(/100.,1000./)/HA2EV
 !
 ! xc_functionals  
 !
 GS_xc_FUNCTIONAL=-1             ! unknow 
 GS_xc_KIND=-1                   ! unknow 
 GS_exx_FRACTION=0.0             ! no EXX part  
 GS_exx_SCREENING=0.0            ! no screening
 !
#if defined _KERR
 l_kerr=.false.
 l_anomalous_Hall=.false.
#endif
 !
#if defined _PL
 PL_weights=(/1._SP,1._SP,1._SP/)
#endif
 !
#if defined _ELPH 
 !
 ! ELPH
 !
 ph_modes=0
 elph_nb=0
 elph_branches=0
 gsqF_energy_steps=2
 eval_G_using_KK=.FALSE.
 elph_Ham_bands=0
 elph_Ham_ik=1
 RES_tresh=0.01_SP
 DW_deltaE_treshold=1.E-6_SP/HA2EV
 FAN_deltaE_treshold=1.E-6_SP/HA2EV
#endif
 !
#if defined _SC || defined _RT || defined _QED
 !
 call COLLISIONS_naming( 0 , "all" )
 !
 ! COLLISIONS I/O
 !
 COLLISIONS_cutoff=0.0005_SP
 H_potential="NONE"
 !
#endif
 !
#if defined _SC
 ! SC
 !
 SC_fft_size=0
 SC_iterations=100
 SC_cycle_mixing=0.5_SP
 SC_rho_threshold=1.E-5_SP
 SC_up_W_iters=0
 SC_potential='NONE'
 SC_kind=0
 SC_perturbation=EXT_NONE
 OEP_approx='n'
 compatible_SC_DB=.FALSE.
 found_SC_DB=.FALSE.
 l_Mean_Potential=.FALSE.
 l_SC_diagonal=.FALSE.
 l_SC_nl_mix =.FALSE.
 l_NSC_shot  =.FALSE.
 !
 SC_neq_kind   ='none'
 SC_last_coh_it=50
 !
#endif
 !
#if defined _RT
 !
 ! Real Time
 !
 n_ext_fields=0
 do i1=1,n_ext_fields_max
   call Efield_reset(Efield(i1))
 enddo
 !
 call A_vecpot_reset(A_tot)
 call A_vecpot_reset(A_ext)
 call A_vecpot_reset(A_ind)
 !
 ! RT dynamics 
 !
 l_RT_CCA_Kernel=.FALSE.
 l_update_SOC=.FALSE.
 !
 ! RT current 
 !
 RT_step=0.010*FS2AUT
 NE_steps=1
 NE_time=0._SP
 NE_tot_time= 1000._SP*FS2AUT
 !
 G_MEM_steps = 2
 i_MEM_old   = 0
 i_MEM_prev  = 0
 i_MEM_now   = 1
 !
 integrator_step=1
 Integrator_name='RK2'
 !
 RAD_LifeTime = 0._SP
 Phase_LifeTime = 0._SP
 NE_MEM_treshold=0._SP
 RT_nk=0
 RT_eh_en=0._SP
 RT_scatt_tresh=-1._SP/HA2EV
 PLASMA_redux_percent=100._SP
 DbGd_EE_percent=0._SP
 !
 ! Scattering
 !
 RT_life_extrap_times(1)=-1._SP*FS2AUT
 RT_life_extrap_times(2)=-1._SP*FS2AUT
 !
 ! G_retarded
 !
 Gr_kind="HS"
 two_alpha=1
 !
 ! FITs
 !
 l_lftm_fit_stable=.FALSE.
 l_lftm_fit_temperatures=.FALSE.
 Nfitted_lifetimes=0
 RT_Tfit_lifetimes=0._SP
 RT_Efit_lifetimes=0._SP
 RAD_prefactor=0._SP
 EE_prefactor=0._SP
 EP_prefactor=0._SP
 EP_abs_prefactor=0._SP
 !
 ! RT_ctl
 !
 OBS_RT_IO_t%INTERVAL_time_SAVE   =2._SP*FS2AUT
 CARR_RT_IO_t%INTERVAL_time_SAVE  =2._SP*FS2AUT
 OUTPUT_RT_IO_t%INTERVAL_time_SAVE=5._SP*FS2AUT
 GF_RT_IO_t%INTERVAL_time_SAVE    =1._SP*FS2AUT
 SAVE_G_history=.FALSE.
 !
 ! RT_output
 !
 n_RT_headings=0
 N_RT_o_files=0
 RT_o_file_long= " "
 RT_o_file_short= " "
 RT_headings= " "
 YPP_append=" "
 !
#endif
 !
#if defined _NL
 !
 NE_tot_time   =  -1._SP*FS2AUT 
 Integrator_name='INVINT'
 NL_bands      =(/0,0/)
 NL_correlation="IPA"
 NL_er         =(/0.2_SP,8._SP/)/HA2EV
 n_frequencies =80
 n_order    = 0
 NL_damping    =0.2_SP/HA2EV
 NL_LRC_alpha  =0._SP
 call Efield_reset(Efield(1))
 Efield(1)%frequency=0.1_SP/HA2EV
 Efield(1)%intensity=1000._SP*kWCMm22AU
 Efield(1)%FWHM=2._SP*FS2AUT
 Efield(1)%ef_name="SOFTSIN"
 NL_verb_name='low'
 !
#endif
 !
#if defined _MAGNETIC
 !
 ! Magnetic
 !
 MAG_B=0._SP
 MAG_radius=0._SP
 MAG_hamiltonian_type=' '
 MAG_pauli=.FALSE.
 MAG_landau=.FALSE.
 MAG_gauge='SYMM'
 MAG_psi=0._SP
 MAG_theta=0._SP
 phase_trick=.FALSE.
 !
#endif
 !
end subroutine<|MERGE_RESOLUTION|>--- conflicted
+++ resolved
@@ -98,11 +98,7 @@
  use SC,         ONLY:SC_iterations,SC_rho_threshold,SC_potential,OEP_approx,l_NSC_shot,&
 &                     compatible_SC_DB,SC_cycle_mixing,SC_fft_size,found_SC_DB,&
 &                     l_Mean_Potential,SC_up_W_iters,l_SC_diagonal,&
-<<<<<<< HEAD
-&                     l_SC_nl_mix,SC_neq_kind,SC_last_coh_it
-=======
-&                     l_SC_nl_mix,SC_kind,SC_perturbation
->>>>>>> bd4925cc
+&                     l_SC_nl_mix,SC_kind,SC_perturbation,SC_neq_kind,SC_last_coh_it
 #endif
 #if defined _SC || defined _RT || defined _QED || defined _NL
  use collision_ext,  ONLY:COLLISIONS_naming,COLLISIONS_cutoff
