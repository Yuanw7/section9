--- conflicted
+++ resolved
@@ -75,12 +75,8 @@
    logical function field_is_ok(E_field)
      use stderr,        ONLY:STRING_same
      type(ext_field)   ::E_field
-<<<<<<< HEAD
      field_is_ok= any((/ STRING_same(E_field%ef_name,'SIN') ,&
-&                        STRING_same(E_field%ef_name,'COS') ,& 
 &                        STRING_same(E_field%ef_name,'SOFTSIN') ,& 
-&                        STRING_same(E_field%ef_name,'ANTIRES') ,& 
-&                        STRING_same(E_field%ef_name,'RES') ,& 
 &                        STRING_same(E_field%ef_name,'DELTA') ,& 
 &                        STRING_same(E_field%ef_name,'GAUSS') ,& 
 &                        STRING_same(E_field%ef_name,'THETA') ,& 
@@ -90,22 +86,6 @@
 &                        STRING_same(E_field%ef_name,'QSFIELD') /)) .and. &
 &                 any((/ STRING_same(E_field%ef_pol,'linear') ,&
 &                        STRING_same(E_field%ef_pol,'circular') /))
-=======
-     character(schlen) ::field_defs(3)
-     field_defs=""
-     call string_split(trim(E_field%ef_name),field_defs)
-     field_is_ok= any((/ trim(field_defs(1)) == 'SIN'    ,&
-&                        trim(field_defs(1)) == 'SOFTSIN',&
-&                        trim(field_defs(1)) == 'DELTA'  ,&
-&                        trim(field_defs(1)) == 'GAUSS'  ,&
-&                        trim(field_defs(1)) == 'THETA'  ,&
-&                        trim(field_defs(1)) == 'PULSE'  ,&
-&                        trim(field_defs(1)) == 'QSSIN'  ,&
-&                        trim(field_defs(1)) == 'SPULSE' ,&
-&                        trim(field_defs(1)) == 'QSFIELD' /)).and. &
-&                 any((/ trim(E_field%ef_pol)  == 'linear' ,&
-&                        trim(E_field%ef_pol)  == 'circular' /))
->>>>>>> b2a8eedf
    end function
    !
    real(SP) function EtoT(E,T)
@@ -225,30 +205,6 @@
            f0t=cONE ; f1t=cONE
          else
            W_field=field_frequency(E_field,i_fr)
-<<<<<<< HEAD
-           WtimesT=W_field*T+fr_shift(i_field)
-           if (order==0 ) f_t(i_field)=f_t(i_field)-    (cos(WtimesT)-1._SP)/W_field
-           if (order==1 ) f_t(i_field)=f_t(i_field)+     sin(WtimesT)
-           if (order==2 ) f_t(i_field)=f_t(i_field)+W_field*cos(WtimesT)
-         enddo 
-         !
-         !
-       case('COS')
-         do i_fr=1,E_field%n_frequencies     
-           W_field=field_frequency(E_field,i_fr)
-           WtimesT=W_field*T+fr_shift(i_field)
-           if (order==0 ) f_t(i_field)=f_t(i_field)+     sin(WtimesT)/W_field
-           if (order==1 ) f_t(i_field)=f_t(i_field)+     cos(WtimesT)
-           if (order==2 ) f_t(i_field)=f_t(i_field)-W_field*sin(WtimesT)
-         enddo 
-         !
-       case('SOFTSIN')
-         T_0=sigma
-         !
-         a =  3._SP/T_0**4 
-         b = -8._SP/T_0**3
-         c =  6._SP/T_0**2
-=======
            W_field_m1=1._SP/W_field
            WtimesT=W_field*(T-T_0)+fr_shift(i_field)
            cos_wt=cos(WtimesT) ; sin_wt=sin(WtimesT); exp_iwt=cos_wt+cI*sin_wt
@@ -256,7 +212,6 @@
            if(trim(field_defs(2))=="ANTIRES")     then ; f0t= 0.5_SP*      exp_iwt  ; f1t=-cI*0.5_SP*      exp_iwt   ; endif
            if(trim(field_defs(2))=="RES")         then ; f0t= 0.5_SP*conjg(exp_iwt) ; f1t= cI*0.5_SP*conjg(exp_iwt)  ; endif
          endif
->>>>>>> b2a8eedf
          !
          EXPf=exp(-(T-T_0)**2/(2._SP*sigma**2) )
          !
@@ -474,8 +429,6 @@
        Rabi_Factor=2._SP*sum(R(:)*Field%versor(:))*Field%amplitude
      else 
        Rabi_Factor=2._SP*sum(P(:)*Field%versor(:))*Field%amplitude
-       !if( any( trim(Field%ef_name)==(/'ANTIRES','SIN    '/)) ) Rabi_Factor=-cI*Rabi_Factor/Field%frequency(1)
-       !if( any( trim(Field%ef_name)==(/'RES'/)) )               Rabi_Factor= cI*Rabi_Factor/Field%frequency(1)
      endif
    end function Rabi_Factor
    !
