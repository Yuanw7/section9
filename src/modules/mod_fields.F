--- conflicted
+++ resolved
@@ -135,20 +135,16 @@
      complex(SP), dimension(2) :: small_a
      !
      integer           ::i_fr,i_field,n_fields
-<<<<<<< HEAD
      real(SP)          ::T_0,W_0,sigma,WtimesT,EXPf,fr_shift(2),W_field,cos_wt,sin_wt
      complex(SP)       ::f_now,f_t(2),f0t,f1t,cZ,cS,exp_iwt,erfi_z
      character(schlen) ::field_defs(3)
      logical           ::envelop_only_
      !
      ! Zeroing
-=======
-     real(SP)          ::T_0,W_0,W_field,sigma,WtimesT,EXPf,fr_shift(2)
-     complex(SP)       ::f_t(2),cZ,cS
->>>>>>> 90f2d7bb
      !
      small_a=cZERO
      f_t=cZERO
+     damp_func=1._SP
      !
      envelop_only_=.false.
      if(present(envelop_only)) envelop_only_=envelop_only
@@ -162,7 +158,6 @@
      fr_shift(1)=0._SP
      fr_shift(2)=pi/2._SP
      !
-<<<<<<< HEAD
      field_defs=""
      call STRING_split(trim(E_field%ef_name),field_defs)
      !
@@ -171,12 +166,12 @@
          ! Fields which do not need T_0
          W_0=0._SP
          T_0=0._SP
-         if (sigma>0._SP) then
-           T_0=5*sigma
-           damp_func=1._SP
-           if (T<T_0)             damp_func=exp( (T-T_0)/sigma)
-           if (T>NE_tot_time-T_0) damp_func=exp(-(T-NE_tot_time+T_0)/sigma)
-         endif
+         !if (sigma>0._SP) then
+         !  T_0=5*sigma
+         !  damp_func=1._SP
+         !  if (T<T_0)             damp_func=exp( (T-T_0)/sigma)
+         !  if (T>NE_tot_time-T_0) damp_func=exp(-(T-NE_tot_time+T_0)/sigma)
+         !endif
        case('SOFTSIN','THETA')
          ! Fields which do not need T_0
          W_0=0._SP
@@ -184,8 +179,8 @@
          a =  3._SP/sigma**4 
          b = -8._SP/sigma**3
          c =  6._SP/sigma**2
-         damp_func=1._SP
-         if(real(T)<sigma.and.sigma>0._SP) damp_func=(a*T**4 + b*T**3 + c*T**2) 
+         !damp_func=1._SP
+         !if(real(T)<sigma.and.sigma>0._SP) damp_func=(a*T**4 + b*T**3 + c*T**2) 
        case('GAUSS','QSSIN','QSFIELD','PULSE','SPULSE')
          ! Fields which need T_0
          W_0=field_frequency(E_field,1)
@@ -197,10 +192,6 @@
      end select
      !
      E_field%To=T_0
-=======
-     if(trim(E_field%ef_pol)=="linear"  ) n_fields=1
-     if(trim(E_field%ef_pol)=="circular") n_fields=2
->>>>>>> 90f2d7bb
      !
      do i_field=1,n_fields
        do i_fr=1,max(1,E_field%n_frequencies)
@@ -211,27 +202,12 @@
            f0t=cONE ; f1t=cONE
          else
            W_field=field_frequency(E_field,i_fr)
-<<<<<<< HEAD
            WtimesT=W_field*(T-T_0)+fr_shift(i_field)
            cos_wt=cos(WtimesT) ; sin_wt=sin(WtimesT); exp_iwt=cos_wt+cI*sin_wt
            f0t=cmplx(cos_wt,0._SP) ; f1t=cmplx(sin_wt,0._SP)
            if(trim(field_defs(2))=="ANTIRES")     then ; f0t= 0.5_SP*      exp_iwt  ; f1t=-cI*0.5_SP*      exp_iwt   ; endif
            if(trim(field_defs(2))=="RES")         then ; f0t= 0.5_SP*conjg(exp_iwt) ; f1t= cI*0.5_SP*conjg(exp_iwt)  ; endif
          endif
-=======
-           WtimesT=W_field*T+fr_shift(i_field)
-           if (order==0 ) f_t(i_field)=f_t(i_field)-    (cos(WtimesT)-1._SP)/W_field
-           if (order==1 ) f_t(i_field)=f_t(i_field)+     sin(WtimesT)
-           if (order==2 ) f_t(i_field)=f_t(i_field)+W_field*cos(WtimesT)
-         enddo 
-         !
-       case('SOFTSIN')
-         T_0=sigma
-         !
-         a =  3._SP/T_0**4 
-         b = -8._SP/T_0**3
-         c =  6._SP/T_0**2
->>>>>>> 90f2d7bb
          !
          EXPf=exp(-(T-T_0)**2/(2._SP*sigma**2) )
          !
@@ -252,7 +228,6 @@
            if (order== 1) f_now=+damp_func* f1t
            if (order== 2) f_now=+damp_func*W_field*f0t
            !
-<<<<<<< HEAD
          case('THETA')
            if (order==0 ) f_now=damp_func*T
            if (order==1 ) f_now=damp_func
@@ -280,66 +255,6 @@
            cS=cmplx(W_field**2*sigma**2/2._SP,fr_shift(i_field),SP)
            !           
            if (order==0 .and. trim(global_gauge)=="velocity" ) erfi_z=-sqrt(pi/2._SP)*sigma/2._SP*         &
-=======
-         enddo 
-         !
-       case('THETA')
-         !  
-         T_0=sigma
-         !
-         a =  3._SP/T_0**4 
-         b = -8._SP/T_0**3
-         c =  6._SP/T_0**2
-         !
-         damp_func=1._SP
-         if(real(T)<T_0.and.T_0>0._SP) damp_func=(a*T**4 + b*T**3 + c*T**2)       
-         !
-         if (order==0 ) f_t(i_field)=damp_func*T
-         if (order==1 ) f_t(i_field)=damp_func
-         if (order==2 ) f_t(i_field)=0._SP
-         !
-       case('ANTIRES')
-         do i_fr=1,E_field%n_frequencies
-           W_field=field_frequency(E_field,i_fr)
-           WtimesT=W_field*T+fr_shift(i_field)
-           if (order==0 ) f_t(i_field)=f_t(i_field)-cI*        exp(cI*WtimesT)/W_field
-           if (order==1 ) f_t(i_field)=f_t(i_field)+           exp(cI*WtimesT)
-           if (order==2 ) f_t(i_field)=f_t(i_field)+cI*W_field*exp(cI*WtimesT)
-         enddo
-         !
-       case('RES')
-         do i_fr=1,E_field%n_frequencies
-           W_field=field_frequency(E_field,i_fr)
-           WtimesT=W_field*T+fr_shift(i_field)
-           if (order==0 ) f_t(i_field)=f_t(i_field)+cI*        exp(-cI*WtimesT)/W_field
-           if (order==1 ) f_t(i_field)=f_t(i_field)-           exp(-cI*WtimesT)
-           if (order==2 ) f_t(i_field)=f_t(i_field)-cI*W_field*exp(-cI*WtimesT)
-         enddo
-         !
-       case('DELTA')
-         if (order==0 ) f_t(i_field)=1._SP
-         if (order> 0 ) f_t(i_field)=0._SP
-         if (order==-1) f_t(i_field)=1._SP
-         !
-       case('GAUSS')
-         if (order==0 ) f_t(i_field)= sigma*sqrt(pi/2._SP)* ( erf( (T-T_0)/(sigma*sqrt(2._SP)) )+1._SP )
-         if (order==1 ) f_t(i_field)= exp(-(T-T_0)**2/(2._SP*sigma**2) )
-         if (order==2 ) f_t(i_field)=-exp(-(T-T_0)**2/(2._SP*sigma**2) )*(T-T_0)/sigma**2
-         !
-       case('QSSIN')
-         WtimesT=W_0*(T-T_0)+fr_shift(i_field)
-         EXPf=exp(-(T-T_0)**2/(2._SP*sigma**2) )
-         cZ=(sigma**2*W_0-cI*(T-T_0))/(sigma*sqrt(2._SP))
-         cS=cmplx(W_0**2*sigma**2/2._SP,fr_shift(i_field),SP)
-         !
-         ! W    =FADEVA function
-         ! W(-z)=exp(-z^2)*(1-  erf (i*z))
-         !      =exp(-z^2)*(1-i*erfi( z ))
-         !
-         ! ERFI(z)=i*(exp(z^2)*W(-z)-1)
-         !
-         if (order==0 .and. trim(global_gauge)=="velocity" ) f_t(i_field)=-sqrt(pi/2._SP)*sigma/2._SP*         &
->>>>>>> 90f2d7bb
 &                                      cI*( (exp(      cZ **2-      cS )*FADEVA(-      cZ )-exp(-      cS )) + &
 &                                           (exp(conjg(cZ)**2-conjg(cS))*FADEVA(-conjg(cZ))-exp(-conjg(cS))) )
            if (order==0 .and. trim(global_gauge)=="length" )   erfi_z=cZERO
