--- conflicted
+++ resolved
@@ -1,7 +1,3 @@
  SET_defaults.o
  mod_ELPH.o
-<<<<<<< HEAD
- mod_ELPH_intfcs.o
-=======
- mod_PHEL.o
->>>>>>> 6ff269d5
+ mod_PHEL.o