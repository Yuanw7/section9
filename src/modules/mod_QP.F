--- conflicted
+++ resolved
@@ -25,11 +25,7 @@
  !
  use pars,      ONLY:SP,schlen,max_qp_descs
  !
-<<<<<<< HEAD
- integer, parameter:: max_qp_descs=300
-=======
 #include<memory.h>
->>>>>>> 056b04d1
  !
  ! Mixing for non perturbative calculations
  !
