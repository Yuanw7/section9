!
!        Copyright (C) 2000-2017 the YAMBO team
!              http://www.yambo-code.org
!
! Authors (see AUTHORS file for details): AM
! 
! This file is distributed under the terms of the GNU 
! General Public License. You can redistribute it and/or 
! modify it under the terms of the GNU General Public 
! License as published by the Free Software Foundation; 
! either version 2, or (at your option) any later version.
!
! This program is distributed in the hope that it will 
! be useful, but WITHOUT ANY WARRANTY; without even the 
! implied warranty of MERCHANTABILITY or FITNESS FOR A 
! PARTICULAR PURPOSE.  See the GNU General Public License 
! for more details.
!
! You should have received a copy of the GNU General Public 
! License along with this program; if not, write to the Free 
! Software Foundation, Inc., 59 Temple Place - Suite 330,Boston, 
! MA 02111-1307, USA or visit http://www.gnu.org/copyleft/gpl.txt.
!
module BS_solvers
 !
 use pars,           ONLY:SP,schlen,lchlen
 use BS,             ONLY:BS_T_grp,BS_nT_grps,BS_H_dim,BS_K_dim,BS_block,n_BS_blks,BS_blk
 use SLK_m,      ONLY:SLK_matrix
#include <memory.h>
 !
 ! Epsilon factor
 !==================
 real(SP) :: Co_factor
 !
 ! Haydock
 !========== 
 type Haydock_vector
   !
   complex(SP), allocatable :: fragment(:)
   !
 end type Haydock_vector
 !
 integer, allocatable :: Haydock_parallel_group_comm(:)
 !
 ! SCALAPACK shadow matrix
 !=========================
 type(SLK_matrix), SAVE:: K_slk
 !
 ! Solvers (General)
 !=========
 character(lchlen):: BSS_description(100)
 character(schlen):: BSS_mode
 complex(SP) :: BSS_Wd
 integer  :: BSS_n_descs
 integer  :: BSS_n_freqs
 real(SP) :: BSS_er(2)
 real(SP) :: BSS_dr(2)
 real(SP) :: BSS_damp_reference
 real(SP) :: BSS_q0(3)
 logical  :: BSS_uses_DbGd
 logical  :: BSS_Vnl_included
 logical  :: BSS_uses_GreenF
 logical  :: BSS_perturbative_width
 logical  :: BSS_eval_JDOS
 logical  :: BSS_add_antiresonant
 !
 logical  :: run_Haydock=.FALSE.
 logical  :: run_inversion=.FALSE.
 logical  :: run_Diago=.FALSE.
 !
 ! Solvers (Diago)
 !=========
 logical  :: BSS_write_eig_2_db
 !
 ! Solvers (Haydock)
 !=========
 logical  :: Haydock_terminator
 real(SP) :: Haydock_treshold
 real(SP) :: Haydock_v0_mod
 !
 ! Solvers (Inversion)
 !=========
 character(schlen)     :: BSS_inversion_mode
 logical               :: BSS_uses_partial_diago
 logical               :: K_diago_in_BS_mat
 type(SLK_matrix),SAVE :: K_inv_slk
 !
 type K_Inversion_data
   character(3)             :: what
   integer                  :: n_freqs = 0
   integer                  :: n_full_inv_freqs = 0
   real(SP)                 :: treshold 
   real(SP)                 :: PERT_FULL_ratio = 1. 
   integer    , allocatable :: err(:)
   integer    , allocatable :: iw_full(:)
   complex(SP), allocatable :: spectra(:,:)
 end type K_Inversion_data
 !
 type(K_Inversion_data), save :: K_INV_EPS
 type(K_Inversion_data), save :: K_INV_PL
 !
 ! Solvers (Temporary (LARGE) arrays to be used in solvers ONLY)
 !=========
 integer    , allocatable :: BSS_eh_table(:,:)
 real(SP)   , allocatable :: BSS_eh_E(:)
 real(SP)   , allocatable :: BSS_eh_f(:)
 real(SP)   , allocatable :: BSS_eh_W(:)
 real(SP)   , allocatable :: BSS_eh_E_SOC_corr(:,:)
 complex(SP), allocatable :: BS_diagonal(:)
 complex(SP), allocatable :: BS_mat(:,:)
 complex(SP), allocatable :: BSS_dipoles(:)
 complex(SP), allocatable :: BSS_eh_Z(:)
 !
 interface 
   !
   integer function variables_BS(ID,local_description,X)
     use pars,       ONLY:lchlen
     use X_m,        ONLY:X_t
     integer            ::ID
     character(lchlen)  ::local_description(100)
     type(X_t), optional::X
   end function
   !
   integer function io_BSS_diago(iq,ID,BS_H_dim,bsE,bsRl,BsRr,BsE_corr,bsR_kerr,bsR_pl)
     use pars,          ONLY:SP
     integer             :: iq,ID,BS_H_dim
     complex(SP)         :: bsE(BS_H_dim),bsRl(BS_H_dim),bsRr(BS_H_dim)
     real(SP),   pointer :: BsE_corr(:,:),bsR_pl(:,:)
     complex(SP),pointer :: bsR_kerr(:)
   end function
   !
   integer function io_BSS_Haydock(ID,it,BS_H_dim,reached_treshold,Af,Bf,Vnm1,Vn,Vnp1,Cf,Cf_kerr)
     use pars,          ONLY:SP
     integer             :: ID,it,BS_H_dim
     real(SP)            :: reached_treshold,Bf(it+1),Af(it)
     complex(SP)         :: Vnm1(BS_H_dim),Vn(BS_H_dim)
     complex(SP),optional:: Cf(it+1),Vnp1(BS_H_dim)
     complex(SP),optional:: Cf_kerr(it+1)
   end function
   !
 end interface
 !
 contains
   !
   subroutine BS_duplicate_K_structure(label,BLKs_in,BLKs_out)
     !
     use BS,        ONLY:n_BS_blks
     character(*)   :: label
     type(BS_block) :: BLKs_in(:),BLKs_out(:)
     integer        :: i_B
     !
     do i_B=1,n_BS_blks
       !
       YAMBO_ALLOC(BLKs_out(i_B)%mat,(BLKS_in(i_B)%size(1),BLKS_in(i_B)%size(2)))
       !
       BLKs_out(i_B)%ik         =BLKS_in(i_B)%ik
       BLKs_out(i_B)%ip         =BLKS_in(i_B)%ip
       BLKs_out(i_B)%iT_k       =BLKS_in(i_B)%iT_k
       BLKs_out(i_B)%iT_p       =BLKS_in(i_B)%iT_p
       BLKs_out(i_B)%size       =BLKS_in(i_B)%size
       BLKs_out(i_B)%mode       =BLKS_in(i_B)%mode
       BLKs_out(i_B)%coordinate =BLKS_in(i_B)%coordinate
       !
     enddo
     !
   end subroutine
   !
   subroutine BSS_alloc( )
     use pars,      ONLY:IP,cZERO,rZERO
     use electrons, ONLY:n_sp_pol
<<<<<<< HEAD
     use memory_m,  ONLY:mem_est
     use SLK_m,     ONLY:BLACS_structure_in_use
     integer :: i_g
     logical :: W_is_allocated,Z_is_allocated,E_SOC_is_allocated
     if (.not.BLACS_structure_in_use) then
       allocate(BS_mat(BS_H_dim,BS_H_dim))
       call mem_est('BS_mat',(/size(BS_mat)/))
       BS_mat    = cZERO
     endif
     allocate(BSS_dipoles(BS_H_dim))
     call mem_est('BSS_dipoles',(/size(BSS_dipoles)/))
=======
     use electrons, ONLY:E_SOC_nbands
     integer :: i_g
     logical :: W_is_allocated,Z_is_allocated
     YAMBO_ALLOC(BSS_dipoles,(BS_H_dim))
>>>>>>> 7e2111b6
     BSS_dipoles = cZERO
     YAMBO_ALLOC(BSS_eh_table,(BS_K_dim,3+n_sp_pol-1))
     YAMBO_ALLOC(BSS_eh_E,(BS_K_dim))
     YAMBO_ALLOC(BSS_eh_f,(BS_K_dim))
     BSS_eh_table = 0
     BSS_eh_E     = rZERO
     BSS_eh_f     = rZERO
     W_is_allocated     = .FALSE.
     Z_is_allocated     = .FALSE.
     E_SOC_is_allocated = .FALSE.
     do i_g=1,BS_nT_grps
       if (.not.W_is_allocated    ) W_is_allocated     = allocated(BS_T_grp(i_g)%W)
       if (.not.Z_is_allocated    ) Z_is_allocated     = allocated(BS_T_grp(i_g)%Z)
       if (.not.E_SOC_is_allocated) E_SOC_is_allocated = allocated(BS_T_grp(i_g)%E_SOC_corr)
     enddo
     if (W_is_allocated) then
       YAMBO_ALLOC(BSS_eh_W,(BS_K_dim))
       BSS_eh_W = rZERO
     endif
     if (Z_is_allocated) then
       YAMBO_ALLOC(BSS_eh_Z,(BS_K_dim))
       BSS_eh_Z = cZERO
     endif
<<<<<<< HEAD
     if (E_SOC_is_allocated) then
       allocate(BSS_eh_E_SOC_corr(2/n_sp_pol,BS_H_dim))
       call mem_est("BSS_eh_E_SOC_corr",(/2/n_sp_pol*BS_H_dim/),(/SP/))
=======
     if (E_SOC_nbands/=0) then
       YAMBO_ALLOC(BSS_eh_E_SOC_corr,(2/n_sp_pol,BS_H_dim))
>>>>>>> 7e2111b6
       BSS_eh_E_SOC_corr = rZERO
     endif
   end subroutine
   !
   subroutine BSS_free()
     YAMBO_FREE(BSS_eh_table)
     YAMBO_FREE(BSS_dipoles)
     YAMBO_FREE(BSS_eh_E)
     YAMBO_FREE(BSS_eh_W)
     YAMBO_FREE(BSS_eh_f)
     YAMBO_FREE(BSS_eh_Z)
     YAMBO_FREE(BSS_eh_E_SOC_corr)
   end subroutine
   !
   subroutine BS_HAYVEC_alloc(V)
     use parallel_m,    ONLY:PAR_IND_T_Haydock
     type(Haydock_vector) :: V(BS_nT_grps)
     ! ws:
     integer :: i_g
     !
     do i_g=1,BS_nT_grps
       if (.not.PAR_IND_T_Haydock%element_1D(i_g)) cycle
       YAMBO_ALLOC(V(i_g)%fragment,(BS_T_grp(i_g)%size))
     enddo
   end subroutine BS_HAYVEC_alloc
   !
   subroutine BS_HAYVEC_free(V)
     use stderr,     ONLY:intc 
     type(Haydock_vector) :: V(:)
     ! ws:
     integer :: i_g
     !
     do i_g=1,BS_nT_grps
       YAMBO_FREE(V(i_g)%fragment)
     end do
   end subroutine BS_HAYVEC_free
   !
end module BS_solvers<|MERGE_RESOLUTION|>--- conflicted
+++ resolved
@@ -168,24 +168,9 @@
    subroutine BSS_alloc( )
      use pars,      ONLY:IP,cZERO,rZERO
      use electrons, ONLY:n_sp_pol
-<<<<<<< HEAD
-     use memory_m,  ONLY:mem_est
-     use SLK_m,     ONLY:BLACS_structure_in_use
-     integer :: i_g
-     logical :: W_is_allocated,Z_is_allocated,E_SOC_is_allocated
-     if (.not.BLACS_structure_in_use) then
-       allocate(BS_mat(BS_H_dim,BS_H_dim))
-       call mem_est('BS_mat',(/size(BS_mat)/))
-       BS_mat    = cZERO
-     endif
-     allocate(BSS_dipoles(BS_H_dim))
-     call mem_est('BSS_dipoles',(/size(BSS_dipoles)/))
-=======
-     use electrons, ONLY:E_SOC_nbands
      integer :: i_g
      logical :: W_is_allocated,Z_is_allocated
      YAMBO_ALLOC(BSS_dipoles,(BS_H_dim))
->>>>>>> 7e2111b6
      BSS_dipoles = cZERO
      YAMBO_ALLOC(BSS_eh_table,(BS_K_dim,3+n_sp_pol-1))
      YAMBO_ALLOC(BSS_eh_E,(BS_K_dim))
@@ -209,14 +194,8 @@
        YAMBO_ALLOC(BSS_eh_Z,(BS_K_dim))
        BSS_eh_Z = cZERO
      endif
-<<<<<<< HEAD
      if (E_SOC_is_allocated) then
-       allocate(BSS_eh_E_SOC_corr(2/n_sp_pol,BS_H_dim))
-       call mem_est("BSS_eh_E_SOC_corr",(/2/n_sp_pol*BS_H_dim/),(/SP/))
-=======
-     if (E_SOC_nbands/=0) then
        YAMBO_ALLOC(BSS_eh_E_SOC_corr,(2/n_sp_pol,BS_H_dim))
->>>>>>> 7e2111b6
        BSS_eh_E_SOC_corr = rZERO
      endif
    end subroutine
