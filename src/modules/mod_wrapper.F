--- conflicted
+++ resolved
@@ -84,16 +84,6 @@
 #ifdef _CUDA
    module procedure V_dot_V_c1_gpu
 #endif
-<<<<<<< HEAD
- end interface
- !
- interface V_dot_VV
-   module procedure V_dot_VV_c1_cpu
-#ifdef _CUDA
-   module procedure V_dot_VV_c1_gpu
-#endif
-=======
->>>>>>> f2c5ecf8
  end interface
  !
  interface V_dot_VV
@@ -351,7 +341,6 @@
 #if defined _DOUBLE
      complex(SP)::zdotc
      Vstar_dot_V_c1_cpu=ZDOTC(N,CX,1,CY,1)
-<<<<<<< HEAD
 #else
      complex(SP)::cdotc
      Vstar_dot_V_c1_cpu=CDOTC(N,CX,1,CY,1)
@@ -369,25 +358,6 @@
      complex(SP)::cdotc
      Vstar_dot_V_c2_cpu=CDOTC(N,CX,1,CY,1)
 #endif
-=======
-#else
-     complex(SP)::cdotc
-     Vstar_dot_V_c1_cpu=CDOTC(N,CX,1,CY,1)
-#endif
-   end function Vstar_dot_V_c1_cpu
-   !
-   complex(SP) function Vstar_dot_V_c2_cpu(N,CX,CY)
-     implicit none
-     integer,    intent(in) :: N
-     complex(SP),intent(in) :: CX(:,:),CY(:,:)
-#if defined _DOUBLE
-     complex(SP)::zdotc
-     Vstar_dot_V_c2_cpu=ZDOTC(N,CX,1,CY,1)
-#else
-     complex(SP)::cdotc
-     Vstar_dot_V_c2_cpu=CDOTC(N,CX,1,CY,1)
-#endif
->>>>>>> f2c5ecf8
    end function Vstar_dot_V_c2_cpu
    !
 #ifdef _CUDA
@@ -402,7 +372,6 @@
      Vstar_dot_V_c1_gpu=cublasCdotc(N,CX,1,CY,1)
 #endif
    end function Vstar_dot_V_c1_gpu
-<<<<<<< HEAD
    !
    complex(SP) function Vstar_dot_V_c2_gpu(N,CX,CY)
      implicit none
@@ -422,27 +391,6 @@
    ! DOT PRODUCTS: Vstar_dot_VV
    !==============
    !
-=======
-   !
-   complex(SP) function Vstar_dot_V_c2_gpu(N,CX,CY)
-     implicit none
-     integer,             intent(in) :: N
-     complex(SP), device, intent(in) :: CX(:,:),CY(:,:)
-     !
-#if defined _DOUBLE
-     Vstar_dot_V_c2_gpu=cublasZdotc(N,CX,1,CY,1)
-#else
-     Vstar_dot_V_c2_gpu=cublasCdotc(N,CX,1,CY,1)
-#endif
-   end function Vstar_dot_V_c2_gpu
-   !
-#endif
-   !
-   !==============
-   ! DOT PRODUCTS: Vstar_dot_VV
-   !==============
-   !
->>>>>>> f2c5ecf8
    complex(SP) function Vstar_dot_VV_c1_cpu(N,CX,CY,CZ)
      implicit none
      integer,    intent(in) :: N
@@ -495,7 +443,6 @@
 #if defined _DOUBLE
      complex(SP)::zdotu
      V_dot_V_c1_cpu=ZDOTU(N,CX,1,CY,1)
-<<<<<<< HEAD
 #else
      complex(SP)::cdotu
      V_dot_V_c1_cpu=CDOTU(N,CX,1,CY,1)
@@ -527,39 +474,6 @@
      complex(SP)::cdotu
      V_dot_V_c1_gpu=cublasCDOTU(N,CX,1,CY,1)
 #endif
-=======
-#else
-     complex(SP)::cdotu
-     V_dot_V_c1_cpu=CDOTU(N,CX,1,CY,1)
-#endif
-   end function V_dot_V_c1_cpu
-   !
-   complex(SP) function V_dot_V_c2_cpu(N,CX,CY)
-     implicit none
-     integer,    intent(in) :: N
-     complex(SP),intent(in) :: CX(:,:),CY(:,:)
-#if defined _DOUBLE
-     complex(SP)::zdotu
-     V_dot_V_c2_cpu=ZDOTU(N,CX,1,CY,1)
-#else
-     complex(SP)::cdotu
-     V_dot_V_c2_cpu=CDOTU(N,CX,1,CY,1)
-#endif
-   end function V_dot_V_c2_cpu
-   !
-#ifdef _CUDA
-   complex(SP) function V_dot_V_c1_gpu(N,CX,CY)
-     implicit none
-     integer,    intent(in) :: N
-     complex(SP), device, intent(in) :: CX(*),CY(*)
-#if defined _DOUBLE
-     complex(SP)::zdotu
-     V_dot_V_c1_gpu=cublasZDOTU(N,CX,1,CY,1)
-#else
-     complex(SP)::cdotu
-     V_dot_V_c1_gpu=cublasCDOTU(N,CX,1,CY,1)
-#endif
->>>>>>> f2c5ecf8
    end function V_dot_V_c1_gpu
 #endif
    !
