!
!        Copyright (C) 2000-2020 the YAMBO team
!              http://www.yambo-code.org
!
! Authors (see AUTHORS file for details): AM
! 
! This file is distributed under the terms of the GNU 
! General Public License. You can redistribute it and/or 
! modify it under the terms of the GNU General Public 
! License as published by the Free Software Foundation; 
! either version 2, or (at your option) any later version.
!
! This program is distributed in the hope that it will 
! be useful, but WITHOUT ANY WARRANTY; without even the 
! implied warranty of MERCHANTABILITY or FITNESS FOR A 
! PARTICULAR PURPOSE.  See the GNU General Public License 
! for more details.
!
! You should have received a copy of the GNU General Public 
! License along with this program; if not, write to the Free 
! Software Foundation, Inc., 59 Temple Place - Suite 330,Boston, 
! MA 02111-1307, USA or visit http://www.gnu.org/copyleft/gpl.txt.
!
module matrix
 !
 use pars,       ONLY:schlen,SP
 use parallel_m, ONLY:MPI_comm
 !
#include<dev_defs.h>
#include<memory.h>
 !
 ! Distributed Matrix structure
 !
 integer, parameter   :: desc_len= 9
 logical              :: I_do_RCV=.TRUE.
 logical              :: I_do_SND=.TRUE.
 type(MPI_comm)       :: TRANSFER_world
 !
 ! PAR to PAR special COMMs
 !
 integer              :: N_MAX_PAR_to_PAR_comms=0
 integer              :: N_PAR_to_PAR_comms    =0
 character(schlen)    :: PAR_to_PAR_comm_NAME
 type(MPI_comm),    allocatable  :: PAR_to_PAR_comm_SAVE(:)
 character(schlen), allocatable  :: PAR_to_PAR_comm_SAVE_NAME(:)
 !
 type PAR_matrix
   !
   character(3) :: kind   ! "PAR" "SLK" "XUP" "XDN" "SER"
   !
   ! Dimensions !
<<<<<<< HEAD
   integer :: I          = 1  ! Block element
   integer :: N          = -1 ! Global dimension (Parent Matrix)
   integer :: rows(2)    = 0  ! Real
   integer :: cols(2)    = 0  !
   integer :: nrows      = -1 ! 
   integer :: ncols      = -1 ! 
=======
   integer :: I           ! Block element
   integer :: N           ! Global dimension (Parent Matrix)
   integer :: rows(2)     ! Real
   integer :: cols(2)     !
   integer :: nrows       ! 
   integer :: ncols       ! 
>>>>>>> f2c5ecf8
   !
   ! BLACS
   !
   integer :: BLCnrows    ! Dimension of the BLACS matrix (in general larger then the Real's)
   integer :: BLCncols    !
   integer :: BLCrows(2)  ! Dimension of the BLACS matrix (in general larger then the Real's)
   integer :: BLCcols(2)  !
   integer :: desc(desc_len)
   integer :: lwork
   integer :: lrwork
   integer :: liwork
   integer :: info
   !
   ! COMMs
   !
   type(MPI_comm) :: INTRA_comm
   type(MPI_comm) :: INTER_comm 
   !
   ! DATA
   !
   integer :: Nb          ! # of Blocks
   !
<<<<<<< HEAD
   complex(SP), allocatable DEV_PINNED    :: blc(:,:,:)         ! pinned host var if CUDA
   complex(SP), allocatable DEV_ATTRIBUTE :: blc_d(:,:,:)       ! device var if CUDA
=======
   complex(SP), allocatable DEV_PINNED :: blc(:,:,:)         ! pinned host var if CUDA
   complex(SP), allocatable DEV_ATTR   :: blc_d(:,:,:)       ! device var if CUDA
>>>>>>> f2c5ecf8
   !
 end type PAR_matrix 
 !
 contains
   !
   subroutine MATRIX_reset(M_par)
     use parallel_m, ONLY:COMM_reset
     type(PAR_matrix)   :: M_par
     !
     M_par%kind       = "NAN"
     !
     M_par%I          = 1
     M_par%N          = -1
     M_par%rows       = (/0,-1/)
     M_par%cols       = (/0,-1/)
     M_par%nrows      = -1
     M_par%ncols      = -1
     !
     M_par%BLCrows    = (/0,-1/)
     M_par%BLCcols    = (/0,-1/)
     M_par%BLCnrows   = -1
     M_par%BLCncols   = -1
     M_par%desc       = 0
     M_par%lwork      = -1
     M_par%lrwork     = -1
     M_par%liwork     = -1
     M_par%info       = -1
     !
     M_par%Nb         = 1
     !
     call COMM_reset(M_par%INTER_comm)
     call COMM_reset(M_par%INTRA_comm)
     !
     YAMBO_FREE(M_par%blc)
<<<<<<< HEAD
#ifdef _CUDA
     YAMBO_FREE(M_par%blc_d)
#endif
=======
     YAMBO_FREE(M_par%blc_d)
>>>>>>> f2c5ecf8
     !
   end subroutine
   !
end module matrix<|MERGE_RESOLUTION|>--- conflicted
+++ resolved
@@ -49,21 +49,12 @@
    character(3) :: kind   ! "PAR" "SLK" "XUP" "XDN" "SER"
    !
    ! Dimensions !
-<<<<<<< HEAD
-   integer :: I          = 1  ! Block element
-   integer :: N          = -1 ! Global dimension (Parent Matrix)
-   integer :: rows(2)    = 0  ! Real
-   integer :: cols(2)    = 0  !
-   integer :: nrows      = -1 ! 
-   integer :: ncols      = -1 ! 
-=======
    integer :: I           ! Block element
    integer :: N           ! Global dimension (Parent Matrix)
    integer :: rows(2)     ! Real
    integer :: cols(2)     !
    integer :: nrows       ! 
    integer :: ncols       ! 
->>>>>>> f2c5ecf8
    !
    ! BLACS
    !
@@ -86,13 +77,8 @@
    !
    integer :: Nb          ! # of Blocks
    !
-<<<<<<< HEAD
-   complex(SP), allocatable DEV_PINNED    :: blc(:,:,:)         ! pinned host var if CUDA
-   complex(SP), allocatable DEV_ATTRIBUTE :: blc_d(:,:,:)       ! device var if CUDA
-=======
    complex(SP), allocatable DEV_PINNED :: blc(:,:,:)         ! pinned host var if CUDA
    complex(SP), allocatable DEV_ATTR   :: blc_d(:,:,:)       ! device var if CUDA
->>>>>>> f2c5ecf8
    !
  end type PAR_matrix 
  !
@@ -127,13 +113,7 @@
      call COMM_reset(M_par%INTRA_comm)
      !
      YAMBO_FREE(M_par%blc)
-<<<<<<< HEAD
-#ifdef _CUDA
      YAMBO_FREE(M_par%blc_d)
-#endif
-=======
-     YAMBO_FREE(M_par%blc_d)
->>>>>>> f2c5ecf8
      !
    end subroutine
    !
