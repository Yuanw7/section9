 mod_ELPH.o
<<<<<<< HEAD
 mod_ELPH_intfcs.o
=======
 mod_PHEL.o
>>>>>>> 6ff269d5
<|MERGE_RESOLUTION|>--- conflicted
+++ resolved
@@ -1,6 +1,2 @@
  mod_ELPH.o
-<<<<<<< HEAD
- mod_ELPH_intfcs.o
-=======
- mod_PHEL.o
->>>>>>> 6ff269d5
+ mod_PHEL.o