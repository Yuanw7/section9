--- conflicted
+++ resolved
@@ -23,14 +23,9 @@
 !
 module D_lattice
  !
-<<<<<<< HEAD
  use pars,      ONLY:SP,lchlen,cONE,cZERO,cI
  !
- implicit none
-=======
- use pars,      ONLY:SP,lchlen
 #include<memory.h>
->>>>>>> 45e22b7d
  !
  ! Non periodic directions
  !
