--- conflicted
+++ resolved
@@ -23,12 +23,8 @@
 !
 module D_lattice
  !
-<<<<<<< HEAD
- use pars,      ONLY:SP,lchlen,cONE,cZERO,cI,schlen
-=======
  use pars,        ONLY:SP,lchlen,cONE,cZERO,cI
  use com,         ONLY:error
->>>>>>> 38c20665
  !
 #include<memory.h>
  !
@@ -99,6 +95,7 @@
  contains
    !
    subroutine symmetry_group_table(msg_where)
+     !
      use pars,           ONLY:SP,IP
      use com,            ONLY:error,msg
      implicit none
