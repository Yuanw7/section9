--- conflicted
+++ resolved
@@ -82,13 +82,8 @@
  !
  ! Centered cartesian coordinates inside the cell
  !
-<<<<<<< HEAD
  real(SP),    allocatable :: x_cc(:,:,:)
- real(SP)                 :: x_zero_point(3)
-=======
- real(SP),    allocatable :: x_cc(:,:)
  real(SP)                 :: x_CM(3) ! position of the center of mass
->>>>>>> 93a5c187
  !
  ! Gradients
  !
