! 
!        Copyright (C) 2000-2014 the YAMBO team
!              http://www.yambo-code.org
!
! Authors (see AUTHORS file for details): AM MG DS
! 
! This file is distributed under the terms of the GNU 
! General Public License. You can redistribute it and/or 
! modify it under the terms of the GNU General Public 
! License as published by the Free Software Foundation; 
! either version 2, or (at your option) any later version.
!
! This program is distributed in the hope that it will 
! be useful, but WITHOUT ANY WARRANTY; without even the 
! implied warranty of MERCHANTABILITY or FITNESS FOR A 
! PARTICULAR PURPOSE.  See the GNU General Public License 
! for more details.
!
! You should have received a copy of the GNU General Public 
! License along with this program; if not, write to the Free 
! Software Foundation, Inc., 59 Temple Place - Suite 330,Boston, 
! MA 02111-1307, USA or visit http://www.gnu.org/copyleft/gpl.txt.
!
module real_time
 !
 use SC,         ONLY:G_lesser,SC_R
 use pars,       ONLY:DP,SP,schlen,lchlen
 use units,      ONLY:FS2AUT
 use global_XC,  ONLY:SE_NONE
 use electrons,  ONLY:levels
 !
 implicit none
 !
 ! CORE LOGICALS
 !
 ! NE dynamics
 !
 logical           :: l_NE_dynamics  
 logical           :: l_NE_dynamics_started
 logical           :: l_NE_with_fields
 logical           :: l_NE_simulate_Irredux
 logical           :: l_RT_probe
 logical           :: l_RT_pump_and_probe
 logical           :: l_Dynamics_is_over  
 !
 ! To exclude the Diamagnetic term 
 !
 logical           :: l_RT_diamagnetic
 !
 ! To include the induced field in the coupling and current
 !
 logical           :: l_RT_induced_field
 ! 
 ! Diagonalization (QP analysis)
 !
 logical           :: l_RT_diagonalize
 integer           :: RT_diagonalization_steps
 !
 !
 ! Time steps and step length...
 !------------------------------
 ! 
 !   Thermal_steps   NE_steps
 ! --------------- 0 ---------------------------- (end)
 !                 ^   ^
 !                 |   |
 !                 Thermal_steps+1
 !                     |__ ef1/2_i_time
 ! 
 ! NE_time is negative during the Thermal steps. When NE_time is positive
 ! l_NE_dynamics_started=.TRUE.
 !
 ! ... core step length ...
 !
 real(SP) :: RT_step
 ! 
 ! ... thermalization ...
 !
 integer  :: Thermal_steps
 ! 
 ! ... Switch On Time (adiabatic switch on) ...
 !
 real(SP) :: SwitchOnTime
 !
 ! ... NE dynamics ...
 !
 real(SP) :: NE_time ! <- incremented
 real(SP) :: NE_tot_time ! Total (fixed)
 integer  :: NE_i_time ! = (NE_time-1)/RT_step
 integer  :: RT_dynamics_jumps 
 integer  :: NE_steps
 !
 ! Here I control the way the time evolution is sampled for the e-p and e-e
 ! channels. I will see later if this can be somehow extended/duplicated
 ! for the static correlations
 !
 character(schlen) :: RT_dynamics_KIND = "EXP" ! EXP or FIELD
 real(SP) :: RT_dynamics_steps(2)  =-1.*FS2AUT ! (1) is step between groups of 3, (2) is step in the group of 3.
 real(SP) :: RT_dynamics_decay_time=-1.*FS2AUT ! For pulsed-like distribution it dumps the distribution of points
                                               ! in the long-time regime
 integer(2), allocatable :: RT_TIME_status(:)
 !
 ! Kind of e-e interactions (for the CORR and SCATT parts)
 !
 integer           :: RT_EE_CORR_kind=SE_NONE
 integer           :: RT_EE_SCATT_kind=SE_NONE
 !
 ! ... Memory ...
 !
 real(SP) :: NE_MEM_treshold
 integer  :: G_MEM_steps
 integer  :: Life_MEM_steps
 integer  :: I_MEM_steps    = 0
 !
 ! ... Window on the k-points/bands allowed to follow the dynamics ...
 !
 real(SP)             :: RT_eh_en(2)
 real(SP)             :: RT_scatt_tresh
 !
 ! Macroscopic induced current ... 
 !--------------------------------
 !
 complex(SP) :: RT_ind_J(3)
 !
 ! ... and polarization ...
 !
 ! the calculated one ...
 !
 complex(SP) :: RT_P(3)
 !
 ! Diagonal (QP) and off-diagonal (Phase) relaxation time
 !
 real(SP)    :: Phase_LifeTime
 real(SP)    :: RAD_LifeTime
 logical     :: RT_is_dephased
 !
 ! BGR
 !----------------------------
 logical                  :: l_BGR=.false.
 real(SP),    allocatable :: BGR_hartree(:,:,:)  
 real(SP),    allocatable :: BGR_V_xc(:,:,:)  
 real(SP),    allocatable :: BGR_Self_Energy(:,:,:)  
 real(SP),    allocatable :: REF_V_xc_sc(:,:)  
 real(SP),    allocatable :: REF_V_hartree_sc(:,:)  
 real(SP),    allocatable :: REF_QP_Vnl_xc(:)  
 real(SP)                 :: BGR(5) ! (BGR at the minimum dir/ind gap, H contrib., xc contrib., SE contrib.)
 type(levels)             :: E_reference
 !
 ! Relaxation and Dissipation 
 !----------------------------
 logical                  :: l_RT_uses_E_RIM
 logical,     allocatable :: RIM_EE_scatt_table(:,:)  
 integer,     allocatable :: RIM_EE_Nk_table(:,:)  
 integer,     allocatable :: RIM_ibz_coo(:,:)
 integer,     allocatable :: RIM_bz_coo(:,:)  
<<<<<<< HEAD
 real(SP)                 :: RIM_EE_percent
=======
 real(SP)                 :: RIM_EE_percent 
>>>>>>> b922fcbd
 !
 ! ELPH kernel...
 !----------------
 !
 logical     :: l_RT_CCA_Kernel
 logical     :: l_Debye_TBose_update
 !
 ! Manual pump
 !
 real(SP)    :: Eh_pumped_Nel
 real(SP)    :: Eh_pumped_pair_energy(2)
 real(SP)    :: Eh_pumped_pair_width
 !
 ! ... Q weights calculated using RIM in order to evaluate the ELPH kernel
 !
 real(SP),    allocatable :: q_weight_RT(:,:,:)
 ! ... THETA matrix
 complex(SP), allocatable :: THETA_matrix(:,:,:,:)
 ! ... Q-parallelization  and GKKP
 complex(SP), allocatable :: elph_gkkp_expanded(:,:,:,:)
 ! ... indexes ...
 integer,     allocatable :: THETA_matrix_index(:,:,:)
 integer,     allocatable :: Q_io_map(:)
 integer,     allocatable :: K_io_map(:)
 !
 ! Locks and reference
 !----------------------
 logical                  :: l_RT_skip_impose    = .FALSE.
 logical                  :: l_RT_EE_impose_E    = .FALSE.
 !
 ! Locks and reference
 !----------------------
 logical                  :: l_use_updated_reference
 logical                  :: l_initial_equilibrium
 real(SP),    allocatable :: RT_E_occupations(:,:) 
 real(SP),    allocatable :: RT_H_occupations(:,:) 
 real(SP),    allocatable :: RT_delta0_occupations(:,:) 
 real(SP),    allocatable :: RT_delta_occupations(:,:) 
 real(SP),    allocatable :: RT_E_occupations_reference(:,:) 
 real(SP),    allocatable :: RT_H_occupations_reference(:,:)
 logical,     allocatable :: RT_occupations_locked(:,:) 
 logical,     allocatable :: RT_lifetimes_locked(:,:) 
 !
 ! EL-PH RD life-times
 !-----------------------------------------
 real(SP),    allocatable :: E_P_Hole_lifetime(:,:)
 real(SP),    allocatable :: E_P_Electron_lifetime(:,:)
 real(SP),    allocatable :: E_P_El_abs_lifetime(:,:)
 real(SP),    allocatable :: E_P_Ho_abs_lifetime(:,:)
 !
 ! Coulomb RD life-times
 !-----------------------
 real(SP),    allocatable :: E_E_Hole_lifetime(:,:)
 real(SP),    allocatable :: E_E_Electron_lifetime(:,:)
 !
 ! Saved RD life-times
 !-----------------------
 real(SP),    allocatable :: SAVED_times(:)
 real(SP),    allocatable :: REF_lifetime(:,:,:)
 real(SP),    allocatable :: SAVED_lifetime(:,:,:,:,:)
 !
 ! Ouput Lifetimes, ratio fit and temperatures
 !---------------------------------------------
 logical                  :: l_lftm_fit_stable(2)
 integer                  :: Nfitted_lifetimes(2)
 real(SP)                 :: RT_mean_lifetimes(6)
 real(SP)                 :: RT_Tfit_lifetimes(4)
 real(SP)                 :: RT_Efit_lifetimes(4)
 real(SP)                 :: Imp_factors(5)
 !
 ! Occupations fit
 !-----------------
 real(SP)                 :: RT_Tfit_occupations(2)
 real(SP)                 :: RT_Efit_occupations(2)
 !
 ! Relaxation: Dephasing Matrix
 !------------------------------
 !
 real(SP)    :: RT_ave_dephasing
 real(SP),    allocatable :: RT_Deph_Matrix(:,:,:)
 !
 ! GFs (retarded)
 !----------------
 !
 integer           :: two_alpha
 integer           :: N_Gr_descs
 real(SP)          :: Gr_QP_width
 character(schlen) :: Gr_kind = "QP"
 character(lchlen) :: Gr_description(5) 
 !
 ! GFs
 !-----
 !
 complex(SP), allocatable :: G_lesser_reference(:,:,:)
 complex(SP), allocatable :: dG_lesser(:,:,:,:)
 !
 ! COLLISIONS
 !------------
 complex(SP), allocatable :: Ho_plus_Sigma(:,:,:,:)
 complex(SP), allocatable :: I_coh_SAVE(:,:,:,:)
 complex(SP), allocatable :: I_relax_static(:,:,:)
 complex(SP), allocatable :: I_relax_dyn(:,:,:,:)
 !
 ! Density
 !---------
 !
 real(SP),    allocatable :: rho_reference(:)    ! reference density from SC_bands(1):SC_bands(2)
 real(SP),    allocatable :: rho_full(:)         ! reference density from all bands 
 !
 ! Integrators
 !
 logical  :: l_RT_EULER
 logical  :: l_RT_RK2
 logical  :: l_RT_HEUN
 logical  :: l_RT_EXP
 logical  :: l_RT_INTERPOLATE
 logical  :: l_RT_RWA
 !
 integer  :: integrator_step
 !
 ! Integrate exactly the part of the dynamics due to H_o 
 ! as it is done in Comp. Phys. Comm. 123(1999)
 ! in this case I choosed H_o = H_lda ( rho_0 )
 !
 character(schlen)            :: Integrator_name
 !
 ! Hartree term
 !
 complex(SP), allocatable :: XC0_and_HARTREE0(:,:,:,:)
 !
 ! Occupation natural orbitals
 !
 real(SP),    allocatable :: Occ_natural_orb(:,:) 
 !
 ! Databases input/output
 !
 integer,  parameter      :: J_and_P_cache_size=18
 !
 integer                  :: ID(8)
 integer                  :: it_start           = 1   ! restart point
 integer                  :: last_it_evaluated  = 0   ! When RT_dynamics_jumps are non zero this is 
                                                      ! the last evaluated point
 integer                  :: RT_IO_JPO_steps    = -1
 integer                  :: RT_IO_output_steps = -1
 integer                  :: RT_IO_G_steps      = -1
 integer                  :: RT_IO_steps_DB     = -1
 real(SP)                 :: RT_IO_time(3)      = -1.*FS2AUT ! Three values for J,P,OCC - OUPUT - GF's
 real(SP), allocatable    :: J_and_P_cache(:,:)
 !
 ! Interface
 !
 interface
   !
   subroutine RT_output(what,VALUEs,TIME,E)
     use pars,       ONLY:SP
     character(*),       intent(in) :: what
     real(SP), optional, intent(in) :: VALUEs(:) 
     real(SP), optional, intent(in) :: TIME
     real(SP), optional, intent(in) :: E
   end subroutine
   !
   subroutine RT_average_operator(VALUE,O_REAL,O_QP,O_MATRIX,G,k,en,TRANS,RIM,nK_mem)
     use pars,       ONLY:SP
     use SC,         ONLY:SC_bands
     use R_lattice,  ONLY:bz_samp 
     use QP_m,       ONLY:QP_nk,QP_table,QP_n_states
     use electrons,  ONLY:n_sp_pol,levels
     use FFT_m,      ONLY:fft_size
     type(bz_samp), intent(in) :: k
     complex(SP),   intent(in) :: G(SC_bands(1):SC_bands(2),SC_bands(1):SC_bands(2),QP_nk)
     type(levels),  intent(in) :: en
     integer,       intent(in) :: nK_mem
     complex(SP),  intent(out) :: VALUE
     complex(SP),     optional, intent(in) :: O_MATRIX(SC_bands(2),SC_bands(2),nK_mem,n_sp_pol)
     complex(SP),     optional, intent(in) :: O_QP(QP_n_states)
     real(SP),        optional, intent(in) :: O_REAL(fft_size,n_sp_pol)
     logical,         optional, intent(in) :: TRANS,RIM
   end subroutine RT_average_operator
   !
   subroutine RT_update(G_input,SC_R,it,E,k,X,up_Gref,up_DIP,an_QP)
     use pars,       ONLY:SP
     use SC,         ONLY:SC_bands
     use R_lattice,  ONLY:bz_samp
     use QP_m,       ONLY:QP_nk
     use electrons,  ONLY:levels,n_sp_pol
     use X_m,        ONLY:X_t
     type(X_t),      intent(inout)        :: X
     complex(SP),    intent(inout)        :: G_input(SC_bands(1):SC_bands(2),SC_bands(1):SC_bands(2),QP_nk)
     complex(SP),    intent(in)           :: SC_R(SC_bands(2),SC_bands(2),QP_nk,n_sp_pol)
     type(bz_samp),  intent(in)           :: k
     type(levels),   intent(in)           :: E
     integer,        intent(in)           :: it
     logical,        optional, intent(in) :: up_Gref,up_DIP,an_QP
   end subroutine RT_update
   !
   subroutine OCCUPATIONS_IO_and_interpolate(E,what,k,Time,imposed_COM)
     use pars,       ONLY:SP
     use electrons,  ONLY:levels
     use R_lattice,  ONLY:bz_samp
     type(levels),       intent(in)    :: E
     character(1)                      :: what ! G,X,K
     type(bz_samp),optional,intent(in) :: k
     real(SP), optional, intent(inout) :: Time
     integer , optional, intent(in)    :: imposed_COM
   end subroutine OCCUPATIONS_IO_and_interpolate
   !
 end interface
 !
 contains
   !
   subroutine RT_alloc(en)
     !
     use pars,           ONLY:SP,LP,schlen,cZERO
     use drivers,        ONLY:l_sc_hf,l_HF_and_locXC,l_sc_is_libDFT,l_elph_scatt,l_elel_scatt,&
&                             l_sc_cohsex,l_sc_hartree
     use memory_m,       ONLY:mem_est
     use SC,             ONLY:SC_bands,V_hartree_sc,l_sc_pot_is_local,SC_alloc,E_bare, &
&                             SC_xc_functional,SC_xc_functional,RT_nk
     use FFT_m,          ONLY:fft_size
     use electrons,      ONLY:levels,n_spin,n_sp_pol
     use xc_functionals, ONLY:E_xc
     use QP_m,           ONLY:QP_nk,QP_n_states,QP_Vnl_xc
     use R_lattice,      ONLY:nqbz,nkibz
     !
     type(levels), intent(in) :: en
     !
     call SC_alloc(en)
     !
     if (l_HF_and_locXC.or.l_sc_hf.or.l_sc_cohsex) then
       allocate(QP_Vnl_xc(QP_n_states))
       call mem_est("QP_Vnl_xc",(/QP_n_states/))
       QP_Vnl_xc=cZERO
     endif
     !
     if(l_NE_dynamics) then
       allocate(J_and_P_cache(J_and_P_cache_size,RT_IO_JPO_steps))
       call mem_est('Current_Cache',(/size(J_and_P_cache)/),(/SP/))
     endif
     !
     allocate(E_xc(fft_size))
     call mem_est('Exc',(/fft_size/),(/SP/))
     !
     allocate(G_lesser(SC_bands(1):SC_bands(2),SC_bands(1):SC_bands(2),RT_nk,G_MEM_steps))
     call mem_est("G_lesser",(/size(G_lesser)/),(/2*SP/))
     !
     allocate(RT_H_occupations(SC_bands(1):SC_bands(2),RT_nk))
     call mem_est("RT_H_occupations",(/size(RT_H_occupations)/),(/SP/))
     !
     allocate(RT_delta0_occupations(SC_bands(1):SC_bands(2),RT_nk))
     call mem_est("RT_delta0_occupations",(/size(RT_delta0_occupations)/),(/SP/))
     !
     allocate(RT_delta_occupations(SC_bands(1):SC_bands(2),RT_nk))
     call mem_est("RT_delta_occupations",(/size(RT_delta_occupations)/),(/SP/))
     !
     allocate(RT_E_occupations_reference(SC_bands(1):SC_bands(2),RT_nk))
     call mem_est("RT_E_occupations_reference",(/size(RT_E_occupations_reference)/),(/SP/))
     RT_E_occupations_reference=0._SP
     !
     allocate(RT_H_occupations_reference(SC_bands(1):SC_bands(2),RT_nk))
     call mem_est("RT_H_occupations_reference",(/size(RT_H_occupations_reference)/),(/SP/))
     RT_H_occupations_reference=0._SP
     !
     allocate(RT_occupations_locked(SC_bands(1):SC_bands(2),RT_nk))
     call mem_est("RT_occupations_locked",(/size(RT_occupations_locked)/),(/LP/))
     RT_occupations_locked=.false.
     !
     allocate(RT_lifetimes_locked(SC_bands(1):SC_bands(2),RT_nk))
     call mem_est("RT_lifetimes_locked",(/size(RT_lifetimes_locked)/),(/LP/))
     RT_lifetimes_locked=.false.
     !
     allocate(RT_E_occupations(SC_bands(1):SC_bands(2),RT_nk))
     call mem_est("RT_E_occupations",(/size(RT_E_occupations)/),(/SP/))
     !
     if (l_elel_scatt) then
       allocate(E_E_Hole_lifetime(SC_bands(1):SC_bands(2),RT_nk))
       allocate(E_E_Electron_lifetime(SC_bands(1):SC_bands(2),RT_nk))
       call mem_est("RT_E_E_lifetimes",(/2*size(E_E_Hole_lifetime)/),(/SP/))
       E_E_Hole_lifetime=0._SP
       E_E_Electron_lifetime=0._SP
     endif
     !
     if (l_RT_CCA_Kernel.and.l_elph_scatt) then
       allocate(E_P_Hole_lifetime(SC_bands(1):SC_bands(2),RT_nk))
       allocate(E_P_Electron_lifetime(SC_bands(1):SC_bands(2),RT_nk))
       allocate(E_P_El_abs_lifetime(SC_bands(1):SC_bands(2),RT_nk))
       allocate(E_P_Ho_abs_lifetime(SC_bands(1):SC_bands(2),RT_nk))
       call mem_est("RT_E_P_lifetimes",(/4*size(E_P_Hole_lifetime)/),(/SP/))
       E_P_Hole_lifetime=0._SP
       E_P_Electron_lifetime=0._SP
       E_P_El_abs_lifetime=0._SP
       E_P_Ho_abs_lifetime=0._SP
     endif
     !
     if (l_elel_scatt.or.l_RT_CCA_Kernel.or.l_elph_scatt) then
       allocate(REF_lifetime(SC_bands(1):SC_bands(2),RT_nk,6))
       call mem_est("REF_lifetime",(/size(REF_lifetime)/),(/SP/)) ! e-e h, e-e e, e-p h, e-p e, e-p h(abs), e-p e(abs)
       allocate(SAVED_lifetime(SC_bands(1):SC_bands(2),RT_nk,6,Life_MEM_steps,2)) ! e-e h, e-e e, e-p h, e-p e, e-p h(abs), e-p e(abs)
       call mem_est("SAVED_lifetime",(/size(SAVED_lifetime)/),(/SP/))
       allocate(SAVED_times(Life_MEM_steps)) 
       REF_lifetime=0._SP
       SAVED_lifetime=0._SP
       SAVED_times=0._SP
     endif
     !
     allocate(Ho_plus_Sigma(SC_bands(1):SC_bands(2),SC_bands(1):SC_bands(2),RT_nk,n_sp_pol))
     call mem_est("Ho_plus_Sigma",(/size(Ho_plus_Sigma)/),(/2*SP/))
     !
     if (l_RT_INTERPOLATE) then
       allocate(I_coh_SAVE(SC_bands(1):SC_bands(2),SC_bands(1):SC_bands(2),RT_nk,I_MEM_steps))
       call mem_est("I_coh_SAVE",(/size(I_coh_SAVE)/),(/2*SP/))
     endif
     !
     if(RT_is_dephased) then
       allocate(I_relax_static(SC_bands(1):SC_bands(2),SC_bands(1):SC_bands(2),RT_nk))
       call mem_est("I_relax_static",(/size(I_relax_static)/),(/2*SP/))
     endif
     !
     if(l_elph_scatt.or.l_elel_scatt) then
       allocate(I_relax_dyn(SC_bands(1):SC_bands(2),RT_nk,2,Life_MEM_steps))
       call mem_est("I_relax_dyn",(/size(I_relax_static)/),(/2*SP/))
     endif
     !
     allocate(XC0_and_HARTREE0(1:SC_bands(2),1:SC_bands(2),QP_nk,n_sp_pol))
     call mem_est("XC0_and_HARTREE0",(/size(XC0_and_HARTREE0)/),(/2*SP/))
     XC0_and_HARTREE0=cZERO
     !
     allocate(SC_R(1:SC_bands(2),1:SC_bands(2),QP_nk,n_sp_pol))
     call mem_est("SC_R",(/size(SC_R)/),(/2*SP/))
     !
     allocate(G_lesser_reference(SC_bands(1):SC_bands(2),SC_bands(1):SC_bands(2),RT_nk))
     call mem_est("Gf_l_ref",(/size(G_lesser_reference)/),(/2*SP/))
     !
     allocate(dG_lesser(SC_bands(1):SC_bands(2),SC_bands(1):SC_bands(2),RT_nk,G_MEM_steps))
     call mem_est("dG_lesser",(/size(dG_lesser)/),(/2*SP/))
     !
     if (l_BGR) then
       allocate(REF_QP_Vnl_xc(QP_n_states))
       call mem_est("REF_QP_Vnl_xc",(/size(REF_QP_Vnl_xc)/),(/2*SP/))
       allocate(REF_V_xc_sc(fft_size,n_sp_pol))
       call mem_est("REF_V_xc_sc",(/fft_size*n_sp_pol/),(/SP/))
       allocate(REF_V_hartree_sc(fft_size,n_sp_pol))
       call mem_est("REF_V_hartree_sc",(/fft_size*n_sp_pol/),(/SP/))
       allocate(BGR_hartree(SC_bands(2),QP_nk,n_sp_pol))
       call mem_est("BGR_hartree",(/size(BGR_hartree)/),(/SP/))
       allocate(BGR_V_xc(SC_bands(2),QP_nk,n_sp_pol))
       call mem_est("BGR_V_xc",(/size(BGR_V_xc)/),(/SP/))
       allocate(BGR_Self_Energy(SC_bands(2),QP_nk,n_sp_pol))
       call mem_est("BGR_Self_Energy",(/size(BGR_Self_Energy)/),(/SP/))
     endif
     !
     allocate(rho_reference(fft_size))
     call mem_est("rho_reference",(/fft_size/),(/SP/))
     !
     if((l_sc_is_libDFT.or.l_sc_hartree.or.l_sc_cohsex).and.SC_bands(1)>1) then
       allocate(rho_full(fft_size))
       call mem_est("rho_full",(/fft_size/),(/SP/))
     endif
     !
     ! Reference energies
     !
     allocate(E_bare(1:SC_bands(2),QP_nk,n_sp_pol))
     call mem_est("E_bare",(/size(E_bare)/))
     E_bare=en%E(:SC_bands(2),:,:)
     !
     if(l_RT_diagonalize) then
       allocate(Occ_natural_orb(1:SC_bands(2),QP_nk))
       call mem_est("Occ_natural",(/size(Occ_natural_orb)/))
     endif
     !
   end subroutine RT_alloc
   
   subroutine RT_free
     !
     use drivers,        ONLY:l_sc_hf,l_HF_and_locXC
     use SC,             ONLY:V_hartree_sc,Ho,SC_free,E_bare,RT_all2ibz,&
&                             RT_ibz_coo,RT_Nk_ibz
     use memory_m,       ONLY:mem_est
     use QP_m,           ONLY:QP_Vnl_xc
     use xc_functionals, ONLY:E_xc
     !
     call SC_free()
     !
     if (l_HF_and_locXC) then
       !
       deallocate(QP_Vnl_xc)
       call mem_est("QP_Vnl_xc")
       !
     endif
     !
     deallocate(RIM_ibz_coo,RIM_bz_coo,RT_ibz_coo,RT_all2ibz,RT_Nk_ibz)
     if(allocated(RIM_EE_scatt_table)) deallocate(RIM_EE_scatt_table)
     !
     deallocate(E_xc)
     call mem_est('Exc')
     !
     deallocate(Ho_plus_Sigma)
     call mem_est("Ho_plus_Sigma")
     !
     if (l_RT_INTERPOLATE) then
       deallocate(I_coh_SAVE)
       call mem_est("I_coh_SAVE")
     endif
     !
     if(allocated(RT_TIME_status)) then
       deallocate(RT_TIME_status)
       call mem_est("RT_TIME_status")
     endif
     !
     if(allocated(I_relax_static)) then
       deallocate(I_relax_static)
       call mem_est("I_relax_static")
     endif
     !
     if(allocated(I_relax_dyn)) then
       deallocate(I_relax_dyn)
       call mem_est("I_relax_dyn")
     endif
     !  
     if(allocated(XC0_and_HARTREE0)) then
       deallocate(XC0_and_HARTREE0)
       call mem_est("XC0_and_HARTREE0")
     endif
     !
     if(allocated(SC_R)) then
       deallocate(SC_R)
       call mem_est("SC_R")
     endif
     !
     if(allocated(E_E_Hole_lifetime)) then
       deallocate(E_E_Hole_lifetime,E_E_Electron_lifetime)
       call mem_est("RT_E_E_lifetimes")
     endif
     !
     if(allocated(E_P_Hole_lifetime)) then
       deallocate(E_P_Hole_lifetime,E_P_Electron_lifetime,E_P_El_abs_lifetime,E_P_Ho_abs_lifetime)
       call mem_est("RT_E_P_lifetimes")
     endif
     !
     if(allocated(REF_lifetime)) then
       deallocate(REF_lifetime)
       call mem_est("REF_lifetime")
     endif
     !
     if(allocated(SAVED_lifetime)) then
       deallocate(SAVED_lifetime,SAVED_times)
       call mem_est("SAVED_lifetime")
     endif
     !
     if(l_BGR) then
       deallocate(REF_QP_Vnl_xc,REF_V_xc_sc,REF_V_hartree_sc)
       call mem_est("REF_QP_Vnl_xc REF_V_xc_sc REF_V_hartree_sc")
       deallocate(BGR_hartree,BGR_V_xc,BGR_Self_Energy)
       call mem_est("BGR_hartree BGR_V_xc BGR_Self_Energy")
     endif
     !
     deallocate(RT_H_occupations)
     call mem_est("RT_H_occupations")
     !
     deallocate(RT_delta0_occupations)
     call mem_est("RT_delta0_occupations")
     !
     deallocate(RT_delta_occupations)
     call mem_est("RT_delta_occupations")
     !
     deallocate(RT_E_occupations_reference)
     call mem_est("RT_E_occupations_reference")
     !
     deallocate(RT_H_occupations_reference)
     call mem_est("RT_H_occupations_reference")
     !
     deallocate(RT_occupations_locked)
     call mem_est("RT_occupations_locked")
     !
     deallocate(RT_lifetimes_locked)
     call mem_est("RT_lifetimes_locked")
     !
     deallocate(RT_E_occupations)
     call mem_est("RT_E_occupations")
     !
     deallocate(G_lesser)
     call mem_est("G_lesser")
     !
     if (allocated(q_weight_RT)) deallocate(q_weight_RT)
     !
     if (allocated(THETA_matrix)) then
       deallocate(THETA_matrix)
       call mem_est("THETA_matrix")
       deallocate(THETA_matrix_index)
     endif
     !
     if (allocated(elph_gkkp_expanded)) then
       deallocate(elph_gkkp_expanded)
       call mem_est("GKKP_expanded")
     endif
     !
     deallocate(G_lesser_reference)
     call mem_est("Gf_l_ref")
     !
     deallocate(dG_lesser)
     call mem_est("dG_lesser")
     !
     if(allocated(rho_reference)) then
       deallocate(rho_reference)
       call mem_est("rho_reference")
     endif
     !
     if(allocated(rho_full)) then
       deallocate(rho_full)
       call mem_est("rho_full")
     endif
     !
     deallocate(E_bare)
     call mem_est("E_bare")
     !
     if(l_RT_diagonalize) then
       deallocate(Occ_natural_orb)
       call mem_est("Occ_natural")
     endif
     !
     if(l_NE_dynamics) then
       deallocate(J_and_P_cache)
       call mem_est('Current_Cache')
     endif
     !
     if(allocated(RT_Deph_Matrix)) then
       deallocate(RT_Deph_Matrix)
       call mem_est("DephMatrix")
     endif
     !
     if(allocated(Q_io_map)) then
       deallocate(Q_io_map,K_io_map)
     endif
     !
   end subroutine RT_free
   !
   logical function RT_do_IO(what)
     character(*) :: what
     if (what=="J".or.what=="P".or.what=="OCCs") RT_do_IO=mod(NE_i_time-1,RT_IO_JPO_steps)==0
     if (what=="OUT") RT_do_IO=mod(NE_i_time-1,RT_IO_output_steps)==0
     if (what=="G")   RT_do_IO=mod(NE_i_time-1,RT_IO_G_steps)==0
   end function
   !
<<<<<<< HEAD
=======
   logical function FIRST_step( )
     FIRST_step=integrator_step==1
   end function
   !
>>>>>>> b922fcbd
   integer function B_mat_index(ib1,ib2)
     use SC, ONLY:SC_bands
     integer :: ib1,ib2
     !
     B_mat_index=(ib1-SC_bands(1))*(SC_bands(2)-SC_bands(1)+1)+ib2-SC_bands(1)+1
     !
   end function
   !
   integer function MEM_index(it,Nt)
     integer :: it,Nt
     MEM_index=mod(it,Nt)
     if (MEM_index==0) MEM_index=Nt
     if (it        <0) MEM_index=1
   end function
   !
   subroutine ADD_to_saved_values(VAL,ARRAY,STEPS)
     integer  :: STEPS
     real(SP) :: VAL,ARRAY(STEPS)
     integer  :: i1
     do i1=1,STEPS-1
       ARRAY(i1)=ARRAY(i1+1)
     enddo
     ARRAY(STEPS)=VAL
   end subroutine
   !
end module<|MERGE_RESOLUTION|>--- conflicted
+++ resolved
@@ -153,11 +153,7 @@
  integer,     allocatable :: RIM_EE_Nk_table(:,:)  
  integer,     allocatable :: RIM_ibz_coo(:,:)
  integer,     allocatable :: RIM_bz_coo(:,:)  
-<<<<<<< HEAD
- real(SP)                 :: RIM_EE_percent
-=======
  real(SP)                 :: RIM_EE_percent 
->>>>>>> b922fcbd
  !
  ! ELPH kernel...
  !----------------
@@ -217,7 +213,7 @@
  !-----------------------
  real(SP),    allocatable :: SAVED_times(:)
  real(SP),    allocatable :: REF_lifetime(:,:,:)
- real(SP),    allocatable :: SAVED_lifetime(:,:,:,:,:)
+ real(SP),    allocatable :: SAVED_lifetime(:,:,:,:)
  !
  ! Ouput Lifetimes, ratio fit and temperatures
  !---------------------------------------------
@@ -454,7 +450,7 @@
      if (l_elel_scatt.or.l_RT_CCA_Kernel.or.l_elph_scatt) then
        allocate(REF_lifetime(SC_bands(1):SC_bands(2),RT_nk,6))
        call mem_est("REF_lifetime",(/size(REF_lifetime)/),(/SP/)) ! e-e h, e-e e, e-p h, e-p e, e-p h(abs), e-p e(abs)
-       allocate(SAVED_lifetime(SC_bands(1):SC_bands(2),RT_nk,6,Life_MEM_steps,2)) ! e-e h, e-e e, e-p h, e-p e, e-p h(abs), e-p e(abs)
+       allocate(SAVED_lifetime(SC_bands(1):SC_bands(2),RT_nk,6,Life_MEM_steps)) ! e-e h, e-e e, e-p h, e-p e, e-p h(abs), e-p e(abs)
        call mem_est("SAVED_lifetime",(/size(SAVED_lifetime)/),(/SP/))
        allocate(SAVED_times(Life_MEM_steps)) 
        REF_lifetime=0._SP
@@ -700,13 +696,10 @@
      if (what=="G")   RT_do_IO=mod(NE_i_time-1,RT_IO_G_steps)==0
    end function
    !
-<<<<<<< HEAD
-=======
    logical function FIRST_step( )
      FIRST_step=integrator_step==1
    end function
    !
->>>>>>> b922fcbd
    integer function B_mat_index(ib1,ib2)
      use SC, ONLY:SC_bands
      integer :: ib1,ib2
