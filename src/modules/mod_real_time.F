--- conflicted
+++ resolved
@@ -585,8 +585,6 @@
      !
      call H_free()
      !
-<<<<<<< HEAD
-=======
      call DIP_alloc('DIP_iR')
      call DIP_alloc('DIP_P')
      call DIP_alloc('DIP_spin')
@@ -595,9 +593,6 @@
      call DIP_alloc('DIP_projected')
      call DIP_alloc('DIP_P_spinor')
      !
-     YAMBO_FREE(DbGd_ibz_coo)
-     YAMBO_FREE(DbGd_bz_coo)
->>>>>>> d1010b31
      YAMBO_FREE(RT_ibz_coo)
      YAMBO_FREE(RT_all2ibz)
      YAMBO_FREE(RT_Nk_ibz)
