<<<<<<< HEAD
!
=======
! 
>>>>>>> 960c74f0
! Copyright (C) 2000-2013 A. Marini, M. Gruening and the YAMBO team 
!              http://www.yambo-code.org
! 
! This file is distributed under the terms of the GNU 
! General Public License. You can redistribute it and/or 
! modify it under the terms of the GNU General Public 
! License as published by the Free Software Foundation; 
! either version 2, or (at your option) any later version.
!
! This program is distributed in the hope that it will 
! be useful, but WITHOUT ANY WARRANTY; without even the 
! implied warranty of MERCHANTABILITY or FITNESS FOR A 
! PARTICULAR PURPOSE.  See the GNU General Public License 
! for more details.
!
! You should have received a copy of the GNU General Public 
! License along with this program; if not, write to the Free 
! Software Foundation, Inc., 59 Temple Place - Suite 330,Boston, 
! MA 02111-1307, USA or visit http://www.gnu.org/copyleft/gpl.txt.
!
module real_time
 !
 use SC,         ONLY:G_lesser,SC_R
<<<<<<< HEAD
 use pars,       ONLY:DP,SP,schlen,lchlen
=======
 use pars,       ONLY:DP,SP,schlen
 use parallel_m, ONLY:PP_indexes
>>>>>>> 960c74f0
 !
 implicit none
 !
 ! CORE LOGICALS
 !
 ! NE dynamics
 !
 logical           :: l_NE_with_fields  
 logical           :: l_RT_probe  
 logical           :: l_RT_pump_and_probe  
 logical           :: l_Dynamics_is_over  
 !
 character(schlen) :: Dynamics_Kind ! (C)arriers/(P)olarization
 !
 ! Inital XC (SC or default) are requested
 !
 logical           :: l_RT_needs_XC0
 !
 ! To exclude the Diamagnetic term 
 !
 logical           :: l_RT_diamagnetic
 !
 ! To include the induced field in the coupling and current
 !
 logical           :: l_RT_induced_field
 ! 
 ! Diagonalization (QP analysis)
 !
 logical           :: l_RT_diagonalize
 integer           :: RT_diagonalization_steps
 !
 ! RPA and independent particles
 !
 logical           :: l_NE_simulate_RPA
 logical           :: l_NE_simulate_IP
 logical           :: l_NE_simulate_Irredux
 logical           :: l_NE_simulate_BSE
 logical           :: l_NE_simulate_TDDFT
 !
 ! Frozen parts of self-energy
 !
 logical           :: Hfrozen
 logical           :: XCfrozen 
 !
 ! Time steps and step length...
 !------------------------------
 ! 
 !   Thermal_steps   NE_steps
 ! --------------- 0 ---------------------------- (end)
 !                 ^   ^
 !                 |   |
 !                 Thermal_steps+1
 !                     |__ ef1/2_i_time
 ! 
 ! NE_time is negative during the Thermal steps. When NE_time is positive
 ! NE_dynamics=.TRUE.
 !
 ! ... core step length ...
 !
 real(SP) :: RT_step
 ! 
 ! ... thermalization ...
 !
 integer  :: Thermal_steps
 ! 
 ! ... Switch On Time (adiabatic switch on) ...
 !
 real(SP) :: SwitchOnTime
 !
 ! ... NE dynamics ...
 !
 logical  :: NE_dynamics
 real(SP) :: NE_time ! <- incremented
 real(SP) :: NE_tot_time ! Total (fixed)
 integer  :: NE_i_time ! = (NE_time-1)/RT_step
 integer  :: RT_dynamics_jumps 
 integer  :: NE_steps
 !
 ! ... Memory ...
 !
 real(SP) :: NE_MEM_treshold
 integer  :: G_MEM_steps
 integer  :: Life_MEM_steps
 !
 ! ... Window on the k-points/bands allowed to follow the dynamics ...
 !
 real(SP)             :: RT_eh_energy_max
 !
 ! ... Window on the k-points/bands allowed to follow the dynamics ...
 !
 real(SP)             :: RT_eh_energy_max
 type(PP_indexes),SAVE:: RT_k_px
 !
 ! Macroscopic induced current ... 
 !--------------------------------
 !
 complex(SP) :: RT_ind_J(3)
 !
 ! ... and polarization ...
 !
 ! the calculated one ...
 !
 complex(SP) :: RT_P(3)
 !
 ! Diagonal (QP) and off-diagonal (Phase) relaxation time
 !
 real(SP)    :: Phase_LifeTime
 real(SP)    :: RAD_LifeTime
 logical     :: RT_is_dumped
 !
 ! I/O
 !----------------
 !
 logical     :: l_RT_skip_GF_IO
 logical     :: l_RT_skip_OCC_IO
 logical     :: l_RT_skip_JandP_IO
 !
<<<<<<< HEAD
 ! Relaxation and Dissipation 
 !----------------------------
 logical     :: l_RT_uses_E_RIM
 !
 ! ELPH kernel...
 !----------------
 !
 logical     :: l_RT_CCA_Kernel
 logical     :: l_Debye_TBose_update
 real(SP)    :: Eh_pumped_Nel
=======
 ! ELPH kernel...
 !----------------
 !
 logical     :: l_ELPH_CCA_Kernel
>>>>>>> 960c74f0
 real(SP)    :: Eh_pumped_pair_energy(2)
 real(SP)    :: Eh_pumped_pair_width
 !
 ! ... Q weights calculated using RIM in order to evaluate the ELPH kernel
 !
 real(SP),    allocatable :: Q_weight(:)
 ! ... THETA matrix
 complex(SP), allocatable :: THETA_matrix(:,:,:,:)
 ! ... Q-parallelization  and GKKP
<<<<<<< HEAD
 complex(SP), allocatable :: elph_gkkp_expanded(:,:,:,:)
 ! ... indexes ...
 integer,     allocatable :: THETA_matrix_index(:,:,:)
=======
 type(PP_indexes),   SAVE :: RT_q_px
 complex(SP), allocatable :: elph_gkkp_expanded(:,:,:,:)
 ! ... indexes ...
 integer,     allocatable :: THETA_matrix_index(:,:,:)
 integer,     allocatable :: GKKP_matrix_index(:)
>>>>>>> 960c74f0
 integer,     allocatable :: Q_io_map(:)
 integer,     allocatable :: K_io_map(:)
 !
 ! Hole/Electron Time-dependent life-times
<<<<<<< HEAD
 !-----------------------------------------
 real(SP),    allocatable :: E_P_Hole_lifetime(:,:)
 real(SP),    allocatable :: E_P_Electron_lifetime(:,:)
 real(SP),    allocatable :: E_P_El_abs_lifetime(:,:)
 real(SP),    allocatable :: E_P_Ho_abs_lifetime(:,:)
 !
 ! Coulomb RD life-times
 !-----------------------
 real(SP),    allocatable :: E_E_Hole_lifetime(:,:)
 real(SP),    allocatable :: E_E_Electron_lifetime(:,:)
 !
 ! Saved RD life-times
 !-----------------------
 real(SP),    allocatable :: SAVED_lifetime(:,:,:,:)
 !
 ! ... ouput max/min lifetimes
 !-----------------------------
 real(SP)                 :: RT_mean_lifetimes(6)
=======
 !
 real(SP),    allocatable :: E_P_Hole_lifetime(:,:)
 real(SP),    allocatable :: E_P_Electron_lifetime(:,:)
 real(SP),    allocatable :: E_P_Phonon_lifetime(:,:)
 !
 ! Coulomb scattering kernel...
 !----------------------------
 type(PP_indexes),   SAVE :: RT_qp_px
 real(SP),    allocatable :: E_E_Hole_lifetime(:,:)
 real(SP),    allocatable :: E_E_Electron_lifetime(:,:)
 !
 ! ... ouput max/min lifetimes
 !-----------------------------
 real(SP)                 :: RT_mean_lifetimes(5)
>>>>>>> 960c74f0
 !
 ! Relaxation: Dephasing Matrix
 !------------------------------
 !
 real(SP)    :: RT_ave_dephasing
 real(SP),    allocatable :: RT_Deph_Matrix(:,:,:)
 !
 ! GFs (retarded)
 !----------------
 !
 logical           :: l_G_retarded_DB
 logical           :: l_G_DB_has_el_ph
<<<<<<< HEAD
 integer           :: Gr_T_steps
 integer           :: Gr_E_steps
 integer           :: Gr_bands(2)
 integer           :: N_Gr_descs = 0
=======
 integer           :: Gr_mat_dim
 integer           :: Gr_T_steps
 integer           :: Gr_E_steps
 integer           :: Gr_bands(2)
>>>>>>> 960c74f0
 real(SP)          :: Gr_QP_width
 real(SP)          :: Gr_T_step
 real(SP)          :: Gr_T_window
 real(SP)          :: Gr_E_window
 character(schlen) :: Gr_kind
<<<<<<< HEAD
 character(lchlen) :: Gr_description(100)
 real(SP),    allocatable :: Gr_ee_matrix(:,:,:,:)
=======
 integer,     allocatable :: Gr_indexes(:,:,:,:)
 real(SP),    allocatable :: Gr_ee_matrix(:,:)
>>>>>>> 960c74f0
 real(SP),    allocatable :: Gr_ep_matrix(:,:,:,:)
 real(SP),    allocatable :: Gr_peak_pos(:,:)
 real(SP),    allocatable :: Gr_E_ranges(:,:,:)
 complex(SP), allocatable :: Gr(:,:,:)
 !
 ! GFs
 !-----
 !
 complex(SP), allocatable :: G_lesser_reference(:,:,:)
 complex(SP), allocatable :: Ho_plus_Sigma(:,:,:,:)
 complex(SP), allocatable :: Sigma_relax(:,:,:)
 !
 real(SP),    allocatable :: rho_reference(:)    ! reference density from SC_lw_band:SC_bands(2)
 real(SP),    allocatable :: full_rho(:)         ! density of all bands from 1:SC_bands(2)
 !
 ! Integrator Variables
 !
 character(schlen), parameter :: EULER    = "EULER"
 character(schlen), parameter :: EULEREXP = "EULEREXP"
 character(schlen), parameter :: RK2      = "RK2"
 character(schlen), parameter :: RK2EXP   = "RK2EXP"
 !
 ! Integrate exactly the part of the dynamics due to H_o 
 ! as it is done in Comp. Phys. Comm. 123(1999)
 ! in this case I choosed H_o = H_lda ( rho_0 )
 !
 character(schlen)            :: Integrator_name
 !
 ! Hartree term
 !
 complex(SP), allocatable :: XC0_and_HARTREE0(:,:,:,:)
 !
 ! Occupation natural orbitals
 !
 real(SP),    allocatable :: Occ_natural_orb(:,:) 
 !
 ! Databases input/output
 !
 integer,  parameter      :: J_and_P_cache_size=18
 !
 integer                  :: ID(7)
<<<<<<< HEAD
 integer                  :: it_start            ! restart point
 integer                  :: last_it_evaluated=0 ! When RT_dynamics_jumps are non zero this is 
                                                 ! the last evaluated point
=======
 integer                  :: it_start ! restart point
>>>>>>> 960c74f0
 integer                  :: RT_IO_steps 
 integer                  :: RT_IO_steps_DB 
 real(SP)                 :: RT_IO_time 
 real(SP), allocatable    :: J_and_P_cache(:,:)
 real(SP), allocatable    :: Fluence(:)
 !
 ! Interface
 !
 interface
   !
   subroutine RT_output(what,VALUEs,TIME,E)
     use pars,       ONLY:SP
     character(*),       intent(in) :: what
     real(SP), optional, intent(in) :: VALUEs(:) 
     real(SP), optional, intent(in) :: TIME
     real(SP), optional, intent(in) :: E
   end subroutine
   !
   subroutine RT_average_operator(VALUE,O_REAL,O_QP,O_MATRIX,G,k,en,TRANS,nK_mem)
     use pars,       ONLY:SP
     use SC,         ONLY:SC_bands
     use R_lattice,  ONLY:bz_samp 
     use QP_m,       ONLY:QP_nk,QP_table,QP_n_states
     use electrons,  ONLY:n_sp_pol,levels
     use FFT_m,      ONLY:fft_size
     type(bz_samp), intent(in) :: k
     complex(SP),   intent(in) :: G(SC_bands(1):SC_bands(2),SC_bands(1):SC_bands(2),QP_nk)
     type(levels),  intent(in) :: en
     integer,       intent(in) :: nK_mem
     complex(SP),  intent(out) :: VALUE
     complex(SP),     optional, intent(in) :: O_MATRIX(SC_bands(2),SC_bands(2),nK_mem,n_sp_pol)
     complex(SP),     optional, intent(in) :: O_QP(QP_n_states)
     real(SP),        optional, intent(in) :: O_REAL(fft_size,n_sp_pol)
     logical,         optional, intent(in) :: TRANS
   end subroutine RT_average_operator
   !
   subroutine RT_update(G_input,SC_R,it,E,k,X,up_Gref,up_DIP,an_QP)
     use pars,       ONLY:SP
     use SC,         ONLY:SC_bands
     use R_lattice,  ONLY:bz_samp
     use QP_m,       ONLY:QP_nk
     use electrons,  ONLY:levels,n_sp_pol
     use X_m,        ONLY:X_t
     type(X_t),      intent(inout)        :: X
     complex(SP),    intent(inout)        :: G_input(SC_bands(1):SC_bands(2),SC_bands(1):SC_bands(2),QP_nk)
     complex(SP),    intent(in)           :: SC_R(SC_bands(2),SC_bands(2),QP_nk,n_sp_pol)
     type(bz_samp),  intent(in)           :: k
     type(levels),   intent(in)           :: E
     integer,        intent(in)           :: it
     logical,        optional, intent(in) :: up_Gref,up_DIP,an_QP
   end subroutine RT_update
   !
   subroutine OCCUPATIONS_IO_and_interpolate(E,what,k,Time,imposed_COM)
     use pars,       ONLY:SP
     use electrons,  ONLY:levels
     use R_lattice,  ONLY:bz_samp
     type(levels),       intent(in)    :: E
     character(1)                      :: what ! G,X,K
     type(bz_samp),optional,intent(in) :: k
     real(SP), optional, intent(inout) :: Time
     integer , optional, intent(in)    :: imposed_COM
   end subroutine OCCUPATIONS_IO_and_interpolate
   !
   subroutine RT_Integrator(G_new,G_old,Avec,Avec_old,T_step,Xen,k,q,Integrator,Time)
   end subroutine RT_Integrator
   !
 end interface
 !
 contains
   !
   subroutine RT_alloc(en)
     !
     use pars,           ONLY:SP,schlen
<<<<<<< HEAD
     use drivers,        ONLY:l_sc_hf,l_HF_and_locXC,l_sc_contains_lda,l_ph_corr,l_carrier_dynamics
=======
     use drivers,        ONLY:l_sc_hf,l_HF_and_locXC,l_sc_contains_lda,l_ph_corr,l_carrier_dynamics,&
&                             l_sc_cohsex         
>>>>>>> 960c74f0
     use memory_m,       ONLY:mem_est
     use SC,             ONLY:SC_bands,V_hartree_sc,local_V,SC_alloc,E_bare,rho_n, &
&                             SC_xc_functional,SC_xc_functional,RT_occupations
     use FFT_m,          ONLY:fft_size
     use electrons,      ONLY:levels,n_spin,n_sp_pol
     use xc_functionals, ONLY:E_xc
     use QP_m,           ONLY:QP_nk,QP_n_states,QP_Vnl_xc
     use R_lattice,      ONLY:nqbz,nkibz
     !
     type(levels), intent(in) :: en
     !
     call SC_alloc(en)
     !
     if (l_HF_and_locXC.or.l_sc_hf.or.l_sc_cohsex) then
       !
       allocate(QP_Vnl_xc(QP_n_states))
       call mem_est("QP_Vnl_xc",(/QP_n_states/))
       !
     endif
     !
     if(l_NE_with_fields) then
       allocate(J_and_P_cache(J_and_P_cache_size,RT_IO_steps))
       call mem_est('Current_Cache',(/size(J_and_P_cache)/),(/SP/))
     endif
     !
     allocate(E_xc(fft_size))
     call mem_est('Exc',(/fft_size/),(/SP/))
     !
     allocate(G_lesser(SC_bands(1):SC_bands(2),SC_bands(1):SC_bands(2),QP_nk,G_MEM_steps))
     call mem_est("G_lesser",(/size(G_lesser)/),(/2*SP/))
     !
     allocate(RT_occupations(SC_bands(1):SC_bands(2),QP_nk))
     call mem_est("RT_occupations",(/size(RT_occupations)/),(/SP/))
     !
     if (l_carrier_dynamics) then
       allocate(E_E_Hole_lifetime(SC_bands(1):SC_bands(2),QP_nk))
       allocate(E_E_Electron_lifetime(SC_bands(1):SC_bands(2),QP_nk))
       call mem_est("RT_E_E_lifetimes",(/2*size(E_E_Hole_lifetime)/),(/SP/))
       E_E_Hole_lifetime=0._SP
       E_E_Electron_lifetime=0._SP
     endif
     !
<<<<<<< HEAD
     if (l_RT_CCA_Kernel.and.l_ph_corr) then
       allocate(E_P_Hole_lifetime(SC_bands(1):SC_bands(2),QP_nk))
       allocate(E_P_Electron_lifetime(SC_bands(1):SC_bands(2),QP_nk))
       allocate(E_P_El_abs_lifetime(SC_bands(1):SC_bands(2),QP_nk))
       allocate(E_P_Ho_abs_lifetime(SC_bands(1):SC_bands(2),QP_nk))
       call mem_est("RT_E_P_lifetimes",(/4*size(E_P_Hole_lifetime)/),(/SP/))
       E_P_Hole_lifetime=0._SP
       E_P_Electron_lifetime=0._SP
       E_P_El_abs_lifetime=0._SP
       E_P_Ho_abs_lifetime=0._SP
     endif
     !
     if (RT_dynamics_jumps>0) then
       if (l_carrier_dynamics.or.l_RT_CCA_Kernel.or.l_ph_corr) then
         allocate(SAVED_lifetime(SC_bands(1):SC_bands(2),QP_nk,6,Life_MEM_steps)) ! e-e h, e-e e, e-p h, e-p e, e-p h(abs), e-p e(abs)
         call mem_est("SAVED_lifetime",(/size(SAVED_lifetime)/),(/SP/))
       endif
     endif
     !
=======
     if (l_ELPH_CCA_Kernel.and.l_ph_corr) then
       allocate(E_P_Hole_lifetime(SC_bands(1):SC_bands(2),QP_nk))
       allocate(E_P_Electron_lifetime(SC_bands(1):SC_bands(2),QP_nk))
       allocate(E_P_Phonon_lifetime(SC_bands(1):SC_bands(2),QP_nk))
       call mem_est("RT_E_P_lifetimes",(/3*size(E_P_Hole_lifetime)/),(/SP/))
     endif
    !
>>>>>>> 960c74f0
     allocate(Ho_plus_Sigma(SC_bands(1):SC_bands(2),SC_bands(1):SC_bands(2),QP_nk,n_sp_pol))
     call mem_est("Ho_plus_Sigma",(/size(Ho_plus_Sigma)/),(/2*SP/))
     !
     if(RT_is_dumped.or.l_ph_corr) then
       allocate(Sigma_relax(SC_bands(1):SC_bands(2),SC_bands(1):SC_bands(2),QP_nk))
       call mem_est("Sigma_relax",(/size(Sigma_relax)/),(/2*SP/))
     endif
     !
     if(l_RT_needs_XC0) then
       allocate(XC0_and_HARTREE0(1:SC_bands(2),1:SC_bands(2),QP_nk,n_sp_pol))
       call mem_est("XC0_and_HARTREE0",(/size(XC0_and_HARTREE0)/),(/2*SP/))
     endif
     !
     allocate(SC_R(1:SC_bands(2),1:SC_bands(2),QP_nk,n_sp_pol))
     call mem_est("SC_R",(/size(SC_R)/),(/2*SP/))
     !
     allocate(G_lesser_reference(SC_bands(1):SC_bands(2),SC_bands(1):SC_bands(2),QP_nk))
     call mem_est("Gf_l_ref",(/size(G_lesser_reference)/),(/2*SP/))
     !
     allocate(rho_reference(fft_size))
     call mem_est("rho_reference",(/fft_size/),(/SP/))
     !
     if(l_sc_contains_lda.and.SC_xc_functional/=0.and.SC_bands(1)>1) then
       allocate(full_rho(fft_size))
       call mem_est("full_rho",(/fft_size/),(/SP/))
     endif
     !
     ! Retarded Green Functions
     !
     if (l_G_retarded_DB) then
       allocate(Gr(nkibz,Gr_bands(2),Gr_T_steps))
       call mem_est("G_retarded",(/size(Gr)/),(/2*SP/))
       allocate(Gr_peak_pos(nkibz,Gr_bands(2)))
       call mem_est("G_peak_pos",(/size(Gr_peak_pos)/))
       allocate(Gr_E_ranges(nkibz,Gr_bands(2),2))
       call mem_est("G_E_ranges",(/size(Gr_E_ranges)/))
     endif
     !
     ! Reference energies
     !
     allocate(E_bare(1:SC_bands(2),QP_nk,n_sp_pol))
     call mem_est("E_bare",(/size(E_bare)/))
     E_bare=en%E(:SC_bands(2),:,:)
     !
     if(l_RT_diagonalize) then
       allocate(Occ_natural_orb(1:SC_bands(2),QP_nk))
       call mem_est("Occ_natural",(/size(Occ_natural_orb)/))
     endif
     !
   end subroutine RT_alloc
   
   subroutine RT_free
     !
     use drivers,        ONLY:l_sc_hf,l_HF_and_locXC
     use SC,             ONLY:V_hartree_sc,Ho,SC_free,E_bare,rho_n,RT_k,RT_occupations
     use memory_m,       ONLY:mem_est
     use QP_m,           ONLY:QP_Vnl_xc
     use xc_functionals, ONLY:E_xc
<<<<<<< HEAD
=======
     use parallel_m,     ONLY:PP_indexes_reset
>>>>>>> 960c74f0
     !
     call SC_free()
     !
     if (l_HF_and_locXC) then
       !
       deallocate(QP_Vnl_xc)
       call mem_est("QP_Vnl_xc")
       !
     endif
     !
     deallocate(E_xc)
     call mem_est('Exc')
     !
     deallocate(Ho_plus_Sigma)
     call mem_est("Ho_plus_Sigma")
     !
     if(allocated(Sigma_relax)) then
       deallocate(Sigma_relax)
       call mem_est("Sigma_relax")
     endif
     !  
     if(allocated(XC0_and_HARTREE0)) then
       deallocate(XC0_and_HARTREE0)
       call mem_est("XC0_and_HARTREE0")
     endif
     !
     if(allocated(SC_R)) then
       deallocate(SC_R)
       call mem_est("SC_R")
     endif
     !
     if(allocated(E_E_Hole_lifetime)) then
       deallocate(E_E_Hole_lifetime,E_E_Electron_lifetime)
       call mem_est("RT_E_E_lifetimes")
     endif
     !
     if(allocated(E_P_Hole_lifetime)) then
<<<<<<< HEAD
       deallocate(E_P_Hole_lifetime,E_P_Electron_lifetime,E_P_El_abs_lifetime,E_P_Ho_abs_lifetime)
=======
       deallocate(E_P_Hole_lifetime,E_P_Electron_lifetime,E_P_Phonon_lifetime)
>>>>>>> 960c74f0
       call mem_est("RT_E_P_lifetimes")
     endif
     !
     deallocate(RT_occupations)
     call mem_est("RT_occupations")
     !
     deallocate(G_lesser)
     call mem_est("G_lesser")
     !
     if (allocated(q_weight)) deallocate(q_weight)
     !
     if (allocated(THETA_matrix)) then
       deallocate(THETA_matrix)
       call mem_est("THETA_matrix")
<<<<<<< HEAD
       deallocate(THETA_matrix_index)
=======
       deallocate(THETA_matrix_index,GKKP_matrix_index)
>>>>>>> 960c74f0
     endif
     !
     if (allocated(elph_gkkp_expanded)) then
       deallocate(elph_gkkp_expanded)
       call mem_est("GKKP_expanded")
     endif
     !
     deallocate(G_lesser_reference)
     call mem_est("Gf_l_ref")
     !
     if(allocated(rho_reference)) then
       deallocate(rho_reference)
       call mem_est("rho_reference")
     endif
     !
     if(allocated(full_rho)) then
       deallocate(full_rho)
       call mem_est("full_rho")
     endif
     !
     deallocate(E_bare)
     call mem_est("E_bare")
     !
     deallocate(RT_k)
     !
     if(l_RT_diagonalize) then
       deallocate(Occ_natural_orb)
       call mem_est("Occ_natural")
     endif
     !
     if(l_NE_with_fields) then
       deallocate(J_and_P_cache)
       call mem_est('Current_Cache')
     endif
     !
     if(allocated(RT_Deph_Matrix)) then
       deallocate(RT_Deph_Matrix)
       call mem_est("DephMatrix")
     endif
     !
     if(allocated(Q_io_map)) then
       deallocate(Q_io_map,K_io_map)
     endif
     !
     ! Retarded Green Functions
     !
     if (allocated(Gr)) then
       deallocate(Gr)
       call mem_est("G_retarded")
     endif
<<<<<<< HEAD
     if (allocated(Gr_ee_matrix)) then
       deallocate(Gr_ee_matrix)
       call mem_est("G_ee_matrix")
     endif
     if (allocated(Gr_ep_matrix)) then
       deallocate(Gr_ep_matrix)
       call mem_est("G_ep_matrix")
     endif
=======
     if (allocated(Gr_indexes)) then
       deallocate(Gr_indexes)
       deallocate(Gr_ee_matrix)
       call mem_est("Gr_indexes G_matrix")
     endif
     !
     call PP_indexes_reset(RT_k_px) 
     call PP_indexes_reset(RT_q_px) 
     call PP_indexes_reset(RT_qp_px) 
>>>>>>> 960c74f0
     !
   end subroutine RT_free
   !
   logical function Gr_ordering_condition(i_n,i_k,i_m,i_p)
<<<<<<< HEAD
=======
     !
     integer i_k,i_n,i_p,i_m
     !
     Gr_ordering_condition=.FALSE.
     !
     if (i_k<i_p) then
       Gr_ordering_condition=.TRUE.
     else if (i_k==i_p.and.i_n<=i_m) then
       Gr_ordering_condition=.TRUE.
     endif
     !
   end function
   !
   integer function MEM_index(it)
>>>>>>> 960c74f0
     !
     integer i_k,i_n,i_p,i_m
     !
     Gr_ordering_condition=.FALSE.
     !
     if (i_k<i_p) then
       Gr_ordering_condition=.TRUE.
     else if (i_k==i_p.and.i_n<=i_m) then
       Gr_ordering_condition=.TRUE.
     endif
     !
   end function
   !
   integer function B_mat_index(ib1,ib2)
     use SC, ONLY:SC_bands
     integer :: ib1,ib2
     !
     B_mat_index=(ib1-SC_bands(1))*(SC_bands(2)-SC_bands(1)+1)+ib2-SC_bands(1)+1
     !
   end function
   !
   integer function MEM_index(it,Nt)
     integer :: it,Nt
     MEM_index=mod(it,Nt)
     if (MEM_index==0) MEM_index=Nt
     if (it        <0) MEM_index=1
   end function
   !
end module<|MERGE_RESOLUTION|>--- conflicted
+++ resolved
@@ -1,8 +1,4 @@
-<<<<<<< HEAD
-!
-=======
 ! 
->>>>>>> 960c74f0
 ! Copyright (C) 2000-2013 A. Marini, M. Gruening and the YAMBO team 
 !              http://www.yambo-code.org
 ! 
@@ -26,12 +22,7 @@
 module real_time
  !
  use SC,         ONLY:G_lesser,SC_R
-<<<<<<< HEAD
  use pars,       ONLY:DP,SP,schlen,lchlen
-=======
- use pars,       ONLY:DP,SP,schlen
- use parallel_m, ONLY:PP_indexes
->>>>>>> 960c74f0
  !
  implicit none
  !
@@ -120,11 +111,6 @@
  !
  real(SP)             :: RT_eh_energy_max
  !
- ! ... Window on the k-points/bands allowed to follow the dynamics ...
- !
- real(SP)             :: RT_eh_energy_max
- type(PP_indexes),SAVE:: RT_k_px
- !
  ! Macroscopic induced current ... 
  !--------------------------------
  !
@@ -149,7 +135,6 @@
  logical     :: l_RT_skip_OCC_IO
  logical     :: l_RT_skip_JandP_IO
  !
-<<<<<<< HEAD
  ! Relaxation and Dissipation 
  !----------------------------
  logical     :: l_RT_uses_E_RIM
@@ -160,12 +145,6 @@
  logical     :: l_RT_CCA_Kernel
  logical     :: l_Debye_TBose_update
  real(SP)    :: Eh_pumped_Nel
-=======
- ! ELPH kernel...
- !----------------
- !
- logical     :: l_ELPH_CCA_Kernel
->>>>>>> 960c74f0
  real(SP)    :: Eh_pumped_pair_energy(2)
  real(SP)    :: Eh_pumped_pair_width
  !
@@ -175,22 +154,13 @@
  ! ... THETA matrix
  complex(SP), allocatable :: THETA_matrix(:,:,:,:)
  ! ... Q-parallelization  and GKKP
-<<<<<<< HEAD
  complex(SP), allocatable :: elph_gkkp_expanded(:,:,:,:)
  ! ... indexes ...
  integer,     allocatable :: THETA_matrix_index(:,:,:)
-=======
- type(PP_indexes),   SAVE :: RT_q_px
- complex(SP), allocatable :: elph_gkkp_expanded(:,:,:,:)
- ! ... indexes ...
- integer,     allocatable :: THETA_matrix_index(:,:,:)
- integer,     allocatable :: GKKP_matrix_index(:)
->>>>>>> 960c74f0
  integer,     allocatable :: Q_io_map(:)
  integer,     allocatable :: K_io_map(:)
  !
  ! Hole/Electron Time-dependent life-times
-<<<<<<< HEAD
  !-----------------------------------------
  real(SP),    allocatable :: E_P_Hole_lifetime(:,:)
  real(SP),    allocatable :: E_P_Electron_lifetime(:,:)
@@ -209,22 +179,6 @@
  ! ... ouput max/min lifetimes
  !-----------------------------
  real(SP)                 :: RT_mean_lifetimes(6)
-=======
- !
- real(SP),    allocatable :: E_P_Hole_lifetime(:,:)
- real(SP),    allocatable :: E_P_Electron_lifetime(:,:)
- real(SP),    allocatable :: E_P_Phonon_lifetime(:,:)
- !
- ! Coulomb scattering kernel...
- !----------------------------
- type(PP_indexes),   SAVE :: RT_qp_px
- real(SP),    allocatable :: E_E_Hole_lifetime(:,:)
- real(SP),    allocatable :: E_E_Electron_lifetime(:,:)
- !
- ! ... ouput max/min lifetimes
- !-----------------------------
- real(SP)                 :: RT_mean_lifetimes(5)
->>>>>>> 960c74f0
  !
  ! Relaxation: Dephasing Matrix
  !------------------------------
@@ -237,29 +191,17 @@
  !
  logical           :: l_G_retarded_DB
  logical           :: l_G_DB_has_el_ph
-<<<<<<< HEAD
  integer           :: Gr_T_steps
  integer           :: Gr_E_steps
  integer           :: Gr_bands(2)
  integer           :: N_Gr_descs = 0
-=======
- integer           :: Gr_mat_dim
- integer           :: Gr_T_steps
- integer           :: Gr_E_steps
- integer           :: Gr_bands(2)
->>>>>>> 960c74f0
  real(SP)          :: Gr_QP_width
  real(SP)          :: Gr_T_step
  real(SP)          :: Gr_T_window
  real(SP)          :: Gr_E_window
  character(schlen) :: Gr_kind
-<<<<<<< HEAD
  character(lchlen) :: Gr_description(100)
  real(SP),    allocatable :: Gr_ee_matrix(:,:,:,:)
-=======
- integer,     allocatable :: Gr_indexes(:,:,:,:)
- real(SP),    allocatable :: Gr_ee_matrix(:,:)
->>>>>>> 960c74f0
  real(SP),    allocatable :: Gr_ep_matrix(:,:,:,:)
  real(SP),    allocatable :: Gr_peak_pos(:,:)
  real(SP),    allocatable :: Gr_E_ranges(:,:,:)
@@ -301,13 +243,9 @@
  integer,  parameter      :: J_and_P_cache_size=18
  !
  integer                  :: ID(7)
-<<<<<<< HEAD
  integer                  :: it_start            ! restart point
  integer                  :: last_it_evaluated=0 ! When RT_dynamics_jumps are non zero this is 
                                                  ! the last evaluated point
-=======
- integer                  :: it_start ! restart point
->>>>>>> 960c74f0
  integer                  :: RT_IO_steps 
  integer                  :: RT_IO_steps_DB 
  real(SP)                 :: RT_IO_time 
@@ -381,12 +319,8 @@
    subroutine RT_alloc(en)
      !
      use pars,           ONLY:SP,schlen
-<<<<<<< HEAD
-     use drivers,        ONLY:l_sc_hf,l_HF_and_locXC,l_sc_contains_lda,l_ph_corr,l_carrier_dynamics
-=======
      use drivers,        ONLY:l_sc_hf,l_HF_and_locXC,l_sc_contains_lda,l_ph_corr,l_carrier_dynamics,&
 &                             l_sc_cohsex         
->>>>>>> 960c74f0
      use memory_m,       ONLY:mem_est
      use SC,             ONLY:SC_bands,V_hartree_sc,local_V,SC_alloc,E_bare,rho_n, &
 &                             SC_xc_functional,SC_xc_functional,RT_occupations
@@ -429,7 +363,6 @@
        E_E_Electron_lifetime=0._SP
      endif
      !
-<<<<<<< HEAD
      if (l_RT_CCA_Kernel.and.l_ph_corr) then
        allocate(E_P_Hole_lifetime(SC_bands(1):SC_bands(2),QP_nk))
        allocate(E_P_Electron_lifetime(SC_bands(1):SC_bands(2),QP_nk))
@@ -449,15 +382,6 @@
        endif
      endif
      !
-=======
-     if (l_ELPH_CCA_Kernel.and.l_ph_corr) then
-       allocate(E_P_Hole_lifetime(SC_bands(1):SC_bands(2),QP_nk))
-       allocate(E_P_Electron_lifetime(SC_bands(1):SC_bands(2),QP_nk))
-       allocate(E_P_Phonon_lifetime(SC_bands(1):SC_bands(2),QP_nk))
-       call mem_est("RT_E_P_lifetimes",(/3*size(E_P_Hole_lifetime)/),(/SP/))
-     endif
-    !
->>>>>>> 960c74f0
      allocate(Ho_plus_Sigma(SC_bands(1):SC_bands(2),SC_bands(1):SC_bands(2),QP_nk,n_sp_pol))
      call mem_est("Ho_plus_Sigma",(/size(Ho_plus_Sigma)/),(/2*SP/))
      !
@@ -516,10 +440,6 @@
      use memory_m,       ONLY:mem_est
      use QP_m,           ONLY:QP_Vnl_xc
      use xc_functionals, ONLY:E_xc
-<<<<<<< HEAD
-=======
-     use parallel_m,     ONLY:PP_indexes_reset
->>>>>>> 960c74f0
      !
      call SC_free()
      !
@@ -557,11 +477,7 @@
      endif
      !
      if(allocated(E_P_Hole_lifetime)) then
-<<<<<<< HEAD
        deallocate(E_P_Hole_lifetime,E_P_Electron_lifetime,E_P_El_abs_lifetime,E_P_Ho_abs_lifetime)
-=======
-       deallocate(E_P_Hole_lifetime,E_P_Electron_lifetime,E_P_Phonon_lifetime)
->>>>>>> 960c74f0
        call mem_est("RT_E_P_lifetimes")
      endif
      !
@@ -576,11 +492,7 @@
      if (allocated(THETA_matrix)) then
        deallocate(THETA_matrix)
        call mem_est("THETA_matrix")
-<<<<<<< HEAD
        deallocate(THETA_matrix_index)
-=======
-       deallocate(THETA_matrix_index,GKKP_matrix_index)
->>>>>>> 960c74f0
      endif
      !
      if (allocated(elph_gkkp_expanded)) then
@@ -631,7 +543,6 @@
        deallocate(Gr)
        call mem_est("G_retarded")
      endif
-<<<<<<< HEAD
      if (allocated(Gr_ee_matrix)) then
        deallocate(Gr_ee_matrix)
        call mem_est("G_ee_matrix")
@@ -640,38 +551,10 @@
        deallocate(Gr_ep_matrix)
        call mem_est("G_ep_matrix")
      endif
-=======
-     if (allocated(Gr_indexes)) then
-       deallocate(Gr_indexes)
-       deallocate(Gr_ee_matrix)
-       call mem_est("Gr_indexes G_matrix")
-     endif
-     !
-     call PP_indexes_reset(RT_k_px) 
-     call PP_indexes_reset(RT_q_px) 
-     call PP_indexes_reset(RT_qp_px) 
->>>>>>> 960c74f0
      !
    end subroutine RT_free
    !
    logical function Gr_ordering_condition(i_n,i_k,i_m,i_p)
-<<<<<<< HEAD
-=======
-     !
-     integer i_k,i_n,i_p,i_m
-     !
-     Gr_ordering_condition=.FALSE.
-     !
-     if (i_k<i_p) then
-       Gr_ordering_condition=.TRUE.
-     else if (i_k==i_p.and.i_n<=i_m) then
-       Gr_ordering_condition=.TRUE.
-     endif
-     !
-   end function
-   !
-   integer function MEM_index(it)
->>>>>>> 960c74f0
      !
      integer i_k,i_n,i_p,i_m
      !
