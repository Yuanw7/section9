! 
!        Copyright (C) 2000-2017 the YAMBO team
!              http://www.yambo-code.org
!
! Authors (see AUTHORS file for details): AM MG DS
! 
! This file is distributed under the terms of the GNU 
! General Public License. You can redistribute it and/or 
! modify it under the terms of the GNU General Public 
! License as published by the Free Software Foundation; 
! either version 2, or (at your option) any later version.
!
! This program is distributed in the hope that it will 
! be useful, but WITHOUT ANY WARRANTY; without even the 
! implied warranty of MERCHANTABILITY or FITNESS FOR A 
! PARTICULAR PURPOSE.  See the GNU General Public License 
! for more details.
!
! You should have received a copy of the GNU General Public 
! License along with this program; if not, write to the Free 
! Software Foundation, Inc., 59 Temple Place - Suite 330,Boston, 
! MA 02111-1307, USA or visit http://www.gnu.org/copyleft/gpl.txt.
!
module real_time
 !
 use drivers,    ONLY:l_elel_scatt,l_elph_scatt,l_elphoton_scatt
 use pars,       ONLY:DP,SP,schlen,lchlen,LP
 use units,      ONLY:FS2AUT
 use global_XC,  ONLY:QP_SE_NONE
<<<<<<< HEAD
 !
 implicit none
=======
 use electrons,  ONLY:levels
#include<memory.h>
>>>>>>> 45e22b7d
 !
 ! CORE LOGICALS
 !
 ! NE dynamics
 !
 logical           :: l_NE_dynamics  
 logical           :: l_NE_with_fields
 logical           :: l_Dynamics_is_over   
 logical           :: l_Update_Time_Step  = .FALSE.
 logical           :: l_RT_is_WFfree
 !
 character(schlen) :: RT_potential
 !
 ! Possible Kinds, functionals and external perturbations
 !
 integer           :: RT_kind
 integer           :: RT_xc_functional
 integer           :: RT_perturbation
 !
 ! Evaluation logicals
 !
 logical          :: eval_energy
 logical          :: eval_entropy
 logical          :: eval_HARTREE
 logical          :: eval_DFT
 !
 ! To include the induced field in the coupling and current
 !
 logical           :: l_RT_induced_field = .FALSE.
 !
 ! TMP SOLUTION FOR TR ABS
 !
 logical  :: l_RT_abs_YAMBO = .false.
 !
 !
 ! ... core step length and Time-points array...
 !
 real(SP)              :: RT_step             ! Elemental step used to define dimensions and time-points
 real(SP)              :: RT_dyn_step = 0._SP ! On-the-fly time-step
 real(SP)              :: RT_MAX_step = 0._SP ! MAX value of the dynamical RT step value
 ! 
 ! ... NE dynamics ...
 !
 real(SP) :: NE_time    =0._SP  ! <- incremented
 real(SP) :: NE_tot_time=0._SP  ! Total (fixed)
 integer  :: NE_time_step_update_last_point = 1     ! Last time-point of the dT update
 real(SP) :: NE_initial_time_step_update    = 0._SP ! Time above which the time-step is dynamically updated (0. means no update)
 real(SP) :: NE_time_step_update_jump       = 0._SP ! Time BETWEEN two time-steps dynamically updated (0. means RT_step)
 real(SP) :: NE_step_update_treshold        = 2._SP ! Time-step update treshold
 real(SP) :: NE_time_step_update_jump_SAVE  = 0._SP
 !
 integer  :: NE_i_time=1 ! = (NE_time+1)/RT_step
 integer  :: NE_steps    ! Still relative to RT_step
 !
 ! Here I control the way the time evolution is sampled for the e-p and e-e
 ! channels. I will see later if this can be somehow extended/duplicated
 ! for the static correlations
 !
 logical  :: l_RT_lifetimes_extrapolation = .FALSE.! If .TRUE. the lifetimes not calculated are extrapolated. Otherwise are kept constant
 real(SP) :: RT_life_extrap_times(2)               ! Lifetimes are evaluated at distance RT_life_extrap_times(2) and in groups long RT_life_extrap_times(1)
 real(SP) :: RT_life_extrap_times_SAVE(2)
 ! 
 ! Lifetimes Extrapolation Time status 
 ! 
 integer(LP), allocatable :: RT_TIME_status(:)
 !
 ! Kind of e-e interactions (for the CORR and SCATT parts)
 !
 integer           :: RT_EE_CORR_kind=QP_SE_NONE
 integer           :: RT_EE_SCATT_kind=QP_SE_NONE
 !
 ! ... Memory ...
 !
 real(SP) :: NE_MEM_treshold
 integer  :: Life_MEM_steps
 integer  :: G_MEM_steps     = 2 ! By default only G_lesser@t and @t+1
 integer  :: i_MEM_collision = 1
 integer  :: i_MEM_now       = 1
 integer  :: i_MEM_next      = 0 ! Defined in RT_driver 
 integer  :: i_MEM_previous  = 0 ! Defined in RT_driver
 integer  :: MAX_dG_dT_indexes(3)
 integer, allocatable :: MEM_pointer(:) ! Time memory pointers
 !
 ! ... Window on the k-points/bands allowed to follow the dynamics ...
 !
 real(SP)             :: RT_eh_en(2)
 real(SP)             :: RT_scatt_tresh
 !
 ! Macroscopic induced current ... 
 !--------------------------------
 !
 complex(SP) :: RT_ind_J(3)
 complex(SP) :: RT_ind_J_prev(3)
 !
 ! ... polarization ...
 !----------------------
 complex(SP) :: RT_P(3)
 complex(SP) :: RT_P_prev(3)
 !
 ! ... and magnetization
 !----------------------
 complex(SP) :: RT_magn(3)
 !
 ! Diagonal (QP) and off-diagonal (Phase) relaxation time
 !
 real(SP)    :: Phase_LifeTime
 real(SP)    :: RAD_LifeTime
 real(SP)    :: RAD_magnification=1._SP
 logical     :: RT_is_statically_dephased=.FALSE.
 logical     :: RT_is_dynamically_dephased=.FALSE.
 !
 ! Table pointing to the position of the uniform grid points in the
 ! G_lesser structure
 !
 integer,     allocatable :: RT_ibz_coo(:,:)
 integer,     allocatable :: RT_all2ibz(:)  
 integer,     allocatable :: RT_Nk_ibz(:)  
 !
 ! K-points: In case I want to use the G_lesser to define the occupations
 ! of a post-run I need to keep here the number of k-points 
 !
 integer                 :: RT_nk
 integer                 :: RT_bands(2)
 integer                 :: RT_nbands
 !
 ! Equilibrium V_xc and V_hartree in real space
 ! Presently REF_V_hartree_sc is not used
 !
 real(SP),    allocatable :: REF_V_xc_sc(:,:)  
 real(SP),    allocatable :: REF_V_hartree_sc(:,:)   
 !
 ! Update QP Energies and WFs
 !----------------------------
 logical                  :: l_update_QP_Energies
 logical                  :: l_update_QP_WFs=.false.
 !
 logical                  :: l_update_SOC
 !
 ! Relaxation and Dissipation 
 !
 !----------------------------
 logical                  :: l_RT_uses_E_DbGd
 logical,     allocatable :: DbGd_EE_scatt_table(:,:)  
 integer,     allocatable :: DbGd_EE_Nk_table(:,:)  
 integer,     allocatable :: DbGd_ibz_coo(:,:)
 integer,     allocatable :: DbGd_bz_coo(:,:)  
 real(SP)                 :: DbGd_EE_percent 
 !
 ! ELPH kernel...
 !----------------
 !
 logical     :: l_RT_CCA_Kernel
 !
 ! ... Q weights calculated using RIM in order to evaluate the ELPH kernel
 !
 real(SP),    allocatable :: q_weight_RT(:,:,:)
 ! ... THETA matrix
 complex(SP), allocatable :: THETA_matrix(:,:,:,:)
 ! ... Q-parallelization  and GKKP
 real(SP),    allocatable :: elph_gkkp_expanded_sq(:,:,:,:)
 ! ... indexes ...
 integer,     allocatable :: THETA_matrix_index(:,:,:)
 integer,     allocatable :: Q_io_map(:)
 integer,     allocatable :: K_io_map(:)
 !
 ! Locks and reference
 !----------------------
 logical                  :: l_RT_impose_N_dN    = .TRUE.
 logical                  :: l_RT_impose_E    = .TRUE.
 !
 ! Energies
 !---------------------
 type RT_DbGd
   real(SP), allocatable :: En(:,:,:)
   real(SP), allocatable :: W(:,:,:)
   real(SP), allocatable :: kpt(:,:)
 end type
 !
 type(RT_DbGd),save  :: RT_E_and_k
 !
 ! Locks and reference
 !----------------------
 logical                  :: l_use_updated_reference
 logical                  :: l_initial_equilibrium
 real(SP),    allocatable :: RT_E_occupations(:,:) 
 real(SP),    allocatable :: RT_H_occupations(:,:) 
 real(SP),    allocatable :: RT_delta0_occupations(:,:) 
 real(SP),    allocatable :: RT_delta_occupations(:,:) 
 real(SP),    allocatable :: RT_E_occupations_reference(:,:) 
 real(SP),    allocatable :: RT_H_occupations_reference(:,:)
 logical,     allocatable :: RT_occupations_locked(:,:) 
 logical,     allocatable :: RT_lifetimes_locked(:,:) 
 !
 ! EL-PH RT life-times
 !-----------------------------------------
 real(SP),    allocatable :: E_P_Hole_lifetime(:,:)
 real(SP),    allocatable :: E_P_Electron_lifetime(:,:)
 real(SP),    allocatable :: E_P_El_abs_lifetime(:,:)
 real(SP),    allocatable :: E_P_Ho_abs_lifetime(:,:)
 !
 ! Coulomb RT life-times
 !-----------------------
 real(SP),    allocatable :: E_E_Hole_lifetime(:,:)
 real(SP),    allocatable :: E_E_Electron_lifetime(:,:)
 !
 ! EL-PHOT RT life-times
 !-----------------------
 real(SP),    allocatable :: E_PHOT_Hole_lifetime(:,:)
 real(SP),    allocatable :: E_PHOT_Electron_lifetime(:,:)
 !
 ! Saved RT life-times
 !-----------------------
 real(SP),    allocatable :: SAVED_times(:)
 real(SP),    allocatable :: REF_lifetime(:,:,:)
 real(SP),    allocatable :: SAVED_lifetime(:,:,:,:)
 !
 ! Ouput Lifetimes, ratio fit and temperatures
 !---------------------------------------------
 logical                  :: l_lftm_fit_stable(2)
 logical                  :: l_lftm_fit_temperatures
 integer                  :: Nfitted_lifetimes(2)
 real(SP)                 :: RT_mean_lifetimes(8) ! 1-2 (e-e), 3-6 (e-p), 7-8 (e-photon)
 real(SP)                 :: RT_Tfit_lifetimes(4)
 real(SP)                 :: RT_Efit_lifetimes(4)
 !
 real(SP)                 :: EE_prefactor(2)      ! 1=valence, 2=conduction
 real(SP)                 :: RAD_prefactor(2)
 real(SP)                 :: EP_prefactor(2)
 real(SP)                 :: EP_abs_prefactor(2) 
 !
 ! Relaxation: Dephasing Matrix
 !------------------------------
 !
 real(SP)                 :: RT_ave_dephasing
 real(SP),    allocatable :: RT_Deph_Matrix(:,:,:)
 !
 ! GFs (retarded)
 !----------------
 !
 integer           :: two_alpha
 integer           :: N_Gr_descs
 real(SP)          :: Gr_QP_width
 character(schlen) :: Gr_kind = "QP"
 character(lchlen) :: Gr_description(5) 
 !
 ! GFs
 !-----
 !
 complex(SP), allocatable :: G_lesser(:,:,:,:)          ! Band, Band, K, Time
 complex(SP), allocatable :: G_lesser_reference(:,:,:)
 complex(SP), allocatable :: dG_lesser(:,:,:,:)
 complex(SP), allocatable :: I1_matrix(:,:)
 !
 ! COLLISIONS
 !------------
 complex(SP), allocatable :: Ho_plus_Sigma(:,:,:,:)
 complex(SP), allocatable :: RT_Vnl_xc(:,:,:,:)
 complex(SP), allocatable :: I_relax_static(:,:,:)
 !
 ! Density
 !---------
 !
 real(SP),    allocatable :: rho_reference(:)    ! reference density from all bands 
 real(SP),    allocatable :: magn_reference(:,:) ! reference magnetization from all bands 
 !
 ! Integrators
 !
 logical  :: l_RT_EULER
 logical  :: l_RT_EXP
 logical  :: l_RT_INV
 !
 logical  :: l_RT_RWA
 logical  :: l_RT_low_pumping
 !
 logical  :: l_RT_SIMPLE
 logical  :: l_RT_RK2
 logical  :: l_RT_RK4
 logical  :: l_RT_HEUN
 !
 integer  :: Integrator_step
 integer  :: Integrator_nsteps
 integer  :: Integrator_exp_order
 !
 real(SP) :: a_tableau(4)
 real(SP) :: b_tableau(4)
 real(SP) :: c_tableau(4)
 real(SP) :: RWA_table(5)
 !
 ! Integrate exactly the part of the dynamics due to H_o 
 ! as it is done in Comp. Phys. Comm. 123(1999)
 ! in this case I choosed H_o = H_lda ( rho_0 )
 !
 character(schlen)            :: Integrator_name
 !
 ! Hartree term
 !
 complex(SP), allocatable :: XC0(:,:,:,:)
 complex(SP), allocatable :: HARTREE0(:,:,:,:)
 !
 ! TD-ABS and RT-BSE [yambo]
 !
 character(schlen)       :: RT_ctl_db(4)
 !
 type RT_t
   !
   ! Sizes and definitions
   !
   integer  :: nk
   integer  :: nb(2)
   integer  :: nstates
   character(schlen)  :: description
   integer,    allocatable:: table(:,:)      ! ib,ik_RT,ik,i_spin
   real(SP)   ,allocatable:: kpt(:,:)        
   real(SP)   ,allocatable:: k_weight(:)     
   !
   ! Energies
   !
<<<<<<< HEAD
   real(SP)   ,pointer:: E_bare(:)       => null() ! equilibrium energy, i.e. the QP energy
   real(SP)   ,pointer:: delta_E(:)      => null() ! change in the nenergies
=======
   real(SP)   ,allocatable:: E_bare(:)       ! equilibrium energy, i.e. the QP energy
   real(SP)   ,allocatable:: delta_E(:)      ! change in E (BGR)
   real(SP)   ,allocatable:: dE_Hartree(:)   
   real(SP)   ,allocatable:: dE_V_xc(:)        
   real(SP)   ,allocatable:: dE_Self_Energy(:) 
>>>>>>> 45e22b7d
   !
   ! Occupations
   !
   real(SP)   ,allocatable:: f_bare(:)       ! equilibrium occupations
   real(SP)   ,allocatable:: delta_f(:)      ! change in the occupations
   !
   ! Lifetimes
   !
   real(SP)   ,allocatable:: GAMMA_bare(:,:) ! "initial equilibrium" lifetimes. In the code the "initial equilibrium"
                                                   ! e-e h, e-e e, e-p h, e-p e, e-p h(abs), e-p e(abs)
   real(SP)   ,allocatable:: NEQ_Lifetime(:) ! time dependent lifetime defined as for Silicon
   real(SP)   ,allocatable:: delta_GAMMA(:)  ! change with respect to the "initial equilibrium" lifetimes
   real(SP)   ,allocatable:: dGAMMA_E_P_Hole(:)     
   real(SP)   ,allocatable:: dGAMMA_E_P_Electron(:) 
   real(SP)   ,allocatable:: dGAMMA_E_P_Ho_abs(:)   
   real(SP)   ,allocatable:: dGAMMA_E_P_El_abs(:)   
   real(SP)   ,allocatable:: dGAMMA_E_E_Hole(:)     
   real(SP)   ,allocatable:: dGAMMA_E_E_Electron(:) 
   real(SP)   ,allocatable:: dGAMMA_E_PHOT_Hole(:)     
   real(SP)   ,allocatable:: dGAMMA_E_PHOT_Electron(:) 
   !
 end type RT_t
 !
 type(RT_t),save  :: RT_carriers
 !
 contains
   !
   subroutine RT_obj_alloc(RT)
     type(RT_t)::RT
<<<<<<< HEAD
     if(.not.associated(RT%kpt))            allocate(RT%kpt(RT%nk,3))
     if(.not.associated(RT%k_weight))       allocate(RT%k_weight(RT%nk))
     if(.not.associated(RT%table))          allocate(RT%table(RT%nstates,4))
     if(.not.associated(RT%E_bare))         allocate(RT%E_bare(RT%nstates)) 
     if(.not.associated(RT%f_bare))         allocate(RT%f_bare(RT%nstates))
=======
     !
     if (allocated(RT%kpt)) return
     !
     YAMBO_ALLOC(RT%kpt,(RT%nk,3))
     YAMBO_ALLOC(RT%k_weight,(RT%nk))
     YAMBO_ALLOC(RT%table,(RT%nstates,4))
     YAMBO_ALLOC(RT%E_bare,(RT%nstates))
     YAMBO_ALLOC(RT%f_bare,(RT%nstates))
     YAMBO_ALLOC(RT%dE_Hartree,(RT%nstates))
     YAMBO_ALLOC(RT%dE_V_xc,(RT%nstates))
     YAMBO_ALLOC(RT%dE_Self_Energy,(RT%nstates))
>>>>>>> 45e22b7d
     RT%table         =0
     RT%E_bare        =0._SP
     RT%f_bare        =0._SP
     if (l_elel_scatt) then
       YAMBO_ALLOC(RT%dGAMMA_E_E_Hole,(RT%nstates))
       YAMBO_ALLOC(RT%dGAMMA_E_E_Electron,(RT%nstates))
       RT%dGAMMA_E_E_Hole    =0._SP
       RT%dGAMMA_E_E_Electron=0._SP
     endif
     if (l_elph_scatt) then
       YAMBO_ALLOC(RT%dGAMMA_E_P_Hole,(RT%nstates))
       YAMBO_ALLOC(RT%dGAMMA_E_P_Electron,(RT%nstates))
       YAMBO_ALLOC(RT%dGAMMA_E_P_Ho_abs,(RT%nstates))
       YAMBO_ALLOC(RT%dGAMMA_E_P_El_abs,(RT%nstates))
       RT%dGAMMA_E_P_Hole    =0._SP
       RT%dGAMMA_E_P_Electron=0._SP
       RT%dGAMMA_E_P_Ho_abs  =0._SP
       RT%dGAMMA_E_P_El_abs  =0._SP
     endif
     if (l_elphoton_scatt) then
       YAMBO_ALLOC(RT%dGAMMA_E_PHOT_Hole,(RT%nstates))
       YAMBO_ALLOC(RT%dGAMMA_E_PHOT_Electron,(RT%nstates))
       RT%dGAMMA_E_PHOT_Hole    =0._SP
       RT%dGAMMA_E_PHOT_Electron=0._SP
     endif
     if (l_elel_scatt.or.l_elph_scatt.or.l_elphoton_scatt) then
       YAMBO_ALLOC(RT%GAMMA_bare,(RT%nstates,8))
       YAMBO_ALLOC(RT%delta_GAMMA,(RT%nstates))
       YAMBO_ALLOC(RT%NEQ_Lifetime,(RT%nstates))
       RT%GAMMA_bare  =0._SP
       RT%delta_GAMMA =0._SP
       RT%NEQ_Lifetime=0._SP
     endif
     YAMBO_ALLOC(RT%delta_E,(RT%nstates))
     YAMBO_ALLOC(RT%delta_f,(RT%nstates))
     RT%delta_f=0._SP
     RT%delta_E=0._SP
   end subroutine
   !
   subroutine RT_obj_free(RT)
     type(RT_t)::RT
     RT%nk=0
     RT%nb=0
     RT%nstates=0
<<<<<<< HEAD
     if(associated(RT%dGAMMA_E_E_Hole))     deallocate(RT%dGAMMA_E_E_Hole)
     if(associated(RT%dGAMMA_E_E_Electron)) deallocate(RT%dGAMMA_E_E_Electron)
     if(associated(RT%dGAMMA_E_P_Hole))     deallocate(RT%dGAMMA_E_P_Hole)
     if(associated(RT%dGAMMA_E_P_Electron)) deallocate(RT%dGAMMA_E_P_Electron)
     if(associated(RT%dGAMMA_E_P_Ho_abs))   deallocate(RT%dGAMMA_E_P_Ho_abs)
     if(associated(RT%dGAMMA_E_P_El_abs))   deallocate(RT%dGAMMA_E_P_El_abs)
     if(associated(RT%dGAMMA_E_PHOT_Hole))     deallocate(RT%dGAMMA_E_PHOT_Hole)
     if(associated(RT%dGAMMA_E_PHOT_Electron)) deallocate(RT%dGAMMA_E_PHOT_Electron)
     if(associated(RT%E_bare))       deallocate(RT%E_bare)
     if(associated(RT%f_bare))       deallocate(RT%f_bare)
     if(associated(RT%GAMMA_bare))   deallocate(RT%GAMMA_bare)
     if(associated(RT%delta_E))      deallocate(RT%delta_E)
     if(associated(RT%delta_f))      deallocate(RT%delta_f)
     if(associated(RT%delta_GAMMA))  deallocate(RT%delta_GAMMA)
     if(associated(RT%NEQ_Lifetime)) deallocate(RT%NEQ_Lifetime)
     if(associated(RT%kpt))          deallocate(RT%kpt)
     if(associated(RT%k_weight))     deallocate(RT%k_weight)
     if(associated(RT%table))        deallocate(RT%table)
=======
     YAMBO_FREE(RT%dE_Hartree)
     YAMBO_FREE(RT%dE_V_xc)
     YAMBO_FREE(RT%dE_Self_Energy)
     YAMBO_FREE(RT%dGAMMA_E_E_Hole)
     YAMBO_FREE(RT%dGAMMA_E_E_Electron)
     YAMBO_FREE(RT%dGAMMA_E_P_Hole)
     YAMBO_FREE(RT%dGAMMA_E_P_Electron)
     YAMBO_FREE(RT%dGAMMA_E_P_Ho_abs)
     YAMBO_FREE(RT%dGAMMA_E_P_El_abs)
     YAMBO_FREE(RT%dGAMMA_E_PHOT_Hole)
     YAMBO_FREE(RT%dGAMMA_E_PHOT_Electron)
     YAMBO_FREE(RT%E_bare)
     YAMBO_FREE(RT%f_bare)
     YAMBO_FREE(RT%GAMMA_bare)
     YAMBO_FREE(RT%delta_E)
     YAMBO_FREE(RT%delta_f)
     YAMBO_FREE(RT%delta_GAMMA)
     YAMBO_FREE(RT%NEQ_Lifetime)
     YAMBO_FREE(RT%kpt)
     YAMBO_FREE(RT%k_weight)
     YAMBO_FREE(RT%table)
>>>>>>> 45e22b7d
   end subroutine
   !
   subroutine RT_alloc(en)
     !
     use pars,           ONLY:SP,LP,schlen,cZERO
     use drivers,        ONLY:l_elph_scatt,l_elel_scatt,l_use_Hxc_collisions
<<<<<<< HEAD
     use memory_m,       ONLY:mem_est
     use hamiltonian,    ONLY:H_alloc,H_QP_table_setup
=======
     use hamiltonian,    ONLY:H_alloc,H_QP_table_setup,E_bare
>>>>>>> 45e22b7d
     use FFT_m,          ONLY:fft_size
     use electrons,      ONLY:levels,n_spin,n_sp_pol
     use xc_functionals, ONLY:E_xc
     use R_lattice,      ONLY:nqbz,nXkibz
     !
     implicit none
     !
     type(levels), intent(in) :: en
     !
     call H_alloc(en,.not.l_RT_is_WFfree,l_update_QP_WFs)
     !
     call H_QP_table_setup(en)
     !
     RT_nbands=RT_bands(2)-RT_bands(1)+1
     !
     YAMBO_ALLOC(E_xc,(fft_size))
     !
<<<<<<< HEAD
     allocate(RT_E_and_k%En(RT_bands(1):RT_bands(2),RT_nk,n_sp_pol))
     call mem_est("RT_En",(/size(RT_E_and_k%En)/),(/SP/))
     !
     allocate(RT_E_and_k%W(RT_bands(1):RT_bands(2),RT_nk,n_sp_pol))
     call mem_est("RT_W",(/size(RT_E_and_k%W)/),(/SP/))
     ! 
     allocate(RT_E_and_k%kpt(3,RT_nk))
     call mem_est("RT_kpt",(/size(RT_E_and_k%kpt)/),(/SP/))
     !
     allocate(G_lesser(RT_bands(1):RT_bands(2),RT_bands(1):RT_bands(2),RT_nk,G_MEM_steps))
     call mem_est("G_lesser",(/size(G_lesser)/),(/2*SP/))
=======
     YAMBO_ALLOC(G_lesser,(RT_bands(1):RT_bands(2),RT_bands(1):RT_bands(2),RT_nk,G_MEM_steps))
>>>>>>> 45e22b7d
     !
     YAMBO_ALLOC(RT_H_occupations,(RT_bands(1):RT_bands(2),RT_nk))
     !
     YAMBO_ALLOC(RT_delta0_occupations,(RT_bands(1):RT_bands(2),RT_nk))
     !
     YAMBO_ALLOC(RT_delta_occupations,(RT_bands(1):RT_bands(2),RT_nk))
     !
     YAMBO_ALLOC(RT_E_occupations_reference,(RT_bands(1):RT_bands(2),RT_nk))
     RT_E_occupations_reference=0._SP
     !
     YAMBO_ALLOC(RT_H_occupations_reference,(RT_bands(1):RT_bands(2),RT_nk))
     RT_H_occupations_reference=0._SP
     !
     YAMBO_ALLOC(RT_occupations_locked,(RT_bands(1):RT_bands(2),RT_nk))
     RT_occupations_locked=.false.
     !
     YAMBO_ALLOC(RT_lifetimes_locked,(RT_bands(1):RT_bands(2),RT_nk))
     RT_lifetimes_locked=.false.
     !
     YAMBO_ALLOC(RT_E_occupations,(RT_bands(1):RT_bands(2),RT_nk))
     !
     if (l_elphoton_scatt) then
       YAMBO_ALLOC(E_PHOT_Hole_lifetime,(RT_bands(1):RT_bands(2),RT_nk))
       YAMBO_ALLOC(E_PHOT_Electron_lifetime,(RT_bands(1):RT_bands(2),RT_nk))
       E_PHOT_Hole_lifetime=0._SP
       E_PHOT_Electron_lifetime=0._SP
     endif
     !
     if (l_elel_scatt) then
       YAMBO_ALLOC(E_E_Hole_lifetime,(RT_bands(1):RT_bands(2),RT_nk))
       YAMBO_ALLOC(E_E_Electron_lifetime,(RT_bands(1):RT_bands(2),RT_nk))
       E_E_Hole_lifetime=0._SP
       E_E_Electron_lifetime=0._SP
     endif
     !
     if (l_RT_CCA_Kernel.and.l_elph_scatt) then
       YAMBO_ALLOC(E_P_Hole_lifetime,(RT_bands(1):RT_bands(2),RT_nk))
       YAMBO_ALLOC(E_P_Electron_lifetime,(RT_bands(1):RT_bands(2),RT_nk))
       YAMBO_ALLOC(E_P_El_abs_lifetime,(RT_bands(1):RT_bands(2),RT_nk))
       YAMBO_ALLOC(E_P_Ho_abs_lifetime,(RT_bands(1):RT_bands(2),RT_nk))
       E_P_Hole_lifetime=0._SP
       E_P_Electron_lifetime=0._SP
       E_P_El_abs_lifetime=0._SP
       E_P_Ho_abs_lifetime=0._SP
     endif
     !
     if (l_elel_scatt.or.l_RT_CCA_Kernel.or.l_elph_scatt.or.l_elphoton_scatt) then
       YAMBO_ALLOC(REF_lifetime,(RT_bands(1):RT_bands(2),RT_nk,8))
       YAMBO_ALLOC(SAVED_lifetime,(RT_bands(1):RT_bands(2),RT_nk,8,Life_MEM_steps))!e-eh,e-ee,e-ph,e-pe,e-ph(abs),e-pe(abs),e-gh,e-g)
       YAMBO_ALLOC(SAVED_times,(Life_MEM_steps))
       REF_lifetime=0._SP
       SAVED_lifetime=0._SP
       SAVED_times=0._SP
     endif
     !
     YAMBO_ALLOC(Ho_plus_Sigma,(RT_bands(1):RT_bands(2),RT_bands(1):RT_bands(2),RT_nk,n_sp_pol))
     !
     if(l_use_Hxc_collisions) then
<<<<<<< HEAD
       allocate(RT_Vnl_xc(RT_bands(1):RT_bands(2),RT_bands(1):RT_bands(2),nXkibz,n_sp_pol))
       call mem_est("RT_Vnl_xc",(/size(RT_Vnl_xc)/),(/2*SP/))
=======
       YAMBO_ALLOC(RT_Vnl_xc,(RT_bands(1):RT_bands(2),RT_bands(1):RT_bands(2),RT_nk,n_sp_pol))
>>>>>>> 45e22b7d
       RT_Vnl_xc=(0._SP,0._SP)
     endif
     !
     if(any ((/l_elel_scatt,l_elph_scatt,l_elphoton_scatt,RT_is_statically_dephased/)) ) then
       YAMBO_ALLOC(I_relax_static,(RT_bands(1):RT_bands(2),RT_bands(1):RT_bands(2),RT_nk))
     endif
     !
     YAMBO_ALLOC(HARTREE0,(RT_bands(1):RT_bands(2),RT_bands(1):RT_bands(2),nXkibz,n_sp_pol))
     HARTREE0=cZERO
     !
     YAMBO_ALLOC(XC0,(RT_bands(1):RT_bands(2),RT_bands(1):RT_bands(2),nXkibz,n_sp_pol))
     XC0=cZERO
     !
     YAMBO_ALLOC(G_lesser_reference,(RT_bands(1):RT_bands(2),RT_bands(1):RT_bands(2),RT_nk))
     !
     YAMBO_ALLOC(dG_lesser,(RT_bands(1):RT_bands(2),RT_bands(1):RT_bands(2),RT_nk,G_MEM_steps))
     !
     YAMBO_ALLOC(MEM_pointer,(G_MEM_steps))
     MEM_pointer    = 0
     MEM_pointer(1) = 1
     !
<<<<<<< HEAD
     allocate(REF_V_xc_sc(fft_size,n_spin))
     call mem_est("REF_V_xc_sc",(/fft_size*n_spin/),(/SP/))
     allocate(REF_V_hartree_sc(fft_size,n_spin))
     call mem_est("REF_V_hartree_sc",(/fft_size*n_spin/),(/SP/))
     !
     if( .not.l_RT_is_WFfree ) then
       !
       allocate(rho_reference(fft_size))
       call mem_est("rho_reference",(/fft_size/),(/SP/))
       !
       if(n_spin>1) then
         allocate(magn_reference(fft_size,3))
         call mem_est("magn_reference",(/fft_size*3/),(/SP/))
       endif
       !
     endif
=======
     YAMBO_ALLOC(REF_V_xc_sc,(fft_size,n_spin))
     YAMBO_ALLOC(REF_V_hartree_sc,(fft_size,n_spin))
     YAMBO_ALLOC(REF_Vnl_xc,(QP_n_states))
     !
     YAMBO_ALLOC(BGR_hartree,(RT_bands(1):RT_bands(2),nXkibz,n_sp_pol))
     YAMBO_ALLOC(BGR_V_xc,(RT_bands(1):RT_bands(2),nXkibz,n_sp_pol))
     YAMBO_ALLOC(BGR_Self_Energy,(RT_bands(1):RT_bands(2),nXkibz,n_sp_pol))
     !
     YAMBO_ALLOC(rho_reference,(fft_size))
     !
     if(n_spin>1) then
       YAMBO_ALLOC(magn_reference,(fft_size,3))
     endif
     !
     ! Reference energies
     !
     YAMBO_ALLOC(E_bare,(1:RT_bands(2),nXkibz,n_sp_pol))
     E_bare=en%E(:RT_bands(2),:,:)
>>>>>>> 45e22b7d
     !
   end subroutine RT_alloc
   !   
   subroutine RT_free
     !
<<<<<<< HEAD
     use hamiltonian,    ONLY:H_free
     use memory_m,       ONLY:mem_est
=======
     use hamiltonian,    ONLY:H_free,E_bare
>>>>>>> 45e22b7d
     use xc_functionals, ONLY:E_xc
     !
     call H_free()
     !
<<<<<<< HEAD
     deallocate(DbGd_ibz_coo,DbGd_bz_coo,RT_ibz_coo,RT_all2ibz,RT_Nk_ibz)
     if(allocated(DbGd_EE_scatt_table)) deallocate(DbGd_EE_scatt_table)
     !
     if(allocated(E_xc)) then
       deallocate(E_xc)
       call mem_est('Exc')
     endif
     !
     if(allocated(RT_Vnl_xc)) then
       deallocate(RT_Vnl_xc)
       call mem_est("RT_Vnl_xc")
     endif
     !
     if(allocated(Ho_plus_sigma)) then
       deallocate(Ho_plus_Sigma)
       call mem_est("Ho_plus_Sigma")
     endif
     !
     if(allocated(RT_TIME_status)) then
       deallocate(RT_TIME_status)
       call mem_est("RT_TIME_status")
     endif
     !
     if(allocated(I_relax_static)) then
       deallocate(I_relax_static)
       call mem_est("I_relax_static")
     endif
     !
     if(allocated(HARTREE0)) then
       deallocate(HARTREE0)
       call mem_est("HARTREE0")
     endif
     !
     if(allocated(XC0)) then
       deallocate(XC0)
       call mem_est("XC0")
     endif
     !
     if(allocated(E_PHOT_Hole_lifetime)) then
       deallocate(E_PHOT_Hole_lifetime,E_PHOT_Electron_lifetime)
       call mem_est("RT_E_PHOT_lifetimes")
     endif
     !
     if(allocated(E_E_Hole_lifetime)) then
       deallocate(E_E_Hole_lifetime,E_E_Electron_lifetime)
       call mem_est("RT_E_E_lifetimes")
     endif
     !
     if(allocated(E_P_Hole_lifetime)) then
       deallocate(E_P_Hole_lifetime,E_P_Electron_lifetime,E_P_El_abs_lifetime,E_P_Ho_abs_lifetime)
       call mem_est("RT_E_P_lifetimes")
     endif
     !
     if(allocated(REF_lifetime)) then
       deallocate(REF_lifetime)
       call mem_est("REF_lifetime")
     endif
     !
     if(allocated(SAVED_lifetime)) then
       deallocate(SAVED_lifetime,SAVED_times)
       call mem_est("SAVED_lifetime")
     endif
     !
     deallocate(REF_V_xc_sc,REF_V_hartree_sc)
     call mem_est("REF_V_xc_sc REF_V_hartree_sc")
     !
     deallocate(RT_H_occupations)
     call mem_est("RT_H_occupations")
     !
     deallocate(RT_delta0_occupations)
     call mem_est("RT_delta0_occupations")
     !
     deallocate(RT_delta_occupations)
     call mem_est("RT_delta_occupations")
     !
     deallocate(RT_E_occupations_reference)
     call mem_est("RT_E_occupations_reference")
     !
     deallocate(RT_H_occupations_reference)
     call mem_est("RT_H_occupations_reference")
     !
     deallocate(RT_occupations_locked)
     call mem_est("RT_occupations_locked")
     !
     deallocate(RT_lifetimes_locked)
     call mem_est("RT_lifetimes_locked")
     !
     deallocate(RT_E_occupations)
     call mem_est("RT_E_occupations")
     !
     deallocate(RT_E_and_k%En)
     call mem_est("RT_En")
     !
     deallocate(RT_E_and_k%W)
     call mem_est("RT_W")
     !
     deallocate(RT_E_and_k%kpt)
     call mem_est("RT_kpt")
     !
     deallocate(G_lesser)
     call mem_est("G_lesser")
     !
     deallocate(MEM_pointer)
     !
     if (allocated(q_weight_RT)) deallocate(q_weight_RT)
     !
     if (allocated(THETA_matrix)) then
       deallocate(THETA_matrix)
       call mem_est("THETA_matrix")
       deallocate(THETA_matrix_index)
     endif
     !
     if (allocated(elph_gkkp_expanded_sq)) then
       deallocate(elph_gkkp_expanded_sq)
       call mem_est("GKKP_expanded")
     endif
     !
     deallocate(G_lesser_reference)
     call mem_est("Gf_l_ref")
     !
     deallocate(dG_lesser)
     call mem_est("dG_lesser")
     !
     deallocate(I1_matrix)
     call mem_est("I1_matrix")
     !
     if(allocated(rho_reference)) then
       deallocate(rho_reference)
       call mem_est("rho_reference")
     endif
     !
     if(allocated(magn_reference)) then
       deallocate(magn_reference)
       call mem_est("magn_reference")
     endif
     !
     if(allocated(RT_Deph_Matrix)) then
       deallocate(RT_Deph_Matrix)
       call mem_est("DephMatrix")
     endif
     !
     if(allocated(Q_io_map)) then
       deallocate(Q_io_map,K_io_map)
     endif
=======
     YAMBO_FREE(DbGd_ibz_coo)
     YAMBO_FREE(DbGd_bz_coo)
     YAMBO_FREE(RT_ibz_coo)
     YAMBO_FREE(RT_all2ibz)
     YAMBO_FREE(RT_Nk_ibz)
     YAMBO_FREE(DbGd_EE_scatt_table)
     YAMBO_FREE(E_xc)
     YAMBO_FREE(RT_Vnl_xc)
     YAMBO_FREE(Ho_plus_Sigma)
     YAMBO_FREE(RT_TIME_status)
     YAMBO_FREE(I_relax_static)
     YAMBO_FREE(HARTREE0)
     YAMBO_FREE(XC0)
     YAMBO_FREE(E_PHOT_Hole_lifetime)
     YAMBO_FREE(E_PHOT_Electron_lifetime)
     YAMBO_FREE(E_E_Hole_lifetime)
     YAMBO_FREE(E_E_Electron_lifetime)
     YAMBO_FREE(E_P_Hole_lifetime)
     YAMBO_FREE(E_P_Electron_lifetime)
     YAMBO_FREE(E_P_El_abs_lifetime)
     YAMBO_FREE(E_P_Ho_abs_lifetime)
     YAMBO_FREE(REF_lifetime)
     YAMBO_FREE(SAVED_lifetime)
     YAMBO_FREE(SAVED_times)
     YAMBO_FREE(REF_Vnl_xc)
     YAMBO_FREE(REF_V_xc_sc)
     YAMBO_FREE(REF_V_hartree_sc)
     YAMBO_FREE(BGR_hartree)
     YAMBO_FREE(BGR_V_xc)
     YAMBO_FREE(BGR_Self_Energy)
     YAMBO_FREE(RT_H_occupations)
     YAMBO_FREE(RT_delta0_occupations)
     YAMBO_FREE(RT_delta_occupations)
     YAMBO_FREE(RT_E_occupations_reference)
     YAMBO_FREE(RT_H_occupations_reference)
     YAMBO_FREE(RT_occupations_locked)
     YAMBO_FREE(RT_lifetimes_locked)
     YAMBO_FREE(RT_E_occupations)
     YAMBO_FREE(G_lesser)
     YAMBO_FREE(MEM_pointer)
     YAMBO_FREE(q_weight_RT)
     YAMBO_FREE(THETA_matrix)
     YAMBO_FREE(THETA_matrix_index)
     YAMBO_FREE(elph_gkkp_expanded)
     YAMBO_FREE(G_lesser_reference)
     YAMBO_FREE(dG_lesser)
     YAMBO_FREE(rho_reference)
     YAMBO_FREE(magn_reference)
     YAMBO_FREE(E_bare)
     YAMBO_FREE(RT_Deph_Matrix)
     YAMBO_FREE(Q_io_map)
     YAMBO_FREE(K_io_map)
>>>>>>> 45e22b7d
     !
   end subroutine RT_free
   !
   logical function FIRST_step( )
     FIRST_step=integrator_step==1
   end function
   !
   subroutine ADD_to_saved_values(VAL,ARRAY,STEPS)
     integer  :: STEPS
     real(SP) :: VAL,ARRAY(STEPS)
     integer  :: i1
     do i1=1,STEPS-1
       ARRAY(i1)=ARRAY(i1+1)
     enddo
     ARRAY(STEPS)=VAL
   end subroutine
   !
   subroutine RT_init_occupation_reference( )
     use electrons,     ONLY:spin_occ
     integer               :: ib
     do ib=RT_bands(1),RT_bands(2)
       RT_E_occupations_reference(ib,:)=         aimag(G_lesser_reference(ib,ib,:))
       RT_H_occupations_reference(ib,:)=spin_occ-aimag(G_lesser_reference(ib,ib,:))
     enddo
   end subroutine
   !
end module<|MERGE_RESOLUTION|>--- conflicted
+++ resolved
@@ -27,13 +27,8 @@
  use pars,       ONLY:DP,SP,schlen,lchlen,LP
  use units,      ONLY:FS2AUT
  use global_XC,  ONLY:QP_SE_NONE
-<<<<<<< HEAD
- !
- implicit none
-=======
- use electrons,  ONLY:levels
+ !
 #include<memory.h>
->>>>>>> 45e22b7d
  !
  ! CORE LOGICALS
  !
@@ -351,16 +346,8 @@
    !
    ! Energies
    !
-<<<<<<< HEAD
-   real(SP)   ,pointer:: E_bare(:)       => null() ! equilibrium energy, i.e. the QP energy
-   real(SP)   ,pointer:: delta_E(:)      => null() ! change in the nenergies
-=======
    real(SP)   ,allocatable:: E_bare(:)       ! equilibrium energy, i.e. the QP energy
    real(SP)   ,allocatable:: delta_E(:)      ! change in E (BGR)
-   real(SP)   ,allocatable:: dE_Hartree(:)   
-   real(SP)   ,allocatable:: dE_V_xc(:)        
-   real(SP)   ,allocatable:: dE_Self_Energy(:) 
->>>>>>> 45e22b7d
    !
    ! Occupations
    !
@@ -390,13 +377,6 @@
    !
    subroutine RT_obj_alloc(RT)
      type(RT_t)::RT
-<<<<<<< HEAD
-     if(.not.associated(RT%kpt))            allocate(RT%kpt(RT%nk,3))
-     if(.not.associated(RT%k_weight))       allocate(RT%k_weight(RT%nk))
-     if(.not.associated(RT%table))          allocate(RT%table(RT%nstates,4))
-     if(.not.associated(RT%E_bare))         allocate(RT%E_bare(RT%nstates)) 
-     if(.not.associated(RT%f_bare))         allocate(RT%f_bare(RT%nstates))
-=======
      !
      if (allocated(RT%kpt)) return
      !
@@ -405,10 +385,6 @@
      YAMBO_ALLOC(RT%table,(RT%nstates,4))
      YAMBO_ALLOC(RT%E_bare,(RT%nstates))
      YAMBO_ALLOC(RT%f_bare,(RT%nstates))
-     YAMBO_ALLOC(RT%dE_Hartree,(RT%nstates))
-     YAMBO_ALLOC(RT%dE_V_xc,(RT%nstates))
-     YAMBO_ALLOC(RT%dE_Self_Energy,(RT%nstates))
->>>>>>> 45e22b7d
      RT%table         =0
      RT%E_bare        =0._SP
      RT%f_bare        =0._SP
@@ -453,29 +429,6 @@
      RT%nk=0
      RT%nb=0
      RT%nstates=0
-<<<<<<< HEAD
-     if(associated(RT%dGAMMA_E_E_Hole))     deallocate(RT%dGAMMA_E_E_Hole)
-     if(associated(RT%dGAMMA_E_E_Electron)) deallocate(RT%dGAMMA_E_E_Electron)
-     if(associated(RT%dGAMMA_E_P_Hole))     deallocate(RT%dGAMMA_E_P_Hole)
-     if(associated(RT%dGAMMA_E_P_Electron)) deallocate(RT%dGAMMA_E_P_Electron)
-     if(associated(RT%dGAMMA_E_P_Ho_abs))   deallocate(RT%dGAMMA_E_P_Ho_abs)
-     if(associated(RT%dGAMMA_E_P_El_abs))   deallocate(RT%dGAMMA_E_P_El_abs)
-     if(associated(RT%dGAMMA_E_PHOT_Hole))     deallocate(RT%dGAMMA_E_PHOT_Hole)
-     if(associated(RT%dGAMMA_E_PHOT_Electron)) deallocate(RT%dGAMMA_E_PHOT_Electron)
-     if(associated(RT%E_bare))       deallocate(RT%E_bare)
-     if(associated(RT%f_bare))       deallocate(RT%f_bare)
-     if(associated(RT%GAMMA_bare))   deallocate(RT%GAMMA_bare)
-     if(associated(RT%delta_E))      deallocate(RT%delta_E)
-     if(associated(RT%delta_f))      deallocate(RT%delta_f)
-     if(associated(RT%delta_GAMMA))  deallocate(RT%delta_GAMMA)
-     if(associated(RT%NEQ_Lifetime)) deallocate(RT%NEQ_Lifetime)
-     if(associated(RT%kpt))          deallocate(RT%kpt)
-     if(associated(RT%k_weight))     deallocate(RT%k_weight)
-     if(associated(RT%table))        deallocate(RT%table)
-=======
-     YAMBO_FREE(RT%dE_Hartree)
-     YAMBO_FREE(RT%dE_V_xc)
-     YAMBO_FREE(RT%dE_Self_Energy)
      YAMBO_FREE(RT%dGAMMA_E_E_Hole)
      YAMBO_FREE(RT%dGAMMA_E_E_Electron)
      YAMBO_FREE(RT%dGAMMA_E_P_Hole)
@@ -494,19 +447,13 @@
      YAMBO_FREE(RT%kpt)
      YAMBO_FREE(RT%k_weight)
      YAMBO_FREE(RT%table)
->>>>>>> 45e22b7d
    end subroutine
    !
    subroutine RT_alloc(en)
      !
      use pars,           ONLY:SP,LP,schlen,cZERO
      use drivers,        ONLY:l_elph_scatt,l_elel_scatt,l_use_Hxc_collisions
-<<<<<<< HEAD
-     use memory_m,       ONLY:mem_est
      use hamiltonian,    ONLY:H_alloc,H_QP_table_setup
-=======
-     use hamiltonian,    ONLY:H_alloc,H_QP_table_setup,E_bare
->>>>>>> 45e22b7d
      use FFT_m,          ONLY:fft_size
      use electrons,      ONLY:levels,n_spin,n_sp_pol
      use xc_functionals, ONLY:E_xc
@@ -524,26 +471,14 @@
      !
      YAMBO_ALLOC(E_xc,(fft_size))
      !
-<<<<<<< HEAD
-     allocate(RT_E_and_k%En(RT_bands(1):RT_bands(2),RT_nk,n_sp_pol))
-     call mem_est("RT_En",(/size(RT_E_and_k%En)/),(/SP/))
-     !
-     allocate(RT_E_and_k%W(RT_bands(1):RT_bands(2),RT_nk,n_sp_pol))
-     call mem_est("RT_W",(/size(RT_E_and_k%W)/),(/SP/))
-     ! 
-     allocate(RT_E_and_k%kpt(3,RT_nk))
-     call mem_est("RT_kpt",(/size(RT_E_and_k%kpt)/),(/SP/))
-     !
-     allocate(G_lesser(RT_bands(1):RT_bands(2),RT_bands(1):RT_bands(2),RT_nk,G_MEM_steps))
-     call mem_est("G_lesser",(/size(G_lesser)/),(/2*SP/))
-=======
+     YAMBO_ALLOC(RT_E_and_k%En,(RT_bands(1):RT_bands(2),RT_nk,n_sp_pol))
+     YAMBO_ALLOC(RT_E_and_k%W,(RT_bands(1):RT_bands(2),RT_nk,n_sp_pol))
+     YAMBO_ALLOC(RT_E_and_k%kpt,(3,RT_nk))
+     !
      YAMBO_ALLOC(G_lesser,(RT_bands(1):RT_bands(2),RT_bands(1):RT_bands(2),RT_nk,G_MEM_steps))
->>>>>>> 45e22b7d
      !
      YAMBO_ALLOC(RT_H_occupations,(RT_bands(1):RT_bands(2),RT_nk))
-     !
      YAMBO_ALLOC(RT_delta0_occupations,(RT_bands(1):RT_bands(2),RT_nk))
-     !
      YAMBO_ALLOC(RT_delta_occupations,(RT_bands(1):RT_bands(2),RT_nk))
      !
      YAMBO_ALLOC(RT_E_occupations_reference,(RT_bands(1):RT_bands(2),RT_nk))
@@ -597,12 +532,7 @@
      YAMBO_ALLOC(Ho_plus_Sigma,(RT_bands(1):RT_bands(2),RT_bands(1):RT_bands(2),RT_nk,n_sp_pol))
      !
      if(l_use_Hxc_collisions) then
-<<<<<<< HEAD
-       allocate(RT_Vnl_xc(RT_bands(1):RT_bands(2),RT_bands(1):RT_bands(2),nXkibz,n_sp_pol))
-       call mem_est("RT_Vnl_xc",(/size(RT_Vnl_xc)/),(/2*SP/))
-=======
-       YAMBO_ALLOC(RT_Vnl_xc,(RT_bands(1):RT_bands(2),RT_bands(1):RT_bands(2),RT_nk,n_sp_pol))
->>>>>>> 45e22b7d
+       YAMBO_ALLOC(RT_Vnl_xc,(RT_bands(1):RT_bands(2),RT_bands(1):RT_bands(2),nXkibz,n_sp_pol))
        RT_Vnl_xc=(0._SP,0._SP)
      endif
      !
@@ -624,204 +554,28 @@
      MEM_pointer    = 0
      MEM_pointer(1) = 1
      !
-<<<<<<< HEAD
-     allocate(REF_V_xc_sc(fft_size,n_spin))
-     call mem_est("REF_V_xc_sc",(/fft_size*n_spin/),(/SP/))
-     allocate(REF_V_hartree_sc(fft_size,n_spin))
-     call mem_est("REF_V_hartree_sc",(/fft_size*n_spin/),(/SP/))
+     YAMBO_ALLOC(REF_V_xc_sc,(fft_size,n_spin))
+     YAMBO_ALLOC(REF_V_hartree_sc,(fft_size,n_spin))
      !
      if( .not.l_RT_is_WFfree ) then
        !
-       allocate(rho_reference(fft_size))
-       call mem_est("rho_reference",(/fft_size/),(/SP/))
+       YAMBO_ALLOC(rho_reference,(fft_size))
        !
        if(n_spin>1) then
-         allocate(magn_reference(fft_size,3))
-         call mem_est("magn_reference",(/fft_size*3/),(/SP/))
+         YAMBO_ALLOC(magn_reference,(fft_size,3))
        endif
        !
      endif
-=======
-     YAMBO_ALLOC(REF_V_xc_sc,(fft_size,n_spin))
-     YAMBO_ALLOC(REF_V_hartree_sc,(fft_size,n_spin))
-     YAMBO_ALLOC(REF_Vnl_xc,(QP_n_states))
-     !
-     YAMBO_ALLOC(BGR_hartree,(RT_bands(1):RT_bands(2),nXkibz,n_sp_pol))
-     YAMBO_ALLOC(BGR_V_xc,(RT_bands(1):RT_bands(2),nXkibz,n_sp_pol))
-     YAMBO_ALLOC(BGR_Self_Energy,(RT_bands(1):RT_bands(2),nXkibz,n_sp_pol))
-     !
-     YAMBO_ALLOC(rho_reference,(fft_size))
-     !
-     if(n_spin>1) then
-       YAMBO_ALLOC(magn_reference,(fft_size,3))
-     endif
-     !
-     ! Reference energies
-     !
-     YAMBO_ALLOC(E_bare,(1:RT_bands(2),nXkibz,n_sp_pol))
-     E_bare=en%E(:RT_bands(2),:,:)
->>>>>>> 45e22b7d
      !
    end subroutine RT_alloc
    !   
    subroutine RT_free
      !
-<<<<<<< HEAD
      use hamiltonian,    ONLY:H_free
-     use memory_m,       ONLY:mem_est
-=======
-     use hamiltonian,    ONLY:H_free,E_bare
->>>>>>> 45e22b7d
      use xc_functionals, ONLY:E_xc
      !
      call H_free()
      !
-<<<<<<< HEAD
-     deallocate(DbGd_ibz_coo,DbGd_bz_coo,RT_ibz_coo,RT_all2ibz,RT_Nk_ibz)
-     if(allocated(DbGd_EE_scatt_table)) deallocate(DbGd_EE_scatt_table)
-     !
-     if(allocated(E_xc)) then
-       deallocate(E_xc)
-       call mem_est('Exc')
-     endif
-     !
-     if(allocated(RT_Vnl_xc)) then
-       deallocate(RT_Vnl_xc)
-       call mem_est("RT_Vnl_xc")
-     endif
-     !
-     if(allocated(Ho_plus_sigma)) then
-       deallocate(Ho_plus_Sigma)
-       call mem_est("Ho_plus_Sigma")
-     endif
-     !
-     if(allocated(RT_TIME_status)) then
-       deallocate(RT_TIME_status)
-       call mem_est("RT_TIME_status")
-     endif
-     !
-     if(allocated(I_relax_static)) then
-       deallocate(I_relax_static)
-       call mem_est("I_relax_static")
-     endif
-     !
-     if(allocated(HARTREE0)) then
-       deallocate(HARTREE0)
-       call mem_est("HARTREE0")
-     endif
-     !
-     if(allocated(XC0)) then
-       deallocate(XC0)
-       call mem_est("XC0")
-     endif
-     !
-     if(allocated(E_PHOT_Hole_lifetime)) then
-       deallocate(E_PHOT_Hole_lifetime,E_PHOT_Electron_lifetime)
-       call mem_est("RT_E_PHOT_lifetimes")
-     endif
-     !
-     if(allocated(E_E_Hole_lifetime)) then
-       deallocate(E_E_Hole_lifetime,E_E_Electron_lifetime)
-       call mem_est("RT_E_E_lifetimes")
-     endif
-     !
-     if(allocated(E_P_Hole_lifetime)) then
-       deallocate(E_P_Hole_lifetime,E_P_Electron_lifetime,E_P_El_abs_lifetime,E_P_Ho_abs_lifetime)
-       call mem_est("RT_E_P_lifetimes")
-     endif
-     !
-     if(allocated(REF_lifetime)) then
-       deallocate(REF_lifetime)
-       call mem_est("REF_lifetime")
-     endif
-     !
-     if(allocated(SAVED_lifetime)) then
-       deallocate(SAVED_lifetime,SAVED_times)
-       call mem_est("SAVED_lifetime")
-     endif
-     !
-     deallocate(REF_V_xc_sc,REF_V_hartree_sc)
-     call mem_est("REF_V_xc_sc REF_V_hartree_sc")
-     !
-     deallocate(RT_H_occupations)
-     call mem_est("RT_H_occupations")
-     !
-     deallocate(RT_delta0_occupations)
-     call mem_est("RT_delta0_occupations")
-     !
-     deallocate(RT_delta_occupations)
-     call mem_est("RT_delta_occupations")
-     !
-     deallocate(RT_E_occupations_reference)
-     call mem_est("RT_E_occupations_reference")
-     !
-     deallocate(RT_H_occupations_reference)
-     call mem_est("RT_H_occupations_reference")
-     !
-     deallocate(RT_occupations_locked)
-     call mem_est("RT_occupations_locked")
-     !
-     deallocate(RT_lifetimes_locked)
-     call mem_est("RT_lifetimes_locked")
-     !
-     deallocate(RT_E_occupations)
-     call mem_est("RT_E_occupations")
-     !
-     deallocate(RT_E_and_k%En)
-     call mem_est("RT_En")
-     !
-     deallocate(RT_E_and_k%W)
-     call mem_est("RT_W")
-     !
-     deallocate(RT_E_and_k%kpt)
-     call mem_est("RT_kpt")
-     !
-     deallocate(G_lesser)
-     call mem_est("G_lesser")
-     !
-     deallocate(MEM_pointer)
-     !
-     if (allocated(q_weight_RT)) deallocate(q_weight_RT)
-     !
-     if (allocated(THETA_matrix)) then
-       deallocate(THETA_matrix)
-       call mem_est("THETA_matrix")
-       deallocate(THETA_matrix_index)
-     endif
-     !
-     if (allocated(elph_gkkp_expanded_sq)) then
-       deallocate(elph_gkkp_expanded_sq)
-       call mem_est("GKKP_expanded")
-     endif
-     !
-     deallocate(G_lesser_reference)
-     call mem_est("Gf_l_ref")
-     !
-     deallocate(dG_lesser)
-     call mem_est("dG_lesser")
-     !
-     deallocate(I1_matrix)
-     call mem_est("I1_matrix")
-     !
-     if(allocated(rho_reference)) then
-       deallocate(rho_reference)
-       call mem_est("rho_reference")
-     endif
-     !
-     if(allocated(magn_reference)) then
-       deallocate(magn_reference)
-       call mem_est("magn_reference")
-     endif
-     !
-     if(allocated(RT_Deph_Matrix)) then
-       deallocate(RT_Deph_Matrix)
-       call mem_est("DephMatrix")
-     endif
-     !
-     if(allocated(Q_io_map)) then
-       deallocate(Q_io_map,K_io_map)
-     endif
-=======
      YAMBO_FREE(DbGd_ibz_coo)
      YAMBO_FREE(DbGd_bz_coo)
      YAMBO_FREE(RT_ibz_coo)
@@ -846,12 +600,8 @@
      YAMBO_FREE(REF_lifetime)
      YAMBO_FREE(SAVED_lifetime)
      YAMBO_FREE(SAVED_times)
-     YAMBO_FREE(REF_Vnl_xc)
      YAMBO_FREE(REF_V_xc_sc)
-     YAMBO_FREE(REF_V_hartree_sc)
-     YAMBO_FREE(BGR_hartree)
-     YAMBO_FREE(BGR_V_xc)
-     YAMBO_FREE(BGR_Self_Energy)
+     YAMBO_FREE(RT_E_occupations)
      YAMBO_FREE(RT_H_occupations)
      YAMBO_FREE(RT_delta0_occupations)
      YAMBO_FREE(RT_delta_occupations)
@@ -859,22 +609,24 @@
      YAMBO_FREE(RT_H_occupations_reference)
      YAMBO_FREE(RT_occupations_locked)
      YAMBO_FREE(RT_lifetimes_locked)
-     YAMBO_FREE(RT_E_occupations)
+     YAMBO_FREE(REF_V_hartree_sc)
+     YAMBO_FREE(RT_E_and_k%En)
+     YAMBO_FREE(RT_E_and_k%W)
+     YAMBO_FREE(RT_E_and_k%kpt)
      YAMBO_FREE(G_lesser)
      YAMBO_FREE(MEM_pointer)
      YAMBO_FREE(q_weight_RT)
      YAMBO_FREE(THETA_matrix)
      YAMBO_FREE(THETA_matrix_index)
-     YAMBO_FREE(elph_gkkp_expanded)
+     YAMBO_FREE(elph_gkkp_expanded_sq)
      YAMBO_FREE(G_lesser_reference)
      YAMBO_FREE(dG_lesser)
+     YAMBO_FREE(I1_matrix)
      YAMBO_FREE(rho_reference)
      YAMBO_FREE(magn_reference)
-     YAMBO_FREE(E_bare)
      YAMBO_FREE(RT_Deph_Matrix)
      YAMBO_FREE(Q_io_map)
      YAMBO_FREE(K_io_map)
->>>>>>> 45e22b7d
      !
    end subroutine RT_free
    !
