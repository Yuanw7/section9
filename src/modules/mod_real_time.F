! 
!        Copyright (C) 2000-2016 the YAMBO team
!              http://www.yambo-code.org
!
! Authors (see AUTHORS file for details): AM MG DS
! 
! This file is distributed under the terms of the GNU 
! General Public License. You can redistribute it and/or 
! modify it under the terms of the GNU General Public 
! License as published by the Free Software Foundation; 
! either version 2, or (at your option) any later version.
!
! This program is distributed in the hope that it will 
! be useful, but WITHOUT ANY WARRANTY; without even the 
! implied warranty of MERCHANTABILITY or FITNESS FOR A 
! PARTICULAR PURPOSE.  See the GNU General Public License 
! for more details.
!
! You should have received a copy of the GNU General Public 
! License along with this program; if not, write to the Free 
! Software Foundation, Inc., 59 Temple Place - Suite 330,Boston, 
! MA 02111-1307, USA or visit http://www.gnu.org/copyleft/gpl.txt.
!
module real_time
 !
 use drivers,    ONLY:l_elel_scatt,l_elph_scatt,l_elphoton_scatt
 use SC,         ONLY:SC_R
 use pars,       ONLY:DP,SP,schlen,lchlen
 use units,      ONLY:FS2AUT
 use global_XC,  ONLY:SE_NONE
 use electrons,  ONLY:levels
 !
 implicit none
 !
 ! CORE LOGICALS
 !
 ! NE dynamics
 !
 logical           :: l_NE_dynamics  
 logical           :: l_NE_with_fields
 logical           :: l_NE_simulate_Irredux
 logical           :: l_Dynamics_is_over  
 logical           :: l_Update_Time_Step  = .FALSE.
 !
 ! Evaluation logicals
 !
 logical          :: eval_DENSITY
 logical          :: eval_HARTREE
 logical          :: eval_DFT
 !
 ! To include the induced field in the coupling and current
 !
 logical           :: l_RT_induced_field
 !
 ! ... core step length and Time-points array...
 !
 real(SP)              :: RT_step          ! Elemental step used to define dimensions and time-points
 real(SP)              :: RT_dyn_step      ! On-the-fly time-step
 ! 
 ! ... NE dynamics ...
 !
<<<<<<< HEAD
 real(SP) :: NE_time ! <- incremented
 real(SP) :: NE_tot_time ! Total (fixed)
 !
 integer  :: NE_i_time ! = (NE_time-1)/RT_step
 integer  :: NE_steps
=======
 real(SP) :: NE_time    =0._SP                  ! <- incremented
 real(SP) :: NE_tot_time=0._SP                  ! Total (fixed)
 real(SP) :: NE_initial_time_step_update= 0._SP ! Time above which the time-step is dynamically updated (0. means no update)
 !
 integer  :: NE_i_time ! = (NE_time+1)/RT_step
 integer  :: NE_steps  ! Still relative to RT_step
 !
 integer  :: it_dyn=0  ! Equivalent to NE_i_time?
>>>>>>> fe4b9ebd
 !
 ! Here I control the way the time evolution is sampled for the e-p and e-e
 ! channels. I will see later if this can be somehow extended/duplicated
 ! for the static correlations
 !
 logical  :: l_RT_lifetimes_interpolation = .FALSE.! If .TRUE. the lifetimes not calculated are interpolated. Otherwise are kept constant
 real(SP) :: RT_life_interp_steps(2)               ! (1) is step between groups of 3, (2) is step in the group of 3.
 ! 
 integer(2), allocatable :: RT_TIME_status(:)
 !
 ! Kind of e-e interactions (for the CORR and SCATT parts)
 !
 integer           :: RT_EE_CORR_kind=SE_NONE
 integer           :: RT_EE_SCATT_kind=SE_NONE
 !
 ! ... Memory ...
 !
 real(SP) :: NE_MEM_treshold
 integer  :: Life_MEM_steps
 integer  :: G_MEM_steps    = 2 ! By default only G_lesser@t and @t+1
 integer  :: i_MEM_now      = 1
 integer  :: i_MEM_next     = 1
 integer  :: i_MEM_previous = 1
 integer  :: MAX_dG_dT_indexes(3)
 integer, allocatable :: MEM_pointer(:) ! Time memory pointers
 !
 ! ... Window on the k-points/bands allowed to follow the dynamics ...
 !
 real(SP)             :: RT_eh_en(2)
 real(SP)             :: RT_scatt_tresh
 !
 ! Macroscopic induced current ... 
 !--------------------------------
 !
 complex(SP) :: RT_ind_J(3)
 complex(SP) :: RT_ind_J_prev(3)
 !
 ! ... polarization ...
 !----------------------
 complex(SP) :: RT_P(3)
 complex(SP) :: RT_P_prev(3)
 !
 ! ... and magnetization
 !----------------------
 real(SP)    :: RT_magn(3)
 !
 ! Diagonal (QP) and off-diagonal (Phase) relaxation time
 !
 real(SP)    :: Phase_LifeTime
 real(SP)    :: RAD_LifeTime
 real(SP)    :: RAD_magnification=1._SP
 logical     :: RT_is_dephased
 !
 ! Table pointing to the position of the uniform grid points in the
 ! G_lesser structure
 !
 integer,     allocatable :: RT_ibz_coo(:,:)
 integer,     allocatable :: RT_all2ibz(:)  
 integer,     allocatable :: RT_Nk_ibz(:)  
 !
 ! K-points: In case I want to use the G_lesser to define the occupations
 ! of a post-run I need to keep here the number of k-points 
 !
 integer                 :: RT_nk
 integer                 :: RT_bands(2)
 integer                 :: RT_nbands
 !
 ! BGR
 !----------------------------
 logical                  :: l_BGR=.false.
 real(SP),    allocatable :: BGR_hartree(:,:,:)  
 real(SP),    allocatable :: BGR_V_xc(:,:,:)  
 real(SP),    allocatable :: BGR_Self_Energy(:,:,:)  
 real(SP),    allocatable :: REF_V_xc_sc(:,:)  
 real(SP),    allocatable :: REF_V_hartree_sc(:,:)  
 real(SP),    allocatable :: REF_Vnl_xc(:)  
 real(SP)                 :: BGR(5) ! (BGR at the minimum dir/ind gap, H contrib., xc contrib., SE contrib.)
 type(levels),save        :: E_reference
 !
 ! Relaxation and Dissipation 
 !----------------------------
 logical                  :: l_RT_uses_E_DbGd
 logical,     allocatable :: DbGd_EE_scatt_table(:,:)  
 integer,     allocatable :: DbGd_EE_Nk_table(:,:)  
 integer,     allocatable :: DbGd_ibz_coo(:,:)
 integer,     allocatable :: DbGd_bz_coo(:,:)  
 real(SP)                 :: DbGd_EE_percent 
 !
 ! ELPH kernel...
 !----------------
 !
 logical     :: l_RT_CCA_Kernel
 !
 ! Manual pump
 !
 real(SP)    :: Eh_pumped_Nel
 real(SP)    :: Eh_pumped_pair_energy(2)
 !
 real(SP)    :: Eh_pumped_pair_deltaE
 real(SP)    :: Eh_pumped_pair_BZ_reagions(3,6)   
 !
 real(SP)    :: Eh_pumped_pair_width               ! energy with
 real(SP)    :: Eh_pumped_pair_BZ_width            ! k width
 integer     :: n_regions
 !
 ! ... Q weights calculated using RIM in order to evaluate the ELPH kernel
 !
 real(SP),    allocatable :: q_weight_RT(:,:,:)
 ! ... THETA matrix
 complex(SP), allocatable :: THETA_matrix(:,:,:,:)
 ! ... Q-parallelization  and GKKP
 complex(SP), allocatable :: elph_gkkp_expanded(:,:,:,:)
 ! ... indexes ...
 integer,     allocatable :: THETA_matrix_index(:,:,:)
 integer,     allocatable :: Q_io_map(:)
 integer,     allocatable :: K_io_map(:)
 !
 ! Locks and reference
 !----------------------
 logical                  :: l_RT_impose_N_dN    = .TRUE.
 logical                  :: l_RT_impose_E    = .TRUE.
 !
 ! Locks and reference
 !----------------------
 logical                  :: l_use_updated_reference
 logical                  :: l_initial_equilibrium
 real(SP),    allocatable :: RT_E_occupations(:,:) 
 real(SP),    allocatable :: RT_H_occupations(:,:) 
 real(SP),    allocatable :: RT_delta0_occupations(:,:) 
 real(SP),    allocatable :: RT_delta_occupations(:,:) 
 real(SP),    allocatable :: RT_E_occupations_reference(:,:) 
 real(SP),    allocatable :: RT_H_occupations_reference(:,:)
 logical,     allocatable :: RT_occupations_locked(:,:) 
 logical,     allocatable :: RT_lifetimes_locked(:,:) 
 !
 ! EL-PH RT life-times
 !-----------------------------------------
 real(SP),    allocatable :: E_P_Hole_lifetime(:,:)
 real(SP),    allocatable :: E_P_Electron_lifetime(:,:)
 real(SP),    allocatable :: E_P_El_abs_lifetime(:,:)
 real(SP),    allocatable :: E_P_Ho_abs_lifetime(:,:)
 !
 ! Coulomb RT life-times
 !-----------------------
 real(SP),    allocatable :: E_E_Hole_lifetime(:,:)
 real(SP),    allocatable :: E_E_Electron_lifetime(:,:)
 !
 ! EL-PHOT RT life-times
 !-----------------------
 real(SP),    allocatable :: E_PHOT_Hole_lifetime(:,:)
 real(SP),    allocatable :: E_PHOT_Electron_lifetime(:,:)
 !
 ! Saved RT life-times
 !-----------------------
 real(SP),    allocatable :: SAVED_times(:)
 real(SP),    allocatable :: REF_lifetime(:,:,:)
 real(SP),    allocatable :: SAVED_lifetime(:,:,:,:)
 !
 ! Ouput Lifetimes, ratio fit and temperatures
 !---------------------------------------------
 logical                  :: l_lftm_fit_stable(2)
 integer                  :: Nfitted_lifetimes(2)
 real(SP)                 :: RT_mean_lifetimes(8) ! 1-2 (e-e), 3-6 (e-p), 7-8 (e-photon)
 real(SP)                 :: RT_Tfit_lifetimes(4)
 real(SP)                 :: RT_Efit_lifetimes(4)
 !
 real(SP)                 :: EE_prefactor(2)      ! 1=valence, 2=conduction
 real(SP)                 :: RAD_prefactor(2)
 real(SP)                 :: EP_prefactor(2)
 real(SP)                 :: EP_abs_prefactor(2) 
 !
 ! Occupations fit
 !-----------------
 real(SP)                 :: RT_Tfit_occupations(2)
 real(SP)                 :: RT_Efit_occupations(2)
 !
 ! Relaxation: Dephasing Matrix
 !------------------------------
 !
 real(SP)                 :: RT_ave_dephasing
 real(SP),    allocatable :: RT_Deph_Matrix(:,:,:)
 !
 ! GFs (retarded)
 !----------------
 !
 integer           :: two_alpha
 integer           :: N_Gr_descs
 real(SP)          :: Gr_QP_width
 character(schlen) :: Gr_kind = "QP"
 character(lchlen) :: Gr_description(5) 
 !
 ! GFs
 !-----
 !
 complex(SP), allocatable :: G_lesser(:,:,:,:)          ! Band, Band, K, Time
 complex(SP), allocatable :: G_lesser_reference(:,:,:)
 complex(SP), allocatable :: dG_lesser(:,:,:,:)
 !
 ! COLLISIONS
 !------------
 complex(SP), allocatable :: Ho_plus_Sigma(:,:,:,:)
 complex(SP), allocatable :: RT_Vnl_xc(:,:,:,:)
 complex(SP), allocatable :: I_relax_static(:,:,:)
 !
 ! Density
 !---------
 !
 real(SP),    allocatable :: rho_reference(:)    ! reference density from all bands 
 real(SP),    allocatable :: magn_reference(:,:) ! reference magnetization from all bands 
 !
 ! Integrators
 !
 logical  :: l_RT_EULER
 logical  :: l_RT_RK2
 logical  :: l_RT_HEUN
 logical  :: l_RT_EXP
 logical  :: l_RT_RWA
 !
 integer  :: integrator_step
 !
 ! Integrate exactly the part of the dynamics due to H_o 
 ! as it is done in Comp. Phys. Comm. 123(1999)
 ! in this case I choosed H_o = H_lda ( rho_0 )
 !
 character(schlen)            :: Integrator_name
 !
 ! Hartree term
 !
 complex(SP), allocatable :: XC0_and_HARTREE0(:,:,:,:)
 !
 ! TD-ABS and RT-BSE [yambo]
 !
 character(schlen)       :: RT_ctl_db(4)
 !
 type RT_t
   !
   ! Sizes and definitions
   !
   integer  :: nk
   integer  :: nb(2)
   integer  :: nstates
   character(schlen)  :: description
   integer,    pointer:: table(:,:)      => null() ! ib,ik_RT,ik,i_spin
   real(SP)   ,pointer:: kpt(:,:)        => null()
   real(SP)   ,pointer:: k_weight(:)     => null()
   !
   ! Energies
   !
   real(SP)   ,pointer:: E_bare(:)       => null() ! equilibrium energy, i.e. the QP energy
   real(SP)   ,pointer:: delta_E(:)      => null() ! change in E (BGR)
   real(SP)   ,pointer:: dE_Hartree(:)   => null()
   real(SP)   ,pointer:: dE_V_xc(:)        => null()
   real(SP)   ,pointer:: dE_Self_Energy(:) => null()
   !
   ! Occupations
   !
   real(SP)   ,pointer:: f_bare(:)       => null() ! equilibrium occupations
   real(SP)   ,pointer:: delta_f(:)      => null() ! change in the occupations
   !
   ! Lifetimes
   !
   real(SP)   ,pointer:: GAMMA_bare(:,:) => null() ! "initial equilibrium" lifetimes. In the code the "initial equilibrium"
                                                   ! e-e h, e-e e, e-p h, e-p e, e-p h(abs), e-p e(abs)
   real(SP)   ,pointer:: NEQ_Lifetime(:) => null() ! time dependent lifetime defined as for Silicon
   real(SP)   ,pointer:: delta_GAMMA(:)  => null() ! change with respect to the "initial equilibrium" lifetimes
   real(SP)   ,pointer:: dGAMMA_E_P_Hole(:)     => null() 
   real(SP)   ,pointer:: dGAMMA_E_P_Electron(:) => null() 
   real(SP)   ,pointer:: dGAMMA_E_P_Ho_abs(:)   => null() 
   real(SP)   ,pointer:: dGAMMA_E_P_El_abs(:)   => null() 
   real(SP)   ,pointer:: dGAMMA_E_E_Hole(:)     => null() 
   real(SP)   ,pointer:: dGAMMA_E_E_Electron(:) => null() 
   real(SP)   ,pointer:: dGAMMA_E_PHOT_Hole(:)     => null() 
   real(SP)   ,pointer:: dGAMMA_E_PHOT_Electron(:) => null() 
   !
 end type RT_t
 !
 type(RT_t),save  :: RT_carriers
 !
 contains
   !
   subroutine RT_obj_alloc(RT)
     type(RT_t)::RT
     if(.not.associated(RT%kpt))          allocate(RT%kpt(RT%nk,3))
     if(.not.associated(RT%k_weight))     allocate(RT%k_weight(RT%nk))
     if(.not.associated(RT%table))        allocate(RT%table(RT%nstates,4))
     if(.not.associated(RT%E_bare))       allocate(RT%E_bare(RT%nstates)) 
     if(.not.associated(RT%f_bare))       allocate(RT%f_bare(RT%nstates))
     if(.not.associated(RT%dE_Hartree))     allocate(RT%dE_Hartree(RT%nstates))
     if(.not.associated(RT%dE_V_xc))        allocate(RT%dE_V_xc(RT%nstates))
     if(.not.associated(RT%dE_Self_Energy)) allocate(RT%dE_Self_Energy(RT%nstates))
     if (l_elel_scatt) then
       if(.not.associated(RT%dGAMMA_E_E_Hole))     allocate(RT%dGAMMA_E_E_Hole(RT%nstates))
       if(.not.associated(RT%dGAMMA_E_E_Electron)) allocate(RT%dGAMMA_E_E_Electron(RT%nstates))
     endif
     if (l_elph_scatt) then
       if(.not.associated(RT%dGAMMA_E_P_Hole))     allocate(RT%dGAMMA_E_P_Hole(RT%nstates))
       if(.not.associated(RT%dGAMMA_E_P_Electron)) allocate(RT%dGAMMA_E_P_Electron(RT%nstates))
       if(.not.associated(RT%dGAMMA_E_P_Ho_abs))   allocate(RT%dGAMMA_E_P_Ho_abs(RT%nstates))
       if(.not.associated(RT%dGAMMA_E_P_El_abs))   allocate(RT%dGAMMA_E_P_El_abs(RT%nstates))
     endif
     if (l_elphoton_scatt) then
       if(.not.associated(RT%dGAMMA_E_PHOT_Hole))     allocate(RT%dGAMMA_E_PHOT_Hole(RT%nstates))
       if(.not.associated(RT%dGAMMA_E_PHOT_Electron)) allocate(RT%dGAMMA_E_PHOT_Electron(RT%nstates))
     endif
     if (l_elel_scatt.or.l_elph_scatt) then
       if(.not.associated(RT%GAMMA_bare))   allocate(RT%GAMMA_bare(RT%nstates,8))
       if(.not.associated(RT%delta_GAMMA))  allocate(RT%delta_GAMMA(RT%nstates)) 
       if(.not.associated(RT%NEQ_Lifetime)) allocate(RT%NEQ_Lifetime(RT%nstates)) 
     endif
     if(.not.associated(RT%delta_E))      allocate(RT%delta_E(RT%nstates))   
     if(.not.associated(RT%delta_f))      allocate(RT%delta_f(RT%nstates))  
   end subroutine
   !
   subroutine RT_obj_free(RT)
     type(RT_t)::RT
     RT%nk=0
     RT%nb=0
     RT%nstates=0
     if(associated(RT%dE_Hartree))     deallocate(RT%dE_Hartree)
     if(associated(RT%dE_V_xc))        deallocate(RT%dE_V_xc)
     if(associated(RT%dE_Self_Energy)) deallocate(RT%dE_Self_Energy)
     if(associated(RT%dGAMMA_E_E_Hole))     deallocate(RT%dGAMMA_E_E_Hole)
     if(associated(RT%dGAMMA_E_E_Electron)) deallocate(RT%dGAMMA_E_E_Electron)
     if(associated(RT%dGAMMA_E_P_Hole))     deallocate(RT%dGAMMA_E_P_Hole)
     if(associated(RT%dGAMMA_E_P_Electron)) deallocate(RT%dGAMMA_E_P_Electron)
     if(associated(RT%dGAMMA_E_P_Ho_abs))   deallocate(RT%dGAMMA_E_P_Ho_abs)
     if(associated(RT%dGAMMA_E_P_El_abs))   deallocate(RT%dGAMMA_E_P_El_abs)
     if(associated(RT%dGAMMA_E_PHOT_Hole))     deallocate(RT%dGAMMA_E_PHOT_Hole)
     if(associated(RT%dGAMMA_E_PHOT_Electron)) deallocate(RT%dGAMMA_E_PHOT_Electron)
     if(associated(RT%E_bare))       deallocate(RT%E_bare)
     if(associated(RT%f_bare))       deallocate(RT%f_bare)
     if(associated(RT%GAMMA_bare))   deallocate(RT%GAMMA_bare)
     if(associated(RT%delta_E))      deallocate(RT%delta_E)
     if(associated(RT%delta_f))      deallocate(RT%delta_f)
     if(associated(RT%delta_GAMMA))  deallocate(RT%delta_GAMMA)
     if(associated(RT%NEQ_Lifetime)) deallocate(RT%NEQ_Lifetime)
     if(associated(RT%kpt))          deallocate(RT%kpt)
     if(associated(RT%k_weight))     deallocate(RT%k_weight)
     if(associated(RT%table))        deallocate(RT%table)
   end subroutine
   !
   subroutine RT_alloc(en)
     !
     use pars,           ONLY:SP,LP,schlen,cZERO
     use drivers,        ONLY:l_sc_hf,l_HF_and_locXC,l_sc_is_libDFT,l_elph_scatt,l_elel_scatt,&
&                             l_sc_cohsex,l_sc_hartree
     use memory_m,       ONLY:mem_est
     use SC,             ONLY:V_hartree_sc,l_sc_pot_is_local,SC_alloc,E_bare, &
&                             SC_xc_functional,SC_xc_functional
     use FFT_m,          ONLY:fft_size
     use electrons,      ONLY:levels,n_spin,n_sp_pol
     use xc_functionals, ONLY:E_xc
     use QP_m,           ONLY:QP_nk,QP_n_states,QP_Vnl_xc
     use R_lattice,      ONLY:nqbz,nXkibz
     !
     type(levels), intent(in) :: en
     !
     call SC_alloc(en)
     !
     RT_nbands=RT_bands(2)-RT_bands(1)+1
     !
     !DEBUG...WHY?>
     !if (l_HF_and_locXC.or.l_sc_hf.or.l_sc_cohsex) then
     !  allocate(QP_Vnl_xc(QP_n_states))
     !  call mem_est("QP_Vnl_xc",(/QP_n_states/))
     !  QP_Vnl_xc=cZERO
     !endif
     !DEBUG<
     !
     allocate(E_xc(fft_size))
     call mem_est('Exc',(/fft_size/),(/SP/))
     !
     allocate(G_lesser(RT_bands(1):RT_bands(2),RT_bands(1):RT_bands(2),RT_nk,G_MEM_steps))
     call mem_est("G_lesser",(/size(G_lesser)/),(/2*SP/))
     !
     allocate(RT_H_occupations(RT_bands(1):RT_bands(2),RT_nk))
     call mem_est("RT_H_occupations",(/size(RT_H_occupations)/),(/SP/))
     !
     allocate(RT_delta0_occupations(RT_bands(1):RT_bands(2),RT_nk))
     call mem_est("RT_delta0_occupations",(/size(RT_delta0_occupations)/),(/SP/))
     !
     allocate(RT_delta_occupations(RT_bands(1):RT_bands(2),RT_nk))
     call mem_est("RT_delta_occupations",(/size(RT_delta_occupations)/),(/SP/))
     !
     allocate(RT_E_occupations_reference(RT_bands(1):RT_bands(2),RT_nk))
     call mem_est("RT_E_occupations_reference",(/size(RT_E_occupations_reference)/),(/SP/))
     RT_E_occupations_reference=0._SP
     !
     allocate(RT_H_occupations_reference(RT_bands(1):RT_bands(2),RT_nk))
     call mem_est("RT_H_occupations_reference",(/size(RT_H_occupations_reference)/),(/SP/))
     RT_H_occupations_reference=0._SP
     !
     allocate(RT_occupations_locked(RT_bands(1):RT_bands(2),RT_nk))
     call mem_est("RT_occupations_locked",(/size(RT_occupations_locked)/),(/LP/))
     RT_occupations_locked=.false.
     !
     allocate(RT_lifetimes_locked(RT_bands(1):RT_bands(2),RT_nk))
     call mem_est("RT_lifetimes_locked",(/size(RT_lifetimes_locked)/),(/LP/))
     RT_lifetimes_locked=.false.
     !
     allocate(RT_E_occupations(RT_bands(1):RT_bands(2),RT_nk))
     call mem_est("RT_E_occupations",(/size(RT_E_occupations)/),(/SP/))
     !
     if (l_elphoton_scatt) then
       allocate(E_PHOT_Hole_lifetime(RT_bands(1):RT_bands(2),RT_nk))
       allocate(E_PHOT_Electron_lifetime(RT_bands(1):RT_bands(2),RT_nk))
       call mem_est("RT_E_PHOT_lifetimes",(/2*size(E_PHOT_Hole_lifetime)/),(/SP/))
       E_PHOT_Hole_lifetime=0._SP
       E_PHOT_Electron_lifetime=0._SP
     endif
     !
     if (l_elel_scatt) then
       allocate(E_E_Hole_lifetime(RT_bands(1):RT_bands(2),RT_nk))
       allocate(E_E_Electron_lifetime(RT_bands(1):RT_bands(2),RT_nk))
       call mem_est("RT_E_E_lifetimes",(/2*size(E_E_Hole_lifetime)/),(/SP/))
       E_E_Hole_lifetime=0._SP
       E_E_Electron_lifetime=0._SP
     endif
     !
     if (l_RT_CCA_Kernel.and.l_elph_scatt) then
       allocate(E_P_Hole_lifetime(RT_bands(1):RT_bands(2),RT_nk))
       allocate(E_P_Electron_lifetime(RT_bands(1):RT_bands(2),RT_nk))
       allocate(E_P_El_abs_lifetime(RT_bands(1):RT_bands(2),RT_nk))
       allocate(E_P_Ho_abs_lifetime(RT_bands(1):RT_bands(2),RT_nk))
       call mem_est("RT_E_P_lifetimes",(/4*size(E_P_Hole_lifetime)/),(/SP/))
       E_P_Hole_lifetime=0._SP
       E_P_Electron_lifetime=0._SP
       E_P_El_abs_lifetime=0._SP
       E_P_Ho_abs_lifetime=0._SP
     endif
     !
     if (l_elel_scatt.or.l_RT_CCA_Kernel.or.l_elph_scatt.or.l_elphoton_scatt) then
       allocate(REF_lifetime(RT_bands(1):RT_bands(2),RT_nk,8))
       call mem_est("REF_lifetime",(/size(REF_lifetime)/),(/SP/)) ! e-e h, e-e e, e-p h, e-p e, e-p h(abs), e-p e(abs), e-g h, e-g e
       allocate(SAVED_lifetime(RT_bands(1):RT_bands(2),RT_nk,8,Life_MEM_steps)) ! e-e h, e-e e, e-p h, e-p e, e-p h(abs), e-p e(abs), e-g h, e-g e
       call mem_est("SAVED_lifetime",(/size(SAVED_lifetime)/),(/SP/))
       allocate(SAVED_times(Life_MEM_steps)) 
       REF_lifetime=0._SP
       SAVED_lifetime=0._SP
       SAVED_times=0._SP
     endif
     !
     allocate(Ho_plus_Sigma(RT_bands(1):RT_bands(2),RT_bands(1):RT_bands(2),RT_nk,n_sp_pol))
     call mem_est("Ho_plus_Sigma",(/size(Ho_plus_Sigma)/),(/2*SP/))
     !
     if(l_sc_hf.or.l_sc_cohsex) then
       allocate(RT_Vnl_xc(RT_bands(1):RT_bands(2),RT_bands(1):RT_bands(2),RT_nk,n_sp_pol))
       call mem_est("RT_Vnl_xc",(/size(RT_Vnl_xc)/),(/2*SP/))
       RT_Vnl_xc=(0._SP,0._SP)
     endif
     !
     if(any ((/l_elel_scatt,l_elph_scatt,l_elphoton_scatt,RT_is_dephased/)) ) then
       allocate(I_relax_static(RT_bands(1):RT_bands(2),RT_bands(1):RT_bands(2),RT_nk))
       call mem_est("I_relax_static",(/size(I_relax_static)/),(/2*SP/))
     endif
     !
     allocate(XC0_and_HARTREE0(1:RT_bands(2),1:RT_bands(2),nXkibz,n_sp_pol))
     call mem_est("XC0_and_HARTREE0",(/size(XC0_and_HARTREE0)/),(/2*SP/))
     XC0_and_HARTREE0=cZERO
     !
     allocate(SC_R(1:RT_bands(2),1:RT_bands(2),nXkibz,n_sp_pol))
     call mem_est("SC_R",(/size(SC_R)/),(/2*SP/))
     !
     allocate(G_lesser_reference(RT_bands(1):RT_bands(2),RT_bands(1):RT_bands(2),RT_nk))
     call mem_est("Gf_l_ref",(/size(G_lesser_reference)/),(/2*SP/))
     !
     allocate(dG_lesser(RT_bands(1):RT_bands(2),RT_bands(1):RT_bands(2),RT_nk,G_MEM_steps))
     call mem_est("dG_lesser",(/size(dG_lesser)/),(/2*SP/))
     !
     allocate(MEM_pointer(G_MEM_steps)) ! G_MEM_steps=2 => MEM_pointers are relative to it_dyn,it_dyn_next
                                        ! G_MEM_steps=3 => MEM_pointers are relative to it_dyn,it_dyn_next,it_dyn_previous
     MEM_pointer    = 0
     MEM_pointer(1) = 1
     !
     allocate(REF_V_xc_sc(fft_size,n_spin))
     call mem_est("REF_V_xc_sc",(/fft_size*n_spin/),(/SP/))
     !
     allocate(REF_V_hartree_sc(fft_size,n_spin))
     call mem_est("REF_V_hartree_sc",(/fft_size*n_spin/),(/SP/))
     !
     allocate(REF_Vnl_xc(QP_n_states))
     call mem_est("REF_Vnl_xc",(/size(REF_Vnl_xc)/),(/2*SP/))
     !
     allocate(BGR_hartree(RT_bands(1):RT_bands(2),nXkibz,n_sp_pol))
     call mem_est("BGR_hartree",(/size(BGR_hartree)/),(/SP/))
      allocate(BGR_V_xc(RT_bands(1):RT_bands(2),nXkibz,n_sp_pol))
     call mem_est("BGR_V_xc",(/size(BGR_V_xc)/),(/SP/))
     allocate(BGR_Self_Energy(RT_bands(1):RT_bands(2),nXkibz,n_sp_pol))
     call mem_est("BGR_Self_Energy",(/size(BGR_Self_Energy)/),(/SP/))
     !
     allocate(rho_reference(fft_size))
     call mem_est("rho_reference",(/fft_size/),(/SP/))
     !
     if(n_spin>1) then
       allocate(magn_reference(fft_size,3))
       call mem_est("magn_reference",(/fft_size*3/),(/SP/))
     endif
     !
     ! Reference energies
     !
     allocate(E_bare(1:RT_bands(2),nXkibz,n_sp_pol))
     call mem_est("E_bare",(/size(E_bare)/))
     E_bare=en%E(:RT_bands(2),:,:)
     !
   end subroutine RT_alloc
   !   
   subroutine RT_free
     !
     use drivers,        ONLY:l_sc_hf,l_HF_and_locXC
     use SC,             ONLY:V_hartree_sc,Ho,SC_free,E_bare
     use memory_m,       ONLY:mem_est
     use QP_m,           ONLY:QP_Vnl_xc
     use xc_functionals, ONLY:E_xc
     !
     call SC_free()
     !
     deallocate(DbGd_ibz_coo,DbGd_bz_coo,RT_ibz_coo,RT_all2ibz,RT_Nk_ibz)
     if(allocated(DbGd_EE_scatt_table)) deallocate(DbGd_EE_scatt_table)
     !
     if(allocated(E_xc)) then
       deallocate(E_xc)
       call mem_est('Exc')
     endif
     !
     if(allocated(RT_Vnl_xc)) then
       deallocate(RT_Vnl_xc)
       call mem_est("RT_Vnl_xc")
     endif
     !
     if(allocated(Ho_plus_sigma)) then
       deallocate(Ho_plus_Sigma)
       call mem_est("Ho_plus_Sigma")
     endif
     !
     if(allocated(RT_TIME_status)) then
       deallocate(RT_TIME_status)
       call mem_est("RT_TIME_status")
     endif
     !
     if(allocated(I_relax_static)) then
       deallocate(I_relax_static)
       call mem_est("I_relax_static")
     endif
     !
     if(allocated(XC0_and_HARTREE0)) then
       deallocate(XC0_and_HARTREE0)
       call mem_est("XC0_and_HARTREE0")
     endif
     !
     if(allocated(SC_R)) then
       deallocate(SC_R)
       call mem_est("SC_R")
     endif
     !
     if(allocated(E_PHOT_Hole_lifetime)) then
       deallocate(E_PHOT_Hole_lifetime,E_PHOT_Electron_lifetime)
       call mem_est("RT_E_PHOT_lifetimes")
     endif
     !
     if(allocated(E_E_Hole_lifetime)) then
       deallocate(E_E_Hole_lifetime,E_E_Electron_lifetime)
       call mem_est("RT_E_E_lifetimes")
     endif
     !
     if(allocated(E_P_Hole_lifetime)) then
       deallocate(E_P_Hole_lifetime,E_P_Electron_lifetime,E_P_El_abs_lifetime,E_P_Ho_abs_lifetime)
       call mem_est("RT_E_P_lifetimes")
     endif
     !
     if(allocated(REF_lifetime)) then
       deallocate(REF_lifetime)
       call mem_est("REF_lifetime")
     endif
     !
     if(allocated(SAVED_lifetime)) then
       deallocate(SAVED_lifetime,SAVED_times)
       call mem_est("SAVED_lifetime")
     endif
     !
     deallocate(REF_Vnl_xc,REF_V_xc_sc,REF_V_hartree_sc)
     call mem_est("REF_Vnl_xc REF_V_xc_sc REF_V_hartree_sc")
     deallocate(BGR_hartree,BGR_V_xc,BGR_Self_Energy)
     call mem_est("BGR_hartree BGR_V_xc BGR_Self_Energy")
     !
     deallocate(RT_H_occupations)
     call mem_est("RT_H_occupations")
     !
     deallocate(RT_delta0_occupations)
     call mem_est("RT_delta0_occupations")
     !
     deallocate(RT_delta_occupations)
     call mem_est("RT_delta_occupations")
     !
     deallocate(RT_E_occupations_reference)
     call mem_est("RT_E_occupations_reference")
     !
     deallocate(RT_H_occupations_reference)
     call mem_est("RT_H_occupations_reference")
     !
     deallocate(RT_occupations_locked)
     call mem_est("RT_occupations_locked")
     !
     deallocate(RT_lifetimes_locked)
     call mem_est("RT_lifetimes_locked")
     !
     deallocate(RT_E_occupations)
     call mem_est("RT_E_occupations")
     !
     deallocate(G_lesser)
     call mem_est("G_lesser")
     !
     deallocate(MEM_pointer)
     !
     if (allocated(q_weight_RT)) deallocate(q_weight_RT)
     !
     if (allocated(THETA_matrix)) then
       deallocate(THETA_matrix)
       call mem_est("THETA_matrix")
       deallocate(THETA_matrix_index)
     endif
     !
     if (allocated(elph_gkkp_expanded)) then
       deallocate(elph_gkkp_expanded)
       call mem_est("GKKP_expanded")
     endif
     !
     deallocate(G_lesser_reference)
     call mem_est("Gf_l_ref")
     !
     deallocate(dG_lesser)
     call mem_est("dG_lesser")
     !
     if(allocated(rho_reference)) then
       deallocate(rho_reference)
       call mem_est("rho_reference")
     endif
     !
     if(allocated(magn_reference)) then
       deallocate(magn_reference)
       call mem_est("magn_reference")
     endif
     !
     deallocate(E_bare)
     call mem_est("E_bare")
     !
     if(allocated(RT_Deph_Matrix)) then
       deallocate(RT_Deph_Matrix)
       call mem_est("DephMatrix")
     endif
     !
     if(allocated(Q_io_map)) then
       deallocate(Q_io_map,K_io_map)
     endif
     !
   end subroutine RT_free
   !
   logical function FIRST_step( )
     FIRST_step=integrator_step==1
   end function
   !
   subroutine ADD_to_saved_values(VAL,ARRAY,STEPS)
     integer  :: STEPS
     real(SP) :: VAL,ARRAY(STEPS)
     integer  :: i1
     do i1=1,STEPS-1
       ARRAY(i1)=ARRAY(i1+1)
     enddo
     ARRAY(STEPS)=VAL
   end subroutine
   !
end module<|MERGE_RESOLUTION|>--- conflicted
+++ resolved
@@ -59,13 +59,6 @@
  ! 
  ! ... NE dynamics ...
  !
-<<<<<<< HEAD
- real(SP) :: NE_time ! <- incremented
- real(SP) :: NE_tot_time ! Total (fixed)
- !
- integer  :: NE_i_time ! = (NE_time-1)/RT_step
- integer  :: NE_steps
-=======
  real(SP) :: NE_time    =0._SP                  ! <- incremented
  real(SP) :: NE_tot_time=0._SP                  ! Total (fixed)
  real(SP) :: NE_initial_time_step_update= 0._SP ! Time above which the time-step is dynamically updated (0. means no update)
@@ -74,7 +67,6 @@
  integer  :: NE_steps  ! Still relative to RT_step
  !
  integer  :: it_dyn=0  ! Equivalent to NE_i_time?
->>>>>>> fe4b9ebd
  !
  ! Here I control the way the time evolution is sampled for the e-p and e-e
  ! channels. I will see later if this can be somehow extended/duplicated
