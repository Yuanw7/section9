! 
!        Copyright (C) 2000-2020 the YAMBO team
!              http://www.yambo-code.org
!
! Authors (see AUTHORS file for details): AM MG DS
! 
! This file is distributed under the terms of the GNU 
! General Public License. You can redistribute it and/or 
! modify it under the terms of the GNU General Public 
! License as published by the Free Software Foundation; 
! either version 2, or (at your option) any later version.
!
! This program is distributed in the hope that it will 
! be useful, but WITHOUT ANY WARRANTY; without even the 
! implied warranty of MERCHANTABILITY or FITNESS FOR A 
! PARTICULAR PURPOSE.  See the GNU General Public License 
! for more details.
!
! You should have received a copy of the GNU General Public 
! License along with this program; if not, write to the Free 
! Software Foundation, Inc., 59 Temple Place - Suite 330,Boston, 
! MA 02111-1307, USA or visit http://www.gnu.org/copyleft/gpl.txt.
!
module real_time
 !
 use drivers,    ONLY:l_elel_scatt,l_elph_scatt,l_elphoton_scatt
 use pars,       ONLY:DP,SP,schlen,lchlen,LP
 use IO_m,       ONLY:IO_desc
 use units,      ONLY:FS2AUT
 use global_XC,  ONLY:QP_SE_NONE
 !
#include<memory.h>
 !
 ! CORE LOGICALS
 !
 ! NE dynamics
 !
 logical           :: l_NE_dynamics  
 logical           :: l_NE_with_fields
 logical           :: l_Dynamics_is_over   
 logical           :: l_Update_Time_Step  = .FALSE.
 logical           :: l_RT_is_WFfree
 !
 character(schlen) :: RT_potential
 !
 ! Possible Kinds, functionals and external perturbations
 !
 integer           :: RT_kind
 integer           :: RT_xc_functional
 integer           :: RT_perturbation
 !
 ! Evaluation logicals
 !
 logical          :: eval_energy
 logical          :: eval_entropy
 logical          :: eval_HARTREE
 logical          :: eval_DFT
 !
 ! To include the induced field in the coupling and current
 !
 logical          :: l_RT_induced_field = .FALSE.
 logical          :: l_P_integrating_J
 logical          :: l_velocity_gauge_corr
 logical          :: l_velocity_gauge_diam
 !
 ! TMP SOLUTION FOR TR ABS
 !
 logical  :: l_RT_abs_YAMBO = .false.
 !
 ! ... core step length and Time-points array...
 !
 real(SP)              :: RT_step             ! Elemental step used to define dimensions and time-points
 real(SP)              :: RT_dyn_step = 0._SP ! On-the-fly time-step
 real(SP)              :: RT_MAX_step =-1._SP*FS2AUT ! MAX value of the dynamical RT step value
 ! 
 ! ... NE dynamics ...
 !
 real(SP) :: NE_time    =0._SP  ! <- incremented
 real(SP) :: NE_tot_time=0._SP  ! Total (fixed)
 integer  :: NE_time_step_update_last_point = 1      ! Last time-point of the dT update
 real(SP) :: NE_initial_time_step_update    = 0._SP  ! Time above which the time-step is dynamically updated (0. means no update)
 real(SP) :: NE_time_step_update_jump       = 0._SP  ! Time BETWEEN two time-steps dynamically updated (0. means RT_step)
 real(SP) :: NE_step_update_treshold        = 0.1_SP ! Time-step update treshold
 real(SP) :: NE_time_step_update_jump_SAVE  = 0._SP
 !
 integer  :: NE_i_time=1 ! = (NE_time+1)/RT_step
 integer  :: NE_steps    ! Still relative to RT_step
 !
 ! Here I control the way the time evolution is sampled for the e-p and e-e
 ! channels. I will see later if this can be somehow extended/duplicated
 ! for the static correlations
 !
 logical  :: l_RT_lifetimes_extrapolation = .FALSE.! If .TRUE. the lifetimes not calculated are extrapolated. Otherwise are kept constant
 real(SP) :: RT_life_extrap_times(2)               ! Lifetimes are evaluated at distance RT_life_extrap_times(2) and in groups long RT_life_extrap_times(1)
 real(SP) :: RT_life_extrap_times_SAVE(2)
 !
 logical  :: l_RT_relax_time_approx = .FALSE.
 real(SP) :: RT_RTA_temp(2)
 real(SP) :: RT_RTA_chem(2)
 real(SP), allocatable :: RT_RTA_E_occ_infty(:,:)
 real(SP), allocatable :: RT_RTA_H_occ_infty(:,:)
 ! 
 ! Lifetimes Extrapolation Time status 
 ! 
 integer(LP), allocatable :: RT_TIME_status(:)
 !
 ! Kind of e-e interactions (for the CORR and SCATT parts)
 !
 integer           :: RT_EE_CORR_kind=QP_SE_NONE
 integer           :: RT_EE_SCATT_kind=QP_SE_NONE
 !
 ! ... Memory ...
 !
 real(SP) :: NE_MEM_treshold
 integer  :: Life_MEM_steps
 integer  :: G_MEM_steps                ! By default only G_lesser@t and @t+1
 integer  :: i_MEM_prev                 ! Updated in RT_driver
 integer  :: i_MEM_now                  ! Updated in RT_driver
 integer  :: i_MEM_old                  ! Updated in RT_driver
 integer, allocatable :: MEM_pointer(:) ! Time memory pointers
 !
 ! ... Window on the k-points/bands allowed to follow the dynamics ...
 !
 real(SP)             :: RT_eh_en(2)
 real(SP)             :: RT_scatt_tresh
 !
 ! Macroscopic induced current ... 
 !--------------------------------
 !
 complex(SP) :: RT_ind_J(3)
 complex(SP) :: RT_ind_J_prev(3)
 !
 ! ... polarization ...
 !----------------------
 complex(SP) :: RT_P(3)
 complex(SP) :: RT_P_prev(3)
 !
 ! ... and magnetization
 !----------------------
 complex(SP) :: RT_spin_magn(3)
 complex(SP) :: RT_orbt_magn(3,2)
 !
 ! Diagonal (QP) and off-diagonal (Phase) relaxation time
 !
 real(SP)    :: Phase_LifeTime
 real(SP)    :: RAD_LifeTime
 real(SP)    :: RAD_magnification=1._SP
 logical     :: RT_is_statically_dephased=.FALSE.
 logical     :: RT_is_dynamically_dephased=.FALSE.
 !
 ! Table pointing to the position of the uniform grid points in the
 ! G_lesser structure
 !
 integer,     allocatable :: RT_ibz_coo(:,:)
 integer,     allocatable :: RT_all2ibz(:)  
 integer,     allocatable :: RT_Nk_ibz(:)  
 !
 ! K-points: In case I want to use the G_lesser to define the occupations
 ! of a post-run I need to keep here the number of k-points 
 !
 integer                 :: RT_nk
 integer                 :: RT_DbGd_nk
 integer                 :: RT_bands(2)
 integer                 :: RT_nbands
 !
 ! Equilibrium V_xc and V_hartree in real space
 ! Presently REF_V_hartree_sc is not used
 !
 real(SP),    allocatable :: REF_V_xc_sc(:,:)  
 real(SP),    allocatable :: REF_V_hartree_sc(:,:)   
 !
 ! Update Energies, eval Lifetimes rotate DM (density matrix)
 !-----------------------------------------------------------
 logical                  :: l_eval_Lifetimes
 logical                  :: l_RT_update_Energies
 logical                  :: l_RT_rotate_DM
 logical                  :: l_update_SOC
 !
 ! Relaxation and Dissipation 
 !
 !----------------------------
 logical                  :: l_RT_uses_E_DbGd
 logical                  :: l_RT_eq_is_zero_temp
 logical                  :: l_RT_include_eq_scatt
 logical                  :: l_RT_impose_for_metals
 logical,     allocatable :: DbGd_EE_scatt_table(:,:)  
 integer,     allocatable :: DbGd_EE_Nk_table(:,:)  
 integer,     allocatable :: DbGd_ibz_coo(:,:)
 integer,     allocatable :: DbGd_bz_coo(:,:)  
 real(SP)                 :: DbGd_EE_percent 
 !
 ! ELPH kernel...
 !----------------
 !
 logical     :: l_RT_CCA_Kernel
 !
 ! ... Q weights calculated using RIM in order to evaluate the ELPH kernel
 !
 real(SP),    allocatable :: q_weight_RT(:,:,:)
 ! ... THETA matrix
 complex(SP), allocatable :: THETA_matrix(:,:,:,:)
 ! ... Q-parallelization  and GKKP
 real(SP),    allocatable :: elph_gkkp_expanded_sq(:,:,:,:,:)
 ! ... indexes ...
 integer,     allocatable :: THETA_matrix_index(:,:,:)
 integer,     allocatable :: Q_io_map(:)
 integer,     allocatable :: K_io_map(:)
 !
 ! Locks and reference
 !----------------------
 logical                  :: l_RT_impose_N_dN    = .TRUE.
 logical                  :: l_RT_impose_E    = .TRUE.
 !
 ! Energies
 !---------------------
 type RT_DbGd
   real(SP), allocatable :: E(:,:,:)
   real(SP), allocatable :: W(:,:,:)
   real(SP), allocatable :: k(:,:)
 end type
 !
 type(RT_DbGd),SAVE  :: RT_E_and_k
 !
 ! Locks, reference & Logicals
 !-----------------------------
 logical                  :: l_RT_relaxation_update_reference
 logical                  :: l_RT_constant_lifetimes
 logical                  :: l_RT_extrapolate_lifetimes
 logical                  :: l_RT_eval_lifetimes
 logical                  :: l_initial_equilibrium
 !
 real(SP),    allocatable :: RT_E_occupations(:,:) 
 real(SP),    allocatable :: RT_H_occupations(:,:) 
 real(SP),    allocatable :: RT_delta_occupations(:,:)       ! Running values. Updated at each time step.
 real(SP),    allocatable :: RT_life_delta_occupations(:,:)  ! Used in the Lifetimes definition. Defined in the Lifetimes procedure only.
 real(SP),    allocatable :: RT_E_occupations_reference(:,:) 
 real(SP),    allocatable :: RT_H_occupations_reference(:,:)
 !
 logical,     allocatable :: RT_occupations_locked(:,:) 
 !
 ! EL-PH RT life-times
 !-----------------------------------------
 real(SP),    allocatable :: E_P_Hole_lifetime(:,:)
 real(SP),    allocatable :: E_P_Electron_lifetime(:,:)
 real(SP),    allocatable :: E_P_El_abs_lifetime(:,:)
 real(SP),    allocatable :: E_P_Ho_abs_lifetime(:,:)
 !
 ! Coulomb RT life-times
 !-----------------------
 real(SP),    allocatable :: E_E_Hole_lifetime(:,:)
 real(SP),    allocatable :: E_E_Electron_lifetime(:,:)
 !
 ! EL-PHOT RT life-times
 !-----------------------
 real(SP),    allocatable :: E_PHOT_Hole_lifetime(:,:)
 real(SP),    allocatable :: E_PHOT_Electron_lifetime(:,:)
 !
 ! Saved RT life-times
 !-----------------------
 real(SP),    allocatable :: SAVED_times(:)
 real(SP),    allocatable :: REF_lifetime(:,:,:)
 real(SP),    allocatable :: SAVED_lifetime(:,:,:,:)
 !
 ! Ouput Lifetimes, ratio fit and temperatures
 !---------------------------------------------
 logical                  :: l_lftm_fit_stable(2)
 logical                  :: l_lftm_fit_temperatures
 integer                  :: Nfitted_lifetimes(2)
 real(SP)                 :: RT_mean_lifetimes(8) ! 1-2 (e-e), 3-6 (e-p), 7-8 (e-photon)
 real(SP)                 :: RT_Tfit_lifetimes(4)
 real(SP)                 :: RT_Efit_lifetimes(4)
 !
 real(SP)                 :: EE_prefactor(2)      ! 1=valence, 2=conduction
 real(SP)                 :: RAD_prefactor(2)
 real(SP)                 :: EP_prefactor(2)
 real(SP)                 :: EP_abs_prefactor(2) 
 !
 ! Relaxation: Dephasing Matrix
 !------------------------------
 !
 real(SP)                 :: RT_ave_dephasing
 real(SP),    allocatable :: RT_INPUT_Deph_limits(:,:)
 real(SP),    allocatable :: RT_Deph_Matrix(:,:,:)
 !
 ! GFs (retarded)
 !----------------
 !
 integer           :: two_alpha
 real(SP)          :: Gr_QP_width
 character(schlen) :: Gr_kind
<<<<<<< HEAD
 type(IO_desc)     :: Gr_desc 
=======
>>>>>>> 31233e0e
 !
 ! GFs
 !-----
 !
 complex(SP), allocatable :: G_lesser(:,:,:,:)          ! Band, Band, K, Time
 complex(SP), allocatable :: dG_lesser(:,:,:,:)
 complex(SP), allocatable :: G_lesser_reference(:,:,:)  ! Band, Band, K
 complex(SP), allocatable :: I1_matrix(:,:)
 !
 ! COLLISIONS
 !------------
 complex(SP), allocatable :: Ho_plus_Sigma(:,:,:,:)
 complex(SP), allocatable :: H_pseudo_eq(:,:,:,:)
 complex(SP), allocatable :: RT_Vnl_xc(:,:,:,:)
 !
 ! Density
 !---------
 !
 real(SP),    allocatable :: rho_reference(:)    ! reference density from all bands 
 real(SP),    allocatable :: magn_reference(:,:) ! reference magnetization from all bands 
 !
 ! Integrators
 !
 logical  :: l_RT_EULER
 logical  :: l_RT_EXP
 logical  :: l_RT_INV
 !
 logical  :: l_RT_RWA
 logical  :: l_RT_ACC
 logical  :: l_RT_PERT
 logical  :: l_RT_DIAG
 !
 logical  :: l_RT_SIMPLE
 logical  :: l_RT_RK2
 logical  :: l_RT_RK4
 logical  :: l_RT_HEUN
 !
 integer  :: Integrator_step
 integer  :: Integrator_nsteps
 integer  :: Integrator_exp_order
 !
 real(SP) :: a_tableau(4)
 real(SP) :: b_tableau(4)
 real(SP) :: c_tableau(4)
 real(SP) :: RWA_table(5)
 !
 ! Integrate exactly the part of the dynamics due to H_o 
 ! as it is done in Comp. Phys. Comm. 123(1999)
 ! in this case I choosed H_o = H_lda ( rho_0 )
 !
 character(schlen)            :: Integrator_name
 !
 ! Hartree term
 !
 complex(SP), allocatable :: XC0(:,:,:,:)
 complex(SP), allocatable :: HARTREE0(:,:,:,:)
 !
 type RT_t
   !
   ! Sizes and definitions
   !
   integer  :: nk
   integer  :: nb(2)
   integer  :: nstates
   character(schlen)  :: description
   integer,    allocatable:: table(:,:)      ! ib,ik_RT,ik,i_spin
   real(SP)   ,allocatable:: kpt(:,:)        
   real(SP)   ,allocatable:: k_weight(:)     
   !
   ! Energies
   !
   real(SP)   ,allocatable:: E_bare(:)       ! equilibrium energy, i.e. the QP energy
   real(SP)   ,allocatable:: delta_E(:)      ! change in E (BGR)
   !
   ! Occupations
   !
   real(SP)   ,allocatable:: f_bare(:)       ! equilibrium occupations
   real(SP)   ,allocatable:: delta_f(:)      ! change in the occupations
   !
   ! Lifetimes
   !
   real(SP)   ,allocatable:: GAMMA_bare(:,:) ! "initial equilibrium" lifetimes. In the code the "initial equilibrium"
                                                   ! e-e h, e-e e, e-p h, e-p e, e-p h(abs), e-p e(abs)
   real(SP)   ,allocatable:: NEQ_Lifetime(:) ! time dependent lifetime defined as for Silicon
   real(SP)   ,allocatable:: delta_GAMMA(:)  ! change with respect to the "initial equilibrium" lifetimes
   real(SP)   ,allocatable:: dGAMMA_E_P_Hole(:)     
   real(SP)   ,allocatable:: dGAMMA_E_P_Electron(:) 
   real(SP)   ,allocatable:: dGAMMA_E_P_Ho_abs(:)   
   real(SP)   ,allocatable:: dGAMMA_E_P_El_abs(:)   
   real(SP)   ,allocatable:: dGAMMA_E_E_Hole(:)     
   real(SP)   ,allocatable:: dGAMMA_E_E_Electron(:) 
   real(SP)   ,allocatable:: dGAMMA_E_PHOT_Hole(:)     
   real(SP)   ,allocatable:: dGAMMA_E_PHOT_Electron(:) 
   !
 end type RT_t
 !
 type(RT_t),save  :: RT_carriers
 !
 contains
   !
   subroutine RT_obj_alloc(RT)
     type(RT_t)::RT
     !
     if (allocated(RT%kpt)) return
     !
     YAMBO_ALLOC(RT%kpt,(RT%nk,3))
     YAMBO_ALLOC(RT%k_weight,(RT%nk))
     YAMBO_ALLOC(RT%table,(RT%nstates,4))
     YAMBO_ALLOC(RT%E_bare,(RT%nstates))
     YAMBO_ALLOC(RT%f_bare,(RT%nstates))
     RT%table         =0
     RT%E_bare        =0._SP
     RT%f_bare        =0._SP
     if (l_elel_scatt) then
       YAMBO_ALLOC(RT%dGAMMA_E_E_Hole,(RT%nstates))
       YAMBO_ALLOC(RT%dGAMMA_E_E_Electron,(RT%nstates))
       RT%dGAMMA_E_E_Hole    =0._SP
       RT%dGAMMA_E_E_Electron=0._SP
     endif
     if (l_elph_scatt) then
       YAMBO_ALLOC(RT%dGAMMA_E_P_Hole,(RT%nstates))
       YAMBO_ALLOC(RT%dGAMMA_E_P_Electron,(RT%nstates))
       YAMBO_ALLOC(RT%dGAMMA_E_P_Ho_abs,(RT%nstates))
       YAMBO_ALLOC(RT%dGAMMA_E_P_El_abs,(RT%nstates))
       RT%dGAMMA_E_P_Hole    =0._SP
       RT%dGAMMA_E_P_Electron=0._SP
       RT%dGAMMA_E_P_Ho_abs  =0._SP
       RT%dGAMMA_E_P_El_abs  =0._SP
     endif
     if (l_elphoton_scatt) then
       YAMBO_ALLOC(RT%dGAMMA_E_PHOT_Hole,(RT%nstates))
       YAMBO_ALLOC(RT%dGAMMA_E_PHOT_Electron,(RT%nstates))
       RT%dGAMMA_E_PHOT_Hole    =0._SP
       RT%dGAMMA_E_PHOT_Electron=0._SP
     endif
     if (l_elel_scatt.or.l_elph_scatt.or.l_elphoton_scatt) then
       YAMBO_ALLOC(RT%GAMMA_bare,(RT%nstates,8))
       YAMBO_ALLOC(RT%delta_GAMMA,(RT%nstates))
       YAMBO_ALLOC(RT%NEQ_Lifetime,(RT%nstates))
       RT%GAMMA_bare  =0._SP
       RT%delta_GAMMA =0._SP
       RT%NEQ_Lifetime=0._SP
     endif
     YAMBO_ALLOC(RT%delta_E,(RT%nstates))
     YAMBO_ALLOC(RT%delta_f,(RT%nstates))
     RT%delta_f=0._SP
     RT%delta_E=0._SP
   end subroutine
   !
   subroutine RT_obj_free(RT)
     type(RT_t)::RT
     RT%nk=0
     RT%nb=0
     RT%nstates=0
     YAMBO_FREE(RT%dGAMMA_E_E_Hole)
     YAMBO_FREE(RT%dGAMMA_E_E_Electron)
     YAMBO_FREE(RT%dGAMMA_E_P_Hole)
     YAMBO_FREE(RT%dGAMMA_E_P_Electron)
     YAMBO_FREE(RT%dGAMMA_E_P_Ho_abs)
     YAMBO_FREE(RT%dGAMMA_E_P_El_abs)
     YAMBO_FREE(RT%dGAMMA_E_PHOT_Hole)
     YAMBO_FREE(RT%dGAMMA_E_PHOT_Electron)
     YAMBO_FREE(RT%E_bare)
     YAMBO_FREE(RT%f_bare)
     YAMBO_FREE(RT%GAMMA_bare)
     YAMBO_FREE(RT%delta_E)
     YAMBO_FREE(RT%delta_f)
     YAMBO_FREE(RT%delta_GAMMA)
     YAMBO_FREE(RT%NEQ_Lifetime)
     YAMBO_FREE(RT%kpt)
     YAMBO_FREE(RT%k_weight)
     YAMBO_FREE(RT%table)
   end subroutine
   !
   subroutine RT_alloc(en,what)
     !
     use pars,           ONLY:SP,LP,schlen,cZERO
     use parallel_m,     ONLY:PAR_G_kpts
     use drivers,        ONLY:l_elph_scatt,l_elel_scatt,l_use_Hxc_collisions
     use hamiltonian,    ONLY:H_alloc,H_QP_table_setup
     use FFT_m,          ONLY:fft_size
     use ELPH,           ONLY:ph_modes
     use electrons,      ONLY:levels,n_spin,n_sp_pol
     use xc_functionals, ONLY:E_xc
     use R_lattice,      ONLY:nqbz,nXkibz
     !
     implicit none
     !
     type(levels), intent(in) :: en
     character(*), intent(in) :: what
     !
     integer :: i_mem
     logical :: l_carriers,l_all,l_G_lesser
     !
     l_carriers = trim(what)=="carriers"
     l_G_lesser = trim(what)=="Glesser"
     l_all      = trim(what)=="all"
     !
     call H_alloc(en,.not.l_RT_is_WFfree,l_RT_rotate_DM)
     !
     call H_QP_table_setup(en)
     !
     RT_nbands=RT_bands(2)-RT_bands(1)+1
     !
     YAMBO_ALLOC(RT_E_and_k%E,(RT_bands(1):RT_bands(2),RT_nk,n_sp_pol))
     YAMBO_ALLOC(RT_E_and_k%W,(RT_bands(1):RT_bands(2),RT_nk,n_sp_pol))
     YAMBO_ALLOC(RT_E_and_k%k,(3,RT_nk))
     !
     if(l_RT_relax_time_approx) then
       YAMBO_ALLOC(RT_RTA_E_occ_infty,(RT_bands(1):RT_bands(2),RT_nk))
       YAMBO_ALLOC(RT_RTA_H_occ_infty,(RT_bands(1):RT_bands(2),RT_nk))
     endif
     !
     if (l_elphoton_scatt) then
       YAMBO_ALLOC(E_PHOT_Hole_lifetime,(RT_bands(1):RT_bands(2),RT_nk))
       YAMBO_ALLOC(E_PHOT_Electron_lifetime,(RT_bands(1):RT_bands(2),RT_nk))
       E_PHOT_Hole_lifetime=0._SP
       E_PHOT_Electron_lifetime=0._SP
     endif
     !
     if (l_elel_scatt) then
       YAMBO_ALLOC(E_E_Hole_lifetime,(RT_bands(1):RT_bands(2),RT_nk))
       YAMBO_ALLOC(E_E_Electron_lifetime,(RT_bands(1):RT_bands(2),RT_nk))
       E_E_Hole_lifetime=0._SP
       E_E_Electron_lifetime=0._SP
     endif
     !
     if (l_RT_CCA_Kernel.and.l_elph_scatt) then
       YAMBO_ALLOC(E_P_Hole_lifetime,(RT_bands(1):RT_bands(2),RT_nk))
       YAMBO_ALLOC(E_P_Electron_lifetime,(RT_bands(1):RT_bands(2),RT_nk))
       YAMBO_ALLOC(E_P_El_abs_lifetime,(RT_bands(1):RT_bands(2),RT_nk))
       YAMBO_ALLOC(E_P_Ho_abs_lifetime,(RT_bands(1):RT_bands(2),RT_nk))
       E_P_Hole_lifetime=0._SP
       E_P_Electron_lifetime=0._SP
       E_P_El_abs_lifetime=0._SP
       E_P_Ho_abs_lifetime=0._SP
     endif
     !
     if (l_elel_scatt.or.(l_RT_CCA_Kernel.and.l_elph_scatt).or.l_elphoton_scatt) then
       YAMBO_ALLOC(REF_lifetime,(RT_bands(1):RT_bands(2),RT_nk,8))
       REF_lifetime=0._SP
       if (Life_MEM_steps>0) then
         YAMBO_ALLOC(SAVED_lifetime,(RT_bands(1):RT_bands(2),RT_nk,8,Life_MEM_steps))!e-eh,e-ee,e-ph,e-pe,e-ph(abs),e-pe(abs),e-gh,e-g)
         YAMBO_ALLOC(SAVED_times,(Life_MEM_steps))
         SAVED_lifetime=0._SP
         SAVED_times=0._SP
       endif
     endif
     !
     if(l_all.or.l_carriers) then
       !
       ! Occ's ...
       YAMBO_ALLOC(RT_H_occupations,(RT_bands(1):RT_bands(2),RT_nk))
       YAMBO_ALLOC(RT_delta_occupations,(RT_bands(1):RT_bands(2),RT_nk))
       YAMBO_ALLOC(RT_life_delta_occupations,(RT_bands(1):RT_bands(2),RT_nk))
       YAMBO_ALLOC(RT_E_occupations_reference,(RT_bands(1):RT_bands(2),RT_nk))
       RT_E_occupations_reference=0._SP
       YAMBO_ALLOC(RT_H_occupations_reference,(RT_bands(1):RT_bands(2),RT_nk))
       RT_H_occupations_reference=0._SP
       YAMBO_ALLOC(RT_occupations_locked,(RT_bands(1):RT_bands(2),RT_nk))
       RT_occupations_locked=.false.
       YAMBO_ALLOC(RT_E_occupations,(RT_bands(1):RT_bands(2),RT_nk))
       !
     endif
     !
     if(l_all .or. l_G_lesser) then
       !
       YAMBO_ALLOC(Ho_plus_Sigma,(RT_bands(1):RT_bands(2),RT_bands(1):RT_bands(2),PAR_G_kpts(1):PAR_G_kpts(2),n_sp_pol))
       !
       if (l_velocity_gauge_corr) then
         YAMBO_ALLOC(H_pseudo_eq,(RT_bands(1):RT_bands(2),RT_bands(1):RT_bands(2),RT_nk,n_sp_pol))
       endif
       !
       if(l_use_Hxc_collisions) then
         YAMBO_ALLOC(RT_Vnl_xc,(RT_bands(1):RT_bands(2),RT_bands(1):RT_bands(2),nXkibz,n_sp_pol))
         RT_Vnl_xc=(0._SP,0._SP)
       endif
       !
       YAMBO_ALLOC(HARTREE0,(RT_bands(1):RT_bands(2),RT_bands(1):RT_bands(2),nXkibz,n_sp_pol))
       HARTREE0=cZERO
       !
       YAMBO_ALLOC(XC0,(RT_bands(1):RT_bands(2),RT_bands(1):RT_bands(2),nXkibz,n_sp_pol))
       XC0=cZERO
       !
       ! G's ...
       YAMBO_ALLOC(G_lesser_reference,(RT_bands(1):RT_bands(2),RT_bands(1):RT_bands(2),RT_nk))
       YAMBO_ALLOC(dG_lesser,(RT_bands(1):RT_bands(2),RT_bands(1):RT_bands(2),PAR_G_kpts(1):PAR_G_kpts(2),G_MEM_steps))
       YAMBO_ALLOC(G_lesser,(RT_bands(1):RT_bands(2),RT_bands(1):RT_bands(2),PAR_G_kpts(1):PAR_G_kpts(2),G_MEM_steps))
       G_lesser_reference=cZERO
       dG_lesser         =cZERO
       G_lesser          =cZERO
       !
       YAMBO_ALLOC(MEM_pointer,(G_MEM_steps))
       MEM_pointer(1)=1
       MEM_pointer(2)=0
       if(G_MEM_steps==3) MEM_pointer(3)=-1
       !
     endif
     !
     if (fft_size==0) return
     !
     YAMBO_ALLOC(E_xc,(fft_size))
     !
     YAMBO_ALLOC(REF_V_xc_sc,(fft_size,n_spin))
     YAMBO_ALLOC(REF_V_hartree_sc,(fft_size,n_spin))
     !
     if( .not.l_RT_is_WFfree ) then
       !
       YAMBO_ALLOC(rho_reference,(fft_size))
       !
       if(n_spin>1) then
         YAMBO_ALLOC(magn_reference,(fft_size,3))
       endif
       !
     endif
     !
   end subroutine RT_alloc
   !   
   subroutine RT_free(what)
     !
     use DIPOLES,        ONLY:DIP_alloc
     use hamiltonian,    ONLY:H_free
     use xc_functionals, ONLY:E_xc
     !
     implicit none
     !
     character(*), intent(in) :: what
     !
     logical :: l_carriers,l_all,l_G_lesser
     !
     l_carriers = trim(what)=="carriers"
     l_G_lesser = trim(what)=="Glesser"
     l_all      = trim(what)=="all"
     !
     call H_free()
     !
     call DIP_alloc('DIP_iR')
     call DIP_alloc('DIP_P')
     call DIP_alloc('DIP_v')
     call DIP_alloc('DIP_spin')
     call DIP_alloc('DIP_orbital')
     call DIP_alloc('P_square') 
     call DIP_alloc('DIP_P_spinor')
     !
     YAMBO_FREE(DbGd_ibz_coo)
     YAMBO_FREE(DbGd_bz_coo)
     YAMBO_FREE(RT_ibz_coo)
     YAMBO_FREE(RT_all2ibz)
     YAMBO_FREE(RT_Nk_ibz)
     YAMBO_FREE(DbGd_EE_scatt_table)
     YAMBO_FREE(E_xc)
     YAMBO_FREE(RT_TIME_status)
     YAMBO_FREE(E_PHOT_Hole_lifetime)
     YAMBO_FREE(E_PHOT_Electron_lifetime)
     YAMBO_FREE(E_E_Hole_lifetime)
     YAMBO_FREE(E_E_Electron_lifetime)
     YAMBO_FREE(E_P_Hole_lifetime)
     YAMBO_FREE(E_P_Electron_lifetime)
     YAMBO_FREE(E_P_El_abs_lifetime)
     YAMBO_FREE(E_P_Ho_abs_lifetime)
     YAMBO_FREE(REF_lifetime)
     YAMBO_FREE(SAVED_lifetime)
     YAMBO_FREE(SAVED_times)
     YAMBO_FREE(REF_V_xc_sc)
     !
     if(l_all.or.l_carriers) then
       !
       YAMBO_FREE(RT_E_occupations)
       YAMBO_FREE(RT_H_occupations)
       YAMBO_FREE(RT_delta_occupations)
       YAMBO_FREE(RT_life_delta_occupations)
       YAMBO_FREE(RT_E_occupations_reference)
       YAMBO_FREE(RT_H_occupations_reference)
       YAMBO_FREE(RT_occupations_locked)
       !
     endif
     !
     YAMBO_FREE(REF_V_hartree_sc)
     YAMBO_FREE(RT_E_and_k%E)
     YAMBO_FREE(RT_E_and_k%W)
     YAMBO_FREE(RT_E_and_k%k)
     !
     if(l_all .or. l_G_lesser) then
       !
       YAMBO_FREE(Ho_plus_Sigma)
       YAMBO_FREE(H_pseudo_eq)
       YAMBO_FREE(RT_Vnl_xc)
       !
       YAMBO_FREE(HARTREE0)
       YAMBO_FREE(XC0)
       !
       YAMBO_FREE(G_lesser)
       YAMBO_FREE(G_lesser_reference)
       YAMBO_FREE(dG_lesser)
       YAMBO_FREE(MEM_pointer)
       !
     endif
     !
     YAMBO_FREE(q_weight_RT)
     YAMBO_FREE(THETA_matrix)
     YAMBO_FREE(THETA_matrix_index)
     YAMBO_FREE(elph_gkkp_expanded_sq)
     YAMBO_FREE(I1_matrix)
     YAMBO_FREE(rho_reference)
     YAMBO_FREE(magn_reference)
     YAMBO_FREE(RT_Deph_Matrix)
     YAMBO_FREE(Q_io_map)
     YAMBO_FREE(K_io_map)
     !
   end subroutine RT_free
   !
   logical function FIRST_step( )
     FIRST_step=integrator_step==1
   end function
   !
   subroutine ADD_to_saved_values(VAL,ARRAY,STEPS)
     integer  :: STEPS
     real(SP) :: VAL,ARRAY(STEPS)
     integer  :: i1
     do i1=1,STEPS-1
       ARRAY(i1)=ARRAY(i1+1)
     enddo
     ARRAY(STEPS)=VAL
   end subroutine
   !
   subroutine RT_init_occupation_reference( )
     use electrons,     ONLY:spin_occ
     integer               :: ib
     do ib=RT_bands(1),RT_bands(2)
       RT_E_occupations_reference(ib,:)=         aimag(G_lesser_reference(ib,ib,:))
       RT_H_occupations_reference(ib,:)=spin_occ-aimag(G_lesser_reference(ib,ib,:))
     enddo
   end subroutine
   !
end module<|MERGE_RESOLUTION|>--- conflicted
+++ resolved
@@ -25,7 +25,6 @@
  !
  use drivers,    ONLY:l_elel_scatt,l_elph_scatt,l_elphoton_scatt
  use pars,       ONLY:DP,SP,schlen,lchlen,LP
- use IO_m,       ONLY:IO_desc
  use units,      ONLY:FS2AUT
  use global_XC,  ONLY:QP_SE_NONE
  !
@@ -288,10 +287,6 @@
  integer           :: two_alpha
  real(SP)          :: Gr_QP_width
  character(schlen) :: Gr_kind
-<<<<<<< HEAD
- type(IO_desc)     :: Gr_desc 
-=======
->>>>>>> 31233e0e
  !
  ! GFs
  !-----
