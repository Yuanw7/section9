!
!        Copyright (C) 2000-2020 the YAMBO team
!              http://www.yambo-code.org
!
! Authors (see AUTHORS file for details): AM MG DS
!
! This file is distributed under the terms of the GNU
! General Public License. You can redistribute it and/or
! modify it under the terms of the GNU General Public
! License as published by the Free Software Foundation;
! either version 2, or (at your option) any later version.
!
! This program is distributed in the hope that it will
! be useful, but WITHOUT ANY WARRANTY; without even the
! implied warranty of MERCHANTABILITY or FITNESS FOR A
! PARTICULAR PURPOSE.  See the GNU General Public License
! for more details.
!
! You should have received a copy of the GNU General Public
! License along with this program; if not, write to the Free
! Software Foundation, Inc., 59 Temple Place - Suite 330,Boston,
! MA 02111-1307, USA or visit http://www.gnu.org/copyleft/gpl.txt.
!
module real_time
 !
 use drivers,    ONLY:l_elel_scatt,l_elph_scatt,l_elphoton_scatt
 use pars,       ONLY:DP,SP,schlen,lchlen,LP
 use units,      ONLY:FS2AUT
 use global_XC,  ONLY:QP_SE_NONE
 !
#include<memory.h>
 !
 ! CORE LOGICALS
 !
 ! NE dynamics
 !
 logical           :: l_NE_dynamics
 logical           :: l_NE_with_fields
 logical           :: l_Dynamics_is_over
 logical           :: l_Update_Time_Step  = .FALSE.
 logical           :: l_RT_is_WFfree
 !
 character(schlen) :: RT_potential
 !
 ! Possible Kinds, functionals and external perturbations
 !
 integer           :: RT_kind
 integer           :: RT_xc_functional
 integer           :: RT_perturbation
 !
 ! Evaluation logicals
 !
 logical          :: eval_energy
 logical          :: eval_entropy
 logical          :: eval_HARTREE
 logical          :: eval_DFT
 !
 ! To include the induced field in the coupling and current
 !
 logical          :: l_RT_induced_field = .FALSE.
 logical          :: l_P_integrating_J
 logical          :: l_velocity_gauge_corr
 logical          :: l_velocity_gauge_diam
 !
 ! TMP SOLUTION FOR TR ABS
 !
 logical  :: l_RT_abs_YAMBO = .false.
 !
 ! ... core step length and Time-points array...
 !
 real(SP)              :: RT_step             ! Elemental step used to define dimensions and time-points
 real(SP)              :: RT_dyn_step = 0._SP ! On-the-fly time-step
 real(SP)              :: RT_MAX_step =-1._SP*FS2AUT ! MAX value of the dynamical RT step value
 !
 ! ... NE dynamics ...
 !
 real(SP) :: NE_time    =0._SP  ! <- incremented
 real(SP) :: NE_tot_time=0._SP  ! Total (fixed)
 !
 integer  :: NE_time_step_update_last_point      ! Last time-point of the dT update
 real(SP) :: NE_time_step_update_jump            ! Time BETWEEN two time-steps dynamically updated (0. means RT_step)
 real(SP) :: NE_time_step_update_jump_SAVE
 real(SP) :: NE_initial_time_step_update         ! Time above which the time-step is dynamically updated (0. means no update)
 real(SP) :: NE_step_update_treshold             ! Time-step update treshold
 !
 integer  :: NE_i_time=1 ! = (NE_time+1)/RT_step
 integer  :: NE_steps    ! Still relative to RT_step
 !
 ! Here I control the way the time evolution is sampled for the e-p and e-e
 ! channels. I will see later if this can be somehow extended/duplicated
 ! for the static correlations
 !
 logical  :: l_RT_lifetimes_extrapolation = .FALSE.! If .TRUE. the lifetimes not calculated are extrapolated. Otherwise are kept constant
 real(SP) :: RT_life_extrap_times(2)               ! Lifetimes are evaluated at distance RT_life_extrap_times(2) and in groups long RT_life_extrap_times(1)
 real(SP) :: RT_life_extrap_times_SAVE(2)
 !
 logical  :: l_RT_relax_time_approx = .FALSE.
 real(SP) :: RT_RTA_temp(2)
 real(SP) :: RT_RTA_chem(2)
 real(SP), allocatable :: RT_RTA_E_occ_infty(:,:)
 real(SP), allocatable :: RT_RTA_H_occ_infty(:,:)
 !
 ! Lifetimes Extrapolation Time status
 !
 integer(LP), allocatable :: RT_TIME_status(:)
 !
 ! Kind of e-e interactions (for the CORR and SCATT parts)
 !
 integer           :: RT_EE_CORR_kind=QP_SE_NONE
 integer           :: RT_EE_SCATT_kind=QP_SE_NONE
 !
 ! ... Memory ...
 !
 real(SP) :: NE_MEM_treshold
 integer  :: Life_MEM_steps
 integer  :: G_MEM_steps                ! By default only G_lesser@t and @t+1
 integer  :: i_MEM_prev                 ! Updated in RT_driver
 integer  :: i_MEM_now                  ! Updated in RT_driver
 integer  :: i_MEM_old                  ! Updated in RT_driver
 integer, allocatable :: MEM_pointer(:) ! Time memory pointers
 !
 ! ... Window on the k-points/bands allowed to follow the dynamics ...
 !
 real(SP)             :: RT_eh_en(2)
 real(SP)             :: RT_scatt_tresh
 !
 ! Macroscopic induced current ...
 !--------------------------------
 !
 complex(SP) :: RT_ind_J(3)
 complex(SP) :: RT_ind_J_prev(3)
 !
 ! ... polarization ...
 !----------------------
 complex(SP) :: RT_P(3)
 complex(SP) :: RT_P_prev(3)
 !
 ! ... and magnetization
 !----------------------
 complex(SP) :: RT_spin_magn(3)
 complex(SP) :: RT_orbt_magn(3,2)
 !
 ! Diagonal (QP) and off-diagonal (Phase) relaxation time
 !
 real(SP)    :: Phase_LifeTime
 real(SP)    :: RAD_LifeTime
 real(SP)    :: RAD_magnification=1._SP
 real(SP)    :: RT_deph_deg_thresh
 logical     :: RT_deph_cv_only
 logical     :: RT_is_statically_dephased=.FALSE.
 logical     :: RT_is_dynamically_dephased=.FALSE.

 !
 ! Table pointing to the position of the uniform grid points in the
 ! G_lesser structure
 !
 integer,     allocatable :: RT_ibz_coo(:,:)
<<<<<<< HEAD
=======
 integer,     allocatable :: RT_ibz_dupl(:)
>>>>>>> 130678cf
 integer,     allocatable :: RT_all2ibz(:)
 integer,     allocatable :: RT_Nk_ibz(:)
 !
 ! K-points: In case I want to use the G_lesser to define the occupations
 ! of a post-run I need to keep here the number of k-points
 !
 integer                 :: RT_nk
 integer                 :: RT_DbGd_nk
 integer                 :: RT_bands(2)
 integer                 :: RT_nbands
 !
 ! Equilibrium V_xc and V_hartree in real space
 ! Presently REF_V_hartree_sc is not used
 !
 real(SP),    allocatable :: REF_V_xc_sc(:,:)
 real(SP),    allocatable :: REF_V_hartree_sc(:,:)
 !
 ! Update Energies, eval Lifetimes rotate DM (density matrix)
 !-----------------------------------------------------------
 logical                  :: l_eval_Lifetimes
 logical                  :: l_RT_update_Energies
 logical                  :: l_RT_rotate_DM
 logical                  :: l_update_SOC
 !
 ! Relaxation and Dissipation
 !
 !----------------------------
 logical                  :: l_RT_uses_E_FineGd
 logical                  :: l_RT_eq_is_zero_temp
 logical                  :: l_RT_include_eq_scatt
 logical                  :: l_RT_impose_for_metals
<<<<<<< HEAD
 logical,     allocatable :: DbGd_EE_scatt_table(:,:)
 integer,     allocatable :: DbGd_EE_Nk_table(:,:)
 integer,     allocatable :: DbGd_ibz_coo(:,:)
 integer,     allocatable :: DbGd_bz_coo(:,:)
 real(SP)                 :: DbGd_EE_percent
=======
 logical,     allocatable :: DbGd_EE_scatt_table(:,:)  
 integer,     allocatable :: DbGd_EE_Nk_table(:,:)  
 real(SP)                 :: DbGd_EE_percent 
>>>>>>> 130678cf
 !
 ! ELPH kernel...
 !----------------
 !
 logical     :: l_RT_CCA_Kernel
 !
 ! ... Q weights calculated using RIM in order to evaluate the ELPH kernel
 !
 real(SP),    allocatable :: q_weight_RT(:,:,:)
 ! ... THETA matrix
 complex(SP), allocatable :: THETA_matrix(:,:,:,:)
 ! ... Q-parallelization  and GKKP
 real(SP),    allocatable :: elph_gkkp_expanded_sq(:,:,:,:,:)
 ! ... indexes ...
 integer,     allocatable :: THETA_matrix_index(:,:,:)
 integer,     allocatable :: Q_io_map(:)
 integer,     allocatable :: K_io_map(:)
 !
 ! Conservations
 !----------------------
 logical                  :: l_RT_impose_N_dN = .TRUE.
 logical                  :: l_RT_impose_E    = .TRUE.
 !
 ! Energies
 !---------------------
 type RT_DbGd
   real(SP), allocatable :: E(:,:,:)
   real(SP), allocatable :: W(:,:,:)
   real(SP), allocatable :: k(:,:)
 end type
 !
 type(RT_DbGd),save  :: RT_E_and_k
 ! 
 ! Locks, reference & Logicals
 !-----------------------------
 logical                  :: l_RT_relaxation_update_reference
 logical                  :: l_RT_constant_lifetimes
 logical                  :: l_RT_extrapolate_lifetimes
 logical                  :: l_RT_eval_lifetimes
 logical                  :: l_initial_equilibrium
 !
 real(SP),    allocatable :: RT_E_occupations(:,:)
 real(SP),    allocatable :: RT_H_occupations(:,:)
 real(SP),    allocatable :: RT_delta_occupations(:,:)       ! Running values. Updated at each time step.
 real(SP),    allocatable :: RT_life_delta_occupations(:,:)  ! Used in the Lifetimes definition. Defined in the Lifetimes procedure only.
 real(SP),    allocatable :: RT_E_occupations_reference(:,:)
 real(SP),    allocatable :: RT_H_occupations_reference(:,:)
 !
 logical,     allocatable :: RT_occupations_locked(:,:)
 !
 ! EL-PH RT life-times
 !-----------------------------------------
 real(SP),    allocatable :: E_P_Hole_lifetime(:,:)
 real(SP),    allocatable :: E_P_Electron_lifetime(:,:)
 real(SP),    allocatable :: E_P_El_abs_lifetime(:,:)
 real(SP),    allocatable :: E_P_Ho_abs_lifetime(:,:)
 !
 ! Coulomb RT life-times
 !-----------------------
 real(SP),    allocatable :: E_E_Hole_lifetime(:,:)
 real(SP),    allocatable :: E_E_Electron_lifetime(:,:)
 !
 ! EL-PHOT RT life-times
 !-----------------------
 real(SP),    allocatable :: E_PHOT_Hole_lifetime(:,:)
 real(SP),    allocatable :: E_PHOT_Electron_lifetime(:,:)
 !
 ! Saved RT life-times
 !-----------------------
 real(SP),    allocatable :: SAVED_times(:)
 real(SP),    allocatable :: REF_lifetime(:,:,:)
 real(SP),    allocatable :: SAVED_lifetime(:,:,:,:)
 !
 ! Ouput Lifetimes, ratio fit and temperatures
 !---------------------------------------------
 logical                  :: l_lftm_fit_stable(2)
 logical                  :: l_lftm_fit_temperatures
 integer                  :: Nfitted_lifetimes(2)
 real(SP)                 :: RT_mean_lifetimes(8) ! 1-2 (e-e), 3-6 (e-p), 7-8 (e-photon)
 real(SP)                 :: RT_Tfit_lifetimes(4)
 real(SP)                 :: RT_Efit_lifetimes(4)
 !
 real(SP)                 :: EE_prefactor(2)      ! 1=valence, 2=conduction
 real(SP)                 :: RAD_prefactor(2)
 real(SP)                 :: EP_prefactor(2)
 real(SP)                 :: EP_abs_prefactor(2)
 !
 ! Relaxation: Dephasing Matrix
 !------------------------------
 !
 real(SP)                 :: RT_ave_dephasing
 real(SP),    allocatable :: RT_INPUT_Deph_limits(:,:)
 real(SP),    allocatable :: RT_Deph_Matrix(:,:,:)
 !
 ! GFs (retarded)
 !----------------
 !
 integer           :: two_alpha
 real(SP)          :: Gr_QP_width
 character(schlen) :: Gr_kind
 !
 !
 ! GFs
 !-----
 !
 complex(SP), allocatable :: G_lesser(:,:,:,:)          ! Band, Band, K, Time
 complex(SP), allocatable :: dG_lesser(:,:,:,:)
 complex(SP), allocatable :: G_lesser_reference(:,:,:)  ! Band, Band, K
 complex(SP), allocatable :: I1_matrix(:,:)
 !
 ! COLLISIONS
 !------------
 complex(SP), allocatable :: Ho_plus_Sigma(:,:,:,:)
 complex(SP), allocatable :: H_pseudo_eq(:,:,:,:)
 complex(SP), allocatable :: RT_Vnl_xc(:,:,:,:)
 !
 ! Density
 !---------
 !
 real(SP),    allocatable :: rho_reference(:)    ! reference density from all bands
 real(SP),    allocatable :: magn_reference(:,:) ! reference magnetization from all bands
 !
 ! Integrators
 !
 logical  :: l_RT_EULER
 logical  :: l_RT_EXP
 logical  :: l_RT_INV
 !
 logical  :: l_RT_RWA
 logical  :: l_RT_ACC
 logical  :: l_RT_PERT
 logical  :: l_RT_DIAG
 !
 logical  :: l_RT_SIMPLE
 logical  :: l_RT_RK2
 logical  :: l_RT_RK4
 logical  :: l_RT_HEUN
 !
 integer  :: Integrator_step
 integer  :: Integrator_nsteps
 integer  :: Integrator_exp_order
 !
 real(SP) :: a_tableau(4)
 real(SP) :: b_tableau(4)
 real(SP) :: c_tableau(4)
 real(SP) :: RWA_table(5)
 !
 ! Integrate exactly the part of the dynamics due to H_o
 ! as it is done in Comp. Phys. Comm. 123(1999)
 ! in this case I choosed H_o = H_lda ( rho_0 )
 !
 character(schlen)            :: Integrator_name
 !
 ! Hartree term
 !
 complex(SP), allocatable :: XC0(:,:,:,:)
 complex(SP), allocatable :: HARTREE0(:,:,:,:)
 !
 type RT_t
   !
   ! Sizes and definitions
   !
   integer  :: nk
   integer  :: nb(2)
   integer  :: nstates
   character(schlen)  :: description
   integer,    allocatable:: table(:,:)      ! ib,ik_RT,ik,i_spin
   real(SP)   ,allocatable:: kpt(:,:)
   real(SP)   ,allocatable:: k_weight(:)
   !
   ! Energies
   !
   real(SP)   ,allocatable:: E_bare(:)       ! equilibrium energy, i.e. the QP energy
   real(SP)   ,allocatable:: delta_E(:)      ! change in E (BGR)
   !
   ! Occupations
   !
   real(SP)   ,allocatable:: f_bare(:)       ! equilibrium occupations
   real(SP)   ,allocatable:: delta_f(:)      ! change in the occupations
   !
   ! Lifetimes
   !
   real(SP)   ,allocatable:: GAMMA_bare(:,:) ! "initial equilibrium" lifetimes. In the code the "initial equilibrium"
                                                   ! e-e h, e-e e, e-p h, e-p e, e-p h(abs), e-p e(abs)
   real(SP)   ,allocatable:: NEQ_Lifetime(:) ! time dependent lifetime defined as for Silicon
   real(SP)   ,allocatable:: delta_GAMMA(:)  ! change with respect to the "initial equilibrium" lifetimes
   real(SP)   ,allocatable:: dGAMMA_E_P_Hole(:)
   real(SP)   ,allocatable:: dGAMMA_E_P_Electron(:)
   real(SP)   ,allocatable:: dGAMMA_E_P_Ho_abs(:)
   real(SP)   ,allocatable:: dGAMMA_E_P_El_abs(:)
   real(SP)   ,allocatable:: dGAMMA_E_E_Hole(:)
   real(SP)   ,allocatable:: dGAMMA_E_E_Electron(:)
   real(SP)   ,allocatable:: dGAMMA_E_PHOT_Hole(:)
   real(SP)   ,allocatable:: dGAMMA_E_PHOT_Electron(:)
   !
 end type RT_t
 !
 type(RT_t),save  :: RT_carriers
 !
 contains
   !
   subroutine RT_obj_alloc(RT)
     type(RT_t)::RT
     !
     if (allocated(RT%kpt)) return
     !
     YAMBO_ALLOC(RT%kpt,(RT%nk,3))
     YAMBO_ALLOC(RT%k_weight,(RT%nk))
     YAMBO_ALLOC(RT%table,(RT%nstates,4))
     YAMBO_ALLOC(RT%E_bare,(RT%nstates))
     YAMBO_ALLOC(RT%f_bare,(RT%nstates))
     RT%table         =0
     RT%E_bare        =0._SP
     RT%f_bare        =0._SP
     if (l_elel_scatt) then
       YAMBO_ALLOC(RT%dGAMMA_E_E_Hole,(RT%nstates))
       YAMBO_ALLOC(RT%dGAMMA_E_E_Electron,(RT%nstates))
       RT%dGAMMA_E_E_Hole    =0._SP
       RT%dGAMMA_E_E_Electron=0._SP
     endif
     if (l_elph_scatt) then
       YAMBO_ALLOC(RT%dGAMMA_E_P_Hole,(RT%nstates))
       YAMBO_ALLOC(RT%dGAMMA_E_P_Electron,(RT%nstates))
       YAMBO_ALLOC(RT%dGAMMA_E_P_Ho_abs,(RT%nstates))
       YAMBO_ALLOC(RT%dGAMMA_E_P_El_abs,(RT%nstates))
       RT%dGAMMA_E_P_Hole    =0._SP
       RT%dGAMMA_E_P_Electron=0._SP
       RT%dGAMMA_E_P_Ho_abs  =0._SP
       RT%dGAMMA_E_P_El_abs  =0._SP
     endif
     if (l_elphoton_scatt) then
       YAMBO_ALLOC(RT%dGAMMA_E_PHOT_Hole,(RT%nstates))
       YAMBO_ALLOC(RT%dGAMMA_E_PHOT_Electron,(RT%nstates))
       RT%dGAMMA_E_PHOT_Hole    =0._SP
       RT%dGAMMA_E_PHOT_Electron=0._SP
     endif
     if (l_elel_scatt.or.l_elph_scatt.or.l_elphoton_scatt) then
       YAMBO_ALLOC(RT%GAMMA_bare,(RT%nstates,8))
       YAMBO_ALLOC(RT%delta_GAMMA,(RT%nstates))
       YAMBO_ALLOC(RT%NEQ_Lifetime,(RT%nstates))
       RT%GAMMA_bare  =0._SP
       RT%delta_GAMMA =0._SP
       RT%NEQ_Lifetime=0._SP
     endif
     YAMBO_ALLOC(RT%delta_E,(RT%nstates))
     YAMBO_ALLOC(RT%delta_f,(RT%nstates))
     RT%delta_f=0._SP
     RT%delta_E=0._SP
   end subroutine
   !
   subroutine RT_obj_free(RT)
     type(RT_t)::RT
     RT%nk=0
     RT%nb=0
     RT%nstates=0
     YAMBO_FREE(RT%dGAMMA_E_E_Hole)
     YAMBO_FREE(RT%dGAMMA_E_E_Electron)
     YAMBO_FREE(RT%dGAMMA_E_P_Hole)
     YAMBO_FREE(RT%dGAMMA_E_P_Electron)
     YAMBO_FREE(RT%dGAMMA_E_P_Ho_abs)
     YAMBO_FREE(RT%dGAMMA_E_P_El_abs)
     YAMBO_FREE(RT%dGAMMA_E_PHOT_Hole)
     YAMBO_FREE(RT%dGAMMA_E_PHOT_Electron)
     YAMBO_FREE(RT%E_bare)
     YAMBO_FREE(RT%f_bare)
     YAMBO_FREE(RT%GAMMA_bare)
     YAMBO_FREE(RT%delta_E)
     YAMBO_FREE(RT%delta_f)
     YAMBO_FREE(RT%delta_GAMMA)
     YAMBO_FREE(RT%NEQ_Lifetime)
     YAMBO_FREE(RT%kpt)
     YAMBO_FREE(RT%k_weight)
     YAMBO_FREE(RT%table)
   end subroutine
   !
   subroutine RT_alloc(en,what)
     !
     use pars,           ONLY:SP,LP,schlen,cZERO
     use parallel_m,     ONLY:PAR_G_k_range
     use drivers,        ONLY:l_elph_scatt,l_elel_scatt,l_use_Hxc_collisions
     use hamiltonian,    ONLY:H_alloc,H_QP_table_setup
     use FFT_m,          ONLY:fft_size
     use ELPH,           ONLY:ph_modes
     use electrons,      ONLY:levels,n_spin,n_sp_pol
     use xc_functionals, ONLY:E_xc
     use R_lattice,      ONLY:nqbz,nXkibz
     !
     implicit none
     !
     type(levels), intent(in) :: en
     character(*), intent(in) :: what
     !
     integer :: i_mem,nk(2)
     logical :: l_carriers,l_all,l_G_lesser
     !
     l_carriers = trim(what)=="carriers"
     l_G_lesser = trim(what)=="Glesser"
     l_all      = trim(what)=="all"
     !
     call H_alloc(en,.not.l_RT_is_WFfree,l_RT_rotate_DM)
     !
     call H_QP_table_setup(en)
     !
     nk=PAR_G_k_range
     RT_nbands=RT_bands(2)-RT_bands(1)+1
     !
     YAMBO_ALLOC(RT_E_and_k%E,(RT_bands(1):RT_bands(2),RT_nk,n_sp_pol))
     YAMBO_ALLOC(RT_E_and_k%W,(RT_bands(1):RT_bands(2),RT_nk,n_sp_pol))
     YAMBO_ALLOC(RT_E_and_k%k,(3,RT_nk))
     !
     if(l_RT_relax_time_approx) then
       YAMBO_ALLOC(RT_RTA_E_occ_infty,(RT_bands(1):RT_bands(2),RT_nk))
       YAMBO_ALLOC(RT_RTA_H_occ_infty,(RT_bands(1):RT_bands(2),RT_nk))
     endif
     !
     if (l_elphoton_scatt) then
       YAMBO_ALLOC(E_PHOT_Hole_lifetime,(RT_bands(1):RT_bands(2),RT_nk))
       YAMBO_ALLOC(E_PHOT_Electron_lifetime,(RT_bands(1):RT_bands(2),RT_nk))
       E_PHOT_Hole_lifetime=0._SP
       E_PHOT_Electron_lifetime=0._SP
     endif
     !
     if (l_elel_scatt) then
       YAMBO_ALLOC(E_E_Hole_lifetime,(RT_bands(1):RT_bands(2),RT_nk))
       YAMBO_ALLOC(E_E_Electron_lifetime,(RT_bands(1):RT_bands(2),RT_nk))
       E_E_Hole_lifetime=0._SP
       E_E_Electron_lifetime=0._SP
     endif
     !
     if (l_RT_CCA_Kernel.and.l_elph_scatt) then
       YAMBO_ALLOC(E_P_Hole_lifetime,(RT_bands(1):RT_bands(2),RT_nk))
       YAMBO_ALLOC(E_P_Electron_lifetime,(RT_bands(1):RT_bands(2),RT_nk))
       YAMBO_ALLOC(E_P_El_abs_lifetime,(RT_bands(1):RT_bands(2),RT_nk))
       YAMBO_ALLOC(E_P_Ho_abs_lifetime,(RT_bands(1):RT_bands(2),RT_nk))
       E_P_Hole_lifetime=0._SP
       E_P_Electron_lifetime=0._SP
       E_P_El_abs_lifetime=0._SP
       E_P_Ho_abs_lifetime=0._SP
     endif
     !
     if (l_elel_scatt.or.(l_RT_CCA_Kernel.and.l_elph_scatt).or.l_elphoton_scatt) then
       YAMBO_ALLOC(REF_lifetime,(RT_bands(1):RT_bands(2),RT_nk,8))
       REF_lifetime=0._SP
       if (Life_MEM_steps>0) then
         YAMBO_ALLOC(SAVED_lifetime,(RT_bands(1):RT_bands(2),RT_nk,8,Life_MEM_steps))!e-eh,e-ee,e-ph,e-pe,e-ph(abs),e-pe(abs),e-gh,e-g)
         YAMBO_ALLOC(SAVED_times,(Life_MEM_steps))
         SAVED_lifetime=0._SP
         SAVED_times=0._SP
       endif
     endif
     !
     if(l_all.or.l_carriers) then
       !
       ! Occ's ...
       YAMBO_ALLOC(RT_H_occupations,(RT_bands(1):RT_bands(2),RT_nk))
       YAMBO_ALLOC(RT_delta_occupations,(RT_bands(1):RT_bands(2),RT_nk))
       YAMBO_ALLOC(RT_life_delta_occupations,(RT_bands(1):RT_bands(2),RT_nk))
       YAMBO_ALLOC(RT_E_occupations_reference,(RT_bands(1):RT_bands(2),RT_nk))
       RT_E_occupations_reference=0._SP
       YAMBO_ALLOC(RT_H_occupations_reference,(RT_bands(1):RT_bands(2),RT_nk))
       RT_H_occupations_reference=0._SP
       YAMBO_ALLOC(RT_occupations_locked,(RT_bands(1):RT_bands(2),RT_nk))
       RT_occupations_locked=.false.
       YAMBO_ALLOC(RT_E_occupations,(RT_bands(1):RT_bands(2),RT_nk))
       !
     endif
     !
     if(l_all .or. l_G_lesser) then
       !
       YAMBO_ALLOC(Ho_plus_Sigma,(RT_bands(1):RT_bands(2),RT_bands(1):RT_bands(2),nk(1):nk(2),n_sp_pol))
       !
       if (l_velocity_gauge_corr) then
         YAMBO_ALLOC(H_pseudo_eq,(RT_bands(1):RT_bands(2),RT_bands(1):RT_bands(2),RT_nk,n_sp_pol))
       endif
       !
       if(l_use_Hxc_collisions) then
         YAMBO_ALLOC(RT_Vnl_xc,(RT_bands(1):RT_bands(2),RT_bands(1):RT_bands(2),nXkibz,n_sp_pol))
         RT_Vnl_xc=(0._SP,0._SP)
       endif
       !
       YAMBO_ALLOC(HARTREE0,(RT_bands(1):RT_bands(2),RT_bands(1):RT_bands(2),nXkibz,n_sp_pol))
       HARTREE0=cZERO
       !
       YAMBO_ALLOC(XC0,(RT_bands(1):RT_bands(2),RT_bands(1):RT_bands(2),nXkibz,n_sp_pol))
       XC0=cZERO
       !
       ! G's ...
       YAMBO_ALLOC(G_lesser_reference,(RT_bands(1):RT_bands(2),RT_bands(1):RT_bands(2),RT_nk))
       YAMBO_ALLOC(dG_lesser,(RT_bands(1):RT_bands(2),RT_bands(1):RT_bands(2),nk(1):nk(2),G_MEM_steps))
       YAMBO_ALLOC(G_lesser,(RT_bands(1):RT_bands(2),RT_bands(1):RT_bands(2),nk(1):nk(2),G_MEM_steps))
       G_lesser_reference=cZERO
       dG_lesser         =cZERO
       G_lesser          =cZERO
       !
       YAMBO_ALLOC(MEM_pointer,(G_MEM_steps))
       MEM_pointer(1)=1
       MEM_pointer(2)=0
       if(G_MEM_steps==3) MEM_pointer(3)=-1
       !
     endif
     !
     if (fft_size==0) return
     !
     YAMBO_ALLOC(E_xc,(fft_size))
     !
     YAMBO_ALLOC(REF_V_xc_sc,(fft_size,n_spin))
     YAMBO_ALLOC(REF_V_hartree_sc,(fft_size,n_spin))
     !
     if( .not.l_RT_is_WFfree ) then
       !
       YAMBO_ALLOC(rho_reference,(fft_size))
       !
       if(n_spin>1) then
         YAMBO_ALLOC(magn_reference,(fft_size,3))
       endif
       !
     endif
     !
   end subroutine RT_alloc
   !
   subroutine RT_free(what)
     !
     use DIPOLES,        ONLY:DIP_alloc
     use hamiltonian,    ONLY:H_free
     use xc_functionals, ONLY:E_xc
     !
     implicit none
     !
     character(*), intent(in) :: what
     !
     logical :: l_carriers,l_all,l_G_lesser
     !
     l_carriers = trim(what)=="carriers"
     l_G_lesser = trim(what)=="Glesser"
     l_all      = trim(what)=="all"
     !
     call H_free()
     !
     call DIP_alloc('DIP_iR')
     call DIP_alloc('DIP_P')
     call DIP_alloc('DIP_v')
     call DIP_alloc('DIP_spin')
     call DIP_alloc('DIP_orbital')
     call DIP_alloc('P_square')
     call DIP_alloc('DIP_P_spinor')
     !
     YAMBO_FREE(RT_ibz_coo)
     YAMBO_FREE(RT_all2ibz)
     YAMBO_FREE(RT_Nk_ibz)
     YAMBO_FREE(DbGd_EE_scatt_table)
     YAMBO_FREE(E_xc)
     YAMBO_FREE(RT_TIME_status)
     YAMBO_FREE(E_PHOT_Hole_lifetime)
     YAMBO_FREE(E_PHOT_Electron_lifetime)
     YAMBO_FREE(E_E_Hole_lifetime)
     YAMBO_FREE(E_E_Electron_lifetime)
     YAMBO_FREE(E_P_Hole_lifetime)
     YAMBO_FREE(E_P_Electron_lifetime)
     YAMBO_FREE(E_P_El_abs_lifetime)
     YAMBO_FREE(E_P_Ho_abs_lifetime)
     YAMBO_FREE(REF_lifetime)
     YAMBO_FREE(SAVED_lifetime)
     YAMBO_FREE(SAVED_times)
     YAMBO_FREE(REF_V_xc_sc)
     !
     if(l_all.or.l_carriers) then
       !
       YAMBO_FREE(RT_E_occupations)
       YAMBO_FREE(RT_H_occupations)
       YAMBO_FREE(RT_delta_occupations)
       YAMBO_FREE(RT_life_delta_occupations)
       YAMBO_FREE(RT_E_occupations_reference)
       YAMBO_FREE(RT_H_occupations_reference)
       YAMBO_FREE(RT_occupations_locked)
       !
     endif
     !
     YAMBO_FREE(REF_V_hartree_sc)
     YAMBO_FREE(RT_E_and_k%E)
     YAMBO_FREE(RT_E_and_k%W)
     YAMBO_FREE(RT_E_and_k%k)
     !
     if(l_all .or. l_G_lesser) then
       !
       YAMBO_FREE(Ho_plus_Sigma)
       YAMBO_FREE(H_pseudo_eq)
       YAMBO_FREE(RT_Vnl_xc)
       !
       YAMBO_FREE(HARTREE0)
       YAMBO_FREE(XC0)
       !
       YAMBO_FREE(G_lesser)
       YAMBO_FREE(G_lesser_reference)
       YAMBO_FREE(dG_lesser)
       YAMBO_FREE(MEM_pointer)
       !
     endif
     !
     YAMBO_FREE(q_weight_RT)
     YAMBO_FREE(THETA_matrix)
     YAMBO_FREE(THETA_matrix_index)
     YAMBO_FREE(elph_gkkp_expanded_sq)
     YAMBO_FREE(I1_matrix)
     YAMBO_FREE(rho_reference)
     YAMBO_FREE(magn_reference)
     YAMBO_FREE(RT_Deph_Matrix)
     YAMBO_FREE(Q_io_map)
     YAMBO_FREE(K_io_map)
     !
   end subroutine RT_free
   !
   logical function FIRST_step( )
     FIRST_step=integrator_step==1
   end function
   !
   subroutine ADD_to_saved_values(VAL,ARRAY,STEPS)
     integer  :: STEPS
     real(SP) :: VAL,ARRAY(STEPS)
     integer  :: i1
     do i1=1,STEPS-1
       ARRAY(i1)=ARRAY(i1+1)
     enddo
     ARRAY(STEPS)=VAL
   end subroutine
   !
   subroutine RT_init_occupation_reference( )
     use electrons,     ONLY:spin_occ
     integer               :: ib
     do ib=RT_bands(1),RT_bands(2)
       RT_E_occupations_reference(ib,:)=         aimag(G_lesser_reference(ib,ib,:))
       RT_H_occupations_reference(ib,:)=spin_occ-aimag(G_lesser_reference(ib,ib,:))
     enddo
   end subroutine
   !
end module<|MERGE_RESOLUTION|>--- conflicted
+++ resolved
@@ -155,10 +155,7 @@
  ! G_lesser structure
  !
  integer,     allocatable :: RT_ibz_coo(:,:)
-<<<<<<< HEAD
-=======
  integer,     allocatable :: RT_ibz_dupl(:)
->>>>>>> 130678cf
  integer,     allocatable :: RT_all2ibz(:)
  integer,     allocatable :: RT_Nk_ibz(:)
  !
@@ -190,17 +187,9 @@
  logical                  :: l_RT_eq_is_zero_temp
  logical                  :: l_RT_include_eq_scatt
  logical                  :: l_RT_impose_for_metals
-<<<<<<< HEAD
  logical,     allocatable :: DbGd_EE_scatt_table(:,:)
  integer,     allocatable :: DbGd_EE_Nk_table(:,:)
- integer,     allocatable :: DbGd_ibz_coo(:,:)
- integer,     allocatable :: DbGd_bz_coo(:,:)
  real(SP)                 :: DbGd_EE_percent
-=======
- logical,     allocatable :: DbGd_EE_scatt_table(:,:)  
- integer,     allocatable :: DbGd_EE_Nk_table(:,:)  
- real(SP)                 :: DbGd_EE_percent 
->>>>>>> 130678cf
  !
  ! ELPH kernel...
  !----------------
@@ -233,7 +222,7 @@
  end type
  !
  type(RT_DbGd),save  :: RT_E_and_k
- ! 
+ !
  ! Locks, reference & Logicals
  !-----------------------------
  logical                  :: l_RT_relaxation_update_reference
