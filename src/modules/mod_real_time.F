<<<<<<< HEAD
! 
=======
!
>>>>>>> f2c5ecf8
!        Copyright (C) 2000-2020 the YAMBO team
!              http://www.yambo-code.org
!
! Authors (see AUTHORS file for details): AM MG DS
!
! This file is distributed under the terms of the GNU
! General Public License. You can redistribute it and/or
! modify it under the terms of the GNU General Public
! License as published by the Free Software Foundation;
! either version 2, or (at your option) any later version.
!
! This program is distributed in the hope that it will
! be useful, but WITHOUT ANY WARRANTY; without even the
! implied warranty of MERCHANTABILITY or FITNESS FOR A
! PARTICULAR PURPOSE.  See the GNU General Public License
! for more details.
!
! You should have received a copy of the GNU General Public
! License along with this program; if not, write to the Free
! Software Foundation, Inc., 59 Temple Place - Suite 330,Boston,
! MA 02111-1307, USA or visit http://www.gnu.org/copyleft/gpl.txt.
!
module real_time
 !
 use drivers,    ONLY:l_elel_scatt,l_elph_scatt,l_elphoton_scatt
 use pars,       ONLY:DP,SP,schlen,lchlen,LP
 use units,      ONLY:FS2AUT
 use global_XC,  ONLY:QP_SE_NONE
 use R_lattice,  ONLY:bz_fine_grid
 !
#include<memory.h>
 !
 ! CORE LOGICALS
 !
 ! NE dynamics
 !
 logical           :: l_NE_dynamics
 logical           :: l_NE_with_fields
 logical           :: l_Dynamics_is_over
 logical           :: l_Update_Time_Step  = .FALSE.
 logical           :: l_RT_is_WFfree
 !
 character(schlen) :: RT_potential
 !
 ! Possible Kinds, functionals and external perturbations
 !
 integer           :: RT_kind
 integer           :: RT_xc_functional
 integer           :: RT_perturbation
 !
 ! Evaluation logicals
 !
 logical          :: eval_energy
 logical          :: eval_entropy
 logical          :: eval_HARTREE
 logical          :: eval_DFT
 !
 ! To include the induced field in the coupling and current
 !
 logical          :: l_RT_induced_field = .FALSE.
 logical          :: l_P_integrating_J
 logical          :: l_velocity_gauge_corr
 logical          :: l_velocity_gauge_diam
 !
 ! TMP SOLUTION FOR TR ABS
 !
 logical  :: l_RT_abs_YAMBO = .false.
 !
 ! ... core step length and Time-points array...
 !
 real(SP)              :: RT_step             ! Elemental step used to define dimensions and time-points
 real(SP)              :: RT_dyn_step = 0._SP ! On-the-fly time-step
 real(SP)              :: RT_MAX_step =-1._SP*FS2AUT ! MAX value of the dynamical RT step value
 !
 ! ... NE dynamics ...
 !
 real(SP) :: NE_time    =0._SP  ! <- incremented
 real(SP) :: NE_tot_time=0._SP  ! Total (fixed)
 !
 integer  :: NE_time_step_update_last_point      ! Last time-point of the dT update
 real(SP) :: NE_time_step_update_jump            ! Time BETWEEN two time-steps dynamically updated (0. means RT_step)
 real(SP) :: NE_time_step_update_jump_INPUT
 real(SP) :: NE_initial_time_step_update         ! Time above which the time-step is dynamically updated (0. means no update)
 real(SP) :: NE_step_update_treshold             ! Time-step update treshold
 !
 integer  :: NE_i_time=1 ! = NE_time/RT_step+1
 integer  :: NE_steps    ! Still relative to RT_step
 !
 ! Here I control the way the time evolution is sampled for the e-p and e-e
 ! channels. I will see later if this can be somehow extended/duplicated
 ! for the static correlations
 !
 logical  :: l_RT_lifetimes_extrapolation = .FALSE.! If .TRUE. the lifetimes not calculated are extrapolated. Otherwise are kept constant
 real(SP) :: RT_life_extrap_times(2)               ! Lifetimes are evaluated at distance RT_life_extrap_times(2) and in groups long RT_life_extrap_times(1)
 real(SP) :: RT_life_extrap_times_INPUT(2)
 !
 logical  :: l_RT_relax_time_approx = .FALSE.
 real(SP) :: RT_RTA_temp(2)
 real(SP) :: RT_RTA_chem(2)
 real(SP), allocatable :: RT_RTA_E_occ_infty(:,:)
 real(SP), allocatable :: RT_RTA_H_occ_infty(:,:)
 !
 ! Lifetimes Extrapolation Time status
 !
 integer(LP), allocatable :: RT_TIME_status(:)
 !
 ! Kind of e-e interactions (for the CORR and SCATT parts)
 !
 integer           :: RT_EE_CORR_kind=QP_SE_NONE
 integer           :: RT_EE_SCATT_kind=QP_SE_NONE
 !
 ! ... Memory ...
 !
 real(SP) :: NE_MEM_treshold
 integer  :: Life_MEM_steps
 integer  :: G_MEM_steps                ! By default only G_lesser@t and @t+1
 integer  :: i_MEM_prev                 ! Updated in RT_driver
 integer  :: i_MEM_now                  ! Updated in RT_driver
 integer  :: i_MEM_old                  ! Updated in RT_driver
 integer, allocatable :: MEM_pointer(:) ! Time memory pointers
 !
 ! ... Window on the k-points/bands allowed to follow the dynamics ...
 !
 real(SP)             :: RT_eh_en(2)
 real(SP)             :: RT_scatt_tresh
 !
 ! Macroscopic induced current ...
 !--------------------------------
 !
 complex(SP) :: RT_ind_J(3)
 complex(SP) :: RT_ind_J_prev(3)
 !
 ! ... polarization ...
 !----------------------
 complex(SP) :: RT_P(3)
 complex(SP) :: RT_P_prev(3)
 !
 ! ... and magnetization
 !----------------------
 complex(SP) :: RT_spin_magn(3)
 complex(SP) :: RT_orbt_magn(3,2)
 !
 ! Diagonal (QP) and off-diagonal (Phase) relaxation time
 !
 real(SP)    :: Phase_LifeTime
 real(SP)    :: RAD_LifeTime
 real(SP)    :: RAD_magnification=1._SP
 real(SP)    :: RT_deph_deg_thresh
 logical     :: RT_deph_cv_only
 logical     :: RT_is_statically_dephased=.FALSE.
 logical     :: RT_is_dynamically_dephased=.FALSE.
 !
 ! FineGd kind mapping the kpts grid (w and w/o FineGd database)
 !
 type(bz_fine_grid), SAVE :: RTibz
 !
 ! K-points: In case I want to use the G_lesser to define the occupations
 ! of a post-run I need to keep here the number of k-points
 !
 integer                 :: RT_nk
 integer                 :: RT_bands(2)
 integer                 :: RT_nbands
 !
 ! Equilibrium V_xc and V_hartree in real space
 ! Presently REF_V_hartree_sc is not used
 !
 real(SP),    allocatable :: REF_V_xc_sc(:,:)
 real(SP),    allocatable :: REF_V_hartree_sc(:,:)
 !
 ! Update Energies, eval Lifetimes rotate DM (density matrix)
 !-----------------------------------------------------------
 logical                  :: l_eval_Lifetimes
 logical                  :: l_RT_update_Energies
 logical                  :: l_RT_rotate_DM
 logical                  :: l_update_SOC
 !
 ! Relaxation and Dissipation
 !
 !----------------------------
 logical                  :: l_RT_uses_E_FineGd
 logical                  :: l_RT_eq_is_zero_temp
 logical                  :: l_RT_include_eq_scatt
 logical                  :: l_RT_impose_for_metals
 logical,     allocatable :: DbGd_EE_scatt_table(:,:)  
 integer,     allocatable :: DbGd_EE_Nk_table(:,:)  
 real(SP)                 :: DbGd_EE_percent 
 !
 ! ELPH kernel...
 !----------------
 !
 logical     :: l_RT_CCA_Kernel
 !
 ! ... Q weights calculated using RIM in order to evaluate the ELPH kernel
 !
 real(SP),    allocatable :: q_weight_RT(:,:,:)
 ! ... THETA matrix
 complex(SP), allocatable :: THETA_matrix(:,:,:,:)
 ! ... Q-parallelization  and GKKP
 real(SP),    allocatable :: elph_gkkp_expanded_sq(:,:,:,:,:)
 ! ... indexes ...
 integer,     allocatable :: THETA_matrix_index(:,:,:)
 integer,     allocatable :: Q_io_map(:)
 integer,     allocatable :: K_io_map(:)
 !
 ! Conservations
 !----------------------
 logical                  :: l_RT_impose_N_dN = .TRUE.
 logical                  :: l_RT_impose_E    = .TRUE.
 !
 ! Energies
 !---------------------
 type RT_levels_kind
   real(SP), allocatable :: E(:,:,:)
   real(SP), allocatable :: W(:,:,:)
 end type
 !
 type(RT_levels_kind),save  :: RT_levels
 ! 
 ! Locks, reference & Logicals
 !-----------------------------
 logical                  :: l_RT_relaxation_update_reference
 logical                  :: l_RT_constant_lifetimes
 logical                  :: l_RT_extrapolate_lifetimes
 logical                  :: l_RT_eval_lifetimes
 logical                  :: l_initial_equilibrium
 !
 real(SP),    allocatable :: RT_E_occupations(:,:)
 real(SP),    allocatable :: RT_H_occupations(:,:)
 real(SP),    allocatable :: RT_delta_occupations(:,:)       ! Running values. Updated at each time step.
 real(SP),    allocatable :: RT_life_delta_occupations(:,:)  ! Used in the Lifetimes definition. Defined in the Lifetimes procedure only.
 real(SP),    allocatable :: RT_E_occupations_reference(:,:)
 real(SP),    allocatable :: RT_H_occupations_reference(:,:)
 !
 logical,     allocatable :: RT_occupations_locked(:,:)
 !
 ! EL-PH RT life-times
 !-----------------------------------------
 real(SP),    allocatable :: E_P_Hole_lifetime(:,:)
 real(SP),    allocatable :: E_P_Electron_lifetime(:,:)
 real(SP),    allocatable :: E_P_El_abs_lifetime(:,:)
 real(SP),    allocatable :: E_P_Ho_abs_lifetime(:,:)
 !
 ! Coulomb RT life-times
 !-----------------------
 real(SP),    allocatable :: E_E_Hole_lifetime(:,:)
 real(SP),    allocatable :: E_E_Electron_lifetime(:,:)
 !
 ! EL-PHOT RT life-times
 !-----------------------
 real(SP),    allocatable :: E_PHOT_Hole_lifetime(:,:)
 real(SP),    allocatable :: E_PHOT_Electron_lifetime(:,:)
 !
 ! Saved RT life-times
 !-----------------------
 real(SP),    allocatable :: SAVED_times(:)
 real(SP),    allocatable :: REF_lifetime(:,:,:)
 real(SP),    allocatable :: SAVED_lifetime(:,:,:,:)
 !
 ! Ouput Lifetimes, ratio fit and temperatures
 !---------------------------------------------
 logical                  :: l_lftm_fit_stable(2)
 logical                  :: l_lftm_fit_temperatures
 integer                  :: Nfitted_lifetimes(2)
 real(SP)                 :: RT_mean_lifetimes(8) ! 1-2 (e-e), 3-6 (e-p), 7-8 (e-photon)
 real(SP)                 :: RT_Tfit_lifetimes(4)
 real(SP)                 :: RT_Efit_lifetimes(4)
 !
 real(SP)                 :: EE_prefactor(2)      ! 1=valence, 2=conduction
 real(SP)                 :: RAD_prefactor(2)
 real(SP)                 :: EP_prefactor(2)
 real(SP)                 :: EP_abs_prefactor(2)
 !
 ! Relaxation: Dephasing Matrix
 !------------------------------
 !
 real(SP)                 :: RT_ave_dephasing
 real(SP),    allocatable :: RT_INPUT_Deph_limits(:,:)
 real(SP),    allocatable :: RT_Deph_Matrix(:,:,:)
 !
 ! GFs (retarded)
 !----------------
 !
 integer           :: two_alpha
 real(SP)          :: Gr_QP_width
 character(schlen) :: Gr_kind
 !
 !
 ! GFs
 !-----
 !
 complex(SP), allocatable :: G_lesser(:,:,:,:)          ! Band, Band, K, Time
 complex(SP), allocatable :: dG_lesser(:,:,:,:)
 complex(SP), allocatable :: G_lesser_reference(:,:,:)  ! Band, Band, K
 complex(SP), allocatable :: I1_matrix(:,:)
 !
 ! COLLISIONS
 !------------
 complex(SP), allocatable :: Ho_plus_Sigma(:,:,:,:)
 complex(SP), allocatable :: H_pseudo_eq(:,:,:,:)
 complex(SP), allocatable :: RT_Vnl_xc(:,:,:,:)
 !
 ! Density
 !---------
 !
 real(SP),    allocatable :: rho_reference(:)    ! reference density from all bands
 real(SP),    allocatable :: magn_reference(:,:) ! reference magnetization from all bands
 !
 ! Integrators
 !
 logical  :: l_RT_EULER
 logical  :: l_RT_EXP
 logical  :: l_RT_INV
 !
 logical  :: l_RT_RWA
 logical  :: l_RT_ACC
 logical  :: l_RT_PERT
 logical  :: l_RT_DIAG
 !
 logical  :: l_RT_SIMPLE
 logical  :: l_RT_RK2
 logical  :: l_RT_RK4
 logical  :: l_RT_HEUN
 !
 integer  :: Integrator_step
 integer  :: Integrator_nsteps
 integer  :: Integrator_exp_order
 !
 real(SP) :: a_tableau(4)
 real(SP) :: b_tableau(4)
 real(SP) :: c_tableau(4)
 real(SP) :: RWA_table(5)
 !
 ! Integrate exactly the part of the dynamics due to H_o
 ! as it is done in Comp. Phys. Comm. 123(1999)
 ! in this case I choosed H_o = H_lda ( rho_0 )
 !
 character(schlen)            :: Integrator_name
 !
 ! Hartree term
 !
 complex(SP), allocatable :: XC0(:,:,:,:)
 complex(SP), allocatable :: HARTREE0(:,:,:,:)
 !
 type RT_t
   !
   ! Sizes and definitions
   !
   integer  :: nk
   integer  :: nb(2)
   integer  :: nstates
   character(schlen)  :: description
   !
   integer,    allocatable:: table(:,:)      ! ib,ik_RT,ik,i_spin
   real(SP)   ,allocatable:: kpt(:,:)
   real(SP)   ,allocatable:: k_weight(:)
   !
   ! Energies
   !
   real(SP)   ,allocatable:: E_bare(:)       ! equilibrium energy, i.e. the QP energy
   real(SP)   ,allocatable:: delta_E(:)      ! change in E (BGR)
   !
   ! Occupations
   !
   real(SP)   ,allocatable:: f_bare(:)       ! equilibrium occupations
   real(SP)   ,allocatable:: delta_f(:)      ! change in the occupations
   !
   ! Lifetimes
   !
   real(SP)   ,allocatable:: GAMMA_bare(:,:) ! "initial equilibrium" lifetimes. In the code the "initial equilibrium"
                                                   ! e-e h, e-e e, e-p h, e-p e, e-p h(abs), e-p e(abs)
   real(SP)   ,allocatable:: NEQ_Lifetime(:) ! time dependent lifetime defined as for Silicon
   real(SP)   ,allocatable:: delta_GAMMA(:)  ! change with respect to the "initial equilibrium" lifetimes
   real(SP)   ,allocatable:: dGAMMA_E_P_Hole(:)
   real(SP)   ,allocatable:: dGAMMA_E_P_Electron(:)
   real(SP)   ,allocatable:: dGAMMA_E_P_Ho_abs(:)
   real(SP)   ,allocatable:: dGAMMA_E_P_El_abs(:)
   real(SP)   ,allocatable:: dGAMMA_E_E_Hole(:)
   real(SP)   ,allocatable:: dGAMMA_E_E_Electron(:)
   real(SP)   ,allocatable:: dGAMMA_E_PHOT_Hole(:)
   real(SP)   ,allocatable:: dGAMMA_E_PHOT_Electron(:)
   !
 end type RT_t
 !
 type(RT_t),save  :: RT_carriers
 !
 contains
   !
   subroutine RT_obj_alloc(RT)
     type(RT_t)::RT
     !
     if (allocated(RT%kpt)) return
     !
     YAMBO_ALLOC(RT%kpt,(RT%nk,3))
     YAMBO_ALLOC(RT%k_weight,(RT%nk))
     YAMBO_ALLOC(RT%table,(RT%nstates,4))
     YAMBO_ALLOC(RT%E_bare,(RT%nstates))
     YAMBO_ALLOC(RT%f_bare,(RT%nstates))
     RT%table         =0
     RT%E_bare        =0._SP
     RT%f_bare        =0._SP
     if (l_elel_scatt) then
       YAMBO_ALLOC(RT%dGAMMA_E_E_Hole,(RT%nstates))
       YAMBO_ALLOC(RT%dGAMMA_E_E_Electron,(RT%nstates))
       RT%dGAMMA_E_E_Hole    =0._SP
       RT%dGAMMA_E_E_Electron=0._SP
     endif
     if (l_elph_scatt) then
       YAMBO_ALLOC(RT%dGAMMA_E_P_Hole,(RT%nstates))
       YAMBO_ALLOC(RT%dGAMMA_E_P_Electron,(RT%nstates))
       YAMBO_ALLOC(RT%dGAMMA_E_P_Ho_abs,(RT%nstates))
       YAMBO_ALLOC(RT%dGAMMA_E_P_El_abs,(RT%nstates))
       RT%dGAMMA_E_P_Hole    =0._SP
       RT%dGAMMA_E_P_Electron=0._SP
       RT%dGAMMA_E_P_Ho_abs  =0._SP
       RT%dGAMMA_E_P_El_abs  =0._SP
     endif
     if (l_elphoton_scatt) then
       YAMBO_ALLOC(RT%dGAMMA_E_PHOT_Hole,(RT%nstates))
       YAMBO_ALLOC(RT%dGAMMA_E_PHOT_Electron,(RT%nstates))
       RT%dGAMMA_E_PHOT_Hole    =0._SP
       RT%dGAMMA_E_PHOT_Electron=0._SP
     endif
     if (l_elel_scatt.or.l_elph_scatt.or.l_elphoton_scatt) then
       YAMBO_ALLOC(RT%GAMMA_bare,(RT%nstates,8))
       YAMBO_ALLOC(RT%delta_GAMMA,(RT%nstates))
       YAMBO_ALLOC(RT%NEQ_Lifetime,(RT%nstates))
       RT%GAMMA_bare  =0._SP
       RT%delta_GAMMA =0._SP
       RT%NEQ_Lifetime=0._SP
     endif
     YAMBO_ALLOC(RT%delta_E,(RT%nstates))
     YAMBO_ALLOC(RT%delta_f,(RT%nstates))
     RT%delta_f=0._SP
     RT%delta_E=0._SP
   end subroutine
   !
   subroutine RT_obj_free(RT)
     type(RT_t)::RT
     RT%nk=0
     RT%nb=0
     RT%nstates=0
     YAMBO_FREE(RT%dGAMMA_E_E_Hole)
     YAMBO_FREE(RT%dGAMMA_E_E_Electron)
     YAMBO_FREE(RT%dGAMMA_E_P_Hole)
     YAMBO_FREE(RT%dGAMMA_E_P_Electron)
     YAMBO_FREE(RT%dGAMMA_E_P_Ho_abs)
     YAMBO_FREE(RT%dGAMMA_E_P_El_abs)
     YAMBO_FREE(RT%dGAMMA_E_PHOT_Hole)
     YAMBO_FREE(RT%dGAMMA_E_PHOT_Electron)
     YAMBO_FREE(RT%E_bare)
     YAMBO_FREE(RT%f_bare)
     YAMBO_FREE(RT%GAMMA_bare)
     YAMBO_FREE(RT%delta_E)
     YAMBO_FREE(RT%delta_f)
     YAMBO_FREE(RT%delta_GAMMA)
     YAMBO_FREE(RT%NEQ_Lifetime)
     YAMBO_FREE(RT%kpt)
     YAMBO_FREE(RT%k_weight)
     YAMBO_FREE(RT%table)
   end subroutine
   !
   subroutine RT_alloc(en,what)
     !
     use pars,           ONLY:SP,LP,schlen,cZERO
     use parallel_m,     ONLY:PAR_G_k_range
     use drivers,        ONLY:l_elph_scatt,l_elel_scatt,l_use_Hxc_collisions
     use hamiltonian,    ONLY:H_alloc,H_QP_table_setup
     use FFT_m,          ONLY:fft_size
     use ELPH,           ONLY:ph_modes
     use electrons,      ONLY:levels,n_spin,n_sp_pol
     use xc_functionals, ONLY:E_xc
     use R_lattice,      ONLY:nqbz,nXkibz
     !
     implicit none
     !
     type(levels), intent(in) :: en
     character(*), intent(in) :: what
     !
     integer :: i_mem,nk(2)
     logical :: l_carriers,l_all,l_G_lesser
     !
     l_carriers = trim(what)=="carriers"
     l_G_lesser = trim(what)=="Glesser"
     l_all      = trim(what)=="all"
     !
     call H_alloc(en,.not.l_RT_is_WFfree,l_RT_rotate_DM)
     !
     call H_QP_table_setup(en)
     !
     nk=PAR_G_k_range
     RT_nbands=RT_bands(2)-RT_bands(1)+1
     !
     YAMBO_ALLOC(RT_levels%E,(RT_bands(1):RT_bands(2),RT_nk,n_sp_pol))
     YAMBO_ALLOC(RT_levels%W,(RT_bands(1):RT_bands(2),RT_nk,n_sp_pol))
     !
     if(l_RT_relax_time_approx) then
       YAMBO_ALLOC(RT_RTA_E_occ_infty,(RT_bands(1):RT_bands(2),RT_nk))
       YAMBO_ALLOC(RT_RTA_H_occ_infty,(RT_bands(1):RT_bands(2),RT_nk))
     endif
     !
     if (l_elphoton_scatt) then
       YAMBO_ALLOC(E_PHOT_Hole_lifetime,(RT_bands(1):RT_bands(2),RT_nk))
       YAMBO_ALLOC(E_PHOT_Electron_lifetime,(RT_bands(1):RT_bands(2),RT_nk))
       E_PHOT_Hole_lifetime=0._SP
       E_PHOT_Electron_lifetime=0._SP
     endif
     !
     if (l_elel_scatt) then
       YAMBO_ALLOC(E_E_Hole_lifetime,(RT_bands(1):RT_bands(2),RT_nk))
       YAMBO_ALLOC(E_E_Electron_lifetime,(RT_bands(1):RT_bands(2),RT_nk))
       E_E_Hole_lifetime=0._SP
       E_E_Electron_lifetime=0._SP
     endif
     !
     if (l_RT_CCA_Kernel.and.l_elph_scatt) then
       YAMBO_ALLOC(E_P_Hole_lifetime,(RT_bands(1):RT_bands(2),RT_nk))
       YAMBO_ALLOC(E_P_Electron_lifetime,(RT_bands(1):RT_bands(2),RT_nk))
       YAMBO_ALLOC(E_P_El_abs_lifetime,(RT_bands(1):RT_bands(2),RT_nk))
       YAMBO_ALLOC(E_P_Ho_abs_lifetime,(RT_bands(1):RT_bands(2),RT_nk))
       E_P_Hole_lifetime=0._SP
       E_P_Electron_lifetime=0._SP
       E_P_El_abs_lifetime=0._SP
       E_P_Ho_abs_lifetime=0._SP
     endif
     !
     if (l_elel_scatt.or.(l_RT_CCA_Kernel.and.l_elph_scatt).or.l_elphoton_scatt) then
       YAMBO_ALLOC(REF_lifetime,(RT_bands(1):RT_bands(2),RT_nk,8))
       REF_lifetime=0._SP
       if (Life_MEM_steps>0) then
         YAMBO_ALLOC(SAVED_lifetime,(RT_bands(1):RT_bands(2),RT_nk,8,Life_MEM_steps))!e-eh,e-ee,e-ph,e-pe,e-ph(abs),e-pe(abs),e-gh,e-g)
         YAMBO_ALLOC(SAVED_times,(Life_MEM_steps))
         SAVED_lifetime=0._SP
         SAVED_times=0._SP
       endif
     endif
     !
     if(l_all.or.l_carriers) then
       !
       ! Occ's ...
       YAMBO_ALLOC(RT_H_occupations,(RT_bands(1):RT_bands(2),RT_nk))
       YAMBO_ALLOC(RT_delta_occupations,(RT_bands(1):RT_bands(2),RT_nk))
       YAMBO_ALLOC(RT_life_delta_occupations,(RT_bands(1):RT_bands(2),RT_nk))
       YAMBO_ALLOC(RT_E_occupations_reference,(RT_bands(1):RT_bands(2),RT_nk))
       RT_E_occupations_reference=0._SP
       YAMBO_ALLOC(RT_H_occupations_reference,(RT_bands(1):RT_bands(2),RT_nk))
       RT_H_occupations_reference=0._SP
       YAMBO_ALLOC(RT_occupations_locked,(RT_bands(1):RT_bands(2),RT_nk))
       RT_occupations_locked=.false.
       YAMBO_ALLOC(RT_E_occupations,(RT_bands(1):RT_bands(2),RT_nk))
       !
     endif
     !
     if(l_all .or. l_G_lesser) then
       !
       YAMBO_ALLOC(Ho_plus_Sigma,(RT_bands(1):RT_bands(2),RT_bands(1):RT_bands(2),nk(1):nk(2),n_sp_pol))
       !
       if (l_velocity_gauge_corr) then
         YAMBO_ALLOC(H_pseudo_eq,(RT_bands(1):RT_bands(2),RT_bands(1):RT_bands(2),RT_nk,n_sp_pol))
       endif
       !
       if(l_use_Hxc_collisions) then
         YAMBO_ALLOC(RT_Vnl_xc,(RT_bands(1):RT_bands(2),RT_bands(1):RT_bands(2),nXkibz,n_sp_pol))
         RT_Vnl_xc=(0._SP,0._SP)
       endif
       !
       YAMBO_ALLOC(HARTREE0,(RT_bands(1):RT_bands(2),RT_bands(1):RT_bands(2),nXkibz,n_sp_pol))
       HARTREE0=cZERO
       !
       YAMBO_ALLOC(XC0,(RT_bands(1):RT_bands(2),RT_bands(1):RT_bands(2),nXkibz,n_sp_pol))
       XC0=cZERO
       !
       ! G's ...
       YAMBO_ALLOC(G_lesser_reference,(RT_bands(1):RT_bands(2),RT_bands(1):RT_bands(2),RT_nk))
       YAMBO_ALLOC(dG_lesser,(RT_bands(1):RT_bands(2),RT_bands(1):RT_bands(2),nk(1):nk(2),G_MEM_steps))
       YAMBO_ALLOC(G_lesser,(RT_bands(1):RT_bands(2),RT_bands(1):RT_bands(2),nk(1):nk(2),G_MEM_steps))
       G_lesser_reference=cZERO
       dG_lesser         =cZERO
       G_lesser          =cZERO
       !
       YAMBO_ALLOC(MEM_pointer,(G_MEM_steps))
       MEM_pointer(1)=1
       MEM_pointer(2)=0
       if(G_MEM_steps==3) MEM_pointer(3)=-1
       !
     endif
     !
     if (fft_size==0) return
     !
     YAMBO_ALLOC(E_xc,(fft_size))
     !
     YAMBO_ALLOC(REF_V_xc_sc,(fft_size,n_spin))
     YAMBO_ALLOC(REF_V_hartree_sc,(fft_size,n_spin))
     !
     if( .not.l_RT_is_WFfree ) then
       !
       YAMBO_ALLOC(rho_reference,(fft_size))
       !
       if(n_spin>1) then
         YAMBO_ALLOC(magn_reference,(fft_size,3))
       endif
       !
     endif
     !
   end subroutine RT_alloc
   !
   subroutine RT_free(what)
     !
     use R_lattice,      ONLY:bz_samp_FineGd_reset
     use DIPOLES,        ONLY:DIP_alloc
     use hamiltonian,    ONLY:H_free
     use xc_functionals, ONLY:E_xc
     !
     implicit none
     !
     character(*), intent(in) :: what
     !
     logical :: l_carriers,l_all,l_G_lesser
     !
     l_carriers = trim(what)=="carriers"
     l_G_lesser = trim(what)=="Glesser"
     l_all      = trim(what)=="all"
     !
     call H_free()
     !
     call DIP_alloc('DIP_iR')
     call DIP_alloc('DIP_P')
     call DIP_alloc('DIP_v')
     call DIP_alloc('DIP_spin')
     call DIP_alloc('DIP_orbital')
     call DIP_alloc('P_square')
     call DIP_alloc('DIP_P_spinor')
     !
     YAMBO_FREE(DbGd_EE_scatt_table)
     YAMBO_FREE(E_xc)
     YAMBO_FREE(RT_TIME_status)
     YAMBO_FREE(E_PHOT_Hole_lifetime)
     YAMBO_FREE(E_PHOT_Electron_lifetime)
     YAMBO_FREE(E_E_Hole_lifetime)
     YAMBO_FREE(E_E_Electron_lifetime)
     YAMBO_FREE(E_P_Hole_lifetime)
     YAMBO_FREE(E_P_Electron_lifetime)
     YAMBO_FREE(E_P_El_abs_lifetime)
     YAMBO_FREE(E_P_Ho_abs_lifetime)
     YAMBO_FREE(REF_lifetime)
     YAMBO_FREE(SAVED_lifetime)
     YAMBO_FREE(SAVED_times)
     YAMBO_FREE(REF_V_xc_sc)
     !
     if(l_all.or.l_carriers) then
       !
       YAMBO_FREE(RT_E_occupations)
       YAMBO_FREE(RT_H_occupations)
       YAMBO_FREE(RT_delta_occupations)
       YAMBO_FREE(RT_life_delta_occupations)
       YAMBO_FREE(RT_E_occupations_reference)
       YAMBO_FREE(RT_H_occupations_reference)
       YAMBO_FREE(RT_occupations_locked)
       !
     endif
     !
     YAMBO_FREE(REF_V_hartree_sc)
     YAMBO_FREE(RT_levels%E)
     YAMBO_FREE(RT_levels%W)
     !
     if(l_all .or. l_G_lesser) then
       !
       YAMBO_FREE(Ho_plus_Sigma)
       YAMBO_FREE(H_pseudo_eq)
       YAMBO_FREE(RT_Vnl_xc)
       !
       YAMBO_FREE(HARTREE0)
       YAMBO_FREE(XC0)
       !
       YAMBO_FREE(G_lesser)
       YAMBO_FREE(G_lesser_reference)
       YAMBO_FREE(dG_lesser)
       YAMBO_FREE(MEM_pointer)
       !
     endif
     !
     YAMBO_FREE(q_weight_RT)
     YAMBO_FREE(THETA_matrix)
     YAMBO_FREE(THETA_matrix_index)
     YAMBO_FREE(elph_gkkp_expanded_sq)
     YAMBO_FREE(I1_matrix)
     YAMBO_FREE(rho_reference)
     YAMBO_FREE(magn_reference)
     YAMBO_FREE(RT_Deph_Matrix)
     YAMBO_FREE(Q_io_map)
     YAMBO_FREE(K_io_map)
     !
     call bz_samp_FineGd_reset(RTibz)
     !
   end subroutine RT_free
   !
   logical function FIRST_step( )
     FIRST_step=integrator_step==1
   end function
   !
   subroutine ADD_to_saved_values(VAL,ARRAY,STEPS)
     integer  :: STEPS
     real(SP) :: VAL,ARRAY(STEPS)
     integer  :: i1
     do i1=1,STEPS-1
       ARRAY(i1)=ARRAY(i1+1)
     enddo
     ARRAY(STEPS)=VAL
   end subroutine
   !
   subroutine RT_init_occupation_reference( )
     use electrons,     ONLY:spin_occ
     integer               :: ib
     do ib=RT_bands(1),RT_bands(2)
       RT_E_occupations_reference(ib,:)=         aimag(G_lesser_reference(ib,ib,:))
       RT_H_occupations_reference(ib,:)=spin_occ-aimag(G_lesser_reference(ib,ib,:))
     enddo
   end subroutine
   !
end module<|MERGE_RESOLUTION|>--- conflicted
+++ resolved
@@ -1,8 +1,4 @@
-<<<<<<< HEAD
-! 
-=======
 !
->>>>>>> f2c5ecf8
 !        Copyright (C) 2000-2020 the YAMBO team
 !              http://www.yambo-code.org
 !
