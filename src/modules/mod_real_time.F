--- conflicted
+++ resolved
@@ -184,11 +184,7 @@
  !
  integer           :: two_alpha
  real(SP)          :: Gr_QP_width
-<<<<<<< HEAD
- character(schlen) :: Gr_kind
-=======
  character(schlen) :: Gr_kind = "QP"
->>>>>>> ab244953
  character(lchlen) :: Gr_description(5) 
  real(SP),    allocatable :: Gr_ee_matrix(:,:,:,:)
  real(SP),    allocatable :: Gr_ep_matrix(:,:,:,:)
