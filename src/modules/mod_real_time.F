! 
!        Copyright (C) 2000-2017 the YAMBO team
!              http://www.yambo-code.org
!
! Authors (see AUTHORS file for details): AM MG DS
! 
! This file is distributed under the terms of the GNU 
! General Public License. You can redistribute it and/or 
! modify it under the terms of the GNU General Public 
! License as published by the Free Software Foundation; 
! either version 2, or (at your option) any later version.
!
! This program is distributed in the hope that it will 
! be useful, but WITHOUT ANY WARRANTY; without even the 
! implied warranty of MERCHANTABILITY or FITNESS FOR A 
! PARTICULAR PURPOSE.  See the GNU General Public License 
! for more details.
!
! You should have received a copy of the GNU General Public 
! License along with this program; if not, write to the Free 
! Software Foundation, Inc., 59 Temple Place - Suite 330,Boston, 
! MA 02111-1307, USA or visit http://www.gnu.org/copyleft/gpl.txt.
!
module real_time
 !
 use drivers,    ONLY:l_elel_scatt,l_elph_scatt,l_elphoton_scatt
 use pars,       ONLY:DP,SP,schlen,lchlen,LP
 use units,      ONLY:FS2AUT
 use global_XC,  ONLY:QP_SE_NONE
 !
#include<memory.h>
 !
 ! CORE LOGICALS
 !
 ! NE dynamics
 !
 logical           :: l_NE_dynamics  
 logical           :: l_NE_with_fields
 logical           :: l_Dynamics_is_over   
 logical           :: l_Update_Time_Step  = .FALSE.
 logical           :: l_RT_is_WFfree
 !
 character(schlen) :: RT_potential
 !
 ! Possible Kinds, functionals and external perturbations
 !
 integer           :: RT_kind
 integer           :: RT_xc_functional
 integer           :: RT_perturbation
 !
 ! Evaluation logicals
 !
 logical          :: eval_energy
 logical          :: eval_entropy
 logical          :: eval_HARTREE
 logical          :: eval_DFT
 !
 ! To include the induced field in the coupling and current
 !
 logical           :: l_RT_induced_field = .FALSE.
 !
 ! TMP SOLUTION FOR TR ABS
 !
 logical  :: l_RT_abs_YAMBO = .false.
 !
 !
 ! ... core step length and Time-points array...
 !
 real(SP)              :: RT_step             ! Elemental step used to define dimensions and time-points
 real(SP)              :: RT_dyn_step = 0._SP ! On-the-fly time-step
 real(SP)              :: RT_MAX_step = 0._SP ! MAX value of the dynamical RT step value
 ! 
 ! ... NE dynamics ...
 !
 real(SP) :: NE_time    =0._SP  ! <- incremented
 real(SP) :: NE_tot_time=0._SP  ! Total (fixed)
 integer  :: NE_time_step_update_last_point = 1     ! Last time-point of the dT update
 real(SP) :: NE_initial_time_step_update    = 0._SP ! Time above which the time-step is dynamically updated (0. means no update)
 real(SP) :: NE_time_step_update_jump       = 0._SP ! Time BETWEEN two time-steps dynamically updated (0. means RT_step)
 real(SP) :: NE_step_update_treshold        = 2._SP ! Time-step update treshold
 real(SP) :: NE_time_step_update_jump_SAVE  = 0._SP
 !
 integer  :: NE_i_time=1 ! = (NE_time+1)/RT_step
 integer  :: NE_steps    ! Still relative to RT_step
 !
 ! Here I control the way the time evolution is sampled for the e-p and e-e
 ! channels. I will see later if this can be somehow extended/duplicated
 ! for the static correlations
 !
 logical  :: l_RT_lifetimes_extrapolation = .FALSE.! If .TRUE. the lifetimes not calculated are extrapolated. Otherwise are kept constant
 real(SP) :: RT_life_extrap_times(2)               ! Lifetimes are evaluated at distance RT_life_extrap_times(2) and in groups long RT_life_extrap_times(1)
 real(SP) :: RT_life_extrap_times_SAVE(2)
 !
 logical  :: l_RT_relax_time_approx = .FALSE.
 real(SP) :: RT_RTA_temp(2)
 real(SP) :: RT_RTA_chem(2)
 real(SP), allocatable :: RT_RTA_E_occ_infty(:,:)
 real(SP), allocatable :: RT_RTA_H_occ_infty(:,:)
 ! 
 ! Lifetimes Extrapolation Time status 
 ! 
 integer(LP), allocatable :: RT_TIME_status(:)
 !
 ! Kind of e-e interactions (for the CORR and SCATT parts)
 !
 integer           :: RT_EE_CORR_kind=QP_SE_NONE
 integer           :: RT_EE_SCATT_kind=QP_SE_NONE
 !
 ! ... Memory ...
 !
 real(SP) :: NE_MEM_treshold
 integer  :: Life_MEM_steps
 integer  :: G_MEM_steps     = 2 ! By default only G_lesser@t and @t+1
 integer  :: i_MEM_collision = 1
 integer  :: i_MEM_now       = 1
 integer  :: i_MEM_next      = 0 ! Defined in RT_driver 
 integer  :: i_MEM_previous  = 0 ! Defined in RT_driver
 integer  :: MAX_dG_dT_indexes(3)
 integer, allocatable :: MEM_pointer(:) ! Time memory pointers
 !
 ! ... Window on the k-points/bands allowed to follow the dynamics ...
 !
 real(SP)             :: RT_eh_en(2)
 real(SP)             :: RT_scatt_tresh
 !
 ! Macroscopic induced current ... 
 !--------------------------------
 !
 complex(SP) :: RT_ind_J(3)
 complex(SP) :: RT_ind_J_prev(3)
 !
 ! ... polarization ...
 !----------------------
 complex(SP) :: RT_P(3)
 complex(SP) :: RT_P_prev(3)
 !
 ! ... and magnetization
 !----------------------
 complex(SP) :: RT_magn(3,3)
 !
 ! Diagonal (QP) and off-diagonal (Phase) relaxation time
 !
 real(SP)    :: Phase_LifeTime
 real(SP)    :: RAD_LifeTime
 real(SP)    :: RAD_magnification=1._SP
 logical     :: RT_is_statically_dephased=.FALSE.
 logical     :: RT_is_dynamically_dephased=.FALSE.
 !
 ! Table pointing to the position of the uniform grid points in the
 ! G_lesser structure
 !
 integer,     allocatable :: RT_ibz_coo(:,:)
 integer,     allocatable :: RT_all2ibz(:)  
 integer,     allocatable :: RT_Nk_ibz(:)  
 !
 ! K-points: In case I want to use the G_lesser to define the occupations
 ! of a post-run I need to keep here the number of k-points 
 !
 integer                 :: RT_nk
 integer                 :: RT_DbGd_nk
 integer                 :: RT_bands(2)
 integer                 :: RT_nbands
 !
 ! Equilibrium V_xc and V_hartree in real space
 ! Presently REF_V_hartree_sc is not used
 !
 real(SP),    allocatable :: REF_V_xc_sc(:,:)  
 real(SP),    allocatable :: REF_V_hartree_sc(:,:)   
 !
 ! Update QP Energies and WFs
 !----------------------------
 logical                  :: l_update_QP_Energies
 logical                  :: l_update_QP_WFs=.false.
 !
 logical                  :: l_update_SOC
 !
 ! Relaxation and Dissipation 
 !
 !----------------------------
<<<<<<< HEAD
 logical                  :: l_RT_uses_E_FineGd
=======
 logical                  :: l_RT_uses_E_DbGd
 logical                  :: l_RT_eq_is_zero_temp
 logical                  :: l_RT_include_eq_scatt
>>>>>>> 2589abf0
 logical,     allocatable :: DbGd_EE_scatt_table(:,:)  
 integer,     allocatable :: DbGd_EE_Nk_table(:,:)  
 real(SP)                 :: DbGd_EE_percent 
 !
 ! ELPH kernel...
 !----------------
 !
 logical     :: l_RT_CCA_Kernel
 !
 ! ... Q weights calculated using RIM in order to evaluate the ELPH kernel
 !
 real(SP),    allocatable :: q_weight_RT(:,:,:)
 ! ... THETA matrix
 complex(SP), allocatable :: THETA_matrix(:,:,:,:)
 ! ... Q-parallelization  and GKKP
 real(SP),    allocatable :: elph_gkkp_expanded_sq(:,:,:,:,:)
 ! ... indexes ...
 integer,     allocatable :: THETA_matrix_index(:,:,:)
 integer,     allocatable :: Q_io_map(:)
 integer,     allocatable :: K_io_map(:)
 !
 ! Conservations
 !----------------------
 logical                  :: l_RT_impose_N_dN = .TRUE.
 logical                  :: l_RT_impose_E    = .TRUE.
 !
 ! Energies
 !---------------------
 type RT_DbGd
<<<<<<< HEAD
   real(SP), allocatable :: En(:,:)
   real(SP), allocatable :: W(:,:)
=======
   real(SP), allocatable :: En(:,:,:)
   real(SP), allocatable :: W(:,:,:)
>>>>>>> 2589abf0
   real(SP), allocatable :: kpt(:,:)
 end type
 !
 type(RT_DbGd),save  :: RT_E_and_k
<<<<<<< HEAD
 ! 
=======
 !
>>>>>>> 2589abf0
 ! Locks and reference
 !----------------------
 logical                  :: l_use_updated_reference
 logical                  :: l_initial_equilibrium
 real(SP),    allocatable :: RT_E_occupations(:,:) 
 real(SP),    allocatable :: RT_H_occupations(:,:) 
 real(SP),    allocatable :: RT_delta0_occupations(:,:) 
 real(SP),    allocatable :: RT_delta_occupations(:,:) 
 real(SP),    allocatable :: RT_E_occupations_reference(:,:) 
 real(SP),    allocatable :: RT_H_occupations_reference(:,:)
 logical,     allocatable :: RT_occupations_locked(:,:) 
 logical,     allocatable :: RT_lifetimes_locked(:,:) 
 !
 ! EL-PH RT life-times
 !-----------------------------------------
 real(SP),    allocatable :: E_P_Hole_lifetime(:,:)
 real(SP),    allocatable :: E_P_Electron_lifetime(:,:)
 real(SP),    allocatable :: E_P_El_abs_lifetime(:,:)
 real(SP),    allocatable :: E_P_Ho_abs_lifetime(:,:)
 !
 ! Coulomb RT life-times
 !-----------------------
 real(SP),    allocatable :: E_E_Hole_lifetime(:,:)
 real(SP),    allocatable :: E_E_Electron_lifetime(:,:)
 !
 ! EL-PHOT RT life-times
 !-----------------------
 real(SP),    allocatable :: E_PHOT_Hole_lifetime(:,:)
 real(SP),    allocatable :: E_PHOT_Electron_lifetime(:,:)
 !
 ! Saved RT life-times
 !-----------------------
 real(SP),    allocatable :: SAVED_times(:)
 real(SP),    allocatable :: REF_lifetime(:,:,:)
 real(SP),    allocatable :: SAVED_lifetime(:,:,:,:)
 !
 ! Ouput Lifetimes, ratio fit and temperatures
 !---------------------------------------------
 logical                  :: l_lftm_fit_stable(2)
 logical                  :: l_lftm_fit_temperatures
 integer                  :: Nfitted_lifetimes(2)
 real(SP)                 :: RT_mean_lifetimes(8) ! 1-2 (e-e), 3-6 (e-p), 7-8 (e-photon)
 real(SP)                 :: RT_Tfit_lifetimes(4)
 real(SP)                 :: RT_Efit_lifetimes(4)
 !
 real(SP)                 :: EE_prefactor(2)      ! 1=valence, 2=conduction
 real(SP)                 :: RAD_prefactor(2)
 real(SP)                 :: EP_prefactor(2)
 real(SP)                 :: EP_abs_prefactor(2) 
 !
 ! Relaxation: Dephasing Matrix
 !------------------------------
 !
 real(SP)                 :: RT_ave_dephasing
 real(SP),    allocatable :: RT_Deph_Matrix(:,:,:)
 !
 ! GFs (retarded)
 !----------------
 !
 integer           :: two_alpha
 integer           :: N_Gr_descs
 real(SP)          :: Gr_QP_width
 character(schlen) :: Gr_kind = "QP"
 character(lchlen) :: Gr_description(5) 
 !
 !
 ! GFs
 !-----
 !
 complex(SP), allocatable :: G_lesser(:,:,:,:)          ! Band, Band, K, Time
 complex(SP), allocatable :: G_lesser_reference(:,:,:)
 complex(SP), allocatable :: dG_lesser(:,:,:,:)
 complex(SP), allocatable :: I1_matrix(:,:)
 !
 ! COLLISIONS
 !------------
 complex(SP), allocatable :: Ho_plus_Sigma(:,:,:,:)
 complex(SP), allocatable :: RT_Vnl_xc(:,:,:,:)
 !complex(SP), allocatable :: I_relax_static(:,:,:)
 !
 ! Density
 !---------
 !
 real(SP),    allocatable :: rho_reference(:)    ! reference density from all bands 
 real(SP),    allocatable :: magn_reference(:,:) ! reference magnetization from all bands 
 !
 ! Integrators
 !
 logical  :: l_RT_EULER
 logical  :: l_RT_EXP
 logical  :: l_RT_INV
 !
 logical  :: l_RT_RWA
 logical  :: l_RT_ACC
 logical  :: l_RT_PERT
 logical  :: l_RT_DIAG
 !
 logical  :: l_RT_SIMPLE
 logical  :: l_RT_RK2
 logical  :: l_RT_RK4
 logical  :: l_RT_HEUN
 !
 integer  :: Integrator_step
 integer  :: Integrator_nsteps
 integer  :: Integrator_exp_order
 !
 real(SP) :: a_tableau(4)
 real(SP) :: b_tableau(4)
 real(SP) :: c_tableau(4)
 real(SP) :: RWA_table(5)
 !
 ! Integrate exactly the part of the dynamics due to H_o 
 ! as it is done in Comp. Phys. Comm. 123(1999)
 ! in this case I choosed H_o = H_lda ( rho_0 )
 !
 character(schlen)            :: Integrator_name
 !
 ! Hartree term
 !
 complex(SP), allocatable :: XC0(:,:,:,:)
 complex(SP), allocatable :: HARTREE0(:,:,:,:)
 !
 ! TD-ABS and RT-BSE [yambo]
 !
 character(schlen)       :: RT_ctl_db(4)
 !
 type RT_t
   !
   ! Sizes and definitions
   !
   integer  :: nk
   integer  :: nb(2)
   integer  :: nstates
   character(schlen)  :: description
   integer,    allocatable:: table(:,:)      ! ib,ik_RT,ik,i_spin
   real(SP)   ,allocatable:: kpt(:,:)        
   real(SP)   ,allocatable:: k_weight(:)     
   !
   ! Energies
   !
   real(SP)   ,allocatable:: E_bare(:)       ! equilibrium energy, i.e. the QP energy
   real(SP)   ,allocatable:: delta_E(:)      ! change in E (BGR)
   !
   ! Occupations
   !
   real(SP)   ,allocatable:: f_bare(:)       ! equilibrium occupations
   real(SP)   ,allocatable:: delta_f(:)      ! change in the occupations
   !
   ! Lifetimes
   !
   real(SP)   ,allocatable:: GAMMA_bare(:,:) ! "initial equilibrium" lifetimes. In the code the "initial equilibrium"
                                                   ! e-e h, e-e e, e-p h, e-p e, e-p h(abs), e-p e(abs)
   real(SP)   ,allocatable:: NEQ_Lifetime(:) ! time dependent lifetime defined as for Silicon
   real(SP)   ,allocatable:: delta_GAMMA(:)  ! change with respect to the "initial equilibrium" lifetimes
   real(SP)   ,allocatable:: dGAMMA_E_P_Hole(:)     
   real(SP)   ,allocatable:: dGAMMA_E_P_Electron(:) 
   real(SP)   ,allocatable:: dGAMMA_E_P_Ho_abs(:)   
   real(SP)   ,allocatable:: dGAMMA_E_P_El_abs(:)   
   real(SP)   ,allocatable:: dGAMMA_E_E_Hole(:)     
   real(SP)   ,allocatable:: dGAMMA_E_E_Electron(:) 
   real(SP)   ,allocatable:: dGAMMA_E_PHOT_Hole(:)     
   real(SP)   ,allocatable:: dGAMMA_E_PHOT_Electron(:) 
   !
 end type RT_t
 !
 type(RT_t),save  :: RT_carriers
 !
 contains
   !
   subroutine RT_obj_alloc(RT)
     type(RT_t)::RT
     !
     if (allocated(RT%kpt)) return
     !
     YAMBO_ALLOC(RT%kpt,(RT%nk,3))
     YAMBO_ALLOC(RT%k_weight,(RT%nk))
     YAMBO_ALLOC(RT%table,(RT%nstates,4))
     YAMBO_ALLOC(RT%E_bare,(RT%nstates))
     YAMBO_ALLOC(RT%f_bare,(RT%nstates))
     RT%table         =0
     RT%E_bare        =0._SP
     RT%f_bare        =0._SP
     if (l_elel_scatt) then
       YAMBO_ALLOC(RT%dGAMMA_E_E_Hole,(RT%nstates))
       YAMBO_ALLOC(RT%dGAMMA_E_E_Electron,(RT%nstates))
       RT%dGAMMA_E_E_Hole    =0._SP
       RT%dGAMMA_E_E_Electron=0._SP
     endif
     if (l_elph_scatt) then
       YAMBO_ALLOC(RT%dGAMMA_E_P_Hole,(RT%nstates))
       YAMBO_ALLOC(RT%dGAMMA_E_P_Electron,(RT%nstates))
       YAMBO_ALLOC(RT%dGAMMA_E_P_Ho_abs,(RT%nstates))
       YAMBO_ALLOC(RT%dGAMMA_E_P_El_abs,(RT%nstates))
       RT%dGAMMA_E_P_Hole    =0._SP
       RT%dGAMMA_E_P_Electron=0._SP
       RT%dGAMMA_E_P_Ho_abs  =0._SP
       RT%dGAMMA_E_P_El_abs  =0._SP
     endif
     if (l_elphoton_scatt) then
       YAMBO_ALLOC(RT%dGAMMA_E_PHOT_Hole,(RT%nstates))
       YAMBO_ALLOC(RT%dGAMMA_E_PHOT_Electron,(RT%nstates))
       RT%dGAMMA_E_PHOT_Hole    =0._SP
       RT%dGAMMA_E_PHOT_Electron=0._SP
     endif
     if (l_elel_scatt.or.l_elph_scatt.or.l_elphoton_scatt) then
       YAMBO_ALLOC(RT%GAMMA_bare,(RT%nstates,8))
       YAMBO_ALLOC(RT%delta_GAMMA,(RT%nstates))
       YAMBO_ALLOC(RT%NEQ_Lifetime,(RT%nstates))
       RT%GAMMA_bare  =0._SP
       RT%delta_GAMMA =0._SP
       RT%NEQ_Lifetime=0._SP
     endif
     YAMBO_ALLOC(RT%delta_E,(RT%nstates))
     YAMBO_ALLOC(RT%delta_f,(RT%nstates))
     RT%delta_f=0._SP
     RT%delta_E=0._SP
   end subroutine
   !
   subroutine RT_obj_free(RT)
     type(RT_t)::RT
     RT%nk=0
     RT%nb=0
     RT%nstates=0
     YAMBO_FREE(RT%dGAMMA_E_E_Hole)
     YAMBO_FREE(RT%dGAMMA_E_E_Electron)
     YAMBO_FREE(RT%dGAMMA_E_P_Hole)
     YAMBO_FREE(RT%dGAMMA_E_P_Electron)
     YAMBO_FREE(RT%dGAMMA_E_P_Ho_abs)
     YAMBO_FREE(RT%dGAMMA_E_P_El_abs)
     YAMBO_FREE(RT%dGAMMA_E_PHOT_Hole)
     YAMBO_FREE(RT%dGAMMA_E_PHOT_Electron)
     YAMBO_FREE(RT%E_bare)
     YAMBO_FREE(RT%f_bare)
     YAMBO_FREE(RT%GAMMA_bare)
     YAMBO_FREE(RT%delta_E)
     YAMBO_FREE(RT%delta_f)
     YAMBO_FREE(RT%delta_GAMMA)
     YAMBO_FREE(RT%NEQ_Lifetime)
     YAMBO_FREE(RT%kpt)
     YAMBO_FREE(RT%k_weight)
     YAMBO_FREE(RT%table)
   end subroutine
   !
   subroutine RT_alloc(en)
     !
     use pars,           ONLY:SP,LP,schlen,cZERO
     use drivers,        ONLY:l_elph_scatt,l_elel_scatt,l_use_Hxc_collisions
     use hamiltonian,    ONLY:H_alloc,H_QP_table_setup
     use FFT_m,          ONLY:fft_size
     use electrons,      ONLY:levels,n_spin,n_sp_pol
     use xc_functionals, ONLY:E_xc
     use R_lattice,      ONLY:nqbz,nXkibz
     !
     implicit none
     !
     type(levels), intent(in) :: en
     !
     call H_alloc(en,.not.l_RT_is_WFfree,l_update_QP_WFs)
     !
     call H_QP_table_setup(en)
     !
     RT_nbands=RT_bands(2)-RT_bands(1)+1
     !
     YAMBO_ALLOC(E_xc,(fft_size))
     !
<<<<<<< HEAD
     YAMBO_ALLOC(RT_E_and_k%En,(RT_bands(1):RT_bands(2),RT_nk))
     !
     YAMBO_ALLOC(RT_E_and_k%W,(RT_bands(1):RT_bands(2),RT_nk))
     ! 
=======
     YAMBO_ALLOC(RT_E_and_k%En,(RT_bands(1):RT_bands(2),RT_nk,n_sp_pol))
     YAMBO_ALLOC(RT_E_and_k%W,(RT_bands(1):RT_bands(2),RT_nk,n_sp_pol))
>>>>>>> 2589abf0
     YAMBO_ALLOC(RT_E_and_k%kpt,(3,RT_nk))
     !
     YAMBO_ALLOC(G_lesser,(RT_bands(1):RT_bands(2),RT_bands(1):RT_bands(2),RT_nk,G_MEM_steps))
     !
     YAMBO_ALLOC(RT_H_occupations,(RT_bands(1):RT_bands(2),RT_nk))
     YAMBO_ALLOC(RT_delta0_occupations,(RT_bands(1):RT_bands(2),RT_nk))
     YAMBO_ALLOC(RT_delta_occupations,(RT_bands(1):RT_bands(2),RT_nk))
     !
     YAMBO_ALLOC(RT_E_occupations_reference,(RT_bands(1):RT_bands(2),RT_nk))
     RT_E_occupations_reference=0._SP
     !
     YAMBO_ALLOC(RT_H_occupations_reference,(RT_bands(1):RT_bands(2),RT_nk))
     RT_H_occupations_reference=0._SP
     !
     YAMBO_ALLOC(RT_occupations_locked,(RT_bands(1):RT_bands(2),RT_nk))
     RT_occupations_locked=.false.
     !
     YAMBO_ALLOC(RT_lifetimes_locked,(RT_bands(1):RT_bands(2),RT_nk))
     RT_lifetimes_locked=.false.
     !
     YAMBO_ALLOC(RT_E_occupations,(RT_bands(1):RT_bands(2),RT_nk))
     !
     if(l_RT_relax_time_approx) then
       YAMBO_ALLOC(RT_RTA_E_occ_infty,(RT_bands(1):RT_bands(2),RT_nk))
       YAMBO_ALLOC(RT_RTA_H_occ_infty,(RT_bands(1):RT_bands(2),RT_nk))
     endif
     !
     if (l_elphoton_scatt) then
       YAMBO_ALLOC(E_PHOT_Hole_lifetime,(RT_bands(1):RT_bands(2),RT_nk))
       YAMBO_ALLOC(E_PHOT_Electron_lifetime,(RT_bands(1):RT_bands(2),RT_nk))
       E_PHOT_Hole_lifetime=0._SP
       E_PHOT_Electron_lifetime=0._SP
     endif
     !
     if (l_elel_scatt) then
       YAMBO_ALLOC(E_E_Hole_lifetime,(RT_bands(1):RT_bands(2),RT_nk))
       YAMBO_ALLOC(E_E_Electron_lifetime,(RT_bands(1):RT_bands(2),RT_nk))
       E_E_Hole_lifetime=0._SP
       E_E_Electron_lifetime=0._SP
     endif
     !
     if (l_RT_CCA_Kernel.and.l_elph_scatt) then
       YAMBO_ALLOC(E_P_Hole_lifetime,(RT_bands(1):RT_bands(2),RT_nk))
       YAMBO_ALLOC(E_P_Electron_lifetime,(RT_bands(1):RT_bands(2),RT_nk))
       YAMBO_ALLOC(E_P_El_abs_lifetime,(RT_bands(1):RT_bands(2),RT_nk))
       YAMBO_ALLOC(E_P_Ho_abs_lifetime,(RT_bands(1):RT_bands(2),RT_nk))
       E_P_Hole_lifetime=0._SP
       E_P_Electron_lifetime=0._SP
       E_P_El_abs_lifetime=0._SP
       E_P_Ho_abs_lifetime=0._SP
     endif
     !
     if (l_elel_scatt.or.l_RT_CCA_Kernel.or.l_elph_scatt.or.l_elphoton_scatt) then
       YAMBO_ALLOC(REF_lifetime,(RT_bands(1):RT_bands(2),RT_nk,8))
       YAMBO_ALLOC(SAVED_lifetime,(RT_bands(1):RT_bands(2),RT_nk,8,Life_MEM_steps))!e-eh,e-ee,e-ph,e-pe,e-ph(abs),e-pe(abs),e-gh,e-g)
       YAMBO_ALLOC(SAVED_times,(Life_MEM_steps))
       REF_lifetime=0._SP
       SAVED_lifetime=0._SP
       SAVED_times=0._SP
     endif
     !
     YAMBO_ALLOC(Ho_plus_Sigma,(RT_bands(1):RT_bands(2),RT_bands(1):RT_bands(2),RT_nk,n_sp_pol))
     !
     if(l_use_Hxc_collisions) then
       YAMBO_ALLOC(RT_Vnl_xc,(RT_bands(1):RT_bands(2),RT_bands(1):RT_bands(2),nXkibz,n_sp_pol))
       RT_Vnl_xc=(0._SP,0._SP)
     endif
     !
     !if(any ((/l_elel_scatt,l_elph_scatt,l_elphoton_scatt,RT_is_statically_dephased/)) ) then
     !  YAMBOO_ALLOC(I_relax_static,(RT_bands(1):RT_bands(2),RT_bands(1):RT_bands(2),RT_nk))
     !endif
     !
     YAMBO_ALLOC(HARTREE0,(RT_bands(1):RT_bands(2),RT_bands(1):RT_bands(2),nXkibz,n_sp_pol))
     HARTREE0=cZERO
     !
     YAMBO_ALLOC(XC0,(RT_bands(1):RT_bands(2),RT_bands(1):RT_bands(2),nXkibz,n_sp_pol))
     XC0=cZERO
     !
     YAMBO_ALLOC(G_lesser_reference,(RT_bands(1):RT_bands(2),RT_bands(1):RT_bands(2),RT_nk))
     !
     YAMBO_ALLOC(dG_lesser,(RT_bands(1):RT_bands(2),RT_bands(1):RT_bands(2),RT_nk,G_MEM_steps))
     !
     YAMBO_ALLOC(MEM_pointer,(G_MEM_steps))
     MEM_pointer    = 0
     MEM_pointer(1) = 1
     !
     YAMBO_ALLOC(REF_V_xc_sc,(fft_size,n_spin))
     YAMBO_ALLOC(REF_V_hartree_sc,(fft_size,n_spin))
     !
     if( .not.l_RT_is_WFfree ) then
       !
       YAMBO_ALLOC(rho_reference,(fft_size))
       !
       if(n_spin>1) then
         YAMBO_ALLOC(magn_reference,(fft_size,3))
       endif
       !
     endif
     !
   end subroutine RT_alloc
   !   
   subroutine RT_free
     !
     use hamiltonian,    ONLY:H_free
     use xc_functionals, ONLY:E_xc
     !
     call H_free()
     !
     YAMBO_FREE(RT_ibz_coo)
     YAMBO_FREE(RT_all2ibz)
     YAMBO_FREE(RT_Nk_ibz)
     YAMBO_FREE(DbGd_EE_scatt_table)
     YAMBO_FREE(E_xc)
     YAMBO_FREE(RT_Vnl_xc)
     YAMBO_FREE(Ho_plus_Sigma)
     YAMBO_FREE(RT_TIME_status)
     !YAMBOO_FREE(I_relax_static)
     YAMBO_FREE(HARTREE0)
     YAMBO_FREE(XC0)
     YAMBO_FREE(E_PHOT_Hole_lifetime)
     YAMBO_FREE(E_PHOT_Electron_lifetime)
     YAMBO_FREE(E_E_Hole_lifetime)
     YAMBO_FREE(E_E_Electron_lifetime)
     YAMBO_FREE(E_P_Hole_lifetime)
     YAMBO_FREE(E_P_Electron_lifetime)
     YAMBO_FREE(E_P_El_abs_lifetime)
     YAMBO_FREE(E_P_Ho_abs_lifetime)
     YAMBO_FREE(REF_lifetime)
     YAMBO_FREE(SAVED_lifetime)
     YAMBO_FREE(SAVED_times)
     YAMBO_FREE(REF_V_xc_sc)
     YAMBO_FREE(RT_E_occupations)
     YAMBO_FREE(RT_H_occupations)
     YAMBO_FREE(RT_delta0_occupations)
     YAMBO_FREE(RT_delta_occupations)
     YAMBO_FREE(RT_E_occupations_reference)
     YAMBO_FREE(RT_H_occupations_reference)
     YAMBO_FREE(RT_occupations_locked)
     YAMBO_FREE(RT_lifetimes_locked)
<<<<<<< HEAD
     YAMBO_FREE(RT_E_occupations)
=======
     YAMBO_FREE(REF_V_hartree_sc)
>>>>>>> 2589abf0
     YAMBO_FREE(RT_E_and_k%En)
     YAMBO_FREE(RT_E_and_k%W)
     YAMBO_FREE(RT_E_and_k%kpt)
     YAMBO_FREE(G_lesser)
     YAMBO_FREE(MEM_pointer)
     YAMBO_FREE(q_weight_RT)
     YAMBO_FREE(THETA_matrix)
     YAMBO_FREE(THETA_matrix_index)
     YAMBO_FREE(elph_gkkp_expanded_sq)
     YAMBO_FREE(G_lesser_reference)
     YAMBO_FREE(dG_lesser)
     YAMBO_FREE(I1_matrix)
     YAMBO_FREE(rho_reference)
     YAMBO_FREE(magn_reference)
     YAMBO_FREE(RT_Deph_Matrix)
     YAMBO_FREE(Q_io_map)
     YAMBO_FREE(K_io_map)
     !
   end subroutine RT_free
   !
   logical function FIRST_step( )
     FIRST_step=integrator_step==1
   end function
   !
   subroutine ADD_to_saved_values(VAL,ARRAY,STEPS)
     integer  :: STEPS
     real(SP) :: VAL,ARRAY(STEPS)
     integer  :: i1
     do i1=1,STEPS-1
       ARRAY(i1)=ARRAY(i1+1)
     enddo
     ARRAY(STEPS)=VAL
   end subroutine
   !
   subroutine RT_init_occupation_reference( )
     use electrons,     ONLY:spin_occ
     integer               :: ib
     do ib=RT_bands(1),RT_bands(2)
       RT_E_occupations_reference(ib,:)=         aimag(G_lesser_reference(ib,ib,:))
       RT_H_occupations_reference(ib,:)=spin_occ-aimag(G_lesser_reference(ib,ib,:))
     enddo
   end subroutine
   !
end module<|MERGE_RESOLUTION|>--- conflicted
+++ resolved
@@ -177,13 +177,9 @@
  ! Relaxation and Dissipation 
  !
  !----------------------------
-<<<<<<< HEAD
  logical                  :: l_RT_uses_E_FineGd
-=======
- logical                  :: l_RT_uses_E_DbGd
  logical                  :: l_RT_eq_is_zero_temp
  logical                  :: l_RT_include_eq_scatt
->>>>>>> 2589abf0
  logical,     allocatable :: DbGd_EE_scatt_table(:,:)  
  integer,     allocatable :: DbGd_EE_Nk_table(:,:)  
  real(SP)                 :: DbGd_EE_percent 
@@ -213,22 +209,13 @@
  ! Energies
  !---------------------
  type RT_DbGd
-<<<<<<< HEAD
-   real(SP), allocatable :: En(:,:)
-   real(SP), allocatable :: W(:,:)
-=======
    real(SP), allocatable :: En(:,:,:)
    real(SP), allocatable :: W(:,:,:)
->>>>>>> 2589abf0
    real(SP), allocatable :: kpt(:,:)
  end type
  !
  type(RT_DbGd),save  :: RT_E_and_k
-<<<<<<< HEAD
  ! 
-=======
- !
->>>>>>> 2589abf0
  ! Locks and reference
  !----------------------
  logical                  :: l_use_updated_reference
@@ -494,15 +481,8 @@
      !
      YAMBO_ALLOC(E_xc,(fft_size))
      !
-<<<<<<< HEAD
-     YAMBO_ALLOC(RT_E_and_k%En,(RT_bands(1):RT_bands(2),RT_nk))
-     !
-     YAMBO_ALLOC(RT_E_and_k%W,(RT_bands(1):RT_bands(2),RT_nk))
-     ! 
-=======
      YAMBO_ALLOC(RT_E_and_k%En,(RT_bands(1):RT_bands(2),RT_nk,n_sp_pol))
      YAMBO_ALLOC(RT_E_and_k%W,(RT_bands(1):RT_bands(2),RT_nk,n_sp_pol))
->>>>>>> 2589abf0
      YAMBO_ALLOC(RT_E_and_k%kpt,(3,RT_nk))
      !
      YAMBO_ALLOC(G_lesser,(RT_bands(1):RT_bands(2),RT_bands(1):RT_bands(2),RT_nk,G_MEM_steps))
@@ -642,11 +622,7 @@
      YAMBO_FREE(RT_H_occupations_reference)
      YAMBO_FREE(RT_occupations_locked)
      YAMBO_FREE(RT_lifetimes_locked)
-<<<<<<< HEAD
-     YAMBO_FREE(RT_E_occupations)
-=======
      YAMBO_FREE(REF_V_hartree_sc)
->>>>>>> 2589abf0
      YAMBO_FREE(RT_E_and_k%En)
      YAMBO_FREE(RT_E_and_k%W)
      YAMBO_FREE(RT_E_and_k%kpt)
