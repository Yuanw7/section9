--- conflicted
+++ resolved
@@ -75,29 +75,25 @@
  !
  interface MEM_dri
    module procedure MEM_clean,MEM_error,&
-<<<<<<< HEAD
 #ifdef _CUDA
-#  ifndef _DOUBLE
-&                             MEM_i1g,       MEM_c1g,MEM_cd1g,& 
-&                             MEM_i2g,       MEM_c2g,MEM_cd2g,&
-&                             MEM_i3g,       MEM_c3g,MEM_cd3g,& 
-&                             MEM_i4g,       MEM_c4g,MEM_cd4g,& 
-&                             MEM_i5g,       MEM_c5g,MEM_cd5g,& 
-&                                            MEM_c6g,MEM_cd6g,& 
-#  else
 &                             MEM_i1g,       MEM_c1g,&
 &                             MEM_i2g,       MEM_c2g,&
 &                             MEM_i3g,       MEM_c3g,&
 &                             MEM_i4g,       MEM_c4g,&
 &                             MEM_i5g,       MEM_c5g,&
 &                                            MEM_c6g,&
+#  ifndef _DOUBLE
+&                             MEM_cd1g,& 
+&                             MEM_cd2g,&
+&                             MEM_cd3g,& 
+&                             MEM_cd4g,& 
+&                             MEM_cd5g,& 
+&                             MEM_cd6g,& 
 #  endif
 #endif
-=======
 &                             MEM_i1, MEM_i2, MEM_i3, MEM_i4, MEM_i5,                  &
 &                             MEM_r1, MEM_r2, MEM_r3, MEM_r4, MEM_r5,                  &
 &                             MEM_c1, MEM_c2, MEM_c3, MEM_c4, MEM_c5, MEM_c6,          &
->>>>>>> d39ab431
 #ifndef _DOUBLE
 &                             MEM_rd1,MEM_rd2,MEM_rd3,                                 &
 &                             MEM_cd1,MEM_cd2,MEM_cd3,MEM_cd4,MEM_cd5,MEM_cd6,         &
