!
!        Copyright (C) 2000-2019 the YAMBO team
!              http://www.yambo-code.org
!
! Authors (see AUTHORS file for details): AM
! 
! This file is distributed under the terms of the GNU 
! General Public License. You can redistribute it and/or 
! modify it under the terms of the GNU General Public 
! License as published by the Free Software Foundation; 
! either version 2, or (at your option) any later version.
!
! This program is distributed in the hope that it will 
! be useful, but WITHOUT ANY WARRANTY; without even the 
! implied warranty of MERCHANTABILITY or FITNESS FOR A 
! PARTICULAR PURPOSE.  See the GNU General Public License 
! for more details.
!
! You should have received a copy of the GNU General Public 
! License along with this program; if not, write to the Free 
! Software Foundation, Inc., 59 Temple Place - Suite 330,Boston, 
! MA 02111-1307, USA or visit http://www.gnu.org/copyleft/gpl.txt.
!
module memory
 !
 use pars,          ONLY:SP,schlen,IP,DP,LP,N_MEM_max,N_MEM_SAVE_max,&
&                        N_MEM_shelf_max,N_MEM_LIBs_max,N_MEM_max_element_components
 use openmp,        ONLY:master_thread
 use iso_c_binding, ONLY:c_int
 !
 implicit none
 !
 integer :: MEM_err                  = 0
 integer(kind=c_int) :: TOT_MEM_Kb_MEMSTAT 
 integer(IP)         :: MAX_MEM_Kb      = 0
 integer(IP)         :: TOT_MEM_Kb
 integer(IP)         :: TOT_MEM_Kb_SAVE =  0
 integer(IP)         :: MEM_treshold       =  1  ! Mb*1000=Kb
 integer(IP)         :: MEM_SAVE_treshold  =  10 ! "
 integer(IP)         :: MEM_jump_treshold  =  100! "
 !
 integer :: N_MEM_elements           = 0
 !
 type MEM_element
   !
   ! Total...
   character(schlen) :: shelf
   integer           :: use  
   !
   ! Specific...
   integer           :: N
   character(schlen) :: name(N_MEM_max_element_components)
   character(schlen) :: desc(N_MEM_max_element_components)
   integer           :: kind(N_MEM_max_element_components)
   integer           :: size(N_MEM_max_element_components)
   logical           :: composed(N_MEM_max_element_components)
   !
 end type MEM_element
 !
 type(MEM_element) :: MEMs(N_MEM_max)
 !
 integer :: N_MEM_SAVE_elements = 0
 type(MEM_element) :: LARGE_MEMs(N_MEM_SAVE_max)
 !
 ! Library
 !
 integer :: N_MEM_shelf       = 0
 integer :: N_MEM_LIBs        = 0
 !
 type MEM_lib_element
   character(schlen) :: name
   integer           :: shelf
 end type MEM_lib_element
 !
 character(schlen)     :: MEM_shelf(N_MEM_shelf_max)
 type(MEM_lib_element) :: MEM_LIBs(N_MEM_LIBs_max)
 !
 interface MEM_dri
   module procedure MEM_clean,MEM_error,&
<<<<<<< HEAD
&                             MEM_i1, MEM_i2, MEM_i3, MEM_i4, MEM_i5, MEM_i6, MEM_i7,  &
&                             MEM_r1, MEM_r2, MEM_r3, MEM_r4, MEM_r5,                  &
&                             MEM_c1, MEM_c2, MEM_c3, MEM_c4, MEM_c5, MEM_c6,          &
=======
#ifdef _CUDA
&                             MEM_i1g, MEM_i2g, MEM_i3g, MEM_i4g, MEM_i5g,             &
&                             MEM_c1g, MEM_c2g, MEM_c3g, MEM_c4g, MEM_c5g, MEM_c6g,    &
#  ifndef _DOUBLE
&                             MEM_cd1g,MEM_cd2g,MEM_cd3g,MEM_cd4g,MEM_cd5g,MEM_cd6g,   &
#  endif
#endif
&                             MEM_i1,  MEM_i2,  MEM_i3,  MEM_i4,  MEM_i5,              &
&                             MEM_r1,  MEM_r2,  MEM_r3,  MEM_r4,  MEM_r5,              &
&                             MEM_c1,  MEM_c2,  MEM_c3,  MEM_c4,  MEM_c5,  MEM_c6,     &
>>>>>>> e71de11f
#ifndef _DOUBLE
&                             MEM_rd1, MEM_rd2, MEM_rd3,                               &
&                             MEM_cd1, MEM_cd2, MEM_cd3, MEM_cd4, MEM_cd5, MEM_cd6,    &
#endif
<<<<<<< HEAD
&                             MEM_l1, MEM_l2, MEM_l3, MEM_l4, MEM_l5, MEM_l6,          &
&                             MEM_lp1,        MEM_lp3,                                 &
&                             MEM_ch1,        MEM_ch3
=======
&                             MEM_l1,  MEM_l2,  MEM_l3,  MEM_l4,                       &
&                             MEM_lp1,          MEM_lp3,                               &
&                             MEM_ch1,          MEM_ch3
>>>>>>> e71de11f
 end interface MEM_dri
 !
 contains
   !
   subroutine MEM_element_init(MEM_element_to_init,size_)
     integer,           intent(in)  :: size_
     type(MEM_element), intent(out) :: MEM_element_to_init(size_)
     integer                        :: i1
     do i1=1,size_
       MEM_element_to_init(i1)%shelf      = " "
       MEM_element_to_init(i1)%use        = 0
       MEM_element_to_init(i1)%N          = 0
       MEM_element_to_init(i1)%name(:)    = " "
       MEM_element_to_init(i1)%desc(:)    = " "
       MEM_element_to_init(i1)%kind(:)    = 0
       MEM_element_to_init(i1)%size(:)    = 0
       MEM_element_to_init(i1)%composed(:)= .false.
     enddo
   end subroutine
   !
   character(schlen) function mem_string(MEM)
     use stderr,       ONLY:intc,real2ch
     integer :: MEM !in Kb
     if (MEM<1000) then
       mem_string=trim(real2ch(real(MEM,SP)))//"Kb"
     else if (MEM<1000000) then
       mem_string=trim(real2ch(real(MEM,SP)/1000))//"Mb"
     else
       mem_string=trim(real2ch(real(MEM,SP)/1000000))//"Gb"
     endif
   end function
   !
   subroutine MEM_element_copy(M1,M2)
     type(MEM_element) :: M1,M2
     M2%shelf      = M1%shelf
     M2%use        = M1%use
     M2%N          = M1%N
     M2%name       = M1%name
     M2%desc       = M1%desc
     M2%kind       = M1%kind
     M2%size       = M1%size
     M2%composed   = M1%composed
   end subroutine
   !
   subroutine MEM_error(name)
     character(*)::name
     call MEM_manager_error(name)
   end subroutine
   !
   subroutine MEM_clean(name,N)
     character(*)::name
     integer(8)  ::N
     call MEM_manager_free(name,N)
   end subroutine
   !
   subroutine MEM_i1(name,i)
     character(*)::name
     integer     ::i(:)
     call MEM_manager_alloc(name,size(i,KIND=8),kind(i(1)))
   end subroutine
   subroutine MEM_lp1(name,i)
     character(*)::name
     integer(LP) ::i(:)
     call MEM_manager_alloc(name,size(i,KIND=8),kind(i(1)))
   end subroutine
   subroutine MEM_ch1(name,ch)
     character(*)::name
     character   ::ch(:)
     call MEM_manager_alloc(name,size(ch,KIND=8),kind(ch(1)))
   end subroutine
   subroutine MEM_i2(name,i)
     character(*)::name
     integer     ::i(:,:)
     call MEM_manager_alloc(name,size(i,KIND=8),kind(i(1,1)))
   end subroutine
   subroutine MEM_i3(name,i)
     character(*)::name
     integer     ::i(:,:,:)
     call MEM_manager_alloc(name,size(i,KIND=8),kind(i(1,1,1)))
   end subroutine
   subroutine MEM_i4(name,i)
     character(*)::name
     integer     ::i(:,:,:,:)
     call MEM_manager_alloc(name,size(i,KIND=8),kind(i(1,1,1,1)))
   end subroutine
   subroutine MEM_lp3(name,i)
     character(*)::name
     integer(LP) ::i(:,:,:)
     call MEM_manager_alloc(name,size(i,KIND=8),kind(i(1,1,1)))
   end subroutine
   subroutine MEM_ch3(name,ch)
     character(*)::name
     character   ::ch(:,:,:)
     call MEM_manager_alloc(name,size(ch,KIND=8),kind(ch(1,1,1)))
   end subroutine
   subroutine MEM_i5(name,i)
     character(*)::name
     integer     ::i(:,:,:,:,:)
     call MEM_manager_alloc(name,size(i,KIND=8),kind(i(1,1,1,1,1)))
   end subroutine
#ifdef _CUDA
   subroutine MEM_i1g(name,i)
     character(*)::name
     integer, device ::i(:)
     call MEM_manager_alloc(name,size(i,KIND=8),kind(i(1)))
   end subroutine
   subroutine MEM_i2g(name,i)
     character(*)::name
     integer, device ::i(:,:)
     call MEM_manager_alloc(name,size(i,KIND=8),kind(i(1,1)))
   end subroutine
   subroutine MEM_i3g(name,i)
     character(*)::name
     integer, device ::i(:,:,:)
     call MEM_manager_alloc(name,size(i,KIND=8),kind(i(1,1,1)))
   end subroutine
<<<<<<< HEAD
   subroutine MEM_i6(name,i)
     character(*)::name
     integer     ::i(:,:,:,:,:,:)
     call MEM_manager(name,Sz=size(i,KIND=8),Kn=kind(i(1,1,1,1,1,1)))
   end subroutine
   subroutine MEM_i7(name,i)
     character(*)::name
     integer     ::i(:,:,:,:,:,:,:)
     call MEM_manager(name,Sz=size(i,KIND=8),Kn=kind(i(1,1,1,1,1,1,1)))
   end subroutine
=======
   subroutine MEM_i4g(name,i)
     character(*)::name
     integer, device ::i(:,:,:,:)
     call MEM_manager_alloc(name,size(i,KIND=8),kind(i(1,1,1,1)))
   end subroutine
   subroutine MEM_i5g(name,i)
     character(*)::name
     integer, device ::i(:,:,:,:,:)
     call MEM_manager_alloc(name,size(i,KIND=8),kind(i(1,1,1,1,1)))
   end subroutine
#endif
>>>>>>> e71de11f
   subroutine MEM_r1(name,r)
     character(*)::name
     real(SP)    ::r(:)
     call MEM_manager_alloc(name,size(r,KIND=8),kind(r))
   end subroutine
   subroutine MEM_r2(name,r)
     character(*)::name
     real(SP)    ::r(:,:)
     call MEM_manager_alloc(name,size(r,KIND=8),kind(r(1,1)))
   end subroutine
#ifndef _DOUBLE
   subroutine MEM_rd1(name,r)
     character(*)::name
     real(DP)    ::r(:)
     call MEM_manager_alloc(name,size(r,KIND=8),kind(r))
   end subroutine
   subroutine MEM_rd2(name,r)
     character(*)::name
     real(DP)    ::r(:,:)
     call MEM_manager_alloc(name,size(r,KIND=8),kind(r(1,1)))
   end subroutine
   subroutine MEM_rd3(name,r)
     character(*)::name
     real(DP)    ::r(:,:,:)
     call MEM_manager_alloc(name,size(r,KIND=8),kind(r(1,1,1)))
   end subroutine
#endif
   subroutine MEM_r3(name,r)
     character(*)::name
     real(SP)    ::r(:,:,:)
     call MEM_manager_alloc(name,size(r,KIND=8),kind(r(1,1,1)))
   end subroutine
   subroutine MEM_r4(name,r)
     character(*)::name
     real(SP)    ::r(:,:,:,:)
     call MEM_manager_alloc(name,size(r,KIND=8),kind(r(1,1,1,1)))
   end subroutine
   subroutine MEM_r5(name,r)
     character(*)::name
     real(SP)    ::r(:,:,:,:,:)
     call MEM_manager_alloc(name,size(r,KIND=8),kind(r(1,1,1,1,1)))
   end subroutine
   subroutine MEM_c1(name,c)
     character(*)::name
     complex(SP) ::c(:)
     call MEM_manager_alloc(name,size(c,KIND=8),2*kind(c(1)))
   end subroutine
   subroutine MEM_c2(name,c)
     character(*)::name
     complex(SP) ::c(:,:)
     call MEM_manager_alloc(name,size(c,KIND=8),2*kind(c(1,1)))
   end subroutine
   subroutine MEM_c3(name,c)
     character(*)::name
     complex(SP) ::c(:,:,:)
     call MEM_manager_alloc(name,size(c,KIND=8),2*kind(c(1,1,1)))
   end subroutine
   subroutine MEM_c4(name,c)
     character(*)::name
     complex(SP) ::c(:,:,:,:)
     call MEM_manager_alloc(name,size(c,KIND=8),2*kind(c(1,1,1,1)))
   end subroutine
   subroutine MEM_c5(name,c)
     character(*)::name
     complex(SP) ::c(:,:,:,:,:)
     call MEM_manager_alloc(name,size(c,KIND=8),2*kind(c(1,1,1,1,1)))
   end subroutine
   subroutine MEM_c6(name,c)
     character(*)::name
     complex(SP) ::c(:,:,:,:,:,:)
     call MEM_manager_alloc(name,size(c,KIND=8),2*kind(c(1,1,1,1,1,1)))
   end subroutine
#ifndef _DOUBLE
   subroutine MEM_cd1(name,c)
     character(*)::name
     complex(DP) ::c(:)
     call MEM_manager_alloc(name,size(c,KIND=8),2*kind(c(1)))
   end subroutine
   subroutine MEM_cd2(name,c)
     character(*)::name
     complex(DP) ::c(:,:)
     call MEM_manager_alloc(name,size(c,KIND=8),2*kind(c(1,1)))
   end subroutine
   subroutine MEM_cd3(name,c)
     character(*)::name
     complex(DP) ::c(:,:,:)
     call MEM_manager_alloc(name,size(c,KIND=8),2*kind(c(1,1,1)))
   end subroutine
   subroutine MEM_cd4(name,c)
     character(*)::name
     complex(DP) ::c(:,:,:,:)
     call MEM_manager_alloc(name,size(c,KIND=8),2*kind(c(1,1,1,1)))
   end subroutine
   subroutine MEM_cd5(name,c)
     character(*)::name
     complex(DP) ::c(:,:,:,:,:)
     call MEM_manager_alloc(name,size(c,KIND=8),2*kind(c(1,1,1,1,1)))
   end subroutine
   subroutine MEM_cd6(name,c)
     character(*)::name
     complex(DP) ::c(:,:,:,:,:,:)
     call MEM_manager_alloc(name,size(c,KIND=8),2*kind(c(1,1,1,1,1,1)))
   end subroutine
#endif
#ifdef _CUDA
   subroutine MEM_c1g(name,c)
     character(*)::name
     complex(SP), device ::c(:)
     call MEM_manager_alloc(name,size(c,KIND=8),2*kind(c(1)))
   end subroutine
   subroutine MEM_c2g(name,c)
     character(*)::name
     complex(SP), device ::c(:,:)
     call MEM_manager_alloc(name,size(c,KIND=8),2*kind(c(1,1)))
   end subroutine
   subroutine MEM_c3g(name,c)
     character(*)::name
     complex(SP), device ::c(:,:,:)
     call MEM_manager_alloc(name,size(c,KIND=8),2*kind(c(1,1,1)))
   end subroutine
   subroutine MEM_c4g(name,c)
     character(*)::name
     complex(SP), device ::c(:,:,:,:)
     call MEM_manager_alloc(name,size(c,KIND=8),2*kind(c(1,1,1,1)))
   end subroutine
   subroutine MEM_c5g(name,c)
     character(*)::name
     complex(SP), device ::c(:,:,:,:,:)
     call MEM_manager_alloc(name,size(c,KIND=8),2*kind(c(1,1,1,1,1)))
   end subroutine
   subroutine MEM_c6g(name,c)
     character(*)::name
     complex(SP), device ::c(:,:,:,:,:,:)
     call MEM_manager_alloc(name,size(c,KIND=8),2*kind(c(1,1,1,1,1,1)))
   end subroutine
#  ifndef _DOUBLE
   subroutine MEM_cd1g(name,c)
     character(*)::name
     complex(DP), device ::c(:)
     call MEM_manager_alloc(name,size(c,KIND=8),2*kind(c(1)))
   end subroutine
   subroutine MEM_cd2g(name,c)
     character(*)::name
     complex(DP), device ::c(:,:)
     call MEM_manager_alloc(name,size(c,KIND=8),2*kind(c(1,1)))
   end subroutine
   subroutine MEM_cd3g(name,c)
     character(*)::name
     complex(DP), device ::c(:,:,:)
     call MEM_manager_alloc(name,size(c,KIND=8),2*kind(c(1,1,1)))
   end subroutine
   subroutine MEM_cd4g(name,c)
     character(*)::name
     complex(DP), device ::c(:,:,:,:)
     call MEM_manager_alloc(name,size(c,KIND=8),2*kind(c(1,1,1,1)))
   end subroutine
   subroutine MEM_cd5g(name,c)
     character(*)::name
     complex(DP), device ::c(:,:,:,:,:)
     call MEM_manager_alloc(name,size(c,KIND=8),2*kind(c(1,1,1,1,1)))
   end subroutine
   subroutine MEM_cd6g(name,c)
     character(*)::name
     complex(DP), device ::c(:,:,:,:,:,:)
     call MEM_manager_alloc(name,size(c,KIND=8),2*kind(c(1,1,1,1,1,1)))
   end subroutine
#  endif
#endif
   subroutine MEM_l1(name,l)
     character(*)::name
     logical     ::l(:)
     call MEM_manager_alloc(name,size(l,KIND=8),kind(l(1)))
   end subroutine
   subroutine MEM_l2(name,l)
     character(*)::name
     logical     ::l(:,:)
     call MEM_manager_alloc(name,size(l,KIND=8),kind(l(1,1)))
   end subroutine
   subroutine MEM_l3(name,l)
     character(*)::name
     logical     ::l(:,:,:)
     call MEM_manager_alloc(name,size(l,KIND=8),kind(l(1,1,1)))
   end subroutine
   subroutine MEM_l4(name,l)
     character(*)::name
     logical     ::l(:,:,:,:)
     call MEM_manager_alloc(name,size(l,KIND=8),kind(l(1,1,1,1)))
   end subroutine
   subroutine MEM_l5(name,l)
     character(*)::name
     logical     ::l(:,:,:,:,:)
     call MEM_manager(name,Sz=size(l,KIND=8),Kn=kind(l(1,1,1,1,1)))
   end subroutine
   subroutine MEM_l6(name,l)
     character(*)::name
     logical     ::l(:,:,:,:,:,:)
     call MEM_manager(name,Sz=size(l,KIND=8),Kn=kind(l(1,1,1,1,1,1)))
   end subroutine
end module memory<|MERGE_RESOLUTION|>--- conflicted
+++ resolved
@@ -77,35 +77,23 @@
  !
  interface MEM_dri
    module procedure MEM_clean,MEM_error,&
-<<<<<<< HEAD
-&                             MEM_i1, MEM_i2, MEM_i3, MEM_i4, MEM_i5, MEM_i6, MEM_i7,  &
-&                             MEM_r1, MEM_r2, MEM_r3, MEM_r4, MEM_r5,                  &
-&                             MEM_c1, MEM_c2, MEM_c3, MEM_c4, MEM_c5, MEM_c6,          &
-=======
 #ifdef _CUDA
-&                             MEM_i1g, MEM_i2g, MEM_i3g, MEM_i4g, MEM_i5g,             &
-&                             MEM_c1g, MEM_c2g, MEM_c3g, MEM_c4g, MEM_c5g, MEM_c6g,    &
+&                             MEM_i1g, MEM_i2g, MEM_i3g, MEM_i4g, MEM_i5g,                  &
+&                             MEM_c1g, MEM_c2g, MEM_c3g, MEM_c4g, MEM_c5g, MEM_c6g,         &
 #  ifndef _DOUBLE
-&                             MEM_cd1g,MEM_cd2g,MEM_cd3g,MEM_cd4g,MEM_cd5g,MEM_cd6g,   &
+&                             MEM_cd1g,MEM_cd2g,MEM_cd3g,MEM_cd4g,MEM_cd5g,MEM_cd6g,        &
 #  endif
 #endif
-&                             MEM_i1,  MEM_i2,  MEM_i3,  MEM_i4,  MEM_i5,              &
-&                             MEM_r1,  MEM_r2,  MEM_r3,  MEM_r4,  MEM_r5,              &
-&                             MEM_c1,  MEM_c2,  MEM_c3,  MEM_c4,  MEM_c5,  MEM_c6,     &
->>>>>>> e71de11f
+&                             MEM_i1,  MEM_i2,  MEM_i3,  MEM_i4,  MEM_i5,  MEM_i6,  MEM_i7, &
+&                             MEM_r1,  MEM_r2,  MEM_r3,  MEM_r4,  MEM_r5,                   &
+&                             MEM_c1,  MEM_c2,  MEM_c3,  MEM_c4,  MEM_c5,  MEM_c6,          &
 #ifndef _DOUBLE
-&                             MEM_rd1, MEM_rd2, MEM_rd3,                               &
-&                             MEM_cd1, MEM_cd2, MEM_cd3, MEM_cd4, MEM_cd5, MEM_cd6,    &
-#endif
-<<<<<<< HEAD
-&                             MEM_l1, MEM_l2, MEM_l3, MEM_l4, MEM_l5, MEM_l6,          &
-&                             MEM_lp1,        MEM_lp3,                                 &
-&                             MEM_ch1,        MEM_ch3
-=======
-&                             MEM_l1,  MEM_l2,  MEM_l3,  MEM_l4,                       &
-&                             MEM_lp1,          MEM_lp3,                               &
+&                             MEM_rd1, MEM_rd2, MEM_rd3,                                    &
+&                             MEM_cd1, MEM_cd2, MEM_cd3, MEM_cd4, MEM_cd5, MEM_cd6,         &
+#endif
+&                             MEM_l1,  MEM_l2,  MEM_l3,  MEM_l4,  MEM_l5,  MEM_l6,          &
+&                             MEM_lp1,          MEM_lp3,                                    &
 &                             MEM_ch1,          MEM_ch3
->>>>>>> e71de11f
  end interface MEM_dri
  !
  contains
@@ -206,6 +194,16 @@
      integer     ::i(:,:,:,:,:)
      call MEM_manager_alloc(name,size(i,KIND=8),kind(i(1,1,1,1,1)))
    end subroutine
+   subroutine MEM_i6(name,i)
+     character(*)::name
+     integer     ::i(:,:,:,:,:,:)
+     call MEM_manager_alloc(name,size(i,KIND=8),kind(i(1,1,1,1,1,1)))
+   end subroutine
+   subroutine MEM_i7(name,i)
+     character(*)::name
+     integer     ::i(:,:,:,:,:,:,:)
+     call MEM_manager_alloc(name,size(i,KIND=8),kind(i(1,1,1,1,1,1,1)))
+   end subroutine
 #ifdef _CUDA
    subroutine MEM_i1g(name,i)
      character(*)::name
@@ -222,18 +220,6 @@
      integer, device ::i(:,:,:)
      call MEM_manager_alloc(name,size(i,KIND=8),kind(i(1,1,1)))
    end subroutine
-<<<<<<< HEAD
-   subroutine MEM_i6(name,i)
-     character(*)::name
-     integer     ::i(:,:,:,:,:,:)
-     call MEM_manager(name,Sz=size(i,KIND=8),Kn=kind(i(1,1,1,1,1,1)))
-   end subroutine
-   subroutine MEM_i7(name,i)
-     character(*)::name
-     integer     ::i(:,:,:,:,:,:,:)
-     call MEM_manager(name,Sz=size(i,KIND=8),Kn=kind(i(1,1,1,1,1,1,1)))
-   end subroutine
-=======
    subroutine MEM_i4g(name,i)
      character(*)::name
      integer, device ::i(:,:,:,:)
@@ -245,7 +231,6 @@
      call MEM_manager_alloc(name,size(i,KIND=8),kind(i(1,1,1,1,1)))
    end subroutine
 #endif
->>>>>>> e71de11f
    subroutine MEM_r1(name,r)
      character(*)::name
      real(SP)    ::r(:)
@@ -437,11 +422,11 @@
    subroutine MEM_l5(name,l)
      character(*)::name
      logical     ::l(:,:,:,:,:)
-     call MEM_manager(name,Sz=size(l,KIND=8),Kn=kind(l(1,1,1,1,1)))
+     call MEM_manager_alloc(name,size(l,KIND=8),kind(l(1,1,1,1,1)))
    end subroutine
    subroutine MEM_l6(name,l)
      character(*)::name
      logical     ::l(:,:,:,:,:,:)
-     call MEM_manager(name,Sz=size(l,KIND=8),Kn=kind(l(1,1,1,1,1,1)))
+     call MEM_manager_alloc(name,size(l,KIND=8),kind(l(1,1,1,1,1,1)))
    end subroutine
 end module memory