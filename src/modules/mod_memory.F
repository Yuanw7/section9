!
!        Copyright (C) 2000-2020 the YAMBO team
!              http://www.yambo-code.org
!
! Authors (see AUTHORS file for details): AM
! 
! This file is distributed under the terms of the GNU 
! General Public License. You can redistribute it and/or 
! modify it under the terms of the GNU General Public 
! License as published by the Free Software Foundation; 
! either version 2, or (at your option) any later version.
!
! This program is distributed in the hope that it will 
! be useful, but WITHOUT ANY WARRANTY; without even the 
! implied warranty of MERCHANTABILITY or FITNESS FOR A 
! PARTICULAR PURPOSE.  See the GNU General Public License 
! for more details.
!
! You should have received a copy of the GNU General Public 
! License along with this program; if not, write to the Free 
! Software Foundation, Inc., 59 Temple Place - Suite 330,Boston, 
! MA 02111-1307, USA or visit http://www.gnu.org/copyleft/gpl.txt.
!
module memory
 !
 use pars,          ONLY:SP,schlen,IP,IPL,DP,LP,N_MEM_max,N_MEM_SAVE_max,&
&                        N_MEM_shelf_max,N_MEM_LIBs_max,N_MEM_max_element_components
 use openmp,        ONLY:master_thread
 use iso_c_binding, ONLY:c_int
 !
 implicit none
 !
 character(schlen)   :: MEM_msg
 integer             :: MEM_err = 0
 integer, parameter  :: HOST_=1
 integer, parameter  :: DEV_=2
 integer(kind=c_int) :: TOT_MEM_Kb_MEMSTAT(2)    ! 2 slots: HOST, DEV
 integer(IP)         :: MAX_MEM_Kb(2)      = 0
 integer(IP)         :: TOT_MEM_Kb(2)
 integer(IP)         :: TOT_MEM_Kb_SAVE(2) =  0
 integer(IP)         :: MEM_treshold       =  1  ! Mb*1000=Kb
 integer(IP)         :: MEM_SAVE_treshold  =  10 ! "
 integer(IP)         :: MEM_jump_treshold  =  100! "
 !
 integer :: N_MEM_elements           = 0
 !
 type MEM_element
   !
   ! Total...
   character(schlen) :: shelf
   integer           :: use  
   !
   ! Specific...
   integer           :: N
   character(schlen) :: name(N_MEM_max_element_components)
   character(schlen) :: desc(N_MEM_max_element_components)
   integer           :: kind(N_MEM_max_element_components)
   integer(IPL)      :: size(N_MEM_max_element_components)
<<<<<<< HEAD
=======
   integer(IPL)      :: where(N_MEM_max_element_components)
>>>>>>> f2c5ecf8
   logical           :: composed(N_MEM_max_element_components)
   !
 end type MEM_element
 !
 type(MEM_element) :: MEMs(N_MEM_max)
 !
 integer :: N_MEM_SAVE_elements = 0
 type(MEM_element) :: LARGE_MEMs(N_MEM_SAVE_max)
 !
 ! Library
 !
 integer :: N_MEM_shelf       = 0
 integer :: N_MEM_LIBs        = 0
 !
 type MEM_lib_element
   character(schlen) :: name
   integer           :: shelf
 end type MEM_lib_element
 !
 character(schlen)     :: MEM_shelf(N_MEM_shelf_max)
 type(MEM_lib_element) :: MEM_LIBs(N_MEM_LIBs_max)
 !
 interface
   !
   subroutine MEM_global_mesg(what,xkind,HOST_SIZE)
    character(*), intent(in) :: what
    integer,      intent(in) :: xkind
    integer,      intent(in) :: HOST_SIZE(:)
   end subroutine MEM_global_mesg
   !
 end interface
 !
 interface MEM_count
   module procedure &
#ifdef _CUDA
&                             MEM_i1_d, MEM_i2_d, MEM_i3_d, MEM_i4_d, MEM_i5_d,             &
&                             MEM_r1_d, MEM_r2_d, MEM_r3_d, MEM_r4_d, MEM_r5_d,             &
&                             MEM_c1_d, MEM_c2_d, MEM_c3_d, MEM_c4_d, MEM_c5_d, MEM_c6_d,   &
#  ifndef _DOUBLE
&                             MEM_cd1_d,MEM_cd2_d,MEM_cd3_d,MEM_cd4_d,MEM_cd5_d,MEM_cd6_d,  &
#  endif
#endif
&                             MEM_i1,  MEM_i2,  MEM_i3,  MEM_i4,  MEM_i5,  MEM_i6,  MEM_i7, &
&                             MEM_r1,  MEM_r2,  MEM_r3,  MEM_r4,  MEM_r5,                   &
&                             MEM_c1,  MEM_c2,  MEM_c3,  MEM_c4,  MEM_c5,  MEM_c6,          &
#ifndef _DOUBLE
&                             MEM_rd1, MEM_rd2, MEM_rd3,                                    &
&                             MEM_cd1, MEM_cd2, MEM_cd3, MEM_cd4, MEM_cd5, MEM_cd6,         &
#endif
&                             MEM_l1,  MEM_l2,  MEM_l3,  MEM_l4,  MEM_l5,  MEM_l6,          &
&                             MEM_lp1,          MEM_lp3,                                    &
&                             MEM_ch1,          MEM_ch3
 end interface MEM_count
 !
 contains
   !
   subroutine MEM_element_init(MEM_element_to_init,size_)
     integer,           intent(in)  :: size_
     type(MEM_element), intent(out) :: MEM_element_to_init(size_)
     integer                        :: i1
     do i1=1,size_
       MEM_element_to_init(i1)%shelf      = " "
       MEM_element_to_init(i1)%use        = 0
       MEM_element_to_init(i1)%N          = 0
       MEM_element_to_init(i1)%name(:)    = " "
       MEM_element_to_init(i1)%desc(:)    = " "
       MEM_element_to_init(i1)%kind(:)    = 0
       MEM_element_to_init(i1)%size(:)    = 0
       MEM_element_to_init(i1)%where(:)   = 0
       MEM_element_to_init(i1)%composed(:)= .false.
     enddo
   end subroutine
   !
   character(schlen) function mem_string(MEM,where)
     use stderr,       ONLY:intc,real2ch
     integer :: MEM !in Kb
     integer, optional :: where
     !
     character(64) :: where_str
     ! 
     where_str=" "
     if (present(where)) then
       if (where==HOST_) where_str=" Host"
       if (where==DEV_)  where_str="  Dev"
     endif
     !
     if (MEM<1000) then
       mem_string=trim(real2ch(real(MEM,SP)))//" [Kb]"
     else if (MEM<1000000) then
       mem_string=trim(real2ch(real(MEM,SP)/1000))//" [Mb]"
     else
       mem_string=trim(real2ch(real(MEM,SP)/1000000))//" [Gb]"
     endif
     mem_string=trim(mem_string)//trim(where_str)
   end function
   !
   subroutine MEM_element_copy(M1,M2)
     type(MEM_element) :: M1,M2
     M2%shelf      = M1%shelf
     M2%use        = M1%use
     M2%N          = M1%N
     M2%name       = M1%name
     M2%desc       = M1%desc
     M2%kind       = M1%kind
     M2%size       = M1%size
     M2%where      = M1%where
     M2%composed   = M1%composed
   end subroutine
   !
<<<<<<< HEAD
   subroutine MEM_error(name)
     character(*)::name
     call MEM_manager_error(name)
   end subroutine
   !
   subroutine MEM_clean(name,N)
     character(*)::name
     integer(IPL)::N
     call MEM_manager_free(name,N)
   end subroutine
   !
   subroutine MEM_i1(name,i)
     character(*)::name
     integer     ::i(:)
     call MEM_manager_alloc(name,size(i,KIND=IPL),kind(i(1)))
=======
   subroutine MEM_i1(name,i)
     character(*)::name
     integer     ::i(:)
     call MEM_manager_alloc(name,size(i,KIND=IPL),kind(i(1)),HOST_)
>>>>>>> f2c5ecf8
   end subroutine
   subroutine MEM_lp1(name,i)
     character(*)::name
     integer(LP) ::i(:)
<<<<<<< HEAD
     call MEM_manager_alloc(name,size(i,KIND=IPL),kind(i(1)))
=======
     call MEM_manager_alloc(name,size(i,KIND=IPL),kind(i(1)),HOST_)
>>>>>>> f2c5ecf8
   end subroutine
   subroutine MEM_ch1(name,ch)
     character(*)::name
     character   ::ch(:)
<<<<<<< HEAD
     call MEM_manager_alloc(name,size(ch,KIND=IPL),kind(ch(1)))
=======
     call MEM_manager_alloc(name,size(ch,KIND=IPL),kind(ch(1)),HOST_)
>>>>>>> f2c5ecf8
   end subroutine
   subroutine MEM_i2(name,i)
     character(*)::name
     integer     ::i(:,:)
<<<<<<< HEAD
     call MEM_manager_alloc(name,size(i,KIND=IPL),kind(i(1,1)))
=======
     call MEM_manager_alloc(name,size(i,KIND=IPL),kind(i(1,1)),HOST_)
>>>>>>> f2c5ecf8
   end subroutine
   subroutine MEM_i3(name,i)
     character(*)::name
     integer     ::i(:,:,:)
<<<<<<< HEAD
     call MEM_manager_alloc(name,size(i,KIND=IPL),kind(i(1,1,1)))
=======
     call MEM_manager_alloc(name,size(i,KIND=IPL),kind(i(1,1,1)),HOST_)
>>>>>>> f2c5ecf8
   end subroutine
   subroutine MEM_i4(name,i)
     character(*)::name
     integer     ::i(:,:,:,:)
<<<<<<< HEAD
     call MEM_manager_alloc(name,size(i,KIND=IPL),kind(i(1,1,1,1)))
=======
     call MEM_manager_alloc(name,size(i,KIND=IPL),kind(i(1,1,1,1)),HOST_)
>>>>>>> f2c5ecf8
   end subroutine
   subroutine MEM_lp3(name,i)
     character(*)::name
     integer(LP) ::i(:,:,:)
<<<<<<< HEAD
     call MEM_manager_alloc(name,size(i,KIND=IPL),kind(i(1,1,1)))
=======
     call MEM_manager_alloc(name,size(i,KIND=IPL),kind(i(1,1,1)),HOST_)
>>>>>>> f2c5ecf8
   end subroutine
   subroutine MEM_ch3(name,ch)
     character(*)::name
     character   ::ch(:,:,:)
<<<<<<< HEAD
     call MEM_manager_alloc(name,size(ch,KIND=IPL),kind(ch(1,1,1)))
=======
     call MEM_manager_alloc(name,size(ch,KIND=IPL),kind(ch(1,1,1)),HOST_)
>>>>>>> f2c5ecf8
   end subroutine
   subroutine MEM_i5(name,i)
     character(*)::name
     integer     ::i(:,:,:,:,:)
<<<<<<< HEAD
     call MEM_manager_alloc(name,size(i,KIND=IPL),kind(i(1,1,1,1,1)))
=======
     call MEM_manager_alloc(name,size(i,KIND=IPL),kind(i(1,1,1,1,1)),HOST_)
>>>>>>> f2c5ecf8
   end subroutine
   subroutine MEM_i6(name,i)
     character(*)::name
     integer     ::i(:,:,:,:,:,:)
<<<<<<< HEAD
     call MEM_manager_alloc(name,size(i,KIND=IPL),kind(i(1,1,1,1,1,1)))
=======
     call MEM_manager_alloc(name,size(i,KIND=IPL),kind(i(1,1,1,1,1,1)),HOST_)
>>>>>>> f2c5ecf8
   end subroutine
   subroutine MEM_i7(name,i)
     character(*)::name
     integer     ::i(:,:,:,:,:,:,:)
<<<<<<< HEAD
     call MEM_manager_alloc(name,size(i,KIND=IPL),kind(i(1,1,1,1,1,1,1)))
=======
     call MEM_manager_alloc(name,size(i,KIND=IPL),kind(i(1,1,1,1,1,1,1)),HOST_)
>>>>>>> f2c5ecf8
   end subroutine
#ifdef _CUDA
   subroutine MEM_i1_d(name,i)
     character(*)::name
     integer, device ::i(:)
<<<<<<< HEAD
     call MEM_manager_alloc(name,size(i,KIND=IPL),kind(i(1)))
=======
     call MEM_manager_alloc(name,size(i,KIND=IPL),kind(i(1)),DEV_)
>>>>>>> f2c5ecf8
   end subroutine
   subroutine MEM_i2_d(name,i)
     character(*)::name
     integer, device ::i(:,:)
<<<<<<< HEAD
     call MEM_manager_alloc(name,size(i,KIND=IPL),kind(i(1,1)))
=======
     call MEM_manager_alloc(name,size(i,KIND=IPL),kind(i(1,1)),DEV_)
>>>>>>> f2c5ecf8
   end subroutine
   subroutine MEM_i3_d(name,i)
     character(*)::name
     integer, device ::i(:,:,:)
<<<<<<< HEAD
     call MEM_manager_alloc(name,size(i,KIND=IPL),kind(i(1,1,1)))
=======
     call MEM_manager_alloc(name,size(i,KIND=IPL),kind(i(1,1,1)),DEV_)
>>>>>>> f2c5ecf8
   end subroutine
   subroutine MEM_i4_d(name,i)
     character(*)::name
     integer, device ::i(:,:,:,:)
<<<<<<< HEAD
     call MEM_manager_alloc(name,size(i,KIND=IPL),kind(i(1,1,1,1)))
=======
     call MEM_manager_alloc(name,size(i,KIND=IPL),kind(i(1,1,1,1)),DEV_)
>>>>>>> f2c5ecf8
   end subroutine
   subroutine MEM_i5_d(name,i)
     character(*)::name
     integer, device ::i(:,:,:,:,:)
<<<<<<< HEAD
     call MEM_manager_alloc(name,size(i,KIND=IPL),kind(i(1,1,1,1,1)))
=======
     call MEM_manager_alloc(name,size(i,KIND=IPL),kind(i(1,1,1,1,1)),DEV_)
>>>>>>> f2c5ecf8
   end subroutine
#endif
   subroutine MEM_r1(name,r)
     character(*)::name
     real(SP)    ::r(:)
<<<<<<< HEAD
     call MEM_manager_alloc(name,size(r,KIND=IPL),kind(r))
=======
     call MEM_manager_alloc(name,size(r,KIND=IPL),kind(r),HOST_)
>>>>>>> f2c5ecf8
   end subroutine
   subroutine MEM_r2(name,r)
     character(*)::name
     real(SP)    ::r(:,:)
<<<<<<< HEAD
     call MEM_manager_alloc(name,size(r,KIND=IPL),kind(r(1,1)))
=======
     call MEM_manager_alloc(name,size(r,KIND=IPL),kind(r(1,1)),HOST_)
>>>>>>> f2c5ecf8
   end subroutine
   subroutine MEM_r3(name,r)
     character(*)::name
     real(SP)    ::r(:,:,:)
<<<<<<< HEAD
     call MEM_manager_alloc(name,size(r,KIND=IPL),kind(r(1,1,1)))
=======
     call MEM_manager_alloc(name,size(r,KIND=IPL),kind(r(1,1,1)),HOST_)
>>>>>>> f2c5ecf8
   end subroutine
   subroutine MEM_r4(name,r)
     character(*)::name
     real(SP)    ::r(:,:,:,:)
<<<<<<< HEAD
     call MEM_manager_alloc(name,size(r,KIND=IPL),kind(r(1,1,1,1)))
=======
     call MEM_manager_alloc(name,size(r,KIND=IPL),kind(r(1,1,1,1)),HOST_)
>>>>>>> f2c5ecf8
   end subroutine
   subroutine MEM_r5(name,r)
     character(*)::name
     real(SP)    ::r(:,:,:,:,:)
<<<<<<< HEAD
     call MEM_manager_alloc(name,size(r,KIND=IPL),kind(r(1,1,1,1,1)))
=======
     call MEM_manager_alloc(name,size(r,KIND=IPL),kind(r(1,1,1,1,1)),HOST_)
>>>>>>> f2c5ecf8
   end subroutine
#ifndef _DOUBLE
   subroutine MEM_rd1(name,r)
     character(*)::name
     real(DP)    ::r(:)
<<<<<<< HEAD
     call MEM_manager_alloc(name,size(r,KIND=IPL),kind(r))
=======
     call MEM_manager_alloc(name,size(r,KIND=IPL),kind(r),HOST_)
>>>>>>> f2c5ecf8
   end subroutine
   subroutine MEM_rd2(name,r)
     character(*)::name
     real(DP)    ::r(:,:)
<<<<<<< HEAD
     call MEM_manager_alloc(name,size(r,KIND=IPL),kind(r(1,1)))
=======
     call MEM_manager_alloc(name,size(r,KIND=IPL),kind(r(1,1)),HOST_)
>>>>>>> f2c5ecf8
   end subroutine
   subroutine MEM_rd3(name,r)
     character(*)::name
     real(DP)    ::r(:,:,:)
<<<<<<< HEAD
     call MEM_manager_alloc(name,size(r,KIND=IPL),kind(r(1,1,1)))
=======
     call MEM_manager_alloc(name,size(r,KIND=IPL),kind(r(1,1,1)),HOST_)
>>>>>>> f2c5ecf8
   end subroutine
#endif
#ifdef _CUDA
   subroutine MEM_r1_d(name,r)
     character(*)::name
     real(SP), device ::r(:)
<<<<<<< HEAD
     call MEM_manager_alloc(name,size(r,KIND=IPL),kind(r))
=======
     call MEM_manager_alloc(name,size(r,KIND=IPL),kind(r),DEV_)
>>>>>>> f2c5ecf8
   end subroutine
   subroutine MEM_r2_d(name,r)
     character(*)::name
     real(SP), device ::r(:,:)
<<<<<<< HEAD
     call MEM_manager_alloc(name,size(r,KIND=IPL),kind(r(1,1)))
=======
     call MEM_manager_alloc(name,size(r,KIND=IPL),kind(r(1,1)),DEV_)
>>>>>>> f2c5ecf8
   end subroutine
   subroutine MEM_r3_d(name,r)
     character(*)::name
     real(SP), device ::r(:,:,:)
<<<<<<< HEAD
     call MEM_manager_alloc(name,size(r,KIND=IPL),kind(r(1,1,1)))
=======
     call MEM_manager_alloc(name,size(r,KIND=IPL),kind(r(1,1,1)),DEV_)
>>>>>>> f2c5ecf8
   end subroutine
   subroutine MEM_r4_d(name,r)
     character(*)::name
     real(SP), device ::r(:,:,:,:)
<<<<<<< HEAD
     call MEM_manager_alloc(name,size(r,KIND=IPL),kind(r(1,1,1,1)))
   end subroutine
   subroutine MEM_r5_d(name,r)
     character(*)::name
     real(SP), device ::r(:,:,:,:,:)
     call MEM_manager_alloc(name,size(r,KIND=IPL),kind(r(1,1,1,1,1)))
   end subroutine
=======
     call MEM_manager_alloc(name,size(r,KIND=IPL),kind(r(1,1,1,1)),DEV_)
   end subroutine
   subroutine MEM_r5_d(name,r)
     character(*)::name
     real(SP), device ::r(:,:,:,:,:)
     call MEM_manager_alloc(name,size(r,KIND=IPL),kind(r(1,1,1,1,1)),DEV_)
   end subroutine
>>>>>>> f2c5ecf8
#endif
   subroutine MEM_c1(name,c)
     character(*)::name
     complex(SP) ::c(:)
<<<<<<< HEAD
     call MEM_manager_alloc(name,size(c,KIND=IPL),2*kind(c(1)))
=======
     call MEM_manager_alloc(name,size(c,KIND=IPL),2*kind(c(1)),HOST_)
>>>>>>> f2c5ecf8
   end subroutine
   subroutine MEM_c2(name,c)
     character(*)::name
     complex(SP) ::c(:,:)
<<<<<<< HEAD
     call MEM_manager_alloc(name,size(c,KIND=IPL),2*kind(c(1,1)))
=======
     call MEM_manager_alloc(name,size(c,KIND=IPL),2*kind(c(1,1)),HOST_)
>>>>>>> f2c5ecf8
   end subroutine
   subroutine MEM_c3(name,c)
     character(*)::name
     complex(SP) ::c(:,:,:)
<<<<<<< HEAD
     call MEM_manager_alloc(name,size(c,KIND=IPL),2*kind(c(1,1,1)))
=======
     call MEM_manager_alloc(name,size(c,KIND=IPL),2*kind(c(1,1,1)),HOST_)
>>>>>>> f2c5ecf8
   end subroutine
   subroutine MEM_c4(name,c)
     character(*)::name
     complex(SP) ::c(:,:,:,:)
<<<<<<< HEAD
     call MEM_manager_alloc(name,size(c,KIND=IPL),2*kind(c(1,1,1,1)))
=======
     call MEM_manager_alloc(name,size(c,KIND=IPL),2*kind(c(1,1,1,1)),HOST_)
>>>>>>> f2c5ecf8
   end subroutine
   subroutine MEM_c5(name,c)
     character(*)::name
     complex(SP) ::c(:,:,:,:,:)
<<<<<<< HEAD
     call MEM_manager_alloc(name,size(c,KIND=IPL),2*kind(c(1,1,1,1,1)))
=======
     call MEM_manager_alloc(name,size(c,KIND=IPL),2*kind(c(1,1,1,1,1)),HOST_)
>>>>>>> f2c5ecf8
   end subroutine
   subroutine MEM_c6(name,c)
     character(*)::name
     complex(SP) ::c(:,:,:,:,:,:)
<<<<<<< HEAD
     call MEM_manager_alloc(name,size(c,KIND=IPL),2*kind(c(1,1,1,1,1,1)))
=======
     call MEM_manager_alloc(name,size(c,KIND=IPL),2*kind(c(1,1,1,1,1,1)),HOST_)
>>>>>>> f2c5ecf8
   end subroutine
#ifndef _DOUBLE
   subroutine MEM_cd1(name,c)
     character(*)::name
     complex(DP) ::c(:)
<<<<<<< HEAD
     call MEM_manager_alloc(name,size(c,KIND=IPL),2*kind(c(1)))
=======
     call MEM_manager_alloc(name,size(c,KIND=IPL),2*kind(c(1)),HOST_)
>>>>>>> f2c5ecf8
   end subroutine
   subroutine MEM_cd2(name,c)
     character(*)::name
     complex(DP) ::c(:,:)
<<<<<<< HEAD
     call MEM_manager_alloc(name,size(c,KIND=IPL),2*kind(c(1,1)))
=======
     call MEM_manager_alloc(name,size(c,KIND=IPL),2*kind(c(1,1)),HOST_)
>>>>>>> f2c5ecf8
   end subroutine
   subroutine MEM_cd3(name,c)
     character(*)::name
     complex(DP) ::c(:,:,:)
<<<<<<< HEAD
     call MEM_manager_alloc(name,size(c,KIND=IPL),2*kind(c(1,1,1)))
=======
     call MEM_manager_alloc(name,size(c,KIND=IPL),2*kind(c(1,1,1)),HOST_)
>>>>>>> f2c5ecf8
   end subroutine
   subroutine MEM_cd4(name,c)
     character(*)::name
     complex(DP) ::c(:,:,:,:)
<<<<<<< HEAD
     call MEM_manager_alloc(name,size(c,KIND=IPL),2*kind(c(1,1,1,1)))
=======
     call MEM_manager_alloc(name,size(c,KIND=IPL),2*kind(c(1,1,1,1)),HOST_)
>>>>>>> f2c5ecf8
   end subroutine
   subroutine MEM_cd5(name,c)
     character(*)::name
     complex(DP) ::c(:,:,:,:,:)
<<<<<<< HEAD
     call MEM_manager_alloc(name,size(c,KIND=IPL),2*kind(c(1,1,1,1,1)))
=======
     call MEM_manager_alloc(name,size(c,KIND=IPL),2*kind(c(1,1,1,1,1)),HOST_)
>>>>>>> f2c5ecf8
   end subroutine
   subroutine MEM_cd6(name,c)
     character(*)::name
     complex(DP) ::c(:,:,:,:,:,:)
<<<<<<< HEAD
     call MEM_manager_alloc(name,size(c,KIND=IPL),2*kind(c(1,1,1,1,1,1)))
=======
     call MEM_manager_alloc(name,size(c,KIND=IPL),2*kind(c(1,1,1,1,1,1)),HOST_)
>>>>>>> f2c5ecf8
   end subroutine
#endif
#ifdef _CUDA
   subroutine MEM_c1_d(name,c)
     character(*)::name
     complex(SP), device ::c(:)
<<<<<<< HEAD
     call MEM_manager_alloc(name,size(c,KIND=IPL),2*kind(c(1)))
=======
     call MEM_manager_alloc(name,size(c,KIND=IPL),2*kind(c(1)),DEV_)
>>>>>>> f2c5ecf8
   end subroutine
   subroutine MEM_c2_d(name,c)
     character(*)::name
     complex(SP), device ::c(:,:)
<<<<<<< HEAD
     call MEM_manager_alloc(name,size(c,KIND=IPL),2*kind(c(1,1)))
=======
     call MEM_manager_alloc(name,size(c,KIND=IPL),2*kind(c(1,1)),DEV_)
>>>>>>> f2c5ecf8
   end subroutine
   subroutine MEM_c3_d(name,c)
     character(*)::name
     complex(SP), device ::c(:,:,:)
<<<<<<< HEAD
     call MEM_manager_alloc(name,size(c,KIND=IPL),2*kind(c(1,1,1)))
=======
     call MEM_manager_alloc(name,size(c,KIND=IPL),2*kind(c(1,1,1)),DEV_)
>>>>>>> f2c5ecf8
   end subroutine
   subroutine MEM_c4_d(name,c)
     character(*)::name
     complex(SP), device ::c(:,:,:,:)
<<<<<<< HEAD
     call MEM_manager_alloc(name,size(c,KIND=IPL),2*kind(c(1,1,1,1)))
=======
     call MEM_manager_alloc(name,size(c,KIND=IPL),2*kind(c(1,1,1,1)),DEV_)
>>>>>>> f2c5ecf8
   end subroutine
   subroutine MEM_c5_d(name,c)
     character(*)::name
     complex(SP), device ::c(:,:,:,:,:)
<<<<<<< HEAD
     call MEM_manager_alloc(name,size(c,KIND=IPL),2*kind(c(1,1,1,1,1)))
=======
     call MEM_manager_alloc(name,size(c,KIND=IPL),2*kind(c(1,1,1,1,1)),DEV_)
>>>>>>> f2c5ecf8
   end subroutine
   subroutine MEM_c6_d(name,c)
     character(*)::name
     complex(SP), device ::c(:,:,:,:,:,:)
<<<<<<< HEAD
     call MEM_manager_alloc(name,size(c,KIND=IPL),2*kind(c(1,1,1,1,1,1)))
=======
     call MEM_manager_alloc(name,size(c,KIND=IPL),2*kind(c(1,1,1,1,1,1)),DEV_)
>>>>>>> f2c5ecf8
   end subroutine
#  ifndef _DOUBLE
   subroutine MEM_cd1_d(name,c)
     character(*)::name
     complex(DP), device ::c(:)
<<<<<<< HEAD
     call MEM_manager_alloc(name,size(c,KIND=IPL),2*kind(c(1)))
=======
     call MEM_manager_alloc(name,size(c,KIND=IPL),2*kind(c(1)),DEV_)
>>>>>>> f2c5ecf8
   end subroutine
   subroutine MEM_cd2_d(name,c)
     character(*)::name
     complex(DP), device ::c(:,:)
<<<<<<< HEAD
     call MEM_manager_alloc(name,size(c,KIND=IPL),2*kind(c(1,1)))
=======
     call MEM_manager_alloc(name,size(c,KIND=IPL),2*kind(c(1,1)),DEV_)
>>>>>>> f2c5ecf8
   end subroutine
   subroutine MEM_cd3_d(name,c)
     character(*)::name
     complex(DP), device ::c(:,:,:)
<<<<<<< HEAD
     call MEM_manager_alloc(name,size(c,KIND=IPL),2*kind(c(1,1,1)))
=======
     call MEM_manager_alloc(name,size(c,KIND=IPL),2*kind(c(1,1,1)),DEV_)
>>>>>>> f2c5ecf8
   end subroutine
   subroutine MEM_cd4_d(name,c)
     character(*)::name
     complex(DP), device ::c(:,:,:,:)
<<<<<<< HEAD
     call MEM_manager_alloc(name,size(c,KIND=IPL),2*kind(c(1,1,1,1)))
=======
     call MEM_manager_alloc(name,size(c,KIND=IPL),2*kind(c(1,1,1,1)),DEV_)
>>>>>>> f2c5ecf8
   end subroutine
   subroutine MEM_cd5_d(name,c)
     character(*)::name
     complex(DP), device ::c(:,:,:,:,:)
<<<<<<< HEAD
     call MEM_manager_alloc(name,size(c,KIND=IPL),2*kind(c(1,1,1,1,1)))
=======
     call MEM_manager_alloc(name,size(c,KIND=IPL),2*kind(c(1,1,1,1,1)),DEV_)
>>>>>>> f2c5ecf8
   end subroutine
   subroutine MEM_cd6_d(name,c)
     character(*)::name
     complex(DP), device ::c(:,:,:,:,:,:)
<<<<<<< HEAD
     call MEM_manager_alloc(name,size(c,KIND=IPL),2*kind(c(1,1,1,1,1,1)))
=======
     call MEM_manager_alloc(name,size(c,KIND=IPL),2*kind(c(1,1,1,1,1,1)),DEV_)
>>>>>>> f2c5ecf8
   end subroutine
#  endif
#endif
   subroutine MEM_l1(name,l)
     character(*)::name
     logical     ::l(:)
<<<<<<< HEAD
     call MEM_manager_alloc(name,size(l,KIND=IPL),kind(l(1)))
=======
     call MEM_manager_alloc(name,size(l,KIND=IPL),kind(l(1)),HOST_)
>>>>>>> f2c5ecf8
   end subroutine
   subroutine MEM_l2(name,l)
     character(*)::name
     logical     ::l(:,:)
<<<<<<< HEAD
     call MEM_manager_alloc(name,size(l,KIND=IPL),kind(l(1,1)))
=======
     call MEM_manager_alloc(name,size(l,KIND=IPL),kind(l(1,1)),HOST_)
>>>>>>> f2c5ecf8
   end subroutine
   subroutine MEM_l3(name,l)
     character(*)::name
     logical     ::l(:,:,:)
<<<<<<< HEAD
     call MEM_manager_alloc(name,size(l,KIND=IPL),kind(l(1,1,1)))
=======
     call MEM_manager_alloc(name,size(l,KIND=IPL),kind(l(1,1,1)),HOST_)
>>>>>>> f2c5ecf8
   end subroutine
   subroutine MEM_l4(name,l)
     character(*)::name
     logical     ::l(:,:,:,:)
<<<<<<< HEAD
     call MEM_manager_alloc(name,size(l,KIND=IPL),kind(l(1,1,1,1)))
=======
     call MEM_manager_alloc(name,size(l,KIND=IPL),kind(l(1,1,1,1)),HOST_)
>>>>>>> f2c5ecf8
   end subroutine
   subroutine MEM_l5(name,l)
     character(*)::name
     logical     ::l(:,:,:,:,:)
<<<<<<< HEAD
     call MEM_manager_alloc(name,size(l,KIND=IPL),kind(l(1,1,1,1,1)))
=======
     call MEM_manager_alloc(name,size(l,KIND=IPL),kind(l(1,1,1,1,1)),HOST_)
>>>>>>> f2c5ecf8
   end subroutine
   subroutine MEM_l6(name,l)
     character(*)::name
     logical     ::l(:,:,:,:,:,:)
<<<<<<< HEAD
     call MEM_manager_alloc(name,size(l,KIND=IPL),kind(l(1,1,1,1,1,1)))
=======
     call MEM_manager_alloc(name,size(l,KIND=IPL),kind(l(1,1,1,1,1,1)),HOST_)
>>>>>>> f2c5ecf8
   end subroutine
end module memory<|MERGE_RESOLUTION|>--- conflicted
+++ resolved
@@ -56,10 +56,7 @@
    character(schlen) :: desc(N_MEM_max_element_components)
    integer           :: kind(N_MEM_max_element_components)
    integer(IPL)      :: size(N_MEM_max_element_components)
-<<<<<<< HEAD
-=======
    integer(IPL)      :: where(N_MEM_max_element_components)
->>>>>>> f2c5ecf8
    logical           :: composed(N_MEM_max_element_components)
    !
  end type MEM_element
@@ -169,280 +166,149 @@
      M2%composed   = M1%composed
    end subroutine
    !
-<<<<<<< HEAD
-   subroutine MEM_error(name)
-     character(*)::name
-     call MEM_manager_error(name)
-   end subroutine
-   !
-   subroutine MEM_clean(name,N)
-     character(*)::name
-     integer(IPL)::N
-     call MEM_manager_free(name,N)
-   end subroutine
-   !
-   subroutine MEM_i1(name,i)
-     character(*)::name
-     integer     ::i(:)
-     call MEM_manager_alloc(name,size(i,KIND=IPL),kind(i(1)))
-=======
    subroutine MEM_i1(name,i)
      character(*)::name
      integer     ::i(:)
      call MEM_manager_alloc(name,size(i,KIND=IPL),kind(i(1)),HOST_)
->>>>>>> f2c5ecf8
    end subroutine
    subroutine MEM_lp1(name,i)
      character(*)::name
      integer(LP) ::i(:)
-<<<<<<< HEAD
-     call MEM_manager_alloc(name,size(i,KIND=IPL),kind(i(1)))
-=======
      call MEM_manager_alloc(name,size(i,KIND=IPL),kind(i(1)),HOST_)
->>>>>>> f2c5ecf8
    end subroutine
    subroutine MEM_ch1(name,ch)
      character(*)::name
      character   ::ch(:)
-<<<<<<< HEAD
-     call MEM_manager_alloc(name,size(ch,KIND=IPL),kind(ch(1)))
-=======
      call MEM_manager_alloc(name,size(ch,KIND=IPL),kind(ch(1)),HOST_)
->>>>>>> f2c5ecf8
    end subroutine
    subroutine MEM_i2(name,i)
      character(*)::name
      integer     ::i(:,:)
-<<<<<<< HEAD
-     call MEM_manager_alloc(name,size(i,KIND=IPL),kind(i(1,1)))
-=======
      call MEM_manager_alloc(name,size(i,KIND=IPL),kind(i(1,1)),HOST_)
->>>>>>> f2c5ecf8
    end subroutine
    subroutine MEM_i3(name,i)
      character(*)::name
      integer     ::i(:,:,:)
-<<<<<<< HEAD
-     call MEM_manager_alloc(name,size(i,KIND=IPL),kind(i(1,1,1)))
-=======
      call MEM_manager_alloc(name,size(i,KIND=IPL),kind(i(1,1,1)),HOST_)
->>>>>>> f2c5ecf8
    end subroutine
    subroutine MEM_i4(name,i)
      character(*)::name
      integer     ::i(:,:,:,:)
-<<<<<<< HEAD
-     call MEM_manager_alloc(name,size(i,KIND=IPL),kind(i(1,1,1,1)))
-=======
      call MEM_manager_alloc(name,size(i,KIND=IPL),kind(i(1,1,1,1)),HOST_)
->>>>>>> f2c5ecf8
    end subroutine
    subroutine MEM_lp3(name,i)
      character(*)::name
      integer(LP) ::i(:,:,:)
-<<<<<<< HEAD
-     call MEM_manager_alloc(name,size(i,KIND=IPL),kind(i(1,1,1)))
-=======
      call MEM_manager_alloc(name,size(i,KIND=IPL),kind(i(1,1,1)),HOST_)
->>>>>>> f2c5ecf8
    end subroutine
    subroutine MEM_ch3(name,ch)
      character(*)::name
      character   ::ch(:,:,:)
-<<<<<<< HEAD
-     call MEM_manager_alloc(name,size(ch,KIND=IPL),kind(ch(1,1,1)))
-=======
      call MEM_manager_alloc(name,size(ch,KIND=IPL),kind(ch(1,1,1)),HOST_)
->>>>>>> f2c5ecf8
    end subroutine
    subroutine MEM_i5(name,i)
      character(*)::name
      integer     ::i(:,:,:,:,:)
-<<<<<<< HEAD
-     call MEM_manager_alloc(name,size(i,KIND=IPL),kind(i(1,1,1,1,1)))
-=======
      call MEM_manager_alloc(name,size(i,KIND=IPL),kind(i(1,1,1,1,1)),HOST_)
->>>>>>> f2c5ecf8
    end subroutine
    subroutine MEM_i6(name,i)
      character(*)::name
      integer     ::i(:,:,:,:,:,:)
-<<<<<<< HEAD
-     call MEM_manager_alloc(name,size(i,KIND=IPL),kind(i(1,1,1,1,1,1)))
-=======
      call MEM_manager_alloc(name,size(i,KIND=IPL),kind(i(1,1,1,1,1,1)),HOST_)
->>>>>>> f2c5ecf8
    end subroutine
    subroutine MEM_i7(name,i)
      character(*)::name
      integer     ::i(:,:,:,:,:,:,:)
-<<<<<<< HEAD
-     call MEM_manager_alloc(name,size(i,KIND=IPL),kind(i(1,1,1,1,1,1,1)))
-=======
      call MEM_manager_alloc(name,size(i,KIND=IPL),kind(i(1,1,1,1,1,1,1)),HOST_)
->>>>>>> f2c5ecf8
    end subroutine
 #ifdef _CUDA
    subroutine MEM_i1_d(name,i)
      character(*)::name
      integer, device ::i(:)
-<<<<<<< HEAD
-     call MEM_manager_alloc(name,size(i,KIND=IPL),kind(i(1)))
-=======
      call MEM_manager_alloc(name,size(i,KIND=IPL),kind(i(1)),DEV_)
->>>>>>> f2c5ecf8
    end subroutine
    subroutine MEM_i2_d(name,i)
      character(*)::name
      integer, device ::i(:,:)
-<<<<<<< HEAD
-     call MEM_manager_alloc(name,size(i,KIND=IPL),kind(i(1,1)))
-=======
      call MEM_manager_alloc(name,size(i,KIND=IPL),kind(i(1,1)),DEV_)
->>>>>>> f2c5ecf8
    end subroutine
    subroutine MEM_i3_d(name,i)
      character(*)::name
      integer, device ::i(:,:,:)
-<<<<<<< HEAD
-     call MEM_manager_alloc(name,size(i,KIND=IPL),kind(i(1,1,1)))
-=======
      call MEM_manager_alloc(name,size(i,KIND=IPL),kind(i(1,1,1)),DEV_)
->>>>>>> f2c5ecf8
    end subroutine
    subroutine MEM_i4_d(name,i)
      character(*)::name
      integer, device ::i(:,:,:,:)
-<<<<<<< HEAD
-     call MEM_manager_alloc(name,size(i,KIND=IPL),kind(i(1,1,1,1)))
-=======
      call MEM_manager_alloc(name,size(i,KIND=IPL),kind(i(1,1,1,1)),DEV_)
->>>>>>> f2c5ecf8
    end subroutine
    subroutine MEM_i5_d(name,i)
      character(*)::name
      integer, device ::i(:,:,:,:,:)
-<<<<<<< HEAD
-     call MEM_manager_alloc(name,size(i,KIND=IPL),kind(i(1,1,1,1,1)))
-=======
      call MEM_manager_alloc(name,size(i,KIND=IPL),kind(i(1,1,1,1,1)),DEV_)
->>>>>>> f2c5ecf8
    end subroutine
 #endif
    subroutine MEM_r1(name,r)
      character(*)::name
      real(SP)    ::r(:)
-<<<<<<< HEAD
-     call MEM_manager_alloc(name,size(r,KIND=IPL),kind(r))
-=======
      call MEM_manager_alloc(name,size(r,KIND=IPL),kind(r),HOST_)
->>>>>>> f2c5ecf8
    end subroutine
    subroutine MEM_r2(name,r)
      character(*)::name
      real(SP)    ::r(:,:)
-<<<<<<< HEAD
-     call MEM_manager_alloc(name,size(r,KIND=IPL),kind(r(1,1)))
-=======
      call MEM_manager_alloc(name,size(r,KIND=IPL),kind(r(1,1)),HOST_)
->>>>>>> f2c5ecf8
    end subroutine
    subroutine MEM_r3(name,r)
      character(*)::name
      real(SP)    ::r(:,:,:)
-<<<<<<< HEAD
-     call MEM_manager_alloc(name,size(r,KIND=IPL),kind(r(1,1,1)))
-=======
      call MEM_manager_alloc(name,size(r,KIND=IPL),kind(r(1,1,1)),HOST_)
->>>>>>> f2c5ecf8
    end subroutine
    subroutine MEM_r4(name,r)
      character(*)::name
      real(SP)    ::r(:,:,:,:)
-<<<<<<< HEAD
-     call MEM_manager_alloc(name,size(r,KIND=IPL),kind(r(1,1,1,1)))
-=======
      call MEM_manager_alloc(name,size(r,KIND=IPL),kind(r(1,1,1,1)),HOST_)
->>>>>>> f2c5ecf8
    end subroutine
    subroutine MEM_r5(name,r)
      character(*)::name
      real(SP)    ::r(:,:,:,:,:)
-<<<<<<< HEAD
-     call MEM_manager_alloc(name,size(r,KIND=IPL),kind(r(1,1,1,1,1)))
-=======
      call MEM_manager_alloc(name,size(r,KIND=IPL),kind(r(1,1,1,1,1)),HOST_)
->>>>>>> f2c5ecf8
    end subroutine
 #ifndef _DOUBLE
    subroutine MEM_rd1(name,r)
      character(*)::name
      real(DP)    ::r(:)
-<<<<<<< HEAD
-     call MEM_manager_alloc(name,size(r,KIND=IPL),kind(r))
-=======
      call MEM_manager_alloc(name,size(r,KIND=IPL),kind(r),HOST_)
->>>>>>> f2c5ecf8
    end subroutine
    subroutine MEM_rd2(name,r)
      character(*)::name
      real(DP)    ::r(:,:)
-<<<<<<< HEAD
-     call MEM_manager_alloc(name,size(r,KIND=IPL),kind(r(1,1)))
-=======
      call MEM_manager_alloc(name,size(r,KIND=IPL),kind(r(1,1)),HOST_)
->>>>>>> f2c5ecf8
    end subroutine
    subroutine MEM_rd3(name,r)
      character(*)::name
      real(DP)    ::r(:,:,:)
-<<<<<<< HEAD
-     call MEM_manager_alloc(name,size(r,KIND=IPL),kind(r(1,1,1)))
-=======
      call MEM_manager_alloc(name,size(r,KIND=IPL),kind(r(1,1,1)),HOST_)
->>>>>>> f2c5ecf8
    end subroutine
 #endif
 #ifdef _CUDA
    subroutine MEM_r1_d(name,r)
      character(*)::name
      real(SP), device ::r(:)
-<<<<<<< HEAD
-     call MEM_manager_alloc(name,size(r,KIND=IPL),kind(r))
-=======
      call MEM_manager_alloc(name,size(r,KIND=IPL),kind(r),DEV_)
->>>>>>> f2c5ecf8
    end subroutine
    subroutine MEM_r2_d(name,r)
      character(*)::name
      real(SP), device ::r(:,:)
-<<<<<<< HEAD
-     call MEM_manager_alloc(name,size(r,KIND=IPL),kind(r(1,1)))
-=======
      call MEM_manager_alloc(name,size(r,KIND=IPL),kind(r(1,1)),DEV_)
->>>>>>> f2c5ecf8
    end subroutine
    subroutine MEM_r3_d(name,r)
      character(*)::name
      real(SP), device ::r(:,:,:)
-<<<<<<< HEAD
-     call MEM_manager_alloc(name,size(r,KIND=IPL),kind(r(1,1,1)))
-=======
      call MEM_manager_alloc(name,size(r,KIND=IPL),kind(r(1,1,1)),DEV_)
->>>>>>> f2c5ecf8
    end subroutine
    subroutine MEM_r4_d(name,r)
      character(*)::name
      real(SP), device ::r(:,:,:,:)
-<<<<<<< HEAD
-     call MEM_manager_alloc(name,size(r,KIND=IPL),kind(r(1,1,1,1)))
-   end subroutine
-   subroutine MEM_r5_d(name,r)
-     character(*)::name
-     real(SP), device ::r(:,:,:,:,:)
-     call MEM_manager_alloc(name,size(r,KIND=IPL),kind(r(1,1,1,1,1)))
-   end subroutine
-=======
      call MEM_manager_alloc(name,size(r,KIND=IPL),kind(r(1,1,1,1)),DEV_)
    end subroutine
    subroutine MEM_r5_d(name,r)
@@ -450,282 +316,161 @@
      real(SP), device ::r(:,:,:,:,:)
      call MEM_manager_alloc(name,size(r,KIND=IPL),kind(r(1,1,1,1,1)),DEV_)
    end subroutine
->>>>>>> f2c5ecf8
 #endif
    subroutine MEM_c1(name,c)
      character(*)::name
      complex(SP) ::c(:)
-<<<<<<< HEAD
-     call MEM_manager_alloc(name,size(c,KIND=IPL),2*kind(c(1)))
-=======
      call MEM_manager_alloc(name,size(c,KIND=IPL),2*kind(c(1)),HOST_)
->>>>>>> f2c5ecf8
    end subroutine
    subroutine MEM_c2(name,c)
      character(*)::name
      complex(SP) ::c(:,:)
-<<<<<<< HEAD
-     call MEM_manager_alloc(name,size(c,KIND=IPL),2*kind(c(1,1)))
-=======
      call MEM_manager_alloc(name,size(c,KIND=IPL),2*kind(c(1,1)),HOST_)
->>>>>>> f2c5ecf8
    end subroutine
    subroutine MEM_c3(name,c)
      character(*)::name
      complex(SP) ::c(:,:,:)
-<<<<<<< HEAD
-     call MEM_manager_alloc(name,size(c,KIND=IPL),2*kind(c(1,1,1)))
-=======
      call MEM_manager_alloc(name,size(c,KIND=IPL),2*kind(c(1,1,1)),HOST_)
->>>>>>> f2c5ecf8
    end subroutine
    subroutine MEM_c4(name,c)
      character(*)::name
      complex(SP) ::c(:,:,:,:)
-<<<<<<< HEAD
-     call MEM_manager_alloc(name,size(c,KIND=IPL),2*kind(c(1,1,1,1)))
-=======
      call MEM_manager_alloc(name,size(c,KIND=IPL),2*kind(c(1,1,1,1)),HOST_)
->>>>>>> f2c5ecf8
    end subroutine
    subroutine MEM_c5(name,c)
      character(*)::name
      complex(SP) ::c(:,:,:,:,:)
-<<<<<<< HEAD
-     call MEM_manager_alloc(name,size(c,KIND=IPL),2*kind(c(1,1,1,1,1)))
-=======
      call MEM_manager_alloc(name,size(c,KIND=IPL),2*kind(c(1,1,1,1,1)),HOST_)
->>>>>>> f2c5ecf8
    end subroutine
    subroutine MEM_c6(name,c)
      character(*)::name
      complex(SP) ::c(:,:,:,:,:,:)
-<<<<<<< HEAD
-     call MEM_manager_alloc(name,size(c,KIND=IPL),2*kind(c(1,1,1,1,1,1)))
-=======
      call MEM_manager_alloc(name,size(c,KIND=IPL),2*kind(c(1,1,1,1,1,1)),HOST_)
->>>>>>> f2c5ecf8
    end subroutine
 #ifndef _DOUBLE
    subroutine MEM_cd1(name,c)
      character(*)::name
      complex(DP) ::c(:)
-<<<<<<< HEAD
-     call MEM_manager_alloc(name,size(c,KIND=IPL),2*kind(c(1)))
-=======
      call MEM_manager_alloc(name,size(c,KIND=IPL),2*kind(c(1)),HOST_)
->>>>>>> f2c5ecf8
    end subroutine
    subroutine MEM_cd2(name,c)
      character(*)::name
      complex(DP) ::c(:,:)
-<<<<<<< HEAD
-     call MEM_manager_alloc(name,size(c,KIND=IPL),2*kind(c(1,1)))
-=======
      call MEM_manager_alloc(name,size(c,KIND=IPL),2*kind(c(1,1)),HOST_)
->>>>>>> f2c5ecf8
    end subroutine
    subroutine MEM_cd3(name,c)
      character(*)::name
      complex(DP) ::c(:,:,:)
-<<<<<<< HEAD
-     call MEM_manager_alloc(name,size(c,KIND=IPL),2*kind(c(1,1,1)))
-=======
      call MEM_manager_alloc(name,size(c,KIND=IPL),2*kind(c(1,1,1)),HOST_)
->>>>>>> f2c5ecf8
    end subroutine
    subroutine MEM_cd4(name,c)
      character(*)::name
      complex(DP) ::c(:,:,:,:)
-<<<<<<< HEAD
-     call MEM_manager_alloc(name,size(c,KIND=IPL),2*kind(c(1,1,1,1)))
-=======
      call MEM_manager_alloc(name,size(c,KIND=IPL),2*kind(c(1,1,1,1)),HOST_)
->>>>>>> f2c5ecf8
    end subroutine
    subroutine MEM_cd5(name,c)
      character(*)::name
      complex(DP) ::c(:,:,:,:,:)
-<<<<<<< HEAD
-     call MEM_manager_alloc(name,size(c,KIND=IPL),2*kind(c(1,1,1,1,1)))
-=======
      call MEM_manager_alloc(name,size(c,KIND=IPL),2*kind(c(1,1,1,1,1)),HOST_)
->>>>>>> f2c5ecf8
    end subroutine
    subroutine MEM_cd6(name,c)
      character(*)::name
      complex(DP) ::c(:,:,:,:,:,:)
-<<<<<<< HEAD
-     call MEM_manager_alloc(name,size(c,KIND=IPL),2*kind(c(1,1,1,1,1,1)))
-=======
      call MEM_manager_alloc(name,size(c,KIND=IPL),2*kind(c(1,1,1,1,1,1)),HOST_)
->>>>>>> f2c5ecf8
    end subroutine
 #endif
 #ifdef _CUDA
    subroutine MEM_c1_d(name,c)
      character(*)::name
      complex(SP), device ::c(:)
-<<<<<<< HEAD
-     call MEM_manager_alloc(name,size(c,KIND=IPL),2*kind(c(1)))
-=======
      call MEM_manager_alloc(name,size(c,KIND=IPL),2*kind(c(1)),DEV_)
->>>>>>> f2c5ecf8
    end subroutine
    subroutine MEM_c2_d(name,c)
      character(*)::name
      complex(SP), device ::c(:,:)
-<<<<<<< HEAD
-     call MEM_manager_alloc(name,size(c,KIND=IPL),2*kind(c(1,1)))
-=======
      call MEM_manager_alloc(name,size(c,KIND=IPL),2*kind(c(1,1)),DEV_)
->>>>>>> f2c5ecf8
    end subroutine
    subroutine MEM_c3_d(name,c)
      character(*)::name
      complex(SP), device ::c(:,:,:)
-<<<<<<< HEAD
-     call MEM_manager_alloc(name,size(c,KIND=IPL),2*kind(c(1,1,1)))
-=======
      call MEM_manager_alloc(name,size(c,KIND=IPL),2*kind(c(1,1,1)),DEV_)
->>>>>>> f2c5ecf8
    end subroutine
    subroutine MEM_c4_d(name,c)
      character(*)::name
      complex(SP), device ::c(:,:,:,:)
-<<<<<<< HEAD
-     call MEM_manager_alloc(name,size(c,KIND=IPL),2*kind(c(1,1,1,1)))
-=======
      call MEM_manager_alloc(name,size(c,KIND=IPL),2*kind(c(1,1,1,1)),DEV_)
->>>>>>> f2c5ecf8
    end subroutine
    subroutine MEM_c5_d(name,c)
      character(*)::name
      complex(SP), device ::c(:,:,:,:,:)
-<<<<<<< HEAD
-     call MEM_manager_alloc(name,size(c,KIND=IPL),2*kind(c(1,1,1,1,1)))
-=======
      call MEM_manager_alloc(name,size(c,KIND=IPL),2*kind(c(1,1,1,1,1)),DEV_)
->>>>>>> f2c5ecf8
    end subroutine
    subroutine MEM_c6_d(name,c)
      character(*)::name
      complex(SP), device ::c(:,:,:,:,:,:)
-<<<<<<< HEAD
-     call MEM_manager_alloc(name,size(c,KIND=IPL),2*kind(c(1,1,1,1,1,1)))
-=======
      call MEM_manager_alloc(name,size(c,KIND=IPL),2*kind(c(1,1,1,1,1,1)),DEV_)
->>>>>>> f2c5ecf8
    end subroutine
 #  ifndef _DOUBLE
    subroutine MEM_cd1_d(name,c)
      character(*)::name
      complex(DP), device ::c(:)
-<<<<<<< HEAD
-     call MEM_manager_alloc(name,size(c,KIND=IPL),2*kind(c(1)))
-=======
      call MEM_manager_alloc(name,size(c,KIND=IPL),2*kind(c(1)),DEV_)
->>>>>>> f2c5ecf8
    end subroutine
    subroutine MEM_cd2_d(name,c)
      character(*)::name
      complex(DP), device ::c(:,:)
-<<<<<<< HEAD
-     call MEM_manager_alloc(name,size(c,KIND=IPL),2*kind(c(1,1)))
-=======
      call MEM_manager_alloc(name,size(c,KIND=IPL),2*kind(c(1,1)),DEV_)
->>>>>>> f2c5ecf8
    end subroutine
    subroutine MEM_cd3_d(name,c)
      character(*)::name
      complex(DP), device ::c(:,:,:)
-<<<<<<< HEAD
-     call MEM_manager_alloc(name,size(c,KIND=IPL),2*kind(c(1,1,1)))
-=======
      call MEM_manager_alloc(name,size(c,KIND=IPL),2*kind(c(1,1,1)),DEV_)
->>>>>>> f2c5ecf8
    end subroutine
    subroutine MEM_cd4_d(name,c)
      character(*)::name
      complex(DP), device ::c(:,:,:,:)
-<<<<<<< HEAD
-     call MEM_manager_alloc(name,size(c,KIND=IPL),2*kind(c(1,1,1,1)))
-=======
      call MEM_manager_alloc(name,size(c,KIND=IPL),2*kind(c(1,1,1,1)),DEV_)
->>>>>>> f2c5ecf8
    end subroutine
    subroutine MEM_cd5_d(name,c)
      character(*)::name
      complex(DP), device ::c(:,:,:,:,:)
-<<<<<<< HEAD
-     call MEM_manager_alloc(name,size(c,KIND=IPL),2*kind(c(1,1,1,1,1)))
-=======
      call MEM_manager_alloc(name,size(c,KIND=IPL),2*kind(c(1,1,1,1,1)),DEV_)
->>>>>>> f2c5ecf8
    end subroutine
    subroutine MEM_cd6_d(name,c)
      character(*)::name
      complex(DP), device ::c(:,:,:,:,:,:)
-<<<<<<< HEAD
-     call MEM_manager_alloc(name,size(c,KIND=IPL),2*kind(c(1,1,1,1,1,1)))
-=======
      call MEM_manager_alloc(name,size(c,KIND=IPL),2*kind(c(1,1,1,1,1,1)),DEV_)
->>>>>>> f2c5ecf8
    end subroutine
 #  endif
 #endif
    subroutine MEM_l1(name,l)
      character(*)::name
      logical     ::l(:)
-<<<<<<< HEAD
-     call MEM_manager_alloc(name,size(l,KIND=IPL),kind(l(1)))
-=======
      call MEM_manager_alloc(name,size(l,KIND=IPL),kind(l(1)),HOST_)
->>>>>>> f2c5ecf8
    end subroutine
    subroutine MEM_l2(name,l)
      character(*)::name
      logical     ::l(:,:)
-<<<<<<< HEAD
-     call MEM_manager_alloc(name,size(l,KIND=IPL),kind(l(1,1)))
-=======
      call MEM_manager_alloc(name,size(l,KIND=IPL),kind(l(1,1)),HOST_)
->>>>>>> f2c5ecf8
    end subroutine
    subroutine MEM_l3(name,l)
      character(*)::name
      logical     ::l(:,:,:)
-<<<<<<< HEAD
-     call MEM_manager_alloc(name,size(l,KIND=IPL),kind(l(1,1,1)))
-=======
      call MEM_manager_alloc(name,size(l,KIND=IPL),kind(l(1,1,1)),HOST_)
->>>>>>> f2c5ecf8
    end subroutine
    subroutine MEM_l4(name,l)
      character(*)::name
      logical     ::l(:,:,:,:)
-<<<<<<< HEAD
-     call MEM_manager_alloc(name,size(l,KIND=IPL),kind(l(1,1,1,1)))
-=======
      call MEM_manager_alloc(name,size(l,KIND=IPL),kind(l(1,1,1,1)),HOST_)
->>>>>>> f2c5ecf8
    end subroutine
    subroutine MEM_l5(name,l)
      character(*)::name
      logical     ::l(:,:,:,:,:)
-<<<<<<< HEAD
-     call MEM_manager_alloc(name,size(l,KIND=IPL),kind(l(1,1,1,1,1)))
-=======
      call MEM_manager_alloc(name,size(l,KIND=IPL),kind(l(1,1,1,1,1)),HOST_)
->>>>>>> f2c5ecf8
    end subroutine
    subroutine MEM_l6(name,l)
      character(*)::name
      logical     ::l(:,:,:,:,:,:)
-<<<<<<< HEAD
-     call MEM_manager_alloc(name,size(l,KIND=IPL),kind(l(1,1,1,1,1,1)))
-=======
      call MEM_manager_alloc(name,size(l,KIND=IPL),kind(l(1,1,1,1,1,1)),HOST_)
->>>>>>> f2c5ecf8
    end subroutine
 end module memory