!
!        Copyright (C) 2000-2019 the YAMBO team
!              http://www.yambo-code.org
!
! Authors (see AUTHORS file for details): AM
! 
! This file is distributed under the terms of the GNU 
! General Public License. You can redistribute it and/or 
! modify it under the terms of the GNU General Public 
! License as published by the Free Software Foundation; 
! either version 2, or (at your option) any later version.
!
! This program is distributed in the hope that it will 
! be useful, but WITHOUT ANY WARRANTY; without even the 
! implied warranty of MERCHANTABILITY or FITNESS FOR A 
! PARTICULAR PURPOSE.  See the GNU General Public License 
! for more details.
!
! You should have received a copy of the GNU General Public 
! License along with this program; if not, write to the Free 
! Software Foundation, Inc., 59 Temple Place - Suite 330,Boston, 
! MA 02111-1307, USA or visit http://www.gnu.org/copyleft/gpl.txt.
!
module memory
 !
 use pars,          ONLY:SP,schlen,IP,DP,LP,N_MEM_max,N_MEM_SAVE_max,&
&                        N_MEM_shelf_max,N_MEM_LIBs_max,N_MEM_max_element_components
 use openmp,        ONLY:master_thread
 use iso_c_binding, ONLY:c_int
 !
 implicit none
 !
 integer :: MEM_err                  = 0
 integer(kind=c_int) :: TOT_MEM_Kb_MEMSTAT 
 integer(IP)         :: MAX_MEM_Kb      = 0
 integer(IP)         :: TOT_MEM_Kb
 integer(IP)         :: TOT_MEM_Kb_SAVE =  0
 integer(IP)         :: MEM_treshold       =  1  ! Mb*1000=Kb
 integer(IP)         :: MEM_SAVE_treshold  =  10 ! "
 integer(IP)         :: MEM_jump_treshold  =  100! "
 !
 integer :: N_MEM_elements           = 0
 type MEM_element
   !
   ! Total...
   character(schlen) :: shelf
   integer           :: use  
   !
   ! Specific...
   integer           :: N
   character(schlen) :: name(N_MEM_max_element_components)
   character(schlen) :: desc(N_MEM_max_element_components)
   integer           :: kind(N_MEM_max_element_components)
   integer           :: size(N_MEM_max_element_components)
   logical           :: composed(N_MEM_max_element_components)
   !
 end type MEM_element
 type(MEM_element) :: MEMs(N_MEM_max)
 !
 integer :: N_MEM_SAVE_elements = 0
 type(MEM_element) :: LARGE_MEMs(N_MEM_SAVE_max)
 !
 ! Library
 !
 integer :: N_MEM_shelf       = 0
 integer :: N_MEM_LIBs        = 0
 !
 type MEM_lib_element
   character(schlen) :: name
   integer           :: shelf
 end type MEM_lib_element
 !
 character(schlen)     :: MEM_shelf(N_MEM_shelf_max)
 type(MEM_lib_element) :: MEM_LIBs(N_MEM_LIBs_max)
 !
 interface MEM_dri
   module procedure MEM_clean,MEM_error,&
&                             MEM_i1, MEM_i2, MEM_i3, MEM_i4, MEM_i5,                  &
&                             MEM_r1, MEM_r2, MEM_r3, MEM_r4, MEM_r5,                  &
&                             MEM_c1, MEM_c2, MEM_c3, MEM_c4, MEM_c5, MEM_c6,          &
#ifndef _DOUBLE
<<<<<<< HEAD
&                             MEM_i1,MEM_r1,MEM_c1,MEM_l1,MEM_cd1,MEM_rd1,MEM_lp1,&
&                             MEM_i2,MEM_r2,MEM_c2,MEM_l2,MEM_cd2,MEM_rd2,&
&                             MEM_i3,MEM_r3,MEM_c3,MEM_l3,MEM_cd3,MEM_rd3,MEM_lp3,&
&                             MEM_i4,MEM_r4,MEM_c4,MEM_l4,MEM_cd4,&
&                             MEM_i5,MEM_r5,MEM_c5,       MEM_cd5,&
&                                           MEM_c6,MEM_l6,MEM_cd6,&
&                             MEM_i7
#else
&                             MEM_i1,MEM_r1,MEM_c1,MEM_l1,MEM_lp1,&
&                             MEM_i2,MEM_r2,MEM_c2,MEM_l2,&
&                             MEM_i3,MEM_r3,MEM_c3,MEM_l3,MEM_lp3,&
&                             MEM_i4,MEM_r4,MEM_c4,MEM_l4,&
&                             MEM_i5,MEM_r5,MEM_c5,               &
&                                           MEM_c6,MEM_l6,        &
&                             MEM_i7
=======
&                             MEM_rd1,MEM_rd2,MEM_rd3,                                 &
&                             MEM_cd1,MEM_cd2,MEM_cd3,MEM_cd4,MEM_cd5,MEM_cd6,         &
>>>>>>> 21fee95d
#endif
&                             MEM_l1, MEM_l2, MEM_l3, MEM_l4,                          &
&                             MEM_lp1,        MEM_lp3,                                 &
&                             MEM_ch1,        MEM_ch3
 end interface MEM_dri
 !
 interface  
   !
   subroutine MEM_manager(what,Sz,Kn,REPORT)
     character(*)         :: what
     integer(8),optional  :: Sz
     integer,optional     :: Kn
     character(*),optional:: REPORT
   end subroutine 
   !
 end interface
 !
 contains
   !
   subroutine MEM_element_init(MEM_element_to_init,size_)
     integer,           intent(in)  :: size_
     type(MEM_element), intent(out) :: MEM_element_to_init(size_)
     integer                        :: i1
     do i1=1,size_
       MEM_element_to_init(i1)%shelf      = " "
       MEM_element_to_init(i1)%use        = 0
       MEM_element_to_init(i1)%N          = 0
       MEM_element_to_init(i1)%name(:)    = " "
       MEM_element_to_init(i1)%desc(:)    = " "
       MEM_element_to_init(i1)%kind(:)    = 0
       MEM_element_to_init(i1)%size(:)    = 0
       MEM_element_to_init(i1)%composed(:)= .false.
     enddo
   end subroutine
   !
   character(schlen) function mem_string(MEM)
     use stderr,       ONLY:intc,real2ch
     integer :: MEM !in Kb
     if (MEM<1000) then
       mem_string=trim(real2ch(real(MEM,SP)))//"Kb"
     else if (MEM<1000000) then
       mem_string=trim(real2ch(real(MEM,SP)/1000))//"Mb"
     else
       mem_string=trim(real2ch(real(MEM,SP)/1000000))//"Gb"
     endif
   end function
   !
   subroutine MEM_element_copy(M1,M2)
     type(MEM_element) :: M1,M2
     M2%shelf      = M1%shelf
     M2%use        = M1%use
     M2%N          = M1%N
     M2%name       = M1%name
     M2%desc       = M1%desc
     M2%kind       = M1%kind
     M2%size       = M1%size
     M2%composed   = M1%composed
   end subroutine
   !
   subroutine MEM_error(name)
     character(*)::name
     call MEM_manager(name)
   end subroutine
   subroutine MEM_clean(name,N)
     character(*)::name
     integer(8)  ::N
     call MEM_manager(name,Sz=N)
   end subroutine
   subroutine MEM_i1(name,i)
     character(*)::name
     integer     ::i(:)
     call MEM_manager(name,Sz=size(i,KIND=8),Kn=kind(i(1)))
   end subroutine
   subroutine MEM_lp1(name,i)
     character(*)::name
     integer(LP) ::i(:)
     call MEM_manager(name,Sz=size(i,KIND=8),Kn=kind(i(1)))
   end subroutine
   subroutine MEM_ch1(name,ch)
     character(*)::name
     character   ::ch(:)
     call MEM_manager(name,Sz=size(ch,KIND=8),Kn=kind(ch(1)))
   end subroutine
   subroutine MEM_i2(name,i)
     character(*)::name
     integer     ::i(:,:)
     call MEM_manager(name,Sz=size(i,KIND=8),Kn=kind(i(1,1)))
   end subroutine
   subroutine MEM_i3(name,i)
     character(*)::name
     integer     ::i(:,:,:)
     call MEM_manager(name,Sz=size(i,KIND=8),Kn=kind(i(1,1,1)))
   end subroutine
   subroutine MEM_i4(name,i)
     character(*)::name
     integer     ::i(:,:,:,:)
     call MEM_manager(name,Sz=size(i,KIND=8),Kn=kind(i(1,1,1,1)))
   end subroutine
   subroutine MEM_lp3(name,i)
     character(*)::name
     integer(LP) ::i(:,:,:)
     call MEM_manager(name,Sz=size(i,KIND=8),Kn=kind(i(1,1,1)))
   end subroutine
   subroutine MEM_ch3(name,ch)
     character(*)::name
     character   ::ch(:,:,:)
     call MEM_manager(name,Sz=size(ch,KIND=8),Kn=kind(ch(1,1,1)))
   end subroutine
   subroutine MEM_i5(name,i)
     character(*)::name
     integer     ::i(:,:,:,:,:)
     call MEM_manager(name,Sz=size(i,KIND=8),Kn=kind(i(1,1,1,1,1)))
   end subroutine
   subroutine MEM_i7(name,i)
     character(*)::name
     integer     ::i(:,:,:,:,:,:,:)
     call MEM_manager(name,Sz=size(i),Kn=kind(i(1,1,1,1,1,1,1)))
   end subroutine
   subroutine MEM_r1(name,r)
     character(*)::name
     real(SP)    ::r(:)
     call MEM_manager(name,Sz=size(r,KIND=8),Kn=kind(r))
   end subroutine
   subroutine MEM_r2(name,r)
     character(*)::name
     real(SP)    ::r(:,:)
     call MEM_manager(name,Sz=size(r,KIND=8),Kn=kind(r(1,1)))
   end subroutine
#ifndef _DOUBLE
   subroutine MEM_rd1(name,r)
     character(*)::name
     real(DP)    ::r(:)
     call MEM_manager(name,Sz=size(r,KIND=8),Kn=kind(r))
   end subroutine
   subroutine MEM_rd2(name,r)
     character(*)::name
     real(DP)    ::r(:,:)
     call MEM_manager(name,Sz=size(r,KIND=8),Kn=kind(r(1,1)))
   end subroutine
   subroutine MEM_rd3(name,r)
     character(*)::name
     real(DP)    ::r(:,:,:)
     call MEM_manager(name,Sz=size(r,KIND=8),Kn=kind(r(1,1,1)))
   end subroutine
#endif
   subroutine MEM_r3(name,r)
     character(*)::name
     real(SP)    ::r(:,:,:)
     call MEM_manager(name,Sz=size(r,KIND=8),Kn=kind(r(1,1,1)))
   end subroutine
   subroutine MEM_r4(name,r)
     character(*)::name
     real(SP)    ::r(:,:,:,:)
     call MEM_manager(name,Sz=size(r,KIND=8),Kn=kind(r(1,1,1,1)))
   end subroutine
   subroutine MEM_r5(name,r)
     character(*)::name
     real(SP)    ::r(:,:,:,:,:)
     call MEM_manager(name,Sz=size(r,KIND=8),Kn=kind(r(1,1,1,1,1)))
   end subroutine
   subroutine MEM_c1(name,c)
     character(*)::name
     complex(SP) ::c(:)
     call MEM_manager(name,Sz=size(c,KIND=8),Kn=2*kind(c(1)))
   end subroutine
   subroutine MEM_c2(name,c)
     character(*)::name
     complex(SP) ::c(:,:)
     call MEM_manager(name,Sz=size(c,KIND=8),Kn=2*kind(c(1,1)))
   end subroutine
   subroutine MEM_c3(name,c)
     character(*)::name
     complex(SP) ::c(:,:,:)
     call MEM_manager(name,Sz=size(c,KIND=8),Kn=2*kind(c(1,1,1)))
   end subroutine
   subroutine MEM_c4(name,c)
     character(*)::name
     complex(SP) ::c(:,:,:,:)
     call MEM_manager(name,Sz=size(c,KIND=8),Kn=2*kind(c(1,1,1,1)))
   end subroutine
   subroutine MEM_c5(name,c)
     character(*)::name
     complex(SP) ::c(:,:,:,:,:)
     call MEM_manager(name,Sz=size(c,KIND=8),Kn=2*kind(c(1,1,1,1,1)))
   end subroutine
   subroutine MEM_c6(name,c)
     character(*)::name
     complex(SP) ::c(:,:,:,:,:,:)
     call MEM_manager(name,Sz=size(c,KIND=8),Kn=2*kind(c(1,1,1,1,1,1)))
   end subroutine
#ifndef _DOUBLE
   subroutine MEM_cd1(name,c)
     character(*)::name
     complex(DP) ::c(:)
     call MEM_manager(name,Sz=size(c,KIND=8),Kn=2*kind(c(1)))
   end subroutine
   subroutine MEM_cd2(name,c)
     character(*)::name
     complex(DP) ::c(:,:)
     call MEM_manager(name,Sz=size(c,KIND=8),Kn=2*kind(c(1,1)))
   end subroutine
   subroutine MEM_cd3(name,c)
     character(*)::name
     complex(DP) ::c(:,:,:)
     call MEM_manager(name,Sz=size(c,KIND=8),Kn=2*kind(c(1,1,1)))
   end subroutine
   subroutine MEM_cd4(name,c)
     character(*)::name
     complex(DP) ::c(:,:,:,:)
     call MEM_manager(name,Sz=size(c,KIND=8),Kn=2*kind(c(1,1,1,1)))
   end subroutine
   subroutine MEM_cd5(name,c)
     character(*)::name
     complex(DP) ::c(:,:,:,:,:)
     call MEM_manager(name,Sz=size(c,KIND=8),Kn=2*kind(c(1,1,1,1,1)))
   end subroutine
   subroutine MEM_cd6(name,c)
     character(*)::name
     complex(DP) ::c(:,:,:,:,:,:)
     call MEM_manager(name,Sz=size(c,KIND=8),Kn=2*kind(c(1,1,1,1,1,1)))
   end subroutine
#endif
   subroutine MEM_l1(name,l)
     character(*)::name
     logical     ::l(:)
     call MEM_manager(name,Sz=size(l,KIND=8),Kn=kind(l(1)))
   end subroutine
   subroutine MEM_l2(name,l)
     character(*)::name
     logical     ::l(:,:)
     call MEM_manager(name,Sz=size(l,KIND=8),Kn=kind(l(1,1)))
   end subroutine
   subroutine MEM_l3(name,l)
     character(*)::name
     logical     ::l(:,:,:)
     call MEM_manager(name,Sz=size(l,KIND=8),Kn=kind(l(1,1,1)))
   end subroutine
   subroutine MEM_l4(name,l)
     character(*)::name
     logical     ::l(:,:,:,:)
     call MEM_manager(name,Sz=size(l,KIND=8),Kn=kind(l(1,1,1,1)))
   end subroutine
   subroutine MEM_l6(name,l)
     character(*)::name
     logical     ::l(:,:,:,:,:,:)
     call MEM_manager(name,Sz=size(l),Kn=kind(l(1,1,1,1,1,1)))
   end subroutine
end module memory<|MERGE_RESOLUTION|>--- conflicted
+++ resolved
@@ -75,32 +75,14 @@
  !
  interface MEM_dri
    module procedure MEM_clean,MEM_error,&
-&                             MEM_i1, MEM_i2, MEM_i3, MEM_i4, MEM_i5,                  &
+&                             MEM_i1, MEM_i2, MEM_i3, MEM_i4, MEM_i5, MEM_i6, MEM_i7,  &
 &                             MEM_r1, MEM_r2, MEM_r3, MEM_r4, MEM_r5,                  &
 &                             MEM_c1, MEM_c2, MEM_c3, MEM_c4, MEM_c5, MEM_c6,          &
 #ifndef _DOUBLE
-<<<<<<< HEAD
-&                             MEM_i1,MEM_r1,MEM_c1,MEM_l1,MEM_cd1,MEM_rd1,MEM_lp1,&
-&                             MEM_i2,MEM_r2,MEM_c2,MEM_l2,MEM_cd2,MEM_rd2,&
-&                             MEM_i3,MEM_r3,MEM_c3,MEM_l3,MEM_cd3,MEM_rd3,MEM_lp3,&
-&                             MEM_i4,MEM_r4,MEM_c4,MEM_l4,MEM_cd4,&
-&                             MEM_i5,MEM_r5,MEM_c5,       MEM_cd5,&
-&                                           MEM_c6,MEM_l6,MEM_cd6,&
-&                             MEM_i7
-#else
-&                             MEM_i1,MEM_r1,MEM_c1,MEM_l1,MEM_lp1,&
-&                             MEM_i2,MEM_r2,MEM_c2,MEM_l2,&
-&                             MEM_i3,MEM_r3,MEM_c3,MEM_l3,MEM_lp3,&
-&                             MEM_i4,MEM_r4,MEM_c4,MEM_l4,&
-&                             MEM_i5,MEM_r5,MEM_c5,               &
-&                                           MEM_c6,MEM_l6,        &
-&                             MEM_i7
-=======
 &                             MEM_rd1,MEM_rd2,MEM_rd3,                                 &
 &                             MEM_cd1,MEM_cd2,MEM_cd3,MEM_cd4,MEM_cd5,MEM_cd6,         &
->>>>>>> 21fee95d
 #endif
-&                             MEM_l1, MEM_l2, MEM_l3, MEM_l4,                          &
+&                             MEM_l1, MEM_l2, MEM_l3, MEM_l4, MEM_l5, MEM_l6,          &
 &                             MEM_lp1,        MEM_lp3,                                 &
 &                             MEM_ch1,        MEM_ch3
  end interface MEM_dri
@@ -212,10 +194,15 @@
      integer     ::i(:,:,:,:,:)
      call MEM_manager(name,Sz=size(i,KIND=8),Kn=kind(i(1,1,1,1,1)))
    end subroutine
+   subroutine MEM_i6(name,i)
+     character(*)::name
+     integer     ::i(:,:,:,:,:,:)
+     call MEM_manager(name,Sz=size(i,KIND=8),Kn=kind(i(1,1,1,1,1,1)))
+   end subroutine
    subroutine MEM_i7(name,i)
      character(*)::name
      integer     ::i(:,:,:,:,:,:,:)
-     call MEM_manager(name,Sz=size(i),Kn=kind(i(1,1,1,1,1,1,1)))
+     call MEM_manager(name,Sz=size(i,KIND=8),Kn=kind(i(1,1,1,1,1,1,1)))
    end subroutine
    subroutine MEM_r1(name,r)
      character(*)::name
@@ -341,9 +328,14 @@
      logical     ::l(:,:,:,:)
      call MEM_manager(name,Sz=size(l,KIND=8),Kn=kind(l(1,1,1,1)))
    end subroutine
+   subroutine MEM_l5(name,l)
+     character(*)::name
+     logical     ::l(:,:,:,:,:)
+     call MEM_manager(name,Sz=size(l,KIND=8),Kn=kind(l(1,1,1,1,1)))
+   end subroutine
    subroutine MEM_l6(name,l)
      character(*)::name
      logical     ::l(:,:,:,:,:,:)
-     call MEM_manager(name,Sz=size(l),Kn=kind(l(1,1,1,1,1,1)))
+     call MEM_manager(name,Sz=size(l,KIND=8),Kn=kind(l(1,1,1,1,1,1)))
    end subroutine
 end module memory