--- conflicted
+++ resolved
@@ -19,20 +19,10 @@
 #if defined _ELPH 
 ELPH_objects = mod_ELPH.o mod_ELPH_old.o
 #endif
-<<<<<<< HEAD
-#if defined _SCALAPACK 
-SLK_objects = mod_SLK.o
-#endif
-objs = mod_pars.o mod_units.o  mod_stderr.o mod_openmp.o mod_parallel.o $(SLK_objects) \
-       mod_wrapper.o mod_wrapper_omp.o mod_drivers.o  mod_FFT.o\
-       mod_LIVE_t.o  mod_logo.o  mod_cutoff_ws.o \
-       mod_com.o mod_timing.o mod_memory.o  mod_R_lattice.o mod_electrons.o mod_wave_func.o \
-=======
 objs = mod_pars.o mod_units.o mod_stderr.o mod_memory.o mod_openmp.o mod_parallel.o mod_SLK.o  \
        mod_linear_algebra.o mod_wrapper.o mod_wrapper_omp.o mod_drivers.o mod_FFT.o\
-       mod_LIVE_t.o  mod_logo.o \
+       mod_LIVE_t.o  mod_logo.o mod_cutoff_ws.o\
        mod_com.o mod_timing.o mod_R_lattice.o mod_electrons.o mod_wave_func.o \
->>>>>>> c65b334f
        mod_xc_functionals.o mod_global_XC.o \
        mod_matrix_operate.o mod_D_lattice.o mod_frequency.o \
        mod_vec_operate.o mod_X.o \
