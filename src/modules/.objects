--- conflicted
+++ resolved
@@ -20,9 +20,6 @@
 #if defined _MAGNETIC
 MAGNETIC_objects = mod_magnetic.o
 #endif
-#if defined _KERR 
-KERR_objects = mod_MAGNONS.o mod_DICHROISM.o mod_PHOTOLUM.o
-#endif
 #if defined _io_lib
 objs = mod_pars.o mod_stderr.o mod_parallel.o mod_parallel_interface.o  \
        mod_com_interfcs.o mod_descriptors.o mod_com.o mod_IO.o
@@ -38,14 +35,8 @@
        mod_vec_operate.o mod_X.o mod_DIPOLES.o \
        mod_functions.o  mod_zeros.o mod_atom_proj.o mod_pseudo.o \
        mod_QP.o mod_collision_el.o \
-       mod_BS.o mod_BS_solvers.o mod_QP_CTL.o mod_TDDFT.o mod_ACFDT.o $(KERR_objects) \
-<<<<<<< HEAD
-       mod_pointers.o mod_IO.o $(ELPH_objects) mod_X_output.o mod_POL_FIT.o \
-       mod_real_time.o mod_hamiltonian.o $(COMMON_objects) $(SC_objects) $(RT_objects) $(MAGNETIC_objects) $(NL_objects) $(ELECTRIC_objects) \
-       mod_debug.o mod_interfaces.o mod_interpolate_tools.o mod_interpolate.o SET_logicals.o SET_defaults.o $(DEV_objects)
-=======
+       mod_BS.o mod_BS_solvers.o mod_QP_CTL.o mod_TDDFT.o mod_ACFDT.o mod_MAGNONS.o mod_DICHROISM.o mod_PHOTOLUM.o \
        mod_pointers.o mod_IO.o $(ELPH_objects) mod_X_output.o mod_OUTPUT_simple.o mod_POL_FIT.o  $(RT_objects_pre) \
        mod_hamiltonian.o $(COMMON_objects) $(SC_objects) $(RT_objects_post) $(RT_objects_iterative) $(MAGNETIC_objects) $(NL_objects) $(ELECTRIC_objects) \
-       mod_debug.o mod_interfaces.o mod_interpolate_tools.o mod_interpolate.o SET_logicals.o SET_defaults.o $(PL_objects) $(DEV_objects)
->>>>>>> 906ad963
+       mod_debug.o mod_interfaces.o mod_interpolate_tools.o mod_interpolate.o SET_logicals.o SET_defaults.o $(DEV_objects)
 #endif