#if defined _SC || defined _RT || defined _QED || defined _NL
COMMON_objects = mod_collision_ext.o mod_plasma.o mod_COLL_interfaces.o mod_H_interfaces.o
#endif
#if defined _SC
SC_objects       = mod_SC.o
ELECTRIC_objects = mod_fields.o mod_electric.o 
MAGNETIC_objects = mod_magnetic.o
#endif
#if defined _RT
RT_objects_post  = mod_fields.o mod_RT_output.o mod_RT_control.o mod_RT_operations.o
#endif
#if defined _ELPH_ITERATIVE
RT_objects_iterative  = mod_RT_iterative.o
#endif
RT_objects_pre   = mod_RT_lifetimes.o mod_RT_occupations.o mod_real_time.o
#if defined _NL
NL_objects       = mod_fields.o mod_electric.o mod_nl_optics.o mod_NL_interfaces.o
#endif
#if defined _io_lib
objs = mod_pars.o mod_stderr.o mod_parallel.o mod_parallel_interface.o  \
       mod_com_interfcs.o mod_descriptors.o mod_com.o mod_IO.o
#else
ELPH_objects = mod_ELPH.o mod_PHEL.o
DEV_objects = mod_cusolverdn_y.o mod_cuda.o
objs = mod_pars.o mod_units.o mod_lexical_sort.o mod_stderr.o mod_memory.o mod_openmp.o mod_parallel.o mod_parallel_interface.o mod_matrix.o mod_SLK.o  \
       mod_linear_algebra.o mod_wrapper.o mod_wrapper_omp.o mod_drivers.o mod_FFT.o\
       mod_LIVE_t.o  mod_logo.o mod_cutoff_ws.o \
       mod_descriptors.o mod_com.o mod_com_interfcs.o mod_timing.o mod_R_lattice.o mod_electrons.o mod_wave_func.o \
       mod_xc_functionals.o mod_global_XC.o \
       mod_matrix_operate.o mod_D_lattice.o mod_frequency.o \
       mod_vec_operate.o mod_X.o mod_DIPOLES.o \
       mod_functions.o  mod_zeros.o mod_atom_proj.o mod_pseudo.o \
<<<<<<< HEAD
       mod_QP.o mod_MPA.o mod_collision_el.o \
       mod_BS.o mod_BS_solvers.o mod_QP_CTL.o mod_TDDFT.o mod_ACFDT.o $(KERR_objects) \
       mod_pointers.o mod_IO.o $(ELPH_objects) mod_X_output.o mod_POL_FIT.o \
       mod_real_time.o mod_hamiltonian.o $(COMMON_objects) $(SC_objects) $(RT_objects) $(MAGNETIC_objects) $(NL_objects) $(ELECTRIC_objects) \
       mod_debug.o mod_interfaces.o mod_interpolate_tools.o mod_interpolate.o SET_logicals.o SET_defaults.o $(PL_objects) $(DEV_objects)
=======
       mod_QP.o mod_collision_el.o \
       mod_BS.o mod_BS_solvers.o mod_QP_CTL.o mod_TDDFT.o mod_ACFDT.o mod_MAGNONS.o mod_DICHROISM.o mod_PHOTOLUM.o \
       mod_IO.o $(ELPH_objects) mod_X_output.o mod_OUTPUT_simple.o mod_POL_FIT.o  $(RT_objects_pre) \
       mod_hamiltonian.o $(COMMON_objects) $(SC_objects) $(RT_objects_post) $(RT_objects_iterative) $(MAGNETIC_objects) $(NL_objects) $(ELECTRIC_objects) \
       mod_debug.o mod_interfaces.o mod_interpolate_tools.o mod_interpolate.o SET_logicals.o SET_defaults.o $(DEV_objects)
>>>>>>> 51158075
#endif<|MERGE_RESOLUTION|>--- conflicted
+++ resolved
@@ -30,17 +30,9 @@
        mod_matrix_operate.o mod_D_lattice.o mod_frequency.o \
        mod_vec_operate.o mod_X.o mod_DIPOLES.o \
        mod_functions.o  mod_zeros.o mod_atom_proj.o mod_pseudo.o \
-<<<<<<< HEAD
        mod_QP.o mod_MPA.o mod_collision_el.o \
-       mod_BS.o mod_BS_solvers.o mod_QP_CTL.o mod_TDDFT.o mod_ACFDT.o $(KERR_objects) \
-       mod_pointers.o mod_IO.o $(ELPH_objects) mod_X_output.o mod_POL_FIT.o \
-       mod_real_time.o mod_hamiltonian.o $(COMMON_objects) $(SC_objects) $(RT_objects) $(MAGNETIC_objects) $(NL_objects) $(ELECTRIC_objects) \
-       mod_debug.o mod_interfaces.o mod_interpolate_tools.o mod_interpolate.o SET_logicals.o SET_defaults.o $(PL_objects) $(DEV_objects)
-=======
-       mod_QP.o mod_collision_el.o \
        mod_BS.o mod_BS_solvers.o mod_QP_CTL.o mod_TDDFT.o mod_ACFDT.o mod_MAGNONS.o mod_DICHROISM.o mod_PHOTOLUM.o \
        mod_IO.o $(ELPH_objects) mod_X_output.o mod_OUTPUT_simple.o mod_POL_FIT.o  $(RT_objects_pre) \
        mod_hamiltonian.o $(COMMON_objects) $(SC_objects) $(RT_objects_post) $(RT_objects_iterative) $(MAGNETIC_objects) $(NL_objects) $(ELECTRIC_objects) \
        mod_debug.o mod_interfaces.o mod_interpolate_tools.o mod_interpolate.o SET_logicals.o SET_defaults.o $(DEV_objects)
->>>>>>> 51158075
 #endif