#if defined _SC
SC_objects       = mod_SC.o
RT_objects       = mod_real_time.o
MAGNETIC_objects = mod_magnetic.o
#endif
#if defined _KERR 
KERR_objects = mod_KERR.o
#endif
#if defined _ELPH 
ELPH_objects = mod_ELPH.o
#endif
objs = mod_pars.o mod_units.o  mod_stderr.o mod_openmp.o mod_parallel.o \
       mod_collision.o mod_wrapper.o mod_fields.o mod_drivers.o  mod_FFT.o \
       mod_LIVE_t.o  mod_logo.o \
       mod_com.o mod_timing.o mod_memory.o  mod_electrons.o mod_R_lattice.o mod_wave_func.o \
       mod_matrix_operate.o mod_D_lattice.o mod_frequency.o \
       mod_vec_operate.o mod_interpolate.o mod_X.o \
       mod_functions.o  mod_zeros.o mod_pseudo.o \
       mod_BS.o mod_QP.o mod_TDDFT.o mod_ACFDT.o $(KERR_objects) \
       mod_IO.o $(ELPH_objects) mod_xc_functionals.o mod_global_XC.o \
       mod_X_output.o mod_plasma.o \
       $(SC_objects) $(RT_objects) $(MAGNETIC_objects) \
<<<<<<< HEAD
       mod_collision.o mod_interfaces.o  mod_QED.o \
       mod_fragments.o SET_logicals.o SET_defaults.o
=======
       mod_interfaces.o mod_fragments.o SET_logicals.o SET_defaults.o \
       cgemv_omp.o dgemv_omp.o sgemv_omp.o zgemv_omp.o
>>>>>>> 787f2f0f
<|MERGE_RESOLUTION|>--- conflicted
+++ resolved
@@ -18,12 +18,7 @@
        mod_functions.o  mod_zeros.o mod_pseudo.o \
        mod_BS.o mod_QP.o mod_TDDFT.o mod_ACFDT.o $(KERR_objects) \
        mod_IO.o $(ELPH_objects) mod_xc_functionals.o mod_global_XC.o \
-       mod_X_output.o mod_plasma.o \
+       mod_X_output.o mod_plasma.o mod_QED.o \
        $(SC_objects) $(RT_objects) $(MAGNETIC_objects) \
-<<<<<<< HEAD
-       mod_collision.o mod_interfaces.o  mod_QED.o \
-       mod_fragments.o SET_logicals.o SET_defaults.o
-=======
        mod_interfaces.o mod_fragments.o SET_logicals.o SET_defaults.o \
-       cgemv_omp.o dgemv_omp.o sgemv_omp.o zgemv_omp.o
->>>>>>> 787f2f0f
+       cgemv_omp.o dgemv_omp.o sgemv_omp.o zgemv_omp.o