#if defined _SC || defined _RT || defined _QED
COMMON_objects = mod_hamiltonian.o mod_collision_ext.o mod_plasma.o mod_COLL_interfaces.o
#endif
#if defined _SC
SC_objects       = mod_SC.o
#endif
#if defined _RT
RT_objects       = mod_real_time.o mod_fields.o mod_RT_control.o mod_RT_interfaces.o
#endif
#if defined _NL
NL_objects       = mod_real_time.o mod_fields.o mod_electric.o mod_nl_optics.o
#endif
#if defined _ELECTRIC
ELECTRIC_objects =  mod_real_time.o mod_fields.o mod_electric.o 
#endif
#if defined _MAGNETIC
MAGNETIC_objects = mod_real_time.o mod_magnetic.o
#endif
#if defined _KERR 
KERR_objects = mod_KERR.o
#endif
#if defined _PL 
PL_objects = mod_PHOTOLUM.o
#endif
#if defined _ELPH 
ELPH_objects = mod_ELPH.o
#endif
objs = mod_pars.o mod_units.o  mod_stderr.o mod_openmp.o mod_parallel.o mod_SLK.o \
       mod_wrapper.o mod_wrapper_omp.o mod_drivers.o  mod_FFT.o\
       mod_LIVE_t.o  mod_logo.o \
       mod_com.o mod_timing.o mod_memory.o  mod_R_lattice.o mod_electrons.o mod_wave_func.o \
       mod_xc_functionals.o mod_global_XC.o \
       mod_linear_algebra.o mod_matrix_operate.o mod_D_lattice.o mod_frequency.o \
       mod_vec_operate.o mod_X.o \
       mod_functions.o  mod_zeros.o mod_pseudo.o \
       mod_QP.o mod_collision_el.o \
       mod_BS.o mod_BS_solvers.o mod_QP_CTL.o mod_TDDFT.o mod_ACFDT.o $(KERR_objects) \
<<<<<<< HEAD
       mod_IO.o $(ELPH_objects) mod_X_output.o \
       $(COMMON_objects) $(SC_objects) $(RT_objects) $(MAGNETIC_objects) $(NL_objects) $(ELECTRIC_objects) \
=======
       mod_pointers.o mod_IO.o $(ELPH_objects) mod_X_output.o \
       $(COMMON_objects) $(SC_objects) $(RT_objects) $(MAGNETIC_objects) \
>>>>>>> 7128a900
       mod_debug.o mod_interfaces.o SET_logicals.o SET_defaults.o $(PL_objects)<|MERGE_RESOLUTION|>--- conflicted
+++ resolved
@@ -35,11 +35,6 @@
        mod_functions.o  mod_zeros.o mod_pseudo.o \
        mod_QP.o mod_collision_el.o \
        mod_BS.o mod_BS_solvers.o mod_QP_CTL.o mod_TDDFT.o mod_ACFDT.o $(KERR_objects) \
-<<<<<<< HEAD
-       mod_IO.o $(ELPH_objects) mod_X_output.o \
+       mod_pointers.o mod_IO.o $(ELPH_objects) mod_X_output.o \
        $(COMMON_objects) $(SC_objects) $(RT_objects) $(MAGNETIC_objects) $(NL_objects) $(ELECTRIC_objects) \
-=======
-       mod_pointers.o mod_IO.o $(ELPH_objects) mod_X_output.o \
-       $(COMMON_objects) $(SC_objects) $(RT_objects) $(MAGNETIC_objects) \
->>>>>>> 7128a900
        mod_debug.o mod_interfaces.o SET_logicals.o SET_defaults.o $(PL_objects)