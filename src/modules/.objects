--- conflicted
+++ resolved
@@ -29,11 +29,6 @@
        mod_functions.o  mod_zeros.o mod_pseudo.o \
        mod_QP.o mod_collision.o \
        mod_BS.o mod_QP_CTL.o mod_TDDFT.o mod_ACFDT.o $(KERR_objects) \
-<<<<<<< HEAD
-       mod_IO.o $(ELPH_objects) mod_xc_functionals.o mod_global_XC.o \
-       mod_X_output.o \
-=======
        mod_IO.o $(ELPH_objects) mod_X_output.o \
->>>>>>> fe4b9ebd
        $(COMMON_objects) $(SC_objects) $(RT_objects) $(MAGNETIC_objects) \
        mod_debug.o mod_interfaces.o SET_logicals.o SET_defaults.o 