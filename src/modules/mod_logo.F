--- conflicted
+++ resolved
@@ -69,11 +69,7 @@
      ! 
      ! Work Space
      !
-<<<<<<< HEAD
-     character(schlen) :: comment(3),ch,MPI_string,OMP_string,CUDA_string,SLK_string,SLEPC_string
-=======
-     character(schlen) :: comment(4),ch,MPI_string,OMP_string
->>>>>>> 36995d2c
+     character(schlen) :: comment(4),ch,MPI_string,OMP_string,CUDA_string,SLK_string,SLEPC_string
      integer           :: max_length,i1,left_space,iA,ic
      !
      ! Get version, revision and branch string
@@ -106,7 +102,6 @@
 #if defined _OPENMP
      OMP_string="+OpenMP"
 #endif
-<<<<<<< HEAD
 #if defined _CUDA
      CUDA_string="+CUDA"
 #endif
@@ -116,12 +111,10 @@
 #if defined _SLEPC
      SLEPC_string="+SLEPC"
 #endif
-     comment(2)=trim(MPI_string)//trim(OMP_string)//trim(CUDA_string)//trim(SLK_string)//trim(SLEPC_string)//" Build"
-=======
+     !
      comment(2)="Branch is "//trim(code_branch)
->>>>>>> 36995d2c
-     !
-     comment(3)=trim(MPI_string)//trim(OMP_string)//" Build"
+     !
+     comment(3)=trim(MPI_string)//trim(OMP_string)//trim(CUDA_string)//trim(SLK_string)//trim(SLEPC_string)//" Build"
      !
      comment(4)='http://www.yambo-code.org'
      !
