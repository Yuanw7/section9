!
!        Copyright (C) 2000-2017 the YAMBO team
!              http://www.yambo-code.org
!
! Authors (see AUTHORS file for details): AM
! 
! This file is distributed under the terms of the GNU 
! General Public License. You can redistribute it and/or 
! modify it under the terms of the GNU General Public 
! License as published by the Free Software Foundation; 
! either version 2, or (at your option) any later version.
!
! This program is distributed in the hope that it will 
! be useful, but WITHOUT ANY WARRANTY; without even the 
! implied warranty of MERCHANTABILITY or FITNESS FOR A 
! PARTICULAR PURPOSE.  See the GNU General Public License 
! for more details.
!
! You should have received a copy of the GNU General Public 
! License along with this program; if not, write to the Free 
! Software Foundation, Inc., 59 Temple Place - Suite 330,Boston, 
! MA 02111-1307, USA or visit http://www.gnu.org/copyleft/gpl.txt.
!
module interfaces
 !
 implicit none
 !
 interface
   !
   subroutine SLK_matrix_transfer( mode, M_slk, M_bse, M )
     !
     use SLK_m, ONLY:SLK_matrix
     use pars,  ONLY:SP
     use BS,    ONLY:BS_block
     !
     character(*)     :: mode
     type(SLK_matrix) :: M_slk
     type(BS_block), optional :: M_bse(:)
     complex(SP),    optional :: M(:,:)
     !
   end subroutine
   !
   subroutine LINEAR_ALGEBRA_driver(idriver,lib_in,M,M_slk,M_bse,B,C,V_left,V_right,E_real,&
&                                   E_cmpl,SVD_digits,det,V_slk)
     !
     use SLK_m,          ONLY:SLK_matrix
     use pars,           ONLY:SP
     use BS,             ONLY:BS_block
     !
     integer                    :: idriver
     integer,          optional :: lib_in
     complex(SP),      optional :: M(:,:)
     type(SLK_matrix), optional :: M_slk
     type(BS_block),   optional :: M_bse(:)
     complex(SP),      optional :: B(:,:)
     complex(SP),      optional :: C(:,:)
     complex(SP),      optional :: V_left(:,:)
     complex(SP),      optional :: V_right(:,:)
     real(SP),         optional :: E_real(:)
     complex(SP),      optional :: E_cmpl(:)
     integer,          optional :: SVD_digits 
     complex(SP),      optional :: det
     type(SLK_matrix), optional :: V_slk
     !
   end subroutine
   !
   subroutine el_density_and_current(E,k,rho,J,bands,force_spatial_inversion)
     use pars,           ONLY:SP
     use electrons,      ONLY:levels
     use R_lattice,      ONLY:bz_samp
     use FFT_m,          ONLY:fft_size
     implicit none
     type(bz_samp)::k
     type(levels) ::E       
     real(SP), optional             ::rho(fft_size)
     real(SP), optional             ::J(fft_size,3)
     integer,  optional, intent(in) ::bands(2)
     logical,  optional, intent(in) ::force_spatial_inversion
   end subroutine el_density_and_current
   !
   subroutine el_density_of_states(Xk,Xen,dos_E,dos_broadening,dos_bands,dos_value,l_DbGd,WF_fac)
     use pars,           ONLY:SP
     use electrons,      ONLY:levels
     use R_lattice,      ONLY:bz_samp 
     use electrons,      ONLY:n_spin
     implicit none
     type(bz_samp), intent(in)  :: Xk
     type(levels),  intent(in)  :: Xen
     real(SP),      intent(in)  :: dos_E,dos_broadening
     integer,       intent(in)  :: dos_bands(2)
     real(SP),      intent(out) :: dos_value(n_spin)
     logical,       intent(in)  :: l_DbGd
     real(SP), optional, intent(in) :: WF_fac(dos_bands(1):dos_bands(2),Xk%nibz,2)
   end subroutine el_density_of_states
   !
<<<<<<< HEAD
#if defined _SLEPC
   subroutine MATRIX_slepc(A,n_eig,E_real,E_cmpl,V_right,V_left,target_energy,extraction,slepc_ncv)
     !
     use pars,           ONLY:SP,schlen
#include <petsc/finclude/petscsys.h>
#include <petsc/finclude/petscmat.h>
     !
     Mat                         :: A            ! matrix to diagonalize of stype from slepc
     complex(SP),  optional      :: V_right(:,:) ! right eigenvalues
     complex(SP),  optional      :: V_left(:,:)  ! left eigenvalues
     complex(SP),  optional      :: E_cmpl(:)    ! complex eigenvalues
     real(SP),     optional      :: E_real(:)    ! real eigenvalues
     real(SP),     optional      :: target_energy! energy near where to find the eigenvalues
     character(schlen), optional :: extraction   ! extraction method for the eigenvalues
     integer,optional            :: slepc_ncv    ! dimension of the subspace
     !
   end subroutine
#endif
   !
   integer function io_COLLISIONS(ID,COLL_grp,COLL_element,i_coll)
     use collision,  ONLY:COLLISIONS_element,COLLISIONS_group
     integer, intent(inout)             ::ID
     type(COLLISIONS_group)             ::COLL_grp
     type(COLLISIONS_element), optional ::COLL_element
     integer, intent(in)     , optional ::i_coll
   end function
   !
=======
>>>>>>> ae053720
   integer function eval_G_minus_G(iG,iGo,COMM)
     use parallel_m,      ONLY:MPI_comm
     implicit none
     integer :: iG,iGo
     type(MPI_comm), optional :: COMM
   end function
   !
   subroutine WF_load(WF,iG_max,iGo_max,bands_to_load,kpts_to_load,&
&                     spins_to_load,space,title,impose_free_and_alloc,&
&                     force_WFo,keep_states_to_load)
     use wave_func,       ONLY:WAVEs
     integer :: iG_max,iGo_max,bands_to_load(2),kpts_to_load(2)
     type(WAVEs)           :: WF
     integer,     optional :: spins_to_load(2)
     character(*),optional :: space
     character(*),optional :: title
     logical     ,optional :: impose_free_and_alloc
     logical     ,optional :: force_WFo
     logical     ,optional :: keep_states_to_load
   end subroutine
   !
   subroutine PARALLEL_WF_index(COMM)
     use parallel_m,      ONLY:MPI_comm
     type(MPI_comm), optional :: COMM
   end subroutine
   !
   subroutine PARALLEL_global_indexes(E,Xk,q,ENVIRONMENT,X,RESET)
     use X_m,           ONLY:X_t
     use electrons,     ONLY:levels
     use R_lattice,     ONLY:bz_samp
     implicit none
     type(levels)             ::E
     type(bz_samp)            ::Xk,q
     character(*)             ::ENVIRONMENT
     type(X_t),       optional::X
     logical,         optional::RESET
   end subroutine
   !
   subroutine PARALLEL_live_message(WHAT,ENVIRONMENT,LOADED,TOTAL,LOADED_r,TOTAL_r,NCPU)
     use pars,           ONLY:SP
     character(*)          :: WHAT
     character(*),optional :: ENVIRONMENT
     integer,     optional :: LOADED,TOTAL,NCPU
     real(SP),    optional :: LOADED_r,TOTAL_r
   end subroutine
   !
   subroutine PARALLEL_WF_distribute(B_index,Bp_index,K_index,B_and_K_index,&
&                                    QP_index,PLASMA_index,Bm_index,CLEAN_UP)
     !
     use parallel_m,      ONLY:PP_indexes
     !
     implicit none
     !
     type(PP_indexes),    optional :: K_index
     type(PP_indexes),    optional :: B_index
     type(PP_indexes),    optional :: Bp_index
     type(PP_indexes),    optional :: B_and_K_index
     type(PP_indexes),    optional :: QP_index
     type(PP_indexes),    optional :: PLASMA_index
     type(PP_indexes),    optional :: Bm_index
     logical, intent(in), optional :: CLEAN_UP
     !
   end subroutine 
   !
   subroutine OCCUPATIONS_Gaps(E,E_g_dir,E_g_ind,N_f,N_m,I_dir)
     use pars,          ONLY: SP
     use electrons,     ONLY:levels,n_sp_pol
     type(levels)       :: E
     real(SP), optional :: E_g_dir(n_sp_pol,2) ! min - max
     real(SP), optional :: E_g_ind(n_sp_pol,2) ! min - max
     integer , optional :: N_f(n_sp_pol)
     integer , optional :: N_m(n_sp_pol)
     integer , optional :: I_dir(2)
   end subroutine 
   !
   subroutine K_diago_compute_epsilon(iq,W,BS_E,BS_R_left,BS_R_right,BS_E_SOC_corr,BS_R_kerr,BS_R_PL)
     use BS,            ONLY:BS_H_dim
     use pars,          ONLY:SP
     use frequency,     ONLY:w_samp
     type(w_samp),intent(in)  :: W
     integer,     intent(in)  :: iq
     complex(SP), intent(in)  :: BS_E(BS_H_dim)
     complex(SP), intent(in)  :: BS_R_left(BS_H_dim),BS_R_right(BS_H_dim)
     real(SP),    pointer     :: BS_E_SOC_corr(:,:)
     complex(SP), pointer     :: BS_R_kerr(:)
     real(SP),    pointer     :: BS_R_PL(:,:)
   end subroutine
   !
   subroutine PARALLEL_assign_chains_and_COMMs(n_elements,ROLE,COMM_index_1,COMM_index_2,COMM_index_3,&
&                                              COMM_index_4,COMM_A2A_1,COMM_A2A_2,COMM_A2A_3)
     use parallel_m,    ONLY:MPI_comm
     integer                 :: n_elements
     character(*)            :: ROLE(:)
     type(MPI_comm)          :: COMM_index_1
     type(MPI_comm),optional :: COMM_index_2
     type(MPI_comm),optional :: COMM_index_3
     type(MPI_comm),optional :: COMM_index_4
     type(MPI_comm),optional :: COMM_A2A_1
     type(MPI_comm),optional :: COMM_A2A_2
     type(MPI_comm),optional :: COMM_A2A_3
   end subroutine
   !
   subroutine PARALLEL_index(px,uplim,low_range,COMM,CONSECUTIVE,ORDERED,NO_EMPTIES,MASK)
     use parallel_m, ONLY:PP_indexes,MPI_COMM
     type(PP_indexes)       ::px
     integer                ::uplim(:)
     integer, optional      ::low_range(:)
     type(MPI_COMM),optional::COMM
     logical,       optional::CONSECUTIVE
     logical,       optional::ORDERED
     logical,       optional::NO_EMPTIES
     logical,       optional::MASK(:)
   end subroutine
   !
 end interface
 !
end module<|MERGE_RESOLUTION|>--- conflicted
+++ resolved
@@ -93,7 +93,6 @@
      real(SP), optional, intent(in) :: WF_fac(dos_bands(1):dos_bands(2),Xk%nibz,2)
    end subroutine el_density_of_states
    !
-<<<<<<< HEAD
 #if defined _SLEPC
    subroutine MATRIX_slepc(A,n_eig,E_real,E_cmpl,V_right,V_left,target_energy,extraction,slepc_ncv)
      !
@@ -113,16 +112,6 @@
    end subroutine
 #endif
    !
-   integer function io_COLLISIONS(ID,COLL_grp,COLL_element,i_coll)
-     use collision,  ONLY:COLLISIONS_element,COLLISIONS_group
-     integer, intent(inout)             ::ID
-     type(COLLISIONS_group)             ::COLL_grp
-     type(COLLISIONS_element), optional ::COLL_element
-     integer, intent(in)     , optional ::i_coll
-   end function
-   !
-=======
->>>>>>> ae053720
    integer function eval_G_minus_G(iG,iGo,COMM)
      use parallel_m,      ONLY:MPI_comm
      implicit none
