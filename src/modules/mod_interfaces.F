!
!        Copyright (C) 2000-2016 the YAMBO team
!              http://www.yambo-code.org
!
! Authors (see AUTHORS file for details): AM
! 
! This file is distributed under the terms of the GNU 
! General Public License. You can redistribute it and/or 
! modify it under the terms of the GNU General Public 
! License as published by the Free Software Foundation; 
! either version 2, or (at your option) any later version.
!
! This program is distributed in the hope that it will 
! be useful, but WITHOUT ANY WARRANTY; without even the 
! implied warranty of MERCHANTABILITY or FITNESS FOR A 
! PARTICULAR PURPOSE.  See the GNU General Public License 
! for more details.
!
! You should have received a copy of the GNU General Public 
! License along with this program; if not, write to the Free 
! Software Foundation, Inc., 59 Temple Place - Suite 330,Boston, 
! MA 02111-1307, USA or visit http://www.gnu.org/copyleft/gpl.txt.
!
module interfaces
 !
 implicit none
 !
 interface
   !
   subroutine SCATTERING_GW_kinematics(i_qp,i_q_bz,i_m,I,k,q,E,N,G0,Ek,Ekmq,E_diff)
     use pars,                ONLY:SP
     use electrons,           ONLY:levels
     use R_lattice,           ONLY:bz_samp
     use QP_m,                ONLY:QP_table
     use collision,           ONLY:elemental_collision
     integer,       intent(in) ::i_qp,i_q_bz,i_m
     type(elemental_collision) ::I
     type(bz_samp)             ::k,q
     type(levels),  OPTIONAL   ::E
     integer,       OPTIONAL   ::N,G0
     real(SP),      OPTIONAL   ::Ek,Ekmq,E_diff
   end subroutine
   !
   subroutine el_density_and_current(E,k,rho,J,force_spatial_inversion)
     use pars,           ONLY:SP
     use electrons,      ONLY:levels
     use R_lattice,      ONLY:bz_samp
     use FFT_m,          ONLY:fft_size
     implicit none
     type(bz_samp)::k
     type(levels) ::E       
     real(SP), optional             ::rho(fft_size)
     real(SP), optional             ::J(fft_size,3)
     logical,  optional, intent(in) ::force_spatial_inversion
     !
   end subroutine
   !
   subroutine MATRIX_driver(idriver,M,lib_in,blt,V_left,V_right,E_real,E_cmpl,SVD_digits,fill,det)
     !
     use matrix_operate, ONLY:blacs_t
     use pars,           ONLY:SP
     !
     integer                :: idriver
     complex(SP)            :: M(:,:)
     complex(SP),  optional :: V_left(:,:)
     complex(SP),  optional :: V_right(:,:)
     complex(SP),  optional :: E_cmpl(:)
     type(blacs_t),optional :: blt
     real(SP),     optional :: E_real(:)
     integer,      optional :: lib_in
     integer,      optional :: fill
     complex(SP),  optional :: det
     integer,      optional :: SVD_digits 
     !
   end subroutine
   !
   integer function io_COLLISIONS(i_qp,ID,COLL)
     use collision,  ONLY:COLLISIONS_element
     integer, intent(inout)             ::ID
     integer, intent(in)                ::i_qp
     type(COLLISIONS_element), optional :: COLL
   end function
   !
   subroutine WF_load(WF,iG_max,iGo_max,bands_to_load,kpts_to_load,&
&                     spins_to_load,space,title,impose_free_and_alloc,&
&                     force_WFo,keep_states_to_load)
     use wave_func,       ONLY:WAVEs
     integer :: iG_max,iGo_max,bands_to_load(2),kpts_to_load(2)
     type(WAVEs)           :: WF
     integer,     optional :: spins_to_load(2)
     character(*),optional :: space
     character(*),optional :: title
     logical     ,optional :: impose_free_and_alloc
     logical     ,optional :: force_WFo
     logical     ,optional :: keep_states_to_load
   end subroutine
   !
   subroutine PARALLEL_WF_index(COMM)
     use parallel_m,      ONLY:MPI_comm
     type(MPI_comm), optional :: COMM
   end subroutine
   !
   subroutine PARALLEL_global_indexes(E,Xk,q,ENVIRONMENT,X,RESET)
     use X_m,           ONLY:X_t
     use electrons,     ONLY:levels
     use R_lattice,     ONLY:bz_samp
     implicit none
     type(levels)             ::E
     type(bz_samp)            ::Xk,q
     character(*)             ::ENVIRONMENT
     type(X_t),       optional::X
     logical,         optional::RESET
   end subroutine
   !
   subroutine PARALLEL_live_message(WHAT,ENVIRONMENT,LOADED,TOTAL,LOADED_r,TOTAL_r,NCPU)
     use pars,           ONLY:SP
     character(*)          :: WHAT
     character(*),optional :: ENVIRONMENT
     integer,     optional :: LOADED,TOTAL,NCPU
     real(SP),    optional :: LOADED_r,TOTAL_r
   end subroutine
   !
   subroutine PARALLEL_WF_distribute(B_index,Bp_index,K_index,B_and_K_index,&
&                                    QP_index,Plasma_index,Bm_index,CLEAN_UP)
     !
     use parallel_m,      ONLY:PP_indexes
     !
     implicit none
     !
     type(PP_indexes),    optional :: K_index
     type(PP_indexes),    optional :: B_index
     type(PP_indexes),    optional :: Bp_index
     type(PP_indexes),    optional :: B_and_K_index
     type(PP_indexes),    optional :: QP_index
     type(PP_indexes),    optional :: Plasma_index
     type(PP_indexes),    optional :: Bm_index
     logical, intent(in), optional :: CLEAN_UP
     !
   end subroutine 
   !
   subroutine OCCUPATIONS_Gaps(E,E_g_dir,E_g_ind,N_f,N_m,I_dir)
     use pars,          ONLY: SP
     use electrons,     ONLY:levels,n_sp_pol
     type(levels)       :: E
     real(SP), optional :: E_g_dir(n_sp_pol,2) ! min - max
     real(SP), optional :: E_g_ind(n_sp_pol,2) ! min - max
     integer , optional :: N_f(n_sp_pol)
     integer , optional :: N_m(n_sp_pol)
     integer , optional :: I_dir(2)
   end subroutine 
   !
<<<<<<< HEAD
   subroutine K_diag_compute_epsilon(iq,W,BS_E,BS_R_left,BS_R_right,BS_E_SOC_corr,BS_R_kerr)
=======
   subroutine K_diago_compute_epsilon(iq,W,BS_E,BS_R_left,BS_R_right,BS_E_SOC_corr,BS_R_kerr)
>>>>>>> 32de4f07
     use BS,            ONLY:BS_H_dim
     use pars,          ONLY:SP
     use frequency,     ONLY:w_samp
     type(w_samp),intent(in)  :: W
     integer,     intent(in)  :: iq
     complex(SP), intent(in)  :: BS_E(BS_H_dim)
     complex(SP), intent(in)  :: BS_R_left(BS_H_dim),BS_R_right(BS_H_dim)
     complex(SP), pointer     :: BS_E_SOC_corr(:,:),BS_R_kerr(:)
   end subroutine
   !
   subroutine PARALLEL_assign_chains_and_COMMs(n_elements,ROLE,COMM_index_1,COMM_index_2,COMM_index_3,&
&                                              COMM_index_4,COMM_A2A_1,COMM_A2A_2,COMM_A2A_3)
     use parallel_m,    ONLY:MPI_comm
     integer                 :: n_elements
     character(*)            :: ROLE(:)
     type(MPI_comm)          :: COMM_index_1
     type(MPI_comm),optional :: COMM_index_2
     type(MPI_comm),optional :: COMM_index_3
     type(MPI_comm),optional :: COMM_index_4
     type(MPI_comm),optional :: COMM_A2A_1
     type(MPI_comm),optional :: COMM_A2A_2
     type(MPI_comm),optional :: COMM_A2A_3
   end subroutine
   !
   subroutine PARALLEL_index(px,uplim,low_range,COMM,CONSECUTIVE,ORDERED,MASK)
     use parallel_m, ONLY:PP_indexes,MPI_COMM
     type(PP_indexes)       ::px
     integer                ::uplim(:)
     integer, optional      ::low_range(:)
     type(MPI_COMM),optional::COMM
     logical,       optional::CONSECUTIVE
     logical,       optional::ORDERED
     logical,       optional::MASK(:)
   end subroutine
   !
 end interface
 !
end module<|MERGE_RESOLUTION|>--- conflicted
+++ resolved
@@ -149,11 +149,7 @@
      integer , optional :: I_dir(2)
    end subroutine 
    !
-<<<<<<< HEAD
-   subroutine K_diag_compute_epsilon(iq,W,BS_E,BS_R_left,BS_R_right,BS_E_SOC_corr,BS_R_kerr)
-=======
    subroutine K_diago_compute_epsilon(iq,W,BS_E,BS_R_left,BS_R_right,BS_E_SOC_corr,BS_R_kerr)
->>>>>>> 32de4f07
      use BS,            ONLY:BS_H_dim
      use pars,          ONLY:SP
      use frequency,     ONLY:w_samp
