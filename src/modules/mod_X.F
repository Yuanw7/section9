--- conflicted
+++ resolved
@@ -49,15 +49,8 @@
  real(SP)                 :: q_plus_G_direction(3)
  integer                  :: Q_Shift_Order
  !
-<<<<<<< HEAD
-=======
- ! Warning about non-local commutator
- !
- logical                  :: Vnl_commutator_warning
- !
  ! Double Grid
  !
->>>>>>> d9d8ce7d
  ! Logical used to decid how to use the double grid in X_os
  ! and in particular in X_GreenF_analytical, when the DbGd is used
  !
