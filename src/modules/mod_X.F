--- conflicted
+++ resolved
@@ -105,13 +105,7 @@
  integer ,    allocatable :: X_RLcomp_ig(:)
  integer :: X_ng = 0
  integer :: current_iq
-<<<<<<< HEAD
- integer :: X_DbGd_nkpts
- logical :: half_X_mat_only
-=======
- integer :: iw_ref
  logical :: X_FILL_UP_matrix_only
->>>>>>> 3566bba4
  logical :: self_detect_E_range
  real(SP):: X_terminator_E
  real(SP):: X_term_E
