!
!        Copyright (C) 2000-2017 the YAMBO team
!              http://www.yambo-code.org
!
! Authors (see AUTHORS file for details): AM
! 
! This file is distributed under the terms of the GNU 
! General Public License. You can redistribute it and/or 
! modify it under the terms of the GNU General Public 
! License as published by the Free Software Foundation; 
! either version 2, or (at your option) any later version.
!
! This program is distributed in the hope that it will 
! be useful, but WITHOUT ANY WARRANTY; without even the 
! implied warranty of MERCHANTABILITY or FITNESS FOR A 
! PARTICULAR PURPOSE.  See the GNU General Public License 
! for more details.
!
! You should have received a copy of the GNU General Public 
! License along with this program; if not, write to the Free 
! Software Foundation, Inc., 59 Temple Place - Suite 330,Boston, 
! MA 02111-1307, USA or visit http://www.gnu.org/copyleft/gpl.txt.
!
module X_m
 !
 use pars,           ONLY:SP,lchlen,schlen
 use units,          ONLY:HA2EV
 !
#include <memory.h>
 !
 ! Polarizability
 !
 real(SP)                 :: eps_2_alpha
 character(6)             :: alpha_dim ! 'adim' 'area' 'length' 'volume'
 logical                  :: eval_alpha
 logical                  :: l_drude
 !
 ! Main Gauge
 !
 character(schlen)        :: global_gauge
 !
 ! Velocity gauge specific variables
 !
 logical                  :: skip_cond_sum_rule
 !
 ! Large Q-vector support 
 !
 real(SP)                 :: q_plus_G_direction(3)
 integer                  :: Q_Shift_Order
 !
 ! Warning about non-local commutator
 !
 logical                  :: Vnl_commutator_warning
 !
 ! Logical used to decid how to use the double grid in X_os
 ! and in particular in X_GreenF_analytical, when the DbGd is used
 !
<<<<<<< HEAD
 logical                  :: Integrating_over_Qs
=======
 logical                  :: X_is_integrated
>>>>>>> 7e2111b6
 !
 ! Dipole M.E.
 !
 character(schlen)        :: Dipole_approach
 logical                  :: use_covariant_approach
 logical                  :: use_shifted_grids_approach
 logical                  :: use_g_space_approach
 logical                  :: use_real_space_approach
 logical                  :: force_v_g_space_approach
 integer                  :: num_shifted_grids
 real(SP)                 :: Dipole_Energy_treshold
 real(SP)                 :: Dipole_Energy_treshold_vv
 complex(SP), allocatable :: DIP_projected(:,:,:,:)
 complex(SP), allocatable :: DIP_iR(:,:,:,:,:)
 complex(SP), allocatable :: DIP_P(:,:,:,:,:)
 complex(SP), allocatable :: DIP_S(:,:,:,:,:)
 complex(SP), allocatable :: DIP_spin(:,:,:,:,:)
 complex(SP), allocatable :: P_square(:,:,:,:)
 !
 ! Absorption & Polarizability
 !
 complex(SP), allocatable :: Epsilon_ii(:,:)
 complex(SP), allocatable :: Epsilon_ij(:,:)
 complex(SP), allocatable :: Joint_DOS(:,:) 
 complex(SP), allocatable :: EEL(:,:)
 complex(SP), allocatable :: Alpha(:,:)
 complex(SP), allocatable :: X_drude_term(:)
 complex(SP), allocatable :: X_fxc(:)
 !
 ! Response function
 !
 character(schlen)        :: Chi_mode
 character(schlen)        :: Chi_linalg_mode
 logical                  :: X_use_lin_sys=.false.
 real(SP),    allocatable :: X_poles(:)
 real(SP),    allocatable :: X_Ein_poles(:)
 integer ,    allocatable :: X_poles_tab(:,:)
 integer ,    allocatable :: X_RLcomp_ig(:)
 complex(SP), allocatable :: X_mat(:,:,:)
 integer :: current_iq
 integer :: iw_ref
 integer :: X_DbGd_nkpts
 logical :: X_FILL_UP_matrix_only
 logical :: self_detect_E_range
 logical :: use_X_DbGd
 real(SP):: X_terminator_E
 real(SP):: X_term_E
 logical :: l_X_terminator=.false.
 character(schlen) :: X_terminator_Kind="none"
 !
 ! I/O parameters
 !
 integer,parameter:: n_MAX_blocks_of_rows=1000 ! Note that in NETCDF the max number of vars is 8192
 integer          :: n_blocks_of_rows
 integer          :: n_rows_each_block
 !
 ! I/O descriptions
 !
 integer          :: n_X_descs
 character(lchlen):: X_description(100)
 !
 type X_t
   integer    :: whoami ! 1:Xo 2:em1s 3:em1d 4:pp
   integer    :: ng
   integer    :: ng_db
   integer    :: iq(2)
   integer    :: ib(2)
   integer    :: ib_lim(2)
   integer    :: db_ib(2)
   integer    :: db_ib_lim(2)
   integer    :: ngostnts
   real(SP)   :: ehe(2)
   real(SP)   :: q0(3)
   real(SP)   :: cg_percentual
   real(SP)   :: ppaE
   complex(SP):: Wd
   logical          :: Vnl_included
   character(2)     :: ordering
   character(schlen):: f_xc
 end type
 !
 interface
   logical function OPTICS_eels(wv,nw,be_verbose,ordering,eps,eel)
     use pars,          ONLY:SP
     integer              :: nw 
     complex(SP)          :: wv(nw)
     logical              :: be_verbose
     character(2)         :: ordering
     complex(SP) ,optional:: eps(nw),eel(nw)
   end function
 end interface
 !
 contains
   !
   subroutine X_alloc(what,d)
     !
     use electrons, ONLY:n_sp_pol
     use pars,      ONLY:cZERO
     !
     character(*)      :: what
     integer, optional :: d(:)
     !
     if (present(d)) then
       select case(what)
       case('X')
         if (allocated(X_mat)) return
         YAMBO_ALLOC(X_mat,(d(1),d(2),d(3)))
         X_mat=cZERO
       case('DIP_iR')
         if (allocated(DIP_iR)) return
         YAMBO_ALLOC(DIP_iR,(d(1),d(2):d(3),d(4):d(5),d(6),n_sp_pol))
         DIP_iR=cZERO
       case('DIP_P')
         if (allocated(DIP_P)) return
         YAMBO_ALLOC(DIP_P,(d(1),d(2):d(3),d(4):d(5),d(6),n_sp_pol))
         DIP_P=cZERO
       case('DIP_S')
         if (allocated(DIP_S)) return
         YAMBO_ALLOC(DIP_S,(d(1),d(2),d(3),d(4),n_sp_pol))
         DIP_S=cZERO
       case('DIP_spin')
         if (allocated(DIP_spin)) return
         YAMBO_ALLOC(DIP_spin,(d(1),d(2):d(3),d(4):d(5),d(6),n_sp_pol))
         DIP_spin=cZERO
       case('DIP_projected')
         if (allocated(DIP_projected)) return
         YAMBO_ALLOC(DIP_projected,(d(1):d(2),d(3):d(4),d(5),n_sp_pol))
         DIP_projected=cZERO
       case('P_square')
         if (allocated(P_square)) return
         YAMBO_ALLOC(P_square,(d(1):d(2),d(3):d(4),d(5),n_sp_pol))
         P_square=cZERO
       end select
     else
       select case(what)
       case('X')
         !
         ! I clean the RL components mapping
         !
         YAMBO_FREE(X_RLcomp_ig)
         !
         ! and the matrix itself
         !
         YAMBO_FREE(X_mat)
         !
       case('DIP_iR')
         if (.not.allocated(DIP_iR)) return
         YAMBO_FREE(DIP_iR)
       case('DIP_P')
         if (.not.allocated(DIP_P)) return
         YAMBO_FREE(DIP_P)
       case('DIP_S')
         if (.not.allocated(DIP_S)) return
         YAMBO_FREE(DIP_S)
       case('DIP_spin')
         if (.not.allocated(DIP_spin)) return
         YAMBO_FREE(DIP_spin)
       case('DIP_projected')
         if (.not.allocated(DIP_projected)) return
         YAMBO_FREE(DIP_projected)
       case('P_square')
         if (.not.allocated(P_square)) return
         YAMBO_FREE(P_square)
       end select
     endif
   end subroutine
   !
   subroutine X_duplicate(Xi,Xo)
     type(X_t):: Xi,Xo
     Xo%ng           =Xi%ng
     Xo%ng_db        =Xi%ng_db
     Xo%iq           =Xi%iq
     Xo%ib           =Xi%ib
     Xo%ib_lim       =Xi%ib_lim
     Xo%db_ib        =Xi%db_ib
     Xo%db_ib_lim    =Xi%db_ib_lim
     Xo%ngostnts     =Xi%ngostnts
     Xo%ordering     =Xi%ordering
     Xo%Vnl_included =Xi%Vnl_included
     Xo%ehe          =Xi%ehe
     Xo%q0           =Xi%q0
     Xo%cg_percentual=Xi%cg_percentual
     Xo%ppaE         =Xi%ppaE
     Xo%Wd           =Xi%Wd
     Xo%f_xc=Xi%f_xc
   end subroutine
   !
   subroutine X_reset(X,type)
     use pars,  ONLY:czero
     integer, optional :: type
     type(X_t)::X
     X%ng           =1
     X%ng_db        =0
     X%iq           =(/1,-1/)
     X%ngostnts     =0
     X%whoami       =0
     X%Vnl_included =.false.
     if (present(type)) X%whoami=type
     X%ehe          =(/-1._SP,-1._SP/)/HA2EV
     X%q0           =(/1._SP,0._SP,0._SP/)
     X%Wd           =cZERO
     X%cg_percentual=100._SP
     X%ppaE         =1._SP
     X%ordering     ="T"
     X%f_xc         ="none"       
   end subroutine
   !
end module<|MERGE_RESOLUTION|>--- conflicted
+++ resolved
@@ -55,11 +55,7 @@
  ! Logical used to decid how to use the double grid in X_os
  ! and in particular in X_GreenF_analytical, when the DbGd is used
  !
-<<<<<<< HEAD
- logical                  :: Integrating_over_Qs
-=======
  logical                  :: X_is_integrated
->>>>>>> 7e2111b6
  !
  ! Dipole M.E.
  !
