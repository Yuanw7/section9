--- conflicted
+++ resolved
@@ -159,92 +159,12 @@
      integer, optional :: d(:)
      !
      if (present(d)) then
-<<<<<<< HEAD
-       select case(what)
-       case('X')
-         if (allocated(X_mat)) return
-         YAMBO_ALLOC(X_mat,(d(1),d(2),d(3)))
-         X_mat=cZERO
-#ifdef _CUDA
-         allocate(X_mat_d, source=X_mat)
-#endif
-       case('DIP_iR')
-         if (allocated(DIP_iR)) return
-         YAMBO_ALLOC(DIP_iR,(d(1),d(2):d(3),d(4):d(5),d(6),n_sp_pol))
-         DIP_iR=cZERO
-       case('DIP_P')
-         if (allocated(DIP_P)) return
-         YAMBO_ALLOC(DIP_P,(d(1),d(2):d(3),d(4):d(5),d(6),n_sp_pol))
-         DIP_P=cZERO
-       case('DIP_S')
-         if (allocated(DIP_S)) return
-         YAMBO_ALLOC(DIP_S,(d(1),d(2),d(3),d(4),n_sp_pol))
-         DIP_S=cZERO
-       case('DIP_orbital')
-         if (allocated(DIP_orbital)) return
-         YAMBO_ALLOC(DIP_orbital,(d(1),d(2):d(3),d(4):d(5),d(6),n_sp_pol,2))
-         DIP_orbital=cZERO
-       case('DIP_spin')
-         if (allocated(DIP_spin)) return
-         YAMBO_ALLOC(DIP_spin,(d(1),d(2):d(3),d(4):d(5),d(6),n_sp_pol))
-         DIP_spin=cZERO
-       case('DIP_P_spinor')
-         if (allocated(DIP_P_spinor).or.n_spinor==1) return
-         YAMBO_ALLOC(DIP_P_spinor,(d(1),n_spinor,n_spinor,d(2):d(3),d(4):d(5),d(6)))
-         DIP_P_spinor=cZERO
-       case('DIP_projected')
-         if (allocated(DIP_projected)) return
-         YAMBO_ALLOC(DIP_projected,(d(1):d(2),d(3):d(4),d(5),n_sp_pol))
-         DIP_projected=cZERO
-       case('P_square')
-         if (allocated(P_square)) return
-         YAMBO_ALLOC(P_square,(d(1):d(2),d(3):d(4),d(5),n_sp_pol))
-         P_square=cZERO
-       end select
-     else
-       select case(what)
-       case('X')
-         !
-         ! I clean the RL components mapping
-         !
-         YAMBO_FREE(X_RLcomp_ig)
-         !
-         ! and the matrix itself
-         !
-         YAMBO_FREE(X_mat)
-#ifdef _CUDA
-         deallocate(X_mat_d)
-#endif
-         !
-       case('DIP_iR')
-         if (.not.allocated(DIP_iR)) return
-         YAMBO_FREE(DIP_iR)
-       case('DIP_P')
-         if (.not.allocated(DIP_P)) return
-         YAMBO_FREE(DIP_P)
-       case('DIP_S')
-         if (.not.allocated(DIP_S)) return
-         YAMBO_FREE(DIP_S)
-       case('DIP_orbital')
-         if (.not.allocated(DIP_orbital)) return
-         YAMBO_FREE(DIP_orbital)
-       case('DIP_spin')
-         if (.not.allocated(DIP_spin)) return
-         YAMBO_FREE(DIP_spin)
-       case('DIP_P_spinor')
-         if (.not.allocated(DIP_P_spinor)) return
-         YAMBO_FREE(DIP_P_spinor)
-       case('DIP_projected')
-         if (.not.allocated(DIP_projected)) return
-         YAMBO_FREE(DIP_projected)
-       case('P_square')
-         if (.not.allocated(P_square)) return
-         YAMBO_FREE(P_square)
-       end select
-=======
        if (allocated(X_mat)) return
        YAMBO_ALLOC(X_mat,(d(1),d(2),d(3)))
        X_mat=cZERO
+#ifdef _CUDA
+       allocate(X_mat_d, source=X_mat)
+#endif
      else
        !
        ! I clean the RL components mapping
@@ -254,8 +174,9 @@
        ! and the matrix itself
        !
        YAMBO_FREE(X_mat)
-       !
->>>>>>> 3f486a67
+#ifdef _CUDA
+       deallocate(X_mat_d)
+#endif
      endif
      !
    end subroutine
