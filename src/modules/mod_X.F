!
!        Copyright (C) 2000-2018 the YAMBO team
!              http://www.yambo-code.org
!
! Authors (see AUTHORS file for details): AM
! 
! This file is distributed under the terms of the GNU 
! General Public License. You can redistribute it and/or 
! modify it under the terms of the GNU General Public 
! License as published by the Free Software Foundation; 
! either version 2, or (at your option) any later version.
!
! This program is distributed in the hope that it will 
! be useful, but WITHOUT ANY WARRANTY; without even the 
! implied warranty of MERCHANTABILITY or FITNESS FOR A 
! PARTICULAR PURPOSE.  See the GNU General Public License 
! for more details.
!
! You should have received a copy of the GNU General Public 
! License along with this program; if not, write to the Free 
! Software Foundation, Inc., 59 Temple Place - Suite 330,Boston, 
! MA 02111-1307, USA or visit http://www.gnu.org/copyleft/gpl.txt.
!
module X_m
 !
 use pars,           ONLY:SP,lchlen,schlen
 use units,          ONLY:HA2EV
 use matrix,         ONLY:PAR_matrix
 !
#include <memory.h>
 !
 ! Polarizability
 !
 real(SP)                 :: eps_2_alpha
 character(6)             :: alpha_dim ! 'adim' 'area' 'length' 'volume'
 logical                  :: eval_alpha
 logical                  :: l_drude
 !
 ! Main Gauge
 !
 character(schlen)        :: global_gauge
 !
 ! Velocity gauge specific variables
 !
 logical                  :: skip_cond_sum_rule
 !
 ! Large Q-vector support 
 !
 real(SP)                 :: q_plus_G_direction(3)
 integer                  :: Q_Shift_Order
 !
 ! Double Grid
 !
 ! Logical used to decid how to use the double grid in X_os
 ! and in particular in X_GreenF_analytical, when the DbGd is used
 !
 integer              :: X_DbGd_nkpts
 logical              :: use_X_DbGd
 real(SP)             :: X_DbGd_percentual=0.5
 integer ,allocatable :: X_DbGd_nkpt_at_q(:)
 integer ,allocatable :: X_DbGd_nkpt_at_q_table(:,:,:)
 !
<<<<<<< HEAD
 ! Dipole M.E.
 !
 character(schlen)        :: Dipole_approach
 logical                  :: use_covariant_approach
 logical                  :: use_shifted_grids_approach
 logical                  :: use_g_space_approach
 logical                  :: use_real_space_approach
 logical                  :: force_v_g_space_approach
 integer                  :: num_shifted_grids
 real(SP)                 :: Dipole_Energy_treshold
 real(SP)                 :: Dipole_Energy_treshold_vv
 complex(SP), allocatable :: DIP_projected(:,:,:,:)
 complex(SP), allocatable :: DIP_iR(:,:,:,:,:)
 complex(SP), allocatable :: DIP_P(:,:,:,:,:)
 complex(SP), allocatable :: DIP_v(:,:,:,:,:)
 complex(SP), allocatable :: DIP_S(:,:,:,:,:)
 complex(SP), allocatable :: DIP_orbital(:,:,:,:,:,:)
 complex(SP), allocatable :: DIP_spin(:,:,:,:,:)
 complex(SP), allocatable :: DIP_P_spinor(:,:,:,:,:,:)
 complex(SP), allocatable :: P_square(:,:,:,:)
 !
=======
>>>>>>> 93a5c187
 ! Absorption & Polarizability
 !
 complex(SP), allocatable :: Epsilon_ii(:,:)
 complex(SP), allocatable :: Epsilon_ij(:,:)
 complex(SP), allocatable :: Joint_DOS(:,:) 
 complex(SP), allocatable :: EEL(:,:)
 complex(SP), allocatable :: Alpha(:,:)
 complex(SP), allocatable :: X_drude_term(:)
 complex(SP), allocatable :: X_fxc(:)
 !
 ! Response function
 !
 character(schlen)        :: Chi_mode
 character(schlen)        :: Chi_linalg_mode
 logical                  :: X_use_lin_sys=.false.
 real(SP),    allocatable :: X_poles(:)
 real(SP),    allocatable :: X_Ein_poles(:)
 integer ,    allocatable :: X_poles_tab(:,:)
 integer ,    allocatable :: X_RLcomp_ig(:)
 integer :: X_ng = 0
 integer :: current_iq
 logical :: X_FILL_UP_matrix_only
 logical :: self_detect_E_range
 real(SP):: X_terminator_E
 real(SP):: X_term_E
 logical :: l_X_terminator=.false.
 character(schlen) :: X_terminator_Kind="none"
 !
 ! I/O parameters
 !
 integer,parameter:: n_MAX_blocks_of_rows=1000 ! Note that in NETCDF the max number of vars is 8192
 integer          :: n_blocks_of_rows
 integer          :: n_rows_each_block
 !
 ! I/O descriptions
 !
 integer          :: n_X_descs
 character(lchlen):: X_description(100)
 !
 ! PARALLEL distribution
 !
 type(PAR_matrix), allocatable :: X_par(:)
 type(PAR_matrix)              :: X_par_lower_triangle
 logical                       :: X_lower_triangle_matrix_in_use=.FALSE.
 integer                       :: X_rows(2) = 0
 integer                       :: X_cols(2) = 0
 complex(SP)     , allocatable :: X_mat(:,:,:)
 !
 type X_t
   integer    :: whoami ! 1:Xo 2:em1s 3:em1d 4:pp
   integer    :: ng
   integer    :: ng_db
   integer    :: iq(2)
   integer    :: ib(2)
   integer    :: ib_lim(2)
   integer    :: db_ib(2)
   integer    :: db_ib_lim(2)
   integer    :: ngostnts
   real(SP)   :: ehe(2)
   real(SP)   :: q0(3)
   real(SP)   :: cg_percentual
   real(SP)   :: ppaE
   complex(SP):: Wd
   logical          :: Vnl_included
   character(2)     :: ordering
   character(schlen):: f_xc
 end type
 !
 interface
   logical function OPTICS_eels(wv,nw,be_verbose,ordering,eps,eel)
     use pars,          ONLY:SP
     integer              :: nw 
     complex(SP)          :: wv(nw)
     logical              :: be_verbose
     character(2)         :: ordering
     complex(SP) ,optional:: eps(nw),eel(nw)
   end function
 end interface
 !
 contains
   !
   subroutine X_alloc(what,d)
     !
     use electrons, ONLY:n_sp_pol,n_spinor
     use pars,      ONLY:cZERO
     !
     character(*)      :: what
     integer, optional :: d(:)
     !
     if (present(d)) then
<<<<<<< HEAD
       select case(what)
       case('X')
         if (allocated(X_mat)) return
         YAMBO_ALLOC(X_mat,(d(1),d(2),d(3)))
         X_mat=cZERO
       case('DIP_iR')
         if (allocated(DIP_iR)) return
         YAMBO_ALLOC(DIP_iR,(d(1),d(2):d(3),d(4):d(5),d(6),n_sp_pol))
         DIP_iR=cZERO
       case('DIP_v')
         if (allocated(DIP_v)) return
         YAMBO_ALLOC(DIP_v,(d(1),d(2):d(3),d(4):d(5),d(6),n_sp_pol))
         DIP_v=cZERO
       case('DIP_P')
         if (allocated(DIP_P)) return
         YAMBO_ALLOC(DIP_P,(d(1),d(2):d(3),d(4):d(5),d(6),n_sp_pol))
         DIP_P=cZERO
       case('DIP_S')
         if (allocated(DIP_S)) return
         YAMBO_ALLOC(DIP_S,(d(1),d(2),d(3),d(4),n_sp_pol))
         DIP_S=cZERO
       case('DIP_orbital')
         if (allocated(DIP_orbital)) return
         YAMBO_ALLOC(DIP_orbital,(d(1),d(2):d(3),d(4):d(5),d(6),n_sp_pol,2))
         DIP_orbital=cZERO
       case('DIP_spin')
         if (allocated(DIP_spin)) return
         YAMBO_ALLOC(DIP_spin,(d(1),d(2):d(3),d(4):d(5),d(6),n_sp_pol))
         DIP_spin=cZERO
       case('DIP_P_spinor')
         if (allocated(DIP_P_spinor).or.n_spinor==1) return
         YAMBO_ALLOC(DIP_P_spinor,(d(1),n_spinor,n_spinor,d(2):d(3),d(4):d(5),d(6)))
         DIP_P_spinor=cZERO
       case('DIP_projected')
         if (allocated(DIP_projected)) return
         YAMBO_ALLOC(DIP_projected,(d(1):d(2),d(3):d(4),d(5),n_sp_pol))
         DIP_projected=cZERO
       case('P_square')
         if (allocated(P_square)) return
         YAMBO_ALLOC(P_square,(d(1):d(2),d(3):d(4),d(5),n_sp_pol))
         P_square=cZERO
       end select
     else
       select case(what)
       case('X')
         !
         ! I clean the RL components mapping
         !
         YAMBO_FREE(X_RLcomp_ig)
         !
         ! and the matrix itself
         !
         YAMBO_FREE(X_mat)
         !
       case('DIP_iR')
         if (.not.allocated(DIP_iR)) return
         YAMBO_FREE(DIP_iR)
       case('DIP_v')
         if (.not.allocated(DIP_v)) return
         YAMBO_FREE(DIP_v)
       case('DIP_P')
         if (.not.allocated(DIP_P)) return
         YAMBO_FREE(DIP_P)
       case('DIP_S')
         if (.not.allocated(DIP_S)) return
         YAMBO_FREE(DIP_S)
       case('DIP_orbital')
         if (.not.allocated(DIP_orbital)) return
         YAMBO_FREE(DIP_orbital)
       case('DIP_spin')
         if (.not.allocated(DIP_spin)) return
         YAMBO_FREE(DIP_spin)
       case('DIP_P_spinor')
         if (.not.allocated(DIP_P_spinor)) return
         YAMBO_FREE(DIP_P_spinor)
       case('DIP_projected')
         if (.not.allocated(DIP_projected)) return
         YAMBO_FREE(DIP_projected)
       case('P_square')
         if (.not.allocated(P_square)) return
         YAMBO_FREE(P_square)
       end select
=======
       if (allocated(X_mat)) return
       YAMBO_ALLOC(X_mat,(d(1),d(2),d(3)))
       X_mat=cZERO
     else
       !
       ! I clean the RL components mapping
       !
       YAMBO_FREE(X_RLcomp_ig)
       !
       ! and the matrix itself
       !
       YAMBO_FREE(X_mat)
       !
>>>>>>> 93a5c187
     endif
     !
   end subroutine
   !
   subroutine X_duplicate(Xi,Xo)
     type(X_t):: Xi,Xo
     Xo%ng           =Xi%ng
     Xo%ng_db        =Xi%ng_db
     Xo%iq           =Xi%iq
     Xo%ib           =Xi%ib
     Xo%ib_lim       =Xi%ib_lim
     Xo%db_ib        =Xi%db_ib
     Xo%db_ib_lim    =Xi%db_ib_lim
     Xo%ngostnts     =Xi%ngostnts
     Xo%ordering     =Xi%ordering
     Xo%Vnl_included =Xi%Vnl_included
     Xo%ehe          =Xi%ehe
     Xo%q0           =Xi%q0
     Xo%cg_percentual=Xi%cg_percentual
     Xo%ppaE         =Xi%ppaE
     Xo%Wd           =Xi%Wd
     Xo%f_xc=Xi%f_xc
   end subroutine
   !
   subroutine X_reset(X,type)
     use pars,  ONLY:czero
     integer, optional :: type
     type(X_t)::X
     X%ng           =1
     X%ng_db        =0
     X%iq           =(/1,-1/)
     X%ngostnts     =0
     X%whoami       =0
     X%Vnl_included =.false.
     if (present(type)) X%whoami=type
     X%ehe          =(/-1._SP,-1._SP/)/HA2EV
     X%q0           =(/1._SP,0._SP,0._SP/)
     X%Wd           =cZERO
     X%cg_percentual=100._SP
     X%ppaE         =1._SP
     X%ordering     ="T"
     X%f_xc         ="none"       
   end subroutine
   !
end module<|MERGE_RESOLUTION|>--- conflicted
+++ resolved
@@ -60,30 +60,6 @@
  integer ,allocatable :: X_DbGd_nkpt_at_q(:)
  integer ,allocatable :: X_DbGd_nkpt_at_q_table(:,:,:)
  !
-<<<<<<< HEAD
- ! Dipole M.E.
- !
- character(schlen)        :: Dipole_approach
- logical                  :: use_covariant_approach
- logical                  :: use_shifted_grids_approach
- logical                  :: use_g_space_approach
- logical                  :: use_real_space_approach
- logical                  :: force_v_g_space_approach
- integer                  :: num_shifted_grids
- real(SP)                 :: Dipole_Energy_treshold
- real(SP)                 :: Dipole_Energy_treshold_vv
- complex(SP), allocatable :: DIP_projected(:,:,:,:)
- complex(SP), allocatable :: DIP_iR(:,:,:,:,:)
- complex(SP), allocatable :: DIP_P(:,:,:,:,:)
- complex(SP), allocatable :: DIP_v(:,:,:,:,:)
- complex(SP), allocatable :: DIP_S(:,:,:,:,:)
- complex(SP), allocatable :: DIP_orbital(:,:,:,:,:,:)
- complex(SP), allocatable :: DIP_spin(:,:,:,:,:)
- complex(SP), allocatable :: DIP_P_spinor(:,:,:,:,:,:)
- complex(SP), allocatable :: P_square(:,:,:,:)
- !
-=======
->>>>>>> 93a5c187
  ! Absorption & Polarizability
  !
  complex(SP), allocatable :: Epsilon_ii(:,:)
@@ -174,90 +150,6 @@
      integer, optional :: d(:)
      !
      if (present(d)) then
-<<<<<<< HEAD
-       select case(what)
-       case('X')
-         if (allocated(X_mat)) return
-         YAMBO_ALLOC(X_mat,(d(1),d(2),d(3)))
-         X_mat=cZERO
-       case('DIP_iR')
-         if (allocated(DIP_iR)) return
-         YAMBO_ALLOC(DIP_iR,(d(1),d(2):d(3),d(4):d(5),d(6),n_sp_pol))
-         DIP_iR=cZERO
-       case('DIP_v')
-         if (allocated(DIP_v)) return
-         YAMBO_ALLOC(DIP_v,(d(1),d(2):d(3),d(4):d(5),d(6),n_sp_pol))
-         DIP_v=cZERO
-       case('DIP_P')
-         if (allocated(DIP_P)) return
-         YAMBO_ALLOC(DIP_P,(d(1),d(2):d(3),d(4):d(5),d(6),n_sp_pol))
-         DIP_P=cZERO
-       case('DIP_S')
-         if (allocated(DIP_S)) return
-         YAMBO_ALLOC(DIP_S,(d(1),d(2),d(3),d(4),n_sp_pol))
-         DIP_S=cZERO
-       case('DIP_orbital')
-         if (allocated(DIP_orbital)) return
-         YAMBO_ALLOC(DIP_orbital,(d(1),d(2):d(3),d(4):d(5),d(6),n_sp_pol,2))
-         DIP_orbital=cZERO
-       case('DIP_spin')
-         if (allocated(DIP_spin)) return
-         YAMBO_ALLOC(DIP_spin,(d(1),d(2):d(3),d(4):d(5),d(6),n_sp_pol))
-         DIP_spin=cZERO
-       case('DIP_P_spinor')
-         if (allocated(DIP_P_spinor).or.n_spinor==1) return
-         YAMBO_ALLOC(DIP_P_spinor,(d(1),n_spinor,n_spinor,d(2):d(3),d(4):d(5),d(6)))
-         DIP_P_spinor=cZERO
-       case('DIP_projected')
-         if (allocated(DIP_projected)) return
-         YAMBO_ALLOC(DIP_projected,(d(1):d(2),d(3):d(4),d(5),n_sp_pol))
-         DIP_projected=cZERO
-       case('P_square')
-         if (allocated(P_square)) return
-         YAMBO_ALLOC(P_square,(d(1):d(2),d(3):d(4),d(5),n_sp_pol))
-         P_square=cZERO
-       end select
-     else
-       select case(what)
-       case('X')
-         !
-         ! I clean the RL components mapping
-         !
-         YAMBO_FREE(X_RLcomp_ig)
-         !
-         ! and the matrix itself
-         !
-         YAMBO_FREE(X_mat)
-         !
-       case('DIP_iR')
-         if (.not.allocated(DIP_iR)) return
-         YAMBO_FREE(DIP_iR)
-       case('DIP_v')
-         if (.not.allocated(DIP_v)) return
-         YAMBO_FREE(DIP_v)
-       case('DIP_P')
-         if (.not.allocated(DIP_P)) return
-         YAMBO_FREE(DIP_P)
-       case('DIP_S')
-         if (.not.allocated(DIP_S)) return
-         YAMBO_FREE(DIP_S)
-       case('DIP_orbital')
-         if (.not.allocated(DIP_orbital)) return
-         YAMBO_FREE(DIP_orbital)
-       case('DIP_spin')
-         if (.not.allocated(DIP_spin)) return
-         YAMBO_FREE(DIP_spin)
-       case('DIP_P_spinor')
-         if (.not.allocated(DIP_P_spinor)) return
-         YAMBO_FREE(DIP_P_spinor)
-       case('DIP_projected')
-         if (.not.allocated(DIP_projected)) return
-         YAMBO_FREE(DIP_projected)
-       case('P_square')
-         if (.not.allocated(P_square)) return
-         YAMBO_FREE(P_square)
-       end select
-=======
        if (allocated(X_mat)) return
        YAMBO_ALLOC(X_mat,(d(1),d(2),d(3)))
        X_mat=cZERO
@@ -271,7 +163,6 @@
        !
        YAMBO_FREE(X_mat)
        !
->>>>>>> 93a5c187
      endif
      !
    end subroutine
