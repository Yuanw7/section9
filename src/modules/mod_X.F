--- conflicted
+++ resolved
@@ -25,10 +25,7 @@
  !
  use pars,           ONLY:SP,lchlen,schlen
  use units,          ONLY:HA2EV
-<<<<<<< HEAD
  use matrix,         ONLY:PAR_matrix
-=======
->>>>>>> cee3c393
  !
 #include <memory.h>
  !
