!
!        Copyright (C) 2000-2020 the YAMBO team
!              http://www.yambo-code.org
!
! Authors (see AUTHORS file for details): AM
! 
! This file is distributed under the terms of the GNU 
! General Public License. You can redistribute it and/or 
! modify it under the terms of the GNU General Public 
! License as published by the Free Software Foundation; 
! either version 2, or (at your option) any later version.
!
! This program is distributed in the hope that it will 
! be useful, but WITHOUT ANY WARRANTY; without even the 
! implied warranty of MERCHANTABILITY or FITNESS FOR A 
! PARTICULAR PURPOSE.  See the GNU General Public License 
! for more details.
!
! You should have received a copy of the GNU General Public 
! License along with this program; if not, write to the Free 
! Software Foundation, Inc., 59 Temple Place - Suite 330,Boston, 
! MA 02111-1307, USA or visit http://www.gnu.org/copyleft/gpl.txt.
!
module X_m
 !
 use descriptors,    ONLY:IO_desc
 use pars,           ONLY:SP,lchlen,schlen
 use units,          ONLY:HA2EV
 use matrix,         ONLY:PAR_matrix
 use cuda_m,         ONLY:have_cuda
 !
#include <dev_defs.h>
#include <memory.h>
 !
 ! Polarizability
 !
 real(SP)                 :: eps_2_alpha
 character(6)             :: alpha_dim ! 'adim' 'area' 'length' 'volume'
 logical                  :: eval_alpha
 logical                  :: l_drude
 integer                  :: drude_n_states
 !
 ! Main Gauge
 !
 character(schlen)        :: global_gauge
 !
 ! Velocity gauge specific variables
 !
 logical                  :: skip_cond_sum_rule
 !
 ! Large Q-vector support 
 !
 real(SP)                 :: q_plus_G_direction(3)
 integer                  :: Q_Shift_Order
 !
 ! Double Grid
 !
 ! Logical used to decid how to use the double grid in X_os
 ! and in particular in X_GreenF_analytical, when the DbGd is used
 !
 integer              :: X_DbGd_nkpts
 logical              :: use_X_DbGd
 real(SP)             :: X_DbGd_percentual
 integer ,allocatable :: X_DbGd_nkpt_at_q(:)
 integer ,allocatable :: X_DbGd_nkpt_at_q_table(:,:,:)
#ifdef _CUDA
 !
 ! GPU X_irredux_residuals workspace
 !
 complex(SP), allocatable, device :: rhotw_save_d(:), rhotw_save2_d(:)
#endif
 !
 ! workspace for X_irredux_residuals on GPUs
 !
 complex(SP), allocatable DEV_ATTR :: rhotw_save_d(:), rhotw_save2_d(:)
 !
 ! Absorption & Polarizability
 !
 complex(SP), allocatable :: Epsilon_ii(:,:)
 complex(SP), allocatable :: Epsilon_ij(:,:)
 complex(SP), allocatable :: Joint_DOS(:,:) 
 complex(SP), allocatable :: EEL(:,:)
 complex(SP), allocatable :: Alpha(:,:)
 complex(SP), allocatable :: X_drude_term(:)
 complex(SP), allocatable :: X_fxc(:)
 !
 ! Response function
 !
 character(schlen)        :: Chi_mode
 character(schlen)        :: Chi_linalg_mode
 logical                  :: X_use_gpu=have_cuda
 logical                  :: X_use_lin_sys=.false.
 real(SP),    allocatable :: X_poles(:)
 real(SP),    allocatable :: X_Ein_poles(:)
 integer ,    allocatable :: X_poles_tab(:,:)
 integer ,    allocatable :: X_RLcomp_ig(:)
 integer :: X_ng = 0
 integer :: current_iq
 logical :: X_FILL_UP_matrix_only
 logical :: self_detect_E_range
 real(SP):: X_terminator_E
 real(SP):: X_term_E
 logical :: l_X_terminator=.false.
 logical :: l_recalculate_X=.false.
 character(schlen) :: X_terminator_Kind="none"
 !
 ! I/O parameters
 !
 integer,parameter:: n_MAX_blocks_of_rows=1000 ! Note that in NETCDF the max number of vars is 8192
 integer          :: n_blocks_of_rows
 integer          :: n_rows_each_block
 !
 ! I/O descriptions
 !
 type(IO_desc)    :: X_desc
 !
 ! PARALLEL distribution
 !
 type(PAR_matrix), allocatable, target :: X_par(:)
 type(PAR_matrix), target      :: X_par_lower_triangle
 logical                       :: X_lower_triangle_matrix_in_use=.FALSE.
 integer                       :: X_rows(2) = 0
 integer                       :: X_cols(2) = 0
 complex(SP),      allocatable :: X_mat(:,:,:)
<<<<<<< HEAD
 complex(SP),      allocatable DEV_ATTRIBUTE :: X_mat_d(:,:,:)
=======
 complex(SP),      allocatable DEV_ATTR :: X_mat_d(:,:,:)
>>>>>>> f2c5ecf8
 !
 type X_t
   integer    :: whoami ! 1:Xo 2:em1s 3:em1d 4:pp
   integer    :: ng
   integer    :: ng_db
   integer    :: iq(2)
   integer    :: ib(2)
   integer    :: ib_lim(2)
   integer    :: db_ib(2)
   integer    :: db_ib_lim(2)
   integer    :: ngostnts
   real(SP)   :: ehe(2)
   real(SP)   :: q0(3)
   real(SP)   :: cg_percentual
   real(SP)   :: ppaE
   complex(SP):: Wd
   logical          :: Vnl_included
   character(2)     :: ordering
   character(schlen):: f_xc
 end type
 !
 interface
   logical function OPTICS_eels(wv,nw,be_verbose,ordering,eps,eel)
     use pars,          ONLY:SP
     integer              :: nw 
     complex(SP)          :: wv(nw)
     logical              :: be_verbose
     character(2)         :: ordering
     complex(SP) ,optional:: eps(nw),eel(nw)
   end function
 end interface
 !
 contains
   !
   subroutine X_alloc(what,d)
     !
     use electrons, ONLY:n_sp_pol,n_spinor
     use pars,      ONLY:cZERO
     !
     character(*)      :: what
     integer, optional :: d(:)
     !
     if (present(d)) then
       select case(what)
       case('EPS')
         if (allocated(Epsilon_ii)) return
         YAMBO_ALLOC(Epsilon_ii,(d(1),d(2))) !2(int)3(nonint)4(n-1 Haydock/inv shifted)
         YAMBO_ALLOC(X_drude_term,(d(1)))
         YAMBO_ALLOC(Joint_DOS,(d(1),d(2)))
         Epsilon_ii   = cZERO
         X_drude_term = cZERO
         Joint_DOS    = cZERO
       case('X')
         if (allocated(X_mat)) return
         YAMBO_ALLOC(X_mat,(d(1),d(2),d(3)))
         X_mat=cZERO
#ifdef _CUDA
         allocate(X_mat_d, source=X_mat)
#endif
       end select
     else
       select case(what)
       case('EPS')
         YAMBO_FREE(Epsilon_ii)
         YAMBO_FREE(X_drude_term)
         YAMBO_FREE(Joint_DOS)
       case('X')
         !
         ! I clean the RL components mapping
         !
         YAMBO_FREE(X_RLcomp_ig)
         !
         ! and the matrix itself
         !
         YAMBO_FREE(X_mat)
         YAMBO_FREE(X_mat_d)
         !
       end select
     endif
     !
   end subroutine
   !
   subroutine X_duplicate(Xi,Xo)
     type(X_t):: Xi,Xo
     Xo%ng           =Xi%ng
     Xo%ng_db        =Xi%ng_db
     Xo%iq           =Xi%iq
     Xo%ib           =Xi%ib
     Xo%ib_lim       =Xi%ib_lim
     Xo%db_ib        =Xi%db_ib
     Xo%db_ib_lim    =Xi%db_ib_lim
     Xo%ngostnts     =Xi%ngostnts
     Xo%ordering     =Xi%ordering
     Xo%Vnl_included =Xi%Vnl_included
     Xo%ehe          =Xi%ehe
     Xo%q0           =Xi%q0
     Xo%cg_percentual=Xi%cg_percentual
     Xo%ppaE         =Xi%ppaE
     Xo%Wd           =Xi%Wd
     Xo%f_xc=Xi%f_xc
   end subroutine
   !
   subroutine X_reset(X,type)
     use pars,  ONLY:czero
     integer, optional :: type
     type(X_t)::X
     X%ng           =1
     X%ng_db        =0
     !DEBUG>
     !X%ib           =(/1,-1/)
     !X%ib_lim       =(/1,-1/)
     !DEBUG<
     X%iq           =(/1,-1/)
     X%ngostnts     =0
     X%whoami       =0
     X%Vnl_included =.false.
     if (present(type)) X%whoami=type
     X%ehe          =(/-1._SP,-1._SP/)/HA2EV
     X%q0           =(/1._SP,0._SP,0._SP/)
     X%Wd           =cZERO
     X%cg_percentual=100._SP
     X%ppaE         =1._SP
     X%ordering     ="T"
     X%f_xc         ="none"       
   end subroutine
   !
end module<|MERGE_RESOLUTION|>--- conflicted
+++ resolved
@@ -63,12 +63,6 @@
  real(SP)             :: X_DbGd_percentual
  integer ,allocatable :: X_DbGd_nkpt_at_q(:)
  integer ,allocatable :: X_DbGd_nkpt_at_q_table(:,:,:)
-#ifdef _CUDA
- !
- ! GPU X_irredux_residuals workspace
- !
- complex(SP), allocatable, device :: rhotw_save_d(:), rhotw_save2_d(:)
-#endif
  !
  ! workspace for X_irredux_residuals on GPUs
  !
@@ -122,11 +116,7 @@
  integer                       :: X_rows(2) = 0
  integer                       :: X_cols(2) = 0
  complex(SP),      allocatable :: X_mat(:,:,:)
-<<<<<<< HEAD
- complex(SP),      allocatable DEV_ATTRIBUTE :: X_mat_d(:,:,:)
-=======
  complex(SP),      allocatable DEV_ATTR :: X_mat_d(:,:,:)
->>>>>>> f2c5ecf8
  !
  type X_t
    integer    :: whoami ! 1:Xo 2:em1s 3:em1d 4:pp
