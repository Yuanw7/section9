!
!        Copyright (C) 2000-2017 the YAMBO team
!              http://www.yambo-code.org
!
! Authors (see AUTHORS file for details): AM
! 
! This file is distributed under the terms of the GNU 
! General Public License. You can redistribute it and/or 
! modify it under the terms of the GNU General Public 
! License as published by the Free Software Foundation; 
! either version 2, or (at your option) any later version.
!
! This program is distributed in the hope that it will 
! be useful, but WITHOUT ANY WARRANTY; without even the 
! implied warranty of MERCHANTABILITY or FITNESS FOR A 
! PARTICULAR PURPOSE.  See the GNU General Public License 
! for more details.
!
! You should have received a copy of the GNU General Public 
! License along with this program; if not, write to the Free 
! Software Foundation, Inc., 59 Temple Place - Suite 330,Boston, 
! MA 02111-1307, USA or visit http://www.gnu.org/copyleft/gpl.txt.
!
module functions
 !
 use pars, ONLY: SP
 implicit none
 !
 real(SP)     :: bose_E_cut
 !
 interface
   !
   integer function Fermi_fnc_fit(RT_occ_in,nstates,T_fit,Ef_fit,err_fit,RT_occ_fit_out,RT_E_fit_out)
     !
     use pars, ONLY: SP
     !
     ! This function makes a fit of RT_occ_in to the Fermi-Dirac function using two
     ! temperature and two fermi level, one for the valence and one for the conduction
     !
     integer,  intent(in)  :: nstates
     real(SP), intent(in)  :: RT_occ_in(nstates)
     !
     real(SP), intent(out) :: T_fit(2)
     real(SP), intent(out) :: Ef_fit(2)
     real(SP), intent(out) :: err_fit(4)
     real(SP), intent(out), optional :: RT_occ_fit_out(1000,2)
     real(SP), intent(out), optional :: RT_E_fit_out(1000,2)
     !
   end function Fermi_fnc_fit
   !
 end interface
 !
 contains
   !
<<<<<<< HEAD
   logical function NAN(E)
     real(SP) :: E
#if defined _BLUEGENE || _PGI
     use ieee_arithmetic
     NAN= ieee_is_nan(E)
#else
=======
   logical function infinity(E)
     use pars, ONLY: infinity_dfl
     real(SP)     :: E
     infinity= E > infinity_dfl
   end function infinity
   !
   logical function NAN(E)
#if defined(_XLF) || defined(_PGI)
     use ieee_arithmetic
     real(SP) :: E
     NAN= ieee_is_nan(E)
#else
     real(SP) :: E
>>>>>>> 4fca3bf3
     NAN= isnan(E)
#endif
   end function NAN
   !
   real(SP) function theta_function(T,step,order)
     !
     ! This is an easy numerical implementation of the
     ! theta function and its derivatives (the delta and the sign).
     !
     integer :: order
     real(SP):: T,step
     character(4) :: step_case
     !
     theta_function=0._SP
     if (abs(T/step)>1.05_SP) then
       if(order==0.and.T>0._SP) theta_function= 1._SP
       return
     endif
     !
     if( abs(T/step+1.0_SP)<0.1 ) step_case="-1.0"
     if( abs(T/step+0.5_SP)<0.1 ) step_case="-0.5"
     if( abs(T/step+0.0_SP)<0.1 ) step_case=" 0.0"
     if( abs(T/step-0.5_SP)<0.1 ) step_case="+0.5"
     if( abs(T/step-1.0_SP)<0.1 ) step_case="+1.0"
     !
     select case(step_case)
     case("-1.0")
       if (order==0) theta_function= 0.00_SP
       if (order==1) theta_function= 0.00_SP
       if (order==2) theta_function= 1.00_SP/step**2
     case("-0.5")
       if (order==0) theta_function= 0.25_SP
       if (order==1) theta_function= 0.50_SP/step
       if (order==2) theta_function= 1.00_SP/step**2
     case(" 0.0")
       if (order==0) theta_function= 0.5_SP
       if (order==1) theta_function= 1.0_SP/step
       if (order==2) theta_function= 0.0_SP
     case("+0.5")
       if (order==0) theta_function= 0.75_SP
       if (order==1) theta_function= 0.50_SP/step
       if (order==2) theta_function=-1.00_SP/step**2
     case("+1.0")
       if (order==0) theta_function= 1.00_SP
       if (order==1) theta_function= 0.00_SP
       if (order==2) theta_function=-1.00_SP/step**2
     end select
     !
   end function
   !
   ! Fermi functions
   !-----------------
   !
   function Fermi_fnc(E,T)
     !
     use electrons, ONLY:filled_tresh
     real(SP)::E,T,Fermi_fnc
     Fermi_fnc=1._SP
     if (T==0._SP.and.E>0._SP) Fermi_fnc=0._SP
     !
     if (T/=0._SP) Fermi_fnc=1._SP/(1._SP+exp(E/T))
     !
     if (Fermi_fnc<filled_tresh)  Fermi_fnc=0._SP
     !
   end function
   !
   function Fermi_fnc_derivative(E,T)
     !
     ! This is the energy derivative of the Fermi-Dirac function.
     ! It can be considered and approximation to the delta function.
     !
     ! Note that the function defined here is integrated to 1.
     !
     real(SP) :: E,T,Fermi_fnc_derivative
     real(SP),parameter :: tresh=0._SP
     Fermi_fnc_derivative=0._SP
     if (T/=0._SP) Fermi_fnc_derivative=1._SP/(2._SP+exp(E/T)+exp(-E/T))/T
     if (Fermi_fnc_derivative<tresh)  Fermi_fnc_derivative=0._SP
   end function
   !
   function Fermi_fnc_T_derivative(E,T)
     !
     ! This is the Temperature derivative of the Fermi-Dirac function.
     !
     real(SP) :: E,T,Fermi_fnc_T_derivative
     real(SP),parameter :: tresh=0._SP
     Fermi_fnc_T_derivative=0._SP
     if (T/=0._SP) Fermi_fnc_T_derivative=E/(2._SP+exp(E/T)+exp(-E/T))/T**2
   end function
   !
   ! Bose functions
   !----------------
   !
   pure function bose_f(Eb)
     !
     use drivers,   ONLY:Finite_Tel
     use D_lattice, ONLY:Bose_Temp
     use electrons, ONLY:spin_occ
     real(SP), intent(in):: Eb
     real(SP)            :: bose_f
     bose_f=0.
     if (Eb<0.) bose_f=-spin_occ
     if (.not.Finite_Tel) return
     !
     if (abs(Eb)>epsilon(1.)) then
       if (abs(Eb)<=bose_E_cut*Bose_Temp) bose_f=spin_occ*Bose_Temp/Eb
       if (abs(Eb)> bose_E_cut*Bose_Temp) bose_f=spin_occ/(exp(Eb/Bose_Temp)-1.)
     else
       bose_f=spin_occ*Bose_Temp/epsilon(1.)
     endif
     !
   end function
   !
   pure function bose_decay(E)
     !
     use drivers,   ONLY:Finite_Tel
     !
     use D_lattice, ONLY:Tel
     real(SP), intent(in):: E
     real(SP)            :: bose_decay
     bose_decay=1.
     !
     if (.not.Finite_Tel) return
     if (abs(E)<=bose_E_cut*Tel) bose_decay=E**2./(Tel*bose_E_cut)**2.
     !
   end function
   !
   logical function K_scatter(E,Ep,Er,Dr)
     !
     real(SP)::E,Ep,Er(2),Dr(2),D
     K_scatter=.false.
     D=Dr(1)+(E-Er(1))/(Er(2)-Er(1))*(Dr(2)-Dr(1))
     D=max(D,0._SP)
     K_scatter=abs(E-Ep)<=D
   end function
   !
   integer function BZ_index(ik,k)
     !
     ! Returns the BZ index of a given ik in the IBZ
     !
     use R_lattice,      ONLY:bz_samp
     type(bz_samp) :: k
     integer       :: ik
     if (ik==1) BZ_index=1
     if (ik>1 ) BZ_index=1+sum(k%nstar(:ik-1))
   end function
   !
end module<|MERGE_RESOLUTION|>--- conflicted
+++ resolved
@@ -52,14 +52,6 @@
  !
  contains
    !
-<<<<<<< HEAD
-   logical function NAN(E)
-     real(SP) :: E
-#if defined _BLUEGENE || _PGI
-     use ieee_arithmetic
-     NAN= ieee_is_nan(E)
-#else
-=======
    logical function infinity(E)
      use pars, ONLY: infinity_dfl
      real(SP)     :: E
@@ -73,7 +65,6 @@
      NAN= ieee_is_nan(E)
 #else
      real(SP) :: E
->>>>>>> 4fca3bf3
      NAN= isnan(E)
 #endif
    end function NAN
