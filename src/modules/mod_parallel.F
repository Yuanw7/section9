--- conflicted
+++ resolved
@@ -347,11 +347,7 @@
  integer            :: PAR_n_bands(2)   = 0
  integer            :: PAR_n_c_bands(2) = 0
  integer            :: PAR_n_v_bands(2) = 0
-<<<<<<< HEAD
- integer            :: PAR_n_freqs      = 0
-=======
  integer            :: PAR_n_G_vectors  = 0
->>>>>>> 08faa1db
  !
  ! ... and derived variables
  !==========================
@@ -380,13 +376,8 @@
  integer,allocatable:: PAR_BS_T_grps_index(:)
  integer            :: PAR_nG_bands 
  integer,allocatable:: PAR_G_bands_index(:)
-<<<<<<< HEAD
- integer            :: PAR_nFreqs
- integer,allocatable:: PAR_freqs_index(:)
-=======
  integer            :: PAR_n_freqs 
  integer,allocatable:: PAR_FREQS_index(:)
->>>>>>> 08faa1db
  !
  ! WorkSpace
  !
