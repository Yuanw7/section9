--- conflicted
+++ resolved
@@ -443,16 +443,10 @@
        if (n_threads    >0) PARALLEL_message=trim(PARALLEL_message)//"-"//trim(intc(n_threads))//"(threads)"
        if (n_threads_X  >0) PARALLEL_message=trim(PARALLEL_message)//"-"//trim(intc(n_threads_X))//"(threads@X)"
        if (n_threads_DIP>0) PARALLEL_message=trim(PARALLEL_message)//"-"//trim(intc(n_threads_DIP))//"(threads@DIP)"
-<<<<<<< HEAD
-       if (n_threads_SE>0) PARALLEL_message=trim(PARALLEL_message)//"-"//trim(intc(n_threads_SE))//"(threads@SE)"
-       if (n_threads_RT>0) PARALLEL_message=trim(PARALLEL_message)//"-"//trim(intc(n_threads_RT))//"(threads@RT)"
-       if (n_threads_K>0) PARALLEL_message=trim(PARALLEL_message)//"-"//trim(intc(n_threads_K))//"(threads@K)"
-       if (n_threads_NL>0) PARALLEL_message=trim(PARALLEL_message)//"-"//trim(intc(n_threads_NL))//"(threads@NL)"
-=======
        if (n_threads_SE >0) PARALLEL_message=trim(PARALLEL_message)//"-"//trim(intc(n_threads_SE))//"(threads@SE)"
        if (n_threads_RT >0) PARALLEL_message=trim(PARALLEL_message)//"-"//trim(intc(n_threads_RT))//"(threads@RT)"
        if (n_threads_K  >0) PARALLEL_message=trim(PARALLEL_message)//"-"//trim(intc(n_threads_K))//"(threads@K)"
->>>>>>> 2aecb912
+       if (n_threads_NL>0) PARALLEL_message=trim(PARALLEL_message)//"-"//trim(intc(n_threads_NL))//"(threads@NL)"
      else
        PARALLEL_message=trim(CPU_structure(i_s)%Short_Description)//"(environment)-"//&
 &                       trim(CPU_structure(i_s)%CPU_string)//"(CPUs)-"//&
