--- conflicted
+++ resolved
@@ -85,13 +85,6 @@
  ! Logicals
  !
  logical            :: l_par_X_T,l_par_X_G,l_par_X_G_finite_q,l_par_DIP,l_par_BZINDX,l_par_SE,l_par_RT,l_par_SC,l_par_NL
-<<<<<<< HEAD
- !
- ! BSE specific
- !
- logical           :: l_BSE_PAR_incomplete=.FALSE.
-=======
->>>>>>> e4726625
  !
  ! In a parallel runs, when some loops not involving all CPU's are parallelized it is usefull to keep 
  ! the operations local in the cpu world
