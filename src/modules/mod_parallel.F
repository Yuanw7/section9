!
!        Copyright (C) 2000-2018 the YAMBO team
!              http://www.yambo-code.org
!
! Authors (see AUTHORS file for details): AM
! 
! This file is distributed under the terms of the GNU 
! General Public License. You can redistribute it and/or 
! modify it under the terms of the GNU General Public 
! License as published by the Free Software Foundation; 
! either version 2, or (at your option) any later version.
!
! This program is distributed in the hope that it will 
! be useful, but WITHOUT ANY WARRANTY; without even the 
! implied warranty of MERCHANTABILITY or FITNESS FOR A 
! PARTICULAR PURPOSE.  See the GNU General Public License 
! for more details.
!
! You should have received a copy of the GNU General Public 
! License along with this program; if not, write to the Free 
! Software Foundation, Inc., 59 Temple Place - Suite 330,Boston, 
! MA 02111-1307, USA or visit http://www.gnu.org/copyleft/gpl.txt.
!
module parallel_m
 !
 ! Collective Operations (from  http://linux.die.net/man/3/mpi_lor )
 !
 ! The collective combination operations ( MPI_REDUCE , MPI_ALLREDUCE , MPI_REDUCE_SCATTER , and MPI_SCAN ) take a combination operation. This operation is of type
 ! MPI_Op in C and of type INTEGER in Fortran. The predefined operations are 
 !
 !MPI_MAX
 !    - return the maximum 
 !MPI_MIN
 !    - return the minumum 
 !MPI_SUM
 !    - return the sum 
 !MPI_PROD
 !    - return the product 
 !MPI_LAND
 !    - return the logical and 
 !MPI_BAND
 !    - return the bitwise and 
 !MPI_LOR
 !    - return the logical or 
 !MPI_BOR
 !    - return the bitwise of 
 !MPI_LXOR
 !    - return the logical exclusive or 
 !MPI_BXOR
 !    - return the bitwise exclusive or 
 !MPI_MINLOC
 !    - return the minimum and the location (actually, the value of the second element of the structure where the minimum of the first is found) 
 !MPI_MAXLOC
 !    - return the maximum and the location 
 !
 use pars,       ONLY:SP,DP,schlen,lchlen,max_n_of_cpus,MAX_N_GROUPS,MAX_N_OF_CHAINS,n_CPU_str_max
#include<memory.h>
 !
#if defined _MPI
 include 'mpif.h'
#else
 integer            :: mpi_comm_world=0
#endif
 !
 integer            :: myid
 integer            :: ncpu
 integer            :: n_nodes  = 1
 integer            :: n_MPI    = 1
#if defined _MPI
 integer, parameter :: comm_default_value  = MPI_COMM_NULL
#else
 integer, parameter :: comm_default_value  = 0
#endif
 !
 ! Logicals
 !
 logical            :: l_par_X_T,l_par_X_G_q0,l_par_X_G_all_q,&
&                      l_par_X_G_finite_q,l_par_SE,l_par_RT,l_par_SC,l_par_NL
 !
 ! In a parallel run only the head CPU in the q and b chains can do 
 ! (b,k) loops
 !
 logical           :: HEAD_QP_cpu=.TRUE.
 logical           :: HEAD_k_cpu =.TRUE.
 !
 ! Communicators
 !
 integer            :: n_groups                =0     ! groups of active chains
 integer            :: nchains_group(2*MAX_N_GROUPS)=0     ! chains limits in the group
 integer            :: ncpu_chain(MAX_N_OF_CHAINS)=1  ! #CPUs in each chain
 !
 ! MPI intra-groups Communicators
 !
 type MPI_comm 
   integer  :: COMM      
   integer  :: CPU_id    
   integer  :: my_CHAIN    ! equivalent to CPU_id+1 in INTER_CHAIN
   integer  :: chain_order ! this corresponds to the order in the local hierarchy
   integer  :: n_CPU     
 end type MPI_comm
 ! 
 ! CHAINS 
 !========
 type(MPI_comm),SAVE   :: INTRA_CHAIN(MAX_N_OF_CHAINS) ! COMMUNICATOR among CPUs of the same chain
 type(MPI_comm),SAVE   :: INTER_CHAIN(MAX_N_OF_CHAINS) ! COMMUNICATOR among same CPU (same ID) of different CHAINS 
 type(MPI_comm),SAVE   :: CHILD_CHAIN(MAX_N_OF_CHAINS) ! COMMUNICATOR among CPUs (same ID) of different CHAINS enclosed in 
                                                       ! the above INTER_CHAIN cpu's'
 !
 ! CPU's
 !=======
 type CPU_stru 
   integer              :: N_chains  =1
   integer              :: CPU(MAX_N_OF_CHAINS) = 1
   character(4)         :: ROLE(MAX_N_OF_CHAINS)= " "
   character(schlen)    :: CPU_string  = " "
   character(schlen)    :: ROLE_string = " "
   character(schlen)    :: Long_Description  = " "
   character(schlen)    :: Short_Description = " "
   integer              :: nCPU_lin_algebra_INV   =1
   integer              :: nCPU_lin_algebra_DIAGO =1
 end type CPU_stru
 !
 type(CPU_stru),SAVE :: CPU_structure(n_CPU_str_max)
 !
 !... Running values ...
 !
 integer          :: PARALLEL_CPU_used(MAX_N_OF_CHAINS) = 1
 character(4)     :: PARALLEL_CPU_role(MAX_N_OF_CHAINS) = " "
 integer          :: PARALLEL_n_structures_active = 0
 logical          :: PARALLEL_ENV_uses_default(n_CPU_str_max) = .false.
 logical          :: linear_algebra_is_parallel = .false.
 character(schlen):: PARALLEL_default_mode="balanced" ! "memory"/"workload"
 !
 !... Logging CPUs ...
 !
 integer          :: n_log_CPUs = 0
 !
 ! MPI operations
 !
 integer, parameter :: p_sum =1
 integer, parameter :: p_prod=2
 !
 ! Logicals
 !
 logical            :: IO_write_default(max_n_of_cpus)
 logical            :: master_cpu
 logical            :: l_open_MP
 !
 ! PP indexes
 !
 type PP_indexes
   logical, allocatable :: element_1D(:)
   logical, allocatable :: element_2D(:,:)
   ! Davide 4/09/2015: n_of_elements should be a number. It is useless that it is a vector
   !                   allocated to nCPU and that each CPU fills only the element myid.
   integer, allocatable :: n_of_elements(:)
   integer, allocatable :: weight_1D(:)
   integer, allocatable :: first_of_1D(:)
 end type PP_indexes
 !
 ! Number of Bands to load
 !=========================
 !
 ! When the PARALLEL_global_index define a distribution common to HF,GW and e-p
 ! it defines a global number of bands to load that overwrites the local values
 !
 integer            :: n_WF_bands_to_load
 !
 ! Number of Response functions
 !==============================
 !
 !1:Xo 2:em1s 3:em1d 4:pp 5:bse
 !
 integer, parameter :: n_parallel_X_types=5
 !
 ! Specific PP indexes ...
 !========================
 !
 ! ... linear algebra
 type(PP_indexes),SAVE :: PAR_IND_SLK
 !
 ! ... BZ sampling
 type(PP_indexes),SAVE :: PAR_IND_Q
 type(PP_indexes),SAVE :: PAR_IND_Q_bz
 type(PP_indexes),SAVE :: PAR_IND_Kk_ibz
 type(PP_indexes),SAVE :: PAR_IND_Xk_ibz
 type(PP_indexes),SAVE :: PAR_IND_Xk_bz
 type(PP_indexes),SAVE :: PAR_IND_G_k
 !
 ! ... linear response
 type(PP_indexes),SAVE :: PAR_IND_VAL_BANDS_X(n_parallel_X_types)
 type(PP_indexes),SAVE :: PAR_IND_CON_BANDS_X(n_parallel_X_types)
 type(PP_indexes),SAVE :: PAR_IND_DIPk_ibz
 type(PP_indexes),SAVE :: PAR_IND_OVLP_ibz
 !
 ! ... QP
 type(PP_indexes),SAVE :: PAR_IND_QP
 !
 ! ... Plasma
 type(PP_indexes),SAVE :: PAR_IND_Plasma
 !
 ! ... G bands
 type(PP_indexes),SAVE :: PAR_IND_G_b
 type(PP_indexes),SAVE :: PAR_IND_B_mat
 type(PP_indexes),SAVE :: PAR_IND_Bp_mat
 type(PP_indexes),SAVE :: PAR_IND_B_mat_ordered
 !
 ! ... WF
 type(PP_indexes),SAVE :: PAR_IND_WF_b
 type(PP_indexes),SAVE :: PAR_IND_WF_k
 type(PP_indexes),SAVE :: PAR_IND_WF_b_and_k
 type(PP_indexes),SAVE :: PAR_IND_WF_linear
 !
 ! ... RL vectors
 type(PP_indexes),SAVE :: PAR_IND_RL
 !
 ! ... Transitions
 type(PP_indexes),allocatable,SAVE :: PAR_IND_eh(:)
 type(PP_indexes)            ,SAVE :: PAR_IND_T_groups
 type(PP_indexes)            ,SAVE :: PAR_IND_T_Haydock
 type(PP_indexes)            ,SAVE :: PAR_IND_T_ordered
 !
 ! .... Frequencies non-linear optics
 type(PP_indexes),SAVE :: PAR_IND_freqs
 !
 ! Specific MPI ID's ...
 !======================
 !
 ! ... QP
 integer            :: PAR_IND_QP_ID
 !
 ! ... PLASMA
 integer            :: PAR_IND_PLASMA_ID
 !
 ! ... G bands
 integer            :: PAR_IND_G_b_ID
 !
 ! ... WF
 integer            :: PAR_IND_WF_b_ID
 integer            :: PAR_IND_WF_k_ID
 !
 ! ... BZ
 integer            :: PAR_IND_Q_ID
 integer            :: PAR_IND_Kk_ibz_ID
 integer            :: PAR_IND_Xk_ibz_ID
 integer            :: PAR_IND_Xk_bz_ID
 integer            :: PAR_IND_G_k_ID
 !
 ! ... linear response & BSK
 integer            :: PAR_IND_VAL_BANDS_X_ID(n_parallel_X_types)
 integer            :: PAR_IND_CON_BANDS_X_ID(n_parallel_X_types)
 !
 ! ... RT
 integer            :: PAR_IND_B_mat_ID
 integer            :: PAR_IND_Bp_mat_ID
 !
 ! ... BSK
 integer            :: PAR_IND_eh_ID
 !
 ! ... RL
 integer            :: PAR_IND_RL_ID
 !
 ! .... Frequencies
 integer            :: PAR_IND_freqs_ID
 !
 ! ... Optical oscillators
 integer            :: PAR_IND_DIPk_ID
 !
 ! ... Freqs
 integer            :: PAR_IND_FREQ_ID
 !
 ! Specific MPI COMMUNICATORS...
 !==============================
 ! PAR_COM_*_INDEX is the interchain comunicator
 ! PAR_COM_*_A2A   is the intrachain comunicator
 !
 ! ... World
 type(MPI_comm),SAVE :: PAR_COM_WORLD
 ! ... Serial
 type(MPI_comm),SAVE :: PAR_COM_NULL
 !
 ! ... linear algebra
 type(MPI_comm),SAVE :: PAR_COM_SLK
 type(MPI_comm),SAVE :: PAR_COM_SLK_INDEX_global
 type(MPI_comm),SAVE :: PAR_COM_SLK_INDEX_local
 !
 ! ... RL vectors
 type(MPI_comm),SAVE :: PAR_COM_RL_INDEX
 type(MPI_comm),SAVE :: PAR_COM_RL_A2A
 !
 ! ... QP
 type(MPI_comm),SAVE :: PAR_COM_QP_INDEX
 type(MPI_comm),SAVE :: PAR_COM_QP_A2A
 !
 ! ... Plasma
 type(MPI_comm),SAVE :: PAR_COM_PLASMA_INDEX
 !
 ! ... G bands
 type(MPI_comm),SAVE :: PAR_COM_G_b_INDEX
 type(MPI_comm),SAVE :: PAR_COM_G_b_A2A
 !
 ! ... WF
 type(MPI_comm),SAVE :: PAR_COM_WF_k_A2A
 type(MPI_comm),SAVE :: PAR_COM_WF_k_INDEX
 type(MPI_comm),SAVE :: PAR_COM_WF_b_INDEX
 !
 ! ... BZ
 type(MPI_comm),SAVE :: PAR_COM_Q_INDEX
 type(MPI_comm),SAVE :: PAR_COM_Q_A2A
 type(MPI_comm),SAVE :: PAR_COM_Xk_ibz_INDEX
 type(MPI_comm),SAVE :: PAR_COM_Xk_ibz_A2A
 type(MPI_comm),SAVE :: PAR_COM_Xk_bz_INDEX
 type(MPI_comm),SAVE :: PAR_COM_Xk_bz_A2A
 !
 ! ... linear response & BSK
 type(MPI_comm),SAVE :: PAR_COM_VAL_INDEX(n_parallel_X_types)
 type(MPI_comm),SAVE :: PAR_COM_CON_INDEX(n_parallel_X_types)
 type(MPI_comm),SAVE :: PAR_COM_X_WORLD_RL_resolved
 type(MPI_comm),SAVE :: PAR_COM_X_WORLD
 type(MPI_comm),SAVE :: PAR_COM_DIPOLES
 type(MPI_comm),SAVE :: PAR_COM_DIPOLES_k_subgroup
 !
 ! ... BSK
 type(MPI_comm),SAVE :: PAR_COM_eh_A2A
 type(MPI_comm),SAVE :: PAR_COM_eh_INDEX
 type(MPI_comm),SAVE :: PAR_COM_T_INDEX
 !
 ! ... Haydock solver
 type(MPI_comm),allocatable,SAVE :: PAR_COM_T_Haydock(:)
 !
 ! ... density
 type(MPI_comm),SAVE :: PAR_COM_density
 !
 ! ... Frequencies 
 type(MPI_comm),SAVE :: PAR_COM_freqs
 type(MPI_comm),SAVE :: PAR_COM_freqs_A2A
 type(MPI_comm),SAVE :: PAR_COM_freqs_INDEX
 !
 ! ... and dimensions (used for automatic cpu distribution)
 !=========================================================
 integer            :: PAR_K_range      = 0
 integer            :: PAR_EH_range     = 0
 integer            :: PAR_QP_range     = 0
 integer            :: PAR_Q_range(2)   = 0
 integer            :: PAR_X_ib(2)      = 0
 integer            :: PAR_X_iq(2)      = 0
 integer            :: PAR_n_bands(2)   = 0
 integer            :: PAR_n_c_bands(2) = 0
 integer            :: PAR_n_v_bands(2) = 0
 integer            :: PAR_n_G_vectors  = 0
 !
 ! ... and derived variables
 !==========================
 integer            :: PAR_nRL
 integer,allocatable:: PAR_RL_index(:)
 integer            :: PAR_nPlasma
 integer,allocatable:: PAR_PLASMA_index(:)
 integer            :: PAR_nQP
 integer,allocatable:: PAR_QP_index(:)
 integer            :: PAR_n_B_mat_elements
 integer,allocatable:: PAR_B_mat_index(:,:)
 integer            :: PAR_n_Bp_mat_elements
 integer,allocatable:: PAR_Bp_mat_index(:,:)
 integer            :: PAR_nQ
 integer,allocatable:: PAR_Q_index(:)
 integer            :: PAR_nQ_bz
 integer,allocatable:: PAR_Q_bz_index(:)
 integer            :: PAR_Kk_nibz
 integer            :: PAR_Xk_nibz
 integer,allocatable:: PAR_Xk_ibz_index(:)
 integer            :: PAR_DIPk_nibz
 integer,allocatable:: PAR_DIPk_ibz_index(:)
 integer            :: PAR_Xk_nbz
 integer,allocatable:: PAR_Xk_bz_index(:)
 integer            :: PAR_BS_nT_col_grps 
 integer,allocatable:: PAR_BS_T_grps_index(:)
 integer            :: PAR_nG_bands 
 integer,allocatable:: PAR_G_bands_index(:)
 integer            :: PAR_n_freqs 
 integer,allocatable:: PAR_FREQS_index(:)
 !
 ! WorkSpace
 !
 integer            :: i_PAR_structure
 integer            :: i_err
 integer, private   :: local_type
 !
 interface PP_redux_wait
   module procedure l1share,                                         &
&                   i1share,i2share,i3share,                         &
&                   i81share,                                        &
&                   r0share,r1share,r2share,r3share,                 &
&                   c0share,c1share,c2share,c3share,c4share,c5share, &
&                   ch0share,                                        &
#if ! defined _DOUBLE
<<<<<<< HEAD
   module procedure d0share,d1share,d2share,d3share
=======
&                   d0share,d1share,d2share,                         &
>>>>>>> fe986df5
#endif
&                   PARALLEL_wait
 end interface PP_redux_wait
 !
 interface PP_bcast
   module procedure c0bcast,c1bcast,c2bcast,&
&                   i0bcast
 end interface PP_bcast
 !
 interface PP_send_and_receive
   module procedure PP_snd_rcv_c2
 end interface PP_send_and_receive
 !
 contains
   !
   subroutine PAR_build_index(PAR_ind,N_elements,V_ind,n_V_ind)
     !
     integer           ::N_elements,n_V_ind,V_ind(N_elements),i_p
     type(PP_indexes)  ::PAR_ind
     !
     V_ind  =0
     n_V_ind=0
     if (N_elements==size(PAR_IND%element_1D)) then
       do i_p=1,N_elements
         if (PAR_IND%element_1D(i_p)) then
           n_V_ind=n_V_ind+1
           V_ind(i_p)=n_V_ind
         endif
       enddo
     else 
       do i_p=1,size(PAR_IND%element_1D)
         if (PAR_IND%element_1D(i_p)) then
           n_V_ind=n_V_ind+1
           V_ind(n_V_ind)=i_p
         endif
       enddo
     endif
     !
   end subroutine
   !
   subroutine CREATE_the_COMM(WORLD, COMM, ID )
     integer       :: WORLD,ID,i_err
     type(MPI_comm):: COMM
     if (ncpu==1) return
#if defined _MPI
     call MPI_COMM_SPLIT(WORLD,COMM%my_CHAIN,ID,COMM%COMM,i_err)
     call MPI_COMM_RANK(COMM%COMM,COMM%CPU_id,i_err)
     call MPI_COMM_SIZE(COMM%COMM,COMM%n_CPU ,i_err)
#endif
   end subroutine
   !
   integer function i_INTER_CHAIN(N_father,N_child)
     ! Note that N_child/_father are the #cpu's in the two chains
     integer :: N_father,N_child
     i_INTER_CHAIN=(myid/N_father)*(N_father/N_child)+mod(myid,N_father/N_child)
   end function
   !
   character(lchlen) function PARALLEL_message(i_s)
     use stderr, ONLY:intc
     use openmp, ONLY:n_threads_X,n_threads_SE,n_threads_RT,n_threads_DIP,n_threads_K, &
&                     n_threads_NL,n_threads
     integer :: i_s
     !
     PARALLEL_message=" "
     !
#if !defined _MPI && !defined _OPENMP
     return
#endif
     if (i_s>0) then
       if (len_trim(CPU_structure(i_s)%CPU_string)==0) return
     endif
     !
     if (i_s==0) then
       PARALLEL_message=trim(intc(ncpu))//"(CPU)"
       if (n_threads    >0) PARALLEL_message=trim(PARALLEL_message)//"-"//trim(intc(n_threads))//"(threads)"
       if (n_threads_X  >0) PARALLEL_message=trim(PARALLEL_message)//"-"//trim(intc(n_threads_X))//"(threads@X)"
       if (n_threads_DIP>0) PARALLEL_message=trim(PARALLEL_message)//"-"//trim(intc(n_threads_DIP))//"(threads@DIP)"
       if (n_threads_SE >0) PARALLEL_message=trim(PARALLEL_message)//"-"//trim(intc(n_threads_SE))//"(threads@SE)"
       if (n_threads_RT >0) PARALLEL_message=trim(PARALLEL_message)//"-"//trim(intc(n_threads_RT))//"(threads@RT)"
       if (n_threads_K  >0) PARALLEL_message=trim(PARALLEL_message)//"-"//trim(intc(n_threads_K))//"(threads@K)"
       if (n_threads_NL>0) PARALLEL_message=trim(PARALLEL_message)//"-"//trim(intc(n_threads_NL))//"(threads@NL)"
     else
       PARALLEL_message=trim(CPU_structure(i_s)%Short_Description)//"(environment)-"//&
&                       trim(CPU_structure(i_s)%CPU_string)//"(CPUs)-"//&
&                       trim(CPU_structure(i_s)%ROLE_string)//"(ROLEs)"
     endif
     !
   end function
   !
   subroutine CPU_str_reset()
     CPU_structure(1)%Long_Description="Response_G_space_Zero_Momentum"
     CPU_structure(1)%Short_Description="X_q_0"
     CPU_structure(2)%Long_Description="Response_G_space_Finite_Momentum"
     CPU_structure(2)%Short_Description="X_finite_q"
     CPU_structure(3)%Long_Description="Response_G_space"
     CPU_structure(3)%Short_Description="X_all_q"
     CPU_structure(4)%Long_Description="Response_T_space"
     CPU_structure(4)%Short_Description="BS"
     CPU_structure(5)%Long_Description="Self_Energy"
     CPU_structure(5)%Short_Description="SE"
     CPU_structure(6)%Long_Description="Real_Time"
     CPU_structure(6)%Short_Description="RT"
     CPU_structure(7)%Long_Description="ScaLapacK"
     CPU_structure(7)%Short_Description="SLK"
     CPU_structure(8)%Long_Description="Non_Linear"
     CPU_structure(8)%Short_Description="NL"
   end subroutine
   !
   subroutine COMM_reset(COMM)
     type(MPI_comm):: COMM
     COMM%n_CPU      =1
     COMM%COMM       =comm_default_value
     COMM%my_CHAIN   =1
     COMM%chain_order=nchains_group(2)
     COMM%CPU_ID     =0
   end subroutine
   !
   subroutine COMM_copy(COMM_in,COMM_out)
     type(MPI_comm):: COMM_in,COMM_out
     COMM_out%n_CPU      =COMM_in%n_CPU
     COMM_out%my_CHAIN   =COMM_in%my_CHAIN
     COMM_out%chain_order=COMM_in%chain_order
     COMM_out%COMM       =COMM_in%COMM
     COMM_out%CPU_ID     =COMM_in%CPU_ID
   end subroutine
   !
   subroutine PAR_INDEX_copy(IND_in,IND_out)
     type(PP_indexes):: IND_in,IND_out
     integer :: dim_
     if (allocated(IND_in%n_of_elements)) then
       dim_=size(IND_in%n_of_elements)
       YAMBO_ALLOC(IND_out%n_of_elements,(dim_))
       IND_out%n_of_elements=IND_in%n_of_elements
     endif
     if (allocated(IND_in%element_1D)) then
       dim_=size(IND_in%element_1D)
       YAMBO_ALLOC(IND_out%element_1D,(dim_))
       IND_out%element_1D=IND_in%element_1D
     endif
     if (allocated(IND_in%weight_1D)) then
       dim_=size(IND_in%weight_1D)
       YAMBO_ALLOC(IND_out%weight_1D,(dim_))
       IND_out%weight_1D=IND_in%weight_1D
     endif
     if (allocated(IND_in%first_of_1D)) then
       dim_=size(IND_in%first_of_1D)
       YAMBO_ALLOC(IND_out%first_of_1D,(dim_))
       IND_out%first_of_1D=IND_in%first_of_1D
     endif
   end subroutine
   !
   subroutine PP_indexes_reset(IND_out)
     type(PP_indexes)::IND_out
     YAMBO_FREE(IND_out%element_1D)
     YAMBO_FREE(IND_out%element_2D)
     YAMBO_FREE(IND_out%weight_1D)
     YAMBO_FREE(IND_out%n_of_elements)
     YAMBO_FREE(IND_out%first_of_1D)
   end subroutine
   !
   subroutine PARALLEL_wait(COMM)
     integer, optional :: COMM
#if defined _MPI
     integer :: local_COMM
     if (ncpu==1) return
     !
     local_COMM=mpi_comm_world
     if (present(COMM)) then
       local_COMM=COMM
     endif
     if (local_COMM==comm_default_value) local_COMM=mpi_comm_world
     call mpi_barrier(local_COMM,i_err)
#endif
   end subroutine
   !
   subroutine l1share(array,imode,COMM)
     logical   :: array(:)
     integer, optional :: imode,COMM
#if defined _MPI
     integer ::omode,LOCAL_COMM
     integer ::dimensions(1),dimension ! Work Space
     logical,allocatable::larray(:)    ! Work Space
     if (ncpu==1) return
     !
     if (present(COMM)) then
       LOCAL_COMM=COMM
     else
       LOCAL_COMM=mpi_comm_world
     endif
     if (LOCAL_COMM==comm_default_value) return
     call mpi_barrier(LOCAL_COMM,i_err)
     if (present(imode)) then
       if (imode==1) omode=MPI_LOR
       if (imode==2) omode=MPI_LAND
       if (imode==3) omode=mpi_lor
       if (imode==4) omode=mpi_land
     else
       omode=MPI_LOR
     endif
     dimensions=shape(array)
     if( any(dimensions<1) ) return
     dimension=product(dimensions)
     allocate(larray(dimension))
     larray=.FALSE.
     call mpi_allreduce(array(1),larray,dimension,mpi_logical,omode,LOCAL_COMM,i_err)
     array=reshape(larray,dimensions)
     deallocate(larray)
     call mpi_barrier(LOCAL_COMM,i_err)
#endif
   end subroutine
   !
   subroutine i1share(array,imode,COMM)
     integer(4):: array(:)
     integer, optional :: imode,COMM
#if defined _MPI
     integer ::omode,LOCAL_COMM
     integer ::dimensions(1),dimension ! Work Space
     integer,allocatable::larray(:)    ! Work Space
     if (ncpu==1) return
     !
     if (present(COMM)) then
       LOCAL_COMM=COMM
     else
       LOCAL_COMM=mpi_comm_world
     endif
     if (LOCAL_COMM==comm_default_value) return
     call mpi_barrier(LOCAL_COMM,i_err)
     if (present(imode)) then
       if (imode==1) omode=mpi_sum
       if (imode==2) omode=mpi_prod
     else
       omode=mpi_sum
     endif
     dimensions=shape(array)
     if( any(dimensions<1) ) return
     dimension=product(dimensions)
     allocate(larray(dimension))
     larray=0
     call mpi_allreduce(array(1),larray,dimension,mpi_integer,omode,LOCAL_COMM,i_err)
     array=reshape(larray,dimensions)
     deallocate(larray)
     call mpi_barrier(LOCAL_COMM,i_err)
#endif
   end subroutine
   !
   subroutine i81share(array,imode,COMM)
     integer(8)        :: array(:)
     integer, optional :: imode,COMM
#if defined _MPI
     integer :: omode,LOCAL_COMM
     integer::dimensions(1),dimension  !Work Space
     integer(8),allocatable::larray(:) !Work Space
     if (ncpu==1) return
     !
     if (present(COMM)) then
       LOCAL_COMM=COMM
     else
       LOCAL_COMM=mpi_comm_world
     endif
     if (LOCAL_COMM==comm_default_value) return
     call mpi_barrier(LOCAL_COMM,i_err)
     if (present(imode)) then
       if (imode==1) omode=mpi_sum
       if (imode==2) omode=mpi_prod
     else
       omode=mpi_sum
     endif
     dimensions=shape(array)
     if( any(dimensions<1) ) return
     dimension=product(dimensions)
     allocate(larray(dimension))
     larray=0
     call mpi_allreduce(array(1),larray,dimension,mpi_integer8,omode,LOCAL_COMM,i_err)
     array=reshape(larray,dimensions)
     deallocate(larray)
     call mpi_barrier(LOCAL_COMM,i_err)
#endif
   end subroutine
   !
   subroutine i2share(array,COMM)
     integer :: array(:,:)
     integer, optional :: COMM
#if defined _MPI
     integer::dimensions(2),dimension,LOCAL_COMM  ! Work Space
     integer,allocatable::larray(:)  ! Work Space
     if (ncpu==1) return
     !
     if (present(COMM)) then
       LOCAL_COMM=COMM
     else
       LOCAL_COMM=mpi_comm_world
     endif
     if (LOCAL_COMM==comm_default_value) return
     call mpi_barrier(LOCAL_COMM,i_err)
     dimensions=shape(array)
     if( any(dimensions<1) ) return
     dimension=product(dimensions)
     allocate(larray(dimension))
     larray=0
     call mpi_allreduce(array(1,1),larray,dimension,mpi_integer,mpi_sum,LOCAL_COMM,i_err)
     array=reshape(larray,dimensions)
     deallocate(larray)
     call mpi_barrier(LOCAL_COMM,i_err)
#endif
   end subroutine
   !
   subroutine i3share(array,COMM)
     integer:: array(:,:,:)
     integer, optional :: COMM
#if defined _MPI
     integer::dimensions(3),dimension,LOCAL_COMM  ! Work Space
     integer,allocatable::larray(:) ! Work Space
     if (ncpu==1) return
     !
     if (present(COMM)) then
       LOCAL_COMM=COMM
     else
       LOCAL_COMM=mpi_comm_world
     endif
     if (LOCAL_COMM==comm_default_value) return
     call mpi_barrier(LOCAL_COMM,i_err)
     dimensions=shape(array)
     if( any(dimensions<1) ) return
     dimension=product(dimensions)
     allocate(larray(dimension))
     larray=0
     call mpi_allreduce(array(1,1,1),larray,dimension,mpi_integer,mpi_sum,LOCAL_COMM,i_err)
     array=reshape(larray,dimensions)
     deallocate(larray)
     call mpi_barrier(LOCAL_COMM,i_err)
#endif
   end subroutine
   !
   subroutine ch0share(chval,COMM)
     character(lchlen) :: chval
     integer, optional :: COMM
#if defined _MPI
     integer          :: LOCAL_COMM   ! Work Space
     character(lchlen):: local_chval  ! Work Space
     if (ncpu==1) return
     !
     if (present(COMM)) then
       LOCAL_COMM=COMM
     else
       LOCAL_COMM=mpi_comm_world
     endif
     if (LOCAL_COMM==comm_default_value) return
     !
     call mpi_barrier(LOCAL_COMM,i_err)
     local_chval=' '
     call mpi_allreduce(chval,local_chval,lchlen,MPI_CHARACTER,mpi_sum,LOCAL_COMM,i_err)
     chval=local_chval
     call mpi_barrier(LOCAL_COMM,i_err)
#endif
   end subroutine
   !
   subroutine r0share(rval,imode,COMM)
     real(SP)          :: rval
     integer, optional :: imode,COMM
#if defined _MPI
     integer :: omode,LOCAL_COMM  ! Work Space
     real(SP):: local_rval  ! Work Space
     if (ncpu==1) return
     !
     if (present(COMM)) then
       LOCAL_COMM=COMM
     else
       LOCAL_COMM=mpi_comm_world
     endif
     if (LOCAL_COMM==comm_default_value) return
     !
     local_type=MPI_REAL
     if (SP==DP) local_type=MPI_DOUBLE_PRECISION
     !
     call mpi_barrier(LOCAL_COMM,i_err)
     if (present(imode)) then
       if (imode==1) omode=mpi_sum
       if (imode==2) omode=mpi_prod
     else
       omode=mpi_sum
     endif
     local_rval=0.
     call mpi_allreduce(rval,local_rval,1,local_type,omode,LOCAL_COMM,i_err)
     rval=local_rval
     call mpi_barrier(LOCAL_COMM,i_err)
#endif
   end subroutine
   !
   subroutine r1share(array,COMM)
     real(SP) :: array(:)
     integer, optional :: COMM
#if defined _MPI
     integer::dimensions(1),dimension,LOCAL_COMM ! Work Space
     real(SP),allocatable::larray(:)  ! Work Space
     if (ncpu==1) return
     !
     if (present(COMM)) then
       LOCAL_COMM=COMM
     else
       LOCAL_COMM=mpi_comm_world
     endif
     if (LOCAL_COMM==comm_default_value) return
     !
     local_type=MPI_REAL
     if (SP==DP) local_type=MPI_DOUBLE_PRECISION
     !
     call mpi_barrier(LOCAL_COMM,i_err)
     dimensions=shape(array)
     if( any(dimensions<1) ) return
     dimension=product(dimensions)
     allocate(larray(dimension))
     larray=0.
     call mpi_allreduce(array(1),larray,dimension,local_type,mpi_sum,LOCAL_COMM,i_err)
     array=reshape(larray,dimensions)
     deallocate(larray)
     call mpi_barrier(LOCAL_COMM,i_err)
#endif
   end subroutine
   !
   subroutine r2share(array,COMM)
     real(SP) :: array(:,:)
     integer, optional :: COMM
#if defined _MPI
     integer::dimensions(2),dimension,LOCAL_COMM  ! Work Space
     real(SP),allocatable::larray(:)  ! Work Space
     if (ncpu==1) return
     !
     if (present(COMM)) then
       LOCAL_COMM=COMM
     else
       LOCAL_COMM=mpi_comm_world
     endif
     if (LOCAL_COMM==comm_default_value) return
     !
     local_type=MPI_REAL
     if (SP==DP) local_type=MPI_DOUBLE_PRECISION
     !
     call mpi_barrier(LOCAL_COMM,i_err)
     dimensions=shape(array)
     if( any(dimensions<1) ) return
     dimension=product(dimensions)
     allocate(larray(dimension))
     larray=0.
     call mpi_allreduce(array(1,1),larray,dimension,local_type,mpi_sum,LOCAL_COMM,i_err)
     array=reshape(larray,dimensions)
     deallocate(larray)
     call mpi_barrier(LOCAL_COMM,i_err)
#endif
   end subroutine
   !
   subroutine r3share(array,COMM)
     real(SP):: array(:,:,:)
     integer, optional :: COMM
#if defined _MPI
     integer::dimensions(3),dimension,LOCAL_COMM  ! Work Space
     real(SP),allocatable::larray(:)  ! Work Space
     if (ncpu==1) return
     !
     if (present(COMM)) then
       LOCAL_COMM=COMM
     else
       LOCAL_COMM=mpi_comm_world
     endif
     if (LOCAL_COMM==comm_default_value) return
     !
     local_type=MPI_REAL
     if (SP==DP) local_type=MPI_DOUBLE_PRECISION
     !
     call mpi_barrier(LOCAL_COMM,i_err)
     dimensions=shape(array)
     if( any(dimensions<1) ) return
     dimension=product(dimensions)
     allocate(larray(dimension))
     larray=0.
     call mpi_allreduce(array(1,1,1),larray,dimension,local_type,mpi_sum,LOCAL_COMM,i_err)
     array=reshape(larray,dimensions)
     deallocate(larray)
     call mpi_barrier(LOCAL_COMM,i_err)
#endif
   end subroutine
   !
   subroutine d0share(rval,imode,COMM)
     real(DP)          :: rval
     integer, optional :: imode,COMM
#if defined _MPI
     integer :: omode,LOCAL_COMM  ! Work Space
     real(DP):: local_rval  ! Work Space
     if (ncpu==1) return
     !
     if (present(COMM)) then
       LOCAL_COMM=COMM
     else
       LOCAL_COMM=mpi_comm_world
     endif
     if (LOCAL_COMM==comm_default_value) return
     !
     local_type=MPI_DOUBLE_PRECISION
     !
     call mpi_barrier(LOCAL_COMM,i_err)
     if (present(imode)) then
       if (imode==1) omode=mpi_sum
       if (imode==2) omode=mpi_prod
     else
       omode=mpi_sum
     endif
     local_rval=0.
     call mpi_allreduce(rval,local_rval,1,local_type,omode,LOCAL_COMM,i_err)
     rval=local_rval
     call mpi_barrier(LOCAL_COMM,i_err)
#endif
   end subroutine
   !
   subroutine d1share(array,COMM)
     real(DP) :: array(:)
     integer, optional :: COMM
#if defined _MPI
     integer::dimensions(1),dimension,LOCAL_COMM ! Work Space
     real(DP),allocatable::larray(:)  ! Work Space
     if (ncpu==1) return
     !
     if (present(COMM)) then
       LOCAL_COMM=COMM
     else
       LOCAL_COMM=mpi_comm_world
     endif
     if (LOCAL_COMM==comm_default_value) return
     !
     local_type=MPI_DOUBLE_PRECISION
     !
     call mpi_barrier(LOCAL_COMM,i_err)
     dimensions=shape(array)
     if( any(dimensions<1) ) return
     dimension=product(dimensions)
     allocate(larray(dimension))
     larray=0.
     call mpi_allreduce(array(1),larray,dimension,local_type,mpi_sum,LOCAL_COMM,i_err)
     array=reshape(larray,dimensions)
     deallocate(larray)
     call mpi_barrier(LOCAL_COMM,i_err)
#endif
   end subroutine
   !
   subroutine d2share(array,COMM)
     real(DP) :: array(:,:)
     integer, optional :: COMM
#if defined _MPI
     integer::dimensions(2),dimension,LOCAL_COMM  ! Work Space
     real(DP),allocatable::larray(:)  ! Work Space
     if (ncpu==1) return
     !
     if (present(COMM)) then
       LOCAL_COMM=COMM
     else
       LOCAL_COMM=mpi_comm_world
     endif
     if (LOCAL_COMM==comm_default_value) return
     !
     local_type=MPI_DOUBLE_PRECISION
     !
     call mpi_barrier(LOCAL_COMM,i_err)
     dimensions=shape(array)
     if( any(dimensions<1) ) return
     dimension=product(dimensions)
     allocate(larray(dimension))
     larray=0.
     call mpi_allreduce(array(1,1),larray,dimension,local_type,mpi_sum,LOCAL_COMM,i_err)
     array=reshape(larray,dimensions)
     deallocate(larray)
     call mpi_barrier(LOCAL_COMM,i_err)
#endif
   end subroutine
   !
   subroutine d3share(array,COMM)
     real(DP):: array(:,:,:)
     integer, optional :: COMM
#if defined _MPI
     integer::dimensions(3),dimension,LOCAL_COMM  ! Work Space
     real(DP),allocatable::larray(:)  ! Work Space
     if (ncpu==1) return
     !
     if (present(COMM)) then
       LOCAL_COMM=COMM
     else
       LOCAL_COMM=mpi_comm_world
     endif
     if (LOCAL_COMM==comm_default_value) return
     !
     local_type=MPI_DOUBLE_PRECISION
     !
     call mpi_barrier(LOCAL_COMM,i_err)
     dimensions=shape(array)
     if( any(dimensions<1) ) return
     dimension=product(dimensions)
     allocate(larray(dimension))
     larray=0.
     call mpi_allreduce(array(1,1,1),larray,dimension,local_type,mpi_sum,LOCAL_COMM,i_err)
     array=reshape(larray,dimensions)
     deallocate(larray)
     call mpi_barrier(LOCAL_COMM,i_err)
#endif
   end subroutine
   !
   subroutine c0share(cval,imode,COMM)
     complex(SP)       :: cval
     integer, optional :: imode,COMM
#if defined _MPI
     integer :: omode,LOCAL_COMM  ! Work Space
     complex(SP):: local_cval  ! Work Space
     if (ncpu==1) return
     !
     if (present(COMM)) then
       LOCAL_COMM=COMM
     else
       LOCAL_COMM=mpi_comm_world
     endif
     if (LOCAL_COMM==comm_default_value) return
     !
     local_type=MPI_COMPLEX
     if (SP==DP) local_type=MPI_DOUBLE_COMPLEX
     !
     call mpi_barrier(LOCAL_COMM,i_err)
     if (present(imode)) then
       if (imode==1) omode=mpi_sum
       if (imode==2) omode=mpi_prod
     else
       omode=mpi_sum
     endif
     local_cval=0.
     call mpi_allreduce(cval,local_cval,1,local_type,omode,LOCAL_COMM,i_err)
     cval=local_cval
     call mpi_barrier(LOCAL_COMM,i_err)
#endif
   end subroutine
   !
   subroutine c1share(array,COMM)
     complex(SP):: array(:)
     integer, optional :: COMM
#if defined _MPI
     integer::dimensions(1),dimension,LOCAL_COMM  ! Work Space
     complex(SP),allocatable::larray(:)  ! Work Space
     if (ncpu==1) return
     !
     if (present(COMM)) then
       LOCAL_COMM=COMM
     else
       LOCAL_COMM=mpi_comm_world
     endif
     if (LOCAL_COMM==comm_default_value) return
     !
     local_type=MPI_COMPLEX
     if (SP==DP) local_type=MPI_DOUBLE_COMPLEX
     !
     call mpi_barrier(LOCAL_COMM,i_err)
     dimensions=shape(array)
     if( any(dimensions<1) ) return
     dimension=product(dimensions)
     allocate(larray(dimension))
     larray=(0.,0.)
     call mpi_allreduce(array(1),larray,dimension,local_type,mpi_sum,LOCAL_COMM,i_err)
     array=larray
     deallocate(larray)
     call mpi_barrier(LOCAL_COMM,i_err)
#endif
   end subroutine
   !
   subroutine c2share(array,COMM)
     complex(SP):: array(:,:)
     integer, optional :: COMM
#if defined _MPI
     integer::dimensions(2),dimension,LOCAL_COMM  ! Work Space
     complex(SP),allocatable::larray(:)  ! Work Space
     if (ncpu==1) return
     !
     if (present(COMM)) then
       LOCAL_COMM=COMM
     else
       LOCAL_COMM=mpi_comm_world
     endif
     if (LOCAL_COMM==comm_default_value) return
     !
     local_type=MPI_COMPLEX
     if (SP==DP) local_type=MPI_DOUBLE_COMPLEX
     !
     call mpi_barrier(LOCAL_COMM,i_err)
     dimensions=shape(array)
     if( any(dimensions<1) ) return
     dimension=product(dimensions)
     allocate(larray(dimension))
     larray=(0.,0.)
     call mpi_allreduce(array(1,1),larray,dimension,local_type,mpi_sum,LOCAL_COMM,i_err)
     array=reshape(larray,dimensions)
     deallocate(larray)
     call mpi_barrier(LOCAL_COMM,i_err)
#endif
   end subroutine
   !
   subroutine c3share(array,COMM)
     complex(SP):: array(:,:,:)
     integer, optional :: COMM
#if defined _MPI
     integer::dimensions(3),dimension,LOCAL_COMM  ! Work Space
     complex(SP),allocatable::larray(:)  ! Work Space
     if (ncpu==1) return
     !
     if (present(COMM)) then
       LOCAL_COMM=COMM
     else
       LOCAL_COMM=mpi_comm_world
     endif
     if (LOCAL_COMM==comm_default_value) return
     !
     local_type=MPI_COMPLEX
     if (SP==DP) local_type=MPI_DOUBLE_COMPLEX
     !
     call mpi_barrier(LOCAL_COMM,i_err)
     dimensions=shape(array)
     if( any(dimensions<1) ) return
     dimension=product(dimensions)
     allocate(larray(dimension))
     larray=0.
     call mpi_allreduce(array(1,1,1),larray,dimension,local_type,mpi_sum,LOCAL_COMM,i_err)
     array=reshape(larray,dimensions)
     deallocate(larray)
     call mpi_barrier(LOCAL_COMM,i_err)
#endif
   end subroutine
   !
   subroutine c4share(array,COMM)
     complex(SP):: array(:,:,:,:)
     integer, optional :: COMM
#if defined _MPI
     integer::dimensions(4),dimension,LOCAL_COMM  ! Work Space
     complex(SP),allocatable::larray(:)  ! Work Space
     if (ncpu==1) return
     !
     if (present(COMM)) then
       LOCAL_COMM=COMM
     else
       LOCAL_COMM=mpi_comm_world
     endif
     if (LOCAL_COMM==comm_default_value) return
     !
     local_type=MPI_COMPLEX
     if (SP==DP) local_type=MPI_DOUBLE_COMPLEX
     !
     call mpi_barrier(LOCAL_COMM,i_err)
     dimensions=shape(array)
     if( any(dimensions<1) ) return
     dimension=product(dimensions)
     allocate(larray(dimension))
     larray=0.
     call mpi_allreduce(array(1,1,1,1),larray,dimension,local_type,mpi_sum,LOCAL_COMM,i_err)
     array=reshape(larray,dimensions)
     deallocate(larray)
     call mpi_barrier(LOCAL_COMM,i_err)
#endif
   end subroutine
   !
   subroutine c5share(array,COMM)
     complex(SP):: array(:,:,:,:,:)
     integer, optional :: COMM
#if defined _MPI
     integer::dimensions(5),dimension,LOCAL_COMM  ! Work Space
     complex(SP),allocatable::larray(:)  ! Work Space
     if (ncpu==1) return
     !
     if (present(COMM)) then
       LOCAL_COMM=COMM
     else
       LOCAL_COMM=mpi_comm_world
     endif
     if (LOCAL_COMM==comm_default_value) return
     !
     local_type=MPI_COMPLEX
     if (SP==DP) local_type=MPI_DOUBLE_COMPLEX
     !
     call mpi_barrier(LOCAL_COMM,i_err)
     dimensions=shape(array)
     if( any(dimensions<1) ) return
     dimension=product(dimensions)
     allocate(larray(dimension))
     larray=0.
     call mpi_allreduce(array(1,1,1,1,1),larray,dimension,local_type,mpi_sum,LOCAL_COMM,i_err)
     array=reshape(larray,dimensions)
     deallocate(larray)
     call mpi_barrier(LOCAL_COMM,i_err)
#endif
   end subroutine
   !
   subroutine i0bcast(ival,node,COMM)
     integer  :: ival
     integer, intent(in) :: node
     integer, optional   :: COMM
#if defined _MPI
     integer::LOCAL_COMM  ! Work Space  
     if (ncpu==1) return
     !
     if (present(COMM)) then
       LOCAL_COMM=COMM
     else
       LOCAL_COMM=mpi_comm_world
     endif
     if (LOCAL_COMM==comm_default_value) return
     !
     call mpi_bcast(ival,1,mpi_integer,node,LOCAL_COMM,i_err)
#endif
   end subroutine
   !
   subroutine c0bcast(cval,node,COMM)
     complex(SP):: cval
     integer, intent(in) :: node
     integer, optional :: COMM
#if defined _MPI
     integer::LOCAL_COMM  ! Work Space  
     if (ncpu==1) return
     !
     if (present(COMM)) then
       LOCAL_COMM=COMM
     else
       LOCAL_COMM=mpi_comm_world
     endif
     if (LOCAL_COMM==comm_default_value) return
     !
     local_type=MPI_COMPLEX
     if (SP==DP) local_type=MPI_DOUBLE_COMPLEX
     !
     call mpi_bcast(cval,1,local_type,node,LOCAL_COMM,i_err)
#endif
   end subroutine
   !
   subroutine c1bcast(array,node,COMM)
     complex(SP):: array(:)
     integer, intent(in) :: node
     integer, optional :: COMM
#if defined _MPI
     integer::LOCAL_COMM  ! Work Space  
     if (ncpu==1) return
     !
     if (present(COMM)) then
       LOCAL_COMM=COMM
     else
       LOCAL_COMM=mpi_comm_world
     endif
     if (LOCAL_COMM==comm_default_value) return
     !
     local_type=MPI_COMPLEX
     if (SP==DP) local_type=MPI_DOUBLE_COMPLEX
     !
     call mpi_bcast(array(1),size(array),local_type, node,LOCAL_COMM, i_err)
#endif
   end subroutine
   !
   subroutine c2bcast(array,node)
     complex(SP):: array(:,:)
     integer, intent(in) :: node
#if defined _MPI
     if (ncpu==1) return
     !
     local_type=MPI_COMPLEX
     if (SP==DP) local_type=MPI_DOUBLE_COMPLEX
     !
     call mpi_bcast(array(1,1),size(array),local_type, node,mpi_comm_world , i_err)
#endif
   end subroutine
   !
   subroutine PP_snd_rcv_c2(mode,array,node,COMM)
     character(*):: mode
     complex(SP) :: array(:,:)
     integer, intent(in) :: node
     integer, optional   :: COMM
#if defined _MPI
     integer, dimension(MPI_STATUS_SIZE) :: MPI_status
     integer::LOCAL_COMM,i_err! Work Space  
     if (ncpu==1) return
     !
     local_type=MPI_COMPLEX
     if (SP==DP) local_type=MPI_DOUBLE_COMPLEX
     !
     if (present(COMM)) then
       LOCAL_COMM=COMM
     else
       LOCAL_COMM=mpi_comm_world
     endif
     if (LOCAL_COMM==comm_default_value) return
     !
     if (mode=="send"   ) call MPI_SEND(array,size(array),local_type,node ,1, LOCAL_COMM,i_err)
     if (mode=="receive") call MPI_RECV(array,size(array),local_type,node ,1, LOCAL_COMM, MPI_status, i_err)
     !
#endif
   end subroutine
   !
end module parallel_m<|MERGE_RESOLUTION|>--- conflicted
+++ resolved
@@ -393,11 +393,7 @@
 &                   c0share,c1share,c2share,c3share,c4share,c5share, &
 &                   ch0share,                                        &
 #if ! defined _DOUBLE
-<<<<<<< HEAD
-   module procedure d0share,d1share,d2share,d3share
-=======
-&                   d0share,d1share,d2share,                         &
->>>>>>> fe986df5
+                    d0share,d1share,d2share,d3share,                 &
 #endif
 &                   PARALLEL_wait
  end interface PP_redux_wait
