!
!        Copyright (C) 2000-2018 the YAMBO team
!              http://www.yambo-code.org
!
! Authors (see AUTHORS file for details): AM
! 
! This file is distributed under the terms of the GNU 
! General Public License. You can redistribute it and/or 
! modify it under the terms of the GNU General Public 
! License as published by the Free Software Foundation; 
! either version 2, or (at your option) any later version.
!
! This program is distributed in the hope that it will 
! be useful, but WITHOUT ANY WARRANTY; without even the 
! implied warranty of MERCHANTABILITY or FITNESS FOR A 
! PARTICULAR PURPOSE.  See the GNU General Public License 
! for more details.
!
! You should have received a copy of the GNU General Public 
! License along with this program; if not, write to the Free 
! Software Foundation, Inc., 59 Temple Place - Suite 330,Boston, 
! MA 02111-1307, USA or visit http://www.gnu.org/copyleft/gpl.txt.
!
module parallel_m
 !
 ! Collective Operations (from  http://linux.die.net/man/3/mpi_lor )
 !
 ! The collective combination operations ( MPI_REDUCE , MPI_ALLREDUCE , MPI_REDUCE_SCATTER , and MPI_SCAN ) take a combination operation. This operation is of type
 ! MPI_Op in C and of type INTEGER in Fortran. The predefined operations are 
 !
 !MPI_MAX
 !    - return the maximum 
 !MPI_MIN
 !    - return the minumum 
 !MPI_SUM
 !    - return the sum 
 !MPI_PROD
 !    - return the product 
 !MPI_LAND
 !    - return the logical and 
 !MPI_BAND
 !    - return the bitwise and 
 !MPI_LOR
 !    - return the logical or 
 !MPI_BOR
 !    - return the bitwise of 
 !MPI_LXOR
 !    - return the logical exclusive or 
 !MPI_BXOR
 !    - return the bitwise exclusive or 
 !MPI_MINLOC
 !    - return the minimum and the location (actually, the value of the second element of the structure where the minimum of the first is found) 
 !MPI_MAXLOC
 !    - return the maximum and the location 
 !
 use pars,       ONLY:SP,DP,schlen,lchlen,max_n_of_cpus,MAX_N_GROUPS,MAX_N_OF_CHAINS,n_CPU_str_max
#include<memory.h>
 !
#if defined _MPI
 include 'mpif.h'
#else
 integer            :: mpi_comm_world=0
#endif
 !
 integer            :: myid
 integer            :: ncpu
 integer            :: n_nodes  = 1
 integer            :: n_MPI    = 1
#if defined _MPI
 integer, parameter :: comm_default_value  = MPI_COMM_NULL
#else
 integer, parameter :: comm_default_value  = 0
#endif
 !
 ! Logicals
 !
<<<<<<< HEAD
 logical            :: l_par_X_T,l_par_X_G,l_par_X_G_finite_q,l_par_DIP,l_par_SE,l_par_RT,l_par_SC
=======
 logical            :: l_par_X_T,l_par_X_G_q0,l_par_X_G_all_q,&
&                      l_par_X_G_finite_q,l_par_SE,l_par_RT,l_par_SC,l_par_NL
>>>>>>> fe986df5
 !
 ! In a parallel run only the head CPU in the q and b chains can do 
 ! (b,k) loops
 !
 logical           :: HEAD_QP_cpu=.TRUE.
 logical           :: HEAD_k_cpu =.TRUE.
 !
 ! Communicators
 !
 integer            :: n_groups                =0     ! groups of active chains
 integer            :: nchains_group(2*MAX_N_GROUPS)=0     ! chains limits in the group
 integer            :: ncpu_chain(MAX_N_OF_CHAINS)=1  ! #CPUs in each chain
 !
 ! MPI intra-groups Communicators
 !
 type MPI_comm 
   integer  :: COMM      
   integer  :: CPU_id    
   integer  :: my_CHAIN    ! equivalent to CPU_id+1 in INTER_CHAIN
   integer  :: chain_order ! this corresponds to the order in the local hierarchy
   integer  :: n_CPU     
 end type MPI_comm
 ! 
 ! CHAINS 
 !========
 type(MPI_comm),SAVE   :: INTRA_CHAIN(MAX_N_OF_CHAINS) ! COMMUNICATOR among CPUs of the same chain
 type(MPI_comm),SAVE   :: INTER_CHAIN(MAX_N_OF_CHAINS) ! COMMUNICATOR among same CPU (same ID) of different CHAINS 
 type(MPI_comm),SAVE   :: CHILD_CHAIN(MAX_N_OF_CHAINS) ! COMMUNICATOR among CPUs (same ID) of different CHAINS enclosed in 
                                                       ! the above INTER_CHAIN cpu's'
 !
 ! CPU's
 !=======
 type CPU_stru 
   integer              :: N_chains  =1
   integer              :: CPU(MAX_N_OF_CHAINS) = 1
   character(4)         :: ROLE(MAX_N_OF_CHAINS)= " "
   character(schlen)    :: CPU_string  = " "
   character(schlen)    :: ROLE_string = " "
   character(schlen)    :: Long_Description  = " "
   character(schlen)    :: Short_Description = " "
   integer              :: nCPU_lin_algebra_INV   =1
   integer              :: nCPU_lin_algebra_DIAGO =1
 end type CPU_stru
 !
 type(CPU_stru),SAVE :: CPU_structure(n_CPU_str_max)
 !
 !... Running values ...
 !
 integer          :: PARALLEL_CPU_used(MAX_N_OF_CHAINS) = 1
 character(4)     :: PARALLEL_CPU_role(MAX_N_OF_CHAINS) = " "
 integer          :: PARALLEL_n_structures_active = 0
 logical          :: PARALLEL_ENV_uses_default(n_CPU_str_max) = .false.
 logical          :: linear_algebra_is_parallel = .false.
 character(schlen):: PARALLEL_default_mode="balanced" ! "memory"/"workload"
 !
 !... Logging CPUs ...
 !
 integer          :: n_log_CPUs = 0
 !
 ! MPI operations
 !
 integer, parameter :: p_sum =1
 integer, parameter :: p_prod=2
 !
 ! Logicals
 !
 logical            :: IO_write_default(max_n_of_cpus)
 logical            :: master_cpu
 logical            :: l_open_MP
 !
 ! PP indexes
 !
 type PP_indexes
   logical, allocatable :: element_1D(:)
   logical, allocatable :: element_2D(:,:)
   ! Davide 4/09/2015: n_of_elements should be a number. It is useless that it is a vector
   !                   allocated to nCPU and that each CPU fills only the element myid.
   integer, allocatable :: n_of_elements(:)
   integer, allocatable :: weight_1D(:)
   integer, allocatable :: first_of_1D(:)
 end type PP_indexes
 !
 ! Number of Bands to load
 !=========================
 !
 ! When the PARALLEL_global_index define a distribution common to HF,GW and e-p
 ! it defines a global number of bands to load that overwrites the local values
 !
 integer            :: n_WF_bands_to_load
 !
 ! Number of Response functions
 !==============================
 !
 !1:Xo 2:em1s 3:em1d 4:pp 5:bse
 !
 integer, parameter :: n_parallel_X_types=5
 !
 ! Specific PP indexes ...
 !========================
 !
 ! ... linear algebra
 type(PP_indexes),SAVE :: PAR_IND_SLK
 !
 ! ... BZ sampling
 type(PP_indexes),SAVE :: PAR_IND_Q
 type(PP_indexes),SAVE :: PAR_IND_Q_bz
 type(PP_indexes),SAVE :: PAR_IND_Kk_ibz
 type(PP_indexes),SAVE :: PAR_IND_Xk_ibz
 type(PP_indexes),SAVE :: PAR_IND_Xk_bz
 type(PP_indexes),SAVE :: PAR_IND_G_k
 !
 ! ... DIPOLES
 type(PP_indexes),SAVE :: PAR_IND_DIPk_ibz
 type(PP_indexes),SAVE :: PAR_IND_DIPk_bz
 type(PP_indexes),SAVE :: PAR_IND_VAL_BANDS_DIP
 type(PP_indexes),SAVE :: PAR_IND_CON_BANDS_DIP
 !
 ! ... linear response & BSK
 type(PP_indexes),SAVE :: PAR_IND_VAL_BANDS_X(n_parallel_X_types)
 type(PP_indexes),SAVE :: PAR_IND_CON_BANDS_X(n_parallel_X_types)
<<<<<<< HEAD
=======
 type(PP_indexes),SAVE :: PAR_IND_DIPk_ibz
 type(PP_indexes),SAVE :: PAR_IND_OVLP_ibz
>>>>>>> fe986df5
 !
 ! ... QP
 type(PP_indexes),SAVE :: PAR_IND_QP
 !
 ! ... Plasma
 type(PP_indexes),SAVE :: PAR_IND_Plasma
 !
 ! ... G bands
 type(PP_indexes),SAVE :: PAR_IND_G_b
 type(PP_indexes),SAVE :: PAR_IND_B_mat
 type(PP_indexes),SAVE :: PAR_IND_Bp_mat
 type(PP_indexes),SAVE :: PAR_IND_B_mat_ordered
 !
 ! ... WF
 type(PP_indexes),SAVE :: PAR_IND_WF_b
 type(PP_indexes),SAVE :: PAR_IND_WF_k
 type(PP_indexes),SAVE :: PAR_IND_WF_b_and_k
 type(PP_indexes),SAVE :: PAR_IND_WF_linear
 !
 ! ... RL vectors
 type(PP_indexes),SAVE :: PAR_IND_RL
 !
 ! ... Transitions
 type(PP_indexes),allocatable,SAVE :: PAR_IND_eh(:)
 type(PP_indexes)            ,SAVE :: PAR_IND_T_groups
 type(PP_indexes)            ,SAVE :: PAR_IND_T_Haydock
 type(PP_indexes)            ,SAVE :: PAR_IND_T_ordered
 !
 ! .... Frequencies non-linear optics
 type(PP_indexes),SAVE :: PAR_IND_freqs
 !
 ! Specific MPI ID's ...
 !======================
 !
 ! ... QP
 integer            :: PAR_IND_QP_ID
 !
 ! ... PLASMA
 integer            :: PAR_IND_PLASMA_ID
 !
 ! ... G bands
 integer            :: PAR_IND_G_b_ID
 !
 ! ... WF
 integer            :: PAR_IND_WF_b_ID
 integer            :: PAR_IND_WF_k_ID
 !
 ! ... BZ
 integer            :: PAR_IND_Q_ID
 integer            :: PAR_IND_Kk_ibz_ID
 integer            :: PAR_IND_Xk_ibz_ID
 integer            :: PAR_IND_Xk_bz_ID
 integer            :: PAR_IND_G_k_ID
 !
 ! ... DIPOLES
 integer            :: PAR_IND_DIPk_bz_ID
 integer            :: PAR_IND_DIPk_ibz_ID
 integer            :: PAR_IND_VAL_BANDS_DIP_ID
 integer            :: PAR_IND_CON_BANDS_DIP_ID
 !
 ! ... linear response & BSK
 integer            :: PAR_IND_VAL_BANDS_X_ID(n_parallel_X_types)
 integer            :: PAR_IND_CON_BANDS_X_ID(n_parallel_X_types)
 !
 ! ... RT
 integer            :: PAR_IND_B_mat_ID
 integer            :: PAR_IND_Bp_mat_ID
 !
 ! ... BSK
 integer            :: PAR_IND_eh_ID
 !
 ! ... RL
 integer            :: PAR_IND_RL_ID
 !
<<<<<<< HEAD
=======
 ! .... Frequencies
 integer            :: PAR_IND_freqs_ID
 !
 ! ... Optical oscillators
 integer            :: PAR_IND_DIPk_ID
 !
>>>>>>> fe986df5
 ! ... Freqs
 integer            :: PAR_IND_FREQ_ID
 !
 ! Specific MPI COMMUNICATORS...
 !==============================
 ! PAR_COM_*_INDEX is the interchain comunicator
 ! PAR_COM_*_A2A   is the intrachain comunicator
 !
 ! ... World
 type(MPI_comm),SAVE :: PAR_COM_WORLD
 ! ... Serial
 type(MPI_comm),SAVE :: PAR_COM_NULL
 !
 ! ... linear algebra
 type(MPI_comm),SAVE :: PAR_COM_SLK
 type(MPI_comm),SAVE :: PAR_COM_SLK_INDEX_global
 type(MPI_comm),SAVE :: PAR_COM_SLK_INDEX_local
 !
 ! ... RL vectors
 type(MPI_comm),SAVE :: PAR_COM_RL_INDEX
 type(MPI_comm),SAVE :: PAR_COM_RL_A2A
 !
 ! ... QP
 type(MPI_comm),SAVE :: PAR_COM_QP_INDEX
 type(MPI_comm),SAVE :: PAR_COM_QP_A2A
 !
 ! ... Plasma
 type(MPI_comm),SAVE :: PAR_COM_PLASMA_INDEX
 !
 ! ... G bands
 type(MPI_comm),SAVE :: PAR_COM_G_b_INDEX
 type(MPI_comm),SAVE :: PAR_COM_G_b_A2A
 !
 ! ... WF
 type(MPI_comm),SAVE :: PAR_COM_WF_k_A2A
 type(MPI_comm),SAVE :: PAR_COM_WF_k_INDEX
 type(MPI_comm),SAVE :: PAR_COM_WF_b_INDEX
 !
 ! ... BZ
 type(MPI_comm),SAVE :: PAR_COM_Q_INDEX
 type(MPI_comm),SAVE :: PAR_COM_Q_A2A
 type(MPI_comm),SAVE :: PAR_COM_Xk_ibz_INDEX
 type(MPI_comm),SAVE :: PAR_COM_Xk_ibz_A2A
 type(MPI_comm),SAVE :: PAR_COM_Xk_bz_INDEX
 type(MPI_comm),SAVE :: PAR_COM_Xk_bz_A2A
 !
 ! ... DIPOLES
 type(MPI_comm),SAVE :: PAR_COM_DIPk_ibz_INDEX
 type(MPI_comm),SAVE :: PAR_COM_DIPk_ibz_A2A
 type(MPI_comm),SAVE :: PAR_COM_DIPk_bz_INDEX
 type(MPI_comm),SAVE :: PAR_COM_DIPk_bz_A2A
 type(MPI_comm),SAVE :: PAR_COM_VAL_INDEX_DIP
 type(MPI_comm),SAVE :: PAR_COM_CON_INDEX_DIP
 !
 ! ... linear response & BSK
 type(MPI_comm),SAVE :: PAR_COM_VAL_INDEX_X(n_parallel_X_types)
 type(MPI_comm),SAVE :: PAR_COM_CON_INDEX_X(n_parallel_X_types)
 type(MPI_comm),SAVE :: PAR_COM_X_WORLD_RL_resolved
 type(MPI_comm),SAVE :: PAR_COM_X_WORLD
 !
 ! ... BSK
 type(MPI_comm),SAVE :: PAR_COM_eh_INDEX
 type(MPI_comm),SAVE :: PAR_COM_eh_A2A
 type(MPI_comm),SAVE :: PAR_COM_T_INDEX
 !
 ! ... Haydock solver
 type(MPI_comm),allocatable,SAVE :: PAR_COM_T_Haydock(:)
 !
 ! ... density
 type(MPI_comm),SAVE :: PAR_COM_density
 !
 ! ... Frequencies 
 type(MPI_comm),SAVE :: PAR_COM_freqs
 type(MPI_comm),SAVE :: PAR_COM_freqs_A2A
 type(MPI_comm),SAVE :: PAR_COM_freqs_INDEX
 !
 ! ... and dimensions (used for automatic cpu distribution)
 !=========================================================
 integer            :: PAR_K_range      = 0
 integer            :: PAR_EH_range     = 0
 integer            :: PAR_QP_range     = 0
 integer            :: PAR_Q_range(2)   = 0
 integer            :: PAR_Dip_ib(2)    = 0
 integer            :: PAR_Dip_ib_lim(2)= 0
 integer            :: PAR_X_ib(2)      = 0
 integer            :: PAR_X_iq(2)      = 0
 integer            :: PAR_n_bands(2)   = 0
 integer            :: PAR_n_c_bands(2) = 0
 integer            :: PAR_n_v_bands(2) = 0
 integer            :: PAR_n_G_vectors  = 0
 !
 ! ... and derived variables
 !==========================
 integer            :: PAR_nRL
 integer,allocatable:: PAR_RL_index(:)
 integer            :: PAR_nPlasma
 integer,allocatable:: PAR_PLASMA_index(:)
 integer            :: PAR_nQP
 integer,allocatable:: PAR_QP_index(:)
 integer            :: PAR_n_B_mat_elements
 integer,allocatable:: PAR_B_mat_index(:,:)
 integer            :: PAR_n_Bp_mat_elements
 integer,allocatable:: PAR_Bp_mat_index(:,:)
 integer            :: PAR_nQ
 integer,allocatable:: PAR_Q_index(:)
 integer            :: PAR_nQ_bz
 integer,allocatable:: PAR_Q_bz_index(:)
 integer            :: PAR_Kk_nibz
 integer            :: PAR_Xk_nibz
 integer,allocatable:: PAR_Xk_ibz_index(:)
 integer            :: PAR_Xk_nbz
 integer,allocatable:: PAR_Xk_bz_index(:)
 integer            :: PAR_DIPk_nibz
 integer,allocatable:: PAR_DIPk_ibz_index(:)
 integer            :: PAR_DIPk_nbz
 integer,allocatable:: PAR_DIPk_bz_index(:)
 integer            :: PAR_BS_nT_col_grps 
 integer,allocatable:: PAR_BS_T_grps_index(:)
 integer            :: PAR_nG_bands 
 integer,allocatable:: PAR_G_bands_index(:)
 integer            :: PAR_n_freqs 
 integer,allocatable:: PAR_FREQS_index(:)
 !
 ! WorkSpace
 !
 integer            :: i_PAR_structure
 integer            :: i_err
 integer, private   :: local_type
 !
 interface PP_redux_wait
   module procedure l1share,                                         &
&                   i1share,i2share,i3share,                         &
&                   i81share,                                        &
&                   r0share,r1share,r2share,r3share,                 &
&                   c0share,c1share,c2share,c3share,c4share,c5share, &
&                   ch0share,                                        &
#if ! defined _DOUBLE
&                   d0share,d1share,d2share,                         &
#endif
&                   PARALLEL_wait
 end interface PP_redux_wait
 !
 interface PP_bcast
   module procedure c0bcast,c1bcast,c2bcast,&
&                   i0bcast
 end interface PP_bcast
 !
 interface PP_send_and_receive
   module procedure PP_snd_rcv_c2
 end interface PP_send_and_receive
 !
 contains
   !
   subroutine PAR_build_index(PAR_ind,N_elements,V_ind,n_V_ind)
     !
     integer           ::N_elements,n_V_ind,V_ind(N_elements),i_p
     type(PP_indexes)  ::PAR_ind
     !
     V_ind  =0
     n_V_ind=0
     if (N_elements==size(PAR_IND%element_1D)) then
       do i_p=1,N_elements
         if (PAR_IND%element_1D(i_p)) then
           n_V_ind=n_V_ind+1
           V_ind(i_p)=n_V_ind
         endif
       enddo
     else 
       do i_p=1,size(PAR_IND%element_1D)
         if (PAR_IND%element_1D(i_p)) then
           n_V_ind=n_V_ind+1
           V_ind(n_V_ind)=i_p
         endif
       enddo
     endif
     !
   end subroutine
   !
   subroutine CREATE_the_COMM(WORLD, COMM, ID )
     integer       :: WORLD,ID,i_err
     type(MPI_comm):: COMM
     if (ncpu==1) return
#if defined _MPI
     call MPI_COMM_SPLIT(WORLD,COMM%my_CHAIN,ID,COMM%COMM,i_err)
     call MPI_COMM_RANK(COMM%COMM,COMM%CPU_id,i_err)
     call MPI_COMM_SIZE(COMM%COMM,COMM%n_CPU ,i_err)
#endif
   end subroutine
   !
   integer function i_INTER_CHAIN(N_father,N_child)
     ! Note that N_child/_father are the #cpu's in the two chains
     integer :: N_father,N_child
     i_INTER_CHAIN=(myid/N_father)*(N_father/N_child)+mod(myid,N_father/N_child)
   end function
   !
   character(lchlen) function PARALLEL_message(i_s)
     use stderr, ONLY:intc
     use openmp, ONLY:n_threads_X,n_threads_SE,n_threads_RT,n_threads_DIP,n_threads_K, &
&                     n_threads_NL,n_threads
     integer :: i_s
     !
     PARALLEL_message=" "
     !
#if !defined _MPI && !defined _OPENMP
     return
#endif
     if (i_s>0) then
       if (len_trim(CPU_structure(i_s)%CPU_string)==0) return
     endif
     !
     if (i_s==0) then
       PARALLEL_message=trim(intc(ncpu))//"(CPU)"
       if (n_threads    >0) PARALLEL_message=trim(PARALLEL_message)//"-"//trim(intc(n_threads))//"(threads)"
       if (n_threads_X  >0) PARALLEL_message=trim(PARALLEL_message)//"-"//trim(intc(n_threads_X))//"(threads@X)"
       if (n_threads_DIP>0) PARALLEL_message=trim(PARALLEL_message)//"-"//trim(intc(n_threads_DIP))//"(threads@DIP)"
       if (n_threads_SE >0) PARALLEL_message=trim(PARALLEL_message)//"-"//trim(intc(n_threads_SE))//"(threads@SE)"
       if (n_threads_RT >0) PARALLEL_message=trim(PARALLEL_message)//"-"//trim(intc(n_threads_RT))//"(threads@RT)"
       if (n_threads_K  >0) PARALLEL_message=trim(PARALLEL_message)//"-"//trim(intc(n_threads_K))//"(threads@K)"
       if (n_threads_NL>0) PARALLEL_message=trim(PARALLEL_message)//"-"//trim(intc(n_threads_NL))//"(threads@NL)"
     else
       PARALLEL_message=trim(CPU_structure(i_s)%Short_Description)//"(environment)-"//&
&                       trim(CPU_structure(i_s)%CPU_string)//"(CPUs)-"//&
&                       trim(CPU_structure(i_s)%ROLE_string)//"(ROLEs)"
     endif
     !
   end function
   !
   subroutine CPU_str_reset()
     CPU_structure(1)%Long_Description="DIPOLES"
     CPU_structure(1)%Short_Description="DIP"
     CPU_structure(2)%Long_Description="Response_G_space_Finite_Momentum"
     CPU_structure(2)%Short_Description="X_finite_q"
     CPU_structure(3)%Long_Description="Response_G_space"
     CPU_structure(3)%Short_Description="X"
     CPU_structure(4)%Long_Description="Response_T_space"
     CPU_structure(4)%Short_Description="BS"
     CPU_structure(5)%Long_Description="Self_Energy"
     CPU_structure(5)%Short_Description="SE"
     CPU_structure(6)%Long_Description="Real_Time"
     CPU_structure(6)%Short_Description="RT"
     CPU_structure(7)%Long_Description="ScaLapacK"
     CPU_structure(7)%Short_Description="SLK"
     CPU_structure(8)%Long_Description="Non_Linear"
     CPU_structure(8)%Short_Description="NL"
   end subroutine
   !
   subroutine COMM_reset(COMM)
     type(MPI_comm):: COMM
     COMM%n_CPU      =1
     COMM%COMM       =comm_default_value
     COMM%my_CHAIN   =1
     COMM%chain_order=nchains_group(2)
     COMM%CPU_ID     =0
   end subroutine
   !
   subroutine COMM_copy(COMM_in,COMM_out)
     type(MPI_comm):: COMM_in,COMM_out
     COMM_out%n_CPU      =COMM_in%n_CPU
     COMM_out%my_CHAIN   =COMM_in%my_CHAIN
     COMM_out%chain_order=COMM_in%chain_order
     COMM_out%COMM       =COMM_in%COMM
     COMM_out%CPU_ID     =COMM_in%CPU_ID
   end subroutine
   !
   subroutine PAR_INDEX_copy(IND_in,IND_out)
     type(PP_indexes):: IND_in,IND_out
     integer :: dim_
     if (allocated(IND_in%n_of_elements)) then
       dim_=size(IND_in%n_of_elements)
       YAMBO_ALLOC(IND_out%n_of_elements,(dim_))
       IND_out%n_of_elements=IND_in%n_of_elements
     endif
     if (allocated(IND_in%element_1D)) then
       dim_=size(IND_in%element_1D)
       YAMBO_ALLOC(IND_out%element_1D,(dim_))
       IND_out%element_1D=IND_in%element_1D
     endif
     if (allocated(IND_in%weight_1D)) then
       dim_=size(IND_in%weight_1D)
       YAMBO_ALLOC(IND_out%weight_1D,(dim_))
       IND_out%weight_1D=IND_in%weight_1D
     endif
     if (allocated(IND_in%first_of_1D)) then
       dim_=size(IND_in%first_of_1D)
       YAMBO_ALLOC(IND_out%first_of_1D,(dim_))
       IND_out%first_of_1D=IND_in%first_of_1D
     endif
   end subroutine
   !
   subroutine PP_indexes_reset(IND_out)
     type(PP_indexes)::IND_out
     YAMBO_FREE(IND_out%element_1D)
     YAMBO_FREE(IND_out%element_2D)
     YAMBO_FREE(IND_out%weight_1D)
     YAMBO_FREE(IND_out%n_of_elements)
     YAMBO_FREE(IND_out%first_of_1D)
   end subroutine
   !
   subroutine PARALLEL_wait(COMM)
     integer, optional :: COMM
#if defined _MPI
     integer :: local_COMM
     if (ncpu==1) return
     !
     local_COMM=mpi_comm_world
     if (present(COMM)) then
       local_COMM=COMM
     endif
     if (local_COMM==comm_default_value) local_COMM=mpi_comm_world
     call mpi_barrier(local_COMM,i_err)
#endif
   end subroutine
   !
   subroutine l1share(array,imode,COMM)
     logical   :: array(:)
     integer, optional :: imode,COMM
#if defined _MPI
     integer ::omode,LOCAL_COMM
     integer ::dimensions(1),dimension ! Work Space
     logical,allocatable::larray(:)    ! Work Space
     if (ncpu==1) return
     !
     if (present(COMM)) then
       LOCAL_COMM=COMM
     else
       LOCAL_COMM=mpi_comm_world
     endif
     if (LOCAL_COMM==comm_default_value) return
     call mpi_barrier(LOCAL_COMM,i_err)
     if (present(imode)) then
       if (imode==1) omode=MPI_LOR
       if (imode==2) omode=MPI_LAND
       if (imode==3) omode=mpi_lor
       if (imode==4) omode=mpi_land
     else
       omode=MPI_LOR
     endif
     dimensions=shape(array)
     if( any(dimensions<1) ) return
     dimension=product(dimensions)
     allocate(larray(dimension))
     larray=.FALSE.
     call mpi_allreduce(array(1),larray,dimension,mpi_logical,omode,LOCAL_COMM,i_err)
     array=reshape(larray,dimensions)
     deallocate(larray)
     call mpi_barrier(LOCAL_COMM,i_err)
#endif
   end subroutine
   !
   subroutine i1share(array,imode,COMM)
     integer(4):: array(:)
     integer, optional :: imode,COMM
#if defined _MPI
     integer ::omode,LOCAL_COMM
     integer ::dimensions(1),dimension ! Work Space
     integer,allocatable::larray(:)    ! Work Space
     if (ncpu==1) return
     !
     if (present(COMM)) then
       LOCAL_COMM=COMM
     else
       LOCAL_COMM=mpi_comm_world
     endif
     if (LOCAL_COMM==comm_default_value) return
     call mpi_barrier(LOCAL_COMM,i_err)
     if (present(imode)) then
       if (imode==1) omode=mpi_sum
       if (imode==2) omode=mpi_prod
     else
       omode=mpi_sum
     endif
     dimensions=shape(array)
     if( any(dimensions<1) ) return
     dimension=product(dimensions)
     allocate(larray(dimension))
     larray=0
     call mpi_allreduce(array(1),larray,dimension,mpi_integer,omode,LOCAL_COMM,i_err)
     array=reshape(larray,dimensions)
     deallocate(larray)
     call mpi_barrier(LOCAL_COMM,i_err)
#endif
   end subroutine
   !
   subroutine i81share(array,imode,COMM)
     integer(8)        :: array(:)
     integer, optional :: imode,COMM
#if defined _MPI
     integer :: omode,LOCAL_COMM
     integer::dimensions(1),dimension  !Work Space
     integer(8),allocatable::larray(:) !Work Space
     if (ncpu==1) return
     !
     if (present(COMM)) then
       LOCAL_COMM=COMM
     else
       LOCAL_COMM=mpi_comm_world
     endif
     if (LOCAL_COMM==comm_default_value) return
     call mpi_barrier(LOCAL_COMM,i_err)
     if (present(imode)) then
       if (imode==1) omode=mpi_sum
       if (imode==2) omode=mpi_prod
     else
       omode=mpi_sum
     endif
     dimensions=shape(array)
     if( any(dimensions<1) ) return
     dimension=product(dimensions)
     allocate(larray(dimension))
     larray=0
     call mpi_allreduce(array(1),larray,dimension,mpi_integer8,omode,LOCAL_COMM,i_err)
     array=reshape(larray,dimensions)
     deallocate(larray)
     call mpi_barrier(LOCAL_COMM,i_err)
#endif
   end subroutine
   !
   subroutine i2share(array,COMM)
     integer :: array(:,:)
     integer, optional :: COMM
#if defined _MPI
     integer::dimensions(2),dimension,LOCAL_COMM  ! Work Space
     integer,allocatable::larray(:)  ! Work Space
     if (ncpu==1) return
     !
     if (present(COMM)) then
       LOCAL_COMM=COMM
     else
       LOCAL_COMM=mpi_comm_world
     endif
     if (LOCAL_COMM==comm_default_value) return
     call mpi_barrier(LOCAL_COMM,i_err)
     dimensions=shape(array)
     if( any(dimensions<1) ) return
     dimension=product(dimensions)
     allocate(larray(dimension))
     larray=0
     call mpi_allreduce(array(1,1),larray,dimension,mpi_integer,mpi_sum,LOCAL_COMM,i_err)
     array=reshape(larray,dimensions)
     deallocate(larray)
     call mpi_barrier(LOCAL_COMM,i_err)
#endif
   end subroutine
   !
   subroutine i3share(array,COMM)
     integer:: array(:,:,:)
     integer, optional :: COMM
#if defined _MPI
     integer::dimensions(3),dimension,LOCAL_COMM  ! Work Space
     integer,allocatable::larray(:) ! Work Space
     if (ncpu==1) return
     !
     if (present(COMM)) then
       LOCAL_COMM=COMM
     else
       LOCAL_COMM=mpi_comm_world
     endif
     if (LOCAL_COMM==comm_default_value) return
     call mpi_barrier(LOCAL_COMM,i_err)
     dimensions=shape(array)
     if( any(dimensions<1) ) return
     dimension=product(dimensions)
     allocate(larray(dimension))
     larray=0
     call mpi_allreduce(array(1,1,1),larray,dimension,mpi_integer,mpi_sum,LOCAL_COMM,i_err)
     array=reshape(larray,dimensions)
     deallocate(larray)
     call mpi_barrier(LOCAL_COMM,i_err)
#endif
   end subroutine
   !
   subroutine ch0share(chval,COMM)
     character(lchlen) :: chval
     integer, optional :: COMM
#if defined _MPI
     integer          :: LOCAL_COMM   ! Work Space
     character(lchlen):: local_chval  ! Work Space
     if (ncpu==1) return
     !
     if (present(COMM)) then
       LOCAL_COMM=COMM
     else
       LOCAL_COMM=mpi_comm_world
     endif
     if (LOCAL_COMM==comm_default_value) return
     !
     call mpi_barrier(LOCAL_COMM,i_err)
     local_chval=' '
     call mpi_allreduce(chval,local_chval,lchlen,MPI_CHARACTER,mpi_sum,LOCAL_COMM,i_err)
     chval=local_chval
     call mpi_barrier(LOCAL_COMM,i_err)
#endif
   end subroutine
   !
   subroutine r0share(rval,imode,COMM)
     real(SP)          :: rval
     integer, optional :: imode,COMM
#if defined _MPI
     integer :: omode,LOCAL_COMM  ! Work Space
     real(SP):: local_rval  ! Work Space
     if (ncpu==1) return
     !
     if (present(COMM)) then
       LOCAL_COMM=COMM
     else
       LOCAL_COMM=mpi_comm_world
     endif
     if (LOCAL_COMM==comm_default_value) return
     !
     local_type=MPI_REAL
     if (SP==DP) local_type=MPI_DOUBLE_PRECISION
     !
     call mpi_barrier(LOCAL_COMM,i_err)
     if (present(imode)) then
       if (imode==1) omode=mpi_sum
       if (imode==2) omode=mpi_prod
     else
       omode=mpi_sum
     endif
     local_rval=0.
     call mpi_allreduce(rval,local_rval,1,local_type,omode,LOCAL_COMM,i_err)
     rval=local_rval
     call mpi_barrier(LOCAL_COMM,i_err)
#endif
   end subroutine
   !
   subroutine r1share(array,COMM)
     real(SP) :: array(:)
     integer, optional :: COMM
#if defined _MPI
     integer::dimensions(1),dimension,LOCAL_COMM ! Work Space
     real(SP),allocatable::larray(:)  ! Work Space
     if (ncpu==1) return
     !
     if (present(COMM)) then
       LOCAL_COMM=COMM
     else
       LOCAL_COMM=mpi_comm_world
     endif
     if (LOCAL_COMM==comm_default_value) return
     !
     local_type=MPI_REAL
     if (SP==DP) local_type=MPI_DOUBLE_PRECISION
     !
     call mpi_barrier(LOCAL_COMM,i_err)
     dimensions=shape(array)
     if( any(dimensions<1) ) return
     dimension=product(dimensions)
     allocate(larray(dimension))
     larray=0.
     call mpi_allreduce(array(1),larray,dimension,local_type,mpi_sum,LOCAL_COMM,i_err)
     array=reshape(larray,dimensions)
     deallocate(larray)
     call mpi_barrier(LOCAL_COMM,i_err)
#endif
   end subroutine
   !
   subroutine r2share(array,COMM)
     real(SP) :: array(:,:)
     integer, optional :: COMM
#if defined _MPI
     integer::dimensions(2),dimension,LOCAL_COMM  ! Work Space
     real(SP),allocatable::larray(:)  ! Work Space
     if (ncpu==1) return
     !
     if (present(COMM)) then
       LOCAL_COMM=COMM
     else
       LOCAL_COMM=mpi_comm_world
     endif
     if (LOCAL_COMM==comm_default_value) return
     !
     local_type=MPI_REAL
     if (SP==DP) local_type=MPI_DOUBLE_PRECISION
     !
     call mpi_barrier(LOCAL_COMM,i_err)
     dimensions=shape(array)
     if( any(dimensions<1) ) return
     dimension=product(dimensions)
     allocate(larray(dimension))
     larray=0.
     call mpi_allreduce(array(1,1),larray,dimension,local_type,mpi_sum,LOCAL_COMM,i_err)
     array=reshape(larray,dimensions)
     deallocate(larray)
     call mpi_barrier(LOCAL_COMM,i_err)
#endif
   end subroutine
   !
   subroutine r3share(array,COMM)
     real(SP):: array(:,:,:)
     integer, optional :: COMM
#if defined _MPI
     integer::dimensions(3),dimension,LOCAL_COMM  ! Work Space
     real(SP),allocatable::larray(:)  ! Work Space
     if (ncpu==1) return
     !
     if (present(COMM)) then
       LOCAL_COMM=COMM
     else
       LOCAL_COMM=mpi_comm_world
     endif
     if (LOCAL_COMM==comm_default_value) return
     !
     local_type=MPI_REAL
     if (SP==DP) local_type=MPI_DOUBLE_PRECISION
     !
     call mpi_barrier(LOCAL_COMM,i_err)
     dimensions=shape(array)
     if( any(dimensions<1) ) return
     dimension=product(dimensions)
     allocate(larray(dimension))
     larray=0.
     call mpi_allreduce(array(1,1,1),larray,dimension,local_type,mpi_sum,LOCAL_COMM,i_err)
     array=reshape(larray,dimensions)
     deallocate(larray)
     call mpi_barrier(LOCAL_COMM,i_err)
#endif
   end subroutine
   !
   subroutine d0share(rval,imode,COMM)
     real(DP)          :: rval
     integer, optional :: imode,COMM
#if defined _MPI
     integer :: omode,LOCAL_COMM  ! Work Space
     real(DP):: local_rval  ! Work Space
     if (ncpu==1) return
     !
     if (present(COMM)) then
       LOCAL_COMM=COMM
     else
       LOCAL_COMM=mpi_comm_world
     endif
     if (LOCAL_COMM==comm_default_value) return
     !
     local_type=MPI_DOUBLE_PRECISION
     !
     call mpi_barrier(LOCAL_COMM,i_err)
     if (present(imode)) then
       if (imode==1) omode=mpi_sum
       if (imode==2) omode=mpi_prod
     else
       omode=mpi_sum
     endif
     local_rval=0.
     call mpi_allreduce(rval,local_rval,1,local_type,omode,LOCAL_COMM,i_err)
     rval=local_rval
     call mpi_barrier(LOCAL_COMM,i_err)
#endif
   end subroutine
   !
   subroutine d1share(array,COMM)
     real(DP) :: array(:)
     integer, optional :: COMM
#if defined _MPI
     integer::dimensions(1),dimension,LOCAL_COMM ! Work Space
     real(DP),allocatable::larray(:)  ! Work Space
     if (ncpu==1) return
     !
     if (present(COMM)) then
       LOCAL_COMM=COMM
     else
       LOCAL_COMM=mpi_comm_world
     endif
     if (LOCAL_COMM==comm_default_value) return
     !
     local_type=MPI_DOUBLE_PRECISION
     !
     call mpi_barrier(LOCAL_COMM,i_err)
     dimensions=shape(array)
     if( any(dimensions<1) ) return
     dimension=product(dimensions)
     allocate(larray(dimension))
     larray=0.
     call mpi_allreduce(array(1),larray,dimension,local_type,mpi_sum,LOCAL_COMM,i_err)
     array=reshape(larray,dimensions)
     deallocate(larray)
     call mpi_barrier(LOCAL_COMM,i_err)
#endif
   end subroutine
   !
   subroutine d2share(array,COMM)
     real(DP) :: array(:,:)
     integer, optional :: COMM
#if defined _MPI
     integer::dimensions(2),dimension,LOCAL_COMM  ! Work Space
     real(DP),allocatable::larray(:)  ! Work Space
     if (ncpu==1) return
     !
     if (present(COMM)) then
       LOCAL_COMM=COMM
     else
       LOCAL_COMM=mpi_comm_world
     endif
     if (LOCAL_COMM==comm_default_value) return
     !
     local_type=MPI_DOUBLE_PRECISION
     !
     call mpi_barrier(LOCAL_COMM,i_err)
     dimensions=shape(array)
     if( any(dimensions<1) ) return
     dimension=product(dimensions)
     allocate(larray(dimension))
     larray=0.
     call mpi_allreduce(array(1,1),larray,dimension,local_type,mpi_sum,LOCAL_COMM,i_err)
     array=reshape(larray,dimensions)
     deallocate(larray)
     call mpi_barrier(LOCAL_COMM,i_err)
#endif
   end subroutine
   !
   subroutine c0share(cval,imode,COMM)
     complex(SP)       :: cval
     integer, optional :: imode,COMM
#if defined _MPI
     integer :: omode,LOCAL_COMM  ! Work Space
     complex(SP):: local_cval  ! Work Space
     if (ncpu==1) return
     !
     if (present(COMM)) then
       LOCAL_COMM=COMM
     else
       LOCAL_COMM=mpi_comm_world
     endif
     if (LOCAL_COMM==comm_default_value) return
     !
     local_type=MPI_COMPLEX
     if (SP==DP) local_type=MPI_DOUBLE_COMPLEX
     !
     call mpi_barrier(LOCAL_COMM,i_err)
     if (present(imode)) then
       if (imode==1) omode=mpi_sum
       if (imode==2) omode=mpi_prod
     else
       omode=mpi_sum
     endif
     local_cval=0.
     call mpi_allreduce(cval,local_cval,1,local_type,omode,LOCAL_COMM,i_err)
     cval=local_cval
     call mpi_barrier(LOCAL_COMM,i_err)
#endif
   end subroutine
   !
   subroutine c1share(array,COMM)
     complex(SP):: array(:)
     integer, optional :: COMM
#if defined _MPI
     integer::dimensions(1),dimension,LOCAL_COMM  ! Work Space
     complex(SP),allocatable::larray(:)  ! Work Space
     if (ncpu==1) return
     !
     if (present(COMM)) then
       LOCAL_COMM=COMM
     else
       LOCAL_COMM=mpi_comm_world
     endif
     if (LOCAL_COMM==comm_default_value) return
     !
     local_type=MPI_COMPLEX
     if (SP==DP) local_type=MPI_DOUBLE_COMPLEX
     !
     call mpi_barrier(LOCAL_COMM,i_err)
     dimensions=shape(array)
     if( any(dimensions<1) ) return
     dimension=product(dimensions)
     allocate(larray(dimension))
     larray=(0.,0.)
     call mpi_allreduce(array(1),larray,dimension,local_type,mpi_sum,LOCAL_COMM,i_err)
     array=larray
     deallocate(larray)
     call mpi_barrier(LOCAL_COMM,i_err)
#endif
   end subroutine
   !
   subroutine c2share(array,COMM)
     complex(SP):: array(:,:)
     integer, optional :: COMM
#if defined _MPI
     integer::dimensions(2),dimension,LOCAL_COMM  ! Work Space
     complex(SP),allocatable::larray(:)  ! Work Space
     if (ncpu==1) return
     !
     if (present(COMM)) then
       LOCAL_COMM=COMM
     else
       LOCAL_COMM=mpi_comm_world
     endif
     if (LOCAL_COMM==comm_default_value) return
     !
     local_type=MPI_COMPLEX
     if (SP==DP) local_type=MPI_DOUBLE_COMPLEX
     !
     call mpi_barrier(LOCAL_COMM,i_err)
     dimensions=shape(array)
     if( any(dimensions<1) ) return
     dimension=product(dimensions)
     allocate(larray(dimension))
     larray=(0.,0.)
     call mpi_allreduce(array(1,1),larray,dimension,local_type,mpi_sum,LOCAL_COMM,i_err)
     array=reshape(larray,dimensions)
     deallocate(larray)
     call mpi_barrier(LOCAL_COMM,i_err)
#endif
   end subroutine
   !
   subroutine c3share(array,COMM)
     complex(SP):: array(:,:,:)
     integer, optional :: COMM
#if defined _MPI
     integer::dimensions(3),dimension,LOCAL_COMM  ! Work Space
     complex(SP),allocatable::larray(:)  ! Work Space
     if (ncpu==1) return
     !
     if (present(COMM)) then
       LOCAL_COMM=COMM
     else
       LOCAL_COMM=mpi_comm_world
     endif
     if (LOCAL_COMM==comm_default_value) return
     !
     local_type=MPI_COMPLEX
     if (SP==DP) local_type=MPI_DOUBLE_COMPLEX
     !
     call mpi_barrier(LOCAL_COMM,i_err)
     dimensions=shape(array)
     if( any(dimensions<1) ) return
     dimension=product(dimensions)
     allocate(larray(dimension))
     larray=0.
     call mpi_allreduce(array(1,1,1),larray,dimension,local_type,mpi_sum,LOCAL_COMM,i_err)
     array=reshape(larray,dimensions)
     deallocate(larray)
     call mpi_barrier(LOCAL_COMM,i_err)
#endif
   end subroutine
   !
   subroutine c4share(array,COMM)
     complex(SP):: array(:,:,:,:)
     integer, optional :: COMM
#if defined _MPI
     integer::dimensions(4),dimension,LOCAL_COMM  ! Work Space
     complex(SP),allocatable::larray(:)  ! Work Space
     if (ncpu==1) return
     !
     if (present(COMM)) then
       LOCAL_COMM=COMM
     else
       LOCAL_COMM=mpi_comm_world
     endif
     if (LOCAL_COMM==comm_default_value) return
     !
     local_type=MPI_COMPLEX
     if (SP==DP) local_type=MPI_DOUBLE_COMPLEX
     !
     call mpi_barrier(LOCAL_COMM,i_err)
     dimensions=shape(array)
     if( any(dimensions<1) ) return
     dimension=product(dimensions)
     allocate(larray(dimension))
     larray=0.
     call mpi_allreduce(array(1,1,1,1),larray,dimension,local_type,mpi_sum,LOCAL_COMM,i_err)
     array=reshape(larray,dimensions)
     deallocate(larray)
     call mpi_barrier(LOCAL_COMM,i_err)
#endif
   end subroutine
   !
   subroutine c5share(array,COMM)
     complex(SP):: array(:,:,:,:,:)
     integer, optional :: COMM
#if defined _MPI
     integer::dimensions(5),dimension,LOCAL_COMM  ! Work Space
     complex(SP),allocatable::larray(:)  ! Work Space
     if (ncpu==1) return
     !
     if (present(COMM)) then
       LOCAL_COMM=COMM
     else
       LOCAL_COMM=mpi_comm_world
     endif
     if (LOCAL_COMM==comm_default_value) return
     !
     local_type=MPI_COMPLEX
     if (SP==DP) local_type=MPI_DOUBLE_COMPLEX
     !
     call mpi_barrier(LOCAL_COMM,i_err)
     dimensions=shape(array)
     if( any(dimensions<1) ) return
     dimension=product(dimensions)
     allocate(larray(dimension))
     larray=0.
     call mpi_allreduce(array(1,1,1,1,1),larray,dimension,local_type,mpi_sum,LOCAL_COMM,i_err)
     array=reshape(larray,dimensions)
     deallocate(larray)
     call mpi_barrier(LOCAL_COMM,i_err)
#endif
   end subroutine
   !
   subroutine i0bcast(ival,node,COMM)
     integer  :: ival
     integer, intent(in) :: node
     integer, optional   :: COMM
#if defined _MPI
     integer::LOCAL_COMM  ! Work Space  
     if (ncpu==1) return
     !
     if (present(COMM)) then
       LOCAL_COMM=COMM
     else
       LOCAL_COMM=mpi_comm_world
     endif
     if (LOCAL_COMM==comm_default_value) return
     !
     call mpi_bcast(ival,1,mpi_integer,node,LOCAL_COMM,i_err)
#endif
   end subroutine
   !
   subroutine c0bcast(cval,node,COMM)
     complex(SP):: cval
     integer, intent(in) :: node
     integer, optional :: COMM
#if defined _MPI
     integer::LOCAL_COMM  ! Work Space  
     if (ncpu==1) return
     !
     if (present(COMM)) then
       LOCAL_COMM=COMM
     else
       LOCAL_COMM=mpi_comm_world
     endif
     if (LOCAL_COMM==comm_default_value) return
     !
     local_type=MPI_COMPLEX
     if (SP==DP) local_type=MPI_DOUBLE_COMPLEX
     !
     call mpi_bcast(cval,1,local_type,node,LOCAL_COMM,i_err)
#endif
   end subroutine
   !
   subroutine c1bcast(array,node,COMM)
     complex(SP):: array(:)
     integer, intent(in) :: node
     integer, optional :: COMM
#if defined _MPI
     integer::LOCAL_COMM  ! Work Space  
     if (ncpu==1) return
     !
     if (present(COMM)) then
       LOCAL_COMM=COMM
     else
       LOCAL_COMM=mpi_comm_world
     endif
     if (LOCAL_COMM==comm_default_value) return
     !
     local_type=MPI_COMPLEX
     if (SP==DP) local_type=MPI_DOUBLE_COMPLEX
     !
     call mpi_bcast(array(1),size(array),local_type, node,LOCAL_COMM, i_err)
#endif
   end subroutine
   !
   subroutine c2bcast(array,node)
     complex(SP):: array(:,:)
     integer, intent(in) :: node
#if defined _MPI
     if (ncpu==1) return
     !
     local_type=MPI_COMPLEX
     if (SP==DP) local_type=MPI_DOUBLE_COMPLEX
     !
     call mpi_bcast(array(1,1),size(array),local_type, node,mpi_comm_world , i_err)
#endif
   end subroutine
   !
   subroutine PP_snd_rcv_c2(mode,array,node,COMM)
     character(*):: mode
     complex(SP) :: array(:,:)
     integer, intent(in) :: node
     integer, optional   :: COMM
#if defined _MPI
     integer, dimension(MPI_STATUS_SIZE) :: MPI_status
     integer::LOCAL_COMM,i_err! Work Space  
     if (ncpu==1) return
     !
     local_type=MPI_COMPLEX
     if (SP==DP) local_type=MPI_DOUBLE_COMPLEX
     !
     if (present(COMM)) then
       LOCAL_COMM=COMM
     else
       LOCAL_COMM=mpi_comm_world
     endif
     if (LOCAL_COMM==comm_default_value) return
     !
     if (mode=="send"   ) call MPI_SEND(array,size(array),local_type,node ,1, LOCAL_COMM,i_err)
     if (mode=="receive") call MPI_RECV(array,size(array),local_type,node ,1, LOCAL_COMM, MPI_status, i_err)
     !
#endif
   end subroutine
   !
end module parallel_m<|MERGE_RESOLUTION|>--- conflicted
+++ resolved
@@ -74,12 +74,7 @@
  !
  ! Logicals
  !
-<<<<<<< HEAD
- logical            :: l_par_X_T,l_par_X_G,l_par_X_G_finite_q,l_par_DIP,l_par_SE,l_par_RT,l_par_SC
-=======
- logical            :: l_par_X_T,l_par_X_G_q0,l_par_X_G_all_q,&
-&                      l_par_X_G_finite_q,l_par_SE,l_par_RT,l_par_SC,l_par_NL
->>>>>>> fe986df5
+ logical            :: l_par_X_T,l_par_X_G,l_par_X_G_finite_q,l_par_DIP,l_par_SE,l_par_RT,l_par_SC,l_par_NL
  !
  ! In a parallel run only the head CPU in the q and b chains can do 
  ! (b,k) loops
@@ -197,14 +192,12 @@
  type(PP_indexes),SAVE :: PAR_IND_VAL_BANDS_DIP
  type(PP_indexes),SAVE :: PAR_IND_CON_BANDS_DIP
  !
+ ! ... Overlaps
+ type(PP_indexes),SAVE :: PAR_IND_OVLP_ibz
+ !
  ! ... linear response & BSK
  type(PP_indexes),SAVE :: PAR_IND_VAL_BANDS_X(n_parallel_X_types)
  type(PP_indexes),SAVE :: PAR_IND_CON_BANDS_X(n_parallel_X_types)
-<<<<<<< HEAD
-=======
- type(PP_indexes),SAVE :: PAR_IND_DIPk_ibz
- type(PP_indexes),SAVE :: PAR_IND_OVLP_ibz
->>>>>>> fe986df5
  !
  ! ... QP
  type(PP_indexes),SAVE :: PAR_IND_QP
@@ -279,15 +272,9 @@
  ! ... RL
  integer            :: PAR_IND_RL_ID
  !
-<<<<<<< HEAD
-=======
  ! .... Frequencies
  integer            :: PAR_IND_freqs_ID
  !
- ! ... Optical oscillators
- integer            :: PAR_IND_DIPk_ID
- !
->>>>>>> fe986df5
  ! ... Freqs
  integer            :: PAR_IND_FREQ_ID
  !
