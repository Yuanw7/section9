!
!        Copyright (C) 2000-2020 the YAMBO team
!              http://www.yambo-code.org
!
! Authors (see AUTHORS file for details): AM
! 
! This file is distributed under the terms of the GNU 
! General Public License. You can redistribute it and/or 
! modify it under the terms of the GNU General Public 
! License as published by the Free Software Foundation; 
! either version 2, or (at your option) any later version.
!
! This program is distributed in the hope that it will 
! be useful, but WITHOUT ANY WARRANTY; without even the 
! implied warranty of MERCHANTABILITY or FITNESS FOR A 
! PARTICULAR PURPOSE.  See the GNU General Public License 
! for more details.
!
! You should have received a copy of the GNU General Public 
! License along with this program; if not, write to the Free 
! Software Foundation, Inc., 59 Temple Place - Suite 330,Boston, 
! MA 02111-1307, USA or visit http://www.gnu.org/copyleft/gpl.txt.
!
module parallel_m
 !
 ! Collective Operations (from  http://linux.die.net/man/3/mpi_lor )
 !
 ! The collective combination operations ( MPI_REDUCE , MPI_ALLREDUCE , MPI_REDUCE_SCATTER , and MPI_SCAN ) take a combination operation. This operation is of type
 ! MPI_Op in C and of type INTEGER in Fortran. The predefined operations are 
 !
 !MPI_MAX
 !    - return the maximum 
 !MPI_MIN
 !    - return the minumum 
 !MPI_SUM
 !    - return the sum 
 !MPI_PROD
 !    - return the product 
 !MPI_LAND
 !    - return the logical and 
 !MPI_BAND
 !    - return the bitwise and 
 !MPI_LOR
 !    - return the logical or 
 !MPI_BOR
 !    - return the bitwise of 
 !MPI_LXOR
 !    - return the logical exclusive or 
 !MPI_BXOR
 !    - return the bitwise exclusive or 
 !MPI_MINLOC
 !    - return the minimum and the location (actually, the value of the second element of the structure where the minimum of the first is found) 
 !MPI_MAXLOC
 !    - return the maximum and the location 
 !
 use pars,       ONLY:SP,DP,schlen,lchlen,max_n_of_cpus,MAX_N_GROUPS,MAX_N_OF_CHAINS,n_CPU_str_max
 !
#if !defined _io_lib
#include<memory.h>
#endif
 !
#if defined _MPI
 include 'mpif.h'
#else
 integer            :: mpi_comm_world=0
 integer, parameter :: mpi_comm_null =0
#endif
 !
 integer            :: myid
 integer            :: mycuda_dev = 0
 integer            :: ncpu
 integer            :: n_nodes(1)  = 1
 integer            :: n_IO_nodes  = 1
 integer            :: n_MPI       = 1
 !
 ! Node name
 !
 character(lchlen)  :: host_name
 integer            :: host_name_length
 !
 ! This should be removed and mpi_comm_null used everywhere
 !
 integer, parameter :: comm_default_value  = mpi_comm_null
 !
 ! Logicals
 !
<<<<<<< HEAD
 logical            :: l_par_X_T,l_par_X_G,l_par_X_G_finite_q,l_par_DIP,l_par_BZINDX,l_par_SE,l_par_RT,l_par_SC,l_par_NL
=======
 logical            :: l_par_X_G,l_par_X_G_finite_q,l_par_SE,l_par_RT,l_par_SC,l_par_NL
>>>>>>> 52d8ddb1
 !
 ! In a parallel runs, when some loops not involving all CPU's are parallelized it is usefull to keep 
 ! the operations local in the cpu world
 !
 logical           :: HEAD_QP_cpu=.TRUE.
 logical           :: HEAD_k_cpu =.TRUE.
 logical           :: HEAD_q_cpu =.TRUE.
 logical           :: HEAD_b_cpu =.TRUE.
 !
 ! Communicators
 !
 integer            :: n_groups                =0          ! groups of active chains
 integer            :: nchains_group(2*MAX_N_GROUPS)=0     ! chains limits in the group
 integer            :: ncpu_chain(MAX_N_OF_CHAINS)=1       ! #CPUs in each chain
 !
 ! MPI intra-groups Communicators
 !
 type MPI_comm 
   integer  :: COMM      
   integer  :: CPU_id    
   integer  :: my_CHAIN    ! equivalent to CPU_id+1 in INTER_CHAIN
   integer  :: chain_order ! this corresponds to the order in the local hierarchy
   integer  :: n_CPU     
 end type MPI_comm
 ! 
 ! CHAINS 
 !========
 type(MPI_comm),SAVE   :: INTRA_CHAIN(MAX_N_OF_CHAINS) ! COMMUNICATOR among CPUs of the same chain
 type(MPI_comm),SAVE   :: INTER_CHAIN(MAX_N_OF_CHAINS) ! COMMUNICATOR among same CPU (same ID) of different CHAINS 
 type(MPI_comm),SAVE   :: CHILD_CHAIN(MAX_N_OF_CHAINS) ! COMMUNICATOR among CPUs (same ID) of different CHAINS enclosed in 
                                                       ! the above INTER_CHAIN cpu's'
 !
 ! CPU's
 !=======
 type CPU_stru 
   integer              :: N_chains  =1
   integer              :: CPU(MAX_N_OF_CHAINS) = 1
   character(4)         :: ROLE(MAX_N_OF_CHAINS)= " "
   character(schlen)    :: CPU_string  = " "
   character(schlen)    :: ROLE_string = " "
   character(schlen)    :: Long_Description  = " "
   character(schlen)    :: Short_Description = " "
   integer              :: nCPU_lin_algebra_INV   =-1
   integer              :: nCPU_lin_algebra_DIAGO =-1
 end type CPU_stru
 !
 character(schlen)   :: CPU_string_save(n_CPU_str_max)
 character(schlen)   :: ROLE_string_save(n_CPU_str_max)
 !
 type(CPU_stru),SAVE :: CPU_structure(n_CPU_str_max)
 integer             :: i_PAR_structure
 !
 !... Running values ...
 !
 integer          :: PARALLEL_CPU_used(MAX_N_OF_CHAINS) = 1
 character(4)     :: PARALLEL_CPU_role(MAX_N_OF_CHAINS) = " "
 integer          :: PARALLEL_n_structures_active = 0
 logical          :: PARALLEL_ENV_uses_default(n_CPU_str_max) = .false.
 logical          :: linear_algebra_is_parallel = .false.
 character(schlen):: PARALLEL_default_mode="balanced" ! "memory"/"workload"
 !
 !... Logging CPUs ...
 !
 integer          :: n_log_CPUs = 0
 !
 ! MPI operations
 !
 integer, parameter :: p_sum =1
 integer, parameter :: p_prod=2
 !
 ! Logicals
 !
 logical            :: IO_write_default(max_n_of_cpus)
 logical            :: master_cpu
 logical            :: l_open_MP
 !
 ! PP indexes
 !
 type PP_indexes
   logical, allocatable :: element_1D(:)
   logical, allocatable :: element_2D(:,:)
   ! Davide 4/09/2015: n_of_elements should be a number. It is useless that it is a vector
   !                   allocated to nCPU and that each CPU fills only the element myid.
   integer, allocatable :: n_of_elements(:)
   integer, allocatable :: weight_1D(:)
   integer, allocatable :: first_of_1D(:)
   integer, allocatable :: last_of_1D(:)
 end type PP_indexes
 !
 ! SCHEMEs ...
 !========================
 type PAR_scheme
   type(MPI_comm)      :: COMM_i
   type(MPI_comm)      :: COMM_a2a
   type(PP_indexes)    :: IND
   integer             :: ID
   integer             :: D(2)
   integer             :: N_ser
   integer             :: N_par
   logical             :: consecutive
   integer,allocatable :: table(:)
 end type
 !
 ! ... GENERAL 
 !-------------
 !type(PAR_scheme),SAVE :: PARs_K_ibz
 !type(PAR_scheme),SAVE :: PARs_G_b
 !type(PAR_scheme),SAVE :: PARs_Q_bz
 !
 ! ... DIPOLES 
 !-------------
 !type(PAR_scheme),SAVE :: PARs_DIP_K_ibz
 !type(PAR_scheme),SAVE :: PARs_DIP_K_bz
 !
 ! ... PH Self Energy
 !--------------------
 type(PAR_scheme),SAVE :: PARs_PH_Q_ibz
 type(PAR_scheme),SAVE :: PARs_PH_K_bz
 type(PAR_scheme),SAVE :: PARs_PH_eh_bands
 !
 ! ... RT 
 !--------
 !type(PAR_scheme),SAVE :: PARs_RT_plasma
 !
 type PARk_str
   type(MPI_comm)      :: COM_ibz_INDEX
   type(MPI_comm)      :: COM_ibz_A2A
   type(PP_indexes)    :: IND_ibz
   type(PP_indexes)    :: IND_bz
   integer,allocatable :: ibz_index(:)
   integer,allocatable :: bz_index(:)
   integer             :: nibz
   integer             :: nbz
   integer             :: comm_world
 end type
 !
 type(PARk_str),SAVE   :: PAR_K_scheme
 !
 ! SND & RCV plan
 !=================
 type SND_RCV_geometry
   integer,allocatable :: SND_to_id(:)
   integer,allocatable :: RCV_from_id(:)
 end type
 integer               :: N_SND_RCV_operations
 type(SND_RCV_geometry), allocatable :: SND_RCV_op(:)
 !
 ! Number of Bands to load
 !=========================
 !
 ! When the PARALLEL_global_index define a distribution common to HF,GW and e-p
 ! it defines a global number of bands to load that overwrites the local values
 !
 integer            :: n_WF_bands_to_load
 !
 ! Number of Response functions
 !==============================
 !
 !1:Xo 2:em1s 3:em1d 4:pp 5:bse
 !
 integer, parameter :: n_parallel_X_types=5
 !
 ! Specific PP indexes ...
 !========================
 !
 ! ... linear algebra
 type(PP_indexes),SAVE :: PAR_IND_SLK
 !
 ! ... BZ sampling (Electrons)
 type(PP_indexes),SAVE :: PAR_IND_Q_ibz
 type(PP_indexes),SAVE :: PAR_IND_Q_bz
 type(PP_indexes),SAVE :: PAR_IND_Kk_ibz
 type(PP_indexes),SAVE :: PAR_IND_Xk_ibz
 type(PP_indexes),SAVE :: PAR_IND_Xk_bz
 type(PP_indexes),SAVE :: PAR_IND_G_k
 !
 ! ... BZINDX
 type(PP_indexes),SAVE :: PAR_IND_BZINDXk_ibz
 type(PP_indexes),SAVE :: PAR_IND_BZINDXk_bz
 !
 ! ... DIPOLES
 type(PP_indexes),SAVE :: PAR_IND_DIPk_ibz
 type(PP_indexes),SAVE :: PAR_IND_DIPk_bz
 type(PP_indexes),SAVE :: PAR_IND_VAL_BANDS_DIP
 type(PP_indexes),SAVE :: PAR_IND_CON_BANDS_DIP
 !
 ! ... Overlaps
 type(PP_indexes),SAVE :: PAR_IND_OVLPk_ibz
 type(PP_indexes),SAVE :: PAR_IND_VAL_BANDS_OVLP
 type(PP_indexes),SAVE :: PAR_IND_CON_BANDS_OVLP
 !
 ! ... linear response & BSK
 type(PP_indexes),SAVE :: PAR_IND_VAL_BANDS_X(n_parallel_X_types)
 type(PP_indexes),SAVE :: PAR_IND_CON_BANDS_X(n_parallel_X_types)
 !
 ! ... QP
 type(PP_indexes),SAVE :: PAR_IND_QP
 !
 ! ... Plasma
 type(PP_indexes),SAVE :: PAR_IND_Plasma
 !
 ! ... G bands
 type(PP_indexes),SAVE :: PAR_IND_G_b
 type(PP_indexes),SAVE :: PAR_IND_B_mat
 type(PP_indexes),SAVE :: PAR_IND_Bp_mat
 type(PP_indexes),SAVE :: PAR_IND_B_mat_ordered
 !
 ! ... WF
 type(PP_indexes),SAVE :: PAR_IND_WF_b
 type(PP_indexes),SAVE :: PAR_IND_WF_k
 type(PP_indexes),SAVE :: PAR_IND_WF_b_and_k
 type(PP_indexes),SAVE :: PAR_IND_WF_linear
 !
 ! ... RL vectors
 type(PP_indexes),SAVE :: PAR_IND_RL
 !
 ! ... Transitions
 type(PP_indexes),allocatable,SAVE :: PAR_IND_eh(:)
 type(PP_indexes)            ,SAVE :: PAR_IND_T_groups
 type(PP_indexes)            ,SAVE :: PAR_IND_T_Haydock
 type(PP_indexes)            ,SAVE :: PAR_IND_T_ordered
 !
 ! .... Frequencies 
 type(PP_indexes),SAVE :: PAR_IND_freqs
 !
 ! Specific MPI ID's ...
 !======================
 ! ... QP
 integer            :: PAR_IND_QP_ID
 !
 ! ... PLASMA
 integer            :: PAR_IND_PLASMA_ID
 !
 ! ... G bands
 integer            :: PAR_IND_G_b_ID
 !
 ! ... WF
 integer            :: PAR_IND_WF_b_ID
 integer            :: PAR_IND_WF_k_ID
 !
 ! ... BZ (Electrons)
 integer            :: PAR_IND_Q_ibz_ID
 integer            :: PAR_IND_Q_bz_ID
 integer            :: PAR_IND_Kk_ibz_ID
 integer            :: PAR_IND_Xk_ibz_ID
 integer            :: PAR_IND_Xk_bz_ID
 integer            :: PAR_IND_G_k_ID
 !
 ! ... BZINDX
 integer            :: PAR_IND_BZINDXk_bz_ID
 integer            :: PAR_IND_BZINDXk_ibz_ID
 !
 ! ... DIPOLES
 integer            :: PAR_IND_DIPk_bz_ID
 integer            :: PAR_IND_DIPk_ibz_ID
 integer            :: PAR_IND_VAL_BANDS_DIP_ID
 integer            :: PAR_IND_CON_BANDS_DIP_ID
 !
 ! ... Overlaps
 integer            :: PAR_IND_OVLPk_ibz_ID
 integer            :: PAR_IND_VAL_BANDS_OVLP_ID
 integer            :: PAR_IND_CON_BANDS_OVLP_ID
 !
 ! ... linear response & BSK
 integer            :: PAR_IND_VAL_BANDS_X_ID(n_parallel_X_types)
 integer            :: PAR_IND_CON_BANDS_X_ID(n_parallel_X_types)
 !
 ! ... BSK
 integer            :: PAR_IND_eh_ID
 !
 ! ... RL
 integer            :: PAR_IND_RL_ID
 !
 ! .... Frequencies
 integer            :: PAR_IND_freqs_ID
 !
 ! ... Freqs
 integer            :: PAR_IND_FREQ_ID
 !
 ! Specific MPI COMMUNICATORS...
 !==============================
 ! PAR_COM_*_INDEX is the interchain comunicator
 ! PAR_COM_*_A2A   is the intrachain comunicator
 !
 ! ... World
 type(MPI_comm),SAVE :: PAR_COM_WORLD
 ! ... Serial
 type(MPI_comm),SAVE :: PAR_COM_NULL
 ! ... HOST
 type(MPI_comm),SAVE :: PAR_COM_HOST
 !
 ! ... linear algebra
 type(MPI_comm),SAVE :: PAR_COM_SLK
 type(MPI_comm),SAVE :: PAR_COM_SLK_INDEX_global
 type(MPI_comm),SAVE :: PAR_COM_SLK_INDEX_local
 !
 ! ... RL vectors
 type(MPI_comm),SAVE :: PAR_COM_RL_INDEX
 type(MPI_comm),SAVE :: PAR_COM_RL_A2A
 !
 ! ... QP
 type(MPI_comm),SAVE :: PAR_COM_QP_INDEX
 type(MPI_comm),SAVE :: PAR_COM_QP_A2A
 !
 ! ... Plasma
 type(MPI_comm),SAVE :: PAR_COM_PLASMA_INDEX
 !
 ! ... G bands
 type(MPI_comm),SAVE :: PAR_COM_G_b_INDEX
 type(MPI_comm),SAVE :: PAR_COM_G_b_A2A
 !
 ! ... WF
 type(MPI_comm),SAVE :: PAR_COM_WF_k_A2A
 type(MPI_comm),SAVE :: PAR_COM_WF_k_INDEX
 type(MPI_comm),SAVE :: PAR_COM_WF_b_INDEX
 !
 ! ... BZ (Electrons)
 type(MPI_comm),SAVE :: PAR_COM_Q_INDEX
 type(MPI_comm),SAVE :: PAR_COM_Q_A2A
 type(MPI_comm),SAVE :: PAR_COM_Xk_ibz_INDEX
 type(MPI_comm),SAVE :: PAR_COM_Xk_ibz_A2A
 type(MPI_comm),SAVE :: PAR_COM_Xk_bz_INDEX
 type(MPI_comm),SAVE :: PAR_COM_Xk_bz_A2A
 !
 ! ... BZINDX
 type(MPI_comm),SAVE :: PAR_COM_BZINDXk_ibz_INDEX
 type(MPI_comm),SAVE :: PAR_COM_BZINDXk_bz_INDEX
 !
 ! ... DIPOLES
 type(MPI_comm),SAVE :: PAR_COM_DIPk_ibz_INDEX
 type(MPI_comm),SAVE :: PAR_COM_DIPk_ibz_A2A
 type(MPI_comm),SAVE :: PAR_COM_DIPk_bz_INDEX
 type(MPI_comm),SAVE :: PAR_COM_DIPk_bz_A2A
 type(MPI_comm),SAVE :: PAR_COM_VAL_INDEX_DIP
 type(MPI_comm),SAVE :: PAR_COM_CON_INDEX_DIP
 !
 ! ... Overlaps
 type(MPI_comm),SAVE :: PAR_COM_VAL_INDEX_OVLP
 type(MPI_comm),SAVE :: PAR_COM_CON_INDEX_OVLP
 !
 ! ... linear response & BSK
 type(MPI_comm),SAVE :: PAR_COM_VAL_INDEX_X(n_parallel_X_types)
 type(MPI_comm),SAVE :: PAR_COM_CON_INDEX_X(n_parallel_X_types)
 type(MPI_comm),SAVE :: PAR_COM_X_WORLD_RL_resolved
 type(MPI_comm),SAVE :: PAR_COM_X_WORLD
 !
 ! ... BSK
 type(MPI_comm),SAVE :: PAR_COM_eh_INDEX
 type(MPI_comm),SAVE :: PAR_COM_eh_A2A
 type(MPI_comm),SAVE :: PAR_COM_T_INDEX
 !
 ! ... Haydock solver
 type(MPI_comm),allocatable,SAVE :: PAR_COM_T_Haydock(:)
 !
 ! ... density
 type(MPI_comm),SAVE :: PAR_COM_density
 !
 ! ... Frequencies 
 type(MPI_comm),SAVE :: PAR_COM_freqs
 type(MPI_comm),SAVE :: PAR_COM_freqs_A2A
 type(MPI_comm),SAVE :: PAR_COM_freqs_INDEX
 !
 ! ... and dimensions (used for automatic cpu distribution)
 !=========================================================
 integer            :: PAR_K_range       = 0
 integer            :: PAR_EH_range      = 0
 integer            :: PAR_QP_range      = 0
 integer            :: PAR_Q_ibz_range(2)= 0
 integer            :: PAR_Q_bz_range(2) = 0
 integer            :: PAR_Dip_ib(2)     = 0
 integer            :: PAR_Dip_ib_lim(2) = 0
 integer            :: PAR_X_ib(2)       = 0
 integer            :: PAR_X_iq(2)       = 0
 integer            :: PAR_n_bands(2)    = 0
 integer            :: PAR_n_c_bands(2)  = 0
 integer            :: PAR_n_v_bands(2)  = 0
 integer            :: PAR_n_G_vectors   = 0
 integer            :: PAR_G_k_range(2)  = 0  ! For parallel I/O of G
 !
 ! ... and derived variables
 !==========================
 integer            :: PAR_nRL
 integer,allocatable:: PAR_RL_index(:)
 integer            :: PAR_nPlasma
 integer,allocatable:: PAR_PLASMA_index(:)
 integer            :: PAR_nQP
 integer,allocatable:: PAR_QP_index(:)
 integer            :: PAR_nQ_ibz
 integer,allocatable:: PAR_Q_ibz_index(:)
 !integer            :: PAR_PH_nQ_ibz
 !integer,allocatable:: PAR_PH_Q_ibz_index(:)
 integer            :: PAR_nQ_bz
 integer,allocatable:: PAR_Q_bz_index(:)
 integer            :: PAR_Kk_nibz
 integer            :: PAR_Xk_nibz
 integer,allocatable:: PAR_Xk_ibz_index(:)
 integer            :: PAR_Xk_nbz
 integer,allocatable:: PAR_Xk_bz_index(:)
 integer            :: PAR_BZINDXk_nibz
 integer,allocatable:: PAR_BZINDXk_ibz_index(:)
 integer            :: PAR_BZINDXk_nbz
 integer,allocatable:: PAR_BZINDXk_bz_index(:)
 integer            :: PAR_DIPk_nibz
 integer,allocatable:: PAR_DIPk_ibz_index(:)
 integer            :: PAR_DIPk_nbz
 integer,allocatable:: PAR_DIPk_bz_index(:)
 integer            :: PAR_BS_nT_col_grps 
 integer,allocatable:: PAR_BS_T_grps_index(:)
 integer            :: PAR_nG_bands 
 integer,allocatable:: PAR_G_bands_index(:)
 integer            :: PAR_n_freqs 
 integer,allocatable:: PAR_FREQS_index(:)
 integer            :: PAR_n_Bp_mat_elements 
 !
 contains
   !
   subroutine PAR_build_index(PAR_ind,N_elements,V_ind,n_V_ind)
     type(PP_indexes), intent(in)   :: PAR_ind
     integer,          intent(in)   :: N_elements
     integer,          intent(out)  :: n_V_ind,V_ind(N_elements)
     integer                        :: i_p
     V_ind  =0
     n_V_ind=0
     if (N_elements==size(PAR_IND%element_1D)) then
       do i_p=1,N_elements
         if (PAR_IND%element_1D(i_p)) then
           n_V_ind=n_V_ind+1
           V_ind(i_p)=n_V_ind
         endif
       enddo
     else 
       do i_p=1,size(PAR_IND%element_1D)
         if (PAR_IND%element_1D(i_p)) then
           n_V_ind=n_V_ind+1
           V_ind(n_V_ind)=i_p
         endif
       enddo
     endif
     !
   end subroutine
   !
   subroutine CREATE_the_COMM(WORLD, COMM, ID )
     integer       :: WORLD,ID,i_err
     type(MPI_comm):: COMM
     if (ncpu==1) return
#if defined _MPI
     call MPI_COMM_SPLIT(WORLD,COMM%my_CHAIN,ID,COMM%COMM,i_err)
     call MPI_COMM_RANK(COMM%COMM,COMM%CPU_id,i_err)
     call MPI_COMM_SIZE(COMM%COMM,COMM%n_CPU ,i_err)
#endif
   end subroutine
   !
   integer function i_INTER_CHAIN(N_father,N_child)
     ! Note that N_child/_father are the #cpu's in the two chains
     integer :: N_father,N_child
     i_INTER_CHAIN=(myid/N_father)*(N_father/N_child)+mod(myid,N_father/N_child)
   end function
   !
#if !defined _io_lib
   character(lchlen) function PARALLEL_message(i_s)
     use stderr, ONLY:intc
     use openmp, ONLY:n_threads_X,n_threads_SE,n_threads_RT,n_threads_DIP,n_threads_K, &
&                     n_threads_NL,n_threads_BZINDX,n_threads
     integer :: i_s
     !
     PARALLEL_message=" "
     !
#if !defined _MPI && !defined _OPENMP
     return
#endif
     if (i_s>0) then
       if (len_trim(CPU_structure(i_s)%CPU_string)==0) return
     endif
     !
     if (i_s==0) then
       PARALLEL_message=trim(intc(ncpu))//"(CPU)"
       if (n_threads       >0) PARALLEL_message=trim(PARALLEL_message)//"-"//trim(intc(n_threads))//"(threads)"
       if (n_threads_X     >0) PARALLEL_message=trim(PARALLEL_message)//"-"//trim(intc(n_threads_X))//"(threads@X)"
       if (n_threads_BZINDX>0) PARALLEL_message=trim(PARALLEL_message)//"-"//trim(intc(n_threads_BZINDX))//"(threads@BZINDX)"
       if (n_threads_DIP   >0) PARALLEL_message=trim(PARALLEL_message)//"-"//trim(intc(n_threads_DIP))//"(threads@DIP)"
       if (n_threads_SE    >0) PARALLEL_message=trim(PARALLEL_message)//"-"//trim(intc(n_threads_SE))//"(threads@SE)"
       if (n_threads_RT    >0) PARALLEL_message=trim(PARALLEL_message)//"-"//trim(intc(n_threads_RT))//"(threads@RT)"
       if (n_threads_K     >0) PARALLEL_message=trim(PARALLEL_message)//"-"//trim(intc(n_threads_K))//"(threads@K)"
       if (n_threads_NL    >0) PARALLEL_message=trim(PARALLEL_message)//"-"//trim(intc(n_threads_NL))//"(threads@NL)"
     else
       PARALLEL_message=trim(CPU_structure(i_s)%Short_Description)//"(environment)-"//&
&                       trim(CPU_structure(i_s)%CPU_string)//"(CPUs)-"//&
&                       trim(CPU_structure(i_s)%ROLE_string)//"(ROLEs)"
     endif
     !
   end function
#endif
   !
   subroutine CPU_and_ROLE_strings_save()
     implicit none
     !
     CPU_string_save (:)=CPU_structure(:)%CPU_string
     ROLE_string_save(:)=CPU_structure(:)%ROLE_string
     ! 
   end subroutine CPU_and_ROLE_strings_save
   !
   subroutine CPU_and_ROLE_strings_restore()
     implicit none
     !
     CPU_structure(:)%CPU_string = CPU_string_save(:)
     CPU_structure(:)%ROLE_string=ROLE_string_save(:)
     ! 
   end subroutine CPU_and_ROLE_strings_restore
   !
   subroutine CPU_str_reset()
     CPU_structure(1)%Long_Description="DIPOLES"
     CPU_structure(1)%Short_Description="DIP"
     CPU_structure(2)%Long_Description="Response_G_space_and_IO"
     CPU_structure(2)%Short_Description="X_and_IO"
     CPU_structure(3)%Long_Description="Response_G_space"
     CPU_structure(3)%Short_Description="X"
     CPU_structure(4)%Long_Description="Response_T_space"
     CPU_structure(4)%Short_Description="BS"
     CPU_structure(5)%Long_Description="Self_Energy"
     CPU_structure(5)%Short_Description="SE"
     CPU_structure(6)%Long_Description="Real_Time"
     CPU_structure(6)%Short_Description="RT"
     CPU_structure(7)%Long_Description="ScaLapacK"
     CPU_structure(7)%Short_Description="SLK"
     CPU_structure(8)%Long_Description="Non_Linear"
     CPU_structure(8)%Short_Description="NL"
<<<<<<< HEAD
     CPU_structure(9)%Long_Description="BZ_Indexes"
     CPU_structure(9)%Short_Description="BZINDX"
=======
     CPU_structure(9)%Long_Description="Phonon_Self_Energy"
     CPU_structure(9)%Short_Description="PH_SE"
   end subroutine
   !
   subroutine PAR_scheme_reset(PARs)
     type(PAR_scheme):: PARs
     call COMM_reset(PARs%COMM_i)
     call COMM_reset(PARs%COMM_a2a)
     call PP_indexes_reset(PARs%IND)
     YAMBO_FREE(PARs%table)
     PARs%D    = 0
     PARs%N_ser= 0
     PARs%N_par= 0
     PARs%ID   = -1
     PARs%consecutive= .FALSE.
>>>>>>> 52d8ddb1
   end subroutine
   !
   subroutine COMM_reset(COMM)
     type(MPI_comm):: COMM
     COMM%n_CPU      =1
     COMM%COMM       =comm_default_value
     COMM%my_CHAIN   =1
     COMM%chain_order=nchains_group(2)
     COMM%CPU_ID     =0
   end subroutine
   !
   subroutine COMM_copy(COMM_in,COMM_out)
     type(MPI_comm):: COMM_in,COMM_out
     COMM_out%n_CPU      =COMM_in%n_CPU
     COMM_out%my_CHAIN   =COMM_in%my_CHAIN
     COMM_out%chain_order=COMM_in%chain_order
     COMM_out%COMM       =COMM_in%COMM
     COMM_out%CPU_ID     =COMM_in%CPU_ID
   end subroutine
   !
#if !defined _io_lib
   subroutine PAR_INDEX_copy(IND_in,IND_out)
     type(PP_indexes):: IND_in,IND_out
     integer :: dim_
     if (allocated(IND_in%n_of_elements)) then
       dim_=size(IND_in%n_of_elements)
       YAMBO_ALLOC(IND_out%n_of_elements,(dim_))
       IND_out%n_of_elements=IND_in%n_of_elements
     endif
     if (allocated(IND_in%element_1D)) then
       dim_=size(IND_in%element_1D)
       YAMBO_ALLOC(IND_out%element_1D,(dim_))
       IND_out%element_1D=IND_in%element_1D
     endif
     if (allocated(IND_in%weight_1D)) then
       dim_=size(IND_in%weight_1D)
       YAMBO_ALLOC(IND_out%weight_1D,(dim_))
       IND_out%weight_1D=IND_in%weight_1D
     endif
     if (allocated(IND_in%first_of_1D)) then
       dim_=size(IND_in%first_of_1D)
       YAMBO_ALLOC(IND_out%first_of_1D,(dim_))
       IND_out%first_of_1D=IND_in%first_of_1D
     endif
     if (allocated(IND_in%last_of_1D)) then
       dim_=size(IND_in%last_of_1D)
       YAMBO_ALLOC(IND_out%last_of_1D,(dim_))
       IND_out%last_of_1D=IND_in%last_of_1D
     endif
   end subroutine
   !
   subroutine PP_indexes_reset(IND_out)
     type(PP_indexes)::IND_out
     YAMBO_FREE(IND_out%element_1D)
     YAMBO_FREE(IND_out%element_2D)
     YAMBO_FREE(IND_out%weight_1D)
     YAMBO_FREE(IND_out%n_of_elements)
     YAMBO_FREE(IND_out%first_of_1D)
     YAMBO_FREE(IND_out%last_of_1D)
   end subroutine
#endif
   !
   subroutine CREATE_hosts_COMM( )
#if defined _MPI
     use LexicalSort,  ONLY:ch_sort
     character (MPI_MAX_PROCESSOR_NAME), pointer :: tmp_hosts(:)
     integer :: i_err,i_cpu
#endif
     !
     if (ncpu==1) then
       call igethname(host_name,host_name_length)
       return
     endif
     !
#if defined _MPI
     !
     allocate(tmp_hosts(0:ncpu-1))
     !
     call MPI_GET_PROCESSOR_NAME(tmp_hosts(myid),host_name_length,i_err)
     host_name=tmp_hosts(myid)
     !
     do i_cpu=0,ncpu-1
       call MPI_BCAST(tmp_hosts(i_cpu),MPI_MAX_PROCESSOR_NAME,MPI_CHARACTER,i_cpu,MPI_COMM_WORLD,i_err)
     end do
     !
     call ch_sort(tmp_hosts)
     !
     ! assign the same color to the same node
     PAR_COM_HOST%my_CHAIN=0
     do i_cpu=1,ncpu-1
       if ( trim(tmp_hosts(i_cpu-1))/=trim(tmp_hosts(i_cpu)) ) PAR_COM_HOST%my_CHAIN=PAR_COM_HOST%my_CHAIN+1
       if ( trim(host_name)==tmp_hosts(i_cpu) ) exit
    end do
    !
    call MPI_COMM_SPLIT(MPI_COMM_WORLD,PAR_COM_HOST%my_CHAIN,myid,PAR_COM_HOST%COMM,i_err)
    call MPI_COMM_RANK(PAR_COM_HOST%COMM,PAR_COM_HOST%CPU_id,i_err)
    call MPI_COMM_SIZE(PAR_COM_HOST%COMM,PAR_COM_HOST%n_CPU ,i_err)
    !
    deallocate(tmp_hosts)
#endif
   end subroutine CREATE_hosts_COMM
   !
end module parallel_m<|MERGE_RESOLUTION|>--- conflicted
+++ resolved
@@ -84,11 +84,7 @@
  !
  ! Logicals
  !
-<<<<<<< HEAD
  logical            :: l_par_X_T,l_par_X_G,l_par_X_G_finite_q,l_par_DIP,l_par_BZINDX,l_par_SE,l_par_RT,l_par_SC,l_par_NL
-=======
- logical            :: l_par_X_G,l_par_X_G_finite_q,l_par_SE,l_par_RT,l_par_SC,l_par_NL
->>>>>>> 52d8ddb1
  !
  ! In a parallel runs, when some loops not involving all CPU's are parallelized it is usefull to keep 
  ! the operations local in the cpu world
@@ -615,12 +611,10 @@
      CPU_structure(7)%Short_Description="SLK"
      CPU_structure(8)%Long_Description="Non_Linear"
      CPU_structure(8)%Short_Description="NL"
-<<<<<<< HEAD
      CPU_structure(9)%Long_Description="BZ_Indexes"
      CPU_structure(9)%Short_Description="BZINDX"
-=======
-     CPU_structure(9)%Long_Description="Phonon_Self_Energy"
-     CPU_structure(9)%Short_Description="PH_SE"
+     CPU_structure(10)%Long_Description="Phonon_Self_Energy"
+     CPU_structure(10)%Short_Description="PH_SE"
    end subroutine
    !
    subroutine PAR_scheme_reset(PARs)
@@ -634,7 +628,6 @@
      PARs%N_par= 0
      PARs%ID   = -1
      PARs%consecutive= .FALSE.
->>>>>>> 52d8ddb1
    end subroutine
    !
    subroutine COMM_reset(COMM)
