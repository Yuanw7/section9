--- conflicted
+++ resolved
@@ -501,27 +501,6 @@
      endif
    end subroutine
    !
-<<<<<<< HEAD
-   subroutine MPI_close
-     implicit none
-#if defined _MPI
-     call mpi_finalize(i_err)
-#endif
-     return
-   end subroutine
-   !
-   subroutine MPI_shutdown
-     implicit none
-#if defined _MPI
-     call mpi_abort(mpi_comm_world,1)
-     call mpi_finalize(i_err)
-#endif
-     stop 
-     return
-   end subroutine
-   !
-=======
->>>>>>> 26e4ec35
    subroutine PP_indexes_reset(ip)
      type(PP_indexes)::ip
      if(associated(ip%element_1D))    deallocate(ip%element_1D)
