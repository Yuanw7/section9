--- conflicted
+++ resolved
@@ -480,13 +480,8 @@
 &                   r0share, r1share, r2share,r3share,                 &
 &                   c0share, c1share, c2share,c3share,c4share,c5share, &
 #if ! defined _DOUBLE
-<<<<<<< HEAD
-                    d0share,d1share,d2share,d3share,                 &
-&                                   z2share,                         &
-=======
 &                   d0share, d1share, d2share,d3share,                 &
 &                   dc0share,dc1share,dc2share,                        &
->>>>>>> eaee6fd4
 #endif
 &                   PARALLEL_wait
  end interface PP_redux_wait
@@ -1280,9 +1275,6 @@
 #endif
    end subroutine
    !
-<<<<<<< HEAD
-   subroutine z2share(array,COMM)
-=======
    subroutine dc0share(cval,imode,COMM)
      complex(DP)       :: cval
      integer, optional :: imode,COMM
@@ -1345,7 +1337,6 @@
    end subroutine
    !
    subroutine dc2share(array,COMM)
->>>>>>> eaee6fd4
      complex(DP):: array(:,:)
      integer, optional :: COMM
 #if defined _MPI
