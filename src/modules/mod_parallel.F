!
!        Copyright (C) 2000-2015 the YAMBO team
!              http://www.yambo-code.org
!
! Authors (see AUTHORS file for details): AM
! 
! This file is distributed under the terms of the GNU 
! General Public License. You can redistribute it and/or 
! modify it under the terms of the GNU General Public 
! License as published by the Free Software Foundation; 
! either version 2, or (at your option) any later version.
!
! This program is distributed in the hope that it will 
! be useful, but WITHOUT ANY WARRANTY; without even the 
! implied warranty of MERCHANTABILITY or FITNESS FOR A 
! PARTICULAR PURPOSE.  See the GNU General Public License 
! for more details.
!
! You should have received a copy of the GNU General Public 
! License along with this program; if not, write to the Free 
! Software Foundation, Inc., 59 Temple Place - Suite 330,Boston, 
! MA 02111-1307, USA or visit http://www.gnu.org/copyleft/gpl.txt.
!
module parallel_m
 !
 use pars,       ONLY:SP,DP,schlen,lchlen
 !
 implicit none
 !
 integer, parameter :: max_n_of_cpus=100000
 !
#if defined _MPI
 include 'mpif.h'
#else
 integer            :: mpi_comm_world=0
#endif
 !
 integer            :: myid
 integer            :: ncpu
 integer            :: n_nodes  = 1
 integer            :: n_MPI    = 1
#if defined _MPI
 integer, parameter :: comm_default_value  = MPI_COMM_NULL
#else
 integer, parameter :: comm_default_value  = 0
#endif
 !
 ! Logicals
 !
 logical            :: l_par_X_T,l_par_X_G_q0,l_par_X_G_all_q,&
&                      l_par_X_G_finite_q,l_par_SE,l_par_RT
 !
 ! In a parallel run only the head CPU in the q and b chains can do 
 ! (b,k) loops
 !
 logical           :: HEAD_QP_cpu=.TRUE.
 logical           :: HEAD_k_cpu =.TRUE.
 !
 ! Communicators
 !
 integer, parameter :: MAX_N_GROUPS   =100  ! MAX number of groups
 integer, parameter :: MAX_N_OF_CHAINS=100
 integer            :: n_groups                =0     ! groups of active chains
 integer            :: nchains_group(2*MAX_N_GROUPS)=0     ! chains limits in the group
 integer            :: ncpu_chain(MAX_N_OF_CHAINS)=1  ! #CPUs in each chain
 !
 ! MPI intra-groups Communicators
 !
 type MPI_comm 
   integer  :: COMM      
   integer  :: CPU_id    
   integer  :: my_CHAIN    ! equivalent to CPU_id+1 in INTER_CHAIN
   integer  :: chain_name  ! INTRA, INTER, CHILD
   integer  :: chain_order ! this corresponds to the order in the local hierarchy
   integer  :: n_CPU     
 end type MPI_comm
 ! 
 ! CHAINS 
 !========
 type(MPI_comm),SAVE   :: INTRA_CHAIN(MAX_N_OF_CHAINS) ! COMMUNICATOR among CPUs of the same chain
 type(MPI_comm),SAVE   :: INTER_CHAIN(MAX_N_OF_CHAINS) ! COMMUNICATOR among same CPU (same ID) of different CHAINS 
 type(MPI_comm),SAVE   :: CHILD_CHAIN(MAX_N_OF_CHAINS) ! COMMUNICATOR among CPUs (same ID) of different CHAINS enclosed in 
                                                       ! the above INTER_CHAIN cpu's'
 !
 ! CPU's
 !=======
 type CPU_stru 
   integer              :: N_chains  =1
   integer              :: CPU(MAX_N_OF_CHAINS) = 1
   character(4)         :: ROLE(MAX_N_OF_CHAINS)= " "
   character(schlen)    :: CPU_string  = " "
   character(schlen)    :: ROLE_string = " "
   character(schlen)    :: Long_Description  = " "
   character(schlen)    :: Short_Description = " "
   integer              :: nCPU_diagonalization =0
   integer              :: nCPU_inversion       =0
 end type CPU_stru
 !
 !      if (i_s==1) possible_fields='(k,c,v)'   ! X_q_0
 !      if (i_s==2) possible_fields='(q,k,c,v)' ! X_finite_q
 !      if (i_s==3) possible_fields='(q,k,c,v)' ! X_all_q
 !      if (i_s==4) possible_fields='(k,eh,t)'  ! BS
 !      if (i_s==5) possible_fields='(q,qp,b)'  ! SE
 !      if (i_s==6) possible_fields='(k,b,q,qp)'! RT
#if defined _SCALAPACK
 !      if (i_s==7) possible_fields='  '        ! SLK test
#endif
 !
 integer,parameter   :: n_CPU_str_max=20
 type(CPU_stru),SAVE :: CPU_structure(n_CPU_str_max)
 !
 !... Running values ...
 !
 integer          :: PARALLEL_CPU_used(MAX_N_OF_CHAINS) = 1
 character(4)     :: PARALLEL_CPU_role(MAX_N_OF_CHAINS) = " "
 integer          :: PARALLEL_n_structures_active = 0
 integer          :: PARALLEL_cpu_mat_inversion = 1
 integer          :: PARALLEL_cpu_mat_diagonalization = 1
 !
 !... Logging CPUs ...
 !
 integer          :: n_log_CPUs = 0
 !
 ! MPI operations
 !
 integer, parameter :: p_sum=1
 integer, parameter :: p_prod=2
 !
 ! Logicals
 !
 logical            :: IO_write_default(max_n_of_cpus)
 logical            :: master_cpu
 logical            :: l_open_MP
 !
 ! PP indexes
 !
 type PP_indexes
   logical, pointer :: element_1D(:)     => null()
   logical, pointer :: element_2D(:,:)   => null()
<<<<<<< HEAD
   ! Davide 40/09/2015: n_of_elements should be a number. It is useless that it is a pointer
   !                    allocated to nCPU and that each CPU fills only the element myid.
=======
   ! Davide 4/09/2015: n_of_elements should be a number. It is useless that it is a pointer
   !                   allocated to nCPU and that each CPU fills only the element myid.
>>>>>>> 9dabcc0f
   integer, pointer :: n_of_elements(:)  => null()
   integer, pointer :: weight_1D(:)      => null()
   integer, pointer :: first_of_1D(:)    => null()
 end type PP_indexes
 !
 ! Number of Bands to load
 !=========================
 !
 ! When the PARALLEL_global_index define a distribution common to HF,GW and e-p
 ! it defines a global number of bands to load that overwrites the local values
 !
 integer            :: n_WF_bands_to_load
 !
 ! Number of Response functions
 !==============================
 !
 !1:Xo 2:em1s 3:em1d 4:pp 5:bse
 !
 integer, parameter :: n_parallel_X_types=5
 !
 ! Specific PP indexes ...
 !========================
 !
 ! ... linear algebra
 type(PP_indexes),SAVE :: PAR_IND_INV
 type(PP_indexes),SAVE :: PAR_IND_DIAGO
 !
 ! ... BZ sampling
 type(PP_indexes),SAVE :: PAR_IND_Q
 type(PP_indexes),SAVE :: PAR_IND_Q_bz
 type(PP_indexes),SAVE :: PAR_IND_Kk_ibz
 type(PP_indexes),SAVE :: PAR_IND_Xk_ibz
 type(PP_indexes),SAVE :: PAR_IND_Xk_bz
 type(PP_indexes),SAVE :: PAR_IND_G_k
 !
 ! ... linear response
 type(PP_indexes),SAVE :: PAR_IND_VAL_BANDS_X(n_parallel_X_types)
 type(PP_indexes),SAVE :: PAR_IND_CON_BANDS_X(n_parallel_X_types)
 type(PP_indexes),SAVE :: PAR_IND_DIPk_ibz
 !
 ! ... QP
 type(PP_indexes),SAVE :: PAR_IND_QP
 !
 ! ... Plasma
 type(PP_indexes),SAVE :: PAR_IND_Plasma
 !
 ! ... G bands
 type(PP_indexes),SAVE :: PAR_IND_G_b
 type(PP_indexes),SAVE :: PAR_IND_B_mat
 type(PP_indexes),SAVE :: PAR_IND_Bp_mat
 type(PP_indexes),SAVE :: PAR_IND_B_mat_ordered
 !
 ! ... WF
 type(PP_indexes),SAVE :: PAR_IND_WF_b
 type(PP_indexes),SAVE :: PAR_IND_WF_k
 type(PP_indexes),SAVE :: PAR_IND_WF_b_and_k
 type(PP_indexes),SAVE :: PAR_IND_WF_linear
 !
 ! ... RL vectors
 type(PP_indexes),SAVE :: PAR_IND_RL
 !
 ! ... Transitions
 type(PP_indexes),allocatable,SAVE :: PAR_IND_eh(:)
 type(PP_indexes)            ,SAVE :: PAR_IND_T_groups
 type(PP_indexes)            ,SAVE :: PAR_IND_T_Haydock
 type(PP_indexes)            ,SAVE :: PAR_IND_T_all
 type(PP_indexes)            ,SAVE :: PAR_IND_T_ordered
 !
 ! Specific MPI ID's ...
 !======================
 !
 ! ... linear algebra
 integer            :: PAR_IND_INV_ID
 integer            :: PAR_IND_DIAGO_ID
 !
 ! ... QP
 integer            :: PAR_IND_QP_ID
 !
 ! ... PLASMA
 integer            :: PAR_IND_Plasma_ID
 !
 ! ... G bands
 integer            :: PAR_IND_G_b_ID
 !
 ! ... WF
 integer            :: PAR_IND_WF_b_ID
 integer            :: PAR_IND_WF_k_ID
 !
 ! ... BZ
 integer            :: PAR_IND_Q_ID
 integer            :: PAR_IND_Kk_ibz_ID
 integer            :: PAR_IND_Xk_ibz_ID
 integer            :: PAR_IND_Xk_bz_ID
 integer            :: PAR_IND_G_k_ID
 !
 ! ... linear response & BSK
 integer            :: PAR_IND_VAL_BANDS_X_ID(n_parallel_X_types)
 integer            :: PAR_IND_CON_BANDS_X_ID(n_parallel_X_types)
 !
 ! ... RT
 integer            :: PAR_IND_B_mat_ID
 integer            :: PAR_IND_Bp_mat_ID
 !
 ! ... BSK
 integer            :: PAR_IND_eh_ID
 !
 ! ... RL
 integer            :: PAR_IND_RL_ID
 !
 ! Specific MPI COMMUNICATORS...
 !==============================
 !
 ! ... World
 type(MPI_comm),SAVE :: PAR_COM_WORLD
 !
 ! ... linear algebra
 type(MPI_comm),SAVE :: PAR_COM_INV_INDEX
 type(MPI_comm),SAVE :: PAR_COM_INV
 type(MPI_comm),SAVE :: PAR_COM_DIAGO_INDEX
 type(MPI_comm),SAVE :: PAR_COM_DIAGO
 !
 ! ... RL vectors
 integer             :: PAR_nRL
 integer,allocatable :: PAR_RL_index(:)
 !
 ! ... QP
 type(MPI_comm),SAVE :: PAR_COM_QP_INDEX
 type(MPI_comm),SAVE :: PAR_COM_QP_A2A
 !
 ! ... Plasma
 type(MPI_comm),SAVE :: PAR_COM_Plasma_INDEX
 !
 ! ... G bands
 type(MPI_comm),SAVE :: PAR_COM_G_b_INDEX
 type(MPI_comm),SAVE :: PAR_COM_G_b_A2A
 !
 ! ... WF
 type(MPI_comm),SAVE :: PAR_COM_WF_k_A2A
 type(MPI_comm),SAVE :: PAR_COM_WF_k_INDEX
 type(MPI_comm),SAVE :: PAR_COM_WF_b_INDEX
 !
 ! ... BZ
 type(MPI_comm),SAVE :: PAR_COM_Q_INDEX
 type(MPI_comm),SAVE :: PAR_COM_Q_A2A
 type(MPI_comm),SAVE :: PAR_COM_Xk_ibz_INDEX
 type(MPI_comm),SAVE :: PAR_COM_Xk_ibz_A2A
 type(MPI_comm),SAVE :: PAR_COM_Xk_bz_INDEX
 type(MPI_comm),SAVE :: PAR_COM_Xk_bz_A2A
 !
 ! ... linear response & BSK
 type(MPI_comm),SAVE :: PAR_COM_VAL_INDEX(n_parallel_X_types)
 type(MPI_comm),SAVE :: PAR_COM_CON_INDEX(n_parallel_X_types)
 type(MPI_comm),SAVE :: PAR_COM_q_for_Xo
 type(MPI_comm),SAVE :: PAR_COM_k_for_P
 !
 ! ... BSK
 type(MPI_comm),SAVE :: PAR_COM_eh_A2A
 type(MPI_comm),SAVE :: PAR_COM_eh_INDEX
 type(MPI_comm),SAVE :: PAR_COM_T_INDEX
 !
 ! ... Haydock solver
 type(MPI_comm),allocatable,SAVE :: PAR_COM_T_Haydock(:)
 !
 ! ... density
 type(MPI_comm),SAVE :: PAR_COM_density
 !
 ! ... and dimensions (used for automatic cpu distribution)
 !=========================================================
 integer            :: K_range
 integer            :: EH_range
 integer            :: QP_range
 integer            :: Q_range(2)
 integer            :: n_bands(2)
 integer            :: n_c_bands(2)
 integer            :: n_v_bands(2)
 !
 ! ... and derived variables
 !==========================
 integer            :: PAR_nPlasma
 integer,allocatable:: PAR_Plasma_index(:)
 integer            :: PAR_nQP
 integer,allocatable:: PAR_QP_index(:)
 integer            :: PAR_n_B_mat_elements
 integer,allocatable:: PAR_B_mat_index(:,:)
 integer            :: PAR_n_Bp_mat_elements
 integer,allocatable:: PAR_Bp_mat_index(:,:)
 integer            :: PAR_nQ
 integer,allocatable:: PAR_Q_index(:)
 integer            :: PAR_nQ_bz
 integer,allocatable:: PAR_Q_bz_index(:)
 integer            :: PAR_Kk_nibz
 integer            :: PAR_Xk_nibz
 integer,allocatable:: PAR_Xk_ibz_index(:)
 integer            :: PAR_DIPk_nibz
 integer,allocatable:: PAR_DIPk_ibz_index(:)
 integer            :: PAR_Xk_nbz
 integer,allocatable:: PAR_Xk_bz_index(:)
 integer            :: PAR_BS_nT_col_grps 
 integer,allocatable:: PAR_BS_T_grps_index(:)
 integer            :: PAR_nG_bands 
 integer,allocatable:: PAR_G_bands_index(:)
 !
 ! WorkSpace
 !
 integer            :: i_PAR_structure
 integer            :: i_err
 integer, private   :: local_type
 !
 interface PP_redux_wait
   module procedure l1share,i1share,i18share,i2share,i3share,&
&                   r0share,r1share,r2share,r3share,&
&                   c0share,c1share,c2share,c3share,c4share,ch0share,PARALLEL_wait
#if ! defined _DOUBLE
   module procedure d0share,d1share,d2share
#endif
 end interface PP_redux_wait
 !
 interface PP_bcast
   module procedure c0bcast,c1bcast,c2bcast,i0bcast
 end interface PP_bcast
 !
 contains
   !
   character(lchlen) function PARALLEL_message(i_s)
     use stderr, ONLY:intc
     use openmp, ONLY:n_threads_X,n_threads_SE,n_threads_RT,n_threads_DIP,n_threads_K,n_threads
     integer :: i_s
     !
     PARALLEL_message=" "
     !
#if !defined _MPI && !defined _OPENMP
     return
#endif
     if (i_s>0) then
       if (len_trim(CPU_structure(i_s)%CPU_string)==0) return
     endif
     !
     if (i_s==0) then
       PARALLEL_message=trim(intc(ncpu))//"(CPU)"
       if (n_threads>0) PARALLEL_message=trim(PARALLEL_message)//"-"//trim(intc(n_threads))//"(threads)"
       if (n_threads_X>0) PARALLEL_message=trim(PARALLEL_message)//"-"//trim(intc(n_threads_X))//"(threads@X)"
       if (n_threads_DIP>0) PARALLEL_message=trim(PARALLEL_message)//"-"//trim(intc(n_threads_DIP))//"(threads@DIP)"
       if (n_threads_SE>0) PARALLEL_message=trim(PARALLEL_message)//"-"//trim(intc(n_threads_SE))//"(threads@SE)"
       if (n_threads_RT>0) PARALLEL_message=trim(PARALLEL_message)//"-"//trim(intc(n_threads_RT))//"(threads@RT)"
       if (n_threads_K>0) PARALLEL_message=trim(PARALLEL_message)//"-"//trim(intc(n_threads_K))//"(threads@K)"
     else
       PARALLEL_message=trim(CPU_structure(i_s)%Short_Description)//"(environment)-"//&
&                       trim(CPU_structure(i_s)%CPU_string)//"(CPUs)-"//&
&                       trim(CPU_structure(i_s)%ROLE_string)//"(ROLEs)"
     endif
     !
   end function
   !
   subroutine CPU_str_reset()
     CPU_structure(1)%Long_Description="Response_G_space_Zero_Momentum"
     CPU_structure(1)%Short_Description="X_q_0"
     CPU_structure(2)%Long_Description="Response_G_space_Finite_Momentum"
     CPU_structure(2)%Short_Description="X_finite_q"
     CPU_structure(3)%Long_Description="Response_G_space"
     CPU_structure(3)%Short_Description="X_all_q"
     CPU_structure(4)%Long_Description="Response_T_space"
     CPU_structure(4)%Short_Description="BS"
     CPU_structure(5)%Long_Description="Self_Energy"
     CPU_structure(5)%Short_Description="SE"
     CPU_structure(6)%Long_Description="Real_Time"
     CPU_structure(6)%Short_Description="RT"
     CPU_structure(7)%Long_Description="ScaLapacK"
     CPU_structure(7)%Short_Description="SLK"
   end subroutine
   !
   subroutine COMM_reset(COMM)
     type(MPI_comm):: COMM
     COMM%n_CPU      =1
     COMM%COMM       =comm_default_value
     COMM%my_CHAIN   =1
     COMM%chain_order=nchains_group(2)
     COMM%CPU_ID     =0
   end subroutine
   !
   subroutine COMM_copy(COMM_in,COMM_out)
     type(MPI_comm):: COMM_in,COMM_out
     COMM_out%n_CPU      =COMM_in%n_CPU
     COMM_out%my_CHAIN   =COMM_in%my_CHAIN
     COMM_out%chain_order=COMM_in%chain_order
     COMM_out%COMM       =COMM_in%COMM
     COMM_out%CPU_ID     =COMM_in%CPU_ID
   end subroutine
   !
   subroutine PAR_INDEX_copy(IND_in,IND_out)
     type(PP_indexes):: IND_in,IND_out
     integer :: dim_
     if (associated(IND_in%n_of_elements)) then
       dim_=size(IND_in%n_of_elements)
       allocate(IND_out%n_of_elements(dim_))
       IND_out%n_of_elements=IND_in%n_of_elements
     endif
     if (associated(IND_in%element_1D)) then
       dim_=size(IND_in%element_1D)
       allocate(IND_out%element_1D(dim_))
       IND_out%element_1D=IND_in%element_1D
     endif
     if (associated(IND_in%weight_1D)) then
       dim_=size(IND_in%weight_1D)
       allocate(IND_out%weight_1D(dim_))
       IND_out%weight_1D=IND_in%weight_1D
     endif
     if (associated(IND_in%first_of_1D)) then
       dim_=size(IND_in%first_of_1D)
       allocate(IND_out%first_of_1D(dim_))
       IND_out%first_of_1D=IND_in%first_of_1D
     endif
   end subroutine
   !
   subroutine MPI_close
     implicit none
#if defined _MPI
     if (ncpu>1) then
       call mpi_finalize(i_err)
     endif
#endif
     stop 
     return
   end subroutine
   !
   subroutine PP_indexes_reset(ip)
     type(PP_indexes)::ip
     if(associated(ip%element_1D))    deallocate(ip%element_1D)
     if(associated(ip%element_2D))    deallocate(ip%element_2D)
     if(associated(ip%weight_1D))     deallocate(ip%weight_1D)
     if(associated(ip%n_of_elements)) deallocate(ip%n_of_elements)
     if(associated(ip%first_of_1D))   deallocate(ip%first_of_1D)
     nullify(ip%element_1D,ip%element_2D,ip%n_of_elements,ip%weight_1D,ip%first_of_1D)
   end subroutine
   !
   subroutine PARALLEL_wait(COMM)
     integer, optional :: COMM
#if defined _MPI
     integer :: local_COMM
     if (ncpu==1) return
     !
     local_COMM=mpi_comm_world
     if (present(COMM)) then
       local_COMM=COMM
     endif
     if (local_COMM==comm_default_value) local_COMM=mpi_comm_world
     call mpi_barrier(local_COMM,i_err)
#endif
   end subroutine
   !
   subroutine l1share(array,imode,COMM)
     logical   :: array(:)
     integer, optional :: imode,COMM
#if defined _MPI
     integer ::omode,LOCAL_COMM
     integer ::dimensions(1),dimension ! Work Space
     logical,allocatable::larray(:)    ! Work Space
     if (ncpu==1) return
     !
     if (present(COMM)) then
       LOCAL_COMM=COMM
     else
       LOCAL_COMM=mpi_comm_world
     endif
     if (LOCAL_COMM==comm_default_value) return
     call mpi_barrier(LOCAL_COMM,i_err)
     if (present(imode)) then
       if (imode==1) omode=mpi_sum
       if (imode==2) omode=mpi_prod
     else
       omode=mpi_sum
     endif
     dimensions=shape(array)
     dimension=product(dimensions)
     allocate(larray(dimension))
     larray=.FALSE.
     call mpi_allreduce(array(1),larray,dimension,mpi_logical,omode,LOCAL_COMM,i_err)
     array=reshape(larray,dimensions)
     deallocate(larray)
     call mpi_barrier(LOCAL_COMM,i_err)
#endif
   end subroutine
   !
   subroutine i1share(array,imode,COMM)
     integer(4):: array(:)
     integer, optional :: imode,COMM
#if defined _MPI
     integer ::omode,LOCAL_COMM
     integer ::dimensions(1),dimension ! Work Space
     integer,allocatable::larray(:)    ! Work Space
     if (ncpu==1) return
     !
     if (present(COMM)) then
       LOCAL_COMM=COMM
     else
       LOCAL_COMM=mpi_comm_world
     endif
     if (LOCAL_COMM==comm_default_value) return
     call mpi_barrier(LOCAL_COMM,i_err)
     if (present(imode)) then
       if (imode==1) omode=mpi_sum
       if (imode==2) omode=mpi_prod
     else
       omode=mpi_sum
     endif
     dimensions=shape(array)
     dimension=product(dimensions)
     allocate(larray(dimension))
     larray=0
     call mpi_allreduce(array(1),larray,dimension,mpi_integer,omode,LOCAL_COMM,i_err)
     array=reshape(larray,dimensions)
     deallocate(larray)
     call mpi_barrier(LOCAL_COMM,i_err)
#endif
   end subroutine
   !
   subroutine i18share(array,imode,COMM)
     integer(8)        :: array(:)
     integer, optional :: imode,COMM
#if defined _MPI
     integer :: omode,LOCAL_COMM
     integer::dimensions(1),dimension  !Work Space
     integer(8),allocatable::larray(:) !Work Space
     if (ncpu==1) return
     !
     if (present(COMM)) then
       LOCAL_COMM=COMM
     else
       LOCAL_COMM=mpi_comm_world
     endif
     if (LOCAL_COMM==comm_default_value) return
     call mpi_barrier(LOCAL_COMM,i_err)
     if (present(imode)) then
       if (imode==1) omode=mpi_sum
       if (imode==2) omode=mpi_prod
     else
       omode=mpi_sum
     endif
     dimensions=shape(array)
     dimension=product(dimensions)
     allocate(larray(dimension))
     larray=0
     call mpi_allreduce(array(1),larray,dimension,mpi_integer8,omode,LOCAL_COMM,i_err)
     array=reshape(larray,dimensions)
     deallocate(larray)
     call mpi_barrier(LOCAL_COMM,i_err)
#endif
   end subroutine
   !
   subroutine i2share(array,COMM)
     integer :: array(:,:)
     integer, optional :: COMM
#if defined _MPI
     integer::dimensions(2),dimension,LOCAL_COMM  ! Work Space
     integer,allocatable::larray(:)  ! Work Space
     if (ncpu==1) return
     !
     if (present(COMM)) then
       LOCAL_COMM=COMM
     else
       LOCAL_COMM=mpi_comm_world
     endif
     if (LOCAL_COMM==comm_default_value) return
     call mpi_barrier(LOCAL_COMM,i_err)
     dimensions=shape(array)
     dimension=product(dimensions)
     allocate(larray(dimension))
     larray=0
     call mpi_allreduce(array(1,1),larray,dimension,mpi_integer,mpi_sum,LOCAL_COMM,i_err)
     array=reshape(larray,dimensions)
     deallocate(larray)
     call mpi_barrier(LOCAL_COMM,i_err)
#endif
   end subroutine
   !
   subroutine i3share(array,COMM)
     integer:: array(:,:,:)
     integer, optional :: COMM
#if defined _MPI
     integer::dimensions(3),dimension,LOCAL_COMM  ! Work Space
     integer,allocatable::larray(:) ! Work Space
     if (ncpu==1) return
     !
     if (present(COMM)) then
       LOCAL_COMM=COMM
     else
       LOCAL_COMM=mpi_comm_world
     endif
     if (LOCAL_COMM==comm_default_value) return
     call mpi_barrier(LOCAL_COMM,i_err)
     dimensions=shape(array)
     dimension=product(dimensions)
     allocate(larray(dimension))
     larray=0
     call mpi_allreduce(array(1,1,1),larray,dimension,mpi_integer,mpi_sum,LOCAL_COMM,i_err)
     array=reshape(larray,dimensions)
     deallocate(larray)
     call mpi_barrier(LOCAL_COMM,i_err)
#endif
   end subroutine
   !
   subroutine ch0share(chval,COMM)
     character(lchlen) :: chval
     integer, optional :: COMM
#if defined _MPI
     integer          :: LOCAL_COMM   ! Work Space
     character(lchlen):: local_chval  ! Work Space
     if (ncpu==1) return
     !
     if (present(COMM)) then
       LOCAL_COMM=COMM
     else
       LOCAL_COMM=mpi_comm_world
     endif
     if (LOCAL_COMM==comm_default_value) return
     !
     call mpi_barrier(LOCAL_COMM,i_err)
     local_chval=' '
     call mpi_allreduce(chval,local_chval,lchlen,MPI_CHARACTER,mpi_sum,LOCAL_COMM,i_err)
     chval=local_chval
     call mpi_barrier(LOCAL_COMM,i_err)
#endif
   end subroutine
   !
   subroutine r0share(rval,imode,COMM)
     real(SP)          :: rval
     integer, optional :: imode,COMM
#if defined _MPI
     integer :: omode,LOCAL_COMM  ! Work Space
     real(SP):: local_rval  ! Work Space
     if (ncpu==1) return
     !
     if (present(COMM)) then
       LOCAL_COMM=COMM
     else
       LOCAL_COMM=mpi_comm_world
     endif
     if (LOCAL_COMM==comm_default_value) return
     !
     local_type=MPI_REAL
     if (SP==DP) local_type=MPI_DOUBLE_PRECISION
     !
     call mpi_barrier(LOCAL_COMM,i_err)
     if (present(imode)) then
       if (imode==1) omode=mpi_sum
       if (imode==2) omode=mpi_prod
     else
       omode=mpi_sum
     endif
     local_rval=0.
     call mpi_allreduce(rval,local_rval,1,local_type,omode,LOCAL_COMM,i_err)
     rval=local_rval
     call mpi_barrier(LOCAL_COMM,i_err)
#endif
   end subroutine
   !
   subroutine r1share(array,COMM)
     real(SP) :: array(:)
     integer, optional :: COMM
#if defined _MPI
     integer::dimensions(1),dimension,LOCAL_COMM ! Work Space
     real(SP),allocatable::larray(:)  ! Work Space
     if (ncpu==1) return
     !
     if (present(COMM)) then
       LOCAL_COMM=COMM
     else
       LOCAL_COMM=mpi_comm_world
     endif
     if (LOCAL_COMM==comm_default_value) return
     !
     local_type=MPI_REAL
     if (SP==DP) local_type=MPI_DOUBLE_PRECISION
     !
     call mpi_barrier(LOCAL_COMM,i_err)
     dimensions=shape(array)
     dimension=product(dimensions)
     allocate(larray(dimension))
     larray=0.
     call mpi_allreduce(array(1),larray,dimension,local_type,mpi_sum,LOCAL_COMM,i_err)
     array=reshape(larray,dimensions)
     deallocate(larray)
     call mpi_barrier(LOCAL_COMM,i_err)
#endif
   end subroutine
   !
   subroutine r2share(array,COMM)
     real(SP) :: array(:,:)
     integer, optional :: COMM
#if defined _MPI
     integer::dimensions(2),dimension,LOCAL_COMM  ! Work Space
     real(SP),allocatable::larray(:)  ! Work Space
     if (ncpu==1) return
     !
     if (present(COMM)) then
       LOCAL_COMM=COMM
     else
       LOCAL_COMM=mpi_comm_world
     endif
     if (LOCAL_COMM==comm_default_value) return
     !
     local_type=MPI_REAL
     if (SP==DP) local_type=MPI_DOUBLE_PRECISION
     !
     call mpi_barrier(LOCAL_COMM,i_err)
     dimensions=shape(array)
     dimension=product(dimensions)
     allocate(larray(dimension))
     larray=0.
     call mpi_allreduce(array(1,1),larray,dimension,local_type,mpi_sum,LOCAL_COMM,i_err)
     array=reshape(larray,dimensions)
     deallocate(larray)
     call mpi_barrier(LOCAL_COMM,i_err)
#endif
   end subroutine
   !
   subroutine r3share(array,COMM)
     real(SP):: array(:,:,:)
     integer, optional :: COMM
#if defined _MPI
     integer::dimensions(3),dimension,LOCAL_COMM  ! Work Space
     real(SP),allocatable::larray(:)  ! Work Space
     if (ncpu==1) return
     !
     if (present(COMM)) then
       LOCAL_COMM=COMM
     else
       LOCAL_COMM=mpi_comm_world
     endif
     if (LOCAL_COMM==comm_default_value) return
     !
     local_type=MPI_REAL
     if (SP==DP) local_type=MPI_DOUBLE_PRECISION
     !
     call mpi_barrier(LOCAL_COMM,i_err)
     dimensions=shape(array)
     dimension=product(dimensions)
     allocate(larray(dimension))
     larray=0.
     call mpi_allreduce(array(1,1,1),larray,dimension,local_type,mpi_sum,LOCAL_COMM,i_err)
     array=reshape(larray,dimensions)
     deallocate(larray)
     call mpi_barrier(LOCAL_COMM,i_err)
#endif
   end subroutine
   !
   subroutine d0share(rval,imode,COMM)
     real(DP)          :: rval
     integer, optional :: imode,COMM
#if defined _MPI
     integer :: omode,LOCAL_COMM  ! Work Space
     real(DP):: local_rval  ! Work Space
     if (ncpu==1) return
     !
     if (present(COMM)) then
       LOCAL_COMM=COMM
     else
       LOCAL_COMM=mpi_comm_world
     endif
     if (LOCAL_COMM==comm_default_value) return
     !
     local_type=MPI_DOUBLE_PRECISION
     !
     call mpi_barrier(LOCAL_COMM,i_err)
     if (present(imode)) then
       if (imode==1) omode=mpi_sum
       if (imode==2) omode=mpi_prod
     else
       omode=mpi_sum
     endif
     local_rval=0.
     call mpi_allreduce(rval,local_rval,1,local_type,omode,LOCAL_COMM,i_err)
     rval=local_rval
     call mpi_barrier(LOCAL_COMM,i_err)
#endif
   end subroutine
   !
   subroutine d1share(array,COMM)
     real(DP) :: array(:)
     integer, optional :: COMM
#if defined _MPI
     integer::dimensions(1),dimension,LOCAL_COMM ! Work Space
     real(DP),allocatable::larray(:)  ! Work Space
     if (ncpu==1) return
     !
     if (present(COMM)) then
       LOCAL_COMM=COMM
     else
       LOCAL_COMM=mpi_comm_world
     endif
     if (LOCAL_COMM==comm_default_value) return
     !
     local_type=MPI_DOUBLE_PRECISION
     !
     call mpi_barrier(LOCAL_COMM,i_err)
     dimensions=shape(array)
     dimension=product(dimensions)
     allocate(larray(dimension))
     larray=0.
     call mpi_allreduce(array(1),larray,dimension,local_type,mpi_sum,LOCAL_COMM,i_err)
     array=reshape(larray,dimensions)
     deallocate(larray)
     call mpi_barrier(LOCAL_COMM,i_err)
#endif
   end subroutine
   !
   subroutine d2share(array,COMM)
     real(DP) :: array(:,:)
     integer, optional :: COMM
#if defined _MPI
     integer::dimensions(2),dimension,LOCAL_COMM  ! Work Space
     real(DP),allocatable::larray(:)  ! Work Space
     if (ncpu==1) return
     !
     if (present(COMM)) then
       LOCAL_COMM=COMM
     else
       LOCAL_COMM=mpi_comm_world
     endif
     if (LOCAL_COMM==comm_default_value) return
     !
     local_type=MPI_DOUBLE_PRECISION
     !
     call mpi_barrier(LOCAL_COMM,i_err)
     dimensions=shape(array)
     dimension=product(dimensions)
     allocate(larray(dimension))
     larray=0.
     call mpi_allreduce(array(1,1),larray,dimension,local_type,mpi_sum,LOCAL_COMM,i_err)
     array=reshape(larray,dimensions)
     deallocate(larray)
     call mpi_barrier(LOCAL_COMM,i_err)
#endif
   end subroutine
   !
   subroutine c0share(cval,imode,COMM)
     complex(SP)       :: cval
     integer, optional :: imode,COMM
#if defined _MPI
     integer :: omode,LOCAL_COMM  ! Work Space
     complex(SP):: local_cval  ! Work Space
     if (ncpu==1) return
     !
     if (present(COMM)) then
       LOCAL_COMM=COMM
     else
       LOCAL_COMM=mpi_comm_world
     endif
     if (LOCAL_COMM==comm_default_value) return
     !
     local_type=MPI_COMPLEX
     if (SP==DP) local_type=MPI_DOUBLE_COMPLEX
     !
     call mpi_barrier(LOCAL_COMM,i_err)
     if (present(imode)) then
       if (imode==1) omode=mpi_sum
       if (imode==2) omode=mpi_prod
     else
       omode=mpi_sum
     endif
     local_cval=0.
     call mpi_allreduce(cval,local_cval,1,local_type,omode,LOCAL_COMM,i_err)
     cval=local_cval
     call mpi_barrier(LOCAL_COMM,i_err)
#endif
   end subroutine
   !
   subroutine c1share(array,COMM)
     complex(SP):: array(:)
     integer, optional :: COMM
#if defined _MPI
     integer  :: LOCAL_COMM
     complex(SP),allocatable::larray(:)  ! Work Space
     if (ncpu==1) return
     !
     if (present(COMM)) then
       LOCAL_COMM=COMM
     else
       LOCAL_COMM=mpi_comm_world
     endif
     if (LOCAL_COMM==comm_default_value) return
     !
     local_type=MPI_COMPLEX
     if (SP==DP) local_type=MPI_DOUBLE_COMPLEX
     !
     call mpi_barrier(LOCAL_COMM,i_err)
     allocate(larray(size(array)))
     larray=(0.,0.)
     call mpi_allreduce(array(1),larray,size(array),local_type,mpi_sum,LOCAL_COMM,i_err)
     array=larray
     deallocate(larray)
     call mpi_barrier(LOCAL_COMM,i_err)
#endif
   end subroutine
   !
   subroutine c2share(array,COMM)
     complex(SP):: array(:,:)
     integer, optional :: COMM
#if defined _MPI
     integer::dimensions(2),dimension,LOCAL_COMM  ! Work Space
     complex(SP),allocatable::larray(:)  ! Work Space
     if (ncpu==1) return
     !
     if (present(COMM)) then
       LOCAL_COMM=COMM
     else
       LOCAL_COMM=mpi_comm_world
     endif
     if (LOCAL_COMM==comm_default_value) return
     !
     local_type=MPI_COMPLEX
     if (SP==DP) local_type=MPI_DOUBLE_COMPLEX
     !
     call mpi_barrier(LOCAL_COMM,i_err)
     dimensions=shape(array)
     dimension=product(dimensions)
     allocate(larray(dimension))
     larray=(0.,0.)
     call mpi_allreduce(array(1,1),larray,dimension,local_type,mpi_sum,LOCAL_COMM,i_err)
     array=reshape(larray,dimensions)
     deallocate(larray)
     call mpi_barrier(LOCAL_COMM,i_err)
#endif
   end subroutine
   !
   subroutine c3share(array,COMM)
     complex(SP):: array(:,:,:)
     integer, optional :: COMM
#if defined _MPI
     integer::dimensions(3),dimension,LOCAL_COMM  ! Work Space
     complex(SP),allocatable::larray(:)  ! Work Space
     if (ncpu==1) return
     !
     if (present(COMM)) then
       LOCAL_COMM=COMM
     else
       LOCAL_COMM=mpi_comm_world
     endif
     if (LOCAL_COMM==comm_default_value) return
     !
     local_type=MPI_COMPLEX
     if (SP==DP) local_type=MPI_DOUBLE_COMPLEX
     !
     call mpi_barrier(LOCAL_COMM,i_err)
     dimensions=shape(array)
     dimension=product(dimensions)
     allocate(larray(dimension))
     larray=0.
     call mpi_allreduce(array(1,1,1),larray,dimension,local_type,mpi_sum,LOCAL_COMM,i_err)
     array=reshape(larray,dimensions)
     deallocate(larray)
     call mpi_barrier(LOCAL_COMM,i_err)
#endif
   end subroutine
   !
   subroutine c4share(array,COMM)
     complex(SP):: array(:,:,:,:)
     integer, optional :: COMM
#if defined _MPI
     integer::dimensions(4),dimension,LOCAL_COMM  ! Work Space
     complex(SP),allocatable::larray(:)  ! Work Space
     if (ncpu==1) return
     !
     if (present(COMM)) then
       LOCAL_COMM=COMM
     else
       LOCAL_COMM=mpi_comm_world
     endif
     if (LOCAL_COMM==comm_default_value) return
     !
     local_type=MPI_COMPLEX
     if (SP==DP) local_type=MPI_DOUBLE_COMPLEX
     !
     call mpi_barrier(LOCAL_COMM,i_err)
     dimensions=shape(array)
     dimension=product(dimensions)
     allocate(larray(dimension))
     larray=0.
     call mpi_allreduce(array(1,1,1,1),larray,dimension,local_type,mpi_sum,LOCAL_COMM,i_err)
     array=reshape(larray,dimensions)
     deallocate(larray)
     call mpi_barrier(LOCAL_COMM,i_err)
#endif
   end subroutine
   !
   subroutine i0bcast(ival,node,COMM)
     integer  :: ival
     integer, intent(in) :: node
     integer, optional   :: COMM
#if defined _MPI
     integer::LOCAL_COMM  ! Work Space  
     if (ncpu==1) return
     !
     if (present(COMM)) then
       LOCAL_COMM=COMM
     else
       LOCAL_COMM=mpi_comm_world
     endif
     if (LOCAL_COMM==comm_default_value) return
     !
     call mpi_bcast(ival,1,mpi_integer,node,LOCAL_COMM,i_err)
#endif
   end subroutine
   !
   subroutine c0bcast(cval,node,COMM)
     complex(SP):: cval
     integer, intent(in) :: node
     integer, optional :: COMM
#if defined _MPI
     integer::LOCAL_COMM  ! Work Space  
     if (ncpu==1) return
     !
     if (present(COMM)) then
       LOCAL_COMM=COMM
     else
       LOCAL_COMM=mpi_comm_world
     endif
     if (LOCAL_COMM==comm_default_value) return
     !
     local_type=MPI_COMPLEX
     if (SP==DP) local_type=MPI_DOUBLE_COMPLEX
     !
     call mpi_bcast(cval,1,local_type,node,LOCAL_COMM,i_err)
#endif
   end subroutine
   !
   subroutine c1bcast(array,node,COMM)
     complex(SP):: array(:)
     integer, intent(in) :: node
     integer, optional :: COMM
#if defined _MPI
     integer::LOCAL_COMM  ! Work Space  
     if (ncpu==1) return
     !
     if (present(COMM)) then
       LOCAL_COMM=COMM
     else
       LOCAL_COMM=mpi_comm_world
     endif
     if (LOCAL_COMM==comm_default_value) return
     !
     local_type=MPI_COMPLEX
     if (SP==DP) local_type=MPI_DOUBLE_COMPLEX
     !
     call mpi_bcast(array(1),size(array),local_type, node,LOCAL_COMM, i_err)
#endif
   end subroutine
   !
   subroutine c2bcast(array,node)
     complex(SP):: array(:,:)
     integer, intent(in) :: node
#if defined _MPI
     if (ncpu==1) return
     !
     local_type=MPI_COMPLEX
     if (SP==DP) local_type=MPI_DOUBLE_COMPLEX
     !
     call mpi_bcast(array(1,1),size(array),local_type, node,mpi_comm_world , i_err)
#endif
   end subroutine
   !
end module parallel_m<|MERGE_RESOLUTION|>--- conflicted
+++ resolved
@@ -137,13 +137,8 @@
  type PP_indexes
    logical, pointer :: element_1D(:)     => null()
    logical, pointer :: element_2D(:,:)   => null()
-<<<<<<< HEAD
-   ! Davide 40/09/2015: n_of_elements should be a number. It is useless that it is a pointer
-   !                    allocated to nCPU and that each CPU fills only the element myid.
-=======
    ! Davide 4/09/2015: n_of_elements should be a number. It is useless that it is a pointer
    !                   allocated to nCPU and that each CPU fills only the element myid.
->>>>>>> 9dabcc0f
    integer, pointer :: n_of_elements(:)  => null()
    integer, pointer :: weight_1D(:)      => null()
    integer, pointer :: first_of_1D(:)    => null()
