!
!        Copyright (C) 2000-2020 the YAMBO team
!              http://www.yambo-code.org
!
! Authors (see AUTHORS file for details): AM
! 
! This file is distributed under the terms of the GNU 
! General Public License. You can redistribute it and/or 
! modify it under the terms of the GNU General Public 
! License as published by the Free Software Foundation; 
! either version 2, or (at your option) any later version.
!
! This program is distributed in the hope that it will 
! be useful, but WITHOUT ANY WARRANTY; without even the 
! implied warranty of MERCHANTABILITY or FITNESS FOR A 
! PARTICULAR PURPOSE.  See the GNU General Public License 
! for more details.
!
! You should have received a copy of the GNU General Public 
! License along with this program; if not, write to the Free 
! Software Foundation, Inc., 59 Temple Place - Suite 330,Boston, 
! MA 02111-1307, USA or visit http://www.gnu.org/copyleft/gpl.txt.
!
module parallel_m
 !
 ! Collective Operations (from  http://linux.die.net/man/3/mpi_lor )
 !
 ! The collective combination operations ( MPI_REDUCE , MPI_ALLREDUCE , MPI_REDUCE_SCATTER , and MPI_SCAN ) take a combination operation. This operation is of type
 ! MPI_Op in C and of type INTEGER in Fortran. The predefined operations are 
 !
 !MPI_MAX
 !    - return the maximum 
 !MPI_MIN
 !    - return the minumum 
 !MPI_SUM
 !    - return the sum 
 !MPI_PROD
 !    - return the product 
 !MPI_LAND
 !    - return the logical and 
 !MPI_BAND
 !    - return the bitwise and 
 !MPI_LOR
 !    - return the logical or 
 !MPI_BOR
 !    - return the bitwise of 
 !MPI_LXOR
 !    - return the logical exclusive or 
 !MPI_BXOR
 !    - return the bitwise exclusive or 
 !MPI_MINLOC
 !    - return the minimum and the location (actually, the value of the second element of the structure where the minimum of the first is found) 
 !MPI_MAXLOC
 !    - return the maximum and the location 
 !
 use pars,       ONLY:SP,DP,schlen,lchlen,max_n_of_cpus,MAX_N_GROUPS,MAX_N_OF_CHAINS,n_CPU_str_max
 !
#include<memory.h>
 !
#if defined _MPI
 include 'mpif.h'
#else
 integer            :: mpi_comm_world=0
 integer, parameter :: mpi_comm_null =0
#endif
 !
 integer            :: myid
 integer            :: mycuda_dev = 0
 integer            :: ncpu
 integer            :: n_nodes(1)  = 1
 integer            :: n_IO_nodes  = 1
 integer            :: n_MPI       = 1
 !
 ! Node name
 !
 character(lchlen)  :: host_name
 integer            :: host_name_length
 !
 ! This should be removed and mpi_comm_null used everywhere
 !
 integer, parameter :: comm_default_value  = mpi_comm_null
 !
 ! Logicals
 !
 logical            :: l_par_X_T,l_par_X_G,l_par_X_G_finite_q,l_par_DIP,l_par_SE,l_par_RT,l_par_SC,l_par_NL
 !
 ! In a parallel runs, when some loops not involving all CPU's are parallelized it is usefull to keep 
 ! the operations local in the cpu world
 !
 logical           :: HEAD_QP_cpu=.TRUE.
 logical           :: HEAD_k_cpu =.TRUE.
 logical           :: HEAD_q_cpu =.TRUE.
 logical           :: HEAD_b_cpu =.TRUE.
 !
 ! Communicators
 !
 integer            :: n_groups                =0          ! groups of active chains
 integer            :: nchains_group(2*MAX_N_GROUPS)=0     ! chains limits in the group
 integer            :: ncpu_chain(MAX_N_OF_CHAINS)=1       ! #CPUs in each chain
 !
 ! MPI intra-groups Communicators
 !
 type MPI_comm 
   integer  :: COMM      
   integer  :: CPU_id    
   integer  :: my_CHAIN    ! equivalent to CPU_id+1 in INTER_CHAIN
   integer  :: chain_order ! this corresponds to the order in the local hierarchy
   integer  :: n_CPU     
 end type MPI_comm
 ! 
 ! CHAINS 
 !========
 type(MPI_comm),SAVE   :: INTRA_CHAIN(MAX_N_OF_CHAINS) ! COMMUNICATOR among CPUs of the same chain
 type(MPI_comm),SAVE   :: INTER_CHAIN(MAX_N_OF_CHAINS) ! COMMUNICATOR among same CPU (same ID) of different CHAINS 
 type(MPI_comm),SAVE   :: CHILD_CHAIN(MAX_N_OF_CHAINS) ! COMMUNICATOR among CPUs (same ID) of different CHAINS enclosed in 
                                                       ! the above INTER_CHAIN cpu's'
 !
 ! CPU's
 !=======
 type CPU_stru 
   integer              :: N_chains  =1
   integer              :: CPU(MAX_N_OF_CHAINS) = 1
   character(4)         :: ROLE(MAX_N_OF_CHAINS)= " "
   character(schlen)    :: CPU_string  = " "
   character(schlen)    :: ROLE_string = " "
   character(schlen)    :: Long_Description  = " "
   character(schlen)    :: Short_Description = " "
   integer              :: nCPU_lin_algebra_INV   =-1
   integer              :: nCPU_lin_algebra_DIAGO =-1
 end type CPU_stru
 !
 character(schlen)   :: CPU_string_save(n_CPU_str_max)
 character(schlen)   :: ROLE_string_save(n_CPU_str_max)
 !
 type(CPU_stru),SAVE :: CPU_structure(n_CPU_str_max)
 !
 !... Running values ...
 !
 integer          :: PARALLEL_CPU_used(MAX_N_OF_CHAINS) = 1
 character(4)     :: PARALLEL_CPU_role(MAX_N_OF_CHAINS) = " "
 integer          :: PARALLEL_n_structures_active = 0
 logical          :: PARALLEL_ENV_uses_default(n_CPU_str_max) = .false.
 logical          :: linear_algebra_is_parallel = .false.
 character(schlen):: PARALLEL_default_mode="balanced" ! "memory"/"workload"
 !
 !... Logging CPUs ...
 !
 integer          :: n_log_CPUs = 0
 !
 ! MPI operations
 !
 integer, parameter :: p_sum =1
 integer, parameter :: p_prod=2
 !
 ! Logicals
 !
 logical            :: IO_write_default(max_n_of_cpus)
 logical            :: master_cpu
 logical            :: l_open_MP
 !
 ! PP indexes
 !
 type PP_indexes
   logical, allocatable :: element_1D(:)
   logical, allocatable :: element_2D(:,:)
   ! Davide 4/09/2015: n_of_elements should be a number. It is useless that it is a vector
   !                   allocated to nCPU and that each CPU fills only the element myid.
   integer, allocatable :: n_of_elements(:)
   integer, allocatable :: weight_1D(:)
   integer, allocatable :: first_of_1D(:)
   integer, allocatable :: last_of_1D(:)
 end type PP_indexes
 !
 type PARk_str
   type(MPI_comm)      :: COM_ibz_INDEX
   type(MPI_comm)      :: COM_ibz_A2A
   type(PP_indexes)    :: IND_ibz
   type(PP_indexes)    :: IND_bz
   integer,allocatable :: ibz_index(:)
   integer,allocatable :: bz_index(:)
   integer             :: nibz
   integer             :: nbz
   integer             :: comm_world
 end type
 !
 type(PARk_str),SAVE   :: PAR_K_scheme
 !
 ! SND & RCV plan
 !
 type SND_RCV_geometry
   integer,allocatable :: SND_to_id(:)
   integer,allocatable :: RCV_from_id(:)
 end type
 integer               :: N_SND_RCV_operations
 type(SND_RCV_geometry), allocatable :: SND_RCV_op(:)
 !
 ! Number of Bands to load
 !=========================
 !
 ! When the PARALLEL_global_index define a distribution common to HF,GW and e-p
 ! it defines a global number of bands to load that overwrites the local values
 !
 integer            :: n_WF_bands_to_load
 !
 ! Number of Response functions
 !==============================
 !
 !1:Xo 2:em1s 3:em1d 4:pp 5:bse
 !
 integer, parameter :: n_parallel_X_types=5
 !
 ! Specific PP indexes ...
 !========================
 !
 ! ... linear algebra
 type(PP_indexes),SAVE :: PAR_IND_SLK
 !
 ! ... BZ sampling
 type(PP_indexes),SAVE :: PAR_IND_Q_ibz
 type(PP_indexes),SAVE :: PAR_IND_Q_bz
 type(PP_indexes),SAVE :: PAR_IND_Kk_ibz
 type(PP_indexes),SAVE :: PAR_IND_Xk_ibz
 type(PP_indexes),SAVE :: PAR_IND_Xk_bz
 type(PP_indexes),SAVE :: PAR_IND_G_k
#if defined _PHEL
 type(PP_indexes),SAVE :: PAR_IND_Q_ibz
#endif
 !
 ! ... DIPOLES
 type(PP_indexes),SAVE :: PAR_IND_DIPk_ibz
 type(PP_indexes),SAVE :: PAR_IND_DIPk_bz
 type(PP_indexes),SAVE :: PAR_IND_VAL_BANDS_DIP
 type(PP_indexes),SAVE :: PAR_IND_CON_BANDS_DIP
 !
 ! ... Overlaps
 type(PP_indexes),SAVE :: PAR_IND_OVLPk_ibz
 type(PP_indexes),SAVE :: PAR_IND_VAL_BANDS_OVLP
 type(PP_indexes),SAVE :: PAR_IND_CON_BANDS_OVLP
 !
 ! ... linear response & BSK
 type(PP_indexes),SAVE :: PAR_IND_VAL_BANDS_X(n_parallel_X_types)
 type(PP_indexes),SAVE :: PAR_IND_CON_BANDS_X(n_parallel_X_types)
 !
 ! ... QP
 type(PP_indexes),SAVE :: PAR_IND_QP
 !
 ! ... Plasma
 type(PP_indexes),SAVE :: PAR_IND_Plasma
 !
 ! ... G bands
 type(PP_indexes),SAVE :: PAR_IND_G_b
 type(PP_indexes),SAVE :: PAR_IND_B_mat
 type(PP_indexes),SAVE :: PAR_IND_Bp_mat
 type(PP_indexes),SAVE :: PAR_IND_B_mat_ordered
 !
 ! ... WF
 type(PP_indexes),SAVE :: PAR_IND_WF_b
 type(PP_indexes),SAVE :: PAR_IND_WF_k
 type(PP_indexes),SAVE :: PAR_IND_WF_b_and_k
 type(PP_indexes),SAVE :: PAR_IND_WF_linear
 !
 ! ... RL vectors
 type(PP_indexes),SAVE :: PAR_IND_RL
 !
 ! ... Transitions
 type(PP_indexes),allocatable,SAVE :: PAR_IND_eh(:)
 type(PP_indexes)            ,SAVE :: PAR_IND_T_groups
 type(PP_indexes)            ,SAVE :: PAR_IND_T_Haydock
 type(PP_indexes)            ,SAVE :: PAR_IND_T_ordered
 !
 ! .... Frequencies non-linear optics
 type(PP_indexes),SAVE :: PAR_IND_freqs
 !
 ! Specific MPI ID's ...
 !======================
 !
 ! ... QP
 integer            :: PAR_IND_QP_ID
 !
 ! ... PLASMA
 integer            :: PAR_IND_PLASMA_ID
 !
 ! ... G bands
 integer            :: PAR_IND_G_b_ID
 !
 ! ... WF
 integer            :: PAR_IND_WF_b_ID
 integer            :: PAR_IND_WF_k_ID
 !
 ! ... BZ
 integer            :: PAR_IND_Q_ibz_ID
 integer            :: PAR_IND_Q_bz_ID
 integer            :: PAR_IND_Kk_ibz_ID
 integer            :: PAR_IND_Xk_ibz_ID
 integer            :: PAR_IND_Xk_bz_ID
 integer            :: PAR_IND_G_k_ID
#if defined _PHEL
 integer,SAVE       :: PAR_IND_Q_ibz_ID
#endif
 !
 ! ... DIPOLES
 integer            :: PAR_IND_DIPk_bz_ID
 integer            :: PAR_IND_DIPk_ibz_ID
 integer            :: PAR_IND_VAL_BANDS_DIP_ID
 integer            :: PAR_IND_CON_BANDS_DIP_ID
 !
 ! ... Overlaps
 integer            :: PAR_IND_OVLPk_ibz_ID
 integer            :: PAR_IND_VAL_BANDS_OVLP_ID
 integer            :: PAR_IND_CON_BANDS_OVLP_ID
 !
 ! ... linear response & BSK
 integer            :: PAR_IND_VAL_BANDS_X_ID(n_parallel_X_types)
 integer            :: PAR_IND_CON_BANDS_X_ID(n_parallel_X_types)
 !
 ! ... RT
 integer            :: PAR_IND_B_mat_ID
 integer            :: PAR_IND_Bp_mat_ID
 !
 ! ... BSK
 integer            :: PAR_IND_eh_ID
 !
 ! ... RL
 integer            :: PAR_IND_RL_ID
 !
 ! .... Frequencies
 integer            :: PAR_IND_freqs_ID
 !
 ! ... Freqs
 integer            :: PAR_IND_FREQ_ID
 !
 ! Specific MPI COMMUNICATORS...
 !==============================
 ! PAR_COM_*_INDEX is the interchain comunicator
 ! PAR_COM_*_A2A   is the intrachain comunicator
 !
 ! ... World
 type(MPI_comm),SAVE :: PAR_COM_WORLD
 ! ... Serial
 type(MPI_comm),SAVE :: PAR_COM_NULL
 ! ... HOST
 type(MPI_comm),SAVE :: PAR_COM_HOST
 !
 ! ... linear algebra
 type(MPI_comm),SAVE :: PAR_COM_SLK
 type(MPI_comm),SAVE :: PAR_COM_SLK_INDEX_global
 type(MPI_comm),SAVE :: PAR_COM_SLK_INDEX_local
 !
 ! ... RL vectors
 type(MPI_comm),SAVE :: PAR_COM_RL_INDEX
 type(MPI_comm),SAVE :: PAR_COM_RL_A2A
 !
 ! ... QP
 type(MPI_comm),SAVE :: PAR_COM_QP_INDEX
 type(MPI_comm),SAVE :: PAR_COM_QP_A2A
 !
 ! ... Plasma
 type(MPI_comm),SAVE :: PAR_COM_PLASMA_INDEX
 !
 ! ... G bands
 type(MPI_comm),SAVE :: PAR_COM_G_b_INDEX
 type(MPI_comm),SAVE :: PAR_COM_G_b_A2A
 !
 ! ... WF
 type(MPI_comm),SAVE :: PAR_COM_WF_k_A2A
 type(MPI_comm),SAVE :: PAR_COM_WF_k_INDEX
 type(MPI_comm),SAVE :: PAR_COM_WF_b_INDEX
 !
 ! ... BZ
 type(MPI_comm),SAVE :: PAR_COM_Q_INDEX
 type(MPI_comm),SAVE :: PAR_COM_Q_A2A
 type(MPI_comm),SAVE :: PAR_COM_Xk_ibz_INDEX
 type(MPI_comm),SAVE :: PAR_COM_Xk_ibz_A2A
 type(MPI_comm),SAVE :: PAR_COM_Xk_bz_INDEX
 type(MPI_comm),SAVE :: PAR_COM_Xk_bz_A2A
#if defined _PHEL
 type(MPI_comm),SAVE :: PAR_COM_Q_ibz_INDEX
 type(MPI_comm),SAVE :: PAR_COM_Q_ibz_A2A
#endif
 !
 ! ... DIPOLES
 type(MPI_comm),SAVE :: PAR_COM_DIPk_ibz_INDEX
 type(MPI_comm),SAVE :: PAR_COM_DIPk_ibz_A2A
 type(MPI_comm),SAVE :: PAR_COM_DIPk_bz_INDEX
 type(MPI_comm),SAVE :: PAR_COM_DIPk_bz_A2A
 type(MPI_comm),SAVE :: PAR_COM_VAL_INDEX_DIP
 type(MPI_comm),SAVE :: PAR_COM_CON_INDEX_DIP
 !
 ! ... Overlaps
 type(MPI_comm),SAVE :: PAR_COM_VAL_INDEX_OVLP
 type(MPI_comm),SAVE :: PAR_COM_CON_INDEX_OVLP
 !
 ! ... linear response & BSK
 type(MPI_comm),SAVE :: PAR_COM_VAL_INDEX_X(n_parallel_X_types)
 type(MPI_comm),SAVE :: PAR_COM_CON_INDEX_X(n_parallel_X_types)
 type(MPI_comm),SAVE :: PAR_COM_X_WORLD_RL_resolved
 type(MPI_comm),SAVE :: PAR_COM_X_WORLD
 !
 ! ... BSK
 type(MPI_comm),SAVE :: PAR_COM_eh_INDEX
 type(MPI_comm),SAVE :: PAR_COM_eh_A2A
 type(MPI_comm),SAVE :: PAR_COM_T_INDEX
 !
 ! ... Haydock solver
 type(MPI_comm),allocatable,SAVE :: PAR_COM_T_Haydock(:)
 !
 ! ... density
 type(MPI_comm),SAVE :: PAR_COM_density
 !
 ! ... Frequencies 
 type(MPI_comm),SAVE :: PAR_COM_freqs
 type(MPI_comm),SAVE :: PAR_COM_freqs_A2A
 type(MPI_comm),SAVE :: PAR_COM_freqs_INDEX
 !
 ! ... and dimensions (used for automatic cpu distribution)
 !=========================================================
<<<<<<< HEAD
 integer            :: PAR_K_range      = 0
 integer            :: PAR_EH_range     = 0
 integer            :: PAR_QP_range     = 0
 integer            :: PAR_Q_range(2)   = 0
 integer            :: PAR_Dip_ib(2)    = 0
 integer            :: PAR_Dip_ib_lim(2)= 0
 integer            :: PAR_X_ib(2)      = 0
 integer            :: PAR_X_iq(2)      = 0
 integer            :: PAR_n_bands(2)   = 0
 integer            :: PAR_n_c_bands(2) = 0
 integer            :: PAR_n_v_bands(2) = 0
 integer            :: PAR_n_G_vectors  = 0
 integer            :: PAR_G_k_range(2) = 0  ! For parallel I/O of G
#if defined _PHEL
 integer            :: PAR_PHEL_K_range   = 0
 integer            :: PAR_PHEL_Q_range(2)   = 0
#endif
=======
 integer            :: PAR_K_range       = 0
 integer            :: PAR_EH_range      = 0
 integer            :: PAR_QP_range      = 0
 integer            :: PAR_Q_ibz_range(2)= 0
 integer            :: PAR_Q_bz_range(2) = 0
 integer            :: PAR_Dip_ib(2)     = 0
 integer            :: PAR_Dip_ib_lim(2) = 0
 integer            :: PAR_X_ib(2)       = 0
 integer            :: PAR_X_iq(2)       = 0
 integer            :: PAR_n_bands(2)    = 0
 integer            :: PAR_n_c_bands(2)  = 0
 integer            :: PAR_n_v_bands(2)  = 0
 integer            :: PAR_n_G_vectors   = 0
 integer            :: PAR_G_k_range(2)  = 0  ! For parallel I/O of G
>>>>>>> 0c249f1f
 !
 ! ... and derived variables
 !==========================
 integer            :: PAR_nRL
 integer,allocatable:: PAR_RL_index(:)
 integer            :: PAR_nPlasma
 integer,allocatable:: PAR_PLASMA_index(:)
 integer            :: PAR_nQP
 integer,allocatable:: PAR_QP_index(:)
 integer            :: PAR_n_B_mat_elements
 integer,allocatable:: PAR_B_mat_index(:,:)
 integer            :: PAR_n_Bp_mat_elements
 integer,allocatable:: PAR_Bp_mat_index(:,:)
 integer            :: PAR_nQ_ibz
 integer,allocatable:: PAR_Q_ibz_index(:)
 integer            :: PAR_nQ_bz
 integer,allocatable:: PAR_Q_bz_index(:)
 integer            :: PAR_Kk_nibz
 integer            :: PAR_Xk_nibz
 integer,allocatable:: PAR_Xk_ibz_index(:)
 integer            :: PAR_Xk_nbz
 integer,allocatable:: PAR_Xk_bz_index(:)
 integer            :: PAR_DIPk_nibz
 integer,allocatable:: PAR_DIPk_ibz_index(:)
 integer            :: PAR_DIPk_nbz
 integer,allocatable:: PAR_DIPk_bz_index(:)
 integer            :: PAR_BS_nT_col_grps 
 integer,allocatable:: PAR_BS_T_grps_index(:)
 integer            :: PAR_nG_bands 
 integer,allocatable:: PAR_G_bands_index(:)
 integer            :: PAR_n_freqs 
 integer,allocatable:: PAR_FREQS_index(:)
#if defined _PHEL
 integer            :: PAR_nQ_ibz
 integer,allocatable:: PAR_Q_ibz_index(:)
#endif
 !
 ! WorkSpace
 !
 integer            :: i_PAR_structure
 integer            :: i_err
 integer, private   :: local_type
 !
 interface PP_redux_wait
   module procedure l1share,                                           &
&                   i1share, i2share, i3share,                         &
&                   i81share,                                          &
&                   r0share, r1share, r2share,r3share,                 &
&                   c0share, c1share, c2share,c3share,c4share,c5share, &
#if ! defined _DOUBLE
&                   d0share, d1share, d2share,d3share,                 &
&                   dc0share,dc1share,dc2share,                        &
#endif
&                   PARALLEL_wait
 end interface PP_redux_wait
 !
 interface PP_bcast
   module procedure r1bcast,c0bcast,c1bcast,c2bcast,c3bcast,i0bcast,i1bcast,ch0bcast
#if ! defined _DOUBLE
   module procedure                                 z3bcast
#endif
 end interface PP_bcast
 !
 interface PP_send_and_receive
   module procedure PP_snd_rcv_c2,PP_snd_rcv_c1,PP_snd_rcv_r2
 end interface PP_send_and_receive
 !
 !interface
 !  subroutine c_chsort(base, nmemb, elemsize, compar) bind(C,name='qsort')
 !    use iso_c_binding
 !    implicit none
 !    type(C_PTR), value :: base
 !    integer(C_SIZE_T), value :: nmemb, elemsize
 !    type(C_FUNPTR), value :: compar
 !  end subroutine c_chsort
 !  !
 !  pure function c_strcmp(a,b) result(strcmp_out) bind(C,name='strcmp')
 !    use iso_c_binding
 !    implicit none
 !    integer(C_int) :: strcmp_out
 !    !pgi$ ignore_tkr a,b
 !    type(C_PTR), value :: a, b
 !  end function c_strcmp
 !end interface
 !
 contains
   !
   subroutine PAR_build_index(PAR_ind,N_elements,V_ind,n_V_ind)
     !
     type(PP_indexes), intent(in)   :: PAR_ind
     integer,          intent(in)   :: N_elements
     integer,          intent(out)  :: n_V_ind,V_ind(N_elements)
     integer                        :: i_p
     !
     V_ind  =0
     n_V_ind=0
     if (N_elements==size(PAR_IND%element_1D)) then
       do i_p=1,N_elements
         if (PAR_IND%element_1D(i_p)) then
           n_V_ind=n_V_ind+1
           V_ind(i_p)=n_V_ind
         endif
       enddo
     else 
       do i_p=1,size(PAR_IND%element_1D)
         if (PAR_IND%element_1D(i_p)) then
           n_V_ind=n_V_ind+1
           V_ind(n_V_ind)=i_p
         endif
       enddo
     endif
     !
   end subroutine
   !
   subroutine CREATE_the_COMM(WORLD, COMM, ID )
     integer       :: WORLD,ID,i_err
     type(MPI_comm):: COMM
     if (ncpu==1) return
#if defined _MPI
     call MPI_COMM_SPLIT(WORLD,COMM%my_CHAIN,ID,COMM%COMM,i_err)
     call MPI_COMM_RANK(COMM%COMM,COMM%CPU_id,i_err)
     call MPI_COMM_SIZE(COMM%COMM,COMM%n_CPU ,i_err)
#endif
   end subroutine
   !
   integer function i_INTER_CHAIN(N_father,N_child)
     ! Note that N_child/_father are the #cpu's in the two chains
     integer :: N_father,N_child
     i_INTER_CHAIN=(myid/N_father)*(N_father/N_child)+mod(myid,N_father/N_child)
   end function
   !
   character(lchlen) function PARALLEL_message(i_s)
     use stderr, ONLY:intc
     use openmp, ONLY:n_threads_X,n_threads_SE,n_threads_RT,n_threads_DIP,n_threads_K, &
&                     n_threads_NL,n_threads
     integer :: i_s
     !
     PARALLEL_message=" "
     !
#if !defined _MPI && !defined _OPENMP
     return
#endif
     if (i_s>0) then
       if (len_trim(CPU_structure(i_s)%CPU_string)==0) return
     endif
     !
     if (i_s==0) then
       PARALLEL_message=trim(intc(ncpu))//"(CPU)"
       if (n_threads    >0) PARALLEL_message=trim(PARALLEL_message)//"-"//trim(intc(n_threads))//"(threads)"
       if (n_threads_X  >0) PARALLEL_message=trim(PARALLEL_message)//"-"//trim(intc(n_threads_X))//"(threads@X)"
       if (n_threads_DIP>0) PARALLEL_message=trim(PARALLEL_message)//"-"//trim(intc(n_threads_DIP))//"(threads@DIP)"
       if (n_threads_SE >0) PARALLEL_message=trim(PARALLEL_message)//"-"//trim(intc(n_threads_SE))//"(threads@SE)"
       if (n_threads_RT >0) PARALLEL_message=trim(PARALLEL_message)//"-"//trim(intc(n_threads_RT))//"(threads@RT)"
       if (n_threads_K  >0) PARALLEL_message=trim(PARALLEL_message)//"-"//trim(intc(n_threads_K))//"(threads@K)"
       if (n_threads_NL >0) PARALLEL_message=trim(PARALLEL_message)//"-"//trim(intc(n_threads_NL))//"(threads@NL)"
     else
       PARALLEL_message=trim(CPU_structure(i_s)%Short_Description)//"(environment)-"//&
&                       trim(CPU_structure(i_s)%CPU_string)//"(CPUs)-"//&
&                       trim(CPU_structure(i_s)%ROLE_string)//"(ROLEs)"
     endif
     !
   end function
   !
   subroutine CPU_and_ROLE_strings_save()
     implicit none
     !
     CPU_string_save (:)=CPU_structure(:)%CPU_string
     ROLE_string_save(:)=CPU_structure(:)%ROLE_string
     ! 
   end subroutine CPU_and_ROLE_strings_save
   !
   subroutine CPU_and_ROLE_strings_restore()
     implicit none
     !
     CPU_structure(:)%CPU_string = CPU_string_save(:)
     CPU_structure(:)%ROLE_string=ROLE_string_save(:)
     ! 
   end subroutine CPU_and_ROLE_strings_restore
   !
   subroutine CPU_str_reset()
     CPU_structure(1)%Long_Description="DIPOLES"
     CPU_structure(1)%Short_Description="DIP"
     CPU_structure(2)%Long_Description="Response_G_space_and_IO"
     CPU_structure(2)%Short_Description="X_and_IO"
     CPU_structure(3)%Long_Description="Response_G_space"
     CPU_structure(3)%Short_Description="X"
     CPU_structure(4)%Long_Description="Response_T_space"
     CPU_structure(4)%Short_Description="BS"
     CPU_structure(5)%Long_Description="Self_Energy"
     CPU_structure(5)%Short_Description="SE"
     CPU_structure(6)%Long_Description="Real_Time"
     CPU_structure(6)%Short_Description="RT"
     CPU_structure(7)%Long_Description="ScaLapacK"
     CPU_structure(7)%Short_Description="SLK"
     CPU_structure(8)%Long_Description="Non_Linear"
     CPU_structure(8)%Short_Description="NL"
   end subroutine
   !
   subroutine COMM_reset(COMM)
     type(MPI_comm):: COMM
     COMM%n_CPU      =1
     COMM%COMM       =comm_default_value
     COMM%my_CHAIN   =1
     COMM%chain_order=nchains_group(2)
     COMM%CPU_ID     =0
   end subroutine
   !
   subroutine COMM_copy(COMM_in,COMM_out)
     type(MPI_comm):: COMM_in,COMM_out
     COMM_out%n_CPU      =COMM_in%n_CPU
     COMM_out%my_CHAIN   =COMM_in%my_CHAIN
     COMM_out%chain_order=COMM_in%chain_order
     COMM_out%COMM       =COMM_in%COMM
     COMM_out%CPU_ID     =COMM_in%CPU_ID
   end subroutine
   !
   subroutine PAR_INDEX_copy(IND_in,IND_out)
     type(PP_indexes):: IND_in,IND_out
     integer :: dim_
     if (allocated(IND_in%n_of_elements)) then
       dim_=size(IND_in%n_of_elements)
       YAMBO_ALLOC(IND_out%n_of_elements,(dim_))
       IND_out%n_of_elements=IND_in%n_of_elements
     endif
     if (allocated(IND_in%element_1D)) then
       dim_=size(IND_in%element_1D)
       YAMBO_ALLOC(IND_out%element_1D,(dim_))
       IND_out%element_1D=IND_in%element_1D
     endif
     if (allocated(IND_in%weight_1D)) then
       dim_=size(IND_in%weight_1D)
       YAMBO_ALLOC(IND_out%weight_1D,(dim_))
       IND_out%weight_1D=IND_in%weight_1D
     endif
     if (allocated(IND_in%first_of_1D)) then
       dim_=size(IND_in%first_of_1D)
       YAMBO_ALLOC(IND_out%first_of_1D,(dim_))
       IND_out%first_of_1D=IND_in%first_of_1D
     endif
     if (allocated(IND_in%last_of_1D)) then
       dim_=size(IND_in%last_of_1D)
       YAMBO_ALLOC(IND_out%last_of_1D,(dim_))
       IND_out%last_of_1D=IND_in%last_of_1D
     endif
   end subroutine
   !
   subroutine PP_indexes_reset(IND_out)
     type(PP_indexes)::IND_out
     YAMBO_FREE(IND_out%element_1D)
     YAMBO_FREE(IND_out%element_2D)
     YAMBO_FREE(IND_out%weight_1D)
     YAMBO_FREE(IND_out%n_of_elements)
     YAMBO_FREE(IND_out%first_of_1D)
     YAMBO_FREE(IND_out%last_of_1D)
   end subroutine
   !
   subroutine PARALLEL_wait(COMM)
     integer, optional :: COMM
#if defined _MPI
     integer :: local_COMM
     if (ncpu==1) return
     !
     local_COMM=mpi_comm_world
     if (present(COMM)) local_COMM=COMM
     if (local_COMM==comm_default_value) return
     call mpi_barrier(local_COMM,i_err)
#endif
   end subroutine
   !
   subroutine l1share(array,imode,COMM)
     logical   :: array(:)
     integer, optional :: imode,COMM
#if defined _MPI
     integer ::omode,LOCAL_COMM
     integer ::dimensions(1),dimension ! Work Space
     logical,allocatable::larray(:)    ! Work Space
     if (ncpu==1) return
     !
     if (present(COMM)) then
       LOCAL_COMM=COMM
     else
       LOCAL_COMM=mpi_comm_world
     endif
     if (LOCAL_COMM==comm_default_value) return
     call mpi_barrier(LOCAL_COMM,i_err)
     if (present(imode)) then
       if (imode==1) omode=MPI_LOR
       if (imode==2) omode=MPI_LAND
       if (imode==3) omode=mpi_lor
       if (imode==4) omode=mpi_land
     else
       omode=MPI_LOR
     endif
     dimensions=shape(array)
     if( any(dimensions<1) ) return
     dimension=product(dimensions)
     allocate(larray(dimension))
     larray=.FALSE.
     call mpi_allreduce(array(1),larray,dimension,mpi_logical,omode,LOCAL_COMM,i_err)
     array=reshape(larray,dimensions)
     deallocate(larray)
     call mpi_barrier(LOCAL_COMM,i_err)
#endif
   end subroutine
   !
   subroutine i1share(array,imode,COMM)
     integer:: array(:)
     integer, optional :: imode,COMM
#if defined _MPI
     integer ::omode,LOCAL_COMM
     integer ::dimensions(1),dimension ! Work Space
     integer,allocatable::larray(:)    ! Work Space
     if (ncpu==1) return
     !
     if (present(COMM)) then
       LOCAL_COMM=COMM
     else
       LOCAL_COMM=mpi_comm_world
     endif
     if (LOCAL_COMM==comm_default_value) return
     call mpi_barrier(LOCAL_COMM,i_err)
     if (present(imode)) then
       if (imode==1) omode=mpi_sum
       if (imode==2) omode=mpi_prod
     else
       omode=mpi_sum
     endif
     dimensions=shape(array)
     if( any(dimensions<1) ) return
     dimension=product(dimensions)
     allocate(larray(dimension))
     larray=0
     call mpi_allreduce(array(1),larray,dimension,mpi_integer,omode,LOCAL_COMM,i_err)
     array=reshape(larray,dimensions)
     deallocate(larray)
     call mpi_barrier(LOCAL_COMM,i_err)
#endif
   end subroutine
   !
   subroutine i81share(array,imode,COMM)
     integer(8)        :: array(:)
     integer, optional :: imode,COMM
#if defined _MPI
     integer :: omode,LOCAL_COMM
     integer::dimensions(1),dimension  !Work Space
     integer(8),allocatable::larray(:) !Work Space
     if (ncpu==1) return
     !
     if (present(COMM)) then
       LOCAL_COMM=COMM
     else
       LOCAL_COMM=mpi_comm_world
     endif
     if (LOCAL_COMM==comm_default_value) return
     call mpi_barrier(LOCAL_COMM,i_err)
     if (present(imode)) then
       if (imode==1) omode=mpi_sum
       if (imode==2) omode=mpi_prod
     else
       omode=mpi_sum
     endif
     dimensions=shape(array)
     if( any(dimensions<1) ) return
     dimension=product(dimensions)
     allocate(larray(dimension))
     larray=0
     call mpi_allreduce(array(1),larray,dimension,mpi_integer8,omode,LOCAL_COMM,i_err)
     array=reshape(larray,dimensions)
     deallocate(larray)
     call mpi_barrier(LOCAL_COMM,i_err)
#endif
   end subroutine
   !
   subroutine i2share(array,COMM)
     integer :: array(:,:)
     integer, optional :: COMM
#if defined _MPI
     integer::dimensions(2),dimension,LOCAL_COMM  ! Work Space
     integer,allocatable::larray(:)  ! Work Space
     if (ncpu==1) return
     !
     if (present(COMM)) then
       LOCAL_COMM=COMM
     else
       LOCAL_COMM=mpi_comm_world
     endif
     if (LOCAL_COMM==comm_default_value) return
     call mpi_barrier(LOCAL_COMM,i_err)
     dimensions=shape(array)
     if( any(dimensions<1) ) return
     dimension=product(dimensions)
     allocate(larray(dimension))
     larray=0
     call mpi_allreduce(array(1,1),larray,dimension,mpi_integer,mpi_sum,LOCAL_COMM,i_err)
     array=reshape(larray,dimensions)
     deallocate(larray)
     call mpi_barrier(LOCAL_COMM,i_err)
#endif
   end subroutine
   !
   subroutine i3share(array,COMM)
     integer:: array(:,:,:)
     integer, optional :: COMM
#if defined _MPI
     integer::dimensions(3),dimension,LOCAL_COMM  ! Work Space
     integer,allocatable::larray(:) ! Work Space
     if (ncpu==1) return
     !
     if (present(COMM)) then
       LOCAL_COMM=COMM
     else
       LOCAL_COMM=mpi_comm_world
     endif
     if (LOCAL_COMM==comm_default_value) return
     call mpi_barrier(LOCAL_COMM,i_err)
     dimensions=shape(array)
     if( any(dimensions<1) ) return
     dimension=product(dimensions)
     allocate(larray(dimension))
     larray=0
     call mpi_allreduce(array(1,1,1),larray,dimension,mpi_integer,mpi_sum,LOCAL_COMM,i_err)
     array=reshape(larray,dimensions)
     deallocate(larray)
     call mpi_barrier(LOCAL_COMM,i_err)
#endif
   end subroutine
   !
   subroutine r0share(rval,imode,COMM)
     real(SP)          :: rval
     integer, optional :: imode,COMM
#if defined _MPI
     integer :: omode,LOCAL_COMM  ! Work Space
     real(SP):: local_rval  ! Work Space
     if (ncpu==1) return
     !
     if (present(COMM)) then
       LOCAL_COMM=COMM
     else
       LOCAL_COMM=mpi_comm_world
     endif
     if (LOCAL_COMM==comm_default_value) return
     !
     local_type=MPI_REAL
     if (SP==DP) local_type=MPI_DOUBLE_PRECISION
     !
     call mpi_barrier(LOCAL_COMM,i_err)
     if (present(imode)) then
       if (imode==1) omode=mpi_sum
       if (imode==2) omode=mpi_prod
     else
       omode=mpi_sum
     endif
     local_rval=0.
     call mpi_allreduce(rval,local_rval,1,local_type,omode,LOCAL_COMM,i_err)
     rval=local_rval
     call mpi_barrier(LOCAL_COMM,i_err)
#endif
   end subroutine
   !
   subroutine r1share(array,COMM)
     real(SP) :: array(:)
     integer, optional :: COMM
#if defined _MPI
     integer::dimensions(1),dimension,LOCAL_COMM ! Work Space
     real(SP),allocatable::larray(:)  ! Work Space
     if (ncpu==1) return
     !
     if (present(COMM)) then
       LOCAL_COMM=COMM
     else
       LOCAL_COMM=mpi_comm_world
     endif
     if (LOCAL_COMM==comm_default_value) return
     !
     local_type=MPI_REAL
     if (SP==DP) local_type=MPI_DOUBLE_PRECISION
     !
     call mpi_barrier(LOCAL_COMM,i_err)
     dimensions=shape(array)
     if( any(dimensions<1) ) return
     dimension=product(dimensions)
     allocate(larray(dimension))
     larray=0.
     call mpi_allreduce(array(1),larray,dimension,local_type,mpi_sum,LOCAL_COMM,i_err)
     array=reshape(larray,dimensions)
     deallocate(larray)
     call mpi_barrier(LOCAL_COMM,i_err)
#endif
   end subroutine
   !
   subroutine r2share(array,COMM)
     real(SP) :: array(:,:)
     integer, optional :: COMM
#if defined _MPI
     integer::dimensions(2),dimension,LOCAL_COMM  ! Work Space
     real(SP),allocatable::larray(:)  ! Work Space
     if (ncpu==1) return
     !
     if (present(COMM)) then
       LOCAL_COMM=COMM
     else
       LOCAL_COMM=mpi_comm_world
     endif
     if (LOCAL_COMM==comm_default_value) return
     !
     local_type=MPI_REAL
     if (SP==DP) local_type=MPI_DOUBLE_PRECISION
     !
     call mpi_barrier(LOCAL_COMM,i_err)
     dimensions=shape(array)
     if( any(dimensions<1) ) return
     dimension=product(dimensions)
     allocate(larray(dimension))
     larray=0.
     call mpi_allreduce(array(1,1),larray,dimension,local_type,mpi_sum,LOCAL_COMM,i_err)
     array=reshape(larray,dimensions)
     deallocate(larray)
     call mpi_barrier(LOCAL_COMM,i_err)
#endif
   end subroutine
   !
   subroutine r3share(array,COMM)
     real(SP):: array(:,:,:)
     integer, optional :: COMM
#if defined _MPI
     integer::dimensions(3),dimension,LOCAL_COMM  ! Work Space
     real(SP),allocatable::larray(:)  ! Work Space
     if (ncpu==1) return
     !
     if (present(COMM)) then
       LOCAL_COMM=COMM
     else
       LOCAL_COMM=mpi_comm_world
     endif
     if (LOCAL_COMM==comm_default_value) return
     !
     local_type=MPI_REAL
     if (SP==DP) local_type=MPI_DOUBLE_PRECISION
     !
     call mpi_barrier(LOCAL_COMM,i_err)
     dimensions=shape(array)
     if( any(dimensions<1) ) return
     dimension=product(dimensions)
     allocate(larray(dimension))
     larray=0.
     call mpi_allreduce(array(1,1,1),larray,dimension,local_type,mpi_sum,LOCAL_COMM,i_err)
     array=reshape(larray,dimensions)
     deallocate(larray)
     call mpi_barrier(LOCAL_COMM,i_err)
#endif
   end subroutine
   !
   subroutine d0share(rval,imode,COMM)
     real(DP)          :: rval
     integer, optional :: imode,COMM
#if defined _MPI
     integer :: omode,LOCAL_COMM  ! Work Space
     real(DP):: local_rval  ! Work Space
     if (ncpu==1) return
     !
     if (present(COMM)) then
       LOCAL_COMM=COMM
     else
       LOCAL_COMM=mpi_comm_world
     endif
     if (LOCAL_COMM==comm_default_value) return
     !
     local_type=MPI_DOUBLE_PRECISION
     !
     call mpi_barrier(LOCAL_COMM,i_err)
     if (present(imode)) then
       if (imode==1) omode=mpi_sum
       if (imode==2) omode=mpi_prod
     else
       omode=mpi_sum
     endif
     local_rval=0.
     call mpi_allreduce(rval,local_rval,1,local_type,omode,LOCAL_COMM,i_err)
     rval=local_rval
     call mpi_barrier(LOCAL_COMM,i_err)
#endif
   end subroutine
   !
   subroutine d1share(array,COMM)
     real(DP) :: array(:)
     integer, optional :: COMM
#if defined _MPI
     integer::dimensions(1),dimension,LOCAL_COMM ! Work Space
     real(DP),allocatable::larray(:)  ! Work Space
     if (ncpu==1) return
     !
     if (present(COMM)) then
       LOCAL_COMM=COMM
     else
       LOCAL_COMM=mpi_comm_world
     endif
     if (LOCAL_COMM==comm_default_value) return
     !
     local_type=MPI_DOUBLE_PRECISION
     !
     call mpi_barrier(LOCAL_COMM,i_err)
     dimensions=shape(array)
     if( any(dimensions<1) ) return
     dimension=product(dimensions)
     allocate(larray(dimension))
     larray=0.
     call mpi_allreduce(array(1),larray,dimension,local_type,mpi_sum,LOCAL_COMM,i_err)
     array=reshape(larray,dimensions)
     deallocate(larray)
     call mpi_barrier(LOCAL_COMM,i_err)
#endif
   end subroutine
   !
   subroutine d2share(array,COMM)
     real(DP) :: array(:,:)
     integer, optional :: COMM
#if defined _MPI
     integer::dimensions(2),dimension,LOCAL_COMM  ! Work Space
     real(DP),allocatable::larray(:)  ! Work Space
     if (ncpu==1) return
     !
     if (present(COMM)) then
       LOCAL_COMM=COMM
     else
       LOCAL_COMM=mpi_comm_world
     endif
     if (LOCAL_COMM==comm_default_value) return
     !
     local_type=MPI_DOUBLE_PRECISION
     !
     call mpi_barrier(LOCAL_COMM,i_err)
     dimensions=shape(array)
     if( any(dimensions<1) ) return
     dimension=product(dimensions)
     allocate(larray(dimension))
     larray=0.
     call mpi_allreduce(array(1,1),larray,dimension,local_type,mpi_sum,LOCAL_COMM,i_err)
     array=reshape(larray,dimensions)
     deallocate(larray)
     call mpi_barrier(LOCAL_COMM,i_err)
#endif
   end subroutine
   !
   subroutine d3share(array,COMM)
     real(DP):: array(:,:,:)
     integer, optional :: COMM
#if defined _MPI
     integer::dimensions(3),dimension,LOCAL_COMM  ! Work Space
     real(DP),allocatable::larray(:)  ! Work Space
     if (ncpu==1) return
     !
     if (present(COMM)) then
       LOCAL_COMM=COMM
     else
       LOCAL_COMM=mpi_comm_world
     endif
     if (LOCAL_COMM==comm_default_value) return
     !
     local_type=MPI_DOUBLE_PRECISION
     !
     call mpi_barrier(LOCAL_COMM,i_err)
     dimensions=shape(array)
     if( any(dimensions<1) ) return
     dimension=product(dimensions)
     allocate(larray(dimension))
     larray=0.
     call mpi_allreduce(array(1,1,1),larray,dimension,local_type,mpi_sum,LOCAL_COMM,i_err)
     array=reshape(larray,dimensions)
     deallocate(larray)
     call mpi_barrier(LOCAL_COMM,i_err)
#endif
   end subroutine
   !
   subroutine c0share(cval,imode,COMM)
     complex(SP)       :: cval
     integer, optional :: imode,COMM
#if defined _MPI
     integer :: omode,LOCAL_COMM  ! Work Space
     complex(SP):: local_cval  ! Work Space
     if (ncpu==1) return
     !
     if (present(COMM)) then
       LOCAL_COMM=COMM
     else
       LOCAL_COMM=mpi_comm_world
     endif
     if (LOCAL_COMM==comm_default_value) return
     !
     local_type=MPI_COMPLEX
     if (SP==DP) local_type=MPI_DOUBLE_COMPLEX
     !
     call mpi_barrier(LOCAL_COMM,i_err)
     if (present(imode)) then
       if (imode==1) omode=mpi_sum
       if (imode==2) omode=mpi_prod
     else
       omode=mpi_sum
     endif
     local_cval=0.
     call mpi_allreduce(cval,local_cval,1,local_type,omode,LOCAL_COMM,i_err)
     cval=local_cval
     call mpi_barrier(LOCAL_COMM,i_err)
#endif
   end subroutine
   !
   subroutine c1share(array,COMM)
     complex(SP):: array(:)
     integer, optional :: COMM
#if defined _MPI
     integer::dimensions(1),dimension,LOCAL_COMM  ! Work Space
     complex(SP),allocatable::larray(:)  ! Work Space
     if (ncpu==1) return
     !
     if (present(COMM)) then
       LOCAL_COMM=COMM
     else
       LOCAL_COMM=mpi_comm_world
     endif
     if (LOCAL_COMM==comm_default_value) return
     !
     local_type=MPI_COMPLEX
     if (SP==DP) local_type=MPI_DOUBLE_COMPLEX
     !
     call mpi_barrier(LOCAL_COMM,i_err)
     dimensions=shape(array)
     if( any(dimensions<1) ) return
     dimension=product(dimensions)
     allocate(larray(dimension))
     larray=(0.,0.)
     call mpi_allreduce(array(1),larray,dimension,local_type,mpi_sum,LOCAL_COMM,i_err)
     array=larray
     deallocate(larray)
     call mpi_barrier(LOCAL_COMM,i_err)
#endif
   end subroutine
   !
   subroutine c2share(array,COMM)
     complex(SP):: array(:,:)
     integer, optional :: COMM
#if defined _MPI
     integer::dimensions(2),dimension,LOCAL_COMM  ! Work Space
     complex(SP),allocatable::larray(:)  ! Work Space
     if (ncpu==1) return
     !
     if (present(COMM)) then
       LOCAL_COMM=COMM
     else
       LOCAL_COMM=mpi_comm_world
     endif
     if (LOCAL_COMM==comm_default_value) return
     !
     local_type=MPI_COMPLEX
     if (SP==DP) local_type=MPI_DOUBLE_COMPLEX
     !
     call mpi_barrier(LOCAL_COMM,i_err)
     dimensions=shape(array)
     if( any(dimensions<1) ) return
     dimension=product(dimensions)
     allocate(larray(dimension))
     larray=(0.,0.)
     call mpi_allreduce(array(1,1),larray,dimension,local_type,mpi_sum,LOCAL_COMM,i_err)
     array=reshape(larray,dimensions)
     deallocate(larray)
     call mpi_barrier(LOCAL_COMM,i_err)
#endif
   end subroutine
   !
   subroutine c3share(array,COMM)
     complex(SP):: array(:,:,:)
     integer, optional :: COMM
#if defined _MPI
     integer::dimensions(3),dimension,LOCAL_COMM  ! Work Space
     complex(SP),allocatable::larray(:)  ! Work Space
     if (ncpu==1) return
     !
     if (present(COMM)) then
       LOCAL_COMM=COMM
     else
       LOCAL_COMM=mpi_comm_world
     endif
     if (LOCAL_COMM==comm_default_value) return
     !
     local_type=MPI_COMPLEX
     if (SP==DP) local_type=MPI_DOUBLE_COMPLEX
     !
     call mpi_barrier(LOCAL_COMM,i_err)
     dimensions=shape(array)
     if( any(dimensions<1) ) return
     dimension=product(dimensions)
     allocate(larray(dimension))
     larray=0.
     call mpi_allreduce(array(1,1,1),larray,dimension,local_type,mpi_sum,LOCAL_COMM,i_err)
     array=reshape(larray,dimensions)
     deallocate(larray)
     call mpi_barrier(LOCAL_COMM,i_err)
#endif
   end subroutine
   !
   subroutine c4share(array,COMM)
     complex(SP):: array(:,:,:,:)
     integer, optional :: COMM
#if defined _MPI
     integer::dimensions(4),dimension,LOCAL_COMM  ! Work Space
     complex(SP),allocatable::larray(:)  ! Work Space
     if (ncpu==1) return
     !
     if (present(COMM)) then
       LOCAL_COMM=COMM
     else
       LOCAL_COMM=mpi_comm_world
     endif
     if (LOCAL_COMM==comm_default_value) return
     !
     local_type=MPI_COMPLEX
     if (SP==DP) local_type=MPI_DOUBLE_COMPLEX
     !
     call mpi_barrier(LOCAL_COMM,i_err)
     dimensions=shape(array)
     if( any(dimensions<1) ) return
     dimension=product(dimensions)
     allocate(larray(dimension))
     larray=0.
     call mpi_allreduce(array(1,1,1,1),larray,dimension,local_type,mpi_sum,LOCAL_COMM,i_err)
     array=reshape(larray,dimensions)
     deallocate(larray)
     call mpi_barrier(LOCAL_COMM,i_err)
#endif
   end subroutine
   !
   subroutine c5share(array,COMM)
     complex(SP):: array(:,:,:,:,:)
     integer, optional :: COMM
#if defined _MPI
     integer::dimensions(5),dimension,LOCAL_COMM  ! Work Space
     complex(SP),allocatable::larray(:)  ! Work Space
     if (ncpu==1) return
     !
     if (present(COMM)) then
       LOCAL_COMM=COMM
     else
       LOCAL_COMM=mpi_comm_world
     endif
     if (LOCAL_COMM==comm_default_value) return
     !
     local_type=MPI_COMPLEX
     if (SP==DP) local_type=MPI_DOUBLE_COMPLEX
     !
     call mpi_barrier(LOCAL_COMM,i_err)
     dimensions=shape(array)
     if( any(dimensions<1) ) return
     dimension=product(dimensions)
     allocate(larray(dimension))
     larray=0.
     call mpi_allreduce(array(1,1,1,1,1),larray,dimension,local_type,mpi_sum,LOCAL_COMM,i_err)
     array=reshape(larray,dimensions)
     deallocate(larray)
     call mpi_barrier(LOCAL_COMM,i_err)
#endif
   end subroutine
   !
   subroutine dc0share(cval,imode,COMM)
     complex(DP)       :: cval
     integer, optional :: imode,COMM
#if defined _MPI
     integer :: omode,LOCAL_COMM  ! Work Space
     complex(DP):: local_cval  ! Work Space
     if (ncpu==1) return
     !
     if (present(COMM)) then
       LOCAL_COMM=COMM
     else
       LOCAL_COMM=mpi_comm_world
     endif
     if (LOCAL_COMM==comm_default_value) return
     !
     local_type=MPI_DOUBLE_COMPLEX
     !
     call mpi_barrier(LOCAL_COMM,i_err)
     if (present(imode)) then
       if (imode==1) omode=mpi_sum
       if (imode==2) omode=mpi_prod
     else
       omode=mpi_sum
     endif
     local_cval=0.
     call mpi_allreduce(cval,local_cval,1,local_type,omode,LOCAL_COMM,i_err)
     cval=local_cval
     call mpi_barrier(LOCAL_COMM,i_err)
#endif
   end subroutine
   !
   subroutine dc1share(array,COMM)
     complex(DP):: array(:)
     integer, optional :: COMM
#if defined _MPI
     integer::dimensions(1),dimension,LOCAL_COMM  ! Work Space
     complex(DP),allocatable::larray(:)  ! Work Space
     if (ncpu==1) return
     !
     if (present(COMM)) then
       LOCAL_COMM=COMM
     else
       LOCAL_COMM=mpi_comm_world
     endif
     if (LOCAL_COMM==comm_default_value) return
     !
     local_type=MPI_DOUBLE_COMPLEX
     !
     call mpi_barrier(LOCAL_COMM,i_err)
     dimensions=shape(array)
     if( any(dimensions<1) ) return
     dimension=product(dimensions)
     allocate(larray(dimension))
     larray=(0.,0.)
     call mpi_allreduce(array(1),larray,dimension,local_type,mpi_sum,LOCAL_COMM,i_err)
     array=larray
     deallocate(larray)
     call mpi_barrier(LOCAL_COMM,i_err)
#endif
   end subroutine
   !
   subroutine dc2share(array,COMM)
     complex(DP):: array(:,:)
     integer, optional :: COMM
#if defined _MPI
     integer::dimensions(2),dimension,LOCAL_COMM  ! Work Space
     complex(DP),allocatable::larray(:)  ! Work Space
     if (ncpu==1) return
     !
     if (present(COMM)) then
       LOCAL_COMM=COMM
     else
       LOCAL_COMM=mpi_comm_world
     endif
     if (LOCAL_COMM==comm_default_value) return
     !
     local_type=MPI_DOUBLE_COMPLEX
     !
     call mpi_barrier(LOCAL_COMM,i_err)
     dimensions=shape(array)
     if( any(dimensions<1) ) return
     dimension=product(dimensions)
     allocate(larray(dimension))
     larray=(0.,0.)
     call mpi_allreduce(array(1,1),larray,dimension,local_type,mpi_sum,LOCAL_COMM,i_err)
     array=reshape(larray,dimensions)
     deallocate(larray)
     call mpi_barrier(LOCAL_COMM,i_err)
#endif
   end subroutine
   !
   subroutine i0bcast(ival,node,COMM)
     integer  :: ival
     integer, intent(in) :: node
     integer, optional   :: COMM
#if defined _MPI
     integer::LOCAL_COMM  ! Work Space
     if (ncpu==1) return
     !
     if (present(COMM)) then
       LOCAL_COMM=COMM
     else
       LOCAL_COMM=mpi_comm_world
     endif
     if (LOCAL_COMM==comm_default_value) return
     !
     call mpi_bcast(ival,1,mpi_integer,node,LOCAL_COMM,i_err)
#endif
   end subroutine
   !
   subroutine i1bcast(ival,node,COMM)
     integer  :: ival(:)
     integer, intent(in) :: node
     integer, optional   :: COMM
#if defined _MPI
     integer::LOCAL_COMM  ! Work Space
     if (ncpu==1) return
     !
     if (present(COMM)) then
       LOCAL_COMM=COMM
     else
       LOCAL_COMM=mpi_comm_world
     endif
     if (LOCAL_COMM==comm_default_value) return
     !
     call mpi_bcast(ival(1),size(ival),mpi_integer,node,LOCAL_COMM,i_err)
#endif
   end subroutine
   !
   subroutine c0bcast(cval,node,COMM)
     complex(SP):: cval
     integer, intent(in) :: node
     integer, optional :: COMM
#if defined _MPI
     integer::LOCAL_COMM  ! Work Space
     if (ncpu==1) return
     !
     if (present(COMM)) then
       LOCAL_COMM=COMM
     else
       LOCAL_COMM=mpi_comm_world
     endif
     if (LOCAL_COMM==comm_default_value) return
     !
     local_type=MPI_COMPLEX
     if (SP==DP) local_type=MPI_DOUBLE_COMPLEX
     !
     call mpi_bcast(cval,1,local_type,node,LOCAL_COMM,i_err)
#endif
   end subroutine
   !
   subroutine c1bcast(array,node,COMM)
     complex(SP):: array(:)
     integer, intent(in) :: node
     integer, optional :: COMM
#if defined _MPI
     integer::LOCAL_COMM  ! Work Space
     if (ncpu==1) return
     !
     if (present(COMM)) then
       LOCAL_COMM=COMM
     else
       LOCAL_COMM=mpi_comm_world
     endif
     if (LOCAL_COMM==comm_default_value) return
     !
     local_type=MPI_COMPLEX
     if (SP==DP) local_type=MPI_DOUBLE_COMPLEX
     !
     call mpi_bcast(array(1),size(array),local_type, node,LOCAL_COMM, i_err)
#endif
   end subroutine
   !
   subroutine r1bcast(array,node,COMM)
     real(SP):: array(:)
     integer, intent(in) :: node
     integer, optional :: COMM
#if defined _MPI
     integer::LOCAL_COMM  ! Work Space
     if (ncpu==1) return
     !
     if (present(COMM)) then
       LOCAL_COMM=COMM
     else
       LOCAL_COMM=mpi_comm_world
     endif
     if (LOCAL_COMM==comm_default_value) return
     !
     local_type=MPI_REAL
     if (SP==DP) local_type=MPI_DOUBLE_PRECISION
     !
     call mpi_bcast(array(1),size(array),local_type, node,LOCAL_COMM, i_err)
#endif
   end subroutine
   !
   subroutine ch0bcast(chval,node,COMM)
     character(len=*):: chval
     integer, intent(in) :: node
     integer, optional :: COMM
#if defined _MPI
     integer::LOCAL_COMM  ! Work Space
     integer::imsg(len(chval)), i
     if (ncpu==1) return
     !
     if (present(COMM)) then
       LOCAL_COMM=COMM
     else
       LOCAL_COMM=mpi_comm_world
     endif
     if (LOCAL_COMM==comm_default_value) return
     !
     do i = 1, len(chval)
       imsg(i) = ichar(chval(i:i))
     enddo
     !
     call i1bcast(imsg,node,LOCAL_COMM)
     !
     do i = 1, len(chval)
       chval(i:i) = char(imsg(i))
     enddo
#endif
   end subroutine
   !
   subroutine c2bcast(array,node,COMM)
     implicit none
     complex(SP):: array(:,:)
     integer, intent(in) :: node
     integer, optional :: COMM
#if defined _MPI
     integer::LOCAL_COMM  ! Work Space
     integer::local_type
     !
     if (ncpu==1) return
     !
     if (present(COMM)) then
       LOCAL_COMM=COMM
     else
       LOCAL_COMM=mpi_comm_world
     endif
     if (LOCAL_COMM==comm_default_value) return
     !
     local_type=MPI_COMPLEX
     if (SP==DP) local_type=MPI_DOUBLE_COMPLEX
     !
     call mpi_bcast(array,size(array),local_type, node, LOCAL_COMM, i_err)
#endif
   end subroutine c2bcast
   !
   subroutine c3bcast(array,node,COMM)
     implicit none
     complex(SP):: array(:,:,:)
     integer, intent(in) :: node
     integer, optional :: COMM
#if defined _MPI
     integer::LOCAL_COMM  ! Work Space
     integer::local_type
     !
     if (ncpu==1) return
     !
     if (present(COMM)) then
       LOCAL_COMM=COMM
     else
       LOCAL_COMM=mpi_comm_world
     endif
     if (LOCAL_COMM==comm_default_value) return
     !
     local_type=MPI_COMPLEX
     if (SP==DP) local_type=MPI_DOUBLE_COMPLEX
     !
     call mpi_bcast(array,size(array),local_type, node, LOCAL_COMM, i_err)
#endif
   end subroutine c3bcast
   !
#if ! defined _DOUBLE
   !
   subroutine z3bcast(array,node,COMM)
     implicit none
     complex(DP):: array(:,:,:)
     integer, intent(in) :: node
     integer, optional :: COMM
#if defined _MPI
     integer::LOCAL_COMM  ! Work Space
     integer::local_type
     !
     if (ncpu==1) return
     !
     if (present(COMM)) then
       LOCAL_COMM=COMM
     else
       LOCAL_COMM=mpi_comm_world
     endif
     if (LOCAL_COMM==comm_default_value) return
     !
     local_type=MPI_DOUBLE_COMPLEX
     !
     call mpi_bcast(array,size(array),local_type, node, LOCAL_COMM, i_err)
#endif
   end subroutine z3bcast
   !
#endif
   !
   subroutine PP_snd_rcv_r2(mode,array,node,COMM)
     character(*):: mode
     real(SP)    :: array(:,:)
     integer, intent(in) :: node
     integer, optional   :: COMM
#if defined _MPI
     integer, dimension(MPI_STATUS_SIZE) :: MPI_status
     integer::LOCAL_COMM,i_err! Work Space
     if (ncpu==1) return
     !
     local_type=MPI_REAL
     if (SP==DP) local_type=MPI_DOUBLE_PRECISION
     !
     if (present(COMM)) then
       LOCAL_COMM=COMM
     else
       LOCAL_COMM=mpi_comm_world
     endif
     if (LOCAL_COMM==comm_default_value) return
     !
     if (mode=="send"   ) call MPI_SEND(array,size(array),local_type,node ,1, LOCAL_COMM,i_err)
     if (mode=="receive") call MPI_RECV(array,size(array),local_type,node ,1, LOCAL_COMM, MPI_status, i_err)
     !
#endif
   end subroutine
   !
   subroutine PP_snd_rcv_c2(mode,array,node,COMM)
     character(*):: mode
     complex(SP) :: array(:,:)
     integer, intent(in) :: node
     integer, optional   :: COMM
#if defined _MPI
     integer, dimension(MPI_STATUS_SIZE) :: MPI_status
     integer::LOCAL_COMM,i_err! Work Space
     if (ncpu==1) return
     !
     local_type=MPI_COMPLEX
     if (SP==DP) local_type=MPI_DOUBLE_COMPLEX
     !
     if (present(COMM)) then
       LOCAL_COMM=COMM
     else
       LOCAL_COMM=mpi_comm_world
     endif
     if (LOCAL_COMM==comm_default_value) return
     !
     if (mode=="send"   ) call MPI_SEND(array,size(array),local_type,node ,1, LOCAL_COMM,i_err)
     if (mode=="receive") call MPI_RECV(array,size(array),local_type,node ,1, LOCAL_COMM, MPI_status, i_err)
     !
#endif
   end subroutine
   !   
   subroutine PP_snd_rcv_c1(mode,array,node,COMM)
     character(*):: mode
     complex(SP) :: array(:)
     integer, intent(in) :: node
     integer, optional   :: COMM
#if defined _MPI
     integer, dimension(MPI_STATUS_SIZE) :: MPI_status
     integer::LOCAL_COMM,i_err! Work Space
     if (ncpu==1) return
     !
     local_type=MPI_COMPLEX
     if (SP==DP) local_type=MPI_DOUBLE_COMPLEX
     !
     if (present(COMM)) then
       LOCAL_COMM=COMM
     else
       LOCAL_COMM=mpi_comm_world
     endif
     if (LOCAL_COMM==comm_default_value) return
     !
     if (mode=="send"   ) call MPI_SEND(array,size(array),local_type,node ,1, LOCAL_COMM,i_err)
     if (mode=="receive") call MPI_RECV(array,size(array),local_type,node ,1, LOCAL_COMM, MPI_status, i_err)
     !
#endif
   end subroutine
   !
   subroutine CREATE_hosts_COMM( )
#if defined _MPI
     !use pars,  ONLY:IPL
     !use iso_c_binding
     use LexicalSort,  ONLY:ch_sort
     character (MPI_MAX_PROCESSOR_NAME), pointer :: tmp_hosts(:)
     integer :: i_err,i_cpu
     !type(C_PTR) :: ptr_hosts
#endif
     !
     if (ncpu==1) then
       call igethname(host_name,host_name_length)
       return
     endif
     !
#if defined _MPI
     !
     allocate(tmp_hosts(0:ncpu-1))
     !
     call MPI_GET_PROCESSOR_NAME(tmp_hosts(myid),host_name_length,i_err)
     host_name=tmp_hosts(myid)
     !
     do i_cpu=0,ncpu-1
       call MPI_BCAST(tmp_hosts(i_cpu),MPI_MAX_PROCESSOR_NAME,MPI_CHARACTER,i_cpu,MPI_COMM_WORLD,i_err)
     end do
     !
     !call c_f_pointer(ptr_hosts,tmp_hosts,[ncpu])
     !call c_chsort(ptr_hosts,int(ncpu,IPL),int(MPI_MAX_PROCESSOR_NAME,IPL),c_strcmp)
     call ch_sort(tmp_hosts)
     !
     ! assign the same color to the same node
     PAR_COM_HOST%my_CHAIN=0
     do i_cpu=1,ncpu-1
       if ( trim(tmp_hosts(i_cpu-1))/=trim(tmp_hosts(i_cpu)) ) PAR_COM_HOST%my_CHAIN=PAR_COM_HOST%my_CHAIN+1
       if ( trim(host_name)==tmp_hosts(i_cpu) ) exit
    end do
    !
    call MPI_COMM_SPLIT(MPI_COMM_WORLD,PAR_COM_HOST%my_CHAIN,myid,PAR_COM_HOST%COMM,i_err)
    call MPI_COMM_RANK(PAR_COM_HOST%COMM,PAR_COM_HOST%CPU_id,i_err)
    call MPI_COMM_SIZE(PAR_COM_HOST%COMM,PAR_COM_HOST%n_CPU ,i_err)
    !
    deallocate(tmp_hosts)
#endif
   end subroutine CREATE_hosts_COMM
   !
end module parallel_m<|MERGE_RESOLUTION|>--- conflicted
+++ resolved
@@ -414,25 +414,6 @@
  !
  ! ... and dimensions (used for automatic cpu distribution)
  !=========================================================
-<<<<<<< HEAD
- integer            :: PAR_K_range      = 0
- integer            :: PAR_EH_range     = 0
- integer            :: PAR_QP_range     = 0
- integer            :: PAR_Q_range(2)   = 0
- integer            :: PAR_Dip_ib(2)    = 0
- integer            :: PAR_Dip_ib_lim(2)= 0
- integer            :: PAR_X_ib(2)      = 0
- integer            :: PAR_X_iq(2)      = 0
- integer            :: PAR_n_bands(2)   = 0
- integer            :: PAR_n_c_bands(2) = 0
- integer            :: PAR_n_v_bands(2) = 0
- integer            :: PAR_n_G_vectors  = 0
- integer            :: PAR_G_k_range(2) = 0  ! For parallel I/O of G
-#if defined _PHEL
- integer            :: PAR_PHEL_K_range   = 0
- integer            :: PAR_PHEL_Q_range(2)   = 0
-#endif
-=======
  integer            :: PAR_K_range       = 0
  integer            :: PAR_EH_range      = 0
  integer            :: PAR_QP_range      = 0
@@ -447,7 +428,10 @@
  integer            :: PAR_n_v_bands(2)  = 0
  integer            :: PAR_n_G_vectors   = 0
  integer            :: PAR_G_k_range(2)  = 0  ! For parallel I/O of G
->>>>>>> 0c249f1f
+ #if defined _PHEL
+  integer            :: PAR_PHEL_K_range   = 0
+  integer            :: PAR_PHEL_Q_range(2)   = 0
+ #endif
  !
  ! ... and derived variables
  !==========================
