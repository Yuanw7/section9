--- conflicted
+++ resolved
@@ -1579,8 +1579,6 @@
 #endif
    end subroutine z3bcast
    !
-<<<<<<< HEAD
-=======
 #endif
    !
    subroutine PP_snd_rcv_r2(mode,array,node,COMM)
@@ -1606,8 +1604,8 @@
      if (mode=="send"   ) call MPI_SEND(array,size(array),local_type,node ,1, LOCAL_COMM,i_err)
      if (mode=="receive") call MPI_RECV(array,size(array),local_type,node ,1, LOCAL_COMM, MPI_status, i_err)
      !
->>>>>>> f2c5ecf8
-#endif
+#endif
+   end subroutine
    !
    subroutine PP_snd_rcv_c2(mode,array,node,COMM)
      character(*):: mode
