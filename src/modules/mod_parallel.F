!
!        Copyright (C) 2000-2017 the YAMBO team
!              http://www.yambo-code.org
!
! Authors (see AUTHORS file for details): AM
! 
! This file is distributed under the terms of the GNU 
! General Public License. You can redistribute it and/or 
! modify it under the terms of the GNU General Public 
! License as published by the Free Software Foundation; 
! either version 2, or (at your option) any later version.
!
! This program is distributed in the hope that it will 
! be useful, but WITHOUT ANY WARRANTY; without even the 
! implied warranty of MERCHANTABILITY or FITNESS FOR A 
! PARTICULAR PURPOSE.  See the GNU General Public License 
! for more details.
!
! You should have received a copy of the GNU General Public 
! License along with this program; if not, write to the Free 
! Software Foundation, Inc., 59 Temple Place - Suite 330,Boston, 
! MA 02111-1307, USA or visit http://www.gnu.org/copyleft/gpl.txt.
!
module parallel_m
 !
 ! Collective Operations (from  http://linux.die.net/man/3/mpi_lor )
 !
 ! The collective combination operations ( MPI_REDUCE , MPI_ALLREDUCE , MPI_REDUCE_SCATTER , and MPI_SCAN ) take a combination operation. This operation is of type
 ! MPI_Op in C and of type INTEGER in Fortran. The predefined operations are 
 !
 !MPI_MAX
 !    - return the maximum 
 !MPI_MIN
 !    - return the minumum 
 !MPI_SUM
 !    - return the sum 
 !MPI_PROD
 !    - return the product 
 !MPI_LAND
 !    - return the logical and 
 !MPI_BAND
 !    - return the bitwise and 
 !MPI_LOR
 !    - return the logical or 
 !MPI_BOR
 !    - return the bitwise of 
 !MPI_LXOR
 !    - return the logical exclusive or 
 !MPI_BXOR
 !    - return the bitwise exclusive or 
 !MPI_MINLOC
 !    - return the minimum and the location (actually, the value of the second element of the structure where the minimum of the first is found) 
 !MPI_MAXLOC
 !    - return the maximum and the location 
 !
 use pars,       ONLY:SP,DP,schlen,lchlen,max_n_of_cpus,MAX_N_GROUPS,MAX_N_OF_CHAINS,n_CPU_str_max
#include<memory.h>
 !
#if defined _MPI
 include 'mpif.h'
#else
 integer            :: mpi_comm_world=0
#endif
 !
 integer            :: myid
 integer            :: ncpu
 integer            :: n_nodes  = 1
 integer            :: n_MPI    = 1
#if defined _MPI
 integer, parameter :: comm_default_value  = MPI_COMM_NULL
#else
 integer, parameter :: comm_default_value  = 0
#endif
 !
 ! Logicals
 !
 logical            :: l_par_X_T,l_par_X_G_q0,l_par_X_G_all_q,&
&                      l_par_X_G_finite_q,l_par_SE,l_par_RT,l_par_SC
 !
 ! In a parallel run only the head CPU in the q and b chains can do 
 ! (b,k) loops
 !
 logical           :: HEAD_QP_cpu=.TRUE.
 logical           :: HEAD_k_cpu =.TRUE.
 !
 ! Communicators
 !
 integer            :: n_groups                =0     ! groups of active chains
 integer            :: nchains_group(2*MAX_N_GROUPS)=0     ! chains limits in the group
 integer            :: ncpu_chain(MAX_N_OF_CHAINS)=1  ! #CPUs in each chain
 !
 ! MPI intra-groups Communicators
 !
 type MPI_comm 
   integer  :: COMM      
   integer  :: CPU_id    
   integer  :: my_CHAIN    ! equivalent to CPU_id+1 in INTER_CHAIN
   integer  :: chain_order ! this corresponds to the order in the local hierarchy
   integer  :: n_CPU     
 end type MPI_comm
 ! 
 ! CHAINS 
 !========
 type(MPI_comm),SAVE   :: INTRA_CHAIN(MAX_N_OF_CHAINS) ! COMMUNICATOR among CPUs of the same chain
 type(MPI_comm),SAVE   :: INTER_CHAIN(MAX_N_OF_CHAINS) ! COMMUNICATOR among same CPU (same ID) of different CHAINS 
 type(MPI_comm),SAVE   :: CHILD_CHAIN(MAX_N_OF_CHAINS) ! COMMUNICATOR among CPUs (same ID) of different CHAINS enclosed in 
                                                       ! the above INTER_CHAIN cpu's'
 !
 ! CPU's
 !=======
 type CPU_stru 
   integer              :: N_chains  =1
   integer              :: CPU(MAX_N_OF_CHAINS) = 1
   character(4)         :: ROLE(MAX_N_OF_CHAINS)= " "
   character(schlen)    :: CPU_string  = " "
   character(schlen)    :: ROLE_string = " "
   character(schlen)    :: Long_Description  = " "
   character(schlen)    :: Short_Description = " "
   integer              :: nCPU_lin_algebra_INV   =1
   integer              :: nCPU_lin_algebra_DIAGO =1
 end type CPU_stru
 !
<<<<<<< HEAD
=======
 integer,parameter   :: n_CPU_str_max=20
>>>>>>> cc1a9b35
 type(CPU_stru),SAVE :: CPU_structure(n_CPU_str_max)
 !
 !... Running values ...
 !
 integer          :: PARALLEL_CPU_used(MAX_N_OF_CHAINS) = 1
 character(4)     :: PARALLEL_CPU_role(MAX_N_OF_CHAINS) = " "
 integer          :: PARALLEL_n_structures_active = 0
 logical          :: linear_algebra_is_parallel = .false.
 character(schlen):: PARALLEL_default_mode="balanced" ! "memory"/"workload"
 !
 !... Logging CPUs ...
 !
 integer          :: n_log_CPUs = 0
 !
 ! MPI operations
 !
 integer, parameter :: p_sum =1
 integer, parameter :: p_prod=2
 !
 ! Logicals
 !
 logical            :: IO_write_default(max_n_of_cpus)
 logical            :: master_cpu
 logical            :: l_open_MP
 !
 ! PP indexes
 !
 type PP_indexes
   logical, allocatable :: element_1D(:)
   logical, allocatable :: element_2D(:,:)
   ! Davide 4/09/2015: n_of_elements should be a number. It is useless that it is a vector
   !                   allocated to nCPU and that each CPU fills only the element myid.
   integer, allocatable :: n_of_elements(:)
   integer, allocatable :: weight_1D(:)
   integer, allocatable :: first_of_1D(:)
 end type PP_indexes
 !
 ! Number of Bands to load
 !=========================
 !
 ! When the PARALLEL_global_index define a distribution common to HF,GW and e-p
 ! it defines a global number of bands to load that overwrites the local values
 !
 integer            :: n_WF_bands_to_load
 !
 ! Number of Response functions
 !==============================
 !
 !1:Xo 2:em1s 3:em1d 4:pp 5:bse
 !
 integer, parameter :: n_parallel_X_types=5
 !
 ! Specific PP indexes ...
 !========================
 !
 ! ... linear algebra
 type(PP_indexes),SAVE :: PAR_IND_SLK
 !
 ! ... BZ sampling
 type(PP_indexes),SAVE :: PAR_IND_Q
 type(PP_indexes),SAVE :: PAR_IND_Q_bz
 type(PP_indexes),SAVE :: PAR_IND_Kk_ibz
 type(PP_indexes),SAVE :: PAR_IND_Xk_ibz
 type(PP_indexes),SAVE :: PAR_IND_Xk_bz
 type(PP_indexes),SAVE :: PAR_IND_G_k
 !
 ! ... linear response
 type(PP_indexes),SAVE :: PAR_IND_VAL_BANDS_X(n_parallel_X_types)
 type(PP_indexes),SAVE :: PAR_IND_CON_BANDS_X(n_parallel_X_types)
 type(PP_indexes),SAVE :: PAR_IND_DIPk_ibz
 !
 ! ... QP
 type(PP_indexes),SAVE :: PAR_IND_QP
 !
 ! ... Plasma
 type(PP_indexes),SAVE :: PAR_IND_Plasma
 !
 ! ... G bands
 type(PP_indexes),SAVE :: PAR_IND_G_b
 type(PP_indexes),SAVE :: PAR_IND_B_mat
 type(PP_indexes),SAVE :: PAR_IND_Bp_mat
 type(PP_indexes),SAVE :: PAR_IND_B_mat_ordered
 !
 ! ... WF
 type(PP_indexes),SAVE :: PAR_IND_WF_b
 type(PP_indexes),SAVE :: PAR_IND_WF_k
 type(PP_indexes),SAVE :: PAR_IND_WF_b_and_k
 type(PP_indexes),SAVE :: PAR_IND_WF_linear
 !
 ! ... Transitions
 type(PP_indexes),allocatable,SAVE :: PAR_IND_eh(:)
 type(PP_indexes)            ,SAVE :: PAR_IND_T_groups
 type(PP_indexes)            ,SAVE :: PAR_IND_T_Haydock
 type(PP_indexes)            ,SAVE :: PAR_IND_T_ordered
 !
 ! Specific MPI ID's ...
 !======================
 !
 ! ... QP
 integer            :: PAR_IND_QP_ID
 !
 ! ... PLASMA
 integer            :: PAR_IND_PLASMA_ID
 !
 ! ... G bands
 integer            :: PAR_IND_G_b_ID
 !
 ! ... WF
 integer            :: PAR_IND_WF_b_ID
 integer            :: PAR_IND_WF_k_ID
 !
 ! ... BZ
 integer            :: PAR_IND_Q_ID
 integer            :: PAR_IND_Kk_ibz_ID
 integer            :: PAR_IND_Xk_ibz_ID
 integer            :: PAR_IND_Xk_bz_ID
 integer            :: PAR_IND_G_k_ID
 !
 ! ... linear response & BSK
 integer            :: PAR_IND_VAL_BANDS_X_ID(n_parallel_X_types)
 integer            :: PAR_IND_CON_BANDS_X_ID(n_parallel_X_types)
 !
 ! ... RT
 integer            :: PAR_IND_B_mat_ID
 integer            :: PAR_IND_Bp_mat_ID
 !
 ! ... BSK
 integer            :: PAR_IND_eh_ID
 !
 ! ... Optical oscillators
 integer            :: PAR_IND_DIPk_ID
 !
 ! ... Freqs
 integer            :: PAR_IND_FREQ_ID
 !
 ! Specific MPI COMMUNICATORS...
 !==============================
 ! PAR_COM_*_INDEX is the interchain comunicator
 ! PAR_COM_*_A2A   is the intrachain comunicator
 !
 ! ... World
 type(MPI_comm),SAVE :: PAR_COM_WORLD
 ! ... Serial
 type(MPI_comm),SAVE :: PAR_COM_NULL
 !
 ! ... linear algebra
 type(MPI_comm),SAVE :: PAR_COM_SLK
 type(MPI_comm),SAVE :: PAR_COM_SLK_INDEX_global
 type(MPI_comm),SAVE :: PAR_COM_SLK_INDEX_local
 !
 ! ... QP
 type(MPI_comm),SAVE :: PAR_COM_QP_INDEX
 type(MPI_comm),SAVE :: PAR_COM_QP_A2A
 !
 ! ... Plasma
 type(MPI_comm),SAVE :: PAR_COM_PLASMA_INDEX
 !
 ! ... G bands
 type(MPI_comm),SAVE :: PAR_COM_G_b_INDEX
 type(MPI_comm),SAVE :: PAR_COM_G_b_A2A
 !
 ! ... WF
 type(MPI_comm),SAVE :: PAR_COM_WF_k_A2A
 type(MPI_comm),SAVE :: PAR_COM_WF_k_INDEX
 type(MPI_comm),SAVE :: PAR_COM_WF_b_INDEX
 !
 ! ... BZ
 type(MPI_comm),SAVE :: PAR_COM_Q_INDEX
 type(MPI_comm),SAVE :: PAR_COM_Q_A2A
 type(MPI_comm),SAVE :: PAR_COM_Xk_ibz_INDEX
 type(MPI_comm),SAVE :: PAR_COM_Xk_ibz_A2A
 type(MPI_comm),SAVE :: PAR_COM_Xk_bz_INDEX
 type(MPI_comm),SAVE :: PAR_COM_Xk_bz_A2A
 !
 ! ... linear response & BSK
 type(MPI_comm),SAVE :: PAR_COM_VAL_INDEX(n_parallel_X_types)
 type(MPI_comm),SAVE :: PAR_COM_CON_INDEX(n_parallel_X_types)
 type(MPI_comm),SAVE :: PAR_COM_X_WORLD
 type(MPI_comm),SAVE :: PAR_COM_DIPOLES
 type(MPI_comm),SAVE :: PAR_COM_DIPOLES_k_subgroup
 !
 ! ... BSK
 type(MPI_comm),SAVE :: PAR_COM_eh_A2A
 type(MPI_comm),SAVE :: PAR_COM_eh_INDEX
 type(MPI_comm),SAVE :: PAR_COM_T_INDEX
 !
 ! ... Haydock solver
 type(MPI_comm),allocatable,SAVE :: PAR_COM_T_Haydock(:)
 !
 ! ... density
 type(MPI_comm),SAVE :: PAR_COM_density
 !
 ! ... and dimensions (used for automatic cpu distribution)
 !=========================================================
 integer            :: PAR_K_range      = 0
 integer            :: PAR_EH_range     = 0
 integer            :: PAR_QP_range     = 0
 integer            :: PAR_Q_range(2)   = 0
 integer            :: PAR_X_ib(2)      = 0
 integer            :: PAR_X_iq(2)      = 0
 integer            :: PAR_n_bands(2)   = 0
 integer            :: PAR_n_c_bands(2) = 0
 integer            :: PAR_n_v_bands(2) = 0
 !
 ! ... and derived variables
 !==========================
 integer            :: PAR_nPlasma
 integer,allocatable:: PAR_PLASMA_index(:)
 integer            :: PAR_nQP
 integer,allocatable:: PAR_QP_index(:)
 integer            :: PAR_n_B_mat_elements
 integer,allocatable:: PAR_B_mat_index(:,:)
 integer            :: PAR_n_Bp_mat_elements
 integer,allocatable:: PAR_Bp_mat_index(:,:)
 integer            :: PAR_nQ
 integer,allocatable:: PAR_Q_index(:)
 integer            :: PAR_nQ_bz
 integer,allocatable:: PAR_Q_bz_index(:)
 integer            :: PAR_Kk_nibz
 integer            :: PAR_Xk_nibz
 integer,allocatable:: PAR_Xk_ibz_index(:)
 integer            :: PAR_DIPk_nibz
 integer,allocatable:: PAR_DIPk_ibz_index(:)
 integer            :: PAR_Xk_nbz
 integer,allocatable:: PAR_Xk_bz_index(:)
 integer            :: PAR_BS_nT_col_grps 
 integer,allocatable:: PAR_BS_T_grps_index(:)
 integer            :: PAR_nG_bands 
 integer,allocatable:: PAR_G_bands_index(:)
 integer            :: PAR_n_freqs 
 integer,allocatable:: PAR_FREQS_index(:)
 !
 ! WorkSpace
 !
 integer            :: i_PAR_structure
 integer            :: i_err
 integer, private   :: local_type
 !
 interface PP_redux_wait
   module procedure l1share,i1share,i18share,i2share,i3share,&
&                   r0share,r1share,r2share,r3share,&
&                   c0share,c1share,c2share,c3share,c4share,ch0share,PARALLEL_wait
#if ! defined _DOUBLE
   module procedure d0share,d1share,d2share
#endif
 end interface PP_redux_wait
 !
 interface PP_bcast
   module procedure c0bcast,c1bcast,c2bcast,i0bcast
 end interface PP_bcast
 !
 interface PP_send_and_receive
   module procedure PP_snd_rcv_c2
 end interface PP_send_and_receive
 !
 contains
   !
   subroutine PAR_build_index(PAR_ind,N_elements,V_ind,n_V_ind)
     !
     integer           ::N_elements,n_V_ind,V_ind(N_elements),i_p
     type(PP_indexes)  ::PAR_ind
     !
     V_ind  =0
     n_V_ind=0
     if (N_elements==size(PAR_IND%element_1D)) then
       do i_p=1,N_elements
         if (PAR_IND%element_1D(i_p)) then
           n_V_ind=n_V_ind+1
           V_ind(i_p)=n_V_ind
         endif
       enddo
     else 
       do i_p=1,size(PAR_IND%element_1D)
         if (PAR_IND%element_1D(i_p)) then
           n_V_ind=n_V_ind+1
           V_ind(n_V_ind)=i_p
         endif
       enddo
     endif
     !
   end subroutine
   !
   subroutine CREATE_the_COMM(WORLD, COMM, ID )
     integer       :: WORLD,ID,i_err
     type(MPI_comm):: COMM
#if defined _MPI
     call MPI_COMM_SPLIT(WORLD,COMM%my_CHAIN,ID,COMM%COMM,i_err)
     call MPI_COMM_RANK(COMM%COMM,COMM%CPU_id,i_err)
     call MPI_COMM_SIZE(COMM%COMM,COMM%n_CPU ,i_err)
#endif
   end subroutine
   !
   integer function i_INTER_CHAIN(N_father,N_child)
     ! Note that N_child/_father art the #cpu's in the two chains
     integer :: N_father,N_child
     i_INTER_CHAIN=(myid/N_father)*(N_father/N_child)+mod(myid,N_father/N_child)
   end function
   !
   character(lchlen) function PARALLEL_message(i_s)
     use stderr, ONLY:intc
     use openmp, ONLY:n_threads_X,n_threads_SE,n_threads_RT,n_threads_DIP,n_threads_K,n_threads
     integer :: i_s
     !
     PARALLEL_message=" "
     !
#if !defined _MPI && !defined _OPENMP
     return
#endif
     if (i_s>0) then
       if (len_trim(CPU_structure(i_s)%CPU_string)==0) return
     endif
     !
     if (i_s==0) then
       PARALLEL_message=trim(intc(ncpu))//"(CPU)"
       if (n_threads    >0) PARALLEL_message=trim(PARALLEL_message)//"-"//trim(intc(n_threads))//"(threads)"
       if (n_threads_X  >0) PARALLEL_message=trim(PARALLEL_message)//"-"//trim(intc(n_threads_X))//"(threads@X)"
       if (n_threads_DIP>0) PARALLEL_message=trim(PARALLEL_message)//"-"//trim(intc(n_threads_DIP))//"(threads@DIP)"
       if (n_threads_SE >0) PARALLEL_message=trim(PARALLEL_message)//"-"//trim(intc(n_threads_SE))//"(threads@SE)"
       if (n_threads_RT >0) PARALLEL_message=trim(PARALLEL_message)//"-"//trim(intc(n_threads_RT))//"(threads@RT)"
       if (n_threads_K  >0) PARALLEL_message=trim(PARALLEL_message)//"-"//trim(intc(n_threads_K))//"(threads@K)"
     else
       PARALLEL_message=trim(CPU_structure(i_s)%Short_Description)//"(environment)-"//&
&                       trim(CPU_structure(i_s)%CPU_string)//"(CPUs)-"//&
&                       trim(CPU_structure(i_s)%ROLE_string)//"(ROLEs)"
     endif
     !
   end function
   !
   subroutine CPU_str_reset()
     CPU_structure(1)%Long_Description="Response_G_space_Zero_Momentum"
     CPU_structure(1)%Short_Description="X_q_0"
     CPU_structure(2)%Long_Description="Response_G_space_Finite_Momentum"
     CPU_structure(2)%Short_Description="X_finite_q"
     CPU_structure(3)%Long_Description="Response_G_space"
     CPU_structure(3)%Short_Description="X_all_q"
     CPU_structure(4)%Long_Description="Response_T_space"
     CPU_structure(4)%Short_Description="BS"
     CPU_structure(5)%Long_Description="Self_Energy"
     CPU_structure(5)%Short_Description="SE"
     CPU_structure(6)%Long_Description="Real_Time"
     CPU_structure(6)%Short_Description="RT"
     CPU_structure(7)%Long_Description="ScaLapacK"
     CPU_structure(7)%Short_Description="SLK"
   end subroutine
   !
   subroutine COMM_reset(COMM)
     type(MPI_comm):: COMM
     COMM%n_CPU      =1
     COMM%COMM       =comm_default_value
     COMM%my_CHAIN   =1
     COMM%chain_order=nchains_group(2)
     COMM%CPU_ID     =0
   end subroutine
   !
   subroutine COMM_copy(COMM_in,COMM_out)
     type(MPI_comm):: COMM_in,COMM_out
     COMM_out%n_CPU      =COMM_in%n_CPU
     COMM_out%my_CHAIN   =COMM_in%my_CHAIN
     COMM_out%chain_order=COMM_in%chain_order
     COMM_out%COMM       =COMM_in%COMM
     COMM_out%CPU_ID     =COMM_in%CPU_ID
   end subroutine
   !
   subroutine PAR_INDEX_copy(IND_in,IND_out)
     type(PP_indexes):: IND_in,IND_out
     integer :: dim_
     if (allocated(IND_in%n_of_elements)) then
       dim_=size(IND_in%n_of_elements)
       YAMBO_ALLOC(IND_out%n_of_elements,(dim_))
       IND_out%n_of_elements=IND_in%n_of_elements
     endif
     if (allocated(IND_in%element_1D)) then
       dim_=size(IND_in%element_1D)
       YAMBO_ALLOC(IND_out%element_1D,(dim_))
       IND_out%element_1D=IND_in%element_1D
     endif
     if (allocated(IND_in%weight_1D)) then
       dim_=size(IND_in%weight_1D)
       YAMBO_ALLOC(IND_out%weight_1D,(dim_))
       IND_out%weight_1D=IND_in%weight_1D
     endif
     if (allocated(IND_in%first_of_1D)) then
       dim_=size(IND_in%first_of_1D)
       YAMBO_ALLOC(IND_out%first_of_1D,(dim_))
       IND_out%first_of_1D=IND_in%first_of_1D
     endif
   end subroutine
   !
   subroutine PP_indexes_reset(px)
     type(PP_indexes)::px
     YAMBO_FREE(px%element_1D)
     YAMBO_FREE(px%element_2D)
     YAMBO_FREE(px%weight_1D)
     YAMBO_FREE(px%n_of_elements)
     YAMBO_FREE(px%first_of_1D)
   end subroutine
   !
   subroutine PARALLEL_wait(COMM)
     integer, optional :: COMM
#if defined _MPI
     integer :: local_COMM
     if (ncpu==1) return
     !
     local_COMM=mpi_comm_world
     if (present(COMM)) then
       local_COMM=COMM
     endif
     if (local_COMM==comm_default_value) local_COMM=mpi_comm_world
     call mpi_barrier(local_COMM,i_err)
#endif
   end subroutine
   !
   subroutine l1share(array,imode,COMM)
     logical   :: array(:)
     integer, optional :: imode,COMM
#if defined _MPI
     integer ::omode,LOCAL_COMM
     integer ::dimensions(1),dimension ! Work Space
     logical,allocatable::larray(:)    ! Work Space
     if (ncpu==1) return
     !
     if (present(COMM)) then
       LOCAL_COMM=COMM
     else
       LOCAL_COMM=mpi_comm_world
     endif
     if (LOCAL_COMM==comm_default_value) return
     call mpi_barrier(LOCAL_COMM,i_err)
     if (present(imode)) then
       if (imode==1) omode=MPI_LOR
       if (imode==2) omode=MPI_LAND
     else
       omode=MPI_LOR
     endif
     dimensions=shape(array)
     if( any(dimensions<1) ) return
     dimension=product(dimensions)
     allocate(larray(dimension))
     larray=.FALSE.
     call mpi_allreduce(array(1),larray,dimension,mpi_logical,omode,LOCAL_COMM,i_err)
     array=reshape(larray,dimensions)
     deallocate(larray)
     call mpi_barrier(LOCAL_COMM,i_err)
#endif
   end subroutine
   !
   subroutine i1share(array,imode,COMM)
     integer(4):: array(:)
     integer, optional :: imode,COMM
#if defined _MPI
     integer ::omode,LOCAL_COMM
     integer ::dimensions(1),dimension ! Work Space
     integer,allocatable::larray(:)    ! Work Space
     if (ncpu==1) return
     !
     if (present(COMM)) then
       LOCAL_COMM=COMM
     else
       LOCAL_COMM=mpi_comm_world
     endif
     if (LOCAL_COMM==comm_default_value) return
     call mpi_barrier(LOCAL_COMM,i_err)
     if (present(imode)) then
       if (imode==1) omode=mpi_sum
       if (imode==2) omode=mpi_prod
     else
       omode=mpi_sum
     endif
     dimensions=shape(array)
     if( any(dimensions<1) ) return
     dimension=product(dimensions)
     allocate(larray(dimension))
     larray=0
     call mpi_allreduce(array(1),larray,dimension,mpi_integer,omode,LOCAL_COMM,i_err)
     array=reshape(larray,dimensions)
     deallocate(larray)
     call mpi_barrier(LOCAL_COMM,i_err)
#endif
   end subroutine
   !
   subroutine i18share(array,imode,COMM)
     integer(8)        :: array(:)
     integer, optional :: imode,COMM
#if defined _MPI
     integer :: omode,LOCAL_COMM
     integer::dimensions(1),dimension  !Work Space
     integer(8),allocatable::larray(:) !Work Space
     if (ncpu==1) return
     !
     if (present(COMM)) then
       LOCAL_COMM=COMM
     else
       LOCAL_COMM=mpi_comm_world
     endif
     if (LOCAL_COMM==comm_default_value) return
     call mpi_barrier(LOCAL_COMM,i_err)
     if (present(imode)) then
       if (imode==1) omode=mpi_sum
       if (imode==2) omode=mpi_prod
     else
       omode=mpi_sum
     endif
     dimensions=shape(array)
     if( any(dimensions<1) ) return
     dimension=product(dimensions)
     allocate(larray(dimension))
     larray=0
     call mpi_allreduce(array(1),larray,dimension,mpi_integer8,omode,LOCAL_COMM,i_err)
     array=reshape(larray,dimensions)
     deallocate(larray)
     call mpi_barrier(LOCAL_COMM,i_err)
#endif
   end subroutine
   !
   subroutine i2share(array,COMM)
     integer :: array(:,:)
     integer, optional :: COMM
#if defined _MPI
     integer::dimensions(2),dimension,LOCAL_COMM  ! Work Space
     integer,allocatable::larray(:)  ! Work Space
     if (ncpu==1) return
     !
     if (present(COMM)) then
       LOCAL_COMM=COMM
     else
       LOCAL_COMM=mpi_comm_world
     endif
     if (LOCAL_COMM==comm_default_value) return
     call mpi_barrier(LOCAL_COMM,i_err)
     dimensions=shape(array)
     if( any(dimensions<1) ) return
     dimension=product(dimensions)
     allocate(larray(dimension))
     larray=0
     call mpi_allreduce(array(1,1),larray,dimension,mpi_integer,mpi_sum,LOCAL_COMM,i_err)
     array=reshape(larray,dimensions)
     deallocate(larray)
     call mpi_barrier(LOCAL_COMM,i_err)
#endif
   end subroutine
   !
   subroutine i3share(array,COMM)
     integer:: array(:,:,:)
     integer, optional :: COMM
#if defined _MPI
     integer::dimensions(3),dimension,LOCAL_COMM  ! Work Space
     integer,allocatable::larray(:) ! Work Space
     if (ncpu==1) return
     !
     if (present(COMM)) then
       LOCAL_COMM=COMM
     else
       LOCAL_COMM=mpi_comm_world
     endif
     if (LOCAL_COMM==comm_default_value) return
     call mpi_barrier(LOCAL_COMM,i_err)
     dimensions=shape(array)
     if( any(dimensions<1) ) return
     dimension=product(dimensions)
     allocate(larray(dimension))
     larray=0
     call mpi_allreduce(array(1,1,1),larray,dimension,mpi_integer,mpi_sum,LOCAL_COMM,i_err)
     array=reshape(larray,dimensions)
     deallocate(larray)
     call mpi_barrier(LOCAL_COMM,i_err)
#endif
   end subroutine
   !
   subroutine ch0share(chval,COMM)
     character(lchlen) :: chval
     integer, optional :: COMM
#if defined _MPI
     integer          :: LOCAL_COMM   ! Work Space
     character(lchlen):: local_chval  ! Work Space
     if (ncpu==1) return
     !
     if (present(COMM)) then
       LOCAL_COMM=COMM
     else
       LOCAL_COMM=mpi_comm_world
     endif
     if (LOCAL_COMM==comm_default_value) return
     !
     call mpi_barrier(LOCAL_COMM,i_err)
     local_chval=' '
     call mpi_allreduce(chval,local_chval,lchlen,MPI_CHARACTER,mpi_sum,LOCAL_COMM,i_err)
     chval=local_chval
     call mpi_barrier(LOCAL_COMM,i_err)
#endif
   end subroutine
   !
   subroutine r0share(rval,imode,COMM)
     real(SP)          :: rval
     integer, optional :: imode,COMM
#if defined _MPI
     integer :: omode,LOCAL_COMM  ! Work Space
     real(SP):: local_rval  ! Work Space
     if (ncpu==1) return
     !
     if (present(COMM)) then
       LOCAL_COMM=COMM
     else
       LOCAL_COMM=mpi_comm_world
     endif
     if (LOCAL_COMM==comm_default_value) return
     !
     local_type=MPI_REAL
     if (SP==DP) local_type=MPI_DOUBLE_PRECISION
     !
     call mpi_barrier(LOCAL_COMM,i_err)
     if (present(imode)) then
       if (imode==1) omode=mpi_sum
       if (imode==2) omode=mpi_prod
     else
       omode=mpi_sum
     endif
     local_rval=0.
     call mpi_allreduce(rval,local_rval,1,local_type,omode,LOCAL_COMM,i_err)
     rval=local_rval
     call mpi_barrier(LOCAL_COMM,i_err)
#endif
   end subroutine
   !
   subroutine r1share(array,COMM)
     real(SP) :: array(:)
     integer, optional :: COMM
#if defined _MPI
     integer::dimensions(1),dimension,LOCAL_COMM ! Work Space
     real(SP),allocatable::larray(:)  ! Work Space
     if (ncpu==1) return
     !
     if (present(COMM)) then
       LOCAL_COMM=COMM
     else
       LOCAL_COMM=mpi_comm_world
     endif
     if (LOCAL_COMM==comm_default_value) return
     !
     local_type=MPI_REAL
     if (SP==DP) local_type=MPI_DOUBLE_PRECISION
     !
     call mpi_barrier(LOCAL_COMM,i_err)
     dimensions=shape(array)
     if( any(dimensions<1) ) return
     dimension=product(dimensions)
     allocate(larray(dimension))
     larray=0.
     call mpi_allreduce(array(1),larray,dimension,local_type,mpi_sum,LOCAL_COMM,i_err)
     array=reshape(larray,dimensions)
     deallocate(larray)
     call mpi_barrier(LOCAL_COMM,i_err)
#endif
   end subroutine
   !
   subroutine r2share(array,COMM)
     real(SP) :: array(:,:)
     integer, optional :: COMM
#if defined _MPI
     integer::dimensions(2),dimension,LOCAL_COMM  ! Work Space
     real(SP),allocatable::larray(:)  ! Work Space
     if (ncpu==1) return
     !
     if (present(COMM)) then
       LOCAL_COMM=COMM
     else
       LOCAL_COMM=mpi_comm_world
     endif
     if (LOCAL_COMM==comm_default_value) return
     !
     local_type=MPI_REAL
     if (SP==DP) local_type=MPI_DOUBLE_PRECISION
     !
     call mpi_barrier(LOCAL_COMM,i_err)
     dimensions=shape(array)
     if( any(dimensions<1) ) return
     dimension=product(dimensions)
     allocate(larray(dimension))
     larray=0.
     call mpi_allreduce(array(1,1),larray,dimension,local_type,mpi_sum,LOCAL_COMM,i_err)
     array=reshape(larray,dimensions)
     deallocate(larray)
     call mpi_barrier(LOCAL_COMM,i_err)
#endif
   end subroutine
   !
   subroutine r3share(array,COMM)
     real(SP):: array(:,:,:)
     integer, optional :: COMM
#if defined _MPI
     integer::dimensions(3),dimension,LOCAL_COMM  ! Work Space
     real(SP),allocatable::larray(:)  ! Work Space
     if (ncpu==1) return
     !
     if (present(COMM)) then
       LOCAL_COMM=COMM
     else
       LOCAL_COMM=mpi_comm_world
     endif
     if (LOCAL_COMM==comm_default_value) return
     !
     local_type=MPI_REAL
     if (SP==DP) local_type=MPI_DOUBLE_PRECISION
     !
     call mpi_barrier(LOCAL_COMM,i_err)
     dimensions=shape(array)
     if( any(dimensions<1) ) return
     dimension=product(dimensions)
     allocate(larray(dimension))
     larray=0.
     call mpi_allreduce(array(1,1,1),larray,dimension,local_type,mpi_sum,LOCAL_COMM,i_err)
     array=reshape(larray,dimensions)
     deallocate(larray)
     call mpi_barrier(LOCAL_COMM,i_err)
#endif
   end subroutine
   !
   subroutine d0share(rval,imode,COMM)
     real(DP)          :: rval
     integer, optional :: imode,COMM
#if defined _MPI
     integer :: omode,LOCAL_COMM  ! Work Space
     real(DP):: local_rval  ! Work Space
     if (ncpu==1) return
     !
     if (present(COMM)) then
       LOCAL_COMM=COMM
     else
       LOCAL_COMM=mpi_comm_world
     endif
     if (LOCAL_COMM==comm_default_value) return
     !
     local_type=MPI_DOUBLE_PRECISION
     !
     call mpi_barrier(LOCAL_COMM,i_err)
     if (present(imode)) then
       if (imode==1) omode=mpi_sum
       if (imode==2) omode=mpi_prod
     else
       omode=mpi_sum
     endif
     local_rval=0.
     call mpi_allreduce(rval,local_rval,1,local_type,omode,LOCAL_COMM,i_err)
     rval=local_rval
     call mpi_barrier(LOCAL_COMM,i_err)
#endif
   end subroutine
   !
   subroutine d1share(array,COMM)
     real(DP) :: array(:)
     integer, optional :: COMM
#if defined _MPI
     integer::dimensions(1),dimension,LOCAL_COMM ! Work Space
     real(DP),allocatable::larray(:)  ! Work Space
     if (ncpu==1) return
     !
     if (present(COMM)) then
       LOCAL_COMM=COMM
     else
       LOCAL_COMM=mpi_comm_world
     endif
     if (LOCAL_COMM==comm_default_value) return
     !
     local_type=MPI_DOUBLE_PRECISION
     !
     call mpi_barrier(LOCAL_COMM,i_err)
     dimensions=shape(array)
     if( any(dimensions<1) ) return
     dimension=product(dimensions)
     allocate(larray(dimension))
     larray=0.
     call mpi_allreduce(array(1),larray,dimension,local_type,mpi_sum,LOCAL_COMM,i_err)
     array=reshape(larray,dimensions)
     deallocate(larray)
     call mpi_barrier(LOCAL_COMM,i_err)
#endif
   end subroutine
   !
   subroutine d2share(array,COMM)
     real(DP) :: array(:,:)
     integer, optional :: COMM
#if defined _MPI
     integer::dimensions(2),dimension,LOCAL_COMM  ! Work Space
     real(DP),allocatable::larray(:)  ! Work Space
     if (ncpu==1) return
     !
     if (present(COMM)) then
       LOCAL_COMM=COMM
     else
       LOCAL_COMM=mpi_comm_world
     endif
     if (LOCAL_COMM==comm_default_value) return
     !
     local_type=MPI_DOUBLE_PRECISION
     !
     call mpi_barrier(LOCAL_COMM,i_err)
     dimensions=shape(array)
     if( any(dimensions<1) ) return
     dimension=product(dimensions)
     allocate(larray(dimension))
     larray=0.
     call mpi_allreduce(array(1,1),larray,dimension,local_type,mpi_sum,LOCAL_COMM,i_err)
     array=reshape(larray,dimensions)
     deallocate(larray)
     call mpi_barrier(LOCAL_COMM,i_err)
#endif
   end subroutine
   !
   subroutine c0share(cval,imode,COMM)
     complex(SP)       :: cval
     integer, optional :: imode,COMM
#if defined _MPI
     integer :: omode,LOCAL_COMM  ! Work Space
     complex(SP):: local_cval  ! Work Space
     if (ncpu==1) return
     !
     if (present(COMM)) then
       LOCAL_COMM=COMM
     else
       LOCAL_COMM=mpi_comm_world
     endif
     if (LOCAL_COMM==comm_default_value) return
     !
     local_type=MPI_COMPLEX
     if (SP==DP) local_type=MPI_DOUBLE_COMPLEX
     !
     call mpi_barrier(LOCAL_COMM,i_err)
     if (present(imode)) then
       if (imode==1) omode=mpi_sum
       if (imode==2) omode=mpi_prod
     else
       omode=mpi_sum
     endif
     local_cval=0.
     call mpi_allreduce(cval,local_cval,1,local_type,omode,LOCAL_COMM,i_err)
     cval=local_cval
     call mpi_barrier(LOCAL_COMM,i_err)
#endif
   end subroutine
   !
   subroutine c1share(array,COMM)
     complex(SP):: array(:)
     integer, optional :: COMM
#if defined _MPI
     integer::dimensions(1),dimension,LOCAL_COMM  ! Work Space
     complex(SP),allocatable::larray(:)  ! Work Space
     if (ncpu==1) return
     !
     if (present(COMM)) then
       LOCAL_COMM=COMM
     else
       LOCAL_COMM=mpi_comm_world
     endif
     if (LOCAL_COMM==comm_default_value) return
     !
     local_type=MPI_COMPLEX
     if (SP==DP) local_type=MPI_DOUBLE_COMPLEX
     !
     call mpi_barrier(LOCAL_COMM,i_err)
     dimensions=shape(array)
     if( any(dimensions<1) ) return
     dimension=product(dimensions)
     allocate(larray(dimension))
     larray=(0.,0.)
     call mpi_allreduce(array(1),larray,dimension,local_type,mpi_sum,LOCAL_COMM,i_err)
     array=larray
     deallocate(larray)
     call mpi_barrier(LOCAL_COMM,i_err)
#endif
   end subroutine
   !
   subroutine c2share(array,COMM)
     complex(SP):: array(:,:)
     integer, optional :: COMM
#if defined _MPI
     integer::dimensions(2),dimension,LOCAL_COMM  ! Work Space
     complex(SP),allocatable::larray(:)  ! Work Space
     if (ncpu==1) return
     !
     if (present(COMM)) then
       LOCAL_COMM=COMM
     else
       LOCAL_COMM=mpi_comm_world
     endif
     if (LOCAL_COMM==comm_default_value) return
     !
     local_type=MPI_COMPLEX
     if (SP==DP) local_type=MPI_DOUBLE_COMPLEX
     !
     call mpi_barrier(LOCAL_COMM,i_err)
     dimensions=shape(array)
     if( any(dimensions<1) ) return
     dimension=product(dimensions)
     allocate(larray(dimension))
     larray=(0.,0.)
     call mpi_allreduce(array(1,1),larray,dimension,local_type,mpi_sum,LOCAL_COMM,i_err)
     array=reshape(larray,dimensions)
     deallocate(larray)
     call mpi_barrier(LOCAL_COMM,i_err)
#endif
   end subroutine
   !
   subroutine c3share(array,COMM)
     complex(SP):: array(:,:,:)
     integer, optional :: COMM
#if defined _MPI
     integer::dimensions(3),dimension,LOCAL_COMM  ! Work Space
     complex(SP),allocatable::larray(:)  ! Work Space
     if (ncpu==1) return
     !
     if (present(COMM)) then
       LOCAL_COMM=COMM
     else
       LOCAL_COMM=mpi_comm_world
     endif
     if (LOCAL_COMM==comm_default_value) return
     !
     local_type=MPI_COMPLEX
     if (SP==DP) local_type=MPI_DOUBLE_COMPLEX
     !
     call mpi_barrier(LOCAL_COMM,i_err)
     dimensions=shape(array)
     if( any(dimensions<1) ) return
     dimension=product(dimensions)
     allocate(larray(dimension))
     larray=0.
     call mpi_allreduce(array(1,1,1),larray,dimension,local_type,mpi_sum,LOCAL_COMM,i_err)
     array=reshape(larray,dimensions)
     deallocate(larray)
     call mpi_barrier(LOCAL_COMM,i_err)
#endif
   end subroutine
   !
   subroutine c4share(array,COMM)
     complex(SP):: array(:,:,:,:)
     integer, optional :: COMM
#if defined _MPI
     integer::dimensions(4),dimension,LOCAL_COMM  ! Work Space
     complex(SP),allocatable::larray(:)  ! Work Space
     if (ncpu==1) return
     !
     if (present(COMM)) then
       LOCAL_COMM=COMM
     else
       LOCAL_COMM=mpi_comm_world
     endif
     if (LOCAL_COMM==comm_default_value) return
     !
     local_type=MPI_COMPLEX
     if (SP==DP) local_type=MPI_DOUBLE_COMPLEX
     !
     call mpi_barrier(LOCAL_COMM,i_err)
     dimensions=shape(array)
     if( any(dimensions<1) ) return
     dimension=product(dimensions)
     allocate(larray(dimension))
     larray=0.
     call mpi_allreduce(array(1,1,1,1),larray,dimension,local_type,mpi_sum,LOCAL_COMM,i_err)
     array=reshape(larray,dimensions)
     deallocate(larray)
     call mpi_barrier(LOCAL_COMM,i_err)
#endif
   end subroutine
   !
   subroutine i0bcast(ival,node,COMM)
     integer  :: ival
     integer, intent(in) :: node
     integer, optional   :: COMM
#if defined _MPI
     integer::LOCAL_COMM  ! Work Space  
     if (ncpu==1) return
     !
     if (present(COMM)) then
       LOCAL_COMM=COMM
     else
       LOCAL_COMM=mpi_comm_world
     endif
     if (LOCAL_COMM==comm_default_value) return
     !
     call mpi_bcast(ival,1,mpi_integer,node,LOCAL_COMM,i_err)
#endif
   end subroutine
   !
   subroutine c0bcast(cval,node,COMM)
     complex(SP):: cval
     integer, intent(in) :: node
     integer, optional :: COMM
#if defined _MPI
     integer::LOCAL_COMM  ! Work Space  
     if (ncpu==1) return
     !
     if (present(COMM)) then
       LOCAL_COMM=COMM
     else
       LOCAL_COMM=mpi_comm_world
     endif
     if (LOCAL_COMM==comm_default_value) return
     !
     local_type=MPI_COMPLEX
     if (SP==DP) local_type=MPI_DOUBLE_COMPLEX
     !
     call mpi_bcast(cval,1,local_type,node,LOCAL_COMM,i_err)
#endif
   end subroutine
   !
   subroutine c1bcast(array,node,COMM)
     complex(SP):: array(:)
     integer, intent(in) :: node
     integer, optional :: COMM
#if defined _MPI
     integer::LOCAL_COMM  ! Work Space  
     if (ncpu==1) return
     !
     if (present(COMM)) then
       LOCAL_COMM=COMM
     else
       LOCAL_COMM=mpi_comm_world
     endif
     if (LOCAL_COMM==comm_default_value) return
     !
     local_type=MPI_COMPLEX
     if (SP==DP) local_type=MPI_DOUBLE_COMPLEX
     !
     call mpi_bcast(array(1),size(array),local_type, node,LOCAL_COMM, i_err)
#endif
   end subroutine
   !
   subroutine c2bcast(array,node)
     complex(SP):: array(:,:)
     integer, intent(in) :: node
#if defined _MPI
     if (ncpu==1) return
     !
     local_type=MPI_COMPLEX
     if (SP==DP) local_type=MPI_DOUBLE_COMPLEX
     !
     call mpi_bcast(array(1,1),size(array),local_type, node,mpi_comm_world , i_err)
#endif
   end subroutine
   !
   subroutine PP_snd_rcv_c2(mode,array,node,COMM)
     character(*):: mode
     complex(SP) :: array(:,:)
     integer, intent(in) :: node
     integer, optional   :: COMM
#if defined _MPI
     integer, dimension(MPI_STATUS_SIZE) :: MPI_status
     integer::LOCAL_COMM,i_err! Work Space  
     if (ncpu==1) return
     !
     local_type=MPI_COMPLEX
     if (SP==DP) local_type=MPI_DOUBLE_COMPLEX
     !
     if (present(COMM)) then
       LOCAL_COMM=COMM
     else
       LOCAL_COMM=mpi_comm_world
     endif
     if (LOCAL_COMM==comm_default_value) return
     !
     if (mode=="send"   ) call MPI_SEND(array,size(array),local_type,node ,1, LOCAL_COMM,i_err)
     if (mode=="receive") call MPI_RECV(array,size(array),local_type,node ,1, LOCAL_COMM, MPI_status, i_err)
     !
#endif
   end subroutine
   !
end module parallel_m<|MERGE_RESOLUTION|>--- conflicted
+++ resolved
@@ -85,7 +85,7 @@
  !
  ! Communicators
  !
- integer            :: n_groups                =0     ! groups of active chains
+integer            :: n_groups                =0     ! groups of active chains
  integer            :: nchains_group(2*MAX_N_GROUPS)=0     ! chains limits in the group
  integer            :: ncpu_chain(MAX_N_OF_CHAINS)=1  ! #CPUs in each chain
  !
@@ -120,10 +120,6 @@
    integer              :: nCPU_lin_algebra_DIAGO =1
  end type CPU_stru
  !
-<<<<<<< HEAD
-=======
- integer,parameter   :: n_CPU_str_max=20
->>>>>>> cc1a9b35
  type(CPU_stru),SAVE :: CPU_structure(n_CPU_str_max)
  !
  !... Running values ...
@@ -132,7 +128,6 @@
  character(4)     :: PARALLEL_CPU_role(MAX_N_OF_CHAINS) = " "
  integer          :: PARALLEL_n_structures_active = 0
  logical          :: linear_algebra_is_parallel = .false.
- character(schlen):: PARALLEL_default_mode="balanced" ! "memory"/"workload"
  !
  !... Logging CPUs ...
  !
@@ -213,6 +208,9 @@
  type(PP_indexes),SAVE :: PAR_IND_WF_b_and_k
  type(PP_indexes),SAVE :: PAR_IND_WF_linear
  !
+ ! ... RL vectors
+ type(PP_indexes),SAVE :: PAR_IND_RL
+ !
  ! ... Transitions
  type(PP_indexes),allocatable,SAVE :: PAR_IND_eh(:)
  type(PP_indexes)            ,SAVE :: PAR_IND_T_groups
@@ -253,6 +251,9 @@
  ! ... BSK
  integer            :: PAR_IND_eh_ID
  !
+ ! ... RL
+ integer            :: PAR_IND_RL_ID
+ !
  ! ... Optical oscillators
  integer            :: PAR_IND_DIPk_ID
  !
@@ -273,6 +274,10 @@
  type(MPI_comm),SAVE :: PAR_COM_SLK
  type(MPI_comm),SAVE :: PAR_COM_SLK_INDEX_global
  type(MPI_comm),SAVE :: PAR_COM_SLK_INDEX_local
+ !
+ ! ... RL vectors
+ integer             :: PAR_nRL
+ integer,allocatable :: PAR_RL_index(:)
  !
  ! ... QP
  type(MPI_comm),SAVE :: PAR_COM_QP_INDEX
