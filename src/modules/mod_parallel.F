--- conflicted
+++ resolved
@@ -339,16 +339,6 @@
  !
  ! ... and dimensions (used for automatic cpu distribution)
  !=========================================================
-<<<<<<< HEAD
- integer            :: K_range
- integer            :: EH_range
- integer            :: QP_range
- integer            :: Q_range(2)
- integer            :: n_bands(2)
- integer            :: n_c_bands(2)
- integer            :: n_v_bands(2)
- integer            :: n_freqs
-=======
  integer            :: PAR_K_range      = 0
  integer            :: PAR_EH_range     = 0
  integer            :: PAR_QP_range     = 0
@@ -358,7 +348,7 @@
  integer            :: PAR_n_bands(2)   = 0
  integer            :: PAR_n_c_bands(2) = 0
  integer            :: PAR_n_v_bands(2) = 0
->>>>>>> 7128a900
+ integer            :: PAR_n_freqs      = 0
  !
  ! ... and derived variables
  !==========================
