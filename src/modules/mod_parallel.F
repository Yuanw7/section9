--- conflicted
+++ resolved
@@ -399,12 +399,7 @@
  end interface PP_redux_wait
  !
  interface PP_bcast
-<<<<<<< HEAD
    module procedure c0bcast,c1bcast,c2bcast,i0bcast,i1bcast,ch0bcast
-=======
-   module procedure c0bcast,c1bcast,c2bcast,&
-&                   i0bcast
->>>>>>> e4964229
  end interface PP_bcast
  !
  interface PP_send_and_receive
