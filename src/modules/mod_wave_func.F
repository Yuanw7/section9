--- conflicted
+++ resolved
@@ -139,17 +139,6 @@
      logical  :: cart_direction(3)
      !
      if(cart_direction(1)) then
-<<<<<<< HEAD
-       YAMBO_ALLOC(wf_x,(fft_size,WF%N))
-       wf_x=cZERO
-     endif
-     if(cart_direction(2)) then
-       YAMBO_ALLOC(wf_y,(fft_size,WF%N))
-       wf_y=cZERO
-     endif
-     if(cart_direction(3)) then
-       YAMBO_ALLOC(wf_z,(fft_size,WF%N))
-=======
        YAMBO_ALLOC(wf_x,(fft_size,n_spinor,WF%N))
        wf_x=cZERO
      endif
@@ -159,7 +148,6 @@
      endif
      if(cart_direction(3)) then
        YAMBO_ALLOC(wf_z,(fft_size,n_spinor,WF%N))
->>>>>>> 4a295627
        wf_z=cZERO
      endif
    end subroutine
