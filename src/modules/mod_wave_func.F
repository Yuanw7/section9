--- conflicted
+++ resolved
@@ -116,44 +116,49 @@
      WF_out%N=WF_in%N
      WF_out%space=WF_in%space
      WF_out%to_load=WF_in%to_load
-<<<<<<< HEAD
-     YAMBO_ALLOC(WF_out%c,(fft_size,WF_out%N))
-     YAMBO_ALLOC(WF_out%c,(wf_ng,WF_out%N))
-     YAMBO_ALLOC(WF%c,(wf_ncx,WF%N))
+     if (WF%space=="R") then
+       YAMBO_ALLOC(WF_out%c,(fft_size,WF_out%N))
+     endif
+     if (WF%space=="G") then
+       YAMBO_ALLOC(WF_out%c,(wf_ng,WF_out%N))
+     endif
+     if (WF%space=="C".or.WF%space=="B") then
+       YAMBO_ALLOC(WF_out%c,(wf_ncx,WF_out%N))        
+     endif     
      YAMBO_ALLOC(WF_out%index,(WF_out%b(2),WF_out%k(2),WF_out%spin(2)))
-=======
-     if (WF_out%space=="R") allocate(WF_out%c(fft_size,WF_out%N))
-     if (WF_out%space=="G") allocate(WF_out%c(wf_ng,WF_out%N))
-     if (WF_out%space=="C".or.WF_out%space=="B") allocate(WF_out%c(wf_ncx,WF_out%N))
-     allocate(WF_out%index(WF_out%b(2),WF_out%k(2),WF_out%spin(2)))
->>>>>>> 9c9a995b
      WF_out%c=WF_in%c
      WF_out%index=WF_in%index
    end subroutine
    !
    subroutine WF_derivative_alloc(cart_direction)
+     use memory_m, ONLY : mem_est
      use FFT_m,    ONLY : fft_size
      logical  :: cart_direction(3)
      !
      if(cart_direction(1)) then
-       YAMBO_ALLOC(wf_x,(fft_size,WF%N))
+       allocate(wf_x(fft_size,WF%N))
+       call mem_est("WF_x",(/fft_size*WF%N/),quiet=QUIET_alloc)
        wf_x=(0.,0.)
      endif
      if(cart_direction(2)) then
-       YAMBO_ALLOC(wf_y,(fft_size,WF%N))
+       allocate(wf_y(fft_size,WF%N))
+       call mem_est("WF_y",(/fft_size*WF%N/),quiet=QUIET_alloc)
        wf_y=(0.,0.)
      endif
      if(cart_direction(3)) then
-       YAMBO_ALLOC(wf_z,(fft_size,WF%N))
+       allocate(wf_z(fft_size,WF%N))
+       call mem_est("WF_z",(/fft_size*WF%N/),quiet=QUIET_alloc)
        wf_z=(0.,0.)
      endif
    end subroutine
    !
    subroutine WF_derivative_free()
+     use memory_m, ONLY : mem_est
        !
-       YAMBO_FREE(wf_x)
-       YAMBO_FREE(wf_y)
-       YAMBO_FREE(wf_z)
+       if(allocated(wf_x)) deallocate(wf_x)
+       if(allocated(wf_y)) deallocate(wf_y)
+       if(allocated(wf_z)) deallocate(wf_z)
+       call mem_est("WF_x WF_y WF_z",quiet=QUIET_free)
        !
    end subroutine
    !
