--- conflicted
+++ resolved
@@ -110,26 +110,6 @@
    subroutine WF_copy(WF_in,WF_out)
      use FFT_m, ONLY:fft_size
      type(WAVEs):: WF_in,WF_out
-<<<<<<< HEAD
-     WF_out%b=WF_in%b
-     WF_out%k=WF_in%k
-     WF_out%spin=WF_in%spin
-     WF_out%N=WF_in%N
-     WF_out%space=WF_in%space
-     WF_out%to_load=WF_in%to_load
-     if (WF%space=="R") then
-       YAMBO_ALLOC(WF_out%c,(fft_size,WF_out%N))
-     endif
-     if (WF%space=="G") then
-       YAMBO_ALLOC(WF_out%c,(wf_ng,WF_out%N))
-     endif
-     if (WF%space=="C".or.WF%space=="B") then
-       YAMBO_ALLOC(WF_out%c,(wf_ncx,WF_out%N))        
-     endif     
-     YAMBO_ALLOC(WF_out%index,(WF_out%b(2),WF_out%k(2),WF_out%spin(2)))
-     WF_out%c=WF_in%c
-     WF_out%index=WF_in%index
-=======
      YAMBO_ALLOC(WF_out%c,(size(WF_in%c(:,1)),WF_in%N))
      YAMBO_ALLOC(WF_out%index,(WF_in%b(2),WF_in%k(2),WF_in%spin(2)))
      WF_out%b      = WF_in%b
@@ -140,7 +120,6 @@
      WF_out%to_load= WF_in%to_load
      WF_out%c      = WF_in%c
      WF_out%index  = WF_in%index
->>>>>>> cee3c393
    end subroutine
    !
    subroutine WF_derivative_alloc(cart_direction)
