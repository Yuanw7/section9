!
!        Copyright (C) 2000-2017 the YAMBO team
!              http://www.yambo-code.org
!
! Authors (see AUTHORS file for details): AM
! 
! This file is distributed under the terms of the GNU 
! General Public License. You can redistribute it and/or 
! modify it under the terms of the GNU General Public 
! License as published by the Free Software Foundation; 
! either version 2, or (at your option) any later version.
!
! This program is distributed in the hope that it will 
! be useful, but WITHOUT ANY WARRANTY; without even the 
! implied warranty of MERCHANTABILITY or FITNESS FOR A 
! PARTICULAR PURPOSE.  See the GNU General Public License 
! for more details.
!
! You should have received a copy of the GNU General Public 
! License along with this program; if not, write to the Free 
! Software Foundation, Inc., 59 Temple Place - Suite 330,Boston, 
! MA 02111-1307, USA or visit http://www.gnu.org/copyleft/gpl.txt.
!
module wave_func
 !
 use pars,           ONLY:SP
#include <memory.h>
 !
 type WAVEs 
   integer              :: b(2)      ! band range 
   integer              :: k(2)      ! k range
   integer              :: sp_pol(2) ! sp_pol_range
   integer              :: N         ! states 
   character(1)         :: space
<<<<<<< HEAD
   complex(SP), pointer :: c(:,:,:)      => null()
   integer    , pointer :: index(:,:,:)  => null()
   logical    , pointer :: state(:,:,:)  => null()
   logical              :: to_load = .TRUE.
=======
   complex(SP), allocatable :: c(:,:)
   integer    , allocatable :: index(:,:,:)
   logical    , allocatable :: state(:,:,:)
   logical                  :: to_load = .TRUE.
>>>>>>> f5cd06aa
 end type WAVEs
 !
 ! Buffered WFs
 !
 type (WAVEs), save :: WF_buffer
 logical            :: WF_buffered_IO
 !
 ! Actual WFs
 !
 type (WAVEs), save :: WF
 !
 ! Real components ?
 !
 logical                :: real_wavefunctions
 !
 ! Bands block size
 !
 integer                :: wf_nb_io
 integer                :: wf_nb_io_groups
 !
 integer                :: wf_nb_to_load
 integer, allocatable   :: wf_b_indx(:)            ! given ib_to_load=1,wf_nb_to_load returns the band index
 !
 ! Max Num. of COMPONENTS
 !
 integer                :: wf_ncx
 !
 ! Max Num. of G-VECTORS (>= wf_ncx)
 !
 integer                :: wf_ng
 !
 ! Wave function derivatives
 !
 complex(SP), allocatable :: wf_x(:,:,:)
 complex(SP), allocatable :: wf_y(:,:,:)
 complex(SP), allocatable :: wf_z(:,:,:)
 !
 ! Parallel wave-function distribution
 !
 logical    ,allocatable:: states_to_load(:,:,:) 
 !
 ! Num. of COMPONENTS at each k
 !
 integer    ,allocatable:: wf_nc_k(:)
 !
 ! Table correspondance G-vec <-> Components: G_ic = wf_igk(ic,ik)
 !
 integer    ,allocatable:: wf_igk(:,:)
 logical                :: wf_norm_test
 !
 ! Allocation/deallocation messaging verbosity
 !
 logical                :: QUIET_free
 logical                :: QUIET_alloc
 !
 interface
   !
   integer function io_WF_old(ID,wf_old)
     use pars,       ONLY: SP
     integer            :: ID
     real(SP), optional :: wf_old(:,:,:,:)
   end function
   !
   integer function io_WF(ID,wf)
     use pars,       ONLY: SP
     integer            :: ID
     complex(SP), optional :: wf(:,:,:)
   end function
   !
   function WF_symm(ifft,isc)
     use pars,        ONLY: SP
     use electrons,   ONLY: n_spinor
     integer             :: ifft,isc(4)
     complex(SP),dimension(n_spinor) :: WF_symm
   end function
   !
 end interface 
 !
 contains
   !
   subroutine WF_copy(WF_in,WF_out)
     use electrons,  ONLY: n_spinor
     use FFT_m,      ONLY: fft_size
     type(WAVEs):: WF_in,WF_out
<<<<<<< HEAD
     WF_out%b      = WF_in%b
     WF_out%k      = WF_in%k
     WF_out%sp_pol = WF_in%sp_pol
     WF_out%N      = WF_in%N
     WF_out%space  = WF_in%space
     WF_out%to_load= WF_in%to_load
     if (WF%space=="R") allocate(WF_out%c(fft_size,n_spinor,WF_out%N))
     if (WF%space=="G") allocate(WF_out%c(wf_ng,n_spinor,WF_out%N))
     if (WF%space=="C".or.WF%space=="B") allocate(WF_out%c(wf_ncx,n_spinor,WF%N))
     allocate(WF_out%index(WF_out%b(1):WF_out%b(2),WF_out%k(1):WF_out%k(2),WF_out%sp_pol(1):WF_out%sp_pol(2)))
     WF_out%c    =WF_in%c
=======
     WF_out%b=WF_in%b
     WF_out%k=WF_in%k
     WF_out%spin=WF_in%spin
     WF_out%N=WF_in%N
     WF_out%space=WF_in%space
     WF_out%to_load=WF_in%to_load
     if (WF%space=="R") then
       YAMBO_ALLOC(WF_out%c,(fft_size,WF_out%N))
     endif
     if (WF%space=="G") then
       YAMBO_ALLOC(WF_out%c,(wf_ng,WF_out%N))
     endif
     if (WF%space=="C".or.WF%space=="B") then
       YAMBO_ALLOC(WF_out%c,(wf_ncx,WF_out%N))        
     endif     
     YAMBO_ALLOC(WF_out%index,(WF_out%b(2),WF_out%k(2),WF_out%spin(2)))
     WF_out%c=WF_in%c
>>>>>>> f5cd06aa
     WF_out%index=WF_in%index
   end subroutine
   !
   subroutine WF_derivative_alloc(cart_direction)
<<<<<<< HEAD
     use pars,     ONLY : cZERO
     use memory_m, ONLY : mem_est
=======
>>>>>>> f5cd06aa
     use FFT_m,    ONLY : fft_size
     use electrons,ONLY : n_spinor
     logical  :: cart_direction(3)
     !
     if(cart_direction(1)) then
<<<<<<< HEAD
       allocate(wf_x(fft_size,n_spinor,WF%N))
       call mem_est("WF_x",(/fft_size*n_spinor*WF%N/),quiet=QUIET_alloc)
       wf_x=cZERO
     endif
     if(cart_direction(2)) then
       allocate(wf_y(fft_size,n_spinor,WF%N))
       call mem_est("WF_y",(/fft_size*n_spinor*WF%N/),quiet=QUIET_alloc)
       wf_y=cZERO
     endif
     if(cart_direction(3)) then
       allocate(wf_z(fft_size,n_spinor,WF%N))
       call mem_est("WF_z",(/fft_size*n_spinor*WF%N/),quiet=QUIET_alloc)
       wf_z=cZERO
=======
       YAMBO_ALLOC(wf_x,(fft_size,WF%N))
       wf_x=(0.,0.)
     endif
     if(cart_direction(2)) then
       YAMBO_ALLOC(wf_y,(fft_size,WF%N))
       wf_y=(0.,0.)
     endif
     if(cart_direction(3)) then
       YAMBO_ALLOC(wf_z,(fft_size,WF%N))
       wf_z=(0.,0.)
>>>>>>> f5cd06aa
     endif
   end subroutine
   !
   subroutine WF_derivative_free()
     !
     YAMBO_FREE(wf_x)
     YAMBO_FREE(wf_y)
     YAMBO_FREE(wf_z)
     !
   end subroutine
   !
end module<|MERGE_RESOLUTION|>--- conflicted
+++ resolved
@@ -32,17 +32,10 @@
    integer              :: sp_pol(2) ! sp_pol_range
    integer              :: N         ! states 
    character(1)         :: space
-<<<<<<< HEAD
-   complex(SP), pointer :: c(:,:,:)      => null()
-   integer    , pointer :: index(:,:,:)  => null()
-   logical    , pointer :: state(:,:,:)  => null()
-   logical              :: to_load = .TRUE.
-=======
-   complex(SP), allocatable :: c(:,:)
+   complex(SP), allocatable :: c(:,:,:)
    integer    , allocatable :: index(:,:,:)
    logical    , allocatable :: state(:,:,:)
    logical                  :: to_load = .TRUE.
->>>>>>> f5cd06aa
  end type WAVEs
  !
  ! Buffered WFs
@@ -127,77 +120,35 @@
      use electrons,  ONLY: n_spinor
      use FFT_m,      ONLY: fft_size
      type(WAVEs):: WF_in,WF_out
-<<<<<<< HEAD
+     YAMBO_ALLOC(WF_out%c,(size(WF_in%c(:,1,1)),n_spinor,WF_in%N))
+     YAMBO_ALLOC(WF_out%index,(WF_in%b(1):WF_in%b(2),WF_in%k(1):WF_in%k(2),WF_in%sp_pol(1):WF_in%sp_pol(2)))
      WF_out%b      = WF_in%b
      WF_out%k      = WF_in%k
      WF_out%sp_pol = WF_in%sp_pol
      WF_out%N      = WF_in%N
      WF_out%space  = WF_in%space
      WF_out%to_load= WF_in%to_load
-     if (WF%space=="R") allocate(WF_out%c(fft_size,n_spinor,WF_out%N))
-     if (WF%space=="G") allocate(WF_out%c(wf_ng,n_spinor,WF_out%N))
-     if (WF%space=="C".or.WF%space=="B") allocate(WF_out%c(wf_ncx,n_spinor,WF%N))
-     allocate(WF_out%index(WF_out%b(1):WF_out%b(2),WF_out%k(1):WF_out%k(2),WF_out%sp_pol(1):WF_out%sp_pol(2)))
-     WF_out%c    =WF_in%c
-=======
-     WF_out%b=WF_in%b
-     WF_out%k=WF_in%k
-     WF_out%spin=WF_in%spin
-     WF_out%N=WF_in%N
-     WF_out%space=WF_in%space
-     WF_out%to_load=WF_in%to_load
-     if (WF%space=="R") then
-       YAMBO_ALLOC(WF_out%c,(fft_size,WF_out%N))
-     endif
-     if (WF%space=="G") then
-       YAMBO_ALLOC(WF_out%c,(wf_ng,WF_out%N))
-     endif
-     if (WF%space=="C".or.WF%space=="B") then
-       YAMBO_ALLOC(WF_out%c,(wf_ncx,WF_out%N))        
-     endif     
-     YAMBO_ALLOC(WF_out%index,(WF_out%b(2),WF_out%k(2),WF_out%spin(2)))
-     WF_out%c=WF_in%c
->>>>>>> f5cd06aa
-     WF_out%index=WF_in%index
+     WF_out%c      = WF_in%c
+     WF_out%index  = WF_in%index
    end subroutine
    !
    subroutine WF_derivative_alloc(cart_direction)
-<<<<<<< HEAD
      use pars,     ONLY : cZERO
-     use memory_m, ONLY : mem_est
-=======
->>>>>>> f5cd06aa
      use FFT_m,    ONLY : fft_size
      use electrons,ONLY : n_spinor
      logical  :: cart_direction(3)
      !
      if(cart_direction(1)) then
-<<<<<<< HEAD
-       allocate(wf_x(fft_size,n_spinor,WF%N))
-       call mem_est("WF_x",(/fft_size*n_spinor*WF%N/),quiet=QUIET_alloc)
+       YAMBO_ALLOC(wf_x,(fft_size,n_spinor,WF%N))
        wf_x=cZERO
      endif
      if(cart_direction(2)) then
-       allocate(wf_y(fft_size,n_spinor,WF%N))
-       call mem_est("WF_y",(/fft_size*n_spinor*WF%N/),quiet=QUIET_alloc)
+       YAMBO_ALLOC(wf_y,(fft_size,n_spinor,WF%N))
        wf_y=cZERO
      endif
      if(cart_direction(3)) then
-       allocate(wf_z(fft_size,n_spinor,WF%N))
-       call mem_est("WF_z",(/fft_size*n_spinor*WF%N/),quiet=QUIET_alloc)
+       YAMBO_ALLOC(wf_z,(fft_size,n_spinor,WF%N))
        wf_z=cZERO
-=======
-       YAMBO_ALLOC(wf_x,(fft_size,WF%N))
-       wf_x=(0.,0.)
-     endif
-     if(cart_direction(2)) then
-       YAMBO_ALLOC(wf_y,(fft_size,WF%N))
-       wf_y=(0.,0.)
-     endif
-     if(cart_direction(3)) then
-       YAMBO_ALLOC(wf_z,(fft_size,WF%N))
-       wf_z=(0.,0.)
->>>>>>> f5cd06aa
      endif
    end subroutine
    !
