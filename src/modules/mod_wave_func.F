!
!        Copyright (C) 2000-2017 the YAMBO team
!              http://www.yambo-code.org
!
! Authors (see AUTHORS file for details): AM
! 
! This file is distributed under the terms of the GNU 
! General Public License. You can redistribute it and/or 
! modify it under the terms of the GNU General Public 
! License as published by the Free Software Foundation; 
! either version 2, or (at your option) any later version.
!
! This program is distributed in the hope that it will 
! be useful, but WITHOUT ANY WARRANTY; without even the 
! implied warranty of MERCHANTABILITY or FITNESS FOR A 
! PARTICULAR PURPOSE.  See the GNU General Public License 
! for more details.
!
! You should have received a copy of the GNU General Public 
! License along with this program; if not, write to the Free 
! Software Foundation, Inc., 59 Temple Place - Suite 330,Boston, 
! MA 02111-1307, USA or visit http://www.gnu.org/copyleft/gpl.txt.
!
module wave_func
 !
 use pars,           ONLY:SP
#include <memory.h>
 !
 type WAVEs 
   integer              :: b(2) ! band range 
   integer              :: k(2) ! k range
   integer              :: spin(2)
   integer              :: N ! states 
   character(1)         :: space
   complex(SP), allocatable :: c(:,:)
   integer    , allocatable :: index(:,:,:)
   logical    , allocatable :: state(:,:,:)
   logical                  :: to_load = .TRUE.
 end type WAVEs
 !
 ! Buffered WFs
 !
 type (WAVEs), save :: WF_buffer
 logical            :: WF_buffered_IO
 !
 ! Actual WFs
 !
 type (WAVEs), save :: WF
 !
 ! Real components ?
 !
 logical                :: real_wavefunctions
 !
 ! Bands block size
 !
 integer                :: wf_nb_io
 integer                :: wf_nb_io_groups
 !
 ! Max Num. of COMPONENTS
 !
 integer                :: wf_ncx
 !
 ! Max Num. of G-VECTORS (>= wf_ncx)
 !
 integer                :: wf_ng
 !
 ! Wave function derivatives
 !
 complex(SP), allocatable :: wf_x(:,:)
 complex(SP), allocatable :: wf_y(:,:)
 complex(SP), allocatable :: wf_z(:,:)
 !
 ! Parallel wave-function distribution
 !
 logical    ,allocatable:: states_to_load(:,:,:) 
 !
 ! Num. of COMPONENTS at each k
 !
 integer    ,allocatable:: wf_nc_k(:)
 !
 ! Table correspondance G-vec <-> Components: G_ic = wf_igk(ic,ik)
 !
 integer    ,allocatable:: wf_igk(:,:)
 logical                :: wf_norm_test
 !
 ! Allocation/deallocation messaging verbosity
 !
 logical                :: QUIET_free
 logical                :: QUIET_alloc
 !
 interface
   !
   integer function io_WF(ID,wf)
     use pars,       ONLY: SP
     integer            :: ID
     real(SP), optional :: wf(:,:,:,:)
   end function
   !
   function WF_symm(ifft,isc)
     use pars,        ONLY: SP
     use electrons,   ONLY: n_spinor
     integer             :: ifft,isc(4)
     complex(SP),dimension(n_spinor) :: WF_symm
   end function
   !
 end interface 
 !
 contains
   !
   subroutine WF_copy(WF_in,WF_out)
     use FFT_m, ONLY:fft_size
     type(WAVEs):: WF_in,WF_out
     WF_out%b=WF_in%b
     WF_out%k=WF_in%k
     WF_out%spin=WF_in%spin
     WF_out%N=WF_in%N
     WF_out%space=WF_in%space
     WF_out%to_load=WF_in%to_load
<<<<<<< HEAD
     YAMBO_ALLOC(WF_out%c,(fft_size,WF_out%N))
     YAMBO_ALLOC(WF_out%c,(wf_ng,WF_out%N))
     YAMBO_ALLOC(WF%c,(wf_ncx,WF%N))
     YAMBO_ALLOC(WF_out%index,(WF_out%b(2),WF_out%k(2),WF_out%spin(2)))
=======
     if (WF_out%space=="R") allocate(WF_out%c(fft_size,WF_out%N))
     if (WF_out%space=="G") allocate(WF_out%c(wf_ng,WF_out%N))
     if (WF_out%space=="C".or.WF_out%space=="B") allocate(WF_out%c(wf_ncx,WF_out%N))
     allocate(WF_out%index(WF_out%b(2),WF_out%k(2),WF_out%spin(2)))
>>>>>>> 9c9a995b
     WF_out%c=WF_in%c
     WF_out%index=WF_in%index
   end subroutine
   !
   subroutine WF_derivative_alloc(cart_direction)
     use FFT_m,    ONLY : fft_size
     logical  :: cart_direction(3)
     !
     if(cart_direction(1)) then
       YAMBO_ALLOC(wf_x,(fft_size,WF%N))
       wf_x=(0.,0.)
     endif
     if(cart_direction(2)) then
       YAMBO_ALLOC(wf_y,(fft_size,WF%N))
       wf_y=(0.,0.)
     endif
     if(cart_direction(3)) then
       YAMBO_ALLOC(wf_z,(fft_size,WF%N))
       wf_z=(0.,0.)
     endif
   end subroutine
   !
   subroutine WF_derivative_free()
       !
       YAMBO_FREE(wf_x)
       YAMBO_FREE(wf_y)
       YAMBO_FREE(wf_z)
       !
   end subroutine
   !
end module<|MERGE_RESOLUTION|>--- conflicted
+++ resolved
@@ -116,17 +116,10 @@
      WF_out%N=WF_in%N
      WF_out%space=WF_in%space
      WF_out%to_load=WF_in%to_load
-<<<<<<< HEAD
-     YAMBO_ALLOC(WF_out%c,(fft_size,WF_out%N))
-     YAMBO_ALLOC(WF_out%c,(wf_ng,WF_out%N))
-     YAMBO_ALLOC(WF%c,(wf_ncx,WF%N))
-     YAMBO_ALLOC(WF_out%index,(WF_out%b(2),WF_out%k(2),WF_out%spin(2)))
-=======
-     if (WF_out%space=="R") allocate(WF_out%c(fft_size,WF_out%N))
-     if (WF_out%space=="G") allocate(WF_out%c(wf_ng,WF_out%N))
-     if (WF_out%space=="C".or.WF_out%space=="B") allocate(WF_out%c(wf_ncx,WF_out%N))
+     if (WF%space=="R") allocate(WF_out%c(fft_size,WF_out%N))
+     if (WF%space=="G") allocate(WF_out%c(wf_ng,WF_out%N))
+     if (WF%space=="C".or.WF%space=="B") allocate(WF%c(wf_ncx,WF%N))
      allocate(WF_out%index(WF_out%b(2),WF_out%k(2),WF_out%spin(2)))
->>>>>>> 9c9a995b
      WF_out%c=WF_in%c
      WF_out%index=WF_in%index
    end subroutine
@@ -150,11 +143,11 @@
    end subroutine
    !
    subroutine WF_derivative_free()
-       !
-       YAMBO_FREE(wf_x)
-       YAMBO_FREE(wf_y)
-       YAMBO_FREE(wf_z)
-       !
+     !
+     YAMBO_FREE(wf_x)
+     YAMBO_FREE(wf_y)
+     YAMBO_FREE(wf_z)
+     !
    end subroutine
    !
 end module