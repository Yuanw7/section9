--- conflicted
+++ resolved
@@ -123,41 +123,21 @@
    end subroutine
    !
    subroutine WF_derivative_alloc(cart_direction)
-<<<<<<< HEAD
      use pars,     ONLY : cZERO
-     use memory_m, ONLY : mem_est
-=======
->>>>>>> 45e22b7d
      use FFT_m,    ONLY : fft_size
      logical  :: cart_direction(3)
      !
      if(cart_direction(1)) then
-<<<<<<< HEAD
-       allocate(wf_x(fft_size,WF%N))
-       call mem_est("WF_x",(/fft_size*WF%N/),quiet=QUIET_alloc)
+       YAMBO_ALLOC(wf_x,(fft_size,WF%N))
        wf_x=cZERO
      endif
      if(cart_direction(2)) then
-       allocate(wf_y(fft_size,WF%N))
-       call mem_est("WF_y",(/fft_size*WF%N/),quiet=QUIET_alloc)
+       YAMBO_ALLOC(wf_y,(fft_size,WF%N))
        wf_y=cZERO
      endif
      if(cart_direction(3)) then
-       allocate(wf_z(fft_size,WF%N))
-       call mem_est("WF_z",(/fft_size*WF%N/),quiet=QUIET_alloc)
+       YAMBO_ALLOC(wf_z,(fft_size,WF%N))
        wf_z=cZERO
-=======
-       YAMBO_ALLOC(wf_x,(fft_size,WF%N))
-       wf_x=(0.,0.)
-     endif
-     if(cart_direction(2)) then
-       YAMBO_ALLOC(wf_y,(fft_size,WF%N))
-       wf_y=(0.,0.)
-     endif
-     if(cart_direction(3)) then
-       YAMBO_ALLOC(wf_z,(fft_size,WF%N))
-       wf_z=(0.,0.)
->>>>>>> 45e22b7d
      endif
    end subroutine
    !
