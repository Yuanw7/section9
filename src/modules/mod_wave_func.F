!
!        Copyright (C) 2000-2020 the YAMBO team
!              http://www.yambo-code.org
!
! Authors (see AUTHORS file for details): AM
! 
! This file is distributed under the terms of the GNU 
! General Public License. You can redistribute it and/or 
! modify it under the terms of the GNU General Public 
! License as published by the Free Software Foundation; 
! either version 2, or (at your option) any later version.
!
! This program is distributed in the hope that it will 
! be useful, but WITHOUT ANY WARRANTY; without even the 
! implied warranty of MERCHANTABILITY or FITNESS FOR A 
! PARTICULAR PURPOSE.  See the GNU General Public License 
! for more details.
!
! You should have received a copy of the GNU General Public 
! License along with this program; if not, write to the Free 
! Software Foundation, Inc., 59 Temple Place - Suite 330,Boston, 
! MA 02111-1307, USA or visit http://www.gnu.org/copyleft/gpl.txt.
!
module wave_func
 !
 use pars,           ONLY:SP
<<<<<<< HEAD
#if defined _CUDA
 use cudafor
#endif
=======
 !
#include <dev_defs.h>
>>>>>>> f2c5ecf8
#include <memory.h>
 !
 type WAVEs 
   integer              :: b(2)      ! band range 
   integer              :: k(2)      ! k range
   integer              :: sp_pol(2) ! sp_pol_range
   integer              :: N         ! states 
   character(1)         :: space
   complex(SP), allocatable :: c(:,:,:)
   integer    , allocatable :: index(:,:,:)
   logical    , allocatable :: state(:,:,:)
   logical                  :: to_load = .TRUE.
<<<<<<< HEAD
#if defined _CUDA
   complex(SP), allocatable, device :: c_d(:,:,:)
#endif
=======
   complex(SP), allocatable DEV_ATTR :: c_d(:,:,:)
>>>>>>> f2c5ecf8
 end type WAVEs
 !
 ! Buffered WFs
 !
 type (WAVEs), save :: WF_buffer
 logical            :: WF_buffered_IO
 !
 ! Actual WFs
 !
 type (WAVEs), save, target :: WF
 !
 ! Real components ?
 !
 logical                :: real_wavefunctions
 !
 ! Bands block size
 !
 integer                :: wf_nb_io
 integer                :: wf_nb_io_groups
 !
 integer                :: wf_nb_to_load
 integer, allocatable   :: wf_b_indx(:)   ! given ib_to_load=1,wf_nb_to_load returns the band index
 !
 ! Max Num. of COMPONENTS
 !
 integer                :: wf_ncx
 !
 ! Max Num. of G-VECTORS for the WFs maxval(wf_igk) > wf_ncx
 !
 integer                :: wf_ng          ! For WFs in the    IBZ
 integer                :: wf_ng_1st_BZ   ! For WFs in the 1st BZ
 integer                :: wf_ng_overlaps ! For WFs shifted used by the overlaps
 !
 ! Wave function derivatives
 !
 complex(SP), allocatable :: wf_x(:,:,:)
 complex(SP), allocatable :: wf_y(:,:,:)
 complex(SP), allocatable :: wf_z(:,:,:)
 !
 ! Parallel wave-function distribution
 !
 logical,    allocatable:: states_to_load(:,:,:) 
 !
 ! Num. of COMPONENTS at each k
 !
 integer,    allocatable:: wf_nc_k(:)
 !
 ! Table correspondance G-vec <-> Components: G_ic = wf_igk(ic,ik)
 !
<<<<<<< HEAD
 integer    ,allocatable:: wf_igk(:,:)
#ifdef _CUDA
 integer    ,allocatable, device :: wf_igk_d(:,:)
#endif
=======
 integer,    allocatable:: wf_igk(:,:)
 integer,    allocatable DEV_ATTR :: wf_igk_d(:,:)
>>>>>>> f2c5ecf8
 logical                :: wf_norm_test
 !
 ! Allocation/deallocation messaging verbosity
 !
 logical                :: QUIET_free
 logical                :: QUIET_alloc
 !
 interface
   !
   integer function io_WF_old(ID,wf_old)
     use pars,       ONLY: SP
     integer            :: ID
     real(SP), optional :: wf_old(:,:,:,:)
   end function
   !
   integer function io_WF(ID,wf,wf_d)
     use pars,       ONLY: SP
     integer            :: ID
     complex(SP), optional :: wf(:,:,:)
<<<<<<< HEAD
     complex(SP), optional :: wf_d(:,:,:)
#ifdef _CUDA
     attributes(device) :: wf_d
#endif
=======
     complex(SP), optional DEV_ATTR :: wf_d(:,:,:)
>>>>>>> f2c5ecf8
   end function
   !
   function WF_symm(ifft,isc)
     use pars,        ONLY: SP
     use electrons,   ONLY: n_spinor
     integer             :: ifft,isc(4)
     complex(SP),dimension(n_spinor) :: WF_symm
   end function
   !
#if defined _CUDA
   function WF_symm_gpu(ifft,isc)
     use pars,        ONLY: SP
     use electrons,   ONLY: n_spinor
     integer             :: ifft,isc(4)
<<<<<<< HEAD
     complex(SP),dimension(n_spinor), device :: WF_symm_gpu
=======
     complex(SP),dimension(n_spinor) DEV_ATTR :: WF_symm_gpu
>>>>>>> f2c5ecf8
   end function
#endif
   !
 end interface 
 !
 contains
   !
   subroutine WF_copy(WF_in,WF_out)
     use electrons,  ONLY: n_spinor
     use FFT_m,      ONLY: fft_size
     type(WAVEs):: WF_in,WF_out
     YAMBO_ALLOC(WF_out%c,(size(WF_in%c(:,1,1)),n_spinor,WF_in%N))
     YAMBO_ALLOC(WF_out%index,(WF_in%b(1):WF_in%b(2),WF_in%k(1):WF_in%k(2),WF_in%sp_pol(1):WF_in%sp_pol(2)))
     WF_out%b      = WF_in%b
     WF_out%k      = WF_in%k
     WF_out%sp_pol = WF_in%sp_pol
     WF_out%N      = WF_in%N
     WF_out%space  = WF_in%space
     WF_out%to_load= WF_in%to_load
     WF_out%c      = WF_in%c
     WF_out%index  = WF_in%index
<<<<<<< HEAD
#if defined _CUDA
     if (allocated(WF_in%c_d)) allocate(WF_out%c_d,source=WF_in%c)
#endif
=======
     !
     if (allocated(WF_in%c_d)) then
        YAMBO_ALLOC_SOURCE(WF_out%c_d,WF_in%c)
     endif
>>>>>>> f2c5ecf8
   end subroutine
   !
   subroutine WF_derivative_alloc(cart_direction)
     use pars,     ONLY : cZERO
     use FFT_m,    ONLY : fft_size
     use electrons,ONLY : n_spinor
     logical  :: cart_direction(3)
     !
     if(cart_direction(1)) then
       YAMBO_ALLOC(wf_x,(fft_size,n_spinor,WF%N))
       wf_x=cZERO
     endif
     if(cart_direction(2)) then
       YAMBO_ALLOC(wf_y,(fft_size,n_spinor,WF%N))
       wf_y=cZERO
     endif
     if(cart_direction(3)) then
       YAMBO_ALLOC(wf_z,(fft_size,n_spinor,WF%N))
       wf_z=cZERO
     endif
   end subroutine
   !
   subroutine WF_derivative_free()
     !
     YAMBO_FREE(wf_x)
     YAMBO_FREE(wf_y)
     YAMBO_FREE(wf_z)
     !
   end subroutine
   !
end module<|MERGE_RESOLUTION|>--- conflicted
+++ resolved
@@ -24,14 +24,8 @@
 module wave_func
  !
  use pars,           ONLY:SP
-<<<<<<< HEAD
-#if defined _CUDA
- use cudafor
-#endif
-=======
  !
 #include <dev_defs.h>
->>>>>>> f2c5ecf8
 #include <memory.h>
  !
  type WAVEs 
@@ -44,13 +38,7 @@
    integer    , allocatable :: index(:,:,:)
    logical    , allocatable :: state(:,:,:)
    logical                  :: to_load = .TRUE.
-<<<<<<< HEAD
-#if defined _CUDA
-   complex(SP), allocatable, device :: c_d(:,:,:)
-#endif
-=======
    complex(SP), allocatable DEV_ATTR :: c_d(:,:,:)
->>>>>>> f2c5ecf8
  end type WAVEs
  !
  ! Buffered WFs
@@ -100,15 +88,8 @@
  !
  ! Table correspondance G-vec <-> Components: G_ic = wf_igk(ic,ik)
  !
-<<<<<<< HEAD
- integer    ,allocatable:: wf_igk(:,:)
-#ifdef _CUDA
- integer    ,allocatable, device :: wf_igk_d(:,:)
-#endif
-=======
  integer,    allocatable:: wf_igk(:,:)
  integer,    allocatable DEV_ATTR :: wf_igk_d(:,:)
->>>>>>> f2c5ecf8
  logical                :: wf_norm_test
  !
  ! Allocation/deallocation messaging verbosity
@@ -128,14 +109,7 @@
      use pars,       ONLY: SP
      integer            :: ID
      complex(SP), optional :: wf(:,:,:)
-<<<<<<< HEAD
-     complex(SP), optional :: wf_d(:,:,:)
-#ifdef _CUDA
-     attributes(device) :: wf_d
-#endif
-=======
      complex(SP), optional DEV_ATTR :: wf_d(:,:,:)
->>>>>>> f2c5ecf8
    end function
    !
    function WF_symm(ifft,isc)
@@ -150,11 +124,7 @@
      use pars,        ONLY: SP
      use electrons,   ONLY: n_spinor
      integer             :: ifft,isc(4)
-<<<<<<< HEAD
-     complex(SP),dimension(n_spinor), device :: WF_symm_gpu
-=======
      complex(SP),dimension(n_spinor) DEV_ATTR :: WF_symm_gpu
->>>>>>> f2c5ecf8
    end function
 #endif
    !
@@ -176,16 +146,10 @@
      WF_out%to_load= WF_in%to_load
      WF_out%c      = WF_in%c
      WF_out%index  = WF_in%index
-<<<<<<< HEAD
-#if defined _CUDA
-     if (allocated(WF_in%c_d)) allocate(WF_out%c_d,source=WF_in%c)
-#endif
-=======
      !
      if (allocated(WF_in%c_d)) then
         YAMBO_ALLOC_SOURCE(WF_out%c_d,WF_in%c)
      endif
->>>>>>> f2c5ecf8
    end subroutine
    !
    subroutine WF_derivative_alloc(cart_direction)
