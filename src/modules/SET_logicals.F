--- conflicted
+++ resolved
@@ -49,12 +49,9 @@
  !
  if (n_log_CPUs==0) write_to_log = .TRUE.
  if (n_log_CPUs> 0) write_to_log = (mod(myid,(ncpu-1)/n_log_CPUs+1)==0)
-<<<<<<< HEAD
-=======
  !
  ! Write permissions 
  !===================
->>>>>>> 9dabcc0f
  !
  write_to_log_default      =write_to_log
  write_fragments_IO_log    =write_to_log
