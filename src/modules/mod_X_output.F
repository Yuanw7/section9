!
!        Copyright (C) 2000-2020 the YAMBO team
!              http://www.yambo-code.org
!
! Authors (see AUTHORS file for details): AM
! 
! This file is distributed under the terms of the GNU 
! General Public License. You can redistribute it and/or 
! modify it under the terms of the GNU General Public 
! License as published by the Free Software Foundation; 
! either version 2, or (at your option) any later version.
!
! This program is distributed in the hope that it will 
! be useful, but WITHOUT ANY WARRANTY; without even the 
! implied warranty of MERCHANTABILITY or FITNESS FOR A 
! PARTICULAR PURPOSE.  See the GNU General Public License 
! for more details.
!
! You should have received a copy of the GNU General Public 
! License along with this program; if not, write to the Free 
! Software Foundation, Inc., 59 Temple Place - Suite 330,Boston, 
! MA 02111-1307, USA or visit http://www.gnu.org/copyleft/gpl.txt.
!
module X_output
 !
 use pars,      ONLY:schlen,SP,msg_len
 use stderr,    ONLY:intc
 use com,       ONLY:msg,com_compose_msg
 use X_m,       ONLY:alpha_dim,global_gauge
<<<<<<< HEAD
 use BS,        ONLY:l_BS_kerr,l_BS_magnons
=======
 use interfaces,ONLY:DESC_write
 use R_lattice, ONLY:FineGd_desc
 use drivers,   ONLY:l_kerr
>>>>>>> 29c838ef
 !
 implicit none
 !
 character(15)     :: headers(7)
 character(schlen) :: eps_file_name,eel_file_name,alpha_file_name,fxc_file_name,jdos_file_name,pl_file_name
 character(schlen) :: off_file_name,beta_file_name,moke_file_name,refl_file_name,magp_file_name,magm_file_name
 !
 contains
   !
   subroutine X_write_messages_before_headers(iq,GreenF,Vnl_included,ordering)
     use drivers,   ONLY:l_chi,l_bss
     use global_XC, ONLY:X_E_xc_string,X_WF_xc_string,K_E_xc_string,K_WF_xc_string
     integer      :: iq
     logical      :: Vnl_included,GreenF
     character(2)      :: ordering
     ! WS
     character(schlen) :: files,message
     !
     ! T-ordering
     !
     files='o eps refl eel alpha off beta moke jdos Spm Smp'
     if (l_chi) files= 'o eps refl eel alpha'
     if (GreenF) then
       call msg(trim(files),com_compose_msg(pre="# ",body="[GEN] GF poles"),trim(X_E_xc_string(4)),INDENT=0)
     else
       call msg(trim(files),com_compose_msg(pre="# ",body="[GEN] GF Energies"),trim(X_E_xc_string(4)),INDENT=0)
     endif
     call msg(trim(files),com_compose_msg(pre="# ",body="[GEN] Wavefunctions"),trim(X_WF_xc_string(4)),INDENT=0)
     message='T-ordered'
     if (trim(ordering)=='Ra') message='Retarded-antiresonant'
     if (trim(ordering)=='Ta') message='T-ordered-antiresonant'
     if (trim(ordering)=='r')  message='Resonant'
     if (trim(ordering)=='R')  message='Retarded'
     call msg(trim(files),com_compose_msg(pre="# ",body="[GEN] Green`s Function"),trim(message),INDENT=0)
     !
     ! Gauges
     !
     if (iq==1) then
       if (trim(global_gauge)=='length')         message='Length'
       if (trim(global_gauge)=='velocity')       message='Velocity'
       call msg(trim(files),com_compose_msg(pre="# ",body="[GEN] Gauge"),trim(message),INDENT=0)
       call msg(trim(files),com_compose_msg(pre="# ",body="[GEN] [r,Vnl] included"),Vnl_included,INDENT=0)
     endif
     !
     ! Fine Grid
     !
     call DESC_write(trim(files),'#',FineGd_desc)
     !
   end subroutine
   !
   subroutine X_write_q_plus_G(iq,Q_plus_G_pt,ig)
     !
     integer            :: iq
     integer,optional   :: ig
     real(SP)           :: Q_plus_G_pt(3)
     character(msg_len) :: message(11)
     !
     if (iq==1.and.ig==1) then
       message(1) = com_compose_msg(pre='# ',body='Absorption @ Q('//trim(intc(iq))//')',post='q->0 direction')
       message(2) = com_compose_msg(pre='# ',body='EELS @ Q('//trim(intc(iq))//')',post='q->0 direction')
       message(3) = com_compose_msg(pre='# ',&
&                   body='Polarizability ( -<<X>> ) ['//trim(alpha_dim)//' @ Q('//trim(intc(iq))//')',post='q->0 direction')
       message(4) = com_compose_msg(pre='# ',body='F_xc @ Q('//trim(intc(iq))//')',post='q->0 direction')
       message(5) = com_compose_msg(pre='# ',body='Off-diagonal Absorption @ Q('//trim(intc(iq))//')',post='q->0 direction')
       message(6) = com_compose_msg(pre='# ',body='Off-diagonal Polarizability @ Q('//trim(intc(iq))//')',post='q->0 direction')
       message(7) = com_compose_msg(pre='# ',body='moke parameters @ Q('//trim(intc(iq))//')',post='q->0 direction')
       message(8) = com_compose_msg(pre='# ',body='Reflectivity @ Q('//trim(intc(iq))//')',post='q->0 direction')
       message(9) = com_compose_msg(pre='# ',body='Joint density of states @ Q('//trim(intc(iq))//')',post='q->0 direction')
       message(10)= com_compose_msg(pre='# ',body='Magnons (S+-) @ Q('//trim(intc(iq))//')',post='q->0 direction')
       message(11)= com_compose_msg(pre='# ',body='Magnons (S-+) @ Q('//trim(intc(iq))//')',post='q->0 direction')
     else  if (iq/=1.and.ig==1) then
       message(1) = com_compose_msg(pre='# ',body='Absorption @ Q('//trim(intc(iq))//')',post='iku')
       message(2) = com_compose_msg(pre='# ',body='EELS @ Q('//trim(intc(iq))//')',post='iku')
       message(3) = com_compose_msg(pre='# ',body='Polarizability ( -<<X>> ) ['//trim(alpha_dim)//&
&                                   ' @ Q('//trim(intc(iq))//')',post='iku')
       message(4) = com_compose_msg(pre='# ',body='F_xc @ Q('//trim(intc(iq))//')',post='iku')
       message(9) = com_compose_msg(pre='# ',body='Joint density of states @ Q('//trim(intc(iq))//')',post='iku')
     else  if (ig/=1) then
       message(1) = com_compose_msg(pre='# ',body='Absorption @ Q('//trim(intc(iq))//') + G('//trim(intc(ig))//')',post='iku')
       message(2) = com_compose_msg(pre='# ',body='EELS @ Q('//trim(intc(iq))//')  + G('//trim(intc(ig))//'',post='iku')
       message(3) = com_compose_msg(pre='# ',body='Polarizability ( -<<X>> ) ['//trim(alpha_dim)//&
&                                   ' @ Q('//trim(intc(iq))//')  + G('//trim(intc(ig))//')',post='iku')
       message(4) = com_compose_msg(pre='# ',body='F_xc @ Q('//trim(intc(iq))//')',post='iku')
     endif
     call msg("o eps_q",trim(message(1)),Q_plus_G_pt,INDENT=0)
     call msg("o eel_q",trim(message(2)),Q_plus_G_pt,INDENT=0)
     call msg("o alpha",trim(message(3)),Q_plus_G_pt,INDENT=0)
     call msg("o fxc",trim(message(4)),Q_plus_G_pt,INDENT=0)
     call msg("o off",trim(message(5)),Q_plus_G_pt,INDENT=0)
     call msg("o beta",trim(message(6)),Q_plus_G_pt,INDENT=0)
     call msg("o moke",trim(message(7)),Q_plus_G_pt,INDENT=0)
     call msg("o refl",trim(message(8)),Q_plus_G_pt,INDENT=0)
     call msg("o jdos",trim(message(9)),0._SP,INDENT=0)
     call msg("o Spm",trim(message(10)),0._SP,INDENT=0)
     call msg("o Smp",trim(message(11)),0._SP,INDENT=0)
     call msg('o eps refl eel fxc alpha off moke Spm Smp','#')
     !
   end subroutine
   !
   subroutine X_setup_file_names(iq,solver,approx,equation,ig)
     !
     integer                :: iq
     character(*)           :: solver,approx,equation
     integer,      optional :: ig
     !
     fxc_file_name=  'fxc_q'//trim(intc(iq))
     ! 
     pl_file_name   ='pl_q'//trim(intc(iq))
     eps_file_name  ='eps_q'//trim(intc(iq))
     refl_file_name ='refl_q'//trim(intc(iq))
     eel_file_name  ='eel_q'//trim(intc(iq))
     alpha_file_name='alpha_q'//trim(intc(iq))
     !
     off_file_name  ='off_q'//trim(intc(iq))
     beta_file_name ='beta_q'//trim(intc(iq))
     moke_file_name ='moke_q'//trim(intc(iq))
     !
     jdos_file_name ='jdos_q'//trim(intc(iq))
     !
     magp_file_name ='Spm_q'//trim(intc(iq))
     magm_file_name ='Smp_q'//trim(intc(iq))
     !
     if (present(ig)) then
       if (ig>1) then
         eps_file_name  = trim(eps_file_name)//'_G'//trim(intc(ig))
         eel_file_name  = trim(eel_file_name)//'_G'//trim(intc(ig))
         alpha_file_name= trim(alpha_file_name)//'_G'//trim(intc(ig))
       endif
     endif
     !
     if (len_trim(solver)>0) then
       pl_file_name   =  trim(pl_file_name)//'_'//solver
       eps_file_name  =  trim(eps_file_name)//'_'//solver
       refl_file_name =  trim(refl_file_name)//'_'//solver
       eel_file_name  =  trim(eel_file_name)//'_'//solver
       alpha_file_name=  trim(alpha_file_name)//'_'//solver
       off_file_name  =  trim(off_file_name)//'_'//solver
       beta_file_name =  trim(beta_file_name)//'_'//solver
       moke_file_name =  trim(moke_file_name)//'_'//solver
       jdos_file_name =  trim(jdos_file_name)//'_'//solver
       magp_file_name =  trim(magp_file_name)//'_'//solver
       magm_file_name =  trim(magm_file_name)//'_'//solver
     endif
     !
     if (len_trim(approx)>0) then
       pl_file_name   =  trim(pl_file_name)//'_'//approx
       eps_file_name  =  trim(eps_file_name)//'_'//approx
       refl_file_name =  trim(refl_file_name)//'_'//approx
       eel_file_name  =  trim(eel_file_name)//'_'//approx
       alpha_file_name=  trim(alpha_file_name)//'_'//approx
       off_file_name  =  trim(off_file_name)//'_'//approx
       beta_file_name =  trim(beta_file_name)//'_'//approx
       jdos_file_name =  trim(jdos_file_name)//'_'//approx
       magp_file_name =  trim(magp_file_name)//'_'//approx
       magm_file_name =  trim(magm_file_name)//'_'//approx
     endif
     !
     if (len_trim(equation)>0) then
       pl_file_name   =  trim(pl_file_name)//'_'//equation
       eps_file_name  =  trim(eps_file_name)//'_'//equation
       refl_file_name =  trim(refl_file_name)//'_'//equation
       eel_file_name  =  trim(eel_file_name)//'_'//equation
       alpha_file_name=  trim(alpha_file_name)//'_'//equation
       off_file_name  =  trim(off_file_name)//'_'//equation
       beta_file_name =  trim(beta_file_name)//'_'//equation
       jdos_file_name =  trim(jdos_file_name)//'_'//equation
       magp_file_name =  trim(magp_file_name)//'_'//equation
       magm_file_name =  trim(magm_file_name)//'_'//equation
     endif
     !
     if (.not.l_BS_kerr) then
       off_file_name=' '
       beta_file_name=' '
       moke_file_name=' '
     endif
     !
     if (.not.l_BS_magnons) then
       magp_file_name=' '
       magm_file_name=' '
     endif
     !
   end subroutine
   !
   subroutine X_setup_headers(desc)
     !
     character(*),  intent(in) :: desc
     ! 
     ! Work space
     ! 
     integer :: ii,n_s
     character(10) :: suffix(6)
     !
     if (desc=="PL") then
       !
       suffix(1) = "[2]"
       suffix(2) = "o[3]"
       !
       n_s = 2
       !
     else
       !
       suffix(1:2) = (/'-Im[2]',  '-Re[3]'/)
       suffix(3:4) = (/'o-Im[4]','o-Re[5]'/)
       suffix(5:6) = (/'`-Im[6]','`-Re[7]'/)
       !
       n_s = 6
       !
     endif
     !
     headers(1) = 'E/ev[1]'
     !
     do ii = 1,n_s
       headers(ii+1)=trim(desc)//trim(suffix(ii))
     enddo
     !
   end subroutine
   !
end module<|MERGE_RESOLUTION|>--- conflicted
+++ resolved
@@ -27,13 +27,9 @@
  use stderr,    ONLY:intc
  use com,       ONLY:msg,com_compose_msg
  use X_m,       ONLY:alpha_dim,global_gauge
-<<<<<<< HEAD
  use BS,        ONLY:l_BS_kerr,l_BS_magnons
-=======
  use interfaces,ONLY:DESC_write
  use R_lattice, ONLY:FineGd_desc
- use drivers,   ONLY:l_kerr
->>>>>>> 29c838ef
  !
  implicit none
  !
