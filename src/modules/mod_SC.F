--- conflicted
+++ resolved
@@ -115,11 +115,6 @@
        YAMBO_ALLOC(QP_Sc,(QP_n_states,1))
      endif
      !
-<<<<<<< HEAD
-=======
-     YAMBO_ALLOC(SC_R,(SC_bands(2),SC_bands(2),QP_nk,n_sp_pol))
-     !
->>>>>>> 45e22b7d
    end subroutine
    !
    subroutine SC_free()
@@ -138,15 +133,7 @@
      call X_alloc('DIP_spin')
      call X_alloc('P_square')
      !
-<<<<<<< HEAD
-     if (allocated(QP_Sc)) then
-       deallocate(QP_Sc)
-       call mem_est("QP_Sc")
-     endif
-=======
      YAMBO_FREE(QP_Sc)
-     YAMBO_FREE(SC_R)
->>>>>>> 45e22b7d
      !
    end subroutine
    !
