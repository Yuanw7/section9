--- conflicted
+++ resolved
@@ -133,27 +133,16 @@
      use hamiltonian,    ONLY:H_free
      use memory_m,       ONLY:mem_est
      use xc_functionals, ONLY:magn,V_xc
-<<<<<<< HEAD
      use DIPOLES,        ONLY:DIP_alloc
      !
      implicit none
+     !
+     call H_free()
      !
      call DIP_alloc('DIP_P')
      call DIP_alloc('DIP_iR')
      call DIP_alloc('DIP_spin')
      call DIP_alloc('P_square')
-=======
-     use X_m,            ONLY:X_alloc
-     !
-     implicit none
-     !
-     call H_free()
-     !
-     call X_alloc('DIP_P')
-     call X_alloc('DIP_iR')
-     call X_alloc('DIP_spin')
-     call X_alloc('P_square')
->>>>>>> 5312d458
      !
      if (allocated(QP_Sc)) then
        deallocate(QP_Sc)
