 !
!        Copyright (C) 2000-2017 the YAMBO team
!              http://www.yambo-code.org
!
! Authors (see AUTHORS file for details): AM MG
! 
! This file is distributed under the terms of the GNU 
! General Public License. You can redistribute it and/or 
! modify it under the terms of the GNU General Public 
! License as published by the Free Software Foundation; 
! either version 2, or (at your option) any later version.
!
! This program is distributed in the hope that it will 
! be useful, but WITHOUT ANY WARRANTY; without even the 
! implied warranty of MERCHANTABILITY or FITNESS FOR A 
! PARTICULAR PURPOSE.  See the GNU General Public License 
! for more details.
!
! You should have received a copy of the GNU General Public 
! License along with this program; if not, write to the Free 
! Software Foundation, Inc., 59 Temple Place - Suite 330,Boston, 
! MA 02111-1307, USA or visit http://www.gnu.org/copyleft/gpl.txt.
!
module SC
 !
 use pars,            ONLY:SP,schlen,lchlen
#include<memory.h>
 !
 integer           :: SC_bands(2)
 integer           :: it_to_start
 integer           :: it_now
 integer           :: SC_iterations
 integer           :: SC_fft_size
 integer           :: SC_ng_Sx
 integer           :: SC_X_bands(2)
 integer           :: SC_X_size
 integer           :: SC_up_W_iters
 integer           :: n_SC_descriptions = 0
 real(SP)          :: E_bare_Ef
 real(SP)          :: rho_convergence
 real(SP)          :: magn_convergence
 real(SP)          :: E_convergence
 real(SP)          :: SC_rho_threshold
 real(SP)          :: SC_cycle_mixing
 !
 character(schlen) :: SC_preconditioning="simple"
 character(schlen) :: SC_potential
 character(lchlen) :: SC_description(100)
 logical           :: compatible_SC_DB
 logical           :: found_SC_DB
 !
 ! General flags
 !
 logical           :: l_NSC_shot
 logical           :: l_SC_RESTART
 logical           :: l_SC_cycle
 logical           :: l_write_qp_histo
 logical           :: l_Mean_Potential
 logical           :: l_SC_update_W
 logical           :: l_SC_diagonal
 logical           :: l_SC_nl_mix
 logical           :: l_froze_density
 !
 ! Possible Kinds, functionals and external perturbations
 !
 integer           :: SC_kind
 integer           :: SC_xc_functional
 integer           :: SC_perturbation
 !
 ! OEP specific
 !
 integer,parameter    :: OEP_steps = 100 
 real(SP),parameter   :: OEP_threshold = 1.E-5
 character(schlen)    :: OEP_approx
 logical              :: l_oep_iterative,l_oep_EWeight
 !
 ! Rotation matrices and xc potential
 !
 complex(SP), allocatable :: SC_R(:,:,:,:)
 complex(SP), allocatable :: V_mean(:,:)
 !
 interface
   !
   subroutine load_SC_components(what,E,COM_,MODE_,ik,i_sp_pol,n_bands,kind,xc_functional,&
&                                perturbation)
     use electrons, ONLY:levels
     implicit none
     character(*)           :: what
     type(levels), optional :: E
     integer,      optional :: COM_
     integer,      optional :: MODE_
     integer,      optional :: ik,i_sp_pol
     integer,      optional :: n_bands
     integer,      optional :: kind
     integer,      optional :: xc_functional
     integer,      optional :: perturbation
   end subroutine  
 end interface  
 !
 contains
   !
   subroutine SC_alloc(E)
<<<<<<< HEAD
     use pars,           ONLY:SP
     use drivers,        ONLY:l_sc_srpa,l_sc_sex,l_sc_coh
     use electrons,      ONLY:n_spin,n_sp_pol,levels
=======
     use drivers,        ONLY:l_sc_sex,l_sc_coh,l_sc_srpa
     use electrons,      ONLY:n_sp_pol,levels
>>>>>>> 7e2111b6
     use hamiltonian,    ONLY:H_alloc,H_QP_table_setup
     use QP_m,           ONLY:QP_n_states,QP_Sc,QP_nk
     !
     implicit none
     !
     type(levels) :: E
     !
     call H_alloc(E)
     !
     call H_QP_table_setup(E)
     !
     if (l_sc_coh.or.l_sc_sex.or.l_sc_srpa) then
       YAMBO_ALLOC(QP_Sc,(QP_n_states,1))
     endif
     !
     YAMBO_ALLOC(SC_R,(SC_bands(2),SC_bands(2),QP_nk,n_sp_pol))
     !
   end subroutine
   !
   subroutine SC_free()
     use QP_m,           ONLY:QP_Sc
     use hamiltonian,    ONLY:H_free
     use xc_functionals, ONLY:magn,V_xc
     use X_m,            ONLY:X_alloc
     !
     implicit none
     !
     call H_free()
     !
     call X_alloc('DIP_P')
     call X_alloc('DIP_iR')
     call X_alloc('DIP_spin')
     call X_alloc('P_square')
     !
     YAMBO_FREE(QP_Sc)
     YAMBO_FREE(SC_R)
     !
   end subroutine
   !
   subroutine H_rotate(R,H,N,direction)
     !
     ! Transform H in the new/old basis defined by R
     !
     ! new basis |n'>
     ! old basis |n>
     !
     ! R(i,j)=<i|j'>
     !
     ! direction = +1 => <n'|H|k'>=sum_{m,p} <n'|m> H(m,p) <p|k'> =
     !                               sum_{m,p} R_(m,n')^* H(m,p) R(p,k) = 
     !                               sum_{m,p} R^+_(n',m) H(m,p) R(p,k)
     !
     ! direction = -1 => <n|H|k>=sum_{m,p} <n|m'> H(m',p') <p'|k> =
     !                               sum_{m,p} R_(n,m) H(m',p') R^*(k,p) = 
     !                               sum_{m,p} R_(n,m) H(m',p') R^+(p,k)
     !
     use wrapper,        ONLY:M_by_M
     !
     integer     :: direction,N
     complex(SP) :: H(N,N),R(N,N)
     !
     ! Work Space
     !
     integer     :: i,j
     complex(SP) :: H_rot(N,N),R_(N,N)
     !
     if (direction ==  1) R_=R
     if (direction == -1) forall(i=1:N,j=1:N) R_(i,j)=conjg(R(j,i))
     !
     ! [1] H_rot = (R_^{\dagger}) H
     !     H     = H_rot
     !
     call M_by_M('c','n',N,R_,H,H_rot)
     H = H_rot
     !
     ! [2] H_rot = H R_
     !     H     = H_rot
     !
     call M_by_M('n','n',N,H,R_,H_rot)
     H = H_rot
     !
   end subroutine 
   !
end module<|MERGE_RESOLUTION|>--- conflicted
+++ resolved
@@ -100,14 +100,8 @@
  contains
    !
    subroutine SC_alloc(E)
-<<<<<<< HEAD
-     use pars,           ONLY:SP
      use drivers,        ONLY:l_sc_srpa,l_sc_sex,l_sc_coh
-     use electrons,      ONLY:n_spin,n_sp_pol,levels
-=======
-     use drivers,        ONLY:l_sc_sex,l_sc_coh,l_sc_srpa
      use electrons,      ONLY:n_sp_pol,levels
->>>>>>> 7e2111b6
      use hamiltonian,    ONLY:H_alloc,H_QP_table_setup
      use QP_m,           ONLY:QP_n_states,QP_Sc,QP_nk
      !
