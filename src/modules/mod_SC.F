--- conflicted
+++ resolved
@@ -117,11 +117,7 @@
  !
  contains
    !
-<<<<<<< HEAD
-   subroutine SC_QP_setup(E)
-=======
    subroutine SC_QP_table_setup(E)
->>>>>>> fe4b9ebd
      use R_lattice,      ONLY:nkibz
      use electrons,      ONLY:levels
      use QP_m,           ONLY:QP_nk,QP_state,QP_nb
