!
!        Copyright (C) 2000-2020 the YAMBO team
!              http://www.yambo-code.org
!
! Authors (see AUTHORS file for details): AM
! 
! This file is distributed under the terms of the GNU 
! General Public License. You can redistribute it and/or 
! modify it under the terms of the GNU General Public 
! License as published by the Free Software Foundation; 
! either version 2, or (at your option) any later version.
!
! This program is distributed in the hope that it will 
! be useful, but WITHOUT ANY WARRANTY; without even the 
! implied warranty of MERCHANTABILITY or FITNESS FOR A 
! PARTICULAR PURPOSE.  See the GNU General Public License 
! for more details.
!
! You should have received a copy of the GNU General Public 
! License along with this program; if not, write to the Free 
! Software Foundation, Inc., 59 Temple Place - Suite 330,Boston, 
! MA 02111-1307, USA or visit http://www.gnu.org/copyleft/gpl.txt.
!
module R_lattice
 !
<<<<<<< HEAD
 use pars,        ONLY:SP,DP,schlen, IP
=======
 use pars,        ONLY:SP,schlen,IP
>>>>>>> 29864dab
 use descriptors, ONLY:IO_desc
 !
#include<dev_defs.h>
#include<memory.h>
 !
 ! K lattice
 !
 integer           :: k_grid(3)
 integer           :: k_grid_dim
 real(SP)          :: k_grid_uc_vol
 real(SP)          :: k_grid_b(3,3)
 logical           :: Xk_grid_is_uniform
 logical           :: Xk_grid_new_mapping
 character(schlen) :: k_GRIDS_string="X S B C"
 !
 ! Q/K-sampling
 !
 integer  :: nqbz
 integer  :: nqibz
 integer  :: nkbz
 integer  :: nkibz
 integer  :: nXkbz
 integer  :: nXkibz
 real(SP) :: RL_vol
 real(SP) :: d3k_factor
 real(SP) :: d3q_factor
 real(SP) :: b(3,3)
 real(SP) :: q0_def_norm, q0_shift_norm, smallest_q_norm
 real(SP),allocatable :: q_norm(:)
 character(schlen)    :: q_source="is User defined and/or read from the database"
 character(schlen)    :: BZ_FineGd_mode="mixed" ! or "unexpanded"/"expanded"
 !
 type bz_fine_grid
   character(schlen)    :: FG_mode="NONE"  ! "BZ/IBZ/BARE"
   integer              :: N
   real(SP), allocatable:: pt(:,:)
   integer , allocatable:: N_mapped(:)  ! For each IBZ/BZ kpt, n° of FG k associated
   integer , allocatable:: k_range(:,:) ! For each IBZ/BZ kpt, lower/upper range of points associated in the FG
   integer,  allocatable:: E_map(:)     ! For each FG k, corresponding point in the bare FG
   integer,  allocatable:: k_map(:)     ! For each FG k, corresponding point in the IBZ/BZ
   real(SP), allocatable:: weights(:)
 end type bz_fine_grid
 !
 type(IO_desc)       :: FineGd_desc
 !
 type bz_samp
   !
   ! Coarse grid
   !
   integer           :: nibz
   integer           :: nbz
   integer,  allocatable :: nstar(:)      ! n° of points in the star
   integer,  allocatable :: star(:,:)     ! ik,ikstar --> is     is sends ik in ikstar
   integer,  allocatable :: sstar(:,:)    ! ik_bz     --> ik,is  is sends ik in ikbz
   integer,  allocatable :: s_table(:,:)  ! ik,is     --> sym@k_bz  revers of sstar(2)
   integer,  allocatable :: k_table(:,:)  ! ik,is     --> ik_bz     revers of sstar(1)
   real(SP), allocatable :: pt(:,:)      
   real(SP), allocatable :: ptbz(:,:)    
   real(SP), allocatable :: weights(:)   
   character(6)      :: description
   character(1)      :: units
   !
   ! Fine grids(s)
   !
   type (bz_fine_grid) :: FGbare
   type (bz_fine_grid) :: FGibz
   type (bz_fine_grid) :: FGbz
   !
   real(SP), allocatable :: weights_ipol(:)           ! something used by mapping with wannier
   !                                               
 end type bz_samp
 !
 type bz_map
   integer, allocatable :: k_map_inv(:,:)
   integer, allocatable :: k_map_dir(:,:,:)
   integer      :: g0_idx(3,2) ! Index of the G-vectors to bring back k-points in the BZ, in the 3 directions
   integer      :: max_kdir(3) ! Max k-points in each direction. If 1, the direction is not periodic
   real(SP)     :: g0_length(3)
   real(SP)     :: q_step(3)
 end type bz_map 
 !
 ! Q/K sampling shadow tables
 !
 real(SP),allocatable :: k_pt(:,:)
 real(SP),allocatable :: q_pt(:,:)
 integer ,allocatable :: q_sstar(:,:)
 !
 ! Q/K-tables (scattering geometry)
 !
 integer  :: QP_states_k(2)
 logical  :: bse_scattering
 logical  :: coll_scattering
 logical  :: X_scattering
 logical  :: sigma_scattering
 integer, allocatable :: qindx_X(:,:,:)
 integer, allocatable :: qindx_B(:,:,:)
 integer, allocatable :: qindx_S(:,:,:)
 integer, allocatable :: qindx_C(:,:,:)
 !
 ! SYMs
 !
 real(SP),allocatable :: rl_sop(:,:,:)
 !
 ! RL lattice
 !
 integer              :: n_g_shells,ng_vec,ng_closed
 integer ,allocatable :: ng_in_shell(:)
 integer ,allocatable :: g_rot(:,:)
 integer ,allocatable :: G_m_G(:,:)
 integer ,allocatable :: minus_G(:)
 real(SP),allocatable :: g_vec(:,:)
 real(SP),allocatable :: E_of_shell(:)
 ! GPUs
 real(SP),allocatable DEV_ATTR :: g_vec_d(:,:)
 integer ,allocatable DEV_ATTR :: g_rot_d(:,:)
 integer ,allocatable DEV_ATTR :: G_m_G_d(:,:)
 integer ,allocatable DEV_ATTR :: minus_G_d(:)
 !
 ! RIM
 !
 integer :: RIM_ng
 integer :: RIM_id_epsm1_reference
 integer :: RIM_n_rand_pts
 logical :: RIM_is_diagonal
 real(SP):: RIM_RL_vol
 real(SP):: RIM_epsm1(3)
 real(SP):: RIM_anisotropy
 real(SP),   allocatable :: RIM_qpg(:,:,:)
 real(SP),   allocatable DEV_ATTR :: RIM_qpg_d(:,:,:)
 !
 ! RIM_W
 !
 integer :: RIM_W_ng
 integer :: RIM_W_n_rand_pts
 logical :: RIM_W_is_diagonal
 real(SP),   allocatable          :: RIM_W(:,:,:),RIM_W_E(:,:),RIM_vpW(:,:)
 real(SP),   allocatable DEV_ATTR :: RIM_W_d(:,:,:)
 real(DP),   allocatable :: f_coeff(:,:,:,:,:)
 !
 ! Coulomb (including Cutoff)
 !
 real(SP)                :: cyl_ph_radius
 real(SP)                :: cyl_length
 real(SP)                :: box_length(3)
 real(SP)                :: cyl_cut
 real(SP)                :: ws_cutoff 
 character(schlen)       :: cut_geometry
 character(schlen)       :: cut_description
 !
 complex(SP),allocatable :: bare_qpg(:,:)
 complex(SP),allocatable DEV_ATTR :: bare_qpg_d(:,:)
 !
 logical                 :: CUTOFF_plus_RIM
 real(SP)                :: cyl_vr_save
 real(SP)                :: cyl_vz_save
 real(SP)                :: cyl_zz_save
 logical                 :: cut_is_slab
 integer                 :: idir(3)
 !
 ! BZ map by direction
 !
 type(bz_map) :: k_map
 !
 ! Shift by a G-vector assoc. for points out of the BZ
 ! because of symmtry operations
 ! 
 integer, allocatable :: WF_shifts(:,:)
 !
 interface
   !
   integer function k_the_nearest(k_ref,k,n_k,k_dist,ROTATE_k_ref,k_symm,i_err,border_point)
     use pars, ONLY: SP
     integer :: n_k
     real(SP):: k_ref(3)
     real(SP):: k(n_k,3)
     real(SP),optional :: k_dist(n_k)
     logical, optional :: ROTATE_k_ref,border_point
     integer, optional :: k_symm
     integer, optional :: i_err
   end function 
   !
 end interface
 !
 contains
   !
   subroutine qindx_alloc(what)
     !
     character(*), intent(in) :: what
     !
     if(  (index(what,"X")/=0 .or. index(what,"ALL")/=0) .and. X_scattering) then
       YAMBO_ALLOC(qindx_X,(nqibz,nXkbz,2))
       qindx_X=0
     endif
     !
     if( (index(what,"S")/=0 .or. index(what,"ALL")/=0) .and. Xk_grid_is_uniform .and. sigma_scattering) then
       YAMBO_ALLOC(qindx_S,(QP_states_k(2),nqbz,2))
       qindx_S=0
     endif
     !
     if( (index(what,"B")/=0 .or. index(what,"ALL")/=0) .and. Xk_grid_is_uniform .and. bse_scattering) then
       YAMBO_ALLOC(qindx_B,(nXkbz,nXkbz,2))
       qindx_B=0
     endif
     !
     if( (index(what,"C")/=0 .or. index(what,"ALL")/=0) .and. Xk_grid_is_uniform .and. coll_scattering) then
       YAMBO_ALLOC(qindx_C,(nXkbz,nXkbz,2))
       qindx_C=0
     endif
     !
   end subroutine
   !
   subroutine qindx_free(what)
     !
     character(*), intent(in) :: what
     !
     if(  index(what,"X")/=0 .or. index(what,"ALL")/=0) then
       YAMBO_FREE(qindx_X)
     endif
     if(  index(what,"B")/=0 .or. index(what,"ALL")/=0) then
     YAMBO_FREE(qindx_B)
     endif
     if(  index(what,"S")/=0 .or. index(what,"ALL")/=0) then
     YAMBO_FREE(qindx_S)
     endif
     if(  index(what,"C")/=0 .or. index(what,"ALL")/=0) then
     YAMBO_FREE(qindx_C)
     endif
   end subroutine qindx_free
   !
   subroutine bz_samp_FineGd_alloc(FG,N_coarse)
     type(bz_fine_grid)::FG
     integer           ::N_coarse,N_alloc
     !
     if (allocated( FG%k_range )) return
     !
     if (FG%N>0 ) N_alloc=FG%N
     if (FG%N==0) N_alloc=N_coarse
     !
     YAMBO_ALLOC(FG%pt,(N_alloc,3))
     YAMBO_ALLOC(FG%weights,(N_alloc))
     YAMBO_ALLOC(FG%E_map,(N_alloc))
     YAMBO_ALLOC(FG%k_map,(N_alloc))
     FG%pt=0._SP
     FG%weights=0._SP
     FG%E_map=0
     FG%k_map=0
     YAMBO_ALLOC(FG%k_range,(N_coarse,2))
     YAMBO_ALLOC(FG%N_mapped,(N_coarse))
     FG%k_range=0
     FG%N_mapped=0
   end subroutine
   !
   subroutine bz_samp_FineGd_default(FG,k,nk)
     type(bz_fine_grid)::FG
     type(bz_samp)     ::k
     integer, optional ::nk 
     ! ws
     integer           ::ik,ic,nk_
     nk_=k%nibz
     if (present(nk)) then
       nk_=nk
     endif
     FG%N=nk_
     do ik=1,nk_
       if (nk_>k%nibz) then
         FG%pt(ik,:)=k%ptbz(ik,:)
         FG%weights(ik)=1._SP
       else
         FG%pt(ik,:)=k%pt(ik,:)
         FG%weights(ik)=k%weights(ik)
       endif
       FG%k_range(ik,:)=ik
       FG%E_map(ik)=ik
       FG%k_map(ik)=ik
       FG%N_mapped(ik)=1
     enddo
   end subroutine
   !
   subroutine bz_samp_FineGd_reset(FG)
     type(bz_fine_grid)::FG
     FG%N=0
     FG%FG_mode="NONE"
     YAMBO_FREE(FG%pt)
     YAMBO_FREE(FG%weights)
     YAMBO_FREE(FG%E_map)
     YAMBO_FREE(FG%k_range)
     YAMBO_FREE(FG%N_mapped)
   end subroutine
   !
   subroutine bz_samp_reset(k)
     type(bz_samp)::k
     k%nibz=0
     k%nbz=0
     k%units=' '
     k%description=' '
     !
     YAMBO_FREE(k%s_table)
     YAMBO_FREE(k%k_table)
     YAMBO_FREE(k%nstar)
     YAMBO_FREE(k%star)
     YAMBO_FREE(k%sstar)
     YAMBO_FREE(k%pt)
     YAMBO_FREE(k%ptbz)
     YAMBO_FREE(k%weights)
     !
     ! Double Grid
     !
     k%FGbz%N=0
     k%FGibz%N=0
     k%FGbare%N=0
     !
     call bz_samp_FineGd_reset(k%FGbz)
     call bz_samp_FineGd_reset(k%FGibz)
     call bz_samp_FineGd_reset(k%FGbare)
     !
   end subroutine bz_samp_reset
   !
   subroutine bz_samp_duplicate(BZi, BZo)
     type(bz_samp), intent(in)    :: BZi
     type(bz_samp), intent(inout) :: BZo
     !
     BZo%nibz  = BZi%nibz
     BZo%nbz   = BZi%nbz
     BZo%units = BZi%units
     BZo%description = BZi%description
     YAMBO_ALLOC(BZo%pt,(BZo%nibz,3))
     BZo%pt(:,:) = BZi%pt(:,:)
     if (allocated( BZi%nstar )) then
       YAMBO_ALLOC(BZo%nstar,(BZo%nibz))
       BZo%nstar=BZi%nstar
     endif
     if (allocated( BZi%weights )) then
       YAMBO_ALLOC(BZo%weights,(BZo%nibz))
       BZo%weights=BZi%weights
     endif
     if (allocated( BZi%star )) then
       YAMBO_ALLOC(BZo%star,(BZo%nibz,size(BZi%star,2)))
       BZo%star=BZi%star
     endif
     if (allocated( BZi%sstar )) then
       YAMBO_ALLOC(BZo%sstar,(BZo%nbz,2))
       BZo%sstar=BZi%sstar
     endif
     if (allocated( BZi%ptbz )) then
       YAMBO_ALLOC(BZo%ptbz,(BZo%nbz,3))
       BZo%ptbz=BZi%ptbz
     endif
     !
   end subroutine bz_samp_duplicate
     !
   subroutine bz_samp_duplicate_Fg(FGi,FGo,N_coarse)
     type(bz_fine_grid), intent(in)  ::FGi
     type(bz_fine_grid), intent(out) ::FGo
     integer,            intent(in)  ::N_coarse
     !
     FGo%N =FGi%N
     FGo%FG_mode=FGi%FG_mode
     !
     if (allocated(FGi%pt)) then
       YAMBO_ALLOC(FGo%pt,(FGo%N,3))
       FGo%pt=FGi%pt
     endif
     if (allocated(FGi%weights)) then
       YAMBO_ALLOC(FGo%weights,(FGo%N))
       FGo%weights=FGi%weights
     endif
     if (allocated(FGi%k_map)) then
       YAMBO_ALLOC(FGo%k_map,(FGo%N))
       FGo%k_map=FGi%k_map
     endif
     if (allocated(FGi%E_map)) then
       YAMBO_ALLOC(FGo%E_map,(FGo%N))
       FGo%E_map=FGi%E_map
     endif
     if (allocated(FGi%k_range)) then
       YAMBO_ALLOC(FGo%k_range,(N_coarse,2))
       FGo%k_range=FGi%k_range
     endif
     if (allocated(FGi%N_mapped)) then
       YAMBO_ALLOC(FGo%N_mapped,(N_coarse))
       FGo%N_mapped=FGi%N_mapped
     endif
     !
     !DEBUG>
     !To code 
     ! real(SP), pointer :: weights_ipol(:)   => null()  ! something used by mapping with wannier
     !DEBUG<
     !
     return
     !
   end subroutine bz_samp_duplicate_Fg
   !
   subroutine cutoff_presets()
     Box_length=0.
     cyl_ph_radius=0.
     box_length=0.
     cyl_length=0.
     ws_cutoff=0.7
     cut_geometry='none'
     cut_description='none'
     CUTOFF_plus_RIM=.false.
   end subroutine
   !
end module R_lattice<|MERGE_RESOLUTION|>--- conflicted
+++ resolved
@@ -23,11 +23,7 @@
 !
 module R_lattice
  !
-<<<<<<< HEAD
  use pars,        ONLY:SP,DP,schlen, IP
-=======
- use pars,        ONLY:SP,schlen,IP
->>>>>>> 29864dab
  use descriptors, ONLY:IO_desc
  !
 #include<dev_defs.h>
