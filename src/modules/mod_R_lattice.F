--- conflicted
+++ resolved
@@ -69,17 +69,12 @@
  type(IO_desc)       :: FineGd_desc
  !
  type bz_samp
-<<<<<<< HEAD
-   integer           :: nibz,nbz
-   integer,  allocatable :: nstar(:)      ! number of points in the star
-=======
    !
    ! Coarse grid
    !
    integer           :: nibz
    integer           :: nbz
    integer,  allocatable :: nstar(:)      ! n° of points in the star
->>>>>>> 79bc8caf
    integer,  allocatable :: star(:,:)     ! ik,ikstar --> is     is sends ik in ikstar
    integer,  allocatable :: sstar(:,:)    ! ik_bz     --> ik,is  is sends ik in ikbz
    integer,  allocatable :: s_table(:,:)  ! ik,is     --> sym@k_bz  revers of sstar(2)
