--- conflicted
+++ resolved
@@ -51,21 +51,9 @@
  character(schlen)    :: q_source="User defined / from ndb.kindx."
  !
  type bz_samp
-<<<<<<< HEAD
    !
    ! Coarse grid
    !
-   integer           :: nibz
-   integer           :: nbz
-   integer,  pointer :: nstar(:)     => null()  ! n° of points in the star
-   integer,  pointer :: star(:,:)    => null()  ! ik,ikstar --> is     is sends ik in ikstar
-   integer,  pointer :: sstar(:,:)   => null()  ! ik_bz     --> ik,is  is sends ik in ikbz
-   integer,  pointer :: s_table(:,:) => null()  ! ik,is     --> sym@k_bz  revers of sstar(2)
-   integer,  pointer :: k_table(:,:) => null()  ! ik,is     --> ik_bz     revers of sstar(1)
-   real(SP), pointer :: pt(:,:)      => null()
-   real(SP), pointer :: ptbz(:,:)    => null()
-   real(SP), pointer :: weights(:)   => null()
-=======
    integer           :: nibz,nbz
    integer,  allocatable :: nstar(:)      ! n° of points in the star
    integer,  allocatable :: star(:,:)     ! ik,ikstar --> is     is sends ik in ikstar
@@ -75,7 +63,6 @@
    real(SP), allocatable :: pt(:,:)      
    real(SP), allocatable :: ptbz(:,:)    
    real(SP), allocatable :: weights(:)   
->>>>>>> 7e2111b6
    character(6)      :: description
    character(1)      :: units
    !
