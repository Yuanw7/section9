--- conflicted
+++ resolved
@@ -171,30 +171,10 @@
    end subroutine
    !
    subroutine qindx_free()
-<<<<<<< HEAD
-     use memory_m, ONLY:mem_est
-     if (allocated(qindx_X)) then
-       deallocate(qindx_X)
-       call mem_est("qindx_X")
-     endif
-     if (allocated(qindx_B)) then
-       deallocate(qindx_B)
-       call mem_est("qindx_B")
-     endif
-     if (allocated(qindx_S)) then
-       deallocate(qindx_S)
-       call mem_est("qindx_S")
-     endif
-     if (allocated(qindx_C)) then
-       deallocate(qindx_C)
-       call mem_est("qindx_C")
-     endif
-=======
      YAMBO_FREE(qindx_X)
      YAMBO_FREE(qindx_B)
      YAMBO_FREE(qindx_S)
      YAMBO_FREE(qindx_C)
->>>>>>> 7e2111b6
    end subroutine qindx_free
    !
    subroutine bz_samp_reset(k)
