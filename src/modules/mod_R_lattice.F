!
!        Copyright (C) 2000-2017 the YAMBO team
!              http://www.yambo-code.org
!
! Authors (see AUTHORS file for details): AM
! 
! This file is distributed under the terms of the GNU 
! General Public License. You can redistribute it and/or 
! modify it under the terms of the GNU General Public 
! License as published by the Free Software Foundation; 
! either version 2, or (at your option) any later version.
!
! This program is distributed in the hope that it will 
! be useful, but WITHOUT ANY WARRANTY; without even the 
! implied warranty of MERCHANTABILITY or FITNESS FOR A 
! PARTICULAR PURPOSE.  See the GNU General Public License 
! for more details.
!
! You should have received a copy of the GNU General Public 
! License along with this program; if not, write to the Free 
! Software Foundation, Inc., 59 Temple Place - Suite 330,Boston, 
! MA 02111-1307, USA or visit http://www.gnu.org/copyleft/gpl.txt.
!
module R_lattice
 !
 use pars, ONLY:SP,schlen, IP
#include<memory.h>
 !
 ! K lattice
 !
 integer  :: k_grid(3)
 integer  :: k_grid_dim
 real(SP) :: k_grid_uc_vol
 real(SP) :: k_grid_b(3,3)
 logical  :: Xk_grid_is_uniform
 !
 ! Q/K-sampling
 !
 integer  :: nqbz
 integer  :: nqibz
 integer  :: nkbz
 integer  :: nkibz
 integer  :: nXkbz
 integer  :: nXkibz
 real(SP) :: RL_vol
 real(SP) :: d3k_factor
 real(SP) :: d3q_factor
 real(SP) :: b(3,3)
 real(SP) :: q0_def_norm, q0_shift_norm
 real(SP),allocatable :: q_norm(:)
 character(schlen)    :: q_source="User defined / from ndb.kindx."
 type bz_samp
   integer           :: nibz,nbz
   integer,  allocatable :: nstar(:)      ! n° of points in the star
   integer,  allocatable :: star(:,:)     ! ik,ikstar --> is     is sends ik in ikstar
   integer,  allocatable :: sstar(:,:)    ! ik_bz     --> ik,is  is sends ik in ikbz
   integer,  allocatable :: s_table(:,:)  ! ik,is     --> sym@k_bz  revers of sstar(2)
   integer,  allocatable :: k_table(:,:)  ! ik,is     --> ik_bz     revers of sstar(1)
   real(SP), allocatable :: pt(:,:)      
   real(SP), allocatable :: ptbz(:,:)    
   real(SP), allocatable :: weights(:)   
   character(6)      :: description
   character(1)      :: units
 end type bz_samp
 !
 type bz_map
   integer, allocatable :: k_map_inv(:,:)
   integer, allocatable :: k_map_dir(:,:,:)
   integer      :: g0_idx(3,2)
   integer      :: max_kdir(3)
   real(SP)     :: g0_length(3)
   real(SP)     :: q_step(3)
 end type bz_map 
 !
 ! Q/K sampling shadow tables
 !
 real(SP),allocatable :: k_pt(:,:)
 real(SP),allocatable :: q_pt(:,:)
 integer ,allocatable :: q_sstar(:,:)
 !
 ! Q/K-tables (scattering geometry)
 !
 integer  :: QP_states_k(2)
 logical  :: bse_scattering
 logical  :: coll_scattering
 integer, allocatable :: qindx_X(:,:,:)
 integer, allocatable :: qindx_B(:,:,:)
 integer, allocatable :: qindx_S(:,:,:)
 integer, allocatable :: qindx_C(:,:,:)
 !
 ! SYMs
 !
 real(SP),allocatable :: rl_sop(:,:,:)
 !
 ! RL lattice
 !
 integer              :: n_g_shells,ng_vec,ng_closed
 integer ,allocatable :: ng_in_shell(:)
 integer ,allocatable :: g_rot(:,:)
 integer ,allocatable :: G_m_G(:,:)
 integer ,allocatable :: minus_G(:)
 real(SP),allocatable :: g_vec(:,:)
 real(SP),allocatable :: E_of_shell(:)
 !
 ! RIM
 !
 integer :: RIM_ng
 integer :: RIM_id_epsm1_reference
 integer :: RIM_n_rand_pts
 logical :: RIM_is_diagonal
 real(SP):: RIM_RL_vol
 real(SP):: RIM_epsm1(3)
 real(SP):: RIM_anisotropy
 real(SP),   allocatable :: RIM_qpg(:,:,:)
 !
 ! Coulomb (including Cutoff)
 !
 real(SP)                :: cyl_ph_radius
 real(SP)                :: cyl_length
 real(SP)                :: box_length(3)
 real(SP)                :: cyl_cut
 character(schlen)       :: cut_geometry
 character(schlen)       :: cut_description
 complex(SP),allocatable :: bare_qpg(:,:)
 logical                 :: CUTOFF_plus_RIM
 real(SP)                :: cyl_vr_save
 real(SP)                :: cyl_vz_save
 real(SP)                :: cyl_zz_save
 !
 ! BZ map by direction
 !
 type(bz_map) :: k_map
 !
 ! Shift by a G-vector associated for points out of the BZ
 ! because of symmtry operations
 ! 
 integer, allocatable :: WF_shifts(:,:)
 !
 interface
   !
   integer function k_the_nearest(k_ref,k,n_k,k_dist,ROTATE_k_ref,k_symm,i_err)
     use pars, ONLY: SP
     integer :: n_k
     real(SP):: k_ref(3)
     real(SP):: k(n_k,3)
     real(SP),optional :: k_dist(n_k)
     logical, optional :: ROTATE_k_ref
     integer, optional :: k_symm
     integer, optional :: i_err
   end function 
   !
 end interface
 !
 contains
   !
   subroutine qindx_alloc()
     !
     YAMBO_ALLOC(qindx_X,(nqibz,nXkbz,2))
     if (.not.Xk_grid_is_uniform) return
     !
<<<<<<< HEAD
     YAMBO_ALLOC(qindx_S,(qp_states_k(2),nqbz,2))
=======
     YAMBO_ALLOC(qindx_S,(QP_states_k(2),nqbz,2))
>>>>>>> cee3c393
     !     
     if (bse_scattering) then
       YAMBO_ALLOC(qindx_B,(nXkbz,nXkbz,2))
     endif
     !
     if (coll_scattering) then
       YAMBO_ALLOC(qindx_C,(nXkbz,nXkbz,2))
     endif
     !
   end subroutine
   !
   subroutine qindx_free()
     YAMBO_FREE(qindx_X)
     YAMBO_FREE(qindx_B)
     YAMBO_FREE(qindx_S)
     YAMBO_FREE(qindx_C)
   end subroutine qindx_free
   !
   subroutine bz_samp_reset(k)
     type(bz_samp)::k
     k%nibz=0
     k%nbz=0
     k%units=' '
     k%description=' '
     !
     YAMBO_FREE(k%s_table)
     YAMBO_FREE(k%k_table)
     YAMBO_FREE(k%nstar)
     YAMBO_FREE(k%star)
     YAMBO_FREE(k%sstar)
     YAMBO_FREE(k%pt)
     YAMBO_FREE(k%ptbz)
     YAMBO_FREE(k%weights)
     !
   end subroutine bz_samp_reset
   !
   subroutine bz_samp_duplicate(BZi, BZo)
     type(bz_samp), intent(in)    :: BZi
     type(bz_samp), intent(inout) :: BZo
     BZo%nibz  = BZi%nibz
     BZo%nbz   = BZi%nbz
     BZo%units = BZi%units
     BZo%description = BZi%description
     YAMBO_ALLOC(BZo%pt,(BZo%nibz,3))
     BZo%pt(:,:) = BZi%pt(:,:)
     if (allocated( BZi%nstar )) then
       YAMBO_ALLOC(BZo%nstar,(BZo%nibz))
       BZo%nstar=BZi%nstar
     endif
     if (allocated( BZi%weights )) then
       YAMBO_ALLOC(BZo%weights,(BZo%nibz))
       BZo%weights=BZi%weights
     endif
     if (allocated( BZi%star )) then
       YAMBO_ALLOC(BZo%star,(BZo%nibz,size(BZi%star,2)))
       BZo%star=BZi%star
     endif
     if (allocated( BZi%sstar )) then
       YAMBO_ALLOC(BZo%sstar,(BZo%nbz,2))
       BZo%sstar=BZi%sstar
     endif
     if (allocated( BZi%ptbz )) then
       YAMBO_ALLOC(BZo%ptbz,(BZo%nbz,3))
       BZo%ptbz=BZi%ptbz
     endif
   return
   end subroutine bz_samp_duplicate
   !
   subroutine cutoff_presets()
     Box_length=0.
     cyl_ph_radius=0.
     box_length=0.
     cyl_length=0.
     cut_geometry='none'
     cut_description='none'
     CUTOFF_plus_RIM=.false.
   end subroutine
   !
end module R_lattice<|MERGE_RESOLUTION|>--- conflicted
+++ resolved
@@ -158,11 +158,7 @@
      YAMBO_ALLOC(qindx_X,(nqibz,nXkbz,2))
      if (.not.Xk_grid_is_uniform) return
      !
-<<<<<<< HEAD
-     YAMBO_ALLOC(qindx_S,(qp_states_k(2),nqbz,2))
-=======
      YAMBO_ALLOC(qindx_S,(QP_states_k(2),nqbz,2))
->>>>>>> cee3c393
      !     
      if (bse_scattering) then
        YAMBO_ALLOC(qindx_B,(nXkbz,nXkbz,2))
