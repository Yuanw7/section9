!
!        Copyright (C) 2000-2020 the YAMBO team
!              http://www.yambo-code.org
!
! Authors (see AUTHORS file for details): AM
! 
! This file is distributed under the terms of the GNU 
! General Public License. You can redistribute it and/or 
! modify it under the terms of the GNU General Public 
! License as published by the Free Software Foundation; 
! either version 2, or (at your option) any later version.
!
! This program is distributed in the hope that it will 
! be useful, but WITHOUT ANY WARRANTY; without even the 
! implied warranty of MERCHANTABILITY or FITNESS FOR A 
! PARTICULAR PURPOSE.  See the GNU General Public License 
! for more details.
!
! You should have received a copy of the GNU General Public 
! License along with this program; if not, write to the Free 
! Software Foundation, Inc., 59 Temple Place - Suite 330,Boston, 
! MA 02111-1307, USA or visit http://www.gnu.org/copyleft/gpl.txt.
!
module R_lattice
 !
 use pars,        ONLY:SP,schlen, IP
 use descriptors, ONLY:IO_desc
 !
#include<dev_defs.h>
#include<memory.h>
 !
 ! K lattice
 !
 integer  :: k_grid(3)
 integer  :: k_grid_dim
 real(SP) :: k_grid_uc_vol
 real(SP) :: k_grid_b(3,3)
 logical  :: Xk_grid_is_uniform
 logical  :: Xk_grid_new_mapping
 !
 ! Q/K-sampling
 !
 integer  :: nqbz
 integer  :: nqibz
 integer  :: nkbz
 integer  :: nkibz
 integer  :: nXkbz
 integer  :: nXkibz
 real(SP) :: RL_vol
 real(SP) :: d3k_factor
 real(SP) :: d3q_factor
 real(SP) :: b(3,3)
 real(SP) :: q0_def_norm, q0_shift_norm, smallest_q_norm
 real(SP),allocatable :: q_norm(:)
 character(schlen)    :: q_source="User defined / from ndb.kindx."
 character(schlen)    :: BZ_FineGd_mode="mixed" ! or "unexpanded"/"expanded"
 !
 type bz_fine_grid
   character(schlen)    :: FG_mode="NONE"  ! "BZ/IBZ/BARE"
   integer              :: N
   real(SP), allocatable:: pt(:,:)
   integer , allocatable:: N_mapped(:)  ! For each IBZ/BZ kpt, n° of FG k associated
   integer , allocatable:: k_range(:,:) ! For each IBZ/BZ kpt, lower/upper range of points associated in the FG
   integer,  allocatable:: E_map(:)     ! For each FG k, corresponding point in the bare FG
   integer,  allocatable:: k_map(:)     ! For each FG k, corresponding point in the IBZ/BZ
   real(SP), allocatable:: weights(:)
 end type bz_fine_grid
 !
 type(IO_desc)       :: FineGd_desc
 !
 type bz_samp
   !
   ! Coarse grid
   !
   integer           :: nibz
   integer           :: nbz
   integer,  allocatable :: nstar(:)      ! n° of points in the star
   integer,  allocatable :: star(:,:)     ! ik,ikstar --> is     is sends ik in ikstar
   integer,  allocatable :: sstar(:,:)    ! ik_bz     --> ik,is  is sends ik in ikbz
   integer,  allocatable :: s_table(:,:)  ! ik,is     --> sym@k_bz  revers of sstar(2)
   integer,  allocatable :: k_table(:,:)  ! ik,is     --> ik_bz     revers of sstar(1)
   real(SP), allocatable :: pt(:,:)      
   real(SP), allocatable :: ptbz(:,:)    
   real(SP), allocatable :: weights(:)   
   character(6)      :: description
   character(1)      :: units
   !
   ! Fine grids(s)
   !
   type (bz_fine_grid) :: FGbare
   type (bz_fine_grid) :: FGibz
   type (bz_fine_grid) :: FGbz
   !
   real(SP), allocatable :: weights_ipol(:)           ! something used by mapping with wannier
   !                                               
 end type bz_samp
 !
 type bz_map
   integer, allocatable :: k_map_inv(:,:)
   integer, allocatable :: k_map_dir(:,:,:)
   integer      :: g0_idx(3,2) ! Index of the G-vectors to bring back k-points in the BZ, in the 3 directions
   integer      :: max_kdir(3) ! Max k-points in each direction. If 1, the direction is not periodic
   real(SP)     :: g0_length(3)
   real(SP)     :: q_step(3)
 end type bz_map 
 !
 ! Q/K sampling shadow tables
 !
 real(SP),allocatable :: k_pt(:,:)
 real(SP),allocatable :: q_pt(:,:)
 integer ,allocatable :: q_sstar(:,:)
 !
 ! Q/K-tables (scattering geometry)
 !
 integer  :: QP_states_k(2)
 logical  :: bse_scattering
 logical  :: coll_scattering
 integer, allocatable :: qindx_X(:,:,:)
 integer, allocatable :: qindx_B(:,:,:)
 integer, allocatable :: qindx_S(:,:,:)
 integer, allocatable :: qindx_C(:,:,:)
 !
 ! SYMs
 !
 real(SP),allocatable :: rl_sop(:,:,:)
 !
 ! RL lattice
 !
 integer              :: n_g_shells,ng_vec,ng_closed
 integer ,allocatable :: ng_in_shell(:)
 integer ,allocatable :: g_rot(:,:)
 integer ,allocatable :: G_m_G(:,:)
 integer ,allocatable :: minus_G(:)
 real(SP),allocatable :: g_vec(:,:)
 real(SP),allocatable :: E_of_shell(:)
<<<<<<< HEAD
 real(SP),allocatable :: g_vec_d(:,:)
 integer ,allocatable :: g_rot_d(:,:)
 integer ,allocatable :: G_m_G_d(:,:)
 integer ,allocatable :: minus_G_d(:)
#ifdef _CUDA
 attributes(device) :: g_vec_d, g_rot_d, G_m_G_d, minus_G_d
#endif
=======
 ! GPUs
 real(SP),allocatable DEV_ATTR :: g_vec_d(:,:)
 integer ,allocatable DEV_ATTR :: g_rot_d(:,:)
 integer ,allocatable DEV_ATTR :: G_m_G_d(:,:)
 integer ,allocatable DEV_ATTR :: minus_G_d(:)
>>>>>>> f2c5ecf8
 !
 ! RIM
 !
 integer :: RIM_ng
 integer :: RIM_id_epsm1_reference
 integer :: RIM_n_rand_pts
 logical :: RIM_is_diagonal
 real(SP):: RIM_RL_vol
 real(SP):: RIM_epsm1(3)
 real(SP):: RIM_anisotropy
 real(SP),   allocatable :: RIM_qpg(:,:,:)
<<<<<<< HEAD
 real(SP),   allocatable :: RIM_qpg_d(:,:,:)
#ifdef _CUDA
 attributes(device) :: RIM_qpg_d
#endif
=======
 real(SP),   allocatable DEV_ATTR :: RIM_qpg_d(:,:,:)
>>>>>>> f2c5ecf8
 !
 ! Coulomb (including Cutoff)
 !
 real(SP)                :: cyl_ph_radius
 real(SP)                :: cyl_length
 real(SP)                :: box_length(3)
 real(SP)                :: cyl_cut
 real(SP)                :: ws_cutoff 
 character(schlen)       :: cut_geometry
 character(schlen)       :: cut_description
 !
 complex(SP),allocatable :: bare_qpg(:,:)
<<<<<<< HEAD
 complex(SP),allocatable :: bare_qpg_d(:,:)
#ifdef _CUDA
 attributes(device) :: bare_qpg_d
 ! AF: for the sake of performance, this variable is defined 
 !     as the transpose of the host variable bare_qpg
#endif
=======
 complex(SP),allocatable DEV_ATTR :: bare_qpg_d(:,:)
 !
>>>>>>> f2c5ecf8
 logical                 :: CUTOFF_plus_RIM
 real(SP)                :: cyl_vr_save
 real(SP)                :: cyl_vz_save
 real(SP)                :: cyl_zz_save
 !
 ! BZ map by direction
 !
 type(bz_map) :: k_map
 !
 ! Shift by a G-vector assoc. for points out of the BZ
 ! because of symmtry operations
 ! 
 integer, allocatable :: WF_shifts(:,:)
 !
 interface
   !
   integer function k_the_nearest(k_ref,k,n_k,k_dist,ROTATE_k_ref,k_symm,i_err,border_point)
     use pars, ONLY: SP
     integer :: n_k
     real(SP):: k_ref(3)
     real(SP):: k(n_k,3)
     real(SP),optional :: k_dist(n_k)
     logical, optional :: ROTATE_k_ref,border_point
     integer, optional :: k_symm
     integer, optional :: i_err
   end function 
   !
 end interface
 !
 contains
   !
   subroutine qindx_alloc(what)
     !
     character(*), intent(in) :: what
     !
     if(  index(what,"X")/=0 .or. index(what,"ALL")/=0) then
       YAMBO_ALLOC(qindx_X,(nqibz,nXkbz,2))
     endif
     !
     if( (index(what,"S")/=0 .or. index(what,"ALL")/=0) .and. Xk_grid_is_uniform) then
       YAMBO_ALLOC(qindx_S,(QP_states_k(2),nqbz,2))
     endif
     !
     if( (index(what,"B")/=0 .or. index(what,"ALL")/=0) .and. Xk_grid_is_uniform .and. bse_scattering) then
       YAMBO_ALLOC(qindx_B,(nXkbz,nXkbz,2))
     endif
     !
     if( (index(what,"C")/=0 .or. index(what,"ALL")/=0) .and. Xk_grid_is_uniform .and. coll_scattering) then
       YAMBO_ALLOC(qindx_C,(nXkbz,nXkbz,2))
     endif
     !
   end subroutine
   !
   subroutine qindx_free(what)
     !
     character(*), intent(in) :: what
     !
     if(  index(what,"X")/=0 .or. index(what,"ALL")/=0) then
       YAMBO_FREE(qindx_X)
     endif
     if(  index(what,"B")/=0 .or. index(what,"ALL")/=0) then
     YAMBO_FREE(qindx_B)
     endif
     if(  index(what,"S")/=0 .or. index(what,"ALL")/=0) then
     YAMBO_FREE(qindx_S)
     endif
     if(  index(what,"C")/=0 .or. index(what,"ALL")/=0) then
     YAMBO_FREE(qindx_C)
     endif
   end subroutine qindx_free
   !
   subroutine bz_samp_FineGd_alloc(FG,N_coarse)
     type(bz_fine_grid)::FG
     integer           ::N_coarse,N_alloc
     !
     if (allocated( FG%k_range )) return
     !
     if (FG%N>0 ) N_alloc=FG%N
     if (FG%N==0) N_alloc=N_coarse
     !
     YAMBO_ALLOC(FG%pt,(N_alloc,3))
     YAMBO_ALLOC(FG%weights,(N_alloc))
     YAMBO_ALLOC(FG%E_map,(N_alloc))
     YAMBO_ALLOC(FG%k_map,(N_alloc))
     FG%pt=0._SP
     FG%weights=0._SP
     FG%E_map=0
     FG%k_map=0
     YAMBO_ALLOC(FG%k_range,(N_coarse,2))
     YAMBO_ALLOC(FG%N_mapped,(N_coarse))
     FG%k_range=0
     FG%N_mapped=0
   end subroutine
   !
   subroutine bz_samp_FineGd_reset(FG)
     type(bz_fine_grid)::FG
     FG%N=0
     FG%FG_mode="NONE"
     YAMBO_FREE(FG%pt)
     YAMBO_FREE(FG%weights)
     YAMBO_FREE(FG%E_map)
     YAMBO_FREE(FG%k_range)
     YAMBO_FREE(FG%N_mapped)
   end subroutine
   !
   subroutine bz_samp_reset(k)
     type(bz_samp)::k
     k%nibz=0
     k%nbz=0
     k%units=' '
     k%description=' '
     !
     YAMBO_FREE(k%s_table)
     YAMBO_FREE(k%k_table)
     YAMBO_FREE(k%nstar)
     YAMBO_FREE(k%star)
     YAMBO_FREE(k%sstar)
     YAMBO_FREE(k%pt)
     YAMBO_FREE(k%ptbz)
     YAMBO_FREE(k%weights)
     !
     ! Double Grid
     !
     k%FGbz%N=0
     k%FGibz%N=0
     k%FGbare%N=0
     !
     call bz_samp_FineGd_reset(k%FGbz)
     call bz_samp_FineGd_reset(k%FGibz)
     call bz_samp_FineGd_reset(k%FGbare)
     !
   end subroutine bz_samp_reset
   !
   subroutine bz_samp_duplicate(BZi, BZo)
     type(bz_samp), intent(in)    :: BZi
     type(bz_samp), intent(inout) :: BZo
     !
     BZo%nibz  = BZi%nibz
     BZo%nbz   = BZi%nbz
     BZo%units = BZi%units
     BZo%description = BZi%description
     YAMBO_ALLOC(BZo%pt,(BZo%nibz,3))
     BZo%pt(:,:) = BZi%pt(:,:)
     if (allocated( BZi%nstar )) then
       YAMBO_ALLOC(BZo%nstar,(BZo%nibz))
       BZo%nstar=BZi%nstar
     endif
     if (allocated( BZi%weights )) then
       YAMBO_ALLOC(BZo%weights,(BZo%nibz))
       BZo%weights=BZi%weights
     endif
     if (allocated( BZi%star )) then
       YAMBO_ALLOC(BZo%star,(BZo%nibz,size(BZi%star,2)))
       BZo%star=BZi%star
     endif
     if (allocated( BZi%sstar )) then
       YAMBO_ALLOC(BZo%sstar,(BZo%nbz,2))
       BZo%sstar=BZi%sstar
     endif
     if (allocated( BZi%ptbz )) then
       YAMBO_ALLOC(BZo%ptbz,(BZo%nbz,3))
       BZo%ptbz=BZi%ptbz
     endif
     !
   end subroutine bz_samp_duplicate
     !
   subroutine bz_samp_duplicate_Fg(FGi,FGo,N_coarse)
     type(bz_fine_grid), intent(in)  ::FGi
     type(bz_fine_grid), intent(out) ::FGo
     integer,            intent(in)  ::N_coarse
     !
     FGo%N =FGi%N
     FGo%FG_mode=FGi%FG_mode
     !
     if (allocated(FGi%pt)) then
       YAMBO_ALLOC(FGo%pt,(FGo%N,3))
       FGo%pt=FGi%pt
     endif
     if (allocated(FGi%weights)) then
       YAMBO_ALLOC(FGo%weights,(FGo%N))
       FGo%weights=FGi%weights
     endif
     if (allocated(FGi%k_map)) then
       YAMBO_ALLOC(FGo%k_map,(FGo%N))
       FGo%k_map=FGi%k_map
     endif
     if (allocated(FGi%E_map)) then
       YAMBO_ALLOC(FGo%E_map,(FGo%N))
       FGo%E_map=FGi%E_map
     endif
     if (allocated(FGi%k_range)) then
       YAMBO_ALLOC(FGo%k_range,(N_coarse,2))
       FGo%k_range=FGi%k_range
     endif
     if (allocated(FGi%N_mapped)) then
       YAMBO_ALLOC(FGo%N_mapped,(N_coarse))
       FGo%N_mapped=FGi%N_mapped
     endif
     !
     !DEBUG>
     !To code 
     ! real(SP), pointer :: weights_ipol(:)   => null()  ! something used by mapping with wannier
     !DEBUG<
     !
     return
     !
   end subroutine bz_samp_duplicate_Fg
   !
   subroutine cutoff_presets()
     Box_length=0.
     cyl_ph_radius=0.
     box_length=0.
     cyl_length=0.
     ws_cutoff=0.7
     cut_geometry='none'
     cut_description='none'
     CUTOFF_plus_RIM=.false.
   end subroutine
   !
end module R_lattice<|MERGE_RESOLUTION|>--- conflicted
+++ resolved
@@ -133,21 +133,11 @@
  integer ,allocatable :: minus_G(:)
  real(SP),allocatable :: g_vec(:,:)
  real(SP),allocatable :: E_of_shell(:)
-<<<<<<< HEAD
- real(SP),allocatable :: g_vec_d(:,:)
- integer ,allocatable :: g_rot_d(:,:)
- integer ,allocatable :: G_m_G_d(:,:)
- integer ,allocatable :: minus_G_d(:)
-#ifdef _CUDA
- attributes(device) :: g_vec_d, g_rot_d, G_m_G_d, minus_G_d
-#endif
-=======
  ! GPUs
  real(SP),allocatable DEV_ATTR :: g_vec_d(:,:)
  integer ,allocatable DEV_ATTR :: g_rot_d(:,:)
  integer ,allocatable DEV_ATTR :: G_m_G_d(:,:)
  integer ,allocatable DEV_ATTR :: minus_G_d(:)
->>>>>>> f2c5ecf8
  !
  ! RIM
  !
@@ -159,14 +149,7 @@
  real(SP):: RIM_epsm1(3)
  real(SP):: RIM_anisotropy
  real(SP),   allocatable :: RIM_qpg(:,:,:)
-<<<<<<< HEAD
- real(SP),   allocatable :: RIM_qpg_d(:,:,:)
-#ifdef _CUDA
- attributes(device) :: RIM_qpg_d
-#endif
-=======
  real(SP),   allocatable DEV_ATTR :: RIM_qpg_d(:,:,:)
->>>>>>> f2c5ecf8
  !
  ! Coulomb (including Cutoff)
  !
@@ -179,17 +162,8 @@
  character(schlen)       :: cut_description
  !
  complex(SP),allocatable :: bare_qpg(:,:)
-<<<<<<< HEAD
- complex(SP),allocatable :: bare_qpg_d(:,:)
-#ifdef _CUDA
- attributes(device) :: bare_qpg_d
- ! AF: for the sake of performance, this variable is defined 
- !     as the transpose of the host variable bare_qpg
-#endif
-=======
  complex(SP),allocatable DEV_ATTR :: bare_qpg_d(:,:)
  !
->>>>>>> f2c5ecf8
  logical                 :: CUTOFF_plus_RIM
  real(SP)                :: cyl_vr_save
  real(SP)                :: cyl_vz_save
