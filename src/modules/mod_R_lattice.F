--- conflicted
+++ resolved
@@ -216,11 +216,7 @@
      endif
      !
      if( (index(what,"B")/=0 .or. index(what,"ALL")/=0) .and. Xk_grid_is_uniform .and. bse_scattering) then
-<<<<<<< HEAD
        YAMBO_ALLOC(qindx_B,(nXkbz,PAR_K_scheme%nbz,2))
-=======
-       YAMBO_ALLOC(qindx_B,(nXkbz,nXkbz,2))
->>>>>>> 52d8ddb1
        qindx_B=0
      endif
      !
@@ -248,42 +244,6 @@
        YAMBO_FREE(qindx_C)
      endif
    end subroutine qindx_free
-   !
-   integer function qindx_B_init(ID)
-    !
-    use pars,       ONLY:IP
-    use IO_m,       ONLY:io_control,io_connect,def_variable_bulk,OP_RD,RD
-    integer  :: ID
-    !
-    call io_control(ACTION=OP_RD,ID=ID)
-    qindx_B_init=io_connect(desc='kindx',type=1,ID=ID)
-    call def_variable_bulk(ID,"Bindx",3,(/nXkbz,nXkbz,2/),IP+100,par_io_kind='independent')
-    call io_control(ACTION=RD,ID=ID)
-    !
-   end function qindx_B_init
-   !
-   integer function qindx_B_close(ID)
-    !
-    use IO_m,  ONLY:io_control,io_disconnect,RD_CL
-    integer :: ID
-    !
-    call io_control(ACTION=RD_CL,ID=ID)
-    call io_disconnect(ID=ID)
-    qindx_B_close=0
-    !
-   end function qindx_B_close
-   !
-   function qindx_B_load(ikbz,ikp_bz,ID)
-    !
-    use IO_m,  ONLY:io_variable_bulk
-    integer, dimension(2) :: qindx_B_load
-    integer, intent(in) :: ID,ikbz,ikp_bz
-    integer :: IO_var(1,1,2)
-    !
-    call io_variable_bulk(ID,3,I3=IO_var,IPOS=(/ikbz,ikp_bz,1/))
-    qindx_B_load=IO_var(1,1,:)
-    !
-   end function qindx_B_load
    !
    subroutine bz_samp_FineGd_alloc(FG,N_coarse)
      type(bz_fine_grid)::FG
