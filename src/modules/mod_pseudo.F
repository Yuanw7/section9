--- conflicted
+++ resolved
@@ -55,19 +55,9 @@
    ! Abinit
    subroutine PP_alloc_abinit()
      use R_lattice,  ONLY:ng_vec
-<<<<<<< HEAD
-     integer  :: alloc_err(3)
-     allocate(pp_kbs(n_atomic_species,pp_n_l_times_proj_max),stat=alloc_err(1))
-     allocate(pp_kb(ng_vec,n_atomic_species,pp_n_l_times_proj_max,n_spin),stat=alloc_err(2))
-     allocate(pp_kbd(ng_vec,n_atomic_species,pp_n_l_times_proj_max,n_spin),stat=alloc_err(3))
-     call mem_est("pp_kbs pp_kb pp_kbd",&
-&                 (/size(pp_kbs),size(pp_kb),size(pp_kbd)/),&
-&                 elements_kind=(/SP,SP,SP/),errors=alloc_err)
-=======
      YAMBO_ALLOC(pp_kbs,(n_atomic_species,pp_n_l_times_proj_max))
      YAMBO_ALLOC(pp_kb,(ng_vec,n_atomic_species,pp_n_l_times_proj_max,n_sp_pol))
      YAMBO_ALLOC(pp_kbd,(ng_vec,n_atomic_species,pp_n_l_times_proj_max,n_sp_pol))
->>>>>>> f95e180e
      pp_kbs =0._SP
      pp_kb  =0._SP
      pp_kbd =0._SP
@@ -76,19 +66,9 @@
    ! PWscf
    subroutine PP_alloc_pwscf()
      use wave_func,  ONLY:wf_ncx
-<<<<<<< HEAD
-     integer  :: alloc_err(3)
-     allocate(pp_kbs(n_atomic_species,pp_n_l_times_proj_max),stat=alloc_err(1))
-     allocate(pp_kb(wf_ncx,n_atomic_species,pp_n_l_times_proj_max,1),stat=alloc_err(2))
-     allocate(pp_kbd(wf_ncx,n_atomic_species,pp_n_l_times_proj_max,1),stat=alloc_err(3))
-     call mem_est("pp_kbs pp_kb pp_kbd",&
-&                 (/size(pp_kbs),size(pp_kb),size(pp_kbd)/),&
-&                 elements_kind=(/SP,SP,SP/),errors=alloc_err)
-=======
      YAMBO_ALLOC(pp_kbs,(n_atomic_species,pp_n_l_times_proj_max))
      YAMBO_ALLOC(pp_kb,(wf_ncx,n_atomic_species,pp_n_l_times_proj_max,1))
      YAMBO_ALLOC(pp_kbd,(wf_ncx,n_atomic_species,pp_n_l_times_proj_max,1))
->>>>>>> f95e180e
      pp_kbs =0._SP
      pp_kb  =0._SP
      pp_kbd =0._SP
