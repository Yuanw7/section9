--- conflicted
+++ resolved
@@ -23,13 +23,8 @@
 !
 module pseudo
  !
-<<<<<<< HEAD
- use pars,      ONLY:SP,DP,LP,IP
- use electrons, ONLY:n_spin,n_spinor
-=======
- use pars,      ONLY:SP
+ use pars,      ONLY:SP,DP,LP
  use electrons, ONLY:n_sp_pol
->>>>>>> dcad8b00
  use D_lattice, ONLY:n_atomic_species
 #include <memory.h>
  !
@@ -62,47 +57,23 @@
    ! Abinit
    subroutine PP_alloc_abinit()
      use R_lattice,  ONLY:ng_vec
-<<<<<<< HEAD
-     integer  :: alloc_err(3)
-     allocate(pp_kbs(n_atomic_species,pp_n_l_times_proj_max),stat=alloc_err(1))
-     allocate(pp_kb(ng_vec,n_atomic_species,pp_n_l_times_proj_max,n_spin),stat=alloc_err(2))
-     allocate(pp_kbd(ng_vec,n_atomic_species,pp_n_l_times_proj_max,n_spin),stat=alloc_err(3))
-     call mem_est("pp_kbs pp_kb pp_kbd",(/size(pp_kbs),size(pp_kb),size(pp_kbd)/),&
-&                 elements_kind=(/SP,SP,SP/),errors=alloc_err)
-     pp_kbs =0.
-     pp_kb  =0.
-     pp_kbd =0.
-=======
      YAMBO_ALLOC(pp_kbs,(n_atomic_species,pp_n_l_times_proj_max))
      YAMBO_ALLOC(pp_kb,(ng_vec,n_atomic_species,pp_n_l_times_proj_max,n_sp_pol))
      YAMBO_ALLOC(pp_kbd,(ng_vec,n_atomic_species,pp_n_l_times_proj_max,n_sp_pol))
      pp_kbs =0._SP
      pp_kb  =0._SP
      pp_kbd =0._SP
->>>>>>> dcad8b00
    end subroutine
    !
    ! PWscf
    subroutine PP_alloc_pwscf()
      use wave_func,  ONLY:wf_ncx
-<<<<<<< HEAD
-     integer  :: alloc_err(3)
-     allocate(pp_kbs(n_atomic_species,pp_n_l_times_proj_max),stat=alloc_err(1))
-     allocate(pp_kb(wf_ncx,n_atomic_species,pp_n_l_times_proj_max,1),stat=alloc_err(2))
-     allocate(pp_kbd(wf_ncx,n_atomic_species,pp_n_l_times_proj_max,1),stat=alloc_err(3))
-     call mem_est("pp_kbs pp_kb pp_kbd",(/size(pp_kbs),size(pp_kb),size(pp_kbd)/),&
-&                 elements_kind=(/SP,SP,SP/),errors=alloc_err)
-     pp_kbs =0.
-     pp_kb  =0.
-     pp_kbd =0.
-=======
      YAMBO_ALLOC(pp_kbs,(n_atomic_species,pp_n_l_times_proj_max))
      YAMBO_ALLOC(pp_kb,(wf_ncx,n_atomic_species,pp_n_l_times_proj_max,1))
      YAMBO_ALLOC(pp_kbd,(wf_ncx,n_atomic_species,pp_n_l_times_proj_max,1))
      pp_kbs =0._SP
      pp_kb  =0._SP
      pp_kbd =0._SP
->>>>>>> dcad8b00
    end subroutine
    !
    subroutine PP_free()
@@ -112,30 +83,22 @@
    end subroutine
    !
    subroutine PP_nlcc_alloc()
-     use memory_m,   ONLY:mem_est
      use R_lattice,  ONLY:ng_vec
      use FFT_m,      ONLY:fft_size
      implicit none
-     integer  :: alloc_err(3)
-     allocate(pp_rhog_nlcc(ng_vec),stat=alloc_err(1))
-     allocate(pp_rho_nlcc(fft_size),stat=alloc_err(2))
-     allocate(pp_has_nlcc_atom(n_atomic_species),stat=alloc_err(3))
-     call mem_est("pp_rhog_nlcc pp_rho_nlcc pp_has_nlcc_atom",&
-&                 (/size(pp_rhog_nlcc),size(pp_rho_nlcc),size(pp_has_nlcc_atom)/),&
-&                 elements_kind=(/SP,DP,SP/),errors=alloc_err)
+     YAMBO_ALLOC(pp_rhog_nlcc,(ng_vec))
+     YAMBO_ALLOC(pp_rho_nlcc,(fft_size))
+     YAMBO_ALLOC(pp_has_nlcc_atom,(n_atomic_species))
      pp_rhog_nlcc =0.
      pp_rho_nlcc =0.
      pp_has_nlcc_atom =0
    end subroutine 
    !
    subroutine PP_nlcc_free()
-     use memory_m,   ONLY:mem_est
-     if (.not.allocated(pp_rhog_nlcc)) return
-     deallocate(pp_rhog_nlcc)
-     deallocate(pp_rho_nlcc)
-     deallocate(pp_has_nlcc_atom)
+     YAMBO_FREE(pp_rhog_nlcc)
+     YAMBO_FREE(pp_rho_nlcc)
+     YAMBO_FREE(pp_has_nlcc_atom)
      pp_has_nlcc=.FALSE.
-     call mem_est("pp_rhog_nlcc pp_has_nlcc pp_has_nlcc_atom")
    end subroutine
    !
 end module pseudo