--- conflicted
+++ resolved
@@ -23,18 +23,10 @@
 !
 module pseudo
  !
-<<<<<<< HEAD
- use pars,      ONLY:SP,IP
+ use pars,      ONLY:SP
  use electrons, ONLY:n_sp_pol
  use D_lattice, ONLY:n_atomic_species
- !
- implicit none
-=======
- use pars,      ONLY:SP
- use electrons, ONLY:n_spin,n_spinor
- use D_lattice, ONLY:n_atomic_species
 #include <memory.h>
->>>>>>> f5cd06aa
  !
  ! *** Non-Local pseudo. The [r,Vnl] commutator ***
  !
@@ -61,49 +53,23 @@
    ! Abinit
    subroutine PP_alloc_abinit()
      use R_lattice,  ONLY:ng_vec
-<<<<<<< HEAD
-     integer  :: alloc_err(3)
-     allocate(pp_kbs(n_atomic_species,pp_n_l_times_proj_max),stat=alloc_err(1))
-     allocate(pp_kb(ng_vec,n_atomic_species,pp_n_l_times_proj_max,n_sp_pol),stat=alloc_err(2))
-     allocate(pp_kbd(ng_vec,n_atomic_species,pp_n_l_times_proj_max,n_sp_pol),stat=alloc_err(3))
-     call mem_est("pp_kbs pp_kb pp_kbd",&
-&                 (/size(pp_kbs),size(pp_kb),size(pp_kbd)/),&
-&                 elements_kind=(/SP,SP,SP/),errors=alloc_err)
+     YAMBO_ALLOC(pp_kbs,(n_atomic_species,pp_n_l_times_proj_max))
+     YAMBO_ALLOC(pp_kb,(ng_vec,n_atomic_species,pp_n_l_times_proj_max,n_sp_pol))
+     YAMBO_ALLOC(pp_kbd,(ng_vec,n_atomic_species,pp_n_l_times_proj_max,n_sp_pol))
      pp_kbs =0._SP
      pp_kb  =0._SP
      pp_kbd =0._SP
-=======
-     YAMBO_ALLOC(pp_kbs,(n_atomic_species,pp_n_l_times_proj_max))
-     YAMBO_ALLOC(pp_kb,(ng_vec,n_atomic_species,pp_n_l_times_proj_max,n_spin))
-     YAMBO_ALLOC(pp_kbd,(ng_vec,n_atomic_species,pp_n_l_times_proj_max,n_spin))
-     pp_kbs =0.
-     pp_kb  =0.
-     pp_kbd =0.
->>>>>>> f5cd06aa
    end subroutine
    !
    ! PWscf
    subroutine PP_alloc_pwscf()
      use wave_func,  ONLY:wf_ncx
-<<<<<<< HEAD
-     integer  :: alloc_err(3)
-     allocate(pp_kbs(n_atomic_species,pp_n_l_times_proj_max),stat=alloc_err(1))
-     allocate(pp_kb(wf_ncx,n_atomic_species,pp_n_l_times_proj_max,1),stat=alloc_err(2))
-     allocate(pp_kbd(wf_ncx,n_atomic_species,pp_n_l_times_proj_max,1),stat=alloc_err(3))
-     call mem_est("pp_kbs pp_kb pp_kbd",&
-&                 (/size(pp_kbs),size(pp_kb),size(pp_kbd)/),&
-&                 elements_kind=(/SP,SP,SP/),errors=alloc_err)
+     YAMBO_ALLOC(pp_kbs,(n_atomic_species,pp_n_l_times_proj_max))
+     YAMBO_ALLOC(pp_kb,(wf_ncx,n_atomic_species,pp_n_l_times_proj_max,1))
+     YAMBO_ALLOC(pp_kbd,(wf_ncx,n_atomic_species,pp_n_l_times_proj_max,1))
      pp_kbs =0._SP
      pp_kb  =0._SP
      pp_kbd =0._SP
-=======
-     YAMBO_ALLOC(pp_kbs,(n_atomic_species,pp_n_l_times_proj_max))
-     YAMBO_ALLOC(pp_kb,(wf_ncx,n_atomic_species,pp_n_l_times_proj_max,1))
-     YAMBO_ALLOC(pp_kbd,(wf_ncx,n_atomic_species,pp_n_l_times_proj_max,1))
-     pp_kbs =0.
-     pp_kb  =0.
-     pp_kbd =0.
->>>>>>> f5cd06aa
    end subroutine
    !
    subroutine PP_free()
