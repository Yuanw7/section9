!
! License-Identifier: GPL
!
<<<<<<< HEAD
! Authors (see AUTHORS file for details): DAL, AF
! 
! This file is distributed under the terms of the GNU 
! General Public License. You can redistribute it and/or 
! modify it under the terms of the GNU General Public 
! License as published by the Free Software Foundation; 
! either version 2, or (at your option) any later version.
=======
! Copyright (C) 2019 The Yambo Team
>>>>>>> ef589d4c
!
! Authors (see AUTHORS file for details): DALV AF
!
!------------------------------------------------------------
! Multipole interpolation:
!                         - analytical solution for 1-3 poles
!                         - Linear solver for n poles*
!                         - Pade-Thiele solver for n poles*
!
! Failure condition for the position of the poles*
!
! *DA. Leon et al, PRB 104, 115157 (2021)
!
! Notes:
!
!   1) X(w) is approximated as a sum of poles
!   2) Form of one pole: -P/(w**2-Q) = 2*E*R/(w**2-E**2)
!   3) The input are two w and X(w) for each pole
!   4) The output are E and R coefficients
!   5) Use real(R), imaginary(I) or complex(C) w
!
! **The module works for scalar polarizabilities, so if 
!   one wants the solution for matrix element X(G,G',q)
!   then RQ_solver should be called for each G, G' and q.  
!------------------------------------------------------------
!
module mpa_m
 !
 use pars,            ONLY:SP,DP,cZERO,cONE,cI
 use functions,       ONLY:NAN
 !
#include <dev_defs.h>
#include <memory.h>

 complex(SP), allocatable, target :: MPA_E_mat(:,:,:)
 complex(SP), allocatable, target :: MPA_R_mat(:,:,:)
 complex(SP), allocatable, target :: MPA_freqs(:)
 !
 complex(SP), allocatable DEV_ATTR, target :: MPA_E_mat_d(:,:,:)
 complex(SP), allocatable DEV_ATTR, target :: MPA_R_mat_d(:,:,:)

 public :: mpa_RE_solver,err_func_X
 public :: MPA_alloc,MPA_free

contains
 !
 subroutine MPA_alloc(d)
   implicit none
   integer :: d(4)
   call MPA_free()
   YAMBO_ALLOC(MPA_E_mat,(d(1),d(2),d(3)))
   YAMBO_ALLOC(MPA_R_mat,(d(1),d(2),d(3)))
   YAMBO_ALLOC(MPA_freqs,(d(4)))
#ifdef _CUDA
   YAMBO_ALLOC(MPA_E_mat_d,(d(1),d(2),d(3)))
   YAMBO_ALLOC(MPA_R_mat_d,(d(1),d(2),d(3)))
#endif
 end subroutine

 subroutine MPA_free()
   YAMBO_FREE(MPA_E_mat)
   YAMBO_FREE(MPA_R_mat)
   YAMBO_FREE(MPA_freqs)
#ifdef _CUDA
   YAMBO_FREE(MPA_E_mat_d)
   YAMBO_FREE(MPA_R_mat_d)
#endif
 end subroutine
 !
 subroutine mpa_cond1(z, E, PPcond_rate)
   !
   complex(SP), intent(in)     :: z(2)
   complex(SP), intent(inout)  :: E
   real(SP),    intent(out)    :: PPcond_rate
   !
   PPcond_rate=0._SP
   !
   if(NAN(abs(E)) .or. abs(E)<0.00001_SP) then
     E=abs(z(2))-cI*epsilon(1._SP) 
     PPcond_rate=1._SP  
   elseif(real(E)>0._SP) then     
     E = sqrt(E)
   else
     E = sqrt(-conjg(E)) ! DALV: PPA uses E = 1._SP
     PPcond_rate=1._SP 
   endif
   !
   ! DALV: since MPA uses complex poles we need to guarantee the time ordering
   !
   if(real(E)<0._SP) E=-E
   if(aimag(E)>-epsilon(1._SP)) E=real(E,SP)-cI*epsilon(1._SP)
   !
 end subroutine mpa_cond1
 !
 function pole_is_out(i, wmax, thr, E)
   implicit none
   !
   integer ,    intent(in)     :: i
   real(SP),    intent(in)     :: wmax, thr
   complex(SP), intent(inout)  :: E(:)
   !
   integer     :: j
   logical     :: pole_is_out
   !
   pole_is_out=.false.
   !
   if(real(E(i),SP)>wmax) pole_is_out=.true.
   !
   j=1
   do while(j<i.and..not.pole_is_out)
     !
     if(abs(real(E(i),SP)-real(E(j),SP))<thr) then
       !
       pole_is_out=.true.
       !
       if(abs(real(E(j),SP))>max(abs(aimag(E(j))),abs(aimag(E(i))))) then
         E(j)=(real(E(j),SP)+real(E(i),SP))/2._SP-cI*max(abs(aimag(E(j))),abs(aimag(E(i))))
       else
         E(j)=(real(E(j),SP)+real(E(i),SP))/2._SP-cI*min(abs(aimag(E(j))),abs(aimag(E(i))))
       endif
       !
     endif
     !
     j=j+1
     !
   enddo
   !
 endfunction pole_is_out
 !
 subroutine mpa_cond(np, npr, z, E, PPcond)
   !
   integer,     intent(in)     :: np
   integer,     intent(out)    :: npr
   logical,     intent(out)    :: PPcond(np)
   complex(SP), intent(in)     :: z(2*np)
   complex(SP), intent(inout)  :: E(np)
   !
   integer     :: i, j
   complex(SP) :: Eaux(np)
   real(SP)    :: wmax, thr=0.00001_SP
   !
   npr=np
   wmax=maxval(sqrt(real(z,SP)))*1.5_SP !DALV: we were using the square before, now we use 1.5* the extreme of the interval
   !
   i=1
   do while(i<=npr)
     !
     Eaux(i)=sqrt(E(i))
     !
     do while(pole_is_out(i,wmax,thr,Eaux).and.i<=npr)
       Eaux(i)=sqrt(E(npr))
       PPcond(npr)=.true.
       npr=npr-1
     enddo
     !
     if(.not.pole_is_out(i,wmax,thr,Eaux).and.abs(real(Eaux(i),SP))<abs(aimag(Eaux(i)))) PPcond(i)=.false.
     Eaux(i)=max(abs(real(Eaux(i),SP)),abs(aimag(Eaux(i))))-cI*min(abs(real(Eaux(i),SP)),abs(aimag(Eaux(i))))
     !
     i=i+1
     !
   enddo
   !
   E(1:npr)=Eaux(1:npr)
   if(npr<np) then
     E(npr+1:np)=1._SP-cI*epsilon(1._SP)
     PPcond(npr+1:np)=.true.
   endif
   !
 end subroutine mpa_cond
 !
 subroutine mpa_E_1p_solver(z, x, E, PPcond_rate) 
   !
   ! DALV: analytical form of the E position of the 1 pole solution
   !
   implicit none
   !
   complex(SP), intent(in)   :: z(2)
   complex(SP), intent(in)   :: x(2)
   complex(SP), intent(out)  :: E
   real(SP),    intent(out)  :: PPcond_rate
   !
   E = (x(1)*z(1)**2 -x(2)*z(2)**2 )/(x(1)-x(2))
   call mpa_cond1(z, E, PPcond_rate)
   !
 end subroutine mpa_E_1p_solver
 !
 subroutine mpa_R_fit(np,npr, w, xq, R, E)
   implicit none
   integer,     intent(in)   :: np, npr
   complex(SP), intent(in)   :: w(2*np)
   complex(SP), intent(in)   :: xq(2*np), E(np)
   complex(SP), intent(out)  :: R(np)
   !
   complex(SP)               :: A(2*np,npr), B(2*np)
   integer                   :: i, k, info, rank, lwork, lwmax 
   parameter                 (lwmax=1000)
   real(SP)                  :: rcond
   integer                   :: iwork(3*npr*0+11*npr)
   real(SP)                  :: S(npr), rwork(10*npr+2*npr*25+8*npr*0+3*25+26*26)
   complex(SP)               :: work(lwmax)
   !
   do k = 1, 2*np
     B(k) = xq(k)
     do i = 1, npr
       A(k,i) = 2._SP*E(i)/(w(k)**2 -E(i)**2)
     enddo
   enddo 
   !
   rcond=-1._SP
   !
#ifdef _DOUBLE
   call zgelsd(2*np,npr,1,A,2*np,B,2*np,S,rcond,rank,work,-1,   rwork,iwork,info)
   lwork=min(lwmax,int(work(1)))
   call zgelsd(2*np,npr,1,A,2*np,B,2*np,S,rcond,rank,work,lwork,rwork,iwork,info)
#else
   call cgelsd(2*np,npr,1,A,2*np,B,2*np,S,rcond,rank,work,-1,   rwork,iwork,info)
   lwork=min(lwmax,int(work(1)))
   call cgelsd(2*np,npr,1,A,2*np,B,2*np,S,rcond,rank,work,lwork,rwork,iwork,info)
#endif
   !
   R(1:npr)=B(1:npr)
   if (npr<np) R(npr+1:np)=0.0_SP
   !
 end subroutine mpa_R_fit
 !
 subroutine mpa_R_solver(np, w, xq, R, E, rcond)
   implicit none
   integer,     intent(in)   :: np
   complex(SP), intent(in)   :: w(2*np)
   complex(SP), intent(in)   :: xq(2*np), E(np)
   complex(SP), intent(out)  :: R(np)
   real(SP),    intent(out)  :: rcond
   !
   complex(SP) :: A(np,np)
   real(SP)    :: anorm
   integer     :: i, k, info, ind(np)    
   complex(SP) :: rwork(2*np), work(2*np)
   !
   anorm=abs(2._SP*E(1)/(w(1)**2 -E(1)**2))
   !
   do k = 1, np
     R(k) = xq(k)
     do i = 1, np
       A(k,i) = 2._SP*E(i)/(w(k)**2 -E(i)**2)
       if(abs(A(k,i))>anorm) anorm=abs(A(k,i))
     enddo
   enddo 
   !
#ifdef _DOUBLE
   call zgecon('I', np, A, np, anorm, rcond, work, rwork, info)
   call zgesv(np, 1, A, np, ind, R, np, info) 
#else
   call cgecon('I', np, A, np, anorm, rcond, work, rwork, info)
   call cgesv(np, 1, A, np, ind, R, np, info) 
#endif
   !
 end subroutine mpa_R_solver
 !
 subroutine mpa_E_solver(np, npr, z, xq, E, PPcond, econd)
   implicit none
   integer,     intent(in)   :: np
   integer,     intent(out)  :: npr
   complex(SP), intent(in)   :: z(2*np)
   complex(SP), intent(in)   :: xq(2*np)
   complex(SP), intent(out)  :: E(np)
   logical,     intent(out)  :: PPcond(np)
   real(SP),    intent(out)  :: econd(2)
   !
   complex(SP) :: Z1(np,np), Z2(np,np), M1(np,np), M2(np,np), v1(np)
   complex(SP) :: M(np,np), b(np), Companion(np,np)
   complex(SP) :: rwork(2*np),work(2*np),VR(np),VL(np),S(np),RCE(np,np),RCV(np,np),ABNRM
   integer     :: i, j, info, ind(np), ILO,IHI    
   real(SP)    :: rcond, anorm, Wm
   !
   PPcond(:)=.true.
   Wm = maxval(abs(z(1:np)))
   !
   do j = 1, np
     ind(j) = j
     v1(j)  = xq(j   )*z(j   )**np 
     b (j)  = xq(j+np)*z(j+np)**np 
     Z1(j,1) = 1._SP
     Z2(j,1) = 1._SP  
     M1(j,1) = -xq(j) 
     M2(j,1) = -xq(j+np) 
     M (j,1) = 0._SP
     M (j,j) = 1._SP
     !
     do i = 2, np
       Z1(j,i) =  (z(j)/Wm)**(i-1)
       Z2(j,i) =  (z(j+np)/Wm)**(i-1)
       M1(j,i) = -xq(j   )*Z1(j,i)
       M2(j,i) = -xq(j+np)*Z2(j,i)
       if(i/=j) M(j,i) = 0._SP 
     enddo
     !
   enddo
   !
   anorm=abs(Z1(1,1))
   !
   do j = 1, np
     do i = 1, np
       if(abs(Z1(j,i))>anorm) anorm=abs(Z1(j,i))
     enddo
   enddo
   !
#ifdef _DOUBLE
   call zgecon('I', np, Z1, np, anorm, econd(1), work, rwork, info)
   call zgesv(np, np, Z1, np, ind, M, np,info) 
#else
   call cgecon('I', np, Z1, np, anorm, econd(1), work, rwork, info)
   call cgesv(np, np, Z1, np, ind, M, np,info) 
#endif
   !
   M  = matmul(Z2,M)
   M2 = matmul(M,M1) - M2
   b  = matmul(M,v1) - b
   !
   M = 0.0_SP
   !
   do i =1,np
     M(i,i) = 1.0_SP
   enddo
   !
   anorm=abs(M2(1,1))
   !
   do j = 1, np
     do i = 1, np
       if(abs(M2(j,i))>anorm) anorm=abs(M2(j,i))
     enddo
   enddo
   !
#ifdef _DOUBLE
   call zgecon('I', np, M2, np, anorm, econd(2), work, rwork, info)
   call zgesv(np, 1, M2, np, ind, b, np, info)
#else
   call cgecon('I', np, M2, np, anorm, econd(2), work, rwork, info)
   call cgesv(np, 1, M2, np, ind, b, np, info)
#endif
   !
   Companion=0._SP
   Companion(1,np) = -b(1)
   !
   do i = 2, np
     Companion(i,np)  = -b(i)/Wm**(i-1)
     Companion(i,i-1) = 1._SP
   enddo
   !
#ifdef _DOUBLE
   call zgeev( 'N', 'N', np, Companion, np, E, VL, 1, VR, 1, work, 2*np, rwork, info )
#else
   call cgeev( 'N', 'N', np, Companion, np, E, VL, 1, VR, 1, work, 2*np, rwork, info )
#endif
   !
   ! DALV: here we need to force real(E) to be positive.
   ! This is because of the way the residue integral is performed, later.
   !
   call mpa_cond(np, npr, z, E, PPcond)
   !
 end subroutine mpa_E_solver
 !
 subroutine mpa_E_solver_Pade(np, npr, z, X, E, PPcond)
   implicit none
   integer,     intent(in)   :: np
   integer,     intent(out)  :: npr
   complex(SP), intent(in)   :: z(2*np)
   complex(SP), intent(in)   :: X(2*np)
   complex(SP), intent(out)  :: E(np)
   logical,     intent(out)  :: PPcond(np)
   !
   complex(SP) :: c(2*np), b(np+1), Companion(np,np)
   complex(SP) :: c_m1(2*np), b_m1(np+1), b_m2(np+1)
   complex(SP) :: rwork(2*np),work(2*np),VR(np),VL(np)
   integer     :: i, j, info   
   real(SP)    :: rcond, anorm, Wm
   !
   PPcond(:)=.true.
   b_m1(1)=1._SP
   b_m2(1)=1._SP
   b_m1(2:)=0._SP
   b_m2(2:)=0._SP
   b=b_m1
   c=X
   c_m1=c
   !
   do i=2, 2*np
     !
     do j=i, 2*np
       c(j)=(c_m1(i-1)-c_m1(j))/((z(j)-z(i-1))*c_m1(j))
     enddo
     !
     c_m1=c
     !
     do j=1, np+1
       b(j)=b_m1(j)-z(i-1)*c(i)*b_m2(j)
     enddo
     !
     do j=1, np
       b_m2(np+2-j)=c(i)*b_m2(np+1-j)
     enddo
     !
     do j=1, np
       b(j+1)=b(j+1)+b_m2(j+1)
     enddo
     !
     b_m2=b_m1
     b_m1=b
     !
   enddo
   !
   Companion=0._SP
   Companion(1,np) = -b(1)/b(np+1)
   !
   do i = 2, np
     Companion(i,np)  = -b(i)/b(np+1)
     Companion(i,i-1) = 1._SP
   enddo
   !
#ifdef _DOUBLE
   call zgeev( 'N', 'N', np, Companion, np, E, VL, 1, VR, 1, work, 2*np, rwork, info )
#else
   call cgeev( 'N', 'N', np, Companion, np, E, VL, 1, VR, 1, work, 2*np, rwork, info )
#endif
   !
   ! DALV: here we need to force real(E) to be positive.
   ! This is because of the way the residue integral is performed, later.
   !
   call mpa_cond(np, npr, z, E, PPcond)
   !
 end subroutine mpa_E_solver_Pade
 !
 subroutine mpa_RE_solver(np, w, x, R, E,mpa_sol,MPred,PPcond_rate,MP_err,cond_num)
   implicit none
   !
   integer,      intent(in)   :: np
   complex(SP),  intent(in)   :: w(2*np), x(2*np)
   complex(SP),  intent(out)  :: R(np), E(np)
   character(2), intent(in)   :: mpa_sol
   logical,      intent(out)  :: MPred
   real(SP),     intent(out)  :: PPcond_rate,MP_err
   !
   integer  :: i,npr
   logical  :: PPcond(np)
   real(SP) :: cond_num(2)
   !
   PPcond_rate=0._SP
   !
   select case(np)
   case(1)
     !
     call mpa_E_1p_solver(w, x, E(1), PPcond_rate)
     call mpa_R_fit(1, 1, w, x, R, E)
   !
   ! DALV: we can also use the particular solutions in the cases of 2 and 3 poles
   !
   case default
     !
     if(mpa_sol=='LA') then
       call mpa_E_solver(np, npr, w**2, x, E, PPcond, cond_num)
       cond_num=log10(1._SP/cond_num)
     else ! DALV: we use Pade-Thiele instead (mpa_sol='PT')
       cond_num=0.
       call mpa_E_solver_Pade(np, npr, w**2, x, E, PPcond)
     endif
     !
     if(npr<np) MPred=.true.
     !
     call mpa_R_fit(np, npr, w, x, R, E)
     !
     do i=1,np
       if(.not.PPcond(i)) PPcond_rate=PPcond_rate+abs(R(i))
     enddo
     !
     PPcond_rate=PPcond_rate/sum(abs(R(:)))
     !
   end select
   !
   MP_err=err_func_X(np, R, E, w, x)
   !
 end subroutine mpa_RE_solver
 !
 !
 function err_func_X(np, R, E, w, x)
   implicit none
   !
   integer ,    intent(in)  :: np
   complex(SP), intent(in)  :: x(2*np), w(2*np)
   complex(SP), intent(in)  :: R(np), E(np)
   !
   complex(SP) :: aux
   real(SP)    :: err_func_X
   integer     :: i,j
   !
   err_func_X = 0._SP
   !
   do j=1, 2*np
     !
     aux = cZERO
     !
     do i=1, np
       aux = aux + 2._SP*E(i)*R(i)/(w(j)**2-E(i)**2)     
     enddo
     !
     err_func_X = err_func_X + abs( aux - x(j) )**2
     !
   enddo  
   !
   ! DALV: this is the Standard Deviation relative to the maximum: 
   !       (Coefficient of variation)
   !
   err_func_X = sqrt(err_func_X/(2._SP*np-1._SP))/maxval(abs(X(:)))
   !
 endfunction err_func_X
 !
 !
 ! ----------------------------------------------------------------
 ! ------- DALV: Not in use ---------------------------------------
 ! ----------------------------------------------------------------
 !
 subroutine mpa_RE_1p_solver(z, x, R, E, PPcond_rate) 
   !
   ! DALV: analytical form of the 1 pole solution
   !
   implicit none
   !
   complex(SP), intent(in)   :: z(2)
   complex(SP), intent(in)   :: x(2)
   complex(SP), intent(out)  :: R, E
   real(SP),    intent(out)  :: PPcond_rate
   !
   E = (x(1)*z(1)**2 -x(2)*z(2)**2 )/(x(1)-x(2))
   !
   call mpa_cond1(z, E, PPcond_rate)
   !
   R = x(2)*(z(2)**2-E**2)/(2._SP*E)
   !
 end subroutine mpa_RE_1p_solver
 !
 !
 subroutine mpa_RQ_2p_solver(w, x, r, q) 
   implicit none
   !
   complex(SP), intent(in)   :: w(4)
   complex(SP), intent(in)   :: x(4)
   complex(SP), intent(out)  :: r(2), q(2)
   !
   integer     :: i, j
   complex(SP) :: a, b, c ! DALV: coefficients of the w^2 polynomial
   complex(SP) :: den, det
   !
   !
   a =  -(x(1)-x(2))*(x(3)-x(4))*( w(1)**2*w(2)**2 + w(3)**2*w(4)**2 ) &
        +(x(1)-x(3))*(x(2)-x(4))*( w(1)**2*w(3)**2 + w(2)**2*w(4)**2 ) &
        -(x(1)-x(4))*(x(2)-x(3))*( w(1)**2*w(4)**2 + w(2)**2*w(3)**2 ) 
   !
   b =   (x(1)-x(2))*w(3)**2*w(4)**2*( x(3)*w(3)**2 - x(4)*w(4)**2 ) - &
         (x(1)-x(3))*w(2)**2*w(4)**2*( x(2)*w(2)**2 - x(4)*w(4)**2 ) + &
         (x(1)-x(4))*w(2)**2*w(3)**2*( x(2)*w(2)**2 - x(3)*w(3)**2 ) + &
         (x(2)-x(3))*w(1)**2*w(4)**2*( x(1)*w(1)**2 - x(4)*w(4)**2 ) - &
         (x(2)-x(4))*w(1)**2*w(3)**2*( x(1)*w(1)**2 - x(3)*w(3)**2 ) + &
         (x(3)-x(4))*w(1)**2*w(2)**2*( x(1)*w(1)**2 - x(2)*w(2)**2 )   
   !
   c =   (x(1)-x(2))*w(1)**2*w(2)**2*( x(3)*w(3)**4 - x(4)*w(4)**4 ) - &
         (x(1)-x(3))*w(1)**2*w(3)**2*( x(2)*w(2)**4 - x(4)*w(4)**4 ) + &
         (x(1)-x(4))*w(1)**2*w(4)**2*( x(2)*w(2)**4 - x(3)*w(3)**4 ) + &
         (x(2)-x(3))*w(2)**2*w(3)**2*( x(1)*w(1)**4 - x(4)*w(4)**4 ) - &
         (x(2)-x(4))*w(2)**2*w(4)**2*( x(1)*w(1)**4 - x(3)*w(3)**4 ) + &
         (x(3)-x(4))*w(3)**2*w(4)**2*( x(1)*w(1)**4 - x(2)*w(2)**4 ) 
   !
   det  = b**2 -4._SP*a*c
   q(1) = -(b + sqrt(det))/2._SP
   q(2) = -(b - sqrt(det))/2._SP
   !
   if(abs(a)>epsilon(1._SP)) then
     q(1)=q(1)/a
     q(2)=q(2)/a
   endif
   !
   den  =  (q(1)-q(2))*(w(2)-w(3))*(w(2)+w(3))
   r(1) = -(q(1) - w(2)**2)*(q(1) - w(3)**2)*( x(3)*w(3)**2 - x(2)*w(2)**2  + q(2)*(x(2) - x(3)) )
   r(2) =  (q(2) - w(2)**2)*(q(2) - w(3)**2)*( x(3)*w(3)**2 - x(2)*w(2)**2  + q(1)*(x(2) - x(3)) )
   !
   if(abs(den)>epsilon(1._SP)) then
     r(1)=r(1)/den
     r(2)=r(2)/den
   endif
   !
 end subroutine mpa_RQ_2p_solver
 !
 !
 function f1(t, w, x) 
   implicit none
   complex(SP), intent(in)  :: w(6)
   complex(SP), intent(in)  :: x(6)
   integer,     intent(in)  :: t
   !
   complex(SP) :: f1
   !
   f1 = (x(1)-x(2)) *w(3)**2 *w(t)**2 *(w(3)**2 - w(t)**2) -  &
        (x(1)-x(3)) *w(2)**2 *w(t)**2 *(w(2)**2 - w(t)**2) +  &
        (x(1)-x(t)) *w(2)**2 *w(3)**2 *(w(2)**2 - w(3)**2) +  &
        (x(2)-x(3)) *w(1)**2 *w(t)**2 *(w(1)**2 - w(t)**2) -  &
        (x(2)-x(t)) *w(1)**2 *w(3)**2 *(w(1)**2 - w(3)**2) +  &
        (x(3)-x(t)) *w(1)**2 *w(2)**2 *(w(1)**2 - w(2)**2)
   !
 end function
 !
 !
 function f2(t, w, x) 
   implicit none
   complex(SP), intent(in)  :: w(6)
   complex(SP), intent(in)  :: x(6)
   integer,     intent(in)  :: t
   !
   complex(SP) :: f2
   !
   f2 = (x(1)-x(2)) *w(1)**2 *w(2)**2 *(w(3)**4 - w(t)**4) -  &
        (x(1)-x(3)) *w(1)**2 *w(3)**2 *(w(2)**4 - w(t)**4) +  &
        (x(1)-x(t)) *w(1)**2 *w(t)**2 *(w(2)**4 - w(3)**4) +  &
        (x(2)-x(3)) *w(2)**2 *w(3)**2 *(w(1)**4 - w(t)**4) -  &
        (x(2)-x(t)) *w(2)**2 *w(t)**2 *(w(1)**4 - w(3)**4) +  &
        (x(3)-x(t)) *w(3)**2 *w(t)**2 *(w(1)**4 - w(2)**4)
   !
 end function
 !
 !
 function f3(t, w, x) 
   implicit none
   complex(SP), intent(in)  :: w(6)
   complex(SP), intent(in)  :: x(6)
   integer,     intent(in)  :: t
   !
   complex(SP) :: f3
   !
   f3 = (x(1)-x(2)) *w(1)**4 *w(2)**4 *(w(3)**2 - w(t)**2) -  &
        (x(1)-x(3)) *w(1)**4 *w(3)**4 *(w(2)**2 - w(t)**2) +  &
        (x(1)-x(t)) *w(1)**4 *w(t)**4 *(w(2)**2 - w(3)**2) +  &
        (x(2)-x(3)) *w(2)**4 *w(3)**4 *(w(1)**2 - w(t)**2) -  &
        (x(2)-x(t)) *w(2)**4 *w(t)**4 *(w(1)**2 - w(3)**2) +  &
        (x(3)-x(t)) *w(3)**4 *w(t)**4 *(w(1)**2 - w(2)**2)
   !
 end function
 !
 !
 function f4(t, w, x) 
   implicit none
   complex(SP), intent(in)  :: w(6)
   complex(SP), intent(in)  :: x(6)
   integer,     intent(in)  :: t
   !
   complex(SP) :: f4
   !
   f4 = x(1) *w(1)**6 * (w(2)**2 - w(3)**2) * (w(2)**2 - w(t)**2) * (w(3)**2 - w(t)**2) - &
        x(2) *w(2)**6 * (w(1)**2 - w(3)**2) * (w(1)**2 - w(t)**2) * (w(3)**2 - w(t)**2) + &
        x(3) *w(3)**6 * (w(1)**2 - w(2)**2) * (w(1)**2 - w(t)**2) * (w(2)**2 - w(t)**2) - &
        x(t) *w(t)**6 * (w(1)**2 - w(2)**2) * (w(1)**2 - w(3)**2) * (w(2)**2 - w(3)**2)
   !
 end function
 !
 !
 subroutine mpa_RQ_3p_solver(w, x, r, q) 
   implicit none
   complex(SP), intent(in)   :: w(6)
   complex(SP), intent(in)   :: x(6)
   complex(SP), intent(out)  :: r(3), q(3)
   !
   integer     :: i, j
   complex(SP) :: a, b, c, d ! DALV: coefficients of the w^2 polynomial
   complex(SP) :: D1, D2, den, deR 
   real(SP)    :: t=0.33333333333333334_SP 
   complex(SP) :: s=(1._SP, 1.7320508075688772_SP)
   !
   !
   a =  f1(4, w, x)* ( f2(5, w, x)*f3(6, w, x) - f2(6, w, x)*f3(5, w, x) ) - &
        f1(5, w, x)* ( f2(4, w, x)*f3(6, w, x) - f2(6, w, x)*f3(4, w, x) ) + &
        f1(6, w, x)* ( f2(4, w, x)*f3(5, w, x) - f2(5, w, x)*f3(4, w, x) ) 
   !
   b = -f1(4, w, x)* ( f2(5, w, x)*f4(6, w, x) - f2(6, w, x)*f4(5, w, x) ) + &
        f1(5, w, x)* ( f2(4, w, x)*f4(6, w, x) - f2(6, w, x)*f4(4, w, x) ) - &
        f1(6, w, x)* ( f2(4, w, x)*f4(5, w, x) - f2(5, w, x)*f4(4, w, x) ) 
   !
   c = -f4(4, w, x)* ( f1(5, w, x)*f3(6, w, x) - f1(6, w, x)*f3(5, w, x) ) + &
        f4(5, w, x)* ( f1(4, w, x)*f3(6, w, x) - f1(6, w, x)*f3(4, w, x) ) - &
        f4(6, w, x)* ( f1(4, w, x)*f3(5, w, x) - f1(5, w, x)*f3(4, w, x) ) 
   !
   d = -f4(4, w, x)* ( f2(5, w, x)*f3(6, w, x) - f2(6, w, x)*f3(5, w, x) ) + &
        f4(5, w, x)* ( f2(4, w, x)*f3(6, w, x) - f2(6, w, x)*f3(4, w, x) ) - &
        f4(6, w, x)* ( f2(4, w, x)*f3(5, w, x) - f2(5, w, x)*f3(4, w, x) ) 
   !
   D1   = 3._SP*a*c - b**2
   D2   = 2._SP*b*D1 + 3._SP*a*(b*c - 9._SP*a*d)
   den  = ( D2 + sqrt(4.0_SP*D1**3 + D2**2) )**(t)
   !
   q(1) = -( den*(b- den/2._SP**(t)) + 2.0_SP**(t)*D1)/3.0_SP
   q(2) = -( den*(b+ conjg(s)* den/2._SP**(4._SP*t)) - s* D1/2._SP**(2._SP*t)  )/3._SP
   q(3) = -( den*(b+ s*den/2._SP**(4._SP*t)) - conjg(s)* D1/2._SP**(2._SP*t)  )/3._SP
   !
   if(abs(den*a)>epsilon(1._SP)) then
     q(1)=q(1)/(den*a)
     q(2)=q(2)/(den*a)
     q(3)=q(3)/(den*a)
   endif
   !
   deR  =  (w(1)**2-q(1)) * (w(1)**2-q(2)) * (w(2)**2-q(3)) * (w(3)**2-q(3))*   &
          ((w(2)**2-q(1)) * (w(3)**2-q(2)) - (w(2)**2-q(2)) * (w(3)**2-q(1)))   &
          +(w(1)**2-q(1)) * (w(1)**2-q(3)) * (w(2)**2-q(2)) * (w(3)**2-q(2))*   &
          ((w(2)**2-q(3)) * (w(3)**2-q(1)) - (w(2)**2-q(1)) * (w(3)**2-q(3)))   &
          +(w(1)**2-q(2)) * (w(1)**2-q(3)) * (w(2)**2-q(1)) * (w(3)**2-q(1))*   &
          ((w(2)**2-q(2)) * (w(3)**2-q(3)) - (w(2)**2-q(3)) * (w(3)**2-q(2))) 
   !
   r(1) = (w(1)**2-q(1))*(w(2)**2-q(1))*(w(3)**2-q(1))*(                                                         &
         -(w(1)**2-q(2))*(w(1)**2-q(3))*( (w(2)**2-q(2))*(w(3)**2-q(3)) - (w(2)**2-q(3))*(w(3)**2-q(2)) )*x(1)   &
         +(w(2)**2-q(2))*(w(2)**2-q(3))*( (w(1)**2-q(2))*(w(3)**2-q(3)) - (w(1)**2-q(3))*(w(3)**2-q(2)) )*x(2)   &
         -(w(3)**2-q(2))*(w(3)**2-q(3))*( (w(1)**2-q(2))*(w(2)**2-q(3)) - (w(1)**2-q(3))*(w(2)**2-q(2)) )*x(3) ) 
   !
   r(2) = (w(1)**2-q(2))*(w(2)**2-q(2))*(w(3)**2-q(2))*(                                                         &
         +(w(1)**2-q(1))*(w(1)**2-q(3))*( (w(2)**2-q(1))*(w(3)**2-q(3)) - (w(2)**2-q(3))*(w(3)**2-q(1)) )*x(1)   &
         -(w(2)**2-q(1))*(w(2)**2-q(3))*( (w(1)**2-q(1))*(w(3)**2-q(3)) - (w(1)**2-q(3))*(w(3)**2-q(1)) )*x(2)   &
         +(w(3)**2-q(1))*(w(3)**2-q(3))*( (w(1)**2-q(1))*(w(2)**2-q(3)) - (w(1)**2-q(3))*(w(2)**2-q(1)) )*x(3) ) 
   !
   r(3) = (w(1)**2-q(3))*(w(2)**2-q(3))*(w(3)**2-q(3))*(                                                        &
         -(w(1)**2-q(1))*(w(1)**2-q(2))*( (w(2)**2-q(1))*(w(3)**2-q(2)) - (w(2)**2-q(2))*(w(3)**2-q(1)) )*x(1)  & 
         +(w(2)**2-q(1))*(w(2)**2-q(2))*( (w(1)**2-q(1))*(w(3)**2-q(2)) - (w(1)**2-q(2))*(w(3)**2-q(1)) )*x(2)  & 
         -(w(3)**2-q(1))*(w(3)**2-q(2))*( (w(1)**2-q(1))*(w(2)**2-q(2)) - (w(1)**2-q(2))*(w(2)**2-q(1)) )*x(3) )
   !
   if(abs(deR)>epsilon(1._SP)) then
     r(1)=r(1)/deR
     r(2)=r(2)/deR
     r(3)=r(3)/deR
   endif
   !
 end subroutine mpa_RQ_3p_solver
 !
end module mpa_m
<|MERGE_RESOLUTION|>--- conflicted
+++ resolved
@@ -1,19 +1,9 @@
 !
 ! License-Identifier: GPL
 !
-<<<<<<< HEAD
-! Authors (see AUTHORS file for details): DAL, AF
-! 
-! This file is distributed under the terms of the GNU 
-! General Public License. You can redistribute it and/or 
-! modify it under the terms of the GNU General Public 
-! License as published by the Free Software Foundation; 
-! either version 2, or (at your option) any later version.
-=======
 ! Copyright (C) 2019 The Yambo Team
->>>>>>> ef589d4c
-!
-! Authors (see AUTHORS file for details): DALV AF
+!
+! Authors (see AUTHORS file for details): DALV,AF
 !
 !------------------------------------------------------------
 ! Multipole interpolation:
