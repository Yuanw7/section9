!
!        Copyright (C) 2000-2017 the YAMBO team
!              http://www.yambo-code.org
!
! Authors (see AUTHORS file for details): DS AM
! 
! This file is distributed under the terms of the GNU 
! General Public License. You can redistribute it and/or 
! modify it under the terms of the GNU General Public 
! License as published by the Free Software Foundation; 
! either version 2, or (at your option) any later version.
!
! This program is distributed in the hope that it will 
! be useful, but WITHOUT ANY WARRANTY; without even the 
! implied warranty of MERCHANTABILITY or FITNESS FOR A 
! PARTICULAR PURPOSE.  See the GNU General Public License 
! for more details.
!
! You should have received a copy of the GNU General Public 
! License along with this program; if not, write to the Free 
! Software Foundation, Inc., 59 Temple Place - Suite 330,Boston, 
! MA 02111-1307, USA or visit http://www.gnu.org/copyleft/gpl.txt.
!
module hamiltonian
 !
 use pars,       ONLY:SP,schlen
 use electrons,  ONLY:levels
 !
#include<memory.h>
 !
 integer           :: H_ref_bands(2)
 !
 character(schlen) :: H_potential
 !
 ! Possible Kinds, functionals and external perturbations
 !
 integer           :: H_kind
 integer           :: H_xc_functional
 integer           :: H_perturbation
 !
 complex(SP), allocatable :: Hzero(:,:,:,:)
 !
 ! Non-Local part (sigma_x, sigma_cohsex)
 !
 complex(SP), allocatable :: H_nl_sc(:,:)
 !
 real(SP),    allocatable :: V_xc_sc(:,:)
 real(SP),    allocatable :: V_hartree_sc(:,:)
 !
 logical           :: l_sc_V_is_local=.TRUE.
 logical           :: l_sc_XC_is_local=.TRUE.
 !
 ! Kinetic Energy and Ionic potential energy
 !
 type(levels),save        :: E_reference
 !
 real(SP),    allocatable :: rho_n(:)
 real(SP),    allocatable :: magn_n(:,:)
 !
 ! Rotation matrix which diagonalize the hamiltonian
 !
 complex(SP), allocatable :: SC_R(:,:,:,:)
 !
 ! Wavefunction indexes
 !
 integer :: WF_G_max,WF_Go_indx
 !
 contains
   !
   integer function B_mat_index(ib1,ib2,nb)
     integer :: ib1,ib2,nb(2)
     !
     B_mat_index=(ib1-nb(1))*(nb(2)-nb(1)+1)+ib2-nb(1)+1
     !
   end function
   !
   subroutine H_QP_table_setup(E)
     use R_lattice,      ONLY:nkibz
     use electrons,      ONLY:levels
     use QP_m,           ONLY:QP_nk,QP_state,QP_nb
     !
     type(levels) :: E
     !
     ! Build-up QP table
     !
     QP_nb=H_ref_bands(2)
     QP_nk=nkibz
     ! 
     ! QP_state my be read from DBs at start-up
     !
     YAMBO_FREE(QP_state)
     !
     YAMBO_ALLOC(QP_state,(QP_nb,QP_nk))
     QP_state=.TRUE.
     call QP_state_table_setup(E)
     !
   end subroutine
   !
   subroutine H_alloc(E,l_real_space,l_rotation_matrix)
     use pars,           ONLY:SP
<<<<<<< HEAD
     use drivers,        ONLY:l_nl_optics
     use electrons,      ONLY:n_spin,n_sp_pol,levels
=======
     use electrons,      ONLY:n_spin,n_sp_pol,levels,E_reset,E_duplicate
>>>>>>> 2589abf0
     use FFT_m,          ONLY:fft_size
     use QP_m,           ONLY:QP_n_states,QP_nk,QP_Sc
     use xc_functionals, ONLY:magn,V_xc
     !
     implicit none
     !
     type(levels), intent(in) :: E
     logical,      intent(in) :: l_real_space,l_rotation_matrix
     !
     ! Store the reference energies
     !
     call E_reset(E_reference)
     call E_duplicate(E,E_reference)
     !
     YAMBO_ALLOC(Hzero,(H_ref_bands(1):H_ref_bands(2),H_ref_bands(1):H_ref_bands(2),E%nk,n_sp_pol))
     !
     YAMBO_ALLOC(H_nl_sc,(H_ref_bands(1):H_ref_bands(2),H_ref_bands(1):H_ref_bands(2)))
     !
     if(l_rotation_matrix) then
       YAMBO_ALLOC(SC_R,(H_ref_bands(1):H_ref_bands(2),H_ref_bands(1):H_ref_bands(2),E%nk,n_sp_pol))
     endif
     !
     if (.not.l_real_space) return
     !
     YAMBO_ALLOC(rho_n,(fft_size))
     !
     if(n_spin>1) then
       YAMBO_ALLOC(magn,(fft_size,3))
       YAMBO_ALLOC(magn_n,(fft_size,3))
     endif
     !
<<<<<<< HEAD
     if (.not.l_nl_optics) then
       YAMBO_ALLOC(Ho,(H_ref_bands(2),H_ref_bands(2),E%nk,n_sp_pol))
     endif
     !
=======
>>>>>>> 2589abf0
     YAMBO_ALLOC(V_xc_sc,(fft_size,n_spin))
     !
     YAMBO_ALLOC(V_xc,(fft_size,n_spin))
     !
     YAMBO_ALLOC(V_hartree_sc,(fft_size,n_spin))
     !
   end subroutine
   !
   subroutine H_free()
     use drivers,        ONLY:l_real_time
     use QP_m,           ONLY:QP_Sc
     use xc_functionals, ONLY:magn,V_xc
     use X_m,            ONLY:X_alloc
     !
     implicit none
     !
     YAMBO_FREE(Hzero)
     YAMBO_FREE(H_nl_sc)
     YAMBO_FREE(SC_R)
     !
     YAMBO_FREE(rho_n)
     YAMBO_FREE(magn_n)
     YAMBO_FREE(magn)
     !
     YAMBO_FREE(V_xc)
     YAMBO_FREE(V_xc_sc)
     YAMBO_FREE(V_hartree_sc)
     !
   end subroutine
   !
end module<|MERGE_RESOLUTION|>--- conflicted
+++ resolved
@@ -98,12 +98,8 @@
    !
    subroutine H_alloc(E,l_real_space,l_rotation_matrix)
      use pars,           ONLY:SP
-<<<<<<< HEAD
      use drivers,        ONLY:l_nl_optics
-     use electrons,      ONLY:n_spin,n_sp_pol,levels
-=======
      use electrons,      ONLY:n_spin,n_sp_pol,levels,E_reset,E_duplicate
->>>>>>> 2589abf0
      use FFT_m,          ONLY:fft_size
      use QP_m,           ONLY:QP_n_states,QP_nk,QP_Sc
      use xc_functionals, ONLY:magn,V_xc
@@ -135,13 +131,6 @@
        YAMBO_ALLOC(magn_n,(fft_size,3))
      endif
      !
-<<<<<<< HEAD
-     if (.not.l_nl_optics) then
-       YAMBO_ALLOC(Ho,(H_ref_bands(2),H_ref_bands(2),E%nk,n_sp_pol))
-     endif
-     !
-=======
->>>>>>> 2589abf0
      YAMBO_ALLOC(V_xc_sc,(fft_size,n_spin))
      !
      YAMBO_ALLOC(V_xc,(fft_size,n_spin))
