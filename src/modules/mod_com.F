!
!        Copyright (C) 2000-2019 the YAMBO team
!              http://www.yambo-code.org
!
! Authors (see AUTHORS file for details): AM, DS
! 
! This file is distributed under the terms of the GNU 
! General Public License. You can redistribute it and/or 
! modify it under the terms of the GNU General Public 
! License as published by the Free Software Foundation; 
! either version 2, or (at your option) any later version.
!
! This program is distributed in the hope that it will 
! be useful, but WITHOUT ANY WARRANTY; without even the 
! implied warranty of MERCHANTABILITY or FITNESS FOR A 
! PARTICULAR PURPOSE.  See the GNU General Public License 
! for more details.
!
! You should have received a copy of the GNU General Public 
! License along with this program; if not, write to the Free 
! Software Foundation, Inc., 59 Temple Place - Suite 330,Boston, 
! MA 02111-1307, USA or visit http://www.gnu.org/copyleft/gpl.txt.
!
module com
 !
 use pars,          ONLY:SP,lchlen,schlen,nofs,max_open_ofs,n_max_jobstr
 use com_interfcs,  ONLY:msg_characters_vector_int,msg_integers_vector_int,msg_reals_vector_int
 !
 implicit none
 !
 ! PATHS
 !
 character(lchlen)  :: core_io_path
 character(lchlen)  :: more_io_path
 character(lchlen)  :: com_path
 character(lchlen)  :: repfile
 !
 ! Path for the shifted grids
 !
 character(lchlen) :: grid_paths
 !
 character(3)      :: terminator(4)
 !
 ! JOB strings
 !
 integer            :: n_alt_jobstr
 character(lchlen)  :: jobstr
 character(lchlen)  :: alt_jobstr(n_max_jobstr)
 character(lchlen)  :: jobdir
 character(lchlen)  :: alt_jobdir(n_max_jobstr)
 !
 ! Sectioning
 !
 integer           :: depth,isec(5)
 character(1)      :: previous_secmode
 character(schlen) :: secnm
 ! 
 ! Output Files/Report File
 !
 character(lchlen)  :: of(nofs)
 character(lchlen)  :: opened_of(max_open_ofs)
 integer            :: of_unit(max_open_ofs)
#if defined _NC_OUTPUT
 integer, parameter :: of_nc_max_size=10000
 integer            :: of_nc_IDs(max_open_ofs)
<<<<<<< HEAD
 integer            :: of_nc_pos(max_open_ofs)
=======
 integer            :: of_nc_pos(4,max_open_ofs)
 character(schlen)  :: of_nc_var_names(max_open_ofs)
#endif
#if defined _YAML_OUTPUT
 integer            :: of_yaml_IDs(max_open_ofs)
 integer            :: of_yaml_pos(4,max_open_ofs)
 character(schlen)  :: of_yaml_var_names(max_open_ofs)
>>>>>>> 11dd2e0f
#endif
 logical            :: write_to_of
 logical            :: write_to_report
 !
 interface
   !
   ! This interfaces is not really needed and could be easely
<<<<<<< HEAD
   ! dropped splitting of_open_close in two different subrtouines:
=======
   ! dropped splitting of_open_close in two different subroutines:
>>>>>>> 11dd2e0f
   ! of_open and of_close
   !
   subroutine of_open_close(of_name,mode)
     character(*), intent(in)            :: of_name
     character(*), intent(in), optional  :: mode
   end subroutine of_open_close
   !
 end interface
 !
 interface msg
   module procedure msg_novalue,                        &
   &                msg_logical,                        &
   &                msg_character,msg_characters_vector,&
   &                msg_integer,  msg_integers_vector,  &
   &                msg_real,     msg_reals_vector
 end interface
 !
 contains
   !
   !#######################
   ! INTERFACE TO MSG
   !#######################
   !
   subroutine msg_novalue(how,mesg)
     character(*)     :: mesg
     character(*)     :: how
     character        :: crap(1)
     integer          :: INDENT
     crap(1)=" "
     INDENT=-1
     if(len_trim(mesg)==0) then
       call msg_characters_vector(how," ",crap,INDENT=INDENT)
       return
     endif
     if (mesg(1:1)=="#") INDENT=0
     call msg_characters_vector(how,trim(mesg),crap,INDENT=INDENT)
   end subroutine
   !
   subroutine msg_logical(how,mesg,val,USE_TABS,INDENT)
     character(*)     :: mesg
     character(*)     :: how
     logical          :: val
     integer,optional :: INDENT
     logical,optional :: USE_TABS
     if (     val) call msg_character(how,mesg,"yes",USE_TABS=USE_TABS,INDENT=INDENT)
     if (.not.val) call msg_character(how,mesg,"no" ,USE_TABS=USE_TABS,INDENT=INDENT)
   end subroutine
   !
   subroutine msg_character(how,mesg,val,USE_TABS,INDENT)
     character(*)     :: mesg
     character(*)     :: how
     character(*)     :: val
     integer,optional :: INDENT
     logical,optional :: USE_TABS
     call msg_characters_vector_int(how,mesg,(/val/),USE_TABS=USE_TABS,INDENT=INDENT)
   end subroutine
   !
   subroutine msg_integer(how,mesg,val,USE_TABS,INDENT)
     character(*)     :: mesg
     character(*)     :: how
     integer          :: val
     integer,optional :: INDENT
     logical,optional :: USE_TABS
     call msg_integers_vector_int(how,mesg,(/val/),USE_TABS=USE_TABS,INDENT=INDENT)
   end subroutine
   !
   subroutine msg_real(how,mesg,val,USE_TABS,INDENT,EXT_FORMAT)
     character(*)     :: mesg
     character(*)     :: how
     real(SP)         :: val
     integer,optional :: INDENT
     logical,optional :: USE_TABS
     logical,optional :: EXT_FORMAT
     call msg_reals_vector_int(how,mesg,(/val/),USE_TABS=USE_TABS,INDENT=INDENT,EXT_FORMAT=EXT_FORMAT)
   end subroutine
   !
   subroutine msg_characters_vector(how,mesg,val,USE_TABS,INDENT)
     character(*)     :: mesg
     character(*)     :: how
     character(*)     :: val(:)
     integer,optional :: INDENT
     logical,optional :: USE_TABS
     call msg_characters_vector_int(how,mesg,val,USE_TABS=USE_TABS,INDENT=INDENT)
   end subroutine
   !
   subroutine msg_integers_vector(how,mesg,val,USE_TABS,INDENT)
     character(*)     :: mesg
     character(*)     :: how
     integer          :: val(:)
     integer,optional :: INDENT
     logical,optional :: USE_TABS
     call msg_integers_vector_int(how,mesg,val,USE_TABS=USE_TABS,INDENT=INDENT)
   end subroutine
   !
   subroutine msg_reals_vector(how,mesg,val,USE_TABS,INDENT,EXT_FORMAT,formatted_msg)
     character(*)     :: mesg
     character(*)     :: how
     real(SP)         :: val(:)
     integer,optional :: INDENT
     logical,optional :: USE_TABS
     logical,optional :: EXT_FORMAT
     character(lchlen), optional :: formatted_msg
     call msg_reals_vector_int(how,mesg,(/val/),USE_TABS=USE_TABS,INDENT=INDENT,EXT_FORMAT=EXT_FORMAT,formatted_msg=formatted_msg)
   end subroutine
   !
end module com<|MERGE_RESOLUTION|>--- conflicted
+++ resolved
@@ -63,9 +63,6 @@
 #if defined _NC_OUTPUT
  integer, parameter :: of_nc_max_size=10000
  integer            :: of_nc_IDs(max_open_ofs)
-<<<<<<< HEAD
- integer            :: of_nc_pos(max_open_ofs)
-=======
  integer            :: of_nc_pos(4,max_open_ofs)
  character(schlen)  :: of_nc_var_names(max_open_ofs)
 #endif
@@ -73,7 +70,6 @@
  integer            :: of_yaml_IDs(max_open_ofs)
  integer            :: of_yaml_pos(4,max_open_ofs)
  character(schlen)  :: of_yaml_var_names(max_open_ofs)
->>>>>>> 11dd2e0f
 #endif
  logical            :: write_to_of
  logical            :: write_to_report
@@ -81,11 +77,7 @@
  interface
    !
    ! This interfaces is not really needed and could be easely
-<<<<<<< HEAD
-   ! dropped splitting of_open_close in two different subrtouines:
-=======
    ! dropped splitting of_open_close in two different subroutines:
->>>>>>> 11dd2e0f
    ! of_open and of_close
    !
    subroutine of_open_close(of_name,mode)
