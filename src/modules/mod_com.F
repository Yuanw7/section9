--- conflicted
+++ resolved
@@ -77,228 +77,6 @@
    subroutine of_open_close(of_name,mode)
      character(*)           :: of_name
      character(*),optional  :: mode
-<<<<<<< HEAD
-     ! 
-     ! Work Space
-     !
-     integer          :: i2,i3,file_index
-     character(lchlen):: local_file_name
-     !
-     if (len_trim(of_name)==0) return
-     !
-     if (present(mode)) then
-       !  
-       local_file_name=of_name
-       !
-       ! Flush output
-       !
-       if (index(mode,'f')/=0) then
-         file_index=-1
-         do i2=1,max_open_ofs
-            if (trim(opened_of(i2))==local_file_name) file_index=i2
-         enddo
-         if(file_index==-1) return
-         flush(abs(of_unit(file_index)))
-       endif
-       !
-       if ( (index(mode,'o')==0.and.index(mode,'O')==0) .or. .not.write_to_of) return
-       !
-       ! Here I open the unit using file_name to define the name
-       !
-       if (index(mode,'a')==0.and.index(mode,'O')==0) then
-         local_file_name=get_name(desc=trim(of_name),type=3,CORE_IO=.false.,&
-&                                 MORE_IO=.false.,COM_IO=.true.)
-         call rename_file(local_file_name)
-       endif
-       !
-       ! Check first if already open
-       !
-       do i2=1,max_open_ofs
-         if (trim(opened_of(i2))==local_file_name) return
-       enddo
-       !
-       ! Find the first free unit
-       !
-       do i2=1,max_open_ofs
-         if (of_unit(i2)==0) then
-           file_index=i2
-           of_unit(file_index)=20+i2
-           exit
-         endif
-       enddo
-       of_name=local_file_name
-       opened_of(file_index)=local_file_name
-       !
-       if (index(mode,'a')==0) open(of_unit(file_index),file=trim(opened_of(file_index)))
-       if (index(mode,'a')/=0) open(of_unit(file_index),file=trim(opened_of(file_index)),&
-&                                   position='append')
-       if (index(mode,"t")>0) call write_the_logo(of_unit(file_index),'#')
-    
-       of_unit(file_index)=-of_unit(file_index)
-       !
-     else
-       !
-       do i2=1,max_open_ofs
-         if (index(opened_of(i2),trim(of_name))/=0) then
-           close(iabs(of_unit(i2)))
-           of_unit(i2)=0
-           if (.not.any(of==of_name)) then
-             do i3=1,nofs
-               if (len_trim(of(i3))==0) then
-                 of(i3)=opened_of(i2)
-                 exit
-               endif
-             enddo
-           endif
-           opened_of(i2)=' '
-           exit
-         endif
-       enddo
-     endif
-     !
-   end subroutine
-   !
-#if !defined _io_lib
-   subroutine write_the_logo(unit_,comment_)
-     !
-     use LIVE_t,       ONLY:LIVE_message
-     use LOGO,         ONLY:pickup_a_logo,logo_line,n_logo_lines
-     integer     ::unit_
-     character(1)::comment_
-     character(schlen)::space_,ch ! Work Space
-     integer          ::i1        !
-     !
-     call pickup_a_logo(unit_)
-     !
-     if (unit_<0) return
-     !
-     if (trim(comment_)=='')  space_='(t5,3a)'
-     if (trim(comment_)=='#') then
-       space_='(t1,3a)'
-       do i1=1,n_logo_lines
-          ch='# '//logo_line(i1)
-          logo_line(i1)=trim(ch)
-       enddo
-     endif
-     !
-     if (unit_==11) open(unit=11,file=trim(repfile),position='append')
-     !
-     do i1=1,n_logo_lines
-       if (unit_/=6) write (unit_,trim(space_)) logo_line(i1)
-       if (unit_==6.and.i1>=n_logo_lines-3) cycle
-       if (unit_==6) call LIVE_message(logo_line(i1),"n","","%s",CPU_TIME=.false.,CPU_ID=.false.)
-     enddo
-     if (unit_/=6.and.trim(comment_)=='')  write (unit_,'(a)') ' '
-     if (unit_/=6.and.trim(comment_)=='#') write (unit_,'(a)') '#'
-     !
-     if (unit_==11) close(11)
-     !
-   end subroutine
-#endif
-   !
-   logical function OF_exists(name)
-     character(*) ::name
-     integer      ::i_f
-     OF_exists=.false. 
-     do i_f=1,max_open_ofs
-       if (index(opened_of(i_f),name)/=0) OF_exists=.TRUE.
-     enddo
-   end function
-   !
-   logical function file_exists(name)
-     character(*) name
-     file_exists=.false.
-     if (len_trim(name)==0) return
-     inquire(file=name,exist=file_exists)
-   end function
-   !
-   character(lchlen) function filename(name)
-     use stderr,     ONLY:STRING_split,STRING_remove
-     character(*)      :: name
-     integer           :: N
-     character(schlen) :: names(20)
-     character(lchlen) :: name_
-     name_=name
-     name_=STRING_remove(name_,"/",replace=" ")
-     call STRING_split(name_,names,n_non_empty_strings=N)
-     filename=trim(names(N))
-   end function
-   !
-   subroutine rename_file(name)
-     character(lchlen):: name
-     character(lchlen):: ch 
-     integer          :: i1
-     if (.not.file_exists(name)) return
-     i1=0
-     ch=name
-     do while (file_exists(ch))
-       i1=i1+1
-       if (i1< 99) write (ch,'(2a,i2.2)') trim(name),'_',i1
-       if (i1> 99) write (ch,'(2a,i3.3)') trim(name),'_',i1
-     enddo
-     name=ch
-   end subroutine
-   !
-   subroutine warning(mesg)
-#if !defined _io_lib
-     use LIVE_t,     ONLY:LIVE_message
-#endif
-     use stderr,     ONLY:STRING_pack
-     character(*) :: mesg
-     call msg('nr',STRING_pack('[WARNING] ',trim(mesg)))
-#if !defined _io_lib
-     call LIVE_message(STRING_pack('[WARNING] ',trim(mesg)),"n","","%s")
-#endif
-   end subroutine
-   !
-   subroutine error(mesg)
-#if !defined _io_lib
-     use LIVE_t,     ONLY:LIVE_message,live_timing_is_on
-#endif
-     use stderr,     ONLY:STRING_pack
-#if defined _MPI
-     use parallel_m, ONLY:mpi_comm_world,ncpu
-     integer         :: ierr
-#endif
-     character(*)    :: mesg
-     !
-#if !defined _io_lib
-     live_timing_is_on=.FALSE.
-#endif
-     !
-     if (len_trim(secnm)>0) then
-       call msg('nr',STRING_pack('[ERROR] STOP signal received while in :',trim(secnm)))
-#if !defined _io_lib
-       call LIVE_message(STRING_pack('[ERROR] STOP signal received while in :',trim(secnm)),"nn","","%s")
-#endif
-     endif
-     call msg('nr',STRING_pack('[ERROR] ',trim(mesg)))
-#if !defined _io_lib
-     call LIVE_message(STRING_pack('[ERROR] ',trim(mesg)),"n","","%s")
-     call LIVE_message("","n","","%s")
-#endif
-     flush(6)
-     !
-#if defined _MPI
-     if (ncpu>1) call MPI_Abort(mpi_comm_world,1,ierr)
-#endif
-     stop
-     !
-   end subroutine
-   !
-   subroutine msg_deliver(of_name,formatted_msg)
-     character(*) :: of_name,formatted_msg
-     integer      :: i_unit
-     do i_unit=1,max_open_ofs
-       if (index(opened_of(i_unit),trim(of_name))==0) cycle
-       if (of_unit(i_unit)<=0) cycle
-       if (of_unit(i_unit)==11) open(unit=11,file=trim(repfile),position='append')
-       write (of_unit(i_unit),'(a)') trim(formatted_msg)
-       if (of_unit(i_unit)==11) close(11)
-       of_unit(i_unit)=-of_unit(i_unit)
-     enddo
-    end subroutine
-=======
    end subroutine of_open_close
    !
  end interface
@@ -312,7 +90,6 @@
  end interface
  !
  contains
->>>>>>> f40f17ee
    !
    !#######################
    ! INTERFACE TO MSG
@@ -371,117 +148,25 @@
      call msg_reals_vector_int(how,mesg,(/val/),USE_TABS=USE_TABS,INDENT=INDENT,EXT_FORMAT=EXT_FORMAT)
    end subroutine
    !
-<<<<<<< HEAD
-   subroutine namsg(how,mesg,val,USE_TABS,INDENT)
-     use stderr,   ONLY: c_print,write_to_log,log_as_a_file
-#if !defined _io_lib
-     use LIVE_t,   ONLY: LIVE_message
-#endif
-=======
    subroutine msg_characters_vector(how,mesg,val,USE_TABS,INDENT)
->>>>>>> f40f17ee
      character(*)     :: mesg
      character(*)     :: how
      character(*)     :: val(:)
      integer,optional :: INDENT
      logical,optional :: USE_TABS
-<<<<<<< HEAD
-     ! 
-     ! Work Space
-     !
-     integer          :: i1,i2,l_indent 
-     character(lchlen):: msgfmt,lch
-     logical          :: l_fmt
-     !
-     if (len_trim(how)==0) return
-     call msg_manager(how)
-     l_fmt=.false.
-     l_indent=-1
-     if (present(USE_TABS)) l_fmt=.true.
-     if (present(INDENT)) l_indent=INDENT
-     msgfmt=composed_fmt('a',size(val),l_fmt,l_indent)
-     if(trim(msgfmt)=="(/00x,a, 01(a,1x))") msgfmt="(/99x,a, 01(a,1x))"
-     do i1=1,max_open_ofs
-       if (of_unit(i1)<=0) cycle
-       if (of_unit(i1)==11) then
-         if (len_trim(repfile)==0) cycle
-         open(unit=11,file=trim(repfile),position='append')
-       endif
-       write (of_unit(i1),trim(msgfmt)) mesg,(trim(val(i2)),i2=1,size(val))
-       if (of_unit(i1)==11) close(11)
-       of_unit(i1)=-of_unit(i1)
-     enddo
-     if (index(how,'o')>0.or.index(how,'O')>0) return
-     if (.not.write_to_log.or.(index(how,'s')==0.and.index(how,'l')==0)) return
-     msgfmt=composed_fmt('a',-size(val),.false.,-1)
-     write (lch,trim(msgfmt)) mesg,(trim(val(i2)),i2=1,size(val))
-     if (index(how,'l')/=0.and..not.log_as_a_file) &
-&       call c_print(terminator(3),lch,terminator(4),"%s")
-#if !defined _io_lib
-     if (index(how,'s')/=0) call LIVE_message(trim(lch),"n","","%s")
-#endif
-   end subroutine
-   !
-   subroutine nimsg(how,mesg,val,USE_TABS,INDENT)
-     use stderr,   ONLY: c_print,write_to_log,log_as_a_file
-#if !defined _io_lib
-     use LIVE_t,   ONLY: LIVE_message
-#endif
-=======
      call msg_characters_vector_int(how,mesg,val,USE_TABS=USE_TABS,INDENT=INDENT)
    end subroutine
    !
    subroutine msg_integers_vector(how,mesg,val,USE_TABS,INDENT)
->>>>>>> f40f17ee
      character(*)     :: mesg
      character(*)     :: how
      integer          :: val(:)
      integer,optional :: INDENT
      logical,optional :: USE_TABS
-<<<<<<< HEAD
-     ! 
-     ! Work Space
-     !
-     integer :: i1,l_indent
-     logical :: l_fmt
-     character(lchlen)::lch,msgfmt
-     !
-     if (len_trim(how)==0) return
-     call msg_manager(how)
-     l_fmt     = .false.
-     l_indent  = -1
-     if (present(USE_TABS))   l_fmt    = .true.
-     if (present(INDENT))     l_indent = INDENT
-     msgfmt=composed_fmt(trim(gen_fmt(val)),size(val),l_fmt,l_indent)
-     do i1=1,max_open_ofs
-       if (of_unit(i1)<=0) cycle
-       if (of_unit(i1)==11) open(unit=11,file=trim(repfile),position='append')
-       write (of_unit(i1),trim(msgfmt)) mesg,val
-       if (of_unit(i1)==11) close(11)
-       of_unit(i1)=-of_unit(i1)
-     enddo
-     if (index(how,'o')>0.or.index(how,'O')>0) return
-     if (.not.write_to_log.or.(index(how,'s')==0.and.index(how,'l')==0)) return
-     msgfmt=composed_fmt(trim(gen_fmt(val)),-size(val),.false.,-1)
-     write (lch,trim(msgfmt)) mesg,val 
-     if (index(how,'l')/=0.and..not.log_as_a_file) &
-&       call c_print(terminator(3),lch,terminator(4),"%s")
-#if !defined _io_lib
-     if (index(how,'s')/=0) call LIVE_message(trim(lch),"n","","%s")
-#endif
-   end subroutine
-   !
-   subroutine nrmsg(how,mesg,val,USE_TABS,INDENT,EXT_FORMAT,formatted_msg)
-     use stderr,   ONLY: c_print,write_to_log,log_as_a_file
-#if !defined _io_lib
-     use LIVE_t,   ONLY: LIVE_message
-#endif
-=======
      call msg_integers_vector_int(how,mesg,val,USE_TABS=USE_TABS,INDENT=INDENT)
    end subroutine
    !
    subroutine msg_reals_vector(how,mesg,val,USE_TABS,INDENT,EXT_FORMAT,formatted_msg)
->>>>>>> f40f17ee
      character(*)     :: mesg
      character(*)     :: how
      real(SP)         :: val(:)
@@ -489,139 +174,7 @@
      logical,optional :: USE_TABS
      logical,optional :: EXT_FORMAT
      character(lchlen), optional :: formatted_msg
-<<<<<<< HEAD
-     ! 
-     ! Work Space
-     !
-     integer  :: i1,l_indent
-     character(schlen):: gen_fmt_local
-     character(lchlen):: lch,msgfmt
-     logical          :: l_fmt,l_ext_fmt
-     if (len_trim(how)==0) return
-     call msg_manager(how)
-     l_ext_fmt = .false.
-     l_fmt     = .false.
-     l_indent  = -1
-     if (present(EXT_FORMAT)) l_ext_fmt = EXT_FORMAT
-     if (present(USE_TABS))   l_fmt     = .true.
-     if (present(INDENT))     l_indent  = INDENT
-     if (.not.l_ext_fmt) msgfmt=composed_fmt(trim(gen_fmt(r_v=val)),size(val),l_fmt,l_indent)
-     if (     l_ext_fmt) then
-       write(gen_fmt_local,'(a)') 'F11.06'
-       msgfmt=composed_fmt(trim(gen_fmt_local),size(val),l_fmt,l_indent)
-     endif
-     do i1=1,max_open_ofs
-       if (of_unit(i1)<=0) cycle
-       if (of_unit(i1)==11) open(unit=11,file=trim(repfile),position='append')
-       if (present(formatted_msg)) then
-         write (formatted_msg,trim(msgfmt)) mesg,val
-       else
-         write (of_unit(i1),trim(msgfmt)) mesg,val
-         if (of_unit(i1)==11) close(11)
-         of_unit(i1)=-of_unit(i1)
-       endif
-     enddo
-     if (index(how,'o')>0.or.index(how,'O')>0) return
-     if (.not.write_to_log.or.(index(how,'s')==0.and.index(how,'l')==0)) return
-     if (.not.l_ext_fmt) msgfmt=composed_fmt(trim(gen_fmt(r_v=val)),-size(val),.false.,-1)
-     if (     l_ext_fmt) then
-       write(gen_fmt_local,'(a)') 'F11.06'
-       msgfmt=composed_fmt(trim(gen_fmt_local),-size(val),.false.,-1)
-     endif
-     write (lch,trim(msgfmt)) mesg,val 
-     if (index(how,'l')/=0.and..not.log_as_a_file) call &
-&       c_print(terminator(3),lch,terminator(4),"%s")
-#if !defined _io_lib
-     if (index(how,'s')/=0) call LIVE_message(trim(lch),"n","","%s")
-#endif
-   end subroutine
-   !
-   character(lchlen) function composed_fmt(basic_fmt,n,USE_TABS,INDENT)
-     use stderr, ONLY:STRING_pack,of_tabs
-     character(*)     :: basic_fmt
-     integer          :: n,INDENT
-     logical          :: USE_TABS
-     ! 
-     ! Work Space
-     !
-     integer           :: i1
-     character(lchlen) :: lch
-     !
-     if (USE_TABS) then
-       composed_fmt=STRING_pack(terminator(1),'a,')
-       lch=composed_fmt
-       do i1=1,n-1
-         write (lch,'(2a,i3.3,3a)') trim(composed_fmt),'t',&
-&                                   of_tabs(i1)+2+INDENT,',',basic_fmt,','
-         composed_fmt=lch
-       enddo
-       write (composed_fmt,'(2a,i3.3,3a)') trim(lch),'t',of_tabs(n)+2+INDENT,&
-&                                        ',',basic_fmt,trim(terminator(2))
-     else
-       write (composed_fmt,'(a,i2.2,a,i3.2,4a)') trim(terminator(1)),depth+1,'x,a,',n,&
-&                                             '(',basic_fmt,',1x)',trim(terminator(2))
-       if (INDENT==0) write (composed_fmt,'(2a,i2.2,4a)') &
-&         trim(terminator(1)),'a,',n,'(',basic_fmt,',1x)',trim(terminator(2))
-     endif
-     if (n<0) write (composed_fmt,'(a,i3.2,3a)') '(a,',iabs(n),'(',basic_fmt,',1x))'
-   end function
-   !
-   subroutine msg_manager(how)
-     !
-     ! how = '(n)s(n)' '(n)r(n)' '(n)l(n)' 'o PATTERN'
-     !
-     ! r(eport)
-     ! s(tderr)
-     ! oN=msgunits(N) 
-     !
-     use stderr,  ONLY:STRING_split,STRING_remove
-     character(*) how
-     ! 
-     ! Work Space
-     !
-     integer          ::i1,i2
-     character(schlen)::ch_piece(10)
-     character(lchlen)::stripped_file_name
-     !
-     terminator(1)='('
-     terminator(2)=')'
-     !
-     ! o. files
-     !
-     if (how(:1)=="o") then
-       call STRING_split(how,ch_piece)
-       do i2=2,10
-         if (len_trim(ch_piece(i2))==0) cycle
-         do i1=1,max_open_ofs-1
-           if (len_trim(opened_of(i1))==0) cycle
-           stripped_file_name=STRING_remove(opened_of(i1),trim(jobstr))
-           if (index( stripped_file_name,trim(ch_piece(i2)) )/=0) then
-             of_unit(i1) =-of_unit(i1)
-           endif
-         enddo
-       enddo
-       return
-     endif
-     !
-     ! Report
-     !
-     if (index(how,'r' )/=0.and.write_to_report) then
-       of_unit(max_open_ofs) =-of_unit(max_open_ofs)
-       if (index(how,'nr')/=0) terminator(1)='(/'
-       if (index(how,'rn')/=0) terminator(2)='/)'
-     endif
-     !
-     ! Log 
-     !
-     if (index(how,'l' )/=0) then
-       terminator(3:4)=' '
-       if (index(how,'nl')/=0) terminator(3)='n'
-       if (index(how,'ln')/=0) terminator(4)='n'
-     endif
-     !
-=======
      call msg_reals_vector_int(how,mesg,(/val/),USE_TABS=USE_TABS,INDENT=INDENT,EXT_FORMAT=EXT_FORMAT,formatted_msg=formatted_msg)
->>>>>>> f40f17ee
    end subroutine
    !
 end module com