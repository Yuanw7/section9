!
!        Copyright (C) 2000-2019 the YAMBO team
!              http://www.yambo-code.org
!
! Authors (see AUTHORS file for details): AM
! 
! This file is distributed under the terms of the GNU 
! General Public License. You can redistribute it and/or 
! modify it under the terms of the GNU General Public 
! License as published by the Free Software Foundation; 
! either version 2, or (at your option) any later version.
!
! This program is distributed in the hope that it will 
! be useful, but WITHOUT ANY WARRANTY; without even the 
! implied warranty of MERCHANTABILITY or FITNESS FOR A 
! PARTICULAR PURPOSE.  See the GNU General Public License 
! for more details.
!
! You should have received a copy of the GNU General Public 
! License along with this program; if not, write to the Free 
! Software Foundation, Inc., 59 Temple Place - Suite 330,Boston, 
! MA 02111-1307, USA or visit http://www.gnu.org/copyleft/gpl.txt.
!
module com
 !
 use pars,       ONLY:lchlen,SP,schlen,nofs,max_open_ofs,n_max_jobstr
 use stderr,     ONLY:gen_fmt
 !
 implicit none
 !
 ! PATHS
 !
 character(lchlen)  :: core_io_path
 character(lchlen)  :: more_io_path
 character(lchlen)  :: com_path
 character(lchlen)  :: repfile
 !
 ! Path for the shifted grids
 !
 character(lchlen) :: grid_paths
 !
 character(3)      :: terminator(4)
 !
 ! JOB strings
 !
 integer            :: n_alt_jobstr
 character(lchlen)  :: jobstr
 character(lchlen)  :: alt_jobstr(n_max_jobstr)
 character(lchlen)  :: jobdir
 character(lchlen)  :: alt_jobdir(n_max_jobstr)
 !
 ! Sectioning
 !
 integer           :: depth,isec(5)
 character(1)      :: previous_secmode
 character(schlen) :: secnm
 ! 
 ! Output Files/Report File
 !
 integer, parameter :: num_of_alternative_locations=4+2*n_max_jobstr
 character(lchlen)  :: of(nofs)
 character(lchlen)  :: opened_of(max_open_ofs)
 integer            :: of_unit(max_open_ofs)
 logical            :: write_to_of
 logical            :: write_to_report
 !
 interface msg
   module procedure na0msg,na1msg,namsg,ni1msg,nimsg,nr1msg,nrmsg,nl0msg
 end interface
 !
 contains
   !
   character(lchlen) function get_name(desc,subfolder,type,CORE_IO,MORE_IO,COM_IO,ALT_JOB_STRING,ALT_JOB_DIR)
     !
     ! -4 ----------------  -> JOBSTR/JOBFOLDER/desc (no NETCDF support)
     ! -3 ----------------  -> desc 
     ! -2 ----------------  -> desc (no NETCDF support)
     ! -1 ----------------  -> subfolder/ndesc
     !  0 Stable s.         -> CORE_IO_PATH/SAVE/subfolder/ns.desc
     !  1 Stable db.        -> CORE_IO_PATH/SAVE/subfolder/ndb.desc
     !  2 Job dependent db. -> PATH/JOBSTR/subfolder/ndb.desc 
     !  3 Job dependent o.  -> COM_PATH/o.desc-JOBSTR
     !  4 ----------------  -> MORE_IO_PATH/RESTART/ndb.desc_FOLDER
     !                                                  |
     !                                                  JOBSTR, or  SAVE if no JOBSTR 
     ! if (CORE_IO) PATH=core_io_path
     ! if (MORE_IO) PATH=more_io_path
     ! if ( COM_IO) PATH=com_path
     !
     ! Update of 27/12/2012. Added second jobstr to be used when the database of type 2 is read.
     !           11/04/2018. Added support for jobstr and jobdir
     !
     character(*)           ::desc
     integer                ::type
     logical                ::CORE_IO,MORE_IO,COM_IO
     character(*), optional ::subfolder
     character(*), optional ::ALT_JOB_STRING
     character(*), optional ::ALT_JOB_DIR
     ! 
     ! Work Space
     !
     character(lchlen)::ch(2)
     character(lchlen)::folder,jobstr_,jobdir_
     !
     get_name=" "
     jobstr_ =jobstr
     jobdir_ =jobdir
     if (present(ALT_JOB_STRING)) jobstr_=ALT_JOB_STRING
     if (present(ALT_JOB_DIR)   ) jobdir_=ALT_JOB_DIR
     folder  ="SAVE"
     if (.not.CORE_IO.and..not.MORE_IO.and..not.COM_IO) return
     !
     ch(1)=core_io_path
     !
     select case(type)
       case(-2,-3)
         get_name="./"//trim(desc)
         return
       case(-1)
         ch(2)=desc
         folder="."
         if (present(subfolder)) folder=subfolder
         !
         ! As I want the path to be relative to the working directory I need to set ch(1)=".". In case 
         ! the path shpuld be absolute ch(1) must be " " 
         !
         ch(1)='.'
         !
       case(0)
         ch(2)="s."//trim(desc)
       case(1)
         ch(2)="db."//trim(desc)
       case(-4,2,4)
         ch(2)="db."//trim(desc)
         if (len_trim(jobstr_)>0) then
           if (len_trim(jobdir_)> 0) folder=trim(jobdir_)//"/"//trim(jobstr_)
           if (len_trim(jobdir_)==0) folder=trim(jobstr_)
         endif
         if (type==4) then
           ch(2)="db."//trim(desc)//"_"//trim(folder)
           folder="RESTART"
           !
           ! The RESTART folder is always in the outpath
           !
           ch(1)=more_io_path
           !
         else if (type==2) then
           !
           if (CORE_IO) ch(1)=core_io_path
           if (MORE_IO) ch(1)=more_io_path
           if ( COM_IO) ch(1)=com_path
           !
           !
         else if (type<0) then
           !
           folder="."
           if (len_trim(jobstr_)>0) then
             if (len_trim(jobdir_)> 0) folder=trim(jobdir_)//"/"//trim(jobstr_)
             if (len_trim(jobdir_)==0) folder=trim(jobstr_)
           endif
           get_name=trim(folder)//"/"//trim(desc)
           return
           !
         endif
       case(3)
         ch(2)="o."//trim(desc)
         folder=""
         if (len_trim(jobstr_)>0) ch(2)="o-"//trim(jobstr_)//"."//trim(desc)
         ch(1)=com_path
     end select 
     !
     if (len_trim(folder)>0) ch(1)=trim(ch(1))//"/"//trim(folder)
     if (present(subfolder).and.type>=0) ch(1)=trim(ch(1))//"/"//trim(subfolder)
     !
     get_name=trim(ch(1))//"/"//trim(ch(2))
     if (type/=3) get_name=trim(ch(1))//"/n"//trim(ch(2))
     !
   end function
   !
   function all_locations(desc,subfolder)
     !
     character(*)           ::desc
     character(*), optional ::subfolder
     character(lchlen)      ::all_locations(num_of_alternative_locations)
     !
     ! WS
     integer :: i_jobstr
     !
     ! Possible Paths
     !
     ! 1  MORE_IO=.TRUE.  CORE_IO=.FALSE. COM_IO=.FALSE. type=2 (with JOBSTR)
     ! 2  MORE_IO=.TRUE.  CORE_IO=.FALSE. COM_IO=.FALSE. type=1 (no   JOBSTR)
     ! 3  MORE_IO=.FALSE. CORE_IO=.TRUE.  COM_IO=.FALSE. type=2 (with JOBSTR)
     ! 4  MORE_IO=.FALSE. CORE_IO=.TRUE.  COM_IO=.FALSE. type=1 (no   JOBSTR)
     ! .
     ! .
     ! .
     ! 3+2*I MORE_IO=.TRUE.  CORE_IO=.FALSE. COM_IO=.FALSE. type=2 (with ALT_JOBSTR(I))
     ! 4+2*I MORE_IO=.FALSE. CORE_IO=.TRUE.  COM_IO=.FALSE. type=2 (with ALT_JOBSTR(I))
     !
     all_locations(1)=get_name(desc,subfolder,2,CORE_IO=.FALSE.,MORE_IO=.TRUE.,COM_IO=.FALSE.)
     all_locations(2)=get_name(desc,subfolder,1,CORE_IO=.FALSE.,MORE_IO=.TRUE.,COM_IO=.FALSE.)
     all_locations(3)=get_name(desc,subfolder,2,CORE_IO=.TRUE.,MORE_IO=.FALSE.,COM_IO=.FALSE.)
     all_locations(4)=get_name(desc,subfolder,1,CORE_IO=.TRUE.,MORE_IO=.FALSE.,COM_IO=.FALSE.)
     !
     ! Added on 27/12/2012 using second_jobstr (Andrea)
     ! Added on 27/6/2013 using third_jobstr (Andrea)
     ! 30/8/2013 Merged and added general number of jobstrs (Andrea)
     !
     do i_jobstr=1,n_max_jobstr
       all_locations(3+2*i_jobstr:4+2*i_jobstr) = ' '
     enddo
     !
     do i_jobstr=1,n_alt_jobstr
       all_locations(3+2*i_jobstr) =get_name(desc,subfolder,2,CORE_IO=.FALSE.,&
&                                            MORE_IO=.TRUE.,COM_IO=.FALSE.,&
&                                            ALT_JOB_STRING=trim(alt_jobstr(i_jobstr)),&
&                                            ALT_JOB_DIR   =trim(alt_jobdir(i_jobstr)))
       all_locations(4+2*i_jobstr)=get_name(desc,subfolder,2,CORE_IO=.TRUE.,&
&                                           MORE_IO=.FALSE.,COM_IO=.FALSE.,&
&                                           ALT_JOB_STRING=trim(alt_jobstr(i_jobstr)),&
&                                           ALT_JOB_DIR   =trim(alt_jobdir(i_jobstr)))
     enddo
     !
   end function
   !
   subroutine of_open_close(of_name,mode)
     !
     character(*)           :: of_name
     character(*),optional  :: mode
     ! 
     ! Work Space
     !
     integer          :: i2,i3,file_index
     character(lchlen):: local_file_name
     !
     if (len_trim(of_name)==0) return
     !
     if (present(mode)) then
       !  
       local_file_name=of_name
       !
       ! Flush output
       !
       if (index(mode,'f')/=0) then
         file_index=-1
         do i2=1,max_open_ofs
            if (trim(opened_of(i2))==local_file_name) file_index=i2
         enddo
         if(file_index==-1) return
         flush(abs(of_unit(file_index)))
       endif
       !
       if ( (index(mode,'o')==0.and.index(mode,'O')==0) .or. .not.write_to_of) return
       !
       ! Here I open the unit using file_name to define the name
       !
       if (index(mode,'a')==0.and.index(mode,'O')==0) then
         local_file_name=get_name(desc=trim(of_name),type=3,CORE_IO=.false.,&
&                                 MORE_IO=.false.,COM_IO=.true.)
         call rename_file(local_file_name)
       endif
       !
       ! Check first if already open
       !
       do i2=1,max_open_ofs
         if (trim(opened_of(i2))==local_file_name) return
       enddo
       !
       ! Find the first free unit
       !
       do i2=1,max_open_ofs
         if (of_unit(i2)==0) then
           file_index=i2
           of_unit(file_index)=20+i2
           exit
         endif
       enddo
       of_name=local_file_name
       opened_of(file_index)=local_file_name
       !
       if (index(mode,'a')==0) open(of_unit(file_index),file=trim(opened_of(file_index)))
       if (index(mode,'a')/=0) open(of_unit(file_index),file=trim(opened_of(file_index)),&
&                                   position='append')
       if (index(mode,"t")>0) call write_the_logo(of_unit(file_index),'#')
    
       of_unit(file_index)=-of_unit(file_index)
       !
     else
       !
       do i2=1,max_open_ofs
         if (index(opened_of(i2),trim(of_name))/=0) then
           close(iabs(of_unit(i2)))
           of_unit(i2)=0
           if (.not.any(of==of_name)) then
             do i3=1,nofs
               if (len_trim(of(i3))==0) then
                 of(i3)=opened_of(i2)
                 exit
               endif
             enddo
           endif
           opened_of(i2)=' '
           exit
         endif
       enddo
     endif
     !
   end subroutine
   !
#if !defined _io_lib
   subroutine write_the_logo(unit_,comment_)
     !
     use LIVE_t,       ONLY:LIVE_message
     use LOGO,         ONLY:pickup_a_logo,logo_line,n_logo_lines
     integer     ::unit_
     character(1)::comment_
     character(schlen)::space_,ch ! Work Space
     integer          ::i1        !
     !
     call pickup_a_logo(unit_)
     !
     if (unit_<0) return
     !
     if (trim(comment_)=='')  space_='(t5,3a)'
     if (trim(comment_)=='#') then
       space_='(t1,3a)'
       do i1=1,n_logo_lines
          ch='# '//logo_line(i1)
          logo_line(i1)=trim(ch)
       enddo
     endif
     !
     if (unit_==11) open(unit=11,file=trim(repfile),position='append')
     !
     do i1=1,n_logo_lines
       if (unit_/=6) write (unit_,trim(space_)) logo_line(i1)
       if (unit_==6.and.i1>=n_logo_lines-3) cycle
       if (unit_==6) call LIVE_message(logo_line(i1),"n","","%s",CPU_TIME=.false.,CPU_ID=.false.)
     enddo
     if (unit_/=6.and.trim(comment_)=='')  write (unit_,'(a)') ' '
     if (unit_/=6.and.trim(comment_)=='#') write (unit_,'(a)') '#'
     !
     if (unit_==11) close(11)
     !
   end subroutine
#endif
   !
   logical function OF_exists(name)
     character(*) ::name
     integer      ::i_f
     OF_exists=.false. 
     do i_f=1,max_open_ofs
       if (index(opened_of(i_f),name)/=0) OF_exists=.TRUE.
     enddo
   end function
   !
   logical function file_exists(name)
     character(*) name
     file_exists=.false.
     if (len_trim(name)==0) return
     inquire(file=name,exist=file_exists)
   end function
   !
   character(lchlen) function filename(name)
     use stderr,     ONLY:STRING_split,STRING_remove
     character(*)      :: name
     integer           :: N
     character(schlen) :: names(20)
     character(lchlen) :: name_
     name_=name
     name_=STRING_remove(name_,"/",replace=" ")
     call STRING_split(name_,names,n_non_empty_strings=N)
     filename=trim(names(N))
   end function
   !
   subroutine rename_file(name)
     character(lchlen):: name
     character(lchlen):: ch 
     integer          :: i1
     if (.not.file_exists(name)) return
     i1=0
     ch=name
     do while (file_exists(ch))
       i1=i1+1
       if (i1< 99) write (ch,'(2a,i2.2)') trim(name),'_',i1
       if (i1> 99) write (ch,'(2a,i3.3)') trim(name),'_',i1
     enddo
     name=ch
   end subroutine
   !
   subroutine warning(mesg)
#if !defined _io_lib
     use LIVE_t,     ONLY:LIVE_message
#endif
     use stderr,     ONLY:STRING_pack
     character(*) :: mesg
     call msg('nr',STRING_pack('[WARNING] ',trim(mesg)))
#if !defined _io_lib
     call LIVE_message(STRING_pack('[WARNING] ',trim(mesg)),"n","","%s")
#endif
   end subroutine
   !
   subroutine error(mesg)
#if !defined _io_lib
     use LIVE_t,     ONLY:LIVE_message,live_timing_is_on
#endif
     use stderr,     ONLY:STRING_pack
#if defined _MPI
     use parallel_m, ONLY:mpi_comm_world,ncpu
     integer         :: ierr
#endif
     character(*)    :: mesg
     !
#if !defined _io_lib
     live_timing_is_on=.FALSE.
#endif
     !
     if (len_trim(secnm)>0) then
       call msg('nr',STRING_pack('[ERROR] STOP signal received while in :',trim(secnm)))
#if !defined _io_lib
       call LIVE_message(STRING_pack('[ERROR] STOP signal received while in :',trim(secnm)),"nn","","%s")
#endif
     endif
     call msg('nr',STRING_pack('[ERROR] ',trim(mesg)))
#if !defined _io_lib
     call LIVE_message(STRING_pack('[ERROR] ',trim(mesg)),"n","","%s")
     call LIVE_message("","n","","%s")
<<<<<<< HEAD
#endif
=======
     flush(6)
>>>>>>> 5596f48e
     !
#if defined _MPI
     if (ncpu>1) call MPI_Abort(mpi_comm_world,1,ierr)
#endif
     stop
     !
   end subroutine
   !
   subroutine msg_deliver(of_name,formatted_msg)
     character(*) :: of_name,formatted_msg
     integer      :: i_unit
     do i_unit=1,max_open_ofs
       if (index(opened_of(i_unit),trim(of_name))==0) cycle
       if (of_unit(i_unit)<=0) cycle
       if (of_unit(i_unit)==11) open(unit=11,file=trim(repfile),position='append')
       write (of_unit(i_unit),'(a)') trim(formatted_msg)
       if (of_unit(i_unit)==11) close(11)
       of_unit(i_unit)=-of_unit(i_unit)
     enddo
    end subroutine
   !
   !#######################
   ! INTERFACE STARTS HERE
   !#######################
   !
   subroutine na0msg(how,mesg)
     character(*)     :: mesg
     character(*)     :: how
     character        :: crap(1)
     integer          :: INDENT
     crap(1)=" "
     INDENT=-1
     if(len_trim(mesg)==0) then
       call namsg(how," ",crap,INDENT=INDENT)
       return
     endif
     if (mesg(1:1)=="#") INDENT=0
     call namsg(how,trim(mesg),crap,INDENT=INDENT)
   end subroutine
   !
   subroutine nl0msg(how,mesg,val,USE_TABS,INDENT)
     character(*)     :: mesg
     character(*)     :: how
     logical          :: val
     integer,optional :: INDENT
     logical,optional :: USE_TABS
     if (     val) call na1msg(how,mesg,"yes",USE_TABS=USE_TABS,INDENT=INDENT)
     if (.not.val) call na1msg(how,mesg,"no" ,USE_TABS=USE_TABS,INDENT=INDENT)
   end subroutine
   !
   subroutine na1msg(how,mesg,val,USE_TABS,INDENT)
     character(*)     :: mesg
     character(*)     :: how
     character(*)     :: val
     integer,optional :: INDENT
     logical,optional :: USE_TABS
     call namsg(how,mesg,(/val/),USE_TABS=USE_TABS,INDENT=INDENT)
   end subroutine
   !
   subroutine ni1msg(how,mesg,val,USE_TABS,INDENT)
     character(*)     :: mesg
     character(*)     :: how
     integer          :: val
     integer,optional :: INDENT
     logical,optional :: USE_TABS
     call nimsg(how,mesg,(/val/),USE_TABS=USE_TABS,INDENT=INDENT)
   end subroutine
   !
   subroutine nr1msg(how,mesg,val,USE_TABS,INDENT,EXT_FORMAT)
     character(*)     :: mesg
     character(*)     :: how
     real(SP)         :: val
     integer,optional :: INDENT
     logical,optional :: USE_TABS
     logical,optional :: EXT_FORMAT
     call nrmsg(how,mesg,(/val/),USE_TABS=USE_TABS,INDENT=INDENT,EXT_FORMAT=EXT_FORMAT)
   end subroutine
   !
   subroutine namsg(how,mesg,val,USE_TABS,INDENT)
     use stderr,   ONLY: c_print,write_to_log,log_as_a_file
#if !defined _io_lib
     use LIVE_t,   ONLY: LIVE_message
#endif
     character(*)     :: mesg
     character(*)     :: how
     character(*)     :: val(:)
     integer,optional :: INDENT
     logical,optional :: USE_TABS
     ! 
     ! Work Space
     !
     integer          :: i1,i2,l_indent 
     character(lchlen):: msgfmt,lch
     logical          :: l_fmt
     !
     if (len_trim(how)==0) return
     call msg_manager(how)
     l_fmt=.false.
     l_indent=-1
     if (present(USE_TABS)) l_fmt=.true.
     if (present(INDENT)) l_indent=INDENT
     msgfmt=composed_fmt('a',size(val),l_fmt,l_indent)
     if(trim(msgfmt)=="(/00x,a, 01(a,1x))") msgfmt="(/99x,a, 01(a,1x))"
     do i1=1,max_open_ofs
       if (of_unit(i1)<=0) cycle
       if (of_unit(i1)==11) then
         if (len_trim(repfile)==0) cycle
         open(unit=11,file=trim(repfile),position='append')
       endif
       write (of_unit(i1),trim(msgfmt)) mesg,(trim(val(i2)),i2=1,size(val))
       if (of_unit(i1)==11) close(11)
       of_unit(i1)=-of_unit(i1)
     enddo
     if (index(how,'o')>0.or.index(how,'O')>0) return
     if (.not.write_to_log.or.(index(how,'s')==0.and.index(how,'l')==0)) return
     msgfmt=composed_fmt('a',-size(val),.false.,-1)
     write (lch,trim(msgfmt)) mesg,(trim(val(i2)),i2=1,size(val))
     if (index(how,'l')/=0.and..not.log_as_a_file) &
&       call c_print(terminator(3),lch,terminator(4),"%s")
#if !defined _io_lib
     if (index(how,'s')/=0) call LIVE_message(trim(lch),"n","","%s")
#endif
   end subroutine
   !
   subroutine nimsg(how,mesg,val,USE_TABS,INDENT)
     use stderr,   ONLY: c_print,write_to_log,log_as_a_file
#if !defined _io_lib
     use LIVE_t,   ONLY: LIVE_message
#endif
     character(*)     :: mesg
     character(*)     :: how
     integer          :: val(:)
     integer,optional :: INDENT
     logical,optional :: USE_TABS
     ! 
     ! Work Space
     !
     integer :: i1,l_indent
     logical :: l_fmt
     character(lchlen)::lch,msgfmt
     !
     if (len_trim(how)==0) return
     call msg_manager(how)
     l_fmt     = .false.
     l_indent  = -1
     if (present(USE_TABS))   l_fmt    = .true.
     if (present(INDENT))     l_indent = INDENT
     msgfmt=composed_fmt(trim(gen_fmt(val)),size(val),l_fmt,l_indent)
     do i1=1,max_open_ofs
       if (of_unit(i1)<=0) cycle
       if (of_unit(i1)==11) open(unit=11,file=trim(repfile),position='append')
       write (of_unit(i1),trim(msgfmt)) mesg,val
       if (of_unit(i1)==11) close(11)
       of_unit(i1)=-of_unit(i1)
     enddo
     if (index(how,'o')>0.or.index(how,'O')>0) return
     if (.not.write_to_log.or.(index(how,'s')==0.and.index(how,'l')==0)) return
     msgfmt=composed_fmt(trim(gen_fmt(val)),-size(val),.false.,-1)
     write (lch,trim(msgfmt)) mesg,val 
     if (index(how,'l')/=0.and..not.log_as_a_file) &
&       call c_print(terminator(3),lch,terminator(4),"%s")
#if !defined _io_lib
     if (index(how,'s')/=0) call LIVE_message(trim(lch),"n","","%s")
#endif
   end subroutine
   !
   subroutine nrmsg(how,mesg,val,USE_TABS,INDENT,EXT_FORMAT,formatted_msg)
     use stderr,   ONLY: c_print,write_to_log,log_as_a_file
#if !defined _io_lib
     use LIVE_t,   ONLY: LIVE_message
#endif
     character(*)     :: mesg
     character(*)     :: how
     real(SP)         :: val(:)
     integer,optional :: INDENT
     logical,optional :: USE_TABS
     logical,optional :: EXT_FORMAT
     character(lchlen), optional :: formatted_msg
     ! 
     ! Work Space
     !
     integer  :: i1,l_indent
     character(schlen):: gen_fmt_local
     character(lchlen):: lch,msgfmt
     logical          :: l_fmt,l_ext_fmt
     if (len_trim(how)==0) return
     call msg_manager(how)
     l_ext_fmt = .false.
     l_fmt     = .false.
     l_indent  = -1
     if (present(EXT_FORMAT)) l_ext_fmt = EXT_FORMAT
     if (present(USE_TABS))   l_fmt     = .true.
     if (present(INDENT))     l_indent  = INDENT
     if (.not.l_ext_fmt) msgfmt=composed_fmt(trim(gen_fmt(r_v=val)),size(val),l_fmt,l_indent)
     if (     l_ext_fmt) then
       write(gen_fmt_local,'(a)') 'F11.06'
       msgfmt=composed_fmt(trim(gen_fmt_local),size(val),l_fmt,l_indent)
     endif
     do i1=1,max_open_ofs
       if (of_unit(i1)<=0) cycle
       if (of_unit(i1)==11) open(unit=11,file=trim(repfile),position='append')
       if (present(formatted_msg)) then
         write (formatted_msg,trim(msgfmt)) mesg,val
       else
         write (of_unit(i1),trim(msgfmt)) mesg,val
         if (of_unit(i1)==11) close(11)
         of_unit(i1)=-of_unit(i1)
       endif
     enddo
     if (index(how,'o')>0.or.index(how,'O')>0) return
     if (.not.write_to_log.or.(index(how,'s')==0.and.index(how,'l')==0)) return
     if (.not.l_ext_fmt) msgfmt=composed_fmt(trim(gen_fmt(r_v=val)),-size(val),.false.,-1)
     if (     l_ext_fmt) then
       write(gen_fmt_local,'(a)') 'F11.06'
       msgfmt=composed_fmt(trim(gen_fmt_local),-size(val),.false.,-1)
     endif
     write (lch,trim(msgfmt)) mesg,val 
     if (index(how,'l')/=0.and..not.log_as_a_file) call &
&       c_print(terminator(3),lch,terminator(4),"%s")
#if !defined _io_lib
     if (index(how,'s')/=0) call LIVE_message(trim(lch),"n","","%s")
#endif
   end subroutine
   !
   character(lchlen) function composed_fmt(basic_fmt,n,USE_TABS,INDENT)
     use stderr, ONLY:STRING_pack,of_tabs
     character(*)     :: basic_fmt
     integer          :: n,INDENT
     logical          :: USE_TABS
     ! 
     ! Work Space
     !
     integer           :: i1
     character(lchlen) :: lch
     !
     if (USE_TABS) then
       composed_fmt=STRING_pack(terminator(1),'a,')
       lch=composed_fmt
       do i1=1,n-1
         write (lch,'(2a,i3.3,3a)') trim(composed_fmt),'t',&
&                                   of_tabs(i1)+2+INDENT,',',basic_fmt,','
         composed_fmt=lch
       enddo
       write (composed_fmt,'(2a,i3.3,3a)') trim(lch),'t',of_tabs(n)+2+INDENT,&
&                                        ',',basic_fmt,trim(terminator(2))
     else
       write (composed_fmt,'(a,i2.2,a,i3.2,4a)') trim(terminator(1)),depth+1,'x,a,',n,&
&                                             '(',basic_fmt,',1x)',trim(terminator(2))
       if (INDENT==0) write (composed_fmt,'(2a,i2.2,4a)') &
&         trim(terminator(1)),'a,',n,'(',basic_fmt,',1x)',trim(terminator(2))
     endif
     if (n<0) write (composed_fmt,'(a,i3.2,3a)') '(a,',iabs(n),'(',basic_fmt,',1x))'
   end function
   !
   subroutine msg_manager(how)
     !
     ! how = '(n)s(n)' '(n)r(n)' '(n)l(n)' 'o PATTERN'
     !
     ! r(eport)
     ! s(tderr)
     ! oN=msgunits(N) 
     !
     use stderr,  ONLY:STRING_split,STRING_remove
     character(*) how
     ! 
     ! Work Space
     !
     integer          ::i1,i2
     character(schlen)::ch_piece(10)
     character(lchlen)::stripped_file_name
     !
     terminator(1)='('
     terminator(2)=')'
     !
     ! o. files
     !
     if (how(:1)=="o") then
       call STRING_split(how,ch_piece)
       do i2=2,10
         if (len_trim(ch_piece(i2))==0) cycle
         do i1=1,max_open_ofs-1
           if (len_trim(opened_of(i1))==0) cycle
           stripped_file_name=STRING_remove(opened_of(i1),trim(jobstr))
           if (index( stripped_file_name,trim(ch_piece(i2)) )/=0) then
             of_unit(i1) =-of_unit(i1)
           endif
         enddo
       enddo
       return
     endif
     !
     ! Report
     !
     if (index(how,'r' )/=0.and.write_to_report) then
       of_unit(max_open_ofs) =-of_unit(max_open_ofs)
       if (index(how,'nr')/=0) terminator(1)='(/'
       if (index(how,'rn')/=0) terminator(2)='/)'
     endif
     !
     ! Log 
     !
     if (index(how,'l' )/=0) then
       terminator(3:4)=' '
       if (index(how,'nl')/=0) terminator(3)='n'
       if (index(how,'ln')/=0) terminator(4)='n'
     endif
     !
   end subroutine
   !
end module com<|MERGE_RESOLUTION|>--- conflicted
+++ resolved
@@ -426,11 +426,8 @@
 #if !defined _io_lib
      call LIVE_message(STRING_pack('[ERROR] ',trim(mesg)),"n","","%s")
      call LIVE_message("","n","","%s")
-<<<<<<< HEAD
-#endif
-=======
+#endif
      flush(6)
->>>>>>> 5596f48e
      !
 #if defined _MPI
      if (ncpu>1) call MPI_Abort(mpi_comm_world,1,ierr)
