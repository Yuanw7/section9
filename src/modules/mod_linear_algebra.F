--- conflicted
+++ resolved
@@ -24,12 +24,8 @@
 module linear_algebra
  !
  use pars,       ONLY:SP,schlen
-<<<<<<< HEAD
- use cuda_m
-=======
  !
 #include<dev_defs.h>
->>>>>>> f2c5ecf8
 #include<memory.h>
  !
  integer, parameter :: USE_LK=1
@@ -58,18 +54,6 @@
    integer                  :: i_fail
    integer                  :: dim
    !
-<<<<<<< HEAD
-#ifdef _CUDA
-   real(SP),    allocatable, device :: v_real_d(:)
-   real(SP),    allocatable, device :: vp_real_d(:)
-   complex(SP), allocatable, device :: v_cmplx_d(:)
-   complex(SP), allocatable, device :: vp_cmplx_d(:)
-   complex(SP), allocatable, device :: m1_cmplx_d(:,:)
-   complex(SP), allocatable, device :: m2_cmplx_d(:,:)
-   integer    , allocatable, device :: v_int_d(:)
-   integer    , allocatable, device :: vp_int_d(:)
-#endif
-=======
    real(SP),    allocatable DEV_ATTR :: v_real_d(:)
    real(SP),    allocatable DEV_ATTR :: vp_real_d(:)
    complex(SP), allocatable DEV_ATTR :: v_cmplx_d(:)
@@ -78,7 +62,6 @@
    complex(SP), allocatable DEV_ATTR :: m2_cmplx_d(:,:)
    integer    , allocatable DEV_ATTR :: v_int_d(:)
    integer    , allocatable DEV_ATTR :: vp_int_d(:)
->>>>>>> f2c5ecf8
    !
  end type LALGEBRA_WS
  !
@@ -94,28 +77,6 @@
  contains
    !
    subroutine LINEAR_ALGEBRA_WS_reset(WS)
-<<<<<<< HEAD
-     type(LALGEBRA_WS) :: WS
-     YAMBO_FREE(WS%v_real)
-     YAMBO_FREE(WS%vp_real)
-     YAMBO_FREE(WS%v_cmplx)
-     YAMBO_FREE(WS%vp_cmplx)
-     YAMBO_FREE(WS%m1_cmplx)
-     YAMBO_FREE(WS%m2_cmplx)
-     YAMBO_FREE(WS%v_int)
-     YAMBO_FREE(WS%vp_int)
-     !
-#ifdef _CUDA
-     YAMBO_FREE(WS%v_real_d)
-     YAMBO_FREE(WS%vp_real_d)
-     YAMBO_FREE(WS%v_cmplx_d)
-     YAMBO_FREE(WS%vp_cmplx_d)
-     YAMBO_FREE(WS%m1_cmplx_d)
-     YAMBO_FREE(WS%m2_cmplx_d)
-     YAMBO_FREE(WS%v_int_d)
-     YAMBO_FREE(WS%vp_int_d)
-#endif
-=======
      use drivers,   ONLY:l_nl_optics,l_real_time
      type(LALGEBRA_WS) :: WS
      if(.not.(l_nl_optics.or.l_real_time)) then
@@ -156,7 +117,6 @@
        if(allocated(WS%v_int_d))    deallocate(WS%v_int_d)
      endif
      !
->>>>>>> f2c5ecf8
    end subroutine
    !
    subroutine LINEAR_ALGEBRA_error(calling_subr,message_)
