--- conflicted
+++ resolved
@@ -48,11 +48,7 @@
    real(SP), allocatable :: Time(:)
  end type
  !
-<<<<<<< HEAD
  logical                  :: RT_NAN_found=.FALSE.
-=======
- logical                  :: RT_NAN_found
->>>>>>> cfe2d5c2
  logical                  :: SAVE_G_history
  !
  type(RT_IO_t),save  :: OBS_RT_IO_t
