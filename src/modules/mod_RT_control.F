--- conflicted
+++ resolved
@@ -23,25 +23,14 @@
 !
 module RT_control
  !
- use IO_m,       ONLY:IO_desc
  use pars,       ONLY:SP,lchlen,schlen,rZERO
  use units,      ONLY:AUT2FS
  use real_time,  ONLY:l_NE_dynamics,l_NE_with_fields,l_elph_scatt
  !
 #include<memory.h>
  !
-<<<<<<< HEAD
- type(IO_desc)            :: RT_desc
- integer                  :: n_RT_desc_static
- !
- integer                  :: n_TIME_STEP_CONF_descriptions = 0
- character(lchlen)        :: TIME_STEP_CONF_description(100)
- !
  integer                  ::  IO_OBS_cache_steps=1
  integer                  :: TMP_OBS_cache_steps=1
-=======
- integer                  :: IO_OBS_cache_steps=1
->>>>>>> 31233e0e
  !
  integer                  :: ID(8)                    ! (/3 GFPAR,4 OBS,5 GFSER,6 OCC,7 THETA,8 REF)
  integer                  :: NE_i_start_time    = 1   ! restart point
