--- conflicted
+++ resolved
@@ -38,15 +38,9 @@
  !
  !...MEMORY
  !
-<<<<<<< HEAD
- integer, parameter :: N_MEM_max                     = 100000
- integer, parameter :: N_MEM_max_element_components  = 1000
- integer, parameter :: N_MEM_SAVE_max      = 1000
-=======
  integer, parameter :: N_MEM_max                     = 1000
  integer, parameter :: N_MEM_max_element_components  = 200
  integer, parameter :: N_MEM_SAVE_max      = 500
->>>>>>> 0d4327a6
  !
  !...MEMORY library
  integer, parameter :: N_MEM_LIBs_max   = 200
