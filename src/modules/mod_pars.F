--- conflicted
+++ resolved
@@ -61,11 +61,8 @@
  real(SP),    parameter :: pi=3.141592653589793238462643383279502884197_SP
  real(DP),    parameter :: pi_DP=3.141592653589793238462643383279502884197_DP
  real(SP),    parameter :: zero_dfl=1.E-5_SP
-<<<<<<< HEAD
  !
-=======
  real(SP),    parameter :: infinity_dfl=HUGE(1._SP)
->>>>>>> ae053720
  real(SP),    parameter :: rZERO=0._SP
  real(SP),    parameter :: rONE =1._SP
  !
