!
!        Copyright (C) 2000-2018 the YAMBO team
!              http://www.yambo-code.org
!
! Authors (see AUTHORS file for details): AM
! 
! This file is distributed under the terms of the GNU 
! General Public License. You can redistribute it and/or 
! modify it under the terms of the GNU General Public 
! License as published by the Free Software Foundation; 
! either version 2, or (at your option) any later version.
!
! This program is distributed in the hope that it will 
! be useful, but WITHOUT ANY WARRANTY; without even the 
! implied warranty of MERCHANTABILITY or FITNESS FOR A 
! PARTICULAR PURPOSE.  See the GNU General Public License 
! for more details.
!
! You should have received a copy of the GNU General Public 
! License along with this program; if not, write to the Free 
! Software Foundation, Inc., 59 Temple Place - Suite 330,Boston, 
! MA 02111-1307, USA or visit http://www.gnu.org/copyleft/gpl.txt.
!
module collision_el
 !
 !=====================
 ! ELEMENTAL COLLISION
 !=====================
 !
 use pars,        ONLY:DP,SP,LP,schlen
 use parallel_m,  ONLY:PP_indexes
 use qe_pseudo_m, ONLY:bec_type,deallocate_bec_type
 !
#include<memory.h>
 !
 type elemental_collision
   !
   !  is(3)=(ib,ik,is,isp) --<--:--<-- os(3)=(ob,ok,os,osp)
   !                            :
   !                           /:\ iqs=(ig0,iq,is)
   !                            :
   !  iq_is = bz(ik_is-ok_os)+Go
   !
   integer :: is(4) 
   integer :: os(4)
   integer :: qs(3)
   integer :: ngrho
   integer :: iqref
   !
   character(schlen) :: name="El_Coll"
   !
   complex(SP), allocatable :: gamp(:,:)
   complex(SP), allocatable :: rhotw(:)
   !
   ! scatter bamp workspace
   !
   complex(DP), allocatable :: rho_tw_rs(:)
   complex(SP), allocatable :: WF_symm_i(:,:)
   complex(SP), allocatable :: WF_symm_o(:,:)
   !
   ! USPP workspace
   !
   type(bec_type) :: ibec      ! contains:  < beta_j | wf_in>
   type(bec_type) :: obec      ! contains:  < beta_j | wf_om>
   real(DP),    allocatable :: ylmk0(:,:)
   real(DP),    allocatable :: qmod(:)
   complex(DP), allocatable :: qgm(:,:,:,:)
   complex(SP), allocatable :: becprod(:,:,:,:)
   complex(SP), allocatable :: eiqtau(:)
   !
#if defined(_CUDA)
   complex(SP), pointer, device :: rhotw_d(:)  => null()
   complex(DP), pointer, device :: rho_tw_rs_d(:) => null()
   complex(SP), pointer, device :: WF_symm_i_d(:,:) => null()
   complex(SP), pointer, device :: WF_symm_o_d(:,:) => null()
#endif
   !
 end type elemental_collision
 !
 contains
   !
   subroutine elemental_collision_copy(I,O)
     type(elemental_collision)::I,O
     O%is=I%is
     O%os=I%os
     O%qs=I%qs
   end subroutine
   !
   subroutine elemental_collision_free(ggw,INIT_ONLY)
     type(elemental_collision)::ggw
     logical,optional::INIT_ONLY
     logical         ::init_only_
     !
<<<<<<< HEAD
     if(present(INIT_ONLY)) init_only_=INIT_ONLY
     if(.not.init_only_) then
       if(associated(ggw%gamp))      deallocate(ggw%gamp)
       if(associated(ggw%rhotw))     deallocate(ggw%rhotw)
       if(associated(ggw%rho_tw_rs)) deallocate(ggw%rho_tw_rs)
       if(associated(ggw%WF_symm_i)) deallocate(ggw%WF_symm_i)
       if(associated(ggw%WF_symm_o)) deallocate(ggw%WF_symm_o)
#if defined(_CUDA)
       if(associated(ggw%rhotw_d))     deallocate(ggw%rhotw_d)
       if(associated(ggw%rho_tw_rs_d)) deallocate(ggw%rho_tw_rs_d)
       if(associated(ggw%WF_symm_i_d)) deallocate(ggw%WF_symm_i_d)
       if(associated(ggw%WF_symm_o_d)) deallocate(ggw%WF_symm_o_d)
#endif
     endif
     nullify(ggw%gamp,ggw%rhotw,ggw%rho_tw_rs,ggw%WF_symm_i,ggw%WF_symm_o)
#if defined(_CUDA)
     nullify(ggw%rhotw_d,ggw%rho_tw_rs_d,ggw%WF_symm_i_d,ggw%WF_symm_o_d)
#endif
=======
     init_only_=.false.
     if (present(INIT_ONLY)) then
       init_only_=INIT_ONLY
     endif
     if (.not.init_only_) then
       YAMBO_FREE(ggw%gamp)
       YAMBO_FREE(ggw%rhotw)
       YAMBO_FREE(ggw%rho_tw_rs)
       YAMBO_FREE(ggw%WF_symm_i)
       YAMBO_FREE(ggw%WF_symm_o)
       !
       ! USPP workspace
       call deallocate_bec_type(ggw%ibec)
       call deallocate_bec_type(ggw%obec)
       YAMBO_FREE(ggw%ylmk0)
       YAMBO_FREE(ggw%qmod)
       YAMBO_FREE(ggw%qgm)
       YAMBO_FREE(ggw%becprod)
       YAMBO_FREE(ggw%eiqtau)
     endif
>>>>>>> bb14314d
   end subroutine
   !
   subroutine elemental_collision_alloc(ggw,NG,NG_GAMP,GRADIENT,TITLE)
     use electrons,      ONLY:n_spinor
     use FFT_m,          ONLY:fft_size
     type(elemental_collision) ::ggw
     integer,         OPTIONAL :: NG
     integer,         OPTIONAL :: NG_GAMP(2)
     logical,         OPTIONAL :: GRADIENT
     character(*),    OPTIONAL :: TITLE
     !
     if (present(TITLE)) then
       ggw%name=TITLE
     endif
     !
<<<<<<< HEAD
     allocate(ggw%rho_tw_rs(fft_size))
     allocate(ggw%WF_symm_i(fft_size,n_spinor))
     allocate(ggw%WF_symm_o(fft_size,n_spinor))
#if defined _CUDA
     allocate(ggw%rho_tw_rs_d(fft_size))
     allocate(ggw%WF_symm_i_d(fft_size,n_spinor))
     allocate(ggw%WF_symm_o_d(fft_size,n_spinor))
#endif
     !
     call mem_est(trim(ggw%name)//"-rho_tw_rs",(/fft_size/),(/2*SP/))
     call mem_est(trim(ggw%name)//"-WF_symm_i",(/fft_size*n_spinor/),(/2*SP/))
     call mem_est(trim(ggw%name)//"-WF_symm_o",(/fft_size*n_spinor/),(/2*SP/))
=======
     if (fft_size>0) then
       YAMBO_ALLOC(ggw%rho_tw_rs,(fft_size))
       YAMBO_ALLOC(ggw%WF_symm_i,(fft_size,n_spinor))
       YAMBO_ALLOC(ggw%WF_symm_o,(fft_size,n_spinor))
     endif
>>>>>>> bb14314d
     !
     if (present(NG)) then
       if (NG>0) then
         if (present(GRADIENT)) then
           YAMBO_ALLOC(ggw%rhotw,(3*NG))
         else
           YAMBO_ALLOC(ggw%rhotw,(NG))
         endif
       endif
#if defined _CUDA
       if (present(GRADIENT)) then
         if (GRADIENT) allocate(ggw%rhotw_d(3*NG))
       else
         allocate(ggw%rhotw_d(NG))
       endif
#endif
       ggw%ngrho=NG
     endif
     if (present(NG_GAMP)) then
       if (all((/NG_GAMP>0/))) then
         YAMBO_ALLOC(ggw%gamp,(NG_GAMP(1),NG_GAMP(2)))
       endif
     endif
     !
   end subroutine
   !
end module collision_el<|MERGE_RESOLUTION|>--- conflicted
+++ resolved
@@ -69,10 +69,10 @@
    complex(SP), allocatable :: eiqtau(:)
    !
 #if defined(_CUDA)
-   complex(SP), pointer, device :: rhotw_d(:)  => null()
-   complex(DP), pointer, device :: rho_tw_rs_d(:) => null()
-   complex(SP), pointer, device :: WF_symm_i_d(:,:) => null()
-   complex(SP), pointer, device :: WF_symm_o_d(:,:) => null()
+   complex(SP), allocatable, device :: rhotw_d(:)
+   complex(DP), allocatable, device :: rho_tw_rs_d(:)
+   complex(SP), allocatable, device :: WF_symm_i_d(:,:)
+   complex(SP), allocatable, device :: WF_symm_o_d(:,:)
 #endif
    !
  end type elemental_collision
@@ -91,26 +91,6 @@
      logical,optional::INIT_ONLY
      logical         ::init_only_
      !
-<<<<<<< HEAD
-     if(present(INIT_ONLY)) init_only_=INIT_ONLY
-     if(.not.init_only_) then
-       if(associated(ggw%gamp))      deallocate(ggw%gamp)
-       if(associated(ggw%rhotw))     deallocate(ggw%rhotw)
-       if(associated(ggw%rho_tw_rs)) deallocate(ggw%rho_tw_rs)
-       if(associated(ggw%WF_symm_i)) deallocate(ggw%WF_symm_i)
-       if(associated(ggw%WF_symm_o)) deallocate(ggw%WF_symm_o)
-#if defined(_CUDA)
-       if(associated(ggw%rhotw_d))     deallocate(ggw%rhotw_d)
-       if(associated(ggw%rho_tw_rs_d)) deallocate(ggw%rho_tw_rs_d)
-       if(associated(ggw%WF_symm_i_d)) deallocate(ggw%WF_symm_i_d)
-       if(associated(ggw%WF_symm_o_d)) deallocate(ggw%WF_symm_o_d)
-#endif
-     endif
-     nullify(ggw%gamp,ggw%rhotw,ggw%rho_tw_rs,ggw%WF_symm_i,ggw%WF_symm_o)
-#if defined(_CUDA)
-     nullify(ggw%rhotw_d,ggw%rho_tw_rs_d,ggw%WF_symm_i_d,ggw%WF_symm_o_d)
-#endif
-=======
      init_only_=.false.
      if (present(INIT_ONLY)) then
        init_only_=INIT_ONLY
@@ -121,7 +101,13 @@
        YAMBO_FREE(ggw%rho_tw_rs)
        YAMBO_FREE(ggw%WF_symm_i)
        YAMBO_FREE(ggw%WF_symm_o)
-       !
+       ! 
+#if defined(_CUDA)
+       if(associated(ggw%rhotw_d))     deallocate(ggw%rhotw_d)
+       if(associated(ggw%rho_tw_rs_d)) deallocate(ggw%rho_tw_rs_d)
+       if(associated(ggw%WF_symm_i_d)) deallocate(ggw%WF_symm_i_d)
+       if(associated(ggw%WF_symm_o_d)) deallocate(ggw%WF_symm_o_d)
+#endif
        ! USPP workspace
        call deallocate_bec_type(ggw%ibec)
        call deallocate_bec_type(ggw%obec)
@@ -131,7 +117,6 @@
        YAMBO_FREE(ggw%becprod)
        YAMBO_FREE(ggw%eiqtau)
      endif
->>>>>>> bb14314d
    end subroutine
    !
    subroutine elemental_collision_alloc(ggw,NG,NG_GAMP,GRADIENT,TITLE)
@@ -147,26 +132,16 @@
        ggw%name=TITLE
      endif
      !
-<<<<<<< HEAD
-     allocate(ggw%rho_tw_rs(fft_size))
-     allocate(ggw%WF_symm_i(fft_size,n_spinor))
-     allocate(ggw%WF_symm_o(fft_size,n_spinor))
-#if defined _CUDA
-     allocate(ggw%rho_tw_rs_d(fft_size))
-     allocate(ggw%WF_symm_i_d(fft_size,n_spinor))
-     allocate(ggw%WF_symm_o_d(fft_size,n_spinor))
-#endif
-     !
-     call mem_est(trim(ggw%name)//"-rho_tw_rs",(/fft_size/),(/2*SP/))
-     call mem_est(trim(ggw%name)//"-WF_symm_i",(/fft_size*n_spinor/),(/2*SP/))
-     call mem_est(trim(ggw%name)//"-WF_symm_o",(/fft_size*n_spinor/),(/2*SP/))
-=======
      if (fft_size>0) then
        YAMBO_ALLOC(ggw%rho_tw_rs,(fft_size))
        YAMBO_ALLOC(ggw%WF_symm_i,(fft_size,n_spinor))
        YAMBO_ALLOC(ggw%WF_symm_o,(fft_size,n_spinor))
+#if defined _CUDA
+       allocate(ggw%rho_tw_rs_d(fft_size))
+       allocate(ggw%WF_symm_i_d(fft_size,n_spinor))
+       allocate(ggw%WF_symm_o_d(fft_size,n_spinor))
+#endif
      endif
->>>>>>> bb14314d
      !
      if (present(NG)) then
        if (NG>0) then
