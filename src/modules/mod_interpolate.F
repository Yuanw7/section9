--- conflicted
+++ resolved
@@ -91,11 +91,8 @@
    integer                  :: ID=0
    logical                  :: in_use=.FALSE.
    logical                  :: use_NN=.FALSE.
-<<<<<<< HEAD
    logical                  :: has_fineGd=.FALSE.
-=======
    character(schlen)        :: seed_kind=" "
->>>>>>> 2c2c37df
    character(schlen)        :: what=" "
    !
    real(SP),    allocatable :: SEED(:,:,:)
