--- conflicted
+++ resolved
@@ -185,10 +185,6 @@
      Xw%dr=(/freq(1),freq(ACFDT_n_freqs)/)
      YAMBO_ALLOC(Xw%p,(ACFDT_n_freqs))
      Xw%p(:)=(0.,1.)*freq(:)
-<<<<<<< HEAD
-=======
-     call mem_est("W-p",(/ACFDT_n_freqs/))
->>>>>>> 92c970b8
      i_err=X_dielectric_matrix(Xen,Xk,q,X,Xw,iqibz>1)
      if (i_err==0) exit
    enddo
