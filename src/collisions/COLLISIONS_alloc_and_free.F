!
! Copyright (C) 2000-2013 A. Marini and the YAMBO team 
!              http://www.yambo-code.org
! 
! This file is distributed under the terms of the GNU 
! General Public License. You can redistribute it and/or 
! modify it under the terms of the GNU General Public 
! License as published by the Free Software Foundation; 
! either version 2, or (at your option) any later version.
!
! This program is distributed in the hope that it will 
! be useful, but WITHOUT ANY WARRANTY; without even the 
! implied warranty of MERCHANTABILITY or FITNESS FOR A 
! PARTICULAR PURPOSE.  See the GNU General Public License 
! for more details.
!
! You should have received a copy of the GNU General Public 
! License along with this program; if not, write to the Free 
! Software Foundation, Inc., 59 Temple Place - Suite 330,Boston, 
! MA 02111-1307, USA or visit http://www.gnu.org/copyleft/gpl.txt.
!
subroutine COLLISIONS_alloc_and_free(what,elements,actions,I)
 !
 use pars,           ONLY:LP,cZERO,rZero
 use memory_m,       ONLY:mem_est
 use QP_m,           ONLY:QP_n_states
 use SC,             ONLY:SC_bands
 use plasma,         ONLY:max_N_plasma_poles
 use D_lattice,      ONLY:nsym
 use R_lattice,      ONLY:nqbz,nkibz
 use parallel_m,     ONLY:PAR_nPlasma,PAR_nQ,PAR_nQP
 use global_XC,      ONLY:SC_HF,SC_COHSEX,SE_GW_NEQ
 use collision,      ONLY:COLLISIONS_element,HF_collisions,COHSEX_collisions,GW_NEQ_collisions,&
&                         nHF_collisions,nCOHSEX_collisions,nGW_NEQ_collisions
 !
 implicit none
 !
 character(*)             :: what,elements,actions
 integer                  :: I
 !
 ! Work Space
 !
 integer :: D(3,2),I_range(2),J,size_
 logical :: l_HF,l_COHSEX,l_GW_NEQ,l_v3,l_v1,l_table,l_all,l_alloc,&
&           l_clean,l_collision,l_distribute
 !
 if (I==0) I_range=(/1,PAR_nQP/)
 if (I==0) size_=PAR_nQP
 if (I> 0) I_range=(/I,I/)
 if (I> 0) size_=1
 !
 ! What
 !
 l_HF     =index(what,"HF")>0
 l_COHSEX =index(what,"COHSEX")>0
 l_GW_NEQ =index(what,"GW_NEQ")>0
 !
 ! Elements
 !
 l_v1   =index(elements,"v1")>0
 l_v3   =index(elements,"v3")>0
 l_all  =index(elements,"all")>0
 l_table    =index(elements,"table")>0
 l_collision=index(elements,"coll")>0
 !
 ! Actions
 !
 l_alloc     =index(actions,"alloc")>0
 l_clean     =index(actions,"clean")>0
 l_distribute=index(actions,"distribute")>0
 !
 if (l_HF) then
   D(1,:)=SC_bands
   D(2,:)=SC_bands
   D(3,:)=(/1,nkibz/)
   if (l_collision.and.l_alloc) then
     allocate(HF_collisions(size_))
     nHF_collisions=size_
     HF_collisions(:)%kind=SC_HF
     HF_collisions(:)%name="HF"
   endif
   call local_alloc_and_free(HF_collisions,nHF_collisions)
   if (l_collision.and.l_clean) then
     if (allocated(HF_collisions)) then
       call local_alloc_and_free(HF_collisions,nHF_collisions)
       deallocate(HF_collisions)
     endif
     nHF_collisions=0
   endif
 endif
 !
 if (l_COHSEX) then
   D(1,:)=SC_bands
   D(2,:)=SC_bands
   D(3,:)=(/1,nkibz/)
   if (l_collision.and.l_alloc) then
     allocate(COHSEX_collisions(size_))
     nCOHSEX_collisions=size_
     COHSEX_collisions(:)%kind=SC_COHSEX
     COHSEX_collisions(:)%name="COHSEX"
   endif
   call local_alloc_and_free(COHSEX_collisions,nCOHSEX_collisions)
   if (l_collision.and.l_clean) then
     if (allocated(COHSEX_collisions)) then
       call local_alloc_and_free(COHSEX_collisions,nCOHSEX_collisions)
       deallocate(COHSEX_collisions)
     endif
     nCOHSEX_collisions=0
   endif
 endif
 !
 if (l_GW_NEQ) then
   D(1,:)=(/1,max_N_plasma_poles/)
   D(2,:)=(/1,1/)
   D(3,:)=(/1,nqbz/)
   if (l_distribute) then
     D(1,:)=(/1,PAR_nPlasma/)
     D(3,:)=(/1,PAR_nQ/)
   endif
   if (l_collision.and.l_alloc) then
     allocate(GW_NEQ_collisions(size_))
     nGW_NEQ_collisions=size_
     GW_NEQ_collisions(:)%kind=SE_GW_NEQ
     GW_NEQ_collisions(:)%name="GW_NEQ"
   endif
<<<<<<< HEAD
   call local_alloc_and_free(GW_NEQ_collisions,nGW_NEQ_collisions)
   if(l_collision.and.l_clean) then
=======
   D(1,:)=(/1,QP_n_states/)
   D(2,:)=(/1,nsym/)
   D(3,:)=(/1,nqbz/)
   if (l_distribute.and.(l_v3.or.l_table)) then
     D(1,:)=(/1,PAR_nQPp/)
     D(3,:)=(/1,PAR_nQ/)
   endif
   if (l_clean) then
>>>>>>> 6f3cdf0f
     if (allocated(GW_NEQ_collisions)) then
       deallocate(GW_NEQ_collisions)
     endif
     nGW_NEQ_collisions=0
   endif
 endif
 !
 contains
   !
   subroutine local_alloc_and_free(COLL,N)
     integer                  :: N
     type(COLLISIONS_element) :: COLL(N)
     do J=I_range(1),I_range(2)
       if (l_alloc.and.(l_v3.or.l_all)) then
         if(l_GW_NEQ) then
           allocate(COLL(J)%v3r(D(1,1):D(1,2),D(2,1):D(2,2),D(3,1):D(3,2)))
           COLL(J)%v3r=rZERO
         endif
         if(l_COHSEX.or.l_HF) then
           allocate(COLL(J)%v3c(D(1,1):D(1,2),D(2,1):D(2,2),D(3,1):D(3,2)))
           COLL(J)%v3c=cZERO
         endif
         COLL(J)%D=D
       endif
       if (l_clean.and.(l_v3.or.l_all)) then
         if (l_GW_NEQ        .and.associated(COLL(J)%v3r)) deallocate(COLL(J)%v3r)
         if (l_COHSEX.or.l_HF.and.associated(COLL(J)%v3c)) deallocate(COLL(J)%v3c)
       endif
       if (l_alloc.and.(l_v1.or.l_all)) then
         allocate(COLL(J)%v(COLL(J)%N))
         COLL(J)%v=cZERO
       endif
       if (l_clean.and.(l_v1.or.l_all)) then
         if (associated(COLL(J)%v)) deallocate(COLL(J)%v)
       endif
       if (l_alloc.and.(l_table.or.l_all)) then
         allocate(COLL(J)%table(D(1,1):D(1,2),D(2,1):D(2,2),D(3,1):D(3,2)))
         COLL(J)%table=0
         COLL(J)%D=D
       endif
       if (l_clean.and.(l_table.or.l_all)) then
         if (associated(COLL(J)%table)) deallocate(COLL(J)%table)
       endif
     enddo
     if (l_alloc.and.(l_v1.or.l_all)) then
       call mem_est("COLLISIONS_"//trim(COLL(1)%name)//"_v1",(/size(COLL(1)%v)*(I_range(2)-I_range(1)+1)/))
     endif
     if (l_alloc.and.(l_v3.or.l_all)) then
       if(l_GW_NEQ        ) call mem_est("COLLISIONS_"//trim(COLL(1)%name)//"_v3r",(/size(COLL(1)%v3r)*(I_range(2)-I_range(1)+1)/))
       if(l_COHSEX.or.l_HF) call mem_est("COLLISIONS_"//trim(COLL(1)%name)//"_v3c",(/size(COLL(1)%v3c)*(I_range(2)-I_range(1)+1)/))
     endif
     if (l_alloc.and.(l_table.or.l_all)) then
       call mem_est("COLLISIONS_"//trim(COLL(1)%name)//"_table",(/size(COLL(1)%table)*(I_range(2)-I_range(1)+1)/),(/LP/))
     endif
     if (l_clean.and.(l_v1.or.l_all)) then
       call mem_est("COLLISIONS_"//trim(COLL(1)%name)//"_v1")
     endif
     if (l_clean.and.(l_v3.or.l_all)) then
       if(l_GW_NEQ        ) call mem_est("COLLISIONS_"//trim(COLL(1)%name)//"_v3r")
       if(l_COHSEX.or.l_HF) call mem_est("COLLISIONS_"//trim(COLL(1)%name)//"_v3c")
     endif
     if (l_clean.and.(l_table.or.l_all)) then
       call mem_est("COLLISIONS_"//trim(COLL(1)%name)//"_table")
     endif
   end subroutine
   !
end subroutine<|MERGE_RESOLUTION|>--- conflicted
+++ resolved
@@ -113,7 +113,7 @@
    D(1,:)=(/1,max_N_plasma_poles/)
    D(2,:)=(/1,1/)
    D(3,:)=(/1,nqbz/)
-   if (l_distribute) then
+   if (l_distribute.and.(l_v3.or.l_table)) then
      D(1,:)=(/1,PAR_nPlasma/)
      D(3,:)=(/1,PAR_nQ/)
    endif
@@ -123,19 +123,8 @@
      GW_NEQ_collisions(:)%kind=SE_GW_NEQ
      GW_NEQ_collisions(:)%name="GW_NEQ"
    endif
-<<<<<<< HEAD
    call local_alloc_and_free(GW_NEQ_collisions,nGW_NEQ_collisions)
    if(l_collision.and.l_clean) then
-=======
-   D(1,:)=(/1,QP_n_states/)
-   D(2,:)=(/1,nsym/)
-   D(3,:)=(/1,nqbz/)
-   if (l_distribute.and.(l_v3.or.l_table)) then
-     D(1,:)=(/1,PAR_nQPp/)
-     D(3,:)=(/1,PAR_nQ/)
-   endif
-   if (l_clean) then
->>>>>>> 6f3cdf0f
      if (allocated(GW_NEQ_collisions)) then
        deallocate(GW_NEQ_collisions)
      endif
