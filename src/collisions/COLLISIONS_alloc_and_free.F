!
!        Copyright (C) 2000-2016 the YAMBO team
!              http://www.yambo-code.org
!
! Authors (see AUTHORS file for details): AM
! 
! This file is distributed under the terms of the GNU 
! General Public License. You can redistribute it and/or 
! modify it under the terms of the GNU General Public 
! License as published by the Free Software Foundation; 
! either version 2, or (at your option) any later version.
!
! This program is distributed in the hope that it will 
! be useful, but WITHOUT ANY WARRANTY; without even the 
! implied warranty of MERCHANTABILITY or FITNESS FOR A 
! PARTICULAR PURPOSE.  See the GNU General Public License 
! for more details.
!
! You should have received a copy of the GNU General Public 
! License along with this program; if not, write to the Free 
! Software Foundation, Inc., 59 Temple Place - Suite 330,Boston, 
! MA 02111-1307, USA or visit http://www.gnu.org/copyleft/gpl.txt.
!
subroutine COLLISIONS_alloc_and_free(what,elements,actions,I)
 !
 use pars,           ONLY:LP,cZERO,rZERO
 use memory_m,       ONLY:mem_est
 use plasma,         ONLY:N_plasma_poles_global
 use R_lattice,      ONLY:nqbz,nkibz
<<<<<<< HEAD
 use parallel_m,     ONLY:PAR_nPlasma,PAR_nQ,PAR_nQP
 use global_XC,      ONLY:SC_HF,SC_COHSEX,SE_GW_NEQ
 use collision,      ONLY:COLLISIONS_element,Fock_collisions,SEX_collisions,GW_NEQ_collisions,&
&                         nFock_collisions,nSEX_collisions,nGW_NEQ_collisions,COLL_bands
=======
 use parallel_m,     ONLY:PAR_nPlasma,PAR_nQ
 use collision,      ONLY:COLLISIONS_element,FOCK_COLL_element,SEX_COLL_element,GW_NEQ_COLL_element,&
&                         COLL_bands,&
&                         GW_NEQ_collisions,FOCK_collisions,SEX_collisions,P_collisions,COLLISIONS_group
>>>>>>> fe4b9ebd
#if defined _QED
 use QP_m,           ONLY:QP_QED_ng
 use collision,      ONLY:P_COLL_element
#endif
 !
 implicit none
 !
 character(*)             :: what,elements,actions
 integer                  :: I
 !
 ! Work Space
 !
 integer :: D(3,2),COLL_range(2),J,K,mem_size(5),size_
 logical :: l_Fock,l_SEX,l_GW_NEQ,l_v3,l_v1,l_table,l_all,l_alloc,&
&           l_clean,l_collision,l_distribute,l_Momentum,l_complex,l_real
 !
 ! What
 !
 l_Fock    =index(what,"Fock")>0
 l_SEX     =index(what,"SEX")>0
 l_GW_NEQ  =index(what,"GW_NEQ")>0
 l_Momentum=index(what,"Momentum")>0
 !
 ! Dimension
 !
 if (I==0) then
   if (l_Fock)     COLL_range=(/1,FOCK_collisions%PAR_N/)
   if (l_SEX)      COLL_range=(/1,SEX_collisions%PAR_N/)
   if (l_GW_NEQ)   COLL_range=(/1,GW_NEQ_collisions%PAR_N/)
   if (l_Momentum) COLL_range=(/1,P_collisions%PAR_N/)
   size_=COLL_range(2)
 endif
 if (I> 0) COLL_range=(/I,I/)
 if (I> 0) size_=1
 !
 l_complex=l_Fock.or.l_SEX
 l_real   =l_GW_NEQ.or.l_Momentum
 !
 ! Elements
 !
 l_v1   =index(elements,"v1")>0
 l_v3   =index(elements,"v3")>0
 l_all  =index(elements,"all")>0
 l_table    =index(elements,"table")>0
 l_collision=index(elements,"coll")>0
 !
 ! Actions
 !
 l_alloc     =index(actions,"alloc")>0
 l_clean     =index(actions,"clean")>0
 l_distribute=index(actions,"distribute")>0
 !
 if (l_Fock) then
   D(1,:)=COLL_bands
   D(2,:)=COLL_bands
   D(3,:)=(/1,nkibz/)
   if (l_collision.and.l_alloc) then
     allocate(FOCK_COLL_element(size_))
     FOCK_COLL_element%N=size_
   endif
   call local_alloc_and_free(FOCK_COLL_element,FOCK_collisions)
   if (l_collision.and.l_clean) then
     if (allocated(FOCK_COLL_element)) then
       call local_alloc_and_free(FOCK_COLL_element,FOCK_collisions)
       deallocate(FOCK_COLL_element)
     endif
     FOCK_COLL_element%N=0
   endif
 endif
 !
 if (l_SEX) then
   D(1,:)=COLL_bands
   D(2,:)=COLL_bands
   D(3,:)=(/1,nkibz/)
   if (l_collision.and.l_alloc) then
     allocate(SEX_COLL_element(size_))
     SEX_COLL_element%N=size_
   endif
   call local_alloc_and_free(SEX_COLL_element,SEX_collisions)
   if (l_collision.and.l_clean) then
     if (allocated(SEX_COLL_element)) then
       call local_alloc_and_free(SEX_COLL_element,SEX_collisions)
       deallocate(SEX_COLL_element)
     endif
     SEX_COLL_element%N=0
   endif
 endif
 !
#if defined _QED
 !
 if (l_Momentum) then
    D(2,:)=COLL_bands
    D(1,:)=(/1,QP_QED_ng/)
    D(3,:)=(/1,nqbz/)
    !DEBUG> TO CODE the distribute part
    if (l_distribute) then
     !D(1,:)=(/1,PAR_nRL/)
     !D(3,:)=(/1,PAR_nQ/)
   endif
   if (l_collision.and.l_alloc) then
     allocate(P_COLL_element(size_))
     P_COLL_element%N=size_
   endif
   call local_alloc_and_free(P_COLL_element,P_collisions)
   if (l_collision.and.l_clean) then
     if (allocated(P_COLL_element)) then
       call local_alloc_and_free(P_COLL_element,P_collisions)
       deallocate(P_COLL_element)
     endif
     P_COLL_element%N=0
   endif
 endif
 !
#endif
 !
 if (l_GW_NEQ) then
   D(1,:)=(/1,N_plasma_poles_global/)
   D(2,:)=(/1,1/)
   D(3,:)=(/1,nqbz/)
   if (l_distribute.and.(l_v3.or.l_table)) then
     D(1,:)=(/1,PAR_nPlasma/)
     D(3,:)=(/1,PAR_nQ/)
   endif
   if (l_collision.and.l_alloc) then
     allocate(GW_NEQ_COLL_element(size_))
     GW_NEQ_COLL_element%N=size_
   endif
   call local_alloc_and_free(GW_NEQ_COLL_element,GW_NEQ_collisions)
   if(l_collision.and.l_clean) then
     if (allocated(GW_NEQ_COLL_element)) then
       deallocate(GW_NEQ_COLL_element)
     endif
     GW_NEQ_COLL_element%N=0
   endif
 endif
 !
 contains
   !
   subroutine local_alloc_and_free(COLL,COLL_grp)
     type(COLLISIONS_group)   :: COLL_grp
     type(COLLISIONS_element) :: COLL(COLL_grp%N)
     mem_size=0
     do J=COLL_range(1),COLL_range(2)
       !
       ! Here I assign to each collision element an index corresponding to the REAL collision
       ! associated. This is because J runs on the parallel components and not on the real ones.
       !
       do K=1,COLL_grp%N
         if (COLL_grp%PAR_map(K)==J) COLL(J)%I=K
       enddo
       !
       if (l_alloc.and.(l_v3.or.l_all)) then
         if(l_real) then
           allocate(COLL(J)%v3_r(D(1,1):D(1,2),D(2,1):D(2,2),D(3,1):D(3,2)))
           COLL(J)%v3_r=rZERO
           mem_size(1)=mem_size(1)+size(COLL(J)%v3_r)
         endif
         if(l_complex) then
           allocate(COLL(J)%v3_c(D(1,1):D(1,2),D(2,1):D(2,2),D(3,1):D(3,2)))
           COLL(J)%v3_c=cZERO
           mem_size(2)=mem_size(2)+size(COLL(J)%v3_c)
         endif
         COLL_grp%D=D
       endif
       if (l_clean.and.(l_v3.or.l_all)) then
         if (l_real  .and.associated(COLL(J)%v3_r)) deallocate(COLL(J)%v3_r)
         if (l_complex.and.associated(COLL(J)%v3_c)) deallocate(COLL(J)%v3_c)
       endif
       if (l_alloc.and.(l_v1.or.l_all)) then
         if(l_real) then
           allocate(COLL(J)%v_r(COLL(J)%N))
           COLL(J)%v_r=rZERO
           mem_size(3)=mem_size(3)+size(COLL(J)%v_r)
         endif
         if(l_complex) then
           allocate(COLL(J)%v_c(COLL(J)%N))
           COLL(J)%v_c=cZERO
           mem_size(4)=mem_size(4)+size(COLL(J)%v_c)
         endif
       endif
       if (l_clean.and.(l_v1.or.l_all)) then
         if (associated(COLL(J)%v_c)) deallocate(COLL(J)%v_c)
         if (associated(COLL(J)%v_r)) deallocate(COLL(J)%v_r )
       endif
       if (l_alloc.and.(l_table.or.l_all)) then
         allocate(COLL(J)%table(D(1,1):D(1,2),D(2,1):D(2,2),D(3,1):D(3,2)))
         COLL(J)%table=0
         COLL_grp%D=D
         mem_size(5)=mem_size(5)+size(COLL(J)%table)
       endif
       if (l_clean.and.(l_table.or.l_all)) then
         if (associated(COLL(J)%table)) deallocate(COLL(J)%table)
       endif
     enddo
     !
     if (l_alloc) then
       if(l_v3.or.l_all) then
         if (l_real  )  call mem_est("COLLISIONS_"//trim(COLL_grp%name)//"_v3r",  (/mem_size(1)/))
         if (l_complex) call mem_est("COLLISIONS_"//trim(COLL_grp%name)//"_v3c",  (/mem_size(2)/))
       endif
       if (l_v1.or.l_all) then
         if (l_real  )  call mem_est("COLLISIONS_"//trim(COLL_grp%name)//"_vr",   (/mem_size(3)/))
         if (l_complex) call mem_est("COLLISIONS_"//trim(COLL_grp%name)//"_vc",   (/mem_size(4)/))
       endif
       if (l_table.or.l_all)  call mem_est("COLLISIONS_"//trim(COLL_grp%name)//"_table",(/mem_size(5)/),(/LP/))
     endif
     !
     if (l_clean) then
       if (l_v3.or.l_all) then
         if (l_real   ) call mem_est("COLLISIONS_"//trim(COLL_grp%name)//"_v3r")
         if (l_complex) call mem_est("COLLISIONS_"//trim(COLL_grp%name)//"_v3c")
       endif
       if (l_v1.or.l_all) then
         if (l_real   ) call mem_est("COLLISIONS_"//trim(COLL_grp%name)//"_vr")
         if (l_complex) call mem_est("COLLISIONS_"//trim(COLL_grp%name)//"_vc")
       endif
       if (l_table.or.l_all)   call mem_est("COLLISIONS_"//trim(COLL_grp%name)//"_table")
     endif
     !
   end subroutine
   !
end subroutine<|MERGE_RESOLUTION|>--- conflicted
+++ resolved
@@ -27,17 +27,10 @@
  use memory_m,       ONLY:mem_est
  use plasma,         ONLY:N_plasma_poles_global
  use R_lattice,      ONLY:nqbz,nkibz
-<<<<<<< HEAD
- use parallel_m,     ONLY:PAR_nPlasma,PAR_nQ,PAR_nQP
- use global_XC,      ONLY:SC_HF,SC_COHSEX,SE_GW_NEQ
- use collision,      ONLY:COLLISIONS_element,Fock_collisions,SEX_collisions,GW_NEQ_collisions,&
-&                         nFock_collisions,nSEX_collisions,nGW_NEQ_collisions,COLL_bands
-=======
  use parallel_m,     ONLY:PAR_nPlasma,PAR_nQ
  use collision,      ONLY:COLLISIONS_element,FOCK_COLL_element,SEX_COLL_element,GW_NEQ_COLL_element,&
 &                         COLL_bands,&
 &                         GW_NEQ_collisions,FOCK_collisions,SEX_collisions,P_collisions,COLLISIONS_group
->>>>>>> fe4b9ebd
 #if defined _QED
  use QP_m,           ONLY:QP_QED_ng
  use collision,      ONLY:P_COLL_element
