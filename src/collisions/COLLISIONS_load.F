--- conflicted
+++ resolved
@@ -143,11 +143,7 @@
              if (.not.PAR_IND_Q%element_1D(i3)) cycle
              i_J_mem  =PAR_Plasma_index(i1)
              i_q_mem  =PAR_Q_index(i3)
-<<<<<<< HEAD
              GW_NEQ_collisions(i_qp_mem)%v3r(i_J_mem,1,i_q_mem)=real(GW_NEQ_collisions(1)%v(ic))
-=======
-             GW_NEQ_collisions(i_qp_mem)%v3(i_qpp_mem,i2,i_q_mem)=GW_NEQ_collisions(1)%v(ic)
->>>>>>> b46c5742
              ic=ic+1
            enddo
          enddo
