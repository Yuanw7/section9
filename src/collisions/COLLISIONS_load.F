!
!        Copyright (C) 2000-2016 the YAMBO team
!              http://www.yambo-code.org
!
! Authors (see AUTHORS file for details): AM CA
! 
! This file is distributed under the terms of the GNU 
! General Public License. You can redistribute it and/or 
! modify it under the terms of the GNU General Public 
! License as published by the Free Software Foundation; 
! either version 2, or (at your option) any later version.
!
! This program is distributed in the hope that it will 
! be useful, but WITHOUT ANY WARRANTY; without even the 
! implied warranty of MERCHANTABILITY or FITNESS FOR A 
! PARTICULAR PURPOSE.  See the GNU General Public License 
! for more details.
!
! You should have received a copy of the GNU General Public 
! License along with this program; if not, write to the Free 
! Software Foundation, Inc., 59 Temple Place - Suite 330,Boston, 
! MA 02111-1307, USA or visit http://www.gnu.org/copyleft/gpl.txt.
!
subroutine COLLISIONS_load(CHECK_EXISTENCE_ONLY)
 !
 ! Load all collisions contribution from any kind of self-energy 
 ! exchange, COHSEX etc.. 
 !
 use drivers,         ONLY:l_sc_hf,l_sc_cohsex,l_sc_exx,l_use_collisions,l_sc_srpa,&
&                          l_elel_scatt,l_elphoton_scatt,l_elphoton_corr
 use LIVE_t,          ONLY:live_timing
 use QP_m,            ONLY:QP_QED_ng
 use R_lattice,       ONLY:nqbz
 use plasma,          ONLY:N_plasma_poles_global
 use global_XC,       ONLY:SC_HF,SC_COHSEX,SE_GW_NEQ
#if defined _QED || defined _RT
 use global_XC,       ONLY:SE_GW_QED
<<<<<<< HEAD
 use collision,       ONLY:P_collisions,COLL_bands
=======
 use collision,       ONLY:P_COLL_element,COLL_bands,P_collisions,GW_NEQ_collisions,&
&                          GW_NEQ_COLL_element
>>>>>>> fe4b9ebd
#endif
 use collision,       ONLY:SEX_COLL_element,FOCK_COLL_element,&
&                          FOCK_collisions,SEX_collisions,COLLISIONS_group
 use IO_m,            ONLY:OP_RD,RD_CL,OP_RD_CL,io_control,VERIFY,REP
 use parallel_m,      ONLY:PAR_IND_Plasma,PAR_IND_Q,PAR_Q_index,PAR_PLASMA_index
 use interfaces,      ONLY:io_COLLISIONS
 !
 implicit none
 !
 logical            :: CHECK_EXISTENCE_ONLY
 !
 ! Work Space
 !
 integer            :: ID,io_err(4)
 !
 io_err      =0
 !
 if (.not.any((/l_sc_hf,l_sc_cohsex,l_sc_exx,l_sc_srpa,l_elel_scatt,l_elphoton_scatt,l_elphoton_corr/))) return
 !
 ! Initial Setup & EXISTENCE
 !============================
 !
 if (l_sc_hf.or.l_sc_cohsex.or.l_sc_exx) then
   !
   call COLLISIONS_basic_operations( "alloc", FOCK_collisions )
   !
   call io_control(ACTION=OP_RD_CL,COM=REP,MODE=VERIFY,SEC=(/1/),ID=ID)
   !
   io_err(1)=io_COLLISIONS(ID,FOCK_collisions)
   !
 endif
 !
 if (l_sc_cohsex.or.l_sc_srpa) then
   !
   call COLLISIONS_basic_operations( "alloc", SEX_collisions )
   !
   call io_control(ACTION=OP_RD_CL,COM=REP,MODE=VERIFY,SEC=(/1/),ID=ID)
   !
   io_err(2)=io_COLLISIONS(ID,SEX_collisions)
   !
 endif
 !
#if defined _RT
 if (l_elel_scatt) then
   !
   call COLLISIONS_basic_operations( "alloc", GW_NEQ_collisions )
   !
   call io_control(ACTION=OP_RD_CL,COM=REP,MODE=VERIFY,SEC=(/1/),ID=ID)
   !
   io_err(3)=io_COLLISIONS(ID,GW_NEQ_collisions)
   !
 endif
#endif
 !
#if defined _QED
 if (l_elphoton_scatt.or.l_elphoton_corr) then
   !
   call COLLISIONS_basic_operations( "alloc", P_collisions )
   !
   call io_control(ACTION=OP_RD_CL,COM=REP,MODE=VERIFY,SEC=(/1/),ID=ID)
   !
   io_err(4)=io_COLLISIONS(ID,P_collisions)
   !
 endif
#endif
 !
 if (CHECK_EXISTENCE_ONLY) then
   !
   l_use_collisions=all(io_err==0)
   !
   return
   !
 endif
 !
 if (.not.l_use_collisions) return
 !
 ! Actual I/O
 !============
 !
 if (l_sc_hf.or.l_sc_cohsex.or.l_sc_exx) then
   !
   call local_IO( FOCK_collisions )
   !
 endif
 !
 if (l_sc_cohsex.or.l_sc_srpa) then
   !
   call local_IO( SEX_collisions )
   !
 endif
 !
#if defined _RT
 if (l_elel_scatt) then
   !
   call local_IO( GW_NEQ_collisions )
   !
 endif
#endif
 !
#if defined _QED
 if (l_elphoton_scatt.or.l_elphoton_corr) then
   !
   call local_IO( P_collisions )
   !
 endif
#endif
 !
 contains
   !
   subroutine local_IO( COLL )
     !
     type(COLLISIONS_group) :: COLL
     integer :: iqbz,i_J,ic,i_coll,&
&               i_coll_mem,i_q_mem,i_J_mem,i_b,i_g
     !
     call live_timing(trim(COLL%name)//' collisions I/O:',COLL%PAR_N)
     !
     if (COLL%kind==SC_HF.or.COLL%kind==SC_COHSEX) then
       call COLLISIONS_alloc_and_free(trim(COLL%name),"collision","alloc",0)
     endif
#if defined _QED
     if (COLL%kind==SE_GW_QED) then
       call COLLISIONS_alloc_and_free("Momentum","collision","alloc",0)
       call COLLISIONS_alloc_and_free("Momentum","v3","alloc ",0)
     endif
#endif
#if defined _RT
     if (COLL%kind==SE_GW_NEQ) then
       call COLLISIONS_alloc_and_free("GW_NEQ","collision","alloc",0)
       call COLLISIONS_alloc_and_free("GW_NEQ","v3","alloc distribute",0)
     endif
#endif
     !
     do i_coll=1,COLL%N
       !
       if (.not.COLL%PAR_IND%element_1D(i_coll)) cycle
       !
       i_coll_mem=COLL%PAR_map(i_coll)
       !
       call io_control(ACTION=OP_RD,SEC=(/1,2/),ID=ID)
       !
       if (COLL%kind==SC_HF) io_err(1)=io_COLLISIONS(ID,COLL,FOCK_COLL_element(i_coll_mem))
       if (COLL%kind==SC_COHSEX) io_err(1)=io_COLLISIONS(ID,COLL,SEX_COLL_element(i_coll_mem))
       !
       if (COLL%kind==SC_HF.or.COLL%kind==SC_COHSEX) then
         call COLLISIONS_alloc_and_free(trim(COLL%name),"v1 table","alloc",i_coll_mem)
       endif
#if defined _RT
       if (COLL%kind==SE_GW_NEQ) then
         if(.not.associated(GW_NEQ_COLL_element(1)%v_r)) then
           io_err(1)=io_COLLISIONS(ID,COLL,GW_NEQ_COLL_element(1),i_coll=i_coll)
           call COLLISIONS_alloc_and_free("GW_NEQ","v1 table","alloc",1)
         endif
       endif
#endif
#if defined _QED
       if (COLL%kind==SE_GW_QED) then
         if(.not.associated(P_COLL_element(1)%v_r)) then
           io_err(1)=io_COLLISIONS(ID,COLL,P_COLL_element(1),i_coll=i_coll)
           call COLLISIONS_alloc_and_free("Momentum","v1 table","alloc",1)
         endif
       endif
#endif
       !
       call io_control(ACTION=RD_CL,SEC=(/3/),ID=ID)
       !
       if (COLL%kind==SC_HF)     io_err(1)=io_COLLISIONS(ID,COLL,FOCK_COLL_element(i_coll_mem))
       if (COLL%kind==SC_COHSEX) io_err(1)=io_COLLISIONS(ID,COLL,SEX_COLL_element(i_coll_mem))
#if defined _RT
       if (COLL%kind==SE_GW_NEQ) io_err(1)=io_COLLISIONS(ID,COLL,GW_NEQ_COLL_element(1),i_coll=i_coll)
#endif
#if defined _QED
       if (COLL%kind==SE_GW_QED) io_err(1)=io_COLLISIONS(ID,COLL,P_COLL_element(1),i_coll=i_coll)
#endif
       !
       ! Now the transfer %v_r => %v3_r
       !
#if defined _RT || defined _QED
       if (COLL%kind==SE_GW_NEQ.or.COLL%kind==SE_GW_QED) then
         !
         ic=0
         !
         do iqbz=1,nqbz
           !
<<<<<<< HEAD
           if (.not.PAR_IND_Q%element_1D(iqbz)) then
             ic=ic+N_plasma_poles_global
             cycle
           endif
           do i_J=1,N_plasma_poles_global
             ic=ic+1
             if (.not.PAR_IND_Plasma%element_1D(i_J)) cycle
             i_J_mem  =PAR_Plasma_index(i_J)
             GW_NEQ_collisions(i_qp_mem)%v3_r(i_J_mem,1,i_q_mem)=GW_NEQ_collisions(1)%v_r(ic)
           enddo
         else
           do i_b=COLL_bands(1),COLL_bands(2)
             do i_g=1,QP_QED_ng
=======
           if (COLL%kind==SE_GW_NEQ) then
             !
             i_q_mem=PAR_Q_index(iqbz)
             !
             if (.not.PAR_IND_Q%element_1D(iqbz)) then
               ic=ic+N_plasma_poles_global
               cycle
             endif
             do i_J=1,N_plasma_poles_global
>>>>>>> fe4b9ebd
               ic=ic+1
               if (.not.PAR_IND_Plasma%element_1D(i_J)) cycle
               i_J_mem  =PAR_PLASMA_index(i_J)
               GW_NEQ_COLL_element(i_coll_mem)%v3_r(i_J_mem,1,i_q_mem)=GW_NEQ_COLL_element(1)%v_r(ic)
             enddo
           else
             do i_b=COLL_bands(1),COLL_bands(2)
               do i_g=1,QP_QED_ng
                 ic=ic+1
                 P_COLL_element(i_coll_mem)%v3_r(i_g,i_b,iqbz)=P_COLL_element(1)%v_r(ic)
               enddo
             enddo
           endif
           !
         enddo
       endif
#endif
       !
       call live_timing(steps=1)
       !
     end do
     !
     ! CLEAN
     !
#if defined _RT
     if (COLL%kind==SE_GW_NEQ) call COLLISIONS_alloc_and_free("GW_NEQ","v1 table","clean",1)
#endif
#if defined _QED
     if (COLL%kind==SE_GW_QED) call COLLISIONS_alloc_and_free("Momentum","v1 table","clean",1)
#endif
     !
     call live_timing()
     ! 
   end subroutine
   !
end subroutine COLLISIONS_load<|MERGE_RESOLUTION|>--- conflicted
+++ resolved
@@ -35,12 +35,8 @@
  use global_XC,       ONLY:SC_HF,SC_COHSEX,SE_GW_NEQ
 #if defined _QED || defined _RT
  use global_XC,       ONLY:SE_GW_QED
-<<<<<<< HEAD
- use collision,       ONLY:P_collisions,COLL_bands
-=======
  use collision,       ONLY:P_COLL_element,COLL_bands,P_collisions,GW_NEQ_collisions,&
 &                          GW_NEQ_COLL_element
->>>>>>> fe4b9ebd
 #endif
  use collision,       ONLY:SEX_COLL_element,FOCK_COLL_element,&
 &                          FOCK_collisions,SEX_collisions,COLLISIONS_group
@@ -225,21 +221,6 @@
          !
          do iqbz=1,nqbz
            !
-<<<<<<< HEAD
-           if (.not.PAR_IND_Q%element_1D(iqbz)) then
-             ic=ic+N_plasma_poles_global
-             cycle
-           endif
-           do i_J=1,N_plasma_poles_global
-             ic=ic+1
-             if (.not.PAR_IND_Plasma%element_1D(i_J)) cycle
-             i_J_mem  =PAR_Plasma_index(i_J)
-             GW_NEQ_collisions(i_qp_mem)%v3_r(i_J_mem,1,i_q_mem)=GW_NEQ_collisions(1)%v_r(ic)
-           enddo
-         else
-           do i_b=COLL_bands(1),COLL_bands(2)
-             do i_g=1,QP_QED_ng
-=======
            if (COLL%kind==SE_GW_NEQ) then
              !
              i_q_mem=PAR_Q_index(iqbz)
@@ -249,7 +230,6 @@
                cycle
              endif
              do i_J=1,N_plasma_poles_global
->>>>>>> fe4b9ebd
                ic=ic+1
                if (.not.PAR_IND_Plasma%element_1D(i_J)) cycle
                i_J_mem  =PAR_PLASMA_index(i_J)
