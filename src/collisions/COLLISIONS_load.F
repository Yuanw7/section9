!
! Copyright (C) 2000-2013 A. Marini, C. Attaccalite and the YAMBO team 
!              http://www.yambo-code.org
! 
! This file is distributed under the terms of the GNU 
! General Public License. You can redistribute it and/or 
! modify it under the terms of the GNU General Public 
! License as published by the Free Software Foundation; 
! either version 2, or (at your option) any later version.
!
! This program is distributed in the hope that it will 
! be useful, but WITHOUT ANY WARRANTY; without even the 
! implied warranty of MERCHANTABILITY or FITNESS FOR A 
! PARTICULAR PURPOSE.  See the GNU General Public License 
! for more details.
!
! You should have received a copy of the GNU General Public 
! License along with this program; if not, write to the Free 
! Software Foundation, Inc., 59 Temple Place - Suite 330,Boston, 
! MA 02111-1307, USA or visit http://www.gnu.org/copyleft/gpl.txt.
!
subroutine COLLISIONS_load(CHECK_EXISTENCE_ONLY)
 !
 ! Load all collisions contribution from any kind of self-energy 
 ! exchange, COHSEX etc.. 
 !
 use drivers,         ONLY:l_sc_hf,l_sc_cohsex,l_sc_exx,l_use_collisions,l_sc_srpa,l_elel_scatt
 use LIVE_t,          ONLY:live_timing
 use QP_m,            ONLY:QP_n_states
 use R_lattice,       ONLY:nqbz
 use D_lattice,       ONLY:nsym
 use global_XC,       ONLY:SC_HF,SC_COHSEX,SE_GW_NEQ
 use collision,       ONLY:V_kind,GW_NEQ_collisions,COHSEX_collisions,HF_collisions
 use IO_m,            ONLY:OP_RD,RD_CL,OP_RD_CL,io_control,VERIFY,REP
 use parallel_m,      ONLY:PAR_nQP,PAR_QP_index,PAR_IND_QP,PAR_IND_Plasma,PAR_IND_Q,&
&                          PAR_nQ,PAR_Q_index,PAR_nPlasma,PAR_Plasma_index
 use interfaces,      ONLY:io_COLLISIONS
 !
 implicit none
 !
 logical            :: CHECK_EXISTENCE_ONLY
 !
 ! Parameters
 !
 integer, parameter :: max_V_kinds=10
 !
 ! Work Space
 !
 integer            :: i1,i2,i3,ic,i_qp,ID,io_err(max_V_kinds),V_kinds(max_V_kinds),n_V_kinds,&
&                      iv,i_qp_mem,i_q_mem,i_J_mem
 logical            :: condition
 !
 n_V_kinds   =0
 io_err      =0
 V_kinds     =0
 !
 condition=l_sc_hf.or.l_sc_cohsex.or.l_sc_exx
 if (condition) then
   n_V_kinds          =n_V_kinds+1
   V_kinds(n_V_kinds) =SC_HF
 endif
 !
 condition=l_sc_cohsex.or.l_sc_srpa
 if (condition) then
   n_V_kinds          =n_V_kinds+1
   V_kinds(n_V_kinds) =SC_COHSEX
 endif
 !
#if defined _RT
 if(l_elel_scatt) then
   n_V_kinds          =n_V_kinds+1
   V_kinds(n_V_kinds) =SE_GW_NEQ
 endif
#endif
 !
 if (n_V_kinds==0) return
 !
 ! Check only if the DB exist and are readable
 !
 if (CHECK_EXISTENCE_ONLY) then
   !
   do iv=1,n_V_kinds
     !
     V_kind=V_kinds(iv)
     !
     call io_control(ACTION=OP_RD_CL,COM=REP,MODE=VERIFY,SEC=(/1/),ID=ID)
     io_err(iv)=io_COLLISIONS(0,ID)
     !
   enddo
   !
   l_use_collisions=all(io_err==0)
   !
   return
   !
 endif
 !
 if (.not.l_use_collisions) return
 !
 call live_timing('Collisions DB I/O:',PAR_nQP*n_V_kinds)
 !
 do iv=1,n_V_kinds
   !
   V_kind=V_kinds(iv)
   !
   if (V_kind==SC_HF)     call COLLISIONS_alloc_and_free("HF","collision","alloc",0)
   if (V_kind==SC_COHSEX) call COLLISIONS_alloc_and_free("COHSEX","collision","alloc",0)
   if (V_kind==SE_GW_NEQ) call COLLISIONS_alloc_and_free("GW_NEQ","collision","alloc",0)
   if (V_kind==SE_GW_NEQ) call COLLISIONS_alloc_and_free("GW_NEQ","v3","alloc distribute",0)
   !
   do i_qp=1,QP_n_states
     !
     if (.not.PAR_IND_QP%element_1D(i_qp)) cycle
     !
     i_qp_mem=PAR_QP_index(i_qp)
     !
     call io_control(ACTION=OP_RD,SEC=(/1,2/),ID=ID)
     !
     ! To check for GW_NEQ_collisions allocation
     if (V_kind==SC_HF) then
        io_err(iv)=io_COLLISIONS(i_qp,ID,HF_collisions(i_qp_mem))
        call COLLISIONS_alloc_and_free("HF","v1 table","alloc",i_qp_mem)
     endif
     if (V_kind==SC_COHSEX) then
        io_err(iv)=io_COLLISIONS(i_qp,ID,COHSEX_collisions(i_qp_mem))
        call COLLISIONS_alloc_and_free("COHSEX","v1 table","alloc",i_qp_mem)
     endif
     if (V_kind==SE_GW_NEQ) then
        if(.not.associated(GW_NEQ_collisions(1)%v)) then
          io_err(iv)=io_COLLISIONS(i_qp,ID,GW_NEQ_collisions(1))
          call COLLISIONS_alloc_and_free("GW_NEQ","v1 table","alloc",1)
        endif
     endif
     !
     call io_control(ACTION=RD_CL,SEC=(/3/),ID=ID)
     !
     if (V_kind==SC_HF)     io_err(iv)=io_COLLISIONS(i_qp,ID,HF_collisions(i_qp_mem))
     if (V_kind==SC_COHSEX) io_err(iv)=io_COLLISIONS(i_qp,ID,COHSEX_collisions(i_qp_mem))
     if (V_kind==SE_GW_NEQ) io_err(iv)=io_COLLISIONS(i_qp,ID,GW_NEQ_collisions(1))
     !
     if (V_kind==SE_GW_NEQ) then
<<<<<<< HEAD
       ic=1
       do i1=GW_NEQ_collisions(1)%D(1,1),GW_NEQ_collisions(1)%D(1,2)
         do i2=GW_NEQ_collisions(1)%D(2,1),GW_NEQ_collisions(1)%D(2,2)
           do i3=GW_NEQ_collisions(1)%D(3,1),GW_NEQ_collisions(1)%D(3,2)
             if (.not.PAR_IND_Plasma%element_1D(i1)) cycle
             if (.not.PAR_IND_Q%element_1D(i3)) cycle
             i_J_mem  =PAR_Plasma_index(i1)
             i_q_mem  =PAR_Q_index(i3)
             GW_NEQ_collisions(i_qp_mem)%v3r(i_J_mem,1,i_q_mem)=real(GW_NEQ_collisions(1)%v(ic))
             ic=ic+1
=======
       ic=0
       do i1=1,QP_n_states
         do i2=1,nsym
           do i3=1,nqbz
             ic=ic+1
             if (.not.PAR_IND_QPp%element_1D(i1)) cycle
             if (.not.PAR_IND_Q%element_1D(i3)) cycle
             i_qpp_mem = PAR_QPp_index(i1)
             i_q_mem   = PAR_Q_index(i3)
             GW_NEQ_collisions(i_qp_mem)%v3(i_qpp_mem,i2,i_q_mem)=GW_NEQ_collisions(1)%v(ic)
>>>>>>> 6f3cdf0f
           enddo
         enddo
       enddo
     endif
     !
     call live_timing(steps=1)
     !
   end do
   !
   ! CLEAN
   !
   if (V_kind==SE_GW_NEQ) then
     call COLLISIONS_alloc_and_free("GW_NEQ","v1 table","clean",1)
   endif
   !
 enddo
 !
 call live_timing()
 !
end subroutine COLLISIONS_load<|MERGE_RESOLUTION|>--- conflicted
+++ resolved
@@ -28,7 +28,7 @@
  use LIVE_t,          ONLY:live_timing
  use QP_m,            ONLY:QP_n_states
  use R_lattice,       ONLY:nqbz
- use D_lattice,       ONLY:nsym
+ use plasma,          ONLY:max_N_plasma_poles
  use global_XC,       ONLY:SC_HF,SC_COHSEX,SE_GW_NEQ
  use collision,       ONLY:V_kind,GW_NEQ_collisions,COHSEX_collisions,HF_collisions
  use IO_m,            ONLY:OP_RD,RD_CL,OP_RD_CL,io_control,VERIFY,REP
@@ -46,7 +46,7 @@
  !
  ! Work Space
  !
- integer            :: i1,i2,i3,ic,i_qp,ID,io_err(max_V_kinds),V_kinds(max_V_kinds),n_V_kinds,&
+ integer            :: iqbz,i_J,ic,i_qp,ID,io_err(max_V_kinds),V_kinds(max_V_kinds),n_V_kinds,&
 &                      iv,i_qp_mem,i_q_mem,i_J_mem
  logical            :: condition
  !
@@ -138,30 +138,15 @@
      if (V_kind==SE_GW_NEQ) io_err(iv)=io_COLLISIONS(i_qp,ID,GW_NEQ_collisions(1))
      !
      if (V_kind==SE_GW_NEQ) then
-<<<<<<< HEAD
-       ic=1
-       do i1=GW_NEQ_collisions(1)%D(1,1),GW_NEQ_collisions(1)%D(1,2)
-         do i2=GW_NEQ_collisions(1)%D(2,1),GW_NEQ_collisions(1)%D(2,2)
-           do i3=GW_NEQ_collisions(1)%D(3,1),GW_NEQ_collisions(1)%D(3,2)
-             if (.not.PAR_IND_Plasma%element_1D(i1)) cycle
-             if (.not.PAR_IND_Q%element_1D(i3)) cycle
-             i_J_mem  =PAR_Plasma_index(i1)
-             i_q_mem  =PAR_Q_index(i3)
-             GW_NEQ_collisions(i_qp_mem)%v3r(i_J_mem,1,i_q_mem)=real(GW_NEQ_collisions(1)%v(ic))
-             ic=ic+1
-=======
        ic=0
-       do i1=1,QP_n_states
-         do i2=1,nsym
-           do i3=1,nqbz
-             ic=ic+1
-             if (.not.PAR_IND_QPp%element_1D(i1)) cycle
-             if (.not.PAR_IND_Q%element_1D(i3)) cycle
-             i_qpp_mem = PAR_QPp_index(i1)
-             i_q_mem   = PAR_Q_index(i3)
-             GW_NEQ_collisions(i_qp_mem)%v3(i_qpp_mem,i2,i_q_mem)=GW_NEQ_collisions(1)%v(ic)
->>>>>>> 6f3cdf0f
-           enddo
+       do i_J=1,max_N_plasma_poles
+         do iqbz=1,nqbz
+           ic=ic+1
+           if (.not.PAR_IND_Plasma%element_1D(i_J)) cycle
+           if (.not.PAR_IND_Q%element_1D(iqbz)) cycle
+           i_J_mem  =PAR_Plasma_index(i_J)
+           i_q_mem=PAR_Q_index(iqbz)
+           GW_NEQ_collisions(i_qp_mem)%v3r(i_J_mem,1,i_q_mem)=real(GW_NEQ_collisions(1)%v(ic))
          enddo
        enddo
      endif
