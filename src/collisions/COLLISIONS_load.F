--- conflicted
+++ resolved
@@ -28,12 +28,8 @@
  !
  use drivers,         ONLY:l_sc_fock,l_sc_coh,l_sc_sex,l_sc_exx,l_use_collisions,l_sc_srpa,&
 &                          l_elel_scatt,l_elphoton_scatt,l_elphoton_corr,l_sc_hartree,&
-<<<<<<< HEAD
-&                          l_use_scatt_collisions,l_use_Hxc_collisions
-=======
 &                          l_use_Hxc_collisions,l_sc_is_libDFT,l_real_time
  use com,             ONLY:error,warning
->>>>>>> b1edbc17
  use LIVE_t,          ONLY:live_timing
  use QP_m,            ONLY:QP_QED_ng
  use R_lattice,       ONLY:nqbz
@@ -50,7 +46,6 @@
  use IO_m,            ONLY:OP_RD,RD_CL,OP_RD_CL,io_control,VERIFY,REP,NONE
  use parallel_m,      ONLY:PAR_IND_Plasma,PAR_IND_Q,PAR_Q_index,PAR_PLASMA_index
  use interfaces,      ONLY:io_COLLISIONS
- use com,             ONLY:warning,error
  !
  implicit none
  !
@@ -58,12 +53,8 @@
  !
  ! Work Space
  !
-<<<<<<< HEAD
  integer            :: ID,io_err(4),COM_
-=======
- integer            :: ID,io_err(4)
  logical            :: l_use_scatt_collisions
->>>>>>> b1edbc17
  !
  io_err      =0
  !
@@ -120,7 +111,7 @@
    !
    l_use_scatt_collisions=all(io_err(3:4)==0).and.(l_elphoton_scatt.or.l_elphoton_corr.or.l_elel_scatt)
    if (io_err(3)/=0) call error(' el-el scatt collisions not found / not compatible') 
-   if (io_err(4)/=0.and.l_real_time) call error(' el-photon   collisions not found / not compatible')
+   if (io_err(4)/=0) call error(' el-photon   collisions not found / not compatible')
    !
    l_use_collisions=l_use_Hxc_collisions.or.l_use_scatt_collisions
    COLLISIONS_have_HARTREE=HXC_collisions%kind>=SC_HARTREE
@@ -183,7 +174,7 @@
          io_err(1)=io_COLLISIONS(ID,COLL,COH_COLL_element(i_coll_mem))
          call COLLISIONS_alloc_and_free(trim(COLL%name),"v1 table","alloc",i_coll_mem)
        endif
-       if (COLL%kind==SC_FOCK.or.COLL%kind==SC_SEX.or.COLL%kind>=SC_HARTREE) then
+       if (COLL%kind==SC_FOCK.or.COLL%kind==SC_COH.or.COLL%kind==SC_SEX.or.COLL%kind>=SC_HARTREE) then
          io_err(1)=io_COLLISIONS(ID,COLL,HXC_COLL_element(i_coll_mem))
          call COLLISIONS_alloc_and_free(trim(COLL%name),"v1 table","alloc",i_coll_mem)
        endif
@@ -207,7 +198,7 @@
        call io_control(ACTION=RD_CL,SEC=(/3/),ID=ID)
        !
        if (COLL%kind==SC_COH)    io_err(1)=io_COLLISIONS(ID,COLL,COH_COLL_element(i_coll_mem))
-       if (COLL%kind==SC_FOCK.or.COLL%kind==SC_SEX.or.COLL%kind>=SC_HARTREE) &
+       if (COLL%kind==SC_FOCK.or.COLL%kind==SC_COH.or.COLL%kind==SC_SEX.or.COLL%kind>=SC_HARTREE) &
 &                                io_err(1)=io_COLLISIONS(ID,COLL,HXC_COLL_element(i_coll_mem))
 #if defined _RT
        if (COLL%kind==SE_GW_NEQ) io_err(1)=io_COLLISIONS(ID,COLL,GW_NEQ_COLL_element(1),i_coll=i_coll)
