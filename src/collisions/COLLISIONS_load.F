--- conflicted
+++ resolved
@@ -124,17 +124,11 @@
        io_err(iv)=io_COLLISIONS(i_qp,ID,COHSEX_collisions(i_qp_mem))
        call COLLISIONS_alloc_and_free("COHSEX","v1 table","alloc",i_qp_mem)
      endif
-<<<<<<< HEAD
      if (V_kind==SE_GW_NEQ) then
-        if(.not.associated(GW_NEQ_collisions(1)%v)) then
-          io_err(iv)=io_COLLISIONS(i_qp,ID,GW_NEQ_collisions(1))
-          call COLLISIONS_alloc_and_free("GW_NEQ","v1 table","alloc",1)
-        endif
-=======
-     if (V_kind==SE_GW_NEQ.and..not.associated(GW_NEQ_collisions(1)%v)) then
-       io_err(iv)=io_COLLISIONS(i_qp,ID,GW_NEQ_collisions(1))
-       call COLLISIONS_alloc_and_free("GW_NEQ","v1 table","alloc",1)
->>>>>>> 4f07e00f
+       if(.not.associated(GW_NEQ_collisions(1)%v)) then
+         io_err(iv)=io_COLLISIONS(i_qp,ID,GW_NEQ_collisions(1))
+         call COLLISIONS_alloc_and_free("GW_NEQ","v1 table","alloc",1)
+       endif
      endif
      !
      call io_control(ACTION=RD_CL,SEC=(/3/),ID=ID)
