--- conflicted
+++ resolved
@@ -26,11 +26,11 @@
  ! Momentum matrix elements
  !
  use pars,          ONLY:SP,schlen,cI,cZERO,rZERO
- use IO_m,          ONLY:io_COLLs,OP_WR_CL,REP,io_control
+ use IO_m,          ONLY:io_COLLs
  use com,           ONLY:msg
  use LIVE_t,        ONLY:live_timing
  use electrons,     ONLY:levels
- use parallel_m,    ONLY:PP_redux_wait,PAR_IND_Q,PAR_COM_QP_A2A,PAR_nQ,PAR_COM_Q_INDEX,PAR_COM_G_b_INDEX,master_cpu
+ use parallel_m,    ONLY:PP_redux_wait,PAR_IND_Q,PAR_COM_QP_A2A,PAR_nQ,PAR_COM_Q_INDEX,PAR_COM_G_b_INDEX
  use collision_el,  ONLY:elemental_collision,elemental_collision_free,elemental_collision_alloc,&
 &                        elemental_collision_copy
  use collision_ext, ONLY:P_COLL_element,COLL_bands,P_collisions
@@ -41,7 +41,7 @@
 #endif
  use wave_func,     ONLY:WF,WF_buffer,WF_buffered_IO
  use interfaces,    ONLY:WF_load
- use COLL_interfaces, ONLY:SCATTERING_GW_kinematics,io_COLLISIONS
+ use COLL_interfaces, ONLY:SCATTERING_GW_kinematics
  !
  implicit none
  type(levels)             ::E       
@@ -50,7 +50,7 @@
  !Work Space
  !
  type(elemental_collision)::I,I_grad_k,I_grad_p
- integer                  ::i_coll,PAR_NC,i_q_bz,i_q,i_g,i_g_mem,i_c,i_cp,i_m,i_G0,ID,io_err
+ integer                  ::i_coll,PAR_NC,i_q_bz,i_q,i_g,i_g_mem,i_c,i_cp,i_m,i_G0
  complex(SP)              ::P(3)
  real(SP)                 ::ACC,T_matrix(3,3),T_vec(3),photon_E
  character(schlen)        ::ch
@@ -90,16 +90,9 @@
    PAR_NC=count(P_collisions%IO_status==-1)
  endif
  !
-<<<<<<< HEAD
- call COLLISIONS_linearize_and_IO("Momentum",0,P_collisions,P_COLL_element)
-=======
  ! Write Database Header 
  !
- if (IO_colls.and.master_cpu) then
-   call io_control(ACTION=OP_WR_CL,COM=REP,SEC=(/1/),ID=ID)
-   io_err=io_COLLISIONS(ID,P_collisions)
- endif
->>>>>>> cc1a9b35
+ call COLLISIONS_linearize_and_IO("Momentum",0,P_collisions,P_COLL_element)
  !
  call live_timing("Collisions",PAR_NC*PAR_nQ)
  !
