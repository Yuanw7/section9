!
!        Copyright (C) 2000-2016 the YAMBO team
!              http://www.yambo-code.org
!
! Authors (see AUTHORS file for details): DS
! 
! This file is distributed under the terms of the GNU 
! General Public License. You can redistribute it and/or 
! modify it under the terms of the GNU General Public 
! License as published by the Free Software Foundation; 
! either version 2, or (at your option) any later version.
!
! This program is distributed in the hope that it will 
! be useful, but WITHOUT ANY WARRANTY; without even the 
! implied warranty of MERCHANTABILITY or FITNESS FOR A 
! PARTICULAR PURPOSE.  See the GNU General Public License 
! for more details.
!
! You should have received a copy of the GNU General Public 
! License along with this program; if not, write to the Free 
! Software Foundation, Inc., 59 Temple Place - Suite 330,Boston, 
! MA 02111-1307, USA or visit http://www.gnu.org/copyleft/gpl.txt.
!
subroutine PLASMA_build_up(E,k,q)
 !
 use pars,          ONLY:SP,schlen
 use stderr,        ONLY:intc
 use com,           ONLY:msg
 use R_lattice,     ONLY:bz_samp
 use electrons,     ONLY:levels,n_sp_pol
<<<<<<< HEAD
 use plasma,        ONLY:Plasma_alloc,Plasma_redux_percent,N_plasma_poles_global,EH_gas
 use collision,     ONLY:COLL_bands
 use QP_m,          ONLY:QP_n_states
=======
 use plasma,        ONLY:PLASMA_alloc,PLASMA_redux_percent,N_plasma_poles_global,EH_gas
 use collision,     ONLY:COLL_bands,GW_NEQ_collisions
>>>>>>> fe4b9ebd
 use parallel_m,    ONLY:PAR_nQ,PAR_IND_Q,PAR_Q_index,PP_redux_wait,PAR_COM_Q_index
 !
 implicit none
 !
 type(levels)  :: E 
 type(bz_samp) :: k,q
 !
 ! Work space
 !
 character(schlen)      :: ch
 integer                :: iqbz,i_q_mem,n_poles,N_poles_bare
 real(SP), allocatable  :: poles(:)
 integer, external      :: PLASMA_tables_and_dimensions
 !
 call k_build_up_BZ_tables(q)
 call k_build_up_BZ_tables(k)
 !
 N_poles_bare          = k%nbz*n_sp_pol*(COLL_bands(2)-COLL_bands(1)+1)**2
 N_plasma_poles_global = N_poles_bare
 EH_gas%max_N_poles    = N_poles_bare
 !
 call PLASMA_alloc(EH_gas,(/q%nbz,PAR_nQ,GW_NEQ_collisions%N/))
 allocate(poles(N_poles_bare))
 poles=0._SP
 !
 ! Plasma approximation level from input
 EH_gas%redux_percent=PLASMA_redux_percent
 !
 do iqbz=1,q%nbz
   !
   if (.not.PAR_IND_Q%element_1D(iqbz)) cycle
   i_q_mem=PAR_Q_index(iqbz)
   !
   ! Define the poles @ iq, count the real number
   n_poles=PLASMA_tables_and_dimensions(-iqbz,E,k,q,poles,N_poles_bare)
   !
   ! Group the poles
   call FREQUENCIES_coarse_grid('COLL',poles(:n_poles),n_poles,EH_gas%redux_percent)
   !
   ! Create the Poles_tab with the sorted index
   n_poles=PLASMA_tables_and_dimensions( iqbz,E,k,q,poles(:n_poles),n_poles)
   !
 enddo
 !
 deallocate(poles)
 !
 EH_gas%max_N_poles=maxval(EH_gas%N_poles)
 call PP_redux_wait(EH_gas%N_poles,COMM=PAR_COM_Q_index%COMM)
 N_plasma_poles_global =maxval(EH_gas%N_poles)
 !
 write (ch,'(3a)') "[PLASMA] Poles reduction (ALL q): "//&
&      trim(intc(N_poles_bare*q%nbz))//" => "//trim(intc(sum(EH_gas%N_poles)))
 call msg('rs',trim(ch))
 !
end subroutine PLASMA_build_up<|MERGE_RESOLUTION|>--- conflicted
+++ resolved
@@ -28,14 +28,8 @@
  use com,           ONLY:msg
  use R_lattice,     ONLY:bz_samp
  use electrons,     ONLY:levels,n_sp_pol
-<<<<<<< HEAD
- use plasma,        ONLY:Plasma_alloc,Plasma_redux_percent,N_plasma_poles_global,EH_gas
- use collision,     ONLY:COLL_bands
- use QP_m,          ONLY:QP_n_states
-=======
  use plasma,        ONLY:PLASMA_alloc,PLASMA_redux_percent,N_plasma_poles_global,EH_gas
  use collision,     ONLY:COLL_bands,GW_NEQ_collisions
->>>>>>> fe4b9ebd
  use parallel_m,    ONLY:PAR_nQ,PAR_IND_Q,PAR_Q_index,PP_redux_wait,PAR_COM_Q_index
  !
  implicit none
