!
!        Copyright (C) 2000-2017 the YAMBO team
!              http://www.yambo-code.org
!
! Authors (see AUTHORS file for details): CA AM
! 
! This file is distributed under the terms of the GNU 
! General Public License. You can redistribute it and/or 
! modify it under the terms of the GNU General Public 
! License as published by the Free Software Foundation; 
! either version 2, or (at your option) any later version.
!
! This program is distributed in the hope that it will 
! be useful, but WITHOUT ANY WARRANTY; without even the 
! implied warranty of MERCHANTABILITY or FITNESS FOR A 
! PARTICULAR PURPOSE.  See the GNU General Public License 
! for more details.
!
! You should have received a copy of the GNU General Public 
! License along with this program; if not, write to the Free 
! Software Foundation, Inc., 59 Temple Place - Suite 330,Boston, 
! MA 02111-1307, USA or visit http://www.gnu.org/copyleft/gpl.txt.
!
subroutine COLLISIONS_linearize_and_IO(what,i_coll,COLL,COLL_element)
 !
 use pars,            ONLY:SP
 use parallel_m,      ONLY:master_cpu
 use collision_ext,   ONLY:COLLISIONS_element,COLLISIONS_cutoff,COLLISIONS_group
<<<<<<< HEAD
 use IO_m,            ONLY:io_control,REP,OP_WR_CL,OP_WR_CL,io_COLLs
=======
 use IO_m,            ONLY:io_control,REP,OP_APP_WR_CL,OP_WR_CL,io_COLLs
>>>>>>> 17c1ad30
 use COLL_interfaces, ONLY:io_COLLISIONS
#if defined _TIMING
 use timing_m,        ONLY:timing
#endif
 !
 implicit none                                              
 !
 character(*)                            :: what
 integer,                  intent(in)    :: i_coll
 type(COLLISIONS_group),   intent(inout) :: COLL
 type(COLLISIONS_element), intent(inout) :: COLL_element(COLL%N)
 !
 ! Work Space
 !
 integer   :: ic,i1,i2,i3,i_cycle,io_err,i_ref,ID
 logical   :: store_it,l_HXC,l_GW_NEQ,l_QED_P,l_COH
 real(SP)  :: COLLISIONS_max
 !
 if (i_coll==0) then
   if(io_COLLs.and.master_cpu) then
     call io_control(ACTION=OP_WR_CL,COM=REP,SEC=(/1/),ID=ID)
     io_err=io_COLLISIONS(ID,COLL,COLL_element=COLL_element(1),i_coll=i_coll)
   endif
   return
 endif
 !
<<<<<<< HEAD
=======
#if defined _TIMING
 call timing('COLLISIONS_linearize_and_IO',OPR='start')
#endif
 !
>>>>>>> 17c1ad30
 l_COH      = index(what,"COH")     >0 
 l_HXC      = index(what,"HXC")     >0
 l_GW_NEQ   = index(what,"GW_NEQ")  >0
 l_QED_P    = index(what,"Momentum")>0
 !
 i_ref=1
 if (.not.io_COLLs) i_ref=COLL%PAR_map(i_coll)
 !
 ! Reference value for the reduction of the tiny elements of COHSEX/HF collision
 ! integrals.
 !
 if ( l_HXC .or. l_COH ) COLLISIONS_max=maxval(abs(COLL_element(1)%v3_c(:,:,:)))        
 !
 COLL_element(i_ref)%table(:,:,:)=0
 !
 do i_cycle=1,2
   !
   ic=0
   !
   do i3=COLL%D(3,1),COLL%D(3,2)
     do i2=COLL%D(2,1),COLL%D(2,2)
       do i1=COLL%D(1,1),COLL%D(1,2)
         !
         ! In the COHSEX/HF case a cutoff can be applied
         !
         if (l_HXC.or.l_COH) then
           store_it=abs(COLL_element(1)%v3_c(i1,i2,i3))>=COLLISIONS_max*COLLISIONS_cutoff .or. COLLISIONS_cutoff<0.0
         endif
         !
         if (l_GW_NEQ .or. l_QED_P ) store_it=.TRUE.
         !
         if (store_it) then
           ic=ic+1
           if (i_cycle==2) then
             !
             COLL_element(i_ref)%table(i1,i2,i3)=1
             if (l_HXC   .or.l_COH   ) COLL_element(i_ref)%v_c(ic) = COLL_element(1)%v3_c(i1,i2,i3)
             if (l_GW_NEQ.or.l_QED_P ) COLL_element(i_ref)%v_r(ic) = COLL_element(1)%v3_r(i1,i2,i3)
             !
           endif
         endif
         !
       enddo
     enddo
   enddo
   !
   COLL_element(i_ref)%N=ic
   !
   if (i_cycle==1) call COLLISIONS_alloc_and_free(what,"v1","alloc",i_ref)
   !
 enddo
 !
<<<<<<< HEAD
 if (.not.IO_colls) return
 !
 call io_control(ACTION=OP_WR_CL,SEC=(/2,3/),ID=ID)
 io_err=io_COLLISIONS(ID,COLL,COLL_element=COLL_element(1),i_coll=i_coll)
=======
 if (IO_colls) then
   !
   call io_control(ACTION=OP_APP_WR_CL,SEC=(/2,3/),ID=ID)
   io_err=io_COLLISIONS(ID,COLL,COLL_element=COLL_element(1),i_coll=i_coll)
   !
   call COLLISIONS_alloc_and_free(what,"v1","clean",1)
   !
 endif
>>>>>>> 17c1ad30
 !
#if defined _TIMING
 call timing('COLLISIONS_linearize_and_IO',OPR='stop')
#endif
 !
end subroutine COLLISIONS_linearize_and_IO<|MERGE_RESOLUTION|>--- conflicted
+++ resolved
@@ -26,11 +26,7 @@
  use pars,            ONLY:SP
  use parallel_m,      ONLY:master_cpu
  use collision_ext,   ONLY:COLLISIONS_element,COLLISIONS_cutoff,COLLISIONS_group
-<<<<<<< HEAD
  use IO_m,            ONLY:io_control,REP,OP_WR_CL,OP_WR_CL,io_COLLs
-=======
- use IO_m,            ONLY:io_control,REP,OP_APP_WR_CL,OP_WR_CL,io_COLLs
->>>>>>> 17c1ad30
  use COLL_interfaces, ONLY:io_COLLISIONS
 #if defined _TIMING
  use timing_m,        ONLY:timing
@@ -57,13 +53,10 @@
    return
  endif
  !
-<<<<<<< HEAD
-=======
 #if defined _TIMING
  call timing('COLLISIONS_linearize_and_IO',OPR='start')
 #endif
  !
->>>>>>> 17c1ad30
  l_COH      = index(what,"COH")     >0 
  l_HXC      = index(what,"HXC")     >0
  l_GW_NEQ   = index(what,"GW_NEQ")  >0
@@ -116,21 +109,14 @@
    !
  enddo
  !
-<<<<<<< HEAD
- if (.not.IO_colls) return
- !
- call io_control(ACTION=OP_WR_CL,SEC=(/2,3/),ID=ID)
- io_err=io_COLLISIONS(ID,COLL,COLL_element=COLL_element(1),i_coll=i_coll)
-=======
  if (IO_colls) then
    !
-   call io_control(ACTION=OP_APP_WR_CL,SEC=(/2,3/),ID=ID)
+   call io_control(ACTION=OP_WR_CL,SEC=(/2,3/),ID=ID)
    io_err=io_COLLISIONS(ID,COLL,COLL_element=COLL_element(1),i_coll=i_coll)
    !
    call COLLISIONS_alloc_and_free(what,"v1","clean",1)
    !
  endif
->>>>>>> 17c1ad30
  !
 #if defined _TIMING
  call timing('COLLISIONS_linearize_and_IO',OPR='stop')
