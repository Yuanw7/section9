--- conflicted
+++ resolved
@@ -48,23 +48,14 @@
  use global_XC,     ONLY:SC_HF,SC_COHSEX
  use SC,            ONLY:SC_potential
  use global_XC,     ONLY:SC_HF,SC_COHSEX,SE_GW_NEQ,SE_GW_QED
-<<<<<<< HEAD
- use collision,     ONLY:COLLISIONS_parallel_SC_structure,V_kind,COLLISIONS_IO_status,n_COLLISIONS,&
-&                        COLLISIONS_state,COLL_bands
-=======
  use collision,     ONLY:COLLISIONS_parallel_SC_structure,COLLISIONS_group,&
 &                        FOCK_collisions,SEX_collisions,P_collisions,GW_NEQ_collisions
->>>>>>> fe4b9ebd
  use X_m,           ONLY:X_t
  use plasma,        ONLY:EH_gas
  use frequency,     ONLY:w_samp
  use IO_m,          ONLY:io_control,OP_RD_CL,VERIFY,REP,io_COLLs
  use interfaces,    ONLY:PARALLEL_global_indexes,PARALLEL_WF_distribute,PARALLEL_WF_index,io_COLLISIONS
-<<<<<<< HEAD
- use parallel_m,    ONLY:PAR_nQP,PAR_IND_QP,PAR_IND_Xk_ibz,PAR_IND_G_k,PAR_IND_Bp_mat,PAR_IND_Plasma
-=======
  use parallel_m,    ONLY:PAR_IND_Xk_ibz,PAR_IND_G_k,PAR_IND_Bp_mat,PAR_IND_Plasma
->>>>>>> fe4b9ebd
  !
  implicit none
  type(levels)  :: E
@@ -84,18 +75,6 @@
  !
  l_use_collisions=.TRUE.
  !
-<<<<<<< HEAD
- ! QP states setup
- !
- ! When storing all collisions on file I need all SC bands
- !
- if(allocated(QP_state)) deallocate(QP_state)
- QP_nb=COLL_bands(2)
- call QP_state_table_setup(E)
- n_COLLISIONS=QP_n_states
- !
-=======
->>>>>>> fe4b9ebd
  ! Check for the Time Reversal Symmetry
  !
  if (trim(SC_potential)=="HARTREE-FOCK".or.trim(SC_potential)=="COHSEX".or.l_elel_scatt) then
