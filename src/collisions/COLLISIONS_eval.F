--- conflicted
+++ resolved
@@ -146,11 +146,7 @@
      !
      ! PARALLEL Setup (e-e scattering)
      !=================================
-<<<<<<< HEAD
-     if (l_elel_scatt) then
-=======
      if (l_elel_scatt.and.i_kind==2) then
->>>>>>> 0acefd33
        !
        call PARALLEL_global_indexes(E,k,q," ",RESET=.TRUE.)
        call PARALLEL_global_indexes(E,k,q,"Real_Time")
