--- conflicted
+++ resolved
@@ -79,18 +79,7 @@
  !
  l_use_collisions=.TRUE.
  !
-<<<<<<< HEAD
- ! GPL_INCLUDE_START
- !
- !H_potential="HARTREE+SEX"
- !
- ! GPL_INCLUDE_END
-=======
->>>>>>> 38c20665
- !
  call XC_potentials(H_potential,"COLLISIONS")
- !
- ! GPL_EXCLUDE_START
  !
  ! Check for the Time Reversal Symmetry
  !
@@ -98,11 +87,6 @@
    call error(" COLLISIONS not compatible with Time Reversal Symmetry! ")
  endif
  !
-<<<<<<< HEAD
- ! GPL_EXCLUDE_END
- !
-=======
->>>>>>> 38c20665
  ! Switch 
  !========
  call XC_switch()
