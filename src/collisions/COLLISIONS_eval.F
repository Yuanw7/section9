!
!        Copyright (C) 2000-2017 the YAMBO team
!              http://www.yambo-code.org
!
! Authors (see AUTHORS file for details): AM
! 
! This file is distributed under the terms of the GNU 
! General Public License. You can redistribute it and/or 
! modify it under the terms of the GNU General Public 
! License as published by the Free Software Foundation; 
! either version 2, or (at your option) any later version.
!
! This program is distributed in the hope that it will 
! be useful, but WITHOUT ANY WARRANTY; without even the 
! implied warranty of MERCHANTABILITY or FITNESS FOR A 
! PARTICULAR PURPOSE.  See the GNU General Public License 
! for more details.
!
! You should have received a copy of the GNU General Public 
! License along with this program; if not, write to the Free 
! Software Foundation, Inc., 59 Temple Place - Suite 330,Boston, 
! MA 02111-1307, USA or visit http://www.gnu.org/copyleft/gpl.txt.
!
subroutine COLLISIONS_eval(E,X,k,xk,q,Xw)
 !
 ! The EOM looks like:
 !
 ! i\partial_T G^<+[h+\Sigma_s,G^<]=I^<
 !
 ! here I evaluate the components of both \Sigma_s and I^<.
 !
 ! While for \Sigma_s the POTENTIAL can be specified, for I^< only the KIND is possible to define.
 !
 ! So we have, at the command line,
 !
 ! yambo_rt -e -s e/p/h/a  -> I^<
 ! yambo_rt -e -v (hf),(c)ohsex  -> \Sigma_s
 !
 ! In the \Sigma_s case also yambo_sc can evaluate
 !
 use drivers,       ONLY:l_elel_scatt,l_use_collisions,l_use_Hxc_collisions,&
&                        l_use_COH_collisions,l_elphoton_scatt,l_real_time,l_sc_run
 use com,           ONLY:error
 use electrons,     ONLY:levels
 use R_lattice,     ONLY:bz_samp
 use D_lattice,     ONLY:i_time_rev
 use wave_func,     ONLY:WF
 use hamiltonian,   ONLY:H_potential,H_kind
 use global_XC,     ONLY:QP_SE_GW_NEQ,QP_SE_GW_QED
 use collision_ext, ONLY:COLLISIONS_parallel_SC_structure,COLLISIONS_group,COLLISIONS_have_HARTREE,&
&                        COH_collisions,HXC_collisions,P_collisions,GW_NEQ_collisions,COLLISIONS_naming
 use X_m,           ONLY:X_t
 use plasma,        ONLY:EH_gas
 use frequency,     ONLY:w_samp
 use IO_m,          ONLY:io_control,OP_RD_CL,VERIFY,REP,io_COLLs
 use interfaces,    ONLY:PARALLEL_global_indexes,PARALLEL_WF_distribute,PARALLEL_WF_index
 use COLL_interfaces,ONLY:io_COLLISIONS
<<<<<<< HEAD
 use parallel_m,    ONLY:PAR_IND_G_k,PAR_IND_Bp_mat,PAR_IND_Plasma
#if defined _TIMING
 use timing_m,       ONLY:timing
#endif
=======
 use parallel_m,    ONLY:PAR_IND_G_k,PAR_IND_Bp_mat,PAR_IND_Plasma,PP_reduc_wait
 !
>>>>>>> 5312d458
 implicit none
 !
 type(levels)  :: E
 type(w_samp)  :: Xw(2) 
 type(bz_samp) :: k,Xk,q
 type(X_t)     :: X(4)
 !
 ! WorkSpace
 !
 integer       :: ID,i_kind,IO_err
 character(20) :: PAR_ch,FREE_ch
 !
#if defined _TIMING
 call timing('COLLISIONS_eval',OPR='start')
#endif
 !
 call section('*','Extended collisions')
 !=======================================
 !
 ! If I am calculating the collisions then I can use them
 !
 l_use_collisions=.TRUE.
 !
 COLLISIONS_have_HARTREE=index(H_potential,"HARTREE")>0
 !
 l_use_Hxc_collisions  =(index(H_potential,"HARTREE")>0.or.index(H_potential,"FOCK")>0.or.index(H_potential,"SEX")>0.or.&
&                        trim(H_potential)=="default")
 l_use_COH_collisions  =index(H_potential,"COH")>0
 !
 ! Check for the Time Reversal Symmetry
 !
 if ( (l_use_Hxc_collisions.or.l_elel_scatt) .and. (i_time_rev==1) ) then
   call error(" COLLISIONS not compatible with Time Reversal Symmetry! ")
 endif
 !
 ! Switch 
 !========
 call XC_switch()
 !
 ! Naming 
 !========
 call COLLISIONS_naming( H_kind , "HXC" )
 !
 ! Initial Setup
 !===============
 if (l_use_COH_collisions) call COLLISIONS_basic_operations( "alloc",    COH_collisions )
 if (l_use_Hxc_collisions) call COLLISIONS_basic_operations( "alloc",    HXC_collisions )
 if (l_elphoton_scatt)     call COLLISIONS_basic_operations( "alloc",      P_collisions )
 if (l_elel_scatt)         call COLLISIONS_basic_operations( "alloc", GW_NEQ_collisions )
 !
 ! PARALLEL Setup
 !================
 if (l_use_Hxc_collisions.or.l_use_COH_collisions.or.l_elphoton_scatt) then
   !
   COLLISIONS_parallel_SC_structure=.TRUE.
   PAR_ch="Self_Energy"
#if defined _RT
   if (.not.l_elphoton_scatt) then
     COLLISIONS_parallel_SC_structure=.FALSE.
     PAR_ch="Real_Time"
   endif
#endif
   !
   ! PARALLEL indexes ...
   call PARALLEL_global_indexes(E,k,q,trim(PAR_ch))
   !
   ! PARALLEL WF distribution ...
   call PARALLEL_WF_distribute(K_index=PAR_IND_G_k,Bm_index=PAR_IND_Bp_mat,CLEAN_UP=.TRUE.)
   if (l_use_COH_collisions) then
     call COLLISIONS_basic_operations( "WF_distribute",    COH_collisions )
   else if (l_use_Hxc_collisions) then
     call COLLISIONS_basic_operations( "WF_distribute",    HXC_collisions )
   endif
   call PARALLEL_WF_index( )
   !
 endif
 !
 if (l_use_Hxc_collisions.or.l_use_COH_collisions) then
   !
   call section('+',trim(H_potential)//' (e-e correlation)')
   !=========================================================
   !
   if(l_use_Hxc_collisions) call CHECK_and_ALLOC(HXC_collisions)
   if(l_use_COH_collisions) call CHECK_and_ALLOC(COH_collisions)
   !
   if (IO_err/=0) then
     !
     call COLLISIONS_HXC(X(2),Xk,E,k,q,Xw(2),i_kind)
     !
     ! COHSEX clean
     !--------------
     if (io_COLLs.and.l_use_Hxc_collisions) call COLLISIONS_alloc_and_free("HXC","v3 table","clean",1)
     if (io_COLLs.and.l_use_COH_collisions) call COLLISIONS_alloc_and_free("COH","v3 table","clean",1)
     !
   endif
   !
 endif
 !
#if defined _QED
 !
 if (l_elphoton_scatt) then
   !
   if (     l_use_Hxc_collisions) call section('=','Electron-Photon (P)') 
   if (.not.l_use_Hxc_collisions) call section('+','Electron-Photon (P)')
   !=====================================================================
   !
   call CHECK_and_ALLOC(P_collisions)
   !
   if (IO_err/=0) then
     !
     call COLLISIONS_momentum(E,k,q)
     !
     ! Clean
     !-------
     if (io_COLLs) call COLLISIONS_alloc_and_free("Momentum","v3 table","clean",1)
     !
   endif
   !
 endif
 !
#endif
 !
 if (l_elel_scatt) then
   !
   if (     l_use_Hxc_collisions) call section('=','NEQ GW (e-e scattering)')
   if (.not.l_use_Hxc_collisions) call section('+','NEQ GW (e-e scattering)')
   !=========================================================================
   !
   call PARALLEL_global_indexes(E,k,q," ",RESET=.TRUE.)
   call PARALLEL_global_indexes(E,k,q,"Real_Time")
   !
   call PLASMA_build_up(E,k,q)
   call PLASMA_parallel_setup(EH_gas)
   !
   call PARALLEL_WF_distribute(PLASMA_index=PAR_IND_Plasma,CLEAN_UP=.TRUE.)
   call COLLISIONS_basic_operations( "WF_distribute", GW_NEQ_collisions )
   call PARALLEL_WF_index( )
   !
   call CHECK_and_ALLOC(GW_NEQ_collisions)
   !
   if (IO_err/=0) then 
     !
     call COLLISIONS_NEQ_GW_static(X(2),Xk,E,k,q,Xw(2),i_kind) 
     !
     ! GW_NEQ clean
     !--------------
     if (io_COLLs) call COLLISIONS_alloc_and_free("GW_NEQ","v3 table","clean",1)
     !
   endif
   !
 endif
 !
 ! CLEAN
 !=======
 !
 call WF_free(WF)
 !
 if (io_COLLs) then
   !
   if (.not.l_real_time.and..not.l_sc_run) then
     !
     ! %state and %N are needed in RT_driver and SC_driver to distribute the collisions.
     ! This distribution is done BEFORE the call to COLLLISIONS_load. Therefore %state and %N
     ! must not be cleared here.
     !
     call COLLISIONS_basic_operations( "clean",    HXC_collisions )
     call COLLISIONS_basic_operations( "clean",    COH_collisions )
     call COLLISIONS_basic_operations( "clean",      P_collisions )
     call COLLISIONS_basic_operations( "clean", GW_NEQ_collisions )
     !
   endif
   !
   if (IO_err==0) return
   !
   FREE_ch="all"
   !
 else
   !
   FREE_ch="v3"
   !
 endif
 !
 if (l_use_COH_collisions) call COLLISIONS_alloc_and_free("COH"      ,trim(FREE_ch),"clean",1)
 if (l_use_Hxc_collisions) call COLLISIONS_alloc_and_free("HXC"      ,trim(FREE_ch),"clean",1)
 if (l_elel_scatt)         call COLLISIONS_alloc_and_free("GW_NEQ"   ,trim(FREE_ch),"clean",1)
 if (l_elphoton_scatt)     call COLLISIONS_alloc_and_free("Momentum" ,trim(FREE_ch),"clean",1)
 !
#if defined _TIMING
 call timing('COLLISIONS_eval',OPR='stop')
#endif
 !
 contains
   !
   subroutine CHECK_and_ALLOC(COLL)
     !
     type(COLLISIONS_group) :: COLL
     !
     IO_err=-1
     !
     if (io_COLLs) then
       COLL%IO_status=-1
       call io_control(ACTION=OP_RD_CL,COM=REP,SEC=(/1/),MODE=VERIFY,ID=ID)
       IO_err=io_COLLISIONS(ID,COLL)
       if (any(COLL%IO_status/=1)) IO_err=-1
     endif
     !
     ! In case io_Colls is /=0 all CPU have to sincronize before starting
     ! to compute the collisions and write a new header
     !
     call PP_redux_wait()
     !
     if (IO_err==0) return
     !
     if (io_COLLs) then
       call COLLISIONS_alloc_and_free(trim(COLL%name),"collision","alloc",1)
       call COLLISIONS_alloc_and_free(trim(COLL%name),"v3 table","alloc",1)
     else
       call COLLISIONS_alloc_and_free(trim(COLL%name),"collision","alloc",0)
       if (COLL%kind==QP_SE_GW_NEQ.or.COLL%kind==QP_SE_GW_QED) then
         call COLLISIONS_alloc_and_free(trim(COLL%name),"v3","alloc distribute",0)
       else
         call COLLISIONS_alloc_and_free(trim(COLL%name),"v3","alloc",1)
         call COLLISIONS_alloc_and_free(trim(COLL%name),"table","alloc",0)
       endif
     endif
     !
   end subroutine
   !
end subroutine<|MERGE_RESOLUTION|>--- conflicted
+++ resolved
@@ -55,15 +55,10 @@
  use IO_m,          ONLY:io_control,OP_RD_CL,VERIFY,REP,io_COLLs
  use interfaces,    ONLY:PARALLEL_global_indexes,PARALLEL_WF_distribute,PARALLEL_WF_index
  use COLL_interfaces,ONLY:io_COLLISIONS
-<<<<<<< HEAD
  use parallel_m,    ONLY:PAR_IND_G_k,PAR_IND_Bp_mat,PAR_IND_Plasma
 #if defined _TIMING
  use timing_m,       ONLY:timing
 #endif
-=======
- use parallel_m,    ONLY:PAR_IND_G_k,PAR_IND_Bp_mat,PAR_IND_Plasma,PP_reduc_wait
- !
->>>>>>> 5312d458
  implicit none
  !
  type(levels)  :: E
