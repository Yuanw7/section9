--- conflicted
+++ resolved
@@ -53,18 +53,12 @@
  use plasma,        ONLY:EH_gas
  use frequency,     ONLY:w_samp
  use IO_m,          ONLY:io_control,OP_RD_CL,VERIFY,REP,io_COLLs
-<<<<<<< HEAD
- use interfaces,    ONLY:PARALLEL_global_indexes,PARALLEL_WF_distribute,PARALLEL_WF_index,io_COLLISIONS
- use parallel_m,    ONLY:PAR_IND_G_k,PAR_IND_Bp_mat,PAR_IND_Plasma,PP_redux_wait
- !
-=======
  use interfaces,    ONLY:PARALLEL_global_indexes,PARALLEL_WF_distribute,PARALLEL_WF_index
  use COLL_interfaces,ONLY:io_COLLISIONS
  use parallel_m,    ONLY:PAR_IND_G_k,PAR_IND_Bp_mat,PAR_IND_Plasma,PP_redux_wait
 #if defined _TIMING
  use timing_m,       ONLY:timing
 #endif
->>>>>>> 4fca3bf3
  implicit none
  !
  type(levels)  :: E
@@ -307,11 +301,8 @@
        if (any(COLL%IO_status/=1)) IO_err=-1
      endif
      !
-<<<<<<< HEAD
-=======
      ! GPL_EXCLUDE_END
      !
->>>>>>> 4fca3bf3
      ! In case io_Colls is /=0 all CPU have to sincronize before starting
      ! to compute the collisions and write a new header
      !
