!
! Copyright (C) 2000-2013 A. Marini and the YAMBO team 
!              http://www.yambo-code.org
! 
! This file is distributed under the terms of the GNU 
! General Public License. You can redistribute it and/or 
! modify it under the terms of the GNU General Public 
! License as published by the Free Software Foundation; 
! either version 2, or (at your option) any later version.
!
! This program is distributed in the hope that it will 
! be useful, but WITHOUT ANY WARRANTY; without even the 
! implied warranty of MERCHANTABILITY or FITNESS FOR A 
! PARTICULAR PURPOSE.  See the GNU General Public License 
! for more details.
!
! You should have received a copy of the GNU General Public 
! License along with this program; if not, write to the Free 
! Software Foundation, Inc., 59 Temple Place - Suite 330,Boston, 
! MA 02111-1307, USA or visit http://www.gnu.org/copyleft/gpl.txt.
!
subroutine COLLISIONS_eval(E,X,k,xk,q,Xw)
 !
 use drivers,       ONLY:l_HF_and_locXC,l_cohsex,l_elel_scatt,l_use_collisions
 use com,           ONLY:error
 use pars,          ONLY:IP
 use electrons,     ONLY:levels
 use R_lattice,     ONLY:bz_samp
 use D_lattice,     ONLY:i_time_rev
 use QP_m,          ONLY:QP_nb,QP_n_states,QP_n_G_bands,QP_state
 use wave_func,     ONLY:WF
 use global_XC,     ONLY:SC_HF,SC_COHSEX,WF_kind,WF_xc_functional
 use SC,            ONLY:SC_bands,SC_potential
 use global_XC,     ONLY:SC_HF,SC_COHSEX,SE_GW_NEQ
 use collision,     ONLY:COLLISIONS_parallel_SC_structure,V_kind,nGW_NEQ_collisions,&
&                        HF_collisions,COHSEX_collisions,GW_NEQ_collisions,nCOHSEX_collisions
 use X_m,           ONLY:X_t
 use frequency,     ONLY:w_samp
 use memory_m,      ONLY:mem_est
 use IO_m,          ONLY:io_control,OP_RD_CL,VERIFY,REP,io_COLLs
 use fragments,     ONLY:fragment_status
 use interfaces,    ONLY:PARALLEL_global_indexes,PARALLEL_WF_distribute,PARALLEL_WF_index,io_COLLISIONS
 use parallel_m,    ONLY:PAR_nQ,PAR_nQP,PAR_IND_QP,PAR_IND_Xk_ibz,PAR_IND_G_k,PAR_IND_Bp_mat,PAR_IND_Plasma
 use X_m,           ONLY:X_t
 !
 implicit none
 type(levels)  :: E
 type(w_samp)  :: Xw(2) 
 type(bz_samp) :: k,Xk,q
 type(X_t)     :: X(4)
 !
 ! WorkSpace
 !
 integer           ::ID,i_kind,NC
 !
 call section('*','Extended collisions')
 !=======================================
 !
 ! If I am calculating the collisions then I can use them
 !
 l_use_collisions=.TRUE.
 !
 ! QP states setup
 !
 ! When storing all collisions on file I need all SC bands
 !
 if(allocated(QP_state)) deallocate(QP_state)
 QP_nb=SC_bands(2)
 call QP_state_table_setup(E)
 !
 ! Check for the Time Reversal Symmetry
 !
 if (i_time_rev==1) call error(" COLLISIONS not compatible with Time Reversal Symmetry! ")
 !
 ! No DB => EVAL
 !===============
 !
 NC=PAR_nQP
 if (io_COLLs) then
   NC=1
   allocate(fragment_status(QP_n_states))
   call mem_est("fragment_status",(/QP_n_states/),(/IP/))
 endif
 !
 ! PARALLEL Setup
 !================
 if (l_HF_and_locXC) then
#if defined _SC && defined _RT
   call PARALLEL_global_indexes(E,k,q,"Real_Time")
   call PARALLEL_WF_distribute(K_index=PAR_IND_G_k,Bm_index=PAR_IND_Bp_mat,CLEAN_UP=.TRUE.)
#endif
#if defined _SC && !defined _RT
   call PARALLEL_global_indexes(E,k,q,"Self_Energy")
   call PARALLEL_WF_distribute(K_index=PAR_IND_Xk_ibz,Bm_index=PAR_IND_Bp_mat,CLEAN_UP=.TRUE.)
   COLLISIONS_parallel_SC_structure=.TRUE.
#endif
   call PARALLEL_WF_distribute(QP_index=PAR_IND_QP)
   call PARALLEL_WF_index( )
 endif
 !
 if (l_HF_and_locXC) then
   !
   call section('+','Hartree-Fock')
   !================================
   !
   V_kind=SC_HF
   fragment_status=-1
   call io_control(ACTION=OP_RD_CL,COM=REP,SEC=(/1/),MODE=VERIFY,ID=ID)
   !
   if (io_COLLISIONS(0,ID)/=0) then
     !
     if (io_COLLs) then
       call COLLISIONS_alloc_and_free("HF","collision","alloc",1)
       call COLLISIONS_alloc_and_free("HF","v3 table","alloc",1)
     else
       call COLLISIONS_alloc_and_free("HF","collision","alloc",0)
       call COLLISIONS_alloc_and_free("HF","v3","alloc",1)
       call COLLISIONS_alloc_and_free("HF","table","alloc",0)
     endif
     !
     call COLLISIONS_Hartree_Fock(E,k,q,NC,HF_collisions)
     !
   endif
   !
 endif
 !
 do i_kind=1,2
   !
   if ((i_kind==1.and..not.l_cohsex).or.(i_kind==2.and..not.l_elel_scatt)) cycle
   !
   if (i_kind==1)  then
     if (l_HF_and_locXC)      call section('=','COHSEX (e-e correlation)')
     if (.not.l_HF_and_locXC) call section('+','COHSEX (e-e correlation)')
     V_kind=SC_COHSEX
   else if (i_kind==2) then
     if (l_cohsex)            call section('=','COHSEX (e-e scattering)')
     if (.not.l_cohsex)       call section('+','COHSEX (e-e scattering)')
     V_kind=SE_GW_NEQ
   endif
   !
   fragment_status=-1
   call io_control(ACTION=OP_RD_CL,COM=REP,SEC=(/1/),MODE=VERIFY,ID=ID)
   !
   if (io_COLLISIONS(0,ID)/=0) then
     !
     ! PARALLEL Setup (e-e scattering)
     !=================================
     if (l_elel_scatt) then
       call PARALLEL_global_indexes(E,k,q," ",RESET=.TRUE.)
       call PARALLEL_global_indexes(E,k,q,"Real_Time")
       call PARALLEL_WF_distribute(QP_index=PAR_IND_QP,CLEAN_UP=.FALSE.)
       call PARALLEL_WF_distribute(QP_index=PAR_IND_QPp)
       call PARALLEL_WF_index( )
     endif
     !
<<<<<<< HEAD
     fragment_status=-1
     call io_control(ACTION=OP_RD_CL,COM=REP,SEC=(/1/),MODE=VERIFY,ID=ID)
     !
     if (io_COLLISIONS(0,ID)/=0) then
       !
       ! PARALLEL Setup (e-e scattering)
       !=================================
       if (l_elel_scatt) then
         call PARALLEL_global_indexes(E,k,q," ",RESET=.TRUE.)
         call PARALLEL_global_indexes(E,k,q,"Real_Time")
         call PARALLEL_WF_distribute(QP_index=PAR_IND_QP,CLEAN_UP=.FALSE.)
         call PARALLEL_WF_distribute(Plasma_index=PAR_IND_Plasma)
         call PARALLEL_WF_index( )
=======
     if (i_kind==1) then
       if (io_COLLs) then
         call COLLISIONS_alloc_and_free("COHSEX","collision","alloc",1)
         call COLLISIONS_alloc_and_free("COHSEX","v3 table","alloc",1)
       else
         call COLLISIONS_alloc_and_free("COHSEX","collision","alloc",0)
         call COLLISIONS_alloc_and_free("COHSEX","v3","alloc",1)
         call COLLISIONS_alloc_and_free("COHSEX","table","alloc",0)
>>>>>>> b46c5742
       endif
     else if (i_kind==2) then
       if (io_COLLs) then
         call COLLISIONS_alloc_and_free("GW_NEQ","collision","alloc",1)
         call COLLISIONS_alloc_and_free("GW_NEQ","v3 table","alloc",1)
       else
         call COLLISIONS_alloc_and_free("GW_NEQ","collision","alloc",0)
         call COLLISIONS_alloc_and_free("GW_NEQ","v3","alloc distribute",0)
       endif
     endif
     !
     QP_n_G_bands(2)=SC_bands(2)
     !  
     if (i_kind==1) call COLLISIONS_cohsex(X(2),Xk,E,k,q,Xw(2),i_kind,COHSEX_collisions,nCOHSEX_collisions) 
     if (i_kind==2) call COLLISIONS_cohsex(X(2),Xk,E,k,q,Xw(2),i_kind,GW_NEQ_collisions,nGW_NEQ_collisions) 
     !
     call WF_free(WF)
     !
   endif
   !
 enddo
 !
 ! CLEAN
 !=======
 !
 if (io_COLLs) then
   if (allocated(fragment_status)) deallocate(fragment_status)
   call mem_est("fragment_status")
   if (l_HF_and_locXC) call COLLISIONS_alloc_and_free("HF","v3 table","clean",1)
   if (l_cohsex)       call COLLISIONS_alloc_and_free("COHSEX","v3 table","clean",1)
   if (l_elel_scatt)   call COLLISIONS_alloc_and_free("GW_NEQ","v3 table","clean",1)
 else
   if (l_HF_and_locXC) call COLLISIONS_alloc_and_free("HF","v3","clean",1)
   if (l_cohsex)       call COLLISIONS_alloc_and_free("COHSEX","v3","clean",1)
 endif
 !
end subroutine<|MERGE_RESOLUTION|>--- conflicted
+++ resolved
@@ -149,25 +149,10 @@
        call PARALLEL_global_indexes(E,k,q," ",RESET=.TRUE.)
        call PARALLEL_global_indexes(E,k,q,"Real_Time")
        call PARALLEL_WF_distribute(QP_index=PAR_IND_QP,CLEAN_UP=.FALSE.)
-       call PARALLEL_WF_distribute(QP_index=PAR_IND_QPp)
+       call PARALLEL_WF_distribute(Plasma_index=PAR_IND_Plasma)
        call PARALLEL_WF_index( )
      endif
      !
-<<<<<<< HEAD
-     fragment_status=-1
-     call io_control(ACTION=OP_RD_CL,COM=REP,SEC=(/1/),MODE=VERIFY,ID=ID)
-     !
-     if (io_COLLISIONS(0,ID)/=0) then
-       !
-       ! PARALLEL Setup (e-e scattering)
-       !=================================
-       if (l_elel_scatt) then
-         call PARALLEL_global_indexes(E,k,q," ",RESET=.TRUE.)
-         call PARALLEL_global_indexes(E,k,q,"Real_Time")
-         call PARALLEL_WF_distribute(QP_index=PAR_IND_QP,CLEAN_UP=.FALSE.)
-         call PARALLEL_WF_distribute(Plasma_index=PAR_IND_Plasma)
-         call PARALLEL_WF_index( )
-=======
      if (i_kind==1) then
        if (io_COLLs) then
          call COLLISIONS_alloc_and_free("COHSEX","collision","alloc",1)
@@ -176,7 +161,6 @@
          call COLLISIONS_alloc_and_free("COHSEX","collision","alloc",0)
          call COLLISIONS_alloc_and_free("COHSEX","v3","alloc",1)
          call COLLISIONS_alloc_and_free("COHSEX","table","alloc",0)
->>>>>>> b46c5742
        endif
      else if (i_kind==2) then
        if (io_COLLs) then
