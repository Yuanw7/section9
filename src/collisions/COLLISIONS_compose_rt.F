--- conflicted
+++ resolved
@@ -31,16 +31,9 @@
  use electrons,        ONLY:spin
  use R_lattice,        ONLY:nXkibz
  use parallel_m,       ONLY:PP_redux_wait,HEAD_QP_cpu
-<<<<<<< HEAD
  use real_time,        ONLY:RT_nk,RT_ibz_coo,RT_Nk_ibz,RT_Vnl_xc,RT_bands
-#if defined _TIMING
  use timing_m,       ONLY:timing
-#endif
  !
-=======
- use real_time,        ONLY:RT_nk,RT_ibz_coo,RT_Nk_ibz,RT_Vnl_xc,l_RT_uses_E_DbGd,RT_bands
- use timing_m,         ONLY:timing
->>>>>>> 3566bba4
  implicit none
  !
  complex(SP), intent(in)   :: dG_in(RT_bands(1):RT_bands(2),RT_bands(1):RT_bands(2),RT_nk)
