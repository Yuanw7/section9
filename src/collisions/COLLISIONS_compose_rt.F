--- conflicted
+++ resolved
@@ -50,13 +50,8 @@
  !
  if(.not.l_sc_fock.and..not.l_sc_coh.and..not.l_sc_sex.and..not.l_sc_exx.and..not.l_sc_hartree) return
  !
-<<<<<<< HEAD
-#if defined _TIMING 
- call timing('COLL compose RT',OPR='start')
-=======
 #if defined _TIMING
  call timing('COLLISIONS_compose_rt',OPR='start')
->>>>>>> 45e22b7d
 #endif
  !
  G_avg=cZERO
@@ -126,13 +121,8 @@
  !
  call PP_redux_wait(RT_Vnl_xc)
  !
-<<<<<<< HEAD
-#if defined _TIMING 
- call timing('COLL compose RT',OPR='stop')
-=======
 #if defined _TIMING
  call timing('COLLISIONS_compose_rt',OPR='stop')
->>>>>>> 45e22b7d
 #endif
  !
 end subroutine COLLISIONS_compose_rt