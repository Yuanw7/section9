!
!        Copyright (C) 2000-2017 the YAMBO team
!              http://www.yambo-code.org
!
! Authors (see AUTHORS file for details): CA AM DS
!
! This file is distributed under the terms of the GNU
! General Public License. You can redistribute it and/or
! modify it under the terms of the GNU General Public
! License as published by the Free Software Foundation;
! either version 2, or (at your option) any later version.
!
! This program is distributed in the hope that it will
! be useful, but WITHOUT ANY WARRANTY; without even the
! implied warranty of MERCHANTABILITY or FITNESS FOR A
! PARTICULAR PURPOSE.  See the GNU General Public License
! for more details.
!
! You should have received a copy of the GNU General Public
! License along with this program; if not, write to the Free
! Software Foundation, Inc., 59 Temple Place - Suite 330,Boston,
! MA 02111-1307, USA or visit http://www.gnu.org/copyleft/gpl.txt.
!
subroutine COLLISIONS_compose_rt(dG_in)
 !
 ! HF/SEX(state) = - (0.,1.) * \sum_{n,n',q} COLLISIONS(n,n',q,state) x G_lesser(n,n',k-q)
 ! 
 use pars,             ONLY:SP,cZERO,cI
 use drivers,          ONLY:l_sc_fock,l_sc_coh,l_sc_sex,l_sc_exx,l_sc_hartree
 use collision_ext,    ONLY:HXC_COLL_element,COLL_bands,HXC_collisions
 use electrons,        ONLY:spin
 use R_lattice,        ONLY:nXkibz
 use parallel_m,       ONLY:PP_redux_wait,HEAD_QP_cpu
<<<<<<< HEAD
 use real_time,        ONLY:RT_nk,RT_ibz_coo,RT_Nk_ibz,RT_Vnl_xc,l_RT_uses_E_FineGd,RT_bands
=======
 use real_time,        ONLY:RT_nk,RT_ibz_coo,RT_Nk_ibz,RT_Vnl_xc,l_RT_uses_E_DbGd,RT_bands
#if defined _TIMING
 use timing_m,       ONLY:timing
#endif
>>>>>>> 2589abf0
 !
#if defined _TIMING
 use timing_m,       ONLY:timing
#endif
 implicit none
 !
 complex(SP), intent(in)   :: dG_in(RT_bands(1):RT_bands(2),RT_bands(1):RT_bands(2),RT_nk)
 !
 ! Work Space
 !
 integer           :: i_coll,i_comp,i_coll_mem,i_spin,i_n,i_m,i_kmq,ib,ibp,i_k,i_k_RT
 complex(SP)       :: G_avg(RT_bands(1):RT_bands(2),RT_bands(1):RT_bands(2),nXkibz)
 !
 if(.not.l_sc_fock.and..not.l_sc_coh.and..not.l_sc_sex.and..not.l_sc_exx.and..not.l_sc_hartree) return
 !
#if defined _TIMING
 call timing('COLLISIONS_compose_rt',OPR='start')
#endif
 !
 G_avg=cZERO
 !
 do i_k=1,nXkibz
   do i_k_RT=RT_ibz_coo(i_k,1),RT_ibz_coo(i_k,2)
     G_avg(:,:,i_k)=G_avg(:,:,i_k)+dG_in(:,:,i_k_RT)
   enddo
   !
   ! The 1/real(RT_Nk_ibz(i_k),SP) factor is needed here because I'm integrating
   ! over kmq. With the DbGd the size of the integrating factor has to be reduced
   ! 
   G_avg(:,:,i_k)=G_avg(:,:,i_k)/real(RT_Nk_ibz(i_k),SP)
   !
 enddo
 !
 RT_Vnl_xc=cZERO
 !
 do i_coll=1,HXC_collisions%N
   !
   if (.not.(HXC_collisions%PAR_IND%element_1D(i_coll).and.HEAD_QP_cpu)) cycle
   !
   i_k       =HXC_collisions%state(i_coll,3)
   i_n       =HXC_collisions%state(i_coll,1)
   i_m       =HXC_collisions%state(i_coll,2)
   i_spin    =HXC_collisions%state(i_coll,4)
   i_coll_mem=HXC_collisions%PAR_map(i_coll)
   !
   ! If the COLLISIONS are read from a DB with more bands than RT_bands:
   !
   if (i_n<RT_bands(1).or.i_n>RT_bands(2)) cycle
   if (i_m<RT_bands(1).or.i_m>RT_bands(2)) cycle
   !
   i_comp=1
   !
   do i_kmq=1,nXkibz
     !
     do ibp=COLL_bands(1),COLL_bands(2)
       do ib=COLL_bands(1),COLL_bands(2)
         !
         if (HXC_COLL_element(i_coll_mem)%table(ib,ibp,i_kmq)/=0) then
           RT_Vnl_xc(i_n,i_m,i_k,i_spin)=RT_Vnl_xc(i_n,i_m,i_k,i_spin) &
&                                               -cI*HXC_COLL_element(i_coll_mem)%v_c(i_comp)*G_avg(ib,ibp,i_kmq)
           i_comp=i_comp+1
         endif
         !
       enddo
     enddo
     !
   enddo
   !
<<<<<<< HEAD
   if(.not.l_RT_uses_E_FineGd) cycle
   !
   RT_Vnl_xc(i_n,i_m,RT_ibz_coo(i_k,1)+1:RT_ibz_coo(i_k,2),i_spin)=RT_Vnl_xc(i_n,i_m,i_k_RT,i_spin)
   !
=======
>>>>>>> 2589abf0
 enddo
 !
 ! Symmetrization
 !================
 do i_coll=1,HXC_collisions%N
   !
   if (.not.(HXC_collisions%PAR_IND%element_1D(i_coll).and.HEAD_QP_cpu)) cycle
   i_k       =HXC_collisions%state(i_coll,3)
   i_n       =HXC_collisions%state(i_coll,1)
   i_m       =HXC_collisions%state(i_coll,2)
   !
   RT_Vnl_xc(i_n,i_n,i_k,:)= real(RT_Vnl_xc(i_n,i_n,i_k,:))
   RT_Vnl_xc(i_m,i_n,i_k,:)=conjg(RT_Vnl_xc(i_n,i_m,i_k,:))
   !
 enddo
 !
 call PP_redux_wait(RT_Vnl_xc)
 !
#if defined _TIMING
 call timing('COLLISIONS_compose_rt',OPR='stop')
#endif
 !
end subroutine COLLISIONS_compose_rt<|MERGE_RESOLUTION|>--- conflicted
+++ resolved
@@ -31,18 +31,11 @@
  use electrons,        ONLY:spin
  use R_lattice,        ONLY:nXkibz
  use parallel_m,       ONLY:PP_redux_wait,HEAD_QP_cpu
-<<<<<<< HEAD
- use real_time,        ONLY:RT_nk,RT_ibz_coo,RT_Nk_ibz,RT_Vnl_xc,l_RT_uses_E_FineGd,RT_bands
-=======
- use real_time,        ONLY:RT_nk,RT_ibz_coo,RT_Nk_ibz,RT_Vnl_xc,l_RT_uses_E_DbGd,RT_bands
+ use real_time,        ONLY:RT_nk,RT_ibz_coo,RT_Nk_ibz,RT_Vnl_xc,RT_bands
 #if defined _TIMING
  use timing_m,       ONLY:timing
 #endif
->>>>>>> 2589abf0
  !
-#if defined _TIMING
- use timing_m,       ONLY:timing
-#endif
  implicit none
  !
  complex(SP), intent(in)   :: dG_in(RT_bands(1):RT_bands(2),RT_bands(1):RT_bands(2),RT_nk)
@@ -107,13 +100,6 @@
      !
    enddo
    !
-<<<<<<< HEAD
-   if(.not.l_RT_uses_E_FineGd) cycle
-   !
-   RT_Vnl_xc(i_n,i_m,RT_ibz_coo(i_k,1)+1:RT_ibz_coo(i_k,2),i_spin)=RT_Vnl_xc(i_n,i_m,i_k_RT,i_spin)
-   !
-=======
->>>>>>> 2589abf0
  enddo
  !
  ! Symmetrization
