--- conflicted
+++ resolved
@@ -30,17 +30,11 @@
  use collision_ext,    ONLY:HXC_COLL_element,COLL_bands,HXC_collisions
  use electrons,        ONLY:spin
  use R_lattice,        ONLY:nXkibz
-<<<<<<< HEAD
- use parallel_m,       ONLY:PP_redux_wait,HEAD_QP_cpu
- use real_time,        ONLY:RT_nk,RT_ibz_coo,RT_Nk_ibz,RT_Vnl_xc,RT_bands
- use timing_m,       ONLY:timing
-=======
  use parallel_m,       ONLY:PP_redux_wait,PAR_COM_Xk_ibz_INDEX,PAR_COM_Q_INDEX,&
 &                           PAR_IND_Xk_ibz,PAR_IND_Bp_mat
  use hamiltonian,      ONLY:B_mat_index
  use real_time,        ONLY:RT_nk,RT_ibz_coo,RT_Nk_ibz,RT_Vnl_xc,RT_bands
  use timing_m,         ONLY:timing
->>>>>>> e465bc34
  !
  implicit none
  !
