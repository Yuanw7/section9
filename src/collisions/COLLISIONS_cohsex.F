--- conflicted
+++ resolved
@@ -129,11 +129,7 @@
  ! Parallel Indexes & LIVE-TIMING STEPS
  !
  if (V_kind==2) then
-<<<<<<< HEAD
-   call live_timing("COHSEX collisions (e-e scattering)",PAR_nQP*PAR_nQ)
-=======
-   call live_timing("GW collisions (e-e scattering)",PAR_nQP*PAR_nQ*PAR_nQPp)
->>>>>>> b46c5742
+   call live_timing("GW collisions (e-e scattering)",PAR_nQP*PAR_nQ)
  else
    call live_timing("COHSEX collisions (e-e correlation)",PAR_nQP*PAR_nQ*PAR_n_Bp_mat_elements)
  endif
