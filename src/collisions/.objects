QED_objs = 
RT_objs =
<<<<<<< HEAD
NL_objs =
=======
SC_objs =
>>>>>>> 106307b9
#if defined _QED
QED_objs=SCATTERING_GW_kinematics.o SCATTERING_QED_transverse_matrix.o COLLISIONS_momentum.o
#endif
#if defined _SC
SC_objs = COLLISIONS_compose_sc.o
#endif
#if defined _RT
RT_objs = COLLISIONS_compose_rt.o
#endif
<<<<<<< HEAD
#if defined _NL
NL_objs = COLLISIONS_compose_nl.o
#endif
objs= SCATTERING_GW_kinematics.o $(SC_objs) $(QED_objs)  $(RT_objs) $(NL_objs)
=======
objs= PLASMA_parallel_setup.o COLLISIONS_basic_operations.o \
       PLASMA_build_up.o PLASMA_tables_and_dimensions.o \
       COLLISIONS_alloc_and_free.o COLLISIONS_eval.o COLLISIONS_load.o \
       COLLISIONS_linearize_and_IO.o COLLISIONS_map_to_QP_table.o \
       COLLISIONS_NEQ_GW_static.o COLLISIONS_HXC.o $(SC_objs) $(QED_objs)  $(RT_objs)
>>>>>>> 106307b9
<|MERGE_RESOLUTION|>--- conflicted
+++ resolved
@@ -1,10 +1,7 @@
 QED_objs = 
 RT_objs =
-<<<<<<< HEAD
 NL_objs =
-=======
 SC_objs =
->>>>>>> 106307b9
 #if defined _QED
 QED_objs=SCATTERING_GW_kinematics.o SCATTERING_QED_transverse_matrix.o COLLISIONS_momentum.o
 #endif
@@ -14,15 +11,11 @@
 #if defined _RT
 RT_objs = COLLISIONS_compose_rt.o
 #endif
-<<<<<<< HEAD
 #if defined _NL
 NL_objs = COLLISIONS_compose_nl.o
 #endif
-objs= SCATTERING_GW_kinematics.o $(SC_objs) $(QED_objs)  $(RT_objs) $(NL_objs)
-=======
 objs= PLASMA_parallel_setup.o COLLISIONS_basic_operations.o \
        PLASMA_build_up.o PLASMA_tables_and_dimensions.o \
        COLLISIONS_alloc_and_free.o COLLISIONS_eval.o COLLISIONS_load.o \
        COLLISIONS_linearize_and_IO.o COLLISIONS_map_to_QP_table.o \
-       COLLISIONS_NEQ_GW_static.o COLLISIONS_HXC.o $(SC_objs) $(QED_objs)  $(RT_objs)
->>>>>>> 106307b9
+       COLLISIONS_NEQ_GW_static.o COLLISIONS_HXC.o $(SC_objs) $(QED_objs)  $(RT_objs) $(NL_objs)