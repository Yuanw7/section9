!
!        Copyright (C) 2000-2021 the YAMBO team
!              http://www.yambo-code.org
!
! Authors (see AUTHORS file for details): AM DS
! 
! This file is distributed under the terms of the GNU 
! General Public License. You can redistribute it and/or 
! modify it under the terms of the GNU General Public 
! License as published by the Free Software Foundation; 
! either version 2, or (at your option) any later version.
!
! This program is distributed in the hope that it will 
! be useful, but WITHOUT ANY WARRANTY; without even the 
! implied warranty of MERCHANTABILITY or FITNESS FOR A 
! PARTICULAR PURPOSE.  See the GNU General Public License 
! for more details.
!
! You should have received a copy of the GNU General Public 
! License along with this program; if not, write to the Free 
! Software Foundation, Inc., 59 Temple Place - Suite 330,Boston, 
! MA 02111-1307, USA or visit http://www.gnu.org/copyleft/gpl.txt.
!
subroutine COLLISIONS_HXC(X,Xk,E,k,q,Xw)
 !
 ! HXC collisions 
 !
 use drivers,       ONLY:l_use_COH_collisions
 use pars,          ONLY:SP,pi,cZERO
 use com,           ONLY:msg
 use frequency,     ONLY:w_samp
 use electrons,     ONLY:levels,spin_occ,spin,n_spin
 use LIVE_t,        ONLY:live_timing
 use hamiltonian,   ONLY:H_potential
 use D_lattice,     ONLY:DL_vol,sop_inv
 use xc_functionals,ONLY:F_xc,V_xc,F_xc_mat,magn,XC_potential_driver
 use global_XC,     ONLY:WF_kind,WF_xc_functional
 use parallel_int,  ONLY:PP_redux_wait
 use parallel_m,    ONLY:PAR_IND_Q_bz,MPI_COMM_NULL,ncpu,myid,&
&                        PAR_n_Bp_mat_elements,PAR_COM_QP_A2A,PAR_COM_QP_INDEX,PAR_COM_Q_INDEX,&
&                        PAR_IND_Bp_mat,PAR_nQ_bz,PAR_COM_G_b_A2A,PAR_COM_G_b_index_global
 use collision_el,  ONLY:elemental_collision,elemental_collision_free,elemental_collision_alloc
 use collision_ext, ONLY:COLLISIONS_parallel_SC_structure,COLLISIONS_HXC_local,COLLISIONS_HXC_MB,&
&                        COLL_bands,HXC_COLL_element,HXC_collisions,COH_COLL_element,COH_collisions,&
&                        COLLISIONS_HXC_use_TDDFT,LAST_COLL_sync
 use timing_m,      ONLY:timing
 use QP_m,          ONLY:QP_ng_SH,QP_ng_Sx,QP_ng_Sc
 use IO_int,        ONLY:io_control,IO_and_Messaging_switch
<<<<<<< HEAD
 use IO_m,          ONLY:OP_RD_CL,REP,VERIFY,NONE,io_COLLs
 use X_m,           ONLY:X_ALLOC_elemental,X_mat,X_t
=======
 use IO_m,          ONLY:OP_RD,RD,RD_CL,OP_RD_CL,REP,VERIFY,NONE,io_COLLs
 use X_m,           ONLY:X_alloc,X_mat,X_t
>>>>>>> b2a8eedf
 use interfaces,    ONLY:WF_load
 use wave_func,     ONLY:WF,WF_buffer,WF_buffered_IO
 use R_lattice,     ONLY:qindx_S,bz_samp,g_rot,minus_G
 use hamiltonian,   ONLY:B_mat_index
 use fft_m,         ONLY:fft_size
 !
#include<memory.h>
 !
 type(levels)             ::E
 type(bz_samp)            ::k,q,Xk
 type(X_t)                ::X
 type(w_samp)             ::Xw
 !
 ! Work Space
 !
 integer                 :: i_coll,first_coll,last_coll,ig1,ig2,iqbz,iqibz,alloc_err,iqs,iGo_max,NG_max,NG_XC,LOCAL_COMM(3),&
&                           i_n,i_k,i_k_s,i_sp,i_m,i_mp,N_g_vecs_H,N_g_vecs_X,N_g_vecs_C,i_star,i_p,i_p_s,i_loop,&
&                           i_np,i_kmq,i_kmq_bz,i_kmq_s,i_kmq_G0,PAR_NC_local,n_steps,PAR_COLL_min,bands_to_load(2),n_colls
 logical                 :: l_HXC_collisions,eval_coll,l_compute_screening
 !
 type(elemental_collision):: isc_XC,iscp_XC,isc_H,iscp_H
 real(SP)                 :: Co
 complex(SP)              :: pre_factor1,pre_factor2
 !
 complex(SP), allocatable :: EM1s(:,:),rhotw_tmp(:)
 integer                  :: io_err,ID_X,ID_HXC,ID_COH,TMP_VEC(ncpu)
 integer, external        :: io_X
 complex(SP),   external  :: TDDFT_ALDA_R_space
 !
 call timing(trim(H_potential)//' Collisions',OPR='start')
 !
 ! Reset
 !
 alloc_err=0
 !
 call elemental_collision_free(isc_H)
 call elemental_collision_free(iscp_H)
 !
 call elemental_collision_free(isc_XC)
 call elemental_collision_free(iscp_XC)
 !
 ! Setup
 !
 l_compute_screening  = index(H_potential,"COH")>0   .or. index(H_potential,"SEX")>0
 l_HXC_collisions     = COLLISIONS_HXC_local .or. COLLISIONS_HXC_MB 
 !
 call k_build_up_BZ_tables(k)
 call k_build_up_BZ_tables(q)
 call k_expand(k)
 !
 if (l_compute_screening) then
   !
   ! Plasmon-Pole/Static interaction DB I/O
   !
   call io_control(ACTION=OP_RD_CL,COM=REP,SEC=(/1,2/),MODE=VERIFY,ID=ID_X)
   io_err=io_X(X,Xw,ID_X)
   if (io_err<0) call error(' Incomplete and/or broken PPA/Static diel. fun. database')
   !
   if (X%ng<QP_ng_Sc) then
     QP_ng_Sc=X%ng
     call warning('SEX size (CORRLvcs) reduced to match the Screening size (NGsBlkXs)')
   endif 
   !
 endif
 !
 ! Dimensions
 !
 N_g_vecs_H =0
 N_g_vecs_X =0
 N_g_vecs_C =0
 iGo_max    =maxval(qindx_S(:,:,2))
 !
 if(COLLISIONS_HXC_local                      ) N_g_vecs_H  = QP_ng_SH
 if(COLLISIONS_HXC_MB                         ) N_g_vecs_X  = QP_ng_Sx
 if(COLLISIONS_HXC_MB .or.l_use_COH_collisions) N_g_vecs_C  = QP_ng_Sc
 !
 call fft_check_size(iGo_max,N_g_vecs_C,N_g_vecs_H,"SH")
 call fft_check_size(iGo_max,N_g_vecs_C,N_g_vecs_X,"SF")
 !
 if(COLLISIONS_HXC_local) QP_ng_SH=N_g_vecs_H
 if(COLLISIONS_HXC_MB) QP_ng_Sx=N_g_vecs_X
 !
 NG_max=maxval((/N_g_vecs_H,N_g_vecs_X,N_g_vecs_C/))
 NG_XC =max(N_g_vecs_X,N_g_vecs_C)
 !
 call msg('s', '['//trim(H_potential)//'] Plane waves (H,X,C) ',(/N_g_vecs_H,N_g_vecs_X,N_g_vecs_C/))
 !
 ! WFs
 !
 bands_to_load=COLL_bands
 if (COLLISIONS_HXC_use_TDDFT) then
   bands_to_load(1)=1
   bands_to_load(2)=max(COLL_bands(2),maxval(E%nbm))
 endif
 !
 if (WF_buffered_IO) call WF_load(WF_buffer,0,1,bands_to_load,(/1,k%nibz/),space='B',title='-BUFFER')
 !
 call WF_load(WF,NG_max,iGo_max,bands_to_load,(/1,k%nibz/),title='-'//trim(H_potential)//' Collisions')
 !
 if (COLLISIONS_HXC_local) then
   !
   iscp_H%qs   =1
   iscp_H%iqref=0
   iscp_H%ngrho=N_g_vecs_H
   !
   isc_H%qs    =1
   isc_H%iqref =0
   isc_H%ngrho =N_g_vecs_H
   !
   call elemental_collision_alloc(isc_H ,NG=N_g_vecs_H,NG_GAMP=(/N_g_vecs_H,    1   /),TITLE='HARTREE')
   call elemental_collision_alloc(iscp_H,NG=N_g_vecs_H,                                TITLE='HARTREE')
   !
   YAMBO_ALLOC(rhotw_tmp,(N_g_vecs_H))
   !
 endif
 !
 iscp_XC%qs   =1
 iscp_XC%iqref=0
 iscp_XC%ngrho=NG_XC
 !
 isc_XC%qs    =1
 isc_XC%iqref =0
 isc_XC%ngrho =NG_XC
 !
 call elemental_collision_alloc(iscp_XC,NG=NG_XC,NG_GAMP=(/N_g_vecs_X,  1  /),TITLE=trim(H_potential))
 !
 if (l_compute_screening) then
   !
   ! Test the spatial Inversion
   !   
   call WF_spatial_inversion(E,Xk)
   !
   ! Allocation (EM1S can be bigger than N_g_vecs_C)
   !
   call X_ALLOC_elemental('X',(/X%ng,X%ng,1/))
   YAMBO_ALLOC(EM1s,(N_g_vecs_C,N_g_vecs_C))
   !
   call elemental_collision_alloc(isc_XC, NG=NG_XC,NG_GAMP=(/N_g_vecs_C,N_g_vecs_C/),TITLE=trim(H_potential))
   !
 else
   !
   call elemental_collision_alloc(isc_XC, NG=NG_XC,                                  TITLE=trim(H_potential))
   !
 endif
 !
 Co=1._SP
 if (COLLISIONS_HXC_use_TDDFT) then
   Co=4._SP*pi/DL_vol/real(q%nbz,SP)
   YAMBO_ALLOC(F_xc,(fft_size,n_spin,n_spin))
   YAMBO_ALLOC(V_xc,(fft_size,n_spin))
   V_xc=0._SP
   if(n_spin>1) then
     YAMBO_ALLOC(magn,(fft_size,3))
   endif
   call XC_potential_driver(E,K,WF_kind,WF_xc_functional,2)
   YAMBO_ALLOC(F_xc_mat,(fft_size,n_spin,n_spin,n_spin,n_spin))
   call Build_F_xc_mat(V_xc,F_xc,F_xc_mat)
   YAMBO_FREE(F_xc)
   YAMBO_FREE(V_xc)
   if(n_spin>1) then
     YAMBO_FREE(magn)
   endif
 endif
 !
 n_colls=max(HXC_collisions%N,COH_collisions%N)
 !
 ! Parallel Indexes & LIVE-TIMING STEPS
 !
 PAR_NC_local=HXC_collisions%PAR_N
 PAR_COLL_min=0
 !
 first_coll=-1
 !
 do i_loop=1,2
   if (allocated(HXC_collisions%PAR_IND%element_1D)) then
     PAR_NC_local=0
     do i_coll=1,HXC_collisions%N
       if (.not.HXC_collisions%PAR_IND%element_1D(i_coll)) cycle
       last_coll=i_coll
       if (allocated(HXC_collisions%IO_status)) then
         if (HXC_collisions%IO_status(i_coll)/=-1) cycle
       endif
       if (first_coll==-1) first_coll=i_coll
       PAR_NC_local=PAR_NC_local+1
       if (i_loop==2.and.PAR_NC_local<=PAR_COLL_min) LAST_COLL_sync=i_coll
     enddo
   else if (allocated(COH_collisions%PAR_IND%element_1D)) then
     PAR_NC_local=0
     do i_coll=1,COH_collisions%N
       if (.not.COH_collisions%PAR_IND%element_1D(i_coll)) cycle
       last_coll=i_coll
       if (allocated(COH_collisions%IO_status)) then
         if (COH_collisions%IO_status(i_coll)/=-1) cycle
       endif
       if (first_coll==-1) first_coll=i_coll
       PAR_NC_local=PAR_NC_local+1
       if (i_loop==2.and.PAR_NC_local<=PAR_COLL_min) LAST_COLL_sync=i_coll
     enddo
   endif
   if(i_loop==1) then
     TMP_VEC=0
     TMP_VEC(myid+1)=PAR_NC_local
     call PP_redux_wait(TMP_VEC)
     PAR_COLL_min=minval(TMP_VEC)
   endif
 enddo
 !
 n_steps=0
 if (COLLISIONS_HXC_local)                      n_steps=n_steps+PAR_NC_local*K%nibz*PAR_n_Bp_mat_elements
 if (COLLISIONS_HXC_MB.or.l_use_COH_collisions) n_steps=n_steps+PAR_NC_local*PAR_nQ_bz*PAR_n_Bp_mat_elements
 !
 ! Define the local COMM
 !
 if (COLLISIONS_parallel_SC_structure) then
   LOCAL_COMM(1)=PAR_COM_QP_A2A%COMM
   LOCAL_COMM(2)=PAR_COM_Q_INDEX%COMM
   LOCAL_COMM(3)=PAR_COM_QP_INDEX%COMM
 else
   LOCAL_COMM(1)=PAR_COM_G_b_A2A%COMM
   LOCAL_COMM(2)=MPI_COMM_NULL
   LOCAL_COMM(3)=PAR_COM_G_b_INDEX_global%COMM
 endif
 !
 ! Write Database Header 
 !
 if (l_HXC_collisions    ) call COLLISIONS_linearize_and_IO("HXC",0,last_coll,HXC_collisions,HXC_COLL_element,ID_HXC,LOCAL_COMM(3))
 if (l_use_COH_collisions) call COLLISIONS_linearize_and_IO("COH",0,last_coll,COH_collisions,COH_COLL_element,ID_COH,LOCAL_COMM(3))
 !
 call live_timing("Collisions",n_steps)
 !
 do i_coll=1,n_colls
   !
   if (l_HXC_collisions) then
     if(.not.HXC_collisions%PAR_IND%element_1D(i_coll)) cycle
   else if (l_use_COH_collisions) then
     if (.not.COH_collisions%PAR_IND%element_1D(i_coll)) cycle
   endif
   !
   if (io_COLLs.and.l_HXC_collisions) then
     if (HXC_collisions%IO_status(i_coll)/=-1) cycle
   endif
   if (io_COLLs.and.l_use_COH_collisions) then
     if (COH_collisions%IO_status(i_coll)/=-1) cycle
   endif
   !
   if( l_HXC_collisions ) then
     i_n     = HXC_collisions%state(i_coll,1)
     i_m     = HXC_collisions%state(i_coll,2)
     i_k     = HXC_collisions%state(i_coll,3)
     i_sp    = HXC_collisions%state(i_coll,4)
   elseif( index(H_potential,"COH")>0 ) then
     i_n     = COH_collisions%state(i_coll,1)
     i_m     = COH_collisions%state(i_coll,2)
     i_k     = COH_collisions%state(i_coll,3)
     i_sp    = COH_collisions%state(i_coll,4)
   endif   
   !
   if( l_HXC_collisions )     HXC_COLL_element(1)%v3_c=cZERO
   if( l_use_COH_collisions ) COH_COLL_element(1)%v3_c=cZERO
   !
   ! HARTREE collisions
   !
   if ( COLLISIONS_HXC_local )                      call compute_loc_HXC_collisions()
   !
   ! XC collisions within MBPT
   !
   if ( COLLISIONS_HXC_MB.or.l_use_COH_collisions ) call compute_MBPT_XC_collisions()
   !
   if(l_HXC_collisions) then
     call PP_redux_wait(HXC_COLL_element(1)%v3_c,COMM=LOCAL_COMM(1))
     call PP_redux_wait(HXC_COLL_element(1)%v3_c,COMM=LOCAL_COMM(2))
     call COLLISIONS_linearize_and_IO("HXC",i_coll,last_coll,HXC_collisions,HXC_COLL_element,ID_HXC,LOCAL_COMM(3))
   endif
   !
   if(l_use_COH_collisions) then
     call PP_redux_wait(COH_COLL_element(1)%v3_c,COMM=LOCAL_COMM(1))
     call PP_redux_wait(COH_COLL_element(1)%v3_c,COMM=LOCAL_COMM(2))
     call COLLISIONS_linearize_and_IO("COH",i_coll,last_coll,COH_collisions,COH_COLL_element,ID_COH,LOCAL_COMM(3))
   endif
   !
 enddo ! loop on i_coll
 !
 call live_timing()
 !
 ! CLEAN
 !
 if (l_compute_screening) then
   YAMBO_FREE(EM1s)
   call X_ALLOC_elemental('X')
   call elemental_collision_free(isc_H)
   call elemental_collision_free(iscp_H)
   call elemental_collision_free(isc_XC)
   call elemental_collision_free(iscp_XC)
 endif
 !
 if (COLLISIONS_HXC_use_TDDFT) then
   YAMBO_FREE(F_xc)
   YAMBO_FREE(magn)
 endif
 !
 call timing(trim(H_potential)//' Collisions',OPR='stop')
 !
 contains
   !
   subroutine compute_loc_HXC_collisions()
     !
     ! Scattering geometry
     !=====================          _ \ _
     !                              /  /  \
     !                   G_p{np,mp} |       | (i_p,i_p_s)
     !                              \_ _ _/
     !                                 | 
     !                                 | W(q=0)
     !                                 |
     !     (i_n,i_k,1)------>----------.---------->----(i_m,i_k,1)
     !                          
     !                          
     integer :: i_q_fake, i_p_bz
     !                          
     isc_H%qs   = 1
     iscp_H%qs  = 1
     !
     call scatter_Gamp(isc_H,'x')
     !
     i_k_s      = 1
     !
     isc_H%is  =(/i_n,i_k,i_k_s,i_sp/)
     isc_H%os  =(/i_m,i_k,i_k_s,i_sp/)
     !
     call scatter_Bamp(isc_H)
     !
     do i_q_fake=1,q%nbz
       !
       if (.not.PAR_IND_Q_bz%element_1D(i_q_fake)) cycle
       !
       i_p_bz  =qindx_S(i_k,i_q_fake,1)
       i_p     =k%sstar(i_p_bz,1)
       !
       if (k%sstar(i_p_bz,2)/=1) cycle
       !
       do i_mp=COLL_bands(1),COLL_bands(2)
         do i_np=i_mp,COLL_bands(2)
           !
           if ( .not. PAR_IND_Bp_mat%element_1D( B_mat_index(i_np,i_mp,COLL_bands) ) .and. &
&               .not. PAR_IND_Bp_mat%element_1D( B_mat_index(i_mp,i_np,COLL_bands) )         ) cycle
           !
           iscp_H%is =(/i_np,i_p,1,i_sp/)
           iscp_H%os =(/i_mp,i_p,1,i_sp/)
           !
           eval_coll=.not.all((/i_n==i_np,i_m==i_mp,i_k==i_p/))
           if (     eval_coll) call scatter_Bamp(iscp_H)
           if (.not.eval_coll) iscp_H%rhotw=isc_H%rhotw
           !
           rhotw_tmp=iscp_H%rhotw
           !
           do i_star=2,k%nstar(i_p)
             !
             i_p_s =k%star(i_p,i_star)
             !
             !$omp parallel do default(shared), private(ig1)
             do ig1=2,N_g_vecs_H
               rhotw_tmp(ig1)=rhotw_tmp(ig1)+iscp_H%rhotw(g_rot(ig1,sop_inv(i_p_s)))
             enddo
             !$omp end parallel do
             !
           enddo
           !
           if ( PAR_IND_Bp_mat%element_1D( B_mat_index(i_np,i_mp,COLL_bands) ) ) then
             !
             pre_factor1=cZERO
             if(index(H_potential,"HARTREE")>0) then
               !$omp parallel do default(shared), private(ig1), reduction(+:pre_factor1)
               do ig1=2,N_g_vecs_H
                 pre_factor1=pre_factor1+conjg(rhotw_tmp(ig1))*isc_H%gamp(ig1,1)*isc_H%rhotw(ig1)
               enddo
               !$omp end parallel do
             endif
             !
             pre_factor2=cZERO
             if(COLLISIONS_HXC_use_TDDFT) then
               do i_star=1,k%nstar(i_p)
                 i_p_s =k%star(i_p,i_star)
                 iscp_H%is(3) = i_p_s
                 iscp_H%os(3) = i_p_s
                 pre_factor2=pre_factor2+TDDFT_ALDA_R_space(isc_H%is,isc_H%os,iscp_H%is,iscp_H%os,'RES')
               enddo
             endif
             !
             HXC_COLL_element(1)%v3_c(i_np,i_mp,i_p)=4._SP*pi*pre_factor1+Co*pre_factor2
             !
             call live_timing(steps=1)
             !
           endif
           !
           if(i_np==i_mp) cycle
           !
           if ( PAR_IND_Bp_mat%element_1D( B_mat_index(i_mp,i_np,COLL_bands) ) ) then
             !
             pre_factor1=cZERO
             if(index(H_potential,"HARTREE")>0) then
               !$omp parallel do default(shared), private(ig1), reduction(+:pre_factor1)
               do ig1=2,N_g_vecs_H
                 pre_factor1=pre_factor1+rhotw_tmp(minus_G(ig1))*isc_H%gamp(ig1,1)*isc_H%rhotw(ig1)
               enddo
               !$omp end parallel do
             endif
             !
             pre_factor2=cZERO
             if(COLLISIONS_HXC_use_TDDFT) then
               do i_star=1,k%nstar(i_p)
                 i_p_s =k%star(i_p,i_star)
                 iscp_H%is(3) = i_p_s
                 iscp_H%os(3) = i_p_s
                 pre_factor2=pre_factor2+TDDFT_ALDA_R_space(isc_H%is,isc_H%os,iscp_H%is,iscp_H%os,'CPL')
               enddo
             endif
             !
             HXC_COLL_element(1)%v3_c(i_mp,i_np,i_p)=4._SP*pi*pre_factor1+Co*pre_factor2
             !
             call live_timing(steps=1)
             !
           endif
           !
         enddo
         !
       enddo
       !
     enddo
     !
   end subroutine compute_loc_HXC_collisions
   !
   subroutine compute_MBPT_XC_collisions()
     !
     ! Scattering geometry
     !=====================
     !
     !                      W(i_kmq_G0,iqibz,iqs)                    
     !                        _ _ _ _ \ _ _ _ _
     !                       /        /        \
     !                      /                   \
     !                     /     G_{np,mp}       \
     !     (i_n,i_k,1)-->--.---------->----------.---->----(i_m,i_k,1)
     !                          (i_kmq,i_kmq_s)
     !
     !
     integer :: TMP_INDEX(COLL_bands(1):COLL_bands(2))
     !
     if (l_compute_screening.and.i_coll==first_coll) then
       call io_control(ACTION=OP_RD,COM=NONE, SEC=(/1/),ID=ID_X)
       io_err=io_X(X,Xw,ID_X)
     endif
     !
     do iqbz=1,q%nbz
       !
       if (.not.PAR_IND_Q_bz%element_1D(iqbz)) cycle
       !
       iqibz    =q%sstar(iqbz,1)
       iqs      =q%sstar(iqbz,2)
       !
       isc_XC%qs   =(/0,iqibz,iqs/)
       iscp_XC%qs  =(/0,iqibz,iqs/)
       !
       i_k_s   = 1
       !
       i_kmq_bz =qindx_S(i_k,iqbz,1)
       i_kmq_G0 =qindx_S(i_k,iqbz,2)
       !
       i_kmq   = k%sstar(i_kmq_bz,1)
       i_kmq_s = k%sstar(i_kmq_bz,2)
       !
       isc_XC%is  =(/i_n,i_k,  i_k_s,  i_sp/)
       isc_XC%os  =(/0  ,i_kmq,i_kmq_s,i_sp/)
       !
       iscp_XC%is =(/i_m,i_k,  i_k_s,  i_sp/)
       iscp_XC%os =(/0,  i_kmq,i_kmq_s,i_sp/)
       !
       isc_XC%qs(1) =i_kmq_G0
       iscp_XC%qs(1)=i_kmq_G0
       !
       if (iqibz/=isc_XC%iqref) call scatter_Gamp(iscp_XC,'x')
       !
       if( iqibz/=isc_XC%iqref .and. l_compute_screening) then
         !
         call scatter_Gamp(isc_XC ,'c')
         !
         ! I/O
         !
         call IO_and_Messaging_switch("-fragments_IO_log")
         !
         call io_control(ACTION=RD,COM=NONE, SEC=(/2*iqibz,2*iqibz+1/),ID=ID_X)
         io_err=io_X(X,Xw,ID_X)
         !
         call IO_and_Messaging_switch("+fragments_IO_log")
         !
         ! Poles and Residuals
         !
         !$omp parallel do default(shared), private(ig1,ig2)
         do ig1=1,N_g_vecs_C
           do ig2=1,N_g_vecs_C
             EM1s(ig1,ig2)=X_mat(ig1,ig2,1)*isc_XC%gamp(ig1,ig2)
           enddo
         enddo
         !$omp end parallel do
         !
       endif
       !
       do i_mp=COLL_bands(1),COLL_bands(2)
         !
         do i_np=COLL_bands(1),COLL_bands(2)
           TMP_index(i_np)=B_mat_index(i_np,i_mp,COLL_bands)
         enddo
         !
         if ( .not. any(PAR_IND_Bp_mat%element_1D(TMP_index(:))) ) cycle
         !
         iscp_XC%os(1)=i_mp
         !
         call scatter_Bamp(iscp_XC)
         !
         do i_np=COLL_bands(1),COLL_bands(2)
           !
           ! COLLISIONS(n,n',qp_n_states) = \sum_{G,G',q} ( rho(m,n,G,q,k) x EM1s(G ,G') x rho*(m',n',G',q,k) /|q+G|/|q+G'| )
           !
           if ( .not. PAR_IND_Bp_mat%element_1D( B_mat_index(i_np,i_mp,COLL_bands) ) ) cycle
           !
           isc_XC%os(1)=i_np
           !
           if (any(isc_XC%is/=iscp_XC%is).or.any(isc_XC%os/=iscp_XC%os)) then
             call scatter_Bamp(isc_XC)
           else
             isc_XC%rhotw=iscp_XC%rhotw
           endif
           !
           pre_factor1=cZERO
           if(index(H_potential,"FOCK")>0.or.index(H_potential,"SEX")>0) then 
             !$omp parallel do default(shared), private(ig1), reduction(+:pre_factor1)
             do ig1=1,N_g_vecs_X
               pre_factor1=pre_factor1+isc_XC%rhotw(ig1)*iscp_XC%gamp(ig1,1)*conjg(iscp_XC%rhotw(ig1))
             enddo
             !$omp end parallel do
           endif
           !
           pre_factor2=cZERO
           if(index(H_potential,"COH")>0.or.index(H_potential,"SEX")>0) then 
             !$omp parallel do default(shared), private(ig1,ig2), reduction(+:pre_factor2)
             do ig1=1,N_g_vecs_C
               do ig2=1,N_g_vecs_C
                 pre_factor2=pre_factor2+isc_XC%rhotw(ig2)*EM1s(ig2,ig1)*conjg(iscp_XC%rhotw(ig1))
               enddo
             enddo
             !$omp end parallel do
           endif
           !
           if(index(H_potential,"SEX")>0 .or. index(H_potential,"FOCK")>0) &
&            HXC_COLL_element(1)%v3_c(i_np,i_mp,i_kmq)=HXC_COLL_element(1)%v3_c(i_np,i_mp,i_kmq) &
&                                                      -4._SP/spin_occ*pi*(pre_factor1+pre_factor2)
           if(index(H_potential,"COH")>0 ) &
&            COH_COLL_element(1)%v3_c(i_np,i_mp,i_kmq)=COH_COLL_element(1)%v3_c(i_np,i_mp,i_kmq) &
&                                                      +2._SP         *pi*             pre_factor2
           !
           call live_timing(steps=1)
           !
         enddo ! loop on the band i_np
         !
       enddo ! loop on the band i_mp
       !
     enddo ! loop on iqbz
     !
     if (l_compute_screening.and.i_coll==last_coll) then
       call io_control(ACTION=RD_CL,COM=NONE, SEC=(/-2/),ID=ID_X)
       io_err=io_X(X,Xw,ID_X)
     endif
     !
   end subroutine compute_MBPT_XC_collisions
   !
end subroutine<|MERGE_RESOLUTION|>--- conflicted
+++ resolved
@@ -46,13 +46,8 @@
  use timing_m,      ONLY:timing
  use QP_m,          ONLY:QP_ng_SH,QP_ng_Sx,QP_ng_Sc
  use IO_int,        ONLY:io_control,IO_and_Messaging_switch
-<<<<<<< HEAD
  use IO_m,          ONLY:OP_RD_CL,REP,VERIFY,NONE,io_COLLs
  use X_m,           ONLY:X_ALLOC_elemental,X_mat,X_t
-=======
- use IO_m,          ONLY:OP_RD,RD,RD_CL,OP_RD_CL,REP,VERIFY,NONE,io_COLLs
- use X_m,           ONLY:X_alloc,X_mat,X_t
->>>>>>> b2a8eedf
  use interfaces,    ONLY:WF_load
  use wave_func,     ONLY:WF,WF_buffer,WF_buffered_IO
  use R_lattice,     ONLY:qindx_S,bz_samp,g_rot,minus_G
