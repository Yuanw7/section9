--- conflicted
+++ resolved
@@ -32,13 +32,8 @@
  use electrons,     ONLY:levels,spin_occ,spin,n_spin
  use LIVE_t,        ONLY:live_timing
  use com,           ONLY:error
-<<<<<<< HEAD
  use hamiltonian,   ONLY:H_potential
- use D_lattice,     ONLY:DL_vol
-=======
- use SC,            ONLY:SC_potential
  use D_lattice,     ONLY:DL_vol,sop_inv
->>>>>>> 03c379a8
  use xc_functionals,ONLY:F_xc,XC_potential_driver
  use global_XC,     ONLY:WF_kind,WF_xc_functional
  use parallel_m,    ONLY:PP_redux_wait,PAR_IND_Q,&
@@ -367,11 +362,7 @@
              !$omp parallel do default(shared), private(ig1)
 #endif
              do ig1=2,N_g_vecs_H
-<<<<<<< HEAD
-               rhotw_tmp(ig1)=rhotw_tmp(ig1)+iscp_H%rhotw(g_rot(i_p_s,ig1))
-=======
                rhotw_tmp(ig1)=rhotw_tmp(ig1)+iscp_H%rhotw(g_rot(sop_inv(i_p_s),ig1))
->>>>>>> 03c379a8
              enddo
 #if defined _OPENMP
              !$omp end parallel do
@@ -382,11 +373,7 @@
            if ( PAR_IND_Bp_mat%element_1D( B_mat_index(i_np,i_mp,COLL_bands) ) ) then
              !
              pre_factor1=cZERO
-<<<<<<< HEAD
              if(index(H_potential,"HARTREE")>0) then
-=======
-             if(index(SC_potential,"HARTREE")>0) then
->>>>>>> 03c379a8
 #if defined _OPENMP
                !$omp parallel do default(shared), private(ig1), reduction(+:pre_factor1)
 #endif
@@ -419,11 +406,7 @@
            if ( PAR_IND_Bp_mat%element_1D( B_mat_index(i_mp,i_np,COLL_bands) ) ) then
              !
              pre_factor1=cZERO
-<<<<<<< HEAD
              if(index(H_potential,"HARTREE")>0) then
-=======
-             if(index(SC_potential,"HARTREE")>0) then
->>>>>>> 03c379a8
 #if defined _OPENMP
                !$omp parallel do default(shared), private(ig1), reduction(+:pre_factor1)
 #endif
@@ -555,11 +538,7 @@
            endif
            !
            pre_factor1=cZERO
-<<<<<<< HEAD
            if(index(H_potential,"FOCK")>0.or.index(H_potential,"SEX")>0) then 
-=======
-           if(index(SC_potential,"FOCK")>0.or.index(SC_potential,"SEX")>0) then 
->>>>>>> 03c379a8
 #if defined _OPENMP
              !$omp parallel do default(shared), private(ig1), reduction(+:pre_factor1)
 #endif
@@ -572,11 +551,7 @@
            endif
            !
            pre_factor2=cZERO
-<<<<<<< HEAD
            if(index(H_potential,"COH")>0.or.index(H_potential,"SEX")>0) then 
-=======
-           if(index(SC_potential,"COH")>0.or.index(SC_potential,"SEX")>0) then 
->>>>>>> 03c379a8
 #if defined _OPENMP
              !$omp parallel do default(shared), private(ig1,ig2), reduction(+:pre_factor2)
 #endif
