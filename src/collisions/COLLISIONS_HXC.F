!
!        Copyright (C) 2000-2014 the YAMBO team
!              http://www.yambo-code.org
!
! Authors (see AUTHORS file for details): AM DS
! 
! This file is distributed under the terms of the GNU 
! General Public License. You can redistribute it and/or 
! modify it under the terms of the GNU General Public 
! License as published by the Free Software Foundation; 
! either version 2, or (at your option) any later version.
!
! This program is distributed in the hope that it will 
! be useful, but WITHOUT ANY WARRANTY; without even the 
! implied warranty of MERCHANTABILITY or FITNESS FOR A 
! PARTICULAR PURPOSE.  See the GNU General Public License 
! for more details.
!
! You should have received a copy of the GNU General Public 
! License along with this program; if not, write to the Free 
! Software Foundation, Inc., 59 Temple Place - Suite 330,Boston, 
! MA 02111-1307, USA or visit http://www.gnu.org/copyleft/gpl.txt.
!
subroutine COLLISIONS_HXC(X,Xk,E,k,q,Xw)
 !
 ! HXC collisions 
 !
 use pars,          ONLY:SP,pi,cZERO
 use memory_m,      ONLY:mem_est
 use com,           ONLY:msg
 use frequency,     ONLY:w_samp
 use electrons,     ONLY:levels,spin_occ,spin,n_spin
 use LIVE_t,        ONLY:live_timing
 use com,           ONLY:error
 use SC,            ONLY:SC_potential
 use D_lattice,     ONLY:DL_vol
 use xc_functionals,ONLY:F_xc,XC_potential_driver
 use global_XC,     ONLY:WF_kind,WF_xc_functional
 use parallel_m,    ONLY:PP_redux_wait,PAR_IND_Q,&
&                        PAR_n_Bp_mat_elements,PAR_COM_QP_A2A,&
&                        PAR_IND_Bp_mat,PAR_nQ,PAR_COM_G_b_A2A,PAR_COM_Q_index
 use collision,     ONLY:elemental_collision,elemental_collision_free,COLLISIONS_parallel_SC_structure,&
&                        COLL_bands,HXC_COLL_element,HXC_collisions,COH_COLL_element,COH_collisions,   &
&                        elemental_collision_alloc
#if defined _TIMING
 use timing_m,      ONLY:timing
#endif
 use QP_m,          ONLY:QP_ng_SH,QP_ng_Sx,QP_ng_Sc
 use IO_m,          ONLY:io_control,OP_RD_CL,REP,VERIFY,NONE,Io_and_Messaging_switch,io_COLLs
 use X_m,           ONLY:X_alloc,X_mat,X_t
 use interfaces,    ONLY:WF_load
 use wave_func,     ONLY:WF,WF_buffer,WF_buffered_IO
 use R_lattice,     ONLY:qindx_S,bz_samp,g_rot,minus_G
 use hamiltonian,   ONLY:B_mat_index
 use fft_m,         ONLY:fft_size
 use xc_functionals,ONLY:magn
 !
 implicit none
 !
 type(levels)             ::E
 type(bz_samp)            ::k,q,Xk
 type(X_t)                ::X
 type(w_samp)             ::Xw
 !
 ! Work Space
 !
 integer                 :: i_coll,ig1,ig2,iqbz,iqibz,alloc_err,iqs,iGo_max,NG_max,NG_XC,&
<<<<<<< HEAD
&                           i_n,i_k,i_k_s,i_sp,i_m,i_mp,N_g_vecs_H,N_g_vecs_X,N_g_vecs_C,i_star,&
=======
&                           i_n,i_k,i_k_s,i_sp,i_m,i_mp,N_g_vecs_H,N_g_vecs_X,N_g_vecs_C,i_star,i_p,i_p_s,&
>>>>>>> 88bb31e3
&                           i_np,i_kmq,i_kmq_bz,i_kmq_s,i_kmq_G0,PAR_NC_local,n_steps,bands_to_load(2),n_colls
 logical                 :: l_HXC_collisions,l_COH_collisions,l_MBPT_XC_collisions,l_loc_HXC_collisions,&
&                           eval_coll,l_compute_screening,l_tddft
 !
 type(elemental_collision):: isc_XC,iscp_XC,isc_H,iscp_H
 real(SP)                 :: Co
 complex(SP)              :: pre_factor1,pre_factor2
 !
 complex(SP), allocatable :: EM1s(:,:),rhotw_tmp(:)
 integer                  :: io_err,ID
 integer, external        :: io_X
 complex(SP),   external  :: TDDFT_ALDA_R_space
 !
#if defined _TIMING
 call timing(trim(SC_potential)//' Collisions',OPR='start')
#endif
 !
 ! Reset
 !
 alloc_err=0
 !
 call elemental_collision_free(isc_H)
 call elemental_collision_free(iscp_H)
 !
 call elemental_collision_free(isc_XC)
 call elemental_collision_free(iscp_XC)
 !
 ! Setup
 !
 l_loc_HXC_collisions = index(SC_potential,"HARTREE")>0 .or. index(SC_potential,"GS_xc")>0 .or. index(SC_potential,"default")>0
 l_MBPT_XC_collisions = index(SC_potential,"FOCK")>0    .or. index(SC_potential,"SEX")>0
 l_COH_collisions     = index(SC_potential,"COH")>0
 l_compute_screening  = index(SC_potential,"COH")>0   .or. index(SC_potential,"SEX")>0
 l_tddft              = index(SC_potential,"GS_xc")>0 .or. index(SC_potential,"default")>0 
 !
 l_HXC_collisions     = l_loc_HXC_collisions .or. l_MBPT_XC_collisions 
 !
 call k_build_up_BZ_tables(k)
 call k_build_up_BZ_tables(q)
 call k_expand(k)
 !
 ! Dimensions
 !
 N_g_vecs_H =0
 N_g_vecs_X =0
 N_g_vecs_C =0
 iGo_max    =maxval(qindx_S(:,:,2))
 !
 if(l_loc_HXC_collisions                     ) N_g_vecs_H  = QP_ng_SH
 if(l_MBPT_XC_collisions                     ) N_g_vecs_X  = QP_ng_Sx
 if(l_MBPT_XC_collisions .or.l_COH_collisions) N_g_vecs_C  = QP_ng_Sc
 !
 call fft_check_size(iGo_max,N_g_vecs_C,N_g_vecs_H)
 call fft_check_size(iGo_max,N_g_vecs_C,N_g_vecs_X)
 !
 if(l_loc_HXC_collisions) QP_ng_SH=N_g_vecs_H
 if(l_MBPT_XC_collisions) QP_ng_Sx=N_g_vecs_X
 !
 NG_max=maxval((/N_g_vecs_H,N_g_vecs_X,N_g_vecs_C/))
 NG_XC =max(N_g_vecs_X,N_g_vecs_C)
 !
 call msg('s', '['//trim(SC_potential)//'] Plane waves (H,X,C) :',(/N_g_vecs_H,N_g_vecs_X,N_g_vecs_C/))
 !
 ! WFs
 !
 bands_to_load=COLL_bands
 if (l_tddft) then
   bands_to_load(1)=1
   bands_to_load(2)=max(COLL_bands(2),E%nbm)
 endif
 !
 if (WF_buffered_IO) call WF_load(WF_buffer,0,1,bands_to_load,(/1,k%nibz/),space='B',title='-BUFFER')
 !
 call WF_load(WF,NG_max,iGo_max,bands_to_load,(/1,k%nibz/),title='-'//trim(SC_potential)//' Collisions')
 !
 if (l_loc_HXC_collisions) then
   !
   iscp_H%qs   =1
   iscp_H%iqref=0
   iscp_H%ngrho=N_g_vecs_H
   !
   isc_H%qs    =1
   isc_H%iqref =0
   isc_H%ngrho =N_g_vecs_H
   !
   call elemental_collision_alloc(isc_H ,NG=N_g_vecs_H,NG_GAMP=(/N_g_vecs_H,    1   /),TITLE='HARTREE')
   call elemental_collision_alloc(iscp_H,NG=N_g_vecs_H,                                TITLE='HARTREE')
   !
   allocate(rhotw_tmp(N_g_vecs_H))
   !
 endif
 !
 iscp_XC%qs   =1
 iscp_XC%iqref=0
 iscp_XC%ngrho=NG_XC
 !
 isc_XC%qs    =1
 isc_XC%iqref =0
 isc_XC%ngrho =NG_XC
 !
 call elemental_collision_alloc(iscp_XC,NG=NG_XC,NG_GAMP=(/N_g_vecs_X,  1  /),TITLE=trim(SC_potential))
 !
 if (l_compute_screening) then
   !
   ! Plasmon-Pole/Static interaction DB I/O
   !
   call io_control(ACTION=OP_RD_CL,COM=REP,SEC=(/1,2/),MODE=VERIFY,ID=ID)
   io_err=io_X(X,Xw,ID)
   if (io_err<0) call error(' Incomplete and/or broken PPA/Static diel. fun. database')
   !
   if (X%ng<N_g_vecs_C) call error(' Screening size (NGsBlkXs) cannot be smaller than SEX size (CORRLvcs)')
   !
   ! Test the spatial Inversion
   !   
   call WF_spatial_inversion(E,Xk)
   !
   ! Allocation (EM1S can be bigger than N_g_vecs_C)
   !
   call X_alloc('X',(/X%ng,X%ng,1/))
   allocate(EM1s(N_g_vecs_C,N_g_vecs_C),stat=alloc_err)
   call mem_est("EM1s",(/size(EM1s)/),errors=(/alloc_err/))
   !
   call elemental_collision_alloc(isc_XC, NG=NG_XC,NG_GAMP=(/N_g_vecs_C,N_g_vecs_C/),TITLE=trim(SC_potential))
   !
 else
   !
   call elemental_collision_alloc(isc_XC, NG=NG_XC,                                  TITLE=trim(SC_potential))
   !
 endif
 !
 if (l_tddft) then
   Co=4._SP*pi/DL_vol/real(q%nbz,SP)
   allocate(F_xc(fft_size,n_spin,n_spin))
   if (n_spin>1) allocate(magn(fft_size,3))
   call XC_potential_driver(E,K,WF_kind,WF_xc_functional,2)
 endif
 !
 ! Parallel Indexes & LIVE-TIMING STEPS
 !
 PAR_NC_local=HXC_collisions%PAR_N
 if (associated(HXC_collisions%IO_status)) then
   PAR_NC_local=count(HXC_collisions%IO_status==-1)
 else if (associated(COH_collisions%IO_status)) then
   PAR_NC_local=count(COH_collisions%IO_status==-1)
 endif
 !
 n_steps=0
 if (l_loc_HXC_collisions)                     n_steps=n_steps+PAR_NC_local*K%nibz*PAR_n_Bp_mat_elements
 if (l_MBPT_XC_collisions.or.l_COH_collisions) n_steps=n_steps+PAR_NC_local*PAR_nQ*PAR_n_Bp_mat_elements
 !
 n_colls=max(HXC_collisions%N,COH_collisions%N)
 !
 call live_timing("Collisions",n_steps)
 !
 do i_coll=1,n_colls
   !
   if (l_HXC_collisions) then
     if(.not.HXC_collisions%PAR_IND%element_1D(i_coll)) cycle
   else if (l_COH_collisions) then
     if (.not.COH_collisions%PAR_IND%element_1D(i_coll)) cycle
   endif
   !
   if (io_COLLs.and.l_HXC_collisions) then
     if (HXC_collisions%IO_status(i_coll)/=-1) cycle
   endif
   if (io_COLLs.and.l_COH_collisions) then
     if (COH_collisions%IO_status(i_coll)/=-1) cycle
   endif
   !
   if( l_HXC_collisions ) then
     i_n     = HXC_collisions%state(i_coll,1)
     i_m     = HXC_collisions%state(i_coll,2)
     i_k     = HXC_collisions%state(i_coll,3)
     i_sp    = HXC_collisions%state(i_coll,4)
   elseif( index(SC_potential,"COH")>0 ) then
     i_n     = COH_collisions%state(i_coll,1)
     i_m     = COH_collisions%state(i_coll,2)
     i_k     = COH_collisions%state(i_coll,3)
     i_sp    = COH_collisions%state(i_coll,4)
   endif   
   !
   if( l_HXC_collisions ) HXC_COLL_element(1)%v3_c=cZERO
   if( l_COH_collisions ) COH_COLL_element(1)%v3_c=cZERO
   !
   ! HARTREE collisions
   !
   if ( l_loc_HXC_collisions )                     call compute_loc_HXC_collisions()
   !
   ! XC collisions within MBPT
   !
   if ( l_MBPT_XC_collisions.or.l_COH_collisions ) call compute_MBPT_XC_collisions()
   !
   if (COLLISIONS_parallel_SC_structure) then
     if(l_HXC_collisions) then
       call PP_redux_wait(HXC_COLL_element(1)%v3_c,COMM=PAR_COM_QP_A2A%COMM)
       call PP_redux_wait(HXC_COLL_element(1)%v3_c,COMM=PAR_COM_Q_index%COMM)
     endif
     if(l_COH_collisions) then
       call PP_redux_wait(COH_COLL_element(1)%v3_c,COMM=PAR_COM_QP_A2A%COMM)
       call PP_redux_wait(COH_COLL_element(1)%v3_c,COMM=PAR_COM_Q_index%COMM)
     endif
   else
     if(l_HXC_collisions) call PP_redux_wait(HXC_COLL_element(1)%v3_c,COMM=PAR_COM_G_b_A2A%COMM)
     if(l_COH_collisions) call PP_redux_wait(COH_COLL_element(1)%v3_c,COMM=PAR_COM_G_b_A2A%COMM)
   endif
   !
   if (l_HXC_collisions) call COLLISIONS_linearize_and_IO("HXC",i_coll,HXC_collisions,HXC_COLL_element)
   if (l_COH_collisions) call COLLISIONS_linearize_and_IO("COH",i_coll,COH_collisions,COH_COLL_element)
   !
 enddo ! loop on i_coll
 !
 call live_timing()
 !
 ! CLEAN
 !
 if(l_compute_screening) then
   deallocate(EM1s)
   call mem_est("EM1s")
   call X_alloc('X')
   call elemental_collision_free(isc_H)
   call elemental_collision_free(iscp_H)
   call elemental_collision_free(isc_XC)
   call elemental_collision_free(iscp_XC)
 endif
 !
 if (l_tddft) then
   deallocate(F_xc)
   if (n_spin>1) deallocate(magn)
 endif
 !
#if defined _TIMING
 call timing(trim(SC_potential)//' Collisions',OPR='stop')
#endif
 !
 contains
   !
   subroutine compute_loc_HXC_collisions()
     !
     ! Scattering geometry
     !=====================          _ \ _
     !                              /  /  \
     !                   G_p{np,mp} |       | (i_p,i_p_s)
     !                              \_ _ _/
     !                                 | 
     !                                 | W(q=0)
     !                                 |
     !     (i_n,i_k,1)------>----------.---------->----(i_m,i_k,1)
     !                          
     !                          
     integer :: i_q_fake, i_p_bz
     !                          
     isc_H%qs   = 1
     iscp_H%qs  = 1
     !
     call scatter_Gamp(isc_H,'x')
     !
     i_k_s      = 1
     !
     isc_H%is  =(/i_n,i_k,i_k_s,i_sp/)
     isc_H%os  =(/i_m,i_k,i_k_s,i_sp/)
     !
     call scatter_Bamp(isc_H)
     !
     do i_q_fake=1,q%nbz
       !
       if (.not.PAR_IND_Q%element_1D(i_q_fake)) cycle
       !
       i_p_bz  =qindx_S(i_k,i_q_fake,1)
       i_p     =k%sstar(i_p_bz,1)
       i_p_s   =k%sstar(i_p_bz,2)
       !
<<<<<<< HEAD
=======
       if (i_p_s/=1) cycle
       !
>>>>>>> 88bb31e3
       do i_mp=COLL_bands(1),COLL_bands(2)
         do i_np=i_mp,COLL_bands(2)
           !
           if ( .not. PAR_IND_Bp_mat%element_1D( B_mat_index(i_np,i_mp,COLL_bands) ) .and. &
&               .not. PAR_IND_Bp_mat%element_1D( B_mat_index(i_mp,i_np,COLL_bands) )         ) cycle
           !
           iscp_H%is =(/i_np,i_p,1,i_sp/)
           iscp_H%os =(/i_mp,i_p,1,i_sp/)
           !
           eval_coll=.not.all((/i_n==i_np,i_m==i_mp,i_k==i_p/))
           if (     eval_coll) call scatter_Bamp(iscp_H)
           if (.not.eval_coll) iscp_H%rhotw=isc_H%rhotw
           !
           rhotw_tmp=iscp_H%rhotw
           !
           do i_star=2,k%nstar(i_p)
             !
<<<<<<< HEAD
             i_kmq_s =k%star(i_kmq,i_star)
=======
             i_p_s =k%star(i_p,i_star)
>>>>>>> 88bb31e3
             !
#if defined _OPENMP
             !$omp parallel do default(shared), private(ig1)
#endif
             do ig1=2,N_g_vecs_H
               rhotw_tmp(ig1)=rhotw_tmp(ig1)+iscp_H%rhotw(g_rot(i_p_s,ig1))
             enddo
#if defined _OPENMP
             !$omp end parallel do
#endif
             !
           enddo
           !
           if ( PAR_IND_Bp_mat%element_1D( B_mat_index(i_np,i_mp,COLL_bands) ) ) then
             !
             pre_factor1=cZERO
             if(index(SC_potential,"HARTREE")>0) then
#if defined _OPENMP
               !$omp parallel do default(shared), private(ig1), reduction(+:pre_factor1)
#endif
               do ig1=2,N_g_vecs_H
                 pre_factor1=pre_factor1+conjg(rhotw_tmp(ig1))*isc_H%gamp(ig1,1)*isc_H%rhotw(ig1)
               enddo
#if defined _OPENMP
               !$omp end parallel do
#endif
             endif
             !
             pre_factor2=cZERO
             if(l_tddft) then
               do i_star=1,k%nstar(i_p)
                 i_p_s =k%star(i_p,i_star)
                 iscp_H%is(3) = i_p_s
                 iscp_H%os(3) = i_p_s
                 pre_factor2=pre_factor2+TDDFT_ALDA_R_space(isc_H%is,isc_H%os,iscp_H%is,iscp_H%os,'RES')
               enddo
             endif
             !
             HXC_COLL_element(1)%v3_c(i_np,i_mp,i_p)=4._SP*pi*pre_factor1+Co*pre_factor2
             !
             call live_timing(steps=1)
             !
           endif
           !
           if(i_np==i_mp) cycle
           !
           if ( PAR_IND_Bp_mat%element_1D( B_mat_index(i_mp,i_np,COLL_bands) ) ) then
             !
             pre_factor1=cZERO
             if(index(SC_potential,"HARTREE")>0) then
#if defined _OPENMP
               !$omp parallel do default(shared), private(ig1), reduction(+:pre_factor1)
#endif
               do ig1=2,N_g_vecs_H
                 pre_factor1=pre_factor1+rhotw_tmp(minus_G(ig1))*isc_H%gamp(ig1,1)*isc_H%rhotw(ig1)
               enddo
#if defined _OPENMP
               !$omp end parallel do
#endif
             endif
             !
             pre_factor2=cZERO
             if(l_tddft) then
               do i_star=1,k%nstar(i_p)
                 i_p_s =k%star(i_p,i_star)
                 iscp_H%is(3) = i_p_s
                 iscp_H%os(3) = i_p_s
                 pre_factor2=pre_factor2+TDDFT_ALDA_R_space(isc_H%is,isc_H%os,iscp_H%is,iscp_H%os,'CPL')
               enddo
             endif
             !
             HXC_COLL_element(1)%v3_c(i_mp,i_np,i_p)=4._SP*pi*pre_factor1+Co*pre_factor2
             !
             call live_timing(steps=1)
             !
           endif
           !
         enddo
         !
       enddo
       !
     enddo
     !
   end subroutine compute_loc_HXC_collisions
   !
   subroutine compute_MBPT_XC_collisions()
     !
     ! Scattering geometry
     !=====================
     !
     !                      W(i_kmq_G0,iqibz,iqs)                    
     !                        _ _ _ _ \ _ _ _ _
     !                       /        /        \
     !                      /                   \
     !                     /     G_{np,mp}       \
     !     (i_n,i_k,1)-->--.---------->----------.---->----(i_m,i_k,1)
     !                          (i_kmq,i_kmq_s)
     do iqbz=1,q%nbz
       !
       if (.not.PAR_IND_Q%element_1D(iqbz)) cycle
       !
       iqibz    =q%sstar(iqbz,1)
       iqs      =q%sstar(iqbz,2)
       !
       isc_XC%qs   =(/0,iqibz,iqs/)
       iscp_XC%qs  =(/0,iqibz,iqs/)
       !
       i_k_s   = 1
       !
       i_kmq_bz =qindx_S(i_k,iqbz,1)
       i_kmq_G0 =qindx_S(i_k,iqbz,2)
       !
       i_kmq   = k%sstar(i_kmq_bz,1)
       i_kmq_s = k%sstar(i_kmq_bz,2)
       !
       isc_XC%is  =(/i_n,i_k,  i_k_s,  i_sp/)
       isc_XC%os  =(/0  ,i_kmq,i_kmq_s,i_sp/)
       !
       iscp_XC%is =(/i_m,i_k,  i_k_s,  i_sp/)
       iscp_XC%os =(/0,  i_kmq,i_kmq_s,i_sp/)
       !
       isc_XC%qs(1) =i_kmq_G0
       iscp_XC%qs(1)=i_kmq_G0
       !
       if (iqibz/=isc_XC%iqref) call scatter_Gamp(iscp_XC,'x')
       !
       if( iqibz/=isc_XC%iqref .and. l_compute_screening) then
         !
         call scatter_Gamp(isc_XC ,'c')
         !
         call Io_and_Messaging_switch("-fragments_IO_log")
         !
         ! I/O
         !
         if (q%nbz==1) then
           call io_control(ACTION=OP_RD_CL,COM=NONE, SEC=(/1,2,3/),ID=ID)
         else
           if (iqbz ==1) call io_control(ACTION=OP_RD_CL,COM=NONE, SEC=(/1,2,2*iqibz+1/),ID=ID)
           if (iqbz>  1) call io_control(ACTION=OP_RD_CL,COM=NONE, SEC=(/2*iqibz,2*iqibz+1/),ID=ID)
         endif
         io_err=io_X(X,Xw,ID)
         !
         call Io_and_Messaging_switch("+fragments_IO_log")
         !
         ! Poles and Residuals
         !
#if defined _OPENMP
         !$omp parallel do default(shared), private(ig1,ig2)
<<<<<<< HEAD
=======
#endif
>>>>>>> 88bb31e3
         do ig1=1,N_g_vecs_C
           do ig2=1,N_g_vecs_C
             EM1s(ig1,ig2)=X_mat(ig1,ig2,1)*isc_XC%gamp(ig1,ig2)
           enddo
         enddo
#if defined _OPENMP
         !$omp end parallel do
#endif
         !
       endif
       !
       do i_mp=COLL_bands(1),COLL_bands(2)
         !
         iscp_XC%os(1)=i_mp
         !
         call scatter_Bamp(iscp_XC)
         !
         do i_np=COLL_bands(1),COLL_bands(2)
           !
           ! COLLISIONS(n,n',qp_n_states) = \sum_{G,G',q} ( rho(m,n,G,q,k) x EM1s(G ,G') x rho*(m',n',G',q,k) /|q+G|/|q+G'| )
           !
           if ( .not. PAR_IND_Bp_mat%element_1D( B_mat_index(i_np,i_mp,COLL_bands) ) ) cycle
           !
           isc_XC%os(1)=i_np
           !
           if (any(isc_XC%is/=iscp_XC%is).or.any(isc_XC%os/=iscp_XC%os)) then
             call scatter_Bamp(isc_XC)
           else
             isc_XC%rhotw=iscp_XC%rhotw
           endif
           !
           pre_factor1=cZERO
           if(index(SC_potential,"FOCK")>0.or.index(SC_potential,"SEX")>0) then 
#if defined _OPENMP
             !$omp parallel do default(shared), private(ig1), reduction(+:pre_factor1)
<<<<<<< HEAD
=======
#endif
>>>>>>> 88bb31e3
             do ig1=1,N_g_vecs_X
               pre_factor1=pre_factor1+isc_XC%rhotw(ig1)*iscp_XC%gamp(ig1,1)*conjg(iscp_XC%rhotw(ig1))
             enddo
#if defined _OPENMP
             !$omp end parallel do
#endif
           endif
           !
           pre_factor2=cZERO
           if(index(SC_potential,"COH")>0.or.index(SC_potential,"SEX")>0) then 
#if defined _OPENMP
             !$omp parallel do default(shared), private(ig1,ig2), reduction(+:pre_factor2)
<<<<<<< HEAD
=======
#endif
>>>>>>> 88bb31e3
             do ig1=1,N_g_vecs_C
               do ig2=1,N_g_vecs_C
                 pre_factor2=pre_factor2+isc_XC%rhotw(ig2)*EM1s(ig2,ig1)*conjg(iscp_XC%rhotw(ig1))
               enddo
             enddo
#if defined _OPENMP
             !$omp end parallel do
#endif
           endif
           !
           if(index(SC_potential,"SEX")>0 .or. index(SC_potential,"FOCK")>0) &
&            HXC_COLL_element(1)%v3_c(i_np,i_mp,i_kmq)=HXC_COLL_element(1)%v3_c(i_np,i_mp,i_kmq) &
&                                                      -4._SP/spin_occ*pi*(pre_factor1+pre_factor2)
           if(index(SC_potential,"COH")>0 ) &
&            COH_COLL_element(1)%v3_c(i_np,i_mp,i_kmq)=COH_COLL_element(1)%v3_c(i_np,i_mp,i_kmq) &
&                                                      +2._SP         *pi*             pre_factor2
           !
           call live_timing(steps=1)
           !
         enddo ! loop on the band i_np
         !
       enddo ! loop on the band i_mp
       !
     enddo ! loop on iqbz
     !
   end subroutine compute_MBPT_XC_collisions
   !
end subroutine<|MERGE_RESOLUTION|>--- conflicted
+++ resolved
@@ -65,11 +65,7 @@
  ! Work Space
  !
  integer                 :: i_coll,ig1,ig2,iqbz,iqibz,alloc_err,iqs,iGo_max,NG_max,NG_XC,&
-<<<<<<< HEAD
-&                           i_n,i_k,i_k_s,i_sp,i_m,i_mp,N_g_vecs_H,N_g_vecs_X,N_g_vecs_C,i_star,&
-=======
 &                           i_n,i_k,i_k_s,i_sp,i_m,i_mp,N_g_vecs_H,N_g_vecs_X,N_g_vecs_C,i_star,i_p,i_p_s,&
->>>>>>> 88bb31e3
 &                           i_np,i_kmq,i_kmq_bz,i_kmq_s,i_kmq_G0,PAR_NC_local,n_steps,bands_to_load(2),n_colls
  logical                 :: l_HXC_collisions,l_COH_collisions,l_MBPT_XC_collisions,l_loc_HXC_collisions,&
 &                           eval_coll,l_compute_screening,l_tddft
@@ -341,11 +337,8 @@
        i_p     =k%sstar(i_p_bz,1)
        i_p_s   =k%sstar(i_p_bz,2)
        !
-<<<<<<< HEAD
-=======
        if (i_p_s/=1) cycle
        !
->>>>>>> 88bb31e3
        do i_mp=COLL_bands(1),COLL_bands(2)
          do i_np=i_mp,COLL_bands(2)
            !
@@ -363,11 +356,7 @@
            !
            do i_star=2,k%nstar(i_p)
              !
-<<<<<<< HEAD
-             i_kmq_s =k%star(i_kmq,i_star)
-=======
              i_p_s =k%star(i_p,i_star)
->>>>>>> 88bb31e3
              !
 #if defined _OPENMP
              !$omp parallel do default(shared), private(ig1)
@@ -516,10 +505,7 @@
          !
 #if defined _OPENMP
          !$omp parallel do default(shared), private(ig1,ig2)
-<<<<<<< HEAD
-=======
-#endif
->>>>>>> 88bb31e3
+#endif
          do ig1=1,N_g_vecs_C
            do ig2=1,N_g_vecs_C
              EM1s(ig1,ig2)=X_mat(ig1,ig2,1)*isc_XC%gamp(ig1,ig2)
@@ -555,10 +541,7 @@
            if(index(SC_potential,"FOCK")>0.or.index(SC_potential,"SEX")>0) then 
 #if defined _OPENMP
              !$omp parallel do default(shared), private(ig1), reduction(+:pre_factor1)
-<<<<<<< HEAD
-=======
-#endif
->>>>>>> 88bb31e3
+#endif
              do ig1=1,N_g_vecs_X
                pre_factor1=pre_factor1+isc_XC%rhotw(ig1)*iscp_XC%gamp(ig1,1)*conjg(iscp_XC%rhotw(ig1))
              enddo
@@ -571,10 +554,7 @@
            if(index(SC_potential,"COH")>0.or.index(SC_potential,"SEX")>0) then 
 #if defined _OPENMP
              !$omp parallel do default(shared), private(ig1,ig2), reduction(+:pre_factor2)
-<<<<<<< HEAD
-=======
-#endif
->>>>>>> 88bb31e3
+#endif
              do ig1=1,N_g_vecs_C
                do ig2=1,N_g_vecs_C
                  pre_factor2=pre_factor2+isc_XC%rhotw(ig2)*EM1s(ig2,ig1)*conjg(iscp_XC%rhotw(ig1))
