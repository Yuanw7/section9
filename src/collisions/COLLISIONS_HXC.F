!
!        Copyright (C) 2000-2014 the YAMBO team
!              http://www.yambo-code.org
!
! Authors (see AUTHORS file for details): AM DS
! 
! This file is distributed under the terms of the GNU 
! General Public License. You can redistribute it and/or 
! modify it under the terms of the GNU General Public 
! License as published by the Free Software Foundation; 
! either version 2, or (at your option) any later version.
!
! This program is distributed in the hope that it will 
! be useful, but WITHOUT ANY WARRANTY; without even the 
! implied warranty of MERCHANTABILITY or FITNESS FOR A 
! PARTICULAR PURPOSE.  See the GNU General Public License 
! for more details.
!
! You should have received a copy of the GNU General Public 
! License along with this program; if not, write to the Free 
! Software Foundation, Inc., 59 Temple Place - Suite 330,Boston, 
! MA 02111-1307, USA or visit http://www.gnu.org/copyleft/gpl.txt.
!
subroutine COLLISIONS_HXC(X,Xk,E,k,q,Xw)
 !
 ! HXC collisions 
 !
 use pars,          ONLY:SP,pi,cZERO
 use memory_m,      ONLY:mem_est
 use com,           ONLY:msg
 use frequency,     ONLY:w_samp
 use electrons,     ONLY:levels,spin_occ,spin,n_spin
 use LIVE_t,        ONLY:live_timing
 use com,           ONLY:error
 use SC,            ONLY:SC_potential
 use D_lattice,     ONLY:DL_vol
 use xc_functionals,ONLY:F_xc,XC_potential_driver
 use global_XC,     ONLY:WF_kind,WF_xc_functional
 use parallel_m,    ONLY:PP_redux_wait,PAR_IND_Q,&
&                        PAR_n_Bp_mat_elements,PAR_COM_QP_A2A,&
&                        PAR_IND_Bp_mat,PAR_nQ,PAR_COM_G_b_A2A,PAR_COM_Q_index
 use collision,     ONLY:elemental_collision,elemental_collision_free,COLLISIONS_parallel_SC_structure,&
&                        COLL_bands,HXC_COLL_element,HXC_collisions,COH_COLL_element,COH_collisions,   &
&                        elemental_collision_alloc
#if defined _TIMING
 use timing_m,      ONLY:timing
#endif
 use QP_m,          ONLY:QP_ng_SH,QP_ng_Sx,QP_ng_Sc
 use IO_m,          ONLY:io_control,OP_RD_CL,REP,VERIFY,NONE,Io_and_Messaging_switch,io_COLLs
 use X_m,           ONLY:X_alloc,X_mat,X_t
 use interfaces,    ONLY:WF_load
 use wave_func,     ONLY:WF,WF_buffer,WF_buffered_IO
 use R_lattice,     ONLY:qindx_S,bz_samp,g_rot,minus_G
 use hamiltonian,   ONLY:B_mat_index
 use fft_m,         ONLY:fft_size
 use xc_functionals,ONLY:magn
 !
 implicit none
 !
 type(levels)             ::E
 type(bz_samp)            ::k,q,Xk
 type(X_t)                ::X
 type(w_samp)             ::Xw
 !
 ! Work Space
 !
 integer                 :: i_coll,ig1,ig2,iqbz,iqibz,alloc_err,iqs,iGo_max,NG_max,NG_XC,&
&                           i_n,i_k,i_k_s,i_sp,i_m,i_mp,N_g_vecs_H,N_g_vecs_X,N_g_vecs_C,i_star,&
&                           i_np,i_kmq,i_kmq_bz,i_kmq_s,i_kmq_G0,PAR_NC_local,n_steps,bands_to_load(2),n_colls
 logical                 :: l_HXC_collisions,l_COH_collisions,l_MBPT_XC_collisions,l_loc_HXC_collisions,&
&                           eval_coll,l_compute_screening,l_tddft
 !
 type(elemental_collision):: isc_XC,iscp_XC,isc_H,iscp_H
 real(SP)                 :: Co
 complex(SP)              :: pre_factor1,pre_factor2
 !
 complex(SP), allocatable :: EM1s(:,:),rhotw_tmp(:)
 integer                  :: io_err,ID
 integer, external        :: io_X
 complex(SP),   external  :: TDDFT_ALDA_R_space
 !
#if defined _TIMING
 call timing(trim(SC_potential)//' Collisions',OPR='start')
#endif
 !
 ! Reset
 !
 alloc_err=0
 !
 call elemental_collision_free(isc_H)
 call elemental_collision_free(iscp_H)
 !
 call elemental_collision_free(isc_XC)
 call elemental_collision_free(iscp_XC)
 !
 ! Setup
 !
 l_loc_HXC_collisions = index(SC_potential,"HARTREE")>0 .or. index(SC_potential,"GS_xc")>0 .or. index(SC_potential,"default")>0
 l_MBPT_XC_collisions = index(SC_potential,"FOCK")>0    .or. index(SC_potential,"SEX")>0
 l_COH_collisions     = index(SC_potential,"COH")>0
 l_compute_screening  = index(SC_potential,"COH")>0   .or. index(SC_potential,"SEX")>0
 l_tddft              = index(SC_potential,"GS_xc")>0 .or. index(SC_potential,"default")>0 
 !
 l_HXC_collisions     = l_loc_HXC_collisions .or. l_MBPT_XC_collisions 
 !
 call k_build_up_BZ_tables(k)
 call k_build_up_BZ_tables(q)
 call k_expand(k)
 !
 ! Dimensions
 !
 N_g_vecs_H =0
 N_g_vecs_X =0
 N_g_vecs_C =0
 iGo_max    =maxval(qindx_S(:,:,2))
 !
 if(l_loc_HXC_collisions                     ) N_g_vecs_H  = QP_ng_SH
 if(l_MBPT_XC_collisions                     ) N_g_vecs_X  = QP_ng_Sx
 if(l_MBPT_XC_collisions .or.l_COH_collisions) N_g_vecs_C  = QP_ng_Sc
 !
 call fft_check_size(iGo_max,N_g_vecs_C,N_g_vecs_H)
 call fft_check_size(iGo_max,N_g_vecs_C,N_g_vecs_X)
 !
 if(l_loc_HXC_collisions) QP_ng_SH=N_g_vecs_H
 if(l_MBPT_XC_collisions) QP_ng_Sx=N_g_vecs_X
 !
 NG_max=maxval((/N_g_vecs_H,N_g_vecs_X,N_g_vecs_C/))
 NG_XC =max(N_g_vecs_X,N_g_vecs_C)
 !
 call msg('s', '['//trim(SC_potential)//'] Plane waves (H,X,C) :',(/N_g_vecs_H,N_g_vecs_X,N_g_vecs_C/))
 !
 ! WFs
 !
 bands_to_load=COLL_bands
 if (l_tddft) then
   bands_to_load(1)=1
   bands_to_load(2)=max(COLL_bands(2),E%nbm)
 endif
 !
 if (WF_buffered_IO) call WF_load(WF_buffer,0,1,bands_to_load,(/1,k%nibz/),space='B',title='-BUFFER')
 !
 call WF_load(WF,NG_max,iGo_max,bands_to_load,(/1,k%nibz/),title='-'//trim(SC_potential)//' Collisions')
 !
 if (l_loc_HXC_collisions) then
   !
   iscp_H%qs   =1
   iscp_H%iqref=0
   iscp_H%ngrho=N_g_vecs_H
   !
   isc_H%qs    =1
   isc_H%iqref =0
   isc_H%ngrho =N_g_vecs_H
   !
   call elemental_collision_alloc(isc_H ,NG=N_g_vecs_H,NG_GAMP=(/N_g_vecs_H,    1   /),TITLE='HARTREE')
   call elemental_collision_alloc(iscp_H,NG=N_g_vecs_H,                                TITLE='HARTREE')
   !
   allocate(rhotw_tmp(N_g_vecs_H))
   !
 endif
 !
 iscp_XC%qs   =1
 iscp_XC%iqref=0
 iscp_XC%ngrho=NG_XC
 !
 isc_XC%qs    =1
 isc_XC%iqref =0
 isc_XC%ngrho =NG_XC
 !
 call elemental_collision_alloc(iscp_XC,NG=NG_XC,NG_GAMP=(/N_g_vecs_X,  1  /),TITLE=trim(SC_potential))
 !
 if (l_compute_screening) then
   !
   ! Plasmon-Pole/Static interaction DB I/O
   !
   call io_control(ACTION=OP_RD_CL,COM=REP,SEC=(/1,2/),MODE=VERIFY,ID=ID)
   io_err=io_X(X,Xw,ID)
   if (io_err<0) call error(' Incomplete and/or broken PPA/Static diel. fun. database')
   !
   if (X%ng<N_g_vecs_C) call error(' Screening size (NGsBlkXs) cannot be smaller than SEX size (CORRLvcs)')
   !
   ! Test the spatial Inversion
   !   
   call WF_spatial_inversion(E,Xk)
   !
   ! Allocation (EM1S can be bigger than N_g_vecs_C)
   !
   call X_alloc('X',(/X%ng,X%ng,1/))
   allocate(EM1s(N_g_vecs_C,N_g_vecs_C),stat=alloc_err)
   call mem_est("EM1s",(/size(EM1s)/),errors=(/alloc_err/))
   !
   call elemental_collision_alloc(isc_XC, NG=NG_XC,NG_GAMP=(/N_g_vecs_C,N_g_vecs_C/),TITLE=trim(SC_potential))
   !
 else
   !
   call elemental_collision_alloc(isc_XC, NG=NG_XC,                                  TITLE=trim(SC_potential))
   !
 endif
 !
 if (l_tddft) then
   Co=4._SP*pi/DL_vol/real(q%nbz,SP)
   allocate(F_xc(fft_size,n_spin,n_spin))
   if (n_spin>1) allocate(magn(fft_size,3))
   call XC_potential_driver(E,K,WF_kind,WF_xc_functional,2)
 endif
 !
 ! Parallel Indexes & LIVE-TIMING STEPS
 !
 PAR_NC_local=HXC_collisions%PAR_N
 if (associated(HXC_collisions%IO_status)) then
   PAR_NC_local=count(HXC_collisions%IO_status==-1)
 else if (associated(COH_collisions%IO_status)) then
   PAR_NC_local=count(COH_collisions%IO_status==-1)
 endif
 !
 n_steps=0
 if (l_loc_HXC_collisions)                     n_steps=n_steps+PAR_NC_local*K%nibz*PAR_n_Bp_mat_elements
 if (l_MBPT_XC_collisions.or.l_COH_collisions) n_steps=n_steps+PAR_NC_local*PAR_nQ*PAR_n_Bp_mat_elements
 !
 n_colls=max(HXC_collisions%N,COH_collisions%N)
 !
 call live_timing("Collisions",n_steps)
 !
 do i_coll=1,n_colls
   !
   if (l_HXC_collisions) then
     if(.not.HXC_collisions%PAR_IND%element_1D(i_coll)) cycle
   else if (l_COH_collisions) then
     if (.not.COH_collisions%PAR_IND%element_1D(i_coll)) cycle
   endif
   !
<<<<<<< HEAD
   if (io_COLLs .and. l_HXC_collisions) then
     if ( HXC_collisions%IO_status(i_coll)/=-1) cycle
   endif
   if (io_COLLs .and. l_COH_collisions) then
=======
   if (io_COLLs.and.l_HXC_collisions) then
     if (HXC_collisions%IO_status(i_coll)/=-1) cycle
   endif
   if (io_COLLs.and.l_COH_collisions) then
>>>>>>> 1883dd5a
     if (COH_collisions%IO_status(i_coll)/=-1) cycle
   endif
   !
   if( l_HXC_collisions ) then
     i_n     = HXC_collisions%state(i_coll,1)
     i_m     = HXC_collisions%state(i_coll,2)
     i_k     = HXC_collisions%state(i_coll,3)
     i_sp    = HXC_collisions%state(i_coll,4)
   elseif( index(SC_potential,"COH")>0 ) then
     i_n     = COH_collisions%state(i_coll,1)
     i_m     = COH_collisions%state(i_coll,2)
     i_k     = COH_collisions%state(i_coll,3)
     i_sp    = COH_collisions%state(i_coll,4)
   endif   
   !
   if( l_HXC_collisions ) HXC_COLL_element(1)%v3_c=cZERO
   if( l_COH_collisions ) COH_COLL_element(1)%v3_c=cZERO
   !
   ! HARTREE collisions
   !
   if ( l_loc_HXC_collisions )                     call compute_loc_HXC_collisions()
   !
   ! XC collisions within MBPT
   !
   if ( l_MBPT_XC_collisions.or.l_COH_collisions ) call compute_MBPT_XC_collisions()
   !
   if (COLLISIONS_parallel_SC_structure) then
     if(l_HXC_collisions) then
       call PP_redux_wait(HXC_COLL_element(1)%v3_c,COMM=PAR_COM_QP_A2A%COMM)
       call PP_redux_wait(HXC_COLL_element(1)%v3_c,COMM=PAR_COM_Q_index%COMM)
     endif
     if(l_COH_collisions) then
       call PP_redux_wait(COH_COLL_element(1)%v3_c,COMM=PAR_COM_QP_A2A%COMM)
       call PP_redux_wait(COH_COLL_element(1)%v3_c,COMM=PAR_COM_Q_index%COMM)
     endif
   else
     if(l_HXC_collisions) call PP_redux_wait(HXC_COLL_element(1)%v3_c,COMM=PAR_COM_G_b_A2A%COMM)
     if(l_COH_collisions) call PP_redux_wait(COH_COLL_element(1)%v3_c,COMM=PAR_COM_G_b_A2A%COMM)
   endif
   !
   if (l_HXC_collisions) call COLLISIONS_linearize_and_IO("HXC",i_coll,HXC_collisions,HXC_COLL_element)
   if (l_COH_collisions) call COLLISIONS_linearize_and_IO("COH",i_coll,COH_collisions,COH_COLL_element)
   !
 enddo ! loop on i_coll
 !
 call live_timing()
 !
 ! CLEAN
 !
 if(l_compute_screening) then
   deallocate(EM1s)
   call mem_est("EM1s")
   call X_alloc('X')
   call elemental_collision_free(isc_H)
   call elemental_collision_free(iscp_H)
   call elemental_collision_free(isc_XC)
   call elemental_collision_free(iscp_XC)
 endif
 !
 if (l_tddft) then
   deallocate(F_xc)
   if (n_spin>1) deallocate(magn)
 endif
 !
#if defined _TIMING
 call timing(trim(SC_potential)//' Collisions',OPR='stop')
#endif
 !
 contains
   !
   subroutine compute_loc_HXC_collisions()
     !
     ! Scattering geometry
     !=====================          _ \ _
     !                              /  /  \
     !                   G_{np,mp} |       | (i_kmq,i_kmq_s)
     !                              \_ _ _/
     !                                 | 
     !                                 |  W(i_kmq_G0,1,1)
     !                                 |
     !     (i_n,i_k,1)------>----------.---------->----(i_m,i_k,1)
     !                          
     !
     ! Only q=0 term
     !
     if (.not.PAR_IND_Q%element_1D(1)) return
     ! 
     isc_H%qs   = 1
     iscp_H%qs  = 1
     !
     call scatter_Gamp(isc_H,'x')
     !
     i_k_s      = 1
     !
     isc_H%is  =(/i_n,i_k,i_k_s,i_sp/)
     isc_H%os  =(/i_m,i_k,i_k_s,i_sp/)
     !
     call scatter_Bamp(isc_H)
     !
     do i_kmq=1,k%nibz
       !
       do i_mp=COLL_bands(1),COLL_bands(2)
         do i_np=i_mp,COLL_bands(2)
           !
           if ( .not. PAR_IND_Bp_mat%element_1D( B_mat_index(i_np,i_mp,COLL_bands) ) .and. &
&               .not. PAR_IND_Bp_mat%element_1D( B_mat_index(i_mp,i_np,COLL_bands) )         ) cycle
           !
           iscp_H%is =(/i_np,i_kmq,1,i_sp/)
           iscp_H%os =(/i_mp,i_kmq,1,i_sp/)
           !
           eval_coll=.not.all((/i_n==i_np,i_m==i_mp,i_k==i_kmq/))
           if (     eval_coll) call scatter_Bamp(iscp_H)
           if (.not.eval_coll) iscp_H%rhotw=isc_H%rhotw
           !
           rhotw_tmp=iscp_H%rhotw
           !
           do i_star=2,k%nstar(i_kmq)
             !
             i_kmq_s =k%star(i_kmq,i_star)
             !
             !$omp parallel do default(shared), private(ig1)
             do ig1=2,N_g_vecs_H
               rhotw_tmp(ig1)=rhotw_tmp(ig1)+iscp_H%rhotw(g_rot(i_kmq_s,ig1))
             enddo
             !$omp end parallel do
             !
           enddo
           !
           if ( PAR_IND_Bp_mat%element_1D( B_mat_index(i_np,i_mp,COLL_bands) ) ) then
             !
             pre_factor1=cZERO
             if(index(SC_potential,"HARTREE")>0) then
               !$omp parallel do default(shared), private(ig1), reduction(+:pre_factor1)
               do ig1=2,N_g_vecs_H
                 pre_factor1=pre_factor1+conjg(rhotw_tmp(ig1))*isc_H%gamp(ig1,1)*isc_H%rhotw(ig1)
               enddo
               !$omp end parallel do
             endif
             !
             pre_factor2=cZERO
             if(l_tddft) then
               do i_star=1,k%nstar(i_kmq)
                 i_kmq_s =k%star(i_kmq,i_star)
                 iscp_H%is(3) = i_kmq_s
                 iscp_H%os(3) = i_kmq_s
                 pre_factor2=pre_factor2+TDDFT_ALDA_R_space(isc_H%is,isc_H%os,iscp_H%is,iscp_H%os,'RES')
               enddo
             endif
             !
             HXC_COLL_element(1)%v3_c(i_np,i_mp,i_kmq)=4._SP*pi*pre_factor1+Co*pre_factor2
             !
             call live_timing(steps=1)
             !
           endif
           !
           if(i_np==i_mp) cycle
           !
           if ( PAR_IND_Bp_mat%element_1D( B_mat_index(i_mp,i_np,COLL_bands) ) ) then
             !
             pre_factor1=cZERO
             if(index(SC_potential,"HARTREE")>0) then
               !$omp parallel do default(shared), private(ig1), reduction(+:pre_factor1)
               do ig1=2,N_g_vecs_H
                 pre_factor1=pre_factor1+rhotw_tmp(minus_G(ig1))*isc_H%gamp(ig1,1)*isc_H%rhotw(ig1)
               enddo
               !$omp end parallel do
             endif
             !
             pre_factor2=cZERO
             if(l_tddft) then
               do i_star=1,k%nstar(i_kmq)
                 i_kmq_s =k%star(i_kmq,i_star)
                 iscp_H%is(3) = i_kmq_s
                 iscp_H%os(3) = i_kmq_s
                 pre_factor2=pre_factor2+TDDFT_ALDA_R_space(isc_H%is,isc_H%os,iscp_H%is,iscp_H%os,'CPL')
               enddo
             endif
             !
             HXC_COLL_element(1)%v3_c(i_mp,i_np,i_kmq)=4._SP*pi*pre_factor1+Co*pre_factor2
             !
             call live_timing(steps=1)
             !
           endif
           !
         enddo
         !
       enddo
       !
     enddo
     !
   end subroutine compute_loc_HXC_collisions
   !
   subroutine compute_MBPT_XC_collisions()
     !
     ! Scattering geometry
     !=====================
     !
     !                      W(i_kmq_G0,iqibz,iqs)                    
     !                        _ _ _ _ \ _ _ _ _
     !                       /        /        \
     !                      /                   \
     !                     /     G_{np,mp}       \
     !     (i_n,i_k,1)-->--.---------->----------.---->----(i_m,i_k,1)
     !                          (i_kmq,i_kmq_s)
     do iqbz=1,q%nbz
       !
       if (.not.PAR_IND_Q%element_1D(iqbz)) cycle
       !
       iqibz    =q%sstar(iqbz,1)
       iqs      =q%sstar(iqbz,2)
       !
       isc_XC%qs   =(/0,iqibz,iqs/)
       iscp_XC%qs  =(/0,iqibz,iqs/)
       !
       i_k_s   = 1
       !
       i_kmq_bz =qindx_S(i_k,iqbz,1)
       i_kmq_G0 =qindx_S(i_k,iqbz,2)
       !
       i_kmq   = k%sstar(i_kmq_bz,1)
       i_kmq_s = k%sstar(i_kmq_bz,2)
       !
       isc_XC%is  =(/i_n,i_k,  i_k_s,  i_sp/)
       isc_XC%os  =(/0  ,i_kmq,i_kmq_s,i_sp/)
       !
       iscp_XC%is =(/i_m,i_k,  i_k_s,  i_sp/)
       iscp_XC%os =(/0,  i_kmq,i_kmq_s,i_sp/)
       !
       isc_XC%qs(1) =i_kmq_G0
       iscp_XC%qs(1)=i_kmq_G0
       !
       if (iqibz/=isc_XC%iqref) call scatter_Gamp(iscp_XC,'x')
       !
       if( iqibz/=isc_XC%iqref .and. l_compute_screening) then
         !
         call scatter_Gamp(isc_XC ,'c')
         !
         call Io_and_Messaging_switch("-fragments_IO_log")
         !
         ! I/O
         !
         if (q%nbz==1) then
           call io_control(ACTION=OP_RD_CL,COM=NONE, SEC=(/1,2,3/),ID=ID)
         else
           if (iqbz ==1) call io_control(ACTION=OP_RD_CL,COM=NONE, SEC=(/1,2,2*iqibz+1/),ID=ID)
           if (iqbz>  1) call io_control(ACTION=OP_RD_CL,COM=NONE, SEC=(/2*iqibz,2*iqibz+1/),ID=ID)
         endif
         io_err=io_X(X,Xw,ID)
         !
         call Io_and_Messaging_switch("+fragments_IO_log")
         !
         ! Poles and Residuals
         !
         !$omp parallel do default(shared), private(ig1,ig2)
         do ig1=1,N_g_vecs_C
           do ig2=1,N_g_vecs_C
             EM1s(ig1,ig2)=X_mat(ig1,ig2,1)*isc_XC%gamp(ig1,ig2)
           enddo
         enddo
         !$omp end parallel do
         !
       endif
       !
       do i_mp=COLL_bands(1),COLL_bands(2)
         !
         iscp_XC%os(1)=i_mp
         !
         call scatter_Bamp(iscp_XC)
         !
         do i_np=COLL_bands(1),COLL_bands(2)
           !
           ! COLLISIONS(n,n',qp_n_states) = \sum_{G,G',q} ( rho(m,n,G,q,k) x EM1s(G ,G') x rho*(m',n',G',q,k) /|q+G|/|q+G'| )
           !
           if ( .not. PAR_IND_Bp_mat%element_1D( B_mat_index(i_np,i_mp,COLL_bands) ) ) cycle
           !
           isc_XC%os(1)=i_np
           !
           if (any(isc_XC%is/=iscp_XC%is).or.any(isc_XC%os/=iscp_XC%os)) then
             call scatter_Bamp(isc_XC)
           else
             isc_XC%rhotw=iscp_XC%rhotw
           endif
           !
           pre_factor1=cZERO
           if(index(SC_potential,"FOCK")>0.or.index(SC_potential,"SEX")>0) then 
             !$omp parallel do default(shared), private(ig1), reduction(+:pre_factor1)
             do ig1=1,N_g_vecs_X
               pre_factor1=pre_factor1+isc_XC%rhotw(ig1)*iscp_XC%gamp(ig1,1)*conjg(iscp_XC%rhotw(ig1))
             enddo
             !$omp end parallel do
           endif
           !
           pre_factor2=cZERO
           if(index(SC_potential,"COH")>0.or.index(SC_potential,"SEX")>0) then 
             !$omp parallel do default(shared), private(ig1,ig2), reduction(+:pre_factor2)
             do ig1=1,N_g_vecs_C
               do ig2=1,N_g_vecs_C
                 pre_factor2=pre_factor2+isc_XC%rhotw(ig2)*EM1s(ig2,ig1)*conjg(iscp_XC%rhotw(ig1))
               enddo
             enddo
             !$omp end parallel do
           endif
           !
           if(index(SC_potential,"SEX")>0 .or. index(SC_potential,"FOCK")>0) &
&            HXC_COLL_element(1)%v3_c(i_np,i_mp,i_kmq)=HXC_COLL_element(1)%v3_c(i_np,i_mp,i_kmq) &
&                                                      -4._SP/spin_occ*pi*(pre_factor1+pre_factor2)
           if(index(SC_potential,"COH")>0 ) &
&            COH_COLL_element(1)%v3_c(i_np,i_mp,i_kmq)=COH_COLL_element(1)%v3_c(i_np,i_mp,i_kmq) &
&                                                      +2._SP         *pi*             pre_factor2
           !
           call live_timing(steps=1)
           !
         enddo ! loop on the band i_np
         !
       enddo ! loop on the band i_mp
       !
     enddo ! loop on iqbz
     !
   end subroutine compute_MBPT_XC_collisions
   !
end subroutine<|MERGE_RESOLUTION|>--- conflicted
+++ resolved
@@ -228,17 +228,10 @@
      if (.not.COH_collisions%PAR_IND%element_1D(i_coll)) cycle
    endif
    !
-<<<<<<< HEAD
-   if (io_COLLs .and. l_HXC_collisions) then
-     if ( HXC_collisions%IO_status(i_coll)/=-1) cycle
-   endif
-   if (io_COLLs .and. l_COH_collisions) then
-=======
    if (io_COLLs.and.l_HXC_collisions) then
      if (HXC_collisions%IO_status(i_coll)/=-1) cycle
    endif
    if (io_COLLs.and.l_COH_collisions) then
->>>>>>> 1883dd5a
      if (COH_collisions%IO_status(i_coll)/=-1) cycle
    endif
    !
