--- conflicted
+++ resolved
@@ -138,12 +138,6 @@
      MEMs(i_SHELF)%use = MEMs(i_SHELF)%use+MEM_now_kb
    endif
    !
-<<<<<<< HEAD
-   MEMs(i_SHELF)%N=MEMs(i_SHELF)%N+1
-   i_COMPONENT=MEMs(i_SHELF)%N
-   if (i_COMPONENT>N_MEM_max_element_components) then
-     call error("Max Number of MEM element components reached.")
-=======
    if (i_COMPONENT==0) then
      MEMs(i_SHELF)%N=MEMs(i_SHELF)%N+1
      i_COMPONENT=MEMs(i_SHELF)%N
@@ -156,7 +150,6 @@
      MEMs(i_SHELF)%composed(i_COMPONENT)=.FALSE.
    else
      MEMs(i_SHELF)%composed(i_COMPONENT)=.TRUE.
->>>>>>> 0d4327a6
    endif
    MEMs(i_SHELF)%size(i_COMPONENT)=MEMs(i_SHELF)%size(i_COMPONENT)+Sz
    !
