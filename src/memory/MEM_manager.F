--- conflicted
+++ resolved
@@ -24,13 +24,6 @@
 subroutine MEM_manager_alloc(what,Sz,Kn,where)
  !
  use pars,         ONLY:schlen,DP,IPL
-<<<<<<< HEAD
- use com,          ONLY:warning,secnm,error
- use units,        ONLY:Kilobyte
- use openmp,       ONLY:master_thread
- use memory,       ONLY:TOT_MEM_Kb,MEM_element_copy,&
-&                       MEM_err,N_MEM_elements,LARGE_MEMs,N_MEM_SAVE_max,&
-=======
  use com,          ONLY:secnm
  use LIVE_t,       ONLY:LIVE_message
  use stderr,       ONLY:intc
@@ -38,7 +31,6 @@
  use openmp,       ONLY:master_thread
  use memory,       ONLY:TOT_MEM_Kb,MEM_element_copy,&
 &                       MEM_err,MEM_msg,N_MEM_elements,LARGE_MEMs,N_MEM_SAVE_max,&
->>>>>>> f2c5ecf8
 &                       N_MEM_SAVE_elements,N_MEM_SAVE_max,&
 &                       MEM_SAVE_treshold,MAX_MEM_Kb,MEMs,&
 &                       N_MEM_max_element_components
@@ -143,24 +135,14 @@
  if(.not.just_started) call MEM_manager_messages(what,.true.,MEM_now_Kb,where)
  !
 #else
-<<<<<<< HEAD
- if (MEM_err/=0) call error("Allocation of "//what//" failed")
-=======
  call MEM_error(what)
->>>>>>> f2c5ecf8
 #endif
  !
 end subroutine MEM_manager_alloc
 !
-<<<<<<< HEAD
-subroutine MEM_manager_free(what,Sz)
- !
- use pars,         ONLY:schlen,DP,IPL
-=======
 subroutine MEM_free(what,Sz)
  !
  use pars,         ONLY:schlen,DP,IPL,IP
->>>>>>> f2c5ecf8
  use units,        ONLY:Kilobyte
  use openmp,       ONLY:master_thread
  use memory,       ONLY:TOT_MEM_Kb,MEM_element_copy,N_MEM_elements,MEMs
@@ -234,11 +216,7 @@
  !
 end subroutine MEM_free
 !
-<<<<<<< HEAD
-subroutine MEM_manager_error(what)
-=======
 subroutine MEM_global_mesg(what,xkind,HOST_SIZE)
->>>>>>> f2c5ecf8
  !
  use pars,         ONLY:SP,DP
  use parallel_m,   ONLY:host_name
@@ -275,8 +253,6 @@
  !
 end subroutine MEM_global_mesg
 !
-<<<<<<< HEAD
-=======
 subroutine MEM_error(what)
  !
  use memory,       ONLY:MEM_err,MEM_msg
@@ -296,17 +272,12 @@
  !
 end subroutine MEM_error
 !
->>>>>>> f2c5ecf8
 subroutine MEM_manager_init(what,adding,Sz,i_SHELF,i_COMPONENT,i_SAVE,SHELF,TRUNK,just_started)
  !
  use pars,         ONLY:schlen,IPL
  use drivers,      ONLY:infile_editing
  use com,          ONLY:repfile,secnm
-<<<<<<< HEAD
- use LIVE_t,       ONLY:what_is_running
-=======
  use C_driver,     ONLY:code_bin
->>>>>>> f2c5ecf8
  use memory,       ONLY:MEM_treshold,MEM_shelf,MEM_jump_treshold,MEM_LIBs,MEMs,&
 &                       MEM_SAVE_treshold
  !
@@ -332,11 +303,7 @@
 #if defined _MEM_CHECK
  !
  just_started=infile_editing
-<<<<<<< HEAD
- if (index(what_is_running,"ypp")==0.and.len_trim(repfile)==0) just_started=.TRUE.
-=======
  if (index(code_bin,"ypp")==0.and.len_trim(repfile)==0) just_started=.TRUE.
->>>>>>> f2c5ecf8
  !
  ! Search the element
  !====================
@@ -366,11 +333,7 @@
  !
 end subroutine MEM_manager_init
 !
-<<<<<<< HEAD
-subroutine MEM_manager_messages(what,adding,MEM_now_Kb)
-=======
 subroutine MEM_manager_messages(what,adding,MEM_now_Kb,where)
->>>>>>> f2c5ecf8
  !
  use pars,         ONLY:lchlen
  use com,          ONLY:msg,fat_log
