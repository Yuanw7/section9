--- conflicted
+++ resolved
@@ -154,10 +154,6 @@
    MEMs(i_SHELF)%size(i_COMPONENT)=MEMs(i_SHELF)%size(i_COMPONENT)+Sz
    !
    if (MEMs(i_SHELF)%use>MEM_SAVE_treshold.and..not.just_started) then
-<<<<<<< HEAD
-     write (100,*) what,MEMs(i_SHELF)%use,MEM_SAVE_treshold
-=======
->>>>>>> 7e2111b6
      if (i_SAVE==0) then
        if (N_MEM_SAVE_elements<N_MEM_SAVE_max) then
          N_MEM_SAVE_elements=N_MEM_SAVE_elements+1
