--- conflicted
+++ resolved
@@ -35,16 +35,9 @@
  !
  implicit none
  !
-<<<<<<< HEAD
  character(*), intent(in) :: what
- integer,      intent(in) :: Sz
+ integer(8),   intent(in) :: Sz
  integer,      intent(in) :: Kn
-=======
- character(*)         :: what
- integer(8),optional  :: Sz
- integer,optional     :: Kn
- character(*),optional:: REPORT
->>>>>>> 23a9053e
  ! 
  ! Defined in the init
  !
@@ -150,7 +143,7 @@
  implicit none
  !
  character(*), intent(in) :: what
- integer,      intent(in) :: Sz
+ integer(8),   intent(in) :: Sz
  ! 
  ! Defined in the init
  !
@@ -239,7 +232,7 @@
  !
  character(*),     intent(in)  :: what
  logical,          intent(in)  :: adding
- integer,          intent(in)  :: Sz
+ integer(8),       intent(in)  :: Sz
  integer,          intent(out) :: i_SHELF,i_COMPONENT,i_SAVE
  character(schlen),intent(out) :: SHELF,TRUNK
  logical,          intent(out) :: just_started
