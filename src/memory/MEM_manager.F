--- conflicted
+++ resolved
@@ -40,9 +40,6 @@
  integer,      intent(in) :: Kn
  ! 
  ! Defined in the init
-<<<<<<< HEAD
- !
-=======
  !
  logical           :: just_started
  integer           :: i_SAVE,i_COMPONENT,i_SHELF
@@ -150,124 +147,10 @@
  ! 
  ! Defined in the init
  !
->>>>>>> ab2ea7d3
  logical           :: just_started
  integer           :: i_SAVE,i_COMPONENT,i_SHELF
  character(schlen) :: SHELF,TRUNK
  !
-<<<<<<< HEAD
- ! Work
- !
-=======
- ! Work space
- !
- logical :: verbose=.false.
->>>>>>> ab2ea7d3
- real(DP):: LARGE_wk
- integer :: i_mem,i_el,MEM_now_Kb
- !
- if (.not.master_thread) return
- !
- call MEM_manager_init(what,.true.,Sz,i_SHELF,i_COMPONENT,i_SAVE,SHELF,TRUNK,just_started)
- !
-#if defined _MEM_CHECK
- !
-<<<<<<< HEAD
- ! Error Message of an already allocated array and/or other errors
- !=================================================================
- if (MEM_err/=0) then
-   if (i_SHELF> 0) call warning("Allocation of "//what//" failed. Object was already allocated in "//trim(MEMs(i_SHELF)%shelf))
-   if (i_SHELF<=0) call warning("Allocation of "//what//" failed. Object was already allocated, tough, not present in the archive.")
-   return
- endif
- if (Sz==0) then
-   call warning("Allocation attempt of "//what//" of zero size.")
-   return
- endif
- if (Sz<0) call error("Allocation attempt of "//what//" of negative size.")
- !
- ! Database Update
- !=================
- !
- ! ALLOCATION => ADDITION
- !.......................
- !
- LARGE_wk=real(Sz,DP)*real(Kn,DP)/Kilobyte
- MEM_now_Kb=int(LARGE_wk)
- !
- if (MEM_now_Kb==0) MEM_now_Kb=1
- !
- TOT_MEM_Kb=TOT_MEM_Kb+MEM_now_Kb
- !
- if (TOT_MEM_Kb>MAX_MEM_Kb) MAX_MEM_Kb=TOT_MEM_Kb
- !
- if (i_SHELF==0) then
-   if (N_MEM_elements<N_MEM_SAVE_max) then
-     N_MEM_elements=N_MEM_elements+1
-   else
-     call error("Max Number of MEM elements reached.")
-   endif
-   MEMs(N_MEM_elements)%shelf=SHELF
-   MEMs(N_MEM_elements)%use =MEM_now_Kb
-   i_SHELF=N_MEM_elements
- else
-   MEMs(i_SHELF)%use = MEMs(i_SHELF)%use+MEM_now_Kb
- endif
- !
- if (i_COMPONENT==0) then
-   MEMs(i_SHELF)%N=MEMs(i_SHELF)%N+1
-   i_COMPONENT=MEMs(i_SHELF)%N
-   if (i_COMPONENT>N_MEM_max_element_components) then
-     call error("Max Number of MEM elements COMPONENTS reached.")
-   endif
-   MEMs(i_SHELF)%desc(i_COMPONENT)=trim(secnm)
-   MEMs(i_SHELF)%name(i_COMPONENT)=what
-   MEMs(i_SHELF)%kind(i_COMPONENT)=Kn
-   MEMs(i_SHELF)%composed(i_COMPONENT)=.FALSE.
- else
-   MEMs(i_SHELF)%composed(i_COMPONENT)=.TRUE.
- endif
- MEMs(i_SHELF)%size(i_COMPONENT)=MEMs(i_SHELF)%size(i_COMPONENT)+Sz
- !
- if (MEMs(i_SHELF)%use>MEM_SAVE_treshold.and..not.just_started) then
-   if (i_SAVE==0) then
-     if (N_MEM_SAVE_elements<N_MEM_SAVE_max) then
-       N_MEM_SAVE_elements=N_MEM_SAVE_elements+1
-     else
-       call error("Max Number of LARGE MEM elements reached.")
-     endif
-     call MEM_element_copy(MEMs(i_SHELF),LARGE_MEMs(N_MEM_SAVE_elements))
-   else
-     call MEM_element_copy(MEMs(i_SHELF),LARGE_MEMs(i_SAVE))
-   endif
- endif
- !
- if(.not.just_started) call MEM_manager_messages(what,.true.,MEM_now_Kb)
- !
-#endif
- !
-end subroutine MEM_manager_alloc
-!
-!
-subroutine MEM_manager_free(what,Sz)
- !
- use pars,         ONLY:schlen,DP
- use units,        ONLY:Kilobyte
- use com,          ONLY:warning
- use openmp,       ONLY:master_thread
- use memory,       ONLY:TOT_MEM_Kb,MEM_element_copy,N_MEM_elements,MEMs
- !
- implicit none
- !
- character(*), intent(in) :: what
- integer(8),   intent(in) :: Sz
- ! 
- ! Defined in the init
- !
- logical           :: just_started
- integer           :: i_SAVE,i_COMPONENT,i_SHELF
- character(schlen) :: SHELF,TRUNK
- !
  ! Work space
  !
  logical :: verbose=.false.
@@ -276,6 +159,8 @@
  !
  if (.not.master_thread) return
  !
+#if defined _MEM_CHECK
+ !
  if(Sz==-1 .and. verbose) then
    call warning("De-allocation attempt of "//what//" which was not allocated.")
    return
@@ -283,15 +168,6 @@
  !
  call MEM_manager_init(what,.false.,Sz,i_SHELF,i_COMPONENT,i_SAVE,SHELF,TRUNK,just_started)
  !
-=======
- if(Sz==-1 .and. verbose) then
-   call warning("De-allocation attempt of "//what//" which was not allocated.")
-   return
- endif
- !
- call MEM_manager_init(what,.false.,Sz,i_SHELF,i_COMPONENT,i_SAVE,SHELF,TRUNK,just_started)
- !
->>>>>>> ab2ea7d3
  if (.not. (i_SHELF/=0.and.i_COMPONENT/=0) ) return
  !
  LARGE_wk=real(Sz,DP)*real(MEMs(i_SHELF)%kind(i_COMPONENT),DP)/Kilobyte
@@ -326,11 +202,8 @@
  !
  if(.not.just_started) call MEM_manager_messages(what,.false.,MEM_now_Kb)
  !
-<<<<<<< HEAD
-=======
 #endif
  !
->>>>>>> ab2ea7d3
 end subroutine MEM_manager_free
 !
 !
@@ -378,11 +251,8 @@
  MEM_SAVE_treshold=10 *MEM_treshold
  MEM_jump_treshold=100*MEM_treshold
  !
-<<<<<<< HEAD
-=======
 #if defined _MEM_CHECK
  !
->>>>>>> ab2ea7d3
  just_started=infile_editing
  if (index(what_is_running,"YPP")==0.and.len_trim(repfile)==0) just_started=.TRUE.
  !
@@ -410,7 +280,8 @@
  endif
  i_SAVE =MEM_save_finder(trim(SHELF))
  !
-<<<<<<< HEAD
+#endif
+ !
 end subroutine MEM_manager_init
 !
 !
@@ -421,20 +292,6 @@
  use memory,       ONLY:TOT_MEM_Kb,TOT_MEM_Kb_MEMSTAT,TOT_MEM_Kb_SAVE,MEM_treshold,&
 &                       MEM_jump_treshold,mem_string
  !
-=======
-#endif
- !
-end subroutine MEM_manager_init
-!
-!
-subroutine MEM_manager_messages(what,adding,MEM_now_Kb)
- !
- use pars,         ONLY:lchlen
- use com,          ONLY:msg
- use memory,       ONLY:TOT_MEM_Kb,TOT_MEM_Kb_MEMSTAT,TOT_MEM_Kb_SAVE,MEM_treshold,&
-&                       MEM_jump_treshold,mem_string
- !
->>>>>>> ab2ea7d3
  implicit none
  !
  character(*), intent(in) :: what
@@ -445,11 +302,8 @@
  !
  logical           :: deliver_a_msg
  character(lchlen) :: msg_
-<<<<<<< HEAD
-=======
  !
 #if defined _MEM_CHECK
->>>>>>> ab2ea7d3
  !
  ! Messages
  !==========
@@ -480,9 +334,6 @@
    TOT_MEM_Kb_SAVE=TOT_MEM_Kb
  endif
  !
-<<<<<<< HEAD
-=======
 #endif
  !
->>>>>>> ab2ea7d3
 end subroutine MEM_manager_messages