--- conflicted
+++ resolved
@@ -62,13 +62,8 @@
    !
  endif
  !
-<<<<<<< HEAD
  if (ORPHAN_TOT>0.and.fat_log) then
-   if (where=="r") call msg(where,"")
-=======
- if (ORPHAN_TOT>0) then
    if (loc=="r") call msg(loc,"")
->>>>>>> 36a74458
    WRITE(msg_,'(a8,a," : ",a,3x)') trim(PREFIX),"TOTAL not deallocated",trim(mem_string(ORPHAN_TOT))
    call msg(loc,msg_(1:len_trim(msg_)))
  endif
