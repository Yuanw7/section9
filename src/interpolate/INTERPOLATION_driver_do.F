--- conflicted
+++ resolved
@@ -27,11 +27,7 @@
  !
  ! call INTERPOLATION_BZ
  !  |
-<<<<<<< HEAD
- !  .-INTERPOLATION_fourier
-=======
  !  .call INTERPOLATION_fourier
->>>>>>> eaee6fd4
  !
  use R_lattice,            ONLY:bz_samp
  use electrons,            ONLY:levels
