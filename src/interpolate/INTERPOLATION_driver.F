!
!        Copyright (C) 2000-2019 the YAMBO team
!              http://www.yambo-code.org
!
! Authors (see AUTHORS file for details): AM, DS
! 
! This file is distributed under the terms of the GNU 
! General Public License. You can redistribute it and/or 
! modify it under the terms of the GNU General Public 
! License as published by the Free Software Foundation; 
! either version 2, or (at your option) any later version.
!
! This program is distributed in the hope that it will 
! be useful, but WITHOUT ANY WARRANTY; without even the 
! implied warranty of MERCHANTABILITY or FITNESS FOR A 
! PARTICULAR PURPOSE.  See the GNU General Public License 
! for more details.
!
! You should have received a copy of the GNU General Public 
! License along with this program; if not, write to the Free 
! Software Foundation, Inc., 59 Temple Place - Suite 330,Boston, 
! MA 02111-1307, USA or visit http://www.gnu.org/copyleft/gpl.txt.
!
subroutine INTERPOLATION_driver_seed(operation,ID,dims,SEED_k,SEED_E,SEED_RT,SEED_QP,SEED_R3,NEAREST)
 !
 use pars,                 ONLY:SP
 use real_time,            ONLY:RT_t
 use QP_m,                 ONLY:QP_t
 use R_lattice,            ONLY:bz_samp
 use electrons,            ONLY:levels,n_sp_pol
 use interpolate_tools,    ONLY:init_ID,FILL_SEED_E,FILL_SEED_RT,FILL_SEED_QP
 use interpolate,          ONLY:INTERP_obj,INTERPOLATION_coefficients,max_interpls,&
&                               l_INTERP_f,l_INTERP_E,l_INTERP_dE,l_INTERP_W,&
&                               INTERPOLATE_initialized,l_INTERP_Z
 !
 implicit none
 !
 character(*),  intent(in)           :: operation
 integer,       intent(out)          :: ID
 integer,       intent(in)           :: dims(2)
 type(bz_samp), intent(in)           :: SEED_k
 type(RT_t),    intent(in), optional :: SEED_RT
 type(levels),  intent(in), optional :: SEED_E
 type(QP_t),    intent(in), optional :: SEED_QP
 real(SP),      intent(in), optional :: SEED_R3(:,:,:)
 logical,       intent(in), optional :: NEAREST
 !
 ! Work Space
 !
<<<<<<< HEAD
 integer               :: ib,ID,i_obj,nb(2),nk1,nk2,dimI
 logical               :: QUIET_
=======
 integer               :: i_dim,i_obj
>>>>>>> defb6b30
 !
 ! Actions
 !=========
 !
 l_INTERP_f =operation(1:1)== "f".or.operation(1:2)== "df"
 l_INTERP_E =operation(1:1)== "E"
 l_INTERP_Z =operation(1:1)== "Z"
 l_INTERP_W =operation(1:1)== "W"
 l_INTERP_dE=operation(1:2)== "dE"
 !
 if (index(operation,"_from_DB")>0) then
   l_INTERP_dE =index(operation(1:3),"dE")>0
   l_INTERP_W  =index(operation(1:3),"W")>0
   l_INTERP_Z  =index(operation(1:3),"Z")>0
 endif
 !
 ! ID to use
 !===========
 !
 ID=-1
 do i_obj=1,max_interpls
   if (INTERP_obj(i_obj)%in_use) cycle
   ID=i_obj
   exit
 enddo
 !
<<<<<<< HEAD
 QUIET_   =.false.
 if (present(QUIET))    QUIET_   =QUIET


 if (QUIET_) call IO_and_Messaging_switch("-log")
=======
 ! SEED
 !======
>>>>>>> defb6b30
 !
 if (present(SEED_E))  INTERP_obj(ID)%D=n_sp_pol
 if (present(SEED_RT)) INTERP_obj(ID)%D=n_sp_pol
 if (present(SEED_QP)) then
   INTERP_obj(ID)%D=0
   if (l_INTERP_dE) INTERP_obj(ID)%D=INTERP_obj(ID)%D+n_sp_pol
   if (l_INTERP_W ) INTERP_obj(ID)%D=INTERP_obj(ID)%D+n_sp_pol
   if (l_INTERP_Z ) INTERP_obj(ID)%D=INTERP_obj(ID)%D+n_sp_pol*2
 endif
 if (present(SEED_R3)) INTERP_obj(ID)%D=size(SEED_R3(1,1,:))
 !
 call init_ID(ID,dims,SEED_k,operation)
 !
 if (present(NEAREST)) INTERP_obj(ID)%use_NN=NEAREST 
 !
 if (.not.INTERPOLATE_initialized.and..not.INTERP_obj(ID)%use_NN) then
   !
   call INTERPOLATION_BZ_setup(SEED_k)
   !
   INTERPOLATE_initialized=.TRUE.
   !
 endif
 !
 ! I asssume here that SEED_E and SEED_RT lives on the same grid of SEED_k
 !
<<<<<<< HEAD
 if (present(SEED_k)) then
   !
   do i_obj=1,max_interpls
     if (.not.INTERP_obj(i_obj)%in_use) then 
       ID=i_obj
       exit
     endif
   enddo
   !
   if (present(ID_op)) ID_op=ID
   !
 else if (present(OUT_k)) then
   !
   do i_obj=1,max_interpls
     if (operation==trim(INTERP_obj(i_obj)%what)) ID=i_obj
=======
 if (present(SEED_E))   call FILL_SEED_E(ID,SEED_E)
 if (present(SEED_RT))  call FILL_SEED_RT(ID,SEED_RT)
 if (present(SEED_QP))  call FILL_SEED_QP(ID,SEED_QP)
 !
 if (present(SEED_R3)) then
   do i_dim=1,dims(2)-dims(1)+1
     INTERP_obj(ID)%SEED(dims(1)+i_dim-1,:,:)=SEED_R3(i_dim,:,:)
>>>>>>> defb6b30
   enddo
 endif
 !
 if (INTERP_obj(ID)%use_NN) return
 !
<<<<<<< HEAD
 if (present(SEED_k)) then
   !
   if (present(SEED_E))  INTERP_obj(ID)%D=n_sp_pol
   if (present(SEED_RT)) INTERP_obj(ID)%D=n_sp_pol
   if (present(SEED_QP)) then
     INTERP_obj(ID)%D=0
     if (l_INTERP_dE) INTERP_obj(ID)%D=INTERP_obj(ID)%D+n_sp_pol
     if (l_INTERP_W ) INTERP_obj(ID)%D=INTERP_obj(ID)%D+n_sp_pol
     if (l_INTERP_Z ) INTERP_obj(ID)%D=INTERP_obj(ID)%D+n_sp_pol*2
   endif
   if (present(SEED_R3)) INTERP_obj(ID)%D=size(SEED_R3(1,1,:))
   !
   call init_ID(ID,bands,SEED_k,operation)
   !
   if (present(NEAREST)) INTERP_obj(ID)%use_NN=NEAREST 
   !
   if (.not.INTERPOLATE_initialized.and..not.INTERP_obj(ID)%use_NN) then
     !
     call INTERPOLATION_BZ_setup(SEED_k)
     !
     INTERPOLATE_initialized=.TRUE.
     !
   endif
   !
   ! I asssume here that SEED_E and SEED_RT lives on the same grid of SEED_k
   !
   if (present(SEED_E))  call FILL_SEED_E(ID,SEED_E)
   if (present(SEED_RT)) call FILL_SEED_RT(ID,SEED_RT)
   if (present(SEED_QP)) call FILL_SEED_QP(ID,SEED_QP)
=======
 call INTERPOLATION_coefficients(R2D=INTERP_obj(ID)%SEED,k=SEED_k,ID=INTERP_obj(ID)%ID,ID_obj=ID)
 !
end subroutine INTERPOLATION_driver_seed
!
!
subroutine INTERPOLATION_driver_do(operation,ID,OUT_k,OUT_E,QUIET)
 !
 use R_lattice,            ONLY:bz_samp
 use electrons,            ONLY:levels
 use interpolate_tools,    ONLY:INTERPOLATION_nearest_k_report
 use interpolate,          ONLY:INTERP_obj,max_interpls,INTERPOLATION_coefficients,&
&                               INTERPOLATION_BZ,INTERPOLATION_nearest_k,&
&                               l_INTERP_f,l_INTERP_E,l_INTERP_dE,&
&                               l_integral_respect
 use IO_m,                 ONLY:IO_and_Messaging_switch
 !
#include<memory.h>
 !
 character(*),  intent(in)              :: operation
 integer,       intent(in)              :: ID
 type(bz_samp), intent(inout)           :: OUT_k
 type(levels),  intent(inout), optional :: OUT_E
 logical,       intent(in),    optional :: QUIET
 !
 ! Work Space
 !
 integer               :: n(2),nk
 logical               :: QUIET_
 !
 QUIET_=.false.
 if (present(QUIET)) QUIET_=QUIET
 !
 if (QUIET_) call IO_and_Messaging_switch("-log")
 !
 if (operation/=trim(INTERP_obj(ID)%what)) call error(' Interopolation ID did not match operation name')
 !
 ! ... Allocation
 !
 n =INTERP_obj(ID)%nb
 nk=INTERP_obj(ID)%nk
 !
 YAMBO_ALLOC(INTERP_obj(ID)%INTERP,(n(1):n(2),OUT_k%nibz,INTERP_obj(ID)%D))
 !
 ! ... Interpolation...
 !
 if (INTERP_obj(ID)%use_NN) then
   ! ... Using the Nearest point method
   call INTERPOLATION_nearest_k(INTERP_obj(ID)%k,INTERP_obj(ID)%SEED,OUT_k%pt,INTERP_obj(ID)%INTERP)
   if (.not.QUIET_) call INTERPOLATION_nearest_k_report(ID)
   !
 else
>>>>>>> defb6b30
   !
   ! ... Using BOLTZ method
   call INTERPOLATION_BZ(K=OUT_k,R2D=INTERP_obj(ID)%INTERP,ID=INTERP_obj(ID)%ID)
   !
 endif
 !
 ! f/dF normalization
 !====================
 if (l_INTERP_f) call INTERPOLATION_integral_respect(ID,OUT_k,INTERP_obj(ID)%INTERP,l_integral_respect)
 !
 ! store f/E/dE in OUT_E
 !=======================
 if (present(OUT_E)) then
   if (l_INTERP_E.or.l_INTERP_dE) then
     YAMBO_ALLOC(OUT_E%E,(n(1):n(2),OUT_k%nibz,INTERP_obj(ID)%D))
   else if (l_INTERP_f) then
     YAMBO_ALLOC(OUT_E%f,(n(1):n(2),OUT_k%nibz,INTERP_obj(ID)%D))
   endif
   OUT_E%nk=OUT_k%nibz
   OUT_E%nb=INTERP_obj(ID)%nb(2)
   if (l_INTERP_E.or.l_INTERP_dE) OUT_E%E=INTERP_obj(ID)%INTERP
   if (l_INTERP_f)                OUT_E%f=INTERP_obj(ID)%INTERP
 endif
 !
 call IO_and_Messaging_switch("+log")
 !
end subroutine INTERPOLATION_driver_do
!
!
subroutine INTERPOLATION_driver_create_grid(GRID)
 !
 use interpolate,          ONLY:GRID_k
 use R_lattice,            ONLY:bz_samp_reset
 !
 implicit none
 !
 integer, intent(in) :: GRID(3)
 !
 call bz_samp_reset(GRID_k)
 GRID_k%description="INTERP"
 call INTERPOLATION_create_the_grid(GRID_k,'i',GRID)
 !
end subroutine INTERPOLATION_driver_create_grid
!
!
subroutine INTERPOLATION_driver_end(ID)
 !
 use interpolate_tools,    ONLY:INTERPOLATION_reset
 use interpolate,          ONLY:INTERPOLATE_msg_fmt,INTERPOLATE_initialized,&
&                               lattice_vectors,INTERP_obj,max_interpls,int_sop
 !
#include<memory.h>
 !
 integer, intent(in) :: ID
 !
 ! Work space
 !
 integer             :: i_obj
 !
 if (ID>0) then
   !
   ! Reset only specific ID
   !
<<<<<<< HEAD
   nb=INTERP_obj(ID)%nb
   !
   nk1 =OUT_k%nibz
   nk2 =OUT_k%nibz_FineGd
   dimI=INTERP_obj(ID)%D
   !
   if (present(OUT_E)) then
     !
     OUT_E%nb       =nb(2)
     OUT_E%nk       =nk1
     OUT_E%nk_fineGd=nk2
     !
     if (l_INTERP_E.or.l_INTERP_dE) then
       YAMBO_ALLOC(OUT_E%E,(nb(1):nb(2),nk1,dimI))
     else if (l_INTERP_f) then
       YAMBO_ALLOC(OUT_E%f,(nb(1):nb(2),nk1,dimI))
     endif
     if (nk2>0) then
       if (l_INTERP_E.or.l_INTERP_dE) then
         YAMBO_ALLOC(OUT_E%E_FineGd,(nb(1):nb(2),nk2,dimI))
       else if (l_INTERP_f) then
         YAMBO_ALLOC(OUT_E%f_FineGd,(nb(1):nb(2),nk2,dimI))
       endif
     endif
     !
   else
     !
     YAMBO_ALLOC(INTERP_obj(ID)%INTERP,(nb(1):nb(2),nk1,dimI))
     if (nk2>0) then
       YAMBO_ALLOC(INTERP_obj(ID)%INTERP_FineGd,(nb(1):nb(2),nk2,dimI))
     endif
     !
   endif
=======
   if (.not.INTERP_obj(ID)%in_use) return 
   call INTERPOLATION_reset(ID)
   !
 else
>>>>>>> defb6b30
   !
   ! Reset all IDs and clear lattice vectors
   !
<<<<<<< HEAD
   if (INTERP_obj(ID)%use_NN) then
     !
     ! ... Using the Nearest point method
     if (present(OUT_E)) then
       if (l_INTERP_E.or.l_INTERP_dE) then
         if(nk1>0) call INTERPOLATION_nearest_k(INTERP_obj(ID)%k,INTERP_obj(ID)%SEED,OUT_k%pt       ,OUT_E%E)
         if(nk2>0) call INTERPOLATION_nearest_k(INTERP_obj(ID)%k,INTERP_obj(ID)%SEED,OUT_k%pt_FineGd,OUT_E%E_FineGd)
       else if (l_INTERP_f) then
         if(nk1>0) call INTERPOLATION_nearest_k(INTERP_obj(ID)%k,INTERP_obj(ID)%SEED,OUT_k%pt       ,OUT_E%f)
         if(nk2>0) call INTERPOLATION_nearest_k(INTERP_obj(ID)%k,INTERP_obj(ID)%SEED,OUT_k%pt_FineGd,OUT_E%f_FineGd)
       endif
     else
       if(nk1>0) call INTERPOLATION_nearest_k(INTERP_obj(ID)%k,INTERP_obj(ID)%SEED,OUT_k%pt       ,INTERP_obj(ID)%INTERP)
       if(nk2>0) call INTERPOLATION_nearest_k(INTERP_obj(ID)%k,INTERP_obj(ID)%SEED,OUT_k%pt_FineGd,INTERP_obj(ID)%INTERP_FineGd)
     endif
     !
     if (.not.QUIET_) call INTERPOLATION_nearest_k_report(ID)
     !
   else
     !
     ! ... Using BOLTZ method
     if (present(OUT_E)) then
       if (l_INTERP_E.or.l_INTERP_dE) then
         if(nk1>0) call INTERPOLATION_BZ(OUT_k,nk1,INTERP_obj(ID)%ID,R2D=OUT_E%E)
         if(nk2>0) call INTERPOLATION_BZ(OUT_k,nk2,INTERP_obj(ID)%ID,R2D=OUT_E%E_FineGd)
       else if (l_INTERP_f) then
         if(nk1>0) call INTERPOLATION_BZ(OUT_k,nk1,INTERP_obj(ID)%ID,R2D=OUT_E%f)
         if(nk2>0) call INTERPOLATION_BZ(OUT_k,nk2,INTERP_obj(ID)%ID,R2D=OUT_E%f_FineGd)
       endif
     else
       if(nk1>0) call INTERPOLATION_BZ(OUT_k,nk1,INTERP_obj(ID)%ID,R2D=INTERP_obj(ID)%INTERP)
       if(nk2>0) call INTERPOLATION_BZ(OUT_k,nk2,INTERP_obj(ID)%ID,R2D=INTERP_obj(ID)%INTERP_FineGd)
     endif
   endif
=======
   do i_obj=1,max_interpls
     call INTERPOLATION_reset(i_obj)
   enddo
>>>>>>> defb6b30
   !
   YAMBO_FREE_P(lattice_vectors)
   !
<<<<<<< HEAD
   if (l_INTERP_f) then
     if (present(OUT_E)) then
       if(nk1>0) call INTERPOLATION_integral_respect(ID,OUT_k,OUT_E%f,       l_integral_respect,nk1)
       if(nk2>0) call INTERPOLATION_integral_respect(ID,OUT_k,OUT_E%f_FineGd,l_integral_respect,nk2)
     else
       if(nk1>0) call INTERPOLATION_integral_respect(ID,OUT_k,INTERP_obj(ID)%INTERP,       l_integral_respect,nk1)
       if(nk2>0) call INTERPOLATION_integral_respect(ID,OUT_k,INTERP_obj(ID)%INTERP_FineGd,l_integral_respect,nk2)
     endif
   endif
=======
   YAMBO_FREE(int_sop)
   INTERPOLATE_initialized=.FALSE.
   INTERPOLATE_msg_fmt="rs"
>>>>>>> defb6b30
   !
 endif
 !
end subroutine INTERPOLATION_driver_end<|MERGE_RESOLUTION|>--- conflicted
+++ resolved
@@ -47,12 +47,7 @@
  !
  ! Work Space
  !
-<<<<<<< HEAD
- integer               :: ib,ID,i_obj,nb(2),nk1,nk2,dimI
- logical               :: QUIET_
-=======
  integer               :: i_dim,i_obj
->>>>>>> defb6b30
  !
  ! Actions
  !=========
@@ -79,16 +74,8 @@
    exit
  enddo
  !
-<<<<<<< HEAD
- QUIET_   =.false.
- if (present(QUIET))    QUIET_   =QUIET
-
-
- if (QUIET_) call IO_and_Messaging_switch("-log")
-=======
  ! SEED
  !======
->>>>>>> defb6b30
  !
  if (present(SEED_E))  INTERP_obj(ID)%D=n_sp_pol
  if (present(SEED_RT)) INTERP_obj(ID)%D=n_sp_pol
@@ -114,23 +101,6 @@
  !
  ! I asssume here that SEED_E and SEED_RT lives on the same grid of SEED_k
  !
-<<<<<<< HEAD
- if (present(SEED_k)) then
-   !
-   do i_obj=1,max_interpls
-     if (.not.INTERP_obj(i_obj)%in_use) then 
-       ID=i_obj
-       exit
-     endif
-   enddo
-   !
-   if (present(ID_op)) ID_op=ID
-   !
- else if (present(OUT_k)) then
-   !
-   do i_obj=1,max_interpls
-     if (operation==trim(INTERP_obj(i_obj)%what)) ID=i_obj
-=======
  if (present(SEED_E))   call FILL_SEED_E(ID,SEED_E)
  if (present(SEED_RT))  call FILL_SEED_RT(ID,SEED_RT)
  if (present(SEED_QP))  call FILL_SEED_QP(ID,SEED_QP)
@@ -138,43 +108,11 @@
  if (present(SEED_R3)) then
    do i_dim=1,dims(2)-dims(1)+1
      INTERP_obj(ID)%SEED(dims(1)+i_dim-1,:,:)=SEED_R3(i_dim,:,:)
->>>>>>> defb6b30
    enddo
  endif
  !
  if (INTERP_obj(ID)%use_NN) return
  !
-<<<<<<< HEAD
- if (present(SEED_k)) then
-   !
-   if (present(SEED_E))  INTERP_obj(ID)%D=n_sp_pol
-   if (present(SEED_RT)) INTERP_obj(ID)%D=n_sp_pol
-   if (present(SEED_QP)) then
-     INTERP_obj(ID)%D=0
-     if (l_INTERP_dE) INTERP_obj(ID)%D=INTERP_obj(ID)%D+n_sp_pol
-     if (l_INTERP_W ) INTERP_obj(ID)%D=INTERP_obj(ID)%D+n_sp_pol
-     if (l_INTERP_Z ) INTERP_obj(ID)%D=INTERP_obj(ID)%D+n_sp_pol*2
-   endif
-   if (present(SEED_R3)) INTERP_obj(ID)%D=size(SEED_R3(1,1,:))
-   !
-   call init_ID(ID,bands,SEED_k,operation)
-   !
-   if (present(NEAREST)) INTERP_obj(ID)%use_NN=NEAREST 
-   !
-   if (.not.INTERPOLATE_initialized.and..not.INTERP_obj(ID)%use_NN) then
-     !
-     call INTERPOLATION_BZ_setup(SEED_k)
-     !
-     INTERPOLATE_initialized=.TRUE.
-     !
-   endif
-   !
-   ! I asssume here that SEED_E and SEED_RT lives on the same grid of SEED_k
-   !
-   if (present(SEED_E))  call FILL_SEED_E(ID,SEED_E)
-   if (present(SEED_RT)) call FILL_SEED_RT(ID,SEED_RT)
-   if (present(SEED_QP)) call FILL_SEED_QP(ID,SEED_QP)
-=======
  call INTERPOLATION_coefficients(R2D=INTERP_obj(ID)%SEED,k=SEED_k,ID=INTERP_obj(ID)%ID,ID_obj=ID)
  !
 end subroutine INTERPOLATION_driver_seed
@@ -201,7 +139,7 @@
  !
  ! Work Space
  !
- integer               :: n(2),nk
+ integer               :: n(2),nk1,nk2,dimI
  logical               :: QUIET_
  !
  QUIET_=.false.
@@ -214,41 +152,61 @@
  ! ... Allocation
  !
  n =INTERP_obj(ID)%nb
- nk=INTERP_obj(ID)%nk
- !
- YAMBO_ALLOC(INTERP_obj(ID)%INTERP,(n(1):n(2),OUT_k%nibz,INTERP_obj(ID)%D))
+ nk1 =OUT_k%nibz
+ nk2 =OUT_k%nibz_FineGd
+ dimI=INTERP_obj(ID)%D
+ !
+ if(nk1>0) then
+   YAMBO_ALLOC(INTERP_obj(ID)%INTERP,(n(1):n(2),nk1,dimI))
+ endif
+ if(nk2>0) then
+   YAMBO_ALLOC(INTERP_obj(ID)%INTERP,(n(1):n(2),nk2,dimI))
+ endif
  !
  ! ... Interpolation...
  !
  if (INTERP_obj(ID)%use_NN) then
    ! ... Using the Nearest point method
-   call INTERPOLATION_nearest_k(INTERP_obj(ID)%k,INTERP_obj(ID)%SEED,OUT_k%pt,INTERP_obj(ID)%INTERP)
+   if(nk1>0) call INTERPOLATION_nearest_k(INTERP_obj(ID)%k,INTERP_obj(ID)%SEED,OUT_k%pt       ,INTERP_obj(ID)%INTERP)
+   if(nk2>0) call INTERPOLATION_nearest_k(INTERP_obj(ID)%k,INTERP_obj(ID)%SEED,OUT_k%pt_FineGd,INTERP_obj(ID)%INTERP_FineGd)
    if (.not.QUIET_) call INTERPOLATION_nearest_k_report(ID)
    !
  else
->>>>>>> defb6b30
    !
    ! ... Using BOLTZ method
-   call INTERPOLATION_BZ(K=OUT_k,R2D=INTERP_obj(ID)%INTERP,ID=INTERP_obj(ID)%ID)
+   if(nk1>0) call INTERPOLATION_BZ(OUT_k,nk1,INTERP_obj(ID)%ID,R2D=INTERP_obj(ID)%INTERP)
+   if(nk2>0) call INTERPOLATION_BZ(OUT_k,nk2,INTERP_obj(ID)%ID,R2D=INTERP_obj(ID)%INTERP_FineGd)
    !
  endif
  !
  ! f/dF normalization
  !====================
- if (l_INTERP_f) call INTERPOLATION_integral_respect(ID,OUT_k,INTERP_obj(ID)%INTERP,l_integral_respect)
+ if (l_INTERP_f) then
+   if(nk1>0) call INTERPOLATION_integral_respect(ID,OUT_k,INTERP_obj(ID)%INTERP       ,l_integral_respect,nk1)
+   if(nk2>0) call INTERPOLATION_integral_respect(ID,OUT_k,INTERP_obj(ID)%INTERP_FineGd,l_integral_respect,nk2)
+ endif
  !
  ! store f/E/dE in OUT_E
  !=======================
  if (present(OUT_E)) then
    if (l_INTERP_E.or.l_INTERP_dE) then
-     YAMBO_ALLOC(OUT_E%E,(n(1):n(2),OUT_k%nibz,INTERP_obj(ID)%D))
+     YAMBO_ALLOC(OUT_E%E,(n(1):n(2),nk1,dimI))
+     if(nk2>0) then
+       YAMBO_ALLOC(OUT_E%E_FineGd,(n(1):n(2),nk2,dimI))
+     endif
    else if (l_INTERP_f) then
-     YAMBO_ALLOC(OUT_E%f,(n(1):n(2),OUT_k%nibz,INTERP_obj(ID)%D))
+     YAMBO_ALLOC(OUT_E%f,(n(1):n(2),nk1,dimI))
+     if(nk2>0) then
+       YAMBO_ALLOC(OUT_E%f_FineGd,(n(1):n(2),nk2,dimI))
+     endif
    endif
-   OUT_E%nk=OUT_k%nibz
+   OUT_E%nk       =OUT_k%nibz
+   OUT_E%nk_FineGd=OUT_k%nibz_FineGd
    OUT_E%nb=INTERP_obj(ID)%nb(2)
-   if (l_INTERP_E.or.l_INTERP_dE) OUT_E%E=INTERP_obj(ID)%INTERP
-   if (l_INTERP_f)                OUT_E%f=INTERP_obj(ID)%INTERP
+   if ((l_INTERP_E.or.l_INTERP_dE).and.nk1>0) OUT_E%E       =INTERP_obj(ID)%INTERP
+   if ((l_INTERP_f               ).and.nk1>0) OUT_E%f       =INTERP_obj(ID)%INTERP
+   if ((l_INTERP_E.or.l_INTERP_dE).and.nk2>0) OUT_E%E_FineGd=INTERP_obj(ID)%INTERP_FineGd
+   if ((l_INTERP_f               ).and.nk2>0) OUT_E%f_FineGd=INTERP_obj(ID)%INTERP_FineGd
  endif
  !
  call IO_and_Messaging_switch("+log")
@@ -290,107 +248,22 @@
    !
    ! Reset only specific ID
    !
-<<<<<<< HEAD
-   nb=INTERP_obj(ID)%nb
-   !
-   nk1 =OUT_k%nibz
-   nk2 =OUT_k%nibz_FineGd
-   dimI=INTERP_obj(ID)%D
-   !
-   if (present(OUT_E)) then
-     !
-     OUT_E%nb       =nb(2)
-     OUT_E%nk       =nk1
-     OUT_E%nk_fineGd=nk2
-     !
-     if (l_INTERP_E.or.l_INTERP_dE) then
-       YAMBO_ALLOC(OUT_E%E,(nb(1):nb(2),nk1,dimI))
-     else if (l_INTERP_f) then
-       YAMBO_ALLOC(OUT_E%f,(nb(1):nb(2),nk1,dimI))
-     endif
-     if (nk2>0) then
-       if (l_INTERP_E.or.l_INTERP_dE) then
-         YAMBO_ALLOC(OUT_E%E_FineGd,(nb(1):nb(2),nk2,dimI))
-       else if (l_INTERP_f) then
-         YAMBO_ALLOC(OUT_E%f_FineGd,(nb(1):nb(2),nk2,dimI))
-       endif
-     endif
-     !
-   else
-     !
-     YAMBO_ALLOC(INTERP_obj(ID)%INTERP,(nb(1):nb(2),nk1,dimI))
-     if (nk2>0) then
-       YAMBO_ALLOC(INTERP_obj(ID)%INTERP_FineGd,(nb(1):nb(2),nk2,dimI))
-     endif
-     !
-   endif
-=======
    if (.not.INTERP_obj(ID)%in_use) return 
    call INTERPOLATION_reset(ID)
    !
  else
->>>>>>> defb6b30
    !
    ! Reset all IDs and clear lattice vectors
    !
-<<<<<<< HEAD
-   if (INTERP_obj(ID)%use_NN) then
-     !
-     ! ... Using the Nearest point method
-     if (present(OUT_E)) then
-       if (l_INTERP_E.or.l_INTERP_dE) then
-         if(nk1>0) call INTERPOLATION_nearest_k(INTERP_obj(ID)%k,INTERP_obj(ID)%SEED,OUT_k%pt       ,OUT_E%E)
-         if(nk2>0) call INTERPOLATION_nearest_k(INTERP_obj(ID)%k,INTERP_obj(ID)%SEED,OUT_k%pt_FineGd,OUT_E%E_FineGd)
-       else if (l_INTERP_f) then
-         if(nk1>0) call INTERPOLATION_nearest_k(INTERP_obj(ID)%k,INTERP_obj(ID)%SEED,OUT_k%pt       ,OUT_E%f)
-         if(nk2>0) call INTERPOLATION_nearest_k(INTERP_obj(ID)%k,INTERP_obj(ID)%SEED,OUT_k%pt_FineGd,OUT_E%f_FineGd)
-       endif
-     else
-       if(nk1>0) call INTERPOLATION_nearest_k(INTERP_obj(ID)%k,INTERP_obj(ID)%SEED,OUT_k%pt       ,INTERP_obj(ID)%INTERP)
-       if(nk2>0) call INTERPOLATION_nearest_k(INTERP_obj(ID)%k,INTERP_obj(ID)%SEED,OUT_k%pt_FineGd,INTERP_obj(ID)%INTERP_FineGd)
-     endif
-     !
-     if (.not.QUIET_) call INTERPOLATION_nearest_k_report(ID)
-     !
-   else
-     !
-     ! ... Using BOLTZ method
-     if (present(OUT_E)) then
-       if (l_INTERP_E.or.l_INTERP_dE) then
-         if(nk1>0) call INTERPOLATION_BZ(OUT_k,nk1,INTERP_obj(ID)%ID,R2D=OUT_E%E)
-         if(nk2>0) call INTERPOLATION_BZ(OUT_k,nk2,INTERP_obj(ID)%ID,R2D=OUT_E%E_FineGd)
-       else if (l_INTERP_f) then
-         if(nk1>0) call INTERPOLATION_BZ(OUT_k,nk1,INTERP_obj(ID)%ID,R2D=OUT_E%f)
-         if(nk2>0) call INTERPOLATION_BZ(OUT_k,nk2,INTERP_obj(ID)%ID,R2D=OUT_E%f_FineGd)
-       endif
-     else
-       if(nk1>0) call INTERPOLATION_BZ(OUT_k,nk1,INTERP_obj(ID)%ID,R2D=INTERP_obj(ID)%INTERP)
-       if(nk2>0) call INTERPOLATION_BZ(OUT_k,nk2,INTERP_obj(ID)%ID,R2D=INTERP_obj(ID)%INTERP_FineGd)
-     endif
-   endif
-=======
    do i_obj=1,max_interpls
      call INTERPOLATION_reset(i_obj)
    enddo
->>>>>>> defb6b30
    !
    YAMBO_FREE_P(lattice_vectors)
    !
-<<<<<<< HEAD
-   if (l_INTERP_f) then
-     if (present(OUT_E)) then
-       if(nk1>0) call INTERPOLATION_integral_respect(ID,OUT_k,OUT_E%f,       l_integral_respect,nk1)
-       if(nk2>0) call INTERPOLATION_integral_respect(ID,OUT_k,OUT_E%f_FineGd,l_integral_respect,nk2)
-     else
-       if(nk1>0) call INTERPOLATION_integral_respect(ID,OUT_k,INTERP_obj(ID)%INTERP,       l_integral_respect,nk1)
-       if(nk2>0) call INTERPOLATION_integral_respect(ID,OUT_k,INTERP_obj(ID)%INTERP_FineGd,l_integral_respect,nk2)
-     endif
-   endif
-=======
    YAMBO_FREE(int_sop)
    INTERPOLATE_initialized=.FALSE.
    INTERPOLATE_msg_fmt="rs"
->>>>>>> defb6b30
    !
  endif
  !
