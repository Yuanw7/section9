!
!        Copyright (C) 2000-2019 the YAMBO team
!              http://www.yambo-code.org
!
! Authors (see AUTHORS file for details): AM, DS
! 
! This file is distributed under the terms of the GNU 
! General Public License. You can redistribute it and/or 
! modify it under the terms of the GNU General Public 
! License as published by the Free Software Foundation; 
! either version 2, or (at your option) any later version.
!
! This program is distributed in the hope that it will 
! be useful, but WITHOUT ANY WARRANTY; without even the 
! implied warranty of MERCHANTABILITY or FITNESS FOR A 
! PARTICULAR PURPOSE.  See the GNU General Public License 
! for more details.
!
! You should have received a copy of the GNU General Public 
! License along with this program; if not, write to the Free 
! Software Foundation, Inc., 59 Temple Place - Suite 330,Boston, 
! MA 02111-1307, USA or visit http://www.gnu.org/copyleft/gpl.txt.
!
subroutine INTERPOLATION_driver_seed(operation,ID,dims,SEED_k,SEED_E,SEED_RT,SEED_QP,SEED_R3,&
&                                    NEAREST,QUIET,SERIAL)
 !
 use pars,                 ONLY:SP
 use real_time,            ONLY:RT_t
 use QP_m,                 ONLY:QP_t
 use R_lattice,            ONLY:bz_samp
 use electrons,            ONLY:levels,n_sp_pol
 use interpolate_tools,    ONLY:init_ID,FILL_SEED_E,FILL_SEED_RT,FILL_SEED_QP
 use interpolate,          ONLY:INTERP_obj,INTERPOLATION_coefficients,max_interpls,&
&                               l_INTERP_f,l_INTERP_E,l_INTERP_dE,l_INTERP_W,INTERPOLATE_is_serial,&
&                               INTERPOLATE_initialized,l_INTERP_Z,INTERP_mode,INTERPOLATE_is_quiet
 use IO_m,                 ONLY:IO_and_Messaging_switch
 !
 implicit none
 !
 character(*),  intent(in)           :: operation
 integer,       intent(out)          :: ID
 integer,       intent(in)           :: dims(2)
 type(bz_samp), intent(in)           :: SEED_k
 type(RT_t),    intent(in), optional :: SEED_RT
 type(levels),  intent(in), optional :: SEED_E
 type(QP_t),    intent(in), optional :: SEED_QP
 real(SP),      intent(in), optional :: SEED_R3(:,:,:)
 logical,       intent(in), optional :: NEAREST
 logical,       intent(in), optional :: QUIET
 logical,       intent(in), optional :: SERIAL
 !
 ! Work Space
 !
 integer               :: i_dim,i_obj
 !
 ! Quiet?
 !========
 if (present(QUIET)) INTERPOLATE_is_quiet=QUIET
 if (INTERPOLATE_is_quiet) call IO_and_Messaging_switch("-log")
 !
 ! Serial?
 !=========
 if (present(SERIAL)) INTERPOLATE_is_serial=SERIAL
 !
 ! Actions
 !=========
 !
 l_INTERP_f =operation(1:1)== "f".or.operation(1:2)== "df"
 l_INTERP_E =operation(1:1)== "E"
 l_INTERP_Z =operation(1:1)== "Z"
 l_INTERP_W =operation(1:1)== "W"
 l_INTERP_dE=operation(1:2)== "dE"
 !
 if (index(operation,"_from_DB")>0) then
   l_INTERP_dE =index(operation(1:3),"dE")>0
   l_INTERP_W  =index(operation(1:3),"W")>0
   l_INTERP_Z  =index(operation(1:3),"Z")>0
 endif
 !
 ! ID to use
 !===========
 !
 ID=-1
 do i_obj=1,max_interpls
   if (INTERP_obj(i_obj)%in_use) cycle
   ID=i_obj
   exit
 enddo
 !
 ! SEED
 !======
 !
 if (present(SEED_E))  INTERP_obj(ID)%D=n_sp_pol
 if (present(SEED_RT)) INTERP_obj(ID)%D=n_sp_pol
 if (present(SEED_QP)) then
   INTERP_obj(ID)%D=0
   if (l_INTERP_dE) INTERP_obj(ID)%D=INTERP_obj(ID)%D+n_sp_pol
   if (l_INTERP_W ) INTERP_obj(ID)%D=INTERP_obj(ID)%D+n_sp_pol
   if (l_INTERP_Z ) INTERP_obj(ID)%D=INTERP_obj(ID)%D+n_sp_pol*2
 endif
 if (present(SEED_R3)) INTERP_obj(ID)%D=size(SEED_R3(1,1,:))
 !
 call init_ID(ID,dims,SEED_k,operation)
 !
 if (present(NEAREST)) then
   INTERP_obj(ID)%use_NN=NEAREST 
   if (NEAREST) INTERP_mode="NN"
 endif
 !
 if (.not.INTERPOLATE_initialized.and..not.INTERP_obj(ID)%use_NN) then
   !
   call INTERPOLATION_BZ_setup(SEED_k)
   !
   INTERPOLATE_initialized=.TRUE.
   !
 endif
 !
 ! I asssume here that SEED_E and SEED_RT lives on the same grid of SEED_k
 !
 if (present(SEED_E))   call FILL_SEED_E(ID,SEED_E)
 if (present(SEED_RT))  call FILL_SEED_RT(ID,SEED_RT)
 if (present(SEED_QP))  call FILL_SEED_QP(ID,SEED_QP)
 !
 if (present(SEED_R3)) then
   do i_dim=1,dims(2)-dims(1)+1
     INTERP_obj(ID)%SEED(dims(1)+i_dim-1,:,:)=SEED_R3(i_dim,:,:)
   enddo
 endif
 !
 if (INTERP_obj(ID)%use_NN) return
 !
 call INTERPOLATION_coefficients(R2D=INTERP_obj(ID)%SEED,k=SEED_k,ID=INTERP_obj(ID)%ID,ID_obj=ID)
 !
end subroutine INTERPOLATION_driver_seed
!
subroutine INTERPOLATION_driver_do(operation,ID,OUT_k,OUT_E)
 !
 use R_lattice,            ONLY:bz_samp
 use electrons,            ONLY:levels
 use interpolate_tools,    ONLY:INTERPOLATION_nearest_k_report
 use interpolate,          ONLY:INTERP_obj,INTERPOLATE_is_quiet,&
&                               INTERPOLATION_BZ,INTERPOLATION_nearest_k,&
&                               l_INTERP_f,l_INTERP_E,l_INTERP_dE,&
&                               l_integral_respect
 use IO_m,                 ONLY:IO_and_Messaging_switch
 !
#include<memory.h>
 !
 character(*),  intent(in)              :: operation
 integer,       intent(in)              :: ID
 type(bz_samp), intent(inout)           :: OUT_k
 type(levels),  intent(inout), optional :: OUT_E
 !
 ! Work Space
 !
<<<<<<< HEAD
 integer               :: n(2),nk1,nk2,dimI
 logical               :: QUIET_
 !
 QUIET_=.false.
 if (present(QUIET)) QUIET_=QUIET
 !
 if (QUIET_) call IO_and_Messaging_switch("-log")
=======
 integer               :: n(2),nk
>>>>>>> 7271ca76
 !
 if (operation/=trim(INTERP_obj(ID)%what)) call error(' Interopolation ID did not match operation name')
 !
 ! ... Allocation
 !
 n =INTERP_obj(ID)%nb
 nk1 =OUT_k%nibz
 nk2 =OUT_k%nibz_FineGd
 dimI=INTERP_obj(ID)%D
 !
 if(nk1>0) then
   YAMBO_ALLOC(INTERP_obj(ID)%INTERP,(n(1):n(2),nk1,dimI))
 endif
 if(nk2>0) then
   YAMBO_ALLOC(INTERP_obj(ID)%INTERP,(n(1):n(2),nk2,dimI))
 endif
 !
 ! ... Interpolation...
 !
 if (INTERP_obj(ID)%use_NN) then
   ! ... Using the Nearest point method
<<<<<<< HEAD
   if(nk1>0) call INTERPOLATION_nearest_k(INTERP_obj(ID)%k,INTERP_obj(ID)%SEED,OUT_k%pt       ,INTERP_obj(ID)%INTERP)
   if(nk2>0) call INTERPOLATION_nearest_k(INTERP_obj(ID)%k,INTERP_obj(ID)%SEED,OUT_k%pt_FineGd,INTERP_obj(ID)%INTERP_FineGd)
   if (.not.QUIET_) call INTERPOLATION_nearest_k_report(ID)
=======
   call INTERPOLATION_nearest_k(INTERP_obj(ID)%k,INTERP_obj(ID)%SEED,OUT_k%pt,INTERP_obj(ID)%INTERP)
   if (.not.INTERPOLATE_is_quiet) call INTERPOLATION_nearest_k_report(ID)
>>>>>>> 7271ca76
   !
 else
   !
   ! ... Using BOLTZ method
   if(nk1>0) call INTERPOLATION_BZ(OUT_k,nk1,INTERP_obj(ID)%ID,R2D=INTERP_obj(ID)%INTERP)
   if(nk2>0) call INTERPOLATION_BZ(OUT_k,nk2,INTERP_obj(ID)%ID,R2D=INTERP_obj(ID)%INTERP_FineGd)
   !
 endif
 !
 ! f/dF normalization
 !====================
 if (l_INTERP_f) then
   if(nk1>0) call INTERPOLATION_integral_respect(ID,OUT_k,INTERP_obj(ID)%INTERP       ,l_integral_respect,nk1)
   if(nk2>0) call INTERPOLATION_integral_respect(ID,OUT_k,INTERP_obj(ID)%INTERP_FineGd,l_integral_respect,nk2)
 endif
 !
 ! store f/E/dE in OUT_E
 !=======================
 if (present(OUT_E)) then
   if (l_INTERP_E.or.l_INTERP_dE) then
     YAMBO_ALLOC(OUT_E%E,(n(1):n(2),nk1,dimI))
     if(nk2>0) then
       YAMBO_ALLOC(OUT_E%E_FineGd,(n(1):n(2),nk2,dimI))
     endif
   else if (l_INTERP_f) then
     YAMBO_ALLOC(OUT_E%f,(n(1):n(2),nk1,dimI))
     if(nk2>0) then
       YAMBO_ALLOC(OUT_E%f_FineGd,(n(1):n(2),nk2,dimI))
     endif
   endif
   OUT_E%nk       =OUT_k%nibz
   OUT_E%nk_FineGd=OUT_k%nibz_FineGd
   OUT_E%nb=INTERP_obj(ID)%nb(2)
   if ((l_INTERP_E.or.l_INTERP_dE).and.nk1>0) OUT_E%E       =INTERP_obj(ID)%INTERP
   if ((l_INTERP_f               ).and.nk1>0) OUT_E%f       =INTERP_obj(ID)%INTERP
   if ((l_INTERP_E.or.l_INTERP_dE).and.nk2>0) OUT_E%E_FineGd=INTERP_obj(ID)%INTERP_FineGd
   if ((l_INTERP_f               ).and.nk2>0) OUT_E%f_FineGd=INTERP_obj(ID)%INTERP_FineGd
 endif
 !
 if (INTERPOLATE_is_quiet) call IO_and_Messaging_switch("+log")
 !
end subroutine INTERPOLATION_driver_do
!
subroutine INTERPOLATION_driver_create_grid(GRID)
 !
 use interpolate,          ONLY:GRID_k
 use R_lattice,            ONLY:bz_samp_reset
 !
 implicit none
 !
 integer, intent(in) :: GRID(3)
 !
 call bz_samp_reset(GRID_k)
 GRID_k%description="INTERP"
 call INTERPOLATION_create_the_grid(GRID_k,'i',GRID)
 !
end subroutine INTERPOLATION_driver_create_grid
!
subroutine INTERPOLATION_driver_end(ID)
 !
 use interpolate_tools,    ONLY:INTERPOLATION_reset
 use interpolate,          ONLY:INTERPOLATE_msg_fmt,INTERPOLATE_initialized,&
&                               lattice_vectors,INTERP_obj,max_interpls,int_sop
 !
#include<memory.h>
 !
 integer, intent(in) :: ID
 !
 ! Work space
 !
 integer             :: i_obj
 !
 if (ID>0) then
   !
   ! Reset only specific ID
   !
   if (.not.INTERP_obj(ID)%in_use) return 
   call INTERPOLATION_reset(ID)
   !
 else
   !
   ! Reset all IDs and clear lattice vectors
   !
   do i_obj=1,max_interpls
     call INTERPOLATION_reset(i_obj)
   enddo
   !
   YAMBO_FREE_P(lattice_vectors)
   !
   YAMBO_FREE(int_sop)
   INTERPOLATE_initialized=.FALSE.
   INTERPOLATE_msg_fmt="rs"
   !
 endif
 !
end subroutine INTERPOLATION_driver_end<|MERGE_RESOLUTION|>--- conflicted
+++ resolved
@@ -153,17 +153,7 @@
  !
  ! Work Space
  !
-<<<<<<< HEAD
  integer               :: n(2),nk1,nk2,dimI
- logical               :: QUIET_
- !
- QUIET_=.false.
- if (present(QUIET)) QUIET_=QUIET
- !
- if (QUIET_) call IO_and_Messaging_switch("-log")
-=======
- integer               :: n(2),nk
->>>>>>> 7271ca76
  !
  if (operation/=trim(INTERP_obj(ID)%what)) call error(' Interopolation ID did not match operation name')
  !
@@ -178,21 +168,16 @@
    YAMBO_ALLOC(INTERP_obj(ID)%INTERP,(n(1):n(2),nk1,dimI))
  endif
  if(nk2>0) then
-   YAMBO_ALLOC(INTERP_obj(ID)%INTERP,(n(1):n(2),nk2,dimI))
+   YAMBO_ALLOC(INTERP_obj(ID)%INTERP_FineGd,(n(1):n(2),nk2,dimI))
  endif
  !
  ! ... Interpolation...
  !
  if (INTERP_obj(ID)%use_NN) then
    ! ... Using the Nearest point method
-<<<<<<< HEAD
    if(nk1>0) call INTERPOLATION_nearest_k(INTERP_obj(ID)%k,INTERP_obj(ID)%SEED,OUT_k%pt       ,INTERP_obj(ID)%INTERP)
    if(nk2>0) call INTERPOLATION_nearest_k(INTERP_obj(ID)%k,INTERP_obj(ID)%SEED,OUT_k%pt_FineGd,INTERP_obj(ID)%INTERP_FineGd)
-   if (.not.QUIET_) call INTERPOLATION_nearest_k_report(ID)
-=======
-   call INTERPOLATION_nearest_k(INTERP_obj(ID)%k,INTERP_obj(ID)%SEED,OUT_k%pt,INTERP_obj(ID)%INTERP)
    if (.not.INTERPOLATE_is_quiet) call INTERPOLATION_nearest_k_report(ID)
->>>>>>> 7271ca76
    !
  else
    !
