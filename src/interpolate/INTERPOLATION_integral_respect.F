!
!        Copyright (C) 2000-2020 the YAMBO team
!              http://www.yambo-code.org
!
! Authors (see AUTHORS file for details): AM
! 
! This file is distributed under the terms of the GNU 
! General Public License. You can redistribute it and/or 
! modify it under the terms of the GNU General Public 
! License as published by the Free Software Foundation; 
! either version 2, or (at your option) any later version.
!
! This program is distributed in the hope that it will 
! be useful, but WITHOUT ANY WARRANTY; without even the 
! implied warranty of MERCHANTABILITY or FITNESS FOR A 
! PARTICULAR PURPOSE.  See the GNU General Public License 
! for more details.
!
! You should have received a copy of the GNU General Public 
! License along with this program; if not, write to the Free 
! Software Foundation, Inc., 59 Temple Place - Suite 330,Boston, 
! MA 02111-1307, USA or visit http://www.gnu.org/copyleft/gpl.txt.
!                  
<<<<<<< HEAD
subroutine INTERPOLATION_integral_respect(ID,OUT_k,OUT,DO_it,NK)
=======
subroutine INTERPOLATION_integral_respect(ID,OUT_k,OUT)
>>>>>>> 2c2c37df
 !
 use pars,         ONLY:SP
 use R_lattice,    ONLY:bz_samp
 use interpolate,  ONLY:INTERP_obj
 !
 implicit none
 !
 integer      , intent(in)    :: ID,NK
 type(bz_samp), intent(in)    :: OUT_k
<<<<<<< HEAD
 real(SP)     , intent(inout) :: OUT(INTERP_obj(ID)%nb(1):INTERP_obj(ID)%nb(2),NK,INTERP_obj(ID)%D)
 logical,       intent(in)    :: DO_it
=======
 real(SP)     , intent(inout) :: OUT(INTERP_obj(ID)%nb(1):INTERP_obj(ID)%nb(2),OUT_k%nibz,INTERP_obj(ID)%D)
>>>>>>> 2c2c37df
 !
 ! Work Space
 !
 integer  :: i1,ik,i3
 real(SP) :: INTERP_int(10),ORI_int(10)
 !
 INTERP_int=0._SP
 ORI_int   =0._SP
 !
 do i1=INTERP_obj(ID)%nb(1),INTERP_obj(ID)%nb(2)
   do ik=1,INTERP_obj(ID)%nk
     do i3=1,INTERP_obj(ID)%D
       ORI_int(i3)=ORI_int(i3)+INTERP_obj(ID)%SEED(i1,ik,i3)*INTERP_obj(ID)%weights(ik)
     enddo
   enddo
 enddo
 !
 do i1=INTERP_obj(ID)%nb(1),INTERP_obj(ID)%nb(2)
   do ik=1,NK
     do i3=1,INTERP_obj(ID)%D
       if(NK==OUT_k%nibz)        INTERP_int(i3)=INTERP_int(i3)+OUT(i1,ik,i3)*OUT_k%weights(ik)
       if(NK==OUT_k%nibz_FineGd) INTERP_int(i3)=INTERP_int(i3)+OUT(i1,ik,i3)*OUT_k%weights_FineGd(ik)
     enddo
   enddo
 enddo
 !
<<<<<<< HEAD
 if (DO_it) then
   do i1=INTERP_obj(ID)%nb(1),INTERP_obj(ID)%nb(2)
     do ik=1,NK
       do i3=1,INTERP_obj(ID)%D
         if (abs(INTERP_int(i3))>0._SP) OUT(i1,ik,i3)=OUT(i1,ik,i3)*ORI_int(i3)/INTERP_int(i3)
       enddo
=======
 do i1=INTERP_obj(ID)%nb(1),INTERP_obj(ID)%nb(2)
   do ik=1,OUT_k%nibz
     do i3=1,INTERP_obj(ID)%D
       if (abs(INTERP_int(i3))>0.) OUT(i1,ik,i3)=OUT(i1,ik,i3)*ORI_int(i3)/INTERP_int(i3)
>>>>>>> 2c2c37df
     enddo
   enddo
 enddo
 !
end subroutine INTERPOLATION_integral_respect<|MERGE_RESOLUTION|>--- conflicted
+++ resolved
@@ -21,11 +21,7 @@
 ! Software Foundation, Inc., 59 Temple Place - Suite 330,Boston, 
 ! MA 02111-1307, USA or visit http://www.gnu.org/copyleft/gpl.txt.
 !                  
-<<<<<<< HEAD
-subroutine INTERPOLATION_integral_respect(ID,OUT_k,OUT,DO_it,NK)
-=======
-subroutine INTERPOLATION_integral_respect(ID,OUT_k,OUT)
->>>>>>> 2c2c37df
+subroutine INTERPOLATION_integral_respect(ID,OUT_k,OUT,NK)
  !
  use pars,         ONLY:SP
  use R_lattice,    ONLY:bz_samp
@@ -35,12 +31,7 @@
  !
  integer      , intent(in)    :: ID,NK
  type(bz_samp), intent(in)    :: OUT_k
-<<<<<<< HEAD
  real(SP)     , intent(inout) :: OUT(INTERP_obj(ID)%nb(1):INTERP_obj(ID)%nb(2),NK,INTERP_obj(ID)%D)
- logical,       intent(in)    :: DO_it
-=======
- real(SP)     , intent(inout) :: OUT(INTERP_obj(ID)%nb(1):INTERP_obj(ID)%nb(2),OUT_k%nibz,INTERP_obj(ID)%D)
->>>>>>> 2c2c37df
  !
  ! Work Space
  !
@@ -67,19 +58,10 @@
    enddo
  enddo
  !
-<<<<<<< HEAD
- if (DO_it) then
-   do i1=INTERP_obj(ID)%nb(1),INTERP_obj(ID)%nb(2)
-     do ik=1,NK
-       do i3=1,INTERP_obj(ID)%D
-         if (abs(INTERP_int(i3))>0._SP) OUT(i1,ik,i3)=OUT(i1,ik,i3)*ORI_int(i3)/INTERP_int(i3)
-       enddo
-=======
  do i1=INTERP_obj(ID)%nb(1),INTERP_obj(ID)%nb(2)
-   do ik=1,OUT_k%nibz
+   do ik=1,NK
      do i3=1,INTERP_obj(ID)%D
-       if (abs(INTERP_int(i3))>0.) OUT(i1,ik,i3)=OUT(i1,ik,i3)*ORI_int(i3)/INTERP_int(i3)
->>>>>>> 2c2c37df
+       if (abs(INTERP_int(i3))>0._SP) OUT(i1,ik,i3)=OUT(i1,ik,i3)*ORI_int(i3)/INTERP_int(i3)
      enddo
    enddo
  enddo
