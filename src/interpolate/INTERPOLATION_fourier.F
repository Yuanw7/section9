!
!        Copyright (C) 2000-2020 the YAMBO team
!              http://www.yambo-code.org
!
! Authors (see AUTHORS file for details): CA
! 
! This file is distributed under the terms of the GNU 
! General Public License. You can redistribute it and/or 
! modify it under the terms of the GNU General Public 
! License as published by the Free Software Foundation; 
! either version 2, or (at your option) any later version.
!
! This program is distributed in the hope that it will 
! be useful, but WITHOUT ANY WARRANTY; without even the 
! implied warranty of MERCHANTABILITY or FITNESS FOR A 
! PARTICULAR PURPOSE.  See the GNU General Public License 
! for more details.
!
! You should have received a copy of the GNU General Public 
! License along with this program; if not, write to the Free 
! Software Foundation, Inc., 59 Temple Place - Suite 330,Boston, 
! MA 02111-1307, USA or visit http://www.gnu.org/copyleft/gpl.txt.
!
subroutine INTERPOLATION_fourier(K,VALUES,engre,nvalues,Nk,ID)
 !
 use pars,              ONLY:SP,pi,cI,cZERO,DP,rZERO
 use interpolate,       ONLY:nshells,lattice_vectors,int_sop,INTERPOLATE_is_serial,INTERPOLATE_is_quiet,INTERP_obj
 use interpolate_tools, ONLY:make_star
 use interfaces,        ONLY:PARALLEL_index
 use R_lattice,         ONLY:bz_samp
 use D_lattice,         ONLY:nsym
 use vec_operate,       ONLY:c2a
 use timing_m,          ONLY:timing
 use LIVE_t,            ONLY:live_timing
 use parallel_m,        ONLY:PP_redux_wait,PP_indexes,PP_indexes_reset,PAR_build_index,myid
 !
#include<memory.h>
 !
 integer,intent(in)        :: nvalues
 integer,intent(in)        :: Nk,ID
 type(bz_samp), intent(in) :: K
 real(SP), intent(out)     :: VALUES(nvalues,Nk)
 real(SP), parameter       :: twopi=2._SP*pi
 complex(DP), intent(in)   :: engre(nshells,nvalues)
 !
 ! Work Space
 !
 integer  :: i1,iv,ik,is,nstar,ik_par
 real(SP) :: star_vec(3,nsym),v(3)
 integer    , allocatable :: K_index(:)
 complex(SP), allocatable :: F_star(:,:)
 type(PP_indexes)         :: px
 !
 call timing('INTERPOLATE Fourier',OPR='start')
 !
 ! Parallel setup and distribution
 !---------------------------------
 if (.not.INTERPOLATE_is_serial) then
   call PP_indexes_reset(px)
   call PARALLEL_index(px,(/Nk/))
   YAMBO_ALLOC(K_index,(Nk))
   YAMBO_ALLOC(F_star,(nshells,px%n_of_elements(myid+1)))
   call PAR_build_index(px,Nk,K_index,px%n_of_elements(myid+1))
 else
   YAMBO_ALLOC(F_star,(nshells,Nk))
 endif
 !
 F_star=cZERO
 !
 ! Make stars
 !
 if (.not.INTERPOLATE_is_quiet) call live_timing("Interpolate@"//trim(INTERP_obj(ID)%what)//" Fourier",nshells)
 F_star=cZERO
 do i1=1,nshells
<<<<<<< HEAD
    call make_star(lattice_vectors(:,i1),nsym,int_sop,nstar,star_vec)  
    do ik=1,Nk
      if(Nk==K%nibz)        call c2a(v_in=K%pt(ik,:),       v_out=v,mode='ki2a')
      if(Nk==K%nibz_FineGd) call c2a(v_in=K%pt_FineGd(ik,:),v_out=v,mode='ki2a')
      do is=1,nstar
        star(i1,ik)=star(i1,ik) + exp(cI*twopi*dot_product(v(:),star_vec(:,is)))
      enddo
      star(i1,ik)=star(i1,ik)/real(nstar)
=======
   call make_star(lattice_vectors(:,i1),nsym,int_sop,nstar,star_vec)  
   do ik=1,Nk
     ik_par=ik
     if (.not.INTERPOLATE_is_serial) then
       if (.not.px%element_1D(ik)) cycle
       ik_par=K_index(ik)
     endif
     if(Nk==K%nibz) call c2a(v_in=K%pt(ik,:),v_out=v,mode='ki2a')
     do is=1,nstar
       F_star(i1,ik_par)=F_star(i1,ik_par) + exp(cI*twopi*dot_product(v(:),star_vec(:,is)))
     enddo
     F_star(i1,ik_par)=F_star(i1,ik_par)/real(nstar)
>>>>>>> 2c2c37df
   enddo
   if (.not.INTERPOLATE_is_quiet) call live_timing(steps=1)
 enddo
 if (.not.INTERPOLATE_is_quiet) call live_timing()
 !
 VALUES=rZERO
 do ik=1,Nk
   ik_par=ik
   if (.not.INTERPOLATE_is_serial) then
     if (.not.px%element_1D(ik)) cycle
     ik_par=K_index(ik)
   endif
   do iv=1,nvalues
     VALUES(iv,ik) = sum(engre(1:nshells,iv)*F_star(1:nshells,ik_par))
   enddo
 enddo
 if (.not.INTERPOLATE_is_serial) call PP_redux_wait(VALUES)
 !
 YAMBO_FREE(F_star)
 !
 call timing('INTERPOLATE Fourier',OPR='stop')
 !
end subroutine INTERPOLATION_fourier<|MERGE_RESOLUTION|>--- conflicted
+++ resolved
@@ -72,16 +72,6 @@
  if (.not.INTERPOLATE_is_quiet) call live_timing("Interpolate@"//trim(INTERP_obj(ID)%what)//" Fourier",nshells)
  F_star=cZERO
  do i1=1,nshells
-<<<<<<< HEAD
-    call make_star(lattice_vectors(:,i1),nsym,int_sop,nstar,star_vec)  
-    do ik=1,Nk
-      if(Nk==K%nibz)        call c2a(v_in=K%pt(ik,:),       v_out=v,mode='ki2a')
-      if(Nk==K%nibz_FineGd) call c2a(v_in=K%pt_FineGd(ik,:),v_out=v,mode='ki2a')
-      do is=1,nstar
-        star(i1,ik)=star(i1,ik) + exp(cI*twopi*dot_product(v(:),star_vec(:,is)))
-      enddo
-      star(i1,ik)=star(i1,ik)/real(nstar)
-=======
    call make_star(lattice_vectors(:,i1),nsym,int_sop,nstar,star_vec)  
    do ik=1,Nk
      ik_par=ik
@@ -89,12 +79,12 @@
        if (.not.px%element_1D(ik)) cycle
        ik_par=K_index(ik)
      endif
-     if(Nk==K%nibz) call c2a(v_in=K%pt(ik,:),v_out=v,mode='ki2a')
+     if(Nk==K%nibz)        call c2a(v_in=K%pt(ik,:),       v_out=v,mode='ki2a')
+     if(Nk==K%nibz_FineGd) call c2a(v_in=K%pt_FineGd(ik,:),v_out=v,mode='ki2a')
      do is=1,nstar
        F_star(i1,ik_par)=F_star(i1,ik_par) + exp(cI*twopi*dot_product(v(:),star_vec(:,is)))
      enddo
      F_star(i1,ik_par)=F_star(i1,ik_par)/real(nstar)
->>>>>>> 2c2c37df
    enddo
    if (.not.INTERPOLATE_is_quiet) call live_timing(steps=1)
  enddo
