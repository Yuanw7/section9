!
!        Copyright (C) 2000-2020 the YAMBO team
!              http://www.yambo-code.org
!
! Authors (see AUTHORS file for details): CA, AM
! 
! This file is distributed under the terms of the GNU 
! General Public License. You can redistribute it and/or 
! modify it under the terms of the GNU General Public 
! License as published by the Free Software Foundation; 
! either version 2, or (at your option) any later version.
!
! This program is distributed in the hope that it will 
! be useful, but WITHOUT ANY WARRANTY; without even the 
! implied warranty of MERCHANTABILITY or FITNESS FOR A 
! PARTICULAR PURPOSE.  See the GNU General Public License 
! for more details.
!
! You should have received a copy of the GNU General Public 
! License along with this program; if not, write to the Free 
! Software Foundation, Inc., 59 Temple Place - Suite 330,Boston, 
! MA 02111-1307, USA or visit http://www.gnu.org/copyleft/gpl.txt.
!
subroutine INTERPOLATION_fourier(K,VALUES,engre,nvalues,ID)
 !
 use pars,              ONLY:SP,pi,cI,cZERO,DP,rZERO
 use interpolate,       ONLY:nshells,lattice_vectors,int_sop,INTERPOLATE_is_serial,INTERPOLATE_is_quiet,INTERP_obj
 use interpolate_tools, ONLY:make_star
 use interfaces,        ONLY:PARALLEL_index
 use R_lattice,         ONLY:bz_samp
 use D_lattice,         ONLY:nsym
 use vec_operate,       ONLY:c2a
 use timing_m,          ONLY:timing
 use LIVE_t,            ONLY:live_timing
 use parallel_m,        ONLY:PP_redux_wait,PP_indexes,PP_indexes_reset
 !
 implicit none
 !
 integer,intent(in)        :: nvalues
 integer,intent(in)        :: ID
 type(bz_samp), intent(in) :: K
 real(SP), intent(out)     :: VALUES(nvalues,K%nibz)
 real(SP), parameter       :: twopi=2._SP*pi
 complex(DP), intent(in)   :: engre(nshells,nvalues)
 !
 ! Work Space
 !
 integer            :: i_shell,iv,ik,is,nstar
 real(SP)           :: star_vec(3,nsym),v(3)
 complex(SP)        :: F_star(nshells)
 type(PP_indexes)   :: px
 !
 call timing('INTERPOLATE Fourier',OPR='start')
 !
 ! Parallel setup and distribution
 !---------------------------------
 if (.not.INTERPOLATE_is_serial) then
   call PP_indexes_reset(px)
   call PARALLEL_index(px,(/K%nibz/))
 endif
 VALUES=rZERO
 !
 if (.not.INTERPOLATE_is_quiet) call live_timing("Interpolate@"//trim(INTERP_obj(ID)%what)//" Fourier",nshells)
<<<<<<< HEAD
 F_star=cZERO
 do i1=1,nshells
   call make_star(lattice_vectors(:,i1),nsym,int_sop,nstar,star_vec)  
   do ik=1,Nk
     ik_par=ik
     if (.not.INTERPOLATE_is_serial) then
       if (.not.px%element_1D(ik)) cycle
       ik_par=K_index(ik)
     endif
     if(Nk==K%nibz)        call c2a(v_in=K%pt(ik,:),       v_out=v,mode='ki2a')
     if(Nk==K%nibz_FineGd) call c2a(v_in=K%pt_FineGd(ik,:),v_out=v,mode='ki2a')
     do is=1,nstar
       F_star(i1,ik_par)=F_star(i1,ik_par) + exp(cI*twopi*dot_product(v(:),star_vec(:,is)))
     enddo
     F_star(i1,ik_par)=F_star(i1,ik_par)/real(nstar)
   enddo
   if (.not.INTERPOLATE_is_quiet) call live_timing(steps=1)
 enddo
 if (.not.INTERPOLATE_is_quiet) call live_timing()
=======
>>>>>>> eaee6fd4
 !
 do ik=1,K%nibz
   F_star=cZERO
   if (.not.INTERPOLATE_is_serial) then
     if (.not.px%element_1D(ik)) cycle
   endif
   call c2a(v_in=K%pt(ik,:),v_out=v,mode='ki2a')
   do i_shell=1,nshells
     call make_star(lattice_vectors(:,i_shell),nsym,int_sop,nstar,star_vec)  
     do is=1,nstar
       F_star(i_shell)=F_star(i_shell) + exp(cI*twopi*dot_product(v(:),star_vec(:,is)))
     enddo
     F_star(i_shell)=F_star(i_shell)/real(nstar)
   enddo
   !
   do iv=1,nvalues
     VALUES(iv,ik) = sum(engre(1:nshells,iv)*F_star(1:nshells))
   enddo
   !
   if (.not.INTERPOLATE_is_quiet) call live_timing(steps=1)
   !
 enddo
 !
 if (.not.INTERPOLATE_is_serial) call PP_redux_wait(VALUES)
 if (.not.INTERPOLATE_is_quiet)  call live_timing()
 !
 call timing('INTERPOLATE Fourier',OPR='stop')
 !
end subroutine INTERPOLATION_fourier<|MERGE_RESOLUTION|>--- conflicted
+++ resolved
@@ -21,7 +21,7 @@
 ! Software Foundation, Inc., 59 Temple Place - Suite 330,Boston, 
 ! MA 02111-1307, USA or visit http://www.gnu.org/copyleft/gpl.txt.
 !
-subroutine INTERPOLATION_fourier(K,VALUES,engre,nvalues,ID)
+subroutine INTERPOLATION_fourier(K,VALUES,engre,nvalues,NK,ID)
  !
  use pars,              ONLY:SP,pi,cI,cZERO,DP,rZERO
  use interpolate,       ONLY:nshells,lattice_vectors,int_sop,INTERPOLATE_is_serial,INTERPOLATE_is_quiet,INTERP_obj
@@ -37,9 +37,9 @@
  implicit none
  !
  integer,intent(in)        :: nvalues
- integer,intent(in)        :: ID
+ integer,intent(in)        :: NK,ID
  type(bz_samp), intent(in) :: K
- real(SP), intent(out)     :: VALUES(nvalues,K%nibz)
+ real(SP), intent(out)     :: VALUES(nvalues,NK)
  real(SP), parameter       :: twopi=2._SP*pi
  complex(DP), intent(in)   :: engre(nshells,nvalues)
  !
@@ -56,40 +56,19 @@
  !---------------------------------
  if (.not.INTERPOLATE_is_serial) then
    call PP_indexes_reset(px)
-   call PARALLEL_index(px,(/K%nibz/))
+   call PARALLEL_index(px,(/Nk/))
  endif
  VALUES=rZERO
  !
  if (.not.INTERPOLATE_is_quiet) call live_timing("Interpolate@"//trim(INTERP_obj(ID)%what)//" Fourier",nshells)
-<<<<<<< HEAD
- F_star=cZERO
- do i1=1,nshells
-   call make_star(lattice_vectors(:,i1),nsym,int_sop,nstar,star_vec)  
-   do ik=1,Nk
-     ik_par=ik
-     if (.not.INTERPOLATE_is_serial) then
-       if (.not.px%element_1D(ik)) cycle
-       ik_par=K_index(ik)
-     endif
-     if(Nk==K%nibz)        call c2a(v_in=K%pt(ik,:),       v_out=v,mode='ki2a')
-     if(Nk==K%nibz_FineGd) call c2a(v_in=K%pt_FineGd(ik,:),v_out=v,mode='ki2a')
-     do is=1,nstar
-       F_star(i1,ik_par)=F_star(i1,ik_par) + exp(cI*twopi*dot_product(v(:),star_vec(:,is)))
-     enddo
-     F_star(i1,ik_par)=F_star(i1,ik_par)/real(nstar)
-   enddo
-   if (.not.INTERPOLATE_is_quiet) call live_timing(steps=1)
- enddo
- if (.not.INTERPOLATE_is_quiet) call live_timing()
-=======
->>>>>>> eaee6fd4
  !
- do ik=1,K%nibz
+ do ik=1,Nk
    F_star=cZERO
    if (.not.INTERPOLATE_is_serial) then
      if (.not.px%element_1D(ik)) cycle
    endif
-   call c2a(v_in=K%pt(ik,:),v_out=v,mode='ki2a')
+   if(Nk==K%nibz)        call c2a(v_in=K%pt(ik,:),       v_out=v,mode='ki2a')
+   if(Nk==K%nibz_FineGd) call c2a(v_in=K%pt_FineGd(ik,:),v_out=v,mode='ki2a')
    do i_shell=1,nshells
      call make_star(lattice_vectors(:,i_shell),nsym,int_sop,nstar,star_vec)  
      do is=1,nstar
