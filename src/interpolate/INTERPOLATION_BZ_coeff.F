!
!        Copyright (C) 2000-2019 the YAMBO team
!              http://www.yambo-code.org
!
! Authors (see AUTHORS file for details): CA, DS
! 
! This file is distributed under the terms of the GNU 
! General Public License. You can redistribute it and/or 
! modify it under the terms of the GNU General Public 
! License as published by the Free Software Foundation; 
! either version 2, or (at your option) any later version.
!
! This program is distributed in the hope that it will 
! be useful, but WITHOUT ANY WARRANTY; without even the 
! implied warranty of MERCHANTABILITY or FITNESS FOR A 
! PARTICULAR PURPOSE.  See the GNU General Public License 
! for more details.
!
! You should have received a copy of the GNU General Public 
! License along with this program; if not, write to the Free 
! Software Foundation, Inc., 59 Temple Place - Suite 330,Boston, 
! MA 02111-1307, USA or visit http://www.gnu.org/copyleft/gpl.txt.
!
subroutine INTERPOLATION_BZ_coeff(Xk,VALUEs,engre,nvalues,Nk,ID_obj)
 !
 ! Interpolation scheme (PRB 38 p2721)
 ! Aug2002 Georg Madsen : First version based on subroutine from D.Singh
 ! Apr2004 Georg Madsen : blocked dgemm version
 ! Code take from BoltzTrap
 !
 ! https://www.imc.tuwien.ac.at//forschungsbereich_theoretische_chemie/forschungsgruppen/prof_dr_gkh_madsen_theoretical_materials_chemistry/boltztrap/
 !
 use pars,              ONLY:SP,DP,pi,cI,cZERO
 use interpolate,       ONLY:nshells,lattice_vectors,metric,int_sop,INTERP_obj
 use interpolate_tools, ONLY:make_star
 use D_lattice,         ONLY:nsym
 use R_lattice,         ONLY:bz_samp
 use vec_operate,       ONLY:c2a
<<<<<<< HEAD
 use LIVE_t,            ONLY:live_timing
 use interfaces,        ONLY:PARALLEL_index
 use parallel_m,        ONLY:PP_redux_wait,PP_indexes,PP_indexes_reset,myid
 use com,               ONLY:error
=======
>>>>>>> e09f79e7
 !
#include<memory.h>
 !
 integer,       intent(in)  :: nvalues
 integer,       intent(in)  :: Nk,ID_obj
 type(bz_samp), intent(in)  :: Xk
 real(SP),      intent(in)  :: VALUEs(nvalues,Nk)
 complex(DP),   intent(out) :: engre(nshells,nvalues)
 !
 ! Work Space
 !
 type(PP_indexes)  :: px
 real(DP)          :: R2_min,R2
 real(SP)          :: v(3),star_vec(3,nsym)
 integer           :: ik,ik2,ik_prod,iv,i1,i2,nstar,Nkm1,info,ikn,Npx(1)
 !
 ! Parameters
 !
 real(DP), parameter :: twopi=2._SP*pi
 !
 ! Allocatable
 !
 real(DP),    allocatable :: rho(:)
 complex(SP), allocatable :: h_mat(:,:),delta(:,:)
 complex(DP), allocatable :: star_1(:,:)
 integer,     allocatable :: ipiv(:)
 !
 ! External
 !
 complex(DP) :: ZDOTC,ZDOTU
 !
 Nkm1=Nk-1           ! number of k-points minus 1 in the BZ
 ikn =Nk             ! last k-point index
 !
 YAMBO_ALLOC(delta,(Nkm1,nvalues))
 YAMBO_ALLOC(rho,(nshells))
 YAMBO_ALLOC(h_mat,(Nkm1,Nkm1))
 YAMBO_ALLOC(star_1,(nshells,Nk))
 YAMBO_ALLOC(ipiv,(Nkm1))
 !
 ! Construct delta_epsilon eq. 10
 !
 delta=cZERO
 !
 do ik=1,Nkm1
   delta(ik,:)=VALUEs(:,ik)-VALUEs(:,ikn)
 enddo
 !
 rho(1)=0._DP
 R2_min=dot_product(lattice_vectors(:,2),matmul(metric,lattice_vectors(:,2)))
 !
 do i1=2,nshells
   R2=dot_product(lattice_vectors(:,i1),matmul(metric,lattice_vectors(:,i1)))
   rho(i1)=roughness_func(R2,R2_min)
 enddo
 !
 h_mat =cZERO
 star_1=cZERO
 !
 call live_timing("Definition of star_1",nshells-1)
 !
 do i1=2,nshells
   call make_star(lattice_vectors(:,i1),nsym,int_sop,nstar,star_vec) 
   do ik=1,Nk
     if(Nk==Xk%nibz) call c2a(v_in=Xk%pt(ik,:),v_out=v,mode='ki2a')
     ! Implementation to be finished. Here I canno use BZ_DbGd_kpts
     ! bacuse also extra points in the BZ are included ...
     !if(Nk> Xk%nibz) call c2a(v_in=Xk%pt_DbGd(ik,:),v_out=v,mode='ki2a')
     do i2=1,nstar
       star_1(i1,ik)=star_1(i1,ik) + exp(cI*twopi*dot_product(v(:),star_vec(:,i2)))
     enddo
   enddo
   call live_timing(steps=1)
   star_1(i1,:)=star_1(i1,:)/real(nstar)
 enddo
 call live_timing()
 !
 do ik=1,Nkm1
   star_1(2:nshells,ik) = star_1(2:nshells,ik) - star_1(2:nshells,Nk)
   star_1(2:nshells,ik) = star_1(2:nshells,ik) / sqrt(rho(2:nshells))
 enddo
 !
 ! Par Proc
 !
 Npx=(Nkm1*(Nkm1+1))/2
 call PP_indexes_reset(px)
 call PARALLEL_index(px,Npx)
 !
 call live_timing("Computing h_mat",px%n_of_elements(myid+1))
 !
 do ik=1,Nkm1
   do ik2=ik,Nkm1
     ik_prod=ik2-ik+1+(ik-1)*(Nkm1-ik+2)
     if (.not.px%element_1D(ik_prod)) cycle
     if(ik2==ik) h_mat(ik,ik)=real(ZDOTC(nshells-1,star_1(2:nshells,ik),1,star_1(2:nshells,ik),1),DP)
     if(ik2/=ik) then
       h_mat(ik,ik2)=ZDOTC(nshells-1,star_1(2:nshells,ik2),1,star_1(2:nshells,ik),1)
       h_mat(ik2,ik)=conjg(h_mat(ik,ik2))
     endif
     call live_timing(steps=1)
   enddo
 enddo
 call live_timing()
 !
 call PP_redux_wait(h_mat)
 !
 do ik=1,Nkm1
   star_1(2:nshells,ik) = star_1(2:nshells,ik) * sqrt(rho(2:nshells))
 enddo
 !
#if defined _DOUBLE
 call ZGETRF(Nkm1,Nkm1,h_mat,Nkm1,ipiv,info)
#else
 call CGETRF(Nkm1,Nkm1,h_mat,Nkm1,ipiv,info)
#endif
 !
 if(info/=0) call error("[INTERPOLATION] Error in factorization ")
 !
#if defined _DOUBLE
 call  ZGETRS('N',Nkm1,nvalues,h_mat,Nkm1,ipiv,delta,Nkm1,info)
#else
 call  CGETRS('N',Nkm1,nvalues,h_mat,Nkm1,ipiv,delta,Nkm1,info)
#endif
 !
 if(info/=0) call error("[INTERPOLATION] Error in -getrs")
 !
 engre=cZERO
 !
 do i1=2,nshells
   do iv=1,nvalues
     engre(i1,iv)= ZDOTC(Nkm1,star_1(i1,1:Nkm1)/rho(i1),1,cmplx(delta(1:Nkm1,iv),kind=DP),1)
   enddo
 enddo
 !
 do iv=1,nvalues
   engre(1,iv)=VALUEs(iv,ikn) - ZDOTU(nshells-1,engre(2:nshells,iv),1,star_1(2:nshells,Nk),1)
 enddo
 !
 ! Deallocation
 !
 YAMBO_FREE(h_mat)
 YAMBO_FREE(star_1)
 YAMBO_FREE(ipiv)
 YAMBO_FREE(delta)
 YAMBO_FREE(rho)
 !
 call k_compare(Xk,VALUEs,engre,nshells,nvalues,Nk)
 !
 contains
  !
  pure real(DP) function roughness_func(R2,R2_min)
   real(DP),  intent(in) :: R2,R2_min
   real(DP),  parameter  :: C1=0.75_DP,C2=0.75_DP
   !
   roughness_func=(1._DP-C1*R2/R2_min)**2 + C2*(R2/R2_min)**3
   !
  end function roughness_func
  !
  subroutine k_compare(Xk,VALUEs,engre,nshells,nvalues,Nk)
   use units,          ONLY:HA2EV
   use pars,           ONLY:SP,lchlen
   use R_lattice,      ONLY:bz_samp
   use com,            ONLY:msg
   !
   type(bz_samp), intent(in) :: Xk
   integer,       intent(in) :: nvalues,nshells,Nk
   real(SP),      intent(in) :: VALUEs(nvalues,Nk)
   complex(DP),   intent(in) :: engre(nshells,nvalues)
   !
   ! Work Space
   !
   integer :: ik,iv
   character(lchlen)     :: dump_ch
   real(SP), allocatable :: new_VALUEs(:,:)
   real(SP) :: ave_err,max_err,rel_ave_err
   !
   YAMBO_ALLOC(new_VALUEs,(nvalues,Nk))
   !
   call INTERPOLATION_fourier(Xk,new_VALUEs,engre,nvalues,Nk)
   !
   max_err=0._SP
   ave_err=0._SP
   rel_ave_err=0._SP
   !
   do ik=1,Nk
     do iv=1,nvalues
       ave_err=ave_err+abs(new_VALUEs(iv,ik)-VALUEs(iv,ik))
       if(abs(new_VALUEs(iv,ik))>0._SP) rel_ave_err=rel_ave_err+abs(new_VALUEs(iv,ik)-VALUEs(iv,ik))/abs(new_VALUEs(iv,ik))
       if(abs(new_VALUEs(iv,ik)-VALUEs(iv,ik))>max_err) max_err=abs(new_VALUEs(iv,ik)-VALUEs(iv,ik))
     enddo
   enddo
   !
   ave_err=ave_err/real(nvalues*Nk)
   rel_ave_err=rel_ave_err/real(nvalues*Nk)
   !
   write(dump_ch,'(a,3es16.8)') '[INTERPOLATION@'//trim(INTERP_obj(ID_obj)%what)//&
&                               '] Errors: Max, Avg, Avg_rel = ',max_err,ave_err,rel_ave_err
   call msg('s',dump_ch)
   !
   deallocate (new_VALUEs)
   !
  end subroutine k_compare 
  !
end subroutine INTERPOLATION_BZ_coeff<|MERGE_RESOLUTION|>--- conflicted
+++ resolved
@@ -36,13 +36,9 @@
  use D_lattice,         ONLY:nsym
  use R_lattice,         ONLY:bz_samp
  use vec_operate,       ONLY:c2a
-<<<<<<< HEAD
  use LIVE_t,            ONLY:live_timing
  use interfaces,        ONLY:PARALLEL_index
  use parallel_m,        ONLY:PP_redux_wait,PP_indexes,PP_indexes_reset,myid
- use com,               ONLY:error
-=======
->>>>>>> e09f79e7
  !
 #include<memory.h>
  !
