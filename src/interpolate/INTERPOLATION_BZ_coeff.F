--- conflicted
+++ resolved
@@ -21,7 +21,7 @@
 ! Software Foundation, Inc., 59 Temple Place - Suite 330,Boston, 
 ! MA 02111-1307, USA or visit http://www.gnu.org/copyleft/gpl.txt.
 !
-subroutine INTERPOLATION_BZ_coeff(Xk,VALUEs,engre,nvalues,ID)
+subroutine INTERPOLATION_BZ_coeff(Xk,VALUEs,engre,nvalues,Nk,ID)
  !
  ! Interpolation scheme (PRB 38 p2721)
  ! Aug2002 Georg Madsen : First version based on subroutine from D.Singh
@@ -43,9 +43,9 @@
 #include<memory.h>
  !
  integer,       intent(in)  :: nvalues
- integer,       intent(in)  :: ID
+ integer,       intent(in)  :: Nk,ID
  type(bz_samp), intent(in)  :: Xk
- real(SP),      intent(in)  :: VALUEs(nvalues,Xk%nibz)
+ real(SP),      intent(in)  :: VALUEs(nvalues,Nk)
  complex(DP),   intent(out) :: engre(nshells,nvalues)
  !
  ! Work Space
@@ -71,7 +71,7 @@
  !
  complex(DP) :: ZDOTC,ZDOTU
  !
- Nkm1=Xk%nibz-1           ! number of k-points minus 1 in the BZ
+ Nkm1=Nk-1           ! number of k-points minus 1
  !
  YAMBO_ALLOC(delta,(Nkm1,nvalues))
  YAMBO_ALLOC(ipiv,(Nkm1))
@@ -81,7 +81,7 @@
  delta=cZERO
  !
  do ik=1,Nkm1
-   delta(ik,:)=VALUEs(:,ik)-VALUEs(:,Xk%nibz)
+   delta(ik,:)=VALUEs(:,ik)-VALUEs(:,Nk)
  enddo
  !
  PAR_nshells=nshells
@@ -111,7 +111,7 @@
    rho(i_par_shell)=roughness_func(R2,R2_min)
  enddo
  !
- YAMBO_ALLOC(BZ_star,(PAR_nshells,Xk%nibz))
+ YAMBO_ALLOC(BZ_star,(PAR_nshells,Nk))
  BZ_star=cZERO
  !
  if (.not.INTERPOLATE_is_quiet) call live_timing("Interpolation@"//trim(INTERP_obj(ID)%what)//" (star)",PAR_nshells)
@@ -128,18 +128,12 @@
    if (.not.px%element_1D(i_shell)) cycle
    !
    call make_star(lattice_vectors(:,i_shell),nsym,int_sop,nstar,star_vec) 
-<<<<<<< HEAD
    do ik=1,Nk
      ! Implementation to be finished.
      ! OLD comment: Here I cannot use Xk%pt_DbGd bacuse also extra points in the BZ are included ...
      ! In this new branch with Xk%pt_FineGd the problem maybe (?) overcome
      if(Nk==Xk%nibz)        call c2a(v_in=Xk%pt(ik,:),v_out=v,mode='ki2a')
      !if(Nk==Xk%nibz_FineGd) call c2a(v_in=Xk%pt_FineGd(ik,:),v_out=v,mode='ki2a')
-=======
-   !
-   do ik=1,Xk%nibz
-     call c2a(v_in=Xk%pt(ik,:),v_out=v,mode='ki2a')
->>>>>>> eaee6fd4
      do i_star=1,nstar
        BZ_star(i_par_shell,ik)=BZ_star(i_par_shell,ik) + exp(cI*twopi*dot_product(v(:),star_vec(:,i_star)))
      enddo
@@ -148,7 +142,7 @@
    BZ_star(i_par_shell,:)=BZ_star(i_par_shell,:)/real(nstar)
    !
    do ik=1,Nkm1
-     BZ_star(i_par_shell,ik) = BZ_star(i_par_shell,ik) - BZ_star(i_par_shell,Xk%nibz)
+     BZ_star(i_par_shell,ik) = BZ_star(i_par_shell,ik) - BZ_star(i_par_shell,Nk)
      BZ_star(i_par_shell,ik) = BZ_star(i_par_shell,ik) / sqrt(rho(i_par_shell))
    enddo
    !
@@ -215,7 +209,7 @@
  pre_factor=1._SP/real(ncpu,SP)
  if (INTERPOLATE_is_serial) pre_factor=1.
  do iv=1,nvalues
-   engre(1,iv)=VALUEs(iv,Xk%nibz)*pre_factor - ZDOTU(PAR_nshells,PAR_engre(:,iv),1,BZ_star(:,Xk%nibz),1)
+   engre(1,iv)=VALUEs(iv,Nk)*pre_factor - ZDOTU(PAR_nshells,PAR_engre(:,iv),1,BZ_star(:,Nk),1)
  enddo
  !
  if (.not.INTERPOLATE_is_serial) call PP_redux_wait( engre )
@@ -230,7 +224,7 @@
  YAMBO_FREE(SHELL_index)
  YAMBO_FREE(PAR_engre)
  !
- call k_compare(Xk,VALUEs,engre,nshells,nvalues)
+ call k_compare(Xk,VALUEs,engre,nshells,nvalues,Nk)
  !
  contains
   !
@@ -242,15 +236,15 @@
    !
   end function roughness_func
   !
-  subroutine k_compare(Xk,VALUEs,engre,nshells,nvalues)
+  subroutine k_compare(Xk,VALUEs,engre,nshells,nvalues,Nk)
    use units,          ONLY:HA2EV
    use pars,           ONLY:SP,lchlen
    use R_lattice,      ONLY:bz_samp
    use com,            ONLY:msg
    !
    type(bz_samp), intent(in) :: Xk
-   integer,       intent(in) :: nvalues,nshells
-   real(SP),      intent(in) :: VALUEs(nvalues,Xk%nibz)
+   integer,       intent(in) :: nvalues,nshells,Nk
+   real(SP),      intent(in) :: VALUEs(nvalues,Nk)
    complex(DP),   intent(in) :: engre(nshells,nvalues)
    !
    ! Work Space
@@ -260,15 +254,15 @@
    real(SP), allocatable :: new_VALUEs(:,:)
    real(SP) :: ave_err,max_err,rel_ave_err
    !
-   YAMBO_ALLOC(new_VALUEs,(nvalues,Xk%nibz))
-   !
-   call INTERPOLATION_fourier(Xk,new_VALUEs,engre,nvalues,ID)
+   YAMBO_ALLOC(new_VALUEs,(nvalues,Nk))
+   !
+   call INTERPOLATION_fourier(Xk,new_VALUEs,engre,nvalues,Nk,ID)
    !
    max_err=0._SP
    ave_err=0._SP
    rel_ave_err=0._SP
    !
-   do ik=1,Xk%nibz
+   do ik=1,Nk
      do iv=1,nvalues
        ave_err=ave_err+abs(new_VALUEs(iv,ik)-VALUEs(iv,ik))
        if(abs(new_VALUEs(iv,ik))>0._SP) rel_ave_err=rel_ave_err+abs(new_VALUEs(iv,ik)-VALUEs(iv,ik))/abs(new_VALUEs(iv,ik))
@@ -276,8 +270,8 @@
      enddo
    enddo
    !
-   ave_err=ave_err/real(nvalues*Xk%nibz)
-   rel_ave_err=rel_ave_err/real(nvalues*Xk%nibz)
+   ave_err=ave_err/real(nvalues*Nk)
+   rel_ave_err=rel_ave_err/real(nvalues*Nk)
    !
    write(dump_ch,'(a,3es16.8)') '[INTERPOLATION@'//trim(INTERP_obj(ID)%what)//&
 &                               '] Errors: Max, Avg, Avg_rel = ',max_err,ave_err,rel_ave_err
