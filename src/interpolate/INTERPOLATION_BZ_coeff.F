--- conflicted
+++ resolved
@@ -103,20 +103,13 @@
  do i_shell=2,nshells
    call make_star(lattice_vectors(:,i_shell),nsym,int_sop,nstar,star_vec) 
    do ik=1,Nk
-<<<<<<< HEAD
-     ! Implementation to be finished. 
+     ! Implementation to be finished.
+     ! OLD comment: Here I cannot use Xk%pt_DbGd bacuse also extra points in the BZ are included ...
+     ! In this new branch with Xk%pt_FineGd the problem maybe (?) overcome
      if(Nk==Xk%nibz)        call c2a(v_in=Xk%pt(ik,:),v_out=v,mode='ki2a')
      !if(Nk==Xk%nibz_FineGd) call c2a(v_in=Xk%pt_FineGd(ik,:),v_out=v,mode='ki2a')
-     do i2=1,nstar
-       star_1(i1,ik)=star_1(i1,ik) + exp(cI*twopi*dot_product(v(:),star_vec(:,i2)))
-=======
-     if(Nk==Xk%nibz) call c2a(v_in=Xk%pt(ik,:),v_out=v,mode='ki2a')
-     ! Implementation to be finished. Here I canno use BZ_DbGd_kpts
-     ! bacuse also extra points in the BZ are included ...
-     ! if(Nk> Xk%nibz) call c2a(v_in=Xk%pt_DbGd(ik,:),v_out=v,mode='ki2a')
      do i_star=1,nstar
        BZ_star(i_shell,ik)=BZ_star(i_shell,ik) + exp(cI*twopi*dot_product(v(:),star_vec(:,i_star)))
->>>>>>> 2c2c37df
      enddo
    enddo
    if (.not.INTERPOLATE_is_quiet) call live_timing(steps=1)
