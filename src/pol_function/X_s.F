--- conflicted
+++ resolved
@@ -27,13 +27,8 @@
  use drivers,       ONLY:l_bs_fxc,l_alda_fxc,l_lrc_fxc
  use LIVE_t,        ONLY:live_timing
  use memory_m,      ONLY:mem_est
-<<<<<<< HEAD
- use parallel_m,    ONLY:PP_redux_wait,PAR_COM_Q_INDEX,PAR_COM_Q_A2A,linear_algebra_is_parallel,PAR_COM_WORLD,&
-&                        PAR_COM_NULL,PP_indexes,PP_indexes_reset,PAR_COM_DIPOLES
-=======
  use parallel_m,    ONLY:PP_redux_wait,PP_indexes,PP_indexes_reset,&
 &                        PAR_COM_DIPOLES,PAR_COM_SLK_INDEX_local
->>>>>>> 88bb31e3
  use R_lattice,     ONLY:bare_qpg,q_norm
  use frequency,     ONLY:w_samp
  use linear_algebra,ONLY:LINEAR_ALGEBRA_driver,INV,SVD_INV,LIN_SYS,MAT_MUL
@@ -81,28 +76,6 @@
    call mem_est("Xo_m1",(/size(Xom1)/))
  endif
  !
-<<<<<<< HEAD
- ! Frequencies distribution
- !
- call PP_redux_wait(COMM=PAR_COM_DIPOLES%COMM)
- !
- if(.not.linear_algebra_is_parallel) then
-   !
-   if (PAR_COM_Q_INDEX%n_CPU>1) then
-     call PARALLEL_index(PAR_IND_freqs,(/Xw%n_freqs/),COMM=PAR_COM_Q_A2A)
-     PAR_IND_FREQ_ID=PAR_COM_Q_A2A%cpu_id
-   else
-     call PARALLEL_index(PAR_IND_freqs,(/Xw%n_freqs/),COMM=PAR_COM_WORLD)
-     PAR_IND_FREQ_ID=PAR_COM_WORLD%cpu_id
-   endif
-   !
- else
-   !
-   call PARALLEL_index(PAR_IND_freqs,(/Xw%n_freqs/),COMM=PAR_COM_NULL)
-   PAR_IND_FREQ_ID=PAR_COM_NULL%cpu_id
-   !
- endif
-=======
  ! Stop... 
  !
  call PP_redux_wait(COMM=PAR_COM_DIPOLES%COMM)
@@ -116,12 +89,6 @@
  !
  if (PAR_IND_freqs%n_of_elements(PAR_IND_FREQ_ID)>0) &
 &  call live_timing('X@q['//trim(intc(iq))//'] ',PAR_IND_freqs%n_of_elements(PAR_IND_FREQ_ID))
->>>>>>> 88bb31e3
- !
- call PARALLEL_live_message("Frequencies",LOADED=PAR_IND_freqs%n_of_elements(PAR_IND_FREQ_ID+1),TOTAL=Xw%n_freqs)
- !
- if (PAR_IND_freqs%n_of_elements(PAR_IND_FREQ_ID+1)>0) &
-&  call live_timing('X@q['//trim(intc(iq))//'] ',PAR_IND_freqs%n_of_elements(PAR_IND_FREQ_ID+1))
  !
  do iw=1,Xw%n_freqs
    !
@@ -205,31 +172,19 @@
    ! I must cycle here to allow the FXC I/O properly
    !
    !if (.not.PAR_IND_freqs%element_1D(iw)) cycle
-
-   !
-   ! no Fxc [delta_(g1,g2)-Xo(g1,g2)*v(g2)]
-   !
-<<<<<<< HEAD
-   !$omp parallel do default(shared), private(i1)
-=======
+   !
    ! no Fxc [delta_(g1,g2)-Xo(g1,g2)*v(g2)]
    !
 #if defined _OPENMP
    !$omp parallel do default(shared), private(i1)
 #endif
->>>>>>> 88bb31e3
    do i1=1,X%ng
      tddftk(:,i1)=tddftk(:,i1)-Xo(:,i1)*4._SP*pi/bare_qpg(iq,i1)**2
      tddftk(i1,i1)=tddftk(i1,i1)+cONE
    enddo
-<<<<<<< HEAD
-   !$omp end parallel do
-
-=======
 #if defined _OPENMP
    !$omp end parallel do
 #endif
->>>>>>> 88bb31e3
    !
    ! X(g,gp)=Sum_gpp[tddftk]^-1_(g,gpp)*Xo(gpp,gp)
    !
@@ -239,10 +194,7 @@
      !
      X_mat(:,:,iw_mat)=Xo
      call LINEAR_ALGEBRA_driver(LIN_SYS,tddftk,B=X_mat(:,:,iw_mat))
-<<<<<<< HEAD
-=======
-     !
->>>>>>> 88bb31e3
+     !
   else
      !
      ! formulation matrix inversion + matmul
@@ -264,37 +216,20 @@
    forall(i1=1:X%ng,i2=1:X%ng) X_mat(i1,i2,iw_mat)=X_mat(i1,i2,iw_mat)*4._SP*pi/bare_qpg(iq,i1)/bare_qpg(iq,i2)
 #endif
    !
-<<<<<<< HEAD
-   if (PAR_IND_freqs%n_of_elements(PAR_IND_FREQ_ID+1)>0) call live_timing(steps=1)
+   if (PAR_IND_freqs%n_of_elements(PAR_IND_FREQ_ID)>0) call live_timing(steps=1)
    !
  enddo
  !
- if (PAR_IND_freqs%n_of_elements(PAR_IND_FREQ_ID+1)>0) call live_timing()
-=======
-   if (PAR_IND_freqs%n_of_elements(PAR_IND_FREQ_ID)>0) call live_timing(steps=1)
-   !
- enddo
- !
  if (PAR_IND_freqs%n_of_elements(PAR_IND_FREQ_ID)>0) call live_timing()
->>>>>>> 88bb31e3
  !
 #if defined _TIMING
  call timing('X (procedure)',OPR='stop')
  call timing('X (REDUX)',OPR='start')
 #endif
  !
-<<<<<<< HEAD
- if(.not.linear_algebra_is_parallel) then
-   do iw=W_range(1),W_range(2)
-     if (PAR_COM_Q_INDEX%n_CPU> 1) call PP_redux_wait(X_mat(:,:,iw),COMM=PAR_COM_Q_A2A%COMM)
-     if (PAR_COM_Q_INDEX%n_CPU==1) call PP_redux_wait(X_mat(:,:,iw),COMM=PAR_COM_WORLD%COMM)
-   enddo
- endif
-=======
  do iw=W_range(1),W_range(2)
    call PP_redux_wait(X_mat(:,:,iw),COMM=PAR_COM_SLK_INDEX_local%COMM)
  enddo
->>>>>>> 88bb31e3
  !
 #if defined _TIMING
  call timing('X (REDUX)',OPR='stop')
