!
!        Copyright (C) 2000-2016 the YAMBO team
!              http://www.yambo-code.org
!
! Authors (see AUTHORS file for details): AM
! 
! This file is distributed under the terms of the GNU 
! General Public License. You can redistribute it and/or 
! modify it under the terms of the GNU General Public 
! License as published by the Free Software Foundation; 
! either version 2, or (at your option) any later version.
!
! This program is distributed in the hope that it will 
! be useful, but WITHOUT ANY WARRANTY; without even the 
! implied warranty of MERCHANTABILITY or FITNESS FOR A 
! PARTICULAR PURPOSE.  See the GNU General Public License 
! for more details.
!
! You should have received a copy of the GNU General Public 
! License along with this program; if not, write to the Free 
! Software Foundation, Inc., 59 Temple Place - Suite 330,Boston, 
! MA 02111-1307, USA or visit http://www.gnu.org/copyleft/gpl.txt.
!
subroutine X_s(iq,X,Xw,W_range)
 !
 use pars,          ONLY:SP,pi,cZERO,cONE
 use drivers,       ONLY:l_bs_fxc,l_alda_fxc,l_lrc_fxc
 use LIVE_t,        ONLY:live_timing
 use memory_m,      ONLY:mem_est
<<<<<<< HEAD
 use parallel_m,    ONLY:PP_redux_wait,PAR_COM_Q_INDEX,PAR_COM_Q_A2A,linear_algebra_is_parallel,PAR_COM_WORLD,&
&                        PAR_COM_NULL,PP_indexes,PP_indexes_reset
=======
 use parallel_m,    ONLY:PP_redux_wait,PP_indexes,PP_indexes_reset,&
&                        PAR_COM_DIPOLES,PAR_COM_SLK_INDEX_local
>>>>>>> 049dad10
 use R_lattice,     ONLY:bare_qpg,q_norm
 use frequency,     ONLY:w_samp
 use linear_algebra,ONLY:INV,SVD_INV,LIN_SYS,MAT_MUL
 use wrapper,       ONLY:M_by_M
 use interfaces,    ONLY:PARALLEL_index,PARALLEL_live_message,LINEAR_ALGEBRA_driver 
 use stderr,        ONLY:intc
 use X_m,           ONLY:X_t,X_mat,X_use_lin_sys
 use TDDFT,         ONLY:FXC_n_g_corr,FXC,&
&                        FXC_LRC_alpha,FXC_LRC_beta,FXC_SVD_digits,io_BS_Fxc
 use IO_m,          ONLY:io_control,OP_RD_CL,NONE
#if defined _TIMING
 use timing_m,      ONLY:timing
#endif
 !
 implicit none
 type(X_t)    :: X
 type(w_samp) :: Xw
 integer      :: iq,W_range(2)
 !
 ! Work Space
 !
 type(PP_indexes) ::PAR_IND_freqs
 integer          ::i1,i2,iw,iw_mat,INV_MODE,PAR_IND_FREQ_ID
 complex(SP), allocatable :: Xom1(:,:),tddftk(:,:),Xo(:,:)
 !
 ! Fxc I/O (for the BS based kernel)
 !
 !integer           ::ioFxc_err,ID,FXC_w_ref
 !
 ! Setup 
 !
#if defined _TIMING
 call timing('X (procedure)',OPR='start')
#endif
 !
 call PP_indexes_reset(PAR_IND_freqs)
 !
 allocate(tddftk(X%ng,X%ng),Xo(X%ng,X%ng))
 call mem_est("X_WS",(/2*size(Xo)/))
 !
 ! Xo^-1 matrix (BS Fxc)
 !
 if (l_bs_fxc) then
   allocate(Xom1(FXC_n_g_corr,FXC_n_g_corr))
   call mem_est("Xo_m1",(/size(Xom1)/))
 endif
 !
 ! Stop... 
 !
<<<<<<< HEAD
 if(.not.linear_algebra_is_parallel) then
   !
   if (PAR_COM_Q_INDEX%n_CPU>1) then
     call PARALLEL_index(PAR_IND_freqs,(/Xw%n_freqs/),COMM=PAR_COM_Q_A2A)
     PAR_IND_FREQ_ID=PAR_COM_Q_A2A%cpu_id
   else
     call PARALLEL_index(PAR_IND_freqs,(/Xw%n_freqs/),COMM=PAR_COM_WORLD)
     PAR_IND_FREQ_ID=PAR_COM_WORLD%cpu_id
   endif
   !
 else
   !
   call PARALLEL_index(PAR_IND_freqs,(/Xw%n_freqs/),COMM=PAR_COM_NULL)
   PAR_IND_FREQ_ID=PAR_COM_NULL%cpu_id
   !
 endif
=======
 call PP_redux_wait(COMM=PAR_COM_DIPOLES%COMM)
 !
 ! ... and frequencies distribution
>>>>>>> 049dad10
 !
 call PARALLEL_index(PAR_IND_freqs,(/Xw%n_freqs/),COMM=PAR_COM_SLK_INDEX_local)
 PAR_IND_FREQ_ID=PAR_COM_SLK_INDEX_local%CPU_id+1
 call PARALLEL_live_message("X Frequencies",LOADED=PAR_IND_freqs%n_of_elements(PAR_IND_FREQ_ID),TOTAL=Xw%n_freqs,&
&                           NCPU=PAR_COM_SLK_INDEX_local%n_CPU)
 !
 if (PAR_IND_freqs%n_of_elements(PAR_IND_FREQ_ID)>0) &
&  call live_timing('X@q['//trim(intc(iq))//'] ',PAR_IND_freqs%n_of_elements(PAR_IND_FREQ_ID))
 !
 do iw=1,Xw%n_freqs
   !
   iw_mat=iw+W_range(1)-1
   !
   if (.not.PAR_IND_freqs%element_1D(iw)) then
     X_mat(:,:,iw_mat)=cZERO
     cycle
   endif
   !
   Xo=X_mat(:,:,iw_mat)
   !
   tddftk=cZERO
   !
   ! If the freqs remaining are not enough for all the cpu's or
   ! Fxc needs the SVD procedure use the SLK
   !
   if (FXC_SVD_digits>0) INV_MODE=SVD_INV
   !
   ! TDDFT Kernel. Different procedure depending on the kernel 
   !
   ! Kind: BS,ALDA,LRC.
   !
   if (l_bs_fxc) then
!     !
!     ! GPL_EXCLUDE_START
!     !
!     ! BS Fxc
!     !
!     if ( mod(iw,FXC_n_mem_freqs)==1.or.Xw%n_freqs==1) then
!       FXC_w_ref=iw-1
!       if (FXC_w_ref==0) then
!         call io_control(ACTION=OP_RD_CL,COM=NONE,SEC=(/1,2,3/),ID=ID)
!       else
!         call io_control(ACTION=OP_RD_CL,COM=NONE,SEC=(/1+iw/),ID=ID)
!       endif
!       ioFxc_err=ioBS_Fxc(iq,Xw,ID)
!     endif
!     ! 
!     !if (.not.PAR_IND_freqs%element_1D(iw)) cycle
!     ! 
!     Xom1=Xo(:FXC_n_g_corr,:FXC_n_g_corr)
!     !
!     ! Use SVD to invert Xo if FXC_SVD_digits > 0
!     !
!     if (FXC_SVD_digits>0) then
!       call mat_dia_inv(USE_SVD,USE_SLK,Xom1,SVD_digits=FXC_SVD_digits)
!     else
!       call mat_dia_inv(INV,INV_MODE,Xom1)
!     endif
!     !
!     tddftk(:FXC_n_g_corr,:FXC_n_g_corr)=matmul(FXC(:,:,iw-FXC_w_ref),Xom1)
!     FXC(:,:,iw-FXC_w_ref)=matmul(Xom1,tddftk(:FXC_n_g_corr,:FXC_n_g_corr))
!     tddftk(:,:FXC_n_g_corr)=-matmul(Xo(:,:FXC_n_g_corr),FXC(:,:,iw-FXC_w_ref))
!     !
!     ! Fxc to be written to the o file
!     !
!     X_fxc(iw-FXC_w_ref)=FXC(1,1,iw-FXC_w_ref)
!     !
!     ! When all CPU's are doing this frequency point X_fxc must be rescaled
!     ! because of the call pp_redux_wait(X_fxc) in O_driver.
!     !
!     !if (iw>nw_max_par) X_fxc(iw-FXC_w_ref)=X_fxc(iw-FXC_w_ref)/real(ncpu)
!     !
!     ! GPL_EXCLUDE_END
!     !
   else if (l_lrc_fxc) then
     !
     ! LRC Fxc
     !
     tddftk(:,1)=-Xo(:,1)*(FXC_LRC_alpha + FXC_LRC_beta*abs(Xw%p(iw))**2)/q_norm(iq)**2
     !
   else if (l_alda_fxc) then
     !
     ! ALDA Fxc
     !
     call M_by_M('N','N', X%ng, -Xo(:,:FXC_n_g_corr), FXC(:,:,1), tddftk(:,:FXC_n_g_corr))
     !
   endif
   !
   ! I must cycle here to allow the FXC I/O properly
   !
   !if (.not.PAR_IND_freqs%element_1D(iw)) cycle
   !
   ! no Fxc [delta_(g1,g2)-Xo(g1,g2)*v(g2)]
   !
#if defined _OPENMP
   !$omp parallel do default(shared), private(i1)
#endif
   do i1=1,X%ng
     tddftk(:,i1)=tddftk(:,i1)-Xo(:,i1)*4._SP*pi/bare_qpg(iq,i1)**2
     tddftk(i1,i1)=tddftk(i1,i1)+cONE
   enddo
#if defined _OPENMP
   !$omp end parallel do
#endif
   !
   ! X(g,gp)=Sum_gpp[tddftk]^-1_(g,gpp)*Xo(gpp,gp)
   !
   if (X_use_lin_sys) then
     !
     ! formulation as a linear system
     !
     X_mat(:,:,iw_mat)=Xo
     call LINEAR_ALGEBRA_driver(LIN_SYS,M=tddftk,B=X_mat(:,:,iw_mat))
     !
  else
     !
     ! formulation matrix inversion + matmul
     !
     call LINEAR_ALGEBRA_driver(INV,M=tddftk)
     call LINEAR_ALGEBRA_driver(MAT_MUL,M=tddftk,B=Xo,C=X_mat(:,:,iw_mat))
     !
   endif
   !
#if defined _OPENMP
   !$omp parallel do default(shared), private(i1,i2)
   do i2=1,X%ng
     do i1=1,X%ng
       X_mat(i1,i2,iw_mat)=X_mat(i1,i2,iw_mat)*4._SP*pi/bare_qpg(iq,i1)/bare_qpg(iq,i2)
     enddo
   enddo
   !$omp end parallel do
#else
   forall(i1=1:X%ng,i2=1:X%ng) X_mat(i1,i2,iw_mat)=X_mat(i1,i2,iw_mat)*4._SP*pi/bare_qpg(iq,i1)/bare_qpg(iq,i2)
#endif
   !
   if (PAR_IND_freqs%n_of_elements(PAR_IND_FREQ_ID)>0) call live_timing(steps=1)
   !
 enddo
 !
 if (PAR_IND_freqs%n_of_elements(PAR_IND_FREQ_ID)>0) call live_timing()
 !
#if defined _TIMING
 call timing('X (procedure)',OPR='stop')
 call timing('X (REDUX)',OPR='start')
#endif
 !
 do iw=W_range(1),W_range(2)
   call PP_redux_wait(X_mat(:,:,iw),COMM=PAR_COM_SLK_INDEX_local%COMM)
 enddo
 !
#if defined _TIMING
 call timing('X (REDUX)',OPR='stop')
#endif
 !
 ! CLEAN
 !
 call PP_indexes_reset(PAR_IND_freqs)
 deallocate(tddftk,Xo)
 if (l_bs_fxc) then
   deallocate(Xom1)
   call mem_est("Xo_m1")
 endif
 call mem_est("X_WS")
 !
end subroutine<|MERGE_RESOLUTION|>--- conflicted
+++ resolved
@@ -27,13 +27,8 @@
  use drivers,       ONLY:l_bs_fxc,l_alda_fxc,l_lrc_fxc
  use LIVE_t,        ONLY:live_timing
  use memory_m,      ONLY:mem_est
-<<<<<<< HEAD
- use parallel_m,    ONLY:PP_redux_wait,PAR_COM_Q_INDEX,PAR_COM_Q_A2A,linear_algebra_is_parallel,PAR_COM_WORLD,&
-&                        PAR_COM_NULL,PP_indexes,PP_indexes_reset
-=======
- use parallel_m,    ONLY:PP_redux_wait,PP_indexes,PP_indexes_reset,&
-&                        PAR_COM_DIPOLES,PAR_COM_SLK_INDEX_local
->>>>>>> 049dad10
+ use parallel_m,    only:pp_redux_wait,pp_indexes,pp_indexes_reset,&
+&                        PAR_COM_SLK_INDEX_local
  use R_lattice,     ONLY:bare_qpg,q_norm
  use frequency,     ONLY:w_samp
  use linear_algebra,ONLY:INV,SVD_INV,LIN_SYS,MAT_MUL
@@ -82,29 +77,6 @@
  endif
  !
  ! Stop... 
- !
-<<<<<<< HEAD
- if(.not.linear_algebra_is_parallel) then
-   !
-   if (PAR_COM_Q_INDEX%n_CPU>1) then
-     call PARALLEL_index(PAR_IND_freqs,(/Xw%n_freqs/),COMM=PAR_COM_Q_A2A)
-     PAR_IND_FREQ_ID=PAR_COM_Q_A2A%cpu_id
-   else
-     call PARALLEL_index(PAR_IND_freqs,(/Xw%n_freqs/),COMM=PAR_COM_WORLD)
-     PAR_IND_FREQ_ID=PAR_COM_WORLD%cpu_id
-   endif
-   !
- else
-   !
-   call PARALLEL_index(PAR_IND_freqs,(/Xw%n_freqs/),COMM=PAR_COM_NULL)
-   PAR_IND_FREQ_ID=PAR_COM_NULL%cpu_id
-   !
- endif
-=======
- call PP_redux_wait(COMM=PAR_COM_DIPOLES%COMM)
- !
- ! ... and frequencies distribution
->>>>>>> 049dad10
  !
  call PARALLEL_index(PAR_IND_freqs,(/Xw%n_freqs/),COMM=PAR_COM_SLK_INDEX_local)
  PAR_IND_FREQ_ID=PAR_COM_SLK_INDEX_local%CPU_id+1
