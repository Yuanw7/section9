--- conflicted
+++ resolved
@@ -27,18 +27,10 @@
  complex(SP)  ::W,X_simple_GreenF
  character(*) ::ordering
  !
-<<<<<<< HEAD
- if (ordering=="t")  X_simple_GreenF=1./(W-pole)-1./(conjg(W)+pole)
- if (ordering=="c")  X_simple_GreenF=1./(W-pole)-1./(W+pole)       
- if (ordering=="r")  X_simple_GreenF=1./(W-pole)                   
- if (ordering=="a")  X_simple_GreenF=           -1./(conjg(W)+pole)   ! T-ordered anti-resonant
- if (ordering=="ca") X_simple_GreenF=           -1./(W+pole)          !    causal anti-resonant
-=======
  if (trim(ordering)=="t")  X_simple_GreenF=1./(W-pole)-1./(conjg(W)+pole)
  if (trim(ordering)=="c")  X_simple_GreenF=1./(W-pole)-1./(W+pole)       
  if (trim(ordering)=="r")  X_simple_GreenF=1./(W-pole)                   
  if (trim(ordering)=="a")  X_simple_GreenF=           -1./(conjg(W)+pole)
  if (trim(ordering)=="ca") X_simple_GreenF=           -1./(W+pole)
->>>>>>> 6381b2f1
  !
 end function