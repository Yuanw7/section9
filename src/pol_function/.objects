--- conflicted
+++ resolved
@@ -6,12 +6,8 @@
 #endif
 objs = O_driver.o O_eels.o \
        Dipole_driver.o Dipole_dip_dot_field.o \
-<<<<<<< HEAD
-       Dipole_kb_pp_comp.o Dipole_kb_sum.o Dipole_kb_sum_SO.o Dipole_kb_Ylm.o \
-=======
        Dipole_kb_abinit_comp.o Dipole_kb_sum.o Dipole_kb_Ylm.o \
        Dipole_kb_pwscf_comp.o Dipole_kb_init.o \
->>>>>>> 004cef4f
        Dipole_transverse.o Dipole_shifted_grids.o Dipole_check_shifted_grids.o  \
        X_drude.o  X_pre_setup.o X_simple_GreenF.o X_eh_setup.o X_em1.o X_os.o X_s.o \
        $(ELPH_objects) X_poles_sort.o $(SC_objects) \
