--- conflicted
+++ resolved
@@ -7,25 +7,15 @@
 #if defined _ELPH
 ELPH_objects = X_GreenF_remap.o
 #endif
-<<<<<<< HEAD
 #if defined _NL | defined _ELECTRIC
 NL_objects = DIPOLE_build_covariants.o  DIPOLE_overlaps.o Berry_polarization_EQ.o\
              Ionic_polarization.o POLARIZATION_output.o           
 #endif
-objs = O_driver.o O_eels.o DIPOLE_build_parallelization_mask.o \
+objs = OPTICS_driver.o OPTICS_eels.o DIPOLE_build_parallelization_mask.o \
        DIPOLE_project_along_q.o DIPOLE_driver.o DIPOLE_x_real_space.o \
-=======
-objs = OPTICS_driver.o OPTICS_eels.o DIPOLE_build_parallelization_mask.o \
-       DIPOLE_project_along_q.o DIPOLE_driver.o DIPOLE_build_covariants.o DIPOLE_x_real_space.o \
->>>>>>> 1d8db2f9
        DIPOLE_kb_abinit_comp.o DIPOLE_kb_sum.o DIPOLE_kb_Ylm.o \
        DIPOLE_kb_pwscf_comp.o DIPOLE_kb_init.o DIPOLE_p_matrix_elements.o \
        DIPOLE_transverse.o DIPOLE_shifted_grids.o DIPOLE_check_shifted_grids.o  \
-<<<<<<< HEAD
-       X_drude.o X_pre_setup.o X_eh_setup.o X_em1.o X_os.o X_os_residuals.o X_s.o \
+       X_drude.o X_pre_setup.o X_eh_setup.o X_dielectric_matrix.o X_irredux.o X_irredux_residuals.o X_redux.o \
        $(ELPH_objects) X_GreenF_convoluted.o $(SC_objects) $(RT_objects) $(NL_objects)  Build_Overlaps_Det_EQ.o \
-=======
-       X_drude.o X_pre_setup.o X_eh_setup.o X_dielectric_matrix.o X_irredux.o X_irredux_residuals.o X_redux.o \
-       $(ELPH_objects) X_GreenF_convoluted.o $(SC_objects) $(RT_objects) Build_Overlaps_Det_EQ.o \
->>>>>>> 1d8db2f9
        X_delta_part.o X_GreenF_analytical.o O_select_q_and_G.o