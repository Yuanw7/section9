!
!        Copyright (C) 2000-2019 the YAMBO team
!              http://www.yambo-code.org
!
! Authors (see AUTHORS file for details): AM,DS
!
! This file is distributed under the terms of the GNU
! General Public License. You can redistribute it and/or
! modify it under the terms of the GNU General Public
! License as published by the Free Software Foundation;
! either version 2, or (at your option) any later version.
!
! This program is distributed in the hope that it will
! be useful, but WITHOUT ANY WARRANTY; without even the
! implied warranty of MERCHANTABILITY or FITNESS FOR A
! PARTICULAR PURPOSE.  See the GNU General Public License
! for more details.
!
! You should have received a copy of the GNU General Public
! License along with this program; if not, write to the Free
! Software Foundation, Inc., 59 Temple Place - Suite 330,Boston,
! MA 02111-1307, USA or visit http://www.gnu.org/copyleft/gpl.txt.
!
subroutine X_Drude(iq,Xen,Xk,Xw,Wd,drude_GreenF)
 !
 use pars,          ONLY:SP,cZERO
 use units,         ONLY:HA2EV
 use com,           ONLY:msg
 use frequency,     ONLY:w_samp
 use electrons,     ONLY:levels,spin_occ,n_sp_pol,filled_tresh
 use R_lattice,     ONLY:bz_samp,q_norm
 use D_lattice,     ONLY:DL_vol
 use X_m,           ONLY:use_X_DbGd,l_drude
 use stderr,        ONLY:intc,real2ch
 use parser_m,      ONLY:parser
 !
 implicit none
 !
 type(levels) ,intent(in)   :: Xen
 type(bz_samp),intent(in)   :: Xk
 type(w_samp) ,intent(in)   :: Xw
 !
 integer      ,intent(in)   :: iq
 complex(SP)  ,intent(inout):: Wd
 complex(SP)  ,intent(out)  :: drude_GreenF(Xw%n_freqs)
 !
 real(SP)             :: drude_factor,f_eh,f_occ
 logical              :: Drude_term(4),l_Jellium,l_Classical
 integer              :: iw,ik,ib,is,n_states
 !
 drude_GreenF = cZERO
 !
 ! Compute metallic occupations
 !
 n_states=0
 f_eh=0._SP
 do is=1,n_sp_pol
   do ik=1,Xen%nk
     do ib=1,Xen%nb
       !
       f_occ=Xen%f (ib,ik,is)
       !
       if (            f_occ < filled_tresh ) cycle
       if ( spin_occ - f_occ < filled_tresh ) cycle
       !
       n_states=n_states+int(Xk%weights(ik)*real(Xk%nbz,SP))
       f_eh=f_eh+f_occ*(spin_occ-f_occ)*Xk%weights(ik)*real(Xk%nbz,SP)
       !
     enddo
   enddo
 enddo
 !
 f_eh=f_eh/real(n_states,SP)
 !
 ! Drude Contrib. if all of following conditions hold
 !====================================================
 !  . Non zero Drude Freq.
 !  . Metallic system 
 !  . Metallic occupations
 !  . Optical response @ q = Gamma
 !
 Drude_term(1) = real(Wd)>0._SP .and. aimag(Wd)>0._SP
 Drude_term(2) = Xen%nbf/=Xen%nbm
 Drude_term(3) = (f_eh>0._SP) 
 Drude_term(4) = (iq==1)
 !
 ! Checks
 !
 if (.not.Drude_term(4)) then
   call warning(' Not q=0. I should not be here!')
 endif
 !
 if (.not.Drude_term(1).and. all((/Drude_term(2:3)/)) .and..not.use_X_DbGd ) then
   call warning(' The system is a metal but Drude term not included.')
 endif
 !
 if(      Drude_term(1) .and. .not.Drude_term(2) ) then
   call warning(' System is not a metal. Drude term not included')
 endif
 !
 if(      Drude_term(1) .and.      Drude_term(2) .and. .not.Drude_term(3) ) then
   call warning(' Too low ElecTemp. Drude term not included.')
 endif
 !
 l_drude=all(Drude_term)
 if(.not.l_drude) return
 !
<<<<<<< HEAD
 call parser('DrClassic',l_Classical)
 l_Jellium=.not.l_Classical
=======
 if(.not.all(Drude_term)) return
 !
 call msg('nrs','[X/K] Drude contribution @[ev]',(/real(Wd),aimag(Wd)/)*HA2EV)
 !
 ! drude_factor is the eh_occ factor calculated in the Xo loop
 ! evaluated at the fermi state
>>>>>>> 2e5b30d4
 !
 call msg('nrs','[X/K] Drude: '//trim(intc(n_states))//' states, ' &
&                //trim(real2ch(f_eh))//' f_occ, @eV ',(/real(Wd),aimag(Wd)/)*HA2EV)
 !
 do iw=1,Xw%n_freqs
   if(l_Jellium)   drude_GreenF(iw)=  Jellium_drude(real(Xw%p(iw)),Wd,q_norm(1))
   if(l_Classical) drude_GreenF(iw)=Classical_drude(real(Xw%p(iw)),Wd,q_norm(1))
 enddo
 !
 contains
   !
   function Jellium_drude(W,Wd,q0_norm)
   !
   !See R.D. Mattuck "A guide to Feynmann diagrams in the Many-Body problem", pag. 197.
   !Jellium Xo propagator with a given plasma frequency.
   !The propagator is T-ordered.
   !Davide: If Drude is used at finite temperature / with fractional occupations
   !        I would need the retarded propagator ... occupations are not used here
   !
   !  
   use pars,  ONLY:SP,pi,cI
   !
   implicit none
   !
   real(SP)    :: q0_norm,W
   complex(SP) :: Wd
   !
   ! Work Space
   !
   complex(SP) :: xi1,xi2,Jellium_drude
   real(SP)    :: Kf,rxi,fac
   !
   Kf =((3._SP*pi*real(Wd)**2)/4._SP)**(1._SP/3._SP)
   fac=Kf*q0_norm
   xi1=W/fac+cI*aimag(Wd)
   xi2=conjg(xi1)
   rxi=real(xi1)
   !
   if (abs(rxi)<=10._SP) then
     Jellium_drude=-Kf/(2._SP*pi**2)*( 2._SP + xi1*log((xi1-1._SP)/(xi1)) - xi2*log((xi2+1._SP)/(xi2)) )
   else
     Jellium_drude=-Kf/(2._SP*pi**2)*(-1._SP/(2._SP*xi1)+1._SP/(2._SP*xi2)-1._SP/(3._SP*xi1**2)-1._SP/(3._SP*xi2**2))
   endif
   !
  end function Jellium_drude
  !
  !
  function Classical_drude(W,Wd,q0_norm)
   !
   !  
   use pars,  ONLY:SP,pi,cI,cZERO
   !
   implicit none
   !
   real(SP)    :: q0_norm,W,W_
   complex(SP) :: Wd
   !
   ! Work Space
   !
   complex(SP) :: Classical_drude
   !
   W_=W
   if (abs(real(W_))<=1.E-8) W_=1.E-8
   !
   ! eps_D(w)= -w_p^2/(W*(i*g_p-W)) with Wd=(w_p,g_p)
   Classical_drude = -real(Wd)**2/(W_*(cI*aimag(Wd)-W_) )
   !
   ! X_D(w)=-q^2/(4pi) eps_D(w)
   Classical_drude =  -Classical_drude* ( q0_norm**2/(4._SP*pi) )
   !
 end function Classical_drude
 !
end subroutine<|MERGE_RESOLUTION|>--- conflicted
+++ resolved
@@ -105,20 +105,13 @@
  l_drude=all(Drude_term)
  if(.not.l_drude) return
  !
-<<<<<<< HEAD
  call parser('DrClassic',l_Classical)
  l_Jellium=.not.l_Classical
-=======
  if(.not.all(Drude_term)) return
  !
- call msg('nrs','[X/K] Drude contribution @[ev]',(/real(Wd),aimag(Wd)/)*HA2EV)
- !
- ! drude_factor is the eh_occ factor calculated in the Xo loop
- ! evaluated at the fermi state
->>>>>>> 2e5b30d4
- !
- call msg('nrs','[X/K] Drude: '//trim(intc(n_states))//' states, ' &
-&                //trim(real2ch(f_eh))//' f_occ, @eV ',(/real(Wd),aimag(Wd)/)*HA2EV)
+ call msg(' rs','[X/K] Drude nstates            ',n_states)
+ call msg(' rs','[X/K] Drude average occ        ',f_eh)
+ call msg('nrs','[X/K] Drude energies           ',(/real(Wd),aimag(Wd)/)*HA2EV,'[eV]')
  !
  do iw=1,Xw%n_freqs
    if(l_Jellium)   drude_GreenF(iw)=  Jellium_drude(real(Xw%p(iw)),Wd,q_norm(1))
