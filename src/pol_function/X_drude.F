!
!        Copyright (C) 2000-2019 the YAMBO team
!              http://www.yambo-code.org
!
! Authors (see AUTHORS file for details): AM,DS
!
! This file is distributed under the terms of the GNU
! General Public License. You can redistribute it and/or
! modify it under the terms of the GNU General Public
! License as published by the Free Software Foundation;
! either version 2, or (at your option) any later version.
!
! This program is distributed in the hope that it will
! be useful, but WITHOUT ANY WARRANTY; without even the
! implied warranty of MERCHANTABILITY or FITNESS FOR A
! PARTICULAR PURPOSE.  See the GNU General Public License
! for more details.
!
! You should have received a copy of the GNU General Public
! License along with this program; if not, write to the Free
! Software Foundation, Inc., 59 Temple Place - Suite 330,Boston,
! MA 02111-1307, USA or visit http://www.gnu.org/copyleft/gpl.txt.
!
subroutine X_Drude(iq,Xen,Xk,Xw,Wd,drude_GreenF)
 !
 use pars,          ONLY:SP,cZERO
 use units,         ONLY:HA2EV
 use com,           ONLY:msg
 use frequency,     ONLY:w_samp
 use electrons,     ONLY:levels,spin_occ,n_sp_pol,filled_tresh
 use R_lattice,     ONLY:bz_samp,q_norm
 use D_lattice,     ONLY:DL_vol
 use X_m,           ONLY:use_X_DbGd,l_drude
<<<<<<< HEAD
 use com,           ONLY:warning
 use stderr,        ONLY:intc,real2ch
 use parser_m,      ONLY:parser
=======
>>>>>>> defb6b30
 !
 implicit none
 !
 type(levels) ,intent(in)   :: Xen
 type(bz_samp),intent(in)   :: Xk
 type(w_samp) ,intent(in)   :: Xw
 !
 integer      ,intent(in)   :: iq
 complex(SP)  ,intent(inout):: Wd
 complex(SP)  ,intent(out)  :: drude_GreenF(Xw%n_freqs)
 !
 real(SP)             :: drude_factor,f_eh,f_occ
 logical              :: Drude_term(4),l_Jellium,l_Classical
 integer              :: iw,ik,ib,is,n_states
 !
 drude_GreenF = cZERO
 !
 ! Compute metallic occupations
 !
 n_states=0
 f_eh=0._SP
 do is=1,n_sp_pol
   do ik=1,Xen%nk
     do ib=1,Xen%nb
       !
       f_occ=Xen%f (ib,ik,is)
       !
       if (            f_occ < filled_tresh ) cycle
       if ( spin_occ - f_occ < filled_tresh ) cycle
       !
       n_states=n_states+int(Xk%weights(ik)*real(Xk%nbz,SP))
       f_eh=f_eh+f_occ*(spin_occ-f_occ)*Xk%weights(ik)*real(Xk%nbz,SP)
       !
     enddo
   enddo
 enddo
 !
 f_eh=f_eh/real(n_states,SP)
 !
 ! Drude Contrib. if all of following conditions hold
 !====================================================
 !  . Non zero Drude Freq.
 !  . Metallic system 
 !  . Metallic occupations
 !  . Optical response @ q = Gamma
 !
 Drude_term(1) = real(Wd)>0._SP .and. aimag(Wd)>0._SP
 Drude_term(2) = Xen%nbf/=Xen%nbm
 Drude_term(3) = (f_eh>0._SP) 
 Drude_term(4) = (iq==1)
 !
 ! Checks
 !
 if (.not.Drude_term(4)) then
   call warning(' Not q=0. I should not be here!')
 endif
 !
 if (.not.Drude_term(1).and. all((/Drude_term(2:3)/)) .and..not.use_X_DbGd ) then
   call warning(' The system is a metal but Drude term not included.')
 endif
 !
 if(      Drude_term(1) .and. .not.Drude_term(2) ) then
   call warning(' System is not a metal. Drude term not included')
 endif
 !
 if(      Drude_term(1) .and.      Drude_term(2) .and. .not.Drude_term(3) ) then
   call warning(' Too low ElecTemp. Drude term not included.')
 endif
 !
 l_drude=all(Drude_term)
 if(.not.l_drude) return
 !
 call parser('DrClassic',l_Classical)
 l_Jellium=.not.l_Classical
 !
 call msg('nrs','[X/K] Drude: '//trim(intc(n_states))//' states, ' &
&                //trim(real2ch(f_eh))//' f_occ, @eV ',(/real(Wd),aimag(Wd)/)*HA2EV)
 !
 do iw=1,Xw%n_freqs
   if(l_Jellium)   drude_GreenF(iw)=  Jellium_drude(real(Xw%p(iw)),Wd,q_norm(1))
   if(l_Classical) drude_GreenF(iw)=Classical_drude(real(Xw%p(iw)),Wd,q_norm(1))
 enddo
 !
 contains
   !
   function Jellium_drude(W,Wd,q0_norm)
   !
   !See R.D. Mattuck "A guide to Feynmann diagrams in the Many-Body problem", pag. 197.
   !Jellium Xo propagator with a given plasma frequency.
   !The propagator is T-ordered.
   !Davide: If Drude is used at finite temperature / with fractional occupations
   !        I would need the retarded propagator ... occupations are not used here
   !
   !  
   use pars,  ONLY:SP,pi,cI
   !
   implicit none
   !
   real(SP)    :: q0_norm,W
   complex(SP) :: Wd
   !
   ! Work Space
   !
   complex(SP) :: xi1,xi2,Jellium_drude
   real(SP)    :: Kf,rxi,fac
   !
   Kf =((3._SP*pi*real(Wd)**2)/4._SP)**(1._SP/3._SP)
   fac=Kf*q0_norm
   xi1=W/fac+cI*aimag(Wd)
   xi2=conjg(xi1)
   rxi=real(xi1)
   !
   if (abs(rxi)<=10._SP) then
     Jellium_drude=-Kf/(2._SP*pi**2)*( 2._SP + xi1*log((xi1-1._SP)/(xi1)) - xi2*log((xi2+1._SP)/(xi2)) )
   else
     Jellium_drude=-Kf/(2._SP*pi**2)*(-1._SP/(2._SP*xi1)+1._SP/(2._SP*xi2)-1._SP/(3._SP*xi1**2)-1._SP/(3._SP*xi2**2))
   endif
   !
  end function Jellium_drude
  !
  !
  function Classical_drude(W,Wd,q0_norm)
   !
   !  
   use pars,  ONLY:SP,pi,cI,cZERO
   !
   implicit none
   !
   real(SP)    :: q0_norm,W,W_
   complex(SP) :: Wd
   !
   ! Work Space
   !
   complex(SP) :: Classical_drude
   !
   W_=W
   if (abs(real(W_))<=1.E-8) W_=1.E-8
   !
   ! eps_D(w)= -w_p^2/(W*(i*g_p-W)) with Wd=(w_p,g_p)
   Classical_drude = -real(Wd)**2/(W_*(cI*aimag(Wd)-W_) )
   !
   ! X_D(w)=-q^2/(4pi) eps_D(w)
   Classical_drude =  -Classical_drude* ( q0_norm**2/(4._SP*pi) )
   !
 end function Classical_drude
 !
end subroutine<|MERGE_RESOLUTION|>--- conflicted
+++ resolved
@@ -31,12 +31,8 @@
  use R_lattice,     ONLY:bz_samp,q_norm
  use D_lattice,     ONLY:DL_vol
  use X_m,           ONLY:use_X_DbGd,l_drude
-<<<<<<< HEAD
- use com,           ONLY:warning
  use stderr,        ONLY:intc,real2ch
  use parser_m,      ONLY:parser
-=======
->>>>>>> defb6b30
  !
  implicit none
  !
