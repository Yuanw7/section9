--- conflicted
+++ resolved
@@ -119,10 +119,9 @@
  if(RIM_W_for_graph) call msg('r', 'Graphene analytical model of intraband transitions')
  !
  do iw=1,Xw%n_freqs
-<<<<<<< HEAD
-   !if(l_Jellium)   drude_GreenF(iw)=  Jellium_drude(real(Xw%p(iw)),Wd,q_norm(1))
-   !if(l_Classical) drude_GreenF(iw)=Classical_drude(real(Xw%p(iw)),Wd,q_norm(1))
+   !
    !DALV: generalization for the complex sampling in MPA
+   !
    if(l_mpa) then
      !
      if(l_Jellium)   drude_GreenF(iw)=  Jellium_drude(Xw%p(iw),Wd,q_norm(1))
@@ -135,11 +134,6 @@
      !
    endif
    !
-=======
-   if(RIM_W_for_graph.and.iw==1) drude_GreenF(iw) = Graphene_drude(Wd,q_norm(1))
-   if(l_Jellium)   drude_GreenF(iw)=  Jellium_drude(real(Xw%p(iw)),Wd,q_norm(1))
-   if(l_Classical) drude_GreenF(iw)=Classical_drude(real(Xw%p(iw)),Wd,q_norm(1))
->>>>>>> eedde065
  enddo
  !
  contains
