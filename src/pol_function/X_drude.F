!
!        Copyright (C) 2000-2021 the YAMBO team
!              http://www.yambo-code.org
!
! Authors (see AUTHORS file for details): AM,DS
!
! This file is distributed under the terms of the GNU
! General Public License. You can redistribute it and/or
! modify it under the terms of the GNU General Public
! License as published by the Free Software Foundation;
! either version 2, or (at your option) any later version.
!
! This program is distributed in the hope that it will
! be useful, but WITHOUT ANY WARRANTY; without even the
! implied warranty of MERCHANTABILITY or FITNESS FOR A
! PARTICULAR PURPOSE.  See the GNU General Public License
! for more details.
!
! You should have received a copy of the GNU General Public
! License along with this program; if not, write to the Free
! Software Foundation, Inc., 59 Temple Place - Suite 330,Boston,
! MA 02111-1307, USA or visit http://www.gnu.org/copyleft/gpl.txt.
!
subroutine X_Drude(iq,Xen,Xk,Xw,Wd,drude_GreenF)
 !
 use pars,          ONLY:SP,cZERO
 use units,         ONLY:HA2EV
 use com,           ONLY:msg
 use frequency,     ONLY:w_samp
 use electrons,     ONLY:levels,spin_occ,n_sp_pol,filled_tresh
 use R_lattice,     ONLY:bz_samp,q_norm
 use X_m,           ONLY:use_X_DbGd,l_drude,drude_n_states
 use parser_m,      ONLY:parser
 use drivers,       ONLY:l_ppa,l_mpa !DALV: needed for the complex sampling in MPA
 !
 implicit none
 !
 type(levels), intent(in)   :: Xen
 type(bz_samp),intent(in)   :: Xk
 type(w_samp), intent(in)   :: Xw
 !
 integer,      intent(in)   :: iq
 complex(SP),  intent(inout):: Wd
 complex(SP),  intent(out)  :: drude_GreenF(Xw%n_freqs)
 !
 real(SP)             :: f_eh,f_occ
 logical              :: Drude_term(4),l_Jellium,l_Classical
 integer              :: iw,ik,ib,is
 !
 drude_GreenF = cZERO
 !
 ! Compute metallic occupations
 !
 drude_n_states=0
 f_eh=0._SP
 do is=1,n_sp_pol
   do ik=1,Xen%nk
     do ib=1,Xen%nb
       !
       f_occ=Xen%f (ib,ik,is)
       !
       if (            f_occ < filled_tresh ) cycle
       if ( spin_occ - f_occ < filled_tresh ) cycle
       !
       drude_n_states=drude_n_states+int(Xk%weights(ik)*real(Xk%nbz,SP))
       f_eh=f_eh+f_occ*(spin_occ-f_occ)*Xk%weights(ik)*real(Xk%nbz,SP)
       !
     enddo
   enddo
 enddo
 !
 if(drude_n_states>0) f_eh=f_eh/real(drude_n_states,SP)
 !
 ! Drude Contrib. if all of following conditions hold
 !====================================================
 !  . Non zero Drude Freq.
 !  . Metallic system 
 !  . Metallic occupations
 !  . Optical response @ q = Gamma
 !
 Drude_term(1) = real(Wd)>0._SP .and. aimag(Wd)>0._SP
 Drude_term(2) = any( (/Xen%nbf(:n_sp_pol)/=Xen%nbm(:n_sp_pol)/) )
 Drude_term(3) = (f_eh>0._SP) 
 Drude_term(4) = (iq==1)
 !
 ! Checks
 !
 if (.not.Drude_term(4)) then
   call warning(' Not q=0. I should not be here!')
 endif
 !
 if (.not.Drude_term(1).and. all((/Drude_term(2:3)/)) .and..not.use_X_DbGd ) then
   call warning(' The system is a metal but Drude term not included.')
 endif
 !
 if(      Drude_term(1) .and. .not.Drude_term(2) ) then
   call warning(' System is not a metal. Drude term not included')
 endif
 !
 if(      Drude_term(1) .and.      Drude_term(2) .and. .not.Drude_term(3) ) then
   call warning(' Too low ElecTemp. Drude term not included.')
 endif
 !
 l_drude=all(Drude_term)
 if(.not.l_drude) return
 !
 call parser('DrClassic',l_Classical)
 l_Jellium=.not.l_Classical
 if(.not.all(Drude_term)) return
 !
 call msg(' rs','[X/K] Drude nstates            ',drude_n_states)
 call msg(' rs','[X/K] Drude average occ        ',f_eh)
 call msg('nrs','[X/K] Drude energies           ',(/real(Wd),aimag(Wd)/)*HA2EV,'[eV]')
 !
 do iw=1,Xw%n_freqs
<<<<<<< HEAD
   if(l_Jellium)   drude_GreenF(iw)=  Jellium_drude(real(Xw%p(iw)),Wd,q_norm(1))
   if(l_Classical) drude_GreenF(iw)=Classical_drude(real(Xw%p(iw)),Wd,q_norm(1))
=======
   !
   !DALV: generalization for the complex sampling in MPA
   !
   if(l_ppa.or.l_mpa) then
     !
     if(l_Jellium)   drude_GreenF(iw)=  Jellium_drude(Xw%p(iw),Wd,q_norm(1))
     if(l_Classical) drude_GreenF(iw)=Classical_drude_T(Xw%p(iw),Wd,q_norm(1))
     !
   else
     !
     if(l_Jellium)   drude_GreenF(iw)=  Jellium_drude(real(Xw%p(iw),SP)+cZERO,Wd,q_norm(1))
     if(l_Classical) drude_GreenF(iw)=Classical_drude(real(Xw%p(iw),SP)+cZERO,Wd,q_norm(1))
     !
   endif
   !
>>>>>>> be56c518
 enddo
 !
 contains
  !
  function Jellium_drude(W,Wd,q0_norm)
   !
   !See R.D. Mattuck "A guide to Feynmann diagrams in the Many-Body problem", pag. 197.
   !Jellium Xo propagator with a given plasma frequency.
   !The propagator is T-ordered.
   !Davide: If Drude is used at finite temperature / with fractional occupations
   !        I would need the retarded propagator ... occupations are not used here
   !
   use pars,  ONLY:SP,pi,cI
   implicit none
   !
   ! DALV: W is in general complex for the sampling in MPA
   !
   real(SP)    :: q0_norm
   complex(SP) :: Wd,W
   !
   ! Work Space
   !
   complex(SP) :: xi1,xi2,Jellium_drude
   real(SP)    :: Kf,rxi,fac
   !
   Kf =((3._SP*pi*real(Wd)**2)/4._SP)**(1._SP/3._SP)
   fac=Kf*q0_norm
   xi1=W/fac+cI*aimag(Wd)
   xi2=W/fac-cI*aimag(Wd)
   rxi=abs(xi1)
   !
   if (abs(rxi)<=10._SP) then
     Jellium_drude=-Kf/(2._SP*pi**2)*( 2._SP + xi1*log((xi1-1._SP)/(xi1)) - xi2*log((xi2+1._SP)/(xi2)) )
   else
     Jellium_drude=-Kf/(2._SP*pi**2)*(-1._SP/(2._SP*xi1)+1._SP/(2._SP*xi2)-1._SP/(3._SP*xi1**2)-1._SP/(3._SP*xi2**2))
   endif
   !
  end function Jellium_drude
  !
  !
  function Classical_drude(W,Wd,q0_norm)
   !  
   use pars,  ONLY:SP,pi,cI,cZERO
   implicit none
   !
   ! DALV: W,W_ are in general complex for the sampling in MPA
   !
   real(SP)    :: q0_norm
   complex(SP) :: Wd,W
   !
   ! Work Space
   !
   complex(SP) :: W_,xi1,Classical_drude
   real(SP)    :: Kf,rxi,fac
   !
   W_=W
   if (abs(real(W_))<=1.E-8) W_=1.E-8 + CI*aimag(W_)
   !
   Kf =((3._SP*pi*real(Wd)**2)/4._SP)**(1._SP/3._SP)
   fac=Kf*q0_norm
   xi1=W/fac+cI*aimag(Wd)
   rxi=abs(W/fac)
   !
   if (abs(rxi)<=10._SP) then
       ! eps_D(w)= -w_p^2/(W*(i*g_p-W)) with Wd=(w_p,g_p)
       Classical_drude =-real(Wd)**2/(W_*(cI*aimag(Wd)-W_) )
   else
       ! DALV: Taylor expansion at W_=infinity
       Classical_drude =-real(Wd)**2*(1._SP+cI*aimag(Wd)/W_)/(W_**2._SP)
   endif
   !
   ! X_D(w)=-q^2/(4pi) eps_D(w)
   Classical_drude =  -Classical_drude* ( q0_norm**2/(4._SP*pi) )
   !
<<<<<<< HEAD
 end function Classical_drude
 !
=======
  end function Classical_drude
  !
  !
  function Classical_drude_T(W,Wd,q0_norm)
   !
   !
   use pars,  ONLY:SP,pi,cI,cZERO
   !
   implicit none
   !
   real(SP)    :: q0_norm !DALV: W,W_ are in general complex for the sampling in MPA
   complex(SP) :: Wd,W
   !
   ! Work Space
   !
   complex(SP) :: W_,xi1,Classical_drude_T
   !
   W_=W
   if (abs(real(W_))<=1.E-8) W_=1.E-8 + CI*aimag(W_)
   !
   ! eps_D(w)= -w_p^2/(W*(i*g_p-W)) with Wd=(w_p,g_p)
   Classical_drude_T =real(Wd)*(real(Wd)-CI*aimag(Wd))/(W_**2)
   !
   ! X_D(w)=-q^2/(4pi) eps_D(w)
   Classical_drude_T =  -Classical_drude_T* ( q0_norm**2/(4._SP*pi) )
   !
  end function Classical_drude_T
  !
  !
  function Graphene_drude(Wd,q0_norm)
   !
   use pars,       ONLY:SP,pi
   use R_lattice,  ONLY:idir
   use D_lattice,  ONLY:alat
   implicit none
   !
   real(SP)    :: q0_norm
   complex(SP) :: Graphene_drude,Wd
   real(SP)    :: lcut
   !
   !Get graph_v in a.u.
   !
   lcut = alat(idir(1))
   !
   !Analytical model for graphene:
   !X_D(w=0) = -1/(4*vf)*q/L
   !real(Wd) = 1/(4*vf)
   Graphene_drude = -real(Wd)*q0_norm/lcut
   !
  end function Graphene_drude
  !
>>>>>>> be56c518
end subroutine<|MERGE_RESOLUTION|>--- conflicted
+++ resolved
@@ -113,10 +113,6 @@
  call msg('nrs','[X/K] Drude energies           ',(/real(Wd),aimag(Wd)/)*HA2EV,'[eV]')
  !
  do iw=1,Xw%n_freqs
-<<<<<<< HEAD
-   if(l_Jellium)   drude_GreenF(iw)=  Jellium_drude(real(Xw%p(iw)),Wd,q_norm(1))
-   if(l_Classical) drude_GreenF(iw)=Classical_drude(real(Xw%p(iw)),Wd,q_norm(1))
-=======
    !
    !DALV: generalization for the complex sampling in MPA
    !
@@ -132,7 +128,6 @@
      !
    endif
    !
->>>>>>> be56c518
  enddo
  !
  contains
@@ -207,10 +202,6 @@
    ! X_D(w)=-q^2/(4pi) eps_D(w)
    Classical_drude =  -Classical_drude* ( q0_norm**2/(4._SP*pi) )
    !
-<<<<<<< HEAD
- end function Classical_drude
- !
-=======
   end function Classical_drude
   !
   !
@@ -239,28 +230,4 @@
    !
   end function Classical_drude_T
   !
-  !
-  function Graphene_drude(Wd,q0_norm)
-   !
-   use pars,       ONLY:SP,pi
-   use R_lattice,  ONLY:idir
-   use D_lattice,  ONLY:alat
-   implicit none
-   !
-   real(SP)    :: q0_norm
-   complex(SP) :: Graphene_drude,Wd
-   real(SP)    :: lcut
-   !
-   !Get graph_v in a.u.
-   !
-   lcut = alat(idir(1))
-   !
-   !Analytical model for graphene:
-   !X_D(w=0) = -1/(4*vf)*q/L
-   !real(Wd) = 1/(4*vf)
-   Graphene_drude = -real(Wd)*q0_norm/lcut
-   !
-  end function Graphene_drude
-  !
->>>>>>> be56c518
 end subroutine