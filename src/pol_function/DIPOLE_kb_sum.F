--- conflicted
+++ resolved
@@ -35,13 +35,8 @@
  !
  implicit none
  !
-<<<<<<< HEAD
- integer    :: ivfft(n_spinor),icfft(n_spinor)
+ integer    :: iv_wf,ic_wf
  complex(SP):: rho(3),kbv(wf_ng,n_spinor,4,pp_kbv_dim_yambo)
-=======
- integer    :: iv_wf,ic_wf
- complex(SP):: rho(3),kbv(wf_ng,pp_kbv_dim,4,n_spinor)
->>>>>>> f95e180e
  ! 
  ! Work Space
  !
@@ -51,32 +46,12 @@
  XX=cZERO
  drho=cZERO
  !
-<<<<<<< HEAD
- !$omp parallel do default(shared), private(i1,i2,i_spinor), collapse(3)
+ !$omp parallel do default(shared), private(i1,i2,i_spinor), collapse(2)
  do i1=1,pp_kbv_dim_yambo
    do i2=1,4
      do i_spinor=1,n_spinor
-       XX(1,i_spinor,i2,i1)=V_dot_V(wf_ng,WF%c(:,ivfft(i_spinor)),kbv(:,i_spinor,i2,i1))
-       XX(2,i_spinor,i2,i1)=V_dot_V(wf_ng,WF%c(:,icfft(i_spinor)),kbv(:,i_spinor,i2,i1))
-=======
-!$omp parallel do default(shared), private(i_spinor,i1,i2,Cv,Cc,Vv,Vc), collapse(2)
- do i_spinor=1,n_spinor
-   !
-   do i1=1,pp_kbv_dim
-     !
-     Cv(i_spinor)=V_dot_V(wf_ng,WF%c(:,i_spinor,iv_wf),kbv(:,i1,1,i_spinor))
-     Cc(i_spinor)=V_dot_V(wf_ng,WF%c(:,i_spinor,ic_wf),kbv(:,i1,1,i_spinor))
-     !
-     if ( Cc(i_spinor)==cZERO .and. Cv(i_spinor)==cZERO ) cycle
-     !
-     do i2=1,3
-       !
-       Vv(i2,i_spinor)=V_dot_V(wf_ng,WF%c(:,i_spinor,iv_wf),kbv(:,i1,1+i2,i_spinor))
-       Vc(i2,i_spinor)=V_dot_V(wf_ng,WF%c(:,i_spinor,ic_wf),kbv(:,i1,1+i2,i_spinor))
-       !
-       drho(i2,i1,i_spinor)=conjg(Cv(i_spinor))*Vc(i2,i_spinor)+conjg(Vv(i2,i_spinor))*Cc(i_spinor)
-       !
->>>>>>> f95e180e
+       XX(1,i_spinor,i2,i1)=V_dot_V(wf_ng,WF%c(:,i_spinor,iv_wf),kbv(:,i_spinor,i2,i1))
+       XX(2,i_spinor,i2,i1)=V_dot_V(wf_ng,WF%c(:,i_spinor,ic_wf),kbv(:,i_spinor,i2,i1))
      enddo
    enddo
  enddo
