--- conflicted
+++ resolved
@@ -365,60 +365,34 @@
          call PP_redux_wait( DIP_P(:,:,:,ik_mem,i_sp_pol),COMM=PAR_COM_DIPOLES_k_subgroup%COMM)
          !
 #if defined _RT
-<<<<<<< HEAD
-        !
-        if (l_real_time.and.n_spin>1) &
-&         call PP_redux_wait(DIP_spin(:,:,:,ik_mem,i_sp_pol),COMM=PAR_COM_DIPOLES_k_subgroup%COMM)
-        if (l_real_time.and.n_spinor>1) &
-&         call PP_redux_wait(DIP_P_spinor(:,:,:,:,:,ik_mem),COMM=PAR_COM_DIPOLES_k_subgroup%COMM)
-        !
-=======
-         !
-         if (l_real_time.and.n_spin>1) then
-           call PP_redux_wait(DIP_spin(:,:,:,ik_mem,i_sp_pol),COMM=PAR_COM_DIPOLES_k_subgroup%COMM)
-         endif
-         !
->>>>>>> 45e22b7d
-#endif
-         !
-#if defined _SC || defined _RT
-<<<<<<< HEAD
-        !
-        if (l_sc_run.or.l_real_time) &
-&         call PP_redux_wait(P_square(:,:,ik_mem,i_sp_pol),COMM=PAR_COM_DIPOLES_k_subgroup%COMM)
-        !
-=======
-         !
-         if (l_sc_run.or.l_real_time) then
-           !
-           call PP_redux_wait(P_square(:,:,ik_mem,i_sp_pol),COMM=PAR_COM_DIPOLES_k_subgroup%COMM)
-           !
-         endif
->>>>>>> 45e22b7d
+         !
+         if (l_real_time.and.n_spin>1) &
+&          call PP_redux_wait(DIP_spin(:,:,:,ik_mem,i_sp_pol),COMM=PAR_COM_DIPOLES_k_subgroup%COMM)
+         if (l_real_time.and.n_spinor>1) &
+&          call PP_redux_wait(DIP_P_spinor(:,:,:,:,:,ik_mem),COMM=PAR_COM_DIPOLES_k_subgroup%COMM)
+         !
+#endif
+         !
+#if defined _SC || defined _RT
+         !
+         if (l_sc_run.or.l_real_time) &
+&          call PP_redux_wait(P_square(:,:,ik_mem,i_sp_pol),COMM=PAR_COM_DIPOLES_k_subgroup%COMM)
+         !
 #endif
          !
          if (l_par_RT) then
            !
 #if defined _RT
-<<<<<<< HEAD
-          DIP_iR(:,:,:,ik_mem,:)= DIP_iR(:,:,:,ik_mem,:)/PAR_COM_PLASMA_INDEX%n_CPU/PAR_COM_Q_INDEX%n_CPU
-          DIP_P(:,:,:,ik_mem,:)= DIP_P(:,:,:,ik_mem,:)/PAR_COM_PLASMA_INDEX%n_CPU/PAR_COM_Q_INDEX%n_CPU
-          if (l_real_time.and.n_spin>1) &
-&           DIP_spin(:,:,:,ik_mem,:)= DIP_spin(:,:,:,ik_mem,:)/PAR_COM_PLASMA_INDEX%n_CPU/PAR_COM_Q_INDEX%n_CPU
-          if (l_real_time.and.n_spinor>1) &
-&           DIP_P_spinor(:,:,:,:,:,ik_mem)= DIP_P_spinor(:,:,:,:,:,ik_mem)/PAR_COM_PLASMA_INDEX%n_CPU/PAR_COM_Q_INDEX%n_CPU
-=======
            DIP_iR(:,:,:,ik_mem,:)= DIP_iR(:,:,:,ik_mem,:)/PAR_COM_PLASMA_INDEX%n_CPU/PAR_COM_Q_INDEX%n_CPU
            DIP_P(:,:,:,ik_mem,:)= DIP_P(:,:,:,ik_mem,:)/PAR_COM_PLASMA_INDEX%n_CPU/PAR_COM_Q_INDEX%n_CPU
-           if (l_real_time.and.n_spin>1) then
-             DIP_spin(:,:,:,ik_mem,:)= DIP_spin(:,:,:,ik_mem,:)/PAR_COM_PLASMA_INDEX%n_CPU/PAR_COM_Q_INDEX%n_CPU
-           endif
->>>>>>> 45e22b7d
-#endif
-#if defined _SC || defined _RT
-           if (l_sc_run.or.l_real_time) then
-             P_square(:,:,ik_mem,:)= P_square(:,:,ik_mem,:)/PAR_COM_PLASMA_INDEX%n_CPU/PAR_COM_Q_INDEX%n_CPU
-           endif
+           if (l_real_time.and.n_spin>1) &
+&            DIP_spin(:,:,:,ik_mem,:)= DIP_spin(:,:,:,ik_mem,:)/PAR_COM_PLASMA_INDEX%n_CPU/PAR_COM_Q_INDEX%n_CPU
+           if (l_real_time.and.n_spinor>1) &
+&            DIP_P_spinor(:,:,:,:,:,ik_mem)= DIP_P_spinor(:,:,:,:,:,ik_mem)/PAR_COM_PLASMA_INDEX%n_CPU/PAR_COM_Q_INDEX%n_CPU
+#endif
+#if defined _SC || defined _RT
+           if (l_sc_run.or.l_real_time) &
+&            P_square(:,:,ik_mem,:)= P_square(:,:,ik_mem,:)/PAR_COM_PLASMA_INDEX%n_CPU/PAR_COM_Q_INDEX%n_CPU
 #endif
            !
          endif
@@ -435,16 +409,10 @@
              DIP_iR(:,iv,iv,ik_mem,i_sp_pol)=cmplx(0.,aimag(DIP_iR(:,iv,iv,ik_mem,i_sp_pol)),SP)
              DIP_P (:,iv,iv,ik_mem,i_sp_pol)=cmplx( real(DIP_P(:,iv,iv,ik_mem,i_sp_pol)),0. ,SP)
 #if defined _RT
-<<<<<<< HEAD
-            if (l_real_time.and.n_spin>1) &
-&             DIP_spin(:,iv,iv,ik_mem,i_sp_pol)=cmplx( real(DIP_spin(:,iv,iv,ik_mem,i_sp_pol)),0. ,SP)
-            if (l_real_time.and.n_spinor>1) &
-              DIP_P_spinor(:,:,:,iv,iv,ik_mem)=cmplx( real(DIP_P_spinor(:,:,:,iv,iv,ik_mem)),0. ,SP)
-=======
-             if (l_real_time.and.n_spin>1) then
-               DIP_spin(:,iv,iv,ik_mem,i_sp_pol)=cmplx( real(DIP_spin(:,iv,iv,ik_mem,i_sp_pol)),0. ,SP)
-             endif
->>>>>>> 45e22b7d
+             if (l_real_time.and.n_spin>1) &
+&              DIP_spin(:,iv,iv,ik_mem,i_sp_pol)=cmplx( real(DIP_spin(:,iv,iv,ik_mem,i_sp_pol)),0. ,SP)
+             if (l_real_time.and.n_spinor>1) &
+               DIP_P_spinor(:,:,:,iv,iv,ik_mem)=cmplx( real(DIP_P_spinor(:,:,:,iv,iv,ik_mem)),0. ,SP)
 #endif
 #if defined _SC || defined _RT
              if (l_sc_run.or.l_real_time) then
@@ -457,16 +425,10 @@
                DIP_iR(:,iv,ic,ik_mem,i_sp_pol) = -conjg(DIP_iR(:,ic,iv,ik_mem,i_sp_pol))
                DIP_P (:,iv,ic,ik_mem,i_sp_pol) =  conjg(DIP_P (:,ic,iv,ik_mem,i_sp_pol))
 #if defined _RT
-<<<<<<< HEAD
-              if (l_real_time.and.n_spin>1) &
-                DIP_spin(:,iv,ic,ik_mem,i_sp_pol)= conjg(DIP_spin(:,ic,iv,ik_mem,i_sp_pol))
-              if (l_real_time.and.n_spinor>1) &
-                DIP_P_spinor(:,:,:,iv,ic,ik_mem)= conjg(DIP_P_spinor(:,:,:,ic,iv,ik_mem))
-=======
-               if (l_real_time.and.n_spin>1) then
-                 DIP_spin(:,iv,ic,ik_mem,i_sp_pol)= conjg(DIP_spin(:,ic,iv,ik_mem,i_sp_pol))
-               endif
->>>>>>> 45e22b7d
+               if (l_real_time.and.n_spin>1) &
+&                DIP_spin(:,iv,ic,ik_mem,i_sp_pol)= conjg(DIP_spin(:,ic,iv,ik_mem,i_sp_pol))
+               if (l_real_time.and.n_spinor>1) &
+&                DIP_P_spinor(:,:,:,iv,ic,ik_mem)= conjg(DIP_P_spinor(:,:,:,ic,iv,ik_mem))
 #endif
 #if defined _SC || defined _RT
                if (l_sc_run.or.l_real_time) then
