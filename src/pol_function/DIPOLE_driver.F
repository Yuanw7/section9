!
!        Copyright (C) 2000-2016 the YAMBO team
!              http://www.yambo-code.org
!
! Authors (see AUTHORS file for details): AM, DS
! 
! This file is distributed under the terms of the GNU 
! General Public License. You can redistribute it and/or 
! modify it under the terms of the GNU General Public 
! License as published by the Free Software Foundation; 
! either version 2, or (at your option) any later version.
!
! This program is distributed in the hope that it will 
! be useful, but WITHOUT ANY WARRANTY; without even the 
! implied warranty of MERCHANTABILITY or FITNESS FOR A 
! PARTICULAR PURPOSE.  See the GNU General Public License 
! for more details.
!
! You should have received a copy of the GNU General Public 
! License along with this program; if not, write to the Free 
! Software Foundation, Inc., 59 Temple Place - Suite 330,Boston, 
! MA 02111-1307, USA or visit http://www.gnu.org/copyleft/gpl.txt.
!
subroutine Dipole_driver(Xen,Xk,X,field_dir)
 !
 ! Presently there exist two gauges: (i ) the length   which uses <r>            
 !                                   (ii) the velocity which uses <v>=<p-[x,Vnl]> 
 !
 ! DIP_iR=i<r>
 ! DIP_P = <v>   (should be called DIP_V ... )
 !
 ! For each of the two gauges there exist three approaches of computing the dipoles
 ! 1) G space approach      --> directly computes <v> and then <r>=<v>/DeltaE (called transverse approach as well)
 ! 2) real space approach   --> directly computes <r> and then <v>=<r>*DeltaE (only for non periodic directions)
 ! 2) shifted kpts approach --> computes q*<nk|r|mk> as <nk|r|mk+q> with small q (phases not defined)
 !                              and then <v> as <r>*DeltaE
 ! 3) covariant approach    --> computes <nk|r|mk> in reciprocal space as <nk|partial_k|mk>
 !                              takes into account the phases. symmetries not yet implemented 
 !                              and then <v> as <r>*DeltaE
 !
 ! PARALLEL structure: The dipoles are based on a "derived" structure. K-points are driven by these communicators and indexes:
 !
 ! PAR_IND_DIPk_ibz
 ! PAR_DIPk_nibz
 ! PAR_COM_DIPOLES_k_subgroup
 !
 ! while the general world where the calculations lives is
 !
 ! PAR_COM_DIPOLES
 !
 ! being a derived structure it must be mapped in the calling routine.
 !
 use drivers,        ONLY:l_optics
#if defined _PL
 use drivers,        ONLY:l_photolum
#endif
 use pars,           ONLY:SP,cZERO,cI
 use com,            ONLY:warning
 use electrons,      ONLY:levels,n_sp_pol
 use R_lattice,      ONLY:bz_samp
 use X_m,            ONLY:X_alloc,X_t,DIP_iR,use_covariant_approach,use_real_space_approach,&
&                         Vnl_commutator_warning,use_g_space_approach,Dipole_approach,ETA_circ,&
&                         use_shifted_grids_approach,DIP_P,force_v_g_space_approach,Dipole_Energy_treshold
 use IO_m,           ONLY:io_control,OP_RD_CL,VERIFY,REP,OP_WR_CL,OP_APP_WR_CL,OP_RD,&
&                         IO_and_Messaging_switch
 use wave_func,      ONLY:wf_ng
 use parallel_m,     ONLY:PAR_IND_DIPk_ibz,PAR_DIPk_nibz,&
&                         PP_redux_wait,PAR_COM_PLASMA_INDEX,PAR_COM_Q_INDEX,l_par_RT
 use parser_m,       ONLY:parser
#if defined _RT
 use X_m,            ONLY:DIP_spin
 use electrons,      ONLY:n_spin
#endif
#if defined _SC
 use com,            ONLY:secnm
 use drivers,        ONLY:l_real_time,l_sc_run
 use X_m,            ONLY:P_square
#endif
#if defined _QED
 use drivers,        ONLY:l_elphoton_corr
#endif
#if defined _TIMING
 use timing_m,            ONLY:timing
#endif
 !
 implicit none
 !
 type(bz_samp), intent(inout) :: Xk
 type(levels),  intent(inout) :: Xen
 type(X_t),     intent(inout) :: X
 real(SP),      intent(inout) :: field_dir(3)
 !
 ! Work Space
 !
 integer           :: ik,i_sp_pol
 logical           :: use_dipole_transverse,Dipole_bands_ordered,idir_not_done(3)
#if defined _SC
 logical           :: l_evaluating_em1s
#endif
 !
 ! I/O
 !
 integer           :: ID,io_err
 integer, external :: io_DIPOLES
 !
#if defined _TIMING
 call timing('Dipoles',OPR='start')
#endif
 !
 ! Setup logicals 
 !================
 !
 use_g_space_approach        = trim(Dipole_approach)=='G-space v'
 use_real_space_approach     = trim(Dipole_approach)=='R-space x'
 use_covariant_approach      = trim(Dipole_approach)=='Covariant'
 use_shifted_grids_approach  = trim(Dipole_approach)=='Shifted grids'
 !
 call parser('PDirect'  ,force_v_g_space_approach)
 !
 if(.not.any((/use_g_space_approach,use_real_space_approach,use_covariant_approach,use_shifted_grids_approach/))) then
   call warning(' Dipoles approach defined in input not recognised. Reverting to G-space v')
   use_g_space_approach = .true.
   Dipole_approach='G-space v'
 endif
 !
#if defined _SC
 force_v_g_space_approach=force_v_g_space_approach.or.l_sc_run.or.l_real_time
#endif
 force_v_g_space_approach=force_v_g_space_approach.and.(.not.use_g_space_approach)
 use_dipole_transverse   =force_v_g_space_approach.or.       use_g_space_approach
 idir_not_done           =.true.
 !
 X%ngostnts=wf_ng
 !
 !
 ! NOTE: 1 - that in case we will enter here during a SC run to update the
 !           screened interaction all transitions must be considered in order to rotate <P>.
 !       2 - when using internal SC potentials oscilators must be rotated
 !           in the new basis. So all transitions are needed.
 !       3 - In real-time simulations P and P^2 are ALWAYS calculated => no band ordering
 !
 Dipole_bands_ordered=.true.
 !
#if defined _SC 
 l_evaluating_em1s=index(secnm,"Dielectric")/=0
 if ((l_sc_run.or.l_real_time).and..not.l_evaluating_em1s) Dipole_bands_ordered=.false.
#endif
#if defined _QED 
 if (l_elphoton_corr) Dipole_bands_ordered=.false.
#endif
 !
 ! Set up band limits
 !
 if (Dipole_bands_ordered.or.Dipole_Energy_treshold<0._SP) then
   X%ib_lim(1)=Xen%nbm
   X%ib_lim(2)=Xen%nbf+1
 else
   X%ib_lim(1)=X%ib(2)
   X%ib_lim(2)=X%ib(1)
 endif
 !
 ! Check if Dipoles DBs exist and are ok
 !=======================================
 io_err=-1
 call DIPOLES_IO('read ')
 !
 ! In case dipoles were not found/ok then I need to compute them
 !==============================================================
 if (io_err/=0) then
   !
   ! I/O privilegies: temporarly switch it on
   !
   call IO_and_Messaging_switch("SAVE")
   call IO_and_Messaging_switch("+io_out",CONDITION=.TRUE.)
   !
   ! Allocation
   !
   call DIPOLES_alloc()
   !
   ! GPL_EXCLUDE_START 
   !
   if (use_shifted_grids_approach) call DIPOLE_shifted_grids(Xen,Xk,X)
   !
   if (use_covariant_approach)     call DIPOLE_build_covariants(Xen,Xk,X)
   !
   if (use_real_space_approach)    call DIPOLE_x_real_space(Xen,Xk,X,idir_not_done)
   !
   ! GPL_EXCLUDE_END 
   !
   if (use_dipole_transverse)      call DIPOLE_transverse(Xen,Xk,X)
   !
#if defined _RT
   if (l_real_time.and.n_spin>1)   call DIPOLE_magnetization(Xen,Xk,X)
   !
   if (l_real_time.and.n_spin>1)   call DIPOLES_circular()
#endif
   !
   call DIPOLES_ppredux_and_symmetrize()
   !
   ! If the calculation of the dipoles is very short the I/O is switched off
   !
   call DIPOLES_IO('write')
   !
   ! I/O privilegies: RESTORE to previous values
   !
   call IO_and_Messaging_switch("RESTORE")
   !
 endif
 !
#if defined _TIMING
 call timing('Dipoles',OPR='stop')
#endif
 !
#if defined _SC
 if ((l_sc_run.or.l_real_time).and..not.l_evaluating_em1s) return
#endif
#if defined _QED
 if (l_elphoton_corr) return
#endif
 !
 ! Warn about missing [Vnl,r] commutator
 !
 if (.not.X%Vnl_included.and..not.Vnl_commutator_warning.and.l_optics.and.use_dipole_transverse) then
   call warning(' Missing non-local pseudopotential contribution')
   Vnl_commutator_warning=.TRUE.
 endif
 !
 ! Finally project the dipoles along q
 !=====================================
 call DIPOLE_project_along_q(Xk,X,field_dir)
 !
 ! Clean up
 !
 call X_alloc('DIP_iR') 
#if defined _PL
 if (.not.l_photolum) call X_alloc('DIP_P')
#else
 call X_alloc('DIP_P')
#endif
#if defined _RT
 if (l_real_time.and.n_spin>1) call X_alloc('DIP_spin')
#endif
#if defined _SC
 call X_alloc('P_square') 
#endif
 !
 contains
   !
   subroutine DIPOLES_IO(read_or_write)
     !
     use parallel_m, ONLY:master_cpu,PAR_COM_DIPOLES,PAR_COM_DIPOLES_k_subgroup,ncpu
     use com,        ONLY:msg
     use IO_m,       ONLY:io_DIP
     !
     character(5), intent(in) :: read_or_write
     !
     integer                  :: IO_ACTION
     logical                  :: write_header,read_header,reading,writing,l_vnl(1)
     !
     if (.not.io_DIP) return 
     !
     reading=trim(read_or_write)=="read"
     writing=trim(read_or_write)=="write"
     !
     ID=0
     write_header  =(     master_cpu.and.writing)
     read_header   =(.not.master_cpu.and.writing).or.reading
     !
     ! AM March 2016. The next lines are in the nasty case where only a fraction of all CPU's compute the
     ! dipoles. In this case only those cpu's know the right value of X%Vnl_included that is defined in the
     ! calculation process. If, in the same run, all cpu's must access the dipoles the other CPU's will have
     ! the wrong value of X%Vnl_included and the code will get stuck.
     !
     if (reading.and.PAR_COM_DIPOLES%n_CPU==ncpu)then
       l_vnl=X%Vnl_included
       call PP_redux_wait(l_vnl)
       X%Vnl_included=l_vnl(1)
     endif
     !
     if(write_header) then
       call msg('s','[DIP] Writing dipoles header ')
       call io_control(ACTION=OP_WR_CL,COM=REP,SEC=(/1/),MODE=VERIFY,ID=ID)
       io_err=io_DIPOLES(X,ID)
     endif
     !
     call PP_redux_wait(COMM=PAR_COM_DIPOLES%COMM)
     !
     if(read_header) then
       call msg('s','[DIP] Checking dipoles header ')
       call io_control(ACTION=OP_RD_CL,COM=REP,SEC=(/1/),MODE=VERIFY,ID=ID)
       io_err=io_DIPOLES(X,ID)
     endif
     !
     if (io_err==0) then
       !
       if(reading) IO_ACTION=OP_RD_CL
       if(writing) IO_ACTION=OP_APP_WR_CL
       !
       do ik=1,Xk%nibz
         if (.not.PAR_IND_DIPk_ibz%element_1D(ik)        ) cycle
         if (.not.PAR_COM_DIPOLES_k_subgroup%CPU_id==0 .and. writing) cycle
         do i_sp_pol=1,n_sp_pol
           call io_control(ACTION=IO_ACTION,COM=REP,SEC=(/1+ik+(i_sp_pol-1)*Xk%nibz/),ID=ID)
           io_err=io_DIPOLES(X,ID)
        enddo
       enddo
       !
     endif
     !
   end subroutine DIPOLES_IO
   !
   subroutine DIPOLES_alloc()
     !
     call X_alloc('DIP_iR',(/3,X%ib_lim(2),X%ib(2),X%ib(1),X%ib_lim(1),PAR_DIPk_nibz/))
     call X_alloc('DIP_P' ,(/3,X%ib_lim(2),X%ib(2),X%ib(1),X%ib_lim(1),PAR_DIPk_nibz/))
     DIP_iR=cZERO
     DIP_P=cZERO
     !
#if defined _RT
     if (l_real_time.and.n_spin>1) then
       call X_alloc('ETA_circ',(/X%ib_lim(2),X%ib(2),X%ib(1),X%ib_lim(1),PAR_DIPk_nibz/))
       ETA_circ=cZERO
       call X_alloc('DIP_spin',(/3,X%ib_lim(2),X%ib(2),X%ib(1),X%ib_lim(1),PAR_DIPk_nibz/))
       DIP_spin=cZERO
     endif
#endif

     !
#if defined _SC
     if (l_sc_run.or.l_real_time) then
       call X_alloc('P_square',(/X%ib_lim(2),X%ib(2),X%ib(1),X%ib_lim(1),PAR_DIPk_nibz/))
       P_square=cZERO
     endif
#endif
     !
   end subroutine DIPOLES_alloc
   !
   subroutine DIPOLES_ppredux_and_symmetrize()
    !
    use parallel_m,  ONLY:PAR_DIPk_ibz_index,PAR_COM_DIPOLES_k_subgroup
    !
    integer  :: ic,iv,i_sp_pol,ik,ik_mem
    !
    do ik=1,Xk%nibz
      !
      if (.not.PAR_IND_DIPk_ibz%element_1D(ik)) cycle
      !
      ik_mem=PAR_DIPk_ibz_index(ik)
      ! 
      do i_sp_pol=1,n_sp_pol
        !
        call PP_redux_wait(DIP_iR(:,:,:,ik_mem,i_sp_pol),COMM=PAR_COM_DIPOLES_k_subgroup%COMM)
        call PP_redux_wait( DIP_P(:,:,:,ik_mem,i_sp_pol),COMM=PAR_COM_DIPOLES_k_subgroup%COMM)
        !
#if defined _RT
        !
        if (l_real_time.and.n_spin>1) then
          call PP_redux_wait(DIP_spin(:,:,:,ik_mem,i_sp_pol),COMM=PAR_COM_DIPOLES_k_subgroup%COMM)
<<<<<<< HEAD
          !call PP_redux_wait(  ETA_circ(:,:,ik_mem,i_sp_pol),COMM=PAR_COM_DIPOLES_k_subgroup%COMM)
          !
=======
>>>>>>> 1883dd5a
        endif
        !
#endif
        !
#if defined _SC
        !
        if (l_sc_run.or.l_real_time) then
          !
          call PP_redux_wait(P_square(:,:,ik_mem,i_sp_pol),COMM=PAR_COM_DIPOLES_k_subgroup%COMM)
          !
        endif
#endif
        !
#if defined _RT
        if (l_par_RT) then
          !
          DIP_iR(:,:,:,ik_mem,:)= DIP_iR(:,:,:,ik_mem,:)/PAR_COM_PLASMA_INDEX%n_CPU/PAR_COM_Q_INDEX%n_CPU
          DIP_P(:,:,:,ik_mem,:)= DIP_P(:,:,:,ik_mem,:)/PAR_COM_PLASMA_INDEX%n_CPU/PAR_COM_Q_INDEX%n_CPU
          if (l_real_time.and.n_spin>1) &
&           DIP_spin(:,:,:,ik_mem,:)= DIP_spin(:,:,:,ik_mem,:)/PAR_COM_PLASMA_INDEX%n_CPU/PAR_COM_Q_INDEX%n_CPU
          if (l_sc_run.or.l_real_time) &
&           P_square(:,:,ik_mem,:)= P_square(:,:,ik_mem,:)/PAR_COM_PLASMA_INDEX%n_CPU/PAR_COM_Q_INDEX%n_CPU
          !
        endif
#endif
      enddo
      !
      ! Symmetrization 
      !================
      ! Impose P(/iR) to be Hermitian (/anti-Hermitian)
      !
      do i_sp_pol=1,n_sp_pol
        do iv=X%ib(1),X%ib_lim(1)
          if(iv>=X%ib_lim(2)) then
            DIP_iR(:,iv,iv,ik_mem,i_sp_pol)=cmplx(0.,aimag(DIP_iR(:,iv,iv,ik_mem,i_sp_pol)),SP)
            DIP_P (:,iv,iv,ik_mem,i_sp_pol)=cmplx( real(DIP_P(:,iv,iv,ik_mem,i_sp_pol)),0. ,SP)
#if defined _RT
            if (l_real_time.and.n_spin>1) then
              DIP_spin(:,iv,iv,ik_mem,i_sp_pol)=cmplx( real(DIP_spin(:,iv,iv,ik_mem,i_sp_pol)),0. ,SP)
<<<<<<< HEAD
              ETA_circ  (iv,iv,ik_mem,i_sp_pol)=cmplx( real(ETA_circ  (iv,iv,ik_mem,i_sp_pol)),0. ,SP)
=======
>>>>>>> 1883dd5a
            endif
#endif
#if defined _SC
            if (l_sc_run.or.l_real_time) &
&             P_square(iv,iv,ik_mem,i_sp_pol)=cmplx(real(P_square(iv,iv,ik_mem,i_sp_pol)),0. ,SP)
#endif
          endif
          do ic=iv+1,X%ib(2)
            if( iv>=X%ib_lim(2) .and. ic<=X%ib_lim(1) ) then
              DIP_iR(:,iv,ic,ik_mem,i_sp_pol) = -conjg(DIP_iR(:,ic,iv,ik_mem,i_sp_pol))
              DIP_P (:,iv,ic,ik_mem,i_sp_pol) =  conjg(DIP_P (:,ic,iv,ik_mem,i_sp_pol))
#if defined _RT
              if (l_real_time.and.n_spin>1) then
                DIP_spin(:,iv,ic,ik_mem,i_sp_pol)= conjg(DIP_spin(:,ic,iv,ik_mem,i_sp_pol))
<<<<<<< HEAD
                ETA_circ  (iv,ic,ik_mem,i_sp_pol)=       ETA_circ  (ic,iv,ik_mem,i_sp_pol)
=======
>>>>>>> 1883dd5a
              endif
#endif
#if defined _SC
              if (l_sc_run.or.l_real_time) &
&               P_square(iv,ic,ik_mem,i_sp_pol) =  conjg(P_square(ic,iv,ik_mem,i_sp_pol))
#endif
            endif
          enddo
        enddo
      enddo
      !
    enddo
    !
   end subroutine DIPOLES_ppredux_and_symmetrize
   !
   !
   subroutine DIPOLES_circular()
    !
    use parallel_m,  ONLY:PAR_DIPk_ibz_index,PAR_IND_DIPk_ibz
    !
    complex(SP) :: DIP_plus   , DIP_minus
    real(SP)    :: DIP_plus_sq, DIP_minus_sq
    !
    integer     :: ik,ik_mem,i_sp_pol,iv,ic
    !
    ! PRB 77, 235406 (2008)
    ! Equation (4)
    !
    do ik=1,Xk%nibz
      !
      if (.not.PAR_IND_DIPk_ibz%element_1D(ik)) cycle
      !
      ik_mem=PAR_DIPk_ibz_index(ik)
      ! 
      do i_sp_pol=1,n_sp_pol
        !
        do iv=X%ib(1),X%ib_lim(1)
          do ic=max(iv,X%ib_lim(2)),X%ib(2)
            !
            DIP_plus  = sqrt(0.5_SP)*( DIP_P(1,ic,iv,ik_mem,i_sp_pol) + cI*DIP_P(2,ic,iv,ik_mem,i_sp_pol) )
            DIP_minus = sqrt(0.5_SP)*( DIP_P(1,ic,iv,ik_mem,i_sp_pol) - cI*DIP_P(2,ic,iv,ik_mem,i_sp_pol) )
            !
            DIP_plus_sq  = real( DIP_plus *conjg(DIP_plus)  , SP )
            DIP_minus_sq = real( DIP_minus*conjg(DIP_minus) , SP )
            !
            if( .not. (DIP_plus_sq+DIP_minus_sq)>0._SP ) cycle
            !
            ETA_circ(ic,iv,ik_mem,i_sp_pol) = cmplx( (DIP_plus_sq-DIP_minus_sq)/(DIP_plus_sq+DIP_minus_sq) , 0. , SP )
            !
          enddo
        enddo
      enddo
    enddo
    !
   end subroutine DIPOLES_circular
   !
end subroutine<|MERGE_RESOLUTION|>--- conflicted
+++ resolved
@@ -54,12 +54,12 @@
 #if defined _PL
  use drivers,        ONLY:l_photolum
 #endif
- use pars,           ONLY:SP,cZERO,cI
+ use pars,           ONLY:SP,cZERO
  use com,            ONLY:warning
  use electrons,      ONLY:levels,n_sp_pol
  use R_lattice,      ONLY:bz_samp
  use X_m,            ONLY:X_alloc,X_t,DIP_iR,use_covariant_approach,use_real_space_approach,&
-&                         Vnl_commutator_warning,use_g_space_approach,Dipole_approach,ETA_circ,&
+&                         Vnl_commutator_warning,use_g_space_approach,Dipole_approach,&
 &                         use_shifted_grids_approach,DIP_P,force_v_g_space_approach,Dipole_Energy_treshold
  use IO_m,           ONLY:io_control,OP_RD_CL,VERIFY,REP,OP_WR_CL,OP_APP_WR_CL,OP_RD,&
 &                         IO_and_Messaging_switch
@@ -191,8 +191,6 @@
    !
 #if defined _RT
    if (l_real_time.and.n_spin>1)   call DIPOLE_magnetization(Xen,Xk,X)
-   !
-   if (l_real_time.and.n_spin>1)   call DIPOLES_circular()
 #endif
    !
    call DIPOLES_ppredux_and_symmetrize()
@@ -318,8 +316,6 @@
      !
 #if defined _RT
      if (l_real_time.and.n_spin>1) then
-       call X_alloc('ETA_circ',(/X%ib_lim(2),X%ib(2),X%ib(1),X%ib_lim(1),PAR_DIPk_nibz/))
-       ETA_circ=cZERO
        call X_alloc('DIP_spin',(/3,X%ib_lim(2),X%ib(2),X%ib(1),X%ib_lim(1),PAR_DIPk_nibz/))
        DIP_spin=cZERO
      endif
@@ -356,11 +352,6 @@
         !
         if (l_real_time.and.n_spin>1) then
           call PP_redux_wait(DIP_spin(:,:,:,ik_mem,i_sp_pol),COMM=PAR_COM_DIPOLES_k_subgroup%COMM)
-<<<<<<< HEAD
-          !call PP_redux_wait(  ETA_circ(:,:,ik_mem,i_sp_pol),COMM=PAR_COM_DIPOLES_k_subgroup%COMM)
-          !
-=======
->>>>>>> 1883dd5a
         endif
         !
 #endif
@@ -400,10 +391,6 @@
 #if defined _RT
             if (l_real_time.and.n_spin>1) then
               DIP_spin(:,iv,iv,ik_mem,i_sp_pol)=cmplx( real(DIP_spin(:,iv,iv,ik_mem,i_sp_pol)),0. ,SP)
-<<<<<<< HEAD
-              ETA_circ  (iv,iv,ik_mem,i_sp_pol)=cmplx( real(ETA_circ  (iv,iv,ik_mem,i_sp_pol)),0. ,SP)
-=======
->>>>>>> 1883dd5a
             endif
 #endif
 #if defined _SC
@@ -418,10 +405,6 @@
 #if defined _RT
               if (l_real_time.and.n_spin>1) then
                 DIP_spin(:,iv,ic,ik_mem,i_sp_pol)= conjg(DIP_spin(:,ic,iv,ik_mem,i_sp_pol))
-<<<<<<< HEAD
-                ETA_circ  (iv,ic,ik_mem,i_sp_pol)=       ETA_circ  (ic,iv,ik_mem,i_sp_pol)
-=======
->>>>>>> 1883dd5a
               endif
 #endif
 #if defined _SC
@@ -437,45 +420,4 @@
     !
    end subroutine DIPOLES_ppredux_and_symmetrize
    !
-   !
-   subroutine DIPOLES_circular()
-    !
-    use parallel_m,  ONLY:PAR_DIPk_ibz_index,PAR_IND_DIPk_ibz
-    !
-    complex(SP) :: DIP_plus   , DIP_minus
-    real(SP)    :: DIP_plus_sq, DIP_minus_sq
-    !
-    integer     :: ik,ik_mem,i_sp_pol,iv,ic
-    !
-    ! PRB 77, 235406 (2008)
-    ! Equation (4)
-    !
-    do ik=1,Xk%nibz
-      !
-      if (.not.PAR_IND_DIPk_ibz%element_1D(ik)) cycle
-      !
-      ik_mem=PAR_DIPk_ibz_index(ik)
-      ! 
-      do i_sp_pol=1,n_sp_pol
-        !
-        do iv=X%ib(1),X%ib_lim(1)
-          do ic=max(iv,X%ib_lim(2)),X%ib(2)
-            !
-            DIP_plus  = sqrt(0.5_SP)*( DIP_P(1,ic,iv,ik_mem,i_sp_pol) + cI*DIP_P(2,ic,iv,ik_mem,i_sp_pol) )
-            DIP_minus = sqrt(0.5_SP)*( DIP_P(1,ic,iv,ik_mem,i_sp_pol) - cI*DIP_P(2,ic,iv,ik_mem,i_sp_pol) )
-            !
-            DIP_plus_sq  = real( DIP_plus *conjg(DIP_plus)  , SP )
-            DIP_minus_sq = real( DIP_minus*conjg(DIP_minus) , SP )
-            !
-            if( .not. (DIP_plus_sq+DIP_minus_sq)>0._SP ) cycle
-            !
-            ETA_circ(ic,iv,ik_mem,i_sp_pol) = cmplx( (DIP_plus_sq-DIP_minus_sq)/(DIP_plus_sq+DIP_minus_sq) , 0. , SP )
-            !
-          enddo
-        enddo
-      enddo
-    enddo
-    !
-   end subroutine DIPOLES_circular
-   !
 end subroutine