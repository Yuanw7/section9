--- conflicted
+++ resolved
@@ -66,13 +66,8 @@
  use R_lattice,      ONLY:bz_samp
  use X_m,            ONLY:X_alloc,X_t,DIP_iR,use_covariant_approach,use_real_space_approach,&
 &                         Vnl_commutator_warning,use_g_space_approach,Dipole_approach,&
-<<<<<<< HEAD
 &                         use_shifted_grids_approach,DIP_P,DIP_v,force_v_g_space_approach,Dipole_Energy_treshold,&
-&                         l_X_terminator
-=======
-&                         use_shifted_grids_approach,DIP_P,force_v_g_space_approach,Dipole_Energy_treshold,&
 &                         l_X_terminator,DIP_S
->>>>>>> b5d45e0c
  use IO_m,           ONLY:io_control,OP_RD_CL,VERIFY,REP,OP_WR_CL,OP_APP_WR_CL,OP_RD,&
 &                         IO_and_Messaging_switch
  use wave_func,      ONLY:wf_ng
