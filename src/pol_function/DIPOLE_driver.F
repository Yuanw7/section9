--- conflicted
+++ resolved
@@ -246,14 +246,11 @@
      write_header  =(     master_cpu.and.writing)
      read_header   =(.not.master_cpu.and.writing).or.reading
      !
-<<<<<<< HEAD
-=======
      ! AM March 2016. The next lines are in the nasty case where only a fraction of all CPU's compute the
      ! dipoles. In this case only those cpu's know the right value of X%Vnl_included that is defined in the
      ! calculation process. If, in the same run, all cpu's must access the dipoles the other CPU's will have
      ! the wrong value of X%Vnl_included and the code will get stuck.
      !
->>>>>>> fe4b9ebd
      if (reading.and.PAR_COM_DIPOLES%n_CPU==ncpu)then
        l_vnl=X%Vnl_included
        call PP_redux_wait(l_vnl)
