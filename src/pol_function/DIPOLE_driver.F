--- conflicted
+++ resolved
@@ -51,14 +51,10 @@
  ! being a derived structure it must be mapped in the calling routine.
  !
  use drivers,        ONLY:l_optics
-<<<<<<< HEAD
- use pars,           ONLY:SP,cZERO,cI
-=======
 #if defined _PL
  use drivers,        ONLY:l_photolum
 #endif
  use pars,           ONLY:SP,cZERO
->>>>>>> 45aecc03
  use com,            ONLY:warning
  use electrons,      ONLY:levels,n_sp_pol
  use R_lattice,      ONLY:bz_samp
