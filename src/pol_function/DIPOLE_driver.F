--- conflicted
+++ resolved
@@ -67,13 +67,8 @@
  use X_m,            ONLY:X_alloc,X_t,DIP_iR,use_covariant_approach,use_real_space_approach,&
 &                         Vnl_commutator_warning,use_g_space_approach,Dipole_approach,&
 &                         use_shifted_grids_approach,DIP_P,force_v_g_space_approach,Dipole_Energy_treshold,&
-<<<<<<< HEAD
-&                         l_X_terminator
- use IO_m,           ONLY:io_control,OP_RD_CL,VERIFY,REP,OP_WR_CL,OP_APP_CL,OP_RD,&
-=======
 &                         l_X_terminator,DIP_S
  use IO_m,           ONLY:io_control,OP_RD_CL,VERIFY,REP,OP_WR_CL,OP_APP_WR_CL,OP_RD,&
->>>>>>> 02daf652
 &                         IO_and_Messaging_switch
  use wave_func,      ONLY:wf_ng
  use parallel_m,     ONLY:PAR_IND_DIPk_ibz,PAR_DIPk_nibz,&
@@ -346,7 +341,7 @@
      if (io_err==0) then
        !
        if (reading) IO_ACTION=OP_RD_CL
-       if (writing) IO_ACTION=OP_APP_CL
+       if (writing) IO_ACTION=OP_APP_WR_CL
        !
        do ik=1,Xk%nibz
          if (.not.PAR_IND_DIPk_ibz%element_1D(ik)                   ) cycle
