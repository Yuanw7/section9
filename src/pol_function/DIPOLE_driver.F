!
!        Copyright (C) 2000-2017 the YAMBO team
!              http://www.yambo-code.org
!
! Authors (see AUTHORS file for details): AM, DS
! 
! This file is distributed under the terms of the GNU 
! General Public License. You can redistribute it and/or 
! modify it under the terms of the GNU General Public 
! License as published by the Free Software Foundation; 
! either version 2, or (at your option) any later version.
!
! This program is distributed in the hope that it will 
! be useful, but WITHOUT ANY WARRANTY; without even the 
! implied warranty of MERCHANTABILITY or FITNESS FOR A 
! PARTICULAR PURPOSE.  See the GNU General Public License 
! for more details.
!
! You should have received a copy of the GNU General Public 
! License along with this program; if not, write to the Free 
! Software Foundation, Inc., 59 Temple Place - Suite 330,Boston, 
! MA 02111-1307, USA or visit http://www.gnu.org/copyleft/gpl.txt.
!
subroutine Dipole_driver(Xen,Xk,X,field_dir)
 !
 ! Presently there exist two gauges: (i ) the length   which uses <r>            
 !                                   (ii) the velocity which uses <v>=<p-[x,Vnl]> 
 !
 ! DIP_iR=i<r>
 ! DIP_P = <v>   (should be called DIP_V ... )
 !
 ! For each of the two gauges there exist three approaches of computing the dipoles
 ! 1) G space approach      --> directly computes <v> and then <r>=<v>/DeltaE (called transverse approach as well)
 ! 2) real space approach   --> directly computes <r> and then <v>=<r>*DeltaE (only for non periodic directions)
 ! 2) shifted kpts approach --> computes q*<nk|r|mk> as <nk|r|mk+q> with small q (phases not defined)
 !                              and then <v> as <r>*DeltaE
 ! 3) covariant approach    --> computes <nk|r|mk> in reciprocal space as <nk|partial_k|mk>
 !                              takes into account the phases. symmetries not yet implemented 
 !                              and then <v> as <r>*DeltaE
 !
 ! PARALLEL structure: The dipoles are based on a "derived" structure. 
 !                     K-points are driven by these communicators and indexes:
 !
 ! PAR_IND_DIPk_ibz
 ! PAR_DIPk_nibz
 ! PAR_COM_DIPOLES_k_subgroup
 !
 ! while the general world where the calculations lives is
 !
 ! PAR_COM_DIPOLES
 !
 ! being a derived structure it must be mapped in the calling routine.
 !
 use drivers,        ONLY:l_optics
#if defined _PL
 use drivers,        ONLY:l_photolum
#endif
 use pars,           ONLY:SP,cZERO
 use com,            ONLY:warning
 use electrons,      ONLY:levels,n_sp_pol
 use R_lattice,      ONLY:bz_samp
 use X_m,            ONLY:X_alloc,X_t,DIP_iR,use_covariant_approach,use_real_space_approach,&
&                         Vnl_commutator_warning,use_g_space_approach,Dipole_approach,&
&                         use_shifted_grids_approach,DIP_P,force_v_g_space_approach,Dipole_Energy_treshold,&
&                         l_X_terminator
 use IO_m,           ONLY:io_control,OP_RD_CL,VERIFY,REP,OP_WR_CL,OP_APP_WR_CL,OP_RD,&
&                         IO_and_Messaging_switch
 use wave_func,      ONLY:wf_ng
 use parallel_m,     ONLY:PAR_IND_DIPk_ibz,PAR_DIPk_nibz,&
&                         PP_redux_wait,PAR_COM_PLASMA_INDEX,PAR_COM_Q_INDEX,l_par_RT
 use parser_m,       ONLY:parser
#if defined _RT || defined _SC
 use drivers,        ONLY:l_real_time,l_sc_run
 use com,            ONLY:secnm
#endif
#if defined _RT
 use X_m,            ONLY:DIP_spin,DIP_orbital,DIP_P_spinor
 use electrons,      ONLY:n_spin,n_spinor
#endif
#if defined _SC || defined _RT
 use X_m,            ONLY:P_square
#endif
#if defined _QED
 use drivers,        ONLY:l_elphoton_corr
#endif
#if defined _TIMING
 use timing_m,       ONLY:timing
#endif
 !
 implicit none
 !
 type(bz_samp), intent(inout) :: Xk
 type(levels),  intent(inout) :: Xen
 type(X_t),     intent(inout) :: X
 real(SP),      intent(inout) :: field_dir(3)
 !
 ! Work Space
 !
 integer           :: ik,i_sp_pol
 logical           :: use_dipole_transverse,Dipole_bands_ordered,idir_not_done(3)
#if defined _SC || defined  _RT
 logical           :: l_evaluating_em1s
#endif
 !
 ! I/O
 !
 integer           :: ID,io_err
 integer, external :: io_DIPOLES
 !
#if defined _TIMING
 call timing('Dipoles',OPR='start')
#endif
 !
 ! Setup logicals 
 !================
 !
 use_g_space_approach        = trim(Dipole_approach)=='G-space v'
 use_real_space_approach     = trim(Dipole_approach)=='R-space x'
 use_covariant_approach      = trim(Dipole_approach)=='Covariant'
 use_shifted_grids_approach  = trim(Dipole_approach)=='Shifted grids'
 !
 call parser('PDirect'  ,force_v_g_space_approach)
 !
 if(.not.any((/use_g_space_approach,use_real_space_approach,use_covariant_approach,use_shifted_grids_approach/))) then
   call warning(' Dipoles approach defined in input not recognised. Reverting to G-space v')
   use_g_space_approach = .true.
   Dipole_approach='G-space v'
 endif
 !
#if defined _SC || defined _RT
 force_v_g_space_approach=force_v_g_space_approach.or.l_sc_run.or.l_real_time
#endif
 force_v_g_space_approach=force_v_g_space_approach.and.(.not.use_g_space_approach)
 use_dipole_transverse   =force_v_g_space_approach.or.       use_g_space_approach
 idir_not_done           =.true.
 !
 X%ngostnts=wf_ng
 !
 !
 ! NOTE: 1 - that in case we will enter here during a SC run to update the
 !           screened interaction all transitions must be considered in order to rotate <P>.
 !       2 - when using internal SC potentials oscilators must be rotated
 !           in the new basis. So all transitions are needed.
 !       3 - In real-time simulations P and P^2 are ALWAYS calculated => no band ordering
 !
 Dipole_bands_ordered=.true.
 !
#if defined _SC  || defined _RT
 l_evaluating_em1s=index(secnm,"Dielectric")/=0
 if ((l_sc_run.or.l_real_time).and..not.l_evaluating_em1s) Dipole_bands_ordered=.false.
#endif
#if defined _QED 
 if (l_elphoton_corr) Dipole_bands_ordered=.false.
#endif
 !
 ! Set up band limits
 !
 if (Dipole_bands_ordered.or.Dipole_Energy_treshold<0._SP) then
   X%ib_lim(1)=Xen%nbm
   X%ib_lim(2)=Xen%nbf+1
   if (l_X_terminator) X%ib_lim(2)=X%ib(1)
 else
   X%ib_lim(1)=X%ib(2)
   X%ib_lim(2)=X%ib(1)
 endif
 !
 ! Check if Dipoles DBs exist and are ok
 !=======================================
 io_err=-1
 call DIPOLES_IO('read ')
 !
 ! In case dipoles were not found/ok then I need to compute them
 !==============================================================
 if (io_err/=0) then
   !
   ! I/O privilegies: temporarly switch it on
   !
   call IO_and_Messaging_switch("SAVE")
   call IO_and_Messaging_switch("+io_out",CONDITION=.TRUE.)
   !
   ! Allocation
   !
   call DIPOLES_alloc()
   !
   ! GPL_EXCLUDE_START 
   !
   if (use_shifted_grids_approach) call DIPOLE_shifted_grids(Xen,Xk,X)
   !
   if (use_covariant_approach)     call DIPOLE_build_covariants(Xen,Xk,X)
   !
   if (use_real_space_approach)    call DIPOLE_x_real_space(Xen,Xk,X,idir_not_done)
   !
   ! GPL_EXCLUDE_END 
   !
   if (use_dipole_transverse)      call DIPOLE_transverse(Xen,Xk,X)
   !
#if defined _RT
   if (l_real_time.and.n_spin>1)   call DIPOLE_orbital_magnetization(Xen,Xk,X)
   !
   if (l_real_time.and.n_spin>1)   call DIPOLE_spin_magnetization(Xk,X)
#endif
   !
   call DIPOLES_ppredux_and_symmetrize()
   !
   ! If the calculation of the dipoles is very short the I/O is switched off
   !
   call DIPOLES_IO('write')
   !
   ! I/O privilegies: RESTORE to previous values
   !
   call IO_and_Messaging_switch("RESTORE")
   !
 endif
 !
#if defined _TIMING
 call timing('Dipoles',OPR='stop')
#endif
 !
#if defined _SC || defined _RT
 if ((l_sc_run.or.l_real_time).and..not.l_evaluating_em1s) return
#endif
#if defined _QED
 if (l_elphoton_corr) return
#endif
 !
 ! Warn about missing [Vnl,r] commutator
 !
 if (.not.X%Vnl_included.and..not.Vnl_commutator_warning.and.l_optics.and.use_dipole_transverse) then
   call warning(' Missing non-local pseudopotential contribution')
   Vnl_commutator_warning=.TRUE.
 endif
 !
 ! Finally project the dipoles along q
 !=====================================
 call DIPOLE_project_along_q(Xk,X,field_dir)
 !
 ! Clean up
 !
 call X_alloc('DIP_iR') 
#if defined _PL
 if (.not.l_photolum) call X_alloc('DIP_P')
#else
 call X_alloc('DIP_P')
#endif
#if defined _RT
 if (l_real_time.and.n_spin  >1) call X_alloc('DIP_orbital')
 if (l_real_time.and.n_spin  >1) call X_alloc('DIP_spin')
 if (l_real_time.and.n_spinor>1) call X_alloc('DIP_P_spinor')
#endif
#if defined _SC || defined _RT
 call X_alloc('P_square') 
#endif
 !
 contains
   !
   subroutine DIPOLES_IO(read_or_write)
     !
     use parallel_m, ONLY:master_cpu,PAR_COM_DIPOLES,PAR_COM_DIPOLES_k_subgroup,ncpu
     use com,        ONLY:msg
     use IO_m,       ONLY:io_DIP
     !
     character(5), intent(in) :: read_or_write
     !
     integer                  :: IO_ACTION
     logical                  :: write_header,read_header,reading,writing,l_vnl(1)
     !
     if (.not.io_DIP) return 
     !
     reading=trim(read_or_write)=="read"
     writing=trim(read_or_write)=="write"
     !
     ID=0
     write_header  =(     master_cpu.and.writing)
     read_header   =(.not.master_cpu.and.writing).or.reading
     !
     ! AM March 2016. The next lines are in the nasty case where only a fraction of all CPU's compute the
     ! dipoles. In this case only those cpu's know the right value of X%Vnl_included that is defined in the
     ! calculation process. If, in the same run, all cpu's must access the dipoles the other CPU's will have
     ! the wrong value of X%Vnl_included and the code will get stuck.
     !
     if (reading.and.PAR_COM_DIPOLES%n_CPU==ncpu)then
       l_vnl=X%Vnl_included
       call PP_redux_wait(l_vnl)
       X%Vnl_included=l_vnl(1)
     endif
     !
     if(write_header) then
       call msg('s','[DIP] Writing dipoles header ')
       call io_control(ACTION=OP_WR_CL,COM=REP,SEC=(/1/),MODE=VERIFY,ID=ID)
       io_err=io_DIPOLES(X,ID)
     endif
     !
     call PP_redux_wait(COMM=PAR_COM_DIPOLES%COMM)
     !
     if(read_header) then
       call msg('s','[DIP] Checking dipoles header ')
       call io_control(ACTION=OP_RD_CL,COM=REP,SEC=(/1/),MODE=VERIFY,ID=ID)
       io_err=io_DIPOLES(X,ID)
     endif
     !
     ! In case io_err is /=0 all CPU have to sincronize before starting
     ! to recompute the dipoles and write a new header
     !
     call PP_redux_wait(COMM=PAR_COM_DIPOLES%COMM)
     !
     if (io_err==0) then
       !
       if (reading) IO_ACTION=OP_RD_CL
       if (writing) IO_ACTION=OP_APP_WR_CL
       !
       do ik=1,Xk%nibz
         if (.not.PAR_IND_DIPk_ibz%element_1D(ik)                   ) cycle
         if ((writing.and.PAR_COM_DIPOLES_k_subgroup%CPU_id==0).or.reading) then
           do i_sp_pol=1,n_sp_pol
             call io_control(ACTION=IO_ACTION,COM=REP,SEC=(/1+ik+(i_sp_pol-1)*Xk%nibz/),ID=ID)
             io_err=io_DIPOLES(X,ID)
          enddo
         endif
       enddo
       !
     endif
     !
   end subroutine DIPOLES_IO
   !
   subroutine DIPOLES_alloc()
     !
     call X_alloc('DIP_iR',(/3,X%ib_lim(2),X%ib(2),X%ib(1),X%ib_lim(1),PAR_DIPk_nibz/))
     call X_alloc('DIP_P' ,(/3,X%ib_lim(2),X%ib(2),X%ib(1),X%ib_lim(1),PAR_DIPk_nibz/))
     DIP_iR=cZERO
     DIP_P=cZERO
     !
#if defined _RT
     if (l_real_time.and.n_spin>1) then
       call X_alloc('DIP_orbital',(/3,X%ib_lim(2),X%ib(2),X%ib(1),X%ib_lim(1),PAR_DIPk_nibz,2/))
       DIP_orbital=cZERO
     endif
     if (l_real_time.and.n_spin>1) then
       call X_alloc('DIP_spin',(/3,X%ib_lim(2),X%ib(2),X%ib(1),X%ib_lim(1),PAR_DIPk_nibz/))
       DIP_spin=cZERO
     endif
     if (l_real_time.and.n_spinor>1) then
       call X_alloc('DIP_P_spinor',(/3,X%ib_lim(2),X%ib(2),X%ib(1),X%ib_lim(1),PAR_DIPk_nibz/))
       DIP_P_spinor=cZERO
     endif
#endif

     !
#if defined _SC || defined _RT
     if (l_sc_run.or.l_real_time) then
       call X_alloc('P_square',(/X%ib_lim(2),X%ib(2),X%ib(1),X%ib_lim(1),PAR_DIPk_nibz/))
       P_square=cZERO
     endif
#endif
     !
   end subroutine DIPOLES_alloc
   !
   subroutine DIPOLES_ppredux_and_symmetrize()
     !
     use parallel_m,  ONLY:PAR_DIPk_ibz_index,PAR_COM_DIPOLES_k_subgroup
     !
     integer  :: ic,iv,i_sp_pol,ik,ik_mem
     !
     do ik=1,Xk%nibz
       !
       if (.not.PAR_IND_DIPk_ibz%element_1D(ik)) cycle
       !
       ik_mem=PAR_DIPk_ibz_index(ik)
       ! 
       do i_sp_pol=1,n_sp_pol
         !
         call PP_redux_wait(DIP_iR(:,:,:,ik_mem,i_sp_pol),COMM=PAR_COM_DIPOLES_k_subgroup%COMM)
         call PP_redux_wait( DIP_P(:,:,:,ik_mem,i_sp_pol),COMM=PAR_COM_DIPOLES_k_subgroup%COMM)
         !
#if defined _RT
         !
         if (l_real_time.and.n_spin>1) &
&          call PP_redux_wait(DIP_orbital(:,:,:,ik_mem,i_sp_pol,:),COMM=PAR_COM_DIPOLES_k_subgroup%COMM)
         if (l_real_time.and.n_spin>1) &
&          call PP_redux_wait(DIP_spin(:,:,:,ik_mem,i_sp_pol),COMM=PAR_COM_DIPOLES_k_subgroup%COMM)
         if (l_real_time.and.n_spinor>1) &
&          call PP_redux_wait(DIP_P_spinor(:,:,:,:,:,ik_mem),COMM=PAR_COM_DIPOLES_k_subgroup%COMM)
         !
#endif
         !
#if defined _SC || defined _RT
         !
         if (l_sc_run.or.l_real_time) &
&          call PP_redux_wait(P_square(:,:,ik_mem,i_sp_pol),COMM=PAR_COM_DIPOLES_k_subgroup%COMM)
         !
#endif
         !
         if (l_par_RT) then
           !
#if defined _RT
           DIP_iR(:,:,:,ik_mem,i_sp_pol)= DIP_iR(:,:,:,ik_mem,i_sp_pol)/PAR_COM_PLASMA_INDEX%n_CPU/PAR_COM_Q_INDEX%n_CPU
<<<<<<< HEAD
           DIP_P(:,:,:,ik_mem,i_sp_pol)= DIP_P(:,:,:,ik_mem,i_sp_pol)/PAR_COM_PLASMA_INDEX%n_CPU/PAR_COM_Q_INDEX%n_CPU
           if (l_real_time.and.n_spin>1) DIP_orbital(:,:,:,ik_mem,i_sp_pol,:)= &
&            DIP_orbital(:,:,:,ik_mem,i_sp_pol,:)/PAR_COM_PLASMA_INDEX%n_CPU/PAR_COM_Q_INDEX%n_CPU
           if (l_real_time.and.n_spin>1) DIP_spin(:,:,:,ik_mem,i_sp_pol)= &
&            DIP_spin(:,:,:,ik_mem,i_sp_pol)/PAR_COM_PLASMA_INDEX%n_CPU/PAR_COM_Q_INDEX%n_CPU
           if (l_real_time.and.n_spinor>1) DIP_P_spinor(:,:,:,:,:,ik_mem)= &
&            DIP_P_spinor(:,:,:,:,:,ik_mem)/PAR_COM_PLASMA_INDEX%n_CPU/PAR_COM_Q_INDEX%n_CPU
#endif
#if defined _SC || defined _RT
           if (l_sc_run.or.l_real_time) &
&            P_square(:,:,ik_mem,i_sp_pol)= P_square(:,:,ik_mem,i_sp_pol)/PAR_COM_PLASMA_INDEX%n_CPU/PAR_COM_Q_INDEX%n_CPU
=======
           DIP_P(:,:,:,ik_mem,i_sp_pol) = DIP_P(:,:,:,ik_mem,i_sp_pol)/PAR_COM_PLASMA_INDEX%n_CPU/PAR_COM_Q_INDEX%n_CPU
           if (l_real_time.and.n_spin>1) then
             DIP_spin(:,:,:,ik_mem,i_sp_pol)= DIP_spin(:,:,:,ik_mem,i_sp_pol)/PAR_COM_PLASMA_INDEX%n_CPU/PAR_COM_Q_INDEX%n_CPU
           endif
#endif
#if defined _SC || defined _RT
           if (l_sc_run.or.l_real_time) then
             P_square(:,:,ik_mem,i_sp_pol)= P_square(:,:,ik_mem,i_sp_pol)/PAR_COM_PLASMA_INDEX%n_CPU/PAR_COM_Q_INDEX%n_CPU
           endif
>>>>>>> 2500a2e0
#endif
           !
         endif
         !
       enddo
       !
       ! Symmetrization 
       !================
       ! Impose P(/iR) to be Hermitian (/anti-Hermitian)
       !
       do i_sp_pol=1,n_sp_pol
         do iv=X%ib(1),X%ib_lim(1)
           if(iv>=X%ib_lim(2)) then
             DIP_iR(:,iv,iv,ik_mem,i_sp_pol)=cmplx(0.,aimag(DIP_iR(:,iv,iv,ik_mem,i_sp_pol)),SP)
             DIP_P (:,iv,iv,ik_mem,i_sp_pol)=cmplx( real(DIP_P(:,iv,iv,ik_mem,i_sp_pol)),0. ,SP)
#if defined _RT
             if (l_real_time.and.n_spin>1) &
&              DIP_orbital(:,iv,iv,ik_mem,i_sp_pol,:)=cmplx( real(DIP_orbital(:,iv,iv,ik_mem,i_sp_pol,:)),0. ,SP)
             if (l_real_time.and.n_spin>1) &
&              DIP_spin(:,iv,iv,ik_mem,i_sp_pol)=cmplx( real(DIP_spin(:,iv,iv,ik_mem,i_sp_pol)),0. ,SP)
             if (l_real_time.and.n_spinor>1) &
               DIP_P_spinor(:,:,:,iv,iv,ik_mem)=cmplx( real(DIP_P_spinor(:,:,:,iv,iv,ik_mem)),0. ,SP)
#endif
#if defined _SC || defined _RT
             if (l_sc_run.or.l_real_time) then
               P_square(iv,iv,ik_mem,i_sp_pol)=cmplx(real(P_square(iv,iv,ik_mem,i_sp_pol)),0. ,SP)
             endif
#endif
           endif
           do ic=iv+1,X%ib(2)
             if( iv>=X%ib_lim(2) .and. ic<=X%ib_lim(1) ) then
               DIP_iR(:,iv,ic,ik_mem,i_sp_pol) = -conjg(DIP_iR(:,ic,iv,ik_mem,i_sp_pol))
               DIP_P (:,iv,ic,ik_mem,i_sp_pol) =  conjg(DIP_P (:,ic,iv,ik_mem,i_sp_pol))
#if defined _RT
               if (l_real_time.and.n_spin>1) &
&                DIP_orbital(:,iv,ic,ik_mem,i_sp_pol,:)= conjg(DIP_orbital(:,ic,iv,ik_mem,i_sp_pol,:))
               if (l_real_time.and.n_spin>1) &
&                DIP_spin(:,iv,ic,ik_mem,i_sp_pol)= conjg(DIP_spin(:,ic,iv,ik_mem,i_sp_pol))
               if (l_real_time.and.n_spinor>1) &
&                DIP_P_spinor(:,:,:,iv,ic,ik_mem)= conjg(DIP_P_spinor(:,:,:,ic,iv,ik_mem))
#endif
#if defined _SC || defined _RT
               if (l_sc_run.or.l_real_time) then
                 P_square(iv,ic,ik_mem,i_sp_pol) =  conjg(P_square(ic,iv,ik_mem,i_sp_pol))
               endif
#endif
             endif
           enddo
         enddo
       enddo
       !
     enddo
     !
   end subroutine DIPOLES_ppredux_and_symmetrize
   !
end subroutine<|MERGE_RESOLUTION|>--- conflicted
+++ resolved
@@ -393,8 +393,7 @@
            !
 #if defined _RT
            DIP_iR(:,:,:,ik_mem,i_sp_pol)= DIP_iR(:,:,:,ik_mem,i_sp_pol)/PAR_COM_PLASMA_INDEX%n_CPU/PAR_COM_Q_INDEX%n_CPU
-<<<<<<< HEAD
-           DIP_P(:,:,:,ik_mem,i_sp_pol)= DIP_P(:,:,:,ik_mem,i_sp_pol)/PAR_COM_PLASMA_INDEX%n_CPU/PAR_COM_Q_INDEX%n_CPU
+           DIP_P(:,:,:,ik_mem,i_sp_pol) = DIP_P(:,:,:,ik_mem,i_sp_pol)/PAR_COM_PLASMA_INDEX%n_CPU/PAR_COM_Q_INDEX%n_CPU
            if (l_real_time.and.n_spin>1) DIP_orbital(:,:,:,ik_mem,i_sp_pol,:)= &
 &            DIP_orbital(:,:,:,ik_mem,i_sp_pol,:)/PAR_COM_PLASMA_INDEX%n_CPU/PAR_COM_Q_INDEX%n_CPU
            if (l_real_time.and.n_spin>1) DIP_spin(:,:,:,ik_mem,i_sp_pol)= &
@@ -405,17 +404,6 @@
 #if defined _SC || defined _RT
            if (l_sc_run.or.l_real_time) &
 &            P_square(:,:,ik_mem,i_sp_pol)= P_square(:,:,ik_mem,i_sp_pol)/PAR_COM_PLASMA_INDEX%n_CPU/PAR_COM_Q_INDEX%n_CPU
-=======
-           DIP_P(:,:,:,ik_mem,i_sp_pol) = DIP_P(:,:,:,ik_mem,i_sp_pol)/PAR_COM_PLASMA_INDEX%n_CPU/PAR_COM_Q_INDEX%n_CPU
-           if (l_real_time.and.n_spin>1) then
-             DIP_spin(:,:,:,ik_mem,i_sp_pol)= DIP_spin(:,:,:,ik_mem,i_sp_pol)/PAR_COM_PLASMA_INDEX%n_CPU/PAR_COM_Q_INDEX%n_CPU
-           endif
-#endif
-#if defined _SC || defined _RT
-           if (l_sc_run.or.l_real_time) then
-             P_square(:,:,ik_mem,i_sp_pol)= P_square(:,:,ik_mem,i_sp_pol)/PAR_COM_PLASMA_INDEX%n_CPU/PAR_COM_Q_INDEX%n_CPU
-           endif
->>>>>>> 2500a2e0
 #endif
            !
          endif
