--- conflicted
+++ resolved
@@ -301,13 +301,8 @@
      !
      if (io_err==0) then
        !
-<<<<<<< HEAD
-       if(reading) IO_ACTION=OP_RD_CL
-       if(writing) IO_ACTION=OP_WR_CL
-=======
        if (reading) IO_ACTION=OP_RD_CL
-       if (writing) IO_ACTION=OP_APP_WR_CL
->>>>>>> 17c1ad30
+       if (writing) IO_ACTION=OP_WR_CL
        !
        do ik=1,Xk%nibz
          if (.not.PAR_IND_DIPk_ibz%element_1D(ik)                   ) cycle
