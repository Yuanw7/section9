--- conflicted
+++ resolved
@@ -33,13 +33,9 @@
  use interfaces,          ONLY:WF_load
  use LIVE_t,              ONLY:live_timing
  use electrons,           ONLY:levels,n_spinor,n_sp_pol
-<<<<<<< HEAD
  use parallel_m,          ONLY:PAR_IND_DIPk_ibz,PAR_DIPk_ibz_index,PAR_IND_DIPk_ibz_ID,&
 &                              PAR_IND_VAL_BANDS_DIP,PAR_IND_VAL_BANDS_DIP_ID,&
 &                              PAR_IND_CON_BANDS_DIP,PAR_IND_CON_BANDS_DIP_ID
-=======
- use parallel_m,          ONLY:PAR_IND_DIPk_ibz,PAR_DIPk_ibz_index,myid
->>>>>>> 97c3a343
  use pseudo,              ONLY:PP_free,pp_table,Vnl,pp_n_l_comp,pp_kbv_dim,pp_factor
  use R_lattice,           ONLY:bz_samp
  use X_m,                 ONLY:X_t,DIP_iR,P_square,DIP_P,l_X_terminator,&
@@ -165,16 +161,12 @@
      !
      do iv=X%ib(1),X%ib_lim(1) 
        !
-<<<<<<< HEAD
        if(.not.PAR_IND_VAL_BANDS_DIP%element_1D(iv)) cycle
        !
-       do ic=max(iv,X%ib_lim(2)),X%ib(2)
-=======
        ic_min=max(iv,X%ib_lim(2))
        if (l_X_terminator) ic_min=iv
        !
        do ic=ic_min,X%ib(2)
->>>>>>> 97c3a343
          !
          if(.not.PAR_IND_CON_BANDS_DIP%element_1D(ic)) cycle
          !
