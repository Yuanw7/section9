!
!        Copyright (C) 2000-2018 the YAMBO team
!              http://www.yambo-code.org
!
! Authors (see AUTHORS file for details): AM, DS
! 
! This file is distributed under the terms of the GNU 
! General Public License. You can redistribute it and/or 
! modify it under the terms of the GNU General Public 
! License as published by the Free Software Foundation; 
! either version 2, or (at your option) any later version.
!
! This program is distributed in the hope that it will 
! be useful, but WITHOUT ANY WARRANTY; without even the 
! implied warranty of MERCHANTABILITY or FITNESS FOR A 
! PARTICULAR PURPOSE.  See the GNU General Public License 
! for more details.
!
! You should have received a copy of the GNU General Public 
! License along with this program; if not, write to the Free 
! Software Foundation, Inc., 59 Temple Place - Suite 330,Boston, 
! MA 02111-1307, USA or visit http://www.gnu.org/copyleft/gpl.txt.
!
subroutine Dipole_transverse(Xen,Xk,X,l_real_time_magn_dipoles)
 !
 ! This routine returns <iR> and <P^2>.
 !
 use pars,                ONLY:SP,schlen,cZERO,cI
 use drivers,             ONLY:l_sc_run
#if defined _PL
 use drivers,             ONLY:l_photolum
#endif
 use interfaces,          ONLY:WF_load,WF_free
 use LIVE_t,              ONLY:live_timing
 use electrons,           ONLY:levels,n_spinor,n_sp_pol
 use parallel_m,          ONLY:PAR_IND_DIPk_ibz,PAR_DIPk_ibz_index
 use pseudo,              ONLY:PP_free,pp_table,Vnl,pp_n_l_comp,pp_kbv_dim,pp_factor
 use R_lattice,           ONLY:bz_samp
 use X_m,                 ONLY:X_t,DIP_iR,P_square,DIP_P,DIP_v,DIP_P_spinor,l_X_terminator,&
&                              Dipole_Energy_treshold,Dipole_Energy_treshold_vv,&
&                              use_g_space_approach,force_v_g_space_approach
 use IO_m,                ONLY:io_control,RD_CL,RD
 use wave_func,           ONLY:wf_ng,WF
 use com,                 ONLY:error,msg
 use timing_m,            ONLY:timing
#if defined _RT
 use drivers,             ONLY:l_real_time
#endif
#include<memory.h>
 !
 type(bz_samp), intent(in)    :: Xk
 type(levels),  intent(in)    :: Xen
 type(X_t),     intent(inout) :: X
 logical,       intent(in)    :: l_real_time_magn_dipoles
 !
 ! Work Space
 !
 character(schlen)            :: live_t_string
 logical                      :: l_eval_DIP_iR,l_eval_DIP_P,l_eval_DIP_P2,&
&                                l_mat_eval_DIP(X%ib_lim(2):X%ib(2),X%ib(1):X%ib_lim(1))
 integer                      :: ik,ic_wf,iv_wf,ic,iv,ifrag,&
&                                i_sp_pol,n_LT_steps,ik_mem,ic_min
 complex(SP), allocatable     :: kbv(:,:,:,:)
 complex(SP)                  :: rho_spinor(3,n_spinor,n_spinor),rho(3),P2
 real(SP)                     :: Ev_m_Ec,W_,Dipole_Energy_treshold_
 complex(SP)                  :: Ev_m_Ec_QP
 !
 !I/O and external functions
 !
 integer                      :: ID,io_err(3),io_KB_abinit_err,io_KB_pwscf_err,io_Vnl_err
 integer, external            :: io_KB_abinit,io_KB_pwscf,io_Vnl
 !
 call timing('DIPOLE_transverse',OPR='start')
 !
 call DIPOLE_kb_init(Xen,X,io_err,ID)
 !
 io_KB_abinit_err= io_err(1)
 io_KB_pwscf_err = io_err(2)
 io_Vnl_err      = io_err(3)
 !
 if(io_KB_abinit_err==0.or.io_KB_pwscf_err==0) then
   YAMBO_ALLOC(kbv,(wf_ng,pp_kbv_dim,4,n_spinor))
 endif
 !
 ! WF load
 ! Here I avoid the deallocation of states_to_load as I ASSUME that AFTER this routine 
 ! there will be other WF_load calls using the present WF distribution. 
 ! This is the case, for example, of the response function calculation.
 !
 call WF_load(WF,0,1,X%ib,(/1,Xk%nibz/),space='G',title='-Oscillators/G space',&
&             force_WFo=l_sc_run,keep_states_to_load=.TRUE.)
 !
 ! Eo    are always the eigenvalues consistent with the WFs
 ! E     do also include the QP corrections when Eo are allocated
 !
 if (allocated(Xen%Eo)   ) call msg('rns','[X] Using energies without QP corrections for the dipoles')
 !
 l_eval_DIP_iR=use_g_space_approach
#if defined _PL
 l_eval_DIP_P =use_g_space_approach.or.force_v_g_space_approach.or.l_photolum
#else
 l_eval_DIP_P =use_g_space_approach.or.force_v_g_space_approach
#endif
 l_eval_DIP_P2=.false.
 !
 ! Parallelization Mask 
 !======================
 ! Depending on the environment DIPOLES are distributed in different ways
 !
 call DIPOLE_build_parallelization_mask(X,l_mat_eval_DIP,n_LT_steps)
 !
 ! GPL_EXCLUDE_START
 !
#if defined _SC
 l_eval_DIP_P2=l_sc_run
#endif
#if defined _RT
 l_eval_DIP_P2=l_real_time
#endif
 !
 ! GPL_EXCLUDE_END
 !
 if (l_eval_DIP_P)                    live_t_string='Dipoles: P (T):'
 if (l_eval_DIP_P .and.l_eval_DIP_iR) live_t_string='Dipoles: P and iR (T):'
 if (l_eval_DIP_P2.and.l_eval_DIP_P)  live_t_string='Dipoles: P and P2 (T):'
 if (l_eval_DIP_P2.and.l_eval_DIP_iR) live_t_string='Dipoles: iR, P and P2 (T):'
 !
 if (n_LT_steps>0) call live_timing(trim(live_t_string),n_LT_steps)
 !
 ! Main loop over k in IBZ
 !
 W_=0._SP
 !
 do i_sp_pol=1,n_sp_pol
   if (n_LT_steps==0) cycle
   do ik=1,Xk%nibz
     ifrag=ik+(i_sp_pol-1)*Xk%nibz
     ! 
     ! [Vnl,r]
     !
     if (io_KB_pwscf_err==0) then
       if (ifrag< n_sp_pol*Xk%nibz) call io_control(ACTION=RD,SEC=(/ifrag+1/),ID=ID)
       if (ifrag==n_sp_pol*Xk%nibz) call io_control(ACTION=RD_CL,SEC=(/ifrag+1/),ID=ID)
       io_KB_pwscf_err=io_KB_pwscf(ID)
     endif
     !
     if (io_KB_abinit_err==0) then
       if (ifrag< n_sp_pol*Xk%nibz) call io_control(ACTION=RD,SEC=(/ifrag+1/),ID=ID)
       if (ifrag==n_sp_pol*Xk%nibz) call io_control(ACTION=RD_CL,SEC=(/ifrag+1/),ID=ID)
       io_KB_abinit_err=io_KB_abinit(ID)
     endif
     ! 
     if (.not.PAR_IND_DIPk_ibz%element_1D(ik)) cycle 
     !
     ik_mem=PAR_DIPk_ibz_index(ik)
     ! 
     if (io_KB_abinit_err==0) call DIPOLE_kb_abinit_comp(ik,i_sp_pol,Xk,kbv)
     if (io_KB_pwscf_err ==0) call DIPOLE_kb_pwscf_comp(ik,Xk,kbv)
     !
     do iv=X%ib(1),X%ib_lim(1) 
       !
       ic_min=max(iv,X%ib_lim(2))
       if (l_X_terminator) ic_min=iv
       !
       do ic=ic_min,X%ib(2)
         !
         if (.not.l_mat_eval_DIP(ic,iv)) cycle
         !
         iv_wf=WF%index(iv,ik,i_sp_pol)
         ic_wf=WF%index(ic,ik,i_sp_pol)
         !
         if (iv_wf==0) call error(" Error in parallel wf distribution (Dipole iv)")
         if (ic_wf==0) call error(" Error in parallel wf distribution (Dipole ic)")
         !
         if (allocated(Xen%W )) W_=abs(Xen%W(iv,ik,i_sp_pol))+abs(Xen%W(ic,ik,i_sp_pol))
         !
         Ev_m_Ec   =Xen%E(iv,ik,i_sp_pol)-Xen%E(ic,ik,i_sp_pol)
         Ev_m_Ec_QP=Xen%E(iv,ik,i_sp_pol)-Xen%E(ic,ik,i_sp_pol)+cI*W_
         !
         if (allocated(Xen%Eo)) Ev_m_Ec=Xen%Eo(iv,ik,i_sp_pol)-Xen%Eo(ic,ik,i_sp_pol)
         !
         ! Evaluate <iv_wf|   p   |ic_wf>
         !================================
         call DIPOLE_p_matrix_elements(Xk,iv_wf,ic_wf,ik,rho,rho_spinor,P2,l_eval_DIP_P2)
         !
         if (l_eval_DIP_P) then
           !
           ! See for this PRB 48, 11789 (1993), definition of p_eff
           !
           if (.not.(allocated(Xen%Eo).or.allocated(Xen%W))) DIP_P(:,ic,iv,ik_mem,i_sp_pol)=rho
           if (     (allocated(Xen%Eo).or.allocated(Xen%W))) then
             if (abs(Ev_m_Ec)<=Dipole_Energy_treshold_) DIP_P(:,ic,iv,ik_mem,i_sp_pol)=cZERO
             if (abs(Ev_m_Ec)> Dipole_Energy_treshold_) DIP_P(:,ic,iv,ik_mem,i_sp_pol)=rho*Ev_m_Ec_QP/Ev_m_Ec
           endif
           !
#if defined _RT
           if (l_real_time_magn_dipoles) then
             if (.not.(allocated(Xen%Eo).or.allocated(Xen%W))) DIP_P_spinor(:,:,:,ic,iv,ik_mem)=rho_spinor
             if (     (allocated(Xen%Eo).or.allocated(Xen%W))) then
               if (abs(Ev_m_Ec)<=Dipole_Energy_treshold_) DIP_P_spinor(:,:,:,ic,iv,ik_mem)=cZERO
               if (abs(Ev_m_Ec)> Dipole_Energy_treshold_) DIP_P_spinor(:,:,:,ic,iv,ik_mem)=rho_spinor*Ev_m_Ec_QP/Ev_m_Ec
             endif
           endif
#endif
           !
         endif
         !
         ! Evaluate <iv_wf|[x,Vnl]|ic_wf>
         !================================
         if (io_Vnl_err==0) rho(:) = rho(:) + Vnl(:3,ic,iv,ik,i_sp_pol)*0.5*real(n_spinor,SP)
         if (io_KB_abinit_err==0) call DIPOLE_kb_sum(ic_wf,iv_wf,rho,kbv)
         if (io_KB_pwscf_err ==0) call DIPOLE_kb_sum(ic_wf,iv_wf,rho,kbv)
         !
         ! define a different thr for val-val transitions
         ! used for XTerm (here Ev_m_Ec may become very large)
         !
         Dipole_Energy_treshold_=Dipole_Energy_treshold 
         if(l_X_terminator.and.ic<=X%ib_lim(1)) Dipole_Energy_treshold_=Dipole_Energy_treshold_vv
         !
         !=====
         ! <P>
         !=====
         ! P_vc=rho
         !
         if (l_eval_DIP_P) then
           !
           ! See for this PRB 48, 11789 (1993), definition of p_eff
           !
           if (.not.(allocated(Xen%Eo).or.allocated(Xen%W))) DIP_v(:,ic,iv,ik_mem,i_sp_pol)=rho
           if (     (allocated(Xen%Eo).or.allocated(Xen%W))) then
             if (abs(Ev_m_Ec)<=Dipole_Energy_treshold_) DIP_v(:,ic,iv,ik_mem,i_sp_pol)=cZERO
             if (abs(Ev_m_Ec)> Dipole_Energy_treshold_) DIP_v(:,ic,iv,ik_mem,i_sp_pol)=rho*Ev_m_Ec_QP/Ev_m_Ec
           endif
           !
<<<<<<< HEAD
=======
           ! GPL_EXCLUDE_START
           !
#if defined _RT
           if (l_real_time_magn_dipoles) then
             if (.not.(allocated(Xen%Eo).or.allocated(Xen%W))) DIP_P_spinor(:,:,:,ic,iv,ik_mem)=rho_spinor
             if (     (allocated(Xen%Eo).or.allocated(Xen%W))) then
               if (abs(Ev_m_Ec)<=Dipole_Energy_treshold_) DIP_P_spinor(:,:,:,ic,iv,ik_mem)=cZERO
               if (abs(Ev_m_Ec)> Dipole_Energy_treshold_) DIP_P_spinor(:,:,:,ic,iv,ik_mem)=rho_spinor*Ev_m_Ec_QP/Ev_m_Ec
             endif
           endif
#endif
           !
           ! GPL_EXCLUDE_END
           !
>>>>>>> 1e834f35
         endif
         !
         !======
         ! <iR>
         !======
         ! as 
         ! 
         !  [x,p_x]=i we get [x,H] = [x,p^2/2]+[x,Vnl]
         ! 
         ! we gave that 
         ! 
         ! [x,p^2/2]= i p_x 
         !
         ! So from the local part of rho (that is P_vc) we can extract the corresponding local part of <x>
         !
         ! DIP_iR(c,v) = i <v|r|c> = i <v|[r,H]|c>/(Ec-Ev) = 
         !             = i <v|i p|c>/(Ec-Ev) + i<v|[x,Vnl]|c>/(Ec-Ev) =
         !             = - <v|-i grad|c>/(Ec-Ev) +i<v|[x,Vnl]|c>/(Ec-Ev) =
         !             =   <v|-i grad|c>/(Ev-Ec) -i<v|[x,Vnl]|c>/(Ev-Ec) = 
         !             =   P_vc/(Ev-Ec) -i<v|[x,Vnl]|c>/(Ev-Ec)
         !
         if (l_eval_DIP_iR) then
           if (abs(Ev_m_Ec)> Dipole_Energy_treshold_) DIP_iR(:,ic,iv,ik_mem,i_sp_pol)=rho/Ev_m_Ec
           if (abs(Ev_m_Ec)<=Dipole_Energy_treshold_) DIP_iR(:,ic,iv,ik_mem,i_sp_pol)=cZERO
         endif
         !
         ! GPL_EXCLUDE_START
         !
         !======
         ! <P^2>
         !======
         !
         if (l_eval_DIP_P2) then
           ! See for this PRB 48, 11789 (1993), definition of p_eff
           if(.not.allocated(Xen%Eo)) P_square(ic,iv,ik_mem,i_sp_pol)= P2
           if(     allocated(Xen%Eo)) then
             if (abs(Ev_m_Ec)<=Dipole_Energy_treshold_) P_square(ic,iv,ik_mem,i_sp_pol)=cZERO
             if (abs(Ev_m_Ec)> Dipole_Energy_treshold_) P_square(ic,iv,ik_mem,i_sp_pol)=P2*(Ev_m_Ec_QP/Ev_m_Ec)**2
           endif
         endif
         !
         ! GPL_EXCLUDE_END
         !
         call live_timing(steps=1)
         !
       enddo    ! conduction band loop
     enddo      ! valence    band loop
     ! 
   enddo        ! k-points loop
 enddo          ! sp_pol   loop
 !
 call live_timing()
 !
 ! CLEAN
 !
 if (io_KB_pwscf_err==0.or.io_KB_abinit_err==0) then
   YAMBO_FREE(kbv)
   YAMBO_FREE(pp_n_l_comp)
   YAMBO_FREE(pp_table)
   YAMBO_FREE(pp_factor)
   call PP_free()
 else if (io_Vnl_err==0) then
   YAMBO_FREE(Vnl)
 endif 
 !
 call WF_free(WF)
 !
 call timing('DIPOLE_transverse',OPR='stop')
 !
end subroutine Dipole_transverse<|MERGE_RESOLUTION|>--- conflicted
+++ resolved
@@ -193,6 +193,8 @@
              if (abs(Ev_m_Ec)> Dipole_Energy_treshold_) DIP_P(:,ic,iv,ik_mem,i_sp_pol)=rho*Ev_m_Ec_QP/Ev_m_Ec
            endif
            !
+           ! GPL_EXCLUDE_START
+           !
 #if defined _RT
            if (l_real_time_magn_dipoles) then
              if (.not.(allocated(Xen%Eo).or.allocated(Xen%W))) DIP_P_spinor(:,:,:,ic,iv,ik_mem)=rho_spinor
@@ -203,6 +205,8 @@
            endif
 #endif
            !
+           ! GPL_EXCLUDE_END
+           !
          endif
          !
          ! Evaluate <iv_wf|[x,Vnl]|ic_wf>
@@ -232,23 +236,6 @@
              if (abs(Ev_m_Ec)> Dipole_Energy_treshold_) DIP_v(:,ic,iv,ik_mem,i_sp_pol)=rho*Ev_m_Ec_QP/Ev_m_Ec
            endif
            !
-<<<<<<< HEAD
-=======
-           ! GPL_EXCLUDE_START
-           !
-#if defined _RT
-           if (l_real_time_magn_dipoles) then
-             if (.not.(allocated(Xen%Eo).or.allocated(Xen%W))) DIP_P_spinor(:,:,:,ic,iv,ik_mem)=rho_spinor
-             if (     (allocated(Xen%Eo).or.allocated(Xen%W))) then
-               if (abs(Ev_m_Ec)<=Dipole_Energy_treshold_) DIP_P_spinor(:,:,:,ic,iv,ik_mem)=cZERO
-               if (abs(Ev_m_Ec)> Dipole_Energy_treshold_) DIP_P_spinor(:,:,:,ic,iv,ik_mem)=rho_spinor*Ev_m_Ec_QP/Ev_m_Ec
-             endif
-           endif
-#endif
-           !
-           ! GPL_EXCLUDE_END
-           !
->>>>>>> 1e834f35
          endif
          !
          !======
