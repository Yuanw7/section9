!
!        Copyright (C) 2000-2017 the YAMBO team
!              http://www.yambo-code.org
!
! Authors (see AUTHORS file for details): AM, DS
! 
! This file is distributed under the terms of the GNU 
! General Public License. You can redistribute it and/or 
! modify it under the terms of the GNU General Public 
! License as published by the Free Software Foundation; 
! either version 2, or (at your option) any later version.
!
! This program is distributed in the hope that it will 
! be useful, but WITHOUT ANY WARRANTY; without even the 
! implied warranty of MERCHANTABILITY or FITNESS FOR A 
! PARTICULAR PURPOSE.  See the GNU General Public License 
! for more details.
!
! You should have received a copy of the GNU General Public 
! License along with this program; if not, write to the Free 
! Software Foundation, Inc., 59 Temple Place - Suite 330,Boston, 
! MA 02111-1307, USA or visit http://www.gnu.org/copyleft/gpl.txt.
!
subroutine Dipole_transverse(Xen,Xk,X)
 !
 ! This routine returns <iR> and <P^2>.
 !
 use pars,                ONLY:SP,schlen,cZERO,cI
 use drivers,             ONLY:l_sc_run
#if defined _PL
 use drivers,             ONLY:l_photolum
#endif
 use interfaces,          ONLY:WF_load,WF_free
 use LIVE_t,              ONLY:live_timing
 use electrons,           ONLY:levels,n_spinor,n_sp_pol
 use parallel_m,          ONLY:PAR_IND_DIPk_ibz,PAR_DIPk_ibz_index
 use pseudo,              ONLY:PP_free,pp_table,Vnl,pp_n_l_comp,pp_kbv_dim,pp_factor
 use R_lattice,           ONLY:bz_samp
 use X_m,                 ONLY:X_t,DIP_iR,P_square,DIP_P,DIP_P_spinor,l_X_terminator,&
&                              Dipole_Energy_treshold,Dipole_Energy_treshold_vv,&
&                              use_g_space_approach,force_v_g_space_approach
 use IO_m,                ONLY:io_control,RD_CL,RD
 use wave_func,           ONLY:wf_ng,WF
 use com,                 ONLY:error,msg
#if defined _RT
 use drivers,             ONLY:l_real_time
#endif
#if defined _SC || defined _RT
 use com,                 ONLY:secnm
#endif
 !
#if defined _TIMING
 use timing_m,       ONLY:timing
#endif
#include<memory.h>
 !
 type(bz_samp), intent(in)    :: Xk
 type(levels),  intent(in)    :: Xen
 type(X_t),     intent(inout) :: X
 !
 ! Work Space
 !
 character(schlen)            :: live_t_string
#if defined _SC || defined _RT
 logical                      :: l_evaluating_em1s 
#endif
 logical                      :: l_eval_DIP_iR,l_eval_DIP_P,l_eval_DIP_P2,&
&                                l_mat_eval_DIP(X%ib_lim(2):X%ib(2),X%ib(1):X%ib_lim(1))
 integer                      :: ik,icfft(n_spinor),ivfft(n_spinor),ic,iv,&
<<<<<<< HEAD
&                                i_sp_pol,i_spinor,i_spin,alloc_err,n_LT_steps,ik_mem,ic_min
=======
&                                i_sp_pol,i_spinor,i_spin,wf_dim,n_LT_steps,ik_mem,ic_min
>>>>>>> 45e22b7d
 complex(SP), allocatable     :: kbv(:,:,:,:)
 complex(SP)                  :: rho_spinor(3,n_spinor,n_spinor),rho(3),P2
 real(SP)                     :: Ev_m_Ec,W_,Dipole_Energy_treshold_
 complex(SP)                  :: Ev_m_Ec_QP
 !
 !I/O and external functions
 !
 integer                      :: ID,io_err(3),io_KB_abinit_err,io_KB_pwscf_err,io_Vnl_err
 integer, external            :: io_KB_abinit,io_KB_pwscf,io_Vnl
 !
#if defined _TIMING
 call timing('DIPOLE_transverse',OPR='start')
#endif
#if defined _SC || defined _RT
 l_evaluating_em1s=index(secnm,"Dielectric")/=0
#endif
 !
 call DIPOLE_kb_init(Xen,X,io_err,ID)
 !
 io_KB_abinit_err= io_err(1)
 io_KB_pwscf_err = io_err(2)
 io_Vnl_err      = io_err(3)
 !
 if(io_KB_abinit_err==0.or.io_KB_pwscf_err==0) then
   YAMBO_ALLOC(kbv,(wf_ng,pp_kbv_dim,4,n_spinor))
 endif
 !
 ! WF load
 ! Here I avoid the deallocation of states_to_load as I ASSUME that AFTER this routine 
 ! there will be other WF_load calls using the present WF distribution. 
 ! This is the case, for example, of the response function calculation.
 !
 call WF_load(WF,0,1,X%ib,(/1,Xk%nibz/),space='G',title='-Oscillators/G space',&
&             force_WFo=l_sc_run,keep_states_to_load=.TRUE.)
 !
 ! Eo    are always the eigenvalues consistent with the WFs
 ! E     do also include the QP corrections when Eo are associated
 !
 if (allocated(Xen%Eo)   ) call msg('rns','[X] Using energies without QP corrections for the dipoles')
 !
 l_eval_DIP_iR=use_g_space_approach
#if defined _PL
 l_eval_DIP_P =use_g_space_approach.or.force_v_g_space_approach.or.l_photolum
#else
 l_eval_DIP_P =use_g_space_approach.or.force_v_g_space_approach
#endif
 l_eval_DIP_P2=.false.
 !
 ! Parallelization Mask 
 !======================
 ! Depending on the environment DIPOLES are distributed in different ways
 !
 call DIPOLE_build_parallelization_mask(X,l_mat_eval_DIP,n_LT_steps)
 !
#if defined _SC
 l_eval_DIP_P2=l_sc_run
#endif
#if defined _RT
 l_eval_DIP_P2=l_real_time
#endif
 !
 if (l_eval_DIP_P)                    live_t_string='Dipoles: P (T):'
 if (l_eval_DIP_P .and.l_eval_DIP_iR) live_t_string='Dipoles: P and iR (T):'
 if (l_eval_DIP_P2.and.l_eval_DIP_P)  live_t_string='Dipoles: P and P2 (T):'
 if (l_eval_DIP_P2.and.l_eval_DIP_iR) live_t_string='Dipoles: iR, P and P2 (T):'
 !
 if (n_LT_steps>0) call live_timing(trim(live_t_string),n_LT_steps)
 !
 ! Main loop over k in IBZ
 !
 W_=0._SP
 !
 do ik=1,Xk%nibz
   !
   if (n_LT_steps==0) cycle
   ! 
   ! [Vnl,r]
   !
   if (io_KB_pwscf_err==0) then
     if (ik< Xk%nibz ) call io_control(ACTION=RD,SEC=(/ik+1/),ID=ID)
     if (ik==Xk%nibz ) call io_control(ACTION=RD_CL,SEC=(/ik+1/),ID=ID)
     io_KB_pwscf_err=io_KB_pwscf(ID)
   endif
   !
   if (io_KB_abinit_err==0) then
     if (ik<Xk%nibz  ) call io_control(ACTION=RD,SEC=(/ik+1/),ID=ID)
     if (ik==Xk%nibz ) call io_control(ACTION=RD_CL,SEC=(/ik+1/),ID=ID)
     io_KB_abinit_err=io_KB_abinit(ID)
   endif
   ! 
   if (.not.PAR_IND_DIPk_ibz%element_1D(ik)) cycle 
   !
   ik_mem=PAR_DIPk_ibz_index(ik)
   ! 
   do i_sp_pol=1,n_sp_pol
     ! 
     if (io_KB_abinit_err==0) call DIPOLE_kb_abinit_comp(ik,i_sp_pol,Xk,kbv)
     if (io_KB_pwscf_err ==0) call DIPOLE_kb_pwscf_comp(ik,Xk,kbv)
     !
     do iv=X%ib(1),X%ib_lim(1) 
       !
       ic_min=max(iv,X%ib_lim(2))
       if (l_X_terminator) ic_min=iv
       !
       do ic=ic_min,X%ib(2)
         !
         if (.not.l_mat_eval_DIP(ic,iv)) cycle
         !
         do i_spinor=1,n_spinor
           !
           i_spin=i_sp_pol+i_spinor-1
           ivfft(i_spinor)=WF%index(iv,ik,i_spin)
           icfft(i_spinor)=WF%index(ic,ik,i_spin)
           !
           if (ivfft(i_spinor)==0) call error(" Error in parallel wf distribution (Dipole iv)")
           if (icfft(i_spinor)==0) call error(" Error in parallel wf distribution (Dipole ic)")
           !
         enddo
         !
         if (allocated(Xen%W )) W_=abs(Xen%W(iv,ik,i_sp_pol))+abs(Xen%W(ic,ik,i_sp_pol))
         !
         Ev_m_Ec   =Xen%E(iv,ik,i_sp_pol)-Xen%E(ic,ik,i_sp_pol)
         Ev_m_Ec_QP=Xen%E(iv,ik,i_sp_pol)-Xen%E(ic,ik,i_sp_pol)+cI*W_
         !
         if (allocated(Xen%Eo)) Ev_m_Ec=Xen%Eo(iv,ik,i_sp_pol)-Xen%Eo(ic,ik,i_sp_pol)
         !
         ! Evaluate <ivfft|   p   |icfft>
         !================================
         call DIPOLE_p_matrix_elements(Xk,ivfft,icfft,ik,rho,rho_spinor,P2,l_eval_DIP_P2)
         !
         ! Evaluate <ivfft|[x,Vnl]|icfft>
         !================================
         if (io_KB_abinit_err==0) call DIPOLE_kb_sum(icfft,ivfft,rho,kbv)
         if (io_KB_pwscf_err ==0) call DIPOLE_kb_sum(icfft,ivfft,rho,kbv)
         !
         ! define a different thr for val-val transitions
         ! used for XTerm (here Ev_m_Ec may become very large)
         !
         Dipole_Energy_treshold_=Dipole_Energy_treshold 
         if(l_X_terminator.and.ic<=X%ib_lim(1)) Dipole_Energy_treshold_=Dipole_Energy_treshold_vv
         !
         !=====
         ! <P>
         !=====
         ! P_vc=rho
         !
         if (l_eval_DIP_P) then
           !
           ! See for this PRB 48, 11789 (1993), definition of p_eff
           !
<<<<<<< HEAD
           if (.not.(associated(Xen%Eo).or.associated(Xen%W))) DIP_P(:,ic,iv,ik_mem,i_sp_pol)=rho
           if (     (associated(Xen%Eo).or.associated(Xen%W))) then
=======
           if (.not.(allocated(Xen%Eo).or.allocated(Xen%W))) DIP_P(:,ic,iv,ik_mem,i_sp_pol)=rho(:3)
           if (     (allocated(Xen%Eo).or.allocated(Xen%W))) then
>>>>>>> 45e22b7d
             if (abs(Ev_m_Ec)<=Dipole_Energy_treshold_) DIP_P(:,ic,iv,ik_mem,i_sp_pol)=cZERO
             if (abs(Ev_m_Ec)> Dipole_Energy_treshold_) DIP_P(:,ic,iv,ik_mem,i_sp_pol)=rho*Ev_m_Ec_QP/Ev_m_Ec
           endif
           !
#if defined _RT
           if (l_real_time .and. n_spinor>1) then
             if (.not.(associated(Xen%Eo).or.associated(Xen%W))) DIP_P_spinor(:,:,:,ic,iv,ik_mem)=rho_spinor
             if (     (associated(Xen%Eo).or.associated(Xen%W))) then
               if (abs(Ev_m_Ec)<=Dipole_Energy_treshold_) DIP_P_spinor(:,:,:,ic,iv,ik_mem)=cZERO
               if (abs(Ev_m_Ec)> Dipole_Energy_treshold_) DIP_P_spinor(:,:,:,ic,iv,ik_mem)=rho_spinor*Ev_m_Ec_QP/Ev_m_Ec
             endif
           endif
#endif
           !
         endif
         !
         !======
         ! <iR>
         !======
         ! as 
         ! 
         !  [x,p_x]=i we get [x,H] = [x,p^2/2]+[x,Vnl]
         ! 
         ! we gave that 
         ! 
         ! [x,p^2/2]= i p_x 
         !
         ! So from the local part of rho (that is P_vc) we can extract the corresponding local part of <x>
         !
         ! DIP_iR(c,v) = i <v|r|c> = i <v|[r,H]|c>/(Ec-Ev) = 
         !             = i <v|i p|c>/(Ec-Ev) + i<v|[x,Vnl]|c>/(Ec-Ev) =
         !             = - <v|-i grad|c>/(Ec-Ev) +i<v|[x,Vnl]|c>/(Ec-Ev) =
         !             =   <v|-i grad|c>/(Ev-Ec) -i<v|[x,Vnl]|c>/(Ev-Ec) = 
         !             =   P_vc/(Ev-Ec) -i<v|[x,Vnl]|c>/(Ev-Ec)
         !
         if (l_eval_DIP_iR) then
           if (abs(Ev_m_Ec)> Dipole_Energy_treshold_) DIP_iR(:,ic,iv,ik_mem,i_sp_pol)=rho/Ev_m_Ec
           if (abs(Ev_m_Ec)<=Dipole_Energy_treshold_) DIP_iR(:,ic,iv,ik_mem,i_sp_pol)=cZERO
         endif
         !
         !======
         ! <P^2>
         !======
         !
         if (l_eval_DIP_P2) then
           ! See for this PRB 48, 11789 (1993), definition of p_eff
<<<<<<< HEAD
           if(.not.associated(Xen%Eo)) P_square(ic,iv,ik_mem,i_sp_pol)= P2
           if(     associated(Xen%Eo)) then
=======
           if(.not.allocated(Xen%Eo)) P_square(ic,iv,ik_mem,i_sp_pol)= rho(4)
           if(     allocated(Xen%Eo)) then
>>>>>>> 45e22b7d
             if (abs(Ev_m_Ec)<=Dipole_Energy_treshold_) P_square(ic,iv,ik_mem,i_sp_pol)=cZERO
             if (abs(Ev_m_Ec)> Dipole_Energy_treshold_) P_square(ic,iv,ik_mem,i_sp_pol)=P2*(Ev_m_Ec_QP/Ev_m_Ec)**2
           endif
         endif
         !
         call live_timing(steps=1)
         !
       enddo    ! conduction band loop
     enddo      ! valence    band loop
     ! 
   enddo        ! sp_pol loop
   ! 
 enddo          ! k-points
 !
 call live_timing()
 !
 ! CLEAN
 !
 if (io_KB_pwscf_err==0.or.io_KB_abinit_err==0) then
   YAMBO_FREE(kbv)
   YAMBO_FREE(pp_n_l_comp)
   YAMBO_FREE(pp_table)
   YAMBO_FREE(pp_factor)
   call PP_free()
 else if (io_Vnl_err==0) then
   YAMBO_FREE(Vnl)
 endif 
 !
 call WF_free(WF)
 !
#if defined _TIMING
 call timing('DIPOLE_transverse',OPR='stop')
#endif
 !
end subroutine Dipole_transverse<|MERGE_RESOLUTION|>--- conflicted
+++ resolved
@@ -67,11 +67,7 @@
  logical                      :: l_eval_DIP_iR,l_eval_DIP_P,l_eval_DIP_P2,&
 &                                l_mat_eval_DIP(X%ib_lim(2):X%ib(2),X%ib(1):X%ib_lim(1))
  integer                      :: ik,icfft(n_spinor),ivfft(n_spinor),ic,iv,&
-<<<<<<< HEAD
-&                                i_sp_pol,i_spinor,i_spin,alloc_err,n_LT_steps,ik_mem,ic_min
-=======
-&                                i_sp_pol,i_spinor,i_spin,wf_dim,n_LT_steps,ik_mem,ic_min
->>>>>>> 45e22b7d
+&                                i_sp_pol,i_spinor,i_spin,n_LT_steps,ik_mem,ic_min
  complex(SP), allocatable     :: kbv(:,:,:,:)
  complex(SP)                  :: rho_spinor(3,n_spinor,n_spinor),rho(3),P2
  real(SP)                     :: Ev_m_Ec,W_,Dipole_Energy_treshold_
@@ -108,7 +104,7 @@
 &             force_WFo=l_sc_run,keep_states_to_load=.TRUE.)
  !
  ! Eo    are always the eigenvalues consistent with the WFs
- ! E     do also include the QP corrections when Eo are associated
+ ! E     do also include the QP corrections when Eo are allocated
  !
  if (allocated(Xen%Eo)   ) call msg('rns','[X] Using energies without QP corrections for the dipoles')
  !
@@ -222,21 +218,16 @@
            !
            ! See for this PRB 48, 11789 (1993), definition of p_eff
            !
-<<<<<<< HEAD
-           if (.not.(associated(Xen%Eo).or.associated(Xen%W))) DIP_P(:,ic,iv,ik_mem,i_sp_pol)=rho
-           if (     (associated(Xen%Eo).or.associated(Xen%W))) then
-=======
-           if (.not.(allocated(Xen%Eo).or.allocated(Xen%W))) DIP_P(:,ic,iv,ik_mem,i_sp_pol)=rho(:3)
+           if (.not.(allocated(Xen%Eo).or.allocated(Xen%W))) DIP_P(:,ic,iv,ik_mem,i_sp_pol)=rho
            if (     (allocated(Xen%Eo).or.allocated(Xen%W))) then
->>>>>>> 45e22b7d
              if (abs(Ev_m_Ec)<=Dipole_Energy_treshold_) DIP_P(:,ic,iv,ik_mem,i_sp_pol)=cZERO
              if (abs(Ev_m_Ec)> Dipole_Energy_treshold_) DIP_P(:,ic,iv,ik_mem,i_sp_pol)=rho*Ev_m_Ec_QP/Ev_m_Ec
            endif
            !
 #if defined _RT
            if (l_real_time .and. n_spinor>1) then
-             if (.not.(associated(Xen%Eo).or.associated(Xen%W))) DIP_P_spinor(:,:,:,ic,iv,ik_mem)=rho_spinor
-             if (     (associated(Xen%Eo).or.associated(Xen%W))) then
+             if (.not.(allocated(Xen%Eo).or.allocated(Xen%W))) DIP_P_spinor(:,:,:,ic,iv,ik_mem)=rho_spinor
+             if (     (allocated(Xen%Eo).or.allocated(Xen%W))) then
                if (abs(Ev_m_Ec)<=Dipole_Energy_treshold_) DIP_P_spinor(:,:,:,ic,iv,ik_mem)=cZERO
                if (abs(Ev_m_Ec)> Dipole_Energy_treshold_) DIP_P_spinor(:,:,:,ic,iv,ik_mem)=rho_spinor*Ev_m_Ec_QP/Ev_m_Ec
              endif
@@ -275,13 +266,8 @@
          !
          if (l_eval_DIP_P2) then
            ! See for this PRB 48, 11789 (1993), definition of p_eff
-<<<<<<< HEAD
-           if(.not.associated(Xen%Eo)) P_square(ic,iv,ik_mem,i_sp_pol)= P2
-           if(     associated(Xen%Eo)) then
-=======
-           if(.not.allocated(Xen%Eo)) P_square(ic,iv,ik_mem,i_sp_pol)= rho(4)
+           if(.not.allocated(Xen%Eo)) P_square(ic,iv,ik_mem,i_sp_pol)= P2
            if(     allocated(Xen%Eo)) then
->>>>>>> 45e22b7d
              if (abs(Ev_m_Ec)<=Dipole_Energy_treshold_) P_square(ic,iv,ik_mem,i_sp_pol)=cZERO
              if (abs(Ev_m_Ec)> Dipole_Energy_treshold_) P_square(ic,iv,ik_mem,i_sp_pol)=P2*(Ev_m_Ec_QP/Ev_m_Ec)**2
            endif
