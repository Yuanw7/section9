!
!        Copyright (C) 2000-2018 the YAMBO team
!              http://www.yambo-code.org
!
! Authors (see AUTHORS file for details): AM, DS
! 
! This file is distributed under the terms of the GNU 
! General Public License. You can redistribute it and/or 
! modify it under the terms of the GNU General Public 
! License as published by the Free Software Foundation; 
! either version 2, or (at your option) any later version.
!
! This program is distributed in the hope that it will 
! be useful, but WITHOUT ANY WARRANTY; without even the 
! implied warranty of MERCHANTABILITY or FITNESS FOR A 
! PARTICULAR PURPOSE.  See the GNU General Public License 
! for more details.
!
! You should have received a copy of the GNU General Public 
! License along with this program; if not, write to the Free 
! Software Foundation, Inc., 59 Temple Place - Suite 330,Boston, 
! MA 02111-1307, USA or visit http://www.gnu.org/copyleft/gpl.txt.
!
subroutine Dipole_transverse(Xen,Xk,X,l_real_time_magn_dipoles)
 !
 ! This routine returns <iR> and <P^2>.
 !
 use pars,                ONLY:SP,schlen,cZERO,cI
 use drivers,             ONLY:l_sc_run
#if defined _PL
 use drivers,             ONLY:l_photolum
#endif
 use interfaces,          ONLY:WF_load,WF_free
 use LIVE_t,              ONLY:live_timing
 use electrons,           ONLY:levels,n_spinor,n_sp_pol
 use parallel_m,          ONLY:PAR_IND_DIPk_ibz,PAR_DIPk_ibz_index
 use pseudo,              ONLY:PP_free,pp_table,pp_kbv_table,Vnl,pp_n_l_comp,pp_kbv_dim_yambo,pp_factor
 use R_lattice,           ONLY:bz_samp
 use X_m,                 ONLY:X_t,DIP_iR,P_square,DIP_P,DIP_P_spinor,l_X_terminator,&
&                              Dipole_Energy_treshold,Dipole_Energy_treshold_vv,&
&                              use_g_space_approach,force_v_g_space_approach
 use IO_m,                ONLY:io_control,RD_CL,RD
 use wave_func,           ONLY:wf_ng,WF
 use com,                 ONLY:error,msg
 use timing_m,            ONLY:timing
#if defined _RT
 use drivers,             ONLY:l_real_time
#endif
#include<memory.h>
 !
 type(bz_samp), intent(in)    :: Xk
 type(levels),  intent(in)    :: Xen
 type(X_t),     intent(inout) :: X
 logical,       intent(in)    :: l_real_time_magn_dipoles
 !
 ! Work Space
 !
 character(schlen)            :: live_t_string
 logical                      :: l_eval_DIP_iR,l_eval_DIP_P,l_eval_DIP_P2,&
&                                l_mat_eval_DIP(X%ib_lim(2):X%ib(2),X%ib(1):X%ib_lim(1))
 integer                      :: ik,ic_wf,iv_wf,ic,iv,ifrag,&
&                                i_sp_pol,n_LT_steps,ik_mem,ic_min
 complex(SP), allocatable     :: kbv(:,:,:,:)
 complex(SP)                  :: rho_spinor(3,n_spinor,n_spinor),rho(3),P2
 real(SP)                     :: Ev_m_Ec,W_,Dipole_Energy_treshold_
 complex(SP)                  :: Ev_m_Ec_QP
 !
 !I/O and external functions
 !
 integer                      :: ID,io_err(3),io_KB_abinit_err,io_KB_pwscf_err,io_Vnl_err
 integer, external            :: io_KB_abinit,io_KB_pwscf,io_Vnl
 !
 call timing('DIPOLE_transverse',OPR='start')
 !
 call DIPOLE_kb_init(Xen,X,io_err,ID)
 !
 io_KB_abinit_err= io_err(1)
 io_KB_pwscf_err = io_err(2)
 io_Vnl_err      = io_err(3)
 !
 ! Define pp_kbv_dim_yambo and pp_kbv_table
 !
 if (io_KB_pwscf_err==0) then
   call io_control(ACTION=RD,SEC=(/2/),ID=ID)
   io_KB_pwscf_err=io_KB_pwscf(ID)
   call DIPOLE_kb_pwscf_def_dim()
 endif
 !
 if (io_KB_abinit_err==0) then
   call io_control(ACTION=RD,SEC=(/2/),ID=ID)
   io_KB_abinit_err=io_KB_abinit(ID)
   call DIPOLE_kb_abinit_def_dim()
 endif
 !
 if(io_KB_abinit_err==0.or.io_KB_pwscf_err==0) then
   YAMBO_ALLOC(kbv,(wf_ng,n_spinor,4,pp_kbv_dim_yambo))
 endif
 !
 ! WF load
 ! Here I avoid the deallocation of states_to_load as I ASSUME that AFTER this routine 
 ! there will be other WF_load calls using the present WF distribution. 
 ! This is the case, for example, of the response function calculation.
 !
 call WF_load(WF,0,1,X%ib,(/1,Xk%nibz/),space='G',title='-Oscillators/G space',&
&             force_WFo=l_sc_run,keep_states_to_load=.TRUE.)
 !
 ! Eo    are always the eigenvalues consistent with the WFs
 ! E     do also include the QP corrections when Eo are allocated
 !
 if (allocated(Xen%Eo)   ) call msg('rns','[X] Using energies without QP corrections for the dipoles')
 !
 l_eval_DIP_iR=use_g_space_approach
#if defined _PL
 l_eval_DIP_P =use_g_space_approach.or.force_v_g_space_approach.or.l_photolum
#else
 l_eval_DIP_P =use_g_space_approach.or.force_v_g_space_approach
#endif
 l_eval_DIP_P2=.false.
 !
 ! Parallelization Mask 
 !======================
 ! Depending on the environment DIPOLES are distributed in different ways
 !
 call DIPOLE_build_parallelization_mask(X,l_mat_eval_DIP,n_LT_steps)
 !
 ! GPL_EXCLUDE_START
 !
#if defined _SC
 l_eval_DIP_P2=l_sc_run
#endif
#if defined _RT
 l_eval_DIP_P2=l_real_time
#endif
 !
 ! GPL_EXCLUDE_END
 !
 if (l_eval_DIP_P)                    live_t_string='Dipoles: P (T):'
 if (l_eval_DIP_P .and.l_eval_DIP_iR) live_t_string='Dipoles: P and iR (T):'
 if (l_eval_DIP_P2.and.l_eval_DIP_P)  live_t_string='Dipoles: P and P2 (T):'
 if (l_eval_DIP_P2.and.l_eval_DIP_iR) live_t_string='Dipoles: iR, P and P2 (T):'
 !
 if (n_LT_steps>0) call live_timing(trim(live_t_string),n_LT_steps)
 !
 ! Main loop over k in IBZ
 !
 W_=0._SP
 !
 do i_sp_pol=1,n_sp_pol
   if (n_LT_steps==0) cycle
   do ik=1,Xk%nibz
     ifrag=ik+(i_sp_pol-1)*Xk%nibz
     ! 
     ! [Vnl,r]
     !
<<<<<<< HEAD
     if (io_KB_pwscf_err==0.and.ik>1) then
       if (ifrag< n_sp_pol*Xk%nibz) call io_control(ACTION=RD,SEC=(/ik+1/),ID=ID)
       if (ifrag==n_sp_pol*Xk%nibz) call io_control(ACTION=RD_CL,SEC=(/ik+1/),ID=ID)
=======
     if (io_KB_pwscf_err==0) then
       if (ifrag< n_sp_pol*Xk%nibz) call io_control(ACTION=RD,SEC=(/ifrag+1/),ID=ID)
       if (ifrag==n_sp_pol*Xk%nibz) call io_control(ACTION=RD_CL,SEC=(/ifrag+1/),ID=ID)
>>>>>>> ac5a4e1b
       io_KB_pwscf_err=io_KB_pwscf(ID)
     endif
     !
     if (io_KB_abinit_err==0.and.ifrag>1) then
       if (ifrag< n_sp_pol*Xk%nibz) call io_control(ACTION=RD,SEC=(/ifrag+1/),ID=ID)
       if (ifrag==n_sp_pol*Xk%nibz) call io_control(ACTION=RD_CL,SEC=(/ifrag+1/),ID=ID)
       io_KB_abinit_err=io_KB_abinit(ID)
     endif
     ! 
     if (.not.PAR_IND_DIPk_ibz%element_1D(ik)) cycle 
     !
     ik_mem=PAR_DIPk_ibz_index(ik)
     ! 
     if (io_KB_abinit_err==0) call DIPOLE_kb_abinit_comp(ik,i_sp_pol,Xk,kbv)
     if (io_KB_pwscf_err ==0) call DIPOLE_kb_pwscf_comp(ik,Xk,kbv)
     !
     do iv=X%ib(1),X%ib_lim(1) 
       !
       ic_min=max(iv,X%ib_lim(2))
       if (l_X_terminator) ic_min=iv
       !
       do ic=ic_min,X%ib(2)
         !
         if (.not.l_mat_eval_DIP(ic,iv)) cycle
         !
         iv_wf=WF%index(iv,ik,i_sp_pol)
         ic_wf=WF%index(ic,ik,i_sp_pol)
         !
         if (iv_wf==0) call error(" Error in parallel wf distribution (Dipole iv)")
         if (ic_wf==0) call error(" Error in parallel wf distribution (Dipole ic)")
         !
         if (allocated(Xen%W )) W_=abs(Xen%W(iv,ik,i_sp_pol))+abs(Xen%W(ic,ik,i_sp_pol))
         !
         Ev_m_Ec   =Xen%E(iv,ik,i_sp_pol)-Xen%E(ic,ik,i_sp_pol)
         Ev_m_Ec_QP=Xen%E(iv,ik,i_sp_pol)-Xen%E(ic,ik,i_sp_pol)+cI*W_
         !
         if (allocated(Xen%Eo)) Ev_m_Ec=Xen%Eo(iv,ik,i_sp_pol)-Xen%Eo(ic,ik,i_sp_pol)
         !
         ! Evaluate <iv_wf|   p   |ic_wf>
         !================================
         call DIPOLE_p_matrix_elements(Xk,iv_wf,ic_wf,ik,rho,rho_spinor,P2,l_eval_DIP_P2)
         !
         ! Evaluate <iv_wf|[x,Vnl]|ic_wf>
         !================================
         if (io_Vnl_err==0) rho(:) = rho(:) + Vnl(:3,ic,iv,ik,i_sp_pol)*0.5*real(n_spinor,SP)
         if (io_KB_abinit_err==0) call DIPOLE_kb_sum(ic_wf,iv_wf,rho,kbv)
         if (io_KB_pwscf_err ==0) call DIPOLE_kb_sum(ic_wf,iv_wf,rho,kbv)
         !
         ! define a different thr for val-val transitions
         ! used for XTerm (here Ev_m_Ec may become very large)
         !
         Dipole_Energy_treshold_=Dipole_Energy_treshold 
         if(l_X_terminator.and.ic<=X%ib_lim(1)) Dipole_Energy_treshold_=Dipole_Energy_treshold_vv
         !
         !=====
         ! <P>
         !=====
         ! P_vc=rho
         !
         if (l_eval_DIP_P) then
           !
           ! See for this PRB 48, 11789 (1993), definition of p_eff
           !
           if (.not.(allocated(Xen%Eo).or.allocated(Xen%W))) DIP_P(:,ic,iv,ik_mem,i_sp_pol)=rho
           if (     (allocated(Xen%Eo).or.allocated(Xen%W))) then
             if (abs(Ev_m_Ec)<=Dipole_Energy_treshold_) DIP_P(:,ic,iv,ik_mem,i_sp_pol)=cZERO
             if (abs(Ev_m_Ec)> Dipole_Energy_treshold_) DIP_P(:,ic,iv,ik_mem,i_sp_pol)=rho*Ev_m_Ec_QP/Ev_m_Ec
           endif
           !
           ! GPL_EXCLUDE_START
           !
#if defined _RT
           if (l_real_time_magn_dipoles) then
             if (.not.(allocated(Xen%Eo).or.allocated(Xen%W))) DIP_P_spinor(:,:,:,ic,iv,ik_mem)=rho_spinor
             if (     (allocated(Xen%Eo).or.allocated(Xen%W))) then
               if (abs(Ev_m_Ec)<=Dipole_Energy_treshold_) DIP_P_spinor(:,:,:,ic,iv,ik_mem)=cZERO
               if (abs(Ev_m_Ec)> Dipole_Energy_treshold_) DIP_P_spinor(:,:,:,ic,iv,ik_mem)=rho_spinor*Ev_m_Ec_QP/Ev_m_Ec
             endif
           endif
#endif
           !
           ! GPL_EXCLUDE_END
           !
         endif
         !
         !======
         ! <iR>
         !======
         ! as 
         ! 
         !  [x,p_x]=i we get [x,H] = [x,p^2/2]+[x,Vnl]
         ! 
         ! we gave that 
         ! 
         ! [x,p^2/2]= i p_x 
         !
         ! So from the local part of rho (that is P_vc) we can extract the corresponding local part of <x>
         !
         ! DIP_iR(c,v) = i <v|r|c> = i <v|[r,H]|c>/(Ec-Ev) = 
         !             = i <v|i p|c>/(Ec-Ev) + i<v|[x,Vnl]|c>/(Ec-Ev) =
         !             = - <v|-i grad|c>/(Ec-Ev) +i<v|[x,Vnl]|c>/(Ec-Ev) =
         !             =   <v|-i grad|c>/(Ev-Ec) -i<v|[x,Vnl]|c>/(Ev-Ec) = 
         !             =   P_vc/(Ev-Ec) -i<v|[x,Vnl]|c>/(Ev-Ec)
         !
         if (l_eval_DIP_iR) then
           if (abs(Ev_m_Ec)> Dipole_Energy_treshold_) DIP_iR(:,ic,iv,ik_mem,i_sp_pol)=rho/Ev_m_Ec
           if (abs(Ev_m_Ec)<=Dipole_Energy_treshold_) DIP_iR(:,ic,iv,ik_mem,i_sp_pol)=cZERO
         endif
         !
         ! GPL_EXCLUDE_START
         !
         !======
         ! <P^2>
         !======
         !
         if (l_eval_DIP_P2) then
           ! See for this PRB 48, 11789 (1993), definition of p_eff
           if(.not.allocated(Xen%Eo)) P_square(ic,iv,ik_mem,i_sp_pol)= P2
           if(     allocated(Xen%Eo)) then
             if (abs(Ev_m_Ec)<=Dipole_Energy_treshold_) P_square(ic,iv,ik_mem,i_sp_pol)=cZERO
             if (abs(Ev_m_Ec)> Dipole_Energy_treshold_) P_square(ic,iv,ik_mem,i_sp_pol)=P2*(Ev_m_Ec_QP/Ev_m_Ec)**2
           endif
         endif
         !
         ! GPL_EXCLUDE_END
         !
         call live_timing(steps=1)
         !
       enddo    ! conduction band loop
     enddo      ! valence    band loop
     ! 
   enddo        ! k-points loop
 enddo          ! sp_pol   loop
 !
 call live_timing()
 !
 ! CLEAN
 !
 if (io_KB_pwscf_err==0.or.io_KB_abinit_err==0) then
   YAMBO_FREE(kbv)
   YAMBO_FREE(pp_n_l_comp)
   YAMBO_FREE(pp_table)
   YAMBO_FREE(pp_kbv_table)
   YAMBO_FREE(pp_factor)
   call PP_free()
 else if (io_Vnl_err==0) then
   YAMBO_FREE(Vnl)
 endif 
 !
 call WF_free(WF)
 !
 call timing('DIPOLE_transverse',OPR='stop')
 !
end subroutine Dipole_transverse<|MERGE_RESOLUTION|>--- conflicted
+++ resolved
@@ -152,15 +152,9 @@
      ! 
      ! [Vnl,r]
      !
-<<<<<<< HEAD
-     if (io_KB_pwscf_err==0.and.ik>1) then
-       if (ifrag< n_sp_pol*Xk%nibz) call io_control(ACTION=RD,SEC=(/ik+1/),ID=ID)
-       if (ifrag==n_sp_pol*Xk%nibz) call io_control(ACTION=RD_CL,SEC=(/ik+1/),ID=ID)
-=======
-     if (io_KB_pwscf_err==0) then
+     if (io_KB_pwscf_err==0.and.ifrag>1) then
        if (ifrag< n_sp_pol*Xk%nibz) call io_control(ACTION=RD,SEC=(/ifrag+1/),ID=ID)
        if (ifrag==n_sp_pol*Xk%nibz) call io_control(ACTION=RD_CL,SEC=(/ifrag+1/),ID=ID)
->>>>>>> ac5a4e1b
        io_KB_pwscf_err=io_KB_pwscf(ID)
      endif
      !
