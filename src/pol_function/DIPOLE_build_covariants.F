--- conflicted
+++ resolved
@@ -42,12 +42,8 @@
  use D_lattice,      ONLY:a
  use parser_m,       ONLY:parser
  use parallel_m,     ONLY:master_cpu
-<<<<<<< HEAD
- use IO_m,           ONLY:io_control,VERIFY,REP,OP_WR_CL,OP_APP_CL,OP_RD_CL
-=======
  use IO_m,           ONLY:io_control,VERIFY,REP,OP_WR_CL,OP_APP_WR_CL,OP_RD_CL
 
->>>>>>> 02daf652
  !
  implicit none
  !
@@ -103,7 +99,6 @@
  io_err=io_Overlaps(X,ID)
  !
  ! If they do not I have to compute them
-<<<<<<< HEAD
  if(io_err/=0) then
    ! Notice that DIP_S is defined in the BZ       
    call X_alloc('DIP_S',(/X%ib(2),X%ib(2),6,PAR_Xk_nbz/))
@@ -121,12 +116,10 @@
      io_err=io_Overlaps(X,ID)
    endif
    !
-   call io_control(ACTION=OP_APP_CL,COM=REP,SEC=(/2/),ID=ID)
+   call io_control(ACTION=OP_APP_WR_CL,COM=REP,SEC=(/2/),ID=ID)
    io_err=io_Overlaps(X,ID)
    !
  endif
-=======
->>>>>>> 02daf652
  !
  if(io_err/=0) call DIPOLE_overlaps(Xk,X)
  !
