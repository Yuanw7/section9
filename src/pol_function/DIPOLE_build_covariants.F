!
!        Copyright (C) 2000-2017 the YAMBO team
!              http://www.yambo-code.org
!
! Authors (see AUTHORS file for details): MG, CA, DS
!
! This file is distributed under the terms of the GNU 
! General Public License. You can redistribute it and/or 
! modify it under the terms of the GNU General Public 
! License as published by the Free Software Foundation; 
! either version 2, or (at your option) any later version.
!
! This program is distributed in the hope that it will 
! be useful, but WITHOUT ANY WARRANTY; without even the 
! implied warranty of MERCHANTABILITY or FITNESS FOR A 
! PARTICULAR PURPOSE.  See the GNU General Public License 
! for more details.
!
! You should have received a copy of the GNU General Public 
! License along with this program; if not, write to the Free 
! Software Foundation, Inc., 59 Temple Place - Suite 330,Boston, 
! MA 02111-1307, USA or visit http://www.gnu.org/copyleft/gpl.txt.
!
subroutine DIPOLE_build_covariants(Xen,Xk,X)
 !
 ! Build the covariant dipole operator at zero field
 ! in PRB 69, 085106 (2004)
 !
 use pars,           ONLY:SP,cI,cZERO,pi
 use LIVE_t,         ONLY:live_timing
<<<<<<< HEAD
 use interfaces,     ONLY:WF_load,PARALLEL_WF_distribute
=======
 use interfaces,     ONLY:WF_load,WF_free
>>>>>>> 2589abf0
 use wave_func,      ONLY:WF
 use electrons,      ONLY:levels,n_sp_pol
 use X_m,            ONLY:X_t,DIP_S,DIP_iR,DIP_P,X_alloc,force_v_g_space_approach
 use R_lattice,      ONLY:bz_samp,k_map
 use vec_operate,    ONLY:k_periodic_idx
 use matrix_operate, ONLY:hermitian
 use parallel_m,     ONLY:PAR_IND_DIPk_ibz,PAR_DIPk_ibz_index,PAR_IND_Xk_ibz_ID, &
&                         PAR_IND_OVLP_ibz,PAR_Xk_nbz,PAR_COM_DIPOLES,PP_redux_wait
 use com,            ONLY:error,warning,msg
 use D_lattice,      ONLY:a
 use parser_m,       ONLY:parser
 use parallel_m,     ONLY:master_cpu
 use IO_m,           ONLY:io_control,VERIFY,REP,OP_WR_CL,OP_APP_WR_CL,OP_RD_CL

 !
 implicit none
 !
 type(levels),           intent(in)     :: Xen
 type(bz_samp),          intent(in)     :: Xk
 type(X_t),              intent(in)     :: X      
 !
 ! Work Space
 !
 logical     :: idir_not_done(3)
 logical     :: l_eval_polarization,l_force_SndOrd
 integer     :: ik,iv,ic,i_sp_pol,ikm1,id_red,idir,idx(3),i1,i2,ikbz,ik_mem
 integer     :: istep,max_step
 real(SP)    :: Ev_m_Ec
 complex(SP) :: Sm1_plus (Xen%nbm,Xen%nbm,6)
 complex(SP) :: Sm1_minus(Xen%nbm,Xen%nbm,6)
 complex(SP) :: S_det(6)
 complex(SP) :: Wop(1:X%ib(2),1:X%ib(2),2),DIP_tmp(6,1:X%ib(2),1:X%ib(2))
 complex(SP) :: S_tmp(X%ib(2),X%ib(2),2)
 logical     :: l_mat_eval_DIP(X%ib_lim(2):X%ib(2),X%ib(1):X%ib_lim(1))
 integer     :: n_LT_steps
 !
 integer           :: io_err,ID
 integer, external :: io_Overlaps
 !
 if (Xen%nbf/=Xen%nbm) call error(' Covariant dipoles not implemented for metals')
 !
 call parser('EvPolarization'  ,l_eval_polarization)
 call parser('FrSndOrd'        ,l_force_SndOrd)
 !
 ! WF load 
 ! Here I avoid the deallocation of states_to_load as I ASSUME that AFTER this routine 
 ! there will be other WF_load calls using the present WF distribution. 
 ! I force the system to load all the WF distribution not implemented yet
 !
 call k_map_nearest_by_dir(Xk,k_map)
 !
 call k_build_up_BZ_tables(Xk)
 !
 call DIPOLE_build_parallelization_mask(X,l_mat_eval_DIP,n_LT_steps)
 !
 call PARALLEL_WF_distribute(K_index=PAR_IND_OVLP_ibz,CLEAN_UP=.TRUE.)
 !
 call WF_load(WF,0,1,(/1,X%ib(2)/),(/1,Xk%nibz/),space='G',title='-Oscillators/G space',&
 &             keep_states_to_load=.TRUE.)
 !
 ! In the covariat approach I do need the overlap. 
 ! So as a first thing I check if they exist
 !
 call io_control(ACTION=OP_RD_CL,COM=REP,SEC=(/1,2/),MODE=VERIFY,ID=ID)
 io_err=io_Overlaps(X,ID)
 !
 ! If they do not I have to compute them
 !
 if(io_err/=0) call DIPOLE_overlaps(Xk,X)
 !
 idir_not_done(:)= (k_map%max_kdir(:)==1)
 !
 if(any(idir_not_done)) call warning(' Covariant Dipoles not in 3d. Assuming non periodic system.')
 !
 if(any(k_map%max_kdir(:)>=6.and..not.l_force_SndOrd)) &
 &   call msg('rs','Using forth order approximation for covariant dipoles')
 !
 call live_timing('Covariant Dipoles:',PAR_IND_DIPk_ibz%n_of_elements(PAR_IND_Xk_ibz_ID+1)*n_sp_pol)
 !
 ! Notice that DIP_iR/DIP_P are defined only in the IBZ
 ! while the overlaps are in the BZ 
 !
 do i_sp_pol=1,n_sp_pol
   !
   do ik=1,Xk%nibz 
     !
     if (.not.PAR_IND_DIPk_ibz%element_1D(ik)) cycle
     !
     ik_mem=PAR_DIPk_ibz_index(ik)
     !
     ikbz=Xk%k_table(ik,1)
     !
     call Build_Overlaps_Det_EQ(Xen,i_sp_pol,ikbz,Sm1_plus,Sm1_minus,S_det)
     !
     DIP_tmp=cZERO
     !
     do id_red=1,3  ! loop on reciprocal lattice
       !
       if(k_map%max_kdir(id_red)==1) cycle
       !
       max_step=1
       !
       ! I need at leat 5 k-points in the line to
       ! use the second order formula
       !
       if(k_map%max_kdir(id_red)>=6.and..not.l_force_SndOrd) max_step=2
       !
       do istep=1,max_step 
         !
         idx=k_map%k_map_inv(ikbz,:)
         idx(id_red)=idx(id_red)-istep
         idx=k_periodic_idx(idx,k_map)
         ikm1=k_map%k_map_dir(idx(1),idx(2),idx(3))
         !
         S_tmp(:,:,1)=          DIP_S(:,:,id_red+(istep-1)*3,ikbz,i_sp_pol)
         S_tmp(:,:,2)=hermitian(DIP_S(:,:,id_red+(istep-1)*3,ikm1,i_sp_pol))
         !
         Wop(:,:,istep)=cZERO
         !
         forall(i1=Xen%nbm+1:X%ib(2),i2=1:Xen%nbf) 
           Wop(i1,i2,istep)=sum(S_tmp(i1,1:Xen%nbf,1)* Sm1_plus(1:Xen%nbf,i2,id_red + (istep-1)*3))- &
&                           sum(S_tmp(i1,1:Xen%nbf,2)*Sm1_minus(1:Xen%nbf,i2,id_red + (istep-1)*3))
         end forall
         !
         Wop(:,:,istep)=Wop(:,:,istep)*cI*k_map%max_kdir(id_red)/(4._SP*pi*real(istep,SP))
         !
       enddo ! istep
       !
       ! Transform in cartesian coordinates 
       !
       if(max_step==1) then 
         !      
         ! First order formula D(dk)      
         ! Eq. 96 of PRB 63, 155107(2001)
         !
         do idir=1,3
           DIP_tmp(idir,:,:)=DIP_tmp(idir,:,:)+transpose(Wop(:,:,1))*a(id_red,idir)
         enddo
         !
        else
          !      
          ! Second order formula   ( 4*D(dk) - D(2*dk) ) / 3
          ! Eq. 97 of PRB 63, 155107(2001)
          !
          do idir=1,3
            DIP_tmp(idir,:,:)=DIP_tmp(idir,:,:)+transpose(4._SP*Wop(:,:,1)-Wop(:,:,2))/3._SP*a(id_red,idir)
          enddo
        endif
        !
      enddo ! id_red
      !
      !======
      ! <iR>
      !======
      do iv=X%ib(1),X%ib_lim(1)
        do ic=max(iv,X%ib_lim(2)),X%ib(2)
          !
          if (.not.l_mat_eval_DIP(ic,iv)) cycle
          !
          do idir=1,3
            DIP_iR(idir,ic,iv,ik_mem,i_sp_pol)=(DIP_tmp(idir,ic,iv)+conjg(DIP_tmp(idir,iv,ic)))/cI
          enddo
          !
        enddo
      enddo
      !
      !=====
      ! <P>
      !=====
      if(.not.force_v_g_space_approach) then
        !      
        do iv=X%ib(1),X%ib_lim(1) 
          do ic=max(iv,X%ib_lim(2)),X%ib(2)
            !
            if (.not.l_mat_eval_DIP(ic,iv)) cycle
            !
            ! This is directly p_eff, see Dipole transverse and PRB 48, 11789 (1993)
            Ev_m_Ec=Xen%E(iv,ik,i_sp_pol)-Xen%E(ic,ik,i_sp_pol)
            !
            do idir=1,3
             DIP_P(idir,ic,iv,ik_mem,i_sp_pol)=DIP_iR(idir,ic,iv,ik_mem,i_sp_pol)*Ev_m_Ec
           enddo
           !
         enddo
       enddo
       !
     endif
     !
     call live_timing(steps=1)
     !
   enddo ! ik
 enddo ! i_sp_pol
 !
 call live_timing()
 !
 if(l_eval_polarization) call POLARIZATION_output(Xen,Xk,X)     
 !
 call WF_free(WF)
 !
 call PARALLEL_WF_distribute(K_index=PAR_IND_DIPk_ibz,CLEAN_UP=.TRUE.)
 !
 if(any(idir_not_done)) call DIPOLE_x_real_space(Xen,Xk,X,idir_not_done)
 !
 return
 !
end subroutine DIPOLE_build_covariants<|MERGE_RESOLUTION|>--- conflicted
+++ resolved
@@ -28,11 +28,7 @@
  !
  use pars,           ONLY:SP,cI,cZERO,pi
  use LIVE_t,         ONLY:live_timing
-<<<<<<< HEAD
- use interfaces,     ONLY:WF_load,PARALLEL_WF_distribute
-=======
- use interfaces,     ONLY:WF_load,WF_free
->>>>>>> 2589abf0
+ use interfaces,     ONLY:WF_load,PARALLEL_WF_distribute,WF_free
  use wave_func,      ONLY:WF
  use electrons,      ONLY:levels,n_sp_pol
  use X_m,            ONLY:X_t,DIP_S,DIP_iR,DIP_P,X_alloc,force_v_g_space_approach
