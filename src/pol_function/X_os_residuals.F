--- conflicted
+++ resolved
@@ -32,13 +32,8 @@
  !
  use pars,          ONLY:SP,cZERO,cONE
  use wrapper,       ONLY:V_by_V_plus_V
-<<<<<<< HEAD
  use parallel_m,    ONLY:PAR_Xk_bz_index
  use X_m,           ONLY:X_t,X_poles_tab,Dipole_Energy_treshold,DIP_projected,l_X_terminator
-=======
- use X_m,           ONLY:X_t,DIP_projected,X_poles_tab,l_X_terminator 
- use parallel_m,    ONLY:PAR_Xk_bz_index
->>>>>>> 88bb31e3
  use electrons,     ONLY:levels,spin_occ
  use frequency,     ONLY:bare_grid_N,coarse_grid_pt
  use D_lattice,     ONLY:nsym,DL_vol,i_time_rev,sop_inv
@@ -109,18 +104,13 @@
    !
    ! GPL_EXCLUDE_END
    !
-   Z_eh_occ = Xen%f(iv,ikp,i_spin)*(spin_occ-Xen%f(ic,ik,i_spin))/spin_occ &
-&             /real(Xk%nbz,SP)/DL_vol*real(Z_)
-   !
-<<<<<<< HEAD
+   Z_eh_occ = Xen%f(iv,ikp,i_spin)*(spin_occ-Xen%f(ic,ik,i_spin))/&
+&             spin_occ/real(Xk%nbz,SP)/DL_vol*real(Z_)
+   !
    if (iq==1.and.abs(coarse_grid_Pt(i_cg))<Dipole_Energy_treshold) then
      Z_eh_occ=1._SP
      if(ic==iv) n_drude_poles=n_drude_poles+1
    endif
-=======
-   Z_eh_occ = Xen%f(iv,ikp,i_spin)*(spin_occ-Xen%f(ic,ik,i_spin))/&
-&             spin_occ/real(Xk%nbz,SP)/DL_vol*real(Z_)
->>>>>>> 88bb31e3
    !
    if (l_X_term_vv) then
      Z_eh_occ = Xen%f(iv,ikp,i_spin)*Xen%f(ic,ik,i_spin)/ &
