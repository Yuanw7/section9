--- conflicted
+++ resolved
@@ -33,11 +33,7 @@
  use pars,          ONLY:SP,cZERO,cONE
  use wrapper,       ONLY:V_by_V_plus_V
  use X_m,           ONLY:X_t,DIP_projected,X_poles_tab,l_X_terminator 
-<<<<<<< HEAD
- use parallel_m,    ONLY:PAR_Xk_bz_index,myid
-=======
  use parallel_m,    ONLY:PAR_Xk_bz_index
->>>>>>> 88bb31e3
  use electrons,     ONLY:levels,spin_occ
  use frequency,     ONLY:bare_grid_N
  use D_lattice,     ONLY:nsym,DL_vol,i_time_rev,sop_inv
@@ -113,11 +109,6 @@
    if (l_X_term_vv) then
      Z_eh_occ = Xen%f(iv,ikp,i_spin)*Xen%f(ic,ik,i_spin)/ &
 &               spin_occ/real(Xk%nbz,SP)/DL_vol*real(Z_)
-   endif  
-   !
-   if (l_X_term_vv) then
-     Z_eh_occ = Xen%f(iv,ikp,i_spin)*Xen%f(ic,ik,i_spin) &
-   &                      /spin_occ/real(Xk%nbz,SP)/DL_vol*real(Z_)
    endif  
    !
    ! Scattering CALL
@@ -169,11 +160,7 @@
    enddo
 #if defined _OPENMP
    !$omp end parallel do
-<<<<<<< HEAD
-
-=======
-#endif
->>>>>>> 88bb31e3
+#endif
    !
    ! add terminator specific corrections
    ! (ic is running in valence)
@@ -194,24 +181,16 @@
      ! symm
      rhotw_save=Xo_scatt%rhotw
      !
-<<<<<<< HEAD
+#if defined _OPENMP
      !$omp parallel do default(shared), private(ig1,ig2)
-=======
-#if defined _OPENMP
-     !$omp parallel do default(shared), private(ig1,ig2)
-#endif
->>>>>>> 88bb31e3
+#endif
      do ig1=1,X%ng
        ig2=g_rot(sop_inv(is),ig1)
        Xo_scatt%rhotw(ig1)=rhotw_save(ig2)
      enddo
-<<<<<<< HEAD
+#if defined _OPENMP
      !$omp end parallel do
-=======
-#if defined _OPENMP
-     !$omp end parallel do
-#endif
->>>>>>> 88bb31e3
+#endif
      !
      if (is>nsym/(i_time_rev+1)) then
        do ig1=1,X%ng
@@ -224,25 +203,17 @@
      ig_start=1
      if(iq==1) ig_start=2
      !
-<<<<<<< HEAD
+#if defined _OPENMP
      !$omp parallel do default(shared), private(ig1,ig2)
-=======
-#if defined _OPENMP
-     !$omp parallel do default(shared), private(ig1,ig2)
-#endif
->>>>>>> 88bb31e3
+#endif
      do ig2=1,X%ng
      do ig1=ig_start,ig2
        Xo_res(ig1,ig2)=Xo_res(ig1,ig2)-Z_eh_occ*Xo_scatt%rhotw(G_m_G(ig2,ig1))
      enddo
      enddo
-<<<<<<< HEAD
+#if defined _OPENMP
      !$omp end parallel do 
-=======
-#if defined _OPENMP
-     !$omp end parallel do 
-#endif
->>>>>>> 88bb31e3
+#endif
      !
      Xo_scatt%rhotw = rhotw_save2
      !
