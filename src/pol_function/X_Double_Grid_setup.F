--- conflicted
+++ resolved
@@ -40,7 +40,6 @@
  use BS_solvers,    ONLY:BSS_uses_DbGd
  use drivers,       ONLY:l_phel_corr,l_real_time
 #if defined _PHEL
- use drivers,       ONLY:l_phel_corr
  use PHEL,          ONLY:l_PH_uses_E_FineGd,PHEL_gimme_Ks
 #endif
 #if defined _RT
@@ -62,24 +61,6 @@
  !
  DO_it=.TRUE.
 #if defined _RT
-<<<<<<< HEAD
- if (.not.l_RT_uses_E_FineGd) return
-#elif defined _PHEL
- PAR_Xk_nbz=k%nbz
- if (.not.l_PH_uses_E_FineGd.and.l_phel_corr) then
-   YAMBO_ALLOC(X_DbGd_nkpt_at_q,(PAR_Xk_nbz))
-   X_DbGd_nkpt_at_q=1
-   YAMBO_ALLOC(X_DbGd_nkpt_at_q_table,(PAR_Xk_nbz, maxval(X_DbGd_nkpt_at_q) ,2))
-   do ikbz=1,nXkbz
-     call PHEL_gimme_Ks(k,iq,ikbz,ikbz,ikpbz,.FALSE.)
-     X_DbGd_nkpt_at_q_table(ikbz,1,:)=(/ikbz,ikpbz/)
-   enddo
-   if (present(nTrans_percent)) then
-     nTrans_percent=100.
-   endif
-   if (present(Radius)) then
-     Radius=100.
-=======
  if (l_real_time.and..not.l_RT_uses_E_FineGd) DO_it=.FALSE.
 #endif
  if (DO_it.and..not.any((/use_X_DbGd,BSS_uses_DbGd/))) DO_it=.FALSE.
@@ -107,11 +88,9 @@
    else
      if (X_DbGd_percentual<0.) X_DbGd_percentual=100.
      DO_it=.TRUE.
->>>>>>> 0def5214
    endif
  endif
 #endif
- if (.not.any((/use_X_DbGd,BSS_uses_DbGd/))) return
  !
  ! Do it ?
  if (.not.DO_it) return
