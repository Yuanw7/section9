--- conflicted
+++ resolved
@@ -34,12 +34,8 @@
  ! Therefore the loop is dived in a PAR/SER -> SER/SLK interface, a SER/SLK solver and, finally, a
  ! SER/SLK -> PAR/SER interface
  !
-<<<<<<< HEAD
  use pars,          ONLY:SP,pi,cZERO,cONE
  use com,           ONLY:error
-=======
- use pars,          ONLY:SP,DP,pi,cZERO,cONE
->>>>>>> 1ad9cb1d
  use drivers,       ONLY:l_bs_fxc,l_alda_fxc,l_lrc_fxc
  use LIVE_t,        ONLY:live_timing
  use parallel_m,    ONLY:PP_redux_wait,PP_indexes,PP_indexes_reset,PAR_COM_X_WORLD_RL_resolved,PP_bcast,&
