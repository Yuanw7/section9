--- conflicted
+++ resolved
@@ -26,14 +26,8 @@
  use pars,          ONLY:SP,pi,cZERO,cONE
  use drivers,       ONLY:l_bs_fxc,l_alda_fxc,l_lrc_fxc
  use LIVE_t,        ONLY:live_timing
-<<<<<<< HEAD
- use memory_m,      ONLY:mem_est
- use parallel_m,    only:pp_redux_wait,pp_indexes,pp_indexes_reset,&
+ use parallel_m,    only:pp_redux_wait,PP_indexes,PP_indexes_reset,&
 &                        PAR_COM_SLK_INDEX_local
-=======
- use parallel_m,    ONLY:PP_redux_wait,PP_indexes,PP_indexes_reset,&
-&                        PAR_COM_DIPOLES,PAR_COM_SLK_INDEX_local
->>>>>>> 7e2111b6
  use R_lattice,     ONLY:bare_qpg,q_norm
  use frequency,     ONLY:w_samp
  use linear_algebra,ONLY:INV,SVD_INV,LIN_SYS,MAT_MUL
