--- conflicted
+++ resolved
@@ -39,13 +39,8 @@
  implicit none
  !
  type(bz_samp) :: Xk
-<<<<<<< HEAD
  complex(SP)   :: kbv(wf_ng,n_spinor,4,pp_kbv_dim_yambo)
- integer       :: ik,i_spin
-=======
- complex(SP)   :: kbv(wf_ng,pp_kbv_dim,4,n_spinor)
  integer       :: ik,i_sp_pol
->>>>>>> f95e180e
  ! 
  ! Work Space
  !
@@ -88,19 +83,13 @@
            kb_Ylm(2:4)=dYlm(1,il,im)*Ygrad(1,:)+dYlm(2,il,im)*Ygrad(2,:)
            !
            i1=i1+1
-<<<<<<< HEAD
            i2=pp_kbv_table(i1)
            !
            if(i2==0) cycle
            !
-           kbv(ig,1, 1 ,i2)= kb_Ylm(1)*pp_kbs(is,i_pp)*pp_kb(ig,is,i_pp,i_spin)*e_iGR*sf
-           kbv(ig,1,2:4,i2)=(kb_Ylm(1)*KpG_cc(:)/KpG_norm*pp_kbd(ig,is,i_pp,i_spin)+ &
-&                                 kb_Ylm(2:4)*pp_kb(ig,is,i_pp,i_spin))*e_iGR*sf
-=======
-           kbv(ig,i1,1  ,1)=kb_Ylm(1)*pp_kbs(is,i_pp)*pp_kb(ig,is,i_pp,i_sp_pol)*e_iGR*sf
-           kbv(ig,i1,2:4,1)=(kb_Ylm(1)*KpG_cc(:)/KpG_norm*pp_kbd(ig,is,i_pp,i_sp_pol)+ &
+           kbv(ig,1, 1 ,i2)= kb_Ylm(1)*pp_kbs(is,i_pp)*pp_kb(ig,is,i_pp,i_sp_pol)*e_iGR*sf
+           kbv(ig,1,2:4,i2)=(kb_Ylm(1)*KpG_cc(:)/KpG_norm*pp_kbd(ig,is,i_pp,i_sp_pol)+ &
 &                                 kb_Ylm(2:4)*pp_kb(ig,is,i_pp,i_sp_pol))*e_iGR*sf
->>>>>>> f95e180e
            !
          enddo
        enddo
