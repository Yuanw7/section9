--- conflicted
+++ resolved
@@ -57,13 +57,7 @@
  !
  if (mode=="CLEAN") then
    YAMBO_FREE(X_par%blc)
-<<<<<<< HEAD
-#ifdef _CUDA
    YAMBO_FREE(X_par%blc_d)
-#endif
-=======
-   YAMBO_FREE(X_par%blc_d)
->>>>>>> f2c5ecf8
    call MATRIX_reset(X_par)
    return
  endif
@@ -91,35 +85,21 @@
    !
    YAMBO_ALLOC(X_par_lower_triangle%blc,(X_par%cols(1):X_par%cols(2),X_par%rows(1):X_par%rows(2),NW))
    X_par_lower_triangle%blc=cZERO
-<<<<<<< HEAD
-#ifdef _CUDA
-   YAMBO_ALLOC(X_par_lower_triangle%blc_d,(X_par%cols(1):X_par%cols(2),X_par%rows(1):X_par%rows(2),NW))
-   X_par_lower_triangle%blc_d=cZERO
-#endif
-=======
    if (have_cuda.and..not.l_CPU_ONLY) then
      YAMBO_ALLOC(X_par_lower_triangle%blc_d,(X_par%cols(1):X_par%cols(2),X_par%rows(1):X_par%rows(2),NW))
      X_par_lower_triangle%blc_d=cZERO
    endif
    !
->>>>>>> f2c5ecf8
    call COMM_copy(PAR_COM_RL_A2A,   X_par_lower_triangle%INTRA_comm)
    call COMM_copy(PAR_COM_RL_INDEX, X_par_lower_triangle%INTER_comm)
  endif
  !
  YAMBO_ALLOC(X_par%blc,(X_par%rows(1):X_par%rows(2),X_par%cols(1):X_par%cols(2),NW))
  X_par%blc=cZERO
-<<<<<<< HEAD
-#ifdef _CUDA
- YAMBO_ALLOC(X_par%blc_d,(X_par%rows(1):X_par%rows(2),X_par%cols(1):X_par%cols(2),NW))
- X_par%blc_d=cZERO
-#endif
-=======
  if (have_cuda.and..not.l_CPU_ONLY) then
    YAMBO_ALLOC(X_par%blc_d,(X_par%rows(1):X_par%rows(2),X_par%cols(1):X_par%cols(2),NW))
    X_par%blc_d=cZERO
  endif
->>>>>>> f2c5ecf8
  !
  call PARALLEL_live_message("RL vectors(X)",LOADED=X_par%ncols*X_par%nrows,TOTAL=NG**2,NCPU=X_par%INTER_comm%n_CPU)
  !
