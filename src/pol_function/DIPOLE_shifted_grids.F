!
!        Copyright (C) 2000-2016 the YAMBO team
!              http://www.yambo-code.org
!
! Authors (see AUTHORS file for details): AM CH DS
! 
! This file is distributed under the terms of the GNU 
! General Public License. You can redistribute it and/or 
! modify it under the terms of the GNU General Public 
! License as published by the Free Software Foundation; 
! either version 2, or (at your option) any later version.
!
! This program is distributed in the hope that it will 
! be useful, but WITHOUT ANY WARRANTY; without even the 
! implied warranty of MERCHANTABILITY or FITNESS FOR A 
! PARTICULAR PURPOSE.  See the GNU General Public License 
! for more details.
!
! You should have received a copy of the GNU General Public 
! License along with this program; if not, write to the Free 
! Software Foundation, Inc., 59 Temple Place - Suite 330,Boston, 
! MA 02111-1307, USA or visit http://www.gnu.org/copyleft/gpl.txt.
!
subroutine DIPOLE_shifted_grids(Xen,Xk,X)
 !
 ! Using the wfc at the k,k-q points to construct <r>
 !
 !  i q.<nk|r|mk> =  \sum_i=1,3 q(i) <u_n(k+q0(i))|u_mk>/q0(i)
 !
 use pars,                ONLY: SP,cZERO,lchlen,schlen
 use drivers,             ONLY: l_sc_run
 use com,                 ONLY: warning,msg,core_io_path,error,grid_paths
 use stderr,              ONLY: intc,string_split
 use LIVE_t,              ONLY: live_timing
 use electrons,           ONLY: levels,n_spinor,n_sp_pol
 use parallel_m,          ONLY: PAR_IND_DIPk_ibz,PAR_DIPk_ibz_index
 use interfaces,          ONLY: WF_load
 use R_lattice,           ONLY: bz_samp,nkibz,q0_shift_norm
 use X_m,                 ONLY: X_t,DIP_iR,DIP_P,l_X_terminator,&
&                               force_v_g_space_approach,num_shifted_grids,Dipole_Energy_treshold
 use wrapper,             ONLY: Vstar_dot_V
 use wave_func,           ONLY: wf_ng,wf_igk,WF,wf_ncx,WAVEs
#if defined _SC           
 use SC,                  ONLY: SC_bands
#endif
 !
 implicit none
 !
 type(bz_samp), intent(in)    :: Xk
 type(levels),  intent(in)    :: Xen
 type(X_t),     intent(inout) :: X
 !
 ! Saves
 !
 integer                      :: wf_ng_save
 character(lchlen)            :: core_io_path_save
 integer                      :: nkibz_save, wf_ncx_save, wf_ncx_shifted, nkibz_shifted
 integer                      :: wf_ng_eff, wf_ng_shifted
#if defined _SC
 integer                      :: SC_bands_save(2)
#endif
 !
 ! Work Space
 !
 character(schlen)            :: grid_paths_vector(3)
 logical                      :: idir_not_done(3)=.true.,&
&                                l_mat_eval_DIP(X%ib_lim(2):X%ib(2),X%ib(1):X%ib_lim(1))
<<<<<<< HEAD
 integer                      :: ik,ik_mem,ic_wf,iv_wf,ic,iv,iq,n_LT_steps,&
&                                i_spin,i_spinor,i_sp_pol,ir,grid_order(3)
=======
 integer                      :: ik,ik_mem,icfft(n_spinor),ivfft(n_spinor),ic,iv,iq,n_LT_steps,&
&                                i_spin,i_spinor,i_sp_pol,ir,grid_order(3),ic_min
>>>>>>> 649273e0
 complex(SP)                  :: rho
 real(SP)                     :: Ev_m_Ec,Ev_m_Ec_QP,q_mod(3)
 !
 !ioDB1 shifted grids
 !
 type(levels)                 :: E_shift
 type(bz_samp)                :: Xk_shift
 type(WAVEs)                  :: WF_shifted
 !
 !I/O and external functions
 !
 integer                      :: io_err(3)
 integer, external            :: io_DB1_selective_scan
 !
 ! saves...
 !
 call set_parms(grid='  local', command=' define')
 !
 if (wf_ng.lt.0.8_SP*maxval(wf_igk)) &
&   call warning('All/most WF G-vectors should be used in the case of shifted grids')
 !
 grid_paths_vector=' '
 call string_split(grid_paths,grid_paths_vector)
 !
 num_shifted_grids=0
 do iq=1,3
   if(trim(grid_paths_vector(iq))/=' ') num_shifted_grids=num_shifted_grids+1
 enddo
 !
 if(num_shifted_grids==0) call error(' No shifted grid specified in input')
 !
 ! Check grids and determine grid displacement
 !
 grid_order=0
 !
 do iq =1,num_shifted_grids
   !
   call msg('s','loading info from '//trim(grid_paths_vector(iq))//' ')
   !
   io_err(iq)=io_DB1_selective_scan(E_shift,Xk_shift,trim(grid_paths_vector(iq)),'all')
   call set_parms(grid='shifted',command=' define')
   !
   if (io_err(iq)/=0) call error(' Shifted grid not found in folder "'//trim(grid_paths_vector(iq))//'" ')
   !
   if (any( (/nkibz_save/=nkibz_shifted, wf_ncx_save/=wf_ncx_shifted/) ) ) &
&    call error(' Shifted grid in folder "'//trim(grid_paths_vector(iq))//'": parameters not consistent')
   !
   call DIPOLE_check_shifted_grids( Xk_shift, Xk, iq, num_shifted_grids, q_mod, grid_order)
   !
   idir_not_done(grid_order(iq))=.false.
   !
 enddo
 !
 call msg('r','Shifted grids found: '//trim(intc(num_shifted_grids)))
 !
 if(num_shifted_grids<3) call warning(' Shifted grids are '//trim(intc(num_shifted_grids))//'. Assuming non periodic system.')
 !
 ! Load unshifted WFs
 ! Here I avoid the deallocation of states_to_load as I ASSUME that AFTER this routine 
 ! there will be other WF_load calls using the present WF distribution. 
 !
 call WF_load(WF,0,1,X%ib,(/1,Xk%nibz/),space='G',title='-Oscillators/G space',&
&             force_WFo=l_sc_run,keep_states_to_load=.TRUE.)
 !
 ! Main loop over cartesian directions
 !
 call DIPOLE_build_parallelization_mask(X,l_mat_eval_DIP,n_LT_steps)
 !
 do iq = 1, num_shifted_grids
   !
   core_io_path = trim(grid_paths_vector(iq))
   !
   ! Load WFs {k + q_iq}
   !
   call WF_load(WF_shifted,0,1,X%ib,(/1,Xk%nibz/),space='G',&
   &  title='-Oscillators/G space (shifted grid)',keep_states_to_load=.TRUE.) 
   !
   wf_ng_eff = min(wf_ng_save,wf_ng_shifted)
   !
   ir = grid_order(iq)
   !
   call live_timing('Dipole @ grid '//trim(intc(iq))//':',n_LT_steps)
   !
   do i_sp_pol = 1,n_sp_pol
     !
     do ik = 1, Xk%nibz
       !
       if (.not.PAR_IND_DIPk_ibz%element_1D(ik)) cycle
       !
       ik_mem=PAR_DIPk_ibz_index(ik)
       !
       do iv=X%ib(1),X%ib_lim(1) 
         !
         ic_min=max(iv,X%ib_lim(2))
         if (l_X_terminator) ic_min=iv
         !
         do ic=ic_min,X%ib(2)
           ! 
           if (.not.l_mat_eval_DIP(ic,iv)) cycle
           !
           rho=cZERO
           !
           if (associated(Xen%Eo)) then 
             Ev_m_Ec   =Xen%Eo(iv,ik,i_sp_pol)-Xen%Eo(ic,ik,i_sp_pol)
             Ev_m_Ec_QP=Xen%E (iv,ik,i_sp_pol)-Xen%E (ic,ik,i_sp_pol)
           else
             Ev_m_Ec   =Xen%E (iv,ik,i_sp_pol)-Xen%E (ic,ik,i_sp_pol)
           endif
           !
           if (abs(Ev_m_Ec)<=Dipole_Energy_treshold .or. iv==ic) then
             call live_timing(steps=1)
             cycle
           endif
           !
           iv_wf=WF_shifted%index(iv,ik,i_sp_pol)
           ic_wf=WF%index(ic,ik,i_sp_pol)
           !
           if (iv_wf==0) call error(" Error in parallel wf distribution (Dipole iv)")
           if (ic_wf==0) call error(" Error in parallel wf distribution (Dipole ic)")
           !
           ! rho = < v,k+q | c,k >
           !
           do i_spinor=1,n_spinor
             !
<<<<<<< HEAD
             rho = rho + Vstar_dot_V_omp(wf_ng_eff,WF_shifted%c(1:wf_ng_eff,i_spinor,iv_wf), &
&                                                  WF%c(1:wf_ng_eff,i_spinor,ic_wf))
=======
             i_spin=i_sp_pol+i_spinor-1
             ivfft(i_spinor)=WF_shifted%index(iv,ik,i_spin)
             icfft(i_spinor)=WF%index(ic,ik,i_spin)
             !
             if (ivfft(i_spinor)==0) call error(" Error in parallel wf distribution (Dipole iv)")
             if (icfft(i_spinor)==0) call error(" Error in parallel wf distribution (Dipole ic)")
             !
             ! rho = < v,k+q | c,k >
             !
             !
             rho = rho + Vstar_dot_V(wf_ng_eff,WF_shifted%c(1:wf_ng_eff,ivfft(i_spinor)), &
&                                                  WF%c(1:wf_ng_eff,icfft(i_spinor)))
>>>>>>> 649273e0
             !
           enddo
           !
           !======
           ! <iR>
           !======
           DIP_iR(ir,ic,iv,ik_mem,i_sp_pol)=rho/q0_shift_norm
           !
           !=====
           ! <P>
           !=====
           if(.not.force_v_g_space_approach) DIP_P(ir,ic,iv,ik_mem,i_sp_pol)=rho/q0_shift_norm*Ev_m_Ec
           !
           call live_timing(steps=1)
           !
         enddo  ! ic
       enddo    ! iv
       !
     enddo      ! i_sp_pol
     !
   enddo        ! ik
   !
   call WF_free(WF_shifted)
   !
   call live_timing()
   !
 enddo          ! iq
 !
 ! CLEAN
 !
 call WF_free(WF)
 !
 call DB1_reset()
 !
 if(any(idir_not_done)) call DIPOLE_x_real_space(Xen,Xk,X,idir_not_done)
 !
 contains
   !
   subroutine DB1_reset()
     !
     ! Reload g_vec, dl_sop ... from db1 using _shift types
     ! so that all type components (like occupations) are 
     ! not rewritten.
     !
     core_io_path = core_io_path_save
     io_err(1)=io_DB1_selective_scan(E_shift,Xk_shift,trim(core_io_path),'all')
     !
     call set_parms(grid='  local', command='  reset')
     !
   end subroutine
   !
   subroutine set_parms(grid,command)
     implicit none
     character(len=7), intent(in), optional :: grid, command
     !
     if(      grid.eq.'  local'.and. command.eq.' define') then
       nkibz_save   = nkibz
       wf_ncx_save  = wf_ncx
       wf_ng_save   = wf_ng
       core_io_path_save = core_io_path
#if defined _SC       
       SC_bands_save     = SC_bands
#endif 
     else if( grid.eq.'shifted'.and. command.eq.' define') then
       nkibz_shifted  = nkibz
       wf_ncx_shifted = wf_ncx
       wf_ng_shifted  = wf_ng
     else if( grid.eq.'  local'.and. command.eq.'  reset') then
       core_io_path = core_io_path_save
       wf_ng        = wf_ng_save
#if defined _SC       
       SC_bands = SC_bands_save
#endif
     endif
     return
   end subroutine set_parms
   !
end subroutine DIPOLE_shifted_grids<|MERGE_RESOLUTION|>--- conflicted
+++ resolved
@@ -65,13 +65,8 @@
  character(schlen)            :: grid_paths_vector(3)
  logical                      :: idir_not_done(3)=.true.,&
 &                                l_mat_eval_DIP(X%ib_lim(2):X%ib(2),X%ib(1):X%ib_lim(1))
-<<<<<<< HEAD
  integer                      :: ik,ik_mem,ic_wf,iv_wf,ic,iv,iq,n_LT_steps,&
-&                                i_spin,i_spinor,i_sp_pol,ir,grid_order(3)
-=======
- integer                      :: ik,ik_mem,icfft(n_spinor),ivfft(n_spinor),ic,iv,iq,n_LT_steps,&
 &                                i_spin,i_spinor,i_sp_pol,ir,grid_order(3),ic_min
->>>>>>> 649273e0
  complex(SP)                  :: rho
  real(SP)                     :: Ev_m_Ec,Ev_m_Ec_QP,q_mod(3)
  !
@@ -196,23 +191,8 @@
            !
            do i_spinor=1,n_spinor
              !
-<<<<<<< HEAD
              rho = rho + Vstar_dot_V_omp(wf_ng_eff,WF_shifted%c(1:wf_ng_eff,i_spinor,iv_wf), &
 &                                                  WF%c(1:wf_ng_eff,i_spinor,ic_wf))
-=======
-             i_spin=i_sp_pol+i_spinor-1
-             ivfft(i_spinor)=WF_shifted%index(iv,ik,i_spin)
-             icfft(i_spinor)=WF%index(ic,ik,i_spin)
-             !
-             if (ivfft(i_spinor)==0) call error(" Error in parallel wf distribution (Dipole iv)")
-             if (icfft(i_spinor)==0) call error(" Error in parallel wf distribution (Dipole ic)")
-             !
-             ! rho = < v,k+q | c,k >
-             !
-             !
-             rho = rho + Vstar_dot_V(wf_ng_eff,WF_shifted%c(1:wf_ng_eff,ivfft(i_spinor)), &
-&                                                  WF%c(1:wf_ng_eff,icfft(i_spinor)))
->>>>>>> 649273e0
              !
            enddo
            !
