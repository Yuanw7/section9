--- conflicted
+++ resolved
@@ -134,11 +134,7 @@
  !
  ! Main loop over cartesian directions
  !
-<<<<<<< HEAD
- call SET_dip_parallelization(X,l_mat_eval_DIP,n_LT_steps)
-=======
  call SET_dipole_parallelization_scheme(X,l_mat_eval_DIP,n_LT_steps)
->>>>>>> d4188737
  !
  do iq = 1, num_shifted_grids
    !
