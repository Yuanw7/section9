!
!        Copyright (C) 2000-2016 the YAMBO team
!              http://www.yambo-code.org
!
! Authors (see AUTHORS file for details): AM
! 
! This file is distributed under the terms of the GNU 
! General Public License. You can redistribute it and/or 
! modify it under the terms of the GNU General Public 
! License as published by the Free Software Foundation; 
! either version 2, or (at your option) any later version.
!
! This program is distributed in the hope that it will 
! be useful, but WITHOUT ANY WARRANTY; without even the 
! implied warranty of MERCHANTABILITY or FITNESS FOR A 
! PARTICULAR PURPOSE.  See the GNU General Public License 
! for more details.
!
! You should have received a copy of the GNU General Public 
! License along with this program; if not, write to the Free 
! Software Foundation, Inc., 59 Temple Place - Suite 330,Boston, 
! MA 02111-1307, USA or visit http://www.gnu.org/copyleft/gpl.txt.
!
integer function X_em1(Xen,Xk,q,X,Xw,APPEND_NO_VERIFY)
 ! 
 ! Calculates and stores on file the dielectric matrix.
 !
 use pars,          ONLY:SP
 use drivers,       ONLY:l_alda_fxc,l_gw0,l_life
#if defined _PL
 use drivers,       ONLY:l_photolum
#endif
<<<<<<< HEAD
 use X_m,           ONLY:X_t,X_alloc,X_mat,self_detect_E_range,X_poles,Integrating_over_Qs
=======
 use X_m,           ONLY:X_t,X_alloc,X_mat,self_detect_E_range,X_poles,X_is_evaluated_for_all_Qs,&
&                        l_X_terminator,X_terminator_Kind 
>>>>>>> f092c2b3
 use frequency,     ONLY:w_samp
 use R_lattice,     ONLY:bz_samp,nqibz
 use electrons,     ONLY:levels
 use parallel_m,    ONLY:PP_redux_wait,PAR_IND_Q,PAR_COM_Q_A2A,PAR_nq,PAR_Q_index, &
&                        PAR_IND_Xk_ibz,PAR_IND_CON_BANDS_X,PAR_IND_VAL_BANDS_X,PAR_COM_Q_INDEX
 use wave_func,     ONLY:WF_buffered_IO,WF,WF_buffer
 use IO_m,          ONLY:io_control,OP_RD_CL,OP_APP_WR_CL,VERIFY,REP,io_RESPONSE,OP_WR_CL
 use com,           ONLY:depth,error
 use TDDFT,         ONLY:FXC
 use interfaces,    ONLY:PARALLEL_global_indexes,PARALLEL_WF_distribute,&
&                        PARALLEL_WF_index,WF_load
 use QP_m,          ONLY:QP_n_W_freqs_redux
 !
 implicit none
 !
 type(levels) ::Xen 
 type(bz_samp)::Xk,q
 type(X_t)    ::X
 type(w_samp) ::Xw
 logical      ::APPEND_NO_VERIFY
 !
 ! Work Space
 !
 integer              :: iq,Xdb,i_err,iq_mem,X_range(2),X_n_freqs,io_X_done(nqibz)
 real(SP)             :: minmax_ehe(2)
 integer, external    :: io_X
 character(1)         :: sec_mode
 !
 self_detect_E_range=.false.
 !
 ! XTerminator SETUP
 !
 l_X_terminator = X_terminator_Kind/='none'
 if (l_X_terminator.and.trim(X_terminator_Kind)/='BG') &
&   call error(' [X] unknown X_terminator_Kind = '//trim(X_terminator_Kind))
 !
 ! TDDFT SETUP (-1 argument)
 !
 ! X%f_xc is setup when using ALDA, so that 
 ! the comparison in ioX can be done safely
 !
 call TDDFT_do_X_W_typs(-1,X,Xw)
 !
 ! Sectioning
 !
 sec_mode='*'
 if (depth>0) sec_mode='='
 !
 X_em1=-1
 !
 if (.not.APPEND_NO_VERIFY) then
   if (X%whoami==2) then
     call section(sec_mode,'Static Dielectric Matrix')
     Xw%n_freqs=1
     X_n_freqs =1
   else if (X%whoami==3) then
     call section(sec_mode,'Dynamical Dielectric Matrix')
     if (l_gw0) self_detect_E_range=.true.
   else if (X%whoami==4) then
     call section(sec_mode,'Dynamic Dielectric Matrix (PPA)')
     Xw%n_freqs=2
     X_n_freqs =2
     Xw%er=(/epsilon(1._SP),0._SP/)
     Xw%dr=(/0._SP,X%ppaE/)
     X%ordering='R'
   endif
 endif
 !
 ! X_n_freqs defines the size of each q-block loaded in memory when io_RESPONSE=.FALSE.
 ! Note that in lifetimes calculations it is QP_n_W_freqs_redux=MAX(all q-dependent frequencies)
 !
 X_n_freqs             = Xw%n_freqs
 if (l_life) X_n_freqs = QP_n_W_freqs_redux
 !
 call X_pre_setup(Xen,Xk,X)
 !
 ! Build frequency range only if Xw%p was not already allocated
 ! like in LifeTimes calculations or when self_detect_E_range=.TRUE. (real axis GW)
 !
 call FREQUENCIES_setup(Xw)
 !
 ! Prepare the IO (and check if q has been already done)
 !
 io_X_done=-1
 !
 if (X%iq(1)>1) io_X_done(:X%iq(1)-1)=1
 !
 ! X%ngostnts is defined in DIPOLE_driver. It may happen that this is called only for the group of CPU's that eval q=1. 
 ! To avoid erroneous errors in the VERIFY mode this value must be spread to all CPUs before doing the IO of the header
 !
 if (l_life.and.X%iq(1)>1) then
   call PP_redux_wait((/X%ngostnts/),COMM=PAR_COM_Q_INDEX%COMM)
 endif
 !
 if (io_RESPONSE) then
   !
   call io_control(ACTION=OP_RD_CL,COM=REP,SEC=(/1/),MODE=VERIFY,ID=Xdb)
   i_err=io_X(X,Xw,Xdb)
   !
   if (i_err==0) then
     !
     do iq=X%iq(1),X%iq(2)
       !
       ! In the next lines Yambo will VERIFY the em1d database
       ! to check if this iq has been already done. 
       ! When self_detect_E_range=.TRUE. however the Xw%er setup is
       ! done only in X_os and the VERIFY fails. This is why the procedure
       ! must be repeated here:
       !
       if (self_detect_E_range) then
         call X_eh_setup(-iq,X,Xen,Xk,minmax_ehe)
         deallocate(X_poles)
         Xw%er=minmax_ehe
       endif
       !
       call io_control(ACTION=OP_RD_CL,COM=REP,SEC=(/2*iq/),MODE=VERIFY,ID=Xdb)
       io_X_done(iq)=io_X(X,Xw,Xdb)
       !
     enddo
     !
   endif
   !
   ! All q databases done
   !
   if (all(io_X_done(X%iq(1):X%iq(2))>0)) then
     call FREQUENCIES_reset(Xw,"all")
     if (X%iq(1)==X%iq(2)) X_em1=X%iq(1)
     return
   endif
   !
 endif
 !
 ! Parallel distribution
 !=======================
 if (.not.(l_life.and.X%iq(1)>1)) then
   call PARALLEL_global_indexes(Xen,Xk,q," ",RESET=.TRUE.,X=X)
   call PARALLEL_global_indexes(Xen,Xk,q,"Response_G_space",X=X) 
 endif
 if (.not.allocated(X_mat)) then
   if (     io_RESPONSE) call X_alloc('X',(/X%ng,X%ng,Xw%n_freqs/))
   if (.not.io_RESPONSE) call X_alloc('X',(/X%ng,X%ng,X_n_freqs*PAR_nq/))
 endif
 !
 ! WF distribution 
 !=================
 !
 if (.not.(l_life.and.X%iq(1)>1)) then
   call PARALLEL_WF_distribute(K_index=PAR_IND_Xk_ibz,&
&                              B_index=PAR_IND_CON_BANDS_X(X%whoami),&
&                              Bp_index=PAR_IND_VAL_BANDS_X(X%whoami),&
&                              CLEAN_UP=.TRUE.)
   !
   if (WF_buffered_IO) then
     !
     call WF_load(WF_buffer,0,1,X%ib,(/1,Xk%nibz/),space='B',title='-BUFFER')
     !
   endif
   !
 endif
 !
 ! As we are cycling over the q-points the screened interaction evaluated here is supposed
 ! to be used as an integrand. Some procedures (like the DbGd) changes accordingly.
 !
 Integrating_over_Qs=.true.
 !
 do iq=X%iq(1),X%iq(2)
   !
   ! TDDFT setup
   !
   call TDDFT_do_X_W_typs(iq,X,Xw)
   !
   ! ALDA (only once) 
   !
   if (l_alda_fxc.and..not.allocated(FXC)) then
     !
     call PARALLEL_WF_index(COMM=PAR_COM_Q_A2A)
     !
     call TDDFT_ALDA_G_space(Xen,Xk)
     !
   endif
   !
   if (     io_X_done(iq) > 0       ) cycle
   if (.not.PAR_IND_Q%element_1D(iq)) cycle
   !
   iq_mem=PAR_Q_index(iq)
   X_range               =(/1,Xw%n_freqs/)
   if (.not.io_RESPONSE) X_range=(/X_n_freqs*(iq_mem-1)+1,X_n_freqs*(iq_mem-1)+Xw%n_freqs/)
   !
   call X_os(X_mat(:,:,X_range(1):X_range(2)),iq,Xen,Xk,Xw,X)  
   !
   ! When X%whoami == 1 X is Xo (ACFDT). 
   !
   if (X%whoami/=1) call X_s(iq,X,Xw,X_range)
   !
   call PP_redux_wait(COMM=PAR_COM_Q_A2A%COMM)
   !
   ! Only the cpus that write the q=1 component knows the value of ng_db. Thus this must 
   ! be re-initialized for all the cpus
   !
   X%ng_db=X%ng
   !
   if (iq==1) call io_control(ACTION=OP_WR_CL,COM=REP,SEC=(/1,2*iq,2*iq+1/),ID=Xdb)
   if (iq> 1) call io_control(ACTION=OP_APP_WR_CL,COM=REP,SEC=(/2*iq,2*iq+1/),ID=Xdb)
   i_err=io_X(X,Xw,Xdb)
   !
   ! CLEAN (1)
   ! Frequencies must not be cleaned in the case of lifetimes calculations when the EM1d
   ! database is not written on disk
   !
   if (.not.io_RESPONSE.and.l_life) then
     call FREQUENCIES_reset(Xw,"coarse_grid")
   else
     call FREQUENCIES_reset(Xw,"all")
   endif
   !
 enddo
 !
<<<<<<< HEAD
 Integrating_over_Qs=.false.
=======
 X_is_evaluated_for_all_Qs=.false.
 l_X_terminator=.false.
>>>>>>> f092c2b3
 !
 ! CLEAN (2)
 !
 if (io_RESPONSE) call X_alloc('X')
 !
 call X_alloc('DIP_projected')
#if defined _PL
 if (l_photolum) call X_alloc('DIP_P')
#endif
 if (.not.APPEND_NO_VERIFY.or.X%iq(2)==q%nibz) call WF_free(WF)
 !
end function<|MERGE_RESOLUTION|>--- conflicted
+++ resolved
@@ -30,12 +30,8 @@
 #if defined _PL
  use drivers,       ONLY:l_photolum
 #endif
-<<<<<<< HEAD
- use X_m,           ONLY:X_t,X_alloc,X_mat,self_detect_E_range,X_poles,Integrating_over_Qs
-=======
- use X_m,           ONLY:X_t,X_alloc,X_mat,self_detect_E_range,X_poles,X_is_evaluated_for_all_Qs,&
+ use X_m,           ONLY:X_t,X_alloc,X_mat,self_detect_E_range,X_poles,Integrating_over_Qs,&
 &                        l_X_terminator,X_terminator_Kind 
->>>>>>> f092c2b3
  use frequency,     ONLY:w_samp
  use R_lattice,     ONLY:bz_samp,nqibz
  use electrons,     ONLY:levels
@@ -253,12 +249,8 @@
    !
  enddo
  !
-<<<<<<< HEAD
  Integrating_over_Qs=.false.
-=======
- X_is_evaluated_for_all_Qs=.false.
  l_X_terminator=.false.
->>>>>>> f092c2b3
  !
  ! CLEAN (2)
  !
