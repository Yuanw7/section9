!
!        Copyright (C) 2000-2018 the YAMBO team
!              http://www.yambo-code.org
!
! Authors (see AUTHORS file for details): AM,DS,AF,FA
! 
! This file is distributed under the terms of the GNU 
! General Public License. You can redistribute it and/or 
! modify it under the terms of the GNU General Public 
! License as published by the Free Software Foundation; 
! either version 2, or (at your option) any later version.
!
! This program is distributed in the hope that it will 
! be useful, but WITHOUT ANY WARRANTY; without even the 
! implied warranty of MERCHANTABILITY or FITNESS FOR A 
! PARTICULAR PURPOSE.  See the GNU General Public License 
! for more details.
!
! You should have received a copy of the GNU General Public 
! License along with this program; if not, write to the Free 
! Software Foundation, Inc., 59 Temple Place - Suite 330,Boston, 
! MA 02111-1307, USA or visit http://www.gnu.org/copyleft/gpl.txt.
!
!> @callgraph
!> @callergraph
subroutine X_irredux(iq,X_par,Xen,Xk,Xw,X,Dip)
 !
 ! Non interacting Xo
 !
 ! OPENMP parallelism  (AF & FA)
 !   The current implementation is based on mutexes (locks).
 !   At the price of some replicated memory (Xo_res) it provides a much
 !   better omp scaling.
 !
 !   _NESTING introduces the nesting of scatterbamp parallel regions inside the
 !   outer region opened here (not working yet)
 !
 ! X terminator (BG kind) implemented (IM,AF)
 ! 
 use drivers,       ONLY:l_life
 use IO_m,          ONLY:io_RESPONSE,io_DIP
 use pars,          ONLY:SP,cZERO,schlen
 use wrapper,       ONLY:V_by_V_plus_V
 use LIVE_t,        ONLY:live_timing
 use com,           ONLY:msg,warning
 use matrix,        ONLY:PAR_matrix
 use stderr,        ONLY:intc
 use wave_func,     ONLY:WF
 use parallel_m,    ONLY:PP_redux_wait,PAR_COM_X_WORLD,PAR_COM_RL_INDEX,myid,PAR_COM_X_WORLD_RL_resolved
 use openmp,        ONLY:OPENMP_update,n_threads_X,master_thread,OPENMP_set_threads,n_threads_X,&
&                        n_threads_DIP,n_outthr,n_innthr,OPENMP_locks_reset,n_threads_FFT
#if defined _OPENMP
 use openmp,        ONLY:OPENMP_compute_mutex,omp_locks
#endif
 use frequency,     ONLY:w_samp,bare_grid_N,coarse_grid_N,coarse_grid_Pt
 use interfaces,    ONLY:WF_load
 use electrons,     ONLY:levels
 use R_lattice,     ONLY:qindx_X,bz_samp,G_m_G
 use D_lattice,     ONLY:i_space_inv
 use collision_el,  ONLY:elemental_collision,elemental_collision_free,elemental_collision_alloc
 use DIPOLES,       ONLY:DIPOLE_t,DIP_alloc
 use X_m,           ONLY:X_t,X_poles,X_Ein_poles,current_iq,X_poles_tab,X_lower_triangle_matrix_in_use,&
&                        self_detect_E_range,X_FILL_UP_matrix_only,use_X_DbGd,&
&                        l_X_terminator,X_terminator_E,X_term_E,X_par_lower_triangle
#if defined _SC 
 use drivers,       ONLY:l_sc_run,l_eval_collisions
 use SC,            ONLY:it_now
#endif
 use timing_m,      ONLY:timing
<<<<<<< HEAD
#endif
 !
=======
>>>>>>> d9d8ce7d
#include<memory.h>
 !
 type(PAR_matrix)     :: X_par
 type(levels)         :: Xen
 type(bz_samp)        :: Xk
 type(X_t)            :: X
 type(DIPOLE_t)       :: Dip
 type(w_samp)         :: Xw
 integer              :: iq
 !
 ! Work Space
 !
 character(schlen)        :: live_t_string
 integer                  :: ig_row,ig_col,ig_row_transp,ig_col_transp,iw,n_poles,i_cg,i_bg,mutexid,ngrho,&
&                            X_cols_transp(2),X_rows(2),X_nrows,io_err
 logical                  :: force_bare_X_G,Drude_pole,skip_WF_load
 real(SP)                 :: minmax_ehe(2,PAR_COM_X_WORLD%n_CPU),cutoff
 complex(SP)              :: GreenF(Xw%n_freqs),drude_GreenF(Xw%n_freqs)
 complex(SP),allocatable  :: Xo_res(:,:)
 integer,    external     :: X_eh_setup
 type(elemental_collision):: Xo_scatt
 !
 ! Defaults & Setups
 !===================
 X_par%blc(:,:,:)                 = cZERO
 GreenF                           = cZERO
 drude_GreenF                     = cZERO
 if (X_lower_triangle_matrix_in_use) X_par_lower_triangle%blc(:,:,:) = cZERO
 !
 ! Logicals to use bare or Double Grid GF (no poles accumulation)
 !=======================================================
 force_bare_X_G=use_X_DbGd.or.allocated(Xen%W).or.allocated(Xen%GreenF)
 !
 skip_WF_load= (iq==1.and.X%ng==1)
 !
 ! Drude term
 !============
 if (iq==1) call X_drude(iq,Xen,Xk,Xw,X%Wd,drude_GreenF)
 !
 ! Dipoles
 !=========
 if (iq==1) then
   call DIPOLE_dimensions(Xen,Dip,X%ib,X%q0)
   call DIPOLE_IO(Xk,Xen,Dip,'read ',io_err)
   call DIPOLE_expand_and_project(Xk,Dip)   
 endif
 !
 ! WF load
 !=========
 ngrho=X%ng
 if (l_X_terminator) ngrho=maxval(G_m_G)
 !
 if(.not.skip_WF_load) call WF_load(WF,ngrho,maxval(qindx_X(:,:,2)),X%ib,(/1,Xk%nibz/),title='-X')
 !
 call timing('Xo (procedure)',OPR='start')
 !
 ! Poles tabulation
 !==================
 if(l_X_terminator) then
   cutoff=minval(Xen%E(X%ib(2),:,:))
   X_term_E=cutoff+X_terminator_E
 endif
 !
 if (iq/=current_iq) then
   !
   n_poles=X_eh_setup(-iq,X,Xen,Xk,minmax_ehe)
   !
   if (n_poles==0) call warning(' [CPU '//trim(intc(myid))//'] has no poles')
   !
   YAMBO_ALLOC(X_poles_tab,(n_poles,4))
   !
   if (.not.force_bare_X_G) call FREQUENCIES_coarse_grid('X',X_poles,n_poles,X%cg_percentual,X_Ein_poles,l_X_terminator)
   if (     force_bare_X_G) call FREQUENCIES_coarse_grid('X',X_poles,n_poles,0._SP,(/0.0_SP/),.FALSE.)
   !
   minmax_ehe=0._SP
   !
   n_poles=X_eh_setup(iq,X,Xen,Xk,minmax_ehe(:,PAR_COM_X_WORLD%CPU_id+1))
   !
   YAMBO_FREE(X_poles)
   YAMBO_FREE(X_Ein_poles)
   !
   if (self_detect_E_range) then
     call PP_redux_wait(minmax_ehe,COMM=PAR_COM_X_WORLD%COMM)
     Xw%er(1)=minval(minmax_ehe(1,:))
     Xw%er(2)=maxval(minmax_ehe(2,:))
   endif
   !
   ! This call is needed as Xw%p is deallocated inside
   ! the q-loop of X_em1. But only when the EM1D is written or when it is not but we are not doing
   ! lifetimes calculations
   !
   if (io_RESPONSE.or.(.not.io_RESPONSE.and..not.l_life)) call FREQUENCIES_setup(Xw)
   !
 endif 
 !
 ! GPL_EXCLUDE_START
 !
#if defined _ELPH
 !
 ! Green Functions must be all mapped to the Xw range so to be easily convoluted
 !
 if (allocated(Xen%GreenF).and.current_iq==0) call X_GreenF_remap(X%ib,Xen,Xw)
 !
#endif
 !
 ! GPL_EXCLUDE_END
 !
 ! Time-Rev is Spatial Inv => only half X is eval
 !                            ===================
 if (X_FILL_UP_matrix_only.and.current_iq==0) call msg('s','[X] Upper matrix triangle filled')
 !
 ! omp settings and workspace
 !=================================
 !
#if defined _OPENMP
#  if defined _NESTING
 call OPENMP_set_threads(n_threads_in=n_threads_X, use_nested=.true.)
 n_threads_FFT=n_innthr
 call msg('s','[X] NESTED openmp parallelism on: n_outthr/n_innthr = ',(/n_outthr,n_innthr/))
#  else
 call OPENMP_set_threads(n_threads_in=n_threads_X, use_nested=.false.)
 n_threads_FFT=1
 call msg('s','[X] NESTED openmp parallelism off')
#  endif
 if(n_threads_X>1) call OPENMP_locks_reset(INIT=.true.,nlocks=16)
#endif
 !
 ! Timing
 !========
 live_t_string='Xo@q['//trim(intc(iq))//'] '
 !
#if defined _SC 
 if (l_sc_run.and..not.l_eval_collisions) live_t_string='Xo @it['//trim(intc(it_now))//'] '
#endif
 !
 if(coarse_grid_N>0) call live_timing(trim(live_t_string),coarse_grid_N/n_outthr)
 !
 ! OpenMP setup
 !==============
 !
!$omp parallel num_threads(n_outthr) default(shared), &
!$omp &        private(i_cg,Drude_pole,GreenF,i_bg,Xo_res,Xo_scatt,ig_col,ig_row_transp,iw,mutexid,X_rows,X_cols_transp,X_nrows)
 !
 call OPENMP_update(master_thread)
 !
 ! memory estimate and local alloc
 !=================================
 YAMBO_ALLOC(Xo_res,(X_par%rows(1):X_par%rows(2),X_par%cols(1):X_par%cols(2)))
 call elemental_collision_free(Xo_scatt,INIT_ONLY=.true.)
 call elemental_collision_alloc(Xo_scatt,NG=ngrho,TITLE="Xo") 
 !
 ! MAIN LOOP
 !===========
 !
!$omp do
 do i_cg = 1,coarse_grid_N
   !
   i_bg=sum(bare_grid_N(1:i_cg-1))+1
   !
   ! 1) First compute the residuals
   !================================
   call X_irredux_residuals(Xen,Xk,X,Dip,i_cg,iq,Xo_res,Xo_scatt)
   !
   ! 2) Then the frequency dependent term
   !=======================================
   Drude_pole= (iq==1) .and. abs(coarse_grid_Pt(i_cg))<1.E-5
   !
   if(Drude_pole.and.X_par%rows(1)==1.and.X_par%cols(1)==1) then
     !$omp critical
     X_par%blc(1,1,:)=X_par%blc(1,1,:)+Xo_res(1,1)*drude_GreenF(:)/real(bare_grid_N(i_cg))
     !$omp end critical
     call live_timing(steps=1)
     cycle
   endif
   !
   ! GPL_EXCLUDE_START
   !
#if defined _ELPH
   if(     allocated(Xen%GreenF)) call X_GreenF_convoluted(iq,X_poles_tab(i_bg,:),Xw,Xen,Xk,GreenF,X%ordering)
   if(.not.allocated(Xen%GreenF)) call X_GreenF_analytical(iq,X_poles_tab(i_bg,:),Xw,Xen,Xk,GreenF,X%ordering,'G',.FALSE.)
#else
   !
   ! GPL_EXCLUDE_END
   !
   call X_GreenF_analytical(iq,X_poles_tab(i_bg,:),Xw,Xen,Xk,GreenF,X%ordering,'G',.FALSE.)
   !
   ! GPL_EXCLUDE_START
   !
#endif
   !
   ! GPL_EXCLUDE_END
   !
   ! 3) Finally multiply residual and frequency dependent term
   !===========================================================
   do iw=1,Xw%n_freqs
     !
     do ig_col=X_par%cols(1),X_par%cols(2)
#if defined _OPENMP
       if(n_threads_X>1) then
         call OPENMP_compute_mutex(ig_col,mutexid)
         call omp_set_lock(omp_locks(mutexid))
       endif
#endif
       !
       X_rows  = (/X_par%rows(1),min(ig_col,X_par%rows(2))/)
       X_nrows = X_rows(2)-X_rows(1)+1
       !
       ! ----    ----
       ! -xxx    -xxx
       ! ---- => ----
       ! ----    ----
       !
       call V_by_V_plus_V(X_nrows,GreenF(iw),Xo_res(X_rows(1):X_rows(2),ig_col),X_par%blc(X_rows(1):X_rows(2),ig_col,iw))
       !
       if (.not.X_FILL_UP_matrix_only) then
         !
         X_rows  = (/X_par%rows(1),min(ig_col-1,X_par%rows(2))/)
         X_nrows = X_rows(2)-X_rows(1)+1
         !
         ig_row_transp = ig_col
         X_cols_transp = X_rows
         !
         ! ----    ----
         ! -xxx    ----
         ! ---- => -x--
         ! ----    -x--
         !
         if (PAR_COM_RL_INDEX%n_CPU>1) then
           call V_by_V_plus_V(X_nrows,GreenF(iw),&
&                             conjg(Xo_res(X_rows(1):X_rows(2),ig_col)),&
&                             X_par_lower_triangle%blc(ig_row_transp,X_cols_transp(1):X_cols_transp(2),iw))
         else
           call V_by_V_plus_V(X_nrows,GreenF(iw),&
&                             conjg(Xo_res(X_rows(1):X_rows(2),ig_col)),&
&                             X_par%blc(ig_row_transp,X_cols_transp(1):X_cols_transp(2),iw))
         endif
       endif
#if defined _OPENMP
       if(n_threads_X>1) call omp_unset_lock(omp_locks(mutexid))
#endif
     enddo
     !
   enddo
   !
   if (master_thread) call live_timing(steps=1)
   !
 enddo 
 !
!$omp end do
 !
 ! CLEAN
 !=======
 YAMBO_FREE(Xo_res)
 call elemental_collision_free(Xo_scatt)
 !
!$omp end parallel
 !
 if (iq==1.and.io_DIP) then
   call DIP_alloc('DIP_iR')
   call DIP_alloc('DIP_P')
   call DIP_alloc('DIP_spin')
   call DIP_alloc('DIP_orbital')
   call DIP_alloc('P_square') 
   call DIP_alloc('DIP_projected')
   call DIP_alloc('DIP_P_spinor')
 endif
 !
 if(coarse_grid_N>0) call live_timing()
 !
 call OPENMP_update(master_thread) 
 call OPENMP_locks_reset()
 !
 current_iq=iq
 n_threads_FFT=0
 !
 call timing('Xo (procedure)',OPR='stop')
 call timing('Xo (REDUX)',OPR='start')
 !
 do iw=1,Xw%n_freqs
   call PP_redux_wait(X_par%blc(:,:,iw),COMM=PAR_COM_X_WORLD_RL_resolved%COMM)
   if (X_lower_triangle_matrix_in_use) then
     call PP_redux_wait(X_par_lower_triangle%blc(:,:,iw),COMM=PAR_COM_X_WORLD_RL_resolved%COMM)
   endif
 enddo
 !
 call timing('Xo (REDUX)',OPR='stop')
 !
 ! Populate the lower triangle/piece of Xo 
 !=========================================
 !
 if (.not.X_FILL_UP_matrix_only.and.PAR_COM_RL_INDEX%n_CPU==1) return
 !
 ! X_FILL_UP_matrix_only=.TRUE.
 !
 ! oooooo
 ! xooooo
 ! xxoooo
 ! ------
 ! ------
 ! ------
 !
 ! X_FILL_UP_matrix_only=.FALSE.
 !
 ! PAR_COM_RL_INDEX%n_CPU=1
 !
 ! oooooo
 ! oooooo
 ! oooooo
 ! oooooo
 ! oooooo
 ! oooooo
 !
 ! PAR_COM_RL_INDEX%n_CPU > 1
 !
 ! oooooo    xxx---
 ! xooooo    oxx---
 ! xxoooo    oox---
 ! ------ +  ooo---
 ! ------    ooo---
 ! ------    ooo---
 !
 ! "o" = calculated
 ! "x" = to be filled now
 !
 !$omp parallel default(shared), private(ig_col,ig_row,ig_row_transp,ig_col_transp)
 !$omp do
 do ig_col=X_par%cols(1),X_par%cols(2)
   ig_row_transp=ig_col
   if (X_FILL_UP_matrix_only) then
     do ig_row=max(ig_col+1,X_par%rows(1)),X_par%rows(2)
       ig_col_transp=ig_row
       if (i_space_inv==1) X_par%blc(ig_row,ig_col,:)=      X_par%blc(ig_row_transp,ig_col_transp,:)
       if (i_space_inv==0) X_par%blc(ig_row,ig_col,:)=conjg(X_par%blc(ig_row_transp,ig_col_transp,:))
     enddo
   else if (PAR_COM_RL_INDEX%n_CPU>1) then
     do ig_row=max(ig_col,X_par%rows(1)),X_par%rows(2)
       ig_col_transp=ig_row
       ! FILL THE UPPER PART OF X_par_lower
       X_par_lower_triangle%blc(ig_row_transp,ig_col_transp,:)=X_par%blc(ig_row_transp,ig_col_transp,:)
       ! FILL THE LOWER PART OF X_par
       X_par%blc(ig_row,ig_col,:)                             =X_par_lower_triangle%blc(ig_row,ig_col,:)
     enddo
   endif
 enddo
 !$omp end do
 !$omp end parallel
 !
end subroutine<|MERGE_RESOLUTION|>--- conflicted
+++ resolved
@@ -67,11 +67,7 @@
  use SC,            ONLY:it_now
 #endif
  use timing_m,      ONLY:timing
-<<<<<<< HEAD
-#endif
- !
-=======
->>>>>>> d9d8ce7d
+ !
 #include<memory.h>
  !
  type(PAR_matrix)     :: X_par
