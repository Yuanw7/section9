!
!        Copyright (C) 2000-2018 the YAMBO team
!              http://www.yambo-code.org
!
! Authors (see AUTHORS file for details): AM,DS,AF,FA
! 
! This file is distributed under the terms of the GNU 
! General Public License. You can redistribute it and/or 
! modify it under the terms of the GNU General Public 
! License as published by the Free Software Foundation; 
! either version 2, or (at your option) any later version.
!
! This program is distributed in the hope that it will 
! be useful, but WITHOUT ANY WARRANTY; without even the 
! implied warranty of MERCHANTABILITY or FITNESS FOR A 
! PARTICULAR PURPOSE.  See the GNU General Public License 
! for more details.
!
! You should have received a copy of the GNU General Public 
! License along with this program; if not, write to the Free 
! Software Foundation, Inc., 59 Temple Place - Suite 330,Boston, 
! MA 02111-1307, USA or visit http://www.gnu.org/copyleft/gpl.txt.
!
!> @callgraph
!> @callergraph
subroutine X_irredux(iq,X_par,Xen,Xk,Xw,X)
 !
 ! Non interacting Xo
 !
 ! OPENMP parallelism  (AF & FA)
 !   The current implementation is based on mutexes (locks).
 !   At the price of some replicated memory (Xo_res) it provides a much
 !   better omp scaling.
 !
 !   _NESTING introduces the nesting of scatterbamp parallel regions inside the
 !   outer region opened here (not working yet)
 !
 ! X terminator (BG kind) implemented (IM,AF)
 ! 
 use drivers,       ONLY:l_life
 use IO_m,          ONLY:io_RESPONSE
 use pars,          ONLY:SP,cZERO,schlen
 use wrapper,       ONLY:V_by_V_plus_V
 use LIVE_t,        ONLY:live_timing
 use com,           ONLY:msg,warning,error
 use matrix,        ONLY:PAR_matrix
 use stderr,        ONLY:intc
 use wave_func,     ONLY:WF
 use parallel_m,    ONLY:PP_redux_wait,PAR_COM_X_WORLD,PAR_COM_RL_INDEX,myid,PAR_COM_X_WORLD_RL_resolved
 use openmp,        ONLY:OPENMP_update,n_threads_X,master_thread,OPENMP_set_threads,n_threads_X,&
&                        n_threads_DIP,n_out_threads,n_inn_threads,OPENMP_locks_reset,n_threads_FFT
#if defined _OPENMP
 use openmp,        ONLY:OPENMP_compute_mutex,omp_locks
#endif
 use frequency,     ONLY:w_samp,bare_grid_N,coarse_grid_N,coarse_grid_Pt
 use interfaces,    ONLY:WF_load
 use electrons,     ONLY:levels
 use R_lattice,     ONLY:qindx_X,bz_samp,G_m_G
 use D_lattice,     ONLY:i_space_inv
 use collision_el,  ONLY:elemental_collision,elemental_collision_free,elemental_collision_alloc
 use X_m,           ONLY:X_t,X_poles,X_Ein_poles,current_iq,X_poles_tab,X_lower_triangle_matrix_in_use,&
&                        self_detect_E_range,X_FILL_UP_matrix_only,use_X_DbGd,&
&                        l_X_terminator,X_terminator_E,X_term_E,X_par_lower_triangle
#ifdef _CUDA
 use X_m,           ONLY:rhotw_save_d,rhotw_save2_d
#endif
#if defined _SC 
 use drivers,       ONLY:l_sc_run,l_eval_collisions
 use SC,            ONLY:it_now
#endif
 use timing_m,      ONLY:timing
#include<memory.h>
 !
 type(PAR_matrix), target :: X_par
 type(levels)         :: Xen
 type(bz_samp)        :: Xk
 type(X_t)            :: X
 type(w_samp)         :: Xw
 integer              :: iq
 !
 ! Work Space
 !
 character(schlen)        :: live_t_string
 integer                  :: ig1,ig_row,ig_col,ig_row_transp,ig_col_transp,iw,n_poles,i_cg,i_bg,mutexid,ngrho,&
&                            X_cols_transp(2),X_rows1,X_rows2,X_cols1,X_cols2,X_rows1_l,X_rows2_l,X_nrows
 logical                  :: force_bare_X_G,Drude_pole,skip_WF_load
 real(SP)                 :: minmax_ehe(2,PAR_COM_X_WORLD%n_CPU),cutoff
 complex(SP)              :: GreenF(Xw%n_freqs),drude_GreenF(Xw%n_freqs)
 complex(SP),allocatable  :: Xo_res(:,:)
#ifdef _CUDA
 complex(SP),allocatable, device :: Xo_res_d(:,:)
 complex(SP),pointer,     device :: X_par_blc_d(:,:,:)
 complex(SP),pointer,     device :: X_par_lowtri_blc_d(:,:,:)
 complex(SP)              :: GreenF_iw
 integer                  :: PAR_COM_X_WORLD_n_CPU
#endif
 integer,    external     :: X_eh_setup
 type(elemental_collision), target :: Xo_scatt
 !
 ! Defaults & Setups
 !===================
 GreenF                           = cZERO
 drude_GreenF                     = cZERO
 X_par%blc(:,:,:)                 = cZERO
 if (X_lower_triangle_matrix_in_use) X_par_lower_triangle%blc(:,:,:) = cZERO
#ifdef _CUDA
 X_par%blc_d(:,:,:)               = cZERO
 if (X_lower_triangle_matrix_in_use) X_par_lower_triangle%blc_d(:,:,:) = cZERO
#endif
 !
 ! Logicals to use bare or Double Grid GF (no poles accumulation)
 !=======================================================
 force_bare_X_G=use_X_DbGd.or.allocated(Xen%W).or.allocated(Xen%GreenF)
 !
 skip_WF_load= (iq==1.and.X%ng==1)
 !
 !  Optical strengths
 !=====================
 if (iq==1) then
   !
   call OPENMP_set_threads(n_threads_in=n_threads_DIP)
   !
   call DIPOLE_driver(Xen, Xk, X, X%q0)
   call X_Drude(iq,Xen,Xk,Xw,X%Wd,drude_GreenF)
   !
   call OPENMP_set_threads(n_threads_in=n_threads_X)
   !
 endif
 !
 ! WF load
 !=========
 ngrho=X%ng
 if (l_X_terminator) ngrho=maxval(G_m_G)
 !
 if(.not.skip_WF_load) then
    call WF_load(WF,ngrho,maxval(qindx_X(:,:,2)),X%ib,(/1,Xk%nibz/),title='-X')
 endif
 !
 call timing('Xo (procedure)',OPR='start')
 !
 ! Poles tabulation
 !==================
 if(l_X_terminator) then
   cutoff=minval(Xen%E(X%ib(2),:,:))
   X_term_E=cutoff+X_terminator_E
 endif
 !
 if (iq/=current_iq) then
   !
   n_poles=X_eh_setup(-iq,X,Xen,Xk,minmax_ehe)
   !
   if (n_poles==0) call warning(' [CPU '//trim(intc(myid))//'] has no poles')
   !
   YAMBO_ALLOC(X_poles_tab,(n_poles,4))
   !
   if (.not.force_bare_X_G) call FREQUENCIES_coarse_grid('X',X_poles,n_poles,X%cg_percentual,X_Ein_poles,l_X_terminator)
   if (     force_bare_X_G) call FREQUENCIES_coarse_grid('X',X_poles,n_poles,0._SP,(/0.0_SP/),.FALSE.)
   !
   minmax_ehe=0._SP
   !
   n_poles=X_eh_setup(iq,X,Xen,Xk,minmax_ehe(:,PAR_COM_X_WORLD%CPU_id+1))
   !
   YAMBO_FREE(X_poles)
   YAMBO_FREE(X_Ein_poles)
   !
   if (self_detect_E_range) then
     call PP_redux_wait(minmax_ehe,COMM=PAR_COM_X_WORLD%COMM)
     Xw%er(1)=minval(minmax_ehe(1,:))
     Xw%er(2)=maxval(minmax_ehe(2,:))
   endif
   !
   ! This call is needed as Xw%p is deallocated inside
   ! the q-loop of X_em1. But only when the EM1D is written or when it is not but we are not doing
   ! lifetimes calculations
   !
   if (io_RESPONSE.or.(.not.io_RESPONSE.and..not.l_life)) call FREQUENCIES_setup(Xw)
   !
 endif 
 !
 ! GPL_EXCLUDE_START
 !
#if defined _ELPH
 !
 ! Green Functions must be all mapped to the Xw range so to be easily convoluted
 !
 if (allocated(Xen%GreenF).and.current_iq==0) call X_GreenF_remap(X%ib,Xen,Xw)
 !
#endif
 !
 ! GPL_EXCLUDE_END
 !
 ! Time-Rev is Spatial Inv => only half X is eval
 !                            ===================
 if (X_FILL_UP_matrix_only.and.current_iq==0) call msg('s','[X] Upper matrix triangle filled')
 !
 ! omp settings and workspace
 !=================================
 !
#if defined _CUDA
 n_threads_X=1
 call OPENMP_set_threads(n_threads_in=1, use_nested=.false.)
 n_threads_FFT=1
#else
#  if defined _OPENMP
#    if defined _NESTING
 call OPENMP_set_threads(n_threads_in=n_threads_X, use_nested=.true.)
 n_threads_FFT=n_inn_threads
 call msg('s','[X] NESTED openmp parallelism on: n_out_threads/n_inn_threads = ',(/n_out_threads,n_inn_threads/))
#    else
 call OPENMP_set_threads(n_threads_in=n_threads_X, use_nested=.false.)
 n_threads_FFT=1
#    endif
 if(n_threads_X>1) call OPENMP_locks_reset(INIT=.true.,nlocks=16)
#  endif
#endif
 !
 ! Timing
 !========
 live_t_string='Xo@q['//trim(intc(iq))//'] '
 !
#if defined _SC 
 if (l_sc_run.and..not.l_eval_collisions) live_t_string='Xo @it['//trim(intc(it_now))//'] '
#endif
 !
 if (coarse_grid_N>=n_out_threads) call live_timing(trim(live_t_string),coarse_grid_N/n_out_threads)
 !
 ! OpenMP setup
 !==============
 !
#if !defined _CUDA
 !$omp parallel num_threads(n_out_threads) default(shared), &
 !$omp &        private(i_cg,Drude_pole,GreenF,i_bg,Xo_res,Xo_scatt,ig_col,&
 !$omp &        ig1,ig_row_transp,iw,mutexid,X_rows1,X_rows2,X_cols_transp,X_nrows)
#endif
 !
 call OPENMP_update(master_thread)
 !
 ! memory estimate and local alloc
 !=================================
 YAMBO_ALLOC(Xo_res,(X_par%rows(1):X_par%rows(2),X_par%cols(1):X_par%cols(2)))
#ifdef _CUDA
 allocate(Xo_res_d,mold=Xo_res)
 allocate(rhotw_save_d(ngrho),rhotw_save2_d(ngrho))
#endif
 call elemental_collision_free(Xo_scatt)
 call elemental_collision_alloc(Xo_scatt,NG=ngrho,TITLE="Xo") 
 !
 ! MAIN LOOP
 !===========
 !
#if !defined _CUDA
 !$omp do
#endif
 do i_cg = 1,coarse_grid_N
   !
   i_bg=sum(bare_grid_N(1:i_cg-1))+1
   !
   ! 1) First compute the residuals
   !================================
#ifdef _CUDA
   call X_irredux_residuals(Xen,Xk,X,i_cg,iq,Xo_res_d,Xo_scatt)
#else
   call X_irredux_residuals(Xen,Xk,X,i_cg,iq,Xo_res,Xo_scatt)
#endif
   !
   ! 2) Then the frequency dependent term
   !=======================================
   Drude_pole= (iq==1) .and. abs(coarse_grid_Pt(i_cg))<1.E-5
   !
   if(Drude_pole.and.X_par%rows(1)==1.and.X_par%cols(1)==1) then
#ifdef _CUDA
   call error('[X] CUDA Porting not implemented here')
#endif
     !$omp critical
     X_par%blc(1,1,:)=X_par%blc(1,1,:)+Xo_res(1,1)*drude_GreenF(:)/real(bare_grid_N(i_cg))
     !$omp end critical
     call live_timing(steps=1)
     cycle
   endif
   !
   ! GPL_EXCLUDE_START
   !
#if defined _ELPH
   if(     allocated(Xen%GreenF)) call X_GreenF_convoluted(iq,X_poles_tab(i_bg,:),Xw,Xen,Xk,GreenF,X%ordering)
   if(.not.allocated(Xen%GreenF)) call X_GreenF_analytical(iq,X_poles_tab(i_bg,:),Xw,Xen,Xk,GreenF,X%ordering,'G',.FALSE.)
#else
   !
   ! GPL_EXCLUDE_END
   !
   call X_GreenF_analytical(iq,X_poles_tab(i_bg,:),Xw,Xen,Xk,GreenF,X%ordering,'G',.FALSE.)
   !
   ! GPL_EXCLUDE_START
   !
#endif
   !
   ! GPL_EXCLUDE_END
   !
   ! 3) Finally multiply residual and frequency dependent term
   !===========================================================
   do iw=1,Xw%n_freqs
     !
#ifdef _CUDA
     X_par_lowtri_blc_d => X_par_lower_triangle%blc_d
     X_par_blc_d => X_par%blc_d
     GreenF_iw=GreenF(iw)
     !
<<<<<<< HEAD
=======
#endif
>>>>>>> 4791464f
     X_rows1=X_par%rows(1)
     X_rows2=X_par%rows(2)
     X_cols1=X_par%cols(1)
     X_cols2=X_par%cols(2)
<<<<<<< HEAD
#endif
=======
>>>>>>> 4791464f
     !
     !$cuf kernel do(2)
     do ig_col=X_cols1,X_cols2
       !
#if defined _OPENMP && ! defined _CUDA
       if(n_threads_X>1) then
         call OPENMP_compute_mutex(ig_col,mutexid)
         call omp_set_lock(omp_locks(mutexid))
       endif
#endif
       !
       ! ----    ----
       ! -xxx    -xxx
       ! ---- => ----
       ! ----    ----
       !
#ifdef _CUDA
       do ig1=X_rows1,X_rows2
         if (ig1 <= ig_col) X_par_blc_d(ig1,ig_col,iw)=X_par_blc_d(ig1,ig_col,iw)+GreenF_iw*Xo_res_d(ig1,ig_col)
       enddo
#else
       !
       X_rows1_l = X_rows1
       X_rows2_l = min(ig_col,X_rows2)
       X_nrows = X_rows2_l-X_rows1_l+1 
       !
       call V_by_V_plus_V(X_nrows,GreenF(iw),Xo_res(X_rows1_l:X_rows2_l,ig_col),X_par%blc(X_rows1_l:X_rows2_l,ig_col,iw))

#endif
     end do
     !
     if (.not.X_FILL_UP_matrix_only) then
#ifdef _CUDA
       PAR_COM_X_WORLD_n_CPU=PAR_COM_RL_INDEX%n_CPU
#endif
       !$cuf kernel do(2)
       do ig_col=X_cols1,X_cols2
         !
         !
#ifdef _CUDA
         !
         !
         do ig1=X_rows1,X_rows2
           if (ig1 < ig_col) then
             ig_row_transp = ig_col
             if (PAR_COM_X_WORLD_n_CPU>1) then
               !
               X_par_lowtri_blc_d(ig_row_transp,ig1,iw)=X_par_lowtri_blc_d(ig_row_transp,ig1,iw) + &
&                   GreenF_iw*conjg(Xo_res_d(ig1,ig_col))
             else
               !
               X_par_blc_d(ig_row_transp,ig1,iw)=X_par_blc_d(ig_row_transp,ig1,iw)+GreenF_iw*conjg(Xo_res_d(ig1,ig_col))
             end if
           end if
          !
         enddo
         !
#else
         X_rows1_l = X_rows1
         X_rows2_l = min(ig_col-1,X_rows2)
         X_nrows = X_rows2_l-X_rows1_l+1
         !
         ig_row_transp = ig_col
         !
         ! ----    ----
         ! -xxx    ----
         ! ---- => -x--
         ! ----    -x--
 
         X_cols_transp = (/X_rows1_l,X_rows2_l/)
         !
         if (PAR_COM_RL_INDEX%n_CPU>1) then
           call V_by_V_plus_V(X_nrows,GreenF(iw),&
&                             conjg(Xo_res(X_rows1:X_rows2,ig_col)),&
&                             X_par_lower_triangle%blc(ig_row_transp,X_cols_transp(1):X_cols_transp(2),iw))
         else
           call V_by_V_plus_V(X_nrows,GreenF(iw),&
&                             conjg(Xo_res(X_rows1:X_rows2,ig_col)),&
&                             X_par%blc(ig_row_transp,X_cols_transp(1):X_cols_transp(2),iw))
         endif
#endif
       enddo

     endif
#if defined _OPENMP && !defined _CUDA
     if(n_threads_X>1) call omp_unset_lock(omp_locks(mutexid))
#endif
   enddo
   !
   if (master_thread) call live_timing(steps=1)
   !
 enddo 
 !
#if !defined _CUDA
 !$omp end do
#endif
 !
 ! CLEAN
 !=======
 YAMBO_FREE(Xo_res)
#ifdef _CUDA
 if (allocated(Xo_res_d)) deallocate(Xo_res_d)
 if (allocated(rhotw_save_d)) deallocate(rhotw_save_d)
 if (allocated(rhotw_save2_d)) deallocate(rhotw_save2_d)
#endif
 call elemental_collision_free(Xo_scatt)
 !
#if !defined _CUDA
!$omp end parallel
#endif
 !
 !
 if (coarse_grid_N>=n_out_threads) call live_timing( )
 !
 call OPENMP_update(master_thread) 
 call OPENMP_locks_reset()
 !
 current_iq=iq
 n_threads_FFT=0
 !
 call timing('Xo (procedure)',OPR='stop')
 call timing('Xo (REDUX)',OPR='start')
 !
#ifdef _CUDA
 X_par%blc=X_par%blc_d
 if (X_lower_triangle_matrix_in_use) then
   X_par_lower_triangle%blc=X_par_lower_triangle%blc_d
 endif
 if (allocated(X_par%blc_d)) deallocate(X_par%blc_d)
 if (allocated(X_par_lower_triangle%blc_d)) deallocate(X_par_lower_triangle%blc_d)
#endif
 !
 do iw=1,Xw%n_freqs
   call PP_redux_wait(X_par%blc(:,:,iw),COMM=PAR_COM_X_WORLD_RL_resolved%COMM)
   if (X_lower_triangle_matrix_in_use) then
     call PP_redux_wait(X_par_lower_triangle%blc(:,:,iw),COMM=PAR_COM_X_WORLD_RL_resolved%COMM)
   endif
 enddo
 !
 call timing('Xo (REDUX)',OPR='stop')
 !
 ! Populate the lower triangle/piece of Xo 
 !=========================================
 !
 if (.not.X_FILL_UP_matrix_only.and.PAR_COM_RL_INDEX%n_CPU==1) return
 !
 ! X_FILL_UP_matrix_only=.TRUE.
 !
 ! oooooo
 ! xooooo
 ! xxoooo
 ! ------
 ! ------
 ! ------
 !
 ! X_FILL_UP_matrix_only=.FALSE.
 !
 ! PAR_COM_RL_INDEX%n_CPU=1
 !
 ! oooooo
 ! oooooo
 ! oooooo
 ! oooooo
 ! oooooo
 ! oooooo
 !
 ! PAR_COM_RL_INDEX%n_CPU > 1
 !
 ! oooooo    xxx---
 ! xooooo    oxx---
 ! xxoooo    oox---
 ! ------ +  ooo---
 ! ------    ooo---
 ! ------    ooo---
 !
 ! "o" = calculated
 ! "x" = to be filled now
 !
 !$omp parallel default(shared), private(ig_col,ig_row,ig_row_transp,ig_col_transp)
 !$omp do
 do ig_col=X_par%cols(1),X_par%cols(2)
   ig_row_transp=ig_col
   if (X_FILL_UP_matrix_only) then
     do ig_row=max(ig_col+1,X_par%rows(1)),X_par%rows(2)
       ig_col_transp=ig_row
       if (i_space_inv==1) X_par%blc(ig_row,ig_col,:)=      X_par%blc(ig_row_transp,ig_col_transp,:)
       if (i_space_inv==0) X_par%blc(ig_row,ig_col,:)=conjg(X_par%blc(ig_row_transp,ig_col_transp,:))
     enddo
   else if (PAR_COM_RL_INDEX%n_CPU>1) then
     do ig_row=max(ig_col,X_par%rows(1)),X_par%rows(2)
       ig_col_transp=ig_row
       ! FILL THE UPPER PART OF X_par_lower
       X_par_lower_triangle%blc(ig_row_transp,ig_col_transp,:)=X_par%blc(ig_row_transp,ig_col_transp,:)
       ! FILL THE LOWER PART OF X_par
       X_par%blc(ig_row,ig_col,:)                             =X_par_lower_triangle%blc(ig_row,ig_col,:)
     enddo
   endif
 enddo
 !$omp end do
 !$omp end parallel
 !
end subroutine<|MERGE_RESOLUTION|>--- conflicted
+++ resolved
@@ -304,18 +304,11 @@
      X_par_blc_d => X_par%blc_d
      GreenF_iw=GreenF(iw)
      !
-<<<<<<< HEAD
-=======
-#endif
->>>>>>> 4791464f
+#endif
      X_rows1=X_par%rows(1)
      X_rows2=X_par%rows(2)
      X_cols1=X_par%cols(1)
      X_cols2=X_par%cols(2)
-<<<<<<< HEAD
-#endif
-=======
->>>>>>> 4791464f
      !
      !$cuf kernel do(2)
      do ig_col=X_cols1,X_cols2
