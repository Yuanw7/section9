!
!        Copyright (C) 2000-2020 the YAMBO team
!              http://www.yambo-code.org
!
! Authors (see AUTHORS file for details): AM,DS,AF,FA
! 
! This file is distributed under the terms of the GNU 
! General Public License. You can redistribute it and/or 
! modify it under the terms of the GNU General Public 
! License as published by the Free Software Foundation; 
! either version 2, or (at your option) any later version.
!
! This program is distributed in the hope that it will 
! be useful, but WITHOUT ANY WARRANTY; without even the 
! implied warranty of MERCHANTABILITY or FITNESS FOR A 
! PARTICULAR PURPOSE.  See the GNU General Public License 
! for more details.
!
! You should have received a copy of the GNU General Public 
! License along with this program; if not, write to the Free 
! Software Foundation, Inc., 59 Temple Place - Suite 330,Boston, 
! MA 02111-1307, USA or visit http://www.gnu.org/copyleft/gpl.txt.
!
!> @callgraph
!> @callergraph
subroutine X_irredux(iq,X_par,Xen,Xk,Xw,X,Dip)
 !
 ! Non interacting Xo
 !
 ! OPENMP parallelism  (AF & FA)
 !   The current implementation is based on mutexes (locks).
 !   At the price of some replicated memory (Xo_res) it provides a much
 !   better omp scaling.
 !
 !   _NESTING introduces the nesting of scatterbamp parallel regions inside the
 !   outer region opened here (not working yet)
 !
 ! X terminator (BG kind) implemented (IM,AF)
 ! 
 use drivers,       ONLY:l_life
 use IO_m,          ONLY:io_RESPONSE,io_DIP
 use pars,          ONLY:SP,cZERO,schlen
 use wrapper,       ONLY:V_by_V_plus_V
 use LIVE_t,        ONLY:live_timing
 use com,           ONLY:msg
 use matrix,        ONLY:PAR_matrix
 use stderr,        ONLY:intc
 use wave_func,     ONLY:WF
 use parallel_m,    ONLY:PP_redux_wait,PAR_COM_X_WORLD,PAR_COM_RL_INDEX,myid,PAR_COM_X_WORLD_RL_resolved
 use openmp,        ONLY:OPENMP_update,n_threads_X,master_thread,OPENMP_set_threads,n_threads_X,&
&                        n_out_threads,n_inn_threads,OPENMP_locks_reset,n_threads_FFT
#if defined _OPENMP
 use openmp,        ONLY:OPENMP_compute_mutex,omp_locks
#endif
 use frequency,     ONLY:w_samp,bare_grid_N,coarse_grid_N,coarse_grid_Pt
 use interfaces,    ONLY:WF_load
 use electrons,     ONLY:levels
 use R_lattice,     ONLY:qindx_X,bz_samp,G_m_G
 use D_lattice,     ONLY:i_space_inv
 use collision_el,  ONLY:elemental_collision,elemental_collision_free,elemental_collision_alloc
 use DIPOLES,       ONLY:DIPOLE_t,DIP_alloc
 use X_m,           ONLY:X_t,X_poles,X_Ein_poles,current_iq,X_poles_tab,X_lower_triangle_matrix_in_use,&
&                        self_detect_E_range,X_FILL_UP_matrix_only,use_X_DbGd,&
&                        l_X_terminator,X_terminator_E,X_term_E,X_par_lower_triangle
 use X_m,           ONLY:rhotw_save_d
 use cuda_m,        ONLY:have_cuda
#if defined _SC 
 use drivers,       ONLY:l_sc_run,l_eval_collisions
 use SC,            ONLY:it_now
#endif
 use timing_m,      ONLY:timing
 !
#include<dev_defs.h>
#include<memory.h>
 !
 type(PAR_matrix), target :: X_par
 type(levels)         :: Xen
 type(bz_samp)        :: Xk
 type(X_t)            :: X
 type(DIPOLE_t)       :: Dip
 type(w_samp)         :: Xw
 integer              :: iq
 !
 ! Work Space
 !
 character(schlen)        :: live_t_string
 integer                  :: ig1,ig_row,ig_col,ig_row_transp,ig_col_transp,iw,n_poles,i_cg,i_bg,mutexid,ngrho,&
&                            X_cols_transp(2),X_rows1,X_rows2,X_cols1,X_cols2,X_rows1_l,X_rows2_l,X_nrows_l,io_err
 logical                  :: force_bare_X_G,Drude_pole,skip_WF_load
 real(SP)                 :: minmax_ehe(2,PAR_COM_X_WORLD%n_CPU),cutoff
 complex(SP)              :: GreenF(Xw%n_freqs),drude_GreenF(Xw%n_freqs),ctmp
 complex(SP),allocatable  :: Xo_res(:,:)
 !
 complex(SP),allocatable DEV_ATTRIBUTE :: Xo_res_d(:,:)
 complex(SP),pointer     DEV_ATTRIBUTE :: X_par_blc_d(:,:,:)
 complex(SP),pointer     DEV_ATTRIBUTE :: X_par_lowtri_blc_d(:,:,:)
 complex(SP)              :: GreenF_iw
 integer                  :: PAR_COM_RL_INDEX_n_CPU
 !
 integer,    external     :: X_eh_setup
 type(elemental_collision), target :: Xo_scatt
 !
 ! Defaults & Setups
 !===================
 GreenF                           = cZERO
 drude_GreenF                     = cZERO
 !
 X_rows1=X_par%rows(1)
 X_rows2=X_par%rows(2)
 X_cols1=X_par%cols(1)
 X_cols2=X_par%cols(2)
 PAR_COM_RL_INDEX_n_CPU=PAR_COM_RL_INDEX%n_CPU
 !
 !
 ! Logicals to use bare or Double Grid GF (no poles accumulation)
 !=======================================================
 force_bare_X_G=use_X_DbGd.or.allocated(Xen%W).or.allocated(Xen%GreenF)
 !
 skip_WF_load= (iq==1.and.X%ng==1)
 !
 ! Drude term
 !============
 if (iq==1) call X_drude(iq,Xen,Xk,Xw,X%Wd,drude_GreenF)
 !
 ! Dipoles
 !=========
 if (iq==1) then
   call DIPOLE_dimensions(Xen,Dip,X%ib,X%q0)
   call DIPOLE_IO(Xk,Xen,Dip,'read ',io_err,'X')
 endif
 !
 ! WF load
 !=========
 ngrho=X%ng
 if (l_X_terminator) ngrho=maxval(G_m_G)
 !
 if(.not.skip_WF_load) call WF_load(WF,ngrho,maxval(qindx_X(:,:,2)),X%ib,(/1,Xk%nibz/),title='-X')
 !
 call timing('Xo (procedure)',OPR='start')
 !
 ! Poles tabulation
 !==================
 if(l_X_terminator) then
   cutoff=minval(Xen%E(X%ib(2),:,:))
   X_term_E=cutoff+X_terminator_E
 endif
 !
 if (iq/=current_iq) then
   !
   n_poles=X_eh_setup(-iq,X,Xen,Xk,minmax_ehe)
   !
   if (n_poles==0) call warning(' [CPU '//trim(intc(myid))//'] has no poles')
   !
   YAMBO_ALLOC(X_poles_tab,(n_poles,4))
   !
   if (.not.force_bare_X_G) call FREQUENCIES_coarse_grid('X',X_poles,n_poles,X%cg_percentual,X_Ein_poles,l_X_terminator)
   if (     force_bare_X_G) call FREQUENCIES_coarse_grid('X',X_poles,n_poles,0._SP,(/0.0_SP/),.FALSE.)
   !
   minmax_ehe=0._SP
   !
   n_poles=X_eh_setup(iq,X,Xen,Xk,minmax_ehe(:,PAR_COM_X_WORLD%CPU_id+1))
   !
   YAMBO_FREE(X_poles)
   YAMBO_FREE(X_Ein_poles)
   !
   if (self_detect_E_range) then
     call PP_redux_wait(minmax_ehe,COMM=PAR_COM_X_WORLD%COMM)
     Xw%er(1)=minval(minmax_ehe(1,:))
     Xw%er(2)=maxval(minmax_ehe(2,:))
   endif
   !
   ! This call is needed as Xw%p is deallocated inside
   ! the q-loop of X_em1. But only when the EM1D is written or when it is not but we are not doing
   ! lifetimes calculations
   !
   if (io_RESPONSE.or.(.not.io_RESPONSE.and..not.l_life)) call FREQUENCIES_setup(Xw)
   !
 endif
 !
 ! GPL_EXCLUDE_START
 !
#if defined _ELPH
 !
 ! Green Functions must be all mapped to the Xw range so to be easily convoluted
 !
 if (allocated(Xen%GreenF).and.current_iq==0) call X_GreenF_remap(X%ib,Xen,Xw)
 !
#endif
 !
 ! GPL_EXCLUDE_END
 !
 ! Time-Rev is Spatial Inv => only half X is eval
 !                            ===================
 if (X_FILL_UP_matrix_only.and.current_iq==0) call msg('s','[X] Upper matrix triangle filled')
 !
 ! omp settings and workspace
 !=================================
 !
 if (have_cuda) then
   n_threads_FFT=1
   n_threads_X=1
   call OPENMP_set_threads(n_threads_in=n_threads_X, use_nested=.false.)
 else
#if defined _OPENMP
#  if defined _NESTING
   call OPENMP_set_threads(n_threads_in=n_threads_X, use_nested=.true.)
   n_threads_FFT=n_inn_threads
   call msg('s','[X] NESTED openmp parallelism on: n_out_threads/n_inn_threads = ',(/n_out_threads,n_inn_threads/))
#  else
   call OPENMP_set_threads(n_threads_in=n_threads_X, use_nested=.false.)
   n_threads_FFT=1
#  endif
   if(n_threads_X>1) call OPENMP_locks_reset(INIT=.true.,nlocks=16)
#endif
 endif
 !
 ! Timing
 !========
 live_t_string='Xo@q['//trim(intc(iq))//'] '
 !
#if defined _SC 
 if (l_sc_run.and..not.l_eval_collisions) live_t_string='Xo @it['//trim(intc(it_now))//'] '
#endif
 !
 if (coarse_grid_N>=n_out_threads) call live_timing(trim(live_t_string),coarse_grid_N/n_out_threads)
 !
 ! OpenMP setup
 !==============
 !
#if !defined _CUDA
 !$omp parallel num_threads(n_out_threads) default(shared), &
 !$omp &        private(i_cg,Drude_pole,GreenF,i_bg,Xo_res,Xo_scatt,ig_col,&
 !$omp &        ig1,ig_row_transp,iw,mutexid,&
 !$omp &        X_rows1_l,X_rows2_l,X_nrows_l,X_cols_transp)
#endif
 !
 call OPENMP_update(master_thread)
 !
 ! memory estimate and local alloc
 !=================================
 YAMBO_ALLOC(Xo_res,(X_par%rows(1):X_par%rows(2),X_par%cols(1):X_par%cols(2)))
 if (have_cuda) then
   YAMBO_ALLOC(Xo_res_d,(X_par%rows(1):X_par%rows(2),X_par%cols(1):X_par%cols(2)))
   YAMBO_ALLOC(rhotw_save_d,(ngrho))
 endif
 call elemental_collision_free(Xo_scatt)
 call elemental_collision_alloc(Xo_scatt,NG=ngrho,TITLE="Xo") 
 !
 if (have_cuda) then
   X_par_blc_d => X_par%blc_d
   if (X_lower_triangle_matrix_in_use)  X_par_lowtri_blc_d => X_par_lower_triangle%blc_d
 endif
 !
 ! Drude term
 !
 if (iq==1.and.master_thread) then
   do i_cg = 1,coarse_grid_N
     Drude_pole= (iq==1) .and. abs(coarse_grid_Pt(i_cg))<1.E-5
     if(.not.Drude_pole) cycle
     if(.not.(X_par%rows(1)==1.and.X_par%cols(1)==1)) cycle
     !
     call X_irredux_residuals(Xen,Xk,X,Dip,i_cg,iq,DEV_VARNAME(Xo_res),Xo_scatt)
     ctmp = DEV_VARNAME(Xo_res)(1,1)
     !
<<<<<<< HEAD
     X_par%blc(1,1,:)=X_par%blc(1,1,:)+ctmp*drude_GreenF(:)
#ifdef _CUDA
     do iw=1,Xw%n_freqs
       X_par%blc_d(1,1,iw)=X_par%blc(1,1,iw)
     enddo
#endif
=======
     X_par%blc(1,1,:)=X_par%blc(1,1,:)+ctmp*drude_GreenF(:)/real(bare_grid_N(i_cg),SP)
     !
     if (have_cuda) then
       do iw=1,Xw%n_freqs
         X_par%blc_d(1,1,iw)=X_par%blc(1,1,iw)
       enddo
     endif
     !
>>>>>>> eaee6fd4
     exit
   enddo
 endif
 !
 ! MAIN LOOP
 !===========
 !
#if !defined _CUDA
 !$omp do
#endif
 do i_cg = 1,coarse_grid_N
   !
   i_bg=sum(bare_grid_N(1:i_cg-1))+1
   !
   ! Drude term already accounted for
   !
   Drude_pole= (iq==1) .and. abs(coarse_grid_Pt(i_cg))<1.E-5
   if(Drude_pole) then
     if (master_thread) call live_timing(steps=1)
     cycle
   endif
   !
   ! 1) First compute the residuals
   !================================
   call X_irredux_residuals(Xen,Xk,X,Dip,i_cg,iq,DEV_VARNAME(Xo_res),Xo_scatt)

   !
   ! 2) Then the frequency dependent term
   !=======================================
   !
   ! GPL_EXCLUDE_START
   !
#if defined _ELPH
   if(     allocated(Xen%GreenF)) call X_GreenF_convoluted(iq,X_poles_tab(i_bg,:),Xw,Xen,Xk,GreenF,X%ordering)
   if(.not.allocated(Xen%GreenF)) call X_GreenF_analytical(iq,X_poles_tab(i_bg,:),Xw,Xen,Xk,GreenF,X%ordering,'G',.FALSE.)
#else
   !
   ! GPL_EXCLUDE_END
   !
   call X_GreenF_analytical(iq,X_poles_tab(i_bg,:),Xw,Xen,Xk,GreenF,X%ordering,'G',.FALSE.)
   !
   ! GPL_EXCLUDE_START
   !
#endif
   !
   ! GPL_EXCLUDE_END
   !
   ! 3) Finally multiply residual and frequency dependent term
   !===========================================================
   freq_loop:&
   do iw=1,Xw%n_freqs
     !
     ! ----    ----
     ! -xxx    -xxx
     ! ---- => ----
     ! ----    ----
     !
#ifdef _CUDA
     !
     GreenF_iw=GreenF(iw)
     !
     !$cuf kernel do(2) <<<*,*>>>
     do ig_col=X_cols1,X_cols2
       do ig1=X_rows1,X_rows2
         if (ig1 <= ig_col) X_par_blc_d(ig1,ig_col,iw)=X_par_blc_d(ig1,ig_col,iw)+GreenF_iw*Xo_res_d(ig1,ig_col)
       enddo
     enddo
     !
#else
     !
     do ig_col=X_cols1,X_cols2
       !
#  if defined _OPENMP
       if(n_threads_X>1) then
         call OPENMP_compute_mutex(ig_col,mutexid)
         call omp_set_lock(omp_locks(mutexid))
       endif
#  endif
       !
       X_rows1_l = X_rows1
       X_rows2_l = min(ig_col,X_rows2)
       X_nrows_l = X_rows2_l-X_rows1_l+1 
       !
       call V_by_V_plus_V(X_nrows_l,GreenF(iw),Xo_res(X_rows1_l:X_rows2_l,ig_col),X_par%blc(X_rows1_l:X_rows2_l,ig_col,iw))
       !
#  if defined _OPENMP
       if(n_threads_X>1) call omp_unset_lock(omp_locks(mutexid))
#  endif
     enddo
     !
#endif
     !
     if (.not.X_FILL_UP_matrix_only) then
       !
       ! ----    ----
       ! -xxx    ----
       ! ---- => -x--
       ! ----    -x--
       !
#ifdef _CUDA
       !
       if (PAR_COM_RL_INDEX_n_CPU>1) then
         !
         !$cuf kernel do(2)
         do ig_col=X_cols1,X_cols2
         do ig1=X_rows1,X_rows2
           !
           if (ig1 < ig_col) then
             ig_row_transp = ig_col
             X_par_lowtri_blc_d(ig_row_transp,ig1,iw)=X_par_lowtri_blc_d(ig_row_transp,ig1,iw) + &
&                                                     GreenF_iw*conjg(Xo_res_d(ig1,ig_col))
           endif
           !
         enddo
         enddo
         !
       else
         !
         !$cuf kernel do(2)
         do ig_col=X_cols1,X_cols2
         do ig1=X_rows1,X_rows2
           !
           if (ig1 < ig_col) then
             ig_row_transp = ig_col
             X_par_blc_d(ig_row_transp,ig1,iw)=X_par_blc_d(ig_row_transp,ig1,iw)+GreenF_iw*conjg(Xo_res_d(ig1,ig_col))
           endif
           !
         enddo
         enddo
         !
       endif
#else
       !
       do ig_col=X_cols1,X_cols2
         !
#  if defined _OPENMP
         if(n_threads_X>1) then
           call OPENMP_compute_mutex(ig_col,mutexid)
           call omp_set_lock(omp_locks(mutexid))
         endif
#  endif
         !
         X_rows1_l = X_rows1
         X_rows2_l = min(ig_col-1,X_rows2)
         X_nrows_l = X_rows2_l-X_rows1_l+1
         !
         ig_row_transp = ig_col
         X_cols_transp = (/X_rows1_l,X_rows2_l/)
         !
         if (PAR_COM_RL_INDEX_n_CPU>1) then
           call V_by_V_plus_V(X_nrows_l,GreenF(iw),&
&                             conjg(Xo_res(X_rows1_l:X_rows2_l,ig_col)),&
&                             X_par_lower_triangle%blc(ig_row_transp,X_cols_transp(1):X_cols_transp(2),iw))
         else
           call V_by_V_plus_V(X_nrows_l,GreenF(iw),&
&                             conjg(Xo_res(X_rows1_l:X_rows2_l,ig_col)),&
&                             X_par%blc(ig_row_transp,X_cols_transp(1):X_cols_transp(2),iw))
         endif
         !
#  if defined _OPENMP
         if(n_threads_X>1) call omp_unset_lock(omp_locks(mutexid))
#  endif
         !
       enddo
#endif
       !
     endif
     !
   enddo freq_loop
   !
   if (master_thread) call live_timing(steps=1)
   !
 enddo 
 !
#if !defined _CUDA
 !$omp end do
#endif
 !
 ! CLEAN
 !=======
 YAMBO_FREE(Xo_res)
 YAMBO_FREE(Xo_res_d)
 YAMBO_FREE(rhotw_save_d)
 call elemental_collision_free(Xo_scatt)
 !
#if !defined _CUDA
!$omp end parallel
#endif
 !
 if (iq==1.and.io_DIP) then
   call DIP_alloc('DIP_iR')
   call DIP_alloc('DIP_P')
   call DIP_alloc('DIP_v')
   call DIP_alloc('DIP_spin')
   call DIP_alloc('DIP_orbital')
   call DIP_alloc('P_square') 
   call DIP_alloc('DIP_P_spinor')
 endif
 !
 if (coarse_grid_N>=n_out_threads) call live_timing( )
 !
 call OPENMP_update(master_thread) 
 call OPENMP_locks_reset()
 !
 current_iq=iq
 n_threads_FFT=0
 !
 call timing('Xo (procedure)',OPR='stop')
 call timing('Xo (REDUX)',OPR='start')
 !
 if (have_cuda) then
   X_par%blc=X_par%blc_d
   if (X_lower_triangle_matrix_in_use) X_par_lower_triangle%blc=X_par_lower_triangle%blc_d
   YAMBO_FREE(X_par%blc_d)
   YAMBO_FREE(X_par_lower_triangle%blc_d)
 endif
 !
 do iw=1,Xw%n_freqs
   call PP_redux_wait(X_par%blc(:,:,iw),COMM=PAR_COM_X_WORLD_RL_resolved%COMM)
   if (X_lower_triangle_matrix_in_use) call PP_redux_wait(X_par_lower_triangle%blc(:,:,iw),COMM=PAR_COM_X_WORLD_RL_resolved%COMM)
 enddo
 !
 call timing('Xo (REDUX)',OPR='stop')
 !
 ! Populate the lower triangle/piece of Xo 
 !=========================================
 !
 if (.not.X_FILL_UP_matrix_only.and.PAR_COM_RL_INDEX%n_CPU==1) return
 !
 ! X_FILL_UP_matrix_only=.TRUE.
 !
 ! oooooo
 ! xooooo
 ! xxoooo
 ! ------
 ! ------
 ! ------
 !
 ! X_FILL_UP_matrix_only=.FALSE.
 !
 ! PAR_COM_RL_INDEX%n_CPU=1
 !
 ! oooooo
 ! oooooo
 ! oooooo
 ! oooooo
 ! oooooo
 ! oooooo
 !
 ! PAR_COM_RL_INDEX%n_CPU > 1
 !
 ! oooooo    xxx---
 ! xooooo    oxx---
 ! xxoooo    oox---
 ! ------ +  ooo---
 ! ------    ooo---
 ! ------    ooo---
 !
 ! "o" = calculated
 ! "x" = to be filled now
 !
 if (X_FILL_UP_matrix_only) then
   !
   !$omp parallel do default(shared), private(iw,ig_col,ig_row,ig_row_transp,ig_col_transp), collapse(2)
   do iw=1,Xw%n_freqs
   do ig_col=X_par%cols(1),X_par%cols(2)
     ig_row_transp=ig_col
     do ig_row=max(ig_col+1,X_par%rows(1)),X_par%rows(2)
       ig_col_transp=ig_row
       if (i_space_inv==1) X_par%blc(ig_row,ig_col,iw)=      X_par%blc(ig_row_transp,ig_col_transp,iw)
       if (i_space_inv==0) X_par%blc(ig_row,ig_col,iw)=conjg(X_par%blc(ig_row_transp,ig_col_transp,iw))
     enddo
   enddo
   enddo
   !$omp end parallel do
   !
 else if (PAR_COM_RL_INDEX%n_CPU>1) then
   !
   !$omp parallel do default(shared), private(iw,ig_col,ig_row,ig_row_transp,ig_col_transp), collapse(2)
   do iw=1,Xw%n_freqs
   do ig_col=X_par%cols(1),X_par%cols(2)
     ig_row_transp=ig_col
     do ig_row=max(ig_col,X_par%rows(1)),X_par%rows(2)
       ig_col_transp=ig_row
       ! FILL THE UPPER PART OF X_par_lower
       X_par_lower_triangle%blc(ig_row_transp,ig_col_transp,iw)=X_par%blc(ig_row_transp,ig_col_transp,iw)
       ! FILL THE LOWER PART OF X_par
       X_par%blc(ig_row,ig_col,iw)                             =X_par_lower_triangle%blc(ig_row,ig_col,iw)
     enddo
   enddo
   enddo
   !$omp end parallel do
   !
 endif
 !
end subroutine<|MERGE_RESOLUTION|>--- conflicted
+++ resolved
@@ -262,15 +262,7 @@
      call X_irredux_residuals(Xen,Xk,X,Dip,i_cg,iq,DEV_VARNAME(Xo_res),Xo_scatt)
      ctmp = DEV_VARNAME(Xo_res)(1,1)
      !
-<<<<<<< HEAD
      X_par%blc(1,1,:)=X_par%blc(1,1,:)+ctmp*drude_GreenF(:)
-#ifdef _CUDA
-     do iw=1,Xw%n_freqs
-       X_par%blc_d(1,1,iw)=X_par%blc(1,1,iw)
-     enddo
-#endif
-=======
-     X_par%blc(1,1,:)=X_par%blc(1,1,:)+ctmp*drude_GreenF(:)/real(bare_grid_N(i_cg),SP)
      !
      if (have_cuda) then
        do iw=1,Xw%n_freqs
@@ -278,7 +270,6 @@
        enddo
      endif
      !
->>>>>>> eaee6fd4
      exit
    enddo
  endif
