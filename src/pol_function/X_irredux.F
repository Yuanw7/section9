!
!        Copyright (C) 2000-2017 the YAMBO team
!              http://www.yambo-code.org
!
! Authors (see AUTHORS file for details): AM,DS,AF,FA
! 
! This file is distributed under the terms of the GNU 
! General Public License. You can redistribute it and/or 
! modify it under the terms of the GNU General Public 
! License as published by the Free Software Foundation; 
! either version 2, or (at your option) any later version.
!
! This program is distributed in the hope that it will 
! be useful, but WITHOUT ANY WARRANTY; without even the 
! implied warranty of MERCHANTABILITY or FITNESS FOR A 
! PARTICULAR PURPOSE.  See the GNU General Public License 
! for more details.
!
! You should have received a copy of the GNU General Public 
! License along with this program; if not, write to the Free 
! Software Foundation, Inc., 59 Temple Place - Suite 330,Boston, 
! MA 02111-1307, USA or visit http://www.gnu.org/copyleft/gpl.txt.
!
!> @callgraph
!> @callergraph
subroutine X_irredux(iq,X_par,Xen,Xk,Xw,X)
 !
 ! Non interacting Xo
 !
 ! OPENMP parallelism  (AF & FA)
 !   The current implementation is based on mutexes (locks).
 !   At the price of some replicated memory (Xo_res) it provides a much
 !   better omp scaling.
 !
 !   _NESTING introduces the nesting of scatterbamp parallel regions inside the
 !   outer region opened here (not working yet)
 !
 ! X terminator (BG kind) implemented (IM,AF)
 ! 
 use drivers,       ONLY:l_life
 use IO_m,          ONLY:io_RESPONSE
 use pars,          ONLY:SP,cZERO,schlen
 use wrapper,       ONLY:V_by_V_plus_V
 use LIVE_t,        ONLY:live_timing
 use com,           ONLY:msg,warning
 use matrix,        ONLY:PAR_matrix
 use stderr,        ONLY:intc
 use wave_func,     ONLY:WF
 use parallel_m,    ONLY:PP_redux_wait,PAR_COM_X_WORLD,PAR_COM_RL_INDEX,myid,PAR_COM_X_WORLD_RL_resolved
 use openmp,        ONLY:OPENMP_update,n_threads_X,master_thread,OPENMP_set_threads,n_threads_X,&
&                        n_threads_DIP,n_outthr,n_innthr,OPENMP_locks_reset,n_threads_FFT
#if defined _OPENMP
 use openmp,        ONLY:OPENMP_compute_mutex,omp_locks
#endif
 use frequency,     ONLY:w_samp,bare_grid_N,coarse_grid_N,coarse_grid_Pt
 use interfaces,    ONLY:WF_load
 use electrons,     ONLY:levels
 use R_lattice,     ONLY:qindx_X,bz_samp,G_m_G
<<<<<<< HEAD
 use D_lattice,     ONLY:i_space_inv
 use collision_el,  ONLY:elemental_collision,elemental_collision_free,elemental_collision_alloc
 use X_m,           ONLY:X_t,X_poles,X_Ein_poles,current_iq,X_poles_tab,X_lower_triangle_matrix_in_use,&
&                        self_detect_E_range,X_FILL_UP_matrix_only,use_X_DbGd,&
&                        l_X_terminator,X_terminator_E,X_term_E,X_par_lower_triangle
=======
 use collision_el,  ONLY:elemental_collision,elemental_collision_free,elemental_collision_alloc
 use X_m,           ONLY:X_t,X_poles,X_Ein_poles,current_iq,X_poles_tab,&
&                        self_detect_E_range,X_FILL_UP_matrix_only,use_X_DbGd,&
&                        l_X_terminator,X_terminator_E,X_term_E
>>>>>>> cee3c393
#if defined _SC 
 use drivers,       ONLY:l_sc_run,l_eval_collisions
 use SC,            ONLY:it_now
#endif
#if defined _TIMING
 use timing_m,      ONLY:timing
#endif
#include<memory.h>
<<<<<<< HEAD
 type(PAR_matrix)     :: X_par
=======
>>>>>>> cee3c393
 type(levels)         :: Xen
 type(bz_samp)        :: Xk
 type(X_t)            :: X
 type(w_samp)         :: Xw
 integer              :: iq
 !
 ! Work Space
 !
 character(schlen)        :: live_t_string
 integer                  :: ig1,ig2,iw,n_poles,i_cg,i_bg,mutexid,ngrho,X_cols(2)
 logical                  :: force_bare_X_G,Drude_pole,skip_WF_load
 real(SP)                 :: minmax_ehe(2,PAR_COM_X_WORLD%n_CPU),cutoff
 complex(SP)              :: GreenF(Xw%n_freqs),drude_GreenF(Xw%n_freqs)
 complex(SP),allocatable  :: Xo_res(:,:)
 integer,    external     :: X_eh_setup
 type(elemental_collision):: Xo_scatt
 !
 ! Defaults & Setups
 !===================
 X_par%blc(:,:,:)                 = cZERO
 GreenF                           = cZERO
 drude_GreenF                     = cZERO
 if (X_lower_triangle_matrix_in_use) X_par_lower_triangle%blc(:,:,:) = cZERO
 !
 ! Logicals to use bare or Double Grid GF (no poles accumulation)
 !=======================================================
 force_bare_X_G=use_X_DbGd.or.allocated(Xen%W).or.allocated(Xen%GreenF)
 !
 skip_WF_load= (iq==1.and.X%ng==1)
 !
 !  Optical strengths
 !=====================
 if (iq==1) then
   !
   call OPENMP_set_threads(n_threads_in=n_threads_DIP)
   !
   call DIPOLE_driver(Xen, Xk, X, X%q0)
   call X_Drude(iq,Xen,Xk,Xw,X%Wd,drude_GreenF)
   !
   call OPENMP_set_threads(n_threads_in=n_threads_X)
   !
 endif
 !
 ! WF load
 !=========
 ngrho=X%ng
 if (l_X_terminator) ngrho=maxval(G_m_G)
 !
 if(.not.skip_WF_load) call WF_load(WF,ngrho,maxval(qindx_X(:,:,2)),X%ib,(/1,Xk%nibz/),title='-X')
 !
#if defined _TIMING
 call timing('Xo (procedure)',OPR='start')
#endif
 !
 ! Poles tabulation
 !==================
 if(l_X_terminator) then
   cutoff=minval(Xen%E(X%ib(2),:,:))
   X_term_E=cutoff+X_terminator_E
 endif
 !
 if (iq/=current_iq) then
   !
   n_poles=X_eh_setup(-iq,X,Xen,Xk,minmax_ehe)
   !
   if (n_poles==0) call warning(' [CPU '//trim(intc(myid))//'] has no poles')
   !
   YAMBO_ALLOC(X_poles_tab,(n_poles,4))
   !
   if (.not.force_bare_X_G) call FREQUENCIES_coarse_grid('X',X_poles,n_poles,X%cg_percentual,X_Ein_poles,l_X_terminator)
   if (     force_bare_X_G) call FREQUENCIES_coarse_grid('X',X_poles,n_poles,0._SP,0.0_SP,.FALSE.)
   !
   minmax_ehe=0._SP
   !
<<<<<<< HEAD
   n_poles=X_eh_setup(iq,X,Xen,Xk,minmax_ehe(:,PAR_COM_X_WORLD%CPU_id+1))
   !
=======
   n_poles=X_eh_setup(iq,X,Xen,Xk,minmax_ehe(:,PAR_COM_DIPOLES%CPU_id+1))
>>>>>>> cee3c393
   YAMBO_FREE(X_poles)
   YAMBO_FREE(X_Ein_poles)
   !
   if (self_detect_E_range) then
     call PP_redux_wait(minmax_ehe,COMM=PAR_COM_X_WORLD%COMM)
     Xw%er(1)=minval(minmax_ehe(1,:))
     Xw%er(2)=maxval(minmax_ehe(2,:))
   endif
   !
   ! This call is needed as Xw%p is deallocated inside
   ! the q-loop of X_em1. But only when the EM1D is written or when it is not but we are not doing
   ! lifetimes calculations
   !
   if (io_RESPONSE.or.(.not.io_RESPONSE.and..not.l_life)) call FREQUENCIES_setup(Xw)
   !
 endif 
 !
 ! GPL_EXCLUDE_START
 !
#if defined _ELPH
 !
 ! Green Functions must be all mapped to the Xw range so
 ! to be easily convoluted
 !
 if (allocated(Xen%GreenF).and.current_iq==0) call X_GreenF_remap(X%ib,Xen,Xw)
 !
#endif
 !
 ! GPL_EXCLUDE_END
 !
 ! Time-Rev is Spatial Inv => only half X is eval
 !                            ===================
<<<<<<< HEAD
=======
 call WF_spatial_inversion(Xen,Xk)
 !
 X_FILL_UP_matrix_only=i_space_inv==1
 if (.not.X_FILL_UP_matrix_only) X_FILL_UP_matrix_only= all( aimag(Xw%p(:))<1.E-4 ).and. all( real(Xw%p(:))<1.E-4 )
>>>>>>> cee3c393
 if (X_FILL_UP_matrix_only.and.current_iq==0) call msg('s','[X] Upper matrix triangle filled')
 !
 ! omp settings and workspace
 !=================================
 !
#if defined _OPENMP
#  if defined _NESTING
 call OPENMP_set_threads(n_threads_in=n_threads_X, use_nested=.true.)
 n_threads_FFT=n_innthr
 call msg('s','[X] NESTED openmp parallelism on: n_outthr/n_innthr = ',(/n_outthr,n_innthr/))
#  else
 call OPENMP_set_threads(n_threads_in=n_threads_X, use_nested=.false.)
 n_threads_FFT=1
 call msg('s','[X] NESTED openmp parallelism off')
#  endif
#endif
 call OPENMP_locks_reset(INIT=.true.,nlocks=16)
 !
 ! Timing
 !========
 live_t_string='Xo@q['//trim(intc(iq))//'] '
 !
#if defined _SC 
 if (l_sc_run.and..not.l_eval_collisions) live_t_string='Xo @it['//trim(intc(it_now))//'] '
#endif
 !
 if(coarse_grid_N/n_outthr>0) call live_timing(trim(live_t_string),coarse_grid_N/n_outthr)
 !
 ! OpenMP setup
 !==============
 !
#if defined _OPENMP
!$omp parallel num_threads(n_outthr) default(shared), &
!$omp &        private(i_cg, Drude_pole,GreenF, i_bg, Xo_res, Xo_scatt, ig1, iw, mutexid,X_cols)
#endif
 !
 call OPENMP_update(master_thread)
 !
 ! memory estimate and local alloc
 !=================================
<<<<<<< HEAD
 YAMBO_ALLOC(Xo_res,(X_par%rows(1):X_par%rows(2),X_par%cols(1):X_par%cols(2)))
=======
 YAMBO_ALLOC(Xo_res,(X%ng,X%ng))
>>>>>>> cee3c393
 call elemental_collision_free(Xo_scatt,INIT_ONLY=.true.)
 call elemental_collision_alloc(Xo_scatt,NG=ngrho,TITLE="Xo") 
 !
 ! MAIN LOOP
 !===========
 !
#if defined _OPENMP
!$omp do
#endif
 do i_cg = 1,coarse_grid_N
   !
   if (coarse_grid_N/n_outthr==0) cycle
   !
   i_bg=sum(bare_grid_N(1:i_cg-1))+1
   !
   ! 1) First compute the residuals
   !================================
   call X_irredux_residuals(Xen,Xk,X,i_cg,iq,Xo_res,Xo_scatt)
   !
   ! 2) Then the frequency dependent term
   !=======================================
   Drude_pole= (iq==1) .and. abs(coarse_grid_Pt(i_cg))<1.E-5
   !
   if(Drude_pole.and.X_par%rows(1)==1.and.X_par%cols(1)==1) then
#if defined _OPENMP
     !$omp critical
#endif
     X_par%blc(1,1,:)=X_par%blc(1,1,:)+Xo_res(1,1)*drude_GreenF(:)/real(bare_grid_N(i_cg))
#if defined _OPENMP
     !$omp end critical
#endif
     call live_timing(steps=1)
     cycle
   endif
   !
   ! GPL_EXCLUDE_START
   !
#if defined _ELPH
   if( allocated(Xen%GreenF) ) then
     call X_GreenF_convoluted(iq,X_poles_tab(i_bg,:),Xw,Xen,Xk,GreenF,X%ordering)
   else
     call X_GreenF_analytical(iq,X_poles_tab(i_bg,:),Xw,Xen,Xk,GreenF,X%ordering,'G',.FALSE.)
   endif
#else
   !
   ! GPL_EXCLUDE_END
   !
   call X_GreenF_analytical(iq,X_poles_tab(i_bg,:),Xw,Xen,Xk,GreenF,X%ordering,'G',.FALSE.)
   !
   ! GPL_EXCLUDE_START
   !
#endif
   !
   ! GPL_EXCLUDE_END
   !
   ! 3) Finally multiply residual and frequency dependent term
   !===========================================================
   do iw=1,Xw%n_freqs
     !
     do ig1=X_par%rows(1),X_par%rows(2)
#if defined _OPENMP
       call OPENMP_compute_mutex(ig1,mutexid)
       call omp_set_lock(omp_locks(mutexid))
#endif
       !
<<<<<<< HEAD
       X_cols=(/ig1,X_par%cols(2)/)
       !
       ! ----    ----
       ! -xxx    -xxx
       ! ---- => ----
       ! ----    ----
       !
       call V_by_V_plus_V(X_cols(2)-X_cols(1)+1,GreenF(iw),Xo_res(ig1,X_cols(1):X_cols(2)),&
&                         X_par%blc(ig1,X_cols(1):X_cols(2),iw))
       !
       if (.not.X_FILL_UP_matrix_only) then
         !
         X_cols(1)=ig1+1
         !
         ! ----    ----
         ! -xxx    ----
         ! ---- => -x--
         ! ----    -x--
         !
         if (PAR_COM_RL_INDEX%n_CPU>1) then
           call V_by_V_plus_V(X_cols(2)-X_cols(1)+1,GreenF(iw),&
&                             conjg(Xo_res(ig1,X_cols(1):X_cols(2))),&
&                             X_par_lower_triangle%blc(X_cols(1):X_cols(2),ig1,iw))
         else
           call V_by_V_plus_V(X_cols(2)-X_cols(1)+1,GreenF(iw),&
&                             conjg(Xo_res(ig1,X_cols(1):X_cols(2))),&
&                             X_par%blc(X_cols(1):X_cols(2),ig1,iw))
         endif
=======
       if (.not.X_FILL_UP_matrix_only) then
         call V_by_V_plus_V(X%ng-ig2,GreenF(iw),conjg(Xo_res(ig2,ig2+1:)),Xo(ig2+1:,ig2,iw))
>>>>>>> cee3c393
       endif
#if defined _OPENMP
       call omp_unset_lock(omp_locks(mutexid))
#endif
     enddo
     !
   enddo
   !
   if (master_thread) call live_timing(steps=1)
   !
 enddo 
 !
#if defined _OPENMP
!$omp end do
#endif
 !
 ! CLEAN
 !=======
 YAMBO_FREE(Xo_res)
 call elemental_collision_free(Xo_scatt)
 !
#if defined _OPENMP
!$omp end parallel
#endif
 !
<<<<<<< HEAD
 if(coarse_grid_N>0) call live_timing()
=======
 if(coarse_grid_N/n_outthr>0) call live_timing()
>>>>>>> cee3c393
 !
 call OPENMP_update(master_thread) 
 call OPENMP_locks_reset()
 !
 current_iq=iq
 n_threads_FFT=0
 !
#if defined _TIMING
 call timing('Xo (procedure)',OPR='stop')
 call timing('Xo (REDUX)',OPR='start')
#endif
 !
 do iw=1,Xw%n_freqs
   call PP_redux_wait(X_par%blc(:,:,iw),COMM=PAR_COM_X_WORLD_RL_resolved%COMM)
   if (X_lower_triangle_matrix_in_use) then
     call PP_redux_wait(X_par_lower_triangle%blc(:,:,iw),COMM=PAR_COM_X_WORLD_RL_resolved%COMM)
   endif
 enddo
 !
#if defined _TIMING
 call timing('Xo (REDUX)',OPR='stop')
#endif
 !
 ! Populate the lower triangle/piece of Xo 
 !=========================================
 !
 if (.not.X_FILL_UP_matrix_only.and.PAR_COM_RL_INDEX%n_CPU==1) return
 !
 ! X_FILL_UP_matrix_only=.TRUE.
 !
 ! oooooo
 ! xooooo
 ! xxoooo
 ! ------
 ! ------
 ! ------
 !
 ! X_FILL_UP_matrix_only=.FALSE.
 !
 ! PAR_COM_RL_INDEX%n_CPU=1
 !
 ! oooooo
 ! oooooo
 ! oooooo
 ! oooooo
 ! oooooo
 ! oooooo
 !
 ! PAR_COM_RL_INDEX%n_CPU > 1
 !
 ! oooooo    xxx---
 ! xooooo    oxx---
 ! xxoooo    oox---
 ! ------ +  ooo---
 ! ------    ooo---
 ! ------    ooo---
 !
 ! "o" = calculated
 ! "x" = to be filled now
 !
<<<<<<< HEAD
=======
 if (X_FILL_UP_matrix_only) then
   !
#if defined _OPENMP
   !$omp parallel default(shared), private(ig2,ig1)
#endif
   if (i_space_inv==0) then
>>>>>>> cee3c393
#if defined _OPENMP
 !$omp parallel default(shared), private(ig2,ig1)
 !$omp do
#endif
 do ig1=X_par%rows(1),X_par%rows(2)
   if (X_FILL_UP_matrix_only) then
     do ig2=X_par%cols(1),ig1-1
       if (i_space_inv==1) X_par%blc(ig1,ig2,:)=X_par%blc(ig2,ig1,:)
       if (i_space_inv==0) X_par%blc(ig1,ig2,:)=conjg(X_par%blc(ig2,ig1,:))
     enddo
   else if (PAR_COM_RL_INDEX%n_CPU>1) then
     do ig2=X_par%cols(1),ig1
       X_par_lower_triangle%blc(ig2,ig1,:)=X_par%blc(ig2,ig1,:)
       X_par%blc(ig1,ig2,:)               =X_par_lower_triangle%blc(ig1,ig2,:)
     enddo
   endif
 enddo
#if defined _OPENMP
 !$omp end do
 !$omp end parallel
#endif
 !
end subroutine<|MERGE_RESOLUTION|>--- conflicted
+++ resolved
@@ -56,18 +56,11 @@
  use interfaces,    ONLY:WF_load
  use electrons,     ONLY:levels
  use R_lattice,     ONLY:qindx_X,bz_samp,G_m_G
-<<<<<<< HEAD
  use D_lattice,     ONLY:i_space_inv
  use collision_el,  ONLY:elemental_collision,elemental_collision_free,elemental_collision_alloc
  use X_m,           ONLY:X_t,X_poles,X_Ein_poles,current_iq,X_poles_tab,X_lower_triangle_matrix_in_use,&
 &                        self_detect_E_range,X_FILL_UP_matrix_only,use_X_DbGd,&
 &                        l_X_terminator,X_terminator_E,X_term_E,X_par_lower_triangle
-=======
- use collision_el,  ONLY:elemental_collision,elemental_collision_free,elemental_collision_alloc
- use X_m,           ONLY:X_t,X_poles,X_Ein_poles,current_iq,X_poles_tab,&
-&                        self_detect_E_range,X_FILL_UP_matrix_only,use_X_DbGd,&
-&                        l_X_terminator,X_terminator_E,X_term_E
->>>>>>> cee3c393
 #if defined _SC 
  use drivers,       ONLY:l_sc_run,l_eval_collisions
  use SC,            ONLY:it_now
@@ -76,10 +69,7 @@
  use timing_m,      ONLY:timing
 #endif
 #include<memory.h>
-<<<<<<< HEAD
  type(PAR_matrix)     :: X_par
-=======
->>>>>>> cee3c393
  type(levels)         :: Xen
  type(bz_samp)        :: Xk
  type(X_t)            :: X
@@ -154,12 +144,8 @@
    !
    minmax_ehe=0._SP
    !
-<<<<<<< HEAD
    n_poles=X_eh_setup(iq,X,Xen,Xk,minmax_ehe(:,PAR_COM_X_WORLD%CPU_id+1))
    !
-=======
-   n_poles=X_eh_setup(iq,X,Xen,Xk,minmax_ehe(:,PAR_COM_DIPOLES%CPU_id+1))
->>>>>>> cee3c393
    YAMBO_FREE(X_poles)
    YAMBO_FREE(X_Ein_poles)
    !
@@ -192,13 +178,6 @@
  !
  ! Time-Rev is Spatial Inv => only half X is eval
  !                            ===================
-<<<<<<< HEAD
-=======
- call WF_spatial_inversion(Xen,Xk)
- !
- X_FILL_UP_matrix_only=i_space_inv==1
- if (.not.X_FILL_UP_matrix_only) X_FILL_UP_matrix_only= all( aimag(Xw%p(:))<1.E-4 ).and. all( real(Xw%p(:))<1.E-4 )
->>>>>>> cee3c393
  if (X_FILL_UP_matrix_only.and.current_iq==0) call msg('s','[X] Upper matrix triangle filled')
  !
  ! omp settings and workspace
@@ -225,7 +204,7 @@
  if (l_sc_run.and..not.l_eval_collisions) live_t_string='Xo @it['//trim(intc(it_now))//'] '
 #endif
  !
- if(coarse_grid_N/n_outthr>0) call live_timing(trim(live_t_string),coarse_grid_N/n_outthr)
+ if(coarse_grid_N>0) call live_timing(trim(live_t_string),coarse_grid_N/n_outthr)
  !
  ! OpenMP setup
  !==============
@@ -239,11 +218,7 @@
  !
  ! memory estimate and local alloc
  !=================================
-<<<<<<< HEAD
  YAMBO_ALLOC(Xo_res,(X_par%rows(1):X_par%rows(2),X_par%cols(1):X_par%cols(2)))
-=======
- YAMBO_ALLOC(Xo_res,(X%ng,X%ng))
->>>>>>> cee3c393
  call elemental_collision_free(Xo_scatt,INIT_ONLY=.true.)
  call elemental_collision_alloc(Xo_scatt,NG=ngrho,TITLE="Xo") 
  !
@@ -254,8 +229,6 @@
 !$omp do
 #endif
  do i_cg = 1,coarse_grid_N
-   !
-   if (coarse_grid_N/n_outthr==0) cycle
    !
    i_bg=sum(bare_grid_N(1:i_cg-1))+1
    !
@@ -309,7 +282,6 @@
        call omp_set_lock(omp_locks(mutexid))
 #endif
        !
-<<<<<<< HEAD
        X_cols=(/ig1,X_par%cols(2)/)
        !
        ! ----    ----
@@ -338,10 +310,6 @@
 &                             conjg(Xo_res(ig1,X_cols(1):X_cols(2))),&
 &                             X_par%blc(X_cols(1):X_cols(2),ig1,iw))
          endif
-=======
-       if (.not.X_FILL_UP_matrix_only) then
-         call V_by_V_plus_V(X%ng-ig2,GreenF(iw),conjg(Xo_res(ig2,ig2+1:)),Xo(ig2+1:,ig2,iw))
->>>>>>> cee3c393
        endif
 #if defined _OPENMP
        call omp_unset_lock(omp_locks(mutexid))
@@ -367,11 +335,8 @@
 !$omp end parallel
 #endif
  !
-<<<<<<< HEAD
+ !
  if(coarse_grid_N>0) call live_timing()
-=======
- if(coarse_grid_N/n_outthr>0) call live_timing()
->>>>>>> cee3c393
  !
  call OPENMP_update(master_thread) 
  call OPENMP_locks_reset()
@@ -432,15 +397,6 @@
  ! "o" = calculated
  ! "x" = to be filled now
  !
-<<<<<<< HEAD
-=======
- if (X_FILL_UP_matrix_only) then
-   !
-#if defined _OPENMP
-   !$omp parallel default(shared), private(ig2,ig1)
-#endif
-   if (i_space_inv==0) then
->>>>>>> cee3c393
 #if defined _OPENMP
  !$omp parallel default(shared), private(ig2,ig1)
  !$omp do
