!
!        Copyright (C) 2000-2019 the YAMBO team
!              http://www.yambo-code.org
!
! Authors (see AUTHORS file for details): AM,DS,AF,FA
! 
! This file is distributed under the terms of the GNU 
! General Public License. You can redistribute it and/or 
! modify it under the terms of the GNU General Public 
! License as published by the Free Software Foundation; 
! either version 2, or (at your option) any later version.
!
! This program is distributed in the hope that it will 
! be useful, but WITHOUT ANY WARRANTY; without even the 
! implied warranty of MERCHANTABILITY or FITNESS FOR A 
! PARTICULAR PURPOSE.  See the GNU General Public License 
! for more details.
!
! You should have received a copy of the GNU General Public 
! License along with this program; if not, write to the Free 
! Software Foundation, Inc., 59 Temple Place - Suite 330,Boston, 
! MA 02111-1307, USA or visit http://www.gnu.org/copyleft/gpl.txt.
!
!> @callgraph
!> @callergraph
subroutine X_irredux(iq,X_par,Xen,Xk,Xw,X,Dip)
 !
 ! Non interacting Xo
 !
 ! OPENMP parallelism  (AF & FA)
 !   The current implementation is based on mutexes (locks).
 !   At the price of some replicated memory (Xo_res) it provides a much
 !   better omp scaling.
 !
 !   _NESTING introduces the nesting of scatterbamp parallel regions inside the
 !   outer region opened here (not working yet)
 !
 ! X terminator (BG kind) implemented (IM,AF)
 ! 
 use drivers,       ONLY:l_life
 use IO_m,          ONLY:io_RESPONSE,io_DIP
 use pars,          ONLY:SP,cZERO,schlen
 use wrapper,       ONLY:V_by_V_plus_V
 use LIVE_t,        ONLY:live_timing
<<<<<<< HEAD
 use com,           ONLY:msg
=======
 use com,           ONLY:msg,warning,error
>>>>>>> 0881e328
 use matrix,        ONLY:PAR_matrix
 use stderr,        ONLY:intc
 use wave_func,     ONLY:WF
 use parallel_m,    ONLY:PP_redux_wait,PAR_COM_X_WORLD,PAR_COM_RL_INDEX,myid,PAR_COM_X_WORLD_RL_resolved
 use openmp,        ONLY:OPENMP_update,n_threads_X,master_thread,OPENMP_set_threads,n_threads_X,&
&                        n_out_threads,n_inn_threads,OPENMP_locks_reset,n_threads_FFT
#if defined _OPENMP
 use openmp,        ONLY:OPENMP_compute_mutex,omp_locks
#endif
 use frequency,     ONLY:w_samp,bare_grid_N,coarse_grid_N,coarse_grid_Pt
 use interfaces,    ONLY:WF_load
 use electrons,     ONLY:levels
 use R_lattice,     ONLY:qindx_X,bz_samp,G_m_G
 use D_lattice,     ONLY:i_space_inv
 use collision_el,  ONLY:elemental_collision,elemental_collision_free,elemental_collision_alloc
 use DIPOLES,       ONLY:DIPOLE_t,DIP_alloc
 use X_m,           ONLY:X_t,X_poles,X_Ein_poles,current_iq,X_poles_tab,X_lower_triangle_matrix_in_use,&
&                        self_detect_E_range,X_FILL_UP_matrix_only,use_X_DbGd,&
&                        l_X_terminator,X_terminator_E,X_term_E,X_par_lower_triangle
#ifdef _CUDA
 use X_m,           ONLY:rhotw_save_d,rhotw_save2_d
#endif
#if defined _SC 
 use drivers,       ONLY:l_sc_run,l_eval_collisions
 use SC,            ONLY:it_now
#endif
 use timing_m,      ONLY:timing
 !
#include<dev_defs.h>
#include<memory.h>
 !
 type(PAR_matrix), target :: X_par
 type(levels)         :: Xen
 type(bz_samp)        :: Xk
 type(X_t)            :: X
 type(DIPOLE_t)       :: Dip
 type(w_samp)         :: Xw
 integer              :: iq
 !
 ! Work Space
 !
 character(schlen)        :: live_t_string
 integer                  :: ig1,ig_row,ig_col,ig_row_transp,ig_col_transp,iw,n_poles,i_cg,i_bg,mutexid,ngrho,&
&                            X_cols_transp(2),X_rows1,X_rows2,X_cols1,X_cols2,X_rows1_l,X_rows2_l,X_nrows,io_err
 logical                  :: force_bare_X_G,Drude_pole,skip_WF_load
 real(SP)                 :: minmax_ehe(2,PAR_COM_X_WORLD%n_CPU),cutoff
 complex(SP)              :: GreenF(Xw%n_freqs),drude_GreenF(Xw%n_freqs),ctmp
 complex(SP),allocatable  :: Xo_res(:,:)
#ifdef _CUDA
 complex(SP),allocatable, device :: Xo_res_d(:,:)
 complex(SP),pointer,     device :: X_par_blc_d(:,:)
 complex(SP),pointer,     device :: X_par_lowtri_blc_d(:,:)
 complex(SP)              :: GreenF_iw
 integer                  :: PAR_COM_X_WORLD_n_CPU
#endif
 integer,    external     :: X_eh_setup
 type(elemental_collision), target :: Xo_scatt
 !
 ! Defaults & Setups
 !===================
 GreenF                           = cZERO
 drude_GreenF                     = cZERO
 !
 ! Logicals to use bare or Double Grid GF (no poles accumulation)
 !=======================================================
 force_bare_X_G=use_X_DbGd.or.allocated(Xen%W).or.allocated(Xen%GreenF)
 !
 skip_WF_load= (iq==1.and.X%ng==1)
 !
 ! Drude term
 !============
 if (iq==1) call X_drude(iq,Xen,Xk,Xw,X%Wd,drude_GreenF)
 !
 ! Dipoles
 !=========
 if (iq==1) then
   call DIPOLE_dimensions(Xen,Dip,X%ib,X%q0)
   call DIPOLE_IO(Xk,Xen,Dip,'read ',io_err,'X')
 endif
 !
 ! WF load
 !=========
 ngrho=X%ng
 if (l_X_terminator) ngrho=maxval(G_m_G)
 !
 if(.not.skip_WF_load) call WF_load(WF,ngrho,maxval(qindx_X(:,:,2)),X%ib,(/1,Xk%nibz/),title='-X')
 !
 call timing('Xo (procedure)',OPR='start')
 !
 ! Poles tabulation
 !==================
 if(l_X_terminator) then
   cutoff=minval(Xen%E(X%ib(2),:,:))
   X_term_E=cutoff+X_terminator_E
 endif
 !
 if (iq/=current_iq) then
   !
   n_poles=X_eh_setup(-iq,X,Xen,Xk,minmax_ehe)
   !
   if (n_poles==0) call warning(' [CPU '//trim(intc(myid))//'] has no poles')
   !
   YAMBO_ALLOC(X_poles_tab,(n_poles,4))
   !
   if (.not.force_bare_X_G) call FREQUENCIES_coarse_grid('X',X_poles,n_poles,X%cg_percentual,X_Ein_poles,l_X_terminator)
   if (     force_bare_X_G) call FREQUENCIES_coarse_grid('X',X_poles,n_poles,0._SP,(/0.0_SP/),.FALSE.)
   !
   minmax_ehe=0._SP
   !
   n_poles=X_eh_setup(iq,X,Xen,Xk,minmax_ehe(:,PAR_COM_X_WORLD%CPU_id+1))
   !
   YAMBO_FREE(X_poles)
   YAMBO_FREE(X_Ein_poles)
   !
   if (self_detect_E_range) then
     call PP_redux_wait(minmax_ehe,COMM=PAR_COM_X_WORLD%COMM)
     Xw%er(1)=minval(minmax_ehe(1,:))
     Xw%er(2)=maxval(minmax_ehe(2,:))
   endif
   !
   ! This call is needed as Xw%p is deallocated inside
   ! the q-loop of X_em1. But only when the EM1D is written or when it is not but we are not doing
   ! lifetimes calculations
   !
   if (io_RESPONSE.or.(.not.io_RESPONSE.and..not.l_life)) call FREQUENCIES_setup(Xw)
   !
 endif
 !
 ! GPL_EXCLUDE_START
 !
#if defined _ELPH
 !
 ! Green Functions must be all mapped to the Xw range so to be easily convoluted
 !
 if (allocated(Xen%GreenF).and.current_iq==0) call X_GreenF_remap(X%ib,Xen,Xw)
 !
#endif
 !
 ! GPL_EXCLUDE_END
 !
 ! Time-Rev is Spatial Inv => only half X is eval
 !                            ===================
 if (X_FILL_UP_matrix_only.and.current_iq==0) call msg('s','[X] Upper matrix triangle filled')
 !
 ! omp settings and workspace
 !=================================
 !
#if defined _CUDA
 n_threads_FFT=1
 n_threads_X=1
 call OPENMP_set_threads(n_threads_in=n_threads_X, use_nested=.false.)
#else
#  if defined _OPENMP
#    if defined _NESTING
 call OPENMP_set_threads(n_threads_in=n_threads_X, use_nested=.true.)
 n_threads_FFT=n_inn_threads
 call msg('s','[X] NESTED openmp parallelism on: n_out_threads/n_inn_threads = ',(/n_out_threads,n_inn_threads/))
#    else
 call OPENMP_set_threads(n_threads_in=n_threads_X, use_nested=.false.)
 n_threads_FFT=1
#    endif
 if(n_threads_X>1) call OPENMP_locks_reset(INIT=.true.,nlocks=16)
#  endif
#endif
 !
 ! Timing
 !========
 live_t_string='Xo@q['//trim(intc(iq))//'] '
 !
#if defined _SC 
 if (l_sc_run.and..not.l_eval_collisions) live_t_string='Xo @it['//trim(intc(it_now))//'] '
#endif
 !
 if (coarse_grid_N>=n_out_threads) call live_timing(trim(live_t_string),coarse_grid_N/n_out_threads)
 !
 ! OpenMP setup
 !==============
 !
#if !defined _CUDA
 !$omp parallel num_threads(n_out_threads) default(shared), &
 !$omp &        private(i_cg,Drude_pole,GreenF,i_bg,Xo_res,Xo_scatt,ig_col,&
 !$omp &        ig1,ig_row_transp,iw,mutexid,X_rows1,X_rows2,X_cols1,X_cols2,&
 !$omp &        X_rows1_l,X_rows2_l,X_cols_transp,X_nrows)
#endif
 !
 call OPENMP_update(master_thread)
 !
 ! memory estimate and local alloc
 !=================================
 YAMBO_ALLOC(Xo_res,(X_par%rows(1):X_par%rows(2),X_par%cols(1):X_par%cols(2)))
#ifdef _CUDA
 allocate(Xo_res_d,mold=Xo_res)
 allocate(rhotw_save_d(ngrho),rhotw_save2_d(ngrho))
#endif
 call elemental_collision_free(Xo_scatt)
 call elemental_collision_alloc(Xo_scatt,NG=ngrho,TITLE="Xo") 
 !
 ! Drude term
 !
 if (iq==1.and.master_thread) then
   do i_cg = 1,coarse_grid_N
     Drude_pole= (iq==1) .and. abs(coarse_grid_Pt(i_cg))<1.E-5
     if(.not.Drude_pole) cycle
     if(.not.(X_par%rows(1)==1.and.X_par%cols(1)==1)) cycle
     call X_irredux_residuals(Xen,Xk,X,Dip,i_cg,iq,DEV_VARNAME(Xo_res),Xo_scatt)
     ctmp = DEV_VARNAME(Xo_res)(1,1)
     !
     X_par%blc(1,1,:)=X_par%blc(1,1,:)+ctmp*drude_GreenF(:)/real(bare_grid_N(i_cg),SP)
#ifdef _CUDA
     do iw=1,Xw%n_freqs
       X_par%blc_d(1,1,iw)=X_par%blc(1,1,iw)
     enddo
#endif
     exit
   enddo
 endif
 !
 ! MAIN LOOP
 !===========
 !
#if !defined _CUDA
 !$omp do
#endif
 do i_cg = 1,coarse_grid_N
   !
   i_bg=sum(bare_grid_N(1:i_cg-1))+1
   !
   ! Drude term already accounted for
   !
   Drude_pole= (iq==1) .and. abs(coarse_grid_Pt(i_cg))<1.E-5
   if(Drude_pole) then
     if (master_thread) call live_timing(steps=1)
     cycle
   endif
   !
   ! 1) First compute the residuals
   !================================
   call X_irredux_residuals(Xen,Xk,X,Dip,i_cg,iq,DEV_VARNAME(Xo_res),Xo_scatt)

   !
   ! 2) Then the frequency dependent term
   !=======================================
   !
   ! GPL_EXCLUDE_START
   !
#if defined _ELPH
   if(     allocated(Xen%GreenF)) call X_GreenF_convoluted(iq,X_poles_tab(i_bg,:),Xw,Xen,Xk,GreenF,X%ordering)
   if(.not.allocated(Xen%GreenF)) call X_GreenF_analytical(iq,X_poles_tab(i_bg,:),Xw,Xen,Xk,GreenF,X%ordering,'G',.FALSE.)
#else
   !
   ! GPL_EXCLUDE_END
   !
   call X_GreenF_analytical(iq,X_poles_tab(i_bg,:),Xw,Xen,Xk,GreenF,X%ordering,'G',.FALSE.)
   !
   ! GPL_EXCLUDE_START
   !
#endif
   !
   ! GPL_EXCLUDE_END
   !
   ! 3) Finally multiply residual and frequency dependent term
   !===========================================================
   freq_loop:&
   do iw=1,Xw%n_freqs
     !
     X_rows1=X_par%rows(1)
     X_rows2=X_par%rows(2)
     X_cols1=X_par%cols(1)
     X_cols2=X_par%cols(2)
     !
#ifdef _CUDA
     !
     GreenF_iw=GreenF(iw)
     X_par_blc_d => X_par%blc_d(:,:,iw)
     if (X_lower_triangle_matrix_in_use)  X_par_lowtri_blc_d => X_par_lower_triangle%blc_d(:,:,iw)
     !
     !$cuf kernel do(2) <<<*,*>>>
     do ig_col=X_cols1,X_cols2
       do ig1=X_rows1,X_rows2
         if (ig1 <= ig_col) X_par_blc_d(ig1,ig_col)=X_par_blc_d(ig1,ig_col)+GreenF_iw*Xo_res_d(ig1,ig_col)
       enddo
     enddo
     !
#else
     !
     do ig_col=X_cols1,X_cols2
       !
#  if defined _OPENMP
       if(n_threads_X>1) then
         call OPENMP_compute_mutex(ig_col,mutexid)
         call omp_set_lock(omp_locks(mutexid))
       endif
#  endif
       !
       ! ----    ----
       ! -xxx    -xxx
       ! ---- => ----
       ! ----    ----
       !
       !
       X_rows1_l = X_rows1
       X_rows2_l = min(ig_col,X_rows2)
       X_nrows = X_rows2_l-X_rows1_l+1 
       !
       call V_by_V_plus_V(X_nrows,GreenF(iw),Xo_res(X_rows1_l:X_rows2_l,ig_col),X_par%blc(X_rows1_l:X_rows2_l,ig_col,iw))
       !
#  if defined _OPENMP
       if(n_threads_X>1) call omp_unset_lock(omp_locks(mutexid))
#  endif
     end do
     !
#endif
     !
     if (.not.X_FILL_UP_matrix_only) then
#ifdef _CUDA
       PAR_COM_X_WORLD_n_CPU=PAR_COM_RL_INDEX%n_CPU
#endif
       !$cuf kernel do(2)
       do ig_col=X_cols1,X_cols2
         !
#if defined _OPENMP && ! defined _CUDA
         if(n_threads_X>1) then
           call OPENMP_compute_mutex(ig_col,mutexid)
           call omp_set_lock(omp_locks(mutexid))
         endif
#endif
         !
#ifdef _CUDA
         !
         do ig1=X_rows1,X_rows2
           if (ig1 < ig_col) then
             ig_row_transp = ig_col
             if (PAR_COM_X_WORLD_n_CPU>1) then
               X_par_lowtri_blc_d(ig_row_transp,ig1)=X_par_lowtri_blc_d(ig_row_transp,ig1) + &
&                   GreenF_iw*conjg(Xo_res_d(ig1,ig_col))
             else
               X_par_blc_d(ig_row_transp,ig1)=X_par_blc_d(ig_row_transp,ig1)+GreenF_iw*conjg(Xo_res_d(ig1,ig_col))
             end if
           end if
         enddo
         !
#else
         !
         X_rows1_l = X_rows1
         X_rows2_l = min(ig_col-1,X_rows2)
         X_nrows = X_rows2_l-X_rows1_l+1
         !
         ig_row_transp = ig_col
         X_cols_transp = (/X_rows1_l,X_rows2_l/)
         !
         ! ----    ----
         ! -xxx    ----
         ! ---- => -x--
         ! ----    -x--
         !
         if (PAR_COM_RL_INDEX%n_CPU>1) then
           call V_by_V_plus_V(X_nrows,GreenF(iw),&
&                             conjg(Xo_res(X_rows1_l:X_rows2_l,ig_col)),&
&                             X_par_lower_triangle%blc(ig_row_transp,X_cols_transp(1):X_cols_transp(2),iw))
         else
           call V_by_V_plus_V(X_nrows,GreenF(iw),&
&                             conjg(Xo_res(X_rows1_l:X_rows2_l,ig_col)),&
&                             X_par%blc(ig_row_transp,X_cols_transp(1):X_cols_transp(2),iw))
         endif
         !
#  if defined _OPENMP
         if(n_threads_X>1) call omp_unset_lock(omp_locks(mutexid))
#  endif
         !
#endif
         !
       enddo
       !
     endif
     !
#ifdef _CUDA
     nullify(X_par_blc_d)
     if (X_lower_triangle_matrix_in_use)  nullify(X_par_lowtri_blc_d)
#endif
     !
   enddo freq_loop
   !
   if (master_thread) call live_timing(steps=1)
   !
 enddo 
 !
#if !defined _CUDA
 !$omp end do
#endif
 !
 ! CLEAN
 !=======
 YAMBO_FREE(Xo_res)
#ifdef _CUDA
 YAMBO_FREE(Xo_res_d)
 YAMBO_FREE(rhotw_save_d)
 YAMBO_FREE(rhotw_save2_d)
#endif
 call elemental_collision_free(Xo_scatt)
 !
#if !defined _CUDA
!$omp end parallel
#endif
 !
 if (iq==1.and.io_DIP) then
   call DIP_alloc('DIP_iR')
   call DIP_alloc('DIP_P')
   call DIP_alloc('DIP_v')
   call DIP_alloc('DIP_spin')
   call DIP_alloc('DIP_orbital')
   call DIP_alloc('P_square') 
   call DIP_alloc('DIP_P_spinor')
 endif
 !
 if (coarse_grid_N>=n_out_threads) call live_timing( )
 !
 call OPENMP_update(master_thread) 
 call OPENMP_locks_reset()
 !
 current_iq=iq
 n_threads_FFT=0
 !
 call timing('Xo (procedure)',OPR='stop')
 call timing('Xo (REDUX)',OPR='start')
 !
#ifdef _CUDA
 X_par%blc=X_par%blc_d
 if (X_lower_triangle_matrix_in_use) X_par_lower_triangle%blc=X_par_lower_triangle%blc_d
 YAMBO_FREE(X_par%blc_d)
 YAMBO_FREE(X_par_lower_triangle%blc_d)
#endif
 !
 do iw=1,Xw%n_freqs
   call PP_redux_wait(X_par%blc(:,:,iw),COMM=PAR_COM_X_WORLD_RL_resolved%COMM)
   if (X_lower_triangle_matrix_in_use) call PP_redux_wait(X_par_lower_triangle%blc(:,:,iw),COMM=PAR_COM_X_WORLD_RL_resolved%COMM)
 enddo
 !
 call timing('Xo (REDUX)',OPR='stop')
 !
 ! Populate the lower triangle/piece of Xo 
 !=========================================
 !
 if (.not.X_FILL_UP_matrix_only.and.PAR_COM_RL_INDEX%n_CPU==1) return
 !
 ! X_FILL_UP_matrix_only=.TRUE.
 !
 ! oooooo
 ! xooooo
 ! xxoooo
 ! ------
 ! ------
 ! ------
 !
 ! X_FILL_UP_matrix_only=.FALSE.
 !
 ! PAR_COM_RL_INDEX%n_CPU=1
 !
 ! oooooo
 ! oooooo
 ! oooooo
 ! oooooo
 ! oooooo
 ! oooooo
 !
 ! PAR_COM_RL_INDEX%n_CPU > 1
 !
 ! oooooo    xxx---
 ! xooooo    oxx---
 ! xxoooo    oox---
 ! ------ +  ooo---
 ! ------    ooo---
 ! ------    ooo---
 !
 ! "o" = calculated
 ! "x" = to be filled now
 !
 if (X_FILL_UP_matrix_only) then
   !
   !$omp parallel do default(shared), private(iw,ig_col,ig_row,ig_row_transp,ig_col_transp), collapse(2)
   do iw=1,Xw%n_freqs
   do ig_col=X_par%cols(1),X_par%cols(2)
     ig_row_transp=ig_col
     do ig_row=max(ig_col+1,X_par%rows(1)),X_par%rows(2)
       ig_col_transp=ig_row
       if (i_space_inv==1) X_par%blc(ig_row,ig_col,iw)=      X_par%blc(ig_row_transp,ig_col_transp,iw)
       if (i_space_inv==0) X_par%blc(ig_row,ig_col,iw)=conjg(X_par%blc(ig_row_transp,ig_col_transp,iw))
     enddo
   enddo
   enddo
   !$omp end parallel do
   !
 else if (PAR_COM_RL_INDEX%n_CPU>1) then
   !
   !$omp parallel do default(shared), private(iw,ig_col,ig_row,ig_row_transp,ig_col_transp), collapse(2)
   do iw=1,Xw%n_freqs
   do ig_col=X_par%cols(1),X_par%cols(2)
     ig_row_transp=ig_col
     do ig_row=max(ig_col,X_par%rows(1)),X_par%rows(2)
       ig_col_transp=ig_row
       ! FILL THE UPPER PART OF X_par_lower
       X_par_lower_triangle%blc(ig_row_transp,ig_col_transp,iw)=X_par%blc(ig_row_transp,ig_col_transp,iw)
       ! FILL THE LOWER PART OF X_par
       X_par%blc(ig_row,ig_col,iw)                             =X_par_lower_triangle%blc(ig_row,ig_col,iw)
     enddo
   enddo
   enddo
   !$omp end parallel do
   !
 endif
 !
end subroutine<|MERGE_RESOLUTION|>--- conflicted
+++ resolved
@@ -42,11 +42,7 @@
  use pars,          ONLY:SP,cZERO,schlen
  use wrapper,       ONLY:V_by_V_plus_V
  use LIVE_t,        ONLY:live_timing
-<<<<<<< HEAD
  use com,           ONLY:msg
-=======
- use com,           ONLY:msg,warning,error
->>>>>>> 0881e328
  use matrix,        ONLY:PAR_matrix
  use stderr,        ONLY:intc
  use wave_func,     ONLY:WF
