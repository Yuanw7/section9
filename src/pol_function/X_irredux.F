--- conflicted
+++ resolved
@@ -60,11 +60,7 @@
  use collision_el,  ONLY:elemental_collision,elemental_collision_free,elemental_collision_alloc
  use X_m,           ONLY:X_t,X_poles,X_Ein_poles,current_iq,X_poles_tab,X_lower_triangle_matrix_in_use,&
 &                        self_detect_E_range,X_FILL_UP_matrix_only,use_X_DbGd,&
-<<<<<<< HEAD
-&                        l_X_terminator,X_terminator_E,X_term_E,Dipole_Energy_treshold
-=======
-&                        l_X_terminator,X_terminator_E,X_term_E,X_par_lower_triangle
->>>>>>> 5cc9063a
+&                        l_X_terminator,X_terminator_E,X_term_E,Dipole_Energy_treshold,X_par_lower_triangle
 #if defined _SC 
  use drivers,       ONLY:l_sc_run,l_eval_collisions
  use SC,            ONLY:it_now
@@ -74,11 +70,8 @@
 #endif
  !
 #include<memory.h>
-<<<<<<< HEAD
- !
-=======
+ !
  type(PAR_matrix)     :: X_par
->>>>>>> 5cc9063a
  type(levels)         :: Xen
  type(bz_samp)        :: Xk
  type(X_t)            :: X
@@ -247,30 +240,8 @@
    !
    ! 2) Then the frequency dependent term
    !=======================================
-<<<<<<< HEAD
    if( (iq==1) .and. abs(coarse_grid_Pt(i_cg))<Dipole_Energy_treshold ) then
       GreenF=drude_GreenF
-=======
-   Drude_pole= (iq==1) .and. abs(coarse_grid_Pt(i_cg))<1.E-5
-   !
-   if(Drude_pole.and.X_par%rows(1)==1.and.X_par%cols(1)==1) then
-#if defined _OPENMP
-     !$omp critical
-#endif
-     X_par%blc(1,1,:)=X_par%blc(1,1,:)+Xo_res(1,1)*drude_GreenF(:)/real(bare_grid_N(i_cg))
-#if defined _OPENMP
-     !$omp end critical
-#endif
-     call live_timing(steps=1)
-     cycle
-   endif
-   !
-   ! GPL_EXCLUDE_START
-   !
-#if defined _ELPH
-   if( allocated(Xen%GreenF) ) then
-     call X_GreenF_convoluted(iq,X_poles_tab(i_bg,:),Xw,Xen,Xk,GreenF,X%ordering)
->>>>>>> 5cc9063a
    else
      !
      ! GPL_EXCLUDE_START
