!
!        Copyright (C) 2000-2018 the YAMBO team
!              http://www.yambo-code.org
!
! Authors (see AUTHORS file for details): AM,DS,AF,FA
! 
! This file is distributed under the terms of the GNU 
! General Public License. You can redistribute it and/or 
! modify it under the terms of the GNU General Public 
! License as published by the Free Software Foundation; 
! either version 2, or (at your option) any later version.
!
! This program is distributed in the hope that it will 
! be useful, but WITHOUT ANY WARRANTY; without even the 
! implied warranty of MERCHANTABILITY or FITNESS FOR A 
! PARTICULAR PURPOSE.  See the GNU General Public License 
! for more details.
!
! You should have received a copy of the GNU General Public 
! License along with this program; if not, write to the Free 
! Software Foundation, Inc., 59 Temple Place - Suite 330,Boston, 
! MA 02111-1307, USA or visit http://www.gnu.org/copyleft/gpl.txt.
!
!> @callgraph
!> @callergraph
subroutine X_irredux(iq,X_par,Xen,Xk,Xw,X,Dip)
 !
 ! Non interacting Xo
 !
 ! OPENMP parallelism  (AF & FA)
 !   The current implementation is based on mutexes (locks).
 !   At the price of some replicated memory (Xo_res) it provides a much
 !   better omp scaling.
 !
 !   _NESTING introduces the nesting of scatterbamp parallel regions inside the
 !   outer region opened here (not working yet)
 !
 ! X terminator (BG kind) implemented (IM,AF)
 ! 
 use drivers,       ONLY:l_life
 use IO_m,          ONLY:io_RESPONSE,io_DIP
 use pars,          ONLY:SP,cZERO,schlen
 use wrapper,       ONLY:V_by_V_plus_V
 use LIVE_t,        ONLY:live_timing
 use com,           ONLY:msg,warning
 use matrix,        ONLY:PAR_matrix
 use stderr,        ONLY:intc
 use wave_func,     ONLY:WF
 use parallel_m,    ONLY:PP_redux_wait,PAR_COM_X_WORLD,PAR_COM_RL_INDEX,myid,PAR_COM_X_WORLD_RL_resolved
 use openmp,        ONLY:OPENMP_update,n_threads_X,master_thread,OPENMP_set_threads,n_threads_X,&
&                        n_threads_DIP,n_out_threads,n_inn_threads,OPENMP_locks_reset,n_threads_FFT
#if defined _OPENMP
 use openmp,        ONLY:OPENMP_compute_mutex,omp_locks
#endif
 use frequency,     ONLY:w_samp,bare_grid_N,coarse_grid_N,coarse_grid_Pt
 use interfaces,    ONLY:WF_load
 use electrons,     ONLY:levels
 use R_lattice,     ONLY:qindx_X,bz_samp,G_m_G
 use D_lattice,     ONLY:i_space_inv
 use collision_el,  ONLY:elemental_collision,elemental_collision_free,elemental_collision_alloc
 use DIPOLES,       ONLY:DIPOLE_t,DIP_alloc
 use X_m,           ONLY:X_t,X_poles,X_Ein_poles,current_iq,X_poles_tab,X_lower_triangle_matrix_in_use,&
&                        self_detect_E_range,X_FILL_UP_matrix_only,use_X_DbGd,&
&                        l_X_terminator,X_terminator_E,X_term_E,X_par_lower_triangle
#if defined _SC 
 use drivers,       ONLY:l_sc_run,l_eval_collisions
 use SC,            ONLY:it_now
#endif
 use timing_m,      ONLY:timing
 !
#include<memory.h>
 !
 type(PAR_matrix)     :: X_par
 type(levels)         :: Xen
 type(bz_samp)        :: Xk
 type(X_t)            :: X
 type(DIPOLE_t)       :: Dip
 type(w_samp)         :: Xw
 integer              :: iq
 !
 ! Work Space
 !
 character(schlen)        :: live_t_string
 integer                  :: ig_row,ig_col,ig_row_transp,ig_col_transp,iw,n_poles,i_cg,i_bg,mutexid,ngrho,&
&                            X_cols_transp(2),X_rows(2),X_nrows,io_err
 logical                  :: force_bare_X_G,Drude_pole,skip_WF_load
 real(SP)                 :: minmax_ehe(2,PAR_COM_X_WORLD%n_CPU),cutoff
 complex(SP)              :: GreenF(Xw%n_freqs),drude_GreenF(Xw%n_freqs)
 complex(SP),allocatable  :: Xo_res(:,:)
 integer,    external     :: X_eh_setup
 type(elemental_collision):: Xo_scatt
 !
 ! Defaults & Setups
 !===================
 X_par%blc(:,:,:)                 = cZERO
 GreenF                           = cZERO
 drude_GreenF                     = cZERO
 if (X_lower_triangle_matrix_in_use) X_par_lower_triangle%blc(:,:,:) = cZERO
 !
 ! Logicals to use bare or Double Grid GF (no poles accumulation)
 !=======================================================
 force_bare_X_G=use_X_DbGd.or.allocated(Xen%W).or.allocated(Xen%GreenF)
 !
 skip_WF_load= (iq==1.and.X%ng==1)
 !
 ! Drude term
 !============
 if (iq==1) call X_drude(iq,Xen,Xk,Xw,X%Wd,drude_GreenF)
 !
 ! Dipoles
 !=========
 if (iq==1) then
<<<<<<< HEAD
   !
   call OPENMP_set_threads(n_threads_in=n_threads_DIP)
   !
   call DIPOLE_driver(Xen, Xk, X, X%q0,iq)
   call X_Drude(iq,Xen,Xk,Xw,X%Wd,drude_GreenF)
   !
   call OPENMP_set_threads(n_threads_in=n_threads_X)
   !
=======
   call DIPOLE_dimensions(Xen,Dip,X%ib,X%q0)
   call DIPOLE_IO(Xk,Xen,Dip,'read ',io_err,'X')
   call DIPOLE_expand_and_project(Xk,Dip)   
>>>>>>> 41085e65
 endif
 !
 ! WF load
 !=========
 ngrho=X%ng
 if (l_X_terminator) ngrho=maxval(G_m_G)
 !
 if(.not.skip_WF_load) call WF_load(WF,ngrho,maxval(qindx_X(:,:,2)),X%ib,(/1,Xk%nibz/),title='-X')
 !
 call timing('Xo (procedure)',OPR='start')
 !
 ! Poles tabulation
 !==================
 if(l_X_terminator) then
   cutoff=minval(Xen%E(X%ib(2),:,:))
   X_term_E=cutoff+X_terminator_E
 endif
 !
 if (iq/=current_iq) then
   !
   n_poles=X_eh_setup(-iq,X,Xen,Xk,minmax_ehe)
   !
   if (n_poles==0) call warning(' [CPU '//trim(intc(myid))//'] has no poles')
   !
   YAMBO_ALLOC(X_poles_tab,(n_poles,4))
   !
   if (.not.force_bare_X_G) call FREQUENCIES_coarse_grid('X',X_poles,n_poles,X%cg_percentual,X_Ein_poles,l_X_terminator)
   if (     force_bare_X_G) call FREQUENCIES_coarse_grid('X',X_poles,n_poles,0._SP,(/0.0_SP/),.FALSE.)
   !
   minmax_ehe=0._SP
   !
   n_poles=X_eh_setup(iq,X,Xen,Xk,minmax_ehe(:,PAR_COM_X_WORLD%CPU_id+1))
   !
   YAMBO_FREE(X_poles)
   YAMBO_FREE(X_Ein_poles)
   !
   if (self_detect_E_range) then
     call PP_redux_wait(minmax_ehe,COMM=PAR_COM_X_WORLD%COMM)
     Xw%er(1)=minval(minmax_ehe(1,:))
     Xw%er(2)=maxval(minmax_ehe(2,:))
   endif
   !
   ! This call is needed as Xw%p is deallocated inside
   ! the q-loop of X_em1. But only when the EM1D is written or when it is not but we are not doing
   ! lifetimes calculations
   !
   if (io_RESPONSE.or.(.not.io_RESPONSE.and..not.l_life)) call FREQUENCIES_setup(Xw)
   !
 endif 
 !
 ! GPL_EXCLUDE_START
 !
#if defined _ELPH
 !
 ! Green Functions must be all mapped to the Xw range so to be easily convoluted
 !
 if (allocated(Xen%GreenF).and.current_iq==0) call X_GreenF_remap(X%ib,Xen,Xw)
 !
#endif
 !
 ! GPL_EXCLUDE_END
 !
 ! Time-Rev is Spatial Inv => only half X is eval
 !                            ===================
 if (X_FILL_UP_matrix_only.and.current_iq==0) call msg('s','[X] Upper matrix triangle filled')
 !
 ! omp settings and workspace
 !=================================
 !
#if defined _OPENMP
#  if defined _NESTING
 call OPENMP_set_threads(n_threads_in=n_threads_X, use_nested=.true.)
 n_threads_FFT=n_inn_threads
 call msg('s','[X] NESTED openmp parallelism on: n_out_threads/n_inn_threads = ',(/n_out_threads,n_inn_threads/))
#  else
 call OPENMP_set_threads(n_threads_in=n_threads_X, use_nested=.false.)
 n_threads_FFT=1
#  endif
 if(n_threads_X>1) call OPENMP_locks_reset(INIT=.true.,nlocks=16)
#endif
 !
 ! Timing
 !========
 live_t_string='Xo@q['//trim(intc(iq))//'] '
 !
#if defined _SC 
 if (l_sc_run.and..not.l_eval_collisions) live_t_string='Xo @it['//trim(intc(it_now))//'] '
#endif
 !
 if (coarse_grid_N>=n_out_threads) call live_timing(trim(live_t_string),coarse_grid_N/n_out_threads)
 !
 ! OpenMP setup
 !==============
 !
 !$omp parallel num_threads(n_out_threads) default(shared), &
 !$omp &        private(i_cg,Drude_pole,GreenF,i_bg,Xo_res,Xo_scatt,ig_col,ig_row_transp,iw,mutexid,X_rows,X_cols_transp,X_nrows)
 !
 call OPENMP_update(master_thread)
 !
 ! memory estimate and local alloc
 !=================================
 YAMBO_ALLOC(Xo_res,(X_par%rows(1):X_par%rows(2),X_par%cols(1):X_par%cols(2)))
 call elemental_collision_free(Xo_scatt)
 call elemental_collision_alloc(Xo_scatt,NG=ngrho,TITLE="Xo") 
 !
 ! Drude term
 !
 if (iq==1.and.master_thread) then
   do i_cg = 1,coarse_grid_N
     Drude_pole= (iq==1) .and. abs(coarse_grid_Pt(i_cg))<1.E-5
     if(.not.Drude_pole) cycle
     if(.not.(X_par%rows(1)==1.and.X_par%cols(1)==1)) cycle
     call X_irredux_residuals(Xen,Xk,X,Dip,i_cg,iq,Xo_res,Xo_scatt)
     X_par%blc(1,1,:)=X_par%blc(1,1,:)+Xo_res(1,1)*drude_GreenF(:)/real(bare_grid_N(i_cg),SP)
     exit
   enddo
 endif
 !
 ! MAIN LOOP
 !===========
 !
 !$omp do
 do i_cg = 1,coarse_grid_N
   !
   i_bg=sum(bare_grid_N(1:i_cg-1))+1
   !
   ! Drude term already accounted for
   !
   Drude_pole= (iq==1) .and. abs(coarse_grid_Pt(i_cg))<1.E-5
   if(Drude_pole) then
     if (master_thread) call live_timing(steps=1)
     cycle
   endif
   !
   ! 1) First compute the residuals
   !================================
   call X_irredux_residuals(Xen,Xk,X,Dip,i_cg,iq,Xo_res,Xo_scatt)
   !
   ! 2) Then the frequency dependent term
   !=======================================
   !
   ! GPL_EXCLUDE_START
   !
#if defined _ELPH
   if(     allocated(Xen%GreenF)) call X_GreenF_convoluted(iq,X_poles_tab(i_bg,:),Xw,Xen,Xk,GreenF,X%ordering)
   if(.not.allocated(Xen%GreenF)) call X_GreenF_analytical(iq,X_poles_tab(i_bg,:),Xw,Xen,Xk,GreenF,X%ordering,'G',.FALSE.)
#else
   !
   ! GPL_EXCLUDE_END
   !
   call X_GreenF_analytical(iq,X_poles_tab(i_bg,:),Xw,Xen,Xk,GreenF,X%ordering,'G',.FALSE.)
   !
   ! GPL_EXCLUDE_START
   !
#endif
   !
   ! GPL_EXCLUDE_END
   !
   ! 3) Finally multiply residual and frequency dependent term
   !===========================================================
   do iw=1,Xw%n_freqs
     !
     do ig_col=X_par%cols(1),X_par%cols(2)
#if defined _OPENMP
       if(n_threads_X>1) then
         call OPENMP_compute_mutex(ig_col,mutexid)
         call omp_set_lock(omp_locks(mutexid))
       endif
#endif
       !
       X_rows  = (/X_par%rows(1),min(ig_col,X_par%rows(2))/)
       X_nrows = X_rows(2)-X_rows(1)+1
       !
       ! ----    ----
       ! -xxx    -xxx
       ! ---- => ----
       ! ----    ----
       !
       call V_by_V_plus_V(X_nrows,GreenF(iw),Xo_res(X_rows(1):X_rows(2),ig_col),X_par%blc(X_rows(1):X_rows(2),ig_col,iw))
       !
       if (.not.X_FILL_UP_matrix_only) then
         !
         X_rows  = (/X_par%rows(1),min(ig_col-1,X_par%rows(2))/)
         X_nrows = X_rows(2)-X_rows(1)+1
         !
         ig_row_transp = ig_col
         X_cols_transp = X_rows
         !
         ! ----    ----
         ! -xxx    ----
         ! ---- => -x--
         ! ----    -x--
         !
         if (PAR_COM_RL_INDEX%n_CPU>1) then
           call V_by_V_plus_V(X_nrows,GreenF(iw),&
&                             conjg(Xo_res(X_rows(1):X_rows(2),ig_col)),&
&                             X_par_lower_triangle%blc(ig_row_transp,X_cols_transp(1):X_cols_transp(2),iw))
         else
           call V_by_V_plus_V(X_nrows,GreenF(iw),&
&                             conjg(Xo_res(X_rows(1):X_rows(2),ig_col)),&
&                             X_par%blc(ig_row_transp,X_cols_transp(1):X_cols_transp(2),iw))
         endif
       endif
#if defined _OPENMP
       if(n_threads_X>1) call omp_unset_lock(omp_locks(mutexid))
#endif
     enddo
     !
   enddo
   !
   if (master_thread) call live_timing(steps=1)
   !
 enddo 
 !
 !$omp end do
 !
 ! CLEAN
 !=======
 YAMBO_FREE(Xo_res)
 call elemental_collision_free(Xo_scatt)
 !
!$omp end parallel
 !
 if (iq==1.and.io_DIP) then
   call DIP_alloc('DIP_iR')
   call DIP_alloc('DIP_P')
   call DIP_alloc('DIP_spin')
   call DIP_alloc('DIP_orbital')
   call DIP_alloc('P_square') 
   call DIP_alloc('DIP_projected')
   call DIP_alloc('DIP_P_spinor')
 endif
 !
 if (coarse_grid_N>=n_out_threads) call live_timing( )
 !
 call OPENMP_update(master_thread) 
 call OPENMP_locks_reset()
 !
 current_iq=iq
 n_threads_FFT=0
 !
 call timing('Xo (procedure)',OPR='stop')
 call timing('Xo (REDUX)',OPR='start')
 !
 do iw=1,Xw%n_freqs
   call PP_redux_wait(X_par%blc(:,:,iw),COMM=PAR_COM_X_WORLD_RL_resolved%COMM)
   if (X_lower_triangle_matrix_in_use) then
     call PP_redux_wait(X_par_lower_triangle%blc(:,:,iw),COMM=PAR_COM_X_WORLD_RL_resolved%COMM)
   endif
 enddo
 !
 call timing('Xo (REDUX)',OPR='stop')
 !
 ! Populate the lower triangle/piece of Xo 
 !=========================================
 !
 if (.not.X_FILL_UP_matrix_only.and.PAR_COM_RL_INDEX%n_CPU==1) return
 !
 ! X_FILL_UP_matrix_only=.TRUE.
 !
 ! oooooo
 ! xooooo
 ! xxoooo
 ! ------
 ! ------
 ! ------
 !
 ! X_FILL_UP_matrix_only=.FALSE.
 !
 ! PAR_COM_RL_INDEX%n_CPU=1
 !
 ! oooooo
 ! oooooo
 ! oooooo
 ! oooooo
 ! oooooo
 ! oooooo
 !
 ! PAR_COM_RL_INDEX%n_CPU > 1
 !
 ! oooooo    xxx---
 ! xooooo    oxx---
 ! xxoooo    oox---
 ! ------ +  ooo---
 ! ------    ooo---
 ! ------    ooo---
 !
 ! "o" = calculated
 ! "x" = to be filled now
 !
 !$omp parallel default(shared), private(ig_col,ig_row,ig_row_transp,ig_col_transp)
 !$omp do
 do ig_col=X_par%cols(1),X_par%cols(2)
   ig_row_transp=ig_col
   if (X_FILL_UP_matrix_only) then
     do ig_row=max(ig_col+1,X_par%rows(1)),X_par%rows(2)
       ig_col_transp=ig_row
       if (i_space_inv==1) X_par%blc(ig_row,ig_col,:)=      X_par%blc(ig_row_transp,ig_col_transp,:)
       if (i_space_inv==0) X_par%blc(ig_row,ig_col,:)=conjg(X_par%blc(ig_row_transp,ig_col_transp,:))
     enddo
   else if (PAR_COM_RL_INDEX%n_CPU>1) then
     do ig_row=max(ig_col,X_par%rows(1)),X_par%rows(2)
       ig_col_transp=ig_row
       ! FILL THE UPPER PART OF X_par_lower
       X_par_lower_triangle%blc(ig_row_transp,ig_col_transp,:)=X_par%blc(ig_row_transp,ig_col_transp,:)
       ! FILL THE LOWER PART OF X_par
       X_par%blc(ig_row,ig_col,:)                             =X_par_lower_triangle%blc(ig_row,ig_col,:)
     enddo
   endif
 enddo
 !$omp end do
 !$omp end parallel
 !
end subroutine<|MERGE_RESOLUTION|>--- conflicted
+++ resolved
@@ -110,20 +110,9 @@
  ! Dipoles
  !=========
  if (iq==1) then
-<<<<<<< HEAD
-   !
-   call OPENMP_set_threads(n_threads_in=n_threads_DIP)
-   !
-   call DIPOLE_driver(Xen, Xk, X, X%q0,iq)
-   call X_Drude(iq,Xen,Xk,Xw,X%Wd,drude_GreenF)
-   !
-   call OPENMP_set_threads(n_threads_in=n_threads_X)
-   !
-=======
    call DIPOLE_dimensions(Xen,Dip,X%ib,X%q0)
    call DIPOLE_IO(Xk,Xen,Dip,'read ',io_err,'X')
    call DIPOLE_expand_and_project(Xk,Dip)   
->>>>>>> 41085e65
  endif
  !
  ! WF load
