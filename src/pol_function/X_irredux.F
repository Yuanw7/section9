!
!        Copyright (C) 2000-2017 the YAMBO team
!              http://www.yambo-code.org
!
! Authors (see AUTHORS file for details): AM,DS,AF,FA
! 
! This file is distributed under the terms of the GNU 
! General Public License. You can redistribute it and/or 
! modify it under the terms of the GNU General Public 
! License as published by the Free Software Foundation; 
! either version 2, or (at your option) any later version.
!
! This program is distributed in the hope that it will 
! be useful, but WITHOUT ANY WARRANTY; without even the 
! implied warranty of MERCHANTABILITY or FITNESS FOR A 
! PARTICULAR PURPOSE.  See the GNU General Public License 
! for more details.
!
! You should have received a copy of the GNU General Public 
! License along with this program; if not, write to the Free 
! Software Foundation, Inc., 59 Temple Place - Suite 330,Boston, 
! MA 02111-1307, USA or visit http://www.gnu.org/copyleft/gpl.txt.
!
!> @callgraph
!> @callergraph
subroutine X_irredux(iq,X_par,Xen,Xk,Xw,X)
 !
 ! Non interacting Xo
 !
 ! OPENMP parallelism  (AF & FA)
 !   The current implementation is based on mutexes (locks).
 !   At the price of some replicated memory (Xo_res) it provides a much
 !   better omp scaling.
 !
 !   _NESTING introduces the nesting of scatterbamp parallel regions inside the
 !   outer region opened here (not working yet)
 !
 ! X terminator (BG kind) implemented (IM,AF)
 ! 
 use drivers,       ONLY:l_life
 use IO_m,          ONLY:io_RESPONSE
 use pars,          ONLY:SP,cZERO,schlen
 use wrapper,       ONLY:V_by_V_plus_V
 use LIVE_t,        ONLY:live_timing
 use com,           ONLY:msg,warning
 use matrix,        ONLY:PAR_matrix
 use stderr,        ONLY:intc
 use wave_func,     ONLY:WF
 use parallel_m,    ONLY:PP_redux_wait,PAR_COM_X_WORLD,PAR_COM_RL_INDEX,myid,PAR_COM_X_WORLD_RL_resolved
 use openmp,        ONLY:OPENMP_update,n_threads_X,master_thread,OPENMP_set_threads,n_threads_X,&
&                        n_threads_DIP,n_outthr,n_innthr,OPENMP_locks_reset,n_threads_FFT
#if defined _OPENMP
 use openmp,        ONLY:OPENMP_compute_mutex,omp_locks
#endif
 use frequency,     ONLY:w_samp,bare_grid_N,coarse_grid_N,coarse_grid_Pt
<<<<<<< HEAD
 use interfaces,    ONLY:WF_load,WF_free
 use D_lattice,     ONLY:i_space_inv
=======
 use interfaces,    ONLY:WF_load
>>>>>>> 4fca3bf3
 use electrons,     ONLY:levels
 use R_lattice,     ONLY:qindx_X,bz_samp,G_m_G
 use D_lattice,     ONLY:i_space_inv
 use collision_el,  ONLY:elemental_collision,elemental_collision_free,elemental_collision_alloc
 use X_m,           ONLY:X_t,X_poles,X_Ein_poles,current_iq,X_poles_tab,X_lower_triangle_matrix_in_use,&
&                        self_detect_E_range,X_FILL_UP_matrix_only,use_X_DbGd,&
&                        l_X_terminator,X_terminator_E,X_term_E,X_par_lower_triangle
#if defined _SC 
 use drivers,       ONLY:l_sc_run,l_eval_collisions
 use SC,            ONLY:it_now
#endif
#if defined _TIMING
 use timing_m,      ONLY:timing
#endif
#include<memory.h>
 type(PAR_matrix)     :: X_par
 type(levels)         :: Xen
 type(bz_samp)        :: Xk
 type(X_t)            :: X
 type(w_samp)         :: Xw
 integer              :: iq
 !
 ! Work Space
 !
 character(schlen)        :: live_t_string
 integer                  :: ig1,ig2,iw,n_poles,i_cg,i_bg,mutexid,ngrho,X_cols(2)
 logical                  :: force_bare_X_G,Drude_pole,skip_WF_load
 real(SP)                 :: minmax_ehe(2,PAR_COM_X_WORLD%n_CPU),cutoff
 complex(SP)              :: GreenF(Xw%n_freqs),drude_GreenF(Xw%n_freqs)
 complex(SP),allocatable  :: Xo_res(:,:)
 integer,    external     :: X_eh_setup
 type(elemental_collision):: Xo_scatt
 !
 ! Defaults & Setups
 !===================
 X_par%blc(:,:,:)                 = cZERO
 GreenF                           = cZERO
 drude_GreenF                     = cZERO
 if (X_lower_triangle_matrix_in_use) X_par_lower_triangle%blc(:,:,:) = cZERO
 !
 ! Logicals to use bare or Double Grid GF (no poles accumulation)
 !=======================================================
 force_bare_X_G=use_X_DbGd.or.allocated(Xen%W).or.allocated(Xen%GreenF)
 !
 skip_WF_load= (iq==1.and.X%ng==1)
 !
 !  Optical strengths
 !=====================
 if (iq==1) then
   !
   call OPENMP_set_threads(n_threads_in=n_threads_DIP)
   !
   call DIPOLE_driver(Xen, Xk, X, X%q0)
   call X_Drude(iq,Xen,Xk,Xw,X%Wd,drude_GreenF)
   !
   call OPENMP_set_threads(n_threads_in=n_threads_X)
   !
 endif
 !
 ! WF load
 !=========
 ngrho=X%ng
 if (l_X_terminator) ngrho=maxval(G_m_G)
 !
 if(.not.skip_WF_load) call WF_load(WF,ngrho,maxval(qindx_X(:,:,2)),X%ib,(/1,Xk%nibz/),title='-X')
 !
#if defined _TIMING
 call timing('Xo (procedure)',OPR='start')
#endif
 !
 ! Poles tabulation
 !==================
 if(l_X_terminator) then
   cutoff=minval(Xen%E(X%ib(2),:,:))
   X_term_E=cutoff+X_terminator_E
 endif
 !
 if (iq/=current_iq) then
   !
   n_poles=X_eh_setup(-iq,X,Xen,Xk,minmax_ehe)
   !
   if (n_poles==0) call warning(' [CPU '//trim(intc(myid))//'] has no poles')
   !
   YAMBO_ALLOC(X_poles_tab,(n_poles,4))
   !
   if (.not.force_bare_X_G) call FREQUENCIES_coarse_grid('X',X_poles,n_poles,X%cg_percentual,X_Ein_poles,l_X_terminator)
   if (     force_bare_X_G) call FREQUENCIES_coarse_grid('X',X_poles,n_poles,0._SP,0.0_SP,.FALSE.)
   !
   minmax_ehe=0._SP
   !
   n_poles=X_eh_setup(iq,X,Xen,Xk,minmax_ehe(:,PAR_COM_X_WORLD%CPU_id+1))
   !
   YAMBO_FREE(X_poles)
   YAMBO_FREE(X_Ein_poles)
   !
   if (self_detect_E_range) then
     call PP_redux_wait(minmax_ehe,COMM=PAR_COM_X_WORLD%COMM)
     Xw%er(1)=minval(minmax_ehe(1,:))
     Xw%er(2)=maxval(minmax_ehe(2,:))
   endif
   !
   ! This call is needed as Xw%p is deallocated inside
   ! the q-loop of X_em1. But only when the EM1D is written or when it is not but we are not doing
   ! lifetimes calculations
   !
   if (io_RESPONSE.or.(.not.io_RESPONSE.and..not.l_life)) call FREQUENCIES_setup(Xw)
   !
 endif 
 !
 ! GPL_EXCLUDE_START
 !
#if defined _ELPH
 !
 ! Green Functions must be all mapped to the Xw range so
 ! to be easily convoluted
 !
 if (allocated(Xen%GreenF).and.current_iq==0) call X_GreenF_remap(X%ib,Xen,Xw)
 !
#endif
 !
 ! GPL_EXCLUDE_END
 !
 ! Time-Rev is Spatial Inv => only half X is eval
 !                            ===================
 if (X_FILL_UP_matrix_only.and.current_iq==0) call msg('s','[X] Upper matrix triangle filled')
 !
 ! omp settings and workspace
 !=================================
 !
#if defined _OPENMP
#  if defined _NESTING
 call OPENMP_set_threads(n_threads_in=n_threads_X, use_nested=.true.)
 n_threads_FFT=n_innthr
 call msg('s','[X] NESTED openmp parallelism on: n_outthr/n_innthr = ',(/n_outthr,n_innthr/))
#  else
 call OPENMP_set_threads(n_threads_in=n_threads_X, use_nested=.false.)
 n_threads_FFT=1
 call msg('s','[X] NESTED openmp parallelism off')
#  endif
#endif
 call OPENMP_locks_reset(INIT=.true.,nlocks=16)
 !
 ! Timing
 !========
 live_t_string='Xo@q['//trim(intc(iq))//'] '
 !
#if defined _SC 
 if (l_sc_run.and..not.l_eval_collisions) live_t_string='Xo @it['//trim(intc(it_now))//'] '
#endif
 !
 if(coarse_grid_N>0) call live_timing(trim(live_t_string),coarse_grid_N/n_outthr)
 !
 ! OpenMP setup
 !==============
 !
#if defined _OPENMP
!$omp parallel num_threads(n_outthr) default(shared), &
!$omp &        private(i_cg, Drude_pole,GreenF, i_bg, Xo_res, Xo_scatt, ig1, iw, mutexid,X_cols)
#endif
 !
 call OPENMP_update(master_thread)
 !
 ! memory estimate and local alloc
 !=================================
 YAMBO_ALLOC(Xo_res,(X_par%rows(1):X_par%rows(2),X_par%cols(1):X_par%cols(2)))
 call elemental_collision_free(Xo_scatt,INIT_ONLY=.true.)
 call elemental_collision_alloc(Xo_scatt,NG=ngrho,TITLE="Xo") 
 !
 ! MAIN LOOP
 !===========
 !
#if defined _OPENMP
!$omp do
#endif
 do i_cg = 1,coarse_grid_N
   !
   i_bg=sum(bare_grid_N(1:i_cg-1))+1
   !
   ! 1) First compute the residuals
   !================================
   call X_irredux_residuals(Xen,Xk,X,i_cg,iq,Xo_res,Xo_scatt)
   !
   ! 2) Then the frequency dependent term
   !=======================================
   Drude_pole= (iq==1) .and. abs(coarse_grid_Pt(i_cg))<1.E-5
   !
   if(Drude_pole.and.X_par%rows(1)==1.and.X_par%cols(1)==1) then
#if defined _OPENMP
     !$omp critical
#endif
     X_par%blc(1,1,:)=X_par%blc(1,1,:)+Xo_res(1,1)*drude_GreenF(:)/real(bare_grid_N(i_cg))
#if defined _OPENMP
     !$omp end critical
#endif
     call live_timing(steps=1)
     cycle
   endif
   !
   ! GPL_EXCLUDE_START
   !
#if defined _ELPH
   if( allocated(Xen%GreenF) ) then
     call X_GreenF_convoluted(iq,X_poles_tab(i_bg,:),Xw,Xen,Xk,GreenF,X%ordering)
   else
     call X_GreenF_analytical(iq,X_poles_tab(i_bg,:),Xw,Xen,Xk,GreenF,X%ordering,'G',.FALSE.)
   endif
#else
   !
   ! GPL_EXCLUDE_END
   !
   call X_GreenF_analytical(iq,X_poles_tab(i_bg,:),Xw,Xen,Xk,GreenF,X%ordering,'G',.FALSE.)
   !
   ! GPL_EXCLUDE_START
   !
#endif
   !
   ! GPL_EXCLUDE_END
   !
   ! 3) Finally multiply residual and frequency dependent term
   !===========================================================
   do iw=1,Xw%n_freqs
     !
     do ig1=X_par%rows(1),X_par%rows(2)
#if defined _OPENMP
       call OPENMP_compute_mutex(ig1,mutexid)
       call omp_set_lock(omp_locks(mutexid))
#endif
       !
       X_cols=(/ig1,X_par%cols(2)/)
       !
       ! ----    ----
       ! -xxx    -xxx
       ! ---- => ----
       ! ----    ----
       !
       call V_by_V_plus_V(X_cols(2)-X_cols(1)+1,GreenF(iw),Xo_res(ig1,X_cols(1):X_cols(2)),&
&                         X_par%blc(ig1,X_cols(1):X_cols(2),iw))
       !
       if (.not.X_FILL_UP_matrix_only) then
         !
         X_cols(1)=ig1+1
         !
         ! ----    ----
         ! -xxx    ----
         ! ---- => -x--
         ! ----    -x--
         !
         if (PAR_COM_RL_INDEX%n_CPU>1) then
           call V_by_V_plus_V(X_cols(2)-X_cols(1)+1,GreenF(iw),&
&                             conjg(Xo_res(ig1,X_cols(1):X_cols(2))),&
&                             X_par_lower_triangle%blc(X_cols(1):X_cols(2),ig1,iw))
         else
           call V_by_V_plus_V(X_cols(2)-X_cols(1)+1,GreenF(iw),&
&                             conjg(Xo_res(ig1,X_cols(1):X_cols(2))),&
&                             X_par%blc(X_cols(1):X_cols(2),ig1,iw))
         endif
       endif
#if defined _OPENMP
       call omp_unset_lock(omp_locks(mutexid))
#endif
     enddo
     !
   enddo
   !
   if (master_thread) call live_timing(steps=1)
   !
 enddo 
 !
#if defined _OPENMP
!$omp end do
#endif
 !
 ! CLEAN
 !=======
 YAMBO_FREE(Xo_res)
 call elemental_collision_free(Xo_scatt)
 !
#if defined _OPENMP
!$omp end parallel
#endif
 !
 !
 if(coarse_grid_N>0) call live_timing()
 !
 call OPENMP_update(master_thread) 
 call OPENMP_locks_reset()
 !
 current_iq=iq
 n_threads_FFT=0
 !
#if defined _TIMING
 call timing('Xo (procedure)',OPR='stop')
 call timing('Xo (REDUX)',OPR='start')
#endif
 !
 do iw=1,Xw%n_freqs
   call PP_redux_wait(X_par%blc(:,:,iw),COMM=PAR_COM_X_WORLD_RL_resolved%COMM)
   if (X_lower_triangle_matrix_in_use) then
     call PP_redux_wait(X_par_lower_triangle%blc(:,:,iw),COMM=PAR_COM_X_WORLD_RL_resolved%COMM)
   endif
 enddo
 !
#if defined _TIMING
 call timing('Xo (REDUX)',OPR='stop')
#endif
 !
 ! Populate the lower triangle/piece of Xo 
 !=========================================
 !
 if (.not.X_FILL_UP_matrix_only.and.PAR_COM_RL_INDEX%n_CPU==1) return
 !
 ! X_FILL_UP_matrix_only=.TRUE.
 !
 ! oooooo
 ! xooooo
 ! xxoooo
 ! ------
 ! ------
 ! ------
 !
 ! X_FILL_UP_matrix_only=.FALSE.
 !
 ! PAR_COM_RL_INDEX%n_CPU=1
 !
 ! oooooo
 ! oooooo
 ! oooooo
 ! oooooo
 ! oooooo
 ! oooooo
 !
 ! PAR_COM_RL_INDEX%n_CPU > 1
 !
 ! oooooo    xxx---
 ! xooooo    oxx---
 ! xxoooo    oox---
 ! ------ +  ooo---
 ! ------    ooo---
 ! ------    ooo---
 !
 ! "o" = calculated
 ! "x" = to be filled now
 !
#if defined _OPENMP
 !$omp parallel default(shared), private(ig2,ig1)
 !$omp do
#endif
 do ig1=X_par%rows(1),X_par%rows(2)
   if (X_FILL_UP_matrix_only) then
     do ig2=X_par%cols(1),ig1-1
       if (i_space_inv==1) X_par%blc(ig1,ig2,:)=X_par%blc(ig2,ig1,:)
       if (i_space_inv==0) X_par%blc(ig1,ig2,:)=conjg(X_par%blc(ig2,ig1,:))
     enddo
   else if (PAR_COM_RL_INDEX%n_CPU>1) then
     do ig2=X_par%cols(1),ig1
       X_par_lower_triangle%blc(ig2,ig1,:)=X_par%blc(ig2,ig1,:)
       X_par%blc(ig1,ig2,:)               =X_par_lower_triangle%blc(ig1,ig2,:)
     enddo
   endif
 enddo
#if defined _OPENMP
 !$omp end do
 !$omp end parallel
#endif
 !
end subroutine<|MERGE_RESOLUTION|>--- conflicted
+++ resolved
@@ -53,12 +53,7 @@
  use openmp,        ONLY:OPENMP_compute_mutex,omp_locks
 #endif
  use frequency,     ONLY:w_samp,bare_grid_N,coarse_grid_N,coarse_grid_Pt
-<<<<<<< HEAD
  use interfaces,    ONLY:WF_load,WF_free
- use D_lattice,     ONLY:i_space_inv
-=======
- use interfaces,    ONLY:WF_load
->>>>>>> 4fca3bf3
  use electrons,     ONLY:levels
  use R_lattice,     ONLY:qindx_X,bz_samp,G_m_G
  use D_lattice,     ONLY:i_space_inv
