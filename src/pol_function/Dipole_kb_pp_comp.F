!
! Copyright (C) 2000-2013 A. Marini and the YAMBO team 
!              http://www.yambo-code.org
!
! Copyright (C) 1992-2005, Lucia Reining, Valerio Olevano,
!   Francesco Sottile, Stefan Albrecht, Giovanni Onida,
!                    Fabien Bruneval
! 
! This file is distributed under the terms of the GNU 
! General Public License. You can redistribute it and/or 
! modify it under the terms of the GNU General Public 
! License as published by the Free Software Foundation; 
! either version 2, or (at your option) any later version.
!
! This program is distributed in the hope that it will 
! be useful, but WITHOUT ANY WARRANTY; without even the 
! implied warranty of MERCHANTABILITY or FITNESS FOR A 
! PARTICULAR PURPOSE.  See the GNU General Public License 
! for more details.
!
! You should have received a copy of the GNU General Public 
! License along with this program; if not, write to the Free 
! Software Foundation, Inc., 59 Temple Place - Suite 330,Boston, 
! MA 02111-1307, USA or visit http://www.gnu.org/copyleft/gpl.txt.
!
subroutine Dipole_kb_pp_comp(ik,i_spin,Xk,kbv)
 !
 use pars,          ONLY:SP,pi
 use vec_operate,   ONLY:iku_v_norm,v_norm,c2a
 use R_lattice,     ONLY:b,g_vec,bz_samp
 use D_lattice,     ONLY:n_atomic_species,atom_pos,n_atoms_species
 use pseudo,        ONLY:pp_kbv_dim,pp_n_l_times_proj_max,pp_n_l_comp,pp_kbs,&
&                        pp_kb,pp_kbd,pp_table,pp_n_l_max,kbv_spin
 use wave_func,     ONLY:wf,wf_ng
 implicit none
 type(bz_samp) :: Xk
 complex(SP)   :: kbv(wf_ng,pp_kbv_dim,7)
 integer       :: ik,i_spin
 ! 
 ! Work Space
 !
 integer     :: ig,igm,i1,is,ia,il,i_pp,im,pp_spin  !,i_proj
 complex(SP) :: Ylm(pp_n_l_max,2*pp_n_l_max+1),&
&               dYlm(2,pp_n_l_max,2*pp_n_l_max+1),c1(n_atomic_species),c2(4)
 real(SP)    :: Ygrad(2,3),v1(3),v2(3),r1,r2
 !
 kbv=(0._SP,0._SP)
 igm=1
 if (iku_v_norm(Xk%pt(ik,:))<=1.E-5) igm=2
 do ig=igm,wf_ng
   call c2a(b,(Xk%pt(ik,:)+g_vec(ig,:)),v1,'ki2c')
   call c2a(b,g_vec(ig,:),v2,'ki2c')
   r1=v_norm(v1)
   call Dipole_kb_Ylm(Ylm,dYlm,Ygrad,pp_n_l_max,v1)
   i1=0
   do is = 1,n_atomic_species
     do ia = 1,n_atoms_species(is)
       r2 = dot_product(v2,atom_pos(:,ia,is))
       c1(is) = cmplx(cos(r2),sin(r2))
       do i_pp=1,pp_n_l_times_proj_max
         il =      pp_table(1,is,i_pp)
         !i_proj  = pp_table(2,is,i_pp)
         pp_spin = pp_table(3,is,i_pp)
<<<<<<< HEAD
         if (pp_spin==0) cycle
         !
=======
         if(pp_spin==0) cycle
         if(pp_spin> 1) cycle
>>>>>>> 9baabff2
         do im = 1,2*(il-1)+1
           i1=i1+1
           kbv_spin(i1)=pp_spin
           !
           c2(1)=sqrt(4.*pi/(2.*(il-1.)+1.))*Ylm(il,im)
           c2(2:4)=sqrt(4.*pi/(2.*(il-1.)+1.))*&
&                    (dYlm(1,il,im)*Ygrad(1,:)+dYlm(2,il,im)*Ygrad(2,:))
           !
           if(pp_spin==1) then
             kbv(ig,i1,1)=c2(1)*&
&                          pp_kb(ig,is,i_pp,i_spin)*c1(is)
             kbv(ig,i1,2:4)=c1(is)*pp_kbs(is,i_pp)*&
&              (v1(:)/r1*pp_kbd(ig,is,i_pp,i_spin)*c2(1)+pp_kb(ig,is,i_pp,i_spin)*c2(2:4))
           endif
           !
           ! SO component
           !
           if(pp_spin==2) then
             kbv(ig,i1,5)=-(0.,1.)*c1(is)*&
&                               (v1(2)*c2(3)-v1(3)*c2(2))*pp_kb(ig,is,i_pp,i_spin)
             kbv(ig,i1,6)=+(0.,1.)*c1(is)*&
&                               (v1(1)*c2(3)-v1(3)*c2(1))*pp_kb(ig,is,i_pp,i_spin)
             kbv(ig,i1,7)=-(0.,1.)*c1(is)*&
&                               (v1(1)*c2(2)-v1(2)*c2(1))*pp_kb(ig,is,i_pp,i_spin)
           endif
           !
         enddo
       enddo
     enddo
   enddo
 enddo
 !
end subroutine<|MERGE_RESOLUTION|>--- conflicted
+++ resolved
@@ -61,13 +61,7 @@
          il =      pp_table(1,is,i_pp)
          !i_proj  = pp_table(2,is,i_pp)
          pp_spin = pp_table(3,is,i_pp)
-<<<<<<< HEAD
-         if (pp_spin==0) cycle
-         !
-=======
          if(pp_spin==0) cycle
-         if(pp_spin> 1) cycle
->>>>>>> 9baabff2
          do im = 1,2*(il-1)+1
            i1=i1+1
            kbv_spin(i1)=pp_spin
