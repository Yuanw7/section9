--- conflicted
+++ resolved
@@ -73,17 +73,10 @@
  !
  self_detect_E_range=.false.
  !
-<<<<<<< HEAD
-=======
  ! Check if there is a Efield directions average to be done
  !
  call X_AVERAGE_setup("INIT",-1,X%q0)
  !
- ! Some check
- !
- if(X%ib(2)>Xen%nb) call error("Too many bands required in X. Run DFT with more bands!")
- !
->>>>>>> 756c4716
  l_X_terminator = X_terminator_Kind/='none'
  if (l_X_terminator.and.trim(X_terminator_Kind)/='BG') then
    call error(' [X] unknown X_terminator_Kind = '//trim(X_terminator_Kind))
