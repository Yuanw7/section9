--- conflicted
+++ resolved
@@ -30,11 +30,7 @@
 #if defined _PL
  use drivers,       ONLY:l_photolum
 #endif
-<<<<<<< HEAD
- use X_m,           ONLY:X_t,X_alloc,X_mat,self_detect_E_range,X_poles,Integrating_over_Qs,&
-=======
  use X_m,           ONLY:X_t,X_alloc,X_mat,self_detect_E_range,X_poles,X_is_integrated,&
->>>>>>> 7e2111b6
 &                        l_X_terminator,X_terminator_Kind,Chi_linalg_mode,X_use_lin_sys
  use frequency,     ONLY:w_samp
  use R_lattice,     ONLY:bz_samp,nqibz
@@ -202,11 +198,7 @@
  ! As we are cycling over the q-points the screened interaction evaluated here is supposed
  ! to be used as an integrand. Some procedures (like the DbGd) changes accordingly.
  !
-<<<<<<< HEAD
- Integrating_over_Qs=.true.
-=======
  X_is_integrated=.true.
->>>>>>> 7e2111b6
  !
  do iq=X%iq(1),X%iq(2)
    !
@@ -260,11 +252,7 @@
    !
  enddo
  !
-<<<<<<< HEAD
- Integrating_over_Qs=.false.
-=======
  X_is_integrated=.false.
->>>>>>> 7e2111b6
  l_X_terminator=.false.
  !
  ! CLEAN (2)
