--- conflicted
+++ resolved
@@ -36,7 +36,7 @@
  use electrons,     ONLY:levels
  use parallel_m,    ONLY:PP_redux_wait,PAR_IND_Q,PAR_Q_index, PAR_nq, &
 &                        PAR_IND_Xk_ibz,PAR_IND_CON_BANDS_X,PAR_IND_VAL_BANDS_X,PAR_COM_X_WORLD,&
-&                        PAR_COM_X_WORLD_RL_resolved,master_cpu
+&                        PAR_COM_X_WORLD_RL_resolved
  use wave_func,     ONLY:WF_buffered_IO,WF,WF_buffer
  use IO_m,          ONLY:io_control,OP_RD_CL,OP_APP_CL,VERIFY,REP,io_RESPONSE,OP_WR_CL
  use com,           ONLY:depth
@@ -201,14 +201,6 @@
    !
  endif
  !
- ! AM. Dec 2019. master_cpu below is needed because when the RL vectors are parallelized
- ! more than 1 cpu (beside the master) has WRITING rights. But only 1 CPU must write the DB header.
- !
- if (i_err/=0.and.master_cpu) then
-   call io_control(ACTION=OP_WR_CL,COM=REP,SEC=(/1/),  ID=Xdb)
-   i_err=io_X(X,Xw,Xdb)
- endif
- !
  call PP_redux_wait()
  !
  do iq=X%iq(1),X%iq(2)
@@ -234,18 +226,11 @@
      !
    endif
    !
-<<<<<<< HEAD
    if (iq==1) then
-#if defined _PAR_IO
-     call io_control(ACTION=OP_WR_CL,COM=REP,SEC=(/1/),ID=Xdb,COMM=PAR_COM_X_WORLD%COMM)
-#else
      call io_control(ACTION=OP_WR_CL,COM=REP,SEC=(/1/),ID=Xdb)
-#endif
      i_err=io_X(X,Xw,Xdb)
    endif
    !
-=======
->>>>>>> d8513521
    ! Allocation
    !
    iq_mem=PAR_Q_index(iq)
@@ -291,11 +276,7 @@
    !
    X%ng_db=X%ng
    !
-#if defined _PAR_IO
-   call io_control(ACTION=OP_APP_CL,COM=REP,SEC=(/2*iq,2*iq+1/),ID=Xdb,COMM=PAR_COM_X_WORLD%COMM)
-#else
    call io_control(ACTION=OP_APP_CL,COM=REP,SEC=(/2*iq,2*iq+1/),ID=Xdb)
-#endif
    i_err=io_X(X,Xw,Xdb)
    !
    ! CLEAN (1)
