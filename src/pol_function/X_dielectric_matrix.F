--- conflicted
+++ resolved
@@ -30,15 +30,10 @@
 #if defined _PL
  use drivers,       ONLY:l_photolum
 #endif
-<<<<<<< HEAD
  use DIPOLES,       ONLY:DIPOLE_t,DIP_alloc
  use X_m,           ONLY:X_t,X_alloc,self_detect_E_range,X_poles,X_is_integrated,&
 &                        l_X_terminator,X_terminator_Kind,X_mat,X_par,X_par_lower_triangle
-=======
- use X_m,           ONLY:X_t,X_alloc,self_detect_E_range,X_poles,&
-&                        l_X_terminator,X_terminator_Kind,X_mat,X_par,X_par_lower_triangle,&
 &                        X_DbGd_nkpt_at_q,use_X_DbGd,X_DbGd_nkpt_at_q_table
->>>>>>> d9d8ce7d
  use frequency,     ONLY:w_samp
  use R_lattice,     ONLY:bz_samp,nqibz
  use electrons,     ONLY:levels
