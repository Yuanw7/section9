!
!        Copyright (C) 2000-2021 the YAMBO team
!              http://www.yambo-code.org
!
! Authors (see AUTHORS file for details): AM, DS
! 
! This file is distributed under the terms of the GNU 
! General Public License. You can redistribute it and/or 
! modify it under the terms of the GNU General Public 
! License as published by the Free Software Foundation; 
! either version 2, or (at your option) any later version.
!
! This program is distributed in the hope that it will 
! be useful, but WITHOUT ANY WARRANTY; without even the 
! implied warranty of MERCHANTABILITY or FITNESS FOR A 
! PARTICULAR PURPOSE.  See the GNU General Public License 
! for more details.
!
! You should have received a copy of the GNU General Public 
! License along with this program; if not, write to the Free 
! Software Foundation, Inc., 59 Temple Place - Suite 330,Boston, 
! MA 02111-1307, USA or visit http://www.gnu.org/copyleft/gpl.txt.
!
integer function X_dielectric_matrix(Xen,Xk,q,X,Xw,Dip,SILENT_MODE)
 ! 
 ! Calculates and stores on file the dielectric matrix.
 !
<<<<<<< HEAD
 use pars,          ONLY:SP
 use drivers,       ONLY:l_alda_fxc,l_gw0,l_life,l_rpa_IP 
=======
 use pars,          ONLY:SP,cZERO,schlen
 use drivers,       ONLY:l_alda_fxc,l_gw0,l_life
>>>>>>> 756c4716
 use DIPOLES,       ONLY:DIPOLE_t,DIP_alloc
 use X_m,           ONLY:X_t,X_ALLOC_elemental,self_detect_E_range,X_poles,l_recalculate_X,l_write_disk_Xo,&
&                        l_X_terminator,X_terminator_Kind,X_mat,X_par,X_par_lower_triangle,&
&                        X_DbGd_nkpt_at_q,use_X_DbGd,X_DbGd_nkpt_at_q_table,X_Double_Grid_setup,&
&                        n_OPTICAL_dir_to_eval,X_par_average
 use stderr,        ONLY:intc
 use frequency,     ONLY:w_samp
 use R_lattice,     ONLY:bz_samp,nqibz
 use electrons,     ONLY:levels
 use parallel_int,  ONLY:PP_redux_wait,PARALLEL_global_indexes,PARALLEL_WF_distribute,PARALLEL_WF_index
 use parallel_m,    ONLY:PAR_IND_Q_ibz,PAR_Q_ibz_index,PAR_nQ_ibz,PAR_COM_X_WORLD,&
&                        PAR_IND_Xk_ibz,PAR_IND_CON_BANDS_X,PAR_IND_VAL_BANDS_X
 use wave_func,     ONLY:WF_buffered_IO,WF,WF_buffer
 use IO_int,        ONLY:io_control
 use IO_m,          ONLY:OP_RD_CL,OP_APP_CL,VERIFY,REP,io_RESPONSE
 use com,           ONLY:depth
 use TDDFT,         ONLY:F_xc_gspace
 use interfaces,    ONLY:WF_load,WF_free
 use QP_m,          ONLY:QP_n_W_freqs_redux
 use matrix,        ONLY:MATRIX_reset,MATRIX_copy
 !
#include<memory.h>
 !
 type(levels)  ::Xen 
 type(bz_samp) ::Xk,q
 type(X_t)     ::X
 type(DIPOLE_t)::Dip
 type(w_samp)  ::Xw
 logical       ::SILENT_MODE
 !
 ! External
 !
 integer, external    :: io_X,X_eh_setup
 !
 ! Work Space
 !
<<<<<<< HEAD
 integer              :: iq,ID(2),i_err,X_MEM_n_freqs,io_X_done(nqibz),iq_mem,&
&                        X_MEM_n_tot_freqs,n_poles
=======
 integer              :: iq,iq_dir,Xdb,i_err,X_MEM_n_freqs,io_X_done(nqibz),iw,iq_mem,n_poles,iw_X_mat
>>>>>>> 756c4716
 real(SP)             :: minmax_ehe(2)
 character(1)         :: sec_mode
 character(schlen)    :: X_what
 !
 ! logicals and control
 !
 self_detect_E_range=.false.
 !
 ! Check if there is a Efield directions average to be done
 !
 call X_AVERAGE_setup("INIT",-1,X%q0)
 !
 ! Some check
 !
 if(X%ib(2)>Xen%nb) call error("Too many bands required in X. Run DFT with more bands!")
 !
 l_X_terminator = X_terminator_Kind/='none'
 if (l_X_terminator.and.trim(X_terminator_Kind)/='BG') then
   call error(' [X] unknown X_terminator_Kind = '//trim(X_terminator_Kind))
 endif
 !
 X%ngostnts=Dip%ng
 !
 ! TDDFT KERNEL SETUP (-1 argument)
 !
 call TDDFT_do_X_W_typs(-1,X,Xw)
 !
 ! Sectioning
 !
 sec_mode='*'
 if (depth>0) sec_mode='='
 !
 X_dielectric_matrix=-1
 !
 if (X%whoami==1) then
   if (.not.SILENT_MODE) call section(sec_mode,'Dynamical IP Response Function Matrix')
   X_MEM_n_freqs =Xw%n_freqs
 else if (X%whoami==2) then
   if (.not.SILENT_MODE) call section(sec_mode,'Static Dielectric Matrix')
   Xw%n_freqs    =1
   X_MEM_n_freqs =1
 else if (X%whoami==3) then
   if (.not.SILENT_MODE) call section(sec_mode,'Dynamical Dielectric Matrix')
   if (l_gw0) self_detect_E_range=.true.
   !
   ! X_n_freqs defines the size of each q-block loaded in memory when io_RESPONSE=.FALSE.
   ! Note that in lifetimes calculations it is QP_n_W_freqs_redux=MAX(all q-dependent frequencies)
   !
   X_MEM_n_freqs             = Xw%n_freqs
   if (l_life) X_MEM_n_freqs = QP_n_W_freqs_redux
   !
 else if (X%whoami==4) then
   if (.not.SILENT_MODE) call section(sec_mode,'Dynamic Dielectric Matrix (PPA)')
   Xw%n_freqs    =2
   X_MEM_n_freqs =2
   Xw%er=(/epsilon(1._SP),0._SP/)
   Xw%dr=(/0._SP,X%ppaE/)
   X%ordering='R'
 endif
 !
 call X_pre_setup(Xen,Xk,X)
 !
 if (l_write_disk_Xo) then
   if (.not.SILENT_MODE) call warning('On-the-fly extraction of IP Response Function Matrix')
 endif
 !
 ! Build frequency range only if Xw%p was not already allocated
 ! like in LifeTimes calculations or when self_detect_E_range=.TRUE. (real axis GW)
 !
 call FREQUENCIES_setup(Xw)
 !
 ! Prepare the IO (and check if q has been already done)
 !
 io_X_done=-1
 i_err=-1
 !
 if (X%iq(1)>1) io_X_done(:X%iq(1)-1)=1
 !
 if (io_RESPONSE.and..not.l_recalculate_X) then
   !
   call io_control(ACTION=OP_RD_CL,COM=REP,SEC=(/1/),MODE=VERIFY,ID=ID(1))
   i_err=io_X(X,Xw,ID(1))
   !
   if (i_err==0) then
     !
     do iq=X%iq(1),X%iq(2)
       !
       ! In the next lines Yambo will VERIFY the em1d database
       ! to check if this iq has been already done. 
       ! When self_detect_E_range=.TRUE. however the Xw%er setup is
       ! done only in X_os and the VERIFY fails. This is why the procedure
       ! must be repeated here:
       !
       if (self_detect_E_range) then
         n_poles=X_eh_setup(-iq,X,Xen,Xk,minmax_ehe)
         YAMBO_FREE(X_poles)
         Xw%er=minmax_ehe
       endif
       !
       call io_control(ACTION=OP_RD_CL,COM=REP,SEC=(/2*iq/),MODE=VERIFY,ID=ID(1))
       io_X_done(iq)=io_X(X,Xw,ID(1))
       !
     enddo
     !
   endif
   !
   ! All q databases done
   !
   if (all(io_X_done(X%iq(1):X%iq(2))>0)) then
     call FREQUENCIES_reset(Xw,"all")
     if (X%iq(1)==X%iq(2)) X_dielectric_matrix=X%iq(1)
     return
   endif
   !
 endif
 !
 ! Parallel distribution
 !=======================
 if (.not.(l_life.and.X%iq(1)>1)) then
   call PARALLEL_global_indexes(Xen,Xk,q," ",RESET=.TRUE.,X=X)
   call PARALLEL_global_indexes(Xen,Xk,q,"Response_G_space_and_IO",X=X) 
 endif
 call X_half_mat_check(Xen,Xk,Xw)
 !
 if (     io_RESPONSE) X_MEM_n_tot_freqs=Xw%n_freqs
 if (.not.io_RESPONSE) X_MEM_n_tot_freqs=X_MEM_n_freqs*PAR_nQ_ibz
 if (.not.allocated(X_par)) then
   if (     io_RESPONSE) allocate(X_par(1))
#if !defined _PAR_IO
   if (     io_RESPONSE) call X_ALLOC_elemental('X',(/X%ng,X%ng,X_MEM_n_tot_freqs/))
#endif
   if (.not.io_RESPONSE) allocate(X_par(PAR_nQ_ibz))
   if (.not.io_RESPONSE) call X_ALLOC_elemental('X',(/X%ng,X%ng,X_MEM_n_tot_freqs/))
 endif
 !
 ! WF distribution 
 !=================
 !
 if (.not.(l_life.and.X%iq(1)>1)) then
   call PARALLEL_WF_distribute(K_index=PAR_IND_Xk_ibz,&
&                              B_index=PAR_IND_CON_BANDS_X(X%whoami),&
&                              Bp_index=PAR_IND_VAL_BANDS_X(X%whoami),&
&                              CLEAN_UP=.TRUE.)
   !
   if (WF_buffered_IO) then
     !
     call WF_load(WF_buffer,0,1,X%ib,(/1,Xk%nibz/),space='B',title='-BUFFER')
     !
   endif
   !
 endif
 !
 call PP_redux_wait()
 !
 if (X%iq(1)<=1 .and. 1<=X%iq(2) .and. io_X_done(1)<=0 .and. PAR_IND_Q_ibz%element_1D(1) ) then
   !
   ! TDDFT setup
   !
   call TDDFT_do_X_W_typs(1,X,Xw)
   !
   ! DbGd setup
   !
   call X_Double_Grid_setup(1,Xk,Xk%FGbz)
   !
   ! ALDA (only once) 
   !
   if (l_alda_fxc.and..not.allocated(F_xc_gspace)) then
     !
     call PARALLEL_WF_index(COMM=PAR_COM_X_WORLD)
     !
     call TDDFT_ALDA_G_space(Xen,Xk)
     !
   endif
   !
   call                      elemental_IO( 0 , .FALSE. )
   if (l_write_disk_Xo) call elemental_IO( 0 , .TRUE. )
   !
 endif
 !
 call PP_redux_wait()
 !
 do iq=X%iq(1),X%iq(2)
   !
   if (     io_X_done(iq) > 0       ) cycle
   if (.not.PAR_IND_Q_ibz%element_1D(iq)) cycle
   !
   ! Average setup
   !
   call X_AVERAGE_setup("Q-LOOP",iq,X%q0)
   !
   if (iq/=1) then
     !
     ! TDDFT setup
     !
     call TDDFT_do_X_W_typs(iq,X,Xw)
     !
     ! DbGd setup
     !
     call X_Double_Grid_setup(iq,Xk,Xk%FGbz)
     !
     ! ALDA (only once) 
     !
     if (l_alda_fxc.and..not.allocated(F_xc_gspace)) then
       !
       call PARALLEL_WF_index(COMM=PAR_COM_X_WORLD)
       !
       call TDDFT_ALDA_G_space(Xen,Xk)
       !
     endif
     !
   endif
   !
   ! Allocation Index
   iq_mem=PAR_Q_ibz_index(iq)
   if (io_RESPONSE) iq_mem=1
<<<<<<< HEAD
   call X_ALLOC_parallel(X_par(iq_mem),X%ng,Xw%n_freqs,"XUP")
=======
>>>>>>> 756c4716
   !
   ! Live timing string
   X_what=" "
   !
<<<<<<< HEAD
   if (l_write_disk_Xo) then
     call X_mat_filling(iq_mem,X,Xw,X_MEM_n_freqs,X_MEM_n_tot_freqs,X_mat)
     call elemental_IO( iq , .TRUE. )
=======
   do iq_dir=1,n_OPTICAL_dir_to_eval
     !
     call X_PARALLEL_alloc(X_par(iq_mem),X%ng,Xw%n_freqs,"XUP")
     !
     if (n_OPTICAL_dir_to_eval>1) call X_AVERAGE_setup("DIR-LOOP",iq_dir,X%q0)
     if (n_OPTICAL_dir_to_eval>1) X_what="("//trim(intc(iq_dir))//" of "//trim(intc(n_OPTICAL_dir_to_eval))//")"
     !
     call X_irredux(iq,"Xo"//trim(X_what),X_par(iq_mem),Xen,Xk,Xw,X,Dip)  
     !
     ! When X%whoami == 1 X is Xo (ACFDT). 
     !
     if (X%whoami/=1) call X_redux(iq,"X"//trim(X_what),X_par(iq_mem),Xw,X)
     !
     if (n_OPTICAL_dir_to_eval>1.and.iq_dir==1) call MATRIX_copy(X_par(iq_mem),X_par_average,.TRUE.)
     if (n_OPTICAL_dir_to_eval>1)               call X_AVERAGE_do_it("ACCUMULATE",X_par(iq_mem))
     !
   enddo
   !
   if (n_OPTICAL_dir_to_eval>1) then
     call X_AVERAGE_do_it("DUMP",X_par(iq_mem))
     call X_AVERAGE_setup("CLOSE",iq,X%q0)
   endif
   !
#if defined _PAR_IO
   if(.not.io_RESPONSE) then
#endif
     !
     ! PAR => SER for I/O or for cases where I/O is not done
     !
     do iw=1,Xw%n_freqs
       !
       X_par(iq_mem)%I=iw
       !
       if (     io_RESPONSE) iw_X_mat=iw
       if (.not.io_RESPONSE) iw_X_mat=(iq_mem-1)*X_MEM_n_freqs+iw
       !
       X_mat(:,:,iw_X_mat)=cZERO
       !
       if (PAR_COM_X_WORLD_RL_resolved%CPU_id==0) then
         X_mat(X_par(iq_mem)%rows(1):X_par(iq_mem)%rows(2),&
&              X_par(iq_mem)%cols(1):X_par(iq_mem)%cols(2),iw_X_mat)=X_par(iq_mem)%blc(:,:,iw)
       endif
       !
       call PP_redux_wait(X_mat(:,:,iw_X_mat),COMM=PAR_COM_X_WORLD%COMM)
       !
     enddo
     !
#if defined _PAR_IO
>>>>>>> 756c4716
   endif
   !
   if (.not.l_rpa_IP) call X_redux(iq,X_par(iq_mem),Xw,X)
   !
   ! X_par => X_mat
   !
   call X_mat_filling(iq_mem,X,Xw,X_MEM_n_freqs,X_MEM_n_tot_freqs,X_mat)
   !
   call elemental_IO( iq , .FALSE. )
   !
   ! CLEAN (1)
   ! Frequencies must not be cleaned in the case of lifetimes calculations when the EM1d
   ! database is not written on disk
   if (.not.io_RESPONSE.and.l_life) then
     call FREQUENCIES_reset(Xw,"coarse_grid")
   else
     call FREQUENCIES_reset(Xw,"all")
   endif
   !
   ! CLEAN (2)
<<<<<<< HEAD
   !
   if (io_RESPONSE) call X_ALLOC_parallel(X_par(iq_mem),0,0,"CLEAN")
=======
   if (io_RESPONSE) call MATRIX_reset(X_par(iq_mem))
>>>>>>> 756c4716
   YAMBO_FREE(X_par_lower_triangle%blc)
   call MATRIX_reset(X_par_lower_triangle)
   if (use_X_DbGd) then
     YAMBO_FREE(X_DbGd_nkpt_at_q)
     YAMBO_FREE(X_DbGd_nkpt_at_q_table)
   endif  
   !
 enddo
 !
 l_X_terminator=.false.
 !
 ! CLEAN (3)
 !
 if (io_RESPONSE) then
#if !defined _PAR_IO
   YAMBO_FREE(X_mat)
#endif
   deallocate(X_par)
 endif
 if (allocated(F_xc_gspace)) then
   YAMBO_FREE(F_xc_gspace)
 endif
 call DIP_alloc('DIP_iR')
 call DIP_alloc('DIP_P')
 call DIP_alloc('DIP_v')
 if (.not.SILENT_MODE.or.X%iq(2)==q%nibz) call WF_free(WF)
 !
<<<<<<< HEAD
 contains
   !
   subroutine elemental_IO(iq_,this_is_Xo)
     !
     use IO_m,          ONLY:NONE
     use pars,          ONLY:schlen
     !
     integer :: iq_,whoami_save,idb,COM
     logical :: this_is_Xo
     character(schlen) :: KERNEL_save
     !
     ! Only the cpus that write the q=1 component knows the value of ng_db. Thus this must 
     ! be re-initialized for all the cpus
     !
     X%ng_db=X%ng
     idb=1
     COM=REP
     !
     if (this_is_Xo) then
       COM=NONE
       whoami_save=X%whoami
       KERNEL_save=X%KERNEL
       X%whoami=1
       idb=2
       X%KERNEL="IP"
     endif
     !
     if (iq_==0) call io_control(ACTION=OP_APP_CL,COM=COM,SEC=(/1/),ID=ID(idb))
     if (iq_> 0) call io_control(ACTION=OP_APP_CL,COM=COM,SEC=(/2*iq_,2*iq_+1/),ID=ID(idb))
     i_err=io_X(X,Xw,ID(idb))
     !
     if (this_is_Xo) then
       X%whoami=whoami_save
       X%KERNEL=KERNEL_save
     endif
     !
   end subroutine
   !
end function
=======
end function X_dielectric_matrix
>>>>>>> 756c4716
<|MERGE_RESOLUTION|>--- conflicted
+++ resolved
@@ -25,13 +25,8 @@
  ! 
  ! Calculates and stores on file the dielectric matrix.
  !
-<<<<<<< HEAD
- use pars,          ONLY:SP
+ use pars,          ONLY:SP,schlen
  use drivers,       ONLY:l_alda_fxc,l_gw0,l_life,l_rpa_IP 
-=======
- use pars,          ONLY:SP,cZERO,schlen
- use drivers,       ONLY:l_alda_fxc,l_gw0,l_life
->>>>>>> 756c4716
  use DIPOLES,       ONLY:DIPOLE_t,DIP_alloc
  use X_m,           ONLY:X_t,X_ALLOC_elemental,self_detect_E_range,X_poles,l_recalculate_X,l_write_disk_Xo,&
 &                        l_X_terminator,X_terminator_Kind,X_mat,X_par,X_par_lower_triangle,&
@@ -68,12 +63,8 @@
  !
  ! Work Space
  !
-<<<<<<< HEAD
  integer              :: iq,ID(2),i_err,X_MEM_n_freqs,io_X_done(nqibz),iq_mem,&
-&                        X_MEM_n_tot_freqs,n_poles
-=======
- integer              :: iq,iq_dir,Xdb,i_err,X_MEM_n_freqs,io_X_done(nqibz),iw,iq_mem,n_poles,iw_X_mat
->>>>>>> 756c4716
+&                        X_MEM_n_tot_freqs,n_poles,iq_dir
  real(SP)             :: minmax_ehe(2)
  character(1)         :: sec_mode
  character(schlen)    :: X_what
@@ -289,31 +280,25 @@
    ! Allocation Index
    iq_mem=PAR_Q_ibz_index(iq)
    if (io_RESPONSE) iq_mem=1
-<<<<<<< HEAD
-   call X_ALLOC_parallel(X_par(iq_mem),X%ng,Xw%n_freqs,"XUP")
-=======
->>>>>>> 756c4716
    !
    ! Live timing string
    X_what=" "
    !
-<<<<<<< HEAD
-   if (l_write_disk_Xo) then
-     call X_mat_filling(iq_mem,X,Xw,X_MEM_n_freqs,X_MEM_n_tot_freqs,X_mat)
-     call elemental_IO( iq , .TRUE. )
-=======
    do iq_dir=1,n_OPTICAL_dir_to_eval
      !
-     call X_PARALLEL_alloc(X_par(iq_mem),X%ng,Xw%n_freqs,"XUP")
+     call X_ALLOC_parallel(X_par(iq_mem),X%ng,Xw%n_freqs,"XUP")
      !
      if (n_OPTICAL_dir_to_eval>1) call X_AVERAGE_setup("DIR-LOOP",iq_dir,X%q0)
      if (n_OPTICAL_dir_to_eval>1) X_what="("//trim(intc(iq_dir))//" of "//trim(intc(n_OPTICAL_dir_to_eval))//")"
      !
      call X_irredux(iq,"Xo"//trim(X_what),X_par(iq_mem),Xen,Xk,Xw,X,Dip)  
      !
-     ! When X%whoami == 1 X is Xo (ACFDT). 
-     !
-     if (X%whoami/=1) call X_redux(iq,"X"//trim(X_what),X_par(iq_mem),Xw,X)
+     if (l_write_disk_Xo.and.n_OPTICAL_dir_to_eval==1) then
+       call X_mat_filling(iq_mem,X,Xw,X_MEM_n_freqs,X_MEM_n_tot_freqs,X_mat)
+       call elemental_IO( iq , .TRUE. )
+     endif
+     !
+     if (.not.l_rpa_IP) call X_redux(iq,"X"//trim(X_what),X_par(iq_mem),Xw,X)
      !
      if (n_OPTICAL_dir_to_eval>1.and.iq_dir==1) call MATRIX_copy(X_par(iq_mem),X_par_average,.TRUE.)
      if (n_OPTICAL_dir_to_eval>1)               call X_AVERAGE_do_it("ACCUMULATE",X_par(iq_mem))
@@ -325,36 +310,6 @@
      call X_AVERAGE_setup("CLOSE",iq,X%q0)
    endif
    !
-#if defined _PAR_IO
-   if(.not.io_RESPONSE) then
-#endif
-     !
-     ! PAR => SER for I/O or for cases where I/O is not done
-     !
-     do iw=1,Xw%n_freqs
-       !
-       X_par(iq_mem)%I=iw
-       !
-       if (     io_RESPONSE) iw_X_mat=iw
-       if (.not.io_RESPONSE) iw_X_mat=(iq_mem-1)*X_MEM_n_freqs+iw
-       !
-       X_mat(:,:,iw_X_mat)=cZERO
-       !
-       if (PAR_COM_X_WORLD_RL_resolved%CPU_id==0) then
-         X_mat(X_par(iq_mem)%rows(1):X_par(iq_mem)%rows(2),&
-&              X_par(iq_mem)%cols(1):X_par(iq_mem)%cols(2),iw_X_mat)=X_par(iq_mem)%blc(:,:,iw)
-       endif
-       !
-       call PP_redux_wait(X_mat(:,:,iw_X_mat),COMM=PAR_COM_X_WORLD%COMM)
-       !
-     enddo
-     !
-#if defined _PAR_IO
->>>>>>> 756c4716
-   endif
-   !
-   if (.not.l_rpa_IP) call X_redux(iq,X_par(iq_mem),Xw,X)
-   !
    ! X_par => X_mat
    !
    call X_mat_filling(iq_mem,X,Xw,X_MEM_n_freqs,X_MEM_n_tot_freqs,X_mat)
@@ -364,6 +319,7 @@
    ! CLEAN (1)
    ! Frequencies must not be cleaned in the case of lifetimes calculations when the EM1d
    ! database is not written on disk
+   !
    if (.not.io_RESPONSE.and.l_life) then
      call FREQUENCIES_reset(Xw,"coarse_grid")
    else
@@ -371,14 +327,10 @@
    endif
    !
    ! CLEAN (2)
-<<<<<<< HEAD
-   !
-   if (io_RESPONSE) call X_ALLOC_parallel(X_par(iq_mem),0,0,"CLEAN")
-=======
    if (io_RESPONSE) call MATRIX_reset(X_par(iq_mem))
->>>>>>> 756c4716
    YAMBO_FREE(X_par_lower_triangle%blc)
    call MATRIX_reset(X_par_lower_triangle)
+   !
    if (use_X_DbGd) then
      YAMBO_FREE(X_DbGd_nkpt_at_q)
      YAMBO_FREE(X_DbGd_nkpt_at_q_table)
@@ -404,7 +356,6 @@
  call DIP_alloc('DIP_v')
  if (.not.SILENT_MODE.or.X%iq(2)==q%nibz) call WF_free(WF)
  !
-<<<<<<< HEAD
  contains
    !
    subroutine elemental_IO(iq_,this_is_Xo)
@@ -443,7 +394,4 @@
      !
    end subroutine
    !
-end function
-=======
-end function X_dielectric_matrix
->>>>>>> 756c4716
+end function