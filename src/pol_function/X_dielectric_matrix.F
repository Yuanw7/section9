--- conflicted
+++ resolved
@@ -201,18 +201,6 @@
    !
  endif
  !
-<<<<<<< HEAD
- if (i_err/=0) then
-#if defined _PAR_IO
-   call io_control(ACTION=OP_WR_CL,COM=REP,SEC=(/1/),ID=Xdb,COMM=PAR_COM_X_WORLD%COMM)
-#else
-   call io_control(ACTION=OP_WR_CL,COM=REP,SEC=(/1/),ID=Xdb)
-#endif
-   i_err=io_X(X,Xw,Xdb)
- endif
- !
-=======
->>>>>>> 78c79d45
  call PP_redux_wait()
  !
  do iq=X%iq(1),X%iq(2)
@@ -239,7 +227,11 @@
    endif
    !
    if (iq==1) then
-     call io_control(ACTION=OP_WR_CL,COM=REP,SEC=(/1/),  ID=Xdb)
+#if defined _PAR_IO
+     call io_control(ACTION=OP_WR_CL,COM=REP,SEC=(/1/),ID=Xdb,COMM=PAR_COM_X_WORLD%COMM)
+#else
+     call io_control(ACTION=OP_WR_CL,COM=REP,SEC=(/1/),ID=Xdb)
+#endif
      i_err=io_X(X,Xw,Xdb)
    endif
    !
