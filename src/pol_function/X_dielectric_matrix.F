--- conflicted
+++ resolved
@@ -25,19 +25,14 @@
  ! 
  ! Calculates and stores on file the dielectric matrix.
  !
-<<<<<<< HEAD
  use pars,          ONLY:SP,schlen
  use drivers,       ONLY:l_alda_fxc,l_gw0,l_life,l_rpa_IP 
-=======
- use pars,          ONLY:SP,cZERO,schlen
- use drivers,       ONLY:l_alda_fxc,l_gw0,l_life
- use LIVE_t,        ONLY:live_timing
->>>>>>> 2a06bd77
  use DIPOLES,       ONLY:DIPOLE_t,DIP_alloc
  use X_m,           ONLY:X_t,X_ALLOC_elemental,self_detect_E_range,X_poles,l_recalculate_X,l_write_disk_Xo,&
 &                        l_X_terminator,X_terminator_Kind,X_mat,X_par,X_par_lower_triangle,&
 &                        X_DbGd_nkpt_at_q,use_X_DbGd,X_DbGd_nkpt_at_q_table,X_Double_Grid_setup,&
 &                        n_OPTICAL_dir_to_eval,X_par_average
+ use LIVE_t,        ONLY:live_timing
  use stderr,        ONLY:intc
  use frequency,     ONLY:w_samp
  use R_lattice,     ONLY:bz_samp,nqibz
