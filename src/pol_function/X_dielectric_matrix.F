!
!        Copyright (C) 2000-2019 the YAMBO team
!              http://www.yambo-code.org
!
! Authors (see AUTHORS file for details): AM
! 
! This file is distributed under the terms of the GNU 
! General Public License. You can redistribute it and/or 
! modify it under the terms of the GNU General Public 
! License as published by the Free Software Foundation; 
! either version 2, or (at your option) any later version.
!
! This program is distributed in the hope that it will 
! be useful, but WITHOUT ANY WARRANTY; without even the 
! implied warranty of MERCHANTABILITY or FITNESS FOR A 
! PARTICULAR PURPOSE.  See the GNU General Public License 
! for more details.
!
! You should have received a copy of the GNU General Public 
! License along with this program; if not, write to the Free 
! Software Foundation, Inc., 59 Temple Place - Suite 330,Boston, 
! MA 02111-1307, USA or visit http://www.gnu.org/copyleft/gpl.txt.
!
integer function X_dielectric_matrix(Xen,Xk,q,X,Xw,Dip,SILENT_MODE)
 ! 
 ! Calculates and stores on file the dielectric matrix.
 !
 use pars,          ONLY:SP,cZERO
 use drivers,       ONLY:l_alda_fxc,l_gw0,l_life
#if defined _PL
 use drivers,       ONLY:l_photolum
#endif
 use DIPOLES,       ONLY:DIPOLE_t,DIP_alloc
 use X_m,           ONLY:X_t,X_alloc,self_detect_E_range,X_poles,&
&                        l_X_terminator,X_terminator_Kind,X_mat,X_par,X_par_lower_triangle,&
&                        X_DbGd_nkpt_at_q,use_X_DbGd,X_DbGd_nkpt_at_q_table
 use frequency,     ONLY:w_samp
 use R_lattice,     ONLY:bz_samp,nqibz
 use electrons,     ONLY:levels
 use parallel_m,    ONLY:PP_redux_wait,PAR_IND_Q,PAR_Q_index, PAR_nq, &
&                        PAR_IND_Xk_ibz,PAR_IND_CON_BANDS_X,PAR_IND_VAL_BANDS_X,PAR_COM_X_WORLD,&
&                        PAR_COM_X_WORLD_RL_resolved
 use wave_func,     ONLY:WF_buffered_IO,WF,WF_buffer
 use IO_m,          ONLY:io_control,OP_RD_CL,OP_APP_CL,VERIFY,REP,io_RESPONSE,OP_WR_CL
 use com,           ONLY:depth,error
 use TDDFT,         ONLY:FXC
 use interfaces,    ONLY:PARALLEL_global_indexes,PARALLEL_WF_distribute,&
&                        PARALLEL_WF_index,WF_load,WF_free
 use QP_m,          ONLY:QP_n_W_freqs_redux
 use matrix,        ONLY:MATRIX_reset
 !
#include<memory.h>
 !
 type(levels)  ::Xen 
 type(bz_samp) ::Xk,q
 type(X_t)     ::X
 type(DIPOLE_t)::Dip
 type(w_samp)  ::Xw
 logical       ::SILENT_MODE
 !
 ! Work Space
 !
 integer              :: iq,Xdb,i_err,X_MEM_n_freqs,io_X_done(nqibz),iw,iq_mem,n_poles,iw_X_mat
 real(SP)             :: minmax_ehe(2)
 integer, external    :: io_X,X_eh_setup
 character(1)         :: sec_mode
 !
 ! logicals and control
 !
 self_detect_E_range=.false.
 !
 l_X_terminator = X_terminator_Kind/='none'
 if (l_X_terminator.and.trim(X_terminator_Kind)/='BG') then
   call error(' [X] unknown X_terminator_Kind = '//trim(X_terminator_Kind))
 endif
 !
 X%ngostnts=Dip%ng
 !
 ! TDDFT SETUP (-1 argument)
 !
 ! X%f_xc is setup when using ALDA, so that 
 ! the comparison in ioX can be done safely
 !
 call TDDFT_do_X_W_typs(-1,X,Xw)
 !
 ! Sectioning
 !
 sec_mode='*'
 if (depth>0) sec_mode='='
 !
 X_dielectric_matrix=-1
 !
 if (X%whoami==2) then
   if (.not.SILENT_MODE) call section(sec_mode,'Static Dielectric Matrix')
   Xw%n_freqs    =1
   X_MEM_n_freqs =1
 else if (X%whoami==3) then
   if (.not.SILENT_MODE) call section(sec_mode,'Dynamical Dielectric Matrix')
   if (l_gw0) self_detect_E_range=.true.
   !
   ! X_n_freqs defines the size of each q-block loaded in memory when io_RESPONSE=.FALSE.
   ! Note that in lifetimes calculations it is QP_n_W_freqs_redux=MAX(all q-dependent frequencies)
   !
   X_MEM_n_freqs             = Xw%n_freqs
   if (l_life) X_MEM_n_freqs = QP_n_W_freqs_redux
   !
 else if (X%whoami==4) then
   if (.not.SILENT_MODE) call section(sec_mode,'Dynamic Dielectric Matrix (PPA)')
   Xw%n_freqs    =2
   X_MEM_n_freqs =2
   Xw%er=(/epsilon(1._SP),0._SP/)
   Xw%dr=(/0._SP,X%ppaE/)
   X%ordering='R'
 endif
 !
 call X_pre_setup(Xen,X)
 !
 ! Build frequency range only if Xw%p was not already allocated
 ! like in LifeTimes calculations or when self_detect_E_range=.TRUE. (real axis GW)
 !
 call FREQUENCIES_setup(Xw)
 !
 ! Prepare the IO (and check if q has been already done)
 !
 io_X_done=-1
 !
 if (X%iq(1)>1) io_X_done(:X%iq(1)-1)=1
 !
 if (io_RESPONSE) then
   !
   call io_control(ACTION=OP_RD_CL,COM=REP,SEC=(/1/),MODE=VERIFY,ID=Xdb)
   i_err=io_X(X,Xw,Xdb)
   !
   if (i_err==0) then
     !
     do iq=X%iq(1),X%iq(2)
       !
       ! In the next lines Yambo will VERIFY the em1d database
       ! to check if this iq has been already done. 
       ! When self_detect_E_range=.TRUE. however the Xw%er setup is
       ! done only in X_os and the VERIFY fails. This is why the procedure
       ! must be repeated here:
       !
       if (self_detect_E_range) then
         n_poles=X_eh_setup(-iq,X,Xen,Xk,minmax_ehe)
         YAMBO_FREE(X_poles)
         Xw%er=minmax_ehe
       endif
       !
       call io_control(ACTION=OP_RD_CL,COM=REP,SEC=(/2*iq/),MODE=VERIFY,ID=Xdb)
       io_X_done(iq)=io_X(X,Xw,Xdb)
       !
     enddo
     !
   endif
   !
   ! All q databases done
   !
   if (all(io_X_done(X%iq(1):X%iq(2))>0)) then
     call FREQUENCIES_reset(Xw,"all")
     if (X%iq(1)==X%iq(2)) X_dielectric_matrix=X%iq(1)
     return
   endif
   !
 endif
 !
 ! Parallel distribution
 !=======================
 if (.not.(l_life.and.X%iq(1)>1)) then
   call PARALLEL_global_indexes(Xen,Xk,q," ",RESET=.TRUE.,X=X)
   call PARALLEL_global_indexes(Xen,Xk,q,"Response_G_space",X=X) 
 endif
 call X_half_mat_check(Xen,Xk,Xw)
 !
 if (.not.allocated(X_par)) then
   !
   if (io_RESPONSE) then
     allocate(X_par(1))
#if !defined _PAR_IO
     call X_alloc('X',(/X%ng,X%ng,Xw%n_freqs/))
#endif
   else
     allocate(X_par(PAR_nq))
     call X_alloc('X',(/X%ng,X%ng,X_MEM_n_freqs*PAR_nq/))
   endif
   !
 endif
 !
 ! WF distribution 
 !=================
 !
 if (.not.(l_life.and.X%iq(1)>1)) then
   call PARALLEL_WF_distribute(K_index=PAR_IND_Xk_ibz,&
&                              B_index=PAR_IND_CON_BANDS_X(X%whoami),&
&                              Bp_index=PAR_IND_VAL_BANDS_X(X%whoami),&
&                              CLEAN_UP=.TRUE.)
   !
   if (WF_buffered_IO) then
     !
     call WF_load(WF_buffer,0,1,X%ib,(/1,Xk%nibz/),space='B',title='-BUFFER')
     !
   endif
   !
 endif
 !
 do iq=X%iq(1),X%iq(2)
   !
   if (     io_X_done(iq) > 0       ) cycle
   if (.not.PAR_IND_Q%element_1D(iq)) cycle
   !
   ! TDDFT setup
   !
   call TDDFT_do_X_W_typs(iq,X,Xw)
   !
   ! DbGd setup
   !
   call X_Double_Grid_setup(iq,Xk)
   !
   ! ALDA (only once) 
   !
   if (l_alda_fxc.and..not.allocated(FXC)) then
     !
     call PARALLEL_WF_index(COMM=PAR_COM_X_WORLD)
     !
     call TDDFT_ALDA_G_space(Xen,Xk)
     !
   endif
   !
   if(iq==1) then
     call io_control(ACTION=OP_WR_CL,COM=REP,SEC=(/1/),  ID=Xdb)
     i_err=io_X(X,Xw,Xdb)
   endif
   !
   ! Allocation
   !
   iq_mem=PAR_Q_index(iq)
   if (io_RESPONSE) iq_mem=1
   call X_PARALLEL_alloc(X_par(iq_mem),X%ng,Xw%n_freqs,"XUP")
   !
   call X_irredux(iq,X_par(iq_mem),Xen,Xk,Xw,X,Dip)  
   !
   ! When X%whoami == 1 X is Xo (ACFDT). 
   !
   if (X%whoami/=1) call X_redux(iq,X_par(iq_mem),Xw,X)
   !
#if defined _PAR_IO
   if(.not.io_RESPONSE) then
#endif
     !
     ! PAR => SER for I/O or for cases where I/O is not done
     !
     do iw=1,Xw%n_freqs
       !
       X_par(iq_mem)%I=iw
       !
       if (     io_RESPONSE) iw_X_mat=iw
       if (.not.io_RESPONSE) iw_X_mat=(iq_mem-1)*X_MEM_n_freqs+iw
       !
       X_mat(:,:,iw_X_mat)=cZERO
       !
       if (PAR_COM_X_WORLD_RL_resolved%CPU_id==0) then
         X_mat(X_par(iq_mem)%rows(1):X_par(iq_mem)%rows(2),&
&              X_par(iq_mem)%cols(1):X_par(iq_mem)%cols(2),iw_X_mat)=X_par(iq_mem)%blc(:,:,iw)
       endif
       !
       call PP_redux_wait(X_mat(:,:,iw_X_mat),COMM=PAR_COM_X_WORLD%COMM)
       !
     enddo
     !
#if defined _PAR_IO
   endif
#endif
   !
   ! Only the cpus that write the q=1 component knows the value of ng_db. Thus this must 
   ! be re-initialized for all the cpus
   !
   X%ng_db=X%ng
   !
   call io_control(ACTION=OP_APP_CL,COM=REP,SEC=(/2*iq,2*iq+1/),  ID=Xdb)
   i_err=io_X(X,Xw,Xdb)
   !
   ! CLEAN (1)
   ! Frequencies must not be cleaned in the case of lifetimes calculations when the EM1d
   ! database is not written on disk
   !
   if (.not.io_RESPONSE.and.l_life) then
     call FREQUENCIES_reset(Xw,"coarse_grid")
   else
     call FREQUENCIES_reset(Xw,"all")
   endif
   !
   ! CLEAN (2)
   !
   if (io_RESPONSE) call X_PARALLEL_alloc(X_par(iq_mem),0,0,"CLEAN")
   YAMBO_FREE(X_par_lower_triangle%blc)
   call MATRIX_reset(X_par_lower_triangle)
   !
   if (use_X_DbGd) then
     YAMBO_FREE(X_DbGd_nkpt_at_q)
     YAMBO_FREE(X_DbGd_nkpt_at_q_table)
   endif  
   !
 enddo
 !
 l_X_terminator=.false.
 !
 ! CLEAN (3)
 !
 if (io_RESPONSE) then
#if !defined _PAR_IO
   YAMBO_FREE(X_mat)
#endif
   deallocate(X_par)
 endif
 if (allocated(FXC)) then
   YAMBO_FREE(FXC)
 endif
<<<<<<< HEAD
 call DIP_alloc('DIP_iR')
 call DIP_alloc('DIP_P')
 call DIP_alloc('DIP_v')
 if (.not.APPEND_NO_VERIFY.or.X%iq(2)==q%nibz) call WF_free(WF)
=======
 call DIP_alloc('DIP_projected')
#if defined _PL
 if (l_photolum) call DIP_alloc('DIP_P')
#endif
 if (.not.SILENT_MODE.or.X%iq(2)==q%nibz) call WF_free(WF)
>>>>>>> 208bd1c2
 !
end function<|MERGE_RESOLUTION|>--- conflicted
+++ resolved
@@ -315,17 +315,9 @@
  if (allocated(FXC)) then
    YAMBO_FREE(FXC)
  endif
-<<<<<<< HEAD
  call DIP_alloc('DIP_iR')
  call DIP_alloc('DIP_P')
  call DIP_alloc('DIP_v')
- if (.not.APPEND_NO_VERIFY.or.X%iq(2)==q%nibz) call WF_free(WF)
-=======
- call DIP_alloc('DIP_projected')
-#if defined _PL
- if (l_photolum) call DIP_alloc('DIP_P')
-#endif
  if (.not.SILENT_MODE.or.X%iq(2)==q%nibz) call WF_free(WF)
->>>>>>> 208bd1c2
  !
 end function