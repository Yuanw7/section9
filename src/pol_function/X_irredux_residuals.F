--- conflicted
+++ resolved
@@ -32,23 +32,6 @@
  !
  use pars,          ONLY:SP,cZERO,cONE
  use wrapper,       ONLY:V_by_V_plus_V
-<<<<<<< HEAD
-#ifdef _CUDA
- use X_m,           ONLY:rhotw_save_d,rhotw_save2_d
-#endif
- use DIPOLES,       ONLY:DIPOLE_t,DIP_projected
- use X_m,           ONLY:X_t,X_poles_tab,l_X_terminator,X_cols,X_rows
- use parallel_m,    ONLY:PAR_Xk_bz_index
- use electrons,     ONLY:levels,spin_occ
- use frequency,     ONLY:bare_grid_N
- use collision_el,  ONLY:elemental_collision
- use D_lattice,     ONLY:nsym,DL_vol,i_time_rev,sop_inv
- use R_lattice,     ONLY:g_rot,qindx_X,bz_samp,G_m_G
-#ifdef _CUDA
- use R_lattice,     ONLY:g_rot_d,G_m_G_d
-#endif
- use deviceXlib_m
-=======
  use DIPOLES,       ONLY:DIPOLE_t,DIP_rotated
  use X_m,           ONLY:X_t,X_poles_tab,l_X_terminator,X_cols,X_rows,drude_n_states
  use X_m,           ONLY:rhotw_save_d,rhotw_save2_d
@@ -62,7 +45,6 @@
  use collision_el,  ONLY:elemental_collision
  use deviceXlib_m
  !
->>>>>>> f2c5ecf8
 #include<dev_defs.h>
  !
  implicit none
@@ -73,14 +55,7 @@
  type(X_t),    intent(in) :: X
  type(DIPOLE_t),intent(in):: Dip
  integer,      intent(in) :: i_cg,iq
-<<<<<<< HEAD
- complex(SP),  intent(out):: Xo_res(X_rows(1):X_rows(2),X_cols(1):X_cols(2))
-#ifdef _CUDA
-  attributes(device) :: Xo_res
-#endif
-=======
  complex(SP),  intent(out) DEV_ATTR :: Xo_res(X_rows(1):X_rows(2),X_cols(1):X_cols(2))
->>>>>>> f2c5ecf8
  !
  ! Work sapce
  !
@@ -89,24 +64,6 @@
  !     it would be best to define it as allocatable (less efficient if too
  !     many calls are done, though)
  !
-<<<<<<< HEAD
- complex(SP)        :: rhotw_save(Xo_scatt%ngrho),rhotw_save2(Xo_scatt%ngrho),Z_
-#ifdef _CUDA
- complex(SP), pointer, device :: Xo_scatt_rhotw_d(:)
- integer            :: sop_inv_l,X_ng
-#endif
- real(SP)           :: Z_eh_occ
- logical            :: l_X_term_vv
- integer            :: ngrho
- integer            :: ig1,ig2,ik,is,ikp,ikbz,ikpbz,i_spin,ik_bz_mem,&
-&                      isp,iv,ic,isave(4),n_poles,i_bg,ig_start,ROWS(2)
- !
- isave     = 0
- n_poles   = sum(bare_grid_N(1:i_cg-1))
- Xo_res    = cZERO
- Z_        = cONE
- !
-=======
  complex(SP), pointer DEV_ATTR :: Xo_scatt_rhotw_p(:)
  complex(SP)        :: rhotw_save(Xo_scatt%ngrho),rhotw_save2(Xo_scatt%ngrho),Z_
  integer            :: sop_inv_l,X_ng
@@ -128,7 +85,6 @@
  Xo_res    = cZERO
  Z_        = cONE
  !
->>>>>>> f2c5ecf8
  ngrho     = Xo_scatt%ngrho
  !
  loop_bare_grid: do i_bg = 1,bare_grid_N(i_cg)
@@ -170,24 +126,15 @@
    !
    Z_eh_occ = Xen%f(iv,ikp,i_spin)*(spin_occ-Xen%f(ic,ik,i_spin))/spin_occ/real(Xk%nbz,SP)/DL_vol*real(Z_)
    !
-<<<<<<< HEAD
-=======
    if (iq==1.and.abs(coarse_grid_Pt(i_cg))<Dip%Energy_treshold) Z_eh_occ=1._SP
    !
->>>>>>> f2c5ecf8
    if (l_X_term_vv) Z_eh_occ = Xen%f(iv,ikp,i_spin)*Xen%f(ic,ik,i_spin)/spin_occ/real(Xk%nbz,SP)/DL_vol*real(Z_)
    !
    ! Scattering CALL
    !-----------------
    !
-<<<<<<< HEAD
-#ifdef _CUDA
-   Xo_scatt_rhotw_d => Xo_scatt%rhotw_d
-#endif
-=======
    X_ng=X%ng
    Xo_scatt_rhotw_p => DEV_VAR(Xo_scatt%rhotw)
->>>>>>> f2c5ecf8
    !
    if (iq==1) then
      !
@@ -200,42 +147,15 @@
      if (.not. X%ng==1) then
        if ( any((/isave(1)/=iv,isave(2)/=ic,isave(3)/=ik,isave(4)/=i_spin/)) ) then
          !
-<<<<<<< HEAD
-         call DEV_SUBNAME(scatter_Bamp)(Xo_scatt)
-         !
-         ! rhotw_save=Xo_scatt%rhotw
-         call dev_memcpy(DEV_VARNAME(rhotw_save),DEV_VARNAME(Xo_scatt%rhotw))
-=======
          call DEV_SUB(scatter_Bamp)(Xo_scatt)
          !
          ! rhotw_save=Xo_scatt%rhotw
          call dev_memcpy(DEV_VAR(rhotw_save),DEV_VAR(Xo_scatt%rhotw))
->>>>>>> f2c5ecf8
          !
          isave=(/iv,ic,ik,i_spin/)
          !
        endif
        !
-<<<<<<< HEAD
-#ifdef _CUDA
-       X_ng=X%ng
-       sop_inv_l=sop_inv(is)
-       !
-       !$cuf kernel do(1) <<<*,*>>>
-       do ig1=1,X_ng
-         ig2=g_rot_d(ig1,sop_inv_l)
-         Xo_scatt_rhotw_d(ig1)=rhotw_save_d(ig2)
-       enddo
-#else
-       do ig1=1,X%ng
-         ig2=g_rot(ig1,sop_inv(is))
-         Xo_scatt%rhotw(ig1)=rhotw_save(ig2)
-       enddo
-#endif
-       !
-       if (is>nsym/(i_time_rev+1)) then
-         call dev_conjg( DEV_VARNAME(Xo_scatt%rhotw) )
-=======
        sop_inv_l=sop_inv(is)
        !
 #ifdef _CUDA
@@ -250,7 +170,6 @@
        !
        if (is>nsym/(i_time_rev+1)) then
          call dev_conjg( DEV_VAR(Xo_scatt%rhotw) )
->>>>>>> f2c5ecf8
        endif
        !
      endif
@@ -260,12 +179,7 @@
      if(iv/=ic) DEV_VAR(Xo_scatt%rhotw)(1)=    -conjg(DIP_projected)
      if(iv==ic) DEV_VAR(Xo_scatt%rhotw)(1)=cONE-conjg(DIP_projected)
      !
-<<<<<<< HEAD
-     DEV_VARNAME(Xo_scatt%rhotw)(1)=-conjg(DIP_projected(ic,iv,ik_bz_mem,i_spin))
-     if (l_X_term_vv.and.iv==ic) DEV_VARNAME(Xo_scatt%rhotw)(1)=0.0_SP
-=======
      if (l_X_term_vv.and.iv==ic) DEV_VAR(Xo_scatt%rhotw)(1)=0.0_SP
->>>>>>> f2c5ecf8
      !
    else
      !
@@ -275,40 +189,22 @@
      Xo_scatt%os=(/iv,ikp,isp,i_spin/)
      Xo_scatt%qs=(/qindx_X(iq,ikbz,2),iq,1/)
      !
-<<<<<<< HEAD
-     call DEV_SUBNAME(scatter_Bamp)(Xo_scatt)
-=======
      call DEV_SUB(scatter_Bamp)(Xo_scatt)
->>>>>>> f2c5ecf8
      !
    endif
    !
    ! Filling the upper triangular part of the residual here ! 
    !-------------^^^^^---------------------------------------
 #ifdef _CUDA
-<<<<<<< HEAD
-   X_ng=X%ng
-   !
-=======
->>>>>>> f2c5ecf8
    !$cuf kernel do(2) <<<*,*>>>
    do ig2=X_cols(1),X_cols(2)
      do ig1=X_rows(1),X_rows(2)
        if (ig1 <= ig2) then
-<<<<<<< HEAD
-         Xo_res(ig1,ig2) = Xo_res(ig1,ig2) + Z_eh_occ*Xo_scatt_rhotw_d(ig2) &
-&                                          * conjg(Xo_scatt_rhotw_d(ig1))
-       endif
-     enddo
-   enddo
-   !
-=======
          Xo_res(ig1,ig2) = Xo_res(ig1,ig2) + Z_eh_occ*Xo_scatt_rhotw_p(ig2) &
 &                                          * conjg(Xo_scatt_rhotw_p(ig1))
        endif
      enddo
    enddo
->>>>>>> f2c5ecf8
 #else
    !$omp parallel do default(shared), private(ig2)
    do ig2=X_cols(1),X_cols(2)
@@ -328,45 +224,22 @@
      Xo_scatt%os = (/iv,ik,1,i_spin/)
      Xo_scatt%qs = (/1,1,1/)
      !
-<<<<<<< HEAD
-     call dev_memcpy(DEV_VARNAME(rhotw_save2),DEV_VARNAME(Xo_scatt%rhotw))
-     !
-     if (X%ng==1) then
-       DEV_VARNAME(Xo_scatt%rhotw)(1)=cONE 
-     else
-       call DEV_SUBNAME(scatter_Bamp)(Xo_scatt)
-=======
      call dev_memcpy(DEV_VAR(rhotw_save2),DEV_VAR(Xo_scatt%rhotw))
      !
      if (X%ng==1) then
        DEV_VAR(Xo_scatt%rhotw)(1)=cONE 
      else
        call DEV_SUB(scatter_Bamp)(Xo_scatt)
->>>>>>> f2c5ecf8
      endif
      !
      ! symm
      ! rhotw_save=Xo_scatt%rhotw
-<<<<<<< HEAD
-     call dev_memcpy(DEV_VARNAME(rhotw_save),DEV_VARNAME(Xo_scatt%rhotw))
-     !
-#ifdef _CUDA
-     X_ng=X%ng
+     call dev_memcpy(DEV_VAR(rhotw_save),DEV_VAR(Xo_scatt%rhotw))
+     !
      sop_inv_l=sop_inv(is)
      !
+#ifdef _CUDA
      !$cuf kernel do(1) <<<*,*>>>
-     do ig1=1,X_ng
-       ig2=g_rot_d(ig1,sop_inv_l)
-       Xo_scatt_rhotw_d(ig1)=rhotw_save_d(ig2)
-     enddo
-=======
-     call dev_memcpy(DEV_VAR(rhotw_save),DEV_VAR(Xo_scatt%rhotw))
-     !
-     sop_inv_l=sop_inv(is)
-     !
-#ifdef _CUDA
-     !$cuf kernel do(1) <<<*,*>>>
->>>>>>> f2c5ecf8
 #else
      !$omp parallel do default(shared), private(ig1,ig2)
 #endif
@@ -374,39 +247,17 @@
        ig2=DEV_VAR(g_rot)(ig1,sop_inv_l)
        Xo_scatt_rhotw_p(ig1)=DEV_VAR(rhotw_save)(ig2)
      enddo
-<<<<<<< HEAD
-     !$omp end parallel do
-#endif
-     !
-     if (is>nsym/(i_time_rev+1)) then
-       call dev_conjg(DEV_VARNAME(Xo_scatt%rhotw))
-     endif
-     !
-     !
-     ! take into account the cancellation of terms
-     ! occurring when dealing with the wings
-     ig_start=X_rows(1)
-     if (iq==1) ig_start= max(2,ig_start)
-     !
-=======
      !
      if (is>nsym/(i_time_rev+1)) then
        call dev_conjg(DEV_VAR(Xo_scatt%rhotw))
      endif
      !
->>>>>>> f2c5ecf8
 #ifdef _CUDA
      !$cuf kernel do(2) <<<*,*>>>
      do ig2=X_cols(1),X_cols(2)
        do ig1=ig_start,X_rows(2)
-<<<<<<< HEAD
-         if (ig1 <= ig2) then
-           Xo_res(ig1,ig2)=Xo_res(ig1,ig2)-Z_eh_occ*Xo_scatt_rhotw_d(G_m_G_d(ig2,ig1))
-         endif
-=======
          if (ig1 > ig2) cycle
          Xo_res(ig1,ig2)=Xo_res(ig1,ig2)-Z_eh_occ*Xo_scatt_rhotw_p(G_m_G_d(ig2,ig1))
->>>>>>> f2c5ecf8
        enddo
      enddo
 #else
@@ -416,16 +267,9 @@
          Xo_res(ig1,ig2)=Xo_res(ig1,ig2)-Z_eh_occ*Xo_scatt%rhotw(G_m_G(ig2,ig1))
        enddo
      enddo
-<<<<<<< HEAD
-     !$omp end parallel do 
-#endif
-     !
-     call dev_memcpy(DEV_VARNAME(Xo_scatt%rhotw),DEV_VARNAME(rhotw_save2))
-=======
 #endif
      !
      call dev_memcpy(DEV_VAR(Xo_scatt%rhotw),DEV_VAR(rhotw_save2))
->>>>>>> f2c5ecf8
      !
    endif
    !
