!
!        Copyright (C) 2000-2018 the YAMBO team
!              http://www.yambo-code.org
!
! Authors (see AUTHORS file for details): DS,AM,AF,IM
! 
! This file is distributed under the terms of the GNU 
! General Public License. You can redistribute it and/or 
! modify it under the terms of the GNU General Public 
! License as published by the Free Software Foundation; 
! either version 2, or (at your option) any later version.
!
! This program is distributed in the hope that it will 
! be useful, but WITHOUT ANY WARRANTY; without even the 
! implied warranty of MERCHANTABILITY or FITNESS FOR A 
! PARTICULAR PURPOSE.  See the GNU General Public License 
! for more details.
!
! You should have received a copy of the GNU General Public 
! License along with this program; if not, write to the Free 
! Software Foundation, Inc., 59 Temple Place - Suite 330,Boston, 
! MA 02111-1307, USA or visit http://www.gnu.org/copyleft/gpl.txt.
!
!> @callgraph
!> @callergraph
subroutine X_irredux_residuals(Xen,Xk,X,i_cg,iq,Xo_res,Xo_scatt)
 !
 ! This subroutine must be kept thread-safe, since it is used
 ! inside an external omp loop.
 ! This means mostly that variables from modules should be used as
 ! intent(IN) and not modified.
 !
 use pars,          ONLY:SP,cZERO,cONE
 use wrapper,       ONLY:V_by_V_plus_V
 use X_m,           ONLY:X_t,Dipole_Energy_treshold,DIP_projected,&
&                        X_poles_tab,l_X_terminator,X_cols,X_rows
 use parallel_m,    ONLY:PAR_Xk_bz_index
 use electrons,     ONLY:levels,spin_occ
 use frequency,     ONLY:bare_grid_N,coarse_grid_pt
 use D_lattice,     ONLY:nsym,DL_vol,i_time_rev,sop_inv
 use R_lattice,     ONLY:g_rot,qindx_X,bz_samp,G_m_G
 use collision_el,  ONLY:elemental_collision
 !
 implicit none
 !
 type(elemental_collision), intent(inout) :: Xo_scatt
 type(levels), intent(in) :: Xen
 type(bz_samp),intent(in) :: Xk
 type(X_t),    intent(in) :: X
 integer,      intent(in) :: i_cg,iq
 complex(SP),  intent(out):: Xo_res(X_rows(1):X_rows(2),X_cols(1):X_cols(2))
 !
 ! Work sapce
 !
 ! AF: rhotw_save defined as automatic goes to stack and can harm 
 !     (stack overflow, causing random crashes of the code)
 !     it would be best to define it as allocatable (less efficient if too
 !     many calls are done, though)
 !
 complex(SP)              :: rhotw_save(Xo_scatt%ngrho),rhotw_save2(Xo_scatt%ngrho),Z_
 real(SP)                 :: Z_eh_occ
 logical                  :: l_X_term_vv
 integer                  :: ig1,ig2,ik,is,ikp,ikbz,ikpbz,i_spin,ik_bz_mem,&
&                            isp,iv,ic,isave(4),n_poles,n_drude_poles,i_bg,ig_start,ROWS(2)
 !
 isave       = 0
 n_poles     = sum(bare_grid_N(1:i_cg-1))
 n_drude_poles = 0
 Xo_res(:,:) = cZERO
 Z_          = cONE
 !
 loop_bare_grid: do i_bg = 1,bare_grid_N(i_cg)
   !
   n_poles=n_poles+1
   !
   ! Scattering geometry
   !---------------------
   !
   ikbz   = X_poles_tab(n_poles,1)
   iv     = X_poles_tab(n_poles,2)
   ic     = X_poles_tab(n_poles,3)
   i_spin = X_poles_tab(n_poles,4)
   !
   ikpbz  = qindx_X(iq,ikbz,1)
   !
   ik = Xk%sstar(ikbz,1)
   is = Xk%sstar(ikbz,2)
   !
   ikp= Xk%sstar(ikpbz,1)
   isp= Xk%sstar(ikpbz,2)
   !
   l_X_term_vv = (l_X_terminator.and.ic>=X%ib(1).and.ic<=Xen%nbm)
   ! 
   !
   ! Note the renormalization of the Z_eh_occ=f(1-f)*Z factor
   !
   if (allocated(Xen%Z))      Z_=Xen%Z(ic,ik,i_spin)*Xen%Z(iv,ikp,i_spin)
   !
   ! GPL_EXCLUDE_START
   !
   if (allocated(Xen%GreenF)) Z_=cONE
   !
   ! GPL_EXCLUDE_END
   !
   Z_eh_occ = Xen%f(iv,ikp,i_spin)*(spin_occ-Xen%f(ic,ik,i_spin))/spin_occ/real(Xk%nbz,SP)/DL_vol*real(Z_)
   !
   if (iq==1.and.abs(coarse_grid_Pt(i_cg))<Dipole_Energy_treshold) then
     Z_eh_occ=1._SP
     if(ic==iv) n_drude_poles=n_drude_poles+1
   endif
   !
   if (l_X_term_vv) then
     Z_eh_occ = Xen%f(iv,ikp,i_spin)*Xen%f(ic,ik,i_spin)/spin_occ/real(Xk%nbz,SP)/DL_vol*real(Z_)
   endif  
   !
   ! Scattering CALL
   !-----------------
   !
   if (iq==1) then
     !
     ! iq=1: Symmetries are applyed later and
     !       iG=1 case is computed separately 
     !
     Xo_scatt%is = (/ic,ik,1,i_spin/)
     Xo_scatt%os = (/iv,ik,1,i_spin/)
     Xo_scatt%qs = (/1,1,1/)
     ik_bz_mem   = PAR_Xk_bz_index(ikbz)
     if (.not. X%ng==1) then
       if ( any((/isave(1)/=iv,isave(2)/=ic,isave(3)/=ik,isave(4)/=i_spin/)) ) then
         call scatter_Bamp(Xo_scatt)
         rhotw_save=Xo_scatt%rhotw
         isave=(/iv,ic,ik,i_spin/)
       endif
<<<<<<< HEAD
       ! apply symmetries
       do ig1=2,X%ng
         ig2=g_rot(sop_inv(is),ig1)
=======
       do ig1=1,X%ng
         ig2=g_rot(ig1,sop_inv(is))
>>>>>>> cdda2724
         Xo_scatt%rhotw(ig1)=rhotw_save(ig2)
       enddo
       if (is>nsym/(i_time_rev+1)) then
         do ig1=2,X%ng
           Xo_scatt%rhotw(ig1)=conjg(Xo_scatt%rhotw(ig1))
         enddo
       endif
     endif
     !
     ! iG=1 case
     ik_bz_mem=PAR_Xk_bz_index(ikbz)
     if(iv/=ic) Xo_scatt%rhotw(1)=    -conjg(DIP_projected(ic,iv,ik_bz_mem,i_spin))
     if(iv==ic) Xo_scatt%rhotw(1)=cONE-conjg(DIP_projected(ic,iv,ik_bz_mem,i_spin))
     !
     if (l_X_term_vv.and.iv==ic) Xo_scatt%rhotw(1)=0.0_SP
     !
   else
     !
     ! iq>1: direct computation
     !
     Xo_scatt%is=(/ic,ik,is,i_spin/)
     Xo_scatt%os=(/iv,ikp,isp,i_spin/)
     Xo_scatt%qs=(/qindx_X(iq,ikbz,2),iq,1/)
     call scatter_Bamp(Xo_scatt)
     !
   endif
   !
   ! Filling the upper triangular part of the residual here ! 
   !-------------^^^^^---------------------------------------
#if defined _OPENMP
   !$omp parallel do default(shared), private(ig2)
#endif
   do ig2=X_cols(1),X_cols(2)
     ROWS=(/X_rows(1),min(ig2,X_rows(2))/)
     call V_by_V_plus_V(ROWS(2)-ROWS(1)+1,Z_eh_occ*Xo_scatt%rhotw(ig2),&
&                       conjg(Xo_scatt%rhotw(ROWS(1):ROWS(2))),Xo_res(ROWS(1):ROWS(2),ig2))
   enddo
#if defined _OPENMP
   !$omp end parallel do
#endif
   !
   ! add terminator specific corrections
   ! (ic is running in valence)
   !
   if (l_X_term_vv.and.iv==ic) then 
     !
     Xo_scatt%is = (/iv,ik,1,i_spin/)
     Xo_scatt%os = (/iv,ik,1,i_spin/)
     Xo_scatt%qs = (/1,1,1/)
     rhotw_save2 = Xo_scatt%rhotw
     !
     if (X%ng==1) then
       Xo_scatt%rhotw(1)=cONE 
     else
       call scatter_Bamp(Xo_scatt)
     endif
     !
     ! symm
     rhotw_save=Xo_scatt%rhotw
     !
#if defined _OPENMP
     !$omp parallel do default(shared), private(ig1,ig2)
#endif
     do ig1=1,X%ng
       ig2=g_rot(ig1,sop_inv(is))
       Xo_scatt%rhotw(ig1)=rhotw_save(ig2)
     enddo
#if defined _OPENMP
     !$omp end parallel do
#endif
     !
     if (is>nsym/(i_time_rev+1)) then
       do ig1=1,X%ng
         Xo_scatt%rhotw(ig1)=conjg(Xo_scatt%rhotw(ig1))
       enddo
     endif
     !
     ! take into account the cancellation of terms
     ! occurring when dealing with the wings
     ig_start=X_rows(1)
     if (iq==1) ig_start= max(2,ig_start)
     !
#if defined _OPENMP
     !$omp parallel do default(shared), private(ig1,ig2)
#endif
     do ig2=X_cols(1),X_cols(2)
       do ig1=ig_start,min(ig2,X_rows(2))
         Xo_res(ig1,ig2)=Xo_res(ig1,ig2)-Z_eh_occ*Xo_scatt%rhotw(G_m_G(ig2,ig1))
       enddo
     enddo
#if defined _OPENMP
     !$omp end parallel do 
#endif
     !
     Xo_scatt%rhotw = rhotw_save2
     !
   endif
   !
 enddo loop_bare_grid
 !
 if (iq==1.and.abs(coarse_grid_Pt(i_cg))<Dipole_Energy_treshold) Xo_res=Xo_res/real(n_drude_poles,SP)
 !
end subroutine X_irredux_residuals<|MERGE_RESOLUTION|>--- conflicted
+++ resolved
@@ -131,14 +131,9 @@
          rhotw_save=Xo_scatt%rhotw
          isave=(/iv,ic,ik,i_spin/)
        endif
-<<<<<<< HEAD
        ! apply symmetries
        do ig1=2,X%ng
-         ig2=g_rot(sop_inv(is),ig1)
-=======
-       do ig1=1,X%ng
          ig2=g_rot(ig1,sop_inv(is))
->>>>>>> cdda2724
          Xo_scatt%rhotw(ig1)=rhotw_save(ig2)
        enddo
        if (is>nsym/(i_time_rev+1)) then
