!
!        Copyright (C) 2000-2019 the YAMBO team
!              http://www.yambo-code.org
!
! Authors (see AUTHORS file for details): DS,AM,AF,IM
! 
! This file is distributed under the terms of the GNU 
! General Public License. You can redistribute it and/or 
! modify it under the terms of the GNU General Public 
! License as published by the Free Software Foundation; 
! either version 2, or (at your option) any later version.
!
! This program is distributed in the hope that it will 
! be useful, but WITHOUT ANY WARRANTY; without even the 
! implied warranty of MERCHANTABILITY or FITNESS FOR A 
! PARTICULAR PURPOSE.  See the GNU General Public License 
! for more details.
!
! You should have received a copy of the GNU General Public 
! License along with this program; if not, write to the Free 
! Software Foundation, Inc., 59 Temple Place - Suite 330,Boston, 
! MA 02111-1307, USA or visit http://www.gnu.org/copyleft/gpl.txt.
!
!> @callgraph
!> @callergraph
subroutine X_irredux_residuals(Xen,Xk,X,Dip,i_cg,iq,Xo_res,Xo_scatt)
 !
 ! This subroutine must be kept thread-safe, since it is used
 ! inside an external omp loop.
 ! This means mostly that variables from modules should be used as
 ! intent(IN) and not modified.
 !
 use pars,          ONLY:SP,cZERO,cONE
 use wrapper,       ONLY:V_by_V_plus_V
<<<<<<< HEAD
 use DIPOLES,       ONLY:DIPOLE_t,DIP_rotated
=======
#ifdef _CUDA
 use X_m,           ONLY:rhotw_save_d,rhotw_save2_d
#endif
 use DIPOLES,       ONLY:DIPOLE_t,DIP_projected
>>>>>>> b7cc8f32
 use X_m,           ONLY:X_t,X_poles_tab,l_X_terminator,X_cols,X_rows
 use parallel_m,    ONLY:PAR_Xk_bz_index
 use electrons,     ONLY:levels,spin_occ
 use frequency,     ONLY:bare_grid_N
 use collision_el,  ONLY:elemental_collision
 use D_lattice,     ONLY:nsym,DL_vol,i_time_rev,sop_inv
<<<<<<< HEAD
 use R_lattice,     ONLY:g_rot,qindx_X,bz_samp,G_m_G,q0_def_norm
 use vec_operate,   ONLY:v_norm
 use collision_el,  ONLY:elemental_collision
=======
 use R_lattice,     ONLY:g_rot,qindx_X,bz_samp,G_m_G
#ifdef _CUDA
 use R_lattice,     ONLY:g_rot_d,G_m_G_d
#endif
 use deviceXlib_m
#include<dev_defs.h>
>>>>>>> b7cc8f32
 !
 implicit none
 !
 type(elemental_collision), target :: Xo_scatt
 type(levels), intent(in) :: Xen
 type(bz_samp),intent(in) :: Xk
 type(X_t),    intent(in) :: X
 type(DIPOLE_t),intent(in):: Dip
 integer,      intent(in) :: i_cg,iq
 complex(SP),  intent(out):: Xo_res(X_rows(1):X_rows(2),X_cols(1):X_cols(2))
#ifdef _CUDA
  attributes(device) :: Xo_res
#endif
 !
 ! Work sapce
 !
 ! AF: rhotw_save defined as automatic goes to stack and can harm 
 !     (stack overflow, causing random crashes of the code)
 !     it would be best to define it as allocatable (less efficient if too
 !     many calls are done, though)
 !
<<<<<<< HEAD
 complex(SP)              :: rhotw_save(Xo_scatt%ngrho),rhotw_save2(Xo_scatt%ngrho),Z_
 real(SP)                 :: Z_eh_occ
 logical                  :: l_X_term_vv
 integer                  :: ig1,ig2,ik,is,ikp,ikbz,ikpbz,i_spin,&
&                            isp,iv,ic,isave(4),n_poles,i_bg,ig_start,ROWS(2)
 !
 ! DIPOLES
 !
 complex(SP)           :: DIP_projected,field_dir(3)
 !
 field_dir=Dip%q0/v_norm(Dip%q0)*q0_def_norm
 !
 isave       = 0
 n_poles     = sum(bare_grid_N(1:i_cg-1))
 Xo_res(:,:) = cZERO
 Z_          = cONE
=======
 complex(SP)        :: rhotw_save(Xo_scatt%ngrho),rhotw_save2(Xo_scatt%ngrho),Z_
#ifdef _CUDA
 complex(SP), pointer, device :: Xo_scatt_rhotw_d(:)
 integer            :: sop_inv_l,X_ng
#endif
 real(SP)           :: Z_eh_occ
 logical            :: l_X_term_vv
 integer            :: ngrho
 integer            :: ig1,ig2,ik,is,ikp,ikbz,ikpbz,i_spin,ik_bz_mem,&
&                      isp,iv,ic,isave(4),n_poles,i_bg,ig_start,ROWS(2)
 !
 isave     = 0
 n_poles   = sum(bare_grid_N(1:i_cg-1))
 Xo_res    = cZERO
 Z_        = cONE
 !
 ngrho     = Xo_scatt%ngrho
>>>>>>> b7cc8f32
 !
 loop_bare_grid: do i_bg = 1,bare_grid_N(i_cg)
   !
   n_poles=n_poles+1
   !
   ! Scattering geometry
   !---------------------
   !
   ikbz   = X_poles_tab(n_poles,1)
   iv     = X_poles_tab(n_poles,2)
   ic     = X_poles_tab(n_poles,3)
   i_spin = X_poles_tab(n_poles,4)
   !
   ikpbz  = qindx_X(iq,ikbz,1)
   !
   ik = Xk%sstar(ikbz,1)
   is = Xk%sstar(ikbz,2)
   !
   ikp= Xk%sstar(ikpbz,1)
   isp= Xk%sstar(ikpbz,2)
   !
   l_X_term_vv = (l_X_terminator.and.ic>=X%ib(1).and.ic<=Xen%nbm)
   ! 
   !
   ! Note the renormalization of the Z_eh_occ=f(1-f)*Z factor
   !
   if (allocated(Xen%Z))      Z_=Xen%Z(ic,ik,i_spin)*Xen%Z(iv,ikp,i_spin)
   !
   ! GPL_EXCLUDE_START
   !
   if (allocated(Xen%GreenF)) Z_=cONE
   !
   ! GPL_EXCLUDE_END
   !
   !
   Z_eh_occ = Xen%f(iv,ikp,i_spin)*(spin_occ-Xen%f(ic,ik,i_spin))/spin_occ/real(Xk%nbz,SP)/DL_vol*real(Z_)
   !
   if (l_X_term_vv) Z_eh_occ = Xen%f(iv,ikp,i_spin)*Xen%f(ic,ik,i_spin)/spin_occ/real(Xk%nbz,SP)/DL_vol*real(Z_)
   !
   ! Scattering CALL
   !-----------------
   !
#ifdef _CUDA
   Xo_scatt_rhotw_d => Xo_scatt%rhotw_d
#endif
   !
   if (iq==1) then
     Xo_scatt%is = (/ic,ik,1,i_spin/)
     Xo_scatt%os = (/iv,ik,1,i_spin/)
     Xo_scatt%qs = (/1,1,1/)
     if (.not. X%ng==1) then
       if ( any((/isave(1)/=iv,isave(2)/=ic,isave(3)/=ik,isave(4)/=i_spin/)) ) then
         !
         call DEV_SUBNAME(scatter_Bamp)(Xo_scatt)
         !
         ! rhotw_save=Xo_scatt%rhotw
         call dev_memcpy(DEV_VARNAME(rhotw_save),DEV_VARNAME(Xo_scatt%rhotw))
         !
         isave=(/iv,ic,ik,i_spin/)
         !
       endif
       !
#ifdef _CUDA
       X_ng=X%ng
       sop_inv_l=sop_inv(is)
       !
       !$cuf kernel do(1) <<<*,*>>>
       do ig1=1,X_ng
         ig2=g_rot_d(ig1,sop_inv_l)
         Xo_scatt_rhotw_d(ig1)=rhotw_save_d(ig2)
       enddo
#else
       do ig1=1,X%ng
         ig2=g_rot(ig1,sop_inv(is))
         Xo_scatt%rhotw(ig1)=rhotw_save(ig2)
       enddo
#endif
       !
       if (is>nsym/(i_time_rev+1)) then
         call dev_conjg( DEV_VARNAME(Xo_scatt%rhotw) )
       endif
       !
     endif
     !
     DIP_projected=dot_product(field_dir,DIP_rotated(ic,iv,ikbz,i_spin,"DIP_iR",Xk))
     !
<<<<<<< HEAD
     Xo_scatt%rhotw(1)=-conjg(DIP_projected)
     !
     ! the iv==ic case
     ! (STANDARD): it is needed for the Drude term
     ! (XTerm)   : it is dropped because of a cancellation with another XTerm contribution to wings and head
     !             (that, in fact, is not included below, see ig_start=2)
     !
     if (iv==ic) then
       if (.not.l_X_term_vv) Xo_scatt%rhotw(1)=1.0_SP
       if (     l_X_term_vv) Xo_scatt%rhotw(1)=0.0_SP
     endif
=======
     DEV_VARNAME(Xo_scatt%rhotw)(1)=-conjg(DIP_projected(ic,iv,ik_bz_mem,i_spin))
     if (l_X_term_vv.and.iv==ic) DEV_VARNAME(Xo_scatt%rhotw)(1)=0.0_SP
>>>>>>> b7cc8f32
     !
   else
     Xo_scatt%is=(/ic,ik,is,i_spin/)
     Xo_scatt%os=(/iv,ikp,isp,i_spin/)
     Xo_scatt%qs=(/qindx_X(iq,ikbz,2),iq,1/)
     !
     call DEV_SUBNAME(scatter_Bamp)(Xo_scatt)
     !
   endif
   !
   ! Filling the upper triangular part of the residual here ! 
   !-------------^^^^^---------------------------------------
#ifdef _CUDA
   X_ng=X%ng
   !
   !$cuf kernel do(2) <<<*,*>>>
   do ig2=X_cols(1),X_cols(2)
     do ig1=X_rows(1),X_rows(2)
       if (ig1 <= ig2) then
         Xo_res(ig1,ig2) = Xo_res(ig1,ig2) + Z_eh_occ*Xo_scatt_rhotw_d(ig2) &
&                                          * conjg(Xo_scatt_rhotw_d(ig1))
       endif
     enddo
   enddo
   !
#else
   !$omp parallel do default(shared), private(ig2)
   do ig2=X_cols(1),X_cols(2)
     ROWS=(/X_rows(1),min(ig2,X_rows(2))/)
     call V_by_V_plus_V(ROWS(2)-ROWS(1)+1,Z_eh_occ*Xo_scatt%rhotw(ig2),&
&                       conjg(Xo_scatt%rhotw(ROWS(1):ROWS(2))),Xo_res(ROWS(1):ROWS(2),ig2))
   enddo
   !$omp end parallel do
#endif
   !
   ! add terminator specific corrections
   ! (ic is running in valence)
   !
   if (l_X_term_vv.and.iv==ic) then 
     !
     Xo_scatt%is = (/iv,ik,1,i_spin/)
     Xo_scatt%os = (/iv,ik,1,i_spin/)
     Xo_scatt%qs = (/1,1,1/)
     !
     call dev_memcpy(DEV_VARNAME(rhotw_save2),DEV_VARNAME(Xo_scatt%rhotw))
     !
     if (X%ng==1) then
       DEV_VARNAME(Xo_scatt%rhotw)(1)=cONE 
     else
       call DEV_SUBNAME(scatter_Bamp)(Xo_scatt)
     endif
     !
     ! symm
     ! rhotw_save=Xo_scatt%rhotw
     call dev_memcpy(DEV_VARNAME(rhotw_save),DEV_VARNAME(Xo_scatt%rhotw))
     !
#ifdef _CUDA
     X_ng=X%ng
     sop_inv_l=sop_inv(is)
     !
     !$cuf kernel do(1) <<<*,*>>>
     do ig1=1,X_ng
       ig2=g_rot_d(ig1,sop_inv_l)
       Xo_scatt_rhotw_d(ig1)=rhotw_save_d(ig2)
     enddo
#else
     !$omp parallel do default(shared), private(ig1,ig2)
     do ig1=1,X%ng
       ig2=g_rot(ig1,sop_inv(is))
       Xo_scatt%rhotw(ig1)=rhotw_save(ig2)
     enddo
     !$omp end parallel do
#endif
     !
     if (is>nsym/(i_time_rev+1)) then
       call dev_conjg(DEV_VARNAME(Xo_scatt%rhotw))
     endif
     !
     !
     ! take into account the cancellation of terms
     ! occurring when dealing with the wings
     ig_start=X_rows(1)
     if (iq==1) ig_start= max(2,ig_start)
     !
#ifdef _CUDA
     !$cuf kernel do(2) <<<*,*>>>
     do ig2=X_cols(1),X_cols(2)
       do ig1=ig_start,X_rows(2)
         if (ig1 <= ig2) then
           Xo_res(ig1,ig2)=Xo_res(ig1,ig2)-Z_eh_occ*Xo_scatt_rhotw_d(G_m_G_d(ig2,ig1))
         endif
       enddo
     enddo
#else
     !$omp parallel do default(shared), private(ig1,ig2)
     do ig2=X_cols(1),X_cols(2)
       do ig1=ig_start,min(ig2,X_rows(2))
         Xo_res(ig1,ig2)=Xo_res(ig1,ig2)-Z_eh_occ*Xo_scatt%rhotw(G_m_G(ig2,ig1))
       enddo
     enddo
     !$omp end parallel do 
#endif
     !
     call dev_memcpy(DEV_VARNAME(Xo_scatt%rhotw),DEV_VARNAME(rhotw_save2))
     !
   endif
   !
 enddo loop_bare_grid
 !
end subroutine X_irredux_residuals<|MERGE_RESOLUTION|>--- conflicted
+++ resolved
@@ -32,32 +32,25 @@
  !
  use pars,          ONLY:SP,cZERO,cONE
  use wrapper,       ONLY:V_by_V_plus_V
-<<<<<<< HEAD
+#ifdef _CUDA
+ use X_m,           ONLY:rhotw_save_d,rhotw_save2_d
+#endif
  use DIPOLES,       ONLY:DIPOLE_t,DIP_rotated
-=======
-#ifdef _CUDA
- use X_m,           ONLY:rhotw_save_d,rhotw_save2_d
-#endif
- use DIPOLES,       ONLY:DIPOLE_t,DIP_projected
->>>>>>> b7cc8f32
  use X_m,           ONLY:X_t,X_poles_tab,l_X_terminator,X_cols,X_rows
  use parallel_m,    ONLY:PAR_Xk_bz_index
  use electrons,     ONLY:levels,spin_occ
  use frequency,     ONLY:bare_grid_N
  use collision_el,  ONLY:elemental_collision
  use D_lattice,     ONLY:nsym,DL_vol,i_time_rev,sop_inv
-<<<<<<< HEAD
  use R_lattice,     ONLY:g_rot,qindx_X,bz_samp,G_m_G,q0_def_norm
+#ifdef _CUDA
+ use R_lattice,     ONLY:g_rot_d,G_m_G_d
+#endif
  use vec_operate,   ONLY:v_norm
  use collision_el,  ONLY:elemental_collision
-=======
- use R_lattice,     ONLY:g_rot,qindx_X,bz_samp,G_m_G
-#ifdef _CUDA
- use R_lattice,     ONLY:g_rot_d,G_m_G_d
-#endif
  use deviceXlib_m
+ !
 #include<dev_defs.h>
->>>>>>> b7cc8f32
  !
  implicit none
  !
@@ -79,24 +72,6 @@
  !     it would be best to define it as allocatable (less efficient if too
  !     many calls are done, though)
  !
-<<<<<<< HEAD
- complex(SP)              :: rhotw_save(Xo_scatt%ngrho),rhotw_save2(Xo_scatt%ngrho),Z_
- real(SP)                 :: Z_eh_occ
- logical                  :: l_X_term_vv
- integer                  :: ig1,ig2,ik,is,ikp,ikbz,ikpbz,i_spin,&
-&                            isp,iv,ic,isave(4),n_poles,i_bg,ig_start,ROWS(2)
- !
- ! DIPOLES
- !
- complex(SP)           :: DIP_projected,field_dir(3)
- !
- field_dir=Dip%q0/v_norm(Dip%q0)*q0_def_norm
- !
- isave       = 0
- n_poles     = sum(bare_grid_N(1:i_cg-1))
- Xo_res(:,:) = cZERO
- Z_          = cONE
-=======
  complex(SP)        :: rhotw_save(Xo_scatt%ngrho),rhotw_save2(Xo_scatt%ngrho),Z_
 #ifdef _CUDA
  complex(SP), pointer, device :: Xo_scatt_rhotw_d(:)
@@ -105,8 +80,14 @@
  real(SP)           :: Z_eh_occ
  logical            :: l_X_term_vv
  integer            :: ngrho
- integer            :: ig1,ig2,ik,is,ikp,ikbz,ikpbz,i_spin,ik_bz_mem,&
+ integer            :: ig1,ig2,ik,is,ikp,ikbz,ikpbz,i_spin,&
 &                      isp,iv,ic,isave(4),n_poles,i_bg,ig_start,ROWS(2)
+ !
+ ! DIPOLES
+ !
+ complex(SP)        :: DIP_projected,field_dir(3)
+ !
+ field_dir=Dip%q0/v_norm(Dip%q0)*q0_def_norm
  !
  isave     = 0
  n_poles   = sum(bare_grid_N(1:i_cg-1))
@@ -114,7 +95,6 @@
  Z_        = cONE
  !
  ngrho     = Xo_scatt%ngrho
->>>>>>> b7cc8f32
  !
  loop_bare_grid: do i_bg = 1,bare_grid_N(i_cg)
    !
@@ -201,8 +181,7 @@
      !
      DIP_projected=dot_product(field_dir,DIP_rotated(ic,iv,ikbz,i_spin,"DIP_iR",Xk))
      !
-<<<<<<< HEAD
-     Xo_scatt%rhotw(1)=-conjg(DIP_projected)
+     DEV_VARNAME(Xo_scatt%rhotw)(1)=-conjg(DIP_projected)
      !
      ! the iv==ic case
      ! (STANDARD): it is needed for the Drude term
@@ -210,13 +189,9 @@
      !             (that, in fact, is not included below, see ig_start=2)
      !
      if (iv==ic) then
-       if (.not.l_X_term_vv) Xo_scatt%rhotw(1)=1.0_SP
-       if (     l_X_term_vv) Xo_scatt%rhotw(1)=0.0_SP
+       if (.not.l_X_term_vv) DEV_VARNAME(Xo_scatt%rhotw)(1)=1.0_SP
+       if (     l_X_term_vv) DEV_VARNAME(Xo_scatt%rhotw)(1)=0.0_SP
      endif
-=======
-     DEV_VARNAME(Xo_scatt%rhotw)(1)=-conjg(DIP_projected(ic,iv,ik_bz_mem,i_spin))
-     if (l_X_term_vv.and.iv==ic) DEV_VARNAME(Xo_scatt%rhotw)(1)=0.0_SP
->>>>>>> b7cc8f32
      !
    else
      Xo_scatt%is=(/ic,ik,is,i_spin/)
