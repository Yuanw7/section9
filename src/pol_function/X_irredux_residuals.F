!
!        Copyright (C) 2000-2019 the YAMBO team
!              http://www.yambo-code.org
!
! Authors (see AUTHORS file for details): DS,AM,AF,IM
! 
! This file is distributed under the terms of the GNU 
! General Public License. You can redistribute it and/or 
! modify it under the terms of the GNU General Public 
! License as published by the Free Software Foundation; 
! either version 2, or (at your option) any later version.
!
! This program is distributed in the hope that it will 
! be useful, but WITHOUT ANY WARRANTY; without even the 
! implied warranty of MERCHANTABILITY or FITNESS FOR A 
! PARTICULAR PURPOSE.  See the GNU General Public License 
! for more details.
!
! You should have received a copy of the GNU General Public 
! License along with this program; if not, write to the Free 
! Software Foundation, Inc., 59 Temple Place - Suite 330,Boston, 
! MA 02111-1307, USA or visit http://www.gnu.org/copyleft/gpl.txt.
!
!> @callgraph
!> @callergraph
subroutine X_irredux_residuals(Xen,Xk,X,Dip,i_cg,iq,Xo_res,Xo_scatt)
 !
 ! This subroutine must be kept thread-safe, since it is used
 ! inside an external omp loop.
 ! This means mostly that variables from modules should be used as
 ! intent(IN) and not modified.
 !
 use pars,          ONLY:SP,cZERO,cONE
 use wrapper,       ONLY:V_by_V_plus_V
#ifdef _CUDA
 use X_m,           ONLY:rhotw_save_d,rhotw_save2_d
#endif
 use DIPOLES,       ONLY:DIPOLE_t,DIP_rotated
 use X_m,           ONLY:X_t,X_poles_tab,l_X_terminator,X_cols,X_rows
 use parallel_m,    ONLY:PAR_Xk_bz_index
 use electrons,     ONLY:levels,spin_occ
 use frequency,     ONLY:bare_grid_N,coarse_grid_pt
 use collision_el,  ONLY:elemental_collision
 use D_lattice,     ONLY:nsym,DL_vol,i_time_rev,sop_inv
 use R_lattice,     ONLY:g_rot,qindx_X,bz_samp,G_m_G,q0_def_norm
#ifdef _CUDA
 use R_lattice,     ONLY:g_rot_d,G_m_G_d
#endif
 use vec_operate,   ONLY:v_norm
 use collision_el,  ONLY:elemental_collision
 use deviceXlib_m
 !
#include<dev_defs.h>
 !
 implicit none
 !
 type(elemental_collision), target :: Xo_scatt
 type(levels), intent(in) :: Xen
 type(bz_samp),intent(in) :: Xk
 type(X_t),    intent(in) :: X
 type(DIPOLE_t),intent(in):: Dip
 integer,      intent(in) :: i_cg,iq
 complex(SP),  intent(out):: Xo_res(X_rows(1):X_rows(2),X_cols(1):X_cols(2))
#ifdef _CUDA
  attributes(device) :: Xo_res
#endif
 !
 ! Work sapce
 !
 ! AF: rhotw_save defined as automatic goes to stack and can harm 
 !     (stack overflow, causing random crashes of the code)
 !     it would be best to define it as allocatable (less efficient if too
 !     many calls are done, though)
 !
 complex(SP)        :: rhotw_save(Xo_scatt%ngrho),rhotw_save2(Xo_scatt%ngrho),Z_
#ifdef _CUDA
 complex(SP), pointer, device :: Xo_scatt_rhotw_d(:)
 integer            :: sop_inv_l,X_ng
#endif
 real(SP)           :: Z_eh_occ
 logical            :: l_X_term_vv
 integer            :: ngrho
<<<<<<< HEAD
 integer            :: ig1,ig2,ik,is,ikp,ikbz,ikpbz,i_spin,ik_bz_mem,&
&                      isp,iv,ic,isave(4),n_poles,n_drude_poles,i_bg,ig_start,ROWS(2)
 !
 isave       = 0
 n_poles     = sum(bare_grid_N(1:i_cg-1))
 n_drude_poles = 0
 Xo_res(:,:) = cZERO
 Z_          = cONE
=======
 integer            :: ig1,ig2,ik,is,ikp,ikbz,ikpbz,i_spin,&
&                      isp,iv,ic,isave(4),n_poles,i_bg,ig_start,ROWS(2)
 !
 ! DIPOLES
 !
 complex(SP)        :: DIP_projected,field_dir(3)
 !
 field_dir=Dip%q0/v_norm(Dip%q0)*q0_def_norm
 !
 isave     = 0
 n_poles   = sum(bare_grid_N(1:i_cg-1))
 Xo_res    = cZERO
 Z_        = cONE
>>>>>>> cb9d2bd9
 !
 ngrho     = Xo_scatt%ngrho
 !
 loop_bare_grid: do i_bg = 1,bare_grid_N(i_cg)
   !
   n_poles=n_poles+1
   !
   ! Scattering geometry
   !---------------------
   !
   ikbz   = X_poles_tab(n_poles,1)
   iv     = X_poles_tab(n_poles,2)
   ic     = X_poles_tab(n_poles,3)
   i_spin = X_poles_tab(n_poles,4)
   !
   ikpbz  = qindx_X(iq,ikbz,1)
   !
   ik = Xk%sstar(ikbz,1)
   is = Xk%sstar(ikbz,2)
   !
   ikp= Xk%sstar(ikpbz,1)
   isp= Xk%sstar(ikpbz,2)
   !
   l_X_term_vv = (l_X_terminator.and.ic>=X%ib(1).and.ic<=Xen%nbm)
   ! 
   !
   ! Note the renormalization of the Z_eh_occ=f(1-f)*Z factor
   !
   if (allocated(Xen%Z))      Z_=Xen%Z(ic,ik,i_spin)*Xen%Z(iv,ikp,i_spin)
   !
   ! GPL_EXCLUDE_START
   !
   if (allocated(Xen%GreenF)) Z_=cONE
   !
   ! GPL_EXCLUDE_END
   !
   Z_eh_occ = Xen%f(iv,ikp,i_spin)*(spin_occ-Xen%f(ic,ik,i_spin))/spin_occ/real(Xk%nbz,SP)/DL_vol*real(Z_)
   !
   if (iq==1.and.abs(coarse_grid_Pt(i_cg))<Dip%Energy_treshold) then
     Z_eh_occ=1._SP
     if(ic==iv) n_drude_poles=n_drude_poles+1
   endif
   !
   if (l_X_term_vv) Z_eh_occ = Xen%f(iv,ikp,i_spin)*Xen%f(ic,ik,i_spin)/spin_occ/real(Xk%nbz,SP)/DL_vol*real(Z_)
   !
   ! Scattering CALL
   !-----------------
   !
#ifdef _CUDA
   Xo_scatt_rhotw_d => Xo_scatt%rhotw_d
#endif
   !
   if (iq==1) then
     !
     ! iq=1: Symmetries are applyed later and
     !       iG=1 case is computed separately 
     !
     Xo_scatt%is = (/ic,ik,1,i_spin/)
     Xo_scatt%os = (/iv,ik,1,i_spin/)
     Xo_scatt%qs = (/1,1,1/)
     if (.not. X%ng==1) then
       if ( any((/isave(1)/=iv,isave(2)/=ic,isave(3)/=ik,isave(4)/=i_spin/)) ) then
         !
         call DEV_SUBNAME(scatter_Bamp)(Xo_scatt)
         !
         ! rhotw_save=Xo_scatt%rhotw
         call dev_memcpy(DEV_VARNAME(rhotw_save),DEV_VARNAME(Xo_scatt%rhotw))
         !
         isave=(/iv,ic,ik,i_spin/)
         !
       endif
       !
#ifdef _CUDA
       X_ng=X%ng
       sop_inv_l=sop_inv(is)
       !
       !$cuf kernel do(1) <<<*,*>>>
       do ig1=2,X_ng
         ig2=g_rot_d(ig1,sop_inv_l)
         Xo_scatt_rhotw_d(ig1)=rhotw_save_d(ig2)
       enddo
#else
       do ig1=2,X%ng
         ig2=g_rot(ig1,sop_inv(is))
         Xo_scatt%rhotw(ig1)=rhotw_save(ig2)
       enddo
#endif
       !
       if (is>nsym/(i_time_rev+1)) then
         call dev_conjg( DEV_VARNAME(Xo_scatt%rhotw) )
       endif
       !
     endif
     !
<<<<<<< HEAD
     ! iG=1 case
     ik_bz_mem=PAR_Xk_bz_index(ikbz)
     if(iv/=ic) DEV_VARNAME(Xo_scatt%rhotw)(1)=    -conjg(DIP_projected(ic,iv,ik_bz_mem,i_spin))
     if(iv==ic) DEV_VARNAME(Xo_scatt%rhotw)(1)=cONE-conjg(DIP_projected(ic,iv,ik_bz_mem,i_spin))
     !
     if (l_X_term_vv.and.iv==ic) DEV_VARNAME(Xo_scatt%rhotw)(1)=0.0_SP
=======
     DIP_projected=dot_product(field_dir,DIP_rotated(ic,iv,ikbz,i_spin,"DIP_iR",Xk))
     !
     DEV_VARNAME(Xo_scatt%rhotw)(1)=-conjg(DIP_projected)
     !
     ! the iv==ic case
     ! (STANDARD): it is needed for the Drude term
     ! (XTerm)   : it is dropped because of a cancellation with another XTerm contribution to wings and head
     !             (that, in fact, is not included below, see ig_start=2)
     !
     if (iv==ic) then
       if (.not.l_X_term_vv) DEV_VARNAME(Xo_scatt%rhotw)(1)=1.0_SP
       if (     l_X_term_vv) DEV_VARNAME(Xo_scatt%rhotw)(1)=0.0_SP
     endif
>>>>>>> cb9d2bd9
     !
   else
     !
     ! iq>1: direct computation
     !
     Xo_scatt%is=(/ic,ik,is,i_spin/)
     Xo_scatt%os=(/iv,ikp,isp,i_spin/)
     Xo_scatt%qs=(/qindx_X(iq,ikbz,2),iq,1/)
     !
     call DEV_SUBNAME(scatter_Bamp)(Xo_scatt)
     !
   endif
   !
   ! Filling the upper triangular part of the residual here ! 
   !-------------^^^^^---------------------------------------
#ifdef _CUDA
   X_ng=X%ng
   !
   !$cuf kernel do(2) <<<*,*>>>
   do ig2=X_cols(1),X_cols(2)
     do ig1=X_rows(1),X_rows(2)
       if (ig1 <= ig2) then
         Xo_res(ig1,ig2) = Xo_res(ig1,ig2) + Z_eh_occ*Xo_scatt_rhotw_d(ig2) &
&                                          * conjg(Xo_scatt_rhotw_d(ig1))
       endif
     enddo
   enddo
   !
#else
   !$omp parallel do default(shared), private(ig2)
   do ig2=X_cols(1),X_cols(2)
     ROWS=(/X_rows(1),min(ig2,X_rows(2))/)
     call V_by_V_plus_V(ROWS(2)-ROWS(1)+1,Z_eh_occ*Xo_scatt%rhotw(ig2),&
&                       conjg(Xo_scatt%rhotw(ROWS(1):ROWS(2))),Xo_res(ROWS(1):ROWS(2),ig2))
   enddo
   !$omp end parallel do
#endif
   !
   ! add terminator specific corrections
   ! (ic is running in valence)
   !
   if (l_X_term_vv.and.iv==ic) then 
     !
     Xo_scatt%is = (/iv,ik,1,i_spin/)
     Xo_scatt%os = (/iv,ik,1,i_spin/)
     Xo_scatt%qs = (/1,1,1/)
     !
     call dev_memcpy(DEV_VARNAME(rhotw_save2),DEV_VARNAME(Xo_scatt%rhotw))
     !
     if (X%ng==1) then
       DEV_VARNAME(Xo_scatt%rhotw)(1)=cONE 
     else
       call DEV_SUBNAME(scatter_Bamp)(Xo_scatt)
     endif
     !
     ! symm
     ! rhotw_save=Xo_scatt%rhotw
     call dev_memcpy(DEV_VARNAME(rhotw_save),DEV_VARNAME(Xo_scatt%rhotw))
     !
#ifdef _CUDA
     X_ng=X%ng
     sop_inv_l=sop_inv(is)
     !
     !$cuf kernel do(1) <<<*,*>>>
     do ig1=1,X_ng
       ig2=g_rot_d(ig1,sop_inv_l)
       Xo_scatt_rhotw_d(ig1)=rhotw_save_d(ig2)
     enddo
#else
     !$omp parallel do default(shared), private(ig1,ig2)
     do ig1=1,X%ng
       ig2=g_rot(ig1,sop_inv(is))
       Xo_scatt%rhotw(ig1)=rhotw_save(ig2)
     enddo
     !$omp end parallel do
#endif
     !
     if (is>nsym/(i_time_rev+1)) then
       call dev_conjg(DEV_VARNAME(Xo_scatt%rhotw))
     endif
     !
     !
     ! take into account the cancellation of terms
     ! occurring when dealing with the wings
     ig_start=X_rows(1)
     if (iq==1) ig_start= max(2,ig_start)
     !
#ifdef _CUDA
     !$cuf kernel do(2) <<<*,*>>>
     do ig2=X_cols(1),X_cols(2)
       do ig1=ig_start,X_rows(2)
         if (ig1 <= ig2) then
           Xo_res(ig1,ig2)=Xo_res(ig1,ig2)-Z_eh_occ*Xo_scatt_rhotw_d(G_m_G_d(ig2,ig1))
         endif
       enddo
     enddo
#else
     !$omp parallel do default(shared), private(ig1,ig2)
     do ig2=X_cols(1),X_cols(2)
       do ig1=ig_start,min(ig2,X_rows(2))
         Xo_res(ig1,ig2)=Xo_res(ig1,ig2)-Z_eh_occ*Xo_scatt%rhotw(G_m_G(ig2,ig1))
       enddo
     enddo
     !$omp end parallel do 
#endif
     !
     call dev_memcpy(DEV_VARNAME(Xo_scatt%rhotw),DEV_VARNAME(rhotw_save2))
     !
   endif
   !
 enddo loop_bare_grid
 !
 if (iq==1.and.abs(coarse_grid_Pt(i_cg))<Dip%Energy_treshold) Xo_res=Xo_res/real(n_drude_poles,SP)
 !
end subroutine X_irredux_residuals<|MERGE_RESOLUTION|>--- conflicted
+++ resolved
@@ -80,30 +80,20 @@
  real(SP)           :: Z_eh_occ
  logical            :: l_X_term_vv
  integer            :: ngrho
-<<<<<<< HEAD
- integer            :: ig1,ig2,ik,is,ikp,ikbz,ikpbz,i_spin,ik_bz_mem,&
+ integer            :: ig1,ig2,ik,is,ikp,ikbz,ikpbz,i_spin,&
 &                      isp,iv,ic,isave(4),n_poles,n_drude_poles,i_bg,ig_start,ROWS(2)
  !
- isave       = 0
- n_poles     = sum(bare_grid_N(1:i_cg-1))
+ ! DIPOLES
+ !
+ complex(SP)        :: DIP_projected,field_dir(3)
+ !
+ field_dir=Dip%q0/v_norm(Dip%q0)*q0_def_norm
+ !
+ isave         = 0
+ n_poles       = sum(bare_grid_N(1:i_cg-1))
  n_drude_poles = 0
- Xo_res(:,:) = cZERO
- Z_          = cONE
-=======
- integer            :: ig1,ig2,ik,is,ikp,ikbz,ikpbz,i_spin,&
-&                      isp,iv,ic,isave(4),n_poles,i_bg,ig_start,ROWS(2)
- !
- ! DIPOLES
- !
- complex(SP)        :: DIP_projected,field_dir(3)
- !
- field_dir=Dip%q0/v_norm(Dip%q0)*q0_def_norm
- !
- isave     = 0
- n_poles   = sum(bare_grid_N(1:i_cg-1))
- Xo_res    = cZERO
- Z_        = cONE
->>>>>>> cb9d2bd9
+ Xo_res        = cZERO
+ Z_            = cONE
  !
  ngrho     = Xo_scatt%ngrho
  !
@@ -198,28 +188,12 @@
        !
      endif
      !
-<<<<<<< HEAD
      ! iG=1 case
-     ik_bz_mem=PAR_Xk_bz_index(ikbz)
-     if(iv/=ic) DEV_VARNAME(Xo_scatt%rhotw)(1)=    -conjg(DIP_projected(ic,iv,ik_bz_mem,i_spin))
-     if(iv==ic) DEV_VARNAME(Xo_scatt%rhotw)(1)=cONE-conjg(DIP_projected(ic,iv,ik_bz_mem,i_spin))
+     DIP_projected=dot_product(field_dir,DIP_rotated(ic,iv,ikbz,i_spin,"DIP_iR",Xk))
+     if(iv/=ic) DEV_VARNAME(Xo_scatt%rhotw)(1)=    -conjg(DIP_projected)
+     if(iv==ic) DEV_VARNAME(Xo_scatt%rhotw)(1)=cONE-conjg(DIP_projected)
      !
      if (l_X_term_vv.and.iv==ic) DEV_VARNAME(Xo_scatt%rhotw)(1)=0.0_SP
-=======
-     DIP_projected=dot_product(field_dir,DIP_rotated(ic,iv,ikbz,i_spin,"DIP_iR",Xk))
-     !
-     DEV_VARNAME(Xo_scatt%rhotw)(1)=-conjg(DIP_projected)
-     !
-     ! the iv==ic case
-     ! (STANDARD): it is needed for the Drude term
-     ! (XTerm)   : it is dropped because of a cancellation with another XTerm contribution to wings and head
-     !             (that, in fact, is not included below, see ig_start=2)
-     !
-     if (iv==ic) then
-       if (.not.l_X_term_vv) DEV_VARNAME(Xo_scatt%rhotw)(1)=1.0_SP
-       if (     l_X_term_vv) DEV_VARNAME(Xo_scatt%rhotw)(1)=0.0_SP
-     endif
->>>>>>> cb9d2bd9
      !
    else
      !
