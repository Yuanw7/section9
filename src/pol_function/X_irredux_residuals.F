--- conflicted
+++ resolved
@@ -38,12 +38,7 @@
  use frequency,     ONLY:bare_grid_N,coarse_grid_Pt
  use collision_el,  ONLY:elemental_collision
  use D_lattice,     ONLY:nsym,DL_vol,i_time_rev,sop_inv
-<<<<<<< HEAD
- use R_lattice,     ONLY:g_rot,qindx_X,bz_samp,G_m_G,q0_def_norm
- use R_lattice,     ONLY:G_m_G_d,g_rot_d!,Xo_graph_wings
-=======
- use R_lattice,     ONLY:qindx_X,bz_samp,q0_def_norm
->>>>>>> 90a14bfd
+ use R_lattice,     ONLY:qindx_X,bz_samp,q0_def_norm!,Xo_graph_wings
  use vec_operate,   ONLY:v_norm
  use collision_el,  ONLY:elemental_collision
  use com,           ONLY:depth
