--- conflicted
+++ resolved
@@ -118,17 +118,8 @@
    !
    if (allocated(Xen%Z))      Z_=Xen%Z(ic,ik,i_spin)*Xen%Z(iv,ikp,i_spin)
    !
-<<<<<<< HEAD
    if (allocated(Xen%GreenF)) Z_=cONE
    !
-=======
-   !
-   !
-   if (allocated(Xen%GreenF)) Z_=cONE
-   !
-   !
-   !
->>>>>>> 4c1ae065
    Z_eh_occ = Xen%f(iv,ikp,i_spin)*(spin_occ-Xen%f(ic,ik,i_spin))/spin_occ/real(Xk%nbz,SP)/DL_vol*real(Z_)
    !
    if (iq==1.and.abs(coarse_grid_Pt(i_cg))<Dip%Energy_treshold) Z_eh_occ=1._SP
