--- conflicted
+++ resolved
@@ -23,18 +23,6 @@
 !      
 subroutine DIPOLE_overlaps(Xk,X)
  !    
-<<<<<<< HEAD
- use pars,         ONLY:SP,cZERO,pi
- use LIVE_t,       ONLY:live_timing
- use R_lattice,    ONLY:k_map,bz_samp,WF_shifts,ng_closed,ng_vec
- use vec_operate,  ONLY:k_periodic_idx
- use X_m,          ONLY:X_t,DIP_S
- use electrons,    ONLY:levels,n_spinor,n_sp_pol,n_spin
- use wrapper_omp,  ONLY:Vstar_dot_V_omp
- use wave_func,    ONLY:wf_ng
- use parallel_m,   ONLY:PAR_COM_Xk_ibz_INDEX,PP_redux_wait,PAR_IND_Xk_bz,PAR_IND_Xk_bz_ID
- use IO_m,         ONLY:IO_and_Messaging_switch
-=======
  use pars,              ONLY:SP,cZERO,pi
  use LIVE_t,            ONLY:live_timing
  use R_lattice,         ONLY:k_map,bz_samp,WF_shifts,ng_closed,ng_vec
@@ -44,7 +32,7 @@
  use wrapper_omp,       ONLY:Vstar_dot_V_omp
  use wave_func,         ONLY:wf_ng
  use IO_m,              ONLY:IO_and_Messaging_switch
->>>>>>> f95e180e
+ use parallel_m,        ONLY:PAR_COM_Xk_ibz_INDEX,PP_redux_wait,PAR_IND_Xk_bz,PAR_IND_Xk_bz_ID
  !
  implicit none
  !
@@ -122,19 +110,11 @@
        endif
        !
        do i_sp_pol=1,n_sp_pol
-         do ib=1,X%ib(2)
-           do ibp=1,X%ib(2)
-<<<<<<< HEAD
-             do i_spinor=1,n_spinor
-               i_spin=i_sp_pol+i_spinor-1
-               DIP_S(ib,ibp,id+(istep-1)*3,ikbz,i_sp_pol)=DIP_S(ib,ibp,id+(istep-1)*3,ikbz,i_sp_pol)+ &
-                       &  Vstar_dot_V_omp(wf_ng,WF_ik(:wf_ng,ib,i_spin),WF_shifted(:wf_ng,ibp,i_spin)) 
-             enddo
-=======
+         do ibp=1,X%ib(2)
+           do ib=1,X%ib(2)
              !DIP_S(ib,ibp,id+(istep-1)*3,ikbz,i_sp_pol)=DIP_S(ib,ibp,id+(istep-1)*3,ikbz,i_sp_pol)+ &
              DIP_S(ib,ibp,id+(istep-1)*3,ikbz,i_sp_pol)= &
-             &  Vstar_dot_V_omp(wf_ng*n_spinor,WF_shifted(:wf_ng,:,ibp,i_sp_pol),WF_ik(:wf_ng,:,ib,i_sp_pol)) 
->>>>>>> f95e180e
+             &  Vstar_dot_V_omp(wf_ng*n_spinor,WF_ik(:wf_ng,:,ib,i_sp_pol),WF_shifted(:wf_ng,:,ibp,i_sp_pol)) 
            enddo ! ibp
          enddo ! ib
        enddo ! i_sp_pol
