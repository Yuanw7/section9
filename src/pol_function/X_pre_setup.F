--- conflicted
+++ resolved
@@ -23,13 +23,8 @@
 !
 subroutine X_pre_setup(Xen,Xk,X)
  !
-<<<<<<< HEAD
- use X_m,           ONLY:X_t,use_X_DbGd,X_DbGd_nkpts
+ use X_m,           ONLY:X_t,use_X_DbGd,X_DbGd_nkpts,l_X_terminator
  use electrons,     ONLY:levels
-=======
- use X_m,           ONLY:X_t,use_X_DbGd,X_DbGd_nkpts,l_X_terminator
- use electrons,     ONLY:levels,BZ_DbGd_nbands,BZ_DbGd_tot_nkpts
->>>>>>> f092c2b3
  use drivers,       ONLY:l_bs_fxc,l_col_cut,Finite_Tel,l_gw0,l_cohsex,l_rt_carriers_in_use
  use com,           ONLY:error
  use R_lattice,     ONLY:nqibz,bz_samp
