--- conflicted
+++ resolved
@@ -23,13 +23,8 @@
 !
 subroutine X_pre_setup(Xen,Xk,X)
  !
-<<<<<<< HEAD
- use X_m,           ONLY:X_t,use_X_DbGd,X_DbGd_nkpts,l_X_terminator,X_use_lin_sys,Chi_linalg_mode 
+ use X_m,           ONLY:X_t,use_X_DbGd,X_DbGd_nkpts,l_X_terminator,X_use_lin_sys,Chi_linalg_mode,X_ng
  use electrons,     ONLY:levels
-=======
- use X_m,           ONLY:X_t,use_X_DbGd,X_DbGd_nkpts,l_X_terminator,X_use_lin_sys,Chi_linalg_mode,X_ng
- use electrons,     ONLY:levels,BZ_DbGd_nbands,BZ_DbGd_tot_nkpts
->>>>>>> 5cc9063a
  use drivers,       ONLY:l_bs_fxc,l_col_cut,Finite_Tel,l_gw0,l_cohsex,l_rt_carriers_in_use
  use com,           ONLY:error
  use R_lattice,     ONLY:nqibz,bz_samp
