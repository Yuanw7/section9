!
!        Copyright (C) 2000-2017 the YAMBO team
!              http://www.yambo-code.org
!
! Authors (see AUTHORS file for details): AM
! 
! This file is distributed under the terms of the GNU 
! General Public License. You can redistribute it and/or 
! modify it under the terms of the GNU General Public 
! License as published by the Free Software Foundation; 
! either version 2, or (at your option) any later version.
!
! This program is distributed in the hope that it will 
! be useful, but WITHOUT ANY WARRANTY; without even the 
! implied warranty of MERCHANTABILITY or FITNESS FOR A 
! PARTICULAR PURPOSE.  See the GNU General Public License 
! for more details.
!
! You should have received a copy of the GNU General Public 
! License along with this program; if not, write to the Free 
! Software Foundation, Inc., 59 Temple Place - Suite 330,Boston, 
! MA 02111-1307, USA or visit http://www.gnu.org/copyleft/gpl.txt.
!
subroutine X_pre_setup(Xen,X)
 !
<<<<<<< HEAD
 use X_m,           ONLY:X_t,use_X_DbGd,X_DbGd_nkpts,l_X_terminator,X_use_lin_sys,Chi_linalg_mode,X_ng
=======
 use X_m,           ONLY:X_t,use_X_DbGd,X_DbGd_nkpts,l_X_terminator,X_use_lin_sys,Chi_linalg_mode 
>>>>>>> cee3c393
 use electrons,     ONLY:levels,BZ_DbGd_nbands,BZ_DbGd_tot_nkpts
 use drivers,       ONLY:l_bs_fxc,l_col_cut,Finite_Tel,l_gw0,l_cohsex,l_rt_carriers_in_use
 use com,           ONLY:error
 use R_lattice,     ONLY:nqibz
 use TDDFT,         ONLY:FXC_n_g_corr
 use interfaces,    ONLY:eval_G_minus_G
 use parallel_m,    ONLY:PAR_COM_WORLD
 !
 implicit none
 !
 type(X_t)    :: X 
 type(levels) ::Xen
 ! 
 ! Work Space
 !
 if (X%ib(1)<0) X%ib(1)=1
 if (X%ib(2)<0) X%ib(2)=1
 if (X%iq(2)<0.or.X%iq(2)>nqibz) X%iq(2)=nqibz
 if (X%iq(1)<0) X%iq(1)=1
 if (X%iq(1)>X%iq(2)) X%iq(1)=X%iq(2)
 !
 ! In these two lines I ensure the at least all the metallic
 ! bands are included in the X summation
 !
 if (X%ib(1)>Xen%nbf+1) X%ib(1)=Xen%nbf+1
 if (X%ib(2)<Xen%nbm)   X%ib(2)=Xen%nbm
 !
 ! Other checks
 !
 if (X%ib(1)<0.or.X%ib(1)>Xen%nbm.or.X%ib(2)<X%ib(1)) X%ib(1)=1
 if (X%ib(2)>Xen%nb.or.X%ib(2)<Xen%nbf)               X%ib(2)=Xen%nb
 !
 ! Here I set up the Double Grid flag to (for example) skip the coarse 
 ! grid generator in the Xo calculation
 !
 use_X_DbGd=BZ_DbGd_nbands/=0.and.X%ib(1)<BZ_DbGd_nbands.and.(.not.l_bs_fxc)
 !
 if (use_X_DbGd) X_DbGd_nkpts=BZ_DbGd_tot_nkpts
 !
 ! CHO checks
 !
 if ((l_gw0.and.l_cohsex).or.l_X_terminator) X%ng=eval_G_minus_G(X%ng,0,COMM=PAR_COM_WORLD)
 !
 ! Fxc Checks
 !
 if (FXC_n_g_corr>X%ng) FXC_n_g_corr=X%ng
 !
 ! In case the columbian is cutoffed a resonant/antiresonant 
 ! only calculation is meaningless because of the dependence 
 ! of the alpha from X
 !
 if (l_col_cut) then
   if ( trim(X%ordering) == 'a' .or. trim(X%ordering) == 'r' )  X%ordering='T'
 endif
 !
 ! Finite temperature X MUST be causal. This is because in X_eh_setup the
 ! "resonant" or "antiresonant" par of X (in the many body language) include
 ! negative poles as well. Only the sum of the two is meaningful, then.
 !
 if (Finite_Tel .or. l_rt_carriers_in_use) X%ordering="R"
 !
 ! Transfer the GF's ordering 
 !
 if ( allocated(Xen%GreenF).and.     Xen%GreenF_is_causal ) X%ordering='R'
 if ( allocated(Xen%GreenF).and..not.Xen%GreenF_is_causal ) then
   if ( .not.(Finite_Tel.or.l_rt_carriers_in_use) ) X%ordering='T'
   if (      (Finite_Tel.or.l_rt_carriers_in_use) ) then
     call error('Fractional occupations but GF is not retarded (causal in yambo language)')
   endif 
 endif
 !
 ! Dyson solver
 !
 X_use_lin_sys=.true.
 if (trim(Chi_linalg_mode)=="inversion") X_use_lin_sys=.false.
 if (trim(Chi_linalg_mode)=="lin_sys"  ) X_use_lin_sys=.true.
<<<<<<< HEAD
 !
 ! Copy of X dimension for Parallel default environment solver
 !
 X_ng=X%ng
=======
>>>>>>> cee3c393
 !
end subroutine<|MERGE_RESOLUTION|>--- conflicted
+++ resolved
@@ -23,11 +23,7 @@
 !
 subroutine X_pre_setup(Xen,X)
  !
-<<<<<<< HEAD
  use X_m,           ONLY:X_t,use_X_DbGd,X_DbGd_nkpts,l_X_terminator,X_use_lin_sys,Chi_linalg_mode,X_ng
-=======
- use X_m,           ONLY:X_t,use_X_DbGd,X_DbGd_nkpts,l_X_terminator,X_use_lin_sys,Chi_linalg_mode 
->>>>>>> cee3c393
  use electrons,     ONLY:levels,BZ_DbGd_nbands,BZ_DbGd_tot_nkpts
  use drivers,       ONLY:l_bs_fxc,l_col_cut,Finite_Tel,l_gw0,l_cohsex,l_rt_carriers_in_use
  use com,           ONLY:error
@@ -104,12 +100,9 @@
  X_use_lin_sys=.true.
  if (trim(Chi_linalg_mode)=="inversion") X_use_lin_sys=.false.
  if (trim(Chi_linalg_mode)=="lin_sys"  ) X_use_lin_sys=.true.
-<<<<<<< HEAD
  !
  ! Copy of X dimension for Parallel default environment solver
  !
  X_ng=X%ng
-=======
->>>>>>> cee3c393
  !
 end subroutine