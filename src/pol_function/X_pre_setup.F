!
!        Copyright (C) 2000-2020 the YAMBO team
!              http://www.yambo-code.org
!
! Authors (see AUTHORS file for details): AM
! 
! This file is distributed under the terms of the GNU 
! General Public License. You can redistribute it and/or 
! modify it under the terms of the GNU General Public 
! License as published by the Free Software Foundation; 
! either version 2, or (at your option) any later version.
!
! This program is distributed in the hope that it will 
! be useful, but WITHOUT ANY WARRANTY; without even the 
! implied warranty of MERCHANTABILITY or FITNESS FOR A 
! PARTICULAR PURPOSE.  See the GNU General Public License 
! for more details.
!
! You should have received a copy of the GNU General Public 
! License along with this program; if not, write to the Free 
! Software Foundation, Inc., 59 Temple Place - Suite 330,Boston, 
! MA 02111-1307, USA or visit http://www.gnu.org/copyleft/gpl.txt.
!
subroutine X_pre_setup(Xen,Xk,X)
 !
 use pars,          ONLY:SP
<<<<<<< HEAD
 use X_m,           ONLY:X_t,use_X_DbGd,X_DbGd_nkpts,l_X_terminator,X_use_lin_sys,Chi_linalg_mode,X_ng
 use electrons,     ONLY:levels
=======
 use X_m,           ONLY:X_t,use_X_DbGd,X_DbGd_nkpts,l_X_terminator,X_use_lin_sys,&
&                        X_use_gpu,Chi_linalg_mode,X_ng
 use electrons,     ONLY:levels,BZ_DbGd_nbands,BZ_DbGd_tot_nk_levels,DbGd_is_symmetry_expanded
>>>>>>> eaee6fd4
 use drivers,       ONLY:l_bs_fxc,l_col_cut,Finite_Tel,l_cohsex,l_rt_carriers_in_use
 use R_lattice,     ONLY:nqibz,bz_samp
 use QP_m,          ONLY:COHSEX_use_empties
 use TDDFT,         ONLY:FXC_n_g_corr
 use interfaces,    ONLY:eval_G_minus_G
 use parallel_m,    ONLY:PAR_COM_WORLD
 use stderr,        ONLY:intc
 use cuda_m,        ONLY:have_cuda
 !
 implicit none
 !
 type(X_t)    :: X 
 type(bz_samp):: Xk
 type(levels) :: Xen
 ! 
 ! Work Space
 !
 real(SP), external :: G2E
 !
 if (X%ib(1)<0) X%ib(1)=1
 if (X%ib(2)<0) X%ib(2)=1
 if (X%iq(2)<0.or.X%iq(2)>nqibz) X%iq(2)=nqibz
 if (X%iq(1)<0) X%iq(1)=1
 if (X%iq(1)>X%iq(2)) X%iq(1)=X%iq(2)
 !
 ! In these two lines I ensure the at least all the metallic
 ! bands are included in the X summation
 !
 if (X%ib(1)>Xen%nbf+1) X%ib(1)=Xen%nbf+1
 if (X%ib(2)<Xen%nbm)   X%ib(2)=Xen%nbm
 !
 ! Other checks
 !
 if (X%ib(1)<0.or.X%ib(1)>Xen%nbm.or.X%ib(2)<X%ib(1)) X%ib(1)=1
 if (X%ib(2)>Xen%nb.or.X%ib(2)<Xen%nbf)               X%ib(2)=Xen%nb
 !
 ! Here I set up the Double Grid flag to (for example) skip the coarse 
 ! grid generator in the Xo calculation
 !
 use_X_DbGd=Xen%nb_FineGd/=0.and.X%ib(1)<Xen%nb_FineGd.and.(.not.l_bs_fxc)
 !
 if (use_X_DbGd) X_DbGd_nkpts=Xk%nbz+Xk%nbz_FineGd
 !
 ! COH check: when the X terminator is used or the empty bands are NOT used the
 ! response function is accessed in G-G' mode. Here I ensure that all G-G' are in the
 ! range provided externally
 !
 if ((l_cohsex.and..not.COHSEX_use_empties).or.l_X_terminator) then
     X%ng=eval_G_minus_G(X%ng,0,COMM=PAR_COM_WORLD)
     call warning(' Response block size reduced to '//intc(X%ng) &
&     //'RL ('//intc(int(1000.*G2E(X%ng)))//'mHa)')
 endif
 !
 ! Fxc Checks
 !
 if (FXC_n_g_corr>X%ng) FXC_n_g_corr=X%ng
 !
 ! In case the columbian is cutoffed a resonant/antiresonant 
 ! only calculation is meaningless because of the dependence 
 ! of the alpha from X
 !
 if (l_col_cut) then
   if ( trim(X%ordering) == 'a' .or. trim(X%ordering) == 'r' )  X%ordering='T'
 endif
 !
 ! Finite temperature X MUST be causal. This is because in X_eh_setup the
 ! "resonant" or "antiresonant" par of X (in the many body language) include
 ! negative poles as well. Only the sum of the two is meaningful, then.
 !
 if (Finite_Tel .or. l_rt_carriers_in_use) X%ordering="R"
 !
 ! Transfer the GF's ordering 
 !
 if ( allocated(Xen%GreenF).and.     Xen%GreenF_is_causal ) X%ordering='R'
 if ( allocated(Xen%GreenF).and..not.Xen%GreenF_is_causal ) then
   if ( .not.(Finite_Tel.or.l_rt_carriers_in_use) ) X%ordering='T'
   if (      (Finite_Tel.or.l_rt_carriers_in_use) ) then
     call error('Fractional occupations but GF is not retarded (causal in yambo language)')
   endif 
 endif
 !
 ! Dyson solver
 !
 X_use_lin_sys=.true.
 X_use_gpu=have_cuda
 if (index(Chi_linalg_mode,"INVERSION")>0) X_use_lin_sys=.false.
 if (index(Chi_linalg_mode,"LIN_SYS")>0  ) X_use_lin_sys=.true.
 if (index(Chi_linalg_mode,"CPU")>0      ) X_use_gpu=.false.
 if (index(Chi_linalg_mode,"GPU")>0      ) X_use_gpu=.true..and.have_cuda
 !
 ! Copy of X dimension for Parallel default environment solver
 !
 X_ng=X%ng
 !
end subroutine<|MERGE_RESOLUTION|>--- conflicted
+++ resolved
@@ -24,14 +24,9 @@
 subroutine X_pre_setup(Xen,Xk,X)
  !
  use pars,          ONLY:SP
-<<<<<<< HEAD
- use X_m,           ONLY:X_t,use_X_DbGd,X_DbGd_nkpts,l_X_terminator,X_use_lin_sys,Chi_linalg_mode,X_ng
- use electrons,     ONLY:levels
-=======
  use X_m,           ONLY:X_t,use_X_DbGd,X_DbGd_nkpts,l_X_terminator,X_use_lin_sys,&
 &                        X_use_gpu,Chi_linalg_mode,X_ng
- use electrons,     ONLY:levels,BZ_DbGd_nbands,BZ_DbGd_tot_nk_levels,DbGd_is_symmetry_expanded
->>>>>>> eaee6fd4
+ use electrons,     ONLY:levels
  use drivers,       ONLY:l_bs_fxc,l_col_cut,Finite_Tel,l_cohsex,l_rt_carriers_in_use
  use R_lattice,     ONLY:nqibz,bz_samp
  use QP_m,          ONLY:COHSEX_use_empties
