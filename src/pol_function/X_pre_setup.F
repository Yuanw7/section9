!
!        Copyright (C) 2000-2018 the YAMBO team
!              http://www.yambo-code.org
!
! Authors (see AUTHORS file for details): AM
! 
! This file is distributed under the terms of the GNU 
! General Public License. You can redistribute it and/or 
! modify it under the terms of the GNU General Public 
! License as published by the Free Software Foundation; 
! either version 2, or (at your option) any later version.
!
! This program is distributed in the hope that it will 
! be useful, but WITHOUT ANY WARRANTY; without even the 
! implied warranty of MERCHANTABILITY or FITNESS FOR A 
! PARTICULAR PURPOSE.  See the GNU General Public License 
! for more details.
!
! You should have received a copy of the GNU General Public 
! License along with this program; if not, write to the Free 
! Software Foundation, Inc., 59 Temple Place - Suite 330,Boston, 
! MA 02111-1307, USA or visit http://www.gnu.org/copyleft/gpl.txt.
!
subroutine X_pre_setup(Xen,Xk,X)
 !
 use X_m,           ONLY:X_t,use_X_DbGd,X_DbGd_nkpts,l_X_terminator,X_use_lin_sys,Chi_linalg_mode,X_ng
<<<<<<< HEAD
 use electrons,     ONLY:levels
 use drivers,       ONLY:l_bs_fxc,l_col_cut,Finite_Tel,l_gw0,l_cohsex,l_rt_carriers_in_use
 use com,           ONLY:error
 use R_lattice,     ONLY:nqibz,bz_samp
=======
 use electrons,     ONLY:levels,BZ_DbGd_nbands,BZ_DbGd_tot_nk_levels,DbGd_is_symmetry_expanded
 use drivers,       ONLY:l_bs_fxc,l_col_cut,Finite_Tel,l_gw0,l_cohsex,l_rt_carriers_in_use
 use com,           ONLY:error,warning
 use R_lattice,     ONLY:nqibz
>>>>>>> 0dba682c
 use TDDFT,         ONLY:FXC_n_g_corr
 use interfaces,    ONLY:eval_G_minus_G
 use parallel_m,    ONLY:PAR_COM_WORLD
 !
 implicit none
 !
 type(X_t)    :: X 
 type(bz_samp):: Xk
 type(levels) :: Xen
 ! 
 ! Work Space
 !
 if (X%ib(1)<0) X%ib(1)=1
 if (X%ib(2)<0) X%ib(2)=1
 if (X%iq(2)<0.or.X%iq(2)>nqibz) X%iq(2)=nqibz
 if (X%iq(1)<0) X%iq(1)=1
 if (X%iq(1)>X%iq(2)) X%iq(1)=X%iq(2)
 !
 ! In these two lines I ensure the at least all the metallic
 ! bands are included in the X summation
 !
 if (X%ib(1)>Xen%nbf+1) X%ib(1)=Xen%nbf+1
 if (X%ib(2)<Xen%nbm)   X%ib(2)=Xen%nbm
 !
 ! Other checks
 !
 if (X%ib(1)<0.or.X%ib(1)>Xen%nbm.or.X%ib(2)<X%ib(1)) X%ib(1)=1
 if (X%ib(2)>Xen%nb.or.X%ib(2)<Xen%nbf)               X%ib(2)=Xen%nb
 !
 ! Here I set up the Double Grid flag to (for example) skip the coarse 
 ! grid generator in the Xo calculation
 !
<<<<<<< HEAD
 use_X_DbGd=Xen%nb_FineGd/=0.and.X%ib(1)<Xen%nb_FineGd.and.(.not.l_bs_fxc)
 !
 if (use_X_DbGd) X_DbGd_nkpts=Xk%nbz+Xk%nbz_FineGd
=======
 use_X_DbGd=BZ_DbGd_nbands>0.and.X%ib(1)<BZ_DbGd_nbands.and.(.not.l_bs_fxc)
 !
 if (use_X_DbGd.and.DbGd_is_symmetry_expanded) then
   X_DbGd_nkpts=BZ_DbGd_tot_nk_levels
 else if (use_X_DbGd.and..not.DbGd_is_symmetry_expanded) then
   use_X_DbGd=.FALSE.
   call warning("Found a Double Grid not symmetry expanded. This is incompatible with the current runlevel")
 endif
>>>>>>> 0dba682c
 !
 ! CHO checks
 !
 if ((l_gw0.and.l_cohsex).or.l_X_terminator) X%ng=eval_G_minus_G(X%ng,0,COMM=PAR_COM_WORLD)
 !
 ! Fxc Checks
 !
 if (FXC_n_g_corr>X%ng) FXC_n_g_corr=X%ng
 !
 ! In case the columbian is cutoffed a resonant/antiresonant 
 ! only calculation is meaningless because of the dependence 
 ! of the alpha from X
 !
 if (l_col_cut) then
   if ( trim(X%ordering) == 'a' .or. trim(X%ordering) == 'r' )  X%ordering='T'
 endif
 !
 ! Finite temperature X MUST be causal. This is because in X_eh_setup the
 ! "resonant" or "antiresonant" par of X (in the many body language) include
 ! negative poles as well. Only the sum of the two is meaningful, then.
 !
 if (Finite_Tel .or. l_rt_carriers_in_use) X%ordering="R"
 !
 ! Transfer the GF's ordering 
 !
 if ( allocated(Xen%GreenF).and.     Xen%GreenF_is_causal ) X%ordering='R'
 if ( allocated(Xen%GreenF).and..not.Xen%GreenF_is_causal ) then
   if ( .not.(Finite_Tel.or.l_rt_carriers_in_use) ) X%ordering='T'
   if (      (Finite_Tel.or.l_rt_carriers_in_use) ) then
     call error('Fractional occupations but GF is not retarded (causal in yambo language)')
   endif 
 endif
 !
 ! Dyson solver
 !
 X_use_lin_sys=.true.
 if (trim(Chi_linalg_mode)=="inversion") X_use_lin_sys=.false.
 if (trim(Chi_linalg_mode)=="lin_sys"  ) X_use_lin_sys=.true.
 !
 ! Copy of X dimension for Parallel default environment solver
 !
 X_ng=X%ng
 !
end subroutine<|MERGE_RESOLUTION|>--- conflicted
+++ resolved
@@ -24,17 +24,10 @@
 subroutine X_pre_setup(Xen,Xk,X)
  !
  use X_m,           ONLY:X_t,use_X_DbGd,X_DbGd_nkpts,l_X_terminator,X_use_lin_sys,Chi_linalg_mode,X_ng
-<<<<<<< HEAD
  use electrons,     ONLY:levels
  use drivers,       ONLY:l_bs_fxc,l_col_cut,Finite_Tel,l_gw0,l_cohsex,l_rt_carriers_in_use
- use com,           ONLY:error
+ use com,           ONLY:error,warning
  use R_lattice,     ONLY:nqibz,bz_samp
-=======
- use electrons,     ONLY:levels,BZ_DbGd_nbands,BZ_DbGd_tot_nk_levels,DbGd_is_symmetry_expanded
- use drivers,       ONLY:l_bs_fxc,l_col_cut,Finite_Tel,l_gw0,l_cohsex,l_rt_carriers_in_use
- use com,           ONLY:error,warning
- use R_lattice,     ONLY:nqibz
->>>>>>> 0dba682c
  use TDDFT,         ONLY:FXC_n_g_corr
  use interfaces,    ONLY:eval_G_minus_G
  use parallel_m,    ONLY:PAR_COM_WORLD
@@ -67,20 +60,9 @@
  ! Here I set up the Double Grid flag to (for example) skip the coarse 
  ! grid generator in the Xo calculation
  !
-<<<<<<< HEAD
  use_X_DbGd=Xen%nb_FineGd/=0.and.X%ib(1)<Xen%nb_FineGd.and.(.not.l_bs_fxc)
  !
  if (use_X_DbGd) X_DbGd_nkpts=Xk%nbz+Xk%nbz_FineGd
-=======
- use_X_DbGd=BZ_DbGd_nbands>0.and.X%ib(1)<BZ_DbGd_nbands.and.(.not.l_bs_fxc)
- !
- if (use_X_DbGd.and.DbGd_is_symmetry_expanded) then
-   X_DbGd_nkpts=BZ_DbGd_tot_nk_levels
- else if (use_X_DbGd.and..not.DbGd_is_symmetry_expanded) then
-   use_X_DbGd=.FALSE.
-   call warning("Found a Double Grid not symmetry expanded. This is incompatible with the current runlevel")
- endif
->>>>>>> 0dba682c
  !
  ! CHO checks
  !
