--- conflicted
+++ resolved
@@ -29,15 +29,9 @@
  use electrons,           ONLY:levels,n_spin,n_spinor,n_sp_pol
  use parallel_m,          ONLY:PP_redux_wait,PP_indexes,myid,PP_indexes_reset
  use interfaces,          ONLY:PARALLEL_index
-<<<<<<< HEAD
- use D_lattice,           ONLY:alat,n_atomic_species,n_atoms_species
- use pseudo,              ONLY:pp_kbv_dim,pp_n_l_times_proj_max,PP_free,pp_table, &
-&                              Vnl,pp_n_l_comp,kbv_spin
-=======
  use D_lattice,           ONLY:alat
  use pseudo,              ONLY:PP_free,pp_table,Vnl,pp_n_l_comp,PP_free,  &
 &                              pp_kbv_dim,spin_m_table,pp_factor
->>>>>>> 004cef4f
  use R_lattice,           ONLY:g_vec,bz_samp
  use X_m,                 ONLY:X_t,DIP_iR,Dipole_bands_ordered,P_square,DIP_P,Dipole_Energy_treshold
  use IO_m,                ONLY:io_control,REP,RD_CL,RD
@@ -56,17 +50,11 @@
  !
  ! Work Space
  !
-<<<<<<< HEAD
- integer                      :: ik,i1,icfft,ivfft,ic,iv,iv_max,ic_min,i_pp,pp_spin
- integer                      :: is,ia,il,im,alloc_err,i_spin,j_spin,E_i_spin,wf_dim
- complex(SP), allocatable     :: wf_xyz(:,:), kbv(:,:,:)
-=======
  integer                      :: ik,i1,icfft,ivfft,ic,iv,iv_max,ic_min,i_pp
  integer                      :: i_spinor,i_spin,E_i_spin,pp_spin
  integer                      :: alloc_err,wf_dim
  complex(SP), allocatable     :: wf_xyz(:,:)
  complex(SP), allocatable     :: kbv(:,:,:)
->>>>>>> 004cef4f
  complex(SP)                  :: rho(4)
  real(SP)                     :: Ev_m_Ec
  type(PP_indexes)             :: px
@@ -83,39 +71,8 @@
  ioKB_pwscf_err = io_err(2)
  io_Vnl_err     = io_err(3)
  !
-<<<<<<< HEAD
- call io_control(ACTION=OP_RD_CL,COM=REP,SEC=(/1,2/),MODE=VERIFY,ID=ID)
- io_Vnl_err=io_Vnl(X,Xen,ID)
- !
- ! Check for the KB PP DB 
- !
- call io_control(ACTION=OP_RD,COM=REP,SEC=(/1/),MODE=VERIFY,ID=ID)
- ioKB_err=ioKB_PP(ID)
- !
- X%Vnl_included= ioKB_err==0 .or. io_Vnl_err==0
- !
- if (ioKB_err==0) then
-   pp_kbv_dim=0
-   do is = 1,n_atomic_species
-     do ia = 1,n_atoms_species(is)
-       do i_pp = 1, pp_n_l_times_proj_max
-         il = pp_table(1,is,i_pp)
-         pp_spin = pp_table(3,is,i_pp)
-         if(pp_spin==0) cycle
-         do im = 1,2*(il-1)+1
-           pp_kbv_dim=pp_kbv_dim+1
-         enddo
-       enddo
-     enddo
-   enddo
-   !
-   allocate(kbv(wf_ng,pp_kbv_dim,7),stat=alloc_err)
-   allocate(kbv_spin(pp_kbv_dim))
-   !
-=======
  if(ioKB_abinit_err==0.or.ioKB_pwscf_err==0) then
    allocate(kbv(wf_ng,pp_kbv_dim,4),stat=alloc_err)
->>>>>>> 004cef4f
    call mem_est("KBV",(/size(kbv)/),errors=(/alloc_err/))
  endif
  !
@@ -231,12 +188,7 @@
          !
          call M_by_V('C',wf_ng,wf_dim,(1._SP,0._SP),wf_xyz,wf_ng,wf(:,icfft),1,(0._SP,0._SP),rho,1)
          !
-<<<<<<< HEAD
-         if (ioKB_err==0) call Dipole_kb_sum(ivfft,icfft,rho(:3),kbv)
-         if (ioKB_err==0 .and. n_spinor==2) call Dipole_kb_sum_SO(iv,ic,ik,i_spin,rho(:3),kbv)
-=======
          if (ioKB_abinit_err==0.or.ioKB_pwscf_err==0) call Dipole_kb_sum(ivfft,icfft,rho(:3),kbv)
->>>>>>> 004cef4f
          if (io_Vnl_err==0) then
            if(n_spinor==1) rho(1:3) = rho(1:3) + Vnl(1:3,ic,iv,ik,i_spin)*0.5
            if(n_spinor==2.and.i_spin==2) rho(1:3) = rho(1:3) + Vnl(1:3,ic,iv,ik,1)*0.5
@@ -302,19 +254,12 @@
  !
  deallocate(wf_xyz)
  call PP_indexes_reset(px)
-<<<<<<< HEAD
- if (ioKB_err==0) then
-   deallocate(kbv,pp_n_l_comp)
-   if (allocated(pp_table)) deallocate(pp_table)
-   if (allocated(kbv_spin)) deallocate(kbv_spin)
-=======
  if (ioKB_pwscf_err==0.or.ioKB_abinit_err==0) then
    deallocate(kbv)
    if (allocated(pp_n_l_comp))  deallocate(pp_n_l_comp)
    if (allocated(pp_table))     deallocate(pp_table)
    if (allocated(pp_factor))    deallocate(pp_factor)
    if (allocated(spin_m_table)) deallocate(spin_m_table)
->>>>>>> 004cef4f
    call PP_free()
    call mem_est("KBV") 
  else if (io_Vnl_err==0) then
