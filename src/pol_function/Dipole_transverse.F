--- conflicted
+++ resolved
@@ -83,12 +83,7 @@
        do i_pp = 1, pp_n_l_times_proj_max
          il = pp_table(1,is,i_pp)
          pp_spin = pp_table(3,is,i_pp)
-<<<<<<< HEAD
-         if (pp_spin==0) cycle
-=======
          if(pp_spin==0) cycle
-         if(pp_spin>1 ) cycle
->>>>>>> 9baabff2
          do im = 1,2*(il-1)+1
            pp_kbv_dim=pp_kbv_dim+1
          enddo
