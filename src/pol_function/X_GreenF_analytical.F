!
!        Copyright (C) 2000-2016 the YAMBO team
!              http://www.yambo-code.org
!
! Authors (see AUTHORS file for details): AM DS
! 
! This file is distributed under the terms of the GNU 
! General Public License. You can redistribute it and/or 
! modify it under the terms of the GNU General Public 
! License as published by the Free Software Foundation; 
! either version 2, or (at your option) any later version.
!
! This program is distributed in the hope that it will 
! be useful, but WITHOUT ANY WARRANTY; without even the 
! implied warranty of MERCHANTABILITY or FITNESS FOR A 
! PARTICULAR PURPOSE.  See the GNU General Public License 
! for more details.
!
! You should have received a copy of the GNU General Public 
! License along with this program; if not, write to the Free 
! Software Foundation, Inc., 59 Temple Place - Suite 330,Boston, 
! MA 02111-1307, USA or visit http://www.gnu.org/copyleft/gpl.txt.
!
subroutine X_GreenF_analytical(iq,transitions,Xw,Xen,Xk,GreenF,ordering,space,no_occupations)
 !
 ! Compute the GreenF in frequency space starting from it analytical
 ! expression as the Fourier Transform of a Lorentzian
 !
 use pars,       ONLY:SP,cZERO,cONE
<<<<<<< HEAD
 use X_m,        ONLY:use_X_DbGd,Integrating_over_Qs
 use BS,         ONLY:BSS_uses_DbGd
 use electrons,  ONLY:levels,spin_occ
 use R_lattice,  ONLY:qindx_X,bz_samp,nqibz,smallest_q_norm
=======
 use X_m,        ONLY:use_X_DbGd,X_is_evaluated_for_all_Qs,&
&                     X_t,l_X_terminator,X_terminator_E,X_term_E
 use BS_solvers, ONLY:BSS_uses_DbGd
 use electrons,  ONLY:levels,BZ_DbGd_table,BZ_DbGd_nkpt,spin_occ,BZ_DbGd_nbands,&
                      BZ_DbGd_ipol_weight,BZ_DbGd_kpts
 use R_lattice,  ONLY:qindx_X,bz_samp,q_pt,nqibz
>>>>>>> f092c2b3
 use frequency,  ONLY:w_samp
 use vec_operate,ONLY:iku_v_norm
 implicit none
 integer      :: iq,transitions(4)
 type(w_samp) :: Xw
 type(levels) :: Xen
 type(bz_samp):: Xk
 complex(SP)  :: GreenF(Xw%n_freqs)
 character(*) :: ordering,space
 logical      :: no_occupations
 !
 ! Work Space
 !
<<<<<<< HEAD
 logical      :: X_os_run,K_inv_run,use_DbGd
 integer      :: ikbz_FineGd,ikpbz_FineGd,iw,ikbz,ikpbz,iv,ic,i_spin,ik_FineGd,ikp_FineGd,ik,ikp
 real(SP)     :: ffac,cg_ffac,f_e,f_h,weight,W_,q_pt_shift(3),q_norm_ref,qsize_fac,k_pt_loc(3),kp_pt_loc(3),En1,En2
 complex(SP)  :: Z_,pole
=======
 logical      :: X_os_run,K_inv_run 
 integer      :: i1,i2,iw,ikbz,ikpbz,iv,ic,i_spin,ik_rand,ikp_rand,ikbz_rand,ikpbz_rand,ik,ikp
 real(SP)     :: ffac,cg_ffac,f_h,weight1,weight2,W_,q_pt_shift(3),q_norm_ref,qsize_fac
 complex(SP)  :: Z_,pole,pole_X_term
>>>>>>> f092c2b3
 !
 complex(SP),external      ::Lorentzian_FT
 !
 integer, allocatable      ::nkpt_DbGd_scatt(:)
 logical, allocatable      ::use_kpt_DbGd(:,:)
 !
 GreenF  = cZERO
 !
 X_os_run =trim(space)=="G"
 K_inv_run=trim(space)=="eh"
 !
 ! Transitions
 !
 ikbz   = transitions(1)
 iv     = transitions(2)
 ic     = transitions(3)
 i_spin = transitions(4)
 ! 
 ikpbz  = qindx_X(iq,ikbz,1) 
 ik     = Xk%sstar(ikbz,1)
 ikp    = Xk%sstar(ikpbz,1)
 !
 W_=0._SP
 Z_=cONE
 if (associated(Xen%W)) W_=abs(Xen%W(ic,ik,i_spin))+abs(Xen%W(iv,ikp,i_spin))
 if (associated(Xen%Z)) Z_=Xen%Z(ic,ik,i_spin)*Xen%Z(iv,ikp,i_spin)
<<<<<<< HEAD
 !
 use_DbGd= (X_os_run .and.use_X_DbGd.and.ic<=Xen%nb_FineGd) .or. &
&          (K_inv_run.and.BSS_uses_DbGd)
=======
 pole=cmplx(Xen%E(ic,ik,i_spin)-Xen%E(iv,ikp,i_spin),-W_,KIND=SP)
 !
 pole_X_term=0.0_SP
 if(l_X_terminator) then 
   pole_X_term= cmplx(X_term_E-Xen%E(iv,ikp,i_spin),-W_,KIND=SP) 
 endif
>>>>>>> f092c2b3
 !
 ! Case without DbGd
 !===================
 !
 ! In K_inversion_Lo the occupations and the Z_factor are not included.
 ! Thus I have to multiply by them the Green function
 !
<<<<<<< HEAD
 if ( .not.use_DbGd ) then
    !
    pole=cmplx(Xen%E(ic,ik,i_spin)-Xen%E(iv,ikp,i_spin),-W_,SP)
    !
    if( X_os_run  ) ffac = 1._SP
    if( K_inv_run ) ffac = ( Xen%f(iv,ikp,i_spin) - Xen%f(ic,ik ,i_spin) )/spin_occ*real(Z_)
    !
    do iw=1,Xw%n_freqs
      GreenF(iw)=Lorentzian_FT(Xw%p(iw),pole,ordering)*ffac
=======
 if( K_inv_run      ) ffac = ( Xen%f(iv,ikp,i_spin) - Xen%f(ic,ik,i_spin) )/spin_occ*real(Z_)
 if( X_os_run       ) ffac = 1._SP
 if( no_occupations ) ffac = 1._SP
 !
 if (X_os_run .and.(.not.use_X_DbGd.or.ic>BZ_DbGd_nbands).or. &
&    K_inv_run.and.(.not.BSS_uses_DbGd)                       ) then
    !
    do iw=1,Xw%n_freqs
      !
      GreenF(iw)= Lorentzian_FT(Xw%p(iw),pole,ordering)*ffac
      !
      if (l_X_terminator.and.ic>Xen%nbm) then
        GreenF(iw)= GreenF(iw) -Lorentzian_FT(Xw%p(iw),pole_X_term,ordering)*ffac  
      endif
      !
      if (l_X_terminator.and.ic<=Xen%nbm) then
        GreenF(iw)= -Lorentzian_FT(Xw%p(iw),pole_X_term,ordering)*ffac 
      endif
      !
>>>>>>> f092c2b3
    enddo
    !
    return
    !
 endif
 !
 ! Case with DbGd
 !================
 !
 ! In X_os the GreenF is multiplied by the occupations on the coarse grid.
 ! Thus, to correctly renormalize, I have to:
 ! - divide   by the occupations on the coarse grid
 ! - multiply by the occupations on the fine   grid
 !
 if( X_os_run  ) cg_ffac = Xen%f(iv,ikp,i_spin)*( spin_occ-Xen%f(ic,ik ,i_spin) )
 if( K_inv_run ) cg_ffac = spin_occ/real(Z_)
 !
 allocate(nkpt_DbGd_scatt( Xk%bz_DbGd_map(1,ikbz)-1:Xk%bz_DbGd_map(2,ikbz) ) )
 allocate(use_kpt_DbGd( Xk%bz_DbGd_map(1,ikpbz)-1:Xk%bz_DbGd_map(2,ikpbz), Xk%bz_DbGd_map(1,ikbz)-1:Xk%bz_DbGd_map(2,ikbz) ) )
 !
<<<<<<< HEAD
 call define_use_kpt()
=======
 ! 4/8/2016. AM. Note that, in the K case, the anti-res part of Lo uses a w+\Omega (and not -\Omega) simply
 ! because this routine is always called using the i_res \Omega. Indeed 
 !
 !  \Omega_{anti-res} = -\Omega_{res}
 !
 allocate(BZ_DbGd_iq_npt( BZ_DbGd_nkpt(ikbz) ) )
 allocate(use_kpt( BZ_DbGd_nkpt(ikbz), BZ_DbGd_nkpt(ikpbz) ) )
>>>>>>> f092c2b3
 !
 ! Coarse grid points are included for ikbz_FineGd= Xk%bz_DbGd_map(1,ikbz)-1
 ! Fine   grid points are included for ikbz_FineGd>=Xk%bz_DbGd_map(1,ikbz)
 !
 do ikbz_FineGd=Xk%bz_DbGd_map(1,ikbz)-1,Xk%bz_DbGd_map(2,ikbz)
   !
   weight = 1._SP/real(Xk%nbz_mapped(ikbz)+1,SP)/real(nkpt_DbGd_scatt(ikbz_FineGd),SP)
   !
   if(ikbz_FineGd<Xk%bz_DbGd_map(1,ikbz)) then
     En1       = Xen%E(ic,ik,i_spin)
     ffac      = Xen%f(ic,ik,i_spin)
   else
     ik_FineGd = Xk%sstar_FineGd(ikbz_FineGd)
     En1       = Xen%E_FineGd(ic,ik_FineGd,i_spin)
     ffac      = Xen%f_FineGd(ic,ik_FineGd,i_spin)
   endif
   !
   if( X_os_run  ) f_h = spin_occ-ffac
   if( K_inv_run ) f_h =          ffac
   !
   do ikpbz_FineGd=Xk%bz_DbGd_map(1,ikpbz)-1,Xk%bz_DbGd_map(2,ikpbz)
     !
     if(.not.use_kpt_DbGd(ikpbz_FineGd,ikbz_FineGd)) cycle
     !
     if(ikpbz_FineGd<Xk%bz_DbGd_map(1,ikpbz)) then
       En2       = Xen%E(iv,ikp,i_spin)
       f_e       = Xen%f(iv,ikp,i_spin)
     else
       ikp_FineGd= Xk%sstar_FineGd(ikpbz_FineGd)
       En2       = Xen%E_FineGd(iv,ikp_FineGd,i_spin)
       f_e       = Xen%f_FineGd(iv,ikp_FineGd,i_spin)
     endif
     !
<<<<<<< HEAD
     pole=cmplx(En1-En2,-W_)
     !
     if( X_os_run  ) ffac=(f_e*f_h)/cg_ffac*weight
     if( K_inv_run ) ffac=(f_e-f_h)/cg_ffac*weight
=======
     if( X_os_run       ) ffac=(Xen%f_DbGd(iv,ikp_rand,i_spin)*f_h)/cg_ffac
     if( K_inv_run      ) ffac=(Xen%f_DbGd(iv,ikp_rand,i_spin)-f_h)/cg_ffac
     if( no_occupations ) ffac = 1._SP
     !
     ffac=ffac*weight1*weight2
     pole=cmplx(Xen%E_DbGd(ic,ik_rand,i_spin)-Xen%E_DbGd(iv,ikp_rand,i_spin),-W_,KIND=SP)
     !
     if(l_X_terminator) then 
       pole_X_term=cmplx(X_term_E-Xen%E_DbGd(iv,ikp_rand,i_spin),-W_,KIND=SP) 
     endif
>>>>>>> f092c2b3
     !
     do iw=1,Xw%n_freqs
       !
       GreenF(iw)=GreenF(iw)+Lorentzian_FT(Xw%p(iw),pole,ordering)*ffac
       !
       if (l_X_terminator.and.ic>Xen%nbm) then 
         GreenF(iw)= GreenF(iw) -Lorentzian_FT(Xw%p(iw),pole_X_term,ordering)*ffac
       endif
       !
       if (l_X_terminator.and.ic<=Xen%nbm) then
         GreenF(iw)= -Lorentzian_FT(Xw%p(iw),pole_X_term,ordering)*ffac
       endif      
       !
     enddo
     !
   enddo
   !
 enddo
 !
 deallocate(use_kpt_DbGd,nkpt_DbGd_scatt)
 !
 contains
   !
   subroutine define_use_kpt()
     !
     ! [DAVIDE]
     ! Define which kpts I will use in a consistent way between q=0 and q/=0
     ! For q/=0 this change makes the code much faster as it avoids the use of all 
     ! double-grid kpts in the two spheres (k and kp) which would smear out too much
     ! the absorption.
     ! For q==0 the approach can be used to properly describe the q->0 limit
     ! This part of the code should be moved away from this subroutine as here the 
     ! same procedure is repeated for each v -> c transition, which is a waste of CPU time.
     !
     !
     qsize_fac=2._SP
     if(.not.Integrating_over_Qs) qsize_fac=qsize_fac*10._SP
     !
     q_norm_ref=smallest_q_norm/qsize_fac
     !
     nkpt_DbGd_scatt=0
     use_kpt_DbGd=.false.
     do ikbz_FineGd=Xk%bz_DbGd_map(1,ikbz)-1,Xk%bz_DbGd_map(2,ikbz)
       if(ikbz_FineGd< Xk%bz_DbGd_map(1,ikbz)) k_pt_loc=Xk%ptbz(ikbz,:)
       if(ikbz_FineGd>=Xk%bz_DbGd_map(1,ikbz)) k_pt_loc=Xk%ptbz_FineGd(ikbz_FineGd,:)
       do ikpbz_FineGd=Xk%bz_DbGd_map(1,ikpbz)-1,Xk%bz_DbGd_map(2,ikpbz)
         if(ikpbz_FineGd< Xk%bz_DbGd_map(1,ikpbz)) kp_pt_loc=Xk%ptbz(ikpbz,:)
         if(ikpbz_FineGd>=Xk%bz_DbGd_map(1,ikpbz)) kp_pt_loc=Xk%ptbz_FineGd(ikpbz_FineGd,:)
         q_pt_shift(:)=(k_pt_loc-kp_pt_loc)-(Xk%ptbz(ikbz,:)-Xk%ptbz(ikpbz,:))
         if ( iku_v_norm(q_pt_shift) > q_norm_ref ) cycle
         nkpt_DbGd_scatt(ikbz_FineGd)=nkpt_DbGd_scatt(ikbz_FineGd)+1
         use_kpt_DbGd(ikpbz_FineGd,ikbz_FineGd)=.true.
       enddo
     enddo
     !
   end subroutine
   !
end subroutine<|MERGE_RESOLUTION|>--- conflicted
+++ resolved
@@ -26,23 +26,23 @@
  ! Compute the GreenF in frequency space starting from it analytical
  ! expression as the Fourier Transform of a Lorentzian
  !
+ ! In the K case, the anti-res part of Lo uses a w+\Omega (and not -\Omega) simply
+ ! because this routine is always called using the i_res \Omega. Indeed 
+ !
+ !  \Omega_{anti-res} = -\Omega_{res}
+
+ !
  use pars,       ONLY:SP,cZERO,cONE
-<<<<<<< HEAD
- use X_m,        ONLY:use_X_DbGd,Integrating_over_Qs
- use BS,         ONLY:BSS_uses_DbGd
+ use X_m,        ONLY:use_X_DbGd,Integrating_over_Qs,&
+&                     X_t,l_X_terminator,X_terminator_E,X_term_E
+ use BS_solvers, ONLY:BSS_uses_DbGd
  use electrons,  ONLY:levels,spin_occ
  use R_lattice,  ONLY:qindx_X,bz_samp,nqibz,smallest_q_norm
-=======
- use X_m,        ONLY:use_X_DbGd,X_is_evaluated_for_all_Qs,&
-&                     X_t,l_X_terminator,X_terminator_E,X_term_E
- use BS_solvers, ONLY:BSS_uses_DbGd
- use electrons,  ONLY:levels,BZ_DbGd_table,BZ_DbGd_nkpt,spin_occ,BZ_DbGd_nbands,&
-                      BZ_DbGd_ipol_weight,BZ_DbGd_kpts
- use R_lattice,  ONLY:qindx_X,bz_samp,q_pt,nqibz
->>>>>>> f092c2b3
  use frequency,  ONLY:w_samp
  use vec_operate,ONLY:iku_v_norm
+ !
  implicit none
+ !
  integer      :: iq,transitions(4)
  type(w_samp) :: Xw
  type(levels) :: Xen
@@ -53,17 +53,10 @@
  !
  ! Work Space
  !
-<<<<<<< HEAD
  logical      :: X_os_run,K_inv_run,use_DbGd
  integer      :: ikbz_FineGd,ikpbz_FineGd,iw,ikbz,ikpbz,iv,ic,i_spin,ik_FineGd,ikp_FineGd,ik,ikp
  real(SP)     :: ffac,cg_ffac,f_e,f_h,weight,W_,q_pt_shift(3),q_norm_ref,qsize_fac,k_pt_loc(3),kp_pt_loc(3),En1,En2
- complex(SP)  :: Z_,pole
-=======
- logical      :: X_os_run,K_inv_run 
- integer      :: i1,i2,iw,ikbz,ikpbz,iv,ic,i_spin,ik_rand,ikp_rand,ikbz_rand,ikpbz_rand,ik,ikp
- real(SP)     :: ffac,cg_ffac,f_h,weight1,weight2,W_,q_pt_shift(3),q_norm_ref,qsize_fac
  complex(SP)  :: Z_,pole,pole_X_term
->>>>>>> f092c2b3
  !
  complex(SP),external      ::Lorentzian_FT
  !
@@ -90,18 +83,10 @@
  Z_=cONE
  if (associated(Xen%W)) W_=abs(Xen%W(ic,ik,i_spin))+abs(Xen%W(iv,ikp,i_spin))
  if (associated(Xen%Z)) Z_=Xen%Z(ic,ik,i_spin)*Xen%Z(iv,ikp,i_spin)
-<<<<<<< HEAD
  !
  use_DbGd= (X_os_run .and.use_X_DbGd.and.ic<=Xen%nb_FineGd) .or. &
 &          (K_inv_run.and.BSS_uses_DbGd)
-=======
- pole=cmplx(Xen%E(ic,ik,i_spin)-Xen%E(iv,ikp,i_spin),-W_,KIND=SP)
- !
- pole_X_term=0.0_SP
- if(l_X_terminator) then 
-   pole_X_term= cmplx(X_term_E-Xen%E(iv,ikp,i_spin),-W_,KIND=SP) 
- endif
->>>>>>> f092c2b3
+ !
  !
  ! Case without DbGd
  !===================
@@ -109,41 +94,33 @@
  ! In K_inversion_Lo the occupations and the Z_factor are not included.
  ! Thus I have to multiply by them the Green function
  !
-<<<<<<< HEAD
  if ( .not.use_DbGd ) then
-    !
-    pole=cmplx(Xen%E(ic,ik,i_spin)-Xen%E(iv,ikp,i_spin),-W_,SP)
-    !
-    if( X_os_run  ) ffac = 1._SP
-    if( K_inv_run ) ffac = ( Xen%f(iv,ikp,i_spin) - Xen%f(ic,ik ,i_spin) )/spin_occ*real(Z_)
-    !
-    do iw=1,Xw%n_freqs
-      GreenF(iw)=Lorentzian_FT(Xw%p(iw),pole,ordering)*ffac
-=======
- if( K_inv_run      ) ffac = ( Xen%f(iv,ikp,i_spin) - Xen%f(ic,ik,i_spin) )/spin_occ*real(Z_)
- if( X_os_run       ) ffac = 1._SP
- if( no_occupations ) ffac = 1._SP
- !
- if (X_os_run .and.(.not.use_X_DbGd.or.ic>BZ_DbGd_nbands).or. &
-&    K_inv_run.and.(.not.BSS_uses_DbGd)                       ) then
-    !
-    do iw=1,Xw%n_freqs
-      !
-      GreenF(iw)= Lorentzian_FT(Xw%p(iw),pole,ordering)*ffac
-      !
-      if (l_X_terminator.and.ic>Xen%nbm) then
-        GreenF(iw)= GreenF(iw) -Lorentzian_FT(Xw%p(iw),pole_X_term,ordering)*ffac  
-      endif
-      !
-      if (l_X_terminator.and.ic<=Xen%nbm) then
-        GreenF(iw)= -Lorentzian_FT(Xw%p(iw),pole_X_term,ordering)*ffac 
-      endif
-      !
->>>>>>> f092c2b3
-    enddo
-    !
-    return
-    !
+   !
+   pole=cmplx(Xen%E(ic,ik,i_spin)-Xen%E(iv,ikp,i_spin),-W_,SP)
+   !
+   pole_X_term=0.0_SP
+   if(l_X_terminator) pole_X_term= cmplx(X_term_E-Xen%E(iv,ikp,i_spin),-W_,KIND=SP)
+   !
+   if( X_os_run  )      ffac = 1._SP
+   if( K_inv_run )      ffac = ( Xen%f(iv,ikp,i_spin) - Xen%f(ic,ik ,i_spin) )/spin_occ*real(Z_)
+   if( no_occupations ) ffac = 1._SP
+   !
+   do iw=1,Xw%n_freqs
+     !
+     GreenF(iw)= Lorentzian_FT(Xw%p(iw),pole,ordering)*ffac
+     !
+     if (l_X_terminator.and.ic>Xen%nbm) then
+       GreenF(iw)= GreenF(iw) -Lorentzian_FT(Xw%p(iw),pole_X_term,ordering)*ffac  
+     endif
+     !
+     if (l_X_terminator.and.ic<=Xen%nbm) then
+       GreenF(iw)= -Lorentzian_FT(Xw%p(iw),pole_X_term,ordering)*ffac 
+     endif
+     !
+   enddo
+   !
+   return
+   !
  endif
  !
  ! Case with DbGd
@@ -160,17 +137,12 @@
  allocate(nkpt_DbGd_scatt( Xk%bz_DbGd_map(1,ikbz)-1:Xk%bz_DbGd_map(2,ikbz) ) )
  allocate(use_kpt_DbGd( Xk%bz_DbGd_map(1,ikpbz)-1:Xk%bz_DbGd_map(2,ikpbz), Xk%bz_DbGd_map(1,ikbz)-1:Xk%bz_DbGd_map(2,ikbz) ) )
  !
-<<<<<<< HEAD
  call define_use_kpt()
-=======
- ! 4/8/2016. AM. Note that, in the K case, the anti-res part of Lo uses a w+\Omega (and not -\Omega) simply
+ !
+ ! In the K case, the anti-res part of Lo uses a w+\Omega (and not -\Omega) simply
  ! because this routine is always called using the i_res \Omega. Indeed 
  !
  !  \Omega_{anti-res} = -\Omega_{res}
- !
- allocate(BZ_DbGd_iq_npt( BZ_DbGd_nkpt(ikbz) ) )
- allocate(use_kpt( BZ_DbGd_nkpt(ikbz), BZ_DbGd_nkpt(ikpbz) ) )
->>>>>>> f092c2b3
  !
  ! Coarse grid points are included for ikbz_FineGd= Xk%bz_DbGd_map(1,ikbz)-1
  ! Fine   grid points are included for ikbz_FineGd>=Xk%bz_DbGd_map(1,ikbz)
@@ -204,23 +176,13 @@
        f_e       = Xen%f_FineGd(iv,ikp_FineGd,i_spin)
      endif
      !
-<<<<<<< HEAD
      pole=cmplx(En1-En2,-W_)
      !
-     if( X_os_run  ) ffac=(f_e*f_h)/cg_ffac*weight
-     if( K_inv_run ) ffac=(f_e-f_h)/cg_ffac*weight
-=======
-     if( X_os_run       ) ffac=(Xen%f_DbGd(iv,ikp_rand,i_spin)*f_h)/cg_ffac
-     if( K_inv_run      ) ffac=(Xen%f_DbGd(iv,ikp_rand,i_spin)-f_h)/cg_ffac
+     if(l_X_terminator) pole_X_term=cmplx(X_term_E-En2,-W_,KIND=SP)
+     !
+     if( X_os_run       ) ffac=(f_e*f_h)/cg_ffac*weight
+     if( K_inv_run      ) ffac=(f_e-f_h)/cg_ffac*weight
      if( no_occupations ) ffac = 1._SP
-     !
-     ffac=ffac*weight1*weight2
-     pole=cmplx(Xen%E_DbGd(ic,ik_rand,i_spin)-Xen%E_DbGd(iv,ikp_rand,i_spin),-W_,KIND=SP)
-     !
-     if(l_X_terminator) then 
-       pole_X_term=cmplx(X_term_E-Xen%E_DbGd(iv,ikp_rand,i_spin),-W_,KIND=SP) 
-     endif
->>>>>>> f092c2b3
      !
      do iw=1,Xw%n_freqs
        !
