!
! Copyright (C) 2000-2013 A. Marini and the YAMBO team 
!              http://www.yambo-code.org
! 
! This file is distributed under the terms of the GNU 
! General Public License. You can redistribute it and/or 
! modify it under the terms of the GNU General Public 
! License as published by the Free Software Foundation; 
! either version 2, or (at your option) any later version.
!
! This program is distributed in the hope that it will 
! be useful, but WITHOUT ANY WARRANTY; without even the 
! implied warranty of MERCHANTABILITY or FITNESS FOR A 
! PARTICULAR PURPOSE.  See the GNU General Public License 
! for more details.
!
! You should have received a copy of the GNU General Public 
! License along with this program; if not, write to the Free 
! Software Foundation, Inc., 59 Temple Place - Suite 330,Boston, 
! MA 02111-1307, USA or visit http://www.gnu.org/copyleft/gpl.txt.
!
subroutine X_bare_RIM_GreenF(iq,transitions,Xw,Xen,Xk,GreenF,ordering)
 !
 use pars,       ONLY:SP
 ! GPL_EXCLUDE_START
#if defined _ELPH
 use units,      ONLY:pi
#endif
 ! GPL_EXCLUDE_END
 use X_m,        ONLY:use_X_RIM
 use BS,         ONLY:BSS_uses_RIM
 use electrons,  ONLY:levels,BZ_RIM_table,BZ_RIM_nkpt,spin_occ,BZ_RIM_nbands,&
                      BZ_RIM_ipol_weight
 use R_lattice,  ONLY:qindx_X,bz_samp
 use frequency,  ONLY:w_samp
 !
 implicit none
 integer      :: iq,transitions(4)
 type(w_samp) :: Xw
 type(levels) :: Xen
 type(bz_samp):: Xk
 complex(SP)  :: GreenF(Xw%n(1))
 character(*) :: ordering
 !
 !Work Space
 !
 integer      ::i1,i2,iw,ikbz,ikpbz,iv,ic,i_spin,ik_rand,ikp_rand,ik,ikp
 real(SP)     ::ffac,f0fac,W_,s_ffac
 complex(SP)  ::Z_,pole
 ! GPL_EXCLUDE_START
#if defined _ELPH
 complex(SP), allocatable  ::Green_F_convoluted(:)
 real(SP)                  ::W_step
#endif
 ! GPL_EXCLUDE_END
 !
 GreenF  = cmplx(0.,0.,SP)
 !
 ! Transitions
 !
 ikbz   = transitions(1)     
 ikpbz  = qindx_X(iq,ikbz,1) 
 ik     = Xk%sstar(ikbz,1)
 ikp    = Xk%sstar(ikpbz,1)
 iv     = transitions(2)
 ic     = transitions(3)
 i_spin = transitions(4)
 !
 ! GPL_EXCLUDE_START
#if defined _ELPH
 !
 ! Green Functions convolution
 !
 if (associated(Xen%GreenF)) then 
   ! 
   allocate(Green_F_convoluted(Xen%GreenF_n_E_steps))
   !
   W_step=real( Xen%GreenF_W(ic,ik,i_spin,2) - Xen%GreenF_W(ic,ik,i_spin,1))
   !
   call Convolve(real(Xen%GreenF(ic,ik,i_spin,:)), real(Xen%GreenF(iv,ikp,i_spin,:)),&
&                Green_F_convoluted,Xen%GreenF_n_E_steps,W_step,real( Xen%GreenF_W(ic,ik,i_spin,1)) )
   !
   ! Green_F_convoluted is now integrated to Zc*Zv*pi*pi. As I want the spectral function only
   ! to pass to the KK transformation I need to rescale by pi^2
   !
   Green_F_convoluted=Green_F_convoluted/pi**2.
   !
   GreenF=(0.,0.)
   !
   ! Resonant Part
   !
   if (ordering/="a") &
&    call Kramers_Kronig(Green_F_convoluted,real(Xen%GreenF_W(iv,ikp,i_spin,:)),Xen%GreenF_n_E_steps,&
&                        GreenF,            Xw%p,                          Xw%n(1), cmplx(0.,0.,SP))
   if (ordering=="c") then
     call Kramers_Kronig(Green_F_convoluted,real(Xen%GreenF_W(iv,ikp,i_spin,:)),Xen%GreenF_n_E_steps,&
&                        GreenF,            -Xw%p,                      Xw%n(1), cmplx(0.,0.,SP))
   else if (ordering=="a".or.ordering=="t") then
     call Kramers_Kronig(Green_F_convoluted,real(Xen%GreenF_W(iv,ikp,i_spin,:)),Xen%GreenF_n_E_steps,&
&                        GreenF,            -conjg(Xw%p),               Xw%n(1), cmplx(0.,0.,SP))
   endif
   !
   deallocate(Green_F_convoluted)
   !
   return
   !
 endif
 !
#endif
 ! GPL_EXCLUDE_END
 !
 W_=0.
 Z_=(1.,0.)
 if (associated(Xen%W)) W_=abs(Xen%W(ic,ik,i_spin))+abs(Xen%W(iv,ikp,i_spin))
 if (associated(Xen%Z)) Z_=Xen%Z(ic,ik,i_spin)*Xen%Z(iv,ikp,i_spin)
 !
 if ((.not.use_X_RIM.or.ic>BZ_RIM_nbands).and.(.not.BSS_uses_RIM)) then
   !
   ! Using QP corrected states
   !
   pole=Xen%E(ic,ik,i_spin)-Xen%E(iv,ikp,i_spin)-(0.,1.)*W_
   !
   do iw=1,Xw%n(1)
     if (ordering=="t" ) GreenF(iw)=Z_*(1./(Xw%p(iw)-pole)-1./(conjg(Xw%p(iw))+pole))
     if (ordering=="c" ) GreenF(iw)=Z_*(1./(Xw%p(iw)-pole)-1./(Xw%p(iw)+conjg(pole)))
     if (ordering=="r" ) GreenF(iw)=Z_/    (Xw%p(iw)-pole)
     if (ordering=="a" ) GreenF(iw)=                      -Z_/(conjg(Xw%p(iw))+pole)
   enddo
   !
   return
   !
 endif
 !
 ! In the X_o loop the GreenF is multiplied by 
 !
 !  f0fac/spin_occ/real(Xk%nbz)/DL_vol
 !
 ! so that I have to divide/multiply to correctly renormalize 
 !
 f0fac=Xen%f(iv,ikp,i_spin)*(spin_occ-Xen%f(ic,ik,i_spin))
 !
 if (iq==1) then
   !
   do i1=1,BZ_RIM_nkpt(ikbz)
     ! 
     ik_rand=BZ_RIM_table(ikbz,i1) 
     !
     pole=Xen%E_RIM(ic,ik_rand,i_spin)-Xen%E_RIM(iv,ik_rand,i_spin)+(0.,1.)*W_
     !
     s_ffac=Z_*Xen%f_RIM(iv,ik_rand,i_spin)*(spin_occ-Xen%f_RIM(ic,ik_rand,i_spin))*&
&    BZ_RIM_ipol_weight(i1)/real(BZ_RIM_nkpt(ikbz))
     ! 
     ffac=s_ffac/f0fac
     !
     do iw=1,Xw%n(1)
       !
<<<<<<< HEAD
       if (ordering=="t" ) GreenF(iw-fr(1)+1)=GreenF(iw-fr(1)+1)&
&                                             +ffac/(Xw%p(iw)-pole)-ffac/(conjg(Xw%p(iw))+pole)
       if (ordering=="c" ) GreenF(iw-fr(1)+1)=GreenF(iw-fr(1)+1)&
&                                             +ffac/(Xw%p(iw)-pole)-ffac/(Xw%p(iw)+pole)
       if (ordering=="r" ) GreenF(iw-fr(1)+1)=GreenF(iw-fr(1)+1)&
&                                             +ffac/(Xw%p(iw)-pole)
       if (ordering=="a" ) GreenF(iw-fr(1)+1)=GreenF(iw-fr(1)+1)&
&                                             -ffac/(conjg(Xw%p(iw))+pole)
       if (ordering=="ia") GreenF(iw-fr(1)+1)=GreenF(iw-fr(1)+1)&
&                                             -ffac/(Xw%p(iw)+pole)
       if (ordering=="sr") GreenF(iw-fr(1)+1)=GreenF(iw-fr(1)+1)&
&                                             +s_ffac/(Xw%p(iw)-pole)/spin_occ**2.
       if (ordering=="sa") GreenF(iw-fr(1)+1)=GreenF(iw-fr(1)+1)&
&                                             -s_ffac/(Xw%p(iw)+pole)/spin_occ**2.
=======
       if (ordering=="t" ) GreenF(iw)=GreenF(iw)+ffac/(Xw%p(iw)-pole)-ffac/(conjg(Xw%p(iw))+pole)
       if (ordering=="c" ) GreenF(iw)=GreenF(iw)+ffac/(Xw%p(iw)-pole)-ffac/(Xw%p(iw)+pole)
       if (ordering=="r" ) GreenF(iw)=GreenF(iw)+ffac/(Xw%p(iw)-pole)
       if (ordering=="a" ) GreenF(iw)=GreenF(iw)-ffac/(conjg(Xw%p(iw))+pole)
       if (ordering=="sr") GreenF(iw)=GreenF(iw)+s_ffac/(Xw%p(iw)-pole)/spin_occ**2.
       if (ordering=="sa") GreenF(iw)=GreenF(iw)-s_ffac/(Xw%p(iw)+pole)/spin_occ**2.
>>>>>>> 7242dc9f
     enddo
     !
   enddo
   !
 else
   !
   do i1=1,BZ_RIM_nkpt(ikbz)
     ik_rand=BZ_RIM_table(ikbz,i1) 
     !
     do i2=1,BZ_RIM_nkpt(ikpbz)
       ikp_rand=BZ_RIM_table(ikpbz,i2) 
       !
       pole=Xen%E_RIM(ic,ik_rand,i_spin)-Xen%E_RIM(iv,ikp_rand,i_spin)+(0.,1.)*W_
       !
       ffac=Z_*Xen%f_RIM(iv,ikp_rand,i_spin)*(spin_occ-Xen%f_RIM(ic,ik_rand,i_spin))*&
&         BZ_RIM_ipol_weight(i1)*BZ_RIM_ipol_weight(i2)/real(BZ_RIM_nkpt(ikbz))/real(BZ_RIM_nkpt(ikpbz))/f0fac
       !
       do iw=1,Xw%n(1)
         if (ordering=="t") GreenF(iw)=GreenF(iw)+&
&                           ffac/(Xw%p(iw)-pole)-ffac/(conjg(Xw%p(iw))+pole)
         if (ordering=="c") GreenF(iw)=GreenF(iw)+&
&                           ffac/(Xw%p(iw)-pole)-ffac/(Xw%p(iw)+pole)
         if (ordering=="r") GreenF(iw)=GreenF(iw)+ffac/(Xw%p(iw)-pole)
         if (ordering=="a") GreenF(iw)=GreenF(iw)-ffac/(conjg(Xw%p(iw))+pole)
       enddo
       !
     enddo
     !
   enddo
   !
 endif
 !
end subroutine<|MERGE_RESOLUTION|>--- conflicted
+++ resolved
@@ -154,29 +154,13 @@
      !
      do iw=1,Xw%n(1)
        !
-<<<<<<< HEAD
-       if (ordering=="t" ) GreenF(iw-fr(1)+1)=GreenF(iw-fr(1)+1)&
-&                                             +ffac/(Xw%p(iw)-pole)-ffac/(conjg(Xw%p(iw))+pole)
-       if (ordering=="c" ) GreenF(iw-fr(1)+1)=GreenF(iw-fr(1)+1)&
-&                                             +ffac/(Xw%p(iw)-pole)-ffac/(Xw%p(iw)+pole)
-       if (ordering=="r" ) GreenF(iw-fr(1)+1)=GreenF(iw-fr(1)+1)&
-&                                             +ffac/(Xw%p(iw)-pole)
-       if (ordering=="a" ) GreenF(iw-fr(1)+1)=GreenF(iw-fr(1)+1)&
-&                                             -ffac/(conjg(Xw%p(iw))+pole)
-       if (ordering=="ia") GreenF(iw-fr(1)+1)=GreenF(iw-fr(1)+1)&
-&                                             -ffac/(Xw%p(iw)+pole)
-       if (ordering=="sr") GreenF(iw-fr(1)+1)=GreenF(iw-fr(1)+1)&
-&                                             +s_ffac/(Xw%p(iw)-pole)/spin_occ**2.
-       if (ordering=="sa") GreenF(iw-fr(1)+1)=GreenF(iw-fr(1)+1)&
-&                                             -s_ffac/(Xw%p(iw)+pole)/spin_occ**2.
-=======
        if (ordering=="t" ) GreenF(iw)=GreenF(iw)+ffac/(Xw%p(iw)-pole)-ffac/(conjg(Xw%p(iw))+pole)
        if (ordering=="c" ) GreenF(iw)=GreenF(iw)+ffac/(Xw%p(iw)-pole)-ffac/(Xw%p(iw)+pole)
        if (ordering=="r" ) GreenF(iw)=GreenF(iw)+ffac/(Xw%p(iw)-pole)
        if (ordering=="a" ) GreenF(iw)=GreenF(iw)-ffac/(conjg(Xw%p(iw))+pole)
+       if (ordering=="ia") GreenF(iw)=GreenF(iw)-ffac/(Xw%p(iw)+pole)
        if (ordering=="sr") GreenF(iw)=GreenF(iw)+s_ffac/(Xw%p(iw)-pole)/spin_occ**2.
        if (ordering=="sa") GreenF(iw)=GreenF(iw)-s_ffac/(Xw%p(iw)+pole)/spin_occ**2.
->>>>>>> 7242dc9f
      enddo
      !
    enddo
