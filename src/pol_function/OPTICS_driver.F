!
!        Copyright (C) 2000-2017 the YAMBO team
!              http://www.yambo-code.org
!
! Authors (see AUTHORS file for details): AM
! 
! This file is distributed under the terms of the GNU 
! General Public License. You can redistribute it and/or 
! modify it under the terms of the GNU General Public 
! License as published by the Free Software Foundation; 
! either version 2, or (at your option) any later version.
!
! This program is distributed in the hope that it will 
! be useful, but WITHOUT ANY WARRANTY; without even the 
! implied warranty of MERCHANTABILITY or FITNESS FOR A 
! PARTICULAR PURPOSE.  See the GNU General Public License 
! for more details.
!
! You should have received a copy of the GNU General Public 
! License along with this program; if not, write to the Free 
! Software Foundation, Inc., 59 Temple Place - Suite 330,Boston, 
! MA 02111-1307, USA or visit http://www.gnu.org/copyleft/gpl.txt.
!
subroutine OPTICS_driver(Xen,Xk,q,wv,X)
 ! 
 ! Optics driver
 !
 ! Calculates dielectric function for a generic q vector.
 ! 
 use pars,          ONLY:pi,SP,cZERO
 use units,         ONLY:HA2EV
 use stderr,        ONLY:intc,set_real_printed_length
 use drivers,       ONLY:l_rpa_IP,l_bs_fxc,l_alda_fxc
 use frequency,     ONLY:w_samp
 use electrons,     ONLY:levels,BZ_DbGd_tot_nkpts
 use R_lattice,     ONLY:bz_samp,q_norm,bare_qpg
 use com,           ONLY:msg,of_open_close
 use X_m,           ONLY:X_t,Epsilon_ii,EEL,Alpha,X_alloc,X_fxc,X_par,&
&                        use_X_DbGd,eval_alpha,eps_2_alpha,OPTICS_eels,X_par_lower_triangle
 use parallel_m,    ONLY:PP_redux_wait,PAR_IND_Q,PAR_COM_Q_A2A,PAR_IND_CON_BANDS_X,&
&                        PAR_IND_Xk_ibz,PAR_IND_VAL_BANDS_X,PAR_COM_X_WORLD
 use wave_func,     ONLY:WF,WF_buffer,WF_buffered_IO
 use TDDFT,         ONLY:FXC_n_descs,FXC_description,FXC_type,&
&                        FXC,FXC_K_diagonal,FXC_n_g_corr
 use X_output,      ONLY:X_setup_file_names,eps_file_name,eel_file_name,alpha_file_name,fxc_file_name,&
&                        X_write_q_plus_G,X_write_descriptions,X_write_messages_before_headers,headers,&
&                        X_setup_headers
<<<<<<< HEAD
 use interfaces,    ONLY:PARALLEL_global_indexes,PARALLEL_WF_index,PARALLEL_WF_distribute,WF_load,WF_free
=======
 use interfaces,    ONLY:PARALLEL_global_indexes,PARALLEL_WF_index,PARALLEL_WF_distribute,WF_load
 use matrix,        ONLY:MATRIX_reset
>>>>>>> 4fca3bf3
 !
#include<memory.h>
 !
 type(levels)  :: Xen
 type(bz_samp) :: Xk,q
 type(X_t)     :: X
 type(w_samp)  :: wv 
 ! 
 ! Work Space
 !
 integer          :: iw,iq,i_G_shift,n_output
 real(SP)         :: output_data(5),Q_plus_G_pt(3),Q_plus_G_sq_modulus
 logical          :: l_skip_non_int_eps,eval_eels,Macroscopic_CPU
 !
 integer,external :: O_select_q_and_G
 !
 call section('*','Optics')
 !
 ! Basical Checks
 !
 call X_pre_setup(Xen,X)
 !
 call set_real_printed_length(f_length=10,g_length=10)
 !
 allocate(X_par(1))
 !
 do iq=X%iq(1),X%iq(2)
   !
   ! PARALLEL indexes
   !==================
   !
   if (X%iq(1)==1) then
     if (iq==1) call PARALLEL_global_indexes(Xen,Xk,q,"Response_G_space_Zero_Momentum",X=X) 
     if (iq==2) call PARALLEL_global_indexes(Xen,Xk,q,"Response_G_space_Finite_Momentum",X=X) 
   else 
     if (iq==X%iq(1)) call PARALLEL_global_indexes(Xen,Xk,q,"Response_G_space_Finite_Momentum",X=X) 
   endif
   !
   ! WF distribution 
   !=================
   !
   call PARALLEL_WF_distribute(K_index=PAR_IND_Xk_ibz,&
&                              B_index=PAR_IND_CON_BANDS_X(X%whoami),&
&                              Bp_index=PAR_IND_VAL_BANDS_X(X%whoami),&
&                              CLEAN_UP=.TRUE.)
   !
   if (iq==1) call PARALLEL_WF_index(COMM=PAR_COM_X_WORLD)
   if (iq> 1) call PARALLEL_WF_index(COMM=PAR_COM_Q_A2A)
   !
   if (WF_buffered_IO) call WF_load(WF_buffer,0,1,X%ib,(/1,Xk%nibz/),space='B',title='-BUFFER')
   !
   ! TDDFT setup
   !
   call TDDFT_do_X_W_typs(iq,X,wv)
   !
   ! ALDA (only once) 
   !
   if (l_alda_fxc.and..not.allocated(FXC)) then
     !
     call TDDFT_ALDA_G_space(Xen,Xk)
     !
   endif
   !
   if (iq>1) then
     if (.not.PAR_IND_Q%element_1D(iq)) cycle
   endif
   !
   ! Check if this q is compatible with the user defined direction in chartesian coordinates
   ! and if an additional RL vectors must be added
   !
   i_G_shift=O_select_q_and_G(iq,q,X,Q_plus_G_pt,Q_plus_G_sq_modulus)
   if (i_G_shift<0) cycle
   !
   ! In TDDFT with BS based kernel eps0 is non-sense
   ! as shifted of the K diagonal
   !
   l_skip_non_int_eps=l_bs_fxc
   !
   ! Arrays to be written in the o. files
   !
   YAMBO_ALLOC(Epsilon_ii,(wv%n_freqs,2))
   YAMBO_ALLOC(EEL,(wv%n_freqs,2))
   YAMBO_ALLOC(Alpha,(wv%n_freqs,2))
   if (l_bs_fxc) then
     YAMBO_ALLOC(X_fxc,(wv%n_freqs))
     X_fxc=cZERO
   endif
   !
   ! Frequencies (AFTER TDDFT SETUP!)
   !
   call FREQUENCIES_setup(wv)
   !
   ! Response function parallel allocation
   !
   call X_half_mat_check(Xen,Xk,wv)
   !
   call X_PARALLEL_alloc(X_par(1),X%ng,wv%n_freqs,"XUP")
   !
   Macroscopic_CPU=X_par(1)%rows(1)<=i_G_shift.and.i_G_shift<=X_par(1)%rows(2).and.&
&                  X_par(1)%cols(1)<=i_G_shift.and.i_G_shift<=X_par(1)%cols(2)
   !
   ! Check if EELS can be evaluated
   !
   eval_eels= OPTICS_eels(wv%p,wv%n_freqs,.TRUE.,X%ordering)
   !
   if (eval_alpha) eval_alpha=eval_eels
   !
   ! OutPut files...
   !
   if(.not.l_rpa_IP) call X_setup_file_names(iq,'inv',trim(FXC_type),'dyson',ig=i_G_shift)
   if(     l_rpa_IP) call X_setup_file_names(iq,'ip','','',ig=i_G_shift)
   !
   ! ... open ...
   !
   call of_open_close(eps_file_name,'ot')
   if (eval_eels)       call of_open_close(eel_file_name,'ot')
   if (.not.eval_eels)  eel_file_name=' '
   if (eval_alpha)      call of_open_close(alpha_file_name,'ot')
   if (.not.eval_alpha) alpha_file_name=' '
   if (l_bs_fxc)        call of_open_close(fxc_file_name,'ot')
   !
   ! Initial Messages
   !
   call X_write_q_plus_G(iq,Q_plus_G_pt,ig=i_G_shift)
   !
   ! Fxc descriptions
   !
   if (l_bs_fxc) then
     call X_write_descriptions(FXC_n_descs,FXC_description)
     call msg('o eps_q eel_q alpha','#',' TDDFT|Fxc size             :'//trim(intc(FXC_n_g_corr)),INDENT=0)    
     call msg('o eps_q eel_q alpha','#','      |Hartree size         :'//trim(intc(X%ng)),INDENT=0)    
     call msg('o eps_q eel_q alpha','#','      |Ordering             :'//trim(X%ordering),INDENT=0)    
     !
     ! Fxc file titles
     !
     call X_setup_headers('q^2Fxc')
     call msg('o fxc','#',(/headers(1),headers(3),headers(2)/),INDENT=0,USE_TABS=.true.)    
     call msg('o fxc','#')
   endif
   !
   ! BZ Double Grid
   !
   if (use_X_DbGd) then
     call msg('o eps_q eel_q fxc alpha','#')
     call msg('o eps_q eel_q fxc alpha','# BZ Energy DbGd points:',BZ_DbGd_tot_nkpts,INDENT=0)
   endif
   !
   if (iq==1) call PP_redux_wait
   if (iq> 1) call PP_redux_wait(COMM=PAR_COM_Q_A2A%COMM)
   !
   call of_open_close(eps_file_name)
   call of_open_close(eel_file_name)
   call of_open_close(alpha_file_name)
   call of_open_close(fxc_file_name)
   !
   ! e Table
   ! 1:e0     2:e     ==> Epsilon_ii(iw,1:2)
   ! 1:eel0   2:eel   ==> EEL(iw,1:2)
   ! 1:alpha0 6:alpha ==> Alpha(iw,1:2)
   !
   Epsilon_ii=cZERO
   EEL       =cZERO
   Alpha     =cZERO
   !
   call X_irredux(iq,X_par(1),Xen,Xk,wv,X)     
   !
   ! Without LF eps
   !
   if (Macroscopic_CPU) Epsilon_ii(:,1)=1.0_SP-X_par(1)%blc(i_G_shift,i_G_shift,:)*4.0_SP*pi/Q_plus_G_sq_modulus
   !
   ! X Dyson equation solver
   !
   if (l_rpa_IP) then
     !
     if (Macroscopic_CPU) Epsilon_ii(:,2)=Epsilon_ii(:,1)
     !
   else
     !
     call X_redux(iq,X_par(1),wv,X)
     !
     if (Macroscopic_CPU) Epsilon_ii(:,2)=1._SP/(X_par(1)%blc(i_G_shift,i_G_shift,:)*&
&                                                bare_qpg(iq,i_G_shift)**2/Q_plus_G_sq_modulus+1._SP)
     !
   endif
   !
   call of_open_close(eps_file_name,'oa')
   call of_open_close(eel_file_name,'oa')
   call of_open_close(alpha_file_name,'oa')
   !
   ! Unfortunately some of the variables need in this second bunch of messages is setup only in X_os
   !
   call X_write_messages_before_headers(iq,allocated(Xen%GreenF),X%Vnl_included,X%ordering)
   !
   ! Titles 
   !
   n_output=5
   if(l_rpa_IP.or.l_skip_non_int_eps) n_output=3
   call msg('o eps_q eel_q fxc alpha','#')
   call X_setup_headers('EPS')
   call msg('o eps_q',  '#',headers(:n_output),INDENT=0,USE_TABS=.true.)    
   call X_setup_headers('EEL')
   call msg('o eel_q',  '#',headers(:n_output),INDENT=0,USE_TABS=.true.)    
   call X_setup_headers('ALPHA')
   call msg('o alpha','#',headers(:n_output),INDENT=0,USE_TABS=.true.)    
   call msg('o eps_q eel_q alpha','#')
   !
   do iw=1,wv%n_freqs
     !
     ! Eps
     !
     output_data=(/real(wv%p(iw))*HA2EV,aimag(Epsilon_ii(iw,2)),real(Epsilon_ii(iw,2)),&
&                  aimag(Epsilon_ii(iw,1)),real(Epsilon_ii(iw,1))/)
     call msg('o eps_q','',output_data(:n_output),INDENT=-2,USE_TABS=.true.)
     !
   enddo
   !
   call of_open_close(eps_file_name)
   call of_open_close(eel_file_name)
   call of_open_close(alpha_file_name)
   !
   if (eval_eels) then 
     !
     call of_open_close(eel_file_name,'oa')
     call of_open_close(alpha_file_name,'oa')
     !
     eval_eels= OPTICS_eels(wv%p,wv%n_freqs,.TRUE.,X%ordering,Epsilon_ii(:,1),EEL(:,1))
     if(     l_rpa_IP) EEL(:,2) = EEL(:,1)
     if(.not.l_rpa_IP) eval_eels= OPTICS_eels(wv%p,wv%n_freqs,.FALSE.,X%ordering,Epsilon_ii(:,2),EEL(:,2))
     !
     if (eval_alpha) then
       !
       ! alpha = -eps_2_alpha X(1,1) / |q|^2    
       !       =  (1 -eps_M^-1) eps_2_alpha/4/pi
       !       =  (1 +eels    ) eps_2_alpha/4/pi  
       !
       Alpha(:,1)=(1._SP+EEL(:,1))/4._SP/pi*eps_2_alpha
       if(     l_rpa_IP) Alpha(:,2)= Alpha(:,1)
       if(.not.l_rpa_IP) Alpha(:,2)=(1._SP+EEL(:,2))/4._SP/pi*eps_2_alpha
       !
     endif
     !
     do iw=1,wv%n_freqs
       !
       ! EEL
       !
       output_data=(/real(wv%p(iw))*HA2EV,aimag(EEL(iw,2)),real(EEL(iw,2)),&
&                    aimag(EEL(iw,1)),real(EEL(iw,1))/)
       call msg('o eel_q','',output_data(:n_output),INDENT=-2,USE_TABS=.true.)
       !
       ! Alpha
       !
       output_data=(/real(wv%p(iw))*HA2EV,aimag(Alpha(iw,2)),real(Alpha(iw,2)),&
&                    aimag(Alpha(iw,1)),real(Alpha(iw,1))/)
       !
       call msg('o alpha','',output_data(:n_output),INDENT=-2,USE_TABS=.true.)
     enddo
     !
     call of_open_close(eel_file_name)
     call of_open_close(alpha_file_name)
     !
   endif
   !
   ! TDDFT Kernel output
   !
   if (l_bs_fxc) then
     if (iq==1) call PP_redux_wait(X_fxc)
     if (iq> 1) call PP_redux_wait(X_fxc,COMM=PAR_COM_Q_A2A%COMM)
     call of_open_close(fxc_file_name,'oa')
     do iw=1,wv%n_freqs
       call msg('o fxc','',(/real(wv%p(iw))*HA2EV,real(X_fxc(iw)*q_norm(iq)**2),&
&                           aimag(X_fxc(iw)*q_norm(iq)**2)/),INDENT=-2,USE_TABS=.true.)
     enddo
     call of_open_close(fxc_file_name)
   endif
   !
   ! CLEAN (each q)
   !
   YAMBO_FREE(EEL)
   YAMBO_FREE(Alpha)
   YAMBO_FREE(Epsilon_ii)
   YAMBO_FREE(X_fxc)
   call FREQUENCIES_reset(wv,"all")
   call X_PARALLEL_alloc(X_par(1),0,0,"CLEAN")
   YAMBO_FREE(X_par_lower_triangle%blc)
   !
 enddo
 !
 ! CLEAN
 !
 call MATRIX_reset(X_par(1))
 call MATRIX_reset(X_par_lower_triangle)
 deallocate(X_par)
 call X_alloc('DIP_projected')
 call WF_free(WF)
 call PP_redux_wait
 call set_real_printed_length()
 if (allocated(FXC)) then
   YAMBO_FREE(FXC)
 endif
 if (l_bs_fxc) then
   YAMBO_FREE(FXC)
   YAMBO_FREE(FXC_K_diagonal)
 endif
 !
end subroutine<|MERGE_RESOLUTION|>--- conflicted
+++ resolved
@@ -45,12 +45,8 @@
  use X_output,      ONLY:X_setup_file_names,eps_file_name,eel_file_name,alpha_file_name,fxc_file_name,&
 &                        X_write_q_plus_G,X_write_descriptions,X_write_messages_before_headers,headers,&
 &                        X_setup_headers
-<<<<<<< HEAD
  use interfaces,    ONLY:PARALLEL_global_indexes,PARALLEL_WF_index,PARALLEL_WF_distribute,WF_load,WF_free
-=======
- use interfaces,    ONLY:PARALLEL_global_indexes,PARALLEL_WF_index,PARALLEL_WF_distribute,WF_load
  use matrix,        ONLY:MATRIX_reset
->>>>>>> 4fca3bf3
  !
 #include<memory.h>
  !
