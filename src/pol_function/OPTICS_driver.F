--- conflicted
+++ resolved
@@ -32,11 +32,7 @@
  use stderr,        ONLY:intc,set_real_printed_length
  use drivers,       ONLY:l_rpa_IP,l_bs_fxc,l_alda_fxc
  use frequency,     ONLY:w_samp
-<<<<<<< HEAD
  use electrons,     ONLY:levels
-=======
- use electrons,     ONLY:levels,BZ_DbGd_tot_nk_levels
->>>>>>> 0dba682c
  use R_lattice,     ONLY:bz_samp,q_norm,bare_qpg
  use com,           ONLY:msg,of_open_close
  use X_m,           ONLY:X_t,Epsilon_ii,EEL,Alpha,X_alloc,X_fxc,X_par,&
@@ -199,13 +195,9 @@
    ! BZ Double Grid
    !
    if (use_X_DbGd) then
-<<<<<<< HEAD
      call msg('o eps_q eel_q fxc alpha','#')
      call msg('o eps_q eel_q fxc alpha','# IBZ Energy DbGd points:',Xk%nibz+Xk%nibz_FineGd,INDENT=0)
      call msg('o eps_q eel_q fxc alpha','#  BZ Energy DbGd points:',Xk%nbz+Xk%nbz_FineGd,INDENT=0)
-=======
-     call msg('o eps_q eel_q fxc alpha','# BZ Energy DbGd points:',BZ_DbGd_tot_nk_levels,INDENT=0)
->>>>>>> 0dba682c
    endif
    !
    if (iq==1) call PP_redux_wait
