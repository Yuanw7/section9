!
!        Copyright (C) 2000-2019 the YAMBO team
!              http://www.yambo-code.org
!
! Authors (see AUTHORS file for details): AM
! 
! This file is distributed under the terms of the GNU 
! General Public License. You can redistribute it and/or 
! modify it under the terms of the GNU General Public 
! License as published by the Free Software Foundation; 
! either version 2, or (at your option) any later version.
!
! This program is distributed in the hope that it will 
! be useful, but WITHOUT ANY WARRANTY; without even the 
! implied warranty of MERCHANTABILITY or FITNESS FOR A 
! PARTICULAR PURPOSE.  See the GNU General Public License 
! for more details.
!
! You should have received a copy of the GNU General Public 
! License along with this program; if not, write to the Free 
! Software Foundation, Inc., 59 Temple Place - Suite 330,Boston, 
! MA 02111-1307, USA or visit http://www.gnu.org/copyleft/gpl.txt.
!
subroutine OPTICS_driver(Xen,Xk,q,wv,X,Dip)
 ! 
 ! Optics driver
 !
 ! Calculates dielectric function for a generic q vector.
 ! 
 use pars,          ONLY:pi,SP,cZERO
 use units,         ONLY:HA2EV
 use stderr,        ONLY:intc,set_real_printed_length
 use drivers,       ONLY:l_rpa_IP,l_bs_fxc,l_alda_fxc,l_pf_fxc,l_col_cut
 use frequency,     ONLY:w_samp
 use electrons,     ONLY:levels,BZ_DbGd_tot_nk_levels
 use R_lattice,     ONLY:bz_samp,q_norm,bare_qpg
 use com,           ONLY:msg,of_open_close
 use DIPOLES,       ONLY:DIPOLE_t
 use X_m,           ONLY:X_t,Epsilon_ii,EEL,Alpha,X_fxc,X_par,&
&                        use_X_DbGd,eval_alpha,eps_2_alpha,OPTICS_eels,X_par_lower_triangle,&
&                        X_DbGd_nkpt_at_q,X_DbGd_nkpt_at_q_table
 use parallel_m,    ONLY:PP_redux_wait,PAR_IND_Q,PAR_COM_Q_A2A,PAR_IND_CON_BANDS_X,&
&                        PAR_IND_Xk_ibz,PAR_IND_VAL_BANDS_X
 use wave_func,     ONLY:WF,WF_buffer,WF_buffered_IO
 use TDDFT,         ONLY:FXC_n_descs,FXC_desc_str,FXC_desc_var,FXC_type,&
&                        FXC,FXC_K_diagonal,FXC_n_g_corr
 use X_output,      ONLY:X_setup_file_names,eps_file_name,eel_file_name,alpha_file_name,fxc_file_name,&
&                        X_write_q_plus_G,X_write_descriptions,X_write_messages_before_headers,headers,&
&                        X_setup_headers
 use interfaces,    ONLY:PARALLEL_global_indexes,PARALLEL_WF_index,PARALLEL_WF_distribute,WF_load,WF_free
 use matrix,        ONLY:MATRIX_reset
 !
#include<memory.h>
 !
 type(levels)  :: Xen
 type(bz_samp) :: Xk,q
 type(X_t)     :: X
 type(DIPOLE_t):: Dip
 type(w_samp)  :: wv 
 ! 
 ! Work Space
 !
 integer          :: iw,iq,i_G_shift,n_output
 real(SP)         :: output_data(5),Q_plus_G_pt(3),Q_plus_G_sq_modulus,a_xc,b_xc
 complex(SP)      :: alpha_factor
 logical          :: l_skip_non_int_eps,eval_eels,Macroscopic_CPU
 !
 integer,external :: O_select_q_and_G
 !
 call section('*','Optics')
 !
 ! Basical Checks
 !
 call X_pre_setup(Xen,X)
 !
 call set_real_printed_length(f_length=10,g_length=10)
 !
 allocate(X_par(1))
 !
 do iq=X%iq(1),X%iq(2)
   !
   ! PARALLEL indexes
   !==================
   !
   call PARALLEL_global_indexes(Xen,Xk,q,"Response_G_space",X=X) 
   !
   ! WF distribution 
   !=================
   !
   call PARALLEL_WF_distribute(K_index=PAR_IND_Xk_ibz,&
&                              B_index=PAR_IND_CON_BANDS_X(X%whoami),&
&                              Bp_index=PAR_IND_VAL_BANDS_X(X%whoami),&
&                              CLEAN_UP=.TRUE.)
   !
   call PARALLEL_WF_index(COMM=PAR_COM_Q_A2A)
   !
   if (WF_buffered_IO) call WF_load(WF_buffer,0,1,X%ib,(/1,Xk%nibz/),space='B',title='-BUFFER')
   !
   ! TDDFT setup
   !
   call TDDFT_do_X_W_typs(iq,X,wv)
   !
   ! DbGd setup
   !
   call X_Double_Grid_setup(iq,Xk)
   !
   ! ALDA (only once) 
   !
   if (l_alda_fxc.and..not.allocated(FXC)) then
     !
     call TDDFT_ALDA_G_space(Xen,Xk)
     !
   endif
   !
   ! workaround for possible compiler bug
#ifdef _PGI
   if (iq>1.and.size(PAR_IND_Q%n_of_elements)>1) then
#else
   if (iq>1) then
#endif
     if (.not.PAR_IND_Q%element_1D(iq)) cycle
   endif
   !
   ! Check if this q is compatible with the user defined direction in chartesian coordinates
   ! and if an additional RL vectors must be added
   !
   i_G_shift=O_select_q_and_G(iq,q,X,Q_plus_G_pt,Q_plus_G_sq_modulus)
   if (i_G_shift<0) cycle
   !
   ! In TDDFT with BS based kernel eps0 is non-sense
   ! as shifted of the K diagonal
   !
   l_skip_non_int_eps=l_bs_fxc
   !
   ! Arrays to be written in the o. files
   !
   YAMBO_ALLOC(Epsilon_ii,(wv%n_freqs,2))
   YAMBO_ALLOC(EEL,(wv%n_freqs,2))
   YAMBO_ALLOC(Alpha,(wv%n_freqs,2))
   if (l_bs_fxc) then
     YAMBO_ALLOC(X_fxc,(wv%n_freqs))
     X_fxc=cZERO
   endif
   !
   ! Frequencies (AFTER TDDFT SETUP!)
   !
   call FREQUENCIES_setup(wv)
   !
   ! Response function parallel allocation
   !
   call X_half_mat_check(Xen,Xk,wv)
   !
   call X_PARALLEL_alloc(X_par(1),X%ng,wv%n_freqs,"XUP")
   !
   Macroscopic_CPU=X_par(1)%rows(1)<=i_G_shift.and.i_G_shift<=X_par(1)%rows(2).and.&
&                  X_par(1)%cols(1)<=i_G_shift.and.i_G_shift<=X_par(1)%cols(2)
   !
   ! Check if EELS can be evaluated
   !
   eval_eels= OPTICS_eels(wv%p,wv%n_freqs,.TRUE.,X%ordering)
   !
   if (eval_alpha) eval_alpha=(eval_eels.or.l_col_cut)
   !
   ! OutPut files...
   !
   if(.not.l_rpa_IP) call X_setup_file_names(iq,'inv',trim(FXC_type),'dyson',ig=i_G_shift)
   if(     l_rpa_IP) call X_setup_file_names(iq,'ip','','',ig=i_G_shift)
   !
   ! ... open ...
   !
   call of_open_close(eps_file_name,'ot')
   if (     eval_eels)  call of_open_close(eel_file_name,'ot')
   if (.not.eval_eels)  eel_file_name=' '
   if (     eval_alpha) call of_open_close(alpha_file_name,'ot')
   if (.not.eval_alpha) alpha_file_name=' '
   if (     l_bs_fxc)   call of_open_close(fxc_file_name,'ot')
   if (.not.l_bs_fxc)   fxc_file_name=' '
   !
   ! Initial Messages
   !
   call X_write_q_plus_G(iq,Q_plus_G_pt,ig=i_G_shift)
   !
   ! Fxc descriptions
   !
   if (l_bs_fxc) then
     call X_write_descriptions(FXC_n_descs,FXC_desc_str,FXC_desc_var)
     call msg('o eps_q eel_q alpha','# TDDFT|Fxc size             ',FXC_n_g_corr,INDENT=0)    
     call msg('o eps_q eel_q alpha','#      |Hartree size         ',X%ng        ,INDENT=0)    
     call msg('o eps_q eel_q alpha','#      |Ordering             ',X%ordering  ,INDENT=0)    
     !
     ! Fxc file titles
     !
     call X_setup_headers('q^2Fxc')
     call msg('o fxc','#',(/headers(1),headers(3),headers(2)/),INDENT=0,USE_TABS=.true.)    
     call msg('o fxc','#')
   endif
   !
<<<<<<< HEAD
   ! BZ Double Grid
   !
   if (use_X_DbGd) then
     call msg('o eps_q eel_q fxc alpha','# BZ Energy DbGd points',BZ_DbGd_tot_nk_levels,INDENT=0)
   endif
   !
=======
>>>>>>> 0adde2f1
   if (iq==1) call PP_redux_wait
   if (iq> 1) call PP_redux_wait(COMM=PAR_COM_Q_A2A%COMM)
   !
   call of_open_close(eps_file_name)
   call of_open_close(eel_file_name)
   call of_open_close(alpha_file_name)
   call of_open_close(fxc_file_name)
   !
   ! e Table
   ! 1:e0     2:e     ==> Epsilon_ii(iw,1:2)
   ! 1:eel0   2:eel   ==> EEL(iw,1:2)
   ! 1:alpha0 6:alpha ==> Alpha(iw,1:2)
   !
   Epsilon_ii=cZERO
   EEL       =cZERO
   Alpha     =cZERO
   !
   call X_irredux(iq,X_par(1),Xen,Xk,wv,X,Dip)
   !
   ! Without LF eps
   !
   if (Macroscopic_CPU) Epsilon_ii(:,1)=1.0_SP-X_par(1)%blc(i_G_shift,i_G_shift,:)*4.0_SP*pi/Q_plus_G_sq_modulus
   !
   ! X Dyson equation solver
   !
   if (l_rpa_IP) then
     !
     if (Macroscopic_CPU) Epsilon_ii(:,2)=Epsilon_ii(:,1)
     !
   else
     !
     call X_redux(iq,X_par(1),wv,X)
     !
!     if (Macroscopic_CPU) Epsilon_ii(:,2)=1._SP/(X_par(1)%blc(i_G_shift,i_G_shift,:)*&
!&                                                bare_qpg(iq,i_G_shift)**2/Q_plus_G_sq_modulus+1._SP)
     if (Macroscopic_CPU) Epsilon_ii(:,2)=1._SP/(X_par(1)%blc(i_G_shift,i_G_shift,:)+1._SP)
     !
   endif
   !
   if (l_pf_fxc) then
     call TDDFT_PF_coefficient(Xen,Xk,a_xc,b_xc)
     if (abs(b_xc).le.1.e-5) then
       Epsilon_ii(:,2)= 1._SP + 4._SP*pi*(Epsilon_ii(:,2)-1._SP)/(4._SP*pi -a_xc*(Epsilon_ii(:,2)-1._SP))
     else
       forall(iw=1:wv%n_freqs) Epsilon_ii(iw,2)= 1._SP + 4._SP*pi*(Epsilon_ii(iw,2)-1._SP)/& 
&               (4._SP*pi -(a_xc + b_xc*real(wv%p(iw))**2) *(Epsilon_ii(iw,2)-1._SP))
     end if
   end if
   !
   call of_open_close(eps_file_name,'oa')
   call of_open_close(eel_file_name,'oa')
   call of_open_close(alpha_file_name,'oa')
   !
   ! Unfortunately some of the variables need in this second bunch of messages is setup only in X_os
   !
   call X_write_messages_before_headers(iq,allocated(Xen%GreenF),X%Vnl_included,X%ordering)
   !
   ! BZ Double Grid
   !
   if (use_X_DbGd) then
     call msg('o eps_q eel_q fxc alpha','#',' DbGd| Energy Points   :'//trim(intc(BZ_DbGd_tot_nk_levels)),INDENT=0)    
   endif
   !
   ! Titles 
   !
   n_output=5
   if(l_rpa_IP.or.l_skip_non_int_eps) n_output=3
   call msg('o eps_q eel_q fxc alpha','#')
   call X_setup_headers('EPS')
   call msg('o eps_q',  '#',headers(:n_output),INDENT=0,USE_TABS=.true.)    
   call X_setup_headers('EEL')
   call msg('o eel_q',  '#',headers(:n_output),INDENT=0,USE_TABS=.true.)    
   call X_setup_headers('ALPHA')
   call msg('o alpha','#',headers(:n_output),INDENT=0,USE_TABS=.true.)    
   call msg('o eps_q eel_q alpha','#')
   !
   do iw=1,wv%n_freqs
     !
     ! Eps
     !
     output_data=(/real(wv%p(iw))*HA2EV,aimag(Epsilon_ii(iw,2)),real(Epsilon_ii(iw,2)),&
&                  aimag(Epsilon_ii(iw,1)),real(Epsilon_ii(iw,1))/)
     call msg('o eps_q','',output_data(:n_output),INDENT=-2,USE_TABS=.true.)
     !
   enddo
   !
   call of_open_close(eps_file_name)
   !
   ! EEL
   !
   if (eval_eels) then 
     !
     call of_open_close(eel_file_name,'oa')
     !
     eval_eels= OPTICS_eels(wv%p,wv%n_freqs,.TRUE.,X%ordering,Epsilon_ii(:,1),EEL(:,1))
     if(     l_rpa_IP) EEL(:,2) = EEL(:,1)
     if(.not.l_rpa_IP) eval_eels= OPTICS_eels(wv%p,wv%n_freqs,.FALSE.,X%ordering,Epsilon_ii(:,2),EEL(:,2))
     !
     do iw=1,wv%n_freqs
       !
       output_data=(/real(wv%p(iw))*HA2EV,aimag(EEL(iw,2)),real(EEL(iw,2)),&
&                    aimag(EEL(iw,1)),real(EEL(iw,1))/)
       call msg('o eel_q','',output_data(:n_output),INDENT=-2,USE_TABS=.true.)
     enddo
     !
     call of_open_close(eel_file_name)
     !
   endif
   !
   ! Alpha
   !
   if (eval_alpha) then
     !
     ! alpha = -eps_2_alpha X(1,1) / |q|^2    
     !       =  (1 -eps_M^-1) eps_2_alpha/4/pi
     !       =  (1 +eels    ) eps_2_alpha/4/pi  
     !
     call of_open_close(alpha_file_name,'oa')
     !
     if(l_col_cut) then
       alpha_factor=eps_2_alpha/4._SP/pi*bare_qpg(1,1)**2/q_norm(1)**2
       Alpha(:,1)=(Epsilon_ii(:,1)-1._SP)*alpha_factor
       if(     l_rpa_IP) Alpha(:,2)= Alpha(:,1)
       if(.not.l_rpa_IP) Alpha(:,2)=(Epsilon_ii(:,2)-1._SP)*alpha_factor
     else
       alpha_factor=eps_2_alpha/4._SP/pi
       Alpha(:,1)=(1._SP+EEL(:,1))*alpha_factor
       if(     l_rpa_IP) Alpha(:,2)= Alpha(:,1)
       if(.not.l_rpa_IP) Alpha(:,2)=(1._SP+EEL(:,2))*alpha_factor
     endif
     !
     do iw=1,wv%n_freqs
       !
       output_data=(/real(wv%p(iw))*HA2EV,aimag(Alpha(iw,2)),real(Alpha(iw,2)),&
&                    aimag(Alpha(iw,1)),real(Alpha(iw,1))/)
       !
       call msg('o alpha','',output_data(:n_output),INDENT=-2,USE_TABS=.true.)
     enddo
     !
     call of_open_close(alpha_file_name)
     !
   endif
   !
   ! TDDFT Kernel output
   !
   if (l_bs_fxc) then
     if (iq==1) call PP_redux_wait(X_fxc)
     if (iq> 1) call PP_redux_wait(X_fxc,COMM=PAR_COM_Q_A2A%COMM)
     call of_open_close(fxc_file_name,'oa')
     do iw=1,wv%n_freqs
       call msg('o fxc','',(/real(wv%p(iw))*HA2EV,real(X_fxc(iw)*q_norm(iq)**2),&
&                           aimag(X_fxc(iw)*q_norm(iq)**2)/),INDENT=-2,USE_TABS=.true.)
     enddo
     call of_open_close(fxc_file_name)
   endif
   !
   ! CLEAN (each q)
   !
   YAMBO_FREE(EEL)
   YAMBO_FREE(Alpha)
   YAMBO_FREE(Epsilon_ii)
   YAMBO_FREE(X_fxc)
   call FREQUENCIES_reset(wv,"all")
   call X_PARALLEL_alloc(X_par(1),0,0,"CLEAN")
   YAMBO_FREE(X_par_lower_triangle%blc)
   if (use_X_DbGd) then
     YAMBO_FREE(X_DbGd_nkpt_at_q_table)
     YAMBO_FREE(X_DbGd_nkpt_at_q)
   endif
   !
 enddo
 !
 ! CLEAN
 !
 call MATRIX_reset(X_par(1))
 call MATRIX_reset(X_par_lower_triangle)
 deallocate(X_par)
 call WF_free(WF)
 call PP_redux_wait
 call set_real_printed_length()
 if (allocated(FXC)) then
   YAMBO_FREE(FXC)
 endif
 if (l_bs_fxc) then
   YAMBO_FREE(FXC)
   YAMBO_FREE(FXC_K_diagonal)
 endif
 !
end subroutine<|MERGE_RESOLUTION|>--- conflicted
+++ resolved
@@ -82,7 +82,7 @@
    ! PARALLEL indexes
    !==================
    !
-   call PARALLEL_global_indexes(Xen,Xk,q,"Response_G_space",X=X) 
+   call PARALLEL_global_indexes(Xen,Xk,q,"Response_G_space",X=X)
    !
    ! WF distribution 
    !=================
@@ -195,15 +195,6 @@
      call msg('o fxc','#')
    endif
    !
-<<<<<<< HEAD
-   ! BZ Double Grid
-   !
-   if (use_X_DbGd) then
-     call msg('o eps_q eel_q fxc alpha','# BZ Energy DbGd points',BZ_DbGd_tot_nk_levels,INDENT=0)
-   endif
-   !
-=======
->>>>>>> 0adde2f1
    if (iq==1) call PP_redux_wait
    if (iq> 1) call PP_redux_wait(COMM=PAR_COM_Q_A2A%COMM)
    !
@@ -263,9 +254,7 @@
    !
    ! BZ Double Grid
    !
-   if (use_X_DbGd) then
-     call msg('o eps_q eel_q fxc alpha','#',' DbGd| Energy Points   :'//trim(intc(BZ_DbGd_tot_nk_levels)),INDENT=0)    
-   endif
+   if (use_X_DbGd) call msg('o eps_q eel_q fxc alpha','# DbGd| Energy Points   ',BZ_DbGd_tot_nk_levels,INDENT=0)
    !
    ! Titles 
    !
