!
!        Copyright (C) 2000-2017 the YAMBO team
!              http://www.yambo-code.org
!
! Authors (see AUTHORS file for details): AM
! 
! This file is distributed under the terms of the GNU 
! General Public License. You can redistribute it and/or 
! modify it under the terms of the GNU General Public 
! License as published by the Free Software Foundation; 
! either version 2, or (at your option) any later version.
!
! This program is distributed in the hope that it will 
! be useful, but WITHOUT ANY WARRANTY; without even the 
! implied warranty of MERCHANTABILITY or FITNESS FOR A 
! PARTICULAR PURPOSE.  See the GNU General Public License 
! for more details.
!
! You should have received a copy of the GNU General Public 
! License along with this program; if not, write to the Free 
! Software Foundation, Inc., 59 Temple Place - Suite 330,Boston, 
! MA 02111-1307, USA or visit http://www.gnu.org/copyleft/gpl.txt.
!
subroutine OPTICS_driver(Xen,Xk,q,wv,X,Dip)
 ! 
 ! Optics driver
 !
 ! Calculates dielectric function for a generic q vector.
 ! 
 use pars,          ONLY:pi,SP,cZERO
 use units,         ONLY:HA2EV
 use stderr,        ONLY:intc,set_real_printed_length
 use drivers,       ONLY:l_rpa_IP,l_bs_fxc,l_alda_fxc
 use frequency,     ONLY:w_samp
 use electrons,     ONLY:levels,BZ_DbGd_tot_nkpts
 use R_lattice,     ONLY:bz_samp,q_norm,bare_qpg
 use com,           ONLY:msg,of_open_close
<<<<<<< HEAD
 use DIPOLES,       ONLY:DIPOLE_t,DIP_alloc
 use X_m,           ONLY:X_t,Epsilon_ii,EEL,Alpha,X_mat,X_alloc,X_fxc,&
&                        use_X_DbGd,eval_alpha,eps_2_alpha,OPTICS_eels
 use parallel_m,    ONLY:PP_redux_wait,PAR_IND_Q,PAR_COM_Q_A2A,PAR_IND_CON_BANDS_X,&
&                        PAR_IND_Xk_ibz,PAR_IND_VAL_BANDS_X
=======
 use X_m,           ONLY:X_t,Epsilon_ii,EEL,Alpha,X_alloc,X_fxc,X_par,&
&                        use_X_DbGd,eval_alpha,eps_2_alpha,OPTICS_eels,X_par_lower_triangle
 use parallel_m,    ONLY:PP_redux_wait,PAR_IND_Q,PAR_COM_Q_A2A,PAR_IND_CON_BANDS_X,&
&                        PAR_IND_Xk_ibz,PAR_IND_VAL_BANDS_X,PAR_COM_X_WORLD
>>>>>>> 5cc9063a
 use wave_func,     ONLY:WF,WF_buffer,WF_buffered_IO
 use TDDFT,         ONLY:FXC_n_descs,FXC_description,FXC_type,&
&                        FXC,FXC_K_diagonal,FXC_n_g_corr
 use X_output,      ONLY:X_setup_file_names,eps_file_name,eel_file_name,alpha_file_name,fxc_file_name,&
&                        X_write_q_plus_G,X_write_descriptions,X_write_messages_before_headers,headers,&
&                        X_setup_headers
 use interfaces,    ONLY:PARALLEL_global_indexes,PARALLEL_WF_index,PARALLEL_WF_distribute,WF_load
 use matrix,        ONLY:MATRIX_reset
 !
#include<memory.h>
 !
 type(levels)  :: Xen
 type(bz_samp) :: Xk,q
 type(X_t)     :: X
 type(DIPOLE_T):: Dip
 type(w_samp)  :: wv 
 ! 
 ! Work Space
 !
 integer          :: iw,iq,i_G_shift,n_output
 real(SP)         :: output_data(5),Q_plus_G_pt(3),Q_plus_G_sq_modulus
 logical          :: l_skip_non_int_eps,eval_eels,Macroscopic_CPU
 !
 integer,external :: O_select_q_and_G
 !
 call section('*','Optics')
 !
 ! Basical Checks
 !
 call X_pre_setup(Xen,X)
 !
 call set_real_printed_length(f_length=10,g_length=10)
 !
 allocate(X_par(1))
 !
 do iq=X%iq(1),X%iq(2)
   !
   ! PARALLEL indexes
   !==================
   !
   call PARALLEL_global_indexes(Xen,Xk,q,"Response_G_space_Finite_Momentum",X=X) 
   !
   ! WF distribution 
   !=================
   !
   call PARALLEL_WF_distribute(K_index=PAR_IND_Xk_ibz,&
&                              B_index=PAR_IND_CON_BANDS_X(X%whoami),&
&                              Bp_index=PAR_IND_VAL_BANDS_X(X%whoami),&
&                              CLEAN_UP=.TRUE.)
   !
<<<<<<< HEAD
   call PARALLEL_WF_index(COMM=PAR_COM_Q_A2A)
=======
   if (iq==1) call PARALLEL_WF_index(COMM=PAR_COM_X_WORLD)
   if (iq> 1) call PARALLEL_WF_index(COMM=PAR_COM_Q_A2A)
>>>>>>> 5cc9063a
   !
   if (WF_buffered_IO) call WF_load(WF_buffer,0,1,X%ib,(/1,Xk%nibz/),space='B',title='-BUFFER')
   !
   ! TDDFT setup
   !
   call TDDFT_do_X_W_typs(iq,X,wv)
   !
   ! ALDA (only once) 
   !
   if (l_alda_fxc.and..not.allocated(FXC)) then
     !
     call TDDFT_ALDA_G_space(Xen,Xk)
     !
   endif
   !
   if (iq>1) then
     if (.not.PAR_IND_Q%element_1D(iq)) cycle
   endif
   !
   ! Check if this q is compatible with the user defined direction in chartesian coordinates
   ! and if an additional RL vectors must be added
   !
   i_G_shift=O_select_q_and_G(iq,q,X,Q_plus_G_pt,Q_plus_G_sq_modulus)
   if (i_G_shift<0) cycle
   !
   ! In TDDFT with BS based kernel eps0 is non-sense
   ! as shifted of the K diagonal
   !
   l_skip_non_int_eps=l_bs_fxc
   !
   ! Arrays to be written in the o. files
   !
   YAMBO_ALLOC(Epsilon_ii,(wv%n_freqs,2))
   YAMBO_ALLOC(EEL,(wv%n_freqs,2))
   YAMBO_ALLOC(Alpha,(wv%n_freqs,2))
   if (l_bs_fxc) then
     YAMBO_ALLOC(X_fxc,(wv%n_freqs))
     X_fxc=cZERO
   endif
   !
   ! Frequencies (AFTER TDDFT SETUP!)
   !
   call FREQUENCIES_setup(wv)
   !
   ! Response function parallel allocation
   !
   call X_half_mat_check(Xen,Xk,wv)
   !
   call X_PARALLEL_alloc(X_par(1),X%ng,wv%n_freqs,"XUP")
   !
   Macroscopic_CPU=X_par(1)%rows(1)<=i_G_shift.and.i_G_shift<=X_par(1)%rows(2).and.&
&                  X_par(1)%cols(1)<=i_G_shift.and.i_G_shift<=X_par(1)%cols(2)
   !
   ! Check if EELS can be evaluated
   !
   eval_eels= OPTICS_eels(wv%p,wv%n_freqs,.TRUE.,X%ordering)
   !
   if (eval_alpha) eval_alpha=eval_eels
   !
   ! OutPut files...
   !
   if(.not.l_rpa_IP) call X_setup_file_names(iq,'inv',trim(FXC_type),'dyson',ig=i_G_shift)
   if(     l_rpa_IP) call X_setup_file_names(iq,'ip','','',ig=i_G_shift)
   !
   ! ... open ...
   !
   call of_open_close(eps_file_name,'ot')
   if (eval_eels)       call of_open_close(eel_file_name,'ot')
   if (.not.eval_eels)  eel_file_name=' '
   if (eval_alpha)      call of_open_close(alpha_file_name,'ot')
   if (.not.eval_alpha) alpha_file_name=' '
   if (l_bs_fxc)        call of_open_close(fxc_file_name,'ot')
   !
   ! Initial Messages
   !
   call X_write_q_plus_G(iq,Q_plus_G_pt,ig=i_G_shift)
   !
   ! Fxc descriptions
   !
   if (l_bs_fxc) then
     call X_write_descriptions(FXC_n_descs,FXC_description)
     call msg('o eps_q eel_q alpha','#',' TDDFT|Fxc size             :'//trim(intc(FXC_n_g_corr)),INDENT=0)    
     call msg('o eps_q eel_q alpha','#','      |Hartree size         :'//trim(intc(X%ng)),INDENT=0)    
     call msg('o eps_q eel_q alpha','#','      |Ordering             :'//trim(X%ordering),INDENT=0)    
     !
     ! Fxc file titles
     !
     call X_setup_headers('q^2Fxc')
     call msg('o fxc','#',(/headers(1),headers(3),headers(2)/),INDENT=0,USE_TABS=.true.)    
     call msg('o fxc','#')
   endif
   !
   ! BZ Double Grid
   !
   if (use_X_DbGd) then
     call msg('o eps_q eel_q fxc alpha','#')
     call msg('o eps_q eel_q fxc alpha','# BZ Energy DbGd points:',BZ_DbGd_tot_nkpts,INDENT=0)
   endif
   !
   if (iq==1) call PP_redux_wait
   if (iq> 1) call PP_redux_wait(COMM=PAR_COM_Q_A2A%COMM)
   !
   call of_open_close(eps_file_name)
   call of_open_close(eel_file_name)
   call of_open_close(alpha_file_name)
   call of_open_close(fxc_file_name)
   !
   ! e Table
   ! 1:e0     2:e     ==> Epsilon_ii(iw,1:2)
   ! 1:eel0   2:eel   ==> EEL(iw,1:2)
   ! 1:alpha0 6:alpha ==> Alpha(iw,1:2)
   !
   Epsilon_ii=cZERO
   EEL       =cZERO
   Alpha     =cZERO
   !
<<<<<<< HEAD
   call X_irredux(X_mat,iq,Xen,Xk,wv,X,Dip)     
=======
   call X_irredux(iq,X_par(1),Xen,Xk,wv,X)     
>>>>>>> 5cc9063a
   !
   ! Without LF eps
   !
   if (Macroscopic_CPU) Epsilon_ii(:,1)=1.0_SP-X_par(1)%blc(i_G_shift,i_G_shift,:)*4.0_SP*pi/Q_plus_G_sq_modulus
   !
   ! X Dyson equation solver
   !
   if (l_rpa_IP) then
     !
     if (Macroscopic_CPU) Epsilon_ii(:,2)=Epsilon_ii(:,1)
     !
   else
     !
     call X_redux(iq,X_par(1),wv,X)
     !
     if (Macroscopic_CPU) Epsilon_ii(:,2)=1._SP/(X_par(1)%blc(i_G_shift,i_G_shift,:)*&
&                                                bare_qpg(iq,i_G_shift)**2/Q_plus_G_sq_modulus+1._SP)
     !
   endif
   !
   call of_open_close(eps_file_name,'oa')
   call of_open_close(eel_file_name,'oa')
   call of_open_close(alpha_file_name,'oa')
   !
   ! Unfortunately some of the variables need in this second bunch of messages is setup only in X_os
   !
   call X_write_messages_before_headers(iq,allocated(Xen%GreenF),X%Vnl_included,X%ordering)
   !
   ! Titles 
   !
   n_output=5
   if(l_rpa_IP.or.l_skip_non_int_eps) n_output=3
   call msg('o eps_q eel_q fxc alpha','#')
   call X_setup_headers('EPS')
   call msg('o eps_q',  '#',headers(:n_output),INDENT=0,USE_TABS=.true.)    
   call X_setup_headers('EEL')
   call msg('o eel_q',  '#',headers(:n_output),INDENT=0,USE_TABS=.true.)    
   call X_setup_headers('ALPHA')
   call msg('o alpha','#',headers(:n_output),INDENT=0,USE_TABS=.true.)    
   call msg('o eps_q eel_q alpha','#')
   !
   do iw=1,wv%n_freqs
     !
     ! Eps
     !
     output_data=(/real(wv%p(iw))*HA2EV,aimag(Epsilon_ii(iw,2)),real(Epsilon_ii(iw,2)),&
&                  aimag(Epsilon_ii(iw,1)),real(Epsilon_ii(iw,1))/)
     call msg('o eps_q','',output_data(:n_output),INDENT=-2,USE_TABS=.true.)
     !
   enddo
   !
   call of_open_close(eps_file_name)
   call of_open_close(eel_file_name)
   call of_open_close(alpha_file_name)
   !
   if (eval_eels) then 
     !
     call of_open_close(eel_file_name,'oa')
     call of_open_close(alpha_file_name,'oa')
     !
     eval_eels= OPTICS_eels(wv%p,wv%n_freqs,.TRUE.,X%ordering,Epsilon_ii(:,1),EEL(:,1))
     if(     l_rpa_IP) EEL(:,2) = EEL(:,1)
     if(.not.l_rpa_IP) eval_eels= OPTICS_eels(wv%p,wv%n_freqs,.FALSE.,X%ordering,Epsilon_ii(:,2),EEL(:,2))
     !
     if (eval_alpha) then
       !
       ! alpha = -eps_2_alpha X(1,1) / |q|^2    
       !       =  (1 -eps_M^-1) eps_2_alpha/4/pi
       !       =  (1 +eels    ) eps_2_alpha/4/pi  
       !
       Alpha(:,1)=(1._SP+EEL(:,1))/4._SP/pi*eps_2_alpha
       if(     l_rpa_IP) Alpha(:,2)= Alpha(:,1)
       if(.not.l_rpa_IP) Alpha(:,2)=(1._SP+EEL(:,2))/4._SP/pi*eps_2_alpha
       !
     endif
     !
     do iw=1,wv%n_freqs
       !
       ! EEL
       !
       output_data=(/real(wv%p(iw))*HA2EV,aimag(EEL(iw,2)),real(EEL(iw,2)),&
&                    aimag(EEL(iw,1)),real(EEL(iw,1))/)
       call msg('o eel_q','',output_data(:n_output),INDENT=-2,USE_TABS=.true.)
       !
       ! Alpha
       !
       output_data=(/real(wv%p(iw))*HA2EV,aimag(Alpha(iw,2)),real(Alpha(iw,2)),&
&                    aimag(Alpha(iw,1)),real(Alpha(iw,1))/)
       !
       call msg('o alpha','',output_data(:n_output),INDENT=-2,USE_TABS=.true.)
     enddo
     !
     call of_open_close(eel_file_name)
     call of_open_close(alpha_file_name)
     !
   endif
   !
   ! TDDFT Kernel output
   !
   if (l_bs_fxc) then
     if (iq==1) call PP_redux_wait(X_fxc)
     if (iq> 1) call PP_redux_wait(X_fxc,COMM=PAR_COM_Q_A2A%COMM)
     call of_open_close(fxc_file_name,'oa')
     do iw=1,wv%n_freqs
       call msg('o fxc','',(/real(wv%p(iw))*HA2EV,real(X_fxc(iw)*q_norm(iq)**2),&
&                           aimag(X_fxc(iw)*q_norm(iq)**2)/),INDENT=-2,USE_TABS=.true.)
     enddo
     call of_open_close(fxc_file_name)
   endif
   !
   ! CLEAN (each q)
   !
   YAMBO_FREE(EEL)
   YAMBO_FREE(Alpha)
   YAMBO_FREE(Epsilon_ii)
   YAMBO_FREE(X_fxc)
   call FREQUENCIES_reset(wv,"all")
   call X_PARALLEL_alloc(X_par(1),0,0,"CLEAN")
   YAMBO_FREE(X_par_lower_triangle%blc)
   !
 enddo
 !
 ! CLEAN
 !
<<<<<<< HEAD
 call DIP_alloc('DIP_projected')
=======
 call MATRIX_reset(X_par(1))
 call MATRIX_reset(X_par_lower_triangle)
 deallocate(X_par)
 call X_alloc('DIP_projected')
>>>>>>> 5cc9063a
 call WF_free(WF)
 call PP_redux_wait
 call set_real_printed_length()
 if (allocated(FXC)) then
   YAMBO_FREE(FXC)
 endif
 if (l_bs_fxc) then
   YAMBO_FREE(FXC)
   YAMBO_FREE(FXC_K_diagonal)
 endif
 !
end subroutine<|MERGE_RESOLUTION|>--- conflicted
+++ resolved
@@ -35,18 +35,11 @@
  use electrons,     ONLY:levels,BZ_DbGd_tot_nkpts
  use R_lattice,     ONLY:bz_samp,q_norm,bare_qpg
  use com,           ONLY:msg,of_open_close
-<<<<<<< HEAD
  use DIPOLES,       ONLY:DIPOLE_t,DIP_alloc
- use X_m,           ONLY:X_t,Epsilon_ii,EEL,Alpha,X_mat,X_alloc,X_fxc,&
-&                        use_X_DbGd,eval_alpha,eps_2_alpha,OPTICS_eels
+ use X_m,           ONLY:X_t,Epsilon_ii,EEL,Alpha,X_mat,X_alloc,X_fxc,X_par,&
+&                        use_X_DbGd,eval_alpha,eps_2_alpha,OPTICS_eels,X_par_lower_triangle
  use parallel_m,    ONLY:PP_redux_wait,PAR_IND_Q,PAR_COM_Q_A2A,PAR_IND_CON_BANDS_X,&
 &                        PAR_IND_Xk_ibz,PAR_IND_VAL_BANDS_X
-=======
- use X_m,           ONLY:X_t,Epsilon_ii,EEL,Alpha,X_alloc,X_fxc,X_par,&
-&                        use_X_DbGd,eval_alpha,eps_2_alpha,OPTICS_eels,X_par_lower_triangle
- use parallel_m,    ONLY:PP_redux_wait,PAR_IND_Q,PAR_COM_Q_A2A,PAR_IND_CON_BANDS_X,&
-&                        PAR_IND_Xk_ibz,PAR_IND_VAL_BANDS_X,PAR_COM_X_WORLD
->>>>>>> 5cc9063a
  use wave_func,     ONLY:WF,WF_buffer,WF_buffered_IO
  use TDDFT,         ONLY:FXC_n_descs,FXC_description,FXC_type,&
 &                        FXC,FXC_K_diagonal,FXC_n_g_corr
@@ -97,12 +90,7 @@
 &                              Bp_index=PAR_IND_VAL_BANDS_X(X%whoami),&
 &                              CLEAN_UP=.TRUE.)
    !
-<<<<<<< HEAD
    call PARALLEL_WF_index(COMM=PAR_COM_Q_A2A)
-=======
-   if (iq==1) call PARALLEL_WF_index(COMM=PAR_COM_X_WORLD)
-   if (iq> 1) call PARALLEL_WF_index(COMM=PAR_COM_Q_A2A)
->>>>>>> 5cc9063a
    !
    if (WF_buffered_IO) call WF_load(WF_buffer,0,1,X%ib,(/1,Xk%nibz/),space='B',title='-BUFFER')
    !
@@ -219,11 +207,7 @@
    EEL       =cZERO
    Alpha     =cZERO
    !
-<<<<<<< HEAD
-   call X_irredux(X_mat,iq,Xen,Xk,wv,X,Dip)     
-=======
-   call X_irredux(iq,X_par(1),Xen,Xk,wv,X)     
->>>>>>> 5cc9063a
+   call X_irredux(iq,X_par(1),Xen,Xk,wv,X,Dip)
    !
    ! Without LF eps
    !
@@ -348,14 +332,10 @@
  !
  ! CLEAN
  !
-<<<<<<< HEAD
- call DIP_alloc('DIP_projected')
-=======
  call MATRIX_reset(X_par(1))
  call MATRIX_reset(X_par_lower_triangle)
  deallocate(X_par)
- call X_alloc('DIP_projected')
->>>>>>> 5cc9063a
+ call DIP_alloc('DIP_projected')
  call WF_free(WF)
  call PP_redux_wait
  call set_real_printed_length()
