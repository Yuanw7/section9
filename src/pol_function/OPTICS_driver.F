--- conflicted
+++ resolved
@@ -195,17 +195,6 @@
      call msg('o fxc','#')
    endif
    !
-<<<<<<< HEAD
-   ! BZ Double Grid
-   !
-   if (use_X_DbGd) then
-     call msg('o eps_q eel_q fxc alpha','#')
-     call msg('o eps_q eel_q fxc alpha','# IBZ Energy DbGd points:',Xk%nibz+Xk%nibz_FineGd,INDENT=0)
-     call msg('o eps_q eel_q fxc alpha','#  BZ Energy DbGd points:',Xk%nbz+Xk%nbz_FineGd,INDENT=0)
-   endif
-   !
-=======
->>>>>>> 7271ca76
    if (iq==1) call PP_redux_wait
    if (iq> 1) call PP_redux_wait(COMM=PAR_COM_Q_A2A%COMM)
    !
@@ -266,7 +255,8 @@
    ! BZ Double Grid
    !
    if (use_X_DbGd) then
-     call msg('o eps_q eel_q fxc alpha','#',' DbGd| Energy Points   :'//trim(intc(BZ_DbGd_tot_nk_levels)),INDENT=0)    
+     call msg('o eps_q eel_q fxc alpha','# DbGd| IBZ Energy points:',Xk%nibz+Xk%nibz_FineGd,INDENT=0)
+     call msg('o eps_q eel_q fxc alpha','#        BZ Energy points:',Xk%nbz+Xk%nbz_FineGd,INDENT=0)
    endif
    !
    ! Titles 
