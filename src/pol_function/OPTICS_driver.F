--- conflicted
+++ resolved
@@ -324,7 +324,6 @@
    !
    ! CLEAN (each q)
    !
-<<<<<<< HEAD
    YAMBO_FREE(EEL)
    YAMBO_FREE(Alpha)
    YAMBO_FREE(Epsilon_ii)
@@ -332,14 +331,6 @@
    call FREQUENCIES_reset(wv,"all")
    call X_PARALLEL_alloc(X_par(1),0,0,"CLEAN")
    YAMBO_FREE(X_par_lower_triangle%blc)
-=======
-   call X_alloc('X')
-   YAMBO_FREE(Alpha)
-   YAMBO_FREE(EEL)
-   YAMBO_FREE(Epsilon_ii)
-   YAMBO_FREE(X_fxc)
-   call FREQUENCIES_reset(wv,"all")
->>>>>>> cee3c393
    !
  enddo
  !
