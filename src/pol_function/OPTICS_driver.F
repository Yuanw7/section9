--- conflicted
+++ resolved
@@ -112,11 +112,7 @@
    endif
    !
    ! workaround for possible compiler bug
-<<<<<<< HEAD
-#ifdef _PGI || def _NV
-=======
 #if defined _PGI || defined _NV
->>>>>>> a075b1e1
    if (iq>1.and.size(PAR_IND_Q_ibz%n_of_elements)>1) then
 #else
    if (iq>1) then
