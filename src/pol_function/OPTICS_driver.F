!
!        Copyright (C) 2000-2020 the YAMBO team
!              http://www.yambo-code.org
!
! Authors (see AUTHORS file for details): AM
! 
! This file is distributed under the terms of the GNU 
! General Public License. You can redistribute it and/or 
! modify it under the terms of the GNU General Public 
! License as published by the Free Software Foundation; 
! either version 2, or (at your option) any later version.
!
! This program is distributed in the hope that it will 
! be useful, but WITHOUT ANY WARRANTY; without even the 
! implied warranty of MERCHANTABILITY or FITNESS FOR A 
! PARTICULAR PURPOSE.  See the GNU General Public License 
! for more details.
!
! You should have received a copy of the GNU General Public 
! License along with this program; if not, write to the Free 
! Software Foundation, Inc., 59 Temple Place - Suite 330,Boston, 
! MA 02111-1307, USA or visit http://www.gnu.org/copyleft/gpl.txt.
!
subroutine OPTICS_driver(Xen,Xk,q,wv,X,Dip)
 ! 
 ! Optics driver
 !
 ! Calculates dielectric function for a generic q vector.
 ! 
 use pars,          ONLY:pi,SP,cZERO
 use units,         ONLY:HA2EV
 use drivers,       ONLY:l_rpa_IP,l_bs_fxc,l_alda_fxc,l_pf_fxc,l_col_cut
 use frequency,     ONLY:w_samp
 use electrons,     ONLY:levels
 use R_lattice,     ONLY:bz_samp,q_norm,bare_qpg
 use com,           ONLY:msg,of_open_close
 use DIPOLES,       ONLY:DIPOLE_t
 use X_m,           ONLY:X_t,Epsilon_ii,EEL,Alpha,X_fxc,X_par,&
&                        use_X_DbGd,eval_alpha,eps_2_alpha,OPTICS_eels,X_par_lower_triangle,&
&                        X_DbGd_nkpt_at_q,X_DbGd_nkpt_at_q_table
 use parallel_m,    ONLY:PP_redux_wait,PAR_IND_Q_ibz,PAR_COM_Q_A2A,PAR_IND_CON_BANDS_X,&
&                        PAR_IND_Xk_ibz,PAR_IND_VAL_BANDS_X
 use wave_func,     ONLY:WF,WF_buffer,WF_buffered_IO
 use TDDFT,         ONLY:FXC_desc,FXC_type,&
&                        FXC,FXC_K_diagonal,FXC_n_g_corr
 use X_output,      ONLY:X_setup_file_names,eps_file_name,eel_file_name,alpha_file_name,fxc_file_name,&
&                        X_write_q_plus_G,X_write_messages_before_headers,headers,&
&                        X_setup_headers
 use interfaces,    ONLY:PARALLEL_global_indexes,PARALLEL_WF_index,PARALLEL_WF_distribute,WF_load,&
&                        WF_free,DESC_write
 use matrix,        ONLY:MATRIX_reset
 !
#include<memory.h>
 !
 type(levels)  :: Xen
 type(bz_samp) :: Xk,q
 type(X_t)     :: X
 type(DIPOLE_t):: Dip
 type(w_samp)  :: wv 
 ! 
 ! Work Space
 !
 integer          :: iw,iq,i_G_shift,n_output
 real(SP)         :: output_data(5),Q_plus_G_pt(3),Q_plus_G_sq_modulus,a_xc,b_xc
 complex(SP)      :: alpha_factor
 logical          :: l_skip_non_int_eps,eval_eels,Macroscopic_CPU
 !
 integer,external :: O_select_q_and_G
 !
 call section('*','Optics')
 !
 ! Basical Checks
 !
 call X_pre_setup(Xen,Xk,X)
 !
 allocate(X_par(1))
 !
 do iq=X%iq(1),X%iq(2)
   !
   ! PARALLEL indexes
   !==================
   !
   call PARALLEL_global_indexes(Xen,Xk,q,"Response_G_space",X=X)
   !
   ! WF distribution 
   !=================
   !
   call PARALLEL_WF_distribute(K_index=PAR_IND_Xk_ibz,&
&                              B_index=PAR_IND_CON_BANDS_X(X%whoami),&
&                              Bp_index=PAR_IND_VAL_BANDS_X(X%whoami),&
&                              CLEAN_UP=.TRUE.)
   !
   call PARALLEL_WF_index(COMM=PAR_COM_Q_A2A)
   !
   if (WF_buffered_IO) call WF_load(WF_buffer,0,1,X%ib,(/1,Xk%nibz/),space='B',title='-BUFFER')
   !
   ! TDDFT setup
   !
   call TDDFT_do_X_W_typs(iq,X,wv)
   !
   ! DbGd setup
   !
   call X_Double_Grid_setup(iq,Xk)
   !
   ! ALDA (only once) 
   !
   if (l_alda_fxc.and..not.allocated(FXC)) then
     !
     call TDDFT_ALDA_G_space(Xen,Xk)
     !
   endif
   !
   ! workaround for possible compiler bug
#ifdef _PGI
<<<<<<< HEAD
   if (iq>1.and.size(PAR_IND_Q%n_of_elements)>1) then
#else
   if (iq>1) then
#endif
     if (.not.PAR_IND_Q%element_1D(iq)) cycle
=======
   if (iq>1.and.size(PAR_IND_Q_ibz%n_of_elements)>1) then
#else
   if (iq>1) then
#endif
     if (.not.PAR_IND_Q_ibz%element_1D(iq)) cycle
>>>>>>> f2c5ecf8
   endif
   !
   ! Check if this q is compatible with the user defined direction in chartesian coordinates
   ! and if an additional RL vectors must be added
   !
   i_G_shift=O_select_q_and_G(iq,q,X,Q_plus_G_pt,Q_plus_G_sq_modulus)
   if (i_G_shift<0) cycle
   !
   ! In TDDFT with BS based kernel eps0 is non-sense
   ! as shifted of the K diagonal
   !
   l_skip_non_int_eps=l_bs_fxc
   !
   ! Arrays to be written in the o. files
   !
   YAMBO_ALLOC(Epsilon_ii,(wv%n_freqs,2))
   YAMBO_ALLOC(EEL,(wv%n_freqs,2))
   YAMBO_ALLOC(Alpha,(wv%n_freqs,2))
   if (l_bs_fxc) then
     YAMBO_ALLOC(X_fxc,(wv%n_freqs))
     X_fxc=cZERO
   endif
   !
   ! Frequencies (AFTER TDDFT SETUP!)
   !
   call FREQUENCIES_setup(wv)
   !
   ! Response function parallel allocation
   !
   call X_half_mat_check(Xen,Xk,wv)
   !
   call X_PARALLEL_alloc(X_par(1),X%ng,wv%n_freqs,"XUP")
   !
   Macroscopic_CPU=X_par(1)%rows(1)<=i_G_shift.and.i_G_shift<=X_par(1)%rows(2).and.&
&                  X_par(1)%cols(1)<=i_G_shift.and.i_G_shift<=X_par(1)%cols(2)
   !
   ! Check if EELS can be evaluated
   !
   eval_eels= OPTICS_eels(wv%p,wv%n_freqs,.TRUE.,X%ordering)
   !
   if (eval_alpha) eval_alpha=(eval_eels.or.l_col_cut)
   !
   ! OutPut files...
   !
   if(.not.l_rpa_IP) call X_setup_file_names(iq,'inv',trim(FXC_type),'dyson',ig=i_G_shift)
   if(     l_rpa_IP) call X_setup_file_names(iq,'ip','','',ig=i_G_shift)
   !
   ! ... open ...
   !
   call of_open_close(eps_file_name,'ot')
   if (     eval_eels)  call of_open_close(eel_file_name,'ot')
   if (.not.eval_eels)  eel_file_name=' '
   if (     eval_alpha) call of_open_close(alpha_file_name,'ot')
   if (.not.eval_alpha) alpha_file_name=' '
   if (     l_bs_fxc)   call of_open_close(fxc_file_name,'ot')
   if (.not.l_bs_fxc)   fxc_file_name=' '
   !
   ! Initial Messages
   !
   call X_write_q_plus_G(iq,Q_plus_G_pt,ig=i_G_shift)
   !
   ! Fxc descriptions
   !
   if (l_bs_fxc) then
     call DESC_write('o eps_q refl eel_q fxc alpha off beta moke jdos','#',FXC_desc)
     call msg('o eps_q eel_q alpha','# TDDFT|Fxc size             ',FXC_n_g_corr,INDENT=0)    
     call msg('o eps_q eel_q alpha','#      |Hartree size         ',X%ng        ,INDENT=0)    
     call msg('o eps_q eel_q alpha','#      |Ordering             ',X%ordering  ,INDENT=0)    
     !
     ! Fxc file titles
     !
     call X_setup_headers('q^2Fxc')
     call msg('o fxc','#',(/headers(1),headers(3),headers(2)/),INDENT=0,USE_TABS=.true.)    
     call msg('o fxc','#')
   endif
   !
   if (iq==1) call PP_redux_wait
   if (iq> 1) call PP_redux_wait(COMM=PAR_COM_Q_A2A%COMM)
   !
   call of_open_close(eps_file_name)
   call of_open_close(eel_file_name)
   call of_open_close(alpha_file_name)
   call of_open_close(fxc_file_name)
   !
   ! e Table
   ! 1:e0     2:e     ==> Epsilon_ii(iw,1:2)
   ! 1:eel0   2:eel   ==> EEL(iw,1:2)
   ! 1:alpha0 6:alpha ==> Alpha(iw,1:2)
   !
   Epsilon_ii=cZERO
   EEL       =cZERO
   Alpha     =cZERO
   !
   call X_irredux(iq,X_par(1),Xen,Xk,wv,X,Dip)
   !
   ! Without LF eps
   !
   if (Macroscopic_CPU) Alpha(:,1)=-X_par(1)%blc(i_G_shift,i_G_shift,:)*4.0_SP*pi/Q_plus_G_sq_modulus
   !
   ! X Dyson equation solver
   !
   if (.not.l_rpa_IP) call X_redux(iq,X_par(1),wv,X)
   !
   if (Macroscopic_CPU) then
     !
     if (     l_rpa_IP) then
       Alpha(:,2)=Alpha(:,1)
     else
       if(.not.l_col_cut) Alpha(:,2)=1._SP/(X_par(1)%blc(i_G_shift,i_G_shift,:)+1._SP)-1._SP
<<<<<<< HEAD
       ! Here I assume X_par is small and I use 1/(1+x)~1-x
       if(     l_col_cut) Alpha(:,2)=-X_par(1)%blc(i_G_shift,i_G_shift,:)
     endif
     !
=======
       ! Here I assume X_par is small and I use 1/(1+x)~1-x 
       if(     l_col_cut) Alpha(:,2)=-X_par(1)%blc(i_G_shift,i_G_shift,:)
     endif
     !
!    Epsilon_ii(:,2)=1._SP/(X_par(1)%blc(i_G_shift,i_G_shift,:)*&
!&                                                bare_qpg(iq,i_G_shift)**2/Q_plus_G_sq_modulus+1._SP)
     !
>>>>>>> f2c5ecf8
     Epsilon_ii(:,1:2)=1._SP+Alpha(:,1:2)
     !
   endif
   !
   if (l_pf_fxc) then
     call TDDFT_PF_coefficient(Xen,Xk,a_xc,b_xc)
     if (abs(b_xc).le.1.e-5) then
       Epsilon_ii(:,2)= 1._SP + 4._SP*pi*(Epsilon_ii(:,2)-1._SP)/(4._SP*pi -a_xc*(Epsilon_ii(:,2)-1._SP))
     else
       forall(iw=1:wv%n_freqs) Epsilon_ii(iw,2)= 1._SP + 4._SP*pi*(Epsilon_ii(iw,2)-1._SP)/& 
&               (4._SP*pi -(a_xc + b_xc*real(wv%p(iw))**2) *(Epsilon_ii(iw,2)-1._SP))
     end if
   end if
   !
   call of_open_close(eps_file_name,'oa')
   call of_open_close(eel_file_name,'oa')
   call of_open_close(alpha_file_name,'oa')
   !
   ! Unfortunately some of the variables need in this second bunch of messages is setup only in X_os
   !
   call X_write_messages_before_headers(iq,allocated(Xen%GreenF),X%Vnl_included,X%ordering)
   !
   ! Titles 
   !
   n_output=5
   if(l_rpa_IP.or.l_skip_non_int_eps) n_output=3
   call msg('o eps_q eel_q fxc alpha','#')
   call X_setup_headers('EPS')
   call msg('o eps_q',  '#',headers(:n_output),INDENT=0,USE_TABS=.true.)    
   call X_setup_headers('EEL')
   call msg('o eel_q',  '#',headers(:n_output),INDENT=0,USE_TABS=.true.)    
   call X_setup_headers('ALPHA')
   call msg('o alpha','#',headers(:n_output),INDENT=0,USE_TABS=.true.)    
   call msg('o eps_q eel_q alpha','#')
   !
   do iw=1,wv%n_freqs
     !
     ! Eps
     !
     output_data=(/real(wv%p(iw))*HA2EV,aimag(Epsilon_ii(iw,2)),real(Epsilon_ii(iw,2)),&
&                  aimag(Epsilon_ii(iw,1)),real(Epsilon_ii(iw,1))/)
     call msg('o eps_q','',output_data(:n_output),INDENT=-2,USE_TABS=.true.)
     !
   enddo
   !
   call of_open_close(eps_file_name)
   !
   ! EEL
   !
   if (eval_eels) then 
     !
     call of_open_close(eel_file_name,'oa')
     !
     eval_eels= OPTICS_eels(wv%p,wv%n_freqs,.TRUE.,X%ordering,Epsilon_ii(:,1),EEL(:,1))
     if(     l_rpa_IP) EEL(:,2) = EEL(:,1)
     if(.not.l_rpa_IP) eval_eels= OPTICS_eels(wv%p,wv%n_freqs,.FALSE.,X%ordering,Epsilon_ii(:,2),EEL(:,2))
     !
     do iw=1,wv%n_freqs
       !
       output_data=(/real(wv%p(iw))*HA2EV,aimag(EEL(iw,2)),real(EEL(iw,2)),&
&                    aimag(EEL(iw,1)),real(EEL(iw,1))/)
       call msg('o eel_q','',output_data(:n_output),INDENT=-2,USE_TABS=.true.)
     enddo
     !
     call of_open_close(eel_file_name)
     !
   endif
   !
   ! Alpha
   !
   if (eval_alpha) then
     !
     ! alpha = -eps_2_alpha X(1,1) / |q|^2    
     !       =  (1 -eps_M^-1) eps_2_alpha/4/pi
     !       =  (1 +eels    ) eps_2_alpha/4/pi  
     !
     call of_open_close(alpha_file_name,'oa')
     !
     if(l_col_cut) then
       alpha_factor=eps_2_alpha/4._SP/pi
       Alpha(:,1)=Alpha(:,1)*alpha_factor
<<<<<<< HEAD
       if(     l_rpa_IP) Alpha(:,2)=Alpha(:,1)
       if(.not.l_rpa_IP) Alpha(:,2)=Alpha(:,2)*alpha_factor*bare_qpg(1,1)**2/q_norm(1)**2 
=======
       if(     l_rpa_IP) Alpha(:,2)=Alpha(:,2)*alpha_factor
       if(.not.l_rpa_IP) Alpha(:,2)=Alpha(:,2)*alpha_factor*bare_qpg(1,1)**2/q_norm(1)**2
>>>>>>> f2c5ecf8
     else
       alpha_factor=eps_2_alpha/4._SP/pi
       Alpha(:,1)=(1._SP+EEL(:,1))*alpha_factor
       if(     l_rpa_IP) Alpha(:,2)= Alpha(:,1)
       if(.not.l_rpa_IP) Alpha(:,2)=(1._SP+EEL(:,2))*alpha_factor
     endif
     !
     do iw=1,wv%n_freqs
       !
       output_data=(/real(wv%p(iw))*HA2EV,aimag(Alpha(iw,2)),real(Alpha(iw,2)),&
&                    aimag(Alpha(iw,1)),real(Alpha(iw,1))/)
       !
       call msg('o alpha','',output_data(:n_output),INDENT=-2,USE_TABS=.true.)
     enddo
     !
     call of_open_close(alpha_file_name)
     !
   endif
   !
   ! TDDFT Kernel output
   !
   if (l_bs_fxc) then
     if (iq==1) call PP_redux_wait(X_fxc)
     if (iq> 1) call PP_redux_wait(X_fxc,COMM=PAR_COM_Q_A2A%COMM)
     call of_open_close(fxc_file_name,'oa')
     do iw=1,wv%n_freqs
       call msg('o fxc','',(/real(wv%p(iw))*HA2EV,real(X_fxc(iw)*q_norm(iq)**2),&
&                           aimag(X_fxc(iw)*q_norm(iq)**2)/),INDENT=-2,USE_TABS=.true.)
     enddo
     call of_open_close(fxc_file_name)
   endif
   !
   ! CLEAN (each q)
   !
   YAMBO_FREE(EEL)
   YAMBO_FREE(Alpha)
   YAMBO_FREE(Epsilon_ii)
   YAMBO_FREE(X_fxc)
   call FREQUENCIES_reset(wv,"all")
   call X_PARALLEL_alloc(X_par(1),0,0,"CLEAN")
   YAMBO_FREE(X_par_lower_triangle%blc)
   if (use_X_DbGd) then
     YAMBO_FREE(X_DbGd_nkpt_at_q_table)
     YAMBO_FREE(X_DbGd_nkpt_at_q)
   endif
   !
 enddo
 !
 ! CLEAN
 !
 call MATRIX_reset(X_par(1))
 call MATRIX_reset(X_par_lower_triangle)
 deallocate(X_par)
 call WF_free(WF)
 call PP_redux_wait
 if (allocated(FXC)) then
   YAMBO_FREE(FXC)
 endif
 if (l_bs_fxc) then
   YAMBO_FREE(FXC)
   YAMBO_FREE(FXC_K_diagonal)
 endif
 !
end subroutine<|MERGE_RESOLUTION|>--- conflicted
+++ resolved
@@ -112,19 +112,11 @@
    !
    ! workaround for possible compiler bug
 #ifdef _PGI
-<<<<<<< HEAD
-   if (iq>1.and.size(PAR_IND_Q%n_of_elements)>1) then
-#else
-   if (iq>1) then
-#endif
-     if (.not.PAR_IND_Q%element_1D(iq)) cycle
-=======
    if (iq>1.and.size(PAR_IND_Q_ibz%n_of_elements)>1) then
 #else
    if (iq>1) then
 #endif
      if (.not.PAR_IND_Q_ibz%element_1D(iq)) cycle
->>>>>>> f2c5ecf8
    endif
    !
    ! Check if this q is compatible with the user defined direction in chartesian coordinates
@@ -234,12 +226,6 @@
        Alpha(:,2)=Alpha(:,1)
      else
        if(.not.l_col_cut) Alpha(:,2)=1._SP/(X_par(1)%blc(i_G_shift,i_G_shift,:)+1._SP)-1._SP
-<<<<<<< HEAD
-       ! Here I assume X_par is small and I use 1/(1+x)~1-x
-       if(     l_col_cut) Alpha(:,2)=-X_par(1)%blc(i_G_shift,i_G_shift,:)
-     endif
-     !
-=======
        ! Here I assume X_par is small and I use 1/(1+x)~1-x 
        if(     l_col_cut) Alpha(:,2)=-X_par(1)%blc(i_G_shift,i_G_shift,:)
      endif
@@ -247,7 +233,6 @@
 !    Epsilon_ii(:,2)=1._SP/(X_par(1)%blc(i_G_shift,i_G_shift,:)*&
 !&                                                bare_qpg(iq,i_G_shift)**2/Q_plus_G_sq_modulus+1._SP)
      !
->>>>>>> f2c5ecf8
      Epsilon_ii(:,1:2)=1._SP+Alpha(:,1:2)
      !
    endif
@@ -329,13 +314,8 @@
      if(l_col_cut) then
        alpha_factor=eps_2_alpha/4._SP/pi
        Alpha(:,1)=Alpha(:,1)*alpha_factor
-<<<<<<< HEAD
-       if(     l_rpa_IP) Alpha(:,2)=Alpha(:,1)
-       if(.not.l_rpa_IP) Alpha(:,2)=Alpha(:,2)*alpha_factor*bare_qpg(1,1)**2/q_norm(1)**2 
-=======
        if(     l_rpa_IP) Alpha(:,2)=Alpha(:,2)*alpha_factor
        if(.not.l_rpa_IP) Alpha(:,2)=Alpha(:,2)*alpha_factor*bare_qpg(1,1)**2/q_norm(1)**2
->>>>>>> f2c5ecf8
      else
        alpha_factor=eps_2_alpha/4._SP/pi
        Alpha(:,1)=(1._SP+EEL(:,1))*alpha_factor
