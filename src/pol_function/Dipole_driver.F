--- conflicted
+++ resolved
@@ -26,12 +26,7 @@
  use com,            ONLY:warning,error
  use drivers,        ONLY:l_col_cut
  use electrons,      ONLY:levels,n_sp_pol
-<<<<<<< HEAD
- use par_proc_m,     ONLY:pp_redux_wait
-=======
  use parallel_m,     ONLY:PP_redux_wait
- use D_lattice,      ONLY:nsym,i_time_rev,dl_sop,sop_inv
->>>>>>> 9597f56c
  use R_lattice,      ONLY:bz_samp,q0_def_norm,q_norm,bare_qpg
  use fields,         ONLY:grid_path
  use X_m,            ONLY:DIP_q_dot_iR,X_alloc,X_t,DIP_iR,Dipole_bands_ordered,&
