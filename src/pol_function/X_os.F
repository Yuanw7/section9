--- conflicted
+++ resolved
@@ -248,28 +248,8 @@
    ! 2) Then the frequency dependent term
    !=======================================
    !
-<<<<<<< HEAD
    if( (iq==1) .and. abs(coarse_grid_Pt(i_cg))<Dipole_Energy_treshold ) then
       GreenF=drude_GreenF
-=======
-   if(Drude_pole) then
-#if defined _OPENMP
-     !$omp critical
-#endif
-     Xo(1,1,:)=Xo(1,1,:)+Xo_res(1,1)*drude_GreenF(:)/real(bare_grid_N(i_cg))
-#if defined _OPENMP
-     !$omp end critical
-#endif
-     call live_timing(steps=1)
-     cycle
-   endif
-   !
-   ! GPL_EXCLUDE_START
-   !
-#if defined _ELPH
-   if( associated(Xen%GreenF) ) then
-     call X_GreenF_convoluted(iq,X_poles_tab(i_bg,:),Xw,Xen,Xk,GreenF,X%ordering)
->>>>>>> 88bb31e3
    else
      !
      ! GPL_EXCLUDE_START
@@ -328,14 +308,9 @@
  deallocate(Xo_res)
  call elemental_collision_free(Xo_scatt)
  !
-<<<<<<< HEAD
-=======
 #if defined _OPENMP
 !$omp end parallel
 #endif
->>>>>>> 88bb31e3
- !
-!$omp end parallel
  !
  if(coarse_grid_N>0) call live_timing()
  !
