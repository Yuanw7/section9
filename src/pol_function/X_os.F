--- conflicted
+++ resolved
@@ -80,17 +80,10 @@
  ! Work Space
  !
  character(schlen)        :: live_t_string
-<<<<<<< HEAD
  integer                  :: ig1,ig2,iw,n_poles,i_cg,i_bg,io_err
- integer                  :: mutexid
- logical                  :: force_bare_X_G,Drude_pole,skip_WF_load
- real(SP)                 :: minmax_ehe(2,PAR_COM_Q_A2A%n_CPU)
-=======
- integer                  :: ig1,ig2,iw,n_poles,i_cg,i_bg
  integer                  :: mutexid,ngrho
  logical                  :: force_bare_X_G,Drude_pole,skip_WF_load
- real(SP)                 :: minmax_ehe(2,PAR_COM_DIPOLES%n_CPU),cutoff
->>>>>>> 97c3a343
+ real(SP)                 :: minmax_ehe(2,PAR_COM_Q_A2A%n_CPU),cutoff
  complex(SP)              :: GreenF(Xw%n_freqs),drude_GreenF(Xw%n_freqs)
  complex(SP),allocatable  :: Xo_res(:,:)
  integer,    external     :: X_eh_setup
@@ -153,13 +146,8 @@
    !
    minmax_ehe=0._SP
    !
-<<<<<<< HEAD
    n_poles=X_eh_setup(iq,X,Xen,Xk,minmax_ehe(:,PAR_COM_Q_A2A%CPU_id+1))
-   deallocate(X_poles)
-=======
-   n_poles=X_eh_setup(iq,X,Xen,Xk,minmax_ehe(:,PAR_COM_DIPOLES%CPU_id+1))
    deallocate(X_poles,X_Ein_poles)
->>>>>>> 97c3a343
    !
    if (self_detect_E_range) then
      call PP_redux_wait(minmax_ehe,COMM=PAR_COM_Q_A2A%COMM)
