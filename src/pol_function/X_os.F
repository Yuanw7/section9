--- conflicted
+++ resolved
@@ -248,19 +248,13 @@
    Drude_pole= (iq==1) .and. abs(coarse_grid_Pt(i_cg))<1.E-5
    !
    if(Drude_pole) then
-<<<<<<< HEAD
+#if defined _OPENMP
      !$omp critical
+#endif
      Xo(1,1,:)=Xo(1,1,:)+Xo_res(1,1)*drude_GreenF(:)/real(bare_grid_N(i_cg))
+#if defined _OPENMP
      !$omp end critical
-=======
-#if defined _OPENMP
-     !$omp critical
-#endif
-     Xo(1,1,:)=Xo(1,1,:)+Xo_res(1,1)*drude_GreenF(:)/real(bare_grid_N(i_cg))
-#if defined _OPENMP
-     !$omp end critical
-#endif
->>>>>>> 88bb31e3
+#endif
      call live_timing(steps=1)
      cycle
    endif
