--- conflicted
+++ resolved
@@ -31,11 +31,7 @@
  use real_time,      ONLY:RT_occupations_locked,RT_E_occupations_reference,RT_H_occupations_reference,&
 &                         RT_delta_occupations,l_use_updated_reference,l_initial_equilibrium,&
 &                         RT_H_occupations,RT_E_occupations,RT_TIME_status,RT_delta0_occupations,&
-<<<<<<< HEAD
-&                         SAVED_lifetime,Life_MEM_steps,REF_lifetime,&
-=======
 &                         SAVED_lifetime,Life_MEM_steps,&
->>>>>>> b922fcbd
 &                         E_E_Hole_lifetime,E_E_Electron_lifetime,&
 &                         E_P_Hole_lifetime,E_P_Electron_lifetime, &
 &                         E_P_Ho_abs_lifetime,E_P_El_abs_lifetime,&
@@ -50,12 +46,8 @@
  integer :: ik,ib
  real(SP):: f_E_occ,f_H_occ,f_E_occ_reference,f_H_occ_reference,df_max
  !
-<<<<<<< HEAD
-=======
  l_use_updated_reference=.not.l_initial_equilibrium
->>>>>>> b922fcbd
  !
- l_use_updated_reference=.not.l_equilibrium_lifetimes
  if(l_use_updated_reference) l_use_updated_reference=(RT_TIME_status(it_now)> 1)
  !
  if (.not.l_eval .or. integrator_step>1) return
@@ -96,15 +88,16 @@
        !DEBUG>
        !
        if (l_elel_scatt) then
-         E_E_Hole_lifetime(ib,ik)=    SAVED_lifetime(ib,ik,1,Life_MEM_steps,1)/real(ncpu)
-         E_E_Electron_lifetime(ib,ik)=SAVED_lifetime(ib,ik,2,Life_MEM_steps,1)/real(ncpu)
+         E_E_Hole_lifetime(ib,ik)     =SAVED_lifetime(ib,ik,1,Life_MEM_steps)/real(ncpu)
+         E_E_Electron_lifetime(ib,ik) =SAVED_lifetime(ib,ik,2,Life_MEM_steps)/real(ncpu)
        endif
        if (l_elph_scatt) then
-         E_P_Hole_lifetime(ib,ik)     =SAVED_lifetime(ib,ik,3,Life_MEM_steps,1)/real(ncpu)
-         E_P_Electron_lifetime(ib,ik) =SAVED_lifetime(ib,ik,4,Life_MEM_steps,1)/real(ncpu)
-         E_P_Ho_abs_lifetime(ib,ik)   =SAVED_lifetime(ib,ik,5,Life_MEM_steps,1)/real(ncpu)
-         E_P_El_abs_lifetime(ib,ik)   =SAVED_lifetime(ib,ik,6,Life_MEM_steps,1)/real(ncpu)
+         E_P_Hole_lifetime(ib,ik)     =SAVED_lifetime(ib,ik,3,Life_MEM_steps)/real(ncpu)
+         E_P_Electron_lifetime(ib,ik) =SAVED_lifetime(ib,ik,4,Life_MEM_steps)/real(ncpu)
+         E_P_Ho_abs_lifetime(ib,ik)   =SAVED_lifetime(ib,ik,5,Life_MEM_steps)/real(ncpu)
+         E_P_El_abs_lifetime(ib,ik)   =SAVED_lifetime(ib,ik,6,Life_MEM_steps)/real(ncpu)
        endif
+       !
      else
        !
        RT_delta_occupations(ib,ik)=RT_delta0_occupations(ib,ik)
