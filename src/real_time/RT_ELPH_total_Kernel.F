--- conflicted
+++ resolved
@@ -95,11 +95,7 @@
    !
    do il=elph_branches(1),elph_branches(2)
      !
-<<<<<<< HEAD
-     if(ph_freqs_sq(iqbz,il)<0.) cycle
-=======
      if (ph_freqs_sq(iqbz,il)<epsilon(1._SP)) cycle
->>>>>>> ab244953
      !
      ph_freq=abs(sqrt(ph_freqs_sq(iqbz,il)))
      !
