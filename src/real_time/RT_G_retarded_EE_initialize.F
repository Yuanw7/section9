--- conflicted
+++ resolved
@@ -112,22 +112,6 @@
          !
          E_center=E%E(i_np,i_kmq,1)-E%E(i_n,i_k,1)+E%E(i_m,i_p,1)-E%E(i_mp,i_pmq,1)
          !
-<<<<<<< HEAD
-         if(E_center==0._SP) cycle
-         !
-         if (abs(E_center)>2.*E%E_ind_gap(1)) cycle
-         !
-         GAMMA_ = abs(E%W(i_np,i_kmq,1))+abs(E%W(i_m,i_p,1))+abs(E%W(i_mp,i_pmq,1))+abs(E%W(i_n,i_k,1))
-         !
-         if(trim(Gr_kind)=='QP') Gr_ee_matrix(i_qp1_mem,i_qp2_mem,iq_mem,i_p_s)=GAMMA_/(E_center**2+GAMMA_**2)
-         !
-         if(trim(Gr_kind)=='HS') &
-&           Gr_ee_matrix(i_qp1_mem,i_qp2_mem,iq_mem,i_p_s)=HyperbolicSecant_FT(E_center,GAMMA_,2*two_alpha)
-         !
-         !DEBUG>
-         ! write (100,*) E_center*27.21, Gr_ee_matrix(i_qp1_mem,i_qp2_mem,iq_mem,i_p_s)/27.21,GAMMA_*27.21
-         !DEBUG<
-=======
          if( abs(E_center)<EPSILON(1._SP) ) cycle
          !
          if (abs(E_center)>2.*E%E_ind_gap(1)) cycle
@@ -138,7 +122,6 @@
          !
          if(trim(Gr_kind)=='HS') &
 &           Gr_ee_matrix(i_qp1_mem,i_qp2_mem,iq_mem,i_p_s)=HyperbolicSecant_FT(E_center,GAMMA_,2*two_alpha)
->>>>>>> ab244953
          !
        enddo
        !
