!
!       Copyright (C) 2000-2013 the YAMBO team 
!            http://www.yambo-code.org
! 
! This file is distributed under the terms of the GNU 
! General Public License. You can redistribute it and/or 
! modify it under the terms of the GNU General Public 
! License as published by the Free Software Foundation; 
! either version 2, or (at your option) any later version.
!
! This program is distributed in the hope that it will 
! be useful, but WITHOUT ANY WARRANTY; without even the 
! implied warranty of MERCHANTABILITY or FITNESS FOR A 
! PARTICULAR PURPOSE.  See the GNU General Public License 
! for more details.
!
! You should have received a copy of the GNU General Public 
! License along with this program; if not, write to the Free 
! Software Foundation, Inc., 59 Temple Place - Suite 330,Boston, 
! MA 02111-1307, USA or visit http://www.gnu.org/copyleft/gpl.txt.
!
subroutine RT_initialize(E,k,q)
 ! 
 use drivers,        ONLY:l_use_collisions,l_elph_scatt,l_elel_scatt
 use SC,             ONLY:local_V,SC_bands,RT_nk,RT_ibz_coo,RT_all2ibz,RT_Nk_ibz,RT_nstates
 use pars,           ONLY:SP,pi
 use units,          ONLY:FS2AUT,HA2EV,HBAR_eVfs,AU2VMm1
 use com,            ONLY:msg,warning,error
 use vec_operate,    ONLY:normalize_v
 use plasma,         ONLY:EH_gas
 use electrons,      ONLY:nel,levels,BZ_RIM_nbands,BZ_RIM_tot_nkpts,RIM_is_symmetry_expanded
<<<<<<< HEAD
 use real_time,      ONLY:l_NE_simulate_RPA,Thermal_steps,RT_step,l_NE_with_fields,      &
&                         l_NE_simulate_IP,l_RT_diagonalize,NE_steps,NE_tot_time,        &
&                         l_RT_diamagnetic,RT_IO_JPO_steps,RT_IO_time,l_NE_simulate_BSE, &
&                         l_NE_simulate_Irredux,l_RT_needs_XC0,Hfrozen,XCfrozen,         &
&                         l_RT_induced_field,RT_dynamics_jumps,l_NE_simulate_TDDFT,      &
&                         RT_diagonalization_steps,RT_is_dumped,RAD_LifeTime,            &
&                         Phase_LifeTime,NE_MEM_treshold,RT_IO_steps_DB,Gr_kind,         &
&                         G_MEM_steps,RIM_ibz_coo,RT_IO_JPO_steps,RT_IO_G_steps,         &
&                         l_RT_CCA_Kernel,Life_MEM_steps,RT_IO_output_steps,             &
&                         l_RT_uses_E_RIM,RIM_bz_coo,l_NE_dynamics
 use IO_m,           ONLY:io_COLLs
 use R_lattice,      ONLY:bz_samp
 use fields,         ONLY:global_gauge,Efield,n_ext_fields,field_is_ok,                  &
&                         theta_function_iTo_ref,i_Pump,i_Probe,EtoT,Efield_strength,    &
&                         l_manual_excitation
=======
 use real_time,      ONLY:l_NE_simulate_RPA,Thermal_steps,RT_step,l_NE_with_fields, &
&                         l_NE_simulate_IP,l_RT_diagonalize,NE_steps,NE_tot_time,   &
&                         l_RT_diamagnetic,RT_IO_JPO_steps,RT_IO_time,l_NE_simulate_BSE,&
&                         l_NE_simulate_Irredux,l_RT_needs_XC0,Hfrozen,XCfrozen,    &
&                         l_RT_induced_field,l_NE_simulate_TDDFT,                   &
&                         RT_diagonalization_steps,RT_is_dephased,RAD_LifeTime,       &
&                         Phase_LifeTime,NE_MEM_treshold,RT_IO_steps_DB,            &
&                         G_MEM_steps,Gr_kind,RIM_ibz_coo,RT_IO_JPO_steps,RT_IO_G_steps, &
&                         l_RT_CCA_Kernel,Life_MEM_steps,RT_IO_output_steps,    &
&                         l_RT_uses_E_RIM,RIM_bz_coo,RT_dynamics_steps,RT_dynamics_decay_time,&
&                         RT_dynamics_KIND,l_NE_dynamics
 use IO_m,           ONLY:io_COLLs
 use R_lattice,      ONLY:bz_samp
 use fields,         ONLY:global_gauge,Efield,n_ext_fields,field_is_ok,l_manual_excitation, &
&                         theta_function_iTo_ref,i_Pump,i_Probe,EtoT,Efield_strength
>>>>>>> 0c8bd5c5
 use parser_m,       ONLY:parser
 !
 implicit none
 !
 type(levels), intent(in) :: E
 type(bz_samp),intent(in) :: q,k
 !
 ! Work space
 !
 integer                  :: i1,rest,ik,IO_steps(3),N_T_samplings
 character(5)             :: MSG_ch
 real(SP)                 :: T_memory
<<<<<<< HEAD
 logical                  :: l_Full_RT_T_evolution,l_field_is_a_pulse
 integer,         external:: RT_k_grid
=======
 logical                  :: l_Full_RT_T_evolution,l_compute_fluence,l_field_is_a_pulse 
 integer,         external:: RT_k_grid,RT_SET_lifetimes_evaluation_plan
>>>>>>> 0c8bd5c5
 !
 ! Logicals
 !==========
 !
 call parser('Diamagnetic',          l_RT_diamagnetic)
 call parser('InducedField' ,        l_RT_induced_field)
 call parser('RTfreezeH',            Hfrozen)
 call parser('RTfreezeXC',           XCfrozen)
 call parser('RT_T_evol',            l_Full_RT_T_evolution)
 call parser('RTpumpEhEn',           l_manual_excitation)
 !
 l_RT_CCA_Kernel       =.not.l_Full_RT_T_evolution.and.l_elph_scatt
 !
 l_NE_simulate_BSE     =.FALSE.
 l_NE_simulate_TDDFT   =.FALSE.
 !
 l_RT_diagonalize      =RT_diagonalization_steps>1
 !
 call UPDATE_flags(.FALSE.)
 !
 ! If I am doing a NE loop in all cases I need to evaluate XC or Hartree correspoding to the
 ! starting basis. During the thermalization, instead, the potentials are updated
 ! and only T+V_ion must be stored in Ho.
 !
 l_RT_needs_XC0=Thermal_steps==0
 !
 ! Use NE_tot_time if provided
 !
 if (NE_tot_time>0.) NE_steps=max(NE_steps,int(NE_tot_time/RT_step)+1)
 !
 ! Set a number of steps. i1=1(J,P,OCCs)  i1=2(GF) i1=3(output).
 ! Negative value forces the step to be set automatically
 !==============================================================
 !
 do i1=1,3
   !
   if (RT_IO_time(i1)>0) IO_steps(i1) =nint(RT_IO_time(i1)/RT_step)
   !
   if(IO_steps(i1)>0.and.mod(Thermal_steps+NE_steps-1,IO_steps(i1))/=0) then
     !
     if (i1>1) cycle
     !
     rest=mod(Thermal_steps+NE_steps-1,IO_steps(i1))
     if(NE_steps/=0) then
       NE_steps = NE_steps+IO_steps(i1)-rest
     elseif (NE_steps==0.and.Thermal_steps/=0) then
       Thermal_steps = Thermal_steps+IO_steps(i1)-rest
     endif
     !
     ! Set automatically RT_IO_time and RT_IO_steps 
     !
   else if (RT_IO_time(i1)<0) then
     !
     RT_IO_time(i1) =max(NE_tot_time/1000._SP,RT_step)
     IO_steps(i1)=nint(RT_IO_time(i1)/RT_step)
     !
     if (i1>1) cycle
     !
     rest=mod(Thermal_steps+NE_steps-1,IO_steps(i1))
     if(rest/=0) NE_steps = NE_steps+IO_steps(i1)-rest
     !
     if (RT_IO_steps_DB>0.and.IO_steps(i1)/=RT_IO_steps_DB) then
       call warning('IO steps read from the existing databases')
       IO_steps(i1)   =RT_IO_steps_DB
     endif
     !
   endif
   !
   RT_IO_time(i1) =IO_steps(i1)*RT_step
   !
 enddo
 !
 NE_tot_time=RT_step*(NE_steps-1)
 !
 RT_IO_JPO_steps    = IO_steps(1)
 RT_IO_G_steps      = IO_steps(2)
 RT_IO_output_steps = IO_steps(3)
 !
 ! Dephasing Matrix. Including user-defined matrix-like dephasing factors, constant
 !==================
 ! radiative/phase, polaronic based
 !
 call section('=','Dephasing matrix setup')
 !
 call RT_Dephasing_Matrix(E) 
 !
 if (.not.RT_is_dephased) call warning('No Dephasing provided. Is the simulation meaningfull ?')
 !
 ! Memory Depth (G_lesser)
 !=========================
 !
 T_memory=0._SP
 if (l_elph_scatt.and.NE_MEM_treshold>0.) then
   T_memory=-1./minval( abs(E%W(SC_bands(1):SC_bands(2),:,:)))*log(NE_MEM_treshold)
   G_MEM_steps=T_memory/RT_step
 endif
 !
 ! External fields checks
 !========================
 !
 l_NE_with_fields=.false.
 !
 do i1=1,n_ext_fields
   !      
   Efield(i1)%ef_name=trim(Efield(i1)%ef_name)      
   !
   if((Efield(i1)%ef_name/='none')) then
     !
     if (.not.field_is_ok( Efield(i1)) ) call error('Field '//trim(Efield(i1)%ef_name)//' not supported')
     !      
     l_NE_with_fields=.true.
     !
     if(Efield(i1)%ef_name/='DELTA'.and.Efield(i1)%frequency(1)==0._SP) &
&      call error(" External "//trim(Efield(i1)%ef_name)//" field has zero frequency.")
     !
     if(Efield(i1)%ef_name/='DELTA'.and.Efield(i1)%damping==0) &
&      call error(" External "//trim(Efield(i1)%ef_name)//" field has zero damping.")
     ! 
     if(Efield(i1)%intensity==0._SP) &
&      call error(" External "//trim(Efield(i1)%ef_name)//" field has zero intensity.")
     !
     if( all( abs(Efield(i1)%versor(:))<epsilon(1.) ) ) &
&      call error(" External "//trim(Efield(i1)%ef_name)//" field has undefined direction.")
     !
     Efield(i1)%versor   =normalize_v(Efield(i1)%versor)
     Efield(i1)%amplitude=Efield_strength(Efield(i1)%intensity,'AU')
     !
     Efield(i1)%t_initial_indx=int(Efield(i1)%t_initial/RT_step)+1
<<<<<<< HEAD
     Efield(i1)%t_initial=real(Efield(i1)%t_initial_indx)*(RT_step-1)
     !
     call SC_check_symmetries(Efield(i1)%versor)
     !
     l_field_is_a_pulse= (Efield(i1)%ef_name=='DELTA') .or. (Efield(i1)%ef_name=='QSSIN') &
&                   .or. (Efield(i1)%ef_name=='GAUSS')
     !
=======
     Efield(i1)%t_initial=real(Efield(i1)%t_initial_indx-1)*RT_step
     !
     call SC_check_symmetries(Efield(i1)%versor)
     !
     l_field_is_a_pulse= (Efield(i1)%ef_name=='DELTA') .or. (Efield(i1)%ef_name=='QSSIN') &
&                   .or. (Efield(i1)%ef_name=='GAUSS')
     !
>>>>>>> 0c8bd5c5
     if ( l_field_is_a_pulse ) then
       call RT_Fluence(i1)
     else
       Efield(i1)%t_final_indx=NE_steps
       Efield(i1)%t_final=RT_step
     endif
     !
   endif
   !
 enddo
 !
 l_NE_dynamics=l_NE_with_fields.or.l_manual_excitation
 !
 ! Check on the PROBE/PUMP frequencies
 !====================================
 call RT_Field_Commensurable_Frequencies()
 !
 if ( .not. l_NE_dynamics ) then
   NE_steps=0
   if (Thermal_steps==0) call warning('Skipping simulation. No Ext fields or thermalization provided')
 endif
 !
#if defined _ELPH
 !
 ! Electron-phonon
 ! ===============
 !
 if (l_elph_scatt) then
   !
   call section('=','El-Ph matrix elements loading and setup')
   !                 =======================================
   call RT_ELPH_initialize(k,q)
   !
 endif
 !
#endif
 !
<<<<<<< HEAD
=======
 ! Memory Depth & Simulation points (Lifetimes)
 !=============================================
 !
 Life_MEM_steps=1
 if (RT_dynamics_steps(1)>0.) Life_MEM_steps=3
 N_T_samplings=RT_SET_lifetimes_evaluation_plan( )
 !
>>>>>>> 0c8bd5c5
 ! Gauge
 !=======
 !
 ! If the gauge is length I need E(t) whose definition includes a delta(t). 
 ! The numerical definition of delta(t) in mod_fields depends on the 
 ! definition of a refence time theta_function_iTo_ref. Using a small time step
 ! or an A(t) that is zero at the start-up of the field 
 ! this parameter does not make any difference. However in the case of a DELTA field
 ! a correct definition is needed to obtain the same result in both gauges.
 ! 
 if (trim(global_gauge) == 'length' ) theta_function_iTo_ref=0
 !
 ! Checking extended COLLISIONS
 !==============================
 !
 call msg('r',' ')
 !
 if (l_elel_scatt) then
   call PLASMA_build_up(E,k,q)
   call PLASMA_parallel_setup(EH_gas)
 endif
 !
 call COLLISIONS_load(.TRUE.)
 !
 call UPDATE_flags(.TRUE.)
 !
 ! RIM support
 !=============
 l_RT_uses_E_RIM=BZ_RIM_tot_nkpts>0.and.BZ_RIM_nbands>=SC_bands(2).and..not.RIM_is_symmetry_expanded
 !
 if (l_RT_diagonalize.and.l_RT_uses_E_RIM) l_RT_diagonalize=.FALSE.
 !
 ! Number of K-points
 !====================
 allocate(RIM_ibz_coo(k%nibz,2))
 allocate(RIM_bz_coo(k%nbz,2))
 allocate(RT_ibz_coo(k%nibz,2))
 allocate(RT_Nk_ibz(k%nibz))
 if (l_RT_uses_E_RIM) then
   RT_nk=RT_k_grid(E,k)
 else
   RT_nk=k%nibz
   RT_Nk_ibz=1
   allocate(RT_all2ibz(k%nibz))
   do ik=1,k%nibz
     RIM_ibz_coo(ik,:)=ik
     RT_ibz_coo(ik,:)=ik
     RT_all2ibz(ik)=ik
   enddo
 endif
 RT_nstates=RT_nk*(SC_bands(2)-SC_bands(1)+1)
 !
 ! LOG
 ! ===
 !
 call section('=','Messaging')
 !
 call msg( 'r','---General---')
 call msg( 'r', 'Simulation time        [fs]:',(/-real(Thermal_steps),real(NE_steps-1)/)*RT_step/FS2AUT)
 call msg( 'r', 'Step length            [fs]:',RT_step/FS2AUT)
 call msg( 'r', 'NE Steps                   :',NE_steps)
 call msg( 'r', 'NE time                [fs]:',(NE_steps-1)*RT_step/FS2AUT)
 call msg( 'r', 'Memory depth(G)        [fs]:',T_memory/FS2AUT)
 call msg( 'r', 'Memory steps(G)            :',G_MEM_steps)
 call msg( 'r', 'Thermalization steps       :',Thermal_steps)
 !
 if (RT_dynamics_steps(1)>0.) then
   call msg( 'nr','---Dynamics---')
   call msg( 'r', 'Sampling                       :',RT_dynamics_KIND)
   call msg( 'r', 'Steps length (inter/intra) [fs]:',RT_dynamics_steps/FS2AUT)
   if (RT_dynamics_decay_time>0.) call msg( 'r', 'Distribution decay         [fs]:',&
&                                                RT_dynamics_decay_time/FS2AUT)
   call msg( 'r', 'Time points                    :',N_T_samplings*Life_MEM_steps)
 endif
 !
 call msg( 'nr','---Flags (if any)---')
 if (l_NE_simulate_RPA)   call msg( 'r','Simulate RPA               :',l_NE_simulate_RPA)
 if (l_NE_simulate_BSE)   call msg( 'r','Simulate BSE               :',l_NE_simulate_BSE)
 if (l_NE_simulate_TDDFT) call msg( 'r','Simulate TD-DFT            :',l_NE_simulate_TDDFT)
 if (l_elph_scatt)        call msg( 'r','El-Ph Carrier scattering   :',l_elph_scatt)
 if (l_elel_scatt)        call msg( 'r','El-El Carrier scattering   :',l_elel_scatt)
 !
 call msg( 'nr','---I/O---')
 call                          msg('r', 'T between I/O of J,P,f [fs]:',RT_IO_time(1)/FS2AUT)
 call                          msg('r', '          I/O of   GFs [fs]:',RT_IO_time(2)/FS2AUT)
 call                          msg('r', '               outputs [fs]:',RT_IO_time(3)/FS2AUT)
 if (l_use_collisions)    call msg( 'r','Extended collisions   [I/O]:',io_COLLs)
 !
 call msg( 'nr','---Damping and retarded GF---')
 call msg( 'r','Retarded Green`s function   :',Gr_kind)
 call msg( 'r', 'Damping (Phase)    [fs/meV]:',(/Phase_LifeTime/FS2AUT,HBAR_eVfs/Phase_LifeTime*FS2AUT*1000._SP/))
 call msg( 'r', 'Damping (Radiative)[fs/meV]:',(/RAD_LifeTime/FS2AUT,   HBAR_eVfs/RAD_LifeTime*FS2AUT*1000._SP/))
 !
 call msg( 'nr','---RIM---')
 call msg( 'r', 'Energy RIM support           :',l_RT_uses_E_RIM)
 if (l_RT_uses_E_RIM) then
   call msg( 'r', 'K-points            (TOTAL):',BZ_RIM_tot_nkpts)
   call msg( 'r', '                     (USED):',RT_nk)
 endif
 !
 if (l_NE_with_fields) then
   call msg( 'nr','---Fields---')
   call msg('r','Gauge                       :',trim(global_gauge))
   call msg('r','Pump/Probe periodicity  [fs]:',EtoT(E=maxval(Efield(:)%W_step))/FS2AUT)
   call msg('r','Pump/Probe energy step  [eV]:',maxval(Efield(:)%W_step)*HA2EV)
   call msg('r','Max Fluence        [kJ/cm^2]:',Efield(i_Pump)%Fluence( Efield(i_Pump)%t_final_indx ))
   call msg('r','           reached time [fs]:',Efield(i_Pump)%t_final)
   do i1=1,n_ext_fields
     if (i_Pump==i_Probe.and.i1/=i_Probe.and..not.any(trim(Efield(i1)%ef_name)==(/'SIN    ','ANTIRES','RES    '/)) ) cycle
     MSG_ch="Pump"
     if (i1==i_Probe) MSG_ch="Probe"
     call msg('r', MSG_ch//' field                       :'//trim(Efield(i1)%ef_name))
     call msg('r', MSG_ch//' energy window/period [eV/fs]:',(/Efield(i1)%frequency*HA2EV,&
&                  2._SP*pi*HBAR_evfs/(Efield(i1)%frequency*HA2EV)/))
     call msg('r', MSG_ch//' elemental oscillation   [fs]:',EtoT(E=Efield(i1)%frequency(2)-Efield(i1)%frequency(2))/FS2AUT)
     call msg('r', MSG_ch//' damping                 [fs]:',Efield(i1)%damping/FS2AUT)
     call msg('r', MSG_ch//' energy steps                :',Efield(i1)%n_frequencies)
     call msg('r', MSG_ch//' electric field         [V/m]:',Efield(i1)%amplitude*AU2VMm1)
   enddo
 endif
 !
 contains
   !
   subroutine UPDATE_flags(COLLISIONS_checked)
     !
     logical :: COLLISIONS_checked
     !
     if (COLLISIONS_checked) then
       if (l_use_collisions.and..not.l_elel_scatt) then
         XCfrozen=.FALSE.
         if (Hfrozen) call warning('COLLISIONS used but Hartree frozen')
       endif
     endif
     !
     if (l_elel_scatt) XCfrozen=.TRUE.
     !
     l_NE_simulate_RPA     =.not.Hfrozen.and.     XCfrozen
     l_NE_simulate_IP      =     Hfrozen.and.     XCfrozen
     l_NE_simulate_Irredux =     Hfrozen.and..not.XCfrozen
     if (                   .not.Hfrozen.and..not.XCfrozen) then
       l_NE_simulate_BSE     =.not.local_V
       l_NE_simulate_TDDFT   =local_V
     endif
   end subroutine
   !
end subroutine RT_initialize<|MERGE_RESOLUTION|>--- conflicted
+++ resolved
@@ -29,23 +29,6 @@
  use vec_operate,    ONLY:normalize_v
  use plasma,         ONLY:EH_gas
  use electrons,      ONLY:nel,levels,BZ_RIM_nbands,BZ_RIM_tot_nkpts,RIM_is_symmetry_expanded
-<<<<<<< HEAD
- use real_time,      ONLY:l_NE_simulate_RPA,Thermal_steps,RT_step,l_NE_with_fields,      &
-&                         l_NE_simulate_IP,l_RT_diagonalize,NE_steps,NE_tot_time,        &
-&                         l_RT_diamagnetic,RT_IO_JPO_steps,RT_IO_time,l_NE_simulate_BSE, &
-&                         l_NE_simulate_Irredux,l_RT_needs_XC0,Hfrozen,XCfrozen,         &
-&                         l_RT_induced_field,RT_dynamics_jumps,l_NE_simulate_TDDFT,      &
-&                         RT_diagonalization_steps,RT_is_dumped,RAD_LifeTime,            &
-&                         Phase_LifeTime,NE_MEM_treshold,RT_IO_steps_DB,Gr_kind,         &
-&                         G_MEM_steps,RIM_ibz_coo,RT_IO_JPO_steps,RT_IO_G_steps,         &
-&                         l_RT_CCA_Kernel,Life_MEM_steps,RT_IO_output_steps,             &
-&                         l_RT_uses_E_RIM,RIM_bz_coo,l_NE_dynamics
- use IO_m,           ONLY:io_COLLs
- use R_lattice,      ONLY:bz_samp
- use fields,         ONLY:global_gauge,Efield,n_ext_fields,field_is_ok,                  &
-&                         theta_function_iTo_ref,i_Pump,i_Probe,EtoT,Efield_strength,    &
-&                         l_manual_excitation
-=======
  use real_time,      ONLY:l_NE_simulate_RPA,Thermal_steps,RT_step,l_NE_with_fields, &
 &                         l_NE_simulate_IP,l_RT_diagonalize,NE_steps,NE_tot_time,   &
 &                         l_RT_diamagnetic,RT_IO_JPO_steps,RT_IO_time,l_NE_simulate_BSE,&
@@ -61,9 +44,7 @@
  use R_lattice,      ONLY:bz_samp
  use fields,         ONLY:global_gauge,Efield,n_ext_fields,field_is_ok,l_manual_excitation, &
 &                         theta_function_iTo_ref,i_Pump,i_Probe,EtoT,Efield_strength
->>>>>>> 0c8bd5c5
  use parser_m,       ONLY:parser
- !
  implicit none
  !
  type(levels), intent(in) :: E
@@ -74,13 +55,8 @@
  integer                  :: i1,rest,ik,IO_steps(3),N_T_samplings
  character(5)             :: MSG_ch
  real(SP)                 :: T_memory
-<<<<<<< HEAD
- logical                  :: l_Full_RT_T_evolution,l_field_is_a_pulse
- integer,         external:: RT_k_grid
-=======
  logical                  :: l_Full_RT_T_evolution,l_compute_fluence,l_field_is_a_pulse 
  integer,         external:: RT_k_grid,RT_SET_lifetimes_evaluation_plan
->>>>>>> 0c8bd5c5
  !
  ! Logicals
  !==========
@@ -209,23 +185,13 @@
      Efield(i1)%amplitude=Efield_strength(Efield(i1)%intensity,'AU')
      !
      Efield(i1)%t_initial_indx=int(Efield(i1)%t_initial/RT_step)+1
-<<<<<<< HEAD
-     Efield(i1)%t_initial=real(Efield(i1)%t_initial_indx)*(RT_step-1)
+     Efield(i1)%t_initial=real(Efield(i1)%t_initial_indx-1)*RT_step
      !
      call SC_check_symmetries(Efield(i1)%versor)
      !
      l_field_is_a_pulse= (Efield(i1)%ef_name=='DELTA') .or. (Efield(i1)%ef_name=='QSSIN') &
 &                   .or. (Efield(i1)%ef_name=='GAUSS')
      !
-=======
-     Efield(i1)%t_initial=real(Efield(i1)%t_initial_indx-1)*RT_step
-     !
-     call SC_check_symmetries(Efield(i1)%versor)
-     !
-     l_field_is_a_pulse= (Efield(i1)%ef_name=='DELTA') .or. (Efield(i1)%ef_name=='QSSIN') &
-&                   .or. (Efield(i1)%ef_name=='GAUSS')
-     !
->>>>>>> 0c8bd5c5
      if ( l_field_is_a_pulse ) then
        call RT_Fluence(i1)
      else
@@ -263,8 +229,6 @@
  !
 #endif
  !
-<<<<<<< HEAD
-=======
  ! Memory Depth & Simulation points (Lifetimes)
  !=============================================
  !
@@ -272,7 +236,6 @@
  if (RT_dynamics_steps(1)>0.) Life_MEM_steps=3
  N_T_samplings=RT_SET_lifetimes_evaluation_plan( )
  !
->>>>>>> 0c8bd5c5
  ! Gauge
  !=======
  !
