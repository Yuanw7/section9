!
!       Copyright (C) 2000-2013 the YAMBO team 
!            http://www.yambo-code.org
! 
! This file is distributed under the terms of the GNU 
! General Public License. You can redistribute it and/or 
! modify it under the terms of the GNU General Public 
! License as published by the Free Software Foundation; 
! either version 2, or (at your option) any later version.
!
! This program is distributed in the hope that it will 
! be useful, but WITHOUT ANY WARRANTY; without even the 
! implied warranty of MERCHANTABILITY or FITNESS FOR A 
! PARTICULAR PURPOSE.  See the GNU General Public License 
! for more details.
!
! You should have received a copy of the GNU General Public 
! License along with this program; if not, write to the Free 
! Software Foundation, Inc., 59 Temple Place - Suite 330,Boston, 
! MA 02111-1307, USA or visit http://www.gnu.org/copyleft/gpl.txt.
!
subroutine RT_initialize(E,k,q)
 ! 
 use drivers,        ONLY:l_use_collisions,l_elph_scatt,l_elel_scatt
 use SC,             ONLY:local_V,SC_bands,RT_nk,RT_ibz_coo,RT_all2ibz,RT_Nk_ibz
 use pars,           ONLY:SP,pi
 use units,          ONLY:FS2AUT,HA2EV,HBAR_eVfs,AU2VMm1
 use com,            ONLY:msg,warning,error
 use vec_operate,    ONLY:normalize_v
 use electrons,      ONLY:nel,levels,BZ_RIM_nbands,BZ_RIM_tot_nkpts,RIM_is_symmetry_expanded
 use real_time,      ONLY:l_NE_simulate_RPA,Thermal_steps,RT_step,l_NE_with_fields, &
&                         l_NE_simulate_IP,l_RT_diagonalize,NE_steps,NE_tot_time,   &
&                         l_RT_diamagnetic,RT_IO_JPO_steps,RT_IO_time,l_NE_simulate_BSE,&
&                         l_NE_simulate_Irredux,l_RT_needs_XC0,Hfrozen,XCfrozen,    &
&                         l_RT_induced_field,RT_dynamics_jumps,l_NE_simulate_TDDFT, &
&                         RT_diagonalization_steps,RT_is_dumped,RAD_LifeTime,       &
&                         Phase_LifeTime,NE_MEM_treshold,RT_IO_steps_DB,            &
&                         G_MEM_steps,Gr_kind,RIM_ibz_coo,RT_IO_JPO_steps,RT_IO_G_steps, &
&                         l_RT_CCA_Kernel,Life_MEM_steps,Fluence, RT_IO_output_steps,    &
&                         l_RT_uses_E_RIM,RIM_bz_coo
 use IO_m,           ONLY:io_COLLs
 use R_lattice,      ONLY:bz_samp
 use fields,         ONLY:global_gauge,Efield,n_ext_fields,field_is_ok,ef_i_time,&
&                         theta_function_iTo_ref,i_Pump,i_Probe,EtoT,Efield_strength
 use parser_m,       ONLY:parser
 implicit none
 !
 type(levels), intent(in) :: E
 type(bz_samp),intent(in) :: q,k
 !
 ! Work space
 !
 integer                  :: i1,rest,ik,IO_steps(3)
 character(5)             :: MSG_ch
 real(SP)                 :: T_memory
 logical                  :: l_Full_RT_T_evolution,l_compute_fluence
 integer,         external:: RT_k_grid
 !
 ! Logicals
 !==========
 !
 call parser('Diamagnetic',          l_RT_diamagnetic)
 call parser('InducedField' ,        l_RT_induced_field)
 call parser('RTfreezeH',            Hfrozen)
 call parser('RTfreezeXC',           XCfrozen)
 call parser('RT_T_evol',            l_Full_RT_T_evolution)
 !
 l_RT_CCA_Kernel=.not.l_Full_RT_T_evolution
 l_NE_simulate_BSE     =.FALSE.
 l_NE_simulate_TDDFT   =.FALSE.
 !
 l_RT_diagonalize      =RT_diagonalization_steps>1
 !
 call UPDATE_flags(.FALSE.)
 !
 ! If I am doing a NE loop in all cases I need to evaluate XC or Hartree correspoding to the
 ! starting basis. During the thermalization, instead, the potentials are updated
 ! and only T+V_ion must be stored in Ho.
 !
 l_RT_needs_XC0=Thermal_steps==0
 !
 ! Use NE_tot_time if provided
 !
 if (NE_tot_time>0.) NE_steps=max(NE_steps,int(NE_tot_time/RT_step))
 !
 ! Set a number of steps. i1=1(J,P,OCCs)  i1=2(output) i1=3(GF).
 ! Negative value forces the step to be set automatically
 !==============================================================
 !
<<<<<<< HEAD
 if (RT_IO_time>0) RT_IO_steps=nint(RT_IO_time/RT_step)
 !
 if(RT_IO_steps>0.and.mod(Thermal_steps+NE_steps-1,RT_IO_steps)/=0) then
   !
   rest=mod(Thermal_steps+NE_steps-1,RT_IO_steps)
   if(NE_steps/=0) then
     NE_steps = NE_steps+RT_IO_steps-rest
   elseif (NE_steps==0.and.Thermal_steps/=0) then
     Thermal_steps = Thermal_steps+RT_IO_steps-rest
   endif
   !
   ! Set automatically RT_IO_time and RT_IO_steps 
   !
 else if (RT_IO_time<0) then
   RT_IO_time =max(NE_tot_time/1000._SP,RT_step)
   RT_IO_steps=nint(RT_IO_time/RT_step)
   !
   rest=mod(Thermal_steps+NE_steps-1,RT_IO_steps)
   if(rest/=0) NE_steps = NE_steps+RT_IO_steps-rest
=======
 do i1=1,3
   !
   if (RT_IO_time(i1)>0) IO_steps(i1) =nint(RT_IO_time(i1)/RT_step)
>>>>>>> b46c5742
   !
   if(IO_steps(i1)>0.and.mod(Thermal_steps+NE_steps,IO_steps(i1))/=0) then
     !
     if (i1>1) cycle
     !
     rest=mod(Thermal_steps+NE_steps,IO_steps(i1))
     if(NE_steps/=0) then
       NE_steps = NE_steps+IO_steps(i1)-rest
     elseif (NE_steps==0.and.Thermal_steps/=0) then
       Thermal_steps = Thermal_steps+IO_steps(i1)-rest
     endif
     !
     ! Set automatically RT_IO_time and RT_IO_steps 
     !
   else if (RT_IO_time(i1)<0) then
     !
     RT_IO_time(i1) =max(NE_tot_time/1000._SP,RT_step)
     IO_steps(i1)=nint(RT_IO_time(i1)/RT_step)
     !
     if (i1>1) cycle
     !
     rest=mod(Thermal_steps+NE_steps,IO_steps(i1))
     if(rest/=0) NE_steps = NE_steps+IO_steps(i1)-rest
     !
     if (RT_IO_steps_DB>0.and.IO_steps(i1)/=RT_IO_steps_DB) then
       call warning('IO steps read from the existing databases')
       IO_steps(i1)   =RT_IO_steps_DB
     endif
     !
   endif
   !
   RT_IO_time(i1) =IO_steps(i1)*RT_step
   !
 enddo
 !
 NE_tot_time=RT_step*NE_steps
 !
 RT_IO_JPO_steps    = IO_steps(1)
 RT_IO_G_steps      = IO_steps(2)
 RT_IO_output_steps = IO_steps(3)
 !
 ! Dephasing Matrix. Including user-defined matrix-like dephasing factors, constant
 !==================
 ! radiative/phase, polaronic based
 !
 call section('=','Dephasing matrix setup')
 !
 call RT_Dephasing_Matrix(E) 
 !
 if (.not.RT_is_dumped) call warning('No Dephasing provided. Is the simulation meaningfull ?')
 !
 ! Memory Depth
 !============== 
 !
 T_memory=0._SP
 if (l_elph_scatt.and.NE_MEM_treshold>0.) then
   T_memory=-1./minval( abs(E%W(SC_bands(1):SC_bands(2),:,:)))*log(NE_MEM_treshold)
   G_MEM_steps=T_memory/RT_step
 endif
 !
 ! Memory Depth
 !============== 
 !
 if (RT_dynamics_jumps<0) RT_dynamics_jumps=0
 Life_MEM_steps=1
 if (RT_dynamics_jumps>0) then
   Life_MEM_steps=3
 endif
 !
 ! External fields checks
 !========================
 !
 l_NE_with_fields=.false.
 l_compute_fluence=.false.
 ef_i_time=0
 !
 do i1=1,n_ext_fields
   !      
   Efield(i1)%ef_name=trim(Efield(i1)%ef_name)      
   !
   if((Efield(i1)%ef_name/='none')) then
     !
     if (.not.field_is_ok( Efield(i1)) ) call error('Field '//trim(Efield(i1)%ef_name)//' not supported')
     !      
     ef_i_time(i1)=Efield(i1)%t_initial/RT_step
     !      
     l_NE_with_fields=.true.
     !
     if(i1==i_Pump) l_compute_Fluence= (Efield(i1)%ef_name=='DELTA') .or. (Efield(i1)%ef_name=='QSSIN') &
&                                 .or. (Efield(i1)%ef_name=='GAUSS')
     !
     Efield(i1)%versor         =normalize_v(Efield(i1)%versor)
     !
     Efield(i1)%int_t_initial  =int(Efield(i1)%t_initial/RT_step)+1
     !
     Efield(i1)%amplitude=Efield_strength(Efield(i1)%intensity,'AU')
     !
     call SC_check_symmetries(Efield(i1)%versor)
     !
     if(Efield(i1)%ef_name/='DELTA'.and.Efield(i1)%frequency(1)==0._SP) &
&      call warning(" External "//trim(Efield(i1)%ef_name)//" field has zero frequency.")
     !
     if(Efield(i1)%ef_name/='DELTA'.and.Efield(i1)%damping==0) &
&      call warning(" External "//trim(Efield(i1)%ef_name)//" field has zero damping.")
     ! 
     if(Efield(i1)%intensity==0._SP) &
&      call warning(" External "//trim(Efield(i1)%ef_name)//" field has zero intensity.")
     !
     if(i1==i_Pump) l_compute_fluence=l_compute_fluence.and..not.(Efield(i1)%intensity==0._SP)
     !
   endif
   !
 enddo
 !
 ! Check on the PROBE/PUMP frequencies
 !==============================================
 call RT_Field_Commensurable_Frequencies()
 !
 if (.not.l_NE_with_fields) then
   NE_steps=0
   if (Thermal_steps==0) call warning('Skipping simulation. No Ext fields or thermalization provided')
 endif
 !
#if defined _ELPH
 !
 ! Electron-phonon
 ! ===============
 !
 if (l_elph_scatt) then
   !
   call section('=','El-Ph matrix elements loading and setup')
   !                 =======================================
   call RT_ELPH_initialize(k,q)
   !
 endif
 !
#endif
 !
 ! Fluence
 !=========
 if (l_NE_with_fields) then
   allocate(Fluence(NE_steps))
   Fluence=0._SP
   if (l_compute_fluence) call RT_Fluence()
 endif
 !
 ! Gauge
 !=======
 !
 ! If the gauge is length I need E(t) whose definition includes a delta(t). 
 ! The numerical definition of delta(t) in mod_fields depends on the 
 ! definition of a refence time theta_function_iTo_ref. Using a small time step
 ! or an A(t) that is zero at the start-up of the field 
 ! this parameter does not make any difference. However in the case of a DELTA field
 ! a correct definition is needed to obtain the same result in both gauges.
 ! 
 if (trim(global_gauge) == 'length' ) theta_function_iTo_ref=0
 !
 ! Checking extended COLLISIONS
 !==============================
 !
 call msg('r',' ')
 !
 call COLLISIONS_load(.TRUE.)
 !
 call UPDATE_flags(.TRUE.)
 !
 ! RIM support
 !=============
 l_RT_uses_E_RIM=BZ_RIM_tot_nkpts>0.and.BZ_RIM_nbands>=SC_bands(2).and..not.RIM_is_symmetry_expanded
 !
 if (l_RT_diagonalize.and.l_RT_uses_E_RIM) l_RT_diagonalize=.FALSE.
 !
 ! Number of K-points
 !====================
 allocate(RIM_ibz_coo(k%nibz,2))
 allocate(RIM_bz_coo(k%nbz,2))
 allocate(RT_ibz_coo(k%nibz,2))
 allocate(RT_Nk_ibz(k%nibz))
 if (l_RT_uses_E_RIM) then
   RT_nk=RT_k_grid(k)
 else
   RT_nk=k%nibz
   RT_Nk_ibz=1
   allocate(RT_all2ibz(k%nibz))
   do ik=1,k%nibz
     RIM_ibz_coo(ik,:)=ik
     RT_ibz_coo(ik,:)=ik
     RT_all2ibz(ik)=ik
   enddo
 endif
 !
 ! LOG
 ! ===
 !
 call section('=','Messaging')
 !
 call msg( 'r','---General---')
 call msg( 'r', 'Simulation time        [fs]:',(/-real(Thermal_steps)*RT_step,RT_step*real(NE_steps)/)/FS2AUT)
 call msg( 'r', 'NE Steps                   :',NE_steps)
 call msg( 'r', 'NE time                [fs]:',NE_steps*RT_step/FS2AUT)
 call msg( 'r', 'Time jumps                 :',RT_dynamics_jumps*RT_step/FS2AUT)
 call msg( 'r', 'Time jump              [fs]:',RT_dynamics_jumps*RT_step/FS2AUT)
 call msg( 'r', 'Memory depth           [fs]:',T_memory/FS2AUT)
 call msg( 'r', 'Memory steps               :',G_MEM_steps)
 call msg( 'r', 'Thermalization steps       :',Thermal_steps)
 call msg( 'r', 'Step length            [fs]:',RT_step/FS2AUT)
 if (l_NE_simulate_RPA)   call msg( 'r','Simulate RPA               :',l_NE_simulate_RPA)
 if (l_NE_simulate_BSE)   call msg( 'r','Simulate BSE               :',l_NE_simulate_BSE)
 if (l_NE_simulate_TDDFT) call msg( 'r','Simulate TD-DFT            :',l_NE_simulate_TDDFT)
 if (l_elph_scatt)        call msg( 'r','El-Ph Carrier scattering   :',l_elph_scatt)
 if (l_elel_scatt)        call msg( 'r','El-El Carrier scattering   :',l_elel_scatt)
 !
 call msg( 'nr','---I/O---')
 call                          msg('r', 'T between I/O of J,P,f [fs]:',RT_IO_time(1)/FS2AUT)
 call                          msg('r', '          I/O of   GFs [fs]:',RT_IO_time(2)/FS2AUT)
 call                          msg('r', '               outputs [fs]:',RT_IO_time(3)/FS2AUT)
 if (l_use_collisions)    call msg( 'r','Extended collisions   [I/O]:',io_COLLs)
 !
 call msg( 'nr','---Damping and retarded GF---')
 call msg( 'r','Retarded Green`s function   :',Gr_kind)
 call msg( 'r', 'Damping (Phase)    [fs/meV]:',(/Phase_LifeTime/FS2AUT,HBAR_eVfs/Phase_LifeTime*FS2AUT*1000._SP/))
 call msg( 'r', 'Damping (Radiative)[fs/meV]:',(/RAD_LifeTime/FS2AUT,   HBAR_eVfs/RAD_LifeTime*FS2AUT*1000._SP/))
 !
 call msg( 'nr','---RIM---')
 call msg( 'r', 'Energy RIM support           :',l_RT_uses_E_RIM)
 if (l_RT_uses_E_RIM) then
   call msg( 'r', 'K-points            (TOTAL):',BZ_RIM_tot_nkpts)
   call msg( 'r', '                     (USED):',RT_nk)
 endif
 !
 if (l_NE_with_fields) then
   call msg( 'nr','---Fields---')
   call msg('r','Gauge                       :',trim(global_gauge))
   call msg('r','Pump/Probe periodicity  [fs]:',EtoT(E=maxval(Efield(:)%W_step))/FS2AUT)
   call msg('r','Pump/Probe energy step  [eV]:',maxval(Efield(:)%W_step)*HA2EV)
   do i1=1,n_ext_fields
     if (i_Pump==i_Probe.and.i1/=i_Probe.and..not.any(trim(Efield(i1)%ef_name)==(/'SIN    ','ANTIRES','RES    '/)) ) cycle
     MSG_ch="Pump"
     if (i1==i_Probe) MSG_ch="Probe"
     call msg('r', MSG_ch//' energy window/period [eV/fs]:',(/Efield(i1)%frequency*HA2EV,&
&                  2._SP*pi*HBAR_evfs/(Efield(i1)%frequency*HA2EV)/))
     call msg('r', MSG_ch//' elemental oscillation   [fs]:',EtoT(E=Efield(i1)%frequency(2)-Efield(i1)%frequency(2))/FS2AUT)
     call msg('r', MSG_ch//' energy steps                :',Efield(i1)%n_frequencies)
     call msg('r', MSG_ch//' electric field         [V/m]:',Efield(i1)%amplitude*AU2VMm1)
   enddo
 endif
 !
 contains
   !
   subroutine UPDATE_flags(COLLISIONS_checked)
     !
     logical :: COLLISIONS_checked
     !
     if (COLLISIONS_checked) then
       if (l_use_collisions.and..not.l_elel_scatt) then
         XCfrozen=.FALSE.
         if (Hfrozen) call warning('COLLISIONS used but Hartree frozen')
       endif
     endif
     !
     if (l_elel_scatt) XCfrozen=.TRUE.
     !
     l_NE_simulate_RPA     =.not.Hfrozen.and.     XCfrozen
     l_NE_simulate_IP      =     Hfrozen.and.     XCfrozen
     l_NE_simulate_Irredux =     Hfrozen.and..not.XCfrozen
     if (                   .not.Hfrozen.and..not.XCfrozen) then
       l_NE_simulate_BSE     =.not.local_V
       l_NE_simulate_TDDFT   =local_V
     endif
   end subroutine
   !
end subroutine RT_initialize<|MERGE_RESOLUTION|>--- conflicted
+++ resolved
@@ -87,37 +87,15 @@
  ! Negative value forces the step to be set automatically
  !==============================================================
  !
-<<<<<<< HEAD
- if (RT_IO_time>0) RT_IO_steps=nint(RT_IO_time/RT_step)
- !
- if(RT_IO_steps>0.and.mod(Thermal_steps+NE_steps-1,RT_IO_steps)/=0) then
-   !
-   rest=mod(Thermal_steps+NE_steps-1,RT_IO_steps)
-   if(NE_steps/=0) then
-     NE_steps = NE_steps+RT_IO_steps-rest
-   elseif (NE_steps==0.and.Thermal_steps/=0) then
-     Thermal_steps = Thermal_steps+RT_IO_steps-rest
-   endif
-   !
-   ! Set automatically RT_IO_time and RT_IO_steps 
-   !
- else if (RT_IO_time<0) then
-   RT_IO_time =max(NE_tot_time/1000._SP,RT_step)
-   RT_IO_steps=nint(RT_IO_time/RT_step)
-   !
-   rest=mod(Thermal_steps+NE_steps-1,RT_IO_steps)
-   if(rest/=0) NE_steps = NE_steps+RT_IO_steps-rest
-=======
  do i1=1,3
    !
    if (RT_IO_time(i1)>0) IO_steps(i1) =nint(RT_IO_time(i1)/RT_step)
->>>>>>> b46c5742
-   !
-   if(IO_steps(i1)>0.and.mod(Thermal_steps+NE_steps,IO_steps(i1))/=0) then
+   !
+   if(IO_steps(i1)>0.and.mod(Thermal_steps+NE_steps-1,IO_steps(i1))/=0) then
      !
      if (i1>1) cycle
      !
-     rest=mod(Thermal_steps+NE_steps,IO_steps(i1))
+     rest=mod(Thermal_steps+NE_steps-1,IO_steps(i1))
      if(NE_steps/=0) then
        NE_steps = NE_steps+IO_steps(i1)-rest
      elseif (NE_steps==0.and.Thermal_steps/=0) then
@@ -133,7 +111,7 @@
      !
      if (i1>1) cycle
      !
-     rest=mod(Thermal_steps+NE_steps,IO_steps(i1))
+     rest=mod(Thermal_steps+NE_steps-1,IO_steps(i1))
      if(rest/=0) NE_steps = NE_steps+IO_steps(i1)-rest
      !
      if (RT_IO_steps_DB>0.and.IO_steps(i1)/=RT_IO_steps_DB) then
