!
!        Copyright (C) 2000-2014 the YAMBO team
!            http://www.yambo-code.org
!
! Authors (see AUTHORS file for details):
! 
! This file is distributed under the terms of the GNU 
! General Public License. You can redistribute it and/or 
! modify it under the terms of the GNU General Public 
! License as published by the Free Software Foundation; 
! either version 2, or (at your option) any later version.
!
! This program is distributed in the hope that it will 
! be useful, but WITHOUT ANY WARRANTY; without even the 
! implied warranty of MERCHANTABILITY or FITNESS FOR A 
! PARTICULAR PURPOSE.  See the GNU General Public License 
! for more details.
!
! You should have received a copy of the GNU General Public 
! License along with this program; if not, write to the Free 
! Software Foundation, Inc., 59 Temple Place - Suite 330,Boston, 
! MA 02111-1307, USA or visit http://www.gnu.org/copyleft/gpl.txt.
!
subroutine RT_initialize(E,k,q)
 ! 
 use drivers,        ONLY:l_use_collisions,l_elph_scatt,l_elel_scatt,l_sc_ip,l_sc_hartree,&
<<<<<<< HEAD
&                         l_sc_contains_lda,l_sc_cohsex
 use SC,             ONLY:local_V,SC_bands,RT_nk,RT_ibz_coo,RT_all2ibz,RT_Nk_ibz,RT_nstates
=======
&                         l_sc_is_libDFT,l_sc_cohsex,l_sc_hf
 use SC,             ONLY:SC_bands,RT_nk,RT_ibz_coo,RT_all2ibz,RT_Nk_ibz,RT_nstates
>>>>>>> b922fcbd
 use pars,           ONLY:SP,pi
 use units,          ONLY:FS2AUT,HA2EV,HBAR_eVfs,AU2VMm1
 use com,            ONLY:msg,warning,error
 use vec_operate,    ONLY:normalize_v
 use plasma,         ONLY:EH_gas
 use electrons,      ONLY:nel,levels,BZ_RIM_nbands,BZ_RIM_tot_nkpts,RIM_is_symmetry_expanded
 use real_time,      ONLY:Thermal_steps,RT_step,l_NE_with_fields, &
&                         l_RT_diagonalize,NE_steps,NE_tot_time,   &
&                         l_RT_diamagnetic,RT_IO_JPO_steps,RT_IO_time,&
<<<<<<< HEAD
&                         l_NE_simulate_Irredux,l_RT_needs_XC0,    &
&                         l_RT_induced_field,l_RT_Heun,                   &
=======
&                         l_NE_simulate_Irredux,l_RT_induced_field,                   &
>>>>>>> b922fcbd
&                         RT_diagonalization_steps,RT_is_dephased,RAD_LifeTime,       &
&                         Phase_LifeTime,NE_MEM_treshold,RT_IO_steps_DB,            &
&                         G_MEM_steps,Gr_kind,RIM_ibz_coo,RT_IO_JPO_steps,RT_IO_G_steps, &
&                         l_RT_CCA_Kernel,Life_MEM_steps,RT_IO_output_steps,    &
&                         l_RT_uses_E_RIM,RIM_bz_coo,RT_dynamics_steps,RT_dynamics_decay_time,&
&                         RT_dynamics_KIND,l_NE_dynamics,l_RT_skip_impose,I_MEM_steps,Integrator_name,&
&                         l_RT_EULER,l_RT_RK2,l_RT_RWA,l_RT_INTERPOLATE,l_RT_EXP,RIM_EE_scatt_table,&
&                         RIM_EE_Nk_table,l_RT_EE_impose_E,RIM_EE_percent,RIM_EE_Nk_table,&
&                         l_BGR,l_RT_HEUN
 use IO_m,           ONLY:io_COLLs
 use R_lattice,      ONLY:bz_samp
 use fields,         ONLY:global_gauge,Efield,n_ext_fields,field_is_ok,l_manual_excitation, &
&                         theta_function_iTo_ref,i_Pump,i_Probe,EtoT,Efield_strength
 use parser_m,       ONLY:parser
 !
 implicit none
 !
 type(levels), intent(in) :: E
 type(bz_samp),intent(in) :: q,k
 !
 ! Work space
 !
 integer                  :: i1,rest,ik,IO_steps(3),N_T_samplings
 character(5)             :: MSG_ch
 real(SP)                 :: T_memory
 logical                  :: l_Full_RT_T_evolution,l_field_is_a_pulse 
 integer,         external:: RT_k_grid,RT_Lifetimes_evaluation_plan
 !
 ! Logicals
 !==========
 !
 call parser('BGR',                  l_BGR)
 call parser('Diamagnetic',          l_RT_diamagnetic)
 call parser('InducedField' ,        l_RT_induced_field)
 call parser('RT_T_evol',            l_Full_RT_T_evolution)
 call parser('RTskipImposeN',        l_RT_skip_impose)
 call parser('RTeeImposeE',          l_RT_EE_impose_E)
 call parser('RTpumpEhEn',           l_manual_excitation)
 !
<<<<<<< HEAD
=======
 if (l_RT_skip_impose.and.l_RT_EE_impose_E) then
   l_RT_EE_impose_E=.TRUE.
   call warning('IO steps read from the existing databases')
 endif
 !
>>>>>>> b922fcbd
 l_RT_CCA_Kernel       =.not.l_Full_RT_T_evolution.and.l_elph_scatt
 !
 l_RT_diagonalize      =RT_diagonalization_steps>1
 !
 ! Integrator FLAGS
 !==================
 !
 l_RT_EULER=index(Integrator_name,'EULER')/=0.or.index(Integrator_name,'euler')/=0
 if (.not.l_RT_EULER) l_RT_RK2=index(Integrator_name,'RK2')/=0.or.index(Integrator_name,'rk2')/=0
 if (.not.l_RT_EULER.and..not.l_RT_RK2) &
&  l_RT_HEUN=index(Integrator_name,'HEUN')/=0.or.index(Integrator_name,'heun')/=0
 l_RT_RWA=index(Integrator_name,'RWA')/=0.or.index(Integrator_name,'rwa')/=0
 l_RT_EXP=index(Integrator_name,'EXP')/=0.or.index(Integrator_name,'exp')/=0
 if (.not.l_RT_EXP) l_RT_INTERPOLATE=index(Integrator_name,'INTERPOLATE')/=0.or.index(Integrator_name,'interpolate')/=0
 !
 Integrator_name=""
 if (l_RT_EULER) Integrator_name = "EULER"
 if (l_RT_RK2)   Integrator_name = "RK2"
 if (l_RT_HEUN)  Integrator_name = "HEUN"
 if(trim(Integrator_name)=="") then
   call warning("Bad integrator. Using default RK2")
   l_RT_RK2=.true.
   Integrator_name = "RK2"
 endif
 if (l_RT_RWA) Integrator_name = trim(Integrator_name)//" + RWA"
 if (l_RT_EXP) then 
   Integrator_name = trim(Integrator_name)//" + EXP"
 else if (l_RT_INTERPOLATE) then
   Integrator_name = trim(Integrator_name)//" + INTERPOLATE"
 endif
 !
 ! Use NE_tot_time if provided
 !
 if (NE_tot_time>0.) NE_steps=max(NE_steps,int(NE_tot_time/RT_step)+1)
 !
 ! Set a number of steps. i1=1(J,P,OCCs)  i1=2(GF) i1=3(output).
 ! Negative value forces the step to be set automatically
 !==============================================================
 !
 do i1=1,3
   !
   if (RT_IO_time(i1)>0) IO_steps(i1) =nint(RT_IO_time(i1)/RT_step)
   !
   if(IO_steps(i1)>0.and.mod(Thermal_steps+NE_steps-1,IO_steps(i1))/=0) then
     !
     if (i1>1) cycle
     !
     rest=mod(Thermal_steps+NE_steps-1,IO_steps(i1))
     if(NE_steps/=0) then
       NE_steps = NE_steps+IO_steps(i1)-rest
     elseif (NE_steps==0.and.Thermal_steps/=0) then
       Thermal_steps = Thermal_steps+IO_steps(i1)-rest
     endif
     !
     ! Set automatically RT_IO_time and RT_IO_steps 
     !
   else if (RT_IO_time(i1)<0) then
     !
     RT_IO_time(i1) =max(NE_tot_time/1000._SP,RT_step)
     IO_steps(i1)=nint(RT_IO_time(i1)/RT_step)
     !
     if (i1>1) cycle
     !
     rest=mod(Thermal_steps+NE_steps-1,IO_steps(i1))
     if(rest/=0) NE_steps = NE_steps+IO_steps(i1)-rest
     !
     if (RT_IO_steps_DB>0.and.IO_steps(i1)/=RT_IO_steps_DB) then
       call warning('IO steps read from the existing databases')
       IO_steps(i1)   =RT_IO_steps_DB
     endif
     !
   endif
   !
   RT_IO_time(i1) =IO_steps(i1)*RT_step
   !
 enddo
 !
 NE_tot_time=RT_step*(NE_steps-1)
 !
 RT_IO_JPO_steps    = IO_steps(1)
 RT_IO_G_steps      = IO_steps(2)
 RT_IO_output_steps = IO_steps(3)
 !
 ! Dephasing Matrix. Including user-defined matrix-like dephasing factors, constant
 !==================
 ! radiative/phase, polaronic based
 !
 call section('=','Dephasing matrix setup')
 !
 call RT_Dephasing_Matrix(E) 
 !
 if (.not.RT_is_dephased) call warning('No Dephasing provided. Is the simulation meaningfull ?')
 !
 ! Memory Depth (G_lesser)
 !=========================
 T_memory=0._SP
 if (l_elph_scatt.and.NE_MEM_treshold>0.) then
   T_memory=-1./minval( abs(E%W(SC_bands(1):SC_bands(2),:,:)))*log(NE_MEM_treshold)
   G_MEM_steps=T_memory/RT_step
 endif
 !
 ! External fields checks
 !========================
 !
 l_NE_with_fields=.false.
 !
 do i1=1,n_ext_fields
   !      
   Efield(i1)%ef_name=trim(Efield(i1)%ef_name)      
   !
   if((Efield(i1)%ef_name/='none')) then
     !
     if (.not.field_is_ok( Efield(i1)) ) call error('Field '//trim(Efield(i1)%ef_name)//' not supported')
     !      
     l_NE_with_fields=.true.
     !
     if(Efield(i1)%ef_name/='DELTA'.and.Efield(i1)%frequency(1)==0._SP) &
&      call error(" External "//trim(Efield(i1)%ef_name)//" field has zero frequency.")
     !
     if(Efield(i1)%intensity==0._SP) &
&      call error(" External "//trim(Efield(i1)%ef_name)//" field has zero intensity.")
     !
     if( all( abs(Efield(i1)%versor(:))<epsilon(1.) ) ) &
&      call error(" External "//trim(Efield(i1)%ef_name)//" field has undefined direction.")
     !
     Efield(i1)%versor   =normalize_v(Efield(i1)%versor)
     Efield(i1)%amplitude=Efield_strength(Efield(i1)%intensity,'AU')
     !
     Efield(i1)%t_initial_indx=int(Efield(i1)%t_initial/RT_step)+1
     Efield(i1)%t_initial=real(Efield(i1)%t_initial_indx-1)*RT_step
     !
     call SC_check_symmetries(Efield(i1)%versor)
     !
     l_field_is_a_pulse= (Efield(i1)%ef_name=='DELTA') .or. (Efield(i1)%ef_name=='QSSIN') &
&                   .or. (Efield(i1)%ef_name=='GAUSS')
     !
     if ( l_field_is_a_pulse ) then
       call RT_Fluence(i1)
     else
       Efield(i1)%t_final_indx=NE_steps
       Efield(i1)%t_final=RT_step
     endif
     !
   endif
   !
 enddo
 !
 l_NE_dynamics=l_NE_with_fields.or.l_manual_excitation
 !
 ! Check on the PROBE/PUMP frequencies
 !====================================
 call RT_Field_Commensurable_Frequencies()
 !
 if ( .not. l_NE_dynamics ) then
   NE_steps=0
   if (Thermal_steps==0) call warning('Skipping simulation. No Ext fields, no thermalization and no manual pumping provided')
 endif
 !
 ! RIM support
 !=============
 l_RT_uses_E_RIM=BZ_RIM_tot_nkpts>0.and.BZ_RIM_nbands>=SC_bands(2).and..not.RIM_is_symmetry_expanded
 !
 if (l_RT_diagonalize.and.l_RT_uses_E_RIM) l_RT_diagonalize=.FALSE.
 !
 ! Number of K-points
 !====================
 allocate(RIM_ibz_coo(k%nibz,2))
 allocate(RIM_bz_coo(k%nbz,2))
 allocate(RT_ibz_coo(k%nibz,2))
 allocate(RT_Nk_ibz(k%nibz))
 if (l_RT_uses_E_RIM) then
   RT_nk=RT_k_grid(E,k,q)
 else
   RT_nk=k%nibz
   RT_Nk_ibz=1
   RIM_EE_percent=0.
   allocate(RT_all2ibz(k%nibz))
   if(l_elel_scatt) then
     allocate(RIM_EE_scatt_table(k%nibz,q%nbz))
     allocate(RIM_EE_Nk_table(k%nibz,k%nibz))
     RIM_EE_scatt_table=.true.
     RIM_EE_Nk_table=1
   endif
   do ik=1,k%nibz
     RIM_ibz_coo(ik,:)=ik
     RT_ibz_coo(ik,:)=ik
     RT_all2ibz(ik)=ik
   enddo
 endif
 RT_nstates=RT_nk*(SC_bands(2)-SC_bands(1)+1)
 !
#if defined _ELPH
 !
 ! Electron-phonon
 ! ===============
 !
 if (l_elph_scatt) then
   !
   call section('=','El-Ph matrix elements loading and setup')
   !                 =======================================
   call RT_ELPH_initialize(E,k,q)
   !
 endif
 !
#endif
 !
 ! Memory Depth & Simulation points (Lifetimes)
 !=============================================
 if (l_elph_scatt.or.l_elel_scatt) N_T_samplings=RT_Lifetimes_evaluation_plan( )
 !
 ! Gauge
 !=======
 !
 ! If the gauge is length I need E(t) whose definition includes a delta(t). 
 ! The numerical definition of delta(t) in mod_fields depends on the 
 ! definition of a refence time theta_function_iTo_ref. Using a small time step
 ! or an A(t) that is zero at the start-up of the field 
 ! this parameter does not make any difference. However in the case of a DELTA field
 ! a correct definition is needed to obtain the same result in both gauges.
 ! 
 if (trim(global_gauge) == 'length' ) theta_function_iTo_ref=0
 !
 ! Checking extended COLLISIONS
 !==============================
 !
 if (l_elel_scatt.or.l_sc_cohsex.or.l_sc_hf) then
   call section('=','Electronic Collisions loading and setup')
 endif
 !
 if (l_elel_scatt) then
   call PLASMA_build_up(E,k,q)
   call PLASMA_parallel_setup(EH_gas)
 endif
 !
 call COLLISIONS_load(.TRUE.)
 !
 ! LOG
 ! ===
 !
 call section('=','Messaging')
 !
 call msg( 'r','---General---')
 call msg( 'r', 'Integrator                 :',trim(Integrator_name))
 call msg( 'r', 'Simulation time        [fs]:',(/-real(Thermal_steps),real(NE_steps-1)/)*RT_step/FS2AUT)
 call msg( 'r', 'Step length            [fs]:',RT_step/FS2AUT)
 call msg( 'r', 'NE Steps                   :',NE_steps)
 call msg( 'r', 'NE time                [fs]:',(NE_steps-1)*RT_step/FS2AUT)
 call msg( 'r', 'Memory depth(G)        [fs]:',T_memory/FS2AUT)
 call msg( 'r', 'Memory steps(G)            :',G_MEM_steps)
 if  (l_RT_INTERPOLATE) call msg( 'r', 'Memory steps(COHERENT part):',I_MEM_steps)
 call msg( 'r', 'Thermalization steps       :',Thermal_steps)
 !
 if (RT_dynamics_steps(1)>0.) then
   call msg( 'nr','---Dynamics---')
   call msg( 'r', 'Sampling                       :',RT_dynamics_KIND)
   call msg( 'r', 'Memory steps (Lifetimes)       :',Life_MEM_steps)
   call msg( 'r', 'Steps length (inter/intra) [fs]:',RT_dynamics_steps/FS2AUT)
   if (RT_dynamics_decay_time>0.) call msg( 'r', 'Distribution decay         [fs]:',&
&                                                RT_dynamics_decay_time/FS2AUT)
   call msg( 'r', 'Time points                    :',N_T_samplings*Life_MEM_steps)
 endif
 !
 call msg( 'nr','---Flags (if any)---')
 if (l_sc_ip)             call msg( 'r','Simulate IP                :',l_sc_ip)
<<<<<<< HEAD
 if (l_sc_hartree)        call msg( 'r','Simulate RPA               :',l_sc_hartree)
 if (l_sc_contains_lda)   call msg( 'r','Simulate TD-DFT            :',l_sc_contains_lda)
 if (l_sc_cohsex)         call msg( 'r','Simulate BSE               :',l_sc_cohsex)
 !
 if (l_NE_simulate_Irredux) call msg( 'r','Simulate Irredux                :',l_NE_simulate_Irredux)
=======
 if (l_sc_hartree)        call msg( 'r','Simulate RPA               :',l_sc_hartree.and..not.l_sc_ip)
 if (l_sc_is_libDFT)      call msg( 'r','Simulate TD-DFT            :',l_sc_is_libDFT)
 if (l_sc_cohsex)         call msg( 'r','Simulate BSE               :',l_sc_cohsex)
 !
 if (l_NE_simulate_Irredux) call msg( 'r','Simulate Irredux           :',l_NE_simulate_Irredux)
>>>>>>> b922fcbd
 !
 if (l_elph_scatt)        call msg( 'r','El-Ph Carrier scattering   :',l_elph_scatt)
 if (l_elel_scatt)        call msg( 'r','El-El Carrier scattering   :',l_elel_scatt)
 if (l_BGR)               call msg( 'r','On-the-fly BGR computed    :',l_BGR)
 !
 call msg( 'nr','---I/O---')
 call                          msg('r', 'T between I/O of J,P,f [fs]:',RT_IO_time(1)/FS2AUT)
 call                          msg('r', '          I/O of   GFs [fs]:',RT_IO_time(2)/FS2AUT)
 call                          msg('r', '               outputs [fs]:',RT_IO_time(3)/FS2AUT)
 if (l_use_collisions)    call msg( 'r','Extended collisions   [I/O]:',io_COLLs)
 !
 call msg( 'nr','---Damping and retarded GF---')
 call msg( 'r','Retarded Green`s function   :',Gr_kind)
 call msg( 'r', 'Damping (Phase)    [fs/meV]:',(/Phase_LifeTime/FS2AUT,HBAR_eVfs/Phase_LifeTime*FS2AUT*1000._SP/))
 call msg( 'r', 'Damping (Radiative)[fs/meV]:',(/RAD_LifeTime/FS2AUT,   HBAR_eVfs/RAD_LifeTime*FS2AUT*1000._SP/))
 !
 if ((l_elel_scatt.or.l_elph_scatt).and.(.not.l_RT_skip_impose.or.l_RT_EE_impose_E)) then
   call msg( 'nr','---Conservation Rules---')
   call msg( 'r','dN (e-p) and N (e-p + e-e)  :',.not.l_RT_skip_impose)
   if (l_elel_scatt) call msg( 'r','Energy (e-e)                :',l_RT_EE_impose_E)
 endif
 !
 call msg( 'nr','---RIM---')
 call msg( 'r', 'Energy RIM support           :',l_RT_uses_E_RIM)
 if (l_RT_uses_E_RIM) then
   call msg( 'r', 'K-points            (TOTAL):',BZ_RIM_tot_nkpts)
   call msg( 'r', '                     (USED):',RT_nk)
   if (l_elel_scatt) then
     call msg( 'r', 'Percentual used in e-e[o/o]:',RIM_EE_percent)
     call msg( 'r', 'Max e-e scattering states  :',maxval(RIM_EE_Nk_table))
   endif
 endif
 !
 if (l_NE_with_fields) then
   call msg( 'nr','---Fields---')
   call msg('r','Gauge                       :',trim(global_gauge))
   call msg('r','Pump/Probe periodicity  [fs]:',EtoT(E=maxval(Efield(:)%W_step))/FS2AUT)
   call msg('r','Pump/Probe energy step  [eV]:',maxval(Efield(:)%W_step)*HA2EV)
   if ( l_field_is_a_pulse ) then
     call msg('r','Max Fluence        [kJ/cm^2]:',Efield(i_Pump)%Fluence( Efield(i_Pump)%t_final_indx ))
     call msg('r','           reached time [fs]:',Efield(i_Pump)%t_final/FS2AUT)
   endif
   do i1=1,n_ext_fields
     if (i_Pump==i_Probe.and.i1/=i_Probe.and..not.any(trim(Efield(i1)%ef_name)==(/'SIN    ','ANTIRES','RES    '/)) ) cycle
     MSG_ch="Pump"
     if (i1==i_Probe) MSG_ch="Probe"
     call msg('r', MSG_ch//' field                       :'//trim(Efield(i1)%ef_name))
     call msg('r', MSG_ch//' energy window/period [eV/fs]:',(/Efield(i1)%frequency*HA2EV,&
&                  2._SP*pi*HBAR_evfs/(Efield(i1)%frequency*HA2EV)/))
     call msg('r', MSG_ch//' elemental oscillation   [fs]:',EtoT(E=Efield(i1)%frequency(2)-Efield(i1)%frequency(2))/FS2AUT)
     call msg('r', MSG_ch//' damping                 [fs]:',Efield(i1)%damping/FS2AUT)
     call msg('r', MSG_ch//' energy steps                :',Efield(i1)%n_frequencies)
     call msg('r', MSG_ch//' electric field         [V/m]:',Efield(i1)%amplitude*AU2VMm1)
   enddo
 endif
 !
end subroutine RT_initialize<|MERGE_RESOLUTION|>--- conflicted
+++ resolved
@@ -24,13 +24,8 @@
 subroutine RT_initialize(E,k,q)
  ! 
  use drivers,        ONLY:l_use_collisions,l_elph_scatt,l_elel_scatt,l_sc_ip,l_sc_hartree,&
-<<<<<<< HEAD
-&                         l_sc_contains_lda,l_sc_cohsex
- use SC,             ONLY:local_V,SC_bands,RT_nk,RT_ibz_coo,RT_all2ibz,RT_Nk_ibz,RT_nstates
-=======
 &                         l_sc_is_libDFT,l_sc_cohsex,l_sc_hf
  use SC,             ONLY:SC_bands,RT_nk,RT_ibz_coo,RT_all2ibz,RT_Nk_ibz,RT_nstates
->>>>>>> b922fcbd
  use pars,           ONLY:SP,pi
  use units,          ONLY:FS2AUT,HA2EV,HBAR_eVfs,AU2VMm1
  use com,            ONLY:msg,warning,error
@@ -40,12 +35,7 @@
  use real_time,      ONLY:Thermal_steps,RT_step,l_NE_with_fields, &
 &                         l_RT_diagonalize,NE_steps,NE_tot_time,   &
 &                         l_RT_diamagnetic,RT_IO_JPO_steps,RT_IO_time,&
-<<<<<<< HEAD
-&                         l_NE_simulate_Irredux,l_RT_needs_XC0,    &
-&                         l_RT_induced_field,l_RT_Heun,                   &
-=======
 &                         l_NE_simulate_Irredux,l_RT_induced_field,                   &
->>>>>>> b922fcbd
 &                         RT_diagonalization_steps,RT_is_dephased,RAD_LifeTime,       &
 &                         Phase_LifeTime,NE_MEM_treshold,RT_IO_steps_DB,            &
 &                         G_MEM_steps,Gr_kind,RIM_ibz_coo,RT_IO_JPO_steps,RT_IO_G_steps, &
@@ -85,14 +75,11 @@
  call parser('RTeeImposeE',          l_RT_EE_impose_E)
  call parser('RTpumpEhEn',           l_manual_excitation)
  !
-<<<<<<< HEAD
-=======
  if (l_RT_skip_impose.and.l_RT_EE_impose_E) then
    l_RT_EE_impose_E=.TRUE.
    call warning('IO steps read from the existing databases')
  endif
  !
->>>>>>> b922fcbd
  l_RT_CCA_Kernel       =.not.l_Full_RT_T_evolution.and.l_elph_scatt
  !
  l_RT_diagonalize      =RT_diagonalization_steps>1
@@ -357,19 +344,11 @@
  !
  call msg( 'nr','---Flags (if any)---')
  if (l_sc_ip)             call msg( 'r','Simulate IP                :',l_sc_ip)
-<<<<<<< HEAD
- if (l_sc_hartree)        call msg( 'r','Simulate RPA               :',l_sc_hartree)
- if (l_sc_contains_lda)   call msg( 'r','Simulate TD-DFT            :',l_sc_contains_lda)
- if (l_sc_cohsex)         call msg( 'r','Simulate BSE               :',l_sc_cohsex)
- !
- if (l_NE_simulate_Irredux) call msg( 'r','Simulate Irredux                :',l_NE_simulate_Irredux)
-=======
  if (l_sc_hartree)        call msg( 'r','Simulate RPA               :',l_sc_hartree.and..not.l_sc_ip)
  if (l_sc_is_libDFT)      call msg( 'r','Simulate TD-DFT            :',l_sc_is_libDFT)
  if (l_sc_cohsex)         call msg( 'r','Simulate BSE               :',l_sc_cohsex)
  !
  if (l_NE_simulate_Irredux) call msg( 'r','Simulate Irredux           :',l_NE_simulate_Irredux)
->>>>>>> b922fcbd
  !
  if (l_elph_scatt)        call msg( 'r','El-Ph Carrier scattering   :',l_elph_scatt)
  if (l_elel_scatt)        call msg( 'r','El-El Carrier scattering   :',l_elel_scatt)
