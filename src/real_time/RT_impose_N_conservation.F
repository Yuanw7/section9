--- conflicted
+++ resolved
@@ -40,11 +40,6 @@
  real(SP)         :: f_occ,CONDITION(2),prefactor(2),k_weight
  integer, external:: secant
  !
-<<<<<<< HEAD
- return
- !
-=======
->>>>>>> ab244953
  if (.not.l_elel_scatt) return
  !
  CONDITION=0._SP
