!
! Copyright (C) 2000-2013 A. Marini and the YAMBO team 
!              http://www.yambo-code.org
! 
! This file is distributed under the terms of the GNU 
! General Public License. You can redistribute it and/or 
! modify it under the terms of the GNU General Public 
! License as published by the Free Software Foundation; 
! either version 2, or (at your option) any later version.
!
! This program is distributed in the hope that it will 
! be useful, but WITHOUT ANY WARRANTY; without even the 
! implied warranty of MERCHANTABILITY or FITNESS FOR A 
! PARTICULAR PURPOSE.  See the GNU General Public License 
! for more details.
!
! You should have received a copy of the GNU General Public 
! License along with this program; if not, write to the Free 
! Software Foundation, Inc., 59 Temple Place - Suite 330,Boston, 
! MA 02111-1307, USA or visit http://www.gnu.org/copyleft/gpl.txt.
!
real(SP) function RT_G_retarded_convolution(EmEp,Wph,W,Egap,is)
 !
 use pars,       ONLY:SP
<<<<<<< HEAD
 use units,      ONLY:HA2EV
=======
>>>>>>> ab244953
 use real_time,  ONLY:Gr_kind,two_alpha
 !
 implicit none
 !
 real(SP)     :: EmEp,Wph,W,Egap
 integer      :: is
 !
 ! Work Space
 !
 real(SP)           :: E_center
 real(SP), external :: HyperbolicSecant_FT
 !
 RT_G_retarded_convolution=0.
 !
 E_center=EmEp+is*Wph
 !
 if (.not.Energy_Condition(EmEp,E_center)) return
 !
 if (trim(Gr_kind)=='QP') RT_G_retarded_convolution=W/(E_center**2+W**2)
 !
 if (trim(Gr_kind)=='HS') RT_G_retarded_convolution=HyperbolicSecant_FT(E_center,W,two_alpha)
<<<<<<< HEAD
 !
 !DEBUG <
 !write(*,*) E_center*HA2EV,RT_G_retarded_convolution/HA2EV,W*HA2EV
 !DEBUG >
=======
>>>>>>> ab244953
 !
 contains
   !
   logical function Energy_Condition(Ennp,EnnppmW)
     real(SP) :: Ennp,EnnppmW
     Energy_Condition=.TRUE.
     if (abs(Ennp)<1.E-10) Energy_Condition=.FALSE.
     if (abs(EnnppmW)>2.*Egap) Energy_Condition=.FALSE.
     if (is== 1.and.Ennp>1.E-10) Energy_Condition=.FALSE.
     if (is==-1.and.Ennp<1.E-10) Energy_Condition=.FALSE.
   end function
   !
end function RT_G_retarded_convolution<|MERGE_RESOLUTION|>--- conflicted
+++ resolved
@@ -22,10 +22,6 @@
 real(SP) function RT_G_retarded_convolution(EmEp,Wph,W,Egap,is)
  !
  use pars,       ONLY:SP
-<<<<<<< HEAD
- use units,      ONLY:HA2EV
-=======
->>>>>>> ab244953
  use real_time,  ONLY:Gr_kind,two_alpha
  !
  implicit none
@@ -47,13 +43,6 @@
  if (trim(Gr_kind)=='QP') RT_G_retarded_convolution=W/(E_center**2+W**2)
  !
  if (trim(Gr_kind)=='HS') RT_G_retarded_convolution=HyperbolicSecant_FT(E_center,W,two_alpha)
-<<<<<<< HEAD
- !
- !DEBUG <
- !write(*,*) E_center*HA2EV,RT_G_retarded_convolution/HA2EV,W*HA2EV
- !DEBUG >
-=======
->>>>>>> ab244953
  !
  contains
    !
