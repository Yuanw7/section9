--- conflicted
+++ resolved
@@ -64,10 +64,6 @@
  if (trim(Scatt_kind)=="elel" ) iref=1
  if (trim(Scatt_kind)=="elph1") iref=3
  if (trim(Scatt_kind)=="elph2") iref=5
-<<<<<<< HEAD
- if (trim(Scatt_kind)=="elph3") iref=7
-=======
->>>>>>> d1405546
  !
  SUM_N_Holes   =0._SP
  SUM_N_Electrons=0._SP
