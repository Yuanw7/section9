--- conflicted
+++ resolved
@@ -171,10 +171,7 @@
 #endif
  !
  ! Impose 0._SP<= occupations <= 2._SP 
-<<<<<<< HEAD
-=======
  !
->>>>>>> 0c8bd5c5
  do ik=1,RT_nk
    do ib=SC_bands(1),SC_bands(2)
      if( aimag(G_new(ib,ib,ik))<0._SP    ) G_new(ib,ib,ik)=cmplx( real(G_new(ib,ib,ik)),0._SP    )
