ELPH_objects =
#if defined _ELPH 
ELPH_objects = RT_ELPH_initialize.o RT_ELPH_Kernel.o 
#endif
objs = 
ELPH_objs =
#if defined _ELPH
ELPH_objs =  RT_ELPH_zeroing.o RT_ELPH_gkkp_remap.o RT_ELPH_initialize.o \
             RT_ELPH_eq_Kernel.o RT_ELPH_CCA_Kernel.o RT_ELPH_out_of_eq_Kernel.o \
             RT_ELPH_total_Kernel.o RT_occupations_FIT.o
#endif
#if defined _RT
objs = RT_initialize.o RT_k_grid.o RT_start_and_restart.o RT_update.o \
       RT_manual_excitation.o RT_driver.o RT_apply_field.o RT_Collision.o RT_Integrator.o \
       RT_build_I1_and_I2.o RT_build_U1_and_U2.o RT_EULEREXP_step.o RT_EULER_step.o RT_INTERPOLATED_step.o RT_Scattering_step.o \
       RT_observables.o RT_output.o RT_propagate_fields.o \
       RT_current_AND_polarization.o RT_mean_carrier_lifetimes.o \
       RT_average_operator.o RT_databases_IO.o RT_Ext_fields.o \
       RT_Field_Commensurable_Frequencies.o \
       RT_G_retarded_time.o  RT_G_retarded_convolution.o RT_Dephasing_Matrix.o RT_relaxation.o \
       RT_Fluence.o \
       RT_Coulomb_relaxation.o \
       RT_Lifetimes_evaluation_plan.o RT_Lifetimes_Interpolation.o RT_Lifetimes_Interpolation.o \
       RT_Lifetimes_merge.o RT_Lifetimes_save_and_interp.o \
       RT_Lifetimes_use_delta_Occupations.o \
<<<<<<< HEAD
       RT_apply_zero_dyn.o RT_impose_zero_dE_and_dN.o $(ELPH_objs)
=======
       RT_apply_RWA.o RT_impose_zero_dE_and_dN.o $(ELPH_objs) RT_BGR.o
>>>>>>> b922fcbd
#endif<|MERGE_RESOLUTION|>--- conflicted
+++ resolved
@@ -23,9 +23,5 @@
        RT_Lifetimes_evaluation_plan.o RT_Lifetimes_Interpolation.o RT_Lifetimes_Interpolation.o \
        RT_Lifetimes_merge.o RT_Lifetimes_save_and_interp.o \
        RT_Lifetimes_use_delta_Occupations.o \
-<<<<<<< HEAD
-       RT_apply_zero_dyn.o RT_impose_zero_dE_and_dN.o $(ELPH_objs)
-=======
        RT_apply_RWA.o RT_impose_zero_dE_and_dN.o $(ELPH_objs) RT_BGR.o
->>>>>>> b922fcbd
 #endif