!
! Copyright (C) 2000-2013 A. Marini and the YAMBO team 
!              http://www.yambo-code.org
! 
! This file is distributed under the terms of the GNU 
! General Public License. You can redistribute it and/or 
! modify it under the terms of the GNU General Public 
! License as published by the Free Software Foundation; 
! either version 2, or (at your option) any later version.
!
! This program is distributed in the hope that it will 
! be useful, but WITHOUT ANY WARRANTY; without even the 
! implied warranty of MERCHANTABILITY or FITNESS FOR A 
! PARTICULAR PURPOSE.  See the GNU General Public License 
! for more details.
!
! You should have received a copy of the GNU General Public 
! License along with this program; if not, write to the Free 
! Software Foundation, Inc., 59 Temple Place - Suite 330,Boston, 
! MA 02111-1307, USA or visit http://www.gnu.org/copyleft/gpl.txt.
!
subroutine RT_Fluence(i_field)
 !
<<<<<<< HEAD
 use com,            ONLY:msg
 use pars,           ONLY:SP,pi,schlen
 use units,          ONLY:SPEED_OF_LIGHT,AU2KWCMm2,FS2AUT
 use real_time,      ONLY:RT_step,NE_steps
 use fields,         ONLY:Efield,small_a,theta_function,i_Pump
 !
 implicit none
 !
 integer, intent(in) :: i_field
 ! 
 ! Work Space
 !
 integer             :: it
 character(schlen)   :: string
 real(SP)            :: Intensity(NE_steps),Time(NE_steps),TMP_Fluence(NE_steps)
 complex(SP)         :: Field_time,E_m2(NE_steps)
 !
 real(SP),external   :: RIntegrate
=======
 use pars,           ONLY:SP,pi
 use units,          ONLY:SPEED_OF_LIGHT,AU2KWCMm2,FS2AUT
 use real_time,      ONLY:RT_step,NE_steps,RT_IO_output_steps
 use fields,         ONLY:Efield,small_a,theta_function
 !
 implicit none
 integer      :: i_field
 ! 
 ! Work Space
 !
 integer      :: it,last_it_evaluated
 real(SP)     :: I(NE_steps),T(NE_steps),Fluence(NE_steps)
 complex(SP)  :: Field_time,E(NE_steps)
 real(SP),external :: RIntegrate
>>>>>>> 0c8bd5c5
 !
 ! E(t)=-d A(t)/dt / SPEED_OF_LIGHT
 !
 ! From RT_Ext_fields:
 ! A'(t)=-Efield(i_field)%amplitude*Efield(i_field)%versor(:)*SPEED_OF_LIGHT * (small_a' theta + small_a theta')
 !
<<<<<<< HEAD
 ! Thus:
 ! |E(t)|^2= Efield(i_field)%amplitude**2 * | small_a' theta + small_a theta' |^2
 !
=======
 ! A'(t)=-Efield(i_field)%amplitude*Efield(i_field)%versor(:)*SPEED_OF_LIGHT * (small_a' theta + small_a theta')
 !
 ! Thus
 ! 
 ! |E(t)|^2= Efield(i_field)%amplitude**2 * | small_a' theta + small_a theta' |^2
 !
>>>>>>> 0c8bd5c5
 if ( Efield(i_field)%intensity<1.E-7_SP ) then
   Efield(i_field)%t_final=Efield(i_field)%t_initial
   Efield(i_field)%t_final_indx=Efield(i_field)%t_initial_indx
   allocate(Efield(i_field)%Fluence(1) )
   Efield(i_field)%Fluence=0._SP
   return
 endif
 !
<<<<<<< HEAD
 Intensity=0._SP
=======
 I=0._SP
 Fluence=0._SP
 last_it_evaluated=0
>>>>>>> 0c8bd5c5
 !
 do it=Efield(i_field)%t_initial_indx,NE_steps
   !
   Time(it)=it*RT_step
   !
<<<<<<< HEAD
   Field_time=cmplx(Time(it)-Efield(i_field)%t_initial,0._SP)
=======
   Field_time=cmplx(T(it)-Efield(i_field)%t_initial,0._SP)
>>>>>>> 0c8bd5c5
   !
   E_m2(it)=Efield(i_field)%amplitude*&
&        small_a(Field_time,Efield(i_field),1)*theta_function(real(Field_time),RT_step,0)+&
&        small_a(Field_time,Efield(i_field),0)*theta_function(real(Field_time),RT_step,1)
   !
<<<<<<< HEAD
   E_m2(it)=abs(E_m2(it))**2._SP
=======
   E(it)=Efield(i_field)%amplitude*&
&        small_a(Field_time,Efield(i_field),1)*theta_function(real(Field_time),RT_step,0)+&
&        small_a(Field_time,Efield(i_field),0)*theta_function(real(Field_time),RT_step,1)
>>>>>>> 0c8bd5c5
   !
   ! Intensity(t) = \frac{c}{8\pi} E^2(t)
   !
<<<<<<< HEAD
   Intensity(it)=SPEED_OF_LIGHT/8./pi*E_m2(it)
   !
   Time(it)=Time(it)/FS2AUT               ! au -> fs
   Intensity(it)=Intensity(it)*AU2KWCMm2  ! au -> kW/cm^2
=======
   ! From au to kW/cm^2
   !
   I(it)=I(it)*AU2KWCMm2
>>>>>>> 0c8bd5c5
   ! 
   ! To get the fluence in kJ/cm^2 I should express Time in secs.
   ! However for a more stable integration I multiply Intensity by 10^-15
   !
   Intensity(it)=Intensity(it)*1.E-15_SP
   !
<<<<<<< HEAD
   TMP_Fluence(it)=RIntegrate(Intensity(:it),Time(:it),it)
   !
   if(it<1001) cycle
   if(abs((TMP_Fluence(it)-TMP_Fluence(it-1000))/TMP_Fluence(it))<1.E-5) exit
   !
 enddo
 !
 if ( it< (NE_steps+1) ) it=it-1000
 if ( it==(NE_steps+1) ) it=it-1
 !
 Efield(i_field)%t_final_indx=it
 Efield(i_field)%t_final=(Efield(i_field)%t_final_indx-1)*RT_step
 !
 allocate(Efield(i_field)%Fluence( Efield(i_field)%t_final_indx ) )
 Efield(i_field)%Fluence(:Efield(i_field)%t_final_indx)=&
&            TMP_Fluence(:Efield(i_field)%t_final_indx)
 !
 if(     i_field==i_Pump) string='Total Fluence (Pump)  '
 if(.not.i_field==i_Pump) string='Total Fluence (Probe) '
=======
   if (it>10*Efield(i_field)%damping/RT_step) cycle
   !
   if (mod(it,RT_IO_output_steps)/=0) cycle
   !
   Fluence(it)=RIntegrate(I(:it),T(:it),it)
   !
   if (last_it_evaluated>0 ) Fluence(last_it_evaluated+1:it-1)= Fluence(last_it_evaluated)
   !
   last_it_evaluated=it
   !
   if (it<3*Efield(i_field)%damping/RT_step) cycle
   !
   if (abs(Fluence(it)-maxval(Fluence(:it-1)))/Fluence(it)<1.E-5) exit
   !
 enddo
 !
 Efield(i_field)%t_final_indx=it
 Efield(i_field)%t_final=(Efield(i_field)%t_final_indx-1)*RT_step
 !
 allocate(Efield(i_field)%Fluence( Efield(i_field)%t_final_indx ) )
 Efield(i_field)%Fluence(:Efield(i_field)%t_final_indx)=&
&                Fluence(:Efield(i_field)%t_final_indx)
>>>>>>> 0c8bd5c5
 !
 call msg('r','[RT] ' // trim(string) // '[kJ/cm^2]:',Efield(i_field)%Fluence(Efield(i_field)%t_final_indx) )
 call msg('r','     reached at time            [fs]:',Time( Efield(i_field)%t_final_indx ) )
 !
end subroutine RT_Fluence<|MERGE_RESOLUTION|>--- conflicted
+++ resolved
@@ -21,26 +21,6 @@
 !
 subroutine RT_Fluence(i_field)
  !
-<<<<<<< HEAD
- use com,            ONLY:msg
- use pars,           ONLY:SP,pi,schlen
- use units,          ONLY:SPEED_OF_LIGHT,AU2KWCMm2,FS2AUT
- use real_time,      ONLY:RT_step,NE_steps
- use fields,         ONLY:Efield,small_a,theta_function,i_Pump
- !
- implicit none
- !
- integer, intent(in) :: i_field
- ! 
- ! Work Space
- !
- integer             :: it
- character(schlen)   :: string
- real(SP)            :: Intensity(NE_steps),Time(NE_steps),TMP_Fluence(NE_steps)
- complex(SP)         :: Field_time,E_m2(NE_steps)
- !
- real(SP),external   :: RIntegrate
-=======
  use pars,           ONLY:SP,pi
  use units,          ONLY:SPEED_OF_LIGHT,AU2KWCMm2,FS2AUT
  use real_time,      ONLY:RT_step,NE_steps,RT_IO_output_steps
@@ -55,25 +35,17 @@
  real(SP)     :: I(NE_steps),T(NE_steps),Fluence(NE_steps)
  complex(SP)  :: Field_time,E(NE_steps)
  real(SP),external :: RIntegrate
->>>>>>> 0c8bd5c5
  !
  ! E(t)=-d A(t)/dt / SPEED_OF_LIGHT
  !
- ! From RT_Ext_fields:
- ! A'(t)=-Efield(i_field)%amplitude*Efield(i_field)%versor(:)*SPEED_OF_LIGHT * (small_a' theta + small_a theta')
+ ! From RT_Ext_fields we see that
  !
-<<<<<<< HEAD
- ! Thus:
- ! |E(t)|^2= Efield(i_field)%amplitude**2 * | small_a' theta + small_a theta' |^2
- !
-=======
  ! A'(t)=-Efield(i_field)%amplitude*Efield(i_field)%versor(:)*SPEED_OF_LIGHT * (small_a' theta + small_a theta')
  !
  ! Thus
  ! 
  ! |E(t)|^2= Efield(i_field)%amplitude**2 * | small_a' theta + small_a theta' |^2
  !
->>>>>>> 0c8bd5c5
  if ( Efield(i_field)%intensity<1.E-7_SP ) then
    Efield(i_field)%t_final=Efield(i_field)%t_initial
    Efield(i_field)%t_final_indx=Efield(i_field)%t_initial_indx
@@ -82,75 +54,34 @@
    return
  endif
  !
-<<<<<<< HEAD
- Intensity=0._SP
-=======
  I=0._SP
  Fluence=0._SP
  last_it_evaluated=0
->>>>>>> 0c8bd5c5
  !
  do it=Efield(i_field)%t_initial_indx,NE_steps
    !
-   Time(it)=it*RT_step
+   T(it)=it*RT_step
    !
-<<<<<<< HEAD
-   Field_time=cmplx(Time(it)-Efield(i_field)%t_initial,0._SP)
-=======
    Field_time=cmplx(T(it)-Efield(i_field)%t_initial,0._SP)
->>>>>>> 0c8bd5c5
    !
-   E_m2(it)=Efield(i_field)%amplitude*&
+   ! I(t) = \frac{c}{8\pi} E^2(t)
+   !
+   E(it)=Efield(i_field)%amplitude*&
 &        small_a(Field_time,Efield(i_field),1)*theta_function(real(Field_time),RT_step,0)+&
 &        small_a(Field_time,Efield(i_field),0)*theta_function(real(Field_time),RT_step,1)
    !
-<<<<<<< HEAD
-   E_m2(it)=abs(E_m2(it))**2._SP
-=======
-   E(it)=Efield(i_field)%amplitude*&
-&        small_a(Field_time,Efield(i_field),1)*theta_function(real(Field_time),RT_step,0)+&
-&        small_a(Field_time,Efield(i_field),0)*theta_function(real(Field_time),RT_step,1)
->>>>>>> 0c8bd5c5
+   I(it)=SPEED_OF_LIGHT/8./pi*abs(E(it))**2.
    !
-   ! Intensity(t) = \frac{c}{8\pi} E^2(t)
-   !
-<<<<<<< HEAD
-   Intensity(it)=SPEED_OF_LIGHT/8./pi*E_m2(it)
-   !
-   Time(it)=Time(it)/FS2AUT               ! au -> fs
-   Intensity(it)=Intensity(it)*AU2KWCMm2  ! au -> kW/cm^2
-=======
    ! From au to kW/cm^2
    !
    I(it)=I(it)*AU2KWCMm2
->>>>>>> 0c8bd5c5
    ! 
-   ! To get the fluence in kJ/cm^2 I should express Time in secs.
-   ! However for a more stable integration I multiply Intensity by 10^-15
+   ! To get the fluence in kJ/cm^2 I should translate T in secs. However to get 
+   ! the integration more stable I multiply I by 10^-15
    !
-   Intensity(it)=Intensity(it)*1.E-15_SP
+   T(it)=T(it)/FS2AUT ! au -> fs
+   I(it)=I(it)*1.E-15_SP
    !
-<<<<<<< HEAD
-   TMP_Fluence(it)=RIntegrate(Intensity(:it),Time(:it),it)
-   !
-   if(it<1001) cycle
-   if(abs((TMP_Fluence(it)-TMP_Fluence(it-1000))/TMP_Fluence(it))<1.E-5) exit
-   !
- enddo
- !
- if ( it< (NE_steps+1) ) it=it-1000
- if ( it==(NE_steps+1) ) it=it-1
- !
- Efield(i_field)%t_final_indx=it
- Efield(i_field)%t_final=(Efield(i_field)%t_final_indx-1)*RT_step
- !
- allocate(Efield(i_field)%Fluence( Efield(i_field)%t_final_indx ) )
- Efield(i_field)%Fluence(:Efield(i_field)%t_final_indx)=&
-&            TMP_Fluence(:Efield(i_field)%t_final_indx)
- !
- if(     i_field==i_Pump) string='Total Fluence (Pump)  '
- if(.not.i_field==i_Pump) string='Total Fluence (Probe) '
-=======
    if (it>10*Efield(i_field)%damping/RT_step) cycle
    !
    if (mod(it,RT_IO_output_steps)/=0) cycle
@@ -173,9 +104,7 @@
  allocate(Efield(i_field)%Fluence( Efield(i_field)%t_final_indx ) )
  Efield(i_field)%Fluence(:Efield(i_field)%t_final_indx)=&
 &                Fluence(:Efield(i_field)%t_final_indx)
->>>>>>> 0c8bd5c5
  !
- call msg('r','[RT] ' // trim(string) // '[kJ/cm^2]:',Efield(i_field)%Fluence(Efield(i_field)%t_final_indx) )
- call msg('r','     reached at time            [fs]:',Time( Efield(i_field)%t_final_indx ) )
+ if(it<NE_steps) Fluence(it+1:)=Fluence(it)
  !
 end subroutine RT_Fluence