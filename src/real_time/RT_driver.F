!
!        Copyright (C) 2000-2014 the YAMBO team
!              http://www.yambo-code.org
!
! Authors (see AUTHORS file for details): AM CA
! 
! This file is distributed under the terms of the GNU 
! General Public License. You can redistribute it and/or 
! modify it under the terms of the GNU General Public 
! License as published by the Free Software Foundation; 
! either version 2, or (at your option) any later version.
!
! This program is distributed in the hope that it will 
! be useful, but WITHOUT ANY WARRANTY; without even the 
! implied warranty of MERCHANTABILITY or FITNESS FOR A 
! PARTICULAR PURPOSE.  See the GNU General Public License 
! for more details.
!
! You should have received a copy of the GNU General Public 
! License along with this program; if not, write to the Free 
! Software Foundation, Inc., 59 Temple Place - Suite 330,Boston, 
! MA 02111-1307, USA or visit http://www.gnu.org/copyleft/gpl.txt.
!
subroutine RT_driver(E,X,k,q)
 !
 use pars,           ONLY:SP
 use drivers,        ONLY:l_use_collisions,l_sc_ip,l_elph_scatt,l_elel_scatt
 use stderr,         ONLY:set_real_printed_length
 use units,          ONLY:FS2AUT
 use LIVE_t,         ONLY:live_timing 
 use electrons,      ONLY:levels
 use X_m,            ONLY:X_t,X_alloc
 use wave_func,      ONLY:WF
 use interfaces,     ONLY:WF_load
 use R_lattice,      ONLY:bz_samp,qindx_free
 use IO_m,           ONLY:OP_WR_CL,NONE,io_control
 use SC,             ONLY:SC_potential,SC_bands,it_now,l_sc_pot_is_local,WF_G_max,WF_Go_indx,SC_R,rho_n,Ho,&
&                         SC_QP_setup
 use real_time,      ONLY:Thermal_steps,NE_steps,RT_step,G_lesser, &
&                         l_NE_with_fields,RT_alloc,RT_free,XC0_and_HARTREE0,&
&                         NE_i_time,l_RT_diagonalize,RT_IO_G_steps,l_RT_skip_impose,&
&                         G_lesser_reference,RT_diagonalization_steps,rho_reference, &
&                         it_start,RT_output,NE_time,l_NE_dynamics_started,RT_update,&
&                         l_Dynamics_is_over,MEM_index,G_MEM_steps,l_Debye_TBose_update,&
&                         dG_lesser,ID,l_BGR,l_initial_equilibrium
 use plasma,          ONLY:Plasma_free,EH_gas
 use matrix_operate,  ONLY:mat_dia_inv,DIAGO
 use memory_m,        ONLY:mem_est
 use com,             ONLY:warning,msg,error
 use fields,          ONLY:A_vecpot,A_vecpot_previous
 use collision,       ONLY:HF_collisions,COHSEX_collisions,GW_NEQ_collisions
 use QP_CTL_m,        ONLY:QP_apply
 use interfaces,      ONLY:PARALLEL_global_indexes,PARALLEL_WF_distribute,PARALLEL_WF_index
 use parallel_m,      ONLY:PAR_IND_WF_b,PAR_IND_WF_k
 use IO_m,            ONLY:IO_and_Messaging_switch,io_COLLs
 !
 implicit none
 !
 ! if l_RT_diagonalize=.true.  "en"  will contains new energies and occupations
 ! otherwise it will not be used
 !
 ! Notice that E is never changed!
 !
 type(levels)      :: E
 type(bz_samp)     :: k,q
 type(X_t)         :: X(2)
 logical, external :: stop_now
 ! 
 ! Work Space
 !
 integer           :: it,ik,ib,it_mem,it_mem_p1,io_REF
 real(SP)          :: E_previous,E_now
 complex(SP)       :: on_the_fly_operators(10)
 !
 integer, external :: io_RT_components
 !
 if (l_elph_scatt.and.l_elel_scatt) then
   call section('*',trim(SC_potential)//' Real-Time Dynamics including el-ph AND e-e scattering')
 else if (l_elph_scatt) then
   call section('*',trim(SC_potential)//' Real-Time Dynamics including el-ph scattering')
 else if (l_elel_scatt) then
   call section('*',trim(SC_potential)//' Real-Time Dynamics including e-e scattering')
 else
   call section('*',trim(SC_potential)//' Real-Time Dynamics')
 endif
 !
 call section('+','Initialization')
 !#################################
 !
 call set_real_printed_length(f_length=10,g_length=10)  
 !
 ! Switch 
 !========
 !
 call XC_switch()
 !
 ! Dipoles & WF dimensions
 !=========================
 !
 call SC_WF_and_dipole_dimensions(X)
 !
 ! QP dimensions
 !================
 ! This is also called in SC_alloc (from RT_alloc) but I need it also here
 ! for PARALLEL_global_indexes
 !
 call SC_QP_setup(E)
 !
 ! Parallel Setups
 !=================
 !
 call PARALLEL_global_indexes(E,k,q," ",RESET=.TRUE.,X=X(1))
 call PARALLEL_global_indexes(E,k,q,"Real_Time",RESET=.FALSE.,X=X(1))
 call PARALLEL_WF_distribute(K_index=PAR_IND_WF_k,B_index=PAR_IND_WF_b,CLEAN_UP=.TRUE.)
 call PARALLEL_WF_index( )
 !
 ! Dipoles
 !=========
 !
 ! before loading the WF in R-space I check and/or calculate
 ! the optical collisions that are done in G-space and would
 ! force the reloading of the WFs
 !
 call Dipole_driver(E,k,X(1),X(1)%q0)
 !
 ! IO 
 !====
 !
 ! In dipole_driver the IO is k-dictated. Here I want only the master to write
 !
 call IO_and_Messaging_switch("RESET")
 !
 ! WFs loading
 !=============
 !
 call WF_load(WF,WF_G_max,WF_Go_indx,(/1,SC_bands(2)/),(/1,k%nibz/),space='R',title='-RT')  
 !
 ! QP-corrections 
 !================
 !
 call QP_apply(SC_bands,E,k,"G",msg_fmt='s')
 !
 ! Core initialization
 !
 call RT_initialize(E,k,q)
 !
 ! Core allocations
 !
 call RT_alloc(E)
 !
 ! Restart from a previous RT run or from a SC calculation
 ! 
 call section('=','Start and Restart')
 !
 call RT_start_and_restart(E,k,q,X)
 !
 ! Collisions
 !
<<<<<<< HEAD
 if((.not.local_V.and..not.l_sc_ip).or.l_elel_scatt) then
=======
 if((.not.l_sc_pot_is_local.and..not.l_sc_ip).or.l_elel_scatt) then
>>>>>>> b922fcbd
   !
   if (io_COLLs) then
     !
     if (l_use_collisions) then
       !
       call COLLISIONS_load(.FALSE.)
       !
     else
       !
       if (l_elel_scatt) then
         call warning('COLLISIONs database missing. E-E scattering switched off.')
         l_elel_scatt=.FALSE.
       endif
       !
       if (.not.l_sc_pot_is_local) call error('COLLISIONs database missing.')
       !
     endif
     !
   endif
   !
 endif
 !
 ! Reference lifetimes and/or G_lesser
 !=====================================
 !
 if (it_start==1) then
   !
   call msg('s','Reference Lifetimes, GF, Self-Energy ...')
   !
   call RT_relaxation(dG_lesser(:,:,:,1),E,k,q,0.,.true.)
   !
   if (l_BGR) call RT_BGR(dG_lesser(:,:,:,1),E,k)
   !
   call io_control(ACTION=OP_WR_CL,COM=NONE,SEC=(/1,2/),ID=ID(8))
   io_REF=io_RT_components('REF',ID(8))
   !
   call msg('l','done')
   !
   l_initial_equilibrium=.FALSE.
   !
 endif
 !
 ! Qindx_X and Qindx_S not needed in real-time they are used only in dipoles and collisions calculations
 !
 if (.not.l_elph_scatt.and..not.l_elel_scatt) call qindx_free()
 !
 ! Calculation already done
 !
 if (it_start>=Thermal_steps+NE_steps) then
   !      
   call RT_free()
   !
   call WF_free(WF)
   !
   call X_alloc("P_square")
   !
   return
   !
 endif
 !
 ! IP calculation & not BGR => No need of WFs and Density
 !
<<<<<<< HEAD
 if(l_sc_ip) then  
=======
 if(l_sc_ip.and..not.l_BGR) then  
>>>>>>> b922fcbd
   !
   call WF_free(WF)
   !
   call mem_est("rho_reference rho")
   !
   deallocate(rho_n,rho_reference)
   !
 endif
 !
 ! Initialize output files
 !==========================
 !
 call RT_output(what="initialize")
 call RT_output(what="open dyn ene cur pol")
 if (l_NE_with_fields) call RT_output(what="open pot occ")
 if (l_elph_scatt) call RT_output('open EPlife')
 if (l_elel_scatt) call RT_output('open EElife')
<<<<<<< HEAD
 if((l_elel_scatt.or.l_elph_scatt).and..not.l_RT_skip_impose) call RT_output('open factors')
=======
 if (l_BGR)        call RT_output('open BGR')
 if ((l_elel_scatt.or.l_elph_scatt).and..not.l_RT_skip_impose) call RT_output('open factors')
>>>>>>> b922fcbd
 !
 ! Loop on time
 !==============
 l_Dynamics_is_over=.FALSE.
 !
 ! See [23/9/2011] comments in RT_start_and_restart regarding the value of it_start
 !
 it=it_start-1
 !
 do while (.not.l_Dynamics_is_over)
   !
   it    =it+1
   it_now=it   ! used in RESTART
   !
   ! Steps & times ...
   !===================
   ! 
   !   Thermal_steps   NE_steps
   ! --------------- 0 ---------------------------- t
   ! ^               ^                            ^
   ! |               |                            NE_i_time=NE_steps
   ! it=1            |    
   !                 it=Thermal_steps+1          
   ! NE_i_time<0     NE_i_time=1
   !
   ! 1 .... Thermal_steps (Thermal period) => NE_time=-Thermal_steps*RT_step ... -RT_step
   ! it = Thermal_steps+1                  => NE_time =0 (NE_i_time = 1)
   !
   ! at  it = Thermal_steps+1    NE_dynamics=.TRUE.
   !
   NE_i_time  =it-Thermal_steps
   NE_time    =(NE_i_time-1)*RT_step
   it_mem     =MEM_index(NE_i_time,G_MEM_steps)
   it_mem_p1  =MEM_index(NE_i_time+1,G_MEM_steps)
   !
   l_NE_dynamics_started=NE_i_time>=1
   !
   ! Start-Up & Timing
   !===================
   if(it==it_start.or.it==Thermal_steps+1) then
     !
     if (.not.l_NE_dynamics_started) call live_timing('[RT] Thermalization :',Thermal_steps-it_start+1,SERIAL=.true.)
     if (     l_NE_dynamics_started) call live_timing('[RT] Dynamics :',NE_steps-it_start+1,SERIAL=.true.)
     !
   endif
   !
   ! Keep a copy of A_vecpot before starting the collisions
   ! ======================================================
   A_vecpot_previous=A_vecpot
   !
   ! End dynamics ?
   !===============
   if (it==Thermal_steps+NE_steps) l_Dynamics_is_over=.TRUE.
   !
   if (stop_now(.FALSE.)) then
     NE_steps=((NE_i_time-1)/RT_IO_G_steps)*RT_IO_G_steps+1
     l_Dynamics_is_over=.TRUE.
   endif
   !
   ! Current and Polarization
   !==========================
   call RT_current_AND_polarization(k,E,dG_lesser(:,:,:,it_mem),A_vecpot)
   !
   ! Now calculate Energetics, current and other observables
   !=========================================================
   call RT_Observables(E,k,dG_lesser(:,:,:,it_mem),on_the_fly_operators)
   !
#if defined _ELPH
   !
   ! Update Bose Temp and Phonons distribution
   !===========================================
   if (l_Debye_TBose_update) then
     if (it==it_start) E_previous=real(on_the_fly_operators(5))
     if (abs(nint(NE_time/FS2AUT)-(NE_time/FS2AUT))< RT_step/FS2AUT .and. &
&            nint(NE_time/FS2AUT)-(NE_time/FS2AUT) > 0. ) then
       E_now=real(on_the_fly_operators(5))
       call TEMPERATURE_Debye(E_previous-E_now)
       E_previous=E_now
     endif
   endif
   !
#endif
   !
   ! Calculate Collisions and fill SC_R, Ho_plus_Sigma, H_nl_sc
   !============================================================
   call RT_Collision(dG_lesser(:,:,:,it_mem),A_vecpot_previous,E,k,q,NE_time)
   !
   ! BGR
   !=======================================
   if (l_BGR) call RT_output('BGR',TIME=NE_time/FS2AUT)
   !
   ! Eval and Print Mean Carrier Lifetimes
   !=======================================
   if (l_elph_scatt.or.l_elel_scatt) then
     call RT_mean_carrier_lifetimes(E,k)
     if(l_elph_scatt) call RT_output('EPlife',TIME=NE_time/FS2AUT)
     if(l_elel_scatt) call RT_output('EElife',TIME=NE_time/FS2AUT)
     if((l_elel_scatt.or.l_elph_scatt).and..not.l_RT_skip_impose) call RT_output('factors',TIME=NE_time/FS2AUT)
   endif
   !
   ! Write DBs
   !===========
   call set_real_printed_length()
   call IO_and_Messaging_switch("-fragments_IO_log")
   call RT_databases_IO(E,it)
   call IO_and_Messaging_switch("+fragments_IO_log")
   call set_real_printed_length(f_length=10,g_length=10)  
   !
   ! Print some simple observables
   !===============================
   if (NE_time>=0._SP) then
     call RT_output('ene',real(on_the_fly_operators(1:5 )),TIME=NE_time/FS2AUT)
     call RT_output('dyn',real(on_the_fly_operators(5:10)),TIME=NE_time/FS2AUT)
   endif
   call RT_output('cur pol',TIME=NE_time/FS2AUT)
   if (l_NE_with_fields) call RT_output('pot',TIME=NE_time/FS2AUT) 
   !
   ! Integration
   !=============
   ! T -> T+dT step 
   !
   call RT_Integrator(dG_lesser(:,:,:,it_mem_p1),dG_lesser(:,:,:,it_mem),A_vecpot,A_vecpot_previous,RT_step,E,k,q,NE_time)
   !
   G_lesser(:,:,:,it_mem_p1)=G_lesser_reference+dG_lesser(:,:,:,it_mem_p1)
   !
   if (it==Thermal_steps) then
     !
     ! I freeze the last self-energy + hartree in XC0_and_HARTREE and I work
     ! only with the differences rho-rho_reference and G_lesser-G_lesser_reference
     ! 
     call RT_Collision(dG_lesser(:,:,:,it_mem),A_vecpot_previous,E,k,q,NE_time)
     XC0_and_HARTREE0=SC_R-Ho
     !
   endif
   !
   ! Diagonalization
   ! ===============
   if (it==Thermal_steps.or. (mod(it,RT_diagonalization_steps)==0.and.RT_diagonalization_steps>0) ) then
     !
     do ik=1,E%nk
       call mat_dia_inv(DIAGO,SC_R(1:SC_bands(2),1:SC_bands(2),ik,1),E_real=E%E(:SC_bands(2),ik,1))
     enddo
     !
     ! Updating
     !===========
     !
     ! At the end of the thermalization update the reference G_lesser and dipoles
     if (it==Thermal_steps) call RT_update(G_lesser_reference,SC_R,it,E,k,X(1),up_Gref=.true.,up_DIP=.true.)
     !
     ! Analize quasi-particles
     if (l_RT_diagonalize) call RT_update(G_lesser(:,:,:,it_mem),SC_R,it,E,k,X(1),an_QP=.true.)
     !
   endif
   !
   ! Timing
   !========
   call live_timing(steps=1)
   !
   if (it==Thermal_steps) call live_timing()
   !
 enddo
 !
 if(NE_steps/=0) call live_timing
 !
 if (l_RT_diagonalize) call SC_History(-1,E)
 !
 ! Finalize
 !-----------
 call RT_free()
 !
 call WF_free(WF)
 call Plasma_free(EH_gas)
 !
 if (allocated(HF_collisions))     call COLLISIONS_alloc_and_free("HF","v1 table","clean",0)
 if (allocated(COHSEX_collisions)) call COLLISIONS_alloc_and_free("COHSEX","v1 table","clean",0)
 if (allocated(GW_NEQ_collisions)) call COLLISIONS_alloc_and_free("GW_NEQ","v3","clean",0)
 !
 call set_real_printed_length()
 !
end subroutine RT_driver<|MERGE_RESOLUTION|>--- conflicted
+++ resolved
@@ -156,11 +156,7 @@
  !
  ! Collisions
  !
-<<<<<<< HEAD
- if((.not.local_V.and..not.l_sc_ip).or.l_elel_scatt) then
-=======
  if((.not.l_sc_pot_is_local.and..not.l_sc_ip).or.l_elel_scatt) then
->>>>>>> b922fcbd
    !
    if (io_COLLs) then
      !
@@ -223,11 +219,7 @@
  !
  ! IP calculation & not BGR => No need of WFs and Density
  !
-<<<<<<< HEAD
- if(l_sc_ip) then  
-=======
  if(l_sc_ip.and..not.l_BGR) then  
->>>>>>> b922fcbd
    !
    call WF_free(WF)
    !
@@ -245,12 +237,8 @@
  if (l_NE_with_fields) call RT_output(what="open pot occ")
  if (l_elph_scatt) call RT_output('open EPlife')
  if (l_elel_scatt) call RT_output('open EElife')
-<<<<<<< HEAD
- if((l_elel_scatt.or.l_elph_scatt).and..not.l_RT_skip_impose) call RT_output('open factors')
-=======
  if (l_BGR)        call RT_output('open BGR')
  if ((l_elel_scatt.or.l_elph_scatt).and..not.l_RT_skip_impose) call RT_output('open factors')
->>>>>>> b922fcbd
  !
  ! Loop on time
  !==============
