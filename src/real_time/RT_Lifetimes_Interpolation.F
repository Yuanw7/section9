!
! Copyright (C) 2000-2014 A. Marini and the YAMBO team 
!              http://www.yambo-code.org
! 
! This file is distributed under the terms of the GNU 
! General Public License. You can redistribute it and/or 
! modify it under the terms of the GNU General Public 
! License as published by the Free Software Foundation; 
! either version 2, or (at your option) any later version.
!
! This program is distributed in the hope that it will 
! be useful, but WITHOUT ANY WARRANTY; without even the 
! implied warranty of MERCHANTABILITY or FITNESS FOR A 
! PARTICULAR PURPOSE.  See the GNU General Public License 
! for more details.
!
! You should have received a copy of the GNU General Public 
! License along with this program; if not, write to the Free 
! Software Foundation, Inc., 59 Temple Place - Suite 330,Boston, 
! MA 02111-1307, USA or visit http://www.gnu.org/copyleft/gpl.txt.
!
subroutine RT_Lifetimes_Interpolation(Life,Time,Life_SAVED,Times_SAVED)
 !
 use pars,           ONLY:SP
 use real_time,      ONLY:Life_MEM_steps
 !
 implicit none
 !
 real(SP)  :: Life,Time,Life_SAVED(Life_MEM_steps),Times_SAVED(Life_MEM_steps)
 !
 ! Work Space
 !
 real(SP)  :: M,Q,dT(Life_MEM_steps),dG(Life_MEM_steps),P(Life_MEM_steps),EPS,Life_SUM
 integer   :: POL_order,i_o
 !
 Life_SUM=sum(abs(Life_SAVED))
 !
 if (Life_MEM_steps==3.or.Life_SUM<1.E-5) then
   dT(2)=Times_SAVED(2)-Times_SAVED(1)
   dG(2)=Life_SAVED(2)-Life_SAVED(1)
   dT(3)=Times_SAVED(3)-Times_SAVED(1)
   dG(3)=Life_SAVED(3)-Life_SAVED(1)
   Q=(dT(3)/dT(2)*dG(2)-dG(3))/(dT(3)*(dT(2)-dT(3)))
   M=(dG(3)-Q*(dT(3))**2)/dT(3)
   Life=Life_SAVED(1)+M*(Time-Times_SAVED(1))+Q*(Time-Times_SAVED(1))**2
 else
<<<<<<< HEAD
   POL_order=2 !Life_MEM_steps-2
=======
   POL_order=2
>>>>>>> adc4e293
   EPS=0.d0
   call pol_fit(Life_MEM_steps,Times_SAVED-Times_SAVED(1),Life_SAVED,POL_order,P(:POL_order+1),EPS,0.d0)
   Life=0.
   do i_o=1,POL_order+1
     Life=Life+(Time-Times_SAVED(1))**(i_o-1)*P(i_o)
   enddo
 endif
 !
 !
end subroutine RT_Lifetimes_Interpolation<|MERGE_RESOLUTION|>--- conflicted
+++ resolved
@@ -44,11 +44,7 @@
    M=(dG(3)-Q*(dT(3))**2)/dT(3)
    Life=Life_SAVED(1)+M*(Time-Times_SAVED(1))+Q*(Time-Times_SAVED(1))**2
  else
-<<<<<<< HEAD
-   POL_order=2 !Life_MEM_steps-2
-=======
    POL_order=2
->>>>>>> adc4e293
    EPS=0.d0
    call pol_fit(Life_MEM_steps,Times_SAVED-Times_SAVED(1),Life_SAVED,POL_order,P(:POL_order+1),EPS,0.d0)
    Life=0.
