!
! Copyright (C) 2000-2013 A. Marini, C. Attaccalite and the YAMBO team 
!              http://www.yambo-code.org
! 
! This file is distributed under the terms of the GNU 
! General Public License. You can redistribute it and/or 
! modify it under the terms of the GNU General Public 
! License as published by the Free Software Foundation; 
! either version 2, or (at your option) any later version.
!
! This program is distributed in the hope that it will 
! be useful, but WITHOUT ANY WARRANTY; without even the 
! implied warranty of MERCHANTABILITY or FITNESS FOR A 
! PARTICULAR PURPOSE.  See the GNU General Public License 
! for more details.
!
! You should have received a copy of the GNU General Public 
! License along with this program; if not, write to the Free 
! Software Foundation, Inc., 59 Temple Place - Suite 330,Boston, 
! MA 02111-1307, USA or visit http://www.gnu.org/copyleft/gpl.txt.
!                  
subroutine RT_databases_IO(E,it)
 !
 use drivers,        ONLY:l_elph_scatt
 use real_time,      ONLY:ID,NE_dynamics,l_NE_with_fields,NE_i_time,it_start,&
&                         OCCUPATIONS_IO_and_interpolate,RT_IO_JPO_steps
 use SC,             ONLY:RT_nk
 use IO_m,           ONLY:io_control,OP_WR,WR_CL_IF_END,NONE,WR,REP,OP_WR_CL,io_GF,io_OCCs,io_J
 use electrons,      ONLY:levels
#if defined _ELPH
 use parallel_m,     ONLY:PP_redux_wait
 use real_time,      ONLY:THETA_matrix,l_RT_CCA_Kernel
#endif
 !
 implicit none
 !
 integer, intent(in)      :: it
 integer, external        :: io_RT_components
 type(levels),intent(in)  :: E
 !
 ! Work Space
 !
 integer :: ik,io_G,io_J_and_P,COM_,io_THETA
 !
 ! When the simulation has been restarted the first step (it==it_start)
 ! corresponds to the latest of the previous simulation. Therefore
 ! databases must not be written
 !
 if (it==it_start.and.it_start>1) return
 !
<<<<<<< HEAD
 ! Polarization and current are automaticaly written every RT_IO_stesp
 ! the cache save value at steps different from mod(NE_i_time-1,RT_IO_steps)/=0)
=======
 ! Polarization and current are automaticaly written every RT_IO_steps
>>>>>>> b46c5742
 !
 if(l_NE_with_fields.and.NE_dynamics.and.io_J) then
   !
   ! Remember that negative time = adiabatic switching
   ! no need to store current
   !
   io_J_and_P=0 
   !
   ! Write current and polarization on disk
   !
   call io_control(ACTION=OP_WR_CL,COM=NONE,SEC=(/1/),ID=ID(4)) 
   io_J_and_P=io_RT_components('J_and_P',ID(4))
   call io_control(ACTION=OP_WR_CL,COM=NONE,SEC=(/NE_i_time+1/),ID=ID(4)) 
   io_J_and_P=io_RT_components('J_and_P',ID(4))
   !
 endif
 !
 ! Occupations
 !
 if (io_OCCs) call OCCUPATIONS_IO_and_interpolate(E,'G')
 !
 ! Write every RT_IO_steps
 !
<<<<<<< HEAD
 if (.not. (mod(NE_i_time-1,RT_IO_steps)==0) ) return
=======
 if (.not. (NE_i_time==1.or.mod(NE_i_time,RT_IO_JPO_steps)==0) ) return
>>>>>>> b46c5742
 !
 if (it==it_start.and.it_start>1) return
 !
 ! Write G_lesser
 !================
 !
 if (io_GF) then
   !
   io_G=0
   io_THETA=0
   COM_=NONE
   if (it==it_start) COM_=REP
   call io_control(ACTION=OP_WR,COM=COM_, SEC=(/1/),ID=ID(5))
   io_G=io_RT_components('G',ID(5))
   !
#if defined _ELPH
   if (l_elph_scatt.and..not.l_RT_CCA_Kernel) then
     call io_control(ACTION=OP_WR,COM=COM_, SEC=(/1/),ID=ID(7))
     io_THETA=io_RT_components('THETA',ID(7))
   endif
#endif
   !
   do ik = 1, RT_nk 
     call io_control(ACTION=WR_CL_IF_END,COM=NONE,SEC=(/ik+1/),ID=ID(5))
     io_G=io_RT_components('G',ID(5))
#if defined _ELPH
     if (l_elph_scatt.and..not.l_RT_CCA_Kernel) then
       !
       ! The I/O of the THETA matrix is tricky when the run is parallel.
       ! The point is that every CPU evolves a certain group of q-points.
       ! If I do here a all-to-all each CPU will have non-zero values for 
       ! q-points that it will not evolve. At the next call of this routine
       ! therefore, values relative to different times will be wrongly merged.
       !
       call PP_redux_wait(THETA_matrix(:,:,:,ik))
       !
       call io_control(ACTION=WR_CL_IF_END,COM=NONE,SEC=(/ik+1/),ID=ID(7))
       io_THETA=io_RT_components('THETA',ID(7))
       !
       call RT_ELPH_zeroing()
       !
     endif
#endif
   enddo
   !
 endif
 !
end subroutine RT_databases_IO<|MERGE_RESOLUTION|>--- conflicted
+++ resolved
@@ -48,12 +48,7 @@
  !
  if (it==it_start.and.it_start>1) return
  !
-<<<<<<< HEAD
  ! Polarization and current are automaticaly written every RT_IO_stesp
- ! the cache save value at steps different from mod(NE_i_time-1,RT_IO_steps)/=0)
-=======
- ! Polarization and current are automaticaly written every RT_IO_steps
->>>>>>> b46c5742
  !
  if(l_NE_with_fields.and.NE_dynamics.and.io_J) then
    !
@@ -77,11 +72,7 @@
  !
  ! Write every RT_IO_steps
  !
-<<<<<<< HEAD
- if (.not. (mod(NE_i_time-1,RT_IO_steps)==0) ) return
-=======
- if (.not. (NE_i_time==1.or.mod(NE_i_time,RT_IO_JPO_steps)==0) ) return
->>>>>>> b46c5742
+ if (.not. (mod(NE_i_time-1,RT_IO_JPO_steps)==0) ) return
  !
  if (it==it_start.and.it_start>1) return
  !
