!
! Copyright (C) 2000-2013 A. Marini, C. Attaccalite and the YAMBO team 
!              http://www.yambo-code.org
! 
! This file is distributed under the terms of the GNU 
! General Public License. You can redistribute it and/or 
! modify it under the terms of the GNU General Public 
! License as published by the Free Software Foundation; 
! either version 2, or (at your option) any later version.
!
! This program is distributed in the hope that it will 
! be useful, but WITHOUT ANY WARRANTY; without even the 
! implied warranty of MERCHANTABILITY or FITNESS FOR A 
! PARTICULAR PURPOSE.  See the GNU General Public License 
! for more details.
!
! You should have received a copy of the GNU General Public 
! License along with this program; if not, write to the Free 
! Software Foundation, Inc., 59 Temple Place - Suite 330,Boston, 
! MA 02111-1307, USA or visit http://www.gnu.org/copyleft/gpl.txt.
!
subroutine RT_average_operator(VALUE,O_REAL,O_QP,O_MATRIX,G,k,en,TRANS,nK_mem)
 !
 use pars,           ONLY:SP,cI
 use SC,             ONLY:SC_bands,SC_nbands,RT_all2ibz,RT_Nk_ibz,RT_nk,RT_ibz_coo
 use R_lattice,      ONLY:bz_samp 
 use QP_m,           ONLY:QP_n_states
 use electrons,      ONLY:n_sp_pol,levels
 use FFT_m,          ONLY:fft_size
 use wave_func,      ONLY:WF
#if defined _OPENMP
 use wrapper,        ONLY:Vstar_dot_V_omp
#else
 use wrapper,        ONLY:Vstar_dot_V
#endif
 use parallel_m,     ONLY:PP_redux_wait,PAR_IND_Xk_ibz,PAR_Xk_ibz_index,&
&                         PAR_COM_Xk_ibz_INDEX,PAR_COM_Plasma_INDEX,PAR_IND_B_mat
 use real_time,      ONLY:B_mat_index
#if defined _TIMING
 use timing_m,       ONLY:timing
#endif
 !
 implicit none
 !
 type(bz_samp), intent(in) :: k
 complex(SP),   intent(in) :: G(SC_bands(1):SC_bands(2),SC_bands(1):SC_bands(2),RT_nk)
 integer,       intent(in) :: nK_mem
 complex(SP),  intent(out) :: VALUE
 complex(SP),     optional, intent(in) :: O_MATRIX(SC_bands(2),SC_bands(2),nK_mem,n_sp_pol)
 complex(SP),     optional, intent(in) :: O_QP(QP_n_states)
 real(SP),        optional, intent(in) :: O_REAL(fft_size,n_sp_pol)
 logical,         optional, intent(in) :: TRANS
 type(levels),    optional, intent(in) :: en
 !
 ! Work Space
 !
 integer     :: i1,ik,SC_bands2,ik_ibz
 complex(SP) :: Hk(SC_bands(2),SC_bands(2),n_sp_pol)
 !
#if defined _TIMING
 call timing('RT average Op',OPR='start')
#endif
 !
 SC_bands2=SC_nbands**2
 VALUE=(0._SP,0._SP)
 !
 ! If not operator are present the subroutine returns the trace of the Green Function
 ! 
 if(.not.present(O_MATRIX).and..not.present(O_REAL).and..not.present(O_QP)) then
   !
   ! Total number of electrons
   !
   do i1=1,SC_bands(1)-1
     VALUE=VALUE+sum(en%f(i1,:,1)*k%weights(:))
   enddo
   do i1=SC_bands(1),SC_bands(2)
     do ik=1,RT_nk
       VALUE=VALUE-cI*G(i1,i1,ik)*k%weights(RT_all2ibz(ik))/real(RT_Nk_ibz(RT_all2ibz(ik)))
     enddo
   enddo
   !
   goto 1
   !
 endif 
 !
 do ik_ibz=1,k%nibz
   ! 
   if (k%nibz/=nK_mem) then
     if (.not.PAR_IND_Xk_ibz%element_1D(ik_ibz)) cycle   
   endif
   !
   call make_Hk_matrix(ik_ibz)
   !
   do ik=RT_ibz_coo(ik_ibz,1),RT_ibz_coo(ik_ibz,2)
     !
#if defined _OPENMP
     VALUE=VALUE-cI*Vstar_dot_V_omp(SC_bands2,Hk(SC_bands(1):SC_bands(2),SC_bands(1):SC_bands(2),1), & 
&                                             G(SC_bands(1):SC_bands(2),SC_bands(1):SC_bands(2),ik))*&  
&                                             k%weights(ik_ibz)/real(RT_Nk_ibz(ik_ibz))
#else
     VALUE=VALUE-cI*Vstar_dot_V(SC_bands2,Hk(SC_bands(1):SC_bands(2),SC_bands(1):SC_bands(2),1), & 
&                                             G(SC_bands(1):SC_bands(2),SC_bands(1):SC_bands(2),ik))*&  
&                                             k%weights(ik_ibz)/real(RT_Nk_ibz(ik_ibz))
#endif
   enddo
   !
 enddo
 !
 if (present(O_QP).or.present(O_REAL).or.k%nibz/=nK_mem) then
   !
   call PP_redux_wait(VALUE,COMM=PAR_COM_Xk_ibz_INDEX%COMM)
<<<<<<< HEAD
   VALUE=VALUE/PAR_COM_Plasma_INDEX%n_CPU
=======
   !
   ! When the PAR_COM_Xk_ibz_INDEX%COMM is not defined then the job can be
   ! overdone. This occurs for a 1.M.P.N CPU structure
   !
   if (PAR_COM_Xk_ibz_INDEX%n_CPU==1) VALUE=VALUE/PAR_COM_QPp_INDEX%n_CPU
   !
>>>>>>> 7e6c9dd3
 endif
 !
1 continue
 !
#if defined _TIMING
 call timing('RT average Op',OPR='stop')
#endif
 !
 contains 
   !
   subroutine make_Hk_matrix(ik)
     implicit none
     integer, intent(in) :: ik
     integer :: i1,ik_mem,ib,ibp
     !
     ik_mem=ik
     if (k%nibz/=nK_mem) ik_mem=PAR_Xk_ibz_index(ik)
     !
     Hk=(0._SP,0._SP)
     !
     if (present(O_MATRIX)) then
       do ib=SC_bands(1),SC_bands(2)
         do ibp=SC_bands(1),SC_bands(2)
           do i1=1,n_sp_pol
             if (     present(TRANS)) Hk(ibp,ib,i1)=O_MATRIX(ib,ibp,ik_mem,i1) 
             if (.not.present(TRANS)) Hk(ib,ibp,i1)=O_MATRIX(ib,ibp,ik_mem,i1) 
           enddo
         enddo
       enddo
     endif
     !
     if(present(O_QP))     call V_qp_basis_to_H(ik,O_QP,Hk)
     if(present(O_REAL))   call V_real_space_to_H(ik,O_REAL,Hk,WF)
     !
   end subroutine make_Hk_matrix
   !
end subroutine RT_average_operator<|MERGE_RESOLUTION|>--- conflicted
+++ resolved
@@ -34,7 +34,7 @@
  use wrapper,        ONLY:Vstar_dot_V
 #endif
  use parallel_m,     ONLY:PP_redux_wait,PAR_IND_Xk_ibz,PAR_Xk_ibz_index,&
-&                         PAR_COM_Xk_ibz_INDEX,PAR_COM_Plasma_INDEX,PAR_IND_B_mat
+&                         PAR_COM_Xk_ibz_INDEX,PAR_COM_QPp_INDEX,PAR_IND_B_mat
  use real_time,      ONLY:B_mat_index
 #if defined _TIMING
  use timing_m,       ONLY:timing
@@ -109,16 +109,12 @@
  if (present(O_QP).or.present(O_REAL).or.k%nibz/=nK_mem) then
    !
    call PP_redux_wait(VALUE,COMM=PAR_COM_Xk_ibz_INDEX%COMM)
-<<<<<<< HEAD
-   VALUE=VALUE/PAR_COM_Plasma_INDEX%n_CPU
-=======
    !
    ! When the PAR_COM_Xk_ibz_INDEX%COMM is not defined then the job can be
    ! overdone. This occurs for a 1.M.P.N CPU structure
    !
    if (PAR_COM_Xk_ibz_INDEX%n_CPU==1) VALUE=VALUE/PAR_COM_QPp_INDEX%n_CPU
    !
->>>>>>> 7e6c9dd3
  endif
  !
 1 continue
