--- conflicted
+++ resolved
@@ -25,11 +25,7 @@
  !
  use pars,           ONLY:SP
  use units,          ONLY:HA2EV,HA2KEL
-<<<<<<< HEAD
- use drivers,        ONLY:l_sc_ip,l_sc_hartree,l_sc_hf,l_sc_contains_lda,l_sc_cohsex,&
-=======
  use drivers,        ONLY:l_sc_ip,l_sc_hartree,l_sc_hf,l_sc_is_libDFT,l_sc_cohsex,&
->>>>>>> b922fcbd
 &                         l_elel_scatt,l_elph_scatt
  use R_lattice,      ONLY:bz_samp
  use SC,             ONLY:V_hartree_sc,Ho,SC_bands,RT_nk,RT_Nk_ibz,RT_ibz_coo
@@ -107,7 +103,9 @@
  !
  if (l_sc_hartree .or. l_sc_ip) then
    !
-   ! XC0_and_HARTREE0 contains V_H and V_xc
+   ! XC0_and_HARTREE0 contains the Hartree part only in case
+   ! XC is not frozen. Here we are in the case XC is frozen,
+   ! so it contais both V_H and V_xc
    !
    call RT_average_operator(VALUE=Exc,O_MATRIX=XC0_and_HARTREE0,G=dG_lesser,en=en,k=k,nK_mem=k%nibz)
    !
@@ -115,22 +113,12 @@
    ! stored in E_h, so I remove from here the term rho_0*delta_rho
    if(l_sc_hartree) Exc=Exc-VALUE_tmp(1)
    !
-<<<<<<< HEAD
- else if(l_sc_contains_lda) then 
-   !        
-   ! Exc Energy from E_xc[rho_n] energy density
-   !
-   call IO_and_Messaging_switch("-report -log -io_in -io_out")
-   call XC_potential_driver(en,k,WF_KIND,WF_xc_functional,0)
-   call IO_and_Messaging_switch("+report +log +io_in +io_out",CONDITION=master_cpu)
-=======
  else if(l_sc_is_libDFT) then 
    !        
    ! Exc Energy from E_xc[rho_n] energy density
    !
    call XC_potential_driver(en,k,WF_KIND,WF_xc_functional,0,&
 &                           MUTE="+report +log +io_in +io_out",unMUTE=master_cpu)
->>>>>>> b922fcbd
    !
    ! This is wrong if the dependence of the potential on the density
    ! is not linear as pointed out by Andrea. To be fixed
@@ -155,16 +143,12 @@
  ! Electrons and holes temperatures
  !
  if (l_elel_scatt.or.l_elph_scatt) then
-<<<<<<< HEAD
-   call RT_occupations_FIT(en,k,RT_Tfit_occupations,RT_Efit_occupations,RT_E_occupations)
-=======
    !
    call RT_occupations_FIT(en,k,RT_Tfit_occupations,RT_Efit_occupations,RT_E_occupations)
    !
    if (RT_Tfit_occupations(1)>50000/HA2KEL.or.RT_Tfit_occupations(1)<0.) RT_Tfit_occupations(1)=0.
    if (RT_Tfit_occupations(2)>50000/HA2KEL.or.RT_Tfit_occupations(2)<0.) RT_Tfit_occupations(2)=0.
    !
->>>>>>> b922fcbd
  endif
  !
  ! Number of Holes in the valence band and
