!
! Copyright (C) 2000-2013 A. Marini, C. Attaccalite and the YAMBO team 
!              http://www.yambo-code.org
! 
! This file is distributed under the terms of the GNU 
! General Public License. You can redistribute it and/or 
! modify it under the terms of the GNU General Public 
! License as published by the Free Software Foundation; 
! either version 2, or (at your option) any later version.
!
! This program is distributed in the hope that it will 
! be useful, but WITHOUT ANY WARRANTY; without even the 
! implied warranty of MERCHANTABILITY or FITNESS FOR A 
! PARTICULAR PURPOSE.  See the GNU General Public License 
! for more details.
!
! You should have received a copy of the GNU General Public 
! License along with this program; if not, write to the Free 
! Software Foundation, Inc., 59 Temple Place - Suite 330,Boston, 
! MA 02111-1307, USA or visit http://www.gnu.org/copyleft/gpl.txt.
!
subroutine RT_Observables(en,k,G_lesser,on_the_fly_operators)
 !
 use pars,           ONLY:SP,cI,zero_dfl
 use units,          ONLY:HA2EV
 use drivers,        ONLY:l_sc_hf,l_sc_contains_lda,l_sc_cohsex,l_carrier_dynamics
 use R_lattice,      ONLY:bz_samp
 use SC,             ONLY:V_hartree_sc,Ho,SC_bands,it_now
 use X_m,            ONLY:P_square
<<<<<<< HEAD
 use real_time,      ONLY:XC0_and_HARTREE0,RT_average_operator,XCfrozen,l_NE_with_fields, &
=======
 use real_time,      ONLY:XC0_and_HARTREE0,RT_average_operator,XCfrozen,&
>>>>>>> c842d49f
&                         l_NE_simulate_IP,Fluence
 use electrons,      ONLY:levels
 use QP_m,           ONLY:QP_Vnl_xc,QP_Sc,QP_nk
 use xc_functionals, ONLY:E_xc
 use global_XC,      ONLY:WF_kind,WF_xc_functional
 use IO_m,           ONLY:IO_and_Messaging_switch
 use parallel_m,     ONLY:PAR_Xk_nibz
 !
 implicit none 
 !
 type(levels),  intent(in) :: en
 type(bz_samp), intent(in) :: k
 complex(SP),   intent(in) :: G_lesser(SC_bands(1):SC_bands(2),SC_bands(1):SC_bands(2),QP_nk)
 complex(SP),   intent(out):: on_the_fly_operators(8)
 !
 ! WorkSpace
 !
 real(SP)    :: dG_sign
 !
 ! Shadows
 !
 integer     :: ib,ik
 complex(SP) :: E_kin,E_ion,E_h,Trace_Gf,Exc,Ex,E_mg,delta_G
 !      
 E_kin    =(0._SP,0._SP)
 E_ion    =(0._SP,0._SP)
 E_h      =(0._SP,0._SP)
 Trace_Gf =(0._SP,0._SP)
 Exc      =(0._SP,0._SP)
 Ex       =(0._SP,0._SP)
 E_mg     =(0._SP,0._SP)
 delta_G  =(0._SP,0._SP)
 !
 ! Non-interaction kinetc energy
 !
 ! E_Kin = - i Tr { P^2 G^<}/2  
 !
 call RT_average_operator(VALUE=E_kin,O_MATRIX=P_square,G=G_lesser(:,:,:),en=en,k=k,TRANS=.TRUE.,nK_mem=PAR_Xk_nibz)
 !
 E_kin=E_kin/2.
 !  
 ! E_ion = - i Tr {Ho G^<} - Ekin
 !
 call RT_average_operator(VALUE=E_ion,O_MATRIX=Ho,G=G_lesser(:,:,:),en=en,k=k,nK_mem=QP_nk)
 !
 E_ion = E_ion - E_kin
 !
 if(.not.l_NE_simulate_IP) then
   !
   ! Hartree potential Energy
   !
   call RT_average_operator(VALUE=E_h,O_REAL=V_hartree_sc,G=G_lesser(:,:,:),en=en,k=k,nK_mem=QP_nk)
   !
   E_h=E_h/2.
   !
 endif
 !
 if(l_sc_hf.or.(l_sc_cohsex.and..not.l_carrier_dynamics).and..not.l_NE_simulate_IP) then
   !
   call RT_average_operator(VALUE=Ex,O_QP=QP_Vnl_xc,G=G_lesser(:,:,:),en=en,k=k,nK_mem=QP_nk)
   !
 endif
 !
 if (XCfrozen) then
   !
   ! Notice that XC0_and_HARTREE0 contains the Hartree part only in case
   ! of indipendent particles
   !
   call RT_average_operator(VALUE=Exc,O_MATRIX=XC0_and_HARTREE0,G=G_lesser(:,:,:),en=en,k=k,nK_mem=QP_nk)
   !
 else
   !
   if(l_sc_contains_lda) then 
     !        
     ! E_xc Energy 
     !
     call IO_and_Messaging_switch("-report -log -io_in -io_out")
     call XC_potential_driver(en,k,WF_KIND,WF_xc_functional,0)
     call IO_and_Messaging_switch("+report +log +io_in +io_out")
     !
     call RT_average_operator(VALUE=Exc,O_REAL=E_xc,G=G_lesser(:,:,:),en=en,k=k,nK_mem=QP_nk)
     !
   else if(l_sc_cohsex.and..not.l_carrier_dynamics) then
     !      
     call RT_average_operator(VALUE=Exc,O_QP=QP_Sc,G=G_lesser(:,:,:),en=en,k=k,nK_mem=QP_nk)
     !
   endif
   !
 endif
 !
 ! Total number of electrons
 !
 call RT_average_operator(VALUE=Trace_Gf,G=G_lesser(:,:,:),en=en,k=k,nK_mem=QP_nk)
 !
 ! Andrea [21/12/2011]
 ! 
 ! In a semiconductor/isolant delta_G is defined as:
 !
 !  delta_G=\sum_{n=(c,v),k} (-i G_lesser(v,v,k) + i G_lesser(c,c,k)) w_k=
 !          \sum_{n=(c,v),k} (f_vk-f_ck) w_k
 !
 ! where conduction and valence are defined with reference to the unperturbed
 ! system.
 !
 ! This definition is easily extended to metals 
 !
 do ik=1,en%nk
   do ib=1,SC_bands(2)
     !
     dG_sign=1.
     if (en%f(ib,ik,1)<zero_dfl) dG_sign=-1.
     !
     if (ib<SC_bands(1)) then
       delta_G=delta_G+dG_sign*en%f(ib,ik,1)*k%weights(ik)
     else
       delta_G=delta_G-dG_sign*cI*G_lesser(ib,ib,ik)*k%weights(ik)
     endif
     !
   enddo
 enddo
 !
 ! Transfer the shadow variables
 !
 on_the_fly_operators(1:5)=(/E_kin,E_ion,E_h,Ex,Exc/)*HA2EV
 on_the_fly_operators(6:8)=(/cmplx(Fluence(it_now),0._SP,SP),Trace_Gf,delta_G/)
 !
end subroutine RT_Observables
<|MERGE_RESOLUTION|>--- conflicted
+++ resolved
@@ -27,12 +27,8 @@
  use R_lattice,      ONLY:bz_samp
  use SC,             ONLY:V_hartree_sc,Ho,SC_bands,it_now
  use X_m,            ONLY:P_square
-<<<<<<< HEAD
  use real_time,      ONLY:XC0_and_HARTREE0,RT_average_operator,XCfrozen,l_NE_with_fields, &
-=======
- use real_time,      ONLY:XC0_and_HARTREE0,RT_average_operator,XCfrozen,&
->>>>>>> c842d49f
-&                         l_NE_simulate_IP,Fluence
+&                         l_NE_simulate_IP 
  use electrons,      ONLY:levels
  use QP_m,           ONLY:QP_Vnl_xc,QP_Sc,QP_nk
  use xc_functionals, ONLY:E_xc
@@ -55,6 +51,7 @@
  !
  integer     :: ib,ik
  complex(SP) :: E_kin,E_ion,E_h,Trace_Gf,Exc,Ex,E_mg,delta_G
+ real(SP)    :: Fluence
  !      
  E_kin    =(0._SP,0._SP)
  E_ion    =(0._SP,0._SP)
@@ -64,6 +61,7 @@
  Ex       =(0._SP,0._SP)
  E_mg     =(0._SP,0._SP)
  delta_G  =(0._SP,0._SP)
+ Fluence  =0._SP
  !
  ! Non-interaction kinetc energy
  !
@@ -122,6 +120,14 @@
    !
  endif
  !
+ ! Energy of the Electro-Magnetic Field
+ !
+ if(l_NE_with_fields) then
+   !                    
+   call RT_Fluence(Fluence,it_now)
+   !
+ endif
+ !
  ! Total number of electrons
  !
  call RT_average_operator(VALUE=Trace_Gf,G=G_lesser(:,:,:),en=en,k=k,nK_mem=QP_nk)
@@ -156,6 +162,6 @@
  ! Transfer the shadow variables
  !
  on_the_fly_operators(1:5)=(/E_kin,E_ion,E_h,Ex,Exc/)*HA2EV
- on_the_fly_operators(6:8)=(/cmplx(Fluence(it_now),0._SP,SP),Trace_Gf,delta_G/)
+ on_the_fly_operators(6:8)=(/cmplx(Fluence,0._SP,SP),Trace_Gf,delta_G/)
  !
 end subroutine RT_Observables
