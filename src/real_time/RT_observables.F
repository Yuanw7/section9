!
! Copyright (C) 2000-2013 A. Marini, C. Attaccalite and the YAMBO team 
!              http://www.yambo-code.org
! 
! This file is distributed under the terms of the GNU 
! General Public License. You can redistribute it and/or 
! modify it under the terms of the GNU General Public 
! License as published by the Free Software Foundation; 
! either version 2, or (at your option) any later version.
!
! This program is distributed in the hope that it will 
! be useful, but WITHOUT ANY WARRANTY; without even the 
! implied warranty of MERCHANTABILITY or FITNESS FOR A 
! PARTICULAR PURPOSE.  See the GNU General Public License 
! for more details.
!
! You should have received a copy of the GNU General Public 
! License along with this program; if not, write to the Free 
! Software Foundation, Inc., 59 Temple Place - Suite 330,Boston, 
! MA 02111-1307, USA or visit http://www.gnu.org/copyleft/gpl.txt.
!
subroutine RT_Observables(en,k,G_lesser,on_the_fly_operators)
 !
 use pars,           ONLY:SP,cI
 use units,          ONLY:HA2EV,HA2KEL
 use drivers,        ONLY:l_sc_hf,l_sc_contains_lda,l_sc_cohsex
 use R_lattice,      ONLY:bz_samp
 use SC,             ONLY:V_hartree_sc,Ho,SC_bands,RT_nk,RT_Nk_ibz,RT_ibz_coo
 use X_m,            ONLY:P_square
 use real_time,      ONLY:XC0_and_HARTREE0,RT_average_operator,XCfrozen, &
&                         l_NE_simulate_IP,RIM_ibz_coo,l_RT_uses_E_RIM,RT_do_IO,&
&                         RT_IO_output_steps,NE_i_time
 use electrons,      ONLY:levels,spin_occ
 use QP_m,           ONLY:QP_Vnl_xc
 use xc_functionals, ONLY:E_xc,XC_potential_driver
 use global_XC,      ONLY:WF_kind,WF_xc_functional
 use IO_m,           ONLY:IO_and_Messaging_switch
 use parallel_m,     ONLY:PAR_Xk_nibz,master_cpu
#if defined _TIMING
 use timing_m,       ONLY:timing
#endif
 !
 implicit none 
 !
 type(levels),  intent(in) :: en
 type(bz_samp), intent(in) :: k
 complex(SP),   intent(in) :: G_lesser(SC_bands(1):SC_bands(2),SC_bands(1):SC_bands(2),RT_nk)
 complex(SP),   intent(out):: on_the_fly_operators(9)
 !
 ! WorkSpace
 !
 integer     :: ib,ik,ik_rim,iE_rim
 real(SP)    :: Energy,T_fit(2),Ef_fit(2),Occupations(SC_bands(1):SC_bands(2),RT_nk)
 complex(SP) :: E_kin,E_ion,E_h,Trace_Gf,Exc,E_mg,N_holes,N_elecs
 !
 if ( .not.RT_do_IO('OUT') ) return      
 !
#if defined _TIMING
 call timing('RT observables',OPR='start')
#endif
 !
 E_kin    =(0._SP,0._SP)
 E_ion    =(0._SP,0._SP)
 E_h      =(0._SP,0._SP)
 Trace_Gf =(0._SP,0._SP)
 Exc      =(0._SP,0._SP)
 E_mg     =(0._SP,0._SP)
 N_holes  =(0._SP,0._SP)
 N_elecs  =(0._SP,0._SP)
 Ef_fit   = 0._SP
 T_fit    = 0._SP
 if(NE_i_time-1>=RT_IO_output_steps) T_fit=real(on_the_fly_operators(8:9))/HA2KEL
 !
 ! Non-interaction kinetc energy
 !
 ! E_Kin = - i Tr { P^2 G^<}/2  
 !
 call RT_average_operator(VALUE=E_kin,O_MATRIX=P_square,G=G_lesser(:,:,:),en=en,k=k,TRANS=.TRUE.,nK_mem=PAR_Xk_nibz)
 !
 E_kin=E_kin/2.
 !  
 ! E_ion = - i Tr {Ho G^<} - Ekin
 !
 call RT_average_operator(VALUE=E_ion,O_MATRIX=Ho,G=G_lesser(:,:,:),en=en,k=k,nK_mem=k%nibz)
 !
 E_ion = E_ion - E_kin
 !
 if (.not.l_NE_simulate_IP) then
   !
   ! Hartree potential Energy
   !
   call RT_average_operator(VALUE=E_h,O_REAL=V_hartree_sc,G=G_lesser(:,:,:),en=en,k=k,nK_mem=k%nibz)
   !
   E_h=E_h/2.
   !
 endif
 !
 if (XCfrozen) then
   !
   ! Notice that XC0_and_HARTREE0 contains the Hartree part only in case
   ! of indipendent particles
   !
   call RT_average_operator(VALUE=Exc,O_MATRIX=XC0_and_HARTREE0,G=G_lesser(:,:,:),en=en,k=k,nK_mem=k%nibz)
   !
 else
   !
   if(l_sc_contains_lda) then 
     !        
     ! E_xc Energy 
     !
     call IO_and_Messaging_switch("-report -log -io_in -io_out")
     call XC_potential_driver(en,k,WF_KIND,WF_xc_functional,0)
     call IO_and_Messaging_switch("+report +log +io_in +io_out",CONDITION=master_cpu)
     !
     call RT_average_operator(VALUE=Exc,O_REAL=E_xc,G=G_lesser(:,:,:),en=en,k=k,nK_mem=k%nibz)
     !
   else if (l_sc_hf.or.l_sc_cohsex) then
     !
     call RT_average_operator(VALUE=Exc,O_QP=QP_Vnl_xc,G=G_lesser(:,:,:),en=en,k=k,nK_mem=k%nibz)
     !
   endif
   !
 endif
 !
 ! Total number of electrons
 !
 call RT_average_operator(VALUE=Trace_Gf,G=G_lesser(:,:,:),en=en,k=k,nK_mem=k%nibz)
 !
 ! Electrons and holes temperatures
 !
 forall(ib=SC_bands(1):SC_bands(2)) Occupations(ib,:)=aimag(G_lesser(ib,ib,:))
<<<<<<< HEAD
 call RT_occupations_fit(en,k,T_fit,Ef_fit,Occupations)
=======
 call RT_occupations_FIT_and_lock(en,k,T_fit,Ef_fit,Occupations)
>>>>>>> 0c8bd5c5
 !
 ! Number of Holes in the valence band and
 ! Number of Electrons in the conduction band
 ! Should be extended for metals...
 !
 do ik=1,en%nk
   do ib=SC_bands(1),SC_bands(2)
     do ik_rim=RT_ibz_coo(ik,1),RT_ibz_coo(ik,2)
       if(l_RT_uses_E_RIM) then
         iE_rim=ik_rim-RT_ibz_coo(ik,1)+RIM_ibz_coo(ik,1)
         Energy=en%E_RIM(ib,iE_rim,1)
       else
         Energy=en%E(ib,ik,1)
       endif
       if(Energy<=en%Efermi(1) ) N_holes=N_holes+&
         &  (spin_occ-aimag(G_lesser(ib,ib,ik_rim)))*k%weights(ik)/real(RT_Nk_ibz(ik))
       if(Energy> en%Efermi(1) ) N_elecs=N_elecs+&
         &            aimag(G_lesser(ib,ib,ik_rim)) *k%weights(ik)/real(RT_Nk_ibz(ik))
     enddo
   enddo
 enddo
 !
 ! Transfer the shadow variables
 !
 on_the_fly_operators(1:4)=(/E_kin,E_ion,E_h,Exc/)*HA2EV
 on_the_fly_operators(5)=(E_kin+E_ion+E_h+Exc)*HA2EV
 on_the_fly_operators(6:7)=(/Trace_Gf,Trace_Gf-N_holes-N_elecs/)
 on_the_fly_operators(8:9)=cmplx(T_fit(:),0._SP)*HA2KEL
 !
#if defined _TIMING
 call timing('RT observables',OPR='stop')
#endif
 !
end subroutine RT_Observables<|MERGE_RESOLUTION|>--- conflicted
+++ resolved
@@ -129,11 +129,7 @@
  ! Electrons and holes temperatures
  !
  forall(ib=SC_bands(1):SC_bands(2)) Occupations(ib,:)=aimag(G_lesser(ib,ib,:))
-<<<<<<< HEAD
- call RT_occupations_fit(en,k,T_fit,Ef_fit,Occupations)
-=======
  call RT_occupations_FIT_and_lock(en,k,T_fit,Ef_fit,Occupations)
->>>>>>> 0c8bd5c5
  !
  ! Number of Holes in the valence band and
  ! Number of Electrons in the conduction band
