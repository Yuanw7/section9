!
! Copyright (C) 2000-2013 A. Marini, C. Attaccalite and the YAMBO team 
!              http://www.yambo-code.org
! 
! This file is distributed under the terms of the GNU 
! General Public License. You can redistribute it and/or 
! modify it under the terms of the GNU General Public 
! License as published by the Free Software Foundation; 
! either version 2, or (at your option) any later version.
!
! This program is distributed in the hope that it will 
! be useful, but WITHOUT ANY WARRANTY; without even the 
! implied warranty of MERCHANTABILITY or FITNESS FOR A 
! PARTICULAR PURPOSE.  See the GNU General Public License 
! for more details.
!
! You should have received a copy of the GNU General Public 
! License along with this program; if not, write to the Free 
! Software Foundation, Inc., 59 Temple Place - Suite 330,Boston, 
! MA 02111-1307, USA or visit http://www.gnu.org/copyleft/gpl.txt.
!
subroutine RT_start_and_restart(E,k,q,X)
 !
 ! This subroutine initialize some variables and restart from SC
 ! or from a previous RT calculation:
 !
 ! [1] Initialize the Gf and potentials
 ! [2] Build Ho
 ! [3] Check for SC and RESTART DBs
 !  |
 !  .> Use SC as a starting point
 !  |
 !  .> RESTART from a previous run
 ! [4] Initialize the bare Hartree and XC
 ! [5] Initialize the fields
 ! [6] (Eventually) load the retarded Green Functions 
 !
 use pars,           ONLY:SP,cI,cZERO,rZERO
 use units,          ONLY:HA2EV
 use drivers,        ONLY:l_sc_contains_lda,l_elph_scatt,l_elel_scatt
 use com,            ONLY:msg
 use QP_m,           ONLY:QP_nk,QP_ctl_Wc_E_ref,QP_ctl_Wv_E_ref,QP_ctl_Wc,QP_ctl_Wv
 use electrons,      ONLY:levels,n_sp_pol
 use R_lattice,      ONLY:bz_samp
 use real_time,      ONLY:ID,NE_steps,RT_ind_J,l_NE_dynamics,&
&                         G_lesser_reference,Thermal_steps,l_NE_simulate_IP,rho_reference,  &
&                         l_RT_needs_XC0,it_start,l_NE_with_fields,XC0_and_HARTREE0,&
&                         RT_P,RT_step,full_rho,l_RT_CCA_Kernel,&
&                         l_NE_simulate_Irredux,l_NE_simulate_TDDFT,NE_i_time,&
&                         Gr_kind,Gr_description,l_RT_uses_E_RIM,N_Gr_descs,RT_IO_G_steps
 use fields,         ONLY:A_vecpot,A_vecpot_previous
 use SC,             ONLY:SC_bands,it_now,H_nl_sc,&
&                         V_hartree_sc,RT_nk,G_lesser,RT_ibz_coo,&
&                         E_bare,V_xc_sc,rho_n,Ho,SC_xc_functional,RT_occupations,SC_nbands
 use IO_m,           ONLY:OP_RD,OP_RD_CL,RD_CL_IF_END,io_control,REP,VERIFY,NONE,IO_and_Messaging_switch
 use X_m,            ONLY:X_t
 use global_XC,      ONLY:WF_kind,WF_xc_functional
 use wave_func,      ONLY:WF
 use xc_functionals, ONLY:V_xc,XC_potential_driver
 use parallel_m,     ONLY:PP_redux_wait,master_cpu
 use stderr,         ONLY:real2ch
 implicit none
 !
 type(levels)      :: E
 type(bz_samp)     :: k,q
 type(X_t)         :: X
 !
 ! Work Space
 !
 integer :: ik,COM_,ib,io_E,io_V,io_WF,io_G,io_J_and_P,io_THETA,&
&           io_OCCUPATIONS,ID_OCCUPATIONS,it,nt
 integer, external :: io_SC_components,io_RT_components,RT_SET_lifetimes_evaluation_plan
 logical :: RESTART
 !
 ! Initialize the Gf and potentials
 !==================================
 !
 ! G_lesser(T=0,T=0)=Go and G_lesser_old(T=0,T=0)=Go
 !
 G_lesser          =cZERO
 G_lesser_reference=cZERO
 rho_reference     =rZERO
 if(allocated(full_rho)) full_rho=cZERO
 V_xc_sc           =rZERO
 V_hartree_sc      =rZERO
 H_nl_sc           =cZERO
 !
 ! Set to zero current and fields
 !
 RT_P              =cZERO
 RT_ind_J          =cZERO
 ! 
 do ib=SC_bands(1),SC_bands(2)
   do ik=1,RT_nk
     if (l_RT_uses_E_RIM) then
       G_lesser(ib,ib,ik,1) =cI*E%f_RIM(ib,ik,1)
       RT_occupations(ib,ik)=E%f_RIM(ib,ik,1)
     else
       G_lesser(ib,ib,ik,1) =cI*E%f(ib,ik,1)
       RT_occupations(ib,ik)=E%f(ib,ik,1)
     endif
   enddo
 enddo
 !
<<<<<<< HEAD
=======
 ! Possibility to pump by hand one or more electrons up
 !======================================================
 !if (.not. RESTART) call RT_manual_excitation(E,k)
 !
>>>>>>> 0c8bd5c5
 ! Build Ho and save initial energies 
 !====================================
 !
 if(associated(E%Eo)) then
   E_bare=E%Eo(:SC_bands(2),:,:)
 else
   E_bare=E%E(:SC_bands(2),:,:)
 endif
 !
 call SC_bare_Hamiltonian(E,k,k)
 !
 ! Perform a first I/O to check which DBs are present. 
 !=====================================================
 !
 call io_control(ACTION=OP_RD_CL,COM=NONE,SEC=(/1/),MODE=VERIFY,ID=ID(1)) ! Energies
 io_E=io_SC_components('E' ,E,ID(1))
 call io_control(ACTION=OP_RD_CL,COM=NONE,SEC=(/1/),MODE=VERIFY,ID=ID(2)) ! WFs
 io_WF=io_SC_components('WF',E,ID(2))
 call io_control(ACTION=OP_RD_CL,COM=REP ,SEC=(/1/),MODE=VERIFY,ID=ID(3)) ! Local potential
 io_V=io_SC_components('V' ,E,ID(3))
 !
 COM_=REP
 call io_control(ACTION=OP_RD_CL,COM=COM_,SEC=(/1/),MODE=VERIFY,ID=ID(4)) ! Current response
 io_J_and_P=io_RT_components('J_and_P',ID(4))
 if (io_J_and_P==0) COM_=NONE
 call io_control(ACTION=OP_RD_CL,COM=COM_,SEC=(/1/),MODE=VERIFY,ID=ID(5)) ! G_lesser
 io_G=io_RT_components('G',ID(5))
 !
 ! ELPH Theta matrix
 !
 call io_control(ACTION=OP_RD_CL,COM=COM_,SEC=(/1/),MODE=VERIFY,ID=ID(7)) ! G_lesser
 io_THETA=io_RT_components('THETA',ID(7))
 !
 ! To restart from RT only the G_lesser is necessary
 !
 RESTART                = io_G ==0
 if (l_elph_scatt.and..not.l_RT_CCA_Kernel) RESTART = io_G==0.and.io_THETA==0
 !
<<<<<<< HEAD
 ! Possibility to pump by hand one or more electrons up
 !======================================================
 if (.not. RESTART) call RT_manual_excitation(E,k)
 !
 SC_DB_present =  all((/io_E==0,io_WF==0,io_V==0,.not.l_RT_uses_E_RIM/))
 !
! if(SC_DB_present) then
!   !
!   ! BEGIN RESTART FROM SC
!   !=======================
!   !
!   call msg('snr','[RT] Restart from a Self-Consistent Calculation ')
!   call msg('nr' ,'[RT] Found   accuracy on density      :',rho_convergence)
!   call msg('rn' ,'[RT]                  on energies [ev]:',E_convergence*HA2EV)
!   !
!   if ( E_convergence>0.01.and.rho_convergence>1e-4) &
!&    call warning(" Restart from a non-converged Self-Consistent calculation! ")
!   !
!   if(.not.COHSEX_use_empties) &
!&    call error(" Set UseEbands=.true. in self-consistent GW to be full compatible with RT!! ")
!   !
!   if(l_NE_simulate_BSE) call error(" Real-time BSE not compatible with SC restart yet! ")
!   !
!   !  I only need SC_R than I can reconstruct G_lesser(:,:,:)
!   !  rotating the non-integrating G_lesser
!   !
!   call io_control(ACTION=OP_RD,COM=NONE,SEC=(/1/),MODE=VERIFY,ID=ID(2))
!   io_WF=io_SC_components('WF',E,ID(2))
!   !
!   do ik=1,QP_nk
!     call io_control(ACTION=RD_CL_IF_END,SEC=(/ik+1/),ID=ID(2))
!     io_WF=io_SC_components('WF',E,ID(2))
!   enddo
!   !
!   ! Now I build the G_lesser rotating the non interaction one
!   ! G_lesser(i1,i1,ik)=(0.,1)*en%f(i1,ik)
!   !
!   do ik=1,QP_nk
!     call H_rotate(SC_R(SC_bands(1):SC_bands(2),SC_bands(1):SC_bands(2),ik,1),G_lesser(:,:,ik,1),SC_nbands,-1)
!   enddo
!   !
!   if (Hfrozen) call el_density_matrix(G_lesser(:,:,:,1),E,k,rho_n,1)
!   if (Hfrozen) call V_Hartree(rho_n,V_hartree_sc)
!   !
!   V_xc_sc=(0._SP)
!   !
!   if(l_RT_needs_XC0) then
!     !
!     XC0_and_HARTREE0=(0._SP,0._SP)
!     !
!     if (local_V) then 
!       call io_control(ACTION=OP_RD_CL,COM=NONE,SEC=(/1/),ID=ID(3))  ! Local potential
!       io_V=io_SC_components('V' ,E,ID(3))
!     else
!       call io_control(ACTION=OP_RD,COM=NONE,SEC=(/1/),ID=ID(3))  ! Non Local potential
!       io_V=io_SC_components('V' ,E,ID(3))
!     endif
!     !
!     do ik=1,QP_nk
!       !
!       if (.not.PAR_IND_WF_k%element_1D(ik)) cycle
!       !
!       if (local_V.and..not.l_NE_simulate_Irredux) then
!         call V_real_space_to_H(ik,V_xc,XC0_and_HARTREE0(1:SC_bands(2),1:SC_bands(2),ik,1:n_sp_pol),WF)
!       else if (.not.l_NE_simulate_Irredux) then
!         call io_control(ACTION=RD_CL_IF_END,SEC=(/ik+1/),ID=ID(3))
!         io_V=io_SC_components('V',E,ID(3))
!         XC0_and_HARTREE0(SC_bands(1):SC_bands(2),SC_bands(1):SC_bands(2),ik,1:n_sp_pol)=  &
!&                         H_nl_sc(SC_bands(1):SC_bands(2),SC_bands(1):SC_bands(2),1:n_sp_pol)
!       endif
!       !
!       ! If IP or Irreduxible the hartree term is fixed and stored in XC0_and_HARTREE0
!       ! if I simulate BSE I have to remove the self-energy sigma(G_0)
!       !
!       if(l_NE_simulate_IP.or.l_NE_simulate_Irredux.or.l_NE_simulate_BSE) &
!&         call V_real_space_to_H(ik,V_hartree_sc,XC0_and_HARTREE0(SC_bands(1):SC_bands(2),SC_bands(1):SC_bands(2), &
!&                                ik,1:n_sp_pol),WF) 
!     enddo
!     !
!   endif
!   !
!   call PP_redux_wait(XC0_and_HARTREE0)
!   !
!   ! Now I update <i|r|j> dipoles using G_lesser_reference as
!   ! Green function to construct the Hamiltonian
!   !
!   call RT_update(G_lesser(:,:,:,1),SC_R,-1,E,k,X,up_DIP=.true.)
!   call RT_update(G_lesser_reference,SC_R,-1,E,k,X,up_Gref=.true.)
!   !
!   V_xc_sc=(0._SP)
!   !
!   if (l_NE_simulate_IP.or.l_NE_simulate_Irredux) V_hartree_sc=(0._SP) 
!   !
!   ! END RESTART FROM SC
!   !=====================
!   !
! else if (Thermal_steps==0) then
!   !
!   ! During Thermalization G_lesser_reference must be zero
!   !
   G_lesser_reference=G_lesser(:,:,:,1)
!   !
! endif
 !
 if (.not.SC_DB_present.and.l_RT_needs_XC0) then
=======
 ! Reference lesser GF
 !====================
 G_lesser_reference=G_lesser(:,:,:,1)
 !
 if (l_RT_needs_XC0) then
>>>>>>> 0c8bd5c5
   !
   ! Build Hartree and XCo 
   !=======================
   !
   ! Note that 
   !  1. l_RT_needs_XC0 is .TRUE. only when we are starting a NE loop
   !  2. V_hartree and rho_full have been already calculated in SC_bare_Hamiltonian
   !
   ! The time evolution is done updating only the contribution
   ! coming from the bands above SC_bands(1) in the density.
   ! Therefore we calculate:
   !
   ! (1) a density containing ALL levels (full_rho)
   ! (2) a density containing only levels above SC_bands(1) (rho_reference)
   !
   ! in RT_Collision 
   !   V_h/xc[n]=V_h/xc[full_rho]+V_h/xc[rho-rho_reference]
   !
   ! When SC_bands(1)=1 full_rho=rho_reference
   !
   ! The first term is stored here in XC0_and_HARTREE0
   !
   XC0_and_HARTREE0=(0._SP,0._SP)
   !
   ! Rho_reference. Note that altough rh_n has been already calculated 
   ! in sc_bare_Hamiltonian I need to recalculate it here when SC_bands(1)>1
   ! as it is also used in XC_potential_driver
   ! 
   call el_density_matrix(G_lesser(:,:,RT_ibz_coo(:,1),1),E,k,rho_n,SC_bands(1))
   rho_reference=rho_n
   !
   if (allocated(full_rho)) then
     call el_density_matrix(G_lesser(:,:,RT_ibz_coo(:,1),1),E,k,rho_n,1)
     full_rho=rho_n
   endif
   !
   ! Calculate V_xc
   !
   if(l_sc_contains_lda.and.SC_xc_functional/=0) then
     call IO_and_Messaging_switch("-report -log")
     call XC_potential_driver(E,k,WF_KIND,WF_xc_functional,1)
     call IO_and_Messaging_switch("+report",CONDITION=master_cpu)
     call IO_and_Messaging_switch("+log")
   endif
   !
   ! In all cases where Vxc is frozen and we are not doing BSE
   !
   !   XC0_and_HARTREE0  contains <mk | Vxc(rho_full) + Vhartree(rho_full) | nk>
   !
   ! in all other cases (IRREDUX and TDDFT)
   !
   !   XC0_and_HARTREE0  contains <mk | Vhartree(rho_full) | nk>
   !
   ! ****NOTE**** This procedure is restricted to the use of the same Vxc (the one
   ! corresponding to the GS) in the basis and in the time-evolution. To do a TDDFT
   ! using a different Vxc in the GS and in the evolution Vxc should be always stored 
   ! in XC0_and_HARTREE0
   !
   do ik=1,QP_nk
     !
     if (.not.l_NE_simulate_Irredux.and..not.l_NE_simulate_TDDFT) then
       !
       call V_real_space_to_H(ik,V_xc,XC0_and_HARTREE0(1:SC_bands(2),1:SC_bands(2),ik,1:n_sp_pol),WF) 
       !
     endif
     !
     call V_real_space_to_H(ik,V_hartree_sc,XC0_and_HARTREE0(1:SC_bands(2),1:SC_bands(2),ik,1:n_sp_pol),WF) 
     !
   enddo
   !
   call PP_redux_wait(XC0_and_HARTREE0)
   !
   V_xc_sc=(0._SP)
   !
   if (l_NE_simulate_IP.or.l_NE_simulate_Irredux) V_hartree_sc=(0._SP)
   !
 endif
 !
 ! Starting point 
 !
 if (RESTART) then
   !
   ! I use G_lesser(:,:,:) to reconstruct everything
   ! and I read it_now from the databases. 
   !
   call io_control(ACTION=OP_RD,COM=NONE,SEC=(/1/),MODE=VERIFY,ID=ID(5))
   io_G=io_RT_components('G',ID(5))
   !
   call io_control(ACTION=OP_RD,COM=NONE,SEC=(/1/),MODE=VERIFY,ID=ID_OCCUPATIONS)
   io_OCCUPATIONS=io_RT_components('occupations',ID_OCCUPATIONS)
   !
   if (l_elph_scatt.and..not.l_RT_CCA_Kernel) then
     call io_control(ACTION=OP_RD,COM=NONE,SEC=(/1/),MODE=VERIFY,ID=ID(7))
     io_THETA=io_RT_components('THETA',ID(7))
   endif
   !
   ! Note that the databases must be loaded at the correct time:
   !
   NE_i_time=((it_now-1)/RT_IO_G_steps)*RT_IO_G_steps+1
   it_now=NE_i_time
   !
   call io_control(ACTION=OP_RD_CL,COM=NONE,SEC=(/NE_i_time+1/),MODE=VERIFY,ID=ID_OCCUPATIONS)
   io_OCCUPATIONS=io_RT_components('occupations',ID_OCCUPATIONS)
   !
   do ik=1,RT_nk
     !
     call io_control(ACTION=RD_CL_IF_END,COM=NONE,SEC=(/ik+1/),MODE=VERIFY,ID=ID(5))
     io_G=io_RT_components('G',ID(5))
     !
     if (l_elph_scatt.and..not.l_RT_CCA_Kernel) then
       call io_control(ACTION=RD_CL_IF_END,COM=NONE,SEC=(/ik+1/),MODE=VERIFY,ID=ID(7))
       io_THETA=io_RT_components('THETA',ID(7))
     endif
     !
   enddo
   !
   if(.not.l_RT_CCA_Kernel) call RT_ELPH_zeroing()
   !
   if(it_now<NE_steps+Thermal_steps) then
     call msg('snr','[RT] Number of steps done    [o/o]:',real(it_now)/real(NE_steps)*100._SP)
   endif
   !
   ! [Andrea 23/9/2011] The RESTART value for it_start is tricky.
   ! The order in which DBs are written in RT_driver makes in such a way
   ! that the latest step written i it_now-1. This is beacause RT_databases_IO is called BEFORE RT_Collision.
   !
   ! it_start is used here to call RT_Ext_fields that must evalute the vector potential@it_now-1. 
   ! This MUST be consistent with the restart density and G_lesser that are known@it_now-1.
   !
   ! This is way it_start=it_now. In RT_driver the step is done from it_now to it_now+1.
   !
   it_start=it_now
   !
   ! If I'm doing the response to an external field I need rho_reference and G_lesser_reference
   !
   if (it_start>Thermal_steps.and..not.l_NE_simulate_IP) then 
     call el_density_matrix(G_lesser_reference(:,:,RT_ibz_coo(:,1)),E,k,rho_reference,SC_bands(1))
   endif
   !
<<<<<<< HEAD
 endif
 !
 if (l_NE_dynamics) NE_i_time=it_start-Thermal_steps
 !
 if (l_NE_with_fields) then
   call RT_Ext_fields(A_vecpot,(it_start-1)*RT_step)
   A_vecpot_previous =A_vecpot
 endif
 !
=======
   ! Last thing to do is to update the planned time sampling time (if needed)
   !
   nt=RT_SET_lifetimes_evaluation_plan( )
   !
 else
   !
   ! Possibility to pump by hand one or more electrons up
   !======================================================
   ! Andrea (22/1/2014). Davide moved this call after SC_bare_Hamiltonian.
   ! This is correct as in there the density is calculated. BUT the
   ! density is also re-calculated after to be saved in rho_reference. 
   ! Thus the only place where the electrons can be moved up by hand
   ! is here, at the end of everything.
   !
   call RT_manual_excitation(E,k)
   !
 endif
 !
 if (l_NE_dynamics) NE_i_time=it_start-Thermal_steps
 !
 if (l_NE_with_fields) then
   call RT_Ext_fields(A_vecpot,(it_start-1)*RT_step)
   A_vecpot_previous =A_vecpot
 endif
 !
>>>>>>> 0c8bd5c5
 call msg('r','')
 !
 ! Apply QP-corrections 
 !======================
 !
 do ib=SC_bands(1),SC_bands(2)
   Ho(ib,ib,1:QP_nk,1:n_sp_pol)=Ho(ib,ib,1:QP_nk,1:n_sp_pol) &
&                              -E_bare(ib,1:QP_nk,1:n_sp_pol)+E%E(ib,1:QP_nk,1:n_sp_pol)
 enddo
 !
 do ib=1,SC_bands(1)-1
   Ho(ib,ib,1:QP_nk,1:n_sp_pol)=Ho(ib,ib,1:QP_nk,1:n_sp_pol) &
&                              -E_bare(SC_bands(1),1:QP_nk,1:n_sp_pol)+E%E(SC_bands(1),1:QP_nk,1:n_sp_pol)
 enddo
 !
 ! Store the starting Eigenvalues in Eo
 !======================================
 !
 if (.not.associated(E%Eo)) allocate(E%Eo(SC_bands(2),QP_nk,n_sp_pol))
 E%Eo(1:SC_bands(2),1:QP_nk,1:n_sp_pol)=E%E(1:SC_bands(2),1:QP_nk,1:n_sp_pol)
 !
 ! Retarded Green Functions matrix
 ! ===============================
 !
 if (l_elph_scatt.or.l_elel_scatt) then
   !
<<<<<<< HEAD
   ! With    the RIM this cannot be not used, on the fly Gret; 
   ! Without the RIM this implementation could be faster
   !if (l_elph_scatt) call RT_G_retarded_EP_initialize(E,k)
   !if (l_elel_scatt) call RT_G_retarded_EE_initialize(E,k,q)
=======
>>>>>>> 0c8bd5c5
   call k_sym2sym(q,'k')
   call k_sym2sym(k,'k')
   !
   N_Gr_descs=5
   !
   Gr_description(1)=' [Gr] Retarded Green`s function  : '//trim(Gr_kind)
   Gr_description(2)=' [Gr] Damping (c) Energy ref [eV]: '//trim(real2ch(QP_ctl_Wc_E_ref(3,1)*HA2EV))
   Gr_description(3)=' [Gr] Damping (c) [eV,adim,eV^-1]: '//&
&                    trim(real2ch(QP_ctl_Wc(3,1,1)))//' '//&
&                    trim(real2ch(QP_ctl_Wc(3,2,1)))//' '//trim(real2ch(QP_ctl_Wc(3,3,1)))
   Gr_description(4)=' [Gr] Damping (v) Energy ref [eV]: '//trim(real2ch(QP_ctl_Wv_E_ref(3,1)*HA2EV))
   Gr_description(5)=' [Gr] Damping (v) [eV,adim,eV^-1]: '//&
&                    trim(real2ch(QP_ctl_Wv(3,1,1)))//' '//&
&                    trim(real2ch(QP_ctl_Wv(3,2,1)))//' '//trim(real2ch(QP_ctl_Wv(3,3,1)))
   !
 else
   !
   N_Gr_descs=1
   Gr_description(1)=' [Gr] Retarded Green`s function  : none'
   !
 endif
 !
end subroutine RT_start_and_restart<|MERGE_RESOLUTION|>--- conflicted
+++ resolved
@@ -102,13 +102,10 @@
    enddo
  enddo
  !
-<<<<<<< HEAD
-=======
  ! Possibility to pump by hand one or more electrons up
  !======================================================
  !if (.not. RESTART) call RT_manual_excitation(E,k)
  !
->>>>>>> 0c8bd5c5
  ! Build Ho and save initial energies 
  !====================================
  !
@@ -147,119 +144,11 @@
  RESTART                = io_G ==0
  if (l_elph_scatt.and..not.l_RT_CCA_Kernel) RESTART = io_G==0.and.io_THETA==0
  !
-<<<<<<< HEAD
- ! Possibility to pump by hand one or more electrons up
- !======================================================
- if (.not. RESTART) call RT_manual_excitation(E,k)
- !
- SC_DB_present =  all((/io_E==0,io_WF==0,io_V==0,.not.l_RT_uses_E_RIM/))
- !
-! if(SC_DB_present) then
-!   !
-!   ! BEGIN RESTART FROM SC
-!   !=======================
-!   !
-!   call msg('snr','[RT] Restart from a Self-Consistent Calculation ')
-!   call msg('nr' ,'[RT] Found   accuracy on density      :',rho_convergence)
-!   call msg('rn' ,'[RT]                  on energies [ev]:',E_convergence*HA2EV)
-!   !
-!   if ( E_convergence>0.01.and.rho_convergence>1e-4) &
-!&    call warning(" Restart from a non-converged Self-Consistent calculation! ")
-!   !
-!   if(.not.COHSEX_use_empties) &
-!&    call error(" Set UseEbands=.true. in self-consistent GW to be full compatible with RT!! ")
-!   !
-!   if(l_NE_simulate_BSE) call error(" Real-time BSE not compatible with SC restart yet! ")
-!   !
-!   !  I only need SC_R than I can reconstruct G_lesser(:,:,:)
-!   !  rotating the non-integrating G_lesser
-!   !
-!   call io_control(ACTION=OP_RD,COM=NONE,SEC=(/1/),MODE=VERIFY,ID=ID(2))
-!   io_WF=io_SC_components('WF',E,ID(2))
-!   !
-!   do ik=1,QP_nk
-!     call io_control(ACTION=RD_CL_IF_END,SEC=(/ik+1/),ID=ID(2))
-!     io_WF=io_SC_components('WF',E,ID(2))
-!   enddo
-!   !
-!   ! Now I build the G_lesser rotating the non interaction one
-!   ! G_lesser(i1,i1,ik)=(0.,1)*en%f(i1,ik)
-!   !
-!   do ik=1,QP_nk
-!     call H_rotate(SC_R(SC_bands(1):SC_bands(2),SC_bands(1):SC_bands(2),ik,1),G_lesser(:,:,ik,1),SC_nbands,-1)
-!   enddo
-!   !
-!   if (Hfrozen) call el_density_matrix(G_lesser(:,:,:,1),E,k,rho_n,1)
-!   if (Hfrozen) call V_Hartree(rho_n,V_hartree_sc)
-!   !
-!   V_xc_sc=(0._SP)
-!   !
-!   if(l_RT_needs_XC0) then
-!     !
-!     XC0_and_HARTREE0=(0._SP,0._SP)
-!     !
-!     if (local_V) then 
-!       call io_control(ACTION=OP_RD_CL,COM=NONE,SEC=(/1/),ID=ID(3))  ! Local potential
-!       io_V=io_SC_components('V' ,E,ID(3))
-!     else
-!       call io_control(ACTION=OP_RD,COM=NONE,SEC=(/1/),ID=ID(3))  ! Non Local potential
-!       io_V=io_SC_components('V' ,E,ID(3))
-!     endif
-!     !
-!     do ik=1,QP_nk
-!       !
-!       if (.not.PAR_IND_WF_k%element_1D(ik)) cycle
-!       !
-!       if (local_V.and..not.l_NE_simulate_Irredux) then
-!         call V_real_space_to_H(ik,V_xc,XC0_and_HARTREE0(1:SC_bands(2),1:SC_bands(2),ik,1:n_sp_pol),WF)
-!       else if (.not.l_NE_simulate_Irredux) then
-!         call io_control(ACTION=RD_CL_IF_END,SEC=(/ik+1/),ID=ID(3))
-!         io_V=io_SC_components('V',E,ID(3))
-!         XC0_and_HARTREE0(SC_bands(1):SC_bands(2),SC_bands(1):SC_bands(2),ik,1:n_sp_pol)=  &
-!&                         H_nl_sc(SC_bands(1):SC_bands(2),SC_bands(1):SC_bands(2),1:n_sp_pol)
-!       endif
-!       !
-!       ! If IP or Irreduxible the hartree term is fixed and stored in XC0_and_HARTREE0
-!       ! if I simulate BSE I have to remove the self-energy sigma(G_0)
-!       !
-!       if(l_NE_simulate_IP.or.l_NE_simulate_Irredux.or.l_NE_simulate_BSE) &
-!&         call V_real_space_to_H(ik,V_hartree_sc,XC0_and_HARTREE0(SC_bands(1):SC_bands(2),SC_bands(1):SC_bands(2), &
-!&                                ik,1:n_sp_pol),WF) 
-!     enddo
-!     !
-!   endif
-!   !
-!   call PP_redux_wait(XC0_and_HARTREE0)
-!   !
-!   ! Now I update <i|r|j> dipoles using G_lesser_reference as
-!   ! Green function to construct the Hamiltonian
-!   !
-!   call RT_update(G_lesser(:,:,:,1),SC_R,-1,E,k,X,up_DIP=.true.)
-!   call RT_update(G_lesser_reference,SC_R,-1,E,k,X,up_Gref=.true.)
-!   !
-!   V_xc_sc=(0._SP)
-!   !
-!   if (l_NE_simulate_IP.or.l_NE_simulate_Irredux) V_hartree_sc=(0._SP) 
-!   !
-!   ! END RESTART FROM SC
-!   !=====================
-!   !
-! else if (Thermal_steps==0) then
-!   !
-!   ! During Thermalization G_lesser_reference must be zero
-!   !
-   G_lesser_reference=G_lesser(:,:,:,1)
-!   !
-! endif
- !
- if (.not.SC_DB_present.and.l_RT_needs_XC0) then
-=======
  ! Reference lesser GF
  !====================
  G_lesser_reference=G_lesser(:,:,:,1)
  !
  if (l_RT_needs_XC0) then
->>>>>>> 0c8bd5c5
    !
    ! Build Hartree and XCo 
    !=======================
@@ -399,17 +288,6 @@
      call el_density_matrix(G_lesser_reference(:,:,RT_ibz_coo(:,1)),E,k,rho_reference,SC_bands(1))
    endif
    !
-<<<<<<< HEAD
- endif
- !
- if (l_NE_dynamics) NE_i_time=it_start-Thermal_steps
- !
- if (l_NE_with_fields) then
-   call RT_Ext_fields(A_vecpot,(it_start-1)*RT_step)
-   A_vecpot_previous =A_vecpot
- endif
- !
-=======
    ! Last thing to do is to update the planned time sampling time (if needed)
    !
    nt=RT_SET_lifetimes_evaluation_plan( )
@@ -435,7 +313,6 @@
    A_vecpot_previous =A_vecpot
  endif
  !
->>>>>>> 0c8bd5c5
  call msg('r','')
  !
  ! Apply QP-corrections 
@@ -462,13 +339,6 @@
  !
  if (l_elph_scatt.or.l_elel_scatt) then
    !
-<<<<<<< HEAD
-   ! With    the RIM this cannot be not used, on the fly Gret; 
-   ! Without the RIM this implementation could be faster
-   !if (l_elph_scatt) call RT_G_retarded_EP_initialize(E,k)
-   !if (l_elel_scatt) call RT_G_retarded_EE_initialize(E,k,q)
-=======
->>>>>>> 0c8bd5c5
    call k_sym2sym(q,'k')
    call k_sym2sym(k,'k')
    !
