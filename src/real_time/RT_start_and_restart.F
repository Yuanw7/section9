--- conflicted
+++ resolved
@@ -39,25 +39,15 @@
  !
  use pars,           ONLY:SP,cI,cZERO,rZERO
  use units,          ONLY:HA2EV
-<<<<<<< HEAD
- use drivers,        ONLY:l_sc_contains_lda,l_sc_ip,l_elph_scatt,l_elel_scatt
-=======
  use drivers,        ONLY:l_sc_is_libDFT,l_sc_ip,l_elph_scatt,l_elel_scatt
->>>>>>> b922fcbd
  use com,            ONLY:msg
  use QP_m,           ONLY:QP_nk,QP_ctl_Wc_E_ref,QP_ctl_Wv_E_ref,QP_ctl_Wc,QP_ctl_Wv
  use electrons,      ONLY:levels,n_sp_pol,spin_occ
  use R_lattice,      ONLY:bz_samp
  use real_time,      ONLY:ID,NE_steps,RT_ind_J,l_NE_dynamics,RT_E_occupations,RT_H_occupations,&
 &                         G_lesser_reference,Thermal_steps,rho_reference,  &
-<<<<<<< HEAD
-&                         l_RT_needs_XC0,it_start,l_NE_with_fields,XC0_and_HARTREE0,&
-&                         RT_P,RT_step,full_rho,l_RT_CCA_Kernel,dG_lesser, &
-&                         l_NE_simulate_Irredux,NE_i_time,&
-=======
 &                         it_start,l_NE_with_fields,XC0_and_HARTREE0,&
 &                         RT_P,RT_step,rho_full,l_RT_CCA_Kernel,dG_lesser,l_NE_simulate_Irredux,NE_i_time,&
->>>>>>> b922fcbd
 &                         Gr_kind,Gr_description,l_RT_uses_E_RIM,N_Gr_descs,RT_IO_G_steps,&
 &                         RT_E_occupations_reference,&
 &                         RT_H_occupations_reference,RT_delta_occupations,RT_delta0_occupations,&
@@ -237,28 +227,13 @@
  !
  do ik=1,QP_nk
    !
-<<<<<<< HEAD
-   do ik=1,QP_nk
-     !
-     if (.not.l_NE_simulate_Irredux.and..not.l_sc_contains_lda) then
-       !
-       call V_real_space_to_H(ik,V_xc,XC0_and_HARTREE0(1:SC_bands(2),1:SC_bands(2),ik,1:n_sp_pol),WF) 
-       !
-     endif
-=======
    if (l_NE_simulate_Irredux.or..not.l_sc_is_libDFT) then
->>>>>>> b922fcbd
      !
      call V_real_space_to_H(ik,V_xc,XC0_and_HARTREE0(1:SC_bands(2),1:SC_bands(2),ik,1:n_sp_pol),WF) 
      !
    endif
    !
-<<<<<<< HEAD
-   V_hartree_sc=(0._SP)
-   !if (l_sc_ip.or.l_NE_simulate_Irredux) V_hartree_sc=(0._SP)
-=======
    call V_real_space_to_H(ik,V_hartree_sc,XC0_and_HARTREE0(1:SC_bands(2),1:SC_bands(2),ik,1:n_sp_pol),WF) 
->>>>>>> b922fcbd
    !
  enddo
  !
