!
!        Copyright (C) 2000-2014 the YAMBO team
!              http://www.yambo-code.org
!
! Authors (see AUTHORS file for details): AM
! 
! This file is distributed under the terms of the GNU 
! General Public License. You can redistribute it and/or 
! modify it under the terms of the GNU General Public 
! License as published by the Free Software Foundation; 
! either version 2, or (at your option) any later version.
!
! This program is distributed in the hope that it will 
! be useful, but WITHOUT ANY WARRANTY; without even the 
! implied warranty of MERCHANTABILITY or FITNESS FOR A 
! PARTICULAR PURPOSE.  See the GNU General Public License 
! for more details.
!
! You should have received a copy of the GNU General Public 
! License along with this program; if not, write to the Free 
! Software Foundation, Inc., 59 Temple Place - Suite 330,Boston, 
! MA 02111-1307, USA or visit http://www.gnu.org/copyleft/gpl.txt.
!
subroutine RT_ELPH_initialize(E,k,q)
 ! 
 use pars,           ONLY:SP,pi
 use units,          ONLY:HA2EV
 use real_time,      ONLY:q_weight_RT,elph_gkkp_expanded,THETA_matrix,&
&                         THETA_matrix_index,Q_io_map,K_io_map,&
&                         l_RT_CCA_Kernel,l_Debye_TBose_update
 use electrons,      ONLY:levels,spin_occ
 use drivers,        ONLY:l_elph_scatt
 use vec_operate,    ONLY:v_norm
 use com,            ONLY:warning
 use D_lattice,      ONLY:Bose_Temp
 use R_lattice,      ONLY:RL_vol,bz_samp,qindx_S
 use IO_m,           ONLY:io_control,REP,OP_RD_CL,VERIFY,NONE
 use ELPH,           ONLY:ph_freqs_sq,elph_gkkp,ph_modes,elph_nb,W_debye,elph_branches
 use functions,      ONLY:bose_f
 use memory_m,       ONLY:mem_est
 use SC,             ONLY:SC_bands
 use QP_m,           ONLY:QP_nk
 use vec_operate,    ONLY:degeneration_finder
 use parser_m,       ONLY:parser
 use R_lattice,      ONLY:RIM_n_rand_pts
 use parallel_m,     ONLY:PAR_Q_index,PAR_IND_Q,PAR_nQ,PAR_Xk_nibz,PAR_Xk_ibz_index,PAR_IND_Xk_ibz,&
&                         PP_redux_wait,PAR_COM_Q_INDEX
 use functions,      ONLY:bose_f
 !
 implicit none
 !
 type(levels)             :: E
 type(bz_samp),intent(in) :: k,q
 !
 ! Work Space
 !
 integer             ::iq,ID,io_err,ik,i_counter,alloc_err,iq_io,il,i_s,i_n,i_np,ik_bz,ik_mem,ik_m_q,&
&                      first_el(2,SC_bands(2)),n_of_el(2,SC_bands(2)),n_deg_grp(2),i1,i2,ik_store,io_REF
 real(SP)            ::RADIUS_sphere,ph_Esq_local(q%nbz,ph_modes),q_mod(q%nbz),q0_mod,&
&                      q_weight_tmp(q%nbz,2),ph_mean_speed(3),ph_E
 complex(SP)         ::gkkp_average
 integer, external   ::ioELPH,io_RT_components
 logical             ::l_use_Debye_E
 !
 ! Restart
 !==========
 !
 call io_control(ACTION=OP_RD_CL,COM=NONE,SEC=(/1/),MODE=VERIFY,ID=ID) 
 io_REF=io_RT_components('REF',ID)
 !
 ! Logicals
 !==========
 !
 if (.not.l_elph_scatt) return
 !
 call io_control(ACTION=OP_RD_CL,COM=REP,SEC=(/1/),ID=ID)
 io_err=ioELPH(ID,'gkkp_expanded')
 !
 if (io_err/=0) then
   l_elph_scatt   =.FALSE.
   l_RT_CCA_Kernel=.FALSE.
   call warning('ELPH database not found. E-P scattering switched off')
   return
 endif
 !
 call parser('UseDebyeE'   , l_use_Debye_E)
 call parser('UpdtDebyeT', l_Debye_TBose_update)
 !
 ! Q/K grid remapping
 !====================
 !
 call RT_ELPH_gkkp_remap(k,q)
 !
 ! Allocation
 !============
 !
 allocate(elph_gkkp_expanded(PAR_Xk_nibz*PAR_nQ,ph_modes,elph_nb,elph_nb),stat=alloc_err)
 call mem_est("GKKP_expanded",(/size(elph_gkkp_expanded)/),(/2*SP/),errors=(/alloc_err/))
 !
 if (.not.l_RT_CCA_Kernel) then
   allocate(THETA_matrix(2*q%nbz*ph_modes,SC_bands(2)-SC_bands(1)+1,SC_bands(2)-SC_bands(1)+1,QP_nk))
   call mem_est("THETA_matrix",(/size(THETA_matrix)/),(/2*SP/))
   THETA_matrix=(0._SP,0._SP)
   allocate(THETA_matrix_index(q%nbz,ph_modes,2))
 endif
 !
 ! Degeneration Finder
 !====================
 !
 ! I/O
 !=====
 !
 i_counter   =0
 ph_Esq_local=0._SP
 !
 do iq=1,q%nbz
   !
   if (.not.PAR_IND_Q%element_1D(iq)) cycle
   !
   iq_io=Q_io_map(iq)
   !
   call io_control(ACTION=OP_RD_CL,SEC=(/iq_io+1/),ID=ID)
   io_err=ioELPH(ID,'gkkp_expanded')
   !
   ph_Esq_local(iq,:)=ph_freqs_sq(iq_io,:)
   !
   do ik=1,k%nibz
     !
     ik_bz    =sum(k%nstar(:ik-1))+1
     ik_m_q   =k%sstar(qindx_S(ik,iq,1),1)
     !
     if (.not.PAR_IND_Xk_ibz%element_1D(ik)) cycle
     !
     call degeneration_finder(E%E(:SC_bands(2),ik,1),    SC_bands(2),first_el(1,:),n_of_el(1,:),n_deg_grp(1),0.0001/HA2EV)
     call degeneration_finder(E%E(:SC_bands(2),ik_m_q,1),SC_bands(2),first_el(2,:),n_of_el(2,:),n_deg_grp(2),0.0001/HA2EV)
     !
     ik_mem  =PAR_Xk_ibz_index(ik)
     ik_store=(PAR_Q_index(iq)-1)*PAR_Xk_nibz+ik_mem
     !
     do i_n=1,elph_nb
       do i_np=1,elph_nb
         !
         ! There has been a key error in the definition of the el-ph SE of the BKE (Eq. 30_9_11.18)
         ! where the band indexes have been exchanged. Instead of doing a global change of the notes
         ! and of the code I decided, here, to exchange the indexes:
         !
         elph_gkkp_expanded(ik_store,:,i_n,i_np)=elph_gkkp(K_io_map(ik_bz),:,i_np,i_n)
         !
       enddo
     enddo
     !
     ! Feb 2014. Here I symmetrize the gkkp m.e. with respect to denerated bands. This procedure is not
     ! needed in the case the RIM is not used. But when the RIM is used gkkp m.e. corresponding to transitions between degenerate
     ! states can be exported to non-degenerate bands belonging to a k of the small grid. In this way
     ! the detailled balance condition is not satisfied anymore.
     !
     do il=1,ph_modes
       do i1=1,n_deg_grp(1)
         do i_np=SC_bands(1),SC_bands(2)
           do i2=1,2
             if (i2==1) gkkp_average=0._SP
             do i_n=first_el(1,i1),first_el(1,i1)+n_of_el(1,i1)-1
               if (i2==1) gkkp_average=gkkp_average+abs(elph_gkkp_expanded(ik_store,il,i_n,i_np))**2.
               if (i2==2) elph_gkkp_expanded(ik_store,il,i_n,i_np)=sqrt(gkkp_average/real(n_of_el(1,i1)))
             enddo
           enddo
         enddo
       enddo
       do i1=1,n_deg_grp(2)
         do i_n=SC_bands(1),SC_bands(2)
           do i2=1,2
             if (i2==1) gkkp_average=0._SP
             do i_np=first_el(2,i1),first_el(2,i1)+n_of_el(2,i1)-1
               if (i2==1) gkkp_average=gkkp_average+abs(elph_gkkp_expanded(ik_store,il,i_n,i_np))**2.
               if (i2==2) elph_gkkp_expanded(ik_store,il,i_n,i_np)=sqrt(gkkp_average/real(n_of_el(2,i1)))
             enddo
           enddo
         enddo
       enddo
     enddo
     !
   enddo
   !
 enddo
 !
 ph_freqs_sq=ph_Esq_local
 !
 call PP_redux_wait(ph_freqs_sq,COMM=PAR_COM_Q_INDEX%COMM)
 !
 if (any(ph_freqs_sq<0.)) call warning('Imaginary phonon frequencies found. Please check.')
 !
 ! Test of the effect of using a single optical mode
 !
 if (l_use_Debye_E) ph_freqs_sq=W_debye**2.
 !
<<<<<<< HEAD
 ! RIM support
 !=============
 !
 ! Here It would be possible to have one different weight for each elph_mode.
 ! However in practice I assume there are two possibilities:
 ! 1 - acustic phonons w_ph(i) ~ \alpha(i)*|q|
 ! 2 - optical phonons w_ph(i) ~ const(i)
 !
 allocate(q_weight_RT(q%nbz,elph_branches(1):elph_branches(2),2))
 q0_mod=(3.*RL_vol/4./4./pi)**(1./3.)
 i1=0
 ph_mean_speed=0._SP
 q_mod=0._SP
 q_weight_RT=0._SP
 q_weight_tmp=0._SP
 !
 if (RIM_n_rand_pts>0) then
=======
 if (io_REF/=0) then
>>>>>>> b922fcbd
   !
   ! RIM support
   !=============
   !
   ! Here It would be possible to have one different weight for each elph_mode.
   ! However in practice I assume there are two possibilities:
   ! 1 - acustic phonons w_ph(i) ~ \alpha(i)*|q|
   ! 2 - optical phonons w_ph(i) ~ const(i)
   !
   allocate(q_weight_RT(q%nbz,elph_branches(1):elph_branches(2),2))
   q0_mod=(3.*RL_vol/4./4./pi)**(1./3.)
   i1=0
   ph_mean_speed=0._SP
   q_mod=0._SP
   q_weight_RT=0._SP
   !
   if (RIM_n_rand_pts>0) then
     !
     call k_ibz2bz(q,'c',.TRUE.)  
     !
     do iq=1,q%nbz
       !
       q_mod(iq)=v_norm(q%ptbz(iq,:))
       !
       if (q_mod(iq)>q0_mod.or.iq==1) cycle
       !
       i1=i1+1
       !
       do il=1,3
         ph_mean_speed(il)=ph_mean_speed(il)+sqrt(ph_freqs_sq(iq,il))/q_mod(iq)
       enddo
       !
     enddo
     !
     ph_mean_speed=ph_mean_speed/float(i1)
     !
     call k_ibz2bz(q,'i',.TRUE.)  
     !
   endif
   !
   RADIUS_sphere=(3.*RL_vol/q%nbz/4./pi)**(1./3.)
   !
<<<<<<< HEAD
 endif
 !
 call k_ibz2bz(q,'i',.TRUE.)  
 !
 RADIUS_sphere=(3.*RL_vol/q%nbz/4./pi)**(1./3.)
 !
 call rim_spherical(q%nbz,q%ptbz,q_weight_tmp(:,1),RADIUS_sphere,1,.FALSE.)
 call rim_spherical(q%nbz,q%ptbz,q_weight_tmp(:,2),RADIUS_sphere,2,.FALSE.)
 !
 do iq=1,q%nbz
   !
   do il=elph_branches(1),elph_branches(2)
     !
     ph_E=sqrt(abs(ph_freqs_sq(iq,il)))
     !
     if (ph_E>0.) then
       q_weight_RT(iq,il,1)=1./ph_E/float(q%nbz)
       q_weight_RT(iq,il,2)=1./ph_E/float(q%nbz)*bose_f(ph_E)/spin_occ
     endif
     !
     if (RIM_n_rand_pts>0.and.q_mod(iq)<=q0_mod .and. il<=3) then
       q_weight_RT(iq,il,1)=q_weight_tmp(iq,1)/ph_mean_speed(il)
       q_weight_RT(iq,il,2)=q_weight_tmp(iq,2)/ph_mean_speed(il)**2*Bose_temp/spin_occ
     endif
=======
   call rim_spherical(q%nbz,q%ptbz,q_weight_tmp(:,1),RADIUS_sphere,1,.FALSE.)
   call rim_spherical(q%nbz,q%ptbz,q_weight_tmp(:,2),RADIUS_sphere,2,.FALSE.)
   !
   do iq=1,q%nbz
     !
     do il=elph_branches(1),elph_branches(2)
       !
       ph_E=sqrt(abs(ph_freqs_sq(iq,il)))
       !
       if (ph_E>0.) then
         q_weight_RT(iq,il,1)=1./ph_E/float(q%nbz)
         q_weight_RT(iq,il,2)=bose_f(ph_E)/ph_E/float(q%nbz)/spin_occ
       endif
       !
       if (RIM_n_rand_pts>0.and.q_mod(iq)<=q0_mod .and. il<=3) then
         q_weight_RT(iq,il,1)=q_weight_tmp(iq,1)/ph_mean_speed(il)
         q_weight_RT(iq,il,2)=Bose_temp*q_weight_tmp(iq,2)/ph_mean_speed(il)**2/spin_occ
       endif
       !
     enddo
>>>>>>> b922fcbd
     !
   enddo
   !
 endif
 !
 ! THETA matrix indexes
 !======================
 !
 if (l_RT_CCA_Kernel) return
 !
 i_counter=0
 !
 do iq=1,q%nbz
   do il=1,ph_modes
     do i_s=1,2
       !
       i_counter=i_counter+1
       !
       THETA_matrix_index(iq,il,i_s)=i_counter
       !
     enddo
   enddo
 enddo
 !
end subroutine RT_ELPH_initialize<|MERGE_RESOLUTION|>--- conflicted
+++ resolved
@@ -193,27 +193,7 @@
  !
  if (l_use_Debye_E) ph_freqs_sq=W_debye**2.
  !
-<<<<<<< HEAD
- ! RIM support
- !=============
- !
- ! Here It would be possible to have one different weight for each elph_mode.
- ! However in practice I assume there are two possibilities:
- ! 1 - acustic phonons w_ph(i) ~ \alpha(i)*|q|
- ! 2 - optical phonons w_ph(i) ~ const(i)
- !
- allocate(q_weight_RT(q%nbz,elph_branches(1):elph_branches(2),2))
- q0_mod=(3.*RL_vol/4./4./pi)**(1./3.)
- i1=0
- ph_mean_speed=0._SP
- q_mod=0._SP
- q_weight_RT=0._SP
- q_weight_tmp=0._SP
- !
- if (RIM_n_rand_pts>0) then
-=======
  if (io_REF/=0) then
->>>>>>> b922fcbd
    !
    ! RIM support
    !=============
@@ -256,32 +236,6 @@
    !
    RADIUS_sphere=(3.*RL_vol/q%nbz/4./pi)**(1./3.)
    !
-<<<<<<< HEAD
- endif
- !
- call k_ibz2bz(q,'i',.TRUE.)  
- !
- RADIUS_sphere=(3.*RL_vol/q%nbz/4./pi)**(1./3.)
- !
- call rim_spherical(q%nbz,q%ptbz,q_weight_tmp(:,1),RADIUS_sphere,1,.FALSE.)
- call rim_spherical(q%nbz,q%ptbz,q_weight_tmp(:,2),RADIUS_sphere,2,.FALSE.)
- !
- do iq=1,q%nbz
-   !
-   do il=elph_branches(1),elph_branches(2)
-     !
-     ph_E=sqrt(abs(ph_freqs_sq(iq,il)))
-     !
-     if (ph_E>0.) then
-       q_weight_RT(iq,il,1)=1./ph_E/float(q%nbz)
-       q_weight_RT(iq,il,2)=1./ph_E/float(q%nbz)*bose_f(ph_E)/spin_occ
-     endif
-     !
-     if (RIM_n_rand_pts>0.and.q_mod(iq)<=q0_mod .and. il<=3) then
-       q_weight_RT(iq,il,1)=q_weight_tmp(iq,1)/ph_mean_speed(il)
-       q_weight_RT(iq,il,2)=q_weight_tmp(iq,2)/ph_mean_speed(il)**2*Bose_temp/spin_occ
-     endif
-=======
    call rim_spherical(q%nbz,q%ptbz,q_weight_tmp(:,1),RADIUS_sphere,1,.FALSE.)
    call rim_spherical(q%nbz,q%ptbz,q_weight_tmp(:,2),RADIUS_sphere,2,.FALSE.)
    !
@@ -302,7 +256,6 @@
        endif
        !
      enddo
->>>>>>> b922fcbd
      !
    enddo
    !
