--- conflicted
+++ resolved
@@ -33,12 +33,7 @@
  use D_lattice,      ONLY:Bose_Temp
  use R_lattice,      ONLY:RL_vol,bz_samp,qindx_S
  use IO_m,           ONLY:io_control,REP,OP_RD_CL
-<<<<<<< HEAD
- use ELPH,           ONLY:ph_freqs_sq,elph_gkkp,ph_modes,elph_nb,W_debye,elph_acustic_velocity,&
-&                         elph_branches
-=======
  use ELPH,           ONLY:ph_freqs_sq,elph_gkkp,ph_modes,elph_nb,W_debye,elph_branches
->>>>>>> adc4e293
  use functions,      ONLY:bose_f
  use memory_m,       ONLY:mem_est
  use SC,             ONLY:SC_bands
@@ -57,16 +52,9 @@
  ! Work Space
  !
  integer             ::iq,ID,io_err,ik,i_counter,alloc_err,iq_io,il,i_s,i_n,i_np,ik_bz,ik_mem,ik_m_q,&
-<<<<<<< HEAD
-&                      first_el(2,SC_bands(2)),n_of_el(2,SC_bands(2)),n_deg_grp(2),i1,i3,ik_store,idir,&
-&                      n_weights
- real(SP)            ::RADIUS_sphere,ph_Esq_local(q%nbz,ph_modes),q_cc(q%nbz,3),q_mod,q0_mod,q_mod3(3),&
-&                      q_weight_tmp(q%nbz),q_weight_bose_tmp(q%nbz),ph_velocity_iq
-=======
 &                      first_el(2,SC_bands(2)),n_of_el(2,SC_bands(2)),n_deg_grp(2),i1,i2,ik_store
  real(SP)            ::RADIUS_sphere,ph_Esq_local(q%nbz,ph_modes),q_mod(q%nbz),q0_mod,&
 &                      q_weight_tmp(q%nbz,2),ph_mean_speed(3),ph_E
->>>>>>> adc4e293
  complex(SP)         ::gkkp_average
  integer, external   ::ioELPH
  logical             ::l_use_Debye_E
@@ -192,52 +180,13 @@
  !
  if (l_use_Debye_E) ph_freqs_sq=W_debye**2.
  !
-<<<<<<< HEAD
+ ! RIM support
+ !=============
  !
  ! Here It would be possible to have one different weight for each elph_mode.
  ! However in practice I assume there are two possibilities:
  ! 1 - acustic phonons w_ph(i) ~ \alpha(i)*|q|
  ! 2 - optical phonons w_ph(i) ~ const(i)
- !
- if (RIM_n_rand_pts>0) then
-   !
-   call k_ibz2bz(q,'c',.TRUE.)  
-   allocate(elph_acustic_velocity(elph_branches(1):elph_branches(1)+2,3))
-   !
-   q_mod3(:)=999._SP
-   do iq=1,q%nbz
-     q_cc(iq,:)=q%ptbz(iq,:)
-     if(iq==1) cycle
-     idir=0
-     if( q_cc(iq,2)==0._SP .and. q_cc(iq,3)==0._SP ) idir=1
-     if( q_cc(iq,1)==0._SP .and. q_cc(iq,3)==0._SP ) idir=2
-     if( q_cc(iq,1)==0._SP .and. q_cc(iq,2)==0._SP ) idir=3
-     if(idir==0) cycle
-     if(abs(q_cc(iq,idir))>q_mod3(idir)) cycle 
-     q_mod3(idir)=abs(q_cc(iq,idir))
-     do il=elph_branches(1),elph_branches(1)+2
-       elph_acustic_velocity(il,idir)=sqrt(ph_freqs_sq(iq,il))/q_mod3(idir)
-     enddo
-   enddo
-   !
- endif
- !
- ! RIM
- !=====
- !
- allocate(q_weight_RT(q%nbz,elph_branches(1):elph_branches(2),2))
- q_weight_RT=0._SP
- q_weight_tmp=0._SP
- q_weight_bose_tmp=0._SP
-=======
- ! RIM support
- !=============
- !
- ! Here It would be possible to have one different weight for each elph_mode.
- ! However in practice I assume there are two possibilities:
- ! 1 - acustic phonons w_ph(i) ~ \alpha(i)*|q|
- ! 2 - optical phonons w_ph(i) ~ const(i)
->>>>>>> adc4e293
  !
  allocate(q_weight_RT(q%nbz,elph_branches(1):elph_branches(2),2))
  q0_mod=(3.*RL_vol/4./4./pi)**(1./3.)
@@ -271,31 +220,7 @@
  endif
  !
  RADIUS_sphere=(3.*RL_vol/q%nbz/4./pi)**(1./3.)
- q0_mod=(3.*RL_vol/4./4./pi)**(1./3.)
- !
- call rim_spherical(q%nbz,q%ptbz,q_weight_tmp,RADIUS_sphere,1,.FALSE.)
- !
- do il=elph_branches(1),elph_branches(2)
-   !
-   if(Bose_temp>0._SP .and. il<=3) call rim_spherical_bose(q%nbz,q%ptbz,q_weight_bose_tmp,RADIUS_sphere,1,il,.FALSE.)
-   !
-   do iq=1,q%nbz
-     q_mod=v_norm(q_cc(iq,:))
-     if (RIM_n_rand_pts>0 .and. q_mod<=q0_mod .and. il<=3) then
-       if(q_mod>0._SP)  ph_velocity_iq = sqrt(abs(dot_product(elph_acustic_velocity(il,:),q_cc(iq,:))))/q_mod
-       if(q_mod==0._SP) ph_velocity_iq = v_norm(elph_acustic_velocity(il,:))/sqrt(3._SP)
-       q_weight_RT(iq,il,1)=q_weight_tmp(iq)/ph_velocity_iq
-       if(Bose_temp>0._SP) q_weight_RT(iq,il,2)=q_weight_bose_tmp(iq)/ph_velocity_iq
-     else
-       if(sqrt(ph_freqs_sq(iq,il))>0.) q_weight_RT(iq,il,:)=1._SP/real(q%nbz)/sqrt(ph_freqs_sq(iq,il))
-     endif
-   enddo
-   !
- enddo
- !
-<<<<<<< HEAD
- if (RIM_n_rand_pts>0) deallocate(elph_acustic_velocity)
-=======
+ !
  call rim_spherical(q%nbz,q%ptbz,q_weight_tmp(:,1),RADIUS_sphere,1,.FALSE.)
  call rim_spherical(q%nbz,q%ptbz,q_weight_tmp(:,2),RADIUS_sphere,2,.FALSE.)
  !
@@ -318,7 +243,6 @@
    enddo
    !
  enddo
->>>>>>> adc4e293
  !
  ! THETA matrix indexes
  !======================
