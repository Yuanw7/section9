!
! Copyright (C) 2000-2013 A. Marini and the YAMBO team 
!              http://www.yambo-code.org
! 
! This file is distributed under the terms of the GNU 
! General Public License. You can redistribute it and/or 
! modify it under the terms of the GNU General Public 
! License as published by the Free Software Foundation; 
! either version 2, or (at your option) any later version.
!
! This program is distributed in the hope that it will 
! be useful, but WITHOUT ANY WARRANTY; without even the 
! implied warranty of MERCHANTABILITY or FITNESS FOR A 
! PARTICULAR PURPOSE.  See the GNU General Public License 
! for more details.
!
! You should have received a copy of the GNU General Public 
! License along with this program; if not, write to the Free 
! Software Foundation, Inc., 59 Temple Place - Suite 330,Boston, 
! MA 02111-1307, USA or visit http://www.gnu.org/copyleft/gpl.txt.
!
subroutine RT_ELPH_CCA_Kernel(ik,ik_m_q,i_q,i_l,Bose_f,E,Gkkp,l_skip_ABS)
 !  
 use pars,           ONLY:SP,cI,pi
 use electrons,      ONLY:levels,spin_occ,n_full_bands
 use SC,             ONLY:SC_bands,it_now,RT_ibz_coo,RT_Nk_ibz
 use real_time,      ONLY:G_lesser,MEM_index,E_P_Hole_lifetime,E_P_Electron_lifetime,&
&                         E_P_El_abs_lifetime,E_P_Ho_abs_lifetime,&
&                         B_mat_index,G_MEM_steps,l_RT_uses_E_RIM,RIM_ibz_coo
 use ELPH,           ONLY:ph_freqs_sq
 use parallel_m,     ONLY:PAR_IND_B_mat,PAR_B_mat_index,PAR_Xk_ibz_index,PAR_Q_index
 !
 implicit none
 !
 type(levels),  intent(in)  :: E
 integer,       intent(in)  :: ik,ik_m_q,i_q,i_l
 real(SP),      intent(in)  :: Bose_f(2)
 complex(SP),   intent(in)  :: Gkkp(SC_bands(2)-SC_bands(1)+1,SC_bands(2)-SC_bands(1)+1)
 logical :: l_skip_ABS
 !
 ! Work Space ...
 !
 integer  :: i_n,i_np,B_dim,i_n_shift,i_np_shift,i_b_mat_mem,ik_mem,iq_mem,ik_rim,ip_rim,i1,i2
 real(SP) :: f_k_m_q,P_ph_abs,P_ph_emit,ph_freq,DELTA_E,DELTA_W,pre_factor
 real(SP), external :: RT_G_retarded_convolution
 !
 ! Dimensions
 !============
 !
 B_dim=SC_bands(2)-SC_bands(1)+1
 pre_factor=1._SP
 ik_mem=PAR_Xk_ibz_index(ik)
 iq_mem=PAR_Q_index(i_q)
 !
 ! Kernel kind
 !============= 
 !
 ph_freq=abs(sqrt(ph_freqs_sq(i_q,i_l)))
 !
 do i_n=1,B_dim
   !
   i_n_shift=i_n+SC_bands(1)-1
   !
   do i_np=1,B_dim
     ! 
     i_np_shift=i_np+SC_bands(1)-1
     !
     ! 16/3/2012
     !
     ! Including "by hand" the limits on the signs of DELTA I managed to get
     ! (finally) a converged el-ph dynamics (On 5/9/2013 moved in G_ret initialize).
     !
     ! Updated on 29/3/2012 with more tailored constrains. Valid only in systems
     ! with a gap.
     !
     ! n>=n_full_bands+1 => i_np>=n_full_bands+1 
     !
     ! Fermi level ----------------
     !
     ! n<=n_full_bands => i_np<=n_full_bands 
     !
     if (i_n_shift<=n_full_bands.and.i_np_shift>  n_full_bands) cycle
     if (i_n_shift> n_full_bands.and.i_np_shift<= n_full_bands) cycle
     !
     if ( .not. PAR_IND_B_mat%element_1D( B_mat_index(i_n_shift,i_np_shift) ) ) cycle
     i_b_mat_mem=PAR_B_mat_index(i_n_shift,i_np_shift)
     !
     DELTA_E=E%E(i_n_shift,ik,1)-E%E(i_np_shift,ik_m_q,1)
     DELTA_W=abs(E%W(i_n_shift,ik,1))+abs(E%W(i_np_shift,ik_m_q,1))
     !
     do ik_rim=RT_ibz_coo(ik,1),RT_ibz_coo(ik,2)
       do ip_rim=RT_ibz_coo(ik_m_q,1),RT_ibz_coo(ik_m_q,2)
         !
         f_k_m_q=-cI*G_lesser(i_np_shift,i_np_shift,ip_rim,MEM_index(it_now,G_MEM_steps))/spin_occ
         !
         if (l_RT_uses_E_RIM) then
           i1=ik_rim-RT_ibz_coo(ik,1)+RIM_ibz_coo(ik,1)
           i2=ip_rim-RT_ibz_coo(ik_m_q,1)+RIM_ibz_coo(ik_m_q,1)
           DELTA_E=E%E_RIM(i_n_shift,i1,1)-E%E_RIM(i_np_shift,i2,1)
           pre_factor=1._SP/real(RT_Nk_ibz(ik_m_q))
         endif
         !
<<<<<<< HEAD
         if(DELTA_E==0._SP) cycle
         !
=======
>>>>>>> ab244953
         P_ph_abs  =RT_G_retarded_convolution(DELTA_E,ph_freq,DELTA_W,E%E_ind_gap(1),+1)
         P_ph_emit =RT_G_retarded_convolution(DELTA_E,ph_freq,DELTA_W,E%E_ind_gap(1),-1)
         !
         E_P_Hole_lifetime(i_n_shift,ik_rim)=E_P_Hole_lifetime(i_n_shift,ik_rim)+&
&                                            abs(Gkkp(i_np,i_n))**2*f_k_m_q*P_ph_abs*Bose_f(2)*pre_factor
         !
         E_P_Electron_lifetime(i_n_shift,ik_rim)=E_P_Electron_lifetime(i_n_shift,ik_rim)+&
&                                                abs(Gkkp(i_np,i_n))**2*(1.-f_k_m_q)*P_ph_emit*Bose_f(2)*pre_factor
         !
         if (.not.l_skip_ABS) then
           E_P_Ho_abs_lifetime(i_n_shift,ik_rim)=E_P_Ho_abs_lifetime(i_n_shift,ik_rim)+&
&                                                abs(Gkkp(i_np,i_n))**2*f_k_m_q*P_ph_emit*Bose_f(1)*pre_factor
           E_P_El_abs_lifetime(i_n_shift,ik_rim)=E_P_El_abs_lifetime(i_n_shift,ik_rim)+&
&                                                abs(Gkkp(i_np,i_n))**2*(1.-f_k_m_q)*P_ph_abs*Bose_f(1)*pre_factor
         endif
       enddo
     enddo
     !
   enddo
   !
 enddo
 !
end subroutine RT_ELPH_CCA_Kernel<|MERGE_RESOLUTION|>--- conflicted
+++ resolved
@@ -100,11 +100,6 @@
            pre_factor=1._SP/real(RT_Nk_ibz(ik_m_q))
          endif
          !
-<<<<<<< HEAD
-         if(DELTA_E==0._SP) cycle
-         !
-=======
->>>>>>> ab244953
          P_ph_abs  =RT_G_retarded_convolution(DELTA_E,ph_freq,DELTA_W,E%E_ind_gap(1),+1)
          P_ph_emit =RT_G_retarded_convolution(DELTA_E,ph_freq,DELTA_W,E%E_ind_gap(1),-1)
          !
