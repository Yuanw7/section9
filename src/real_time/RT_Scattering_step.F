--- conflicted
+++ resolved
@@ -44,11 +44,7 @@
  !
  ! dG = dG - i dT Sigma
  !====================
-<<<<<<< HEAD
- if(.not.RT_is_dephased) return
-=======
  if (.not.RT_is_dephased) return
->>>>>>> 787f2f0f
  !
  if ( (.not.l_RT_EXP) .or. (.not.l_RT_RWA) ) G_new_k = G_new_k - cI*deltaT*I_relax_static(:,:,ik)
  !
