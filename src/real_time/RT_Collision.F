--- conflicted
+++ resolved
@@ -53,12 +53,8 @@
  use QP_m,           ONLY:QP_nk,QP_Vnl_xc
  use real_time,      ONLY:Ho_plus_Sigma,l_NE_with_fields,l_RT_uses_E_RIM,REF_V_xc_sc,&
 &                         XC0_and_HARTREE0,RIM_ibz_coo,rho_reference,&
-<<<<<<< HEAD
-&                         l_NE_dynamics_started,l_RT_RWA,l_NE_simulate_Irredux,l_BGR
-=======
 &                         l_NE_dynamics_started,l_RT_RWA,l_BGR,&
 &                         eval_DENSITY,eval_HARTREE,eval_DFT
->>>>>>> 787f2f0f
  use fields,         ONLY:gauge_field
  use wave_func,      ONLY:WF
  use parallel_m,     ONLY:PP_redux_wait,PAR_IND_WF_k,HEAD_k_cpu,master_cpu,HEAD_QP_cpu
