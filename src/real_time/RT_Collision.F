!
!        Copyright (C) 2000-2014 the YAMBO team
!              http://www.yambo-code.org
!
! Authors (see AUTHORS file for details): AM CA DS
! 
! This file is distributed under the terms of the GNU 
! General Public License. You can redistribute it and/or 
! modify it under the terms of the GNU General Public 
! License as published by the Free Software Foundation; 
! either version 2, or (at your option) any later version.
!
! This program is distributed in the hope that it will 
! be useful, but WITHOUT ANY WARRANTY; without even the 
! implied warranty of MERCHANTABILITY or FITNESS FOR A 
! PARTICULAR PURPOSE.  See the GNU General Public License 
! for more details.
!
! You should have received a copy of the GNU General Public 
! License along with this program; if not, write to the Free 
! Software Foundation, Inc., 59 Temple Place - Suite 330,Boston, 
! MA 02111-1307, USA or visit http://www.gnu.org/copyleft/gpl.txt.
!
subroutine RT_Collision(dG_in,A_input,E,k,q,Time)
 !
 ! The BKE is coded in terms of Ho + V + Sigma
 ! This subroutine construct Ho + V plus the time-diagonal part of Sigma(T=(t1 + t2)/2)
 ! In the TD-COHSEX we have that
 !
 !   H_k=Ho_k+U_k+ V_k^H-V_k^H[G_ref]+\Sigma_k^{SEX}-\Sigma_k^{SEX}[G_ref]
 !                 ----- A --------- -------- B -------------------------
 !
 ! Note that IP\equiv A=0 & B=0
 ! Note that TDLDA\equiv A=0 &  \Sigma=V_xc
 ! Note that TDH\equiv B=0
 !
 ! Note that G_lesser_reference and rho_reference are zero during
 ! the thermalization
 !
 ! This subroutine also fills SC_R with the full Hamiltonian if this is allocated
 !
 use pars,           ONLY:SP,cONE,cZERO
 use wrapper,        ONLY:V_by_V_plus_V
#if defined _OPENMP
 use wrapper,        ONLY:V_by_V_plus_V_omp
#endif
 use electrons,      ONLY:levels
 use FFT_m,          ONLY:fft_size
<<<<<<< HEAD
 use drivers,        ONLY:l_sc_ip,l_sc_contains_lda,l_sc_hf,l_sc_cohsex
=======
 use drivers,        ONLY:l_sc_ip,l_sc_is_libDFT,l_sc_hf,l_sc_cohsex,l_sc_hartree
>>>>>>> b922fcbd
 use R_lattice,      ONLY:bz_samp
 use SC,             ONLY:SC_bands,V_hartree_sc,Ho,H_nl_sc,rho_n,V_xc_sc,it_now,SC_R,&
&                         RT_ibz_coo,RT_nk,it_now
 use QP_m,           ONLY:QP_nk,QP_Vnl_xc
<<<<<<< HEAD
 use real_time,      ONLY:Ho_plus_Sigma,l_NE_with_fields,full_rho,l_RT_uses_E_RIM,             &
&                         Thermal_steps,SwitchOnTime,RT_step,XC0_and_HARTREE0,rho_reference,   & 
&                         G_lesser_reference,l_RT_needs_XC0,RIM_ibz_coo,                       &
&                         l_NE_dynamics_started,l_RT_RWA,l_NE_simulate_Irredux
=======
 use real_time,      ONLY:Ho_plus_Sigma,l_NE_with_fields,rho_full,l_RT_uses_E_RIM,&
&                         XC0_and_HARTREE0,RIM_ibz_coo,&
&                         l_NE_dynamics_started,l_RT_RWA,l_NE_simulate_Irredux,l_BGR
>>>>>>> b922fcbd
 use fields,         ONLY:gauge_field
 use wave_func,      ONLY:WF
 use parallel_m,     ONLY:PP_redux_wait,PAR_IND_WF_k,HEAD_k_cpu,master_cpu,HEAD_QP_cpu
 use xc_functionals, ONLY:V_xc,XC_LDA_C_PZ,XC_potential_driver
 use global_XC,      ONLY:WF_kind,WF_xc_functional 
 use SC,             ONLY:SC_nbands
#if defined _TIMING
 use timing_m,       ONLY:timing
#endif
 !
 implicit none
 !
 type(levels),  intent(in)    :: E
 type(bz_samp), intent(in)    :: k,q
 real(SP),      intent(in)    :: Time
 complex(SP),   intent(in)    :: dG_in(SC_bands(1):SC_bands(2),SC_bands(1):SC_bands(2),RT_nk)
 type(gauge_field), intent(in):: A_input
 !
 ! Work Space
 !
<<<<<<< HEAD
 logical          :: RT_needs_density,Hfrozen
=======
 logical          :: eval_DENSITY,eval_HARTREE,eval_DFT
>>>>>>> b922fcbd
 integer          :: i1,ik,ik_RT,ikp_RT,ik_RIM,ib,ibp
 real(SP)         :: delta_rho(fft_size)
 !
#if defined _TIMING
 call timing('RT Collision',OPR='start')
#endif
 !
 ! Contribution from \delta\Sigma_coherent
 !=========================================
 !
 ! Density (needed by Hartree and local XCs)
 !=========
 ! l_NE_dynamics_started=.FALSE.
 ! corresponds to Thermalization where the density must be updated
 ! This part of the code is presently not used so I comment it
 !  
 eval_DFT     =  l_sc_is_libDFT            .and..not.l_sc_ip
 eval_HARTREE = (.not.l_NE_simulate_Irredux.and..not.l_sc_ip).or.l_sc_hartree
 eval_DENSITY =  eval_HARTREE .or. eval_DFT
 !
<<<<<<< HEAD
 ! l_NE_dynamics_started=.FALSE.
 ! corresponds to Thermalization where the density must be updated
 ! This part of the code is presently not used so I comment it
 !  
 Hfrozen          = l_sc_ip      .or. l_NE_simulate_Irredux
 RT_needs_density = .not.Hfrozen .or. l_sc_contains_lda
 !
 if (RT_needs_density) then
   call el_density_matrix(G_input(:,:,RT_ibz_coo(:,1)),E,k,delta_rho,SC_bands(1))
   rho_n=rho_reference+delta_rho
=======
 if (eval_DENSITY) then
   !
   ! Contribution only from the changed occupations about SC_bands(1)
   !
   call el_density_matrix(dG_in(:,:,RT_ibz_coo(:,1)),E,k,delta_rho,SC_bands(1))
   !
   rho_n=rho_full+delta_rho
   !
>>>>>>> b922fcbd
 endif
 !
 ! The Hartree term is written as
 !------------------
 ! V_hartree(G) = V_hartree(rho-rho_0) + V_hartree(rho_0)
 !
 ! where V_hartree(rho_0) is stored in XC0_and_HARTREE0
 !
<<<<<<< HEAD
 if (.not.Hfrozen) call V_Hartree(delta_rho,V_hartree_sc)
 !
 if (l_sc_contains_lda) then
   !
   ! Reconstruct the full density
   ! Here I should also consider and implementation in terms of delta_rho
   if (SC_bands(1)>1) rho_n=full_rho+delta_rho
   !
   call IO_and_Messaging_switch("-report -log -io_in -io_out")
   call XC_potential_driver(E,k,WF_KIND,WF_xc_functional,1)
   call IO_and_Messaging_switch("+report +log +io_in +io_out",CONDITION=master_cpu)
=======
 ! Here I calculate V_hartree(rho-rho_0) => V_hartree_sc
 !
 if (eval_HARTREE) call V_Hartree(delta_rho,V_hartree_sc)
 !
 ! The xc-part
 !-------------
 !
 ! The DFT-like
 !-------------
 if (eval_DFT) then
   !
   ! For V_xc I cannot write
   !
   !  V_xc(G) =/= V_xc(rho-rho_0) + V_xc(rho_0)
   !
   ! rather
   !
   !  V_xc(G) = V_xc(rho) 
   !
   ! note that XC0_and_HARTREE0 DOES NOT contains V_xc(rho_0) when V_xc is updated
   !
   call XC_potential_driver(E,k,WF_KIND,WF_xc_functional,1,&
&                           MUTE="-report -log -io_in -io_out",unMUTE=master_cpu)
>>>>>>> b922fcbd
   V_xc_sc=V_xc
   !
 endif
 !
<<<<<<< HEAD
=======
 ! The MB-like
 !-------------
 !
>>>>>>> b922fcbd
 ! The exchange/cohsex term is written as Sigma(G - G_0) + Sigma(G_0)
 ! NOTICE THAT: this approximation is valid only for linear self-energies 
 !              in G_lesser as exchange or COHSEX(with W fixed) 
 !
<<<<<<< HEAD
 if (l_sc_hf.or.l_sc_cohsex) call COLLISIONS_compose(G_input(:,:,RT_ibz_coo(:,1)),G_input(:,:,RT_ibz_coo(:,1)))
=======
 if (l_sc_hf.or.l_sc_cohsex) call COLLISIONS_compose(dG_in(:,:,RT_ibz_coo(:,1)),dG_in(:,:,RT_ibz_coo(:,1)))
 !
 ! Filling the BKE Kernel with the HXC part
 !==========================================
>>>>>>> b922fcbd
 !
 Ho_plus_Sigma=cZERO
 !
 ! In the following loop there are operations spread among bands that 
 ! can be done by all cpu's that have PAR_IND_WF_k%element_1D(ik)=T.
 ! Some operations, instead, must be carried on only by the head CPU in this group
 ! identified by PAR_COM_Xk_ibz_A2A%CPU_id==0
 !
 do ik=1,QP_nk 
   !
   if (.not.PAR_IND_WF_k%element_1D(ik).or..not.HEAD_QP_cpu) cycle
   !
   ik_RT =RT_ibz_coo(ik,1)
   ikp_RT=RT_ibz_coo(ik,2)
   !
   H_nl_sc=cZERO
   !
   ! Here I fill H_nl_sc with...
   !
   ! Non-local XC potentials (like COHSEX)
   !=======================================
<<<<<<< HEAD
   if(.not.local_V) then
=======
   if (l_sc_hf.or.l_sc_cohsex) then
>>>>>>> b922fcbd
     ! 
     ! HF/COHSEX
     call V_qp_basis_to_H(ik,QP_Vnl_xc,H_nl_sc) 
     ! 
   endif
   !
<<<<<<< HEAD
!   ! Adiabatic Switching
!   !=====================
!   ! (for all the parts of self-energy different from V_h + V_xc)
!   ! I have to subtract XC0_and_HARTREE0 that contains <mk|Vxc(rho0) |nk>
!   !
!   if(Thermal_steps/=0.and.SwitchOnTime/=0.0.and..not.l_NE_dynamics_started.and.HEAD_k_cpu) then 
!     !      
!#if defined _OPENMP
!     call V_by_V_plus_V_omp(SC_nbands,cONE,-XC0_and_HARTREE0(SC_bands(1):SC_bands(2),SC_bands(1):SC_bands(2),ik,1), &
!&                           H_nl_sc(SC_bands(1):SC_bands(2),SC_bands(1):SC_bands(2),1))
!#else
!     call V_by_V_plus_V(SC_nbands,cONE,-XC0_and_HARTREE0(SC_bands(1):SC_bands(2),SC_bands(1):SC_bands(2),ik,1), &
!&                       H_nl_sc(SC_bands(1):SC_bands(2),SC_bands(1):SC_bands(2),1))
!#endif
!     !
!     H_nl_sc=H_nl_sc*(1._SP+tanh((Time+(RT_step*real(Thermal_steps))/2._SP)/ &
!&                    (RT_step*real(Thermal_steps))/SwitchOnTime))/2._SP
!     !
!   endif
   !
=======
>>>>>>> b922fcbd
   ! The bare, frozed VHxc 
   !-----------------------
   if (HEAD_k_cpu) then
#if defined _OPENMP
     call V_by_V_plus_V_omp(&
#else
     call V_by_V_plus_V(&
#endif
&                 SC_nbands,cONE,XC0_and_HARTREE0(SC_bands(1):SC_bands(2),SC_bands(1):SC_bands(2),ik,1), &
&                 H_nl_sc(SC_bands(1):SC_bands(2),SC_bands(1):SC_bands(2),1))
   endif
   !
   ! Local XC potentials 
   !=====================
<<<<<<< HEAD
   if (.not.l_sc_ip) call V_real_space_to_H(ik,V_hartree_sc+V_xc_sc,H_nl_sc,WF)
=======
   if (eval_DFT.or.eval_HARTREE) call V_real_space_to_H(ik,V_hartree_sc+V_xc_sc,H_nl_sc,WF)
>>>>>>> b922fcbd
   !  
   ! Add Ho = T+V_ion
   !==================
   if (HEAD_k_cpu) then
#if defined _OPENMP
     call V_by_V_plus_V_omp(&
#else
     call V_by_V_plus_V(&
#endif
&                       SC_nbands,cONE,Ho(SC_bands(1):SC_bands(2),SC_bands(1):SC_bands(2),ik,1),&
&                       H_nl_sc(SC_bands(1):SC_bands(2),SC_bands(1):SC_bands(2),1))
   endif
   !
   forall(ib=SC_bands(1):SC_bands(2),ibp=SC_bands(1):SC_bands(2)) Ho_plus_Sigma(ib,ibp,ik_RT:ikp_RT,1)=H_nl_sc(ib,ibp,1)

   !
 enddo  !---- loop on k-points
 !
 call PP_redux_wait(Ho_plus_Sigma(:,:,:,1))
 !
 ! External Field and RIM support
 !================================
 !
 do ik=1,QP_nk 
   !
   if (.not.(PAR_IND_WF_k%element_1D(ik).and.HEAD_k_cpu)) then
     Ho_plus_Sigma(:,:,RT_ibz_coo(ik,1):RT_ibz_coo(ik,2),:)=(0._SP,0._SP)
     cycle
   endif
   !
   do ik_RT=RT_ibz_coo(ik,1),RT_ibz_coo(ik,2)
     ik_RIM=ik_RT-RT_ibz_coo(ik,1)+RIM_ibz_coo(ik,1)
     !
     H_nl_sc=cZERO
     !
     ! And the gauge field
     !=====================
     if (l_NE_with_fields.and.l_NE_dynamics_started) call RT_apply_field(ik,ik_RIM,E,H_nl_sc,A_input)
     !
     forall(ib=SC_bands(1):SC_bands(2),ibp=SC_bands(1):SC_bands(2)) &
&           Ho_plus_Sigma(ib,ibp,ik_RT,1)= Ho_plus_Sigma(ib,ibp,ik_RT,1)+H_nl_sc(ib,ibp,1)
     !
     if (l_RT_RWA) then
       !
       ! Apply the RWA
       !===============
       forall(ib=SC_bands(1):SC_bands(2)) Ho_plus_Sigma(ib,ib,ik_RT,1)=Ho_plus_Sigma(ib,ib,ik_RT,1)-E%E(ib,ik,1)
       !
     else if (l_RT_uses_E_RIM) then
       !
       ! RIM support
       !============
       forall(ib=SC_bands(1):SC_bands(2)) Ho_plus_Sigma(ib,ib,ik_RT,1)=Ho_plus_Sigma(ib,ib,ik_RT,1)-&
&                                         E%E(ib,ik,1)+E%E_RIM(ib,ik_RIM,1)
     endif
     !
   enddo
   !  
 enddo  !---- loop on k-points
 !
 ! All2All
 !=========
 call PP_redux_wait(Ho_plus_Sigma(:,:,:,1))
 !
 ! Rotation Matrix
 !=================
 if(allocated(SC_R)) then
   SC_R(SC_bands(1):SC_bands(2),SC_bands(1):SC_bands(2),:,:) = &
&      Ho_plus_Sigma(SC_bands(1):SC_bands(2),SC_bands(1):SC_bands(2),RT_ibz_coo(:,1),:)
   do i1=1,SC_bands(1)-1
     SC_R(i1,i1,:,:)=cONE
   enddo
 endif
 !
#if defined _TIMING
 call timing('RT Collision',OPR='stop')
#endif
 !
 ! BGR
 !=====
 if (l_BGR) call RT_BGR(dG_in,E,k)
 !
 ! Calculate all relaxation terms
 !================================
 call RT_relaxation(dG_in,E,k,q,Time,.false.)
 !
end subroutine RT_Collision<|MERGE_RESOLUTION|>--- conflicted
+++ resolved
@@ -46,25 +46,14 @@
 #endif
  use electrons,      ONLY:levels
  use FFT_m,          ONLY:fft_size
-<<<<<<< HEAD
- use drivers,        ONLY:l_sc_ip,l_sc_contains_lda,l_sc_hf,l_sc_cohsex
-=======
  use drivers,        ONLY:l_sc_ip,l_sc_is_libDFT,l_sc_hf,l_sc_cohsex,l_sc_hartree
->>>>>>> b922fcbd
  use R_lattice,      ONLY:bz_samp
  use SC,             ONLY:SC_bands,V_hartree_sc,Ho,H_nl_sc,rho_n,V_xc_sc,it_now,SC_R,&
 &                         RT_ibz_coo,RT_nk,it_now
  use QP_m,           ONLY:QP_nk,QP_Vnl_xc
-<<<<<<< HEAD
- use real_time,      ONLY:Ho_plus_Sigma,l_NE_with_fields,full_rho,l_RT_uses_E_RIM,             &
-&                         Thermal_steps,SwitchOnTime,RT_step,XC0_and_HARTREE0,rho_reference,   & 
-&                         G_lesser_reference,l_RT_needs_XC0,RIM_ibz_coo,                       &
-&                         l_NE_dynamics_started,l_RT_RWA,l_NE_simulate_Irredux
-=======
  use real_time,      ONLY:Ho_plus_Sigma,l_NE_with_fields,rho_full,l_RT_uses_E_RIM,&
 &                         XC0_and_HARTREE0,RIM_ibz_coo,&
 &                         l_NE_dynamics_started,l_RT_RWA,l_NE_simulate_Irredux,l_BGR
->>>>>>> b922fcbd
  use fields,         ONLY:gauge_field
  use wave_func,      ONLY:WF
  use parallel_m,     ONLY:PP_redux_wait,PAR_IND_WF_k,HEAD_k_cpu,master_cpu,HEAD_QP_cpu
@@ -85,11 +74,7 @@
  !
  ! Work Space
  !
-<<<<<<< HEAD
- logical          :: RT_needs_density,Hfrozen
-=======
  logical          :: eval_DENSITY,eval_HARTREE,eval_DFT
->>>>>>> b922fcbd
  integer          :: i1,ik,ik_RT,ikp_RT,ik_RIM,ib,ibp
  real(SP)         :: delta_rho(fft_size)
  !
@@ -110,18 +95,6 @@
  eval_HARTREE = (.not.l_NE_simulate_Irredux.and..not.l_sc_ip).or.l_sc_hartree
  eval_DENSITY =  eval_HARTREE .or. eval_DFT
  !
-<<<<<<< HEAD
- ! l_NE_dynamics_started=.FALSE.
- ! corresponds to Thermalization where the density must be updated
- ! This part of the code is presently not used so I comment it
- !  
- Hfrozen          = l_sc_ip      .or. l_NE_simulate_Irredux
- RT_needs_density = .not.Hfrozen .or. l_sc_contains_lda
- !
- if (RT_needs_density) then
-   call el_density_matrix(G_input(:,:,RT_ibz_coo(:,1)),E,k,delta_rho,SC_bands(1))
-   rho_n=rho_reference+delta_rho
-=======
  if (eval_DENSITY) then
    !
    ! Contribution only from the changed occupations about SC_bands(1)
@@ -130,7 +103,6 @@
    !
    rho_n=rho_full+delta_rho
    !
->>>>>>> b922fcbd
  endif
  !
  ! The Hartree term is written as
@@ -139,19 +111,6 @@
  !
  ! where V_hartree(rho_0) is stored in XC0_and_HARTREE0
  !
-<<<<<<< HEAD
- if (.not.Hfrozen) call V_Hartree(delta_rho,V_hartree_sc)
- !
- if (l_sc_contains_lda) then
-   !
-   ! Reconstruct the full density
-   ! Here I should also consider and implementation in terms of delta_rho
-   if (SC_bands(1)>1) rho_n=full_rho+delta_rho
-   !
-   call IO_and_Messaging_switch("-report -log -io_in -io_out")
-   call XC_potential_driver(E,k,WF_KIND,WF_xc_functional,1)
-   call IO_and_Messaging_switch("+report +log +io_in +io_out",CONDITION=master_cpu)
-=======
  ! Here I calculate V_hartree(rho-rho_0) => V_hartree_sc
  !
  if (eval_HARTREE) call V_Hartree(delta_rho,V_hartree_sc)
@@ -175,29 +134,21 @@
    !
    call XC_potential_driver(E,k,WF_KIND,WF_xc_functional,1,&
 &                           MUTE="-report -log -io_in -io_out",unMUTE=master_cpu)
->>>>>>> b922fcbd
    V_xc_sc=V_xc
    !
  endif
  !
-<<<<<<< HEAD
-=======
  ! The MB-like
  !-------------
  !
->>>>>>> b922fcbd
  ! The exchange/cohsex term is written as Sigma(G - G_0) + Sigma(G_0)
  ! NOTICE THAT: this approximation is valid only for linear self-energies 
  !              in G_lesser as exchange or COHSEX(with W fixed) 
  !
-<<<<<<< HEAD
- if (l_sc_hf.or.l_sc_cohsex) call COLLISIONS_compose(G_input(:,:,RT_ibz_coo(:,1)),G_input(:,:,RT_ibz_coo(:,1)))
-=======
  if (l_sc_hf.or.l_sc_cohsex) call COLLISIONS_compose(dG_in(:,:,RT_ibz_coo(:,1)),dG_in(:,:,RT_ibz_coo(:,1)))
  !
  ! Filling the BKE Kernel with the HXC part
  !==========================================
->>>>>>> b922fcbd
  !
  Ho_plus_Sigma=cZERO
  !
@@ -219,40 +170,13 @@
    !
    ! Non-local XC potentials (like COHSEX)
    !=======================================
-<<<<<<< HEAD
-   if(.not.local_V) then
-=======
    if (l_sc_hf.or.l_sc_cohsex) then
->>>>>>> b922fcbd
      ! 
      ! HF/COHSEX
      call V_qp_basis_to_H(ik,QP_Vnl_xc,H_nl_sc) 
      ! 
    endif
    !
-<<<<<<< HEAD
-!   ! Adiabatic Switching
-!   !=====================
-!   ! (for all the parts of self-energy different from V_h + V_xc)
-!   ! I have to subtract XC0_and_HARTREE0 that contains <mk|Vxc(rho0) |nk>
-!   !
-!   if(Thermal_steps/=0.and.SwitchOnTime/=0.0.and..not.l_NE_dynamics_started.and.HEAD_k_cpu) then 
-!     !      
-!#if defined _OPENMP
-!     call V_by_V_plus_V_omp(SC_nbands,cONE,-XC0_and_HARTREE0(SC_bands(1):SC_bands(2),SC_bands(1):SC_bands(2),ik,1), &
-!&                           H_nl_sc(SC_bands(1):SC_bands(2),SC_bands(1):SC_bands(2),1))
-!#else
-!     call V_by_V_plus_V(SC_nbands,cONE,-XC0_and_HARTREE0(SC_bands(1):SC_bands(2),SC_bands(1):SC_bands(2),ik,1), &
-!&                       H_nl_sc(SC_bands(1):SC_bands(2),SC_bands(1):SC_bands(2),1))
-!#endif
-!     !
-!     H_nl_sc=H_nl_sc*(1._SP+tanh((Time+(RT_step*real(Thermal_steps))/2._SP)/ &
-!&                    (RT_step*real(Thermal_steps))/SwitchOnTime))/2._SP
-!     !
-!   endif
-   !
-=======
->>>>>>> b922fcbd
    ! The bare, frozed VHxc 
    !-----------------------
    if (HEAD_k_cpu) then
@@ -267,11 +191,7 @@
    !
    ! Local XC potentials 
    !=====================
-<<<<<<< HEAD
-   if (.not.l_sc_ip) call V_real_space_to_H(ik,V_hartree_sc+V_xc_sc,H_nl_sc,WF)
-=======
    if (eval_DFT.or.eval_HARTREE) call V_real_space_to_H(ik,V_hartree_sc+V_xc_sc,H_nl_sc,WF)
->>>>>>> b922fcbd
    !  
    ! Add Ho = T+V_ion
    !==================
