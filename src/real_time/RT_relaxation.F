--- conflicted
+++ resolved
@@ -31,19 +31,6 @@
  use electrons,      ONLY:levels,spin_occ
  use drivers,        ONLY:l_elph_scatt,l_elel_scatt
  use R_lattice,      ONLY:bz_samp,nkibz
-<<<<<<< HEAD
- use SC,             ONLY:SC_bands,it_now,RT_nk,RT_all2ibz,RT_ibz_coo
- use parallel_m,     ONLY:PAR_IND_Xk_ibz,PP_redux_wait,PAR_COM_Q_A2A,PAR_COM_Plasma_INDEX
- use real_time,      ONLY:Sigma_relax,G_lesser_reference,RT_is_dumped,l_NE_dynamics_started,RT_Deph_Matrix,&
-&                         E_P_Electron_lifetime,E_P_Hole_lifetime,E_P_El_abs_lifetime,&
-&                         E_E_Hole_lifetime,E_E_Electron_lifetime,l_RT_CCA_Kernel,&
-&                         RT_dynamics_jumps,it_start,l_RT_uses_E_rim,&
-&                         Life_MEM_steps,SAVED_lifetime,E_P_Ho_abs_lifetime
- use interfaces,    ONLY:PARALLEL_global_indexes
-#if defined _TIMING
- use timing_m,       ONLY:timing
-#endif
-=======
  use SC,             ONLY:SC_bands,it_now,RT_nk,RT_all2ibz
  use parallel_m,     ONLY:PAR_IND_Xk_ibz
  use real_time,      ONLY:Sigma_relax,G_lesser_reference,RT_is_dephased,l_NE_dynamics_started,RT_Deph_Matrix,&
@@ -51,7 +38,6 @@
 &                         E_E_Hole_lifetime,E_E_Electron_lifetime,l_RT_CCA_Kernel,&
 &                         RT_GAMMA_T_status,&
 &                         E_P_Ho_abs_lifetime
->>>>>>> 0c8bd5c5
 #if defined _TIMING
  use timing_m,       ONLY:timing
 #endif
@@ -65,12 +51,7 @@
  !
  ! Work Space
  !
-<<<<<<< HEAD
- integer          :: ib1,ib2,ik,ik_rim,it_relative
- logical          :: l_evaluate,l_interpolate,l_save
-=======
  integer          :: ib1,ib2,ik
->>>>>>> 0c8bd5c5
  real(SP)         :: f_k(SC_bands(2))
  !
  if(.not.l_NE_dynamics_started) return
@@ -168,63 +149,12 @@
  !============
  call RT_impose_N(k) 
  !
-<<<<<<< HEAD
- if (l_elel_scatt) then
-   do ik=1,k%nibz
-     ik_rim=RT_ibz_coo(ik,1)
-     if (l_evaluate) then
-       call PP_redux_wait(E_E_Electron_lifetime(:,ik_rim))
-       call PP_redux_wait(E_E_Hole_lifetime(:,ik_rim))
-     endif
-     if (l_save) then
-       SAVED_lifetime(:,ik_rim,1,it_relative)=E_E_Hole_lifetime(:,ik_rim)
-       SAVED_lifetime(:,ik_rim,2,it_relative)=E_E_Electron_lifetime(:,ik_rim)
-     endif
-     if (l_interpolate) then
-       do ib1=SC_bands(1),SC_bands(2)
-         call RT_Lifetimes_Interpolation(E_E_Hole_lifetime(ib1,ik_rim),SAVED_lifetime(ib1,ik_rim,1,:))
-         call RT_Lifetimes_Interpolation(E_E_Electron_lifetime(ib1,ik_rim),SAVED_lifetime(ib1,ik_rim,2,:))
-       enddo
-     endif
-   enddo
-   call RT_Coulomb_interpolation(E,k)
- endif
- !
- if(l_RT_CCA_kernel.and.l_elph_scatt) then
-   do ik=1,RT_nk
-     if(l_evaluate) then
-       E_P_Electron_lifetime(:,ik)=E_P_Electron_lifetime(:,ik)/real(PAR_COM_Plasma_INDEX%n_CPU)
-       E_P_Hole_lifetime(:,ik)=E_P_Hole_lifetime(:,ik)/real(PAR_COM_Plasma_INDEX%n_CPU)
-       E_P_El_abs_lifetime(:,ik)=E_P_El_abs_lifetime(:,ik)/real(PAR_COM_Plasma_INDEX%n_CPU)
-       E_P_Ho_abs_lifetime(:,ik)=E_P_Ho_abs_lifetime(:,ik)/real(PAR_COM_Plasma_INDEX%n_CPU)
-       call PP_redux_wait(E_P_Electron_lifetime(:,ik))
-       call PP_redux_wait(E_P_Hole_lifetime(:,ik))
-       call PP_redux_wait(E_P_El_abs_lifetime(:,ik))
-       call PP_redux_wait(E_P_Ho_abs_lifetime(:,ik))
-     endif
-     if (l_save) then
-       SAVED_lifetime(:,ik,3, it_relative)=E_P_Hole_lifetime(:,ik)
-       SAVED_lifetime(:,ik,4, it_relative)=E_P_Electron_lifetime(:,ik)
-       SAVED_lifetime(:,ik,5, it_relative)=E_P_Ho_abs_lifetime(:,ik)
-       SAVED_lifetime(:,ik,6, it_relative)=E_P_El_abs_lifetime(:,ik)
-     endif
-     if (l_interpolate) then
-       do ib1=SC_bands(1),SC_bands(2)
-         call RT_Lifetimes_Interpolation(E_P_Hole_lifetime(ib1,ik),SAVED_lifetime(ib1,ik,3,:))
-         call RT_Lifetimes_Interpolation(E_P_Electron_lifetime(ib1,ik),SAVED_lifetime(ib1,ik,4,:))
-         call RT_Lifetimes_Interpolation(E_P_Ho_abs_lifetime(ib1,ik),SAVED_lifetime(ib1,ik,5,:))
-         call RT_Lifetimes_Interpolation(E_P_El_abs_lifetime(ib1,ik),SAVED_lifetime(ib1,ik,6,:))
-       enddo
-     endif
-   enddo
-=======
  ! Zero dN/dT & dE/dT 
  !====================
  if (l_elel_scatt) call RT_impose_zero_dE_and_dN(E,k,E_E_Hole_lifetime,E_E_Electron_lifetime)
  if (l_elph_scatt) then
    call RT_impose_zero_dE_and_dN(E,k,E_P_Hole_lifetime,E_P_Electron_lifetime)
    call RT_impose_zero_dE_and_dN(E,k,E_P_Ho_abs_lifetime,E_P_El_abs_lifetime)
->>>>>>> 0c8bd5c5
  endif
  !
  ! Dephasing Matrix
@@ -245,18 +175,4 @@
    enddo
  enddo
  !
-<<<<<<< HEAD
- if(RT_is_dumped.and.l_NE_dynamics_started) then
-   do ik=1,RT_nk
-     do ib1=SC_bands(1),SC_bands(2)
-       do ib2=SC_bands(1),SC_bands(2)
-         Sigma_relax(ib1,ib2,ik)=Sigma_relax(ib1,ib2,ik)-cI*RT_Deph_Matrix(ib1,ib2,RT_all2ibz(ik))*&
-&                                (G_input(ib1,ib2,ik)-G_lesser_reference(ib1,ib2,ik))
-       enddo
-     enddo
-   enddo
- endif
- !
-=======
->>>>>>> 0c8bd5c5
 end subroutine RT_relaxation
