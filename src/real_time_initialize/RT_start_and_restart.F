--- conflicted
+++ resolved
@@ -170,7 +170,6 @@
    !
    do i_db=4,8
      call RT_RESTART_database_copy( trim(db_name(i_db)) )
-<<<<<<< HEAD
    enddo
    !
    call PP_redux_wait()
@@ -179,16 +178,8 @@
      if (i_db==6.or.i_db==7) cycle
      call io_control(ACTION=OP_RD_CL,COM=NONE,SEC=(/2/),MODE=DUMP,ID=ID(i_db))
      io_err(i_db)=io_RT_components(trim(db_name(i_db)),ID(i_db))
-=======
->>>>>>> 44ecc76f
-   enddo
-   !
-   call PP_redux_wait()
-   !
-   do i_db=4,5
-     call io_control(ACTION=OP_RD_CL,COM=NONE,SEC=(/2/),MODE=DUMP,ID=ID(i_db))
-     io_err(i_db)=io_RT_components(trim(db_name(i_db)),ID(i_db))
-   enddo
+   enddo
+   !
    !
    NE_i_start_time=NE_i_time
    NE_steps=NE_steps+1
