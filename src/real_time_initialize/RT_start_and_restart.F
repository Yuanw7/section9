!
!        Copyright (C) 2000-2020 the YAMBO team
!              http://www.yambo-code.org
!
! Authors (see AUTHORS file for details): AM CA
!
! This file is distributed under the terms of the GNU
! General Public License. You can redistribute it and/or
! modify it under the terms of the GNU General Public
! License as published by the Free Software Foundation;
! either version 2, or (at your option) any later version.
!
! This program is distributed in the hope that it will
! be useful, but WITHOUT ANY WARRANTY; without even the
! implied warranty of MERCHANTABILITY or FITNESS FOR A
! PARTICULAR PURPOSE.  See the GNU General Public License
! for more details.
!
! You should have received a copy of the GNU General Public
! License along with this program; if not, write to the Free
! Software Foundation, Inc., 59 Temple Place - Suite 330,Boston,
! MA 02111-1307, USA or visit http://www.gnu.org/copyleft/gpl.txt.
!
subroutine RT_start_and_restart(E,k,q)
 !
 ! This subroutine initialize some variables and restart from SC
 ! or from a previous RT calculation:
 !
 ! [1] Initialize the Gf and potentials
 ! [2] Build Ho
 ! [3] Check for SC and RESTART DBs
 !   > Use SC as a starting point
 !   > RESTART from a previous run
 ! [4] Initialize the bare Hartree and XC
 ! [5] Initialize the fields
 ! [6] (Eventually) load the retarded Green Functions
 !
 use pars,           ONLY:SP,cZERO,rZERO,schlen
 use units,          ONLY:HA2EV,AUT2FS
 use drivers,        ONLY:l_elph_scatt,l_elel_scatt
 use com,            ONLY:msg
 use QP_CTL_m,       ONLY:QP_ctl_user
 use electrons,      ONLY:levels,n_sp_pol,n_spin
 use R_lattice,      ONLY:bz_samp,nXkibz
 use RT_control,     ONLY:ID,NE_i_start_time,CARR_RT_IO_t,OBS_RT_IO_t,GF_RT_IO_t,OUTPUT_RT_IO_t,&
&                         CACHE_OBS_INTERVAL_time,RT_control_free,RT_control_alloc
 use real_time,      ONLY:NE_steps,RT_ind_J,l_NE_dynamics,H_EQ,&
&                         G_lesser_reference,rho_reference,magn_reference,  &
&                         l_NE_with_fields,XC0,HARTREE0,NE_time,RT_levels,&
&                         RT_P,RT_step,dG_lesser,NE_i_time,RT_dyn_step,&
&                         Gr_kind,l_RT_is_WFfree,RT_TIME_status,RTibz,&
&                         RT_nk,G_lesser,RT_eh_en,G_MEM_steps,RT_bands,&
&                         NE_time_step_update_jump,l_velocity_gauge_corr
 use RT_lifetimes,   ONLY:RT_life_extrap_times,l_RT_iterative_ELPH_lifetimes
 use fields,         ONLY:A_tot
<<<<<<< HEAD
 use hamiltonian,    ONLY:H_nl_sc,V_hartree_sc,V_xc_sc,E_reference
 use IO_m,           ONLY:OP_RD,OP_RD_CL,OP_IF_START_RD_CL_IF_END,RD_CL_IF_END,io_control,&
=======
 use hamiltonian,    ONLY:H_nl_sc,V_hartree_sc,V_xc_sc
 use IO_int,         ONLY:io_control
 use IO_m,           ONLY:OP_RD,OP_RD_CL,OP_IF_START_RD_CL_IF_END,RD_CL_IF_END,&
>>>>>>> 5be20ecf
&                         manage_action,REP,VERIFY,NONE,DUMP
 use descriptors,    ONLY:IO_desc_reset,IO_desc_add
 use wave_func,      ONLY:WF
 use xc_functionals, ONLY:V_xc
 use H_interfaces,   ONLY:V_real_space_to_H
 use parallel_m,     ONLY:PAR_G_k_range,PAR_IND_Xk_ibz
 use parallel_int,   ONLY:PP_redux_wait
 use RT_output_m,    ONLY:RT_desc,TIME_STEP_desc,Gr_desc
 !
#include<memory.h>
 !
 type(levels)      :: E
 type(bz_samp)     :: k,q
 !
 ! Work Space
 !
 integer :: i_mem,ib,i_sp_pol,ik,iE_fg,ik_RT,IO_ACT,nt,i_db,io_err(8)
 character(schlen) :: db_name(8)
 integer, external :: io_RT_components
 integer, external :: RT_Lifetimes_evaluation_plan
 logical :: RESTART
 !
 ! Initialize the Gf, potentials, levels and occupations
 !=======================================================
 call RT_local_init()
 call RT_occupations_and_levels_init(RT_bands,E,k,q,RTibz,RT_levels)
 call RT_G_lesser_init()
 !
 !
 ! The Equilibrium Hamiltonian
 !=========================
 H_EQ=cZERO
 do ik=1,nXkibz
   if (.not.PAR_IND_Xk_ibz%element_1D(ik)) cycle
   do ik_RT=RTibz%k_range(ik,1),RTibz%k_range(ik,2)
     do ib=RT_bands(1),RT_bands(2)
       if (ik_RT/=RTibz%k_range(ik,1)) then
         iE_fg=RTibz%E_map(ik_RT)
         H_EQ(ib,ib,ik_RT,1)=E_reference%FG%E(ib,iE_fg,1)
       else
         H_EQ(ib,ib,ik_RT,1)=E_reference%E(ib,ik,1)
       endif
     enddo
   enddo
 enddo
 !
 if(.not.l_RT_is_WFfree) then
   !
   call el_density_matrix(G_lesser_reference(:,:,PAR_G_k_range(1):PAR_G_k_range(2)),E,k,rho_reference,1)
   if(n_spin>1) call el_magnetization_matrix(G_lesser_reference(:,:,PAR_G_k_range(1):PAR_G_k_range(2)),E,k,magn_reference,1)
   !
   call Bare_Hamiltonian(E,k,k)
   !
   ! Reference Hartree and XC
   !==========================
   do i_sp_pol=1,n_sp_pol
     do ik=1,nXkibz
       call V_real_space_to_H(ik,i_sp_pol,HARTREE0(:,:,ik,i_sp_pol),WF,'def',V=V_hartree_sc)
       call V_real_space_to_H(ik,i_sp_pol,     XC0(:,:,ik,i_sp_pol),WF,'xc ',Vxc=V_xc)
     enddo
   enddo
   !
   ! In the driver loop both V_hartree_sc and V_xc corresponds to the [delta_rho] value. As here
   ! delta_rho=0 both V_hartree_sc and V_xc must be set to zero. Eventually a non zero value is read
   ! from the potential databaes in case of a RESTARTed run
   !
   V_xc_sc           =rZERO
   V_hartree_sc      =rZERO
   !
   call PP_redux_wait(HARTREE0)
   call PP_redux_wait(XC0)
   !
 endif
 !
 ! Perform a first I/O to check which DBs are present.
 !=====================================================
 !
 RESTART=.FALSE.
 db_name(4)='OBSERVABLES'
 db_name(5)='G'
 db_name(6)='carriers'
 db_name(7)='THETA'
 db_name(8)='REF'
 !
 do i_db=4,8
   if (i_db/=5) call io_control(ACTION=OP_RD_CL,COM=NONE,SEC=(/1/),MODE=VERIFY,ID=ID(i_db))
   if (i_db==5) call io_control(ACTION=OP_RD_CL,COM=REP,SEC=(/1/),MODE=VERIFY,ID=ID(i_db))
   io_err(i_db)=io_RT_components(trim(db_name(i_db)),ID(i_db))
 enddo
 !
 ! To restart from RT only I need:
 !
 !  1. The GF -> delta_G_lesser
 !  2. The OBSERVABLES -> RT_IO_t
 !  3. The REFERENCE -> G_lesser_ref
 !
 RESTART = io_err(4)==0.and.io_err(5)==0.and.io_err(8)==0
 !
#if defined _ELPH_ITERATIVE
 !  4. The THETA (no CCA mode)
 !
 if (l_RT_iterative_ELPH_lifetimes) RESTART = RESTART.and.(io_err(7)==0)
#endif
 !
 ! In case I restart I need to copy the databases in the WD
 !
 ! Starting point
 !================
 !
 if (RESTART) then
   !
   do i_db=4,8
     call RT_RESTART_database_copy( trim(db_name(i_db)) )
     if (i_db==6.or.i_db==7) cycle
     call io_control(ACTION=OP_RD_CL,COM=NONE,SEC=(/2/),MODE=DUMP,ID=ID(i_db))
     io_err(i_db)=io_RT_components(trim(db_name(i_db)),ID(i_db))
   enddo
   !
   NE_i_start_time=NE_i_time
   NE_steps=NE_steps+1
   !
   call RT_control_free("all")
   call RT_control_alloc("all")
   !
   YAMBO_FREE(RT_TIME_status)
   !
   ! I use G_lesser(:,:,:) to reconstruct everything
   ! Note that the databases must be loaded at the RESTART time (NE_time)
   !
#if defined _PAR_IO
   !
   call io_control(ACTION=OP_RD_CL,COM=NONE,SEC=(/3/),MODE=DUMP,ID=ID(5))
   io_err(5)=io_RT_components('G',ID(5))
   !
#else
   !
   do ik=PAR_G_k_range(1),PAR_G_k_range(2)
     IO_ACT=manage_action(OP_IF_START_RD_CL_IF_END,ik,PAR_G_k_range(1),PAR_G_k_range(2))
     call io_control(ACTION=IO_ACT,COM=NONE,SEC=(/ik+2/),MODE=DUMP,ID=ID(5))
     io_err(5)=io_RT_components('G',ID(5))
   enddo
   !
#endif
   !
   ! The G_lesser must be now rebuild from the reference (T=0) and latest dG components
   !
   do i_mem=1,G_MEM_steps
     G_lesser(:,:,:,i_mem)=G_lesser_reference(:,:,PAR_G_k_range(1):PAR_G_k_range(2))+dG_lesser(:,:,:,i_mem)
   enddo
   !
#if defined _ELPH_ITERATIVE
   if (l_RT_iterative_ELPH_lifetimes) then
     do ik=1,RT_nk
       IO_ACT=manage_action(RD_CL_IF_END,ik,FIRST=1,LAST=RT_nk)
       call io_control(ACTION=IO_ACT,COM=NONE,SEC=(/ik+2/),MODE=VERIFY,ID=ID(7))
       io_err(7)=io_RT_components('THETA',ID(7))
     enddo
   endif
   !
   if( l_RT_iterative_ELPH_lifetimes) call RT_ELPH_zeroing()
#endif
   !
   ! Last thing to do is to update the planned time sampling time (if needed)
   !
   nt=RT_Lifetimes_evaluation_plan( )
   !
   ! Update occupations after loading from DB
   !==========================================
   call RT_occupations_update(E,q)
   !
   call RT_IO_type_time_steps("RESTART")
   !
   call msg( 'nr','---RESTART report---')
   !
   call msg('s','[RESTART] Number of steps done         ',real(NE_i_time)/real(NE_steps)*100._SP,"[o/o]")
   call msg('r','Number of steps done              ',real(NE_i_time)/real(NE_steps)*100._SP,"[o/o]")
   call msg('r','Time reached                      ',real(NE_i_time-1)*RT_step*AUT2FS,"[fs]")
   call msg('r','Time step                         ',RT_dyn_step*AUT2FS,"[fs]")
   !
   call msg('r',  'dT Update Interval                ',NE_time_step_update_jump*AUT2FS,"[fs]")
   call msg('r',  'Lifetimes inter/intr times        ',RT_life_extrap_times*AUT2FS,"[fs]")
   call msg('r',  'T cache step  of J,P,M            ',CACHE_OBS_INTERVAL_time*AUT2FS,"[fs]")
   call msg('r',  'T between I/O of J,P,M            ',OBS_RT_IO_t%INTERVAL_time*AUT2FS,"[fs]")
   call msg('r',  '          I/O of carriers         ',CARR_RT_IO_t%INTERVAL_time*AUT2FS,"[fs]")
   call msg('r',  '          I/O of   GFs            ',GF_RT_IO_t%INTERVAL_time*AUT2FS,"[fs]")
   call msg('r',  '               outputs            ',OUTPUT_RT_IO_t%INTERVAL_time*AUT2FS,"[fs]")
   !
 endif
 !
 if (.not.RESTART) NE_time=0._SP
 !
 ! Zeroing DESCs
 !===============
 call IO_desc_reset(RT_desc)
 call IO_desc_reset(Gr_desc)
 call IO_desc_reset(TIME_STEP_desc)
 !
 if (l_NE_dynamics) NE_i_time=NE_i_start_time
 !
 ! Initialize the Vector Potential
 !=================================
 !
 if (l_NE_with_fields) call RT_propagate_fields(E,k,A_tot,A_tot,dG_lesser(:,:,:,1),NE_time-RT_step,RT_step)
 !
 ! Pseudo potential terms needed for velocity gauge
 !==================================================
 if (l_velocity_gauge_corr) then
   call Pseudo_KB_G_to_R_space(k,E)
   call Pseudo_Hamiltonian(k,E,.true.)
 endif
 !
 call msg('r','')
 !
 ! Define RT_eh_en
 !================
 if( all(RT_eh_en(:)==0._SP) ) then
   ! Case A: was not defined in input
   RT_eh_en(1)=minval(RT_levels%E(RT_bands(1):RT_bands(2),:,1))
   RT_eh_en(2)=maxval(RT_levels%E(RT_bands(1):RT_bands(2),:,1))
 else
   ! Case B: was defined in input
   RT_eh_en(1)=RT_eh_en(1)+E%E_VBM(1)
   RT_eh_en(2)=RT_eh_en(2)+E%E_CBm(1)
 endif
 !
 ! Retarded Green Functions matrix
 ! ===============================
 if (l_elph_scatt.or.l_elel_scatt) then
   !
   call k_build_up_BZ_tables(q)
   call k_build_up_BZ_tables(k)
   !
   call IO_desc_add(Gr_desc,'s',"[Gr] Retarded Green`s function",S=trim(Gr_kind))
   call IO_desc_add(Gr_desc,'r',"[Gr] Damping (c) Energy ref",R= (/QP_ctl_user(3,1)%Wc_E_ref*HA2EV/),term="ev")
   call IO_desc_add(Gr_desc,'r',"[Gr] Damping (c)",SZ=3,R=QP_ctl_user(3,1)%Wc(1:3),term="ev,adim,ev^-1")
   call IO_desc_add(Gr_desc,'r',"[Gr] Damping (v) Energy ref",R= (/QP_ctl_user(3,1)%Wv_E_ref*HA2EV/),term="ev")
   call IO_desc_add(Gr_desc,'r',"[Gr] Damping (v)",SZ=3,R=QP_ctl_user(3,1)%Wv(1:3),term="ev,adim,ev^-1")
   !
 else
   !
   call IO_desc_add(Gr_desc,'s',"[Gr] Retarded Green`s function",S="none")
   !
 endif
 !
 call PP_redux_wait()
 !
 contains
   !
   subroutine RT_local_init()
     !
     implicit none
     !
     G_lesser          =cZERO
     G_lesser_reference=cZERO
     dG_lesser         =cZERO
     !
     H_nl_sc           =cZERO
     !
     if(.not.l_RT_is_WFfree) then
       !
       V_xc_sc           =rZERO
       V_hartree_sc      =rZERO
       HARTREE0          =cZERO
       XC0               =cZERO
       !
       rho_reference     =rZERO
       if(n_spin>1) magn_reference    =rZERO
       !
     endif
     !
     ! Set to zero current and fields
     !
     RT_P              =cZERO
     RT_ind_J          =cZERO
     !
   end subroutine
   !
end subroutine RT_start_and_restart<|MERGE_RESOLUTION|>--- conflicted
+++ resolved
@@ -53,14 +53,9 @@
 &                         NE_time_step_update_jump,l_velocity_gauge_corr
  use RT_lifetimes,   ONLY:RT_life_extrap_times,l_RT_iterative_ELPH_lifetimes
  use fields,         ONLY:A_tot
-<<<<<<< HEAD
  use hamiltonian,    ONLY:H_nl_sc,V_hartree_sc,V_xc_sc,E_reference
- use IO_m,           ONLY:OP_RD,OP_RD_CL,OP_IF_START_RD_CL_IF_END,RD_CL_IF_END,io_control,&
-=======
- use hamiltonian,    ONLY:H_nl_sc,V_hartree_sc,V_xc_sc
  use IO_int,         ONLY:io_control
  use IO_m,           ONLY:OP_RD,OP_RD_CL,OP_IF_START_RD_CL_IF_END,RD_CL_IF_END,&
->>>>>>> 5be20ecf
 &                         manage_action,REP,VERIFY,NONE,DUMP
  use descriptors,    ONLY:IO_desc_reset,IO_desc_add
  use wave_func,      ONLY:WF
