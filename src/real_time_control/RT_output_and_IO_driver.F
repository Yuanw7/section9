!
!        Copyright (C) 2000-2019 the YAMBO team
!              http://www.yambo-code.org
!
! Authors (see AUTHORS file for details): DS
! 
! This file is distributed under the terms of the GNU 
! General Public License. You can redistribute it and/or 
! modify it under the terms of the GNU General Public 
! License as published by the Free Software Foundation; 
! either version 2, or (at your option) any later version.
!
! This program is distributed in the hope that it will 
! be useful, but WITHOUT ANY WARRANTY; without even the 
! implied warranty of MERCHANTABILITY or FITNESS FOR A 
! PARTICULAR PURPOSE.  See the GNU General Public License 
! for more details.
!
! You should have received a copy of the GNU General Public 
! License along with this program; if not, write to the Free 
! Software Foundation, Inc., 59 Temple Place - Suite 330,Boston, 
! MA 02111-1307, USA or visit http://www.gnu.org/copyleft/gpl.txt.
!
subroutine RT_output_and_IO_driver(what,E,k,OBSERVABLES)
 !
 use pars,           ONLY:SP
 use RT_control,     ONLY:RT_output
 use units,          ONLY:AUT2FS
 use electrons,      ONLY:levels
 use R_lattice,      ONLY:bz_samp
 use stderr,         ONLY:set_real_printed_length
 use IO_m,           ONLY:IO_and_Messaging_switch
 use drivers,        ONLY:l_elph_scatt,l_elel_scatt,l_elphoton_scatt
 use real_time,      ONLY:eval_energy,eval_entropy,l_RT_update_Energies,l_NE_with_fields,NE_time, &
&                         l_RT_induced_field,l_RT_impose_N_dN,l_RT_impose_E,RT_is_dynamically_dephased,NE_i_time
 use RT_control,     ONLY:RT_do_it
 !
 implicit none
 !
 character(*)           :: what
 type(levels)           :: E
 type(bz_samp)          :: k
 real(SP), intent(inout):: OBSERVABLES(25)
 !
 ! Workspace
 !
 real(SP) :: NCarr(3),TFit(2),EfFit(2),Ener(5),Entr(3),TEntr(3),EnEntr(3),BGR(4)
 !
 select case(trim(what))
   !
 case('open','close')
   !
   if(trim(what)=="open") OBSERVABLES=0._SP
   !
   call RT_output(what=trim(what)//" curr pol")
   !
   ! GPL_EXCLUDE_START
   !
<<<<<<< HEAD
   call RT_output(what="open carr spin orbt")
   if(eval_energy)  call RT_output(what="open energy")
   if(eval_entropy) call RT_output(what="open therm")
   if(l_RT_update_Energies)  call RT_output(what="open BGR")
   if (l_elph_scatt)         call RT_output('open mean_EPlife')
   if (l_elel_scatt)         call RT_output('open mean_EElife')
   if (l_elphoton_scatt)     call RT_output('open mean_RADlife')
   if ((l_elel_scatt.or.l_elph_scatt).and.(l_RT_impose_N_dN.or.l_RT_impose_E)) call RT_output('open N_dN_E')
=======
   call RT_output(what=trim(what)//" carr magn")
   if(eval_energy)  call RT_output(what=trim(what)//" energy")
   if(eval_entropy) call RT_output(what=trim(what)//" therm")
   if(l_RT_update_Energies)  call RT_output(what=trim(what)//" BGR")
   if (l_elph_scatt)         call RT_output(trim(what)//' mean_EPlife')
   if (l_elel_scatt)         call RT_output(trim(what)//' mean_EElife')
   if (l_elphoton_scatt)     call RT_output(trim(what)//' mean_RADlife')
   if ((l_elel_scatt.or.l_elph_scatt).and.(l_RT_impose_N_dN.or.l_RT_impose_E)) call RT_output(trim(what)//' N_dN_E')
>>>>>>> 7d9ccd43
   !
   ! GPL_EXCLUDE_END
   !
   ! Field(s)
   !==========
   if (l_NE_with_fields) then
     call RT_output(what=trim(what)//" ext")
     if(l_RT_induced_field)  call RT_output(what=trim(what)//" tot ind")
   endif
   !
 case('write')
   !
   ! GPL_EXCLUDE_START
   !
   NCarr =OBSERVABLES( 1: 3)
   TFit  =OBSERVABLES( 4: 5)
   EfFit =OBSERVABLES( 6: 7)
   Ener  =OBSERVABLES( 8:12)
   Entr  =OBSERVABLES(13:15)
   TEntr =OBSERVABLES(16:18)
   EnEntr=OBSERVABLES(19:21)
   BGR   =OBSERVABLES(22:25)
   !
   ! GPL_EXCLUDE_END
   !
   call set_real_printed_length()
   call IO_and_Messaging_switch("-fragments_IO_log")
   call RT_databases_IO(E)
   call IO_and_Messaging_switch("+fragments_IO_log")
   call set_real_printed_length(f_length=10,g_length=10)
   !
   ! OUTPUT(s)
   !###########
   !
   if (.not.RT_do_it('OUT')) return
   !
   call RT_output('curr pol',TIME=NE_time*AUT2FS)
   !
   ! GPL_EXCLUDE_START
   !
   ! Energetics and BGR
   !====================
   !
   call RT_output('spin orbt',TIME=NE_time*AUT2FS)
   call RT_output('carr',VALUES=(/NCarr(:),TFit(:),EfFit(:)/),TIME=NE_time*AUT2FS)
   if(eval_energy)          call RT_output('energy',VALUES=Ener,                          TIME=NE_time*AUT2FS)
   if(eval_entropy)         call RT_output('therm ',VALUES=(/EnEntr(:),Entr(:),TEntr(:)/),TIME=NE_time*AUT2FS)
   if(l_RT_update_Energies) call RT_output('BGR',   VALUES=BGR,                           TIME=NE_time*AUT2FS)
   !
   ! Mean Carrier Lifetimes
   !========================
   if (RT_is_dynamically_dephased) then
     call RT_mean_carrier_lifetimes(E,k)
     if(l_elph_scatt)                      call RT_output('mean_EPlife', TIME=NE_time*AUT2FS)
     if(l_elel_scatt)                      call RT_output('mean_EElife', TIME=NE_time*AUT2FS)
     if(l_elphoton_scatt)                  call RT_output('mean_RADlife',TIME=NE_time*AUT2FS)
     if(l_RT_impose_N_dN.or.l_RT_impose_E) call RT_output('N_dN_E',TIME=NE_time*AUT2FS)
   endif
   !
   ! GPL_EXCLUDE_END
   !
   ! Field(s)
   !==========
   if (l_NE_with_fields) then
     call RT_output('external_field', TIME=NE_time*AUT2FS)
     if(l_RT_induced_field) then
       call RT_output('total_field'  ,TIME=NE_time*AUT2FS)
       call RT_output('induced_field',TIME=NE_time*AUT2FS)
     endif
   endif
   !
 end select
 !
end subroutine RT_output_and_IO_driver<|MERGE_RESOLUTION|>--- conflicted
+++ resolved
@@ -56,17 +56,7 @@
    !
    ! GPL_EXCLUDE_START
    !
-<<<<<<< HEAD
-   call RT_output(what="open carr spin orbt")
-   if(eval_energy)  call RT_output(what="open energy")
-   if(eval_entropy) call RT_output(what="open therm")
-   if(l_RT_update_Energies)  call RT_output(what="open BGR")
-   if (l_elph_scatt)         call RT_output('open mean_EPlife')
-   if (l_elel_scatt)         call RT_output('open mean_EElife')
-   if (l_elphoton_scatt)     call RT_output('open mean_RADlife')
-   if ((l_elel_scatt.or.l_elph_scatt).and.(l_RT_impose_N_dN.or.l_RT_impose_E)) call RT_output('open N_dN_E')
-=======
-   call RT_output(what=trim(what)//" carr magn")
+   call RT_output(what=trim(what)//" carr spin orbt")
    if(eval_energy)  call RT_output(what=trim(what)//" energy")
    if(eval_entropy) call RT_output(what=trim(what)//" therm")
    if(l_RT_update_Energies)  call RT_output(what=trim(what)//" BGR")
@@ -74,7 +64,6 @@
    if (l_elel_scatt)         call RT_output(trim(what)//' mean_EElife')
    if (l_elphoton_scatt)     call RT_output(trim(what)//' mean_RADlife')
    if ((l_elel_scatt.or.l_elph_scatt).and.(l_RT_impose_N_dN.or.l_RT_impose_E)) call RT_output(trim(what)//' N_dN_E')
->>>>>>> 7d9ccd43
    !
    ! GPL_EXCLUDE_END
    !
