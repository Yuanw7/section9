!
!        Copyright (C) 2000-2020 the YAMBO team
!              http://www.yambo-code.org
!
! Authors (see AUTHORS file for details): DS
! 
! This file is distributed under the terms of the GNU 
! General Public License. You can redistribute it and/or 
! modify it under the terms of the GNU General Public 
! License as published by the Free Software Foundation; 
! either version 2, or (at your option) any later version.
!
! This program is distributed in the hope that it will 
! be useful, but WITHOUT ANY WARRANTY; without even the 
! implied warranty of MERCHANTABILITY or FITNESS FOR A 
! PARTICULAR PURPOSE.  See the GNU General Public License 
! for more details.
!
! You should have received a copy of the GNU General Public 
! License along with this program; if not, write to the Free 
! Software Foundation, Inc., 59 Temple Place - Suite 330,Boston, 
! MA 02111-1307, USA or visit http://www.gnu.org/copyleft/gpl.txt.
!
subroutine RT_output_and_IO_driver(what,E,k,OBSERVABLES)
 !
 use pars,           ONLY:SP
 use RT_control,     ONLY:RT_output,ID
 use units,          ONLY:AUT2FS
 use electrons,      ONLY:levels
 use R_lattice,      ONLY:bz_samp
 use IO_m,           ONLY:IO_and_Messaging_switch,io_control,io_disconnect,WR_CL
 use drivers,        ONLY:l_elph_scatt,l_elel_scatt,l_elphoton_scatt
 use real_time,      ONLY:eval_energy,eval_entropy,l_RT_update_Energies,l_NE_with_fields,NE_time, &
&                         l_RT_induced_field,l_RT_impose_N_dN,l_RT_impose_E,RT_is_dynamically_dephased,NE_i_time
 use D_lattice,      ONLY:Bose_Temp
 !
 implicit none
 !
 character(*)           :: what
 type(levels)           :: E
 type(bz_samp)          :: k
 real(SP), intent(inout):: OBSERVABLES(25)
 !
 ! Workspace
 !
 integer  :: i_ID
 real(SP) :: NCarr(3),TFit(2),EfFit(2),Ener(5),Entr(3),TEntr(3),EnEntr(3),BGR(4)
 logical, external   :: RT_do_it
 !
 select case(trim(what))
   !
 case('open','close')
   !
   if(trim(what)=="open") OBSERVABLES=0._SP
   !
   call RT_output(what=trim(what)//" curr pol")
   !
   ! GPL_EXCLUDE_START
   !
<<<<<<< HEAD
   call RT_output(what=trim(what)//" carr spin orbt")
   if(eval_energy)  call RT_output(what=trim(what)//" energy")
   if(eval_entropy) call RT_output(what=trim(what)//" therm")
   if(l_RT_update_Energies)  call RT_output(what=trim(what)//" BGR")
=======
   call RT_output(what=trim(what)//" carr magn")
   if (eval_energy)  call RT_output(what=trim(what)//" energy")
   if (eval_entropy) call RT_output(what=trim(what)//" therm")
   if (l_RT_update_Energies) call RT_output(what=trim(what)//" BGR")
>>>>>>> f5f50f37
   if (l_elph_scatt)         call RT_output(trim(what)//' mean_EPlife')
   if (l_elel_scatt)         call RT_output(trim(what)//' mean_EElife')
   if (l_elphoton_scatt)     call RT_output(trim(what)//' mean_RADlife')
   if ((l_elel_scatt.or.l_elph_scatt).and.(l_RT_impose_N_dN.or.l_RT_impose_E)) call RT_output(trim(what)//' N_dN_E')
   !
   ! GPL_EXCLUDE_END
   !
   ! Field(s)
   !==========
   if (l_NE_with_fields) then
     call RT_output(what=trim(what)//" ext")
     if(l_RT_induced_field)  call RT_output(what=trim(what)//" tot ind")
   endif
   !
   if(trim(what)=="close") then
     do i_ID=1,8
       if(ID(i_ID)==0) cycle
       call io_control(ACTION=WR_CL,ID=ID(i_ID))
       call io_disconnect(ID=ID(i_ID))
     enddo
   endif
   !
 case('write')
   !
   if (RT_is_dynamically_dephased) then
     !
     call RT_Lifetimes_merge_driver("INTER_k")
     !
   endif
   !
   ! GPL_EXCLUDE_START
   !
   NCarr =OBSERVABLES( 1: 3)
   TFit  =OBSERVABLES( 4: 5)
   EfFit =OBSERVABLES( 6: 7)
   Ener  =OBSERVABLES( 8:12)
   Entr  =OBSERVABLES(13:15)
   TEntr =OBSERVABLES(16:18)
   EnEntr=OBSERVABLES(19:21)
   BGR   =OBSERVABLES(22:25)
   !
   ! GPL_EXCLUDE_END
   !
   call IO_and_Messaging_switch("-fragments_IO_log")
   call RT_databases_IO(E,.FALSE.)
   call IO_and_Messaging_switch("+fragments_IO_log")
   !
   ! OUTPUT(s)
   !###########
   !
   if (.not.RT_do_it('OUT')) return
   !
   call RT_output('curr pol',TIME=NE_time*AUT2FS)
   !
   ! GPL_EXCLUDE_START
   !
   ! Energetics and BGR
   !====================
   !
   call RT_output('spin orbt',TIME=NE_time*AUT2FS)
   call RT_output('carr',VALUES=(/NCarr(:),TFit(:),EfFit(:)/),TIME=NE_time*AUT2FS)
   if(eval_energy)          call RT_output('energy',VALUES=Ener,                          TIME=NE_time*AUT2FS)
   if(eval_entropy)         call RT_output('therm ',VALUES=(/EnEntr(:),Entr(:),TEntr(:)/),TIME=NE_time*AUT2FS)
   if(l_RT_update_Energies) call RT_output('BGR',   VALUES=BGR,                           TIME=NE_time*AUT2FS)
   !
   ! Mean Carrier Lifetimes
   !========================
   if (RT_is_dynamically_dephased) then
     !
     call RT_mean_carrier_lifetimes(E,k)
     !
     if (l_elph_scatt)                      call RT_output('mean_EPlife', TIME=NE_time*AUT2FS)
     if (l_elel_scatt)                      call RT_output('mean_EElife', TIME=NE_time*AUT2FS)
     if (l_elphoton_scatt)                  call RT_output('mean_RADlife',TIME=NE_time*AUT2FS)
     if (l_RT_impose_N_dN.or.l_RT_impose_E) call RT_output('N_dN_E',TIME=NE_time*AUT2FS)
     !
   endif
   !
   ! GPL_EXCLUDE_END
   !
   ! Field(s)
   !==========
   if (l_NE_with_fields) then
     call RT_output('external_field', TIME=NE_time*AUT2FS)
     if(l_RT_induced_field) then
       call RT_output('total_field'  ,TIME=NE_time*AUT2FS)
       call RT_output('induced_field',TIME=NE_time*AUT2FS)
     endif
   endif
   !
 end select
 !
end subroutine RT_output_and_IO_driver<|MERGE_RESOLUTION|>--- conflicted
+++ resolved
@@ -57,17 +57,10 @@
    !
    ! GPL_EXCLUDE_START
    !
-<<<<<<< HEAD
    call RT_output(what=trim(what)//" carr spin orbt")
-   if(eval_energy)  call RT_output(what=trim(what)//" energy")
-   if(eval_entropy) call RT_output(what=trim(what)//" therm")
-   if(l_RT_update_Energies)  call RT_output(what=trim(what)//" BGR")
-=======
-   call RT_output(what=trim(what)//" carr magn")
    if (eval_energy)  call RT_output(what=trim(what)//" energy")
    if (eval_entropy) call RT_output(what=trim(what)//" therm")
    if (l_RT_update_Energies) call RT_output(what=trim(what)//" BGR")
->>>>>>> f5f50f37
    if (l_elph_scatt)         call RT_output(trim(what)//' mean_EPlife')
    if (l_elel_scatt)         call RT_output(trim(what)//' mean_EElife')
    if (l_elphoton_scatt)     call RT_output(trim(what)//' mean_RADlife')
