!
!        Copyright (C) 2000-2016 the YAMBO team
!              http://www.yambo-code.org
!
! Authors (see AUTHORS file for details): DS AM
! 
! This file is distributed under the terms of the GNU 
! General Public License. You can redistribute it and/or 
! modify it under the terms of the GNU General Public 
! License as published by the Free Software Foundation; 
! either version 2, or (at your option) any later version.
!
! This program is distributed in the hope that it will 
! be useful, but WITHOUT ANY WARRANTY; without even the 
! implied warranty of MERCHANTABILITY or FITNESS FOR A 
! PARTICULAR PURPOSE.  See the GNU General Public License 
! for more details.
!
! You should have received a copy of the GNU General Public 
! License along with this program; if not, write to the Free 
! Software Foundation, Inc., 59 Temple Place - Suite 330,Boston, 
! MA 02111-1307, USA or visit http://www.gnu.org/copyleft/gpl.txt.
!
subroutine RT_interpolation(bands,E,K,what,Time,l_f,l_E,l_W)
 !
 use pars,           ONLY:SP
 use memory_m,       ONLY:mem_est
 use electrons,      ONLY:levels,n_sp_pol,BZ_DbGd_tot_nkpts,BZ_DbGd_kpts,BZ_DbGd_nbands
 use R_lattice,      ONLY:bz_samp
 use units,          ONLY:HA2EV,AUT2FS
 use drivers,        ONLY:l_real_time
 use real_time,      ONLY:RT_carriers
 use com,            ONLY:msg
 !
 implicit none
 !
 integer,intent(in)    :: bands(2)
 type(levels),  intent(inout) :: E
 type(bz_samp), intent(in)    :: K
 character(3),  intent(in)    :: what ! X,K,G,R
 real(SP),      intent(in)    :: Time
 logical,       intent(in)    :: l_f,l_E,l_W
 !
 ! Work space
 !
<<<<<<< HEAD
 integer               :: nb(2),i_RT
=======
 integer               :: nb(2)
>>>>>>> 16fbe07f
 real(SP)              :: df_Max,dE_Max,N_carriers(2)
 real(SP), allocatable :: V_in_tmp(:)
 integer,parameter     :: n_pieces=10
 logical               :: l_DbGd
 !
 l_DbGd=BZ_DbGd_tot_nkpts>0
 !
 nb(1)=max(bands(1),RT_carriers%nb(1))
 nb(2)=min(bands(2),RT_carriers%nb(2))
 !
 N_carriers=0._SP
 !
 if (l_f.and..not.associated(E%df)) then
   !
   ! These are *always* the equilibrium occupations
   !
   if(.not.associated(E%fo)) then
     allocate(E%fo(E%nb,E%nk,n_sp_pol))
     call mem_est("E-df E-fo",(/size(E%fo),size(E%df)/),(/SP,SP/))
     E%fo=E%f
   endif
   !
   allocate(E%df(E%nb,E%nk,n_sp_pol))
   call mem_est("E-df",(/size(E%df)/),(/SP,SP/))
   E%df=0._SP
   call Interpolate_and_transfer("df",RT_carriers%delta_f,K%pt,E%nk)
   E%f=E%fo+E%df
   !
   if (l_DbGd) then
     allocate(E%df_DbGd(E%nb,BZ_DbGd_tot_nkpts,n_sp_pol))
     call mem_est("E-df_DbGd",(/size(E%df_DbGd)/),(/SP,SP/))
     E%df_DbGd=0._SP
     call Interpolate_and_transfer("df",RT_carriers%delta_f,BZ_DbGd_kpts,BZ_DbGd_tot_nkpts)
     E%f_DbGd=E%f_DbGd+E%df_DbGd
   endif
   !
 endif
 !
 if (l_E) then
   !
   ! ** WARNING ** (DS: 2015/10/21)
   ! Eo may already contain the DFT energies in case QP corrections have been applyed
   ! In this case the equilibrium QP energies are not stored anywhere
   !
   if(.not.associated(E%Eo)) then
     allocate(E%Eo(E%nb,E%nk,n_sp_pol))
     call mem_est("E-Eo",(/size(E%Eo)/),(/SP/))
     E%Eo=E%E
   endif
   !
   call Interpolate_and_transfer("dE",RT_carriers%delta_E,K%pt,E%nk)
   !
   if (l_DbGd) call Interpolate_and_transfer("dE",RT_carriers%delta_E,BZ_DbGd_kpts,BZ_DbGd_tot_nkpts)
   !
 endif
 !
 if (l_W) then
   !
   ! To be implemented
   return
   !
 endif
 !
 call msg('nr',   'Updated Carrier components')
 call msg('rn',   '==========================')
 call msg('r',    '[RT] Reference Time           [fs]: ',Time*AUT2FS)
 call msg('r',    '[RT] Bands range                  : ', (/nb(1),nb(2)/)) 
 !
 if (l_f) then
   call msg('r',  '[RT] Maximum occupations change   : ',df_Max)
   call msg('r',  '[RT] N of carriers                : ',N_carriers(1))
   if (l_DbGd) call msg('r',  '[RT]                 (Double Grid): ',N_carriers(2))
 endif
 !
 if (l_E) then
   call msg('r',  '[RT] Max energy levels change [ev]: ',dE_Max*HA2EV)
 endif
 !
 call msg('rn',  '[RT] Full and metallic bands       : ', (/E%nbf,E%nbm/)) 
 !
 call REPORT_OCCUPATIONS(E)
 !
 contains
  !
  subroutine Interpolate_and_transfer(OBJ,V_in,K_in,NK)
    !
    character(*) :: OBJ
    integer      :: NK
    real(SP)     :: V_in(RT_carriers%nstates),K_in(NK,3)
    !
    ! ws
    !
    logical      :: l_renormalize
    integer      :: ik,i_carr,nb_max
    real(SP)     :: K_weights(NK),V_out(RT_carriers%nb(1):RT_carriers%nb(2),NK,n_sp_pol)
    !
    l_renormalize=.not.l_real_time
    ! 
    if (NK/=E%nk) K_weights=1._SP/real(BZ_DbGd_tot_nkpts,SP)
    if (NK==E%nk) K_weights(:)=K%weights(:)
    !
    call Nearest_kpt_interpolation(RT_carriers%nk,NK,RT_carriers%nb,RT_carriers%nstates,1,1,RT_carriers%table, &
&                                  RT_carriers%kpt,K_in,RT_carriers%k_weight,K_weights,V_in,V_out,what,l_renormalize)
    !
    if (NK==E%nk) nb_max=    nb(2)
    if (NK/=E%nk) nb_max=min(nb(2),BZ_DbGd_nbands)
    !
    if (OBJ=="df") then
      !
      ! Metallic and Insulating bands update
      !
      E%nbf=nb(1)-1
      E%nbm=nb(2)
      !
      if(NK==E%nk) then
        E%df( nb(1):nb(2),:,:)=V_out(nb(1):nb(2),:,:)
        df_Max=maxval(abs(V_out(nb(1):nb(2),:,:)))
        i_carr=1
      else if (NK/=E%nk) then
        E%df_DbGd( nb(1):nb_max,:,:)=V_out(nb(1):nb_max,:,:)
        i_carr=2
      endif
      !
      do ik=1,NK
        N_carriers(i_carr)=N_carriers(i_carr)+sum(abs(V_out(nb(1):nb_max,ik,:)))*K_weights(ik)/2._SP
      enddo
      !
    else if (OBJ=="dE") then
      !
      if(NK==E%nk) then
        E%E( nb(1):nb(2),:,:)=E%E(nb(1):nb(2),:,:)+V_out(nb(1):nb(2),:,:)
        dE_Max=maxval(abs(V_out(nb(1):nb(2),:,:)))
      else if (NK/=E%nk) then
        E%E_DbGd( nb(1):nb_max,:,:)=E%E_DbGd(nb(1):nb_max,:,:)+V_out(nb(1):nb_max,:,:)
      endif
      !
    endif
    !
  end subroutine Interpolate_and_transfer
  !
end subroutine<|MERGE_RESOLUTION|>--- conflicted
+++ resolved
@@ -43,13 +43,8 @@
  !
  ! Work space
  !
-<<<<<<< HEAD
- integer               :: nb(2),i_RT
-=======
  integer               :: nb(2)
->>>>>>> 16fbe07f
  real(SP)              :: df_Max,dE_Max,N_carriers(2)
- real(SP), allocatable :: V_in_tmp(:)
  integer,parameter     :: n_pieces=10
  logical               :: l_DbGd
  !
