--- conflicted
+++ resolved
@@ -23,13 +23,8 @@
 !
 subroutine RT_interpolation(bands,E,K,what,Time,l_f,l_E,l_W)
  !
-<<<<<<< HEAD
- use pars,           ONLY:SP
+ use pars,           ONLY:SP,schlen
  use electrons,      ONLY:levels,n_sp_pol
-=======
- use pars,           ONLY:SP,schlen
- use electrons,      ONLY:levels,n_sp_pol,BZ_DbGd_tot_nkpts,BZ_DbGd_kpts,BZ_DbGd_nbands
->>>>>>> f95e180e
  use R_lattice,      ONLY:bz_samp
  use units,          ONLY:HA2EV,AUT2FS
  use drivers,        ONLY:l_real_time
