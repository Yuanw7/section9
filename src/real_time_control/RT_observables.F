--- conflicted
+++ resolved
@@ -30,11 +30,7 @@
  use R_lattice,      ONLY:bz_samp
  use X_m,            ONLY:P_square
  use SC,             ONLY:V_hartree_sc,Ho
-<<<<<<< HEAD
- use rt_ctl,         ONLY:RT_do_IO
-=======
  use RT_control,     ONLY:RT_do_IO
->>>>>>> fe4b9ebd
  use real_time,      ONLY:RT_Tfit_occupations,RT_Efit_occupations,RT_nk,RT_Nk_ibz,RT_ibz_coo,&
 &                         XC0_and_HARTREE0,REF_V_xc_sc,           &
 &                         DbGd_ibz_coo,l_RT_uses_E_DbGd,REF_V_hartree_sc,   &
