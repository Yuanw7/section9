!
!        Copyright (C) 2000-2017 the YAMBO team
!              http://www.yambo-code.org
!
! Authors (see AUTHORS file for details): AM CA DS
! 
! This file is distributed under the terms of the GNU 
! General Public License. You can redistribute it and/or 
! modify it under the terms of the GNU General Public 
! License as published by the Free Software Foundation; 
! either version 2, or (at your option) any later version.
!
! This program is distributed in the hope that it will 
! be useful, but WITHOUT ANY WARRANTY; without even the 
! implied warranty of MERCHANTABILITY or FITNESS FOR A 
! PARTICULAR PURPOSE.  See the GNU General Public License 
! for more details.
!
! You should have received a copy of the GNU General Public 
! License along with this program; if not, write to the Free 
! Software Foundation, Inc., 59 Temple Place - Suite 330,Boston, 
! MA 02111-1307, USA or visit http://www.gnu.org/copyleft/gpl.txt.
!
subroutine RT_Observables(en,k,dG_lesser,OBSERVABLES)
 !
 ! This subroutine compute the variation of the energy and its different components,
 ! the number of electrons injected in conduction and holes in valence,
 ! and finally the variation in entropy and the associated temperature
 ! which is compared with the temperature from the fits
 !
 use pars,           ONLY:SP
 use R_lattice,      ONLY:bz_samp
 use electrons,      ONLY:levels
 use real_time,      ONLY:RT_nk,RT_bands
 use RT_control,     ONLY:RT_do_it
 use fields,         ONLY:A_tot
#if defined _TIMING
 use timing_m,       ONLY:timing
#endif
 !
 implicit none 
 !
 type(levels),  intent(in) :: en
 type(bz_samp), intent(in) :: k
 complex(SP),   intent(in) :: dG_lesser(RT_bands(1):RT_bands(2),RT_bands(1):RT_bands(2),RT_nk)
 real(SP),   intent(inout) :: OBSERVABLES(23)
 !
 ! Workspace
 !
 real(SP) :: NCarr(3),TFit(2),EfFit(2),Ener(5),Entr(3),TEntr(3),EnEntr(3),BGR(2)
 real(SP) :: E_IP
 !
#if defined _TIMING
 call timing('RT observables',OPR='start')
#endif
 !
 ! Current, Polarization and Magnetization
 !==========================================
 ! (evaluated also in RT_integrator when and induced field is included)
 call RT_current_AND_polarization(k,en,dG_lesser,A_tot)
 !
 if (.not. RT_do_it('OUT') ) then
#if defined _TIMING
 call timing('RT observables',OPR='stop')
#endif
   return
 endif
 !
<<<<<<< HEAD
 ! GPL_EXCLUDE_START
 !
 NCarr =OBSERVABLES( 1: 3)
 TFit  =OBSERVABLES( 4: 5)
 EfFit =OBSERVABLES( 6: 7)
 Ener  =OBSERVABLES( 8:12)
 Entr  =OBSERVABLES(13:15)
 TEntr =OBSERVABLES(16:18)
 EnEntr=OBSERVABLES(19:21)
 BGR   =OBSERVABLES(22:23)
=======
 ! Electrons and holes temperatures
 !
 if ( (l_elel_scatt.or.l_elph_scatt)) then
   !
   call RT_occupations_FIT(RT_Tfit_occupations,RT_Efit_occupations,RT_E_occupations)
   !
   if (abs(RT_Tfit_occupations(1))>50000._SP/HA2KEL) RT_Tfit_occupations(1)=0._SP
   if (abs(RT_Tfit_occupations(2))>50000._SP/HA2KEL) RT_Tfit_occupations(2)=0._SP
   !
 endif
 !
 ! Number of Holes     in the valence    band
 ! Number of Electrons in the conduction band
 ! Entropy
 !
 dS_tot     = 0._SP
 N_carriers = 0._SP
 !
 do ik=1,en%nk
   do ib1=RT_bands(1),RT_bands(2)
     VALUE_tmp=0._SP
     do ik_RT=RT_ibz_coo(ik,1),RT_ibz_coo(ik,2)
       if (l_RT_uses_E_DbGd) then
         ik_E=ik_RT-RT_ibz_coo(ik,1)+DbGd_ibz_coo(ik,1)
         Energy(1)=en%E_DbGd(ib1,ik_E,1)
       else
         Energy(1)=en%E(ib1,ik,1)
       endif
       S_h=0._SP
       S_e=0._SP
       if(RT_H_occupations(ib1,ik_RT)>0._SP) S_h=-RT_H_occupations(ib1,ik_RT)*log(RT_H_occupations(ib1,ik_RT)/spin_occ)
       if(RT_E_occupations(ib1,ik_RT)>0._SP) S_e=-RT_E_occupations(ib1,ik_RT)*log(RT_E_occupations(ib1,ik_RT)/spin_occ)
       VALUE_tmp(3)=VALUE_tmp(3)+S_e+S_h
       if ( Energy(1)<=0._SP ) then
         VALUE_tmp(1)=VALUE_tmp(1)+RT_H_occupations(ib1,ik_RT)
         VALUE_tmp(4)=VALUE_tmp(4)+S_h
       endif
       if ( Energy(1)> 0._SP ) then
         VALUE_tmp(2)=VALUE_tmp(2)+RT_E_occupations(ib1,ik_RT)
         VALUE_tmp(5)=VALUE_tmp(5)+S_e
       endif
     enddo
     N_carriers(1:2)=N_carriers(1:2)+VALUE_tmp(1:2)*k%weights(ik)/real(RT_Nk_ibz(ik),SP)
     dS_tot(1:3)    =dS_tot(1:3)    +VALUE_tmp(3:5)*k%weights(ik)/real(RT_Nk_ibz(ik),SP)
   enddo
 enddo
>>>>>>> 826fa9a0
 !
 ! Carriers
 !==========
 call RT_carriers_number_and_temperature(en,k,NCarr,TFit,EfFit)
 !
 ! Energy
 !==========
 call RT_energy_components(en,k,dG_lesser,Ener,E_IP,'tot')
 !
 ! Entropy
 !==========
 call RT_entropy(en,k,dG_lesser,Entr,TEntr,EnEntr,E_IP)
 !
 ! BGR
 !==========
 call RT_BGR(en,k,BGR)
 !
 OBSERVABLES=(/NCarr(:),TFit(:),EfFit(:),Ener(:),Entr(:),TEntr(:),EnEntr(:),BGR(:)/)
 !
<<<<<<< HEAD
 ! GPL_EXCLUDE_END
=======
 ! Transfer the shadow variables
 !
 if(.not.l_use_Hxc_collisions) on_the_fly_operators(1:5)=real((/dE_kin(1),dE_ion(1),dE_h(1),  dE_xc(1),dE_tot(1)/))*HA2EV
 if(     l_use_Hxc_collisions) on_the_fly_operators(1:4)=real((/dE_kin(1),dE_ion(1),    dE_hxc(1),     dE_tot(1)/))*HA2EV
 on_the_fly_operators(6:8)=(/N_err,N_carriers(1),N_carriers(2)/)
 on_the_fly_operators(9:10)=RT_Tfit_occupations(:)*HA2KEL
>>>>>>> 826fa9a0
 !
#if defined _TIMING
 call timing('RT observables',OPR='stop')
#endif
 !
end subroutine RT_Observables<|MERGE_RESOLUTION|>--- conflicted
+++ resolved
@@ -56,7 +56,7 @@
  !
  ! Current, Polarization and Magnetization
  !==========================================
- ! (evaluated also in RT_integrator when and induced field is included)
+ ! (evaluated also in RT_integrator when an induced field is included)
  call RT_current_AND_polarization(k,en,dG_lesser,A_tot)
  !
  if (.not. RT_do_it('OUT') ) then
@@ -66,7 +66,6 @@
    return
  endif
  !
-<<<<<<< HEAD
  ! GPL_EXCLUDE_START
  !
  NCarr =OBSERVABLES( 1: 3)
@@ -77,54 +76,6 @@
  TEntr =OBSERVABLES(16:18)
  EnEntr=OBSERVABLES(19:21)
  BGR   =OBSERVABLES(22:23)
-=======
- ! Electrons and holes temperatures
- !
- if ( (l_elel_scatt.or.l_elph_scatt)) then
-   !
-   call RT_occupations_FIT(RT_Tfit_occupations,RT_Efit_occupations,RT_E_occupations)
-   !
-   if (abs(RT_Tfit_occupations(1))>50000._SP/HA2KEL) RT_Tfit_occupations(1)=0._SP
-   if (abs(RT_Tfit_occupations(2))>50000._SP/HA2KEL) RT_Tfit_occupations(2)=0._SP
-   !
- endif
- !
- ! Number of Holes     in the valence    band
- ! Number of Electrons in the conduction band
- ! Entropy
- !
- dS_tot     = 0._SP
- N_carriers = 0._SP
- !
- do ik=1,en%nk
-   do ib1=RT_bands(1),RT_bands(2)
-     VALUE_tmp=0._SP
-     do ik_RT=RT_ibz_coo(ik,1),RT_ibz_coo(ik,2)
-       if (l_RT_uses_E_DbGd) then
-         ik_E=ik_RT-RT_ibz_coo(ik,1)+DbGd_ibz_coo(ik,1)
-         Energy(1)=en%E_DbGd(ib1,ik_E,1)
-       else
-         Energy(1)=en%E(ib1,ik,1)
-       endif
-       S_h=0._SP
-       S_e=0._SP
-       if(RT_H_occupations(ib1,ik_RT)>0._SP) S_h=-RT_H_occupations(ib1,ik_RT)*log(RT_H_occupations(ib1,ik_RT)/spin_occ)
-       if(RT_E_occupations(ib1,ik_RT)>0._SP) S_e=-RT_E_occupations(ib1,ik_RT)*log(RT_E_occupations(ib1,ik_RT)/spin_occ)
-       VALUE_tmp(3)=VALUE_tmp(3)+S_e+S_h
-       if ( Energy(1)<=0._SP ) then
-         VALUE_tmp(1)=VALUE_tmp(1)+RT_H_occupations(ib1,ik_RT)
-         VALUE_tmp(4)=VALUE_tmp(4)+S_h
-       endif
-       if ( Energy(1)> 0._SP ) then
-         VALUE_tmp(2)=VALUE_tmp(2)+RT_E_occupations(ib1,ik_RT)
-         VALUE_tmp(5)=VALUE_tmp(5)+S_e
-       endif
-     enddo
-     N_carriers(1:2)=N_carriers(1:2)+VALUE_tmp(1:2)*k%weights(ik)/real(RT_Nk_ibz(ik),SP)
-     dS_tot(1:3)    =dS_tot(1:3)    +VALUE_tmp(3:5)*k%weights(ik)/real(RT_Nk_ibz(ik),SP)
-   enddo
- enddo
->>>>>>> 826fa9a0
  !
  ! Carriers
  !==========
@@ -144,16 +95,7 @@
  !
  OBSERVABLES=(/NCarr(:),TFit(:),EfFit(:),Ener(:),Entr(:),TEntr(:),EnEntr(:),BGR(:)/)
  !
-<<<<<<< HEAD
  ! GPL_EXCLUDE_END
-=======
- ! Transfer the shadow variables
- !
- if(.not.l_use_Hxc_collisions) on_the_fly_operators(1:5)=real((/dE_kin(1),dE_ion(1),dE_h(1),  dE_xc(1),dE_tot(1)/))*HA2EV
- if(     l_use_Hxc_collisions) on_the_fly_operators(1:4)=real((/dE_kin(1),dE_ion(1),    dE_hxc(1),     dE_tot(1)/))*HA2EV
- on_the_fly_operators(6:8)=(/N_err,N_carriers(1),N_carriers(2)/)
- on_the_fly_operators(9:10)=RT_Tfit_occupations(:)*HA2KEL
->>>>>>> 826fa9a0
  !
 #if defined _TIMING
  call timing('RT observables',OPR='stop')
