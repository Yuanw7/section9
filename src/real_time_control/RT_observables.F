!
!        Copyright (C) 2000-2016 the YAMBO team
!              http://www.yambo-code.org
!
! Authors (see AUTHORS file for details): AM CA DS
! 
! This file is distributed under the terms of the GNU 
! General Public License. You can redistribute it and/or 
! modify it under the terms of the GNU General Public 
! License as published by the Free Software Foundation; 
! either version 2, or (at your option) any later version.
!
! This program is distributed in the hope that it will 
! be useful, but WITHOUT ANY WARRANTY; without even the 
! implied warranty of MERCHANTABILITY or FITNESS FOR A 
! PARTICULAR PURPOSE.  See the GNU General Public License 
! for more details.
!
! You should have received a copy of the GNU General Public 
! License along with this program; if not, write to the Free 
! Software Foundation, Inc., 59 Temple Place - Suite 330,Boston, 
! MA 02111-1307, USA or visit http://www.gnu.org/copyleft/gpl.txt.
!
subroutine RT_Observables(en,k,dG_lesser,on_the_fly_operators)
 !
 ! This subroutine compute the variation of the energy and its different components,
 ! the number of electrons injected in conduction and holes in valence,
 ! and finally the variation in entropy and the associated temperature
 ! which is compared with the temperature from the fits
 !
 use pars,           ONLY:SP,cZERO
 use units,          ONLY:HA2EV,HA2KEL
 use drivers,        ONLY:l_sc_is_libDFT,l_elel_scatt,l_elph_scatt,l_use_Hxc_collisions,l_sc_hartree
 use QP_m,           ONLY:QP_nk
 use R_lattice,      ONLY:bz_samp
 use X_m,            ONLY:P_square
 use hamiltonian,    ONLY:V_hartree_sc,Ho
 use RT_control,     ONLY:RT_do_it
 use rt_interfaces,  ONLY:RT_average_operator
 use real_time,      ONLY:RT_Tfit_occupations,RT_Efit_occupations,RT_nk,RT_Nk_ibz,RT_ibz_coo,&
<<<<<<< HEAD
&                         XC0,HARTREE0,DbGd_ibz_coo,l_RT_uses_E_FineGd,REF_V_hartree_sc,   &
&                         RT_Tfit_occupations,RT_Efit_occupations,RT_E_occupations,&
&                         RT_H_occupations,G_lesser_reference,RT_Vnl_xc,RT_bands
 use electrons,      ONLY:levels,n_sp_pol
=======
&                         XC0,HARTREE0,DbGd_ibz_coo,l_RT_uses_E_DbGd,REF_V_hartree_sc,       &
&                         RT_Tfit_occupations,RT_Efit_occupations,RT_E_occupations,          &
&                         RT_H_occupations,G_lesser_reference,RT_Vnl_xc,RT_bands,            &
&                         RT_T_thermodynamics,RT_E_thermodynamics,RT_S_thermodynamics
 use electrons,      ONLY:levels,n_sp_pol,spin_occ
>>>>>>> 3a154a4e
 use xc_functionals, ONLY:E_xc,XC_potential_driver
 use global_XC,      ONLY:WF_kind,WF_xc_functional
 use parallel_m,     ONLY:PAR_Xk_nibz,master_cpu
 use RT_interfaces,  ONLY:RT_average_operator
#if defined _TIMING
 use timing_m,       ONLY:timing
#endif
 !
 implicit none 
 !
 type(levels),  intent(in) :: en
 type(bz_samp), intent(in) :: k
 complex(SP),   intent(in) :: dG_lesser(RT_bands(1):RT_bands(2),RT_bands(1):RT_bands(2),RT_nk)
 real(SP),      intent(out):: on_the_fly_operators(10)
 !
 ! WorkSpace
 !
 integer     :: ib1,ib2,ik,ik_RT,ik_E,i1,i2
 real(SP)    :: Energy(2),dS_tot(3),S_e,S_h,N_carriers(2),N_err,VALUE_tmp(5),one_over_T
 complex(SP) :: G_full(RT_bands(1):RT_bands(2),RT_bands(1):RT_bands(2),RT_nk),        &
&               G_full_h(RT_bands(1):RT_bands(2),RT_bands(1):RT_bands(2),RT_nk),      &
&               G_full_e(RT_bands(1):RT_bands(2),RT_bands(1):RT_bands(2),RT_nk),      &
&               dG_lesser_h(RT_bands(1):RT_bands(2),RT_bands(1):RT_bands(2),RT_nk),   &
&               dG_lesser_e(RT_bands(1):RT_bands(2),RT_bands(1):RT_bands(2),RT_nk),   &
&               dE_tot(3),dE_kin(3),dE_ion(3),dE_h(3),dE_xc(3),dE_hxc(3),             &
&               dE_h_sc(3),E_xc_sc(3),E_xc_ref(3),dE_xc_sc(3),dE_hxc_sc(3),           &
&               Ho_limited(RT_bands(1):RT_bands(2),RT_bands(1):RT_bands(2),QP_nk,n_sp_pol)
 !
 if (.not. RT_do_it('OUT') ) return
 !
#if defined _TIMING
 call timing('RT observables',OPR='start')
#endif
 !
 !
 dG_lesser_h=cZERO
 dG_lesser_e=cZERO
 !
 do ik=1,en%nk
   do ik_RT=RT_ibz_coo(ik,1),RT_ibz_coo(ik,2)
     if (l_RT_uses_E_DbGd) ik_E=ik_RT-RT_ibz_coo(ik,1)+DbGd_ibz_coo(ik,1)
     do ib1=RT_bands(1),RT_bands(2)
       do ib2=RT_bands(1),RT_bands(2)
         if (l_RT_uses_E_DbGd) then
           Energy(1)=en%E_DbGd(ib1,ik_E,1)
           Energy(2)=en%E_DbGd(ib2,ik_E,1)
         else
           Energy(1)=en%E(ib1,ik,1)
           Energy(2)=en%E(ib2,ik,1)
         endif
         if ( Energy(1)<=0._SP .and. Energy(2)<=0._SP ) dG_lesser_h(ib1,ib2,ik_RT)=dG_lesser(ib1,ib2,ik_RT)
         if ( Energy(1)> 0._SP .and. Energy(2)> 0._SP ) dG_lesser_e(ib1,ib2,ik_RT)=dG_lesser(ib1,ib2,ik_RT)
       enddo
     enddo
   enddo
 enddo
 !
 G_full=dG_lesser+G_lesser_reference
 !
 G_full_h=dG_lesser_h+G_lesser_reference
 G_full_e=dG_lesser_e
 !
 dE_tot    =cZERO
 dE_kin    =cZERO
 dE_ion    =cZERO
 !
 dE_h      =cZERO
 dE_xc     =cZERO
 dE_hxc    =cZERO
 !
 E_xc_ref  =cZERO
 E_xc_sc   =cZERO
 dE_h_sc   =cZERO
 dE_xc_sc  =cZERO
 dE_hxc_sc =cZERO
 !
 ! Non-interacting energy variation
 !
 ! d_Ho = \delta\eps_{nmk} - V_Hxc[\rho_eq]
 !
 Ho_limited=Ho(RT_bands(1):RT_bands(2),RT_bands(1):RT_bands(2),:,:)
 call RT_average_operator(O_VALUE=dE_ion(1),O_MATRIX=Ho_limited,G=dG_lesser,  en=en,k=k,Double_Grid='ENERGY',nK_mem=k%nibz)
 call RT_average_operator(O_VALUE=dE_ion(2),O_MATRIX=Ho_limited,G=dG_lesser_h,en=en,k=k,Double_Grid='ENERGY',nK_mem=k%nibz)
 call RT_average_operator(O_VALUE=dE_ion(3),O_MATRIX=Ho_limited,G=dG_lesser_e,en=en,k=k,Double_Grid='ENERGY',nK_mem=k%nibz)
 !
 ! Non-interacting kinetc energy variation
 !
 ! dE_Kin = - i Tr { P^2 dG^<}/2  
 !
 call RT_average_operator(O_VALUE=dE_kin(1),O_MATRIX=P_square/2._SP,G=dG_lesser,  en=en,k=k,TRANS=.TRUE.,nK_mem=PAR_Xk_nibz)
 call RT_average_operator(O_VALUE=dE_kin(2),O_MATRIX=P_square/2._SP,G=dG_lesser_h,en=en,k=k,TRANS=.TRUE.,nK_mem=PAR_Xk_nibz)
 call RT_average_operator(O_VALUE=dE_kin(3),O_MATRIX=P_square/2._SP,G=dG_lesser_e,en=en,k=k,TRANS=.TRUE.,nK_mem=PAR_Xk_nibz)
 !
 ! dE_ion = dE_tot(IP) - dEkin
 !
 dE_ion = dE_ion - dE_kin
 !
 ! Non-interacting Hartree energy variation
 !
 call RT_average_operator(O_VALUE=dE_h(1),O_MATRIX=HARTREE0,G=dG_lesser,  en=en,k=k,nK_mem=k%nibz)
 call RT_average_operator(O_VALUE=dE_h(2),O_MATRIX=HARTREE0,G=dG_lesser_h,en=en,k=k,nK_mem=k%nibz)
 call RT_average_operator(O_VALUE=dE_h(3),O_MATRIX=HARTREE0,G=dG_lesser_e,en=en,k=k,nK_mem=k%nibz)
 !
 ! Non-interacting xc energy variation
 !
 call RT_average_operator(O_VALUE=dE_xc(1),O_MATRIX=XC0,G=dG_lesser,  en=en,k=k,nK_mem=k%nibz)
 call RT_average_operator(O_VALUE=dE_xc(2),O_MATRIX=XC0,G=dG_lesser_h,en=en,k=k,nK_mem=k%nibz)
 call RT_average_operator(O_VALUE=dE_xc(3),O_MATRIX=XC0,G=dG_lesser_e,en=en,k=k,nK_mem=k%nibz)
 !
 ! Sum of Hartree plus xc energy
 !
 dE_hxc=dE_h+dE_xc
 !
 dE_tot=dE_kin+dE_ion+dE_hxc
 !
 if (.not.l_use_Hxc_collisions) then
   !
   if (l_sc_hartree) then
     !
     ! Hartree potential Energy:
     !
     !  E_h[rho]=1/2 <V_h[rho]rho>= 1/2 int rho(r)rho(r')/|r-r'|
     !
     ! dE_h[rho]=E_h[rho]-E_h[rho0]
     !          =1/2*[ 2*(int rho0(r)rho(r')/|r-r'|) + (int drho(r)drho(r')/|r-r'|) ]
     ! 
     ! The first term is already computed at the IP level. Thus it only remains the second term
     ! Remember that V_hartree_sc is constructed starting from drho
     !
     call RT_average_operator(O_VALUE=dE_h_sc(1),O_REAL=V_hartree_sc/2._SP,G=dG_lesser,  en=en,k=k,nK_mem=k%nibz)
     call RT_average_operator(O_VALUE=dE_h_sc(2),O_REAL=V_hartree_sc/2._SP,G=dG_lesser_h,en=en,k=k,nK_mem=k%nibz)
     call RT_average_operator(O_VALUE=dE_h_sc(3),O_REAL=V_hartree_sc/2._SP,G=dG_lesser_e,en=en,k=k,nK_mem=k%nibz)
     !
   endif
   !
   if (l_sc_is_libDFT) then
     !
     ! Exc Energy from dE_xc[rho_n] energy density ... to be fixed, E_xc_ref is wrong
     !
     call XC_potential_driver(en,k,WF_KIND,WF_xc_functional,0,MUTE="+report +log +io_in +io_out",unMUTE=master_cpu)
     !
     call RT_average_operator(O_VALUE=E_xc_ref(1),O_REAL=E_xc,G=G_lesser_reference,en=en,k=k,nK_mem=k%nibz)
     call RT_average_operator(O_VALUE=E_xc_sc(1), O_REAL=E_xc,G=G_full            ,en=en,k=k,nK_mem=k%nibz)
     !
     dE_xc_sc = (E_xc_sc-E_xc_ref)-dE_xc
     !
   endif
   !
   ! Here I would need the Galitskii Migdal equation for the XC self energy in MBPT
   !
 else
   !
   ! Davide: This is int V_rt(r)*drho(r)
   !         - If V_rt contains only the Hartree term, this is twice the dE_h_sc
   !         - If V_rt contains also the xc-term, this is not well defined ...
   !
   call RT_average_operator(O_VALUE=dE_hxc_sc(1),O_MATRIX=RT_Vnl_xc(:,:,RT_ibz_coo(:,1),:),G=dG_lesser,  en=en,k=k,nK_mem=k%nibz)
   call RT_average_operator(O_VALUE=dE_hxc_sc(2),O_MATRIX=RT_Vnl_xc(:,:,RT_ibz_coo(:,1),:),G=dG_lesser_h,en=en,k=k,nK_mem=k%nibz)
   call RT_average_operator(O_VALUE=dE_hxc_sc(3),O_MATRIX=RT_Vnl_xc(:,:,RT_ibz_coo(:,1),:),G=dG_lesser_e,en=en,k=k,nK_mem=k%nibz)
   !
 endif
 !
 ! Electrons and holes temperatures
 !
 if ( (l_elel_scatt.or.l_elph_scatt)) then
   !
   call RT_occupations_FIT(RT_Tfit_occupations,RT_Efit_occupations,RT_E_occupations)
   !
   if (abs(RT_Tfit_occupations(1))>50000._SP/HA2KEL) RT_Tfit_occupations(1)=0._SP
   if (abs(RT_Tfit_occupations(2))>50000._SP/HA2KEL) RT_Tfit_occupations(2)=0._SP
   !
 endif
 !
 ! Number of Holes     in the valence    band
 ! Number of Electrons in the conduction band
 ! Entropy
 !
 dS_tot     = 0._SP
 N_carriers = 0._SP
 !
 do ik=1,en%nk
<<<<<<< HEAD
   do ib=RT_bands(1),RT_bands(2)
     VALUE_tmp=cZERO
     do ik_rim=RT_ibz_coo(ik,1),RT_ibz_coo(ik,2)
       if (l_RT_uses_E_FineGd) then
         iE_rim=ik_rim-RT_ibz_coo(ik,1)+DbGd_ibz_coo(ik,1)
         Energy=en%E_FineGd(ib,iE_rim,1)
=======
   do ib1=RT_bands(1),RT_bands(2)
     VALUE_tmp=0._SP
     do ik_RT=RT_ibz_coo(ik,1),RT_ibz_coo(ik,2)
       if (l_RT_uses_E_DbGd) then
         ik_E=ik_RT-RT_ibz_coo(ik,1)+DbGd_ibz_coo(ik,1)
         Energy(1)=en%E_DbGd(ib1,ik_E,1)
>>>>>>> 3a154a4e
       else
         Energy(1)=en%E(ib1,ik,1)
       endif
       S_h=0._SP
       S_e=0._SP
       if(RT_H_occupations(ib1,ik_RT)>0._SP) S_h=-RT_H_occupations(ib1,ik_RT)*log(RT_H_occupations(ib1,ik_RT)/spin_occ)
       if(RT_E_occupations(ib1,ik_RT)>0._SP) S_e=-RT_E_occupations(ib1,ik_RT)*log(RT_E_occupations(ib1,ik_RT)/spin_occ)
       VALUE_tmp(3)=VALUE_tmp(3)+S_e+S_h
       if ( Energy(1)<=0._SP ) then
         VALUE_tmp(1)=VALUE_tmp(1)+RT_H_occupations(ib1,ik_RT)
         VALUE_tmp(4)=VALUE_tmp(4)+S_h
       endif
       if ( Energy(1)> 0._SP ) then
         VALUE_tmp(2)=VALUE_tmp(2)+RT_E_occupations(ib1,ik_RT)
         VALUE_tmp(5)=VALUE_tmp(5)+S_e
       endif
     enddo
     N_carriers(1:2)=N_carriers(1:2)+VALUE_tmp(1:2)*k%weights(ik)/real(RT_Nk_ibz(ik),SP)
     dS_tot(1:3)    =dS_tot(1:3)    +VALUE_tmp(3:5)*k%weights(ik)/real(RT_Nk_ibz(ik),SP)
   enddo
 enddo
 !
 N_err=N_carriers(1)-N_carriers(2)
 !
 ! Temperature derived from Entropy
 !
 do i1=1,3
   if (.not.abs(real(dE_tot(i1),SP)-RT_E_thermodynamics(i1))>0._SP) cycle
   one_over_T=(dS_tot(i1)-RT_S_thermodynamics(i1))/(real(dE_tot(i1),SP)-RT_E_thermodynamics(i1))
   if (abs(one_over_T)<1._SP/(50000._SP*HA2KEL)) cycle
   RT_T_thermodynamics(i1)=1._SP/one_over_T
 enddo
 !
 RT_E_thermodynamics=real(dE_tot,SP)
 RT_S_thermodynamics=dS_tot
 !
 dE_tot = dE_tot+dE_h_sc+dE_xc_sc+dE_hxc_sc
 !
 dE_h   = dE_h   +dE_h_sc
 dE_xc  = dE_xc  +dE_xc_sc
 dE_hxc = dE_hxc +dE_hxc_sc
 !
 ! Transfer the shadow variables
 !
 if(.not.l_use_Hxc_collisions) on_the_fly_operators(1:5)=real((/dE_kin(1),dE_ion(1),dE_h(1),  dE_xc(1),dE_tot(1)/))*HA2EV
 if(     l_use_Hxc_collisions) on_the_fly_operators(1:4)=real((/dE_kin(1),dE_ion(1),    dE_hxc(1),     dE_tot(1)/))*HA2EV
 on_the_fly_operators(6:8)=(/N_err,N_carriers(1),N_carriers(2)/)
 on_the_fly_operators(9:10)=RT_Tfit_occupations(:)*HA2KEL
 !
#if defined _TIMING
 call timing('RT observables',OPR='stop')
#endif
 !
end subroutine RT_Observables<|MERGE_RESOLUTION|>--- conflicted
+++ resolved
@@ -38,18 +38,11 @@
  use RT_control,     ONLY:RT_do_it
  use rt_interfaces,  ONLY:RT_average_operator
  use real_time,      ONLY:RT_Tfit_occupations,RT_Efit_occupations,RT_nk,RT_Nk_ibz,RT_ibz_coo,&
-<<<<<<< HEAD
-&                         XC0,HARTREE0,DbGd_ibz_coo,l_RT_uses_E_FineGd,REF_V_hartree_sc,   &
-&                         RT_Tfit_occupations,RT_Efit_occupations,RT_E_occupations,&
-&                         RT_H_occupations,G_lesser_reference,RT_Vnl_xc,RT_bands
- use electrons,      ONLY:levels,n_sp_pol
-=======
-&                         XC0,HARTREE0,DbGd_ibz_coo,l_RT_uses_E_DbGd,REF_V_hartree_sc,       &
+&                         XC0,HARTREE0,DbGd_ibz_coo,l_RT_uses_E_FineGd,REF_V_hartree_sc,     &
 &                         RT_Tfit_occupations,RT_Efit_occupations,RT_E_occupations,          &
 &                         RT_H_occupations,G_lesser_reference,RT_Vnl_xc,RT_bands,            &
 &                         RT_T_thermodynamics,RT_E_thermodynamics,RT_S_thermodynamics
  use electrons,      ONLY:levels,n_sp_pol,spin_occ
->>>>>>> 3a154a4e
  use xc_functionals, ONLY:E_xc,XC_potential_driver
  use global_XC,      ONLY:WF_kind,WF_xc_functional
  use parallel_m,     ONLY:PAR_Xk_nibz,master_cpu
@@ -231,21 +224,12 @@
  N_carriers = 0._SP
  !
  do ik=1,en%nk
-<<<<<<< HEAD
-   do ib=RT_bands(1),RT_bands(2)
-     VALUE_tmp=cZERO
-     do ik_rim=RT_ibz_coo(ik,1),RT_ibz_coo(ik,2)
-       if (l_RT_uses_E_FineGd) then
-         iE_rim=ik_rim-RT_ibz_coo(ik,1)+DbGd_ibz_coo(ik,1)
-         Energy=en%E_FineGd(ib,iE_rim,1)
-=======
    do ib1=RT_bands(1),RT_bands(2)
      VALUE_tmp=0._SP
      do ik_RT=RT_ibz_coo(ik,1),RT_ibz_coo(ik,2)
-       if (l_RT_uses_E_DbGd) then
+       if (l_RT_uses_E_FineGd) then
          ik_E=ik_RT-RT_ibz_coo(ik,1)+DbGd_ibz_coo(ik,1)
-         Energy(1)=en%E_DbGd(ib1,ik_E,1)
->>>>>>> 3a154a4e
+         Energy(1)=en%E_FineGd(ib1,ik_E,1)
        else
          Energy(1)=en%E(ib1,ik,1)
        endif
