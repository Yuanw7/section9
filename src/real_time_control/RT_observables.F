--- conflicted
+++ resolved
@@ -59,153 +59,14 @@
  ! (evaluated also in RT_integrator when and induced field is included)
  call RT_current_AND_polarization(k,en,dG_lesser,A_tot)
  !
-<<<<<<< HEAD
  if (.not. RT_do_it('OUT') ) then
 #if defined _TIMING
  call timing('RT observables',OPR='stop')
 #endif
    return
-=======
- dG_lesser_h=cZERO
- dG_lesser_e=cZERO
- !
- do ik=1,en%nk
-   do ik_RT=RT_ibz_coo(ik,1),RT_ibz_coo(ik,2)
-     if (l_RT_uses_E_DbGd) ik_E=ik_RT-RT_ibz_coo(ik,1)+DbGd_ibz_coo(ik,1)
-     do ib1=RT_bands(1),RT_bands(2)
-       do ib2=RT_bands(1),RT_bands(2)
-         if (l_RT_uses_E_DbGd) then
-           Energy(1)=en%E_DbGd(ib1,ik_E,1)
-           Energy(2)=en%E_DbGd(ib2,ik_E,1)
-         else
-           Energy(1)=en%E(ib1,ik,1)
-           Energy(2)=en%E(ib2,ik,1)
-         endif
-         if ( Energy(1)<=0._SP .and. Energy(2)<=0._SP ) dG_lesser_h(ib1,ib2,ik_RT)=dG_lesser(ib1,ib2,ik_RT)
-         if ( Energy(1)> 0._SP .and. Energy(2)> 0._SP ) dG_lesser_e(ib1,ib2,ik_RT)=dG_lesser(ib1,ib2,ik_RT)
-       enddo
-     enddo
-   enddo
- enddo
- !
- G_full=dG_lesser+G_lesser_reference
- !
- G_full_h=dG_lesser_h+G_lesser_reference
- G_full_e=dG_lesser_e
- !
- dE_tot    =cZERO
- dE_kin    =cZERO
- dE_ion    =cZERO
- !
- dE_h      =cZERO
- dE_xc     =cZERO
- dE_hxc    =cZERO
- !
- E_xc_ref  =cZERO
- E_xc_sc   =cZERO
- dE_h_sc   =cZERO
- dE_xc_sc  =cZERO
- dE_hxc_sc =cZERO
- !
- ! Non-interacting energy variation
- !
- ! d_Ho = \delta\eps_{nmk} - V_Hxc[\rho_eq]
- !
- Ho_limited=Ho(RT_bands(1):RT_bands(2),RT_bands(1):RT_bands(2),:,:)
- call RT_average_operator(O_VALUE=dE_ion(1),O_MATRIX=Ho_limited,G=dG_lesser,  en=en,k=k,Double_Grid='ENERGY',nK_mem=k%nibz)
- call RT_average_operator(O_VALUE=dE_ion(2),O_MATRIX=Ho_limited,G=dG_lesser_h,en=en,k=k,Double_Grid='ENERGY',nK_mem=k%nibz)
- call RT_average_operator(O_VALUE=dE_ion(3),O_MATRIX=Ho_limited,G=dG_lesser_e,en=en,k=k,Double_Grid='ENERGY',nK_mem=k%nibz)
- !
- ! Non-interacting kinetc energy variation
- !
- ! dE_Kin = - i Tr { P^2 dG^<}/2  
- !
- call RT_average_operator(O_VALUE=dE_kin(1),O_MATRIX=P_square/2._SP,G=dG_lesser,  en=en,k=k,TRANS=.TRUE.,nK_mem=PAR_Xk_nibz)
- call RT_average_operator(O_VALUE=dE_kin(2),O_MATRIX=P_square/2._SP,G=dG_lesser_h,en=en,k=k,TRANS=.TRUE.,nK_mem=PAR_Xk_nibz)
- call RT_average_operator(O_VALUE=dE_kin(3),O_MATRIX=P_square/2._SP,G=dG_lesser_e,en=en,k=k,TRANS=.TRUE.,nK_mem=PAR_Xk_nibz)
- !
- ! dE_ion = dE_tot(IP) - dEkin
- !
- dE_ion = dE_ion - dE_kin
- !
- ! Non-interacting Hartree energy variation
- !
- call RT_average_operator(O_VALUE=dE_h(1),O_MATRIX=HARTREE0,G=dG_lesser,  en=en,k=k,nK_mem=k%nibz)
- call RT_average_operator(O_VALUE=dE_h(2),O_MATRIX=HARTREE0,G=dG_lesser_h,en=en,k=k,nK_mem=k%nibz)
- call RT_average_operator(O_VALUE=dE_h(3),O_MATRIX=HARTREE0,G=dG_lesser_e,en=en,k=k,nK_mem=k%nibz)
- !
- ! Non-interacting xc energy variation
- !
- call RT_average_operator(O_VALUE=dE_xc(1),O_MATRIX=XC0,G=dG_lesser,  en=en,k=k,nK_mem=k%nibz)
- call RT_average_operator(O_VALUE=dE_xc(2),O_MATRIX=XC0,G=dG_lesser_h,en=en,k=k,nK_mem=k%nibz)
- call RT_average_operator(O_VALUE=dE_xc(3),O_MATRIX=XC0,G=dG_lesser_e,en=en,k=k,nK_mem=k%nibz)
- !
- ! Sum of Hartree plus xc energy
- !
- dE_hxc=dE_h+dE_xc
- !
- dE_tot=dE_kin+dE_ion+dE_hxc
- !
- if (.not.l_use_Hxc_collisions) then
-   !
-   if (l_sc_hartree) then
-     !
-     ! Hartree potential Energy:
-     !
-     !  E_h[rho]=1/2 <V_h[rho]rho>= 1/2 int rho(r)rho(r')/|r-r'|
-     !
-     ! dE_h[rho]=E_h[rho]-E_h[rho0]
-     !          =1/2*[ 2*(int rho0(r)rho(r')/|r-r'|) + (int drho(r)drho(r')/|r-r'|) ]
-     ! 
-     ! The first term is already computed at the IP level. Thus it only remains the second term
-     ! Remember that V_hartree_sc is constructed starting from drho
-     !
-     call RT_average_operator(O_VALUE=dE_h_sc(1),O_REAL=V_hartree_sc/2._SP,G=dG_lesser,  en=en,k=k,nK_mem=k%nibz)
-     call RT_average_operator(O_VALUE=dE_h_sc(2),O_REAL=V_hartree_sc/2._SP,G=dG_lesser_h,en=en,k=k,nK_mem=k%nibz)
-     call RT_average_operator(O_VALUE=dE_h_sc(3),O_REAL=V_hartree_sc/2._SP,G=dG_lesser_e,en=en,k=k,nK_mem=k%nibz)
-     !
-   endif
-   !
-   if (l_sc_is_libDFT) then
-     !
-     ! Exc Energy from dE_xc[rho_n] energy density ... to be fixed, E_xc_ref is wrong
-     !
-     call XC_potential_driver(en,k,WF_KIND,WF_xc_functional,0,MUTE="+report +log +io_in +io_out",unMUTE=master_cpu)
-     !
-     call RT_average_operator(O_VALUE=E_xc_ref(1),O_REAL=E_xc,G=G_lesser_reference,en=en,k=k,nK_mem=k%nibz)
-     call RT_average_operator(O_VALUE=E_xc_sc(1), O_REAL=E_xc,G=G_full            ,en=en,k=k,nK_mem=k%nibz)
-     !
-     dE_xc_sc = (E_xc_sc-E_xc_ref)-dE_xc
-     !
-   endif
-   !
-   ! Here I would need the Galitskii Migdal equation for the XC self energy in MBPT
-   !
- else
-   !
-   ! Davide: This is int V_rt(r)*drho(r)
-   !         - If V_rt contains only the Hartree term, this is twice the dE_h_sc
-   !         - If V_rt contains also the xc-term, this is not well defined ...
-   !
-   call RT_average_operator(O_VALUE=dE_hxc_sc(1),O_MATRIX=RT_Vnl_xc(:,:,RT_ibz_coo(:,1),:),G=dG_lesser,  en=en,k=k,nK_mem=k%nibz)
-   call RT_average_operator(O_VALUE=dE_hxc_sc(2),O_MATRIX=RT_Vnl_xc(:,:,RT_ibz_coo(:,1),:),G=dG_lesser_h,en=en,k=k,nK_mem=k%nibz)
-   call RT_average_operator(O_VALUE=dE_hxc_sc(3),O_MATRIX=RT_Vnl_xc(:,:,RT_ibz_coo(:,1),:),G=dG_lesser_e,en=en,k=k,nK_mem=k%nibz)
-   !
  endif
  !
  ! GPL_EXCLUDE_START
- !
- ! Electrons and holes temperatures
- !
- if ( (l_elel_scatt.or.l_elph_scatt)) then
-   !
-   call RT_occupations_FIT(RT_Tfit_occupations,RT_Efit_occupations,RT_E_occupations)
-   !
-   if (abs(RT_Tfit_occupations(1))>50000._SP/HA2KEL) RT_Tfit_occupations(1)=0._SP
-   if (abs(RT_Tfit_occupations(2))>50000._SP/HA2KEL) RT_Tfit_occupations(2)=0._SP
-   !
->>>>>>> 4a295627
- endif
  !
  NCarr =OBSERVABLES( 1: 2)
  TFit  =OBSERVABLES( 3: 4)
@@ -228,17 +89,13 @@
  !==========
  call RT_entropy(en,k,dG_lesser,Entr,TEntr,EnEntr,E_IP)
  !
-<<<<<<< HEAD
  ! BGR
  !==========
  call RT_BGR(en,k,BGR)
-=======
- ! GPL_EXCLUDE_END
- !
- ! Transfer the shadow variables
->>>>>>> 4a295627
  !
  OBSERVABLES=(/NCarr(:),TFit(:),EfFit(:),Ener(:),Entr(:),TEntr(:),EnEntr(:),BGR(:)/)
+ !
+ ! GPL_EXCLUDE_END
  !
 #if defined _TIMING
  call timing('RT observables',OPR='stop')
