--- conflicted
+++ resolved
@@ -25,12 +25,7 @@
  !
  use pars,           ONLY:SP,cZERO
  use units,          ONLY:HA2EV,HA2KEL
-<<<<<<< HEAD
- use drivers,        ONLY:l_sc_hartree,l_sc_is_libDFT,&
-&                         l_elel_scatt,l_elph_scatt,l_use_Hxc_collisions
-=======
  use drivers,        ONLY:l_sc_is_libDFT,l_elel_scatt,l_elph_scatt,l_use_Hxc_collisions,l_sc_hartree
->>>>>>> 16fbe07f
  use QP_m,           ONLY:QP_nk
  use R_lattice,      ONLY:bz_samp
  use X_m,            ONLY:P_square
@@ -100,19 +95,11 @@
  !
  if (.not.l_use_Hxc_collisions) then
    !
-<<<<<<< HEAD
-   if (.not.l_sc_Hartree)   call RT_average_operator(O_VALUE=dE_h ,O_MATRIX=HARTREE0,G=dG_lesser,en=en,k=k,nK_mem=k%nibz)
-   !
-   if (.not.l_sc_is_libDFT) call RT_average_operator(O_VALUE=dE_xc,O_MATRIX=XC0     ,G=dG_lesser,en=en,k=k,nK_mem=k%nibz)
-   !
-   if (l_sc_Hartree) then
-=======
    if (.not.l_sc_hartree)   call RT_average_operator(O_VALUE=dE_h ,O_MATRIX=HARTREE0,G=dG_lesser,en=en,k=k,nK_mem=k%nibz)
    !
    if (.not.l_sc_is_libDFT) call RT_average_operator(O_VALUE=dE_xc,O_MATRIX=XC0     ,G=dG_lesser,en=en,k=k,nK_mem=k%nibz)
    !
    if (l_sc_hartree) then
->>>>>>> 16fbe07f
      !
      ! Hartree potential Energy:
      !
