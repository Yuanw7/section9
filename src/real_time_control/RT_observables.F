--- conflicted
+++ resolved
@@ -33,21 +33,7 @@
  use electrons,      ONLY:levels
  use real_time,      ONLY:RT_nk,RT_bands
  use RT_control,     ONLY:RT_do_it
-<<<<<<< HEAD
- use rt_interfaces,  ONLY:RT_average_operator
- use real_time,      ONLY:RT_Tfit_occupations,RT_Efit_occupations,RT_nk,RT_Nk_ibz,RT_ibz_coo,&
-&                         XC0,HARTREE0,REF_V_hartree_sc,RT_E_and_k,     &
-&                         RT_Tfit_occupations,RT_Efit_occupations,RT_E_occupations,          &
-&                         RT_H_occupations,G_lesser_reference,RT_Vnl_xc,RT_bands,            &
-&                         RT_T_thermodynamics,RT_E_thermodynamics,RT_S_thermodynamics
- use electrons,      ONLY:levels,n_sp_pol,spin_occ
- use xc_functionals, ONLY:E_xc,XC_potential_driver
- use global_XC,      ONLY:WF_kind,WF_xc_functional
- use parallel_m,     ONLY:PAR_Xk_nibz,master_cpu
- use RT_interfaces,  ONLY:RT_average_operator
-=======
  use fields,         ONLY:A_tot
->>>>>>> 2589abf0
 #if defined _TIMING
  use timing_m,       ONLY:timing
 #endif
@@ -61,190 +47,13 @@
  !
  ! Workspace
  !
-<<<<<<< HEAD
- integer     :: ib1,ib2,ik,ik_RT,ik_E,i1,i2
- real(SP)    :: dS_tot(3),S_e,S_h,N_carriers(2),N_err,VALUE_tmp(5),one_over_T
- complex(SP) :: G_full(RT_bands(1):RT_bands(2),RT_bands(1):RT_bands(2),RT_nk),        &
-&               G_full_h(RT_bands(1):RT_bands(2),RT_bands(1):RT_bands(2),RT_nk),      &
-&               G_full_e(RT_bands(1):RT_bands(2),RT_bands(1):RT_bands(2),RT_nk),      &
-&               dG_lesser_h(RT_bands(1):RT_bands(2),RT_bands(1):RT_bands(2),RT_nk),   &
-&               dG_lesser_e(RT_bands(1):RT_bands(2),RT_bands(1):RT_bands(2),RT_nk),   &
-&               dE_tot(3),dE_kin(3),dE_ion(3),dE_h(3),dE_xc(3),dE_hxc(3),             &
-&               dE_h_sc(3),E_xc_sc(3),E_xc_ref(3),dE_xc_sc(3),dE_hxc_sc(3),           &
-&               Ho_limited(RT_bands(1):RT_bands(2),RT_bands(1):RT_bands(2),QP_nk,n_sp_pol)
- !
- if (.not. RT_do_it('OUT') ) return
-=======
  real(SP) :: NCarr(3),TFit(2),EfFit(2),Ener(5),Entr(3),TEntr(3),EnEntr(3),BGR(2)
  real(SP) :: E_IP
->>>>>>> 2589abf0
  !
 #if defined _TIMING
  call timing('RT observables',OPR='start')
 #endif
  !
-<<<<<<< HEAD
- dG_lesser_h=cZERO
- dG_lesser_e=cZERO
- !
- do ik_RT=1,RT_nk
-   do ib1=RT_bands(1),RT_bands(2)
-     do ib2=RT_bands(1),RT_bands(2)
-       if ( RT_E_and_k%En(ib1,ik_RT)<=0._SP .and. RT_E_and_k%En(ib2,ik_RT)<=0._SP ) then
-         dG_lesser_h(ib1,ib2,ik_RT)=dG_lesser(ib1,ib2,ik_RT)
-       else if ( RT_E_and_k%En(ib1,ik_RT)> 0._SP .and. RT_E_and_k%En(ib2,ik_RT)> 0._SP ) then
-         dG_lesser_e(ib1,ib2,ik_RT)=dG_lesser(ib1,ib2,ik_RT)
-       endif
-     enddo
-   enddo
- enddo
- !
- G_full=dG_lesser+G_lesser_reference
- !
- G_full_h=dG_lesser_h+G_lesser_reference
- G_full_e=dG_lesser_e
- !
- dE_tot    =cZERO
- dE_kin    =cZERO
- dE_ion    =cZERO
- !
- dE_h      =cZERO
- dE_xc     =cZERO
- dE_hxc    =cZERO
- !
- E_xc_ref  =cZERO
- E_xc_sc   =cZERO
- dE_h_sc   =cZERO
- dE_xc_sc  =cZERO
- dE_hxc_sc =cZERO
- !
- ! Non-interacting energy variation
- !
- ! d_Ho = \delta\eps_{nmk} - V_Hxc[\rho_eq]
- !
- Ho_limited=Ho(RT_bands(1):RT_bands(2),RT_bands(1):RT_bands(2),:,:)
- call RT_average_operator(O_VALUE=dE_ion(1),O_MATRIX=Ho_limited,G=dG_lesser,  en=en,k=k,Double_Grid='ENERGY',nK_mem=k%nibz)
- call RT_average_operator(O_VALUE=dE_ion(2),O_MATRIX=Ho_limited,G=dG_lesser_h,en=en,k=k,Double_Grid='ENERGY',nK_mem=k%nibz)
- call RT_average_operator(O_VALUE=dE_ion(3),O_MATRIX=Ho_limited,G=dG_lesser_e,en=en,k=k,Double_Grid='ENERGY',nK_mem=k%nibz)
- !
- ! Non-interacting kinetc energy variation
- !
- ! dE_Kin = - i Tr { P^2 dG^<}/2  
- !
- call RT_average_operator(O_VALUE=dE_kin(1),O_MATRIX=P_square/2._SP,G=dG_lesser,  en=en,k=k,TRANS=.TRUE.,nK_mem=PAR_Xk_nibz)
- call RT_average_operator(O_VALUE=dE_kin(2),O_MATRIX=P_square/2._SP,G=dG_lesser_h,en=en,k=k,TRANS=.TRUE.,nK_mem=PAR_Xk_nibz)
- call RT_average_operator(O_VALUE=dE_kin(3),O_MATRIX=P_square/2._SP,G=dG_lesser_e,en=en,k=k,TRANS=.TRUE.,nK_mem=PAR_Xk_nibz)
- !
- ! dE_ion = dE_tot(IP) - dEkin
- !
- dE_ion = dE_ion - dE_kin
- !
- ! Non-interacting Hartree energy variation
- !
- call RT_average_operator(O_VALUE=dE_h(1),O_MATRIX=HARTREE0,G=dG_lesser,  en=en,k=k,nK_mem=k%nibz)
- call RT_average_operator(O_VALUE=dE_h(2),O_MATRIX=HARTREE0,G=dG_lesser_h,en=en,k=k,nK_mem=k%nibz)
- call RT_average_operator(O_VALUE=dE_h(3),O_MATRIX=HARTREE0,G=dG_lesser_e,en=en,k=k,nK_mem=k%nibz)
- !
- ! Non-interacting xc energy variation
- !
- call RT_average_operator(O_VALUE=dE_xc(1),O_MATRIX=XC0,G=dG_lesser,  en=en,k=k,nK_mem=k%nibz)
- call RT_average_operator(O_VALUE=dE_xc(2),O_MATRIX=XC0,G=dG_lesser_h,en=en,k=k,nK_mem=k%nibz)
- call RT_average_operator(O_VALUE=dE_xc(3),O_MATRIX=XC0,G=dG_lesser_e,en=en,k=k,nK_mem=k%nibz)
- !
- ! Sum of Hartree plus xc energy
- !
- dE_hxc=dE_h+dE_xc
- !
- dE_tot=dE_kin+dE_ion+dE_hxc
- !
- if (.not.l_use_Hxc_collisions) then
-   !
-   if (l_sc_hartree) then
-     !
-     ! Hartree potential Energy:
-     !
-     !  E_h[rho]=1/2 <V_h[rho]rho>= 1/2 int rho(r)rho(r')/|r-r'|
-     !
-     ! dE_h[rho]=E_h[rho]-E_h[rho0]
-     !          =1/2*[ 2*(int rho0(r)rho(r')/|r-r'|) + (int drho(r)drho(r')/|r-r'|) ]
-     ! 
-     ! The first term is already computed at the IP level. Thus it only remains the second term
-     ! Remember that V_hartree_sc is constructed starting from drho
-     !
-     call RT_average_operator(O_VALUE=dE_h_sc(1),O_REAL=V_hartree_sc/2._SP,G=dG_lesser,  en=en,k=k,nK_mem=k%nibz)
-     call RT_average_operator(O_VALUE=dE_h_sc(2),O_REAL=V_hartree_sc/2._SP,G=dG_lesser_h,en=en,k=k,nK_mem=k%nibz)
-     call RT_average_operator(O_VALUE=dE_h_sc(3),O_REAL=V_hartree_sc/2._SP,G=dG_lesser_e,en=en,k=k,nK_mem=k%nibz)
-     !
-   endif
-   !
-   if (l_sc_is_libDFT) then
-     !
-     ! Exc Energy from dE_xc[rho_n] energy density ... to be fixed, E_xc_ref is wrong
-     !
-     call XC_potential_driver(en,k,WF_KIND,WF_xc_functional,0,MUTE="+report +log +io_in +io_out",unMUTE=master_cpu)
-     !
-     call RT_average_operator(O_VALUE=E_xc_ref(1),O_REAL=E_xc,G=G_lesser_reference,en=en,k=k,nK_mem=k%nibz)
-     call RT_average_operator(O_VALUE=E_xc_sc(1), O_REAL=E_xc,G=G_full            ,en=en,k=k,nK_mem=k%nibz)
-     !
-     dE_xc_sc = (E_xc_sc-E_xc_ref)-dE_xc
-     !
-   endif
-   !
-   ! Here I would need the Galitskii Migdal equation for the XC self energy in MBPT
-   !
- else
-   !
-   ! Davide: This is int V_rt(r)*drho(r)
-   !         - If V_rt contains only the Hartree term, this is twice the dE_h_sc
-   !         - If V_rt contains also the xc-term, this is not well defined ...
-   !
-   call RT_average_operator(O_VALUE=dE_hxc_sc(1),O_MATRIX=RT_Vnl_xc(:,:,RT_ibz_coo(:,1),:),G=dG_lesser,  en=en,k=k,nK_mem=k%nibz)
-   call RT_average_operator(O_VALUE=dE_hxc_sc(2),O_MATRIX=RT_Vnl_xc(:,:,RT_ibz_coo(:,1),:),G=dG_lesser_h,en=en,k=k,nK_mem=k%nibz)
-   call RT_average_operator(O_VALUE=dE_hxc_sc(3),O_MATRIX=RT_Vnl_xc(:,:,RT_ibz_coo(:,1),:),G=dG_lesser_e,en=en,k=k,nK_mem=k%nibz)
-   !
- endif
- !
- ! Electrons and holes temperatures
- !
- if ( (l_elel_scatt.or.l_elph_scatt)) then
-   !
-   call RT_occupations_FIT(RT_Tfit_occupations,RT_Efit_occupations,RT_E_occupations)
-   !
-   if (abs(RT_Tfit_occupations(1))>50000._SP/HA2KEL) RT_Tfit_occupations(1)=0._SP
-   if (abs(RT_Tfit_occupations(2))>50000._SP/HA2KEL) RT_Tfit_occupations(2)=0._SP
-   !
- endif
- !
- ! Number of Holes     in the valence    band
- ! Number of Electrons in the conduction band
- ! Entropy
- !
- dS_tot     = 0._SP
- N_carriers = 0._SP
- !
- do ik=1,en%nk
-   do ib1=RT_bands(1),RT_bands(2)
-     VALUE_tmp=0._SP
-     do ik_RT=RT_ibz_coo(ik,1),RT_ibz_coo(ik,2)
-       S_h=0._SP
-       S_e=0._SP
-       if(RT_H_occupations(ib1,ik_RT)>0._SP) S_h=-RT_H_occupations(ib1,ik_RT)*log(RT_H_occupations(ib1,ik_RT)/spin_occ)
-       if(RT_E_occupations(ib1,ik_RT)>0._SP) S_e=-RT_E_occupations(ib1,ik_RT)*log(RT_E_occupations(ib1,ik_RT)/spin_occ)
-       VALUE_tmp(3)=VALUE_tmp(3)+S_e+S_h
-       if ( RT_E_and_k%En(ib1,ik_RT)<=0._SP ) then
-         VALUE_tmp(1)=VALUE_tmp(1)+RT_H_occupations(ib1,ik_RT)
-         VALUE_tmp(4)=VALUE_tmp(4)+S_h
-       endif
-       if ( RT_E_and_k%En(ib1,ik_RT)> 0._SP ) then
-         VALUE_tmp(2)=VALUE_tmp(2)+RT_E_occupations(ib1,ik_RT)
-         VALUE_tmp(5)=VALUE_tmp(5)+S_e
-       endif
-     enddo
-     N_carriers(1:2)=N_carriers(1:2)+VALUE_tmp(1:2)*k%weights(ik)/real(RT_Nk_ibz(ik),SP)
-     dS_tot(1:3)    =dS_tot(1:3)    +VALUE_tmp(3:5)*k%weights(ik)/real(RT_Nk_ibz(ik),SP)
-   enddo
- enddo
-=======
  ! Current, Polarization and Magnetization
  !==========================================
  ! (evaluated also in RT_integrator when an induced field is included)
@@ -258,7 +67,6 @@
  endif
  !
  ! GPL_EXCLUDE_START
->>>>>>> 2589abf0
  !
  NCarr =OBSERVABLES( 1: 3)
  TFit  =OBSERVABLES( 4: 5)
