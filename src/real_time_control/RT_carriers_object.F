! 
!        Copyright (C) 2000-2016 the YAMBO team
!              http://www.yambo-code.org
!
! Authors (see AUTHORS file for details): DS AM
! 
! This file is distributed under the terms of the GNU 
! General Public License. You can redistribute it and/or 
! modify it under the terms of the GNU General Public 
! License as published by the Free Software Foundation; 
! either version 2, or (at your option) any later version.
!
! This program is distributed in the hope that it will 
! be useful, but WITHOUT ANY WARRANTY; without even the 
! implied warranty of MERCHANTABILITY or FITNESS FOR A 
! PARTICULAR PURPOSE.  See the GNU General Public License 
! for more details.
!
! You should have received a copy of the GNU General Public 
! License along with this program; if not, write to the Free 
! Software Foundation, Inc., 59 Temple Place - Suite 330,Boston, 
! MA 02111-1307, USA or visit http://www.gnu.org/copyleft/gpl.txt.
!
subroutine RT_carriers_object(RT,E,K,DB_id,WHAT)
 !
 ! This subroutine contains the RT objects, included the RT table
 ! In the future the RT code can be based on those, at least partially
 !
 use pars,           ONLY:SP
 use drivers,        ONLY:l_elel_scatt,l_elph_scatt,l_elphoton_scatt
 use electrons,      ONLY:n_sp_pol,spin_occ,levels,BZ_DbGd_kpts
 use R_lattice,      ONLY:bz_samp
 use real_time,      ONLY:RT_t,REF_lifetime,E_E_Hole_lifetime,E_E_Electron_lifetime,   &
&                         E_P_Hole_lifetime,E_P_Electron_lifetime,E_P_Ho_abs_lifetime, &
&                         E_P_El_abs_lifetime,l_RT_uses_E_DbGd,RT_ibz_coo,DbGd_ibz_coo,  &
&                         RT_nk,RT_all2ibz,RT_delta0_occupations,RT_Nk_ibz,RT_bands,&
<<<<<<< HEAD
&                         BGR_Hartree,BGR_V_xc,BGR_Self_Energy,RT_obj_alloc,RT_obj_free
=======
&                         BGR_Hartree,BGR_V_xc,BGR_Self_Energy,RT_obj_alloc,RT_obj_free,&
&                         E_PHOT_Hole_lifetime,E_PHOT_Electron_lifetime
>>>>>>> fe4b9ebd
 use IO_m,           ONLY:io_bulk
 !
 implicit none
 !
 ! WHAT=1 allocate and define, 2 deallocate
 !
 type(RT_t),    intent(inout):: RT
 type(levels),  intent(in)   ,optional :: E
 type(bz_samp), intent(in)   ,optional :: K
 integer,       intent(in)   ,optional :: DB_id
 character(*),  intent(in)   ,optional :: WHAT
 !
 integer  :: i_RT,i_b,i_k,i_k_DbGd,i_k_RT,i_spin
 real(SP) :: Hole_lifetime,Elec_lifetime,f_occ
 !
 select case(WHAT)
   !
   case('allocate')
     !
     ! Allocate and define
     !
     RT%nk=RT_nk
     RT%nb=RT_bands
     RT%nstates=RT_nk*(RT_bands(2)-RT_bands(1)+1)
     !
     call RT_obj_alloc(RT)
     !
     RT%E_bare=0._SP
     RT%f_bare=0._SP
     if (allocated(REF_lifetime)) RT%GAMMA_bare=0._SP
     !
     do i_k=1,K%nibz
       if(     l_RT_uses_E_DbGd) then
         RT%kpt(RT_ibz_coo(i_k,1):RT_ibz_coo(i_k,2),:)    = BZ_DbGd_kpts(DbGd_ibz_coo(i_k,1):DbGd_ibz_coo(i_k,2),:)
         RT%k_weight(RT_ibz_coo(i_k,1):RT_ibz_coo(i_k,2)) = K%weights(i_k)/real(RT_Nk_ibz(i_k),SP)        
       endif
       if(.not.l_RT_uses_E_DbGd) then
         RT%kpt(i_k,:)    = K%pt(i_k,:)
         RT%k_weight(i_k) = K%weights(i_k)
       endif
     enddo
     !
     call build_RT_table()
     !
     do i_RT=1,RT%nstates
       !
       i_b    =RT%table(i_RT,1)
       i_k    =RT%table(i_RT,2)
       i_k_RT =RT%table(i_RT,3)
       i_spin =RT%table(i_RT,4)
       !
       i_k_DbGd=i_k_RT+DbGd_ibz_coo(i_k,1)-RT_ibz_coo(i_k,1)
       !
       if(l_RT_uses_E_DbGd) then
         RT%E_bare(i_RT)=E%E_DbGd(i_b,i_k_DbGd,i_spin)
         RT%f_bare(i_RT)=E%f_DbGd(i_b,i_k_DbGd,i_spin)
       else
         RT%E_bare(i_RT)=E%E(i_b,i_k,i_spin)
         RT%f_bare(i_RT)=E%f(i_b,i_k,i_spin)
       endif
       if (allocated(REF_lifetime)) RT%GAMMA_bare(i_RT,:)=REF_lifetime(i_b,i_k_RT,:)
       !
     enddo
     !
   case('fill','dump')
     !
     Hole_lifetime=0._SP
     Elec_lifetime=0._SP
     !
     do i_RT=1,RT%nstates
       !
       i_b    =RT%table(i_RT,1)
       i_k    =RT%table(i_RT,2)
       i_k_RT =RT%table(i_RT,3)
       i_spin =RT%table(i_RT,4)
       !
       ! Occupations
       !
       if (what=="fill") then
         RT%delta_f(i_RT)=RT_delta0_occupations(i_b,i_k_RT)
       else if (what=="dump".and.allocated(RT_delta0_occupations)) then
         RT_delta0_occupations(i_b,i_k_RT)=RT%delta_f(i_RT)
       endif
       !
       ! BGR
       !
       if (what=="fill") RT%delta_E(i_RT)=BGR_Hartree(i_b,i_k,1)+BGR_V_xc(i_b,i_k,1)+BGR_Self_Energy(i_b,i_k,1)
       if (what=="fill") then
         RT%dE_Hartree(i_RT)    =BGR_Hartree(i_b,i_k,1)
         RT%dE_V_xc(i_RT)       =BGR_V_xc(i_b,i_k,1)
         RT%dE_Self_Energy(i_RT)=BGR_Self_Energy(i_b,i_k,1)
       else if (allocated(BGR_Hartree)) then
         BGR_Hartree(i_b,i_k,1)    =RT%dE_Hartree(i_RT)    
         BGR_V_xc(i_b,i_k,1)       =RT%dE_V_xc(i_RT)
         BGR_Self_Energy(i_b,i_k,1)=RT%dE_Self_Energy(i_RT)
       endif
       !
       ! Lifetimes
       !
       if(l_elphoton_scatt) then
         if (what=="fill") then
           RT%dGAMMA_E_PHOT_Hole(i_RT)=E_PHOT_Hole_lifetime(i_b,i_k_RT)
           RT%dGAMMA_E_PHOT_Electron(i_RT)=E_PHOT_Electron_lifetime(i_b,i_k_RT)
         else if (allocated(E_PHOT_Hole_lifetime)) then
           E_PHOT_Hole_lifetime(i_b,i_k_RT)=RT%dGAMMA_E_PHOT_Hole(i_RT)
           E_PHOT_Electron_lifetime(i_b,i_k_RT)=RT%dGAMMA_E_PHOT_Electron(i_RT)
         endif
         if (allocated(E_PHOT_Hole_lifetime)) then
           Hole_lifetime=Hole_lifetime+E_PHOT_Hole_lifetime(i_b,i_k_RT)
           Elec_lifetime=Elec_lifetime+E_PHOT_Electron_lifetime(i_b,i_k_RT)
         endif
       endif
       !
       if(l_elel_scatt) then
         if (what=="fill") then
           RT%dGAMMA_E_E_Hole(i_RT)=E_E_Hole_lifetime(i_b,i_k_RT)
           RT%dGAMMA_E_E_Electron(i_RT)=E_E_Electron_lifetime(i_b,i_k_RT)
         else if (allocated(E_E_Hole_lifetime)) then
           E_E_Hole_lifetime(i_b,i_k_RT)=RT%dGAMMA_E_E_Hole(i_RT)
           E_E_Electron_lifetime(i_b,i_k_RT)=RT%dGAMMA_E_E_Electron(i_RT)
         endif
         if (allocated(E_E_Hole_lifetime)) then
           Hole_lifetime=Hole_lifetime+E_E_Hole_lifetime(i_b,i_k_RT)
           Elec_lifetime=Elec_lifetime+E_E_Electron_lifetime(i_b,i_k_RT)
         endif
       endif
       !
       if(l_elph_scatt) then
         if (what=="fill") then
           RT%dGAMMA_E_P_Hole(i_RT)=E_P_Hole_lifetime(i_b,i_k_RT)
           RT%dGAMMA_E_P_Electron(i_RT)=E_P_Electron_lifetime(i_b,i_k_RT)
           RT%dGAMMA_E_P_Ho_abs(i_RT)=E_P_Ho_abs_lifetime(i_b,i_k_RT)
           RT%dGAMMA_E_P_El_abs(i_RT)=E_P_El_abs_lifetime(i_b,i_k_RT)
         else if (allocated(E_P_Hole_lifetime)) then
           E_P_Hole_lifetime(i_b,i_k_RT)=RT%dGAMMA_E_P_Hole(i_RT) 
           E_P_Electron_lifetime(i_b,i_k_RT)=RT%dGAMMA_E_P_Electron(i_RT) 
           E_P_Ho_abs_lifetime(i_b,i_k_RT)=RT%dGAMMA_E_P_Ho_abs(i_RT) 
           E_P_El_abs_lifetime(i_b,i_k_RT)=RT%dGAMMA_E_P_El_abs(i_RT) 
         endif
         if (allocated(E_P_Hole_lifetime)) then
           Hole_lifetime=Hole_lifetime+E_P_Hole_lifetime(i_b,i_k_RT)    +E_P_Ho_abs_lifetime(i_b,i_k_RT)
           Elec_lifetime=Elec_lifetime+E_P_Electron_lifetime(i_b,i_k_RT)+E_P_El_abs_lifetime(i_b,i_k_RT)
         endif
       endif
       !
       if (what=="fill") then
         !
         f_occ=(RT%f_bare(i_RT)+RT%delta_f(i_RT))/spin_occ
         if(l_elel_scatt.or.l_elph_scatt) then
           RT%delta_GAMMA(i_RT)=  Hole_lifetime+Elec_lifetime
           Hole_lifetime=Hole_lifetime+REF_lifetime(i_b,i_k_RT,1)+REF_lifetime(i_b,i_k_RT,3)+&
&                                      REF_lifetime(i_b,i_k_RT,5)+REF_lifetime(i_b,i_k_RT,7)
           Elec_lifetime=Elec_lifetime+REF_lifetime(i_b,i_k_RT,2)+REF_lifetime(i_b,i_k_RT,4)+&
&                                      REF_lifetime(i_b,i_k_RT,6)+REF_lifetime(i_b,i_k_RT,8)
           !
           if(f_occ>0._SP) then
             RT%NEQ_Lifetime(i_RT)=  (Hole_lifetime+Elec_lifetime) - Hole_lifetime / f_occ
           else
             RT%NEQ_Lifetime(i_RT)=  (Hole_lifetime+Elec_lifetime)
           endif
         endif
         !
       endif
       !
     enddo
     !
   case('input_output')
     !
     ! These are written in the REF DBs
     ! It is a waste to write them again at each time-step
     !
     call io_bulk(DB_id,VAR="RT_carriers_E_bare",VAR_SZ=(/RT%nstates/))
     call io_bulk(DB_id,R1=RT%E_bare)
     call io_bulk(DB_id,VAR="RT_carriers_f_bare",VAR_SZ=(/RT%nstates/))
     call io_bulk(DB_id,R1=RT%f_bare)
     call io_bulk(DB_id,VAR="RT_carriers_GAMMA_bare",VAR_SZ=(/RT%nstates,8/))
     call io_bulk(DB_id,R2=RT%GAMMA_bare)
     !
     ! Energies
     !
     call io_bulk(DB_id,VAR="RT_carriers_delta_E",VAR_SZ=(/RT%nstates/))
     call io_bulk(DB_id,R1=RT%delta_E)
     call io_bulk(DB_id,VAR="RT_carriers_dE_Hartree",VAR_SZ=(/RT%nstates/))
     call io_bulk(DB_id,R1=RT%dE_Hartree)
     call io_bulk(DB_id,VAR="RT_carriers_dE_V_xc",VAR_SZ=(/RT%nstates/))
     call io_bulk(DB_id,R1=RT%dE_V_xc)
     call io_bulk(DB_id,VAR="RT_carriers_dE_Self_Energy",VAR_SZ=(/RT%nstates/))
     call io_bulk(DB_id,R1=RT%dE_Self_Energy)
     !
     ! Occupations
     !
     call io_bulk(DB_id,VAR="RT_carriers_delta_f",VAR_SZ=(/RT%nstates/))
     call io_bulk(DB_id,R1=RT%delta_f)
     !
     ! Lifetimes
     !
     if (l_elel_scatt.or.l_elph_scatt.or.l_elphoton_scatt) then
       call io_bulk(DB_id,VAR="RT_carriers_delta_GAMMA",VAR_SZ=(/RT%nstates/))
       call io_bulk(DB_id,R1=RT%delta_GAMMA)
       call io_bulk(DB_id,VAR="RT_NEQ_Lifetime",VAR_SZ=(/RT%nstates/))
       call io_bulk(DB_id,R1=RT%NEQ_Lifetime)
     endif
     if (l_elel_scatt) then
       call io_bulk(DB_id,VAR="RT_dGAMMA_E_E_Hole",VAR_SZ=(/RT%nstates/))
       call io_bulk(DB_id,R1=RT%dGAMMA_E_E_Hole)
       call io_bulk(DB_id,VAR="RT_dGAMMA_E_E_Electron",VAR_SZ=(/RT%nstates/))
       call io_bulk(DB_id,R1=RT%dGAMMA_E_E_Electron)
     endif
     if (l_elphoton_scatt) then
       call io_bulk(DB_id,VAR="RT_dGAMMA_E_PHOT_Hole",VAR_SZ=(/RT%nstates/))
       call io_bulk(DB_id,R1=RT%dGAMMA_E_PHOT_Hole)
       call io_bulk(DB_id,VAR="RT_dGAMMA_E_PHOT_Electron",VAR_SZ=(/RT%nstates/))
       call io_bulk(DB_id,R1=RT%dGAMMA_E_PHOT_Electron)
     endif
     if (l_elph_scatt) then
       call io_bulk(DB_id,VAR="RT_dGAMMA_E_P_Hole",VAR_SZ=(/RT%nstates/))
       call io_bulk(DB_id,R1=RT%dGAMMA_E_P_Hole)
       call io_bulk(DB_id,VAR="RT_dGAMMA_E_P_Electron",VAR_SZ=(/RT%nstates/))
       call io_bulk(DB_id,R1=RT%dGAMMA_E_P_Electron)
       call io_bulk(DB_id,VAR="RT_dGAMMA_E_P_Ho_abs",VAR_SZ=(/RT%nstates/))
       call io_bulk(DB_id,R1=RT%dGAMMA_E_P_Ho_abs)
       call io_bulk(DB_id,VAR="RT_dGAMMA_E_P_El_abs",VAR_SZ=(/RT%nstates/))
       call io_bulk(DB_id,R1=RT%dGAMMA_E_P_El_abs)
     endif
     !
   case('free')
     !
     ! Free
     !
     call RT_obj_free(RT)
     !
 end select
 !
 contains
   !
   subroutine build_RT_table()
     !
     i_RT=0
     !
     do i_k_RT=1,RT%nk
       do i_b=RT%nb(1),RT%nb(2)
         do i_spin=1,n_sp_pol
           !
           i_RT=i_RT+1
           RT%table(i_RT,1)=i_b
           RT%table(i_RT,2)=RT_all2ibz(i_k_RT)
           RT%table(i_RT,3)=i_k_RT
           RT%table(i_RT,4)=i_spin
           !
         enddo
       enddo
     enddo
     !
   end subroutine
   !
end subroutine RT_carriers_object<|MERGE_RESOLUTION|>--- conflicted
+++ resolved
@@ -34,12 +34,8 @@
 &                         E_P_Hole_lifetime,E_P_Electron_lifetime,E_P_Ho_abs_lifetime, &
 &                         E_P_El_abs_lifetime,l_RT_uses_E_DbGd,RT_ibz_coo,DbGd_ibz_coo,  &
 &                         RT_nk,RT_all2ibz,RT_delta0_occupations,RT_Nk_ibz,RT_bands,&
-<<<<<<< HEAD
-&                         BGR_Hartree,BGR_V_xc,BGR_Self_Energy,RT_obj_alloc,RT_obj_free
-=======
 &                         BGR_Hartree,BGR_V_xc,BGR_Self_Energy,RT_obj_alloc,RT_obj_free,&
 &                         E_PHOT_Hole_lifetime,E_PHOT_Electron_lifetime
->>>>>>> fe4b9ebd
  use IO_m,           ONLY:io_bulk
  !
  implicit none
