--- conflicted
+++ resolved
@@ -91,23 +91,13 @@
        i_k_DbGd=i_k_RT+DbGd_ibz_coo(i_k,1)-RT_ibz_coo(i_k,1)
        !
        if(l_RT_uses_E_DbGd) then
-<<<<<<< HEAD
          RT%E_bare(i_RT)=E_reference%E_DbGd(i_b,i_k_DbGd,i_spin)
-         if(.not.associated(E%fo)) RT%f_bare(i_RT)=E%f_DbGd(i_b,i_k_DbGd,i_spin)
-         if(     associated(E%fo)) RT%f_bare(i_RT)=E%f_DbGd(i_b,i_k_DbGd,i_spin)-E%df_DbGd(i_b,i_k_DbGd,i_spin)
-       else
-         RT%E_bare(i_RT)=E_reference%E(i_b,i_k,i_spin)
-         if(.not.associated(E%fo)) RT%f_bare(i_RT)=E%f(i_b,i_k,i_spin)
-         if(     associated(E%fo)) RT%f_bare(i_RT)=E%fo(i_b,i_k,i_spin)
-=======
-         RT%E_bare(i_RT)=E%E_DbGd(i_b,i_k_DbGd,i_spin)
          if(.not.allocated(E%fo)) RT%f_bare(i_RT)=E%f_DbGd(i_b,i_k_DbGd,i_spin)
          if(     allocated(E%fo)) RT%f_bare(i_RT)=E%f_DbGd(i_b,i_k_DbGd,i_spin)-E%df_DbGd(i_b,i_k_DbGd,i_spin)
        else
-         RT%E_bare(i_RT)=E%E(i_b,i_k,i_spin)
+         RT%E_bare(i_RT)=E_reference%E(i_b,i_k,i_spin)
          if(.not.allocated(E%fo)) RT%f_bare(i_RT)=E%f(i_b,i_k,i_spin)
          if(     allocated(E%fo)) RT%f_bare(i_RT)=E%fo(i_b,i_k,i_spin)
->>>>>>> 45e22b7d
        endif
        !
      enddo
