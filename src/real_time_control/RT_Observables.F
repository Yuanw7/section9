--- conflicted
+++ resolved
@@ -63,13 +63,9 @@
    return
  endif
  !
-<<<<<<< HEAD
- ! GPL_EXCLUDE_START
-=======
  ! Carriers number
  !================
  call RT_carriers_number(en,k,NCarr)
->>>>>>> 52d8ddb1
  !
  ! Temperature
  !=============
