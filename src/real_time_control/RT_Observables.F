--- conflicted
+++ resolved
@@ -49,13 +49,8 @@
  !
  call timing('RT observables',OPR='start')
  !
-<<<<<<< HEAD
- ! Current, Polarization and Magnetization, Carriers
- !===================================================
-=======
  ! Current, Polarization and Magnetization
  !=========================================
->>>>>>> 3e72410f
  ! (evaluated also in RT_integrator when an induced field is included, l_RT_induced_field=.true.)
  !
  call RT_carriers_number(en,k,NCarr)
@@ -68,13 +63,6 @@
  !
  ! GPL_EXCLUDE_START
  !
-<<<<<<< HEAD
-=======
- ! Carriers number
- !================
- call RT_carriers_number(en,k,NCarr)
- !
->>>>>>> 3e72410f
  ! Temperature
  !=============
  call RT_temperature(TFit,EfFit)
