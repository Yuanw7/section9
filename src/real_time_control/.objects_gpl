<<<<<<< HEAD
objs = RT_current_AND_polarization.o RT_output_INIT.o RT_output.o RT_databases_IO.o \
       RT_average_operator.o RT_k_grid.o
=======
objs = RT_current_AND_polarization.o RT_output.o RT_databases_IO.o \
       RT_observables.o RT_average_operator.o \
       RT_k_grid.o
>>>>>>> 38c20665
<|MERGE_RESOLUTION|>--- conflicted
+++ resolved
@@ -1,8 +1,3 @@
-<<<<<<< HEAD
-objs = RT_current_AND_polarization.o RT_output_INIT.o RT_output.o RT_databases_IO.o \
-       RT_average_operator.o RT_k_grid.o
-=======
 objs = RT_current_AND_polarization.o RT_output.o RT_databases_IO.o \
        RT_observables.o RT_average_operator.o \
-       RT_k_grid.o
->>>>>>> 38c20665
+       RT_k_grid.o