--- conflicted
+++ resolved
@@ -43,14 +43,9 @@
  use real_time,      ONLY:l_NE_dynamics,RT_ind_J,RT_ind_J_prev,RT_bands,&
 &                         RT_P,RT_magn,RT_P_prev,RT_nk,G_lesser_reference,NE_i_time
  use fields,         ONLY:gauge_field
-<<<<<<< HEAD
- use DIPOLES,        ONLY:DIP_iR,DIP_P,DIP_spin
+ use DIPOLES,        ONLY:DIP_iR,DIP_P,DIP_spin,DIP_orbital
  use X_m,            ONLY:global_gauge
  use parallel_m,     ONLY:PAR_DIPk_nibz
-=======
- use X_m,            ONLY:DIP_iR,DIP_P,DIP_spin,DIP_orbital,global_gauge
- use parallel_m,     ONLY:PAR_Xk_nibz
->>>>>>> 177f6c2e
  use RT_interfaces,  ONLY:RT_average_operator
  !
  implicit none
@@ -100,51 +95,41 @@
  !
  !RT_P=RT_P_tmp
  !
-<<<<<<< HEAD
- ! C : Spin magnetization
- !
- if(n_spin>1) call RT_average_operator(V_VALUE=RT_magn,PV_MATRIX=DIP_spin,G=G_input,k=k,en=E,TRANS=.TRUE.,nK_mem=PAR_DIPk_nibz)
- !
- ! D : Orbital magentization (to be coded)
- !
- !call RT_average_operator(V_VALUE=RT_magn,PV_MATRIX=DIP_L,G=G_input,k=k,en=E,TRANS=.TRUE.,nK_mem=PAR_DIPk_nibz)
-=======
  if(n_spin>1) then
    !
    ! C : Spin magnetization
    !
-   call RT_average_operator(V_VALUE=RT_M_tmp,PV_MATRIX=DIP_spin,G=G_input,k=k,en=E,TRANS=.TRUE.,nK_mem=PAR_Xk_nibz)
+   call RT_average_operator(V_VALUE=RT_M_tmp,PV_MATRIX=DIP_spin,G=G_input,k=k,en=E,TRANS=.TRUE.,nK_mem=PAR_DIPk_nibz)
    RT_magn(:,1)=RT_M_tmp
    !
    if(NE_i_time==1) then
-     call RT_average_operator(V_VALUE=RT_M_tmp,PV_MATRIX=DIP_spin,G=G_lesser_reference,k=k,en=E,TRANS=.TRUE.,nK_mem=PAR_Xk_nibz)
+     call RT_average_operator(V_VALUE=RT_M_tmp,PV_MATRIX=DIP_spin,G=G_lesser_reference,k=k,en=E,TRANS=.TRUE.,nK_mem=PAR_DIPk_nibz)
      Spin_magn=real(RT_M_tmp,SP)
    endif
    !
    ! D : Orbital magentization (local and itinerant contributions)
    !
    call RT_average_operator(V_VALUE=RT_M_tmp,PV_MATRIX=DIP_orbital(:,:,:,:,:,1),&
-&                            G=G_input,k=k,en=E,TRANS=.TRUE.,nK_mem=PAR_Xk_nibz)
+&                            G=G_input,k=k,en=E,TRANS=.TRUE.,nK_mem=PAR_DIPk_nibz)
    RT_magn(:,2)=RT_M_tmp/(2._SP*SPEED_OF_LIGHT)
    !
    if(NE_i_time==1) then
      call RT_average_operator(V_VALUE=RT_M_tmp,PV_MATRIX=DIP_orbital(:,:,:,:,:,1),&
-&                              G=G_lesser_reference,k=k,en=E,TRANS=.TRUE.,nK_mem=PAR_Xk_nibz)
+&                              G=G_lesser_reference,k=k,en=E,TRANS=.TRUE.,nK_mem=PAR_DIPk_nibz)
      Orbital_magn=real(RT_M_tmp,SP)/(2._SP*SPEED_OF_LIGHT)
    endif
    !
    call RT_average_operator(V_VALUE=RT_M_tmp,PV_MATRIX=DIP_orbital(:,:,:,:,:,2),&
-&                            G=G_input,k=k,en=E,TRANS=.TRUE.,nK_mem=PAR_Xk_nibz)
+&                            G=G_input,k=k,en=E,TRANS=.TRUE.,nK_mem=PAR_DIPk_nibz)
    RT_magn(:,3)=RT_M_tmp/(2._SP*SPEED_OF_LIGHT)
    ! 
    if(NE_i_time==1) then
      call RT_average_operator(V_VALUE=RT_M_tmp,PV_MATRIX=DIP_orbital(:,:,:,:,:,2),&
-&                              G=G_lesser_reference,k=k,en=E,TRANS=.TRUE.,nK_mem=PAR_Xk_nibz)
+&                              G=G_lesser_reference,k=k,en=E,TRANS=.TRUE.,nK_mem=PAR_DIPk_nibz)
      Itinerant_magn=real(RT_M_tmp,SP)/(2._SP*SPEED_OF_LIGHT)
    endif
    ! 
  endif
->>>>>>> 177f6c2e
  !
  ! GPL_EXCLUDE_END
  !
