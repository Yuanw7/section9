!
!        Copyright (C) 2000-2019 the YAMBO team
!              http://www.yambo-code.org
!
! Authors (see AUTHORS file for details): AM CA DS
! 
! This file is distributed under the terms of the GNU 
! General Public License. You can redistribute it and/or 
! modify it under the terms of the GNU General Public 
! License as published by the Free Software Foundation; 
! either version 2, or (at your option) any later version.
!
! This program is distributed in the hope that it will 
! be useful, but WITHOUT ANY WARRANTY; without even the 
! implied warranty of MERCHANTABILITY or FITNESS FOR A 
! PARTICULAR PURPOSE.  See the GNU General Public License 
! for more details.
!
! You should have received a copy of the GNU General Public 
! License along with this program; if not, write to the Free 
! Software Foundation, Inc., 59 Temple Place - Suite 330,Boston, 
! MA 02111-1307, USA or visit http://www.gnu.org/copyleft/gpl.txt.
!                  
subroutine RT_current_AND_polarization(k,E,G_input,A_input,Ncarr)
 !
 ! Evalute current and polarization.
 ! The current includes the diamagnetic contribution only in the velocity gauge.
 !
 ! j(r,t) = -\sum_ijk e/(2m) \psi^*_i(k) p \psi_j(k) - e^2/(cm) n(r) A(r,t)
 ! p(r,t) = -\sum_ijk e/(2m) \psi^*_i(k) r \psi_j(k)
 !
 ! 2017/06/23 DS WARNING
 !  Running TD-IP simulations this subroutine becomes one of the most time
 !  consuming one because the dipoles are defined in the IBZ and are expanded at
 !  each time step. When devel-dipoles will be finally merged inside the master
 !  this will be avoided by expanding the dipoles once for all
 !
 use pars,           ONLY:SP,cI
 use units,          ONLY:SPEED_OF_LIGHT
 use R_lattice,      ONLY:bz_samp
 use D_lattice,      ONLY:DL_vol
 use electrons,      ONLY:nel,levels,n_spin,Spin_magn,Orbital_magn,Itinerant_magn
 use real_time,      ONLY:l_NE_dynamics,RT_ind_J,RT_ind_J_prev,RT_bands,&
&                         RT_P,RT_spin_magn,RT_orbt_magn,RT_P_prev,RT_nk,G_lesser_reference,NE_i_time,&
&                         RT_dyn_step,l_P_integrating_J,l_velocity_gauge_diam,integrator_step
 use fields,         ONLY:gauge_field
 use DIPOLES,        ONLY:DIP_iR,DIP_v,DIP_spin,DIP_orbital
 use parallel_m,     ONLY:PAR_DIPk_nibz
 use RT_interfaces,  ONLY:RT_average_operator
 use RT_control,     ONLY:RT_do_it
 !
 implicit none
 !
 type(bz_samp),     intent(in) :: k
 type(levels),      intent(in) :: E
 complex(SP),       intent(in) :: G_input(RT_bands(1):RT_bands(2),RT_bands(1):RT_bands(2),RT_nk)
 type(gauge_field), intent(in) :: A_input
 real(SP),          intent(in) :: Ncarr(3)
 !
 ! Work Space
 !
 complex(SP)   :: RT_M_tmp(3)
 !
 if ( .not. l_NE_dynamics ) return
 !
 ! Store the current and the polarization at the previous time-step
 !
 RT_ind_J_prev=RT_ind_J
 RT_P_prev    =RT_P
 ! 
 ! A : Current
 !
 call RT_average_operator(N_V=3,V_VALUE=RT_ind_J, V_MATRIX=-DIP_v,G=G_input,k=k,en=E,TRANS=.TRUE.,nK_mem=PAR_DIPk_nibz)
 !
 ! Velocity gauge I must use the correct definition of the J operator
 !
 ! *warning* DS: The present comment holds for when RT_current is called by RT_propagate fields
 !               this is the current at time t, I should use the vecpot at time t
 !               However I still do not have it here when the induced field is included
 !               (it will be computed from the current in the velocity gauge)
 !               The proper value is set in RT_propagate_fields
 !
 if(l_velocity_gauge_diam) RT_ind_J(:)=RT_ind_J(:)+A_input%vecpot(:)*real(nel,SP)/(2._SP*SPEED_OF_LIGHT)
 !
 RT_ind_J=RT_ind_J/DL_vol
 !
 if (.not.l_P_integrating_J) then
   !
   ! B : Polarization in terms of the off-diagonal dipoles x_ij.
   !     This expression is exact up to linear order in the field.
   !
   call RT_average_operator(N_V=3,V_VALUE=RT_P, V_MATRIX=cI*DIP_iR,G=G_input,k=k,en=E,TRANS=.TRUE.,nK_mem=PAR_DIPk_nibz)
   !
   RT_P    =RT_P/DL_vol
   !
 else
   !
   ! B': Polarization as an integral of the current.
   !     This expression is exact to all orders in the field.
   !     (to be fixed, it is not stable ...)
   !
   if(integrator_step==1) RT_P=RT_P_prev+RT_ind_J_prev*RT_dyn_step/2._SP
   if(integrator_step==2) RT_P=RT_P_prev+RT_ind_J     *RT_dyn_step/2._SP
   !
 endif
 !
 ! GPL_EXCLUDE_START
 !
 if(n_spin>1) then
   !
   ! C : Spin magnetization
   !
<<<<<<< HEAD
   call RT_average_operator(N_V=3,V_VALUE=RT_M_tmp,PV_MATRIX=DIP_spin(:,:,:,:,:,1),&
&                           G=G_input,k=k,en=E,TRANS=.TRUE.,nK_mem=PAR_DIPk_nibz)
   RT_spin_magn(:,1)=RT_M_tmp
   !
   if(Ncarr(2)>0._SP) then
     call RT_average_operator(N_V=3,V_VALUE=RT_M_tmp,PV_MATRIX=DIP_spin(:,:,:,:,:,2),&
     &                        G=G_input,k=k,en=E,TRANS=.TRUE.,nK_mem=PAR_DIPk_nibz)
     RT_spin_magn(:,2)=RT_M_tmp/Ncarr(2)
   endif
   !
   if(Ncarr(3)>0._SP) then
     call RT_average_operator(N_V=3,V_VALUE=RT_M_tmp,PV_MATRIX=DIP_spin(:,:,:,:,:,3),&
     &                        G=G_input,k=k,en=E,TRANS=.TRUE.,nK_mem=PAR_DIPk_nibz)
     RT_spin_magn(:,3)=RT_M_tmp/Ncarr(3)
   endif
   !
   if(NE_i_time==1) then
     call RT_average_operator(N_V=3,V_VALUE=RT_M_tmp,PV_MATRIX=DIP_spin(:,:,:,:,:,1),&
=======
   call RT_average_operator(N_V=3,V_VALUE=RT_spin_magn,PV_MATRIX=DIP_spin(:,:,:,:,:),&
&                           G=G_input,k=k,en=E,TRANS=.TRUE.,nK_mem=PAR_DIPk_nibz)
   !
   if(NE_i_time==1) then
     call RT_average_operator(N_V=3,V_VALUE=RT_M_tmp,PV_MATRIX=DIP_spin(:,:,:,:,:),&
>>>>>>> 3e72410f
&                             G=G_lesser_reference,k=k,en=E,TRANS=.TRUE.,nK_mem=PAR_DIPk_nibz)
     Spin_magn=real(RT_M_tmp,SP)
   endif
   !
   if (.not.(RT_do_it('OUT').or.RT_do_it('OBS'))) return
   !
   ! D : Orbital magentization (local and itinerant contributions)
   !
   call RT_average_operator(N_V=3,V_VALUE=RT_M_tmp,PV_MATRIX=DIP_orbital(:,:,:,:,:,1),&
&                           G=G_input,k=k,en=E,TRANS=.TRUE.,nK_mem=PAR_DIPk_nibz)
   RT_orbt_magn(:,1)=RT_M_tmp/(2._SP*SPEED_OF_LIGHT)
   !
   if(NE_i_time==1) then
     call RT_average_operator(N_V=3,V_VALUE=RT_M_tmp,PV_MATRIX=DIP_orbital(:,:,:,:,:,1),&
&                             G=G_lesser_reference,k=k,en=E,TRANS=.TRUE.,nK_mem=PAR_DIPk_nibz)
     Orbital_magn=real(RT_M_tmp,SP)/(2._SP*SPEED_OF_LIGHT)
   endif
   !
   call RT_average_operator(N_V=3,V_VALUE=RT_M_tmp,PV_MATRIX=DIP_orbital(:,:,:,:,:,2),&
&                           G=G_input,k=k,en=E,TRANS=.TRUE.,nK_mem=PAR_DIPk_nibz)
   RT_orbt_magn(:,2)=RT_M_tmp/(2._SP*SPEED_OF_LIGHT)
   ! 
   if(NE_i_time==1) then
     call RT_average_operator(N_V=3,V_VALUE=RT_M_tmp,PV_MATRIX=DIP_orbital(:,:,:,:,:,2),&
&                             G=G_lesser_reference,k=k,en=E,TRANS=.TRUE.,nK_mem=PAR_DIPk_nibz)
     Itinerant_magn=real(RT_M_tmp,SP)/(2._SP*SPEED_OF_LIGHT)
   endif
   ! 
 endif
 !
 ! GPL_EXCLUDE_END
 !
end subroutine RT_current_AND_polarization<|MERGE_RESOLUTION|>--- conflicted
+++ resolved
@@ -110,7 +110,6 @@
    !
    ! C : Spin magnetization
    !
-<<<<<<< HEAD
    call RT_average_operator(N_V=3,V_VALUE=RT_M_tmp,PV_MATRIX=DIP_spin(:,:,:,:,:,1),&
 &                           G=G_input,k=k,en=E,TRANS=.TRUE.,nK_mem=PAR_DIPk_nibz)
    RT_spin_magn(:,1)=RT_M_tmp
@@ -129,13 +128,6 @@
    !
    if(NE_i_time==1) then
      call RT_average_operator(N_V=3,V_VALUE=RT_M_tmp,PV_MATRIX=DIP_spin(:,:,:,:,:,1),&
-=======
-   call RT_average_operator(N_V=3,V_VALUE=RT_spin_magn,PV_MATRIX=DIP_spin(:,:,:,:,:),&
-&                           G=G_input,k=k,en=E,TRANS=.TRUE.,nK_mem=PAR_DIPk_nibz)
-   !
-   if(NE_i_time==1) then
-     call RT_average_operator(N_V=3,V_VALUE=RT_M_tmp,PV_MATRIX=DIP_spin(:,:,:,:,:),&
->>>>>>> 3e72410f
 &                             G=G_lesser_reference,k=k,en=E,TRANS=.TRUE.,nK_mem=PAR_DIPk_nibz)
      Spin_magn=real(RT_M_tmp,SP)
    endif
