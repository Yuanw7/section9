--- conflicted
+++ resolved
@@ -43,18 +43,18 @@
  !
  logical :: l_check(k%nibz,k%nibz)
  integer :: ik,ik_bz,ik_rim,iqbz,ik_m_q,ik_m_q_rim,i_loops,N_loops,Nk_rim,Nk_m_q_rim,i1,N_pts
-<<<<<<< HEAD
+ ! 
+ ! GPL_EXCLUDE_START
  !
  l_RT_uses_E_FineGd=k%nibz_FineGd>0.and.E%nb_FineGd>=RT_bands(2)
-=======
- ! 
- ! GPL_EXCLUDE_START
- l_RT_uses_E_DbGd=BZ_DbGd_tot_nkpts>0.and.BZ_DbGd_nbands>=RT_bands(2).and..not.DbGd_is_symmetry_expanded
+ !
  ! GPL_EXCLUDE_END
+ !
  ! GPL_INCLUDE_START
+ !
  !l_RT_uses_E_DbGd=.FALSE.
+ !
  ! GPL_INCLUDE_END
->>>>>>> 826fa9a0
  !
  if (.not.allocated(RT_ibz_coo)) then
    YAMBO_ALLOC(RT_ibz_coo,(k%nibz,2))
