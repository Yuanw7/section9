!
!        Copyright (C) 2000-2020 the YAMBO team
!              http://www.yambo-code.org
!
! Authors (see AUTHORS file for details): AM DS
! 
! This file is distributed under the terms of the GNU 
! General Public License. You can redistribute it and/or 
! modify it under the terms of the GNU General Public 
! License as published by the Free Software Foundation; 
! either version 2, or (at your option) any later version.
!
! This program is distributed in the hope that it will 
! be useful, but WITHOUT ANY WARRANTY; without even the 
! implied warranty of MERCHANTABILITY or FITNESS FOR A 
! PARTICULAR PURPOSE.  See the GNU General Public License 
! for more details.
!
! You should have received a copy of the GNU General Public 
! License along with this program; if not, write to the Free 
! Software Foundation, Inc., 59 Temple Place - Suite 330,Boston, 
! MA 02111-1307, USA or visit http://www.gnu.org/copyleft/gpl.txt.
!
subroutine RT_k_grid(E,k,q)
 !
 !       K(BZ)                                                    K(IBZ)
 !               E_DbGd(DbGd_bz_coo(ikbz,:)=DbGd_ibz_coo(ik,:))
 !        ____                                                       ____
 !ikbz1  | 1  | DbGd_bz_coo(ikbz1,:) = DbGd_ibz_coo(ik1,:)      ik1 | 1  | RT_ibz_coo(ik1,:)     
 !       |____|                       <----------------------       |____|   
 !        ____                                                       ____
 !ikbz2  | 2  | DbGd_bz_coo(ikbz2,:) = 1                        ik2 | 2  | RT_ibz_coo(ik2,:)     
 !       |____|                                               /     |____|   
 !        ____                                               /
 !ikbz3  | 3  | DbGd_bz_coo(ikbz3,:) = DbGd_ibz_coo(ik2,:)  /            
 !       |____|                        <-------------------/        
 ! 
 !
 use pars,           ONLY:SP
 use drivers,        ONLY:l_elel_scatt
 use R_lattice,      ONLY:qindx_S
 use parallel_m,     ONLY:PAR_G_kpts
 use C_driver,       ONLY:code_bin
 use electrons,      ONLY:levels,BZ_DbGd_nkpt,BZ_DbGd_nbands,BZ_DbGd_tot_nk_levels,DbGd_is_symmetry_expanded
 use real_time,      ONLY:DbGd_bz_coo,DbGd_ibz_coo,DbGd_EE_scatt_table,&
&                         DbGd_EE_percent,DbGd_EE_Nk_table,RT_ibz_coo,&
&                         RT_all2ibz,RT_Nk_ibz,l_RT_uses_E_DbGd,RT_bands,RT_DbGd_nk,RT_nk
 use R_lattice,      ONLY:bz_samp
 use parallel_m,     ONLY:PAR_IND_Xk_ibz
 !
#include<memory.h>
 !
 type(levels), intent(in)    :: E
 type(bz_samp),intent(in)    :: k
 type(bz_samp),intent(in)    :: q
 !
 ! Work space
 !
 logical :: l_check(k%nibz,k%nibz)
 integer :: ik,ik_bz,ik_rim,iqbz,ik_m_q,ik_m_q_rim,i_loops,N_loops,Nk_rim,Nk_m_q_rim,i1,N_pts
 ! 
 ! GPL_EXCLUDE_START
 l_RT_uses_E_DbGd=BZ_DbGd_tot_nk_levels>0.and.BZ_DbGd_nbands>=RT_bands(2)
 if (l_RT_uses_E_DbGd.and.DbGd_is_symmetry_expanded) then
   call warning("Double Grid database found but BZ expanded. Ignored.") 
   l_RT_uses_E_DbGd=.FALSE. 
 endif
 ! GPL_EXCLUDE_END
 ! GPL_INCLUDE_START
 !l_RT_uses_E_DbGd=.FALSE.
 ! GPL_INCLUDE_END
 !
 if (.not.allocated(DbGd_ibz_coo)) then
   YAMBO_ALLOC(DbGd_ibz_coo,(k%nibz,2))
   YAMBO_ALLOC(DbGd_bz_coo,(k%nbz,2))
   YAMBO_ALLOC(RT_ibz_coo,(k%nibz,2))
   YAMBO_ALLOC(RT_Nk_ibz,(k%nibz))
 endif
 !
 ! No DbGd, trivial definitions
 !==============================
 if (.not.l_RT_uses_E_DbGd) then
   !
   RT_nk    =k%nibz
   !
   RT_Nk_ibz=1
   DbGd_EE_percent=0._SP
   YAMBO_ALLOC(RT_all2ibz,(k%nibz))
   if(l_elel_scatt) then
     YAMBO_ALLOC(DbGd_EE_scatt_table,(k%nibz,q%nbz))
     YAMBO_ALLOC(DbGd_EE_Nk_table,(k%nibz,k%nibz))
     DbGd_EE_scatt_table=.true.
     DbGd_EE_Nk_table=1
   endif
   do ik=1,k%nibz
     DbGd_ibz_coo(ik,:)=ik
     RT_ibz_coo(ik,:)=ik
     RT_all2ibz(ik)=ik
   enddo
   !
   return
   !
 endif
 !
 ! GPL_EXCLUDE_START
 !
 ! DbGd support
 !=============
 !
 RT_DbGd_nk=BZ_DbGd_tot_nk_levels
 !
 RT_nk    =0
 !
 do ik=1,k%nibz
   !
   ik_bz=1+sum(k%nstar(:ik-1))
   DbGd_ibz_coo(ik,:)=(/sum(BZ_DbGd_nkpt(:ik_bz-1))+1,sum(BZ_DbGd_nkpt(:ik_bz))/)
   RT_ibz_coo(ik,:)=(/RT_nk+1,RT_nk+BZ_DbGd_nkpt(ik_bz)/)
   RT_Nk_ibz(ik)=BZ_DbGd_nkpt(ik_bz)
   RT_nk=RT_nk+BZ_DbGd_nkpt(ik_bz)
   !
 enddo
 !
<<<<<<< HEAD
 ! Define K-weights to be used in the k-points distribution
 !
 YAMBO_ALLOC(PAR_IND_Xk_ibz%weight_1D,(k%nibz))
 PAR_IND_Xk_ibz%weight_1D=RT_Nk_ibz
=======
 PAR_G_kpts(1)=RT_ibz_coo(PAR_G_kpts(1),1)
 PAR_G_kpts(2)=RT_ibz_coo(PAR_G_kpts(2),2)
>>>>>>> 36a74458
 !
 do ik=1,k%nbz
   DbGd_bz_coo(ik,:)=(/sum(BZ_DbGd_nkpt(:ik-1))+1,sum(BZ_DbGd_nkpt(:ik))/)
 enddo
 !
 YAMBO_ALLOC(RT_all2ibz,(RT_nk))
 do ik=1,k%nibz
   do ik_rim=RT_ibz_coo(ik,1),RT_ibz_coo(ik,2)
     RT_all2ibz(ik_rim)    =ik
   enddo
 enddo
 !
 if( l_elel_scatt .and. (index(code_bin,'ypp')==0) ) then
   !
   if(.not.allocated(DbGd_EE_scatt_table)) then
     YAMBO_ALLOC(DbGd_EE_scatt_table,(RT_nk,RT_nk))
     YAMBO_ALLOC(DbGd_EE_Nk_table,(RT_nk,k%nibz))
   endif
   !
   l_check=.false.
   DbGd_EE_scatt_table=.false.
   DbGd_EE_Nk_table=0
   !
   do ik=1,k%nibz
     do iqbz=1,q%nbz
       !
       ik_m_q= k%sstar(qindx_S(ik,iqbz,1),1)
       !
       if(l_check(ik,ik_m_q)) cycle
       if(l_check(ik_m_q,ik)) cycle
       !
       Nk_rim=RT_Nk_ibz(ik)
       Nk_m_q_rim=RT_Nk_ibz(ik_m_q)
       !
       if( Nk_rim<Nk_m_q_rim ) cycle
       !
       l_check(ik,ik_m_q)=.true.
       l_check(ik_m_q,ik)=.true.
       !
       N_pts=max(1,int(real(Nk_m_q_rim)*DbGd_EE_percent/100._SP))
       N_loops=max(1, (Nk_rim*N_pts-1)/(Nk_m_q_rim) )
       !
       i_loops=1
       ik_m_q_rim=RT_ibz_coo(ik_m_q,1)-1
       !
       do while (i_loops< N_loops+1)
         do ik_rim=RT_ibz_coo(ik,1),RT_ibz_coo(ik,2)
           !
           do i1=1,N_pts
             ik_m_q_rim=ik_m_q_rim+1
             if(ik_m_q_rim>RT_ibz_coo(ik_m_q,2)) then
               ik_m_q_rim=RT_ibz_coo(ik_m_q,1)
               i_loops=i_loops+1
             endif
             !
             DbGd_EE_scatt_table(ik_m_q_rim,ik_rim)=.true.
             DbGd_EE_Nk_table(ik_rim,ik_m_q)=DbGd_EE_Nk_table(ik_rim,ik_m_q)+1
             !
             DbGd_EE_scatt_table(ik_rim,ik_m_q_rim)=.true.
             DbGd_EE_Nk_table(ik_m_q_rim,ik)=DbGd_EE_Nk_table(ik_m_q_rim,ik)+1
             !
           enddo
           !
           if(ik_m_q_rim==RT_ibz_coo(ik_m_q,2)) i_loops=i_loops+1
           !
         enddo
         !
       enddo
       !
     enddo
   enddo
   !
 endif
 !
 ! GPL_EXCLUDE_END
 !
end subroutine RT_k_grid<|MERGE_RESOLUTION|>--- conflicted
+++ resolved
@@ -46,7 +46,6 @@
 &                         DbGd_EE_percent,DbGd_EE_Nk_table,RT_ibz_coo,&
 &                         RT_all2ibz,RT_Nk_ibz,l_RT_uses_E_DbGd,RT_bands,RT_DbGd_nk,RT_nk
  use R_lattice,      ONLY:bz_samp
- use parallel_m,     ONLY:PAR_IND_Xk_ibz
  !
 #include<memory.h>
  !
@@ -121,15 +120,8 @@
    !
  enddo
  !
-<<<<<<< HEAD
- ! Define K-weights to be used in the k-points distribution
- !
- YAMBO_ALLOC(PAR_IND_Xk_ibz%weight_1D,(k%nibz))
- PAR_IND_Xk_ibz%weight_1D=RT_Nk_ibz
-=======
  PAR_G_kpts(1)=RT_ibz_coo(PAR_G_kpts(1),1)
  PAR_G_kpts(2)=RT_ibz_coo(PAR_G_kpts(2),2)
->>>>>>> 36a74458
  !
  do ik=1,k%nbz
    DbGd_bz_coo(ik,:)=(/sum(BZ_DbGd_nkpt(:ik-1))+1,sum(BZ_DbGd_nkpt(:ik))/)
