--- conflicted
+++ resolved
@@ -102,16 +102,9 @@
    !
  enddo
  !
-<<<<<<< HEAD
-=======
  PAR_G_kpts(1)=RT_ibz_coo(PAR_G_kpts(1),1)
  PAR_G_kpts(2)=RT_ibz_coo(PAR_G_kpts(2),2)
  !
- do ik=1,k%nbz
-   DbGd_bz_coo(ik,:)=(/sum(BZ_DbGd_nkpt(:ik-1))+1,sum(BZ_DbGd_nkpt(:ik))/)
- enddo
- !
->>>>>>> 43c085f3
  YAMBO_ALLOC(RT_all2ibz,(RT_nk))
  do ik=1,k%nibz
    do ik_rim=RT_ibz_coo(ik,1),RT_ibz_coo(ik,2)
