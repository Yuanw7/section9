--- conflicted
+++ resolved
@@ -51,11 +51,7 @@
  !==============================
  if (.not.l_RT_uses_E_FineGd) then
    !
-<<<<<<< HEAD
    RTibz%N = k%nibz
-=======
-   RTibz%N = 0
->>>>>>> 188c9dd1
    RT_nk   = k%nibz
    !
    call bz_samp_FineGd_alloc(RTibz,k%nibz)
