!
!        Copyright (C) 2000-2019 the YAMBO team
!              http://www.yambo-code.org
!
! Authors (see AUTHORS file for details): AM DS
! 
! This file is distributed under the terms of the GNU 
! General Public License. You can redistribute it and/or 
! modify it under the terms of the GNU General Public 
! License as published by the Free Software Foundation; 
! either version 2, or (at your option) any later version.
!
! This program is distributed in the hope that it will 
! be useful, but WITHOUT ANY WARRANTY; without even the 
! implied warranty of MERCHANTABILITY or FITNESS FOR A 
! PARTICULAR PURPOSE.  See the GNU General Public License 
! for more details.
!
! You should have received a copy of the GNU General Public 
! License along with this program; if not, write to the Free 
! Software Foundation, Inc., 59 Temple Place - Suite 330,Boston, 
! MA 02111-1307, USA or visit http://www.gnu.org/copyleft/gpl.txt.
!
subroutine RT_k_grid(E,k,q)
 !
 use pars,           ONLY:SP
 use drivers,        ONLY:l_elel_scatt
 use R_lattice,      ONLY:qindx_S
<<<<<<< HEAD
 use LIVE_t,         ONLY:what_is_running
 use electrons,      ONLY:levels
 use real_time,      ONLY:DbGd_EE_scatt_table,&
=======
 use C_driver,       ONLY:code_bin
 use electrons,      ONLY:levels,BZ_DbGd_nkpt,BZ_DbGd_nbands,BZ_DbGd_tot_nk_levels,DbGd_is_symmetry_expanded
 use real_time,      ONLY:DbGd_bz_coo,DbGd_ibz_coo,DbGd_EE_scatt_table,&
>>>>>>> 71a43c6c
&                         DbGd_EE_percent,DbGd_EE_Nk_table,RT_ibz_coo,&
&                         RT_all2ibz,RT_Nk_ibz,l_RT_uses_E_FineGd,RT_bands,RT_nk
 use R_lattice,      ONLY:bz_samp
 !
#include<memory.h>
 !
 type(levels), intent(in)    :: E
 type(bz_samp),intent(in)    :: k
 type(bz_samp),intent(in)    :: q
 !
 ! Work space
 !
 logical :: l_check(k%nibz,k%nibz)
 integer :: ik,ik_bz,ik_rim,iqbz,ik_m_q,ik_m_q_rim,i_loops,N_loops,Nk_rim,Nk_m_q_rim,i1,N_pts
 ! 
 ! GPL_EXCLUDE_START
 !
 l_RT_uses_E_FineGd=k%nibz_FineGd>0.and.E%nb_FineGd>=RT_bands(2)
 !
 ! GPL_EXCLUDE_END
 !
 ! GPL_INCLUDE_START
 !
 !l_RT_uses_E_DbGd=.FALSE.
 !
 ! GPL_INCLUDE_END
 !
 if (.not.allocated(RT_ibz_coo)) then
   YAMBO_ALLOC(RT_ibz_coo,(k%nibz,2))
   YAMBO_ALLOC(RT_Nk_ibz,(k%nibz))
 endif
 !
 ! No DbGd, trivial definitions
 !==============================
 if (.not.l_RT_uses_E_FineGd) then
   !
   RT_nk    =k%nibz
   !
   RT_Nk_ibz=1
   DbGd_EE_percent=0._SP
   YAMBO_ALLOC(RT_all2ibz,(k%nibz))
   if(l_elel_scatt) then
     YAMBO_ALLOC(DbGd_EE_scatt_table,(k%nibz,q%nbz))
     YAMBO_ALLOC(DbGd_EE_Nk_table,(k%nibz,k%nibz))
     DbGd_EE_scatt_table=.true.
     DbGd_EE_Nk_table=1
   endif
   do ik=1,k%nibz
     RT_ibz_coo(ik,:)=ik
     RT_all2ibz(ik)=ik
   enddo
   !
   return
   !
 endif
 !
 ! GPL_EXCLUDE_START
 !
 ! DbGd support
 !=============
 !
 RT_nk    =0
 !
 do ik=1,k%nibz
   !
   ik_bz=1+sum(k%nstar(:ik-1))
   RT_ibz_coo(ik,:)=(/RT_nk+1,RT_nk+1+k%nibz_mapped(ik)/)
   RT_nk=RT_nk+1+k%nibz_mapped(ik)
   RT_Nk_ibz(ik)=k%nibz_mapped(ik)+1
   !
 enddo
 !
 YAMBO_ALLOC(RT_all2ibz,(RT_nk))
 do ik=1,k%nibz
   do ik_rim=RT_ibz_coo(ik,1),RT_ibz_coo(ik,2)
     RT_all2ibz(ik_rim)    =ik
   enddo
 enddo
 !
 if( l_elel_scatt .and. (index(code_bin,'ypp')==0) ) then
   !
   if(.not.allocated(DbGd_EE_scatt_table)) then
     YAMBO_ALLOC(DbGd_EE_scatt_table,(RT_nk,RT_nk))
     YAMBO_ALLOC(DbGd_EE_Nk_table,(RT_nk,k%nibz))
   endif
   !
   l_check=.false.
   DbGd_EE_scatt_table=.false.
   DbGd_EE_Nk_table=0
   !
   do ik=1,k%nibz
     do iqbz=1,q%nbz
       !
       ik_m_q= k%sstar(qindx_S(ik,iqbz,1),1)
       !
       if(l_check(ik,ik_m_q)) cycle
       if(l_check(ik_m_q,ik)) cycle
       !
       Nk_rim=RT_Nk_ibz(ik)
       Nk_m_q_rim=RT_Nk_ibz(ik_m_q)
       !
       if( Nk_rim<Nk_m_q_rim ) cycle
       !
       l_check(ik,ik_m_q)=.true.
       l_check(ik_m_q,ik)=.true.
       !
       N_pts=max(1,int(real(Nk_m_q_rim)*DbGd_EE_percent/100._SP))
       N_loops=max(1, (Nk_rim*N_pts-1)/(Nk_m_q_rim) )
       !
       i_loops=1
       ik_m_q_rim=RT_ibz_coo(ik_m_q,1)-1
       !
       do while (i_loops< N_loops+1)
         do ik_rim=RT_ibz_coo(ik,1),RT_ibz_coo(ik,2)
           !
           do i1=1,N_pts
             ik_m_q_rim=ik_m_q_rim+1
             if(ik_m_q_rim>RT_ibz_coo(ik_m_q,2)) then
               ik_m_q_rim=RT_ibz_coo(ik_m_q,1)
               i_loops=i_loops+1
             endif
             !
             DbGd_EE_scatt_table(ik_m_q_rim,ik_rim)=.true.
             DbGd_EE_Nk_table(ik_rim,ik_m_q)=DbGd_EE_Nk_table(ik_rim,ik_m_q)+1
             !
             DbGd_EE_scatt_table(ik_rim,ik_m_q_rim)=.true.
             DbGd_EE_Nk_table(ik_m_q_rim,ik)=DbGd_EE_Nk_table(ik_m_q_rim,ik)+1
             !
           enddo
           !
           if(ik_m_q_rim==RT_ibz_coo(ik_m_q,2)) i_loops=i_loops+1
           !
         enddo
         !
       enddo
       !
     enddo
   enddo
   !
 endif
 !
 ! GPL_EXCLUDE_END
 !
end subroutine RT_k_grid<|MERGE_RESOLUTION|>--- conflicted
+++ resolved
@@ -26,15 +26,9 @@
  use pars,           ONLY:SP
  use drivers,        ONLY:l_elel_scatt
  use R_lattice,      ONLY:qindx_S
-<<<<<<< HEAD
- use LIVE_t,         ONLY:what_is_running
+ use C_driver,       ONLY:code_bin
  use electrons,      ONLY:levels
  use real_time,      ONLY:DbGd_EE_scatt_table,&
-=======
- use C_driver,       ONLY:code_bin
- use electrons,      ONLY:levels,BZ_DbGd_nkpt,BZ_DbGd_nbands,BZ_DbGd_tot_nk_levels,DbGd_is_symmetry_expanded
- use real_time,      ONLY:DbGd_bz_coo,DbGd_ibz_coo,DbGd_EE_scatt_table,&
->>>>>>> 71a43c6c
 &                         DbGd_EE_percent,DbGd_EE_Nk_table,RT_ibz_coo,&
 &                         RT_all2ibz,RT_Nk_ibz,l_RT_uses_E_FineGd,RT_bands,RT_nk
  use R_lattice,      ONLY:bz_samp
