!
!        Copyright (C) 2000-2019 the YAMBO team
!              http://www.yambo-code.org
!
! Authors (see AUTHORS file for details): AM CA DS
! 
! This file is distributed under the terms of the GNU 
! General Public License. You can redistribute it and/or 
! modify it under the terms of the GNU General Public 
! License as published by the Free Software Foundation; 
! either version 2, or (at your option) any later version.
!
! This program is distributed in the hope that it will 
! be useful, but WITHOUT ANY WARRANTY; without even the 
! implied warranty of MERCHANTABILITY or FITNESS FOR A 
! PARTICULAR PURPOSE.  See the GNU General Public License 
! for more details.
!
! You should have received a copy of the GNU General Public 
! License along with this program; if not, write to the Free 
! Software Foundation, Inc., 59 Temple Place - Suite 330,Boston, 
! MA 02111-1307, USA or visit http://www.gnu.org/copyleft/gpl.txt.
!                  
subroutine RT_databases_IO(E)
 !
 use pars,           ONLY:SP
 use drivers,        ONLY:l_elph_scatt
 use electrons,      ONLY:n_spin,levels
 use RT_control,     ONLY:RT_do_it,ID,RT_carriers_object,J_cache,P_cache,Ms_cache,Ml_cache,A_cache,OBS_RT_IO_t,&
&                         GF_RT_IO_t,CARR_RT_IO_t,TMP_OBS_cache_steps,IO_OBS_cache_steps,SAVE_G_history,NE_i_start_time
 use real_time,      ONLY:NE_i_time,NE_steps,l_NE_dynamics,RT_nk,RT_ind_J,RT_P,RT_spin_magn,RT_orbt_magn,&
&                         l_NE_with_fields,RT_step,RT_dyn_step
 use IO_m,           ONLY:io_control,OP_WR,WR_CL,WR_CL_IF_END,NONE,WR,OP_WR_CL, &
&                         io_GF,io_CARRIERs,io_OBSERVABLES,IO_and_Messaging_switch,&
<<<<<<< HEAD
&                         OP_IF_START_APP_CL_IF_END,OP_APP,OP_APP_CL
 use parallel_m,     ONLY:PP_redux_wait,PAR_IND_Xk_ibz,HEAD_k_cpu,ncpu,myid
=======
&                         OP_IF_START_APP_CL_IF_END,OP_IF_START_WR_CL_IF_END,OP_APP,OP_APP_CL,WR_CL_IF_END
 use parallel_m,     ONLY:PP_redux_wait,PP_bcast,PAR_IND_Xk_ibz,HEAD_k_cpu,ncpu,myid
>>>>>>> 3e72410f
 use real_time,      ONLY:THETA_matrix,l_RT_CCA_Kernel,RT_carriers,NE_time,RT_all2ibz,G_MEM_steps
 use timing_m,       ONLY:timing
 use fields,         ONLY:A_tot
#if defined _PAR_IO
<<<<<<< HEAD
 use parallel_m,     ONLY:PAR_IO_G_kpts
=======
 use parallel_m,     ONLY:PAR_IO_G_kpts,PAR_COM_Xk_ibz_INDEX
>>>>>>> 3e72410f
#endif
 !
 implicit none
 !
 type(levels)      :: E
 !
 ! Work Space
 !
 integer           :: i_mem,ik,io_G,io_OBS,io_carr,io_THETA,i_time,i_cpu,secs(2),MODE
 integer, external :: io_RT_components
 logical, external :: stop_NOW
 !
 call timing('RT databases IO',OPR='start')
 !
 ! Observables (J, P, M ...)
 !===========================
 if (io_OBSERVABLES) then
   !
   if(NE_i_time==NE_i_start_time) then
     call io_control(ACTION=OP_APP,COM=NONE,SEC=(/1/),ID=ID(4)) 
     io_OBS=io_RT_components('OBSERVABLES',ID(4))
   endif
   !
   if (NE_i_time>=OBS_RT_IO_t%last_point) then
     !
     ! Cache the current and the polarization for future writing
     !
     i_time=NE_i_time
     if(OBS_RT_IO_t%last_point>0) i_time=i_time-OBS_RT_IO_t%last_point
     i_time=i_time/int(RT_dyn_step/RT_step)
     !
     if(i_time>0) then
       OBS_RT_IO_t%N=OBS_RT_IO_t%N+1
       OBS_RT_IO_t%Time(OBS_RT_IO_t%N)=NE_time
     else
       i_time=1
     endif
     !
     J_cache(1:3,i_time)=RT_ind_J
     P_cache(1:3,i_time)=RT_P
     if(n_spin>1) then
<<<<<<< HEAD
       Ms_cache(1:3,1:3,i_time)= RT_spin_magn
=======
       Ms_cache(1:3,i_time)= RT_spin_magn
>>>>>>> 3e72410f
       Ml_cache(1:3,1:2,i_time)= RT_orbt_magn
     endif
     if(l_NE_with_fields) then
       A_cache(1:3,1,i_time)=A_tot%vecpot
       A_cache(1:3,2,i_time)=A_tot%vecpot_vel
       A_cache(1:3,3,i_time)=A_tot%vecpot_acc
     endif
     !
     if (RT_do_it('OBS').or.(NE_i_time>=NE_steps-int(RT_dyn_step/RT_step)+1)&
     &   .or.STOP_now(.FALSE.).or.NE_i_time==OBS_RT_IO_t%last_point) then
       !
       TMP_OBS_cache_steps=i_time
       !
       call io_control(ACTION=WR_CL_IF_END,COM=NONE,SEC=(/2,3/),ID=ID(4))
       io_OBS=io_RT_components('OBSERVABLES',ID(4))
       !
       J_cache=0._SP
       !
     endif
     !
   endif
   !
 endif
 !
 ! GPL_EXCLUDE_START
 !
 ! Carriers 
 !=========
 if (io_CARRIERs) then
   !
   if(NE_i_time==NE_i_start_time) then
     call io_control(ACTION=OP_APP,COM=NONE,SEC=(/1/),ID=ID(6)) 
     io_carr=io_RT_components('carriers',ID(6))
   endif
   !
   if(RT_do_it('CARR').and.NE_i_time>=CARR_RT_IO_t%last_point) then
     !
     if (NE_i_time>CARR_RT_IO_t%last_point) then
       CARR_RT_IO_t%N=CARR_RT_IO_t%N+1
       CARR_RT_IO_t%Time(CARR_RT_IO_t%N)=NE_time
     endif
     !
     call RT_carriers_object(RT_carriers,E,WHAT='fill')
     !
     call io_control(ACTION=WR_CL_IF_END,COM=NONE,SEC=(/2,3/),ID=ID(6))
     io_carr=io_RT_components('carriers',ID(6))
     !
   endif
   !
 endif
 !
 ! G_lesser and THETA
 !====================
 if (io_GF) then
   !
   if(NE_i_time==NE_i_start_time) then
     if(.not.SAVE_G_history) MODE=OP_WR_CL
     if(     SAVE_G_history) MODE=OP_APP_CL
     call io_control(ACTION=MODE,COM=NONE, SEC=(/1/),ID=ID(5))
     io_G=io_RT_components('G',ID(5))
     !
     if (l_elph_scatt.and..not.l_RT_CCA_Kernel) then
       call io_control(ACTION=OP_APP,COM=NONE, SEC=(/1/),ID=ID(7))
       io_THETA=io_RT_components('THETA',ID(7))
     endif
     !
   endif
<<<<<<< HEAD
   !
   !
=======
   !
   !
>>>>>>> 3e72410f
   if(RT_do_it('G')) then
     !
     if (NE_i_time==1) then
       GF_RT_IO_t%N=1
       GF_RT_IO_t%Time(GF_RT_IO_t%N)=NE_time
     else
       if(.not.SAVE_G_history) GF_RT_IO_t%N=G_MEM_steps
       if(     SAVE_G_history) GF_RT_IO_t%N=GF_RT_IO_t%N+G_MEM_steps
       do i_mem=1-G_MEM_steps,0
         i_time=GF_RT_IO_t%N+i_mem
         GF_RT_IO_t%Time(i_time)=NE_time+i_mem*RT_dyn_step
       enddo
<<<<<<< HEAD
     endif
     !
     call IO_and_Messaging_switch("SAVE")
     call IO_and_Messaging_switch("+io_out",CONDITION=HEAD_k_cpu)
     !
#if defined _PAR_IO
     !
     secs=0
     if(myid==0) secs(1)=2
     if(PAR_IO_G_kpts(1)>0) secs(2)=3
     if(any(secs>0)) then
       call io_control(ACTION=OP_IF_START_APP_CL_IF_END,COM=NONE,SEC=secs,ID=ID(5))
       io_G=io_RT_components('G',ID(5))
     endif
     !
#else
     !
     do i_cpu=1,ncpu
       !
       if (myid+1/=i_cpu) cycle
       !
       do ik = 1, RT_nk
         !
         if (.not.PAR_IND_Xk_ibz%element_1D(RT_all2ibz(ik)) ) cycle
         !
         call io_control(ACTION=OP_IF_START_APP_CL_IF_END,COM=NONE,SEC=(/2,ik+2/),ID=ID(5))
         io_G=io_RT_components('G',ID(5))
         !
       enddo
       !
       call PP_redux_wait( )
       !
     enddo 
=======
     endif
     !
#if defined _PAR_IO
     call io_control(ACTION=OP_IF_START_APP_CL_IF_END,COM=NONE,SEC=(/2/),ID=ID(5))
     io_G=io_RT_components('G',ID(5))
#endif
     !
     call IO_and_Messaging_switch("SAVE")
     call IO_and_Messaging_switch("+io_out",CONDITION=HEAD_k_cpu)
     !
#if defined _PAR_IO
     !
     if(PAR_IO_G_kpts(1)>0.and.HEAD_k_CPU) then
       ! Here for the I/O action I cannot rely on OP_IF_START etc because io_control needs to assing an ID
       if(NE_i_time==NE_i_start_time) MODE=OP_APP
       if(NE_i_time> NE_i_start_time) MODE=    WR_CL_IF_END
       call io_control(ACTION=MODE,COM=NONE,SEC=(/3/),ID=ID(3),COMM=PAR_COM_Xk_ibz_INDEX%COMM)
       io_G=io_RT_components('G',ID(3))
     endif
     !
#else
     !
     do ik = 1, RT_nk
       if (.not.PAR_IND_Xk_ibz%element_1D(RT_all2ibz(ik)) ) cycle
       call io_control(ACTION=OP_IF_START_APP_CL_IF_END,COM=NONE,SEC=(/2,ik+2/),ID=ID(5))
       io_G=io_RT_components('G',ID(5))
     enddo
     call PP_redux_wait( )
     !
>>>>>>> 3e72410f
#endif
     !
     call IO_and_Messaging_switch("RESTORE")
     !
#if defined _ELPH
     if (l_elph_scatt.and..not.l_RT_CCA_Kernel) then
       !
       !
       do ik = 1, RT_nk
         !
         ! The I/O of the THETA matrix is tricky when the run is parallel.
         ! The point is that every CPU evolves a certain group of q-points.
         ! If I do here a all-to-all each CPU will have non-zero values for 
         ! q-points that it will not evolve. At the next call of this routine
         ! therefore, values relative to different times will be wrongly merged.
         !
         call PP_redux_wait(THETA_matrix(:,:,:,ik))
         !
         call io_control(ACTION=WR_CL_IF_END,COM=NONE,SEC=(/ik+1/),ID=ID(7))
         io_THETA=io_RT_components('THETA',ID(7))
         !
         call RT_ELPH_zeroing()
         !
       enddo
       !
     endif
     !
#endif
   !
   endif
   !
 endif
 !
 if(RT_do_it('OBS') ) call PP_bcast( OBS_RT_IO_t%last_point,0)
 if(RT_do_it('CARR')) call PP_bcast(CARR_RT_IO_t%last_point,0)
 if(RT_do_it('G')   ) call PP_bcast(  GF_RT_IO_t%last_point,0)
 !
 ! GPL_EXCLUDE_END
 !
 call timing('RT databases IO',OPR='stop')
 !
end subroutine RT_databases_IO<|MERGE_RESOLUTION|>--- conflicted
+++ resolved
@@ -32,22 +32,13 @@
 &                         l_NE_with_fields,RT_step,RT_dyn_step
  use IO_m,           ONLY:io_control,OP_WR,WR_CL,WR_CL_IF_END,NONE,WR,OP_WR_CL, &
 &                         io_GF,io_CARRIERs,io_OBSERVABLES,IO_and_Messaging_switch,&
-<<<<<<< HEAD
-&                         OP_IF_START_APP_CL_IF_END,OP_APP,OP_APP_CL
- use parallel_m,     ONLY:PP_redux_wait,PAR_IND_Xk_ibz,HEAD_k_cpu,ncpu,myid
-=======
 &                         OP_IF_START_APP_CL_IF_END,OP_IF_START_WR_CL_IF_END,OP_APP,OP_APP_CL,WR_CL_IF_END
  use parallel_m,     ONLY:PP_redux_wait,PP_bcast,PAR_IND_Xk_ibz,HEAD_k_cpu,ncpu,myid
->>>>>>> 3e72410f
  use real_time,      ONLY:THETA_matrix,l_RT_CCA_Kernel,RT_carriers,NE_time,RT_all2ibz,G_MEM_steps
  use timing_m,       ONLY:timing
  use fields,         ONLY:A_tot
 #if defined _PAR_IO
-<<<<<<< HEAD
- use parallel_m,     ONLY:PAR_IO_G_kpts
-=======
  use parallel_m,     ONLY:PAR_IO_G_kpts,PAR_COM_Xk_ibz_INDEX
->>>>>>> 3e72410f
 #endif
  !
  implicit none
@@ -89,11 +80,7 @@
      J_cache(1:3,i_time)=RT_ind_J
      P_cache(1:3,i_time)=RT_P
      if(n_spin>1) then
-<<<<<<< HEAD
        Ms_cache(1:3,1:3,i_time)= RT_spin_magn
-=======
-       Ms_cache(1:3,i_time)= RT_spin_magn
->>>>>>> 3e72410f
        Ml_cache(1:3,1:2,i_time)= RT_orbt_magn
      endif
      if(l_NE_with_fields) then
@@ -161,13 +148,8 @@
      endif
      !
    endif
-<<<<<<< HEAD
-   !
-   !
-=======
-   !
-   !
->>>>>>> 3e72410f
+   !
+   !
    if(RT_do_it('G')) then
      !
      if (NE_i_time==1) then
@@ -180,41 +162,6 @@
          i_time=GF_RT_IO_t%N+i_mem
          GF_RT_IO_t%Time(i_time)=NE_time+i_mem*RT_dyn_step
        enddo
-<<<<<<< HEAD
-     endif
-     !
-     call IO_and_Messaging_switch("SAVE")
-     call IO_and_Messaging_switch("+io_out",CONDITION=HEAD_k_cpu)
-     !
-#if defined _PAR_IO
-     !
-     secs=0
-     if(myid==0) secs(1)=2
-     if(PAR_IO_G_kpts(1)>0) secs(2)=3
-     if(any(secs>0)) then
-       call io_control(ACTION=OP_IF_START_APP_CL_IF_END,COM=NONE,SEC=secs,ID=ID(5))
-       io_G=io_RT_components('G',ID(5))
-     endif
-     !
-#else
-     !
-     do i_cpu=1,ncpu
-       !
-       if (myid+1/=i_cpu) cycle
-       !
-       do ik = 1, RT_nk
-         !
-         if (.not.PAR_IND_Xk_ibz%element_1D(RT_all2ibz(ik)) ) cycle
-         !
-         call io_control(ACTION=OP_IF_START_APP_CL_IF_END,COM=NONE,SEC=(/2,ik+2/),ID=ID(5))
-         io_G=io_RT_components('G',ID(5))
-         !
-       enddo
-       !
-       call PP_redux_wait( )
-       !
-     enddo 
-=======
      endif
      !
 #if defined _PAR_IO
@@ -244,7 +191,6 @@
      enddo
      call PP_redux_wait( )
      !
->>>>>>> 3e72410f
 #endif
      !
      call IO_and_Messaging_switch("RESTORE")
