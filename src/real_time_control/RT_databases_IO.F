!
!        Copyright (C) 2000-2019 the YAMBO team
!              http://www.yambo-code.org
!
! Authors (see AUTHORS file for details): AM CA DS
! 
! This file is distributed under the terms of the GNU 
! General Public License. You can redistribute it and/or 
! modify it under the terms of the GNU General Public 
! License as published by the Free Software Foundation; 
! either version 2, or (at your option) any later version.
!
! This program is distributed in the hope that it will 
! be useful, but WITHOUT ANY WARRANTY; without even the 
! implied warranty of MERCHANTABILITY or FITNESS FOR A 
! PARTICULAR PURPOSE.  See the GNU General Public License 
! for more details.
!
! You should have received a copy of the GNU General Public 
! License along with this program; if not, write to the Free 
! Software Foundation, Inc., 59 Temple Place - Suite 330,Boston, 
! MA 02111-1307, USA or visit http://www.gnu.org/copyleft/gpl.txt.
!                  
subroutine RT_databases_IO(E)
 !
 use pars,           ONLY:SP
 use drivers,        ONLY:l_elph_scatt
 use electrons,      ONLY:n_spin,levels
 use RT_control,     ONLY:RT_do_it,ID,RT_carriers_object,J_cache,P_cache,Ms_cache,Ml_cache,A_cache,OBS_RT_IO_t,&
&                         GF_RT_IO_t,CARR_RT_IO_t,TMP_OBS_cache_steps,IO_OBS_cache_steps,SAVE_G_history,NE_i_start_time
 use real_time,      ONLY:NE_i_time,NE_steps,l_NE_dynamics,RT_nk,RT_ind_J,RT_P,RT_spin_magn,RT_orbt_magn,&
&                         l_NE_with_fields,RT_step,RT_dyn_step
 use IO_m,           ONLY:io_control,OP_WR,WR_CL,WR_CL_IF_END,NONE,WR,OP_WR_CL, &
&                         io_GF,io_CARRIERs,io_OBSERVABLES,IO_and_Messaging_switch,&
<<<<<<< HEAD
&                         OP_IF_START_APP_CL_IF_END,OP_IF_START_WR_CL_IF_END,OP_APP,OP_APP_CL,WR_CL_IF_END
 use parallel_m,     ONLY:PP_redux_wait,PP_bcast,PAR_IND_Xk_ibz,HEAD_k_cpu,ncpu,myid
 use real_time,      ONLY:THETA_matrix,l_RT_CCA_Kernel,RT_carriers,NE_time,RT_all2ibz,G_MEM_steps
=======
&                         OP_IF_START_APP_CL_IF_END,manage_action
 use parallel_m,     ONLY:PP_redux_wait,PAR_IND_Xk_ibz,HEAD_k_cpu,ncpu,myid
 use real_time,      ONLY:THETA_matrix,l_RT_CCA_Kernel,RT_carriers,NE_time,RT_all2ibz
>>>>>>> bb222acc
 use timing_m,       ONLY:timing
 use fields,         ONLY:A_tot
#if defined _PAR_IO
 use parallel_m,     ONLY:PAR_IO_G_kpts,PAR_COM_Xk_ibz_INDEX
#endif
 !
 implicit none
 !
 type(levels)      :: E
 !
 ! Work Space
 !
<<<<<<< HEAD
 integer           :: i_mem,ik,io_G,io_OBS,io_carr,io_THETA,i_time,i_cpu,secs(2),MODE
=======
 integer           :: ik,io_G,io_OBS,io_carr,io_THETA,IO_ACT,i_time,i_cpu,n_sec,secs(2)
>>>>>>> bb222acc
 integer, external :: io_RT_components
 logical, external :: stop_NOW
 !
 call timing('RT databases IO',OPR='start')
 !
 ! Observables (J, P, M ...)
 !===========================
 if (io_OBSERVABLES) then
   !
   if(NE_i_time==NE_i_start_time) then
     call io_control(ACTION=OP_APP,COM=NONE,SEC=(/1/),ID=ID(4)) 
     io_OBS=io_RT_components('OBSERVABLES',ID(4))
   endif
   !
   if (NE_i_time>=OBS_RT_IO_t%last_point) then
     !
     ! Cache the current and the polarization for future writing
     !
     i_time=NE_i_time
     if(OBS_RT_IO_t%last_point>0) i_time=i_time-OBS_RT_IO_t%last_point
     i_time=i_time/int(RT_dyn_step/RT_step)
     !
     if(i_time>0) then
       OBS_RT_IO_t%N=OBS_RT_IO_t%N+1
       OBS_RT_IO_t%Time(OBS_RT_IO_t%N)=NE_time
     else
       i_time=1
     endif
     !
     J_cache(1:3,i_time)=RT_ind_J
     P_cache(1:3,i_time)=RT_P
     if(n_spin>1) then
       Ms_cache(1:3,i_time)= RT_spin_magn
       Ml_cache(1:3,1:2,i_time)= RT_orbt_magn
     endif
     if(l_NE_with_fields) then
       A_cache(1:3,1,i_time)=A_tot%vecpot
       A_cache(1:3,2,i_time)=A_tot%vecpot_vel
       A_cache(1:3,3,i_time)=A_tot%vecpot_acc
     endif
     !
     if (RT_do_it('OBS').or.(NE_i_time>=NE_steps-int(RT_dyn_step/RT_step)+1)&
     &   .or.STOP_now(.FALSE.).or.NE_i_time==OBS_RT_IO_t%last_point) then
       !
       TMP_OBS_cache_steps=i_time
       !
       call io_control(ACTION=WR_CL_IF_END,COM=NONE,SEC=(/2,3/),ID=ID(4))
       io_OBS=io_RT_components('OBSERVABLES',ID(4))
       !
       J_cache=0._SP
       !
     endif
     !
   endif
   !
 endif
 !
 ! GPL_EXCLUDE_START
 !
 ! Carriers 
 !=========
 if (io_CARRIERs) then
   !
   if(NE_i_time==NE_i_start_time) then
     call io_control(ACTION=OP_APP,COM=NONE,SEC=(/1/),ID=ID(6)) 
     io_carr=io_RT_components('carriers',ID(6))
   endif
   !
   if(RT_do_it('CARR').and.NE_i_time>=CARR_RT_IO_t%last_point) then
     !
     if (NE_i_time>CARR_RT_IO_t%last_point) then
       CARR_RT_IO_t%N=CARR_RT_IO_t%N+1
       CARR_RT_IO_t%Time(CARR_RT_IO_t%N)=NE_time
     endif
     !
     call RT_carriers_object(RT_carriers,E,WHAT='fill')
     !
     call io_control(ACTION=WR_CL_IF_END,COM=NONE,SEC=(/2,3/),ID=ID(6))
     io_carr=io_RT_components('carriers',ID(6))
     !
   endif
   !
 endif
 !
 ! G_lesser and THETA
 !====================
 if (io_GF) then
   !
   if(NE_i_time==NE_i_start_time) then
     if(.not.SAVE_G_history) MODE=OP_WR_CL
     if(     SAVE_G_history) MODE=OP_APP_CL
     call io_control(ACTION=MODE,COM=NONE, SEC=(/1/),ID=ID(5))
     io_G=io_RT_components('G',ID(5))
     !
     if (l_elph_scatt.and..not.l_RT_CCA_Kernel) then
       call io_control(ACTION=OP_APP,COM=NONE, SEC=(/1/),ID=ID(7))
       io_THETA=io_RT_components('THETA',ID(7))
     endif
     !
   endif
   !
   !
   if(RT_do_it('G')) then
     !
     if (NE_i_time==1) then
       GF_RT_IO_t%N=1
       GF_RT_IO_t%Time(GF_RT_IO_t%N)=NE_time
     else
       if(.not.SAVE_G_history) GF_RT_IO_t%N=G_MEM_steps
       if(     SAVE_G_history) GF_RT_IO_t%N=GF_RT_IO_t%N+G_MEM_steps
       do i_mem=1-G_MEM_steps,0
         i_time=GF_RT_IO_t%N+i_mem
         GF_RT_IO_t%Time(i_time)=NE_time+i_mem*RT_dyn_step
       enddo
     endif
     !
#if defined _PAR_IO
     if(NE_i_time==NE_i_start_time) MODE=OP_APP
     if(NE_i_time> NE_i_start_time) MODE=    WR_CL_IF_END
     call io_control(ACTION=MODE,COM=NONE,SEC=(/2/),ID=ID(5))
     io_G=io_RT_components('G',ID(5))
#endif
     !
     call IO_and_Messaging_switch("SAVE")
     call IO_and_Messaging_switch("+io_out",CONDITION=HEAD_k_cpu)
     !
#if defined _PAR_IO
     !
     if(PAR_IO_G_kpts(1)>0.and.HEAD_k_CPU) then
       ! Here for the I/O action I cannot rely on OP_IF_START etc because io_control needs to assing an ID
       if(NE_i_time==NE_i_start_time) MODE=OP_APP
       if(NE_i_time> NE_i_start_time) MODE=    WR_CL_IF_END
       call io_control(ACTION=MODE,COM=NONE,SEC=(/3/),ID=ID(3),COMM=PAR_COM_Xk_ibz_INDEX%COMM)
       io_G=io_RT_components('G',ID(3))
     endif
     !
#else
<<<<<<< HEAD
     !
     do ik = 1, RT_nk
       if (.not.PAR_IND_Xk_ibz%element_1D(RT_all2ibz(ik)) ) cycle
       call io_control(ACTION=OP_IF_START_APP_CL_IF_END,COM=NONE,SEC=(/2,ik+2/),ID=ID(5))
       io_G=io_RT_components('G',ID(5))
     enddo
     call PP_redux_wait( )
     !
=======
   !
   do ik = 1, RT_nk
     !
     if (.not.PAR_IND_Xk_ibz%element_1D(RT_all2ibz(ik)) ) cycle
     !
     IO_ACT=manage_action(OP_IF_START_APP_CL_IF_END,ik,FIRST=1,LAST=RT_nk,PAR_index=PAR_IND_Xk_ibz)
     call io_control(ACTION=IO_ACT,COM=NONE,SEC=(/ik+1/),ID=ID(5))
     io_G=io_RT_components('G',ID(5))
     !
   enddo 
   !
   call PP_redux_wait( )
   !
>>>>>>> bb222acc
#endif
     !
     call IO_and_Messaging_switch("RESTORE")
     !
#if defined _ELPH
     if (l_elph_scatt.and..not.l_RT_CCA_Kernel) then
       !
<<<<<<< HEAD
=======
       IO_ACT=manage_action(WR_CL_IF_END,ik,FIRST=1,LAST=RT_nk)       
       call io_control(ACTION=IO_ACT,COM=NONE,SEC=(/ik+1/),ID=ID(7))
       io_THETA=io_RT_components('THETA',ID(7))
>>>>>>> bb222acc
       !
       do ik = 1, RT_nk
         !
         ! The I/O of the THETA matrix is tricky when the run is parallel.
         ! The point is that every CPU evolves a certain group of q-points.
         ! If I do here a all-to-all each CPU will have non-zero values for 
         ! q-points that it will not evolve. At the next call of this routine
         ! therefore, values relative to different times will be wrongly merged.
         !
         call PP_redux_wait(THETA_matrix(:,:,:,ik))
         !
         call io_control(ACTION=WR_CL_IF_END,COM=NONE,SEC=(/ik+1/),ID=ID(7))
         io_THETA=io_RT_components('THETA',ID(7))
         !
         call RT_ELPH_zeroing()
         !
       enddo
       !
     endif
     !
#endif
   !
   endif
   !
 endif
 !
 if(RT_do_it('OBS') ) call PP_bcast( OBS_RT_IO_t%last_point,0)
 if(RT_do_it('CARR')) call PP_bcast(CARR_RT_IO_t%last_point,0)
 if(RT_do_it('G')   ) call PP_bcast(  GF_RT_IO_t%last_point,0)
 !
 ! GPL_EXCLUDE_END
 !
 call timing('RT databases IO',OPR='stop')
 !
end subroutine RT_databases_IO<|MERGE_RESOLUTION|>--- conflicted
+++ resolved
@@ -30,17 +30,11 @@
 &                         GF_RT_IO_t,CARR_RT_IO_t,TMP_OBS_cache_steps,IO_OBS_cache_steps,SAVE_G_history,NE_i_start_time
  use real_time,      ONLY:NE_i_time,NE_steps,l_NE_dynamics,RT_nk,RT_ind_J,RT_P,RT_spin_magn,RT_orbt_magn,&
 &                         l_NE_with_fields,RT_step,RT_dyn_step
- use IO_m,           ONLY:io_control,OP_WR,WR_CL,WR_CL_IF_END,NONE,WR,OP_WR_CL, &
+ use IO_m,           ONLY:io_control,manage_action,NONE, &
 &                         io_GF,io_CARRIERs,io_OBSERVABLES,IO_and_Messaging_switch,&
-<<<<<<< HEAD
-&                         OP_IF_START_APP_CL_IF_END,OP_IF_START_WR_CL_IF_END,OP_APP,OP_APP_CL,WR_CL_IF_END
+&                         OP_IF_START_APP_CL_IF_END,WR_CL_IF_END,OP_APP,OP_APP_CL,OP_WR_CL
+ use real_time,      ONLY:THETA_matrix,l_RT_CCA_Kernel,RT_carriers,NE_time,RT_all2ibz,G_MEM_steps
  use parallel_m,     ONLY:PP_redux_wait,PP_bcast,PAR_IND_Xk_ibz,HEAD_k_cpu,ncpu,myid
- use real_time,      ONLY:THETA_matrix,l_RT_CCA_Kernel,RT_carriers,NE_time,RT_all2ibz,G_MEM_steps
-=======
-&                         OP_IF_START_APP_CL_IF_END,manage_action
- use parallel_m,     ONLY:PP_redux_wait,PAR_IND_Xk_ibz,HEAD_k_cpu,ncpu,myid
- use real_time,      ONLY:THETA_matrix,l_RT_CCA_Kernel,RT_carriers,NE_time,RT_all2ibz
->>>>>>> bb222acc
  use timing_m,       ONLY:timing
  use fields,         ONLY:A_tot
 #if defined _PAR_IO
@@ -53,11 +47,7 @@
  !
  ! Work Space
  !
-<<<<<<< HEAD
- integer           :: i_mem,ik,io_G,io_OBS,io_carr,io_THETA,i_time,i_cpu,secs(2),MODE
-=======
- integer           :: ik,io_G,io_OBS,io_carr,io_THETA,IO_ACT,i_time,i_cpu,n_sec,secs(2)
->>>>>>> bb222acc
+ integer           :: i_mem,ik,io_G,io_OBS,io_carr,io_THETA,IO_ACT,i_time,i_cpu
  integer, external :: io_RT_components
  logical, external :: stop_NOW
  !
@@ -104,7 +94,8 @@
        !
        TMP_OBS_cache_steps=i_time
        !
-       call io_control(ACTION=WR_CL_IF_END,COM=NONE,SEC=(/2,3/),ID=ID(4))
+       IO_ACT=manage_action(WR_CL_IF_END,NE_i_time,NE_i_start_time,NE_steps)
+       call io_control(ACTION=IO_ACT,COM=NONE,SEC=(/2,3/),ID=ID(4))
        io_OBS=io_RT_components('OBSERVABLES',ID(4))
        !
        J_cache=0._SP
@@ -135,7 +126,8 @@
      !
      call RT_carriers_object(RT_carriers,E,WHAT='fill')
      !
-     call io_control(ACTION=WR_CL_IF_END,COM=NONE,SEC=(/2,3/),ID=ID(6))
+     IO_ACT=manage_action(WR_CL_IF_END,NE_i_time,NE_i_start_time,NE_steps)
+     call io_control(ACTION=IO_ACT,COM=NONE,SEC=(/2,3/),ID=ID(6))
      io_carr=io_RT_components('carriers',ID(6))
      !
    endif
@@ -147,13 +139,13 @@
  if (io_GF) then
    !
    if(NE_i_time==NE_i_start_time) then
-     if(.not.SAVE_G_history) MODE=OP_WR_CL
-     if(     SAVE_G_history) MODE=OP_APP_CL
-     call io_control(ACTION=MODE,COM=NONE, SEC=(/1/),ID=ID(5))
+     if(.not.SAVE_G_history) IO_ACT=OP_WR_CL
+     if(     SAVE_G_history) IO_ACT=OP_APP_CL
+     call io_control(ACTION=IO_ACT,COM=NONE, SEC=(/1/),ID=ID(5))
      io_G=io_RT_components('G',ID(5))
      !
      if (l_elph_scatt.and..not.l_RT_CCA_Kernel) then
-       call io_control(ACTION=OP_APP,COM=NONE, SEC=(/1/),ID=ID(7))
+       call io_control(ACTION=OP_APP_CL,COM=NONE, SEC=(/1/),ID=ID(7))
        io_THETA=io_RT_components('THETA',ID(7))
      endif
      !
@@ -175,9 +167,8 @@
      endif
      !
 #if defined _PAR_IO
-     if(NE_i_time==NE_i_start_time) MODE=OP_APP
-     if(NE_i_time> NE_i_start_time) MODE=    WR_CL_IF_END
-     call io_control(ACTION=MODE,COM=NONE,SEC=(/2/),ID=ID(5))
+     IO_ACT=manage_action(OP_IF_START_APP_CL_IF_END,NE_i_time,NE_i_start_time,NE_steps)
+     call io_control(ACTION=IO_ACT,COM=NONE,SEC=(/2/),ID=ID(5))
      io_G=io_RT_components('G',ID(5))
 #endif
      !
@@ -187,51 +178,28 @@
 #if defined _PAR_IO
      !
      if(PAR_IO_G_kpts(1)>0.and.HEAD_k_CPU) then
-       ! Here for the I/O action I cannot rely on OP_IF_START etc because io_control needs to assing an ID
-       if(NE_i_time==NE_i_start_time) MODE=OP_APP
-       if(NE_i_time> NE_i_start_time) MODE=    WR_CL_IF_END
-       call io_control(ACTION=MODE,COM=NONE,SEC=(/3/),ID=ID(3),COMM=PAR_COM_Xk_ibz_INDEX%COMM)
+       IO_ACT=manage_action(OP_IF_START_APP_CL_IF_END,NE_i_time,NE_i_start_time,NE_steps)
+       call io_control(ACTION=IO_ACT,COM=NONE,SEC=(/3/),ID=ID(3),COMM=PAR_COM_Xk_ibz_INDEX%COMM)
        io_G=io_RT_components('G',ID(3))
      endif
      !
 #else
-<<<<<<< HEAD
      !
      do ik = 1, RT_nk
        if (.not.PAR_IND_Xk_ibz%element_1D(RT_all2ibz(ik)) ) cycle
-       call io_control(ACTION=OP_IF_START_APP_CL_IF_END,COM=NONE,SEC=(/2,ik+2/),ID=ID(5))
+       IO_ACT=manage_action(OP_IF_START_APP_CL_IF_END,ik,1,RT_nk,PAR_index=PAR_IND_Xk_ibz)
+       call io_control(ACTION=IO_ACT,COM=NONE,SEC=(/2,ik+2/),ID=ID(5))
        io_G=io_RT_components('G',ID(5))
      enddo
      call PP_redux_wait( )
      !
-=======
-   !
-   do ik = 1, RT_nk
-     !
-     if (.not.PAR_IND_Xk_ibz%element_1D(RT_all2ibz(ik)) ) cycle
-     !
-     IO_ACT=manage_action(OP_IF_START_APP_CL_IF_END,ik,FIRST=1,LAST=RT_nk,PAR_index=PAR_IND_Xk_ibz)
-     call io_control(ACTION=IO_ACT,COM=NONE,SEC=(/ik+1/),ID=ID(5))
-     io_G=io_RT_components('G',ID(5))
-     !
-   enddo 
-   !
-   call PP_redux_wait( )
-   !
->>>>>>> bb222acc
 #endif
      !
      call IO_and_Messaging_switch("RESTORE")
      !
 #if defined _ELPH
+     !
      if (l_elph_scatt.and..not.l_RT_CCA_Kernel) then
-       !
-<<<<<<< HEAD
-=======
-       IO_ACT=manage_action(WR_CL_IF_END,ik,FIRST=1,LAST=RT_nk)       
-       call io_control(ACTION=IO_ACT,COM=NONE,SEC=(/ik+1/),ID=ID(7))
-       io_THETA=io_RT_components('THETA',ID(7))
->>>>>>> bb222acc
        !
        do ik = 1, RT_nk
          !
@@ -243,7 +211,8 @@
          !
          call PP_redux_wait(THETA_matrix(:,:,:,ik))
          !
-         call io_control(ACTION=WR_CL_IF_END,COM=NONE,SEC=(/ik+1/),ID=ID(7))
+         IO_ACT=manage_action(OP_IF_START_APP_CL_IF_END,ik,1,RT_nk)
+         call io_control(ACTION=IO_ACT,COM=NONE,SEC=(/ik+2/),ID=ID(7))
          io_THETA=io_RT_components('THETA',ID(7))
          !
          call RT_ELPH_zeroing()
