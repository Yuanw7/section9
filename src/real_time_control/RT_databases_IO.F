--- conflicted
+++ resolved
@@ -88,13 +88,8 @@
      J_cache(1:3,CACHE_OBS_steps_now)=RT_ind_J
      P_cache(1:3,CACHE_OBS_steps_now)=RT_P
      if(n_spin>1) then
-<<<<<<< HEAD
-       Ms_cache(1:3,1:3,i_time)= RT_spin_magn
-       Ml_cache(1:3,1:2,i_time)= RT_orbt_magn
-=======
-       Ms_cache(1:3,CACHE_OBS_steps_now)= RT_spin_magn
+       Ms_cache(1:3,1:3,CACHE_OBS_steps_now)= RT_spin_magn
        Ml_cache(1:3,1:2,CACHE_OBS_steps_now)= RT_orbt_magn
->>>>>>> f5f50f37
      endif
      if(l_NE_with_fields) then
        A_cache(1:3,1,CACHE_OBS_steps_now)=A_tot%vecpot
