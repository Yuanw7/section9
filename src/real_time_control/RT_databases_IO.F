!
!        Copyright (C) 2000-2020 the YAMBO team
!              http://www.yambo-code.org
!
! Authors (see AUTHORS file for details): AM CA DS
! 
! This file is distributed under the terms of the GNU 
! General Public License. You can redistribute it and/or 
! modify it under the terms of the GNU General Public 
! License as published by the Free Software Foundation; 
! either version 2, or (at your option) any later version.
!
! This program is distributed in the hope that it will 
! be useful, but WITHOUT ANY WARRANTY; without even the 
! implied warranty of MERCHANTABILITY or FITNESS FOR A 
! PARTICULAR PURPOSE.  See the GNU General Public License 
! for more details.
!
! You should have received a copy of the GNU General Public 
! License along with this program; if not, write to the Free 
! Software Foundation, Inc., 59 Temple Place - Suite 330,Boston, 
! MA 02111-1307, USA or visit http://www.gnu.org/copyleft/gpl.txt.
!                  
subroutine RT_databases_IO(E,DO_IT)
 !
 use drivers,        ONLY:l_elph_scatt
 use electrons,      ONLY:n_spin,levels
 use RT_control,     ONLY:ID,RT_carriers_object,J_cache,P_cache,Ms_cache,Ml_cache,A_cache,OBS_RT_IO_t,&
&                         GF_RT_IO_t,CARR_RT_IO_t,CACHE_OBS_steps_now,CACHE_OBS_steps,    &
&                         SAVE_G_history,NE_i_start_time,CACHE_OBS_last_point
 use real_time,      ONLY:NE_i_time,NE_steps,RT_nk,RT_ind_J,RT_P,RT_spin_magn,RT_orbt_magn,&
&                         l_NE_with_fields,RT_step,RT_dyn_step,NE_time,THETA_matrix,&
&                         l_RT_CCA_Kernel,RT_carriers,G_MEM_steps
 use IO_m,           ONLY:io_control,manage_action,NONE,REP, &
&                         io_GF,io_CARRIERs,io_OBSERVABLES,IO_and_Messaging_switch,&
<<<<<<< HEAD
&                         OP_APP_CL_IF_END,WR_CL_IF_END
 use parallel_m,     ONLY:PP_redux_wait,PAR_IND_Xk_ibz,HEAD_k_cpu,ncpu,myid
 use real_time,      ONLY:THETA_matrix,l_RT_CCA_Kernel,RT_carriers,NE_time,RT_all2ibz
=======
&                         OP_IF_START_APP_CL_IF_END,WR_CL_IF_END,OP_APP,OP_APP_CL,OP_WR_CL
 use parallel_m,     ONLY:PP_redux_wait,PP_bcast,HEAD_k_cpu,PAR_G_k_range
>>>>>>> f2c5ecf8
 use timing_m,       ONLY:timing
 use fields,         ONLY:A_tot
#if defined _PAR_IO
 use parallel_m,     ONLY:PAR_COM_Xk_ibz_INDEX
#else
 use real_time,      ONLY:RTibz
 use parallel_m,     ONLY:PAR_IND_Xk_ibz,ncpu,myid
#endif
 !
 implicit none
 !
 type(levels)      :: E
 logical           :: DO_IT
 !
 ! Work Space
 !
<<<<<<< HEAD
 integer           :: ik,io_G,io_OBS,io_carr,io_THETA,i_time,i_cpu,n_sec,secs(2)
 logical           :: l_start
=======
 logical           :: write_OBS,write_G,write_CARR
 integer           :: i_mem,ik,G_IO_steps,io_G,io_OBS,io_carr,io_THETA,IO_ACT,i_time,i_cpu
>>>>>>> f2c5ecf8
 integer, external :: io_RT_components
 logical, external :: RT_do_it
 !
 call timing('RT databases IO',OPR='start')
 !
 ! Observables (J, P, M ...)
 !===========================
 !
 write_OBS =.false.
 write_CARR=.false.
 write_G   =.false.
 !
 if (io_OBSERVABLES) then
   !
   if(NE_i_time==NE_i_start_time) then
     call io_control(ACTION=OP_APP,COM=NONE,SEC=(/1/),ID=ID(4)) 
     io_OBS=io_RT_components('OBSERVABLES',ID(4))
     CACHE_OBS_last_point=OBS_RT_IO_t%last_point
   endif
   !
   write_OBS=RT_do_it('OBS').or.DO_IT
   !
   if (RT_do_it('OBS_cache').or.DO_IT) then
     !
     ! Cache the current and the polarization for future writing
     !
     CACHE_OBS_last_point=NE_i_time
     CACHE_OBS_steps_now =CACHE_OBS_steps_now+1
     !
     OBS_RT_IO_t%N=OBS_RT_IO_t%N+1
     OBS_RT_IO_t%Time(OBS_RT_IO_t%N)=NE_time
     !
     J_cache(1:3,CACHE_OBS_steps_now)=RT_ind_J
     P_cache(1:3,CACHE_OBS_steps_now)=RT_P
     if(n_spin>1) then
       Ms_cache(1:3,CACHE_OBS_steps_now)= RT_spin_magn
       Ml_cache(1:3,1:2,CACHE_OBS_steps_now)= RT_orbt_magn
     endif
     if(l_NE_with_fields) then
       A_cache(1:3,1,CACHE_OBS_steps_now)=A_tot%vecpot
       A_cache(1:3,2,CACHE_OBS_steps_now)=A_tot%vecpot_vel
       A_cache(1:3,3,CACHE_OBS_steps_now)=A_tot%vecpot_acc
     endif
     !
     if (write_OBS) then
       !
       IO_ACT=manage_action(WR_CL_IF_END,NE_i_time,NE_i_start_time,NE_steps)
       call io_control(ACTION=IO_ACT,COM=NONE,SEC=(/2,3/),ID=ID(4))
       io_OBS=io_RT_components('OBSERVABLES',ID(4))
       !
       CACHE_OBS_steps_now=0
       !
     endif
     !
   endif
   !
 endif
 !
 ! GPL_EXCLUDE_START
 !
 ! Carriers 
 !=========
 if (io_CARRIERs) then
   !
   if(NE_i_time==NE_i_start_time) then
     call io_control(ACTION=OP_APP,COM=NONE,SEC=(/1/),ID=ID(6)) 
     io_carr=io_RT_components('carriers',ID(6))
   endif
   !
   write_CARR=RT_do_it('CARR').or.DO_IT
   !
   if (write_CARR) then
     !
     if (NE_i_time>CARR_RT_IO_t%last_point) then
       CARR_RT_IO_t%N=CARR_RT_IO_t%N+1
       CARR_RT_IO_t%Time(CARR_RT_IO_t%N)=NE_time
     endif
     !
     call RT_carriers_object(RT_carriers,E,WHAT='fill')
     !
     IO_ACT=manage_action(WR_CL_IF_END,NE_i_time,NE_i_start_time,NE_steps)
     call io_control(ACTION=IO_ACT,COM=NONE,SEC=(/2,3/),ID=ID(6))
     io_carr=io_RT_components('carriers',ID(6))
     !
   endif
   !
 endif
 !
 ! G_lesser and THETA
 !====================
 if (io_GF) then
   !
   if(NE_i_time==NE_i_start_time) then
     !
     if(.not.SAVE_G_history) IO_ACT=OP_WR_CL
     if(     SAVE_G_history) IO_ACT=OP_APP_CL
     call io_control(ACTION=IO_ACT,COM=REP, SEC=(/1/),ID=ID(5))
     io_G=io_RT_components('G',ID(5))
     !
     if (l_elph_scatt.and..not.l_RT_CCA_Kernel) then
       call io_control(ACTION=OP_APP_CL,COM=NONE, SEC=(/1/),ID=ID(7))
       io_THETA=io_RT_components('THETA',ID(7))
     endif
     !
   endif
   !
   write_G=RT_do_it('G').or.DO_IT
   !
   if(write_G) then
     !
     if (NE_i_time==1) then
       GF_RT_IO_t%N=1
       GF_RT_IO_t%Time(GF_RT_IO_t%N)=NE_time
     else
       G_IO_steps=GF_RT_IO_t%INTERVAL_steps/nint(RT_dyn_step/RT_step)
       if(.not.SAVE_G_history) GF_RT_IO_t%N=G_MEM_steps
       if(     SAVE_G_history) GF_RT_IO_t%N=GF_RT_IO_t%N+min(G_MEM_steps,G_IO_steps)
       do i_mem=1-G_MEM_steps,0
         i_time=GF_RT_IO_t%N+i_mem
         GF_RT_IO_t%Time(i_time)=NE_time+i_mem*RT_dyn_step
       enddo
     endif
     !
#if defined _PAR_IO
     IO_ACT=manage_action(OP_IF_START_APP_CL_IF_END,NE_i_time,NE_i_start_time,NE_steps)
     call io_control(ACTION=IO_ACT,COM=NONE,SEC=(/2/),ID=ID(5))
#else
     call io_control(ACTION=OP_APP_CL,COM=NONE,SEC=(/2/),ID=ID(5))
#endif
     io_G=io_RT_components('G',ID(5))
     !
     call IO_and_Messaging_switch("SAVE")
     call IO_and_Messaging_switch("+io_out",CONDITION=HEAD_k_cpu)
     !
#if defined _PAR_IO
     !
     if(PAR_G_k_range(1)>0.and.HEAD_k_CPU) then
       IO_ACT=manage_action(OP_IF_START_APP_CL_IF_END,NE_i_time,NE_i_start_time,NE_steps)
       call io_control(ACTION=IO_ACT,COM=NONE,SEC=(/3/),ID=ID(3),COMM=PAR_COM_Xk_ibz_INDEX%COMM)
       io_G=io_RT_components('G',ID(3))
     endif
     !
#else
<<<<<<< HEAD
   !
   l_start=.true.
   do ik = 1, RT_nk
     !
     if (.not.PAR_IND_Xk_ibz%element_1D(RT_all2ibz(ik)) ) cycle
     !
     if (l_start) then
       call io_control(ACTION=OP_APP_CL_IF_END,COM=NONE,SEC=(/ik+1/),ID=ID(5))
       l_start=.false.
     else
       call io_control(ACTION=WR_CL_IF_END,COM=NONE,SEC=(/ik+1/),ID=ID(5))
     endif
     io_G=io_RT_components('G',ID(5))
     !
   enddo 
   !
   call PP_redux_wait( )
   !
=======
     !
     do i_cpu=1,ncpu
       !
       do ik = 1, RT_nk
         !
         if (myid+1/=i_cpu) cycle
         !
         if (.not.PAR_IND_Xk_ibz%element_1D(RTibz%k_map(ik)) ) cycle
         !
         IO_ACT=manage_action(OP_IF_START_APP_CL_IF_END,ik,FIRST=PAR_G_k_range(1),LAST=PAR_G_k_range(2))
         call io_control(ACTION=IO_ACT,COM=NONE,SEC=(/ik+2/),ID=ID(5))
         io_G=io_RT_components('G',ID(5))
         !
       enddo 
       !
       call PP_redux_wait( )
       !
     enddo
     !
>>>>>>> f2c5ecf8
#endif
     !
     call IO_and_Messaging_switch("RESTORE")
     !
#if defined _ELPH
     !
     if (l_elph_scatt.and..not.l_RT_CCA_Kernel) then
       !
       do ik = 1, RT_nk
         !
         ! The I/O of the THETA matrix is tricky when the run is parallel.
         ! The point is that every CPU evolves a certain group of q-points.
         ! If I do here a all-to-all each CPU will have non-zero values for 
         ! q-points that it will not evolve. At the next call of this routine
         ! therefore, values relative to different times will be wrongly merged.
         !
         call PP_redux_wait(THETA_matrix(:,:,:,ik))
         !
         IO_ACT=manage_action(OP_IF_START_APP_CL_IF_END,ik,1,RT_nk)
         call io_control(ACTION=IO_ACT,COM=NONE,SEC=(/ik+2/),ID=ID(7))
         io_THETA=io_RT_components('THETA',ID(7))
         !
         call RT_ELPH_zeroing()
         !
       enddo
       !
     endif
     !
#endif
   !
   endif
   !
 endif
 !
 if (write_OBS)  call PP_bcast( OBS_RT_IO_t%last_point,0)
 if (write_CARR) call PP_bcast(CARR_RT_IO_t%last_point,0)
 if (write_G)    call PP_bcast(  GF_RT_IO_t%last_point,0)
 !
 ! GPL_EXCLUDE_END
 !
 call timing('RT databases IO',OPR='stop')
 !
end subroutine RT_databases_IO<|MERGE_RESOLUTION|>--- conflicted
+++ resolved
@@ -33,14 +33,8 @@
 &                         l_RT_CCA_Kernel,RT_carriers,G_MEM_steps
  use IO_m,           ONLY:io_control,manage_action,NONE,REP, &
 &                         io_GF,io_CARRIERs,io_OBSERVABLES,IO_and_Messaging_switch,&
-<<<<<<< HEAD
-&                         OP_APP_CL_IF_END,WR_CL_IF_END
- use parallel_m,     ONLY:PP_redux_wait,PAR_IND_Xk_ibz,HEAD_k_cpu,ncpu,myid
- use real_time,      ONLY:THETA_matrix,l_RT_CCA_Kernel,RT_carriers,NE_time,RT_all2ibz
-=======
 &                         OP_IF_START_APP_CL_IF_END,WR_CL_IF_END,OP_APP,OP_APP_CL,OP_WR_CL
  use parallel_m,     ONLY:PP_redux_wait,PP_bcast,HEAD_k_cpu,PAR_G_k_range
->>>>>>> f2c5ecf8
  use timing_m,       ONLY:timing
  use fields,         ONLY:A_tot
 #if defined _PAR_IO
@@ -57,13 +51,8 @@
  !
  ! Work Space
  !
-<<<<<<< HEAD
- integer           :: ik,io_G,io_OBS,io_carr,io_THETA,i_time,i_cpu,n_sec,secs(2)
- logical           :: l_start
-=======
  logical           :: write_OBS,write_G,write_CARR
  integer           :: i_mem,ik,G_IO_steps,io_G,io_OBS,io_carr,io_THETA,IO_ACT,i_time,i_cpu
->>>>>>> f2c5ecf8
  integer, external :: io_RT_components
  logical, external :: RT_do_it
  !
@@ -207,26 +196,6 @@
      endif
      !
 #else
-<<<<<<< HEAD
-   !
-   l_start=.true.
-   do ik = 1, RT_nk
-     !
-     if (.not.PAR_IND_Xk_ibz%element_1D(RT_all2ibz(ik)) ) cycle
-     !
-     if (l_start) then
-       call io_control(ACTION=OP_APP_CL_IF_END,COM=NONE,SEC=(/ik+1/),ID=ID(5))
-       l_start=.false.
-     else
-       call io_control(ACTION=WR_CL_IF_END,COM=NONE,SEC=(/ik+1/),ID=ID(5))
-     endif
-     io_G=io_RT_components('G',ID(5))
-     !
-   enddo 
-   !
-   call PP_redux_wait( )
-   !
-=======
      !
      do i_cpu=1,ncpu
        !
@@ -246,7 +215,6 @@
        !
      enddo
      !
->>>>>>> f2c5ecf8
 #endif
      !
      call IO_and_Messaging_switch("RESTORE")
