--- conflicted
+++ resolved
@@ -28,13 +28,8 @@
  use RT_control,     ONLY:RT_do_it,ID,RT_carriers_object,J_cache,P_cache,M_cache,JPC_RT_IO_t,&
 &                         GF_RT_IO_t,IO_JPSM_cache_steps,SAVE_G_history
  use real_time,      ONLY:NE_i_time,l_NE_dynamics,RT_nk,NE_i_time,RT_ind_J,RT_P,RT_magn
-<<<<<<< HEAD
- use IO_m,           ONLY:io_control,OP_WR,WR_CL,WR_CL_IF_END,NONE,WR,REP,OP_WR_CL, &
+ use IO_m,           ONLY:io_control,OP_WR,WR_CL,WR_CL_IF_END,NONE,WR,OP_WR_CL, &
 &                         io_GF,io_CARRIERs,io_J,OP_IF_START_WR_CL_IF_END
-=======
- use IO_m,           ONLY:io_control,OP_WR,WR_CL,WR_CL_IF_END,OP_WR_CL_IF_END,NONE,WR,OP_WR_CL, &
-&                         io_GF,io_CARRIERs,io_J
->>>>>>> 16fbe07f
  use parallel_m,     ONLY:PP_redux_wait
  use real_time,      ONLY:THETA_matrix,l_RT_CCA_Kernel,RT_carriers,NE_time,NE_steps
  !
@@ -42,12 +37,7 @@
  !
  ! Work Space
  !
-<<<<<<< HEAD
- integer           :: ik,io_G,io_JPSM,io_carr,io_THETA,i_c,i_time,last_point_save,ACTION_
-=======
- logical           :: store_last_point=.false.
- integer           :: ik,io_G,io_JPSM,io_carr,io_THETA,i_c,ACTION_,i_time
->>>>>>> 16fbe07f
+ integer           :: ik,io_G,io_JPSM,io_carr,io_THETA,i_c,ACTION_
  integer, external :: io_RT_components
  !
  ! Store the current and the polarization in the cache for future writing
@@ -113,26 +103,15 @@
      io_THETA=io_RT_components('THETA',ID(7))
    endif
    !
-<<<<<<< HEAD
    do ik = 1, RT_nk
-=======
-   do ik = 1, RT_nk 
->>>>>>> 16fbe07f
      !
      ACTION_=WR_CL_IF_END
      if (SAVE_G_history) then
        call PP_redux_wait()
-<<<<<<< HEAD
        ACTION_=OP_IF_START_WR_CL_IF_END
      endif
      !
      call io_control(ACTION=ACTION_,COM=NONE,SEC=(/ik+1/),ID=ID(5))
-=======
-       ACTION_=OP_WR_CL_IF_END
-     endif
-     !
-     call io_control(ACTION=ACTION_,COM=NONE,SEC=(/ik+1,NE_i_time+1/),ID=ID(5))
->>>>>>> 16fbe07f
      io_G=io_RT_components('G',ID(5))
      !
 #if defined _ELPH
