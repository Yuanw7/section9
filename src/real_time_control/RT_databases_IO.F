!
!        Copyright (C) 2000-2020 the YAMBO team
!              http://www.yambo-code.org
!
! Authors (see AUTHORS file for details): AM CA DS
! 
! This file is distributed under the terms of the GNU 
! General Public License. You can redistribute it and/or 
! modify it under the terms of the GNU General Public 
! License as published by the Free Software Foundation; 
! either version 2, or (at your option) any later version.
!
! This program is distributed in the hope that it will 
! be useful, but WITHOUT ANY WARRANTY; without even the 
! implied warranty of MERCHANTABILITY or FITNESS FOR A 
! PARTICULAR PURPOSE.  See the GNU General Public License 
! for more details.
!
! You should have received a copy of the GNU General Public 
! License along with this program; if not, write to the Free 
! Software Foundation, Inc., 59 Temple Place - Suite 330,Boston, 
! MA 02111-1307, USA or visit http://www.gnu.org/copyleft/gpl.txt.
!                  
subroutine RT_databases_IO(E)
 !
 use pars,           ONLY:SP
 use drivers,        ONLY:l_elph_scatt
 use electrons,      ONLY:n_spin,levels
<<<<<<< HEAD
 use RT_control,     ONLY:RT_do_it,ID,RT_carriers_object,J_cache,P_cache,Ms_cache,Ml_cache,OBS_RT_IO_t,&
&                         GF_RT_IO_t,IO_OBS_cache_steps
 use real_time,      ONLY:NE_i_time,l_NE_dynamics,RT_nk,NE_i_time,RT_ind_J,RT_P,RT_magn
 use IO_m,           ONLY:io_control,OP_WR,WR_CL,WR_CL_IF_END,NONE,WR,OP_WR_CL, &
=======
 use RT_control,     ONLY:RT_do_it,ID,RT_carriers_object,J_cache,P_cache,Ms_cache,Ml_cache,A_cache,OBS_RT_IO_t,&
&                         GF_RT_IO_t,CARR_RT_IO_t,TMP_OBS_cache_steps,IO_OBS_cache_steps,SAVE_G_history,NE_i_start_time
 use real_time,      ONLY:NE_i_time,NE_steps,l_NE_dynamics,RT_nk,RT_ind_J,RT_P,RT_spin_magn,RT_orbt_magn,&
&                         l_NE_with_fields,RT_step,RT_dyn_step
 use IO_m,           ONLY:io_control,manage_action,NONE, &
>>>>>>> 36a74458
&                         io_GF,io_CARRIERs,io_OBSERVABLES,IO_and_Messaging_switch,&
&                         OP_IF_START_APP_CL_IF_END,WR_CL_IF_END,OP_APP,OP_APP_CL,OP_WR_CL
 use real_time,      ONLY:THETA_matrix,l_RT_CCA_Kernel,RT_carriers,NE_time,RT_all2ibz,G_MEM_steps
 use parallel_m,     ONLY:PP_redux_wait,PP_bcast,PAR_G_kpts,HEAD_k_cpu
 use timing_m,       ONLY:timing
 use fields,         ONLY:A_tot
#if defined _PAR_IO
 use parallel_m,     ONLY:PAR_COM_Xk_ibz_INDEX
#endif
 !
 implicit none
 !
 type(levels)      :: E
 !
 ! Work Space
 !
<<<<<<< HEAD
 integer           :: ik,io_G,io_OBS,io_carr,io_THETA,IO_ACT,i_time,n_sec,secs(2),i_cpu,ik_FIRST,ik_LAST
 integer, external :: io_RT_components
 logical, external :: RT_Dynamics_is_over
=======
 logical           :: write_OBS
 integer           :: i_mem,ik,G_IO_steps,io_G,io_OBS,io_carr,io_THETA,IO_ACT,i_time
 integer, external :: io_RT_components
 logical, external :: stop_NOW
>>>>>>> 36a74458
 !
 call timing('RT databases IO',OPR='start')
 !
 ! Observables (J, P, M ...)
 !===========================
 !
 write_OBS=.false.
 !
 if (io_OBSERVABLES) then
   !
   if(NE_i_time==NE_i_start_time) then
     call io_control(ACTION=OP_APP,COM=NONE,SEC=(/1/),ID=ID(4)) 
     io_OBS=io_RT_components('OBSERVABLES',ID(4))
   endif
   !
   if (NE_i_time>=OBS_RT_IO_t%last_point) then
     !
     ! Cache the current and the polarization for future writing
     !
     i_time=NE_i_time
     if(OBS_RT_IO_t%last_point>0) i_time=i_time-OBS_RT_IO_t%last_point
     i_time=i_time/nint(RT_dyn_step/RT_step)
     !
     if(i_time>0) then
       OBS_RT_IO_t%N=OBS_RT_IO_t%N+1
       OBS_RT_IO_t%Time(OBS_RT_IO_t%N)=NE_time
     else
       i_time=1
     endif
     !
     J_cache(1:3,i_time)=RT_ind_J
     P_cache(1:3,i_time)=RT_P
     if(n_spin>1) then
       Ms_cache(1:3,i_time)= RT_spin_magn
       Ml_cache(1:3,1:2,i_time)= RT_orbt_magn
     endif
     if(l_NE_with_fields) then
       A_cache(1:3,1,i_time)=A_tot%vecpot
       A_cache(1:3,2,i_time)=A_tot%vecpot_vel
       A_cache(1:3,3,i_time)=A_tot%vecpot_acc
     endif
     !
     write_OBS=RT_do_it('OBS').or.RT_do_it('deltaT').or.(NE_i_time>=NE_steps-nint(RT_dyn_step/RT_step)+1)&
     &          .or.STOP_now(.FALSE.).or.NE_i_time==OBS_RT_IO_t%last_point
     !
     if(write_OBS) then
       !
       TMP_OBS_cache_steps=i_time
       !
       IO_ACT=manage_action(WR_CL_IF_END,NE_i_time,NE_i_start_time,NE_steps)
       call io_control(ACTION=IO_ACT,COM=NONE,SEC=(/2,3/),ID=ID(4))
       io_OBS=io_RT_components('OBSERVABLES',ID(4))
       !
       J_cache=0._SP
       !
     endif
     !
   endif
   !
 endif
 !
 ! GPL_EXCLUDE_START
 !
 ! Carriers 
 !=========
 if (io_CARRIERs) then
   !
<<<<<<< HEAD
   if (io_OBSERVABLES) then
     if (     RT_Dynamics_is_over()) call io_control(ACTION=OP_WR_CL,COM=REP,SEC=(/1/),ID=ID(4))
     if (.not.RT_Dynamics_is_over()) call io_control(ACTION=OP_WR_CL,COM=NONE,SEC=(/1/),ID=ID(4))
     io_OBS=io_RT_components('OBSERVABLES',ID(4))
     call io_control(ACTION=OP_WR_CL,COM=NONE,SEC=(/NE_i_time+1/),ID=ID(4))
     io_OBS=io_RT_components('OBSERVABLES',ID(4))
=======
   if(NE_i_time==NE_i_start_time) then
     call io_control(ACTION=OP_APP,COM=NONE,SEC=(/1/),ID=ID(6)) 
     io_carr=io_RT_components('carriers',ID(6))
>>>>>>> 36a74458
   endif
   !
   if(RT_do_it('CARR').and.NE_i_time>=CARR_RT_IO_t%last_point) then
     !
     if (NE_i_time>CARR_RT_IO_t%last_point) then
       CARR_RT_IO_t%N=CARR_RT_IO_t%N+1
       CARR_RT_IO_t%Time(CARR_RT_IO_t%N)=NE_time
     endif
     !
     call RT_carriers_object(RT_carriers,E,WHAT='fill')
     !
     IO_ACT=manage_action(WR_CL_IF_END,NE_i_time,NE_i_start_time,NE_steps)
     call io_control(ACTION=IO_ACT,COM=NONE,SEC=(/2,3/),ID=ID(6))
     io_carr=io_RT_components('carriers',ID(6))
     !
   endif
   !
 endif
 !
 ! G_lesser and THETA
 !====================
 if (io_GF) then
   !
   if(NE_i_time==NE_i_start_time) then
     if(.not.SAVE_G_history) IO_ACT=OP_WR_CL
     if(     SAVE_G_history) IO_ACT=OP_APP_CL
     call io_control(ACTION=IO_ACT,COM=NONE, SEC=(/1/),ID=ID(5))
     io_G=io_RT_components('G',ID(5))
     !
     if (l_elph_scatt.and..not.l_RT_CCA_Kernel) then
       call io_control(ACTION=OP_APP_CL,COM=NONE, SEC=(/1/),ID=ID(7))
       io_THETA=io_RT_components('THETA',ID(7))
     endif
     !
   endif
   !
   if(RT_do_it('G')) then
     !
     if (NE_i_time==1) then
       GF_RT_IO_t%N=1
       GF_RT_IO_t%Time(GF_RT_IO_t%N)=NE_time
     else
       G_IO_steps=GF_RT_IO_t%INTERVAL_steps/nint(RT_dyn_step/RT_step)
       if(.not.SAVE_G_history) GF_RT_IO_t%N=G_MEM_steps
       if(     SAVE_G_history) GF_RT_IO_t%N=GF_RT_IO_t%N+min(G_MEM_steps,G_IO_steps)
       do i_mem=1-G_MEM_steps,0
         i_time=GF_RT_IO_t%N+i_mem
         GF_RT_IO_t%Time(i_time)=NE_time+i_mem*RT_dyn_step
       enddo
     endif
     !
#if defined _PAR_IO
     IO_ACT=manage_action(OP_IF_START_APP_CL_IF_END,NE_i_time,NE_i_start_time,NE_steps)
     call io_control(ACTION=IO_ACT,COM=NONE,SEC=(/2/),ID=ID(5))
#else
<<<<<<< HEAD
   !
   ik_FIRST=-1
   ik_LAST =-1
   do ik = 1, RT_nk
     if (.not.PAR_IND_Xk_ibz%element_1D(RT_all2ibz(ik))) cycle
     if (ik_FIRST<0) ik_FIRST=ik
     ik_LAST =ik
   enddo
   !
   do i_cpu=1,ncpu
     !
     do ik = 1, RT_nk
       !
       if (myid+1/=i_cpu) cycle
       !
       if (.not.PAR_IND_Xk_ibz%element_1D(RT_all2ibz(ik)) ) cycle
       !
       IO_ACT=manage_action(OP_IF_START_APP_CL_IF_END,ik,FIRST=ik_FIRST,LAST=ik_LAST)
       call io_control(ACTION=IO_ACT,COM=NONE,SEC=(/ik+1/),ID=ID(5))
       io_G=io_RT_components('G',ID(5))
       !
     enddo 
=======
     call io_control(ACTION=OP_APP_CL,COM=NONE,SEC=(/2/),ID=ID(5))
#endif
     io_G=io_RT_components('G',ID(5))
     !
     call IO_and_Messaging_switch("SAVE")
     call IO_and_Messaging_switch("+io_out",CONDITION=HEAD_k_cpu)
     !
#if defined _PAR_IO
     !
     if(PAR_G_kpts(1)>0.and.HEAD_k_CPU) then
       IO_ACT=manage_action(OP_IF_START_APP_CL_IF_END,NE_i_time,NE_i_start_time,NE_steps)
       call io_control(ACTION=IO_ACT,COM=NONE,SEC=(/3/),ID=ID(3),COMM=PAR_COM_Xk_ibz_INDEX%COMM)
       io_G=io_RT_components('G',ID(3))
     endif
     !
#else
>>>>>>> 36a74458
     !
     call PP_redux_wait( )
     do ik = PAR_G_kpts(1),PAR_G_kpts(2)
       call io_control(ACTION=OP_APP_CL,COM=NONE,SEC=(/ik+2/),ID=ID(5))
       io_G=io_RT_components('G',ID(5))
     enddo
     call PP_redux_wait( )
     !
#endif
     !
     call IO_and_Messaging_switch("RESTORE")
     !
#if defined _ELPH
     !
     if (l_elph_scatt.and..not.l_RT_CCA_Kernel) then
       !
       do ik = 1, RT_nk
         !
         ! The I/O of the THETA matrix is tricky when the run is parallel.
         ! The point is that every CPU evolves a certain group of q-points.
         ! If I do here a all-to-all each CPU will have non-zero values for 
         ! q-points that it will not evolve. At the next call of this routine
         ! therefore, values relative to different times will be wrongly merged.
         !
         call PP_redux_wait(THETA_matrix(:,:,:,ik))
         !
         IO_ACT=manage_action(OP_IF_START_APP_CL_IF_END,ik,1,RT_nk)
         call io_control(ACTION=IO_ACT,COM=NONE,SEC=(/ik+2/),ID=ID(7))
         io_THETA=io_RT_components('THETA',ID(7))
         !
         call RT_ELPH_zeroing()
         !
       enddo
       !
     endif
     !
#endif
   !
   endif
   !
 endif
 !
 if(write_OBS       ) call PP_bcast( OBS_RT_IO_t%last_point,0)
 if(RT_do_it('CARR')) call PP_bcast(CARR_RT_IO_t%last_point,0)
 if(RT_do_it('G')   ) call PP_bcast(  GF_RT_IO_t%last_point,0)
 !
 ! GPL_EXCLUDE_END
 !
 call timing('RT databases IO',OPR='stop')
 !
end subroutine RT_databases_IO<|MERGE_RESOLUTION|>--- conflicted
+++ resolved
@@ -26,21 +26,14 @@
  use pars,           ONLY:SP
  use drivers,        ONLY:l_elph_scatt
  use electrons,      ONLY:n_spin,levels
-<<<<<<< HEAD
- use RT_control,     ONLY:RT_do_it,ID,RT_carriers_object,J_cache,P_cache,Ms_cache,Ml_cache,OBS_RT_IO_t,&
-&                         GF_RT_IO_t,IO_OBS_cache_steps
- use real_time,      ONLY:NE_i_time,l_NE_dynamics,RT_nk,NE_i_time,RT_ind_J,RT_P,RT_magn
- use IO_m,           ONLY:io_control,OP_WR,WR_CL,WR_CL_IF_END,NONE,WR,OP_WR_CL, &
-=======
  use RT_control,     ONLY:RT_do_it,ID,RT_carriers_object,J_cache,P_cache,Ms_cache,Ml_cache,A_cache,OBS_RT_IO_t,&
-&                         GF_RT_IO_t,CARR_RT_IO_t,TMP_OBS_cache_steps,IO_OBS_cache_steps,SAVE_G_history,NE_i_start_time
- use real_time,      ONLY:NE_i_time,NE_steps,l_NE_dynamics,RT_nk,RT_ind_J,RT_P,RT_spin_magn,RT_orbt_magn,&
+&                         GF_RT_IO_t,CARR_RT_IO_t,TMP_OBS_cache_steps,SAVE_G_history,NE_i_start_time
+ use real_time,      ONLY:NE_i_time,NE_steps,RT_nk,RT_ind_J,RT_P,RT_spin_magn,RT_orbt_magn,&
 &                         l_NE_with_fields,RT_step,RT_dyn_step
  use IO_m,           ONLY:io_control,manage_action,NONE, &
->>>>>>> 36a74458
 &                         io_GF,io_CARRIERs,io_OBSERVABLES,IO_and_Messaging_switch,&
 &                         OP_IF_START_APP_CL_IF_END,WR_CL_IF_END,OP_APP,OP_APP_CL,OP_WR_CL
- use real_time,      ONLY:THETA_matrix,l_RT_CCA_Kernel,RT_carriers,NE_time,RT_all2ibz,G_MEM_steps
+ use real_time,      ONLY:THETA_matrix,l_RT_CCA_Kernel,RT_carriers,NE_time,G_MEM_steps
  use parallel_m,     ONLY:PP_redux_wait,PP_bcast,PAR_G_kpts,HEAD_k_cpu
  use timing_m,       ONLY:timing
  use fields,         ONLY:A_tot
@@ -54,16 +47,10 @@
  !
  ! Work Space
  !
-<<<<<<< HEAD
- integer           :: ik,io_G,io_OBS,io_carr,io_THETA,IO_ACT,i_time,n_sec,secs(2),i_cpu,ik_FIRST,ik_LAST
- integer, external :: io_RT_components
- logical, external :: RT_Dynamics_is_over
-=======
  logical           :: write_OBS
  integer           :: i_mem,ik,G_IO_steps,io_G,io_OBS,io_carr,io_THETA,IO_ACT,i_time
  integer, external :: io_RT_components
- logical, external :: stop_NOW
->>>>>>> 36a74458
+ logical, external :: STOP_now
  !
  call timing('RT databases IO',OPR='start')
  !
@@ -131,18 +118,9 @@
  !=========
  if (io_CARRIERs) then
    !
-<<<<<<< HEAD
-   if (io_OBSERVABLES) then
-     if (     RT_Dynamics_is_over()) call io_control(ACTION=OP_WR_CL,COM=REP,SEC=(/1/),ID=ID(4))
-     if (.not.RT_Dynamics_is_over()) call io_control(ACTION=OP_WR_CL,COM=NONE,SEC=(/1/),ID=ID(4))
-     io_OBS=io_RT_components('OBSERVABLES',ID(4))
-     call io_control(ACTION=OP_WR_CL,COM=NONE,SEC=(/NE_i_time+1/),ID=ID(4))
-     io_OBS=io_RT_components('OBSERVABLES',ID(4))
-=======
    if(NE_i_time==NE_i_start_time) then
      call io_control(ACTION=OP_APP,COM=NONE,SEC=(/1/),ID=ID(6)) 
      io_carr=io_RT_components('carriers',ID(6))
->>>>>>> 36a74458
    endif
    !
    if(RT_do_it('CARR').and.NE_i_time>=CARR_RT_IO_t%last_point) then
@@ -198,30 +176,6 @@
      IO_ACT=manage_action(OP_IF_START_APP_CL_IF_END,NE_i_time,NE_i_start_time,NE_steps)
      call io_control(ACTION=IO_ACT,COM=NONE,SEC=(/2/),ID=ID(5))
 #else
-<<<<<<< HEAD
-   !
-   ik_FIRST=-1
-   ik_LAST =-1
-   do ik = 1, RT_nk
-     if (.not.PAR_IND_Xk_ibz%element_1D(RT_all2ibz(ik))) cycle
-     if (ik_FIRST<0) ik_FIRST=ik
-     ik_LAST =ik
-   enddo
-   !
-   do i_cpu=1,ncpu
-     !
-     do ik = 1, RT_nk
-       !
-       if (myid+1/=i_cpu) cycle
-       !
-       if (.not.PAR_IND_Xk_ibz%element_1D(RT_all2ibz(ik)) ) cycle
-       !
-       IO_ACT=manage_action(OP_IF_START_APP_CL_IF_END,ik,FIRST=ik_FIRST,LAST=ik_LAST)
-       call io_control(ACTION=IO_ACT,COM=NONE,SEC=(/ik+1/),ID=ID(5))
-       io_G=io_RT_components('G',ID(5))
-       !
-     enddo 
-=======
      call io_control(ACTION=OP_APP_CL,COM=NONE,SEC=(/2/),ID=ID(5))
 #endif
      io_G=io_RT_components('G',ID(5))
@@ -238,7 +192,6 @@
      endif
      !
 #else
->>>>>>> 36a74458
      !
      call PP_redux_wait( )
      do ik = PAR_G_kpts(1),PAR_G_kpts(2)
