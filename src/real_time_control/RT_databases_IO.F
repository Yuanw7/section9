--- conflicted
+++ resolved
@@ -34,8 +34,8 @@
  use IO_m,           ONLY:io_control,manage_action,NONE, &
 &                         io_GF,io_CARRIERs,io_OBSERVABLES,IO_and_Messaging_switch,&
 &                         OP_IF_START_APP_CL_IF_END,WR_CL_IF_END,OP_APP,OP_APP_CL,OP_WR_CL
- use real_time,      ONLY:THETA_matrix,l_RT_CCA_Kernel,RT_carriers,NE_time,G_MEM_steps,RT_all2ibz
- use parallel_m,     ONLY:PP_redux_wait,PP_bcast,HEAD_k_cpu,PAR_G_k_range,PAR_IND_Xk_ibz,myid,ncpu
+ use real_time,      ONLY:THETA_matrix,l_RT_CCA_Kernel,RT_carriers,NE_time,G_MEM_steps
+ use parallel_m,     ONLY:PP_redux_wait,PP_bcast,HEAD_k_cpu,PAR_G_k_range
  use timing_m,       ONLY:timing
  use fields,         ONLY:A_tot
 #if defined _PAR_IO
@@ -48,13 +48,8 @@
  !
  ! Work Space
  !
-<<<<<<< HEAD
- logical           :: write_OBS,force_OBS
- integer           :: i_mem,ik,G_IO_steps,io_G,io_OBS,io_carr,io_THETA,IO_ACT,i_time,i_cpu
-=======
  logical           :: write_OBS,force_OBS_IO,force_OBS_caching
  integer           :: i_mem,ik,G_IO_steps,io_G,io_OBS,io_carr,io_THETA,IO_ACT,i_time,n_OBS_cache
->>>>>>> c47f021d
  integer, external :: io_RT_components
  logical, external :: RT_Dynamics_is_over
  !
@@ -203,23 +198,12 @@
      !
 #else
      !
-     do i_cpu=1,ncpu
-       !
-       do ik = 1, RT_nk
-         !
-         if (myid+1/=i_cpu) cycle
-         !
-         if (.not.PAR_IND_Xk_ibz%element_1D(RT_all2ibz(ik)) ) cycle
-         !
-         IO_ACT=manage_action(OP_IF_START_APP_CL_IF_END,ik,FIRST=PAR_G_k_range(1),LAST=PAR_G_k_range(2))
-         call io_control(ACTION=IO_ACT,COM=NONE,SEC=(/ik+2/),ID=ID(5))
-         io_G=io_RT_components('G',ID(5))
-         !
-       enddo 
-       !
-       call PP_redux_wait( )
-       !
+     call PP_redux_wait( )
+     do ik = PAR_G_k_range(1),PAR_G_k_range(2)
+       call io_control(ACTION=OP_APP_CL,COM=NONE,SEC=(/ik+2/),ID=ID(5))
+       io_G=io_RT_components('G',ID(5))
      enddo
+     call PP_redux_wait( )
      !
 #endif
      !
