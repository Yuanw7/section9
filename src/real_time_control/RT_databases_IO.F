!
!        Copyright (C) 2000-2020 the YAMBO team
!              http://www.yambo-code.org
!
! Authors (see AUTHORS file for details): AM CA DS
! 
! This file is distributed under the terms of the GNU 
! General Public License. You can redistribute it and/or 
! modify it under the terms of the GNU General Public 
! License as published by the Free Software Foundation; 
! either version 2, or (at your option) any later version.
!
! This program is distributed in the hope that it will 
! be useful, but WITHOUT ANY WARRANTY; without even the 
! implied warranty of MERCHANTABILITY or FITNESS FOR A 
! PARTICULAR PURPOSE.  See the GNU General Public License 
! for more details.
!
! You should have received a copy of the GNU General Public 
! License along with this program; if not, write to the Free 
! Software Foundation, Inc., 59 Temple Place - Suite 330,Boston, 
! MA 02111-1307, USA or visit http://www.gnu.org/copyleft/gpl.txt.
!                  
subroutine RT_databases_IO(E)
 !
 use pars,           ONLY:SP
 use drivers,        ONLY:l_elph_scatt
 use electrons,      ONLY:n_spin,levels
 use RT_control,     ONLY:RT_do_it,ID,RT_carriers_object,J_cache,P_cache,Ms_cache,Ml_cache,A_cache,OBS_RT_IO_t,&
<<<<<<< HEAD
&                         GF_RT_IO_t,CARR_RT_IO_t,TMP_OBS_cache_steps,IO_OBS_cache_steps,SAVE_G_history,NE_i_start_time,&
&                         Dynamics_is_over
=======
&                         GF_RT_IO_t,CARR_RT_IO_t,TMP_OBS_cache_steps,IO_OBS_cache_steps,SAVE_G_history,NE_i_start_time
>>>>>>> 965f5845
 use real_time,      ONLY:NE_i_time,NE_steps,l_NE_dynamics,RT_nk,RT_ind_J,RT_P,RT_spin_magn,RT_orbt_magn,&
&                         l_NE_with_fields,RT_step,RT_dyn_step
 use IO_m,           ONLY:io_control,manage_action,NONE, &
&                         io_GF,io_CARRIERs,io_OBSERVABLES,IO_and_Messaging_switch,&
&                         OP_IF_START_APP_CL_IF_END,WR_CL_IF_END,OP_APP,OP_APP_CL,OP_WR_CL
 use real_time,      ONLY:THETA_matrix,l_RT_CCA_Kernel,RT_carriers,NE_time,RT_all2ibz,G_MEM_steps
 use parallel_m,     ONLY:PP_redux_wait,PP_bcast,PAR_G_kpts,HEAD_k_cpu
 use timing_m,       ONLY:timing
 use fields,         ONLY:A_tot
#if defined _PAR_IO
 use parallel_m,     ONLY:PAR_COM_Xk_ibz_INDEX
#endif
 !
 implicit none
 !
 type(levels)      :: E
 !
 ! Work Space
 !
<<<<<<< HEAD
=======
 logical           :: write_OBS
>>>>>>> 965f5845
 integer           :: i_mem,ik,G_IO_steps,io_G,io_OBS,io_carr,io_THETA,IO_ACT,i_time
 integer, external :: io_RT_components
 logical, external :: stop_NOW
 !
 call timing('RT databases IO',OPR='start')
 !
 ! Observables (J, P, M ...)
 !===========================
<<<<<<< HEAD
=======
 !
 write_OBS=.false.
 !
>>>>>>> 965f5845
 if (io_OBSERVABLES) then
   !
   if(NE_i_time==NE_i_start_time) then
     call io_control(ACTION=OP_APP,COM=NONE,SEC=(/1/),ID=ID(4)) 
     io_OBS=io_RT_components('OBSERVABLES',ID(4))
   endif
   !
   if (NE_i_time>=OBS_RT_IO_t%last_point) then
     !
     ! Cache the current and the polarization for future writing
     !
     i_time=NE_i_time
     if(OBS_RT_IO_t%last_point>0) i_time=i_time-OBS_RT_IO_t%last_point
<<<<<<< HEAD
     i_time=i_time/int(RT_dyn_step/RT_step)
=======
     i_time=i_time/nint(RT_dyn_step/RT_step)
>>>>>>> 965f5845
     !
     if(i_time>0) then
       OBS_RT_IO_t%N=OBS_RT_IO_t%N+1
       OBS_RT_IO_t%Time(OBS_RT_IO_t%N)=NE_time
     else
       i_time=1
     endif
     !
     J_cache(1:3,i_time)=RT_ind_J
     P_cache(1:3,i_time)=RT_P
     if(n_spin>1) then
       Ms_cache(1:3,i_time)= RT_spin_magn
       Ml_cache(1:3,1:2,i_time)= RT_orbt_magn
     endif
     if(l_NE_with_fields) then
       A_cache(1:3,1,i_time)=A_tot%vecpot
       A_cache(1:3,2,i_time)=A_tot%vecpot_vel
       A_cache(1:3,3,i_time)=A_tot%vecpot_acc
     endif
     !
<<<<<<< HEAD
     if (RT_do_it('OBS').or.(NE_i_time>=NE_steps-int(RT_dyn_step/RT_step)+1)&
     &   .or.STOP_now(.FALSE.).or.NE_i_time==OBS_RT_IO_t%last_point) then
=======
     write_OBS=RT_do_it('OBS').or.RT_do_it('deltaT').or.(NE_i_time>=NE_steps-nint(RT_dyn_step/RT_step)+1)&
     &          .or.STOP_now(.FALSE.).or.NE_i_time==OBS_RT_IO_t%last_point
     !
     if(write_OBS) then
>>>>>>> 965f5845
       !
       TMP_OBS_cache_steps=i_time
       !
       IO_ACT=manage_action(WR_CL_IF_END,NE_i_time,NE_i_start_time,NE_steps)
       call io_control(ACTION=IO_ACT,COM=NONE,SEC=(/2,3/),ID=ID(4))
       io_OBS=io_RT_components('OBSERVABLES',ID(4))
       !
       J_cache=0._SP
       !
     endif
     !
   endif
   !
 endif
 !
 ! GPL_EXCLUDE_START
 !
 ! Carriers 
 !=========
 if (io_CARRIERs) then
   !
   if(NE_i_time==NE_i_start_time) then
     call io_control(ACTION=OP_APP,COM=NONE,SEC=(/1/),ID=ID(6)) 
     io_carr=io_RT_components('carriers',ID(6))
   endif
   !
   if(RT_do_it('CARR').and.NE_i_time>=CARR_RT_IO_t%last_point) then
     !
     if (NE_i_time>CARR_RT_IO_t%last_point) then
       CARR_RT_IO_t%N=CARR_RT_IO_t%N+1
       CARR_RT_IO_t%Time(CARR_RT_IO_t%N)=NE_time
     endif
     !
     call RT_carriers_object(RT_carriers,E,WHAT='fill')
     !
     IO_ACT=manage_action(WR_CL_IF_END,NE_i_time,NE_i_start_time,NE_steps)
     call io_control(ACTION=IO_ACT,COM=NONE,SEC=(/2,3/),ID=ID(6))
     io_carr=io_RT_components('carriers',ID(6))
     !
   endif
   !
 endif
 !
 ! G_lesser and THETA
 !====================
 if (io_GF) then
   !
   if(NE_i_time==NE_i_start_time) then
     if(.not.SAVE_G_history) IO_ACT=OP_WR_CL
     if(     SAVE_G_history) IO_ACT=OP_APP_CL
     call io_control(ACTION=IO_ACT,COM=NONE, SEC=(/1/),ID=ID(5))
     io_G=io_RT_components('G',ID(5))
     !
     if (l_elph_scatt.and..not.l_RT_CCA_Kernel) then
       call io_control(ACTION=OP_APP_CL,COM=NONE, SEC=(/1/),ID=ID(7))
       io_THETA=io_RT_components('THETA',ID(7))
     endif
     !
   endif
   !
   if(RT_do_it('G')) then
     !
     if (NE_i_time==1) then
       GF_RT_IO_t%N=1
       GF_RT_IO_t%Time(GF_RT_IO_t%N)=NE_time
     else
       G_IO_steps=GF_RT_IO_t%INTERVAL_steps/nint(RT_dyn_step/RT_step)
       if(.not.SAVE_G_history) GF_RT_IO_t%N=G_MEM_steps
       if(     SAVE_G_history) GF_RT_IO_t%N=GF_RT_IO_t%N+min(G_MEM_steps,G_IO_steps)
       do i_mem=1-G_MEM_steps,0
         i_time=GF_RT_IO_t%N+i_mem
         GF_RT_IO_t%Time(i_time)=NE_time+i_mem*RT_dyn_step
       enddo
     endif
     !
#if defined _PAR_IO
     IO_ACT=manage_action(OP_IF_START_APP_CL_IF_END,NE_i_time,NE_i_start_time,NE_steps)
     call io_control(ACTION=IO_ACT,COM=NONE,SEC=(/2/),ID=ID(5))
#else
     call io_control(ACTION=OP_APP_CL,COM=NONE,SEC=(/2/),ID=ID(5))
#endif
     io_G=io_RT_components('G',ID(5))
     !
     call IO_and_Messaging_switch("SAVE")
     call IO_and_Messaging_switch("+io_out",CONDITION=HEAD_k_cpu)
<<<<<<< HEAD
=======
     !
#if defined _PAR_IO
     !
     if(PAR_G_kpts(1)>0.and.HEAD_k_CPU) then
       IO_ACT=manage_action(OP_IF_START_APP_CL_IF_END,NE_i_time,NE_i_start_time,NE_steps)
       call io_control(ACTION=IO_ACT,COM=NONE,SEC=(/3/),ID=ID(3),COMM=PAR_COM_Xk_ibz_INDEX%COMM)
       io_G=io_RT_components('G',ID(3))
     endif
     !
#else
>>>>>>> 965f5845
     !
#if defined _PAR_IO
     !
     if(PAR_G_kpts(1)>0.and.HEAD_k_CPU) then
       IO_ACT=manage_action(OP_IF_START_APP_CL_IF_END,NE_i_time,NE_i_start_time,NE_steps)
       call io_control(ACTION=IO_ACT,COM=NONE,SEC=(/3/),ID=ID(3),COMM=PAR_COM_Xk_ibz_INDEX%COMM)
       io_G=io_RT_components('G',ID(3))
     endif
     !
#else
     !
     do ik = PAR_G_kpts(1),PAR_G_kpts(2)
       call io_control(ACTION=OP_APP_CL,COM=NONE,SEC=(/ik+2/),ID=ID(5))
       io_G=io_RT_components('G',ID(5))
     enddo
     call PP_redux_wait( )
     do ik = PAR_G_kpts(1),PAR_G_kpts(2)
       call io_control(ACTION=OP_APP_CL,COM=NONE,SEC=(/ik+2/),ID=ID(5))
       io_G=io_RT_components('G',ID(5))
     enddo
     call PP_redux_wait( )
     !
#endif
     !
     call IO_and_Messaging_switch("RESTORE")
     !
#if defined _ELPH
     !
     if (l_elph_scatt.and..not.l_RT_CCA_Kernel) then
       !
       do ik = 1, RT_nk
         !
         ! The I/O of the THETA matrix is tricky when the run is parallel.
         ! The point is that every CPU evolves a certain group of q-points.
         ! If I do here a all-to-all each CPU will have non-zero values for 
         ! q-points that it will not evolve. At the next call of this routine
         ! therefore, values relative to different times will be wrongly merged.
         !
         call PP_redux_wait(THETA_matrix(:,:,:,ik))
         !
         IO_ACT=manage_action(OP_IF_START_APP_CL_IF_END,ik,1,RT_nk)
         call io_control(ACTION=IO_ACT,COM=NONE,SEC=(/ik+2/),ID=ID(7))
         io_THETA=io_RT_components('THETA',ID(7))
         !
         call RT_ELPH_zeroing()
         !
       enddo
       !
     endif
     !
#endif
   !
   endif
   !
 endif
 !
<<<<<<< HEAD
 if(RT_do_it('OBS') ) call PP_bcast( OBS_RT_IO_t%last_point,0)
=======
 if(write_OBS       ) call PP_bcast( OBS_RT_IO_t%last_point,0)
>>>>>>> 965f5845
 if(RT_do_it('CARR')) call PP_bcast(CARR_RT_IO_t%last_point,0)
 if(RT_do_it('G')   ) call PP_bcast(  GF_RT_IO_t%last_point,0)
 !
 ! GPL_EXCLUDE_END
 !
 call timing('RT databases IO',OPR='stop')
 !
end subroutine RT_databases_IO<|MERGE_RESOLUTION|>--- conflicted
+++ resolved
@@ -27,12 +27,7 @@
  use drivers,        ONLY:l_elph_scatt
  use electrons,      ONLY:n_spin,levels
  use RT_control,     ONLY:RT_do_it,ID,RT_carriers_object,J_cache,P_cache,Ms_cache,Ml_cache,A_cache,OBS_RT_IO_t,&
-<<<<<<< HEAD
-&                         GF_RT_IO_t,CARR_RT_IO_t,TMP_OBS_cache_steps,IO_OBS_cache_steps,SAVE_G_history,NE_i_start_time,&
-&                         Dynamics_is_over
-=======
 &                         GF_RT_IO_t,CARR_RT_IO_t,TMP_OBS_cache_steps,IO_OBS_cache_steps,SAVE_G_history,NE_i_start_time
->>>>>>> 965f5845
  use real_time,      ONLY:NE_i_time,NE_steps,l_NE_dynamics,RT_nk,RT_ind_J,RT_P,RT_spin_magn,RT_orbt_magn,&
 &                         l_NE_with_fields,RT_step,RT_dyn_step
  use IO_m,           ONLY:io_control,manage_action,NONE, &
@@ -52,10 +47,7 @@
  !
  ! Work Space
  !
-<<<<<<< HEAD
-=======
  logical           :: write_OBS
->>>>>>> 965f5845
  integer           :: i_mem,ik,G_IO_steps,io_G,io_OBS,io_carr,io_THETA,IO_ACT,i_time
  integer, external :: io_RT_components
  logical, external :: stop_NOW
@@ -64,12 +56,9 @@
  !
  ! Observables (J, P, M ...)
  !===========================
-<<<<<<< HEAD
-=======
  !
  write_OBS=.false.
  !
->>>>>>> 965f5845
  if (io_OBSERVABLES) then
    !
    if(NE_i_time==NE_i_start_time) then
@@ -83,11 +72,7 @@
      !
      i_time=NE_i_time
      if(OBS_RT_IO_t%last_point>0) i_time=i_time-OBS_RT_IO_t%last_point
-<<<<<<< HEAD
-     i_time=i_time/int(RT_dyn_step/RT_step)
-=======
      i_time=i_time/nint(RT_dyn_step/RT_step)
->>>>>>> 965f5845
      !
      if(i_time>0) then
        OBS_RT_IO_t%N=OBS_RT_IO_t%N+1
@@ -108,15 +93,10 @@
        A_cache(1:3,3,i_time)=A_tot%vecpot_acc
      endif
      !
-<<<<<<< HEAD
-     if (RT_do_it('OBS').or.(NE_i_time>=NE_steps-int(RT_dyn_step/RT_step)+1)&
-     &   .or.STOP_now(.FALSE.).or.NE_i_time==OBS_RT_IO_t%last_point) then
-=======
      write_OBS=RT_do_it('OBS').or.RT_do_it('deltaT').or.(NE_i_time>=NE_steps-nint(RT_dyn_step/RT_step)+1)&
      &          .or.STOP_now(.FALSE.).or.NE_i_time==OBS_RT_IO_t%last_point
      !
      if(write_OBS) then
->>>>>>> 965f5845
        !
        TMP_OBS_cache_steps=i_time
        !
@@ -202,8 +182,6 @@
      !
      call IO_and_Messaging_switch("SAVE")
      call IO_and_Messaging_switch("+io_out",CONDITION=HEAD_k_cpu)
-<<<<<<< HEAD
-=======
      !
 #if defined _PAR_IO
      !
@@ -214,22 +192,7 @@
      endif
      !
 #else
->>>>>>> 965f5845
-     !
-#if defined _PAR_IO
-     !
-     if(PAR_G_kpts(1)>0.and.HEAD_k_CPU) then
-       IO_ACT=manage_action(OP_IF_START_APP_CL_IF_END,NE_i_time,NE_i_start_time,NE_steps)
-       call io_control(ACTION=IO_ACT,COM=NONE,SEC=(/3/),ID=ID(3),COMM=PAR_COM_Xk_ibz_INDEX%COMM)
-       io_G=io_RT_components('G',ID(3))
-     endif
-     !
-#else
-     !
-     do ik = PAR_G_kpts(1),PAR_G_kpts(2)
-       call io_control(ACTION=OP_APP_CL,COM=NONE,SEC=(/ik+2/),ID=ID(5))
-       io_G=io_RT_components('G',ID(5))
-     enddo
+     !
      call PP_redux_wait( )
      do ik = PAR_G_kpts(1),PAR_G_kpts(2)
        call io_control(ACTION=OP_APP_CL,COM=NONE,SEC=(/ik+2/),ID=ID(5))
@@ -271,11 +234,7 @@
    !
  endif
  !
-<<<<<<< HEAD
- if(RT_do_it('OBS') ) call PP_bcast( OBS_RT_IO_t%last_point,0)
-=======
  if(write_OBS       ) call PP_bcast( OBS_RT_IO_t%last_point,0)
->>>>>>> 965f5845
  if(RT_do_it('CARR')) call PP_bcast(CARR_RT_IO_t%last_point,0)
  if(RT_do_it('G')   ) call PP_bcast(  GF_RT_IO_t%last_point,0)
  !
