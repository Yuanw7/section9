--- conflicted
+++ resolved
@@ -34,13 +34,7 @@
  use parallel_m,     ONLY:PP_redux_wait,PAR_IND_Xk_ibz,HEAD_k_cpu,ncpu,myid
  use real_time,      ONLY:THETA_matrix,l_RT_CCA_Kernel,RT_carriers,NE_time,RT_all2ibz
  use timing_m,       ONLY:timing
-<<<<<<< HEAD
  use fields,         ONLY:A_tot
-#if defined  _PAR_IO
- use com,            ONLY:error
-#endif
-=======
->>>>>>> e09f79e7
  !
  implicit none
  !
