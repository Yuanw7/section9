--- conflicted
+++ resolved
@@ -27,12 +27,8 @@
  use drivers,        ONLY:l_elph_scatt
  use electrons,      ONLY:n_spin,levels
  use RT_control,     ONLY:RT_do_it,ID,RT_carriers_object,J_cache,P_cache,Ms_cache,Ml_cache,A_cache,OBS_RT_IO_t,&
-<<<<<<< HEAD
-&                         GF_RT_IO_t,CARR_RT_IO_t,TMP_OBS_cache_steps,IO_OBS_cache_steps,SAVE_G_history,NE_i_start_time
-=======
 &                         GF_RT_IO_t,CARR_RT_IO_t,TMP_OBS_cache_steps,IO_OBS_cache_steps,SAVE_G_history,NE_i_start_time,&
 &                         Dynamics_is_over
->>>>>>> bf92ec30
  use real_time,      ONLY:NE_i_time,NE_steps,l_NE_dynamics,RT_nk,RT_ind_J,RT_P,RT_spin_magn,RT_orbt_magn,&
 &                         l_NE_with_fields,RT_step,RT_dyn_step
  use IO_m,           ONLY:io_control,manage_action,NONE, &
