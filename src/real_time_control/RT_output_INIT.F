!
!        Copyright (C) 2000-2020 the YAMBO team
!              http://www.yambo-code.org
!
! Authors (see AUTHORS file for details): AM
!
! This file is distributed under the terms of the GNU 
! General Public License. You can redistribute it and/or 
! modify it under the terms of the GNU General Public 
! License as published by the Free Software Foundation; 
! either version 2, or (at your option) any later version.
!
! This program is distributed in the hope that it will 
! be useful, but WITHOUT ANY WARRANTY; without even the 
! implied warranty of MERCHANTABILITY or FITNESS FOR A 
! PARTICULAR PURPOSE.  See the GNU General Public License 
! for more details.
!
! You should have received a copy of the GNU General Public 
! License along with this program; if not, write to the Free 
! Software Foundation, Inc., 59 Temple Place - Suite 330,Boston, 
! MA 02111-1307, USA or visit http://www.gnu.org/copyleft/gpl.txt.
!
subroutine RT_output_INIT( )
 !
 ! RT File Names & HEADERS
 ! 
 use pars,           ONLY:schlen,SP
 use RT_output_m,    ONLY:RT_FILE_add,YPP_append,N_MAX_RT_X_order
 use electrons,      ONLY:n_spin
 use com,            ONLY:msg
 use drivers,        ONLY:l_use_Hxc_collisions,l_elel_scatt,l_elph_scatt
 use stderr,         ONLY:intc
 use real_time,      ONLY:l_lftm_fit_temperatures
 use C_driver,       ONLY:code_bin
 use timing_m,       ONLY:timing
 use D_lattice,      ONLY:Bose_Temp
 !
 implicit none
 !
 ! Work space
 !
 integer                  :: i_f,i_fp,i_c,i_order,il
 character(schlen)        :: dumb_ch,dumb_ch2
 character(2)             :: chart_string(3)
 !
 call msg('s','Output files definition ...')
 !
 call timing('RT output (INIT)',OPR='start')
 !
 if (index(code_bin,'ypp')>0) YPP_append='YPP-'
 !
 ! Time Resolved...
 !=================
 !
 call RT_FILE_add(name='current',TITLES=(/"Time[fs]","j_x     ","j_y     ","j_z     "/))
 !
 call RT_FILE_add(name='polarization',TITLES=(/"Time[fs]","Pol_x   ","Pol_y   ","Pol_z   "/))
 !
 call RT_FILE_add('total_field',TITLES=(/"Time[fs]"/))
 call RT_FILE_add(TITLES=(/"E_x/Re[V/m]","E_y/Re[V/m]","E_z/Re[V/m]","E_x/Im[V/m]","E_y/Im[V/m]","E_z/Im[V/m]"/))
 !
 do i_fp=1,2
   if (i_fp==1) dumb_ch="external_field"
   if (i_fp==2) dumb_ch="induced_field"
   call RT_FILE_add(trim(dumb_ch),&
&                 TITLES=(/"Time[fs]   ","E_x/Re[V/m]","E_y/Re[V/m]","E_z/Re[V/m]","E_x/Im[V/m]","E_y/Im[V/m]","E_z/Im[V/m]"/))
   if (i_fp==1) call RT_FILE_add(TITLES=(/"Int. [kW/cm^2]  ","Fluence[nJ/cm^2]"/))
 enddo
 !
 ! GPL_EXCLUDE_START 
 ! 
 call RT_FILE_add('energy',TITLES=(/"Time[fs]  ","dE_kin[eV]","dE_ion[eV]"/))
 if(     l_use_Hxc_collisions) call RT_FILE_add(TITLES=(/"dE_Hxc[eV]","dE_tot[eV]"/))
 if(.not.l_use_Hxc_collisions) call RT_FILE_add(TITLES=(/"dE_Har[eV]","dE_xc [eV]","dE_tot[eV]"/))
! !
 call RT_FILE_add('carriers',TITLES=(/"Time[fs]"/))
 call RT_FILE_add(TITLES=(/"d(N_hole-N_elec)"/))
 call RT_FILE_add(TITLES=(/"dN_hole","dN_elec"/))
 if (l_elel_scatt.or.l_elph_scatt) call RT_FILE_add(TITLES=(/"T_hole [K]","T_elec [K]","Ef(h) [eV]","Ef(e) [eV]"/))
 !
 call RT_FILE_add('thermodynamics',&
&  TITLES=(/"Time[fs]   ","dE   [eV]  ","dE(h)[eV]  ","dE(e)[eV]  ","dS   [eV/K]",&
&           "dS(h)[eV/K]","dS(e)[eV/K]","T    [K]   ","T(h) [K]   ","T(e) [K]   "/))
 !
 ! GPL_EXCLUDE_END
 !
 do i_order=0,N_MAX_RT_X_order,1
   call RT_FILE_add('dP_order_'//trim(intc(i_order)),TITLES=(/"Time[fs]","dPol_x  ","dPol_y  ","dPol_z  "/))
 enddo
 !
 call RT_FILE_add('P_minus_P_pump',TITLES=(/"Time[fs]","dPol_x  ","dPol_y  ","dPol_z  "/))
 !
 ! GPL_EXCLUDE_START 
 ! 
 call RT_FILE_add('mean_EPlifetimes',TITLES=(/"Time[fs]     ","Ho.(em) [meV]","El.(em) [meV]"/))
 if(Bose_Temp>0._SP ) then
   call RT_FILE_add(TITLES=(/"Ho.(abs)[meV]","El.(abs)[meV]"/))
 endif
 if(l_lftm_fit_temperatures) then
   call RT_FILE_add(TITLES=(/" T Hole  [K] "," T Elec  [K] "/))
 endif
 !
 call RT_FILE_add('mean_EElifetimes',TITLES=(/"Time[fs]  ","Hole [meV]","Elec [meV]"/))
 if(l_lftm_fit_temperatures) then
   call RT_FILE_add(TITLES=(/" T Hole  [K] "," T Elec  [K] "/))
 endif
 !
 call RT_FILE_add('mean_RADlifetimes',(/"Time[fs] ","Hole [ps]","Elec [ps]"/))
 !
 call RT_FILE_add('N_dN_E_conservation_factors',(/"Time[fs] "/))
 if(l_elph_scatt) then
   call RT_FILE_add(TITLES=(/"e-p val","e-p con"/))
   if(Bose_Temp>0._SP) then
     call RT_FILE_add(TITLES=(/"e-p (abs) val","e-p (abs) con"/))
   endif
 endif
 if(l_elel_scatt) then
   call RT_FILE_add(TITLES=(/"e-e val","e-e con"/))
 endif
 !
 call RT_FILE_add('BGR',(/"Time[fs]  "/))
 call RT_FILE_add(TITLES=(/"DirGap [meV]","IndGap [meV]"/))
 call RT_FILE_add(TITLES=(/"DeltaDirGap [meV]","DeltaIndGap [meV]"/))
 !
 ! GPL_EXCLUDE_END
 !
 ! ... energy resolved ...
 !=========================
 !
 chart_string=(/"_x","_y","_z"/)
 !
 call RT_FILE_add('eps_along_E',TITLES=(/"E [eV]   ",'Im/eps_d1','Im/eps_d2',&
&                                        'Im/eps_d3','Re/eps_d1','Re/eps_d2','Re/eps_d3'/))
 !
 do i_c=1,3
   call RT_FILE_add('eps'//chart_string(i_c),TITLES=(/'E [eV]','eps/Im','eps/Re'/))
 enddo
 !
 call RT_FILE_add('eels_along_E',TITLES=(/'E [eV]   ','Im/eel_d1','Im/eel_d2',&
&                                         'Im/eel_d3','Re/eel_d1','Re/eel_d2','Re/eel_d3'/))
 !
 call RT_FILE_add('Polarization_W',TITLES=(/'E [eV]','X/Im  ','X/Re  '/))
 !
 call RT_FILE_add('E_frequency',TITLES=(/"E [eV]"/))
 call RT_FILE_add(TITLES=(/'E_x(w)/Re','E_y(w)/Re','E_z(w)/Re','E_x(w)/Im','E_y(w)/Im','E_z(w)/Im'/))
 !
 do i_order=0,N_MAX_RT_X_order,1
   do i_c=1,3
     call RT_FILE_add('X_probe_order_'//trim(intc(i_order))//chart_string(i_c),&
&                     TITLES=(/'E [eV]','X/Im  ','X/Re  '/))
     if (i_order.ne.1) then
        call RT_FILE_add(TITLES=(/'X/Im[cm/statV]','X/Re[cm/statV]','err(X/Im)     ','err(X/Re)     '/))
     endif
   enddo
   !
   call RT_FILE_add('dP_W_order_'//trim(intc(i_order)),TITLES=(/'E [eV]','P/Im  ','P/Re  '/))
   !
 enddo
 !
 ! ... and time/energy resolved ...
 !==================================
 !
 call RT_FILE_add('X_effective',TITLES=(/'T [fs]','E [eV]','X/Im  ','X/Re  '/))
 !
 ! GPL_EXCLUDE_START 
 ! 
 call RT_FILE_add('single_time_dos',TITLES=(/'E [eV]','DOS   '/))
 if (n_spin==2) call RT_FILE_add(TITLES=(/'up','dn'/))
 !
 call RT_FILE_add('single_time_INTERPOLATED_dos',TITLES=(/'E [eV]','DOS   '/))
 if (n_spin==2) call RT_FILE_add(TITLES=(/'up','dn'/))
 !
 call RT_FILE_add('TD_dos',TITLES=(/'T [fs]','E [eV]','DOS   '/))
 if (n_spin==2) call RT_FILE_add(TITLES=(/'up','dn'/))
 !
 call RT_FILE_add('TD_INTERPOLATED_dos',TITLES=(/'T [fs]','E [eV]','DOS   '/))
 if (n_spin==2) call RT_FILE_add(TITLES=(/'up','dn'/))
 !
 if (n_spin>1) then
   call RT_FILE_add('spin_magnetization',&
   &                TITLES=(/'T [fs]',"Ms_x  ","Ms_y  ","Ms_z  ","Mv_x  ","Mv_y  ","Mv_z  ","Mc_x  ","Mc_y  ","Mc_z  "/))
<<<<<<< HEAD
   call RT_FILE_add('orbt_magnetization',TITLES=(/'T [fs]',"Ml_x  ","Ml_y  ","Ml_z  ","Mi_x  ","Mi_y  ","Mi_z  "/))
=======
   !call RT_FILE_add('orbt_magnetization',TITLES=(/'T [fs]',"Ml_x  ","Ml_y  ","Ml_z  ","Mi_x  ","Mi_y  ","Mi_z  "/))
   call RT_FILE_add('orbt_magnetization',TITLES=(/'T [fs]',"Pv_x  ","Pv_y  ","Pv_z  ","Pc_x  ","Pc_y  ","Pc_z  "/))
>>>>>>> 02db7536
 endif
 !
 call RT_FILE_add('trans_residual',TITLES=(/'T [fs]','E [eV]'/))
 call RT_FILE_add(TITLES=(/'Residual'/))
 !
 do i_f=1,3
   if (i_f==1) dumb_ch='trans_eps_real'
   if (i_f==2) dumb_ch='trans_eps_imag'
   if (i_f==3) dumb_ch='eps_eq'
   if(i_f<3) then
    call RT_FILE_add(trim(dumb_ch),TITLES=(/'T [fs]','E [eV]','Eps   '/))
   else
    call RT_FILE_add(trim(dumb_ch),TITLES=(/'E [eV]','EPS-Im','EPS-Re'/))
   endif
 enddo
 !
 do i_fp=1,2
   if (i_fp==1) dumb_ch2="refl"
   if (i_fp==2) dumb_ch2="transm"
   do i_f=1,3
     if (i_f==1) dumb_ch='trans_'//trim(dumb_ch2)//'_rel'
     if (i_f==2) dumb_ch='trans_'//trim(dumb_ch2)//'_abs'
     if (i_f==3) dumb_ch=trim(dumb_ch2)//'_eq'
     if(i_f<3) then
       call RT_FILE_add(trim(dumb_ch),TITLES=(/'T [fs]','E [eV]'/))
     else
       call RT_FILE_add(trim(dumb_ch),TITLES=(/'E [eV]'/))
     endif
     if (i_fp==1) call RT_FILE_add(TITLES=(/'Reflectivity'/))
     if (i_fp==2) call RT_FILE_add(TITLES=(/'Transmission'/))
   enddo
 enddo
 !
 ! GPL_EXCLUDE_END 
 ! 
 call msg('l','done')
 !
 call timing('RT output (INIT)',OPR='stop')
 !
end subroutine RT_output_INIT<|MERGE_RESOLUTION|>--- conflicted
+++ resolved
@@ -180,12 +180,8 @@
  if (n_spin>1) then
    call RT_FILE_add('spin_magnetization',&
    &                TITLES=(/'T [fs]',"Ms_x  ","Ms_y  ","Ms_z  ","Mv_x  ","Mv_y  ","Mv_z  ","Mc_x  ","Mc_y  ","Mc_z  "/))
-<<<<<<< HEAD
-   call RT_FILE_add('orbt_magnetization',TITLES=(/'T [fs]',"Ml_x  ","Ml_y  ","Ml_z  ","Mi_x  ","Mi_y  ","Mi_z  "/))
-=======
    !call RT_FILE_add('orbt_magnetization',TITLES=(/'T [fs]',"Ml_x  ","Ml_y  ","Ml_z  ","Mi_x  ","Mi_y  ","Mi_z  "/))
    call RT_FILE_add('orbt_magnetization',TITLES=(/'T [fs]',"Pv_x  ","Pv_y  ","Pv_z  ","Pc_x  ","Pc_y  ","Pc_z  "/))
->>>>>>> 02db7536
  endif
  !
  call RT_FILE_add('trans_residual',TITLES=(/'T [fs]','E [eV]'/))
