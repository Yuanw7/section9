--- conflicted
+++ resolved
@@ -108,19 +108,11 @@
            do ib=RT_bands(1),RT_bands(2)
              Hk(i_cmp,ib,ib)=Hk_vec_tmp(i_cmp,ib,ib)
              do ibp=ib+1,RT_bands(2)
-<<<<<<< HEAD
                deltaE       =en%E(ib,ik_ibz,i_sp_pol)          -en%E(ibp,ik_ibz,i_sp_pol)
                deltaE_FineGd=en%E_FineGd(ib,iE_FineGd,i_sp_pol)-en%E_FineGd(ibp,iE_FineGd,i_sp_pol)
-               if(abs(deltaE)>Dipole_Energy_treshold .and. abs(deltaE_FineGd)>Dipole_Energy_treshold) then
+               if(abs(deltaE)>1.E-5 .and. abs(deltaE_FineGd)>1.E-5) then
                  Hk(i_cmp,ib,ibp)=Hk_vec_tmp(i_cmp,ib,ibp)*deltaE/deltaE_FineGd
                  Hk(i_cmp,ibp,ib)=Hk_vec_tmp(i_cmp,ibp,ib)*deltaE/deltaE_FineGd
-=======
-               deltaE     =en%E(ib,ik_ibz,i_sp_pol)     -en%E(ibp,ik_ibz,i_sp_pol)
-               deltaE_DbGd=en%E_DbGd(ib,iE_rim,i_sp_pol)-en%E_DbGd(ibp,iE_rim,i_sp_pol)
-               if(abs(deltaE)>1.E-5_SP .and. abs(deltaE_DbGd)>1.E-5_SP) then
-                 Hk(i_cmp,ib,ibp)=Hk_vec_tmp(i_cmp,ib,ibp)*deltaE/deltaE_DbGd
-                 Hk(i_cmp,ibp,ib)=Hk_vec_tmp(i_cmp,ibp,ib)*deltaE/deltaE_DbGd
->>>>>>> d1010b31
                else
                  Hk(i_cmp,ibp,ib)=Hk_vec_tmp(i_cmp,ibp,ib)
                endif
