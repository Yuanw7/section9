!
!        Copyright (C) 2000-2020 the YAMBO team
!              http://www.yambo-code.org
!
! Authors (see AUTHORS file for details): CA AM
!
! This file is distributed under the terms of the GNU 
! General Public License. You can redistribute it and/or 
! modify it under the terms of the GNU General Public 
! License as published by the Free Software Foundation; 
! either version 2, or (at your option) any later version.
!
! This program is distributed in the hope that it will 
! be useful, but WITHOUT ANY WARRANTY; without even the 
! implied warranty of MERCHANTABILITY or FITNESS FOR A 
! PARTICULAR PURPOSE.  See the GNU General Public License 
! for more details.
!
! You should have received a copy of the GNU General Public 
! License along with this program; if not, write to the Free 
! Software Foundation, Inc., 59 Temple Place - Suite 330,Boston, 
! MA 02111-1307, USA or visit http://www.gnu.org/copyleft/gpl.txt.
!
subroutine RT_output(what,VALUES,TIME,E)
 ! 
 use units,          ONLY:HA2EV,HA2KEL,SPEED_OF_LIGHT,AU2KWCMm2,PS2AUT,AU2VMm1
 use pars,           ONLY:SP,schlen
 use com,            ONLY:msg,of_open_close,com_compose_msg
 use drivers,        ONLY:l_elph_scatt,l_elel_scatt,l_elphoton_scatt,l_use_Hxc_collisions
 use QP_m,           ONLY:Time_of
 use fields,         ONLY:A_tot,A_ind,A_ext
 use electrons,      ONLY:n_spin,Spin_magn
 use D_lattice,      ONLY:Bose_Temp
 use stderr,         ONLY:STRING_split
 use RT_output_m,    ONLY:N_MAX_RT_o_files,RT_descriptors_dumped,RT_o_file_is_open,&
&                         N_RT_o_files,RT_o_file_is_open,RT_o_file_short,RT_o_file_long,&
&                         n_RT_headings,RT_headings,N_MAX_RT_headings,RT_desc,Gr_desc,TIME_STEP_desc
 use RT_control,     ONLY:RT_do_it,RT_NAN_found
 use real_time,      ONLY:RT_ind_J,RT_P,RT_mean_lifetimes,RT_spin_magn,l_lftm_fit_temperatures, &
&                         EE_prefactor,EP_prefactor,EP_abs_prefactor,RAD_prefactor,    &
&                         RT_Tfit_lifetimes
 use timing_m,       ONLY:timing
 use C_driver,       ONLY:code_bin
 use functions,      ONLY:NAN
 use interfaces,     ONLY:DESC_write
 !
 implicit none
 !
 character(*),       intent(in) :: what
 real(SP), optional, intent(in) :: VALUES(:) 
 real(SP), optional, intent(in) :: TIME
 real(SP), optional, intent(in) :: E
 !
 ! Work space
 !
 character(schlen)        :: orders(20),dumb_ch
 integer                  :: i_f,n_orders,i_o,il,N,i_v
 logical                  :: file_is_todo(N_MAX_RT_o_files)
 real(SP)                 :: data_to_dump(N_MAX_RT_headings)
<<<<<<< HEAD
=======
 !logical, external        :: STOP_now
>>>>>>> cfe2d5c2
 !
 call STRING_split(what,orders,n_non_empty_strings=n_orders)
 !
 ! Check which files to operate on
 !---------------------------------
 !
 file_is_todo=.FALSE.
 do i_f=1,N_RT_o_files
   if (file_is_todo(i_f)) cycle
   do i_o=1,n_orders
     if (file_is_todo(i_f)) cycle
     if (index(code_bin,'ypp')>0) then
       file_is_todo(i_f) = index(RT_o_file_short(i_f),"YPP-"//trim(orders(i_o)))==1
     else
       file_is_todo(i_f) = index(RT_o_file_short(i_f),trim(orders(i_o)))==1
     endif
   enddo
 enddo
 !
 ! OPEN 
 !-------
 !
 if (index(what,'open')>0) then
   !
   RT_descriptors_dumped=.FALSE.
   !
   do i_f=1,N_RT_o_files
     if ((.not.file_is_todo(i_f)).or.RT_o_file_is_open(i_f)) cycle
     call of_open_close(RT_o_file_long(i_f),'ot')
     RT_o_file_is_open(i_f)=.TRUE.
   enddo
   !
   return
   !
 endif
 !
 ! CLOSE 
 !-------
 !
 if (index(what,'close')>0) then
   !
   do i_f=1,N_RT_o_files
     if ((.not.file_is_todo(i_f)).or.(.not.RT_o_file_is_open(i_f))) cycle
     call of_open_close(RT_o_file_long(i_f))
     RT_o_file_is_open(i_f)=.FALSE.
   enddo
   !
   return
   !
 endif
 !
 if (.not.(RT_do_it('OUT').or.index(code_bin,'ypp')>0)) return
 !
 ! Check for NAN's in the VALUES and eventually stop
 !
 if (present(VALUES)) then
   N=size(VALUES)
   do i_v=1,N
     if (NAN(VALUES(i_v))) then
       call warning("Found NaN in "//trim(what)//". Dynamics stopped")
       RT_NAN_found=.TRUE.
<<<<<<< HEAD
=======
       exit
       !if (STOP_now(.TRUE.)) stop
>>>>>>> cfe2d5c2
     endif
   enddo
 endif
 !
 call timing('RT output',OPR='start')
 !
 do i_f=1,N_RT_o_files
   !
   if (.not.file_is_todo(i_f)) cycle
   if (.not.RT_o_file_is_open(i_f)) cycle
   !
   if (index(what,'space')>0) then
     call msg('o '//trim(RT_o_file_short(i_f)),' ')
     cycle
   endif
   !
   ! Headers and Descriptions
   !---------------------------
   !
   if (.not.RT_descriptors_dumped(i_f)) then
     !
     call DESC_write('o '//trim(RT_o_file_short(i_f)),'#',RT_desc)
     call DESC_write('o '//trim(RT_o_file_short(i_f)),'#',Gr_desc)
     call DESC_write('o '//trim(RT_o_file_short(i_f)),'#',TIME_STEP_desc)
     !
     if (n_spin>1.and.trim(RT_o_file_short(i_f))=="magnetization") then
       call msg('o '//trim(RT_o_file_short(i_f)),'#')
       dumb_ch="Equilibrium spin magnetization"
       call msg('o '//trim(RT_o_file_short(i_f)),com_compose_msg(pre='# ',body=dumb_ch),&
&               Spin_magn,INDENT=0)
     endif
     !
     call msg('o '//trim(RT_o_file_short(i_f)),'#')
     call msg('o '//trim(RT_o_file_short(i_f)),'#',RT_headings(i_f,1:n_RT_headings(i_f)),INDENT=0,USE_TABS=.TRUE.)
     call msg('o '//trim(RT_o_file_short(i_f)),'#')
     RT_descriptors_dumped(i_f)=.TRUE.
     !
   endif
   !
   ! Values
   !--------
   if (.not.present(TIME).and..not.present(E)) then
     call msg('o '//trim(RT_o_file_short(i_f)),'')
     cycle
   endif
   !
   ! Values
   !--------
   if (present(TIME).and..not.present(E)) data_to_dump(1)=TIME
   if (present(E).and..not.present(TIME)) data_to_dump(1)=E
   if (present(TIME)  .and.   present(E)) data_to_dump(1:2)=(/TIME,E/)
   !
   select case (trim(RT_o_file_short(i_f)))
     !
     case('current','YPP-current')
       data_to_dump(2:4) =real(RT_ind_J)
     !
     case('polarization','YPP-polarization','YPP-dP_order_0',&
&         'YPP-dP_order_1','YPP-dP_order_2','YPP-dP_order_3','YPP-dP_order_4',&
&         'YPP-dP_order_5','YPP-dP_order_6','YPP-dP_order_7','YPP-dP_order_8','YPP-dP_order_9',&
&         'YPP-P_minus_P_pump')
       data_to_dump(2:4) =real(RT_P)
    !
     case('magnetization')
       data_to_dump(2: 4) = real(RT_spin_magn)
     case('total_field')
       data_to_dump(2:4) = -real(A_tot%vecpot_vel(:))/SPEED_OF_LIGHT*AU2VMm1
       data_to_dump(5:7) =-aimag(A_tot%vecpot_vel(:))/SPEED_OF_LIGHT*AU2VMm1
     case('external_field')
       data_to_dump(2:4) = -real(A_ext%vecpot_vel(:))/SPEED_OF_LIGHT*AU2VMm1
       data_to_dump(5:7) =-aimag(A_ext%vecpot_vel(:))/SPEED_OF_LIGHT*AU2VMm1
       data_to_dump(8)=A_ext%intensity*AU2KWCMm2
       data_to_dump(9)=A_ext%fluence*AU2KWCMm2/real(PS2AUT,SP)
     case('induced_field')
       data_to_dump(2:4) = -real(A_ind%vecpot_vel(:))/SPEED_OF_LIGHT*AU2VMm1
       data_to_dump(5:7) =-aimag(A_ind%vecpot_vel(:))/SPEED_OF_LIGHT*AU2VMm1
     case('BGR')
       data_to_dump(2:5) = VALUES(1:4)*HA2EV*1000._SP
     case('energy')
       if(     l_use_Hxc_collisions) data_to_dump(2:5) = VALUES(1:4)
       if(.not.l_use_Hxc_collisions) data_to_dump(2:6) = VALUES(1:5)
     case('carriers')
       data_to_dump(2:4) = VALUES(1:3)
       if(l_elel_scatt.or.l_elph_scatt) data_to_dump(5:6) = VALUES(4:5)
     case('thermodynamics')
       data_to_dump(2: 4) = VALUES(1:3)*HA2EV
       data_to_dump(5: 7) = VALUES(4:6)*HA2EV/HA2KEL
       data_to_dump(8:10) = VALUES(7:9)*HA2KEL
     case('YPP-eps_along_E','YPP-eels_along_E','YPP-E_frequency', &
&         'YPP-SHG_qssin','YPP-eps_x','YPP-eps_y','YPP-eps_z',&
&         'YPP-X_probe_order_0_x','YPP-X_probe_order_1_x','YPP-X_probe_order_2_x','YPP-X_probe_order_3_x',&
&         'YPP-X_probe_order_4_x','YPP-X_probe_order_5_x','YPP-X_probe_order_6_x','YPP-X_probe_order_7_x',&
&         'YPP-X_probe_order_8_x','YPP-X_probe_order_9_x',&
&         'YPP-X_probe_order_0_y','YPP-X_probe_order_1_y','YPP-X_probe_order_2_y','YPP-X_probe_order_3_y',&
&         'YPP-X_probe_order_4_y','YPP-X_probe_order_5_y','YPP-X_probe_order_6_y','YPP-X_probe_order_7_y',&
&         'YPP-X_probe_order_8_y','YPP-X_probe_order_9_y',&
&         'YPP-X_probe_order_0_z','YPP-X_probe_order_1_z','YPP-X_probe_order_2_z','YPP-X_probe_order_3_z',&
&         'YPP-X_probe_order_4_z','YPP-X_probe_order_5_z','YPP-X_probe_order_6_z','YPP-X_probe_order_7_z',&
&         'YPP-X_probe_order_8_z','YPP-X_probe_order_9_z',&
&         'YPP-dP_W_order_0','YPP-dP_W_order_1','YPP-dP_W_order_2','YPP-dP_W_order_3','YPP-dP_W_order_4',&
&         'YPP-dP_W_order_5','YPP-dP_W_order_6','YPP-dP_W_order_7','YPP-dP_W_order_8','YPP-dP_W_order_9',&
&         'YPP-Polarization_W')
       if(.not.present(VALUES)) cycle
       data_to_dump(2:n_RT_headings(i_f)) = VALUES(1:n_RT_headings(i_f)-1)
     case('YPP-X_effective','YPP-TD_dos','YPP-TD_INTERPOLATED_dos')
       data_to_dump(3:n_RT_headings(i_f)) = VALUES(1:n_RT_headings(i_f)-2)
     case('YPP-single_time_dos','YPP-single_time_INTERPOLATED_dos')
       data_to_dump(2:n_RT_headings(i_f)) = VALUES(1:n_RT_headings(i_f)-1)
     case('YPP-eps_eq','YPP-refl_eq','YPP-transm_eq')
       data_to_dump(2:n_RT_headings(i_f)) = VALUES(1:n_RT_headings(i_f)-1)
     case('YPP-trans_eps_real' ,'YPP-trans_eps_imag',&
&         'YPP-trans_refl_rel','YPP-trans_refl_abs',&
&         'YPP-trans_transm_rel','YPP-trans_transm_abs',&
&         'YPP-trans_residual')
       data_to_dump(3:n_RT_headings(i_f)) = VALUES(1:n_RT_headings(i_f)-2)
     case('mean_EPlifetimes')
       N=2
       data_to_dump(2:3) = RT_mean_lifetimes(3:4)*HA2EV*1000._SP
       if(Bose_Temp>0._SP) then
         N=N+2
         data_to_dump(N:N+1)=RT_mean_lifetimes(5:6)*HA2EV*1000._SP
       endif
       if(l_lftm_fit_temperatures) then
         N=N+2
         data_to_dump(N:N+1) = RT_Tfit_lifetimes(1:2)*HA2KEL
       endif
     case('mean_EElifetimes')
       N=2
       data_to_dump(2:3) = RT_mean_lifetimes(1:2)*HA2EV*1000._SP
       if(l_lftm_fit_temperatures) then
         N=N+2
         data_to_dump(N:N+1) = RT_Tfit_lifetimes(3:4)*HA2KEL
       endif
     case('mean_RADlifetimes')
       data_to_dump(2) = Time_of(RT_mean_lifetimes(7),"ps")
       data_to_dump(3) = Time_of(RT_mean_lifetimes(8),"ps")
     case('N_dN_E_conservation_factors')
       N=1
       if(l_elph_scatt) then
         data_to_dump(2:3)  =EP_prefactor
         N=3
         if(Bose_Temp>0._SP) then
           data_to_dump(4:5)=EP_abs_prefactor
           N=5
         endif
       endif
       if(l_elel_scatt) then
         data_to_dump(N+1:N+2)=EE_prefactor
         N=N+2
       endif
       if(l_elphoton_scatt) then
         data_to_dump(N+1:N+2)=RAD_prefactor
         N=N+2
       endif
       !
   end select
   !
   call msg('o '//trim(RT_o_file_short(i_f)),'',data_to_dump(1:n_RT_headings(i_f)),USE_TABS=.TRUE.)
   call of_open_close(trim(RT_o_file_short(i_f)),'f')
   !
 enddo
 !
 call timing('RT output',OPR='stop')
 !
end subroutine RT_output<|MERGE_RESOLUTION|>--- conflicted
+++ resolved
@@ -57,10 +57,6 @@
  integer                  :: i_f,n_orders,i_o,il,N,i_v
  logical                  :: file_is_todo(N_MAX_RT_o_files)
  real(SP)                 :: data_to_dump(N_MAX_RT_headings)
-<<<<<<< HEAD
-=======
- !logical, external        :: STOP_now
->>>>>>> cfe2d5c2
  !
  call STRING_split(what,orders,n_non_empty_strings=n_orders)
  !
@@ -122,11 +118,6 @@
      if (NAN(VALUES(i_v))) then
        call warning("Found NaN in "//trim(what)//". Dynamics stopped")
        RT_NAN_found=.TRUE.
-<<<<<<< HEAD
-=======
-       exit
-       !if (STOP_now(.TRUE.)) stop
->>>>>>> cfe2d5c2
      endif
    enddo
  endif
