--- conflicted
+++ resolved
@@ -181,11 +181,7 @@
 &         'YPP-dP_order_5','YPP-dP_order_6','YPP-dP_order_7','YPP-dP_order_8','YPP-dP_order_9',&
 &         'YPP-P_minus_P_pump')
        data_to_dump(2:4) =real(RT_P)
-<<<<<<< HEAD
-    !
-=======
-     !
->>>>>>> 02db7536
+     !
      case('spin_magnetization')
        data_to_dump(2: 4) = real(RT_spin_magn(:,1))
        data_to_dump(5: 7) = real(RT_spin_magn(:,2))
