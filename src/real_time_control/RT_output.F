--- conflicted
+++ resolved
@@ -27,11 +27,7 @@
  use pars,           ONLY:lchlen,SP,schlen
  use com,            ONLY:msg,of_open_close
  use drivers,        ONLY:l_elph_scatt,l_elel_scatt,l_sc_sex,l_sc_fock,l_elphoton_scatt,l_use_Hxc_collisions
-<<<<<<< HEAD
-=======
- use SC,             ONLY:SC_description,n_SC_descriptions
  use QP_m,           ONLY:Time_of
->>>>>>> a72c809e
  use fields,         ONLY:A_vecpot,A_ind,A_ext
  use electrons,      ONLY:n_spin,Total_magn
  use D_lattice,      ONLY:Bose_Temp
