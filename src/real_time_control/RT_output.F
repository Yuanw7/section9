--- conflicted
+++ resolved
@@ -34,13 +34,8 @@
  use stderr,         ONLY:STRING_split
  use RT_output_m,    ONLY:N_MAX_RT_o_files,RT_descriptors_dumped,RT_o_file_is_open,&
 &                         N_RT_o_files,RT_o_file_is_open,RT_o_file_short,RT_o_file_long,&
-<<<<<<< HEAD
-&                         n_RT_headings,RT_headings,N_MAX_RT_headings
- use RT_control,     ONLY:RT_do_it,RT_desc
-=======
 &                         n_RT_headings,RT_headings,N_MAX_RT_headings,RT_desc,Gr_desc,TIME_STEP_desc
  use RT_control,     ONLY:RT_do_it
->>>>>>> bf92ec30
  use real_time,      ONLY:RT_ind_J,RT_P,RT_mean_lifetimes,RT_spin_magn,l_lftm_fit_temperatures, &
 &                         EE_prefactor,EP_prefactor,EP_abs_prefactor,RAD_prefactor,    &
 &                         RT_Tfit_lifetimes
@@ -143,17 +138,12 @@
    ! Headers and Descriptions
    !---------------------------
    !
-<<<<<<< HEAD
-   if (.not.RT_descriptions_dumped(i_f)) then
-     call COM_write_desc('o '//trim(RT_o_file_short(i_f)),'#',RT_desc)
-=======
    if (.not.RT_descriptors_dumped(i_f)) then
      !
      call DESC_write('o '//trim(RT_o_file_short(i_f)),'#',RT_desc)
      call DESC_write('o '//trim(RT_o_file_short(i_f)),'#',Gr_desc)
      call DESC_write('o '//trim(RT_o_file_short(i_f)),'#',TIME_STEP_desc)
      !
->>>>>>> bf92ec30
      if (n_spin>1.and.trim(RT_o_file_short(i_f))=="magnetization") then
        call msg('o '//trim(RT_o_file_short(i_f)),'#')
        dumb_ch="Equilibrium spin magnetization"
