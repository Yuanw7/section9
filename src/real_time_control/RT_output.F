!
!        Copyright (C) 2000-2020 the YAMBO team
!              http://www.yambo-code.org
!
! Authors (see AUTHORS file for details): CA AM
!
! This file is distributed under the terms of the GNU 
! General Public License. You can redistribute it and/or 
! modify it under the terms of the GNU General Public 
! License as published by the Free Software Foundation; 
! either version 2, or (at your option) any later version.
!
! This program is distributed in the hope that it will 
! be useful, but WITHOUT ANY WARRANTY; without even the 
! implied warranty of MERCHANTABILITY or FITNESS FOR A 
! PARTICULAR PURPOSE.  See the GNU General Public License 
! for more details.
!
! You should have received a copy of the GNU General Public 
! License along with this program; if not, write to the Free 
! Software Foundation, Inc., 59 Temple Place - Suite 330,Boston, 
! MA 02111-1307, USA or visit http://www.gnu.org/copyleft/gpl.txt.
!
subroutine RT_output(what,VALUES,TIME,E)
 ! 
 use units,          ONLY:HA2EV,HA2KEL,SPEED_OF_LIGHT,AU2KWCMm2,PS2AUT,AU2VMm1
 use pars,           ONLY:SP,schlen
 use com,            ONLY:msg,of_open_close,com_compose_msg
 use drivers,        ONLY:l_use_Hxc_collisions
 use QP_m,           ONLY:Time_of
 use fields,         ONLY:A_tot,A_ind,A_ext
 use electrons,      ONLY:n_spin,Spin_magn
 use R_lattice,      ONLY:FineGd_desc
 use stderr,         ONLY:STRING_split
 use RT_output_m,    ONLY:N_MAX_RT_o_files,RT_descriptors_dumped,RT_o_file_is_open,&
&                         N_RT_o_files,RT_o_file_is_open,RT_o_file_short,RT_o_file_long,&
&                         n_RT_headings,RT_headings,N_MAX_RT_headings,RT_desc,Gr_desc,TIME_STEP_desc
 use RT_control,     ONLY:RT_NAN_found,OUTPUT_RT_IO_t
<<<<<<< HEAD
 use real_time,      ONLY:RT_ind_J,RT_P,RT_mean_lifetimes,RT_spin_magn,RT_orbt_magn,l_lftm_fit_temperatures, &
&                         EE_prefactor,EP_prefactor,EP_abs_prefactor,RAD_prefactor,    &
&                         RT_Tfit_lifetimes,NE_i_time
=======
 use RT_lifetimes,   ONLY:l_RT_lifetimes_Tfit,&
&                         RT_EP_emit_life,RT_EE_life,RT_EH_life,RT_EP_abs_life
 use real_time,      ONLY:RT_ind_J,RT_P,RT_spin_magn,NE_i_time
>>>>>>> 52d8ddb1
 use timing_m,       ONLY:timing
 use C_driver,       ONLY:code_bin
 use functions,      ONLY:NAN
 use interfaces,     ONLY:DESC_write
 !
 implicit none
 !
 character(*),       intent(in) :: what
 real(SP), optional, intent(in) :: VALUES(:) 
 real(SP), optional, intent(in) :: TIME
 real(SP), optional, intent(in) :: E
 !
 ! Work space
 !
 character(schlen)        :: orders(20),dumb_ch
 integer                  :: i_f,n_orders,i_o,il,N,i_v
 logical                  :: file_is_todo(N_MAX_RT_o_files)
 real(SP)                 :: data_to_dump(N_MAX_RT_headings)
 logical, external        :: RT_do_it
 !
 call STRING_split(what,orders,n_non_empty_strings=n_orders)
 !
 ! Check which files to operate on
 !---------------------------------
 file_is_todo=.FALSE.
 do i_f=1,N_RT_o_files
   if (file_is_todo(i_f)) cycle
   do i_o=1,n_orders
     if (file_is_todo(i_f)) cycle
     if (index(code_bin,'ypp')>0) then
       file_is_todo(i_f) = index(RT_o_file_short(i_f),"YPP-"//trim(orders(i_o)))==1
     else
       file_is_todo(i_f) = index(RT_o_file_short(i_f),trim(orders(i_o)))==1
     endif
   enddo
 enddo
 !
 ! OPEN 
 !-------
 if (index(what,'open')>0) then
   !
   RT_descriptors_dumped=.FALSE.
   !
   do i_f=1,N_RT_o_files
     if ((.not.file_is_todo(i_f)).or.RT_o_file_is_open(i_f)) cycle
     call of_open_close(RT_o_file_long(i_f),'ot')
     RT_o_file_is_open(i_f)=.TRUE.
   enddo
   !
   return
   !
 endif
 !
 ! CLOSE 
 !-------
 if (index(what,'close')>0) then
   !
   do i_f=1,N_RT_o_files
     if ((.not.file_is_todo(i_f)).or.(.not.RT_o_file_is_open(i_f))) cycle
     call of_open_close(RT_o_file_long(i_f))
     RT_o_file_is_open(i_f)=.FALSE.
   enddo
   !
   return
   !
 endif
 !
 if (.not.(RT_do_it('OUT').or.index(code_bin,'ypp')>0)) return
 !
 ! Check for NAN's in the VALUES and eventually stop
 !
 if (present(VALUES)) then
   N=size(VALUES)
   do i_v=1,N
     if (NAN(VALUES(i_v))) then
       call warning("Found NaN in "//trim(what)//". Dynamics stopped")
       RT_NAN_found=.TRUE.
     endif
   enddo
 endif
 !
 call timing('RT output',OPR='start')
 !
 do i_f=1,N_RT_o_files
   !
   if (.not.file_is_todo(i_f)) cycle
   if (.not.RT_o_file_is_open(i_f)) cycle
   !
   if (index(what,'space')>0) then
     call msg('o '//trim(RT_o_file_short(i_f)),' ')
     cycle
   endif
   !
   ! Headers and Descriptions
   !---------------------------
   !
   if (.not.RT_descriptors_dumped(i_f)) then
     !
     call DESC_write('o '//trim(RT_o_file_short(i_f)),'#',RT_desc)
     call DESC_write('o '//trim(RT_o_file_short(i_f)),'#',Gr_desc)
     call DESC_write('o '//trim(RT_o_file_short(i_f)),'#',FineGd_desc)
     call DESC_write('o '//trim(RT_o_file_short(i_f)),'#',TIME_STEP_desc)
     !
     if (n_spin>1.and.trim(RT_o_file_short(i_f))=="spin_magnetization") then
       call msg('o '//trim(RT_o_file_short(i_f)),'#')
       dumb_ch="Equilibrium spin magnetization"
       call msg('o '//trim(RT_o_file_short(i_f)),com_compose_msg(pre='# ',body=dumb_ch),&
&               Spin_magn,INDENT=0)
     endif
     !
     call msg('o '//trim(RT_o_file_short(i_f)),'#')
     call msg('o '//trim(RT_o_file_short(i_f)),'#',RT_headings(i_f,1:n_RT_headings(i_f)),INDENT=0,USE_TABS=.TRUE.)
     call msg('o '//trim(RT_o_file_short(i_f)),'#')
     RT_descriptors_dumped(i_f)=.TRUE.
     !
   endif
   !
   ! Values
   !--------
   if (.not.present(TIME).and..not.present(E)) then
     call msg('o '//trim(RT_o_file_short(i_f)),'')
     cycle
   endif
   !
   ! Values
   !--------
   if (present(TIME).and..not.present(E)) data_to_dump(1)=TIME
   if (present(E).and..not.present(TIME)) data_to_dump(1)=E
   if (present(TIME)  .and.   present(E)) data_to_dump(1:2)=(/TIME,E/)
   !
   select case (trim(RT_o_file_short(i_f)))
     !
     case('current','YPP-current')
       data_to_dump(2:4) =real(RT_ind_J)
     !
     case('polarization','YPP-polarization','YPP-dP_order_0',&
&         'YPP-dP_order_1','YPP-dP_order_2','YPP-dP_order_3','YPP-dP_order_4',&
&         'YPP-dP_order_5','YPP-dP_order_6','YPP-dP_order_7','YPP-dP_order_8','YPP-dP_order_9',&
&         'YPP-P_minus_P_pump')
       data_to_dump(2:4) =real(RT_P)
     !
     case('spin_magnetization')
       data_to_dump(2: 4) = real(RT_spin_magn(:,1))
       data_to_dump(5: 7) = real(RT_spin_magn(:,2))
       data_to_dump(8:10) = real(RT_spin_magn(:,3))
     case('orbt_magnetization')
       data_to_dump(2: 4) = real(RT_orbt_magn(:,1))
       data_to_dump(5: 7) = real(RT_orbt_magn(:,2))
     case('total_field')
       data_to_dump(2:4) = -real(A_tot%vecpot_vel(:))/SPEED_OF_LIGHT*AU2VMm1
       data_to_dump(5:7) =-aimag(A_tot%vecpot_vel(:))/SPEED_OF_LIGHT*AU2VMm1
     case('external_field')
       data_to_dump(2:4) = -real(A_ext%vecpot_vel(:))/SPEED_OF_LIGHT*AU2VMm1
       data_to_dump(5:7) =-aimag(A_ext%vecpot_vel(:))/SPEED_OF_LIGHT*AU2VMm1
       data_to_dump(8)=A_ext%intensity*AU2KWCMm2
       data_to_dump(9)=A_ext%fluence*AU2KWCMm2/real(PS2AUT,SP)
     case('induced_field')
       data_to_dump(2:4) = -real(A_ind%vecpot_vel(:))/SPEED_OF_LIGHT*AU2VMm1
       data_to_dump(5:7) =-aimag(A_ind%vecpot_vel(:))/SPEED_OF_LIGHT*AU2VMm1
     case('BGR')
       data_to_dump(2:5) = VALUES(1:4)*HA2EV*1000._SP
     case('energy')
       if(     l_use_Hxc_collisions) data_to_dump(2:5) = VALUES(1:4)
       if(.not.l_use_Hxc_collisions) data_to_dump(2:6) = VALUES(1:5)
     case('carriers')
       data_to_dump(2:4) = VALUES(1:3)
<<<<<<< HEAD
       if(l_elel_scatt.or.l_elph_scatt) data_to_dump(5:8) = VALUES(4:7)
=======
       if(RT_EE_life%active.or.RT_EP_emit_life%active) data_to_dump(5:6) = VALUES(4:5)
>>>>>>> 52d8ddb1
     case('thermodynamics')
       data_to_dump(2: 4) = VALUES(1:3)*HA2EV
       data_to_dump(5: 7) = VALUES(4:6)*HA2EV/HA2KEL
       data_to_dump(8:10) = VALUES(7:9)*HA2KEL
     case('YPP-eps_along_E','YPP-eels_along_E','YPP-E_frequency', &
&         'YPP-SHG_qssin','YPP-eps_x','YPP-eps_y','YPP-eps_z',&
&         'YPP-X_probe_order_0_x','YPP-X_probe_order_1_x','YPP-X_probe_order_2_x','YPP-X_probe_order_3_x',&
&         'YPP-X_probe_order_4_x','YPP-X_probe_order_5_x','YPP-X_probe_order_6_x','YPP-X_probe_order_7_x',&
&         'YPP-X_probe_order_8_x','YPP-X_probe_order_9_x',&
&         'YPP-X_probe_order_0_y','YPP-X_probe_order_1_y','YPP-X_probe_order_2_y','YPP-X_probe_order_3_y',&
&         'YPP-X_probe_order_4_y','YPP-X_probe_order_5_y','YPP-X_probe_order_6_y','YPP-X_probe_order_7_y',&
&         'YPP-X_probe_order_8_y','YPP-X_probe_order_9_y',&
&         'YPP-X_probe_order_0_z','YPP-X_probe_order_1_z','YPP-X_probe_order_2_z','YPP-X_probe_order_3_z',&
&         'YPP-X_probe_order_4_z','YPP-X_probe_order_5_z','YPP-X_probe_order_6_z','YPP-X_probe_order_7_z',&
&         'YPP-X_probe_order_8_z','YPP-X_probe_order_9_z',&
&         'YPP-dP_W_order_0','YPP-dP_W_order_1','YPP-dP_W_order_2','YPP-dP_W_order_3','YPP-dP_W_order_4',&
&         'YPP-dP_W_order_5','YPP-dP_W_order_6','YPP-dP_W_order_7','YPP-dP_W_order_8','YPP-dP_W_order_9',&
&         'YPP-Polarization_W')
       if(.not.present(VALUES)) cycle
       data_to_dump(2:n_RT_headings(i_f)) = VALUES(1:n_RT_headings(i_f)-1)
     case('YPP-X_effective','YPP-TD_dos','YPP-TD_INTERPOLATED_dos')
       data_to_dump(3:n_RT_headings(i_f)) = VALUES(1:n_RT_headings(i_f)-2)
     case('YPP-single_time_dos','YPP-single_time_INTERPOLATED_dos')
       data_to_dump(2:n_RT_headings(i_f)) = VALUES(1:n_RT_headings(i_f)-1)
     case('YPP-eps_eq','YPP-refl_eq','YPP-transm_eq')
       data_to_dump(2:n_RT_headings(i_f)) = VALUES(1:n_RT_headings(i_f)-1)
     case('YPP-trans_eps_real' ,'YPP-trans_eps_imag',&
&         'YPP-trans_refl_rel','YPP-trans_refl_abs',&
&         'YPP-trans_transm_rel','YPP-trans_transm_abs',&
&         'YPP-trans_residual')
       data_to_dump(3:n_RT_headings(i_f)) = VALUES(1:n_RT_headings(i_f)-2)
     case('mean_EPlifetimes')
       N=2
       data_to_dump(2:3) = RT_EP_emit_life%mean*HA2EV*1000._SP
       if(RT_EP_abs_life%active) then
         N=N+2
         data_to_dump(N)  =RT_EP_abs_life%mean(2)*HA2EV*1000._SP
         data_to_dump(N+1)=RT_EP_abs_life%mean(1)*HA2EV*1000._SP
       endif
       if(l_RT_lifetimes_Tfit) then
         N=N+2
         data_to_dump(N:N+1) = RT_EP_emit_life%Tfit*HA2KEL
       endif
     case('mean_EElifetimes')
       N=2
       data_to_dump(2:3) = RT_EE_life%mean*HA2EV*1000._SP
       if(l_RT_lifetimes_Tfit) then
         N=N+2
         data_to_dump(N:N+1) = RT_EE_life%Tfit*HA2KEL
       endif
     case('mean_RADlifetimes')
       data_to_dump(2) = Time_of(RT_EH_life%mean(1),"ps")
       data_to_dump(3) = Time_of(RT_EH_life%mean(2),"ps")
     case('N_dN_E_conservation_factors')
       N=1
       if(RT_EP_emit_life%active) then
         data_to_dump(2:3)=RT_EP_emit_life%prefactor
         N=3
       endif
       if(RT_EP_abs_life%active) then
         data_to_dump(4:5)=RT_EP_abs_life%prefactor
         N=5
       endif
       if(RT_EE_life%active) then
         data_to_dump(N+1:N+2)=RT_EE_life%prefactor
         N=N+2
       endif
       if(RT_EH_life%active) then
         data_to_dump(N+1:N+2)=RT_EH_life%prefactor
         N=N+2
       endif
       !
   end select
   !
   call msg('o '//trim(RT_o_file_short(i_f)),'',data_to_dump(1:n_RT_headings(i_f)),USE_TABS=.TRUE.)
   call of_open_close(trim(RT_o_file_short(i_f)),'f')
   !
 enddo
 !
 call timing('RT output',OPR='stop')
 !
 OUTPUT_RT_IO_t%last_point=NE_i_time
 !
end subroutine RT_output<|MERGE_RESOLUTION|>--- conflicted
+++ resolved
@@ -36,15 +36,9 @@
 &                         N_RT_o_files,RT_o_file_is_open,RT_o_file_short,RT_o_file_long,&
 &                         n_RT_headings,RT_headings,N_MAX_RT_headings,RT_desc,Gr_desc,TIME_STEP_desc
  use RT_control,     ONLY:RT_NAN_found,OUTPUT_RT_IO_t
-<<<<<<< HEAD
- use real_time,      ONLY:RT_ind_J,RT_P,RT_mean_lifetimes,RT_spin_magn,RT_orbt_magn,l_lftm_fit_temperatures, &
-&                         EE_prefactor,EP_prefactor,EP_abs_prefactor,RAD_prefactor,    &
-&                         RT_Tfit_lifetimes,NE_i_time
-=======
  use RT_lifetimes,   ONLY:l_RT_lifetimes_Tfit,&
 &                         RT_EP_emit_life,RT_EE_life,RT_EH_life,RT_EP_abs_life
- use real_time,      ONLY:RT_ind_J,RT_P,RT_spin_magn,NE_i_time
->>>>>>> 52d8ddb1
+ use real_time,      ONLY:RT_ind_J,RT_P,RT_spin_magn,RT_orbt_magn,NE_i_time
  use timing_m,       ONLY:timing
  use C_driver,       ONLY:code_bin
  use functions,      ONLY:NAN
@@ -211,11 +205,7 @@
        if(.not.l_use_Hxc_collisions) data_to_dump(2:6) = VALUES(1:5)
      case('carriers')
        data_to_dump(2:4) = VALUES(1:3)
-<<<<<<< HEAD
-       if(l_elel_scatt.or.l_elph_scatt) data_to_dump(5:8) = VALUES(4:7)
-=======
-       if(RT_EE_life%active.or.RT_EP_emit_life%active) data_to_dump(5:6) = VALUES(4:5)
->>>>>>> 52d8ddb1
+       if(RT_EE_life%active.or.RT_EP_emit_life%active) data_to_dump(5:8) = VALUES(4:7)
      case('thermodynamics')
        data_to_dump(2: 4) = VALUES(1:3)*HA2EV
        data_to_dump(5: 7) = VALUES(4:6)*HA2EV/HA2KEL
