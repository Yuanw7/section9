!
!        Copyright (C) 2000-2020 the YAMBO team
!              http://www.yambo-code.org
!
! Authors (see AUTHORS file for details): AM
! 
! This file is distributed under the terms of the GNU 
! General Public License. You can redistribute it and/or 
! modify it under the terms of the GNU General Public 
! License as published by the Free Software Foundation; 
! either version 2, or (at your option) any later version.
!
! This program is distributed in the hope that it will 
! be useful, but WITHOUT ANY WARRANTY; without even the 
! implied warranty of MERCHANTABILITY or FITNESS FOR A 
! PARTICULAR PURPOSE.  See the GNU General Public License 
! for more details.
!
! You should have received a copy of the GNU General Public 
! License along with this program; if not, write to the Free 
! Software Foundation, Inc., 59 Temple Place - Suite 330,Boston, 
! MA 02111-1307, USA or visit http://www.gnu.org/copyleft/gpl.txt.
!
logical function RT_Dynamics_is_over()
 !
 use pars,           ONLY:SP
 use real_time,      ONLY:NE_steps,NE_i_time,RT_dyn_step,NE_time,NE_tot_time,RT_step
 use RT_control,     ONLY:RT_NAN_found,STOP_the_dynamics_NOW
 !
 implicit none
 !
<<<<<<< HEAD
 logical    ::STOP_now
 real(SP)   ::delta_T_left,delta_T_right      
 !
 !call it_reset(0)
 call parser('STOP_NOW',STOP_now)
=======
 real(SP)   ::dT_left,dT_right      
>>>>>>> 00567cae
 !
 RT_Dynamics_is_over=.FALSE.
 !
 if (STOP_the_dynamics_NOW.or.RT_NAN_found.or.NE_i_time>=NE_steps) then
   RT_Dynamics_is_over=.TRUE.
   return
 endif
 !
 !-------------t---------T---------t'------------------
 !             | dT_left | dT_right|
 !
 ! T =NE_tot_time
 ! t =NE_time
 ! t'=NE_time+RT_dyn_step
 !
 dT_right=NE_time+RT_dyn_step-NE_tot_time
 dT_left =NE_tot_time-NE_time
 !
 !-------------t'------------T--
 !             | dT_right <0 | 
 !
 if (dT_right<0._SP) return
 !
 ! t' beyond NE_steps
 !
 if ( NE_i_time+nint(RT_dyn_step/RT_step) > NE_steps) then
   RT_Dynamics_is_over=.TRUE.
   return
 endif
 !
 !-------------t---------T-------------t'------------------
 !             | dT_left < dT_right    |
 !
 if (abs(dT_left)<dT_right) then
   RT_Dynamics_is_over=.TRUE.
   return
 endif
 !
end function<|MERGE_RESOLUTION|>--- conflicted
+++ resolved
@@ -29,15 +29,7 @@
  !
  implicit none
  !
-<<<<<<< HEAD
- logical    ::STOP_now
- real(SP)   ::delta_T_left,delta_T_right      
- !
- !call it_reset(0)
- call parser('STOP_NOW',STOP_now)
-=======
  real(SP)   ::dT_left,dT_right      
->>>>>>> 00567cae
  !
  RT_Dynamics_is_over=.FALSE.
  !
