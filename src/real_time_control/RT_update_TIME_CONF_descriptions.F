!
!        Copyright (C) 2000-2020 the YAMBO team
!              http://www.yambo-code.org
!
! Authors (see AUTHORS file for details): AM
!
! This file is distributed under the terms of the GNU 
! General Public License. You can redistribute it and/or 
! modify it under the terms of the GNU General Public 
! License as published by the Free Software Foundation; 
! either version 2, or (at your option) any later version.
!
! This program is distributed in the hope that it will 
! be useful, but WITHOUT ANY WARRANTY; without even the 
! implied warranty of MERCHANTABILITY or FITNESS FOR A 
! PARTICULAR PURPOSE.  See the GNU General Public License 
! for more details.
!
! You should have received a copy of the GNU General Public 
! License along with this program; if not, write to the Free 
! Software Foundation, Inc., 59 Temple Place - Suite 330,Boston, 
! MA 02111-1307, USA or visit http://www.gnu.org/copyleft/gpl.txt.
!
subroutine RT_update_TIME_CONF_descriptions( )
 !
 use pars,           ONLY:SP
 use units,          ONLY:AUT2FS
<<<<<<< HEAD
 use real_time,      ONLY:NE_time,RT_life_extrap_times,RT_dyn_step,RT_is_dynamically_dephased,&
&                         NE_time_step_update_jump,NE_time_step_update_manual
=======
 use RT_lifetimes,   ONLY:RT_life_extrap_times
 use real_time,      ONLY:NE_time,RT_dyn_step,RT_is_dynamically_dephased,NE_time_step_update_jump
>>>>>>> 52d8ddb1
 use RT_control,     ONLY:CARR_RT_IO_t,OBS_RT_IO_t,OUTPUT_RT_IO_t,GF_RT_IO_t,CACHE_OBS_INTERVAL_time
 use stderr,         ONLY:real2ch
 use RT_output_m,    ONLY:TIME_STEP_desc
 use descriptors,    ONLY:IO_desc_add
 !
 implicit none
 !
 ! Work Space
 !
 character(11) :: ch
 real(SP)      :: Time_of_update
 !
 ch=" [T="//trim(real2ch(NE_time*AUT2FS))
 if(NE_time_step_update_jump>0._SP)   Time_of_update=NE_time_step_update_jump
 if(NE_time_step_update_manual>0._SP) Time_of_update=NE_time_step_update_manual
 !
 call IO_desc_add(TIME_STEP_desc,kind='r',str=ch//"] Time step",R=(/RT_dyn_step*AUT2FS/),term="fs")
 call IO_desc_add(TIME_STEP_desc,kind='r',str=ch//"] Update time",R=(/Time_of_update*AUT2FS/),term="fs")
 call IO_desc_add(TIME_STEP_desc,kind='r',str=ch//"] I/O cache interval(J-P-M)",R=(/CACHE_OBS_INTERVAL_time*AUT2FS/),term="fs")
 call IO_desc_add(TIME_STEP_desc,kind='r',str=ch//"] I/O interval(J-P-M)",R=(/OBS_RT_IO_t%INTERVAL_time*AUT2FS/),term="fs")
 call IO_desc_add(TIME_STEP_desc,kind='r',str=ch//"] I/O interval(Carr)",R=(/CARR_RT_IO_t%INTERVAL_time*AUT2FS/),term="fs")
 call IO_desc_add(TIME_STEP_desc,kind='r',str=ch//"] I/O interval(OUT)",R=(/OUTPUT_RT_IO_t%INTERVAL_time*AUT2FS/),term="fs")
 call IO_desc_add(TIME_STEP_desc,kind='r',str=ch//"] I/O interval(GF)",R=(/GF_RT_IO_t%INTERVAL_time*AUT2FS/),term="fs")
 !
 if (RT_is_dynamically_dephased) then
   call IO_desc_add(TIME_STEP_desc,SZ=2,kind='r',str=ch//"] Life Inter-Intra",R=RT_life_extrap_times*AUT2FS,term="fs")
 endif
 !
end subroutine RT_update_TIME_CONF_descriptions<|MERGE_RESOLUTION|>--- conflicted
+++ resolved
@@ -25,13 +25,9 @@
  !
  use pars,           ONLY:SP
  use units,          ONLY:AUT2FS
-<<<<<<< HEAD
- use real_time,      ONLY:NE_time,RT_life_extrap_times,RT_dyn_step,RT_is_dynamically_dephased,&
+ use RT_lifetimes,   ONLY:RT_life_extrap_times
+ use real_time,      ONLY:NE_time,RT_dyn_step,RT_is_dynamically_dephased,&
 &                         NE_time_step_update_jump,NE_time_step_update_manual
-=======
- use RT_lifetimes,   ONLY:RT_life_extrap_times
- use real_time,      ONLY:NE_time,RT_dyn_step,RT_is_dynamically_dephased,NE_time_step_update_jump
->>>>>>> 52d8ddb1
  use RT_control,     ONLY:CARR_RT_IO_t,OBS_RT_IO_t,OUTPUT_RT_IO_t,GF_RT_IO_t,CACHE_OBS_INTERVAL_time
  use stderr,         ONLY:real2ch
  use RT_output_m,    ONLY:TIME_STEP_desc
