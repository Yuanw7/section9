!
!        Copyright (C) 2000-2020 the YAMBO team
!              http://www.yambo-code.org
!
! Authors (see AUTHORS file for details): AM
!
! This file is distributed under the terms of the GNU 
! General Public License. You can redistribute it and/or 
! modify it under the terms of the GNU General Public 
! License as published by the Free Software Foundation; 
! either version 2, or (at your option) any later version.
!
! This program is distributed in the hope that it will 
! be useful, but WITHOUT ANY WARRANTY; without even the 
! implied warranty of MERCHANTABILITY or FITNESS FOR A 
! PARTICULAR PURPOSE.  See the GNU General Public License 
! for more details.
!
! You should have received a copy of the GNU General Public 
! License along with this program; if not, write to the Free 
! Software Foundation, Inc., 59 Temple Place - Suite 330,Boston, 
! MA 02111-1307, USA or visit http://www.gnu.org/copyleft/gpl.txt.
!
subroutine RT_update_TIME_CONF_descriptions( )
 ! 
 use units,          ONLY:AUT2FS
 use real_time,      ONLY:NE_time,RT_life_extrap_times,RT_dyn_step,RT_is_dynamically_dephased,&
&                         NE_time_step_update_jump
<<<<<<< HEAD
 use RT_control,     ONLY:n_TIME_STEP_CONF_descriptions,TIME_STEP_CONF_description,&
&                         CARR_RT_IO_t,OBS_RT_IO_t,OUTPUT_RT_IO_t,GF_RT_IO_t
=======
 use RT_control,     ONLY:CARR_RT_IO_t,OBS_RT_IO_t,OUTPUT_RT_IO_t,GF_RT_IO_t
>>>>>>> bf92ec30
 use stderr,         ONLY:real2ch
 use RT_output_m,    ONLY:TIME_STEP_desc
 use descriptors,    ONLY:IO_desc_add
 !
 implicit none
 !
 ! Work Space
 !
 character(11) :: ch
 !
 ch=" [T="//trim(real2ch(NE_time*AUT2FS))
 !
<<<<<<< HEAD
 if (n_TIME_STEP_CONF_descriptions>94) return
 !
 n_TIME_STEP_CONF_descriptions=n_TIME_STEP_CONF_descriptions+1
 TIME_STEP_CONF_description(n_TIME_STEP_CONF_descriptions)=ch//"] Time step       [fs]:"//&
&                                                          trim(real2ch(RT_dyn_step*AUT2FS))
 !
 n_TIME_STEP_CONF_descriptions=n_TIME_STEP_CONF_descriptions+1
 TIME_STEP_CONF_description(n_TIME_STEP_CONF_descriptions)=ch//"] Update time     [fs]:"//&
&                                                          trim(real2ch(NE_time_step_update_jump*AUT2FS))
 !
 n_TIME_STEP_CONF_descriptions=n_TIME_STEP_CONF_descriptions+1
 TIME_STEP_CONF_description(n_TIME_STEP_CONF_descriptions)=ch//"] I/O steps(J-P-M)[fs]:"//&
&                                                          trim(real2ch(OBS_RT_IO_t%INTERVAL_time*AUT2FS))
 !
 n_TIME_STEP_CONF_descriptions=n_TIME_STEP_CONF_descriptions+1
 TIME_STEP_CONF_description(n_TIME_STEP_CONF_descriptions)=ch//"] I/O steps (CARR)[fs]:"//&
&                                                          trim(real2ch(CARR_RT_IO_t%INTERVAL_time*AUT2FS))
 !
 n_TIME_STEP_CONF_descriptions=n_TIME_STEP_CONF_descriptions+1
 TIME_STEP_CONF_description(n_TIME_STEP_CONF_descriptions)=ch//"] I/O steps  (OUT)[fs]:"//&
&                                                          trim(real2ch(OUTPUT_RT_IO_t%INTERVAL_time*AUT2FS))
 !
 n_TIME_STEP_CONF_descriptions=n_TIME_STEP_CONF_descriptions+1
 TIME_STEP_CONF_description(n_TIME_STEP_CONF_descriptions)=ch//"] I/O steps   (GF)[fs]:"//&
&                                                          trim(real2ch(GF_RT_IO_t%INTERVAL_time*AUT2FS))
=======
 call IO_desc_add(TIME_STEP_desc,kind='r',str=ch//"] Time step",R=(/RT_dyn_step*AUT2FS/),term="fs")
 call IO_desc_add(TIME_STEP_desc,kind='r',str=ch//"] Update time",R=(/NE_time_step_update_jump*AUT2FS/),term="fs")
 call IO_desc_add(TIME_STEP_desc,kind='r',str=ch//"] I/O steps(J-P-C)",R=(/OBS_RT_IO_t%INTERVAL_time*AUT2FS/),term="fs")
 call IO_desc_add(TIME_STEP_desc,kind='r',str=ch//"] I/O steps(OUT)",R=(/OUTPUT_RT_IO_t%INTERVAL_time*AUT2FS/),term="fs")
 call IO_desc_add(TIME_STEP_desc,kind='r',str=ch//"] I/O steps(GF)",R=(/GF_RT_IO_t%INTERVAL_time*AUT2FS/),term="fs")
>>>>>>> bf92ec30
 !
 if (RT_is_dynamically_dephased) then
   call IO_desc_add(TIME_STEP_desc,SZ=2,kind='r',str=ch//"] Life Inter-Intra",R=RT_life_extrap_times*AUT2FS,term="fs")
 endif
 !
end subroutine RT_update_TIME_CONF_descriptions<|MERGE_RESOLUTION|>--- conflicted
+++ resolved
@@ -26,12 +26,7 @@
  use units,          ONLY:AUT2FS
  use real_time,      ONLY:NE_time,RT_life_extrap_times,RT_dyn_step,RT_is_dynamically_dephased,&
 &                         NE_time_step_update_jump
-<<<<<<< HEAD
- use RT_control,     ONLY:n_TIME_STEP_CONF_descriptions,TIME_STEP_CONF_description,&
-&                         CARR_RT_IO_t,OBS_RT_IO_t,OUTPUT_RT_IO_t,GF_RT_IO_t
-=======
  use RT_control,     ONLY:CARR_RT_IO_t,OBS_RT_IO_t,OUTPUT_RT_IO_t,GF_RT_IO_t
->>>>>>> bf92ec30
  use stderr,         ONLY:real2ch
  use RT_output_m,    ONLY:TIME_STEP_desc
  use descriptors,    ONLY:IO_desc_add
@@ -44,39 +39,11 @@
  !
  ch=" [T="//trim(real2ch(NE_time*AUT2FS))
  !
-<<<<<<< HEAD
- if (n_TIME_STEP_CONF_descriptions>94) return
- !
- n_TIME_STEP_CONF_descriptions=n_TIME_STEP_CONF_descriptions+1
- TIME_STEP_CONF_description(n_TIME_STEP_CONF_descriptions)=ch//"] Time step       [fs]:"//&
-&                                                          trim(real2ch(RT_dyn_step*AUT2FS))
- !
- n_TIME_STEP_CONF_descriptions=n_TIME_STEP_CONF_descriptions+1
- TIME_STEP_CONF_description(n_TIME_STEP_CONF_descriptions)=ch//"] Update time     [fs]:"//&
-&                                                          trim(real2ch(NE_time_step_update_jump*AUT2FS))
- !
- n_TIME_STEP_CONF_descriptions=n_TIME_STEP_CONF_descriptions+1
- TIME_STEP_CONF_description(n_TIME_STEP_CONF_descriptions)=ch//"] I/O steps(J-P-M)[fs]:"//&
-&                                                          trim(real2ch(OBS_RT_IO_t%INTERVAL_time*AUT2FS))
- !
- n_TIME_STEP_CONF_descriptions=n_TIME_STEP_CONF_descriptions+1
- TIME_STEP_CONF_description(n_TIME_STEP_CONF_descriptions)=ch//"] I/O steps (CARR)[fs]:"//&
-&                                                          trim(real2ch(CARR_RT_IO_t%INTERVAL_time*AUT2FS))
- !
- n_TIME_STEP_CONF_descriptions=n_TIME_STEP_CONF_descriptions+1
- TIME_STEP_CONF_description(n_TIME_STEP_CONF_descriptions)=ch//"] I/O steps  (OUT)[fs]:"//&
-&                                                          trim(real2ch(OUTPUT_RT_IO_t%INTERVAL_time*AUT2FS))
- !
- n_TIME_STEP_CONF_descriptions=n_TIME_STEP_CONF_descriptions+1
- TIME_STEP_CONF_description(n_TIME_STEP_CONF_descriptions)=ch//"] I/O steps   (GF)[fs]:"//&
-&                                                          trim(real2ch(GF_RT_IO_t%INTERVAL_time*AUT2FS))
-=======
  call IO_desc_add(TIME_STEP_desc,kind='r',str=ch//"] Time step",R=(/RT_dyn_step*AUT2FS/),term="fs")
  call IO_desc_add(TIME_STEP_desc,kind='r',str=ch//"] Update time",R=(/NE_time_step_update_jump*AUT2FS/),term="fs")
  call IO_desc_add(TIME_STEP_desc,kind='r',str=ch//"] I/O steps(J-P-C)",R=(/OBS_RT_IO_t%INTERVAL_time*AUT2FS/),term="fs")
  call IO_desc_add(TIME_STEP_desc,kind='r',str=ch//"] I/O steps(OUT)",R=(/OUTPUT_RT_IO_t%INTERVAL_time*AUT2FS/),term="fs")
  call IO_desc_add(TIME_STEP_desc,kind='r',str=ch//"] I/O steps(GF)",R=(/GF_RT_IO_t%INTERVAL_time*AUT2FS/),term="fs")
->>>>>>> bf92ec30
  !
  if (RT_is_dynamically_dephased) then
    call IO_desc_add(TIME_STEP_desc,SZ=2,kind='r',str=ch//"] Life Inter-Intra",R=RT_life_extrap_times*AUT2FS,term="fs")
