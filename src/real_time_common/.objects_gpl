objs = RT_initialize.o RT_start_and_restart.o \
<<<<<<< HEAD
       RT_driver.o RT_Dephasing_Matrix.o RT_Fluence.o
=======
       RT_driver.o RT_apply_field.o RT_Hamiltonian.o \
       RT_Dephasing_Matrix.o \
       RT_Fluence.o RT_output_and_IO_driver.o
>>>>>>> 38c20665
<|MERGE_RESOLUTION|>--- conflicted
+++ resolved
@@ -1,8 +1,4 @@
 objs = RT_initialize.o RT_start_and_restart.o \
-<<<<<<< HEAD
-       RT_driver.o RT_Dephasing_Matrix.o RT_Fluence.o
-=======
        RT_driver.o RT_apply_field.o RT_Hamiltonian.o \
        RT_Dephasing_Matrix.o \
-       RT_Fluence.o RT_output_and_IO_driver.o
->>>>>>> 38c20665
+       RT_Fluence.o RT_output_and_IO_driver.o