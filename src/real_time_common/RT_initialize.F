!
!        Copyright (C) 2000-2017 the YAMBO team
!            http://www.yambo-code.org
!
! Authors (see AUTHORS file for details):
! 
! This file is distributed under the terms of the GNU 
! General Public License. You can redistribute it and/or 
! modify it under the terms of the GNU General Public 
! License as published by the Free Software Foundation; 
! either version 2, or (at your option) any later version.
!
! This program is distributed in the hope that it will 
! be useful, but WITHOUT ANY WARRANTY; without even the 
! implied warranty of MERCHANTABILITY or FITNESS FOR A 
! PARTICULAR PURPOSE.  See the GNU General Public License 
! for more details.
!
! You should have received a copy of the GNU General Public 
! License along with this program; if not, write to the Free 
! Software Foundation, Inc., 59 Temple Place - Suite 330,Boston, 
! MA 02111-1307, USA or visit http://www.gnu.org/copyleft/gpl.txt.
!
subroutine RT_initialize(E,k,q)
 ! 
 use drivers,        ONLY:l_use_collisions,l_elph_scatt,l_elel_scatt,l_sc_hartree,&
&                         l_sc_is_libDFT,l_sc_sex,l_sc_fock,l_elphoton_scatt,l_rt_carriers_in_use
 use pars,           ONLY:SP,pi
 use units,          ONLY:HA2EV,HBAR_eVfs,AU2VMm1,AU2KWCMm2,AUT2FS
 use stderr,         ONLY:intc
 use com,            ONLY:msg,warning,error
 use vec_operate,    ONLY:normalize_v
 use plasma,         ONLY:EH_gas
 use X_m,            ONLY:global_gauge
 use electrons,      ONLY:levels
 use RT_control,     ONLY:JPC_RT_IO_t,RT_IO_t,GF_RT_IO_t,OUTPUT_RT_IO_t,RT_carriers_object,   &
&                         SETUP_RT_IO_type,IO_JPSM_cache_steps,TIME_adjust,SAVE_G_history
 use real_time,      ONLY:RT_potential,RT_step,l_NE_with_fields,RT_bands,RT_dyn_step,RT_nk,   &
&                         NE_steps,NE_tot_time,l_RT_induced_field,RT_life_extrap_times,       &
&                         RAD_LifeTime,l_RT_CCA_Kernel,Life_MEM_steps,Phase_LifeTime,         &
&                         NE_MEM_treshold,G_MEM_steps,Gr_kind,l_RT_uses_E_FineGd,               &
&                         RT_life_extrap_times_SAVE,l_RT_lifetimes_extrapolation,             &
&                         l_RT_impose_N_dN,Integrator_name,l_RT_EULER,l_RT_RK2,l_RT_RWA,      &
&                         l_RT_EXP,l_RT_impose_E,DbGd_EE_percent,DbGd_EE_Nk_table,            &
&                         l_BGR,l_RT_HEUN,eval_HARTREE,eval_DFT,l_NE_dynamics,                &
&                         NE_time_step_update_jump,NE_initial_time_step_update,RT_carriers,   &
&                         RAD_magnification,NE_step_update_treshold,l_lftm_fit_temperatures,  &
&                         NE_time_step_update_jump_SAVE,NE_initial_time_step_update,          &
&                         RT_is_dynamically_dephased,RT_is_statically_dephased,RT_MAX_step,RT_DbGd_nk
 use IO_m,           ONLY:io_COLLs
 use R_lattice,      ONLY:bz_samp
 use fields,         ONLY:Efield,n_ext_fields,field_is_ok,EtoT,Efield_strength
 use parser_m,       ONLY:parser
 !
 implicit none
 !
 type(levels), intent(in) :: E
 type(bz_samp),intent(in) :: q,k
 !
 ! Work space
 !
 integer                  :: i1,N_T_samplings
 character(6)             :: MSG_ch
 real(SP)                 :: T_memory
 logical                  :: l_Full_RT_T_evolution,l_skip_it
 integer,         external:: RT_k_grid,RT_Lifetimes_evaluation_plan
 !
 ! Logicals
 !==========
 !
 call parser('RAD_prefactor',        RAD_magnification)
 call parser('BGR',                  l_BGR)
 call parser('InducedField' ,        l_RT_induced_field)
 call parser('RT_T_evol',            l_Full_RT_T_evolution)
 call parser('RTskipImposeN',        l_skip_it)
 call parser('LifeExtrapolation',    l_RT_lifetimes_extrapolation)
 call parser('LifeFitTemp',          l_lftm_fit_temperatures)
 if (l_skip_it) l_RT_impose_N_dN=.FALSE.
 !
 call parser('RTskipImposeE',        l_skip_it)
 if (l_skip_it) l_RT_impose_E=.FALSE.
 !
 call parser('SaveGhistory',         SAVE_G_history)
 !
 l_RT_CCA_Kernel       =.not.l_Full_RT_T_evolution.and.l_elph_scatt
 !
 eval_DFT     =  l_sc_is_libDFT
 eval_HARTREE =  l_sc_hartree
 !
 ! Integrator FLAGS
 !==================
 !
 l_RT_EULER=index(Integrator_name,'EULER')/=0.or.index(Integrator_name,'euler')/=0
 !
 l_RT_RK2  =index(Integrator_name,'RK2'  )/=0.or.index(Integrator_name,'rk2'  )/=0
 !
 l_RT_HEUN =index(Integrator_name,'HEUN' )/=0.or.index(Integrator_name,'heun' )/=0
 !
 l_RT_RWA  =index(Integrator_name,'RWA'  )/=0.or.index(Integrator_name,'rwa'  )/=0
 !
 l_RT_EXP  =index(Integrator_name,'EXP'  )/=0.or.index(Integrator_name,'exp'  )/=0
 !
 Integrator_name=""
 if ((     l_RT_EULER).and.(.not.l_RT_RK2).and.(.not.l_RT_HEUN)) Integrator_name = "EULER"
 if ((.not.l_RT_EULER).and.(     l_RT_RK2).and.(.not.l_RT_HEUN)) Integrator_name = "RK2"
 if ((.not.l_RT_EULER).and.(.not.l_RT_RK2).and.(     l_RT_HEUN)) Integrator_name = "HEUN"
 if(trim(Integrator_name)=="") then
   call warning("Bad integrator. Using default RK2")
   l_RT_RK2=.true.
   Integrator_name = "RK2"
 endif
 if (l_RT_RWA)         Integrator_name = trim(Integrator_name)//" + RWA"
 if (l_RT_EXP)         Integrator_name = trim(Integrator_name)//" + EXP"
 !
 if(.not.any((/trim(global_gauge)=="velocity".or.trim(global_gauge)=="length"/)) ) then
   call warning(" Not a valid gauge in input. Switching to length gauge")
   global_gauge="length"
 endif
 !
 ! Use NE_tot_time if provided
 !==============================
 if (NE_tot_time>0._SP) NE_steps=max(NE_steps,nint(NE_tot_time/RT_step)+1)
 !
 ! Initialize RT_dyn_step
 !========================
 RT_dyn_step=RT_step
 !
 ! Set the I/O steps: (J,P,CARRIERs) (GF) (output)
 !=================================================
 call SETUP_RT_IO_type(JPC_RT_IO_t,.TRUE.)
 call SETUP_RT_IO_type(OUTPUT_RT_IO_t,.TRUE.)
 call SETUP_RT_IO_type(GF_RT_IO_t,.TRUE.)
 !
 ! Dephasing Matrix. Including user-defined matrix-like dephasing factors, constant
 !==================
 ! radiative/phase, polaronic based
 !
 call section('=','Dephasing matrix setup')
 !
 call RT_Dephasing_Matrix(E) 
 !
 if (.not.RT_is_statically_dephased) then
   !
   if (l_elph_scatt.or.l_elel_scatt) then
     call warning('No Dephasing provided. E-E and/or E-P scatterings switched off')
     l_elph_scatt=.FALSE.
     l_elel_scatt=.FALSE.
   endif
   !
 endif
 !
 ! Memory Depth (Lifetimes) & extrapolation steps
 !================================================
 if (RT_is_statically_dephased) then
   !
   RT_life_extrap_times=RT_life_extrap_times_SAVE
   !
   if (all(RT_life_extrap_times>0)) then
     Life_MEM_steps=nint(RT_life_extrap_times(1)/RT_life_extrap_times(2))
     if (Life_MEM_steps<3) Life_MEM_steps=3
     if (RT_life_extrap_times(2)<RT_step) RT_life_extrap_times(2)=RT_step
     RT_life_extrap_times(2)=max(TIME_adjust(RT_life_extrap_times(2)),RT_step)
     RT_life_extrap_times(1)=RT_life_extrap_times(2)*Life_MEM_steps
   endif
   !
   RT_life_extrap_times_SAVE=RT_life_extrap_times
   !
 endif
 !
 ! Memory Depth (G_lesser)
 !=========================
 T_memory=0._SP
 if (l_elph_scatt.and.NE_MEM_treshold>0._SP) then
   T_memory=-1._SP/minval( abs(E%W(RT_bands(1):RT_bands(2),:,:)))*log(NE_MEM_treshold)
   G_MEM_steps=nint(T_memory/RT_step)
 endif
 !
 ! Update time Step
 !==================
 !
 if (NE_initial_time_step_update>0._SP) then
   !
   if (G_MEM_steps<3) G_MEM_steps=3
   !
   if (all(RT_life_extrap_times>0)) then
     NE_time_step_update_jump_SAVE = TIME_adjust(NE_time_step_update_jump_SAVE,2._SP*RT_life_extrap_times(1))
     if(NE_time_step_update_jump_SAVE<2._SP*RT_life_extrap_times(1)) NE_time_step_update_jump_SAVE=2._SP*RT_life_extrap_times(1) 
   endif
   !
   NE_time_step_update_jump_SAVE = TIME_adjust(NE_time_step_update_jump_SAVE,JPC_RT_IO_t%INTERVAL_time)
   if(NE_time_step_update_jump_SAVE<JPC_RT_IO_t%INTERVAL_time) NE_time_step_update_jump_SAVE=JPC_RT_IO_t%INTERVAL_time
   !
   NE_time_step_update_jump = NE_time_step_update_jump_SAVE
   !
   if (RT_MAX_step<1.E-5) RT_MAX_step=100.*RT_step
   !
 else
   !
   ! J, P and M (spin) cache Time size (is switched off when an adaptative time step is used)
   !=========================
   IO_JPSM_cache_steps=JPC_RT_IO_t%INTERVAL_steps
   !
 endif
 !
 ! External fields checks
 !========================
 !
 l_NE_with_fields=.false.
 !
 do i1=1,n_ext_fields
   !      
   Efield(i1)%ef_name=trim(Efield(i1)%ef_name)      
   !
   if((Efield(i1)%ef_name/='none')) then
     !
     if (.not.field_is_ok( Efield(i1)) ) &
&      call error('Field '//trim(Efield(i1)%ef_name)//' not supported or polarization is wrong')
     !      
     l_NE_with_fields=.true.
     !
     if(Efield(i1)%ef_name/='DELTA'.and.Efield(i1)%frequency(1)==0._SP) &
&      call error("External "//trim(Efield(i1)%ef_name)//" field has zero frequency.")
     !
     if(Efield(i1)%intensity==0._SP) &
&      call error("External "//trim(Efield(i1)%ef_name)//" field has zero intensity.")
     !
     if( all( abs(Efield(i1)%versor(:))<epsilon(1.) ) ) &
&      call error("External "//trim(Efield(i1)%ef_name)//" field has undefined direction.")
     !
     Efield(i1)%versor   =normalize_v(Efield(i1)%versor)
     Efield(i1)%amplitude=Efield_strength(Efield(i1)%intensity,'AU')
     !
     Efield(i1)%t_initial_indx=nint(Efield(i1)%t_initial/RT_step)+1
     if ( mod(Efield(i1)%t_initial_indx-1,JPC_RT_IO_t%INTERVAL_steps)/=0 ) then
       call warning('Field starting time corrected to be a mutiple of the I/O step.')
       Efield(i1)%t_initial_indx=Efield(i1)%t_initial_indx-mod(Efield(i1)%t_initial_indx-1,JPC_RT_IO_t%INTERVAL_steps)
     endif
     if (Efield(i1)%t_initial_indx< JPC_RT_IO_t%INTERVAL_steps+1 ) then
       call warning('Field starting time corrected to respect the I/O times.')
       Efield(i1)%t_initial_indx=JPC_RT_IO_t%INTERVAL_steps+1
     endif
     Efield(i1)%t_initial=real(Efield(i1)%t_initial_indx-1)*RT_step
     !
     call Check_symmetries(Efield(i1)%versor)
     !
     if ( Efield(i1)%ef_name=='DELTA' ) then
       Efield(i1)%t_final_indx=Efield(i1)%t_initial_indx+2
       Efield(i1)%t_final=RT_step*(Efield(i1)%t_final_indx-1)       
     else if ( (Efield(i1)%ef_name=='QSSIN') .or. (Efield(i1)%ef_name=='GAUSS') ) then
       call RT_Fluence(i1)
     else
       Efield(i1)%t_final_indx=    NE_steps
       Efield(i1)%t_final=RT_step*(NE_steps-1)
     endif
     !
   endif
   !
 enddo
 !
 l_NE_dynamics= l_NE_with_fields .or. l_rt_carriers_in_use
 !
 ! Check on the PROBE/PUMP frequencies
 !====================================
 call RT_Field_Commensurable_Frequencies()
 !
 if ( .not. l_NE_dynamics ) call error('No external fields nor manual pumping provided')
 !
 ! Number of K-points
 !====================
 RT_nk=RT_k_grid(E,k,q)
 !
#if defined _ELPH
 !
 ! Electron-phonon
 ! ===============
 !
 if (l_elph_scatt) then
   !
   call section('=','El-Ph matrix elements loading and setup')
   !                 =======================================
   call RT_ELPH_initialize(E,k,q)
   !
 endif
 !
#endif
 !
 ! Memory Depth & Simulation points (Lifetimes)
 !=============================================
 if (l_elph_scatt.or.l_elel_scatt) then
   if (.not.allocated(E%W)) then
     call warning("NO QP damping provided. E-E and/or E-P switched off")
     l_elph_scatt=.FALSE.
     l_elel_scatt=.FALSE.
   endif
 endif
 !
 ! Checking extended COLLISIONS
 !==============================
 !
 if (l_elel_scatt.or.l_sc_sex.or.l_sc_fock.or.l_sc_hartree.or.l_sc_is_libDFT) then
   !
   call section('=','Electronic Collisions loading and setup')
   !
   if (l_elel_scatt) then
     call PLASMA_build_up(E,k,q)
     call PLASMA_parallel_setup(EH_gas)
   endif
   !
   if (io_COLLs) call COLLISIONS_load(.TRUE.)
   !
 endif
 !
 RT_is_dynamically_dephased=l_elel_scatt.or.l_elph_scatt.or.l_elphoton_scatt
 !
 if (RT_is_dynamically_dephased) N_T_samplings =RT_Lifetimes_evaluation_plan( )
 !
 ! Initial allocation and basic definitions of the RT_carriers object
 !====================================================================
 !
 call RT_carriers_object(RT_carriers,E,k,WHAT='allocate')
 !
 ! LOG
 ! ===
 !
 call section('=','Messaging')
 !
 call msg( 'r','---General---')
 call msg( 'r', 'Integrator                 :',trim(Integrator_name))
 call msg( 'r', 'Simulation time        [fs]:',NE_tot_time*AUT2FS)
 call msg( 'r', 'Basic time step        [fs]:',RT_step*AUT2FS)
 call msg( 'r', '      time step   (now)[fs]:',RT_dyn_step*AUT2FS)
 call msg( 'r', '           steps           :',NE_steps)
 !
 if (NE_initial_time_step_update>0.) then
   call msg( 'r','---Time Step Update---')
   call msg( 'r', 'Initial time           [fs]:',NE_initial_time_step_update*AUT2FS)
   call msg( 'r', 'Time Interval          [fs]:',NE_time_step_update_jump*AUT2FS)
   call msg( 'r', 'Treshold              [o/o]:',NE_step_update_treshold/100.)
   call msg( 'r',  'dT maximum value      [fs]:',RT_MAX_step*AUT2FS)
 endif
 !
 call msg( 'r','---Memory---')
 call msg( 'r', 'Memory depth(G)        [fs]:',T_memory*AUT2FS)
 call msg( 'r', 'Memory steps(G)            :',G_MEM_steps)
 !
 if (RT_is_statically_dephased) then
   call msg( 'nr','---Lifetimes---')
   call msg( 'r', 'Point groups (inter/intra) [fs]:',RT_life_extrap_times*AUT2FS)
   call msg( 'r', 'Extrapolation                  :',l_RT_lifetimes_extrapolation)
   call msg( 'r', 'Memory steps                   :',Life_MEM_steps)
   call msg( 'r', 'Evaluated Time points          :',N_T_samplings)
 endif
 !
 call msg( 'nr','---Flags (if any)---')
 !
 call msg( 'r','Hxc approximation          :',trim(RT_potential))
 !
 if (l_elph_scatt)        call msg( 'r','El-Ph         scattering   :',l_elph_scatt)
 if (l_elel_scatt)        call msg( 'r','El-El         scattering   :',l_elel_scatt)
 if (l_elphoton_scatt)    call msg( 'r','El-Photon     scattering   :',l_elphoton_scatt)
 if (l_BGR)               call msg( 'r','On-the-fly BGR added       :',l_BGR)
 !
 call msg( 'nr','---I/O---')
 call                          msg('r', 'T between I/O of J,P,f [fs]:',JPC_RT_IO_t%INTERVAL_time*AUT2FS)
 call                          msg('r', '          I/O of   GFs [fs]:',GF_RT_IO_t%INTERVAL_time*AUT2FS)
 call                          msg('r', '               outputs [fs]:',OUTPUT_RT_IO_t%INTERVAL_time*AUT2FS)
 if (l_use_collisions)    call msg( 'r','Extended collisions   [I/O]:',io_COLLs)
 !
 call msg( 'nr','---Damping and retarded GF---')
 call msg( 'r','Retarded Green`s function   :',Gr_kind)
 call msg( 'r', 'Damping (Phase)    [fs/meV]:',(/Phase_LifeTime*AUT2FS,HBAR_eVfs/Phase_LifeTime*AUT2FS*1000._SP/))
 call msg( 'r', 'Damping (Radiative)[fs/meV]:',(/RAD_LifeTime*AUT2FS,   HBAR_eVfs/RAD_LifeTime*AUT2FS*1000._SP/))
 !
 if ((l_elel_scatt.or.l_elph_scatt).and.(.not.l_RT_impose_N_dN.or.l_RT_impose_E)) then
   call msg( 'nr','---Conservation Rules---')
   call msg( 'r',                  'dN (e-p) and N (e-p + e-e)  :',l_RT_impose_N_dN)
   if (l_elel_scatt) call msg( 'r','Energy (e-e)                :',l_RT_impose_E)
 endif
 !
 call msg( 'nr','---Double Grid---')
<<<<<<< HEAD
 call msg( 'r', 'Double Grid support          :',l_RT_uses_E_FineGd)
 if (l_RT_uses_E_FineGd) then
   call msg( 'r', 'K-points        (Fine grid):',k%nibz)
   call msg( 'r', 'K-points      (Coarse grid):',k%nibz_FineGd)
   call msg( 'r', '                    (Total):',RT_nk)
=======
 call msg( 'r', 'Double Grid support          :',l_RT_uses_E_DbGd)
 if (l_RT_uses_E_DbGd) then
   call msg( 'r', 'K-points            (TOTAL):',RT_DbGd_nk)
   call msg( 'r', '                     (USED):',RT_nk)
>>>>>>> 7e2111b6
   if (l_elel_scatt) then
     call msg( 'r', 'Percentual used in e-e[o/o]:',DbGd_EE_percent)
     call msg( 'r', 'Max e-e scattering states  :',maxval(DbGd_EE_Nk_table))
   endif
 endif
 !
 if (l_NE_with_fields) then
   call msg( 'nr','---Fields---')
   call msg('r','Gauge                       :',trim(global_gauge))
   !
   !call msg('r','Pump/Probe periodicity  [fs]:',EtoT(E=maxval(Efield(:)%W_step))*AUT2FS)
   !call msg('r','Pump/Probe energy step  [eV]:',maxval(Efield(:)%W_step)*HA2EV)
   !
   do i1=1,n_ext_fields
     MSG_ch="Field"//trim(intc(i1))
     call msg('r', MSG_ch//' field                       :'//trim(Efield(i1)%ef_name))
     call msg('r', MSG_ch//' polarization                :'//trim(Efield(i1)%ef_pol))
     call msg('r', MSG_ch//' energy window/period [eV/fs]:',(/Efield(i1)%frequency*HA2EV,&
&                  2._SP*pi*HBAR_evfs/(Efield(i1)%frequency*HA2EV)/))
     call msg('r', MSG_ch//' elemental oscillation   [fs]:',EtoT(E=Efield(i1)%frequency(2)-Efield(i1)%frequency(2))*AUT2FS)
     call msg('r', MSG_ch//' width                   [fs]:',Efield(i1)%width*AUT2FS)
     call msg('r', MSG_ch//' energy steps                :',Efield(i1)%n_frequencies)
     call msg('r', MSG_ch//' electric field         [V/m]:',Efield(i1)%amplitude*AU2VMm1)
     call msg('r', MSG_ch//' max intensity      [kW/cm^2]:',Efield(i1)%intensity*AU2KWCMm2)
     !
     if( (Efield(i1)%ef_name=='QSSIN') .or. (Efield(i1)%ef_name=='GAUSS') .or. (Efield(i1)%ef_name=='DELTA') ) then
       call msg('r', MSG_ch//' max fluence        [nJ/cm^2]:',Efield(i1)%fluence )
       call msg('r', MSG_ch//' final time              [fs]:',Efield(i1)%t_final*AUT2FS)
       call msg('r', MSG_ch//' half maximum full width [fs]:',Efield(i1)%width*2.*sqrt(2.*log(2.))*AUT2FS)
     endif
     !
   enddo
   !
 endif
 !
end subroutine RT_initialize<|MERGE_RESOLUTION|>--- conflicted
+++ resolved
@@ -378,18 +378,11 @@
  endif
  !
  call msg( 'nr','---Double Grid---')
-<<<<<<< HEAD
  call msg( 'r', 'Double Grid support          :',l_RT_uses_E_FineGd)
  if (l_RT_uses_E_FineGd) then
    call msg( 'r', 'K-points        (Fine grid):',k%nibz)
    call msg( 'r', 'K-points      (Coarse grid):',k%nibz_FineGd)
    call msg( 'r', '                    (Total):',RT_nk)
-=======
- call msg( 'r', 'Double Grid support          :',l_RT_uses_E_DbGd)
- if (l_RT_uses_E_DbGd) then
-   call msg( 'r', 'K-points            (TOTAL):',RT_DbGd_nk)
-   call msg( 'r', '                     (USED):',RT_nk)
->>>>>>> 7e2111b6
    if (l_elel_scatt) then
      call msg( 'r', 'Percentual used in e-e[o/o]:',DbGd_EE_percent)
      call msg( 'r', 'Max e-e scattering states  :',maxval(DbGd_EE_Nk_table))
