!
!        Copyright (C) 2000-2017 the YAMBO team
!            http://www.yambo-code.org
!
! Authors (see AUTHORS file for details):
! 
! This file is distributed under the terms of the GNU 
! General Public License. You can redistribute it and/or 
! modify it under the terms of the GNU General Public 
! License as published by the Free Software Foundation; 
! either version 2, or (at your option) any later version.
!
! This program is distributed in the hope that it will 
! be useful, but WITHOUT ANY WARRANTY; without even the 
! implied warranty of MERCHANTABILITY or FITNESS FOR A 
! PARTICULAR PURPOSE.  See the GNU General Public License 
! for more details.
!
! You should have received a copy of the GNU General Public 
! License along with this program; if not, write to the Free 
! Software Foundation, Inc., 59 Temple Place - Suite 330,Boston, 
! MA 02111-1307, USA or visit http://www.gnu.org/copyleft/gpl.txt.
!
subroutine RT_initialize(E,k,q)
 ! 
 use drivers,        ONLY:l_use_collisions,l_elph_scatt,l_elel_scatt,l_sc_hartree,l_use_Hxc_collisions,&
&                         l_sc_is_libDFT,l_sc_sex,l_sc_fock,l_elphoton_scatt,l_rt_carriers_in_use
 use pars,           ONLY:SP,pi
 use units,          ONLY:HA2EV,HBAR_eVfs,AU2VMm1,AU2KWCMm2,AUT2FS
 use stderr,         ONLY:intc
 use com,            ONLY:msg,warning,error
 use QP_CTL_m,       ONLY:QP_ctl_user
 use vec_operate,    ONLY:normalize_v
 use plasma,         ONLY:EH_gas
 use X_m,            ONLY:global_gauge
 use electrons,      ONLY:levels
 use RT_control,     ONLY:JPC_RT_IO_t,RT_IO_t,GF_RT_IO_t,OUTPUT_RT_IO_t,RT_carriers_object,   &
&                         SETUP_RT_IO_type,IO_JPSM_cache_steps,TIME_adjust,SAVE_G_history
 use real_time,      ONLY:RT_potential,RT_step,l_NE_with_fields,RT_bands,RT_dyn_step,RT_nk,   &
&                         NE_steps,NE_tot_time,l_RT_induced_field,RT_life_extrap_times,       &
&                         RAD_LifeTime,l_RT_CCA_Kernel,Life_MEM_steps,Phase_LifeTime,         &
&                         NE_MEM_treshold,G_MEM_steps,l_RT_uses_E_DbGd,DbGd_EE_Nk_table,      &
&                         RT_life_extrap_times_SAVE,l_RT_lifetimes_extrapolation,Gr_kind,     &
&                         l_RT_impose_N_dN,Integrator_name,l_RT_impose_E,DbGd_EE_percent,     &
&                         l_update_QP_Energies,eval_HARTREE,eval_DFT,l_NE_dynamics,           &
&                         NE_time_step_update_jump,NE_initial_time_step_update,RT_carriers,   &
&                         RAD_magnification,NE_step_update_treshold,l_lftm_fit_temperatures,  &
&                         NE_time_step_update_jump_SAVE,NE_initial_time_step_update,          &
&                         RT_is_dynamically_dephased,RT_is_statically_dephased,RT_MAX_step,   &
&                         eval_energy,eval_entropy,l_RT_is_WFfree,l_update_SOC,RT_DbGd_nk,    &
&                         l_RT_relax_time_approx,l_RT_eq_is_zero_temp,l_RT_include_eq_scatt
 use IO_m,           ONLY:io_COLLs
 use R_lattice,      ONLY:bz_samp
 use fields,         ONLY:Efield,n_ext_fields,field_is_ok,EtoT,Efield_strength
 use parser_m,       ONLY:parser
 !
#include<memory.h>
 !
 type(levels), intent(inout) :: E
 type(bz_samp),intent(in)    :: q,k
 !
 ! Work space
 !
 integer                  :: i1,N_T_samplings
 character(6)             :: MSG_ch
 real(SP)                 :: T_memory
 logical                  :: l_Full_RT_T_evolution,l_skip_it
 integer,         external:: RT_k_grid,RT_Lifetimes_evaluation_plan
 !
 ! Logicals
 !==========
 !
<<<<<<< HEAD
 call parser('RAD_prefactor',        RAD_magnification)
 call parser('InducedField' ,        l_RT_induced_field)
 call parser('RT_T_evol',            l_Full_RT_T_evolution)
 call parser('RTUpdateEqp',          l_update_QP_Energies)
=======
 ! GPL_EXCLUDE_START
 !
 call parser('InducedField' ,        l_RT_induced_field)
 call parser('RT_T_evol',            l_Full_RT_T_evolution)
 call parser('RAD_prefactor',        RAD_magnification)
 call parser('BGR',                  l_BGR)
>>>>>>> 4a295627
 call parser('RTskipImposeN',        l_skip_it)
 call parser('LifeExtrapolation',    l_RT_lifetimes_extrapolation)
 call parser('LifeFitTemp',          l_lftm_fit_temperatures)
 if (l_skip_it) l_RT_impose_N_dN=.FALSE.
 !
 call parser('RelaxTimeApprox',      l_RT_relax_time_approx)
 call parser('RTzeroTempRef',        l_RT_eq_is_zero_temp)
 call parser('RTEqScatt',            l_RT_include_eq_scatt)
 !
 call parser('RTskipImposeE',        l_skip_it)
 if (l_skip_it) l_RT_impose_E=.FALSE.
 !
 call parser('RTEvalEnergy',         eval_energy)
 call parser('RTEvalEntropy',        eval_entropy)
 if(.not.eval_energy) eval_entropy=.false.
 !
 call parser('SaveGhistory',         SAVE_G_history)
 call parser('UpdateSOC',            l_update_SOC)
 !
 l_RT_CCA_Kernel       =.not.l_Full_RT_T_evolution.and.l_elph_scatt
 !
 ! GPL_EXCLUDE_END
 !
 eval_DFT     =  l_sc_is_libDFT
 eval_HARTREE =  l_sc_hartree
 !
 ! Integrator FLAGS
 !==================
 call RT_Integrator_init()
 !
 ! Global gauge
 !==============
 if(.not.any((/trim(global_gauge)=="velocity".or.trim(global_gauge)=="length"/)) ) then
   call warning(" Not a valid gauge in input. Switching to length gauge")
   global_gauge="length"
 endif
 !
 ! Use NE_tot_time if provided
 !==============================
 if (NE_tot_time>0._SP) NE_steps=max(NE_steps,nint(NE_tot_time/RT_step)+1)
 !
 ! Initialize RT_dyn_step
 !========================
 RT_dyn_step=RT_step
 !
 ! Set the I/O steps: (J,P,CARRIERs) (GF) (output)
 !=================================================
 call SETUP_RT_IO_type(JPC_RT_IO_t,.TRUE.)
 call SETUP_RT_IO_type(OUTPUT_RT_IO_t,.TRUE.)
 call SETUP_RT_IO_type(GF_RT_IO_t,.TRUE.)
 !
 ! Dephasing Matrix. Including user-defined matrix-like dephasing factors, constant
 !==================
 ! radiative/phase, polaronic based
 !
 call section('=','Dephasing matrix setup')
 !
 call RT_Dephasing_Matrix(E) 
 !
 ! GPL_EXCLUDE_START
 !
 if (.not.RT_is_statically_dephased) then
   !
   if (l_elph_scatt.or.l_elel_scatt) then
     call warning('No Dephasing provided. E-E and/or E-P scatterings switched off')
     l_elph_scatt=.FALSE.
     l_elel_scatt=.FALSE.
   endif
   !
 endif
 !
 ! Memory Depth (Lifetimes) & extrapolation steps
 !================================================
 if (RT_is_statically_dephased) then
   !
   RT_life_extrap_times=RT_life_extrap_times_SAVE
   !
   if (all(RT_life_extrap_times>0)) then
     Life_MEM_steps=nint(RT_life_extrap_times(1)/RT_life_extrap_times(2))
     if (Life_MEM_steps<3) Life_MEM_steps=3
     if (RT_life_extrap_times(2)<RT_step) RT_life_extrap_times(2)=RT_step
     RT_life_extrap_times(2)=max(TIME_adjust(RT_life_extrap_times(2)),RT_step)
     RT_life_extrap_times(1)=RT_life_extrap_times(2)*Life_MEM_steps
   endif
   !
   RT_life_extrap_times_SAVE=RT_life_extrap_times
   !
 endif
 !
 ! Memory Depth (G_lesser)
 !=========================
 T_memory=0._SP
 if (l_elph_scatt.and.NE_MEM_treshold>0._SP) then
   T_memory=-1._SP/minval( abs(E%W(RT_bands(1):RT_bands(2),:,:)))*log(NE_MEM_treshold)
   G_MEM_steps=nint(T_memory/RT_step)
 endif
 !
 ! Update time Step
 !==================
 !
 if (NE_initial_time_step_update>0._SP) then
   !
   if (G_MEM_steps<3) G_MEM_steps=3
   !
   if (all(RT_life_extrap_times>0)) then
     NE_time_step_update_jump_SAVE = TIME_adjust(NE_time_step_update_jump_SAVE,2._SP*RT_life_extrap_times(1))
     if(NE_time_step_update_jump_SAVE<2._SP*RT_life_extrap_times(1)) NE_time_step_update_jump_SAVE=2._SP*RT_life_extrap_times(1) 
   endif
   !
   NE_time_step_update_jump_SAVE = TIME_adjust(NE_time_step_update_jump_SAVE,JPC_RT_IO_t%INTERVAL_time)
   if(NE_time_step_update_jump_SAVE<JPC_RT_IO_t%INTERVAL_time) NE_time_step_update_jump_SAVE=JPC_RT_IO_t%INTERVAL_time
   !
   NE_time_step_update_jump = NE_time_step_update_jump_SAVE
   !
   if (RT_MAX_step<1.E-5) RT_MAX_step=100.*RT_step
   !
 else
 !
 ! GPL_EXCLUDE_END
 !
   ! J, P and M (spin) cache Time size (is switched off when an adaptative time step is used)
   !=========================
   IO_JPSM_cache_steps=JPC_RT_IO_t%INTERVAL_steps
   !
 !
 ! GPL_EXCLUDE_START
 !
 endif
 !
 ! GPL_EXCLUDE_END
 !
 ! External fields checks
 !========================
 !
 l_NE_with_fields=.false.
 !
 do i1=1,n_ext_fields
   !      
   Efield(i1)%ef_name=trim(Efield(i1)%ef_name)      
   !
   if((Efield(i1)%ef_name/='none')) then
     !
     if (.not.field_is_ok( Efield(i1)) ) &
&      call error('Field '//trim(Efield(i1)%ef_name)//' not supported or polarization is wrong')
     !      
     l_NE_with_fields=.true.
     !
     if(Efield(i1)%ef_name/='DELTA'.and.Efield(i1)%frequency(1)==0._SP) &
&      call error("External "//trim(Efield(i1)%ef_name)//" field has zero frequency.")
     !
     if(Efield(i1)%intensity==0._SP) &
&      call error("External "//trim(Efield(i1)%ef_name)//" field has zero intensity.")
     !
     if( all( abs(Efield(i1)%versor(:))<epsilon(1.) ) ) &
&      call error("External "//trim(Efield(i1)%ef_name)//" field has undefined direction.")
     !
     Efield(i1)%versor   =normalize_v(Efield(i1)%versor)
     Efield(i1)%amplitude=Efield_strength(Efield(i1)%intensity,'AU')
     !
     Efield(i1)%t_initial_indx=nint(Efield(i1)%t_initial/RT_step)+1
     if ( mod(Efield(i1)%t_initial_indx-1,JPC_RT_IO_t%INTERVAL_steps)/=0 ) then
       call warning('Field starting time corrected to be a mutiple of the I/O step.')
       Efield(i1)%t_initial_indx=Efield(i1)%t_initial_indx-mod(Efield(i1)%t_initial_indx-1,JPC_RT_IO_t%INTERVAL_steps)
     endif
     if (Efield(i1)%t_initial_indx< JPC_RT_IO_t%INTERVAL_steps+1 ) then
       call warning('Field starting time corrected to respect the I/O times.')
       Efield(i1)%t_initial_indx=JPC_RT_IO_t%INTERVAL_steps+1
     endif
     Efield(i1)%t_initial=real(Efield(i1)%t_initial_indx-1)*RT_step
     !
     call Check_symmetries(Efield(i1)%versor)
     !
     if ( Efield(i1)%ef_name=='DELTA' ) then
       Efield(i1)%t_final_indx=Efield(i1)%t_initial_indx+2
       Efield(i1)%t_final=RT_step*(Efield(i1)%t_final_indx-1)       
     else if ( (Efield(i1)%ef_name=='QSSIN') .or. (Efield(i1)%ef_name=='GAUSS') ) then
       call RT_Fluence(i1)
     else
       Efield(i1)%t_final_indx=    NE_steps
       Efield(i1)%t_final=RT_step*(NE_steps-1)
     endif
     !
   endif
   !
 enddo
 !
 l_NE_dynamics= l_NE_with_fields .or. l_rt_carriers_in_use
 !
 ! Check on the PROBE/PUMP frequencies
 !====================================
 call RT_Field_Commensurable_Frequencies()
 !
 if ( .not. l_NE_dynamics ) call error('No external fields nor manual pumping provided')
 !
 ! Number of K-points
 !====================
 RT_nk=RT_k_grid(E,k,q)
 !
 ! GPL_EXCLUDE_START
 !
#if defined _ELPH
 !
 ! Electron-phonon
 ! ===============
 !
 if (l_elph_scatt) then
   !
   call section('=','El-Ph matrix elements loading and setup')
   !                 =======================================
   call RT_ELPH_initialize(E,k,q)
   !
 endif
 !
#endif
 !
 ! Memory Depth & Simulation points (Lifetimes)
 !=============================================
 if (l_elph_scatt.or.l_elel_scatt) then
   if (.not.allocated(E%W)) then
     call warning("NO QP damping provided. E-E and/or E-P switched off")
     l_elph_scatt=.FALSE.
     l_elel_scatt=.FALSE.
   endif
 endif
 !
 ! GPL_EXCLUDE_END
 !
 ! Checking extended COLLISIONS
 !==============================
 !
 if (l_elel_scatt.or.l_sc_sex.or.l_sc_fock.or.l_sc_hartree.or.l_sc_is_libDFT) then
   !
   call section('=','Electronic Collisions loading and setup')
   !
   if (l_elel_scatt) then
     call PLASMA_build_up(E,k,q)
     call PLASMA_parallel_setup(EH_gas)
   endif
   !
   if (io_COLLs) call COLLISIONS_load(.TRUE.)
   !
 endif
 !
<<<<<<< HEAD
 l_RT_is_WFfree = (l_use_Hxc_collisions .or. trim(RT_potential)=="IP") .and. (.not.eval_energy)
=======
 ! GPL_EXCLUDE_START
 !
 RT_is_dynamically_dephased=l_elel_scatt.or.l_elph_scatt.or.l_elphoton_scatt
>>>>>>> 4a295627
 !
 RT_is_dynamically_dephased=l_elel_scatt.or.l_elph_scatt.or.l_elphoton_scatt
 !
 if (     RT_is_dynamically_dephased) N_T_samplings = RT_Lifetimes_evaluation_plan( )
 if (.not.RT_is_dynamically_dephased) N_T_samplings = 0
 !
 call RT_adjust_equilibrium()
 !
 ! GPL_EXCLUDE_END
 !
 ! LOG
 ! ===
 !
 call section('=','Messaging')
 !
 call msg( 'r','---General---')
 call msg( 'r', 'Integrator                 :',trim(Integrator_name))
 call msg( 'r', 'Simulation time        [fs]:',NE_tot_time*AUT2FS)
 call msg( 'r', 'Basic time step        [fs]:',RT_step*AUT2FS)
 !
 ! GPL_EXCLUDE_START
 !
 call msg( 'r', '      time step   (now)[fs]:',RT_dyn_step*AUT2FS)
 call msg( 'r', '           steps           :',NE_steps)
 !
 if (NE_initial_time_step_update>0.) then
   call msg( 'r','---Time Step Update---')
   call msg( 'r', 'Initial time           [fs]:',NE_initial_time_step_update*AUT2FS)
   call msg( 'r', 'Time Interval          [fs]:',NE_time_step_update_jump*AUT2FS)
   call msg( 'r', 'Treshold              [o/o]:',NE_step_update_treshold/100.)
   call msg( 'r',  'dT maximum value      [fs]:',RT_MAX_step*AUT2FS)
 endif
 !
 call msg( 'r','---Memory---')
 call msg( 'r', 'Memory depth(G)        [fs]:',T_memory*AUT2FS)
 call msg( 'r', 'Memory steps(G)            :',G_MEM_steps)
 !
 if (RT_is_statically_dephased) then
   call msg( 'nr','---Lifetimes---')
   call msg( 'r', 'Point groups (inter/intra) [fs]:',RT_life_extrap_times*AUT2FS)
   call msg( 'r', 'Extrapolation                  :',l_RT_lifetimes_extrapolation)
   call msg( 'r', 'Memory steps                   :',Life_MEM_steps)
   call msg( 'r', 'Evaluated Time points          :',N_T_samplings)
   call msg( 'r', 'Relaxation time approximation  :',l_RT_relax_time_approx)
   call msg( 'r', 'Equilibrium is zero temperature:',l_RT_eq_is_zero_temp)
   call msg( 'r', 'Equilibrium scattering included:',l_RT_include_eq_scatt)
 endif
 !
 ! GPL_EXCLUDE_END
 !
 call msg( 'nr','---Flags (if any)---')
 !
 call msg( 'r','Hxc approximation          :',trim(RT_potential))
 !
<<<<<<< HEAD
 if (l_elph_scatt)         call msg( 'r','El-Ph         scattering   :',l_elph_scatt)
 if (l_elel_scatt)         call msg( 'r','El-El         scattering   :',l_elel_scatt)
 if (l_elphoton_scatt)     call msg( 'r','El-Photon     scattering   :',l_elphoton_scatt)
 if (l_update_QP_Energies) call msg( 'r','Update QP Energies         :',l_update_QP_Energies)
 if (l_update_SOC)         call msg( 'r','Update SOC Interaction     :',l_update_SOC)
=======
 ! GPL_EXCLUDE_START
 !
 if (l_elph_scatt)        call msg( 'r','El-Ph         scattering   :',l_elph_scatt)
 if (l_elel_scatt)        call msg( 'r','El-El         scattering   :',l_elel_scatt)
 if (l_elphoton_scatt)    call msg( 'r','El-Photon     scattering   :',l_elphoton_scatt)
 if (l_BGR)               call msg( 'r','On-the-fly BGR added       :',l_BGR)
>>>>>>> 4a295627
 !
 ! GPL_EXCLUDE_END
 !
 call msg( 'nr','---I/O---')
 call                          msg('r', 'T between I/O of J,P,f [fs]:',JPC_RT_IO_t%INTERVAL_time*AUT2FS)
 call                          msg('r', '          I/O of   GFs [fs]:',GF_RT_IO_t%INTERVAL_time*AUT2FS)
 call                          msg('r', '               outputs [fs]:',OUTPUT_RT_IO_t%INTERVAL_time*AUT2FS)
 if (l_use_collisions)    call msg( 'r','Extended collisions   [I/O]:',io_COLLs)
 !
 ! GPL_EXCLUDE_START
 !
 call msg( 'nr','---Damping and retarded GF---')
 call msg( 'r','Retarded Green`s function   :',Gr_kind)
 call msg( 'r', 'Damping (Phase)    [fs/meV]:',(/Phase_LifeTime*AUT2FS,HBAR_eVfs/Phase_LifeTime*AUT2FS*1000._SP/))
 call msg( 'r', '        (Radiative)[fs/meV]:',(/RAD_LifeTime*AUT2FS,   HBAR_eVfs/RAD_LifeTime*AUT2FS*1000._SP/))
 call msg( 'r', '        Energy ref  (c)[eV]:',QP_ctl_user(3,1)%Wc_E_ref*HA2EV)
 call msg( 'r', '                    (v)[eV]:',QP_ctl_user(3,1)%Wv_E_ref*HA2EV)
 call msg( 'r', '        Analytic term (c)[eV,adim,eV^-1]:',QP_ctl_user(3,1)%Wc)
 call msg( 'r', '                      (v)[eV,adim,eV^-1]:',QP_ctl_user(3,1)%Wv)
 !
 if ((l_elel_scatt.or.l_elph_scatt).and.(.not.l_RT_impose_N_dN.or.l_RT_impose_E)) then
   call msg( 'nr','---Conservation Rules---')
   call msg( 'r',                  'dN (e-p) and N (e-p + e-e)  :',l_RT_impose_N_dN)
   if (l_elel_scatt) call msg( 'r','Energy (e-e)                :',l_RT_impose_E)
 endif
 !
 call msg( 'nr','---Double Grid---')
 call msg( 'r', 'Double Grid support          :',l_RT_uses_E_DbGd)
 if (l_RT_uses_E_DbGd) then
   call msg( 'r', 'K-points            (TOTAL):',RT_DbGd_nk)
   call msg( 'r', '                     (USED):',RT_nk)
   if (l_elel_scatt) then
     call msg( 'r', 'Percentual used in e-e[o/o]:',DbGd_EE_percent)
     call msg( 'r', 'Max e-e scattering states  :',maxval(DbGd_EE_Nk_table))
   endif
 endif
 !
 ! GPL_EXCLUDE_END
 !
 if (l_NE_with_fields) then
   call msg( 'nr','---Fields---')
   call msg('r','Gauge                       :',trim(global_gauge))
   !
   !call msg('r','Pump/Probe periodicity  [fs]:',EtoT(E=maxval(Efield(:)%W_step))*AUT2FS)
   !call msg('r','Pump/Probe energy step  [eV]:',maxval(Efield(:)%W_step)*HA2EV)
   !
   do i1=1,n_ext_fields
     MSG_ch="Field"//trim(intc(i1))
     call msg('r', MSG_ch//' field                       :'//trim(Efield(i1)%ef_name))
     call msg('r', MSG_ch//' polarization                :'//trim(Efield(i1)%ef_pol))
     call msg('r', MSG_ch//' energy window/period [eV/fs]:',(/Efield(i1)%frequency*HA2EV,&
&                  2._SP*pi*HBAR_evfs/(Efield(i1)%frequency*HA2EV)/))
     call msg('r', MSG_ch//' elemental oscillation   [fs]:',EtoT(E=Efield(i1)%frequency(2)-Efield(i1)%frequency(2))*AUT2FS)
     call msg('r', MSG_ch//' width                   [fs]:',Efield(i1)%width*AUT2FS)
     call msg('r', MSG_ch//' energy steps                :',Efield(i1)%n_frequencies)
     call msg('r', MSG_ch//' electric field         [V/m]:',Efield(i1)%amplitude*AU2VMm1)
     call msg('r', MSG_ch//' max intensity      [kW/cm^2]:',Efield(i1)%intensity*AU2KWCMm2)
     !
     if( (Efield(i1)%ef_name=='QSSIN') .or. (Efield(i1)%ef_name=='GAUSS') .or. (Efield(i1)%ef_name=='DELTA') ) then
       call msg('r', MSG_ch//' max fluence        [nJ/cm^2]:',Efield(i1)%fluence )
       call msg('r', MSG_ch//' final time              [fs]:',Efield(i1)%t_final*AUT2FS)
       call msg('r', MSG_ch//' half maximum full width [fs]:',Efield(i1)%width*2.*sqrt(2.*log(2.))*AUT2FS)
     endif
     !
   enddo
   !
 endif
 !
 contains
   !
   subroutine RT_adjust_equilibrium()
     !
     use electrons,          ONLY:spin_occ,n_sp_pol,BZ_DbGd_tot_nkpts
     use real_time,          ONLY:RT_ibz_coo,DbGd_ibz_coo
     !
     integer :: ik,ik_RT_DbGd,ik_E_DbGd,ib
     !
     if(.not.l_RT_eq_is_zero_temp) return
     !
     if(.not.allocated(E%fo)) then
       YAMBO_ALLOC(E%fo,(E%nb,E%nk,n_sp_pol))
       E%fo=E%f
     endif
     !
     if(.not.allocated(E%df)) then
       YAMBO_ALLOC(E%df,(E%nb,E%nk,n_sp_pol))
       E%df=0._SP
     endif
     !
     if (l_RT_uses_E_DbGd.and..not.allocated(E%df_DbGd)) then
       YAMBO_ALLOC(E%df_DbGd,(E%nb,BZ_DbGd_tot_nkpts,n_sp_pol))
       E%df_DbGd=0._SP
     endif
     !
     ! Defined from occupations %f
     ! In case RT_apply has been used the reference is
     ! defined from the %fo occupations
     !
     do ib=RT_bands(1),RT_bands(2)
       do ik=1,k%nibz
         do ik_RT_DbGd=RT_ibz_coo(ik,1),RT_ibz_coo(ik,2)
           ik_E_DbGd=ik_RT_DbGd-RT_ibz_coo(ik,1)+DbGd_ibz_coo(ik,1)
           !
           if (l_RT_uses_E_DbGd) then
             if(E%E_DbGd(ib,ik_E_DbGd,1)<=E%E_Fermi) then
               E%df_DbGd(ib,ik_E_DbGd,1)=(E%f_DbGd(ib,ik_E_DbGd,1)-spin_occ)
             else
               E%df_DbGd(ib,ik_E_DbGd,1)= E%f_DbGd(ib,ik_E_DbGd,1)
             endif
           else
             if(E%E(ib,ik,1)<=E%E_Fermi) then
               E%df(ib,ik,1)=(E%f(ib,ik,1)-spin_occ)
               E%fo(ib,ik,1)= spin_occ
             else
               E%df(ib,ik,1)= E%f(ib,ik,1)
               E%fo(ib,ik,1)= 0._SP
             endif
           endif
           !
         enddo
       enddo
     enddo
     !
   end subroutine RT_adjust_equilibrium
   !
end subroutine RT_initialize<|MERGE_RESOLUTION|>--- conflicted
+++ resolved
@@ -70,19 +70,13 @@
  ! Logicals
  !==========
  !
-<<<<<<< HEAD
  call parser('RAD_prefactor',        RAD_magnification)
  call parser('InducedField' ,        l_RT_induced_field)
  call parser('RT_T_evol',            l_Full_RT_T_evolution)
  call parser('RTUpdateEqp',          l_update_QP_Energies)
-=======
- ! GPL_EXCLUDE_START
- !
- call parser('InducedField' ,        l_RT_induced_field)
- call parser('RT_T_evol',            l_Full_RT_T_evolution)
- call parser('RAD_prefactor',        RAD_magnification)
- call parser('BGR',                  l_BGR)
->>>>>>> 4a295627
+ !
+ ! GPL_EXCLUDE_START
+ !
  call parser('RTskipImposeN',        l_skip_it)
  call parser('LifeExtrapolation',    l_RT_lifetimes_extrapolation)
  call parser('LifeFitTemp',          l_lftm_fit_temperatures)
@@ -326,13 +320,9 @@
    !
  endif
  !
-<<<<<<< HEAD
  l_RT_is_WFfree = (l_use_Hxc_collisions .or. trim(RT_potential)=="IP") .and. (.not.eval_energy)
-=======
- ! GPL_EXCLUDE_START
- !
- RT_is_dynamically_dephased=l_elel_scatt.or.l_elph_scatt.or.l_elphoton_scatt
->>>>>>> 4a295627
+ !
+ ! GPL_EXCLUDE_START
  !
  RT_is_dynamically_dephased=l_elel_scatt.or.l_elph_scatt.or.l_elphoton_scatt
  !
@@ -387,20 +377,13 @@
  !
  call msg( 'r','Hxc approximation          :',trim(RT_potential))
  !
-<<<<<<< HEAD
+ ! GPL_EXCLUDE_START
+ !
  if (l_elph_scatt)         call msg( 'r','El-Ph         scattering   :',l_elph_scatt)
  if (l_elel_scatt)         call msg( 'r','El-El         scattering   :',l_elel_scatt)
  if (l_elphoton_scatt)     call msg( 'r','El-Photon     scattering   :',l_elphoton_scatt)
  if (l_update_QP_Energies) call msg( 'r','Update QP Energies         :',l_update_QP_Energies)
  if (l_update_SOC)         call msg( 'r','Update SOC Interaction     :',l_update_SOC)
-=======
- ! GPL_EXCLUDE_START
- !
- if (l_elph_scatt)        call msg( 'r','El-Ph         scattering   :',l_elph_scatt)
- if (l_elel_scatt)        call msg( 'r','El-El         scattering   :',l_elel_scatt)
- if (l_elphoton_scatt)    call msg( 'r','El-Photon     scattering   :',l_elphoton_scatt)
- if (l_BGR)               call msg( 'r','On-the-fly BGR added       :',l_BGR)
->>>>>>> 4a295627
  !
  ! GPL_EXCLUDE_END
  !
