!
!        Copyright (C) 2000-2019 the YAMBO team
!            http://www.yambo-code.org
!
! Authors (see AUTHORS file for details):
! 
! This file is distributed under the terms of the GNU 
! General Public License. You can redistribute it and/or 
! modify it under the terms of the GNU General Public 
! License as published by the Free Software Foundation; 
! either version 2, or (at your option) any later version.
!
! This program is distributed in the hope that it will 
! be useful, but WITHOUT ANY WARRANTY; without even the 
! implied warranty of MERCHANTABILITY or FITNESS FOR A 
! PARTICULAR PURPOSE.  See the GNU General Public License 
! for more details.
!
! You should have received a copy of the GNU General Public 
! License along with this program; if not, write to the Free 
! Software Foundation, Inc., 59 Temple Place - Suite 330,Boston, 
! MA 02111-1307, USA or visit http://www.gnu.org/copyleft/gpl.txt.
!
subroutine RT_initialize(E,k,q)
 ! 
 use drivers,        ONLY:l_use_collisions,l_elph_scatt,l_elel_scatt,l_sc_hartree,l_use_Hxc_collisions,&
&                         l_sc_is_libDFT,l_sc_sex,l_sc_fock,l_elphoton_scatt,l_rt_carriers_in_use
 use pars,           ONLY:SP,pi
 use units,          ONLY:HA2EV,HBAR_eVfs,AU2VMm1,AU2KWCMm2,AUT2FS
 use stderr,         ONLY:intc
 use com,            ONLY:msg
 use QP_CTL_m,       ONLY:QP_ctl_user
 use vec_operate,    ONLY:normalize_v
 use plasma,         ONLY:EH_gas
 use X_m,            ONLY:global_gauge
 use electrons,      ONLY:levels
 use collision_ext,  ONLY:COLLISIONS_have_HARTREE
 use RT_control,     ONLY:OBS_RT_IO_t,RT_IO_t,GF_RT_IO_t,OUTPUT_RT_IO_t,                      &
&                         SETUP_RT_IO_type,IO_OBS_cache_steps,TIME_adjust,SAVE_G_history
 use real_time,      ONLY:RT_potential,RT_step,l_NE_with_fields,RT_bands,RT_dyn_step,RT_nk,   &
&                         NE_steps,NE_tot_time,l_RT_induced_field,RT_life_extrap_times,       &
&                         RAD_LifeTime,l_RT_CCA_Kernel,Life_MEM_steps,Phase_LifeTime,         &
&                         NE_MEM_treshold,G_MEM_steps,l_RT_uses_E_FineGd,DbGd_EE_Nk_table,    &
&                         RT_life_extrap_times_SAVE,l_RT_lifetimes_extrapolation,Gr_kind,     &
&                         l_RT_impose_N_dN,Integrator_name,l_RT_impose_E,DbGd_EE_percent,     &
&                         l_RT_update_Energies,eval_HARTREE,eval_DFT,l_NE_dynamics,           &
&                         NE_time_step_update_jump,NE_initial_time_step_update,               &
&                         RAD_magnification,NE_step_update_treshold,l_lftm_fit_temperatures,  &
&                         NE_time_step_update_jump_SAVE,NE_initial_time_step_update,          &
&                         RT_is_dynamically_dephased,RT_is_statically_dephased,RT_MAX_step,   &
&                         eval_energy,eval_entropy,l_RT_is_WFfree,l_update_SOC,RT_DbGd_nk,    &
&                         l_RT_relax_time_approx,l_RT_eq_is_zero_temp,l_RT_include_eq_scatt,  &
&                         l_velocity_gauge_corr,l_velocity_gauge_diam,l_RT_impose_for_metals, &
&                         l_P_integrating_J,l_RT_rotate_DM
 use IO_m,           ONLY:io_COLLs
 use R_lattice,      ONLY:bz_samp
 use fields,         ONLY:Efield,n_ext_fields,field_is_ok,EtoT,Efield_strength
 use parser_m,       ONLY:parser
 !
#include<memory.h>
 !
 type(levels), intent(inout) :: E
 type(bz_samp),intent(in)    :: q,k
 !
 ! Work space
 !
 integer                  :: i1,N_T_samplings
 character(6)             :: MSG_ch
 real(SP)                 :: T_memory
 logical                  :: l_Full_RT_T_evolution,l_skip_it,l_velocity_gauge_tmp
 real(SP), parameter      :: thresh=1.E-5_SP
 integer,         external:: RT_Lifetimes_evaluation_plan
 !
 ! Logicals
 !==========
 !
 call parser('InducedField' ,        l_RT_induced_field)
 call parser('VelGaugeNoDiam',       l_velocity_gauge_tmp)
 l_velocity_gauge_diam=.not.l_velocity_gauge_tmp
 !
 ! GPL_EXCLUDE_START
 !
 call parser('RAD_prefactor',        RAD_magnification)
 call parser('VelGaugeCorr',         l_velocity_gauge_corr)
 call parser('PfromJ',               l_P_integrating_J)
 call parser('RT_T_evol',            l_Full_RT_T_evolution)
 !
 !...updates
 call parser('RTUpdateE',            l_RT_update_Energies)
 call parser('RTUpdateSOC',          l_update_SOC)
 l_RT_rotate_DM                     =l_RT_update_Energies
 !
 !...imposes
 call parser('RTskipImposeN',        l_skip_it)
 if (l_skip_it) l_RT_impose_N_dN=.FALSE.
 call parser('RTskipImposeE',        l_skip_it)
 if (l_skip_it) l_RT_impose_E=.FALSE.
 call parser('RTImpForMet',          l_RT_impose_for_metals)
 !
 !..lifetimes
 call parser('LifeExtrapolation',    l_RT_lifetimes_extrapolation)
 call parser('LifeFitTemp',          l_lftm_fit_temperatures)
 !
 call parser('RelaxTimeApprox',      l_RT_relax_time_approx)
 call parser('RTzeroTempRef',        l_RT_eq_is_zero_temp)
 call parser('RTEqScatt',            l_RT_include_eq_scatt)
 !
 !
 !...evals
 call parser('RTEvalEnergy',         eval_energy)
 call parser('RTEvalEntropy',        eval_entropy)
 if(.not.eval_energy) eval_entropy=.false.
 call parser('SaveGhistory',         SAVE_G_history)
 !
 !...drivers
 !
 l_RT_CCA_Kernel       =.not.l_Full_RT_T_evolution.and.l_elph_scatt
 !
 ! GPL_EXCLUDE_END
 !
 eval_DFT     =  l_sc_is_libDFT
 eval_HARTREE =  l_sc_hartree
 !
 ! Integrator FLAGS
 !==================
 call RT_Integrator_init()
 !
 ! Global gauge
 !==============
 if(.not.any((/trim(global_gauge)=="velocity".or.trim(global_gauge)=="length"/)) ) then
   call warning(" Not a valid gauge in input. Switching to length gauge")
   global_gauge="length"
 endif
 if(l_velocity_gauge_corr) l_velocity_gauge_corr=(trim(global_gauge)=="velocity")
 if(l_velocity_gauge_diam) l_velocity_gauge_diam=(trim(global_gauge)=="velocity")
 !
 ! Use NE_tot_time if provided
 !==============================
 if (NE_tot_time>0._SP) NE_steps=max(NE_steps,nint(NE_tot_time/RT_step)+1)
 !
 ! Initialize RT_dyn_step
 !========================
 RT_dyn_step=RT_step
 !
 ! Set the I/O steps: (J,P,CARRIERs) (GF) (output)
 !=================================================
 call SETUP_RT_IO_type(OBS_RT_IO_t,.TRUE.)
 call SETUP_RT_IO_type(OUTPUT_RT_IO_t,.TRUE.)
 call SETUP_RT_IO_type(GF_RT_IO_t,.TRUE.)
 !
 ! Dephasing Matrix. Including user-defined matrix-like dephasing factors, constant
 !==================
 ! radiative/phase, polaronic based
 !
 call section('=','Dephasing matrix setup')
 !
 call RT_Dephasing_Matrix(E) 
 !
 ! GPL_EXCLUDE_START
 !
 if (.not.RT_is_statically_dephased) then
   !
   if (l_elph_scatt.or.l_elel_scatt) then
     call warning('No Dephasing provided. E-E and/or E-P scatterings switched off')
     l_elph_scatt=.FALSE.
     l_elel_scatt=.FALSE.
   endif
   !
 endif
 !
 ! Memory Depth (Lifetimes) & extrapolation steps
 !================================================
 if (RT_is_statically_dephased) then
   !
   RT_life_extrap_times=RT_life_extrap_times_SAVE
   !
   if (all(RT_life_extrap_times>0)) then
     Life_MEM_steps=nint(RT_life_extrap_times(1)/RT_life_extrap_times(2))
     if (Life_MEM_steps<3) Life_MEM_steps=3
     if (RT_life_extrap_times(2)<RT_step) RT_life_extrap_times(2)=RT_step
     RT_life_extrap_times(2)=max(TIME_adjust(RT_life_extrap_times(2)),RT_step)
     RT_life_extrap_times(1)=RT_life_extrap_times(2)*Life_MEM_steps
   endif
   !
   RT_life_extrap_times_SAVE=RT_life_extrap_times
   !
 endif
 !
 ! Memory Depth (G_lesser)
 !=========================
 T_memory=0._SP
 if (l_elph_scatt.and.NE_MEM_treshold>0._SP) then
   T_memory=-1._SP/minval( abs(E%W(RT_bands(1):RT_bands(2),:,:)))*log(NE_MEM_treshold)
   G_MEM_steps=nint(T_memory/RT_step)
 endif
 !
 ! Update time Step
 !==================
 !
 if (NE_initial_time_step_update>0._SP) then
   !
   if (G_MEM_steps<3) G_MEM_steps=3
   !
   if (all(RT_life_extrap_times>0)) then
     NE_time_step_update_jump_SAVE = TIME_adjust(NE_time_step_update_jump_SAVE,2._SP*RT_life_extrap_times(1))
     if(NE_time_step_update_jump_SAVE<2._SP*RT_life_extrap_times(1)) NE_time_step_update_jump_SAVE=2._SP*RT_life_extrap_times(1) 
   endif
   !
   NE_time_step_update_jump_SAVE = TIME_adjust(NE_time_step_update_jump_SAVE,OBS_RT_IO_t%INTERVAL_time)
   if(NE_time_step_update_jump_SAVE<OBS_RT_IO_t%INTERVAL_time) NE_time_step_update_jump_SAVE=OBS_RT_IO_t%INTERVAL_time
   !
   NE_time_step_update_jump = NE_time_step_update_jump_SAVE
   !
   if (RT_MAX_step<1.E-5) RT_MAX_step=10.*RT_step
   !
 else
 !
 ! GPL_EXCLUDE_END
 !
   ! J, P and M (spin) cache Time size (is switched off when an adaptative time step is used)
   !=========================
   IO_OBS_cache_steps=OBS_RT_IO_t%INTERVAL_steps
   !
 !
 ! GPL_EXCLUDE_START
 !
 endif
 !
 ! GPL_EXCLUDE_END
 !
 ! External fields checks
 !========================
 !
 l_NE_with_fields=.false.
 !
 do i1=1,n_ext_fields
   !      
   Efield(i1)%ef_name=trim(Efield(i1)%ef_name)      
   !
   if((Efield(i1)%ef_name/='none')) then
     !
     if (.not.field_is_ok( Efield(i1)) ) &
&      call error('Field '//trim(Efield(i1)%ef_name)//' not supported or polarization is wrong')
     !      
     l_NE_with_fields=.true.
     !
     if(Efield(i1)%ef_name/='DELTA'.and.Efield(i1)%frequency(1)==0._SP) &
&      call error("External "//trim(Efield(i1)%ef_name)//" field has zero frequency.")
     !
     if(Efield(i1)%intensity==0._SP) &
&      call error("External "//trim(Efield(i1)%ef_name)//" field has zero intensity.")
     !
     if( all( abs(Efield(i1)%versor(:))<epsilon(1.) ) ) &
&      call error("External "//trim(Efield(i1)%ef_name)//" field has undefined direction.")
     !
     if ( ((Efield(i1)%ef_name=='QSSIN') .or. (Efield(i1)%ef_name=='GAUSS') .or. (Efield(i1)%ef_name=='PULSE')) &
&        .and. Efield(i1)%width<epsilon(1.)  ) &
&      call error("External "//trim(Efield(i1)%ef_name)//" field has undefined duration.")
     !
     Efield(i1)%versor   =normalize_v(Efield(i1)%versor)
     Efield(i1)%amplitude=Efield_strength(Efield(i1)%intensity,'AU')
     !
     Efield(i1)%t_initial_indx=nint(Efield(i1)%t_initial/RT_step)+1
     !
     if ( mod(Efield(i1)%t_initial_indx-1,OBS_RT_IO_t%INTERVAL_steps)/=0 ) then
       call warning('Field starting time corrected to be a mutiple of the I/O step.')
       Efield(i1)%t_initial_indx=Efield(i1)%t_initial_indx-mod(Efield(i1)%t_initial_indx-1,OBS_RT_IO_t%INTERVAL_steps)
     endif
     if (Efield(i1)%t_initial_indx< OBS_RT_IO_t%INTERVAL_steps+1 ) then
       call warning('Field starting time corrected to respect the I/O times.')
       Efield(i1)%t_initial_indx=OBS_RT_IO_t%INTERVAL_steps+1
     endif
     !
     Efield(i1)%t_initial=real(Efield(i1)%t_initial_indx-1)*RT_step
     !
     call Check_symmetries(Efield(i1)%versor)
     !
     if ( Efield(i1)%ef_name=='DELTA' ) then
       Efield(i1)%t_final_indx=Efield(i1)%t_initial_indx+2
       Efield(i1)%t_final=RT_step*(Efield(i1)%t_final_indx-1)       
     else if ( (Efield(i1)%ef_name=='QSSIN') .or. (Efield(i1)%ef_name=='GAUSS') .or. (Efield(i1)%ef_name=='PULSE') ) then
       call RT_Fluence(i1)
     else
       Efield(i1)%t_final_indx=    NE_steps
       Efield(i1)%t_final=RT_step*(NE_steps-1)
     endif
     !
   endif
   !
 enddo
 !
 l_NE_dynamics= l_NE_with_fields .or. l_rt_carriers_in_use
 !
 ! GPL_EXCLUDE_START
 !
 ! Check on the PROBE/PUMP frequencies
 !====================================
 call RT_Field_Commensurable_Frequencies()
 !
 ! GPL_EXCLUDE_END
 !
 if ( .not. l_NE_dynamics ) call error('No external fields nor manual pumping provided')
 !
 ! Number of K-points
 !====================
 call RT_k_grid(E,k,q)
 !
 ! GPL_EXCLUDE_START
 !
 ! Memory Depth & Simulation points (Lifetimes)
 !=============================================
 if (l_elph_scatt.or.l_elel_scatt) then
   if (.not.allocated(E%W)) then
     call warning("NO QP damping provided. E-E and/or E-P switched off")
     l_elph_scatt=.FALSE.
     l_elel_scatt=.FALSE.
   endif
 endif
 !
 ! GPL_EXCLUDE_END
 !
 ! Checking extended COLLISIONS
 !==============================
 !
 if (l_elel_scatt.or.l_sc_sex.or.l_sc_fock.or.l_sc_hartree.or.l_sc_is_libDFT) then
   !
   call section('=','Electronic Collisions loading and setup')
   !
   ! GPL_EXCLUDE_START
   if (l_elel_scatt) then
     call PLASMA_build_up(E,k,q)
     call PLASMA_parallel_setup(EH_gas)
   endif
   ! GPL_EXCLUDE_END
   !
   if (io_COLLs) call COLLISIONS_load(.TRUE.)
   !
 endif
 !
 ! GPL_EXCLUDE_START
 !
#if defined _ELPH
 !
 ! Electron-phonon
 ! ===============
 !
 if (l_elph_scatt) then
   !
   call section('=','El-Ph matrix elements loading and setup')
   !                 =======================================
   call RT_ELPH_initialize(E,k,q)
   !
 endif
 !
#endif
 !
 ! GPL_EXCLUDE_END
 !
 l_RT_is_WFfree = (l_use_Hxc_collisions .or. trim(RT_potential)=="IP")   .and.     &
&                 (.not.eval_energy) .and. (.not.l_velocity_gauge_corr)  .and.     &
&                 (COLLISIONS_have_HARTREE.or.index(trim(RT_potential),"HARTREE")==0)
 !
 ! GPL_EXCLUDE_START
 !
 RT_is_dynamically_dephased=l_elel_scatt.or.l_elph_scatt.or.l_elphoton_scatt
 !
 if (     RT_is_dynamically_dephased) N_T_samplings = RT_Lifetimes_evaluation_plan( )
 if (.not.RT_is_dynamically_dephased) N_T_samplings = 0
 !
 call RT_adjust_equilibrium()
 !
 ! GPL_EXCLUDE_END
 !
 ! LOG
 ! ===
 !
 call section('=','Messaging')
 !
 call msg( 'r','---General---')
 call msg( 'r', 'Integrator                 ',trim(Integrator_name))
 call msg( 'r', 'Simulation time        [fs]',NE_tot_time*AUT2FS)
 call msg( 'r', 'Basic time step        [fs]',RT_step*AUT2FS)
 call msg( 'r', '           steps           ',NE_steps)
 !
 ! GPL_EXCLUDE_START
 !
 call msg( 'r', '      time step   (now)[fs]',RT_dyn_step*AUT2FS)
 !
 if (NE_initial_time_step_update>0.) then
   call msg( 'r','---Time Step Update---')
   call msg( 'r', 'Initial time           [fs]',NE_initial_time_step_update*AUT2FS)
   call msg( 'r', 'Time Interval          [fs]',NE_time_step_update_jump*AUT2FS)
   call msg( 'r', 'Treshold              [o/o]',NE_step_update_treshold)
   call msg( 'r',  'dT maximum value      [fs]',RT_MAX_step*AUT2FS)
 endif
 !
 call msg( 'r','---Memory---')
 call msg( 'r', 'Memory depth(G)        [fs]',T_memory*AUT2FS)
 call msg( 'r', 'Memory steps(G)            ',G_MEM_steps)
 !
 if (RT_is_statically_dephased) then
   call msg( 'nr','---Lifetimes---')
   if (all(RT_life_extrap_times>0)) then
     call msg( 'r', 'Point groups (inter/intra) [fs]',RT_life_extrap_times*AUT2FS)
     call msg( 'r', 'Extrapolation                  ',l_RT_lifetimes_extrapolation)
     call msg( 'r', 'Memory steps                   ',Life_MEM_steps)
   endif
   call msg( 'r', 'Evaluated Time points          ',N_T_samplings)
   call msg( 'r', 'Relaxation time approximation  ',l_RT_relax_time_approx)
   call msg( 'r', 'Equilibrium is zero temperature',l_RT_eq_is_zero_temp)
   call msg( 'r', 'Equilibrium scattering included',l_RT_include_eq_scatt)
 endif
 !
 ! GPL_EXCLUDE_END
 !
 call msg( 'nr','---Flags (if any)---')
 !
 call msg( 'r','Hxc approximation          ',trim(RT_potential))
 !
 ! GPL_EXCLUDE_START
 !
 if (l_elph_scatt)         call msg( 'r','El-Ph         scattering   ',l_elph_scatt)
 if (l_elel_scatt)         call msg( 'r','El-El         scattering   ',l_elel_scatt)
 if (l_elphoton_scatt)     call msg( 'r','El-Photon     scattering   ',l_elphoton_scatt)
 if (l_RT_update_Energies) then
   call msg( 'r','Update QP Energies         ',l_RT_update_Energies)
 endif
 if (l_update_SOC)         call msg( 'r','Update SOC Interaction     ',l_update_SOC)
 !
 ! GPL_EXCLUDE_END
 !
 call msg( 'nr','---I/O---')
 call                          msg('r', 'T between I/O of   OBS     ',OBS_RT_IO_t%INTERVAL_time*AUT2FS,'[fs]')
 call                          msg('r', '          I/O of   GFs     ',GF_RT_IO_t%INTERVAL_time*AUT2FS,'[fs]')
 call                          msg('r', '               outputs     ',OUTPUT_RT_IO_t%INTERVAL_time*AUT2FS,'[fs]')
 if (l_use_collisions)    call msg( 'r','Extended collisions   [I/O]',io_COLLs)
 !
 ! GPL_EXCLUDE_START
 !
 if(Phase_LifeTime>thresh.or.RAD_LifeTime>thresh) then
   call msg( 'nr','---Damping---')
   if(Phase_LifeTime>thresh) &
   & call msg( 'r', 'Damping (Phase)            ',(/Phase_LifeTime*AUT2FS,HBAR_eVfs/Phase_LifeTime*AUT2FS*1000._SP/),'[fs/meV]')
   if(RAD_LifeTime>thresh) &
   & call msg( 'r', '        (Radiative)        ',(/RAD_LifeTime  *AUT2FS,HBAR_eVfs/RAD_LifeTime  *AUT2FS*1000._SP/),'[fs/meV]')
 endif
 !
 call msg( 'nr','---Retarded GF---')
 call msg( 'r', 'Retarded Green`s function  ',Gr_kind)
 call msg( 'r', '        Energy ref  (c)[eV]',QP_ctl_user(3,1)%Wc_E_ref*HA2EV)
 call msg( 'r', '                    (v)[eV]',QP_ctl_user(3,1)%Wv_E_ref*HA2EV)
 call msg( 'r', '        Analytic term (c)[eV,adim,eV^-1]',QP_ctl_user(3,1)%Wc)
 call msg( 'r', '                      (v)[eV,adim,eV^-1]',QP_ctl_user(3,1)%Wv)
 !
 if ((l_elel_scatt.or.l_elph_scatt).and.(.not.l_RT_impose_N_dN.or.l_RT_impose_E)) then
   call msg( 'nr','---Conservation Rules---')
   call msg( 'r',                  'dN (e-p) and N (e-p + e-e)  ',l_RT_impose_N_dN)
   if (l_elel_scatt) call msg( 'r','Energy (e-e)                ',l_RT_impose_E)
 endif
 !
 call msg( 'nr','---K Grid---')
<<<<<<< HEAD
 call msg( 'r', 'Double Grid support          :',l_RT_uses_E_FineGd)
 if (l_RT_uses_E_FineGd) then
   call msg( 'r', 'K-pts  (Coarse grid IBZ/BZ):',(/k%nibz,k%nbz/))
   call msg( 'r', 'K-pts    (Fine grid IBZ/BZ):',(/k%nibz_FineGd,k%nbz_FineGd/))
   call msg( 'r', 'K-pts       (Common IBZ/BZ):',(/k%nibz_duplicate,k%nbz_duplicate/))
   call msg( 'r', 'K-pts  (Real-time IBZ only):',RT_nk)
=======
 call msg( 'r',      'Double Grid support        ',l_RT_uses_E_DbGd)
 if (l_RT_uses_E_DbGd) then
   call msg( 'r',    'K-points            (TOTAL)',RT_DbGd_nk)
   call msg( 'r',    '                  (EVOLVED)',RT_nk)
>>>>>>> 2e5b30d4
   if (l_elel_scatt) then
     call msg( 'r',  'Percentual used in e-e[o/o]',DbGd_EE_percent)
     call msg( 'r',  'Max e-e scattering states  ',maxval(DbGd_EE_Nk_table))
   endif
 else
   call msg( 'r',    'K-points            (TOTAL)',RT_nk)
 endif
 !
 ! GPL_EXCLUDE_END
 !
 if (l_NE_with_fields) then
   call msg( 'nr','---Fields---')
   call msg('r','Gauge                       ',trim(global_gauge))
   !
   !call msg('r','Pump/Probe periodicity  [fs]',EtoT(E=maxval(Efield(:)%W_step))*AUT2FS)
   !call msg('r','Pump/Probe energy step  [eV]',maxval(Efield(:)%W_step)*HA2EV)
   !
   do i1=1,n_ext_fields
     MSG_ch="Field"//trim(intc(i1))
     call msg('r', MSG_ch//' field                       '//trim(Efield(i1)%ef_name))
     call msg('r', MSG_ch//' polarization                '//trim(Efield(i1)%ef_pol))
     call msg('r', MSG_ch//' energy window/period [eV/fs]',(/Efield(i1)%frequency*HA2EV,&
&                  2._SP*pi*HBAR_evfs/(Efield(i1)%frequency*HA2EV)/))
     call msg('r', MSG_ch//' elemental oscillation   [fs]',EtoT(E=Efield(i1)%frequency(2)-Efield(i1)%frequency(2))*AUT2FS)
     call msg('r', MSG_ch//' width                   [fs]',Efield(i1)%width*AUT2FS)
     call msg('r', MSG_ch//' energy steps                ',Efield(i1)%n_frequencies)
     call msg('r', MSG_ch//' electric field         [V/m]',Efield(i1)%amplitude*AU2VMm1)
     call msg('r', MSG_ch//' max intensity      [kW/cm^2]',Efield(i1)%intensity*AU2KWCMm2)
     !
     if( (Efield(i1)%ef_name=='QSSIN') .or. (Efield(i1)%ef_name=='GAUSS') .or. (Efield(i1)%ef_name=='DELTA') ) then
       call msg('r', MSG_ch//' max fluence        [nJ/cm^2]',Efield(i1)%fluence )
       call msg('r', MSG_ch//' final time              [fs]',Efield(i1)%t_final*AUT2FS)
       call msg('r', MSG_ch//' half maximum full width [fs]',Efield(i1)%width*2.*sqrt(2.*log(2.))*AUT2FS)
     endif
     !
   enddo
   !
 endif
 !
 contains
   !
   subroutine RT_adjust_equilibrium()
     !
     use electrons,          ONLY:spin_occ,n_sp_pol
     use real_time,          ONLY:RT_ibz_coo
     !
     integer :: ik,ik_RT_DbGd,ik_E_FineGd,ib
     !
     if(.not.l_RT_eq_is_zero_temp) return
     !
     if(.not.allocated(E%fo)) then
       YAMBO_ALLOC(E%fo,(E%nb,E%nk,n_sp_pol))
       E%fo=E%f
     endif
     !
     if(.not.allocated(E%df)) then
       YAMBO_ALLOC(E%df,(E%nb,E%nk,n_sp_pol))
       E%df=0._SP
     endif
     !
     if (l_RT_uses_E_FineGd.and..not.allocated(E%df_FineGd)) then
       YAMBO_ALLOC(E%df_FineGd,(E%nb,k%nibz_FineGd,n_sp_pol))
       E%df_FineGd=0._SP
     endif
     !
     ! Defined from occupations %f
     ! In case RT_apply has been used the reference is
     ! defined from the %fo occupations
     !
     do ib=RT_bands(1),RT_bands(2)
       do ik=1,k%nibz
         do ik_RT_DbGd=RT_ibz_coo(ik,1),RT_ibz_coo(ik,2)
           ik_E_FineGd=ik_RT_DbGd-ik
           !
           if (l_RT_uses_E_FineGd) then
             if(E%E_FineGd(ib,ik_E_FineGd,1)<=E%E_Fermi) then
               E%df_FineGd(ib,ik_E_FineGd,1)=(E%f_FineGd(ib,ik_E_FineGd,1)-spin_occ)
             else
               E%df_FineGd(ib,ik_E_FineGd,1)= E%f_FineGd(ib,ik_E_FineGd,1)
             endif
           else
             if(E%E(ib,ik,1)<=E%E_Fermi) then
               E%df(ib,ik,1)=(E%f(ib,ik,1)-spin_occ)
               E%fo(ib,ik,1)= spin_occ
             else
               E%df(ib,ik,1)= E%f(ib,ik,1)
               E%fo(ib,ik,1)= 0._SP
             endif
           endif
           !
         enddo
       enddo
     enddo
     !
   end subroutine RT_adjust_equilibrium
   !
end subroutine RT_initialize<|MERGE_RESOLUTION|>--- conflicted
+++ resolved
@@ -459,19 +459,12 @@
  endif
  !
  call msg( 'nr','---K Grid---')
-<<<<<<< HEAD
- call msg( 'r', 'Double Grid support          :',l_RT_uses_E_FineGd)
+ call msg( 'r', 'Double Grid support          ',l_RT_uses_E_FineGd)
  if (l_RT_uses_E_FineGd) then
-   call msg( 'r', 'K-pts  (Coarse grid IBZ/BZ):',(/k%nibz,k%nbz/))
-   call msg( 'r', 'K-pts    (Fine grid IBZ/BZ):',(/k%nibz_FineGd,k%nbz_FineGd/))
-   call msg( 'r', 'K-pts       (Common IBZ/BZ):',(/k%nibz_duplicate,k%nbz_duplicate/))
-   call msg( 'r', 'K-pts  (Real-time IBZ only):',RT_nk)
-=======
- call msg( 'r',      'Double Grid support        ',l_RT_uses_E_DbGd)
- if (l_RT_uses_E_DbGd) then
-   call msg( 'r',    'K-points            (TOTAL)',RT_DbGd_nk)
-   call msg( 'r',    '                  (EVOLVED)',RT_nk)
->>>>>>> 2e5b30d4
+   call msg( 'r', 'K-pts  (Coarse grid IBZ/BZ)',(/k%nibz,k%nbz/))
+   call msg( 'r', 'K-pts    (Fine grid IBZ/BZ)',(/k%nibz_FineGd,k%nbz_FineGd/))
+   call msg( 'r', 'K-pts       (Common IBZ/BZ)',(/k%nibz_duplicate,k%nbz_duplicate/))
+   call msg( 'r', 'K-pts  (Real-time IBZ only)',RT_nk)
    if (l_elel_scatt) then
      call msg( 'r',  'Percentual used in e-e[o/o]',DbGd_EE_percent)
      call msg( 'r',  'Max e-e scattering states  ',maxval(DbGd_EE_Nk_table))
