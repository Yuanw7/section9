--- conflicted
+++ resolved
@@ -426,27 +426,21 @@
  ! GPL_EXCLUDE_END
  !
  call msg( 'nr','---I/O---')
- call                          msg('r', 'T between I/O of   OBS [fs]',OBS_RT_IO_t%INTERVAL_time*AUT2FS)
- call                          msg('r', '          I/O of   GFs [fs]',GF_RT_IO_t%INTERVAL_time*AUT2FS)
- call                          msg('r', '               outputs [fs]',OUTPUT_RT_IO_t%INTERVAL_time*AUT2FS)
+ call                          msg('r', 'T between I/O of   OBS     ',OBS_RT_IO_t%INTERVAL_time*AUT2FS,'[fs]')
+ call                          msg('r', '          I/O of   GFs     ',GF_RT_IO_t%INTERVAL_time*AUT2FS,'[fs]')
+ call                          msg('r', '               outputs     ',OUTPUT_RT_IO_t%INTERVAL_time*AUT2FS,'[fs]')
  if (l_use_collisions)    call msg( 'r','Extended collisions   [I/O]',io_COLLs)
  !
  ! GPL_EXCLUDE_START
  !
-<<<<<<< HEAD
- call msg( 'nr','---Damping---')
- call msg( 'r', 'Damping (Phase)    [fs/meV]',(/Phase_LifeTime*AUT2FS,HBAR_eVfs/Phase_LifeTime*AUT2FS*1000._SP/))
- call msg( 'r', '        (Radiative)[fs/meV]',(/RAD_LifeTime*AUT2FS,   HBAR_eVfs/RAD_LifeTime*AUT2FS*1000._SP/))
-=======
  if(Phase_LifeTime>thresh.or.RAD_LifeTime>thresh) then
    call msg( 'nr','---Damping---')
    if(Phase_LifeTime>thresh) &
-   & call msg( 'r', 'Damping (Phase)    [fs/meV]:',(/Phase_LifeTime*AUT2FS,HBAR_eVfs/Phase_LifeTime*AUT2FS*1000._SP/))
+   & call msg( 'r', 'Damping (Phase)            ',(/Phase_LifeTime*AUT2FS,HBAR_eVfs/Phase_LifeTime*AUT2FS*1000._SP/),'[fs/meV]')
    if(RAD_LifeTime>thresh) &
-   & call msg( 'r', '        (Radiative)[fs/meV]:',(/RAD_LifeTime  *AUT2FS,HBAR_eVfs/RAD_LifeTime  *AUT2FS*1000._SP/))
- endif
- !
->>>>>>> 8a6fead7
+   & call msg( 'r', '        (Radiative)        ',(/RAD_LifeTime  *AUT2FS,HBAR_eVfs/RAD_LifeTime  *AUT2FS*1000._SP/),'[fs/meV]')
+ endif
+ !
  call msg( 'nr','---Retarded GF---')
  call msg( 'r', 'Retarded Green`s function  ',Gr_kind)
  call msg( 'r', '        Energy ref  (c)[eV]',QP_ctl_user(3,1)%Wc_E_ref*HA2EV)
