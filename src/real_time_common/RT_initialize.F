!
!        Copyright (C) 2000-2020 the YAMBO team
!            http://www.yambo-code.org
!
! Authors (see AUTHORS file for details):
! 
! This file is distributed under the terms of the GNU 
! General Public License. You can redistribute it and/or 
! modify it under the terms of the GNU General Public 
! License as published by the Free Software Foundation; 
! either version 2, or (at your option) any later version.
!
! This program is distributed in the hope that it will 
! be useful, but WITHOUT ANY WARRANTY; without even the 
! implied warranty of MERCHANTABILITY or FITNESS FOR A 
! PARTICULAR PURPOSE.  See the GNU General Public License 
! for more details.
!
! You should have received a copy of the GNU General Public 
! License along with this program; if not, write to the Free 
! Software Foundation, Inc., 59 Temple Place - Suite 330,Boston, 
! MA 02111-1307, USA or visit http://www.gnu.org/copyleft/gpl.txt.
!
subroutine RT_initialize(E,k,q)
 ! 
 use drivers,        ONLY:l_use_collisions,l_elph_scatt,l_elel_scatt,l_sc_hartree,l_use_Hxc_collisions,&
&                         l_sc_is_libDFT,l_sc_sex,l_sc_fock,l_elphoton_scatt,l_rt_carriers_in_use
 use pars,           ONLY:SP,pi,schlen
 use units,          ONLY:HA2EV,HBAR_eVfs,AU2VMm1,AU2KWCMm2,AUT2FS
 use stderr,         ONLY:intc
 use com,            ONLY:msg
 use QP_CTL_m,       ONLY:QP_ctl_user
 use vec_operate,    ONLY:normalize_v
 use plasma,         ONLY:EH_gas
 use X_m,            ONLY:global_gauge
 use electrons,      ONLY:levels
 use collision_ext,  ONLY:COLLISIONS_have_HARTREE
 use RT_control,     ONLY:CARR_RT_IO_t,OBS_RT_IO_t,RT_IO_t,GF_RT_IO_t,OUTPUT_RT_IO_t,         &
&                         SETUP_RT_IO_type,CACHE_OBS_steps,TIME_adjust,STEP_adjust,           &
&                         SAVE_G_history,CACHE_OBS_INTERVAL_time_SAVE,CACHE_OBS_INTERVAL_time
 use real_time,      ONLY:RT_potential,RT_step,l_NE_with_fields,RT_bands,RT_dyn_step,RT_nk,   &
&                         NE_steps,NE_tot_time,l_RT_induced_field,RT_life_extrap_times,       &
&                         RAD_LifeTime,l_RT_CCA_Kernel,Life_MEM_steps,Phase_LifeTime,         &
&                         NE_MEM_treshold,G_MEM_steps,l_RT_uses_E_DbGd,DbGd_EE_Nk_table,      &
&                         RT_life_extrap_times_SAVE,l_RT_lifetimes_extrapolation,Gr_kind,     &
&                         l_RT_impose_N_dN,Integrator_name,l_RT_impose_E,DbGd_EE_percent,     &
&                         l_RT_update_Energies,eval_HARTREE,eval_DFT,l_NE_dynamics,           &
&                         NE_time_step_update_jump,NE_initial_time_step_update,NE_i_time,     &
&                         RAD_magnification,NE_step_update_treshold,l_lftm_fit_temperatures,  &
&                         NE_time_step_update_jump_SAVE,NE_initial_time_step_update,          &
&                         RT_is_dynamically_dephased,RT_is_statically_dephased,RT_MAX_step,   &
&                         eval_energy,eval_entropy,l_RT_is_WFfree,l_update_SOC,RT_DbGd_nk,    &
&                         l_RT_relax_time_approx,l_RT_eq_is_zero_temp,l_RT_include_eq_scatt,  &
&                         l_velocity_gauge_corr,l_velocity_gauge_diam,l_RT_impose_for_metals, &
<<<<<<< HEAD
&                         l_P_integrating_J,l_RT_rotate_DM,RT_Nk_ibz
=======
&                         l_P_integrating_J,l_RT_rotate_DM,RT_deph_cv_only
>>>>>>> cfe2d5c2
 use IO_m,           ONLY:io_COLLs
 use R_lattice,      ONLY:bz_samp
 use fields,         ONLY:Efield,n_ext_fields,field_is_ok,EtoT,Efield_strength
 use parser_m,       ONLY:parser
 use parallel_m,     ONLY:PAR_IND_Xk_ibz,PAR_COM_Xk_ibz_INDEX,PP_redux_wait
 !
#include<memory.h>
 !
 type(levels), intent(inout) :: E
 type(bz_samp),intent(in)    :: q,k
 !
 ! Work space
 !
 integer                  :: i1,N_T_samplings,ik,NK_cpu(PAR_COM_Xk_ibz_INDEX%n_CPU)
 character(schlen)        :: MSG_ch
 real(SP)                 :: T_memory
 logical                  :: l_Full_RT_T_evolution,l_skip_it,l_velocity_gauge_tmp
 real(SP), parameter      :: thresh=1.E-5_SP
 integer,  external       :: RT_Lifetimes_evaluation_plan
 !
 ! Logicals
 !==========
 !
 call parser('InducedField' ,        l_RT_induced_field)
 call parser('VelGaugeNoDiam',       l_velocity_gauge_tmp)
 l_velocity_gauge_diam=.not.l_velocity_gauge_tmp
 !
 ! GPL_EXCLUDE_START
 !
 call parser('DephCVonly',           RT_deph_cv_only)
 call parser('RAD_prefactor',        RAD_magnification)
 call parser('VelGaugeCorr',         l_velocity_gauge_corr)
 call parser('PfromJ',               l_P_integrating_J)
 call parser('RT_T_evol',            l_Full_RT_T_evolution)
 !
 !...updates
 call parser('RTUpdateE',            l_RT_update_Energies)
 call parser('RTUpdateSOC',          l_update_SOC)
 l_RT_rotate_DM                     =l_RT_update_Energies
 !
 !...imposes
 call parser('RTskipImposeN',        l_skip_it)
 if (l_skip_it) l_RT_impose_N_dN=.FALSE.
 call parser('RTskipImposeE',        l_skip_it)
 if (l_skip_it) l_RT_impose_E=.FALSE.
 call parser('RTImpForMet',          l_RT_impose_for_metals)
 !
 !..lifetimes
 call parser('LifeExtrapolation',    l_RT_lifetimes_extrapolation)
 call parser('LifeFitTemp',          l_lftm_fit_temperatures)
 !
 call parser('RelaxTimeApprox',      l_RT_relax_time_approx)
 call parser('RTzeroTempRef',        l_RT_eq_is_zero_temp)
 call parser('RTEqScatt',            l_RT_include_eq_scatt)
 !
 !
 !...evals
 call parser('RTEvalEnergy',         eval_energy)
 call parser('RTEvalEntropy',        eval_entropy)
 if(.not.eval_energy) eval_entropy=.false.
 call parser('SaveGhistory',         SAVE_G_history)
 !
 !...drivers
 !
 l_RT_CCA_Kernel       =.not.l_Full_RT_T_evolution.and.l_elph_scatt
 !
 ! GPL_EXCLUDE_END
 !
 eval_DFT     =  l_sc_is_libDFT
 eval_HARTREE =  l_sc_hartree
 !
 ! Integrator FLAGS
 !==================
 call RT_Integrator_init()
 !
 ! Global gauge
 !==============
 if(.not.any((/trim(global_gauge)=="velocity".or.trim(global_gauge)=="length"/)) ) then
   call warning(" Not a valid gauge in input. Switching to length gauge")
   global_gauge="length"
 endif
 if(l_velocity_gauge_corr) l_velocity_gauge_corr=(trim(global_gauge)=="velocity")
 if(l_velocity_gauge_diam) l_velocity_gauge_diam=(trim(global_gauge)=="velocity")
 !
 ! Use NE_tot_time if provided
 !==============================
 NE_i_time=1
 if (NE_tot_time>0._SP) NE_steps=max(NE_steps,nint(NE_tot_time/RT_step)+1)
 !
 ! Initialize RT_dyn_step
 !========================
 RT_dyn_step=RT_step
 !
 ! Set the I/O steps: (CARRIERs) (GF) (output)
 !=============================================
 call SETUP_RT_IO_type(CARR_RT_IO_t,.TRUE.)
 call SETUP_RT_IO_type(OUTPUT_RT_IO_t,.TRUE.)
 call SETUP_RT_IO_type(GF_RT_IO_t,.TRUE.)
 !
 ! Set (J,P,M) caching variables and I/O steps
 !=============================================
 CACHE_OBS_INTERVAL_time_SAVE=max(TIME_adjust(CACHE_OBS_INTERVAL_time_SAVE,RT_step),RT_step)
 OBS_RT_IO_t%INTERVAL_time_SAVE=TIME_adjust(OBS_RT_IO_t%INTERVAL_time_SAVE,CACHE_OBS_INTERVAL_time_SAVE)
 call SETUP_RT_IO_type(OBS_RT_IO_t,.TRUE.)
 !
 ! Dephasing Matrix. Including user-defined matrix-like dephasing factors, constant
 !==================
 ! radiative/phase, polaronic based
 !
 call section('=','Dephasing matrix setup')
 !
 call RT_Dephasing_Matrix(E) 
 !
 ! GPL_EXCLUDE_START
 !
 if (.not.RT_is_statically_dephased) then
   !
   if (l_elph_scatt.or.l_elel_scatt) then
     call warning('No Dephasing provided. E-E and/or E-P scatterings switched off')
     l_elph_scatt=.FALSE.
     l_elel_scatt=.FALSE.
   endif
   !
 endif
 !
 ! Memory Depth (Lifetimes) & extrapolation steps
 !================================================
 if (RT_is_statically_dephased) then
   !
   RT_life_extrap_times=RT_life_extrap_times_SAVE
   !
   if (all(RT_life_extrap_times>0)) then
     Life_MEM_steps=nint(RT_life_extrap_times(1)/RT_life_extrap_times(2))
     if (Life_MEM_steps<3) Life_MEM_steps=3
     if (RT_life_extrap_times(2)<RT_step) RT_life_extrap_times(2)=RT_step
     RT_life_extrap_times(2)=max(TIME_adjust(RT_life_extrap_times(2)),RT_step)
     RT_life_extrap_times(1)=RT_life_extrap_times(2)*Life_MEM_steps
   endif
   !
   RT_life_extrap_times_SAVE=RT_life_extrap_times
   !
 endif
 !
 ! Memory Depth (G_lesser)
 !=========================
 T_memory=0._SP
 if (l_elph_scatt.and.NE_MEM_treshold>0._SP) then
   T_memory=-1._SP/minval( abs(E%W(RT_bands(1):RT_bands(2),:,:)))*log(NE_MEM_treshold)
   G_MEM_steps=nint(T_memory/RT_step)
 endif
 !
 ! Update time Step
 !==================
 !
 if (NE_initial_time_step_update>0._SP) then
   !
   if (G_MEM_steps<3) G_MEM_steps=3
   !
   if (all(RT_life_extrap_times>0)) then
     NE_time_step_update_jump_SAVE = TIME_adjust(NE_time_step_update_jump_SAVE,2._SP*RT_life_extrap_times(1))
     if(NE_time_step_update_jump_SAVE<2._SP*RT_life_extrap_times(1)) NE_time_step_update_jump_SAVE=2._SP*RT_life_extrap_times(1) 
   endif
   !
   NE_time_step_update_jump=NE_time_step_update_jump_SAVE
   !
   OBS_RT_IO_t%INTERVAL_time_SAVE=TIME_adjust(OBS_RT_IO_t%INTERVAL_time_SAVE,NE_time_step_update_jump_SAVE)
   if(OBS_RT_IO_t%INTERVAL_time_SAVE>NE_time_step_update_jump_SAVE) OBS_RT_IO_t%INTERVAL_time_SAVE=NE_time_step_update_jump_SAVE
   if(OBS_RT_IO_t%INTERVAL_time_SAVE<RT_step*10._SP)                OBS_RT_IO_t%INTERVAL_time_SAVE=NE_time_step_update_jump_SAVE
   CACHE_OBS_INTERVAL_time_SAVE=STEP_adjust(OBS_RT_IO_t%INTERVAL_time_SAVE,CACHE_OBS_INTERVAL_time_SAVE,RT_step)
   !
   call SETUP_RT_IO_type(OBS_RT_IO_t,.TRUE.)
   !
   if (RT_MAX_step<1.E-5) RT_MAX_step=10._SP*RT_step
   !
 endif
 !
 CACHE_OBS_INTERVAL_time=CACHE_OBS_INTERVAL_time_SAVE
 CACHE_OBS_steps=OBS_RT_IO_t%INTERVAL_steps/nint(CACHE_OBS_INTERVAL_time/RT_step)
 !
 ! GPL_EXCLUDE_END
 !
 ! External fields checks
 !========================
 !
 l_NE_with_fields=.false.
 !
 do i1=1,n_ext_fields
   !      
   Efield(i1)%ef_name=trim(Efield(i1)%ef_name)      
   !
   MSG_ch="Field#"//trim(intc(i1))//" "//trim(Efield(i1)%ef_name)
   !
   if((Efield(i1)%ef_name/='none')) then
     !
     if (.not.field_is_ok( Efield(i1)) ) &
&      call error(trim(MSG_ch)//' not supported or polarization is wrong')
     !      
     l_NE_with_fields=.true.
     !
     if(Efield(i1)%ef_name/='DELTA'.and.Efield(i1)%frequency(1)==0._SP) &
&      call error(trim(MSG_ch)//" field has zero frequency.")
     !
     if(Efield(i1)%intensity==0._SP) &
&      call error(trim(MSG_ch)//" field has zero intensity.")
     !
     if( all( abs(Efield(i1)%versor(:))<epsilon(1.) ) ) &
&      call error(trim(MSG_ch)//" field has undefined direction.")
     !
     if ( ((Efield(i1)%ef_name=='QSSIN') .or. (Efield(i1)%ef_name=='GAUSS') .or. (Efield(i1)%ef_name=='PULSE')) &
&        .and. Efield(i1)%width<epsilon(1.)  ) &
&      call error(trim(MSG_ch)//" field has undefined duration.")
     !
     Efield(i1)%versor   =normalize_v(Efield(i1)%versor)
     Efield(i1)%amplitude=Efield_strength(Efield(i1)%intensity,'AU')
     !
     Efield(i1)%t_initial_indx=max(nint(Efield(i1)%t_initial/RT_step)+1,2)
     !
     Efield(i1)%t_initial=real(Efield(i1)%t_initial_indx-1)*RT_step
     !
     call Check_symmetries(Efield(i1)%versor)
     !
     if ( Efield(i1)%ef_name=='DELTA' ) then
       Efield(i1)%t_final_indx=Efield(i1)%t_initial_indx+2
       Efield(i1)%t_final=RT_step*(Efield(i1)%t_final_indx-1)       
     else if ( (Efield(i1)%ef_name=='QSSIN') .or. (Efield(i1)%ef_name=='GAUSS') .or. (Efield(i1)%ef_name=='PULSE') ) then
       call RT_Fluence(i1)
     else
       Efield(i1)%t_final_indx=    NE_steps
       Efield(i1)%t_final=RT_step*(NE_steps-1)
     endif
     !
   endif
   !
 enddo
 !
 l_NE_dynamics= l_NE_with_fields .or. l_rt_carriers_in_use
 !
 ! GPL_EXCLUDE_START
 !
 ! Check on the PROBE/PUMP frequencies
 !====================================
 call RT_Field_Commensurable_Frequencies()
 !
 ! GPL_EXCLUDE_END
 !
 if ( .not. l_NE_dynamics ) call error('No external fields nor manual pumping provided')
 !
 ! Number of K-points
 !====================
 NK_cpu=0
 do ik=1,k%nibz
   if (.not.PAR_IND_Xk_ibz%element_1D(ik)) cycle
   NK_cpu(PAR_COM_Xk_ibz_INDEX%CPU_id+1)= NK_cpu(PAR_COM_Xk_ibz_INDEX%CPU_id+1)+RT_Nk_ibz(ik)
 enddo
 call PP_redux_wait(NK_cpu,COMM=PAR_COM_Xk_ibz_INDEX%COMM)
 !
 ! GPL_EXCLUDE_START
 !
 ! Memory Depth & Simulation points (Lifetimes)
 !=============================================
 if (l_elph_scatt.or.l_elel_scatt) then
   if (.not.allocated(E%W)) then
     call warning("NO QP damping provided. E-E and/or E-P switched off")
     l_elph_scatt=.FALSE.
     l_elel_scatt=.FALSE.
   endif
 endif
 !
 ! GPL_EXCLUDE_END
 !
 ! Checking extended COLLISIONS
 !==============================
 !
 if (l_elel_scatt.or.l_sc_sex.or.l_sc_fock.or.l_sc_hartree.or.l_sc_is_libDFT) then
   !
   call section('=','Electronic Collisions loading and setup')
   !
   ! GPL_EXCLUDE_START
   if (l_elel_scatt) then
     call PLASMA_build_up(E,k,q)
     call PLASMA_parallel_setup(EH_gas)
   endif
   ! GPL_EXCLUDE_END
   !
   if (io_COLLs) call COLLISIONS_load(.TRUE.)
   !
 endif
 !
 ! GPL_EXCLUDE_START
 !
#if defined _ELPH
 !
 ! Electron-phonon
 ! ===============
 !
 if (l_elph_scatt) then
   !
   call section('=','El-Ph matrix elements loading and setup')
   !                 =======================================
   call RT_ELPH_initialize(E,k,q)
   !
 endif
 !
#endif
 !
 ! GPL_EXCLUDE_END
 !
 l_RT_is_WFfree = (l_use_Hxc_collisions .or. trim(RT_potential)=="IP")   .and.     &
&                 (.not.eval_energy) .and. (.not.l_velocity_gauge_corr)  .and.     &
&                 (COLLISIONS_have_HARTREE.or.index(trim(RT_potential),"HARTREE")==0)
 !
 ! GPL_EXCLUDE_START
 !
 RT_is_dynamically_dephased=l_elel_scatt.or.l_elph_scatt.or.l_elphoton_scatt
 !
 if (     RT_is_dynamically_dephased) N_T_samplings = RT_Lifetimes_evaluation_plan( )
 if (.not.RT_is_dynamically_dephased) N_T_samplings = 0
 !
 call RT_adjust_equilibrium()
 !
 ! GPL_EXCLUDE_END
 !
 ! LOG
 ! ===
 !
 call section('=','Messaging')
 !
 call msg( 'r','---General---')
 call msg( 'r', 'Integrator                 ',trim(Integrator_name))
 call msg( 'r', 'Simulation time        [fs]',NE_tot_time*AUT2FS)
 call msg( 'r', 'Basic time step        [fs]',RT_step*AUT2FS)
 call msg( 'r', '           steps           ',NE_steps)
 !
 ! GPL_EXCLUDE_START
 !
 call msg( 'r', '      time step   (now)[fs]',RT_dyn_step*AUT2FS)
 !
 if (NE_initial_time_step_update>0.) then
   call msg( 'r','---Time Step Update---')
   call msg( 'r', 'Initial time           [fs]',NE_initial_time_step_update*AUT2FS)
   call msg( 'r', 'Time Interval          [fs]',NE_time_step_update_jump*AUT2FS)
   call msg( 'r', 'Treshold              [o/o]',NE_step_update_treshold)
   call msg( 'r',  'dT maximum value      [fs]',RT_MAX_step*AUT2FS)
 endif
 !
 call msg( 'r','---Memory---')
 call msg( 'r', 'Memory depth(G)        [fs]',T_memory*AUT2FS)
 call msg( 'r', 'Memory steps(G)            ',G_MEM_steps)
 !
 if (RT_is_statically_dephased) then
   call msg( 'nr','---Lifetimes---')
   if (all(RT_life_extrap_times>0)) then
     call msg( 'r', 'Point groups (inter/intra) [fs]',RT_life_extrap_times*AUT2FS)
     call msg( 'r', 'Extrapolation                  ',l_RT_lifetimes_extrapolation)
     call msg( 'r', 'Memory steps                   ',Life_MEM_steps)
   endif
   call msg( 'r', 'Evaluated Time points          ',N_T_samplings)
   call msg( 'r', 'Relaxation time approximation  ',l_RT_relax_time_approx)
   call msg( 'r', 'Equilibrium is zero temperature',l_RT_eq_is_zero_temp)
   call msg( 'r', 'Equilibrium scattering included',l_RT_include_eq_scatt)
 endif
 !
 ! GPL_EXCLUDE_END
 !
 call msg( 'nr','---Flags (if any)---')
 !
 call msg( 'r','Hxc approximation          ',trim(RT_potential))
 !
 ! GPL_EXCLUDE_START
 !
 if (l_elph_scatt)         call msg( 'r','El-Ph         scattering   ',l_elph_scatt)
 if (l_elel_scatt)         call msg( 'r','El-El         scattering   ',l_elel_scatt)
 if (l_elphoton_scatt)     call msg( 'r','El-Photon     scattering   ',l_elphoton_scatt)
 if (l_RT_update_Energies) then
   call msg( 'r','Update QP Energies         ',l_RT_update_Energies)
 endif
 if (l_update_SOC)         call msg( 'r','Update SOC Interaction     ',l_update_SOC)
 !
 ! GPL_EXCLUDE_END
 !
 call msg( 'nr','---I/O---')
 call                          msg('r', 'T between I/O of   OBS [fs]',OBS_RT_IO_t%INTERVAL_time*AUT2FS)
 call                          msg('r', 'T between I/O of   CAR [fs]',CARR_RT_IO_t%INTERVAL_time*AUT2FS)
 call                          msg('r', '          I/O of   GFs [fs]',GF_RT_IO_t%INTERVAL_time*AUT2FS)
 call                          msg('r', '               outputs [fs]',OUTPUT_RT_IO_t%INTERVAL_time*AUT2FS)
 if (l_use_collisions)    call msg( 'r','Extended collisions   [I/O]',io_COLLs)
 !
 ! GPL_EXCLUDE_START
 !
 if(Phase_LifeTime>thresh.or.RAD_LifeTime>thresh) then
   call msg( 'nr','---Damping---')
   if(Phase_LifeTime>thresh) &
   & call msg( 'r', 'Damping (Phase)            ',(/Phase_LifeTime*AUT2FS,HBAR_eVfs/Phase_LifeTime*AUT2FS*1000._SP/),'[fs/meV]')
   if(RAD_LifeTime>thresh) &
   & call msg( 'r', '        (Radiative)        ',(/RAD_LifeTime  *AUT2FS,HBAR_eVfs/RAD_LifeTime  *AUT2FS*1000._SP/),'[fs/meV]')
 endif
 !
 call msg( 'nr','---Retarded GF---')
 call msg( 'r', 'Retarded Green`s function  ',Gr_kind)
 call msg( 'r', '        Energy ref  (c)[eV]',QP_ctl_user(3,1)%Wc_E_ref*HA2EV)
 call msg( 'r', '                    (v)[eV]',QP_ctl_user(3,1)%Wv_E_ref*HA2EV)
 call msg( 'r', '        Analytic term (c)[eV,adim,eV^-1]',QP_ctl_user(3,1)%Wc)
 call msg( 'r', '                      (v)[eV,adim,eV^-1]',QP_ctl_user(3,1)%Wv)
 !
 if ((l_elel_scatt.or.l_elph_scatt).and.(.not.l_RT_impose_N_dN.or.l_RT_impose_E)) then
   call msg( 'nr','---Conservation Rules---')
   call msg( 'r',                  'dN (e-p) and N (e-p + e-e)  ',l_RT_impose_N_dN)
   if (l_elel_scatt) call msg( 'r','Energy (e-e)                ',l_RT_impose_E)
 endif
 !
 call msg( 'nr','---K Grid---')
 call msg( 'r',      'Double Grid support        ',l_RT_uses_E_DbGd)
 if (l_RT_uses_E_DbGd) then
   call msg( 'r',    'K-points            (TOTAL)',RT_DbGd_nk)
   call msg( 'r',    '                  (EVOLVED)',RT_nk)
   if (PAR_COM_Xk_ibz_INDEX%n_CPU>1) then
     call msg( 'r',  '      (DISTRIBUTED min-MAX)',(/minval(NK_cpu),maxval(NK_cpu)/))
   endif
   if (l_elel_scatt) then
     call msg( 'r',  'Percentual used in e-e[o/o]',DbGd_EE_percent)
     call msg( 'r',  'Max e-e scattering states  ',maxval(DbGd_EE_Nk_table))
   endif
 else
   call msg( 'r',    'K-points            (TOTAL)',RT_nk)
 endif
 !
 ! GPL_EXCLUDE_END
 !
 if (l_NE_with_fields) then
   call msg( 'nr','---Fields---')
   call msg('r','Gauge                       ',trim(global_gauge))
   !
   !call msg('r','Pump/Probe periodicity  [fs]',EtoT(E=maxval(Efield(:)%W_step))*AUT2FS)
   !call msg('r','Pump/Probe energy step  [eV]',maxval(Efield(:)%W_step)*HA2EV)
   !
   do i1=1,n_ext_fields
     MSG_ch="Field#"//trim(intc(i1))
     call msg('r', trim(MSG_ch)//' field                       '//trim(Efield(i1)%ef_name))
     call msg('r', trim(MSG_ch)//' polarization                '//trim(Efield(i1)%ef_pol))
     call msg('r', trim(MSG_ch)//' energy window/period [eV/fs]',(/Efield(i1)%frequency*HA2EV,&
&                  2._SP*pi*HBAR_evfs/(Efield(i1)%frequency*HA2EV)/))
     call msg('r', trim(MSG_ch)//' elemental oscillation   [fs]',EtoT(E=Efield(i1)%frequency(2)-Efield(i1)%frequency(2))*AUT2FS)
     call msg('r', trim(MSG_ch)//' width                   [fs]',Efield(i1)%width*AUT2FS)
     call msg('r', trim(MSG_ch)//' energy steps                ',Efield(i1)%n_frequencies)
     call msg('r', trim(MSG_ch)//' electric field         [V/m]',Efield(i1)%amplitude*AU2VMm1)
     call msg('r', trim(MSG_ch)//' max intensity      [kW/cm^2]',Efield(i1)%intensity*AU2KWCMm2)
     !
     if( (Efield(i1)%ef_name=='QSSIN') .or. (Efield(i1)%ef_name=='GAUSS') .or. (Efield(i1)%ef_name=='DELTA') ) then
       call msg('r', trim(MSG_ch)//' max fluence        [nJ/cm^2]',Efield(i1)%fluence )
       call msg('r', trim(MSG_ch)//' final time              [fs]',Efield(i1)%t_final*AUT2FS)
       call msg('r', trim(MSG_ch)//' half maximum full width [fs]',Efield(i1)%width*2.*sqrt(2.*log(2.))*AUT2FS)
     endif
     !
   enddo
   !
 endif
 !
 contains
   !
   subroutine RT_adjust_equilibrium()
     !
     use electrons,          ONLY:spin_occ,n_sp_pol,BZ_DbGd_tot_nk_levels
     use real_time,          ONLY:RT_ibz_coo,DbGd_ibz_coo
     !
     integer :: ik,ik_RT_DbGd,ik_E_DbGd,ib
     !
     if(.not.l_RT_eq_is_zero_temp) return
     !
     if(.not.allocated(E%fo)) then
       YAMBO_ALLOC(E%fo,(E%nb,E%nk,n_sp_pol))
       E%fo=E%f
     endif
     !
     if(.not.allocated(E%df)) then
       YAMBO_ALLOC(E%df,(E%nb,E%nk,n_sp_pol))
       E%df=0._SP
     endif
     !
     if (l_RT_uses_E_DbGd.and..not.allocated(E%df_DbGd)) then
       YAMBO_ALLOC(E%df_DbGd,(E%nb,BZ_DbGd_tot_nk_levels,n_sp_pol))
       E%df_DbGd=0._SP
     endif
     !
     ! Defined from occupations %f
     ! In case RT_apply has been used the reference is
     ! defined from the %fo occupations
     !
     do ib=RT_bands(1),RT_bands(2)
       do ik=1,k%nibz
         do ik_RT_DbGd=RT_ibz_coo(ik,1),RT_ibz_coo(ik,2)
           ik_E_DbGd=ik_RT_DbGd-RT_ibz_coo(ik,1)+DbGd_ibz_coo(ik,1)
           !
           if (l_RT_uses_E_DbGd) then
             if(E%E_DbGd(ib,ik_E_DbGd,1)<=E%E_Fermi) then
               E%df_DbGd(ib,ik_E_DbGd,1)=(E%f_DbGd(ib,ik_E_DbGd,1)-spin_occ)
             else
               E%df_DbGd(ib,ik_E_DbGd,1)= E%f_DbGd(ib,ik_E_DbGd,1)
             endif
           else
             if(E%E(ib,ik,1)<=E%E_Fermi) then
               E%df(ib,ik,1)=(E%f(ib,ik,1)-spin_occ)
               E%fo(ib,ik,1)= spin_occ
             else
               E%df(ib,ik,1)= E%f(ib,ik,1)
               E%fo(ib,ik,1)= 0._SP
             endif
           endif
           !
         enddo
       enddo
     enddo
     !
   end subroutine RT_adjust_equilibrium
   !
end subroutine RT_initialize<|MERGE_RESOLUTION|>--- conflicted
+++ resolved
@@ -52,11 +52,7 @@
 &                         eval_energy,eval_entropy,l_RT_is_WFfree,l_update_SOC,RT_DbGd_nk,    &
 &                         l_RT_relax_time_approx,l_RT_eq_is_zero_temp,l_RT_include_eq_scatt,  &
 &                         l_velocity_gauge_corr,l_velocity_gauge_diam,l_RT_impose_for_metals, &
-<<<<<<< HEAD
-&                         l_P_integrating_J,l_RT_rotate_DM,RT_Nk_ibz
-=======
-&                         l_P_integrating_J,l_RT_rotate_DM,RT_deph_cv_only
->>>>>>> cfe2d5c2
+&                         l_P_integrating_J,l_RT_rotate_DM,RT_Nk_ibz,RT_deph_cv_only
  use IO_m,           ONLY:io_COLLs
  use R_lattice,      ONLY:bz_samp
  use fields,         ONLY:Efield,n_ext_fields,field_is_ok,EtoT,Efield_strength
