!
!        Copyright (C) 2000-2020 the YAMBO team
!            http://www.yambo-code.org
!
! Authors (see AUTHORS file for details):
! 
! This file is distributed under the terms of the GNU 
! General Public License. You can redistribute it and/or 
! modify it under the terms of the GNU General Public 
! License as published by the Free Software Foundation; 
! either version 2, or (at your option) any later version.
!
! This program is distributed in the hope that it will 
! be useful, but WITHOUT ANY WARRANTY; without even the 
! implied warranty of MERCHANTABILITY or FITNESS FOR A 
! PARTICULAR PURPOSE.  See the GNU General Public License 
! for more details.
!
! You should have received a copy of the GNU General Public 
! License along with this program; if not, write to the Free 
! Software Foundation, Inc., 59 Temple Place - Suite 330,Boston, 
! MA 02111-1307, USA or visit http://www.gnu.org/copyleft/gpl.txt.
!
subroutine RT_initialize(E,k,q)
 ! 
 use drivers,        ONLY:l_use_collisions,l_elph_scatt,l_elel_scatt,l_sc_hartree,l_use_Hxc_collisions,&
&                         l_sc_is_libDFT,l_sc_sex,l_sc_fock,l_elphoton_scatt,l_rt_carriers_in_use
 use pars,           ONLY:SP,pi,schlen
 use units,          ONLY:HA2EV,HBAR_eVfs,AU2VMm1,AU2KWCMm2,AUT2FS
 use stderr,         ONLY:intc
 use com,            ONLY:msg
 use QP_CTL_m,       ONLY:QP_ctl_user
 use vec_operate,    ONLY:normalize_v
 use plasma,         ONLY:EH_gas
 use X_m,            ONLY:global_gauge
 use electrons,      ONLY:levels
 use collision_ext,  ONLY:COLLISIONS_have_HARTREE
 use RT_control,     ONLY:CARR_RT_IO_t,OBS_RT_IO_t,RT_IO_t,GF_RT_IO_t,OUTPUT_RT_IO_t,                      &
&                         SETUP_RT_IO_type,IO_OBS_cache_steps,TIME_adjust,SAVE_G_history
 use real_time,      ONLY:RT_potential,RT_step,l_NE_with_fields,RT_bands,RT_dyn_step,RT_nk,   &
&                         NE_steps,NE_tot_time,l_RT_induced_field,RT_life_extrap_times,       &
&                         RAD_LifeTime,l_RT_CCA_Kernel,Life_MEM_steps,Phase_LifeTime,         &
&                         NE_MEM_treshold,G_MEM_steps,l_RT_uses_E_DbGd,DbGd_EE_Nk_table,      &
&                         RT_life_extrap_times_SAVE,l_RT_lifetimes_extrapolation,Gr_kind,     &
&                         l_RT_impose_N_dN,Integrator_name,l_RT_impose_E,DbGd_EE_percent,     &
&                         l_RT_update_Energies,eval_HARTREE,eval_DFT,l_NE_dynamics,           &
&                         NE_time_step_update_jump,NE_initial_time_step_update,NE_i_time,     &
&                         RAD_magnification,NE_step_update_treshold,l_lftm_fit_temperatures,  &
&                         NE_time_step_update_jump_SAVE,NE_initial_time_step_update,          &
&                         RT_is_dynamically_dephased,RT_is_statically_dephased,RT_MAX_step,   &
&                         eval_energy,eval_entropy,l_RT_is_WFfree,l_update_SOC,RT_DbGd_nk,    &
&                         l_RT_relax_time_approx,l_RT_eq_is_zero_temp,l_RT_include_eq_scatt,  &
&                         l_velocity_gauge_corr,l_velocity_gauge_diam,l_RT_impose_for_metals, &
&                         l_P_integrating_J,l_RT_rotate_DM
 use IO_m,           ONLY:io_COLLs
 use R_lattice,      ONLY:bz_samp
 use fields,         ONLY:Efield,n_ext_fields,field_is_ok,EtoT,Efield_strength
 use parser_m,       ONLY:parser
 !
#include<memory.h>
 !
 type(levels), intent(inout) :: E
 type(bz_samp),intent(in)    :: q,k
 !
 ! Work space
 !
 integer                  :: i1,N_T_samplings
 character(schlen)        :: MSG_ch
 real(SP)                 :: T_memory
 logical                  :: l_Full_RT_T_evolution,l_skip_it,l_velocity_gauge_tmp
 real(SP), parameter      :: thresh=1.E-5_SP
 integer,  external       :: RT_Lifetimes_evaluation_plan
 !
 ! Logicals
 !==========
 !
 call parser('InducedField' ,        l_RT_induced_field)
 call parser('VelGaugeNoDiam',       l_velocity_gauge_tmp)
 l_velocity_gauge_diam=.not.l_velocity_gauge_tmp
 !
 ! GPL_EXCLUDE_START
 !
 call parser('RAD_prefactor',        RAD_magnification)
 call parser('VelGaugeCorr',         l_velocity_gauge_corr)
 call parser('PfromJ',               l_P_integrating_J)
 call parser('RT_T_evol',            l_Full_RT_T_evolution)
 !
 !...updates
 call parser('RTUpdateE',            l_RT_update_Energies)
 call parser('RTUpdateSOC',          l_update_SOC)
 l_RT_rotate_DM                     =l_RT_update_Energies
 !
 !...imposes
 call parser('RTskipImposeN',        l_skip_it)
 if (l_skip_it) l_RT_impose_N_dN=.FALSE.
 call parser('RTskipImposeE',        l_skip_it)
 if (l_skip_it) l_RT_impose_E=.FALSE.
 call parser('RTImpForMet',          l_RT_impose_for_metals)
 !
 !..lifetimes
 call parser('LifeExtrapolation',    l_RT_lifetimes_extrapolation)
 call parser('LifeFitTemp',          l_lftm_fit_temperatures)
 !
 call parser('RelaxTimeApprox',      l_RT_relax_time_approx)
 call parser('RTzeroTempRef',        l_RT_eq_is_zero_temp)
 call parser('RTEqScatt',            l_RT_include_eq_scatt)
 !
 !
 !...evals
 call parser('RTEvalEnergy',         eval_energy)
 call parser('RTEvalEntropy',        eval_entropy)
 if(.not.eval_energy) eval_entropy=.false.
 call parser('SaveGhistory',         SAVE_G_history)
 !
 !...drivers
 !
 l_RT_CCA_Kernel       =.not.l_Full_RT_T_evolution.and.l_elph_scatt
 !
 ! GPL_EXCLUDE_END
 !
 eval_DFT     =  l_sc_is_libDFT
 eval_HARTREE =  l_sc_hartree
 !
 ! Integrator FLAGS
 !==================
 call RT_Integrator_init()
 !
 ! Global gauge
 !==============
 if(.not.any((/trim(global_gauge)=="velocity".or.trim(global_gauge)=="length"/)) ) then
   call warning(" Not a valid gauge in input. Switching to length gauge")
   global_gauge="length"
 endif
 if(l_velocity_gauge_corr) l_velocity_gauge_corr=(trim(global_gauge)=="velocity")
 if(l_velocity_gauge_diam) l_velocity_gauge_diam=(trim(global_gauge)=="velocity")
 !
 ! Use NE_tot_time if provided
 !==============================
 NE_i_time=1
 if (NE_tot_time>0._SP) NE_steps=max(NE_steps,nint(NE_tot_time/RT_step)+1)
 !
 ! Initialize RT_dyn_step
 !========================
 RT_dyn_step=RT_step
 !
 ! Set the I/O steps: (J,P,CARRIERs) (GF) (output)
 !=================================================
 call SETUP_RT_IO_type(OBS_RT_IO_t,.TRUE.)
 call SETUP_RT_IO_type(CARR_RT_IO_t,.TRUE.)
 call SETUP_RT_IO_type(OUTPUT_RT_IO_t,.TRUE.)
 call SETUP_RT_IO_type(GF_RT_IO_t,.TRUE.)
 !
 ! Dephasing Matrix. Including user-defined matrix-like dephasing factors, constant
 !==================
 ! radiative/phase, polaronic based
 !
 call section('=','Dephasing matrix setup')
 !
 call RT_Dephasing_Matrix(E) 
 !
 ! GPL_EXCLUDE_START
 !
 if (.not.RT_is_statically_dephased) then
   !
   if (l_elph_scatt.or.l_elel_scatt) then
     call warning('No Dephasing provided. E-E and/or E-P scatterings switched off')
     l_elph_scatt=.FALSE.
     l_elel_scatt=.FALSE.
   endif
   !
 endif
 !
 ! Memory Depth (Lifetimes) & extrapolation steps
 !================================================
 if (RT_is_statically_dephased) then
   !
   RT_life_extrap_times=RT_life_extrap_times_SAVE
   !
   if (all(RT_life_extrap_times>0)) then
     Life_MEM_steps=nint(RT_life_extrap_times(1)/RT_life_extrap_times(2))
     if (Life_MEM_steps<3) Life_MEM_steps=3
     if (RT_life_extrap_times(2)<RT_step) RT_life_extrap_times(2)=RT_step
     RT_life_extrap_times(2)=max(TIME_adjust(RT_life_extrap_times(2)),RT_step)
     RT_life_extrap_times(1)=RT_life_extrap_times(2)*Life_MEM_steps
   endif
   !
   RT_life_extrap_times_SAVE=RT_life_extrap_times
   !
 endif
 !
 ! Memory Depth (G_lesser)
 !=========================
 T_memory=0._SP
 if (l_elph_scatt.and.NE_MEM_treshold>0._SP) then
   T_memory=-1._SP/minval( abs(E%W(RT_bands(1):RT_bands(2),:,:)))*log(NE_MEM_treshold)
   G_MEM_steps=nint(T_memory/RT_step)
 endif
 !
 ! Update time Step
 !==================
 !
 if (NE_initial_time_step_update>0._SP) then
   !
   if (G_MEM_steps<3) G_MEM_steps=3
   !
   if (all(RT_life_extrap_times>0)) then
     NE_time_step_update_jump_SAVE = TIME_adjust(NE_time_step_update_jump_SAVE,2._SP*RT_life_extrap_times(1))
     if(NE_time_step_update_jump_SAVE<2._SP*RT_life_extrap_times(1)) NE_time_step_update_jump_SAVE=2._SP*RT_life_extrap_times(1) 
   endif
   !
   NE_time_step_update_jump=NE_time_step_update_jump_SAVE
   !
   OBS_RT_IO_t%INTERVAL_time_SAVE=TIME_adjust(OBS_RT_IO_t%INTERVAL_time_SAVE,NE_time_step_update_jump_SAVE)
   if(OBS_RT_IO_t%INTERVAL_time_SAVE>NE_time_step_update_jump_SAVE) OBS_RT_IO_t%INTERVAL_time_SAVE=NE_time_step_update_jump_SAVE
   if(OBS_RT_IO_t%INTERVAL_time_SAVE<RT_step*10._SP) OBS_RT_IO_t%INTERVAL_time_SAVE=NE_time_step_update_jump_SAVE
   call SETUP_RT_IO_type(OBS_RT_IO_t,.TRUE.)
   !
   if (RT_MAX_step<1.E-5) RT_MAX_step=10._SP*RT_step
   !
 endif
 !
 ! GPL_EXCLUDE_END
 !
 ! J, P and M (spin) cache Time size
 !=========================
 IO_OBS_cache_steps=OBS_RT_IO_t%INTERVAL_steps
 !
 ! External fields checks
 !========================
 !
 l_NE_with_fields=.false.
 !
 do i1=1,n_ext_fields
   !      
   Efield(i1)%ef_name=trim(Efield(i1)%ef_name)      
   !
   MSG_ch="Field#"//trim(intc(i1))//" "//trim(Efield(i1)%ef_name)
   !
   if((Efield(i1)%ef_name/='none')) then
     !
     if (.not.field_is_ok( Efield(i1)) ) &
&      call error(trim(MSG_ch)//' not supported or polarization is wrong')
     !      
     l_NE_with_fields=.true.
     !
     if(Efield(i1)%ef_name/='DELTA'.and.Efield(i1)%frequency(1)==0._SP) &
&      call error(trim(MSG_ch)//" field has zero frequency.")
     !
     if(Efield(i1)%intensity==0._SP) &
&      call error(trim(MSG_ch)//" field has zero intensity.")
     !
     if( all( abs(Efield(i1)%versor(:))<epsilon(1.) ) ) &
&      call error(trim(MSG_ch)//" field has undefined direction.")
     !
     if ( ((Efield(i1)%ef_name=='QSSIN') .or. (Efield(i1)%ef_name=='GAUSS') .or. (Efield(i1)%ef_name=='PULSE')) &
&        .and. Efield(i1)%width<epsilon(1.)  ) &
&      call error(trim(MSG_ch)//" field has undefined duration.")
     !
     Efield(i1)%versor   =normalize_v(Efield(i1)%versor)
     Efield(i1)%amplitude=Efield_strength(Efield(i1)%intensity,'AU')
     !
<<<<<<< HEAD
     Efield(i1)%t_initial_indx=max(nint(Efield(i1)%t_initial/RT_step)+1,2)
=======
     Efield(i1)%t_initial_indx=nint(Efield(i1)%t_initial/RT_step)+1
     !
     if ( mod(Efield(i1)%t_initial_indx-1,OBS_RT_IO_t%INTERVAL_steps)/=0 ) then
       call warning(trim(MSG_ch)//' starting time corrected to be a mutiple of the I/O step.')
       Efield(i1)%t_initial_indx=Efield(i1)%t_initial_indx-mod(Efield(i1)%t_initial_indx-1,OBS_RT_IO_t%INTERVAL_steps)
     endif
     if (Efield(i1)%t_initial_indx< OBS_RT_IO_t%INTERVAL_steps+1 ) then
       call warning(trim(MSG_ch)//' starting time corrected to respect the I/O times.')
       Efield(i1)%t_initial_indx=OBS_RT_IO_t%INTERVAL_steps+1
     endif
     !
>>>>>>> 31233e0e
     Efield(i1)%t_initial=real(Efield(i1)%t_initial_indx-1)*RT_step
     !
     call Check_symmetries(Efield(i1)%versor)
     !
     if ( Efield(i1)%ef_name=='DELTA' ) then
       Efield(i1)%t_final_indx=Efield(i1)%t_initial_indx+2
       Efield(i1)%t_final=RT_step*(Efield(i1)%t_final_indx-1)       
     else if ( (Efield(i1)%ef_name=='QSSIN') .or. (Efield(i1)%ef_name=='GAUSS') .or. (Efield(i1)%ef_name=='PULSE') ) then
       call RT_Fluence(i1)
     else
       Efield(i1)%t_final_indx=    NE_steps
       Efield(i1)%t_final=RT_step*(NE_steps-1)
     endif
     !
   endif
   !
 enddo
 !
 l_NE_dynamics= l_NE_with_fields .or. l_rt_carriers_in_use
 !
 ! GPL_EXCLUDE_START
 !
 ! Check on the PROBE/PUMP frequencies
 !====================================
 call RT_Field_Commensurable_Frequencies()
 !
 ! GPL_EXCLUDE_END
 !
 if ( .not. l_NE_dynamics ) call error('No external fields nor manual pumping provided')
 !
 ! Number of K-points
 !====================
 call RT_k_grid(E,k,q)
 !
 ! GPL_EXCLUDE_START
 !
 ! Memory Depth & Simulation points (Lifetimes)
 !=============================================
 if (l_elph_scatt.or.l_elel_scatt) then
   if (.not.allocated(E%W)) then
     call warning("NO QP damping provided. E-E and/or E-P switched off")
     l_elph_scatt=.FALSE.
     l_elel_scatt=.FALSE.
   endif
 endif
 !
 ! GPL_EXCLUDE_END
 !
 ! Checking extended COLLISIONS
 !==============================
 !
 if (l_elel_scatt.or.l_sc_sex.or.l_sc_fock.or.l_sc_hartree.or.l_sc_is_libDFT) then
   !
   call section('=','Electronic Collisions loading and setup')
   !
   ! GPL_EXCLUDE_START
   if (l_elel_scatt) then
     call PLASMA_build_up(E,k,q)
     call PLASMA_parallel_setup(EH_gas)
   endif
   ! GPL_EXCLUDE_END
   !
   if (io_COLLs) call COLLISIONS_load(.TRUE.)
   !
 endif
 !
 ! GPL_EXCLUDE_START
 !
#if defined _ELPH
 !
 ! Electron-phonon
 ! ===============
 !
 if (l_elph_scatt) then
   !
   call section('=','El-Ph matrix elements loading and setup')
   !                 =======================================
   call RT_ELPH_initialize(E,k,q)
   !
 endif
 !
#endif
 !
 ! GPL_EXCLUDE_END
 !
 l_RT_is_WFfree = (l_use_Hxc_collisions .or. trim(RT_potential)=="IP")   .and.     &
&                 (.not.eval_energy) .and. (.not.l_velocity_gauge_corr)  .and.     &
&                 (COLLISIONS_have_HARTREE.or.index(trim(RT_potential),"HARTREE")==0)
 !
 ! GPL_EXCLUDE_START
 !
 RT_is_dynamically_dephased=l_elel_scatt.or.l_elph_scatt.or.l_elphoton_scatt
 !
 if (     RT_is_dynamically_dephased) N_T_samplings = RT_Lifetimes_evaluation_plan( )
 if (.not.RT_is_dynamically_dephased) N_T_samplings = 0
 !
 call RT_adjust_equilibrium()
 !
 ! GPL_EXCLUDE_END
 !
 ! LOG
 ! ===
 !
 call section('=','Messaging')
 !
 call msg( 'r','---General---')
 call msg( 'r', 'Integrator                 ',trim(Integrator_name))
 call msg( 'r', 'Simulation time        [fs]',NE_tot_time*AUT2FS)
 call msg( 'r', 'Basic time step        [fs]',RT_step*AUT2FS)
 call msg( 'r', '           steps           ',NE_steps)
 !
 ! GPL_EXCLUDE_START
 !
 call msg( 'r', '      time step   (now)[fs]',RT_dyn_step*AUT2FS)
 !
 if (NE_initial_time_step_update>0.) then
   call msg( 'r','---Time Step Update---')
   call msg( 'r', 'Initial time           [fs]',NE_initial_time_step_update*AUT2FS)
   call msg( 'r', 'Time Interval          [fs]',NE_time_step_update_jump*AUT2FS)
   call msg( 'r', 'Treshold              [o/o]',NE_step_update_treshold)
   call msg( 'r',  'dT maximum value      [fs]',RT_MAX_step*AUT2FS)
 endif
 !
 call msg( 'r','---Memory---')
 call msg( 'r', 'Memory depth(G)        [fs]',T_memory*AUT2FS)
 call msg( 'r', 'Memory steps(G)            ',G_MEM_steps)
 !
 if (RT_is_statically_dephased) then
   call msg( 'nr','---Lifetimes---')
   if (all(RT_life_extrap_times>0)) then
     call msg( 'r', 'Point groups (inter/intra) [fs]',RT_life_extrap_times*AUT2FS)
     call msg( 'r', 'Extrapolation                  ',l_RT_lifetimes_extrapolation)
     call msg( 'r', 'Memory steps                   ',Life_MEM_steps)
   endif
   call msg( 'r', 'Evaluated Time points          ',N_T_samplings)
   call msg( 'r', 'Relaxation time approximation  ',l_RT_relax_time_approx)
   call msg( 'r', 'Equilibrium is zero temperature',l_RT_eq_is_zero_temp)
   call msg( 'r', 'Equilibrium scattering included',l_RT_include_eq_scatt)
 endif
 !
 ! GPL_EXCLUDE_END
 !
 call msg( 'nr','---Flags (if any)---')
 !
 call msg( 'r','Hxc approximation          ',trim(RT_potential))
 !
 ! GPL_EXCLUDE_START
 !
 if (l_elph_scatt)         call msg( 'r','El-Ph         scattering   ',l_elph_scatt)
 if (l_elel_scatt)         call msg( 'r','El-El         scattering   ',l_elel_scatt)
 if (l_elphoton_scatt)     call msg( 'r','El-Photon     scattering   ',l_elphoton_scatt)
 if (l_RT_update_Energies) then
   call msg( 'r','Update QP Energies         ',l_RT_update_Energies)
 endif
 if (l_update_SOC)         call msg( 'r','Update SOC Interaction     ',l_update_SOC)
 !
 ! GPL_EXCLUDE_END
 !
 call msg( 'nr','---I/O---')
 call                          msg('r', 'T between I/O of   OBS [fs]',OBS_RT_IO_t%INTERVAL_time*AUT2FS)
 call                          msg('r', 'T between I/O of   CAR [fs]',CARR_RT_IO_t%INTERVAL_time*AUT2FS)
 call                          msg('r', '          I/O of   GFs [fs]',GF_RT_IO_t%INTERVAL_time*AUT2FS)
 call                          msg('r', '               outputs [fs]',OUTPUT_RT_IO_t%INTERVAL_time*AUT2FS)
 if (l_use_collisions)    call msg( 'r','Extended collisions   [I/O]',io_COLLs)
 !
 ! GPL_EXCLUDE_START
 !
 if(Phase_LifeTime>thresh.or.RAD_LifeTime>thresh) then
   call msg( 'nr','---Damping---')
   if(Phase_LifeTime>thresh) &
   & call msg( 'r', 'Damping (Phase)            ',(/Phase_LifeTime*AUT2FS,HBAR_eVfs/Phase_LifeTime*AUT2FS*1000._SP/),'[fs/meV]')
   if(RAD_LifeTime>thresh) &
   & call msg( 'r', '        (Radiative)        ',(/RAD_LifeTime  *AUT2FS,HBAR_eVfs/RAD_LifeTime  *AUT2FS*1000._SP/),'[fs/meV]')
 endif
 !
 call msg( 'nr','---Retarded GF---')
 call msg( 'r', 'Retarded Green`s function  ',Gr_kind)
 call msg( 'r', '        Energy ref  (c)[eV]',QP_ctl_user(3,1)%Wc_E_ref*HA2EV)
 call msg( 'r', '                    (v)[eV]',QP_ctl_user(3,1)%Wv_E_ref*HA2EV)
 call msg( 'r', '        Analytic term (c)[eV,adim,eV^-1]',QP_ctl_user(3,1)%Wc)
 call msg( 'r', '                      (v)[eV,adim,eV^-1]',QP_ctl_user(3,1)%Wv)
 !
 if ((l_elel_scatt.or.l_elph_scatt).and.(.not.l_RT_impose_N_dN.or.l_RT_impose_E)) then
   call msg( 'nr','---Conservation Rules---')
   call msg( 'r',                  'dN (e-p) and N (e-p + e-e)  ',l_RT_impose_N_dN)
   if (l_elel_scatt) call msg( 'r','Energy (e-e)                ',l_RT_impose_E)
 endif
 !
 call msg( 'nr','---K Grid---')
 call msg( 'r',      'Double Grid support        ',l_RT_uses_E_DbGd)
 if (l_RT_uses_E_DbGd) then
   call msg( 'r',    'K-points            (TOTAL)',RT_DbGd_nk)
   call msg( 'r',    '                  (EVOLVED)',RT_nk)
   if (l_elel_scatt) then
     call msg( 'r',  'Percentual used in e-e[o/o]',DbGd_EE_percent)
     call msg( 'r',  'Max e-e scattering states  ',maxval(DbGd_EE_Nk_table))
   endif
 else
   call msg( 'r',    'K-points            (TOTAL)',RT_nk)
 endif
 !
 ! GPL_EXCLUDE_END
 !
 if (l_NE_with_fields) then
   call msg( 'nr','---Fields---')
   call msg('r','Gauge                       ',trim(global_gauge))
   !
   !call msg('r','Pump/Probe periodicity  [fs]',EtoT(E=maxval(Efield(:)%W_step))*AUT2FS)
   !call msg('r','Pump/Probe energy step  [eV]',maxval(Efield(:)%W_step)*HA2EV)
   !
   do i1=1,n_ext_fields
     MSG_ch="Field#"//trim(intc(i1))
     call msg('r', trim(MSG_ch)//' field                       '//trim(Efield(i1)%ef_name))
     call msg('r', trim(MSG_ch)//' polarization                '//trim(Efield(i1)%ef_pol))
     call msg('r', trim(MSG_ch)//' energy window/period [eV/fs]',(/Efield(i1)%frequency*HA2EV,&
&                  2._SP*pi*HBAR_evfs/(Efield(i1)%frequency*HA2EV)/))
     call msg('r', trim(MSG_ch)//' elemental oscillation   [fs]',EtoT(E=Efield(i1)%frequency(2)-Efield(i1)%frequency(2))*AUT2FS)
     call msg('r', trim(MSG_ch)//' width                   [fs]',Efield(i1)%width*AUT2FS)
     call msg('r', trim(MSG_ch)//' energy steps                ',Efield(i1)%n_frequencies)
     call msg('r', trim(MSG_ch)//' electric field         [V/m]',Efield(i1)%amplitude*AU2VMm1)
     call msg('r', trim(MSG_ch)//' max intensity      [kW/cm^2]',Efield(i1)%intensity*AU2KWCMm2)
     !
     if( (Efield(i1)%ef_name=='QSSIN') .or. (Efield(i1)%ef_name=='GAUSS') .or. (Efield(i1)%ef_name=='DELTA') ) then
       call msg('r', trim(MSG_ch)//' max fluence        [nJ/cm^2]',Efield(i1)%fluence )
       call msg('r', trim(MSG_ch)//' final time              [fs]',Efield(i1)%t_final*AUT2FS)
       call msg('r', trim(MSG_ch)//' half maximum full width [fs]',Efield(i1)%width*2.*sqrt(2.*log(2.))*AUT2FS)
     endif
     !
   enddo
   !
 endif
 !
 contains
   !
   subroutine RT_adjust_equilibrium()
     !
     use electrons,          ONLY:spin_occ,n_sp_pol,BZ_DbGd_tot_nk_levels
     use real_time,          ONLY:RT_ibz_coo,DbGd_ibz_coo
     !
     integer :: ik,ik_RT_DbGd,ik_E_DbGd,ib
     !
     if(.not.l_RT_eq_is_zero_temp) return
     !
     if(.not.allocated(E%fo)) then
       YAMBO_ALLOC(E%fo,(E%nb,E%nk,n_sp_pol))
       E%fo=E%f
     endif
     !
     if(.not.allocated(E%df)) then
       YAMBO_ALLOC(E%df,(E%nb,E%nk,n_sp_pol))
       E%df=0._SP
     endif
     !
     if (l_RT_uses_E_DbGd.and..not.allocated(E%df_DbGd)) then
       YAMBO_ALLOC(E%df_DbGd,(E%nb,BZ_DbGd_tot_nk_levels,n_sp_pol))
       E%df_DbGd=0._SP
     endif
     !
     ! Defined from occupations %f
     ! In case RT_apply has been used the reference is
     ! defined from the %fo occupations
     !
     do ib=RT_bands(1),RT_bands(2)
       do ik=1,k%nibz
         do ik_RT_DbGd=RT_ibz_coo(ik,1),RT_ibz_coo(ik,2)
           ik_E_DbGd=ik_RT_DbGd-RT_ibz_coo(ik,1)+DbGd_ibz_coo(ik,1)
           !
           if (l_RT_uses_E_DbGd) then
             if(E%E_DbGd(ib,ik_E_DbGd,1)<=E%E_Fermi) then
               E%df_DbGd(ib,ik_E_DbGd,1)=(E%f_DbGd(ib,ik_E_DbGd,1)-spin_occ)
             else
               E%df_DbGd(ib,ik_E_DbGd,1)= E%f_DbGd(ib,ik_E_DbGd,1)
             endif
           else
             if(E%E(ib,ik,1)<=E%E_Fermi) then
               E%df(ib,ik,1)=(E%f(ib,ik,1)-spin_occ)
               E%fo(ib,ik,1)= spin_occ
             else
               E%df(ib,ik,1)= E%f(ib,ik,1)
               E%fo(ib,ik,1)= 0._SP
             endif
           endif
           !
         enddo
       enddo
     enddo
     !
   end subroutine RT_adjust_equilibrium
   !
end subroutine RT_initialize<|MERGE_RESOLUTION|>--- conflicted
+++ resolved
@@ -259,21 +259,8 @@
      Efield(i1)%versor   =normalize_v(Efield(i1)%versor)
      Efield(i1)%amplitude=Efield_strength(Efield(i1)%intensity,'AU')
      !
-<<<<<<< HEAD
      Efield(i1)%t_initial_indx=max(nint(Efield(i1)%t_initial/RT_step)+1,2)
-=======
-     Efield(i1)%t_initial_indx=nint(Efield(i1)%t_initial/RT_step)+1
-     !
-     if ( mod(Efield(i1)%t_initial_indx-1,OBS_RT_IO_t%INTERVAL_steps)/=0 ) then
-       call warning(trim(MSG_ch)//' starting time corrected to be a mutiple of the I/O step.')
-       Efield(i1)%t_initial_indx=Efield(i1)%t_initial_indx-mod(Efield(i1)%t_initial_indx-1,OBS_RT_IO_t%INTERVAL_steps)
-     endif
-     if (Efield(i1)%t_initial_indx< OBS_RT_IO_t%INTERVAL_steps+1 ) then
-       call warning(trim(MSG_ch)//' starting time corrected to respect the I/O times.')
-       Efield(i1)%t_initial_indx=OBS_RT_IO_t%INTERVAL_steps+1
-     endif
-     !
->>>>>>> 31233e0e
+     !
      Efield(i1)%t_initial=real(Efield(i1)%t_initial_indx-1)*RT_step
      !
      call Check_symmetries(Efield(i1)%versor)
