--- conflicted
+++ resolved
@@ -2,7 +2,7 @@
 !        Copyright (C) 2000-2019 the YAMBO team
 !              http://www.yambo-code.org
 !
-! Authors (see AUTHORS file for details): AM
+! Authors (see AUTHORS file for details): AM DS
 ! 
 ! This file is distributed under the terms of the GNU 
 ! General Public License. You can redistribute it and/or 
@@ -78,21 +78,12 @@
    ! Scalar Phase value
    !--------------------
    !
-<<<<<<< HEAD
    call msg('rs','[RT] External Scalar Dephasing applied')
    !
    do ib_1=RT_bands(1),RT_bands(2)
      do ib_2=ib_1+1,RT_bands(2)
        RT_Deph_Matrix(ib_1,ib_2,:)=RT_Deph_Matrix(ib_1,ib_2,:)+2._SP*pi/Phase_LifeTime
        RT_Deph_Matrix(ib_2,ib_1,:)=RT_Deph_Matrix(ib_2,ib_1,:)+2._SP*pi/Phase_LifeTime
-=======
-   call msg('rs','[RT] Constant Dephasing applied')
-   !
-   do ib_1=RT_bands(1),RT_bands(2)
-     do ib_2=ib_1+1,RT_bands(2)
-       RT_Deph_Matrix(ib_1,ib_2,:)=RT_Deph_Matrix(ib_1,ib_2,:)+1._SP/Phase_LifeTime
-       RT_Deph_Matrix(ib_2,ib_1,:)=RT_Deph_Matrix(ib_2,ib_1,:)+1._SP/Phase_LifeTime
->>>>>>> f76bbed2
      enddo
    enddo
    !
@@ -103,13 +94,10 @@
    Matr_Deph=.true.
    if (any(RT_INPUT_Deph_limits(:,4)<0._SP)) Matr_Deph =.false.
    !
-<<<<<<< HEAD
    ! Convert fs to atomic units
    !
    RT_INPUT_Deph_limits(:,4)=RT_INPUT_Deph_limits(:,4)*FS2AUT
    !
-=======
->>>>>>> f76bbed2
    if(Matr_Deph) then
      !
      ! Non null %DephMatrix fields
@@ -123,13 +111,8 @@
        if(any((/ib_1,ib_2/)>RT_bands(2)).or.any((/ib_1,ib_2/)<RT_bands(1))) &
 &                               call error("DephMatrix indexes out of the range! Wrong band assignment") 
        if(ik<=0.or.ik>nXkibz)   call error("DephMatrix indexes out of the range! Wrong kpoint assignment") 
-<<<<<<< HEAD
        RT_Deph_Matrix(ib_1,ib_2,ik)  =RT_Deph_Matrix(ib_1,ib_2,ik)+2._SP*pi/RT_INPUT_Deph_limits(i1,4)
        RT_Deph_Matrix(ib_2,ib_1,ik)  =RT_Deph_Matrix(ib_2,ib_1,ik)+2._SP*pi/RT_INPUT_Deph_limits(i1,4)
-=======
-       RT_Deph_Matrix(ib_1,ib_2,ik)  =RT_Deph_Matrix(ib_1,ib_2,ik)+1._SP/RT_INPUT_Deph_limits(i1,4)/FS2AUT
-       RT_Deph_Matrix(ib_2,ib_1,ik)  =RT_Deph_Matrix(ib_2,ib_1,ik)+1._SP/RT_INPUT_Deph_limits(i1,4)/FS2AUT
->>>>>>> f76bbed2
      enddo
      !
    endif
