!
!        Copyright (C) 2000-2019 the YAMBO team
!              http://www.yambo-code.org
!
! Authors (see AUTHORS file for details): AM DS
! 
! This file is distributed under the terms of the GNU 
! General Public License. You can redistribute it and/or 
! modify it under the terms of the GNU General Public 
! License as published by the Free Software Foundation; 
! either version 2, or (at your option) any later version.
!
! This program is distributed in the hope that it will 
! be useful, but WITHOUT ANY WARRANTY; without even the 
! implied warranty of MERCHANTABILITY or FITNESS FOR A 
! PARTICULAR PURPOSE.  See the GNU General Public License 
! for more details.
!
! You should have received a copy of the GNU General Public 
! License along with this program; if not, write to the Free 
! Software Foundation, Inc., 59 Temple Place - Suite 330,Boston, 
! MA 02111-1307, USA or visit http://www.gnu.org/copyleft/gpl.txt.
!
subroutine RT_Dephasing_Matrix(E)
 !
 use pars,          ONLY:SP,pi
 use units,         ONLY:FS2AUT
 use com,           ONLY:warning,msg
 use electrons,     ONLY:levels
 use R_lattice,     ONLY:nXkibz
 use real_time,     ONLY:RT_Deph_Matrix,RT_is_statically_dephased,Phase_LifeTime,&
&                        RAD_LifeTime,RT_bands,RT_INPUT_Deph_limits
 !
#include<memory.h>
 !
 type(levels), intent(in) :: E
 !
 ! Work Space
 !
 logical :: Matr_Deph
 integer :: ik,ib_1,ib_2,i1
 real(SP), parameter   :: tresh=1.E-5_SP
 real(SP), parameter   :: deg_tresh=1.E-5_SP
 !
 ! %DephMatrix fields
 !
 if ( allocated(RT_INPUT_Deph_limits) .or. (RAD_LifeTime>tresh) .or. (Phase_LifeTime>tresh) .or. allocated(E%W) ) then
   !
   YAMBO_ALLOC(RT_Deph_Matrix,(RT_bands(1):RT_bands(2),RT_bands(1):RT_bands(2),nXkibz))
   !
   RT_Deph_Matrix=(0._SP,0._SP)
   !
   RT_is_statically_dephased=.TRUE.
   !
 else
   !
   return
   !
 endif
 !
 ! DIAGONAL 
 !==========
 !
 if (RAD_LifeTime > tresh) then
   !
   call msg('rs','[RT] External scalar Radiative Scattering lifetime applied')
   !
<<<<<<< HEAD
   do ik=1,nXkibz
     do ib_1=RT_bands(1),RT_bands(2)
       do ib_2=ib_1,RT_bands(2)
         if ( abs(E%E(ib_1,ik,1)-E%E(ib_2,ik,1))>=deg_tresh ) cycle
         RT_Deph_Matrix(ib_1,ib_2,ik)=1._SP/RAD_LifeTime
         RT_Deph_Matrix(ib_2,ib_1,ik)=1._SP/RAD_LifeTime
       enddo
     enddo
=======
   do ib_1=RT_bands(1),RT_bands(2)
     RT_Deph_Matrix(ib_1,ib_1,:)=2._SP*pi/RAD_LifeTime
>>>>>>> c62a5783
   enddo
   !
 endif
 !
 ! OFF-DIAGONAL
 !==============
 !
 if (Phase_LifeTime > tresh) then
   !
   ! Scalar Phase value
   !--------------------
   !
   call msg('rs','[RT] External Scalar Dephasing applied')
   !
<<<<<<< HEAD
   do ik=1,nXkibz
     do ib_1=RT_bands(1),RT_bands(2)
       do ib_2=ib_1+1,RT_bands(2)
         if ( abs(E%E(ib_1,ik,1)-E%E(ib_2,ik,1))<deg_tresh ) cycle
         !if ( ib_1> E%nbf )  cycle
         !if ( ib_2<=E%nbf )  cycle
         RT_Deph_Matrix(ib_1,ib_2,ik)=1._SP/Phase_LifeTime
         RT_Deph_Matrix(ib_2,ib_1,ik)=1._SP/Phase_LifeTime
       enddo
     enddo
   enddo
   !
 else if (allocated(RT_INPUT_Deph_limits)) then
   !
   ! Non null %DephMatrix fields
   !------------------------------
   call msg('rs','[RT] External Matricial Dephasing applied')
   !
   do i1=1,size(RT_INPUT_Deph_limits,1)
     ib_1=int(RT_INPUT_Deph_limits(i1,1))
     ib_2=int(RT_INPUT_Deph_limits(i1,2))
     ik=int(RT_INPUT_Deph_limits(i1,3))
     if(any((/ib_1,ib_2/)>RT_bands(2)).or.any((/ib_1,ib_2/)<RT_bands(1))) then
       call warning("DephMatrix indexes out of the range. Ignoring wrong band   assignment") 
       cycle
     endif
     if(ik<=0.or.ik>nXkibz) then
       call warning("DephMatrix indexes out of the range. Ignoring wrong kpoint assignment") 
       cycle
     endif
     if ( abs(E%E(ib_1,ik,1)-E%E(ib_2,ik,1))<deg_tresh ) cycle
     RT_Deph_Matrix(ib_1,ib_2,ik)  =1._SP/RT_INPUT_Deph_limits(i1,4)/FS2AUT
     RT_Deph_Matrix(ib_2,ib_1,ik)  =1._SP/RT_INPUT_Deph_limits(i1,4)/FS2AUT
   enddo
=======
   do ib_1=RT_bands(1),RT_bands(2)
     do ib_2=ib_1+1,RT_bands(2)
       RT_Deph_Matrix(ib_1,ib_2,:)=RT_Deph_Matrix(ib_1,ib_2,:)+2._SP*pi/Phase_LifeTime
       RT_Deph_Matrix(ib_2,ib_1,:)=RT_Deph_Matrix(ib_2,ib_1,:)+2._SP*pi/Phase_LifeTime
     enddo
   enddo
   !
 endif
 !
 if (allocated(RT_INPUT_Deph_limits)) then
   !
   Matr_Deph=.true.
   if (any(RT_INPUT_Deph_limits(:,4)<0._SP)) Matr_Deph =.false.
   !
   ! Convert fs to atomic units
   !
   RT_INPUT_Deph_limits(:,4)=RT_INPUT_Deph_limits(:,4)*FS2AUT
   !
   if(Matr_Deph) then
     !
     ! Non null %DephMatrix fields
     !------------------------------
     call msg('rs','[RT] External Matricial Dephasing applied')
     !
     do i1=1,size(RT_INPUT_Deph_limits,1)
       ib_1=int(RT_INPUT_Deph_limits(i1,1))
       ib_2=int(RT_INPUT_Deph_limits(i1,2))
       ik=int(RT_INPUT_Deph_limits(i1,3))
       if(any((/ib_1,ib_2/)>RT_bands(2)).or.any((/ib_1,ib_2/)<RT_bands(1))) &
&                               call error("DephMatrix indexes out of the range! Wrong band assignment") 
       if(ik<=0.or.ik>nXkibz)   call error("DephMatrix indexes out of the range! Wrong kpoint assignment") 
       RT_Deph_Matrix(ib_1,ib_2,ik)  =RT_Deph_Matrix(ib_1,ib_2,ik)+2._SP*pi/RT_INPUT_Deph_limits(i1,4)
       RT_Deph_Matrix(ib_2,ib_1,ik)  =RT_Deph_Matrix(ib_2,ib_1,ik)+2._SP*pi/RT_INPUT_Deph_limits(i1,4)
     enddo
     !
   endif
>>>>>>> c62a5783
   !
   YAMBO_FREE(RT_INPUT_Deph_limits)
   !
 endif
 !
 if (allocated(E%W)) then
   !
   ! QP database 
   !-------------
   !
   call msg('rs','[RT] Quasiparticle Dephasing applied')
   !
<<<<<<< HEAD
   do ik=1,nXkibz
     do ib_1=RT_bands(1),RT_bands(2)
       do ib_2=ib_1+1,RT_bands(2)
         if ( abs(E%E(ib_1,ik,1)-E%E(ib_2,ik,1))<deg_tresh ) cycle
         !if ( ib_1> E%nbf )  cycle
         !if ( ib_2<=E%nbf )  cycle
         RT_Deph_Matrix(ib_1,ib_2,ik)=(abs(E%W(ib_1,ik,1))+abs(E%W(ib_2,ik,1)))
         RT_Deph_Matrix(ib_2,ib_1,ik)=(abs(E%W(ib_1,ik,1))+abs(E%W(ib_2,ik,1)))
=======
   do ib_1=RT_bands(1),RT_bands(2)
     do ib_2=ib_1+1,RT_bands(2)
       !
       do ik=1,nXkibz
         RT_Deph_Matrix(ib_1,ib_2,ik)=RT_Deph_Matrix(ib_1,ib_2,ik)+(abs(E%W(ib_1,ik,1))+abs(E%W(ib_2,ik,1)))
         RT_Deph_Matrix(ib_2,ib_1,ik)=RT_Deph_Matrix(ib_2,ib_1,ik)+(abs(E%W(ib_1,ik,1))+abs(E%W(ib_2,ik,1)))
>>>>>>> c62a5783
       enddo     
     enddo
   enddo
   !
 endif
 !
end subroutine<|MERGE_RESOLUTION|>--- conflicted
+++ resolved
@@ -58,32 +58,27 @@
    !
  endif
  !
- ! DIAGONAL 
- !==========
+ ! DIAGONAL or DEGENERATE SPACE 
+ !==============================
  !
  if (RAD_LifeTime > tresh) then
    !
    call msg('rs','[RT] External scalar Radiative Scattering lifetime applied')
    !
-<<<<<<< HEAD
    do ik=1,nXkibz
      do ib_1=RT_bands(1),RT_bands(2)
        do ib_2=ib_1,RT_bands(2)
          if ( abs(E%E(ib_1,ik,1)-E%E(ib_2,ik,1))>=deg_tresh ) cycle
-         RT_Deph_Matrix(ib_1,ib_2,ik)=1._SP/RAD_LifeTime
-         RT_Deph_Matrix(ib_2,ib_1,ik)=1._SP/RAD_LifeTime
+         RT_Deph_Matrix(ib_1,ib_2,ik)=2._SP*pi/RAD_LifeTime
+         RT_Deph_Matrix(ib_2,ib_1,ik)=2._SP*pi/RAD_LifeTime
        enddo
      enddo
-=======
-   do ib_1=RT_bands(1),RT_bands(2)
-     RT_Deph_Matrix(ib_1,ib_1,:)=2._SP*pi/RAD_LifeTime
->>>>>>> c62a5783
    enddo
    !
  endif
  !
- ! OFF-DIAGONAL
- !==============
+ ! OFF-DIAGONAL and NON-DEGENERATE SPACE
+ !=======================================
  !
  if (Phase_LifeTime > tresh) then
    !
@@ -92,46 +87,15 @@
    !
    call msg('rs','[RT] External Scalar Dephasing applied')
    !
-<<<<<<< HEAD
    do ik=1,nXkibz
      do ib_1=RT_bands(1),RT_bands(2)
        do ib_2=ib_1+1,RT_bands(2)
          if ( abs(E%E(ib_1,ik,1)-E%E(ib_2,ik,1))<deg_tresh ) cycle
          !if ( ib_1> E%nbf )  cycle
          !if ( ib_2<=E%nbf )  cycle
-         RT_Deph_Matrix(ib_1,ib_2,ik)=1._SP/Phase_LifeTime
-         RT_Deph_Matrix(ib_2,ib_1,ik)=1._SP/Phase_LifeTime
+         RT_Deph_Matrix(ib_1,ib_2,ik)=2._SP*pi/Phase_LifeTime
+         RT_Deph_Matrix(ib_2,ib_1,ik)=2._SP*pi/Phase_LifeTime
        enddo
-     enddo
-   enddo
-   !
- else if (allocated(RT_INPUT_Deph_limits)) then
-   !
-   ! Non null %DephMatrix fields
-   !------------------------------
-   call msg('rs','[RT] External Matricial Dephasing applied')
-   !
-   do i1=1,size(RT_INPUT_Deph_limits,1)
-     ib_1=int(RT_INPUT_Deph_limits(i1,1))
-     ib_2=int(RT_INPUT_Deph_limits(i1,2))
-     ik=int(RT_INPUT_Deph_limits(i1,3))
-     if(any((/ib_1,ib_2/)>RT_bands(2)).or.any((/ib_1,ib_2/)<RT_bands(1))) then
-       call warning("DephMatrix indexes out of the range. Ignoring wrong band   assignment") 
-       cycle
-     endif
-     if(ik<=0.or.ik>nXkibz) then
-       call warning("DephMatrix indexes out of the range. Ignoring wrong kpoint assignment") 
-       cycle
-     endif
-     if ( abs(E%E(ib_1,ik,1)-E%E(ib_2,ik,1))<deg_tresh ) cycle
-     RT_Deph_Matrix(ib_1,ib_2,ik)  =1._SP/RT_INPUT_Deph_limits(i1,4)/FS2AUT
-     RT_Deph_Matrix(ib_2,ib_1,ik)  =1._SP/RT_INPUT_Deph_limits(i1,4)/FS2AUT
-   enddo
-=======
-   do ib_1=RT_bands(1),RT_bands(2)
-     do ib_2=ib_1+1,RT_bands(2)
-       RT_Deph_Matrix(ib_1,ib_2,:)=RT_Deph_Matrix(ib_1,ib_2,:)+2._SP*pi/Phase_LifeTime
-       RT_Deph_Matrix(ib_2,ib_1,:)=RT_Deph_Matrix(ib_2,ib_1,:)+2._SP*pi/Phase_LifeTime
      enddo
    enddo
    !
@@ -156,15 +120,20 @@
        ib_1=int(RT_INPUT_Deph_limits(i1,1))
        ib_2=int(RT_INPUT_Deph_limits(i1,2))
        ik=int(RT_INPUT_Deph_limits(i1,3))
-       if(any((/ib_1,ib_2/)>RT_bands(2)).or.any((/ib_1,ib_2/)<RT_bands(1))) &
-&                               call error("DephMatrix indexes out of the range! Wrong band assignment") 
-       if(ik<=0.or.ik>nXkibz)   call error("DephMatrix indexes out of the range! Wrong kpoint assignment") 
+       if(any((/ib_1,ib_2/)>RT_bands(2)).or.any((/ib_1,ib_2/)<RT_bands(1))) then
+         call warning("DephMatrix indexes out of the range. Ignoring wrong band   assignment") 
+         cycle
+       endif
+       if(ik<=0.or.ik>nXkibz) then
+         call warning("DephMatrix indexes out of the range. Ignoring wrong kpoint assignment") 
+         cycle
+       endif
+       if ( abs(E%E(ib_1,ik,1)-E%E(ib_2,ik,1))<deg_tresh ) cycle
        RT_Deph_Matrix(ib_1,ib_2,ik)  =RT_Deph_Matrix(ib_1,ib_2,ik)+2._SP*pi/RT_INPUT_Deph_limits(i1,4)
        RT_Deph_Matrix(ib_2,ib_1,ik)  =RT_Deph_Matrix(ib_2,ib_1,ik)+2._SP*pi/RT_INPUT_Deph_limits(i1,4)
      enddo
      !
    endif
->>>>>>> c62a5783
    !
    YAMBO_FREE(RT_INPUT_Deph_limits)
    !
@@ -177,24 +146,16 @@
    !
    call msg('rs','[RT] Quasiparticle Dephasing applied')
    !
-<<<<<<< HEAD
-   do ik=1,nXkibz
-     do ib_1=RT_bands(1),RT_bands(2)
-       do ib_2=ib_1+1,RT_bands(2)
-         if ( abs(E%E(ib_1,ik,1)-E%E(ib_2,ik,1))<deg_tresh ) cycle
-         !if ( ib_1> E%nbf )  cycle
-         !if ( ib_2<=E%nbf )  cycle
-         RT_Deph_Matrix(ib_1,ib_2,ik)=(abs(E%W(ib_1,ik,1))+abs(E%W(ib_2,ik,1)))
-         RT_Deph_Matrix(ib_2,ib_1,ik)=(abs(E%W(ib_1,ik,1))+abs(E%W(ib_2,ik,1)))
-=======
    do ib_1=RT_bands(1),RT_bands(2)
      do ib_2=ib_1+1,RT_bands(2)
        !
        do ik=1,nXkibz
+         !if ( ib_1> E%nbf )  cycle
+         !if ( ib_2<=E%nbf )  cycle
          RT_Deph_Matrix(ib_1,ib_2,ik)=RT_Deph_Matrix(ib_1,ib_2,ik)+(abs(E%W(ib_1,ik,1))+abs(E%W(ib_2,ik,1)))
          RT_Deph_Matrix(ib_2,ib_1,ik)=RT_Deph_Matrix(ib_2,ib_1,ik)+(abs(E%W(ib_1,ik,1))+abs(E%W(ib_2,ik,1)))
->>>>>>> c62a5783
        enddo     
+       !
      enddo
    enddo
    !
