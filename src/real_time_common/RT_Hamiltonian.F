!
!        Copyright (C) 2000-2018 the YAMBO team
!              http://www.yambo-code.org
!
! Authors (see AUTHORS file for details): AM CA DS
! 
! This file is distributed under the terms of the GNU 
! General Public License. You can redistribute it and/or 
! modify it under the terms of the GNU General Public 
! License as published by the Free Software Foundation; 
! either version 2, or (at your option) any later version.
!
! This program is distributed in the hope that it will 
! be useful, but WITHOUT ANY WARRANTY; without even the 
! implied warranty of MERCHANTABILITY or FITNESS FOR A 
! PARTICULAR PURPOSE.  See the GNU General Public License 
! for more details.
!
! You should have received a copy of the GNU General Public 
! License along with this program; if not, write to the Free 
! Software Foundation, Inc., 59 Temple Place - Suite 330,Boston, 
! MA 02111-1307, USA or visit http://www.gnu.org/copyleft/gpl.txt.
!
subroutine RT_Hamiltonian(dG_in,A_input,E,k)
 !
 ! 1) The KBE is coded in terms of :
 !
 !    i d_t G(t) - [ H^RT_s , G(t) ]  =  S^xc(t)
 !
 !   - G(t) is the time diagonal G_lesser
 !   - H^RT_s contains the equilibrium hamiltonian H^EQ
 !     plus the variation of the static Hxc self-energy
 !     plus the external field(s)
 !   - S_xc contains instead the dynamical part of the self-energy
 !     which describes relaxation and dissipation
 !
 ! 2) This subroutine computes the RT Hamiltonian H^RT
 !
 !     H^RT= H^EQ + ( \Sigma^Hxc[G(t)] - \Sigma^Hxc[G_ref] ) + U^ext
 !
 !    The term A+B can be computed with two different strategies:
 !    a) computing the equilibrium kernel K (named here collisions) and then 
 !      \Sigma_Hxc = K*(G(t)-G_ref) 
 !      This approach is exact only for linear self-energies
 !    b) directly computing the \Sigma_Hxc[G(t)] functional
 !
 ! 3) Available approximations for H^RT
 !    IP          ==>  \Sigma^Hxc = 0
 !    TD-HARTREE  ==>  \Sigma^Hxc=V^H
 !    TD-LDA      ==>  \Sigma^Hxc=V^H+V^xc
 !    TD-SEX      ==>  \Sigma^Hxc=V^H+\Simga^{SEX} (only strategy 2a available)
 !
 use pars,           ONLY:SP,cONE,cZERO,rZERO
 use wrapper_omp,    ONLY:V_by_V_plus_V_omp
 use electrons,      ONLY:levels,n_spinor,n_spin
 use units,          ONLY:SPEED_OF_LIGHT
 use FFT_m,          ONLY:fft_size
 use drivers,        ONLY:l_use_Hxc_collisions
 use R_lattice,      ONLY:bz_samp,nXkibz
 use hamiltonian,    ONLY:V_hartree_sc,H_nl_sc,rho_n,magn_n,V_xc_sc
 use real_time,      ONLY:Ho_plus_Sigma,l_NE_with_fields,REF_V_xc_sc, &
&                         rho_reference,magn_reference,RT_Vnl_xc,         &
&                         l_RT_RWA,eval_HARTREE,eval_DFT,RT_ibz_coo,RT_potential,      &
&                         RT_bands,RT_nbands,RT_nk,l_update_QP_Energies,RT_E_and_k,    &
<<<<<<< HEAD
&                         l_update_SOC,NE_time
=======
&                         l_update_SOC
>>>>>>> 3566bba4
 use fields,         ONLY:gauge_field
 use wave_func,      ONLY:WF
 use parallel_m,     ONLY:PP_redux_wait,PAR_IND_WF_k,HEAD_k_cpu,HEAD_QP_cpu!,PAR_COM_Xk_ibz_INDEX
 use xc_functionals, ONLY:V_xc,XC_LDA_C_PZ,XC_potential_driver
 use global_XC,      ONLY:WF_kind,WF_xc_functional 
 use collision_ext,  ONLY:COLLISIONS_have_HARTREE
 use timing_m,       ONLY:timing
 !
 implicit none
 !
 type(levels),  intent(inout) :: E
 type(bz_samp), intent(in)    :: k
 complex(SP),   intent(in)    :: dG_in(RT_bands(1):RT_bands(2),RT_bands(1):RT_bands(2),RT_nk)
 type(gauge_field), intent(in):: A_input
 !
 ! Work Space
 !
<<<<<<< HEAD
 integer                  :: ik,ik_RT,ik_FineGd,ib,ibp
=======
 logical                  :: l_H_contains_Hartree
 integer                  :: ik,ik_RT,ik_DbGd,ib
>>>>>>> 3566bba4
 real(SP),    allocatable :: delta_rho(:),delta_magn(:,:),E_new
 complex(SP), allocatable :: V_scf(:),V_scf_grad(:,:),V_xc_mat(:,:,:)
 !
 call timing('RT Hamiltonian',OPR='start')
 !
 ! Contribution from \delta\Sigma_coherent
 !=========================================
 !
 ! All the potentials are written in terms of the variations
 ! * The Hartree term: V_hartree(rho) = V_hartree(rho_reference) + V_hartree(delta_rho)
 ! * The V_xc    term: V_xc(rho)      = V_xc(rho_reference)      + {V_xc(rho) - V_xc(rho_reference)} 
 ! * Sigma_xc    term: S_xc(G)        ~ S_xc(G_reference)        + S_xc(delta_G)
 !   For Sigma_xc this is in general an approximation. It is exact only for self-energies 
 !                linear in G_lesser as exchange and SEX[W_eq] 
 !
 !  V_hartree(rho_reference) is in REF_V_hartree_sc
 !  V_xc(rho_reference)      is in REF_V_xc_sc
 !  S_xc(G_reference)        is introduced in the QP corrections to the eigenvalues
 !
 l_H_contains_Hartree=.FALSE.
 Ho_plus_Sigma=cZERO
 !
 ! Local part computed in real space (V_xc_sc and V_Hartree_sc)
 !=============================================================
 !
 if ( (.not.l_use_Hxc_collisions .and. .not.trim(RT_Potential)=='IP') .or. &
&     (.not.COLLISIONS_have_HARTREE .and. index(trim(RT_potential),"HARTREE")>0) ) then
   !
   ! Density & Magnetization (needed for VHartree and Vxc)
   !--------------------------
   allocate(delta_rho(fft_size))
   call el_density_matrix(dG_in,E,k,delta_rho,RT_bands(1))
   rho_n=rho_reference+delta_rho
   !
   ! The VHartree term
   !-------------------
   if (eval_HARTREE) call V_Hartree(delta_rho,V_hartree_sc)
   !
   deallocate(delta_rho)
   !
   if(n_spin>1 .and. eval_DFT) then
     allocate(delta_magn(fft_size,3))
     call el_magnetization_matrix(dG_in,E,k,delta_magn,RT_bands(1))
     magn_n=magn_reference+delta_magn
     deallocate(delta_magn)
   endif
   !
   !
   ! The Vxc term
   !--------------
   if (eval_DFT) then
     call XC_potential_driver(E,k,WF_KIND,WF_xc_functional,1)
     V_xc_sc=V_xc-REF_V_xc_sc
   endif
   !
   ! Update of SOC term
   !
   if(n_spinor==2 .and. l_update_SOC ) then
     allocate(V_scf(fft_size),V_scf_grad(fft_size,3))
     V_scf=cZERO
     if(eval_HARTREE) V_scf=V_scf+V_Hartree_sc(:,1)
     if(eval_DFT)     then
       allocate(V_xc_mat(fft_size,n_spinor,n_spinor))
       call Build_V_xc_mat(V_xc_sc,V_xc_mat)
       V_scf=V_scf+V_xc_mat(:,1,1)+V_xc_mat(:,2,2)
       deallocate(V_xc_mat)
     endif
     allocate(V_scf_grad(fft_size,3))
     call eval_Gradient(V_scf,V_scf_grad,1,"potential")
     deallocate(V_scf)
   endif
   !
   !
   ! Add H_nl_sc to Ho_plus_Sigma 
   !---------------------------------
   if (HEAD_QP_cpu) then
     do ik=1,nXkibz 
       H_nl_sc=cZERO
       if (.not.PAR_IND_WF_k%element_1D(ik) ) cycle
       if (n_spinor==1 )   call V_real_space_to_H(ik,1,V_hartree_sc+V_xc_sc,H_nl_sc,WF,'def')
       if (n_spinor==2 ) then
         if(eval_HARTREE)  call V_real_space_to_H(ik,1,V_hartree_sc,H_nl_sc,WF,'def')
         if(eval_DFT)      call V_real_space_to_H(ik,1,V_xc_sc     ,H_nl_sc,WF,'xc ')
         if(l_update_SOC)  call Vgrad_real_space_to_H(ik,V_scf_grad,H_nl_sc,WF)
       endif
       forall(ik_RT=RT_ibz_coo(ik,1):RT_ibz_coo(ik,2)) Ho_plus_Sigma(:,:,ik_RT,1)=H_nl_sc
     enddo
   endif
   !
   l_H_contains_Hartree=index(trim(RT_potential),"HARTREE")>0
   if(allocated(V_scf_grad)) deallocate(V_scf_grad)
   !
 endif
 !
 ! Local and/or non local part computed with collisions (RT_Vnl_xc)
 !======================================================
 if (l_use_Hxc_collisions) then
   !
   call COLLISIONS_compose_rt(dG_in)
   !
   !
   ! Add RT_Vnl_xc to Ho_plus_Sigma 
   !---------------------------------
   if(HEAD_QP_cpu.and.HEAD_k_cpu) then
     do ik=1,nXkibz 
       if (.not.PAR_IND_WF_k%element_1D(ik)) cycle
       if (l_H_contains_HARTREE) then
         do ik_RT =RT_ibz_coo(ik,1),RT_ibz_coo(ik,2)
           Ho_plus_Sigma(:,:,ik_RT,1)=Ho_plus_Sigma(:,:,ik_RT,1)+RT_Vnl_xc(:,:,ik,1)
         enddo
       else
         do ik_RT =RT_ibz_coo(ik,1),RT_ibz_coo(ik,2)
           Ho_plus_Sigma(:,:,ik_RT,1)=RT_Vnl_xc(:,:,ik,1)
         enddo
       endif
     enddo
   endif
   !
 endif
 !
 ! The External Field
 !====================
 if (l_NE_with_fields.and.HEAD_k_cpu) then
 !if (l_NE_with_fields) then
   !
   do ik=1,nXkibz 
     if (.not.PAR_IND_WF_k%element_1D(ik)) cycle
     H_nl_sc=cZERO
     call RT_apply_field(ik,1,H_nl_sc,A_input)
     do ik_RT =RT_ibz_coo(ik,1),RT_ibz_coo(ik,2)
       call V_by_V_plus_V_omp(RT_nbands,cONE,H_nl_sc,Ho_plus_sigma(:,:,ik_RT,1))
     enddo
   enddo
   !
 endif
 !
 ! The bare Hamiltonian
 !=========================
 if ((.not.l_RT_RWA).and.HEAD_k_cpu.and.HEAD_QP_cpu) then
 !if (.not.l_RT_RWA) then
   !
   do ik=1,nXkibz
     !
     if (.not.PAR_IND_WF_k%element_1D(ik)) cycle
     !
     ! DAVIDE:
     ! Ho+Sigma[eq]= E^{QP} 
     !
     do ik_RT=RT_ibz_coo(ik,1),RT_ibz_coo(ik,2)
       do ib=RT_bands(1),RT_bands(2)
         Ho_plus_Sigma(ib,ib,ik_RT,1)=RT_E_and_k%En(ib,ik_RT,1)
       enddo
     enddo
     !
   enddo
   !
 endif
 !
 ! All2All
 !=========
 call PP_redux_wait(Ho_plus_Sigma)
 !
 ! The Energies (only) update
 !==========================
 if (l_update_QP_Energies) then
   !
   RT_E_and_k%En=rZERO
   !
   do ik=1,nXkibz 
     !
     if (.not.(PAR_IND_WF_k%element_1D(ik).and.HEAD_k_CPU)) cycle
     !if (.not. PAR_IND_WF_k%element_1D(ik) ) cycle
     !
     do ik_RT =RT_ibz_coo(ik,1),RT_ibz_coo(ik,2)
       do ib=RT_bands(1),RT_bands(2)
         E_new=real(Ho_plus_sigma(ib,ib,ik_RT,1),SP)
         RT_E_and_k%En(ib,ik_RT,1)=E_new
       enddo
     enddo
   enddo
   call PP_redux_wait(RT_E_and_k%En) !,COMM=PAR_COM_Xk_ibz_INDEX%COMM)
 endif
 !
 call timing('RT Hamiltonian',OPR='stop')
 !
end subroutine RT_Hamiltonian<|MERGE_RESOLUTION|>--- conflicted
+++ resolved
@@ -62,11 +62,7 @@
 &                         rho_reference,magn_reference,RT_Vnl_xc,         &
 &                         l_RT_RWA,eval_HARTREE,eval_DFT,RT_ibz_coo,RT_potential,      &
 &                         RT_bands,RT_nbands,RT_nk,l_update_QP_Energies,RT_E_and_k,    &
-<<<<<<< HEAD
-&                         l_update_SOC,NE_time
-=======
 &                         l_update_SOC
->>>>>>> 3566bba4
  use fields,         ONLY:gauge_field
  use wave_func,      ONLY:WF
  use parallel_m,     ONLY:PP_redux_wait,PAR_IND_WF_k,HEAD_k_cpu,HEAD_QP_cpu!,PAR_COM_Xk_ibz_INDEX
@@ -84,12 +80,8 @@
  !
  ! Work Space
  !
-<<<<<<< HEAD
  integer                  :: ik,ik_RT,ik_FineGd,ib,ibp
-=======
  logical                  :: l_H_contains_Hartree
- integer                  :: ik,ik_RT,ik_DbGd,ib
->>>>>>> 3566bba4
  real(SP),    allocatable :: delta_rho(:),delta_magn(:,:),E_new
  complex(SP), allocatable :: V_scf(:),V_scf_grad(:,:),V_xc_mat(:,:,:)
  !
