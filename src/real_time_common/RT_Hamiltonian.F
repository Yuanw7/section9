--- conflicted
+++ resolved
@@ -62,13 +62,8 @@
 &                         DbGd_ibz_coo,rho_reference,magn_reference,RT_Vnl_xc,         &
 &                         l_RT_RWA,eval_HARTREE,eval_DFT,RT_ibz_coo,RT_potential,      &
 &                         RT_bands,RT_nbands,RT_nk,l_update_QP_Energies,RT_E_and_k,    &
-<<<<<<< HEAD
-&                         l_update_SOC
- use fields,         ONLY:gauge_field
-=======
 &                         l_update_SOC,NE_time,l_velocity_gauge_corr
- use fields,         ONLY:gauge_field,Efield,n_ext_fields
->>>>>>> 7aa5bb53
+ use fields,         ONLY:gauge_field!,Efield,n_ext_fields
  use wave_func,      ONLY:WF
  use parallel_m,     ONLY:PP_redux_wait,PAR_IND_WF_k,HEAD_k_cpu,HEAD_QP_cpu!,PAR_COM_Xk_ibz_INDEX
  use xc_functionals, ONLY:V_xc,XC_LDA_C_PZ,XC_potential_driver
