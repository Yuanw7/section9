--- conflicted
+++ resolved
@@ -56,15 +56,9 @@
  use FFT_m,          ONLY:fft_size
  use drivers,        ONLY:l_use_Hxc_collisions
  use R_lattice,      ONLY:bz_samp,nXkibz
-<<<<<<< HEAD
- use SC,             ONLY:V_hartree_sc,H_nl_sc,rho_n,magn_n,V_xc_sc
+ use hamiltonian,    ONLY:V_hartree_sc,H_nl_sc,rho_n,magn_n,V_xc_sc
  use real_time,      ONLY:Ho_plus_Sigma,l_NE_with_fields,l_RT_uses_E_FineGd,REF_V_xc_sc,&
 &                         rho_reference,magn_reference,RT_Vnl_xc,&
-=======
- use hamiltonian,    ONLY:V_hartree_sc,H_nl_sc,rho_n,magn_n,V_xc_sc
- use real_time,      ONLY:Ho_plus_Sigma,l_NE_with_fields,l_RT_uses_E_DbGd,REF_V_xc_sc,&
-&                         DbGd_ibz_coo,rho_reference,magn_reference,RT_Vnl_xc,&
->>>>>>> 3a154a4e
 &                         l_RT_RWA,eval_HARTREE,eval_DFT,RT_ibz_coo,&
 &                         RT_bands,RT_nbands,RT_nk
  use fields,         ONLY:gauge_field
