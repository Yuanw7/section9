!
!        Copyright (C) 2000-2017 the YAMBO team
!              http://www.yambo-code.org
!
! Authors (see AUTHORS file for details): AM CA DS
! 
! This file is distributed under the terms of the GNU 
! General Public License. You can redistribute it and/or 
! modify it under the terms of the GNU General Public 
! License as published by the Free Software Foundation; 
! either version 2, or (at your option) any later version.
!
! This program is distributed in the hope that it will 
! be useful, but WITHOUT ANY WARRANTY; without even the 
! implied warranty of MERCHANTABILITY or FITNESS FOR A 
! PARTICULAR PURPOSE.  See the GNU General Public License 
! for more details.
!
! You should have received a copy of the GNU General Public 
! License along with this program; if not, write to the Free 
! Software Foundation, Inc., 59 Temple Place - Suite 330,Boston, 
! MA 02111-1307, USA or visit http://www.gnu.org/copyleft/gpl.txt.
!
subroutine RT_Hamiltonian(dG_in,A_input,E,k)
 !
 ! 1) The KBE is coded in terms of :
 !
 !    i d_t G(t) - [ H^RT_s , G(t) ]  =  S^xc(t)
 !
 !   - G(t) is the time diagonal G_lesser
 !   - H^RT_s contains the equilibrium hamiltonian H^EQ
 !     plus the variation of the static Hxc self-energy
 !     plus the external field(s)
 !   - S_xc contains instead the dynamical part of the self-energy
 !     which describes relaxation and dissipation
 !
 ! 2) This subroutine computes the RT Hamiltonian H^RT
 !
 !     H^RT= H^EQ + ( \Sigma^Hxc[G(t)] - \Sigma^Hxc[G_ref] ) + U^ext
 !
 !    The term A+B can be computed with two different strategies:
 !    a) computing the equilibrium kernel K (named here collisions) and then 
 !      \Sigma_Hxc = K*(G(t)-G_ref) 
 !      This approach is exact only for linear self-energies
 !    b) directly computing the \Sigma_Hxc[G(t)] functional
 !
 ! 3) Available approximations for H^RT
 !    IP          ==>  \Sigma^Hxc = 0
 !    TD-HARTREE  ==>  \Sigma^Hxc=V^H
 !    TD-LDA      ==>  \Sigma^Hxc=V^H+V^xc
 !    TD-SEX      ==>  \Sigma^Hxc=V^H+\Simga^{SEX} (only strategy 2a available)
 !
 use pars,           ONLY:SP,cONE,cZERO,rZERO
 use wrapper_omp,    ONLY:V_by_V_plus_V_omp
 use electrons,      ONLY:levels,n_spinor,n_spin
 use units,          ONLY:SPEED_OF_LIGHT
 use FFT_m,          ONLY:fft_size
 use drivers,        ONLY:l_use_Hxc_collisions
 use R_lattice,      ONLY:bz_samp,nXkibz
<<<<<<< HEAD
 use hamiltonian,    ONLY:V_hartree_sc,H_nl_sc,rho_n,magn_n,V_xc_sc
 use real_time,      ONLY:Ho_plus_Sigma,l_NE_with_fields,REF_V_xc_sc,&
&                         rho_reference,magn_reference,RT_Vnl_xc,&
&                         l_RT_RWA,eval_HARTREE,eval_DFT,RT_ibz_coo,&
&                         RT_bands,RT_nbands,RT_nk,RT_E_and_K
 use fields,         ONLY:gauge_field
=======
 use hamiltonian,    ONLY:V_hartree_sc,H_nl_sc,rho_n,magn_n,V_xc_sc,E_reference
 use real_time,      ONLY:Ho_plus_Sigma,l_NE_with_fields,l_RT_uses_E_DbGd,REF_V_xc_sc, &
&                         DbGd_ibz_coo,rho_reference,magn_reference,RT_Vnl_xc,         &
&                         l_RT_RWA,eval_HARTREE,eval_DFT,RT_ibz_coo,RT_potential,      &
&                         RT_bands,RT_nbands,RT_nk,l_update_QP_Energies,RT_E_and_k,    &
&                         l_update_SOC,NE_time
 use fields,         ONLY:gauge_field,Efield,n_ext_fields
>>>>>>> 2589abf0
 use wave_func,      ONLY:WF
 use parallel_m,     ONLY:PP_redux_wait,PAR_IND_WF_k,HEAD_k_cpu,HEAD_QP_cpu,master_cpu,myid,PAR_COM_Xk_ibz_INDEX
 use xc_functionals, ONLY:V_xc,XC_LDA_C_PZ,XC_potential_driver
 use global_XC,      ONLY:WF_kind,WF_xc_functional 
#if defined _TIMING
 use timing_m,       ONLY:timing
#endif
 !
 implicit none
 !
 type(levels),  intent(inout) :: E
 type(bz_samp), intent(in)    :: k
 complex(SP),   intent(in)    :: dG_in(RT_bands(1):RT_bands(2),RT_bands(1):RT_bands(2),RT_nk)
 type(gauge_field), intent(in):: A_input
 !
 ! Work Space
 !
<<<<<<< HEAD
 integer          :: ik,ik_RT,ik_FineGd,ib,ibp
 real(SP)         :: delta_rho(fft_size),delta_magn(fft_size,3)
=======
 integer                  :: ik,ik_RT,ik_DbGd,ib,ibp,i_dir
 real(SP),    allocatable :: delta_rho(:),delta_magn(:,:),E_new
 complex(SP), allocatable :: V_scf(:),V_scf_grad(:,:),V_xc_mat(:,:,:)
>>>>>>> 2589abf0
 !
#if defined _TIMING
 call timing('RT Hamiltonian',OPR='start')
#endif
 !
 ! Contribution from \delta\Sigma_coherent
 !=========================================
 !
 ! All the potentials are written in terms of the variations
 ! * The Hartree term: V_hartree(rho) = V_hartree(rho_reference) + V_hartree(delta_rho)
 ! * The V_xc    term: V_xc(rho)      = V_xc(rho_reference)      + {V_xc(rho) - V_xc(rho_reference)} 
 ! * Sigma_xc    term: S_xc(G)        ~ S_xc(G_reference)        + S_xc(delta_G)
 !   For Sigma_xc this is in general an approximation. It is exact only for self-energies 
 !                linear in G_lesser as exchange and SEX[W_eq] 
 !
 !  V_hartree(rho_reference) is in REF_V_hartree_sc
 !  V_xc(rho_reference)      is in REF_V_xc_sc
 !  S_xc(G_reference)        is introduced in the QP corrections to the eigenvalues
 !
 Ho_plus_Sigma=cZERO
 !
<<<<<<< HEAD
 ! The bare Hamiltonian
 !=========================
 if (.not.l_RT_RWA) then
   !
   do ik=1,nXkibz
     !
     if (.not.PAR_IND_WF_k%element_1D(ik) .or. .not.HEAD_k_cpu ) cycle
     !
     ! DAVIDE:
     ! Ho+Sigma[eq]= E^{QP} 
     !
     do ik_RT=RT_ibz_coo(ik,1),RT_ibz_coo(ik,2)
       do ib=RT_bands(1),RT_bands(2)
         Ho_plus_Sigma(ib,ib,ik_RT,1)=RT_E_and_k%En(ib,ik_RT)
       enddo
     enddo
     !
   enddo
   !
 endif
 !
=======
>>>>>>> 2589abf0
 ! Local part computed in real space (V_xc_sc and V_Hartree_sc)
 !=============================================================
 !
 if ( (.not.l_use_Hxc_collisions .and. .not.trim(RT_Potential)=='IP') ) then
   !
   ! Density & Magnetization (needed for VHartree and Vxc)
   !--------------------------
   allocate(delta_rho(fft_size))
   call el_density_matrix(dG_in,E,k,delta_rho,RT_bands(1))
   rho_n=rho_reference+delta_rho
   !
   ! The VHartree term
   !-------------------
   if (eval_HARTREE) call V_Hartree(delta_rho,V_hartree_sc)
   !
   deallocate(delta_rho)
   !
   if(n_spin>1 .and. eval_DFT) then
     allocate(delta_magn(fft_size,3))
     call el_magnetization_matrix(dG_in,E,k,delta_magn,RT_bands(1))
     magn_n=magn_reference+delta_magn
     deallocate(delta_magn)
   endif
   !
   !
   ! The Vxc term
   !--------------
   if (eval_DFT) then
     call XC_potential_driver(E,k,WF_KIND,WF_xc_functional,1)
     V_xc_sc=V_xc-REF_V_xc_sc
   endif
   !
   ! Update of SOC term
   !
   if(n_spinor==2 .and. l_update_SOC ) then
     allocate(V_scf(fft_size),V_scf_grad(fft_size,3))
     V_scf=cZERO
     if(eval_HARTREE) V_scf=V_scf+V_Hartree_sc(:,1)
     if(eval_DFT)     then
       allocate(V_xc_mat(fft_size,n_spinor,n_spinor))
       call Build_V_xc_mat(V_xc_sc,V_xc_mat)
       V_scf=V_scf+V_xc_mat(:,1,1)+V_xc_mat(:,2,2)
       deallocate(V_xc_mat)
     endif
     allocate(V_scf_grad(fft_size,3))
     call eval_Gradient(V_scf,V_scf_grad,1,"potential")
     deallocate(V_scf)
   endif
   !
   !
   ! Add H_nl_sc to Ho_plus_Sigma 
   !---------------------------------
   if (HEAD_QP_cpu) then
     do ik=1,nXkibz 
       H_nl_sc=cZERO
       if (.not.PAR_IND_WF_k%element_1D(ik) ) cycle
       if (n_spinor==1 )   call V_real_space_to_H(ik,1,V_hartree_sc+V_xc_sc,H_nl_sc,WF,'def')
       if (n_spinor==2 ) then
         if(eval_HARTREE)  call V_real_space_to_H(ik,1,V_hartree_sc,H_nl_sc,WF,'def')
         if(eval_DFT)      call V_real_space_to_H(ik,1,V_xc_sc     ,H_nl_sc,WF,'xc ')
         if(l_update_SOC)  call Vgrad_real_space_to_H(ik,V_scf_grad,H_nl_sc,WF)
       endif
       forall(ik_RT=RT_ibz_coo(ik,1):RT_ibz_coo(ik,2)) Ho_plus_Sigma(:,:,ik_RT,1)=H_nl_sc
     enddo
   endif
   !
   if(allocated(V_scf_grad)) deallocate(V_scf_grad)
   !
 endif
 !
 ! Local and/or non local part computed with collisions (RT_Vnl_xc)
 !======================================================
 if (l_use_Hxc_collisions) then
   !
   call COLLISIONS_compose_rt(dG_in)
   !
   !
   ! Add RT_Vnl_xc to Ho_plus_Sigma 
   !---------------------------------
   if(HEAD_QP_cpu.and.HEAD_k_cpu) then
     do ik=1,nXkibz 
       if (.not.PAR_IND_WF_k%element_1D(ik)) cycle
       do ik_RT =RT_ibz_coo(ik,1),RT_ibz_coo(ik,2)
         Ho_plus_Sigma(:,:,ik_RT,1)=RT_Vnl_xc(:,:,ik,1)
       enddo
     enddo
   endif
   !
 endif
 !
 ! The External Field
 !====================
 if (l_NE_with_fields.and.HEAD_k_cpu) then
 !if (l_NE_with_fields) then
   !
   do ik=1,nXkibz 
     if (.not.PAR_IND_WF_k%element_1D(ik)) cycle
     H_nl_sc=cZERO
     call RT_apply_field(ik,1,H_nl_sc,A_input)
     do ik_RT =RT_ibz_coo(ik,1),RT_ibz_coo(ik,2)
       call V_by_V_plus_V_omp(RT_nbands,cONE,H_nl_sc,Ho_plus_sigma(:,:,ik_RT,1))
     enddo
   enddo
   !
 endif
 !
 ! The bare Hamiltonian
 !=========================
 if ((.not.l_RT_RWA).and.HEAD_k_cpu.and.HEAD_QP_cpu) then
 !if (.not.l_RT_RWA) then
   !
   do ik=1,nXkibz
     !
     if (.not.PAR_IND_WF_k%element_1D(ik)) cycle
     !
     do ik_RT=RT_ibz_coo(ik,1),RT_ibz_coo(ik,2)
       ik_DbGd=ik_RT-RT_ibz_coo(ik,1)+DbGd_ibz_coo(ik,1)
       do ib=RT_bands(1),RT_bands(2)
         if(     l_RT_uses_E_DbGd) Ho_plus_Sigma(ib,ib,ik_RT,1)=Ho_plus_Sigma(ib,ib,ik_RT,1)+E_reference%E_DbGd(ib,ik_DbGd,1)
         if(.not.l_RT_uses_E_DbGd) Ho_plus_Sigma(ib,ib,ik_RT,1)=Ho_plus_Sigma(ib,ib,ik_RT,1)+E_reference%E(ib,ik,1)
       enddo
     enddo
     !
   enddo
   !
 endif
 !
 ! All2All
 !=========
 call PP_redux_wait(Ho_plus_Sigma)
 !
 ! The Energies (only) update
 !==========================
 if (l_update_QP_Energies) then
   !
   RT_E_and_k%En(ib,ik_RT,1)=rZERO
   !
   do ik=1,nXkibz 
     !
     if (.not.(PAR_IND_WF_k%element_1D(ik).and.HEAD_k_CPU)) cycle
     !if (.not. PAR_IND_WF_k%element_1D(ik) ) cycle
     !
     do ik_RT =RT_ibz_coo(ik,1),RT_ibz_coo(ik,2)
       ik_DbGd=ik_RT-RT_ibz_coo(ik,1)+DbGd_ibz_coo(ik,1)
       do ib=RT_bands(1),RT_bands(2)
         E_new=real(Ho_plus_sigma(ib,ib,ik_RT,1),SP)
         ! Here I update both E%E and RT_E_and_k%En
         ! In future only RT_E_and_k could be used, like for the occupations
         RT_E_and_k%En(ib,ik_RT,1)=E_new
         if(     l_RT_uses_E_DbGd) E%E_DbGd(ib,ik_DbGd,1)   =E_new
         if(.not.l_RT_uses_E_DbGd) E%E(ib,ik,1)             =E_new
       enddo
     enddo
   enddo
   call PP_redux_wait(RT_E_and_k%En) !,COMM=PAR_COM_Xk_ibz_INDEX%COMM)
 endif
 !
#if defined _TIMING
 call timing('RT Hamiltonian',OPR='stop')
#endif
 !
end subroutine RT_Hamiltonian<|MERGE_RESOLUTION|>--- conflicted
+++ resolved
@@ -57,22 +57,13 @@
  use FFT_m,          ONLY:fft_size
  use drivers,        ONLY:l_use_Hxc_collisions
  use R_lattice,      ONLY:bz_samp,nXkibz
-<<<<<<< HEAD
  use hamiltonian,    ONLY:V_hartree_sc,H_nl_sc,rho_n,magn_n,V_xc_sc
- use real_time,      ONLY:Ho_plus_Sigma,l_NE_with_fields,REF_V_xc_sc,&
-&                         rho_reference,magn_reference,RT_Vnl_xc,&
-&                         l_RT_RWA,eval_HARTREE,eval_DFT,RT_ibz_coo,&
-&                         RT_bands,RT_nbands,RT_nk,RT_E_and_K
- use fields,         ONLY:gauge_field
-=======
- use hamiltonian,    ONLY:V_hartree_sc,H_nl_sc,rho_n,magn_n,V_xc_sc,E_reference
- use real_time,      ONLY:Ho_plus_Sigma,l_NE_with_fields,l_RT_uses_E_DbGd,REF_V_xc_sc, &
-&                         DbGd_ibz_coo,rho_reference,magn_reference,RT_Vnl_xc,         &
+ use real_time,      ONLY:Ho_plus_Sigma,l_NE_with_fields,REF_V_xc_sc, &
+&                         rho_reference,magn_reference,RT_Vnl_xc,         &
 &                         l_RT_RWA,eval_HARTREE,eval_DFT,RT_ibz_coo,RT_potential,      &
 &                         RT_bands,RT_nbands,RT_nk,l_update_QP_Energies,RT_E_and_k,    &
 &                         l_update_SOC,NE_time
- use fields,         ONLY:gauge_field,Efield,n_ext_fields
->>>>>>> 2589abf0
+ use fields,         ONLY:gauge_field
  use wave_func,      ONLY:WF
  use parallel_m,     ONLY:PP_redux_wait,PAR_IND_WF_k,HEAD_k_cpu,HEAD_QP_cpu,master_cpu,myid,PAR_COM_Xk_ibz_INDEX
  use xc_functionals, ONLY:V_xc,XC_LDA_C_PZ,XC_potential_driver
@@ -90,14 +81,9 @@
  !
  ! Work Space
  !
-<<<<<<< HEAD
- integer          :: ik,ik_RT,ik_FineGd,ib,ibp
- real(SP)         :: delta_rho(fft_size),delta_magn(fft_size,3)
-=======
- integer                  :: ik,ik_RT,ik_DbGd,ib,ibp,i_dir
+ integer                  :: ik,ik_RT,ik_FineGd,ib,ibp
  real(SP),    allocatable :: delta_rho(:),delta_magn(:,:),E_new
  complex(SP), allocatable :: V_scf(:),V_scf_grad(:,:),V_xc_mat(:,:,:)
->>>>>>> 2589abf0
  !
 #if defined _TIMING
  call timing('RT Hamiltonian',OPR='start')
@@ -119,30 +105,6 @@
  !
  Ho_plus_Sigma=cZERO
  !
-<<<<<<< HEAD
- ! The bare Hamiltonian
- !=========================
- if (.not.l_RT_RWA) then
-   !
-   do ik=1,nXkibz
-     !
-     if (.not.PAR_IND_WF_k%element_1D(ik) .or. .not.HEAD_k_cpu ) cycle
-     !
-     ! DAVIDE:
-     ! Ho+Sigma[eq]= E^{QP} 
-     !
-     do ik_RT=RT_ibz_coo(ik,1),RT_ibz_coo(ik,2)
-       do ib=RT_bands(1),RT_bands(2)
-         Ho_plus_Sigma(ib,ib,ik_RT,1)=RT_E_and_k%En(ib,ik_RT)
-       enddo
-     enddo
-     !
-   enddo
-   !
- endif
- !
-=======
->>>>>>> 2589abf0
  ! Local part computed in real space (V_xc_sc and V_Hartree_sc)
  !=============================================================
  !
@@ -258,11 +220,12 @@
      !
      if (.not.PAR_IND_WF_k%element_1D(ik)) cycle
      !
+     ! DAVIDE:
+     ! Ho+Sigma[eq]= E^{QP} 
+     !
      do ik_RT=RT_ibz_coo(ik,1),RT_ibz_coo(ik,2)
-       ik_DbGd=ik_RT-RT_ibz_coo(ik,1)+DbGd_ibz_coo(ik,1)
        do ib=RT_bands(1),RT_bands(2)
-         if(     l_RT_uses_E_DbGd) Ho_plus_Sigma(ib,ib,ik_RT,1)=Ho_plus_Sigma(ib,ib,ik_RT,1)+E_reference%E_DbGd(ib,ik_DbGd,1)
-         if(.not.l_RT_uses_E_DbGd) Ho_plus_Sigma(ib,ib,ik_RT,1)=Ho_plus_Sigma(ib,ib,ik_RT,1)+E_reference%E(ib,ik,1)
+         Ho_plus_Sigma(ib,ib,ik_RT,1)=RT_E_and_k%En(ib,ik_RT,1)
        enddo
      enddo
      !
@@ -286,14 +249,9 @@
      !if (.not. PAR_IND_WF_k%element_1D(ik) ) cycle
      !
      do ik_RT =RT_ibz_coo(ik,1),RT_ibz_coo(ik,2)
-       ik_DbGd=ik_RT-RT_ibz_coo(ik,1)+DbGd_ibz_coo(ik,1)
        do ib=RT_bands(1),RT_bands(2)
          E_new=real(Ho_plus_sigma(ib,ib,ik_RT,1),SP)
-         ! Here I update both E%E and RT_E_and_k%En
-         ! In future only RT_E_and_k could be used, like for the occupations
          RT_E_and_k%En(ib,ik_RT,1)=E_new
-         if(     l_RT_uses_E_DbGd) E%E_DbGd(ib,ik_DbGd,1)   =E_new
-         if(.not.l_RT_uses_E_DbGd) E%E(ib,ik,1)             =E_new
        enddo
      enddo
    enddo
