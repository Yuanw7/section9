--- conflicted
+++ resolved
@@ -71,11 +71,7 @@
  !
  ! Work Space
  !
-<<<<<<< HEAD
- integer :: i_sp_pol,ik,ik_RT_DbGd,ik_FineGd,COM_,ib,io_E,io_V,io_WF,io_G,io_JPSM,io_THETA,io_REF,&
-=======
- integer :: i_sp_pol,ik,ik_RT_rim,ik_E_rim,COM_,ib,io_G,io_JPSM,io_THETA,io_REF,&
->>>>>>> 7e2111b6
+ integer :: i_sp_pol,ik,ik_RT_DbGd,ik_FineGd,COM_,ib,io_G,io_JPSM,io_THETA,io_REF,&
 &           io_OCCUPATIONS,ID_OCCUPATIONS,nt,i_memory
  complex(SP):: M_tmp(RT_bands(2),RT_bands(2))
  integer, external :: io_RT_components,RT_Lifetimes_evaluation_plan
@@ -377,35 +373,23 @@
      !
      do ib=RT_bands(1),RT_bands(2)
        do ik=1,k%nibz
-<<<<<<< HEAD
          do ik_RT_DbGd=RT_ibz_coo(ik,1),RT_ibz_coo(ik,2)
            ik_FineGd=ik_RT_DbGd-ik
            if (ik_RT_DbGd==RT_ibz_coo(ik,1)) then
-             if (associated(E%W))  RT_E_and_k%W(ib,ik_RT_DbGd) =abs(E%W(ib,ik,1))
+             if (allocated(E%W))  RT_E_and_k%W(ib,ik_RT_DbGd) =abs(E%W(ib,ik,1))
              RT_E_and_k%En(ib,ik_RT_DbGd)=E%E(ib,ik,1)
              RT_E_and_k%kpt(:,ik_RT_DbGd)=k%pt(ik,:)
              G_lesser(ib,ib,ik_RT_DbGd,1) =cI*E%f(ib,ik,1)
-             if (associated(E%fo)) G_lesser_reference(ib,ib,ik_RT_DbGd) =cI*E%fo(ib,ik,1)
+             if (allocated(E%fo)) G_lesser_reference(ib,ib,ik_RT_DbGd) =cI*E%fo(ib,ik,1)
            else
-             if (associated(E%W))  then
+             if (allocated(E%W))  then
                E%W_FineGd(ib,ik_FineGd,1)=E%W(ib,ik,1)
                RT_E_and_k%W(ib,ik_RT_DbGd) =abs(E%W_FineGd(ib,ik_FineGd,1))
              endif
              RT_E_and_k%En(ib,ik_RT_DbGd)=E%E_FineGd(ib,ik_FineGd,1)
              RT_E_and_k%kpt(:,ik_RT_DbGd)=k%pt_FineGd(ik_FineGd,:)
              G_lesser(ib,ib,ik_RT_DbGd,1) =cI*E%f_FineGd(ib,ik_FineGd,1)
-             if (associated(E%fo)) G_lesser_reference(ib,ib,ik_RT_DbGd) =cI*(E%f_FineGd(ib,ik_FineGd,1)-E%df_FineGd(ib,ik_FineGd,1))
-=======
-         do ik_RT_rim=RT_ibz_coo(ik,1),RT_ibz_coo(ik,2)
-           ik_E_rim=ik_RT_rim-RT_ibz_coo(ik,1)+DbGd_ibz_coo(ik,1)
-           if (l_RT_uses_E_DbGd) then
-             G_lesser(ib,ib,ik_RT_rim,1) =cI*E%f_DbGd(ib,ik_E_rim,1)
-             if (allocated(E%W))  E%W_DbGd(ib,ik_E_rim,1)=E%W(ib,ik,1)
-             if (allocated(E%fo)) G_lesser_reference(ib,ib,ik_RT_rim) =cI*(E%f_DbGd(ib,ik_E_rim,1)-E%df_DbGd(ib,ik_E_rim,1))
-           else
-             G_lesser(ib,ib,ik,1) =cI*E%f(ib,ik,1)
-             if (allocated(E%fo)) G_lesser_reference(ib,ib,ik) =cI*E%fo(ib,ik,1)
->>>>>>> 7e2111b6
+             if (allocated(E%fo)) G_lesser_reference(ib,ib,ik_RT_DbGd) =cI*(E%f_FineGd(ib,ik_FineGd,1)-E%df_FineGd(ib,ik_FineGd,1))
            endif
          enddo
        enddo
