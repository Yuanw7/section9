!
!        Copyright (C) 2000-2020 the YAMBO team
!              http://www.yambo-code.org
!
! Authors (see AUTHORS file for details): AM CA
!
! This file is distributed under the terms of the GNU
! General Public License. You can redistribute it and/or
! modify it under the terms of the GNU General Public
! License as published by the Free Software Foundation;
! either version 2, or (at your option) any later version.
!
! This program is distributed in the hope that it will
! be useful, but WITHOUT ANY WARRANTY; without even the
! implied warranty of MERCHANTABILITY or FITNESS FOR A
! PARTICULAR PURPOSE.  See the GNU General Public License
! for more details.
!
! You should have received a copy of the GNU General Public
! License along with this program; if not, write to the Free
! Software Foundation, Inc., 59 Temple Place - Suite 330,Boston,
! MA 02111-1307, USA or visit http://www.gnu.org/copyleft/gpl.txt.
!
subroutine RT_start_and_restart(E,k,q)
 !
 ! This subroutine initialize some variables and restart from SC
 ! or from a previous RT calculation:
 !
 ! [1] Initialize the Gf and potentials
 ! [2] Build Ho
 ! [3] Check for SC and RESTART DBs
 !   > Use SC as a starting point
 !   > RESTART from a previous run
 ! [4] Initialize the bare Hartree and XC
 ! [5] Initialize the fields
 ! [6] (Eventually) load the retarded Green Functions
 !
 use pars,           ONLY:SP,cZERO,rZERO,schlen
 use units,          ONLY:HA2EV,AUT2FS
 use drivers,        ONLY:l_elph_scatt,l_elel_scatt
 use com,            ONLY:msg
 use QP_CTL_m,       ONLY:QP_ctl_user
 use electrons,      ONLY:levels,n_sp_pol,spin_occ,n_spin
 use R_lattice,      ONLY:bz_samp,nXkibz
 use RT_control,     ONLY:ID,NE_i_start_time,CARR_RT_IO_t,OBS_RT_IO_t,GF_RT_IO_t,OUTPUT_RT_IO_t,&
&                         CACHE_OBS_INTERVAL_time,RT_control_free,RT_control_alloc
 use real_time,      ONLY:NE_steps,RT_ind_J,l_NE_dynamics,RT_E_occupations,RT_H_occupations,&
&                         G_lesser_reference,rho_reference,magn_reference,RT_init_occupation_reference,  &
&                         l_NE_with_fields,XC0,HARTREE0,RTibz,NE_time,RT_levels,&
&                         RT_P,RT_step,l_RT_CCA_Kernel,dG_lesser,NE_i_time,RT_dyn_step,&
&                         Gr_kind,l_RT_is_WFfree,RT_TIME_status,&
&                         RT_E_occupations_reference,RT_nk,G_lesser, &
&                         RT_H_occupations_reference,RT_life_delta_occupations,RT_delta_occupations,&
&                         RT_eh_en,G_MEM_steps,RT_bands,&
&                         NE_time_step_update_jump,RT_life_extrap_times,l_velocity_gauge_corr
 use fields,         ONLY:A_tot
 use hamiltonian,    ONLY:H_nl_sc,V_hartree_sc,V_xc_sc
<<<<<<< HEAD
 use IO_m,           ONLY:OP_RD,OP_RD_CL,OP_RD_CL_IF_END,RD_CL_IF_END,io_control,REP,VERIFY,NONE
=======
 use IO_m,           ONLY:OP_RD,OP_RD_CL,OP_IF_START_RD_CL_IF_END,RD_CL_IF_END,io_control,&
&                         manage_action,REP,VERIFY,NONE,DUMP
 use descriptors,    ONLY:IO_desc_reset,IO_desc_add
>>>>>>> f2c5ecf8
 use wave_func,      ONLY:WF
 use xc_functionals, ONLY:V_xc
 use H_interfaces,   ONLY:V_real_space_to_H
 use parallel_m,     ONLY:PP_redux_wait,PAR_G_k_range
 use RT_output_m,    ONLY:RT_desc,TIME_STEP_desc,Gr_desc
 !
#include<memory.h>
 !
 type(levels)      :: E
 type(bz_samp)     :: k,q
 !
 ! Work Space
 !
 integer :: i_mem,i_sp_pol,ik,IO_ACT,nt,i_db,io_err(8)
 character(schlen) :: db_name(8)
 integer, external :: io_RT_components
 !
 ! GPL_EXCLUDE_START
 !
 integer, external :: RT_Lifetimes_evaluation_plan
 !
 ! GPL_EXCLUDE_END
 !
 logical :: RESTART
 !
 ! Initialize the Gf and potentials
 !====================================
 call RT_initialize_local_more()
 call RT_set_G_lesser()
 !
 ! GPL_EXCLUDE_START
 !
 call RT_initialize_local_occupations()
 call RT_set_occupations()
 !
 ! GPL_EXCLUDE_END
 !
 if(.not.l_RT_is_WFfree) then
   !
   call el_density_matrix(G_lesser_reference(:,:,PAR_G_k_range(1):PAR_G_k_range(2)),E,k,rho_reference,1)
   if(n_spin>1) call el_magnetization_matrix(G_lesser_reference(:,:,PAR_G_k_range(1):PAR_G_k_range(2)),E,k,magn_reference,1)
   !
   call Bare_Hamiltonian(E,k,k)
   !
   ! Reference Hartree and XC
   !==========================
   do i_sp_pol=1,n_sp_pol
     do ik=1,nXkibz
       call V_real_space_to_H(ik,i_sp_pol,HARTREE0(:,:,ik,i_sp_pol),WF,'def',V=V_hartree_sc)
       call V_real_space_to_H(ik,i_sp_pol,     XC0(:,:,ik,i_sp_pol),WF,'xc ',Vxc=V_xc)
     enddo
   enddo
   !
   ! In the driver loop both V_hartree_sc and V_xc corresponds to the [delta_rho] value. As here
   ! delta_rho=0 both V_hartree_sc and V_xc must be set to zero. Eventually a non zero value is read
   ! from the potential databaes in case of a RESTARTed run
   !
   V_xc_sc           =rZERO
   V_hartree_sc      =rZERO
   !
   call PP_redux_wait(HARTREE0)
   call PP_redux_wait(XC0)
   !
 endif
 !
 ! Perform a first I/O to check which DBs are present.
 !=====================================================
 !
 RESTART=.FALSE.
 !
 ! GPL_EXCLUDE_START
 !
 db_name(4)='OBSERVABLES'
 db_name(5)='G'
 db_name(6)='carriers'
 db_name(7)='THETA'
 db_name(8)='REF'
 !
 do i_db=4,8
   if (i_db/=5) call io_control(ACTION=OP_RD_CL,COM=NONE,SEC=(/1/),MODE=VERIFY,ID=ID(i_db))
   if (i_db==5) call io_control(ACTION=OP_RD_CL,COM=REP,SEC=(/1/),MODE=VERIFY,ID=ID(i_db))
   io_err(i_db)=io_RT_components(trim(db_name(i_db)),ID(i_db))
 enddo
 !
 ! To restart from RT only I need:
 !
 !  1. The GF -> delta_G_lesser
 !  2. The OBSERVABLES -> RT_IO_t
 !  3. The REFERENCE -> G_lesser_ref
 !
 RESTART = io_err(4)==0.and.io_err(5)==0.and.io_err(8)==0
 !
 !  4. The THETA (no CCA mode)
 !
 if (l_elph_scatt.and..not.l_RT_CCA_Kernel) RESTART = RESTART.and.(io_err(7)==0)
 !
 ! In case I restart I need to copy the databases in the WD
 !
 ! Starting point
 !================
 !
 if (RESTART) then
   !
   do i_db=4,8
     call RT_RESTART_database_copy( trim(db_name(i_db)) )
     if (i_db==6.or.i_db==7) cycle
     call io_control(ACTION=OP_RD_CL,COM=NONE,SEC=(/2/),MODE=DUMP,ID=ID(i_db))
     io_err(i_db)=io_RT_components(trim(db_name(i_db)),ID(i_db))
   enddo
   !
   NE_i_start_time=NE_i_time
   NE_steps=NE_steps+1
   !
   call RT_control_free("all")
   call RT_control_alloc("all")
   !
   YAMBO_FREE(RT_TIME_status)
   !
   ! I use G_lesser(:,:,:) to reconstruct everything
   ! Note that the databases must be loaded at the RESTART time (NE_time)
   !
#if defined _PAR_IO
   !
   call io_control(ACTION=OP_RD_CL,COM=NONE,SEC=(/3/),MODE=DUMP,ID=ID(5))
   io_err(5)=io_RT_components('G',ID(5))
   !
#else
   !
<<<<<<< HEAD
   do ik=1,RT_nk
     if(ik==1) call io_control(ACTION=OP_RD_CL_IF_END,COM=NONE,SEC=(/ik+1/),MODE=VERIFY,ID=ID(5))
     if(ik> 1) call io_control(ACTION=   RD_CL_IF_END,COM=NONE,SEC=(/ik+1/),MODE=VERIFY,ID=ID(5))
     io_G=io_RT_components('G',ID(5))
=======
   do ik=PAR_G_k_range(1),PAR_G_k_range(2)
     IO_ACT=manage_action(OP_IF_START_RD_CL_IF_END,ik,PAR_G_k_range(1),PAR_G_k_range(2))
     call io_control(ACTION=IO_ACT,COM=NONE,SEC=(/ik+2/),MODE=DUMP,ID=ID(5))
     io_err(5)=io_RT_components('G',ID(5))
>>>>>>> f2c5ecf8
   enddo
   !
#endif
   !
   ! The G_lesser must be now rebuild from the reference (T=0) and latest dG components
   !
   do i_mem=1,G_MEM_steps
     G_lesser(:,:,:,i_mem)=G_lesser_reference(:,:,PAR_G_k_range(1):PAR_G_k_range(2))+dG_lesser(:,:,:,i_mem)
   enddo
   !
   if (l_elph_scatt.and..not.l_RT_CCA_Kernel) then
     do ik=1,RT_nk
       IO_ACT=manage_action(RD_CL_IF_END,ik,FIRST=1,LAST=RT_nk)
       call io_control(ACTION=IO_ACT,COM=NONE,SEC=(/ik+2/),MODE=VERIFY,ID=ID(7))
       io_err(7)=io_RT_components('THETA',ID(7))
     enddo
   endif
   !
   ! Define RT_E/H_occupations_reference
   !
   call RT_init_occupation_reference( )
   !
   if(.not.l_RT_CCA_Kernel) call RT_ELPH_zeroing()
   !
   ! Last thing to do is to update the planned time sampling time (if needed)
   !
   !
   nt=RT_Lifetimes_evaluation_plan( )
   !
   ! Update occupations after loading from DB
   !==========================================
   !
   call RT_initialize_local_occupations()
   call RT_set_occupations()
   !
   call RT_IO_type_time_steps("RESTART")
   !
   call msg( 'nr','---RESTART report---')
   !
   call msg('s','[RESTART] Number of steps done    [o/o]',real(NE_i_time)/real(NE_steps)*100._SP)
   call msg('r','Number of steps done         [o/o]',real(NE_i_time)/real(NE_steps)*100._SP)
   call msg('r','Time reached                  [fs]',real(NE_i_time-1)*RT_step*AUT2FS)
   call msg('r','Time step                     [fs]',RT_dyn_step*AUT2FS)
   !
   call msg('r',  'dT Update Interval            [fs]',NE_time_step_update_jump*AUT2FS)
   call msg('r',  'Lifetimes inter/intr times    [fs]',RT_life_extrap_times*AUT2FS)
   call msg('r',  'T cache step  of J,P,M        [fs]',CACHE_OBS_INTERVAL_time*AUT2FS)
   call msg('r',  'T between I/O of J,P,M        [fs]',OBS_RT_IO_t%INTERVAL_time*AUT2FS)
   call msg('r',  '          I/O of carriers     [fs]',CARR_RT_IO_t%INTERVAL_time*AUT2FS)
   call msg('r',  '          I/O of   GFs        [fs]',GF_RT_IO_t%INTERVAL_time*AUT2FS)
   call msg('r',  '               outputs        [fs]',OUTPUT_RT_IO_t%INTERVAL_time*AUT2FS)
   !
 endif
 !
 ! GPL_EXCLUDE_END
 !
 if (.not.RESTART) NE_time=0._SP
 !
 ! Zeroing DESCs
 !===============
 call IO_desc_reset(RT_desc)
 call IO_desc_reset(Gr_desc)
 call IO_desc_reset(TIME_STEP_desc)
 !
 if (l_NE_dynamics) NE_i_time=NE_i_start_time
 !
 ! Initialize the Vector Potential
 !=================================
 !
 if (l_NE_with_fields) call RT_propagate_fields(E,k,A_tot,A_tot,dG_lesser(:,:,:,1),NE_time-RT_step,RT_step)
 !
 ! Pseudo potential terms needed for velocity gauge
 !==================================================
 !
 ! GPL_EXCLUDE_START
 if (l_velocity_gauge_corr) then
   call Pseudo_KB_G_to_R_space(k,E)
   call Pseudo_Hamiltonian(k,E,.true.)
 endif
 ! GPL_EXCLUDE_END
 !
 call msg('r','')
 !
 ! Define RT_eh_en
 !================
 if( all(RT_eh_en(:)==0._SP) ) then
   ! Case A: was not defined in input
   RT_eh_en(1)=minval(RT_levels%E(RT_bands(1):RT_bands(2),:,1))
   RT_eh_en(2)=maxval(RT_levels%E(RT_bands(1):RT_bands(2),:,1))
 else
   ! Case B: was defined in input
   RT_eh_en(1)=RT_eh_en(1)+E%E_VBM(1)
   RT_eh_en(2)=RT_eh_en(2)+E%E_CBm(1)
 endif
 !
 ! Retarded Green Functions matrix
 ! ===============================
 !
 ! GPL_EXCLUDE_START
 !
 if (l_elph_scatt.or.l_elel_scatt) then
   !
   call k_build_up_BZ_tables(q)
   call k_build_up_BZ_tables(k)
   !
   call IO_desc_add(Gr_desc,'s',"[Gr] Retarded Green`s function",S=trim(Gr_kind))
   call IO_desc_add(Gr_desc,'r',"[Gr] Damping (c) Energy ref",R= (/QP_ctl_user(3,1)%Wc_E_ref*HA2EV/),term="ev")
   call IO_desc_add(Gr_desc,'r',"[Gr] Damping (c)",SZ=3,R=QP_ctl_user(3,1)%Wc(1:3),term="ev,adim,ev^-1")
   call IO_desc_add(Gr_desc,'r',"[Gr] Damping (v) Energy ref",R= (/QP_ctl_user(3,1)%Wv_E_ref*HA2EV/),term="ev")
   call IO_desc_add(Gr_desc,'r',"[Gr] Damping (v)",SZ=3,R=QP_ctl_user(3,1)%Wv(1:3),term="ev,adim,ev^-1")
   !
 else
   !
   call IO_desc_add(Gr_desc,'s',"[Gr] Retarded Green`s function",S="none")
   !
 endif
 !
 ! GPL_EXCLUDE_END
 !
 call PP_redux_wait()
 !
 contains
   !
   subroutine RT_initialize_local_more()
     !
     implicit none
     !
     G_lesser          =cZERO
     G_lesser_reference=cZERO
     dG_lesser         =cZERO
     !
     H_nl_sc           =cZERO
     !
     if(.not.l_RT_is_WFfree) then
       !
       V_xc_sc           =rZERO
       V_hartree_sc      =rZERO
       HARTREE0          =cZERO
       XC0               =cZERO
       !
       rho_reference     =rZERO
       if(n_spin>1) magn_reference    =rZERO
       !
     endif
     !
     ! Set to zero current and fields
     !
     RT_P              =cZERO
     RT_ind_J          =cZERO
     !
   end subroutine
   !
   ! GPL_EXCLUDE_START
   !
   !
   subroutine RT_initialize_local_occupations()
     !
     ! Set to zero occupations
     !
     RT_E_occupations          =rzero
     RT_H_occupations          =rzero
     RT_E_occupations_reference=rzero
     RT_H_occupations_reference=rzero
     RT_delta_occupations      =rzero
     RT_life_delta_occupations =rzero
     !
     ! GPL_EXCLUDE_END
     !
   end subroutine
   !
   ! GPL_EXCLUDE_END
   !
   subroutine RT_set_G_lesser()
     !
     implicit none
     !
     integer :: ik_RT_DbGd,iE_fg,ib,ik_fg
     real(SP):: Energy,f_occ,f_occ_ref,Width,kpt(3)
     !
     ! Defined from occupations %f
     ! In case RT_apply has been used the reference is
     ! defined from the %fo occupations
     !
     do ib=RT_bands(1),RT_bands(2)
       do ik=1,k%nibz
         !
         do ik_RT_DbGd=RTibz%k_range(ik,1),RTibz%k_range(ik,2)
           !
           if (ik_RT_DbGd/=RTibz%k_range(ik,1)) then
             !
             ik_fg=RTibz%k_map(ik_RT_DbGd)
             iE_fg=RTibz%E_map(ik_RT_DbGd)
             !
             if (allocated(E%W))  E%FG%W(ib,iE_fg,1)     = abs(E%W(ib,ik,1))
             !
             kpt       = k%FGibz%pt(ik_fg,:)
             Energy    = E%FG%E(ib,iE_fg,1)
             f_occ     = E%FG%f(ib,iE_fg,1)
             f_occ_ref = f_occ
             Width     = 0._SP
             if (allocated(E%fo)) f_occ_ref = E%FG%f(ib,iE_fg,1)-E%FG%df(ib,iE_fg,1)
             if (allocated(E%W))  Width     = abs(E%FG%W(ib,iE_fg,1))
           else
             kpt       = k%pt(ik,:)
             Energy    = E%E(ib,ik,1)
             f_occ     = E%f(ib,ik,1)
             f_occ_ref = f_occ
             Width     = 0._SP
             if (allocated(E%fo)) f_occ_ref = E%fo(ib,ik,1)
             if (allocated(E%W))  Width     = abs(E%W(ib,ik,1))
           endif
           !
           RT_levels%E(ib,ik_RT_DbGd,1) = Energy
           RT_levels%W(ib,ik_RT_DbGd,1) = Width 
           RTibz%pt(ik_RT_DbGd,:)        = kpt
           !
           G_lesser_reference(ib,ib,ik_RT_DbGd) = cmplx(0.,f_occ_ref,SP)
           !
           if( ik_RT_DbGd<PAR_G_k_range(1) .or. ik_RT_DbGd>PAR_G_k_range(2) ) cycle
           !
           G_lesser(ib,ib,ik_RT_DbGd,1)         = cmplx(0.,f_occ    ,SP)
           dG_lesser(ib,ib,ik_RT_DbGd,1)        = G_lesser(ib,ib,ik_RT_DbGd,1)-G_lesser_reference(ib,ib,ik_RT_DbGd)
           !
         enddo
       enddo
     enddo
     !
   end subroutine RT_set_G_lesser
   !
   ! GPL_EXCLUDE_START
   !
   subroutine RT_set_occupations()
     !
     use parallel_m, ONLY:PAR_COM_Xk_ibz_INDEX
     use functions,  ONLY:Fermi_fnc
     use real_time,  ONLY:l_RT_relax_time_approx,RT_RTA_chem,RT_RTA_temp, &
&                         RT_RTA_E_occ_infty,RT_RTA_H_occ_infty
     !
     implicit none
     !
     real(SP):: En
     integer :: ik,ik_RT_DbGd,iE_fg,ib,Nk(2)
     !
     ! Occupations are defined from G_lesser and G_lesser_reference
     !
     Nk=PAR_G_k_range
     !
     do ib=RT_bands(1),RT_bands(2)
       RT_E_occupations_reference(ib,:) =          aimag(G_lesser_reference(ib,ib,:))
       RT_H_occupations_reference(ib,:) = spin_occ-aimag(G_lesser_reference(ib,ib,:))
       RT_delta_occupations(ib,Nk(1):Nk(2))      = aimag(dG_lesser(ib,ib,Nk(1):Nk(2),1))
       RT_life_delta_occupations(ib,Nk(1):Nk(2)) = aimag(dG_lesser(ib,ib,Nk(1):Nk(2),1))
       RT_E_occupations(ib,Nk(1):Nk(2)) = RT_E_occupations_reference(ib,Nk(1):Nk(2))+RT_delta_occupations(ib,Nk(1):Nk(2))
       RT_H_occupations(ib,Nk(1):Nk(2)) = RT_H_occupations_reference(ib,Nk(1):Nk(2))-RT_delta_occupations(ib,Nk(1):Nk(2))
     enddo
     !
     ! RTA infinity ditributions
     !
     if (l_RT_relax_time_approx) then
       do ib=RT_bands(1),RT_bands(2)
         do ik=1,k%nibz
           do ik_RT_DbGd=RTibz%k_range(ik,1),RTibz%k_range(ik,2)
             if (ik_RT_DbGd/=RTibz%k_range(ik,1)) then
               iE_fg=RTibz%E_map(ik_RT_DbGd)
               En=E%FG%E(ib,iE_fg,1)
             else 
               En=E%E(ib,ik,1)
             endif
             RT_RTA_E_occ_infty(ib,ik_RT_DbGd)= Fermi_fnc(  En-E%E_CBm(1)-RT_RTA_chem(1) ,RT_RTA_temp(1))*spin_occ
             RT_RTA_H_occ_infty(ib,ik_RT_DbGd)= Fermi_fnc(-(En-E%E_VBM(1)-RT_RTA_chem(2)),RT_RTA_temp(2))*spin_occ
           enddo
         enddo
       enddo
     endif
     !
     call PP_redux_wait(RT_E_occupations,COMM=PAR_COM_Xk_ibz_INDEX%COMM)
     call PP_redux_wait(RT_H_occupations,COMM=PAR_COM_Xk_ibz_INDEX%COMM)
     call PP_redux_wait(RT_delta_occupations,COMM=PAR_COM_Xk_ibz_INDEX%COMM)
     call PP_redux_wait(RT_life_delta_occupations,COMM=PAR_COM_Xk_ibz_INDEX%COMM)
     !
   end subroutine RT_set_occupations
   !
   ! GPL_EXCLUDE_END
   !
end subroutine RT_start_and_restart<|MERGE_RESOLUTION|>--- conflicted
+++ resolved
@@ -55,13 +55,9 @@
 &                         NE_time_step_update_jump,RT_life_extrap_times,l_velocity_gauge_corr
  use fields,         ONLY:A_tot
  use hamiltonian,    ONLY:H_nl_sc,V_hartree_sc,V_xc_sc
-<<<<<<< HEAD
- use IO_m,           ONLY:OP_RD,OP_RD_CL,OP_RD_CL_IF_END,RD_CL_IF_END,io_control,REP,VERIFY,NONE
-=======
  use IO_m,           ONLY:OP_RD,OP_RD_CL,OP_IF_START_RD_CL_IF_END,RD_CL_IF_END,io_control,&
 &                         manage_action,REP,VERIFY,NONE,DUMP
  use descriptors,    ONLY:IO_desc_reset,IO_desc_add
->>>>>>> f2c5ecf8
  use wave_func,      ONLY:WF
  use xc_functionals, ONLY:V_xc
  use H_interfaces,   ONLY:V_real_space_to_H
@@ -190,17 +186,10 @@
    !
 #else
    !
-<<<<<<< HEAD
-   do ik=1,RT_nk
-     if(ik==1) call io_control(ACTION=OP_RD_CL_IF_END,COM=NONE,SEC=(/ik+1/),MODE=VERIFY,ID=ID(5))
-     if(ik> 1) call io_control(ACTION=   RD_CL_IF_END,COM=NONE,SEC=(/ik+1/),MODE=VERIFY,ID=ID(5))
-     io_G=io_RT_components('G',ID(5))
-=======
    do ik=PAR_G_k_range(1),PAR_G_k_range(2)
      IO_ACT=manage_action(OP_IF_START_RD_CL_IF_END,ik,PAR_G_k_range(1),PAR_G_k_range(2))
      call io_control(ACTION=IO_ACT,COM=NONE,SEC=(/ik+2/),MODE=DUMP,ID=ID(5))
      io_err(5)=io_RT_components('G',ID(5))
->>>>>>> f2c5ecf8
    enddo
    !
 #endif
