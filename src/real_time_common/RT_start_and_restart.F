!
!        Copyright (C) 2000-2020 the YAMBO team
!              http://www.yambo-code.org
!
! Authors (see AUTHORS file for details): AM CA
!
! This file is distributed under the terms of the GNU
! General Public License. You can redistribute it and/or
! modify it under the terms of the GNU General Public
! License as published by the Free Software Foundation;
! either version 2, or (at your option) any later version.
!
! This program is distributed in the hope that it will
! be useful, but WITHOUT ANY WARRANTY; without even the
! implied warranty of MERCHANTABILITY or FITNESS FOR A
! PARTICULAR PURPOSE.  See the GNU General Public License
! for more details.
!
! You should have received a copy of the GNU General Public
! License along with this program; if not, write to the Free
! Software Foundation, Inc., 59 Temple Place - Suite 330,Boston,
! MA 02111-1307, USA or visit http://www.gnu.org/copyleft/gpl.txt.
!
subroutine RT_start_and_restart(E,k,q)
 !
 ! This subroutine initialize some variables and restart from SC
 ! or from a previous RT calculation:
 !
 ! [1] Initialize the Gf and potentials
 ! [2] Build Ho
 ! [3] Check for SC and RESTART DBs
 !   > Use SC as a starting point
 !   > RESTART from a previous run
 ! [4] Initialize the bare Hartree and XC
 ! [5] Initialize the fields
 ! [6] (Eventually) load the retarded Green Functions
 !
 use pars,           ONLY:SP,cZERO,rZERO
 use units,          ONLY:HA2EV,AUT2FS
 use drivers,        ONLY:l_elph_scatt,l_elel_scatt
 use com,            ONLY:msg
 use QP_CTL_m,       ONLY:QP_ctl_user
 use electrons,      ONLY:levels,n_sp_pol,spin_occ,n_spin
 use R_lattice,      ONLY:bz_samp,nXkibz
 use RT_control,     ONLY:ID,NE_i_start_time,CARR_RT_IO_t,OBS_RT_IO_t,GF_RT_IO_t,OUTPUT_RT_IO_t,&
&                         CACHE_OBS_INTERVAL_time,CACHE_OBS_steps,TIME_adjust,STEP_adjust,      &
&                         SETUP_RT_IO_type,RT_control_alloc,RT_control_free
 use real_time,      ONLY:NE_steps,RT_ind_J,l_NE_dynamics,RT_E_occupations,RT_H_occupations,&
&                         G_lesser_reference,rho_reference,magn_reference,RT_init_occupation_reference,  &
&                         l_NE_with_fields,XC0,HARTREE0,RT_ibz_coo,NE_time,RT_E_and_k,&
&                         RT_P,RT_step,l_RT_CCA_Kernel,dG_lesser,NE_i_time,RT_dyn_step,&
&                         Gr_kind,l_RT_is_WFfree,RT_ibz_dupl,&
&                         RT_E_occupations_reference,RT_nk,G_lesser,l_RT_uses_E_FineGd, &
&                         RT_H_occupations_reference,RT_life_delta_occupations,RT_delta_occupations,&
<<<<<<< HEAD
&                         DbGd_ibz_coo,RT_eh_en,G_MEM_steps,RT_bands,&
&                         NE_time_step_update_jump,RT_life_extrap_times,l_velocity_gauge_corr                  
#if defined _PHEL
 use PH_real_time,   ONLY:RT_PH_occupations,RT_PH_delta_occupations,RT_PH_occupations_reference
#endif
=======
&                         RT_eh_en,G_MEM_steps,RT_bands,&
&                         NE_time_step_update_jump,RT_life_extrap_times,l_velocity_gauge_corr                  
>>>>>>> 130678cf
 use fields,         ONLY:A_tot
 use hamiltonian,    ONLY:H_nl_sc,V_hartree_sc,V_xc_sc
 use IO_m,           ONLY:OP_RD,OP_RD_CL,OP_IF_START_RD_CL_IF_END,RD_CL_IF_END,io_control,&
&                         manage_action,REP,VERIFY,NONE,DUMP
 use descriptors,    ONLY:IO_desc_reset,IO_desc_add
 use wave_func,      ONLY:WF
 use xc_functionals, ONLY:V_xc
 use H_interfaces,   ONLY:V_real_space_to_H
 use parallel_m,     ONLY:PP_redux_wait,PAR_G_k_range
 use RT_output_m,    ONLY:RT_desc,TIME_STEP_desc,Gr_desc
 !
#include<memory.h>
 !
 type(levels)      :: E
 type(bz_samp)     :: k,q
 !
 ! Work Space
 !
 integer :: i_mem,i_sp_pol,ik,COM_,IO_ACT,io_G,io_OBS,io_THETA,io_REF,&
&           io_OCCUPATIONS,nt
 !
 integer, external :: io_RT_components
 !
 ! GPL_EXCLUDE_START
 !
 integer, external :: RT_Lifetimes_evaluation_plan
 !
 ! GPL_EXCLUDE_END
 !
 logical :: RESTART
 !
 ! Initialize the Gf and potentials
 !====================================
 call RT_initialize_local_more()
 call RT_set_G_lesser()
 !
 ! GPL_EXCLUDE_START
 !
 call RT_initialize_local_occupations()
 call RT_set_occupations()
 !
 ! GPL_EXCLUDE_END
 !
 if(.not.l_RT_is_WFfree) then
   !
   call el_density_matrix(G_lesser_reference(:,:,PAR_G_k_range(1):PAR_G_k_range(2)),E,k,rho_reference,1)
   if(n_spin>1) call el_magnetization_matrix(G_lesser_reference(:,:,PAR_G_k_range(1):PAR_G_k_range(2)),E,k,magn_reference,1)
   !
   call Bare_Hamiltonian(E,k,k)
   !
   ! Reference Hartree and XC
   !==========================
   do i_sp_pol=1,n_sp_pol
     do ik=1,nXkibz
       call V_real_space_to_H(ik,i_sp_pol,HARTREE0(:,:,ik,i_sp_pol),WF,'def',V=V_hartree_sc)
       call V_real_space_to_H(ik,i_sp_pol,     XC0(:,:,ik,i_sp_pol),WF,'xc ',Vxc=V_xc)
     enddo
   enddo
   !
   ! In the driver loop both V_hartree_sc and V_xc corresponds to the [delta_rho] value. As here
   ! delta_rho=0 both V_hartree_sc and V_xc must be set to zero. Eventually a non zero value is read
   ! from the potential databaes in case of a RESTARTed run
   !
   V_xc_sc           =rZERO
   V_hartree_sc      =rZERO
   !
   call PP_redux_wait(HARTREE0)
   call PP_redux_wait(XC0)
   !
 endif
 !
 ! Perform a first I/O to check which DBs are present.
 !=====================================================
 !
 RESTART=.FALSE.
 !
 ! GPL_EXCLUDE_START
 !
 COM_=REP
 call io_control(ACTION=OP_RD_CL,COM=COM_,SEC=(/1/),MODE=VERIFY,ID=ID(4)) ! Current response
 io_OBS=io_RT_components('OBSERVABLES',ID(4))
 !if (io_OBS==0) COM_=NONE
 !
 call io_control(ACTION=OP_RD_CL,COM=COM_,SEC=(/1/),MODE=VERIFY,ID=ID(5)) ! G_lesser
 io_G=io_RT_components('G',ID(5))
 !
 ! Reference G_lesser and Lifetimes
 !
 call io_control(ACTION=OP_RD_CL,COM=COM_,SEC=(/1/),MODE=VERIFY,ID=ID(8)) ! Reference
 io_REF=io_RT_components('REF',ID(8))
 !
 ! ELPH Theta matrix
 !
 call io_control(ACTION=OP_RD_CL,COM=COM_,SEC=(/1/),MODE=VERIFY,ID=ID(7)) ! THETA matrix
 io_THETA=io_RT_components('THETA',ID(7))
 !
 ! To restart from RT only the G_lesser is necessary (latest and reference)
 !
 RESTART = (io_G ==0).and.(io_REF==0)
 !
 if (l_elph_scatt.and..not.l_RT_CCA_Kernel) RESTART = RESTART.and.(io_THETA==0)
 !
 ! Starting point
 !================
 !
 if (RESTART) then
   !
   ! I read NE_i_time, NE_time and all infos on time status from section 2 of the databases.
   ! The important DB is the one of the Green function and it must be the only one with MODE=DUMP.
   ! From it I reconstruct everything.
   !
   call io_control(ACTION=OP_RD_CL,COM=COM_,SEC=(/2/),MODE=DUMP,ID=ID(8))
   io_REF=io_RT_components('REF',ID(8))
   !
   call io_control(ACTION=OP_RD_CL,COM=COM_,SEC=(/2/),MODE=DUMP,ID=ID(4))
   io_OBS=io_RT_components('OBSERVABLES',ID(4))
   !
   call io_control(ACTION=OP_RD_CL,COM=COM_,SEC=(/2/),MODE=DUMP,ID=ID(6))
   io_OCCUPATIONS=io_RT_components('carriers',ID(6))
   !
   call io_control(ACTION=OP_RD_CL,COM=COM_,SEC=(/2/),MODE=DUMP,ID=ID(5))
   io_G=io_RT_components('G',ID(5))
   !
   NE_i_start_time=NE_i_time
   !
   ! I use G_lesser(:,:,:) to reconstruct everything
   ! Note that the databases must be loaded at the RESTART time (NE_time)
   !
   call io_control(ACTION=OP_RD_CL,COM=NONE,SEC=(/3/),MODE=VERIFY,ID=ID(6))
   io_OCCUPATIONS=io_RT_components('carriers',ID(6))
   !
#if defined _PAR_IO
   !
   call io_control(ACTION=OP_RD_CL,COM=NONE,SEC=(/3/),MODE=VERIFY,ID=ID(5))
   io_G=io_RT_components('G',ID(5))
   !
#else
   !
   do ik=PAR_G_k_range(1),PAR_G_k_range(2)
     IO_ACT=manage_action(OP_IF_START_RD_CL_IF_END,ik,PAR_G_k_range(1),PAR_G_k_range(2))
     call io_control(ACTION=IO_ACT,COM=NONE,SEC=(/ik+2/),MODE=VERIFY,ID=ID(5))
     io_G=io_RT_components('G',ID(5))
   enddo
   !
#endif
   !
   ! The G_lesser must be now rebuild from the reference (T=0) and latest dG components
   !
   do i_mem=1,G_MEM_steps
     G_lesser(:,:,:,i_mem)=G_lesser_reference(:,:,PAR_G_k_range(1):PAR_G_k_range(2))+dG_lesser(:,:,:,i_mem)
   enddo
   !
   if (l_elph_scatt.and..not.l_RT_CCA_Kernel) then
     do ik=1,RT_nk
       IO_ACT=manage_action(RD_CL_IF_END,ik,FIRST=1,LAST=RT_nk)
       call io_control(ACTION=IO_ACT,COM=NONE,SEC=(/ik+2/),MODE=VERIFY,ID=ID(7))
       io_THETA=io_RT_components('THETA',ID(7))
       enddo
   endif
   !
   ! Define RT_E/H_occupations_reference
   !
   call RT_init_occupation_reference( )
   !
   if(.not.l_RT_CCA_Kernel) call RT_ELPH_zeroing()
   !
   ! Last thing to do is to update the planned time sampling time (if needed)
   !
   nt=RT_Lifetimes_evaluation_plan( )
   !
   ! Update occupations after loading from DB
   !==========================================
   !
   call RT_initialize_local_occupations()
   call RT_set_occupations()
   !
   call msg( 'nr','---RESTART report---')
   !
   call msg('s','[RESTART] Number of steps done    [o/o]',real(NE_i_time)/real(NE_steps)*100._SP)
   call msg('r',  'Number of steps done         [o/o]',real(NE_i_time)/real(NE_steps)*100._SP)
   call msg('r',  'Time reached                  [fs]',real(NE_i_time)*RT_step*AUT2FS)
   call msg('r',  'Time step                     [fs]',RT_dyn_step*AUT2FS)
   !
   if(NE_time_step_update_jump>0._SP) OBS_RT_IO_t%INTERVAL_time=TIME_adjust(OBS_RT_IO_t%INTERVAL_time,NE_time_step_update_jump)
   CACHE_OBS_INTERVAL_time = max(TIME_adjust(CACHE_OBS_INTERVAL_time,RT_dyn_step),RT_dyn_step)
   CACHE_OBS_INTERVAL_time=STEP_adjust(OBS_RT_IO_t%INTERVAL_time,CACHE_OBS_INTERVAL_time,RT_dyn_step)
   !
   call SETUP_RT_IO_type(OBS_RT_IO_t,.FALSE.)
   !
   CACHE_OBS_steps=OBS_RT_IO_t%INTERVAL_steps/nint(CACHE_OBS_INTERVAL_time/RT_dyn_step)/nint(RT_dyn_step/RT_step)
   call RT_control_free("cache")
   call RT_control_alloc("cache")
   !
   call msg('r',  'dT Update Interval            [fs]',NE_time_step_update_jump*AUT2FS)
   call msg('r',  'Lifetimes inter/intr times    [fs]',RT_life_extrap_times*AUT2FS)
   call msg('r',  'T cache step  of J,P,M        [fs]',CACHE_OBS_INTERVAL_time*AUT2FS)
   call msg('r',  'T between I/O of J,P,M        [fs]',OBS_RT_IO_t%INTERVAL_time*AUT2FS)
   call msg('r',  '          I/O of carriers     [fs]',CARR_RT_IO_t%INTERVAL_time*AUT2FS)
   call msg('r',  '          I/O of   GFs        [fs]',GF_RT_IO_t%INTERVAL_time*AUT2FS)
   !
   OUTPUT_RT_IO_t%INTERVAL_time  = max(TIME_adjust(OUTPUT_RT_IO_t%INTERVAL_time,RT_dyn_step),RT_dyn_step)
   OUTPUT_RT_IO_t%INTERVAL_steps = nint(OUTPUT_RT_IO_t%INTERVAL_time/RT_step)
   OUTPUT_RT_IO_t%last_point     = NE_i_time - OUTPUT_RT_IO_t%INTERVAL_steps
   !
   call msg('r',  '               outputs        [fs]',OUTPUT_RT_IO_t%INTERVAL_time*AUT2FS)
   !
 endif
 !
 ! GPL_EXCLUDE_END
 !
 if (.not.RESTART) NE_time=0._SP
 !
 ! Zeroing DESCs
 !===============
 call IO_desc_reset(RT_desc)
 call IO_desc_reset(Gr_desc)
 call IO_desc_reset(TIME_STEP_desc)
 !
 if (l_NE_dynamics) NE_i_time=NE_i_start_time
 !
 ! Initialize the Vector Potential
 !=================================
 !
 if (l_NE_with_fields) call RT_propagate_fields(E,k,A_tot,A_tot,dG_lesser(:,:,:,1),NE_time-RT_step,RT_step)
 !
 ! Pseudo potential terms needed for velocity gauge
 !==================================================
 !
 ! GPL_EXCLUDE_START
 if (l_velocity_gauge_corr) then
   call Pseudo_KB_G_to_R_space(k,E)
   call Pseudo_Hamiltonian(k,E,.true.)
 endif
 ! GPL_EXCLUDE_END
 !
 call msg('r','')
 !
 ! Define RT_eh_en
 !================
 if( all(RT_eh_en(:)==0._SP) ) then
   ! Case A: was not defined in input
<<<<<<< HEAD
   if (l_RT_uses_E_DbGd) then
     RT_eh_en(1)=minval(E%E_DbGd(RT_bands(1):RT_bands(2),:,:))
     RT_eh_en(2)=maxval(E%E_DbGd(RT_bands(1):RT_bands(2),:,:))
   else
     RT_eh_en(1)=minval(E%E(RT_bands(1):RT_bands(2),:,:))
     RT_eh_en(2)=maxval(E%E(RT_bands(1):RT_bands(2),:,:))
   endif
=======
   RT_eh_en(1)=minval(RT_E_and_k%E(RT_bands(1):RT_bands(2),:,1))
   RT_eh_en(2)=maxval(RT_E_and_k%E(RT_bands(1):RT_bands(2),:,1))
>>>>>>> 130678cf
 else
   ! Case B: was defined in input
   RT_eh_en(1)=RT_eh_en(1)+E%E_VBM(1)
   RT_eh_en(2)=RT_eh_en(2)+E%E_CBm(1)
 endif
 !
 ! Retarded Green Functions matrix
 ! ===============================
 !
 ! GPL_EXCLUDE_START
 !
 if (l_elph_scatt.or.l_elel_scatt) then
   !
   call k_build_up_BZ_tables(q)
   call k_build_up_BZ_tables(k)
   !
   call IO_desc_add(Gr_desc,'s',"[Gr] Retarded Green`s function",S=trim(Gr_kind))
   call IO_desc_add(Gr_desc,'r',"[Gr] Damping (c) Energy ref",R= (/QP_ctl_user(3,1)%Wc_E_ref*HA2EV/),term="ev")
   call IO_desc_add(Gr_desc,'r',"[Gr] Damping (c)",SZ=3,R=QP_ctl_user(3,1)%Wc(1:3),term="ev,adim,ev^-1")
   call IO_desc_add(Gr_desc,'r',"[Gr] Damping (v) Energy ref",R= (/QP_ctl_user(3,1)%Wv_E_ref*HA2EV/),term="ev")
   call IO_desc_add(Gr_desc,'r',"[Gr] Damping (v)",SZ=3,R=QP_ctl_user(3,1)%Wv(1:3),term="ev,adim,ev^-1")
   !
 else
   !
   call IO_desc_add(Gr_desc,'s',"[Gr] Retarded Green`s function",S="none")
   !
 endif
 !
 ! GPL_EXCLUDE_END
 !
 call PP_redux_wait()
 !
 contains
   !
   subroutine RT_initialize_local_more()
     !
     implicit none
     !
     G_lesser          =cZERO
     G_lesser_reference=cZERO
     dG_lesser         =cZERO
     !
     H_nl_sc           =cZERO
     !
     if(.not.l_RT_is_WFfree) then
       !
       V_xc_sc           =rZERO
       V_hartree_sc      =rZERO
       HARTREE0          =cZERO
       XC0               =cZERO
       !
       rho_reference     =rZERO
       if(n_spin>1) magn_reference    =rZERO
       !
     endif
     !
     ! Set to zero current and fields
     !
     RT_P              =cZERO
     RT_ind_J          =cZERO
     !
   end subroutine
   !
   ! GPL_EXCLUDE_START
   !
   !
   subroutine RT_initialize_local_occupations()
     !
     ! Set to zero occupations
     !
     RT_E_occupations          =rzero
     RT_H_occupations          =rzero
     RT_E_occupations_reference=rzero
     RT_H_occupations_reference=rzero
     RT_delta_occupations      =rzero
     RT_life_delta_occupations =rzero
     !
     ! GPL_EXCLUDE_END
     !
   end subroutine
   !
   ! GPL_EXCLUDE_END
   !
   subroutine RT_set_G_lesser()
     !
     implicit none
     !
     integer :: ik_RT_DbGd,ik_FineGd,ib
     real(SP):: Energy,f_occ,f_occ_ref,Width,kpt(3)
     !
     ! Defined from occupations %f
     ! In case RT_apply has been used the reference is
     ! defined from the %fo occupations
     !
     do ib=RT_bands(1),RT_bands(2)
       do ik=1,k%nibz
         !
         do ik_RT_DbGd=RT_ibz_coo(ik,1),RT_ibz_coo(ik,2)
           !
           if (ik_RT_DbGd/=RT_ibz_coo(ik,1)) then
             !
             ik_FineGd=ik_RT_DbGd-ik+sum(RT_ibz_dupl(:ik))
             !
             if (allocated(E%W))  E%W_FineGd(ib,ik_FineGd,1)     = abs(E%W(ib,ik,1))
             !
             kpt       = k%pt_FineGd(ik_FineGd,:)
             Energy    = E%E_FineGd(ib,ik_FineGd,1)
             f_occ     = E%f_FineGd(ib,ik_FineGd,1)
             f_occ_ref = f_occ
             Width     = 0._SP
             if (allocated(E%fo)) f_occ_ref = E%f_FineGd(ib,ik_FineGd,1)-E%df_FineGd(ib,ik_FineGd,1)
             if (allocated(E%W))  Width     = abs(E%W_FineGd(ib,ik_FineGd,1))
           else
             kpt       = k%pt(ik,:)
             Energy    = E%E(ib,ik,1)
             f_occ     = E%f(ib,ik,1)
             f_occ_ref = f_occ
             Width     = 0._SP
             if (allocated(E%fo)) f_occ_ref = E%fo(ib,ik,1)
             if (allocated(E%W))  Width     = abs(E%W(ib,ik,1))
             !
           endif
           !
           RT_E_and_k%E(ib,ik_RT_DbGd,1) = Energy
           RT_E_and_k%W(ib,ik_RT_DbGd,1) = Width 
           RT_E_and_k%k(:,ik_RT_DbGd)    = kpt
           !
           G_lesser_reference(ib,ib,ik_RT_DbGd) = cmplx(0.,f_occ_ref,SP)
           !
           if( ik_RT_DbGd<PAR_G_k_range(1) .or. ik_RT_DbGd>PAR_G_k_range(2) ) cycle
           !
           G_lesser(ib,ib,ik_RT_DbGd,1)         = cmplx(0.,f_occ    ,SP)
           dG_lesser(ib,ib,ik_RT_DbGd,1)        = G_lesser(ib,ib,ik_RT_DbGd,1)-G_lesser_reference(ib,ib,ik_RT_DbGd)
           !
         enddo
       enddo
     enddo
     !
   end subroutine RT_set_G_lesser
   !
   ! GPL_EXCLUDE_START
   !
   subroutine RT_set_occupations()
     !
     use parallel_m, ONLY:PAR_COM_Xk_ibz_INDEX
     use functions,  ONLY:Fermi_fnc
     use real_time,  ONLY:l_RT_relax_time_approx,RT_RTA_chem,RT_RTA_temp, &
&                         RT_RTA_E_occ_infty,RT_RTA_H_occ_infty
     !
     implicit none
     !
     real(SP):: En
     integer :: ik,ik_RT_DbGd,ik_FineGd,ib,Nk(2)
     !
     ! Occupations are defined from G_lesser and G_lesser_reference
     !
     Nk=PAR_G_k_range
     !
     do ib=RT_bands(1),RT_bands(2)
       RT_E_occupations_reference(ib,:) =          aimag(G_lesser_reference(ib,ib,:))
       RT_H_occupations_reference(ib,:) = spin_occ-aimag(G_lesser_reference(ib,ib,:))
       RT_delta_occupations(ib,Nk(1):Nk(2))      = aimag(dG_lesser(ib,ib,Nk(1):Nk(2),1))
       RT_life_delta_occupations(ib,Nk(1):Nk(2)) = aimag(dG_lesser(ib,ib,Nk(1):Nk(2),1))
       RT_E_occupations(ib,Nk(1):Nk(2)) = RT_E_occupations_reference(ib,Nk(1):Nk(2))+RT_delta_occupations(ib,Nk(1):Nk(2))
       RT_H_occupations(ib,Nk(1):Nk(2)) = RT_H_occupations_reference(ib,Nk(1):Nk(2))-RT_delta_occupations(ib,Nk(1):Nk(2))
     enddo
     !
     ! RTA infinity ditributions
     !
     if (l_RT_relax_time_approx) then
       do ib=RT_bands(1),RT_bands(2)
         do ik=1,k%nibz
           do ik_RT_DbGd=RT_ibz_coo(ik,1),RT_ibz_coo(ik,2)
             if (ik_RT_DbGd/=RT_ibz_coo(ik,1)) then
               ik_FineGd=ik_RT_DbGd-ik+sum(RT_ibz_dupl(:ik))
               En=E%E_FineGd(ib,ik_FineGd,1)
             else 
               En=E%E(ib,ik,1)
             endif
             RT_RTA_E_occ_infty(ib,ik_RT_DbGd)= Fermi_fnc(  En-E%E_CBm(1)-RT_RTA_chem(1) ,RT_RTA_temp(1))*spin_occ
             RT_RTA_H_occ_infty(ib,ik_RT_DbGd)= Fermi_fnc(-(En-E%E_VBM(1)-RT_RTA_chem(2)),RT_RTA_temp(2))*spin_occ
           enddo
         enddo
       enddo
     endif
     !
     call PP_redux_wait(RT_E_occupations,COMM=PAR_COM_Xk_ibz_INDEX%COMM)
     call PP_redux_wait(RT_H_occupations,COMM=PAR_COM_Xk_ibz_INDEX%COMM)
     call PP_redux_wait(RT_delta_occupations,COMM=PAR_COM_Xk_ibz_INDEX%COMM)
     call PP_redux_wait(RT_life_delta_occupations,COMM=PAR_COM_Xk_ibz_INDEX%COMM)
     !
   end subroutine RT_set_occupations
   !
#if defined _PHEL
   subroutine RT_set_phonon_occupations()
     !
     use parallel_m, ONLY:PAR_COM_Xk_ibz_INDEX
     use functions,  ONLY:bose_f
     use ELPH,       ONLY:ph_freqs_sq,ph_modes,elph_branches
     use real_time,  ONLY:l_RT_relax_time_approx,RT_RTA_chem,RT_RTA_temp, &
&                         RT_RTA_E_occ_infty,RT_RTA_H_occ_infty
     use R_lattice,  ONLY:bz_samp,nqibz
     !
     real(SP):: ph_freq
     integer :: iq,iqbz,il
     !
     do iq=1,nqibz
       !
       do il=elph_branches(1),elph_branches(2)
         !
         iqbz = q%k_table(iq,1)
         ph_freq=abs(sqrt(ph_freqs_sq(iqbz,il)))
         !
         RT_PH_occupations_reference(il,iq) = bose_f(ph_freq)
         RT_PH_occupations(il,iq) = RT_PH_occupations_reference(il,iq)+RT_PH_delta_occupations(il,iq)
       enddo
       !
     enddo
     !
   end subroutine RT_set_phonon_occupations
#endif
   !
   ! GPL_EXCLUDE_END
   !
end subroutine RT_start_and_restart<|MERGE_RESOLUTION|>--- conflicted
+++ resolved
@@ -52,16 +52,11 @@
 &                         Gr_kind,l_RT_is_WFfree,RT_ibz_dupl,&
 &                         RT_E_occupations_reference,RT_nk,G_lesser,l_RT_uses_E_FineGd, &
 &                         RT_H_occupations_reference,RT_life_delta_occupations,RT_delta_occupations,&
-<<<<<<< HEAD
-&                         DbGd_ibz_coo,RT_eh_en,G_MEM_steps,RT_bands,&
-&                         NE_time_step_update_jump,RT_life_extrap_times,l_velocity_gauge_corr                  
+&                         RT_eh_en,G_MEM_steps,RT_bands,&
+&                         NE_time_step_update_jump,RT_life_extrap_times,l_velocity_gauge_corr
 #if defined _PHEL
  use PH_real_time,   ONLY:RT_PH_occupations,RT_PH_delta_occupations,RT_PH_occupations_reference
 #endif
-=======
-&                         RT_eh_en,G_MEM_steps,RT_bands,&
-&                         NE_time_step_update_jump,RT_life_extrap_times,l_velocity_gauge_corr                  
->>>>>>> 130678cf
  use fields,         ONLY:A_tot
  use hamiltonian,    ONLY:H_nl_sc,V_hartree_sc,V_xc_sc
  use IO_m,           ONLY:OP_RD,OP_RD_CL,OP_IF_START_RD_CL_IF_END,RD_CL_IF_END,io_control,&
@@ -303,18 +298,8 @@
  !================
  if( all(RT_eh_en(:)==0._SP) ) then
    ! Case A: was not defined in input
-<<<<<<< HEAD
-   if (l_RT_uses_E_DbGd) then
-     RT_eh_en(1)=minval(E%E_DbGd(RT_bands(1):RT_bands(2),:,:))
-     RT_eh_en(2)=maxval(E%E_DbGd(RT_bands(1):RT_bands(2),:,:))
-   else
-     RT_eh_en(1)=minval(E%E(RT_bands(1):RT_bands(2),:,:))
-     RT_eh_en(2)=maxval(E%E(RT_bands(1):RT_bands(2),:,:))
-   endif
-=======
    RT_eh_en(1)=minval(RT_E_and_k%E(RT_bands(1):RT_bands(2),:,1))
    RT_eh_en(2)=maxval(RT_E_and_k%E(RT_bands(1):RT_bands(2),:,1))
->>>>>>> 130678cf
  else
    ! Case B: was defined in input
    RT_eh_en(1)=RT_eh_en(1)+E%E_VBM(1)
@@ -439,7 +424,7 @@
            endif
            !
            RT_E_and_k%E(ib,ik_RT_DbGd,1) = Energy
-           RT_E_and_k%W(ib,ik_RT_DbGd,1) = Width 
+           RT_E_and_k%W(ib,ik_RT_DbGd,1) = Width
            RT_E_and_k%k(:,ik_RT_DbGd)    = kpt
            !
            G_lesser_reference(ib,ib,ik_RT_DbGd) = cmplx(0.,f_occ_ref,SP)
@@ -491,7 +476,7 @@
              if (ik_RT_DbGd/=RT_ibz_coo(ik,1)) then
                ik_FineGd=ik_RT_DbGd-ik+sum(RT_ibz_dupl(:ik))
                En=E%E_FineGd(ib,ik_FineGd,1)
-             else 
+             else
                En=E%E(ib,ik,1)
              endif
              RT_RTA_E_occ_infty(ib,ik_RT_DbGd)= Fermi_fnc(  En-E%E_CBm(1)-RT_RTA_chem(1) ,RT_RTA_temp(1))*spin_occ
