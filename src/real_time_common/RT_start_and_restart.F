!
!        Copyright (C) 2000-2020 the YAMBO team
!              http://www.yambo-code.org
!
! Authors (see AUTHORS file for details): AM CA
!
! This file is distributed under the terms of the GNU
! General Public License. You can redistribute it and/or
! modify it under the terms of the GNU General Public
! License as published by the Free Software Foundation;
! either version 2, or (at your option) any later version.
!
! This program is distributed in the hope that it will
! be useful, but WITHOUT ANY WARRANTY; without even the
! implied warranty of MERCHANTABILITY or FITNESS FOR A
! PARTICULAR PURPOSE.  See the GNU General Public License
! for more details.
!
! You should have received a copy of the GNU General Public
! License along with this program; if not, write to the Free
! Software Foundation, Inc., 59 Temple Place - Suite 330,Boston,
! MA 02111-1307, USA or visit http://www.gnu.org/copyleft/gpl.txt.
!
subroutine RT_start_and_restart(E,k,q)
 !
 ! This subroutine initialize some variables and restart from SC
 ! or from a previous RT calculation:
 !
 ! [1] Initialize the Gf and potentials
 ! [2] Build Ho
 ! [3] Check for SC and RESTART DBs
 !   > Use SC as a starting point
 !   > RESTART from a previous run
 ! [4] Initialize the bare Hartree and XC
 ! [5] Initialize the fields
 ! [6] (Eventually) load the retarded Green Functions
 !
 use pars,           ONLY:SP,cZERO,rZERO
 use units,          ONLY:HA2EV,AUT2FS
 use drivers,        ONLY:l_elph_scatt,l_elel_scatt
 use com,            ONLY:msg
 use QP_CTL_m,       ONLY:QP_ctl_user
 use electrons,      ONLY:levels,n_sp_pol,spin_occ,n_spin
 use R_lattice,      ONLY:bz_samp,nXkibz
 use RT_control,     ONLY:ID,NE_i_start_time,CARR_RT_IO_t,OBS_RT_IO_t,GF_RT_IO_t,OUTPUT_RT_IO_t,&
&                         CACHE_OBS_INTERVAL_time,CACHE_OBS_steps,TIME_adjust,STEP_adjust,      &
&                         SETUP_RT_IO_type,RT_control_alloc,RT_control_free
 use real_time,      ONLY:NE_steps,RT_ind_J,l_NE_dynamics,RT_E_occupations,RT_H_occupations,&
&                         G_lesser_reference,rho_reference,magn_reference,RT_init_occupation_reference,  &
&                         l_NE_with_fields,XC0,HARTREE0,RT_ibz_coo,NE_time,RT_E_and_k,&
&                         RT_P,RT_step,l_RT_CCA_Kernel,dG_lesser,NE_i_time,RT_dyn_step,&
<<<<<<< HEAD
&                         Gr_kind,l_RT_uses_E_DbGd,RT_E_and_k, &
&                         RT_E_occupations_reference,RT_ibz_coo,RT_nk,G_lesser,H_EQ,&
=======
&                         Gr_kind,l_RT_is_WFfree,RT_ibz_dupl,&
&                         RT_E_occupations_reference,RT_nk,G_lesser,l_RT_uses_E_FineGd, &
>>>>>>> 97b0d495
&                         RT_H_occupations_reference,RT_life_delta_occupations,RT_delta_occupations,&
&                         RT_eh_en,G_MEM_steps,RT_bands,&
&                         NE_time_step_update_jump,RT_life_extrap_times,l_velocity_gauge_corr                  
 use fields,         ONLY:A_tot
 use hamiltonian,    ONLY:H_nl_sc,V_hartree_sc,V_xc_sc,E_reference
 use IO_m,           ONLY:OP_RD,OP_RD_CL,OP_IF_START_RD_CL_IF_END,RD_CL_IF_END,io_control,&
&                         manage_action,REP,VERIFY,NONE,DUMP
 use descriptors,    ONLY:IO_desc_reset,IO_desc_add
 use wave_func,      ONLY:WF
 use xc_functionals, ONLY:V_xc
 use H_interfaces,   ONLY:V_real_space_to_H
 use parallel_m,     ONLY:PP_redux_wait,PAR_G_k_range
 use RT_output_m,    ONLY:RT_desc,TIME_STEP_desc,Gr_desc
 !
#include<memory.h>
 !
 type(levels)      :: E
 type(bz_samp)     :: k,q
 !
 ! Work Space
 !
 integer :: i_mem,ib,i_sp_pol,ik,ik_DbGd,ik_RT,COM_,IO_ACT,&
&           io_G,io_OBS,io_THETA,io_REF,io_OCCUPATIONS,nt
 !
 integer, external :: io_RT_components
 !
 ! GPL_EXCLUDE_START
 !
 integer, external :: RT_Lifetimes_evaluation_plan
 !
 ! GPL_EXCLUDE_END
 !
 logical :: RESTART
 !
 ! Initialize the Gf and potentials
 !====================================
 call RT_initialize_local_more()
 call RT_set_G_lesser()
 !
 ! GPL_EXCLUDE_START
 !
 call RT_initialize_local_occupations()
 call RT_set_occupations()
 !
 ! GPL_EXCLUDE_END
 !
 !
 ! The Equilibrium Hamiltonian
 !=========================
 H_EQ=cZERO
 do ik=1,nXkibz
   do ik_RT=RT_ibz_coo(ik,1),RT_ibz_coo(ik,2)
     ik_DbGd=ik_RT-RT_ibz_coo(ik,1)+DbGd_ibz_coo(ik,1)
     if( ik_RT<PAR_G_k_range(1) .or. ik_RT>PAR_G_k_range(2) ) cycle
     do ib=RT_bands(1),RT_bands(2)
       if(     l_RT_uses_E_DbGd) H_EQ(ib,ib,ik_RT,1)=E_reference%E_DbGd(ib,ik_DbGd,1)
       if(.not.l_RT_uses_E_DbGd) H_EQ(ib,ib,ik_RT,1)=E_reference%E(ib,ik,1)
     enddo
   enddo
 enddo
 !
 if(.not.l_RT_is_WFfree) then
   !
   call el_density_matrix(G_lesser_reference(:,:,PAR_G_k_range(1):PAR_G_k_range(2)),E,k,rho_reference,1)
   if(n_spin>1) call el_magnetization_matrix(G_lesser_reference(:,:,PAR_G_k_range(1):PAR_G_k_range(2)),E,k,magn_reference,1)
   !
   call Bare_Hamiltonian(E,k,k)
   !
   ! Reference Hartree and XC
   !==========================
   do i_sp_pol=1,n_sp_pol
     do ik=1,nXkibz
       call V_real_space_to_H(ik,i_sp_pol,HARTREE0(:,:,ik,i_sp_pol),WF,'def',V=V_hartree_sc)
       call V_real_space_to_H(ik,i_sp_pol,     XC0(:,:,ik,i_sp_pol),WF,'xc ',Vxc=V_xc)
     enddo
   enddo
   !
   ! In the driver loop both V_hartree_sc and V_xc corresponds to the [delta_rho] value. As here
   ! delta_rho=0 both V_hartree_sc and V_xc must be set to zero. Eventually a non zero value is read
   ! from the potential databaes in case of a RESTARTed run
   !
   V_xc_sc           =rZERO
   V_hartree_sc      =rZERO
   !
   call PP_redux_wait(HARTREE0)
   call PP_redux_wait(XC0)
   !
 endif
 !
 ! Perform a first I/O to check which DBs are present.
 !=====================================================
 !
 RESTART=.FALSE.
 !
 ! GPL_EXCLUDE_START
 !
 COM_=REP
 call io_control(ACTION=OP_RD_CL,COM=COM_,SEC=(/1/),MODE=VERIFY,ID=ID(4)) ! Current response
 io_OBS=io_RT_components('OBSERVABLES',ID(4))
 !if (io_OBS==0) COM_=NONE
 !
 call io_control(ACTION=OP_RD_CL,COM=COM_,SEC=(/1/),MODE=VERIFY,ID=ID(5)) ! G_lesser
 io_G=io_RT_components('G',ID(5))
 !
 ! Reference G_lesser and Lifetimes
 !
 call io_control(ACTION=OP_RD_CL,COM=COM_,SEC=(/1/),MODE=VERIFY,ID=ID(8)) ! Reference
 io_REF=io_RT_components('REF',ID(8))
 !
 ! ELPH Theta matrix
 !
 call io_control(ACTION=OP_RD_CL,COM=COM_,SEC=(/1/),MODE=VERIFY,ID=ID(7)) ! THETA matrix
 io_THETA=io_RT_components('THETA',ID(7))
 !
 ! To restart from RT only the G_lesser is necessary (latest and reference)
 !
 RESTART = (io_G ==0).and.(io_REF==0)
 !
 if (l_elph_scatt.and..not.l_RT_CCA_Kernel) RESTART = RESTART.and.(io_THETA==0)
 !
 ! Starting point
 !================
 !
 if (RESTART) then
   !
   ! I read NE_i_time, NE_time and all infos on time status from section 2 of the databases.
   ! The important DB is the one of the Green function and it must be the only one with MODE=DUMP.
   ! From it I reconstruct everything.
   !
   call io_control(ACTION=OP_RD_CL,COM=COM_,SEC=(/2/),MODE=DUMP,ID=ID(8))
   io_REF=io_RT_components('REF',ID(8))
   !
   call io_control(ACTION=OP_RD_CL,COM=COM_,SEC=(/2/),MODE=DUMP,ID=ID(4))
   io_OBS=io_RT_components('OBSERVABLES',ID(4))
   !
   call io_control(ACTION=OP_RD_CL,COM=COM_,SEC=(/2/),MODE=DUMP,ID=ID(6))
   io_OCCUPATIONS=io_RT_components('carriers',ID(6))
   !
   call io_control(ACTION=OP_RD_CL,COM=COM_,SEC=(/2/),MODE=DUMP,ID=ID(5))
   io_G=io_RT_components('G',ID(5))
   !
   NE_i_start_time=NE_i_time
   !
   ! I use G_lesser(:,:,:) to reconstruct everything
   ! Note that the databases must be loaded at the RESTART time (NE_time)
   !
   call io_control(ACTION=OP_RD_CL,COM=NONE,SEC=(/3/),MODE=VERIFY,ID=ID(6))
   io_OCCUPATIONS=io_RT_components('carriers',ID(6))
   !
#if defined _PAR_IO
   !
   call io_control(ACTION=OP_RD_CL,COM=NONE,SEC=(/3/),MODE=VERIFY,ID=ID(5))
   io_G=io_RT_components('G',ID(5))
   !
#else
   !
   do ik=PAR_G_k_range(1),PAR_G_k_range(2)
     IO_ACT=manage_action(OP_IF_START_RD_CL_IF_END,ik,PAR_G_k_range(1),PAR_G_k_range(2))
     call io_control(ACTION=IO_ACT,COM=NONE,SEC=(/ik+2/),MODE=VERIFY,ID=ID(5))
     io_G=io_RT_components('G',ID(5))
   enddo
   !
#endif
   !
   ! The G_lesser must be now rebuild from the reference (T=0) and latest dG components
   !
   do i_mem=1,G_MEM_steps
     G_lesser(:,:,:,i_mem)=G_lesser_reference(:,:,PAR_G_k_range(1):PAR_G_k_range(2))+dG_lesser(:,:,:,i_mem)
   enddo
   !
   if (l_elph_scatt.and..not.l_RT_CCA_Kernel) then
     do ik=1,RT_nk
       IO_ACT=manage_action(RD_CL_IF_END,ik,FIRST=1,LAST=RT_nk)
       call io_control(ACTION=IO_ACT,COM=NONE,SEC=(/ik+2/),MODE=VERIFY,ID=ID(7))
       io_THETA=io_RT_components('THETA',ID(7))
       enddo
   endif
   !
   ! Define RT_E/H_occupations_reference
   !
   call RT_init_occupation_reference( )
   !
   if(.not.l_RT_CCA_Kernel) call RT_ELPH_zeroing()
   !
   ! Last thing to do is to update the planned time sampling time (if needed)
   !
   nt=RT_Lifetimes_evaluation_plan( )
   !
   ! Update occupations after loading from DB
   !==========================================
   !
   call RT_initialize_local_occupations()
   call RT_set_occupations()
   !
   call msg( 'nr','---RESTART report---')
   !
   call msg('s','[RESTART] Number of steps done    [o/o]',real(NE_i_time)/real(NE_steps)*100._SP)
   call msg('r',  'Number of steps done         [o/o]',real(NE_i_time)/real(NE_steps)*100._SP)
   call msg('r',  'Time reached                  [fs]',real(NE_i_time)*RT_step*AUT2FS)
   call msg('r',  'Time step                     [fs]',RT_dyn_step*AUT2FS)
   !
   if(NE_time_step_update_jump>0._SP) OBS_RT_IO_t%INTERVAL_time=TIME_adjust(OBS_RT_IO_t%INTERVAL_time,NE_time_step_update_jump)
   CACHE_OBS_INTERVAL_time = max(TIME_adjust(CACHE_OBS_INTERVAL_time,RT_dyn_step),RT_dyn_step)
   CACHE_OBS_INTERVAL_time=STEP_adjust(OBS_RT_IO_t%INTERVAL_time,CACHE_OBS_INTERVAL_time,RT_dyn_step)
   !
   call SETUP_RT_IO_type(OBS_RT_IO_t,.FALSE.)
   !
   CACHE_OBS_steps=OBS_RT_IO_t%INTERVAL_steps/nint(CACHE_OBS_INTERVAL_time/RT_dyn_step)/nint(RT_dyn_step/RT_step)
   call RT_control_free("cache")
   call RT_control_alloc("cache")
   !
   call msg('r',  'dT Update Interval            [fs]',NE_time_step_update_jump*AUT2FS)
   call msg('r',  'Lifetimes inter/intr times    [fs]',RT_life_extrap_times*AUT2FS)
   call msg('r',  'T cache step  of J,P,M        [fs]',CACHE_OBS_INTERVAL_time*AUT2FS)
   call msg('r',  'T between I/O of J,P,M        [fs]',OBS_RT_IO_t%INTERVAL_time*AUT2FS)
   call msg('r',  '          I/O of carriers     [fs]',CARR_RT_IO_t%INTERVAL_time*AUT2FS)
   call msg('r',  '          I/O of   GFs        [fs]',GF_RT_IO_t%INTERVAL_time*AUT2FS)
   !
   OUTPUT_RT_IO_t%INTERVAL_time  = max(TIME_adjust(OUTPUT_RT_IO_t%INTERVAL_time,RT_dyn_step),RT_dyn_step)
   OUTPUT_RT_IO_t%INTERVAL_steps = nint(OUTPUT_RT_IO_t%INTERVAL_time/RT_step)
   OUTPUT_RT_IO_t%last_point     = NE_i_time - OUTPUT_RT_IO_t%INTERVAL_steps
   !
   call msg('r',  '               outputs        [fs]',OUTPUT_RT_IO_t%INTERVAL_time*AUT2FS)
   !
 endif
 !
 ! GPL_EXCLUDE_END
 !
 if (.not.RESTART) NE_time=0._SP
 !
 ! Zeroing DESCs
 !===============
 call IO_desc_reset(RT_desc)
 call IO_desc_reset(Gr_desc)
 call IO_desc_reset(TIME_STEP_desc)
 !
 if (l_NE_dynamics) NE_i_time=NE_i_start_time
 !
 ! Initialize the Vector Potential
 !=================================
 !
 if (l_NE_with_fields) call RT_propagate_fields(E,k,A_tot,A_tot,dG_lesser(:,:,:,1),NE_time-RT_step,RT_step)
 !
 ! Pseudo potential terms needed for velocity gauge
 !==================================================
 !
 ! GPL_EXCLUDE_START
 if (l_velocity_gauge_corr) then
   call Pseudo_KB_G_to_R_space(k,E)
   call Pseudo_Hamiltonian(k,E,.true.)
 endif
 ! GPL_EXCLUDE_END
 !
 call msg('r','')
 !
 ! Define RT_eh_en
 !================
 if( all(RT_eh_en(:)==0._SP) ) then
   ! Case A: was not defined in input
   RT_eh_en(1)=minval(RT_E_and_k%E(RT_bands(1):RT_bands(2),:,1))
   RT_eh_en(2)=maxval(RT_E_and_k%E(RT_bands(1):RT_bands(2),:,1))
 else
   ! Case B: was defined in input
   RT_eh_en(1)=RT_eh_en(1)+E%E_VBM(1)
   RT_eh_en(2)=RT_eh_en(2)+E%E_CBm(1)
 endif
 !
 ! Retarded Green Functions matrix
 ! ===============================
 !
 ! GPL_EXCLUDE_START
 !
 if (l_elph_scatt.or.l_elel_scatt) then
   !
   call k_build_up_BZ_tables(q)
   call k_build_up_BZ_tables(k)
   !
   call IO_desc_add(Gr_desc,'s',"[Gr] Retarded Green`s function",S=trim(Gr_kind))
   call IO_desc_add(Gr_desc,'r',"[Gr] Damping (c) Energy ref",R= (/QP_ctl_user(3,1)%Wc_E_ref*HA2EV/),term="ev")
   call IO_desc_add(Gr_desc,'r',"[Gr] Damping (c)",SZ=3,R=QP_ctl_user(3,1)%Wc(1:3),term="ev,adim,ev^-1")
   call IO_desc_add(Gr_desc,'r',"[Gr] Damping (v) Energy ref",R= (/QP_ctl_user(3,1)%Wv_E_ref*HA2EV/),term="ev")
   call IO_desc_add(Gr_desc,'r',"[Gr] Damping (v)",SZ=3,R=QP_ctl_user(3,1)%Wv(1:3),term="ev,adim,ev^-1")
   !
 else
   !
   call IO_desc_add(Gr_desc,'s',"[Gr] Retarded Green`s function",S="none")
   !
 endif
 !
 ! GPL_EXCLUDE_END
 !
 call PP_redux_wait()
 !
 contains
   !
   subroutine RT_initialize_local_more()
     !
     implicit none
     !
     G_lesser          =cZERO
     G_lesser_reference=cZERO
     dG_lesser         =cZERO
     !
     H_nl_sc           =cZERO
     !
     if(.not.l_RT_is_WFfree) then
       !
       V_xc_sc           =rZERO
       V_hartree_sc      =rZERO
       HARTREE0          =cZERO
       XC0               =cZERO
       !
       rho_reference     =rZERO
       if(n_spin>1) magn_reference    =rZERO
       !
     endif
     !
     ! Set to zero current and fields
     !
     RT_P              =cZERO
     RT_ind_J          =cZERO
     !
   end subroutine
   !
   ! GPL_EXCLUDE_START
   !
   !
   subroutine RT_initialize_local_occupations()
     !
     ! Set to zero occupations
     !
     RT_E_occupations          =rzero
     RT_H_occupations          =rzero
     RT_E_occupations_reference=rzero
     RT_H_occupations_reference=rzero
     RT_delta_occupations      =rzero
     RT_life_delta_occupations =rzero
     !
     ! GPL_EXCLUDE_END
     !
   end subroutine
   !
   ! GPL_EXCLUDE_END
   !
   subroutine RT_set_G_lesser()
     !
     implicit none
     !
     integer :: ik_RT_DbGd,ik_FineGd,ib
     real(SP):: Energy,f_occ,f_occ_ref,Width,kpt(3)
     !
     ! Defined from occupations %f
     ! In case RT_apply has been used the reference is
     ! defined from the %fo occupations
     !
     do ib=RT_bands(1),RT_bands(2)
       do ik=1,k%nibz
         !
         do ik_RT_DbGd=RT_ibz_coo(ik,1),RT_ibz_coo(ik,2)
           !
           if (ik_RT_DbGd/=RT_ibz_coo(ik,1)) then
             !
             ik_FineGd=ik_RT_DbGd-ik+sum(RT_ibz_dupl(:ik))
             !
             if (allocated(E%W))  E%W_FineGd(ib,ik_FineGd,1)     = abs(E%W(ib,ik,1))
             !
             kpt       = k%pt_FineGd(ik_FineGd,:)
             Energy    = E%E_FineGd(ib,ik_FineGd,1)
             f_occ     = E%f_FineGd(ib,ik_FineGd,1)
             f_occ_ref = f_occ
             Width     = 0._SP
             if (allocated(E%fo)) f_occ_ref = E%f_FineGd(ib,ik_FineGd,1)-E%df_FineGd(ib,ik_FineGd,1)
             if (allocated(E%W))  Width     = abs(E%W_FineGd(ib,ik_FineGd,1))
           else
             kpt       = k%pt(ik,:)
             Energy    = E%E(ib,ik,1)
             f_occ     = E%f(ib,ik,1)
             f_occ_ref = f_occ
             Width     = 0._SP
             if (allocated(E%fo)) f_occ_ref = E%fo(ib,ik,1)
             if (allocated(E%W))  Width     = abs(E%W(ib,ik,1))
             !
           endif
           !
           RT_E_and_k%E(ib,ik_RT_DbGd,1) = Energy
           RT_E_and_k%W(ib,ik_RT_DbGd,1) = Width 
           RT_E_and_k%k(:,ik_RT_DbGd)    = kpt
           !
           G_lesser_reference(ib,ib,ik_RT_DbGd) = cmplx(0.,f_occ_ref,SP)
           !
           if( ik_RT_DbGd<PAR_G_k_range(1) .or. ik_RT_DbGd>PAR_G_k_range(2) ) cycle
           !
           G_lesser(ib,ib,ik_RT_DbGd,1)         = cmplx(0.,f_occ    ,SP)
           dG_lesser(ib,ib,ik_RT_DbGd,1)        = G_lesser(ib,ib,ik_RT_DbGd,1)-G_lesser_reference(ib,ib,ik_RT_DbGd)
           !
         enddo
       enddo
     enddo
     !
   end subroutine RT_set_G_lesser
   !
   ! GPL_EXCLUDE_START
   !
   subroutine RT_set_occupations()
     !
     use parallel_m, ONLY:PAR_COM_Xk_ibz_INDEX
     use functions,  ONLY:Fermi_fnc
     use real_time,  ONLY:l_RT_relax_time_approx,RT_RTA_chem,RT_RTA_temp, &
&                         RT_RTA_E_occ_infty,RT_RTA_H_occ_infty
     !
     implicit none
     !
     real(SP):: En
     integer :: ik,ik_RT_DbGd,ik_FineGd,ib,Nk(2)
     !
     ! Occupations are defined from G_lesser and G_lesser_reference
     !
     Nk=PAR_G_k_range
     !
     do ib=RT_bands(1),RT_bands(2)
       RT_E_occupations_reference(ib,:) =          aimag(G_lesser_reference(ib,ib,:))
       RT_H_occupations_reference(ib,:) = spin_occ-aimag(G_lesser_reference(ib,ib,:))
       RT_delta_occupations(ib,Nk(1):Nk(2))      = aimag(dG_lesser(ib,ib,Nk(1):Nk(2),1))
       RT_life_delta_occupations(ib,Nk(1):Nk(2)) = aimag(dG_lesser(ib,ib,Nk(1):Nk(2),1))
       RT_E_occupations(ib,Nk(1):Nk(2)) = RT_E_occupations_reference(ib,Nk(1):Nk(2))+RT_delta_occupations(ib,Nk(1):Nk(2))
       RT_H_occupations(ib,Nk(1):Nk(2)) = RT_H_occupations_reference(ib,Nk(1):Nk(2))-RT_delta_occupations(ib,Nk(1):Nk(2))
     enddo
     !
     ! RTA infinity ditributions
     !
     if (l_RT_relax_time_approx) then
       do ib=RT_bands(1),RT_bands(2)
         do ik=1,k%nibz
           do ik_RT_DbGd=RT_ibz_coo(ik,1),RT_ibz_coo(ik,2)
             if (ik_RT_DbGd/=RT_ibz_coo(ik,1)) then
               ik_FineGd=ik_RT_DbGd-ik+sum(RT_ibz_dupl(:ik))
               En=E%E_FineGd(ib,ik_FineGd,1)
             else 
               En=E%E(ib,ik,1)
             endif
             RT_RTA_E_occ_infty(ib,ik_RT_DbGd)= Fermi_fnc(  En-E%E_CBm(1)-RT_RTA_chem(1) ,RT_RTA_temp(1))*spin_occ
             RT_RTA_H_occ_infty(ib,ik_RT_DbGd)= Fermi_fnc(-(En-E%E_VBM(1)-RT_RTA_chem(2)),RT_RTA_temp(2))*spin_occ
           enddo
         enddo
       enddo
     endif
     !
     call PP_redux_wait(RT_E_occupations,COMM=PAR_COM_Xk_ibz_INDEX%COMM)
     call PP_redux_wait(RT_H_occupations,COMM=PAR_COM_Xk_ibz_INDEX%COMM)
     call PP_redux_wait(RT_delta_occupations,COMM=PAR_COM_Xk_ibz_INDEX%COMM)
     call PP_redux_wait(RT_life_delta_occupations,COMM=PAR_COM_Xk_ibz_INDEX%COMM)
     !
   end subroutine RT_set_occupations
   !
   ! GPL_EXCLUDE_END
   !
end subroutine RT_start_and_restart<|MERGE_RESOLUTION|>--- conflicted
+++ resolved
@@ -49,15 +49,10 @@
 &                         G_lesser_reference,rho_reference,magn_reference,RT_init_occupation_reference,  &
 &                         l_NE_with_fields,XC0,HARTREE0,RT_ibz_coo,NE_time,RT_E_and_k,&
 &                         RT_P,RT_step,l_RT_CCA_Kernel,dG_lesser,NE_i_time,RT_dyn_step,&
-<<<<<<< HEAD
-&                         Gr_kind,l_RT_uses_E_DbGd,RT_E_and_k, &
-&                         RT_E_occupations_reference,RT_ibz_coo,RT_nk,G_lesser,H_EQ,&
-=======
-&                         Gr_kind,l_RT_is_WFfree,RT_ibz_dupl,&
+&                         Gr_kind,l_RT_is_WFfree,RT_ibz_dupl,H_EQ,&
 &                         RT_E_occupations_reference,RT_nk,G_lesser,l_RT_uses_E_FineGd, &
->>>>>>> 97b0d495
 &                         RT_H_occupations_reference,RT_life_delta_occupations,RT_delta_occupations,&
-&                         RT_eh_en,G_MEM_steps,RT_bands,&
+&                         RT_eh_en,G_MEM_steps,RT_bands,Ho_plus_Sigma,&
 &                         NE_time_step_update_jump,RT_life_extrap_times,l_velocity_gauge_corr                  
  use fields,         ONLY:A_tot
  use hamiltonian,    ONLY:H_nl_sc,V_hartree_sc,V_xc_sc,E_reference
@@ -108,11 +103,9 @@
  H_EQ=cZERO
  do ik=1,nXkibz
    do ik_RT=RT_ibz_coo(ik,1),RT_ibz_coo(ik,2)
-     ik_DbGd=ik_RT-RT_ibz_coo(ik,1)+DbGd_ibz_coo(ik,1)
      if( ik_RT<PAR_G_k_range(1) .or. ik_RT>PAR_G_k_range(2) ) cycle
      do ib=RT_bands(1),RT_bands(2)
-       if(     l_RT_uses_E_DbGd) H_EQ(ib,ib,ik_RT,1)=E_reference%E_DbGd(ib,ik_DbGd,1)
-       if(.not.l_RT_uses_E_DbGd) H_EQ(ib,ib,ik_RT,1)=E_reference%E(ib,ik,1)
+       Ho_plus_Sigma(ib,ib,ik_RT,1)=RT_E_and_k%E(ib,ik_RT,1)
      enddo
    enddo
  enddo
