--- conflicted
+++ resolved
@@ -73,13 +73,8 @@
  !
  ! Work Space
  !
-<<<<<<< HEAD
  integer :: i_mem,ib,i_sp_pol,ik,ik_DbGd,ik_RT,COM_,IO_ACT,&
-&           io_G,io_OBS,io_THETA,io_REF,io_OCCUPATIONS,nt,i_memory
-=======
- integer :: i_mem,i_sp_pol,ik,COM_,IO_ACT,io_G,io_OBS,io_THETA,io_REF,&
-&           io_OCCUPATIONS,nt
->>>>>>> eaee6fd4
+&           io_G,io_OBS,io_THETA,io_REF,io_OCCUPATIONS,nt
  !
  integer, external :: io_RT_components
  !
@@ -110,7 +105,7 @@
  do ik=1,nXkibz
    do ik_RT=RT_ibz_coo(ik,1),RT_ibz_coo(ik,2)
      ik_DbGd=ik_RT-RT_ibz_coo(ik,1)+DbGd_ibz_coo(ik,1)
-     if( ik_RT<PAR_G_kpts(1) .or. ik_RT>PAR_G_kpts(2) ) cycle
+     if( ik_RT<PAR_G_k_range(1) .or. ik_RT>PAR_G_k_range(2) ) cycle
      do ib=RT_bands(1),RT_bands(2)
        if(     l_RT_uses_E_DbGd) H_EQ(ib,ib,ik_RT,1)=E_reference%E_DbGd(ib,ik_DbGd,1)
        if(.not.l_RT_uses_E_DbGd) H_EQ(ib,ib,ik_RT,1)=E_reference%E(ib,ik,1)
