!
!        Copyright (C) 2000-2017 the YAMBO team
!              http://www.yambo-code.org
!
! Authors (see AUTHORS file for details): AM CA
! 
! This file is distributed under the terms of the GNU 
! General Public License. You can redistribute it and/or 
! modify it under the terms of the GNU General Public 
! License as published by the Free Software Foundation; 
! either version 2, or (at your option) any later version.
!
! This program is distributed in the hope that it will 
! be useful, but WITHOUT ANY WARRANTY; without even the 
! implied warranty of MERCHANTABILITY or FITNESS FOR A 
! PARTICULAR PURPOSE.  See the GNU General Public License 
! for more details.
!
! You should have received a copy of the GNU General Public 
! License along with this program; if not, write to the Free 
! Software Foundation, Inc., 59 Temple Place - Suite 330,Boston, 
! MA 02111-1307, USA or visit http://www.gnu.org/copyleft/gpl.txt.
!
subroutine RT_start_and_restart(E,k,q,X)
 !
 ! This subroutine initialize some variables and restart from SC
 ! or from a previous RT calculation:
 !
 ! [1] Initialize the Gf and potentials
 ! [2] Build Ho
 ! [3] Check for SC and RESTART DBs
 !   > Use SC as a starting point
 !   > RESTART from a previous run
 ! [4] Initialize the bare Hartree and XC
 ! [5] Initialize the fields
 ! [6] (Eventually) load the retarded Green Functions 
 !
 use pars,           ONLY:SP,cI,cZERO,rZERO
 use units,          ONLY:HA2EV,AUT2FS
 use drivers,        ONLY:l_elph_scatt,l_elel_scatt,l_use_Hxc_collisions
 use com,            ONLY:msg
 use QP_CTL_m,       ONLY:QP_ctl_user
 use electrons,      ONLY:levels,n_sp_pol,spin_occ,n_spin
 use R_lattice,      ONLY:bz_samp,nXkibz
 use RT_control,     ONLY:ID,NE_i_start_time,JPC_RT_IO_t,GF_RT_IO_t,OUTPUT_RT_IO_t,TIME_adjust
 use real_time,      ONLY:NE_steps,RT_ind_J,l_NE_dynamics,RT_E_occupations,RT_H_occupations,&
&                         G_lesser_reference,rho_reference,magn_reference,RT_init_occupation_reference,  &
&                         l_NE_with_fields,XC0,HARTREE0,RT_ibz_coo,NE_time,l_RT_is_WFfree, &
&                         RT_P,RT_step,l_RT_CCA_Kernel,dG_lesser,NE_i_time,RT_dyn_step,&
&                         Gr_kind,Gr_description,l_RT_uses_E_DbGd,N_Gr_descs,RT_E_and_k,&
&                         RT_E_occupations_reference,RT_ibz_coo,RT_nk,G_lesser,RT_potential, &
&                         RT_H_occupations_reference,RT_delta_occupations,RT_delta0_occupations,&
&                         DbGd_ibz_coo,RT_eh_en,G_MEM_steps,RT_bands,i_MEM_collision,i_MEM_now,&
&                         i_MEM_previous,MEM_pointer,NE_time_step_update_jump,RT_life_extrap_times
 use fields,         ONLY:A_tot
 use hamiltonian,    ONLY:H_nl_sc,V_hartree_sc,V_xc_sc,rho_n,magn_n,Hzero
 use IO_m,           ONLY:OP_RD,OP_RD_CL,OP_IF_START_RD_CL_IF_END,RD_CL_IF_END,io_control,REP,VERIFY,NONE
 use X_m,            ONLY:X_t
 use wave_func,      ONLY:WF
 use xc_functionals, ONLY:V_xc
 use parallel_m,     ONLY:PP_redux_wait
 use stderr,         ONLY:real2ch
 !
#include<memory.h>
 !
 type(levels)      :: E
 type(bz_samp)     :: k,q
 type(X_t)         :: X
 !
 ! Work Space
 !
 integer :: i_sp_pol,ik,COM_,io_E,io_V,io_WF,io_G,io_JPSM,io_THETA,io_REF,&
&           io_OCCUPATIONS,ID_OCCUPATIONS,nt,i_memory
 integer, external :: io_RT_components
 !
 ! GPL_EXCLUDE_START
 !
 integer, external :: RT_Lifetimes_evaluation_plan
 !
 ! GPL_EXCLUDE_END
 !
 logical :: RESTART
 !
 ! Initialize the Gf and potentials
 !====================================
 call RT_initialize_local()
 ! 
 ! G_lesser occupations and reference
 !====================================
 call RT_set_G_lesser()
 !
 ! GPL_EXCLUDE_START
 !
 call RT_set_occupations()
 !
 ! GPL_EXCLUDE_END
 !
 if(.not.l_RT_is_WFfree) then
   !
   call el_density_matrix(G_lesser_reference,E,k,rho_reference,1)
   if(n_spin>1) call el_magnetization_matrix(G_lesser_reference,E,k,magn_reference,1)
   !
   call Bare_Hamiltonian(E,k,k)
   !
   ! Reference Hartree and XC
   !==========================
   do i_sp_pol=1,n_sp_pol
     do ik=1,nXkibz
       call V_real_space_to_H(ik,i_sp_pol,V_hartree_sc,HARTREE0(:,:,ik,i_sp_pol),WF,'def') 
       call V_real_space_to_H(ik,i_sp_pol,V_xc,        XC0(:,:,ik,i_sp_pol),WF,'xc ') 
     enddo
   enddo
   !
   ! In the driver loop both V_hartree_sc and V_xc corresponds to the [delta_rho] value. As here
   ! delta_rho=0 both V_hartree_sc and V_xc must be set to zero. Eventually a non zero value is read
   ! from the potential databaes in case of a RESTARTed run
   !
   V_xc_sc           =rZERO
   V_hartree_sc      =rZERO
   !
   call PP_redux_wait(HARTREE0)
   call PP_redux_wait(XC0)
   !
 endif
 !
 ! Perform a first I/O to check which DBs are present. 
 !=====================================================
 !
<<<<<<< HEAD
=======
 RESTART=.FALSE.
 !
>>>>>>> 826fa9a0
 ! GPL_EXCLUDE_START
 !
 COM_=REP
 call io_control(ACTION=OP_RD_CL,COM=COM_,SEC=(/1/),MODE=VERIFY,ID=ID(4)) ! Current response
 io_JPSM=io_RT_components('JPSM',ID(4))
 if (io_JPSM==0) COM_=NONE
 call io_control(ACTION=OP_RD_CL,COM=COM_,SEC=(/1/),MODE=VERIFY,ID=ID(5)) ! G_lesser
 io_G=io_RT_components('G',ID(5))
 !
 ! Reference G_lesser and Lifetimes
 !
 call io_control(ACTION=OP_RD_CL,COM=COM_,SEC=(/1/),MODE=VERIFY,ID=ID(8)) ! Reference
 io_REF=io_RT_components('REF',ID(8))
 !
 ! ELPH Theta matrix
 !
 call io_control(ACTION=OP_RD_CL,COM=COM_,SEC=(/1/),MODE=VERIFY,ID=ID(7)) ! THETA matrix
 io_THETA=io_RT_components('THETA',ID(7))
 !
 ! To restart from RT only the G_lesser is necessary (latest and reference)
 !
 RESTART = (io_G ==0).and.(io_REF==0)
 !
 if (l_elph_scatt.and..not.l_RT_CCA_Kernel) RESTART = RESTART.and.(io_THETA==0)
 !
 ! Starting point 
 !================
 !
 if (RESTART) then
   !
   ! I use G_lesser(:,:,:) to reconstruct everything
   ! and I read NE_i_time from the databases. 
   !
   call io_control(ACTION=OP_RD_CL,COM=NONE,SEC=(/1,2/),MODE=VERIFY,ID=ID(8))
   io_REF=io_RT_components('REF',ID(8))
   !
   call io_control(ACTION=OP_RD_CL,COM=NONE,SEC=(/1/),MODE=VERIFY,ID=ID(5))
   io_G=io_RT_components('G',ID(5))
   !
   call io_control(ACTION=OP_RD_CL,COM=NONE,SEC=(/1/),MODE=VERIFY,ID=ID_OCCUPATIONS)
   io_OCCUPATIONS=io_RT_components('carriers',ID_OCCUPATIONS)
   !
   if (l_elph_scatt.and..not.l_RT_CCA_Kernel) then
     call io_control(ACTION=OP_RD,COM=NONE,SEC=(/1/),MODE=VERIFY,ID=ID(7))
     io_THETA=io_RT_components('THETA',ID(7))
   endif
   !
   ! Note that the databases must be loaded at the RESTART time (NE_time)
   !
   NE_i_time=nint(NE_time/RT_step)+1
   !
   call io_control(ACTION=OP_RD_CL,COM=NONE,SEC=(/NE_i_time+1/),MODE=VERIFY,ID=ID_OCCUPATIONS)
   io_OCCUPATIONS=io_RT_components('carriers',ID_OCCUPATIONS)
   !
   do ik=1,RT_nk
     !
     call io_control(ACTION=OP_IF_START_RD_CL_IF_END,COM=NONE,SEC=(/ik+1/),MODE=VERIFY,ID=ID(5))
     io_G=io_RT_components('G',ID(5))
     !
     if (l_elph_scatt.and..not.l_RT_CCA_Kernel) then
       call io_control(ACTION=RD_CL_IF_END,COM=NONE,SEC=(/ik+1/),MODE=VERIFY,ID=ID(7))
       io_THETA=io_RT_components('THETA',ID(7))
     endif
     !
     ! The G_lesser must be now rebuild from the reference (T=0) and latest dG components
     !
     do i_memory=1,G_MEM_steps
       G_lesser(:,:,ik,i_memory)=G_lesser_reference(:,:,ik)+dG_lesser(:,:,ik,i_memory)
       if (MEM_pointer(i_memory)==NE_i_time  ) i_MEM_now=i_memory
       if (MEM_pointer(i_memory)==NE_i_time-1) i_MEM_previous=i_memory
     enddo
     !
   enddo
   !
   ! Define RT_E/H_occupations_reference
   !
   call RT_init_occupation_reference( )
   !
   ! To be used in the first part of the RT_driver main loop
   !
   i_MEM_collision = i_MEM_now
   !
   if(.not.l_RT_CCA_Kernel) call RT_ELPH_zeroing()
   !
   NE_i_start_time=NE_i_time
   !
<<<<<<< HEAD
=======
   ! If I'm doing the response to an external field I need rho_reference and G_lesser_reference
   !
   if (.not.l_use_Hxc_collisions) then
     call el_density_matrix(G_lesser_reference,E,k,rho_reference,1)
     if(n_spin>1) call el_magnetization_matrix(G_lesser_reference,E,k,magn_reference,1)
   endif
   !
>>>>>>> 826fa9a0
   ! Last thing to do is to update the planned time sampling time (if needed)
   !
   nt=RT_Lifetimes_evaluation_plan( )
   !
   ! Update occupations after loading from DB 
   !==========================================
   !
   call RT_set_occupations()
   !
   call msg( 'nr','---RESTART report---')
   !
   call msg('s','[RESTART] Number of steps done    [o/o]:',real(NE_i_time)/real(NE_steps)*100._SP)
   call msg('r',  'Number of steps done    [o/o]:',real(NE_i_time)/real(NE_steps)*100._SP)
   call msg('r',  'Time step                     [fs]:',RT_dyn_step*AUT2FS)
   !
   call msg('r',  'dT Update Interval            [fs]:',NE_time_step_update_jump*AUT2FS)
   call msg('r',  'Lifetimes inter/intr times    [fs]:',RT_life_extrap_times*AUT2FS)
   call msg('r',  'T between I/O of J,P,f        [fs]:',JPC_RT_IO_t%INTERVAL_time*AUT2FS)
   call msg('r',  '          I/O of   GFs        [fs]:',GF_RT_IO_t%INTERVAL_time*AUT2FS)
   !
   OUTPUT_RT_IO_t%INTERVAL_time  = max(TIME_adjust(OUTPUT_RT_IO_t%INTERVAL_time,RT_dyn_step),RT_dyn_step)
   OUTPUT_RT_IO_t%INTERVAL_steps = nint(OUTPUT_RT_IO_t%INTERVAL_time/RT_step)
   OUTPUT_RT_IO_t%last_point     = NE_i_time - OUTPUT_RT_IO_t%INTERVAL_steps
   !
   call msg('r',  '               outputs        [fs]:',OUTPUT_RT_IO_t%INTERVAL_time*AUT2FS)
   !
 endif
 !
 ! GPL_EXCLUDE_END
<<<<<<< HEAD
=======
 !
 if (.not.RESTART) NE_time=0._SP
 !
 if (l_NE_dynamics) NE_i_time=NE_i_start_time
>>>>>>> 826fa9a0
 !
 ! GPL_INCLUDE_START
 !
 !NE_time=0._SP
 !
 ! GPL_INCLUDE_END
 !
 if (l_NE_dynamics) NE_i_time=NE_i_start_time
 !
 ! Initialize the Vector Potential
 !=================================
 !
 if (l_NE_with_fields) call RT_propagate_fields(E,k,A_tot,A_tot,A_tot,dG_lesser(:,:,:,1),NE_time-RT_step,RT_step)
 !
 call msg('r','')
 !
 ! Define RT_eh_en
 !================
 if( all(RT_eh_en(:)==0._SP) ) then
   ! Case A: was not defined in input
   if (l_RT_uses_E_DbGd) then
     RT_eh_en(1)=minval(E%E_DbGd(RT_bands(1):RT_bands(2),:,:)) 
     RT_eh_en(2)=maxval(E%E_DbGd(RT_bands(1):RT_bands(2),:,:)) 
   else
     RT_eh_en(1)=minval(E%E(RT_bands(1):RT_bands(2),:,:)) 
     RT_eh_en(2)=maxval(E%E(RT_bands(1):RT_bands(2),:,:)) 
   endif
 else
   ! Case B: was defined in input
   RT_eh_en(1)=RT_eh_en(1)+E%E_VBM
   RT_eh_en(2)=RT_eh_en(2)+E%E_CBm
 endif
 !
 ! Retarded Green Functions matrix
 ! ===============================
 !
 N_Gr_descs=1
 Gr_description(1)=' [Gr] Retarded Green`s function  : none'
 !
 ! GPL_EXCLUDE_START
 !
 if (l_elph_scatt.or.l_elel_scatt) then
   !
   call k_build_up_BZ_tables(q)
   call k_build_up_BZ_tables(k)
   !
   N_Gr_descs=5
   !
   Gr_description(1)=' [Gr] Retarded Green`s function  : '//trim(Gr_kind)
   Gr_description(2)=' [Gr] Damping (c) Energy ref [eV]: '//trim(real2ch(QP_ctl_user(3,1)%Wc_E_ref*HA2EV))
   Gr_description(3)=' [Gr] Damping (c) [eV,adim,eV^-1]: '//&
&                    trim(real2ch(QP_ctl_user(3,1)%Wc(1)))//' '//&
&                    trim(real2ch(QP_ctl_user(3,1)%Wc(2)))//' '//&
&                    trim(real2ch(QP_ctl_user(3,1)%Wc(3)))
   Gr_description(4)=' [Gr] Damping (v) Energy ref [eV]: '//trim(real2ch(QP_ctl_user(3,1)%Wv_E_ref*HA2EV))
   Gr_description(5)=' [Gr] Damping (v) [eV,adim,eV^-1]: '//&
&                    trim(real2ch(QP_ctl_user(3,1)%Wv(1)))//' '//&
&                    trim(real2ch(QP_ctl_user(3,1)%Wv(2)))//' '//&
&                    trim(real2ch(QP_ctl_user(3,1)%Wv(3)))
   !
 endif
 !
 ! GPL_EXCLUDE_END
 !
 call PP_redux_wait()
 !
 contains
   !
   subroutine RT_initialize_local()
     !
     G_lesser          =cZERO
     G_lesser_reference=cZERO
     dG_lesser         =cZERO
     !
     H_nl_sc           =cZERO
     !
     if(.not.l_RT_is_WFfree) then
       !
       V_xc_sc           =rZERO
       V_hartree_sc      =rZERO
       HARTREE0          =cZERO
       XC0               =cZERO
       !
       rho_reference     =rZERO
       if(n_spin>1) magn_reference    =rZERO
       !
     endif
     !
     ! GPL_EXCLUDE_START
     !
     ! Set to zero occupations
     !
     RT_E_occupations          =rzero
     RT_H_occupations          =rzero
     RT_E_occupations_reference=rzero
     RT_H_occupations_reference=rzero
     RT_delta0_occupations     =rzero
     RT_delta_occupations      =rzero
     !
     ! GPL_EXCLUDE_END
     !
     ! Set to zero current and fields
     !
     RT_P              =cZERO
     RT_ind_J          =cZERO
     !
   end subroutine
   !
   subroutine RT_set_G_lesser()
     !
     integer :: ik,ik_RT_DbGd,ik_E_DbGd,ib
     real(SP):: Energy,f_occ,f_occ_ref,Width
     !
     ! Defined from occupations %f
     ! In case RT_apply has been used the reference is
     ! defined from the %fo occupations
     !
     do ib=RT_bands(1),RT_bands(2)
       do ik=1,k%nibz
         do ik_RT_DbGd=RT_ibz_coo(ik,1),RT_ibz_coo(ik,2)
           ik_E_DbGd=ik_RT_DbGd-RT_ibz_coo(ik,1)+DbGd_ibz_coo(ik,1)
           !
           if (l_RT_uses_E_DbGd) then
             !
             if (allocated(E%W))  E%W_DbGd(ib,ik_E_DbGd,1)     = abs(E%W(ib,ik,1))
             !
             Energy    = E%E_DbGd(ib,ik_E_DbGd,1)
             f_occ     = E%f_DbGd(ib,ik_E_DbGd,1)
             f_occ_ref = f_occ
             Width     = 0._SP
             if (allocated(E%fo)) f_occ_ref = E%f_DbGd(ib,ik_E_DbGd,1)-E%df_DbGd(ib,ik_E_DbGd,1)
             if (allocated(E%W))  Width     = abs(E%W_DbGd(ib,ik_E_DbGd,1))
           else
             Energy    = E%E(ib,ik,1)
             f_occ     = E%f(ib,ik,1)
             f_occ_ref = f_occ
             Width     = 0._SP
             if (allocated(E%fo)) f_occ_ref = E%fo(ib,ik,1)
             if (allocated(E%W))  Width     = abs(E%W(ib,ik,1))
           endif
           !
           RT_E_and_k%En(ib,ik_RT_DbGd,1) = Energy
           RT_E_and_k%W(ib,ik_RT_DbGd,1)  = Width 
           !RT_E_and_k%kpt(:,ik_RT_DbGd)  = k%pt(ik,:)
           !
           G_lesser(ib,ib,ik_RT_DbGd,1)         = cmplx(0.,f_occ    ,SP)
           G_lesser_reference(ib,ib,ik_RT_DbGd) = cmplx(0.,f_occ_ref,SP)
           dG_lesser(ib,ib,ik_RT_DbGd,1)        = G_lesser(ib,ib,ik_RT_DbGd,1)-G_lesser_reference(ib,ib,ik_RT_DbGd)
           !
         enddo
       enddo
     enddo
     !
   end subroutine RT_set_G_lesser
   !
   ! GPL_EXCLUDE_START
   !
   subroutine RT_set_occupations()
     !
     use functions,  ONLY:Fermi_fnc
     use real_time,  ONLY:l_RT_relax_time_approx,RT_RTA_chem,RT_RTA_temp, &
&                         RT_RTA_E_occ_infty,RT_RTA_H_occ_infty
     !
     real(SP):: En
     integer :: ik,ik_RT_DbGd,ik_E_DbGd,ib
     !
     ! Occupations are defined from G_lesser and G_lesser_reference
     !
     do ib=RT_bands(1),RT_bands(2)
       RT_E_occupations_reference(ib,:)=         aimag(G_lesser_reference(ib,ib,:))
       RT_H_occupations_reference(ib,:)=spin_occ-aimag(G_lesser_reference(ib,ib,:))
       RT_delta0_occupations(ib,:)     =         aimag(dG_lesser(ib,ib,:,1))
       RT_delta_occupations(ib,:)      =         aimag(dG_lesser(ib,ib,:,1))
       RT_E_occupations(ib,:) = RT_E_occupations_reference(ib,:)+RT_delta0_occupations(ib,:)
       RT_H_occupations(ib,:) = RT_H_occupations_reference(ib,:)-RT_delta0_occupations(ib,:)
     enddo
     !
     ! RTA infinity ditributions
     !
     if (l_RT_relax_time_approx) then
       do ib=RT_bands(1),RT_bands(2)
         do ik=1,k%nibz
           do ik_RT_DbGd=RT_ibz_coo(ik,1),RT_ibz_coo(ik,2)
             ik_E_DbGd=ik_RT_DbGd-RT_ibz_coo(ik,1)+DbGd_ibz_coo(ik,1)
             if (     l_RT_uses_E_DbGd) En=E%E_DbGd(ib,ik_E_DbGd,1)
             if (.not.l_RT_uses_E_DbGd) En=E%E(ib,ik,1)
             RT_RTA_E_occ_infty(ib,ik_RT_DbGd)= Fermi_fnc(  En-E%E_CBm-RT_RTA_chem(1) ,RT_RTA_temp(1))*spin_occ
             RT_RTA_H_occ_infty(ib,ik_RT_DbGd)= Fermi_fnc(-(En-E%E_VBM-RT_RTA_chem(2)),RT_RTA_temp(2))*spin_occ
           enddo
         enddo
       enddo
     endif
     !
   end subroutine RT_set_occupations
   !
   ! GPL_EXCLUDE_END
   !
end subroutine RT_start_and_restart<|MERGE_RESOLUTION|>--- conflicted
+++ resolved
@@ -126,11 +126,8 @@
  ! Perform a first I/O to check which DBs are present. 
  !=====================================================
  !
-<<<<<<< HEAD
-=======
  RESTART=.FALSE.
  !
->>>>>>> 826fa9a0
  ! GPL_EXCLUDE_START
  !
  COM_=REP
@@ -217,16 +214,6 @@
    !
    NE_i_start_time=NE_i_time
    !
-<<<<<<< HEAD
-=======
-   ! If I'm doing the response to an external field I need rho_reference and G_lesser_reference
-   !
-   if (.not.l_use_Hxc_collisions) then
-     call el_density_matrix(G_lesser_reference,E,k,rho_reference,1)
-     if(n_spin>1) call el_magnetization_matrix(G_lesser_reference,E,k,magn_reference,1)
-   endif
-   !
->>>>>>> 826fa9a0
    ! Last thing to do is to update the planned time sampling time (if needed)
    !
    nt=RT_Lifetimes_evaluation_plan( )
@@ -256,19 +243,8 @@
  endif
  !
  ! GPL_EXCLUDE_END
-<<<<<<< HEAD
-=======
  !
  if (.not.RESTART) NE_time=0._SP
- !
- if (l_NE_dynamics) NE_i_time=NE_i_start_time
->>>>>>> 826fa9a0
- !
- ! GPL_INCLUDE_START
- !
- !NE_time=0._SP
- !
- ! GPL_INCLUDE_END
  !
  if (l_NE_dynamics) NE_i_time=NE_i_start_time
  !
