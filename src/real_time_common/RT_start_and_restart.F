!
!        Copyright (C) 2000-2019 the YAMBO team
!              http://www.yambo-code.org
!
! Authors (see AUTHORS file for details): AM CA
! 
! This file is distributed under the terms of the GNU 
! General Public License. You can redistribute it and/or 
! modify it under the terms of the GNU General Public 
! License as published by the Free Software Foundation; 
! either version 2, or (at your option) any later version.
!
! This program is distributed in the hope that it will 
! be useful, but WITHOUT ANY WARRANTY; without even the 
! implied warranty of MERCHANTABILITY or FITNESS FOR A 
! PARTICULAR PURPOSE.  See the GNU General Public License 
! for more details.
!
! You should have received a copy of the GNU General Public 
! License along with this program; if not, write to the Free 
! Software Foundation, Inc., 59 Temple Place - Suite 330,Boston, 
! MA 02111-1307, USA or visit http://www.gnu.org/copyleft/gpl.txt.
!
subroutine RT_start_and_restart(E,k,q)
 !
 ! This subroutine initialize some variables and restart from SC
 ! or from a previous RT calculation:
 !
 ! [1] Initialize the Gf and potentials
 ! [2] Build Ho
 ! [3] Check for SC and RESTART DBs
 !   > Use SC as a starting point
 !   > RESTART from a previous run
 ! [4] Initialize the bare Hartree and XC
 ! [5] Initialize the fields
 ! [6] (Eventually) load the retarded Green Functions 
 !
 use pars,           ONLY:SP,cZERO,rZERO
 use units,          ONLY:HA2EV,AUT2FS
 use drivers,        ONLY:l_elph_scatt,l_elel_scatt
 use com,            ONLY:msg
 use QP_CTL_m,       ONLY:QP_ctl_user
 use electrons,      ONLY:levels,n_sp_pol,spin_occ,n_spin
 use R_lattice,      ONLY:bz_samp,nXkibz
 use RT_control,     ONLY:ID,NE_i_start_time,CARR_RT_IO_t,OBS_RT_IO_t,GF_RT_IO_t,OUTPUT_RT_IO_t,TIME_adjust
 use real_time,      ONLY:NE_steps,RT_ind_J,l_NE_dynamics,RT_E_occupations,RT_H_occupations,&
&                         G_lesser_reference,rho_reference,magn_reference,RT_init_occupation_reference,  &
&                         l_NE_with_fields,XC0,HARTREE0,RT_ibz_coo,NE_time,l_RT_is_WFfree, &
&                         RT_P,RT_step,l_RT_CCA_Kernel,dG_lesser,NE_i_time,RT_dyn_step,&
&                         Gr_kind,Gr_description,l_RT_uses_E_DbGd,N_Gr_descs,RT_E_and_k,&
&                         RT_E_occupations_reference,RT_ibz_coo,RT_nk,G_lesser, &
&                         RT_H_occupations_reference,RT_life_delta_occupations,RT_delta_occupations,&
&                         DbGd_ibz_coo,RT_eh_en,G_MEM_steps,RT_bands,i_MEM_collision,i_MEM_now,&
&                         i_MEM_previous,MEM_pointer,NE_time_step_update_jump,RT_life_extrap_times,&
&                         l_velocity_gauge_corr
 use fields,         ONLY:A_tot
 use hamiltonian,    ONLY:H_nl_sc,V_hartree_sc,V_xc_sc
 use IO_m,           ONLY:OP_RD,OP_RD_CL,OP_IF_START_RD_CL_IF_END,RD_CL_IF_END,io_control,REP,VERIFY,NONE,DUMP
 use wave_func,      ONLY:WF
 use xc_functionals, ONLY:V_xc
 use H_interfaces,   ONLY:V_real_space_to_H
 use parallel_m,     ONLY:PP_redux_wait
 use stderr,         ONLY:real2ch
 !
#include<memory.h>
 !
 type(levels)      :: E
 type(bz_samp)     :: k,q
 !
 ! Work Space
 !
 integer :: i_sp_pol,ik,ib,COM_,io_G,io_OBS,io_THETA,io_REF,&
<<<<<<< HEAD
&           io_OCCUPATIONS,ID_OCCUPATIONS,nt,i_memory
=======
&           io_OCCUPATIONS,nt,i_memory
>>>>>>> 3e72410f
 integer, external :: io_RT_components
 !
 ! GPL_EXCLUDE_START
 !
 integer, external :: RT_Lifetimes_evaluation_plan
 !
 ! GPL_EXCLUDE_END
 !
 logical :: RESTART
 !
 ! Initialize the Gf and potentials
 !====================================
 call RT_initialize_local()
 ! 
 ! G_lesser occupations and reference
 !====================================
 call RT_set_G_lesser()
 !
 ! GPL_EXCLUDE_START
 !
 call RT_set_occupations()
 !
 ! GPL_EXCLUDE_END
 !
 if(.not.l_RT_is_WFfree) then
   !
   call el_density_matrix(G_lesser_reference,E,k,rho_reference,1)
   if(n_spin>1) call el_magnetization_matrix(G_lesser_reference,E,k,magn_reference,1)
   !
   call Bare_Hamiltonian(E,k,k)
   !
   ! Reference Hartree and XC
   !==========================
   do i_sp_pol=1,n_sp_pol
     do ik=1,nXkibz
       call V_real_space_to_H(ik,i_sp_pol,HARTREE0(:,:,ik,i_sp_pol),WF,'def',V=V_hartree_sc) 
       call V_real_space_to_H(ik,i_sp_pol,     XC0(:,:,ik,i_sp_pol),WF,'xc ',Vxc=V_xc) 
     enddo
   enddo
   !
   ! In the driver loop both V_hartree_sc and V_xc corresponds to the [delta_rho] value. As here
   ! delta_rho=0 both V_hartree_sc and V_xc must be set to zero. Eventually a non zero value is read
   ! from the potential databaes in case of a RESTARTed run
   !
   V_xc_sc           =rZERO
   V_hartree_sc      =rZERO
   !
   call PP_redux_wait(HARTREE0)
   call PP_redux_wait(XC0)
   !
 endif
 !
 ! Perform a first I/O to check which DBs are present. 
 !=====================================================
 !
 RESTART=.FALSE.
 !
 ! GPL_EXCLUDE_START
 !
 COM_=REP
 call io_control(ACTION=OP_RD_CL,COM=COM_,SEC=(/1/),MODE=VERIFY,ID=ID(4)) ! Current response
 io_OBS=io_RT_components('OBSERVABLES',ID(4))
 !if (io_OBS==0) COM_=NONE
 !
 call io_control(ACTION=OP_RD_CL,COM=COM_,SEC=(/1/),MODE=VERIFY,ID=ID(5)) ! G_lesser
 io_G=io_RT_components('G',ID(5))
 !
 ! Reference G_lesser and Lifetimes
 !
 call io_control(ACTION=OP_RD_CL,COM=COM_,SEC=(/1/),MODE=VERIFY,ID=ID(8)) ! Reference
 io_REF=io_RT_components('REF',ID(8))
 !
 ! ELPH Theta matrix
 !
 call io_control(ACTION=OP_RD_CL,COM=COM_,SEC=(/1/),MODE=VERIFY,ID=ID(7)) ! THETA matrix
 io_THETA=io_RT_components('THETA',ID(7))
 !
 ! To restart from RT only the G_lesser is necessary (latest and reference)
 !
 RESTART = (io_G ==0).and.(io_REF==0)
 !
 if (l_elph_scatt.and..not.l_RT_CCA_Kernel) RESTART = RESTART.and.(io_THETA==0)
 !
 ! Starting point 
 !================
 !
 if (RESTART) then
   !
   ! I read NE_i_time, NE_time and all infos on time status from section 2 of the databases. 
   ! The important DB is the one of the Green function and it must be the only one with MODE=DUMP.
   ! From it I reconstruct everything.
   !
   call io_control(ACTION=OP_RD_CL,COM=COM_,SEC=(/2/),MODE=DUMP,ID=ID(8))
   io_REF=io_RT_components('REF',ID(8))
   !
   call io_control(ACTION=OP_RD_CL,COM=COM_,SEC=(/2/),MODE=DUMP,ID=ID(4))
   io_OBS=io_RT_components('OBSERVABLES',ID(4))
   !
<<<<<<< HEAD
   call io_control(ACTION=OP_RD_CL,COM=COM_,SEC=(/2/),MODE=DUMP,ID=ID_OCCUPATIONS)
   io_OCCUPATIONS=io_RT_components('carriers',ID_OCCUPATIONS)
=======
   call io_control(ACTION=OP_RD_CL,COM=COM_,SEC=(/2/),MODE=DUMP,ID=ID(6))
   io_OCCUPATIONS=io_RT_components('carriers',ID(6))
>>>>>>> 3e72410f
   !
   call io_control(ACTION=OP_RD_CL,COM=COM_,SEC=(/2/),MODE=DUMP,ID=ID(5))
   io_G=io_RT_components('G',ID(5))
   !
   NE_i_start_time=NE_i_time
   !
   ! I use G_lesser(:,:,:) to reconstruct everything
   ! Note that the databases must be loaded at the RESTART time (NE_time)
   !
<<<<<<< HEAD
   call io_control(ACTION=OP_RD_CL,COM=NONE,SEC=(/3/),MODE=VERIFY,ID=ID_OCCUPATIONS)
   io_OCCUPATIONS=io_RT_components('carriers',ID_OCCUPATIONS)
=======
   call io_control(ACTION=OP_RD_CL,COM=NONE,SEC=(/3/),MODE=VERIFY,ID=ID(6))
   io_OCCUPATIONS=io_RT_components('carriers',ID(6))
>>>>>>> 3e72410f
   !
#if defined _PAR_IO
   !
   call io_control(ACTION=OP_RD_CL,COM=NONE,SEC=(/3/),MODE=VERIFY,ID=ID(5))
   io_G=io_RT_components('G',ID(5))
   !
#else
   !
   do ik=1,RT_nk
     call io_control(ACTION=OP_IF_START_RD_CL_IF_END,COM=NONE,SEC=(/ik+2/),MODE=VERIFY,ID=ID(5))
     io_G=io_RT_components('G',ID(5))
   enddo
   !
#endif
   !
   ! The G_lesser must be now rebuild from the reference (T=0) and latest dG components
   !
   do i_memory=1,G_MEM_steps
     G_lesser(:,:,:,i_memory)=G_lesser_reference(:,:,:)+dG_lesser(:,:,:,i_memory)
     if (MEM_pointer(i_memory)==NE_i_time  ) i_MEM_now=i_memory
     if (MEM_pointer(i_memory)==NE_i_time-1) i_MEM_previous=i_memory
   enddo
   !
   if (l_elph_scatt.and..not.l_RT_CCA_Kernel) then
     do ik=1,RT_nk
       call io_control(ACTION=RD_CL_IF_END,COM=NONE,SEC=(/ik+1/),MODE=VERIFY,ID=ID(7))
       io_THETA=io_RT_components('THETA',ID(7))
       enddo
   endif
   !
   ! Define RT_E/H_occupations_reference
   !
   call RT_init_occupation_reference( )
   !
   ! To be used in the first part of the RT_driver main loop
   !
   i_MEM_collision = i_MEM_now
   !
   if(.not.l_RT_CCA_Kernel) call RT_ELPH_zeroing()
   !
   ! Last thing to do is to update the planned time sampling time (if needed)
   !
   nt=RT_Lifetimes_evaluation_plan( )
   !
   ! Update occupations after loading from DB 
   !==========================================
   !
   call RT_set_occupations()
   !
   call msg( 'nr','---RESTART report---')
   !
   call msg('s','[RESTART] Number of steps done    [o/o]:',real(NE_i_time)/real(NE_steps)*100._SP)
   call msg('r',  'Number of steps done         [o/o]:',real(NE_i_time)/real(NE_steps)*100._SP)
   call msg('r',  'Time reached                  [fs]:',real(NE_i_time)*RT_step*AUT2FS)
   call msg('r',  'Time step                     [fs]:',RT_dyn_step*AUT2FS)
   !
   call msg('r',  'dT Update Interval            [fs]:',NE_time_step_update_jump*AUT2FS)
   call msg('r',  'Lifetimes inter/intr times    [fs]:',RT_life_extrap_times*AUT2FS)
   call msg('r',  'T between I/O of J,P,M        [fs]:',OBS_RT_IO_t%INTERVAL_time*AUT2FS)
   call msg('r',  '          I/O of carriers     [fs]:',CARR_RT_IO_t%INTERVAL_time*AUT2FS)
   call msg('r',  '          I/O of   GFs        [fs]:',GF_RT_IO_t%INTERVAL_time*AUT2FS)
   !
   OUTPUT_RT_IO_t%INTERVAL_time  = max(TIME_adjust(OUTPUT_RT_IO_t%INTERVAL_time,RT_dyn_step),RT_dyn_step)
   OUTPUT_RT_IO_t%INTERVAL_steps = nint(OUTPUT_RT_IO_t%INTERVAL_time/RT_step)
   OUTPUT_RT_IO_t%last_point     = NE_i_time - OUTPUT_RT_IO_t%INTERVAL_steps
   !
   call msg('r',  '               outputs        [fs]:',OUTPUT_RT_IO_t%INTERVAL_time*AUT2FS)
   !
 endif
 !
 ! GPL_EXCLUDE_END
 !
 if (.not.RESTART) NE_time=0._SP
 !
 if (l_NE_dynamics) NE_i_time=NE_i_start_time
 !
 ! Initialize the Vector Potential
 !=================================
 !
 if (l_NE_with_fields) call RT_propagate_fields(E,k,A_tot,A_tot,dG_lesser(:,:,:,1),NE_time-RT_step,RT_step)
 !
 ! Pseudo potential terms needed for velocity gauge
 !==================================================
 !
 ! GPL_EXCLUDE_START
 if (l_velocity_gauge_corr) then
   call Pseudo_KB_G_to_R_space(k,E)
   call Pseudo_Hamiltonian(k,E,.true.)
 endif
 ! GPL_EXCLUDE_END
 !
 call msg('r','')
 !
 ! Define RT_eh_en
 !================
 if( all(RT_eh_en(:)==0._SP) ) then
   ! Case A: was not defined in input
   if (l_RT_uses_E_DbGd) then
     RT_eh_en(1)=minval(E%E_DbGd(RT_bands(1):RT_bands(2),:,:)) 
     RT_eh_en(2)=maxval(E%E_DbGd(RT_bands(1):RT_bands(2),:,:)) 
   else
     RT_eh_en(1)=minval(E%E(RT_bands(1):RT_bands(2),:,:)) 
     RT_eh_en(2)=maxval(E%E(RT_bands(1):RT_bands(2),:,:)) 
   endif
 else
   ! Case B: was defined in input
   RT_eh_en(1)=RT_eh_en(1)+E%E_VBM(1)
   RT_eh_en(2)=RT_eh_en(2)+E%E_CBm(1)
 endif
 !
 ! Retarded Green Functions matrix
 ! ===============================
 !
 N_Gr_descs=1
 Gr_description(1)=' [Gr] Retarded Green`s function  : none'
 !
 ! GPL_EXCLUDE_START
 !
 if (l_elph_scatt.or.l_elel_scatt) then
   !
   call k_build_up_BZ_tables(q)
   call k_build_up_BZ_tables(k)
   !
   N_Gr_descs=5
   !
   Gr_description(1)=' [Gr] Retarded Green`s function  : '//trim(Gr_kind)
   Gr_description(2)=' [Gr] Damping (c) Energy ref [eV]: '//trim(real2ch(QP_ctl_user(3,1)%Wc_E_ref*HA2EV))
   Gr_description(3)=' [Gr] Damping (c) [eV,adim,eV^-1]: '//&
&                    trim(real2ch(QP_ctl_user(3,1)%Wc(1)))//' '//&
&                    trim(real2ch(QP_ctl_user(3,1)%Wc(2)))//' '//&
&                    trim(real2ch(QP_ctl_user(3,1)%Wc(3)))
   Gr_description(4)=' [Gr] Damping (v) Energy ref [eV]: '//trim(real2ch(QP_ctl_user(3,1)%Wv_E_ref*HA2EV))
   Gr_description(5)=' [Gr] Damping (v) [eV,adim,eV^-1]: '//&
&                    trim(real2ch(QP_ctl_user(3,1)%Wv(1)))//' '//&
&                    trim(real2ch(QP_ctl_user(3,1)%Wv(2)))//' '//&
&                    trim(real2ch(QP_ctl_user(3,1)%Wv(3)))
   !
 endif
 !
 ! GPL_EXCLUDE_END
 !
 call PP_redux_wait()
 !
 contains
   !
   subroutine RT_initialize_local()
     !
     G_lesser          =cZERO
     G_lesser_reference=cZERO
     dG_lesser         =cZERO
     !
     H_nl_sc           =cZERO
     !
     if(.not.l_RT_is_WFfree) then
       !
       V_xc_sc           =rZERO
       V_hartree_sc      =rZERO
       HARTREE0          =cZERO
       XC0               =cZERO
       !
       rho_reference     =rZERO
       if(n_spin>1) magn_reference    =rZERO
       !
     endif
     !
     ! GPL_EXCLUDE_START
     !
     ! Set to zero occupations
     !
     RT_E_occupations          =rzero
     RT_H_occupations          =rzero
     RT_E_occupations_reference=rzero
     RT_H_occupations_reference=rzero
     RT_delta_occupations      =rzero
     RT_life_delta_occupations =rzero
     !
     ! GPL_EXCLUDE_END
     !
     ! Set to zero current and fields
     !
     RT_P              =cZERO
     RT_ind_J          =cZERO
     !
   end subroutine
   !
   subroutine RT_set_G_lesser()
     !
     integer :: ik,ik_RT_DbGd,ik_E_DbGd,ib
     real(SP):: Energy,f_occ,f_occ_ref,Width
     !
     ! Defined from occupations %f
     ! In case RT_apply has been used the reference is
     ! defined from the %fo occupations
     !
     do ib=RT_bands(1),RT_bands(2)
       do ik=1,k%nibz
         !
         do ik_RT_DbGd=RT_ibz_coo(ik,1),RT_ibz_coo(ik,2)
           !
           ik_E_DbGd=ik_RT_DbGd-RT_ibz_coo(ik,1)+DbGd_ibz_coo(ik,1)
           !
           if (l_RT_uses_E_DbGd) then
             !
             if (allocated(E%W))  E%W_DbGd(ib,ik_E_DbGd,1)     = abs(E%W(ib,ik,1))
             !
             Energy    = E%E_DbGd(ib,ik_E_DbGd,1)
             f_occ     = E%f_DbGd(ib,ik_E_DbGd,1)
             f_occ_ref = f_occ
             Width     = 0._SP
             if (allocated(E%fo)) f_occ_ref = E%f_DbGd(ib,ik_E_DbGd,1)-E%df_DbGd(ib,ik_E_DbGd,1)
             if (allocated(E%W))  Width     = abs(E%W_DbGd(ib,ik_E_DbGd,1))
             !
           else
             !
             Energy    = E%E(ib,ik,1)
             f_occ     = E%f(ib,ik,1)
             f_occ_ref = f_occ
             Width     = 0._SP
             if (allocated(E%fo)) f_occ_ref = E%fo(ib,ik,1)
             if (allocated(E%W))  Width     = abs(E%W(ib,ik,1))
             !
           endif
           !
           RT_E_and_k%E(ib,ik_RT_DbGd,1) = Energy
           RT_E_and_k%W(ib,ik_RT_DbGd,1) = Width 
           !
           G_lesser(ib,ib,ik_RT_DbGd,1)         = cmplx(0.,f_occ    ,SP)
           G_lesser_reference(ib,ib,ik_RT_DbGd) = cmplx(0.,f_occ_ref,SP)
           dG_lesser(ib,ib,ik_RT_DbGd,1)        = G_lesser(ib,ib,ik_RT_DbGd,1)-G_lesser_reference(ib,ib,ik_RT_DbGd)
           !
         enddo
       enddo
     enddo
     !
   end subroutine RT_set_G_lesser
   !
   ! GPL_EXCLUDE_START
   !
   subroutine RT_set_occupations()
     !
     use functions,  ONLY:Fermi_fnc
     use real_time,  ONLY:l_RT_relax_time_approx,RT_RTA_chem,RT_RTA_temp, &
&                         RT_RTA_E_occ_infty,RT_RTA_H_occ_infty
     !
     real(SP):: En
     integer :: ik,ik_RT_DbGd,ik_E_DbGd,ib
     !
     ! Occupations are defined from G_lesser and G_lesser_reference
     !
     do ib=RT_bands(1),RT_bands(2)
       RT_E_occupations_reference(ib,:)=         aimag(G_lesser_reference(ib,ib,:))
       RT_H_occupations_reference(ib,:)=spin_occ-aimag(G_lesser_reference(ib,ib,:))
       RT_delta_occupations(ib,:)      =         aimag(dG_lesser(ib,ib,:,1))
       RT_life_delta_occupations(ib,:) =         aimag(dG_lesser(ib,ib,:,1))
       RT_E_occupations(ib,:) = RT_E_occupations_reference(ib,:)+RT_delta_occupations(ib,:)
       RT_H_occupations(ib,:) = RT_H_occupations_reference(ib,:)-RT_delta_occupations(ib,:)
     enddo
     !
     ! RTA infinity ditributions
     !
     if (l_RT_relax_time_approx) then
       do ib=RT_bands(1),RT_bands(2)
         do ik=1,k%nibz
           do ik_RT_DbGd=RT_ibz_coo(ik,1),RT_ibz_coo(ik,2)
             ik_E_DbGd=ik_RT_DbGd-RT_ibz_coo(ik,1)+DbGd_ibz_coo(ik,1)
             if (     l_RT_uses_E_DbGd) En=E%E_DbGd(ib,ik_E_DbGd,1)
             if (.not.l_RT_uses_E_DbGd) En=E%E(ib,ik,1)
             RT_RTA_E_occ_infty(ib,ik_RT_DbGd)= Fermi_fnc(  En-E%E_CBm(1)-RT_RTA_chem(1) ,RT_RTA_temp(1))*spin_occ
             RT_RTA_H_occ_infty(ib,ik_RT_DbGd)= Fermi_fnc(-(En-E%E_VBM(1)-RT_RTA_chem(2)),RT_RTA_temp(2))*spin_occ
           enddo
         enddo
       enddo
     endif
     !
   end subroutine RT_set_occupations
   !
   ! GPL_EXCLUDE_END
   !
end subroutine RT_start_and_restart<|MERGE_RESOLUTION|>--- conflicted
+++ resolved
@@ -70,11 +70,7 @@
  ! Work Space
  !
  integer :: i_sp_pol,ik,ib,COM_,io_G,io_OBS,io_THETA,io_REF,&
-<<<<<<< HEAD
-&           io_OCCUPATIONS,ID_OCCUPATIONS,nt,i_memory
-=======
 &           io_OCCUPATIONS,nt,i_memory
->>>>>>> 3e72410f
  integer, external :: io_RT_components
  !
  ! GPL_EXCLUDE_START
@@ -173,13 +169,8 @@
    call io_control(ACTION=OP_RD_CL,COM=COM_,SEC=(/2/),MODE=DUMP,ID=ID(4))
    io_OBS=io_RT_components('OBSERVABLES',ID(4))
    !
-<<<<<<< HEAD
-   call io_control(ACTION=OP_RD_CL,COM=COM_,SEC=(/2/),MODE=DUMP,ID=ID_OCCUPATIONS)
-   io_OCCUPATIONS=io_RT_components('carriers',ID_OCCUPATIONS)
-=======
    call io_control(ACTION=OP_RD_CL,COM=COM_,SEC=(/2/),MODE=DUMP,ID=ID(6))
    io_OCCUPATIONS=io_RT_components('carriers',ID(6))
->>>>>>> 3e72410f
    !
    call io_control(ACTION=OP_RD_CL,COM=COM_,SEC=(/2/),MODE=DUMP,ID=ID(5))
    io_G=io_RT_components('G',ID(5))
@@ -189,13 +180,8 @@
    ! I use G_lesser(:,:,:) to reconstruct everything
    ! Note that the databases must be loaded at the RESTART time (NE_time)
    !
-<<<<<<< HEAD
-   call io_control(ACTION=OP_RD_CL,COM=NONE,SEC=(/3/),MODE=VERIFY,ID=ID_OCCUPATIONS)
-   io_OCCUPATIONS=io_RT_components('carriers',ID_OCCUPATIONS)
-=======
    call io_control(ACTION=OP_RD_CL,COM=NONE,SEC=(/3/),MODE=VERIFY,ID=ID(6))
    io_OCCUPATIONS=io_RT_components('carriers',ID(6))
->>>>>>> 3e72410f
    !
 #if defined _PAR_IO
    !
