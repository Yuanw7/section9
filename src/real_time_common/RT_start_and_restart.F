--- conflicted
+++ resolved
@@ -230,27 +230,16 @@
    !
    call msg( 'nr','---RESTART report---')
    !
-<<<<<<< HEAD
-   call msg('s','[RESTART] Number of steps done    [o/o]:',real(NE_i_time)/real(NE_steps)*100._SP)
-   call msg('r',  'Number of steps done         [o/o]:',real(NE_i_time)/real(NE_steps)*100._SP)
-   call msg('r',  'Time reached                  [fs]:',real(NE_i_time)*RT_step*AUT2FS)
-   call msg('r',  'Time step                     [fs]:',RT_dyn_step*AUT2FS)
-   !
-   call msg('r',  'dT Update Interval            [fs]:',NE_time_step_update_jump*AUT2FS)
-   call msg('r',  'Lifetimes inter/intr times    [fs]:',RT_life_extrap_times*AUT2FS)
-   call msg('r',  'T between I/O of J,P,M        [fs]:',OBS_RT_IO_t%INTERVAL_time*AUT2FS)
-   call msg('r',  '          I/O of carriers     [fs]:',CARR_RT_IO_t%INTERVAL_time*AUT2FS)
-   call msg('r',  '          I/O of   GFs        [fs]:',GF_RT_IO_t%INTERVAL_time*AUT2FS)
-=======
    call msg('s','[RESTART] Number of steps done    [o/o]',real(NE_i_time)/real(NE_steps)*100._SP)
-   call msg('r',  'Number of steps done    [o/o]',real(NE_i_time)/real(NE_steps)*100._SP)
+   call msg('r',  'Number of steps done         [o/o]',real(NE_i_time)/real(NE_steps)*100._SP)
+   call msg('r',  'Time reached                  [fs]',real(NE_i_time)*RT_step*AUT2FS)
    call msg('r',  'Time step                     [fs]',RT_dyn_step*AUT2FS)
    !
    call msg('r',  'dT Update Interval            [fs]',NE_time_step_update_jump*AUT2FS)
    call msg('r',  'Lifetimes inter/intr times    [fs]',RT_life_extrap_times*AUT2FS)
-   call msg('r',  'T between I/O of J,P,f        [fs]',OBS_RT_IO_t%INTERVAL_time*AUT2FS)
+   call msg('r',  'T between I/O of J,P,M        [fs]',OBS_RT_IO_t%INTERVAL_time*AUT2FS)
+   call msg('r',  '          I/O of carriers     [fs]',CARR_RT_IO_t%INTERVAL_time*AUT2FS)
    call msg('r',  '          I/O of   GFs        [fs]',GF_RT_IO_t%INTERVAL_time*AUT2FS)
->>>>>>> 2e5b30d4
    !
    OUTPUT_RT_IO_t%INTERVAL_time  = max(TIME_adjust(OUTPUT_RT_IO_t%INTERVAL_time,RT_dyn_step),RT_dyn_step)
    OUTPUT_RT_IO_t%INTERVAL_steps = nint(OUTPUT_RT_IO_t%INTERVAL_time/RT_step)
