--- conflicted
+++ resolved
@@ -47,13 +47,8 @@
 &                         G_lesser_reference,rho_reference,magn_reference,RT_init_occupation_reference,  &
 &                         l_NE_with_fields,XC0,HARTREE0,RT_ibz_coo,NE_time,l_RT_is_WFfree, &
 &                         RT_P,RT_step,l_RT_CCA_Kernel,dG_lesser,NE_i_time,RT_dyn_step,&
-<<<<<<< HEAD
-&                         Gr_kind,Gr_desc,l_RT_uses_E_DbGd,RT_E_and_k, &
-&                         RT_E_occupations_reference,RT_ibz_coo,RT_nk,G_lesser,H_EQ,l_RT_uses_E_DbGd,&
-=======
-&                         Gr_kind,l_RT_uses_E_DbGd,RT_E_and_k,&
-&                         RT_E_occupations_reference,RT_ibz_coo,RT_nk,G_lesser, &
->>>>>>> bf92ec30
+&                         Gr_kind,l_RT_uses_E_DbGd,RT_E_and_k, &
+&                         RT_E_occupations_reference,RT_ibz_coo,RT_nk,G_lesser,H_EQ,&
 &                         RT_H_occupations_reference,RT_life_delta_occupations,RT_delta_occupations,&
 &                         DbGd_ibz_coo,RT_eh_en,G_MEM_steps,RT_bands,i_MEM_prev,i_MEM_now,&
 &                         i_MEM_old,MEM_pointer,NE_time_step_update_jump,RT_life_extrap_times,&
@@ -62,19 +57,12 @@
  use hamiltonian,    ONLY:H_nl_sc,V_hartree_sc,V_xc_sc,E_reference
  use IO_m,           ONLY:OP_RD,OP_RD_CL,OP_IF_START_RD_CL_IF_END,RD_CL_IF_END,io_control,&
 &                         manage_action,REP,VERIFY,NONE,DUMP
-<<<<<<< HEAD
-=======
  use descriptors,    ONLY:IO_desc_reset,IO_desc_add
->>>>>>> bf92ec30
  use wave_func,      ONLY:WF
  use xc_functionals, ONLY:V_xc
  use H_interfaces,   ONLY:V_real_space_to_H
  use parallel_m,     ONLY:PP_redux_wait,PAR_G_kpts
-<<<<<<< HEAD
- use stderr,         ONLY:real2ch
-=======
  use RT_output_m,    ONLY:RT_desc,TIME_STEP_desc,Gr_desc
->>>>>>> bf92ec30
  !
 #include<memory.h>
  !
@@ -83,13 +71,8 @@
  !
  ! Work Space
  !
-<<<<<<< HEAD
  integer :: i_mem,ib,i_sp_pol,ik,ik_DbGd,ik_RT,COM_,IO_ACT,&
 &           io_G,io_OBS,io_THETA,io_REF,io_OCCUPATIONS,nt,i_memory
-=======
- integer :: i_mem,i_sp_pol,ik,COM_,IO_ACT,io_G,io_OBS,io_THETA,io_REF,&
-&           io_OCCUPATIONS,nt,i_memory
->>>>>>> bf92ec30
  !
  integer, external :: io_RT_components
  !
@@ -331,15 +314,6 @@
  ! Retarded Green Functions matrix
  ! ===============================
  !
-<<<<<<< HEAD
- Gr_desc%n=1
- Gr_desc%str(1)=' [Gr] Retarded Green`s function  '
- Gr_desc%sval(1)='none'
- Gr_desc%kind(1)='s'
- Gr_desc%size(1)=1
- !
-=======
->>>>>>> bf92ec30
  ! GPL_EXCLUDE_START
  !
  if (l_elph_scatt.or.l_elel_scatt) then
@@ -347,34 +321,6 @@
    call k_build_up_BZ_tables(q)
    call k_build_up_BZ_tables(k)
    !
-<<<<<<< HEAD
-   Gr_desc%n=Gr_desc%n+4
-   !
-   Gr_desc%str(2) =' [Gr] Retarded Green`s function   '
-   Gr_desc%sval(2)=trim(Gr_kind)
-   Gr_desc%kind(2)='s'
-   Gr_desc%size(2)=1
-   !
-   Gr_desc%str(3)   =' [Gr] Damping (c) Energy ref [eV] '
-   Gr_desc%rval(1,3)=QP_ctl_user(3,1)%Wc_E_ref*HA2EV
-   Gr_desc%kind(3)  ='r'
-   Gr_desc%size(3)  =1
-   !
-   Gr_desc%str(4)     =' [Gr] Damping (c) [eV,adim,eV^-1] '
-   Gr_desc%rval(1:3,4)=QP_ctl_user(3,1)%Wc(1:3)
-   Gr_desc%kind(4)    ='r'
-   Gr_desc%size(4)    =3
-   !
-   Gr_desc%str(5)     =' [Gr] Damping (v) Energy ref [eV] '
-   Gr_desc%rval(1:1,5)=QP_ctl_user(3,1)%Wv_E_ref*HA2EV
-   Gr_desc%kind(5)    ='r'
-   Gr_desc%size(5)    =1
-   !
-   Gr_desc%str(6)     =' [Gr] Damping (v) [eV,adim,eV^-1] '
-   Gr_desc%rval(1:3,6)=QP_ctl_user(3,1)%Wv(1:3)
-   Gr_desc%kind(6)    ='r'
-   Gr_desc%size(6)    =3
-=======
    call IO_desc_add(Gr_desc,'s',"[Gr] Retarded Green`s function",S=trim(Gr_kind))
    call IO_desc_add(Gr_desc,'r',"[Gr] Damping (c) Energy ref",R= (/QP_ctl_user(3,1)%Wc_E_ref*HA2EV/),term="ev")
    call IO_desc_add(Gr_desc,'r',"[Gr] Damping (c)",SZ=3,R=QP_ctl_user(3,1)%Wc(1:3),term="ev,adim,ev^-1")
@@ -384,7 +330,6 @@
  else
    !
    call IO_desc_add(Gr_desc,'s',"[Gr] Retarded Green`s function",S="none")
->>>>>>> bf92ec30
    !
  endif
  !
