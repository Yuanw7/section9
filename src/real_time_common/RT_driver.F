!
!        Copyright (C) 2000-2019 the YAMBO team
!              http://www.yambo-code.org
!
! Authors (see AUTHORS file for details): AM CA DS
! 
! This file is distributed under the terms of the GNU 
! General Public License. You can redistribute it and/or 
! modify it under the terms of the GNU General Public 
! License as published by the Free Software Foundation; 
! either version 2, or (at your option) any later version.
!
! This program is distributed in the hope that it will 
! be useful, but WITHOUT ANY WARRANTY; without even the 
! implied warranty of MERCHANTABILITY or FITNESS FOR A 
! PARTICULAR PURPOSE.  See the GNU General Public License 
! for more details.
!
! You should have received a copy of the GNU General Public 
! License along with this program; if not, write to the Free 
! Software Foundation, Inc., 59 Temple Place - Suite 330,Boston, 
! MA 02111-1307, USA or visit http://www.gnu.org/copyleft/gpl.txt.
!
subroutine RT_driver(E,X,k,q,Dip)
 !
 use pars,           ONLY:SP,schlen
 use drivers,        ONLY:l_use_collisions,l_use_Hxc_collisions,l_elph_scatt,l_elel_scatt,l_elphoton_scatt
 use stderr,         ONLY:set_real_printed_length,real2ch
 use LIVE_t,         ONLY:live_timing 
 use electrons,      ONLY:levels,n_spin,n_spinor
 use X_m,            ONLY:X_t
 use DIPOLES,        ONLY:DIPOLE_t
 use wave_func,      ONLY:WF
 use FFT_m,          ONLY:fft_size
 use interfaces,     ONLY:WF_load,WF_free
 use R_lattice,      ONLY:bz_samp,qindx_free
 use IO_m,           ONLY:OP_WR_CL,NONE,io_control
 use hamiltonian,    ONLY:WF_G_max,WF_Go_indx,rho_n,magn_n,&
&                         H_potential,H_kind,H_xc_functional,H_perturbation
 use RT_control,     ONLY:RT_control_alloc,RT_control_free,ID,&
&                         NE_i_start_time,RT_carriers_object,RT_apply
 use real_time,      ONLY:RT_potential,RT_kind,RT_xc_functional,RT_perturbation,&
&                         NE_steps,RT_step,G_lesser,RT_bands,&
&                         RT_alloc,RT_free,NE_i_time,eval_energy,&
&                         rho_reference,magn_reference, &
&                         NE_time,RT_carriers,RT_dyn_step,l_RT_is_WFfree,&
&                         dG_lesser,l_initial_equilibrium,NE_tot_time,&
&                         i_MEM_prev,i_MEM_now,RT_is_dynamically_dephased,&
&                         l_RT_update_Energies,l_NE_with_fields,l_update_SOC,l_velocity_gauge_corr
 use plasma,          ONLY:PLASMA_free,EH_gas
 use com,             ONLY:msg
 use fields,          ONLY:A_tot,Efield
 use collision_ext,   ONLY:HXC_COLL_element,GW_NEQ_COLL_element,COLLISIONS_have_HARTREE
 use QP_CTL_m,        ONLY:QP_apply
 use interfaces,      ONLY:PARALLEL_global_indexes,PARALLEL_WF_distribute,PARALLEL_WF_index
 use parallel_m,      ONLY:PAR_IND_WF_b,PAR_IND_WF_k,PAR_IND_DIPk_ibz,PAR_IND_B_mat,PP_bcast,PP_redux_wait
 use IO_m,            ONLY:IO_and_Messaging_switch,io_COLLs
 use units,           ONLY:FS2AUT
 !
#include<memory.h>
 !
 ! Notice that E is never changed!
 !
 type(levels)      :: E
 type(bz_samp)     :: k,q
 type(X_t)         :: X(2)
 type(DIPOLE_t)    :: Dip
 logical, external :: STOP_now
 ! 
 ! Work Space
 !
 integer           :: io_REF,io_err
 logical           :: l_Dynamics_is_over,LT_pump
 character(schlen) :: sec_title(3)
 real(SP)          :: OBSERVABLES(25)
 !
 ! I/O
 !
 integer, external :: io_RT_components
 !
 ! Timing windows
 !
 integer           :: LT_pump_steps
 real(SP)          :: LT_pump_duration
 !
 sec_title   =' '
 sec_title(1)='none'
 if (l_elph_scatt)                  sec_title(1)='el-ph'
 if (l_elel_scatt)                  sec_title(2)='el-el'
 if (l_elph_scatt.and.l_elel_scatt) sec_title(2)='+el-el'
 if (l_elphoton_scatt)              sec_title(3)='el-photon'
 if (l_elphoton_scatt.and.&
&   (l_elel_scatt.or.l_elph_scatt)) sec_title(3)='+el-photon'
 !
 call set_real_printed_length(f_length=10,g_length=10)  
 !
 ! Potential 
 !===========
 call XC_potentials(H_potential)
 call XC_additional_SC_potentials()
 !
 RT_potential    =H_potential
 RT_kind         =H_kind
 RT_xc_functional=H_xc_functional
 RT_perturbation =H_perturbation
 !
 call section('*',trim(RT_potential)//' Real-Time Dynamics')
 !
 ! GPL_EXCLUDE_START
 !
 call msg('s','Scattering(s):'//trim(sec_title(1))//' '//trim(sec_title(2))//' '//trim(sec_title(3)))
 !
 ! GPL_EXCLUDE_END
 !
 call section('+','Initialization')
 !#################################
 !
<<<<<<< HEAD
 ! Dipoles & WF dimensions
 !=========================
 !
 call WF_and_dipole_dimensions(X,k)
 !
=======
>>>>>>> dd64b876
 ! Parallel Setups
 !=================
 !
 call PARALLEL_global_indexes(E,k,q," ",RESET=.TRUE.,X=X(1))
 call PARALLEL_global_indexes(E,k,q,"Real_Time",RESET=.FALSE.,X=X(1))
 !
 ! QP & carriers corrections 
 !===========================
 !
 call QP_apply(RT_bands,E,k,     "G",msg_fmt='rs')
 !
 ! Dipoles
 !=========
 !
 call DIPOLE_dimensions(E,Dip,RT_bands,(/0._SP,0._SP,0._SP/))
 call DIPOLE_IO(k,E,Dip,'read ',io_err,'RT')
 !
 ! In dipole_driver the IO is k-dictated. Here I want only the master to write
 !
 call IO_and_Messaging_switch("RESET")
 !
 ! GPL_EXCLUDE_START
 !
 call RT_apply(RT_bands,E,k,what="G",VERBOSE=.true.)
 !
 ! GPL_EXCLUDE_END
 !
 ! Core initialization
 !
 call RT_initialize(E,k,q)
 !
 ! Dipoles & WF dimensions
 !=========================
 !
 call WF_and_dipole_dimensions(X)
 !
 ! WFs loading
 !=============
 if ( .not. l_RT_is_WFfree ) then
   !
   call PARALLEL_WF_distribute(K_index=PAR_IND_WF_k,B_index=PAR_IND_WF_b,CLEAN_UP=.TRUE.)
   call PARALLEL_WF_index( )
   !
   ! GPL_EXCLUDE_START
   if(n_spinor==2.and.l_update_SOC) call WF_derivative((/RT_bands(1),RT_bands(2)/),(/1,k%nibz/),(/.true.,.true.,.true./))
   ! GPL_EXCLUDE_END
   !
   call WF_load(WF,WF_G_max,WF_Go_indx,(/RT_bands(1),RT_bands(2)/),(/1,k%nibz/),space='R',title='-RT',keep_states_to_load=.true.)
   !
   ! As explained in PARALLEL_global_indexes if a QP parallelization is used (k=b=1 cpu)
   ! this means that the WF's are distributed only among few cpu's. But, as a consequence, the fft_size
   ! is not defined for all CPU's. This causes seg. fault. when the density is computed.
   !
   call PP_bcast(fft_size,0)
   !
 endif
 !
 ! Core allocations
 !
 call RT_alloc(E,"all")
 call RT_control_alloc("all")
 !
 ! GPL_EXCLUDE_START
 !
 ! Initial allocation and basic definitions of the RT_carriers object
 !
 call RT_carriers_object(RT_carriers,E,k,WHAT='allocate')
 !
 ! GPL_EXCLUDE_END
 !
 ! Restart from a previous RT run or from a SC calculation
 ! 
 call section('=','Start and Restart')
 !######################################
 !
 call RT_start_and_restart(E,k,q)
 !
 ! If I loaded the WFs just to compute HARTREE0 and XC0 I can now free the WFs 
 !
 if( (l_use_Hxc_collisions.or.trim(RT_potential)=="IP").and. &
&    .not.(eval_energy.or.l_velocity_gauge_corr)       .and. &
&    (COLLISIONS_have_HARTREE.or.index(trim(RT_potential),"HARTREE")==0)        ) then
   !
   call WF_free(WF)
   !
   YAMBO_FREE(rho_n)
   YAMBO_FREE(rho_reference)
   !
   if(n_spin>1) then
     YAMBO_FREE(magn_n)
     YAMBO_FREE(magn_reference)
   endif
   !
 endif
 !
 ! Calculation already done
 !
 if (NE_i_start_time>=NE_steps) then
   !      
   call CLOSE_and_clean( )      
   !      
   return
   !
 endif
 !
 ! Collisions
 !
 if(l_use_collisions .and. io_COLLs)  call COLLISIONS_load(.FALSE.)
 !
 ! GPL_EXCLUDE_START
 !
 ! Reference lifetimes and/or G_lesser
 !=====================================
 !
 if (NE_i_start_time==1) then
   !
   call msg('s','Reference Lifetimes, GF, Self-Energy ...')
   !
   l_initial_equilibrium=.TRUE.
   !
   call RT_relaxation(E,k,q,0._SP)
   !
   call RT_carriers_object(RT_carriers,WHAT='fill_ref')
   !
   call io_control(ACTION=OP_WR_CL,COM=NONE,SEC=(/1,2/),ID=ID(8))
   io_REF=io_RT_components('REF',ID(8))
   !
   call msg('l','done')
   !
 endif
 !
 l_initial_equilibrium=.FALSE.
 !
 ! GPL_EXCLUDE_END
 !
 ! Qindx_X and Qindx_S not needed in real-time they are used only in dipoles and collisions calculations
 !
 if (.not.l_elph_scatt.and..not.l_elel_scatt) call qindx_free('ALL')
 !
 ! Initialize output files
 !==========================
 !
 call RT_output_INIT( )
 !
 call RT_output_and_IO_driver('open',E,k,OBSERVABLES)
 !
 ! Loop on time
 !==============
 l_Dynamics_is_over=.FALSE.
 !
 ! See [23/9/2011] comments in RT_start_and_restart regarding the value of it_start
 !
 NE_i_time = NE_i_start_time
 !
 ! Start-Up & Timing
 !===================
 !
 call section('=','Real-Time dynamics')
 !######################################
 !
 call RT_timing(0)
 !
 do while (.not.l_Dynamics_is_over)
   !
   ! Dynamics single step is composed by few sections:
   !
   ! * Observables related to G_lesser@NE_time
   ! * Collisions based on G_lesser@NE_time
   ! * Write databases & observables
   ! * Eval RT_dyn_step
   ! * If NE_time is the last point exit
   ! * NE_time->NE_time+RT_dyn_step
   ! * Update NE_time (note NE_time is always the last evoluted)
   !
   ! G_lesser@NE_time
   !###################
   !
   ! Calculate the RT Hamiltonian Ho_plus_Sigma
   !============================================
   call RT_Hamiltonian(dG_lesser(:,:,:,i_MEM_now),A_tot,E,k)
   !
   ! GPL_EXCLUDE_START
   !
   ! Rotation in the Coherent Hamiltonian basis
   !============================================
   call RT_Hamiltonian_diagonalize(E,k,OBSERVABLES(22:25),A_tot)
   !
   ! GPL_EXCLUDE_END
   !
   ! Energy, number of carriers, fit of electronic temperatures
   !=============================================================
   call RT_Observables(E,k,dG_lesser(:,:,:,i_MEM_now),OBSERVABLES)
   !
   ! GPL_EXCLUDE_START
   !
   ! Calculate all relaxation and dissipation terms
   !===============================================
   call RT_relaxation(E,k,q,NE_time)
   !
   ! GPL_EXCLUDE_END
   !
   ! Write DBs and output
   !=====================
   call RT_output_and_IO_driver('write',E,k,OBSERVABLES)
   !
   ! GPL_EXCLUDE_START
   !
   ! Time step update
   !=======================
   call RT_time_step_update( )
   !
   ! GPL_EXCLUDE_END
   !
   ! Memory maps for the step (to be done before the NE_time/NE_i_time update)
   !=========================
   call RT_MEMORY_index( )
   !	
   ! Timing
   !========
   call RT_timing(nint(RT_dyn_step/RT_step))
   !
   ! I (eventually) stop 
   !=======================
   if (l_Dynamics_is_over) cycle
   !
   ! Integration
   !=============
   call RT_Integrator(G_lesser(:,:,:,i_MEM_now),dG_lesser(:,:,:,i_MEM_now),dG_lesser(:,:,:,i_MEM_prev),A_tot,A_tot,E,k,q)
   !
 enddo
 !
 call RT_timing(-1)
 !
 call RT_output_and_IO_driver('close',E,k,OBSERVABLES)
 !
 ! Finalize & Free
 !-----------------
 call CLOSE_and_clean()
 !
 contains
   !
   subroutine CLOSE_and_clean( )
     call RT_free("all")
     call RT_control_free("all")
     call WF_free(WF)
     !
     ! GPL_EXCLUDE_START
     !
     call PLASMA_free(EH_gas)
     call RT_carriers_object(RT_carriers,WHAT='free')
     if (allocated(GW_NEQ_COLL_element)) call COLLISIONS_alloc_and_free("GW_NEQ","v3","clean",0)
     !
     ! GPL_EXCLUDE_END
     !
     if (allocated(HXC_COLL_element))    call COLLISIONS_alloc_and_free("SEX","v1 table","clean",0)
     call set_real_printed_length()
   end subroutine
   !
   subroutine RT_timing(steps)
     !
     integer :: steps
     !
     if (steps==0) then
       !
       LT_pump=l_NE_with_fields
       if (l_NE_with_fields) then
         LT_pump_duration=min(maxval(Efield(:)%width)*8,NE_tot_time)
         LT_pump_steps=LT_pump_duration/RT_step
       endif
       if (NE_i_start_time<LT_pump_steps.and.l_NE_with_fields) then
         call live_timing("[RT] Dynamics (T<"//trim(real2ch(real(LT_pump_duration/FS2AUT,SP)))//" fs) :",&
&                         LT_pump_steps-NE_i_start_time+1,DEPTH=0.01_SP)
       else
         LT_pump=.FALSE.
         call live_timing('[RT] Dynamics :',NE_steps-NE_i_start_time+1,DEPTH=0.01_SP)
       endif
       !
     else if(steps>0) then
       !
       call PP_redux_wait()
       !
       l_Dynamics_is_over=NE_i_time==NE_steps.or.NE_i_time+nint(RT_dyn_step/RT_step)>NE_steps.or.STOP_now(.FALSE.)
       !
       if (NE_i_time>=LT_pump_steps.and.LT_pump) then
         LT_pump=.FALSE.
         call live_timing( )
         call live_timing('[RT] Dynamics (pump-free region) :',NE_steps-LT_pump_steps-NE_i_start_time+1,DEPTH=0.01_SP) 
       endif
       call live_timing(steps=steps)
       !
     else if(steps<0) then
       !
       call live_timing()
       !
     endif
     !
   end subroutine RT_timing
   !
end subroutine RT_driver<|MERGE_RESOLUTION|>--- conflicted
+++ resolved
@@ -115,49 +115,41 @@
  call section('+','Initialization')
  !#################################
  !
-<<<<<<< HEAD
+ ! Parallel Setups
+ !=================
+ !
+ call PARALLEL_global_indexes(E,k,q," ",RESET=.TRUE.,X=X(1))
+ call PARALLEL_global_indexes(E,k,q,"Real_Time",RESET=.FALSE.,X=X(1))
+ !
+ ! QP & carriers corrections 
+ !===========================
+ !
+ call QP_apply(RT_bands,E,k,     "G",msg_fmt='rs')
+ !
+ ! Dipoles
+ !=========
+ !
+ call DIPOLE_dimensions(E,Dip,RT_bands,(/0._SP,0._SP,0._SP/))
+ call DIPOLE_IO(k,E,Dip,'read ',io_err,'RT')
+ !
+ ! In dipole_driver the IO is k-dictated. Here I want only the master to write
+ !
+ call IO_and_Messaging_switch("RESET")
+ !
+ ! GPL_EXCLUDE_START
+ !
+ call RT_apply(RT_bands,E,k,what="G",VERBOSE=.true.)
+ !
+ ! GPL_EXCLUDE_END
+ !
+ ! Core initialization
+ !
+ call RT_initialize(E,k,q)
+ !
  ! Dipoles & WF dimensions
  !=========================
  !
  call WF_and_dipole_dimensions(X,k)
- !
-=======
->>>>>>> dd64b876
- ! Parallel Setups
- !=================
- !
- call PARALLEL_global_indexes(E,k,q," ",RESET=.TRUE.,X=X(1))
- call PARALLEL_global_indexes(E,k,q,"Real_Time",RESET=.FALSE.,X=X(1))
- !
- ! QP & carriers corrections 
- !===========================
- !
- call QP_apply(RT_bands,E,k,     "G",msg_fmt='rs')
- !
- ! Dipoles
- !=========
- !
- call DIPOLE_dimensions(E,Dip,RT_bands,(/0._SP,0._SP,0._SP/))
- call DIPOLE_IO(k,E,Dip,'read ',io_err,'RT')
- !
- ! In dipole_driver the IO is k-dictated. Here I want only the master to write
- !
- call IO_and_Messaging_switch("RESET")
- !
- ! GPL_EXCLUDE_START
- !
- call RT_apply(RT_bands,E,k,what="G",VERBOSE=.true.)
- !
- ! GPL_EXCLUDE_END
- !
- ! Core initialization
- !
- call RT_initialize(E,k,q)
- !
- ! Dipoles & WF dimensions
- !=========================
- !
- call WF_and_dipole_dimensions(X)
  !
  ! WFs loading
  !=============
