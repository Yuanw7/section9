--- conflicted
+++ resolved
@@ -263,11 +263,7 @@
    !
    ! Calculate the RT Hamiltonian Ho_plus_Sigma
    !============================================
-<<<<<<< HEAD
-   call RT_Hamiltonian(dG_lesser(:,:,:,i_MEM_collision),A_tot,E,k,q,NE_time)
-=======
-   call RT_Hamiltonian(dG_lesser(:,:,:,i_MEM_collision),A_vecpot,E,k)
->>>>>>> 2500a2e0
+   call RT_Hamiltonian(dG_lesser(:,:,:,i_MEM_collision),A_tot,E,k)
    !
    ! Calculate all relaxation and dissipation terms
    !===============================================
