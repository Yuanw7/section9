!
!        Copyright (C) 2000-2018 the YAMBO team
!              http://www.yambo-code.org
!
! Authors (see AUTHORS file for details): AM CA DS
! 
! This file is distributed under the terms of the GNU 
! General Public License. You can redistribute it and/or 
! modify it under the terms of the GNU General Public 
! License as published by the Free Software Foundation; 
! either version 2, or (at your option) any later version.
!
! This program is distributed in the hope that it will 
! be useful, but WITHOUT ANY WARRANTY; without even the 
! implied warranty of MERCHANTABILITY or FITNESS FOR A 
! PARTICULAR PURPOSE.  See the GNU General Public License 
! for more details.
!
! You should have received a copy of the GNU General Public 
! License along with this program; if not, write to the Free 
! Software Foundation, Inc., 59 Temple Place - Suite 330,Boston, 
! MA 02111-1307, USA or visit http://www.gnu.org/copyleft/gpl.txt.
!
subroutine RT_driver(E,X,k,q)
 !
 use pars,           ONLY:SP,schlen
 use drivers,        ONLY:l_use_collisions,l_use_Hxc_collisions,l_elph_scatt,l_elel_scatt,l_elphoton_scatt
 use stderr,         ONLY:set_real_printed_length
 use LIVE_t,         ONLY:live_timing 
 use electrons,      ONLY:levels,n_spin,n_spinor
 use X_m,            ONLY:X_t
 use wave_func,      ONLY:WF
 use FFT_m,          ONLY:fft_size
 use interfaces,     ONLY:WF_load,WF_free
 use R_lattice,      ONLY:bz_samp,qindx_free
 use IO_m,           ONLY:OP_WR_CL,NONE,io_control
 use hamiltonian,    ONLY:WF_G_max,WF_Go_indx,rho_n,magn_n,&
&                         H_potential,H_kind,H_xc_functional,H_perturbation
 use RT_control,     ONLY:RT_alloc_control,RT_free_control,ID,&
&                         NE_i_start_time,RT_carriers_object,TIME_adjust,RT_apply
 use real_time,      ONLY:RT_potential,RT_kind,RT_xc_functional,RT_perturbation,&
&                         NE_steps,RT_step,G_lesser,RT_bands,&
&                         RT_alloc,RT_free,NE_i_time,eval_energy,&
&                         G_lesser_reference,rho_reference,magn_reference, &
&                         NE_time,RT_carriers,RT_dyn_step,l_Dynamics_is_over,l_RT_is_WFfree,&
&                         dG_lesser,l_initial_equilibrium,&
&                         i_MEM_now,i_MEM_next,i_MEM_collision,RT_is_dynamically_dephased,&
&                         l_update_QP_Energies,l_velocity_gauge_corr
 use plasma,          ONLY:PLASMA_free,EH_gas
 use com,             ONLY:warning,msg,error
 use fields,          ONLY:A_tot
 use collision_ext,   ONLY:HXC_COLL_element,GW_NEQ_COLL_element,COLLISIONS_have_HARTREE
 use QP_CTL_m,        ONLY:QP_apply
 use interfaces,      ONLY:PARALLEL_global_indexes,PARALLEL_WF_distribute,PARALLEL_WF_index
 use parallel_m,      ONLY:PAR_IND_WF_b,PAR_IND_WF_k,PAR_IND_DIPk_ibz,PAR_IND_B_mat,PP_bcast,&
&                          PP_redux_wait
 use IO_m,            ONLY:IO_and_Messaging_switch,io_COLLs
 !
#include<memory.h>
 !
 ! Notice that E is never changed!
 !
 type(levels)      :: E
 type(bz_samp)     :: k,q
 type(X_t)         :: X(2)
 logical, external :: stop_now
 ! 
 ! Work Space
 !
 integer           :: io_REF
 character(schlen) :: sec_title(3)
 real(SP)          :: OBSERVABLES(23)
 !
 integer, external :: io_RT_components
 !
 sec_title   =' '
 sec_title(1)='none'
 if (l_elph_scatt)                  sec_title(1)='el-ph'
 if (l_elel_scatt)                  sec_title(2)='el-el'
 if (l_elph_scatt.and.l_elel_scatt) sec_title(2)='+el-el'
 if (l_elphoton_scatt)              sec_title(3)='el-photon'
 if (l_elphoton_scatt.and.&
&   (l_elel_scatt.or.l_elph_scatt)) sec_title(3)='+el-photon'
 !
 call set_real_printed_length(f_length=10,g_length=10)  
 !
 ! Potential 
 !===========
 !
 call XC_switch()
 !
 RT_potential    =H_potential
 RT_kind         =H_kind
 RT_xc_functional=H_xc_functional
 RT_perturbation =H_perturbation
 !
 ! GPL_EXCLUDE_START
 !
 call section('*',trim(RT_potential)//' Real-Time Dynamics')
 call msg('s','Scattering(s):'//trim(sec_title(1))//' '//trim(sec_title(2))//' '//trim(sec_title(3)))
 !
 ! GPL_EXCLUDE_END
 !
 ! GPL_INCLUDE_START
 !call section('*','Real-Time BSE')
 ! GPL_INCLUDE_END
 !
 call section('+','Initialization')
 !#################################
 !
 ! Dipoles & WF dimensions
 !=========================
 !
 call WF_and_dipole_dimensions(X)
 !
 ! Parallel Setups
 !=================
 !
 call PARALLEL_global_indexes(E,k,q," ",RESET=.TRUE.,X=X(1))
 call PARALLEL_global_indexes(E,k,q,"Real_Time",RESET=.FALSE.,X=X(1))
 !
 ! Dipoles
 !=========
 !
 call PARALLEL_WF_distribute(K_index=PAR_IND_DIPk_ibz,Bm_index=PAR_IND_B_mat,CLEAN_UP=.TRUE.)
 !
 ! before loading the WF in R-space I check and/or calculatethe optical collisions that 
 ! are done in G-space and would ! force the reloading of the WFs
 !
 call DIPOLE_driver(E,k,X(1),X(1)%q0)
 !
 ! In dipole_driver the IO is k-dictated. Here I want only the master to write
 !
 call IO_and_Messaging_switch("RESET")
 !
 ! QP & carriers corrections 
 !===========================
 !
 call QP_apply(RT_bands,E,k,     "G",msg_fmt='rs')
 !
 ! GPL_EXCLUDE_START
 !
 call RT_apply(RT_bands,E,k,what="G",VERBOSE=.true.)
 !
 ! GPL_EXCLUDE_END
 !
 ! Core initialization
 !
 call RT_initialize(E,k,q)
 !
 ! WFs loading
 !=============
 if ( .not. l_RT_is_WFfree ) then
   !
   call PARALLEL_WF_distribute(K_index=PAR_IND_WF_k,B_index=PAR_IND_WF_b,CLEAN_UP=.TRUE.)
   call PARALLEL_WF_index( )
   !
   if(n_spinor==2) call WF_derivative((/RT_bands(1),RT_bands(2)/),(/1,k%nibz/),(/.true.,.true.,.true./))
   call WF_load(WF,WF_G_max,WF_Go_indx,(/RT_bands(1),RT_bands(2)/),(/1,k%nibz/),space='R',title='-RT',keep_states_to_load=.true.)
   !
   ! As explained in PARALLEL_global_indexes if a QP parallelization is used (k=b=1 cpu)
   ! this means that the WF's are distributed only among few cpu's. But, as a consequence, the fft_size
   ! is not defined for all CPU's. This causes seg. fault. when the density is computed.
   !
   call PP_bcast(fft_size,0)
   !
 endif
 !
 ! Core allocations
 !
 call RT_alloc(E)
 call RT_alloc_control()
 !
 ! Initial allocation and basic definitions of the RT_carriers object
 !
 call RT_carriers_object(RT_carriers,E,k,WHAT='allocate')
 !
 ! Restart from a previous RT run or from a SC calculation
 ! 
 call section('=','Start and Restart')
 !######################################
 !
 call RT_start_and_restart(E,k,q)
 !
 ! If I loaded the WFs just to compute HARTREE0 and XC0 I can now free the WFs 
 !
<<<<<<< HEAD
 if( (l_use_Hxc_collisions.or.trim(RT_potential)=="IP").and. &
&    (eval_energy.or.l_velocity_gauge_corr) ) then
=======
 if( (l_use_Hxc_collisions.or.trim(RT_potential)=="IP") .and. eval_energy .and. &
&    (COLLISIONS_have_HARTREE.or.index(trim(RT_potential),"HARTREE")==0)        ) then
>>>>>>> 5d2833b5
   !
   call WF_free(WF)
   !
   YAMBO_FREE(rho_n)
   YAMBO_FREE(rho_reference)
   !
   if(n_spin>1) then
     YAMBO_FREE(magn_n)
     YAMBO_FREE(magn_reference)
   endif
   !
 endif
 !
 ! Calculation already done
 !
 if (NE_i_start_time>=NE_steps) then
   !      
   call CLOSE_and_clean( )      
   !      
   return
   !
 endif
 !
 ! GPL_EXCLUDE_START
 !
 ! Collisions
 !
 if(l_use_collisions .and. io_COLLs)  call COLLISIONS_load(.FALSE.)
 !
 ! Reference lifetimes and/or G_lesser
 !=====================================
 !
 if (NE_i_start_time==1) then
   !
   call msg('s','Reference Lifetimes, GF, Self-Energy ...')
   !
   call RT_relaxation(dG_lesser(:,:,:,1),E,k,q,0._SP,.true.)
   !
   call io_control(ACTION=OP_WR_CL,COM=NONE,SEC=(/1,2/),ID=ID(8))
   io_REF=io_RT_components('REF',ID(8))
   !
   call msg('l','done')
   !
   l_initial_equilibrium=.FALSE.
   !
 endif
 !
 ! GPL_EXCLUDE_END
 !
 ! Qindx_X and Qindx_S not needed in real-time they are used only in dipoles and collisions calculations
 !
 if (.not.l_elph_scatt.and..not.l_elel_scatt) call qindx_free()
 !
 ! Initialize output files
 !==========================
 !
 call RT_output_and_IO_driver('initialize',E,k,OBSERVABLES)
 !
 ! Loop on time
 !==============
 l_Dynamics_is_over=.FALSE.
 !
 ! See [23/9/2011] comments in RT_start_and_restart regarding the value of it_start
 !
 NE_i_time = NE_i_start_time
 !
 ! Start-Up & Timing
 !===================
 !
 call section('=','Real-Time dynamics')
 !######################################
 !
 call live_timing('[RT] Dynamics :',NE_steps-NE_i_start_time+1)
 !
 do while (.not.l_Dynamics_is_over)
   !
   ! Dynamics single step is composed by few sections:
   !
   ! * Observables related to G_lesser@NE_time
   ! * Collisions based on G_lesser@NE_time
   ! * Write databases & observables
   ! * Eval RT_dyn_step
   ! * If NE_time is the last point exit
   ! * NE_time->NE_time+RT_dyn_step
   ! * Update NE_time (note NE_time is always the last evoluted)
   !
   ! G_lesser@NE_time
   !###################
   !
   ! Energy, number of carriers, fit of electronic temperatures
   !=============================================================
   call RT_Observables(E,k,dG_lesser(:,:,:,i_MEM_collision),OBSERVABLES)
   !
   ! Calculate the RT Hamiltonian Ho_plus_Sigma
   !============================================
   call RT_Hamiltonian(dG_lesser(:,:,:,i_MEM_collision),A_tot,E,k)
   !
   ! GPL_EXCLUDE_START
   !
   ! Calculate all relaxation and dissipation terms
   !===============================================
   call RT_relaxation(dG_lesser(:,:,:,i_MEM_collision),E,k,q,NE_time,.false.)
   !
   ! GPL_EXCLUDE_END
   !
   ! Write DBs and output
   !=====================
   call RT_output_and_IO_driver('write',E,k,OBSERVABLES)
   !
   ! Time step update
   !=======================
   call RT_time_step_update( )
   !
   ! Memory maps for the step (to be done before the NE_time/NE_i_time update)
   !=========================
   call RT_MEMORY_index( )
   !
   ! I (eventually) stop after all actions at the time just calculated in the previous step of the loop
   !=======================
   !
   call PP_redux_wait()
   !
   l_Dynamics_is_over=NE_i_time==NE_steps.or.NE_i_time+nint(RT_dyn_step/RT_step)>NE_steps.or.stop_now(.FALSE.)
   !
   if (l_Dynamics_is_over) cycle
   !
   ! Integration
   !=============
   call RT_Integrator(dG_lesser(:,:,:,i_MEM_next),dG_lesser(:,:,:,i_MEM_now),A_tot,A_tot,RT_dyn_step,E,k,q,NE_time)
   !
   ! G_lesser update
   !=================
   G_lesser(:,:,:,i_MEM_next)=G_lesser_reference+dG_lesser(:,:,:,i_MEM_next)
   !
   ! Time Update
   !=============
   NE_i_time       = NE_i_time+nint(RT_dyn_step/RT_step)
   NE_time         = TIME_adjust((NE_i_time-1)*RT_step)
   i_MEM_collision = i_MEM_next
   !	
   ! Timing
   !========
   call live_timing(steps=nint(RT_dyn_step/RT_step))
   !
 enddo
 !
 call live_timing( )
 !
 ! Finalize & Free
 !-----------------
 call CLOSE_and_clean()
 !
 contains
   !
   subroutine CLOSE_and_clean( )
     call RT_free()
     call RT_free_control()
     call WF_free(WF)
     !
     ! GPL_EXCLUDE_START
     !
     call PLASMA_free(EH_gas)
     call RT_carriers_object(RT_carriers,WHAT='free')
     if (allocated(GW_NEQ_COLL_element)) call COLLISIONS_alloc_and_free("GW_NEQ","v3","clean",0)
     !
     ! GPL_EXCLUDE_END
     !
     if (allocated(HXC_COLL_element))    call COLLISIONS_alloc_and_free("SEX","v1 table","clean",0)
     call set_real_printed_length()
   end subroutine
   !
end subroutine RT_driver<|MERGE_RESOLUTION|>--- conflicted
+++ resolved
@@ -184,13 +184,9 @@
  !
  ! If I loaded the WFs just to compute HARTREE0 and XC0 I can now free the WFs 
  !
-<<<<<<< HEAD
  if( (l_use_Hxc_collisions.or.trim(RT_potential)=="IP").and. &
-&    (eval_energy.or.l_velocity_gauge_corr) ) then
-=======
- if( (l_use_Hxc_collisions.or.trim(RT_potential)=="IP") .and. eval_energy .and. &
+&    (eval_energy.or.l_velocity_gauge_corr)            .and. &
 &    (COLLISIONS_have_HARTREE.or.index(trim(RT_potential),"HARTREE")==0)        ) then
->>>>>>> 5d2833b5
    !
    call WF_free(WF)
    !
