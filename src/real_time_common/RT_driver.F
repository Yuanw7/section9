--- conflicted
+++ resolved
@@ -127,17 +127,8 @@
  ! Dipoles
  !=========
  !
-<<<<<<< HEAD
- call PARALLEL_WF_distribute(K_index=PAR_IND_DIPk_ibz,Bm_index=PAR_IND_B_mat,CLEAN_UP=.TRUE.)
- !
- ! before loading the WF in R-space I check and/or calculatethe optical collisions that 
- ! are done in G-space and would ! force the reloading of the WFs
- !
- call DIPOLE_driver(E,k,X(1),X(1)%q0,1)
-=======
  call DIPOLE_dimensions(E,Dip,RT_bands,(/0._SP,0._SP,0._SP/))
  call DIPOLE_IO(k,E,Dip,'read ',io_err,'RT')
->>>>>>> 41085e65
  !
  ! In dipole_driver the IO is k-dictated. Here I want only the master to write
  !
