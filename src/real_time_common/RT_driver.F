--- conflicted
+++ resolved
@@ -275,58 +275,9 @@
    ! G_lesser@NE_time
    !###################
    !
-<<<<<<< HEAD
-   ! Current, Polarization and Magnetization
-   !==========================================
-   ! (evaluated also in RT_integrator when and induced field is included)
-   call RT_current_AND_polarization(k,E,dG_lesser(:,:,:,i_MEM_collision),A_vecpot)
-   call RT_output('cur pol magn',TIME=NE_time*AUT2FS)
-   !
-   ! GPL_EXCLUDE_START
-   !
-   ! Energy, number of carriers, fit of electronic temperatures
-   !=============================================================
-   call RT_Observables(E,k,dG_lesser(:,:,:,i_MEM_collision),on_the_fly_operators)
-   call RT_output('ene',real(on_the_fly_operators(1:5 ),SP),TIME=NE_time*AUT2FS)
-   call RT_output('dyn',real(on_the_fly_operators(5:10),SP),TIME=NE_time*AUT2FS)
-   !
-   ! Update Bose Temp and Phonons distribution
-   !===========================================
-   !if (l_Debye_TBose_update) then
-   !  if (it==it_start) E_previous=real(on_the_fly_operators(5))
-   !  if (abs(nint(NE_time/FS2AUT)-(NE_time/FS2AUT))< RT_step/FS2AUT .and. &
-   !  &       nint(NE_time/FS2AUT)-(NE_time/FS2AUT) > 0. ) then
-   !    E_now=real(on_the_fly_operators(5))
-   !    call TEMPERATURE_Debye(E_previous-E_now)
-   !    E_previous=E_now
-   !  endif
-   !endif
-   !
-   ! Update Bose Temp and Phonons distribution
-   !===========================================
-   !if (l_Debye_TBose_update) then
-   !  if (it==it_start) E_previous=real(on_the_fly_operators(5))
-   !  if (abs(nint(NE_time/FS2AUT)-(NE_time/FS2AUT))< RT_step/FS2AUT .and. &
-   !  &       nint(NE_time/FS2AUT)-(NE_time/FS2AUT) > 0. ) then
-   !    E_now=real(on_the_fly_operators(5))
-   !    call TEMPERATURE_Debye(E_previous-E_now)
-   !    E_previous=E_now
-   !  endif
-   !endif
-   !
-   ! BGR
-   !=======================================
-   call RT_BGR(dG_lesser(:,:,:,i_MEM_collision),E,k)
-   !
-   ! GPL_EXCLUDE_END
-   !
-   ! COLLISIONS@NE_time
-   !####################
-=======
    ! Energy, number of carriers, fit of electronic temperatures
    !=============================================================
    call RT_Observables(E,k,dG_lesser(:,:,:,i_MEM_collision),OBSERVABLES)
->>>>>>> 2589abf0
    !
    ! Calculate the RT Hamiltonian Ho_plus_Sigma
    !============================================
