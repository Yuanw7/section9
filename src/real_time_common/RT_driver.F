!
!        Copyright (C) 2000-2018 the YAMBO team
!              http://www.yambo-code.org
!
! Authors (see AUTHORS file for details): AM CA DS
! 
! This file is distributed under the terms of the GNU 
! General Public License. You can redistribute it and/or 
! modify it under the terms of the GNU General Public 
! License as published by the Free Software Foundation; 
! either version 2, or (at your option) any later version.
!
! This program is distributed in the hope that it will 
! be useful, but WITHOUT ANY WARRANTY; without even the 
! implied warranty of MERCHANTABILITY or FITNESS FOR A 
! PARTICULAR PURPOSE.  See the GNU General Public License 
! for more details.
!
! You should have received a copy of the GNU General Public 
! License along with this program; if not, write to the Free 
! Software Foundation, Inc., 59 Temple Place - Suite 330,Boston, 
! MA 02111-1307, USA or visit http://www.gnu.org/copyleft/gpl.txt.
!
subroutine RT_driver(E,X,k,q)
 !
 use pars,           ONLY:SP,schlen
 use drivers,        ONLY:l_use_collisions,l_use_Hxc_collisions,l_elph_scatt,l_elel_scatt,l_elphoton_scatt
 use stderr,         ONLY:set_real_printed_length
 use LIVE_t,         ONLY:live_timing 
 use electrons,      ONLY:levels,n_spin,n_spinor
 use X_m,            ONLY:X_t
 use wave_func,      ONLY:WF
 use FFT_m,          ONLY:fft_size
 use interfaces,     ONLY:WF_load,WF_free
 use R_lattice,      ONLY:bz_samp,qindx_free
 use IO_m,           ONLY:OP_WR_CL,NONE,io_control
 use hamiltonian,    ONLY:WF_G_max,WF_Go_indx,rho_n,magn_n,&
&                         H_potential,H_kind,H_xc_functional,H_perturbation
 use RT_control,     ONLY:RT_alloc_control,RT_free_control,ID,&
&                         NE_i_start_time,RT_carriers_object,TIME_adjust,RT_apply
 use real_time,      ONLY:RT_potential,RT_kind,RT_xc_functional,RT_perturbation,&
&                         NE_steps,RT_step,G_lesser,RT_bands,&
&                         RT_alloc,RT_free,NE_i_time,eval_energy,&
&                         G_lesser_reference,rho_reference,magn_reference, &
&                         NE_time,RT_carriers,RT_dyn_step,l_Dynamics_is_over,l_RT_is_WFfree,&
&                         dG_lesser,l_initial_equilibrium,&
&                         i_MEM_now,i_MEM_next,i_MEM_collision,RT_is_dynamically_dephased,&
<<<<<<< HEAD
&                         l_update_QP_Energies,l_velocity_gauge_corr
=======
&                         l_update_QP_Energies,l_update_SOC
>>>>>>> 1e834f35
 use plasma,          ONLY:PLASMA_free,EH_gas
 use com,             ONLY:warning,msg,error
 use fields,          ONLY:A_tot
 use collision_ext,   ONLY:HXC_COLL_element,GW_NEQ_COLL_element,COLLISIONS_have_HARTREE
 use QP_CTL_m,        ONLY:QP_apply
 use interfaces,      ONLY:PARALLEL_global_indexes,PARALLEL_WF_distribute,PARALLEL_WF_index
 use parallel_m,      ONLY:PAR_IND_WF_b,PAR_IND_WF_k,PAR_IND_DIPk_ibz,PAR_IND_B_mat,PP_bcast,&
&                          PP_redux_wait
 use IO_m,            ONLY:IO_and_Messaging_switch,io_COLLs
 !
#include<memory.h>
 !
 ! Notice that E is never changed!
 !
 type(levels)      :: E
 type(bz_samp)     :: k,q
 type(X_t)         :: X(2)
 logical, external :: stop_now
 ! 
 ! Work Space
 !
 integer           :: io_REF
 character(schlen) :: sec_title(3)
 real(SP)          :: OBSERVABLES(23)
 !
 integer, external :: io_RT_components
 !
 sec_title   =' '
 sec_title(1)='none'
 if (l_elph_scatt)                  sec_title(1)='el-ph'
 if (l_elel_scatt)                  sec_title(2)='el-el'
 if (l_elph_scatt.and.l_elel_scatt) sec_title(2)='+el-el'
 if (l_elphoton_scatt)              sec_title(3)='el-photon'
 if (l_elphoton_scatt.and.&
&   (l_elel_scatt.or.l_elph_scatt)) sec_title(3)='+el-photon'
 !
 call set_real_printed_length(f_length=10,g_length=10)  
 !
 ! Potential 
 !===========
 !
 call XC_switch()
 !
 RT_potential    =H_potential
 RT_kind         =H_kind
 RT_xc_functional=H_xc_functional
 RT_perturbation =H_perturbation
 !
 call section('*',trim(RT_potential)//' Real-Time Dynamics')
 !
 ! GPL_EXCLUDE_START
 !
 call msg('s','Scattering(s):'//trim(sec_title(1))//' '//trim(sec_title(2))//' '//trim(sec_title(3)))
 !
 ! GPL_EXCLUDE_END
 !
 call section('+','Initialization')
 !#################################
 !
 ! Dipoles & WF dimensions
 !=========================
 !
 call WF_and_dipole_dimensions(X)
 !
 ! Parallel Setups
 !=================
 !
 call PARALLEL_global_indexes(E,k,q," ",RESET=.TRUE.,X=X(1))
 call PARALLEL_global_indexes(E,k,q,"Real_Time",RESET=.FALSE.,X=X(1))
 !
 ! Dipoles
 !=========
 !
 call PARALLEL_WF_distribute(K_index=PAR_IND_DIPk_ibz,Bm_index=PAR_IND_B_mat,CLEAN_UP=.TRUE.)
 !
 ! before loading the WF in R-space I check and/or calculatethe optical collisions that 
 ! are done in G-space and would ! force the reloading of the WFs
 !
 call DIPOLE_driver(E,k,X(1),X(1)%q0)
 !
 ! In dipole_driver the IO is k-dictated. Here I want only the master to write
 !
 call IO_and_Messaging_switch("RESET")
 !
 ! QP & carriers corrections 
 !===========================
 !
 call QP_apply(RT_bands,E,k,     "G",msg_fmt='rs')
 !
 ! GPL_EXCLUDE_START
 !
 call RT_apply(RT_bands,E,k,what="G",VERBOSE=.true.)
 !
 ! GPL_EXCLUDE_END
 !
 ! Core initialization
 !
 call RT_initialize(E,k,q)
 !
 ! WFs loading
 !=============
 if ( .not. l_RT_is_WFfree ) then
   !
   call PARALLEL_WF_distribute(K_index=PAR_IND_WF_k,B_index=PAR_IND_WF_b,CLEAN_UP=.TRUE.)
   call PARALLEL_WF_index( )
   !
   ! GPL_EXCLUDE_START
   if(n_spinor==2.and.l_update_SOC) call WF_derivative((/RT_bands(1),RT_bands(2)/),(/1,k%nibz/),(/.true.,.true.,.true./))
   ! GPL_EXCLUDE_END
   call WF_load(WF,WF_G_max,WF_Go_indx,(/RT_bands(1),RT_bands(2)/),(/1,k%nibz/),space='R',title='-RT',keep_states_to_load=.true.)
   !
   ! As explained in PARALLEL_global_indexes if a QP parallelization is used (k=b=1 cpu)
   ! this means that the WF's are distributed only among few cpu's. But, as a consequence, the fft_size
   ! is not defined for all CPU's. This causes seg. fault. when the density is computed.
   !
   call PP_bcast(fft_size,0)
   !
 endif
 !
 ! Core allocations
 !
 call RT_alloc(E)
 call RT_alloc_control()
 !
 ! GPL_EXCLUDE_START
 !
 ! Initial allocation and basic definitions of the RT_carriers object
 !
 call RT_carriers_object(RT_carriers,E,k,WHAT='allocate')
 !
 ! GPL_EXCLUDE_END
 !
 ! Restart from a previous RT run or from a SC calculation
 ! 
 call section('=','Start and Restart')
 !######################################
 !
 call RT_start_and_restart(E,k,q)
 !
 ! If I loaded the WFs just to compute HARTREE0 and XC0 I can now free the WFs 
 !
 if( (l_use_Hxc_collisions.or.trim(RT_potential)=="IP").and. &
&    .not.(eval_energy.or.l_velocity_gauge_corr)       .and. &
&    (COLLISIONS_have_HARTREE.or.index(trim(RT_potential),"HARTREE")==0)        ) then
   !
   call WF_free(WF)
   !
   YAMBO_FREE(rho_n)
   YAMBO_FREE(rho_reference)
   !
   if(n_spin>1) then
     YAMBO_FREE(magn_n)
     YAMBO_FREE(magn_reference)
   endif
   !
 endif
 !
 ! Calculation already done
 !
 if (NE_i_start_time>=NE_steps) then
   !      
   call CLOSE_and_clean( )      
   !      
   return
   !
 endif
 !
 ! Collisions
 !
 if(l_use_collisions .and. io_COLLs)  call COLLISIONS_load(.FALSE.)
 !
 ! GPL_EXCLUDE_START
 !
 ! Reference lifetimes and/or G_lesser
 !=====================================
 !
 if (NE_i_start_time==1) then
   !
   call msg('s','Reference Lifetimes, GF, Self-Energy ...')
   !
   call RT_relaxation(dG_lesser(:,:,:,1),E,k,q,0._SP,.true.)
   !
   call io_control(ACTION=OP_WR_CL,COM=NONE,SEC=(/1,2/),ID=ID(8))
   io_REF=io_RT_components('REF',ID(8))
   !
   call msg('l','done')
   !
   l_initial_equilibrium=.FALSE.
   !
 endif
 !
 ! GPL_EXCLUDE_END
 !
 ! Qindx_X and Qindx_S not needed in real-time they are used only in dipoles and collisions calculations
 !
 if (.not.l_elph_scatt.and..not.l_elel_scatt) call qindx_free()
 !
 ! Initialize output files
 !==========================
 !
 call RT_output_and_IO_driver('initialize',E,k,OBSERVABLES)
 !
 ! Loop on time
 !==============
 l_Dynamics_is_over=.FALSE.
 !
 ! See [23/9/2011] comments in RT_start_and_restart regarding the value of it_start
 !
 NE_i_time = NE_i_start_time
 !
 ! Start-Up & Timing
 !===================
 !
 call section('=','Real-Time dynamics')
 !######################################
 !
 call live_timing('[RT] Dynamics :',NE_steps-NE_i_start_time+1)
 !
 do while (.not.l_Dynamics_is_over)
   !
   ! Dynamics single step is composed by few sections:
   !
   ! * Observables related to G_lesser@NE_time
   ! * Collisions based on G_lesser@NE_time
   ! * Write databases & observables
   ! * Eval RT_dyn_step
   ! * If NE_time is the last point exit
   ! * NE_time->NE_time+RT_dyn_step
   ! * Update NE_time (note NE_time is always the last evoluted)
   !
   ! G_lesser@NE_time
   !###################
   !
   ! Energy, number of carriers, fit of electronic temperatures
   !=============================================================
   call RT_Observables(E,k,dG_lesser(:,:,:,i_MEM_collision),OBSERVABLES)
   !
   ! Calculate the RT Hamiltonian Ho_plus_Sigma
   !============================================
   call RT_Hamiltonian(dG_lesser(:,:,:,i_MEM_collision),A_tot,E,k)
   !
   ! GPL_EXCLUDE_START
   !
   ! Calculate all relaxation and dissipation terms
   !===============================================
   call RT_relaxation(dG_lesser(:,:,:,i_MEM_collision),E,k,q,NE_time,.false.)
   !
   ! GPL_EXCLUDE_END
   !
   ! Write DBs and output
   !=====================
   call RT_output_and_IO_driver('write',E,k,OBSERVABLES)
   !
   ! GPL_EXCLUDE_START
   !
   ! Time step update
   !=======================
   call RT_time_step_update( )
   !
   ! GPL_EXCLUDE_END
   !
   ! Memory maps for the step (to be done before the NE_time/NE_i_time update)
   !=========================
   call RT_MEMORY_index( )
   !
   ! I (eventually) stop after all actions at the time just calculated in the previous step of the loop
   !=======================
   !
   call PP_redux_wait()
   !
   l_Dynamics_is_over=NE_i_time==NE_steps.or.NE_i_time+nint(RT_dyn_step/RT_step)>NE_steps.or.stop_now(.FALSE.)
   !
   if (l_Dynamics_is_over) cycle
   !
   ! Integration
   !=============
   call RT_Integrator(dG_lesser(:,:,:,i_MEM_next),dG_lesser(:,:,:,i_MEM_now),A_tot,A_tot,RT_dyn_step,E,k,q,NE_time)
   !
   ! G_lesser update
   !=================
   G_lesser(:,:,:,i_MEM_next)=G_lesser_reference+dG_lesser(:,:,:,i_MEM_next)
   !
   ! Time Update
   !=============
   NE_i_time       = NE_i_time+nint(RT_dyn_step/RT_step)
   NE_time         = TIME_adjust((NE_i_time-1)*RT_step)
   i_MEM_collision = i_MEM_next
   !	
   ! Timing
   !========
   call live_timing(steps=nint(RT_dyn_step/RT_step))
   !
 enddo
 !
 call live_timing( )
 !
 ! Finalize & Free
 !-----------------
 call CLOSE_and_clean()
 !
 contains
   !
   subroutine CLOSE_and_clean( )
     call RT_free()
     call RT_free_control()
     call WF_free(WF)
     !
     ! GPL_EXCLUDE_START
     !
     call PLASMA_free(EH_gas)
     call RT_carriers_object(RT_carriers,WHAT='free')
     if (allocated(GW_NEQ_COLL_element)) call COLLISIONS_alloc_and_free("GW_NEQ","v3","clean",0)
     !
     ! GPL_EXCLUDE_END
     !
     if (allocated(HXC_COLL_element))    call COLLISIONS_alloc_and_free("SEX","v1 table","clean",0)
     call set_real_printed_length()
   end subroutine
   !
end subroutine RT_driver<|MERGE_RESOLUTION|>--- conflicted
+++ resolved
@@ -45,11 +45,7 @@
 &                         NE_time,RT_carriers,RT_dyn_step,l_Dynamics_is_over,l_RT_is_WFfree,&
 &                         dG_lesser,l_initial_equilibrium,&
 &                         i_MEM_now,i_MEM_next,i_MEM_collision,RT_is_dynamically_dephased,&
-<<<<<<< HEAD
-&                         l_update_QP_Energies,l_velocity_gauge_corr
-=======
-&                         l_update_QP_Energies,l_update_SOC
->>>>>>> 1e834f35
+&                         l_update_QP_Energies,l_update_SOC,l_velocity_gauge_corr
  use plasma,          ONLY:PLASMA_free,EH_gas
  use com,             ONLY:warning,msg,error
  use fields,          ONLY:A_tot
