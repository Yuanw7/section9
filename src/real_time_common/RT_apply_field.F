!
!        Copyright (C) 2000-2017 the YAMBO team
!              http://www.yambo-code.org
!
! Authors (see AUTHORS file for details): AM CA DS
! 
! This file is distributed under the terms of the GNU 
! General Public License. You can redistribute it and/or 
! modify it under the terms of the GNU General Public 
! License as published by the Free Software Foundation; 
! either version 2, or (at your option) any later version.
!
! This program is distributed in the hope that it will 
! be useful, but WITHOUT ANY WARRANTY; without even the 
! implied warranty of MERCHANTABILITY or FITNESS FOR A 
! PARTICULAR PURPOSE.  See the GNU General Public License 
! for more details.
!
! You should have received a copy of the GNU General Public 
! License along with this program; if not, write to the Free 
! Software Foundation, Inc., 59 Temple Place - Suite 330,Boston, 
! MA 02111-1307, USA or visit http://www.gnu.org/copyleft/gpl.txt.
!
subroutine RT_apply_field(ik,i_sp_pol,H_nl_sc,A_input)
 !
 ! This subroutine add the vector potential to the Hamiltonian
 !
 use pars,           ONLY:SP,cI
 use electrons,      ONLY:n_sp_pol,n_spinor
 use units,          ONLY:SPEED_OF_LIGHT
 use fields,         ONLY:gauge_field
 use X_m,            ONLY:DIP_iR,DIP_P,DIP_P_spinor,global_gauge
 use real_time,      ONLY:RT_bands,l_update_SOC
 use vec_operate,    ONLY:cross_product
 use D_lattice,      ONLY:sigma_x,sigma_y,sigma_z
 use parallel_m,     ONLY:PAR_Xk_ibz_index
#if defined _TIMING
 use timing_m,       ONLY:timing
#endif
 !
 implicit none
<<<<<<< HEAD
 integer,           intent(in) :: ik,i_sp_pol
 complex(SP),    intent(inout) :: H_nl_sc(RT_bands(2),RT_bands(2))
=======
 !
 integer,           intent(in) :: ik,i_sp_pol
 complex(SP),    intent(inout) :: H_nl_sc(RT_bands(1):RT_bands(2),RT_bands(1):RT_bands(2))
>>>>>>> 2589abf0
 type(gauge_field), intent(in) :: A_input
 ! 
 ! Work Space
 !
 integer     :: i1,i2,i_spinor,j_spinor
 complex(SP) :: A_dot_J,E_dot_P,ExJs(3,n_spinor,n_spinor),A_vec_pot(3),E_vec_pot(3),&
&               POL(3),Jtot(3),Jspinor(3,n_spinor,n_spinor),sigma_dot_ExJs
 !
#if defined _TIMING
 call timing('RT Apply Field',OPR='start')
#endif
 !
 if(trim(global_gauge)=='velocity') then
   !
   ! Velocity gauge
   !================
   !
   A_vec_pot=A_input%vecpot/SPEED_OF_LIGHT ! Gaussian units
   !
   ! Add the vector potential to the singular part of the Self-Energy
   ! in case of complex Efield puts the correct Hermitian matrix
   ! and the intraband optical matrix elements have been set to zero
   !
   do i1=RT_bands(1),RT_bands(2)
<<<<<<< HEAD
     CURR(1:3)= -DIP_P(1:3,i1,i1,PAR_Xk_ibz_index(ik),1)+A_vec_pot(1:3)/2._SP
     A_dot_J=sum(A_vec_pot(1:3)*CURR(1:3)) 
=======
     Jtot(1:3)= -DIP_P(1:3,i1,i1,PAR_Xk_ibz_index(ik),1)+A_vec_pot(1:3)/2._SP
     A_dot_J=sum(A_vec_pot(1:3)*Jtot(1:3)) 
>>>>>>> 2589abf0
     H_nl_sc(i1,i1)=H_nl_sc(i1,i1)-real(A_dot_J,SP)
   enddo
   !
   do i1=RT_bands(1),RT_bands(2)
     do i2=i1+1,RT_bands(2)
       !
       ! Note that (P)_cv = DIP_P (:,iv,ic,:,:)
       !     
<<<<<<< HEAD
       CURR(:)=-DIP_P(1:3,i1,i2,PAR_Xk_ibz_index(ik),1) ! the off-diagonal diamagnetic term is zero
       A_dot_J=sum(A_vec_pot(1:3)*CURR(1:3)) 
=======
       Jtot(:)=-DIP_P(1:3,i2,i1,PAR_Xk_ibz_index(ik),1) ! the off-diagonal diamagnetic term is zero
       A_dot_J=sum(A_vec_pot(1:3)*Jtot(1:3)) 
>>>>>>> 2589abf0
       H_nl_sc(i1,i2)=H_nl_sc(i1,i2)-      A_dot_J
       H_nl_sc(i2,i1)=H_nl_sc(i2,i1)-conjg(A_dot_J)
       !
     enddo
   enddo
   !
   ! Correction to the pseudo should be included here ... <nk|V(r,r')[exp(iA*(r-r'))-1]|n'k>
   ! Its low field expansion however gives <nk|iA*[x,V(r,r')]|n'k>, which is included in DIP_P
   !
 else  
   !
   ! Length gauge
   !===============
   !
   E_vec_pot=-A_input%vecpot_vel/SPEED_OF_LIGHT ! Gaussian units
   !
   ! Intraband terms
   !
   do i1=RT_bands(1),RT_bands(2)
     POL(:)=cI*DIP_iR(:,i1,i1,PAR_Xk_ibz_index(ik),1)
     E_dot_P=sum(E_vec_pot(1:3)*POL(1:3))
     H_nl_sc(i1,i1)=H_nl_sc(i1,i1)-real(E_dot_P,SP)
<<<<<<< HEAD
=======
     !
     if(l_update_SOC.and.n_spinor==2) then
       !
       ! Updte of SOC interaction, i.e. last term in 
       ! Eq.(1) JCTC 11, 4870 (2015)
       !
       Jspinor(:,:,:)=DIP_P_spinor(:,:,:,i1,i1,PAR_Xk_ibz_index(ik))
       do i_spinor=1,n_spinor
         do j_spinor=1,n_spinor
           ExJs(:,i_spinor,j_spinor)=cross_product(conjg(E_vec_pot),Jspinor(:,i_spinor,j_spinor))
         enddo
       enddo
       sigma_dot_ExJs=sum(sigma_x*ExJS(1,:,:))+ &
&                     sum(sigma_y*ExJS(2,:,:))+ &
&                     sum(sigma_z*ExJS(3,:,:))
       H_nl_sc(i1,i1)=H_nl_sc(i1,i1)-0.25_SP*real(sigma_dot_ExJs)
     endif
     !
>>>>>>> 2589abf0
   enddo
   !
   ! Inter-band terms
   !
   do i1=RT_bands(1),RT_bands(2)
     do i2=i1+1,RT_bands(2)
       !
       ! Note that (iR)_cv = DIP_iR (:,iv,ic,:,:)
       !
       POL(:)=cI*DIP_iR(:,i2,i1,PAR_Xk_ibz_index(ik),1)
       E_dot_P=sum(E_vec_pot(1:3)*POL(1:3))
       H_nl_sc(i1,i2)=H_nl_sc(i1,i2)-      E_dot_P
       H_nl_sc(i2,i1)=H_nl_sc(i2,i1)-conjg(E_dot_P)
<<<<<<< HEAD
=======
       !
       if(l_update_SOC.and.n_spinor==2) then
         Jspinor(:,:,:)=DIP_P_spinor(:,:,:,i2,i1,PAR_Xk_ibz_index(ik))
         do i_spinor=1,n_spinor
           do j_spinor=1,n_spinor
             ExJs(:,i_spinor,j_spinor)=cross_product(E_vec_pot,Jspinor(:,i_spinor,j_spinor))
           enddo
         enddo
         sigma_dot_ExJs=sum(sigma_x(:,:)*ExJs(1,:,:))+ &
&                       sum(sigma_y(:,:)*ExJs(2,:,:))+ &
&                       sum(sigma_z(:,:)*ExJs(3,:,:))
         H_nl_sc(i1,i2)=H_nl_sc(i1,i2)-      sigma_dot_ExJs
         H_nl_sc(i2,i1)=H_nl_sc(i2,i1)-conjg(sigma_dot_ExJs)
       endif
>>>>>>> 2589abf0
       !
     enddo
   enddo
 endif
 !
#if defined _TIMING
 call timing('RT Apply Field',OPR='stop')
#endif
 !
end subroutine RT_apply_field<|MERGE_RESOLUTION|>--- conflicted
+++ resolved
@@ -39,14 +39,9 @@
 #endif
  !
  implicit none
-<<<<<<< HEAD
- integer,           intent(in) :: ik,i_sp_pol
- complex(SP),    intent(inout) :: H_nl_sc(RT_bands(2),RT_bands(2))
-=======
  !
  integer,           intent(in) :: ik,i_sp_pol
  complex(SP),    intent(inout) :: H_nl_sc(RT_bands(1):RT_bands(2),RT_bands(1):RT_bands(2))
->>>>>>> 2589abf0
  type(gauge_field), intent(in) :: A_input
  ! 
  ! Work Space
@@ -71,13 +66,8 @@
    ! and the intraband optical matrix elements have been set to zero
    !
    do i1=RT_bands(1),RT_bands(2)
-<<<<<<< HEAD
-     CURR(1:3)= -DIP_P(1:3,i1,i1,PAR_Xk_ibz_index(ik),1)+A_vec_pot(1:3)/2._SP
-     A_dot_J=sum(A_vec_pot(1:3)*CURR(1:3)) 
-=======
      Jtot(1:3)= -DIP_P(1:3,i1,i1,PAR_Xk_ibz_index(ik),1)+A_vec_pot(1:3)/2._SP
      A_dot_J=sum(A_vec_pot(1:3)*Jtot(1:3)) 
->>>>>>> 2589abf0
      H_nl_sc(i1,i1)=H_nl_sc(i1,i1)-real(A_dot_J,SP)
    enddo
    !
@@ -86,13 +76,8 @@
        !
        ! Note that (P)_cv = DIP_P (:,iv,ic,:,:)
        !     
-<<<<<<< HEAD
-       CURR(:)=-DIP_P(1:3,i1,i2,PAR_Xk_ibz_index(ik),1) ! the off-diagonal diamagnetic term is zero
-       A_dot_J=sum(A_vec_pot(1:3)*CURR(1:3)) 
-=======
        Jtot(:)=-DIP_P(1:3,i2,i1,PAR_Xk_ibz_index(ik),1) ! the off-diagonal diamagnetic term is zero
        A_dot_J=sum(A_vec_pot(1:3)*Jtot(1:3)) 
->>>>>>> 2589abf0
        H_nl_sc(i1,i2)=H_nl_sc(i1,i2)-      A_dot_J
        H_nl_sc(i2,i1)=H_nl_sc(i2,i1)-conjg(A_dot_J)
        !
@@ -115,8 +100,6 @@
      POL(:)=cI*DIP_iR(:,i1,i1,PAR_Xk_ibz_index(ik),1)
      E_dot_P=sum(E_vec_pot(1:3)*POL(1:3))
      H_nl_sc(i1,i1)=H_nl_sc(i1,i1)-real(E_dot_P,SP)
-<<<<<<< HEAD
-=======
      !
      if(l_update_SOC.and.n_spinor==2) then
        !
@@ -135,7 +118,6 @@
        H_nl_sc(i1,i1)=H_nl_sc(i1,i1)-0.25_SP*real(sigma_dot_ExJs)
      endif
      !
->>>>>>> 2589abf0
    enddo
    !
    ! Inter-band terms
@@ -149,8 +131,6 @@
        E_dot_P=sum(E_vec_pot(1:3)*POL(1:3))
        H_nl_sc(i1,i2)=H_nl_sc(i1,i2)-      E_dot_P
        H_nl_sc(i2,i1)=H_nl_sc(i2,i1)-conjg(E_dot_P)
-<<<<<<< HEAD
-=======
        !
        if(l_update_SOC.and.n_spinor==2) then
          Jspinor(:,:,:)=DIP_P_spinor(:,:,:,i2,i1,PAR_Xk_ibz_index(ik))
@@ -165,7 +145,6 @@
          H_nl_sc(i1,i2)=H_nl_sc(i1,i2)-      sigma_dot_ExJs
          H_nl_sc(i2,i1)=H_nl_sc(i2,i1)-conjg(sigma_dot_ExJs)
        endif
->>>>>>> 2589abf0
        !
      enddo
    enddo
