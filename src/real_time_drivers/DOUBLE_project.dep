 RT_driver.o
<<<<<<< HEAD
 RT_empty_driver.o
=======
 RT_relaxation.o
>>>>>>> aa5047c1
<|MERGE_RESOLUTION|>--- conflicted
+++ resolved
@@ -1,6 +1,2 @@
  RT_driver.o
-<<<<<<< HEAD
- RT_empty_driver.o
-=======
  RT_relaxation.o
->>>>>>> aa5047c1
