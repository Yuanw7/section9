!
!        Copyright (C) 2000-2023 the YAMBO team
!              http://www.yambo-code.org
!
! Authors (see AUTHORS file for details): HM, DS
! 
! This file is distributed under the terms of the GNU 
! General Public License. You can redistribute it and/or 
! modify it under the terms of the GNU General Public 
! License as published by the Free Software Foundation; 
! either version 2, or (at your option) any later version.
!
! This program is distributed in the hope that it will 
! be useful, but WITHOUT ANY WARRANTY; without even the 
! implied warranty of MERCHANTABILITY or FITNESS FOR A 
! PARTICULAR PURPOSE.  See the GNU General Public License 
! for more details.
!
! You should have received a copy of the GNU General Public 
! License along with this program; if not, write to the Free 
! Software Foundation, Inc., 59 Temple Place - Suite 330,Boston, 
! MA 02111-1307, USA or visit http://www.gnu.org/copyleft/gpl.txt.
!
integer function io_BS_PAR_init(iq,ID,mode)
 !
 use stderr,        ONLY:intc,real2ch,STRING_remove
 use com,           ONLY:msg
 use pars,          ONLY:IP,IPL,SP,schlen,lchlen,max_io_vars_open
 use BS,            ONLY:BS_K_dim,BS_IO_dim,BS_K_coupling,l_BSE_kernel_complete,&
&                        BSK_IO_mode,MAX_BSK_LIN_size,BS_lin_size_compressed,BS_K_cutoff,     &
&                        BS_res_ares_n_mat,l_BS_ares_from_res,BS_n_eh_spaces
 use IO_m,          ONLY:io_BS_K,io_file,write_is_on,read_is_on,YAMBO_DEF_CHUNK
 use IO_int,        ONLY:io_connect,def_variable_bulk
 !
 implicit none
 !
 integer,      intent(in) :: iq,ID
 character(*), intent(in) :: mode
 !
 ! Workspace
 !
 character(schlen) :: db_name,ch_tmp,dim_names(3,3),BSK_IO_local
 character(lchlen) :: ch(8,max_io_vars_open)
 logical           :: def_var, io_var
 integer(IPL)      :: BS_lin_size
 integer           :: n_vars, i1,i2, i_rep,i_var, BSK_n_dims,n_replica
 integer           :: chunksize(3)
 !
 io_BS_PAR_init=-1
 !
 if(.not.io_BS_K .and. (.not.BS_K_cutoff>0._SP)) return
 !
 if(.not.io_BS_K .and. trim(mode)=="full" )      return
 !
 if( trim(mode)=="full"        ) db_name='BS_PAR_Q'//trim(intc(iq))
 if(index(mode,"compressed")/=0) db_name='BS_COMPRESS'//trim(adjustl(real2ch(BS_K_cutoff)))//'_Q'//trim(intc(iq))
 !
 ! If I'm in compressed_check mode I skip the definition of variables
 !
 io_BS_PAR_init=io_connect(desc=trim(db_name),type=2,ID=ID)
 !
 if(write_is_on(ID).and.io_BS_PAR_init/=0)  return ! here it should give error
 !
 if( read_is_on(ID).and.index(mode,"compressed")/=0) then
   ch_tmp="Compressed BSE file found"
   if(trim(mode)=="compressed_head") ch_tmp=trim(ch_tmp)//", initializing head "
   if(trim(mode)=="compressed_mat" ) ch_tmp="Compressed BSE file, initializing mat "
   if(io_BS_PAR_init==0) call msg("s",trim(ch_tmp),trim(io_file(ID)))
   if(io_BS_PAR_init/=0.or.trim(mode)=="compressed_check") return
 endif
 if( read_is_on(ID).and.trim(mode)=="full") then
   if(io_BS_PAR_init/=0) then
     call msg("s","Complete BSE file not found",trim(io_file(ID)))
     return
   endif
   if (.not.l_BSE_kernel_complete ) return
   if (     l_BSE_kernel_complete ) then
     call msg("s","Complete BSE file loading  ",trim(io_file(ID)))
   endif
 endif
 !
 io_BS_PAR_init=0
 !
 ! Define vars
 !
 dim_names(1,:)  =  'complex'
 !
 ch(1,:)="BSE_RESONANT"
 ch(2,:)="BSE_COUPLING"
 ch(3,:)="BSE_ANTI-RESONANT"
 !
 ! Intitiate chucking array with 0
 chunksize(1) = 2 !! Complex dim
 chunksize(2) = 0
 chunksize(3) = 0 
 !
 if (.not.BS_K_coupling     ) n_vars=1
 if (     BS_K_coupling     ) n_vars=2
 if (.not.l_BS_ares_from_res) n_vars=n_vars+1
 !
 BSK_IO_local=trim(STRING_remove(BSK_IO_mode,"norestart"))
 if(index(mode,"compressed")/=0 ) BSK_IO_local=trim(mode)
 !
 select case(trim(BSK_IO_local))
 case("1D_linear","compressed_head","compressed_mat")
   !
   ! This is the upper triangular matrix rescared in (many) 1D arrays
   !
   BSK_n_dims=1
   !
   if(trim(BSK_IO_local)=="1D_linear" .or. trim(BSK_IO_local)=="compressed_head" ) then
     dim_names(2:3,1)=[ 'BS_K_linearized1', 'BS_K_linearized2' ]
     BS_LIN_size=int(BS_K_dim(1),kind=IPL)*int(BS_K_dim(1)+1,kind=IPL)/int(2,kind=IPL)
   endif
   if(trim(BSK_IO_local)=="compressed_mat") then
     dim_names(2:3,1)=[ 'BS_K_compressed1', 'BS_K_compressed2' ]
     BS_LIN_size=BS_lin_size_compressed
   endif
   !
   if(trim(BSK_IO_local)=="1D_linear" )                                                 ch_tmp="_LINEARIZED"
   if(trim(BSK_IO_local)=="compressed_mat" .or. trim(BSK_IO_local)=="compressed_head" ) ch_tmp="_COMPRESSED"
   BS_IO_dim(:,1)=int(min(int(MAX_BSK_LIN_size,IPL),BS_lin_size),IP)
   !
   n_replica=1+int(BS_LIN_size/int(MAX_BSK_LIN_size,IPL),IP)
   do i_rep=1,n_replica
     do i2=1,n_vars
       i1=i2+n_vars*(i_rep-1)
       i_var=i2
       if (i2==2 .and. BS_res_ares_n_mat==2) i_var=3
       ch(i_var,i_rep)=trim(ch(i_var,i_rep))//trim(ch_tmp)//trim(intc(i_rep))
     enddo
   enddo
   BS_LIN_size=BS_LIN_size-int(MAX_BSK_LIN_size,IPL)*int(n_replica-1,IPL)
   !
   BS_IO_dim(2,1)=int(BS_LIN_size,IP)
   !
 case("2D_standard")
   !
   ! Here is the 2D mode
   !
   BSK_n_dims=2
   n_replica=1
   !
   dim_names(2:3,1) = [character(schlen) :: 'BS_K_dim', 'BS_K_dim']
   BS_IO_dim(:,1) = (/BS_K_dim(1),BS_K_dim(1)/)
   !
   if(BS_n_eh_spaces==2) then
     dim_names(2:3,2) = [character(schlen) ::  'BS_K_dim', 'BS_K_dim_A']
     BS_IO_dim(:,2) = (/BS_K_dim(1),BS_K_dim(2)/)
     dim_names(2:3,3) = [character(schlen) :: 'BS_K_dim_A', 'BS_K_dim_A']
     BS_IO_dim(:,3) = (/BS_K_dim(2),BS_K_dim(2)/)
   else if (BS_K_coupling) then
     dim_names(2:3,2) = [character(schlen) :: 'BS_K_dim', 'BS_K_dim']
     BS_IO_dim(:,2) = (/BS_K_dim(1),BS_K_dim(1)/)
   endif
   !
   ! For now we adapt chunking only to 2D_standard
   chunksize(2) = YAMBO_DEF_CHUNK
   chunksize(3) = YAMBO_DEF_CHUNK
   ! If BSE matrix is <YAMBO_DEF_CHUNK, we do not chunk.
<<<<<<< HEAD
   if (BS_K_dim(1) < YAMBO_DEF_CHUNK) chunksize(3) = 0
=======
   if (BS_K_dim(1) < YAMBO_DEF_CHUNK) chunksize(2:3) = 0
   if (BS_n_eh_spaces==2 .and. BS_K_dim(2) < YAMBO_DEF_CHUNK) chunksize(2:3) = 0
>>>>>>> aa5047c1
   !
 end select
 !
 do i_rep=1,n_replica
   do i2=1,n_vars
     i1=i2+n_vars*(i_rep-1)
     i_var=i2
     if(i2==2 .and. BS_res_ares_n_mat==2) then; i_var=3; endif
     if( (trim(BSK_IO_local)=="1D_linear".or.trim(BSK_IO_local)=="compressed_mat".or.trim(BSK_IO_local)=="compressed_head") &
&      .and.i_rep==n_replica.and.i_rep>1) then
       dim_names(2,i_var)=dim_names(3,i_var)
       BS_IO_dim(1,i_var)=BS_IO_dim(2,i_var)
     endif
     if(trim(mode)=="full" .or. trim(mode)=="compressed_mat") &
&           call def_variable_bulk(ID,trim(ch(i_var,i_rep)),         1+(i_var-1)*2+(i_rep-1)*8,&
&                [2,BS_IO_dim(1:BSK_n_dims,i_var)],SP,dim_names(1:BSK_n_dims+1,i_var),&
&                 par_io_kind='independent',chunksize=chunksize)
     if(                        trim(mode)=="compressed_head") &
&           call def_variable_bulk(ID,trim(ch(i_var,i_rep))//"_DONE",2+(i_var-1)*2+(i_rep-1)*8,&
&                BS_IO_dim(1:BSK_n_dims,i_var) , 0,dim_names(2:BSK_n_dims+1,i_var),par_io_kind='independent')
   enddo
 enddo
 !
end function io_BS_PAR_init<|MERGE_RESOLUTION|>--- conflicted
+++ resolved
@@ -158,12 +158,8 @@
    chunksize(2) = YAMBO_DEF_CHUNK
    chunksize(3) = YAMBO_DEF_CHUNK
    ! If BSE matrix is <YAMBO_DEF_CHUNK, we do not chunk.
-<<<<<<< HEAD
-   if (BS_K_dim(1) < YAMBO_DEF_CHUNK) chunksize(3) = 0
-=======
    if (BS_K_dim(1) < YAMBO_DEF_CHUNK) chunksize(2:3) = 0
    if (BS_n_eh_spaces==2 .and. BS_K_dim(2) < YAMBO_DEF_CHUNK) chunksize(2:3) = 0
->>>>>>> aa5047c1
    !
  end select
  !
