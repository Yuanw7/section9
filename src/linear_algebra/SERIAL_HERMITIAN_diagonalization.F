--- conflicted
+++ resolved
@@ -30,11 +30,7 @@
 #if defined _TIMING
  use timing_m,       ONLY:timing
 #endif
-<<<<<<< HEAD
- implicit none
-=======
 #include<memory.h>
->>>>>>> cee3c393
  !
  integer     :: n
  complex(SP) :: M(n,n)
