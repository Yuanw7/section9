--- conflicted
+++ resolved
@@ -32,11 +32,7 @@
 #if defined _TIMING
  use timing_m,       ONLY:timing
 #endif
-<<<<<<< HEAD
- implicit none
-=======
 #include<memory.h>
->>>>>>> cee3c393
  !
  integer     :: n,nrhs
  complex(SP) :: A(n,n),B(n,nrhs)
