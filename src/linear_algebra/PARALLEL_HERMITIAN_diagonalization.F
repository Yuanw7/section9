--- conflicted
+++ resolved
@@ -34,14 +34,9 @@
  !
  use pars,           ONLY:SP
  use parallel_m,     ONLY:PP_redux_wait
-<<<<<<< HEAD
- use SLK_m,          ONLY:POOL_group,ORTHO_group,SLK_matrix
- use linear_algebra, ONLY:LINEAR_ALGEBRA_error,LINEAR_ALGEBRA_WS_clean_up,LALGEBRA_WS
-=======
  use SLK_m,          ONLY:SLK_POOL,SLK_ORTHO
  use linear_algebra, ONLY:LINEAR_ALGEBRA_error,LINEAR_ALGEBRA_WS_clean_up,LALGEBRA_WS
  use matrix,         ONLY:PAR_matrix
->>>>>>> e9748c81
  !
 #if defined _TIMING
  use timing_m,       ONLY:timing
@@ -97,13 +92,6 @@
  !
  call LINEAR_ALGEBRA_WS_clean_up(WS) 
  !
-<<<<<<< HEAD
- call PP_redux_wait(E,COMM=POOL%INTRA_comm)
- !
- call LINEAR_ALGEBRA_WS_clean_up(WS)
- ! 
-=======
->>>>>>> e9748c81
 #if defined _TIMING
  call timing('PARALLEL_HERMITIAN_diagonalization',OPR='stop')
 #endif
