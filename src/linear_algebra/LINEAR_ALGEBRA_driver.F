--- conflicted
+++ resolved
@@ -40,13 +40,8 @@
  ! * MAT_MUL: M_slk/M + B_slk/B => C_slk/C 
  !
  use pars,          ONLY:SP,cONE,cZERO
-<<<<<<< HEAD
- use linear_algebra,ONLY:INV,DIAGO,LIN_SYS,SVD_INV,MAT_MUL,USE_LK,USE_SLK,&
-&                        LINEAR_ALGEBRA_WS_clean_up,LINEAR_ALGEBRA_error
-=======
  use linear_algebra,ONLY:INV,DIAGO,LIN_SYS,SVD_INV,MAT_MUL,USE_LK,USE_SLK
  use matrix,        ONLY:PAR_matrix,MATRIX_reset
->>>>>>> e9748c81
  use wrapper,       ONLY:M_by_M
  use parallel_m,    ONLY:linear_algebra_is_parallel,ncpu
  use interfaces,    ONLY:MATRIX_transfer
@@ -279,11 +274,6 @@
      endif
    endif
    !
-<<<<<<< HEAD
-   if(present(det)) det=det_
-   !
-=======
->>>>>>> e9748c81
  endif
  !
  ! ===========================================================================================
@@ -292,77 +282,4 @@
  call timing("LINEAR ALGEBRA",OPR="stop")
 #endif
  !
-<<<<<<< HEAD
-#if defined _SCALAPACK
- !
- contains
-   !
-   subroutine SCALAPACK_section(MAT,INIT)  
-     !
-     type (SLK_matrix)   :: MAT
-     logical             :: INIT
-     !
-     if (INIT) then
-       !
-       call SLK_matrix_init( SLK_ORTHO, SLK_POOL, MAT, N )
-       !
-       if (present(M_bse)) then
-         call MATRIX_transfer( "fill_the_SLK",  MAT, M_bse=M_bse, M=M )
-       else if (present(M)) then
-         call MATRIX_transfer( "fill_the_SLK",  MAT, M=M )
-       endif
-       !
-     endif
-     !
-     if (idriver==INV) then
-       !
-       call PARALLEL_inversion( SLK_ORTHO, SLK_POOL, MAT, N ) 
-       !
-       if (present(M)) then
-         call MATRIX_transfer( "transfer_from_the_SLK",  MAT, M=M )
-       endif
-       !
-     else if (idriver==DIAGO) then
-       !
-       call SLK_matrix_init( SLK_ORTHO, SLK_POOL, EIGEN_slk, N )
-       !
-       call PARALLEL_HERMITIAN_diagonalization( SLK_ORTHO, SLK_POOL, MAT, EIGEN_slk, N, E_real )
-       !
-       if (present(M)) then
-         call MATRIX_transfer( "transfer_from_the_SLK", EIGEN_slk , M=M )
-       endif
-       !
-     else if (idriver==LIN_SYS) then
-       !
-       call SLK_matrix_init( SLK_ORTHO, SLK_POOL, B_slk, N )
-       call MATRIX_transfer( "fill_the_SLK", B_slk, M=B )
-       !
-       call PARALLEL_lin_system( SLK_ORTHO, SLK_POOL, MAT, B_slk, N, size(B,2), B )
-       call MATRIX_transfer( "transfer_from_the_SLK",  B_slk, M=B )
-       !
-     else if (idriver==MAT_MUL) then
-       ! 
-       call SLK_matrix_init( SLK_ORTHO, SLK_POOL, B_slk, N )
-       call SLK_matrix_init( SLK_ORTHO, SLK_POOL, C_slk, N )
-       call MATRIX_transfer( "fill_the_SLK", B_slk, M=B )
-       call MATRIX_transfer( "fill_the_SLK", C_slk, M=C )
-       !
-       call PARALLEL_M_by_M( SLK_ORTHO, SLK_POOL, MAT, B_slk, C_slk, 'N', 'N', size(C,1), size(C,2), N , C )
-       call MATRIX_transfer( "transfer_from_the_SLK",  C_slk, M=C )
-       !
-     endif
-     !
-     if (INIT) then
-       if (.not.present(M_slk)) call SLK_matrix_reset(M_loc_slk)
-       if (.not.present(V_slk)) call SLK_matrix_reset(EIGEN_slk)
-     endif
-     call SLK_matrix_reset(B_slk)
-     call SLK_matrix_reset(C_slk)
-     !
-   end subroutine
-   !
-#endif
- !
-=======
->>>>>>> e9748c81
 end subroutine