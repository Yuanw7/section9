!
!        Copyright (C) 2000-2020 the YAMBO team
!              http://www.yambo-code.org
!
! Authors (see AUTHORS file for details): AM,AF
! 
! This file is distributed under the terms of the GNU 
! General Public License. You can redistribute it and/or 
! modify it under the terms of the GNU General Public 
! License as published by the Free Software Foundation; 
! either version 2, or (at your option) any later version.
!
! This program is distributed in the hope that it will 
! be useful, but WITHOUT ANY WARRANTY; without even the 
! implied warranty of MERCHANTABILITY or FITNESS FOR A 
! PARTICULAR PURPOSE.  See the GNU General Public License 
! for more details.
!
! You should have received a copy of the GNU General Public 
! License along with this program; if not, write to the Free 
! Software Foundation, Inc., 59 Temple Place - Suite 330,Boston, 
! MA 02111-1307, USA or visit http://www.gnu.org/copyleft/gpl.txt.
!
subroutine LINEAR_ALGEBRA_driver(idriver,lib_in,&
&                                M,M_slk,&
&                                M_bse,&
&                                B,B_slk,&
&                                C,C_slk,&
&                                V_left,V_right,E_real,E_cmpl,&
&                                SVD_digits,det)
 !
 ! Operations:
 !
 ! * INV:   M_slk/M => M_slk/M
 !
 ! * DIAGO: M => M + E_real/E_cmpl + V_left/V_right (SLK external arrays still to implement)
 !
 ! * LIN_SYSTEM: M_slk/M + B_slk/B => B_slk/B 
 !
 ! * MAT_MUL: M_slk/M + B_slk/B => C_slk/C 
 !
 use pars,          ONLY:SP,cONE,cZERO
 use linear_algebra,ONLY:INV,DIAGO,LIN_SYS,SVD_INV,MAT_MUL,USE_LK,USE_SLK
 use matrix,        ONLY:PAR_matrix,MATRIX_reset
 use wrapper,       ONLY:M_by_M
 use parallel_m,    ONLY:linear_algebra_is_parallel,ncpu
 use interfaces,    ONLY:MATRIX_transfer
 use BS,            ONLY:BS_block,BS_H_dim
 use timing_m,      ONLY:timing
 use cuda_m,        ONLY:have_cuda
 !
#include<memory.h>
 !
 integer                    :: idriver
 integer,          optional :: lib_in
 complex(SP),      optional :: M(:,:)
 type(PAR_matrix), optional :: M_slk
 type(BS_block),   optional :: M_bse(:)
 complex(SP),      optional :: B(:,:)
 type(PAR_matrix), optional :: B_slk
 complex(SP),      optional :: C(:,:)
 type(PAR_matrix), optional :: C_slk
 complex(SP),      optional :: V_left(:,:)
 complex(SP),      optional :: V_right(:,:)
 real(SP),         optional :: E_real(:)
 complex(SP),      optional :: E_cmpl(:)
 integer,          optional :: SVD_digits 
 complex(SP),      optional :: det
 !
 ! Work Spaces ...
 !
 complex(SP)         :: det_
 integer             :: N,lib_in_use
 type (PAR_matrix)   :: M_loc,B_loc,C_loc,V_loc
 logical             :: USE_CUDA
 !
 call timing("LINEAR ALGEBRA",OPR="start")
 !
 ! M dimension
 !
 USE_CUDA=.false.
 !
 if (present(M_slk)) then
   N=M_slk%N
#if defined _SCALAPACK 
   if (M_slk%kind=="SLK") lib_in_use=USE_SLK
#endif
<<<<<<< HEAD
#if defined _CUDA
   if (allocated(M_slk%blc_d)) USE_CUDA=.true.
#endif
=======
   if (have_cuda.and.allocated(M_slk%blc_d)) USE_CUDA=.true.
>>>>>>> f2c5ecf8
 else if (present(M_bse)) then
   N=BS_H_dim
 else if (present(M)) then
   N=size(M,1)
 endif
 !
 ! Decide which to use among LK or SLK
 !
 lib_in_use=USE_LK
#if defined _SCALAPACK 
 lib_in_use=USE_SLK
#endif
 if (present(lib_in)) then
   lib_in_use=lib_in
 endif
 if (idriver==SVD_INV.or.(idriver==DIAGO.and.present(E_cmpl))) lib_in_use=USE_LK 
 if (.not.linear_algebra_is_parallel) lib_in_use=USE_LK
 !
 ! whether to use CUDA lib
 !
 if (idriver==SVD_INV.or.idriver==INV.or.idriver==DIAGO&
&                    .or.idriver==MAT_MUL) USE_CUDA=.false.
 if (USE_CUDA) lib_in_use=USE_LK
 !
#if defined _SCALAPACK
 if (idriver==DIAGO.and.present(E_cmpl).and.ncpu>1) then
   !
   call warning('Parallel non-herm diag not yet implemented. Switching to LK')
   lib_in_use=USE_LK
   !
 endif
 !
 ! =============== PARALLEL SECTION ==========================================================
 !
 if (lib_in_use==USE_SLK.and..not.USE_CUDA) then 
   !
   if (.not.present(M_slk)) then
     !
     call MATRIX_init( "SLK", M_loc, N, 1 )
     YAMBO_ALLOC(M_loc%blc,(M_loc%BLCrows(1):M_loc%BLCrows(2),M_loc%BLCcols(1):M_loc%BLCcols(2),M_loc%Nb))
     !
     if (present(M_bse)) then
       call MATRIX_transfer( M_out= M_loc, M_bse=M_bse )
     else if (present(M)) then
       call MATRIX_transfer( M_out= M_loc, M=M )
     endif
     !
   endif
   !
   if (idriver==DIAGO) then
     !
     call MATRIX_init("SLK",  V_loc, N, 1 )
     YAMBO_ALLOC(V_loc%blc,(V_loc%BLCrows(1):V_loc%BLCrows(2),V_loc%BLCcols(1):V_loc%BLCcols(2),V_loc%Nb))
     !
     call PARALLEL_HERMITIAN_diagonalization( M_loc, V_loc, N, E_real )
     !
     call MATRIX_transfer( M_in = V_loc , M=M )
     YAMBO_FREE(V_loc%blc)
     call MATRIX_reset(V_loc)
     !
   else if (idriver==INV) then
     !
     if (present(M)) then
       call PARALLEL_inversion( M_loc, N ) 
       call MATRIX_transfer( M_in = M_loc , M=M )
     else
       call PARALLEL_inversion( M_slk, N ) 
     endif
     !
   else if (idriver==LIN_SYS) then
     !
     if (.not.present(B_slk)) then
       !
       call MATRIX_init("SLK",  B_loc, N, 1 )
       YAMBO_ALLOC(B_loc%blc,(B_loc%BLCrows(1):B_loc%BLCrows(2),B_loc%BLCcols(1):B_loc%BLCcols(2),B_loc%Nb))
       call MATRIX_transfer( M_out = B_loc, M=B )
       !
       call PARALLEL_lin_system( M_loc, B_loc, N, N)
       !
       call MATRIX_transfer( M_in =  B_loc, M=B )
       !
       YAMBO_FREE(B_loc%blc)
       call MATRIX_reset(B_loc)
       !
     else
       !
       call PARALLEL_lin_system( M_slk, B_slk, N, N)
       !
     endif
     !
   else if (idriver==MAT_MUL) then
     !
     if (.not.present(B_slk)) then
       !
       call MATRIX_init("SLK",  B_loc, N, 1 )
       YAMBO_ALLOC(B_loc%blc,(B_loc%BLCrows(1):B_loc%BLCrows(2),B_loc%BLCcols(1):B_loc%BLCcols(2),B_loc%Nb))
       call MATRIX_transfer( M_out =  B_loc, M=B )
       !
       call MATRIX_init("SLK",  C_loc, N, 1 )
       YAMBO_ALLOC(C_loc%blc,(C_loc%BLCrows(1):B_loc%BLCrows(2),C_loc%BLCcols(1):C_loc%BLCcols(2),C_loc%Nb))
       call MATRIX_transfer( M_out =  C_loc, M=C )
       !
       call PARALLEL_M_by_M( M_loc, B_loc, C_loc, 'N', 'N', N, N , N )
       call MATRIX_transfer( M_in =  C_loc, M=C )
       !
       call MATRIX_reset(B_loc)
       YAMBO_FREE(B_loc%blc)
       !
       call MATRIX_reset(C_loc)
       YAMBO_FREE(C_loc%blc)
       !
     else
       !
       call PARALLEL_M_by_M( M_slk, B_slk, C_slk, 'N', 'N', N, N , N )
       !
     endif
     !
   endif
   !
 endif
 !
#endif
 !
 ! =============== SERIAL SECTION ============================================================
 !
 if (lib_in_use==USE_LK.and..not.USE_CUDA) then
   !
   ! ####> SVD INVERSION (Using Singular Value decomposition)
   !
   if (idriver==SVD_INV) then
     if (present(M_slk)) then
       call SERIAL_SVD_inversion(N,M_slk%blc(:,:,M_slk%I),SVD_digits)
     else
       call SERIAL_SVD_inversion(N,M,SVD_digits)
     endif
   endif
   !
   ! ###> SERIAL INVERSION 
   !
   if (idriver==INV) then
     if (present(M_slk)) then
       call SERIAL_inversion(N,M_slk%blc(:,:,M_slk%I),det_,present(det))
     else
       call SERIAL_inversion(N,M,det_,present(det))
     endif
     if(present(det)) det=det_
   endif
   !
   ! ###> SERIAL DIAGONALIZATION
   !
   if (idriver==DIAGO) then
     !
     if (present(E_cmpl)) then
       !
       !... non-Hermitian case
       if (present(M_slk)) then
         call SERIAL_diagonalization(N,M_slk%blc(:,:,M_slk%I),E_cmpl,V_left,V_right)
       else
         call SERIAL_diagonalization(N,M,E_cmpl,V_left,V_right)
       endif
     else
       !
       !... Hermitian case
       if (present(M_slk)) then
         call SERIAL_HERMITIAN_diagonalization(N,M_slk%blc(:,:,M_slk%I),E_real)
       else
         call SERIAL_HERMITIAN_diagonalization(N,M,E_real)
       endif
     endif
     !
   endif
   !
   ! ####> LINEAR SYSTEM SOLUTION
   !
   if (idriver==LIN_SYS) then
     if (present(M_slk)) then
       call SERIAL_lin_system(N,N,M_slk%blc(:,:,M_slk%I),B_slk%blc(:,:,B_slk%I))
     else
       call SERIAL_lin_system(N,size(B,2),M,B)
     endif
   endif
   !
   ! ####> MAT_MUL
   ! C = M * B
   if (idriver==MAT_MUL) then
     if (present(M_slk)) then
       call M_by_M('N','N',N,N,N,cONE,M_slk%blc(:,:,M_slk%I),N,&
&                          B_slk%blc(:,:,B_slk%I),N,cZERO,C_slk%blc(:,:,C_slk%I),N)
     else
       call M_by_M('N','N',size(C,1),size(C,2),size(M,2),cONE,M,size(M,1),&
&                          B,size(B,1),cZERO,C,size(C,1))
     endif
   endif
   !
 endif
 !
 ! =============== SERIAL SECTION GPU ============================================================
 !
<<<<<<< HEAD
#ifdef _CUDA
=======
>>>>>>> f2c5ecf8
 if (lib_in_use==USE_LK.and.USE_CUDA) then
   !
   ! ####> LINEAR SYSTEM SOLUTION
   !
   if (idriver==LIN_SYS) then
<<<<<<< HEAD
     call SERIAL_lin_system_gpu(N,N,M_slk%blc_d(:,:,M_slk%I),B_slk%blc_d(:,:,B_slk%I))
   endif
   !
 endif
#endif
=======
#ifdef _CUDA
     call SERIAL_lin_system_gpu(N,N,M_slk%blc_d(:,:,M_slk%I),B_slk%blc_d(:,:,B_slk%I))
#else
     call error('[LA] CUDA support required but not present')
#endif
   endif
   !
 endif
>>>>>>> f2c5ecf8
 !
 ! ===========================================================================================
 !
 call timing("LINEAR ALGEBRA",OPR="stop")
 !
end subroutine<|MERGE_RESOLUTION|>--- conflicted
+++ resolved
@@ -85,13 +85,7 @@
 #if defined _SCALAPACK 
    if (M_slk%kind=="SLK") lib_in_use=USE_SLK
 #endif
-<<<<<<< HEAD
-#if defined _CUDA
-   if (allocated(M_slk%blc_d)) USE_CUDA=.true.
-#endif
-=======
    if (have_cuda.and.allocated(M_slk%blc_d)) USE_CUDA=.true.
->>>>>>> f2c5ecf8
  else if (present(M_bse)) then
    N=BS_H_dim
  else if (present(M)) then
@@ -290,22 +284,11 @@
  !
  ! =============== SERIAL SECTION GPU ============================================================
  !
-<<<<<<< HEAD
-#ifdef _CUDA
-=======
->>>>>>> f2c5ecf8
  if (lib_in_use==USE_LK.and.USE_CUDA) then
    !
    ! ####> LINEAR SYSTEM SOLUTION
    !
    if (idriver==LIN_SYS) then
-<<<<<<< HEAD
-     call SERIAL_lin_system_gpu(N,N,M_slk%blc_d(:,:,M_slk%I),B_slk%blc_d(:,:,B_slk%I))
-   endif
-   !
- endif
-#endif
-=======
 #ifdef _CUDA
      call SERIAL_lin_system_gpu(N,N,M_slk%blc_d(:,:,M_slk%I),B_slk%blc_d(:,:,B_slk%I))
 #else
@@ -314,7 +297,6 @@
    endif
    !
  endif
->>>>>>> f2c5ecf8
  !
  ! ===========================================================================================
  !
