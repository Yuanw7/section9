!
!        Copyright (C) 2000-2020 the YAMBO team
!              http://www.yambo-code.org
!
! Authors (see AUTHORS file for details): AM
! 
! This file is distributed under the terms of the GNU 
! General Public License. You can redistribute it and/or 
! modify it under the terms of the GNU General Public 
! License as published by the Free Software Foundation; 
! either version 2, or (at your option) any later version.
!
! This program is distributed in the hope that it will 
! be useful, but WITHOUT ANY WARRANTY; without even the 
! implied warranty of MERCHANTABILITY or FITNESS FOR A 
! PARTICULAR PURPOSE.  See the GNU General Public License 
! for more details.
!
! You should have received a copy of the GNU General Public 
! License along with this program; if not, write to the Free 
! Software Foundation, Inc., 59 Temple Place - Suite 330,Boston, 
! MA 02111-1307, USA or visit http://www.gnu.org/copyleft/gpl.txt.
!
subroutine SERIAL_inversion(n,M,det,eval_det)
 !
 use pars,          ONLY:SP,cONE
 use drivers,       ONLY:l_nl_optics,l_real_time
 use linear_algebra,ONLY:LINEAR_ALGEBRA_error,LU_factorization,LU_inversion,&
&                        LINEAR_ALGEBRA_WS_reset,LALGEBRA_WS
 use timing_m,       ONLY:timing
#include<memory.h>
 !
 integer           :: n
 complex(SP)       :: M(n,n),det
 logical           :: eval_det
 !
 !ws
 integer           :: i_loop 
 type(LALGEBRA_WS) :: WS
 !
<<<<<<< HEAD
 if(.not.(l_nl_optics.or.l_real_time)) call timing('SERIAL_inversion',OPR='start')
 !
 YAMBO_ALLOC(WS%v_int,(n))
=======
 if(.not.(l_nl_optics.or.l_real_time)) then
   call timing('SERIAL_inversion',OPR='start')
   YAMBO_ALLOC(WS%v_int,(n))
 else
   allocate(WS%v_int(n))
 endif
>>>>>>> f2c5ecf8
 !
 call LU_factorization(n,M,WS%v_int,WS%i_fail)
 !
 if(WS%i_fail.ne.0) call LINEAR_ALGEBRA_error('GETRF (SI)','WS%v_cmplxspace failed')
 !
 ! Evaluate determinant if required
 !
 det=cONE
 !
 if(eval_det) then
   do i_loop=1,n
     det=det*M(i_loop,i_loop)
     if(WS%v_int(i_loop).ne.i_loop) det=-det
   enddo
 endif
 !
 if(.not.(l_nl_optics.or.l_real_time)) then
   YAMBO_ALLOC(WS%v_cmplx,(1))
 else
   allocate(WS%v_cmplx(1))
 endif
 call LU_inversion(n,M,WS%v_int,WS%v_cmplx,-1,WS%i_fail)
 WS%dim=int(real(WS%v_cmplx(1)))
 if(.not.(l_nl_optics.or.l_real_time)) then
   YAMBO_FREE(WS%v_cmplx)
   YAMBO_ALLOC(WS%v_cmplx,(WS%dim))
 else
   deallocate(WS%v_cmplx)
   allocate(WS%v_cmplx(WS%dim))
 endif
 call LU_inversion(n,M,WS%v_int,WS%v_cmplx,WS%dim,WS%i_fail)
 !
 if(WS%i_fail.ne.0) call LINEAR_ALGEBRA_error('GETRI (SI)','failed')
 !
 call LINEAR_ALGEBRA_WS_reset(WS)
 !
 if(.not.(l_nl_optics.or.l_real_time)) call timing('SERIAL_inversion',OPR='stop')
 !
end subroutine<|MERGE_RESOLUTION|>--- conflicted
+++ resolved
@@ -38,18 +38,12 @@
  integer           :: i_loop 
  type(LALGEBRA_WS) :: WS
  !
-<<<<<<< HEAD
- if(.not.(l_nl_optics.or.l_real_time)) call timing('SERIAL_inversion',OPR='start')
- !
- YAMBO_ALLOC(WS%v_int,(n))
-=======
  if(.not.(l_nl_optics.or.l_real_time)) then
    call timing('SERIAL_inversion',OPR='start')
    YAMBO_ALLOC(WS%v_int,(n))
  else
    allocate(WS%v_int(n))
  endif
->>>>>>> f2c5ecf8
  !
  call LU_factorization(n,M,WS%v_int,WS%i_fail)
  !
