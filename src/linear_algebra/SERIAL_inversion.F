--- conflicted
+++ resolved
@@ -32,19 +32,12 @@
 #endif
 #include<memory.h>
  !
-<<<<<<< HEAD
- integer     :: n
- complex(SP) :: M(n,n),det
- logical     :: eval_det
- integer     :: i_loop !ws
-=======
  integer           :: n
  complex(SP)       :: M(n,n),det
  logical           :: eval_det
  !
  !ws
  integer           :: i_loop 
->>>>>>> 08faa1db
  type(LALGEBRA_WS) :: WS
  !
 #if defined _TIMING
