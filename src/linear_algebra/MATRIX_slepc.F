!
!        Copyright (C) 2000-2018 the YAMBO team
!              http://www.yambo-code.org
!
! Authors (see AUTHORS file for details): HM
! 
! This file is distributed under the terms of the GNU 
! General Public License. You can redistribute it and/or 
! modify it under the terms of the GNU General Public 
! License as published by the Free Software Foundation; 
! either version 2, or (at your option) any later version.
!
! This program is distributed in the hope that it will 
! be useful, but WITHOUT ANY WARRANTY; without even the 
! implied warranty of MERCHANTABILITY or FITNESS FOR A 
! PARTICULAR PURPOSE.  See the GNU General Public License 
! for more details.
!
! You should have received a copy of the GNU General Public 
! License along with this program; if not, write to the Free 
! Software Foundation, Inc., 59 Temple Place - Suite 330,Boston, 
! MA 02111-1307, USA or visit http://www.gnu.org/copyleft/gpl.txt.
!
<<<<<<< HEAD
subroutine MATRIX_slepc(A,n_eig,E_real,E_cmpl,V_right,V_left,&
&                       target_energy,extraction,slepc_ncv,slepc_tol)
 !
 ! 10/06/2016 HM
 ! Use slepc to obtain the first few eigenpairs of a large matrix
 ! This routine can be called from within Matrix_driver.F but should be kept in
 ! a separate souce file for clarity.
 !
 use pars,          ONLY : SP,schlen
 use com,           ONLY : error,msg
 !
 implicit none
 !
 ! headers
 !
=======
subroutine MATRIX_slepc(A,n_eig,target_energy,extraction,slepc_ncv,slepc_tol,V_right,V_left,E_real,E_cmpl)
  !
  ! 10/06/2016 HM
  ! Use slepc to obtain the first few eigenpairs of a large matrix
  ! This routine can be called from within Matrix_driver.F but should be kept in
  ! a separate souce file for clarity.
  !
  use pars,          ONLY : SP,cONE,cZERO,schlen
  use com,           ONLY : error,msg
  !
  implicit none
  !
  ! headers
  !
>>>>>>> 1be9b877
#include <petsc/finclude/petscsys.h>
#include <petsc/finclude/petscvec.h>
#include <petsc/finclude/petscmat.h>
#include <petsc/finclude/petscvec.h90>
#include <slepc/finclude/slepcsys.h>
#include <slepc/finclude/slepceps.h>
<<<<<<< HEAD
 !
 ! arguments
 !
 integer                     :: n_eig         ! number of eigenvalues to compute
 complex(SP),  optional      :: V_right(:,:)  ! right eigenvalues
 complex(SP),  optional      :: V_left(:,:)   ! left eigenvalues
 complex(SP),  optional      :: E_cmpl(:)     ! complex eigenvalues
 real(SP),     optional      :: E_real(:)     ! real eigenvalues
 !  real(SP),     optional      :: target_energy ! energy near where to find the eigenvalues
 !  real(SP),     optional      :: slepc_tol     ! tolerance of the iterative solver
 character(schlen), optional :: extraction    ! extraction method for the eigenvalues
 !integer,optional            :: slepc_ncv     ! dimension of the subspace
 !
#if defined _DOUBLE
 PetscFortranDouble, optional :: target_energy
 PetscFortranDouble, optional :: slepc_tol
#else
  PetscFortranFloat, optional  :: target_energy
  PetscFortranFloat, optional  :: slepc_tol
#endif
 PetscFortranInt,  optional   :: slepc_ncv
 ! 
 ! internal variables
 !
 ! slepc
 !
 external MyEPSMonitor !function to monitor the convergence
 ! 
 Mat            A
 EPS            eps
 !EPSType        tname
 EPSExtraction  extr
 PetscReal      tol, ferror
 PetscErrorCode ierr
 PetscInt       nev, ncv, mpd, maxit, its, nconv, n, i, j
 PetscInt       idx(2)
 PetscScalar    kr, ki
 PetscScalar, pointer :: xsr(:), xsi(:)
 PetscScalar, pointer :: M(:,:)          !pointer to matrix
 Vec            xr, xi, vout
 PetscViewer    viewer, hdf5v
 PetscMPIInt    rank
 VecScatter     ctx
 character(len=30) :: rowfmt
 !
 ! Non hermitian not implemented yet!
 !
 if (present(V_left)) then
   call error( 'diagonalisation of non-hermitian matrices with SLEPC is not implemented in yambo yet' )
   call exit(0)
 endif
 !
 call MatGetSize(A,n,j,ierr)
 call SlepcInitialize(PETSC_NULL_CHARACTER,ierr)
 call MPI_Comm_rank(PETSC_COMM_WORLD,rank,ierr)
 !
 call MatCreateVecs(A,xr,xi,ierr)
 ! - - - - - - - - - - - - - - - - - - - - - - - - - - - - - - - - - - - -
 !     Create the eigensolver and display info
 ! - - - - - - - - - - - - - - - - - - - - - - - - - - - - - - - - - - - -
 !
 !Create eigensolver context
 call EPSCreate(PETSC_COMM_WORLD,eps,ierr)
 !
 !Set operators. In this case, it is a standard eigenvalue problem
 call EPSSetOperators(eps,A,PETSC_NULL_OBJECT,ierr)
 call EPSSetProblemType(eps,EPS_HEP,ierr)
 !
 if (target_energy .ne. 0) then
   call msg( 'rs', 'criterion: target energy ', real(target_energy,SP) )
   call EPSSetTarget(eps,target_energy,ierr)
   call EPSSetWhichEigenpairs(eps,EPS_TARGET_REAL,ierr)
 else
   call msg( 'rs', 'criterion: smaller eigenvalues' )
   call EPSSetWhichEigenpairs(eps,EPS_SMALLEST_MAGNITUDE,ierr)
 endif
 !
 !set type of extraction
 if (present(extraction)) then
   if      (extraction == 'ritz')              then
       extr = EPS_RITZ
   else if (extraction == 'harmonic')          then
       extr = EPS_HARMONIC         
   else if (extraction == 'harmonic_relative') then
       extr = EPS_HARMONIC_RELATIVE
   else if (extraction == 'harmonic_right')    then
       extr = EPS_HARMONIC_RIGHT
   else if (extraction == 'harmonic_largest')  then
       extr = EPS_HARMONIC_LARGEST
   else if (extraction == 'refined')           then
       extr = EPS_REFINED
   else if (extraction == 'refined_harmonic')  then
       extr = EPS_REFINED_HARMONIC
   endif
   call msg( 'rs', 'extraction method: ', extraction )
 else
   call msg( 'rs', 'extraction method: ritz' )
   extr = EPS_RITZ
 endif
 call EPSSetExtraction(eps, extr, ierr)
 !
 !set type of problem
 !call EPSSetType(eps,EPSLAPACK,ierr)
 !call EPSSetType(eps,EPSKRYLOVSCHUR,ierr)
 !
 !Set solver parameters at runtime
 nev = n_eig
 if ( (present(slepc_ncv)) .and. (slepc_ncv.ne.0) ) then
   ncv = slepc_ncv
 else
   ncv = PETSC_DECIDE
 endif 
 call EPSSetDimensions(eps,nev,ncv,PETSC_DECIDE,ierr)
 !
 call EPSSetTolerances(eps,slepc_tol,PETSC_DECIDE, ierr)
 ! - - - - - - - - - - - - - - - - - - - - - - - - - - - - - - - - - - - -
 !     Optional: Get some information from the solver and display it
 ! - - - - - - - - - - - - - - - - - - - - - - - - - - - - - - - - - - - -
 !call EPSGetType(eps,tname,ierr)
 call EPSGetTolerances(eps,tol,maxit,ierr)
 !
 !call msg( 'rs', 'solution method: ', tname )
 call msg( 'rs', 'number of requested eigenvalues: ', int(nev) )
 call msg( 'rs', 'stopping condition tolerance: ', real(tol,SP) )
 call msg( 'rs', 'stopping condition max iterations: ', int(maxit) )
 !
 !Set monitor
 call EPSMonitorSet(eps,MyEPSMonitor,PETSC_NULL_OBJECT, PETSC_NULL_FUNCTION,ierr)
 !
 ! - - - - - - - - - - - - - - - - - - - - - - - - - - - - - - - - - - - -
 !     Solve the eigensystem
 ! - - - - - - - - - - - - - - - - - - - - - - - - - - - - - - - - - - - -
 call EPSSolve(eps,ierr)
 call EPSGetIterationNumber(eps,its,ierr)
 call msg( 'rs', 'number of iterations of the method: ', int(its) )
 call EPSGetDimensions(eps,nev,ncv,mpd,ierr)
 call msg( 'rs', 'number of eigenvalues: ', int(nev))
 call msg( 'rs', 'ncv: ', int(ncv))
 call msg( 'rs', 'mpd: ', int(mpd))
 !
 ! - - - - - - - - - - - - - - - - - - - - - - - - - - - - - - - - - - - -
 !     Display solution and clean up
 ! - - - - - - - - - - - - - - - - - - - - - - - - - - - - - - - - - - - -
 !
 call EPSGetConverged(eps,nconv,ierr)
 call msg( 'rs', 'number of converged eigenpairs: ', int(nconv))
 call msg( 'rs', '')
 !
 if ( nconv < n_eig ) then
   n_eig = nconv
 endif
 !
 !free the A matrix
 call MatDestroy(A,ierr)
 !
 !open file for output
 !call PetscViewerHDF5Open(PETSC_COMM_WORLD, 'hdb.BS_slepc', FILE_MODE_WRITE, hdf5v, ierr)
 !
 !calculate eigenvalues and relative errors
 !
 if (nconv.gt.0) then
   !
   do i=0,nev-1
     !Get converged eigenpairs: i-th eigenvalue is stored in kr
     !(real part) and ki (imaginary part)
     call EPSGetEigenpair(eps,i,kr,PETSC_NULL_OBJECT,xr,PETSC_NULL_OBJECT,ierr)
     !
     !save the eigenvalues and eigenvectors in the matrix of the hamiltonian\
     !E_real(i+1) = PetscRealPart(kr)
     E_real(i+1) = kr
     !  
     ! this is to write the vector to hdf5 directly
     !call VecView(xr,hdf5v,ierr)
     !  
     call VecScatterCreateToAll(xr,ctx,vout,ierr);
     ! scatter as many times as you need
     call VecScatterBegin(ctx,xr,vout,INSERT_VALUES,SCATTER_FORWARD,ierr);
     call VecScatterEnd(ctx,xr,vout,INSERT_VALUES,SCATTER_FORWARD,ierr);
     !  
     call VecGetArrayReadF90(vout,xsr,ierr)
     V_right(:, i+1) = xsr
     call VecRestoreArrayReadF90(vout,xsr,ierr)
     ! 
     ! destroy scatter context and local vector when no longer needed
     call VecScatterDestroy(ctx,ierr);
     call VecDestroy(vout,ierr);
     !    
   enddo
   !
 endif
 !
 call EPSDestroy(eps,ierr)
 call VecDestroy(xr,ierr)
 call VecDestroy(xi,ierr)
 call SlepcFinalize(ierr)
=======
  !
  ! arguments
  !
  integer                     :: n_eig         ! number of eigenvalues to compute
  complex(SP),  optional      :: V_right(:,:)  ! right eigenvalues
  complex(SP),  optional      :: V_left(:,:)   ! left eigenvalues
  complex(SP),  optional      :: E_cmpl(:)     ! complex eigenvalues
  real(SP),     optional      :: E_real(:)     ! real eigenvalues
  !  real(SP),                 :: target_energy ! energy near where to find the eigenvalues
  !  real(SP),                 :: slepc_tol     ! tolerance of the iterative solver
  character(schlen)           :: extraction    ! extraction method for the eigenvalues
  !integer                     :: slepc_ncv     ! dimension of the subspace
  !
  PetscReal                    :: target_energy
  PetscReal                    :: slepc_tol
  PetscFortranInt              :: slepc_ncv
  ! 
  ! internal variables
  !
  integer                :: n_mat        !size of the matrix
  !
  ! slepc
  !
  external MyEPSMonitor !function to monitor the convergence
  ! 
  Mat            A
  EPS            eps
  !EPSType        tname
  EPSExtraction  extr
  PetscReal      tol, ferror
  PetscErrorCode ierr
  PetscInt       nev, ncv, mpd, maxit, its, nconv, n, i, j
  PetscInt       idx(2)
  PetscScalar    kr, ki
  PetscScalar, pointer :: xsr(:), xsi(:)
  PetscScalar, pointer :: M(:,:)          !pointer to matrix
  Vec            xr, xi, vout
  PetscViewer    viewer, hdf5v
  PetscMPIInt    rank
  VecScatter     ctx
  character(len=30) :: rowfmt
  !
  ! Non hermitian not implemented yet!
  !
  if (present(V_left)) then
    call error( 'diagonalisation of non-hermitian matrices with SLEPC is not implemented in yambo yet' )
    call exit(0)
  endif
  !
  call MatGetSize(A,n,j,ierr)
  call SlepcInitialize(PETSC_NULL_CHARACTER,ierr)
  call MPI_Comm_rank(PETSC_COMM_WORLD,rank,ierr)
  !
  call MatCreateVecs(A,xr,xi,ierr)
  
  ! - - - - - - - - - - - - - - - - - - - - - - - - - - - - - - - - - - - -
  !     Create the eigensolver and display info
  ! - - - - - - - - - - - - - - - - - - - - - - - - - - - - - - - - - - - -

  !Create eigensolver context
  call EPSCreate(PETSC_COMM_WORLD,eps,ierr)
  
  
  !Set operators. In this case, it is a standard eigenvalue problem
  call EPSSetOperators(eps,A,PETSC_NULL_OBJECT,ierr)
  call EPSSetProblemType(eps,EPS_HEP,ierr)

  if (target_energy .ne. 0) then
    call msg( 'rs', 'criterion: target energy ', real(target_energy,SP) )
    call EPSSetTarget(eps,target_energy,ierr)
    call EPSSetWhichEigenpairs(eps,EPS_TARGET_REAL,ierr)
  else
    call msg( 'rs', 'criterion: smaller eigenvalues' )
    call EPSSetWhichEigenpairs(eps,EPS_SMALLEST_MAGNITUDE,ierr)
  endif

  !set type of extraction
  !if (present(extraction)) then
    if      (extraction == 'ritz')              then
        extr = EPS_RITZ
    else if (extraction == 'harmonic')          then
        extr = EPS_HARMONIC         
    else if (extraction == 'harmonic_relative') then
        extr = EPS_HARMONIC_RELATIVE
    else if (extraction == 'harmonic_right')    then
        extr = EPS_HARMONIC_RIGHT
    else if (extraction == 'harmonic_largest')  then
        extr = EPS_HARMONIC_LARGEST
    else if (extraction == 'refined')           then
        extr = EPS_REFINED
    else if (extraction == 'refined_harmonic')  then
        extr = EPS_REFINED_HARMONIC
    endif
    call msg( 'rs', 'extraction method: ', extraction )
  !else
  !  call msg( 'rs', 'extraction method: ritz' )
  !  extr = EPS_RITZ
  !endif
  call EPSSetExtraction(eps, extr, ierr)

  !set type of problem
  !call EPSSetType(eps,EPSLAPACK,ierr)
  !call EPSSetType(eps,EPSKRYLOVSCHUR,ierr)
  

  !Set solver parameters at runtime
  nev = n_eig
  !if ( (present(slepc_ncv)) .and. (slepc_ncv.ne.0) ) then
  if ( slepc_ncv.ne.0 ) then
    ncv = slepc_ncv
  else
    ncv = PETSC_DECIDE
  endif 
  call EPSSetDimensions(eps,nev,ncv,PETSC_DECIDE,ierr)

  call EPSSetTolerances(eps,slepc_tol,PETSC_DECIDE, ierr)

  ! - - - - - - - - - - - - - - - - - - - - - - - - - - - - - - - - - - - -
  !     Optional: Get some information from the solver and display it
  ! - - - - - - - - - - - - - - - - - - - - - - - - - - - - - - - - - - - -
  !call EPSGetType(eps,tname,ierr)
  call EPSGetTolerances(eps,tol,maxit,ierr)
  !
  !call msg( 'rs', 'solution method: ', tname )
  call msg( 'rs', 'number of requested eigenvalues: ', int(nev) )
  call msg( 'rs', 'stopping condition tolerance: ', real(tol,SP) )
  call msg( 'rs', 'stopping condition max iterations: ', int(maxit) )

  !Set monitor
  call EPSMonitorSet(eps,MyEPSMonitor,PETSC_NULL_OBJECT, PETSC_NULL_FUNCTION,ierr)
  !
 
  ! - - - - - - - - - - - - - - - - - - - - - - - - - - - - - - - - - - - -
  !     Solve the eigensystem
  ! - - - - - - - - - - - - - - - - - - - - - - - - - - - - - - - - - - - -
  call EPSSolve(eps,ierr)
  call EPSGetIterationNumber(eps,its,ierr)
  call msg( 'rs', 'number of iterations of the method: ', int(its) )
  call EPSGetDimensions(eps,nev,ncv,mpd,ierr)
  call msg( 'rs', 'number of eigenvalues: ', int(nev))
  call msg( 'rs', 'ncv: ', int(ncv))
  call msg( 'rs', 'mpd: ', int(mpd))

  ! - - - - - - - - - - - - - - - - - - - - - - - - - - - - - - - - - - - -
  !     Display solution and clean up
  ! - - - - - - - - - - - - - - - - - - - - - - - - - - - - - - - - - - - -

  call EPSGetConverged(eps,nconv,ierr)
  call msg( 'rs', 'number of converged eigenpairs: ', int(nconv))
  call msg( 'rs', '')
  if ( nconv < n_eig ) then
    n_eig = nconv
  endif

  !free the A matrix
  call MatDestroy(A,ierr)
  
  !open file for output
  !call PetscViewerHDF5Open(PETSC_COMM_WORLD, 'hdb.BS_slepc', FILE_MODE_WRITE, hdf5v, ierr)
  
  !calculate eigenvalues and relative errors
  if (nconv.gt.0) then
    do i=0,nev-1
         !Get converged eigenpairs: i-th eigenvalue is stored in kr
         !(real part) and ki (imaginary part)
         call EPSGetEigenpair(eps,i,kr,PETSC_NULL_OBJECT,xr,PETSC_NULL_OBJECT,ierr)

         !save the eigenvalues and eigenvectors in the matrix of the hamiltonian\
         !E_real(i+1) = PetscRealPart(kr)
         E_real(i+1) = kr
         
         ! this is to write the vector to hdf5 directly
         !call VecView(xr,hdf5v,ierr)
         
         call VecScatterCreateToAll(xr,ctx,vout,ierr);
         ! scatter as many times as you need
         call VecScatterBegin(ctx,xr,vout,INSERT_VALUES,SCATTER_FORWARD,ierr);
         call VecScatterEnd(ctx,xr,vout,INSERT_VALUES,SCATTER_FORWARD,ierr);
         
         call VecGetArrayReadF90(vout,xsr,ierr)
         V_right(:, i+1) = xsr
         call VecRestoreArrayReadF90(vout,xsr,ierr)
         
         ! destroy scatter context and local vector when no longer needed
         call VecScatterDestroy(ctx,ierr);
         call VecDestroy(vout,ierr);
      
     enddo
  endif
  !
  call EPSDestroy(eps,ierr)
  call VecDestroy(xr,ierr)
  call VecDestroy(xi,ierr)
  call SlepcFinalize(ierr)
>>>>>>> 1be9b877
end subroutine
!
subroutine MyEPSMonitor(eps,its,nconv,eigr,eigi,errest,nest,dummy,ierr)
 ! 
 ! Monitor the convergence of the iterative diagonalization
 ! 
 use com,           ONLY : error,msg
 !
 implicit none
 !
#include <petsc/finclude/petscsys.h>
#include <petsc/finclude/petscvec.h>
#include <petsc/finclude/petscmat.h>
#include <petsc/finclude/petscvec.h90>
#include <slepc/finclude/slepcsys.h>
#include <slepc/finclude/slepceps.h>
 !
 EPS            eps
 Vec            x
 PetscErrorCode ierr
 PetscInt       its,nconv,nest,dummy
 PetscScalar    eigr(*),eigi(*)
 PetscReal      re,errest(*)
 PetscMPIInt    rank
 !
 character(12)  c_nconv, c_err, c_its
 !
 ! write the number of converged eigenvalues
 write(c_nconv,'(i5)') nconv
 write(c_its, '(i5)') its
 write(c_err,'(e12.4)') errest(nconv+1)
 call msg('s', trim('[SLEPC] iteration') // trim(c_its) // trim(' conv_eigenpairs: ') &
&            // trim(c_nconv) // trim(' error: ') // trim(c_err) )
 !
 ierr = 0
 !
end subroutine<|MERGE_RESOLUTION|>--- conflicted
+++ resolved
@@ -21,23 +21,6 @@
 ! Software Foundation, Inc., 59 Temple Place - Suite 330,Boston, 
 ! MA 02111-1307, USA or visit http://www.gnu.org/copyleft/gpl.txt.
 !
-<<<<<<< HEAD
-subroutine MATRIX_slepc(A,n_eig,E_real,E_cmpl,V_right,V_left,&
-&                       target_energy,extraction,slepc_ncv,slepc_tol)
- !
- ! 10/06/2016 HM
- ! Use slepc to obtain the first few eigenpairs of a large matrix
- ! This routine can be called from within Matrix_driver.F but should be kept in
- ! a separate souce file for clarity.
- !
- use pars,          ONLY : SP,schlen
- use com,           ONLY : error,msg
- !
- implicit none
- !
- ! headers
- !
-=======
 subroutine MATRIX_slepc(A,n_eig,target_energy,extraction,slepc_ncv,slepc_tol,V_right,V_left,E_real,E_cmpl)
   !
   ! 10/06/2016 HM
@@ -52,210 +35,12 @@
   !
   ! headers
   !
->>>>>>> 1be9b877
 #include <petsc/finclude/petscsys.h>
 #include <petsc/finclude/petscvec.h>
 #include <petsc/finclude/petscmat.h>
 #include <petsc/finclude/petscvec.h90>
 #include <slepc/finclude/slepcsys.h>
 #include <slepc/finclude/slepceps.h>
-<<<<<<< HEAD
- !
- ! arguments
- !
- integer                     :: n_eig         ! number of eigenvalues to compute
- complex(SP),  optional      :: V_right(:,:)  ! right eigenvalues
- complex(SP),  optional      :: V_left(:,:)   ! left eigenvalues
- complex(SP),  optional      :: E_cmpl(:)     ! complex eigenvalues
- real(SP),     optional      :: E_real(:)     ! real eigenvalues
- !  real(SP),     optional      :: target_energy ! energy near where to find the eigenvalues
- !  real(SP),     optional      :: slepc_tol     ! tolerance of the iterative solver
- character(schlen), optional :: extraction    ! extraction method for the eigenvalues
- !integer,optional            :: slepc_ncv     ! dimension of the subspace
- !
-#if defined _DOUBLE
- PetscFortranDouble, optional :: target_energy
- PetscFortranDouble, optional :: slepc_tol
-#else
-  PetscFortranFloat, optional  :: target_energy
-  PetscFortranFloat, optional  :: slepc_tol
-#endif
- PetscFortranInt,  optional   :: slepc_ncv
- ! 
- ! internal variables
- !
- ! slepc
- !
- external MyEPSMonitor !function to monitor the convergence
- ! 
- Mat            A
- EPS            eps
- !EPSType        tname
- EPSExtraction  extr
- PetscReal      tol, ferror
- PetscErrorCode ierr
- PetscInt       nev, ncv, mpd, maxit, its, nconv, n, i, j
- PetscInt       idx(2)
- PetscScalar    kr, ki
- PetscScalar, pointer :: xsr(:), xsi(:)
- PetscScalar, pointer :: M(:,:)          !pointer to matrix
- Vec            xr, xi, vout
- PetscViewer    viewer, hdf5v
- PetscMPIInt    rank
- VecScatter     ctx
- character(len=30) :: rowfmt
- !
- ! Non hermitian not implemented yet!
- !
- if (present(V_left)) then
-   call error( 'diagonalisation of non-hermitian matrices with SLEPC is not implemented in yambo yet' )
-   call exit(0)
- endif
- !
- call MatGetSize(A,n,j,ierr)
- call SlepcInitialize(PETSC_NULL_CHARACTER,ierr)
- call MPI_Comm_rank(PETSC_COMM_WORLD,rank,ierr)
- !
- call MatCreateVecs(A,xr,xi,ierr)
- ! - - - - - - - - - - - - - - - - - - - - - - - - - - - - - - - - - - - -
- !     Create the eigensolver and display info
- ! - - - - - - - - - - - - - - - - - - - - - - - - - - - - - - - - - - - -
- !
- !Create eigensolver context
- call EPSCreate(PETSC_COMM_WORLD,eps,ierr)
- !
- !Set operators. In this case, it is a standard eigenvalue problem
- call EPSSetOperators(eps,A,PETSC_NULL_OBJECT,ierr)
- call EPSSetProblemType(eps,EPS_HEP,ierr)
- !
- if (target_energy .ne. 0) then
-   call msg( 'rs', 'criterion: target energy ', real(target_energy,SP) )
-   call EPSSetTarget(eps,target_energy,ierr)
-   call EPSSetWhichEigenpairs(eps,EPS_TARGET_REAL,ierr)
- else
-   call msg( 'rs', 'criterion: smaller eigenvalues' )
-   call EPSSetWhichEigenpairs(eps,EPS_SMALLEST_MAGNITUDE,ierr)
- endif
- !
- !set type of extraction
- if (present(extraction)) then
-   if      (extraction == 'ritz')              then
-       extr = EPS_RITZ
-   else if (extraction == 'harmonic')          then
-       extr = EPS_HARMONIC         
-   else if (extraction == 'harmonic_relative') then
-       extr = EPS_HARMONIC_RELATIVE
-   else if (extraction == 'harmonic_right')    then
-       extr = EPS_HARMONIC_RIGHT
-   else if (extraction == 'harmonic_largest')  then
-       extr = EPS_HARMONIC_LARGEST
-   else if (extraction == 'refined')           then
-       extr = EPS_REFINED
-   else if (extraction == 'refined_harmonic')  then
-       extr = EPS_REFINED_HARMONIC
-   endif
-   call msg( 'rs', 'extraction method: ', extraction )
- else
-   call msg( 'rs', 'extraction method: ritz' )
-   extr = EPS_RITZ
- endif
- call EPSSetExtraction(eps, extr, ierr)
- !
- !set type of problem
- !call EPSSetType(eps,EPSLAPACK,ierr)
- !call EPSSetType(eps,EPSKRYLOVSCHUR,ierr)
- !
- !Set solver parameters at runtime
- nev = n_eig
- if ( (present(slepc_ncv)) .and. (slepc_ncv.ne.0) ) then
-   ncv = slepc_ncv
- else
-   ncv = PETSC_DECIDE
- endif 
- call EPSSetDimensions(eps,nev,ncv,PETSC_DECIDE,ierr)
- !
- call EPSSetTolerances(eps,slepc_tol,PETSC_DECIDE, ierr)
- ! - - - - - - - - - - - - - - - - - - - - - - - - - - - - - - - - - - - -
- !     Optional: Get some information from the solver and display it
- ! - - - - - - - - - - - - - - - - - - - - - - - - - - - - - - - - - - - -
- !call EPSGetType(eps,tname,ierr)
- call EPSGetTolerances(eps,tol,maxit,ierr)
- !
- !call msg( 'rs', 'solution method: ', tname )
- call msg( 'rs', 'number of requested eigenvalues: ', int(nev) )
- call msg( 'rs', 'stopping condition tolerance: ', real(tol,SP) )
- call msg( 'rs', 'stopping condition max iterations: ', int(maxit) )
- !
- !Set monitor
- call EPSMonitorSet(eps,MyEPSMonitor,PETSC_NULL_OBJECT, PETSC_NULL_FUNCTION,ierr)
- !
- ! - - - - - - - - - - - - - - - - - - - - - - - - - - - - - - - - - - - -
- !     Solve the eigensystem
- ! - - - - - - - - - - - - - - - - - - - - - - - - - - - - - - - - - - - -
- call EPSSolve(eps,ierr)
- call EPSGetIterationNumber(eps,its,ierr)
- call msg( 'rs', 'number of iterations of the method: ', int(its) )
- call EPSGetDimensions(eps,nev,ncv,mpd,ierr)
- call msg( 'rs', 'number of eigenvalues: ', int(nev))
- call msg( 'rs', 'ncv: ', int(ncv))
- call msg( 'rs', 'mpd: ', int(mpd))
- !
- ! - - - - - - - - - - - - - - - - - - - - - - - - - - - - - - - - - - - -
- !     Display solution and clean up
- ! - - - - - - - - - - - - - - - - - - - - - - - - - - - - - - - - - - - -
- !
- call EPSGetConverged(eps,nconv,ierr)
- call msg( 'rs', 'number of converged eigenpairs: ', int(nconv))
- call msg( 'rs', '')
- !
- if ( nconv < n_eig ) then
-   n_eig = nconv
- endif
- !
- !free the A matrix
- call MatDestroy(A,ierr)
- !
- !open file for output
- !call PetscViewerHDF5Open(PETSC_COMM_WORLD, 'hdb.BS_slepc', FILE_MODE_WRITE, hdf5v, ierr)
- !
- !calculate eigenvalues and relative errors
- !
- if (nconv.gt.0) then
-   !
-   do i=0,nev-1
-     !Get converged eigenpairs: i-th eigenvalue is stored in kr
-     !(real part) and ki (imaginary part)
-     call EPSGetEigenpair(eps,i,kr,PETSC_NULL_OBJECT,xr,PETSC_NULL_OBJECT,ierr)
-     !
-     !save the eigenvalues and eigenvectors in the matrix of the hamiltonian\
-     !E_real(i+1) = PetscRealPart(kr)
-     E_real(i+1) = kr
-     !  
-     ! this is to write the vector to hdf5 directly
-     !call VecView(xr,hdf5v,ierr)
-     !  
-     call VecScatterCreateToAll(xr,ctx,vout,ierr);
-     ! scatter as many times as you need
-     call VecScatterBegin(ctx,xr,vout,INSERT_VALUES,SCATTER_FORWARD,ierr);
-     call VecScatterEnd(ctx,xr,vout,INSERT_VALUES,SCATTER_FORWARD,ierr);
-     !  
-     call VecGetArrayReadF90(vout,xsr,ierr)
-     V_right(:, i+1) = xsr
-     call VecRestoreArrayReadF90(vout,xsr,ierr)
-     ! 
-     ! destroy scatter context and local vector when no longer needed
-     call VecScatterDestroy(ctx,ierr);
-     call VecDestroy(vout,ierr);
-     !    
-   enddo
-   !
- endif
- !
- call EPSDestroy(eps,ierr)
- call VecDestroy(xr,ierr)
- call VecDestroy(xi,ierr)
- call SlepcFinalize(ierr)
-=======
   !
   ! arguments
   !
@@ -450,41 +235,40 @@
   call VecDestroy(xr,ierr)
   call VecDestroy(xi,ierr)
   call SlepcFinalize(ierr)
->>>>>>> 1be9b877
 end subroutine
-!
+
 subroutine MyEPSMonitor(eps,its,nconv,eigr,eigi,errest,nest,dummy,ierr)
- ! 
- ! Monitor the convergence of the iterative diagonalization
- ! 
- use com,           ONLY : error,msg
- !
- implicit none
- !
+  ! 
+  ! Monitor the convergence of the iterative diagonalization
+  ! 
+  use com,           ONLY : error,msg
+  !
+  implicit none
+  !
 #include <petsc/finclude/petscsys.h>
 #include <petsc/finclude/petscvec.h>
 #include <petsc/finclude/petscmat.h>
 #include <petsc/finclude/petscvec.h90>
 #include <slepc/finclude/slepcsys.h>
 #include <slepc/finclude/slepceps.h>
- !
- EPS            eps
- Vec            x
- PetscErrorCode ierr
- PetscInt       its,nconv,nest,dummy
- PetscScalar    eigr(*),eigi(*)
- PetscReal      re,errest(*)
- PetscMPIInt    rank
- !
- character(12)  c_nconv, c_err, c_its
- !
- ! write the number of converged eigenvalues
- write(c_nconv,'(i5)') nconv
- write(c_its, '(i5)') its
- write(c_err,'(e12.4)') errest(nconv+1)
- call msg('s', trim('[SLEPC] iteration') // trim(c_its) // trim(' conv_eigenpairs: ') &
+
+  EPS            eps
+  Vec            x
+  PetscErrorCode ierr
+  PetscInt       its,nconv,nest,dummy
+  PetscScalar    eigr(*),eigi(*)
+  PetscReal      re,errest(*)
+  PetscMPIInt    rank
+
+  character(12)  c_nconv, c_err, c_its
+
+  ! write the number of converged eigenvalues
+  write(c_nconv,'(i5)') nconv
+  write(c_its, '(i5)') its
+  write(c_err,'(e12.4)') errest(nconv+1)
+  call msg('s', trim('[SLEPC] iteration') // trim(c_its) // trim(' conv_eigenpairs: ') &
 &            // trim(c_nconv) // trim(' error: ') // trim(c_err) )
- !
- ierr = 0
- !
+
+  ierr = 0
+  !
 end subroutine