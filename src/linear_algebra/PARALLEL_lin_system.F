--- conflicted
+++ resolved
@@ -29,24 +29,14 @@
  !
  !  where A is a n-x-n matrix and B is n-x-nrhs
  !
-<<<<<<< HEAD
  use SLK_m,          ONLY:SLK_ORTHO
  use linear_algebra, ONLY:LINEAR_ALGEBRA_error,WS
  use matrix,         ONLY:PAR_matrix
-=======
- use pars,           ONLY:SP
- use SLK_m,          ONLY:POOL_group,ORTHO_group,SLK_matrix
- use linear_algebra, ONLY:LINEAR_ALGEBRA_error,WS
->>>>>>> cee3c393
  !
 #if defined _TIMING
  use timing_m,       ONLY:timing
 #endif
-<<<<<<< HEAD
- implicit none
-=======
 #include<memory.h>
->>>>>>> cee3c393
  !
  integer           :: n,nrhs
  type(PAR_matrix)  :: A, B
@@ -59,19 +49,10 @@
  call timing('PARALLEL_lin_system',OPR='start')
 #endif
  !
-#if defined _TIMING
- call timing('PARALLEL_lin_system',OPR='start')
-#endif
- !
  ! better estimate of the dimensions to be included
  !
-<<<<<<< HEAD
- if (allocated(WS%v_int)) deallocate(WS%v_int)
- allocate(WS%v_int(n+A%BLCnrows))
-=======
  YAMBO_FREE(WS%v_int)
  YAMBO_ALLOC(WS%v_int,(n+A_slk%nrows))
->>>>>>> cee3c393
  !
 #if defined _DOUBLE
  CALL PZGESV&
