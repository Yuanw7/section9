--- conflicted
+++ resolved
@@ -29,17 +29,10 @@
  !
  !  where A is a n-x-n matrix and B is n-x-nrhs
  !
-<<<<<<< HEAD
- use pars,           ONLY:SP
- use SLK_m,          ONLY:POOL_group,ORTHO_group,SLK_matrix
- use linear_algebra, ONLY:LINEAR_ALGEBRA_error,LALGEBRA_WS,&
-&                         LINEAR_ALGEBRA_WS_clean_up
-=======
  use SLK_m,          ONLY:SLK_ORTHO
  use linear_algebra, ONLY:LINEAR_ALGEBRA_error,LALGEBRA_WS,&
 &                         LINEAR_ALGEBRA_WS_clean_up
  use matrix,         ONLY:PAR_matrix
->>>>>>> e9748c81
  !
 #if defined _TIMING
  use timing_m,       ONLY:timing
@@ -47,17 +40,7 @@
 #include<memory.h>
  !
  integer           :: n,nrhs
-<<<<<<< HEAD
- type(POOL_group)  :: POOL
- type(ORTHO_group) :: ORTHO
- type(SLK_matrix)  :: A_slk, B_slk
- complex(SP)       :: B(n,nrhs)
- !
- character(64)     :: subname="PARALLEL_lin_system"
- type(LALGEBRA_WS) :: WS
-=======
  type(PAR_matrix)  :: A, B
->>>>>>> e9748c81
  !
  character(64)     :: subname="PARALLEL_lin_system"
  type(LALGEBRA_WS) :: WS
@@ -78,16 +61,11 @@
 #else
  CALL PCGESV&
 #endif
-<<<<<<< HEAD
- !
- call LINEAR_ALGEBRA_WS_clean_up(WS)
-=======
 & ( n, nrhs, A%blc(:,:,A%I), 1, 1, A%desc, WS%v_int, B%blc(:,:,B%I), 1, 1, B%desc, WS%i_fail)
  !
  if (WS%i_fail.ne.0) call LINEAR_ALGEBRA_error(subname,'performing P(Z/C)GESV')
  !
  call LINEAR_ALGEBRA_WS_clean_up(WS) 
->>>>>>> e9748c81
  ! 
 #if defined _TIMING
  call timing('PARALLEL_lin_system',OPR='stop')
