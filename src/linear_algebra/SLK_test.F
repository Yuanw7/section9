!
!        Copyright (C) 2000-2017 the YAMBO team
!              http://www.yambo-code.org
!
! Authors (see AUTHORS file for details): AM, AF
! 
! This file is distributed under the terms of the GNU 
! General Public License. You can redistribute it and/or 
! modify it under the terms of the GNU General Public 
! License as published by the Free Software Foundation; 
! either version 2, or (at your option) any later version.
!
! This program is distributed in the hope that it will 
! be useful, but WITHOUT ANY WARRANTY; without even the 
! implied warranty of MERCHANTABILITY or FITNESS FOR A 
! PARTICULAR PURPOSE.  See the GNU General Public License 
! for more details.
!
! You should have received a copy of the GNU General Public 
! License along with this program; if not, write to the Free 
! Software Foundation, Inc., 59 Temple Place - Suite 330,Boston, 
! MA 02111-1307, USA or visit http://www.gnu.org/copyleft/gpl.txt.
!
! Copyright (C) 2004 WanT Group
!
! This file is distributed under the terms of the
! GNU General Public License. See the file `License'
! in the root directory of the present distribution,
! or http://www.gnu.org/copyleft/gpl.txt .
!
subroutine SLK_test(E,k,q) 
 ! 
 ! simple program to check parallel linear algebra
 !
 use pars,           ONLY:SP
 use com,            ONLY:msg
 use SLK_m,          ONLY:POOL_group,ORTHO_group,SLK_test_H_dim,SLK_COM_A2A
 use electrons,      ONLY:levels
 use R_lattice,      ONLY:bz_samp
 use interfaces,     ONLY:PARALLEL_global_indexes,LINEAR_ALGEBRA_driver
 use linear_algebra, ONLY:INV,DIAGO,LIN_SYS,MAT_MUL,USE_LK,USE_SLK
 use matrix_operate, ONLY:hermitian
 !
#include<memory.h>
 !
 type(levels)   ::E
 type(bz_samp)  ::k,q
 !
 ! Work Space
 !
 integer                    :: ndim,ierr
 complex(SP),   allocatable :: A_in(:,:),A_out(:,:),A_out_par(:,:)
 complex(SP),   allocatable :: B_in(:,:),M_mat(:,:)
 real(SP),      allocatable :: W(:), W_par(:)
 type (POOL_group)          :: POOL
 type (ORTHO_group)         :: ORTHO
 !
 call section("*","ScaLapacK test")
 !
 call PARALLEL_global_indexes(E,k,q,"ScaLapacK")
 !
 ndim    = SLK_test_H_dim
 !
 ! workspace
 !
<<<<<<< HEAD
 allocate( A_in(ndim,ndim) )
 allocate( A_out(ndim,ndim) )
 allocate( A_out_par(ndim,ndim) )
=======
 YAMBO_ALLOC(A_in,(ndim,ndim))
 YAMBO_ALLOC(A_out,(ndim,ndim))
 YAMBO_ALLOC(A_out_par,(ndim,ndim))
>>>>>>> cee3c393
 !
 ! matrix inversion
 !
 call section("=",'Matrix Inversion')
 call build_matrix( ndim, A_in )
 !
 A_out  =A_in
 call LINEAR_ALGEBRA_driver(INV,M=A_out,lib_in=USE_LK)
 !
 A_out_par =A_in
 call LINEAR_ALGEBRA_driver(INV,M=A_out_par,lib_in=USE_SLK)
 !
 call matrix_check( "InvMat", ndim, ndim, A_out, A_out_par )
 call inverse_check( ndim, A_in, A_out_par )
 !
 ! Linear system solving
 !
 call section("=",'Linear system solution')
 !
 YAMBO_ALLOC(B_in,(ndim,ndim))
 YAMBO_ALLOC(M_mat,(ndim,ndim))
 call build_matrix( ndim, A_in )
 call build_matrix( ndim, B_in )
 !
 M_mat = A_in
 A_out = B_in
 call LINEAR_ALGEBRA_driver(LIN_SYS,M=M_mat,B=A_out,lib_in=USE_LK)
 !
 M_mat     = A_in
 A_out_par = B_in
 call LINEAR_ALGEBRA_driver(LIN_SYS,M=M_mat,B=A_out_par,lib_in=USE_SLK)
 !
 call matrix_check( "LinSys X", ndim, ndim, A_out, A_out_par )
<<<<<<< HEAD
 deallocate(B_in,M_mat)
=======
 YAMBO_FREE(B_in)
 YAMBO_FREE(M_mat)
>>>>>>> cee3c393
 !
 ! matrix multiplication
 !
 call section("=",'Matrix multiplication')
 !
 call build_matrix( ndim, A_in )
 !
 call LINEAR_ALGEBRA_driver(MAT_MUL,M=A_in,B=A_in,C=A_out,lib_in=USE_LK)
 !
 call LINEAR_ALGEBRA_driver(MAT_MUL,M=A_in,B=A_in,C=A_out_par,lib_in=USE_SLK)
 !
 call matrix_check( "Mat Mult", ndim, ndim, A_out, A_out_par )
 !
 ! diagonalization
 !
 call section("=",'Matrix Hermitean Diagonalization')
 !
 call build_matrix( ndim, A_in )
 A_in=hermitian(A_in)
 !
 YAMBO_ALLOC(W,(ndim))
 YAMBO_ALLOC(W_par,(ndim))
 !
 A_out  =A_in
 call LINEAR_ALGEBRA_driver(DIAGO,M=A_out,lib_in=USE_LK,e_real=W)
 !
 A_out_par =A_in
 call LINEAR_ALGEBRA_driver(DIAGO,M=A_out_par,lib_in=USE_SLK,e_real=W_par)
 !
 call matrix_check( " Eigenval", ndim, 1, cmplx(W,KIND=SP), cmplx(W_par,KIND=SP))
 !
 ! in order to check the eigenvectors
 ! an overall phase must be aligned.
 ! At least we can check their moduli
 !
 call matrix_check( "EigenVect", ndim, ndim, cmplx(abs(A_out),KIND=SP), cmplx(abs(A_out_par),KIND=SP) )
 !
<<<<<<< HEAD
 deallocate(W,W_par)
=======
 YAMBO_FREE(W)
 YAMBO_FREE(W_par)
>>>>>>> cee3c393
 !
 ! cleanup
 !
 YAMBO_FREE(A_in)
 YAMBO_FREE(A_out)
 YAMBO_FREE(A_out_par)
 !
end subroutine SLK_test 
!
!====================================
 subroutine build_matrix(ndim, Amat )
 !===================================
 !
 ! build A = I + scal * randmat
 ! a small value of scal ensures A is invertible
 !
 use pars,       ONLY:SP,DP
 use parallel_m, ONLY:PP_redux_wait
 use SLK_m,      ONLY:SLK_COM_A2A
 use com,        ONLY:msg
 !
#include<memory.h>
 !
 integer           :: ndim,iseed(8)
 complex(SP)       :: Amat(ndim,ndim)
 character(12)     :: ch(3)
 real(DP),external :: dlaran
 !
 integer   :: i, j, ierr
 real(SP) :: scal=0.2_SP 
 !
 call date_and_time(ch(1),ch(2),ch(3),iseed)
 iseed=iabs(iseed)
 !
 iseed(4)=2*(iseed(4)/2)+1
 !
 Amat = 0.0_SP
 !
 if ( SLK_COM_A2A(1)%CPU_id == 0 ) then
   !
   do i = 1, ndim
     Amat(i,i) = 1.0_SP
   enddo
   !
   do j = 1, ndim
     do i = j, ndim
       Amat(i,j) = Amat(i,j) + scal * dlaran(iseed(4:))+(0,1.)*dlaran(iseed(4:))
       Amat(j,i) = conjg(Amat(i,j))
     enddo
   enddo
   !
 endif
 !
 call PP_redux_wait(Amat,COMM=SLK_COM_A2A(1)%COMM)
 !
end subroutine build_matrix
!
!============================================
 subroutine inverse_check( ndim, Amat, Ainv )
 !===========================================
 use pars,       ONLY:SP
 use com,        ONLY:error,msg
 use parallel_m, ONLY:mpi_comm_world
 use wrapper,    ONLY:M_by_M
#include<memory.h>
 !
 integer            :: ndim
 complex(SP) :: Amat(ndim,ndim)
 complex(SP) :: Ainv(ndim,ndim)
 !
 integer   :: i, j, ierr
 logical   :: lerror
 real(SP)  :: toll=1._SP
 complex(SP), allocatable :: zmat(:,:)
 !
 YAMBO_ALLOC(zmat,(ndim,ndim))
 !
 zmat=0._SP
 !
 call M_by_M( 'n','n', ndim,  Amat, Ainv, zmat)
 !
 lerror = .false.
 outer_loop:&
 do j = 1, ndim
   do i = j+1, ndim
     if ( abs( zmat(i,j) ) > toll ) then 
       lerror = .true.
       exit outer_loop
     endif
   enddo
 enddo outer_loop
 !
 do i = 1, ndim
   if ( abs( zmat(i,i)-1.0_SP ) > toll ) then 
     lerror = .true.
     exit
   endif
 enddo
 !
 if ( .not. lerror ) call msg("sr",'  Inverse_check:   passed')
 if (       lerror ) call msg("sr",'  Inverse_check:   failed')
 !
 YAMBO_FREE(zmat)
 !
 call MPI_barrier( mpi_comm_world, ierr)
 return
 !
end subroutine inverse_check
!
!=========================================================
 subroutine matrix_check( label, ndim1, ndim2, Amat, Bmat)
 !========================================================
 use pars,       ONLY:SP
 use com,        ONLY:error,msg
 use parallel_m, ONLY:mpi_comm_world
#include<memory.h>
 !
 integer     :: ndim1,ndim2
 character(*):: label
 complex(SP) :: Amat(ndim1,ndim2)
 complex(SP) :: Bmat(ndim1,ndim2)
 !
 integer   :: i, j
 logical   :: lerror=.false.
 real(SP)  :: toll=1.0E-4
 !
 outer_loop:&
 do j = 1, ndim2
   do i = 1, ndim1
     if ( abs( Amat(i,j)-Bmat(i,j) ) > toll ) then 
       lerror = .true.
       exit outer_loop
     endif
   enddo
 enddo outer_loop
 !
 if ( .not. lerror ) call msg("sr",'  matrix_check on  '//trim(label)//' :   passed')
 if (       lerror ) call msg("sr",'  matrix_check on  '//trim(label)//' :   failed')
 !
end subroutine matrix_check
!
!======================================================
 subroutine matrix_write( filename, ndim1, ndim2, Amat)
 !=====================================================
 use pars,       ONLY:SP
 use parallel_m, ONLY:myid
#include<memory.h>
 !
 integer     :: ndim1,ndim2
 character(*):: filename
 complex(SP) :: Amat(ndim1,ndim2)
 !
 integer :: i,j
 !
 if (myid/=0) return
 if (ndim1>100) return
 open(10,file=filename)
 do j = 1, ndim2
   do i = 1, ndim1
      write(10,"(2i5,2f20.12)") i,j, Amat(i,j)
   enddo
 enddo
 close(10)
 !
end subroutine matrix_write<|MERGE_RESOLUTION|>--- conflicted
+++ resolved
@@ -41,7 +41,7 @@
  use linear_algebra, ONLY:INV,DIAGO,LIN_SYS,MAT_MUL,USE_LK,USE_SLK
  use matrix_operate, ONLY:hermitian
  !
-#include<memory.h>
+ implicit none
  !
  type(levels)   ::E
  type(bz_samp)  ::k,q
@@ -63,15 +63,9 @@
  !
  ! workspace
  !
-<<<<<<< HEAD
- allocate( A_in(ndim,ndim) )
- allocate( A_out(ndim,ndim) )
- allocate( A_out_par(ndim,ndim) )
-=======
  YAMBO_ALLOC(A_in,(ndim,ndim))
  YAMBO_ALLOC(A_out,(ndim,ndim))
  YAMBO_ALLOC(A_out_par,(ndim,ndim))
->>>>>>> cee3c393
  !
  ! matrix inversion
  !
@@ -105,12 +99,8 @@
  call LINEAR_ALGEBRA_driver(LIN_SYS,M=M_mat,B=A_out_par,lib_in=USE_SLK)
  !
  call matrix_check( "LinSys X", ndim, ndim, A_out, A_out_par )
-<<<<<<< HEAD
- deallocate(B_in,M_mat)
-=======
  YAMBO_FREE(B_in)
  YAMBO_FREE(M_mat)
->>>>>>> cee3c393
  !
  ! matrix multiplication
  !
@@ -148,12 +138,8 @@
  !
  call matrix_check( "EigenVect", ndim, ndim, cmplx(abs(A_out),KIND=SP), cmplx(abs(A_out_par),KIND=SP) )
  !
-<<<<<<< HEAD
- deallocate(W,W_par)
-=======
  YAMBO_FREE(W)
  YAMBO_FREE(W_par)
->>>>>>> cee3c393
  !
  ! cleanup
  !
@@ -175,7 +161,7 @@
  use SLK_m,      ONLY:SLK_COM_A2A
  use com,        ONLY:msg
  !
-#include<memory.h>
+ implicit none
  !
  integer           :: ndim,iseed(8)
  complex(SP)       :: Amat(ndim,ndim)
@@ -269,7 +255,7 @@
  use pars,       ONLY:SP
  use com,        ONLY:error,msg
  use parallel_m, ONLY:mpi_comm_world
-#include<memory.h>
+ implicit none
  !
  integer     :: ndim1,ndim2
  character(*):: label
@@ -300,7 +286,7 @@
  !=====================================================
  use pars,       ONLY:SP
  use parallel_m, ONLY:myid
-#include<memory.h>
+ implicit none
  !
  integer     :: ndim1,ndim2
  character(*):: filename
