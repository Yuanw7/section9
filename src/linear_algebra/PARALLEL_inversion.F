--- conflicted
+++ resolved
@@ -32,17 +32,10 @@
  !
  ! perform the inversion by using scalapack
  !
-<<<<<<< HEAD
- use SLK_m,          ONLY:POOL_group,ORTHO_group,SLK_matrix
- use linear_algebra, ONLY:LINEAR_ALGEBRA_error,LALGEBRA_WS,&
-&                         LINEAR_ALGEBRA_WS_clean_up
-
-=======
  use SLK_m,          ONLY:SLK_ORTHO
  use linear_algebra, ONLY:LINEAR_ALGEBRA_error,LALGEBRA_WS,&
 &                         LINEAR_ALGEBRA_WS_clean_up
  use matrix,         ONLY:PAR_matrix
->>>>>>> e9748c81
  !
 #if defined _TIMING
  use timing_m,       ONLY:timing
@@ -85,12 +78,9 @@
 #else
  CALL PCGETRI&
 #endif
-<<<<<<< HEAD
-=======
 & ( N, M%blc(:,:,M%I),1, 1, M%desc,WS%v_int, WS%v_cmplx, M%lwork, WS%vp_int, M%liwork, M%info )
  !
  if ( M%info /= 0 ) call LINEAR_ALGEBRA_error(subname,'performing P(Z/C)GETRI')
->>>>>>> e9748c81
  !
  call LINEAR_ALGEBRA_WS_clean_up(WS)
  ! 
