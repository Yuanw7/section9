!
!        Copyright (C) 2000-2019 the YAMBO team
!              http://www.yambo-code.org
!
! Authors (see AUTHORS file for details): DS
! 
! This file is distributed under the terms of the GNU 
! General Public License. You can redistribute it and/or 
! modify it under the terms of the GNU General Public 
! License as published by the Free Software Foundation; 
! either version 2, or (at your option) any later version.
!
! This program is distributed in the hope that it will 
! be useful, but WITHOUT ANY WARRANTY; without even the 
! implied warranty of MERCHANTABILITY or FITNESS FOR A 
! PARTICULAR PURPOSE.  See the GNU General Public License 
! for more details.
!
! You should have received a copy of the GNU General Public 
! License along with this program; if not, write to the Free 
! Software Foundation, Inc., 59 Temple Place - Suite 330,Boston, 
! MA 02111-1307, USA or visit http://www.gnu.org/copyleft/gpl.txt.
!
integer function G_index(v1,accept_fail)
 !
 use pars,         ONLY:SP
 use zeros,        ONLY:G_iku_zero
 use vec_operate,  ONLY:v_is_zero,iku_v_norm
 use R_lattice,    ONLY:g_vec,ng_in_shell,n_g_shells,E_of_shell
<<<<<<< HEAD
 use com,          ONLY:error,warning
=======
>>>>>>> e09f79e7
 !
 implicit none
 !
 real(SP), intent(in)  :: v1(3)
 logical,  intent(in)  :: accept_fail
 !
 integer   :: ig,i_shell,ng1,ng2
 real(SP)  :: E_of_shell_v1
 !
 G_index=0
 !
 E_of_shell_v1=iku_v_norm(v1)**2/2._SP
 !
 if(abs(E_of_shell_v1)<1.E-5_SP) then
   G_index=1
   return
 endif
 !
 ng1=1
 ng2=ng_in_shell(n_g_shells)
 !
 do i_shell=2,n_g_shells
   if(abs(E_of_shell(i_shell)-E_of_shell_v1)<1.E-4_SP) then
     ng1=ng_in_shell(i_shell-1)
     exit
   endif
 enddo
 !
 do i_shell=n_g_shells-1,2,-1
   if(abs(E_of_shell(i_shell)-E_of_shell_v1)<1.E-4_SP) then
     ng2=ng_in_shell(minval((/i_shell+2,n_g_shells/)))
     exit
   endif
 enddo
 !
 do ig=ng1,ng2
   if (v_is_zero(v1-g_vec(ig,:),zero_=G_iku_zero)) then
     G_index=ig
     exit
   endif
 enddo
 !
 if(G_index==0) then
   if(.not.accept_fail) call error(" Error search for G=G1-G2 !!")
   if(     accept_fail) call warning(" Error search for G=G1-G2 !!")
 endif
 !
 return
 !
end function<|MERGE_RESOLUTION|>--- conflicted
+++ resolved
@@ -27,10 +27,6 @@
  use zeros,        ONLY:G_iku_zero
  use vec_operate,  ONLY:v_is_zero,iku_v_norm
  use R_lattice,    ONLY:g_vec,ng_in_shell,n_g_shells,E_of_shell
-<<<<<<< HEAD
- use com,          ONLY:error,warning
-=======
->>>>>>> e09f79e7
  !
  implicit none
  !
