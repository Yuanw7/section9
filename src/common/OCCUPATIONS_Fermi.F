!
!        Copyright (C) 2000-2021 the YAMBO team
!              http://www.yambo-code.org
!
! Authors (see AUTHORS file for details): AM
! 
! This file is distributed under the terms of the GNU 
! General Public License. You can redistribute it and/or 
! modify it under the terms of the GNU General Public 
! License as published by the Free Software Foundation; 
! either version 2, or (at your option) any later version.
!
! This program is distributed in the hope that it will 
! be useful, but WITHOUT ANY WARRANTY; without even the 
! implied warranty of MERCHANTABILITY or FITNESS FOR A 
! PARTICULAR PURPOSE.  See the GNU General Public License 
! for more details.
!
! You should have received a copy of the GNU General Public 
! License along with this program; if not, write to the Free 
! Software Foundation, Inc., 59 Temple Place - Suite 330,Boston, 
! MA 02111-1307, USA or visit http://www.gnu.org/copyleft/gpl.txt.
!
subroutine OCCUPATIONS_Fermi(E,K,OBJ,mode,n_bands,impose_balance)
 !
 ! Mode = "FERMI" 
 !  Update the Fermi energy
 !  Output : E%E_fermi
 !
 ! Mode =  "OCCUPATIONS" (implies "FERMI")
 !  Define E%f and reports variations in Ef/nbf/nbm
 !  Output : E%nbf,E%nbm
 !  E%E are shifted 
 !
 ! no Mode  (implies "FERMI" and "OCCUPATIONS")
 ! Full report of system electronic character
 !
 use pars,          ONLY:SP,DP
 use units,         ONLY:HA2KEL
 use drivers,       ONLY:Finite_Tel
<<<<<<< HEAD
 use D_lattice,     ONLY:Tel,T_elecs,T_holes,Bose_Temp
 use electrons,     ONLY:levels,nel,n_sp_pol,spin_occ,&
&                        n_spinor,n_spin
=======
 use D_lattice,     ONLY:Tel,Bose_Temp
 use electrons,     ONLY:levels,nel,n_sp_pol,spin_occ,n_spinor,n_spin
>>>>>>> 90f2d7bb
 use R_lattice,     ONLY:bz_samp
 use vec_operate,   ONLY:sort
 use functions,     ONLY:Fermi_fnc
 use interfaces,    ONLY:OCCUPATIONS_Gaps
<<<<<<< HEAD
#if defined _SC
 use SC,            ONLY:SC_neq_kind,SC_mu,SC_occ
#endif 
=======
>>>>>>> 90f2d7bb
 !
#include<memory.h>
 !
 type(levels)  ::E
 type(bz_samp) ::K
 character(*)           ::OBJ
 character(*), OPTIONAL ::mode
 integer,      OPTIONAL ::n_bands
 logical,      OPTIONAL ::impose_balance
 !
 ! Work Space
 !
 integer :: i1,is,ib,ik,i_trials(2),n_b_full_guess,i_Ef(2),i_Ef_fine(2),n_total_states,group_size,nb_here
 integer :: index(E%nk*E%nb*n_sp_pol,3),index_E_sorted(E%nk*E%nb*n_sp_pol)
 real(SP):: E_sorted(E%nk*E%nb*n_sp_pol),n_of_el_from_zero(2),Ef(2),nel_DbGd,nel_diff_zero,n_elecs,n_holes,balance
 logical :: Fermi_is_converged,impose_balance_
 real(SP),parameter :: Tel_step=0.1_SP/HA2KEL
 real(SP) :: n_carr(2),mu_zero,mu_hole,mu_el
 !
 !     n_spin n_sp_pol n_spinor  spin_occ 
 !       1        1        1         2      
 !       2        1        2         1      non collinear
 !       2        2        1         1          collinear
 !
 spin_occ=2.0_SP/real(n_spin)
 !
 ! All energies are stored in E_sorted...
 !
 nb_here=E%nb
 if (present(n_bands)) nb_here=n_bands
 !
 i1=0
 do ik=1,E%nk
   do ib=1,nb_here
     do is=1,n_sp_pol
       i1=i1+1
       index(i1,:)=(/ib,ik,is/)
       E_sorted(i1)=E%E(ib,ik,is)
     enddo
   enddo
 enddo
 n_total_states=E%nk*nb_here*n_sp_pol
 !
 ! ... and sorted
 !
 call sort(arrin=E_sorted(:n_total_states),indx=index_E_sorted(:n_total_states))
 !
 ! First guess
 !
 ! real(nel)/2.0_SP*real(n_spinor) is last occupied state
 !
 ! n_b_full_guess is used to avoid spurious oscillations
 ! in the Fermi Level search for system with a gap.
 ! In general those oscillations appear when the gap is small.
 !
 n_b_full_guess= nint( real(nel)/2.0_SP*real(n_spinor)+.1)
 !
 if (n_b_full_guess+1 > nb_here ) call error(' Not enough states to accomodate all electrons. Include more states in the DFT run.')
 !
 Ef(1)=maxval(E%E(n_b_full_guess,:,:))
 Ef(2)=minval(E%E(n_b_full_guess+1,:,:))
 !
 ! n_b_full_guess not set when the system is metallic ...
 ! 
 if (Ef(2)<Ef(1).or.Ef(1)==Ef(2)) then
   Ef(1)=minval(E%E(n_b_full_guess,:,:))
   Ef(2)=maxval(E%E(n_b_full_guess,:,:))
   n_b_full_guess=0
 endif
 !
 ! ... or when there is a odd number of electrons (when n_sp_pol>1
 ! the system can be semiconductive in the two channels).
 ! 
 if (mod(nel,2._SP)/=0._SP) n_b_full_guess=0
 !
 ! Start Loop
 ! 
 i_trials=1
 nel_diff_zero=1.E-5
 Fermi_is_converged=.false.
 !
 ! BUG-fix [Andrea 1/6/2012]: when the system is semiconductive it may happen the
 ! Efermi falls below or above the CBM/VBM of the Double Grid energy levels. To avoid this
 ! a very small temperature is imposed forcing the Fermi level to fall within the
 ! gap.
 !
 if (E%FG%nb>0) Tel=Tel_step
 !
 FERMI_LOOP: do while (.not.Fermi_is_converged)
   !
   i_Ef=(/1,n_total_states/)
   i_trials(1)=i_trials(1)+1 
   !
   ! 1. [Rough search] by looping of group_size elements
   !
   group_size=max(1,int(n_total_states/500))
   do i1=1,n_total_states,group_size
     call ef2nel(Tel,E_sorted(i1),n_of_el_from_zero(1),'both ')
     if (n_of_el_from_zero(1)<-nel_diff_zero) i_Ef(1)=i1
     if (n_of_el_from_zero(1)> nel_diff_zero) then
       i_Ef(2)=i1
       exit
     endif
   enddo
   !
   i_Ef_fine=i_Ef
   !
   if (group_size>1) then
     !
     ! 2. [Finer search] by looping of 1 element
     !
     do i1=i_Ef(1),i_Ef(2)
       call ef2nel(Tel,E_sorted(i1),n_of_el_from_zero(1),'both ')
       if (n_of_el_from_zero(1)<-nel_diff_zero) i_Ef_fine(1)=i1
       if (n_of_el_from_zero(1)> nel_diff_zero) then
         i_Ef_fine(2)=i1
         exit
       endif
     enddo
     !
   endif
   !
   if (i_Ef_fine(2)==n_total_states) call error('Not enough states to converge the Fermi Level')
   !
   ! 3. Is any level in the Ef_fine range ok?
   !
   do i1=i_Ef_fine(1),i_Ef_fine(2)
     call ef2nel(Tel,E_sorted(i1),n_of_el_from_zero(1),'both ')
     if (abs(n_of_el_from_zero(1))<nel_diff_zero.and.E_sorted(i1+1)-E_sorted(i1)>Tel_step) then
       E%E_Fermi=E_sorted(i1)
       ! To Code!
       !E%E_Fermi=E_sorted(i1)+E_sorted(i1+1))/2.
       exit FERMI_LOOP
     endif
   enddo
   !
   ! 4. extend i_Ef_fine to include degenerate states
   !
   i_Ef=i_Ef_fine
   do i1=i_Ef_fine(1)-1,1,-1
     if (E_sorted(i_Ef_fine(1))-E_sorted(i1)<Tel_step) i_Ef(1)=i1
     if (E_sorted(i_Ef_fine(1))-E_sorted(i1)>Tel_step) exit
   enddo
   do i1=i_Ef_fine(2)+1,n_total_states
     if (E_sorted(i1)-E_sorted(i_Ef_fine(2))<Tel_step) i_Ef(2)=i1
     if (E_sorted(i1)-E_sorted(i_Ef_fine(2))>Tel_step) exit
   enddo
   if (i_Ef(1)/=i_Ef(2).or.i_Ef(1)/=i_Ef_fine(2)) then
     Tel=Tel+Tel_step
     i_Ef(1)=max(1,i_Ef(1)-2)
     i_Ef(2)=min(i_Ef(2)+2,n_total_states)
   endif
   !
   ! 5. Use a secant-like procedure to converge to the final Level
   !
   Ef=(/E_sorted(i_Ef(1)),E_sorted(i_Ef(2))/)
   !
   call ef2nel(Tel,Ef(1),n_of_el_from_zero(1),'both ')
   call ef2nel(Tel,Ef(2),n_of_el_from_zero(2),'both ')
   !
   E%E_Fermi=Ef(1)
   if (n_of_el_from_zero(2)<-n_of_el_from_zero(1)) E%E_Fermi=Ef(2)
   !
   i_trials(2)=1
   do while (i_trials(2)<=1000)
     call ef2nel(Tel,E%E_Fermi,n_of_el_from_zero(1),'both ')
     if (n_of_el_from_zero(1)<-nel_diff_zero) Ef(1)=E%E_Fermi
     if (n_of_el_from_zero(1)> nel_diff_zero) Ef(2)=E%E_Fermi
     if (abs(n_of_el_from_zero(1))<=nel_diff_zero) then
       Fermi_is_converged=.true.
       exit FERMI_LOOP
     endif
     if (abs(Ef(1)-Ef(2))<1.E-8) exit FERMI_LOOP
     E%E_Fermi=(Ef(1)+Ef(2))/2.
     i_trials(2)=i_trials(2)+1
   enddo
   !
   if (Fermi_is_converged) exit FERMI_LOOP
   !
   Tel=Tel+Tel_step
   if (i_trials(1)>100) nel_diff_zero=nel_diff_zero*10.
   if (i_trials(1)==1000) call error('Impossible to converge the Fermi Level')
   !
 enddo FERMI_LOOP
 !
 i_trials(1)=1
 T_elecs=Tel
 T_holes=Tel
 !
 impose_balance_=.false.
 if(present(impose_balance)) impose_balance_=impose_balance
 if (impose_balance_) then
   call ef2nel(T_holes,E%E_Fermi,n_holes,'holes')
   do while (i_trials(1)<5000)
     call ef2nel(T_elecs,E%E_Fermi,n_elecs,'elecs')
     if(abs(n_elecs+n_holes)==0._SP) exit
     balance=(n_holes-n_elecs)/(n_elecs+n_holes)
     if ( abs(balance)< 1.E-5 ) exit
     if (     balance <-1.E-5 ) T_elecs=T_elecs-Tel_step*abs(n_holes-n_elecs)*1000
     if (     balance > 1.E-5 ) T_elecs=T_elecs+Tel_step*abs(n_holes-n_elecs)*1000
     i_trials(1)=i_trials(1)+1
     if (i_trials(1)==5000) then
       T_elecs=Tel
       call warning(' Impossible to balance electrons and holes number')
     endif
   enddo
 endif
 !
 !
 ! Mode = 0. Check only for the Fermi energy
 !
 if (Bose_Temp<0.) Bose_Temp=Tel
 Finite_Tel=any((/Tel,Bose_Temp/)>=Tel_step*3._SP)
 !
 if (present(mode)) then
   if (mode=="FERMI") return
 endif
 !
 ! Build the occupations
 !
 if (.not.allocated(E%f)) then  
   YAMBO_ALLOC(E%f,(nb_here,E%nk,n_sp_pol))
 endif
 !
 mu_zero=E%E_fermi
 mu_el  =E%E_fermi
 mu_hole=E%E_fermi
#if defined _SC
 n_carr=0.
 if (trim(SC_neq_kind)=="constrained-mu") then
   write(*,*) "Ef= ",E%E_fermi*27.2116
   mu_zero= SC_mu(1)
   mu_hole= SC_mu(2)
   mu_el  = SC_mu(3)
 endif
#endif
 !
 do i1=1,n_total_states
   ib=index( index_E_sorted(i1) , 1)
   ik=index( index_E_sorted(i1) , 2)
   is=index( index_E_sorted(i1) , 3)
   !
   if(E_sorted(i1)<=mu_zero) E%f(ib,ik,is)=spin_occ*Fermi_fnc(E_sorted(i1)-mu_hole,T_holes)
   if(E_sorted(i1)> mu_zero) E%f(ib,ik,is)=spin_occ*Fermi_fnc(E_sorted(i1)-mu_el,  T_elecs)
   !
#if defined _SC
   if((E%E(ib,ik,is)-mu_zero)<=0._SP) n_carr(1)=n_carr(1)+(spin_occ-E%f(ib,ik,is))*K%weights(ik)
   if((E%E(ib,ik,is)-mu_zero)> 0._SP) n_carr(2)=n_carr(2)+          E%f(ib,ik,is) *K%weights(ik)
#endif
   !
 enddo
 !
#if defined _SC
 !
 if (trim(SC_neq_kind)=="constrained-occ") then
   write(*,*) n_carr
   do is=1,n_sp_pol
     do ik=1,E%nk
       do ib=1,nb_here
         if( SC_occ(ib,ik,is)==-99._SP ) cycle
         E%f(ib,ik,is)=SC_occ(ib,ik,is)*spin_occ
       enddo
     enddo
   enddo
 endif
 !
#endif
 !
 E%E(:,:,:)=E%E(:,:,:)-E%E_Fermi
 !
 ! => Double Grid extension
 !
<<<<<<< HEAD
 if (E%FG%nb>0.and.allocated(E%FG%E)) then
   ! 
   !nel_DbGd=0._SP 
   !
   E%FG%E(:,:,:)=E%FG%E(:,:,:)-E%E_Fermi
   do is=1,n_sp_pol
     do ik_FineGd=1,E%FG%nk
       do ib=1,E%FG%nb
         if(E%FG%E(ib,ik_FineGd,is)<=0._SP) E%FG%f(ib,ik_FineGd,is)=spin_occ*Fermi_fnc(E%FG%E(ib,ik_FineGd,is),T_holes)
         if(E%FG%E(ib,ik_FineGd,is)> 0._SP) E%FG%f(ib,ik_FineGd,is)=spin_occ*Fermi_fnc(E%FG%E(ib,ik_FineGd,is),T_elecs)
       enddo
       !DEBUG>
       !nel_DbGd=nel_DbGd+sum(E%f_FineGd(:,ik_FineGd,is))*K%FGibz%weights(ik_FineGd)
       !DEBUG<
     enddo
   enddo
   !DEBUG>
   !nel_DbGd=nel_DbGd
   !
   !if (abs(nel-nel_DbGd)>1.E-2) call error(' Double grid produces  '//trim(real2ch(nel_DbGd))//' e-.')
   !if (abs(nel-nel_DbGd)>1.E-5) call warning(' Double grid produces  '//trim(real2ch(nel_DbGd))//' e-.')
   !DEBUG<
   !
 endif
=======
 call OCCUPATIONS_Extend_Double_Grid(OBJ,E,K)
>>>>>>> 90f2d7bb
 !
 ! Gaps, VBM/CBM
 !
 if (present(mode)) then
   if (mode=="OCCUPATIONS") then
     call OCCUPATIONS_Gaps(E)
     return
   endif
 endif
 !
 call REPORT_Occupations(OBJ,E)
 !
 contains
   !
   subroutine ef2nel(tTel,Ef,N_of_el_diff,what)
     !
     implicit none
     !
     real(SP),     intent(in)  :: tTel,Ef
     real(SP),     intent(out) :: N_of_el_diff
     character(5), intent(in)  :: what
     !
     !Work Space
     !
     integer  :: i1,ik,ib 
     real(DP) :: nel_acc,nel_theo,elecs_acc,holes_acc,tmp_holes,tmp_elecs
     !
     nel_acc=0._DP
     nel_theo=0._DP
     holes_acc=0._DP
     elecs_acc=0._DP
     do i1=1,n_total_states
       ib=index( index_E_sorted(i1) , 1)
       ik=index( index_E_sorted(i1) , 2)
       is=index( index_E_sorted(i1) , 3)
       if (ib<=n_b_full_guess) nel_theo=nel_theo+real(spin_occ*K%weights(ik),DP)
       tmp_holes= real(spin_occ*Fermi_fnc(-(E_sorted(i1)-Ef),tTel)*K%weights(ik),DP)
       tmp_elecs= real(spin_occ*Fermi_fnc( (E_sorted(i1)-Ef),tTel)*K%weights(ik),DP)
       if(what=='both ') nel_acc=nel_acc+tmp_elecs
       if(what=='holes'.and.E_sorted(i1)<Ef) holes_acc=holes_acc+tmp_holes
       if(what=='elecs'.and.E_sorted(i1)>Ef) elecs_acc=elecs_acc+tmp_elecs
     enddo
     if (n_b_full_guess==0) nel_theo=nel
     if(what=='both ') N_of_el_diff=real(nel_acc-nel_theo,SP)
     if(what=='holes') N_of_el_diff=real(holes_acc,SP)
     if(what=='elecs') N_of_el_diff=real(elecs_acc,SP)
     !
   end subroutine
   !
end subroutine<|MERGE_RESOLUTION|>--- conflicted
+++ resolved
@@ -38,24 +38,15 @@
  use pars,          ONLY:SP,DP
  use units,         ONLY:HA2KEL
  use drivers,       ONLY:Finite_Tel
-<<<<<<< HEAD
  use D_lattice,     ONLY:Tel,T_elecs,T_holes,Bose_Temp
- use electrons,     ONLY:levels,nel,n_sp_pol,spin_occ,&
-&                        n_spinor,n_spin
-=======
- use D_lattice,     ONLY:Tel,Bose_Temp
  use electrons,     ONLY:levels,nel,n_sp_pol,spin_occ,n_spinor,n_spin
->>>>>>> 90f2d7bb
  use R_lattice,     ONLY:bz_samp
  use vec_operate,   ONLY:sort
  use functions,     ONLY:Fermi_fnc
  use interfaces,    ONLY:OCCUPATIONS_Gaps
-<<<<<<< HEAD
 #if defined _SC
  use SC,            ONLY:SC_neq_kind,SC_mu,SC_occ
 #endif 
-=======
->>>>>>> 90f2d7bb
  !
 #include<memory.h>
  !
@@ -328,34 +319,7 @@
  !
  ! => Double Grid extension
  !
-<<<<<<< HEAD
- if (E%FG%nb>0.and.allocated(E%FG%E)) then
-   ! 
-   !nel_DbGd=0._SP 
-   !
-   E%FG%E(:,:,:)=E%FG%E(:,:,:)-E%E_Fermi
-   do is=1,n_sp_pol
-     do ik_FineGd=1,E%FG%nk
-       do ib=1,E%FG%nb
-         if(E%FG%E(ib,ik_FineGd,is)<=0._SP) E%FG%f(ib,ik_FineGd,is)=spin_occ*Fermi_fnc(E%FG%E(ib,ik_FineGd,is),T_holes)
-         if(E%FG%E(ib,ik_FineGd,is)> 0._SP) E%FG%f(ib,ik_FineGd,is)=spin_occ*Fermi_fnc(E%FG%E(ib,ik_FineGd,is),T_elecs)
-       enddo
-       !DEBUG>
-       !nel_DbGd=nel_DbGd+sum(E%f_FineGd(:,ik_FineGd,is))*K%FGibz%weights(ik_FineGd)
-       !DEBUG<
-     enddo
-   enddo
-   !DEBUG>
-   !nel_DbGd=nel_DbGd
-   !
-   !if (abs(nel-nel_DbGd)>1.E-2) call error(' Double grid produces  '//trim(real2ch(nel_DbGd))//' e-.')
-   !if (abs(nel-nel_DbGd)>1.E-5) call warning(' Double grid produces  '//trim(real2ch(nel_DbGd))//' e-.')
-   !DEBUG<
-   !
- endif
-=======
  call OCCUPATIONS_Extend_Double_Grid(OBJ,E,K)
->>>>>>> 90f2d7bb
  !
  ! Gaps, VBM/CBM
  !
