--- conflicted
+++ resolved
@@ -191,11 +191,7 @@
    if (i_Ef(1)/=i_Ef(2).or.i_Ef(1)/=i_Ef_fine(2)) then
      Tel=Tel+Tel_step
      i_Ef(1)=max(1,i_Ef(1)-2)
-<<<<<<< HEAD
-     i_Ef(2)=min(i_Ef(2)+2,E%nb)
-=======
      i_Ef(2)=min(i_Ef(2)+2,n_total_states)
->>>>>>> 48b5dadb
    endif
    !
    ! 5. Use a secant-like procedure to converge to the final Level
