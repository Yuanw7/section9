--- conflicted
+++ resolved
@@ -201,14 +201,10 @@
  !
  ! Build the occupations
  !
-<<<<<<< HEAD
- if (.not.associated(E%f))          allocate(E%f(E%nb,E%nk,n_sp_pol))
-=======
-  if (.not.allocated(E%f)) then  
+ if (.not.allocated(E%f)) then
    YAMBO_ALLOC(E%f,(E%nb,E%nk,n_sp_pol))
  endif
  Efdist=1.E5_SP
->>>>>>> 7e2111b6
  !
  do i1=1,n_total_states
    ib=index( index_E_sorted(i1) , 1)
@@ -223,11 +219,7 @@
  !
  ! If %E_FineGd is associated I simply extend the %E occupations to %E_FineGd
  !
-<<<<<<< HEAD
- if (E%nb_FineGd>0.and.associated(E%E_FineGd)) then
-=======
- if (BZ_DbGd_nbands>0.and.allocated(E%E_DbGd)) then
->>>>>>> 7e2111b6
+ if (E%nb_FineGd>0.and.allocated(E%E_FineGd)) then
    ! 
    !nel_DbGd=0._SP 
    !
