--- conflicted
+++ resolved
@@ -33,14 +33,10 @@
  use pars,         ONLY:SP
  use vec_operate,  ONLY:iku_v_norm
  use parallel_m,   ONLY:MPI_comm,PP_redux_wait,PP_indexes,PP_indexes_reset,myid
-<<<<<<< HEAD
- use R_lattice,    ONLY:G_m_G,g_vec,ng_in_shell,n_g_shells,minus_G,E_of_shell
+ use R_lattice,    ONLY:G_m_G,g_vec,ng_in_shell,n_g_shells,E_of_shell
 #ifdef _CUDA
  use R_lattice,    ONLY:G_m_G_d
 #endif
-=======
- use R_lattice,    ONLY:G_m_G,g_vec,ng_in_shell,n_g_shells,E_of_shell
->>>>>>> 7b86f5de
  use interfaces,   ONLY:PARALLEL_index,PARALLEL_live_message
  use timing_m,     ONLY:timing
 #include<memory.h>
@@ -92,11 +88,7 @@
    !
  endif
  !
-<<<<<<< HEAD
  !$omp parallel do default(shared), private(i2,i1,v1), schedule(dynamic)
-=======
-!$omp parallel do default(shared), private(i2,i1,v1), schedule(dynamic)
->>>>>>> 7b86f5de
  do i2=1,iGo_
    !
    if(present(COMM)) then
@@ -109,11 +101,7 @@
      E_G_m_G(i1,i2)=0.5_SP*iku_v_norm(v1)**2
    enddo
  enddo
-<<<<<<< HEAD
  !$omp end parallel do
-=======
-!$omp end parallel do
->>>>>>> 7b86f5de
  !
  if (present(COMM)) call PP_redux_wait(E_G_m_G,COMM=COMM%COMM)
  !
@@ -175,11 +163,7 @@
  YAMBO_ALLOC(G_m_G,(iG_,iGo_))
  G_m_G=0
  !
-<<<<<<< HEAD
  !$omp parallel do default(shared), private(i2,i1,v1), schedule(dynamic)
-=======
-!$omp parallel do default(shared), private(i2,i1,v1), schedule(dynamic)
->>>>>>> 7b86f5de
  do i2=1,iGo_
    !
    if(present(COMM)) then
@@ -194,11 +178,7 @@
      !
    enddo
  enddo
-<<<<<<< HEAD
  !$omp end parallel do
-=======
-!$omp end parallel do
->>>>>>> 7b86f5de
  ! 
  if (present(COMM)) call PP_redux_wait(G_m_G,COMM=COMM%COMM)
  !
