!
!        Copyright (C) 2000-2016 the YAMBO team
!              http://www.yambo-code.org
!
! Authors (see AUTHORS file for details): AM,AF,DS
! 
! This file is distributed under the terms of the GNU 
! General Public License. You can redistribute it and/or 
! modify it under the terms of the GNU General Public 
! License as published by the Free Software Foundation; 
! either version 2, or (at your option) any later version.
!
! This program is distributed in the hope that it will 
! be useful, but WITHOUT ANY WARRANTY; without even the 
! implied warranty of MERCHANTABILITY or FITNESS FOR A 
! PARTICULAR PURPOSE.  See the GNU General Public License 
! for more details.
!
! You should have received a copy of the GNU General Public 
! License along with this program; if not, write to the Free 
! Software Foundation, Inc., 59 Temple Place - Suite 330,Boston, 
! MA 02111-1307, USA or visit http://www.gnu.org/copyleft/gpl.txt.
!
integer function eval_G_minus_G(iG,iGo,COMM)
 !
 ! Evaluates the  G-G' table :
 !
 !  g_vec( G_m_G(i,j) ) = g_vec(i)-g_vec(j)
 !
 ! and returns the orginal iG that is redefined in output
 ! in such a way that G_m_G(iG,j) exists for all j
 !
 use pars,         ONLY:SP,IP
 use memory_m,     ONLY:mem_est
 use vec_operate,  ONLY:iku_v_norm
 use parallel_m,   ONLY:MPI_comm,PP_redux_wait,PP_indexes,PP_indexes_reset,myid
 use R_lattice,    ONLY:G_m_G,g_vec,ng_in_shell,n_g_shells,minus_G,E_of_shell
 use interfaces,   ONLY:PARALLEL_index,PARALLEL_live_message
#if defined _TIMING
 use timing_m,     ONLY:timing
#endif
 !
 implicit none
 integer :: iG,iGo
 type(MPI_comm), optional :: COMM
 !
 ! Work Space
 !
 integer :: i1,i2,is
 integer :: iG_shell,iGo_shell,iG_shell_0,iG_shell_max,iG_,iGo_
 real(SP):: E_iG, E_iGo, E_max
 real(SP):: v1(3)
 real(SP), allocatable :: E_G_m_G(:,:)
 type(PP_indexes) :: PAR_IND_G
 !
 integer, external :: G_index
 !
 ! Init
 !
 if (allocated(G_m_G)) then
   eval_G_minus_G=size(G_m_G,1)
   return
 endif
 !
#if defined _TIMING
 call timing("eval_G_minus_G",opr="start")
#endif
 !
 iG_=iG
 iGo_=iGo
 if (iGo==0) iGo_=iG
 !
 ! aux data
 allocate(E_G_m_G(iG_,iGo_))

 !
 ! setup MPI parallelism if required
 !
 call PP_indexes_reset(PAR_IND_G)
 if (present(COMM)) then
   !
   call PARALLEL_index(PAR_IND_G,(/iGo_/),COMM=COMM)
   !
   call PARALLEL_live_message("[G_m_G] G-vectors",LOADED=PAR_IND_G%n_of_elements(myid+1),TOTAL=iGo_)
   !
 endif
 !
<<<<<<< HEAD
!$omp parallel do default(shared), private(i2,i1,v1), schedule(dynamic)
=======
#if defined _OPENMP
!$omp parallel do default(shared), private(i2,i1,v1), schedule(dynamic)
#endif
>>>>>>> 88bb31e3
 do i2=1,iGo_
   !
   if(present(COMM)) then
     E_G_m_G(:,i2)=0.0_SP
     if (.not.PAR_IND_G%element_1D(i2)) cycle
   endif
   !
   do i1=1,iG_
     v1(:)=g_vec(i1,:)-g_vec(i2,:)
     E_G_m_G(i1,i2)=0.5_SP*iku_v_norm(v1)**2
   enddo
 enddo
<<<<<<< HEAD
!$omp end parallel do
=======
#if defined _OPENMP
!$omp end parallel do
#endif
>>>>>>> 88bb31e3
 !
 if (present(COMM)) call PP_redux_wait(E_G_m_G,COMM=COMM%COMM)

 !
 ! Find the shell corresponding to iGo
 !
 do i1=1,n_g_shells
   if (ng_in_shell(i1)<=iG_)  iG_shell=i1
   if (ng_in_shell(i1)<=iGo_) iGo_shell=i1
 enddo
 if (ng_in_shell(iG_shell)  < iG_ )  iG_shell=iG_shell+1
 if (ng_in_shell(iGo_shell) < iGo_ ) iGo_shell=iGo_shell+1
 !
 iG_shell_max=iG_shell
 E_max=(1+1.E-5_SP)*E_of_shell(n_g_shells)
 !
 ! define the a lower bound of the G shell
 !
 iG_shell_0=iG_shell_max
 !
 shell1_loop:&
 do is=2,iG_shell_max
   !
   iG_shell=is
   if (iGo==0) iGo_shell=iG_shell
   !
   E_iG=E_of_shell(iG_shell)
   E_iGo=E_of_shell(iGo_shell)
   !
   if ( sqrt(E_iG)+sqrt(E_iGo) > sqrt(E_of_shell(n_g_shells)) ) then
     iG_shell_0=is-1
     exit shell1_loop
   endif
   !
 enddo shell1_loop
 !
 ! search for a larger shell (if any)
 !
 iG_shell=iG_shell_0
 !
 shell2_loop:&
 do is=iG_shell_0,iG_shell_max
   !
   iG_= ng_in_shell(is)
   if (iGo==0) iGo_=iG_
   !
   if( maxval(E_G_m_G(1:iG_,1:iGo_)) > E_max ) then
      iG_shell=is-1
      exit shell2_loop
   endif
   !
 enddo shell2_loop
 !
 iG_= ng_in_shell(iG_shell)
 eval_G_minus_G=iG_
 if (iGo==0) iGo_=iG_
 !
 ! Fill the actual G_m_G matrix
 !
 allocate(G_m_G(iG_,iGo_))
 G_m_G=0
 !
 call mem_est("G_m_G",(/shape(G_m_G)/),(/IP/))
 !
<<<<<<< HEAD
!$omp parallel do default(shared), private(i2,i1,v1), schedule(dynamic)
=======
#if defined _OPENMP
!$omp parallel do default(shared), private(i2,i1,v1), schedule(dynamic)
#endif
>>>>>>> 88bb31e3
 do i2=1,iGo_
   !
   if(present(COMM)) then
     G_m_G(:,i2)=0
     if (.not.PAR_IND_G%element_1D(i2)) cycle
   endif
   !
   do i1=1,iG_
     !
     v1(:)=g_vec(i1,:)-g_vec(i2,:)
     G_m_G(i1,i2)=G_index(v1)
     !
   enddo
 enddo
<<<<<<< HEAD
=======
#if defined _OPENMP
>>>>>>> 88bb31e3
!$omp end parallel do
#endif
 ! 
 if (present(COMM)) call PP_redux_wait(G_m_G,COMM=COMM%COMM)
 !
 call PP_indexes_reset(PAR_IND_G)
 deallocate(E_G_m_G)
 !
#if defined _TIMING
 call timing("eval_G_minus_G",opr="stop")
#endif
 !
end function<|MERGE_RESOLUTION|>--- conflicted
+++ resolved
@@ -85,13 +85,9 @@
    !
  endif
  !
-<<<<<<< HEAD
+#if defined _OPENMP
 !$omp parallel do default(shared), private(i2,i1,v1), schedule(dynamic)
-=======
-#if defined _OPENMP
-!$omp parallel do default(shared), private(i2,i1,v1), schedule(dynamic)
-#endif
->>>>>>> 88bb31e3
+#endif
  do i2=1,iGo_
    !
    if(present(COMM)) then
@@ -104,13 +100,9 @@
      E_G_m_G(i1,i2)=0.5_SP*iku_v_norm(v1)**2
    enddo
  enddo
-<<<<<<< HEAD
+#if defined _OPENMP
 !$omp end parallel do
-=======
-#if defined _OPENMP
-!$omp end parallel do
-#endif
->>>>>>> 88bb31e3
+#endif
  !
  if (present(COMM)) call PP_redux_wait(E_G_m_G,COMM=COMM%COMM)
 
@@ -175,13 +167,9 @@
  !
  call mem_est("G_m_G",(/shape(G_m_G)/),(/IP/))
  !
-<<<<<<< HEAD
+#if defined _OPENMP
 !$omp parallel do default(shared), private(i2,i1,v1), schedule(dynamic)
-=======
-#if defined _OPENMP
-!$omp parallel do default(shared), private(i2,i1,v1), schedule(dynamic)
-#endif
->>>>>>> 88bb31e3
+#endif
  do i2=1,iGo_
    !
    if(present(COMM)) then
@@ -196,10 +184,7 @@
      !
    enddo
  enddo
-<<<<<<< HEAD
-=======
-#if defined _OPENMP
->>>>>>> 88bb31e3
+#if defined _OPENMP
 !$omp end parallel do
 #endif
  ! 
