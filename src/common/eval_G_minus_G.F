--- conflicted
+++ resolved
@@ -43,11 +43,7 @@
  !
  integer :: i1,i2,i3,ng1,ng2
  integer :: iG_shell,iG_,iGo_
-<<<<<<< HEAD
- real    :: E_of_shell_G_m_G
-=======
  real(SP):: E_of_shell_G_m_G
->>>>>>> ae03cb99
  real(SP):: v1(3)
  !
  ! Init
@@ -93,11 +89,7 @@
        goto 1
      endif
      !
-<<<<<<< HEAD
-     if(E_of_shell_G_m_G==0) then
-=======
      if(abs(E_of_shell_G_m_G)<1.E-5) then
->>>>>>> ae03cb99
         G_m_G(i1,i2)=1
         cycle
      endif     
