!
!        Copyright (C) 2000-2020 the YAMBO team
!              http://www.yambo-code.org
!
! Authors (see AUTHORS file for details): AM
! 
! This file is distributed under the terms of the GNU 
! General Public License. You can redistribute it and/or 
! modify it under the terms of the GNU General Public 
! License as published by the Free Software Foundation; 
! either version 2, or (at your option) any later version.
!
! This program is distributed in the hope that it will 
! be useful, but WITHOUT ANY WARRANTY; without even the 
! implied warranty of MERCHANTABILITY or FITNESS FOR A 
! PARTICULAR PURPOSE.  See the GNU General Public License 
! for more details.
!
! You should have received a copy of the GNU General Public 
! License along with this program; if not, write to the Free 
! Software Foundation, Inc., 59 Temple Place - Suite 330,Boston, 
! MA 02111-1307, USA or visit http://www.gnu.org/copyleft/gpl.txt.
!
subroutine OCCUPATIONS_Extend(Xe,E)
 !
 ! The occupation of E levels are decided using 
 ! the Fermi "Levels" of Xe.
 !
 ! Also the Double Grid levels/occ.s are shifted/defined accordingly.
 ! Note that to check if the Double Grid is present the Xe%E_FineGd pointer
 ! is checked. 
 !
 ! This s.r. takes care that E keeps the same electronic character
 ! if the Xe grid.
 ! If this is not possible a warning message is reported. 
 !
 use pars,       ONLY:SP
 use units,      ONLY:HA2EV
 use electrons,  ONLY:levels,n_sp_pol,spin_occ
 use D_lattice,  ONLY:T_elecs,T_holes
 use functions,  ONLY:Fermi_fnc
 use interfaces, ONLY:OCCUPATIONS_Gaps
 !
#include<memory.h>
 !
 type(levels)::Xe,E
 !
 !Work Space
 !
 real(SP)           :: Ef_test
 real(SP),parameter :: Ef_step=0.1/HA2EV
 !
  if (.not.allocated(E%f)) then
   YAMBO_ALLOC(E%f,(E%nb,E%nk,n_sp_pol))
 endif
 !
 E%E_Fermi=Xe%E_Fermi
 E%E_VBM =Xe%E_VBM
 E%E_CBm =Xe%E_CBm
 call f_build(Xe%E_Fermi)
 call OCCUPATIONS_Gaps(E)
 !
 ! If Xe and E have same metallic character then
 ! simply shift E components (Xe have been already shifted
 ! in the Fermi routine)
 !
 if (E%nbf==Xe%nbf.and.E%nbm==Xe%nbm) then
   E%E=E%E-E%E_Fermi
   E%E_VBM =E%E_VBM-E%E_Fermi
   E%E_CBm =E%E_CBm-E%E_Fermi
   if (allocated(E%FG%E)) E%FG%E =E%FG%E -E%E_Fermi
   return
 endif
 !
 ! If Xe and E have not the same metallic character 
 ! find a range for the E_Fermi that keeps the
 ! two grids with the same character
 !
 Ef_test=maxval(Xe%E_VBM(:n_sp_pol))+Ef_step
 do while(Ef_test<minval(Xe%E_CBm(:n_sp_pol)))
   call f_build(Ef_test)
   call OCCUPATIONS_Gaps(E)
   if (E%nbf==Xe%nbf.and.E%nbm==Xe%nbm) then
     E%E_Fermi=Ef_test
     exit
   endif
   Ef_test=Ef_test+Ef_step
 enddo
 !
 E%E=E%E-E%E_Fermi
 E%E_VBM =E%E_VBM-E%E_Fermi
 E%E_CBm =E%E_CBm-E%E_Fermi
 if (allocated(Xe%FG%E)) E%FG%E =E%FG%E -E%E_Fermi
 !
 if (E%nbf/=Xe%nbf.or.E%nbm/=Xe%nbm) then
   call warning('Global and response function energy levels have different metallic character')
 endif
 !
 contains
   !
   subroutine f_build(Ef)
     !
     integer :: i1,i2,is
     real(SP):: Ef
     !
     do i1=1,E%nb
       do i2=1,E%nk
         do is=1,n_sp_pol
           if((E%E(i1,i2,is)-Ef)<=0._SP) E%f(i1,i2,is)=spin_occ*Fermi_fnc(E%E(i1,i2,is)-Ef,T_holes)
           if((E%E(i1,i2,is)-Ef)> 0._SP) E%f(i1,i2,is)=spin_occ*Fermi_fnc(E%E(i1,i2,is)-Ef,T_elecs)
         enddo
       enddo 
     enddo
     if (allocated(E%FG%E)) then
       do i1=1,E%FG%nb
         do i2=1,E%FG%nk
           do is=1,n_sp_pol
<<<<<<< HEAD
             if( (E%E_FineGd(i1,i2,is)-Ef)<=0._SP) E%f_FineGd(i1,i2,is) =spin_occ*Fermi_fnc(E%E_FineGd(i1,i2,is)-Ef,T_holes)
             if( (E%E_FineGd(i1,i2,is)-Ef)> 0._SP) E%f_FineGd(i1,i2,is) =spin_occ*Fermi_fnc(E%E_FineGd(i1,i2,is)-Ef,T_elecs)
             Xe%f_FineGd(i1,i2,is)=E%f_FineGd(i1,i2,is)
=======
             E%FG%f(i1,i2,is) =spin_occ*Fermi_fnc(E%FG%E(i1,i2,is)-Ef,Tel)
             Xe%FG%f(i1,i2,is)=E%FG%f(i1,i2,is)
>>>>>>> f5f50f37
           enddo
         enddo 
       enddo
     endif
   end subroutine
   !
end subroutine<|MERGE_RESOLUTION|>--- conflicted
+++ resolved
@@ -23,15 +23,12 @@
 !
 subroutine OCCUPATIONS_Extend(Xe,E)
  !
- ! The occupation of E levels are decided using 
- ! the Fermi "Levels" of Xe.
+ ! The occupation of E levels are decided using the Fermi "Levels" of Xe.
  !
- ! Also the Double Grid levels/occ.s are shifted/defined accordingly.
- ! Note that to check if the Double Grid is present the Xe%E_FineGd pointer
- ! is checked. 
+ ! The Double Grid levels/occ.s are shifted/defined accordingly.
+ ! To check if the Double Grid is present the Xe%FG%E pointer is checked. 
  !
- ! This s.r. takes care that E keeps the same electronic character
- ! if the Xe grid.
+ ! This s.r. takes care that E keeps the same electronic character if the Xe grid.
  ! If this is not possible a warning message is reported. 
  !
  use pars,       ONLY:SP
@@ -115,14 +112,9 @@
        do i1=1,E%FG%nb
          do i2=1,E%FG%nk
            do is=1,n_sp_pol
-<<<<<<< HEAD
-             if( (E%E_FineGd(i1,i2,is)-Ef)<=0._SP) E%f_FineGd(i1,i2,is) =spin_occ*Fermi_fnc(E%E_FineGd(i1,i2,is)-Ef,T_holes)
-             if( (E%E_FineGd(i1,i2,is)-Ef)> 0._SP) E%f_FineGd(i1,i2,is) =spin_occ*Fermi_fnc(E%E_FineGd(i1,i2,is)-Ef,T_elecs)
-             Xe%f_FineGd(i1,i2,is)=E%f_FineGd(i1,i2,is)
-=======
-             E%FG%f(i1,i2,is) =spin_occ*Fermi_fnc(E%FG%E(i1,i2,is)-Ef,Tel)
+             if( (E%FG%E(i1,i2,is)-Ef)<=0._SP) E%FG%f(i1,i2,is) =spin_occ*Fermi_fnc(E%FG%E(i1,i2,is)-Ef,T_holes)
+             if( (E%FG%E(i1,i2,is)-Ef)> 0._SP) E%FG%f(i1,i2,is) =spin_occ*Fermi_fnc(E%FG%E(i1,i2,is)-Ef,T_elecs)
              Xe%FG%f(i1,i2,is)=E%FG%f(i1,i2,is)
->>>>>>> f5f50f37
            enddo
          enddo 
        enddo
