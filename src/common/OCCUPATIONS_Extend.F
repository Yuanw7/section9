!
!        Copyright (C) 2000-2020 the YAMBO team
!              http://www.yambo-code.org
!
! Authors (see AUTHORS file for details): AM
! 
! This file is distributed under the terms of the GNU 
! General Public License. You can redistribute it and/or 
! modify it under the terms of the GNU General Public 
! License as published by the Free Software Foundation; 
! either version 2, or (at your option) any later version.
!
! This program is distributed in the hope that it will 
! be useful, but WITHOUT ANY WARRANTY; without even the 
! implied warranty of MERCHANTABILITY or FITNESS FOR A 
! PARTICULAR PURPOSE.  See the GNU General Public License 
! for more details.
!
! You should have received a copy of the GNU General Public 
! License along with this program; if not, write to the Free 
! Software Foundation, Inc., 59 Temple Place - Suite 330,Boston, 
! MA 02111-1307, USA or visit http://www.gnu.org/copyleft/gpl.txt.
!
subroutine OCCUPATIONS_Extend(Xe,E)
 !
 ! The occupation of E levels are decided using 
 ! the Fermi "Levels" of Xe.
 !
 ! Also the Double Grid levels/occ.s are shifted/defined accordingly.
 ! Note that to check if the Double Grid is present the Xe%E_FineGd pointer
 ! is checked. 
 !
 ! This s.r. takes care that E keeps the same electronic character
 ! if the Xe grid.
 ! If this is not possible a warning message is reported. 
 !
 use pars,       ONLY:SP
 use units,      ONLY:HA2EV
<<<<<<< HEAD
 use electrons,  ONLY:levels,n_sp_pol,spin_occ,BZ_DbGd_nbands,&
&                     BZ_DbGd_tot_nk_levels
 use D_lattice,  ONLY:T_elecs,T_holes
=======
 use electrons,  ONLY:levels,n_sp_pol,spin_occ
 use D_lattice,  ONLY:Tel
>>>>>>> 130678cf
 use functions,  ONLY:Fermi_fnc
 use interfaces, ONLY:OCCUPATIONS_Gaps
 !
#include<memory.h>
 !
 type(levels)::Xe,E
 !
 !Work Space
 !
 real(SP)           :: Ef_test
 real(SP),parameter :: Ef_step=0.1/HA2EV
 !
  if (.not.allocated(E%f)) then
   YAMBO_ALLOC(E%f,(E%nb,E%nk,n_sp_pol))
 endif
 !
 E%E_Fermi=Xe%E_Fermi
 E%E_VBM =Xe%E_VBM
 E%E_CBm =Xe%E_CBm
 call f_build(Xe%E_Fermi)
 call OCCUPATIONS_Gaps(E)
 !
 ! If Xe and E have same metallic character then
 ! simply shift E components (Xe have been already shifted
 ! in the Fermi routine)
 !
 if (E%nbf==Xe%nbf.and.E%nbm==Xe%nbm) then
   E%E=E%E-E%E_Fermi
   E%E_VBM =E%E_VBM-E%E_Fermi
   E%E_CBm =E%E_CBm-E%E_Fermi
   if (allocated(E%E_FineGd)) E%E_FineGd =E%E_FineGd -E%E_Fermi
   return
 endif
 !
 ! If Xe and E have not the same metallic character 
 ! find a range for the E_Fermi that keeps the
 ! two grids with the same character
 !
 Ef_test=maxval(Xe%E_VBM(:n_sp_pol))+Ef_step
 do while(Ef_test<minval(Xe%E_CBm(:n_sp_pol)))
   call f_build(Ef_test)
   call OCCUPATIONS_Gaps(E)
   if (E%nbf==Xe%nbf.and.E%nbm==Xe%nbm) then
     E%E_Fermi=Ef_test
     exit
   endif
   Ef_test=Ef_test+Ef_step
 enddo
 !
 E%E=E%E-E%E_Fermi
 E%E_VBM =E%E_VBM-E%E_Fermi
 E%E_CBm =E%E_CBm-E%E_Fermi
 if (allocated(Xe%E_FineGd)) E%E_FineGd =E%E_FineGd -E%E_Fermi
 !
 if (E%nbf/=Xe%nbf.or.E%nbm/=Xe%nbm) then
   call warning('Global and response function energy levels have different metallic character')
 endif
 !
 contains
   !
   subroutine f_build(Ef)
     !
     integer :: i1,i2,is
     real(SP):: Ef
     !
     do i1=1,E%nb
       do i2=1,E%nk
         do is=1,n_sp_pol
           if((E%E(i1,i2,is)-Ef)<=0._SP) E%f(i1,i2,is)=spin_occ*Fermi_fnc(E%E(i1,i2,is)-Ef,T_holes)
           if((E%E(i1,i2,is)-Ef)> 0._SP) E%f(i1,i2,is)=spin_occ*Fermi_fnc(E%E(i1,i2,is)-Ef,T_elecs)
         enddo
       enddo 
     enddo
     if (allocated(E%E_FineGd)) then
       do i1=1,E%nb_FineGd
         do i2=1,E%nk_FineGd
           do is=1,n_sp_pol
<<<<<<< HEAD
             if( (E%E_DbGd(i1,i2,is)-Ef)<=0._SP) E%f_DbGd(i1,i2,is) =spin_occ*Fermi_fnc(E%E_DbGd(i1,i2,is)-Ef,T_holes)
             if( (E%E_DbGd(i1,i2,is)-Ef)> 0._SP) E%f_DbGd(i1,i2,is) =spin_occ*Fermi_fnc(E%E_DbGd(i1,i2,is)-Ef,T_elecs)
             Xe%f_DbGd(i1,i2,is)=E%f_DbGd(i1,i2,is)
=======
             E%f_FineGd(i1,i2,is) =spin_occ*Fermi_fnc(E%E_FineGd(i1,i2,is)-Ef,Tel)
             Xe%f_FineGd(i1,i2,is)=E%f_FineGd(i1,i2,is)
>>>>>>> 130678cf
           enddo
         enddo 
       enddo
     endif
   end subroutine
   !
end subroutine<|MERGE_RESOLUTION|>--- conflicted
+++ resolved
@@ -36,14 +36,8 @@
  !
  use pars,       ONLY:SP
  use units,      ONLY:HA2EV
-<<<<<<< HEAD
- use electrons,  ONLY:levels,n_sp_pol,spin_occ,BZ_DbGd_nbands,&
-&                     BZ_DbGd_tot_nk_levels
+ use electrons,  ONLY:levels,n_sp_pol,spin_occ
  use D_lattice,  ONLY:T_elecs,T_holes
-=======
- use electrons,  ONLY:levels,n_sp_pol,spin_occ
- use D_lattice,  ONLY:Tel
->>>>>>> 130678cf
  use functions,  ONLY:Fermi_fnc
  use interfaces, ONLY:OCCUPATIONS_Gaps
  !
@@ -121,14 +115,9 @@
        do i1=1,E%nb_FineGd
          do i2=1,E%nk_FineGd
            do is=1,n_sp_pol
-<<<<<<< HEAD
-             if( (E%E_DbGd(i1,i2,is)-Ef)<=0._SP) E%f_DbGd(i1,i2,is) =spin_occ*Fermi_fnc(E%E_DbGd(i1,i2,is)-Ef,T_holes)
-             if( (E%E_DbGd(i1,i2,is)-Ef)> 0._SP) E%f_DbGd(i1,i2,is) =spin_occ*Fermi_fnc(E%E_DbGd(i1,i2,is)-Ef,T_elecs)
-             Xe%f_DbGd(i1,i2,is)=E%f_DbGd(i1,i2,is)
-=======
-             E%f_FineGd(i1,i2,is) =spin_occ*Fermi_fnc(E%E_FineGd(i1,i2,is)-Ef,Tel)
+             if( (E%E_FineGd(i1,i2,is)-Ef)<=0._SP) E%f_FineGd(i1,i2,is) =spin_occ*Fermi_fnc(E%E_FineGd(i1,i2,is)-Ef,T_holes)
+             if( (E%E_FineGd(i1,i2,is)-Ef)> 0._SP) E%f_FineGd(i1,i2,is) =spin_occ*Fermi_fnc(E%E_FineGd(i1,i2,is)-Ef,T_elecs)
              Xe%f_FineGd(i1,i2,is)=E%f_FineGd(i1,i2,is)
->>>>>>> 130678cf
            enddo
          enddo 
        enddo
