!
!        Copyright (C) 2000-2021 the YAMBO team
!              http://www.yambo-code.org
!
! Authors (see AUTHORS file for details): AM
! 
! This file is distributed under the terms of the GNU 
! General Public License. You can redistribute it and/or 
! modify it under the terms of the GNU General Public 
! License as published by the Free Software Foundation; 
! either version 2, or (at your option) any later version.
!
! This program is distributed in the hope that it will 
! be useful, but WITHOUT ANY WARRANTY; without even the 
! implied warranty of MERCHANTABILITY or FITNESS FOR A 
! PARTICULAR PURPOSE.  See the GNU General Public License 
! for more details.
!
! You should have received a copy of the GNU General Public 
! License along with this program; if not, write to the Free 
! Software Foundation, Inc., 59 Temple Place - Suite 330,Boston, 
! MA 02111-1307, USA or visit http://www.gnu.org/copyleft/gpl.txt.
!
subroutine OCCUPATIONS_Extend(Xe,E,k)
 !
 ! The occupation of E levels are decided using 
 ! the Fermi "Levels" of Xe.
 !
 ! Also the Double Grid levels/occ.s are shifted/defined accordingly.
 ! Note that to check if the Double Grid is present the Xe%E_FineGd pointer
 ! is checked. 
 !
 ! This s.r. takes care that E keeps the same electronic character
 ! if the Xe grid.
 ! If this is not possible a warning message is reported. 
 !
 use pars,       ONLY:SP
 use units,      ONLY:HA2EV
 use electrons,  ONLY:levels,n_sp_pol,spin_occ
 use R_lattice,  ONLY:bz_samp
 use D_lattice,  ONLY:Tel
 use functions,  ONLY:Fermi_fnc
 use interfaces, ONLY:OCCUPATIONS_Gaps
 !
#include<memory.h>
 !
 type(levels)    ::Xe,E
 type(bz_samp)   ::k
 !
 ! Work Space
 !
 real(SP)           :: Ef_test
 real(SP),parameter :: Ef_step=0.1/HA2EV
 !
 if (.not.allocated(E%f)) then
   YAMBO_ALLOC(E%f,(E%nb,E%nk,n_sp_pol))
 endif
 !
 E%E_Fermi=Xe%E_Fermi
 E%E_VBM =Xe%E_VBM
 E%E_CBm =Xe%E_CBm
 call f_build(Xe%E_Fermi)
 call OCCUPATIONS_Gaps(E)
 !
 ! If Xe and E have same metallic character then
 ! simply shift E components (Xe have been already shifted
 ! in the Fermi routine)
 !
 if (all(E%nbf==Xe%nbf).and.all(E%nbm==Xe%nbm)) then
   E%E=E%E-E%E_Fermi
   E%E_VBM =E%E_VBM-E%E_Fermi
   E%E_CBm =E%E_CBm-E%E_Fermi
   !
   ! FineGd
   call OCCUPATIONS_Extend_Double_Grid("E",E,k)
   return
 endif
 !
 ! If Xe and E have not the same metallic character 
 ! find a range for the E_Fermi that keeps the
 ! two grids with the same character
 !
 Ef_test=maxval(Xe%E_VBM(:n_sp_pol))+Ef_step
 do while(Ef_test<minval(Xe%E_CBm(:n_sp_pol)))
   call f_build(Ef_test)
   call OCCUPATIONS_Gaps(E)
   if (all(E%nbf==Xe%nbf).and.all(E%nbm==Xe%nbm)) then
     E%E_Fermi=Ef_test
     exit
   endif
   Ef_test=Ef_test+Ef_step
 enddo
 !
 E%E=E%E-E%E_Fermi
 E%E_VBM =E%E_VBM-E%E_Fermi
 E%E_CBm =E%E_CBm-E%E_Fermi
 !
<<<<<<< HEAD
 ! FineGd
 call OCCUPATIONS_Extend_Double_Grid("E",E,k)
 !
 if (E%nbf/=Xe%nbf.or.E%nbm/=Xe%nbm) then
=======
 if (any(E%nbf/=Xe%nbf).or.any(E%nbm/=Xe%nbm)) then
>>>>>>> f69d83d7
   call warning('Global and response function energy levels have different metallic character')
 endif
 !
 contains
   !
   subroutine f_build(Ef)
     !
     integer :: i1,i2,is
     real(SP):: Ef
     !
     do i1=1,E%nb
       do i2=1,E%nk
         do is=1,n_sp_pol
           E%f(i1,i2,is)=spin_occ*Fermi_fnc(E%E(i1,i2,is)-Ef,Tel)
         enddo
       enddo 
     enddo
   end subroutine
   !
end subroutine<|MERGE_RESOLUTION|>--- conflicted
+++ resolved
@@ -62,6 +62,9 @@
  call f_build(Xe%E_Fermi)
  call OCCUPATIONS_Gaps(E)
  !
+ ! FineGd
+ call OCCUPATIONS_Extend_Double_Grid("E",E,k)
+ !
  ! If Xe and E have same metallic character then
  ! simply shift E components (Xe have been already shifted
  ! in the Fermi routine)
@@ -70,9 +73,6 @@
    E%E=E%E-E%E_Fermi
    E%E_VBM =E%E_VBM-E%E_Fermi
    E%E_CBm =E%E_CBm-E%E_Fermi
-   !
-   ! FineGd
-   call OCCUPATIONS_Extend_Double_Grid("E",E,k)
    return
  endif
  !
@@ -95,14 +95,7 @@
  E%E_VBM =E%E_VBM-E%E_Fermi
  E%E_CBm =E%E_CBm-E%E_Fermi
  !
-<<<<<<< HEAD
- ! FineGd
- call OCCUPATIONS_Extend_Double_Grid("E",E,k)
- !
- if (E%nbf/=Xe%nbf.or.E%nbm/=Xe%nbm) then
-=======
  if (any(E%nbf/=Xe%nbf).or.any(E%nbm/=Xe%nbm)) then
->>>>>>> f69d83d7
    call warning('Global and response function energy levels have different metallic character')
  endif
  !
