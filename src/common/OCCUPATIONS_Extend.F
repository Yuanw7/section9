--- conflicted
+++ resolved
@@ -36,13 +36,7 @@
  !
  use pars,       ONLY:SP
  use units,      ONLY:HA2EV
-<<<<<<< HEAD
  use electrons,  ONLY:levels,n_sp_pol,spin_occ
- use com,        ONLY:warning
-=======
- use electrons,  ONLY:levels,n_sp_pol,spin_occ,BZ_DbGd_nbands,&
-&                     BZ_DbGd_tot_nk_levels
->>>>>>> defb6b30
  use D_lattice,  ONLY:Tel
  use functions,  ONLY:Fermi_fnc
  use interfaces, ONLY:OCCUPATIONS_Gaps
