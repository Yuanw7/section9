--- conflicted
+++ resolved
@@ -26,11 +26,7 @@
  use pars,           ONLY:SP
  use matrix_operate, ONLY:mat_dia_inv,USE_LK,INV
  use wrapper,        ONLY:Vstar_dot_V,M_by_V
-<<<<<<< HEAD
  use BS,             ONLY:K_BSmat_by_V,BSS_inv_iter_max
-=======
- use BS,             ONLY:K_BSmat_by_V
->>>>>>> df217204
  use com,            ONLY:error
  !
  implicit none
@@ -42,10 +38,6 @@
  ! Work Space
  !
  real(SP),parameter       :: perc_treshold=0.01
-<<<<<<< HEAD
-=======
- integer     ::BSS_inv_iter_max=51
->>>>>>> df217204
  integer     ::it,i1,i2
  complex(SP) ::A_nm1(N),A_n(N),delta_f,fo
  !
@@ -71,11 +63,7 @@
    if (abs(real(delta_f))<perc_treshold*abs(real(fo)).and.&
 &      abs(aimag(delta_f))<perc_treshold*abs(aimag(fo))) return
    !
-<<<<<<< HEAD
-   if( abs(real(delta_f))>25._SP .or. abs(aimag(delta_f))>25._SP ) exit
-=======
    if( abs(real(delta_f))>40._SP .or. abs(aimag(delta_f))>40._SP ) exit
->>>>>>> df217204
    !
    A_nm1(:)=A_n(:)
    !
