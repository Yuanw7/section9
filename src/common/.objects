--- conflicted
+++ resolved
@@ -10,9 +10,5 @@
        Kramers_Kronig.o Convolve.o RIntegrate.o Laplace_transform.o \
        CIntegrate.o QPartilize.o Lorentzian_FT.o \
        OCCUPATIONS_Fermi.o OCCUPATIONS_Extend.o OCCUPATIONS_Gaps.o \
-<<<<<<< HEAD
-       crystal_lattice.o QP_state_extract_print.o QP_state_extract.o \
-=======
        crystal_lattice.o QP_state_print.o QP_state_group.o \
->>>>>>> f2c5ecf8
        spline_fit.o OBS_rotate.o $(RT_objects) $(DEV_objects)