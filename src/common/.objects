BOLTZMANN_objects=
ELPH_objects=
#if defined _ELPH
ELPH_objects= Convolve.o
#endif
<<<<<<< HEAD
#if defined _BOLTZMANN 
BOLTZMANN_objects= OCCUPATIONS_Boltzmann.o
#endif
objs = eval_G_minus_G.o G_rot_grid.o ig_index.o \
=======
objs = eval_G_minus_G.o G_rot_grid.o G_index.o \
>>>>>>> 9597f56c
       FREQUENCIES_damping.o FREQUENCIES_setup.o FREQUENCIES_coarse_grid.o \
       FREQUENCIES_Green_Function.o FREQUENCIES_reset.o \
       Kramers_Kronig.o $(ELPH_objects) RIntegrate.o CIntegrate.o QPartilize.o \
       OCCUPATIONS_Fermi.o OCCUPATIONS_Extend.o OCCUPATIONS_Gaps.o \
       crystal_lattice.o QP_state_extract.o \
       pert_inversion.o pol_fit.o $(BOLTZMANN_objects)<|MERGE_RESOLUTION|>--- conflicted
+++ resolved
@@ -3,14 +3,10 @@
 #if defined _ELPH
 ELPH_objects= Convolve.o
 #endif
-<<<<<<< HEAD
 #if defined _BOLTZMANN 
 BOLTZMANN_objects= OCCUPATIONS_Boltzmann.o
 #endif
-objs = eval_G_minus_G.o G_rot_grid.o ig_index.o \
-=======
 objs = eval_G_minus_G.o G_rot_grid.o G_index.o \
->>>>>>> 9597f56c
        FREQUENCIES_damping.o FREQUENCIES_setup.o FREQUENCIES_coarse_grid.o \
        FREQUENCIES_Green_Function.o FREQUENCIES_reset.o \
        Kramers_Kronig.o $(ELPH_objects) RIntegrate.o CIntegrate.o QPartilize.o \
