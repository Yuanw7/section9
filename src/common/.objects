--- conflicted
+++ resolved
@@ -8,11 +8,7 @@
 #endif
 objs = eval_G_minus_G.o G_rot_grid.o G_index.o \
        FREQUENCIES_damping.o FREQUENCIES_setup.o FREQUENCIES_coarse_grid.o \
-<<<<<<< HEAD
-       FREQUENCIES_Green_Function.o FREQUENCIES_reset.o FREQUENCIES_set_iw_ref.o \
-=======
        FREQUENCIES_Green_Function.o FREQUENCIES_reset.o FREQUENCIES_set_reference_point.o \
->>>>>>> d4188737
        Kramers_Kronig.o $(ELPH_objects) RIntegrate.o Laplace_transform.o \
        CIntegrate.o QPartilize.o \
        OCCUPATIONS_Fermi.o OCCUPATIONS_Extend.o OCCUPATIONS_Gaps.o \
