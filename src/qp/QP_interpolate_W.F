--- conflicted
+++ resolved
@@ -159,19 +159,9 @@
    !Load only the G needed
    X%ng = G_max_ibz(iq)
    !
-<<<<<<< HEAD
-   if (iq==1) then
-     call io_control(ACTION=OP_RD,       COM=REP,  SEC=(/1,2,2*iq+1/),ID=ID)
-   else if (q%nibz==1) then
-     call io_control(ACTION=OP_RD_CL,    COM=NONE, SEC=(/1,2,3/),ID=ID)
-   else if (iq > 1) then
-     call io_control(ACTION=RD_CL_IF_END,COM=NONE, SEC=(/2*iq,2*iq+1/),ID=ID)
-   endif
-   !
-=======
    IO_ACT=manage_action(RD_CL_IF_END,iq,1,q%nibz)
    call io_control(ACTION=IO_ACT,COM=NONE,SEC=(/2*iq,2*iq+1/),ID=ID)
->>>>>>> 0e93d429
+   !
    io_err=io_X(X,Xw,ID)
    !
    call deliver_IO_error_message(io_err,'PP/Em1s',STOP_it=.TRUE.)
