!
!        Copyright (C) 2000-2022 the YAMBO team
!              http://www.yambo-code.org
!
! Authors (see AUTHORS file for details): AG
!
! This file is distributed under the terms of the GNU
! General Public License. You can redistribute it and/or
! modify it under the terms of the GNU General Public
! License as published by the Free Software Foundation;
! either version 2, or (at your option) any later version.
!
! This program is distributed in the hope that it will
! be useful, but WITHOUT ANY WARRANTY; without even the
! implied warranty of MERCHANTABILITY or FITNESS FOR A
! PARTICULAR PURPOSE.  See the GNU General Public License
! for more details.
!
! You should have received a copy of the GNU General Public
! License along with this program; if not, write to the Free
! Software Foundation, Inc., 59 Temple Place - Suite 330,Boston,
! MA 02111-1307, USA or visit http://www.gnu.org/copyleft/gpl.txt.
!
subroutine interpolate_W(X,Xw,q,mode)
 !
 use pars,          ONLY:SP,pi,zero_dfl,schlen,DP,rZERO
 use com,           ONLY:msg
 use R_lattice,     ONLY:bz_samp,RIM_W_ng,b,k_grid_b,bare_qpg,&
&                        RIM_W_is_diagonal,RIM_W,RIM_W_d,f_coeff,idir,RIM_W_E,&
&                        RIM_id_epsm1_reference,RIM_epsm1,RIM_W_for_graph,RIM_qpg
 use vec_operate,   ONLY:c2a,v_norm
 use X_m,           ONLY:X_mat,X_t
 use frequency,     ONLY:w_samp
 use IO_m,          ONLY:OP_RD_CL,NONE,RD_CL,OP_RD,RD_CL_IF_END,&
&                        deliver_IO_error_message,OP_WR_CL,REP,VERIFY
 use IO_int,        ONLY:io_control
 use stderr,        ONLY:intc,STRING_pack,gen_fmt
 use D_lattice,     ONLY:alat,a
 use timing_m,      ONLY:timing
 use cuda_m,        ONLY:have_cuda
 use parallel_m,    ONLY:master_cpu
 !
#include<memory.h>
 !
 type(X_t)    :: X
 type(w_samp) :: Xw
 type(bz_samp):: q
 character(3) :: mode
 !
 ! Work Space
 !
 integer           :: iq1,ig1,iq2,ig2,iq,ig
 integer           :: ig1_tmp,iq2_tmp,ig2_tmp
 integer           :: nn,idm,igr,igc,ig2max,iomega
 integer           :: idx_q(RIM_W_ng,q%nibz,5),idx_G(RIM_W_ng,q%nibz,5),idx_is(RIM_W_ng,q%nibz,5)
 real(SP)          :: dummy(2),anis_factor,em1_anis(3)
 complex(DP)       :: f_func(5),dp_dummy(5)
 complex(DP)       :: vX_nn(5,q%nibz,RIM_W_ng,RIM_W_ng,Xw%n_freqs)
 real(SP)          :: v1(3),r_dum(2)
 real(SP)          :: q_grid_b_rlu(3,2),q_grid_b_iku(3,2),q_grid_b_cc(3,2)
 integer           :: ID, io_err, ng_save,G_max_ibz(q%nibz), G_max
 integer, external :: io_X, io_RIM_W
 character(schlen) :: ch_dum,fmt_dum,msg_dum(2)
 logical           :: test
 !
 call timing('RIM-W-coeff',OPR='start')
 !
 YAMBO_ALLOC(f_coeff,(6,RIM_W_ng,RIM_W_ng,q%nibz,Xw%n_freqs))
 !
 call section("+", "RIM-W interpolation")
 !
 call msg('r','RIM_W_for_graph',RIM_W_for_graph)
 !
 !Load q_grid_b in iku
 do idm=1,2
   v1 = k_grid_b(idm,:)
   call c2a(v_in=v1,mode='kc2a')
   !
   if (abs(v1(1)) < zero_dfl) then
     !
     q_grid_b_rlu(:,2) = abs(v1)
     !
   elseif (abs(v1(2)) < zero_dfl) then
     !
     q_grid_b_rlu(:,1) = abs(v1)
     !
   else
     call error('Error in loading q_min')
   endif
 enddo
 !
 !Get q_grid_b in iku and cc
 do idm=1,2
   call c2a(v_in=q_grid_b_rlu(:,idm),v_out=q_grid_b_iku(:,idm),mode='ka2i')
   call c2a(v_in=q_grid_b_rlu(:,idm),v_out=q_grid_b_cc (:,idm),mode='ka2c')
 enddo
 !
 call warning ('RIM-W works only for 2D semiconductors with slab cutoff')
 call msg('r', 'Found compatible q grid: 2D')
 call msg('r', 'q_min[ 1 ]', q_grid_b_rlu(:,1), '[rlu]')
 call msg('r', '          ', q_grid_b_iku(:,1), '[iku]')
 call msg('r', 'q_min[ 2 ]', q_grid_b_rlu(:,2), '[rlu]')
 call msg('r', '          ', q_grid_b_iku(:,2), '[iku]')
 call msg('r', 'G-vectors ', RIM_W_ng)
 !
 !Check if RIM-W has been alreay calculated
 call io_control(ACTION=OP_RD_CL,COM=REP,MODE=VERIFY,SEC=(/1,2/),ID=ID)
 io_err=io_RIM_W(ID,mode,Xw)
 !
 if (io_err==0) then
   call timing('RIM-W-coeff',OPR='stop')
   YAMBO_FREE(f_coeff)
   if (have_cuda) then
     YAMBO_ALLOC_SOURCE(RIM_W_d,RIM_W)
   endif
   return
 endif
 !
 !Calculation of the nearest neighbours indexes
 call find_q_nns(q,q_grid_b_iku,idx_q,idx_is,idx_G)
 !
 !~~~~~~~~~~~~~~~~~~~~~~~~~~~~~~~~~~~~~~~~~~~~~~~~~~~~
 !Load of X_mat
 !~~~~~~~~~~~~~~~~~~~~~~~~~~~~~~~~~~~~~~~~~~~~~~~~~~~~
 !
 ng_save = X%ng
 !
 !Initialize G_max_ibz to RIM_W_ng
 G_max_ibz(1:q%nibz) = RIM_W_ng
 !
 ! Look if G_max_ibz must be increased
 !
 do iq=1,q%nibz
   do ig=1,RIM_W_ng
     do nn=2,5
       if (G_max_ibz(idx_q(ig,iq,nn)) < idx_G(ig,iq,nn)) then
         G_max_ibz(idx_q(ig,iq,nn)) = idx_G(ig,iq,nn)
       endif
     enddo
   enddo
 enddo
 !
<<<<<<< HEAD
 if(maxval(G_max_ibz) > X%ng) call error('G_max of RIM-W is higher than G_max of vX')
=======
 G_max=maxval(G_max_ibz)
>>>>>>> 90a14bfd
 !
 if (G_max > X%ng) call error(' G_max '//trim(intc(G_max))//' for RIM-W is higher than G_max '//trim(intc(X%ng))//' of vX')
 !
 call msg('r', 'G-vectors loaded', maxval(G_max_ibz))
 call msg('r', 'Number of interpolated frequencies', Xw%n_freqs)
 call msg('r','')
 do iq=1,q%nibz
   !
   ! I/O of X
   !
   !Load only the G needed
   X%ng = G_max_ibz(iq)
   !
   if (iq==1) then
     call io_control(ACTION=OP_RD,COM=REP,       SEC=(/1,2,2*iq+1/),ID=ID)
   else if (q%nibz==1) then
     call io_control(ACTION=OP_RD_CL,COM=NONE,    SEC=(/1,2,3/),ID=ID)
   else if (iq > 1) then
     call io_control(ACTION=RD_CL_IF_END,COM=NONE,SEC=(/2*iq,2*iq+1/),ID=ID)
   endif
   !
   io_err=io_X(X,Xw,ID)
   !
   call deliver_IO_error_message(io_err,'PP/Em1s',STOP_it=.TRUE.)
   !
   !Assign X
   do iomega=1,Xw%n_freqs
   do ig1=1,RIM_W_ng
     !
     ig2max = RIM_W_ng
     if (RIM_W_is_diagonal) ig2max=ig1
     do iq1=1,q%nibz
     do ig2=ig1,ig2max
       !
       do nn=1,5
         !
         if (idx_q(ig1,iq1,nn) == iq) then
           vX_nn(nn,iq1,ig1,ig2,iomega) = X_mat(idx_G(ig1,iq1,nn),idx_G(ig2,iq1,nn),iomega)
         endif
         !
       enddo
       !
     enddo
     enddo
   enddo
   enddo
   !
   call X_ALLOC_global('X')
   !
 enddo
 !
 X%ng = ng_save
 !
 !~~~~~~~~~~~~~~~~~~~~~~~~~~~~~~~~~~~~~~~~~~~~~~~~~~
 !Calculation of the interpolation coefficients
 !~~~~~~~~~~~~~~~~~~~~~~~~~~~~~~~~~~~~~~~~~~~~~~~~~~
 !
 !Anisotropy initialization
 em1_anis=RIM_epsm1(:)-1._SP
 !
 if (RIM_id_epsm1_reference<0.or.RIM_id_epsm1_reference>3) RIM_id_epsm1_reference=0
 if (RIM_id_epsm1_reference==0) em1_anis=0.
 !
 do iomega=1,Xw%n_freqs
 !call msg('r','iomega',iomega)
 do igr=1,RIM_W_ng
  !
  ig2max = RIM_W_ng
  if (RIM_W_is_diagonal) ig2max=igr
  do igc=igr,ig2max
    !
    do iq1=1,q%nibz
      !
      ! Evaluate f_func nearest neighbour
      !
      do nn=1,5
        !
        !Select the index of the reference/n.n.
        iq2 = idx_q(igr,iq1,nn)
        ig1 = idx_G(igr,iq1,nn)
        ig2 = idx_G(igc,iq1,nn)
        !
        f_func(nn) = real(bare_qpg(iq2,ig1)*bare_qpg(iq2,ig2),kind=DP)/(4._DP*pi)*&
&                    vX_nn(nn,iq1,igr,igc,iomega)/(vX_nn(nn,iq1,igr,igc,iomega)+1._DP)
        !
      enddo
      !
      !test = (iq1==1.and.igr == 1.and.igc == 1)
      !call msg('r','iq',iq1)
      !call msg('r','igr',igr)
      !call msg('r','igc',igc)
      !call msg('r','test',test)
      !
      ! q == 0 terms must be tratened separately
      if (iq1 == 1 .and. igr == 1 .and. igc == 1) then
        !
        call msg("r","Evaluating coefficients q = 0")
        !
        if(RIM_W_for_graph.and.iomega==1) then
          !
          f_coeff(1,igr,igc,iq1,iomega) = vX_nn(1,iq1,igr,igc,iomega)/((1._DP+vX_nn(1,iq1,igr,igc,iomega)) &
&                                         *2._DP*pi*alat(idir(1)))
          !
          do nn=2,3
            idm = MOD(nn+1,2)+1
            !
            f_coeff(nn,igr,igc,iq1,iomega)=1._DP/q_grid_b_rlu(idm,idm)*log(f_func(nn)/ &
&                                   (v_norm(q_grid_b_cc(:,idm))*f_coeff(1,iq1,igc,iq1,iomega)))
            !
          enddo
          !
          !call msg('r',"Re[f_coeff(1)]", real(f_coeff(1,igr,igc,iq1,iomega)))
          !call msg('r',"Im[f_coeff(1)]",aimag(f_coeff(1,igr,igc,iq1,iomega)))
          !call msg('r',"Re[f_coeff(2)]", real(f_coeff(2,igr,igc,iq1,iomega)))
          !call msg('r',"Im[f_coeff(2)]",aimag(f_coeff(2,igr,igc,iq1,iomega)))
          !call msg('r',"Re[f_coeff(3)]", real(f_coeff(3,igr,igc,iq1,iomega)))
          !call msg('r',"Im[f_coeff(3)]",aimag(f_coeff(3,igr,igc,iq1,iomega)))
          !
        else
          !
          if(RIM_id_epsm1_reference/=0 .and. iomega==1) then
            !vX is included in the anis_factor
            call msg('r','This is the anysotropy case')
            f_coeff(1,igr,igc,iq1,iomega)=(4._DP*pi)/(bare_qpg(iq1,igr)*bare_qpg(iq1,igc)*(2._DP*pi*alat(idir(1)))**2)
          else
            f_coeff(1,igr,igc,iq1,iomega) = vX_nn(1,iq1,igr,igc,iomega)*(4._DP*pi) / &
&                                    (bare_qpg(iq1,igr)*bare_qpg(iq1,igc)*(2._DP*pi*alat(idir(1)))**2)
          end if
          !
          do nn=2,3
            idm = MOD(nn+1,2)+1
            !
            if(RIM_id_epsm1_reference/=0 .and. iomega==1) then
              anis_factor=dot_product(em1_anis,q_grid_b_cc(:,idm)**2)
              f_coeff(nn,igr,igc,iq1,iomega)=-1._DP/q_grid_b_rlu(idm,idm)*log(f_func(nn)/ &
&                                   (f_coeff(1,iq1,igc,iq1,iomega)*anis_factor))
            else
              f_coeff(nn,igr,igc,iq1,iomega)=-1._DP/q_grid_b_rlu(idm,idm)*log(f_func(nn)/ &
&                                   (v_norm(q_grid_b_cc(:,idm))**2*f_coeff(1,iq1,igc,iq1,iomega)))
            end if
            !
          enddo
        !
        endif
        !
      else 
        !
        if(iq1 == 1 .and. RIM_W_for_graph) then
          !
          call msg("r","Evaluating coefficients q = 0 graph")
          !
          ! Evaluate f_func next nearest neighbour
          !Index ordering of NEXT nearest-neighbour maps
          !
          !       4
          !       ^
          !       |
          !       2
          !       ^
          !       |
          !       1 --> 3 --> 5
          !
          !Find nearest 1 --> 2
          !
          iq2_tmp = idx_q(igr,iq1,2)
          ig1_tmp = idx_G(igr,iq1,2)
          ig2_tmp = idx_G(igc,iq1,2)
          !
          !Find nearest 2 --> 4
          !
          iq2 = idx_q(ig1_tmp,iq2_tmp,2)
          ig1 = idx_G(ig1_tmp,iq2_tmp,2)
          ig2 = idx_G(ig2_tmp,iq2_tmp,2)
          !
          call msg('r','iq  =',iq1)
          call msg('r','igr =',igr)
          call msg('r','igc =',igc)
          !
          call msg('r','iq_nn  =',iq2_tmp)
          call msg('r','igr_nn =',ig1_tmp)
          call msg('r','igc_nn =',ig2_tmp)
          !
          call msg('r','iq_nnn  =',iq2)
          call msg('r','igr_nnn =',ig1)
          call msg('r','igc_nnn =',ig2)
          !
          f_func(4) = real(bare_qpg(iq2,ig1)*bare_qpg(iq2,ig2),kind=DP)/(4._DP*pi)*&
&                     vX_nn(2,iq2_tmp,ig1_tmp,ig2_tmp,iomega)/(vX_nn(2,iq2_tmp,ig1_tmp,ig2_tmp,iomega)+1._DP)
          !
          !Find nearest 1 --> 3
          !
          iq2_tmp = idx_q(igr,iq1,3)
          ig1_tmp = idx_G(igr,iq1,3)
          ig2_tmp = idx_G(igc,iq1,3)
          !
          !Find nearest 3 --> 5
          !
          iq2 = idx_q(ig1_tmp,iq2_tmp,3)
          ig1 = idx_G(ig1_tmp,iq2_tmp,3)
          ig2 = idx_G(ig2_tmp,iq2_tmp,3)
          !
          call msg('r','iq_nn  =',iq2_tmp)
          call msg('r','igr_nn =',ig1_tmp)
          call msg('r','igc_nn =',ig2_tmp)
          !
          call msg('r','iq_nnn  =',iq2)
          call msg('r','igr_nnn =',ig1)
          call msg('r','igc_nnn =',ig2)
          !
          f_func(5) = real(bare_qpg(iq2,ig1)*bare_qpg(iq2,ig2),kind=DP)/(4._DP*pi)*&
&                     vX_nn(3,iq2_tmp,ig1_tmp,ig2_tmp,iomega)/(vX_nn(3,iq2_tmp,ig1_tmp,ig2_tmp,iomega)+1._DP)
          !
          !
          !Coefficients in rlu
          dp_dummy(1) = f_func(1)                                                              !f0
          dp_dummy(2) = (-f_func(5)+4._DP*f_func(3)-3._DP*f_func(1))/(2._DP*q_grid_b_rlu(1,1)) !f1
          dp_dummy(3) = (-f_func(4)+4._DP*f_func(2)-3._DP*f_func(1))/(2._DP*q_grid_b_rlu(2,2)) !f2
          dp_dummy(4) = (f_func(5)-2._DP*f_func(3)+f_func(1))/(2._DP*q_grid_b_rlu(1,1)**2)     !f11
          dp_dummy(5) = (f_func(4)-2._DP*f_func(2)+f_func(1))/(2._DP*q_grid_b_rlu(2,2)**2)     !f22
          !
        else
          !
          !call msg("r","Evaluating coefficients q/= 0")
          !
          !Coefficients in rlu
          dp_dummy(1) = f_func(1)                                                          !f0
          dp_dummy(2) = (f_func(3)-f_func(5))/(2._DP*q_grid_b_rlu(1,1))                    !f1
          dp_dummy(3) = (f_func(2)-f_func(4))/(2._DP*q_grid_b_rlu(2,2))                    !f2
          dp_dummy(4) = (f_func(3)-2._DP*f_func(1)+f_func(5))/(2._DP*q_grid_b_rlu(1,1)**2) !f11
          dp_dummy(5) = (f_func(2)-2._DP*f_func(1)+f_func(4))/(2._DP*q_grid_b_rlu(2,2)**2) !f22
          !
        endif
        !
        !Coefficients in iku
        !
        f_coeff(1,igr,igc,iq1,iomega) =  dp_dummy(1)                                           !f   (iku)
        f_coeff(2,igr,igc,iq1,iomega) =  dp_dummy(2)+dp_dummy(3)*a(2,1)/alat(1)                !fx  (iku)
        f_coeff(3,igr,igc,iq1,iomega) =  dp_dummy(3)+dp_dummy(2)*a(1,2)/alat(2)                !fy  (iku)
        f_coeff(4,igr,igc,iq1,iomega) =  dp_dummy(4)+dp_dummy(5)*(a(2,1)/alat(1))**2           !fxx (iku)
        f_coeff(5,igr,igc,iq1,iomega) =  dp_dummy(4)*a(1,2)/alat(2)+dp_dummy(5)*a(2,1)/alat(1) !fxy (iku)
        f_coeff(6,igr,igc,iq1,iomega) =  dp_dummy(5)+dp_dummy(4)*(a(1,2)/alat(2))**2           !fyy (iku)
        !
        !call msg('r',"f_coeff", real(f_coeff(1,igr,igc,iq1,iomega)))
        !call msg('r',"f_coeff", real(f_coeff(2,igr,igc,iq1,iomega)))
        !call msg('r',"f_coeff", real(f_coeff(3,igr,igc,iq1,iomega)))
        !call msg('r',"f_coeff", real(f_coeff(4,igr,igc,iq1,iomega)))
        !call msg('r',"f_coeff", real(f_coeff(5,igr,igc,iq1,iomega)))
        !call msg('r',"f_coeff", real(f_coeff(6,igr,igc,iq1,iomega)))
        !
      endif
      !
      f_coeff(:,igc,igr,iq1,iomega) = f_coeff(:,igr,igc,iq1,iomega)
      !
    enddo
  enddo
 enddo
 enddo
 !
 call timing('RIM-W-coeff',OPR='stop')
 !
 !~~~~~~~~~~~~~~~~~~~~~~~~~~~~~~~~~~~~~~~~~~~~~~~~~~
 !Calculation of RIM-W integrals
 !~~~~~~~~~~~~~~~~~~~~~~~~~~~~~~~~~~~~~~~~~~~~~~~~~~
 !
 call rim('c',Xw)
 !
 !~~~~~~~~~~~~~~~~~~~~~~~~~~~~~~~~~~~~~~~~~~~~~~~~~~
 !Debugging output
 !~~~~~~~~~~~~~~~~~~~~~~~~~~~~~~~~~~~~~~~~~~~~~~~~~~
 !
 if(allocated(RIM_qpg)) then
   call msg('nr','Comparison between head Wc = W - v averages: < Wc > [au] RIM-W/RIM')
   do iq1=1,q%nibz,2
       !
       msg_dum=' '
       !
       do iq2=iq1,min(iq1+1,q%nibz)
         !
         !iq=q_norm_i(i2)
         ch_dum=' < -Wc [Q = '//trim(intc(iq2))//'] >'
         if (iq1/=iq2) ch_dum=' * < -Wc [Q = '//trim(intc(iq2))//'] >'
         !
         r_dum(1)= -RIM_W(1,iq2,1,1)*2._SP*pi
         r_dum(2)= -vX_nn(1,iq2,1,1,1)*RIM_qpg(iq2,1,1)*2_SP*pi
         !
         fmt_dum='(a,2('//trim(gen_fmt(r_v=r_dum))//'))'
         write (msg_dum(iq2-iq1+1),trim(fmt_dum)) trim(ch_dum),r_dum
         !
       enddo
       if (iq1==1) call msg('nr',trim(STRING_pack(msg_dum(1),msg_dum(2))))
       if (iq1/=1) call msg(' r',trim(STRING_pack(msg_dum(1),msg_dum(2))))
   enddo
   call msg('r','')
   call msg('nr','Comparison between head Wc = W - v averages: < Wc > [au] RIM-W/RIM')
   do ig1=1,RIM_W_ng,2
       !
       msg_dum=' '
       !
       do ig2=ig1,min(ig1+1,RIM_W_ng)
         !
         !iq=q_norm_i(i2)
         ch_dum=' < -Wc [G = '//trim(intc(ig2))//',G`=0] >'
         if (ig1/=ig2) ch_dum=' * < -Wc [G = '//trim(intc(ig2))//',G`=0] >'
         !
         r_dum(1)= -RIM_W(1,1,ig2,1)*2._SP*pi
         r_dum(2)= -vX_nn(1,1,ig2,1,1)*RIM_qpg(1,ig2,1)*2_SP*pi
         !
         fmt_dum='(a,2('//trim(gen_fmt(r_v=r_dum))//'))'
         write (msg_dum(ig2-ig1+1),trim(fmt_dum)) trim(ch_dum),r_dum
         !
       enddo
       if (ig1==1) call msg('nr',trim(STRING_pack(msg_dum(1),msg_dum(2))))
       if (ig1/=1) call msg(' r',trim(STRING_pack(msg_dum(1),msg_dum(2))))
   enddo

 end if
 !
 !~~~~~~~~~~~~~~~~~~~~~~~~~~~~~~~~~~~~~~~~~~~~~~~~~~
 !Calculation of RIM-W PPA energies (if needed)
 !~~~~~~~~~~~~~~~~~~~~~~~~~~~~~~~~~~~~~~~~~~~~~~~~~~
 !
 if (mode == 'PPA') then
   YAMBO_ALLOC(RIM_W_E,(RIM_W_ng,RIM_W_ng))
   RIM_W_E = rZERO
   !
   do ig2=1,RIM_W_ng
     do ig1=1,RIM_W_ng
       !
       if(ig1==1.and.ig2==1) then
         dummy(:) = f_coeff(1,1,1,1,:)
         if (RIM_id_epsm1_reference/=0) then
           dummy(1) = dummy(1)*0.5*(em1_anis(idir(2))+em1_anis(idir(3)))
         end if
         !
       else
         dummy(:) =  f_coeff(1,ig1,ig2,1,:)+1.E-5*(f_coeff(2,ig1,ig2,1,:)+f_coeff(3,ig1,ig2,1,:)&
&                                          +1.E-5*(f_coeff(4,ig1,ig2,1,:)+f_coeff(6,ig1,ig2,1,:)&
                                           +2._SP*f_coeff(5,ig1,ig2,1,:)))
         !call msg("r","dummy",real(dummy)) 
         dummy(:) = dummy(:)*4._SP*pi/(bare_qpg(1,ig1)*bare_qpg(1,ig2))
         !call msg("r","dummy",real(dummy))
         dummy(:) = dummy/(1._SP-dummy)
         !call msg("r","dummy",real(dummy)) !DALV
       endif
       !
       if (dummy(1)/dummy(2)<=1._SP) then
         RIM_W_E(ig1,ig2)=X%ppaE
       else
         RIM_W_E(ig1,ig2)=sqrt(dummy(1)/dummy(2)-1._SP)
       endif
       !
       dummy(1) = 1/RIM_W_E(ig1,ig2)
       !call msg('r','PPA_E', real(dummy(1))) !DALV
       !
     end do
   end do
   !
 end if
 !
 !Write the database
 !
 if (master_cpu) then
   call io_control(ACTION=OP_WR_CL,COM=REP,SEC=(/1,2/),ID=ID)
   io_err=io_RIM_W(ID,mode,Xw)
 endif
 !
 if (have_cuda) then
   YAMBO_ALLOC_SOURCE(RIM_W_d,RIM_W)
 endif
 !
 YAMBO_FREE(f_coeff)
 !
end subroutine
!
subroutine find_q_nns(q,q_grid_b_iku,idx_q,idx_is,idx_G)
 use pars,          ONLY:SP
 use R_lattice,     ONLY:bz_samp,RIM_W_ng,g_vec,ng_vec,rl_sop
 use vec_operate,   ONLY:v_is_zero
 !
#include<memory.h>
 !
 type(bz_samp):: q
 real(SP)     :: q_grid_b_iku(3,2)
 !
 !The following variables map the extended BZ and n.n.
 !
 integer     :: idx_q (RIM_W_ng,q%nibz,5) !q    index irreduc. BZ
 integer     :: idx_is(RIM_W_ng,q%nibz,5) !Symm index
 integer     :: idx_G (RIM_W_ng,q%nibz,5) !G    index
 !
 !Index ordering of nearest-neighbour maps
 !
 !       2
 !       ^
 !       |
 ! 5 <-- 1 --> 3
 !       |
 !       v
 !       4
 !
 ! Work Space
 !
 integer     :: iq,ig,iq_trial,ig_trial
 integer     :: iq_trial_ibz,is_trial,i_dummy,nn_find,nn
 real(SP)    :: qpG(3,5),qpG_trial(3)
 !
 !Cycles over qpG points
 do iq=1,q%nibz
   !
   do ig=1,RIM_W_ng
     !
     nn_find = 0
     !
     idx_q (ig,iq,1) = iq
     idx_is(ig,iq,1) = 1
     idx_G (ig,iq,1) = ig
     !
     !Calculate qpG and qpG nearest neighbour
     qpG(:,1) = q%pt(iq,:)+g_vec(ig,:)
     !
     qpG(:,2) = qpG(:,1) + q_grid_b_iku(:,2)
     qpG(:,3) = qpG(:,1) + q_grid_b_iku(:,1)
     qpG(:,4) = qpG(:,1) - q_grid_b_iku(:,2)
     qpG(:,5) = qpG(:,1) - q_grid_b_iku(:,1)
     !
     !Find nn indexes
     do i_dummy=1,ng_vec
       !
       !Try first ig2 near ig
       if (i_dummy < 2*ig) then
         ig_trial = (2*(i_dummy-2*(i_dummy/2))-1)*(i_dummy/2) + ig
       else
         ig_trial = i_dummy
       endif
       !
       do iq_trial=1,q%nbz
         !
         !Get ibz and is indexes
         iq_trial_ibz = q%sstar(iq_trial,1)
         is_trial = q%sstar(iq_trial,2)
         qpG_trial = matmul(rl_sop(:,:,is_trial),q%pt(iq_trial_ibz,:)+g_vec(ig_trial,:))
         !
         do nn=2,5
           if (v_is_zero(qpG_trial-qpG(:,nn))) then
             idx_q (ig,iq,nn) = iq_trial_ibz
             idx_is(ig,iq,nn) = is_trial
             idx_G (ig,iq,nn) = ig_trial
             nn_find = nn_find + 1
           endif
         enddo
         !
         if (nn_find == 4) exit
         !
       enddo
       !
       if (nn_find == 4) exit
       !
     enddo
     !
     if(nn_find < 4) call error('Nearest neighbours searching failed in the W interpolation')
     !
   enddo
   !
 enddo
 !
end subroutine<|MERGE_RESOLUTION|>--- conflicted
+++ resolved
@@ -140,11 +140,7 @@
    enddo
  enddo
  !
-<<<<<<< HEAD
- if(maxval(G_max_ibz) > X%ng) call error('G_max of RIM-W is higher than G_max of vX')
-=======
  G_max=maxval(G_max_ibz)
->>>>>>> 90a14bfd
  !
  if (G_max > X%ng) call error(' G_max '//trim(intc(G_max))//' for RIM-W is higher than G_max '//trim(intc(X%ng))//' of vX')
  !
