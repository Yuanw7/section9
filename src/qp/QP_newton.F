--- conflicted
+++ resolved
@@ -78,49 +78,26 @@
  !
  if (l_elel_corr) then
    !
-   ! AF,DALV: use of RIM_W to be extended beyond PPA
+   ! AF,DALV: use of RIM_W implemented for PPA and MPA
    !
    if (l_ppa) then
      !
-     if (l_rim_w) call interpolate_W(X,Xw,q,'PPA')
-     call QP_ppa_cohsex(X,Xk,en,k,q,qp,Xw,(/0._SP,QP_dSc_delta/),iter)
+     if (l_rim_w) call QP_interpolate_W(X,Xw,q,'PPA')
+     call QP_ppa_cohsex(X,Xk,en,k,q,qp,Xw,iter)
      !
    else if (l_mpa) then
      !
-     call QP_mpa(X,Xk,en,k,q,qp,Xw,(/0._SP,QP_dSc_delta/),iter) 
+     if (l_RIM_W) call QP_interpolate_W(X,Xw,q,'MPA')
+     call QP_mpa(X,Xk,en,k,q,qp,Xw,iter) 
      !
    else if (l_cohsex) then
      !
-     call QP_ppa_cohsex(X,Xk,en,k,q,qp,Xw,(/0._SP,QP_dSc_delta/),iter)
+     call QP_ppa_cohsex(X,Xk,en,k,q,qp,Xw,iter)
      !
    else 
      !
      call QP_real_axis(X,Xen,Xk,en,k,q,qp,Xw,Dip,iter)
      !
-<<<<<<< HEAD
-     if (l_ppa) then
-       !
-       if (l_RIM_W) call QP_interpolate_W(X,Xw,q,'PPA')
-       call QP_ppa_cohsex(X,Xk,en,k,q,qp,Xw,iter)
-       !
-     else if (l_mpa) then
-       !
-       if (l_RIM_W) call QP_interpolate_W(X,Xw,q,'MPA')
-       call QP_mpa(X,Xk,en,k,q,qp,Xw,iter) 
-       !
-     else if (l_cohsex) then
-       !
-       call QP_ppa_cohsex(X,Xk,en,k,q,qp,Xw,iter)
-       !
-     else 
-       !
-       call QP_real_axis(X,Xen,Xk,en,k,q,qp,Xw,Dip,iter)
-       !
-     endif
-   else
-     QP_Sc=cZERO
-=======
->>>>>>> 0e93d429
    endif
  else
    QP_Sc=cZERO
