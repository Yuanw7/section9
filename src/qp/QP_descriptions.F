--- conflicted
+++ resolved
@@ -135,13 +135,6 @@
      qp%n_descs=qp%n_descs+1
                     qp%description(qp%n_descs)=' X BZ energy Double Grid: no'
      if (use_X_DbGd) qp%description(qp%n_descs)=' X BZ energy Double Grid: yes'
-<<<<<<< HEAD
-=======
-     qp%n_descs=qp%n_descs+1
-     write (qp%description(qp%n_descs),trim(&
-&          STRING_pack('(a,',gen_fmt( (/BZ_DbGd_tot_nk_levels/) ),')'))) &
-&          ' X BZ Double Grid points',BZ_DbGd_tot_nk_levels
->>>>>>> 2e5b30d4
    endif
  endif
  !
