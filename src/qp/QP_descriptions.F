!
!        Copyright (C) 2000-2018 the YAMBO team
!              http://www.yambo-code.org
!
! Authors (see AUTHORS file for details): AM
! 
! This file is distributed under the terms of the GNU 
! General Public License. You can redistribute it and/or 
! modify it under the terms of the GNU General Public 
! License as published by the Free Software Foundation; 
! either version 2, or (at your option) any later version.
!
! This program is distributed in the hope that it will 
! be useful, but WITHOUT ANY WARRANTY; without even the 
! implied warranty of MERCHANTABILITY or FITNESS FOR A 
! PARTICULAR PURPOSE.  See the GNU General Public License 
! for more details.
!
! You should have received a copy of the GNU General Public 
! License along with this program; if not, write to the Free 
! Software Foundation, Inc., 59 Temple Place - Suite 330,Boston, 
! MA 02111-1307, USA or visit http://www.gnu.org/copyleft/gpl.txt.
!
subroutine QP_descriptions(qp,X,Xw,Update)
 ! 
 ! WARNING ! Changes here must be updated in io_QP_and_GF as well.
 !
 use units,         ONLY:HA2EV
 use X_m,           ONLY:X_t,use_X_DbGd
 use QP_m,          ONLY:QP_t,QP_ng_Sx,QP_n_G_bands,QP_cg_percent,&
&                        QP_dSc_delta,QP_G_damp,QP_dSc_steps,GWo_iterations,&
&                        COHSEX_use_empties,QP_Sc_steps,QP_G_er,QP_G_dr,QP_solver,&
&                        use_GreenF_to_eval_QP,GF_is_causal,QP_G_Zoom_treshold,&
&                        GW_terminator_E,l_GW_terminator,GW_terminator_Kind
 use stderr,        ONLY:string_pack,gen_fmt
 use drivers,       ONLY:l_life,l_ppa,l_elel_corr,l_cohsex,&
&                        l_HF_and_locXC
 use R_lattice,     ONLY:RIM_qpg,RIM_n_rand_pts,RIM_ng
 use frequency,     ONLY:w_samp
<<<<<<< HEAD
=======
 use electrons,     ONLY:BZ_DbGd_tot_nk_levels
>>>>>>> 0dba682c
 use IO_m,          ONLY:ver_is_gt_or_eq
#if defined _ELPH
 use drivers,       ONLY:l_elph_corr 
 use ELPH,          ONLY:QP_PH_n_G_bands,elph_branches,elph_nDBs_used,&
&                        FAN_deltaE_treshold,DW_deltaE_treshold
#endif
#if defined _QED
 use QP_m,          ONLY:QP_QED_ng
 use drivers,       ONLY:l_elphoton_corr
#endif
 implicit none
 !
 type(QP_t)  ::qp
 type(X_t)   ::X
 type(w_samp)::Xw
 logical     ::Update
 ! 
 ! Work Space
 !
 integer           :: i4(4)
 integer, save     :: n_descs_save
 integer, external :: QP_state_extract
 !
 if (.not.Update) n_descs_save=qp%n_descs
 if (     Update) qp%n_descs  =n_descs_save
 !
 if (allocated(RIM_qpg)) then
   qp%n_descs=qp%n_descs+1
   write (qp%description(qp%n_descs),trim(&
&        string_pack('(a,',gen_fmt( (/RIM_ng /) ),')'))) &
&        ' RIM G`s                :',RIM_ng
   qp%n_descs=qp%n_descs+1
   write (qp%description(qp%n_descs),trim(&
&        string_pack('(a,',gen_fmt( (/RIM_n_rand_pts /) ),')'))) &
&        ' RIM random pts         :',RIM_n_rand_pts
 endif
 !
 if (.not.l_life) then
   qp%n_descs=qp%n_descs+1
   write (qp%description(qp%n_descs),trim(&
&        string_pack('(a,',gen_fmt( i_v=(/GWo_iterations /) ),')'))) &
&        ' GW SC iterations       :',GWo_iterations
   !
   if (.not.l_cohsex.and.trim(QP_solver)/='g'.and..not.use_GreenF_to_eval_QP) then
     qp%n_descs=qp%n_descs+1
     write (qp%description(qp%n_descs),trim(&
&          string_pack('(a,',gen_fmt( i_v=(/QP_dSc_steps /) ),')'))) &
&          ' dS/dw steps            :',QP_dSc_steps
     qp%n_descs=qp%n_descs+1
     write (qp%description(qp%n_descs),trim(&
&          string_pack('(a,',gen_fmt( r_v=(/QP_dSc_delta*HA2EV /) ),')'))) &
&          ' dS/dw step         [ev]:',QP_dSc_delta*HA2EV
   endif
 endif 
 !
 if (l_elel_corr) then
   !
   qp%n_descs=qp%n_descs+1
   write (qp%description(qp%n_descs),trim(&
&        string_pack('(a,',gen_fmt( (/X%ng /) ),')'))) &
&        ' X G`s            [used]:',X%ng
   qp%n_descs=qp%n_descs+1
   write (qp%description(qp%n_descs),trim(&
&        string_pack('(a,',gen_fmt( (/X%ng_db /) ),')'))) &
&        ' X G`s            [disk]:',X%ng_db
   qp%n_descs=qp%n_descs+1
   write (qp%description(qp%n_descs),trim(&
&        string_pack('(a,2(',gen_fmt( X%ib  ),',1x))'))) &
&        ' X bands                :',X%ib
   qp%n_descs=qp%n_descs+1
   write (qp%description(qp%n_descs),trim(&
&        string_pack('(a,',gen_fmt( r_v=(/X%cg_percentual /) ),')'))) &
&        ' X poles           [o/o]:',X%cg_percentual
   qp%n_descs=qp%n_descs+1
   write (qp%description(qp%n_descs),trim(&
&       string_pack('(a,2(',gen_fmt( r_v=X%ehe*HA2EV ),',1x))'))) &
&       ' X e/h E range      [ev]:',X%ehe*HA2EV
   !
   if (ver_is_gt_or_eq(-1,(/3,0,5/))) then
     qp%n_descs=qp%n_descs+1
     write (qp%description(qp%n_descs),'(2a)') ' X xc-Kernel            : ',trim(X%f_xc)
   endif
   !
   if (.not.l_ppa.and..not.l_cohsex) then
     qp%n_descs=qp%n_descs+1
     write (qp%description(qp%n_descs),trim(&
&          string_pack('(a,2(',gen_fmt( r_v = Xw%dr*HA2EV ),',1x))')))&
&          ' X damping range    [ev]:',Xw%dr*HA2EV
     if (.not.l_life) then
       qp%n_descs=qp%n_descs+1
       write (qp%description(qp%n_descs),trim(&
&            string_pack('(a,(',gen_fmt( i_v=(/Xw%n_freqs/) ),',1x))'))) &
&            ' X Steps                :',Xw%n_freqs
     endif
   endif
   if (ver_is_gt_or_eq(-1,(/3,0,1/))) then
     qp%n_descs=qp%n_descs+1
                    qp%description(qp%n_descs)=' X BZ energy Double Grid: no'
     if (use_X_DbGd) qp%description(qp%n_descs)=' X BZ energy Double Grid: yes'
<<<<<<< HEAD
!     qp%n_descs=qp%n_descs+1
!     write (qp%description(qp%n_descs),trim(&
!&          string_pack('(a,',gen_fmt( (/BZ_DbGd_tot_nkpts/) ),')'))) &
!&          ' X BZ Double Grid points:',BZ_DbGd_tot_nkpts
=======
     qp%n_descs=qp%n_descs+1
     write (qp%description(qp%n_descs),trim(&
&          string_pack('(a,',gen_fmt( (/BZ_DbGd_tot_nk_levels/) ),')'))) &
&          ' X BZ Double Grid points:',BZ_DbGd_tot_nk_levels
>>>>>>> 0dba682c
   endif
 endif
 !
 if (l_life.and.l_elel_corr) then
   qp%n_descs=qp%n_descs+1
   write (qp%description(qp%n_descs),trim(&
&        string_pack('(a,',gen_fmt( r_v=(/QP_cg_percent /) ),')'))) &
&        ' Transitions       [o/o]:',QP_cg_percent
 endif
 if (.not.l_life) then 
   if ( (.not.l_cohsex) .or. (l_cohsex.and.COHSEX_use_empties) ) then
     qp%n_descs=qp%n_descs+1
     write (qp%description(qp%n_descs),trim(&
&         string_pack('(a,2(',gen_fmt( QP_n_G_bands ),',1x))')))&
&         ' Sc/G bands             :',QP_n_G_bands
   endif
   if (.not.l_cohsex) then
     qp%n_descs=qp%n_descs+1
     write (qp%description(qp%n_descs),trim(&
&         string_pack('(a,',gen_fmt( r_v=(/QP_G_damp*HA2EV /) ),')')))&
&         ' Sc/G damping       [ev]:',QP_G_damp*HA2EV
   endif
   !
   if (l_GW_terminator) then
     qp%n_descs=qp%n_descs+1
     qp%description(qp%n_descs)=' Sc bands terminator    : yes'
     qp%n_descs=qp%n_descs+1
     qp%description(qp%n_descs)=' Sc terminator kind     : '//trim(GW_terminator_Kind)    
     qp%n_descs=qp%n_descs+1
     write (qp%description(qp%n_descs),trim(&
&           string_pack('(a,',gen_fmt( r_v=(/GW_terminator_E*HA2EV /) ),')'))) &
&           ' Sc Terminator pole     :',GW_terminator_E*HA2EV
   else
     qp%n_descs=qp%n_descs+1
     qp%description(qp%n_descs)=' Sc bands terminator    : no'
   endif
   !
   if (l_HF_and_locXC) then
     qp%n_descs=qp%n_descs+1
     write (qp%description(qp%n_descs),trim(&
&         string_pack('(a,',gen_fmt( (/QP_ng_Sx /) ),')'))) &
&         ' Sx RL components       :',QP_ng_Sx
   endif
   !
 endif
 !
#if defined _QED 
 if (l_elphoton_corr) then
   qp%n_descs=qp%n_descs+1
   qp%description(qp%n_descs)=' El-Photon correlation  : yes'
   if (.not.l_life) then
     qp%n_descs=qp%n_descs+1
     write (qp%description(qp%n_descs),trim(&
&         string_pack('(a,',gen_fmt( (/QP_QED_ng /) ),')'))) &
&         ' QED RL components      :',QP_QED_ng
   endif
 endif
#endif
 !
#if defined _ELPH 
 !
 ! El-Ph
 !
 if (ver_is_gt_or_eq(-1,(/3,0,1/))) then
   !
   if (l_elph_corr) then
     !
     qp%n_descs=qp%n_descs+1
     if (.not.l_elel_corr) qp%n_descs=n_descs_save+1
     !
     if (trim(QP_solver)/='g') then
       write (qp%description(qp%n_descs),trim(&
&            string_pack('(a,',gen_fmt( i_v=(/QP_dSc_steps /) ),')'))) &
&            ' [ph] dS/dw steps        :',QP_dSc_steps
       qp%n_descs=qp%n_descs+1
       write (qp%description(qp%n_descs),trim(&
&            string_pack('(a,',gen_fmt( r_v=(/QP_dSc_delta*HA2EV /) ),')'))) &
&            ' [ph] dS/dw step     [ev]:',QP_dSc_delta*HA2EV
       qp%n_descs=qp%n_descs+1
       write (qp%description(qp%n_descs),trim(&
&           string_pack('(a,',gen_fmt( r_v=(/QP_G_damp*HA2EV /) ),')')))&
&           ' [ph] Sc/G damping   [ev]:',QP_G_damp*HA2EV
     endif
     !
     qp%n_descs=qp%n_descs+1
     qp%description(qp%n_descs)=' El-Ph correlation      : yes'
     !
     qp%n_descs=qp%n_descs+1
     write (qp%description(qp%n_descs),trim(&
&          string_pack('(a,2',gen_fmt( (/QP_PH_n_G_bands/) ),')'))) &
&          ' El-Ph Sc. G bands      :',(/1,QP_PH_n_G_bands/)
     !
     if (ver_is_gt_or_eq(-1,(/3,2,2/))) then
       qp%n_descs=qp%n_descs+1
       write (qp%description(qp%n_descs),trim(&
&            string_pack('(a,2',gen_fmt( elph_branches ),')'))) &
&            ' El-Ph phonon branches  :',(/elph_branches/)
     endif
     !
     if (ver_is_gt_or_eq(-1,(/4,0,0/))) then
       qp%n_descs=qp%n_descs+1
       write (qp%description(qp%n_descs),trim(&
&            string_pack('(a,',gen_fmt( i_v=(/elph_nDBs_used/) ),')'))) &
&            ' El-Ph momenta used     :',elph_nDBs_used
     endif
     !
     if (ver_is_gt_or_eq(-1,revision=4400)) then
       qp%n_descs=qp%n_descs+1
       write (qp%description(qp%n_descs),trim(&
&            string_pack('(a,',gen_fmt( r_v=(/FAN_deltaE_treshold*HA2EV /) ),')')))&
&            ' Energy treshold   [FAN]:',FAN_deltaE_treshold*HA2EV
       qp%n_descs=qp%n_descs+1
       write (qp%description(qp%n_descs),trim(&
&            string_pack('(a,',gen_fmt( r_v=(/DW_deltaE_treshold*HA2EV /) ),')')))&
&            ' Energy treshold    [DW]:',DW_deltaE_treshold*HA2EV
     endif
     !
   endif
   !
 endif
 !
#endif
 !
 ! Green's Functions
 !
 if (ver_is_gt_or_eq(-1,revision=452).and.trim(QP_solver)=='g') then
   qp%n_descs=qp%n_descs+1
   qp%description(qp%n_descs)=' [GF] GF is causal       : no'
   if (GF_is_causal) qp%description(qp%n_descs)=' [GF] GF is causal       : yes'
   qp%n_descs=qp%n_descs+1
   write (qp%description(qp%n_descs),trim(&
&        string_pack('(a,',gen_fmt( i_v=(/QP_Sc_steps /) ),')'))) &
&        ' [GF] Real-axis steps    :',QP_Sc_steps
   qp%n_descs=qp%n_descs+1
   write (qp%description(qp%n_descs),trim(&
&     string_pack('(a,2(',gen_fmt( r_v=QP_G_er*HA2EV ),',1x))'))) &
&      ' [GF] Initial E range  [eV]:',QP_G_er*HA2EV
   if (ver_is_gt_or_eq(-1,revision=530)) then
     qp%n_descs=qp%n_descs+1
     write (qp%description(qp%n_descs),trim(&
&         string_pack('(a,1(',gen_fmt( r_v=(/QP_G_Zoom_treshold/)),',1x))'))) &
&          ' [GF] Zoom treshold   [o/o]:',QP_G_Zoom_treshold
   endif
   qp%n_descs=qp%n_descs+1
   write (qp%description(qp%n_descs),trim(&
&       string_pack('(a,2(',gen_fmt( r_v=QP_G_dr*HA2EV ),',1x))'))) &
&        ' [GF] Damping          [eV]:',QP_G_dr*HA2EV
 endif
 !
 ! QP states
 !
 i4=(/1,1,0,0/)
 do while(QP_state_extract(i4)>0)
   qp%n_descs=qp%n_descs+1
   write (qp%description(qp%n_descs),&
&        '(4(a,i3.3))') ' QP @ K ',i4(1),' - ',i4(2),' : b ',i4(3),' - ',i4(4)
 enddo
 !
end subroutine<|MERGE_RESOLUTION|>--- conflicted
+++ resolved
@@ -37,10 +37,6 @@
 &                        l_HF_and_locXC
  use R_lattice,     ONLY:RIM_qpg,RIM_n_rand_pts,RIM_ng
  use frequency,     ONLY:w_samp
-<<<<<<< HEAD
-=======
- use electrons,     ONLY:BZ_DbGd_tot_nk_levels
->>>>>>> 0dba682c
  use IO_m,          ONLY:ver_is_gt_or_eq
 #if defined _ELPH
  use drivers,       ONLY:l_elph_corr 
@@ -140,17 +136,6 @@
      qp%n_descs=qp%n_descs+1
                     qp%description(qp%n_descs)=' X BZ energy Double Grid: no'
      if (use_X_DbGd) qp%description(qp%n_descs)=' X BZ energy Double Grid: yes'
-<<<<<<< HEAD
-!     qp%n_descs=qp%n_descs+1
-!     write (qp%description(qp%n_descs),trim(&
-!&          string_pack('(a,',gen_fmt( (/BZ_DbGd_tot_nkpts/) ),')'))) &
-!&          ' X BZ Double Grid points:',BZ_DbGd_tot_nkpts
-=======
-     qp%n_descs=qp%n_descs+1
-     write (qp%description(qp%n_descs),trim(&
-&          string_pack('(a,',gen_fmt( (/BZ_DbGd_tot_nk_levels/) ),')'))) &
-&          ' X BZ Double Grid points:',BZ_DbGd_tot_nk_levels
->>>>>>> 0dba682c
    endif
  endif
  !
