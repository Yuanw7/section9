--- conflicted
+++ resolved
@@ -179,7 +179,7 @@
    !
    do i_qp=1,qp%n_states
      Sc_W(i_qp)%n_freqs=QP_dSc_steps
-     YAMBO_ALLOC(Sc_W(i_qp)%p,(Sc_W(i_qp)%n_freqs))
+     allocate(Sc_W(i_qp)%p(Sc_W(i_qp)%n_freqs))
      forall (i2=1:QP_dSc_steps) Sc_W(i_qp)%p(i2)=&
 &           en%E(QP_table(i_qp,1),QP_table(i_qp,3),1)+(i2-1)*QP_dSc_delta+&
 &           cmplx(0.,QP_G_damp,SP)
@@ -521,13 +521,8 @@
  ! CLEAN
  !
  call elph_global_free()
-<<<<<<< HEAD
  YAMBO_FREE(q_each_cpu)
  YAMBO_FREE(q_weight)
-=======
- if(allocated(q_each_cpu)) deallocate(q_each_cpu)
- if(allocated(q_weight))   deallocate(q_weight)
->>>>>>> 9c9a995b
  do i_qp=1,qp%n_states
    call W_reset(Sc_W(i_qp))
  enddo
