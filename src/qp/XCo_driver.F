--- conflicted
+++ resolved
@@ -233,79 +233,6 @@
      if (.not.allocated(QP_Vxc).and.l_Vxc) then
        YAMBO_ALLOC(QP_Vxc,(QP_n_states))
      endif
-<<<<<<< HEAD
-#else
-     Vxc_kind='DFT'
-#endif
-     !
-     call msg('nr','[xc] E_xc :  '//trim(real2ch(E_xc_val))//' [Ha]')
-     call msg( 'r','     E_xc :  '//trim(real2ch(E_xc_val*2.0))//' [Ry]')
-     !
-     call QP_reset(qp)
-     call E_reset(E_dummy)
-     call E_duplicate(E,E_dummy)
-     !
-     qp%nk=QP_nk
-     qp%nb=QP_nb
-     qp%n_states=QP_n_states
-     qp%n_descs=0
-     !
-     report_Sc=.FALSE.
-     report_Vnlxc=.TRUE.
-     report_dSc=.FALSE.
-     !
-     YAMBO_ALLOC(qp%E,(qp%n_states))
-     YAMBO_ALLOC(qp%E_bare,(qp%n_states))
-     !
-     ik=QP_table(1,3)
-     call msg('nr','XC '//trim(Vnlxc_kind)//' and '//trim(Vxc_kind)//' [eV] @ K ['//trim(intc(ik))//'] (iku)',k%pt(ik,:))
-     !
-     do i_qp=1,QP_n_states
-       !
-       ib =QP_table(i_qp,1)
-       ibp=QP_table(i_qp,2)
-       ikp=QP_table(i_qp,3)
-       i_s=spin(QP_table(i_qp,:))
-       !
-       if (ib==ibp) then
-         E_dummy%E(ib,ikp,i_s)=E%E(ib,ikp,i_s)+real(QP_Vnl_xc(i_qp)-QP_Vxc(i_qp),SP)
-         qp%E(i_qp)           =E_dummy%E(ib,ikp,i_s)
-         qp%E_bare(i_qp)      =E%E(ib,ikp,i_s)
-       endif
-       !
-       if (ikp/=ik) then
-         ik=ikp
-         call msg('nr','XC '//trim(Vnlxc_kind)//' and '//trim(Vxc_kind)//' [eV] @ K ['//trim(intc(ik))//'] (iku)',k%pt(ik,:))
-       endif
-       !
-       ch_spin=' '
-       !
-       if (n_sp_pol==2.and.i_s==1) ch_spin='(up)'
-       if (n_sp_pol==2.and.i_s==2) ch_spin='(dn)'
-       ! 
-       nloc_fmt='<'//trim(intc(ib))//trim(ch_spin)//'|'//trim(Vnlxc_kind)//'|'//trim(intc(ibp))&
-&         //trim(ch_spin)//'> ='
-       loc_fmt='<'//trim(intc(ib))//trim(ch_spin)//'|'//trim(Vxc_kind)//'|'//trim(intc(ibp))&
-&         //trim(ch_spin)//'> ='
-       !
-       ch=trim(nloc_fmt)//' '//&
-&        trim(real2ch(real(QP_Vnl_xc(i_qp)*HA2EV)))//' '//&
-&        trim(real2ch(aimag(QP_Vnl_xc(i_qp)*HA2EV)))//' '//&
-&        trim(loc_fmt)//' '//&
-&        trim(real2ch(real(QP_Vxc(i_qp)*HA2EV)))//' '//&
-&        trim(real2ch(aimag(QP_Vxc(i_qp)*HA2EV)))
-       !
-       if (i_qp/=QP_n_states) call msg('r',trim(ch))
-       if (i_qp==QP_n_states) call msg('rn',trim(ch))
-       !
-     enddo
-     !
-     ! I/O
-     !
-     if (io_err/=0) then
-       call io_control(ACTION=OP_WR_CL,COM=REP,SEC=(/1,2/),ID=ID)
-       io_err=io_HF_and_locXC(ID)
-=======
      if (.not.allocated(QP_Vnl_sex).and.l_screen_hyb) then
        YAMBO_ALLOC(QP_Vnl_sex,(QP_n_states))
        QP_Vnl_sex=cZERO
@@ -318,7 +245,6 @@
      endif
      if (l_screen_hyb) then
        QP_Vnl_sex=cZERO
->>>>>>> 0adde2f1
      endif
    end subroutine
    !
