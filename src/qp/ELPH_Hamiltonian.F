!
! Copyright (C) 2000-2013 A. Marini and the YAMBO team 
!              http://www.yambo-code.org
! 
! This file is distributed under the terms of the GNU 
! General Public License. You can redistribute it and/or 
! modify it under the terms of the GNU General Public 
! License as published by the Free Software Foundation; 
! either version 2, or (at your option) any later version.
!
! This program is distributed in the hope that it will 
! be useful, but WITHOUT ANY WARRANTY; without even the 
! implied warranty of MERCHANTABILITY or FITNESS FOR A 
! PARTICULAR PURPOSE.  See the GNU General Public License 
! for more details.
!
! You should have received a copy of the GNU General Public 
! License along with this program; if not, write to the Free 
! Software Foundation, Inc., 59 Temple Place - Suite 330,Boston, 
! MA 02111-1307, USA or visit http://www.gnu.org/copyleft/gpl.txt.
!
subroutine ELPH_Hamiltonian(en,k,q)
 !
 use pars,          ONLY:SP,lchlen
 use units,         ONLY:HA2EV
 use ELPH,          ONLY:elph_global_alloc,elph_global_free,elph_Ham_bands,elph_Ham_ik,&
&                        ph_freqs_sq,elph_gkkp,elph_branches,pol_vector,RES_tresh
 use IO_m,          ONLY:io_control,OP_RD,REP,RD_CL_IF_END,mk_dir
<<<<<<< HEAD
 use com,           ONLY:error,msg,of_open_close,file_exists,jobstr,core_io_path
 use R_lattice,     ONLY:nqibz,nqbz,bz_samp,qindx_S
=======
 use com,           ONLY:error,msg,of_open_close,file_exists,jobstr
 use R_lattice,     ONLY:nqibz,nqbz,bz_samp,qindx_S,ik_is_table
>>>>>>> 960c74f0
 use D_lattice,     ONLY:sop_inv,nsym,sop_tab,i_time_rev,n_atoms
 use electrons,     ONLY:levels
 use LIVE_t,        ONLY:live_timing
 use matrix_operate,ONLY:mat_dia_inv,DIAGO,USE_LK
 use stderr,        ONLY:intc,set_real_printed_length
 use QP_m,          ONLY:QP_G_damp
 use parser_m,      ONLY:parser
 !
 implicit none
 !
 type(levels)  ::en
 type(bz_samp) ::k,q
 !
 ! Work Space
 !
 integer              :: H_size,ib,iq_bz,iq_ibz,iq_s,ID,io_err,iH,il,ok_bz,ok_ibz,ok_s,No_PH_basis_size,&
&                        iHp,ibp,iq_ibz_db,ik_bz_gkkp,ib_gkkp,ibp_gkkp,iw
 real(SP)             :: ph_E,residual,q_weight
 logical              :: l_eval_Displacements
 integer, external    :: ioELPH
 integer,     allocatable :: elph_Ham_Table(:,:)
 real   (SP), allocatable :: elph_E(:)
 complex(SP), allocatable :: elph_Mat(:,:)
 !
 ! GF's
 !
 integer, parameter :: N_w=1000
 complex(SP)        :: W(N_w),G(N_w)
 character(lchlen)  :: file_name,tmp_string,db_name
 !
 ! Residuals
 !
 logical, allocatable :: top_residual(:)
 real(SP)             :: max_residual
 !
 ! Mean value of displacements
 !
 integer            :: ic,ia,Ham_Index
 real(SP)           :: ph_E_gamma,pol_vector_gamma(n_atoms*3,n_atoms,3)
 complex(SP), allocatable :: mean_u(:,:,:)
 !
 !Mean value of Phonons Number
 !
 integer            :: Ph_branches
 real               :: ph_residual
 real(SP),allocatable     :: top_ph_residual(:,:,:)
 complex(SP), allocatable :: num_of_ph(:,:,:)
 !
 !Mean value of Displacements^2
 !
 integer            :: iV
 real               :: A_nk_sq,B_nkq_sq
 complex(SP), allocatable :: mean_u_sq(:,:,:)
 !
 call section('*','Correlation: Electron-Phonon Hamiltonian')
 !
 call k_sym2sym(k,'k')
 call k_expand(k)
 !
 call parser('Eval_Displacements',l_eval_displacements)
 !
 Ph_branches=elph_branches(2)-elph_branches(1)+1
 No_PH_basis_size=elph_Ham_bands(2)-elph_Ham_bands(1)+1
 H_size=No_PH_basis_size*(nqbz*(elph_branches(2)-elph_branches(1)+1)+1)
 call msg('rsn','[ElPh Ham] Hamiltonian size is:',H_size)
 !
 allocate(elph_Ham_Table(H_size,3),elph_Mat(H_size,H_size),elph_E(H_size),&
&         mean_u(n_atoms,3,H_size),num_of_ph(nqbz,Ph_branches,H_size)) 
 allocate(top_residual(H_size),top_ph_residual(nqbz,Ph_branches,H_size))
 allocate(mean_u_sq(n_atoms,3,H_size))
 top_residual=.FALSE.
 elph_Mat=(0._SP,0._SP)
 elph_Ham_Table=0
 !
 H_size=0
 q_weight=1./sqrt(real(nqbz))
 !
 ! Basis ...
 !===========
 !
 ! ... no phonons part ...
 !
 do ib=elph_Ham_bands(1),elph_Ham_bands(2)
   H_size=H_size+1
   elph_Ham_Table(H_size,:)=(/ib,0,0/)
 enddo
 !
 ! ... 1 Phonon part
 !
 do iq_bz=1,nqbz
   do il=elph_branches(1),elph_branches(2)
     do ib=elph_Ham_bands(1),elph_Ham_bands(2)
       H_size=H_size+1
       elph_Ham_Table(H_size,:)=(/ib,iq_bz,il/)
     enddo
   enddo
 enddo
 !
 ! ELPH DB
 !=========
 !
 call io_control(ACTION=OP_RD,COM=REP,SEC=(/1/),ID=ID)
 io_err=ioELPH(ID,'gkkp')
 if (io_err/=0) call error('El-Ph database not found')
 !
 call elph_global_alloc('gkkp')
 !
 ! Hamiltonian Loop
 !==================
 !
 call live_timing('El-Ph Hamiltonian',No_PH_basis_size*(H_size-No_PH_basis_size),SERIAL=.TRUE.)
 !
 iq_ibz_db=0
 !
 do iH=1,No_PH_basis_size
   ib             =elph_Ham_Table(iH,1)
   elph_Mat(iH,iH)=en%E(ib,elph_Ham_ik,1)
   do iHp=No_PH_basis_size+1,H_size
     ibp    =elph_Ham_Table(iHp,1)
     iq_bz  =elph_Ham_Table(iHp,2)
     il     =elph_Ham_Table(iHp,3)
     iq_ibz =q%sstar(iq_bz,1)
     iq_s   =q%sstar(iq_bz,2)
     ok_bz  =qindx_S(elph_Ham_ik,iq_bz,1)
     ok_ibz =k%sstar(ok_bz,1)
     ok_s   =k%sstar(ok_bz,2)
     !
     if (iq_ibz/=iq_ibz_db) then
       call io_control(ACTION=RD_CL_IF_END,SEC=(/iq_ibz+1/),ID=ID)
       io_err=ioELPH(ID,'gkkp')
       iq_ibz_db=iq_ibz
       if (iq_ibz==1) pol_vector_gamma=pol_vector
     endif
     !
     ph_E=sqrt(abs(ph_freqs_sq(iq_ibz,il)))
     !
     if (iH==1) elph_Mat(iHp,iHp)=en%E(ibp,ok_ibz,1)+ph_E
     !
     if (abs(ph_E)<epsilon(1._SP)) then
       call live_timing(steps=1)
       cycle
     endif
     !
     ib_gkkp =ib
     ibp_gkkp=ibp
     ik_bz_gkkp=k%s_table(elph_Ham_ik,sop_inv(iq_s))
     if (iq_s>nsym/(i_time_rev+1)) then
       ib_gkkp   =ib
       ibp_gkkp  =ibp
       ik_bz_gkkp=k%s_table(ok_ibz,sop_tab(sop_inv(iq_s-nsym/2),ok_s))
     endif
     !
     elph_Mat(iH,iHp)=q_weight*conjg(elph_gkkp(ik_bz_gkkp,il,ibp_gkkp,ib_gkkp))/sqrt(2.*ph_E)
     !
     elph_Mat(iHp,iH)=conjg( elph_Mat(iH,iHp) )
     !
     call live_timing(steps=1)
     !
   enddo
 enddo
 !
 call live_timing()
 !
 ! Diagonalization 
 !=================
 !
 if (trim(jobstr)=="") call error("Please provide a non empty string for the job_name")
<<<<<<< HEAD
 !
 call mk_dir(trim(core_io_path)//"/"//trim(jobstr))
=======
>>>>>>> 960c74f0
 !
 db_name=trim(jobstr)//'/DIAGO_DB_k_'//trim(intc(elph_Ham_ik))
 if (file_exists(db_name)) then
   call msg('s','Eigenvectors/Eigenvalues I/O')
   open(unit=1,file=trim(db_name),status='old',form='unformatted')
   read(1) elph_E
   read(1) elph_Mat
   close(1)
 else
   call live_timing('Diagonalization',1,SERIAL=.TRUE.)
   call mat_dia_inv(DIAGO,elph_Mat,lib_in=USE_LK,E_real=elph_E)
   call live_timing(steps=1)
   call live_timing()
   open(unit=100,file=trim(db_name),status='new',form='unformatted')
   write(100) elph_E(:)
   write(100) elph_Mat(:,:)
   close(100)
 endif
 !
 ! Green's Functions 
 !===================
 !
 do iw=1,N_w
   W(iw)= (minval(elph_E)-.1/HA2EV)+ ( maxval(elph_E) -  minval(elph_E) + .2/HA2EV )/real(N_w)*iw+cmplx(0.,QP_G_damp)
 enddo
 !
 call set_real_printed_length(f_length=12,g_length=12)
 !
 call live_timing('Green`s Functions',elph_Ham_bands(2)-elph_Ham_bands(1)+1,SERIAL=.TRUE.)
 !
 do ib=elph_Ham_bands(1),elph_Ham_bands(2)
   G(:)=(0.,0.)
   do iH=1,H_size
     do iw=1,N_w
       G(iw)=G(iw)+abs(elph_Mat(ib-elph_Ham_bands(1)+1,iH))**2./( conjg(W(iw)) - elph_E(iH) )
     enddo
   enddo
   !
   db_name=trim(jobstr)//'/TOP_RESIDUAL_b'//trim(intc(ib))//'_k'//trim(intc(elph_Ham_ik))
   open(unit=100,file=trim(db_name),form='unformatted')
   write (100) elph_Ham_bands
   write (file_name,'(2(a,i3.3))') 'G_Ham_band_',ib,'_k_',elph_Ham_ik
   call of_open_close(file_name,'ot')
   call msg('o Ham','# El-Ph Hamiltonian derived Green`s function')
   !
   call msg('o Ham','#')
   call msg('o Ham','#',(/' Index  ','Pole[eV]','Residual'/),INDENT=0,USE_TABS=.true.)
   call msg('o Ham','#')
   !
   max_residual=0.
   !
   do iH=1,H_size
     residual= abs(elph_Mat(ib-elph_Ham_bands(1)+1,iH))**2.
     if (residual>max_residual) max_residual=residual
   enddo
   do iH=1,H_size
     residual= abs(elph_Mat(ib-elph_Ham_bands(1)+1,iH))**2.
<<<<<<< HEAD
     if (residual>RES_tresh*max_residual) then
=======
     if (residual>0.01*max_residual) then
>>>>>>> 960c74f0
       call msg('o Ham','#',(/real(iH,SP),elph_E(iH)*HA2EV,residual/),INDENT=0,USE_TABS=.true.)
       write (100) iH,residual
       top_residual(iH)=.TRUE.
     endif
   enddo
   !
   call msg('o Ham','#')
   call msg('o Ham','# Maximum residual is ', max_residual,INDENT=0)
   call msg('o Ham','#')
   !
   do iH=1,H_size
     if (.not.top_residual(iH)) cycle
     max_residual=0.
     do iHp=1,H_size
       residual= abs(elph_Mat(iHp,iH))**2.
       if (residual>max_residual) max_residual=residual
     enddo
     call msg('o Ham','# State '//trim(intc(iH))//' structure')
     call msg('o Ham','#')
     call msg('o Ham','#',(/' Band   ','Q-point ','K-point ',' Branch ','Residual'/),INDENT=0,USE_TABS=.true.)
     do iHp=1,H_size
       residual= abs(elph_Mat(iHp,iH))**2.
       if (residual>RES_tresh*max_residual) then
         ibp    =elph_Ham_Table(iHp,1)
         iq_bz  =elph_Ham_Table(iHp,2)
         il     =elph_Ham_Table(iHp,3)
         iq_ibz =q%sstar(iq_bz,1)
         iq_s   =q%sstar(iq_bz,2)
         ok_bz  =qindx_S(elph_Ham_ik,iq_bz,1)
         ok_ibz =k%sstar(ok_bz,1)
         ok_s   =k%sstar(ok_bz,2)
         if (iq_bz==0) call msg('o Ham','#',(/real(ibp,SP),0.,0.,0.,residual/),INDENT=0,USE_TABS=.true.)
         if (iq_bz> 0) call msg('o Ham','#',(/real(ibp,SP),real(iq_ibz,SP),real(ok_ibz,SP),&
&                                             real(il,SP),residual/),INDENT=0,USE_TABS=.true.)
       endif
     enddo
     call msg('o Ham','#')
   enddo
   !
   call msg('o Ham','#')
   call msg('o Ham','#',(/'Energy [eV]','R(G)[eV^-1]','I(G)[eV^-1]'/),INDENT=0,USE_TABS=.TRUE.)
   call msg('o Ham','#')
   do iw=1,N_w
     call msg('o Ham','',(/real(W(iw))*HA2EV,real(G(iw))/HA2EV,aimag(G(iw))/HA2EV/),INDENT=-2,USE_TABS=.TRUE.)
   enddo
   call of_open_close(file_name)
   close(100)
   !
   call live_timing(steps=1)
   !
 enddo
 !
 call live_timing()
 !
 ! Eigenvectors written to DB for post-analysis
 !=============================================
 !
 ! |I_k>= A_nk * |nk> + SUM_n_q_il ( B_n_q_il * |n,k-q>|q,il> )
 !
 do iH=1,H_size
   if (.not.top_residual(iH)) cycle
   db_name=trim(jobstr)//'/EIGENV_I'//trim(intc(iH))//'_k'//trim(intc(elph_Ham_ik))
   open(unit=100,file=trim(db_name),form='unformatted')
   write(100) H_size
   do iHp=1,H_size
     ibp    =elph_Ham_Table(iHp,1)
     iq_bz  =elph_Ham_Table(iHp,2)
     if (iq_bz>0) then
       il     =elph_Ham_Table(iHp,3)
       iq_ibz =q%sstar(iq_bz,1)
       iq_s   =q%sstar(iq_bz,2)
       ok_bz  =qindx_S(elph_Ham_ik,iq_bz,1)
       ok_ibz =k%sstar(ok_bz,1)
       ok_s   =k%sstar(ok_bz,2)
     else
       il     =0
       iq_ibz =0
       iq_s   =0
       ok_bz  =0
       ok_ibz =0
       ok_s   =0
     endif
     write(100) ibp,ok_ibz,ok_s,il,iq_ibz,iq_s,elph_Mat(iHp,iH) 
   enddo
   close(100)
 enddo
 !
 if (.not.l_eval_Displacements) goto 1
 !
 call section('+','Mean Displacements (MD)')
 !                                
 ! Mean values of displacement <iH|u_alfa_i_s|iH>
 ! ==============================================
 ! iH is the eigenvector of elph_Mat
 !
 mean_u=0.0
 !
 call live_timing('MD evaluation',H_size,SERIAL=.TRUE.)
 !
 call msg('r','Displacements:')
 !
 do iH=1,H_size
   call live_timing(steps=1)
   if (.not.top_residual(iH)) cycle
   do ia=1,n_atoms
     do ic=1,3
       Ham_Index=0
       do il=elph_branches(1),elph_branches(2)
         !
         ph_E_gamma=sqrt( MAX ( ph_freqs_sq(1,il), 0.) )
         if ( ph_E_gamma < epsilon(1._SP)) cycle
         !
         Ham_Index=Ham_Index+No_PH_basis_size
         !
         do ib=elph_Ham_bands(1),elph_Ham_bands(2)
           mean_u(ia,ic,iH)=mean_u(ia,ic,iH)+&
&            1./sqrt(real(2*nqbz*ph_E_gamma))*pol_vector_gamma(il,ia,ic)*(conjg(elph_Mat(ib,iH))*elph_Mat(Ham_Index+ib,iH)+&
&                                                                         conjg(elph_Mat(Ham_Index+ib,iH))*elph_Mat(ib,iH))
           mean_u(ia,ic,iH)=real( mean_u(ia,ic,iH) )
         enddo
       enddo
     enddo
     write (tmp_string,'(a,i4.4,2a,i2.2,a,3(1x,f5.3))') 'State(',iH,')-','Atom(',ia,')',real(mean_u(ia,:,iH))
     call msg('r',trim(tmp_string))
   enddo
 enddo
 call live_timing()
 !                                
 !Mean values of displacement <iH|(u_alfa_i_s)^2|iH>
 !===================================================
 ! iH is the eigenvector of elph_Mat
 ! |iH> = Sum_n A_nk*|n,k> + Sum_n_q_lambda B_nkq*|n,k-q> |q,lambda>
 ! A_nk_sq = conjg(A_nk)*A_nk
 ! B_nkq_sq = conjg(B_nkq)*B_nkq
 !
 mean_u_sq=0.0
 !
 call live_timing('MD square evaluation',H_size,SERIAL=.TRUE.)
 !
 call msg('nr','sqrt(MD square):')
 !
 do iH=1,H_size
   call live_timing(steps=1)
   if (.not.top_residual(iH)) cycle
   !
   A_nk_sq=0.0
   B_nkq_sq=0.0
   do iV=1,No_PH_basis_size
     A_nk_sq=A_nk_sq+conjg(elph_Mat(iV,iH))*elph_Mat(iV,iH) 
   enddo
   A_nk_sq=real( A_nk_sq )
   !
   do iV=No_PH_basis_size+1,H_size
     B_nkq_sq=B_nkq_sq+conjg(elph_Mat(iV,iH))*elph_Mat(iV,iH)
   enddo
   B_nkq_sq=real( B_nkq_sq )
   !
   do ia=1,n_atoms
     do ic=1,3
       !
       do iq_bz=1,nqbz
         !
         iq_ibz =q%sstar(iq_bz,1)
         call io_control(ACTION=RD_CL_IF_END,SEC=(/iq_ibz+1/),ID=ID)
         io_err=ioELPH(ID,'gkkp')
         !
         do il=elph_branches(1),elph_branches(2)
           !
           ph_E=sqrt( MAX ( ph_freqs_sq(iq_ibz,il), 0.) )
           if ( ph_E < epsilon(1._SP) ) cycle
           !
           mean_u_sq(ia,ic,iH) = mean_u_sq(ia,ic,iH)+1/(real(2*nqbz*ph_E))*conjg(pol_vector(il,ia,ic))*pol_vector(il,ia,ic)
           mean_u_sq(ia,ic,iH) = real( mean_u_sq(ia,ic,iH) )
         enddo  
       enddo
       mean_u_sq(ia,ic,iH)=mean_u_sq(ia,ic,iH)*( A_nk_sq + 3*B_nkq_sq )
     enddo
     write (tmp_string,'(a,i4.4,2a,i2.2,a,3(1x,f5.3))') 'State(',iH,')-','Atom(',ia,')',real(mean_u_sq(ia,:,iH))
     call msg('r',trim(tmp_string))
   enddo 
   !
 enddo
 call live_timing()
 !
 call set_real_printed_length()
 !
 ! CLEAN
 !
1 continue
 !
 call elph_global_free( )
 if (allocated(elph_Ham_Table)) deallocate(elph_Ham_Table)
 if (allocated(elph_Mat))       deallocate(elph_Mat)
 if (allocated(elph_E))         deallocate(elph_E)
 if (allocated(mean_u))         deallocate(mean_u)
 if (allocated(top_residual))   deallocate(top_residual)
 if (allocated(num_of_ph))      deallocate(num_of_ph)
 if (allocated(top_ph_residual))deallocate(top_ph_residual)
 if (allocated(mean_u_sq))      deallocate(mean_u_sq)
 !
end subroutine<|MERGE_RESOLUTION|>--- conflicted
+++ resolved
@@ -21,18 +21,13 @@
 !
 subroutine ELPH_Hamiltonian(en,k,q)
  !
- use pars,          ONLY:SP,lchlen
+ use pars,          ONLY:SP,lchlen,rZERO
  use units,         ONLY:HA2EV
  use ELPH,          ONLY:elph_global_alloc,elph_global_free,elph_Ham_bands,elph_Ham_ik,&
 &                        ph_freqs_sq,elph_gkkp,elph_branches,pol_vector,RES_tresh
  use IO_m,          ONLY:io_control,OP_RD,REP,RD_CL_IF_END,mk_dir
-<<<<<<< HEAD
  use com,           ONLY:error,msg,of_open_close,file_exists,jobstr,core_io_path
  use R_lattice,     ONLY:nqibz,nqbz,bz_samp,qindx_S
-=======
- use com,           ONLY:error,msg,of_open_close,file_exists,jobstr
- use R_lattice,     ONLY:nqibz,nqbz,bz_samp,qindx_S,ik_is_table
->>>>>>> 960c74f0
  use D_lattice,     ONLY:sop_inv,nsym,sop_tab,i_time_rev,n_atoms
  use electrons,     ONLY:levels
  use LIVE_t,        ONLY:live_timing
@@ -200,11 +195,8 @@
  !=================
  !
  if (trim(jobstr)=="") call error("Please provide a non empty string for the job_name")
-<<<<<<< HEAD
  !
  call mk_dir(trim(core_io_path)//"/"//trim(jobstr))
-=======
->>>>>>> 960c74f0
  !
  db_name=trim(jobstr)//'/DIAGO_DB_k_'//trim(intc(elph_Ham_ik))
  if (file_exists(db_name)) then
@@ -262,11 +254,7 @@
    enddo
    do iH=1,H_size
      residual= abs(elph_Mat(ib-elph_Ham_bands(1)+1,iH))**2.
-<<<<<<< HEAD
      if (residual>RES_tresh*max_residual) then
-=======
-     if (residual>0.01*max_residual) then
->>>>>>> 960c74f0
        call msg('o Ham','#',(/real(iH,SP),elph_E(iH)*HA2EV,residual/),INDENT=0,USE_TABS=.true.)
        write (100) iH,residual
        top_residual(iH)=.TRUE.
@@ -298,8 +286,8 @@
          ok_bz  =qindx_S(elph_Ham_ik,iq_bz,1)
          ok_ibz =k%sstar(ok_bz,1)
          ok_s   =k%sstar(ok_bz,2)
-         if (iq_bz==0) call msg('o Ham','#',(/real(ibp,SP),0.,0.,0.,residual/),INDENT=0,USE_TABS=.true.)
-         if (iq_bz> 0) call msg('o Ham','#',(/real(ibp,SP),real(iq_ibz,SP),real(ok_ibz,SP),&
+         if (iq_bz==0) call msg('o Ham','#',(/real(ibp,SP),rZERO,rZERO,rZERO,residual/),INDENT=0,USE_TABS=.true.)
+         if (iq_bz> 0) call msg('o Ham','#',(/real(ibp,SP),real(iq_ibz,SP),real(ok_ibz,SP), &
 &                                             real(il,SP),residual/),INDENT=0,USE_TABS=.true.)
        endif
      enddo
