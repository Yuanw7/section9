ELPH_objects =
#if defined _ELPH 
ELPH_objects = ELPH_Sigma_c.o ELPH_Hamiltonian.o 
#endif
#if defined _SC
SC_objects = QP_load_SC_xc.o \
             COLLISIONS_IO_eval.o   COLLISIONS_IO_store.o \
             COLLISIONS_IO_compose.o COLLISIONS_IO_cohsex.o
#endif
objs = QP_driver.o QP_newton.o QP_ppa_cohsex.o QP_ppa_EET_terminator.o \
       QP_secant.o QP_real_axis.o QP_W2Sc.o QP_life_transitions.o secant.o bracket.o \
       $(ELPH_objects) \
<<<<<<< HEAD
       QP_descriptions.o QP_report_and_write.o    \
       QP_Green_Function.o QP_of.o QP_Green_DOS.o \
=======
       QP_expand.o QP_descriptions.o QP_report_and_write.o  \
       QP_Green_Function.o QP_of.o \
>>>>>>> f90b06ee
       XCo_driver.o XCo_Hartree_Fock.o XCo_local.o $(SC_objects)<|MERGE_RESOLUTION|>--- conflicted
+++ resolved
@@ -10,11 +10,6 @@
 objs = QP_driver.o QP_newton.o QP_ppa_cohsex.o QP_ppa_EET_terminator.o \
        QP_secant.o QP_real_axis.o QP_W2Sc.o QP_life_transitions.o secant.o bracket.o \
        $(ELPH_objects) \
-<<<<<<< HEAD
-       QP_descriptions.o QP_report_and_write.o    \
+       QP_expand.o QP_descriptions.o QP_report_and_write.o    \
        QP_Green_Function.o QP_of.o QP_Green_DOS.o \
-=======
-       QP_expand.o QP_descriptions.o QP_report_and_write.o  \
-       QP_Green_Function.o QP_of.o \
->>>>>>> f90b06ee
        XCo_driver.o XCo_Hartree_Fock.o XCo_local.o $(SC_objects)