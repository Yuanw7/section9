!
!        Copyright (C) 2000-2020 the YAMBO team
!              http://www.yambo-code.org
!
! Authors (see AUTHORS file for details): AM
! 
! This file is distributed under the terms of the GNU 
! General Public License. You can redistribute it and/or 
! modify it under the terms of the GNU General Public 
! License as published by the Free Software Foundation; 
! either version 2, or (at your option) any later version.
!
! This program is distributed in the hope that it will 
! be useful, but WITHOUT ANY WARRANTY; without even the 
! implied warranty of MERCHANTABILITY or FITNESS FOR A 
! PARTICULAR PURPOSE.  See the GNU General Public License 
! for more details.
!
! You should have received a copy of the GNU General Public 
! License along with this program; if not, write to the Free 
! Software Foundation, Inc., 59 Temple Place - Suite 330,Boston, 
! MA 02111-1307, USA or visit http://www.gnu.org/copyleft/gpl.txt.
!
subroutine QP_ppa_cohsex(X,Xk,E,k,q,qp,Xw,GW_iter)
 !
 ! Plasmon Pole & COHSEX Correlation Self-Energy
 !
 use pars,          ONLY:DP,SP,pi,schlen,cZERO,cI
 use units,         ONLY:HA2EV
 use stderr,        ONLY:intc
 use frequency,     ONLY:w_samp
 use electrons,     ONLY:levels,spin_occ,spin,n_met_bands,n_sp_pol
 use LIVE_t,        ONLY:live_timing
 use com,           ONLY:msg
 use drivers,       ONLY:l_ppa,l_cohsex,l_sc_srpa,l_sc_sex,l_sc_coh,l_sc_run,l_rt_carriers_in_use
 use parallel_m,    ONLY:PP_redux_wait,PAR_IND_Xk_ibz,PAR_IND_G_b,PAR_IND_QP,&
&                        PAR_IND_Q_ibz,PAR_IND_Q_ibz_ID,PAR_IND_QP_ID,&
&                        PAR_Q_ibz_index,n_WF_bands_to_load,HEAD_QP_cpu
 use collision_el,  ONLY:elemental_collision,elemental_collision_free,elemental_collision_alloc
 use functions,     ONLY:bose_f
 use IO_m,          ONLY:io_control,manage_action,OP_RD_CL,REP,VERIFY,NONE,OP_RD,RD_CL_IF_END,&
&                        io_RESPONSE,deliver_IO_error_message
 use QP_m,          ONLY:QP_t,QP_n_G_bands,QP_dSc_steps,QP_table,l_update_W,&
&                        QP_Sc,QP_n_states,QP_G_damp,QP_table,QP_dSc_delta,&
&                        COHSEX_use_empties,l_GW_terminator,GW_terminator_Kind,QP_states_simmetrize
 use X_m,           ONLY:X_alloc,X_mat,X_mat_d,X_t
 use wave_func,     ONLY:WF
 use R_lattice,     ONLY:qindx_S,bz_samp,G_m_G,nqibz
 use D_lattice,     ONLY:nsym,i_time_rev,i_space_inv,mag_syms
 use wrapper,       ONLY:M_by_V
 use interfaces,    ONLY:PARALLEL_global_indexes,PARALLEL_WF_index,WF_load,WF_free,&
&                        PARALLEL_WF_distribute,QP_state_print
 use matrix_operate,ONLY:mat_transpose
 use timing_m,      ONLY:timing
#if defined _SC
 use parallel_m,    ONLY:PAR_COM_QP_A2A
 use SC,            ONLY:it_now,it_to_start
#endif
 use deviceXlib_m,  ONLY:dev_memcpy
 use cuda_m,        ONLY:have_cuda
#ifdef _CUDA
 use drivers,       ONLY:Finite_Tel
 use D_lattice,     ONLY:Bose_Temp
 use functions,     ONLY:bose_E_cut
#endif
 !
#include<dev_defs.h>
#include<memory.h>
 !
 type(levels) ::E
 type(bz_samp)::Xk,k,q
 type(X_t)    ::X
 type(QP_t)   ::qp
 type(w_samp) ::Xw
 integer      ::GW_iter
 !
 ! Work Space
 !
 integer                  ::i_qp,i_w,iqbz,iqibz,ib,ig1,ig2,alloc_err,iqs,iscs_save(2,4),&
&                           i_qp_to_start,iq_to_start,is,iq_mem,X_range(2),io_err,ID,IO_ACT,timing_steps
 complex(SP), allocatable ::W_(:),dc(:),eet_factor(:,:)
 type(elemental_collision),target ::isc,iscp
 character(schlen)::ch,SECTION_name,W_name
 logical          ::X_is_TR_rotated,l_X_alloc
 real(SP)         ::eet_cutoff0(n_sp_pol),E_kmq,f_kmq,eet_cutoff1(n_sp_pol),PPA_E
 complex(SP)      ::PPA_R,local_rhotw(X%ng),pre_factor
 complex(DP)      ::dp_dummy,ctmp
 !
#ifdef _CUDA
 integer                      :: Xng, Xr1, Xr2
 real(SP)                     :: XppaE, bose_PPA_E
 real(DP)                     :: dp_dummy_r, dp_dummy_i
 complex(SP)                  :: W_i_w
 complex(SP), pointer, device :: isc_rhotw_d(:)
 complex(SP), pointer, device :: iscp_rhotw_d(:)
 complex(SP), pointer, device :: isc_gamp_d(:,:)
#endif
 integer,     external ::io_X
 complex(SP), external ::QP_ppa_EET_terminator
 !
<<<<<<< HEAD
 ! ... degeneration finder
 !
 integer               :: first_el(QP_n_states),n_of_el(QP_n_states),n_deg_grp,i_c
 !
 integer               :: cond_g,cond_f,poles_f  !Dario: counts 
 !
=======
>>>>>>> 79bc8caf
 ! Reset & checks
 !
 call elemental_collision_free(isc)
 call elemental_collision_free(iscp)
 i_qp_to_start=1
 iq_to_start  =1
 QP_Sc        =cZERO
 !
 if (l_GW_terminator.and.trim(GW_terminator_Kind)/='BG'.and.&
&    trim(GW_terminator_Kind)/='BRS') &
&    call error(' [GW/PPA] unknown GW_terminator_Kind = '//trim(GW_terminator_Kind))
 !
 ! COHSEX: bands setup
 !
 if ((l_sc_srpa.or.l_cohsex.or.l_sc_coh.or.l_sc_sex  ).and.(.not.COHSEX_use_empties)) then
   QP_n_G_bands(2)=max(maxval(QP_table(:,:2)),n_met_bands)
 endif
 !
 ! Section
 !
 SECTION_name=''
#if defined _SC
 if (l_sc_coh) SECTION_name=trim(SECTION_name)//'COH'
 if (l_sc_sex) SECTION_name=trim(SECTION_name)//'SEX'
#endif
 if (.not.l_sc_run) then
   SECTION_name='G'//trim(intc(GW_iter))
   W_name      ='W0'
   if(l_update_W) W_name='W'//trim(intc(GW_iter))
   if (                    l_cohsex) SECTION_name=trim(SECTION_name)//trim(W_name)//' (COHSEX)'
   if (     l_ppa                  ) SECTION_name=trim(SECTION_name)//trim(W_name)//' (W PPA)'
   if (.not.l_ppa.and..not.l_cohsex) SECTION_name=trim(SECTION_name)//trim(W_name)//' (W real-axis)'
 endif
 !
 if (GW_iter==0) call section('+',trim(SECTION_name))
 if (GW_iter> 0) call section('=',trim(SECTION_name))
 !
 if (GW_iter==0) then
   call msg('r', '[  GW  ] Bands range     ',QP_n_G_bands)
   if (l_ppa) then
     call msg('r', '[GW/PPA] G damping   [ev]',QP_G_damp*HA2EV)
     call msg('r','')
   endif
   ch=trim(SECTION_name)
   !
   call QP_state_print( )
   !
 endif
 !
 call k_expand(k)
 !
 ! WF distributed & load
 !=======================
 !
 if ( .not.l_sc_run ) call PARALLEL_global_indexes(E,k,q,"Self_Energy")
 !
 ! Redefine iq_to_start to be CPU-dependent
 !
 do iqbz=1,q%nbz 
   if (PAR_IND_Q_ibz%element_1D(q%sstar(iqbz,1))) then
     iq_to_start=iqbz
     exit
   endif
 enddo
 !
 if( .not.l_sc_run ) then
   call PARALLEL_WF_distribute(K_index=PAR_IND_Xk_ibz,B_index=PAR_IND_G_b,CLEAN_UP=.TRUE.)
   call PARALLEL_WF_distribute(QP_index=PAR_IND_QP)
   call PARALLEL_WF_index( )
 endif
 !
 ch='-GW'
#if defined _SC
 if(l_sc_run) ch='-SC'
#endif
 !
 ! wf and collisions dimension
 !-----------------------------
 isc%ngrho=X%ng
 if (((l_sc_srpa.or.l_cohsex.or.l_sc_coh).and..not.COHSEX_use_empties).or.l_GW_terminator) isc%ngrho=maxval(G_m_G)
 !
 call WF_load(WF,isc%ngrho,maxval(qindx_S(:,:,2)),(/1,n_WF_bands_to_load/),(/1,k%nibz/),title=trim(ch))
 !
 ! Elemental Collisions
 !====================== 
 isc%iqref=0
 call elemental_collision_alloc(isc,NG=isc%ngrho,NG_GAMP=(/X%ng,X%ng/),TITLE="GW")
 call elemental_collision_alloc(iscp,NG=isc%ngrho,TITLE="GW")
 !
 call timing('GW(ppa)',OPR='start')
 !
 ! Plasmon-Pole/Static interaction DB I/O
 !
 call io_control(ACTION=OP_RD_CL,COM=REP,SEC=(/1,2/),MODE=VERIFY,ID=ID)
 io_err=io_X(X,Xw,ID)
 if (io_err<0.and.io_RESPONSE) call error('Incomplete and/or broken PPA/Static diel. fun. database')
 !
 ! Test the spatial Inversion
 !   
 call WF_spatial_inversion(E,Xk)
 !
 ! ALLOCATION
 !------------
 !
 if (l_sc_coh.or.l_sc_sex.or.l_cohsex.or.l_sc_srpa) then
   if (io_RESPONSE) call X_alloc('X',(/X%ng,X%ng,1/))
   allocate(dc(2))
 else
   if (io_RESPONSE) call X_alloc('X',(/X%ng,X%ng,2/))
   allocate(W_(QP_dSc_steps))
   allocate(dc(QP_dSc_steps),stat=alloc_err)
   if(l_GW_terminator) then
     YAMBO_ALLOC(eet_factor,(X%ng,X%ng))
   endif
 endif
 !
 call PP_redux_wait
 !
 timing_steps=PAR_IND_QP%n_of_elements(PAR_IND_QP_ID+1)*&
&             PAR_IND_Q_ibz%n_of_elements(PAR_IND_Q_ibz_ID+1)*&
&             count( PAR_IND_G_b%element_1D(QP_n_G_bands(1):QP_n_G_bands(2)) )
 !
 ch=trim(SECTION_name)
#if defined _SC
 if (l_sc_run) ch=trim(SECTION_name)//'@it'//trim(intc(it_now))
#endif
 call live_timing(trim(ch),timing_steps)
 !
 if (io_RESPONSE) then
   call io_control(ACTION=OP_RD,COM=NONE,SEC=(/1/),ID=ID)
   io_err=io_X(X,Xw,ID)
 endif
 !
 Q_loop: do iqbz=iq_to_start,q%nbz 
   !
   if (.not.PAR_IND_Q_ibz%element_1D(q%sstar(iqbz,1))) cycle
   !
   isc%qs(2:)=(/q%sstar(iqbz,1),q%sstar(iqbz,2)/)
   iqibz=isc%qs(2)
   iqs  =isc%qs(3)
   !
   if (iqibz/=isc%iqref) then
     !
     iq_mem=PAR_Q_ibz_index(iqibz)
     X_range=(/1,Xw%n_freqs/)
     if (.not.io_RESPONSE) X_range=(/Xw%n_freqs*(iq_mem-1)+1,iq_mem*Xw%n_freqs/)
     !
     call DEV_SUB(scatter_Gamp)(isc,'c')
     if (have_cuda) call dev_memcpy(isc%gamp,isc%gamp_d)
     !
     ! I/O
     !
     if (io_RESPONSE) then
       !
       IO_ACT=manage_action(RD_CL_IF_END,iqibz,iq_to_start,nqibz)
       call io_control(ACTION=IO_ACT,COM=NONE,SEC=(/2*iqibz,2*iqibz+1/),ID=ID)
       io_err=io_X(X,Xw,ID)
       !
       call deliver_IO_error_message(io_err,'PP/Em1s',STOP_it=.TRUE.)
       !
     endif
     !
     ! Poles and Residuals
     !
     ! DV comment:
     ! When cutoff is used, here a careful check is needed.
     ! Because of qpg can be imaginary, also are some component of X_mat, I'm not sure
     ! that the definition here below of X_mat(ig1,ig2,:) is correct.
     !
#if defined _SC
     if (l_sc_run .and. it_now==it_to_start.or.io_RESPONSE) then
#endif
       !
       cond_f=0
       cond_g=0
       poles_f=0
       !
       !$omp parallel do default(shared), private(ig1,ig2), reduction(+:cond_f,cond_g,poles_f), collapse(2)
       do ig2=1,X%ng
         do ig1=1,X%ng
           if (l_ppa) then
             if (real(X_mat(ig1,ig2,X_range(1))/X_mat(ig1,ig2,X_range(2)))<=1._SP) then
               X_mat(ig1,ig2,X_range(2))=X%ppaE
               cond_f=cond_f+1
             else
               X_mat(ig1,ig2,X_range(2))=sqrt(X_mat(ig1,ig2,X_range(1))/X_mat(ig1,ig2,X_range(2))-1)
               cond_g=cond_g+1
               if(real(1._SP/X_mat(ig1,ig2,X_range(2)),SP)*aimag(1._SP/X_mat(ig1,ig2,X_range(2)))>0._SP) then
                 poles_f = poles_f + 1
               endif
             endif
           else
             X_mat(ig1,ig2,X_range(1))=X_mat(ig1,ig2,X_range(1))*isc%gamp(ig1,ig2)
           endif
         enddo
       enddo
       !$omp end parallel do
       !
       call msg('r','     PPA condition good [iqibz,count]: ', (/iqibz,cond_g/) )
       call msg('r','     PPA condition fail [iqibz,count]: ', (/iqibz,cond_f/) )
       call msg('r',' PPA time ordering fail [iqibz,count]: ', (/iqibz,poles_f/) )
       !
#if defined _SC
     endif
#endif
     !
     X_is_TR_rotated=.false.
     !
   endif
   !
   ! This additional rotation of the PP residuals arised from the particular
   ! case when TR is present but not the spatial inversion.
   ! In this case, indeed, 
   !
   !   X(-q,G,G') = X(q,-G',-G)
   !
   ! While the -1 is introduced in the collisions the reflection of the
   ! matrix must be done here.
   !
   if (iqs>nsym/(i_time_rev+1) .and. (i_space_inv==0.or.mag_syms) .and..not.X_is_TR_rotated) then
     !
     ! Note (AF) that $omp directives are inside mat_transpose
     !
     call mat_transpose(X_mat(:,:,X_range(1)))
     if (l_ppa) call mat_transpose(X_mat(:,:,X_range(2)))
     X_is_TR_rotated=.true.
   endif
   !
   if (have_cuda) call dev_memcpy(X_mat_d, X_mat)
   !
   QP_loop: do i_qp=i_qp_to_start,QP_n_states
     !
     if (.not.PAR_IND_QP%element_1D(i_qp)) cycle
     !
     ! i_qp must start from i_qp_to_start only during the first loop
     ! of the restart. Then it must be set to 1.
     !
     if (i_qp==QP_n_states) i_qp_to_start=1
     !
!#if defined _SC  
!     !
!     ! In OEP only vc matrix elements so ... no cc' no vv' 
!     ! (cv is not permitted by the order in QP_table)
!     !                       (c)         (v)
!     if (l_sc_srpa.and.(QP_table(i_qp,1)>E%nbf.or.QP_table(i_qp,2)<=E%nbf)) cycle
!#endif
     !
     isc%is=(/QP_table(i_qp,1),QP_table(i_qp,3),1,spin(QP_table(i_qp,:))/)
     isc%os(2:)=(/k%sstar(qindx_S(isc%is(2),iqbz,1),:),spin(QP_table(i_qp,:))/)
     isc%qs(1)=qindx_S(QP_table(i_qp,3),iqbz,2)
     !
     iscp%is=(/QP_table(i_qp,2),QP_table(i_qp,3),1,spin(QP_table(i_qp,:))/)
     iscp%qs=isc%qs
     !
     dc=cZERO
     !
     ! COH (using completeness relation)
     !
     if (((l_sc_srpa.or.l_sc_coh.or.l_cohsex).and..not.COHSEX_use_empties).or.l_GW_terminator) then
       !
       iscs_save(1,: )=isc%os
       iscs_save(2,:3)=isc%qs
       isc%os=(/QP_table(i_qp,2),QP_table(i_qp,3),1,spin(QP_table(i_qp,:))/)
       isc%qs=(/1,1,1/)

       call DEV_SUB(scatter_Bamp)(isc)
       if (have_cuda) call dev_memcpy(isc%rhotw,isc%rhotw_d)
       !
       if (l_GW_terminator) then
         do is=1,n_sp_pol
           eet_cutoff0(is)=minval(E%E(E%nbf+1,:,is))
           eet_cutoff1(is)=minval(E%E(QP_n_G_bands(2),:,is))
         enddo
         eet_cutoff0(1)=minval(eet_cutoff0(:))
         eet_cutoff1(1)=minval(eet_cutoff1(:))
         eet_factor=cZERO
         !
         if ( HEAD_QP_cpu ) then
           if (X_is_TR_rotated) then
              !$omp parallel do default(shared), private(ig1,ig2)
              do ig2=1,X%ng
                do ig1=1,X%ng
                  eet_factor(ig1,ig2)=isc%rhotw(G_m_G(ig2,ig1))
                enddo
              enddo
              !$omp end parallel do
           else
              !$omp parallel do default(shared), private(ig1,ig2)
              do ig2=1,X%ng
                do ig1=1,X%ng
                  eet_factor(ig1,ig2)=isc%rhotw(G_m_G(ig1,ig2))
                enddo
              enddo
              !$omp end parallel do
           endif
         endif
         !
       else
         !
         dp_dummy = 0.0_DP
         !
         if (X_is_TR_rotated) then
           !$omp parallel do default(shared), private(ig1,ig2), reduction(+:dp_dummy)
           do ig2=1,X%ng
             do ig1=1,X%ng
               dp_dummy=dp_dummy+cmplx(2._SP*pi*isc%rhotw(G_m_G(ig2,ig1))*X_mat(ig1,ig2,X_range(1)),kind=DP)
             enddo
           enddo
           !$omp end parallel do
         else
           !$omp parallel do default(shared), private(ig1,ig2), reduction(+:dp_dummy)
           do ig2=1,X%ng
             do ig1=1,X%ng
               dp_dummy=dp_dummy+cmplx(2._SP*pi*isc%rhotw(G_m_G(ig1,ig2))*X_mat(ig1,ig2,X_range(1)),kind=DP)
             enddo
           enddo
           !$omp end parallel do
         endif
         !
         dc(1) = cmplx(dp_dummy,kind=SP)
         !
         ! Bug spotted by D.V. (April 2014). HEAD_QP_cpu is defined differently when
         ! the _SC flag is used. The point is that in SE calculations HEAD_QP_cpu is used
         ! in cases where no band loops are done (like here). In _SC instead 
         ! it is needed for a different purpose. This is why I use PAR_COM_QP_A2A%CPU_id in this case.
         !
#if defined _SC
         if (l_sc_run) then
           if (PAR_COM_QP_A2A%CPU_id==0) QP_Sc(i_qp,:)=QP_Sc(i_qp,:)+dc(1)
         else
#endif
           if (HEAD_QP_cpu)              QP_Sc(i_qp,:)=QP_Sc(i_qp,:)+dc(1)
#if defined _SC
         endif
#endif
         !
         dc=cZERO
         !
       endif
       !
       isc%os=iscs_save(1,: )
       isc%qs=iscs_save(2,:3)
       !
     endif
     !
     do ib=QP_n_G_bands(1),QP_n_G_bands(2)
       !
       if (.not.PAR_IND_G_b%element_1D(ib)) cycle
       !
       if (q%sstar(iqbz,2)==1) call live_timing(steps=1)
       !
       isc%os(1)=ib
       !
       call DEV_SUB(scatter_Bamp)(isc)
       if (have_cuda) call dev_memcpy(isc%rhotw, isc%rhotw_d)
       iscp%os=isc%os
       !
       if (any(isc%is/=iscp%is)) then
         call DEV_SUB(scatter_Bamp)(iscp)
         if (have_cuda) call dev_memcpy(iscp%rhotw, iscp%rhotw_d)
       else
         iscp%rhotw=isc%rhotw
         if (have_cuda) call dev_memcpy(iscp%rhotw_d, iscp%rhotw)
       endif
       !
       dc=cZERO
       !
       if (l_ppa) then
         !
         if(l_GW_terminator) then
           !$omp parallel do default(shared), private(ig1,ig2)
           do ig2=1,X%ng
             do ig1=1,X%ng
                 eet_factor(ig1,ig2)=eet_factor(ig1,ig2)-isc%rhotw(ig1)*conjg(iscp%rhotw(ig2))
             enddo
           enddo
           !$omp end parallel do
         endif
         !
         forall (i_w=1:QP_dSc_steps) W_(i_w)=qp%E(i_qp)+real(i_w-1,SP)*QP_dSc_delta+cI*QP_G_damp
         !
         E_kmq=E%E(isc%os(1),isc%os(2),isc%os(4))
         f_kmq=E%f(isc%os(1),isc%os(2),isc%os(4))
         !
#ifdef _CUDA
         Xng = X%ng
         XppaE = X%ppaE
         Xr1 = X_range(1)
         Xr2 = X_range(2)

         isc_gamp_d => isc%gamp_d
         isc_rhotw_d => isc%rhotw_d
         iscp_rhotw_d => iscp%rhotw_d

         do i_w=1,QP_dSc_steps
           W_i_w = W_(i_w)
           !
           ! NOTE: Split reduction done here to work around PGI bug with complex
           ! CUF reductions.
           dp_dummy_r = 0.0_DP
           dp_dummy_i = 0.0_DP
           !
           !$cuf kernel do(2)
           do ig2=1,Xng
             do ig1=1,Xng
               !
               PPA_E= real(XppaE/X_mat_d(ig1,ig2,Xr2),kind=SP)
               PPA_R=-X_mat_d(ig1,ig2,Xr1)/2._SP*PPA_E*isc_gamp_d(ig1,ig2)

               ! inline bose_f function
               bose_PPA_E=0.
               if (PPA_E<0.) bose_PPA_E=-spin_occ
               if (Finite_Tel) then
                 if (abs(PPA_E)>epsilon(1.)) then
                   if (abs(PPA_E)<=bose_E_cut*Bose_Temp) bose_PPA_E=spin_occ*Bose_Temp/PPA_E
                   if (abs(PPA_E)> bose_E_cut*Bose_Temp) bose_PPA_E=spin_occ/(exp(PPA_E/Bose_Temp)-1.)
                 else
                   bose_PPA_E=spin_occ*Bose_Temp/epsilon(1.)
                 endif
               endif
               !
               ctmp = -4._SP/spin_occ*pi*isc_rhotw_d(ig1)*conjg(iscp_rhotw_d(ig2))*(-PPA_R)*&
&                     ( (spin_occ-f_kmq+bose_PPA_E)/(W_i_w-E_kmq-PPA_E)+&
&                       (f_kmq+bose_PPA_E)/(conjg(W_i_w)-E_kmq+PPA_E))
               !
               dp_dummy_r=dp_dummy_r+real(ctmp)   ! real(ctmp,DP)
               dp_dummy_i=dp_dummy_i+imag(ctmp)
               !
             enddo
           enddo
           !
           dp_dummy%re = dp_dummy_r
           dp_dummy%im = dp_dummy_i
           dc(i_w) = cmplx(dp_dummy,kind=SP)
           !
         enddo
#else
         do i_w=1,QP_dSc_steps
           !
           dp_dummy = 0.0_DP
           !$omp parallel do default(shared), private(ig1,ig2,PPA_E,PPA_R,ctmp), reduction(+:dp_dummy)
           do ig2=1,X%ng
             do ig1=1,X%ng
               !
               PPA_E= real(X%ppaE/X_mat(ig1,ig2,X_range(2)),kind=SP)
               PPA_R=-X_mat(ig1,ig2,X_range(1))/2._SP*PPA_E*isc%gamp(ig1,ig2)
               !
               ctmp = -4._SP/spin_occ*pi*isc%rhotw(ig1)*conjg(iscp%rhotw(ig2))*(-PPA_R)*&
&                     ( (spin_occ-f_kmq+bose_f(PPA_E))/(W_(i_w)-E_kmq-PPA_E)+&
&                       (f_kmq+bose_f(PPA_E))/(conjg(W_(i_w))-E_kmq+PPA_E))
               !
               dp_dummy=dp_dummy+ctmp
               !
               if (i_w==1 .and. i_qp==1 .and. iqbz==1 .and. ib==1 .and. ig2==1 .and.(ig1==1 .or. ig1==2 ) ) then
                 write(*,*)
                 write(*,*) "G=",ig1
                 write(*,*) "ppaE=",PPA_E
                 write(*,*) "ppaR=",PPA_R/isc%gamp(ig1,ig2)
                 write(*,*) 
               endif
             enddo
           enddo
           !$omp end parallel do
           !
           dc(i_w) = cmplx(dp_dummy,kind=SP)
           !
         enddo
#endif
         !
         QP_Sc(i_qp,:QP_dSc_steps)=QP_Sc(i_qp,:QP_dSc_steps)+dc(:QP_dSc_steps)
         !
       else if (l_sc_sex.or.l_cohsex.or.(l_sc_coh.and.COHSEX_use_empties)) then
         !
         call M_by_V('N', X%ng, X_mat(:,:,X_range(1)), conjg(iscp%rhotw), local_rhotw)
         !
         pre_factor=0.0_SP
         !$omp parallel do default(shared), private(ig1), reduction(+:pre_factor)
         do ig1=1,X%ng
           pre_factor=pre_factor+isc%rhotw(ig1)*local_rhotw(ig1)
         enddo
         !$omp end parallel do

         !
         ! SEX
         !
         if (l_sc_sex.or.l_cohsex) dc(1)=-4._SP/spin_occ*pi*pre_factor*e%f(isc%os(1),isc%os(2),isc%os(4))
         !
         ! COH (when no empties are used the COH part is indeed calculated above)
         !
         if (COHSEX_use_empties) then
           if (l_sc_coh.or.l_cohsex) dc(2)=2._SP*pi*pre_factor
         endif
         !
         QP_Sc(i_qp,:)=QP_Sc(i_qp,:)+dc(1)+dc(2)
         !
       endif
       !
     enddo ! loop on scattering states
     !
     if(l_GW_terminator) then
       !
       forall (i_w=1:QP_dSc_steps) W_(i_w)=qp%E(i_qp)+real(i_w-1,SP)*QP_dSc_delta+cI*QP_G_damp
       !
       do i_w=1,QP_dSc_steps
         !
         dp_dummy=0.0_DP
         !
         !$omp parallel do default(shared), private(ig1,ig2,PPA_E,PPA_R), reduction(+:dp_dummy)
         do ig2=1,X%ng
           do ig1=1,X%ng
             !
             PPA_E=X%ppaE/real(X_mat(ig1,ig2,X_range(2)))
             PPA_R=-X_mat(ig1,ig2,X_range(1))/2._SP*PPA_E*isc%gamp(ig1,ig2)
             !
             dp_dummy=dp_dummy +cmplx(4._SP/spin_occ*pi*PPA_R*eet_factor(ig1,ig2)* &
&                         QP_ppa_EET_terminator(W_(i_w),E,isc%is,PPA_E,ig1,ig2,isc%qs(2),&
&                                               eet_cutoff0(1),eet_cutoff1(1)),kind=DP)
             !
           enddo
         enddo
         !$omp end parallel do
         !
         QP_Sc(i_qp,i_w)=QP_Sc(i_qp,i_w)+cmplx(dp_dummy,kind=SP)
         !
       enddo
       !
     endif
     !
   enddo QP_loop
   !
 enddo Q_loop 
 !
 call live_timing()
 !
 ! CLEAN
 !
 deallocate(dc)
 if(l_ppa) then
   deallocate(W_)
   if (l_GW_terminator) then
     YAMBO_FREE(eet_factor)
   endif
 endif
 l_X_alloc=.true.
#if defined _SC
 l_X_alloc=l_sc_run.and.io_RESPONSE
#endif
 if(l_X_alloc) call X_alloc('X')
 !
 call timing('GW(ppa)',OPR='stop')
 !
 if (.not.l_sc_run) call WF_free(WF)
 !
 call elemental_collision_free(isc)
 call elemental_collision_free(iscp)
 !
 ! ALL 2 ALL of QP_Sc
 !
 call timing('GW(REDUX)',OPR='start')
 call PP_redux_wait(QP_Sc)
 call timing('GW(REDUX)',OPR='stop')
 !
 ! AM, Sept 2019. The COH potential seems to break (in some case of a large amount) the
 ! energy degenerations. 
 !
 if (.not.l_sc_run.and..not.l_rt_carriers_in_use) then
   do i_w=1,QP_dSc_steps
     if (i_w==1) call QP_states_simmetrize(E,what="COHSEX Sc",V_complex=QP_Sc(:,1),warn_me=.TRUE.)
     if (i_w> 1) call QP_states_simmetrize(E,V_complex=QP_Sc(:,i_w))
   enddo
 endif
 !
end subroutine<|MERGE_RESOLUTION|>--- conflicted
+++ resolved
@@ -98,15 +98,9 @@
  integer,     external ::io_X
  complex(SP), external ::QP_ppa_EET_terminator
  !
-<<<<<<< HEAD
- ! ... degeneration finder
- !
  integer               :: first_el(QP_n_states),n_of_el(QP_n_states),n_deg_grp,i_c
- !
  integer               :: cond_g,cond_f,poles_f  !Dario: counts 
  !
-=======
->>>>>>> 79bc8caf
  ! Reset & checks
  !
  call elemental_collision_free(isc)
