--- conflicted
+++ resolved
@@ -83,11 +83,6 @@
  character(schlen)::ch,SECTION_name
  logical          ::X_is_TR_rotated,l_X_alloc
  real(SP)         ::eet_cutoff0(n_sp_pol),E_kmq,f_kmq,eet_cutoff1(n_sp_pol),PPA_E
-<<<<<<< HEAD
- complex(SP)      ::PPA_R,local_rhotw(X%ng),pre_factor,ctmp
- complex(DP)      ::dp_dummy
- !
-=======
  complex(SP)      ::PPA_R,local_rhotw(X%ng),pre_factor
  complex(DP)      ::dp_dummy,ctmp
  !
@@ -100,7 +95,6 @@
  complex(SP), pointer, device :: iscp_rhotw_d(:)
  complex(SP), pointer, device :: isc_gamp_d(:,:)
 #endif
->>>>>>> f4d53f5d
  integer,     external ::io_X
  complex(SP), external ::QP_ppa_EET_terminator
  !
@@ -391,11 +385,7 @@
          dp_dummy = 0.0_DP
          !
          if (X_is_TR_rotated) then
-<<<<<<< HEAD
-!$omp parallel do default(shared), private(ig1,ig2), reduction(+:dp_dummy)
-=======
            !$omp parallel do default(shared), private(ig1,ig2), reduction(+:dp_dummy)
->>>>>>> f4d53f5d
            do ig2=1,X%ng
              do ig1=1,X%ng
                dp_dummy=dp_dummy+cmplx(2._SP*pi*isc%rhotw(G_m_G(ig2,ig1))*X_mat(ig1,ig2,X_range(1)),kind=DP)
@@ -403,11 +393,7 @@
            enddo
            !$omp end parallel do
          else
-<<<<<<< HEAD
-!$omp parallel do default(shared), private(ig1,ig2), reduction(+:dp_dummy)
-=======
            !$omp parallel do default(shared), private(ig1,ig2), reduction(+:dp_dummy)
->>>>>>> f4d53f5d
            do ig2=1,X%ng
              do ig1=1,X%ng
                dp_dummy=dp_dummy+cmplx(2._SP*pi*isc%rhotw(G_m_G(ig1,ig2))*X_mat(ig1,ig2,X_range(1)),kind=DP)
@@ -494,11 +480,6 @@
          do i_w=1,QP_dSc_steps
            W_i_w = W_(i_w)
            !
-<<<<<<< HEAD
-           dp_dummy = 0.0_DP
-           !
-!$omp parallel do default(shared), private(ig1,ig2,PPA_E,PPA_R,ctmp), reduction(+:dp_dummy)
-=======
            ! NOTE: Split reduction done here to work around PGI bug with complex
            ! CUF reductions.
            dp_dummy_r = 0.0_DP
@@ -543,7 +524,6 @@
            !
            dp_dummy = 0.0_DP
            !$omp parallel do default(shared), private(ig1,ig2,PPA_E,PPA_R,ctmp), reduction(+:dp_dummy)
->>>>>>> f4d53f5d
            do ig2=1,X%ng
              do ig1=1,X%ng
                !
@@ -554,11 +534,7 @@
 &                     ( (spin_occ-f_kmq+bose_f(PPA_E))/(W_(i_w)-E_kmq-PPA_E)+&
 &                       (f_kmq+bose_f(PPA_E))/(conjg(W_(i_w))-E_kmq+PPA_E))
                !
-<<<<<<< HEAD
-               dp_dummy=dp_dummy+cmplx(ctmp,kind=DP)
-=======
                dp_dummy=dp_dummy+ctmp
->>>>>>> f4d53f5d
                !
              enddo
            enddo
@@ -607,11 +583,7 @@
          !
          dp_dummy=0.0_DP
          !
-<<<<<<< HEAD
-!$omp parallel do default(shared), private(ig1,ig2,PPA_E,PPA_R), reduction(+:dp_dummy)
-=======
          !$omp parallel do default(shared), private(ig1,ig2,PPA_E,PPA_R), reduction(+:dp_dummy)
->>>>>>> f4d53f5d
          do ig2=1,X%ng
            do ig1=1,X%ng
              !
