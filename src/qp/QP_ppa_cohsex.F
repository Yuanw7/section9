!
!        Copyright (C) 2000-2019 the YAMBO team
!              http://www.yambo-code.org
!
! Authors (see AUTHORS file for details): AM
! 
! This file is distributed under the terms of the GNU 
! General Public License. You can redistribute it and/or 
! modify it under the terms of the GNU General Public 
! License as published by the Free Software Foundation; 
! either version 2, or (at your option) any later version.
!
! This program is distributed in the hope that it will 
! be useful, but WITHOUT ANY WARRANTY; without even the 
! implied warranty of MERCHANTABILITY or FITNESS FOR A 
! PARTICULAR PURPOSE.  See the GNU General Public License 
! for more details.
!
! You should have received a copy of the GNU General Public 
! License along with this program; if not, write to the Free 
! Software Foundation, Inc., 59 Temple Place - Suite 330,Boston, 
! MA 02111-1307, USA or visit http://www.gnu.org/copyleft/gpl.txt.
!
subroutine QP_ppa_cohsex(X,Xk,E,k,q,qp,Xw,GW_iter)
 !
 ! Plasmon Pole & COHSEX Correlation Self-Energy
 !
 use pars,          ONLY:DP,SP,pi,schlen,cZERO,cI
 use units,         ONLY:HA2EV
 use stderr,        ONLY:intc
 use frequency,     ONLY:w_samp
 use electrons,     ONLY:levels,spin_occ,spin,n_met_bands,n_sp_pol
 use LIVE_t,        ONLY:live_timing
 use vec_operate,   ONLY:degeneration_finder
 use com,           ONLY:msg,error
 use drivers,       ONLY:l_ppa,l_cohsex,l_sc_srpa,l_sc_sex,l_sc_coh,l_sc_run
 use parallel_m,    ONLY:PP_redux_wait,PAR_IND_Xk_ibz,PAR_IND_G_b,PAR_IND_QP,&
&                        PAR_IND_Q,PAR_IND_Q_ID,PAR_IND_QP_ID,&
&                        PAR_Q_index,n_WF_bands_to_load,HEAD_QP_cpu
 use collision_el,  ONLY:elemental_collision,elemental_collision_free,elemental_collision_alloc
 use functions,     ONLY:bose_f
 use IO_m,          ONLY:io_control,OP_RD_CL,REP,VERIFY,NONE,RD_CL,OP_RD,RD_CL_IF_END,&
&                        io_RESPONSE,deliver_IO_error_message
 use QP_m,          ONLY:QP_t,QP_n_G_bands,QP_dSc_steps,&
&                        QP_Sc,QP_n_states,QP_G_damp,QP_table,QP_dSc_delta,&
&                        COHSEX_use_empties,l_GW_terminator,GW_terminator_Kind
 use X_m,           ONLY:X_alloc,X_mat,X_mat_d,X_t
 use wave_func,     ONLY:WF
 use R_lattice,     ONLY:qindx_S,bz_samp,G_m_G
 use D_lattice,     ONLY:nsym,i_time_rev,i_space_inv,mag_syms
 use wrapper,       ONLY:M_by_V
 use interfaces,    ONLY:PARALLEL_global_indexes,PARALLEL_WF_index,WF_load,WF_free,&
&                        PARALLEL_WF_distribute,QP_state_print
 use matrix_operate,ONLY:mat_transpose
 use timing_m,      ONLY:timing
#if defined _SC
 use parallel_m,    ONLY:PAR_COM_QP_A2A
 use SC,            ONLY:it_now,it_to_start
#endif
 use deviceXlib_m,  ONLY:dev_memcpy
 use cuda_m,        ONLY:have_cuda
#ifdef _CUDA
 use drivers,       ONLY:Finite_Tel
 use D_lattice,     ONLY:Bose_Temp
 use functions,     ONLY:bose_E_cut
#endif
 !
#include<dev_defs.h>
#include<memory.h>
 !
 type(levels) ::E
 type(bz_samp)::Xk,k,q
 type(X_t)    ::X
 type(QP_t)   ::qp
 type(w_samp) ::Xw
 integer      ::GW_iter
 !
 ! Work Space
 !
 integer                  ::i_qp,i_w,iqbz,iqibz,ib,ig1,ig2,alloc_err,iqs,iscs_save(2,4),&
&                           i_qp_to_start,iq_to_start,is,iq_mem,X_range(2),io_err,ID,timing_steps
 complex(SP), allocatable ::W_(:),dc(:),eet_factor(:,:)
 type(elemental_collision),target ::isc,iscp
 character(schlen)::ch,SECTION_name
 logical          ::X_is_TR_rotated,l_X_alloc
 real(SP)         ::eet_cutoff0(n_sp_pol),E_kmq,f_kmq,eet_cutoff1(n_sp_pol),PPA_E
 complex(SP)      ::PPA_R,local_rhotw(X%ng),pre_factor,ctmp
 complex(DP)      ::dp_dummy
 !
<<<<<<< HEAD
#ifdef _CUDA
 integer                      :: Xng, Xr1, Xr2
 real(SP)                     :: XppaE, bose_PPA_E
 real(SP)                     :: sp_dummy_r, sp_dummy_i
 complex(SP)                  :: W_i_w
 complex(SP), pointer, device :: isc_rhotw_d(:)
 complex(SP), pointer, device :: iscp_rhotw_d(:)
 complex(SP), pointer, device :: isc_gamp_d(:,:)
#endif
 integer,     external ::io_X,QP_state_extract
=======
 integer,     external ::io_X
>>>>>>> 1ad9cb1d
 complex(SP), external ::QP_ppa_EET_terminator
 !
 ! ... degeneration finder
 !
 integer               :: first_el(QP_n_states),n_of_el(QP_n_states),n_deg_grp,i_c
 !
 ! Reset & checks
 !
 call elemental_collision_free(isc)
 call elemental_collision_free(iscp)
 i_qp_to_start=1
 iq_to_start  =1
 QP_Sc        =cZERO
 !
 if (l_GW_terminator.and.trim(GW_terminator_Kind)/='BG'.and.&
&    trim(GW_terminator_Kind)/='BRS') &
&    call error(' [GW/PPA] unknown GW_terminator_Kind = '//trim(GW_terminator_Kind))
 
 !
 ! COHSEX: bands setup
 !
 if ((l_sc_srpa.or.l_cohsex.or.l_sc_coh.or.l_sc_sex  ).and.(.not.COHSEX_use_empties)) then
   QP_n_G_bands(2)=max(maxval(QP_table(:,:2)),n_met_bands)
 endif
 !
 ! Section
 !
 SECTION_name=''
#if defined _SC
 if (l_sc_coh) SECTION_name=trim(SECTION_name)//'COH'
 if (l_sc_sex) SECTION_name=trim(SECTION_name)//'SEX'
#endif
 if (.not.l_sc_run) then
   SECTION_name='G'//trim(intc(GW_iter))
   if (                    l_cohsex) SECTION_name=trim(SECTION_name)//'W0 (COHSEX)'
   if (     l_ppa                  ) SECTION_name=trim(SECTION_name)//'W0 (W PPA)'
   if (.not.l_ppa.and..not.l_cohsex) SECTION_name=trim(SECTION_name)//'W0 (W real-axis)'
 endif
 !
 if (GW_iter==0) call section('+',trim(SECTION_name))
 if (GW_iter> 0) call section('=',trim(SECTION_name))
 !
 if (GW_iter==0) then
   call msg('r', '[  GW  ] Bands range     :',QP_n_G_bands)
   if (l_ppa) then
     call msg('r', '[GW/PPA] G damping   [ev]:',QP_G_damp*HA2EV)
     call msg('r','')
   endif
   ch=trim(SECTION_name)
   !
   call QP_state_print( )
   !
 endif
 !
 call k_expand(k)
 !
 ! WF distributed & load
 !=======================
 !
 if ( .not.l_sc_run ) call PARALLEL_global_indexes(E,k,q,"Self_Energy")
 !
 ! Redefine iq_to_start to be CPU-dependent
 !
 do iqbz=1,q%nbz 
   if (PAR_IND_Q%element_1D(q%sstar(iqbz,1))) then
     iq_to_start=iqbz
     exit
   endif
 enddo
 !
 if( .not.l_sc_run ) then
   call PARALLEL_WF_distribute(K_index=PAR_IND_Xk_ibz,B_index=PAR_IND_G_b,CLEAN_UP=.TRUE.)
   call PARALLEL_WF_distribute(QP_index=PAR_IND_QP)
   call PARALLEL_WF_index( )
 endif
 !
 ch='-GW'
#if defined _SC
 if(l_sc_run) ch='-SC'
#endif
 !
 ! wf and collisions dimension
 !-----------------------------
 isc%ngrho=X%ng
 if (((l_sc_srpa.or.l_cohsex.or.l_sc_coh).and..not.COHSEX_use_empties).or.l_GW_terminator) isc%ngrho=maxval(G_m_G)
 !
 call WF_load(WF,isc%ngrho,maxval(qindx_S(:,:,2)),(/1,n_WF_bands_to_load/),(/1,k%nibz/),title=trim(ch))
 !
 ! Elemental Collisions
 !====================== 
 isc%iqref=0
 call elemental_collision_alloc(isc,NG=isc%ngrho,NG_GAMP=(/X%ng,X%ng/),TITLE="GW")
 call elemental_collision_alloc(iscp,NG=isc%ngrho,TITLE="GW")
 !
 call timing('GW(ppa)',OPR='start')
 !
 ! Plasmon-Pole/Static interaction DB I/O
 !
 call io_control(ACTION=OP_RD_CL,COM=REP,SEC=(/1,2/),MODE=VERIFY,ID=ID)
 io_err=io_X(X,Xw,ID)
 if (io_err<0.and.io_RESPONSE) call error('Incomplete and/or broken PPA/Static diel. fun. database')
 !
 ! Test the spatial Inversion
 !   
 call WF_spatial_inversion(E,Xk)
 !
 ! ALLOCATION
 !------------
 !
 if (l_sc_coh.or.l_sc_sex.or.l_cohsex.or.l_sc_srpa) then
   if (io_RESPONSE) call X_alloc('X',(/X%ng,X%ng,1/))
   allocate(dc(2))
 else
   if (io_RESPONSE) call X_alloc('X',(/X%ng,X%ng,2/))
   allocate(W_(QP_dSc_steps))
   allocate(dc(QP_dSc_steps),stat=alloc_err)
   if(l_GW_terminator) then
     YAMBO_ALLOC(eet_factor,(X%ng,X%ng))
   endif
 endif
 !
 call PP_redux_wait
 !
 timing_steps=PAR_IND_QP%n_of_elements(PAR_IND_QP_ID+1)*&
&             PAR_IND_Q%n_of_elements(PAR_IND_Q_ID+1)*&
&             count( PAR_IND_G_b%element_1D(QP_n_G_bands(1):QP_n_G_bands(2)) )
 !
 ch=trim(SECTION_name)
#if defined _SC
 if (l_sc_run) ch=trim(SECTION_name)//'@it'//trim(intc(it_now))
#endif
 call live_timing(trim(ch),timing_steps)
 !
 Q_loop: do iqbz=iq_to_start,q%nbz 
   !
   if (.not.PAR_IND_Q%element_1D(q%sstar(iqbz,1))) cycle
   !
   isc%qs(2:)=(/q%sstar(iqbz,1),q%sstar(iqbz,2)/)
   iqibz=isc%qs(2)
   iqs  =isc%qs(3)
   !
   if (iqibz/=isc%iqref) then
     !
     iq_mem=PAR_Q_index(iqibz)
     X_range=(/1,Xw%n_freqs/)
     if (.not.io_RESPONSE) X_range=(/Xw%n_freqs*(iq_mem-1)+1,iq_mem*Xw%n_freqs/)
     !
     call DEV_SUBNAME(scatter_Gamp)(isc,'c')
     if (have_cuda) call dev_memcpy(isc%gamp,isc%gamp_d)
     !
     ! I/O
     !
     if (io_RESPONSE) then
       !
       if (iqbz==iq_to_start) then
         call io_control(ACTION=OP_RD,COM=NONE,       SEC=(/1,2,2*iqibz+1/),ID=ID)
       else if (q%nbz==1) then
         call io_control(ACTION=OP_RD_CL,COM=NONE,    SEC=(/1,2,3/),ID=ID)
       else if (iqbz> iq_to_start) then
         call io_control(ACTION=RD_CL_IF_END,COM=NONE,SEC=(/2*iqibz,2*iqibz+1/),ID=ID)
       endif
       !
       io_err=io_X(X,Xw,ID)
       !
       call deliver_IO_error_message(io_err,'PP/Em1s',STOP_it=.TRUE.)
       !
     endif
     !
     ! Poles and Residuals
     !
     ! DV comment:
     ! When cutoff is used, here it needs a careful check. Because of qpg can be imaginary, also are some component of X_mat, I'm not sure
     ! that the definition here below of X_mat(ig1,ig2,:) is correct.
     !
#if defined _SC
     if (l_sc_run .and. it_now==it_to_start.or.io_RESPONSE) then
#endif
       !
       !$omp parallel do default(shared), private(ig1,ig2)
       do ig2=1,X%ng
         do ig1=1,X%ng
           if (l_ppa) then
             if (real(X_mat(ig1,ig2,X_range(1))/X_mat(ig1,ig2,X_range(2)))<=1._SP) then
               X_mat(ig1,ig2,X_range(2))=X%ppaE
             else
               X_mat(ig1,ig2,X_range(2))=sqrt(X_mat(ig1,ig2,X_range(1))/X_mat(ig1,ig2,X_range(2))-1)
             endif
           else
             X_mat(ig1,ig2,X_range(1))=X_mat(ig1,ig2,X_range(1))*isc%gamp(ig1,ig2)
           endif
         enddo
       enddo
       !$omp end parallel do
       !
#if defined _SC
     endif
#endif
     !
     X_is_TR_rotated=.false.
     !
   endif
   !
   ! This additional rotation of the PP residuals arised from the particular
   ! case when TR is present but not the spatial inversion.
   ! In this case, indeed, 
   !
   !   X(-q,G,G') = X(q,-G',-G)
   !
   ! While the -1 is introduced in the collisions the reflection of the
   ! matrix must be done here.
   !
   if (iqs>nsym/(i_time_rev+1) .and. (i_space_inv==0.or.mag_syms) .and..not.X_is_TR_rotated) then
     !
     ! Note (AF) that $omp directives are inside mat_transpose
     !
     call mat_transpose(X_mat(:,:,X_range(1)))
     if (l_ppa) call mat_transpose(X_mat(:,:,X_range(2)))
     X_is_TR_rotated=.true.
   endif
   !
   if (have_cuda) call dev_memcpy(X_mat_d, X_mat)
   !
   QP_loop: do i_qp=i_qp_to_start,QP_n_states
     !
     if (.not.PAR_IND_QP%element_1D(i_qp)) cycle
     !
     ! i_qp must start from i_qp_to_start only during the first loop
     ! of the restart. Then it must be set to 1.
     !
     if (i_qp==QP_n_states) i_qp_to_start=1
     !
!#if defined _SC  
!     !
!     ! In OEP only vc matrix elements so ... no cc' no vv' 
!     ! (cv is not permitted by the order in QP_table)
!     !                       (c)         (v)
!     if (l_sc_srpa.and.(QP_table(i_qp,1)>E%nbf.or.QP_table(i_qp,2)<=E%nbf)) cycle
!#endif
     !
     isc%is=(/QP_table(i_qp,1),QP_table(i_qp,3),1,spin(QP_table(i_qp,:))/)
     isc%os(2:)=(/k%sstar(qindx_S(isc%is(2),iqbz,1),:),spin(QP_table(i_qp,:))/)
     isc%qs(1)=qindx_S(QP_table(i_qp,3),iqbz,2)
     !
     iscp%is=(/QP_table(i_qp,2),QP_table(i_qp,3),1,spin(QP_table(i_qp,:))/)
     iscp%qs=isc%qs
     !
     dc=cZERO
     !
     ! COH (using completeness relation)
     !
     if (((l_sc_srpa.or.l_sc_coh.or.l_cohsex).and..not.COHSEX_use_empties).or.l_GW_terminator) then
       !
       iscs_save(1,: )=isc%os
       iscs_save(2,:3)=isc%qs
       isc%os=(/QP_table(i_qp,2),QP_table(i_qp,3),1,spin(QP_table(i_qp,:))/)
       isc%qs=(/1,1,1/)

       call DEV_SUBNAME(scatter_Bamp)(isc)
       if (have_cuda) call dev_memcpy(isc%rhotw,isc%rhotw_d)
       !
       if (l_GW_terminator) then
         do is=1,n_sp_pol
           eet_cutoff0(is)=minval(E%E(E%nbf+1,:,is))
           eet_cutoff1(is)=minval(E%E(QP_n_G_bands(2),:,is))
         enddo
         eet_cutoff0(1)=minval(eet_cutoff0(:))
         eet_cutoff1(1)=minval(eet_cutoff1(:))
         eet_factor=cZERO
         !
         if ( HEAD_QP_cpu ) then
           if (X_is_TR_rotated) then
              !$omp parallel do default(shared), private(ig1,ig2)
              do ig2=1,X%ng
                do ig1=1,X%ng
                  eet_factor(ig1,ig2)=isc%rhotw(G_m_G(ig2,ig1))
                enddo
              enddo
              !$omp end parallel do
           else
              !$omp parallel do default(shared), private(ig1,ig2)
              do ig2=1,X%ng
                do ig1=1,X%ng
                  eet_factor(ig1,ig2)=isc%rhotw(G_m_G(ig1,ig2))
                enddo
              enddo
              !$omp end parallel do
           endif
         endif
         !
       else
         !
         dp_dummy = 0.0_DP
         !
         if (X_is_TR_rotated) then
<<<<<<< HEAD
           !$omp parallel do default(shared), private(ig1,ig2), reduction(+:sp_dummy)
=======
!$omp parallel do default(shared), private(ig1,ig2), reduction(+:dp_dummy)
>>>>>>> 1ad9cb1d
           do ig2=1,X%ng
             do ig1=1,X%ng
               dp_dummy=dp_dummy+cmplx(2._SP*pi*isc%rhotw(G_m_G(ig2,ig1))*X_mat(ig1,ig2,X_range(1)),kind=DP)
             enddo
           enddo
           !$omp end parallel do
         else
<<<<<<< HEAD
           !$omp parallel do default(shared), private(ig1,ig2), reduction(+:sp_dummy)
=======
!$omp parallel do default(shared), private(ig1,ig2), reduction(+:dp_dummy)
>>>>>>> 1ad9cb1d
           do ig2=1,X%ng
             do ig1=1,X%ng
               dp_dummy=dp_dummy+cmplx(2._SP*pi*isc%rhotw(G_m_G(ig1,ig2))*X_mat(ig1,ig2,X_range(1)),kind=DP)
             enddo
           enddo
           !$omp end parallel do
         endif
         !
         dc(1) = cmplx(dp_dummy,kind=SP)
         !
         ! Bug spotted by D.V. (April 2014). HEAD_QP_cpu is defined differently when
         ! the _SC flag is used. The point is that in SE calculations HEAD_QP_cpu is used
         ! in cases where no band loops are done (like here). In _SC instead 
         ! it is needed for a different purpose. This is why I use PAR_COM_QP_A2A%CPU_id in this case.
         !
#if defined _SC
         if (l_sc_run) then
           if (PAR_COM_QP_A2A%CPU_id==0) QP_Sc(i_qp,:)=QP_Sc(i_qp,:)+dc(1)
         else
#endif
           if (HEAD_QP_cpu)              QP_Sc(i_qp,:)=QP_Sc(i_qp,:)+dc(1)
#if defined _SC
         endif
#endif
         !
         dc=cZERO
         !
       endif
       !
       isc%os=iscs_save(1,: )
       isc%qs=iscs_save(2,:3)
       !
     endif
     !
     do ib=QP_n_G_bands(1),QP_n_G_bands(2)
       !
       if (.not.PAR_IND_G_b%element_1D(ib)) cycle
       !
       if (q%sstar(iqbz,2)==1) call live_timing(steps=1)
       !
       isc%os(1)=ib
       !
       call DEV_SUBNAME(scatter_Bamp)(isc)
       if (have_cuda) call dev_memcpy(isc%rhotw, isc%rhotw_d)
       iscp%os=isc%os
       !
       if (any(isc%is/=iscp%is)) then
         call DEV_SUBNAME(scatter_Bamp)(iscp)
         if (have_cuda) call dev_memcpy(iscp%rhotw, iscp%rhotw_d)
       else
         iscp%rhotw=isc%rhotw
         if (have_cuda) call dev_memcpy(iscp%rhotw_d, iscp%rhotw)
       endif
       !
       dc=cZERO
       !
       if (l_ppa) then
         !
         if(l_GW_terminator) then
           !$omp parallel do default(shared), private(ig1,ig2)
           do ig2=1,X%ng
             do ig1=1,X%ng
                 eet_factor(ig1,ig2)=eet_factor(ig1,ig2)-isc%rhotw(ig1)*conjg(iscp%rhotw(ig2))
             enddo
           enddo
           !$omp end parallel do
         endif
         !
         forall (i_w=1:QP_dSc_steps) W_(i_w)=qp%E_bare(i_qp)+real(i_w-1,SP)*QP_dSc_delta+cI*QP_G_damp
         !
         E_kmq=E%E(isc%os(1),isc%os(2),isc%os(4))
         f_kmq=E%f(isc%os(1),isc%os(2),isc%os(4))
         !
#ifdef _CUDA
         Xng = X%ng
         XppaE = X%ppaE
         Xr1 = X_range(1)
         Xr2 = X_range(2)

         isc_gamp_d => isc%gamp_d
         isc_rhotw_d => isc%rhotw_d
         iscp_rhotw_d => iscp%rhotw_d

         do i_w=1,QP_dSc_steps
           W_i_w = W_(i_w)
           !
<<<<<<< HEAD
           ! NOTE: Split reduction done here to work around PGI bug with complex
           ! CUF reductions.
           sp_dummy_r = 0.0_SP
           sp_dummy_i = 0.0_SP
           !
           !$cuf kernel do(2)
           do ig2=1,Xng
             do ig1=1,Xng
               !
               PPA_E= real(XppaE/X_mat_d(ig1,ig2,Xr2),kind=SP)
               PPA_R=-X_mat_d(ig1,ig2,Xr1)/2._SP*PPA_E*isc_gamp_d(ig1,ig2)

               ! inline bose_f function
               bose_PPA_E=0.
               if (PPA_E<0.) bose_PPA_E=-spin_occ
               if (Finite_Tel) then
                 if (abs(PPA_E)>epsilon(1.)) then
                   if (abs(PPA_E)<=bose_E_cut*Bose_Temp) bose_PPA_E=spin_occ*Bose_Temp/PPA_E
                   if (abs(PPA_E)> bose_E_cut*Bose_Temp) bose_PPA_E=spin_occ/(exp(PPA_E/Bose_Temp)-1.)
                 else
                   bose_PPA_E=spin_occ*Bose_Temp/epsilon(1.)
                 endif
               endif
               !
               ctmp = -4._SP/spin_occ*pi*isc_rhotw_d(ig1)*conjg(iscp_rhotw_d(ig2))*(-PPA_R)*&
&                     ( (spin_occ-f_kmq+bose_PPA_E)/(W_i_w-E_kmq-PPA_E)+&
&                       (f_kmq+bose_PPA_E)/(conjg(W_i_w)-E_kmq+PPA_E))
               !
               sp_dummy_r=sp_dummy_r+real(ctmp)
               sp_dummy_i=sp_dummy_i+imag(ctmp)
               !
             enddo
           enddo
           !
           sp_dummy%re = sp_dummy_r
           sp_dummy%im = sp_dummy_i
           dc(i_w) = sp_dummy
           !
         enddo
#else
         do i_w=1,QP_dSc_steps
           !
           sp_dummy = 0.0_SP
           !$omp parallel do default(shared), private(ig1,ig2,PPA_E,PPA_R,ctmp), reduction(+:sp_dummy)
=======
           dp_dummy = 0.0_DP
           !
!$omp parallel do default(shared), private(ig1,ig2,PPA_E,PPA_R,ctmp), reduction(+:dp_dummy)
>>>>>>> 1ad9cb1d
           do ig2=1,X%ng
             do ig1=1,X%ng
               !
               PPA_E= real(X%ppaE/X_mat(ig1,ig2,X_range(2)),kind=SP)
               PPA_R=-X_mat(ig1,ig2,X_range(1))/2._SP*PPA_E*isc%gamp(ig1,ig2)
               !
               ctmp = -4._SP/spin_occ*pi*isc%rhotw(ig1)*conjg(iscp%rhotw(ig2))*(-PPA_R)*&
&                     ( (spin_occ-f_kmq+bose_f(PPA_E))/(W_(i_w)-E_kmq-PPA_E)+&
&                       (f_kmq+bose_f(PPA_E))/(conjg(W_(i_w))-E_kmq+PPA_E))
               !
               dp_dummy=dp_dummy+cmplx(ctmp,kind=DP)
               !
             enddo
           enddo
           !$omp end parallel do
           !
           dc(i_w) = cmplx(dp_dummy,kind=SP)
           !
         enddo
#endif
         !
         QP_Sc(i_qp,:QP_dSc_steps)=QP_Sc(i_qp,:QP_dSc_steps)+dc(:QP_dSc_steps)
         !
       else if (l_sc_sex.or.l_cohsex.or.(l_sc_coh.and.COHSEX_use_empties)) then
         !
         call M_by_V('N', X%ng, X_mat(:,:,X_range(1)), conjg(iscp%rhotw), local_rhotw)
         !
         pre_factor=0.0_SP
         !$omp parallel do default(shared), private(ig1), reduction(+:pre_factor)
         do ig1=1,X%ng
           pre_factor=pre_factor+isc%rhotw(ig1)*local_rhotw(ig1)
         enddo
         !$omp end parallel do

         !
         ! SEX
         !
         if (l_sc_sex.or.l_cohsex) dc(1)=-4._SP/spin_occ*pi*pre_factor*e%f(isc%os(1),isc%os(2),isc%os(4))
         !
         ! COH (when no empties are used the COH part is indeed calculated above)
         !
         if (COHSEX_use_empties) then
           if (l_sc_coh.or.l_cohsex) dc(2)=2._SP*pi*pre_factor
         endif
         !
         QP_Sc(i_qp,:)=QP_Sc(i_qp,:)+dc(1)+dc(2)
         !
       endif
       !
     enddo ! loop on scattering states
     !
     if(l_GW_terminator) then
       !
       forall (i_w=1:QP_dSc_steps) W_(i_w)=qp%E_bare(i_qp)+real(i_w-1,SP)*QP_dSc_delta+cI*QP_G_damp
       !
       do i_w=1,QP_dSc_steps
         !
         dp_dummy=0.0_DP
         !
<<<<<<< HEAD
         !$omp parallel do default(shared), private(ig1,ig2,PPA_E,PPA_R), reduction(+:sp_dummy)
=======
!$omp parallel do default(shared), private(ig1,ig2,PPA_E,PPA_R), reduction(+:dp_dummy)
>>>>>>> 1ad9cb1d
         do ig2=1,X%ng
           do ig1=1,X%ng
             !
             PPA_E=X%ppaE/real(X_mat(ig1,ig2,X_range(2)))
             PPA_R=-X_mat(ig1,ig2,X_range(1))/2._SP*PPA_E*isc%gamp(ig1,ig2)
             !
             dp_dummy=dp_dummy +cmplx(4._SP/spin_occ*pi*PPA_R*eet_factor(ig1,ig2)* &
&                         QP_ppa_EET_terminator(W_(i_w),E,isc%is,PPA_E,ig1,ig2,isc%qs(2),&
&                                               eet_cutoff0(1),eet_cutoff1(1)),kind=DP)
             !
           enddo
         enddo
         !$omp end parallel do
         !
         QP_Sc(i_qp,i_w)=QP_Sc(i_qp,i_w)+cmplx(dp_dummy,kind=SP)
         !
       enddo
       !
     endif
     !
   enddo QP_loop
   !
 enddo Q_loop 
 !
 call live_timing()
 !
 ! AM, Sept 2019. The COH potential seems to break (in some case of a large amount) the
 ! energy degenerations. Short cut here is to symmetrize the QP_Sc if COH is included
 !
 if (((l_sc_srpa.or.l_sc_coh.or.l_cohsex).and..not.COHSEX_use_empties).or.l_GW_terminator) then
   !
   call degeneration_finder(qp%E_bare,qp%n_states,first_el,n_of_el,n_deg_grp,1.E-10_SP)
   !
   do ig1=1,n_deg_grp
     !
     dc(1)=0._SP
     do i_c=1,2
       do i_qp=first_el(ig1),first_el(ig1)+n_of_el(ig1)-1
         if (i_c==1) dc(1)=dc(1)+QP_Sc(i_qp,1)/real(n_of_el(ig1), kind=SP)
         if (i_c==2) QP_Sc(i_qp,1)=dc(1)
       enddo
     enddo
     !
   enddo
   !
 endif
 !
 ! CLEAN
 !
 deallocate(dc)
 if(l_ppa) then
   deallocate(W_)
   if (l_GW_terminator) then
     YAMBO_FREE(eet_factor)
   endif
 endif
 l_X_alloc=.true.
#if defined _SC
 l_X_alloc=l_sc_run.and.io_RESPONSE
#endif
 if(l_X_alloc) call X_alloc('X')
 !
 call timing('GW(ppa)',OPR='stop')
 !
 if (.not.l_sc_run) call WF_free(WF)
 !
 call elemental_collision_free(isc)
 call elemental_collision_free(iscp)
 !
 ! ALL 2 ALL of QP_Sc
 !
 call timing('GW(REDUX)',OPR='start')
 call PP_redux_wait(QP_Sc)
 call timing('GW(REDUX)',OPR='stop')
 !
end subroutine<|MERGE_RESOLUTION|>--- conflicted
+++ resolved
@@ -87,7 +87,6 @@
  complex(SP)      ::PPA_R,local_rhotw(X%ng),pre_factor,ctmp
  complex(DP)      ::dp_dummy
  !
-<<<<<<< HEAD
 #ifdef _CUDA
  integer                      :: Xng, Xr1, Xr2
  real(SP)                     :: XppaE, bose_PPA_E
@@ -97,10 +96,7 @@
  complex(SP), pointer, device :: iscp_rhotw_d(:)
  complex(SP), pointer, device :: isc_gamp_d(:,:)
 #endif
- integer,     external ::io_X,QP_state_extract
-=======
  integer,     external ::io_X
->>>>>>> 1ad9cb1d
  complex(SP), external ::QP_ppa_EET_terminator
  !
  ! ... degeneration finder
@@ -395,11 +391,7 @@
          dp_dummy = 0.0_DP
          !
          if (X_is_TR_rotated) then
-<<<<<<< HEAD
            !$omp parallel do default(shared), private(ig1,ig2), reduction(+:sp_dummy)
-=======
-!$omp parallel do default(shared), private(ig1,ig2), reduction(+:dp_dummy)
->>>>>>> 1ad9cb1d
            do ig2=1,X%ng
              do ig1=1,X%ng
                dp_dummy=dp_dummy+cmplx(2._SP*pi*isc%rhotw(G_m_G(ig2,ig1))*X_mat(ig1,ig2,X_range(1)),kind=DP)
@@ -407,11 +399,7 @@
            enddo
            !$omp end parallel do
          else
-<<<<<<< HEAD
            !$omp parallel do default(shared), private(ig1,ig2), reduction(+:sp_dummy)
-=======
-!$omp parallel do default(shared), private(ig1,ig2), reduction(+:dp_dummy)
->>>>>>> 1ad9cb1d
            do ig2=1,X%ng
              do ig1=1,X%ng
                dp_dummy=dp_dummy+cmplx(2._SP*pi*isc%rhotw(G_m_G(ig1,ig2))*X_mat(ig1,ig2,X_range(1)),kind=DP)
@@ -498,7 +486,6 @@
          do i_w=1,QP_dSc_steps
            W_i_w = W_(i_w)
            !
-<<<<<<< HEAD
            ! NOTE: Split reduction done here to work around PGI bug with complex
            ! CUF reductions.
            sp_dummy_r = 0.0_SP
@@ -543,11 +530,6 @@
            !
            sp_dummy = 0.0_SP
            !$omp parallel do default(shared), private(ig1,ig2,PPA_E,PPA_R,ctmp), reduction(+:sp_dummy)
-=======
-           dp_dummy = 0.0_DP
-           !
-!$omp parallel do default(shared), private(ig1,ig2,PPA_E,PPA_R,ctmp), reduction(+:dp_dummy)
->>>>>>> 1ad9cb1d
            do ig2=1,X%ng
              do ig1=1,X%ng
                !
@@ -607,11 +589,7 @@
          !
          dp_dummy=0.0_DP
          !
-<<<<<<< HEAD
          !$omp parallel do default(shared), private(ig1,ig2,PPA_E,PPA_R), reduction(+:sp_dummy)
-=======
-!$omp parallel do default(shared), private(ig1,ig2,PPA_E,PPA_R), reduction(+:dp_dummy)
->>>>>>> 1ad9cb1d
          do ig2=1,X%ng
            do ig1=1,X%ng
              !
