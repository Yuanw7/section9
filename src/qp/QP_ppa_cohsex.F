!
!        Copyright (C) 2000-2020 the YAMBO team
!              http://www.yambo-code.org
!
! Authors (see AUTHORS file for details): AM
! 
! This file is distributed under the terms of the GNU 
! General Public License. You can redistribute it and/or 
! modify it under the terms of the GNU General Public 
! License as published by the Free Software Foundation; 
! either version 2, or (at your option) any later version.
!
! This program is distributed in the hope that it will 
! be useful, but WITHOUT ANY WARRANTY; without even the 
! implied warranty of MERCHANTABILITY or FITNESS FOR A 
! PARTICULAR PURPOSE.  See the GNU General Public License 
! for more details.
!
! You should have received a copy of the GNU General Public 
! License along with this program; if not, write to the Free 
! Software Foundation, Inc., 59 Temple Place - Suite 330,Boston, 
! MA 02111-1307, USA or visit http://www.gnu.org/copyleft/gpl.txt.
!
subroutine QP_ppa_cohsex(X,Xk,E,k,q,qp,Xw,GW_iter)
 !
 ! Plasmon Pole & COHSEX Correlation Self-Energy
 !
 use pars,          ONLY:DP,SP,pi,schlen,cZERO,cI
 use units,         ONLY:HA2EV
 use stderr,        ONLY:intc
 use frequency,     ONLY:w_samp
 use electrons,     ONLY:levels,spin_occ,spin,n_met_bands,n_sp_pol
 use LIVE_t,        ONLY:live_timing
<<<<<<< HEAD
 use vec_operate,   ONLY:degeneration_finder
 use com,           ONLY:msg,error
 use drivers,       ONLY:l_ppa,l_cohsex,l_sc_srpa,l_sc_sex,l_sc_coh,l_sc_run,l_RIM_W
=======
 use com,           ONLY:msg
 use drivers,       ONLY:l_ppa,l_cohsex,l_sc_srpa,l_sc_sex,l_sc_coh,l_sc_run,l_rt_carriers_in_use
>>>>>>> 79bc8caf
 use parallel_m,    ONLY:PP_redux_wait,PAR_IND_Xk_ibz,PAR_IND_G_b,PAR_IND_QP,&
&                        PAR_IND_Q_ibz,PAR_IND_Q_ibz_ID,PAR_IND_QP_ID,&
&                        PAR_Q_ibz_index,n_WF_bands_to_load,HEAD_QP_cpu
 use collision_el,  ONLY:elemental_collision,elemental_collision_free,elemental_collision_alloc
 use functions,     ONLY:bose_f
 use IO_m,          ONLY:io_control,manage_action,OP_RD_CL,REP,VERIFY,NONE,OP_RD,RD_CL_IF_END,&
&                        io_RESPONSE,deliver_IO_error_message
 use QP_m,          ONLY:QP_t,QP_n_G_bands,QP_dSc_steps,QP_table,l_update_W,&
&                        QP_Sc,QP_n_states,QP_G_damp,QP_table,QP_dSc_delta,&
<<<<<<< HEAD
&                        COHSEX_use_empties,l_GW_terminator,GW_terminator_Kind,QP_Sc_G
 use X_m,           ONLY:X_alloc,X_mat,X_t
 use wave_func,     ONLY:WF
 use R_lattice,     ONLY:qindx_S,bz_samp,G_m_G, RIM_W_is_diagonal, RIM_is_diagonal,RIM_W_ng,g_vec,RIM_W
=======
&                        COHSEX_use_empties,l_GW_terminator,GW_terminator_Kind,QP_states_simmetrize
 use X_m,           ONLY:X_alloc,X_mat,X_mat_d,X_t
 use wave_func,     ONLY:WF
 use R_lattice,     ONLY:qindx_S,bz_samp,G_m_G,nqibz
>>>>>>> 79bc8caf
 use D_lattice,     ONLY:nsym,i_time_rev,i_space_inv,mag_syms
 use wrapper,       ONLY:M_by_V
 use interfaces,    ONLY:PARALLEL_global_indexes,PARALLEL_WF_index,WF_load,WF_free,&
&                        PARALLEL_WF_distribute,QP_state_print
 use matrix_operate,ONLY:mat_transpose
 use timing_m,      ONLY:timing
#if defined _SC
 use parallel_m,    ONLY:PAR_COM_QP_A2A
 use SC,            ONLY:it_now,it_to_start
#endif
 use deviceXlib_m,  ONLY:dev_memcpy
 use cuda_m,        ONLY:have_cuda
#ifdef _CUDA
 use drivers,       ONLY:Finite_Tel
 use D_lattice,     ONLY:Bose_Temp
 use functions,     ONLY:bose_E_cut
#endif
 !
#include<dev_defs.h>
#include<memory.h>
 !
 type(levels) ::E
 type(bz_samp)::Xk,k,q
 type(X_t)    ::X
 type(QP_t)   ::qp
 type(w_samp) ::Xw
 integer      ::GW_iter
 !
 ! Work Space
 !
 integer                  ::i_qp,i_w,iqbz,iqibz,ib,ig1,ig2,alloc_err,iqs,iscs_save(2,4),&
&                           i_qp_to_start,iq_to_start,is,iq_mem,X_range(2),io_err,ID,IO_ACT,timing_steps
 complex(SP), allocatable ::W_(:),dc(:),eet_factor(:,:)
 type(elemental_collision),target ::isc,iscp
 character(schlen)::ch,SECTION_name,W_name
 logical          ::X_is_TR_rotated,l_X_alloc
 real(SP)         ::eet_cutoff0(n_sp_pol),E_kmq,f_kmq,eet_cutoff1(n_sp_pol),PPA_E
<<<<<<< HEAD
 complex(SP)      ::PPA_R,local_rhotw(X%ng),pre_factor,ctmp
 complex(DP)      ::dp_dummy, dp_vdummy(7)
 logical          ::l_RIM_W_g
 integer          ::out_unit_QP_Sc_G=1000
 real(SP)         ::g1_mod_2D,g2_mod_2D
 !
=======
 complex(SP)      ::PPA_R,local_rhotw(X%ng),pre_factor
 complex(DP)      ::dp_dummy,ctmp
 !
#ifdef _CUDA
 integer                      :: Xng, Xr1, Xr2
 real(SP)                     :: XppaE, bose_PPA_E
 real(DP)                     :: dp_dummy_r, dp_dummy_i
 complex(SP)                  :: W_i_w
 complex(SP), pointer, device :: isc_rhotw_d(:)
 complex(SP), pointer, device :: iscp_rhotw_d(:)
 complex(SP), pointer, device :: isc_gamp_d(:,:)
#endif
>>>>>>> 79bc8caf
 integer,     external ::io_X
 complex(SP), external ::QP_ppa_EET_terminator
 !
 ! Reset & checks
 !
!!! AG DBG
 open (unit=out_unit_QP_Sc_G,file="QP_Sc_G.dat",action="write",status="replace")
 write(out_unit_QP_Sc_G,*) "band  kpoint      head          diag_Gz        diag_G        wing_Gz"//&
&"         wing_G         body_Gz        body_G          all"
!!! AG DBG

 call elemental_collision_free(isc)
 call elemental_collision_free(iscp)
 i_qp_to_start=1
 iq_to_start  =1
 QP_Sc        =cZERO
 QP_Sc_G      =cZERO
 !
 if (l_GW_terminator.and.trim(GW_terminator_Kind)/='BG'.and.&
&    trim(GW_terminator_Kind)/='BRS') &
&    call error(' [GW/PPA] unknown GW_terminator_Kind = '//trim(GW_terminator_Kind))
 !
 ! COHSEX: bands setup
 !
 if ((l_sc_srpa.or.l_cohsex.or.l_sc_coh.or.l_sc_sex  ).and.(.not.COHSEX_use_empties)) then
   QP_n_G_bands(2)=max(maxval(QP_table(:,:2)),n_met_bands)
 endif
 !
 ! Section
 !
 SECTION_name=''
#if defined _SC
 if (l_sc_coh) SECTION_name=trim(SECTION_name)//'COH'
 if (l_sc_sex) SECTION_name=trim(SECTION_name)//'SEX'
#endif
 if (.not.l_sc_run) then
   SECTION_name='G'//trim(intc(GW_iter))
   W_name      ='W0'
   if(l_update_W) W_name='W'//trim(intc(GW_iter))
   if (                    l_cohsex) SECTION_name=trim(SECTION_name)//trim(W_name)//' (COHSEX)'
   if (     l_ppa                  ) SECTION_name=trim(SECTION_name)//trim(W_name)//' (W PPA)'
   if (.not.l_ppa.and..not.l_cohsex) SECTION_name=trim(SECTION_name)//trim(W_name)//' (W real-axis)'
 endif
 !
 if (GW_iter==0) call section('+',trim(SECTION_name))
 if (GW_iter> 0) call section('=',trim(SECTION_name))
 !
 if (GW_iter==0) then
   call msg('r', '[  GW  ] Bands range     ',QP_n_G_bands)
   if (l_ppa) then
     call msg('r', '[GW/PPA] G damping   [ev]',QP_G_damp*HA2EV)
     call msg('r','')
   endif
   ch=trim(SECTION_name)
   !
   call QP_state_print( )
   !
 endif
 !
 call k_expand(k)
 !
 ! WF distributed & load
 !=======================
 !
 if ( .not.l_sc_run ) call PARALLEL_global_indexes(E,k,q,"Self_Energy")
 !
 ! Redefine iq_to_start to be CPU-dependent
 !
 do iqbz=1,q%nbz 
   if (PAR_IND_Q_ibz%element_1D(q%sstar(iqbz,1))) then
     iq_to_start=iqbz
     exit
   endif
 enddo
 !
 if( .not.l_sc_run ) then
   call PARALLEL_WF_distribute(K_index=PAR_IND_Xk_ibz,B_index=PAR_IND_G_b,CLEAN_UP=.TRUE.)
   call PARALLEL_WF_distribute(QP_index=PAR_IND_QP)
   call PARALLEL_WF_index( )
 endif
 !
 ch='-GW'
#if defined _SC
 if(l_sc_run) ch='-SC'
#endif
 !
 ! wf and collisions dimension
 !-----------------------------
 isc%ngrho=X%ng
 if (((l_sc_srpa.or.l_cohsex.or.l_sc_coh).and..not.COHSEX_use_empties).or.l_GW_terminator) isc%ngrho=maxval(G_m_G)
 !
 call WF_load(WF,isc%ngrho,maxval(qindx_S(:,:,2)),(/1,n_WF_bands_to_load/),(/1,k%nibz/),title=trim(ch))
 !
 ! Elemental Collisions
 !====================== 
 isc%iqref=0
 call elemental_collision_alloc(isc,NG=isc%ngrho,NG_GAMP=(/X%ng,X%ng/),TITLE="GW")
 call elemental_collision_alloc(iscp,NG=isc%ngrho,TITLE="GW")
 !
 call timing('GW(ppa)',OPR='start')
 !
 ! Plasmon-Pole/Static interaction DB I/O
 !
 call io_control(ACTION=OP_RD_CL,COM=REP,SEC=(/1,2/),MODE=VERIFY,ID=ID)
 io_err=io_X(X,Xw,ID)
 if (io_err<0.and.io_RESPONSE) call error('Incomplete and/or broken PPA/Static diel. fun. database')
 !
 ! Test the spatial Inversion
 !   
 call WF_spatial_inversion(E,Xk)
 !
 ! ALLOCATION
 !------------
 !
 if (l_sc_coh.or.l_sc_sex.or.l_cohsex.or.l_sc_srpa) then
   if (io_RESPONSE) call X_alloc('X',(/X%ng,X%ng,1/))
   allocate(dc(2))
 else
   if (io_RESPONSE) call X_alloc('X',(/X%ng,X%ng,2/))
   allocate(W_(QP_dSc_steps))
   allocate(dc(QP_dSc_steps),stat=alloc_err)
   if(l_GW_terminator) then
     YAMBO_ALLOC(eet_factor,(X%ng,X%ng))
   endif
 endif
 !
 call PP_redux_wait
 !
 timing_steps=PAR_IND_QP%n_of_elements(PAR_IND_QP_ID+1)*&
&             PAR_IND_Q_ibz%n_of_elements(PAR_IND_Q_ibz_ID+1)*&
&             count( PAR_IND_G_b%element_1D(QP_n_G_bands(1):QP_n_G_bands(2)) )
 !
 ch=trim(SECTION_name)
#if defined _SC
 if (l_sc_run) ch=trim(SECTION_name)//'@it'//trim(intc(it_now))
#endif
 call live_timing(trim(ch),timing_steps)
 !
 if (io_RESPONSE) then
   call io_control(ACTION=OP_RD,COM=NONE,SEC=(/1/),ID=ID)
   io_err=io_X(X,Xw,ID)
 endif
 !
 Q_loop: do iqbz=iq_to_start,q%nbz 
   !
   if (.not.PAR_IND_Q_ibz%element_1D(q%sstar(iqbz,1))) cycle
   !
   isc%qs(2:)=(/q%sstar(iqbz,1),q%sstar(iqbz,2)/)
   iqibz=isc%qs(2)
   iqs  =isc%qs(3)
   !
   if (iqibz/=isc%iqref) then
     !
     iq_mem=PAR_Q_ibz_index(iqibz)
     X_range=(/1,Xw%n_freqs/)
     if (.not.io_RESPONSE) X_range=(/Xw%n_freqs*(iq_mem-1)+1,iq_mem*Xw%n_freqs/)
     !
     call DEV_SUB(scatter_Gamp)(isc,'c')
     if (have_cuda) call dev_memcpy(isc%gamp,isc%gamp_d)
     !
     ! I/O
     !
     call msg('r', "iq_to_start =", iq_to_start)
     if (io_RESPONSE) then
       !
       IO_ACT=manage_action(RD_CL_IF_END,iqibz,iq_to_start,nqibz)
       call io_control(ACTION=IO_ACT,COM=NONE,SEC=(/2*iqibz,2*iqibz+1/),ID=ID)
       io_err=io_X(X,Xw,ID)
       !
       call deliver_IO_error_message(io_err,'PP/Em1s',STOP_it=.TRUE.)
       !
     endif
     !
     ! Poles and Residuals
     !
     ! DV comment:
     ! When cutoff is used, here a careful check is needed.
     ! Because of qpg can be imaginary, also are some component of X_mat, I'm not sure
     ! that the definition here below of X_mat(ig1,ig2,:) is correct.
     !
#if defined _SC
     if (l_sc_run .and. it_now==it_to_start.or.io_RESPONSE) then
#endif
       !
       !$omp parallel do default(shared), private(ig1,ig2)
       do ig2=1,X%ng
         do ig1=1,X%ng
           if (l_ppa) then
             if (real(X_mat(ig1,ig2,X_range(1))/X_mat(ig1,ig2,X_range(2)))<=1._SP) then
               X_mat(ig1,ig2,X_range(2))=X%ppaE
             else
               X_mat(ig1,ig2,X_range(2))=sqrt(X_mat(ig1,ig2,X_range(1))/X_mat(ig1,ig2,X_range(2))-1)
             endif
           else
             X_mat(ig1,ig2,X_range(1))=X_mat(ig1,ig2,X_range(1))*isc%gamp(ig1,ig2)
           endif
         enddo
       enddo
       !$omp end parallel do
       !
#if defined _SC
     endif
#endif
     !
     X_is_TR_rotated=.false.
     !
   endif
   !
   ! This additional rotation of the PP residuals arised from the particular
   ! case when TR is present but not the spatial inversion.
   ! In this case, indeed, 
   !
   !   X(-q,G,G') = X(q,-G',-G)
   !
   ! While the -1 is introduced in the collisions the reflection of the
   ! matrix must be done here.
   !
   if (iqs>nsym/(i_time_rev+1) .and. (i_space_inv==0.or.mag_syms) .and..not.X_is_TR_rotated) then
     !
     ! Note (AF) that $omp directives are inside mat_transpose
     !
     call mat_transpose(X_mat(:,:,X_range(1)))
     if (l_ppa) call mat_transpose(X_mat(:,:,X_range(2)))
     X_is_TR_rotated=.true.
   endif
   !
   if (have_cuda) call dev_memcpy(X_mat_d, X_mat)
   !
   QP_loop: do i_qp=i_qp_to_start,QP_n_states
     !
     if (.not.PAR_IND_QP%element_1D(i_qp)) cycle
     !
     ! i_qp must start from i_qp_to_start only during the first loop
     ! of the restart. Then it must be set to 1.
     !
     if (i_qp==QP_n_states) i_qp_to_start=1
     !
!#if defined _SC  
!     !
!     ! In OEP only vc matrix elements so ... no cc' no vv' 
!     ! (cv is not permitted by the order in QP_table)
!     !                       (c)         (v)
!     if (l_sc_srpa.and.(QP_table(i_qp,1)>E%nbf.or.QP_table(i_qp,2)<=E%nbf)) cycle
!#endif
     !
     isc%is=(/QP_table(i_qp,1),QP_table(i_qp,3),1,spin(QP_table(i_qp,:))/)
     isc%os(2:)=(/k%sstar(qindx_S(isc%is(2),iqbz,1),:),spin(QP_table(i_qp,:))/)
     isc%qs(1)=qindx_S(QP_table(i_qp,3),iqbz,2)
     !
     iscp%is=(/QP_table(i_qp,2),QP_table(i_qp,3),1,spin(QP_table(i_qp,:))/)
     iscp%qs=isc%qs
     !
     dc=cZERO
     !
     ! COH (using completeness relation)
     !
     if (((l_sc_srpa.or.l_sc_coh.or.l_cohsex).and..not.COHSEX_use_empties).or.l_GW_terminator) then
       !
       iscs_save(1,: )=isc%os
       iscs_save(2,:3)=isc%qs
       isc%os=(/QP_table(i_qp,2),QP_table(i_qp,3),1,spin(QP_table(i_qp,:))/)
       isc%qs=(/1,1,1/)

       call DEV_SUB(scatter_Bamp)(isc)
       if (have_cuda) call dev_memcpy(isc%rhotw,isc%rhotw_d)
       !
       if (l_GW_terminator) then
         do is=1,n_sp_pol
           eet_cutoff0(is)=minval(E%E(E%nbf+1,:,is))
           eet_cutoff1(is)=minval(E%E(QP_n_G_bands(2),:,is))
         enddo
         eet_cutoff0(1)=minval(eet_cutoff0(:))
         eet_cutoff1(1)=minval(eet_cutoff1(:))
         eet_factor=cZERO
         !
         if ( HEAD_QP_cpu ) then
           if (X_is_TR_rotated) then
              !$omp parallel do default(shared), private(ig1,ig2)
              do ig2=1,X%ng
                do ig1=1,X%ng
                  eet_factor(ig1,ig2)=isc%rhotw(G_m_G(ig2,ig1))
                enddo
              enddo
              !$omp end parallel do
           else
              !$omp parallel do default(shared), private(ig1,ig2)
              do ig2=1,X%ng
                do ig1=1,X%ng
                  eet_factor(ig1,ig2)=isc%rhotw(G_m_G(ig1,ig2))
                enddo
              enddo
              !$omp end parallel do
           endif
         endif
         !
       else
         !
         dp_dummy = 0.0_DP
         !
         if (X_is_TR_rotated) then
           !$omp parallel do default(shared), private(ig1,ig2), reduction(+:dp_dummy)
           do ig2=1,X%ng
             do ig1=1,X%ng
               dp_dummy=dp_dummy+cmplx(2._SP*pi*isc%rhotw(G_m_G(ig2,ig1))*X_mat(ig1,ig2,X_range(1)),kind=DP)
             enddo
           enddo
           !$omp end parallel do
         else
           !$omp parallel do default(shared), private(ig1,ig2), reduction(+:dp_dummy)
           do ig2=1,X%ng
             do ig1=1,X%ng
               dp_dummy=dp_dummy+cmplx(2._SP*pi*isc%rhotw(G_m_G(ig1,ig2))*X_mat(ig1,ig2,X_range(1)),kind=DP)
             enddo
           enddo
           !$omp end parallel do
         endif
         !
         dc(1) = cmplx(dp_dummy,kind=SP)
         !
         ! Bug spotted by D.V. (April 2014). HEAD_QP_cpu is defined differently when
         ! the _SC flag is used. The point is that in SE calculations HEAD_QP_cpu is used
         ! in cases where no band loops are done (like here). In _SC instead 
         ! it is needed for a different purpose. This is why I use PAR_COM_QP_A2A%CPU_id in this case.
         !
#if defined _SC
         if (l_sc_run) then
           if (PAR_COM_QP_A2A%CPU_id==0) QP_Sc(i_qp,:)=QP_Sc(i_qp,:)+dc(1)
         else
#endif
           if (HEAD_QP_cpu)              QP_Sc(i_qp,:)=QP_Sc(i_qp,:)+dc(1)
#if defined _SC
         endif
#endif
         !
         dc=cZERO
         !
       endif
       !
       isc%os=iscs_save(1,: )
       isc%qs=iscs_save(2,:3)
       !
     endif
     !
     do ib=QP_n_G_bands(1),QP_n_G_bands(2)
       !
       if (.not.PAR_IND_G_b%element_1D(ib)) cycle
       !
       if (q%sstar(iqbz,2)==1) call live_timing(steps=1)
       !
       isc%os(1)=ib
       !
       call DEV_SUB(scatter_Bamp)(isc)
       if (have_cuda) call dev_memcpy(isc%rhotw, isc%rhotw_d)
       iscp%os=isc%os
       !
       if (any(isc%is/=iscp%is)) then
         call DEV_SUB(scatter_Bamp)(iscp)
         if (have_cuda) call dev_memcpy(iscp%rhotw, iscp%rhotw_d)
       else
         iscp%rhotw=isc%rhotw
         if (have_cuda) call dev_memcpy(iscp%rhotw_d, iscp%rhotw)
       endif
       !
       dc=cZERO
       !
       if (l_ppa) then
         !
         if(l_GW_terminator) then
           !$omp parallel do default(shared), private(ig1,ig2)
           do ig2=1,X%ng
             do ig1=1,X%ng
                 eet_factor(ig1,ig2)=eet_factor(ig1,ig2)-isc%rhotw(ig1)*conjg(iscp%rhotw(ig2))
             enddo
           enddo
           !$omp end parallel do
         endif
         !
         forall (i_w=1:QP_dSc_steps) W_(i_w)=qp%E(i_qp)+real(i_w-1,SP)*QP_dSc_delta+cI*QP_G_damp
         !
         E_kmq=E%E(isc%os(1),isc%os(2),isc%os(4))
         f_kmq=E%f(isc%os(1),isc%os(2),isc%os(4))
         !
#ifdef _CUDA
         Xng = X%ng
         XppaE = X%ppaE
         Xr1 = X_range(1)
         Xr2 = X_range(2)

         isc_gamp_d => isc%gamp_d
         isc_rhotw_d => isc%rhotw_d
         iscp_rhotw_d => iscp%rhotw_d

         do i_w=1,QP_dSc_steps
           W_i_w = W_(i_w)
           !
<<<<<<< HEAD
           dp_dummy = 0.0_DP
           dp_vdummy = 0.0_DP
           !
!$omp parallel do default(shared), private(ig1,ig2,PPA_E,PPA_R,ctmp,g1_mod_2D,g2_mod_2D,l_RIM_W_g), reduction(+:dp_dummy)
=======
           ! NOTE: Split reduction done here to work around PGI bug with complex
           ! CUF reductions.
           dp_dummy_r = 0.0_DP
           dp_dummy_i = 0.0_DP
           !
           !$cuf kernel do(2)
           do ig2=1,Xng
             do ig1=1,Xng
               !
               PPA_E= real(XppaE/X_mat_d(ig1,ig2,Xr2),kind=SP)
               PPA_R=-X_mat_d(ig1,ig2,Xr1)/2._SP*PPA_E*isc_gamp_d(ig1,ig2)

               ! inline bose_f function
               bose_PPA_E=0.
               if (PPA_E<0.) bose_PPA_E=-spin_occ
               if (Finite_Tel) then
                 if (abs(PPA_E)>epsilon(1.)) then
                   if (abs(PPA_E)<=bose_E_cut*Bose_Temp) bose_PPA_E=spin_occ*Bose_Temp/PPA_E
                   if (abs(PPA_E)> bose_E_cut*Bose_Temp) bose_PPA_E=spin_occ/(exp(PPA_E/Bose_Temp)-1.)
                 else
                   bose_PPA_E=spin_occ*Bose_Temp/epsilon(1.)
                 endif
               endif
               !
               ctmp = -4._SP/spin_occ*pi*isc_rhotw_d(ig1)*conjg(iscp_rhotw_d(ig2))*(-PPA_R)*&
&                     ( (spin_occ-f_kmq+bose_PPA_E)/(W_i_w-E_kmq-PPA_E)+&
&                       (f_kmq+bose_PPA_E)/(conjg(W_i_w)-E_kmq+PPA_E))
               !
               dp_dummy_r=dp_dummy_r+real(ctmp)   ! real(ctmp,DP)
               dp_dummy_i=dp_dummy_i+imag(ctmp)
               !
             enddo
           enddo
           !
           dp_dummy%re = dp_dummy_r
           dp_dummy%im = dp_dummy_i
           dc(i_w) = cmplx(dp_dummy,kind=SP)
           !
         enddo
#else
         do i_w=1,QP_dSc_steps
           !
           dp_dummy = 0.0_DP
           !$omp parallel do default(shared), private(ig1,ig2,PPA_E,PPA_R,ctmp), reduction(+:dp_dummy)
>>>>>>> 79bc8caf
           do ig2=1,X%ng
             !
             g2_mod_2D = sqrt(g_vec(ig2,1)**2+g_vec(ig2,2)**2)
             !        
             do ig1=1,X%ng
               !
<<<<<<< HEAD
               g1_mod_2D = sqrt(g_vec(ig1,1)**2+g_vec(ig1,2)**2)
               !
               PPA_E= real(X%ppaE/X_mat(ig1,ig2,X_range(2)))
               !
               ! RIM W support
               !
               l_RIM_W_g=(l_RIM_W.and.ig1<=RIM_W_ng.and.ig2<=RIM_W_ng)
               if (RIM_W_is_diagonal.and.l_RIM_W_g) l_RIM_W_g=(ig1==ig2)
               !
               if (l_RIM_W_g) then
                 PPA_R=-cmplx(RIM_W(iqibz,ig1,ig2)/2._SP,aimag(X_mat(ig1,ig2,X_range(1)))*real(isc%gamp(ig1,ig2)))/2._SP*PPA_E
               else
                 PPA_R=-X_mat(ig1,ig2,X_range(1))/2._SP*PPA_E*isc%gamp(ig1,ig2)
               end if
=======
               PPA_E= real(X%ppaE/X_mat(ig1,ig2,X_range(2)),kind=SP)
               PPA_R=-X_mat(ig1,ig2,X_range(1))/2._SP*PPA_E*isc%gamp(ig1,ig2)
>>>>>>> 79bc8caf
               !
               ctmp = -4._SP/spin_occ*pi*isc%rhotw(ig1)*conjg(iscp%rhotw(ig2))*(-PPA_R)*&
&                     ( (spin_occ-f_kmq+bose_f(PPA_E))/(W_(i_w)-E_kmq-PPA_E)+&
&                       (f_kmq+bose_f(PPA_E))/(conjg(W_(i_w))-E_kmq+PPA_E))
               !
               dp_dummy=dp_dummy+ctmp
               !
!!! AG DBG
               !
               !Collect the Sc in QP_Sc_G
               !
               ! Head at q = 0
               if (ig1 == 1 .and. ig2 == 1) then
                 !
                 dp_vdummy(1)=dp_vdummy(1)+cmplx(ctmp,kind=DP)
                 !
               ! Diagonal Gxy == 0
               else if (ig1 == ig2 .and. g2_mod_2D < 1.e-5) then
                 !
                 dp_vdummy(2)=dp_vdummy(2)+cmplx(ctmp,kind=DP)
                 !
               ! Diagonal Gxy /= 0
               else if ( ig1 == ig2 .and. g2_mod_2D > 1.e-5) then
                 !
                 dp_vdummy(3)=dp_vdummy(3)+cmplx(ctmp,kind=DP)
                 !
               ! Wing Gxy == 0
               else if ((ig1 == 1 .and. g2_mod_2D < 1.e-5).or.(ig2 == 1 .and. g1_mod_2D < 1.e-5)) then
                 !
                 dp_vdummy(4)=dp_vdummy(4)+cmplx(ctmp,kind=DP)
                 !
               ! Wing Gxy /= 0
               else if ((ig1 == 1 .and. g2_mod_2D > 1.e-5).or.(ig2 == 1 .and. g1_mod_2D > 1.e-5)) then
                 !
                 dp_vdummy(5)=dp_vdummy(5)+cmplx(ctmp,kind=DP)
                 !
               ! Body Gxy == 0
               else if (ig1 /= ig2 .and. g1_mod_2D < 1.e-5 .and. g2_mod_2D < 1.e-5) then
                 !
                 dp_vdummy(6)=dp_vdummy(6)+cmplx(ctmp,kind=DP)
                 !
               ! Body Gxy /= 0
               else
                 !
                 dp_vdummy(7)=dp_vdummy(7)+cmplx(ctmp,kind=DP)
                 !
               end if
!!! AG DBG
               !
             enddo
           enddo
           !$omp end parallel do
           !
           dc(i_w) = cmplx(dp_dummy,kind=SP)
           QP_Sc_G(i_qp,i_w,:) = QP_Sc_G(i_qp,i_w,:) + cmplx(dp_vdummy,kind=SP)
           !
         enddo
#endif
         !
         QP_Sc(i_qp,:QP_dSc_steps)=QP_Sc(i_qp,:QP_dSc_steps)+dc(:QP_dSc_steps)
         !
       else if (l_sc_sex.or.l_cohsex.or.(l_sc_coh.and.COHSEX_use_empties)) then
         !
         call M_by_V('N', X%ng, X_mat(:,:,X_range(1)), conjg(iscp%rhotw), local_rhotw)
         !
         pre_factor=0.0_SP
         !$omp parallel do default(shared), private(ig1), reduction(+:pre_factor)
         do ig1=1,X%ng
           pre_factor=pre_factor+isc%rhotw(ig1)*local_rhotw(ig1)
         enddo
         !$omp end parallel do

         !
         ! SEX
         !
         if (l_sc_sex.or.l_cohsex) dc(1)=-4._SP/spin_occ*pi*pre_factor*e%f(isc%os(1),isc%os(2),isc%os(4))
         !
         ! COH (when no empties are used the COH part is indeed calculated above)
         !
         if (COHSEX_use_empties) then
           if (l_sc_coh.or.l_cohsex) dc(2)=2._SP*pi*pre_factor
         endif
         !
         QP_Sc(i_qp,:)=QP_Sc(i_qp,:)+dc(1)+dc(2)
         !
       endif
       !
     enddo ! loop on scattering states
     !
     if(l_GW_terminator) then
       !
       forall (i_w=1:QP_dSc_steps) W_(i_w)=qp%E(i_qp)+real(i_w-1,SP)*QP_dSc_delta+cI*QP_G_damp
       !
       do i_w=1,QP_dSc_steps
         !
         dp_dummy=0.0_DP
         !
         !$omp parallel do default(shared), private(ig1,ig2,PPA_E,PPA_R), reduction(+:dp_dummy)
         do ig2=1,X%ng
           do ig1=1,X%ng
             !
             PPA_E=X%ppaE/real(X_mat(ig1,ig2,X_range(2)))
             PPA_R=-X_mat(ig1,ig2,X_range(1))/2._SP*PPA_E*isc%gamp(ig1,ig2)
             !
             dp_dummy=dp_dummy +cmplx(4._SP/spin_occ*pi*PPA_R*eet_factor(ig1,ig2)* &
&                         QP_ppa_EET_terminator(W_(i_w),E,isc%is,PPA_E,ig1,ig2,isc%qs(2),&
&                                               eet_cutoff0(1),eet_cutoff1(1)),kind=DP)
             !
           enddo
         enddo
         !$omp end parallel do
         !
         QP_Sc(i_qp,i_w)=QP_Sc(i_qp,i_w)+cmplx(dp_dummy,kind=SP)
         !
       enddo
       !
     endif
     !
   enddo QP_loop
   !
 enddo Q_loop 
 !
 call live_timing()
 !
 ! CLEAN
 !
 deallocate(dc)
 if(l_ppa) then
   deallocate(W_)
   if (l_GW_terminator) then
     YAMBO_FREE(eet_factor)
   endif
 endif
 l_X_alloc=.true.
#if defined _SC
 l_X_alloc=l_sc_run.and.io_RESPONSE
#endif
 if(l_X_alloc) call X_alloc('X')
 !
 call timing('GW(ppa)',OPR='stop')
 !
 if (.not.l_sc_run) call WF_free(WF)
 !
 call elemental_collision_free(isc)
 call elemental_collision_free(iscp)
 !
 ! ALL 2 ALL of QP_Sc
 !
 call timing('GW(REDUX)',OPR='start')
 call PP_redux_wait(QP_Sc)
 call PP_redux_wait(QP_Sc_G)
 call timing('GW(REDUX)',OPR='stop')
 !
<<<<<<< HEAD
!!! AG DBG
 do i_qp=1,QP_n_states
   write(out_unit_QP_Sc_G,"(I5, I5, F15.6, F15.6, F15.6, F15.6, F15.6, F15.6, F15.6, F15.6)") &
&                       QP_table(i_qp,1), QP_table(i_qp,3),&
&                       real(QP_Sc_G(i_qp,1,1))*HA2EV,real(QP_Sc_G(i_qp,1,2))*HA2EV,&
&                       real(QP_Sc_G(i_qp,1,3))*HA2EV,real(QP_Sc_G(i_qp,1,4))*HA2EV,&
&                       real(QP_Sc_G(i_qp,1,5))*HA2EV,real(QP_Sc_G(i_qp,1,6))*HA2EV,&
&                       real(QP_Sc_G(i_qp,1,7))*HA2EV,real(QP_Sc(i_qp,1))*HA2EV
 end do
 !
 close(out_unit_QP_Sc_G)
!!! AG DBG
=======
 ! AM, Sept 2019. The COH potential seems to break (in some case of a large amount) the
 ! energy degenerations. 
 !
 if (.not.l_sc_run.and..not.l_rt_carriers_in_use) then
   do i_w=1,QP_dSc_steps
     if (i_w==1) call QP_states_simmetrize(E,what="COHSEX Sc",V_complex=QP_Sc(:,1),warn_me=.TRUE.)
     if (i_w> 1) call QP_states_simmetrize(E,V_complex=QP_Sc(:,i_w))
   enddo
 endif
>>>>>>> 79bc8caf
 !
end subroutine<|MERGE_RESOLUTION|>--- conflicted
+++ resolved
@@ -31,14 +31,9 @@
  use frequency,     ONLY:w_samp
  use electrons,     ONLY:levels,spin_occ,spin,n_met_bands,n_sp_pol
  use LIVE_t,        ONLY:live_timing
-<<<<<<< HEAD
- use vec_operate,   ONLY:degeneration_finder
- use com,           ONLY:msg,error
- use drivers,       ONLY:l_ppa,l_cohsex,l_sc_srpa,l_sc_sex,l_sc_coh,l_sc_run,l_RIM_W
-=======
  use com,           ONLY:msg
- use drivers,       ONLY:l_ppa,l_cohsex,l_sc_srpa,l_sc_sex,l_sc_coh,l_sc_run,l_rt_carriers_in_use
->>>>>>> 79bc8caf
+ use drivers,       ONLY:l_ppa,l_cohsex,l_sc_srpa,l_sc_sex,l_sc_coh,l_sc_run,&
+&                        l_rt_carriers_in_use,l_RIM_W
  use parallel_m,    ONLY:PP_redux_wait,PAR_IND_Xk_ibz,PAR_IND_G_b,PAR_IND_QP,&
 &                        PAR_IND_Q_ibz,PAR_IND_Q_ibz_ID,PAR_IND_QP_ID,&
 &                        PAR_Q_ibz_index,n_WF_bands_to_load,HEAD_QP_cpu
@@ -47,18 +42,12 @@
  use IO_m,          ONLY:io_control,manage_action,OP_RD_CL,REP,VERIFY,NONE,OP_RD,RD_CL_IF_END,&
 &                        io_RESPONSE,deliver_IO_error_message
  use QP_m,          ONLY:QP_t,QP_n_G_bands,QP_dSc_steps,QP_table,l_update_W,&
-&                        QP_Sc,QP_n_states,QP_G_damp,QP_table,QP_dSc_delta,&
-<<<<<<< HEAD
-&                        COHSEX_use_empties,l_GW_terminator,GW_terminator_Kind,QP_Sc_G
- use X_m,           ONLY:X_alloc,X_mat,X_t
- use wave_func,     ONLY:WF
- use R_lattice,     ONLY:qindx_S,bz_samp,G_m_G, RIM_W_is_diagonal, RIM_is_diagonal,RIM_W_ng,g_vec,RIM_W
-=======
+&                        QP_Sc,QP_n_states,QP_G_damp,QP_table,QP_dSc_delta,QP_Sc_G,&
 &                        COHSEX_use_empties,l_GW_terminator,GW_terminator_Kind,QP_states_simmetrize
  use X_m,           ONLY:X_alloc,X_mat,X_mat_d,X_t
  use wave_func,     ONLY:WF
- use R_lattice,     ONLY:qindx_S,bz_samp,G_m_G,nqibz
->>>>>>> 79bc8caf
+ use R_lattice,     ONLY:qindx_S,bz_samp,G_m_G,nqibz,&
+&                        RIM_W_is_diagonal,RIM_is_diagonal,RIM_W_ng,g_vec,RIM_W,RIM_W_d
  use D_lattice,     ONLY:nsym,i_time_rev,i_space_inv,mag_syms
  use wrapper,       ONLY:M_by_V
  use interfaces,    ONLY:PARALLEL_global_indexes,PARALLEL_WF_index,WF_load,WF_free,&
@@ -89,23 +78,21 @@
  !
  ! Work Space
  !
- integer                  ::i_qp,i_w,iqbz,iqibz,ib,ig1,ig2,alloc_err,iqs,iscs_save(2,4),&
-&                           i_qp_to_start,iq_to_start,is,iq_mem,X_range(2),io_err,ID,IO_ACT,timing_steps
+ integer          ::i_qp,i_w,iqbz,iqibz,ib,ig1,ig2,alloc_err,iqs,iscs_save(2,4),&
+&                   i_qp_to_start,iq_to_start,is,iq_mem,X_range(2),io_err,ID,IO_ACT,timing_steps
+ !
  complex(SP), allocatable ::W_(:),dc(:),eet_factor(:,:)
  type(elemental_collision),target ::isc,iscp
  character(schlen)::ch,SECTION_name,W_name
+ !
  logical          ::X_is_TR_rotated,l_X_alloc
  real(SP)         ::eet_cutoff0(n_sp_pol),E_kmq,f_kmq,eet_cutoff1(n_sp_pol),PPA_E
-<<<<<<< HEAD
- complex(SP)      ::PPA_R,local_rhotw(X%ng),pre_factor,ctmp
- complex(DP)      ::dp_dummy, dp_vdummy(7)
+ complex(SP)      ::PPA_R,local_rhotw(X%ng),pre_factor
+ complex(DP)      ::dp_dummy,ctmp,dp_vdummy(7)
+ !
  logical          ::l_RIM_W_g
  integer          ::out_unit_QP_Sc_G=1000
  real(SP)         ::g1_mod_2D,g2_mod_2D
- !
-=======
- complex(SP)      ::PPA_R,local_rhotw(X%ng),pre_factor
- complex(DP)      ::dp_dummy,ctmp
  !
 #ifdef _CUDA
  integer                      :: Xng, Xr1, Xr2
@@ -116,7 +103,7 @@
  complex(SP), pointer, device :: iscp_rhotw_d(:)
  complex(SP), pointer, device :: isc_gamp_d(:,:)
 #endif
->>>>>>> 79bc8caf
+ !
  integer,     external ::io_X
  complex(SP), external ::QP_ppa_EET_terminator
  !
@@ -512,12 +499,6 @@
          do i_w=1,QP_dSc_steps
            W_i_w = W_(i_w)
            !
-<<<<<<< HEAD
-           dp_dummy = 0.0_DP
-           dp_vdummy = 0.0_DP
-           !
-!$omp parallel do default(shared), private(ig1,ig2,PPA_E,PPA_R,ctmp,g1_mod_2D,g2_mod_2D,l_RIM_W_g), reduction(+:dp_dummy)
-=======
            ! NOTE: Split reduction done here to work around PGI bug with complex
            ! CUF reductions.
            dp_dummy_r = 0.0_DP
@@ -528,8 +509,19 @@
              do ig1=1,Xng
                !
                PPA_E= real(XppaE/X_mat_d(ig1,ig2,Xr2),kind=SP)
-               PPA_R=-X_mat_d(ig1,ig2,Xr1)/2._SP*PPA_E*isc_gamp_d(ig1,ig2)
-
+               !
+               ! RIM W support
+               !
+               l_RIM_W_g=(l_RIM_W.and.ig1<=RIM_W_ng.and.ig2<=RIM_W_ng)
+               if (RIM_W_is_diagonal.and.l_RIM_W_g) l_RIM_W_g=(ig1==ig2)
+               !
+               if (l_RIM_W_g) then
+                 PPA_R=-cmplx(RIM_W_d(iqibz,ig1,ig2)/2._SP, &
+&                             aimag(X_mat_d(ig1,ig2,Xr1))*real(isc_gamp_d(ig1,ig2)),kind=SP)/2._SP*PPA_E
+               else
+                 PPA_R=-X_mat_d(ig1,ig2,Xr1)/2._SP*PPA_E*isc_gamp_d(ig1,ig2)
+               endif
+               !
                ! inline bose_f function
                bose_PPA_E=0.
                if (PPA_E<0.) bose_PPA_E=-spin_occ
@@ -561,18 +553,17 @@
          do i_w=1,QP_dSc_steps
            !
            dp_dummy = 0.0_DP
-           !$omp parallel do default(shared), private(ig1,ig2,PPA_E,PPA_R,ctmp), reduction(+:dp_dummy)
->>>>>>> 79bc8caf
+           dp_vdummy = 0.0_DP
+           !
+           !$omp parallel do default(shared), private(ig1,ig2,PPA_E,PPA_R,ctmp, &
+           !$omp &           g1_mod_2D,g2_mod_2D,l_RIM_W_g), reduction(+:dp_dummy)
            do ig2=1,X%ng
-             !
              g2_mod_2D = sqrt(g_vec(ig2,1)**2+g_vec(ig2,2)**2)
              !        
              do ig1=1,X%ng
-               !
-<<<<<<< HEAD
                g1_mod_2D = sqrt(g_vec(ig1,1)**2+g_vec(ig1,2)**2)
                !
-               PPA_E= real(X%ppaE/X_mat(ig1,ig2,X_range(2)))
+               PPA_E= real(X%ppaE/X_mat(ig1,ig2,X_range(2)),kind=SP)
                !
                ! RIM W support
                !
@@ -580,14 +571,11 @@
                if (RIM_W_is_diagonal.and.l_RIM_W_g) l_RIM_W_g=(ig1==ig2)
                !
                if (l_RIM_W_g) then
-                 PPA_R=-cmplx(RIM_W(iqibz,ig1,ig2)/2._SP,aimag(X_mat(ig1,ig2,X_range(1)))*real(isc%gamp(ig1,ig2)))/2._SP*PPA_E
+                 PPA_R=-cmplx(RIM_W(iqibz,ig1,ig2)/2._SP, &
+&                             aimag(X_mat(ig1,ig2,X_range(1)))*real(isc%gamp(ig1,ig2)),kind=SP)/2._SP*PPA_E
                else
                  PPA_R=-X_mat(ig1,ig2,X_range(1))/2._SP*PPA_E*isc%gamp(ig1,ig2)
                end if
-=======
-               PPA_E= real(X%ppaE/X_mat(ig1,ig2,X_range(2)),kind=SP)
-               PPA_R=-X_mat(ig1,ig2,X_range(1))/2._SP*PPA_E*isc%gamp(ig1,ig2)
->>>>>>> 79bc8caf
                !
                ctmp = -4._SP/spin_occ*pi*isc%rhotw(ig1)*conjg(iscp%rhotw(ig2))*(-PPA_R)*&
 &                     ( (spin_occ-f_kmq+bose_f(PPA_E))/(W_(i_w)-E_kmq-PPA_E)+&
@@ -741,7 +729,16 @@
  call PP_redux_wait(QP_Sc_G)
  call timing('GW(REDUX)',OPR='stop')
  !
-<<<<<<< HEAD
+ ! AM, Sept 2019. The COH potential seems to break (in some case of a large amount) the
+ ! energy degenerations. 
+ !
+ if (.not.l_sc_run.and..not.l_rt_carriers_in_use) then
+   do i_w=1,QP_dSc_steps
+     if (i_w==1) call QP_states_simmetrize(E,what="COHSEX Sc",V_complex=QP_Sc(:,1),warn_me=.TRUE.)
+     if (i_w> 1) call QP_states_simmetrize(E,V_complex=QP_Sc(:,i_w))
+   enddo
+ endif
+ !
 !!! AG DBG
  do i_qp=1,QP_n_states
    write(out_unit_QP_Sc_G,"(I5, I5, F15.6, F15.6, F15.6, F15.6, F15.6, F15.6, F15.6, F15.6)") &
@@ -754,16 +751,5 @@
  !
  close(out_unit_QP_Sc_G)
 !!! AG DBG
-=======
- ! AM, Sept 2019. The COH potential seems to break (in some case of a large amount) the
- ! energy degenerations. 
- !
- if (.not.l_sc_run.and..not.l_rt_carriers_in_use) then
-   do i_w=1,QP_dSc_steps
-     if (i_w==1) call QP_states_simmetrize(E,what="COHSEX Sc",V_complex=QP_Sc(:,1),warn_me=.TRUE.)
-     if (i_w> 1) call QP_states_simmetrize(E,V_complex=QP_Sc(:,i_w))
-   enddo
- endif
->>>>>>> 79bc8caf
  !
 end subroutine