!
!        Copyright (C) 2000-2019 the YAMBO team
!              http://www.yambo-code.org
!
! Authors (see AUTHORS file for details): AM
! 
! This file is distributed under the terms of the GNU 
! General Public License. You can redistribute it and/or 
! modify it under the terms of the GNU General Public 
! License as published by the Free Software Foundation; 
! either version 2, or (at your option) any later version.
!
! This program is distributed in the hope that it will 
! be useful, but WITHOUT ANY WARRANTY; without even the 
! implied warranty of MERCHANTABILITY or FITNESS FOR A 
! PARTICULAR PURPOSE.  See the GNU General Public License 
! for more details.
!
! You should have received a copy of the GNU General Public 
! License along with this program; if not, write to the Free 
! Software Foundation, Inc., 59 Temple Place - Suite 330,Boston, 
! MA 02111-1307, USA or visit http://www.gnu.org/copyleft/gpl.txt.
!
subroutine QP_ppa_cohsex(X,Xk,E,k,q,qp,Xw,GW_iter)
 !
 ! Plasmon Pole & COHSEX Correlation Self-Energy
 !
 use pars,          ONLY:DP,SP,pi,schlen,cZERO,cI
 use units,         ONLY:HA2EV
 use stderr,        ONLY:intc
 use frequency,     ONLY:w_samp
 use electrons,     ONLY:levels,spin_occ,spin,n_met_bands,n_sp_pol
 use LIVE_t,        ONLY:live_timing
<<<<<<< HEAD
 use com,           ONLY:msg,error
 use drivers,       ONLY:l_ppa,l_cohsex,l_sc_srpa,l_sc_sex,l_sc_coh,l_sc_run,l_rt_carriers_in_use
=======
 use vec_operate,   ONLY:degeneration_finder
 use com,           ONLY:msg
 use drivers,       ONLY:l_ppa,l_cohsex,l_sc_srpa,l_sc_sex,l_sc_coh,l_sc_run
>>>>>>> 3cc00c46
 use parallel_m,    ONLY:PP_redux_wait,PAR_IND_Xk_ibz,PAR_IND_G_b,PAR_IND_QP,&
&                        PAR_IND_Q,PAR_IND_Q_ID,PAR_IND_QP_ID,&
&                        PAR_Q_index,n_WF_bands_to_load,HEAD_QP_cpu
 use collision_el,  ONLY:elemental_collision,elemental_collision_free,elemental_collision_alloc
 use functions,     ONLY:bose_f
 use IO_m,          ONLY:io_control,OP_RD_CL,REP,VERIFY,NONE,RD_CL,OP_RD,RD_CL_IF_END,&
&                        io_RESPONSE,deliver_IO_error_message
 use QP_m,          ONLY:QP_t,QP_n_G_bands,QP_dSc_steps,&
&                        QP_Sc,QP_n_states,QP_G_damp,QP_table,QP_dSc_delta,&
&                        COHSEX_use_empties,l_GW_terminator,GW_terminator_Kind,QP_states_simmetrize
 use X_m,           ONLY:X_alloc,X_mat,X_mat_d,X_t
 use wave_func,     ONLY:WF
 use R_lattice,     ONLY:qindx_S,bz_samp,G_m_G
 use D_lattice,     ONLY:nsym,i_time_rev,i_space_inv,mag_syms
 use wrapper,       ONLY:M_by_V
 use interfaces,    ONLY:PARALLEL_global_indexes,PARALLEL_WF_index,WF_load,WF_free,&
&                        PARALLEL_WF_distribute,QP_state_print
 use matrix_operate,ONLY:mat_transpose
 use timing_m,      ONLY:timing
#if defined _SC
 use parallel_m,    ONLY:PAR_COM_QP_A2A
 use SC,            ONLY:it_now,it_to_start
#endif
 use deviceXlib_m,  ONLY:dev_memcpy
 use cuda_m,        ONLY:have_cuda
#ifdef _CUDA
 use drivers,       ONLY:Finite_Tel
 use D_lattice,     ONLY:Bose_Temp
 use functions,     ONLY:bose_E_cut
#endif
 !
#include<dev_defs.h>
#include<memory.h>
 !
 type(levels) ::E
 type(bz_samp)::Xk,k,q
 type(X_t)    ::X
 type(QP_t)   ::qp
 type(w_samp) ::Xw
 integer      ::GW_iter
 !
 ! Work Space
 !
 integer                  ::i_qp,i_w,iqbz,iqibz,ib,ig1,ig2,alloc_err,iqs,iscs_save(2,4),&
&                           i_qp_to_start,iq_to_start,is,iq_mem,X_range(2),io_err,ID,timing_steps
 complex(SP), allocatable ::W_(:),dc(:),eet_factor(:,:)
 type(elemental_collision),target ::isc,iscp
 character(schlen)::ch,SECTION_name
 logical          ::X_is_TR_rotated,l_X_alloc
 real(SP)         ::eet_cutoff0(n_sp_pol),E_kmq,f_kmq,eet_cutoff1(n_sp_pol),PPA_E
 complex(SP)      ::PPA_R,local_rhotw(X%ng),pre_factor
 complex(DP)      ::dp_dummy,ctmp
 !
#ifdef _CUDA
 integer                      :: Xng, Xr1, Xr2
 real(SP)                     :: XppaE, bose_PPA_E
 real(DP)                     :: dp_dummy_r, dp_dummy_i
 complex(SP)                  :: W_i_w
 complex(SP), pointer, device :: isc_rhotw_d(:)
 complex(SP), pointer, device :: iscp_rhotw_d(:)
 complex(SP), pointer, device :: isc_gamp_d(:,:)
#endif
 integer,     external ::io_X
 complex(SP), external ::QP_ppa_EET_terminator
 !
 ! ... degeneration finder
 !
 !
 ! Reset & checks
 !
 call elemental_collision_free(isc)
 call elemental_collision_free(iscp)
 i_qp_to_start=1
 iq_to_start  =1
 QP_Sc        =cZERO
 !
 if (l_GW_terminator.and.trim(GW_terminator_Kind)/='BG'.and.&
&    trim(GW_terminator_Kind)/='BRS') &
&    call error(' [GW/PPA] unknown GW_terminator_Kind = '//trim(GW_terminator_Kind))
 !
 ! COHSEX: bands setup
 !
 if ((l_sc_srpa.or.l_cohsex.or.l_sc_coh.or.l_sc_sex  ).and.(.not.COHSEX_use_empties)) then
   QP_n_G_bands(2)=max(maxval(QP_table(:,:2)),n_met_bands)
 endif
 !
 ! Section
 !
 SECTION_name=''
#if defined _SC
 if (l_sc_coh) SECTION_name=trim(SECTION_name)//'COH'
 if (l_sc_sex) SECTION_name=trim(SECTION_name)//'SEX'
#endif
 if (.not.l_sc_run) then
   SECTION_name='G'//trim(intc(GW_iter))
   if (                    l_cohsex) SECTION_name=trim(SECTION_name)//'W0 (COHSEX)'
   if (     l_ppa                  ) SECTION_name=trim(SECTION_name)//'W0 (W PPA)'
   if (.not.l_ppa.and..not.l_cohsex) SECTION_name=trim(SECTION_name)//'W0 (W real-axis)'
 endif
 !
 if (GW_iter==0) call section('+',trim(SECTION_name))
 if (GW_iter> 0) call section('=',trim(SECTION_name))
 !
 if (GW_iter==0) then
   call msg('r', '[  GW  ] Bands range     :',QP_n_G_bands)
   if (l_ppa) then
     call msg('r', '[GW/PPA] G damping   [ev]:',QP_G_damp*HA2EV)
     call msg('r','')
   endif
   ch=trim(SECTION_name)
   !
   call QP_state_print( )
   !
 endif
 !
 call k_expand(k)
 !
 ! WF distributed & load
 !=======================
 !
 if ( .not.l_sc_run ) call PARALLEL_global_indexes(E,k,q,"Self_Energy")
 !
 ! Redefine iq_to_start to be CPU-dependent
 !
 do iqbz=1,q%nbz 
   if (PAR_IND_Q%element_1D(q%sstar(iqbz,1))) then
     iq_to_start=iqbz
     exit
   endif
 enddo
 !
 if( .not.l_sc_run ) then
   call PARALLEL_WF_distribute(K_index=PAR_IND_Xk_ibz,B_index=PAR_IND_G_b,CLEAN_UP=.TRUE.)
   call PARALLEL_WF_distribute(QP_index=PAR_IND_QP)
   call PARALLEL_WF_index( )
 endif
 !
 ch='-GW'
#if defined _SC
 if(l_sc_run) ch='-SC'
#endif
 !
 ! wf and collisions dimension
 !-----------------------------
 isc%ngrho=X%ng
 if (((l_sc_srpa.or.l_cohsex.or.l_sc_coh).and..not.COHSEX_use_empties).or.l_GW_terminator) isc%ngrho=maxval(G_m_G)
 !
 call WF_load(WF,isc%ngrho,maxval(qindx_S(:,:,2)),(/1,n_WF_bands_to_load/),(/1,k%nibz/),title=trim(ch))
 !
 ! Elemental Collisions
 !====================== 
 isc%iqref=0
 call elemental_collision_alloc(isc,NG=isc%ngrho,NG_GAMP=(/X%ng,X%ng/),TITLE="GW")
 call elemental_collision_alloc(iscp,NG=isc%ngrho,TITLE="GW")
 !
 call timing('GW(ppa)',OPR='start')
 !
 ! Plasmon-Pole/Static interaction DB I/O
 !
 call io_control(ACTION=OP_RD_CL,COM=REP,SEC=(/1,2/),MODE=VERIFY,ID=ID)
 io_err=io_X(X,Xw,ID)
 if (io_err<0.and.io_RESPONSE) call error('Incomplete and/or broken PPA/Static diel. fun. database')
 !
 ! Test the spatial Inversion
 !   
 call WF_spatial_inversion(E,Xk)
 !
 ! ALLOCATION
 !------------
 !
 if (l_sc_coh.or.l_sc_sex.or.l_cohsex.or.l_sc_srpa) then
   if (io_RESPONSE) call X_alloc('X',(/X%ng,X%ng,1/))
   allocate(dc(2))
 else
   if (io_RESPONSE) call X_alloc('X',(/X%ng,X%ng,2/))
   allocate(W_(QP_dSc_steps))
   allocate(dc(QP_dSc_steps),stat=alloc_err)
   if(l_GW_terminator) then
     YAMBO_ALLOC(eet_factor,(X%ng,X%ng))
   endif
 endif
 !
 call PP_redux_wait
 !
 timing_steps=PAR_IND_QP%n_of_elements(PAR_IND_QP_ID+1)*&
&             PAR_IND_Q%n_of_elements(PAR_IND_Q_ID+1)*&
&             count( PAR_IND_G_b%element_1D(QP_n_G_bands(1):QP_n_G_bands(2)) )
 !
 ch=trim(SECTION_name)
#if defined _SC
 if (l_sc_run) ch=trim(SECTION_name)//'@it'//trim(intc(it_now))
#endif
 call live_timing(trim(ch),timing_steps)
 !
 Q_loop: do iqbz=iq_to_start,q%nbz 
   !
   if (.not.PAR_IND_Q%element_1D(q%sstar(iqbz,1))) cycle
   !
   isc%qs(2:)=(/q%sstar(iqbz,1),q%sstar(iqbz,2)/)
   iqibz=isc%qs(2)
   iqs  =isc%qs(3)
   !
   if (iqibz/=isc%iqref) then
     !
     iq_mem=PAR_Q_index(iqibz)
     X_range=(/1,Xw%n_freqs/)
     if (.not.io_RESPONSE) X_range=(/Xw%n_freqs*(iq_mem-1)+1,iq_mem*Xw%n_freqs/)
     !
     call DEV_SUBNAME(scatter_Gamp)(isc,'c')
     if (have_cuda) call dev_memcpy(isc%gamp,isc%gamp_d)
     !
     ! I/O
     !
     if (io_RESPONSE) then
       !
       if (iqbz==iq_to_start) then
         call io_control(ACTION=OP_RD,COM=NONE,       SEC=(/1,2,2*iqibz+1/),ID=ID)
       else if (q%nbz==1) then
         call io_control(ACTION=OP_RD_CL,COM=NONE,    SEC=(/1,2,3/),ID=ID)
       else if (iqbz> iq_to_start) then
         call io_control(ACTION=RD_CL_IF_END,COM=NONE,SEC=(/2*iqibz,2*iqibz+1/),ID=ID)
       endif
       !
       io_err=io_X(X,Xw,ID)
       !
       call deliver_IO_error_message(io_err,'PP/Em1s',STOP_it=.TRUE.)
       !
     endif
     !
     ! Poles and Residuals
     !
     ! DV comment:
     ! When cutoff is used, here a careful check is needed.
     ! Because of qpg can be imaginary, also are some component of X_mat, I'm not sure
     ! that the definition here below of X_mat(ig1,ig2,:) is correct.
     !
#if defined _SC
     if (l_sc_run .and. it_now==it_to_start.or.io_RESPONSE) then
#endif
       !
       !$omp parallel do default(shared), private(ig1,ig2)
       do ig2=1,X%ng
         do ig1=1,X%ng
           if (l_ppa) then
             if (real(X_mat(ig1,ig2,X_range(1))/X_mat(ig1,ig2,X_range(2)))<=1._SP) then
               X_mat(ig1,ig2,X_range(2))=X%ppaE
             else
               X_mat(ig1,ig2,X_range(2))=sqrt(X_mat(ig1,ig2,X_range(1))/X_mat(ig1,ig2,X_range(2))-1)
             endif
           else
             X_mat(ig1,ig2,X_range(1))=X_mat(ig1,ig2,X_range(1))*isc%gamp(ig1,ig2)
           endif
         enddo
       enddo
       !$omp end parallel do
       !
#if defined _SC
     endif
#endif
     !
     X_is_TR_rotated=.false.
     !
   endif
   !
   ! This additional rotation of the PP residuals arised from the particular
   ! case when TR is present but not the spatial inversion.
   ! In this case, indeed, 
   !
   !   X(-q,G,G') = X(q,-G',-G)
   !
   ! While the -1 is introduced in the collisions the reflection of the
   ! matrix must be done here.
   !
   if (iqs>nsym/(i_time_rev+1) .and. (i_space_inv==0.or.mag_syms) .and..not.X_is_TR_rotated) then
     !
     ! Note (AF) that $omp directives are inside mat_transpose
     !
     call mat_transpose(X_mat(:,:,X_range(1)))
     if (l_ppa) call mat_transpose(X_mat(:,:,X_range(2)))
     X_is_TR_rotated=.true.
   endif
   !
   if (have_cuda) call dev_memcpy(X_mat_d, X_mat)
   !
   QP_loop: do i_qp=i_qp_to_start,QP_n_states
     !
     if (.not.PAR_IND_QP%element_1D(i_qp)) cycle
     !
     ! i_qp must start from i_qp_to_start only during the first loop
     ! of the restart. Then it must be set to 1.
     !
     if (i_qp==QP_n_states) i_qp_to_start=1
     !
!#if defined _SC  
!     !
!     ! In OEP only vc matrix elements so ... no cc' no vv' 
!     ! (cv is not permitted by the order in QP_table)
!     !                       (c)         (v)
!     if (l_sc_srpa.and.(QP_table(i_qp,1)>E%nbf.or.QP_table(i_qp,2)<=E%nbf)) cycle
!#endif
     !
     isc%is=(/QP_table(i_qp,1),QP_table(i_qp,3),1,spin(QP_table(i_qp,:))/)
     isc%os(2:)=(/k%sstar(qindx_S(isc%is(2),iqbz,1),:),spin(QP_table(i_qp,:))/)
     isc%qs(1)=qindx_S(QP_table(i_qp,3),iqbz,2)
     !
     iscp%is=(/QP_table(i_qp,2),QP_table(i_qp,3),1,spin(QP_table(i_qp,:))/)
     iscp%qs=isc%qs
     !
     dc=cZERO
     !
     ! COH (using completeness relation)
     !
     if (((l_sc_srpa.or.l_sc_coh.or.l_cohsex).and..not.COHSEX_use_empties).or.l_GW_terminator) then
       !
       iscs_save(1,: )=isc%os
       iscs_save(2,:3)=isc%qs
       isc%os=(/QP_table(i_qp,2),QP_table(i_qp,3),1,spin(QP_table(i_qp,:))/)
       isc%qs=(/1,1,1/)

       call DEV_SUBNAME(scatter_Bamp)(isc)
       if (have_cuda) call dev_memcpy(isc%rhotw,isc%rhotw_d)
       !
       if (l_GW_terminator) then
         do is=1,n_sp_pol
           eet_cutoff0(is)=minval(E%E(E%nbf+1,:,is))
           eet_cutoff1(is)=minval(E%E(QP_n_G_bands(2),:,is))
         enddo
         eet_cutoff0(1)=minval(eet_cutoff0(:))
         eet_cutoff1(1)=minval(eet_cutoff1(:))
         eet_factor=cZERO
         !
         if ( HEAD_QP_cpu ) then
           if (X_is_TR_rotated) then
              !$omp parallel do default(shared), private(ig1,ig2)
              do ig2=1,X%ng
                do ig1=1,X%ng
                  eet_factor(ig1,ig2)=isc%rhotw(G_m_G(ig2,ig1))
                enddo
              enddo
              !$omp end parallel do
           else
              !$omp parallel do default(shared), private(ig1,ig2)
              do ig2=1,X%ng
                do ig1=1,X%ng
                  eet_factor(ig1,ig2)=isc%rhotw(G_m_G(ig1,ig2))
                enddo
              enddo
              !$omp end parallel do
           endif
         endif
         !
       else
         !
         dp_dummy = 0.0_DP
         !
         if (X_is_TR_rotated) then
           !$omp parallel do default(shared), private(ig1,ig2), reduction(+:dp_dummy)
           do ig2=1,X%ng
             do ig1=1,X%ng
               dp_dummy=dp_dummy+cmplx(2._SP*pi*isc%rhotw(G_m_G(ig2,ig1))*X_mat(ig1,ig2,X_range(1)),kind=DP)
             enddo
           enddo
           !$omp end parallel do
         else
           !$omp parallel do default(shared), private(ig1,ig2), reduction(+:dp_dummy)
           do ig2=1,X%ng
             do ig1=1,X%ng
               dp_dummy=dp_dummy+cmplx(2._SP*pi*isc%rhotw(G_m_G(ig1,ig2))*X_mat(ig1,ig2,X_range(1)),kind=DP)
             enddo
           enddo
           !$omp end parallel do
         endif
         !
         dc(1) = cmplx(dp_dummy,kind=SP)
         !
         ! Bug spotted by D.V. (April 2014). HEAD_QP_cpu is defined differently when
         ! the _SC flag is used. The point is that in SE calculations HEAD_QP_cpu is used
         ! in cases where no band loops are done (like here). In _SC instead 
         ! it is needed for a different purpose. This is why I use PAR_COM_QP_A2A%CPU_id in this case.
         !
#if defined _SC
         if (l_sc_run) then
           if (PAR_COM_QP_A2A%CPU_id==0) QP_Sc(i_qp,:)=QP_Sc(i_qp,:)+dc(1)
         else
#endif
           if (HEAD_QP_cpu)              QP_Sc(i_qp,:)=QP_Sc(i_qp,:)+dc(1)
#if defined _SC
         endif
#endif
         !
         dc=cZERO
         !
       endif
       !
       isc%os=iscs_save(1,: )
       isc%qs=iscs_save(2,:3)
       !
     endif
     !
     do ib=QP_n_G_bands(1),QP_n_G_bands(2)
       !
       if (.not.PAR_IND_G_b%element_1D(ib)) cycle
       !
       if (q%sstar(iqbz,2)==1) call live_timing(steps=1)
       !
       isc%os(1)=ib
       !
       call DEV_SUBNAME(scatter_Bamp)(isc)
       if (have_cuda) call dev_memcpy(isc%rhotw, isc%rhotw_d)
       iscp%os=isc%os
       !
       if (any(isc%is/=iscp%is)) then
         call DEV_SUBNAME(scatter_Bamp)(iscp)
         if (have_cuda) call dev_memcpy(iscp%rhotw, iscp%rhotw_d)
       else
         iscp%rhotw=isc%rhotw
         if (have_cuda) call dev_memcpy(iscp%rhotw_d, iscp%rhotw)
       endif
       !
       dc=cZERO
       !
       if (l_ppa) then
         !
         if(l_GW_terminator) then
           !$omp parallel do default(shared), private(ig1,ig2)
           do ig2=1,X%ng
             do ig1=1,X%ng
                 eet_factor(ig1,ig2)=eet_factor(ig1,ig2)-isc%rhotw(ig1)*conjg(iscp%rhotw(ig2))
             enddo
           enddo
           !$omp end parallel do
         endif
         !
         forall (i_w=1:QP_dSc_steps) W_(i_w)=qp%E_bare(i_qp)+real(i_w-1,SP)*QP_dSc_delta+cI*QP_G_damp
         !
         E_kmq=E%E(isc%os(1),isc%os(2),isc%os(4))
         f_kmq=E%f(isc%os(1),isc%os(2),isc%os(4))
         !
#ifdef _CUDA
         Xng = X%ng
         XppaE = X%ppaE
         Xr1 = X_range(1)
         Xr2 = X_range(2)

         isc_gamp_d => isc%gamp_d
         isc_rhotw_d => isc%rhotw_d
         iscp_rhotw_d => iscp%rhotw_d

         do i_w=1,QP_dSc_steps
           W_i_w = W_(i_w)
           !
           ! NOTE: Split reduction done here to work around PGI bug with complex
           ! CUF reductions.
           dp_dummy_r = 0.0_DP
           dp_dummy_i = 0.0_DP
           !
           !$cuf kernel do(2)
           do ig2=1,Xng
             do ig1=1,Xng
               !
               PPA_E= real(XppaE/X_mat_d(ig1,ig2,Xr2),kind=SP)
               PPA_R=-X_mat_d(ig1,ig2,Xr1)/2._SP*PPA_E*isc_gamp_d(ig1,ig2)

               ! inline bose_f function
               bose_PPA_E=0.
               if (PPA_E<0.) bose_PPA_E=-spin_occ
               if (Finite_Tel) then
                 if (abs(PPA_E)>epsilon(1.)) then
                   if (abs(PPA_E)<=bose_E_cut*Bose_Temp) bose_PPA_E=spin_occ*Bose_Temp/PPA_E
                   if (abs(PPA_E)> bose_E_cut*Bose_Temp) bose_PPA_E=spin_occ/(exp(PPA_E/Bose_Temp)-1.)
                 else
                   bose_PPA_E=spin_occ*Bose_Temp/epsilon(1.)
                 endif
               endif
               !
               ctmp = -4._SP/spin_occ*pi*isc_rhotw_d(ig1)*conjg(iscp_rhotw_d(ig2))*(-PPA_R)*&
&                     ( (spin_occ-f_kmq+bose_PPA_E)/(W_i_w-E_kmq-PPA_E)+&
&                       (f_kmq+bose_PPA_E)/(conjg(W_i_w)-E_kmq+PPA_E))
               !
               dp_dummy_r=dp_dummy_r+real(ctmp)   ! real(ctmp,DP)
               dp_dummy_i=dp_dummy_i+imag(ctmp)
               !
             enddo
           enddo
           !
           dp_dummy%re = dp_dummy_r
           dp_dummy%im = dp_dummy_i
           dc(i_w) = cmplx(dp_dummy,kind=SP)
           !
         enddo
#else
         do i_w=1,QP_dSc_steps
           !
           dp_dummy = 0.0_DP
           !$omp parallel do default(shared), private(ig1,ig2,PPA_E,PPA_R,ctmp), reduction(+:dp_dummy)
           do ig2=1,X%ng
             do ig1=1,X%ng
               !
               PPA_E= real(X%ppaE/X_mat(ig1,ig2,X_range(2)),kind=SP)
               PPA_R=-X_mat(ig1,ig2,X_range(1))/2._SP*PPA_E*isc%gamp(ig1,ig2)
               !
               ctmp = -4._SP/spin_occ*pi*isc%rhotw(ig1)*conjg(iscp%rhotw(ig2))*(-PPA_R)*&
&                     ( (spin_occ-f_kmq+bose_f(PPA_E))/(W_(i_w)-E_kmq-PPA_E)+&
&                       (f_kmq+bose_f(PPA_E))/(conjg(W_(i_w))-E_kmq+PPA_E))
               !
               dp_dummy=dp_dummy+ctmp
               !
             enddo
           enddo
           !$omp end parallel do
           !
           dc(i_w) = cmplx(dp_dummy,kind=SP)
           !
         enddo
#endif
         !
         QP_Sc(i_qp,:QP_dSc_steps)=QP_Sc(i_qp,:QP_dSc_steps)+dc(:QP_dSc_steps)
         !
       else if (l_sc_sex.or.l_cohsex.or.(l_sc_coh.and.COHSEX_use_empties)) then
         !
         call M_by_V('N', X%ng, X_mat(:,:,X_range(1)), conjg(iscp%rhotw), local_rhotw)
         !
         pre_factor=0.0_SP
         !$omp parallel do default(shared), private(ig1), reduction(+:pre_factor)
         do ig1=1,X%ng
           pre_factor=pre_factor+isc%rhotw(ig1)*local_rhotw(ig1)
         enddo
         !$omp end parallel do

         !
         ! SEX
         !
         if (l_sc_sex.or.l_cohsex) dc(1)=-4._SP/spin_occ*pi*pre_factor*e%f(isc%os(1),isc%os(2),isc%os(4))
         !
         ! COH (when no empties are used the COH part is indeed calculated above)
         !
         if (COHSEX_use_empties) then
           if (l_sc_coh.or.l_cohsex) dc(2)=2._SP*pi*pre_factor
         endif
         !
         QP_Sc(i_qp,:)=QP_Sc(i_qp,:)+dc(1)+dc(2)
         !
       endif
       !
     enddo ! loop on scattering states
     !
     if(l_GW_terminator) then
       !
       forall (i_w=1:QP_dSc_steps) W_(i_w)=qp%E_bare(i_qp)+real(i_w-1,SP)*QP_dSc_delta+cI*QP_G_damp
       !
       do i_w=1,QP_dSc_steps
         !
         dp_dummy=0.0_DP
         !
         !$omp parallel do default(shared), private(ig1,ig2,PPA_E,PPA_R), reduction(+:dp_dummy)
         do ig2=1,X%ng
           do ig1=1,X%ng
             !
             PPA_E=X%ppaE/real(X_mat(ig1,ig2,X_range(2)))
             PPA_R=-X_mat(ig1,ig2,X_range(1))/2._SP*PPA_E*isc%gamp(ig1,ig2)
             !
             dp_dummy=dp_dummy +cmplx(4._SP/spin_occ*pi*PPA_R*eet_factor(ig1,ig2)* &
&                         QP_ppa_EET_terminator(W_(i_w),E,isc%is,PPA_E,ig1,ig2,isc%qs(2),&
&                                               eet_cutoff0(1),eet_cutoff1(1)),kind=DP)
             !
           enddo
         enddo
         !$omp end parallel do
         !
         QP_Sc(i_qp,i_w)=QP_Sc(i_qp,i_w)+cmplx(dp_dummy,kind=SP)
         !
       enddo
       !
     endif
     !
   enddo QP_loop
   !
 enddo Q_loop 
 !
 call live_timing()
 !
 ! AM, Sept 2019. The COH potential seems to break (in some case of a large amount) the
 ! energy degenerations. 
 !
 if (.not.l_sc_run.and..not.l_rt_carriers_in_use) then
   do i_w=1,QP_dSc_steps
     if (i_w==1) call QP_states_simmetrize(E,what="COHSEX Sc",V_complex=QP_Sc(:,1),warn_me=.TRUE.)
     if (i_w> 1) call QP_states_simmetrize(E,V_complex=QP_Sc(:,i_w))
   enddo
 endif
 !
 ! CLEAN
 !
 deallocate(dc)
 if(l_ppa) then
   deallocate(W_)
   if (l_GW_terminator) then
     YAMBO_FREE(eet_factor)
   endif
 endif
 l_X_alloc=.true.
#if defined _SC
 l_X_alloc=l_sc_run.and.io_RESPONSE
#endif
 if(l_X_alloc) call X_alloc('X')
 !
 call timing('GW(ppa)',OPR='stop')
 !
 if (.not.l_sc_run) call WF_free(WF)
 !
 call elemental_collision_free(isc)
 call elemental_collision_free(iscp)
 !
 ! ALL 2 ALL of QP_Sc
 !
 call timing('GW(REDUX)',OPR='start')
 call PP_redux_wait(QP_Sc)
 call timing('GW(REDUX)',OPR='stop')
 !
end subroutine<|MERGE_RESOLUTION|>--- conflicted
+++ resolved
@@ -31,14 +31,8 @@
  use frequency,     ONLY:w_samp
  use electrons,     ONLY:levels,spin_occ,spin,n_met_bands,n_sp_pol
  use LIVE_t,        ONLY:live_timing
-<<<<<<< HEAD
- use com,           ONLY:msg,error
+ use com,           ONLY:msg
  use drivers,       ONLY:l_ppa,l_cohsex,l_sc_srpa,l_sc_sex,l_sc_coh,l_sc_run,l_rt_carriers_in_use
-=======
- use vec_operate,   ONLY:degeneration_finder
- use com,           ONLY:msg
- use drivers,       ONLY:l_ppa,l_cohsex,l_sc_srpa,l_sc_sex,l_sc_coh,l_sc_run
->>>>>>> 3cc00c46
  use parallel_m,    ONLY:PP_redux_wait,PAR_IND_Xk_ibz,PAR_IND_G_b,PAR_IND_QP,&
 &                        PAR_IND_Q,PAR_IND_Q_ID,PAR_IND_QP_ID,&
 &                        PAR_Q_index,n_WF_bands_to_load,HEAD_QP_cpu
@@ -103,9 +97,6 @@
 #endif
  integer,     external ::io_X
  complex(SP), external ::QP_ppa_EET_terminator
- !
- ! ... degeneration finder
- !
  !
  ! Reset & checks
  !
@@ -621,13 +612,24 @@
  call live_timing()
  !
  ! AM, Sept 2019. The COH potential seems to break (in some case of a large amount) the
- ! energy degenerations. 
- !
- if (.not.l_sc_run.and..not.l_rt_carriers_in_use) then
-   do i_w=1,QP_dSc_steps
-     if (i_w==1) call QP_states_simmetrize(E,what="COHSEX Sc",V_complex=QP_Sc(:,1),warn_me=.TRUE.)
-     if (i_w> 1) call QP_states_simmetrize(E,V_complex=QP_Sc(:,i_w))
+ ! energy degenerations. Short cut here is to symmetrize the QP_Sc if COH is included
+ !
+ if (((l_sc_srpa.or.l_sc_coh.or.l_cohsex).and..not.COHSEX_use_empties).or.l_GW_terminator) then
+   !
+   call degeneration_finder(qp%E_bare,qp%n_states,first_el,n_of_el,n_deg_grp,1.E-10_SP)
+   !
+   do ig1=1,n_deg_grp
+     !
+     dc(1)=0._SP
+     do i_c=1,2
+       do i_qp=first_el(ig1),first_el(ig1)+n_of_el(ig1)-1
+         if (i_c==1) dc(1)=dc(1)+QP_Sc(i_qp,1)/real(n_of_el(ig1), kind=SP)
+         if (i_c==2) QP_Sc(i_qp,1)=dc(1)
+       enddo
+     enddo
+     !
    enddo
+   !
  endif
  !
  ! CLEAN
