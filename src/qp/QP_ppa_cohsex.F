--- conflicted
+++ resolved
@@ -85,29 +85,16 @@
  !
  ! Work Space
  !
-<<<<<<< HEAD
- integer      ::i_qp,i_w,iqbz,iqibz,ib,ig1,ig2,alloc_err,iqs,iscs_save(2,4),&
-&               i_qp_to_start,iq_to_start,is,iq_mem,X_range(2),io_err,ID,IO_ACT,timing_steps
- !
- complex(SP), allocatable ::W_(:),dc(:),eet_factor(:,:)
- type(elemental_collision),target ::isc,iscp
- character(schlen)::ch,SECTION_name,W_name
- !
- logical      ::X_is_TR_rotated,l_X_alloc,l_RIM_W_g
- real(SP)     ::eet_cutoff0(n_sp_pol),E_kmq,f_kmq,eet_cutoff1(n_sp_pol),PPA_E
- complex(SP)  ::local_rhotw(X%ng),pre_factor,PPA_R
- complex(DP)  ::dp_dummy,ctmp
-=======
  integer                  ::i_qp,i_w,iqbz,iqibz,ib,ig1,ig2,alloc_err,iqs,iscs_save(2,4),&
 &                           i_qp_to_start,iq_to_start,is,iq_mem,X_range(2),io_err,ID,IO_ACT,timing_steps
  complex(SP), allocatable ::W_(:),dc(:),eet_factor(:,:)
  type(elemental_collision),target ::isc,iscp
  character(schlen)::ch,SECTION_name,W_name
+ !
  logical          ::X_is_TR_rotated,l_X_ALLOC_elemental,l_RIM_W_g
  real(SP)         ::eet_cutoff0(n_sp_pol),E_kmq,f_kmq,eet_cutoff1(n_sp_pol),PPA_E
  complex(SP)      ::PPA_R,local_rhotw(X%ng),pre_factor
  complex(DP)      ::dp_dummy,ctmp
->>>>>>> f33a6437
  !
 #ifdef _CUDA
  integer                      :: Xng, Xr1, Xr2
@@ -579,10 +566,6 @@
                else
                  PPA_R=-X_mat_d(ig1,ig2,Xr1)/2._SP*PPA_E*isc_gamp_d(ig1,ig2)
                endif
-<<<<<<< HEAD
-
-=======
->>>>>>> f33a6437
                !
                ! inline bose_f function
                bose_PPA_E=0.
