!
!        Copyright (C) 2000-2016 the YAMBO team
!              http://www.yambo-code.org
!
! Authors (see AUTHORS file for details): AM
! 
! This file is distributed under the terms of the GNU 
! General Public License. You can redistribute it and/or 
! modify it under the terms of the GNU General Public 
! License as published by the Free Software Foundation; 
! either version 2, or (at your option) any later version.
!
! This program is distributed in the hope that it will 
! be useful, but WITHOUT ANY WARRANTY; without even the 
! implied warranty of MERCHANTABILITY or FITNESS FOR A 
! PARTICULAR PURPOSE.  See the GNU General Public License 
! for more details.
!
! You should have received a copy of the GNU General Public 
! License along with this program; if not, write to the Free 
! Software Foundation, Inc., 59 Temple Place - Suite 330,Boston, 
! MA 02111-1307, USA or visit http://www.gnu.org/copyleft/gpl.txt.
!
subroutine QP_of(qp,en,QPdb_read_err,what)
 !
 use pars,      ONLY:SP,lchlen,schlen,rZERO
 use units,     ONLY:HA2EV,HBAR_eVfs,HA2GHZ,FS2AUT,PS2AUT
 use drivers,   ONLY:l_life,l_elph_corr
 use com,       ONLY:msg,of_open_close
 use electrons, ONLY:levels,spin,n_sp_pol
 use QP_m,      ONLY:QP_t,QP_Vxc,QP_Sc,QP_dSc,QP_Vnl_xc,QP_table,&
&                    QP_solver,QP_n_states,l_extended_output,Vxc_kind,&
&                    QP_Sc_steps,use_GreenF_to_eval_QP,Vnlxc_kind,&
&                    report_Vnlxc,report_Sc,report_dSc,QP_G_amplitude_integral,&
&                    QP_states_simmetrize,QP_G_info
 use stderr,    ONLY:set_real_printed_length
 implicit none
 type(QP_t)   ::qp
 type(levels) ::en
 integer      ::QPdb_read_err
 character(2) ::what
 !
 ! Work Space
 !
 integer           :: i1,i2,qp_b,qp_k,qp_isp
 character(lchlen) :: file_name,G_Sc_name
 logical           ::state_is_2do(QP_n_states)
 !
 !o.qp titles
 !
 integer, parameter:: tpar=30
 integer       :: ntitles,titles_order(tpar)
 real(SP)      :: values(tpar),Lifetime
 character(schlen) :: titles(tpar)
 !
 titles(1)  = trim(Vxc_kind) 
 titles(2)  = 'Sc|Eo' 
 titles(3)  = 'Sc|E' 
 titles(4)  = 'Eo'  
 titles(5)  = 'E' 
 titles(6)  = 'Z' 
 titles(7)  = 'dSc/dw|Eo' 
 titles(8)  = 'E-Eo' 
 titles(9)  = 'K-point' 
 titles(10) = 'Band' 
 titles(11) = trim(Vnlxc_kind) 
 titles(12) = 'Width[meV]' 
 titles(13) = 'Width[fs]' 
 titles(14) = 'Spin_Pol' 
 titles(15) = 'Z(Re)' 
 titles(16) = 'Z(Im)' 
 titles(17) = 'E_25%(low)' 
 titles(18) = 'E_25%(high)' 
 titles(19) = 'E_50%(low)' 
 titles(20) = 'E_50%(high)' 
 titles(21) = 'E_75%(low)' 
 titles(22) = 'E_75%(high)' 
 titles(23) = 'Integral' 
 titles(24) = 'E-Eo(Mhz)' 
 titles(25) = 'E-Eo(meV)' 
 titles(26) = 'Ehf' 
 titles(27) = 'Sc|Eo(meV)' 
 titles(28) = 'Width[ps]' 
 titles(29) = 'E-Eo(Ghz)' 
 titles(30) = 'Width[ns]' 
 !
#if defined _QED
 ntitles=10
 titles_order(:ntitles)=(/9,10,4,25,29,27,6,12,28,30/)
#else
 ntitles=5
 titles_order(:ntitles)=(/9,10,4,8,2/)
#endif
 if (.not.report_Sc)   then
   ntitles=6
   titles_order(4:6)=(/5,8,6/)
 endif
 if (trim(QP_solver)=='g'.and.use_GreenF_to_eval_QP) then
   ntitles=14
   titles_order(:14)=(/9,10,5,8,12,15,16,17,18,19,20,21,22,23/)
 else if (l_elph_corr) then
   ntitles=ntitles+1
   titles_order(ntitles)=12
 endif
 if (l_life) then
#if defined _QED
   ntitles=7
   titles_order(:ntitles)=(/9,10,4,12,13,28,30/)
#else
   ntitles=5
   titles_order(:ntitles)=(/9,10,4,12,13/)
#endif
 endif
 if (what=='hf') then
   ntitles=6
   titles_order(:ntitles)=(/9,10,4,26,1,11/)
 endif
 !
 if (l_extended_output) then
   !
   ntitles=14
   titles_order(:ntitles)=(/9,10,4,5,8,1,11,2,3,7,15,16,12,13/)
   !
   ! When QP components are read from DB some of the variabels are not available
   !
   if (QPdb_read_err==0) then
     ntitles=11
     titles_order(:ntitles)=(/9,10,4,5,8,1,11,15,16,12,13/)
   endif
   !
 endif
 !
 if (n_sp_pol==2) then
   ntitles=ntitles+1
   titles_order(ntitles)=14
 endif
 !
 if ( trim(QP_solver)=='n'.or.trim(QP_solver)=='s'.or.l_life.or.&
&    (trim(QP_solver)=='g'.and.use_GreenF_to_eval_QP).or.&
&    what=='hf') then
   !
   file_name=what
   call of_open_close(file_name,'ot')
   if (trim(QP_solver)=='n') call msg('o '//what,'# GW [Newton Solver]')
   if (trim(QP_solver)=='s') call msg('o '//what,'# GW [Secant method Solver]')
   if (trim(QP_solver)=='g') call msg('o '//what,'# GW [Green`s Function Solver]')
   if (what==          'hf') call msg('o '//what,'# Hartree-Fock Components and Corrections')
   !
   if (what=="qp") call msg('o '//what,'#')
   do i1=2,qp%n_descs
     call msg('o '//what,'# ',trim(qp%description(i1)),INDENT=0)
   enddo
   !
   call msg('o '//what,'#')
   call msg('o '//what,'#',titles(titles_order(:ntitles)),INDENT=0,USE_TABS=.TRUE.)
   call msg('o '//what,'#')
   !
   if (what=="qp") then
     qp%k=0.
   endif
   !
   do i1=1,QP_n_states
     !
     values=0.
     qp_b  =QP_table(i1,1)
     qp_k  =QP_table(i1,3)
     qp_isp=spin(QP_table(i1,:))
     !
     Lifetime=rZERO
<<<<<<< HEAD
     if (abs(aimag(qp%E(i1)))>=1.E-10) Lifetime=1._SP/aimag(qp%E(i1))
=======
     if (abs(aimag(qp%E(i1)))>=1.E-10) Lifetime=1._SP/abs(aimag(qp%E(i1)))
>>>>>>> fe4b9ebd
     !
     if (what=="qp") then
       !
       if (.not.l_life) then
           if (report_Sc) values(2)=real(QP_Sc(i1,1))*HA2EV
           if (report_dSc) then
             values(7:8)=(/real(QP_dSc(i1,1)),real((qp%E(i1)-qp%E_bare(i1))*HA2EV)/) 
             values(3  )=real(QP_Sc(i1,1)+QP_dSc(i1,1)*(qp%E(i1)-qp%E_bare(i1)))*HA2EV
           else
             values(8)=real(qp%E(i1)-qp%E_bare(i1))*HA2EV
           endif
         if (report_Vnlxc) then
           values(1)=real(QP_Vxc(i1))*HA2EV
           values(11)=real(QP_Vnl_xc(i1))*HA2EV
         endif
       endif
       !
       values(4:6)  =(/qp%E_bare(i1)*HA2EV,real(qp%E(i1)*HA2EV),real(qp%Z(i1))/)
       values(9:10) =(/real(qp_k),real(qp_b)/)
       values(12:13)=(/aimag(qp%E(i1))*HA2EV/1.E-3,HBAR_eVfs*Lifetime/HA2EV/)
       values(28)   =(HBAR_eVfs*Lifetime/HA2EV)*FS2AUT/PS2AUT
       values(15:16)=(/real(qp%Z(i1)),aimag(qp%Z(i1))/)
       !
       if (allocated(QP_G_amplitude_integral)) then
         values(23)=QP_G_amplitude_integral(i1)
       endif
#if defined _QED
       values(29)=real(qp%E(i1)-qp%E_bare(i1))*HA2GHZ
       values(30)=values(28)/1000._SP
       values(24)=real(qp%E(i1)-qp%E_bare(i1))*HA2GHZ*1000._SP
       values(25)=real(qp%E(i1)-qp%E_bare(i1))*1000._SP*HA2EV
       values(27)=real(QP_Sc(i1,1))*1000._SP*HA2EV
#endif
        if (allocated(QP_G_info)) then
         values(17:18)=QP_G_info(i1,1,:)*HA2EV
         values(19:20)=QP_G_info(i1,2,:)*HA2EV
         values(21:22)=QP_G_info(i1,3,:)*HA2EV
       endif
       !
     else if (what=="hf") then
       values(4:5)  =(/qp%E_bare(i1)*HA2EV,real(qp%E(i1)*HA2EV)/)
       values(8)=real(qp%E(i1)-qp%E_bare(i1))*HA2EV
       values(9:10) =(/real(qp_k),real(qp_b)/)
       values(1)=real(QP_Vxc(i1))*HA2EV
       values(11)=real(QP_Vnl_xc(i1))*HA2EV
       values(26)=values(5)
     endif
     !
     if (qp_isp==1) values(14)= 1._SP
     if (qp_isp==2) values(14)=-1._SP
     call msg('o '//what,'',values(titles_order(:ntitles)),INDENT=-2,USE_TABS=.TRUE.)
     !
   enddo
   !
   !
   call of_open_close(file_name)
   !
 else if (trim(QP_solver)=='g') then
   !
   call QP_states_simmetrize(en,state_is_2do=state_is_2do)
   !
   call set_real_printed_length(f_length=12,g_length=12)
   !
   do  i1=1,QP_n_states
     !
     if(spin(QP_table(i1,:))==1) write (G_Sc_name,'(2(a,i3.3),a)') 'G_Sc_band_',QP_table(i1,1),'_k_',QP_table(i1,3),'_s1'
     if(spin(QP_table(i1,:))==2) write (G_Sc_name,'(2(a,i3.3),a)') 'G_Sc_band_',QP_table(i1,1),'_k_',QP_table(i1,3),'_s2'
     if(n_sp_pol==1) write (G_Sc_name,'(2(a,i3.3))') 'G_Sc_band_',QP_table(i1,1),'_k_',QP_table(i1,3)
     call of_open_close(G_Sc_name,'ot')
     call msg('o G_Sc','# GW [Green`s function & Self-Energy]')
     call msg('o G_Sc','#')
     do i2=2,qp%n_descs
       call msg('o G_Sc','# ',trim(qp%description(i2)),INDENT=0)
     enddo
     call msg('o G_Sc','#')
     call msg('o G_Sc','# Spectral function at this point integrates to:',QP_G_amplitude_integral(i1),&
&             INDENT=0)
     call msg('o G_Sc','#')
     titles(1)='Energy'
     titles(2:3)=(/' Re[G] ','|Im(G)|'/)
     titles(4)=    'Re(S_tot)'
     titles(5:6)=(/'|Im(S_c)|',' Re(S_c) '/)
     if (report_Vnlxc) then
       call msg('o G_Sc','#',titles(:6),INDENT=0,USE_TABS=.TRUE.)
     else
       call msg('o G_Sc','#',titles(:5),INDENT=0,USE_TABS=.TRUE.)
     endif
     call msg('o G_Sc','#')
     do i2=1,QP_Sc_steps
       values=0._SP
       values(1)  =real(qp%GreenF_W(i1,i2))*HA2EV
       values(2:3)=(/real(qp%GreenF(i1,i2)),aimag(qp%GreenF(i1,i2))/)/HA2EV
       values(4:5)=(/real(qp%S_total(i1,i2)),aimag(qp%S_total(i1,i2))/)*HA2EV
       values(6)=values(4)
       if (report_Vnlxc) then
         values(6)=values(6)-real(QP_Vnl_xc(i1)-QP_Vxc(i1))*HA2EV
         call msg('o G_Sc','',values(:6),INDENT=-2,USE_TABS=.TRUE.)
       else
         call msg('o G_Sc','',values(:5),INDENT=-2,USE_TABS=.TRUE.)
       endif
     enddo
     call of_open_close(G_Sc_name)
   enddo
   !
   call set_real_printed_length()
   !
 endif
 !
end subroutine<|MERGE_RESOLUTION|>--- conflicted
+++ resolved
@@ -167,11 +167,7 @@
      qp_isp=spin(QP_table(i1,:))
      !
      Lifetime=rZERO
-<<<<<<< HEAD
-     if (abs(aimag(qp%E(i1)))>=1.E-10) Lifetime=1._SP/aimag(qp%E(i1))
-=======
      if (abs(aimag(qp%E(i1)))>=1.E-10) Lifetime=1._SP/abs(aimag(qp%E(i1)))
->>>>>>> fe4b9ebd
      !
      if (what=="qp") then
        !
