!
!        Copyright (C) 2000-2020 the YAMBO team
!              http://www.yambo-code.org
!
! Authors (see AUTHORS file for details): AM
! 
! This file is distributed under the terms of the GNU 
! General Public License. You can redistribute it and/or 
! modify it under the terms of the GNU General Public 
! License as published by the Free Software Foundation; 
! either version 2, or (at your option) any later version.
!
! This program is distributed in the hope that it will 
! be useful, but WITHOUT ANY WARRANTY; without even the 
! implied warranty of MERCHANTABILITY or FITNESS FOR A 
! PARTICULAR PURPOSE.  See the GNU General Public License 
! for more details.
!
! You should have received a copy of the GNU General Public 
! License along with this program; if not, write to the Free 
! Software Foundation, Inc., 59 Temple Place - Suite 330,Boston, 
! MA 02111-1307, USA or visit http://www.gnu.org/copyleft/gpl.txt.
!
subroutine QP_driver(X,Xen,Xk,en,k,q,Xw,Dip)
 !
 use pars,          ONLY:SP,pi,cONE,cZERO
 use units,         ONLY:HA2EV
 use drivers,       ONLY:l_life,l_mpa,l_ppa,l_elel_corr,l_elph_corr,l_cohsex,Finite_Tel,l_elphoton_corr
 use electrons,     ONLY:levels,n_sp_pol,spin
<<<<<<< HEAD
 use stderr,        ONLY:real2ch,intc
=======
>>>>>>> 79bc8caf
 use R_lattice,     ONLY:bz_samp
 use DIPOLES,       ONLY:DIPOLE_t
 use frequency,     ONLY:w_samp
 use com,           ONLY:msg
 use X_m,           ONLY:X_t
 use parser_m,      ONLY:parser
 use QP_m,          ONLY:QP_t,QP_dSc,QP_dSc_steps,QP_Vxc,QP_Sc,QP_solver,QP_table,&
&                        QP_Vnl_xc,QP_n_states,QP_nb,QP_G_zoom_er,QP_G_Zoom_treshold,&
&                        QP_nk,QP_state,QP_dSc_test,QP_reset,use_GreenF_Zoom,&
&                        QP_Sc_steps,QP_G_er,QP_G_dr,QP_SET_temperature_pre_factor,&
&                        GWo_iterations,COHSEX_use_empties,On_Mass_Shell_approx,use_GreenF_to_eval_QP,&
&                        GF_is_causal,QP_G_amplitude_integral,l_extended_output,l_update_W,&
&                        l_GW_terminator,GW_terminator_Kind,l_QP_Expand,QP_G_info,GW_iterations
#if defined _ELPH
 use ELPH,          ONLY:QP_DW,QP_OMS_Fan
#endif
 use IO_m,          ONLY:io_control,OP_RD_CL,VERIFY,REP,NONE,IO_NO_BINDING_ERROR
 use global_XC,     ONLY:QP_DB_kind,QP_SE_COHSEX,QP_SE_GoWo_PPA,QP_SE_GoWo,QP_SE_GWo_PPA,&
&                        QP_SE_GWo,QP_SE_POLARON,QP_SE_GW_QED,QP_SE_GW_PPA
 use interfaces,    ONLY:eval_G_minus_G
 use parallel_m,    ONLY:PAR_COM_WORLD,PAR_IND_WF_linear
 use stderr,        ONLY:intc
 use descriptors,   ONLY:IO_desc,IO_desc_reset,IO_desc_add
 !
#include<memory.h>
 !
 type(levels) ::en,Xen
 type(bz_samp)::Xk,k,q
 type(X_t)    ::X
 type(w_samp) ::Xw
 type(DIPOLE_t)::Dip
 !
 ! Work Space
 !
 type(QP_t)        ::qp
 integer           ::i1,io_QP_and_GF_err,io_G_err,ID_QP,ID_G,i_spin
 integer           :: lw_bnd
 integer, external ::io_QP_and_GF
 real(SP),external ::G2E
 !
 ! Driver Logicals
 !=================
 !
 call parser('NewtDchk',   QP_dSc_test)
 call parser('OnMassShell',On_Mass_Shell_approx)
 call parser('QPExpand'   ,l_QP_Expand)
 call parser('UseEbands',  COHSEX_use_empties)
 ! GPL_EXCLUDE_START
 call parser('GreenF2QP',  use_GreenF_to_eval_QP)
 use_GreenF_Zoom=QP_G_Zoom_treshold>0._SP
 ! GPL_EXCLUDE_END
 call parser('ExtendOut',  l_extended_output)
 !
 if (On_Mass_Shell_approx) QP_dSc_test=.FALSE.
 !
 l_GW_terminator=GW_terminator_Kind/='none'
 !
 ! The non-local (Vnl) and local (Vxc) part of the xc potentials are not always needed
 ! 
 ! They can be not necessary in lifetimes calculations or for SC calculations.
 !
 !======================================================================================
#if !defined _SC
 if (.not.allocated(QP_Vnl_xc).and..not.allocated(QP_Vxc).and.l_elel_corr.and..not.l_life) return
#endif
 !
 if (.not.l_elel_corr.and..not.l_elph_corr.and..not.l_elphoton_corr) then
   call warning('e-p, e-e and e-photon correlation switched off')
   return
 endif
 !
 ! Head message
 !==============
 call QP_reset(qp)
 !
 ! Some checks for the self-consistent GW
 ! =======================================
 if (GW_iterations/=0.and.GWo_iterations/=0) &
 &   call error("Only one type of Self-Consistency at a time is possible, evGW or evGWo not both")
 if (GW_iterations/=0) l_update_W=.TRUE.
 !
 ! Setup Temperature pre-factor
 !==============================
 call QP_SET_temperature_pre_factor( )
 !
 call IO_desc_reset(qp%desc)
 !
 if (trim(QP_solver)=='n') then
   !
   call section('*','Dyson equation: Newton solver')
   !
   call IO_desc_add(qp%desc,kind="s",str='GW solver',S="Newton",check=.TRUE.,ops=(/"=="/))
   !
 else if (trim(QP_solver)=='s') then
   !
   ! When using secant no SC available
   !
   if(GW_iterations/=0.or.GWo_iterations/=0) then
     GWo_iterations=0
     GW_iterations =0
     call warning("Self-consistent GW not compatible with 'secant solver' turned off")
   endif
   !
   call section('*','Dyson equation: non perturbative QP_secant method')
   !
   call IO_desc_add(qp%desc,kind="s",str='GW solver',S="Secant",check=.TRUE.,ops=(/"=="/))
   !
 else if (trim(QP_solver)=='g') then
   call section('*','Dyson equation: full Green`s function')
   call msg('r', '[Green] Sc steps                                         ',QP_Sc_steps)
   call msg('r', '[Green] Sc energy range (centered in the bare value) [ev]',QP_G_er*HA2EV)
   call msg('rn','[Green] Sc damping range                             [ev]',QP_G_dr*HA2EV)
   !
   call IO_desc_add(qp%desc,kind="s",str='GW solver',S="Full Green`s function",check=.TRUE.,ops=(/"=="/))
   !
   GF_is_causal=Finite_Tel.or.l_elph_corr 
   !
 else if (l_life) then
   call section('*','Dyson equation: QP lifetimes')
   !
 else
   return
   !
 endif
 !
 if (l_ppa) then
   !
   call IO_desc_add(qp%desc,kind="s",str='GW approximation',S="PPA",check=.TRUE.,ops=(/"=="/))
   !
   call IO_desc_add(qp%desc,kind="r",str='PPA imaginary Energy',R=(/X%ppaE*HA2EV/),check=.TRUE.,ops=(/"=="/),term="ev")
   !
   QP_DB_kind=QP_SE_GoWo_PPA
   !
   if ( GWo_iterations > 0 ) QP_DB_kind=QP_SE_GWo_PPA
   if ( GW_iterations > 0  ) QP_DB_kind=QP_SE_GW_PPA
   !
 else if (l_mpa) then
   !
   qp%description(2)=' == MPA GW =='
   qp%description(3)=' '
   qp%description(4)=' MPA number of poles :'//trim(intc(X%mpa_npoles))
   qp%n_descs=4
   !
   QP_DB_kind=QP_SE_GoWo_PPA
   !
 else if (l_cohsex) then
   !
   ! in COHSEX no SC possible
   !
   if(GWo_iterations/=0) then
     call warning("Self-consistent GWo not compatible with 'secant solver' turned off")
     GWo_iterations=0
   endif
   if(GW_iterations/=0) call error('Self-consistent COHSEX not implemented yet')
   !
   call IO_desc_add(qp%desc,kind="s",str='GW approximation',S="COHSEX",check=.TRUE.,ops=(/"=="/))
   !
   QP_DB_kind=QP_SE_COHSEX
   !
 else
   !
   if (l_elel_corr) then
      call IO_desc_add(qp%desc,kind="s",str='GW approximation',S="Real Axis",check=.TRUE.,ops=(/"=="/))
   else if (l_elph_corr) then
      call IO_desc_add(qp%desc,kind="s",str='GW approximation',S="Fan + DW",check=.TRUE.,ops=(/"=="/))
   else if (l_elphoton_corr) then
      call IO_desc_add(qp%desc,kind="s",str='GW approximation',S="Lamb",check=.TRUE.,ops=(/"=="/))
   endif
   !
   ! Here I am not considering the case where ELPH + GW is used.
   ! For this case I need to create a new global KIND.
   !
   QP_DB_kind=QP_SE_GoWo
   !
   if (l_elph_corr) QP_DB_kind=QP_SE_POLARON 
   !
   if (l_elphoton_corr) QP_DB_kind=QP_SE_GW_QED
   !
   if ( GWo_iterations > 0 ) QP_DB_kind=QP_SE_GWo
   if ( GW_iterations > 0  ) call error("GW self-consistent not implemented with real-axis ")
   !
 endif
 !
 ! Basic defs
 !============
 !
 call QP_state_table_setup(en)
 !
 ! Here I copy several informations to the qp_t type.
 ! This is because I want the qp to be completely independent of the run
 ! in order to be possibly read as QP correction.
 !
 qp%nk=QP_nk
 qp%nb=QP_nb
 qp%n_states=QP_n_states
 !
 ! Check qp-indexes for SC-GW and allocate en%Eo 
 ! =============================================
 !
 if (GW_iterations+GWo_iterations/=0) then
    !
    ! As possible reference for GWo and GW calculations
    ! one can consider the manuscript PRB 75, 235102(2007)
    !
    call check_qp_states(QP_table,QP_state,qp,en,Xen)
 endif
 !
 ! In lifetimes calculations  the X db may be not
 ! present. So I need to define some variables that 
 ! must be correctly written in the QP%desc(s)
 !
 if (l_life) then
   call X_pre_setup(Xen,Xk,X)
   if (X%ng_db==0) X%ng_db=X%ng
 endif
 !
 if (l_ppa.and.l_GW_terminator) then
     X%ng=eval_G_minus_G(X%ng,0,COMM=PAR_COM_WORLD)
     call warning(' Response block size in GW reduced to '//intc(X%ng) &
&     //'RL ('//intc(int(1000.*G2E(X%ng)))//'mHa)')
 endif
 !
 ! Local Allocations
 !===================
 !
 call local_alloc()
 !
 call QP_descriptions(qp,X,Xw,.FALSE.)
 !
 do i1=1,QP_n_states
   !
   i_spin=spin(QP_table(i1,:))
   !
   ! To perform the SC GWo the bare interaction are needed. Those are
   ! stored in the %E array, or in %Eo array if an initial QP correction
   ! has been added already
   !
   qp%E(i1)=en%E(QP_table(i1,1),QP_table(i1,3),i_spin)
   if (allocated(en%Eo)) then
      qp%E_bare(i1)=en%Eo(QP_table(i1,1),QP_table(i1,3),i_spin)
   else
      qp%E_bare(i1)=qp%E(i1)
   endif
   !
   qp%k(QP_table(i1,3),:)=k%pt(QP_table(i1,3),:)
   !
 enddo
 !
 if (.not.l_life) then
   !
   ! QP I/O
   !========
   !
   call io_control(ACTION=OP_RD_CL,COM=REP,SEC=(/1,2/),MODE=VERIFY,ID=ID_QP)
   io_QP_and_GF_err=io_QP_and_GF('QP',qp,ID_QP)
   !
   if (io_QP_and_GF_err==0.and..not.trim(QP_solver)=='g') then
     call io_control(ACTION=OP_RD_CL,COM=NONE,SEC=(/1,2,3/),ID=ID_QP)
     io_QP_and_GF_err=io_QP_and_GF('QP',qp,ID_QP)
     call QP_report_and_write(k,qp,en,0)
     call local_free()
     return
   endif
   !
   ! Green Functions I/O
   !=====================
   !
   if (trim(QP_solver)=='g') then
     !
     call io_control(ACTION=OP_RD_CL,COM=REP,SEC=(/1,2/),MODE=VERIFY,ID=ID_G)
     io_G_err=io_QP_and_GF('G',qp,ID_G)
     !
     if (io_G_err==0.or.io_G_err==IO_NO_BINDING_ERROR) then
       !
       if (use_GreenF_to_eval_QP) use_GreenF_to_eval_QP=(.not.io_QP_and_GF_err==0).and.(io_G_err==0)
       if (use_GreenF_Zoom)       use_GreenF_Zoom=io_G_err==IO_NO_BINDING_ERROR.and..not.use_GreenF_to_eval_QP
       !
       call io_control(ACTION=OP_RD_CL,COM=NONE,SEC=(/1,2,3/),ID=ID_G)
       io_G_err=io_QP_and_GF('G',qp,ID_G)
       !
       if (use_GreenF_to_eval_QP) then
         call QP_Green_Function(qp,en,0) 
         call QP_report_and_write(k,qp,en,-1)
         call local_free()
         return
       endif
       !
       if (use_GreenF_Zoom) then
         YAMBO_ALLOC(QP_G_zoom_er,(QP_n_states,2))
       else
         QP_G_Zoom_treshold=0._SP
       endif
       call QP_Green_Function(qp,en,0) 
       if (.not.use_GreenF_Zoom) then
         call QP_report_and_write(k,qp,en,0)
         call local_free()
         return
       endif
       !
     else
       QP_G_Zoom_treshold=0._SP
     endif
     !
   endif
   !
 endif
 !
 ! Updated descriptions (needed in case of Zoomed GFs)
 !=====================================================
 !
 call QP_descriptions(qp,X,Xw,.TRUE.)
 !
 ! Solvers 
 !=========
 !
 if (trim(QP_solver)=='n') then
   !
   ! NEWTON
   !--------
   call QP_newton(X,Xen,Xk,en,k,q,qp,Xw,Dip)
   !
 endif
 !
 if (trim(QP_solver)=='s') then
   !
   ! SECANT
   !--------
   call QP_secant_driver(X,Xen,Xk,en,k,q,qp,Xw)
   !
 endif
 !
 ! GREEN`s FUNCTIONS
 !-------------------
 !
 if (trim(QP_solver)=='g') then
   !
   if (l_elel_corr.and.(.not.l_ppa.and..not.l_cohsex)) call QP_real_axis(X,Xen,Xk,en,k,q,qp,Xw,Dip,0) 
   !
# if defined _ELPH 
   !
   if (l_elph_corr)                                    call ELPH_Sigma_c(en,k,q,qp)
   !
#endif
   !
   call QP_Green_Function(qp,en,-1)
   !
   call QP_report_and_write(k,qp,en,-1)
   call local_free()
   return
   !
 endif
 !
 ! LIFETIMES
 !
 if (l_life) then
   !
   if (l_elel_corr)     call QP_real_axis(X,Xen,Xk,en,k,q,qp,Xw,Dip,0) 
   !
#if defined _QED
   !
   ! Radiative Lifetimes (Using <p>)
   !=================================
   !
   if (l_elphoton_corr) call QED_Radiative_Lifetimes(en,k,q,qp,X,Dip)
   !
#endif
   !
   qp%Z=cONE
   !
   call QP_report_and_write(k,qp,en,-1)
   call local_free()
   return
   !
 endif
 !
 ! Reporting
 !
 call QP_report_and_write(k,qp,en,-1)
 call local_free()
 !
 contains
   !
   subroutine local_alloc()
     !
     YAMBO_ALLOC(qp%Z,(qp%n_states))
     YAMBO_ALLOC(qp%E,(qp%n_states))
     YAMBO_ALLOC(qp%E_bare,(qp%n_states))
     YAMBO_ALLOC(qp%k,(qp%nk,3))
     YAMBO_ALLOC(qp%table,(qp%n_states,3+n_sp_pol-1))
     !
     qp%table=QP_table
     qp%E=cZERO
     qp%k=0._SP
     !
     ! Sc energy steps. 2/3 If Newton/Secant. QP_Sc_steps 
     ! the full Green`s function is requested.
     !
     if (.not.l_life)                 QP_dSc_steps=2
     if (.not.l_life.and.QP_dSc_test) QP_dSc_steps=3
     !
     ! Cohsex is static
     !
     if (l_cohsex)                    QP_dSc_steps=1
     !
     if (trim(QP_solver)/='g')        QP_Sc_steps=QP_dSc_steps
     !
     YAMBO_ALLOC(QP_Sc,(QP_n_states,QP_Sc_steps))
     !
#if defined _ELPH
     if (l_elph_corr) then
       YAMBO_ALLOC(QP_OMS_Fan,(QP_n_states))
       YAMBO_ALLOC(QP_DW,(QP_n_states))
     endif
#endif
     !
     if (trim(QP_solver)=='g') then
       YAMBO_ALLOC(qp%GreenF,(QP_n_states,QP_Sc_steps))
       YAMBO_ALLOC(qp%S_total,(QP_n_states,QP_Sc_steps))
       YAMBO_ALLOC(qp%GreenF_W,(QP_n_states,QP_Sc_steps))
       qp%GreenF_n_steps=QP_Sc_steps
       YAMBO_ALLOC(QP_G_amplitude_integral,(QP_n_states))
       YAMBO_ALLOC(QP_G_info,(QP_n_states,3,2))
     else if (.not.l_life.and.QP_dSc_steps>1) then
       YAMBO_ALLOC(QP_dSc,(qp%n_states,QP_dSc_steps-1))
     endif
     !
   end subroutine
   !
   subroutine local_free()
     YAMBO_FREE(PAR_IND_WF_linear%element_2D)
     YAMBO_FREE(qp%Z)
     YAMBO_FREE(qp%E)
     YAMBO_FREE(qp%E_bare)
     YAMBO_FREE(qp%k)
     YAMBO_FREE(qp%table)
     YAMBO_FREE(QP_table)
     YAMBO_FREE(QP_state)
#if defined _ELPH
     YAMBO_FREE(QP_DW)
     YAMBO_FREE(QP_OMS_Fan)
#endif
     YAMBO_FREE(QP_Sc)
     YAMBO_FREE(QP_dSc)
     YAMBO_FREE(QP_Vnl_xc)
     YAMBO_FREE(QP_Vxc)
     YAMBO_FREE(qp%GreenF)
     YAMBO_FREE(qp%GreenF_W)
     YAMBO_FREE(qp%S_total)
     YAMBO_FREE(QP_G_info)
     YAMBO_FREE(QP_G_amplitude_integral)
     YAMBO_FREE(QP_G_zoom_er)
   end subroutine
   !
end subroutine

subroutine check_qp_states(QP_table,QP_state,qp,en,Xen)
  !
  ! Check if qp-indexes are continous for SC-GW
  !  
  use QP_m,          ONLY:QP_t,l_update_W
  use electrons,     ONLY:n_sp_pol,levels
#include<memory.h>
  !
  !
  type(QP_t), intent(in)      :: qp
  type(levels),intent(inout)  :: en,Xen
  logical,    intent(in)      :: QP_state(qp%nb,qp%nk)
  integer,    intent(in)      :: QP_table(qp%n_states,3+n_sp_pol-1)
  !
  ! Work space
  !
  integer :: lw_bnd
  !
  lw_bnd=minval(QP_table(:,1))
  !
  if(any(QP_state(lw_bnd:qp%nb,:).eqv..FALSE.).or.qp%nk/=en%nk) &
      & call error("Not continous QP-indexes not suppoerted in self-consistent GW")
  !
  if(l_update_W.and.(Xen%nb/=en%nb.or.Xen%nk/=en%nk)) then
    call error("Different number of k-points/bands in G and X not supported in SC-GW")
  endif
  !
  if(.not.allocated(en%Eo)) then
    YAMBO_ALLOC(en%Eo,(en%nb,en%nk,n_sp_pol))
    en%Eo=en%E            
  endif
  if(.not.allocated(Xen%Eo).and.l_update_W) then
    YAMBO_ALLOC(Xen%Eo,(Xen%nb,Xen%nk,n_sp_pol))
    Xen%Eo=Xen%E            
  endif
  !
end subroutine check_qp_states<|MERGE_RESOLUTION|>--- conflicted
+++ resolved
@@ -27,10 +27,6 @@
  use units,         ONLY:HA2EV
  use drivers,       ONLY:l_life,l_mpa,l_ppa,l_elel_corr,l_elph_corr,l_cohsex,Finite_Tel,l_elphoton_corr
  use electrons,     ONLY:levels,n_sp_pol,spin
-<<<<<<< HEAD
- use stderr,        ONLY:real2ch,intc
-=======
->>>>>>> 79bc8caf
  use R_lattice,     ONLY:bz_samp
  use DIPOLES,       ONLY:DIPOLE_t
  use frequency,     ONLY:w_samp
@@ -169,10 +165,9 @@
    !
  else if (l_mpa) then
    !
-   qp%description(2)=' == MPA GW =='
-   qp%description(3)=' '
-   qp%description(4)=' MPA number of poles :'//trim(intc(X%mpa_npoles))
-   qp%n_descs=4
+   call IO_desc_add(qp%desc,kind="s",str='GW approximation',S="MPA",check=.TRUE.,ops=(/"=="/))
+   !
+   call IO_desc_add(qp%desc,kind="r",str='MPA number of poles',I=(/X%mpa_npoles/),check=.TRUE.,ops=(/"=="/))
    !
    QP_DB_kind=QP_SE_GoWo_PPA
    !
