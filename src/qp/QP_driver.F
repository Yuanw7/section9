!
!        Copyright (C) 2000-2017 the YAMBO team
!              http://www.yambo-code.org
!
! Authors (see AUTHORS file for details): AM
! 
! This file is distributed under the terms of the GNU 
! General Public License. You can redistribute it and/or 
! modify it under the terms of the GNU General Public 
! License as published by the Free Software Foundation; 
! either version 2, or (at your option) any later version.
!
! This program is distributed in the hope that it will 
! be useful, but WITHOUT ANY WARRANTY; without even the 
! implied warranty of MERCHANTABILITY or FITNESS FOR A 
! PARTICULAR PURPOSE.  See the GNU General Public License 
! for more details.
!
! You should have received a copy of the GNU General Public 
! License along with this program; if not, write to the Free 
! Software Foundation, Inc., 59 Temple Place - Suite 330,Boston, 
! MA 02111-1307, USA or visit http://www.gnu.org/copyleft/gpl.txt.
!
subroutine QP_driver(X,Xen,Xk,en,k,q,Xw)
 !
 use pars,          ONLY:SP,pi,cONE,cZERO
 use units,         ONLY:HA2EV
 use drivers,       ONLY:l_life,l_ppa,l_elel_corr,l_elph_corr,l_cohsex,Finite_Tel,l_elphoton_corr
 use electrons,     ONLY:levels,n_sp_pol,spin
 use stderr,        ONLY:real2ch
 use R_lattice,     ONLY:bz_samp
 use frequency,     ONLY:w_samp
 use com,           ONLY:msg,warning
 use X_m,           ONLY:X_t
 use parser_m,      ONLY:parser
 use QP_m,          ONLY:QP_t,QP_dSc,QP_dSc_steps,QP_Vxc,QP_Sc,QP_solver,QP_table,&
&                        QP_Vnl_xc,QP_n_states,QP_nb,QP_G_zoom_er,QP_G_Zoom_treshold,&
&                        QP_nk,QP_state,QP_dSc_test,QP_reset,use_GreenF_Zoom,&
&                        QP_Sc_steps,QP_G_er,QP_G_dr,QP_SET_temperature_pre_factor,&
&                        GWo_iterations,COHSEX_use_empties,On_Mass_Shell_approx,use_GreenF_to_eval_QP,&
&                        GF_is_causal,QP_G_amplitude_integral,l_extended_output,&
&                        l_GW_terminator,GW_terminator_Kind,l_QP_Expand,QP_G_info
#if defined _ELPH
 use ELPH,          ONLY:QP_DW,QP_OMS_Fan
#endif
 use IO_m,          ONLY:io_control,OP_RD_CL,VERIFY,REP,NONE,IO_NO_BINDING_ERROR
 use global_XC,     ONLY:QP_DB_kind,QP_SE_COHSEX,QP_SE_GoWo_PPA,QP_SE_GoWo,QP_SE_GWo_PPA,&
&                        QP_SE_GWo,QP_SE_POLARON,QP_SE_GW_QED
 use interfaces,    ONLY:eval_G_minus_G
<<<<<<< HEAD
 use parallel_m,    ONLY:PAR_COM_WORLD
=======
 use parallel_m,    ONLY:PAR_COM_WORLD,PAR_IND_WF_linear
>>>>>>> cee3c393
#include<memory.h>
 !
 type(levels) ::en,Xen
 type(bz_samp)::Xk,k,q
 type(X_t)    ::X
 type(w_samp) ::Xw
 !
 ! Work Space
 !
 type(QP_t)        ::qp
 integer           ::i1,io_QP_and_GF_err,io_G_err,ID_QP,ID_G,i_spin
 integer, external ::io_QP_and_GF
 !
 ! Driver Logicals
 !=================
 !
 call parser('NewtDchk',   QP_dSc_test)
 call parser('OnMassShell',On_Mass_Shell_approx)
 call parser('QPExpand'   ,l_QP_Expand)
 call parser('UseEbands',  COHSEX_use_empties)
 ! GPL_EXCLUDE_START
 call parser('GreenF2QP',  use_GreenF_to_eval_QP)
 use_GreenF_Zoom=QP_G_Zoom_treshold>0._SP
 ! GPL_EXCLUDE_END
 call parser('ExtendOut',  l_extended_output)
 !
 if (On_Mass_Shell_approx) QP_dSc_test=.FALSE.
 !
 l_GW_terminator=GW_terminator_Kind/='none'
 !
 ! S_x/Vxc are always need if not l_life or el. correlations is
 ! skipped
 !==============================================================
 if (.not.allocated(QP_Vnl_xc).and..not.allocated(QP_Vxc).and.l_elel_corr.and..not.l_life) return
 !
 if (.not.l_elel_corr.and..not.l_elph_corr.and..not.l_elphoton_corr) then
   call warning('e-p, e-e and e-photon correlation switched off')
   return
 endif
 !
 ! Head message
 !==============
 call QP_reset(qp)
 !
 ! Setup Temperature pre-factor
 !==============================
 call QP_SET_temperature_pre_factor( )
 !
 qp%n_descs=1
 if (trim(QP_solver)=='n') then
   write (qp%description(1),'(a)') ' GW solver              : Newton'
   call section('*','Dyson equation: Newton solver')
 else if (trim(QP_solver)=='s') then
   !
   ! When using secant no SC available
   !
   GWo_iterations=0
   !
   write (qp%description(1),'(a)') ' GW solver              : Secant'
   call section('*','Dyson equation: non perturbative QP_secant method')
   !
 else if (trim(QP_solver)=='g') then
   write (qp%description(1),'(a)') ' GW solver              : Full Green`s function'
   call section('*','Dyson equation: full Green`s function')
   call msg('r', '[Green] Sc steps                                         :',QP_Sc_steps)
   call msg('r', '[Green] Sc energy range (centered in the bare value) [ev]:',QP_G_er*HA2EV)
   call msg('rn','[Green] Sc damping range                             [ev]:',QP_G_dr*HA2EV)
   !
   GF_is_causal=Finite_Tel.or.l_elph_corr 
   !
 else if (.not.l_life) then
   return
   !
 endif
 qp%n_descs=2
 if (l_ppa) then
   qp%description(2)=' PPA imaginary pt   [ev]:'//trim(real2ch(X%ppaE*HA2EV))
   !
   QP_DB_kind=QP_SE_GoWo_PPA
   !
   ! GPL_EXCLUDE_START
   !
   if ( GWo_iterations > 0 ) QP_DB_kind=QP_SE_GWo_PPA
   !
   ! GPL_EXCLUDE_END
   !
 else if (l_cohsex) then
   !
   ! in COHSEX no SC possible
   !
   GWo_iterations=0
   !
   qp%description(2)=' == COHSEX GW =='
   !
   QP_DB_kind=QP_SE_COHSEX
   !
 else
   !
   if (l_elel_corr)     qp%description(2)=' == Real Axis GW =='
   if (l_elph_corr)     qp%description(2)=' == El-Ph Self-Energy =='
   if (l_elphoton_corr) qp%description(2)=' == Lamb Shift =='
   !
   ! Here I am not considering the case where ELPH + GW is used.
   ! For this case I need to create a new global KIND.
   !
   QP_DB_kind=QP_SE_GoWo
   !
   if (l_elph_corr) QP_DB_kind=QP_SE_POLARON 
   !
   if (l_elphoton_corr) QP_DB_kind=QP_SE_GW_QED
   !
   ! GPL_EXCLUDE_START
   !
   if ( GWo_iterations > 0 ) QP_DB_kind=QP_SE_GWo_PPA
   !
   ! GPL_EXCLUDE_END
   !
 endif
 !
 ! Basic defs
 !============
 !
 call QP_state_table_setup(en)
 !
 ! Here I copy several informations to the qp_t type.
 ! This is because I want the qp to be completely independent of the run
 ! in order to be possibly read as QP correction.
 !
 qp%nk=QP_nk
 qp%nb=QP_nb
 qp%n_states=QP_n_states
 !
 ! In lifetimes calculations  the X db may be not
 ! present. So I need to define some variables that 
 ! must be correctly written in the QP_description(s)
 !
 if (l_life) then
   call X_pre_setup(Xen,X)
   if (X%ng_db==0) X%ng_db=X%ng
 endif
 !
 if (l_ppa.and.l_GW_terminator) X%ng=eval_G_minus_G(X%ng,0,COMM=PAR_COM_WORLD)
 !
 ! Local Allocations
 !===================
 !
 call local_alloc()
 !
 call QP_descriptions(qp,X,Xw,.FALSE.)
 !
 do i1=1,QP_n_states
   !
   i_spin=spin(QP_table(i1,:))
   !
   ! To perform the SC GWo the bare interaction are needed. Those are
   ! stored in the %E array, or in %Eo array if an initial QP correction
   ! has been added already
   !
   qp%E_bare(i1)=en%E(QP_table(i1,1),QP_table(i1,3),i_spin)
   if (allocated(en%Eo)) qp%E_bare(i1)=en%Eo(QP_table(i1,1),QP_table(i1,3),i_spin)
   !
   qp%k(QP_table(i1,3),:)=k%pt(QP_table(i1,3),:)
   !
 enddo
 !
 if (.not.l_life) then
   !
   ! QP I/O
   !========
   !
   call io_control(ACTION=OP_RD_CL,COM=REP,SEC=(/1,2/),MODE=VERIFY,ID=ID_QP)
   io_QP_and_GF_err=io_QP_and_GF('QP',qp,ID_QP)
   !
   if (io_QP_and_GF_err==0.and..not.trim(QP_solver)=='g') then
     call io_control(ACTION=OP_RD_CL,COM=NONE,SEC=(/1,2,3/),ID=ID_QP)
     io_QP_and_GF_err=io_QP_and_GF('QP',qp,ID_QP)
     call QP_report_and_write(k,qp,en,0)
     call local_free()
     return
   endif
   !
   ! Green Functions I/O
   !=====================
   !
   if (trim(QP_solver)=='g') then
     !
     call io_control(ACTION=OP_RD_CL,COM=REP,SEC=(/1,2/),MODE=VERIFY,ID=ID_G)
     io_G_err=io_QP_and_GF('G',qp,ID_G)
     !
     if (io_G_err==0.or.io_G_err==IO_NO_BINDING_ERROR) then
       !
       if (use_GreenF_to_eval_QP) use_GreenF_to_eval_QP=(.not.io_QP_and_GF_err==0).and.(io_G_err==0)
       if (use_GreenF_Zoom)       use_GreenF_Zoom=io_G_err==IO_NO_BINDING_ERROR.and..not.use_GreenF_to_eval_QP
       !
       call io_control(ACTION=OP_RD_CL,COM=NONE,SEC=(/1,2,3/),ID=ID_G)
       io_G_err=io_QP_and_GF('G',qp,ID_G)
       !
       if (use_GreenF_to_eval_QP) then
         call QP_Green_Function(qp,en,0) 
         call QP_report_and_write(k,qp,en,-1)
         call local_free()
         return
       endif
       !
       if (use_GreenF_Zoom) then
         YAMBO_ALLOC(QP_G_zoom_er,(QP_n_states,2))
       else
         QP_G_Zoom_treshold=0._SP
       endif
       call QP_Green_Function(qp,en,0) 
       if (.not.use_GreenF_Zoom) then
         call QP_report_and_write(k,qp,en,0)
         call local_free()
         return
       endif
       !
     else
       QP_G_Zoom_treshold=0._SP
     endif
     !
   endif
   !
 endif
 !
 ! Updated descriptions (needed in case of Zoomed GFs)
 !=====================================================
 !
 call QP_descriptions(qp,X,Xw,.TRUE.)
 !
 !
 ! Solvers 
 !=========
 !
 if (trim(QP_solver)=='n') then
   !
   ! NEWTON
   !--------
   call QP_newton(X,Xen,Xk,en,k,q,qp,Xw)
   !
 endif
 !
 if (trim(QP_solver)=='s') then
   !
   ! SECANT
   !--------
   call QP_secant_driver(X,Xen,Xk,en,k,q,qp,Xw)
   !
 endif
 !
 ! GREEN`s FUNCTIONS
 !-------------------
 !
 if (trim(QP_solver)=='g') then
   !
   if (l_elel_corr.and.(.not.l_ppa.and..not.l_cohsex)) call QP_real_axis(X,Xen,Xk,en,k,q,qp,Xw,0) 
   !
# if defined _ELPH 
   !
   if (l_elph_corr)                                    call ELPH_Sigma_c(en,k,q,qp)
   !
#endif
   !
   call QP_Green_Function(qp,en,-1)
   !
   call QP_report_and_write(k,qp,en,-1)
   call local_free()
   return
   !
 endif
 !
 ! LIFETIMES
 !
 if (l_life) then
   !
   if (l_elel_corr)     call QP_real_axis(X,Xen,Xk,en,k,q,qp,Xw,0) 
   !
#if defined _QED
   !
   ! Radiative Lifetimes (Using <p>)
   !=================================
   !
   if (l_elphoton_corr) call QED_Radiative_Lifetimes(en,k,q,qp,X)
   !
#endif
   !
   qp%Z=cONE
   !
   call QP_report_and_write(k,qp,en,-1)
   call local_free()
   return
   !
 endif
 !
 ! Reporting
 !
 call QP_report_and_write(k,qp,en,-1)
 call local_free()
 !
 contains
   !
   subroutine local_alloc()
     !
     YAMBO_ALLOC(qp%Z,(qp%n_states))
     YAMBO_ALLOC(qp%E,(qp%n_states))
     YAMBO_ALLOC(qp%E_bare,(qp%n_states))
     YAMBO_ALLOC(qp%k,(qp%nk,3))
     YAMBO_ALLOC(qp%table,(qp%n_states,3+n_sp_pol-1))
     !
     qp%table=QP_table
     qp%E=cZERO
     qp%k=0._SP
     !
     ! Sc energy steps. 2/3 If Newton/Secant. QP_Sc_steps 
     ! the full Green`s function is requested.
     !
     if (.not.l_life)                 QP_dSc_steps=2
     if (.not.l_life.and.QP_dSc_test) QP_dSc_steps=3
     !
     ! Cohsex is static
     !
     if (l_cohsex)                    QP_dSc_steps=1
     !
     if (trim(QP_solver)/='g')        QP_Sc_steps=QP_dSc_steps
     !
     YAMBO_ALLOC(QP_Sc,(QP_n_states,QP_Sc_steps))
     !
#if defined _ELPH
     if (l_elph_corr) then
       YAMBO_ALLOC(QP_OMS_Fan,(QP_n_states))
       YAMBO_ALLOC(QP_DW,(QP_n_states))
     endif
#endif
     !
     if (trim(QP_solver)=='g') then
       YAMBO_ALLOC(qp%GreenF,(QP_n_states,QP_Sc_steps))
       YAMBO_ALLOC(qp%S_total,(QP_n_states,QP_Sc_steps))
       YAMBO_ALLOC(qp%GreenF_W,(QP_n_states,QP_Sc_steps))
       qp%GreenF_n_steps=QP_Sc_steps
       YAMBO_ALLOC(QP_G_amplitude_integral,(QP_n_states))
       YAMBO_ALLOC(QP_G_info,(QP_n_states,3,2))
     else if (.not.l_life) then
       YAMBO_ALLOC(QP_dSc,(qp%n_states,QP_dSc_steps-1))
     endif
     !
   end subroutine
   !
   subroutine local_free()
<<<<<<< HEAD
=======
     YAMBO_FREE(PAR_IND_WF_linear%element_2D)
>>>>>>> cee3c393
     YAMBO_FREE(qp%Z)
     YAMBO_FREE(qp%E)
     YAMBO_FREE(qp%E_bare)
     YAMBO_FREE(qp%k)
     YAMBO_FREE(qp%table)
     YAMBO_FREE(QP_table)
     YAMBO_FREE(QP_state)
#if defined _ELPH
     YAMBO_FREE(QP_DW)
     YAMBO_FREE(QP_OMS_Fan)
#endif
     YAMBO_FREE(QP_Sc)
     YAMBO_FREE(QP_dSc)
     YAMBO_FREE(QP_Vnl_xc)
     YAMBO_FREE(QP_Vxc)
     YAMBO_FREE(qp%GreenF)
     YAMBO_FREE(qp%GreenF_W)
     YAMBO_FREE(qp%S_total)
     YAMBO_FREE(QP_G_info)
     YAMBO_FREE(QP_G_amplitude_integral)
     YAMBO_FREE(QP_G_zoom_er)
   end subroutine
   !
end subroutine<|MERGE_RESOLUTION|>--- conflicted
+++ resolved
@@ -47,11 +47,7 @@
  use global_XC,     ONLY:QP_DB_kind,QP_SE_COHSEX,QP_SE_GoWo_PPA,QP_SE_GoWo,QP_SE_GWo_PPA,&
 &                        QP_SE_GWo,QP_SE_POLARON,QP_SE_GW_QED
  use interfaces,    ONLY:eval_G_minus_G
-<<<<<<< HEAD
- use parallel_m,    ONLY:PAR_COM_WORLD
-=======
  use parallel_m,    ONLY:PAR_COM_WORLD,PAR_IND_WF_linear
->>>>>>> cee3c393
 #include<memory.h>
  !
  type(levels) ::en,Xen
@@ -399,10 +395,7 @@
    end subroutine
    !
    subroutine local_free()
-<<<<<<< HEAD
-=======
      YAMBO_FREE(PAR_IND_WF_linear%element_2D)
->>>>>>> cee3c393
      YAMBO_FREE(qp%Z)
      YAMBO_FREE(qp%E)
      YAMBO_FREE(qp%E_bare)
