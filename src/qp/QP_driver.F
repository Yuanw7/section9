!
!        Copyright (C) 2000-2022 the YAMBO team
!              http://www.yambo-code.org
!
! Authors (see AUTHORS file for details): AM
! 
! This file is distributed under the terms of the GNU 
! General Public License. You can redistribute it and/or 
! modify it under the terms of the GNU General Public 
! License as published by the Free Software Foundation; 
! either version 2, or (at your option) any later version.
!
! This program is distributed in the hope that it will 
! be useful, but WITHOUT ANY WARRANTY; without even the 
! implied warranty of MERCHANTABILITY or FITNESS FOR A 
! PARTICULAR PURPOSE.  See the GNU General Public License 
! for more details.
!
! You should have received a copy of the GNU General Public 
! License along with this program; if not, write to the Free 
! Software Foundation, Inc., 59 Temple Place - Suite 330,Boston, 
! MA 02111-1307, USA or visit http://www.gnu.org/copyleft/gpl.txt.
!
subroutine QP_driver(X,Xen,Xk,en,k,q,Xw,Dip)
 !
 use pars,          ONLY:SP,pi,cONE,cZERO
 use units,         ONLY:HA2EV
<<<<<<< HEAD
 use drivers,       ONLY:l_life,l_ppa,l_elel_corr,l_elph_corr,l_cohsex, &
&                        Finite_Tel,l_elphoton_corr,l_rim_w
=======
 use drivers,       ONLY:l_life,l_ppa,l_mpa,l_elel_corr,l_elph_corr,l_cohsex,Finite_Tel,l_elphoton_corr,l_RIM_W
>>>>>>> 90dd626f
 use electrons,     ONLY:levels,n_sp_pol,spin
 use R_lattice,     ONLY:bz_samp,RIM_W_is_diagonal,RIM_ng,RIM_W_ng,RIM_W_for_graph
 use DIPOLES,       ONLY:DIPOLE_t
 use frequency,     ONLY:w_samp
 use com,           ONLY:msg
 use X_m,           ONLY:X_t
 use QP_m,          ONLY:QP_t,QP_dSc,QP_dSc_steps,QP_Vxc,QP_Sc,QP_solver,QP_table,QP_n_G_bands,&
&                        QP_Vnl_xc,QP_n_states,QP_nb,QP_G_zoom_er,QP_G_Zoom_treshold,&
&                        QP_nk,QP_state,QP_dSc_test,QP_reset,use_GreenF_Zoom,l_QP_symmetrize,&
&                        QP_Sc_steps,QP_G_er,QP_G_dr,QP_SET_temperature_pre_factor,&
&                        GF_is_causal,QP_G_amplitude_integral,l_update_W,use_GreenF_to_eval_QP,&
&                        l_GW_terminator,QP_G_info,GW_iterations,GWo_iterations
 use parser_m,      ONLY:parser
#if defined _ELPH
 use ELPH,          ONLY:QP_DW,QP_OMS_Fan
#endif
 use IO_int,        ONLY:io_control
 use IO_m,          ONLY:OP_RD_CL,VERIFY,REP,NONE,IO_NO_BINDING_ERROR
 use global_XC,     ONLY:QP_DB_kind,QP_SE_COHSEX,QP_SE_GoWo_PPA,QP_SE_GoWo,QP_SE_GWo_PPA,&
&                        QP_SE_GWo,QP_SE_POLARON,QP_SE_GW_QED,QP_SE_GW_PPA
 use interfaces,    ONLY:eval_G_minus_G
 use parallel_m,    ONLY:PAR_COM_WORLD,PAR_IND_WF_linear
 use stderr,        ONLY:intc
 use descriptors,   ONLY:IO_desc,IO_desc_reset,IO_desc_add
 !
#include<memory.h>
 !
 type(levels)  ::en,Xen
 type(bz_samp) ::Xk,k,q
 type(X_t)     ::X
 type(w_samp)  ::Xw
 type(DIPOLE_t)::Dip
 !
 ! Work Space
 !
 type(QP_t)        ::qp
 integer           ::i1,io_QP_and_GF_err,io_G_err,ID_QP,ID_G,i_spin
 integer           ::lw_bnd
 integer, external ::io_QP_and_GF
 real(SP),external ::G2E
 ! frequency grid for Sc in the Green Function
 real(SP),allocatable ::W(:)
 !
 ! Logicals
 !==========
 call QP_logicals( )
 !
 ! Some check
 if (QP_n_G_bands(2)>en%nb) call error("Too many bands required in Green's function. Run DFT with more bands!")
 !
 if (l_QP_symmetrize) call warning("Symmetrize states with the same energy: in rare case this symmetrization can introduce errors")
 !
 call parser('RIM_W_diag',RIM_W_is_diagonal)
 call parser('RIM_W_graph',RIM_W_for_graph)
 if(l_rim_w .and. RIM_W_ng == 0) RIM_W_ng = RIM_ng
 !
 ! The non-local (Vnl) and local (Vxc) part of the xc potentials are not always needed
 ! 
 ! They can be not necessary in lifetimes calculations or for SC calculations.
 !
 !======================================================================================
#if !defined _SC
 if (.not.allocated(QP_Vnl_xc).and..not.allocated(QP_Vxc).and.l_elel_corr.and..not.l_life) return
#endif
 !
 if (.not.any((/l_elel_corr,l_elph_corr,l_elphoton_corr/))) then
   call warning('e-p, e-e and e-photon correlation switched off')
   return
 endif
 !
 ! Head message
 !==============
 call QP_reset(qp)
 !
 ! Some checks for the self-consistent GW
 ! =======================================
 if (GW_iterations/=0.and.GWo_iterations/=0) then
   call error("Only one type of Self-Consistency at a time is possible, evGW or evGWo not both")
 endif
 if (GW_iterations/=0) l_update_W=.TRUE.
 !
 ! Setup Temperature pre-factor
 !==============================
 call QP_SET_temperature_pre_factor( )
 !
 call IO_desc_reset(qp%desc)
 !
 if (trim(QP_solver)=='n') then
   !
   call section('*','Dyson equation: Newton solver')
   !
   call IO_desc_add(qp%desc,kind="s",str='GW solver',S="Newton",check=.TRUE.,ops=(/"=="/))
   !
 else if (trim(QP_solver)=='s') then
   !
   ! When using secant no SC available
   !
   if(GW_iterations/=0.or.GWo_iterations/=0) then
     GWo_iterations=0
     GW_iterations =0
     call warning("Self-consistent GW not compatible with 'secant solver' turned off")
   endif
   !
   call section('*','Dyson equation: non perturbative QP_secant method')
   !
   call IO_desc_add(qp%desc,kind="s",str='GW solver',S="Secant",check=.TRUE.,ops=(/"=="/))
   !
 else if (trim(QP_solver)=='g') then
   call section('*','Dyson equation: full Green`s function')
   call msg('r', '[Green] Sc steps                                         ',QP_Sc_steps)
   call msg('r', '[Green] Sc energy range (centered in the bare value)     ',QP_G_er*HA2EV,"[eV]")
   call msg('rn','[Green] Sc damping range                                 ',QP_G_dr*HA2EV,"[eV]")
   !
   call IO_desc_add(qp%desc,kind="s",str='GW solver',S="Full Green`s function",check=.TRUE.,ops=(/"=="/))
   !
   GF_is_causal=Finite_Tel.or.l_elph_corr 
   !
 else if (l_life) then
   call section('*','Dyson equation: QP lifetimes')
   !
 else
   return
   !
 endif
 !
 if (l_ppa) then
   !
   call IO_desc_add(qp%desc,kind="s",str='GW approximation',S="PPA",check=.TRUE.,ops=(/"=="/))
   call IO_desc_add(qp%desc,kind="r",str='PPA imaginary Energy',R=(/X%ppaE*HA2EV/),check=.TRUE.,ops=(/"=="/),term="ev")
   !
   QP_DB_kind=QP_SE_GoWo_PPA
   !
   if ( GWo_iterations > 0 ) QP_DB_kind=QP_SE_GWo_PPA
   if ( GW_iterations > 0  ) QP_DB_kind=QP_SE_GW_PPA
   !
 else if (l_mpa) then
   !
   call IO_desc_add(qp%desc,kind="s",str='GW approximation',S="MPA",check=.TRUE.,ops=(/"=="/))
   call IO_desc_add(qp%desc,kind="r",str='MPA number of poles',I=(/X%mpa_npoles/),check=.TRUE.,ops=(/"=="/))
   !
   QP_DB_kind=QP_SE_GoWo_PPA
   !
 else if (l_cohsex) then
   !
   ! in COHSEX no SC possible
   !
   if(GWo_iterations/=0) then
     call warning("Self-consistent GWo not compatible with 'secant solver' turned off")
     GWo_iterations=0
   endif
   if(GW_iterations/=0) call error('Self-consistent COHSEX not implemented yet')
   !
   call IO_desc_add(qp%desc,kind="s",str='GW approximation',S="COHSEX",check=.TRUE.,ops=(/"=="/))
   !
   QP_DB_kind=QP_SE_COHSEX
   !
 else
   !
   if (l_elel_corr) then
      call IO_desc_add(qp%desc,kind="s",str='GW approximation',S="Real Axis",check=.TRUE.,ops=(/"=="/))
   else if (l_elph_corr) then
      call IO_desc_add(qp%desc,kind="s",str='GW approximation',S="Fan + DW",check=.TRUE.,ops=(/"=="/))
   else if (l_elphoton_corr) then
      call IO_desc_add(qp%desc,kind="s",str='GW approximation',S="Lamb",check=.TRUE.,ops=(/"=="/))
   endif
   !
   ! Here I am not considering the case where ELPH + GW is used.
   ! For this case I need to create a new global KIND.
   !
   QP_DB_kind=QP_SE_GoWo
   !
   if (l_elph_corr) QP_DB_kind=QP_SE_POLARON 
   !
   if (l_elphoton_corr) QP_DB_kind=QP_SE_GW_QED
   !
   if ( GWo_iterations > 0 ) QP_DB_kind=QP_SE_GWo
   if ( GW_iterations > 0  ) call error("GW self-consistent not implemented with real-axis ")
   !
 endif
 !
 ! Basic defs
 !============
 !
 call QP_state_table_setup(en)
 !
 ! Here I copy several informations to the qp_t type.
 ! This is because I want the qp to be completely independent of the run
 ! in order to be possibly read as QP correction.
 !
 qp%nk=QP_nk
 qp%nb=QP_nb
 qp%n_states=QP_n_states
 !
 ! Check qp-indexes for SC-GW and allocate en%Eo 
 ! =============================================
 !
 if (GW_iterations+GWo_iterations/=0) then
    !
    ! As possible reference for GWo and GW calculations
    ! one can consider the manuscript PRB 75, 235102(2007)
    !
    call check_qp_states(QP_table,QP_state,qp,en,Xen)
 endif
 !
 ! In lifetimes calculations  the X db may be not
 ! present. So I need to define some variables that 
 ! must be correctly written in the QP%desc(s)
 !
 if (l_life) then
   call X_pre_setup(Xen,Xk,X)
   if (X%ng_db==0) X%ng_db=X%ng
 endif
 !
 if (l_ppa.and.l_GW_terminator) then
   X%ng=eval_G_minus_G(X%ng,0,COMM=PAR_COM_WORLD)
   call warning(' Response block size in GW reduced to '//intc(X%ng)//'RL ('//intc(int(1000.*G2E(X%ng)))//'mHa)')
 endif
 !
 ! Local Allocations
 !===================
 !
 call local_alloc()
 !
 call QP_descriptions(qp,X,Xw,.FALSE.)
 !
 do i1=1,QP_n_states
   !
   i_spin=spin(QP_table(i1,:))
   !
   ! To perform the SC GWo the bare interaction are needed. Those are
   ! stored in the %E array, or in %Eo array if an initial QP correction
   ! has been added already
   !
   qp%E(i1)=en%E(QP_table(i1,1),QP_table(i1,3),i_spin)
   if (allocated(en%Eo)) then
      qp%E_bare(i1)=en%Eo(QP_table(i1,1),QP_table(i1,3),i_spin)
   else
      qp%E_bare(i1)=qp%E(i1)
   endif
   !
   qp%k(QP_table(i1,3),:)=k%pt(QP_table(i1,3),:)
   !
 enddo
 !
 if (.not.l_life) then
   !
   ! QP I/O
   !========
   !
   call io_control(ACTION=OP_RD_CL,COM=REP,SEC=(/1,2/),MODE=VERIFY,ID=ID_QP)
   io_QP_and_GF_err=io_QP_and_GF('QP',qp,ID_QP)
   !
   if (io_QP_and_GF_err==0.and..not.trim(QP_solver)=='g') then
     call io_control(ACTION=OP_RD_CL,COM=NONE,SEC=(/1,2,3/),ID=ID_QP)
     io_QP_and_GF_err=io_QP_and_GF('QP',qp,ID_QP)
     call QP_report_and_write(k,qp,en,0)
     call local_free()
     return
   endif
   !
   ! Green Functions I/O
   !=====================
   !
   if (trim(QP_solver)=='g') then
     !
     call io_control(ACTION=OP_RD_CL,COM=REP,SEC=(/1,2/),MODE=VERIFY,ID=ID_G)
     io_G_err=io_QP_and_GF('G',qp,ID_G)
     !
     if (io_G_err==0.or.io_G_err==IO_NO_BINDING_ERROR) then
       !
       if (use_GreenF_to_eval_QP) use_GreenF_to_eval_QP=(.not.io_QP_and_GF_err==0).and.(io_G_err==0)
       if (use_GreenF_Zoom)       use_GreenF_Zoom=io_G_err==IO_NO_BINDING_ERROR.and..not.use_GreenF_to_eval_QP
       !
       call io_control(ACTION=OP_RD_CL,COM=NONE,SEC=(/1,2,3/),ID=ID_G)
       io_G_err=io_QP_and_GF('G',qp,ID_G)
       !
       if (use_GreenF_to_eval_QP) then
         call QP_Green_Function(qp,en,0) 
         call QP_report_and_write(k,qp,en,-1)
         call local_free()
         return
       endif
       !
       if (use_GreenF_Zoom) then
         YAMBO_ALLOC(QP_G_zoom_er,(QP_n_states,2))
       else
         QP_G_Zoom_treshold=0._SP
       endif
       call QP_Green_Function(qp,en,0) 
       if (.not.use_GreenF_Zoom) then
         call QP_report_and_write(k,qp,en,0)
         call local_free()
         return
       endif
       !
     else
       QP_G_Zoom_treshold=0._SP
     endif
     !
   endif
   !
 endif
 !
 ! Updated descriptions (needed in case of Zoomed GFs)
 !=====================================================
 !
 call QP_descriptions(qp,X,Xw,.TRUE.)
 !
 ! Solvers 
 !=========
 !
 if (trim(QP_solver)=='n') then
   !
   ! NEWTON
   !--------
   call QP_newton(X,Xen,Xk,en,k,q,qp,Xw,Dip)
   !
 endif
 !
 if (trim(QP_solver)=='s') then
   !
   ! SECANT
   !--------
   call QP_secant_driver(X,Xen,Xk,en,k,q,qp,Xw)
   !
 endif
 !
 ! GREEN`s FUNCTIONS
 !-------------------
 !
 if (trim(QP_solver)=='g') then
   !
   if (l_elel_corr.and.(.not.l_ppa.and..not.l_mpa.and..not.l_cohsex)) &
&                 call QP_real_axis(X,Xen,Xk,en,k,q,qp,Xw,Dip,0)
   !
   ! DALV: GF for ppa and mpa
   !
   if (l_elel_corr.and.(l_ppa.or.l_mpa)) then
     !
     YAMBO_ALLOC(W,(QP_Sc_steps))
     !
     QP_dSc_steps=QP_Sc_steps
     W(1)=QP_G_er(1)
     !
     forall(i1=1:QP_Sc_steps-1) W(i1+1)=W(1)+(QP_G_er(2)-QP_G_er(1))*real(i1,SP)/(QP_Sc_steps-1._SP)
     !
     if ( l_ppa ) call QP_ppa_cohsex(X,Xk,en,k,q,qp,Xw,W,0)
     if ( l_mpa ) call QP_mpa(X,Xk,en,k,q,qp,Xw,W,0)
     !
     YAMBO_FREE(W)
     !
   endif
   !
#if defined _ELPH 
   !
   if (l_elph_corr) call ELPH_Sigma_c(en,k,q,qp)
   !
#endif
   !
   call QP_Green_Function(qp,en,-1)
   !
   call QP_report_and_write(k,qp,en,-1)
   call local_free()
   return
   !
 endif
 !
 ! LIFETIMES
 !
 if (l_life) then
   !
   ! GW Lifetimes 
   !==============
   if (l_elel_corr)     call QP_real_axis(X,Xen,Xk,en,k,q,qp,Xw,Dip,0) 
   !
#if defined _QED
   !
   ! Radiative Lifetimes (Using <p>)
   !=================================
   if (l_elphoton_corr) call QED_Radiative_Lifetimes(en,k,q,qp,X,Dip)
   !
#endif
   !
   qp%Z=cONE
   !
   call QP_report_and_write(k,qp,en,-1)
   call local_free()
   return
   !
 endif
 !
 ! Reporting
 !
 call QP_report_and_write(k,qp,en,-1)
 call local_free()
 !
 contains
   !
   subroutine local_alloc()
     !
     YAMBO_ALLOC(qp%Z,(qp%n_states))
     YAMBO_ALLOC(qp%E,(qp%n_states))
     YAMBO_ALLOC(qp%E_bare,(qp%n_states))
     YAMBO_ALLOC(qp%k,(qp%nk,3))
     YAMBO_ALLOC(qp%table,(qp%n_states,3+n_sp_pol-1))
     !
     qp%table=QP_table
     qp%E=cZERO
     qp%k=0._SP
     !
     ! Sc energy steps. 2/3 If Newton/Secant. QP_Sc_steps 
     ! the full Green`s function is requested.
     !
     if (.not.l_life)                 QP_dSc_steps=2
     if (.not.l_life.and.QP_dSc_test) QP_dSc_steps=3
     !
     ! Cohsex is static
     !
     if (l_cohsex)                    QP_dSc_steps=1
     !
     if (trim(QP_solver)/='g')        QP_Sc_steps=QP_dSc_steps
     !
     YAMBO_ALLOC(QP_Sc,(QP_n_states,QP_Sc_steps))
     !
#if defined _ELPH
     if (l_elph_corr) then
       YAMBO_ALLOC(QP_OMS_Fan,(QP_n_states))
       YAMBO_ALLOC(QP_DW,(QP_n_states))
     endif
#endif
     !
     if (trim(QP_solver)=='g') then
       YAMBO_ALLOC(qp%GreenF,(QP_n_states,QP_Sc_steps))
       YAMBO_ALLOC(qp%S_total,(QP_n_states,QP_Sc_steps))
       YAMBO_ALLOC(qp%GreenF_W,(QP_n_states,QP_Sc_steps))
       qp%GreenF_n_steps=QP_Sc_steps
       YAMBO_ALLOC(QP_G_amplitude_integral,(QP_n_states))
       YAMBO_ALLOC(QP_G_info,(QP_n_states,3,2))
     else if (.not.l_life.and.QP_dSc_steps>1) then
       YAMBO_ALLOC(QP_dSc,(qp%n_states,QP_dSc_steps-1))
     endif
     !
   end subroutine
   !
   subroutine local_free()
     YAMBO_FREE(PAR_IND_WF_linear%element_2D)
     YAMBO_FREE(qp%Z)
     YAMBO_FREE(qp%E)
     YAMBO_FREE(qp%E_bare)
     YAMBO_FREE(qp%k)
     YAMBO_FREE(qp%table)
     YAMBO_FREE(QP_table)
     YAMBO_FREE(QP_state)
#if defined _ELPH
     YAMBO_FREE(QP_DW)
     YAMBO_FREE(QP_OMS_Fan)
#endif
     YAMBO_FREE(QP_Sc)
     YAMBO_FREE(QP_dSc)
     YAMBO_FREE(QP_Vnl_xc)
     YAMBO_FREE(QP_Vxc)
     YAMBO_FREE(qp%GreenF)
     YAMBO_FREE(qp%GreenF_W)
     YAMBO_FREE(qp%S_total)
     YAMBO_FREE(QP_G_info)
     YAMBO_FREE(QP_G_amplitude_integral)
     YAMBO_FREE(QP_G_zoom_er)
   end subroutine
   !
end subroutine
!
subroutine check_qp_states(QP_table,QP_state,qp,en,Xen)
  !
  ! Check if qp-indexes are continous for SC-GW
  !  
  use QP_m,          ONLY:QP_t,l_update_W
  use electrons,     ONLY:n_sp_pol,levels
#include<memory.h>
  !
  !
  type(QP_t), intent(in)      :: qp
  type(levels),intent(inout)  :: en,Xen
  logical,    intent(in)      :: QP_state(qp%nb,qp%nk)
  integer,    intent(in)      :: QP_table(qp%n_states,3+n_sp_pol-1)
  !
  ! Work space
  !
  integer :: lw_bnd
  !
  lw_bnd=minval(QP_table(:,1))
  !
  if(any(QP_state(lw_bnd:qp%nb,:).eqv..FALSE.).or.qp%nk/=en%nk) &
      & call error("Not continous QP-indexes not suppoerted in self-consistent GW")
  !
  if(l_update_W.and.(Xen%nb/=en%nb.or.Xen%nk/=en%nk)) then
    call error("Different number of k-points/bands in G and X not supported in SC-GW")
  endif
  !
  if(.not.allocated(en%Eo)) then
    YAMBO_ALLOC(en%Eo,(en%nb,en%nk,n_sp_pol))
    en%Eo=en%E            
  endif
  if(.not.allocated(Xen%Eo).and.l_update_W) then
    YAMBO_ALLOC(Xen%Eo,(Xen%nb,Xen%nk,n_sp_pol))
    Xen%Eo=Xen%E            
  endif
  !
end subroutine check_qp_states<|MERGE_RESOLUTION|>--- conflicted
+++ resolved
@@ -25,12 +25,8 @@
  !
  use pars,          ONLY:SP,pi,cONE,cZERO
  use units,         ONLY:HA2EV
-<<<<<<< HEAD
- use drivers,       ONLY:l_life,l_ppa,l_elel_corr,l_elph_corr,l_cohsex, &
+ use drivers,       ONLY:l_life,l_ppa,l_mpa,l_elel_corr,l_elph_corr,l_cohsex,&
 &                        Finite_Tel,l_elphoton_corr,l_rim_w
-=======
- use drivers,       ONLY:l_life,l_ppa,l_mpa,l_elel_corr,l_elph_corr,l_cohsex,Finite_Tel,l_elphoton_corr,l_RIM_W
->>>>>>> 90dd626f
  use electrons,     ONLY:levels,n_sp_pol,spin
  use R_lattice,     ONLY:bz_samp,RIM_W_is_diagonal,RIM_ng,RIM_W_ng,RIM_W_for_graph
  use DIPOLES,       ONLY:DIPOLE_t
