--- conflicted
+++ resolved
@@ -195,11 +195,7 @@
        iscp%rhotw=isc%rhotw
        if (isc%is(1)/=iscp%is(1)) call scatter_Bamp(iscp)
        !
-<<<<<<< HEAD
-       !
-=======
 #if defined _OPENMP
->>>>>>> c43890de
 !$omp parallel do default(shared), private(ig)
 #endif
        do ig = 1, isc%ngrho
@@ -207,16 +203,11 @@
        enddo
 #if defined _OPENMP
 !$omp end parallel do
-<<<<<<< HEAD
-!       if (iq==1) local_rhotw(1)=0.0
-=======
-#endif
->>>>>>> c43890de
+#endif
        !
        DP_Sx=V_dot_V_omp(QP_ng_Sx,local_rhotw,isc%gamp(:,1))
        !
        QP_Vnl_xc(i_qp)=QP_Vnl_xc(i_qp)+cmplx(DP_Sx,KIND=SP)
-!       write(30,*) iq,i_qp, QP_Vnl_xc(i_qp)
        !
        if (q%sstar(iq,2)==1) call live_timing(steps=1)
        !
