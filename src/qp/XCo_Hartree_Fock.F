!
!        Copyright (C) 2000-2019 the YAMBO team
!              http://www.yambo-code.org
!
! Authors (see AUTHORS file for details): AM
! 
! This file is distributed under the terms of the GNU 
! General Public License. You can redistribute it and/or 
! modify it under the terms of the GNU General Public 
! License as published by the Free Software Foundation; 
! either version 2, or (at your option) any later version.
!
! This program is distributed in the hope that it will 
! be useful, but WITHOUT ANY WARRANTY; without even the 
! implied warranty of MERCHANTABILITY or FITNESS FOR A 
! PARTICULAR PURPOSE.  See the GNU General Public License 
! for more details.
!
! You should have received a copy of the GNU General Public 
! License along with this program; if not, write to the Free 
! Software Foundation, Inc., 59 Temple Place - Suite 330,Boston, 
! MA 02111-1307, USA or visit http://www.gnu.org/copyleft/gpl.txt.
!
subroutine XCo_Hartree_Fock(E,k,Xk,q,mode)
 !
 ! Hartree-Fock
 !
 use pars,          ONLY:SP,schlen,DP,pi
 use drivers,       ONLY:l_sc_run,l_gw0,l_cohsex,l_real_time
 use com,           ONLY:msg
 use LIVE_t,        ONLY:live_timing
 use stderr,        ONLY:intc
 use electrons,     ONLY:levels,spin_occ,spin
 use parallel_m,    ONLY:PP_redux_wait,PAR_IND_Xk_ibz,PAR_IND_QP,&
&                        PAR_IND_QP_ID,PAR_IND_Q,PAR_IND_G_b,&
&                        PAR_IND_Q_ID,n_WF_bands_to_load
 use collision_el,  ONLY:elemental_collision,elemental_collision_free,elemental_collision_alloc
 use QP_m,          ONLY:QP_Vnl_xc,QP_ng_Sx,QP_ng_Vxc,QP_table,QP_nb,QP_n_states
 use R_lattice,     ONLY:qindx_S,bz_samp
#if defined _SC
 use drivers,       ONLY:l_sc_exx
 use SC,            ONLY:it_now
#endif
 use timing_m,      ONLY:timing
 use openmp,        ONLY:OPENMP_update,master_thread,n_threads_SE
 use wave_func,     ONLY:WF,WF_buffer,WF_buffered_IO
 use interfaces,    ONLY:PARALLEL_global_indexes,PARALLEL_WF_distribute,PARALLEL_WF_index,WF_load,QP_state_print
<<<<<<< HEAD
 use wrapper_omp,   ONLY:V_dot_V_omp
=======
 use wrapper,       ONLY:Vstar_dot_VV
>>>>>>> f4d53f5d
 use global_XC,     ONLY:WF_exx_screening
 use pseudo,        ONLY:becp, pp_is_uspp
 use qe_pseudo_m,   ONLY:beccopy
 use deviceXlib_m,  ONLY:dev_memcpy
 !
#include<dev_defs.h>
#include<memory.h>
 !
 type(levels) ::E       
 type(bz_samp)::k,Xk,q
 character(*),optional ::mode
 !
 !Work Space
 !
 type(elemental_collision), target::isc,iscp
 integer                  ::iq,iq_ibz,is_ibz,ib,ibp,jb,i_qp,Sx_lower_band,Sx_upper_band,n_lt_bands,n_lt_steps
 complex(DP)              ::DP_Sx, DP_Sx_l
 complex(SP),allocatable  ::local_rhotw(:)
 character(schlen)        ::ch,mode_
 !
 !QP list
 !
 integer              :: ikibz,i_sp_pol
<<<<<<< HEAD
=======

>>>>>>> f4d53f5d
 !
 ! Resets & basis setup
 !
 call elemental_collision_free(isc)
 call elemental_collision_free(iscp) 
 !
 Sx_lower_band=1
 Sx_upper_band=E%nbm
 !
 mode_=""
 if (present(mode)) mode_=trim(mode)
 !
 call msg('r', '[VXC] Plane waves :',QP_ng_Vxc)
 call msg('r', '[EXS] Plane waves :',QP_ng_Sx)
 !
 ! QP_table -> report
 !
 call QP_state_print( )
 !
 if(.not.l_sc_run .and. .not.l_real_time) then
   !
   ! WF distributed & load
   !=======================
   !
   call PARALLEL_global_indexes(E,k,q,"Self_Energy")
   !
   ! Final states (k-q,n')...
   call PARALLEL_WF_distribute(K_index=PAR_IND_Xk_ibz,B_index=PAR_IND_G_b,CLEAN_UP=.TRUE.)
   ! Initial states (k,n \in QP)...
   call PARALLEL_WF_distribute(QP_index=PAR_IND_QP)
   call PARALLEL_WF_index()
   !
   if ((l_gw0.or.l_cohsex).and.WF_buffered_IO) then
     !
     call WF_load(WF_buffer,0,1,(/1,n_WF_bands_to_load/),(/1,k%nibz/),space='B',title='-BUFFER')
     !
   endif
   !
   call WF_load(WF,max(QP_ng_Sx,QP_ng_Vxc),maxval(qindx_S(:,:,2)),(/1,max(E%nbm,QP_nb)/),(/1,k%nibz/),title='-HF/Rho')
   !
 endif
 !
 call timing('HF',OPR='start')
 !
 ch='EXS'
#if defined _SC
 if (l_sc_run)          ch='HF@it'//trim(intc(it_now))
#endif
 !
! if (l_sc_exx) then
!   call live_timing(trim(ch),px%n_of_elements(myid+1)*E%nbf*&
!        &(maxval(QP_table(:,2))-E%nbf)*maxval(QP_table(:,3)))
! else  
!   call live_timing(trim(ch),px%n_of_elements(myid+1)*QP_n_states)
! endif
!
 n_lt_bands=count( PAR_IND_G_b%element_1D(:Sx_upper_band) )
 n_lt_steps=PAR_IND_QP%n_of_elements(PAR_IND_QP_ID+1)*PAR_IND_Q%n_of_elements(PAR_IND_Q_ID+1)*n_lt_bands/n_threads_SE
 if (n_lt_steps>0) call live_timing(trim(ch),n_lt_steps)
 !
 do i_qp=1,QP_n_states
   !
   if (.not.PAR_IND_QP%element_1D(i_qp)) cycle
   !
   ib =QP_table(i_qp,1)
   ibp=QP_table(i_qp,2)
   !
#if defined _SC  
   !
   ! In Exact-Exchange only vc matrix elements so ... no cc' no vv' 
   ! (cv is not permitted by the order in QP_table)
   !                   (c)         (v)
   if (l_sc_exx.and.(ib>E%nbf.or.ibp<=E%nbf)) cycle
#endif
   !    
   !==============
   !
   DP_Sx = 0.0d0
   !
#if !defined _CUDA
   !  !!! num_threads(n_outthr)
   !$omp parallel default(shared), &
   !$omp          private(isc,iscp,local_rhotw,iq,iq_ibz,is_ibz,ikibz,i_sp_pol,jb), reduction(+:DP_sx)
#endif
   !
   call OPENMP_update(master_thread)
   !
   ! memory estimate and local alloc
   !=================================
   !
   call elemental_collision_free(isc)
   call elemental_collision_free(iscp)
   call elemental_collision_alloc(isc,NG=QP_ng_Sx,NG_GAMP=(/QP_ng_Sx,1/),TITLE="HF")
   call elemental_collision_alloc(iscp,NG=QP_ng_Sx,TITLE="HF")
   !
   YAMBO_ALLOC(local_rhotw,(QP_ng_Sx))
   isc%qs    =1
   !
   call DEV_SUBNAME(scatter_Gamp)(isc,'x')
   !
   if (trim(mode_)=='hyb') call scatter_ModScr(isc,WF_exx_screening)
   !
#if !defined _CUDA
   !$omp do schedule(dynamic)
#endif
   do iq=1,q%nbz
     iq_ibz=q%sstar(iq,1)
     is_ibz=q%sstar(iq,2)
     !
     if (.not.PAR_IND_Q%element_1D(iq_ibz)) cycle
     !
     isc%qs(2:)=(/iq_ibz,is_ibz/)
     !
     if (isc%qs(2)/=isc%iqref) then 
       call DEV_SUBNAME(scatter_Gamp)(isc,'x')
       if (trim(mode_)=='hyb') call scatter_ModScr(isc,WF_exx_screening)
     endif
     !
     !  (n,k,sp_n).     
     !              |
     !              | (m,p,r,sp_m)
     !              |
     !              |
     !  (m,k,sp_m).     
     !
     ! n   =QP_table(i_qp,1)
     ! m   =QP_table(i_qp,2)
     ! k   =QP_table(i_qp,3)
     !
     isc%is=(/QP_table(i_qp,1),QP_table(i_qp,3),1,spin(QP_table(i_qp,:))/)
     isc%os(2:)=(/k%sstar(qindx_S(isc%is(2),iq,1),:),spin(QP_table(i_qp,:))/)
     iscp%is=(/QP_table(i_qp,2),QP_table(i_qp,3),1,spin(QP_table(i_qp,:))/)
     !
     isc%qs(1)=qindx_S(QP_table(i_qp,3),iq,2)
     iscp%qs=isc%qs
     !
     if (pp_is_uspp) then
        !
        call beccopy( becp(isc%is(2),isc%is(4)),   isc%ibec )
        !
        ikibz=isc%os(2)
        i_sp_pol=isc%os(4)
        call PP_rotate_becp(isc%os, becp(ikibz,i_sp_pol), isc%obec)
        !
        call PP_scatterBamp_init(isc)
        !
        if (isc%is(1)/=iscp%is(1)) then
           !
           call beccopy( becp(iscp%is(2),iscp%is(4)), iscp%ibec )
           call beccopy( isc%obec, iscp%obec)
           call PP_scatterBamp_init(iscp)
           !
        endif
        !
     endif
     !
     do jb=Sx_lower_band,Sx_upper_band
       !
       if (.not.PAR_IND_G_b%element_1D(jb)) cycle
       !      
       isc%os(1)=jb
       iscp%os=isc%os
       !
       call DEV_SUBNAME(scatter_Bamp)(isc)
       !
       ! Normal case, the density matrix is diagonal
       !
       if (isc%is(1)/=iscp%is(1)) then
         call DEV_SUBNAME(scatter_Bamp)(iscp)
       else
         ! iscp%rhotw = isc%rhotw
         call dev_memcpy(DEV_VARNAME(iscp%rhotw),DEV_VARNAME(isc%rhotw))
       endif
       !
       DP_Sx_l=Vstar_dot_VV(isc%ngrho,DEV_VARNAME(iscp%rhotw),&
&                                     DEV_VARNAME(isc%rhotw),DEV_VARNAME(isc%gamp)(:,1))
       DP_Sx=DP_Sx + DP_Sx_l * ( -4._SP/spin_occ*pi*E%f(jb,isc%os(2),isc%os(4)) )
       !
       if (master_thread.and.is_ibz==1.and.n_lt_steps>0) call live_timing(steps=1)
       !
     enddo
     !
   enddo
#if !defined _CUDA
   !$omp end do
#endif
   !
   call elemental_collision_free(isc)
   call elemental_collision_free(iscp)
   YAMBO_FREE(local_rhotw)
   !
#if !defined _CUDA
   !$omp end parallel
#endif
   !
   QP_Vnl_xc(i_qp)=QP_Vnl_xc(i_qp)+ DP_Sx
   !
 enddo
 !
 if(n_lt_steps>0) call live_timing()
 !
 call elemental_collision_free(isc)
 call elemental_collision_free(iscp) 
 YAMBO_FREE(local_rhotw)
 !
 call timing('HF',OPR='stop')
 call timing('HF(REDUX)',OPR='start')
 !
 call PP_redux_wait(QP_Vnl_xc)
 !
 call timing('HF(REDUX)',OPR='stop')
 !
end subroutine<|MERGE_RESOLUTION|>--- conflicted
+++ resolved
@@ -45,11 +45,7 @@
  use openmp,        ONLY:OPENMP_update,master_thread,n_threads_SE
  use wave_func,     ONLY:WF,WF_buffer,WF_buffered_IO
  use interfaces,    ONLY:PARALLEL_global_indexes,PARALLEL_WF_distribute,PARALLEL_WF_index,WF_load,QP_state_print
-<<<<<<< HEAD
- use wrapper_omp,   ONLY:V_dot_V_omp
-=======
  use wrapper,       ONLY:Vstar_dot_VV
->>>>>>> f4d53f5d
  use global_XC,     ONLY:WF_exx_screening
  use pseudo,        ONLY:becp, pp_is_uspp
  use qe_pseudo_m,   ONLY:beccopy
@@ -73,10 +69,7 @@
  !QP list
  !
  integer              :: ikibz,i_sp_pol
-<<<<<<< HEAD
-=======
 
->>>>>>> f4d53f5d
  !
  ! Resets & basis setup
  !
