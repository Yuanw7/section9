!
!        Copyright (C) 2000-2019 the YAMBO team
!              http://www.yambo-code.org
!
! Authors (see AUTHORS file for details): AM
! 
! This file is distributed under the terms of the GNU 
! General Public License. You can redistribute it and/or 
! modify it under the terms of the GNU General Public 
! License as published by the Free Software Foundation; 
! either version 2, or (at your option) any later version.
!
! This program is distributed in the hope that it will 
! be useful, but WITHOUT ANY WARRANTY; without even the 
! implied warranty of MERCHANTABILITY or FITNESS FOR A 
! PARTICULAR PURPOSE.  See the GNU General Public License 
! for more details.
!
! You should have received a copy of the GNU General Public 
! License along with this program; if not, write to the Free 
! Software Foundation, Inc., 59 Temple Place - Suite 330,Boston, 
! MA 02111-1307, USA or visit http://www.gnu.org/copyleft/gpl.txt.
!
subroutine XCo_Hartree_Fock(E,k,Xk,q,mode)
 !
 ! Hartree-Fock
 !
 use pars,          ONLY:SP,schlen,DP,pi
 use drivers,       ONLY:l_sc_run,l_gw0,l_cohsex,l_real_time
 use com,           ONLY:msg
 use LIVE_t,        ONLY:live_timing
 use stderr,        ONLY:intc
 use electrons,     ONLY:levels,spin_occ,spin
 use parallel_m,    ONLY:PP_redux_wait,PAR_IND_Xk_ibz,PAR_IND_QP,&
&                        PAR_IND_QP_ID,PAR_IND_Q,PAR_IND_G_b,&
&                        PAR_IND_Q_ID,n_WF_bands_to_load
 use collision_el,  ONLY:elemental_collision,elemental_collision_free,elemental_collision_alloc
 use QP_m,          ONLY:QP_Vnl_xc,QP_ng_Sx,QP_ng_Vxc,QP_table,QP_nb,QP_n_states
 use R_lattice,     ONLY:qindx_S,bz_samp
#if defined _SC
 use drivers,       ONLY:l_sc_exx
 use SC,            ONLY:it_now
#endif
 use timing_m,      ONLY:timing
 use openmp,        ONLY:OPENMP_update,master_thread,n_threads_SE
 use wave_func,     ONLY:WF,WF_buffer,WF_buffered_IO
<<<<<<< HEAD
 use interfaces,    ONLY:PARALLEL_global_indexes,PARALLEL_WF_distribute,PARALLEL_WF_index,WF_load,QP_state_extract_print
 use wrapper,       ONLY:Vstar_dot_VV
=======
 use interfaces,    ONLY:PARALLEL_global_indexes,PARALLEL_WF_distribute,PARALLEL_WF_index,WF_load,QP_state_print
 use wrapper_omp,   ONLY:V_dot_V_omp
>>>>>>> 1ad9cb1d
 use global_XC,     ONLY:WF_exx_screening
 use pseudo,        ONLY:becp, pp_is_uspp
 use qe_pseudo_m,   ONLY:beccopy
 use deviceXlib_m,  ONLY:dev_memcpy
 !
#include<dev_defs.h>
#include<memory.h>
 !
 type(levels) ::E       
 type(bz_samp)::k,Xk,q
 character(*),optional ::mode
 !
 !Work Space
 !
 type(elemental_collision), target::isc,iscp
 integer                  ::iq,iq_ibz,is_ibz,ib,ibp,jb,i_qp,Sx_lower_band,Sx_upper_band,n_lt_bands,n_lt_steps
 complex(DP)              ::DP_Sx, DP_Sx_l
 complex(SP),allocatable  ::local_rhotw(:)
 character(schlen)        ::ch,mode_
 !
 !QP list
 !
 integer              :: ig
 integer              :: ikibz,i_sp_pol
<<<<<<< HEAD
 integer, external    :: QP_state_extract

=======
>>>>>>> 1ad9cb1d
 !
 ! Resets & basis setup
 !
 call elemental_collision_free(isc)
 call elemental_collision_free(iscp) 
 !
 Sx_lower_band=1
 Sx_upper_band=E%nbm
 !
 mode_=""
 if (present(mode)) mode_=trim(mode)
 !
 call msg('r', '[VXC] Plane waves :',QP_ng_Vxc)
 call msg('r', '[EXS] Plane waves :',QP_ng_Sx)
 !
 ! QP_table -> report
 !
 call QP_state_print( )
 !
 if(.not.l_sc_run .and. .not.l_real_time) then
   !
   ! WF distributed & load
   !=======================
   !
   call PARALLEL_global_indexes(E,k,q,"Self_Energy")
   !
   ! Final states (k-q,n')...
   call PARALLEL_WF_distribute(K_index=PAR_IND_Xk_ibz,B_index=PAR_IND_G_b,CLEAN_UP=.TRUE.)
   ! Initial states (k,n \in QP)...
   call PARALLEL_WF_distribute(QP_index=PAR_IND_QP)
   call PARALLEL_WF_index()
   !
   if ((l_gw0.or.l_cohsex).and.WF_buffered_IO) then
     !
     call WF_load(WF_buffer,0,1,(/1,n_WF_bands_to_load/),(/1,k%nibz/),space='B',title='-BUFFER')
     !
   endif
   !
   call WF_load(WF,max(QP_ng_Sx,QP_ng_Vxc),maxval(qindx_S(:,:,2)),(/1,max(E%nbm,QP_nb)/),(/1,k%nibz/),title='-HF/Rho')
   !
 endif
 !
 call timing('HF',OPR='start')
 !
 ch='EXS'
#if defined _SC
 if (l_sc_run)          ch='HF@it'//trim(intc(it_now))
#endif
 !
! if (l_sc_exx) then
!   call live_timing(trim(ch),px%n_of_elements(myid+1)*E%nbf*&
!        &(maxval(QP_table(:,2))-E%nbf)*maxval(QP_table(:,3)))
! else  
!   call live_timing(trim(ch),px%n_of_elements(myid+1)*QP_n_states)
! endif
!
 n_lt_bands=count( PAR_IND_G_b%element_1D(:Sx_upper_band) )
 n_lt_steps=PAR_IND_QP%n_of_elements(PAR_IND_QP_ID+1)*PAR_IND_Q%n_of_elements(PAR_IND_Q_ID+1)*n_lt_bands/n_threads_SE
 if (n_lt_steps>0) call live_timing(trim(ch),n_lt_steps)
 !
 do i_qp=1,QP_n_states
   !
   if (.not.PAR_IND_QP%element_1D(i_qp)) cycle
   !
   ib =QP_table(i_qp,1)
   ibp=QP_table(i_qp,2)
   !
#if defined _SC  
   !
   ! In Exact-Exchange only vc matrix elements so ... no cc' no vv' 
   ! (cv is not permitted by the order in QP_table)
   !                   (c)         (v)
   if (l_sc_exx.and.(ib>E%nbf.or.ibp<=E%nbf)) cycle
#endif
   !    
   !==============
   !
   DP_Sx = 0.0d0
   !
#if !defined _CUDA
   !  !!! num_threads(n_outthr)
   !$omp parallel default(shared), &
   !$omp          private(isc,iscp,local_rhotw,iq,iq_ibz,is_ibz,ikibz,i_sp_pol,jb,ig), reduction(+:DP_sx)
#endif
   !
   call OPENMP_update(master_thread)
   !
   ! memory estimate and local alloc
   !=================================
   !
   call elemental_collision_free(isc)
   call elemental_collision_free(iscp)
   call elemental_collision_alloc(isc,NG=QP_ng_Sx,NG_GAMP=(/QP_ng_Sx,1/),TITLE="HF")
   call elemental_collision_alloc(iscp,NG=QP_ng_Sx,TITLE="HF")
   !
   YAMBO_ALLOC(local_rhotw,(QP_ng_Sx))
   isc%qs    =1
   !
   call DEV_SUBNAME(scatter_Gamp)(isc,'x')
   !
   if (trim(mode_)=='hyb') call scatter_ModScr(isc,WF_exx_screening)
   !
#if !defined _CUDA
   !$omp do schedule(dynamic)
#endif
   do iq=1,q%nbz
     iq_ibz=q%sstar(iq,1)
     is_ibz=q%sstar(iq,2)
     !
     if (.not.PAR_IND_Q%element_1D(iq_ibz)) cycle
     !
     isc%qs(2:)=(/iq_ibz,is_ibz/)
     !
     if (isc%qs(2)/=isc%iqref) then 
       call DEV_SUBNAME(scatter_Gamp)(isc,'x')
       if (trim(mode_)=='hyb') call scatter_ModScr(isc,WF_exx_screening)
     endif
     !
     !  (n,k,sp_n).     
     !              |
     !              | (m,p,r,sp_m)
     !              |
     !              |
     !  (m,k,sp_m).     
     !
     ! n   =QP_table(i_qp,1)
     ! m   =QP_table(i_qp,2)
     ! k   =QP_table(i_qp,3)
     !
     isc%is=(/QP_table(i_qp,1),QP_table(i_qp,3),1,spin(QP_table(i_qp,:))/)
     isc%os(2:)=(/k%sstar(qindx_S(isc%is(2),iq,1),:),spin(QP_table(i_qp,:))/)
     iscp%is=(/QP_table(i_qp,2),QP_table(i_qp,3),1,spin(QP_table(i_qp,:))/)
     !
     isc%qs(1)=qindx_S(QP_table(i_qp,3),iq,2)
     iscp%qs=isc%qs
     !
     if (pp_is_uspp) then
        !
        call beccopy( becp(isc%is(2),isc%is(4)),   isc%ibec )
        !
        ikibz=isc%os(2)
        i_sp_pol=isc%os(4)
        call PP_rotate_becp(isc%os, becp(ikibz,i_sp_pol), isc%obec)
        !
        call PP_scatterBamp_init(isc)
        !
        if (isc%is(1)/=iscp%is(1)) then
           !
           call beccopy( becp(iscp%is(2),iscp%is(4)), iscp%ibec )
           call beccopy( isc%obec, iscp%obec)
           call PP_scatterBamp_init(iscp)
           !
        endif
        !
     endif
     !
     do jb=Sx_lower_band,Sx_upper_band
       !
       if (.not.PAR_IND_G_b%element_1D(jb)) cycle
       !      
       isc%os(1)=jb
       iscp%os=isc%os
       !
       call DEV_SUBNAME(scatter_Bamp)(isc)
       !
       ! Normal case, the density matrix is diagonal
       !
       if (isc%is(1)/=iscp%is(1)) then
         call DEV_SUBNAME(scatter_Bamp)(iscp)
       else
         ! iscp%rhotw = isc%rhotw
         call dev_memcpy(DEV_VARNAME(iscp%rhotw),DEV_VARNAME(isc%rhotw))
       endif
       !
       DP_Sx_l=Vstar_dot_VV(isc%ngrho,DEV_VARNAME(iscp%rhotw),&
&                                     DEV_VARNAME(isc%rhotw),DEV_VARNAME(isc%gamp)(:,1))
       DP_Sx=DP_Sx + DP_Sx_l * ( -4._SP/spin_occ*pi*E%f(jb,isc%os(2),isc%os(4)) )
       !
       if (master_thread.and.is_ibz==1.and.n_lt_steps>0) call live_timing(steps=1)
       !
     enddo
     !
   enddo
#if !defined _CUDA
   !$omp end do
#endif
   !
   call elemental_collision_free(isc)
   call elemental_collision_free(iscp)
   YAMBO_FREE(local_rhotw)
   !
#if !defined _CUDA
   !$omp end parallel
#endif
   !
   QP_Vnl_xc(i_qp)=QP_Vnl_xc(i_qp)+ DP_Sx
   !
 enddo
 !
 if(n_lt_steps>0) call live_timing()
 !
 call elemental_collision_free(isc)
 call elemental_collision_free(iscp) 
 YAMBO_FREE(local_rhotw)
 !
 call timing('HF',OPR='stop')
 call timing('HF(REDUX)',OPR='start')
 !
 call PP_redux_wait(QP_Vnl_xc)
 !
 call timing('HF(REDUX)',OPR='stop')
 !
end subroutine<|MERGE_RESOLUTION|>--- conflicted
+++ resolved
@@ -44,13 +44,8 @@
  use timing_m,      ONLY:timing
  use openmp,        ONLY:OPENMP_update,master_thread,n_threads_SE
  use wave_func,     ONLY:WF,WF_buffer,WF_buffered_IO
-<<<<<<< HEAD
- use interfaces,    ONLY:PARALLEL_global_indexes,PARALLEL_WF_distribute,PARALLEL_WF_index,WF_load,QP_state_extract_print
+ use interfaces,    ONLY:PARALLEL_global_indexes,PARALLEL_WF_distribute,PARALLEL_WF_index,WF_load,QP_state_print
  use wrapper,       ONLY:Vstar_dot_VV
-=======
- use interfaces,    ONLY:PARALLEL_global_indexes,PARALLEL_WF_distribute,PARALLEL_WF_index,WF_load,QP_state_print
- use wrapper_omp,   ONLY:V_dot_V_omp
->>>>>>> 1ad9cb1d
  use global_XC,     ONLY:WF_exx_screening
  use pseudo,        ONLY:becp, pp_is_uspp
  use qe_pseudo_m,   ONLY:beccopy
@@ -75,11 +70,7 @@
  !
  integer              :: ig
  integer              :: ikibz,i_sp_pol
-<<<<<<< HEAD
- integer, external    :: QP_state_extract
 
-=======
->>>>>>> 1ad9cb1d
  !
  ! Resets & basis setup
  !
