--- conflicted
+++ resolved
@@ -114,11 +114,6 @@
    !
  endif
  !
-<<<<<<< HEAD
-#if defined _TIMING
- 
-=======
->>>>>>> bb14314d
  call timing('HF',OPR='start')
  !
  ! allocation again
