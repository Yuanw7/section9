--- conflicted
+++ resolved
@@ -25,13 +25,8 @@
  !
  use pars,                ONLY:SP,pi,cI,rZERO
  use units,               ONLY:SPEED_OF_LIGHT,HA2EV
-<<<<<<< HEAD
- use drivers,             ONLY:l_elel_corr,l_use_collisions,l_elph_corr
- use electrons,           ONLY:levels,spin_occ
-=======
  use drivers,             ONLY:l_elel_corr,l_use_collisions,l_elph_corr,l_elphoton_scatt
  use electrons,           ONLY:levels,spin_occ,n_met_bands
->>>>>>> 665e21d2
  use D_lattice,           ONLY:DL_vol
  use R_lattice,           ONLY:qindx_S,bz_samp,nqbz,RL_vol,RIM_n_rand_pts
  use QP_m,                ONLY:QP_t,QP_n_G_bands,QP_Sc,QP_QED_ng,QP_nb,QP_states_simmetrize,&
@@ -60,14 +55,10 @@
  !
  ! WorkSpace
  !
-<<<<<<< HEAD
- integer                   ::i_q_bz,i_q,i_q_s,i_qp,i_n,i_G0,i_c,i_cp,i_g,i_m
-=======
  integer                   ::i_q_bz,i_q,i_q_s,i_qp,i_G0,i_c,i_cp,i_g,i_m,i_m_wf_load,PAR_bands(2)
->>>>>>> 665e21d2
  complex(SP)               ::P(3)
  real(SP)                  ::Photon_E,T_matrix(3,3),T_vec(3),E_diff,Photon_Gamma_E,f_k,f_k_m_q,&
-&                            P_square_times_tau(QP_QED_ng),Sc_re,Sc_im,beta,R0_squared
+&                            P_square_times_tau(QP_QED_ng),Sc_re,Sc_im,beta,R0
  real(SP),    allocatable  ::q_weight_power_1(:),q_weight_power_2(:)
  type(elemental_collision) ::I,I_grad_k,I_grad_p
  logical                   ::l_zero_delta_E,l_SI_term
@@ -104,7 +95,7 @@
  call rim_spherical(nqbz,q%ptbz,q_weight_power_1,(3.*RL_vol/nqbz/4./pi)**(1./3.),1,.FALSE.)
  call rim_spherical(nqbz,q%ptbz,q_weight_power_2,(3.*RL_vol/nqbz/4./pi)**(1./3.),2,.FALSE.)
  !
- R0_squared=(3.*RL_vol/nqbz/4./pi)**(2./3.) ! the radius for the sum at Q=0
+ R0 = (3.*RL_vol/nqbz/4./pi)**(1./3.) ! the radius for the sum at Q=0
  !
  call k_ibz2bz(q,'c',.TRUE.)
  !
@@ -125,38 +116,14 @@
    endif
  endif
  !
- if (.not.l_use_collisions) then
-   !
-   ! Elemental scattering allocation
-   !=================================
-   !
-   call elemental_collision_free(I)
-   call elemental_collision_free(I_grad_k) 
-   call elemental_collision_free(I_grad_p) 
-   !
-   ! WF loading and further allocation
-   !===================================
-   !
-   call WF_load(WF,QP_QED_ng,maxval(qindx_S(:,:,2)),(/1,max(QP_nb,QP_n_G_bands(2))/),&
-&               (/1,k%nibz/),space='R',title='-[Photon-El]Sigma_c/R space')
-   !
-   ! I_grad_k and I_grad_p need not to be scatterBamp-allocated
-   ! since scatterBamp_using_the_gradient allocates its own workspace
-   !
-   call elemental_collision_alloc(I,NG=QP_QED_ng,TITLE="GW_QED")
-   call elemental_collision_alloc(I_grad_k,NG=QP_QED_ng,TITLE="GW_QED",GRADIENT=.TRUE.)
-   call elemental_collision_alloc(I_grad_p,NG=QP_QED_ng,TITLE="GW_QED",GRADIENT=.TRUE.)
-   !
- endif
+ ! BASIC WF allocation (FILLED bands)
+ !====================================
+ !
+ call LOCAL_WF_and_COLLISIONS_allocation( QP_QED_ng , n_met_bands )
  !
  ! Loop
  !======
  !
-<<<<<<< HEAD
- call live_timing('Sigma_c',PAR_nQP*PAR_nG_bands*PAR_nQ)
- !
-=======
->>>>>>> 665e21d2
  !The correction is evaluated through
  !
  ! \delta_{nk} = \sum_{m,G,q} prefactor/\omega_{q+G}*R^{qG}_{nmk}/(e_{nk} - e_{mk-q} - \omega_{q+G})
@@ -166,9 +133,6 @@
  ! i)   G !=0, prefactor=pi/2/DL_vol/Nq
  ! ii)  G=0 and e_{nk} - e_{mk-q} !=0, prefactor= pi/2/c/DL_vol*RIM(q,power=1) 
  ! iii) G=0 and e_{nk} - e_{mk-q}  =0, prefactor= -pi/2/c^2/DL_vol*RIM(q,power=2)
-<<<<<<< HEAD
- ! iV)  G=0 and q=0, prefactor= R0_square/4/pi/c
-=======
  ! iv)  G=0 and q=0, prefactor= R0^2/12/pi/c
  !
  ! Band index for Empty bands allocation 
@@ -182,16 +146,11 @@
  PAR_bands(2)=count(PAR_IND_G_b%element_1D(n_met_bands+1:))
  !
  if (PAR_bands(1)>0) call live_timing('Sigma_c [FILLED bands]',PAR_nQP*PAR_bands(1)*PAR_nQ)
->>>>>>> 665e21d2
- !
- Q_loop: do i_q_bz=1,nqbz 
-   !
-   i_q  =q%sstar(i_q_bz,1)
-   i_q_s=q%sstar(i_q_bz,2)
-   !
-<<<<<<< HEAD
-   if (.not.PAR_IND_Q%element_1D(i_q)) cycle
-=======
+ !
+ B_loop: do i_m=QP_n_G_bands(1),QP_n_G_bands(2)
+   !
+   if (.not.PAR_IND_G_b%element_1D(i_m)) cycle
+   !
    if (i_m==i_m_wf_load.and.PAR_bands(2)>0) then
      !
      ! BASIC WF allocation (FILLED bands)
@@ -204,18 +163,20 @@
      call live_timing('Sigma_c  [EMPTY bands]',PAR_nQP*PAR_bands(2)*PAR_nQ)
      !
    endif
->>>>>>> 665e21d2
-   !
-   Photon_E      =0._SP
-   Photon_Gamma_E=SPEED_OF_LIGHT*v_norm(q%ptbz(i_q_bz,:))
-   !
-   QP_loop: do i_qp=1,qp%n_states
-     !
-     if (.not.PAR_IND_QP%element_1D(i_qp)) cycle
-     !
-     B_loop: do i_m=QP_n_G_bands(1),QP_n_G_bands(2)
-       !
-       if (.not.PAR_IND_G_b%element_1D(i_m)) cycle
+   !
+   Q_loop: do i_q_bz=1,nqbz 
+     !
+     i_q  =q%sstar(i_q_bz,1)
+     i_q_s=q%sstar(i_q_bz,2)
+     !
+     if (.not.PAR_IND_Q%element_1D(i_q)) cycle
+     !
+     Photon_E      =0._SP
+     Photon_Gamma_E=SPEED_OF_LIGHT*v_norm(q%ptbz(i_q_bz,:))
+     !
+     QP_loop: do i_qp=1,qp%n_states
+       !
+       if (.not.PAR_IND_QP%element_1D(i_qp)) cycle
        !
        call SCATTERING_GW_kinematics(i_q_bz,i_m,I,k,q,QP_table(i_qp,:),E=E,E_diff=E_diff,G0=i_G0)
        !
@@ -232,35 +193,12 @@
          cycle
        endif
        !
-<<<<<<< HEAD
-       !prefactor for case iii)
-       !
-       C_G_eq_0_null_E    =-pi*q_weight_power_2(i_q_bz)/DL_vol/SPEED_OF_LIGHT**2/2._SP
-       !
-       if (i_q_bz==1) then
-         !prefactor for case iv)
-         C_G_eq_0_finite_E=R0_squared/12._SP/pi/SPEED_OF_LIGHT
-       else
-         !prefactor for case ii)
-         C_G_eq_0_finite_E=pi*q_weight_power_1(i_q_bz)/DL_vol/SPEED_OF_LIGHT/2._SP
-       endif
-       !
-       !prefactor for case i)
-       !
-       C_G_finite         = pi/2._SP/DL_vol/float(nqbz)
-       !
-       !zeros...
-       !
-       P_square_times_tau=cZERO
-       Sc_re  =rZERO
-       Sc_im  =rZERO
-       beta   =rZERO
-=======
        ! Collisions ...
->>>>>>> 665e21d2
        !
        if (l_use_collisions) then
+         !
          P_square_times_tau(:)=P_COLL_element(i_qp)%v3_r(:,i_m,i_q_bz)
+         !
        else
          !
          call elemental_collision_copy(I,I_grad_k)
@@ -272,99 +210,34 @@
          !
        endif
        !
-       !occupations...
+       ! Occupations ...
        !
        f_k    =E%f(I%is(1),I%is(2),I%is(4))/spin_occ
        f_k_m_q=E%f(I%os(1),I%os(2),I%os(4))/spin_occ
        !
-<<<<<<< HEAD
-       ! We need the objects
-=======
        ! G=0 
        !=====
->>>>>>> 665e21d2
-       !
-       !  i) <nk|exp(iqr)\grad|mk-q>
-       !  ii) [<mk-q|exp(-iqr)\grad|nk>]*
-       !  i) gives an i(k-q-G0) factor and ii) a -ik so we need at the end q_cc{i_cp} + G0_{i_cp}
-       !
-<<<<<<< HEAD
-       !
-       G_loop: do i_g=1,QP_QED_ng
-=======
+       !
+       call EVAL_pre_factors(.TRUE.)
+       call EVAL_the_G_loop(1,1)
+       !
        ! G/=0 
        !======
        !
        if (f_k_m_q>1.E-5_SP.and.QP_QED_ng>1) then
->>>>>>> 665e21d2
-         !
-         call SCATTERING_QED_transverse_matrix(I%is(2),i_q_bz,i_g,i_G0,k,q,T_matrix,T_vec,photon_E)
-         !
-         if(i_q_bz==1.and.i_g==1) then
-           FRACTION(1)=1._SP/E_diff
-           FRACTION(2)=1._SP/E_diff**2
-         else  
-           FRACTION(1)=(1._SP-f_k_m_q)/(E_diff-Photon_E)+f_k_m_q/(E_diff+Photon_E)
-           FRACTION(2)=(1._SP-f_k_m_q)/(E_diff-Photon_E)**2+f_k_m_q/(E_diff+Photon_E)**2
-         endif
-         !
-         if (.not.l_use_collisions) then
-           !
-           ! COLLISION SPECIFIC SECTION
-           !=============================================================================================================================
-           do i_c=1,3
-             P(i_c)=I_grad_k%rhotw(QP_QED_ng*(i_c-1)+i_g)-I_grad_p%rhotw(QP_QED_ng*(i_c-1)+i_g)-cI*T_vec(i_c)*I%rhotw(i_g)
-           enddo
-           !
-           do i_cp=1,3
-             do i_c=1,3
-               P_square_times_tau(i_g)=P_square_times_tau(i_g)+P(i_c)*T_matrix(i_c,i_cp)*conjg(P(i_cp))
-             enddo
-           enddo
-           !=============================================================================================================================
-         endif
-         !
-         ! Real-Part of the Self-Energy
-         !
-         if (.not.l_SI_term) then
-           !
-           if (i_g==1) then
-             if (l_zero_delta_E) then
-               Sc_re=Sc_re+P_square_times_tau(i_g)*C_G_eq_0_null_E*(2._SP*f_k_m_q-1)
-             else
-               Sc_re=Sc_re+P_square_times_tau(i_g)*C_G_eq_0_finite_E*FRACTION(1)
-               beta =beta -P_square_times_tau(i_g)*C_G_eq_0_finite_E*FRACTION(2)
-             endif
-           else
-             Sc_re=Sc_re+P_square_times_tau(i_g)*C_G_finite/Photon_E*FRACTION(1)
-             beta =beta -P_square_times_tau(i_g)*C_G_finite/Photon_E*FRACTION(2)
-           endif
-           !
-         endif
-         !
-         ! Imaginary-Part of the Self-Energy.
-         !
-         if (.not.(i_q_bz==1.and.i_g==1)) cycle
-         !
-         Sc_im=Sc_im+P_square_times_tau(1)/3._SP/SPEED_OF_LIGHT**2*abs(E_diff)*&
-&                    ( QP_time_order_sign*(1._SP-f_k_m_q)*theta_function( E_diff,0.01/HA2EV,0) +&
-&                                                f_k_m_q *theta_function(-E_diff,0.01/HA2EV,0) )
-         !
-       enddo G_loop
-       !
-       QP_Sc(i_qp,1) =QP_Sc(i_qp,1)  +Sc_re+cI*abs(Sc_im)
-       !
-       ! Let's stick to the OMS for the moment
-       !
-       QP_dSc(i_qp,1)=QP_dSc(i_qp,1) +beta
+         !
+         call EVAL_pre_factors(.FALSE.)
+         call EVAL_the_G_loop(2,QP_QED_ng)
+         !
+       endif
        !
        if ( i_q_s == 1 ) call live_timing(steps=1)
        !
-     enddo B_loop
-     !
-   enddo QP_loop
-   !
- enddo Q_loop
+     enddo QP_loop
+     !
+   enddo Q_loop
+   !
+ enddo B_loop
  !
  call live_timing( )
  !
@@ -384,6 +257,8 @@
    call COLLISIONS_alloc_and_free("Momentum","v3","clean",0)
    !
  else
+   !
+   call WF_free(WF)
    !
    call elemental_collision_free(I)
    call elemental_collision_free(I_grad_k) 
@@ -395,9 +270,6 @@
  call timing('GW (Lamb)',OPR='stop')
 #endif
  !
-<<<<<<< HEAD
-end subroutine QED_sigma_c
-=======
  contains
    !
    subroutine EVAL_the_G_loop(iG_start,iG_end)
@@ -541,5 +413,4 @@
      endif
    end subroutine EVAL_pre_factors
    !
-end subroutine QED_sigma_c
->>>>>>> 665e21d2
+end subroutine QED_sigma_c