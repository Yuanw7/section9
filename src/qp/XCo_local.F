!
!        Copyright (C) 2000-2016 the YAMBO team
!              http://www.yambo-code.org
!
! Authors (see AUTHORS file for details): AM, DS
! 
! This file is distributed under the terms of the GNU 
! General Public License. You can redistribute it and/or 
! modify it under the terms of the GNU General Public 
! License as published by the Free Software Foundation; 
! either version 2, or (at your option) any later version.
!
! This program is distributed in the hope that it will 
! be useful, but WITHOUT ANY WARRANTY; without even the 
! implied warranty of MERCHANTABILITY or FITNESS FOR A 
! PARTICULAR PURPOSE.  See the GNU General Public License 
! for more details.
!
! You should have received a copy of the GNU General Public 
! License along with this program; if not, write to the Free 
! Software Foundation, Inc., 59 Temple Place - Suite 330,Boston, 
! MA 02111-1307, USA or visit http://www.gnu.org/copyleft/gpl.txt.
!
subroutine XCo_local(E,Xk)
 !
 ! Local V_xc
 !
 use pars,          ONLY:SP,pi
 use electrons,     ONLY:levels,n_spin,n_spinor,spin
 use QP_m,          ONLY:QP_Vxc,QP_n_states,QP_table
 use R_lattice,     ONLY:bz_samp
 use FFT_m,         ONLY:fft_size
 use wave_func,     ONLY:WF
 use xc_functionals,ONLY:V_xc,xc_string,XC_potential_driver,magn,XC_potential_driver
 use global_XC,     ONLY:WF_kind,WF_xc_functional,WF_exx_fraction,WF_exx_screening
 use wrapper_omp,   ONLY:Vstar_dot_V_omp
 use parallel_m,    ONLY:PP_redux_wait,PAR_IND_WF_linear 
#if defined _RT
 use parallel_m,    ONLY:PAR_IND_B_mat_ordered,PAR_IND_WF_k 
 use matrix_operate,ONLY:UP_matrix_index,matrix_index
 use SC,            ONLY:SC_bands
#endif
#if defined _SC
 use drivers,       ONLY:l_real_time,l_sc_run
 use com,           ONLY:error
 use IO_m,          ONLY:REP,VERIFY
 use SC,            ONLY:load_SC_components,V_xc_sc,V_hartree_sc,SC_fft_size,compatible_SC_DB
#endif
 !
 implicit none
 !
 type(levels) ::E       
 type(bz_samp)::Xk
 !
 ! Work Space
 !
#if defined _RT
 integer     ::nb
#endif
 integer     ::i1,ifft,iwf,iwfp,ib,ibp,ik,i_sp_pol
 complex(SP) ::c_ws(fft_size,n_spin)
 !
 ! Spin support (collinear and not collinear)
 !
 complex(SP), allocatable :: V_xc_mat(:,:,:)
 !
 ! Allocation 
 !
 if (.not.allocated(V_xc))   allocate(V_xc(fft_size,n_spin))
 !
 if (n_spin>1.and..not.allocated(magn)) allocate(magn(fft_size,3))
 !
 ! Precompiler options in case a non-DFT potential is required
 !
#if defined _SC
 if (WF_KIND< 300 ) then
   !
   ! ...LDA (and more) Vxc
   !
#endif
   !
#if defined _RT
   if (l_real_time) then
     call XC_potential_driver(E,Xk,WF_KIND,WF_xc_functional,1)
   else
#endif
     call XC_potential_driver(E,Xk,WF_KIND,WF_xc_functional,1,&
&         exx_fraction=WF_exx_fraction,exx_screening=WF_exx_screening)
#if defined _RT
   endif
#endif
   !
#if defined _SC
 else
   !
   ! ...SC EXX and EXX+LDA_C
   !
   allocate(V_xc_sc(fft_size,n_spin),V_hartree_sc(fft_size,n_spin))
   SC_fft_size=fft_size
   call load_SC_components('V',COM_=REP,MODE_=VERIFY)
   !
   if (.not.compatible_SC_DB) call error('Incompatible potential database')
   !
   V_xc=V_xc_sc
   deallocate(V_xc_sc,V_hartree_sc)
 endif
#endif
 !
 if (n_spin==1) then
   ! 
   do i1=1,QP_n_states
     !
     ib =QP_table(i1,1)
     ibp=QP_table(i1,2)
     ik =QP_table(i1,3)
     !
#if defined _RT
     if (l_real_time) then
       !
       if(ib>ibp) then
         QP_Vxc(i1) = conjg(QP_Vxc(i1-1))
         cycle
       endif
       !
       if (.not.PAR_IND_WF_k%element_1D(ik)) cycle
       if (.not.PAR_IND_B_mat_ordered%element_1D( UP_matrix_index(ib-SC_bands(1)+1,ibp-SC_bands(1)+1)-1 )) cycle
       !
     else
#endif
       !
       if (.not.PAR_IND_WF_linear%element_2D(ib,ik)) cycle
       !
#if defined _RT
     endif
#endif
     !
     ! <iwf|V_xc|iwfp>
     !
     iwf =WF%index(ib,ik,1)
     iwfp=WF%index(ibp,ik,1)
     ! 
#if defined _OPENMP
!$omp parallel do default(shared), private(ifft)
#endif
     do ifft=1,fft_size
<<<<<<< HEAD
         c_ws(ifft,1)=V_xc(ifft,1)*WF%c(ifft,1,iwfp)
=======
       c_ws(ifft,1)=V_xc(ifft,1)*WF%c(ifft,iwfp)
>>>>>>> e147e234
     enddo
#if defined _OPENMP
!$omp end parallel do
#endif
     !
     QP_Vxc(i1)=Vstar_dot_V_omp(fft_size,WF%c(:,1,iwf),c_ws(:,1))
     !
   enddo
   !
   call PP_redux_wait(QP_Vxc)
   !
   return
   !
 endif
 !
#if defined _RT
 nb=SC_bands(2)-SC_bands(1)+1
#endif
 !
 if (n_spin==2) then
   !
   allocate(V_xc_mat(fft_size,n_spin,n_spin))
   !
   call Build_V_xc_mat(V_xc,V_xc_mat)
   !
   do i1=1,QP_n_states
     !
     ib =QP_table(i1,1)
     ibp=QP_table(i1,2)
     ik =QP_table(i1,3)
     !
#if defined _RT
     if (l_real_time) then
       if (.not.PAR_IND_WF_k%element_1D(ik)) cycle
       if (.not.PAR_IND_B_mat_ordered%element_1D( UP_matrix_index(ib-SC_bands(1)+1,ibp-SC_bands(1)+1)-1 )) cycle
     else
#endif
       if (.not.PAR_IND_WF_linear%element_2D(ib,ik)) cycle
#if defined _RT
     endif
#endif
     !
     if (n_spinor==1) then
       !
       i_sp_pol=spin(QP_table(i1,:))
       iwf =WF%index(ib,ik,i_sp_pol)
       iwfp=WF%index(ibp,ik,i_sp_pol)
       !
       c_ws(:,1)=V_xc_mat(:,i_sp_pol,i_sp_pol)*WF%c(:,1,iwfp)
       !
       QP_Vxc(i1)=Vstar_dot_V_omp(fft_size,WF%c(:,1,iwf),c_ws(:,1))
       !
     else
       !
       iwf=WF%index(ib,ik,1)
       iwfp=WF%index(ibp,ik,1)
       !
       c_ws(:,1)=V_xc_mat(:,1,1)*WF%c(:,1,iwfp)+V_xc_mat(:,1,2)*WF%c(:,2,iwfp)
       c_ws(:,2)=V_xc_mat(:,2,1)*WF%c(:,2,iwfp)+V_xc_mat(:,2,2)*WF%c(:,2,iwfp)
       !
       QP_Vxc(i1)=Vstar_dot_V_omp(fft_size,WF%c(:,1,iwf),c_ws(:,1))+&
&                 Vstar_dot_V_omp(fft_size,WF%c(:,2,iwf),c_ws(:,2))
       !
     endif
     !
   enddo
   !
   deallocate(V_xc_mat)
   !
 endif
 !
 ! Clean
 !
#if defined _SC
 if(.not.(l_sc_run.or.l_real_time)) then
#endif
   deallocate(V_xc)
   if(n_spin>1) deallocate(magn)
#if defined _SC
 endif
#endif
 !
 call PP_redux_wait(QP_Vxc)
 !
end subroutine<|MERGE_RESOLUTION|>--- conflicted
+++ resolved
@@ -143,11 +143,7 @@
 !$omp parallel do default(shared), private(ifft)
 #endif
      do ifft=1,fft_size
-<<<<<<< HEAD
          c_ws(ifft,1)=V_xc(ifft,1)*WF%c(ifft,1,iwfp)
-=======
-       c_ws(ifft,1)=V_xc(ifft,1)*WF%c(ifft,iwfp)
->>>>>>> e147e234
      enddo
 #if defined _OPENMP
 !$omp end parallel do
