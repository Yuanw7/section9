--- conflicted
+++ resolved
@@ -34,15 +34,9 @@
 &                              RT_PE_extra,l_initial_equilibrium,RT_ALL_lifetimes_free                        
  use RT_occupations,      ONLY:RT_EL_occupations_alloc,RT_PH_occupations_alloc,RT_ALL_occupations_free
  use real_time,           ONLY:l_RT_uses_E_FineGd
-<<<<<<< HEAD
  use parser_m,            ONLY:parser
  use QP_m,                ONLY:l_extended_output
  use IO_m,                ONLY:io_control,OP_RD_CL,VERIFY,REP,OP_WR_CL
-=======
- use com,                 ONLY:fat_log
- use IO_int,              ONLY:io_control
- use IO_m,                ONLY:OP_RD_CL,VERIFY,REP,OP_WR_CL
->>>>>>> 21f18e5c
  !
 #include<memory.h>
  !
