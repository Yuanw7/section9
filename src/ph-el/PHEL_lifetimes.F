!
!        Copyright (C) 2000-2020 the YAMBO team
!              http://www.yambo-code.org
!
! Authors (see AUTHORS file for details): FP
!
! This file is distributed under the terms of the GNU
! General Public License. You can redistribute it and/or
! modify it under the terms of the GNU General Public
! License as published by the Free Software Foundation;
! either version 2, or (at your option) any later version.
!
! This program is distributed in the hope that it will
! be useful, but WITHOUT ANY WARRANTY; without even the
! implied warranty of MERCHANTABILITY or FITNESS FOR A
! PARTICULAR PURPOSE.  See the GNU General Public License
! for more details.
!
! You should have received a copy of the GNU General Public
! License along with this program; if not, write to the Free
! Software Foundation, Inc., 59 Temple Place - Suite 330,Boston,
! MA 02111-1307, USA or visit http://www.gnu.org/copyleft/gpl.txt.
!
subroutine PHEL_lifetimes(iq,E,k,q,bands,k_FG,E_FG)
 !
 ! This routine computes the phonon lifetimes. 
 ! Presently, only one approximation route from the phononic KBE to 
 ! the kernel/collision integral is available:
 !   - Time Scales Separation + QuasiParticle Approximation (TSQP)
 !
 use pars,           ONLY:SP,rZERO,cI,pi
 use units,          ONLY:HA2EV
 use electrons,      ONLY:levels,n_full_bands,spin_occ,E_fine_grid
 use hamiltonian,    ONLY:B_mat_index
 use R_lattice,      ONLY:bz_samp,qindx_X,bz_fine_grid
 use RT_occupations, ONLY:RT_ph_occ,RT_el_occ,RT_ho_occ,RT_life_occ
 use RT_lifetimes,   ONLY:l_initial_equilibrium,RT_PE_life,PE_linewidth
 use real_time,      ONLY:l_RT_uses_E_FineGd,RT_eh_en
 use PHEL,           ONLY:phel_gkkp_expanded_sq
 use ELPH,           ONLY:ph_freqs_sq,elph_branches,MAX_gkkp,PH_acoustic_branch
 use parallel_m,     ONLY:PAR_PH_IND_Xk_bz,PAR_PH_IND_eh_bands,PAR_PH_Q_ibz_index
 use QP_m,           ONLY:QP_G_damp
 !
 implicit none
 !
 type(levels),      intent(in) :: E
 type(bz_samp),     intent(in) :: k,q
 integer,           intent(in) :: iq,bands(2)
 type(bz_fine_grid),intent(in) :: k_FG
 type(E_fine_grid) ,intent(in) :: E_FG
 !
 ! Work Space ...
 !
 real(SP)              :: ph_freq
 real(SP),   parameter :: cutoff= 5.E-3
 real(SP),   external  :: RT_G_retarded_convolution
 complex(SP),external  :: Lorentzian_FT
 !
 real(SP)              :: Gkkp_sq(bands(1):bands(2),bands(1):bands(2))
 ! ... band/branch index ...
 integer               :: il,i_n,i_np
 ! ... BZ index ...
 integer               :: ikbz,ik,ik_m_q,iq_mem,ik_rim,ip_rim
 ! ... lifetime related quantities ...
 real(SP) :: D_res,D_ares,DELTA_E,DELTA_W,pre_factor,&
&            TMP_Emit_lifetime,TMP_Abs_lifetime,TMP_eh_lifetime,N_q,f_mkq,f_nk,&
&            Hole_f_mkq,Hole_f_nk,TMP_linewidth
 !
 iq_mem=PAR_PH_Q_ibz_index(iq)
 !
 do ikbz=1,k%nbz
   !
   if (.not.PAR_PH_IND_Xk_bz%element_1D(ikbz)) cycle
   !
   ! Obtain k-q in the ibz from k in the bz and q in the ibz
   ik_m_q =k%sstar(qindx_X(iq_mem,ikbz,1),1)
   ! Obtain k in the ibz from k in the bz
   ik = k%sstar(ikbz,1)
   !
   do il=elph_branches(1),elph_branches(2)
     !
     ph_freq=abs(sqrt(ph_freqs_sq(q%k_table(iq,1),il)))
     !
     if (iq_mem==1 .and. PH_acoustic_branch(il)) cycle
     !
     if (l_initial_equilibrium) then
       N_q    = RT_ph_occ%N_ref(il,iq_mem)
     else
       N_q    = RT_ph_occ%N(il,iq_mem)
     endif
     !
     Gkkp_sq=rZERO
     !
     do i_n=bands(1),bands(2)
       !
       Gkkp_sq(i_n,i_n)=phel_gkkp_expanded_sq(i_n,i_n,il,iq_mem,ikbz)
<<<<<<< HEAD
       if (sqrt(Gkkp_sq(i_n,i_n))<MAX_gkkp*cutoff) cycle
=======
>>>>>>> 7657f605
       !
       do i_np=bands(1),bands(2)
         !
         if ( .not. PAR_PH_IND_eh_bands%element_1D( B_mat_index(i_n,i_np,bands) ) ) cycle
         !
         if (i_n.ne.i_np) then
           !
           Gkkp_sq(i_n,i_np)=phel_gkkp_expanded_sq(i_np,i_n,il,iq_mem,ikbz)
<<<<<<< HEAD
           if (sqrt(Gkkp_sq(i_n,i_np))<MAX_gkkp*cutoff) cycle
=======
           !
>>>>>>> 7657f605
         endif 
         !
         ! At equilibrium, only metals or band gaps < E_debye can give non-zero ph lifetimes
         !
         if (.not.l_initial_equilibrium) then
           !
           ! Extra condition: the EP scattering cannot cross the gap
           !
           if ((i_n<=n_full_bands.and.i_np>  n_full_bands).and.(E%E_ind_gap(1)>0.1/HA2EV)) cycle
           if ((i_n> n_full_bands.and.i_np<= n_full_bands).and.(E%E_ind_gap(1)>0.1/HA2EV)) cycle
           !
         endif
         !
         if (.not. l_RT_uses_E_FineGd) then
           !
#if defined _RT
           if(E_FG%E(i_np,ik_m_q,1)<RT_eh_en(1) .or. E_FG%E(i_np,ik_m_q,1)>RT_eh_en(2)) cycle
           if(E_FG%E(i_n ,ik    ,1)<RT_eh_en(1) .or. E_FG%E(i_n ,ik    ,1)>RT_eh_en(2)) cycle
#endif
           !
           DELTA_E=E_FG%E(i_n,ik,1)-E_FG%E(i_np,ik_m_q,1)
           DELTA_W=E_FG%W(i_n,ik,1)+E_FG%W(i_np,ik_m_q,1)
           !
         endif
         !
         ! [NOTE] The weight here is
         !
         !                    (2*spin_occ*pi)/(k%nbz*2* ph_freq)
         !
         ! 2 from KBE collision integral, spin_occ=2 from ph-el self-energy (polarization bubble), pi from delta functions,
         ! 1/Nk from k-sum, (2*ph_freq)^-1 to correctly normalize Gkkp_sq.
         ! [NOTE]  Variable pre_factor below contains pi since it *shouldn't* come later from the hyperbolic secant FT.
         ! [NOTE2] Variable pre_factor below contains 1/(Nk_bz*N_FG_k) accounting for the double grid at each bz point.
         !
         pre_factor=spin_occ*Gkkp_sq(i_np,i_n)*pi/(k%nbz*k_FG%N_mapped(ik)*ph_freq)
         !
         if( pre_factor==0._SP ) cycle
         !
         do ik_rim=k_FG%k_range(ik,1),k_FG%k_range(ik,2)
           !
           ! Zeroing
           !=========
           TMP_Emit_lifetime=rZero
           TMP_Abs_lifetime=rZero
           TMP_eh_lifetime=rZero
           !DEBUG> (FP)
           TMP_linewidth=rZero
           !DEBUG< 
           !
           do ip_rim=k_FG%k_range(ik_m_q,1),k_FG%k_range(ik_m_q,2)
             !
             if (l_RT_uses_E_FineGd) then
               ! 
#if defined _RT
               if(E_FG%E(i_np,ip_rim,1)<RT_eh_en(1) .or. E_FG%E(i_np,ip_rim,1)>RT_eh_en(2)) cycle
               if(E_FG%E(i_n ,ik_rim,1)<RT_eh_en(1) .or. E_FG%E(i_n ,ik_rim,1)>RT_eh_en(2)) cycle
#endif
               !
               DELTA_E=E_FG%E(i_n,ik_rim,1)-E_FG%E(i_np,ip_rim,1)
               DELTA_W=E_FG%W(i_n,ik_rim,1)+E_FG%W(i_np,ip_rim,1)
               !
             endif
             !
#if defined _RT
             D_ares=RT_G_retarded_convolution(DELTA_E,+ph_freq,DELTA_W,0._SP,'EP')
             D_res =RT_G_retarded_convolution(DELTA_E,-ph_freq,DELTA_W,0._SP,'EP')
#else
             D_ares=1./pi*aimag( Lorentzian_FT(ph_freq-cI*QP_G_damp,DELTA_E+cI*delta_W,"Ta") )
             D_res =1./pi*aimag( Lorentzian_FT(ph_freq-cI*QP_G_damp,DELTA_E+cI*delta_W,"r" ) )
#endif
             !
             ! Electron and hole occupations
             !
             if(l_initial_equilibrium) then
               f_mkq      =  RT_el_occ%N_ref(i_np,ip_rim)/spin_occ
               Hole_f_mkq =  RT_ho_occ%N_ref(i_np,ip_rim)/spin_occ
               f_nk       =  RT_el_occ%N_ref(i_n,ik_rim)/spin_occ
               Hole_f_nk  =  RT_ho_occ%N_ref(i_n,ik_rim)/spin_occ
             else
               f_mkq      =  RT_life_occ%dN(i_np,ip_rim)/spin_occ
               Hole_f_mkq = -RT_life_occ%dN(i_np,ip_rim)/spin_occ
               f_nk       =  RT_life_occ%dN(i_n,ik_rim)/spin_occ
               Hole_f_nk  = -RT_life_occ%dN(i_n,ik_rim)/spin_occ
             endif 
             !
             TMP_Emit_lifetime=TMP_Emit_lifetime+f_nk*Hole_f_mkq*D_ares+Hole_f_nk*f_mkq*D_res
             ! 
             TMP_Abs_lifetime=TMP_Abs_lifetime  +f_nk*Hole_f_mkq*D_res +Hole_f_nk*f_mkq*D_ares
             !
             !DEBUG> (FP) This is Eq. (4) of [PRB 71, 064501 (2005)], i.e., retarded ph-el self-energy g^2*GG
             TMP_linewidth=TMP_linewidth +(f_mkq-f_nk)*D_res
             !DEBUG<
           enddo ! ip_rim i.e. (mk-q)
           !
         enddo ! ik_rim i.e. (nk)
         !
         ! Phonon emission (stimulated and spontaneous)
         RT_PE_life%emit(il,iq_mem)=RT_PE_life%emit(il,iq_mem)+TMP_Emit_lifetime*pre_factor*(N_q+1._SP)
         ! Phonon absorption
         RT_PE_life%abs(il,iq_mem) =RT_PE_life%abs(il,iq_mem)+TMP_Abs_lifetime*pre_factor*N_q
         !
         !DEBUG> (FP)
         PE_linewidth(il,iq_mem)=PE_linewidth(il,iq_mem) +TMP_linewidth*pre_factor
         !DEBUG<
         !        
       enddo ! i_np i.e. (mk-q)
       !
     enddo ! i_n i.e. (nk)
     !
   enddo ! ph branch
   !
 enddo ! ikbz
 !
end subroutine PHEL_lifetimes<|MERGE_RESOLUTION|>--- conflicted
+++ resolved
@@ -28,16 +28,15 @@
  ! the kernel/collision integral is available:
  !   - Time Scales Separation + QuasiParticle Approximation (TSQP)
  !
- use pars,           ONLY:SP,rZERO,cI,pi
+ use pars,           ONLY:SP,cI,pi,rZERO
  use units,          ONLY:HA2EV
  use electrons,      ONLY:levels,n_full_bands,spin_occ,E_fine_grid
  use hamiltonian,    ONLY:B_mat_index
  use R_lattice,      ONLY:bz_samp,qindx_X,bz_fine_grid
  use RT_occupations, ONLY:RT_ph_occ,RT_el_occ,RT_ho_occ,RT_life_occ
- use RT_lifetimes,   ONLY:l_initial_equilibrium,RT_PE_life,PE_linewidth
+ use RT_lifetimes,   ONLY:l_initial_equilibrium,RT_PE_life
  use real_time,      ONLY:l_RT_uses_E_FineGd,RT_eh_en
- use PHEL,           ONLY:phel_gkkp_expanded_sq
- use ELPH,           ONLY:ph_freqs_sq,elph_branches,MAX_gkkp,PH_acoustic_branch
+ use ELPH,           ONLY:ph_freqs_sq,elph_branches,MAX_gkkp,PH_acoustic_branch,phel_gkkp_expanded_sq
  use parallel_m,     ONLY:PAR_PH_IND_Xk_bz,PAR_PH_IND_eh_bands,PAR_PH_Q_ibz_index
  use QP_m,           ONLY:QP_G_damp
  !
@@ -56,24 +55,27 @@
  real(SP),   external  :: RT_G_retarded_convolution
  complex(SP),external  :: Lorentzian_FT
  !
- real(SP)              :: Gkkp_sq(bands(1):bands(2),bands(1):bands(2))
  ! ... band/branch index ...
  integer               :: il,i_n,i_np
  ! ... BZ index ...
- integer               :: ikbz,ik,ik_m_q,iq_mem,ik_rim,ip_rim
+ integer               :: ikbz,ik,ik_m_q,iq_mem,ik_rim,ip_rim,iq_life
  ! ... lifetime related quantities ...
  real(SP) :: D_res,D_ares,DELTA_E,DELTA_W,pre_factor,&
 &            TMP_Emit_lifetime,TMP_Abs_lifetime,TMP_eh_lifetime,N_q,f_mkq,f_nk,&
-&            Hole_f_mkq,Hole_f_nk,TMP_linewidth
+&            Hole_f_mkq,Hole_f_nk
  !
- iq_mem=PAR_PH_Q_ibz_index(iq)
+ iq_mem =PAR_PH_Q_ibz_index(iq)
+ iq_life=iq
+#if defined _RT
+ iq_life=iq_mem
+#endif
  !
  do ikbz=1,k%nbz
    !
    if (.not.PAR_PH_IND_Xk_bz%element_1D(ikbz)) cycle
    !
    ! Obtain k-q in the ibz from k in the bz and q in the ibz
-   ik_m_q =k%sstar(qindx_X(iq_mem,ikbz,1),1)
+   ik_m_q =k%sstar(qindx_X(iq,ikbz,1),1)
    ! Obtain k in the ibz from k in the bz
    ik = k%sstar(ikbz,1)
    !
@@ -81,37 +83,18 @@
      !
      ph_freq=abs(sqrt(ph_freqs_sq(q%k_table(iq,1),il)))
      !
-     if (iq_mem==1 .and. PH_acoustic_branch(il)) cycle
+     if (iq==1 .and. PH_acoustic_branch(il)) cycle
      !
-     if (l_initial_equilibrium) then
-       N_q    = RT_ph_occ%N_ref(il,iq_mem)
-     else
-       N_q    = RT_ph_occ%N(il,iq_mem)
-     endif
-     !
-     Gkkp_sq=rZERO
+     if (     l_initial_equilibrium) N_q = RT_ph_occ%N_ref(il,iq)
+     if (.not.l_initial_equilibrium) N_q = RT_ph_occ%N(il,iq)
      !
      do i_n=bands(1),bands(2)
-       !
-       Gkkp_sq(i_n,i_n)=phel_gkkp_expanded_sq(i_n,i_n,il,iq_mem,ikbz)
-<<<<<<< HEAD
-       if (sqrt(Gkkp_sq(i_n,i_n))<MAX_gkkp*cutoff) cycle
-=======
->>>>>>> 7657f605
        !
        do i_np=bands(1),bands(2)
          !
          if ( .not. PAR_PH_IND_eh_bands%element_1D( B_mat_index(i_n,i_np,bands) ) ) cycle
          !
-         if (i_n.ne.i_np) then
-           !
-           Gkkp_sq(i_n,i_np)=phel_gkkp_expanded_sq(i_np,i_n,il,iq_mem,ikbz)
-<<<<<<< HEAD
-           if (sqrt(Gkkp_sq(i_n,i_np))<MAX_gkkp*cutoff) cycle
-=======
-           !
->>>>>>> 7657f605
-         endif 
+         if (sqrt(phel_gkkp_expanded_sq(i_np,i_n,il,iq_mem,ikbz))<MAX_gkkp*cutoff) cycle
          !
          ! At equilibrium, only metals or band gaps < E_debye can give non-zero ph lifetimes
          !
@@ -145,20 +128,15 @@
          ! [NOTE]  Variable pre_factor below contains pi since it *shouldn't* come later from the hyperbolic secant FT.
          ! [NOTE2] Variable pre_factor below contains 1/(Nk_bz*N_FG_k) accounting for the double grid at each bz point.
          !
-         pre_factor=spin_occ*Gkkp_sq(i_np,i_n)*pi/(k%nbz*k_FG%N_mapped(ik)*ph_freq)
-         !
-         if( pre_factor==0._SP ) cycle
+         pre_factor=spin_occ*phel_gkkp_expanded_sq(i_np,i_n,il,iq_mem,ikbz)*pi/(k%nbz*k_FG%N_mapped(ik)*ph_freq)
          !
          do ik_rim=k_FG%k_range(ik,1),k_FG%k_range(ik,2)
            !
            ! Zeroing
            !=========
-           TMP_Emit_lifetime=rZero
-           TMP_Abs_lifetime=rZero
-           TMP_eh_lifetime=rZero
-           !DEBUG> (FP)
-           TMP_linewidth=rZero
-           !DEBUG< 
+           TMP_Emit_lifetime=rZERO
+           TMP_Abs_lifetime=rZERO
+           TMP_eh_lifetime=rZERO
            !
            do ip_rim=k_FG%k_range(ik_m_q,1),k_FG%k_range(ik_m_q,2)
              !
@@ -198,24 +176,17 @@
              !
              TMP_Emit_lifetime=TMP_Emit_lifetime+f_nk*Hole_f_mkq*D_ares+Hole_f_nk*f_mkq*D_res
              ! 
-             TMP_Abs_lifetime=TMP_Abs_lifetime  +f_nk*Hole_f_mkq*D_res +Hole_f_nk*f_mkq*D_ares
+             TMP_Abs_lifetime=TMP_Abs_lifetime+f_nk*Hole_f_mkq*D_res +Hole_f_nk*f_mkq*D_ares
              !
-             !DEBUG> (FP) This is Eq. (4) of [PRB 71, 064501 (2005)], i.e., retarded ph-el self-energy g^2*GG
-             TMP_linewidth=TMP_linewidth +(f_mkq-f_nk)*D_res
-             !DEBUG<
            enddo ! ip_rim i.e. (mk-q)
            !
          enddo ! ik_rim i.e. (nk)
          !
          ! Phonon emission (stimulated and spontaneous)
-         RT_PE_life%emit(il,iq_mem)=RT_PE_life%emit(il,iq_mem)+TMP_Emit_lifetime*pre_factor*(N_q+1._SP)
+         RT_PE_life%emit(il,iq_life)=RT_PE_life%emit(il,iq_life)+TMP_Emit_lifetime*pre_factor*(N_q+1._SP)
          ! Phonon absorption
-         RT_PE_life%abs(il,iq_mem) =RT_PE_life%abs(il,iq_mem)+TMP_Abs_lifetime*pre_factor*N_q
-         !
-         !DEBUG> (FP)
-         PE_linewidth(il,iq_mem)=PE_linewidth(il,iq_mem) +TMP_linewidth*pre_factor
-         !DEBUG<
-         !        
+         RT_PE_life%abs(il,iq_life) =RT_PE_life%abs(il,iq_life)+TMP_Abs_lifetime*pre_factor*N_q
+         !       
        enddo ! i_np i.e. (mk-q)
        !
      enddo ! i_n i.e. (nk)
