!
!        Copyright (C) 2000-2020 the YAMBO team
!              http://www.yambo-code.org
!
! Authors (see AUTHORS file for details): AM
! 
! This file is distributed under the terms of the GNU 
! General Public License. You can redistribute it and/or 
! modify it under the terms of the GNU General Public 
! License as published by the Free Software Foundation; 
! either version 2, or (at your option) any later version.
!
! This program is distributed in the hope that it will 
! be useful, but WITHOUT ANY WARRANTY; without even the 
! implied warranty of MERCHANTABILITY or FITNESS FOR A 
! PARTICULAR PURPOSE.  See the GNU General Public License 
! for more details.
!
! You should have received a copy of the GNU General Public 
! License along with this program; if not, write to the Free 
! Software Foundation, Inc., 59 Temple Place - Suite 330,Boston, 
! MA 02111-1307, USA or visit http://www.gnu.org/copyleft/gpl.txt.
!
subroutine PH_of(q)
 !
 !DEBUG> (FP)
 use RT_lifetimes,   ONLY:PE_linewidth,RT_PE_life_interband,RT_PE_life_intraband
 !DEBUG<
 use pars,           ONLY:SP
 use OUTPUT_simple,  ONLY:OUTPUT_add_column
 use RT_lifetimes,   ONLY:RT_PE_life,PE_linewidth
 use ELPH,           ONLY:PH_freqs_sq,elph_branches,PHEL_desc,ELPH_desc,l_GKKP_expanded_DB_exists,l_GKKP_DB_exists
 use R_lattice,      ONLY:nqibz,bz_samp
 use interfaces,     ONLY:DESC_write
 !
 implicit none
 !
 type(bz_samp),     intent(in) :: q
 !
 ! Work Space
 !
 integer :: iq,il
 real(SP):: ph_freq
 !
 call OUTPUT_add_column("ph",action="reset")
 call OUTPUT_add_column("ph",action="open")
 !
 call DESC_write('o ph','#',PHEL_desc)
 call DESC_write('o ph','#',ELPH_desc)
 !
 do iq=1,nqibz
   do il=elph_branches(1),elph_branches(2)
     call OUTPUT_add_column("ph",TITLES=(/"Q-point","Branch "/),I_VALUES=(/iq,il/))
     if (l_GKKP_expanded_DB_exists) ph_freq=abs(sqrt(PH_freqs_sq(q%k_table(iq,1),il)))
     if (l_GKKP_DB_exists         ) ph_freq=abs(sqrt(PH_freqs_sq(iq,il)))
<<<<<<< HEAD
     call OUTPUT_add_column(TITLES=(/"Energy"/),R_VALUES=(/ph_freq/),UNIT="meV")
     call OUTPUT_add_column(TITLES=(/"Width(emit)"/),R_VALUES=(/RT_PE_life%emit(il,iq)/),UNIT="meV")
     call OUTPUT_add_column(TITLES=(/"Width(abs)"/),R_VALUES=(/RT_PE_life%abs(il,iq)/),UNIT="meV")
     !DEBUG> (FP)
     call OUTPUT_add_column(TITLES=(/"Width(retarded)"/),R_VALUES=(/PE_linewidth(il,iq)/),UNIT="meV")
     call OUTPUT_add_column(TITLES=(/"Width(interb.)"/),R_VALUES=(/RT_PE_life_interband(il,iq)/),UNIT="meV")
     call OUTPUT_add_column(TITLES=(/"Width(intrab.)"/),R_VALUES=(/RT_PE_life_intraband(il,iq)/),UNIT="meV")
     !DEBUG<
     call OUTPUT_add_column(ORDER=(/"Q-point","Branch ","Energy "/))
     call OUTPUT_add_column(ORDER=(/"Width(emit)","Width(abs) "/))
     !DEBUG>
     call OUTPUT_add_column(ORDER=(/"Width(retarded)"/))
     call OUTPUT_add_column(ORDER=(/"Width(interb.)"/))
     call OUTPUT_add_column(ORDER=(/"Width(intrab.)"/))
     !DEBUG<
     call OUTPUT_add_column(what="write")
=======
     call OUTPUT_add_column("ph",TITLES=(/"Energy"/),R_VALUES=(/ph_freq/),UNIT="meV")
     call OUTPUT_add_column("ph",TITLES=(/"Width(emit)"/),R_VALUES=(/RT_PE_life%emit(il,iq)/),UNIT="meV")
     call OUTPUT_add_column("ph",TITLES=(/"Width(abs)"/),R_VALUES=(/RT_PE_life%abs(il,iq)/),UNIT="meV")
     call OUTPUT_add_column("ph",TITLES=(/"Width(full)"/),R_VALUES=(/RT_PE_life%abs(il,iq)+RT_PE_life%emit(il,iq)/),UNIT="meV")
     call OUTPUT_add_column("ph",ORDER=(/"Q-point","Branch ","Energy "/))
     call OUTPUT_add_column("ph",ORDER=(/"Width(emit)","Width(abs) "/))
     call OUTPUT_add_column("ph",ORDER=(/"Width(full)"/))
     call OUTPUT_add_column("ph",action="write")
>>>>>>> e0ca093b
   enddo
 enddo
 !
 call OUTPUT_add_column("ph",action="close")
 !
end subroutine<|MERGE_RESOLUTION|>--- conflicted
+++ resolved
@@ -53,7 +53,6 @@
      call OUTPUT_add_column("ph",TITLES=(/"Q-point","Branch "/),I_VALUES=(/iq,il/))
      if (l_GKKP_expanded_DB_exists) ph_freq=abs(sqrt(PH_freqs_sq(q%k_table(iq,1),il)))
      if (l_GKKP_DB_exists         ) ph_freq=abs(sqrt(PH_freqs_sq(iq,il)))
-<<<<<<< HEAD
      call OUTPUT_add_column(TITLES=(/"Energy"/),R_VALUES=(/ph_freq/),UNIT="meV")
      call OUTPUT_add_column(TITLES=(/"Width(emit)"/),R_VALUES=(/RT_PE_life%emit(il,iq)/),UNIT="meV")
      call OUTPUT_add_column(TITLES=(/"Width(abs)"/),R_VALUES=(/RT_PE_life%abs(il,iq)/),UNIT="meV")
@@ -69,17 +68,7 @@
      call OUTPUT_add_column(ORDER=(/"Width(interb.)"/))
      call OUTPUT_add_column(ORDER=(/"Width(intrab.)"/))
      !DEBUG<
-     call OUTPUT_add_column(what="write")
-=======
-     call OUTPUT_add_column("ph",TITLES=(/"Energy"/),R_VALUES=(/ph_freq/),UNIT="meV")
-     call OUTPUT_add_column("ph",TITLES=(/"Width(emit)"/),R_VALUES=(/RT_PE_life%emit(il,iq)/),UNIT="meV")
-     call OUTPUT_add_column("ph",TITLES=(/"Width(abs)"/),R_VALUES=(/RT_PE_life%abs(il,iq)/),UNIT="meV")
-     call OUTPUT_add_column("ph",TITLES=(/"Width(full)"/),R_VALUES=(/RT_PE_life%abs(il,iq)+RT_PE_life%emit(il,iq)/),UNIT="meV")
-     call OUTPUT_add_column("ph",ORDER=(/"Q-point","Branch ","Energy "/))
-     call OUTPUT_add_column("ph",ORDER=(/"Width(emit)","Width(abs) "/))
-     call OUTPUT_add_column("ph",ORDER=(/"Width(full)"/))
      call OUTPUT_add_column("ph",action="write")
->>>>>>> e0ca093b
    enddo
  enddo
  !
