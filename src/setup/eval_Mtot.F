--- conflicted
+++ resolved
@@ -30,13 +30,8 @@
  use electrons,      ONLY:levels
  use com,            ONLY:msg
  use electrons,      ONLY:eval_magn
-<<<<<<< HEAD
- use interfaces,     ONLY:WF_load,el_magnetization,&
-&                         PARALLEL_global_indexes,PARALLEL_WF_distribute,&
-=======
- use interfaces,     ONLY:WF_load
+ use interfaces,     ONLY:WF_load,el_magnetization
  use parallel_int,   ONLY:PARALLEL_global_indexes,PARALLEL_WF_distribute,&
->>>>>>> 188c9dd1
 &                         PARALLEL_WF_index
  !
 #include <memory.h>
