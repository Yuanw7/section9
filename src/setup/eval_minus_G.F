--- conflicted
+++ resolved
@@ -52,11 +52,7 @@
    enddo
  else
    minus_G(1)=1
-<<<<<<< HEAD
-   if (ng_closed>1) call find_G_rot(-1,'set_table')
-=======
    if (ng_closed>1) call G_rot_grid(-1,'set_table')
->>>>>>> ae03cb99
  endif
  !
 end subroutine