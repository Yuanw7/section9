--- conflicted
+++ resolved
@@ -37,12 +37,7 @@
  !
  use pars,          ONLY:SP
  use units,         ONLY:HA2EV
-<<<<<<< HEAD
  use drivers,       ONLY:l_sc_run,l_real_time,l_eval_collisions,l_nl_optics
- use memory_m,      ONLY:mem_est
-=======
- use drivers,       ONLY:l_sc_run,l_real_time,l_eval_collisions
->>>>>>> 7e2111b6
  use QP_m,          ONLY:QP_nk,QP_nb,QP_state,QP_n_states,QP_table,SC_bands_mixed,SC_band_mixing 
  use electrons,     ONLY:levels,n_sp_pol
  use parser_m,      ONLY:parser
