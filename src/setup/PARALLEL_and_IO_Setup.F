!
!        Copyright (C) 2000-2019 the YAMBO team
!              http://www.yambo-code.org
!
! Authors (see AUTHORS file for details): AM
!
! This file is distributed under the terms of the GNU
! General Public License. You can redistribute it and/or
! modify it under the terms of the GNU General Public
! License as published by the Free Software Foundation;
! either version 2, or (at your option) any later version.
!
! This program is distributed in the hope that it will
! be useful, but WITHOUT ANY WARRANTY; without even the
! implied warranty of MERCHANTABILITY or FITNESS FOR A
! PARTICULAR PURPOSE.  See the GNU General Public License
! for more details.
!
! You should have received a copy of the GNU General Public
! License along with this program; if not, write to the Free
! Software Foundation, Inc., 59 Temple Place - Suite 330,Boston,
! MA 02111-1307, USA or visit http://www.gnu.org/copyleft/gpl.txt.
!
subroutine PARALLEL_and_IO_Setup(en,k)
 !
 use pars,           ONLY:lchlen
 use stderr,         ONLY:log_as_a_file,intc
 use com,            ONLY:core_io_path,more_io_path,repfile,jobstr,msg,com_path,&
&                         alt_jobstr,n_alt_jobstr,jobdir,alt_jobdir
 use it_m,           ONLY:infile
 use IO_m,           ONLY:io_control,OP_RD_CL,REP,frag_WF
 use R_lattice,      ONLY:bz_samp
 use electrons,      ONLY:levels
 use parallel_m,     ONLY:n_nodes,ncpu,PARALLEL_message,n_CPU_str_max,PAR_COM_WORLD,&
&                         mpi_comm_world,myid,COMM_reset,PAR_COM_NULL,host_name,&
&                         master_cpu,PP_redux_wait,n_IO_nodes,PP_bcast
 use parser_m,       ONLY:parser
 use wave_func,      ONLY:WF_buffered_IO
 use openmp,         ONLY:n_threads_X,n_threads_SE,n_threads_RT,n_threads_DIP,n_threads_NL,n_threads
 use LIVE_t,         ONLY:USER_wall_time_string
 use cuda_m,         ONLY:cuda_setup,cuda_visible_devices,have_cuda_devices
 implicit none
 !
 type(levels)  :: en
 type(bz_samp) :: k
 ! 
 ! Work Space
 !
 integer           :: ID,i_err,i_s,n_max_threads,i_cpu
 character(lchlen) :: dumb_ch
 integer, external :: io_DB1
 !
 !
 call section('*','CPU structure, Files & I/O Directories') 
 !
 ! Buffered I/O ?
 !===============
 !
 call parser('WFbuffIO'   ,WF_buffered_IO)
 !
 ! WORLD communicator setup
 !==========================
 !
 call COMM_reset(PAR_COM_WORLD)
 call COMM_reset(PAR_COM_NULL)
 !
#if defined _MPI
 !
 PAR_COM_WORLD%COMM  =mpi_comm_world
 PAR_COM_WORLD%CPU_id=myid
 PAR_COM_WORLD%n_CPU =ncpu
 !
 ! Nodes
 !==========================
 if (master_cpu) dumb_ch=host_name
 call PP_bcast(dumb_ch,0)
 do i_cpu=2,ncpu
   if (myid+1==i_cpu) then
     if (trim(host_name)==trim(dumb_ch)) n_nodes=0
     dumb_ch=host_name
   endif
   call PP_bcast(dumb_ch,i_cpu-1)
 enddo
 call PP_redux_wait(n_nodes)
 !
 ! GET ENVIROMENT definitions
 !============================
 !
 call PARALLEL_get_ENVIRONMENT_structure("ALL")
 !
#endif
 !
 ! GET CUDA ENVIROMENT defs 
 !============================
 !
 call cuda_setup()
 !
 !
 ! CPU structure REPORT
 !======================
 !
 n_max_threads=maxval((/n_threads,n_threads_X,n_threads_SE,n_threads_RT,n_threads_DIP,n_threads_NL/))
 !
 if (ncpu>1.or.n_max_threads>1) then
   !
   do i_s=0,n_CPU_str_max
     if (len_trim(PARALLEL_message(i_s))==0) cycle
     call msg( 's','CPU-Threads:',trim(PARALLEL_message(i_s)))
     call msg( 'r','* CPU-Threads     :',trim(PARALLEL_message(i_s)))
   enddo
   !
   call msg( 'r','* MPI CPU         :',ncpu)
   !
 else
   !
   call msg ('r','* CPU             :',ncpu)
   !
 endif
 !
 call msg('r', '* THREADS    (max):',n_max_threads)
 call msg('r', '* THREADS TOT(max):',n_max_threads*ncpu)
 call msg('r', '* I/O NODES       :',n_nodes)
 call msg('r', '* NODES(computing):',n_nodes(1))
 call msg('r', '*            (I/O):',n_IO_nodes)
#ifdef _CUDA
 call msg('r', '* CUDA support    : ',"yes")
 call msg('r', '* CUDA devices    : ',have_cuda_devices)
 call msg('r', '* CUDA visible dev: ',trim(cuda_visible_devices))
#endif
 !
 ! I/O and more
 !===============
 !
<<<<<<< HEAD
 call msg('rn','* Fragmented WFs  : ',frag_WF)
 call msg('r','CORE databases in   ',trim(core_io_path))
 call msg('r','Additional I/O in   ',trim(more_io_path))
 call msg('r','Communications in   ',trim(com_path))
 call msg('r','Input file     is   ',trim(infile))
 call msg('r','Report file    is   ',trim(repfile))
=======
 call msg('rn','* Fragmented WFs  :',frag_WF)
 call msg('r', 'CORE databases in   ',trim(core_io_path))
 call msg('r', 'Additional I/O in   ',trim(more_io_path))
 call msg('r', 'Communications in   ',trim(com_path))
 call msg('r', 'Input file     is   ',trim(infile))
 call msg('r', 'Report file    is   ',trim(repfile))
>>>>>>> 889bb329
#if defined _DOUBLE
 call msg('r', 'Precision      is   ','DOUBLE')
#else
 call msg('r', 'Precision      is   ','SINGLE')
#endif
 if (log_as_a_file      ) call msg('r','Log files      in   ',trim(trim(com_path)//"/LOG"))
 !
 if (len_trim(USER_wall_time_string)>0)  call msg('r','User WALL time is   ',trim(USER_wall_time_string))
 !
 ! Strings & Dirs
 !-----------------
 !
 dumb_ch=" "
 if (len_trim(jobstr) >0) dumb_ch='Job string(s)-dir(s) (main): '//trim(jobstr)
 if (len_trim(jobdir) >0) dumb_ch=trim(dumb_ch)//" - "//trim(jobdir)
 if (len_trim(dumb_ch)>0) call msg('nr',trim(dumb_ch))
 do i_s=1,n_alt_jobstr
   if (len_trim(alt_jobstr(i_s))>0) then
     dumb_ch='                    (alt#'//trim(intc(i_s))//'): '//trim(alt_jobstr(i_s))
   else
     dumb_ch='                    (alt#'//trim(intc(i_s))//'): none'
   endif
   if (len_trim(alt_jobdir(i_s))>0) dumb_ch=trim(dumb_ch)//" - "//trim(alt_jobdir(i_s))
   call msg('r',trim(dumb_ch))
 enddo
 call msg('r','')
 !
 ! DB1 I/O
 !===============
 !
#if !defined _YPP_RT
 !
 call io_control(ACTION=OP_RD_CL,SEC=(/1/),COM=REP,ID=ID)
 i_err=io_DB1(en,k,ID)
 !
#endif
 !
end subroutine<|MERGE_RESOLUTION|>--- conflicted
+++ resolved
@@ -131,21 +131,12 @@
  ! I/O and more
  !===============
  !
-<<<<<<< HEAD
  call msg('rn','* Fragmented WFs  : ',frag_WF)
- call msg('r','CORE databases in   ',trim(core_io_path))
- call msg('r','Additional I/O in   ',trim(more_io_path))
- call msg('r','Communications in   ',trim(com_path))
- call msg('r','Input file     is   ',trim(infile))
- call msg('r','Report file    is   ',trim(repfile))
-=======
- call msg('rn','* Fragmented WFs  :',frag_WF)
  call msg('r', 'CORE databases in   ',trim(core_io_path))
  call msg('r', 'Additional I/O in   ',trim(more_io_path))
  call msg('r', 'Communications in   ',trim(com_path))
  call msg('r', 'Input file     is   ',trim(infile))
  call msg('r', 'Report file    is   ',trim(repfile))
->>>>>>> 889bb329
 #if defined _DOUBLE
  call msg('r', 'Precision      is   ','DOUBLE')
 #else
