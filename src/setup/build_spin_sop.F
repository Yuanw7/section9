!
!        Copyright (C) 2000-2018 the YAMBO team
!              http://www.yambo-code.org
!
! Authors (see AUTHORS file for details): DS
! 
! This file is distributed under the terms of the GNU 
! General Public License. You can redistribute it and/or 
! modify it under the terms of the GNU General Public 
! License as published by the Free Software Foundation; 
! either version 2, or (at your option) any later version.
!
! This program is distributed in the hope that it will 
! be useful, but WITHOUT ANY WARRANTY; without even the 
! implied warranty of MERCHANTABILITY or FITNESS FOR A 
! PARTICULAR PURPOSE.  See the GNU General Public License 
! for more details.
!
! You should have received a copy of the GNU General Public 
! License along with this program; if not, write to the Free 
! Software Foundation, Inc., 59 Temple Place - Suite 330,Boston, 
! MA 02111-1307, USA or visit http://www.gnu.org/copyleft/gpl.txt.
!
subroutine build_spin_sop()
 !
 use pars,           ONLY:SP,pi,cI,cONE,cZERO
 use matrix_operate, ONLY:m3det
<<<<<<< HEAD
 use D_lattice,      ONLY:dl_sop,spin_sop,nsym,i_time_rev
#if defined _CUDA
 use D_lattice,      ONLY:spin_sop_d
#endif
=======
 use D_lattice,      ONLY:dl_sop,spin_sop,nsym,i_time_rev,&
&                         sigma_0,sigma_x,sigma_y,sigma_z
>>>>>>> bb14314d
 use electrons,      ONLY:n_spinor
 !
#include<memory.h>
 !
 complex(SP)    ::t_rev(2,2)
 complex(SP)    ::spin_RX_delta(2,2),spin_RY_beta(2,2),spin_RZ_alpha(2,2)
 real(SP)       ::alpha,beta,delta,tmp_sop(3,3)
 integer        ::is,i1,i2
 !
 YAMBO_FREE(spin_sop)
 !
 YAMBO_ALLOC(spin_sop,(n_spinor,n_spinor,nsym))
 !
 if(n_spinor==1) then
   spin_sop(1,1,:)=cONE
   return
 endif
 !
 ! T_rev=(-i sigma_y K0 ) with K0 the complex conjugation.
 t_rev=-cI*sigma_y
 !
 do is=1,nsym
   !
   tmp_sop=dl_sop(:,:,is)
   !
   ! Trev symm must be excluded to compute the rotation angles
   if(is>nsym/(1+i_time_rev)) tmp_sop=-tmp_sop
   !
   ! Spin is invariant under spatial inversion. I need only the rotations.
   tmp_sop= tmp_sop*m3det(tmp_sop)
   !
   !           "Tait–Bryan angles"
   if (abs(tmp_sop(3,1)+1._SP)<1.E-5_SP) then
     alpha=0._SP
     beta= pi/2._SP
     delta=atan2(tmp_sop(1,2),tmp_sop(1,3))
   elseif (abs(tmp_sop(3,1)-1._SP)<1.E-5_SP) then
     alpha=0._SP
     beta=-pi/2._SP
     delta=atan2(-tmp_sop(1,2),-tmp_sop(1,3))
   else
     beta=-asin(tmp_sop(3,1))
     alpha=atan2(tmp_sop(2,1)/cos(beta),tmp_sop(1,1)/cos(beta))
     delta=atan2(tmp_sop(3,2)/cos(beta),tmp_sop(3,3)/cos(beta))
   endif
   !
   alpha=alpha/2._SP
   beta= beta /2._SP
   delta=delta/2._SP
   !
   ! Sakurai p.166, eq. 3.2.44 + pag 159 eq. 3.2.3
   spin_RX_delta=sigma_0*cos(delta)-cI*sigma_x*sin(delta)
   spin_RY_beta =sigma_0*cos(beta) -cI*sigma_y*sin(beta)
   spin_RZ_alpha=sigma_0*cos(alpha)-cI*sigma_z*sin(alpha)
   spin_sop(:,:,is)=matmul(spin_RZ_alpha,matmul(spin_RY_beta,spin_RX_delta))
   !
   if(is>nsym/(1+i_time_rev)) spin_sop(:,:,is)=matmul(t_rev,spin_sop(:,:,is))
   !
   do i1=1,2
     do i2=1,2
       if(abs(aimag(spin_sop(i1,i2,is)))<1.E-5_SP) spin_sop(i1,i2,is)=cmplx( real(spin_sop(i1,i2,is)),0._SP)
       if(abs(real(spin_sop(i1,i2,is))) <1.E-5_SP) spin_sop(i1,i2,is)=cmplx(0._SP,aimag(spin_sop(i1,i2,is)))
     enddo
   enddo
   !
 enddo
 !
#if defined _CUDA
 if (allocated(spin_sop_d)) deallocate(spin_sop_d)
 allocate(spin_sop_d,source=spin_sop)
#endif
 !
end subroutine<|MERGE_RESOLUTION|>--- conflicted
+++ resolved
@@ -25,15 +25,11 @@
  !
  use pars,           ONLY:SP,pi,cI,cONE,cZERO
  use matrix_operate, ONLY:m3det
-<<<<<<< HEAD
- use D_lattice,      ONLY:dl_sop,spin_sop,nsym,i_time_rev
+ use D_lattice,      ONLY:dl_sop,spin_sop,nsym,i_time_rev,&
+&                         sigma_0,sigma_x,sigma_y,sigma_z
 #if defined _CUDA
  use D_lattice,      ONLY:spin_sop_d
 #endif
-=======
- use D_lattice,      ONLY:dl_sop,spin_sop,nsym,i_time_rev,&
-&                         sigma_0,sigma_x,sigma_y,sigma_z
->>>>>>> bb14314d
  use electrons,      ONLY:n_spinor
  !
 #include<memory.h>
