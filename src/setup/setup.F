!
! Copyright (C) 2000-2013 A. Marini and the YAMBO team 
!              http://www.yambo-code.org
! 
! This file is distributed under the terms of the GNU 
! General Public License. You can redistribute it and/or 
! modify it under the terms of the GNU General Public 
! License as published by the Free Software Foundation; 
! either version 2, or (at your option) any later version.
!
! This program is distributed in the hope that it will 
! be useful, but WITHOUT ANY WARRANTY; without even the 
! implied warranty of MERCHANTABILITY or FITNESS FOR A 
! PARTICULAR PURPOSE.  See the GNU General Public License 
! for more details.
!
! You should have received a copy of the GNU General Public 
! License along with this program; if not, write to the Free 
! Software Foundation, Inc., 59 Temple Place - Suite 330,Boston, 
! MA 02111-1307, USA or visit http://www.gnu.org/copyleft/gpl.txt.
!
subroutine setup(en,Xen,Ken,k,Xk)
 !
 use drivers,        ONLY:l_sc_run
 use pars,           ONLY:SP,pi,schlen
<<<<<<< HEAD
 use electrons,      ONLY:levels,n_met_bands,n_full_bands,E_duplicate,n_sp_pol
 use D_lattice,      ONLY:a,alat,nsym,i_time_rev,DL_vol,Tel,dl_sop,mag_syms,&
&                         atoms_spatial_invertion,i_space_inv,input_Tel_commands_over_header,&
=======
 use electrons,      ONLY:levels,n_met_bands,n_full_bands,E_duplicate,E_reset,n_sp_pol
 use D_lattice,      ONLY:a,alat,nsym,i_time_rev,DL_vol,Tel,dl_sop,&
&                         atoms_spatial_invertion,i_space_inv,input_Tel_is_negative,&
>>>>>>> f90b06ee
&                         inv_index,atoms_string,load_PT_elements,n_atoms_species,Z_species,&
&                         n_atomic_species,PT_elements,non_periodic_directions,lattice,&
&                         symmetry_group_table,idt_index
 use R_lattice,      ONLY:RL_vol,b,n_g_shells,ng_in_shell,&
&                         rl_sop,bz_samp,g_vec,E_of_shell
 use com,            ONLY:msg,error,warning
 use stderr,         ONLY:intc,real2ch
 use IO_m,           ONLY:REP,DUMP,NONE
 use vec_operate,    ONLY:cross_product,c2a
 use zeros,          ONLY:k_iku_zero,k_rlu_zero,G_iku_zero,define_zeros
#if defined _SC
 use SC,             ONLY:load_SC_components,found_SC_DB
 use global_XC,      ONLY:G_kind,G_xc_functional,X_kind,&
&                         X_xc_functional,setup_global_XC,MORE_NONE,K_kind,K_xc_functional,loaded_WF_xc_string,&
&                         X_perturbation,G_perturbation,K_perturbation,WF_kind,WF_xc_functional,WF_perturbation
 use memory_m,       ONLY:mem_est
#endif
 !
 ! GPL_EXCLUDE_START SPIN_IGNORE
 !
 use parser_m,       ONLY:parser
 use xc_functionals, ONLY:magn
 use electrons,      ONLY:Total_magn,eval_magn,n_spin
 use FFT_m,          ONLY:fft_size
 use wave_func,      ONLY:WF_load,WF_free
 !
 ! GPL_EXCLUDE_END SPIN_IGNORE
 !
 implicit none
 type(levels)    ::en,Xen,Ken
 type(bz_samp)   ::k,Xk
 !
 ! Work Space
 !
 real(SP)          :: rv(3),m(3,3),Tel_SAVE
 integer           :: i1,i2,i3,is,ia,i_err,nbf_m_SAVE(2)
 type(levels)      :: Xen_COPY
 character(schlen) :: dumb_ch1,dumb_ch2
 integer, external :: k_lattice
 !
 call section('*','CORE Variables Setup') 
 !########################################
 !
 call section('+','Unit cells') 
 !=============================
 call crystal_lattice()
 !
 call msg('rn','Unit cell is '//trim(lattice))
 !
 call load_PT_elements()
 !
 atoms_string=' '
 !
 if (allocated(Z_species)) then
   do is=1,n_atomic_species
     dumb_ch1=trim(intc(n_atoms_species(is)))//PT_elements(Z_species(is))
     atoms_string=trim(atoms_string)//trim(dumb_ch1)
   enddo
   call msg('rn','... containing '//trim(atoms_string)//' atoms')
 endif
 !
 call msg('r','... with scaling factors [a.u.]:',alat)
 call msg('nr','Direct Lattice(DL) unit cell [iru]')
 call msg('r','A1 =',a(1,:)/alat(:))
 call msg('r','A2 =',a(2,:)/alat(:))
 call msg('rn','A3 =',a(3,:)/alat(:))
 !
 ! DL vol
 !
 DL_vol=0.
 rv=cross_product(a(2,:),a(3,:))
 DL_vol=abs(dot_product(a(1,:),rv))
 call msg('r','DL volume [au]:',DL_vol)
 RL_vol=(2.*pi)**3./DL_vol
 !
 ! RL unit vectors 
 !
 b(1,:)=cross_product(a(2,:),a(3,:))*2.*pi/DL_vol
 b(2,:)=cross_product(a(3,:),a(1,:))*2.*pi/DL_vol
 b(3,:)=cross_product(a(1,:),a(2,:))*2.*pi/DL_vol
 !
 call msg('nr','Reciprocal Lattice(RL) unit cell [iku]')
 call c2a(b,b(1,:),rv,'kc2i')
 call msg('r','B1 =',rv)
 call c2a(b,b(2,:),rv,'kc2i')
 call msg('r','B2 =',rv)
 call c2a(b,b(3,:),rv,'kc2i')
 call msg('rn','B3 =',rv)
 !
 ! ZERO's SETUP
 !
 call define_zeros(vector_=g_vec,zero_=G_iku_zero)
 call define_zeros(vector_=k%pt, zero_=k_iku_zero)
 call define_zeros(vector_=k%pt, zero_=k_rlu_zero,RLU=.TRUE.)
 !
 ! Symmetries and moltiplication table:
 !
 !  R_i*R_j=R_stab(i,j)
 !
 call section('=','Symmetries') 
 !=============================
 call msg('r','DL (S)ymmetries [cc]')
 !
 ! spin symmetries
 call build_spin_sop()
 !
 ! reciprocal lattice symmetries
 allocate(rl_sop(3,3,nsym))
 do is=1,nsym
   forall (i2=1:3,i3=1:3) rl_sop(i2,i3,is)=dl_sop(i2,i3,is)*alat(i2)/alat(i3)
   if (is<=nsym/(1+i_time_rev))&
&    call msg('r','[S'//trim(intc(is))//']',reshape(dl_sop(:,:,is),(/9/)))
   if (is>nsym/(1+i_time_rev).and.mag_syms)&
&    call msg('r','[S*'//trim(intc(is))//']',reshape(dl_sop(:,:,is),(/9/)))
 enddo
 !
 ! Time Reversal
 !
 inv_index=-1
 select case(i_time_rev)
   case(1)
     call msg('nr','[SYMs] Time-reversal derived K-space symmetries:',(/nsym/2+1,nsym/))
     if(.not.mag_syms) inv_index=nsym/2+1
     if(mag_syms) then
       do is=1,nsym
         if ( all(nint(reshape(dl_sop(:,:,is),(/9/)))==(/-1.,0.,0.,0.,-1.,0.,0.,0.,-1./)) ) inv_index=is
       enddo
     endif
   case(0)
     call msg('nr','[SYMs] K-space Time-reversal not included')
     do is=1,nsym
       if ( all(nint(reshape(dl_sop(:,:,is),(/9/)))==(/-1.,0.,0.,0.,-1.,0.,0.,0.,-1./)) ) inv_index=is
     enddo
 end select
 !
 ! Indentity index
 !
 idt_index=-1
 do is=1,nsym
   if (all(nint(reshape(dl_sop(:,:,is),(/9/)))==(/1.,0.,0.,0.,1.,0.,0.,0.,1./)) ) idt_index=is
 enddo
 !
 !
 ! Space inversion
 !
 call atoms_spatial_invertion()
 if (inv_index>0) then
   if (i_space_inv==1) call msg('r','[SYMs] Spatial inversion '//trim(intc(inv_index))//' is a symmetry')
   if (i_space_inv==0) call msg('r','[SYMs] Spatial inversion '//trim(intc(inv_index))//' is NOT a symmetry')
 else
#if !defined _RT
   call warning('Spatial Inversion not found among the given symmetry list')
#endif
 endif
 !
 ! Symmetries Multiplication Table
 !
 call symmetry_group_table('r')
 !
 call section('=','RL shells')
 !============================
 !
 call G_shells_finder()
 call msg('rn','Shells, format: [S#] G_RL(mHa)')
 !
 ! When there is no Spatial inversion the map is built in G_shells_finder
 if(inv_index>0) call eval_minus_G()
 !
 do i1=n_g_shells,max(n_g_shells-27,1),-4
   dumb_ch1=' '
   do i2=i1,max(i1-3,1),-1
     dumb_ch2=trim(dumb_ch1)//' [S'//trim(intc(i2))//']:'//trim(intc(ng_in_shell(i2)))//&
&             '('//trim(real2ch(E_of_shell(i2)*1000.))//')'
     dumb_ch1=dumb_ch2
   enddo
   call msg('r',trim(dumb_ch2))
 enddo
 call msg('r',' ...')
 do i1=min(12,n_g_shells),1,-4
   dumb_ch1=' '
   do i2=i1,max(i1-3,1),-1
     dumb_ch2=trim(dumb_ch1)//' [S'//trim(intc(i2))//']:'//trim(intc(ng_in_shell(i2)))//&
&             '('//trim(real2ch(E_of_shell(i2)*1000.))//')'
     dumb_ch1=dumb_ch2
   enddo
   call msg('r',trim(dumb_ch2))
 enddo
 !
 call section('=','K-grid lattice')
 !=================================
 !
 i_err=k_lattice(k,Xk,1,.TRUE.)
 if (i_err /= 0 ) then
   call warning('Trying to expand the k-grid')
   call msg('r','')
   i1=2
   i2=min(20,n_g_shells) 
   do while ( i_err /= 0 .and. i1<=i2)
     if (i1/=i2) i_err=k_lattice(k,Xk,i1,.FALSE.)
     if (i1==i2) i_err=k_lattice(k,Xk,i1,.TRUE.)
     i1=i1+1
   enddo
   if (i_err/=0) call error('Impossible to determine the K-grid lattice')
 endif
 !
 !
 if (trim(non_periodic_directions)/="none") then
   !
   call section('=','Non periodic geometry')
   !========================================
   !
   call check_periodic_directions()
   !
 endif
 !
 call section('=','Energies [ev] & Occupations')
 !==============================================
 !
 Xen%nk=Xk%nibz
 ! 
 call E_duplicate(en,Xen)
 !
 ! SC Energies 
 !-------------
#if defined _SC
 !
 ! First check if it possible to load the SC energies
 !
 call load_SC_components('E',E=en,COM_=REP,MODE_=DUMP,ik=0,&
&                         kind=G_kind,xc_functional=G_xc_functional,perturbation=G_perturbation)
 if (found_SC_DB) call setup_global_XC('G',G_kind,MORE_NONE,G_xc_functional,G_perturbation)
 call load_SC_components('E',E=Xen,COM_=NONE,MODE_=DUMP,ik=0,&
&                         kind=X_kind,xc_functional=X_xc_functional,perturbation=X_perturbation)
 if (found_SC_DB) call setup_global_XC('X',X_kind,MORE_NONE,X_xc_functional,X_perturbation)
#endif
 !
 ! Negative Temperature indicates that such Temperature is held
 ! fixed in the calculation (not overwritten in io_header.F, for
 ! example).
 !
 ! Moreover also %nbf and %nbm are kept at the value obtained at zero 
 ! temperature
 !
 input_Tel_is_negative=Tel<0.
 Tel=abs(Tel)
 Tel_SAVE=Tel
 !
 if (input_Tel_is_negative) then
   call E_duplicate(Xen,Xen_COPY)
   Tel=0.
   call OCCUPATIONS_Fermi(Xen_COPY,Xk,1)
   nbf_m_SAVE=(/Xen_COPY%nbf,Xen_COPY%nbm/)
   call E_reset(Xen_COPY)
 endif
 !
 Tel=Tel_SAVE
 call OCCUPATIONS_Fermi(Xen,Xk,2)
 call OCCUPATIONS_Extend(Xen,en)
 !
 if (input_Tel_is_negative) then
   Xen%nbf=nbf_m_SAVE(1)
   Xen%nbm=nbf_m_SAVE(2)
   en%nbf =nbf_m_SAVE(1)
   en%nbm =nbf_m_SAVE(2)
 endif
 !
 n_met_bands =en%nbm
 n_full_bands=en%nbf
 !
 ! K points / Energies report
 !
 call msg('rn','X BZ K-points :',Xk%nbz)
 !
 call REPORT_Energies(en%E,k,Xk,en%nb,(/1,k%nibz/),'E',.TRUE.)
 !
 ! Once the occupations have been evaluated I dump Xen in Ken
 !
 call E_duplicate(Xen,Ken)
 !
 !
 ! GPL_EXCLUDE_START SPIN_IGNORE
 !
 ! Report the value of the mean magnetization
 !
 call parser('EvalMagn',eval_magn)
 if(n_spin>1.and.eval_magn) then
   call WF_load(0,1,(/1,en%nbm/),(/1,Xk%nibz/),title='-Magn')
   allocate(magn(fft_size,3))
   call el_magnetization(en,Xk)
   call msg('r','Total magnetization (x,y,z) [Bohr_magneton] :',real(Total_magn(:),SP))
   deallocate(magn)
   call WF_free()
 endif
 !
 ! GPL_EXCLUDE_END SPIN_IGNORE

#if defined _SC
 K_kind=X_kind
 K_xc_functional=X_xc_functional
 K_perturbation=X_perturbation
 call setup_global_XC('K',K_kind,MORE_NONE,K_xc_functional,K_perturbation)
 !
 if (.not.l_sc_run) then
   !
   ! SC wavefunctions
   !
   ! Here I only check for the existence of the SC WF DB. Band checking will be done later
   !
   call load_SC_components('check_WF_DB',n_bands=0,&
&                          kind=WF_kind,xc_functional=WF_xc_functional,perturbation=WF_perturbation)
   !
   if (found_SC_DB) then
     call setup_global_XC('WF',WF_kind,MORE_NONE,WF_xc_functional,WF_perturbation)
     call warning(trim(loaded_WF_xc_string)//' wavefunctions found. Bands check at loading time.')
   endif
   !
 endif
 !
 ! Copy Ho eigenvalues in Xen%Eo
 !
 if (.not.associated(Xen%Eo).and.found_SC_DB) then
   allocate(Xen%Eo(Xen%nb,Xen%nk,n_sp_pol))
   call mem_est("XenE-Eo",(/size(Xen%Eo)/),(/SP/))
   Xen%Eo(:,:,:)=en%Eo(:,:en%nk,:)
 endif
 !
#endif
 !
end subroutine<|MERGE_RESOLUTION|>--- conflicted
+++ resolved
@@ -23,15 +23,9 @@
  !
  use drivers,        ONLY:l_sc_run
  use pars,           ONLY:SP,pi,schlen
-<<<<<<< HEAD
- use electrons,      ONLY:levels,n_met_bands,n_full_bands,E_duplicate,n_sp_pol
+ use electrons,      ONLY:levels,n_met_bands,n_full_bands,E_duplicate,E_reset,n_sp_pol
  use D_lattice,      ONLY:a,alat,nsym,i_time_rev,DL_vol,Tel,dl_sop,mag_syms,&
-&                         atoms_spatial_invertion,i_space_inv,input_Tel_commands_over_header,&
-=======
- use electrons,      ONLY:levels,n_met_bands,n_full_bands,E_duplicate,E_reset,n_sp_pol
- use D_lattice,      ONLY:a,alat,nsym,i_time_rev,DL_vol,Tel,dl_sop,&
 &                         atoms_spatial_invertion,i_space_inv,input_Tel_is_negative,&
->>>>>>> f90b06ee
 &                         inv_index,atoms_string,load_PT_elements,n_atoms_species,Z_species,&
 &                         n_atomic_species,PT_elements,non_periodic_directions,lattice,&
 &                         symmetry_group_table,idt_index
