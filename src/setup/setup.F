--- conflicted
+++ resolved
@@ -149,12 +149,7 @@
      call msg('nr','[SYMs] Time-reversal derived K-space symmetries:',(/nsym/2+1,nsym/))
      if(.not.mag_syms) inv_index=nsym/2+1
      if(mag_syms) then
-<<<<<<< HEAD
-       do is=1,nsym/2
-=======
-       call warning(' Magnetic symmetries and Trev are not implemented! Remove T-rev')
        do is=1,nsym
->>>>>>> f525155c
          if ( all(nint(reshape(dl_sop(:,:,is),(/9/)))==(/-1.,0.,0.,0.,-1.,0.,0.,0.,-1./)) ) inv_index=is
        enddo
      endif
