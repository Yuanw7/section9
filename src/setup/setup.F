!
!        Copyright (C) 2000-2019 the YAMBO team
!              http://www.yambo-code.org
!
! Authors (see AUTHORS file for details): AM
! 
! This file is distributed under the terms of the GNU 
! General Public License. You can redistribute it and/or 
! modify it under the terms of the GNU General Public 
! License as published by the Free Software Foundation; 
! either version 2, or (at your option) any later version.
!
! This program is distributed in the hope that it will 
! be useful, but WITHOUT ANY WARRANTY; without even the 
! implied warranty of MERCHANTABILITY or FITNESS FOR A 
! PARTICULAR PURPOSE.  See the GNU General Public License 
! for more details.
!
! You should have received a copy of the GNU General Public 
! License along with this program; if not, write to the Free 
! Software Foundation, Inc., 59 Temple Place - Suite 330,Boston, 
! MA 02111-1307, USA or visit http://www.gnu.org/copyleft/gpl.txt.
!
subroutine setup(en,Xen,Ken,k,Xk)
 !
 use pars,           ONLY:SP,pi,schlen
<<<<<<< HEAD
 use electrons,      ONLY:levels,n_met_bands,n_full_bands,E_duplicate,E_reset
=======
 use parser_m,       ONLY:parser
 use electrons,      ONLY:levels,n_met_bands,n_full_bands,E_duplicate,E_reset,&
&                         BZ_DbGd_nbands,DbGd_is_symmetry_expanded,BZ_DbGd_tot_nk_levels
>>>>>>> 8c8f7c8d
 use D_lattice,      ONLY:a,alat,nsym,i_time_rev,DL_vol,Tel,dl_sop,&
&                         atoms_spatial_inversion,i_space_inv,input_Tel_is_negative,&
&                         inv_index,atoms_string,load_PT_elements,n_atoms_species,Z_species,&
&                         n_atomic_species,PT_elements,non_periodic_directions,lattice,&
&                         symmetry_group_table,mag_syms,idt_index,symmetry_equiv_atoms
 use R_lattice,      ONLY:RL_vol,b,n_g_shells,ng_in_shell,Xk_grid_new_mapping,&
&                         rl_sop,bz_samp,g_vec,E_of_shell
 use com,            ONLY:msg,error,warning
 use stderr,         ONLY:intc,real2ch
 use IO_m,           ONLY:REP,DUMP,NONE
 use vec_operate,    ONLY:cross_product,c2a,define_b_and_DL_vol
 use zeros,          ONLY:k_iku_zero,k_rlu_zero,G_iku_zero,define_zeros
 use interfaces,     ONLY:OCCUPATIONS_Fermi
#if defined _SC
 use wave_func,      ONLY:WF_buffered_IO 
 use drivers,        ONLY:l_sc_run
 use electrons,      ONLY:n_sp_pol
 use SC,             ONLY:load_SC_components,found_SC_DB
 use global_XC,      ONLY:G_kind,G_xc_functional,X_kind,&
&                         X_xc_functional,setup_global_XC,K_kind,K_xc_functional,loaded_WF_xc_string,&
&                         X_perturbation,G_perturbation,K_perturbation,WF_kind,WF_xc_functional,WF_perturbation
#endif
 !
#include <memory.h>
 !
 type(levels)    ::en,Xen,Ken
 type(bz_samp)   ::k,Xk
 !
 ! Work Space
 !
 real(SP)          :: rv(3),Tel_SAVE
 integer           :: i1,i2,i3,is,i_err,nbf_m_SAVE(2)
 type(levels)      :: Xen_COPY
 character(schlen) :: dumb_ch1,dumb_ch2
 integer, external :: k_lattice
 !
 call section('*','CORE Variables Setup') 
 !########################################
 !
 call section('+','Unit cells') 
 !=============================
 call crystal_lattice()
 !
 call msg('rn','Unit cell is '//trim(lattice))
 !
 call load_PT_elements()
 !
 atoms_string=' '
 !
 if (allocated(Z_species)) then
   do is=1,n_atomic_species
     dumb_ch1=trim(intc(n_atoms_species(is)))//PT_elements(Z_species(is))
     atoms_string=trim(atoms_string)//trim(dumb_ch1)
   enddo
   call msg('rn','... containing '//trim(atoms_string)//' atoms')
 endif
 !
 call msg('r','... with scaling factors [a.u.]:',alat)
 call msg('nr','Direct Lattice(DL) unit cell [iru  /  cc(a.u.)]')
 dumb_ch1='A1 ='//trim(real2ch(a(1,1)/alat(1)))//' '//trim(real2ch(a(1,2)/alat(2)))//' '//&
&                 trim(real2ch(a(1,3)/alat(3)))//'     '//&
&                 trim(real2ch(a(1,1)))//' '//trim(real2ch(a(1,2)))//' '//trim(real2ch(a(1,3)))
 call msg('r',dumb_ch1)
 dumb_ch1='A2 ='//trim(real2ch(a(2,1)/alat(1)))//' '//trim(real2ch(a(2,2)/alat(2)))//' '//&
&                 trim(real2ch(a(2,3)/alat(3)))//'     '//&
&                 trim(real2ch(a(2,1)))//' '//trim(real2ch(a(2,2)))//' '//trim(real2ch(a(2,3)))
 call msg('r',dumb_ch1)
 dumb_ch1='A3 ='//trim(real2ch(a(3,1)/alat(1)))//' '//trim(real2ch(a(3,2)/alat(2)))//' '//&
&                 trim(real2ch(a(3,3)/alat(3)))//'     '//&
&                 trim(real2ch(a(3,1)))//' '//trim(real2ch(a(3,2)))//' '//trim(real2ch(a(3,3)))
 call msg('rn',dumb_ch1)
 !
 ! DL vol
 !
 call define_b_and_DL_vol()
 call msg('r','DL volume [au]:',DL_vol)
 RL_vol=(2._SP*pi)**3/DL_vol
 !
 call msg('nr','Reciprocal Lattice(RL) unit cell [iku  /  cc]')
 rv=b(1,:)
 call c2a(b_in=b,v_in=rv,mode='kc2i')
 dumb_ch1='B1 ='//trim(real2ch(rv(1)))//' '//trim(real2ch(rv(2)))//' '//trim(real2ch(rv(3)))//'     '//&
&                 trim(real2ch(b(1,1)))//' '//trim(real2ch(b(1,2)))//' '//trim(real2ch(b(1,3)))
 call msg('r',dumb_ch1)
 rv=b(2,:)
 call c2a(b_in=b,v_in=rv,mode='kc2i')
 dumb_ch1='B2 ='//trim(real2ch(rv(1)))//' '//trim(real2ch(rv(2)))//' '//trim(real2ch(rv(3)))//'     '//&
&                 trim(real2ch(b(2,1)))//' '//trim(real2ch(b(2,2)))//' '//trim(real2ch(b(2,3)))
 call msg('r',dumb_ch1)
 rv=b(3,:)
 call c2a(b_in=b,v_in=rv,mode='kc2i')
 dumb_ch1='B3 ='//trim(real2ch(rv(1)))//' '//trim(real2ch(rv(2)))//' '//trim(real2ch(rv(3)))//'     '//&
&                 trim(real2ch(b(3,1)))//' '//trim(real2ch(b(3,2)))//' '//trim(real2ch(b(3,3)))
 call msg('rn',dumb_ch1)
 !
 ! ZERO's SETUP
 !
 call define_zeros(vector_=g_vec,zero_=G_iku_zero)
 call define_zeros(vector_=k%pt, zero_=k_iku_zero)
 call define_zeros(vector_=k%pt, zero_=k_rlu_zero,RLU=.TRUE.)
 !
 ! Symmetries and moltiplication table:
 !
 !  R_i*R_j=R_stab(i,j)
 !
 call section('=','Symmetries') 
 !=============================
 call msg('r','DL (S)ymmetries [cc]')
 !
 ! Spin symmetries & xc spin for libxc
 !
 call build_spin_sop()
 !
 call build_xc_spin_map()
 !
 YAMBO_ALLOC(rl_sop,(3,3,nsym))
 !
 do is=1,nsym
   forall (i2=1:3,i3=1:3) rl_sop(i2,i3,is)=dl_sop(i2,i3,is)*alat(i2)/alat(i3)
   if (is<=nsym/(1+i_time_rev))&
&    call msg('r','[S'//trim(intc(is))//']',reshape(dl_sop(:,:,is),(/9/)))  
   if (is>nsym/(1+i_time_rev).and.mag_syms)&
&    call msg('r','[S*'//trim(intc(is))//']',reshape(dl_sop(:,:,is),(/9/)))
 enddo
 !
 ! Time Reversal
 !
 inv_index=-1
 select case(i_time_rev)
   case(1)
     call msg('nr','[SYMs] Time-reversal derived K-space symmetries:',(/nsym/2+1,nsym/))
     if(.not.mag_syms) inv_index=nsym/2+1
     if(mag_syms) then
       do is=1,nsym
         if ( all(nint(reshape(dl_sop(:,:,is),(/9/)))==(/-1,0,0,0,-1,0,0,0,-1/)) ) inv_index=is
       enddo
     endif
   case(0)
     call msg('nr','[SYMs] K-space Time-reversal not included')
     do is=1,nsym
       if ( all(nint(reshape(dl_sop(:,:,is),(/9/)))==(/-1,0,0,0,-1,0,0,0,-1/)) ) inv_index=is
     enddo
 end select
 !
 ! Indentity index
 !
 idt_index=-1
 do is=1,nsym
   if (all(nint(reshape(dl_sop(:,:,is),(/9/)))==(/1,0,0,0,1,0,0,0,1/)) ) idt_index=is
 enddo
 !
 !
 ! Space inversion
 !
 call atoms_spatial_inversion()
 if (inv_index>0) then
   if (i_space_inv==1) call msg('r','[SYMs] Spatial inversion '//trim(intc(inv_index))//' is a symmetry')
   if (i_space_inv==0) call msg('r','[SYMs] Spatial inversion '//trim(intc(inv_index))//' is NOT a symmetry')
 else
#if !defined _RT
   call warning('Spatial Inversion not found among the given symmetry list')
#endif
 endif
 !
 ! Symmetries Multiplication Table
 !
 call symmetry_group_table('r')
 call symmetry_equiv_atoms()
 !
 call section('=','RL shells')
 !============================
 !
 call G_shells_finder()
 call msg('rn','Shells, format: [S#] G_RL(mHa)')
 !
 ! Indexes of -G. minus_G_index(iG)| G_{minus_G_index(iG)}=-G. When there is no Spatial inversion
 ! the map is built in G_shells_finder
 !
 if (inv_index>0) call eval_minus_G()
 !
 do i1=n_g_shells,max(n_g_shells-27,1),-4
   dumb_ch1=' '
   do i2=i1,max(i1-3,1),-1
     dumb_ch2=trim(dumb_ch1)//' [S'//trim(intc(i2))//']:'//trim(intc(ng_in_shell(i2)))//&
&             '('//trim(real2ch(E_of_shell(i2)*1000._SP))//')'
     dumb_ch1=dumb_ch2
   enddo
   call msg('r',trim(dumb_ch2))
 enddo
 call msg('r',' ...')
 do i1=min(12,n_g_shells),1,-4
   dumb_ch1=' '
   do i2=i1,max(i1-3,1),-1
     dumb_ch2=trim(dumb_ch1)//' [S'//trim(intc(i2))//']:'//trim(intc(ng_in_shell(i2)))//&
&             '('//trim(real2ch(E_of_shell(i2)*1000._SP))//')'
     dumb_ch1=dumb_ch2
   enddo
   call msg('r',trim(dumb_ch2))
 enddo
 !
 call section('=','K-grid lattice')
 !=================================
 !
 Xk_grid_new_mapping=.false.
 !
 call parser('NoDiagSC',Xk_grid_new_mapping)
 if(Xk_grid_new_mapping) call msg('sr','Using the new bz sampling setup')
 !
 i_err=k_lattice(k,Xk,1,.TRUE.)
 if (i_err /= 0 ) then
   call warning('Trying to expand the k-grid')
   call msg('r','')
   i1=2
   i2=min(20,n_g_shells) 
   do while ( i_err /= 0 .and. i1<=i2)
     if (i1/=i2) i_err=k_lattice(k,Xk,i1,.FALSE.)
     if (i1==i2) i_err=k_lattice(k,Xk,i1,.TRUE.)
     i1=i1+1
   enddo
   if (i_err/=0) call error('Impossible to determine the K-grid lattice')
 endif
 !
 if (En%nb_FineGd>0.and.allocated(en%E_FineGd)) then
   !
   call section('=','Double K-grid')
   !=======================================
   !
   call msg('r', 'Kpts (IBZ): CG,FG,DUPL.    :',(/k%nibz,k%nibz_FineGd,k%nibz_duplicate/))
   call msg('r', 'Kpts ( BZ): CG,FG,DUPL.    :',(/k%nbz, k%nbz_FineGd, k%nbz_duplicate/))
   call msg('r', 'Bands                      :',en%nb_FineGd)
   !
 endif
 !
 if (trim(non_periodic_directions)/="none") then
   !
   call section('=','Non periodic geometry')
   !========================================
   !
   call check_periodic_directions()
   !
 endif
 !
 call section('=','Energies [ev] & Occupations')
 !==============================================
 !
 Xen%nk=Xk%nibz
 ! 
 call E_duplicate(en,Xen)
 !
 ! SC Energies 
 !-------------
#if defined _SC
 !
 ! First check if it possible to load the SC energies
 !
 call load_SC_components('E',E=en,COM_=REP,MODE_=DUMP,ik=0,&
&                         kind=G_kind,xc_functional=G_xc_functional,perturbation=G_perturbation)
 if (found_SC_DB) call setup_global_XC('G',G_kind,G_xc_functional,G_perturbation)
 call load_SC_components('E',E=Xen,COM_=NONE,MODE_=DUMP,ik=0,&
&                         kind=X_kind,xc_functional=X_xc_functional,perturbation=X_perturbation)
 if (found_SC_DB) call setup_global_XC('X',X_kind,X_xc_functional,X_perturbation)
 if (found_SC_DB.and.WF_buffered_IO) then
   call warning(' SC WFs and WF_buffered not supported. Turning off buffering')
   WF_buffered_IO=.false.
 endif
#endif
 !
 ! Negative Temperature indicates that such Temperature is held
 ! fixed in the calculation (not overwritten in io_header.F, for
 ! example).
 !
 ! Moreover also %nbf and %nbm are kept at the value obtained at zero 
 ! temperature
 !
 input_Tel_is_negative=Tel<0.
 Tel=abs(Tel)
 Tel_SAVE=Tel
 !
 if (input_Tel_is_negative) then
   call E_duplicate(Xen,Xen_COPY)
   Tel=0._SP
   call OCCUPATIONS_Fermi(Xen_COPY,Xk,mode="OCCUPATIONS")
   nbf_m_SAVE=(/Xen_COPY%nbf,Xen_COPY%nbm/)
   call E_reset(Xen_COPY)
 endif
 !
 Tel=Tel_SAVE
 call OCCUPATIONS_Fermi(Xen,Xk,OBJ="X")
 call OCCUPATIONS_Extend(Xen,en)
 !
 if (input_Tel_is_negative) then
   Xen%nbf=nbf_m_SAVE(1)
   Xen%nbm=nbf_m_SAVE(2)
   en%nbf =nbf_m_SAVE(1)
   en%nbm =nbf_m_SAVE(2)
 endif
 !
 n_met_bands =en%nbm
 n_full_bands=en%nbf
 !
 ! K points / Energies report
 !
 call msg('rn','X BZ K-points :',Xk%nbz)
 !
 call REPORT_Energies(en%E,k,Xk,en%nb,(/1,k%nibz/),'E',.TRUE.)
 !
 ! Once the occupations have been evaluated I dump Xen in Ken
 !
 call E_duplicate(Xen,Ken)
 !
#if defined _SC
 K_kind=X_kind
 K_xc_functional=X_xc_functional
 K_perturbation=X_perturbation
 call setup_global_XC('K',K_kind,K_xc_functional,K_perturbation)
 !
 if (.not.l_sc_run) then
   !
   ! SC wavefunctions
   !
   ! Here I only check for the existence of the SC WF DB. Band checking will be done later
   !
   call load_SC_components('check_WF_DB',n_bands=0,&
&                          kind=WF_kind,xc_functional=WF_xc_functional,perturbation=WF_perturbation)
   !
   if (found_SC_DB) then
     call setup_global_XC('WF',WF_kind,WF_xc_functional,WF_perturbation)
     call warning(trim(loaded_WF_xc_string)//' wavefunctions found. Bands check at loading time.')
   endif
   !
 endif
 !
 ! Copy Ho eigenvalues in Xen%Eo for dipoles
 !
 if (l_sc_run .and. .not.allocated(Xen%Eo) .and. found_SC_DB) then
   YAMBO_ALLOC(Xen%Eo,(Xen%nb,Xen%nk,n_sp_pol))
   Xen%Eo(:,:,:)=en%Eo(:,:en%nk,:)
 endif
 !
#endif
 !
end subroutine<|MERGE_RESOLUTION|>--- conflicted
+++ resolved
@@ -24,13 +24,8 @@
 subroutine setup(en,Xen,Ken,k,Xk)
  !
  use pars,           ONLY:SP,pi,schlen
-<<<<<<< HEAD
+ use parser_m,       ONLY:parser
  use electrons,      ONLY:levels,n_met_bands,n_full_bands,E_duplicate,E_reset
-=======
- use parser_m,       ONLY:parser
- use electrons,      ONLY:levels,n_met_bands,n_full_bands,E_duplicate,E_reset,&
-&                         BZ_DbGd_nbands,DbGd_is_symmetry_expanded,BZ_DbGd_tot_nk_levels
->>>>>>> 8c8f7c8d
  use D_lattice,      ONLY:a,alat,nsym,i_time_rev,DL_vol,Tel,dl_sop,&
 &                         atoms_spatial_inversion,i_space_inv,input_Tel_is_negative,&
 &                         inv_index,atoms_string,load_PT_elements,n_atoms_species,Z_species,&
