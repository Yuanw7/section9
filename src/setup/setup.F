--- conflicted
+++ resolved
@@ -104,11 +104,7 @@
  rv=cross_product(a(2,:),a(3,:))
  DL_vol=abs(dot_product(a(1,:),rv))
  call msg('r','DL volume [au]:',DL_vol)
-<<<<<<< HEAD
- RL_vol=(2._SP*pi)**3._SP/DL_vol
-=======
  RL_vol=(2._SP*pi)**3/DL_vol
->>>>>>> 386e6df0
  !
  ! RL unit vectors 
  !
