--- conflicted
+++ resolved
@@ -63,21 +63,17 @@
  ! 
  vhg(2:QP_ng_SH)=((4._DP*pi/DL_vol)*(rhog(fft_g_table(2:QP_ng_SH,1))))/bare_qpg(1,2:QP_ng_SH)**2
  !
-<<<<<<< HEAD
- vhtmp(fft_g_table(1:QP_ng_SH,1))=vhg(1:QP_ng_SH)
-=======
  !$omp parallel do default(shared), private(ig)
- do ig=2,wf_ng
+ do ig=2,QP_ng_SH
    vhg(ig)=((4._DP*pi/DL_vol)*(rhog(fft_g_table(ig,1))))/bare_qpg(1,ig)**2
  enddo
  !$omp end parallel do
  !
  !$omp parallel do default(shared), private(ig)
- do ig=1,wf_ng
+ do ig=1,QP_ng_SH
    vhtmp(fft_g_table(ig,1))=vhg(ig)
  enddo
  !$omp end parallel do
->>>>>>> 83152023
  !
  ! FFT call: vhr in direct space
  !
