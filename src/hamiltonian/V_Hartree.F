!
!        Copyright (C) 2000-2017 the YAMBO team
!              http://www.yambo-code.org
!
! Authors (see AUTHORS file for details): MG
!
! This file is distributed under the terms of the GNU
! General Public License. You can redistribute it and/or
! modify it under the terms of the GNU General Public
! License as published by the Free Software Foundation;
! either version 2, or (at your option) any later version.
!
! This program is distributed in the hope that it will
! be useful, but WITHOUT ANY WARRANTY; without even the
! implied warranty of MERCHANTABILITY or FITNESS FOR A
! PARTICULAR PURPOSE.  See the GNU General Public License
! for more details.
!
! You should have received a copy of the GNU General Public
! License along with this program; if not, write to the Free
! Software Foundation, Inc., 59 Temple Place - Suite 330,Boston,
! MA 02111-1307, USA or visit http://www.gnu.org/copyleft/gpl.txt.
!
subroutine V_Hartree(rho,vhr)
  !
  !  Hartree potential (vhr)
  !  sum_G 4pi*rho(G)/|G|**2.  with G!=0, for G=0 vhr(0)=0 
  !
 use pars,          ONLY: pi,SP,DP
 use electrons,     ONLY: n_spin
 use R_lattice,     ONLY: bare_qpg
 use D_lattice,     ONLY: DL_vol
 use fft_m,         ONLY: fft_size,fft_dim,fftw_plan,fft_g_table
 use wave_func,     ONLY: wf_ng
#if defined _TIMING
 use timing_m,      ONLY:timing
#endif
 ! 
 implicit none
<<<<<<< HEAD
 integer  :: ig
=======
 !
>>>>>>> 2589abf0
 real(SP) :: rho(fft_size)
 real(SP) :: vhr(fft_size,n_spin)
 !
 ! Work Space
 !
 complex(DP) :: rhog(fft_size),vhtmp(fft_size),vhg(wf_ng)
 !
#if defined _TIMING
 call timing('V_Hartree',OPR='start')
#endif
 !
 vhg   = (0._DP,0._DP)
 vhtmp = (0._DP,0._DP)
 rhog  = rho
 !
 ! FFT call: rho in reciprocal space
 !
#if defined _FFTW
 call dfftw_destroy_plan(fftw_plan)
 fftw_plan = 0
 call fft_3d(rhog,fft_dim,-1,fftw_plan)
#else
 call fft_3d(rhog,fft_dim,-1)
#endif
 !
!$omp parallel do default(shared), private(ig)
 do ig=2,wf_ng
   vhg(ig)=((4._DP*pi/DL_vol)*(rhog(fft_g_table(ig,1))))/bare_qpg(1,ig)**2.
 enddo
!$omp end parallel do
!
! vhg(2:wf_ng)=((4._DP*pi/DL_vol)*(rhog(fft_g_table(2:wf_ng,1))))/bare_qpg(1,2:wf_ng)**2
!
 !
!$omp parallel do default(shared), private(ig)
 do ig=1,wf_ng
   vhtmp(fft_g_table(ig,1))=vhg(ig)
 enddo
!$omp end parallel do
 !
 ! FFT call: vhr in direct space
 !
#if defined _FFTW
 call dfftw_destroy_plan(fftw_plan)
 fftw_plan = 0
 call fft_3d(vhtmp,fft_dim,1,fftw_plan)
#else
 call fft_3d(vhtmp,fft_dim,1)
#endif
 !
 vhr(:,1) = real(vhtmp,SP)
 if(n_spin==2) vhr(:,2)=vhr(:,1)
 !
#if defined _TIMING
 call timing('V_Hartree',OPR='stop')
#endif
 !
end subroutine V_hartree<|MERGE_RESOLUTION|>--- conflicted
+++ resolved
@@ -37,11 +37,8 @@
 #endif
  ! 
  implicit none
-<<<<<<< HEAD
+ !
  integer  :: ig
-=======
- !
->>>>>>> 2589abf0
  real(SP) :: rho(fft_size)
  real(SP) :: vhr(fft_size,n_spin)
  !
@@ -67,20 +64,17 @@
  call fft_3d(rhog,fft_dim,-1)
 #endif
  !
-!$omp parallel do default(shared), private(ig)
+ !$omp parallel do default(shared), private(ig)
  do ig=2,wf_ng
-   vhg(ig)=((4._DP*pi/DL_vol)*(rhog(fft_g_table(ig,1))))/bare_qpg(1,ig)**2.
+   vhg(ig)=((4._DP*pi/DL_vol)*(rhog(fft_g_table(ig,1))))/bare_qpg(1,ig)**2
  enddo
-!$omp end parallel do
-!
-! vhg(2:wf_ng)=((4._DP*pi/DL_vol)*(rhog(fft_g_table(2:wf_ng,1))))/bare_qpg(1,2:wf_ng)**2
-!
+ !$omp end parallel do
  !
-!$omp parallel do default(shared), private(ig)
+ !$omp parallel do default(shared), private(ig)
  do ig=1,wf_ng
    vhtmp(fft_g_table(ig,1))=vhg(ig)
  enddo
-!$omp end parallel do
+ !$omp end parallel do
  !
  ! FFT call: vhr in direct space
  !
