!
!        Copyright (C) 2000-2019 the YAMBO team
!              http://www.yambo-code.org
!
! Authors (see AUTHORS file for details): MG CA
!
! This file is distributed under the terms of the GNU 
! General Public License. You can redistribute it and/or 
! modify it under the terms of the GNU General Public 
! License as published by the Free Software Foundation; 
! either version 2, or (at your option) any later version.
!
! This program is distributed in the hope that it will 
! be useful, but WITHOUT ANY WARRANTY; without even the 
! implied warranty of MERCHANTABILITY or FITNESS FOR A 
! PARTICULAR PURPOSE.  See the GNU General Public License 
! for more details.
!
! You should have received a copy of the GNU General Public 
! License along with this program; if not, write to the Free 
! Software Foundation, Inc., 59 Temple Place - Suite 330,Boston, 
! MA 02111-1307, USA or visit http://www.gnu.org/copyleft/gpl.txt.
!
subroutine Build_W_operator(V_bands,en,Xk,A_input,ik,i_sp,H_nl_sc)
 !
 ! Build the Hermitian W operator eq. 62 and 63
 ! in PRB 69, 085106 (2004)
 !
 use pars,           ONLY:SP,cI,cZERO,pi
 use units,          ONLY:SPEED_OF_LIGHT
 use electrons,      ONLY:levels,n_sp_pol
 use electric,       ONLY:l_force_SndOrd
 use QP_m,           ONLY:QP_nk
<<<<<<< HEAD
 use hamiltonian,    ONLY:H_ref_bands,H_ref_nbands
=======
 use nl_optics,      ONLY:NL_bands
>>>>>>> 929628fc
 use R_lattice,      ONLY:bz_samp,k_map
 use D_lattice,      ONLY:a
 use matrix_operate, ONLY:hermitian
 use fields,         ONLY:gauge_field
 !
 implicit none
 !
 type(levels), intent(in)      :: en
 type(bz_samp),intent(in)      :: Xk
 complex(SP),  intent(in)      :: V_bands(H_ref_bands(2),en%nbf,QP_nk,n_sp_pol)
 type(gauge_field), intent(in) :: A_input
 integer,      intent(in)      :: ik
 integer,      intent(in)      :: i_sp
 complex(SP),  intent(inout)   :: H_nl_sc(H_ref_bands(1):H_ref_bands(2),H_ref_bands(1):H_ref_bands(2),n_sp_pol)
 !
 ! Work Space
 !
<<<<<<< HEAD
 integer :: i1,i2,iv1,im,idx(3),id,ikp,id_red,ikm
 integer :: ikm_ibz,ikp_ibz,ikbz,istep,max_step
 complex(SP) :: Wk(3,H_ref_bands(2),H_ref_bands(2))
 complex(SP) :: Wop(H_ref_bands(2),H_ref_bands(2),2)
 complex(SP) :: V_tilde(en%nbf,H_ref_bands(2),2)
 complex(SP) :: E_vec_pot(3)
 !
 complex(SP) :: tmp_Vp(H_ref_bands(2),en%nbf),tmp_Vm(H_ref_bands(2),en%nbf)
 complex(SP) :: delta_tV_bnd(en%nbf,H_ref_bands(2))
=======
 integer :: i1,i2,im,id,id_red
 integer :: ikbz,istep,max_step
 complex(SP) :: Wk(3,NL_bands(2),NL_bands(2))
 complex(SP) :: Wop(NL_bands(2),NL_bands(2),2)
 complex(SP) :: V_tilde(en%nbf,NL_bands(2),2)
 complex(SP) :: E_vec_pot(3)
 !
>>>>>>> 929628fc
 !
 E_vec_pot=-A_input%vecpot_vel/SPEED_OF_LIGHT
 !
 Wk=cZERO
 !
 ikbz=Xk%k_table(ik,1)
 !
 do id_red=1,3  ! loop on reciprocal lattice
   !
   if(k_map%max_kdir(id_red)/=1) then
     !
     max_step=1
     !
     ! I need at leat 5 k-points in the line to
     ! use the second order formula
     !
     if(k_map%max_kdir(id_red)>=6.and..not.l_force_SndOrd) max_step=2
     !
     do istep=1,max_step
       !
       call Build_tilde_vbands(V_bands,en,Xk,ikbz,i_sp,istep,id_red,V_tilde)
       !
       ! Build the W operator as
       !
       ! W(i,j) = \sum_m V*(m,i) * [\tilde Vp(m,j) - \tilde Vm(m,j) ]
       !
!$omp parallel do default(shared), private(i2,i1)
       do i2=H_ref_bands(1),H_ref_bands(2)
         do i1=H_ref_bands(1),H_ref_bands(2)
           Wop(i1,i2,istep)=sum(conjg(V_bands(i2,1:en%nbf,ik,i_sp))*(V_tilde(1:en%nbf,i1,1)-V_tilde(1:en%nbf,i1,2)))
         enddo
       enddo
!$omp end parallel do
       !
!$omp parallel do default(shared), private(i1)
       do i1=H_ref_bands(1),H_ref_bands(2)
         Wop(i1,H_ref_bands(1):,istep)=Wop(i1,H_ref_bands(1):,istep)*cI*k_map%max_kdir(id_red)/(4._SP*pi*real(istep,SP))
       enddo
!$omp end parallel do
       !
     enddo
     !
   else ! non-periodic directions 
     !
     ! <\phi_i | e^{iGr} | \phi_j >
     !
     Wop(H_ref_bands(1):,H_ref_bands(1):,:)=cZERO !DIP_S(H_ref_bands(1):,H_ref_bands(1):,id_red,ik,i_sp)*cI/(4._SP*pi)   
     !
   endif    
   !
   ! Transform in cartesian coordinates 
   !
   if(max_step==1) then
     !      
     ! First order formula D(dk)      
     ! Eq. 96 of PRB 63, 155107(2001)
     !
!$omp parallel do default(shared), private(id)
     do id=1,3
       Wk(id,H_ref_bands(1):,H_ref_bands(1):)=Wk(id,H_ref_bands(1):,H_ref_bands(1):)&
       &                                       +Wop(H_ref_bands(1):,H_ref_bands(1):,1)*a(id_red,id)
     enddo
!$omp end parallel do
     !
   else
     !      
     ! Second order formula   ( 4*D(dk) - D(2*dk) ) / 3
     ! Eq. 97 of PRB 63, 155107(2001)
     !
!$omp parallel do default(shared), private(id)
     do id=1,3
       Wk(id,H_ref_bands(1):,H_ref_bands(1):)=Wk(id,H_ref_bands(1):,H_ref_bands(1):)+&
&               (4._SP*Wop(H_ref_bands(1):,H_ref_bands(1):,1)-Wop(H_ref_bands(1):,H_ref_bands(1):,2))/3._SP*a(id_red,id)
     enddo
!$omp end parallel do
     !
   endif
   !
 enddo ! loop on id_red
 !
 ! Make an Hermitian operator
 !
!$omp parallel do default(shared), private(id)
 do id=1,3
   Wk(id,H_ref_bands(1):H_ref_bands(2),H_ref_bands(1):H_ref_bands(2))=                     &
   &     (Wk(id,H_ref_bands(1):H_ref_bands(2),H_ref_bands(1):H_ref_bands(2))               &
   &      +hermitian(Wk(id,H_ref_bands(1):H_ref_bands(2),H_ref_bands(1):H_ref_bands(2))))
 enddo
!$omp end parallel do
 !
!$omp parallel do default(shared), private(i1,id)
 do i1=H_ref_bands(1),H_ref_bands(2)
   do id=1,3
     H_nl_sc(i1,H_ref_bands(1):H_ref_bands(2),i_sp)=H_nl_sc(i1,H_ref_bands(1):H_ref_bands(2),i_sp)-         &
     &                                               E_vec_pot(id)*Wk(id,i1,H_ref_bands(1):H_ref_bands(2))
   enddo
 enddo
!$omp end parallel do
 !
end subroutine Build_W_operator<|MERGE_RESOLUTION|>--- conflicted
+++ resolved
@@ -31,11 +31,7 @@
  use electrons,      ONLY:levels,n_sp_pol
  use electric,       ONLY:l_force_SndOrd
  use QP_m,           ONLY:QP_nk
-<<<<<<< HEAD
- use hamiltonian,    ONLY:H_ref_bands,H_ref_nbands
-=======
- use nl_optics,      ONLY:NL_bands
->>>>>>> 929628fc
+ use hamiltonian,    ONLY:H_ref_bands
  use R_lattice,      ONLY:bz_samp,k_map
  use D_lattice,      ONLY:a
  use matrix_operate, ONLY:hermitian
@@ -53,25 +49,12 @@
  !
  ! Work Space
  !
-<<<<<<< HEAD
- integer :: i1,i2,iv1,im,idx(3),id,ikp,id_red,ikm
- integer :: ikm_ibz,ikp_ibz,ikbz,istep,max_step
+ integer :: i1,i2,im,id,id_red
+ integer :: ikbz,istep,max_step
  complex(SP) :: Wk(3,H_ref_bands(2),H_ref_bands(2))
  complex(SP) :: Wop(H_ref_bands(2),H_ref_bands(2),2)
  complex(SP) :: V_tilde(en%nbf,H_ref_bands(2),2)
  complex(SP) :: E_vec_pot(3)
- !
- complex(SP) :: tmp_Vp(H_ref_bands(2),en%nbf),tmp_Vm(H_ref_bands(2),en%nbf)
- complex(SP) :: delta_tV_bnd(en%nbf,H_ref_bands(2))
-=======
- integer :: i1,i2,im,id,id_red
- integer :: ikbz,istep,max_step
- complex(SP) :: Wk(3,NL_bands(2),NL_bands(2))
- complex(SP) :: Wop(NL_bands(2),NL_bands(2),2)
- complex(SP) :: V_tilde(en%nbf,NL_bands(2),2)
- complex(SP) :: E_vec_pot(3)
- !
->>>>>>> 929628fc
  !
  E_vec_pot=-A_input%vecpot_vel/SPEED_OF_LIGHT
  !
