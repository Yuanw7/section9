!
!        Copyright (C) 2000-2017 the YAMBO team
!              http://www.yambo-code.org
!
! Authors (see AUTHORS file for details): AM
!
! This file is distributed under the terms of the GNU
! General Public License. You can redistribute it and/or
! modify it under the terms of the GNU General Public
! License as published by the Free Software Foundation;
! either version 2, or (at your option) any later version.
!
! This program is distributed in the hope that it will
! be useful, but WITHOUT ANY WARRANTY; without even the
! implied warranty of MERCHANTABILITY or FITNESS FOR A
! PARTICULAR PURPOSE.  See the GNU General Public License
! for more details.
!
! You should have received a copy of the GNU General Public
! License along with this program; if not, write to the Free
! Software Foundation, Inc., 59 Temple Place - Suite 330,Boston,
! MA 02111-1307, USA or visit http://www.gnu.org/copyleft/gpl.txt.
!
subroutine V_qp_basis_to_H(ik,i_sp_pol,V,H)
 !
 use electrons,      ONLY:spin
 use pars,           ONLY:SP
 use QP_m,           ONLY:QP_nb,QP_table,QP_n_states
 use hamiltonian,    ONLY:H_ref_bands
 use matrix_operate, ONLY:UP_matrix_index
#if defined _SC || !defined _RT
 use parallel_m,     ONLY:PAR_IND_QP,HEAD_QP_cpu
#endif
#if defined _RT
 use parallel_m,     ONLY:PAR_IND_B_mat_ordered,PAR_IND_WF_k,HEAD_QP_cpu
#endif
#if defined _TIMING
 use timing_m,       ONLY:timing
#endif
<<<<<<< HEAD
 !
=======
>>>>>>> 45e22b7d
 implicit none
 !
 integer                 :: ik,i_sp_pol
 complex(SP),intent(in)  :: V(QP_n_states)
 complex(SP),intent(out) :: H(H_ref_bands(1):H_ref_bands(2),H_ref_bands(1):H_ref_bands(2))
 !
 ! Work Space
 !
 integer    :: i1,ib,ibp
 !
 ! Fill ...
 !
#if defined _RT
 if (.not.PAR_IND_WF_k%element_1D(ik) .or. .not.HEAD_QP_cpu) return
#endif
 !
<<<<<<< HEAD
#if defined _TIMING 
=======
#if defined _TIMING
>>>>>>> 45e22b7d
 call timing('V_qp_basis_to_H',OPR='start')
#endif
 !
 do i1=1,QP_n_states
   !
   if (     QP_table(i1,3) /=ik      ) cycle
   if (spin(QP_table(i1,:))/=i_sp_pol) cycle
   !
   ib =QP_table(i1,1)
   ibp=QP_table(i1,2)
   !
   if(ib>ibp) cycle
   !
   if (.not.HEAD_QP_cpu) cycle
#if defined _SC && !defined _RT
   if (.not.(PAR_IND_QP%element_1D(i1))) cycle
#endif
#if defined _RT
   if (.not.PAR_IND_B_mat_ordered%element_1D( UP_matrix_index(ib-H_ref_bands(1)+1,ibp-H_ref_bands(1)+1)-1 )) cycle
#endif
   !
   ! In the RT simulation the bands QP_table matrix is not ordered
   ! when the carriers Couloumb scattering is calculated.
   ! As a consequence the H matrix is not correctly imposed to be Hermitian
   ! and the dynamics does not work.
   !
   H(ib,ibp) = H(ib,ibp) + V(i1)
   !
   ! Force to be Hermitian
   !
   if (ib/=ibp) H(ibp,ib) = conjg(H(ib,ibp))
   !
 end do
 !
<<<<<<< HEAD
#if defined _TIMING 
=======
#if defined _TIMING
>>>>>>> 45e22b7d
 call timing('V_qp_basis_to_H',OPR='stop')
#endif
 !
end subroutine <|MERGE_RESOLUTION|>--- conflicted
+++ resolved
@@ -37,10 +37,7 @@
 #if defined _TIMING
  use timing_m,       ONLY:timing
 #endif
-<<<<<<< HEAD
  !
-=======
->>>>>>> 45e22b7d
  implicit none
  !
  integer                 :: ik,i_sp_pol
@@ -57,11 +54,7 @@
  if (.not.PAR_IND_WF_k%element_1D(ik) .or. .not.HEAD_QP_cpu) return
 #endif
  !
-<<<<<<< HEAD
-#if defined _TIMING 
-=======
 #if defined _TIMING
->>>>>>> 45e22b7d
  call timing('V_qp_basis_to_H',OPR='start')
 #endif
  !
@@ -96,11 +89,7 @@
    !
  end do
  !
-<<<<<<< HEAD
-#if defined _TIMING 
-=======
 #if defined _TIMING
->>>>>>> 45e22b7d
  call timing('V_qp_basis_to_H',OPR='stop')
 #endif
  !
