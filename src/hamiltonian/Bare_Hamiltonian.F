--- conflicted
+++ resolved
@@ -53,11 +53,7 @@
  !
  ! Work space
  !
-<<<<<<< HEAD
- integer     :: ik,ib,i_sp_pol,iGo_max,iG_bounds_loaded(2),WFbands(2)
-=======
- integer     :: ik,ib,i_sp_pol
->>>>>>> f7f62ee9
+ integer     :: ik,ib,i_sp_pol,WFbands(2)
  !
  Hzero=cZERO
  !
