--- conflicted
+++ resolved
@@ -94,13 +94,10 @@
  call el_density_and_current(E,Xk,rho=rho_n)
  !
  if(n_spin>1) call el_magnetization(E,Xk,magn_n)
-<<<<<<< HEAD
 #if defined _RT
  endif
 #endif
-=======
  !
->>>>>>> 45e22b7d
  V_xc_sc=V_xc
  !
  ! The Hzero = -nabla**2. + V_ext is deduced from the input energies en0:
@@ -125,20 +122,6 @@
  call XCo_local(E,k)
  !
  do i_sp_pol=1,n_sp_pol
-<<<<<<< HEAD
- !
- do ik=1,QP_nk
-   !
-   ! Add bare energies ... 
-   !=======================
-   !
-   do ib=1,QP_nb
-     if (.not.PAR_IND_WF_linear%element_2D(ib,ik)) cycle
-     if( ib<H_ref_bands(1).or.ib>H_ref_bands(2) ) cycle
-     Hzero(ib,ib,ik,i_sp_pol) = Hzero(ib,ib,ik,i_sp_pol) + E_reference%E(ib,ik,i_sp_pol)  
-   enddo
-=======
->>>>>>> 45e22b7d
    !
    do ik=1,QP_nk
      !
@@ -147,7 +130,8 @@
      !
      do ib=1,QP_nb
        if (.not.PAR_IND_WF_linear%element_2D(ib,ik)) cycle
-       Ho(ib,ib,ik,i_sp_pol) = Ho(ib,ib,ik,i_sp_pol) + E_bare(ib,ik,i_sp_pol)  
+       if( ib<H_ref_bands(1).or.ib>H_ref_bands(2) ) cycle
+       Hzero(ib,ib,ik,i_sp_pol) = Hzero(ib,ib,ik,i_sp_pol) + E_reference%E(ib,ik,i_sp_pol)  
      enddo
      !
 #if defined _RT
@@ -155,31 +139,18 @@
        if (.not.PAR_IND_WF_k%element_1D(ik)) cycle
      endif
 #endif
-<<<<<<< HEAD
-   !
-   ! ... then remove Vh[rho_0] 
-   !===========================
-   !
-   call V_real_space_to_H(ik,i_sp_pol,-V_hartree_sc,Hzero(:,:,ik,i_sp_pol),WF,'def')
-   !
-   ! ... then remove Vxc[rho_0] also
-   !=================================
-   !
-   call V_qp_basis_to_H(ik,i_sp_pol,-QP_Vxc,Hzero(:,:,ik,i_sp_pol))
-=======
      !
      ! ... then remove Vh[rho_0] 
      !===========================
      !
-     call V_real_space_to_H(ik,i_sp_pol,-V_hartree_sc,Ho(:,:,ik,i_sp_pol),WF,'def')
+     call V_real_space_to_H(ik,i_sp_pol,-V_hartree_sc,Hzero(:,:,ik,i_sp_pol),WF,'def')
      !
      ! ... then remove Vxc[rho_0] also
      !=================================
      !
-     call V_qp_basis_to_H(ik,i_sp_pol,-QP_Vxc,Ho(:,:,ik,i_sp_pol))
+     call V_qp_basis_to_H(ik,i_sp_pol,-QP_Vxc,Hzero(:,:,ik,i_sp_pol))
      !
    enddo
->>>>>>> 45e22b7d
    !
  enddo
  !
