--- conflicted
+++ resolved
@@ -101,87 +101,19 @@
      i_spin=i_sp_pol+i_spinor-1
      do j_spinor=1,n_spinor
        j_spin=i_sp_pol+j_spinor-1
+#if defined _OPENMP
+!$omp parallel do default(shared), private(ir)
+       do ir=1,fft_size
+         c_ws(ir,i_spinor)=c_ws(ir,i_spinor)+V_mat(ir,i_spin,j_spin)*WF%c(ir,j_spinor,i_wfp)
+       enddo
+!$omp end parallel do
+#else
        c_ws(:,i_spinor)=c_ws(:,i_spinor)+V_mat(:,i_spin,j_spin)*WF%c(:,j_spinor,i_wfp)
+#endif
      enddo
    enddo
    !
-<<<<<<< HEAD
-   if (n_spinor==1) then
-     !
-     ifft   =WF%index(ib,ik,i_sp_pol)
-     ifftp  =WF%index(ibp,ik,i_sp_pol)
-!$omp parallel do default(shared), private(ir)
-     do ir=1,fft_size
-       c_ws(ir,1)=V(ir,i_sp_pol)*WF%c(ir,ifftp)
-     enddo
-!$omp end parallel do
-     !
-     H(ib,ibp) = H(ib,ibp)+Vstar_dot_V_omp(fft_size,WF%c(:,ifft),c_ws(:,1))
-     !
-   elseif (n_spinor==2) then
-     !
-     if (V_kind=='def') then
-       !
-       ifft   =WF%index(ib,ik,1)
-       ifftp  =WF%index(ibp,ik,1)
-!$omp parallel do default(shared), private(ir)
-       do ir=1,fft_size
-         c_ws(ir,1)=V(ir,1)*WF%c(ir,ifftp)
-       enddo
-!$omp end parallel do
-       H(ib,ibp) = H(ib,ibp)+Vstar_dot_V_omp(fft_size,WF%c(:,ifft),c_ws(:,1))
-       !
-       ifft   =WF%index(ib,ik,2)
-       ifftp  =WF%index(ibp,ik,2)
-!$omp parallel do default(shared), private(ir)
-       do ir=1,fft_size
-         c_ws(ir,2)=V(ir,2)*WF%c(ir,ifftp)
-       enddo
-!$omp end parallel do
-       H(ib,ibp) = H(ib,ibp)+Vstar_dot_V_omp(fft_size,WF%c(:,ifft),c_ws(:,2))
-       !
-     elseif(V_kind=='xc ') then
-       !
-       ifft   =WF%index(ib,ik,1)
-       !
-       ifftp  =WF%index(ibp,ik,1)
-!$omp parallel do default(shared), private(ir)
-       do ir=1,fft_size
-         c_ws(ir,1)=V_mat(ir,1,1)*WF%c(ir,ifftp)
-       enddo
-!$omp end parallel do
-       ifftp  =WF%index(ibp,ik,2)
-!$omp parallel do default(shared), private(ir)
-       do ir=1,fft_size
-         c_ws(ir,2)=V_mat(ir,1,2)*WF%c(ir,ifftp)
-       enddo
-!$omp end parallel do
-       H(ib,ibp) = H(ib,ibp)+Vstar_dot_V_omp(fft_size,WF%c(:,ifft),c_ws(:,1))+&
-&                                Vstar_dot_V_omp(fft_size,WF%c(:,ifft),c_ws(:,2))
-       !
-       ifft   =WF%index(ib,ik,2)
-       !
-       ifftp  =WF%index(ibp,ik,1)
-!$omp parallel do default(shared), private(ir)
-       do ir=1,fft_size
-         c_ws(ir,1)=V_mat(ir,2,1)*WF%c(ir,ifftp)
-       enddo
-!$omp end parallel do
-       ifftp  =WF%index(ibp,ik,2)
-!$omp parallel do default(shared), private(ir)
-       do ir=1,fft_size
-         c_ws(ir,2)=V_mat(ir,2,2)*WF%c(ir,ifftp)
-       enddo
-!$omp end parallel do
-       H(ib,ibp) = H(ib,ibp)+Vstar_dot_V_omp(fft_size,WF%c(:,ifft),c_ws(:,1))+&
-&                                Vstar_dot_V_omp(fft_size,WF%c(:,ifft),c_ws(:,2))
-       !
-     endif
-     !
-   endif
-=======
-   H(ib,ibp) = H(ib,ibp)+Vstar_dot_V(fft_size*n_spinor,WF%c(:,:,i_wf),c_ws(:,:))
->>>>>>> f95e180e
+   H(ib,ibp) = H(ib,ibp)+Vstar_dot_V_omp(fft_size*n_spinor,WF%c(:,:,i_wf),c_ws(:,:))
    !
  enddo
  !
