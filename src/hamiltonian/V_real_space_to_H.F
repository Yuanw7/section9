!
!        Copyright (C) 2000-2017 the YAMBO team
!              http://www.yambo-code.org
!
! Authors (see AUTHORS file for details): AM
!
! This file is distributed under the terms of the GNU
! General Public License. You can redistribute it and/or
! modify it under the terms of the GNU General Public
! License as published by the Free Software Foundation;
! either version 2, or (at your option) any later version.
!
! This program is distributed in the hope that it will
! be useful, but WITHOUT ANY WARRANTY; without even the
! implied warranty of MERCHANTABILITY or FITNESS FOR A
! PARTICULAR PURPOSE.  See the GNU General Public License
! for more details.
!
! You should have received a copy of the GNU General Public
! License along with this program; if not, write to the Free
! Software Foundation, Inc., 59 Temple Place - Suite 330,Boston,
! MA 02111-1307, USA or visit http://www.gnu.org/copyleft/gpl.txt.
!
subroutine V_real_space_to_H(ik,i_sp_pol,V,H,WF,V_kind)
 !
 use electrons,      ONLY:n_spin,n_spinor,spin
 use pars,           ONLY:SP
 use FFT_m,          ONLY:fft_size
 use QP_m,           ONLY:QP_nb,QP_table,QP_n_states
 use wave_func,      ONLY:WAVEs
 use wrapper,        ONLY:Vstar_dot_V
 use matrix_operate, ONLY:UP_matrix_index
 use hamiltonian,    ONLY:H_ref_bands
#if defined _SC
 use drivers,        ONLY:l_sc_run
 use parallel_m,     ONLY:PAR_IND_QP,HEAD_QP_cpu
#endif
#if defined _RT
 use drivers,        ONLY:l_real_time
 use parallel_m,     ONLY:PAR_IND_B_mat_ordered,PAR_IND_WF_k,HEAD_QP_cpu
#endif
#if defined _TIMING
 use timing_m,       ONLY:timing
#endif
<<<<<<< HEAD
 !
=======
>>>>>>> 45e22b7d
 implicit none
 !
 integer,      intent(in)    :: ik,i_sp_pol
 real(SP),     intent(in)    :: V(fft_size,n_spin)
 complex(SP),  intent(inout) :: H(H_ref_bands(1):H_ref_bands(2),H_ref_bands(1):H_ref_bands(2))
 character(3), intent(in)    :: V_kind
 type(WAVEs) :: WF
 !
 ! Work Space
 !
 integer     :: i_qp,ib,ibp,ifft,ifftp
 complex(SP) :: V_mat(fft_size,n_spin,n_spin)
 complex(SP) :: c_ws(fft_size,n_spin)
#if defined _SC
 logical     :: PAR_IND_SC(H_ref_bands(1):H_ref_bands(2),H_ref_bands(1):H_ref_bands(2))
#endif
 !
#if defined _RT
 if (l_real_time.and.(.not.PAR_IND_WF_k%element_1D(ik).or..not.HEAD_QP_cpu)) return
#endif
 !
<<<<<<< HEAD
#if defined _TIMING 
 call timing('V_real_space_to_H',OPR='start')
#endif
=======
#if defined _TIMING
 call timing('V_real_space_to_H',OPR='start')
#endif
 !
 if(V_kind=="xc ") call Build_V_xc_mat(V,V_mat)
>>>>>>> 45e22b7d
 !
 if(V_kind=="xc ") call Build_V_xc_mat(V,V_mat)
 !
#if defined _SC
 if (l_sc_run) then
   !
   PAR_IND_SC=.false.
   !
   do i_qp=1,QP_n_states
     !
     if (.not.HEAD_QP_cpu)                 cycle
     if (     QP_table(i_qp,3) /=ik      ) cycle
     if (spin(QP_table(i_qp,:))/=i_sp_pol) cycle
     if (.not.PAR_IND_QP%element_1D(i_qp)) cycle
     !
     ib =QP_table(i_qp,1)
     ibp=QP_table(i_qp,2)
     !
     PAR_IND_SC(ib,ibp)=.TRUE.
     !
   enddo 
   !
 endif
#endif
 !
 ! Fill ...
 !
 do ib=H_ref_bands(1),H_ref_bands(2)
   do ibp=ib,H_ref_bands(2)
   !
   if (.not.HEAD_QP_cpu) cycle
#if defined _SC
   if (l_sc_run) then
     if (.not.PAR_IND_SC(ib,ibp)) cycle
   endif
#endif
#if defined _RT
   if (l_real_time) then
     if (.not.PAR_IND_B_mat_ordered%element_1D( UP_matrix_index(ib-H_ref_bands(1)+1,ibp-H_ref_bands(1)+1)-1 )) cycle
   endif
#endif
   !
   ! <ifft|V|ifftp>
   !
   if (n_spinor==1) then
     !
     ifft   =WF%index(ib,ik,i_sp_pol)
     ifftp  =WF%index(ibp,ik,i_sp_pol)
     c_ws(:,1)=V(:,i_sp_pol)*WF%c(:,ifftp)
     !
     H(ib,ibp) = H(ib,ibp)+Vstar_dot_V(fft_size,WF%c(:,ifft),c_ws(:,1))
     !
   elseif (n_spinor==2) then
     !
     if (V_kind=='def') then
       !
       ifft   =WF%index(ib,ik,1)
       ifftp  =WF%index(ibp,ik,1)
       c_ws(:,1)=V(:,1)*WF%c(:,ifftp)
       H(ib,ibp) = H(ib,ibp)+Vstar_dot_V(fft_size,WF%c(:,ifft),c_ws(:,1))
       ifft   =WF%index(ib,ik,2)
       ifftp  =WF%index(ibp,ik,2)
       c_ws(:,2)=V(:,2)*WF%c(:,ifftp)
       H(ib,ibp) = H(ib,ibp)+Vstar_dot_V(fft_size,WF%c(:,ifft),c_ws(:,2))
       !
     elseif(V_kind=='xc ') then
       !
       ifft   =WF%index(ib,ik,1)
       !
       ifftp  =WF%index(ibp,ik,1)
       c_ws(:,1)=V_mat(:,1,1)*WF%c(:,ifftp)
       ifftp  =WF%index(ibp,ik,2)
       c_ws(:,2)=V_mat(:,1,2)*WF%c(:,ifftp)
       H(ib,ibp) = H(ib,ibp)+Vstar_dot_V(fft_size,WF%c(:,ifft),c_ws(:,1))+&
&                                Vstar_dot_V(fft_size,WF%c(:,ifft),c_ws(:,2))
       !
       ifft   =WF%index(ib,ik,2)
       !
       ifftp  =WF%index(ibp,ik,1)
       c_ws(:,1)=V_mat(:,2,1)*WF%c(:,ifftp)
       ifftp  =WF%index(ibp,ik,2)
       c_ws(:,2)=V_mat(:,2,2)*WF%c(:,ifftp)
       H(ib,ibp) = H(ib,ibp)+Vstar_dot_V(fft_size,WF%c(:,ifft),c_ws(:,1))+&
&                                Vstar_dot_V(fft_size,WF%c(:,ifft),c_ws(:,2))
       !
     endif
     !
   endif
   !
   if(ib==ibp) H(ib,ib) =real(H(ib,ib),SP)
   if(ib/=ibp) H(ibp,ib)=conjg(H(ib,ibp))
   !
   enddo
 enddo
 !
<<<<<<< HEAD
#if defined _TIMING 
=======
#if defined _TIMING
>>>>>>> 45e22b7d
 call timing('V_real_space_to_H',OPR='stop')
#endif
 !
end subroutine <|MERGE_RESOLUTION|>--- conflicted
+++ resolved
@@ -42,10 +42,7 @@
 #if defined _TIMING
  use timing_m,       ONLY:timing
 #endif
-<<<<<<< HEAD
  !
-=======
->>>>>>> 45e22b7d
  implicit none
  !
  integer,      intent(in)    :: ik,i_sp_pol
@@ -67,17 +64,9 @@
  if (l_real_time.and.(.not.PAR_IND_WF_k%element_1D(ik).or..not.HEAD_QP_cpu)) return
 #endif
  !
-<<<<<<< HEAD
-#if defined _TIMING 
- call timing('V_real_space_to_H',OPR='start')
-#endif
-=======
 #if defined _TIMING
  call timing('V_real_space_to_H',OPR='start')
 #endif
- !
- if(V_kind=="xc ") call Build_V_xc_mat(V,V_mat)
->>>>>>> 45e22b7d
  !
  if(V_kind=="xc ") call Build_V_xc_mat(V,V_mat)
  !
@@ -173,11 +162,7 @@
    enddo
  enddo
  !
-<<<<<<< HEAD
-#if defined _TIMING 
-=======
 #if defined _TIMING
->>>>>>> 45e22b7d
  call timing('V_real_space_to_H',OPR='stop')
 #endif
  !
