--- conflicted
+++ resolved
@@ -27,11 +27,7 @@
  !
  use pars,           ONLY:SP,cZERO,cONE
  use electrons,      ONLY:levels,n_sp_pol
-<<<<<<< HEAD
- use hamiltonian,    ONLY:H_ref_bands,H_ref_nbands
-=======
- use nl_optics,      ONLY:NL_bands
->>>>>>> 0d4da258
+ use hamiltonian,    ONLY:H_ref_bands
  use R_lattice,      ONLY:k_map,bz_samp
  use vec_operate,    ONLY:k_periodic_idx
  use DIPOLES,        ONLY:DIP_S
