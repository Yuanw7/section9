!
!        Copyright (C) 2000-2019 the YAMBO team
!              http://www.yambo-code.org
!
! Authors (see AUTHORS file for details): MG CA
! 
! This file is distributed under the terms of the GNU 
! General Public License. You can redistribute it and/or 
! modify it under the terms of the GNU General Public 
! License as published by the Free Software Foundation; 
! either version 2, or (at your option) any later version.
!
! This program is distributed in the hope that it will 
! be useful, but WITHOUT ANY WARRANTY; without even the 
! implied warranty of MERCHANTABILITY or FITNESS FOR A 
! PARTICULAR PURPOSE.  See the GNU General Public License 
! for more details.
!
! You should have received a copy of the GNU General Public 
! License along with this program; if not, write to the Free 
! Software Foundation, Inc., 59 Temple Place - Suite 330,Boston, 
! MA 02111-1307, USA or visit http://www.gnu.org/copyleft/gpl.txt.
!
subroutine Build_overlaps_det_NEQ(en,Xk,i_sp,ikbz,V_bands,Sm1_plus,Sm1_minus,S_det)
 !
 ! Build overlaps determinants between valence bands
 !
 use pars,           ONLY:SP,cZERO,cONE
 use electrons,      ONLY:levels,n_sp_pol
<<<<<<< HEAD
 use hamiltonian,    ONLY:H_ref_bands,H_ref_nbands
=======
 use nl_optics,      ONLY:NL_bands,NL_nbands
>>>>>>> 0881e328
 use R_lattice,      ONLY:k_map,bz_samp
 use vec_operate,    ONLY:k_periodic_idx
 use DIPOLES,        ONLY:DIP_S
 use wrapper_omp,    ONLY:M_by_M_omp,M_by_V_omp,mv_cgemv_omp
 use wrapper,        ONLY:Vstar_dot_V
 use QP_m,           ONLY:QP_nk
 use electric,       ONLY:l_force_SndOrd
 !
 implicit none
 !
 integer,      intent(in) :: ikbz
 integer,      intent(in) :: i_sp
 type(levels), intent(in) :: en
 type(bz_samp),intent(in) :: Xk
 complex(SP),  intent(in) :: V_bands(H_ref_bands(2),en%nbf,QP_nk,n_sp_pol)
 complex(SP), intent(out) :: S_det(6)
 complex(SP), intent(out) :: Sm1_plus (en%nbf,en%nbf,6)
 complex(SP), intent(out) :: Sm1_minus(en%nbf,en%nbf,6)
 !
 ! Work Space
 !
 integer     :: idx(3),id,ikp,ikm,i1,i2
 integer     :: ikm_ibz,ikp_ibz,ik_ibz,max_step,istep
<<<<<<< HEAD
 complex(SP) :: V_tmp(H_ref_bands(2),en%nbf),tmp_det
=======
 !complex(SP) :: V_tmp(NL_bands(2),en%nbf) ! used in full construction of overlaps
 complex(SP) :: tmp_det,vtmp(NL_bands(2))
>>>>>>> 0881e328
 !
 S_det    =cZERO
 Sm1_plus =cZERO
 Sm1_minus=cZERO
 !
 ! I split the construction of the Sm1_minus(Sm1_plus) matrix in four parts
 !
 !   1:NL_bands(1)-1   NL_bands(1):NL_bands(2)
 !  _____________________________________
 !  |                 |                  |
 !  |     head        |      wing        |     1:NL_bands(1)-1
 !  |                 |                  |
 !  |                 |                  |
 !  |------------------------------------|
 !  |                 |                  | 
 !  |    wing         |      core        |   NL_bands(1):NL_bands(2)
 !  |                 |                  |
 !  |                 |                  |
 !  ------------------------------------- 
 !
 ! 
 !  The haed part is time-independent, the wings depends only from
 !  one of the time-dependent valence bands, while the core part depends from
 !  both the wave-functions at k and k-delta
 !
 do id=1,3
   !
   ik_ibz=Xk%sstar(ikbz,1)
   !
   if(k_map%max_kdir(id)/=1) then ! periodic directions
     !
     max_step=1
     if(k_map%max_kdir(id)>=6.and..not.l_force_SndOrd) max_step=2
     !
     do istep=1,max_step
       !
       ! Overlap S(k, k-dk)
       !
       idx=k_map%k_map_inv(ikbz,:)
       idx(id)=idx(id)-istep
       idx=k_periodic_idx(idx,k_map)
       ikm=k_map%k_map_dir(idx(1),idx(2),idx(3))
       !
       ! Sm1_minus(l,m; k, k - delta) = \sum_{i,j} V*(l,i; k) S*(i,j; k-delta, k) V(m,j ;k - delta)
       !
       ikm_ibz=Xk%sstar(ikm,1)
       !
<<<<<<< HEAD
       call M_by_M_omp('C','N',H_ref_bands(2),en%nbf,H_ref_nbands,cONE,DIP_S(:,:,id+(istep-1)*3,ikm,i_sp),&
&                          H_ref_bands(2),V_bands(:,:,ikm_ibz,i_sp),H_ref_nbands,cZERO,V_tmp,H_ref_bands(2))
       !
       call M_by_M_omp('C','N',en%nbf,en%nbf,H_ref_bands(2),cONE,V_bands(:,:,ik_ibz,i_sp),&
&                      H_ref_bands(2),V_tmp,H_ref_bands(2),cZERO,Sm1_minus(:,:,id+(istep-1)*3),en%nbf)
=======
       ! Full construction of the Sm1_minus matrix
       !
!       call M_by_M_omp('C','N',NL_bands(2),en%nbf,NL_bands(2),cONE,DIP_S(:,:,id+(istep-1)*3,ikm,i_sp),&
!&                          NL_bands(2),V_bands(:,:,ikm_ibz,i_sp),NL_bands(2),cZERO,V_tmp,NL_bands(2))
       !
!       call M_by_M_omp('C','N',en%nbf,en%nbf,NL_bands(2),cONE,V_bands(:,:,ik_ibz,i_sp),&
!&                      NL_bands(2),V_tmp,NL_bands(2),cZERO,Sm1_minus(:,:,id+(istep-1)*3),en%nbf)
       !
       ! Matrix head
       !
!$omp parallel do default(shared), private(i1,i2)
       do i2=1,NL_bands(1)-1
         do i1=1,NL_bands(1)-1
           Sm1_minus(i1,i2,id+(istep-1)*3)=conjg(DIP_S(i2,i1,id+(istep-1)*3,ikm,i_sp))
         enddo
       enddo
!$omp end parallel do
       !
       ! Matrix wings
       !
!$omp parallel do default(shared), private(i1,i2)
       do i2=1,NL_bands(1)-1
         do i1=NL_bands(1),en%nbf
           Sm1_minus(i1,i2,id+(istep-1)*3)=Vstar_dot_V(NL_bands(2),V_bands(:,i1,ik_ibz,i_sp), &
&                conjg(DIP_S(i2,:,id+(istep-1)*3,ikm,i_sp)))
          enddo
       enddo
!$omp end parallel do
       !
       ! Matrix core
       !
       do i2=NL_bands(1),en%nbf
         call M_by_V_omp('C',NL_bands(2),DIP_S(:,:,id+(istep-1)*3,ikm,i_sp),V_bands(:,i2,ikm_ibz,i_sp),vtmp)
         !
         call mv_cgemv_omp('C',NL_bands(2),en%nbf,cONE,V_bands(:,:,ik_ibz,i_sp),&
&                      NL_bands(2),vtmp,1,cZERO,Sm1_minus(:,i2,id+(istep-1)*3),1)
       enddo
>>>>>>> 0881e328
       !
       call SERIAL_inversion(en%nbf,Sm1_minus(:,:,id+(istep-1)*3),tmp_det,.false.)
       !
       idx=k_map%k_map_inv(ikbz,:)
       idx(id)=idx(id)+istep
       idx=k_periodic_idx(idx,k_map)
       ikp=k_map%k_map_dir(idx(1),idx(2),idx(3))  
       !
       ! Sm1_plus(l,m; k, k + delta) = \sum_{i,j} V*(l,i; k) S(i,j; k-delta, k) V(m,j ;k + delta)
       !
       ikp_ibz=Xk%sstar(ikp,1)
       !
<<<<<<< HEAD
       call M_by_M_omp('N','N',H_ref_bands(2),en%nbf,H_ref_bands(2),cONE,DIP_S(:,:,id+(istep-1)*3,ikbz,i_sp),&
&                  H_ref_bands(2),V_bands(:,:,ikp_ibz,i_sp),H_ref_bands(2),cZERO,V_tmp(:,:),H_ref_bands(2))
       !
       call M_by_M_omp('C','N',en%nbf,en%nbf,H_ref_bands(2),cONE,V_bands(:,:,ik_ibz,i_sp),&
&                      H_ref_bands(2),V_tmp,H_ref_bands(2),cZERO,Sm1_plus(:,:,id+(istep-1)*3),en%nbf)
=======
       ! Full construction of the Sm1_plus matrix
       !
!       call M_by_M_omp('N','N',NL_bands(2),en%nbf,NL_bands(2),cONE,DIP_S(:,:,id+(istep-1)*3,ikbz,i_sp),&
!&                  NL_bands(2),V_bands(:,:,ikp_ibz,i_sp),NL_bands(2),cZERO,V_tmp(:,:),NL_bands(2))
!       !
!       call M_by_M_omp('C','N',en%nbf,en%nbf,NL_bands(2),cONE,V_bands(:,:,ik_ibz,i_sp),&
!&                      NL_bands(2),V_tmp,NL_bands(2),cZERO,Sm1_plus(:,:,id+(istep-1)*3),en%nbf)
       !
       ! Matrix head
       !
!$omp parallel do default(shared), private(i1,i2)
       do i2=1,NL_bands(1)-1
         do i1=1,NL_bands(1)-1
           Sm1_plus(i1,i2,id+(istep-1)*3)=DIP_S(i1,i2,id+(istep-1)*3,ikbz,i_sp)
         enddo
       enddo
!$omp end parallel do
       !
       ! Matrix wings
       !
!$omp parallel do default(shared), private(i1,i2)
       do i2=1,NL_bands(1)-1
         do i1=NL_bands(1),en%nbf
            Sm1_plus(i1,i2,id+(istep-1)*3)=Vstar_dot_V(NL_bands(2),V_bands(:,i1,ik_ibz,i_sp),DIP_S(:,i2,id+(istep-1)*3,ikbz,i_sp))
         enddo
       enddo
!$omp end parallel do
       !
       ! Matrix Core
       !
       do i2=NL_bands(1),en%nbf
         call M_by_V_omp('N',NL_bands(2),DIP_S(:,:,id+(istep-1)*3,ikbz,i_sp),V_bands(:,i2,ikp_ibz,i_sp),vtmp)
         !
         call mv_cgemv_omp('C',NL_bands(2),en%nbf,cONE,V_bands(:,:,ik_ibz,i_sp),&
&                      NL_bands(2),vtmp,1,cZERO,Sm1_plus(:,i2,id+(istep-1)*3),1)
       enddo
>>>>>>> 0881e328
       !
       call SERIAL_inversion(en%nbf,Sm1_plus(:,:,id+(istep-1)*3),S_det(id+(istep-1)*3),.true.)
       !
     enddo  
     !
   endif
   !
 enddo
 !
end subroutine Build_overlaps_det_NEQ<|MERGE_RESOLUTION|>--- conflicted
+++ resolved
@@ -27,11 +27,7 @@
  !
  use pars,           ONLY:SP,cZERO,cONE
  use electrons,      ONLY:levels,n_sp_pol
-<<<<<<< HEAD
  use hamiltonian,    ONLY:H_ref_bands,H_ref_nbands
-=======
- use nl_optics,      ONLY:NL_bands,NL_nbands
->>>>>>> 0881e328
  use R_lattice,      ONLY:k_map,bz_samp
  use vec_operate,    ONLY:k_periodic_idx
  use DIPOLES,        ONLY:DIP_S
@@ -55,12 +51,8 @@
  !
  integer     :: idx(3),id,ikp,ikm,i1,i2
  integer     :: ikm_ibz,ikp_ibz,ik_ibz,max_step,istep
-<<<<<<< HEAD
- complex(SP) :: V_tmp(H_ref_bands(2),en%nbf),tmp_det
-=======
- !complex(SP) :: V_tmp(NL_bands(2),en%nbf) ! used in full construction of overlaps
- complex(SP) :: tmp_det,vtmp(NL_bands(2))
->>>>>>> 0881e328
+ !complex(SP) :: V_tmp(H_ref_bands(2),en%nbf) ! used in full construction of overlaps
+ complex(SP) :: tmp_det,vtmp(H_ref_bands(2))
  !
  S_det    =cZERO
  Sm1_plus =cZERO
@@ -68,15 +60,15 @@
  !
  ! I split the construction of the Sm1_minus(Sm1_plus) matrix in four parts
  !
- !   1:NL_bands(1)-1   NL_bands(1):NL_bands(2)
+ !   1:H_ref_bands(1)-1   H_ref_bands(1):H_ref_bands(2)
  !  _____________________________________
  !  |                 |                  |
- !  |     head        |      wing        |     1:NL_bands(1)-1
+ !  |     head        |      wing        |     1:H_ref_bands(1)-1
  !  |                 |                  |
  !  |                 |                  |
  !  |------------------------------------|
  !  |                 |                  | 
- !  |    wing         |      core        |   NL_bands(1):NL_bands(2)
+ !  |    wing         |      core        |   H_ref_bands(1):H_ref_bands(2)
  !  |                 |                  |
  !  |                 |                  |
  !  ------------------------------------- 
@@ -108,26 +100,19 @@
        !
        ikm_ibz=Xk%sstar(ikm,1)
        !
-<<<<<<< HEAD
-       call M_by_M_omp('C','N',H_ref_bands(2),en%nbf,H_ref_nbands,cONE,DIP_S(:,:,id+(istep-1)*3,ikm,i_sp),&
-&                          H_ref_bands(2),V_bands(:,:,ikm_ibz,i_sp),H_ref_nbands,cZERO,V_tmp,H_ref_bands(2))
-       !
-       call M_by_M_omp('C','N',en%nbf,en%nbf,H_ref_bands(2),cONE,V_bands(:,:,ik_ibz,i_sp),&
-&                      H_ref_bands(2),V_tmp,H_ref_bands(2),cZERO,Sm1_minus(:,:,id+(istep-1)*3),en%nbf)
-=======
        ! Full construction of the Sm1_minus matrix
        !
-!       call M_by_M_omp('C','N',NL_bands(2),en%nbf,NL_bands(2),cONE,DIP_S(:,:,id+(istep-1)*3,ikm,i_sp),&
-!&                          NL_bands(2),V_bands(:,:,ikm_ibz,i_sp),NL_bands(2),cZERO,V_tmp,NL_bands(2))
+!       call M_by_M_omp('C','N',H_ref_bands(2),en%nbf,H_ref_bands(2),cONE,DIP_S(:,:,id+(istep-1)*3,ikm,i_sp),&
+!&                          H_ref_bands(2),V_bands(:,:,ikm_ibz,i_sp),H_ref_bands(2),cZERO,V_tmp,H_ref_bands(2))
        !
-!       call M_by_M_omp('C','N',en%nbf,en%nbf,NL_bands(2),cONE,V_bands(:,:,ik_ibz,i_sp),&
-!&                      NL_bands(2),V_tmp,NL_bands(2),cZERO,Sm1_minus(:,:,id+(istep-1)*3),en%nbf)
+!       call M_by_M_omp('C','N',en%nbf,en%nbf,H_ref_bands(2),cONE,V_bands(:,:,ik_ibz,i_sp),&
+!&                      H_ref_bands(2),V_tmp,H_ref_bands(2),cZERO,Sm1_minus(:,:,id+(istep-1)*3),en%nbf)
        !
        ! Matrix head
        !
 !$omp parallel do default(shared), private(i1,i2)
-       do i2=1,NL_bands(1)-1
-         do i1=1,NL_bands(1)-1
+       do i2=1,H_ref_bands(1)-1
+         do i1=1,H_ref_bands(1)-1
            Sm1_minus(i1,i2,id+(istep-1)*3)=conjg(DIP_S(i2,i1,id+(istep-1)*3,ikm,i_sp))
          enddo
        enddo
@@ -136,9 +121,9 @@
        ! Matrix wings
        !
 !$omp parallel do default(shared), private(i1,i2)
-       do i2=1,NL_bands(1)-1
-         do i1=NL_bands(1),en%nbf
-           Sm1_minus(i1,i2,id+(istep-1)*3)=Vstar_dot_V(NL_bands(2),V_bands(:,i1,ik_ibz,i_sp), &
+       do i2=1,H_ref_bands(1)-1
+         do i1=H_ref_bands(1),en%nbf
+           Sm1_minus(i1,i2,id+(istep-1)*3)=Vstar_dot_V(H_ref_bands(2),V_bands(:,i1,ik_ibz,i_sp), &
 &                conjg(DIP_S(i2,:,id+(istep-1)*3,ikm,i_sp)))
           enddo
        enddo
@@ -146,13 +131,12 @@
        !
        ! Matrix core
        !
-       do i2=NL_bands(1),en%nbf
-         call M_by_V_omp('C',NL_bands(2),DIP_S(:,:,id+(istep-1)*3,ikm,i_sp),V_bands(:,i2,ikm_ibz,i_sp),vtmp)
+       do i2=H_ref_bands(1),en%nbf
+         call M_by_V_omp('C',H_ref_bands(2),DIP_S(:,:,id+(istep-1)*3,ikm,i_sp),V_bands(:,i2,ikm_ibz,i_sp),vtmp)
          !
-         call mv_cgemv_omp('C',NL_bands(2),en%nbf,cONE,V_bands(:,:,ik_ibz,i_sp),&
-&                      NL_bands(2),vtmp,1,cZERO,Sm1_minus(:,i2,id+(istep-1)*3),1)
+         call mv_cgemv_omp('C',H_ref_bands(2),en%nbf,cONE,V_bands(:,:,ik_ibz,i_sp),&
+&                      H_ref_bands(2),vtmp,1,cZERO,Sm1_minus(:,i2,id+(istep-1)*3),1)
        enddo
->>>>>>> 0881e328
        !
        call SERIAL_inversion(en%nbf,Sm1_minus(:,:,id+(istep-1)*3),tmp_det,.false.)
        !
@@ -165,26 +149,19 @@
        !
        ikp_ibz=Xk%sstar(ikp,1)
        !
-<<<<<<< HEAD
-       call M_by_M_omp('N','N',H_ref_bands(2),en%nbf,H_ref_bands(2),cONE,DIP_S(:,:,id+(istep-1)*3,ikbz,i_sp),&
-&                  H_ref_bands(2),V_bands(:,:,ikp_ibz,i_sp),H_ref_bands(2),cZERO,V_tmp(:,:),H_ref_bands(2))
-       !
-       call M_by_M_omp('C','N',en%nbf,en%nbf,H_ref_bands(2),cONE,V_bands(:,:,ik_ibz,i_sp),&
-&                      H_ref_bands(2),V_tmp,H_ref_bands(2),cZERO,Sm1_plus(:,:,id+(istep-1)*3),en%nbf)
-=======
        ! Full construction of the Sm1_plus matrix
        !
-!       call M_by_M_omp('N','N',NL_bands(2),en%nbf,NL_bands(2),cONE,DIP_S(:,:,id+(istep-1)*3,ikbz,i_sp),&
-!&                  NL_bands(2),V_bands(:,:,ikp_ibz,i_sp),NL_bands(2),cZERO,V_tmp(:,:),NL_bands(2))
+!       call M_by_M_omp('N','N',H_ref_bands(2),en%nbf,H_ref_bands(2),cONE,DIP_S(:,:,id+(istep-1)*3,ikbz,i_sp),&
+!&                  H_ref_bands(2),V_bands(:,:,ikp_ibz,i_sp),H_ref_bands(2),cZERO,V_tmp(:,:),H_ref_bands(2))
 !       !
-!       call M_by_M_omp('C','N',en%nbf,en%nbf,NL_bands(2),cONE,V_bands(:,:,ik_ibz,i_sp),&
-!&                      NL_bands(2),V_tmp,NL_bands(2),cZERO,Sm1_plus(:,:,id+(istep-1)*3),en%nbf)
+!       call M_by_M_omp('C','N',en%nbf,en%nbf,H_ref_bands(2),cONE,V_bands(:,:,ik_ibz,i_sp),&
+!&                      H_ref_bands(2),V_tmp,H_ref_bands(2),cZERO,Sm1_plus(:,:,id+(istep-1)*3),en%nbf)
        !
        ! Matrix head
        !
 !$omp parallel do default(shared), private(i1,i2)
-       do i2=1,NL_bands(1)-1
-         do i1=1,NL_bands(1)-1
+       do i2=1,H_ref_bands(1)-1
+         do i1=1,H_ref_bands(1)-1
            Sm1_plus(i1,i2,id+(istep-1)*3)=DIP_S(i1,i2,id+(istep-1)*3,ikbz,i_sp)
          enddo
        enddo
@@ -193,22 +170,21 @@
        ! Matrix wings
        !
 !$omp parallel do default(shared), private(i1,i2)
-       do i2=1,NL_bands(1)-1
-         do i1=NL_bands(1),en%nbf
-            Sm1_plus(i1,i2,id+(istep-1)*3)=Vstar_dot_V(NL_bands(2),V_bands(:,i1,ik_ibz,i_sp),DIP_S(:,i2,id+(istep-1)*3,ikbz,i_sp))
+       do i2=1,H_ref_bands(1)-1
+         do i1=H_ref_bands(1),en%nbf
+            Sm1_plus(i1,i2,id+(istep-1)*3)=Vstar_dot_V(H_ref_bands(2),V_bands(:,i1,ik_ibz,i_sp),DIP_S(:,i2,id+(istep-1)*3,ikbz,i_sp))
          enddo
        enddo
 !$omp end parallel do
        !
        ! Matrix Core
        !
-       do i2=NL_bands(1),en%nbf
-         call M_by_V_omp('N',NL_bands(2),DIP_S(:,:,id+(istep-1)*3,ikbz,i_sp),V_bands(:,i2,ikp_ibz,i_sp),vtmp)
+       do i2=H_ref_bands(1),en%nbf
+         call M_by_V_omp('N',H_ref_bands(2),DIP_S(:,:,id+(istep-1)*3,ikbz,i_sp),V_bands(:,i2,ikp_ibz,i_sp),vtmp)
          !
-         call mv_cgemv_omp('C',NL_bands(2),en%nbf,cONE,V_bands(:,:,ik_ibz,i_sp),&
-&                      NL_bands(2),vtmp,1,cZERO,Sm1_plus(:,i2,id+(istep-1)*3),1)
+         call mv_cgemv_omp('C',H_ref_bands(2),en%nbf,cONE,V_bands(:,:,ik_ibz,i_sp),&
+&                      H_ref_bands(2),vtmp,1,cZERO,Sm1_plus(:,i2,id+(istep-1)*3),1)
        enddo
->>>>>>> 0881e328
        !
        call SERIAL_inversion(en%nbf,Sm1_plus(:,:,id+(istep-1)*3),S_det(id+(istep-1)*3),.true.)
        !
