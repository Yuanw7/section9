!
!        Copyright (C) 2000-2020 the YAMBO team
!              http://www.yambo-code.org
!
! Authors (see AUTHORS file for details): AM DS
!
! This file is distributed under the terms of the GNU
! General Public License. You can redistribute it and/or
! modify it under the terms of the GNU General Public
! License as published by the Free Software Foundation;
! either version 2, or (at your option) any later version.
!
! This program is distributed in the hope that it will
! be useful, but WITHOUT ANY WARRANTY; without even the
! implied warranty of MERCHANTABILITY or FITNESS FOR A
! PARTICULAR PURPOSE.  See the GNU General Public License
! for more details.
!
! You should have received a copy of the GNU General Public
! License along with this program; if not, write to the Free
! Software Foundation, Inc., 59 Temple Place - Suite 330,Boston,
! MA 02111-1307, USA or visit http://www.gnu.org/copyleft/gpl.txt.
!
subroutine WF_and_dipole_dimensions(X)
 !
 use drivers,      ONLY:l_real_time,l_sc_fock,l_sc_exx,l_sc_coh,l_sc_sex,l_sc_srpa,&
&                       l_sc_hartree,l_use_Hxc_collisions
<<<<<<< HEAD
 use com,          ONLY:warning,msg
=======
 use com,          ONLY:msg
>>>>>>> f2c5ecf8
 use X_m,          ONLY:X_t
 use wave_func,    ONLY:wf_ng
 use QP_m,         ONLY:QP_ng_Sx,QP_ng_SH,QP_ng_Vxc,QP_n_G_bands,COHSEX_use_empties
 use R_lattice,    ONLY:qindx_S,G_m_G
 use interfaces,   ONLY:eval_G_minus_G
 use hamiltonian,  ONLY:H_ref_bands,WF_Go_indx,WF_G_max,l_sc_XC_is_local
#if defined _RT || defined _NL
<<<<<<< HEAD
 use real_time,    ONLY:eval_HARTREE,eval_DFT,eval_energy,l_velocity_gauge_corr
=======
 use real_time,    ONLY:eval_HARTREE,eval_DFT,eval_energy,l_velocity_gauge_corr,l_RT_is_WFfree
>>>>>>> f2c5ecf8
#endif
#if defined _SC
 use SC,           ONLY:SC_X_bands,SC_ng_Sx,SC_X_size,SC_up_W_iters
#endif
 !
 implicit none
 !
 type(X_t)         :: X(2)
 !
 ! Dipoles dimensions
 !===================
 !
 ! In real-time I need X(1)%ib(1)=1 in order to calculate E_kin
 !
 if (l_real_time) then
   X(1)%ib=H_ref_bands
   X(1)%ng=wf_ng
 else
   X(1)%ib=(/1,H_ref_bands(2)/)
   X(1)%ng=QP_ng_Sx
 endif
 !
 ! WF SIZE
 !=========
 !
 WF_G_max=0
 WF_Go_indx=1
 !
 if ( l_sc_fock.or.l_sc_exx.or.l_sc_coh.or.l_sc_sex ) then
   !
   WF_Go_indx=maxval(qindx_S(:,:,2)) ! Sigma_x/c
   !
   if (l_sc_coh.or.l_sc_sex.or.l_sc_srpa) then
     !
     X(2)%ng=eval_G_minus_G(X(2)%ng,0)
     WF_G_max=max(QP_ng_Sx,maxval(G_m_G))
     if (l_real_time.and..not.(l_sc_exx.or.l_sc_srpa)) WF_G_max=wf_ng
     !
     ! [07/07/2016] Modified these two lines to avoid the annoying QP_n_G_bands in the input.
     ! At the moment I do not see any reason to use the same bands of the density here.
     !
     QP_n_G_bands(1)=H_ref_bands(1)
     QP_n_G_bands(2)=H_ref_bands(2)
     !
     if (     l_real_time) COHSEX_use_empties=.TRUE.
     !
   else if (l_sc_exx)  then
     WF_G_max=max(QP_ng_Sx,X(1)%ng)
   else if (l_sc_fock)  then
     WF_G_max=QP_ng_Sx
   endif
   !
 endif
 !
<<<<<<< HEAD
#if defined _RT || defined _NL
 if (eval_HARTREE.or.eval_energy.or.l_velocity_gauge_corr) WF_G_max=maxval((/QP_ng_SH, WF_G_max/))
 if (eval_DFT    .or.eval_energy.or.l_velocity_gauge_corr) WF_G_max=maxval((/QP_ng_Vxc,WF_G_max/))
=======
 ! The following lines should be unified moving eval_HARTREE and eval_DFT 
 ! inside the hamoltonian module and using them also with yambo_sc
 !
#if defined _RT || defined _NL
 if (eval_HARTREE.or.eval_energy.or.l_velocity_gauge_corr.or..not.l_RT_is_WFfree) WF_G_max=max(QP_ng_SH, WF_G_max)
 if (eval_DFT    .or.eval_energy.or.l_velocity_gauge_corr) WF_G_max=max(QP_ng_Vxc,WF_G_max)
>>>>>>> f2c5ecf8
#endif
 !
#if defined _SC
 if (l_sc_hartree    ) WF_G_max=maxval((/QP_ng_SH, WF_G_max/))
 if (l_sc_XC_is_local) WF_G_max=maxval((/QP_ng_Vxc,WF_G_max/))
#endif
 !
 ! SC shadow variables
 !====================
 !
#if defined _SC
 SC_ng_Sx  =QP_ng_Sx
 SC_X_bands=X(2)%ib
 SC_X_size =X(2)%ng
 !
 if(SC_up_W_iters/=0) then
   call msg('nr','[SC] Updating W each                   ',SC_up_W_iters)
   !
   if(l_use_Hxc_collisions) then
     SC_up_W_iters=0
     call warning(' Collisions not compatible with W updating, turned off ')
   endif
   !
   if(.not.(l_sc_coh.and.l_sc_sex)) then
     SC_up_W_iters=0
     call warning(' Dipoles update implemented only for COHSEX self-energy ')
   endif
   !
 endif    
#endif
 !
end subroutine<|MERGE_RESOLUTION|>--- conflicted
+++ resolved
@@ -25,11 +25,7 @@
  !
  use drivers,      ONLY:l_real_time,l_sc_fock,l_sc_exx,l_sc_coh,l_sc_sex,l_sc_srpa,&
 &                       l_sc_hartree,l_use_Hxc_collisions
-<<<<<<< HEAD
- use com,          ONLY:warning,msg
-=======
  use com,          ONLY:msg
->>>>>>> f2c5ecf8
  use X_m,          ONLY:X_t
  use wave_func,    ONLY:wf_ng
  use QP_m,         ONLY:QP_ng_Sx,QP_ng_SH,QP_ng_Vxc,QP_n_G_bands,COHSEX_use_empties
@@ -37,11 +33,7 @@
  use interfaces,   ONLY:eval_G_minus_G
  use hamiltonian,  ONLY:H_ref_bands,WF_Go_indx,WF_G_max,l_sc_XC_is_local
 #if defined _RT || defined _NL
-<<<<<<< HEAD
- use real_time,    ONLY:eval_HARTREE,eval_DFT,eval_energy,l_velocity_gauge_corr
-=======
  use real_time,    ONLY:eval_HARTREE,eval_DFT,eval_energy,l_velocity_gauge_corr,l_RT_is_WFfree
->>>>>>> f2c5ecf8
 #endif
 #if defined _SC
  use SC,           ONLY:SC_X_bands,SC_ng_Sx,SC_X_size,SC_up_W_iters
@@ -96,18 +88,12 @@
    !
  endif
  !
-<<<<<<< HEAD
-#if defined _RT || defined _NL
- if (eval_HARTREE.or.eval_energy.or.l_velocity_gauge_corr) WF_G_max=maxval((/QP_ng_SH, WF_G_max/))
- if (eval_DFT    .or.eval_energy.or.l_velocity_gauge_corr) WF_G_max=maxval((/QP_ng_Vxc,WF_G_max/))
-=======
  ! The following lines should be unified moving eval_HARTREE and eval_DFT 
  ! inside the hamoltonian module and using them also with yambo_sc
  !
 #if defined _RT || defined _NL
  if (eval_HARTREE.or.eval_energy.or.l_velocity_gauge_corr.or..not.l_RT_is_WFfree) WF_G_max=max(QP_ng_SH, WF_G_max)
  if (eval_DFT    .or.eval_energy.or.l_velocity_gauge_corr) WF_G_max=max(QP_ng_Vxc,WF_G_max)
->>>>>>> f2c5ecf8
 #endif
  !
 #if defined _SC
