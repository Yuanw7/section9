!
!        Copyright (C) 2000-2017 the YAMBO team
!              http://www.yambo-code.org
!
! Authors (see AUTHORS file for details): DS AM
! 
! This file is distributed under the terms of the GNU 
! General Public License. You can redistribute it and/or 
! modify it under the terms of the GNU General Public 
! License as published by the Free Software Foundation; 
! either version 2, or (at your option) any later version.
!
! This program is distributed in the hope that it will 
! be useful, but WITHOUT ANY WARRANTY; without even the 
! implied warranty of MERCHANTABILITY or FITNESS FOR A 
! PARTICULAR PURPOSE.  See the GNU General Public License 
! for more details.
!
! You should have received a copy of the GNU General Public 
! License along with this program; if not, write to the Free 
! Software Foundation, Inc., 59 Temple Place - Suite 330,Boston, 
! MA 02111-1307, USA or visit http://www.gnu.org/copyleft/gpl.txt.
!
subroutine MAG_Hamiltonian()
 !
 ! WARNING: you need to put you system at the corner of the supercell <---
 !
 ! This subroutine evaluate the magnetic Hamiltonian in the space of 
 ! KS wave-functions.
 ! MAG_B and MAG_radius are given in input
 ! Landau magnetism, possible only for isolated or 1D systems
 ! If MAG_radius == 0 then Bz=MAG_B everywhere
 ! If MAG_radius /= 0 then we have the field inside a circle in each supercell.
 ! Pauli magnetism, for every system, everywhere, except when Landau is on;
 ! Then we have magnetic field in the same region of the supercell.
 !
 ! The field due to a single supercell is supposed to be:
 ! *******************************************************************************************
 !                               [  MAG_B    r<=MAG_radius
 !    Bx=0   ,   By=0    ,  Bz = {                                ====> A; B=rot(A)
 !                               [   0       r> MAG_radius  
 !
 ! With three possible gauges for the vector potential
 ! *****************************************************
 ! Gauge 0 --> Symmetric gauge
 !      [ -0.5*MAG_B y                                     [ 0.5*MAG_B x
 ! Ax = {                                             Ay = {                                          A_z=0
 !      [ -0.5*MAG_B (MAG_radius**2)*y/(x**2+y**2)         [ 0.5*MAG_B (MAG_radius**2)*x/(x**2+y**2)
 !
 ! Gauge 1 --> Asymmetric gauge (active only if MAG_radiu==0)
 ! Ax = -MAG_B y        Ay=  0              Az=0    
 ! Gauge 1 --> Asymmetric gauge (active only if MAG_radiu==0)
 ! Ax =  0              Ay=  MAG_B x        Az=0    
 ! *******************************************************************************************
 !
 use pars,           ONLY:SP,cZERO,cI,cONE
 use units,          ONLY:SPEED_OF_LIGHT
 use hamiltonian,    ONLY:Hzero
 use FFT_m,          ONLY:fft_size
 use D_lattice,      ONLY:sigma_x,sigma_y,sigma_z
 use R_lattice,      ONLY:nkibz
 use magnetic,       ONLY:MAG_B,MAG_landau,MAG_pauli,ir_table, &
&                         A_magn_x,A_magn_y,A_magn_z,Bx,By,Bz
 use electrons,      ONLY:n_sp_pol,n_spinor,n_spin
 use SC,             ONLY:SC_bands
 use wave_func,      ONLY:WF,wf_x,wf_y,wf_z,WF_derivative_free
 use LIVE_t,         ONLY:live_timing
 use parallel_m,     ONLY:PP_redux_wait,PP_indexes,myid,PP_indexes_reset
 use interfaces,     ONLY:PARALLEL_index,WF_load,WF_free
 use wrapper,        ONLY:Vstar_dot_V
 !
#include<memory.h>
 !
 ! Parallelization indexes
 !
 type(PP_indexes) ::px
 !
 ! Dummies
 !
<<<<<<< HEAD
 integer    :: ir,i_sp_pol,i_wf(n_spin),j_wf(n_spin),ik,ib,ibp,i_spinor,j_spinor,i_spin
=======
 integer    :: ir,i_sp_pol,i_wf,ip_wf,ik,ib,ibp,i_spinor,j_spinor
 complex(SP):: sigma_x(2,2),sigma_y(2,2),sigma_z(2,2)
>>>>>>> 4a295627
 logical    :: do_derivatives(3),H_magn_x_on,H_magn_y_on,H_magn_z_on,timing_init
 !
 ! Allocs
 !
 real(SP),    allocatable :: r_cell_cc(:,:)
 complex(SP), allocatable :: H_tmp(:,:,:),H_pauli(:,:,:,:)
 real(SP),    allocatable :: H_paramagn_x(:),H_paramagn_y(:),H_paramagn_z(:),&
&                            H_diamagn(:) 
 !
 call MAG_common_build_A(.true.)
 !
 H_magn_x_on=allocated(A_magn_x)
 H_magn_y_on=allocated(A_magn_y)
 H_magn_z_on=allocated(A_magn_z)
 !
 ! Symmetries check
 call Check_symmetries((/Bx,By,Bz/))
 !
 call local_alloc(0) 
 !
 ! Build now the magnetic Hamiltonian
 ! To calculate the m.e. of the B-induced Hamiltonian we need
 ! to evaluate the WFs derivative
 !
 ! 1) H_paramagn = 1/2*(Ax px + Ay py + Az pz) + (px Ax + py Ay + Az pz)   as [px,Ax]+[py,Ay]+[pz,Az]=0 we obtain 
 !               = (Ax px + Ay py + Az pz)            (orbital component only of H_paramagnetic)
 ! 2) H_diamagn  = 1/2*(Ax**2 + A_y**2 + A_z**2)
 ! 3) H_pauli    = 1/2*(sigma ddot rot^A)        (spin component of H_paramagnetic)
 !               = 1/2*(sigma ddot B) (remember here that the hamiltonian has a minus
 !                               which is canceled by the minus of the magnetic
 !                               moment with respect to the spin)
 if (MAG_landau) then
   ! 1) H_paramagn (the px,py,pz component will be applied directly to the wf)
   if(H_magn_x_on) H_paramagn_x(:)=A_magn_x(:)/SPEED_OF_LIGHT
   if(H_magn_y_on) H_paramagn_y(:)=A_magn_y(:)/SPEED_OF_LIGHT
   if(H_magn_z_on) H_paramagn_z(:)=A_magn_z(:)/SPEED_OF_LIGHT
   ! 2) H_diamagnetic
   if(H_magn_x_on) H_diamagn(:)=(A_magn_x(:)/SPEED_OF_LIGHT)**2
   if(H_magn_y_on) H_diamagn(:)=H_diamagn(:)+(A_magn_y(:)/SPEED_OF_LIGHT)**2
   if(H_magn_z_on) H_diamagn(:)=H_diamagn(:)+(A_magn_z(:)/SPEED_OF_LIGHT)**2
   H_diamagn(:)=0.5*H_diamagn(:)
 endif
 !
 ! 3) H_pauli
 !    Here we have MAG_B, not Bz as the Pauli matricies are chosen
 !    so that the one along the B direction is diagonal
 if(MAG_pauli) then
   if(n_sp_pol==2) then
     do ir=1,fft_size
       if(.not.ir_table(ir)) cycle
       H_pauli(ir,1,1,1)= 0.5*MAG_B/SPEED_OF_LIGHT
       H_pauli(ir,1,1,2)=-0.5*MAG_B/SPEED_OF_LIGHT
     enddo 
   else if(n_spinor==2) then
     ! Pauli matrices
     do ir=1,fft_size
       if(.not.ir_table(ir)) cycle
       H_pauli(ir,:,:,1)=Bx*sigma_x+By*sigma_y+Bz*sigma_z
     enddo 
     H_pauli=0.5*H_pauli/SPEED_OF_LIGHT
   endif
 endif
 !
 ! Local alloc/free
 !==================
 call MAG_common_build_A(.false.)
 !
 call local_free(1)
 call local_alloc(1)
 !
 ! Parallel indexes
 !
 call PP_indexes_reset(px)
 call PARALLEL_index(px,(/nkibz,SC_bands(2)/))
 call PP_redux_wait
 !==================================================
 !
 if (MAG_landau) then
   do_derivatives(:)=.false.
   if(H_magn_x_on) do_derivatives(1)=.true.
   if(H_magn_y_on) do_derivatives(2)=.true.
   if(H_magn_z_on) do_derivatives(3)=.true.
 endif
 !
 timing_init=.true.
 !
 do ik=1,nkibz   
   ! 
   if( any(px%element_2D(ik,:)) ) then
     if (MAG_landau) call WF_derivative((/1,SC_bands(2)/),(/ik,ik/),do_derivatives)
     call WF_load(WF,0,1,(/1,SC_bands(2)/),(/ik,ik/),title='-MAG',impose_free_and_alloc=.TRUE.)
     if(timing_init) call live_timing('MAG-Hamiltonian',px%n_of_elements(myid+1)*n_sp_pol)
     timing_init=.false.
   endif
   !
   do i_sp_pol=1,n_sp_pol   
     !
     do ib=1,SC_bands(2)
       !
       if (.not.px%element_2D(ik,ib)) cycle
       !
       i_wf=WF%index(ib ,ik,i_sp_pol)
       !
       do ibp=1,SC_bands(2)
         !
         ip_wf=WF%index(ibp,ik,i_sp_pol)
         !
         do j_spinor=1,n_spinor
           !
           ! Matrix Elements
           !=================
           ! Now we compute < n1| H_magn |n2 > = < n1 | H_paramagn_x | n2x> + 
           !                                     < n1 | H_paramagn_y | n2y> +
           !                                     < n1 | H_paramagn_z | n2z> +
           !                                     < n1 | H_diamagnetic| n2 >
           ! where n2x= px|n2 > ;  n2y= py|n2 > 
           !
           H_tmp=cZERO
           !
           if (MAG_landau) then
             if(H_magn_x_on) H_tmp(:,j_spinor,j_spinor)= H_paramagn_x(:)*wf_x(:,j_spinor,ip_wf)
             if(H_magn_y_on) H_tmp(:,j_spinor,j_spinor)= H_tmp(:,j_spinor,j_spinor)+H_paramagn_y(:)*wf_y(:,j_spinor,ip_wf)
             if(H_magn_z_on) H_tmp(:,j_spinor,j_spinor)= H_tmp(:,j_spinor,j_spinor)+H_paramagn_z(:)*wf_z(:,j_spinor,ip_wf)
             H_tmp(:,j_spinor,j_spinor)=H_tmp(:,j_spinor,j_spinor)+H_diamagn(:)*WF%c(:,j_spinor,ip_wf)
           endif
           !
           do i_spinor=1,n_spinor
             !
             if (MAG_pauli) H_tmp(:,i_spinor,j_spinor)= H_tmp(:,i_spinor,j_spinor) &
             &                                          +H_pauli(:,i_spinor,j_spinor,i_sp_pol)*WF%c(:,j_spinor,ip_wf)
             !
<<<<<<< HEAD
             Hzero(ib,ibp,ik,i_sp_pol)= Hzero(ib,ibp,ik,i_sp_pol)+&
&              Vstar_dot_V(fft_size,WF%c(:,i_wf(i_spinor)),H_tmp(:,i_spinor,j_spinor))
=======
             Ho(ib,ibp,ik,i_sp_pol)= Ho(ib,ibp,ik,i_sp_pol)+Vstar_dot_V(fft_size,WF%c(:,i_spinor,i_wf),H_tmp(:,i_spinor,j_spinor))
>>>>>>> 4a295627
             !
           enddo
         enddo
         !
       enddo
       !
       call live_timing(steps=1)
       !
     enddo
     !
   enddo
   !
   if(MAG_landau) call WF_derivative_free()
   call WF_free(WF)
   !
   call PP_redux_wait(Hzero(:,:,ik,:))
   !
 enddo
 !
 call live_timing()
 call PP_indexes_reset(px)
 !
 ! Clean Up
 !
 call local_free(2)
 !
 contains
   !
   subroutine local_alloc(level)
     integer :: level
     select case(level)
       case(0)
         YAMBO_ALLOC(r_cell_cc,(fft_size,3))
         if (MAG_landau) then
           if(H_magn_x_on) then
             YAMBO_ALLOC(H_paramagn_x,(fft_size))
           endif
           if(H_magn_y_on) then
             YAMBO_ALLOC(H_paramagn_y,(fft_size))
           endif
           if(H_magn_z_on) then
             YAMBO_ALLOC(H_paramagn_z,(fft_size))
           endif
           YAMBO_ALLOC(H_diamagn,(fft_size))
           if(H_magn_x_on) H_paramagn_x=0._SP
           if(H_magn_y_on) H_paramagn_y=0._SP
           if(H_magn_z_on) H_paramagn_z=0._SP
           H_diamagn=0._SP
         endif
         if (MAG_pauli) then
           YAMBO_ALLOC(H_pauli,(fft_size,n_spin,n_spinor,n_sp_pol))
           H_pauli=cZERO
         endif
       case(1)
         YAMBO_ALLOC(H_tmp,(fft_size,n_spinor,n_spinor))
         H_tmp = cZERO
     end select
   end subroutine
   !
   subroutine local_free(level)
     integer :: level
     select case(level)
       case(1)
         YAMBO_FREE(r_cell_cc)
       case(2)
         if (MAG_landau) then
           if(H_magn_x_on) then
             YAMBO_FREE(H_paramagn_x)
           endif
           if(H_magn_y_on) then
             YAMBO_FREE(H_paramagn_y)
           endif
           if(H_magn_z_on) then
             YAMBO_FREE(H_paramagn_z)
           endif
           YAMBO_FREE(H_diamagn)
         endif
         if (MAG_pauli)  then
           YAMBO_FREE(H_pauli)
         endif
         YAMBO_FREE(H_tmp)
     end select
  end subroutine
  !
end subroutine<|MERGE_RESOLUTION|>--- conflicted
+++ resolved
@@ -77,12 +77,7 @@
  !
  ! Dummies
  !
-<<<<<<< HEAD
- integer    :: ir,i_sp_pol,i_wf(n_spin),j_wf(n_spin),ik,ib,ibp,i_spinor,j_spinor,i_spin
-=======
  integer    :: ir,i_sp_pol,i_wf,ip_wf,ik,ib,ibp,i_spinor,j_spinor
- complex(SP):: sigma_x(2,2),sigma_y(2,2),sigma_z(2,2)
->>>>>>> 4a295627
  logical    :: do_derivatives(3),H_magn_x_on,H_magn_y_on,H_magn_z_on,timing_init
  !
  ! Allocs
@@ -214,12 +209,8 @@
              if (MAG_pauli) H_tmp(:,i_spinor,j_spinor)= H_tmp(:,i_spinor,j_spinor) &
              &                                          +H_pauli(:,i_spinor,j_spinor,i_sp_pol)*WF%c(:,j_spinor,ip_wf)
              !
-<<<<<<< HEAD
              Hzero(ib,ibp,ik,i_sp_pol)= Hzero(ib,ibp,ik,i_sp_pol)+&
-&              Vstar_dot_V(fft_size,WF%c(:,i_wf(i_spinor)),H_tmp(:,i_spinor,j_spinor))
-=======
-             Ho(ib,ibp,ik,i_sp_pol)= Ho(ib,ibp,ik,i_sp_pol)+Vstar_dot_V(fft_size,WF%c(:,i_spinor,i_wf),H_tmp(:,i_spinor,j_spinor))
->>>>>>> 4a295627
+&              Vstar_dot_V(fft_size,WF%c(:,i_spinor,i_wf),H_tmp(:,i_spinor,j_spinor))
              !
            enddo
          enddo
