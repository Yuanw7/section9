!
!        Copyright (C) 2000-2017 the YAMBO team
!              http://www.yambo-code.org
!
! Authors (see AUTHORS file for details): DS AM
! 
! This file is distributed under the terms of the GNU 
! General Public License. You can redistribute it and/or 
! modify it under the terms of the GNU General Public 
! License as published by the Free Software Foundation; 
! either version 2, or (at your option) any later version.
!
! This program is distributed in the hope that it will 
! be useful, but WITHOUT ANY WARRANTY; without even the 
! implied warranty of MERCHANTABILITY or FITNESS FOR A 
! PARTICULAR PURPOSE.  See the GNU General Public License 
! for more details.
!
! You should have received a copy of the GNU General Public 
! License along with this program; if not, write to the Free 
! Software Foundation, Inc., 59 Temple Place - Suite 330,Boston, 
! MA 02111-1307, USA or visit http://www.gnu.org/copyleft/gpl.txt.
!
subroutine MAG_Hamiltonian()
 !
 ! WARNING: you need to put you system at the corner of the supercell <---
 !
 ! This subroutine evaluate the magnetic Hamiltonian in the space of 
 ! KS wave-functions.
 ! MAG_B and MAG_radius are given in input
 ! Landau magnetism, possible only for isolated or 1D systems
 ! If MAG_radius == 0 then Bz=MAG_B everywhere
 ! If MAG_radius /= 0 then we have the field inside a circle in each supercell.
 ! Pauli magnetism, for every system, everywhere, except when Landau is on;
 ! Then we have magnetic field in the same region of the supercell.
 !
 ! The field due to a single supercell is supposed to be:
 ! *******************************************************************************************
 !                               [  MAG_B    r<=MAG_radius
 !    Bx=0   ,   By=0    ,  Bz = {                                ====> A; B=rot(A)
 !                               [   0       r> MAG_radius  
 !
 ! With three possible gauges for the vector potential
 ! *****************************************************
 ! Gauge 0 --> Symmetric gauge
 !      [ -0.5*MAG_B y                                     [ 0.5*MAG_B x
 ! Ax = {                                             Ay = {                                          A_z=0
 !      [ -0.5*MAG_B (MAG_radius**2)*y/(x**2+y**2)         [ 0.5*MAG_B (MAG_radius**2)*x/(x**2+y**2)
 !
 ! Gauge 1 --> Asymmetric gauge (active only if MAG_radiu==0)
 ! Ax = -MAG_B y        Ay=  0              Az=0    
 ! Gauge 1 --> Asymmetric gauge (active only if MAG_radiu==0)
 ! Ax =  0              Ay=  MAG_B x        Az=0    
 ! *******************************************************************************************
 !
 use pars,           ONLY:SP,cZERO,cI,cONE
 use units,          ONLY:SPEED_OF_LIGHT
 use hamiltonian,    ONLY:Ho
 use FFT_m,          ONLY:fft_size
 use R_lattice,      ONLY:nkibz
 use magnetic,       ONLY:MAG_B,MAG_landau,MAG_pauli,ir_table, &
&                         A_magn_x,A_magn_y,A_magn_z,Bx,By,Bz
 use electrons,      ONLY:n_sp_pol,n_spinor,n_spin
 use SC,             ONLY:SC_bands
 use wave_func,      ONLY:WF,wf_x,wf_y,wf_z,WF_derivative_free
 use LIVE_t,         ONLY:live_timing
 use parallel_m,     ONLY:PP_redux_wait,PP_indexes,myid,PP_indexes_reset
 use interfaces,     ONLY:PARALLEL_index,WF_load
 use wrapper,        ONLY:Vstar_dot_V
 !
#include<memory.h>
 !
 ! Parallelization indexes
 !
 type(PP_indexes) ::px
 !
 ! Dummies
 !
 integer    :: ir,i_sp_pol,i_wf,ip_wf,ik,ib,ibp,i_spinor,j_spinor
 complex(SP):: sigma_x(2,2),sigma_y(2,2),sigma_z(2,2)
 logical    :: do_derivatives(3),H_magn_x_on,H_magn_y_on,H_magn_z_on,timing_init
 !
 ! Allocs
 !
 real(SP),    allocatable :: r_cell_cc(:,:)
 complex(SP), allocatable :: H_tmp(:,:,:),H_pauli(:,:,:,:)
 real(SP),    allocatable :: H_paramagn_x(:),H_paramagn_y(:),H_paramagn_z(:),&
&                            H_diamagn(:) 
 !
 call MAG_common_build_A(.true.)
 !
 H_magn_x_on=allocated(A_magn_x)
 H_magn_y_on=allocated(A_magn_y)
 H_magn_z_on=allocated(A_magn_z)
 !
 ! Symmetries check
 call Check_symmetries((/Bx,By,Bz/))
 !
 call local_alloc(0) 
 !
 ! Build now the magnetic Hamiltonian
 ! To calculate the m.e. of the B-induced Hamiltonian we need
 ! to evaluate the WFs derivative
 !
 ! 1) H_paramagn = 1/2*(Ax px + Ay py + Az pz) + (px Ax + py Ay + Az pz)   as [px,Ax]+[py,Ay]+[pz,Az]=0 we obtain 
 !               = (Ax px + Ay py + Az pz)            (orbital component only of H_paramagnetic)
 ! 2) H_diamagn  = 1/2*(Ax**2 + A_y**2 + A_z**2)
 ! 3) H_pauli    = 1/2*(sigma ddot rot^A)        (spin component of H_paramagnetic)
 !               = 1/2*(sigma ddot B) (remember here that the hamiltonian has a minus
 !                               which is canceled by the minus of the magnetic
 !                               moment with respect to the spin)
 if (MAG_landau) then
   ! 1) H_paramagn (the px,py,pz component will be applied directly to the wf)
   if(H_magn_x_on) H_paramagn_x(:)=A_magn_x(:)/SPEED_OF_LIGHT
   if(H_magn_y_on) H_paramagn_y(:)=A_magn_y(:)/SPEED_OF_LIGHT
   if(H_magn_z_on) H_paramagn_z(:)=A_magn_z(:)/SPEED_OF_LIGHT
   ! 2) H_diamagnetic
   if(H_magn_x_on) H_diamagn(:)=(A_magn_x(:)/SPEED_OF_LIGHT)**2
   if(H_magn_y_on) H_diamagn(:)=H_diamagn(:)+(A_magn_y(:)/SPEED_OF_LIGHT)**2
   if(H_magn_z_on) H_diamagn(:)=H_diamagn(:)+(A_magn_z(:)/SPEED_OF_LIGHT)**2
   H_diamagn(:)=0.5*H_diamagn(:)
 endif
 !
 ! 3) H_pauli
 !    Here we have MAG_B, not Bz as the Pauli matricies are chosen
 !    so that the one along the B direction is diagonal
 if(MAG_pauli) then
   if(n_sp_pol==2) then
     do ir=1,fft_size
       if(.not.ir_table(ir)) cycle
       H_pauli(ir,1,1,1)= 0.5*MAG_B/SPEED_OF_LIGHT
       H_pauli(ir,1,1,2)=-0.5*MAG_B/SPEED_OF_LIGHT
     enddo 
   else if(n_spinor==2) then
     ! Pauli matrices
     sigma_x=reshape((/ cZERO, cONE , cONE , cZERO/),(/2,2/))
     sigma_y=reshape((/ cZERO,-cI   , cI   , cZERO/),(/2,2/))
     sigma_z=reshape((/ cONE , cZERO, cZERO,-cONE /),(/2,2/))
     do ir=1,fft_size
       if(.not.ir_table(ir)) cycle
       H_pauli(ir,:,:,1)=Bx*sigma_x+By*sigma_y+Bz*sigma_z
     enddo 
     H_pauli=0.5*H_pauli/SPEED_OF_LIGHT
   endif
 endif
 !
 ! Local alloc/free
 !==================
 call MAG_common_build_A(.false.)
 !
 call local_free(1)
 call local_alloc(1)
 !
 ! Parallel indexes
 !
 call PP_indexes_reset(px)
 call PARALLEL_index(px,(/nkibz,SC_bands(2)/))
 call PP_redux_wait
 !==================================================
 !
 if (MAG_landau) then
   do_derivatives(:)=.false.
   if(H_magn_x_on) do_derivatives(1)=.true.
   if(H_magn_y_on) do_derivatives(2)=.true.
   if(H_magn_z_on) do_derivatives(3)=.true.
 endif
 !
 timing_init=.true.
 !
 do ik=1,nkibz   
   ! 
   if( any(px%element_2D(ik,:)) ) then
     if (MAG_landau) call WF_derivative((/1,SC_bands(2)/),(/ik,ik/),do_derivatives)
     call WF_load(WF,0,1,(/1,SC_bands(2)/),(/ik,ik/),title='-MAG',impose_free_and_alloc=.TRUE.)
     if(timing_init) call live_timing('MAG-Hamiltonian',px%n_of_elements(myid+1)*n_sp_pol)
     timing_init=.false.
   endif
   !
   do i_sp_pol=1,n_sp_pol   
     !
     do ib=1,SC_bands(2)
       !
       if (.not.px%element_2D(ik,ib)) cycle
       !
       i_wf=WF%index(ib ,ik,i_sp_pol)
       !
       do ibp=1,SC_bands(2)
         !
         ip_wf=WF%index(ibp,ik,i_sp_pol)
         !
         do j_spinor=1,n_spinor
           !
           ! Matrix Elements
           !=================
           ! Now we compute < n1| H_magn |n2 > = < n1 | H_paramagn_x | n2x> + 
           !                                     < n1 | H_paramagn_y | n2y> +
           !                                     < n1 | H_paramagn_z | n2z> +
           !                                     < n1 | H_diamagnetic| n2 >
           ! where n2x= px|n2 > ;  n2y= py|n2 > 
           !
           H_tmp=cZERO
           !
           if (MAG_landau) then
             if(H_magn_x_on) H_tmp(:,j_spinor,j_spinor)= H_paramagn_x(:)*wf_x(:,j_spinor,ip_wf)
             if(H_magn_y_on) H_tmp(:,j_spinor,j_spinor)= H_tmp(:,j_spinor,j_spinor)+H_paramagn_y(:)*wf_y(:,j_spinor,ip_wf)
             if(H_magn_z_on) H_tmp(:,j_spinor,j_spinor)= H_tmp(:,j_spinor,j_spinor)+H_paramagn_z(:)*wf_z(:,j_spinor,ip_wf)
             H_tmp(:,j_spinor,j_spinor)=H_tmp(:,j_spinor,j_spinor)+H_diamagn(:)*WF%c(:,j_spinor,ip_wf)
           endif
           !
           do i_spinor=1,n_spinor
             !
             if (MAG_pauli) H_tmp(:,i_spinor,j_spinor)= H_tmp(:,i_spinor,j_spinor) &
             &                                          +H_pauli(:,i_spinor,j_spinor,i_sp_pol)*WF%c(:,j_spinor,ip_wf)
             !
             Ho(ib,ibp,ik,i_sp_pol)= Ho(ib,ibp,ik,i_sp_pol)+Vstar_dot_V(fft_size,WF%c(:,i_spinor,i_wf),H_tmp(:,i_spinor,j_spinor))
             !
           enddo
         enddo
         !
       enddo
       !
       call live_timing(steps=1)
       !
     enddo
     !
   enddo
   !
   if(MAG_landau) call WF_derivative_free()
   call WF_free(WF)
   !
   call PP_redux_wait(Ho(:,:,ik,:))
   !
 enddo
 !
 call live_timing()
 call PP_indexes_reset(px)
 !
 ! Clean Up
 !
 call local_free(2)
 !
 contains
   !
   subroutine local_alloc(level)
     integer :: level
     select case(level)
       case(0)
         YAMBO_ALLOC(r_cell_cc,(fft_size,3))
         if (MAG_landau) then
           if(H_magn_x_on) then
             YAMBO_ALLOC(H_paramagn_x,(fft_size))
           endif
           if(H_magn_y_on) then
             YAMBO_ALLOC(H_paramagn_y,(fft_size))
           endif
           if(H_magn_z_on) then
             YAMBO_ALLOC(H_paramagn_z,(fft_size))
           endif
           YAMBO_ALLOC(H_diamagn,(fft_size))
           if(H_magn_x_on) H_paramagn_x=0._SP
           if(H_magn_y_on) H_paramagn_y=0._SP
           if(H_magn_z_on) H_paramagn_z=0._SP
           H_diamagn=0._SP
         endif
         if (MAG_pauli) then
<<<<<<< HEAD
           allocate(H_pauli(fft_size,n_spinor,n_spinor,n_sp_pol))
           call mem_est("H_pauli",(/size(H_pauli)/))
=======
           YAMBO_ALLOC(H_pauli,(fft_size,n_spin,n_spinor))
>>>>>>> f5cd06aa
           H_pauli=cZERO
         endif
       case(1)
         YAMBO_ALLOC(H_tmp,(fft_size,n_spinor,n_spinor))
         H_tmp = cZERO
     end select
   end subroutine
   !
   subroutine local_free(level)
     integer :: level
     select case(level)
       case(1)
         YAMBO_FREE(r_cell_cc)
       case(2)
         if (MAG_landau) then
           if(H_magn_x_on) then
             YAMBO_FREE(H_paramagn_x)
           endif
           if(H_magn_y_on) then
             YAMBO_FREE(H_paramagn_y)
           endif
           if(H_magn_z_on) then
             YAMBO_FREE(H_paramagn_z)
           endif
           YAMBO_FREE(H_diamagn)
         endif
         if (MAG_pauli)  then
           YAMBO_FREE(H_pauli)
         endif
         YAMBO_FREE(H_tmp)
     end select
  end subroutine
  !
end subroutine<|MERGE_RESOLUTION|>--- conflicted
+++ resolved
@@ -263,12 +263,7 @@
            H_diamagn=0._SP
          endif
          if (MAG_pauli) then
-<<<<<<< HEAD
-           allocate(H_pauli(fft_size,n_spinor,n_spinor,n_sp_pol))
-           call mem_est("H_pauli",(/size(H_pauli)/))
-=======
-           YAMBO_ALLOC(H_pauli,(fft_size,n_spin,n_spinor))
->>>>>>> f5cd06aa
+           YAMBO_ALLOC(H_pauli,(fft_size,n_spin,n_spinor,n_sp_pol))
            H_pauli=cZERO
          endif
        case(1)
