--- conflicted
+++ resolved
@@ -55,12 +55,7 @@
  !
  use pars,           ONLY:SP,cZERO,cI,cONE
  use units,          ONLY:SPEED_OF_LIGHT
-<<<<<<< HEAD
  use hamiltonian,    ONLY:Hzero
- use memory_m,       ONLY:mem_est
-=======
- use hamiltonian,    ONLY:Ho
->>>>>>> 45e22b7d
  use FFT_m,          ONLY:fft_size
  use D_lattice,      ONLY:sigma_x,sigma_y,sigma_z
  use R_lattice,      ONLY:nkibz
