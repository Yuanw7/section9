! 
! Copyright (C) 2000-2014 D. Sangalli and the YAMBO team
!              http://www.yambo-code.org
!
! This file is distributed under the terms of the GNU
! General Public License. You can redistribute it and/or
! modify it under the terms of the GNU General Public
! License as published by the Free Software Foundation;
! either version 2, or (at your option) any later version.
!
! This program is distributed in the hope that it will
! be useful, but WITHOUT ANY WARRANTY; without even the
! implied warranty of MERCHANTABILITY or FITNESS FOR A
! PARTICULAR PURPOSE.  See the GNU General Public License
! for more details.
!
! You should have received a copy of the GNU General Public
! License along with this program; if not, write to the Free
! Software Foundation, Inc., 59 Temple Place - Suite 330,Boston,
! MA 02111-1307, USA or visit http://www.gnu.org/copyleft/gpl.txt.
!
subroutine RT_occupations_FIT(RT_E,RT_occ,RT_gamma,ngamma,n_T_steps)
 ! 
 ! FIT the occupations with a Gauss–Newton algorithm
 !
 use units,          ONLY:HA2EV,HA2KEL,FS2AUT
 use pars,           ONLY:SP,lchlen,schlen
 use YPP,            ONLY:OCC_T_range,OCC_deltaT
 use SC,             ONLY:SC_bands,RT_nk,RT_nstates,RT_ibz_coo
 use QP_m,           ONLY:QP_table,QP_n_states
 use R_lattice,      ONLY:bz_samp
 use D_lattice,      ONLY:Bose_Temp
 use electrons,      ONLY:levels,spin,spin_occ
 use vec_operate,    ONLY:sort
 use functions,      ONLY:Fermi_fnc,Fermi_fnc_derivative, &
&                         Fermi_fnc_fit,Fermi_fnc_T_derivative
 use com,            ONLY:msg,of_open_close,error
 use stderr,         ONLY:intc,real2ch
 !
 implicit none
 !
 integer               :: n_T_steps,ngamma
 real(SP)              :: RT_E(RT_nstates)
 real(SP)              :: RT_occ(RT_nstates,n_T_steps)
 real(SP)              :: RT_gamma(RT_nstates,n_T_steps,8)
 !
 integer, parameter    :: max_iter=10000,fit_dim=1000,nmax_file_report=16
 real(SP)              :: RT_occ_fit(fit_dim,n_T_steps,2),RT_E_fit(fit_dim,2)
 real(SP)              :: RT_gamma_ratio(RT_nstates,n_T_steps,2)
 !
 ! Work Space
 !
 real(SP)              :: io_Time
 real(SP)              :: TMP_vec(RT_nstates),data_fit(7,2)
 real(SP)              :: err_fit(n_T_steps,4),err_fit_gamma(n_T_steps,4)
 real(SP)              :: T_fit(n_T_steps,2),T_fit_gamma(n_T_steps,4)
 real(SP)              :: Ef_fit(n_T_steps,2),Ef_fit_gamma(n_T_steps,4)
 ! 
 integer  :: ifit,i_s,i_RT,ik,ik_rim,ib,i1,i_T,i2,n1,n2,i_spin,igamma
 integer  :: nfound(3),nfound_gamma(5)
 integer  :: E_sort_index(RT_nstates)
 !
 character(10)     ::titles(n_T_steps+1),data_ch(n_T_steps+1,5,2),columns(n_T_steps+1)
 character(schlen) ::output_fname(max(2,ngamma+1)),gamma_fname(ngamma),GRP_string
 !
 T_fit=0._SP
 Ef_fit=0._SP
 nfound=0
 !
 T_fit_gamma=0._SP
 Ef_fit_gamma=0._SP
 nfound_gamma=0
 !
 call sort(RT_E,indx=E_sort_index)
 do i1=1,n_T_steps
   TMP_vec=RT_occ(E_sort_index(:),i1)
   RT_occ(:,i1)=TMP_vec
   do i2=1,ngamma
     TMP_vec=RT_gamma(E_sort_index(:),i1,i2)
     RT_gamma(:,i1,i2)=TMP_vec
   enddo
 enddo
 !
 do i1=1,n_T_steps
   !
   if(i1>1) then
     T_fit(i1,:) =T_fit(i1-1,:)
     Ef_fit(i1,:)=Ef_fit(i1-1,:)
     T_fit_gamma(i1,:) =T_fit_gamma(i1-1,:)
     Ef_fit_gamma(i1,:)=Ef_fit_gamma(i1-1,:)
   endif
   !
   ! Occupations FIT
   !
   nfound(3)=Fermi_fnc_fit(RT_E,RT_occ(:,i1),RT_nstates,T_fit(i1,:),Ef_fit(i1,:),err_fit(i1,:),&
&                            RT_occ_fit_out=RT_occ_fit(:,i1,:),RT_E_fit_out=RT_E_fit)
   !
   if(nfound(3)==1) nfound(1)  =nfound(1)+1
   if(nfound(3)==2) nfound(2)  =nfound(2)+1
   if(nfound(3)==3) nfound(1:2)=nfound(1:2)+1
   !
   if(ngamma<2) cycle
   !
   ! Lifetimes FIT
   !
   if(ngamma==2) RT_gamma_ratio(:,i1,1)=RT_gamma(:,i1,1)/( RT_gamma(:,i1,1)+RT_gamma(:,i1,2) )
   if(ngamma> 2) RT_gamma_ratio(:,i1,1)=( RT_gamma(:,i1,1)+RT_gamma(:,i1,3) ) / &
&                                       ( RT_gamma(:,i1,1)+RT_gamma(:,i1,3)+    &
&                                         RT_gamma(:,i1,2)+RT_gamma(:,i1,4) ) 
   !
   RT_gamma_ratio=RT_gamma_ratio*spin_occ
   !
   nfound_gamma(5)=Fermi_fnc_fit(RT_E,RT_gamma_ratio(:,i1,1),RT_nstates,T_fit_gamma(i1,1:2),Ef_fit_gamma(i1,1:2),&
&                          err_fit_gamma(i1,:))
   !
   if(nfound_gamma(5)==1) nfound_gamma(1)  =nfound_gamma(1)+1
   if(nfound_gamma(5)==2) nfound_gamma(2)  =nfound_gamma(2)+1
   if(nfound_gamma(5)==3) nfound_gamma(1:2)=nfound_gamma(1:2)+1
   !
   if(ngamma<=6) cycle
   !
   RT_gamma_ratio(:,i1,2)=RT_gamma(:,i1,5)/( RT_gamma(:,i1,5)+RT_gamma(:,i1,6) )
   !
   nfound_gamma(5)=Fermi_fnc_fit(RT_E,RT_gamma_ratio(:,i1,2),RT_nstates,T_fit_gamma(i1,3:4),Ef_fit_gamma(i1,3:4),&
&                          err_fit_gamma(i1,:))
   !
   if(nfound_gamma(5)==1) nfound_gamma(3)  =nfound_gamma(3)+1
   if(nfound_gamma(5)==2) nfound_gamma(4)  =nfound_gamma(4)+1
   if(nfound_gamma(5)==3) nfound_gamma(3:4)=nfound_gamma(3:4)+1
   !      
 enddo
 !
 call msg('s',":: Holes fitting Temperatures found " &
&          //trim(intc(nfound(1)))//"/"//trim(intc(n_T_steps)))
 call msg('s',":: Elec. fitting Temperatures found " &
&          //trim(intc(nfound(2)))//"/"//trim(intc(n_T_steps)))
 !
 if(ngamma>1) then
   call msg('s',":: Hole lifetimes(1) fitting Temperatures found " &
&          //trim(intc(nfound_gamma(1)))//"/"//trim(intc(n_T_steps)))
   call msg('s',":: Elec lifetimes(1) fitting Temperatures found " &
&          //trim(intc(nfound_gamma(2)))//"/"//trim(intc(n_T_steps)))
 endif
 !
 if(ngamma>4) then
 call msg('s',":: Hole lifetimes(2) fitting Temperatures found " &
&          //trim(intc(nfound_gamma(3)))//"/"//trim(intc(n_T_steps)))
 call msg('s',":: Elec lifetimes(2) fitting Temperatures found " &
&          //trim(intc(nfound_gamma(4)))//"/"//trim(intc(n_T_steps)))
 endif
 !
 titles(1)='t [fs]'
 titles(2:3)=(/'OCC el ','OCC hol'/)
 n1=3   
 !
 if(ngamma==2) then
   ! Only El-El
   gamma_fname(1)='YPP-RT_EE_Hole_linewidths'
   gamma_fname(2)='YPP-RT_EE_Elec_linewidths'
   titles(4:5)=(/'EE  el ','EE  hol'/)   
   n1=5
<<<<<<< HEAD
 ! Only El-Ph
 else if (ngamma==6) then
=======
 else if (ngamma==4) then
   ! Only El-Ph
>>>>>>> adc4e293
   gamma_fname(1)='YPP-RT_EP_Hole_linewidths'
   gamma_fname(2)='YPP-RT_EP_Elec_linewidths'
   gamma_fname(3)='YPP-RT_EP_Ho_abs_linewidths'
   gamma_fname(4)='YPP-RT_EP_El_abs_linewidths'
   titles(4:5)=(/'EP  el ','EP  hol'/)   
   n1=5
<<<<<<< HEAD
 ! Both
 else if (ngamma==8) then
=======
 else if (ngamma==6) then
   ! Both
>>>>>>> adc4e293
   gamma_fname(1)='YPP-RT_EP_Hole_linewidths'
   gamma_fname(2)='YPP-RT_EP_Elec_linewidths'
   gamma_fname(3)='YPP-RT_EP_Ho_abs_linewidths'
   gamma_fname(4)='YPP-RT_EP_El_abs_linewidths'
   gamma_fname(5)='YPP-RT_EE_Hole_linewidths'
   gamma_fname(6)='YPP-RT_EE_Elec_linewidths'
   titles(4:7)=(/'EP  el ','EP  hol','EE  el ','EE  hol'/)   
   n1=7
 endif
 !
 output_fname(1)='YPP-RT_Temperatures'
 output_fname(2)='YPP-RT_Efermi'
 !
 call of_open_close(trim(output_fname(1)),'ot')
 call of_open_close(trim(output_fname(2)),'ot')
 !
 call msg('o '//trim(output_fname(1)),'#')
 call msg('o '//trim(output_fname(1)),'# Fitted temperatures [K]')
 call msg('o '//trim(output_fname(1)),'#')
 call msg('o '//trim(output_fname(1)),'#',(/titles(1:n1)/),INDENT=-2,USE_TABS=.true.)
 !
 call msg('o '//trim(output_fname(2)),'#')
 call msg('o '//trim(output_fname(2)),'# Fitted Fermi levels [eV]')
 call msg('o '//trim(output_fname(2)),'#')
 call msg('o '//trim(output_fname(2)),'#',(/titles(1:n1)/),INDENT=-2,USE_TABS=.true.)
 !
 do i_T=1,n_T_steps
   io_Time=min(OCC_T_range(1)+(i_T-1)*OCC_deltaT,OCC_T_range(2))
   data_fit(1,:)= io_Time/FS2AUT
   do i1=1,4
     if(i1<=2) then
       data_fit(i1+1,1)= T_fit(i_T,i1)*HA2KEL
       data_fit(i1+1,2)= Ef_fit(i_T,i1)*HA2EV
     endif
     if(ngamma<2) cycle 
     data_fit(i1+3,1)= T_fit_gamma(i_T,i1)*HA2KEL
     data_fit(i1+3,2)= Ef_fit_gamma(i_T,i1)*HA2EV
   enddo
   !
   ! Write temperatures and fermi levels to file
   !
   call msg('o '//trim(output_fname(1)),'',(/data_fit(1:n1,1)/),INDENT=-2,USE_TABS=.true.)
   call msg('o '//trim(output_fname(2)),'',(/data_fit(1:n1,2)/),INDENT=-2,USE_TABS=.true.)
   !
 enddo
 !
 call of_open_close(trim(output_fname(1)))
 call of_open_close(trim(output_fname(2)))
 !
 do i1=1,n_T_steps+1
   columns(i1)="  #"//trim(intc(i1))
 enddo
 !
 ! Prepare titles
 !
 titles(1)='  E [eV]  '
 data_ch(1,1,:)=' t    [fs]'
 data_ch(1,2,1)=' T(h) [K]'
 data_ch(1,2,2)=' T(e) [K]'
 data_ch(1,3,:)=' Ef   [eV]'
 data_ch(1,4,:)=' Avg error'
 data_ch(1,5,:)=' Max error'
 !
 do i_T=1,n_T_steps
   io_Time=min(OCC_T_range(1)+(i_T-1)*OCC_deltaT,OCC_T_range(2))
   titles(i_T+1)=' f@'//trim(real2ch( io_Time/FS2AUT ))
   data_ch(i_T+1,1,:)= trim(real2ch( io_Time/FS2AUT ))
   do ifit=1,2
     data_ch(i_T+1,2,ifit)=   trim(real2ch( T_fit(i_T,ifit)*HA2KEL ))
     data_ch(i_T+1,3,ifit)=   trim(real2ch( Ef_fit(i_T,ifit)*HA2EV ))
     data_ch(i_T+1,4,ifit)=   trim(real2ch( err_fit(i_T,ifit) ))
     data_ch(i_T+1,5,ifit)=   trim(real2ch( err_fit(i_T,ifit+2) ))
   enddo
 enddo
 !
 do i2=1,n_T_steps,nmax_file_report
   !
   n1=i2
   n2=min(n_T_steps,i2+15)
   !
   GRP_string="_"//trim(intc(i2/nmax_file_report+1))//"_of_"//trim(intc(n_T_steps/nmax_file_report+1))
   !
   output_fname(1)='YPP-RT_occupation_distribution_DATA'
   !
   if (n_T_steps>nmax_file_report) output_fname(1)=trim(output_fname(1))//trim(GRP_string)
   call of_open_close(trim(output_fname(1)),'ot')
   !
   call msg('o '//trim(output_fname(1)),'#')
   call msg('o '//trim(output_fname(1)),'# Occupations distribution at different times (f@ time)')
   call msg('o '//trim(output_fname(1)),'#')
   call msg('o '//trim(output_fname(1)),'#',(/columns(1:n2-n1+2)/),INDENT=-2,USE_TABS=.true.)
   call msg('o '//trim(output_fname(1)),'#',(/titles(1),titles(n1+1:n2+1)/),INDENT=-2,USE_TABS=.true.)
   call msg('o '//trim(output_fname(1)),'#')
   !
   do igamma=1,ngamma
     !
     if (Bose_Temp==0._SP .and. igamma>2 .and. igamma<5) cycle 
     !
     output_fname(igamma+1)=trim(gamma_fname(igamma))
     if (n_T_steps>nmax_file_report) output_fname(igamma+1)=trim(gamma_fname(igamma))//trim(GRP_string)
     call of_open_close(trim(output_fname(igamma+1)),'ot')
     !
     call msg('o '//trim(output_fname(igamma+1)),'#')
     call msg('o '//trim(output_fname(igamma+1)),'# Lifetimes distribution at different times (f@ time)')
     call msg('o '//trim(output_fname(igamma+1)),'#')
     call msg('o '//trim(output_fname(igamma+1)),'#',(/columns(1:n2-n1+2)/),INDENT=-2,USE_TABS=.true.)
     call msg('o '//trim(output_fname(igamma+1)),'#',(/titles(1),titles(n1+1:n2+1)/),INDENT=-2,USE_TABS=.true.)
     call msg('o '//trim(output_fname(igamma+1)),'#')
   enddo
   !
   i_RT=0
   do i_s=1,QP_n_states
     !
     ib    =QP_table(i_s,1)
     ik    =QP_table(i_s,3)
     i_spin=spin(QP_table(i_s,:))
     !
     do ik_rim=RT_ibz_coo(ik,1),RT_ibz_coo(ik,2)
       !
       if (ib<SC_bands(1)) cycle
       if (ib>SC_bands(2)) cycle
       if (ik_rim>RT_nk) cycle
       !
       i_RT=i_RT+1
       !
       call msg('o '//trim(output_fname(1)),'',(/RT_E(i_RT)*HA2EV,RT_occ(i_RT,n1:n2)/),INDENT=-2,USE_TABS=.true.)
       !
       do igamma=1,ngamma
         if (Bose_Temp==0._SP .and. igamma>2 .and. igamma<5) cycle
         call msg('o '//trim(output_fname(igamma+1)),'',(/RT_E(i_RT)*HA2EV,&
&                 RT_gamma(i_RT,n1:n2,igamma)/),INDENT=-2,USE_TABS=.true.)
       enddo
       !
     enddo
     !
   enddo
   !
   call of_open_close(trim(output_fname(1)))
   do igamma=1,ngamma
     if (Bose_Temp==0._SP .and. igamma>2 .and. igamma<5) cycle
     call of_open_close(trim(output_fname(igamma+1)))
   enddo
   !
   do ifit=1,2
     !
     output_fname(1)='YPP-RT_occupation_distribution_FIT'
     if(ifit==1) output_fname(1)=trim(output_fname(1))//'_hole'
     if(ifit==2) output_fname(1)=trim(output_fname(1))//'_electrons'
     if (n_T_steps>nmax_file_report) output_fname(1)=trim(output_fname(1))//trim(GRP_string)
     !
     call of_open_close(trim(output_fname(1)),'ot')
     !
     call msg('o '//trim(output_fname(1)),'#')
     call msg('o '//trim(output_fname(1)),'# Results of the FIT')
     call msg('o '//trim(output_fname(1)),'#')
     do i1=1,5
       call msg('o '//trim(output_fname(1)),'#',(/data_ch(1,i1,ifit), &
&                                            data_ch(n1+1:n2+1,i1,ifit)/), INDENT=-2,USE_TABS=.true.)
     enddo
     !     
     call msg('o '//trim(output_fname(1)),'#')
     call msg('o '//trim(output_fname(1)),'# Fit functions at different time (f@ time)')
     call msg('o '//trim(output_fname(1)),'#')
     call msg('o '//trim(output_fname(1)),'#',(/columns(1:n2-n1+2)/),INDENT=-2,USE_TABS=.true.)
     call msg('o '//trim(output_fname(1)),'#',(/titles(1),titles(n1+1:n2+1)/),INDENT=-2,USE_TABS=.true.)
     call msg('o '//trim(output_fname(1)),'#')
     !
     do i1=1,fit_dim
       call msg('o '//trim(output_fname(1)),'',(/RT_E_fit(i1,ifit)*HA2EV,&
  &               RT_occ_fit(i1,n1:n2,ifit)/),INDENT=-2,USE_TABS=.true.)
     enddo
     !
     call of_open_close(trim(output_fname(1)))
     !
   enddo
 enddo
 !
end subroutine RT_occupations_FIT<|MERGE_RESOLUTION|>--- conflicted
+++ resolved
@@ -159,26 +159,16 @@
    gamma_fname(2)='YPP-RT_EE_Elec_linewidths'
    titles(4:5)=(/'EE  el ','EE  hol'/)   
    n1=5
-<<<<<<< HEAD
- ! Only El-Ph
- else if (ngamma==6) then
-=======
  else if (ngamma==4) then
    ! Only El-Ph
->>>>>>> adc4e293
    gamma_fname(1)='YPP-RT_EP_Hole_linewidths'
    gamma_fname(2)='YPP-RT_EP_Elec_linewidths'
    gamma_fname(3)='YPP-RT_EP_Ho_abs_linewidths'
    gamma_fname(4)='YPP-RT_EP_El_abs_linewidths'
    titles(4:5)=(/'EP  el ','EP  hol'/)   
    n1=5
-<<<<<<< HEAD
- ! Both
- else if (ngamma==8) then
-=======
  else if (ngamma==6) then
    ! Both
->>>>>>> adc4e293
    gamma_fname(1)='YPP-RT_EP_Hole_linewidths'
    gamma_fname(2)='YPP-RT_EP_Elec_linewidths'
    gamma_fname(3)='YPP-RT_EP_Ho_abs_linewidths'
