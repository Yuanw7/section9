!
!        Copyright (C) 2000-2017 the YAMBO team
!              http://www.yambo-code.org
!
! Authors (see AUTHORS file for details): AM
! 
! This file is distributed under the terms of the GNU 
! General Public License. You can redistribute it and/or 
! modify it under the terms of the GNU General Public 
! License as published by the Free Software Foundation; 
! either version 2, or (at your option) any later version.
!
! This program is distributed in the hope that it will 
! be useful, but WITHOUT ANY WARRANTY; without even the 
! implied warranty of MERCHANTABILITY or FITNESS FOR A 
! PARTICULAR PURPOSE.  See the GNU General Public License 
! for more details.
!
! You should have received a copy of the GNU General Public 
! License along with this program; if not, write to the Free 
! Software Foundation, Inc., 59 Temple Place - Suite 330,Boston, 
! MA 02111-1307, USA or visit http://www.gnu.org/copyleft/gpl.txt.
!
subroutine INIT_ypp(E,instr,lnstr,FINALIZE)
 !
 use YPP,            ONLY:l_plot,l_map_WFs,l_map_kpts,l_mag,l_k_grid,l_high_sym_pts,&
&                         l_free_hole,l_fix_syms,l_excitons,l_exc_wf,l_fix_save,&
&                         l_amplitude,l_bands,l_bxsf,l_bz_grids,l_current,&
&                         l_density,l_dos,l_electrons,l_q_grid,l_QP_DBs_create_and_modify,&
&                         l_QP_DBs_manipulate,l_random_grid,l_shifted_grid,l_sort,l_sp_wf,l_spin,&
&                         l_wannier,l_wavefunction,MAX_DbGd_DBs,n_DbGd_DBs,n_u_interp_pts,n_u_k_pts,n_u_q_pts,&
&                         U_k_pts,U_interp_pts,U_q_pts,U_q_shifts,DbGd_DB1_paths
 use pars,           ONLY:pi,SP,schlen
 use D_lattice,      ONLY:i_time_rev
 use it_m,           ONLY:initdefs,initmode,ofiles_append,&
&                         initinfio,infile,infile_dump,initactivate,&
&                         nrnlvls,rnlvls,runlevel_is_on,&
&                         infile_verbosity,V_general,V_qp,V_all,V_real_time
 use drivers,        ONLY:infile_editing
 use com,            ONLY:file_exists
 use stderr,         ONLY:string_split
 use electrons,      ONLY:n_spin,n_spinor,levels
 use parallel_m,     ONLY:master_cpu,PP_redux_wait
 use LIVE_t,         ONLY:what_is_running
#if defined _YPP_SC
 use SC,             ONLY:SC_bands
#endif
#if defined _YPP_RT || defined _YPP_SC
 use QP_m,           ONLY:QP_nb
 use electrons,      ONLY:levels,E_reset
 use IO_m,           ONLY:OP_RD_CL,DUMP,io_control,NONE
#endif
#if defined _YPP_RT 
 use YPP_real_time,  ONLY:l_RealTime,l_RT_2D_dos,l_RT_abs,l_RT_bands,l_RT_DBs,l_RT_density,&
&                         l_RT_energy,l_RT_lifetimes,l_RT_occupations,l_RT_time,l_RT_X,&
&                         l_RTpump_energy,l_RTpump_kspace,l_RTpump_manual,n_regions
 use stderr,         ONLY:intc
 use real_time,      ONLY:RT_bands
#endif
#if defined _YPP_ELPH
 use YPP_ELPH
#endif
 !
 implicit none
 !
 type(levels)     ::E
 integer          ::lnstr
 character(lnstr) ::instr
 logical          ::FINALIZE
 !
 ! Work Space
 !
 logical          ::l_init_QP,l_flag
 type(initdefs)   ::defs
 integer          ::i1,i2
 character(schlen)::rstr_piece(60) 
 !
#if defined _YPP_SC
 type(levels)     ::E_dummy
 integer, external::io_SC_components
 integer          ::io_SC_err,ID
#endif
#if defined _YPP_RT
 integer, external::io_RT_components,io_KB_pwscf,io_KB_abinit
 integer          ::io_RT_G_err,io_RT_JPSM_err,io_KB_pwscf_err,ID,io_KB_abinit_err
#endif
 integer, external::parse_character_arrays
 !
 ! What is running ?
 !
 what_is_running='YPP'
#if defined _YPP_RT
 what_is_running='YPP_RT'
#endif
#if defined _YPP_MAGNETIC
 what_is_running='YPP_MAGNETIC'
#endif
#if defined _YPP_ELPH
 what_is_running='YPP_PH'
#endif
 !
 if (FINALIZE) then
   call call_INIT_load('GameOver')
   if (master_cpu) call ofiles_append(defs=defs)
   return
 endif
 !
 call YPP_SET_defaults()
 !
 ! DATABASES 
 !===========
 !
#if defined _YPP_SC
 ! 
 call E_reset(E_dummy) 
 !
 call io_control(ACTION=OP_RD_CL,COM=NONE,MODE=DUMP,SEC=(/1/),ID=ID) ! Current response
 io_SC_err=io_SC_components('WF' ,E_dummy,ID)
 if (io_SC_err==0) QP_nb=SC_bands(2)
 !
#endif
 !
#if defined _YPP_RT
 !
 ! GPL_EXCLUDE_START
 !
 call io_control(ACTION=OP_RD_CL,COM=NONE,MODE=DUMP,SEC=(/1/),ID=ID) ! GF
 io_RT_G_err=io_RT_components('G' ,ID)
 if (io_RT_G_err==0) QP_nb=RT_bands(2)
 !
 ! GPL_EXCLUDE_END
 ! 
 call io_control(ACTION=OP_RD_CL,COM=NONE,MODE=DUMP,SEC=(/1/),ID=ID) ! Current response
 io_RT_JPSM_err=io_RT_components('JPSM' ,ID)
 if (io_RT_JPSM_err==0) QP_nb=RT_bands(2)
 !
 call io_control(ACTION=OP_RD_CL,COM=NONE,SEC=(/1/),MODE=DUMP,ID=ID)
 io_KB_pwscf_err=io_KB_pwscf(ID)
 ! 
 call io_control(ACTION=OP_RD_CL,COM=NONE,SEC=(/1/),MODE=DUMP,ID=ID)
 io_KB_abinit_err=io_KB_abinit(ID)
 !
#endif
 !
 ! Defaults->Defs + Initialization
 !
 call call_INIT_load('load')
 !
 ! Dump internally the input file
 !
 if (file_exists(trim(infile))) then
   !
   call infile_dump()
   !
 endif
 !
 ! RunLevels on
 !
 call string_split(instr,rstr_piece)
 do i1=1,50
   if ( trim(rstr_piece(i1))=="jobstr" ) cycle
   if ( i1>1) then
     if (trim(rstr_piece(i1-1))=="jobstr" ) cycle
   endif
   !
   ! Verbosity
   !
   if (i1<50) then
     if( trim(rstr_piece(i1)) == 'infver' .and. trim(rstr_piece(i1+1))=='gen' ) infile_verbosity=V_general
     if( trim(rstr_piece(i1)) == 'infver' .and. trim(rstr_piece(i1+1))=='rt' )  infile_verbosity=V_real_time
     if( trim(rstr_piece(i1)) == 'infver' .and. trim(rstr_piece(i1+1))=='qp' )  infile_verbosity=V_qp
     if( trim(rstr_piece(i1)) == 'infver' .and. trim(rstr_piece(i1+1))=='all' ) infile_verbosity=V_all
   endif
   !
   call initactivate(1,'ElecTemp BoseTemp')
   !
   do i2=1,nrnlvls
     if ( trim(rstr_piece(i1)) == trim(rnlvls(i2,1)) ) then
       infile_editing=.true.
       call initactivate(1,trim(rnlvls(i2,1)))
     endif
   enddo
   !
   if ( trim(rstr_piece(i1)) == 'bzgrids') then
     l_k_grid=trim(rstr_piece(i1+1))=='k'
     l_q_grid=trim(rstr_piece(i1+1))=='q'
     l_shifted_grid=trim(rstr_piece(i1+1))=='s'
     l_random_grid=trim(rstr_piece(i1+1))=='r'
     !
     ! GPL_EXCLUDE_START 
     !
     l_high_sym_pts=trim(rstr_piece(i1+1))=='h'
     !
     ! GPL_EXCLUDE_END
     !
     if (l_k_grid) call initactivate(1,"K_grid")
     if (l_q_grid) call initactivate(1,"Q_grid")
     if (l_shifted_grid) call initactivate(1,"Shifted_Grid")
     if (l_random_grid)  call initactivate(1,"Random_Grid")
     if (l_high_sym_pts) call initactivate(1,"High_Symm")
   endif
   !
   if ( trim(rstr_piece(i1)) == 'QPDBs') then
     call initactivate(1,'QPDBs')
     l_QP_DBs_create_and_modify=trim(rstr_piece(i1+1))=='g'
     l_QP_DBs_manipulate            =trim(rstr_piece(i1+1))=='m'
     if (l_QP_DBs_create_and_modify) call initactivate(1,'QPDB_edit')
     if (l_QP_DBs_manipulate)        call initactivate(1,'QPDB_merge')
   endif
   !
#if defined _YPP_ELPH
   if ( trim(rstr_piece(i1)) == 'phonons') then
     l_dos              =trim(rstr_piece(i1+1))=='d'
     l_eliashberg       =trim(rstr_piece(i1+1))=='e'
     l_atomic_amplitude =trim(rstr_piece(i1+1))=='a'
     if (l_atomic_amplitude) infile_editing=.false.
     if (l_eliashberg)   call initactivate(1,'eliashberg')
   endif
#endif
   if ( trim(rstr_piece(i1)) == 'excitons') then
     l_wavefunction   =trim(rstr_piece(i1+1))=='w'
     l_sort           =trim(rstr_piece(i1+1))=='s'
     l_amplitude      =trim(rstr_piece(i1+1))=='a'
#if defined _YPP_ELPH
     l_gkkp           =trim(rstr_piece(i1+1))=='g'
#endif
     !
     l_spin  =trim(rstr_piece(i1+1))=='sp'.and.n_spin>1
     l_mag   =trim(rstr_piece(i1+1))=='m'.and.n_spin>1
     !
     ! GPL_EXCLUDE_START
     !
#if defined _YPP_ELPH
     l_eliashberg      =trim(rstr_piece(i1+1))=='e'
#endif
     ! GPL_EXCLUDE_END
     !
   endif
   if ( trim(rstr_piece(i1)) == 'electrons') then
     !
     l_current        =trim(rstr_piece(i1+1))=='c'
     l_density        =trim(rstr_piece(i1+1))=='d'
     l_dos            =trim(rstr_piece(i1+1))=='s'
     l_wavefunction   =trim(rstr_piece(i1+1))=='w'
     l_bands          =trim(rstr_piece(i1+1))=='b'
     l_mag            =trim(rstr_piece(i1+1))=='m'.and.n_spin>1
     !
#if defined _YPP_ELPH
     l_eliashberg       =trim(rstr_piece(i1+1))=='e'
#endif
     !
#if defined _YPP_MAGNETIC
     l_angular_momentum =trim(rstr_piece(i1+1))=='l'
     l_position         =trim(rstr_piece(i1+1))=='p'
#endif
     !
   endif
   !
#if defined _YPP_RT
   !
   ! GPL_EXCLUDE_START
   !
   if ( trim(rstr_piece(i1)) == 'RTDBs') then
     l_RTpump_energy=trim(rstr_piece(i1+1))=='e'
     l_RTpump_kspace=trim(rstr_piece(i1+1))=='k'
     l_RTpump_manual=trim(rstr_piece(i1+1))=='m'
   endif
   !
   ! GPL_EXCLUDE_END
   !
   if ( trim(rstr_piece(i1)) == 'RealTime') then
     !
     l_RT_X           =trim(rstr_piece(i1+1))=='X'
     !
     ! GPL_EXCLUDE_START
     !
     l_RT_abs         =trim(rstr_piece(i1+1))=='a'
     !
     l_RT_occupations =index(rstr_piece(i1+1),'o')>0
     l_RT_lifetimes   =index(rstr_piece(i1+1),'l')>0
     l_RT_density     =trim(rstr_piece(i1+1))=='d'
     !
     l_RT_bands       =trim(rstr_piece(i1+2))=='b'
     l_RT_time        =trim(rstr_piece(i1+2))=='t'
     l_RT_energy      =trim(rstr_piece(i1+2))=='e'
     l_RT_2D_dos      =trim(rstr_piece(i1+2))=='d'
     !
     ! GPL_EXCLUDE_END
     !
   endif
#endif
   !    
   if ( trim(rstr_piece(i1)) == 'excitons'.or. trim(rstr_piece(i1)) == 'electrons') then
     if (l_amplitude)      call initactivate(1,'amplitude')
     if (l_spin)           call initactivate(1,'spin')
     if (l_mag)            call initactivate(1,'magnetization')
     if (l_wavefunction)   call initactivate(1,'wavefunction')
#if defined _YPP_ELPH
     if (l_eliashberg)       call initactivate(1,'eliashberg')
     if (l_gkkp)             call initactivate(1,'gkkp')
#endif
#if defined _YPP_MAGNETIC
     if (l_angular_momentum) call initactivate(1,'angular_m')
     if (l_position)         call initactivate(1,'position')
#endif
     if (l_current)        call initactivate(1,'current')
     if (l_density)        call initactivate(1,'density')
     if (l_sort)           infile_editing=.false.
   endif
   if ( trim(rstr_piece(i1)) == 'phonons'.or. trim(rstr_piece(i1)) == 'electrons') then
     if (l_dos)            call initactivate(1,'dos')
   endif
   if ( trim(rstr_piece(i1)) == 'electrons') then
     if (l_bands)          call initactivate(1,'bnds')
   endif
#if defined _YPP_RT
   !
   ! GPL_EXCLUDE_START
   !
   if ( trim(rstr_piece(i1)) == 'RTDBs') then
     if (l_RTpump_energy) call initactivate(1,'Select_energy')
     if (l_RTpump_kspace) call initactivate(1,'Select_kspace')
     if (l_RTpump_manual) call initactivate(1,'Select_manual')
   endif
   !
   ! GPL_EXCLUDE_END
   !
   if ( trim(rstr_piece(i1)) == 'RealTime') then
     if (l_RT_X)           call initactivate(1,'RT_X')
     !
     ! GPL_EXCLUDE_START
     !
     if (l_RT_abs)         call initactivate(1,'RTabs')
     if (l_RT_occupations) call initactivate(1,'RToccupations')
     if (l_RT_lifetimes)   call initactivate(1,'RTlifetimes')
     if (l_RT_density)     call initactivate(1,'RTdeltaRho')
     if (l_RT_bands)       call initactivate(1,'RTfitbands')
     if (l_RT_time)        call initactivate(1,'RTtime')
     if (l_RT_energy)      call initactivate(1,'RTenergy')
     if (l_RT_2D_dos)      call initactivate(1,'RTdos')
     !
     ! GPL_EXCLUDE_END
     !
   endif
#endif
 enddo
 !
 l_flag=.not.(l_sort.or.l_fix_save)
#if defined _YPP_ELPH
 l_flag=.not.l_sort.and..not.l_atomic_amplitude
#endif
 if (l_flag) call call_INIT_load('parserload')
 !
 l_bz_grids  = runlevel_is_on('bzgrids')
 l_k_grid    = runlevel_is_on('K_grid')
 l_q_grid    = runlevel_is_on('Q_grid')
 l_shifted_grid = runlevel_is_on('Shifted_Grid')
 l_random_grid  = runlevel_is_on('Random_Grid')
 l_high_sym_pts = runlevel_is_on('High_Symm')
 l_dos       =runlevel_is_on('dos')
 l_bands     =runlevel_is_on('bnds')
 l_fix_syms  =runlevel_is_on('fixsyms')
 l_fix_save  =runlevel_is_on('fixsave')
#if defined _YPP_SC
 l_mean_potential=runlevel_is_on('MeanPot')
 if (l_mean_potential) then
   call initactivate(1,'plot')
   call initactivate(1,'electrons')
 endif
#endif
#if defined _YPP_ELPH
 l_eliashberg=runlevel_is_on('eliashberg')
 l_phonons   =runlevel_is_on('phonons')
 l_gkkp      =runlevel_is_on('gkkp')
#endif
#if defined _YPP_RT
 !
 l_RealTime         = runlevel_is_on('RealTime')
 !
 l_RT_X             = runlevel_is_on('RT_X')
 !
 ! GPL_EXCLUDE_START
 !
 l_RT_DBs           = runlevel_is_on('RTDBs')
 !
 l_RTpump_energy    = runlevel_is_on('Select_energy')
 l_RTpump_kspace    = runlevel_is_on('Select_kspace')
 l_RTpump_manual    = runlevel_is_on('Select_manual')
 !
 l_RT_abs           = runlevel_is_on('RTabs')
 l_RT_occupations   = runlevel_is_on('RToccupations')
 l_RT_lifetimes     = runlevel_is_on('RTlifetimes')
 l_RT_density       = runlevel_is_on('RTdeltaRho')
 !
 l_RT_bands         = runlevel_is_on('RTfitbands')
 l_RT_time          = runlevel_is_on('RTtime')
 l_RT_energy        = runlevel_is_on('RTenergy')
 l_RT_2D_dos        = runlevel_is_on('RTdos')
 !
 ! GPL_EXCLUDE_END
 !
#endif
#if defined _YPP_MAGNETIC
 l_angular_momentum = runlevel_is_on('angular_m').and.runlevel_is_on('electrons')
 l_position         = runlevel_is_on('position').and.runlevel_is_on('electrons')
#endif
 l_excitons =runlevel_is_on('excitons')
 l_electrons=runlevel_is_on('electrons')
 l_plot=any((/runlevel_is_on('wavefunction'),runlevel_is_on('magnetization'),&
&             runlevel_is_on('density'),runlevel_is_on('current')/))
#if defined _YPP_SC
 l_plot=l_plot .or. runlevel_is_on('MeanPot')
#endif
#if defined _YPP_RT
 l_plot=l_plot .or. runlevel_is_on('RTdeltaRho')
#endif
 l_free_hole=runlevel_is_on('freehole')
 l_amplitude=runlevel_is_on('amplitude')
 l_exc_wf   =runlevel_is_on('wavefunction').and.runlevel_is_on('excitons')
 l_sp_wf    =runlevel_is_on('wavefunction').and.runlevel_is_on('electrons')
 l_density  =runlevel_is_on('density').and.runlevel_is_on('electrons')
 l_current  =runlevel_is_on('current').and.runlevel_is_on('electrons')
 l_mag      =runlevel_is_on('magnetization')
 l_wannier  =runlevel_is_on('wannier')
 l_spin     =runlevel_is_on('spin')
 !
 if (.not.l_exc_wf) l_free_hole=.false.
 !
 if (l_bz_grids) then
   call initactivate(1,"NoWeights OutputAlat")
   if (l_k_grid)        call initactivate(1,"cooIn cooOut ListPts ExpandPts")
   if (l_q_grid)        call initactivate(1,"cooIn cooOut ListPts ExpandPts ForceUserPts")
   if (l_high_sym_pts)  call initactivate(1,"cooIn cooOut PtsPath NPtsPath")
   if (l_shifted_grid)  call initactivate(1,"cooIn cooOut")
   if (l_random_grid)   call initactivate(1,"cooOut BZ_random_Nk GammaRadius")
 endif
 !
 if ((l_dos.or.l_bands).and.n_spinor==2) call initactivate(1,'WFReference')
 !
 if (l_bands) call initactivate(1,"cooIn BANDS_steps INTERPGrid ShellFac NormN NelFac")
 !	   
 l_map_kpts  = runlevel_is_on('kpts_map')
 !
 l_map_WFs   = runlevel_is_on('WFs_map')
 !
 l_bxsf      = runlevel_is_on('bxsf')
 !
 if (l_bxsf) call initactivate(1,"W90_fname WannBnds DgridOrd")
 !
 l_QP_DBs_create_and_modify = runlevel_is_on('QPDB_edit')
 l_QP_DBs_manipulate = runlevel_is_on('QPDB_merge')
 !
 ! GPL_EXCLUDE_START
 !
#if defined _YPP_SC
 if (l_mean_potential) then
   call initactivate(1,"PotValue")
 endif
#endif
 !
 ! GPL_EXCLUDE_END
 !
 if (l_fix_syms.and.n_spinor==2.and.i_time_rev==0) call initactivate(1,"ExpandSymm")
 !
 ! GPL_INCLUDE_START
 !
 !if (l_fix_syms) call initactivate(1,"RmAllSymm RmTimeRev")
 !
 ! GPL_INCLUDE_END
 !
 if (l_fix_save) infile_editing=.false.
 !
 ! GPL_EXCLUDE_START
 !
 if (l_fix_syms) call initactivate(1,"Efield1 Efield2 BField Bpsi Btheta RmAllSymm RmTimeRev RmSpaceInv")
 !
#if defined _YPP_RT
 !             
 if (l_RT_X) then 
   call initactivate(1,"Xorder ProbeKey PumpKey EnRngeRt ETStpsRt")
   call initactivate(1,"TimeRange DampMode DampFactor SkipJP_IO FrMinDamp RmAsymLim UseFFT CheckPaths")
 endif
 !
#endif
 !
 ! Wannier 90 interface
 !
 if (l_wannier) call initactivate(1,"Seed WriteAMU QPdbPath")
 !
 ! GPL_EXCLUDE_END
 !
 if (l_map_kpts) call initactivate(1,"BZ_DbGd_nkpts SkipCheck noBZExpand NoWeights")
 !
 if (l_map_WFs)  call initactivate(1,"SOC_DBs SOC_splitting bands_to_map bands_buffer")
 !
 if (l_electrons) then
   if (l_dos.or.l_bands) call INIT_QP_ctl_switch('G')
   if (l_dos) call initactivate(1,"DOSERange DOSESteps DOS_broad DOS_bands PrtOccOnly")
 endif
#if defined _YPP_RT
 if (l_RT_DBs)    then
   call initactivate(1,'RTpumpNel RTBands')
   if (l_RTpump_energy) call initactivate(1,'RTpumpEhEn RTpumpEhWd')
   if (l_RTpump_kspace) then
     call initactivate(1,'RTpumpDE RTpumpEhWd RTpumpBZWd')
     do i1=1,n_regions
       call initactivate(1,'RTpumpBZ'//trim(intc(i1)))
     enddo
   endif
 endif
 if (l_RealTime) then
   !
   ! GPL_EXCLUDE_START
   !
   l_flag=l_RT_occupations.or.l_RT_abs
   if (l_flag)      call init_RT_ctl_switch('G')
   l_flag=l_RT_occupations.or.l_RT_density.or.l_RT_lifetimes.or.l_RT_abs
   if (l_flag)      call initactivate(1,"TimeStep TimeRange")
   !
   l_flag=l_RT_time.and.l_RT_occupations
   if (l_flag)           call initactivate(1,"OCCgroup")
   if (l_RT_occupations) call initactivate(1,"IncludeEQocc SkipFermiFIT")
   if (l_RT_density)     call initactivate(1,"LoadGhistory")
   if (l_RT_bands)       call initactivate(1,"cooIn BKpts BANDS_steps NNInterp")
   if (l_RT_2D_dos)      call initactivate(1,"DOSERange DOSESteps DOS_broad SeparateEH IncludeEQocc")
   if ((l_RT_2D_dos.or.l_RT_time).and.n_spinor==2) call initactivate(1,'WFReference')
   !
<<<<<<< HEAD
   if (l_RT_abs)    call initactivate(1,"EnRngeRt ETStpsRt DampFactor Transmission Reflectivity IncludeIP RTformat")
=======
   ! GPL_EXCLUDE_END
   !
   if (l_RT_abs)    call initactivate(1,"EnRngeRt ETStpsRt DampFactor Transmission Reflectivity IncludeIP")
>>>>>>> 826fa9a0
   !
 endif
#endif
 !
#if defined _YPP_MAGNETIC
 if (l_angular_momentum.or.l_position) call initactivate(1,"FFTGvecs")
 if (l_current) call initactivate(1,'PhaseTrick')
#endif
 !
 if (l_plot) then
   call initactivate(1,"Format Direction FFTGvecs") 
   if (l_sp_wf) call initactivate(1,"Degen_Step")  
#if defined _YPP_ELPH
   if (l_sp_wf) call initactivate(1,"ResTresh")  
#endif
   if (l_mag)   call initactivate(1,"MagDir") 
   if (l_current) call initactivate(1,'CurrentDir')
 endif
 !
 if (l_excitons) then
   call initactivate(1,"States")
   if (l_amplitude) then
     call INIT_QP_ctl_switch('G')
     call initactivate(1,"DipWeight")
   endif
   if (l_exc_wf.or.l_amplitude) call initactivate(1,"Degen_Step MinWeight")
   if (l_exc_wf.and..not.l_free_hole) call initactivate(1,"Cells Hole Dimension") 
   if (l_exc_wf.and.l_free_hole) call initactivate(1,"WFMult") 
   if (l_spin) call initactivate(1,"Degen_Step FFTGvecs")
#if defined _YPP_ELPH
   if (l_eliashberg)  call initactivate(1,"Degen_Step") 
#endif
 endif
 !
#if defined _YPP_ELPH
 if (l_gkkp.and..not.l_excitons)   call initactivate(1,"DBsPATH PHfreqF PHmodeF GkkpExpand GkkpConvert")
 if (l_phonons.and.l_eliashberg)   call initactivate(1,"EE_Fermi EfGbroad")
 if ( ((l_excitons.or.l_electrons).and.l_eliashberg) .or. (l_phonons.and.l_dos) ) call initactivate(1,"PhBroad PhStps")
#endif
 !
 ! Check for existing QP control fields to be proposed in the new input files
 !
 call QP_state_table_setup(E)
 !
 if (infile_editing) then
   open(unit=12,file=trim(infile))
   call initinfio(defs,12)
   close(12)
   call PP_redux_wait
 endif
 !
 if (l_QP_DBs_create_and_modify.or.l_QP_DBs_manipulate.and.infile_editing) call QP_DBs_initialize()
 !
 l_init_QP=(l_plot.and.l_sp_wf).or.l_bands
#if defined _YPP_ELPH
 if (.not.l_init_QP) l_init_QP=l_electrons.and.l_eliashberg
#endif
#if defined _YPP_SC
 if (.not.l_init_QP) l_init_QP=l_electrons.and.l_mean_potential
#endif
#if defined _YPP_MAGNETIC
 if (.not.l_init_QP) l_init_QP=l_angular_momentum.or.l_position
#endif
 !
 ! GPL_EXCLUDE_START
 !
#if defined _YPP_RT
 if (.not.l_init_QP) l_init_QP=l_RT_occupations.or.l_RT_lifetimes
 if (     l_init_QP) call INIT_QP(.FALSE.,infile_verbosity==V_real_time)
 if (l_RT_DBs)  call RT_DBs_initialize()
#else
 ! GPL_EXCLUDE_END
 if (l_init_QP) call INIT_QP(.FALSE.,.FALSE.)
 ! GPL_EXCLUDE_START
#endif
 !
 ! GPL_EXCLUDE_END
 !
 ! Check and fill all possible vectorial USER fields
 !
 l_flag=l_bands
 !
 ! GPL_EXCLUDE_START
 !
#if defined _YPP_RT
 l_flag=l_flag.or.l_RT_bands
#endif
 !
 ! GPL_EXCLUDE_END
 !
 if (l_flag) call USER_vector_handle("BKpts")
 !
 if (l_bz_grids) then
   if (l_k_grid)       call USER_vector_handle("GWKpts")
   if (l_q_grid)       call USER_vector_handle("Qpts")
   if (l_shifted_grid) call USER_vector_handle("KShift")
 endif
 !
 if (l_map_kpts) then
   n_DbGd_DBs=parse_character_arrays(DbGd_DB1_paths,MAX_DbGd_DBs,"DbGd_DB1_paths"," ",.TRUE.)
   if (infile_editing) i1=parse_character_arrays(DbGd_DB1_paths,n_DbGd_DBs,&
&              "DbGd_DB1_paths","Paths to the SAVE folders with the Double Grid DB1",.FALSE.)
 endif
 !
contains
 !
 subroutine call_INIT_load(mode) 
   character(*)::mode
   !
   if (mode=='load')       initmode=0
   if (mode=='todef')      initmode=1
   if (mode=='Gclose')     initmode=2
   if (mode=='GameOver')   initmode=3
   if (mode=='parserload') initmode=4
   call ypp_INIT_load(defs)
   !
 end subroutine
 !
 subroutine USER_vector_handle(field)
   !
   use parser_m,       ONLY:parser
   use it_m,           ONLY:nflines,flines,nADDITIONAL_flines,ADDITIONAL_flines
   !
   character(*):: field
   !
   integer     :: n_points,i_p,nflines_save
   real(SP)    :: real_ctl,real_v(10,3)
   !
   real_ctl=0._SP
   real_v(:,3)=999._SP
   call parser(field,real_v)
   !
   !
   do i_p=1,10
     if (real_v(i_p,3)==999._SP) exit
   enddo
   !
   n_points=i_p-1
   !
   if (n_points==0) then
     n_points=1
     real_v(1,:)=0._SP
   endif
   !
   if (field=="KShift") then
     n_points=3
     real_v(:,:)=0._SP
     do i_p=1,3
       real_v(i_p,i_p)=5.E-5_SP
     enddo
   endif
   !
   ADDITIONAL_flines = " "
   nADDITIONAL_flines= 0
   !
   nflines_save=nflines
   if (field=="GWKpts") then
     write (flines(nflines+1),'(a,t30,a)') '%'//field,'# K points list'
     n_u_k_pts=n_points
     U_k_pts(:n_u_k_pts,:)=real_v(:n_u_k_pts,:)
   else if (field=="BKpts") then
     write (flines(nflines+1),'(a,t30,a)') '%'//field,'# K points of the bands circuit'
     n_u_interp_pts=n_points
     U_interp_pts(:n_u_interp_pts,:)=real_v(:n_u_interp_pts,:)
   else if (field=="Qpts") then
     write (flines(nflines+1),'(a,t30,a)') '%'//field,'# Q points list'
     n_u_q_pts=n_points
     U_q_pts(:n_u_q_pts,:)=real_v(:n_u_q_pts,:)
   else if (field=="KShift") then
     write (flines(nflines+1),'(a,t30,a)') '%'//field,'# K-grid shifts (max 3)'
     U_q_shifts(:n_points,:)=real_v(:n_points,:)
   endif
   !
   nflines=nflines+1
   do i_p=1,n_points
     write (flines(nflines+1),'(4(f7.5,1x,a))') real_v(i_p,1),'|', real_v(i_p,2),'|', real_v(i_p,3),'|'
     nflines=nflines+1
   enddo
   write (flines(nflines+1),'(a)') '%'
   nflines=nflines+1
   !
   if (infile_editing) open(unit=12,file=trim(infile),position='append')
   do i1=nflines_save+1,nflines
     nADDITIONAL_flines=nADDITIONAL_flines+1
     ADDITIONAL_flines(nADDITIONAL_flines)=flines(i1)
     if (infile_editing) write (12,'(a)') trim(flines(i1))
   enddo 
   if (infile_editing) close(12)
   !
 end subroutine
 !
end subroutine<|MERGE_RESOLUTION|>--- conflicted
+++ resolved
@@ -525,13 +525,9 @@
    if (l_RT_2D_dos)      call initactivate(1,"DOSERange DOSESteps DOS_broad SeparateEH IncludeEQocc")
    if ((l_RT_2D_dos.or.l_RT_time).and.n_spinor==2) call initactivate(1,'WFReference')
    !
-<<<<<<< HEAD
+   ! GPL_EXCLUDE_END
+   !
    if (l_RT_abs)    call initactivate(1,"EnRngeRt ETStpsRt DampFactor Transmission Reflectivity IncludeIP RTformat")
-=======
-   ! GPL_EXCLUDE_END
-   !
-   if (l_RT_abs)    call initactivate(1,"EnRngeRt ETStpsRt DampFactor Transmission Reflectivity IncludeIP")
->>>>>>> 826fa9a0
    !
  endif
 #endif
