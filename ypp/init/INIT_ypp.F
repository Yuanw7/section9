!
!        Copyright (C) 2000-2017 the YAMBO team
!              http://www.yambo-code.org
!
! Authors (see AUTHORS file for details): AM
! 
! This file is distributed under the terms of the GNU 
! General Public License. You can redistribute it and/or 
! modify it under the terms of the GNU General Public 
! License as published by the Free Software Foundation; 
! either version 2, or (at your option) any later version.
!
! This program is distributed in the hope that it will 
! be useful, but WITHOUT ANY WARRANTY; without even the 
! implied warranty of MERCHANTABILITY or FITNESS FOR A 
! PARTICULAR PURPOSE.  See the GNU General Public License 
! for more details.
!
! You should have received a copy of the GNU General Public 
! License along with this program; if not, write to the Free 
! Software Foundation, Inc., 59 Temple Place - Suite 330,Boston, 
! MA 02111-1307, USA or visit http://www.gnu.org/copyleft/gpl.txt.
!
subroutine INIT_ypp(E,instr,lnstr,FINALIZE)
 !
 use YPP,            ONLY:l_plot,l_map_WFs,l_map_kpts,l_mag,l_k_grid,l_high_sym_pts,&
&                         l_free_hole,l_fix_syms,l_excitons,l_exc_wf,l_fix_save,&
&                         l_amplitude,l_bands,l_bxsf,l_bz_grids,l_current,&
&                         l_density,l_dos,l_electrons,l_q_grid,l_QP_DBs_create_and_modify,&
&                         l_QP_DBs_manipulate,l_random_grid,l_shifted_grid,l_sort,l_sp_wf,l_spin,&
&                         l_wannier,l_wavefunction,MAX_DbGd_DBs,n_DbGd_DBs,n_u_interp_pts,n_u_k_pts,n_u_q_pts,&
&                         U_k_pts,U_interp_pts,U_q_pts,U_q_shifts,DbGd_DB1_paths
 use pars,           ONLY:pi,SP,schlen
 use units,          ONLY:FS2AUT
 use D_lattice,      ONLY:i_time_rev
 use it_m,           ONLY:initdefs,initmode,ofiles_append,&
&                         initinfio,infile,infile_dump,initactivate,&
&                         nrnlvls,rnlvls,runlevel_is_on,&
&                         infile_verbosity,V_general,V_qp,V_all,V_real_time
 use drivers,        ONLY:infile_editing
 use com,            ONLY:file_exists
 use stderr,         ONLY:string_split
 use electrons,      ONLY:n_spin,n_spinor,levels
 use parallel_m,     ONLY:master_cpu,PP_redux_wait
 use LIVE_t,         ONLY:what_is_running
#if defined _YPP_SC
 use SC,             ONLY:SC_bands
#endif
#if defined _YPP_RT || defined _YPP_SC
 use QP_m,           ONLY:QP_nb
 use electrons,      ONLY:levels,E_reset
 use IO_m,           ONLY:OP_RD_CL,DUMP,io_control,NONE
#endif
#if defined _YPP_RT 
 use YPP_real_time,  ONLY:l_RealTime,l_RT_2D_dos,l_RT_abs,l_RT_bands,l_RT_DBs,l_RT_density,&
&                         l_RT_energy,l_RT_lifetimes,l_RT_occupations,l_RT_time,l_RT_X,l_NL_X,&
&                         l_RTpump_energy,l_RTpump_kspace,l_RTpump_manual,n_regions, RT_conf
 use stderr,         ONLY:intc
 use real_time,      ONLY:RT_bands
 use fields,         ONLY:n_ext_fields
#endif
#if defined _YPP_NL
 use nl_optics,      ONLY:NL_damping
#endif
#if defined _YPP_ELPH
 use YPP_ELPH
#endif
 !
 implicit none
 !
 type(levels)     ::E
 integer          ::lnstr
 character(lnstr) ::instr
 logical          ::FINALIZE
 !
 ! Work Space
 !
 logical          ::l_init_QP,l_flag
 type(initdefs)   ::defs
 integer          ::i1,i2
 character(schlen)::rstr_piece(60) 
 !
#if defined _YPP_SC
 type(levels)     ::E_dummy
 integer, external::io_SC_components
 integer          ::io_SC_err,ID
#endif
#if defined _YPP_RT
 integer, external::io_RT_components,io_KB_pwscf,io_KB_abinit
 integer          ::io_RT_G_err,io_RT_JPSM_err,io_KB_pwscf_err,io_KB_abinit_err,ID
#endif
#if defined _YPP_NL
 integer, external::io_NL
 integer          ::io_NonLinear
#endif
 integer, external::parse_character_arrays
 !
 ! What is running ?
 !
 what_is_running='YPP'
#if defined _YPP_RT
 what_is_running='YPP_RT'
#endif
#if defined _YPP_MAGNETIC
 what_is_running='YPP_MAGNETIC'
#endif
#if defined _YPP_ELPH
 what_is_running='YPP_PH'
#endif
<<<<<<< HEAD
#if defined _YPP_RT
 what_is_running='YPP_RT'
#endif
#if defined _YPP_NL
 what_is_running='YPP_NL'
#endif
=======
>>>>>>> 08faa1db
 !
 if (FINALIZE) then
   call call_INIT_load('GameOver')
   if (master_cpu) call ofiles_append(defs=defs)
   return
 endif
 !
 call YPP_SET_defaults()
 !
 ! DATABASES 
 !===========
 !
#if defined _YPP_SC
 ! 
 call E_reset(E_dummy) 
 !
 call io_control(ACTION=OP_RD_CL,COM=NONE,MODE=DUMP,SEC=(/1/),ID=ID) ! Current response
 io_SC_err=io_SC_components('WF' ,E_dummy,ID)
 if (io_SC_err==0) QP_nb=SC_bands(2)
 !
#endif
 !
#if defined _YPP_RT
 !
 ! GPL_EXCLUDE_START
 !
 call io_control(ACTION=OP_RD_CL,COM=NONE,MODE=DUMP,SEC=(/1/),ID=ID) ! GF
 io_RT_G_err=io_RT_components('G' ,ID)
 if (io_RT_G_err==0) QP_nb=RT_bands(2)
 !
 ! GPL_EXCLUDE_END
 ! 
 call io_control(ACTION=OP_RD_CL,COM=NONE,MODE=DUMP,SEC=(/1/),ID=ID) ! Current response
 io_RT_JPSM_err=io_RT_components('JPSM' ,ID)
 if (io_RT_JPSM_err==0) QP_nb=RT_bands(2)
 !
 call io_control(ACTION=OP_RD_CL,COM=NONE,SEC=(/1/),MODE=DUMP,ID=ID)
 io_KB_pwscf_err=io_KB_pwscf(ID)
 ! 
 call io_control(ACTION=OP_RD_CL,COM=NONE,SEC=(/1/),MODE=DUMP,ID=ID)
 io_KB_abinit_err=io_KB_abinit(ID)
 !
#endif        
 !
#if defined _YPP_NL
 !
 call io_control(ACTION=OP_RD_CL,COM=NONE,SEC=(/1/),MODE=DUMP,ID=ID)
 io_Nonlinear=io_NL(ID)
 !
 if(io_Nonlinear==0) then
   if(NL_damping/=0._SP) RT_conf%T_range(:)  =(/2._SP/NL_damping*5._SP,-real(FS2AUT,SP)/)
 endif
 !
#endif
 !
 ! Defaults->Defs + Initialization
 !
 call call_INIT_load('load')
 !
 ! Dump internally the input file
 !
 if (file_exists(trim(infile))) then
   !
   call infile_dump()
   !
 endif
 !
 ! RunLevels on
 !
 call string_split(instr,rstr_piece)
 do i1=1,50
   if ( trim(rstr_piece(i1))=="jobstr" ) cycle
   if ( i1>1) then
     if (trim(rstr_piece(i1-1))=="jobstr" ) cycle
   endif
   !
   ! Verbosity
   !
   if (i1<50) then
     if( trim(rstr_piece(i1)) == 'infver' .and. trim(rstr_piece(i1+1))=='gen' ) infile_verbosity=V_general
     if( trim(rstr_piece(i1)) == 'infver' .and. trim(rstr_piece(i1+1))=='rt' )  infile_verbosity=V_real_time
     if( trim(rstr_piece(i1)) == 'infver' .and. trim(rstr_piece(i1+1))=='qp' )  infile_verbosity=V_qp
     if( trim(rstr_piece(i1)) == 'infver' .and. trim(rstr_piece(i1+1))=='all' ) infile_verbosity=V_all
   endif
   !
   call initactivate(1,'ElecTemp BoseTemp')
   !
   do i2=1,nrnlvls
     if ( trim(rstr_piece(i1)) == trim(rnlvls(i2,1)) ) then
       infile_editing=.true.
       call initactivate(1,trim(rnlvls(i2,1)))
     endif
   enddo
   !
   if ( trim(rstr_piece(i1)) == 'bzgrids') then
     l_k_grid=trim(rstr_piece(i1+1))=='k'
     l_q_grid=trim(rstr_piece(i1+1))=='q'
     l_shifted_grid=trim(rstr_piece(i1+1))=='s'
     l_random_grid=trim(rstr_piece(i1+1))=='r'
     !
     ! GPL_EXCLUDE_START 
     !
     l_high_sym_pts=trim(rstr_piece(i1+1))=='h'
     !
     ! GPL_EXCLUDE_END
     !
     if (l_k_grid) call initactivate(1,"K_grid")
     if (l_q_grid) call initactivate(1,"Q_grid")
     if (l_shifted_grid) call initactivate(1,"Shifted_Grid")
     if (l_random_grid)  call initactivate(1,"Random_Grid")
     if (l_high_sym_pts) call initactivate(1,"High_Symm")
   endif
   !
   if ( trim(rstr_piece(i1)) == 'QPDBs') then
     call initactivate(1,'QPDBs')
     l_QP_DBs_create_and_modify=trim(rstr_piece(i1+1))=='g'
     l_QP_DBs_manipulate            =trim(rstr_piece(i1+1))=='m'
     if (l_QP_DBs_create_and_modify) call initactivate(1,'QPDB_edit')
     if (l_QP_DBs_manipulate)        call initactivate(1,'QPDB_merge')
   endif
   !
#if defined _YPP_ELPH
   if ( trim(rstr_piece(i1)) == 'phonons') then
     l_dos              =trim(rstr_piece(i1+1))=='d'
     l_eliashberg       =trim(rstr_piece(i1+1))=='e'
     l_atomic_amplitude =trim(rstr_piece(i1+1))=='a'
     if (l_atomic_amplitude) infile_editing=.false.
     if (l_eliashberg)   call initactivate(1,'eliashberg')
   endif
#endif
   if ( trim(rstr_piece(i1)) == 'excitons') then
     l_wavefunction   =trim(rstr_piece(i1+1))=='w'
     l_sort           =trim(rstr_piece(i1+1))=='s'
     l_amplitude      =trim(rstr_piece(i1+1))=='a'
#if defined _YPP_ELPH
     l_gkkp           =trim(rstr_piece(i1+1))=='g'
#endif
     !
     l_spin  =trim(rstr_piece(i1+1))=='sp'.and.n_spin>1
     l_mag   =trim(rstr_piece(i1+1))=='m'.and.n_spin>1
     !
     ! GPL_EXCLUDE_START
     !
#if defined _YPP_ELPH
     l_eliashberg      =trim(rstr_piece(i1+1))=='e'
#endif
     ! GPL_EXCLUDE_END
     !
   endif
   if ( trim(rstr_piece(i1)) == 'electrons') then
     !
     l_current        =trim(rstr_piece(i1+1))=='c'
     l_density        =trim(rstr_piece(i1+1))=='d'
     l_dos            =trim(rstr_piece(i1+1))=='s'
     l_wavefunction   =trim(rstr_piece(i1+1))=='w'
     l_bands          =trim(rstr_piece(i1+1))=='b'
     l_mag            =trim(rstr_piece(i1+1))=='m'.and.n_spin>1
     !
#if defined _YPP_ELPH
     l_eliashberg       =trim(rstr_piece(i1+1))=='e'
#endif
     !
#if defined _YPP_MAGNETIC
     l_angular_momentum =trim(rstr_piece(i1+1))=='l'
     l_position         =trim(rstr_piece(i1+1))=='p'
#endif
     !
   endif
   !
#if defined _YPP_RT
   !
   ! GPL_EXCLUDE_START
   !
   if ( trim(rstr_piece(i1)) == 'RTDBs') then
     l_RTpump_energy=trim(rstr_piece(i1+1))=='e'
     l_RTpump_kspace=trim(rstr_piece(i1+1))=='k'
     l_RTpump_manual=trim(rstr_piece(i1+1))=='m'
   endif
   !
   ! GPL_EXCLUDE_END
   !
   if ( trim(rstr_piece(i1)) == 'RealTime') then
     !
     l_RT_X           =trim(rstr_piece(i1+1))=='X'
     !
     ! GPL_EXCLUDE_START
     !
     l_RT_abs         =trim(rstr_piece(i1+1))=='a'
     !
     l_RT_occupations =index(rstr_piece(i1+1),'o')>0
     l_RT_lifetimes   =index(rstr_piece(i1+1),'l')>0
     l_RT_density     =trim(rstr_piece(i1+1))=='d'
     !
     l_RT_bands       =trim(rstr_piece(i1+2))=='b'
     l_RT_time        =trim(rstr_piece(i1+2))=='t'
     l_RT_energy      =trim(rstr_piece(i1+2))=='e'
     l_RT_2D_dos      =trim(rstr_piece(i1+2))=='d'
     !
     ! GPL_EXCLUDE_END
     !
   endif
#endif
   !    
   if ( trim(rstr_piece(i1)) == 'excitons'.or. trim(rstr_piece(i1)) == 'electrons') then
     if (l_amplitude)      call initactivate(1,'amplitude')
     if (l_spin)           call initactivate(1,'spin')
     if (l_mag)            call initactivate(1,'magnetization')
     if (l_wavefunction)   call initactivate(1,'wavefunction')
#if defined _YPP_ELPH
     if (l_eliashberg)       call initactivate(1,'eliashberg')
     if (l_gkkp)             call initactivate(1,'gkkp')
#endif
#if defined _YPP_MAGNETIC
     if (l_angular_momentum) call initactivate(1,'angular_m')
     if (l_position)         call initactivate(1,'position')
#endif
     if (l_current)        call initactivate(1,'current')
     if (l_density)        call initactivate(1,'density')
     if (l_sort)           infile_editing=.false.
   endif
   if ( trim(rstr_piece(i1)) == 'phonons'.or. trim(rstr_piece(i1)) == 'electrons') then
     if (l_dos)            call initactivate(1,'dos')
   endif
   if ( trim(rstr_piece(i1)) == 'electrons') then
     if (l_bands)          call initactivate(1,'bnds')
   endif
#if defined _YPP_RT
   !
   ! GPL_EXCLUDE_START
   !
   if ( trim(rstr_piece(i1)) == 'RTDBs') then
     if (l_RTpump_energy) call initactivate(1,'Select_energy')
     if (l_RTpump_kspace) call initactivate(1,'Select_kspace')
     if (l_RTpump_manual) call initactivate(1,'Select_manual')
   endif
   !
   ! GPL_EXCLUDE_END
   !
   if ( trim(rstr_piece(i1)) == 'RealTime') then
     if (l_RT_X)           call initactivate(1,'RT_X')
     !
     ! GPL_EXCLUDE_START
     !
     if (l_RT_abs)         call initactivate(1,'RTabs')
     if (l_RT_occupations) call initactivate(1,'RToccupations')
     if (l_RT_lifetimes)   call initactivate(1,'RTlifetimes')
     if (l_RT_density)     call initactivate(1,'RTdeltaRho')
     if (l_RT_bands)       call initactivate(1,'RTfitbands')
     if (l_RT_time)        call initactivate(1,'RTtime')
     if (l_RT_energy)      call initactivate(1,'RTenergy')
     if (l_RT_2D_dos)      call initactivate(1,'RTdos')
     !
     ! GPL_EXCLUDE_END
     !
   endif
#endif
 enddo
 !
 l_flag=.not.(l_sort.or.l_fix_save)
#if defined _YPP_ELPH
 l_flag=.not.l_sort.and..not.l_atomic_amplitude
#endif
 if (l_flag) call call_INIT_load('parserload')
 !
 l_bz_grids  = runlevel_is_on('bzgrids')
 l_k_grid    = runlevel_is_on('K_grid')
 l_q_grid    = runlevel_is_on('Q_grid')
 l_shifted_grid = runlevel_is_on('Shifted_Grid')
 l_random_grid  = runlevel_is_on('Random_Grid')
 l_high_sym_pts = runlevel_is_on('High_Symm')
 l_dos       =runlevel_is_on('dos')
 l_bands     =runlevel_is_on('bnds')
 l_fix_syms  =runlevel_is_on('fixsyms')
 l_fix_save  =runlevel_is_on('fixsave')
#if defined _YPP_SC
 l_mean_potential=runlevel_is_on('MeanPot')
 if (l_mean_potential) then
   call initactivate(1,'plot')
   call initactivate(1,'electrons')
 endif
#endif
#if defined _YPP_ELPH
 l_eliashberg=runlevel_is_on('eliashberg')
 l_phonons   =runlevel_is_on('phonons')
 l_gkkp      =runlevel_is_on('gkkp')
#endif
#if defined _YPP_RT
 !
 l_RealTime         = runlevel_is_on('RealTime')
 !
 l_RT_X             = runlevel_is_on('RT_X')
 !
 ! GPL_EXCLUDE_START
 !
 l_RT_DBs           = runlevel_is_on('RTDBs')
 !
 l_RTpump_energy    = runlevel_is_on('Select_energy')
 l_RTpump_kspace    = runlevel_is_on('Select_kspace')
 l_RTpump_manual    = runlevel_is_on('Select_manual')
 !
 l_RT_abs           = runlevel_is_on('RTabs')
 l_RT_occupations   = runlevel_is_on('RToccupations')
 l_RT_lifetimes     = runlevel_is_on('RTlifetimes')
 l_RT_density       = runlevel_is_on('RTdeltaRho')
 !
 l_RT_bands         = runlevel_is_on('RTfitbands')
 l_RT_time          = runlevel_is_on('RTtime')
 l_RT_energy        = runlevel_is_on('RTenergy')
 l_RT_2D_dos        = runlevel_is_on('RTdos')
 !
 ! GPL_EXCLUDE_END
 !
#endif
#if defined _YPP_NL
 l_NL_X  =runlevel_is_on('nonlinear')
#endif
#if defined _YPP_MAGNETIC
 l_angular_momentum = runlevel_is_on('angular_m').and.runlevel_is_on('electrons')
 l_position         = runlevel_is_on('position').and.runlevel_is_on('electrons')
#endif
 l_excitons =runlevel_is_on('excitons')
 l_electrons=runlevel_is_on('electrons')
 l_plot=any((/runlevel_is_on('wavefunction'),runlevel_is_on('magnetization'),&
&             runlevel_is_on('density'),runlevel_is_on('current')/))
#if defined _YPP_SC
 l_plot=l_plot .or. runlevel_is_on('MeanPot')
#endif
#if defined _YPP_RT
 l_plot=l_plot .or. runlevel_is_on('RTdeltaRho')
#endif
 l_free_hole=runlevel_is_on('freehole')
 l_amplitude=runlevel_is_on('amplitude')
 l_exc_wf   =runlevel_is_on('wavefunction').and.runlevel_is_on('excitons')
 l_sp_wf    =runlevel_is_on('wavefunction').and.runlevel_is_on('electrons')
 l_density  =runlevel_is_on('density').and.runlevel_is_on('electrons')
 l_current  =runlevel_is_on('current').and.runlevel_is_on('electrons')
 l_mag      =runlevel_is_on('magnetization')
 l_wannier  =runlevel_is_on('wannier')
 l_spin     =runlevel_is_on('spin')
 !
 if (.not.l_exc_wf) l_free_hole=.false.
 !
 if (l_bz_grids) then
   call initactivate(1,"NoWeights OutputAlat")
   if (l_k_grid)        call initactivate(1,"cooIn cooOut ListPts ExpandPts")
   if (l_q_grid)        call initactivate(1,"cooIn cooOut ListPts ExpandPts ForceUserPts")
   if (l_high_sym_pts)  call initactivate(1,"cooIn cooOut PtsPath NPtsPath")
   if (l_shifted_grid)  call initactivate(1,"cooIn cooOut")
   if (l_random_grid)   call initactivate(1,"cooOut BZ_random_Nk GammaRadius")
 endif
 !
 if ((l_dos.or.l_bands).and.n_spinor==2) call initactivate(1,'WFReference')
 !
 if (l_bands) call initactivate(1,"cooIn BANDS_steps INTERPGrid ShellFac NormN NelFac")
 !	   
 l_map_kpts  = runlevel_is_on('kpts_map')
 !
 l_map_WFs   = runlevel_is_on('WFs_map')
 !
 l_bxsf      = runlevel_is_on('bxsf')
 !
 if (l_bxsf) call initactivate(1,"W90_fname WannBnds DgridOrd")
 !
 l_QP_DBs_create_and_modify = runlevel_is_on('QPDB_edit')
 l_QP_DBs_manipulate = runlevel_is_on('QPDB_merge')
 !
 ! GPL_EXCLUDE_START
 !
#if defined _YPP_SC
 if (l_mean_potential) then
   call initactivate(1,"PotValue")
 endif
#endif
 !
 ! GPL_EXCLUDE_END
 !
 if (l_fix_syms.and.n_spinor==2.and.i_time_rev==0) call initactivate(1,"ExpandSymm")
 !
 ! GPL_INCLUDE_START
 !
 !if (l_fix_syms) call initactivate(1,"RmAllSymm RmTimeRev")
 !
 ! GPL_INCLUDE_END
 !
 if (l_fix_save) infile_editing=.false.
 !
 ! GPL_EXCLUDE_START
 !
 if (l_fix_syms) call initactivate(1,"Efield1 Efield2 BField Bpsi Btheta RmAllSymm RmTimeRev RmSpaceInv")
 !
#if defined _YPP_RT
 !             
 if (l_RT_X) then 
   call initactivate(1,"Xorder ProbeKey PumpKey EnRngeRt ETStpsRt")
   call initactivate(1,"TimeRange DampMode DampFactor SkipJP_IO FrMinDamp RmAsymLim UseFFT CheckPaths")
 endif
 !
#endif
 !
 ! Wannier 90 interface
 !
 if (l_wannier) call initactivate(1,"Seed WriteAMU QPdbPath")
 !
 ! GPL_EXCLUDE_END
 !
 if (l_map_kpts) call initactivate(1,"BZ_DbGd_nkpts SkipCheck noBZExpand NoWeights")
 !
 if (l_map_WFs)  call initactivate(1,"SOC_DBs SOC_splitting bands_to_map bands_buffer")
 !
 if (l_electrons) then
   if (l_dos.or.l_bands) call INIT_QP_ctl_switch('G')
   if (l_dos) call initactivate(1,"DOSERange DOSESteps DOS_broad DOS_bands PrtOccOnly")
 endif
#if defined _YPP_RT
 if (l_RT_DBs)    then
   call initactivate(1,'RTpumpNel RTBands')
   if (l_RTpump_energy) call initactivate(1,'RTpumpEhEn RTpumpEhWd')
   if (l_RTpump_kspace) then
     call initactivate(1,'RTpumpDE RTpumpEhWd RTpumpBZWd')
     do i1=1,n_regions
       call initactivate(1,'RTpumpBZ'//trim(intc(i1)))
     enddo
   endif
 endif
 if (l_RealTime) then
   !
   ! GPL_EXCLUDE_START
   !
   l_flag=l_RT_occupations.or.l_RT_abs
   if (l_flag)      call init_RT_ctl_switch('G')
   l_flag=l_RT_occupations.or.l_RT_density.or.l_RT_lifetimes
   if (l_flag)      call initactivate(1,"TimeStep TimeRange")
   !
   l_flag=l_RT_time.and.l_RT_occupations
   if (l_flag)      call initactivate(1,"OCCgroup")
   if (l_RT_density)call initactivate(1,"LoadGhistory")
   if (l_RT_bands)  call initactivate(1,"cooIn BKpts BANDS_steps NNInterp")
   if (l_RT_2D_dos) call initactivate(1,"DOSERange DOSESteps DOS_broad SeparateEH IncludeEQocc")
   if ((l_RT_2D_dos.or.l_RT_time).and.n_spinor==2) call initactivate(1,'WFReference')
   !
   ! GPL_EXCLUDE_END
   !
   if (l_RT_abs)    call initactivate(1,"EnRngeRt ETStpsRt DampFactor Transmission Reflectivity IncludeIP")
   !
 endif
#endif
 !
#if defined _YPP_NL
 if(l_NL_X) then
   call initactivate(1,"Xorder TimeRange ETStpsRt EnRngeRt DampMode DampFactor")
 endif
#endif
 !
#if defined _YPP_MAGNETIC
 if (l_angular_momentum.or.l_position) call initactivate(1,"FFTGvecs")
 if (l_current) call initactivate(1,'PhaseTrick')
#endif
 !
 if (l_plot) then
   call initactivate(1,"Format Direction FFTGvecs") 
   if (l_sp_wf) call initactivate(1,"Degen_Step")  
#if defined _YPP_ELPH
   if (l_sp_wf) call initactivate(1,"ResTresh")  
#endif
   if (l_mag)   call initactivate(1,"MagDir") 
   if (l_current) call initactivate(1,'CurrentDir')
 endif
 !
 if (l_excitons) then
   call initactivate(1,"States")
   if (l_amplitude) then
     call INIT_QP_ctl_switch('G')
     call initactivate(1,"DipWeight")
   endif
   if (l_exc_wf.or.l_amplitude) call initactivate(1,"Degen_Step MinWeight")
   if (l_exc_wf.and..not.l_free_hole) call initactivate(1,"Cells Hole Dimension") 
   if (l_exc_wf.and.l_free_hole) call initactivate(1,"WFMult") 
   if (l_spin) call initactivate(1,"Degen_Step FFTGvecs")
#if defined _YPP_ELPH
   if (l_eliashberg)  call initactivate(1,"Degen_Step") 
#endif
 endif
 !
#if defined _YPP_ELPH
 if (l_gkkp.and..not.l_excitons)   call initactivate(1,"DBsPATH PHfreqF PHmodeF GkkpExpand GkkpConvert")
 if (l_phonons.and.l_eliashberg)   call initactivate(1,"EE_Fermi EfGbroad")
 if ( ((l_excitons.or.l_electrons).and.l_eliashberg) .or. (l_phonons.and.l_dos) ) call initactivate(1,"PhBroad PhStps")
#endif
 !
 ! Check for existing QP control fields to be proposed in the new input files
 !
 call QP_state_table_setup(E)
 !
 if (infile_editing) then
   open(unit=12,file=trim(infile))
   call initinfio(defs,12)
   close(12)
   call PP_redux_wait
 endif
 !
 if (l_QP_DBs_create_and_modify.or.l_QP_DBs_manipulate.and.infile_editing) call QP_DBs_initialize()
 !
 l_init_QP=(l_plot.and.l_sp_wf).or.l_bands
#if defined _YPP_ELPH
 if (.not.l_init_QP) l_init_QP=l_electrons.and.l_eliashberg
#endif
#if defined _YPP_SC
 if (.not.l_init_QP) l_init_QP=l_electrons.and.l_mean_potential
#endif
#if defined _YPP_MAGNETIC
 if (.not.l_init_QP) l_init_QP=l_angular_momentum.or.l_position
#endif
 !
 ! GPL_EXCLUDE_START
 !
#if defined _YPP_RT
 if (.not.l_init_QP) l_init_QP=l_RT_occupations.or.l_RT_lifetimes
 if (     l_init_QP) call INIT_QP(.FALSE.,infile_verbosity==V_real_time)
 if (l_RT_DBs)  call RT_DBs_initialize()
#else
 ! GPL_EXCLUDE_END
 if (l_init_QP) call INIT_QP(.FALSE.,.FALSE.)
 ! GPL_EXCLUDE_START
#endif
 !
 ! GPL_EXCLUDE_END
 !
 ! Check and fill all possible vectorial USER fields
 !
 l_flag=l_bands
 !
 ! GPL_EXCLUDE_START
 !
#if defined _YPP_RT
 l_flag=l_flag.or.l_RT_bands
#endif
 !
 ! GPL_EXCLUDE_END
 !
 if (l_flag) call USER_vector_handle("BKpts")
 !
 if (l_bz_grids) then
   if (l_k_grid)       call USER_vector_handle("GWKpts")
   if (l_q_grid)       call USER_vector_handle("Qpts")
   if (l_shifted_grid) call USER_vector_handle("KShift")
 endif
 !
 if (l_map_kpts) then
   n_DbGd_DBs=parse_character_arrays(DbGd_DB1_paths,MAX_DbGd_DBs,"DbGd_DB1_paths"," ",.TRUE.)
   if (infile_editing) i1=parse_character_arrays(DbGd_DB1_paths,n_DbGd_DBs,&
&              "DbGd_DB1_paths","Paths to the SAVE folders with the Double Grid DB1",.FALSE.)
 endif
 !
contains
 !
 subroutine call_INIT_load(mode) 
   character(*)::mode
   !
   if (mode=='load')       initmode=0
   if (mode=='todef')      initmode=1
   if (mode=='Gclose')     initmode=2
   if (mode=='GameOver')   initmode=3
   if (mode=='parserload') initmode=4
   call ypp_INIT_load(defs)
   !
 end subroutine
 !
 subroutine USER_vector_handle(field)
   !
   use parser_m,       ONLY:parser
   use it_m,           ONLY:nflines,flines,nADDITIONAL_flines,ADDITIONAL_flines
   !
   character(*):: field
   !
   integer     :: n_points,i_p,nflines_save
   real(SP)    :: real_ctl,real_v(10,3)
   !
   real_ctl=0._SP
   real_v(:,3)=999._SP
   call parser(field,real_v)
   !
   !
   do i_p=1,10
     if (real_v(i_p,3)==999._SP) exit
   enddo
   !
   n_points=i_p-1
   !
   if (n_points==0) then
     n_points=1
     real_v(1,:)=0._SP
   endif
   !
   if (field=="KShift") then
     n_points=3
     real_v(:,:)=0._SP
     do i_p=1,3
       real_v(i_p,i_p)=5.E-5_SP
     enddo
   endif
   !
   ADDITIONAL_flines = " "
   nADDITIONAL_flines= 0
   !
   nflines_save=nflines
   if (field=="GWKpts") then
     write (flines(nflines+1),'(a,t30,a)') '%'//field,'# K points list'
     n_u_k_pts=n_points
     U_k_pts(:n_u_k_pts,:)=real_v(:n_u_k_pts,:)
   else if (field=="BKpts") then
     write (flines(nflines+1),'(a,t30,a)') '%'//field,'# K points of the bands circuit'
     n_u_interp_pts=n_points
     U_interp_pts(:n_u_interp_pts,:)=real_v(:n_u_interp_pts,:)
   else if (field=="Qpts") then
     write (flines(nflines+1),'(a,t30,a)') '%'//field,'# Q points list'
     n_u_q_pts=n_points
     U_q_pts(:n_u_q_pts,:)=real_v(:n_u_q_pts,:)
   else if (field=="KShift") then
     write (flines(nflines+1),'(a,t30,a)') '%'//field,'# K-grid shifts (max 3)'
     U_q_shifts(:n_points,:)=real_v(:n_points,:)
   endif
   !
   nflines=nflines+1
   do i_p=1,n_points
     write (flines(nflines+1),'(4(f8.5,1x,a))') real_v(i_p,1),'|', real_v(i_p,2),'|', real_v(i_p,3),'|'
     nflines=nflines+1
   enddo
   write (flines(nflines+1),'(a)') '%'
   nflines=nflines+1
   !
   if (infile_editing) open(unit=12,file=trim(infile),position='append')
   do i1=nflines_save+1,nflines
     nADDITIONAL_flines=nADDITIONAL_flines+1
     ADDITIONAL_flines(nADDITIONAL_flines)=flines(i1)
     if (infile_editing) write (12,'(a)') trim(flines(i1))
   enddo 
   if (infile_editing) close(12)
   !
 end subroutine
 !
end subroutine<|MERGE_RESOLUTION|>--- conflicted
+++ resolved
@@ -107,15 +107,9 @@
 #if defined _YPP_ELPH
  what_is_running='YPP_PH'
 #endif
-<<<<<<< HEAD
-#if defined _YPP_RT
- what_is_running='YPP_RT'
-#endif
 #if defined _YPP_NL
  what_is_running='YPP_NL'
 #endif
-=======
->>>>>>> 08faa1db
  !
  if (FINALIZE) then
    call call_INIT_load('GameOver')
