!
!        Copyright (C) 2000-2018 the YAMBO team
!              http://www.yambo-code.org
!
! Authors (see AUTHORS file for details): AM
! 
! This file is distributed under the terms of the GNU 
! General Public License. You can redistribute it and/or 
! modify it under the terms of the GNU General Public 
! License as published by the Free Software Foundation; 
! either version 2, or (at your option) any later version.
!
! This program is distributed in the hope that it will 
! be useful, but WITHOUT ANY WARRANTY; without even the 
! implied warranty of MERCHANTABILITY or FITNESS FOR A 
! PARTICULAR PURPOSE.  See the GNU General Public License 
! for more details.
!
! You should have received a copy of the GNU General Public 
! License along with this program; if not, write to the Free 
! Software Foundation, Inc., 59 Temple Place - Suite 330,Boston, 
! MA 02111-1307, USA or visit http://www.gnu.org/copyleft/gpl.txt.
!
subroutine INIT_ypp(E,instr,lnstr,FINALIZE)
 !
 use YPP,            ONLY:l_plot,l_map_WFs,l_map_kpts,l_mag,l_k_grid,l_high_sym_pts,&
&                         l_free_hole,l_fix_syms,l_excitons,l_exc_wf,l_fix_save,&
&                         l_amplitude,l_bands,l_bxsf,l_bz_grids,l_current,&
&                         l_density,l_dos,l_electrons,l_q_grid,l_QP_DBs_create_and_modify,&
&                         l_QP_DBs_manipulate,l_random_grid,l_shifted_grid,l_sort,l_sp_wf,l_spin,&
&                         l_wannier,l_wavefunction,MAX_FineGd_DBs,n_FineGd_DBs,n_u_interp_pts,n_u_k_pts,n_u_q_pts,&
&                         U_k_pts,U_interp_pts,U_q_pts,U_q_shifts,FineGd_DB1_paths
 use pars,           ONLY:pi,SP,schlen
 use D_lattice,      ONLY:i_time_rev
 use it_m,           ONLY:initdefs,initmode,ofiles_append,&
&                         initinfio,infile,infile_dump,initactivate,&
&                         nrnlvls,rnlvls,runlevel_is_on,&
&                         infile_verbosity,V_general,V_qp,V_all,V_real_time
 use drivers,        ONLY:infile_editing
 use com,            ONLY:file_exists
 use stderr,         ONLY:string_split
 use electrons,      ONLY:n_spin,n_spinor,levels
 use parallel_m,     ONLY:master_cpu,PP_redux_wait
 use LIVE_t,         ONLY:what_is_running
#if defined _YPP_SC
 use SC,             ONLY:SC_bands
#endif
#if defined _YPP_RT || defined _YPP_SC
 use QP_m,           ONLY:QP_nb
 use electrons,      ONLY:levels,E_reset
 use IO_m,           ONLY:OP_RD_CL,DUMP,io_control,NONE
#endif
#if defined _YPP_RT 
 use YPP_real_time,  ONLY:l_RealTime,l_RT_2D_dos,l_RT_abs,l_RT_bands,l_RT_DBs,l_RT_density,&
&                         l_RT_energy,l_RT_lifetimes,l_RT_occupations,l_RT_time,l_RT_X,&
&                         l_RTpump_energy,l_RTpump_kspace,l_RTpump_manual,n_regions
 use stderr,         ONLY:intc
 use real_time,      ONLY:RT_bands
#endif
#if defined _YPP_ELPH
 use YPP_ELPH
#endif
 !
 implicit none
 !
 type(levels)     ::E
 integer          ::lnstr
 character(lnstr) ::instr
 logical          ::FINALIZE
 !
 ! Work Space
 !
 logical          ::l_init_QP,l_flag
 type(initdefs)   ::defs
 integer          ::i1,i2
 character(schlen)::rstr_piece(60) 
 !
#if defined _YPP_SC
 type(levels)     ::E_dummy
 integer, external::io_SC_components
 integer          ::io_SC_err,ID
#endif
#if defined _YPP_RT
 integer, external::io_RT_components,io_KB_pwscf,io_KB_abinit
 integer          ::io_RT_G_err,io_RT_JPSM_err,io_KB_pwscf_err,ID,io_KB_abinit_err
#endif
 integer, external::parse_character_arrays
 !
 ! What is running ?
 !
 what_is_running='YPP'
#if defined _YPP_RT
 what_is_running='YPP_RT'
#endif
#if defined _YPP_MAGNETIC
 what_is_running='YPP_MAGNETIC'
#endif
#if defined _YPP_ELPH
 what_is_running='YPP_PH'
#endif
 !
 if (FINALIZE) then
   call call_INIT_load('GameOver')
   if (master_cpu) call ofiles_append(defs=defs)
   return
 endif
 !
 call YPP_SET_defaults()
 !
 ! DATABASES 
 !===========
 !
#if defined _YPP_SC
 ! 
 call E_reset(E_dummy) 
 !
 call io_control(ACTION=OP_RD_CL,COM=NONE,MODE=DUMP,SEC=(/1/),ID=ID) ! Current response
 io_SC_err=io_SC_components('WF' ,E_dummy,ID)
 if (io_SC_err==0) QP_nb=SC_bands(2)
 !
#endif
 !
#if defined _YPP_RT
 !
 ! GPL_EXCLUDE_START
 !
 call io_control(ACTION=OP_RD_CL,COM=NONE,MODE=DUMP,SEC=(/1/),ID=ID) ! GF
 io_RT_G_err=io_RT_components('G' ,ID)
 if (io_RT_G_err==0) QP_nb=RT_bands(2)
 !
 ! GPL_EXCLUDE_END
 ! 
 call io_control(ACTION=OP_RD_CL,COM=NONE,MODE=DUMP,SEC=(/1/),ID=ID) ! Current response
 io_RT_JPSM_err=io_RT_components('JPSM' ,ID)
 if (io_RT_JPSM_err==0) QP_nb=RT_bands(2)
 !
 call io_control(ACTION=OP_RD_CL,COM=NONE,SEC=(/1/),MODE=DUMP,ID=ID)
 io_KB_pwscf_err=io_KB_pwscf(ID)
 ! 
 call io_control(ACTION=OP_RD_CL,COM=NONE,SEC=(/1/),MODE=DUMP,ID=ID)
 io_KB_abinit_err=io_KB_abinit(ID)
 !
#endif
 !
 ! Defaults->Defs + Initialization
 !
 call call_INIT_load('load')
 !
 ! Dump internally the input file
 !
 if (file_exists(trim(infile))) then
   !
   call infile_dump()
   !
 endif
 !
 ! RunLevels on
 !
 call string_split(instr,rstr_piece)
 do i1=1,50
   if ( trim(rstr_piece(i1))=="jobstr" ) cycle
   if ( i1>1) then
     if (trim(rstr_piece(i1-1))=="jobstr" ) cycle
   endif
   !
   ! Verbosity
   !
   if (i1<50) then
     if( trim(rstr_piece(i1)) == 'infver' .and. trim(rstr_piece(i1+1))=='gen' ) infile_verbosity=V_general
     if( trim(rstr_piece(i1)) == 'infver' .and. trim(rstr_piece(i1+1))=='rt' )  infile_verbosity=V_real_time
     if( trim(rstr_piece(i1)) == 'infver' .and. trim(rstr_piece(i1+1))=='qp' )  infile_verbosity=V_qp
     if( trim(rstr_piece(i1)) == 'infver' .and. trim(rstr_piece(i1+1))=='all' ) infile_verbosity=V_all
   endif
   !
   call initactivate(1,'ElecTemp BoseTemp')
   !
   do i2=1,nrnlvls
     if ( trim(rstr_piece(i1)) == trim(rnlvls(i2,1)) ) then
       infile_editing=.true.
       call initactivate(1,trim(rnlvls(i2,1)))
     endif
   enddo
   !
   if ( trim(rstr_piece(i1)) == 'bzgrids') then
     l_k_grid=trim(rstr_piece(i1+1))=='k'
     l_q_grid=trim(rstr_piece(i1+1))=='q'
     l_shifted_grid=trim(rstr_piece(i1+1))=='s'
     l_random_grid=trim(rstr_piece(i1+1))=='r'
     !
     ! GPL_EXCLUDE_START 
     !
     l_high_sym_pts=trim(rstr_piece(i1+1))=='h'
     !
     ! GPL_EXCLUDE_END
     !
     if (l_k_grid) call initactivate(1,"K_grid")
     if (l_q_grid) call initactivate(1,"Q_grid")
     if (l_shifted_grid) call initactivate(1,"Shifted_Grid")
     if (l_random_grid)  call initactivate(1,"Random_Grid")
     if (l_high_sym_pts) call initactivate(1,"High_Symm")
   endif
   !
   if ( trim(rstr_piece(i1)) == 'QPDBs') then
     call initactivate(1,'QPDBs')
     l_QP_DBs_create_and_modify=trim(rstr_piece(i1+1))=='g'
     l_QP_DBs_manipulate            =trim(rstr_piece(i1+1))=='m'
     if (l_QP_DBs_create_and_modify) call initactivate(1,'QPDB_edit')
     if (l_QP_DBs_manipulate)        call initactivate(1,'QPDB_merge')
   endif
   !
#if defined _YPP_ELPH
   if ( trim(rstr_piece(i1)) == 'phonons') then
     l_dos              =trim(rstr_piece(i1+1))=='d'
     l_eliashberg       =trim(rstr_piece(i1+1))=='e'
     l_atomic_amplitude =trim(rstr_piece(i1+1))=='a'
     if (l_atomic_amplitude) infile_editing=.false.
     if (l_eliashberg)   call initactivate(1,'eliashberg')
   endif
#endif
   if ( trim(rstr_piece(i1)) == 'excitons') then
     l_wavefunction   =trim(rstr_piece(i1+1))=='w'
     l_sort           =trim(rstr_piece(i1+1))=='s'
     l_amplitude      =trim(rstr_piece(i1+1))=='a'
#if defined _YPP_ELPH
     l_gkkp           =trim(rstr_piece(i1+1))=='g'
#endif
     !
     l_spin  =trim(rstr_piece(i1+1))=='sp'.and.n_spin>1
     l_mag   =trim(rstr_piece(i1+1))=='m'.and.n_spin>1
     !
     ! GPL_EXCLUDE_START
     !
#if defined _YPP_ELPH
     l_eliashberg      =trim(rstr_piece(i1+1))=='e'
#endif
     ! GPL_EXCLUDE_END
     !
   endif
   if ( trim(rstr_piece(i1)) == 'electrons') then
     !
     l_current        =trim(rstr_piece(i1+1))=='c'
     l_density        =trim(rstr_piece(i1+1))=='d'
     l_dos            =trim(rstr_piece(i1+1))=='s'
     l_wavefunction   =trim(rstr_piece(i1+1))=='w'
     l_bands          =trim(rstr_piece(i1+1))=='b'
     l_mag            =trim(rstr_piece(i1+1))=='m'.and.n_spin>1
     !
#if defined _YPP_ELPH
     l_eliashberg       =trim(rstr_piece(i1+1))=='e'
#endif
     !
#if defined _YPP_MAGNETIC
     l_angular_momentum =trim(rstr_piece(i1+1))=='l'
     l_position         =trim(rstr_piece(i1+1))=='p'
#endif
     !
   endif
   !
#if defined _YPP_RT
   !
   ! GPL_EXCLUDE_START
   !
   if ( trim(rstr_piece(i1)) == 'RTDBs') then
     l_RTpump_energy=trim(rstr_piece(i1+1))=='e'
     l_RTpump_kspace=trim(rstr_piece(i1+1))=='k'
     l_RTpump_manual=trim(rstr_piece(i1+1))=='m'
   endif
   !
   ! GPL_EXCLUDE_END
   !
   if ( trim(rstr_piece(i1)) == 'RealTime') then
     !
     l_RT_X           =trim(rstr_piece(i1+1))=='X'
     !
     ! GPL_EXCLUDE_START
     !
     l_RT_abs         =trim(rstr_piece(i1+1))=='a'
     !
     l_RT_occupations =index(rstr_piece(i1+1),'o')>0
     l_RT_lifetimes   =index(rstr_piece(i1+1),'l')>0
     l_RT_density     =trim(rstr_piece(i1+1))=='d'
     !
     l_RT_bands       =trim(rstr_piece(i1+2))=='b'
     l_RT_time        =trim(rstr_piece(i1+2))=='t'
     l_RT_energy      =trim(rstr_piece(i1+2))=='e'
     l_RT_2D_dos      =trim(rstr_piece(i1+2))=='d'
     !
     ! GPL_EXCLUDE_END
     !
   endif
#endif
   !    
   if ( trim(rstr_piece(i1)) == 'excitons'.or. trim(rstr_piece(i1)) == 'electrons') then
     if (l_amplitude)      call initactivate(1,'amplitude')
     if (l_spin)           call initactivate(1,'spin')
     if (l_mag)            call initactivate(1,'magnetization')
     if (l_wavefunction)   call initactivate(1,'wavefunction')
#if defined _YPP_ELPH
     if (l_eliashberg)       call initactivate(1,'eliashberg')
     if (l_gkkp)             call initactivate(1,'gkkp')
#endif
#if defined _YPP_MAGNETIC
     if (l_angular_momentum) call initactivate(1,'angular_m')
     if (l_position)         call initactivate(1,'position')
#endif
     if (l_current)        call initactivate(1,'current')
     if (l_density)        call initactivate(1,'density')
     if (l_sort)           infile_editing=.false.
   endif
   if ( trim(rstr_piece(i1)) == 'phonons'.or. trim(rstr_piece(i1)) == 'electrons') then
     if (l_dos)            call initactivate(1,'dos')
   endif
   if ( trim(rstr_piece(i1)) == 'electrons') then
     if (l_bands)          call initactivate(1,'bnds')
   endif
#if defined _YPP_RT
   !
   ! GPL_EXCLUDE_START
   !
   if ( trim(rstr_piece(i1)) == 'RTDBs') then
     if (l_RTpump_energy) call initactivate(1,'Select_energy')
     if (l_RTpump_kspace) call initactivate(1,'Select_kspace')
     if (l_RTpump_manual) call initactivate(1,'Select_manual')
   endif
   !
   ! GPL_EXCLUDE_END
   !
   if ( trim(rstr_piece(i1)) == 'RealTime') then
     if (l_RT_X)           call initactivate(1,'RT_X')
     !
     ! GPL_EXCLUDE_START
     !
     if (l_RT_abs)         call initactivate(1,'RTabs')
     if (l_RT_occupations) call initactivate(1,'RToccupations')
     if (l_RT_lifetimes)   call initactivate(1,'RTlifetimes')
     if (l_RT_density)     call initactivate(1,'RTdeltaRho')
     if (l_RT_bands)       call initactivate(1,'RTfitbands')
     if (l_RT_time)        call initactivate(1,'RTtime')
     if (l_RT_energy)      call initactivate(1,'RTenergy')
     if (l_RT_2D_dos)      call initactivate(1,'RTdos')
     !
     ! GPL_EXCLUDE_END
     !
   endif
#endif
 enddo
 !
 l_flag=.not.(l_sort.or.l_fix_save)
#if defined _YPP_ELPH
 l_flag=.not.l_sort.and..not.l_atomic_amplitude
#endif
 if (l_flag) call call_INIT_load('parserload')
 !
 l_bz_grids  = runlevel_is_on('bzgrids')
 l_k_grid    = runlevel_is_on('K_grid')
 l_q_grid    = runlevel_is_on('Q_grid')
 l_shifted_grid = runlevel_is_on('Shifted_Grid')
 l_random_grid  = runlevel_is_on('Random_Grid')
 l_high_sym_pts = runlevel_is_on('High_Symm')
 l_dos       =runlevel_is_on('dos')
 l_bands     =runlevel_is_on('bnds')
 l_fix_syms  =runlevel_is_on('fixsyms')
 l_fix_save  =runlevel_is_on('fixsave')
#if defined _YPP_SC
 l_mean_potential=runlevel_is_on('MeanPot')
 if (l_mean_potential) then
   call initactivate(1,'plot')
   call initactivate(1,'electrons')
 endif
#endif
#if defined _YPP_ELPH
 l_eliashberg=runlevel_is_on('eliashberg')
 l_phonons   =runlevel_is_on('phonons')
 l_gkkp      =runlevel_is_on('gkkp')
#endif
#if defined _YPP_RT
 !
 l_RealTime         = runlevel_is_on('RealTime')
 !
 l_RT_X             = runlevel_is_on('RT_X')
 !
 ! GPL_EXCLUDE_START
 !
 l_RT_DBs           = runlevel_is_on('RTDBs')
 !
 l_RTpump_energy    = runlevel_is_on('Select_energy')
 l_RTpump_kspace    = runlevel_is_on('Select_kspace')
 l_RTpump_manual    = runlevel_is_on('Select_manual')
 !
 l_RT_abs           = runlevel_is_on('RTabs')
 l_RT_occupations   = runlevel_is_on('RToccupations')
 l_RT_lifetimes     = runlevel_is_on('RTlifetimes')
 l_RT_density       = runlevel_is_on('RTdeltaRho')
 !
 l_RT_bands         = runlevel_is_on('RTfitbands')
 l_RT_time          = runlevel_is_on('RTtime')
 l_RT_energy        = runlevel_is_on('RTenergy')
 l_RT_2D_dos        = runlevel_is_on('RTdos')
 !
 ! GPL_EXCLUDE_END
 !
#endif
#if defined _YPP_MAGNETIC
 l_angular_momentum = runlevel_is_on('angular_m').and.runlevel_is_on('electrons')
 l_position         = runlevel_is_on('position').and.runlevel_is_on('electrons')
#endif
 l_excitons =runlevel_is_on('excitons')
 l_electrons=runlevel_is_on('electrons')
 l_plot=any((/runlevel_is_on('wavefunction'),runlevel_is_on('magnetization'),&
&             runlevel_is_on('density'),runlevel_is_on('current')/))
#if defined _YPP_SC
 l_plot=l_plot .or. runlevel_is_on('MeanPot')
#endif
#if defined _YPP_RT
 l_plot=l_plot .or. runlevel_is_on('RTdeltaRho')
#endif
 l_free_hole=runlevel_is_on('freehole')
 l_amplitude=runlevel_is_on('amplitude')
 l_exc_wf   =runlevel_is_on('wavefunction').and.runlevel_is_on('excitons')
 l_sp_wf    =runlevel_is_on('wavefunction').and.runlevel_is_on('electrons')
 l_density  =runlevel_is_on('density').and.runlevel_is_on('electrons')
 l_current  =runlevel_is_on('current').and.runlevel_is_on('electrons')
 l_mag      =runlevel_is_on('magnetization')
 l_wannier  =runlevel_is_on('wannier')
 l_spin     =runlevel_is_on('spin')
 !
 if (.not.l_exc_wf) l_free_hole=.false.
 !
 if (l_bz_grids) then
   call initactivate(1,"NoWeights OutputAlat")
   if (l_k_grid)        call initactivate(1,"cooIn cooOut ListPts ExpandPts")
   if (l_q_grid)        call initactivate(1,"cooIn cooOut ListPts ExpandPts ForceUserPts")
   if (l_high_sym_pts)  call initactivate(1,"cooIn cooOut PtsPath NPtsPath")
   if (l_shifted_grid)  call initactivate(1,"cooIn cooOut")
   if (l_random_grid)   call initactivate(1,"cooOut BZ_random_Nk GammaRadius")
 endif
 !
 if ((l_dos.or.l_bands).and.n_spinor==2) call initactivate(1,'WFReference')
 !
 if (l_bands) call initactivate(1,"cooIn BANDS_steps INTERPGrid ShellFac NormN NelFac")
 !	   
 l_map_kpts  = runlevel_is_on('kpts_map')
 !
 l_map_WFs   = runlevel_is_on('WFs_map')
 !
 l_bxsf      = runlevel_is_on('bxsf')
 !
 if (l_bxsf) call initactivate(1,"W90_fname WannBnds DgridOrd")
 !
 l_QP_DBs_create_and_modify = runlevel_is_on('QPDB_edit')
 l_QP_DBs_manipulate = runlevel_is_on('QPDB_merge')
 !
 ! GPL_EXCLUDE_START
 !
#if defined _YPP_SC
 if (l_mean_potential) then
   call initactivate(1,"PotValue")
 endif
#endif
 !
 ! GPL_EXCLUDE_END
 !
 if (l_fix_syms.and.n_spinor==2.and.i_time_rev==0) call initactivate(1,"ExpandSymm")
 !
 ! GPL_INCLUDE_START
 !
 !if (l_fix_syms) call initactivate(1,"RmAllSymm RmTimeRev")
 !
 ! GPL_INCLUDE_END
 !
 if (l_fix_save) infile_editing=.false.
 !
 ! GPL_EXCLUDE_START
 !
 if (l_fix_syms) call initactivate(1,"Efield1 Efield2 BField Bpsi Btheta RmAllSymm RmTimeRev RmSpaceInv")
 !
#if defined _YPP_RT
 !             
 if (l_RT_X) then 
   call initactivate(1,"Xorder ProbeKey PumpKey EnRngeRt ETStpsRt")
   call initactivate(1,"TimeRange DampMode DampFactor SkipJP_IO FrMinDamp RmAsymLim UseFFT CheckPaths")
 endif
 !
#endif
 !
 ! Wannier 90 interface
 !
 if (l_wannier) call initactivate(1,"Seed WriteAMU QPdbPath")
 !
 ! GPL_EXCLUDE_END
 !
<<<<<<< HEAD
 if (l_map_kpts) call initactivate(1,"BZ_FineGd_nkpts SkipCheck noBZExpand NoWeights")
=======
 if (l_map_kpts) call initactivate(1,"BZ_DbGd_Nk SkipCheck noBZExpand NoWeights")
>>>>>>> 0dba682c
 !
 if (l_map_WFs)  call initactivate(1,"SOC_DBs SOC_splitting bands_to_map bands_buffer")
 !
 if (l_electrons) then
   if (l_dos.or.l_bands) call INIT_QP_ctl_switch('G')
   if (l_dos) call initactivate(1,"DOSERange DOSESteps DOS_broad DOS_bands PrtOccOnly")
 endif
#if defined _YPP_RT
 if (l_RT_DBs)    then
   call initactivate(1,'RTpumpNel RTBands')
   if (l_RTpump_energy) call initactivate(1,'RTpumpEhEn RTpumpEhWd')
   if (l_RTpump_kspace) then
     call initactivate(1,'RTpumpDE RTpumpEhWd RTpumpBZWd')
     do i1=1,n_regions
       call initactivate(1,'RTpumpBZ'//trim(intc(i1)))
     enddo
   endif
 endif
 if (l_RealTime) then
   !
   ! GPL_EXCLUDE_START
   !
   l_flag=l_RT_occupations.or.l_RT_abs
   if (l_flag)      call init_RT_ctl_switch('G')
   l_flag=l_RT_occupations.or.l_RT_density.or.l_RT_lifetimes.or.l_RT_abs
   if (l_flag)      call initactivate(1,"TimeStep TimeRange")
   !
   l_flag=l_RT_time.and.l_RT_occupations
   if (l_flag)           call initactivate(1,"OCCgroup")
   if (l_RT_occupations) call initactivate(1,"IncludeEQocc SkipFermiFIT")
   if (l_RT_density)     call initactivate(1,"LoadGhistory")
   if (l_RT_bands)       call initactivate(1,"cooIn BKpts BANDS_steps NNInterp")
   if (l_RT_2D_dos)      call initactivate(1,"DOSERange DOSESteps DOS_broad SeparateEH IncludeEQocc")
   if ((l_RT_2D_dos.or.l_RT_time).and.n_spinor==2) call initactivate(1,'WFReference')
   !
   ! GPL_EXCLUDE_END
   !
   if (l_RT_abs)    call initactivate(1,"EnRngeRt ETStpsRt DampFactor Transmission Reflectivity IncludeIP RTformat")
   !
 endif
#endif
 !
#if defined _YPP_MAGNETIC
 if (l_angular_momentum.or.l_position) call initactivate(1,"FFTGvecs")
 if (l_current) call initactivate(1,'PhaseTrick')
#endif
 !
 if (l_plot) then
   call initactivate(1,"Format Direction FFTGvecs") 
   if (l_sp_wf) call initactivate(1,"Degen_Step")  
#if defined _YPP_ELPH
   if (l_sp_wf) call initactivate(1,"ResTresh")  
#endif
   if (l_mag)   call initactivate(1,"MagDir") 
   if (l_current) call initactivate(1,'CurrentDir')
 endif
 !
 if (l_excitons) then
   call initactivate(1,"States")
   if (l_amplitude) then
     call INIT_QP_ctl_switch('G')
     call initactivate(1,"DipWeight")
   endif
   if (l_exc_wf.or.l_amplitude) call initactivate(1,"Degen_Step MinWeight")
   if (l_exc_wf.and..not.l_free_hole) call initactivate(1,"Cells Hole Dimension") 
   if (l_exc_wf.and.l_free_hole) call initactivate(1,"WFMult") 
   if (l_spin) call initactivate(1,"Degen_Step FFTGvecs")
#if defined _YPP_ELPH
   if (l_eliashberg)  call initactivate(1,"Degen_Step") 
#endif
 endif
 !
#if defined _YPP_ELPH
 if (l_gkkp.and..not.l_excitons)   call initactivate(1,"DBsPATH PHfreqF PHmodeF GkkpExpand GkkpConvert")
 if (l_phonons.and.l_eliashberg)   call initactivate(1,"EE_Fermi EfGbroad")
 if ( ((l_excitons.or.l_electrons).and.l_eliashberg) .or. (l_phonons.and.l_dos) ) call initactivate(1,"PhBroad PhStps")
#endif
 !
 ! Check for existing QP control fields to be proposed in the new input files
 !
 call QP_state_table_setup(E)
 !
 if (infile_editing) then
   open(unit=12,file=trim(infile))
   call initinfio(defs,12)
   close(12)
   call PP_redux_wait
 endif
 !
 if (l_QP_DBs_create_and_modify.or.l_QP_DBs_manipulate.and.infile_editing) call QP_DBs_initialize()
 !
 l_init_QP=(l_plot.and.l_sp_wf).or.l_bands
#if defined _YPP_ELPH
 if (.not.l_init_QP) l_init_QP=l_electrons.and.l_eliashberg
#endif
#if defined _YPP_SC
 if (.not.l_init_QP) l_init_QP=l_electrons.and.l_mean_potential
#endif
#if defined _YPP_MAGNETIC
 if (.not.l_init_QP) l_init_QP=l_angular_momentum.or.l_position
#endif
 !
 ! GPL_EXCLUDE_START
 !
#if defined _YPP_RT
 if (.not.l_init_QP) l_init_QP=l_RT_occupations.or.l_RT_lifetimes
 if (     l_init_QP) call INIT_QP(.FALSE.,infile_verbosity==V_real_time)
 if (l_RT_DBs)  call RT_DBs_initialize()
#else
 ! GPL_EXCLUDE_END
 if (l_init_QP) call INIT_QP(.FALSE.,.FALSE.)
 ! GPL_EXCLUDE_START
#endif
 !
 ! GPL_EXCLUDE_END
 !
 ! Check and fill all possible vectorial USER fields
 !
 l_flag=l_bands
 !
 ! GPL_EXCLUDE_START
 !
#if defined _YPP_RT
 l_flag=l_flag.or.l_RT_bands
#endif
 !
 ! GPL_EXCLUDE_END
 !
 if (l_flag) call USER_vector_handle("BKpts")
 !
 if (l_bz_grids) then
   if (l_k_grid)       call USER_vector_handle("GWKpts")
   if (l_q_grid)       call USER_vector_handle("Qpts")
   if (l_shifted_grid) call USER_vector_handle("KShift")
 endif
 !
 if (l_map_kpts) then
   n_FineGd_DBs=parse_character_arrays(FineGd_DB1_paths,MAX_FineGd_DBs,"FineGd_DB1_paths"," ",.TRUE.)
   if (infile_editing) i1=parse_character_arrays(FineGd_DB1_paths,n_FineGd_DBs,&
&              "FineGd_DB1_paths","Paths to the SAVE folders with the Double Grid DB1",.FALSE.)
 endif
 !
contains
 !
 subroutine call_INIT_load(mode) 
   character(*)::mode
   !
   if (mode=='load')       initmode=0
   if (mode=='todef')      initmode=1
   if (mode=='Gclose')     initmode=2
   if (mode=='GameOver')   initmode=3
   if (mode=='parserload') initmode=4
   call ypp_INIT_load(defs)
   !
 end subroutine
 !
 subroutine USER_vector_handle(field)
   !
   use parser_m,       ONLY:parser
   use it_m,           ONLY:nflines,flines,nADDITIONAL_flines,ADDITIONAL_flines
   !
   character(*):: field
   !
   integer     :: n_points,i_p,nflines_save
   real(SP)    :: real_ctl,real_v(10,3)
   !
   real_ctl=0._SP
   real_v(:,3)=999._SP
   call parser(field,real_v)
   !
   !
   do i_p=1,10
     if (real_v(i_p,3)==999._SP) exit
   enddo
   !
   n_points=i_p-1
   !
   if (n_points==0) then
     n_points=1
     real_v(1,:)=0._SP
   endif
   !
   if (field=="KShift") then
     n_points=3
     real_v(:,:)=0._SP
     do i_p=1,3
       real_v(i_p,i_p)=5.E-5_SP
     enddo
   endif
   !
   ADDITIONAL_flines = " "
   nADDITIONAL_flines= 0
   !
   nflines_save=nflines
   if (field=="GWKpts") then
     write (flines(nflines+1),'(a,t30,a)') '%'//field,'# K points list'
     n_u_k_pts=n_points
     U_k_pts(:n_u_k_pts,:)=real_v(:n_u_k_pts,:)
   else if (field=="BKpts") then
     write (flines(nflines+1),'(a,t30,a)') '%'//field,'# K points of the bands circuit'
     n_u_interp_pts=n_points
     U_interp_pts(:n_u_interp_pts,:)=real_v(:n_u_interp_pts,:)
   else if (field=="Qpts") then
     write (flines(nflines+1),'(a,t30,a)') '%'//field,'# Q points list'
     n_u_q_pts=n_points
     U_q_pts(:n_u_q_pts,:)=real_v(:n_u_q_pts,:)
   else if (field=="KShift") then
     write (flines(nflines+1),'(a,t30,a)') '%'//field,'# K-grid shifts (max 3)'
     U_q_shifts(:n_points,:)=real_v(:n_points,:)
   endif
   !
   nflines=nflines+1
   do i_p=1,n_points
     write (flines(nflines+1),'(4(f7.5,1x,a))') real_v(i_p,1),'|', real_v(i_p,2),'|', real_v(i_p,3),'|'
     nflines=nflines+1
   enddo
   write (flines(nflines+1),'(a)') '%'
   nflines=nflines+1
   !
   if (infile_editing) open(unit=12,file=trim(infile),position='append')
   do i1=nflines_save+1,nflines
     nADDITIONAL_flines=nADDITIONAL_flines+1
     ADDITIONAL_flines(nADDITIONAL_flines)=flines(i1)
     if (infile_editing) write (12,'(a)') trim(flines(i1))
   enddo 
   if (infile_editing) close(12)
   !
 end subroutine
 !
end subroutine<|MERGE_RESOLUTION|>--- conflicted
+++ resolved
@@ -489,11 +489,7 @@
  !
  ! GPL_EXCLUDE_END
  !
-<<<<<<< HEAD
- if (l_map_kpts) call initactivate(1,"BZ_FineGd_nkpts SkipCheck noBZExpand NoWeights")
-=======
- if (l_map_kpts) call initactivate(1,"BZ_DbGd_Nk SkipCheck noBZExpand NoWeights")
->>>>>>> 0dba682c
+ if (l_map_kpts) call initactivate(1,"BZ_FineGd_nkpts SkipCheck NoWeights")
  !
  if (l_map_WFs)  call initactivate(1,"SOC_DBs SOC_splitting bands_to_map bands_buffer")
  !
