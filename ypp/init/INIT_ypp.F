!
!        Copyright (C) 2000-2016 the YAMBO team
!              http://www.yambo-code.org
!
! Authors (see AUTHORS file for details): AM
! 
! This file is distributed under the terms of the GNU 
! General Public License. You can redistribute it and/or 
! modify it under the terms of the GNU General Public 
! License as published by the Free Software Foundation; 
! either version 2, or (at your option) any later version.
!
! This program is distributed in the hope that it will 
! be useful, but WITHOUT ANY WARRANTY; without even the 
! implied warranty of MERCHANTABILITY or FITNESS FOR A 
! PARTICULAR PURPOSE.  See the GNU General Public License 
! for more details.
!
! You should have received a copy of the GNU General Public 
! License along with this program; if not, write to the Free 
! Software Foundation, Inc., 59 Temple Place - Suite 330,Boston, 
! MA 02111-1307, USA or visit http://www.gnu.org/copyleft/gpl.txt.
!
subroutine INIT_ypp(E,instr,lnstr,FINALIZE)
 !
 use YPP
 use pars,           ONLY:pi
 use D_lattice,      ONLY:i_time_rev
 use it_m,           ONLY:initdefs,initmode,ofiles_append,&
&                         initinfio,infile,infile_dump,initactivate,&
&                         nrnlvls,rnlvls,runlevel_is_on,&
&                         infile_verbosity,V_general,V_qp,V_all,V_real_time
 use drivers,        ONLY:infile_editing
 use com,            ONLY:file_exists,repfile,com_path,write_to_report
 use stderr,         ONLY:string_split
 use electrons,      ONLY:n_spin,n_spinor,levels
 use parallel_m,     ONLY:master_cpu,PP_redux_wait
 use LIVE_t,         ONLY:what_is_running
#if defined _YPP_SC
 use SC,             ONLY:SC_bands
#endif
#if defined _YPP_RT || defined _YPP_SC
 use QP_m,           ONLY:QP_nb
 use electrons,      ONLY:levels,E_reset
 use IO_m,           ONLY:OP_RD_CL,DUMP,io_control,NONE
#endif
#if defined _YPP_RT 
 use YPP_real_time
 use stderr,         ONLY:intc
 use real_time,      ONLY:RT_bands
#endif
#if defined _YPP_ELPH
 use YPP_ELPH
#endif
 !
 implicit none
 !
 type(levels)     ::E
 integer          ::lnstr
 character(lnstr) ::instr
 logical          ::FINALIZE
 !
 ! Work Space
 !
 logical          ::l_init_QP,l_flag
 type(initdefs)   ::defs
 integer          ::i1,i2
 character(schlen)::rstr_piece(60) 
 !
#if defined _YPP_SC
 type(levels)     ::E_dummy
 integer, external::io_SC_components
 integer          ::io_SC_err,ID
#endif
#if defined _YPP_RT
 integer, external::io_RT_components,io_KB_pwscf,io_KB_abinit
 integer          ::io_RT_G_err,io_RT_JPSM_err,io_KB_pwscf_err,ID,io_KB_abinit_err
#endif
 integer, external::parse_character_arrays
 !
 ! What is running ?
 !
 what_is_running='YPP'
#if defined _YPP_RT
 what_is_running='YPP_RT'
#endif
#if defined _YPP_MAGNETIC
 what_is_running='YPP_MAGNETIC'
#endif
#if defined _YPP_ELPH
 what_is_running='YPP_PH'
#endif
#if defined _YPP_SURF
 what_is_running='YPP_SURF'
#endif
#if defined _YPP_RT
 what_is_running='YPP_RT'
#endif
 !
 if (FINALIZE) then
   call call_INIT_load('GameOver')
   if (master_cpu) call ofiles_append(defs=defs)
   return
 endif
 !
 call YPP_SET_defaults()
 !
 ! DATABASES 
 !===========
 !
#if defined _YPP_SC
 ! 
 call E_reset(E_dummy) 
 !
 call io_control(ACTION=OP_RD_CL,COM=NONE,MODE=DUMP,SEC=(/1/),ID=ID) ! Current response
 io_SC_err=io_SC_components('WF' ,E_dummy,ID)
 if (io_SC_err==0) QP_nb=SC_bands(2)
 !
#endif
 !
#if defined _YPP_RT
 !
 call io_control(ACTION=OP_RD_CL,COM=NONE,MODE=DUMP,SEC=(/1/),ID=ID) ! GF
 io_RT_G_err=io_RT_components('G' ,ID)
 if (io_RT_G_err==0) QP_nb=RT_bands(2)
 ! 
 call io_control(ACTION=OP_RD_CL,COM=NONE,MODE=DUMP,SEC=(/1/),ID=ID) ! Current response
 io_RT_JPSM_err=io_RT_components('JPSM' ,ID)
 if (io_RT_JPSM_err==0) QP_nb=RT_bands(2)
 !
 call io_control(ACTION=OP_RD_CL,COM=NONE,SEC=(/1/),MODE=DUMP,ID=ID)
 io_KB_pwscf_err=io_KB_pwscf(ID)
 ! 
 call io_control(ACTION=OP_RD_CL,COM=NONE,SEC=(/1/),MODE=DUMP,ID=ID)
 io_KB_abinit_err=io_KB_abinit(ID)
 !
#endif
 !
 ! Defaults->Defs + Initialization
 !
 call call_INIT_load('load')
 !
 ! Dump internally the input file
 !
 if (file_exists(trim(infile))) then
   !
   call infile_dump()
   !
 endif
 !
 write_to_report=master_cpu
 write (repfile,'(2a)') trim(com_path),'/r_stderr'
 !
 ! RunLevels on
 !
 call string_split(instr,rstr_piece)
 do i1=1,50
   if ( trim(rstr_piece(i1))=="jobstr" ) cycle
   if ( i1>1) then
     if (trim(rstr_piece(i1-1))=="jobstr" ) cycle
   endif
   !
   ! Verbosity
   !
   if (i1<50) then
     if( trim(rstr_piece(i1)) == 'infver' .and. trim(rstr_piece(i1+1))=='gen' ) infile_verbosity=V_general
     if( trim(rstr_piece(i1)) == 'infver' .and. trim(rstr_piece(i1+1))=='rt' )  infile_verbosity=V_real_time
     if( trim(rstr_piece(i1)) == 'infver' .and. trim(rstr_piece(i1+1))=='qp' )  infile_verbosity=V_qp
     if( trim(rstr_piece(i1)) == 'infver' .and. trim(rstr_piece(i1+1))=='all' ) infile_verbosity=V_all
   endif
   !
   call initactivate(1,'ElecTemp BoseTemp')
   !
   do i2=1,nrnlvls
     if ( trim(rstr_piece(i1)) == trim(rnlvls(i2,1)) ) then
       infile_editing=.true.
       call initactivate(1,trim(rnlvls(i2,1)))
     endif
   enddo
   !
   if ( trim(rstr_piece(i1)) == 'bzgrids') then
     l_k_grid=trim(rstr_piece(i1+1))=='k'
     l_q_grid=trim(rstr_piece(i1+1))=='q'
     l_shifted_grid=trim(rstr_piece(i1+1))=='s'
     l_random_grid=trim(rstr_piece(i1+1))=='r'
     !
     ! GPL_EXCLUDE_START 
     !
     l_high_sym_pts=trim(rstr_piece(i1+1))=='h'
     !
     ! GPL_EXCLUDE_END
     !
     if (l_k_grid) call initactivate(1,"K_grid")
     if (l_q_grid) call initactivate(1,"Q_grid")
     if (l_shifted_grid) call initactivate(1,"Shifted_Grid")
     if (l_random_grid)  call initactivate(1,"Random_Grid")
     if (l_high_sym_pts) call initactivate(1,"High_Symm")
   endif
   !
   if ( trim(rstr_piece(i1)) == 'QPDBs') then
     call initactivate(1,'QPDBs')
     l_QP_DBs_create_and_modify=trim(rstr_piece(i1+1))=='g'
     l_QP_DBs_merge            =trim(rstr_piece(i1+1))=='m'
     if (l_QP_DBs_create_and_modify) call initactivate(1,'QPDB_edit')
     if (l_QP_DBs_merge)             call initactivate(1,'QPDB_merge')
   endif
   !
#if defined _YPP_ELPH
   if ( trim(rstr_piece(i1)) == 'phonons') then
     l_dos              =trim(rstr_piece(i1+1))=='d'
     l_eliashberg       =trim(rstr_piece(i1+1))=='e'
     l_atomic_amplitude =trim(rstr_piece(i1+1))=='a'
     if (l_atomic_amplitude) infile_editing=.false.
     if (l_eliashberg)   call initactivate(1,'eliashberg')
   endif
#endif
   if ( trim(rstr_piece(i1)) == 'excitons') then
     l_wavefunction   =trim(rstr_piece(i1+1))=='w'
     l_sort           =trim(rstr_piece(i1+1))=='s'
     l_amplitude      =trim(rstr_piece(i1+1))=='a'
#if defined _YPP_ELPH
     l_gkkp           =trim(rstr_piece(i1+1))=='g'
#endif
     !
     l_spin  =trim(rstr_piece(i1+1))=='sp'.and.n_spin>1
     l_mag   =trim(rstr_piece(i1+1))=='m'.and.n_spin>1
     !
     ! GPL_EXCLUDE_START
     !
#if defined _YPP_ELPH
     l_eliashberg      =trim(rstr_piece(i1+1))=='e'
#endif
     ! GPL_EXCLUDE_END
     !
   endif
   if ( trim(rstr_piece(i1)) == 'electrons') then
     !
     l_current        =trim(rstr_piece(i1+1))=='c'
     l_density        =trim(rstr_piece(i1+1))=='d'
     l_dos            =trim(rstr_piece(i1+1))=='s'
     l_wavefunction   =trim(rstr_piece(i1+1))=='w'
     l_bands          =trim(rstr_piece(i1+1))=='b'
     l_mag            =trim(rstr_piece(i1+1))=='m'.and.n_spin>1
     !
#if defined _YPP_ELPH
     l_eliashberg       =trim(rstr_piece(i1+1))=='e'
#endif
     !
#if defined _YPP_MAGNETIC
     l_angular_momentum =trim(rstr_piece(i1+1))=='l'
     l_position         =trim(rstr_piece(i1+1))=='p'
#endif
     !
   endif
   !
#if defined _YPP_RT
   if ( trim(rstr_piece(i1)) == 'RTDBs') then
     l_RTpump_energy=trim(rstr_piece(i1+1))=='e'
     l_RTpump_kspace=trim(rstr_piece(i1+1))=='k'
     l_RTpump_manual=trim(rstr_piece(i1+1))=='m'
   endif
   !
   if ( trim(rstr_piece(i1)) == 'RealTime') then
     !
     l_RT_X           =trim(rstr_piece(i1+1))=='X'
     l_RT_abs         =trim(rstr_piece(i1+1))=='a'
     !
     l_RT_occupations =index(rstr_piece(i1+1),'o')>0
     l_RT_lifetimes   =index(rstr_piece(i1+1),'l')>0
     l_RT_density     =trim(rstr_piece(i1+1))=='d'
     !
     l_RT_bands       =trim(rstr_piece(i1+2))=='b'
     l_RT_time        =trim(rstr_piece(i1+2))=='t'
     l_RT_energy      =trim(rstr_piece(i1+2))=='e'
     l_RT_2D_dos      =trim(rstr_piece(i1+2))=='d'
     !
   endif
#endif
   !    
   if ( trim(rstr_piece(i1)) == 'excitons'.or. trim(rstr_piece(i1)) == 'electrons') then
     if (l_amplitude)      call initactivate(1,'amplitude')
     if (l_spin)           call initactivate(1,'spin')
     if (l_mag)            call initactivate(1,'magnetization')
     if (l_wavefunction)   call initactivate(1,'wavefunction')
#if defined _YPP_ELPH
     if (l_eliashberg)       call initactivate(1,'eliashberg')
     if (l_gkkp)             call initactivate(1,'gkkp')
#endif
#if defined _YPP_MAGNETIC
     if (l_angular_momentum) call initactivate(1,'angular_m')
     if (l_position)         call initactivate(1,'position')
#endif
     if (l_current)        call initactivate(1,'current')
     if (l_density)        call initactivate(1,'density')
     if (l_sort)           infile_editing=.false.
   endif
   if ( trim(rstr_piece(i1)) == 'phonons'.or. trim(rstr_piece(i1)) == 'electrons') then
     if (l_dos)            call initactivate(1,'dos')
   endif
   if ( trim(rstr_piece(i1)) == 'electrons') then
     if (l_bands)          call initactivate(1,'bnds')
   endif
#if defined _YPP_RT
   if ( trim(rstr_piece(i1)) == 'RTDBs') then
     if (l_RTpump_energy) call initactivate(1,'Select_energy')
     if (l_RTpump_kspace) call initactivate(1,'Select_kspace')
     if (l_RTpump_manual) call initactivate(1,'Select_manual')
   endif
   if ( trim(rstr_piece(i1)) == 'RealTime') then
     if (l_RT_X)           call initactivate(1,'RT_X')
     if (l_RT_abs)         call initactivate(1,'RTabs')
     if (l_RT_occupations) call initactivate(1,'RToccupations')
     if (l_RT_lifetimes)   call initactivate(1,'RTlifetimes')
     if (l_RT_density)     call initactivate(1,'RTdeltaRho')
     if (l_RT_bands)       call initactivate(1,'RTfitbands')
     if (l_RT_time)        call initactivate(1,'RTtime')
     if (l_RT_energy)      call initactivate(1,'RTenergy')
     if (l_RT_2D_dos)      call initactivate(1,'RTdos')
   endif
#endif
 enddo
 !
 l_flag=.not.(l_sort.or.l_fix_save)
#if defined _YPP_ELPH
 l_flag=.not.l_sort.and..not.l_atomic_amplitude
#endif
 if (l_flag) call call_INIT_load('parserload')
 !
 l_bz_grids  = runlevel_is_on('bzgrids')
 l_k_grid    = runlevel_is_on('K_grid')
 l_q_grid    = runlevel_is_on('Q_grid')
 l_shifted_grid = runlevel_is_on('Shifted_Grid')
 l_random_grid  = runlevel_is_on('Random_Grid')
 l_high_sym_pts = runlevel_is_on('High_Symm')
 l_dos       =runlevel_is_on('dos')
 l_bands     =runlevel_is_on('bnds')
 l_fix_syms  =runlevel_is_on('fixsyms')
 l_fix_save  =runlevel_is_on('fixsave')
#if defined _YPP_SC
 l_mean_potential=runlevel_is_on('MeanPot')
 if (l_mean_potential) then
   call initactivate(1,'plot')
   call initactivate(1,'electrons')
 endif
#endif
#if defined _YPP_ELPH
 l_eliashberg=runlevel_is_on('eliashberg')
 l_phonons   =runlevel_is_on('phonons')
 l_gkkp      =runlevel_is_on('gkkp')
#endif
#if defined _YPP_RT
 !
 l_RealTime         = runlevel_is_on('RealTime')
 l_RT_DBs           = runlevel_is_on('RTDBs')
 !
 l_RTpump_energy    = runlevel_is_on('Select_energy')
 l_RTpump_kspace    = runlevel_is_on('Select_kspace')
 l_RTpump_manual    = runlevel_is_on('Select_manual')
 !
 l_RT_X             = runlevel_is_on('RT_X')
 l_RT_abs           = runlevel_is_on('RTabs')
 l_RT_occupations   = runlevel_is_on('RToccupations')
 l_RT_lifetimes     = runlevel_is_on('RTlifetimes')
 l_RT_density       = runlevel_is_on('RTdeltaRho')
 !
 l_RT_bands         = runlevel_is_on('RTfitbands')
 l_RT_time          = runlevel_is_on('RTtime')
 l_RT_energy        = runlevel_is_on('RTenergy')
 l_RT_2D_dos        = runlevel_is_on('RTdos')
 !
#endif
#if defined _YPP_MAGNETIC
 l_angular_momentum = runlevel_is_on('angular_m').and.runlevel_is_on('electrons')
 l_position         = runlevel_is_on('position').and.runlevel_is_on('electrons')
#endif
 l_excitons =runlevel_is_on('excitons')
 l_electrons=runlevel_is_on('electrons')
 l_plot=any((/runlevel_is_on('wavefunction'),runlevel_is_on('magnetization'),&
&             runlevel_is_on('density'),runlevel_is_on('current')/))
#if defined _YPP_SC
 l_plot=l_plot .or. runlevel_is_on('MeanPot')
#endif
#if defined _YPP_RT
 l_plot=l_plot .or. runlevel_is_on('RTdeltaRho')
#endif
 l_free_hole=runlevel_is_on('freehole')
 l_amplitude=runlevel_is_on('amplitude')
 l_exc_wf   =runlevel_is_on('wavefunction').and.runlevel_is_on('excitons')
 l_sp_wf    =runlevel_is_on('wavefunction').and.runlevel_is_on('electrons')
 l_density  =runlevel_is_on('density').and.runlevel_is_on('electrons')
 l_current  =runlevel_is_on('current').and.runlevel_is_on('electrons')
 l_mag      =runlevel_is_on('magnetization')
 l_wannier  =runlevel_is_on('wannier')
 l_spin     =runlevel_is_on('spin')
 !
 if (.not.l_exc_wf) l_free_hole=.false.
 !
 if (l_bz_grids) then
   call initactivate(1,"NoWeights OutputAlat")
   if (l_k_grid)        call initactivate(1,"cooIn cooOut ListPts ExpandPts")
   if (l_q_grid)        call initactivate(1,"cooIn cooOut ListPts ExpandPts ForceUserPts")
   if (l_high_sym_pts)  call initactivate(1,"cooIn cooOut PtsPath NPtsPath")
   if (l_shifted_grid)  call initactivate(1,"cooIn cooOut")
   if (l_random_grid)   call initactivate(1,"cooOut BZ_random_Nk GammaRadius")
 endif
 !
 if ((l_dos.or.l_bands).and.n_spinor==2) call initactivate(1,'WFReference')
 !
 if (l_bands) call initactivate(1,"cooIn BANDS_steps INTERPGrid ShellFac NormN NelFac")
 !	   
 l_map_kpts  = runlevel_is_on('kpts_map')
 !
 l_map_WFs   = runlevel_is_on('WFs_map')
 !
 l_bxsf      = runlevel_is_on('bxsf')
 !
 if (l_bxsf) call initactivate(1,"W90_fname WannBnds DgridOrd")
 !
 l_QP_DBs_create_and_modify = runlevel_is_on('QPDB_edit')
 l_QP_DBs_merge = runlevel_is_on('QPDB_merge')
 !
 ! GPL_EXCLUDE_START
 !
#if defined _YPP_SC
 if (l_mean_potential) then
   call initactivate(1,"PotValue")
 endif
#endif
 !
 ! GPL_EXCLUDE_END
 !
 if (l_fix_syms.and.n_spinor==2.and.i_time_rev==0) call initactivate(1,"ExpandSymm")
 !
 ! GPL_INCLUDE_START
 !
 !if (l_fix_syms) call initactivate(1,"RmAllSymm RmTimeRev")
 !
 ! GPL_INCLUDE_END
 !
 !
 ! GPL_EXCLUDE_START
 !
<<<<<<< HEAD
 if (l_fix_syms) call initactivate(1,"Efield1 Efield2 BField Bpsi Btheta RmAllSymm RmTimeRev")
 if (l_fix_save) infile_editing=.false.
=======
 if (l_fix_syms) call initactivate(1,"Efield1 Efield2 BField Bpsi Btheta RmAllSymm RmTimeRev RmSpaceInv")
>>>>>>> 649273e0
 !
#if defined _YPP_RT
 !
 if(l_QP_DBs_merge) call initactivate(1,"Z_input")
 !             
 if (l_RT_X) then 
   call initactivate(1,"Xorder ProbeKey PumpKey EnRngeRt ETStpsRt")
   call initactivate(1,"TimeRange DampMode DampFactor SkipJP_IO FrMinDamp RmAsymLim UseFFT CheckPaths")
 endif
 !
#endif
 !
 ! Wannier 90 interface
 !
 if (l_wannier) call initactivate(1,"Seed WriteAMU QPdbPath")
 !
 ! GPL_EXCLUDE_END
 !
 if (l_map_kpts) call initactivate(1,"BZ_DbGd_nkpts SkipCheck noBZExpand NoWeights")
 !
 if (l_map_WFs)  call initactivate(1,"SOC_DBs SOC_splitting bands_to_map bands_buffer")
 !
 if (l_electrons) then
   if (l_dos.or.l_bands) call INIT_QP_ctl_switch('G')
   if (l_dos) call initactivate(1,"DOSERange DOSESteps DOS_broad DOS_bands PrtOccOnly")
 endif
#if defined _YPP_RT
 if (l_RT_DBs)    then
   call initactivate(1,'RTpumpNel RTBands')
   if (l_RTpump_energy) call initactivate(1,'RTpumpEhEn RTpumpEhWd')
   if (l_RTpump_kspace) then
     call initactivate(1,'RTpumpDE RTpumpEhWd RTpumpBZWd')
     do i1=1,n_regions
       call initactivate(1,'RTpumpBZ'//trim(intc(i1)))
     enddo
   endif
   !if (l_RTpump_manual) call initactivate(1,'Manually_edit')
 endif
 if (l_RealTime) then
   !
   l_flag=l_RT_occupations.or.l_RT_abs
   if (l_flag)      call init_RT_ctl_switch('G')
   l_flag=l_RT_occupations.or.l_RT_density.or.l_RT_lifetimes
   if (l_flag)      call initactivate(1,"TimeStep TimeRange")
   !
   l_flag=l_RT_time.and.l_RT_occupations
   if (l_flag)      call initactivate(1,"OCCgroup")
   if (l_RT_density)call initactivate(1,"LoadGhistory")
   if (l_RT_bands)  call initactivate(1,"cooIn BKpts BANDS_steps NNInterp")
   if (l_RT_2D_dos) call initactivate(1,"DOSERange DOSESteps DOS_broad SeparateEH IncludeEQocc")
   if ((l_RT_2D_dos.or.l_RT_time).and.n_spinor==2) call initactivate(1,'WFReference')
   !
   if (l_RT_abs)    call initactivate(1,"EnRngeRt ETStpsRt DampFactor Transmission Reflectivity IncludeIP")
   !
 endif
#endif
 !
#if defined _YPP_MAGNETIC
 if (l_angular_momentum.or.l_position) call initactivate(1,"FFTGvecs")
 if (l_current) call initactivate(1,'PhaseTrick')
#endif
 !
 if (l_plot) then
   call initactivate(1,"Format Direction FFTGvecs") 
   if (l_sp_wf) call initactivate(1,"Degen_Step")  
#if defined _YPP_ELPH
   if (l_sp_wf) call initactivate(1,"ResTresh")  
#endif
   if (l_mag)   call initactivate(1,"MagDir") 
   if (l_current) call initactivate(1,'CurrentDir')
 endif
 !
 if (l_excitons) then
   call initactivate(1,"States")
   if (l_amplitude) then
     call INIT_QP_ctl_switch('G')
     call initactivate(1,"DipWeight")
   endif
   if (l_exc_wf.or.l_amplitude) call initactivate(1,"Degen_Step MinWeight")
   if (l_exc_wf.and..not.l_free_hole) call initactivate(1,"Cells Hole Dimension") 
   if (l_exc_wf.and.l_free_hole) call initactivate(1,"WFMult") 
   if (l_spin) call initactivate(1,"Degen_Step FFTGvecs")
#if defined _YPP_ELPH
   if (l_eliashberg)  call initactivate(1,"Degen_Step") 
#endif
 endif
 !
#if defined _YPP_ELPH
 if (l_gkkp.and..not.l_excitons)   call initactivate(1,"DBsPATH PHfreqF PHmodeF GkkpExpand")
 if (l_phonons.and.l_eliashberg)   call initactivate(1,"EE_Fermi EfGbroad")
 if ( ((l_excitons.or.l_electrons).and.l_eliashberg) .or. (l_phonons.and.l_dos) ) call initactivate(1,"PhBroad PhStps")
#endif
 !
#if defined _YPP_SURF
 !
 lsurf =runlevel_is_on('surf')
 lras  =runlevel_is_on('ras')
 lreels=runlevel_is_on('reels')
 lloc  =runlevel_is_on('loc')
 ltrans=runlevel_is_on('trans')
 if(lsurf) then
   if (lras) call initactivate(1,"XData YData "//&
&       " BulkFile BulkForm BlkShift BlkBroad "//&
&       " DataType SrfShift d_cell")
   if (lreels) call initactivate(1,"XData YData ZData"//&
&       " q0x q0y"//&
&       " BulkFile BulkForm BlkShift BlkBroad Layers"//&
&       " DataType SrfShift d_cell "//&
&       " E0 Theta0 Thetap Phi DetAngle "//&
&       " LossForm ImpactFt DetIntMd NumIntPt GausConv")
   if(lloc) call initactivate(1,"NormDir LowerLim UpperLim NGLoc LbndRnge KptRange WrtLocDB")
   if(ltrans) call initactivate(1,"EcvMin EcvMax qdir")
 endif
 !
#endif
 !
 ! Check for existing QP control fields to be proposed in the new input files
 !
 call QP_state_table_setup(E)
 !
 if (infile_editing) then
   open(unit=12,file=trim(infile))
   call initinfio(defs,12)
   close(12)
   call PP_redux_wait
 endif
 !
 if (l_QP_DBs_create_and_modify.or.l_QP_DBs_merge) call QP_DBs_initialize()
 !
 l_init_QP=(l_plot.and.l_sp_wf).or.l_bands
#if defined _YPP_ELPH
 if (.not.l_init_QP) l_init_QP=l_electrons.and.l_eliashberg
#endif
#if defined _YPP_SC
 if (.not.l_init_QP) l_init_QP=l_electrons.and.l_mean_potential
#endif
#if defined _YPP_MAGNETIC
 if (.not.l_init_QP) l_init_QP=l_angular_momentum.or.l_position
#endif
 !
#if defined _YPP_RT
 if (.not.l_init_QP) l_init_QP=l_RT_occupations.or.l_RT_lifetimes
 if (     l_init_QP) call INIT_QP(.FALSE.,infile_verbosity==V_real_time)
 if (l_RT_DBs)  call RT_DBs_initialize()
#else
 if (l_init_QP) call INIT_QP(.FALSE.,.FALSE.)
#endif
 !
 ! Check and fill all possible vectorial USER fields
 !
 l_flag=l_bands
#if defined _YPP_RT
 l_flag=l_flag.or.l_RT_bands
#endif
 if (l_flag) call USER_vector_handle("BKpts")
 !
 if (l_bz_grids) then
   if (l_k_grid)       call USER_vector_handle("GWKpts")
   if (l_q_grid)       call USER_vector_handle("Qpts")
   if (l_shifted_grid) call USER_vector_handle("KShift")
 endif
 !
 if (l_map_kpts) then
   n_DbGd_DBs=parse_character_arrays(DbGd_DB1_paths,MAX_DbGd_DBs,"DbGd_DB1_paths"," ",.TRUE.)
   if (infile_editing) i1=parse_character_arrays(DbGd_DB1_paths,n_DbGd_DBs,&
&              "DbGd_DB1_paths","Paths to the SAVE folders with the Double Grid DB1",.FALSE.)
 endif
 !
contains
 !
 subroutine call_INIT_load(mode) 
   character(*)::mode
   !
   if (mode=='load')       initmode=0
   if (mode=='todef')      initmode=1
   if (mode=='Gclose')     initmode=2
   if (mode=='GameOver')   initmode=3
   if (mode=='parserload') initmode=4
   call ypp_INIT_load(defs)
   !
 end subroutine
 !
 subroutine USER_vector_handle(field)
   !
   use parser_m,       ONLY:parser
   use it_m,           ONLY:nflines,flines,nADDITIONAL_flines,ADDITIONAL_flines
   !
   character(*):: field
   !
   integer     :: n_points,i_p,nflines_save
   real(SP)    :: real_ctl,real_v(10,3)
   !
   real_ctl=0._SP
   real_v(:,3)=999._SP
   call parser(field,real_v)
   !
   !
   do i_p=1,10
     if (real_v(i_p,3)==999._SP) exit
   enddo
   !
   n_points=i_p-1
   !
   if (n_points==0) then
     n_points=1
     real_v(1,:)=0._SP
   endif
   !
   if (field=="KShift") then
     n_points=3
     real_v(:,:)=0._SP
     do i_p=1,3
       real_v(i_p,i_p)=5.E-5_SP
     enddo
   endif
   !
   ADDITIONAL_flines = " "
   nADDITIONAL_flines= 0
   !
   nflines_save=nflines
   if (field=="GWKpts") then
     write (flines(nflines+1),'(a,t30,a)') '%'//field,'# K points list'
     n_u_k_pts=n_points
     U_k_pts(:n_u_k_pts,:)=real_v(:n_u_k_pts,:)
   else if (field=="BKpts") then
     write (flines(nflines+1),'(a,t30,a)') '%'//field,'# K points of the bands circuit'
     n_u_interp_pts=n_points
     U_interp_pts(:n_u_interp_pts,:)=real_v(:n_u_interp_pts,:)
   else if (field=="Qpts") then
     write (flines(nflines+1),'(a,t30,a)') '%'//field,'# Q points list'
     n_u_q_pts=n_points
     U_q_pts(:n_u_q_pts,:)=real_v(:n_u_q_pts,:)
   else if (field=="KShift") then
     write (flines(nflines+1),'(a,t30,a)') '%'//field,'# K-grid shifts (max 3)'
     U_q_shifts(:n_points,:)=real_v(:n_points,:)
   endif
   !
   nflines=nflines+1
   do i_p=1,n_points
     write (flines(nflines+1),'(4(f7.5,1x,a))') real_v(i_p,1),'|', real_v(i_p,2),'|', real_v(i_p,3),'|'
     nflines=nflines+1
   enddo
   write (flines(nflines+1),'(a)') '%'
   nflines=nflines+1
   !
   if (infile_editing) open(unit=12,file=trim(infile),position='append')
   do i1=nflines_save+1,nflines
     nADDITIONAL_flines=nADDITIONAL_flines+1
     ADDITIONAL_flines(nADDITIONAL_flines)=flines(i1)
     if (infile_editing) write (12,'(a)') trim(flines(i1))
   enddo 
   if (infile_editing) close(12)
   !
 end subroutine
 !
end subroutine<|MERGE_RESOLUTION|>--- conflicted
+++ resolved
@@ -440,12 +440,8 @@
  !
  ! GPL_EXCLUDE_START
  !
-<<<<<<< HEAD
- if (l_fix_syms) call initactivate(1,"Efield1 Efield2 BField Bpsi Btheta RmAllSymm RmTimeRev")
+ if (l_fix_syms) call initactivate(1,"Efield1 Efield2 BField Bpsi Btheta RmAllSymm RmTimeRev RmSpaceInv")
  if (l_fix_save) infile_editing=.false.
-=======
- if (l_fix_syms) call initactivate(1,"Efield1 Efield2 BField Bpsi Btheta RmAllSymm RmTimeRev RmSpaceInv")
->>>>>>> 649273e0
  !
 #if defined _YPP_RT
  !
