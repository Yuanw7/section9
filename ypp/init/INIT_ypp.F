!
!        Copyright (C) 2000-2018 the YAMBO team
!              http://www.yambo-code.org
!
! Authors (see AUTHORS file for details): AM
! 
! This file is distributed under the terms of the GNU 
! General Public License. You can redistribute it and/or 
! modify it under the terms of the GNU General Public 
! License as published by the Free Software Foundation; 
! either version 2, or (at your option) any later version.
!
! This program is distributed in the hope that it will 
! be useful, but WITHOUT ANY WARRANTY; without even the 
! implied warranty of MERCHANTABILITY or FITNESS FOR A 
! PARTICULAR PURPOSE.  See the GNU General Public License 
! for more details.
!
! You should have received a copy of the GNU General Public 
! License along with this program; if not, write to the Free 
! Software Foundation, Inc., 59 Temple Place - Suite 330,Boston, 
! MA 02111-1307, USA or visit http://www.gnu.org/copyleft/gpl.txt.
!
subroutine INIT_ypp(E,instr,lnstr,FINALIZE)
 !
 use YPP,            ONLY:l_plot,l_map_WFs,l_map_kpts,l_mag,l_k_grid,l_high_sym_pts,&
&                         l_free_hole,l_fix_syms,l_excitons,l_exc_wf,l_fix_save,&
&                         l_amplitude,l_bands,l_bxsf,l_bz_grids,l_current,BANDS_bands,&
&                         l_density,l_dos,l_electrons,l_q_grid,l_QP_DBs_create_and_modify,&
&                         l_QP_DBs_manipulate,l_random_grid,l_shifted_grid,l_sort,l_sp_wf,l_spin,&
&                         l_wannier,l_wavefunction,MAX_DbGd_DBs,n_DbGd_DBs,n_u_interp_pts,n_u_k_pts,n_u_q_pts,&
&                         U_k_pts,U_interp_pts,U_q_pts,U_q_shifts,DbGd_DB1_paths,l_angular_momentum,l_position
 use pars,           ONLY:pi,SP,schlen
 use units,          ONLY:FS2AUT
 use D_lattice,      ONLY:i_time_rev
 use it_m,           ONLY:initdefs,initmode,ofiles_append,&
&                         initinfio,infile,infile_dump,initactivate,&
&                         nrnlvls,rnlvls,runlevel_is_on,&
&                         infile_verbosity,V_general,V_qp,V_all,V_real_time
 use drivers,        ONLY:infile_editing
 use com,            ONLY:file_exists
 use stderr,         ONLY:string_split
 use electrons,      ONLY:n_spin,n_spinor,levels
 use parallel_m,     ONLY:master_cpu,PP_redux_wait
 use LIVE_t,         ONLY:what_is_running
#if defined _YPP_SC
 use SC,             ONLY:SC_bands
#endif
#if defined _YPP_RT || defined _YPP_SC
 use QP_m,           ONLY:QP_nb
 use electrons,      ONLY:levels,E_reset
 use IO_m,           ONLY:OP_RD_CL,DUMP,io_control,NONE
#endif
#if defined _YPP_RT 
 use YPP_real_time,  ONLY:l_RealTime,l_RT_2D_dos,l_RT_abs,l_RT_bands,l_RT_DBs,l_RT_density,&
<<<<<<< HEAD
&                         l_RT_energy,l_RT_lifetimes,l_RT_occupations,l_RT_time,l_RT_X,&
&                         l_RTpump_energy,l_RTpump_kspace,l_RTpump_manual,l_RTpump_Fermi,n_regions
=======
&                         l_RT_energy,l_RT_lifetimes,l_RT_occupations,l_RT_time,l_RT_X,l_NL_X,&
&                         l_RTpump_energy,l_RTpump_kspace,l_RTpump_manual,n_regions, RT_conf
>>>>>>> 205cece9
 use stderr,         ONLY:intc
 use real_time,      ONLY:RT_bands
 use fields,         ONLY:n_ext_fields
#endif
#if defined _YPP_NL
 use nl_optics,      ONLY:NL_damping
#endif
#if defined _YPP_ELPH
 use YPP_ELPH
#endif
 !
 implicit none
 !
 type(levels)     ::E
 integer          ::lnstr
 character(lnstr) ::instr
 logical          ::FINALIZE
 !
 ! Work Space
 !
 logical          ::l_init_QP,l_flag
 type(initdefs)   ::defs
 integer          ::i1,i2
 character(schlen)::rstr_piece(60) 
 !
#if defined _YPP_SC
 type(levels)     ::E_dummy
 integer, external::io_SC_components
 integer          ::io_SC_err,ID
#endif
#if defined _YPP_RT
 integer, external::io_RT_components,io_KB_pwscf,io_KB_abinit
 integer          ::io_RT_G_err,io_RT_JPSM_err,io_KB_pwscf_err,io_KB_abinit_err,ID
#endif
#if defined _YPP_NL
 integer, external::io_NL
 integer          ::io_NonLinear
#endif
 integer, external::parse_character_arrays
 !
 ! What is running ?
 !
 what_is_running='YPP'
#if defined _YPP_RT
 what_is_running='YPP_RT'
#endif
#if defined _YPP_MAGNETIC
 what_is_running='YPP_MAGNETIC'
#endif
#if defined _YPP_ELPH
 what_is_running='YPP_PH'
#endif
#if defined _YPP_NL
 what_is_running='YPP_NL'
#endif
 !
 if (FINALIZE) then
   call call_INIT_load('GameOver')
   if (master_cpu) call ofiles_append(defs=defs)
   return
 endif
 !
 call YPP_SET_defaults()
 !
 ! DATABASES 
 !===========
 !
#if defined _YPP_SC
 ! 
 call E_reset(E_dummy) 
 !
 call io_control(ACTION=OP_RD_CL,COM=NONE,MODE=DUMP,SEC=(/1/),ID=ID) ! Current response
 io_SC_err=io_SC_components('WF' ,E_dummy,ID)
 if (io_SC_err==0) QP_nb=SC_bands(2)
 !
#endif
 !
#if defined _YPP_RT
 !
 ! GPL_EXCLUDE_START
 !
 call io_control(ACTION=OP_RD_CL,COM=NONE,MODE=DUMP,SEC=(/1/),ID=ID) ! GF
 io_RT_G_err=io_RT_components('G' ,ID)
 if (io_RT_G_err==0) QP_nb=RT_bands(2)
 !
 ! GPL_EXCLUDE_END
 ! 
 call io_control(ACTION=OP_RD_CL,COM=NONE,MODE=DUMP,SEC=(/1/),ID=ID) ! Current response
 io_RT_JPSM_err=io_RT_components('JPSM' ,ID)
 if (io_RT_JPSM_err==0) QP_nb=RT_bands(2)
 !
 call io_control(ACTION=OP_RD_CL,COM=NONE,SEC=(/1/),MODE=DUMP,ID=ID)
 io_KB_pwscf_err=io_KB_pwscf(ID)
 ! 
 call io_control(ACTION=OP_RD_CL,COM=NONE,SEC=(/1/),MODE=DUMP,ID=ID)
 io_KB_abinit_err=io_KB_abinit(ID)
 !
#endif        
 !
#if defined _YPP_NL
 !
 call io_control(ACTION=OP_RD_CL,COM=NONE,SEC=(/1/),MODE=DUMP,ID=ID)
 io_Nonlinear=io_NL(ID)
 !
 if(io_Nonlinear==0) then
   if(NL_damping/=0._SP) RT_conf%T_range(:)  =(/2._SP/NL_damping*5._SP,-real(FS2AUT,SP)/)
 endif
 !
#endif
 !
 ! Defaults->Defs + Initialization
 !
 call call_INIT_load('load')
 !
 ! Dump internally the input file
 !
 if (file_exists(trim(infile))) then
   !
   call infile_dump()
   !
 endif
 !
 ! RunLevels on
 !
 call string_split(instr,rstr_piece)
 do i1=1,50
   if ( trim(rstr_piece(i1))=="jobstr" ) cycle
   if ( i1>1) then
     if (trim(rstr_piece(i1-1))=="jobstr" ) cycle
   endif
   !
   ! Verbosity
   !
   if (i1<50) then
     if( trim(rstr_piece(i1)) == 'infver' .and. trim(rstr_piece(i1+1))=='gen' ) infile_verbosity=V_general
     if( trim(rstr_piece(i1)) == 'infver' .and. trim(rstr_piece(i1+1))=='rt' )  infile_verbosity=V_real_time
     if( trim(rstr_piece(i1)) == 'infver' .and. trim(rstr_piece(i1+1))=='qp' )  infile_verbosity=V_qp
     if( trim(rstr_piece(i1)) == 'infver' .and. trim(rstr_piece(i1+1))=='all' ) infile_verbosity=V_all
   endif
   !
   call initactivate(1,'ElecTemp BoseTemp')
   !
   do i2=1,nrnlvls
     if ( trim(rstr_piece(i1)) == trim(rnlvls(i2,1)) ) then
       infile_editing=.true.
       call initactivate(1,trim(rnlvls(i2,1)))
     endif
   enddo
   !
   if ( trim(rstr_piece(i1)) == 'bzgrids') then
     l_k_grid=trim(rstr_piece(i1+1))=='k'
     l_q_grid=trim(rstr_piece(i1+1))=='q'
     l_shifted_grid=trim(rstr_piece(i1+1))=='s'
     l_random_grid=trim(rstr_piece(i1+1))=='r'
     !
     ! GPL_EXCLUDE_START 
     !
     l_high_sym_pts=trim(rstr_piece(i1+1))=='h'
     !
     ! GPL_EXCLUDE_END
     !
     if (l_k_grid) call initactivate(1,"K_grid")
     if (l_q_grid) call initactivate(1,"Q_grid")
     if (l_shifted_grid) call initactivate(1,"Shifted_Grid")
     if (l_random_grid)  call initactivate(1,"Random_Grid")
     if (l_high_sym_pts) call initactivate(1,"High_Symm")
   endif
   !
   if ( trim(rstr_piece(i1)) == 'WFs') then
     call initactivate(1,'WFs')
     l_fix_save=trim(rstr_piece(i1+1))=='c'
     l_map_WFs  =trim(rstr_piece(i1+1))=='p'
     if (l_map_WFs) call initactivate(1,'WFs_map')
   endif
   !
   if ( trim(rstr_piece(i1)) == 'QPDBs') then
     call initactivate(1,'QPDBs')
     l_QP_DBs_create_and_modify=trim(rstr_piece(i1+1))=='g'
     l_QP_DBs_manipulate            =trim(rstr_piece(i1+1))=='m'
     if (l_QP_DBs_create_and_modify) call initactivate(1,'QPDB_edit')
     if (l_QP_DBs_manipulate)        call initactivate(1,'QPDB_merge')
   endif
   !
#if defined _YPP_ELPH
   if ( trim(rstr_piece(i1)) == 'phonons') then
     l_dos              =trim(rstr_piece(i1+1))=='d'
     l_eliashberg       =trim(rstr_piece(i1+1))=='e'
     l_atomic_amplitude =trim(rstr_piece(i1+1))=='a'
     if (l_atomic_amplitude) infile_editing=.false.
     if (l_eliashberg)   call initactivate(1,'eliashberg')
   endif
#endif
   if ( trim(rstr_piece(i1)) == 'excitons') then
     l_wavefunction   =trim(rstr_piece(i1+1))=='w'
     l_sort           =trim(rstr_piece(i1+1))=='s'
     l_amplitude      =trim(rstr_piece(i1+1))=='a'
#if defined _YPP_ELPH
     l_gkkp           =trim(rstr_piece(i1+1))=='g'
#endif
     !
     l_spin  =trim(rstr_piece(i1+1))=='sp'.and.n_spin>1
     l_mag   =trim(rstr_piece(i1+1))=='m'.and.n_spin>1
     !
     ! GPL_EXCLUDE_START
     !
#if defined _YPP_ELPH
     l_eliashberg      =trim(rstr_piece(i1+1))=='e'
#endif
     ! GPL_EXCLUDE_END
     !
   endif
   if ( trim(rstr_piece(i1)) == 'electrons') then
     !
     l_current        =trim(rstr_piece(i1+1))=='c'
     l_density        =trim(rstr_piece(i1+1))=='d'
     l_dos            =trim(rstr_piece(i1+1))=='s'
     l_wavefunction   =trim(rstr_piece(i1+1))=='w'
     l_bands          =trim(rstr_piece(i1+1))=='b'
     l_mag            =trim(rstr_piece(i1+1))=='m'.and.n_spin>1
     !
#if defined _YPP_ELPH
     l_eliashberg       =trim(rstr_piece(i1+1))=='e'
#endif
     !
#if defined _YPP_MAGNETIC
     l_angular_momentum =trim(rstr_piece(i1+1))=='l'
     l_position         =trim(rstr_piece(i1+1))=='p'
#endif
     !
   endif
   !
#if defined _YPP_RT
   !
   ! GPL_EXCLUDE_START
   !
   if ( trim(rstr_piece(i1)) == 'RTDBs') then
     l_RTpump_energy=trim(rstr_piece(i1+1))=='e'
     l_RTpump_kspace=trim(rstr_piece(i1+1))=='k'
     l_RTpump_manual=trim(rstr_piece(i1+1))=='m'
     l_RTpump_Fermi =trim(rstr_piece(i1+1))=='f'
   endif
   !
   ! GPL_EXCLUDE_END
   !
   if ( trim(rstr_piece(i1)) == 'RealTime') then
     !
     l_RT_X           =trim(rstr_piece(i1+1))=='X'
     !
     ! GPL_EXCLUDE_START
     !
     l_RT_abs         =trim(rstr_piece(i1+1))=='a'
     !
     l_RT_occupations =index(rstr_piece(i1+1),'o')>0
     l_RT_lifetimes   =index(rstr_piece(i1+1),'l')>0
     l_RT_density     =trim(rstr_piece(i1+1))=='d'
     !
     l_RT_bands       =trim(rstr_piece(i1+2))=='b'
     l_RT_time        =trim(rstr_piece(i1+2))=='t'
     l_RT_energy      =trim(rstr_piece(i1+2))=='e'
     l_RT_2D_dos      =trim(rstr_piece(i1+2))=='d'
     !
     ! GPL_EXCLUDE_END
     !
   endif
#endif
   !    
   if ( trim(rstr_piece(i1)) == 'excitons'.or. trim(rstr_piece(i1)) == 'electrons') then
     if (l_amplitude)      call initactivate(1,'amplitude')
     if (l_spin)           call initactivate(1,'spin')
     if (l_mag)            call initactivate(1,'magnetization')
     if (l_wavefunction)   call initactivate(1,'wavefunction')
#if defined _YPP_ELPH
     if (l_eliashberg)       call initactivate(1,'eliashberg')
     if (l_gkkp)             call initactivate(1,'gkkp')
#endif
#if defined _YPP_MAGNETIC
     if (l_angular_momentum) call initactivate(1,'angular_m')
     if (l_position)         call initactivate(1,'position')
#endif
     if (l_current)        call initactivate(1,'current')
     if (l_density)        call initactivate(1,'density')
     if (l_sort)           infile_editing=.false.
   endif
   if ( trim(rstr_piece(i1)) == 'phonons'.or. trim(rstr_piece(i1)) == 'electrons') then
     if (l_dos)            call initactivate(1,'dos')
   endif
   if ( trim(rstr_piece(i1)) == 'electrons') then
     if (l_bands)          call initactivate(1,'bnds')
   endif
#if defined _YPP_RT
   !
   ! GPL_EXCLUDE_START
   !
   if ( trim(rstr_piece(i1)) == 'RTDBs') then
     if (l_RTpump_energy) call initactivate(1,'Select_energy')
     if (l_RTpump_kspace) call initactivate(1,'Select_kspace')
     if (l_RTpump_manual) call initactivate(1,'Select_manual')
     if (l_RTpump_Fermi)  call initactivate(1,'Select_Fermi')
   endif
   !
   ! GPL_EXCLUDE_END
   !
   if ( trim(rstr_piece(i1)) == 'RealTime') then
     if (l_RT_X)           call initactivate(1,'RT_X')
     !
     ! GPL_EXCLUDE_START
     !
     if (l_RT_abs)         call initactivate(1,'RTabs')
     if (l_RT_occupations) call initactivate(1,'RToccupations')
     if (l_RT_lifetimes)   call initactivate(1,'RTlifetimes')
     if (l_RT_density)     call initactivate(1,'RTdeltaRho')
     if (l_RT_bands)       call initactivate(1,'RTfitbands')
     if (l_RT_time)        call initactivate(1,'RTtime')
     if (l_RT_energy)      call initactivate(1,'RTenergy')
     if (l_RT_2D_dos)      call initactivate(1,'RTdos')
     !
     ! GPL_EXCLUDE_END
     !
   endif
#endif
 enddo
 !
 l_flag=.not.(l_sort.or.l_fix_save)
#if defined _YPP_ELPH
 l_flag=.not.l_sort.and..not.l_atomic_amplitude
#endif
 if (l_flag) call call_INIT_load('parserload')
 !
 l_bz_grids  = runlevel_is_on('bzgrids')
 l_k_grid    = runlevel_is_on('K_grid')
 l_q_grid    = runlevel_is_on('Q_grid')
 l_shifted_grid = runlevel_is_on('Shifted_Grid')
 l_random_grid  = runlevel_is_on('Random_Grid')
 l_high_sym_pts = runlevel_is_on('High_Symm')
 l_dos       =runlevel_is_on('dos')
 l_bands     =runlevel_is_on('bnds')
 l_fix_syms  =runlevel_is_on('fixsyms')
#if defined _YPP_SC
 l_mean_potential=runlevel_is_on('MeanPot')
 if (l_mean_potential) then
   call initactivate(1,'plot')
   call initactivate(1,'electrons')
 endif
#endif
#if defined _YPP_ELPH
 l_eliashberg=runlevel_is_on('eliashberg')
 l_phonons   =runlevel_is_on('phonons')
 l_gkkp      =runlevel_is_on('gkkp')
#endif
#if defined _YPP_RT
 !
 l_RealTime         = runlevel_is_on('RealTime')
 !
 l_RT_X             = runlevel_is_on('RT_X')
 !
 ! GPL_EXCLUDE_START
 !
 l_RT_DBs           = runlevel_is_on('RTDBs')
 !
 l_RTpump_energy    = runlevel_is_on('Select_energy')
 l_RTpump_kspace    = runlevel_is_on('Select_kspace')
 l_RTpump_manual    = runlevel_is_on('Select_manual')
 l_RTpump_Fermi     = runlevel_is_on('Select_Fermi')
 !
 l_RT_abs           = runlevel_is_on('RTabs')
 l_RT_occupations   = runlevel_is_on('RToccupations')
 l_RT_lifetimes     = runlevel_is_on('RTlifetimes')
 l_RT_density       = runlevel_is_on('RTdeltaRho')
 !
 l_RT_bands         = runlevel_is_on('RTfitbands')
 l_RT_time          = runlevel_is_on('RTtime')
 l_RT_energy        = runlevel_is_on('RTenergy')
 l_RT_2D_dos        = runlevel_is_on('RTdos')
 !
 ! GPL_EXCLUDE_END
 !
#endif
#if defined _YPP_NL
 l_NL_X  =runlevel_is_on('nonlinear')
#endif
#if defined _YPP_MAGNETIC
 l_angular_momentum = runlevel_is_on('angular_m').and.runlevel_is_on('electrons')
 l_position         = runlevel_is_on('position').and.runlevel_is_on('electrons')
#endif
 l_excitons =runlevel_is_on('excitons')
 l_electrons=runlevel_is_on('electrons')
 l_plot=any((/runlevel_is_on('wavefunction'),runlevel_is_on('magnetization'),&
&             runlevel_is_on('density'),runlevel_is_on('current')/))
#if defined _YPP_SC
 l_plot=l_plot .or. runlevel_is_on('MeanPot')
#endif
#if defined _YPP_RT
 l_plot=l_plot .or. runlevel_is_on('RTdeltaRho')
#endif
 l_free_hole=runlevel_is_on('freehole')
 l_amplitude=runlevel_is_on('amplitude')
 l_exc_wf   =runlevel_is_on('wavefunction').and.runlevel_is_on('excitons')
 l_sp_wf    =runlevel_is_on('wavefunction').and.runlevel_is_on('electrons')
 l_density  =runlevel_is_on('density').and.runlevel_is_on('electrons')
 l_current  =runlevel_is_on('current').and.runlevel_is_on('electrons')
 l_mag      =runlevel_is_on('magnetization')
 l_wannier  =runlevel_is_on('wannier')
 l_spin     =runlevel_is_on('spin')
 l_map_WFs  =runlevel_is_on('WFs_map')
 !
 if (.not.l_exc_wf) l_free_hole=.false.
 !
 if (l_bz_grids) then
   call initactivate(1,"OutputAlat")
   if (l_k_grid)        call initactivate(1,"NoWeights cooIn cooOut ListPts ExpandPts")
   if (l_q_grid)        call initactivate(1,"NoWeights cooIn cooOut ListPts ExpandPts ForceUserPts")
   if (l_high_sym_pts)  call initactivate(1,"cooOut PtsPath NPtsPath")
   if (l_shifted_grid)  call initactivate(1,"NoWeights cooIn cooOut")
   if (l_random_grid)   call initactivate(1,"NoWeights cooOut BZ_random_Nk GammaRadius")
 endif
 !
 if ((l_dos.or.l_bands).and.n_spinor==2) call initactivate(1,'WFReference')
 !
 if (l_bands) then
   call initactivate(1,"cooIn NormN NelFac DOSERange DOSESteps DOS_broad")
   call initactivate(1,"INTERP_Grid INTERP_Shell_Fac")
   call initactivate(1,"CIRCUIT_E_DB_path BANDS_path BANDS_steps BANDS_bands BANDS_built_in")
 endif
 !	   
 l_map_kpts  = runlevel_is_on('kpts_map')
 !
 l_bxsf      = runlevel_is_on('bxsf')
 !
 if (l_bxsf) call initactivate(1,"W90_fname WannBnds DgridOrd")
 !
 l_QP_DBs_create_and_modify = runlevel_is_on('QPDB_edit')
 l_QP_DBs_manipulate = runlevel_is_on('QPDB_merge')
 !
 ! GPL_EXCLUDE_START
 !
#if defined _YPP_SC
 if (l_mean_potential) then
   call initactivate(1,"PotValue")
 endif
#endif
 !
 ! GPL_EXCLUDE_END
 !
 if (l_fix_syms.and.n_spinor==2.and.i_time_rev==0) call initactivate(1,"ExpandSymm")
 !
 ! GPL_INCLUDE_START
 !
 !if (l_fix_syms) call initactivate(1,"RmAllSymm RmTimeRev")
 !
 ! GPL_INCLUDE_END
 !
 if (l_fix_save) infile_editing=.false.
 !
 ! GPL_EXCLUDE_START
 !
 if (l_fix_syms) call initactivate(1,"Efield1 Efield2 BField Bpsi Btheta RmAllSymm RmTimeRev RmSpaceInv")
 !
#if defined _YPP_RT
 !             
 if (l_RT_X) then 
   call initactivate(1,"Xorder ProbeKey PumpKey EnRngeRt ETStpsRt")
   call initactivate(1,"TimeRange DampMode DampFactor SkipJP_IO FrMinDamp RmAsymLim UseFFT CheckPaths")
 endif
 !
#endif
 !
 ! Wannier 90 interface
 !
 if (l_wannier) call initactivate(1,"Seed WriteAMU QPdbPath")
 !
 ! GPL_EXCLUDE_END
 !
 if (l_map_kpts) call initactivate(1,"BZ_DbGd_Nk SkipCheck noBZExpand NoWeights")
 !
 if (l_map_WFs)  call initactivate(1,"SOC_DBs SOC_splitting bands_to_map bands_buffer")
 !
 if (l_electrons) then
   if (l_dos.or.l_bands) call INIT_QP_ctl_switch('G')
   if (l_dos) call initactivate(1,"DOSERange DOSESteps DOS_broad DOS_bands PrtOccOnly")
 endif
#if defined _YPP_RT
 if (l_RT_DBs)    then
   call initactivate(1,'RTBands')
   if (l_RTpump_energy) call initactivate(1,'RTpumpNel RTpumpEhEn RTpumpEhWd')
   if (l_RTpump_kspace) then
     call initactivate(1,'RTpumpNel RTpumpDE RTpumpEhWd RTpumpBZWd')
     do i1=1,n_regions
       call initactivate(1,'RTpumpBZ'//trim(intc(i1)))
     enddo
   endif
   if (l_RTpump_Fermi) call initactivate(1, 'RTmuEh RTtempEh RTautotuneThr')
   !if (l_RTpump_manual) call initactivate(1,'Manually_edit')
 endif
 if (l_RealTime) then
   !
   ! GPL_EXCLUDE_START
   !
   l_flag=l_RT_occupations.or.l_RT_abs
   if (l_flag)      call init_RT_ctl_switch('G')
   l_flag=l_RT_occupations.or.l_RT_density.or.l_RT_lifetimes.or.l_RT_abs
   if (l_flag)      call initactivate(1,"TimeStep TimeRange")
   !
   l_flag=l_RT_time.and.l_RT_occupations
   if (l_flag)           call initactivate(1,"OCCgroup")
   if (l_RT_occupations) call initactivate(1,"IncludeEQocc SkipFermiFIT")
   if (l_RT_density)     call initactivate(1,"LoadGhistory")
   if (l_RT_bands)       call initactivate(1,"cooIn BANDS_kpts BANDS_steps NNInterp")
   if (l_RT_2D_dos)      call initactivate(1,"DOSERange DOSESteps DOS_broad SeparateEH IncludeEQocc")
   if ((l_RT_2D_dos.or.l_RT_time).and.n_spinor==2) call initactivate(1,'WFReference')
   !
   ! GPL_EXCLUDE_END
   !
   if (l_RT_abs)    call initactivate(1,"EnRngeRt ETStpsRt DampFactor Transmission Reflectivity IncludeIP RTformat")
   !
 endif
#endif
 !
#if defined _YPP_NL
 if(l_NL_X) then
   call initactivate(1,"Xorder TimeRange ETStpsRt EnRngeRt DampMode DampFactor")
 endif
#endif
 !
#if defined _YPP_MAGNETIC
 if (l_angular_momentum.or.l_position) call initactivate(1,"FFTGvecs")
 if (l_current) call initactivate(1,'PhaseTrick')
#endif
 !
 if (l_plot) then
   call initactivate(1,"Format Direction FFTGvecs") 
   if (l_sp_wf) call initactivate(1,"Degen_Step")  
#if defined _YPP_ELPH
   if (l_sp_wf) call initactivate(1,"ResTresh")  
#endif
   if (l_mag)   call initactivate(1,"MagDir") 
   if (l_current) call initactivate(1,'CurrentDir')
 endif
 !
 if (l_excitons) then
   call initactivate(1,"States")
   if (l_amplitude) then
     call INIT_QP_ctl_switch('G')
     call initactivate(1,"DipWeight")
   endif
   if (l_exc_wf.or.l_amplitude) call initactivate(1,"Degen_Step MinWeight")
   if (l_exc_wf.and..not.l_free_hole) call initactivate(1,"Cells Hole Dimension") 
   if (l_exc_wf.and.l_free_hole) call initactivate(1,"WFMult") 
   if (l_spin) call initactivate(1,"Degen_Step FFTGvecs")
#if defined _YPP_ELPH
   if (l_eliashberg)  call initactivate(1,"Degen_Step") 
#endif
 endif
 !
#if defined _YPP_ELPH
 if (l_gkkp.and..not.l_excitons)   call initactivate(1,"DBsPATH PHfreqF PHmodeF GkkpExpand GkkpConvert")
 if (l_phonons.and.l_eliashberg)   call initactivate(1,"EE_Fermi EfGbroad")
 if ( ((l_excitons.or.l_electrons).and.l_eliashberg) .or. (l_phonons.and.l_dos) ) call initactivate(1,"PhBroad PhStps")
#endif
 !
 ! Check for existing QP control fields to be proposed in the new input files
 !
 call QP_state_table_setup(E)
 !
 if (infile_editing) then
   open(unit=12,file=trim(infile))
   call initinfio(defs,12)
   close(12)
   call PP_redux_wait
 endif
 !
 if (l_QP_DBs_create_and_modify.or.l_QP_DBs_manipulate.and.infile_editing) call QP_DBs_initialize()
 !
 l_init_QP=l_plot.and.l_sp_wf
#if defined _YPP_ELPH
 if (.not.l_init_QP) l_init_QP=l_electrons.and.l_eliashberg
#endif
#if defined _YPP_SC
 if (.not.l_init_QP) l_init_QP=l_electrons.and.l_mean_potential
#endif
#if defined _YPP_MAGNETIC
 if (.not.l_init_QP) l_init_QP=l_angular_momentum.or.l_position
#endif
 !
 ! GPL_EXCLUDE_START
 !
#if defined _YPP_RT
 if (.not.l_init_QP) l_init_QP=l_RT_occupations.or.l_RT_lifetimes
 if (     l_init_QP) call INIT_QP(.FALSE.,infile_verbosity==V_real_time)
 if (l_RT_DBs)  call RT_DBs_initialize()
#else
 ! GPL_EXCLUDE_END
 if (l_init_QP) call INIT_QP(.FALSE.,.FALSE.)
 ! GPL_EXCLUDE_START
#endif
 !
 ! GPL_EXCLUDE_END
 !
 ! Check and fill all possible vectorial USER fields
 !
 l_flag=l_bands
 !
 ! GPL_EXCLUDE_START
 !
#if defined _YPP_RT
 l_flag=l_flag.or.l_RT_bands
#endif
 !
 ! GPL_EXCLUDE_END
 !
 if (l_flag) call USER_vector_handle("BANDS_kpts")
 !
 if (l_bz_grids) then
   if (l_k_grid)       call USER_vector_handle("GWKpts")
   if (l_q_grid)       call USER_vector_handle("Qpts")
   if (l_shifted_grid) call USER_vector_handle("KShift")
 endif
 !
 if (l_map_kpts) then
   n_DbGd_DBs=parse_character_arrays(DbGd_DB1_paths,MAX_DbGd_DBs,"DbGd_DB1_paths"," ",.TRUE.)
   if (infile_editing) i1=parse_character_arrays(DbGd_DB1_paths,n_DbGd_DBs,&
&              "DbGd_DB1_paths","Paths to the SAVE folders with the Double Grid DB1",.FALSE.)
 endif
 !
contains
 !
 subroutine call_INIT_load(mode) 
   character(*)::mode
   !
   if (mode=='load')       initmode=0
   if (mode=='todef')      initmode=1
   if (mode=='Gclose')     initmode=2
   if (mode=='GameOver')   initmode=3
   if (mode=='parserload') initmode=4
   call ypp_INIT_load(defs)
   !
 end subroutine
 !
 subroutine USER_vector_handle(field)
   !
   use parser_m,       ONLY:parser
   use it_m,           ONLY:nflines,flines,nADDITIONAL_flines,ADDITIONAL_flines
   !
   character(*):: field
   !
   integer     :: n_points,i_p,nflines_save
   real(SP)    :: real_ctl,real_v(10,3)
   !
   real_ctl=0._SP
   real_v(:,3)=999._SP
   call parser(field,real_v)
   !
   !
   do i_p=1,10
     if (real_v(i_p,3)==999._SP) exit
   enddo
   !
   n_points=i_p-1
   !
   if (n_points==0) then
     n_points=1
     real_v(1,:)=0._SP
   endif
   !
   if (field=="KShift") then
     n_points=3
     real_v(:,:)=0._SP
     do i_p=1,3
       real_v(i_p,i_p)=5.E-5_SP
     enddo
   endif
   !
   ADDITIONAL_flines = " "
   nADDITIONAL_flines= 0
   !
   nflines_save=nflines
   if (field=="GWKpts") then
     write (flines(nflines+1),'(a,t32,a)') '%'//field,'# K points list'
     n_u_k_pts=n_points
     U_k_pts(:n_u_k_pts,:)=real_v(:n_u_k_pts,:)
   else if (field=="BANDS_kpts") then
     write (flines(nflines+1),'(a,t32,a)') '%'//field,'# K points of the bands circuit'
     n_u_interp_pts=n_points
     U_interp_pts(:n_u_interp_pts,:)=real_v(:n_u_interp_pts,:)
   else if (field=="Qpts") then
     write (flines(nflines+1),'(a,t32,a)') '%'//field,'# Q points list'
     n_u_q_pts=n_points
     U_q_pts(:n_u_q_pts,:)=real_v(:n_u_q_pts,:)
   else if (field=="KShift") then
     write (flines(nflines+1),'(a,t32,a)') '%'//field,'# K-grid shifts (max 3)'
     U_q_shifts(:n_points,:)=real_v(:n_points,:)
   endif
   !
   nflines=nflines+1
   do i_p=1,n_points
     write (flines(nflines+1),'(4(f8.5,1x,a))') real_v(i_p,1),'|', real_v(i_p,2),'|', real_v(i_p,3),'|'
     nflines=nflines+1
   enddo
   write (flines(nflines+1),'(a)') '%'
   nflines=nflines+1
   !
   if (infile_editing) open(unit=12,file=trim(infile),position='append')
   do i1=nflines_save+1,nflines
     nADDITIONAL_flines=nADDITIONAL_flines+1
     ADDITIONAL_flines(nADDITIONAL_flines)=flines(i1)
     if (infile_editing) write (12,'(a)') trim(flines(i1))
   enddo 
   if (infile_editing) close(12)
   !
 end subroutine
 !
end subroutine<|MERGE_RESOLUTION|>--- conflicted
+++ resolved
@@ -53,13 +53,9 @@
 #endif
 #if defined _YPP_RT 
  use YPP_real_time,  ONLY:l_RealTime,l_RT_2D_dos,l_RT_abs,l_RT_bands,l_RT_DBs,l_RT_density,&
-<<<<<<< HEAD
-&                         l_RT_energy,l_RT_lifetimes,l_RT_occupations,l_RT_time,l_RT_X,&
-&                         l_RTpump_energy,l_RTpump_kspace,l_RTpump_manual,l_RTpump_Fermi,n_regions
-=======
 &                         l_RT_energy,l_RT_lifetimes,l_RT_occupations,l_RT_time,l_RT_X,l_NL_X,&
-&                         l_RTpump_energy,l_RTpump_kspace,l_RTpump_manual,n_regions, RT_conf
->>>>>>> 205cece9
+&                         l_RTpump_energy,l_RTpump_kspace,l_RTpump_manual,l_RTpump_Fermi,n_regions,&
+&                         RT_conf
  use stderr,         ONLY:intc
  use real_time,      ONLY:RT_bands
  use fields,         ONLY:n_ext_fields
