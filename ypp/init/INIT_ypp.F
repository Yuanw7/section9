!
!        Copyright (C) 2000-2016 the YAMBO team
!              http://www.yambo-code.org
!
! Authors (see AUTHORS file for details): AM
! 
! This file is distributed under the terms of the GNU 
! General Public License. You can redistribute it and/or 
! modify it under the terms of the GNU General Public 
! License as published by the Free Software Foundation; 
! either version 2, or (at your option) any later version.
!
! This program is distributed in the hope that it will 
! be useful, but WITHOUT ANY WARRANTY; without even the 
! implied warranty of MERCHANTABILITY or FITNESS FOR A 
! PARTICULAR PURPOSE.  See the GNU General Public License 
! for more details.
!
! You should have received a copy of the GNU General Public 
! License along with this program; if not, write to the Free 
! Software Foundation, Inc., 59 Temple Place - Suite 330,Boston, 
! MA 02111-1307, USA or visit http://www.gnu.org/copyleft/gpl.txt.
!
subroutine INIT_ypp(E,instr,lnstr,FINALIZE)
 !
<<<<<<< HEAD
 use YPP
 use pars,           ONLY:pi
 use interpolate,    ONLY:max_interpls
 use units,          ONLY:HA2EV,FS2AUT
=======
 use YPP,            ONLY:l_plot,l_map_WFs,l_map_kpts,l_mag,l_k_grid,l_high_sym_pts,&
&                         l_free_hole,l_fix_syms,l_excitons,l_exc_wf,&
&                         l_amplitude,l_bands,l_bxsf,l_bz_grids,l_current,&
&                         l_density,l_dos,l_electrons,l_q_grid,l_QP_DBs_create_and_modify,&
&                         l_QP_DBs_merge,l_random_grid,l_shifted_grid,l_sort,l_sp_wf,l_spin,&
&                         l_wannier,l_wavefunction,MAX_DbGd_DBs,n_DbGd_DBs,n_u_interp_pts,n_u_k_pts,n_u_q_pts,&
&                         U_k_pts,U_interp_pts,U_q_pts,U_q_shifts,DbGd_DB1_paths
 use pars,           ONLY:pi,SP,schlen
>>>>>>> 2aecb912
 use D_lattice,      ONLY:i_time_rev
 use it_m,           ONLY:initdefs,initmode,ofiles_append,&
&                         initinfio,infile,infile_dump,initactivate,&
&                         nrnlvls,rnlvls,runlevel_is_on,&
&                         infile_verbosity,V_general,V_qp,V_all,V_real_time
 use drivers,        ONLY:infile_editing
 use com,            ONLY:file_exists
 use stderr,         ONLY:string_split
 use electrons,      ONLY:n_spin,n_spinor,levels
 use parallel_m,     ONLY:master_cpu,PP_redux_wait
 use LIVE_t,         ONLY:what_is_running
#if defined _YPP_SC
 use SC,             ONLY:SC_bands
#endif
#if defined _YPP_RT || defined _YPP_SC
 use QP_m,           ONLY:QP_nb
 use electrons,      ONLY:levels,E_reset
 use IO_m,           ONLY:OP_RD_CL,DUMP,io_control,NONE
#endif
#if defined _YPP_RT 
 use YPP_real_time,  ONLY:l_RealTime,l_RT_2D_dos,l_RT_abs,l_RT_bands,l_RT_DBs,l_RT_density,&
&                         l_RT_energy,l_RT_lifetimes,l_RT_occupations,l_RT_time,l_RT_X,&
&                         l_RTpump_energy,l_RTpump_kspace,l_RTpump_manual,n_regions
 use stderr,         ONLY:intc
 use real_time,      ONLY:RT_bands
 use fields,         ONLY:n_ext_fields
#endif
#if defined _YPP_NL
 use nl_optics,      ONLY:NL_damping
#endif
#if defined _YPP_ELPH
 use YPP_ELPH
#endif
 !
 implicit none
 !
 type(levels)     ::E
 integer          ::lnstr
 character(lnstr) ::instr
 logical          ::FINALIZE
 !
 ! Work Space
 !
 logical          ::l_init_QP,l_flag
 type(initdefs)   ::defs
 integer          ::i1,i2
 character(schlen)::rstr_piece(60) 
 !
#if defined _YPP_SC
 type(levels)     ::E_dummy
 integer, external::io_SC_components
 integer          ::io_SC_err,ID
#endif
#if defined _YPP_RT
 integer, external::io_RT_components,io_KB_pwscf,io_KB_abinit
 integer          ::io_RT_G_err,io_RT_JPSM_err,io_KB_pwscf_err,io_KB_abinit_err,ID
#endif
#if defined _YPP_NL
 integer, external::io_NL
 integer          ::io_NonLinear
#endif
 integer, external::parse_character_arrays
 !
 ! What is running ?
 !
 what_is_running='YPP'
#if defined _YPP_RT
 what_is_running='YPP_RT'
#endif
#if defined _YPP_MAGNETIC
 what_is_running='YPP_MAGNETIC'
#endif
#if defined _YPP_ELPH
 what_is_running='YPP_PH'
#endif
#if defined _YPP_SURF
 what_is_running='YPP_SURF'
#endif
#if defined _YPP_RT
 what_is_running='YPP_RT'
#endif
#if defined _YPP_NL
 what_is_running='YPP_NL'
#endif
 !
 if (FINALIZE) then
   call call_INIT_load('GameOver')
   if (master_cpu) call ofiles_append(defs=defs)
   return
 endif
 !
 call YPP_SET_defaults()
 !
 ! DATABASES 
 !===========
 !
#if defined _YPP_SC
 ! 
 call E_reset(E_dummy) 
 !
 call io_control(ACTION=OP_RD_CL,COM=NONE,MODE=DUMP,SEC=(/1/),ID=ID) ! Current response
 io_SC_err=io_SC_components('WF' ,E_dummy,ID)
 if (io_SC_err==0) QP_nb=SC_bands(2)
 !
#endif
 !
#if defined _YPP_RT
 !
 call io_control(ACTION=OP_RD_CL,COM=NONE,MODE=DUMP,SEC=(/1/),ID=ID) ! GF
 io_RT_G_err=io_RT_components('G' ,ID)
 if (io_RT_G_err==0) QP_nb=RT_bands(2)
 ! 
 call io_control(ACTION=OP_RD_CL,COM=NONE,MODE=DUMP,SEC=(/1/),ID=ID) ! Current response
 io_RT_JPSM_err=io_RT_components('JPSM' ,ID)
 if (io_RT_JPSM_err==0) QP_nb=RT_bands(2)
 !
 call io_control(ACTION=OP_RD_CL,COM=NONE,SEC=(/1/),MODE=DUMP,ID=ID)
 io_KB_pwscf_err=io_KB_pwscf(ID)
 ! 
 call io_control(ACTION=OP_RD_CL,COM=NONE,SEC=(/1/),MODE=DUMP,ID=ID)
 io_KB_abinit_err=io_KB_abinit(ID)
 !
#endif        
 !
#if defined _YPP_NL
 !
 call io_control(ACTION=OP_RD_CL,COM=NONE,SEC=(/1/),MODE=DUMP,ID=ID)
 io_Nonlinear=io_NL(ID)
 !
 if(io_Nonlinear==0) then
   if(NL_damping/=0._SP) RT_conf%T_range(:)  =(/2._SP/NL_damping*5._SP,-real(FS2AUT,SP)/)
 endif
 !
#endif
 !
 ! Defaults->Defs + Initialization
 !
 call call_INIT_load('load')
 !
 ! Dump internally the input file
 !
 if (file_exists(trim(infile))) then
   !
   call infile_dump()
   !
 endif
 !
 ! RunLevels on
 !
 call string_split(instr,rstr_piece)
 do i1=1,50
   if ( trim(rstr_piece(i1))=="jobstr" ) cycle
   if ( i1>1) then
     if (trim(rstr_piece(i1-1))=="jobstr" ) cycle
   endif
   !
   ! Verbosity
   !
   if (i1<50) then
     if( trim(rstr_piece(i1)) == 'infver' .and. trim(rstr_piece(i1+1))=='gen' ) infile_verbosity=V_general
     if( trim(rstr_piece(i1)) == 'infver' .and. trim(rstr_piece(i1+1))=='rt' )  infile_verbosity=V_real_time
     if( trim(rstr_piece(i1)) == 'infver' .and. trim(rstr_piece(i1+1))=='qp' )  infile_verbosity=V_qp
     if( trim(rstr_piece(i1)) == 'infver' .and. trim(rstr_piece(i1+1))=='all' ) infile_verbosity=V_all
   endif
   !
   call initactivate(1,'ElecTemp BoseTemp')
   !
   do i2=1,nrnlvls
     if ( trim(rstr_piece(i1)) == trim(rnlvls(i2,1)) ) then
       infile_editing=.true.
       call initactivate(1,trim(rnlvls(i2,1)))
     endif
   enddo
   !
   if ( trim(rstr_piece(i1)) == 'bzgrids') then
     l_k_grid=trim(rstr_piece(i1+1))=='k'
     l_q_grid=trim(rstr_piece(i1+1))=='q'
     l_shifted_grid=trim(rstr_piece(i1+1))=='s'
     l_random_grid=trim(rstr_piece(i1+1))=='r'
     !
     ! GPL_EXCLUDE_START 
     !
     l_high_sym_pts=trim(rstr_piece(i1+1))=='h'
     !
     ! GPL_EXCLUDE_END
     !
     if (l_k_grid) call initactivate(1,"K_grid")
     if (l_q_grid) call initactivate(1,"Q_grid")
     if (l_shifted_grid) call initactivate(1,"Shifted_Grid")
     if (l_random_grid)  call initactivate(1,"Random_Grid")
     if (l_high_sym_pts) call initactivate(1,"High_Symm")
   endif
   !
   if ( trim(rstr_piece(i1)) == 'QPDBs') then
     call initactivate(1,'QPDBs')
     l_QP_DBs_create_and_modify=trim(rstr_piece(i1+1))=='g'
     l_QP_DBs_merge            =trim(rstr_piece(i1+1))=='m'
     if (l_QP_DBs_create_and_modify) call initactivate(1,'QPDB_edit')
     if (l_QP_DBs_merge)             call initactivate(1,'QPDB_merge')
   endif
   !
#if defined _YPP_ELPH
   if ( trim(rstr_piece(i1)) == 'phonons') then
     l_dos              =trim(rstr_piece(i1+1))=='d'
     l_eliashberg       =trim(rstr_piece(i1+1))=='e'
     l_atomic_amplitude =trim(rstr_piece(i1+1))=='a'
     if (l_atomic_amplitude) infile_editing=.false.
     if (l_eliashberg)   call initactivate(1,'eliashberg')
   endif
#endif
   if ( trim(rstr_piece(i1)) == 'excitons') then
     l_wavefunction   =trim(rstr_piece(i1+1))=='w'
     l_sort           =trim(rstr_piece(i1+1))=='s'
     l_amplitude      =trim(rstr_piece(i1+1))=='a'
#if defined _YPP_ELPH
     l_gkkp           =trim(rstr_piece(i1+1))=='g'
#endif
     !
     l_spin  =trim(rstr_piece(i1+1))=='sp'.and.n_spin>1
     l_mag   =trim(rstr_piece(i1+1))=='m'.and.n_spin>1
     !
     ! GPL_EXCLUDE_START
     !
#if defined _YPP_ELPH
     l_eliashberg      =trim(rstr_piece(i1+1))=='e'
#endif
     ! GPL_EXCLUDE_END
     !
   endif
   if ( trim(rstr_piece(i1)) == 'electrons') then
     !
     l_current        =trim(rstr_piece(i1+1))=='c'
     l_density        =trim(rstr_piece(i1+1))=='d'
     l_dos            =trim(rstr_piece(i1+1))=='s'
     l_wavefunction   =trim(rstr_piece(i1+1))=='w'
     l_bands          =trim(rstr_piece(i1+1))=='b'
     l_mag            =trim(rstr_piece(i1+1))=='m'.and.n_spin>1
     !
#if defined _YPP_ELPH
     l_eliashberg       =trim(rstr_piece(i1+1))=='e'
#endif
     !
#if defined _YPP_MAGNETIC
     l_angular_momentum =trim(rstr_piece(i1+1))=='l'
     l_position         =trim(rstr_piece(i1+1))=='p'
#endif
     !
   endif
   !
#if defined _YPP_RT
   if ( trim(rstr_piece(i1)) == 'RTDBs') then
     l_RTpump_energy=trim(rstr_piece(i1+1))=='e'
     l_RTpump_kspace=trim(rstr_piece(i1+1))=='k'
     l_RTpump_manual=trim(rstr_piece(i1+1))=='m'
   endif
   !
   if ( trim(rstr_piece(i1)) == 'RealTime') then
     !
     l_RT_X           =trim(rstr_piece(i1+1))=='X'
     l_RT_abs         =trim(rstr_piece(i1+1))=='a'
     !
     l_RT_occupations =index(rstr_piece(i1+1),'o')>0
     l_RT_lifetimes   =index(rstr_piece(i1+1),'l')>0
     l_RT_density     =trim(rstr_piece(i1+1))=='d'
     !
     l_RT_bands       =trim(rstr_piece(i1+2))=='b'
     l_RT_time        =trim(rstr_piece(i1+2))=='t'
     l_RT_energy      =trim(rstr_piece(i1+2))=='e'
     l_RT_2D_dos      =trim(rstr_piece(i1+2))=='d'
     !
   endif
#endif
   !    
   if ( trim(rstr_piece(i1)) == 'excitons'.or. trim(rstr_piece(i1)) == 'electrons') then
     if (l_amplitude)      call initactivate(1,'amplitude')
     if (l_spin)           call initactivate(1,'spin')
     if (l_mag)            call initactivate(1,'magnetization')
     if (l_wavefunction)   call initactivate(1,'wavefunction')
#if defined _YPP_ELPH
     if (l_eliashberg)       call initactivate(1,'eliashberg')
     if (l_gkkp)             call initactivate(1,'gkkp')
#endif
#if defined _YPP_MAGNETIC
     if (l_angular_momentum) call initactivate(1,'angular_m')
     if (l_position)         call initactivate(1,'position')
#endif
     if (l_current)        call initactivate(1,'current')
     if (l_density)        call initactivate(1,'density')
     if (l_sort)           infile_editing=.false.
   endif
   if ( trim(rstr_piece(i1)) == 'phonons'.or. trim(rstr_piece(i1)) == 'electrons') then
     if (l_dos)            call initactivate(1,'dos')
   endif
   if ( trim(rstr_piece(i1)) == 'electrons') then
     if (l_bands)          call initactivate(1,'bnds')
   endif
#if defined _YPP_RT
   if ( trim(rstr_piece(i1)) == 'RTDBs') then
     if (l_RTpump_energy) call initactivate(1,'Select_energy')
     if (l_RTpump_kspace) call initactivate(1,'Select_kspace')
     if (l_RTpump_manual) call initactivate(1,'Select_manual')
   endif
   if ( trim(rstr_piece(i1)) == 'RealTime') then
     if (l_RT_X)           call initactivate(1,'RT_X')
     if (l_RT_abs)         call initactivate(1,'RTabs')
     if (l_RT_occupations) call initactivate(1,'RToccupations')
     if (l_RT_lifetimes)   call initactivate(1,'RTlifetimes')
     if (l_RT_density)     call initactivate(1,'RTdeltaRho')
     if (l_RT_bands)       call initactivate(1,'RTfitbands')
     if (l_RT_time)        call initactivate(1,'RTtime')
     if (l_RT_energy)      call initactivate(1,'RTenergy')
     if (l_RT_2D_dos)      call initactivate(1,'RTdos')
   endif
#endif
 enddo
 !
 l_flag=.not.l_sort
#if defined _YPP_ELPH
 l_flag=.not.l_sort.and..not.l_atomic_amplitude
#endif
 if (l_flag) call call_INIT_load('parserload')
 !
 l_bz_grids  = runlevel_is_on('bzgrids')
 l_k_grid    = runlevel_is_on('K_grid')
 l_q_grid    = runlevel_is_on('Q_grid')
 l_shifted_grid = runlevel_is_on('Shifted_Grid')
 l_random_grid  = runlevel_is_on('Random_Grid')
 l_high_sym_pts = runlevel_is_on('High_Symm')
 l_dos       =runlevel_is_on('dos')
 l_bands     =runlevel_is_on('bnds')
 l_fix_syms  =runlevel_is_on('fixsyms')
#if defined _YPP_SC
 l_mean_potential=runlevel_is_on('MeanPot')
 if (l_mean_potential) then
   call initactivate(1,'plot')
   call initactivate(1,'electrons')
 endif
#endif
#if defined _YPP_ELPH
 l_eliashberg=runlevel_is_on('eliashberg')
 l_phonons   =runlevel_is_on('phonons')
 l_gkkp      =runlevel_is_on('gkkp')
#endif
#if defined _YPP_RT
 !
 l_RealTime         = runlevel_is_on('RealTime')
 l_RT_DBs           = runlevel_is_on('RTDBs')
 !
 l_RTpump_energy    = runlevel_is_on('Select_energy')
 l_RTpump_kspace    = runlevel_is_on('Select_kspace')
 l_RTpump_manual    = runlevel_is_on('Select_manual')
 !
 l_RT_X             = runlevel_is_on('RT_X')
 l_RT_abs           = runlevel_is_on('RTabs')
 l_RT_occupations   = runlevel_is_on('RToccupations')
 l_RT_lifetimes     = runlevel_is_on('RTlifetimes')
 l_RT_density       = runlevel_is_on('RTdeltaRho')
 !
 l_RT_bands         = runlevel_is_on('RTfitbands')
 l_RT_time          = runlevel_is_on('RTtime')
 l_RT_energy        = runlevel_is_on('RTenergy')
 l_RT_2D_dos        = runlevel_is_on('RTdos')
 !
#endif
#if defined _YPP_NL
 l_NL_X  =runlevel_is_on('nonlinear')
#endif
#if defined _YPP_MAGNETIC
 l_angular_momentum = runlevel_is_on('angular_m').and.runlevel_is_on('electrons')
 l_position         = runlevel_is_on('position').and.runlevel_is_on('electrons')
#endif
 l_excitons =runlevel_is_on('excitons')
 l_electrons=runlevel_is_on('electrons')
 l_plot=any((/runlevel_is_on('wavefunction'),runlevel_is_on('magnetization'),&
&             runlevel_is_on('density'),runlevel_is_on('current')/))
#if defined _YPP_SC
 l_plot=l_plot .or. runlevel_is_on('MeanPot')
#endif
#if defined _YPP_RT
 l_plot=l_plot .or. runlevel_is_on('RTdeltaRho')
#endif
 l_free_hole=runlevel_is_on('freehole')
 l_amplitude=runlevel_is_on('amplitude')
 l_exc_wf   =runlevel_is_on('wavefunction').and.runlevel_is_on('excitons')
 l_sp_wf    =runlevel_is_on('wavefunction').and.runlevel_is_on('electrons')
 l_density  =runlevel_is_on('density').and.runlevel_is_on('electrons')
 l_current  =runlevel_is_on('current').and.runlevel_is_on('electrons')
 l_mag      =runlevel_is_on('magnetization')
 l_wannier  =runlevel_is_on('wannier')
 l_spin     =runlevel_is_on('spin')
 !
 if (.not.l_exc_wf) l_free_hole=.false.
 !
 if (l_bz_grids) then
   call initactivate(1,"NoWeights OutputAlat")
   if (l_k_grid)        call initactivate(1,"cooIn cooOut ListPts ExpandPts")
   if (l_q_grid)        call initactivate(1,"cooIn cooOut ListPts ExpandPts ForceUserPts")
   if (l_high_sym_pts)  call initactivate(1,"cooIn cooOut PtsPath NPtsPath")
   if (l_shifted_grid)  call initactivate(1,"cooIn cooOut")
   if (l_random_grid)   call initactivate(1,"cooOut BZ_random_Nk GammaRadius")
 endif
 !
 if ((l_dos.or.l_bands).and.n_spinor==2) call initactivate(1,'WFReference')
 !
 if (l_bands) call initactivate(1,"cooIn BANDS_steps INTERPGrid ShellFac NormN NelFac")
 !	   
 l_map_kpts  = runlevel_is_on('kpts_map')
 !
 l_map_WFs   = runlevel_is_on('WFs_map')
 !
 l_bxsf      = runlevel_is_on('bxsf')
 !
 if (l_bxsf) call initactivate(1,"W90_fname WannBnds DgridOrd")
 !
 l_QP_DBs_create_and_modify = runlevel_is_on('QPDB_edit')
 l_QP_DBs_merge = runlevel_is_on('QPDB_merge')
 !
 ! GPL_EXCLUDE_START
 !
#if defined _YPP_SC
 if (l_mean_potential) then
   call initactivate(1,"PotValue")
 endif
#endif
 !
 ! GPL_EXCLUDE_END
 !
 if (l_fix_syms.and.n_spinor==2.and.i_time_rev==0) call initactivate(1,"ExpandSymm")
 !
 ! GPL_INCLUDE_START
 !
 !if (l_fix_syms) call initactivate(1,"RmAllSymm RmTimeRev")
 !
 ! GPL_INCLUDE_END
 !
 !
 ! GPL_EXCLUDE_START
 !
 if (l_fix_syms) call initactivate(1,"Efield1 Efield2 BField Bpsi Btheta RmAllSymm RmTimeRev RmSpaceInv")
 !
#if defined _YPP_RT
 !
 if(l_QP_DBs_merge) call initactivate(1,"Z_input")
 !             
 if (l_RT_X) then 
   call initactivate(1,"Xorder ProbeKey PumpKey EnRngeRt ETStpsRt")
   call initactivate(1,"TimeRange DampMode DampFactor SkipJP_IO FrMinDamp RmAsymLim UseFFT CheckPaths")
 endif
 !
#endif
 !
 ! Wannier 90 interface
 !
 if (l_wannier) call initactivate(1,"Seed WriteAMU QPdbPath")
 !
 ! GPL_EXCLUDE_END
 !
 if (l_map_kpts) call initactivate(1,"BZ_DbGd_nkpts SkipCheck noBZExpand NoWeights")
 !
 if (l_map_WFs)  call initactivate(1,"SOC_DBs SOC_splitting bands_to_map bands_buffer")
 !
 if (l_electrons) then
   if (l_dos.or.l_bands) call INIT_QP_ctl_switch('G')
   if (l_dos) call initactivate(1,"DOSERange DOSESteps DOS_broad DOS_bands PrtOccOnly")
 endif
#if defined _YPP_RT
 if (l_RT_DBs)    then
   call initactivate(1,'RTpumpNel RTBands')
   if (l_RTpump_energy) call initactivate(1,'RTpumpEhEn RTpumpEhWd')
   if (l_RTpump_kspace) then
     call initactivate(1,'RTpumpDE RTpumpEhWd RTpumpBZWd')
     do i1=1,n_regions
       call initactivate(1,'RTpumpBZ'//trim(intc(i1)))
     enddo
   endif
   !if (l_RTpump_manual) call initactivate(1,'Manually_edit')
 endif
 if (l_RealTime) then
   !
   l_flag=l_RT_occupations.or.l_RT_abs
   if (l_flag)      call init_RT_ctl_switch('G')
   l_flag=l_RT_occupations.or.l_RT_density.or.l_RT_lifetimes
   if (l_flag)      call initactivate(1,"TimeStep TimeRange")
   !
   l_flag=l_RT_time.and.l_RT_occupations
   if (l_flag)      call initactivate(1,"OCCgroup")
   if (l_RT_density)call initactivate(1,"LoadGhistory")
   if (l_RT_bands)  call initactivate(1,"cooIn BKpts BANDS_steps NNInterp")
   if (l_RT_2D_dos) call initactivate(1,"DOSERange DOSESteps DOS_broad SeparateEH IncludeEQocc")
   if ((l_RT_2D_dos.or.l_RT_time).and.n_spinor==2) call initactivate(1,'WFReference')
   !
   if (l_RT_abs)    call initactivate(1,"EnRngeRt ETStpsRt DampFactor Transmission Reflectivity IncludeIP")
   !
 endif
#endif
 !
#if defined _YPP_NL
 if(l_NL_X) then
   call initactivate(1,"Xorder TimeRange ETStpsRt EnRngeRt DampMode DampFactor")
 endif
#endif
 !
#if defined _YPP_MAGNETIC
 if (l_angular_momentum.or.l_position) call initactivate(1,"FFTGvecs")
 if (l_current) call initactivate(1,'PhaseTrick')
#endif
 !
 if (l_plot) then
   call initactivate(1,"Format Direction FFTGvecs") 
   if (l_sp_wf) call initactivate(1,"Degen_Step")  
#if defined _YPP_ELPH
   if (l_sp_wf) call initactivate(1,"ResTresh")  
#endif
   if (l_mag)   call initactivate(1,"MagDir") 
   if (l_current) call initactivate(1,'CurrentDir')
 endif
 !
 if (l_excitons) then
   call initactivate(1,"States")
   if (l_amplitude) then
     call INIT_QP_ctl_switch('G')
     call initactivate(1,"DipWeight")
   endif
   if (l_exc_wf.or.l_amplitude) call initactivate(1,"Degen_Step MinWeight")
   if (l_exc_wf.and..not.l_free_hole) call initactivate(1,"Cells Hole Dimension") 
   if (l_exc_wf.and.l_free_hole) call initactivate(1,"WFMult") 
   if (l_spin) call initactivate(1,"Degen_Step FFTGvecs")
#if defined _YPP_ELPH
   if (l_eliashberg)  call initactivate(1,"Degen_Step") 
#endif
 endif
 !
#if defined _YPP_ELPH
 if (l_gkkp.and..not.l_excitons)   call initactivate(1,"DBsPATH PHfreqF PHmodeF GkkpExpand")
 if (l_phonons.and.l_eliashberg)   call initactivate(1,"EE_Fermi EfGbroad")
 if ( ((l_excitons.or.l_electrons).and.l_eliashberg) .or. (l_phonons.and.l_dos) ) call initactivate(1,"PhBroad PhStps")
#endif
 !
#if defined _YPP_SURF
 !
 lsurf =runlevel_is_on('surf')
 lras  =runlevel_is_on('ras')
 lreels=runlevel_is_on('reels')
 lloc  =runlevel_is_on('loc')
 ltrans=runlevel_is_on('trans')
 if(lsurf) then
   if (lras) call initactivate(1,"XData YData "//&
&       " BulkFile BulkForm BlkShift BlkBroad "//&
&       " DataType SrfShift d_cell")
   if (lreels) call initactivate(1,"XData YData ZData"//&
&       " q0x q0y"//&
&       " BulkFile BulkForm BlkShift BlkBroad Layers"//&
&       " DataType SrfShift d_cell "//&
&       " E0 Theta0 Thetap Phi DetAngle "//&
&       " LossForm ImpactFt DetIntMd NumIntPt GausConv")
   if(lloc) call initactivate(1,"NormDir LowerLim UpperLim NGLoc LbndRnge KptRange WrtLocDB")
   if(ltrans) call initactivate(1,"EcvMin EcvMax qdir")
 endif
 !
#endif
 !
 ! Check for existing QP control fields to be proposed in the new input files
 !
 call QP_state_table_setup(E)
 !
 if (infile_editing) then
   open(unit=12,file=trim(infile))
   call initinfio(defs,12)
   close(12)
   call PP_redux_wait
 endif
 !
 if (l_QP_DBs_create_and_modify.or.l_QP_DBs_merge) call QP_DBs_initialize()
 !
 l_init_QP=(l_plot.and.l_sp_wf).or.l_bands
#if defined _YPP_ELPH
 if (.not.l_init_QP) l_init_QP=l_electrons.and.l_eliashberg
#endif
#if defined _YPP_SC
 if (.not.l_init_QP) l_init_QP=l_electrons.and.l_mean_potential
#endif
#if defined _YPP_MAGNETIC
 if (.not.l_init_QP) l_init_QP=l_angular_momentum.or.l_position
#endif
 !
#if defined _YPP_RT
 if (.not.l_init_QP) l_init_QP=l_RT_occupations.or.l_RT_lifetimes
 if (     l_init_QP) call INIT_QP(.FALSE.,infile_verbosity==V_real_time)
 if (l_RT_DBs)  call RT_DBs_initialize()
#else
 if (l_init_QP) call INIT_QP(.FALSE.,.FALSE.)
#endif
 !
 ! Check and fill all possible vectorial USER fields
 !
 l_flag=l_bands
#if defined _YPP_RT
 l_flag=l_flag.or.l_RT_bands
#endif
 if (l_flag) call USER_vector_handle("BKpts")
 !
 if (l_bz_grids) then
   if (l_k_grid)       call USER_vector_handle("GWKpts")
   if (l_q_grid)       call USER_vector_handle("Qpts")
   if (l_shifted_grid) call USER_vector_handle("KShift")
 endif
 !
 if (l_map_kpts) then
   n_DbGd_DBs=parse_character_arrays(DbGd_DB1_paths,MAX_DbGd_DBs,"DbGd_DB1_paths"," ",.TRUE.)
   if (infile_editing) i1=parse_character_arrays(DbGd_DB1_paths,n_DbGd_DBs,&
&              "DbGd_DB1_paths","Paths to the SAVE folders with the Double Grid DB1",.FALSE.)
 endif
 !
contains
 !
 subroutine call_INIT_load(mode) 
   character(*)::mode
   !
   if (mode=='load')       initmode=0
   if (mode=='todef')      initmode=1
   if (mode=='Gclose')     initmode=2
   if (mode=='GameOver')   initmode=3
   if (mode=='parserload') initmode=4
   call ypp_INIT_load(defs)
   !
 end subroutine
 !
 subroutine USER_vector_handle(field)
   !
   use parser_m,       ONLY:parser
   use it_m,           ONLY:nflines,flines,nADDITIONAL_flines,ADDITIONAL_flines
   !
   character(*):: field
   !
   integer     :: n_points,i_p,nflines_save
   real(SP)    :: real_ctl,real_v(10,3)
   !
   real_ctl=0._SP
   real_v(:,3)=999._SP
   call parser(field,real_v)
   !
   !
   do i_p=1,10
     if (real_v(i_p,3)==999._SP) exit
   enddo
   !
   n_points=i_p-1
   !
   if (n_points==0) then
     n_points=1
     real_v(1,:)=0._SP
   endif
   !
   if (field=="KShift") then
     n_points=3
     real_v(:,:)=0._SP
     do i_p=1,3
       real_v(i_p,i_p)=5.E-5_SP
     enddo
   endif
   !
   ADDITIONAL_flines = " "
   nADDITIONAL_flines= 0
   !
   nflines_save=nflines
   if (field=="GWKpts") then
     write (flines(nflines+1),'(a,t30,a)') '%'//field,'# K points list'
     n_u_k_pts=n_points
     U_k_pts(:n_u_k_pts,:)=real_v(:n_u_k_pts,:)
   else if (field=="BKpts") then
     write (flines(nflines+1),'(a,t30,a)') '%'//field,'# K points of the bands circuit'
     n_u_interp_pts=n_points
     U_interp_pts(:n_u_interp_pts,:)=real_v(:n_u_interp_pts,:)
   else if (field=="Qpts") then
     write (flines(nflines+1),'(a,t30,a)') '%'//field,'# Q points list'
     n_u_q_pts=n_points
     U_q_pts(:n_u_q_pts,:)=real_v(:n_u_q_pts,:)
   else if (field=="KShift") then
     write (flines(nflines+1),'(a,t30,a)') '%'//field,'# K-grid shifts (max 3)'
     U_q_shifts(:n_points,:)=real_v(:n_points,:)
   endif
   !
   nflines=nflines+1
   do i_p=1,n_points
     write (flines(nflines+1),'(4(f8.5,1x,a))') real_v(i_p,1),'|', real_v(i_p,2),'|', real_v(i_p,3),'|'
     nflines=nflines+1
   enddo
   write (flines(nflines+1),'(a)') '%'
   nflines=nflines+1
   !
   if (infile_editing) open(unit=12,file=trim(infile),position='append')
   do i1=nflines_save+1,nflines
     nADDITIONAL_flines=nADDITIONAL_flines+1
     ADDITIONAL_flines(nADDITIONAL_flines)=flines(i1)
     if (infile_editing) write (12,'(a)') trim(flines(i1))
   enddo 
   if (infile_editing) close(12)
   !
 end subroutine
 !
end subroutine<|MERGE_RESOLUTION|>--- conflicted
+++ resolved
@@ -23,12 +23,6 @@
 !
 subroutine INIT_ypp(E,instr,lnstr,FINALIZE)
  !
-<<<<<<< HEAD
- use YPP
- use pars,           ONLY:pi
- use interpolate,    ONLY:max_interpls
- use units,          ONLY:HA2EV,FS2AUT
-=======
  use YPP,            ONLY:l_plot,l_map_WFs,l_map_kpts,l_mag,l_k_grid,l_high_sym_pts,&
 &                         l_free_hole,l_fix_syms,l_excitons,l_exc_wf,&
 &                         l_amplitude,l_bands,l_bxsf,l_bz_grids,l_current,&
@@ -37,7 +31,7 @@
 &                         l_wannier,l_wavefunction,MAX_DbGd_DBs,n_DbGd_DBs,n_u_interp_pts,n_u_k_pts,n_u_q_pts,&
 &                         U_k_pts,U_interp_pts,U_q_pts,U_q_shifts,DbGd_DB1_paths
  use pars,           ONLY:pi,SP,schlen
->>>>>>> 2aecb912
+ use units,          ONLY:FS2AUT
  use D_lattice,      ONLY:i_time_rev
  use it_m,           ONLY:initdefs,initmode,ofiles_append,&
 &                         initinfio,infile,infile_dump,initactivate,&
