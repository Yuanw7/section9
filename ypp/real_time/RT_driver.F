!
!        Copyright (C) 2000-2020 the YAMBO team
!              http://www.yambo-code.org
!
! Authors (see AUTHORS file for details): AM CA
! 
! This file is distributed under the terms of the GNU 
! General Public License. You can redistribute it and/or 
! modify it under the terms of the GNU General Public 
! License as published by the Free Software Foundation; 
! either version 2, or (at your option) any later version.
!
! This program is distributed in the hope that it will 
! be useful, but WITHOUT ANY WARRANTY; without even the 
! implied warranty of MERCHANTABILITY or FITNESS FOR A 
! PARTICULAR PURPOSE.  See the GNU General Public License 
! for more details.
!
! You should have received a copy of the GNU General Public 
! License along with this program; if not, write to the Free 
! Software Foundation, Inc., 59 Temple Place - Suite 330,Boston, 
! MA 02111-1307, USA or visit http://www.gnu.org/copyleft/gpl.txt.
!
subroutine RT_driver(en,k,q)
 !
 use R_lattice,      ONLY:bz_samp
 use electrons,      ONLY:levels
 use YPP_real_time,  ONLY:l_RT_X,l_RT_occupations,l_RT_lifetimes,l_RT_density,&
<<<<<<< HEAD
&                         l_RT_G_two_times,l_skip_OBS_IO,l_force_min_damp
=======
&                         l_skip_OBS_IO,l_force_min_damp
 use YPPm,           ONLY:PROJECT_mode,l_PROJECT_atom,l_PROJECT_line,l_PROJECT_plane,&
&                          l_add_EQ_occ,l_separate_eh,l_skip_occ
>>>>>>> bf92ec30
 use interpolate,    ONLY:l_integral_respect
 use parser_m,       ONLY:parser
 use parallel_m,     ONLY:PAR_G_kpts
 !
 implicit none
 !
 type(levels)  :: en
 type(bz_samp) :: k,q
 !
 ! LOGICALS
 !----------
 call parser('SkipOBS_IO',l_skip_OBS_IO)
 call parser('FrMinDamp',l_force_min_damp)
 call parser('NormN',l_integral_respect)
 call parser('SeparateEH',l_separate_eh)
 call parser('IncludeEQocc',l_add_EQ_occ)
 call parser('NoOcc',l_skip_occ)
 call parser('Proj_DOS',l_PROJECT_atom)
 !
 l_PROJECT_atom =trim(PROJECT_mode)=="ATOM"
 l_PROJECT_line =trim(PROJECT_mode)=="LINE"
 l_PROJECT_plane=trim(PROJECT_mode)=="PLANE"
 !
 call section("*",'== Real-Time Post-Processing ==')
 !
 PAR_G_kpts=(/1,k%nibz/)
 !
 ! Output files
 !==============
 !
 call RT_output_INIT( )
 !
 ! GPL_EXCLUDE_START
 !
 ! Real-Time occupations and lifetimes
 !=====================================
 if ( l_RT_occupations.or.l_RT_lifetimes ) call RT_occupations_driver(k,en)
 !
 ! Plotting 
 !===========
 if (l_RT_density)                         call RT_density(en,k,q)
 !
 ! G lesser 
 !===========
 if (l_RT_G_two_times)                     call RT_G_two_times_driver(en,k,q)
 !
 ! GPL_EXCLUDE_END
 !
 ! Response Functions
 !====================
 if ( l_RT_X )                             call RT_X_response(en,k,q)
 !
end subroutine<|MERGE_RESOLUTION|>--- conflicted
+++ resolved
@@ -26,13 +26,9 @@
  use R_lattice,      ONLY:bz_samp
  use electrons,      ONLY:levels
  use YPP_real_time,  ONLY:l_RT_X,l_RT_occupations,l_RT_lifetimes,l_RT_density,&
-<<<<<<< HEAD
 &                         l_RT_G_two_times,l_skip_OBS_IO,l_force_min_damp
-=======
-&                         l_skip_OBS_IO,l_force_min_damp
  use YPPm,           ONLY:PROJECT_mode,l_PROJECT_atom,l_PROJECT_line,l_PROJECT_plane,&
 &                          l_add_EQ_occ,l_separate_eh,l_skip_occ
->>>>>>> bf92ec30
  use interpolate,    ONLY:l_integral_respect
  use parser_m,       ONLY:parser
  use parallel_m,     ONLY:PAR_G_kpts
