!
!        Copyright (C) 2000-2019 the YAMBO team
!              http://www.yambo-code.org
!
! Authors (see AUTHORS file for details): AM CA
! 
! This file is distributed under the terms of the GNU 
! General Public License. You can redistribute it and/or 
! modify it under the terms of the GNU General Public 
! License as published by the Free Software Foundation; 
! either version 2, or (at your option) any later version.
!
! This program is distributed in the hope that it will 
! be useful, but WITHOUT ANY WARRANTY; without even the 
! implied warranty of MERCHANTABILITY or FITNESS FOR A 
! PARTICULAR PURPOSE.  See the GNU General Public License 
! for more details.
!
! You should have received a copy of the GNU General Public 
! License along with this program; if not, write to the Free 
! Software Foundation, Inc., 59 Temple Place - Suite 330,Boston, 
! MA 02111-1307, USA or visit http://www.gnu.org/copyleft/gpl.txt.
!
subroutine RT_driver(en,k,q)
 !
 use R_lattice,      ONLY:bz_samp
 use electrons,      ONLY:levels
 use YPP_real_time,  ONLY:l_RT_X,l_RT_occupations,l_RT_lifetimes,l_RT_density,&
&                         l_RT_G_two_times,l_skip_OBS_IO,l_force_min_damp
 use interpolate,    ONLY:l_integral_respect
 use parser_m,       ONLY:parser
<<<<<<< HEAD
=======
 use parallel_m,     ONLY:PAR_G_kpts
>>>>>>> bd4925cc
 !
 implicit none
 !
 type(levels)  :: en
 type(bz_samp) :: k,q
 !
 ! LOGICALS
 !----------
 call parser('SkipOBS_IO',l_skip_OBS_IO)
 call parser('FrMinDamp',l_force_min_damp)
 call parser('NormN',l_integral_respect)
 !
 call section("*",'== Real-Time Post-Processing ==')
 !
 PAR_G_kpts=(/1,k%nibz/)
 !
 ! Output files
 !==============
 !
 call RT_output_INIT( )
 !
 ! GPL_EXCLUDE_START
 !
 ! Real-Time occupations and lifetimes
 !=====================================
 if ( l_RT_occupations.or.l_RT_lifetimes ) call RT_occupations_driver(k,en)
 !
 ! Plotting 
 !===========
 if (l_RT_density)                         call RT_density(en,k,q)
 !
 ! G lesser 
 !===========
 if (l_RT_G_two_times)                     call RT_G_two_times_driver(en,k,q)
 !
 ! GPL_EXCLUDE_END
 !
 ! Response Functions
 !====================
 if ( l_RT_X )                             call RT_X_response(en,k,q)
 !
end subroutine<|MERGE_RESOLUTION|>--- conflicted
+++ resolved
@@ -29,10 +29,7 @@
 &                         l_RT_G_two_times,l_skip_OBS_IO,l_force_min_damp
  use interpolate,    ONLY:l_integral_respect
  use parser_m,       ONLY:parser
-<<<<<<< HEAD
-=======
  use parallel_m,     ONLY:PAR_G_kpts
->>>>>>> bd4925cc
  !
  implicit none
  !
