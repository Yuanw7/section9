!
!        Copyright (C) 2000-2020 the YAMBO team
!              http://www.yambo-code.org
!
! Authors (see AUTHORS file for details): AM CA
! 
! This file is distributed under the terms of the GNU 
! General Public License. You can redistribute it and/or 
! modify it under the terms of the GNU General Public 
! License as published by the Free Software Foundation; 
! either version 2, or (at your option) any later version.
!
! This program is distributed in the hope that it will 
! be useful, but WITHOUT ANY WARRANTY; without even the 
! implied warranty of MERCHANTABILITY or FITNESS FOR A 
! PARTICULAR PURPOSE.  See the GNU General Public License 
! for more details.
!
! You should have received a copy of the GNU General Public 
! License along with this program; if not, write to the Free 
! Software Foundation, Inc., 59 Temple Place - Suite 330,Boston, 
! MA 02111-1307, USA or visit http://www.gnu.org/copyleft/gpl.txt.
!
subroutine RT_driver(en,k,q)
 !
 use R_lattice,      ONLY:bz_samp
 use electrons,      ONLY:levels
 use YPP_real_time,  ONLY:l_RT_X,l_RT_occupations,l_RT_lifetimes,l_RT_density,&
&                         l_RT_G_two_times,l_skip_OBS_IO,l_force_min_damp
 use YPPm,           ONLY:PROJECT_mode,l_PROJECT_atom,l_PROJECT_line,l_PROJECT_plane,&
&                         l_add_EQ_occ,l_separate_eh,l_skip_occ
 use interpolate,    ONLY:l_integral_respect
 use parser_m,       ONLY:parser
 use parallel_m,     ONLY:PAR_G_k_range
 !
 implicit none
 !
 type(levels)  :: en
 type(bz_samp) :: k,q
 !
 ! LOGICALS
 !----------
 call parser('SkipOBS_IO',l_skip_OBS_IO)
 call parser('FrMinDamp',l_force_min_damp)
 call parser('NormN',l_integral_respect)
 call parser('SeparateEH',l_separate_eh)
 call parser('IncludeEQocc',l_add_EQ_occ)
 call parser('NoOcc',l_skip_occ)
 call parser('Proj_DOS',l_PROJECT_atom)
 !
 l_PROJECT_atom =trim(PROJECT_mode)=="ATOM"
 l_PROJECT_line =trim(PROJECT_mode)=="LINE"
 l_PROJECT_plane=trim(PROJECT_mode)=="PLANE"
 !
 call section("*",'== Real-Time Post-Processing ==')
 !
 PAR_G_k_range=(/1,k%nibz/)
 !
 ! Output files
 !==============
 !
 call RT_output_INIT( )
 !
 !
 !
 ! Real-Time occupations and lifetimes
 !=====================================
 if ( l_RT_occupations.or.l_RT_lifetimes ) call RT_occupations_driver(k,en)
 !
 ! Plotting 
 !===========
 if (l_RT_density)                         call RT_density(en,k,q)
 !
<<<<<<< HEAD
 ! G lesser 
 !===========
 if (l_RT_G_two_times)                     call RT_G_two_times_driver(en,k,q)
 !
 ! GPL_EXCLUDE_END
=======
 !
>>>>>>> e6f55998
 !
 ! Response Functions
 !====================
 if ( l_RT_X )                             call RT_X_response(en,k,q)
 !
end subroutine<|MERGE_RESOLUTION|>--- conflicted
+++ resolved
@@ -71,15 +71,9 @@
  !===========
  if (l_RT_density)                         call RT_density(en,k,q)
  !
-<<<<<<< HEAD
  ! G lesser 
  !===========
  if (l_RT_G_two_times)                     call RT_G_two_times_driver(en,k,q)
- !
- ! GPL_EXCLUDE_END
-=======
- !
->>>>>>> e6f55998
  !
  ! Response Functions
  !====================
