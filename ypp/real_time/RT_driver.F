--- conflicted
+++ resolved
@@ -69,13 +69,10 @@
  !===========
  if (l_RT_density)                         call RT_density(en,k,q)
  !
-<<<<<<< HEAD
  ! G lesser 
  !===========
  if (l_RT_G_two_times)                     call RT_G_two_times_driver(en,k,q)
  !
-=======
->>>>>>> bf998f93
  ! Response Functions
  !====================
  if ( l_RT_X )                             call RT_X_response(en,k,q)
