--- conflicted
+++ resolved
@@ -2,13 +2,8 @@
 RT_objects = RT_driver.o \
              RT_IO_J_and_P_paths.o RT_IO_J_and_P.o \
              RT_X_LRR_real_field.o RT_X_response.o RT_manual_excitation.o RT_DBs_carriers_setup.o \
-<<<<<<< HEAD
-             RT_dump_and_write_JP.o RT_1D_Fourier_Transform.o RT_Fermi_excitation.o \
-             RT_occupations_driver.o RT_occ_energy_plot.o RT_occ_time_plot.o RT_density.o \
-=======
              RT_dump_and_write_JP.o RT_1D_Fourier_Transform.o \
              RT_occupations_driver.o RT_components_energy_plot.o RT_occ_time_plot.o RT_density.o \
->>>>>>> 4fca3bf3
              RT_occ_2D_dos_plot.o RT_occ_bands_kpts_and_En_map.o RT_occ_bands_interpolation.o \
              RT_write_descriptions.o RT_time_configuration_setup.o RT_damp_it.o
 #endif
