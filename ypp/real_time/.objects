#if defined _YPP_RT
RT_objects = RT_driver.o \
             RT_OBSERVABLES_IO_path.o RT_OBSERVABLES_IO.o RT_transient_absorption.o \
             RT_X_LRR_real_field.o RT_X_response.o RT_manual_excitation.o RT_DBs_carriers_setup.o \
             RT_OBSERVABLES_damp_and_write.o RT_1D_Fourier_setup.o RT_1D_Fourier_Transform.o \
             RT_occupations_driver.o RT_components_energy_plot.o RT_occ_time_plot.o RT_density.o \
<<<<<<< HEAD
             RT_dos_time_plot.o RT_occ_bands_kpts_and_En_map.o RT_occ_bands_interpolation.o \
             RT_write_descriptions.o RT_time_configuration_setup.o RT_damp_it.o
=======
             RT_occ_2D_dos_plot.o RT_occ_bands_kpts_and_En_map.o RT_occ_bands_interpolation.o \
             RT_write_descriptions.o RT_time_configuration_setup.o RT_damp_it.o RT_Fermi_excitation.o
>>>>>>> 02daf652
#endif
#if defined _YPP_NL
NL_objects = NL_driver.o RT_coefficients_Inversion.o
#endif
objs = $(RT_objects) $(NL_objects)<|MERGE_RESOLUTION|>--- conflicted
+++ resolved
@@ -4,13 +4,8 @@
              RT_X_LRR_real_field.o RT_X_response.o RT_manual_excitation.o RT_DBs_carriers_setup.o \
              RT_OBSERVABLES_damp_and_write.o RT_1D_Fourier_setup.o RT_1D_Fourier_Transform.o \
              RT_occupations_driver.o RT_components_energy_plot.o RT_occ_time_plot.o RT_density.o \
-<<<<<<< HEAD
              RT_dos_time_plot.o RT_occ_bands_kpts_and_En_map.o RT_occ_bands_interpolation.o \
              RT_write_descriptions.o RT_time_configuration_setup.o RT_damp_it.o
-=======
-             RT_occ_2D_dos_plot.o RT_occ_bands_kpts_and_En_map.o RT_occ_bands_interpolation.o \
-             RT_write_descriptions.o RT_time_configuration_setup.o RT_damp_it.o RT_Fermi_excitation.o
->>>>>>> 02daf652
 #endif
 #if defined _YPP_NL
 NL_objects = NL_driver.o RT_coefficients_Inversion.o
