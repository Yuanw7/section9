--- conflicted
+++ resolved
@@ -53,19 +53,10 @@
  !
  if (any(RT_conf%T_range>0._SP)) then
    !
-<<<<<<< HEAD
    RT_conf%T_range(1)=TIME_adjust( RT_conf%T_range(1), STEP )
    RT_conf%T_range(2)=TIME_adjust( RT_conf%T_range(2), STEP )
    !
    i_range(:) = nint( RT_conf%T_range(:)/STEP )
-=======
-   if  (RT_conf%T_range(1) < 0)  RT_conf%T_range(1) = GENERAL_RT_IO_t%Time(1)
-   if  (RT_conf%T_range(2) < 0)  RT_conf%T_range(2) = TIME
-   RT_conf%T_range(1)=TIME_adjust( RT_conf%T_range(1) )
-   RT_conf%T_range(2)=TIME_adjust( RT_conf%T_range(2) )
-   ! 
-   i_range(:) = nint( RT_conf%T_range(:)/RT_step )
->>>>>>> 02daf652
    i_ref      = 0
    !
    do i_t=1,GENERAL_RT_IO_t%N-1
