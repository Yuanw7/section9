--- conflicted
+++ resolved
@@ -60,13 +60,8 @@
  if (GENERAL_RT_IO_t%N> 2) STEP  = (GENERAL_RT_IO_t%Time(GENERAL_RT_IO_t%N-1)-GENERAL_RT_IO_t%Time(GENERAL_RT_IO_t%N-2))
  !
  if (GENERAL_RT_IO_t%N> 1) then
-<<<<<<< HEAD
-   STEP  = (GENERAL_RT_IO_t%Time(GENERAL_RT_IO_t%N)-GENERAL_RT_IO_t%Time(GENERAL_RT_IO_t%N-1))
    if (RT_conf%delta_T> 0._SP) STEP=max(TIME_adjust(RT_conf%delta_T,STEP),STEP)
    if (l_rho_G .or. l_G_lesser) then
-=======
-   if (l_rho_G) then
->>>>>>> 72fe19d1
     TIME_diff = (GENERAL_RT_IO_t%Time(GENERAL_RT_IO_t%N)-GENERAL_RT_IO_t%Time(GENERAL_RT_IO_t%N-G_MEM_steps))
     if( .not. abs(TIME_diff-STEP*G_MEM_steps)<1.E-5) STEP=TIME_diff
    endif
