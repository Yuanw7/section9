!
!        Copyright (C) 2000-2020 the YAMBO team
!              http://www.yambo-code.org
!
! Authors (see AUTHORS file for details): AM, DS
! 
! This file is distributed under the terms of the GNU 
! General Public License. You can redistribute it and/or 
! modify it under the terms of the GNU General Public 
! License as published by the Free Software Foundation; 
! either version 2, or (at your option) any later version.
!
! This program is distributed in the hope that it will 
! be useful, but WITHOUT ANY WARRANTY; without even the 
! implied warranty of MERCHANTABILITY or FITNESS FOR A 
! PARTICULAR PURPOSE.  See the GNU General Public License 
! for more details.
!
! You should have received a copy of the GNU General Public 
! License along with this program; if not, write to the Free 
! Software Foundation, Inc., 59 Temple Place - Suite 330,Boston, 
! MA 02111-1307, USA or visit http://www.gnu.org/copyleft/gpl.txt.
!
subroutine RT_time_configuration_setup(what,GENERAL_RT_IO_t)
 !
 use units,          ONLY:AUT2FS,pi,HA2EV
 use YPP_real_time,  ONLY:RT_conf,RT_time
 use real_time,      ONLY:G_mem_steps
 use pars,           ONLY:SP
 use com,            ONLY:msg
 use real_time,      ONLY:RT_step
 use RT_control,     ONLY:TIME_adjust,RT_IO_t
 !
#include<memory.h>
 !
 character(*),  intent(in) :: what
 type(RT_IO_t), intent(in) :: GENERAL_RT_IO_t
 !
 ! Work Space
 !
 integer  :: i_t,i_ref(2),i_c,j_ref,step_ratio
 logical  :: UNIFORM,l_carriers,l_current,l_G_lesser,l_rho_f,l_rho_G
 real(SP) :: STEP,TIME,TIME_diff,REF_diff(2)
 integer, allocatable :: i_table(:)
 !
 ! Definitions
 !==============
 !
 l_carriers=(what=="CARRIERS")
 l_current =(what=="CURRENT")
 l_G_lesser=(what=="Glesser")
 l_rho_G   =(what=="G-DENSITY")
 l_rho_f   =(what=="f-DENSITY")
 !
 TIME  = GENERAL_RT_IO_t%Time(GENERAL_RT_IO_t%N)
 STEP  = RT_step
 if (GENERAL_RT_IO_t%N> 1) then
   STEP  = (GENERAL_RT_IO_t%Time(GENERAL_RT_IO_t%N)-GENERAL_RT_IO_t%Time(GENERAL_RT_IO_t%N-1))
<<<<<<< HEAD
   if (l_rho_G .or. l_G_lesser) then
    TIME_diff = (GENERAL_RT_IO_t%Time(GENERAL_RT_IO_t%N)-GENERAL_RT_IO_t%Time(GENERAL_RT_IO_t%N-G_MEM_steps))
    if( .not. abs(TIME_diff-STEP*G_MEM_steps)<1.E-5) STEP=TIME_diff
=======
   if (l_rho_G) then
    TIME_diff = (GENERAL_RT_IO_t%Time(GENERAL_RT_IO_t%N)-GENERAL_RT_IO_t%Time(GENERAL_RT_IO_t%N-G_MEM_steps))
    if( .not. (TIME_diff-STEP*G_MEM_steps)<1.E-5) STEP=TIME_diff
>>>>>>> bf92ec30
   endif
 endif
 !
 ! Time range ...
 !===============
 !
 if (any(RT_conf%T_range>0._SP)) then
   !
   RT_conf%T_range(1)=TIME_adjust( RT_conf%T_range(1), STEP )
   RT_conf%T_range(2)=TIME_adjust( RT_conf%T_range(2), STEP )
   !
   i_ref      = 0
   REF_diff   = STEP
   !
   do i_t=1,GENERAL_RT_IO_t%N-1
     !
     TIME_diff=abs(GENERAL_RT_IO_t%Time(i_t)-RT_conf%T_range(1))
     if ( TIME_diff<REF_diff(1) ) then
       REF_diff(1)=TIME_diff
       i_ref(1) = i_t
     endif
     TIME_diff=abs(GENERAL_RT_IO_t%Time(i_t+1)-RT_conf%T_range(2))
     if ( TIME_diff<REF_diff(2) ) then
       REF_diff(2)=TIME_diff
       i_ref(2) = i_t+1
     endif
     !
   enddo
   !
   if (i_ref(1)==0) i_ref(1)=1
   if (i_ref(2)==0) i_ref(2)=GENERAL_RT_IO_t%N
   !
 else
   !
   i_ref           = (/1,GENERAL_RT_IO_t%N/)
   !
 endif
 !
 RT_conf%T_range=(/GENERAL_RT_IO_t%Time(i_ref(1)),GENERAL_RT_IO_t%Time(i_ref(2))/)
 !
 ! Uniform time sampling?
 !========================
 !
 UNIFORM=.TRUE.
 do i_t=1,GENERAL_RT_IO_t%N-1
   TIME_diff= abs ( GENERAL_RT_IO_t%Time(i_t+1)-GENERAL_RT_IO_t%Time(i_t) - STEP )
   if (TIME_diff>RT_step) UNIFORM=.FALSE.
 enddo
 !
 ! Time step ...
 !============== 
 !
 if (RT_conf%delta_T> 0._SP) then
   if (GENERAL_RT_IO_t%N>1) then
     RT_conf%delta_T=max(TIME_adjust(RT_conf%delta_T,STEP),STEP)
     REF_diff(1)= STEP
     YAMBO_ALLOC(i_table,(GENERAL_RT_IO_t%N))
     i_table=0
     i_table(1)=i_ref(1)
     !
     j_ref=i_ref(1)
     !
     RT_conf%T_n_steps=1
     do i_t=i_ref(1)+1,i_ref(2)-1
       TIME_diff= abs ( (GENERAL_RT_IO_t%Time(j_ref)+RT_conf%delta_T) -GENERAL_RT_IO_t%Time(i_t) )
       if (abs(TIME_diff)<REF_DIFF(1) ) then
         REF_diff(1)=TIME_diff
         i_table(RT_conf%T_n_steps+1)=i_t
       endif
       TIME_diff= abs ( (GENERAL_RT_IO_t%Time(j_ref)+RT_conf%delta_T) -GENERAL_RT_IO_t%Time(i_t+1) )
       if ( abs(TIME_diff)>REF_diff(1) .and. i_table(RT_conf%T_n_steps+1)>0 ) then
         REF_diff(1)= GENERAL_RT_IO_t%Time(i_t+1)-GENERAL_RT_IO_t%Time(i_t-1)
         RT_conf%T_n_steps=RT_conf%T_n_steps+1
         j_ref= i_t
       endif
     enddo
     i_table(RT_conf%T_n_steps+1)=i_ref(2)
     RT_conf%T_n_steps=RT_conf%T_n_steps+1
     !
     YAMBO_ALLOC(RT_time,(RT_conf%T_n_steps))
     !
     do i_t=1,RT_conf%T_n_steps
       RT_time(i_t)=GENERAL_RT_IO_t%Time(i_table(i_t))
     enddo
     !
     YAMBO_FREE(i_table)
     !
   else
     RT_conf%T_n_steps=1
     YAMBO_ALLOC(RT_time,(RT_conf%T_n_steps))
     RT_time=0._SP
     RT_conf%delta_T=0._SP
   endif
 else
   RT_conf%T_n_steps = GENERAL_RT_IO_t%N
   YAMBO_ALLOC(RT_time,(RT_conf%T_n_steps))
   RT_time=GENERAL_RT_IO_t%Time
   RT_conf%delta_T   = STEP
 endif
 !
 ! Messaging
 !===========
 !
 call msg('s','['//what//'] Uniform grid       :',UNIFORM)
 call msg('s','['//what//'] Time range     [fs]:',RT_conf%T_range*AUT2FS)
 call msg('s','['//what//'] Time step      [fs]:',RT_conf%delta_T*AUT2FS)
 call msg('s','['//what//'] Time steps         :',RT_conf%T_n_steps)
 !
 if (.not.(l_current.or.l_G_lesser)) return
 !
 call msg('s','['//what//'] Damping       [meV]:',RT_conf%damp_factor*1000._SP*HA2EV)
 !
 if (.not.l_current) return
 !
 ! Field deduced dumping
 !=======================
 RT_conf%Field_damp_factor= 2._SP*pi/(real(RT_conf%T_n_steps-1,SP)*RT_conf%delta_T)
 call msg('s','['//what//'] Field damping [meV]:',RT_conf%Field_damp_factor*1000._SP*HA2EV)
 !
end subroutine RT_time_configuration_setup<|MERGE_RESOLUTION|>--- conflicted
+++ resolved
@@ -56,15 +56,9 @@
  STEP  = RT_step
  if (GENERAL_RT_IO_t%N> 1) then
    STEP  = (GENERAL_RT_IO_t%Time(GENERAL_RT_IO_t%N)-GENERAL_RT_IO_t%Time(GENERAL_RT_IO_t%N-1))
-<<<<<<< HEAD
    if (l_rho_G .or. l_G_lesser) then
     TIME_diff = (GENERAL_RT_IO_t%Time(GENERAL_RT_IO_t%N)-GENERAL_RT_IO_t%Time(GENERAL_RT_IO_t%N-G_MEM_steps))
     if( .not. abs(TIME_diff-STEP*G_MEM_steps)<1.E-5) STEP=TIME_diff
-=======
-   if (l_rho_G) then
-    TIME_diff = (GENERAL_RT_IO_t%Time(GENERAL_RT_IO_t%N)-GENERAL_RT_IO_t%Time(GENERAL_RT_IO_t%N-G_MEM_steps))
-    if( .not. (TIME_diff-STEP*G_MEM_steps)<1.E-5) STEP=TIME_diff
->>>>>>> bf92ec30
    endif
  endif
  !
