!
!        Copyright (C) 2000-2020 the YAMBO team
!              http://www.yambo-code.org
!
! Authors (see AUTHORS file for details): AM, DS
! 
! This file is distributed under the terms of the GNU 
! General Public License. You can redistribute it and/or 
! modify it under the terms of the GNU General Public 
! License as published by the Free Software Foundation; 
! either version 2, or (at your option) any later version.
!
! This program is distributed in the hope that it will 
! be useful, but WITHOUT ANY WARRANTY; without even the 
! implied warranty of MERCHANTABILITY or FITNESS FOR A 
! PARTICULAR PURPOSE.  See the GNU General Public License 
! for more details.
!
! You should have received a copy of the GNU General Public 
! License along with this program; if not, write to the Free 
! Software Foundation, Inc., 59 Temple Place - Suite 330,Boston, 
! MA 02111-1307, USA or visit http://www.gnu.org/copyleft/gpl.txt.
!
subroutine RT_time_configuration_setup(what,GENERAL_RT_IO_t)
 !
 use units,          ONLY:AUT2FS,pi,HA2EV
 use YPP_real_time,  ONLY:RT_conf,RT_time
 use real_time,      ONLY:G_mem_steps
 use pars,           ONLY:SP
 use com,            ONLY:msg
 use real_time,      ONLY:RT_step
 use RT_control,     ONLY:TIME_adjust,RT_IO_t
 !
#include<memory.h>
 !
 character(*),  intent(in) :: what
 type(RT_IO_t), intent(in) :: GENERAL_RT_IO_t
 !
 ! Work Space
 !
 integer  :: i_t,i_ref(2),i_c,j_ref,step_ratio
 logical  :: UNIFORM,l_carriers,l_current,l_G_lesser,l_rho_f,l_rho_G
 real(SP) :: STEP,TIME,TIME_diff,REF_diff(2)
 integer, allocatable :: i_table(:)
 !
 ! Definitions
 !==============
 !
 l_carriers=(what=="CARRIERS")
 l_current =(what=="CURRENT")
 l_G_lesser=(what=="Glesser")
 l_rho_G   =(what=="G-DENSITY")
 l_rho_f   =(what=="f-DENSITY")
 !
 TIME  = GENERAL_RT_IO_t%Time(GENERAL_RT_IO_t%N)
 STEP  = RT_step
 if (GENERAL_RT_IO_t%N> 1) then
   STEP  = (GENERAL_RT_IO_t%Time(GENERAL_RT_IO_t%N)-GENERAL_RT_IO_t%Time(GENERAL_RT_IO_t%N-1))
<<<<<<< HEAD
   if (l_rho_G .or. l_G_lesser) then
    TIME_diff = (GENERAL_RT_IO_t%Time(GENERAL_RT_IO_t%N)-GENERAL_RT_IO_t%Time(GENERAL_RT_IO_t%N-G_MEM_steps))
    if( .not. abs(TIME_diff-STEP*G_MEM_steps)<1.E-5) STEP=TIME_diff
=======
   if (l_rho_G) then
    TIME_diff = (GENERAL_RT_IO_t%Time(GENERAL_RT_IO_t%N)-GENERAL_RT_IO_t%Time(GENERAL_RT_IO_t%N-G_MEM_steps))
    if( .not. (TIME_diff-STEP*G_MEM_steps)<1.E-5) STEP=TIME_diff
>>>>>>> 965f5845
   endif
 endif
 !
 ! Time range ...
 !===============
 !
 if (any(RT_conf%T_range>0._SP)) then
   !
   RT_conf%T_range(1)=TIME_adjust( RT_conf%T_range(1), STEP )
   RT_conf%T_range(2)=TIME_adjust( RT_conf%T_range(2), STEP )
   !
   i_ref      = 0
   REF_diff   = STEP
   !
   do i_t=1,GENERAL_RT_IO_t%N
     !
     TIME_diff=abs(GENERAL_RT_IO_t%Time(i_t)-RT_conf%T_range(1))
     if ( TIME_diff<REF_diff(1) ) then
       REF_diff(1)=TIME_diff
       i_ref(1) = i_t
     endif
<<<<<<< HEAD
     TIME_diff=abs(GENERAL_RT_IO_t%Time(i_t+1)-RT_conf%T_range(2))
     if ( TIME_diff<REF_diff(2) ) then
       REF_diff(2)=TIME_diff
       i_ref(2) = i_t+1
=======
     !
   enddo
   !
   do i_t=1,GENERAL_RT_IO_t%N
     !
     TIME_diff=abs(GENERAL_RT_IO_t%Time(i_t)-RT_conf%T_range(2))
     if ( TIME_diff<REF_diff(2) ) then
       REF_diff(2)=TIME_diff
       i_ref(2) = i_t
>>>>>>> 965f5845
     endif
     !
   enddo
   !
   if (i_ref(1)==0) i_ref(1)=1
   if (i_ref(2)==0) i_ref(2)=GENERAL_RT_IO_t%N
   !
 else
   !
   i_ref           = (/1,GENERAL_RT_IO_t%N/)
   !
 endif
 !
 RT_conf%T_range=(/GENERAL_RT_IO_t%Time(i_ref(1)),GENERAL_RT_IO_t%Time(i_ref(2))/)
 !
 ! Uniform time sampling?
 !========================
 !
 UNIFORM=.TRUE.
 do i_t=1,GENERAL_RT_IO_t%N-1
   TIME_diff= abs ( GENERAL_RT_IO_t%Time(i_t+1)-GENERAL_RT_IO_t%Time(i_t) - STEP )
   if (TIME_diff>RT_step) UNIFORM=.FALSE.
 enddo
 !
 ! Time step ...
 !============== 
 !
 if (RT_conf%delta_T> 0._SP) then
   if (GENERAL_RT_IO_t%N>1) then
     RT_conf%delta_T=max(TIME_adjust(RT_conf%delta_T,STEP),STEP)
     REF_diff(1)= STEP
     YAMBO_ALLOC(i_table,(GENERAL_RT_IO_t%N))
     i_table=0
     i_table(1)=i_ref(1)
     !
     j_ref=i_ref(1)
     !
     RT_conf%T_n_steps=1
     do i_t=i_ref(1)+1,i_ref(2)-1
       TIME_diff= abs ( (GENERAL_RT_IO_t%Time(j_ref)+RT_conf%delta_T) -GENERAL_RT_IO_t%Time(i_t) )
       if (abs(TIME_diff)<REF_DIFF(1) ) then
         REF_diff(1)=TIME_diff
         i_table(RT_conf%T_n_steps+1)=i_t
       endif
       TIME_diff= abs ( (GENERAL_RT_IO_t%Time(j_ref)+RT_conf%delta_T) -GENERAL_RT_IO_t%Time(i_t+1) )
       if ( abs(TIME_diff)>REF_diff(1) .and. i_table(RT_conf%T_n_steps+1)>0 ) then
         REF_diff(1)= GENERAL_RT_IO_t%Time(i_t+1)-GENERAL_RT_IO_t%Time(i_t-1)
         RT_conf%T_n_steps=RT_conf%T_n_steps+1
         j_ref= i_t
       endif
     enddo
<<<<<<< HEAD
     i_table(RT_conf%T_n_steps+1)=i_ref(2)
     RT_conf%T_n_steps=RT_conf%T_n_steps+1
     !
     YAMBO_ALLOC(RT_time,(RT_conf%T_n_steps))
     !
=======
     if (i_ref(2)>i_ref(1)) then
       i_table(RT_conf%T_n_steps+1)=i_ref(2)
       RT_conf%T_n_steps=RT_conf%T_n_steps+1
     endif
     !
     YAMBO_ALLOC(RT_time,(RT_conf%T_n_steps))
     !
>>>>>>> 965f5845
     do i_t=1,RT_conf%T_n_steps
       RT_time(i_t)=GENERAL_RT_IO_t%Time(i_table(i_t))
     enddo
     !
     YAMBO_FREE(i_table)
     !
   else
     RT_conf%T_n_steps=1
     YAMBO_ALLOC(RT_time,(RT_conf%T_n_steps))
     RT_time=0._SP
     RT_conf%delta_T=0._SP
   endif
 else
   RT_conf%T_n_steps = GENERAL_RT_IO_t%N
   YAMBO_ALLOC(RT_time,(RT_conf%T_n_steps))
   RT_time=GENERAL_RT_IO_t%Time
   RT_conf%delta_T   = STEP
 endif
 !
 ! Messaging
 !===========
 !
 call msg('s','['//what//'] Uniform grid       :',UNIFORM)
 call msg('s','['//what//'] Time range     [fs]:',RT_conf%T_range*AUT2FS)
 call msg('s','['//what//'] Time step      [fs]:',RT_conf%delta_T*AUT2FS)
 call msg('s','['//what//'] Time steps         :',RT_conf%T_n_steps)
 !
 if (.not.(l_current.or.l_G_lesser)) return
 !
 call msg('s','['//what//'] Damping       [meV]:',RT_conf%damp_factor*1000._SP*HA2EV)
 !
 if (.not.l_current) return
 !
 ! Field deduced dumping
 !=======================
 RT_conf%Field_damp_factor= 2._SP*pi/(real(RT_conf%T_n_steps-1,SP)*RT_conf%delta_T)
 call msg('s','['//what//'] Field damping [meV]:',RT_conf%Field_damp_factor*1000._SP*HA2EV)
 !
end subroutine RT_time_configuration_setup<|MERGE_RESOLUTION|>--- conflicted
+++ resolved
@@ -56,15 +56,9 @@
  STEP  = RT_step
  if (GENERAL_RT_IO_t%N> 1) then
    STEP  = (GENERAL_RT_IO_t%Time(GENERAL_RT_IO_t%N)-GENERAL_RT_IO_t%Time(GENERAL_RT_IO_t%N-1))
-<<<<<<< HEAD
    if (l_rho_G .or. l_G_lesser) then
     TIME_diff = (GENERAL_RT_IO_t%Time(GENERAL_RT_IO_t%N)-GENERAL_RT_IO_t%Time(GENERAL_RT_IO_t%N-G_MEM_steps))
     if( .not. abs(TIME_diff-STEP*G_MEM_steps)<1.E-5) STEP=TIME_diff
-=======
-   if (l_rho_G) then
-    TIME_diff = (GENERAL_RT_IO_t%Time(GENERAL_RT_IO_t%N)-GENERAL_RT_IO_t%Time(GENERAL_RT_IO_t%N-G_MEM_steps))
-    if( .not. (TIME_diff-STEP*G_MEM_steps)<1.E-5) STEP=TIME_diff
->>>>>>> 965f5845
    endif
  endif
  !
@@ -86,12 +80,6 @@
        REF_diff(1)=TIME_diff
        i_ref(1) = i_t
      endif
-<<<<<<< HEAD
-     TIME_diff=abs(GENERAL_RT_IO_t%Time(i_t+1)-RT_conf%T_range(2))
-     if ( TIME_diff<REF_diff(2) ) then
-       REF_diff(2)=TIME_diff
-       i_ref(2) = i_t+1
-=======
      !
    enddo
    !
@@ -101,7 +89,6 @@
      if ( TIME_diff<REF_diff(2) ) then
        REF_diff(2)=TIME_diff
        i_ref(2) = i_t
->>>>>>> 965f5845
      endif
      !
    enddo
@@ -153,13 +140,6 @@
          j_ref= i_t
        endif
      enddo
-<<<<<<< HEAD
-     i_table(RT_conf%T_n_steps+1)=i_ref(2)
-     RT_conf%T_n_steps=RT_conf%T_n_steps+1
-     !
-     YAMBO_ALLOC(RT_time,(RT_conf%T_n_steps))
-     !
-=======
      if (i_ref(2)>i_ref(1)) then
        i_table(RT_conf%T_n_steps+1)=i_ref(2)
        RT_conf%T_n_steps=RT_conf%T_n_steps+1
@@ -167,7 +147,6 @@
      !
      YAMBO_ALLOC(RT_time,(RT_conf%T_n_steps))
      !
->>>>>>> 965f5845
      do i_t=1,RT_conf%T_n_steps
        RT_time(i_t)=GENERAL_RT_IO_t%Time(i_table(i_t))
      enddo
