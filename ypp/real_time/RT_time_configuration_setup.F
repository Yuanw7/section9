--- conflicted
+++ resolved
@@ -38,16 +38,10 @@
  !
  ! Work Space
  !
-<<<<<<< HEAD
  integer  :: i_t,i_ref(2),i_c,j_ref,step_ratio
  logical  :: UNIFORM,l_carriers,l_current,l_G_lesser,l_rho_f,l_rho_G
  real(SP) :: STEP,TIME,TIME_diff,REF_diff(2)
  integer, allocatable :: i_table(:)
-=======
- integer  :: i_t,i_ref(2),i_range(2),i_io(2),i_c,j_ref,step_ratio
- logical  :: UNIFORM,l_carriers,l_current,l_G_lesser,add_me
- real(SP) :: STEP,TIME,TIME_diff(2)
->>>>>>> 31233e0e
  !
  ! Definitions
  !==============
@@ -110,8 +104,8 @@
  !
  UNIFORM=.TRUE.
  do i_t=1,GENERAL_RT_IO_t%N-1
-   TIME_diff(1)= abs ( GENERAL_RT_IO_t%Time(i_t+1)-GENERAL_RT_IO_t%Time(i_t) - STEP )
-   if (TIME_diff(1)>RT_step) UNIFORM=.FALSE.
+   TIME_diff= abs ( GENERAL_RT_IO_t%Time(i_t+1)-GENERAL_RT_IO_t%Time(i_t) - STEP )
+   if (TIME_diff>RT_step) UNIFORM=.FALSE.
  enddo
  !
  ! Time step ...
@@ -128,7 +122,6 @@
      j_ref=i_ref(1)
      !
      RT_conf%T_n_steps=1
-<<<<<<< HEAD
      do i_t=i_ref(1)+1,i_ref(2)-1
        TIME_diff= abs ( (GENERAL_RT_IO_t%Time(j_ref)+RT_conf%delta_T) -GENERAL_RT_IO_t%Time(i_t) )
        if (abs(TIME_diff)<REF_DIFF(1) ) then
@@ -146,32 +139,6 @@
      RT_conf%T_n_steps=RT_conf%T_n_steps+1
      !
      YAMBO_ALLOC(RT_time,(RT_conf%T_n_steps))
-=======
-     if (i_c==2) RT_time(1) =GENERAL_RT_IO_t%Time(i_ref(1))
-     !
-     j_ref=i_ref(1)
-     do i_t=i_ref(1),i_ref(2)-1
-       TIME_diff(1)=  GENERAL_RT_IO_t%Time(i_t)  -GENERAL_RT_IO_t%Time(j_ref) - RT_conf%delta_T 
-       TIME_diff(2)=  GENERAL_RT_IO_t%Time(i_t+1)-GENERAL_RT_IO_t%Time(j_ref) - RT_conf%delta_T 
-       !
-       add_me=.FALSE.
-       if (TIME_diff(1)<0. .and. TIME_diff(2)>0.) add_me=.TRUE.
-       if (i_t==i_ref(2)-1.and.abs(TIME_diff(2))< STEP) add_me=.TRUE.
-       if (abs(TIME_diff(1))< STEP) add_me=.TRUE.
-       !
-       if (add_me) then
-         RT_conf%T_n_steps=RT_conf%T_n_steps+1
-         j_ref=i_t
-         if (abs(TIME_diff(2))<abs(TIME_diff(1))) j_ref=i_t+1
-         if (i_c==2)  RT_time(RT_conf%T_n_steps)=GENERAL_RT_IO_t%Time(j_ref)
-       endif
-       !
-     enddo
-     !
-     if (i_c==1) then
-       YAMBO_ALLOC(RT_time,(RT_conf%T_n_steps))
-     endif
->>>>>>> 31233e0e
      !
      do i_t=1,RT_conf%T_n_steps
        RT_time(i_t)=GENERAL_RT_IO_t%Time(i_table(i_t))
