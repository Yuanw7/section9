!
!        Copyright (C) 2000-2020 the YAMBO team
!              http://www.yambo-code.org
!
! Authors (see AUTHORS file for details): AM, DS
! 
! This file is distributed under the terms of the GNU 
! General Public License. You can redistribute it and/or 
! modify it under the terms of the GNU General Public 
! License as published by the Free Software Foundation; 
! either version 2, or (at your option) any later version.
!
! This program is distributed in the hope that it will 
! be useful, but WITHOUT ANY WARRANTY; without even the 
! implied warranty of MERCHANTABILITY or FITNESS FOR A 
! PARTICULAR PURPOSE.  See the GNU General Public License 
! for more details.
!
! You should have received a copy of the GNU General Public 
! License along with this program; if not, write to the Free 
! Software Foundation, Inc., 59 Temple Place - Suite 330,Boston, 
! MA 02111-1307, USA or visit http://www.gnu.org/copyleft/gpl.txt.
!
subroutine RT_time_configuration_setup(what,GENERAL_RT_IO_t)
 !
 use units,          ONLY:AUT2FS,pi,HA2EV
 use YPP_real_time,  ONLY:RT_conf,RT_time
 use pars,           ONLY:SP
 use com,            ONLY:msg
 use real_time,      ONLY:RT_step,G_MEM_steps
 use RT_control,     ONLY:TIME_adjust,RT_IO_t
 !
#include<memory.h>
 !
 character(*),  intent(in) :: what
 type(RT_IO_t), intent(in) :: GENERAL_RT_IO_t
 !
 ! Work Space
 !
 integer  :: i_t,i_ref(2),j_ref
 logical  :: UNIFORM,l_carriers,l_current,l_G_lesser,l_rho_f,l_rho_G
 real(SP) :: STEP,TIME,TIME_diff,REF_diff(2)
 integer, allocatable :: i_table(:)
 !
 ! Definitions
 !==============
 !
 l_carriers=(what=="CARRIERS")
 l_current =(what=="CURRENT")
 l_G_lesser=(what=="Glesser")
 l_rho_G   =(what=="G-DENSITY")
 l_rho_f   =(what=="f-DENSITY")
 !
 TIME  = GENERAL_RT_IO_t%Time(GENERAL_RT_IO_t%N)
 STEP  = RT_step
 if (GENERAL_RT_IO_t%N> 1) then
   STEP  = (GENERAL_RT_IO_t%Time(GENERAL_RT_IO_t%N)-GENERAL_RT_IO_t%Time(GENERAL_RT_IO_t%N-1))
   if (l_rho_G) then
    TIME_diff = (GENERAL_RT_IO_t%Time(GENERAL_RT_IO_t%N)-GENERAL_RT_IO_t%Time(GENERAL_RT_IO_t%N-G_MEM_steps))
    if( .not. (TIME_diff-STEP*G_MEM_steps)<1.E-5) STEP=TIME_diff
   endif
 endif
 !
 ! Time range ...
 !===============
 !
 if (any(RT_conf%T_range>0._SP)) then
   !
   RT_conf%T_range(1)=TIME_adjust( RT_conf%T_range(1), STEP )
   RT_conf%T_range(2)=TIME_adjust( RT_conf%T_range(2), STEP )
   !
   i_ref      = 0
   REF_diff   = STEP
   !
   do i_t=1,GENERAL_RT_IO_t%N
     !
     TIME_diff=abs(GENERAL_RT_IO_t%Time(i_t)-RT_conf%T_range(1))
     if ( TIME_diff<REF_diff(1) ) then
       REF_diff(1)=TIME_diff
       i_ref(1) = i_t
     endif
     !
   enddo
   !
   do i_t=1,GENERAL_RT_IO_t%N
     !
     TIME_diff=abs(GENERAL_RT_IO_t%Time(i_t)-RT_conf%T_range(2))
     if ( TIME_diff<REF_diff(2) ) then
       REF_diff(2)=TIME_diff
       i_ref(2) = i_t
     endif
     !
   enddo
   !
   if (i_ref(1)==0) i_ref(1)=1
   if (i_ref(2)==0) i_ref(2)=GENERAL_RT_IO_t%N
   !
 else
   !
   i_ref           = (/1,GENERAL_RT_IO_t%N/)
   !
 endif
 !
 RT_conf%T_range=(/GENERAL_RT_IO_t%Time(i_ref(1)),GENERAL_RT_IO_t%Time(i_ref(2))/)
 !
 ! Uniform time sampling?
 !========================
 !
 UNIFORM=.TRUE.
 do i_t=1,GENERAL_RT_IO_t%N-1
   TIME_diff= abs ( GENERAL_RT_IO_t%Time(i_t+1)-GENERAL_RT_IO_t%Time(i_t) - STEP )
   if (TIME_diff>RT_step) UNIFORM=.FALSE.
 enddo
 !
 ! Time step ...
 !============== 
 !
 if (RT_conf%delta_T> 0._SP) then
   if (GENERAL_RT_IO_t%N>1) then
     RT_conf%delta_T=max(TIME_adjust(RT_conf%delta_T,STEP),STEP)
     REF_diff(1)= STEP
     YAMBO_ALLOC(i_table,(GENERAL_RT_IO_t%N))
     i_table=0
     i_table(1)=i_ref(1)
     !
     j_ref=i_ref(1)
     !
<<<<<<< HEAD
     if (i_c==1) then
       !
       j_ref=i_ref(2)
       !
       do i_t=i_ref(2)-1,i_ref(1),-1
         TIME_diff=  GENERAL_RT_IO_t%Time(j_ref)-GENERAL_RT_IO_t%Time(i_t) - RT_conf%delta_T 
         if (TIME_diff>0._SP) then
           RT_conf%T_n_steps=RT_conf%T_n_steps+1
           j_ref            = i_t
         endif
       enddo
       !
       YAMBO_ALLOC(RT_time,(RT_conf%T_n_steps))
       !
       i_ref(1)          =j_ref
       !
     else
       !
       j_ref            =i_ref(1)
       RT_time(1)       =GENERAL_RT_IO_t%Time(i_ref(1))
       !
       do i_t=i_ref(1)+1,i_ref(2)
         TIME_diff=  GENERAL_RT_IO_t%Time(i_t)-GENERAL_RT_IO_t%Time(j_ref) - RT_conf%delta_T 
         if (TIME_diff>0._SP) then
           RT_conf%T_n_steps=RT_conf%T_n_steps+1
           j_ref            = i_t
           RT_time(RT_conf%T_n_steps)=GENERAL_RT_IO_t%Time(i_t)
         endif
       enddo
       !
=======
     RT_conf%T_n_steps=1
     do i_t=i_ref(1)+1,i_ref(2)-1
       TIME_diff= abs ( (GENERAL_RT_IO_t%Time(j_ref)+RT_conf%delta_T) -GENERAL_RT_IO_t%Time(i_t) )
       if (abs(TIME_diff)<REF_DIFF(1) ) then
         REF_diff(1)=TIME_diff
         i_table(RT_conf%T_n_steps+1)=i_t
       endif
       TIME_diff= abs ( (GENERAL_RT_IO_t%Time(j_ref)+RT_conf%delta_T) -GENERAL_RT_IO_t%Time(i_t+1) )
       if ( abs(TIME_diff)>REF_diff(1) .and. i_table(RT_conf%T_n_steps+1)>0 ) then
         REF_diff(1)= GENERAL_RT_IO_t%Time(i_t+1)-GENERAL_RT_IO_t%Time(i_t-1)
         RT_conf%T_n_steps=RT_conf%T_n_steps+1
         j_ref= i_t
       endif
     enddo
     if (i_ref(2)>i_ref(1)) then
       i_table(RT_conf%T_n_steps+1)=i_ref(2)
       RT_conf%T_n_steps=RT_conf%T_n_steps+1
>>>>>>> 0c249f1f
     endif
     !
     YAMBO_ALLOC(RT_time,(RT_conf%T_n_steps))
     !
     do i_t=1,RT_conf%T_n_steps
       RT_time(i_t)=GENERAL_RT_IO_t%Time(i_table(i_t))
     enddo
     !
     YAMBO_FREE(i_table)
     !
   else
     RT_conf%T_n_steps=1
     YAMBO_ALLOC(RT_time,(RT_conf%T_n_steps))
     RT_time=0._SP
     RT_conf%delta_T=0._SP
   endif
 else
   RT_conf%T_n_steps = GENERAL_RT_IO_t%N
   YAMBO_ALLOC(RT_time,(RT_conf%T_n_steps))
   RT_time=GENERAL_RT_IO_t%Time
   RT_conf%delta_T   = STEP
 endif
 !
 ! Messaging
 !===========
 !
 call msg('s','['//what//'] Uniform grid       :',UNIFORM)
 call msg('s','['//what//'] Time range     [fs]:',RT_conf%T_range*AUT2FS)
 call msg('s','['//what//'] Time step      [fs]:',RT_conf%delta_T*AUT2FS)
 call msg('s','['//what//'] Time steps         :',RT_conf%T_n_steps)
 !
 if (.not.(l_current.or.l_G_lesser)) return
 !
 call msg('s','['//what//'] Damping       [meV]:',RT_conf%damp_factor*1000._SP*HA2EV)
 !
 if (.not.l_current) return
 !
 ! Field deduced dumping
 !=======================
 RT_conf%Field_damp_factor= 2._SP*pi/(real(RT_conf%T_n_steps-1,SP)*RT_conf%delta_T)
 call msg('s','['//what//'] Field damping [meV]:',RT_conf%Field_damp_factor*1000._SP*HA2EV)
 !
end subroutine RT_time_configuration_setup<|MERGE_RESOLUTION|>--- conflicted
+++ resolved
@@ -125,38 +125,6 @@
      !
      j_ref=i_ref(1)
      !
-<<<<<<< HEAD
-     if (i_c==1) then
-       !
-       j_ref=i_ref(2)
-       !
-       do i_t=i_ref(2)-1,i_ref(1),-1
-         TIME_diff=  GENERAL_RT_IO_t%Time(j_ref)-GENERAL_RT_IO_t%Time(i_t) - RT_conf%delta_T 
-         if (TIME_diff>0._SP) then
-           RT_conf%T_n_steps=RT_conf%T_n_steps+1
-           j_ref            = i_t
-         endif
-       enddo
-       !
-       YAMBO_ALLOC(RT_time,(RT_conf%T_n_steps))
-       !
-       i_ref(1)          =j_ref
-       !
-     else
-       !
-       j_ref            =i_ref(1)
-       RT_time(1)       =GENERAL_RT_IO_t%Time(i_ref(1))
-       !
-       do i_t=i_ref(1)+1,i_ref(2)
-         TIME_diff=  GENERAL_RT_IO_t%Time(i_t)-GENERAL_RT_IO_t%Time(j_ref) - RT_conf%delta_T 
-         if (TIME_diff>0._SP) then
-           RT_conf%T_n_steps=RT_conf%T_n_steps+1
-           j_ref            = i_t
-           RT_time(RT_conf%T_n_steps)=GENERAL_RT_IO_t%Time(i_t)
-         endif
-       enddo
-       !
-=======
      RT_conf%T_n_steps=1
      do i_t=i_ref(1)+1,i_ref(2)-1
        TIME_diff= abs ( (GENERAL_RT_IO_t%Time(j_ref)+RT_conf%delta_T) -GENERAL_RT_IO_t%Time(i_t) )
@@ -174,7 +142,6 @@
      if (i_ref(2)>i_ref(1)) then
        i_table(RT_conf%T_n_steps+1)=i_ref(2)
        RT_conf%T_n_steps=RT_conf%T_n_steps+1
->>>>>>> 0c249f1f
      endif
      !
      YAMBO_ALLOC(RT_time,(RT_conf%T_n_steps))
