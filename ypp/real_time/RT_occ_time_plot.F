! 
!        Copyright (C) 2000-2016 the YAMBO team
!              http://www.yambo-code.org
!
! Authors (see AUTHORS file for details): DS AM
!
! This file is distributed under the terms of the GNU
! General Public License. You can redistribute it and/or
! modify it under the terms of the GNU General Public
! License as published by the Free Software Foundation;
! either version 2, or (at your option) any later version.
!
! This program is distributed in the hope that it will
! be useful, but WITHOUT ANY WARRANTY; without even the
! implied warranty of MERCHANTABILITY or FITNESS FOR A
! PARTICULAR PURPOSE.  See the GNU General Public License
! for more details.
!
! You should have received a copy of the GNU General Public
! License along with this program; if not, write to the Free
! Software Foundation, Inc., 59 Temple Place - Suite 330,Boston,
! MA 02111-1307, USA or visit http://www.gnu.org/copyleft/gpl.txt.
!
subroutine RT_occ_time_plot(En,kpt,n_T_steps)
 !
 use drivers,        ONLY:l_elel_scatt,l_elph_scatt
 use units,          ONLY:FS2AUT,SP,HA2EV
 use pars,           ONLY:schlen
 use stderr,         ONLY:intc,real2ch,set_real_printed_length
 use R_lattice,      ONLY:bz_samp
 use electrons,      ONLY:levels,spin,n_sp_pol,n_spinor
 use QP_m,           ONLY:QP_table,QP_n_states
 use YPP,            ONLY:output_fname,RT_IO_time_range_setup
 use com,            ONLY:msg,of_open_close
 use vec_operate,    ONLY:c2a
<<<<<<< HEAD
 use rt_ctl,         ONLY:OCC_T_range,OCC_deltaT,RT_apply
=======
 use RT_control,     ONLY:OCC_T_range,OCC_deltaT,RT_apply
>>>>>>> fe4b9ebd
 use real_time,      ONLY:l_RT_CCA_Kernel,RT_carriers,RT_bands
 !
 implicit none
 !
 type(bz_samp) :: kpt
 type(levels)  :: En
 integer       :: n_T_steps
 !
 ! Work Space
 !
 integer               :: ik,ib,i_spin,i_s,i_T,n_gamma,n_output,k_range(2),bands_range(2)
 real(SP)              :: io_Time,data_to_plot(9),k_al(3),k_cc(3)
 character(schlen)     :: titles(9),specs(9,2),dumb_ch(2)
 character(3)          :: ch3_dummy
 logical               :: l_ELPH_lifetimes
 real(SP)              :: RT_gamma(RT_carriers%nb(1):RT_carriers%nb(2),kpt%nibz,n_sp_pol,6),&
&                         RT_df(RT_carriers%nb(1):RT_carriers%nb(2),kpt%nibz,n_sp_pol),&
&                         RT_f_bare(RT_carriers%nb(1):RT_carriers%nb(2),kpt%nibz,n_sp_pol),&
&                         RT_NEQ_Lifetime(RT_carriers%nb(1):RT_carriers%nb(2),kpt%nibz,n_sp_pol),&
&                         RT_gamma_bare(RT_carriers%nb(1):RT_carriers%nb(2),kpt%nibz,n_sp_pol)
 !
 real(SP),allocatable  :: spin_factors(:,:,:),magn_factors(:,:,:)
 !
 if(all(QP_table==0)) return
 !
 if (n_spinor==2) then
   k_range    =(/minval(QP_table(:,3)),maxval(QP_table(:,3))/)
   bands_range=(/minval(QP_table(:,1)),maxval(QP_table(:,1))/)
   allocate(spin_factors(bands_range(1):bands_range(2),k_range(1):k_range(2),2))
   call electrons_spin_factors(kpt,k_range,bands_range,spin_factors)
   allocate(magn_factors(bands_range(1):bands_range(2),k_range(1):k_range(2),3))
   call electrons_magn_factors(kpt,k_range,bands_range,magn_factors)
 endif
 !
 l_ELPH_lifetimes=l_elph_scatt.and.l_RT_CCA_Kernel
 !
 call set_real_printed_length(f_length=10,g_length=10)
 !
 ch3_dummy=" "
 !
 ! SET titles
 ! 
 n_output=2
 titles(1)='T[fs]'
 titles(2)='Delta Occ.'
 !
 if (l_elel_scatt.and.l_ELPH_lifetimes) then
   n_output=9
   titles(3:6) =(/'Hole[meV]','El. [meV]','Hole[meV]','El. [meV]'/)
   titles(7:9) =(/'Hole[meV]','El. [meV]','  [meV]  '/)
   specs(1:2,1)=(/'         ','         '/)
   specs(3:6,1)=(/'|--------','------El-','Ph-------','--------|'/)
   specs(7:9,1)=(/'|-----El-','El------|','|--NEQ--|'/)
   specs(1:2,2)=(/'         ','         '/)
   specs(3:6,2)=(/'   (emis ','sion)    ','   (absor','ption)   '/)
   specs(7:9,2)=(/'         ','         ','         '/)
 else if (l_elel_scatt.and..not.l_ELPH_lifetimes) then
   n_output=5
   titles(3:5) =(/'Hole[meV]','El. [meV]','  [meV]  '/)
   specs(1:2,1)=(/'         ','         '/)
   specs(3:5,1)=(/'|-----El-','El------|','|--NEQ--|'/)
   specs(1:2,2)=(/'         ','         '/)
   specs(3:5,2)=(/'         ','         ','         '/)
 else if (.not.l_elel_scatt.and.l_ELPH_lifetimes) then
   n_output=7
   titles(3:7) =(/'Hole[meV]','El. [meV]','Hole[meV]','El. [meV]','  [meV]  '/)
   specs(1:2,1)=(/'         ','         '/)
   specs(3:7,1)=(/'|--------','------El-','Ph-------','--------|','|--NEQ--|'/)
   specs(1:2,2)=(/'         ','         '/)
   specs(3:7,2)=(/'   (emis ','sion)    ','   (absor','ption)   ','         '/)
 endif
 !
 RT_gamma=0._SP
 RT_gamma_bare=0._SP
 RT_df=0._SP
 RT_f_bare=0._SP
 RT_NEQ_Lifetime=0._SP
 RT_gamma=0._SP
 !
 ch3_dummy="YPP"
 !
 do i_T=1,n_T_steps
   !
   io_Time=min(OCC_T_range(1)+(i_T-1)*OCC_deltaT,OCC_T_range(2))
   !
   call RT_apply(RT_bands,En,kpt,Time=io_Time,keep_RT_carriers=.TRUE.)
   !
   ! Interpolate and fill the shadow variables defined on the small k-grid
   !
   !real(SP)   ,pointer:: f_bare(:)       => null() ! equilibrium occupations
   !real(SP)   ,pointer:: delta_f(:)      => null() ! change in the occupations
   !real(SP)   ,pointer:: GAMMA_bare(:)   => null() ! "initial equilibrium" lifetimes. In the code the "initial equilibrium"
   !real(SP)   ,pointer:: NEQ_Lifetime(:) => null() ! time dependent lifetime defined as for Silicon
   !real(SP)   ,pointer:: delta_GAMMA(:)  => null() ! change with respect to the "initial equilibrium" lifetimes
   !real(SP)   ,pointer:: dGAMMA_E_P_Hole(:)     => null() 
   !real(SP)   ,pointer:: dGAMMA_E_P_Electron(:) => null() 
   !real(SP)   ,pointer:: dGAMMA_E_P_Ho_abs(:)   => null() 
   !real(SP)   ,pointer:: dGAMMA_E_P_El_abs(:)   => null() 
   !real(SP)   ,pointer:: dGAMMA_E_E_Hole(:)     => null() 
   !real(SP)   ,pointer:: dGAMMA_E_E_Electron(:) => null() 
   !
   call Nearest_kpt_interpolation(RT_carriers%nk,kpt%nibz,RT_carriers%nb,RT_carriers%nstates,1,1,RT_carriers%table, &
&                                   RT_carriers%kpt,kpt%pt,RT_carriers%k_weight,kpt%weights,RT_carriers%delta_f,RT_df,&
&                                   ch3_dummy,.TRUE.)
   call Nearest_kpt_interpolation(RT_carriers%nk,kpt%nibz,RT_carriers%nb,RT_carriers%nstates,1,1,RT_carriers%table, &
&                                   RT_carriers%kpt,kpt%pt,RT_carriers%k_weight,kpt%weights,RT_carriers%f_bare,RT_f_bare,&
&                                   ch3_dummy,.TRUE.)
   !
   n_gamma=0
   !
   if (l_ELPH_lifetimes) then
     n_gamma=4
     call Nearest_kpt_interpolation(RT_carriers%nk,kpt%nibz,RT_carriers%nb,RT_carriers%nstates,1,1,RT_carriers%table, &
&                                     RT_carriers%kpt,kpt%pt,RT_carriers%k_weight,kpt%weights,&
&                                     RT_carriers%dGAMMA_E_P_Hole,RT_gamma(:,:,:,3),ch3_dummy,.TRUE.)
     call Nearest_kpt_interpolation(RT_carriers%nk,kpt%nibz,RT_carriers%nb,RT_carriers%nstates,1,1,RT_carriers%table, &
&                                     RT_carriers%kpt,kpt%pt,RT_carriers%k_weight,kpt%weights,&
&                                     RT_carriers%dGAMMA_E_P_Electron,RT_gamma(:,:,:,4),ch3_dummy,.TRUE.)
     call Nearest_kpt_interpolation(RT_carriers%nk,kpt%nibz,RT_carriers%nb,RT_carriers%nstates,1,1,RT_carriers%table, &
&                                     RT_carriers%kpt,kpt%pt,RT_carriers%k_weight,kpt%weights,&
&                                     RT_carriers%dGAMMA_E_P_Ho_abs,RT_gamma(:,:,:,5),ch3_dummy,.TRUE.)
     call Nearest_kpt_interpolation(RT_carriers%nk,kpt%nibz,RT_carriers%nb,RT_carriers%nstates,1,1,RT_carriers%table, &
&                                     RT_carriers%kpt,kpt%pt,RT_carriers%k_weight,kpt%weights,&
&                                     RT_carriers%dGAMMA_E_P_El_abs,RT_gamma(:,:,:,6),ch3_dummy,.TRUE.)
   endif
   !
   if (l_elel_scatt) then
     n_gamma=n_gamma+2
     call Nearest_kpt_interpolation(RT_carriers%nk,kpt%nibz,RT_carriers%nb,RT_carriers%nstates,1,1,RT_carriers%table, &
&                                     RT_carriers%kpt,kpt%pt,RT_carriers%k_weight,kpt%weights,&
&                                     RT_carriers%dGAMMA_E_E_Hole,RT_gamma(:,:,:,n_gamma-1),ch3_dummy,.TRUE.)
     call Nearest_kpt_interpolation(RT_carriers%nk,kpt%nibz,RT_carriers%nb,RT_carriers%nstates,1,1,RT_carriers%table, &
&                                     RT_carriers%kpt,kpt%pt,RT_carriers%k_weight,kpt%weights,&
&                                     RT_carriers%dGAMMA_E_E_Electron,RT_gamma(:,:,:,n_gamma),ch3_dummy,.TRUE.)
   endif
   !
   if (l_ELPH_lifetimes.or.l_elel_scatt) then
     call Nearest_kpt_interpolation(RT_carriers%nk,kpt%nibz,RT_carriers%nb,RT_carriers%nstates,1,1,RT_carriers%table, &
&                                     RT_carriers%kpt,kpt%pt,RT_carriers%k_weight,kpt%weights,&
&                                     RT_carriers%NEQ_Lifetime,RT_NEQ_Lifetime(:,:,:),ch3_dummy,.TRUE.)
     call Nearest_kpt_interpolation(RT_carriers%nk,kpt%nibz,RT_carriers%nb,RT_carriers%nstates,1,1,RT_carriers%table, &
&                                     RT_carriers%kpt,kpt%pt,RT_carriers%k_weight,kpt%weights,&
&                                     RT_carriers%GAMMA_bare,RT_gamma_bare(:,:,:),ch3_dummy,.TRUE.)
   endif
   !
   do i_s=1,QP_n_states
     !
     ib    =QP_table(i_s,1)
     ik    =QP_table(i_s,3)
     i_spin=spin(QP_table(i_s,:))
     !
     if (ib<RT_bands(1)) cycle
     if (ib>RT_bands(2)) cycle
     !
     output_fname='YPP-RT_occupations_k'//trim(intc(ik))//'_b'//trim(intc(ib))
     if (i_T==1) call open_file()
     !
     data_to_plot(1)=io_TIME/FS2AUT
     data_to_plot(2)=RT_df(ib,ik,i_spin)
     !
     if (n_gamma>0) then
       data_to_plot(2+1:2+n_gamma)=(RT_gamma_bare(ib,ik,i_spin)+RT_gamma(ib,ik,i_spin,:n_gamma))*HA2EV*1000._SP
       data_to_plot(2+n_gamma+1)  =RT_NEQ_lifetime(ib,ik,i_spin)*HA2EV*1000._SP
     endif
     !
     call msg('o '//trim(output_fname),'',data_to_plot(:n_gamma+3),INDENT=-2,USE_TABS=.true.)
     !
     if (i_T==n_T_steps) call of_open_close(trim(output_fname))
     !
   enddo
   !
 enddo
 !
 if (n_spinor==2) deallocate(spin_factors,magn_factors)
 !
!!
!! Sum_{ib,ik} f_{ik,ib}(it)
!!
!output_fname='YPP-RT_occupations_ALL'
!call of_open_close(trim(output_fname),'ot')
!titles(1)='T[fs]'
!titles(2)='Elec.'
!titles(3)='Holes'
!titles(4)='Tot. Occ. [OMEGA^-1]'
!call msg('o '//trim(output_fname),'#')
!call msg('o '//trim(output_fname),'#',titles(:4),INDENT=0,USE_TABS=.TRUE.)
!call msg('o '//trim(output_fname),'#')
!!
!do i_T=1,n_T_steps
!  io_Time=min(OCC_T_range(1)+(i_T-1)*OCC_deltaT,OCC_T_range(2))
!  data_to_plot(:4)=(/io_TIME/FS2AUT,RT_occupations_sum(:,i_T)/)  !/(DL_vol*BO2ANG**3*1.E-24)/)
!  call msg('o '//trim(output_fname),'',data_to_plot(:4),INDENT=-2,USE_TABS=.true.)
!enddo
!call of_open_close(trim(output_fname))
 !
 call set_real_printed_length()
 !
 contains
   !
   subroutine open_file()
     !
     call of_open_close(trim(output_fname),'ot')
     !
     call msg('o '//trim(output_fname),'#')
     !
     ! Titles
     !========
     call c2a(v_in=kpt%pt(ik,:),v_out=k_al,mode='ki2a')
     call c2a(v_in=kpt%pt(ik,:),v_out=k_cc,mode='ki2c')
     ! 
     dumb_ch(1)='K ['//trim(intc(ik))//'] : '//trim(real2ch(k_cc(1)))//' '//&
&              trim(real2ch(k_cc(2)))//' '//trim(real2ch(k_cc(3)))//' ( cc) '
     dumb_ch(2)='        '//trim(real2ch(kpt%pt(ik,1)))//' '//&
&              trim(real2ch(kpt%pt(ik,2)))//' '//trim(real2ch(kpt%pt(ik,3)))//' (rlu) '
     !
     if(ik>  9) dumb_ch(2)=' '//trim(dumb_ch(2))
     if(ik> 99) dumb_ch(2)=' '//trim(dumb_ch(2))
     if(ik>999) dumb_ch(2)=' '//trim(dumb_ch(2))
     !
     call msg('o '//trim(output_fname),"#",trim(dumb_ch(1)),INDENT=0,USE_TABS=.TRUE.)
     call msg('o '//trim(output_fname),"#",trim(dumb_ch(2)),INDENT=0,USE_TABS=.TRUE.)
     call msg('o '//trim(output_fname),"#")
     !
     if(n_spinor==2) then
       dumb_ch(1)=" Spin factors  [up,dw]   :     "//trim(real2ch(spin_factors(ib,ik,1)))//&
&                                           "     "//trim(real2ch(spin_factors(ib,ik,2)))
       call msg('o '//trim(output_fname),"#",trim(dumb_ch(1)),INDENT=0,USE_TABS=.TRUE.)
       call msg('o '//trim(output_fname),"#")
       dumb_ch(1)=" Magn factor [Mx, My, Mz]: "//trim(real2ch(magn_factors(ib,ik,1)))//&
&                                           " "//trim(real2ch(magn_factors(ib,ik,2)))//&
&                                           " "//trim(real2ch(magn_factors(ib,ik,3)))
       call msg('o '//trim(output_fname),"#",trim(dumb_ch(1)),INDENT=0,USE_TABS=.TRUE.)
       call msg('o '//trim(output_fname),"#")
     endif
     !
     if (l_elel_scatt.or.l_ELPH_lifetimes) then
       call msg('o '//trim(output_fname),'#',specs(:n_output,1),INDENT=0,USE_TABS=.TRUE.)
       call msg('o '//trim(output_fname),'#',specs(:n_output,2),INDENT=0,USE_TABS=.TRUE.)
     endif
     !
     call msg('o '//trim(output_fname),'#',titles(:n_output),INDENT=0,USE_TABS=.TRUE.)
     call msg('o '//trim(output_fname),'#')
     !
   end subroutine open_file
   !
end subroutine RT_occ_time_plot<|MERGE_RESOLUTION|>--- conflicted
+++ resolved
@@ -33,11 +33,7 @@
  use YPP,            ONLY:output_fname,RT_IO_time_range_setup
  use com,            ONLY:msg,of_open_close
  use vec_operate,    ONLY:c2a
-<<<<<<< HEAD
- use rt_ctl,         ONLY:OCC_T_range,OCC_deltaT,RT_apply
-=======
  use RT_control,     ONLY:OCC_T_range,OCC_deltaT,RT_apply
->>>>>>> fe4b9ebd
  use real_time,      ONLY:l_RT_CCA_Kernel,RT_carriers,RT_bands
  !
  implicit none
