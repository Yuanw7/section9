!
!        Copyright (C) 2000-2017 the YAMBO team
!              http://www.yambo-code.org
!
! Authors (see AUTHORS file for details): DS
! 
! This file is distributed under the terms of the GNU 
! General Public License. You can redistribute it and/or 
! modify it under the terms of the GNU General Public 
! License as published by the Free Software Foundation; 
! either version 2, or (at your option) any later version.
!
! This program is distributed in the hope that it will 
! be useful, but WITHOUT ANY WARRANTY; without even the 
! implied warranty of MERCHANTABILITY or FITNESS FOR A 
! PARTICULAR PURPOSE.  See the GNU General Public License 
! for more details.
!
! You should have received a copy of the GNU General Public 
! License along with this program; if not, write to the Free 
! Software Foundation, Inc., 59 Temple Place - Suite 330,Boston, 
! MA 02111-1307, USA or visit http://www.gnu.org/copyleft/gpl.txt.
!
subroutine RT_DBs_carriers_setup(en,kpt,qpt)
 !
 use pars,          ONLY:SP
 use electrons,     ONLY:levels
 use IO_m,          ONLY:io_control,OP_WR_CL,REP
 use R_lattice,     ONLY:bz_samp
 use RT_control,    ONLY:JPC_RT_IO_t
<<<<<<< HEAD
 use real_time,     ONLY:RT_carriers,l_elel_scatt,l_elph_scatt,l_elphoton_scatt,NE_i_time,RT_nk,l_RT_CCA_Kernel
 use YPP_real_time, ONLY:l_RTpump_energy,l_RTpump_kspace,l_RTpump_Fermi
=======
 use real_time,     ONLY:RT_carriers,NE_i_time,RT_nk,l_elel_scatt,l_elph_scatt,&
&                        l_elphoton_scatt,l_RT_CCA_Kernel,RT_alloc,RT_free
 use YPP_real_time, ONLY:l_RTpump_energy,l_RTpump_kspace
>>>>>>> 2589abf0
 !
 implicit none
 !
 type(levels), intent(in) :: en
 type(bz_samp),intent(in) :: kpt,qpt
 !
 ! Work Space
 !
 integer           :: io_RT_err,ID
 integer, external :: io_RT_components,RT_k_grid
 !
 call section('*','Manual carriers excitation')
 !
 NE_i_time   =1
 !
 l_elel_scatt    =.true.
 l_elph_scatt    =.true.
 l_elphoton_scatt=.true.
 l_RT_CCA_Kernel =.true.
 !
 RT_nk=RT_k_grid(en,kpt,qpt)
 !
 call RT_alloc(en)
 !
 call RT_carriers_object(RT_carriers,en,kpt,ID,"allocate")
 !
 if(l_RTpump_energy .or. l_RTpump_kspace) call RT_manual_excitation(en,kpt)
 !
 if(l_RTpump_Fermi)                       call RT_Fermi_excitation(en,kpt)
 !
 JPC_RT_IO_t%N=1
 allocate(JPC_RT_IO_t%Time(1))
 JPC_RT_IO_t%Time(JPC_RT_IO_t%N)=0._SP
 !
 call io_control(ACTION=OP_WR_CL,SEC=(/1/),COM=REP,ID=ID)
 io_RT_err=io_RT_components("carriers",ID)
 !
 call io_control(ACTION=OP_WR_CL,SEC=(/NE_i_time+1/),COM=REP,ID=ID)
 io_RT_err=io_RT_components("carriers",ID)
 !
 call RT_carriers_object(RT_carriers,en,kpt,ID,"free")
 !
 call RT_free()
 !
end subroutine<|MERGE_RESOLUTION|>--- conflicted
+++ resolved
@@ -28,14 +28,8 @@
  use IO_m,          ONLY:io_control,OP_WR_CL,REP
  use R_lattice,     ONLY:bz_samp
  use RT_control,    ONLY:JPC_RT_IO_t
-<<<<<<< HEAD
- use real_time,     ONLY:RT_carriers,l_elel_scatt,l_elph_scatt,l_elphoton_scatt,NE_i_time,RT_nk,l_RT_CCA_Kernel
+ use real_time,     ONLY:RT_carriers,l_elel_scatt,l_elph_scatt,l_elphoton_scatt,NE_i_time,RT_nk,l_RT_CCA_Kernel,RT_alloc,RT_free
  use YPP_real_time, ONLY:l_RTpump_energy,l_RTpump_kspace,l_RTpump_Fermi
-=======
- use real_time,     ONLY:RT_carriers,NE_i_time,RT_nk,l_elel_scatt,l_elph_scatt,&
-&                        l_elphoton_scatt,l_RT_CCA_Kernel,RT_alloc,RT_free
- use YPP_real_time, ONLY:l_RTpump_energy,l_RTpump_kspace
->>>>>>> 2589abf0
  !
  implicit none
  !
