--- conflicted
+++ resolved
@@ -28,11 +28,7 @@
  use units,          ONLY:HA2EV,HA2KEL,FS2AUT
  use drivers,        ONLY:l_elel_scatt,l_elph_scatt
  use pars,           ONLY:SP,schlen
-<<<<<<< HEAD
- use rt_ctl,         ONLY:OCC_T_range,OCC_deltaT,RT_apply
-=======
  use RT_control,     ONLY:OCC_T_range,OCC_deltaT,RT_apply
->>>>>>> fe4b9ebd
  !use QP_m,           ONLY:QP_table,QP_n_states
  use D_lattice,      ONLY:Bose_Temp
  use R_lattice,      ONLY:bz_samp
