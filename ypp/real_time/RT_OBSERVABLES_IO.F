--- conflicted
+++ resolved
@@ -27,13 +27,8 @@
  use pars,           ONLY:DP,SP,schlen,cZERO_DP
  use R_lattice,      ONLY:nkibz
  use LIVE_t,         ONLY:live_timing
-<<<<<<< HEAD
- use IO_m,           ONLY:OP_RD,OP_IF_START_RD_CL_IF_END,OP_RD_CL,io_control,NONE,DUMP,LOG,RD_CL_IF_END
+ use IO_m,           ONLY:OP_RD,OP_RD_CL,io_control,manage_action,NONE,DUMP,LOG,RD_CL_IF_END
  use RT_control,     ONLY:RT_control_alloc,RT_control_free,J_cache,P_cache,IO_OBS_cache_steps,TMP_OBS_cache_steps
-=======
- use IO_m,           ONLY:OP_RD,OP_RD_CL,io_control,manage_action,NONE,DUMP,LOG,RD_CL_IF_END
- use RT_control,     ONLY:RT_control_alloc,RT_control_free,J_cache,P_cache
->>>>>>> bb222acc
  use real_time,      ONLY:NE_steps,NE_i_time,&
 &                         G_lesser,G_lesser_reference,RT_bands,RT_dyn_step,RT_step
  use fields,         ONLY:Efield,n_ext_fields,Efield_strength
@@ -47,12 +42,7 @@
  !
  ! Work Space
  !
-<<<<<<< HEAD
- integer            :: io_OBS,ID,i_f,io_G,COM_here,ik,NE_steps_save,i_dir
-=======
- real(SP)           :: TIME
- integer            :: io_OBS,ID,IO_ACT,i_f,io_G,COM_here,ik,NE_steps_save,i_time
->>>>>>> bb222acc
+ integer            :: io_OBS,ID,IO_ACT,i_f,io_G,COM_here,ik,NE_steps_save,i_dir
  integer, external  :: io_RT_components
  character(schlen)  :: mesg_
  !
@@ -86,12 +76,8 @@
      if (io_G/=0) return
      !
      do ik=1,nkibz
-<<<<<<< HEAD
-       call io_control(ACTION=RD_CL_IF_END,COM=COM_here,SEC=(/2,ik+2/),MODE=DUMP,ID=ID)
-=======
        IO_ACT=manage_action(RD_CL_IF_END,ik,1,nkibz)
-       call io_control(ACTION=IO_ACT,COM=COM_here,SEC=(/ik+1,1/),MODE=DUMP,ID=ID)
->>>>>>> bb222acc
+       call io_control(ACTION=IO_ACT,COM=COM_here,SEC=(/2,ik+2/),MODE=DUMP,ID=ID)
        io_G=io_RT_components('G',ID)
      enddo
      !
