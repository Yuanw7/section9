--- conflicted
+++ resolved
@@ -222,11 +222,6 @@
          values(5)=values(3)*INTERP_obj(ID_spin)%INTERP(ib,ik,2)
        endif
        !
-<<<<<<< HEAD
-       k_label=""
-       if (len_trim(CIRCUIT_k_label(ik))>0) k_label="  ["//trim(CIRCUIT_k_label(ik))//"]"
-       call msg('o bands',' ',values(:n_values),INDENT=0,USE_TABS=.true.,after_msg=k_label)
-=======
        if (ik==1) values(1)=0._SP
        if (ik> 1) values(1)=values(1)+iku_v_norm(CIRCUIT_k%pt(ik,:3)-CIRCUIT_k%pt(ik-1,:3))
        !
@@ -236,12 +231,9 @@
          values(2)=(CIRCUIT_E_db%E(ib,ik,1)+CIRCUIT_dE%E(ib,ik,1))*HA2EV
        endif
        !
-       call msg('o bands',' ',values(:n_values),INDENT=0,USE_TABS=.true.,formatted_msg=of_string)
-       if (len_trim(CIRCUIT_k_label(ik))>0) then
-         of_string=trim(of_string)//"  ["//trim(CIRCUIT_k_label(ik))//"]"
-       endif
-       call msg_deliver('bands',of_string)  
->>>>>>> 0adde2f1
+       k_label=""
+       if (len_trim(CIRCUIT_k_label(ik))>0) k_label="  ["//trim(CIRCUIT_k_label(ik))//"]"
+       call msg('o bands',' ',values(:n_values),INDENT=0,USE_TABS=.true.,after_msg=k_label)
        !
      enddo
      !
