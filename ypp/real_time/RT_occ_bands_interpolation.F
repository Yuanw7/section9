!
!        Copyright (C) 2000-2020 the YAMBO team
!              http://www.yambo-code.org
!
! Authors (see AUTHORS file for details): DS AM
! 
! This file is distributed under the terms of the GNU 
! General Public License. You can redistribute it and/or 
! modify it under the terms of the GNU General Public 
! License as published by the Free Software Foundation; 
! either version 2, or (at your option) any later version.
!
! This program is distributed in the hope that it will 
! be useful, but WITHOUT ANY WARRANTY; without even the 
! implied warranty of MERCHANTABILITY or FITNESS FOR A 
! PARTICULAR PURPOSE.  See the GNU General Public License 
! for more details.
!
! You should have received a copy of the GNU General Public 
! License along with this program; if not, write to the Free 
! Software Foundation, Inc., 59 Temple Place - Suite 330,Boston, 
! MA 02111-1307, USA or visit http://www.gnu.org/copyleft/gpl.txt.
!
subroutine RT_occ_bands_interpolation(en,k,n_T_steps)
 !
 use pars,           ONLY:SP,schlen,rZERO
 use units,          ONLY:AUT2FS
 use electrons,      ONLY:levels,n_sp_pol,n_spinor,E_reset,n_spin
 use R_lattice,      ONLY:bz_samp
 use YPPm,           ONLY:BANDS_steps,INTERP_grid,CIRCUIT_k,BANDS_path,CIRCUIT_E_DB_path,&
&                         CIRCUIT_made_of_SPECIAL_k,BANDS_bands,&
<<<<<<< HEAD
&                         l_PROJECT_line,l_PROJECT_plane,PROJECT_depth
 use YPP_real_time,  ONLY:l_RT_lifetimes,l_RT_occupations,RT_time,integrated_Nel,integrated_Nhole
 use YPP_interfaces, ONLY:PROJECTION_setup,PROJECTION_k_on_the_path_or_plane,PROJECTION_plot,k_special
 use stderr,         ONLY:real2ch,intc,STRING_remove
 !use stderr,         ONLY:intc
=======
&                         CIRCUIT_E_db,CIRCUIT_k_label,l_PROJECT_line,l_PROJECT_plane,PROJECT_N_par
 use YPP_real_time,  ONLY:l_RT_lifetimes,l_RT_occupations,RT_time,integrated_Nel,integrated_Nhole
 use YPP_interfaces, ONLY:PROJECTION_setup,PROJECTION_plot,k_special
 use stderr,         ONLY:real2ch,intc,STRING_remove,STRING_same
 use vec_operate,    ONLY:iku_v_norm
>>>>>>> 52d8ddb1
 use RT_control,     ONLY:RT_apply,RT_carriers_object,RT_carriers_to_RT_k,RT_carriers_to_RT_E
 use real_time,      ONLY:RT_carriers,RT_bands
 use interpolate,    ONLY:INTERPOLATION_driver_seed,INTERPOLATION_driver_do,electrons_bands_interpolate,&
&                         INTERP_obj,INTERP_mode,GRID_k
 use LIVE_t,         ONLY:live_timing
 !
#include<memory.h>
 !
 integer,       intent(in)    :: n_T_steps
 type(bz_samp), intent(in)    :: k
 type(levels),  intent(inout) :: en
 !
 ! Work space
 !
 type(bz_samp)         :: RT_k
 type(levels)          :: CIRCUIT_E,CIRCUIT_dE,RT_E
 real(SP)              :: Max_occ
 real(SP), allocatable :: integrated_dF_elecs(:,:,:),integrated_dF_holes(:,:,:)
<<<<<<< HEAD
 character(schlen)     :: operation,basename
 logical               :: WARN_neg_elecs_df,WARN_pos_holes_df,is_PROJECTED,QUIET_interp,&
 &                        plot_STD_style,plot_RT_style,l_update_E
 integer               :: ID_circuit,ID_spin,ID_magn,ID_bands(3),ID_grid,IDs(6)
 integer               :: ib,ik,ik_path,i_RT,i_T,nfiles(5),nqnt
 logical, external     :: file_exists
 !
 call section('*','Interpolation tool')
 !=====================================
 !
 plot_STD_style=.true.
 plot_RT_style =.false.
 l_update_E    =.true.
 !
 if(all(INTERP_grid>0).or.BANDS_steps<=0) then
   call error(" Interpolation of occupations/lifetimes only on a band circuit")
 endif
 !
 if(n_sp_pol>1) then
   call error('Occupations for spin polarized systems not implemented')
 endif
 !
 if (l_RT_lifetimes .and. .not.allocated(RT_carriers%NEQ_Lifetime)  ) then
   call error('No scattering => no Lifetimes')
 endif
=======
 character(schlen)     :: headings(3+2*(n_spinor-1)),file_name_rt,file_name_rt_save,operation,extension,k_label,sec_name
 logical               :: WARN_negative_electrons_df,WARN_positive_holes_df,is_PROJECTED,is_INTERPOLATED
 integer               :: ib,ik,i_RT,i_T,n_values,ID_circuit,ID_spin,ID_magn,ID_bands(3),ID_grid,ik_path
 logical, external     :: file_exists
 integer, external     :: PROJECTION_k_on_the_path_or_plane
 !
 ! Logicals & Sectioning...
 sec_name="Levels"
 is_INTERPOLATED = .not.STRING_same(trim(INTERP_mode),"none")
 is_PROJECTED    =l_PROJECT_line.or.l_PROJECT_plane ! => No Energies Interpolation needed!
 if (l_PROJECT_line  ) sec_name="Line projected"
 if (l_PROJECT_plane ) sec_name="Plane projected"
 if (l_RT_lifetimes  ) sec_name=trim(sec_name)//" Lifetimes"
 if (l_RT_occupations) sec_name=trim(sec_name)//" Occupations"
 if (     is_INTERPOLATED) call section('*','Interpolation and plotting:'//trim(sec_name))
 if (.not.is_INTERPOLATED) call section('*','Plotting:'//trim(sec_name))
 !
 ! Checks...
 if (is_INTERPOLATED.and.all(INTERP_grid>0)) call error("Interpolation of occupations/lifetimes only on a band circuit")
 if (.not.is_INTERPOLATED .and. .not.is_PROJECTED) call error("Interpolation-free only in PROJECT mode")
 if (n_sp_pol>1) call error('Occupations for spin polarized systems not implemented')
 if (l_RT_lifetimes .and. .not.allocated(RT_carriers%NEQ_Lifetime)  ) call error('No scattering => no Lifetimes')
>>>>>>> 52d8ddb1
 !
 if (BANDS_bands(1)<RT_bands(1).or.BANDS_bands(2)>RT_bands(2)) then
   BANDS_bands(1)=max(BANDS_bands(1),RT_bands(1))
   BANDS_bands(2)=min(BANDS_bands(2),RT_bands(2))
   call warning("User bands restricted to "//trim(intc(BANDS_bands(1)))//" - "//trim(intc(BANDS_bands(2))))
 endif
 !
 if (file_exists(trim(CIRCUIT_E_DB_path)//"/SAVE/ns.db1")) BANDS_path= " "
 !
 ! Define the circuit
 !====================
 call k_special( )
 call k_circuit_driver( BANDS_path, BANDS_steps )
 !
 CIRCUIT_made_of_SPECIAL_k=CIRCUIT_k%nbz>0
 !
 ! Projection
 !============
 call PROJECTION_setup("setup")
 call PROJECTION_setup( "BANDS", BANDS_bands )
 !
 if (is_PROJECTED) then
   YAMBO_ALLOC(integrated_dF_elecs,(PROJECT_N_par,n_T_steps,n_spin))
   YAMBO_ALLOC(integrated_dF_holes,(PROJECT_N_par,n_T_steps,n_spin))
   integrated_dF_elecs=rZERO
   integrated_dF_holes=rZERO
 endif
 !
 call section('=',"Real-Time components maps")
 !============================================
 ! Map the RT k in RT_k...
 call RT_carriers_to_RT_k(RT_k)
 call k_ibz2bz(RT_k,'iku',.TRUE.)
 !
<<<<<<< HEAD
 if (.not.l_update_E) then
   !
   call RT_carriers_to_RT_E(en,RT_E,"Eo")
=======
 ! ... and Eo in RT_E...
 call RT_carriers_to_RT_E(en,RT_E,"Eo")
 !
 if (.not.is_PROJECTED.and.is_INTERPOLATED) then
   !
   call section('=',"Levels interpolation")
>>>>>>> 52d8ddb1
   !
   ! Perform the energies interpolation
   !====================================
   call electrons_bands_interpolate(RT_E,RT_k,RT_bands,ID_bands,CIRCUIT_E,CIRCUIT_dE=CIRCUIT_dE)
   !
<<<<<<< HEAD
 endif
 !
 ! Perform interpolation of spinorial factors and magnetization
 !==============================================================
 if(n_spinor>1) call electrons_spin_and_magn_interpolate("S M",k,CIRCUIT_k,RT_bands,ID_spin,ID_magn)
=======
   ! Perform interpolation of spinorial factors and magnetization
   !==============================================================
   if (n_spinor>1) call electrons_spin_and_magn_interpolate("S",k,CIRCUIT_k,RT_bands,ID_spin,ID_magn)
   !
 endif
 !
 ! Output: bands on circuit
 !==========================
 headings(1)="|k|"
 if (l_RT_lifetimes  ) headings(3)='Widths [meV]'
 if (l_RT_occupations) headings(3)='Occ'
 n_values=3
 !
 if (l_RT_occupations .and. n_spinor==2) then
   headings(4)='occ(up)'
   headings(5)='occ(dw)'
   n_values=5
 endif
>>>>>>> 52d8ddb1
 !
 ! Perform the occupations interpolation
 !======================================
 YAMBO_ALLOC(integrated_Nel,(n_T_steps,2))
 YAMBO_ALLOC(integrated_Nhole,(n_T_steps,2))
 integrated_Nel  =rZERO
 integrated_Nhole=rZERO
 !
 WARN_neg_elecs_df=.FALSE.
 WARN_pos_holes_df=.FALSE.
 !
<<<<<<< HEAD
 QUIET_interp=trim(INTERP_mode)=="NN"
 if (QUIET_interp) call live_timing('Time Interpolation(s)',n_T_steps)
=======
 if (trim(INTERP_mode)=="NN".and.N_T_steps==1) call live_timing('Time Interpolation(s)',n_T_steps)
>>>>>>> 52d8ddb1
 !
 do i_T=1,n_T_steps
   !
   call RT_apply(RT_bands,en,k,Time=RT_time(i_T),keep_RT_carriers=.TRUE.)
   !
   ! RT_carriers -> RT_E (E components)
   !
   call RT_carriers_to_RT_E(en,RT_E,"E")
   !
   if (l_update_E) then
     !
     ! Perform the energies interpolation
     !====================================
     call electrons_bands_interpolate(RT_E,RT_k,RT_bands,ID_bands,CIRCUIT_E,CIRCUIT_dE=CIRCUIT_dE)
     !
   endif
   !
   if (is_PROJECTED) then
     if (l_RT_occupations) operation="df_on_grid"
     if (l_RT_lifetimes)   operation="W_on_grid"
   else
     if (l_RT_occupations) operation="df_on_circuit"
     if (l_RT_lifetimes)   operation="W_on_circuit"
   endif
   operation=trim(operation)//" Time "//trim(intc(i_T))//"/"//trim(intc(n_T_steps))
   !
   if (is_PROJECTED) then
     call INTERPOLATION_driver_seed(trim(operation),ID_grid,RT_bands,RT_k,SEED_RT=RT_carriers,QUIET=QUIET_interp)
     call INTERPOLATION_driver_do(trim(operation),ID_grid,GRID_k)
     if (l_RT_occupations) call EVAL_integrated_occupations(ID_grid)
   else
     call INTERPOLATION_driver_seed(trim(operation),ID_circuit,RT_bands,RT_k,SEED_RT=RT_carriers,QUIET=QUIET_interp)
     call INTERPOLATION_driver_do(trim(operation),ID_circuit,CIRCUIT_k)
     if (l_RT_occupations) call EVAL_integrated_occupations(ID_circuit)
   endif
   !
   do i_RT=1,RT_carriers%nstates
     ib      =RT_carriers%table(i_RT,1)
     ik      =RT_carriers%table(i_RT,3)
     if (ib<=RT_E%nbf) integrated_Nhole(i_T,1)=integrated_Nhole(i_T,1)-RT_carriers%OCC_el%dN(i_RT)*RT_k%weights(ik)
     if (ib> RT_E%nbf) integrated_Nel(i_T,1)  =integrated_Nel(i_T,1)+RT_carriers%OCC_el%dN(i_RT)*RT_k%weights(ik)
   enddo
   Max_occ=maxval(abs(RT_carriers%OCC_el%dN))
   !
<<<<<<< HEAD
   if (is_PROJECTED) then
     !
=======
   extension="circuit"
   if (is_PROJECTED)     extension="project_grid"
   if (l_RT_occupations) operation="df_on_"//trim(extension)
   if (l_RT_lifetimes)   operation="W_on_"//trim(extension)
   operation=trim(operation)//" Time "//trim(intc(i_T))//"/"//trim(intc(n_T_steps))
   !
   if (is_PROJECTED) then
     if (is_INTERPOLATED) then
       call INTERPOLATION_driver_seed(trim(operation),ID_grid,RT_bands,RT_k,SEED_RT=RT_carriers,&
&                                     QUIET=trim(INTERP_mode)=="NN".and.N_T_steps>1)
       call INTERPOLATION_driver_do(trim(operation),ID_grid,GRID_k)
     endif
>>>>>>> 52d8ddb1
     do ik=1,GRID_k%nbz
       ik_path=PROJECTION_k_on_the_path_or_plane(ik)
       if (ik_path==0) cycle
       do ib=BANDS_bands(1),BANDS_bands(2)
         if (ib<=RT_E%nbf) then
           integrated_dF_holes(ik_path,i_T,:)=integrated_dF_holes(ik_path,i_T,:)-&
&                                             GRID_k%weights(ik)*INTERP_obj(ID_grid)%INTERP(ib,ik,1)
         else
           integrated_dF_elecs(ik_path,i_T,:)=integrated_dF_elecs(ik_path,i_T,:)+&
&                                             GRID_k%weights(ik)*INTERP_obj(ID_grid)%INTERP(ib,ik,1)
         endif
       enddo
     enddo
<<<<<<< HEAD
     !
=======
     if (l_RT_occupations) call EVAL_integrated_occupations(ID_grid)
     !
     if (is_INTERPOLATED) call INTERPOLATION_driver_end(ID_grid)
     if (trim(INTERP_mode)=="NN".and.N_T_steps==1) call live_timing(steps=1)
     !
     cycle
     !
   else
     call INTERPOLATION_driver_seed(trim(operation),ID_circuit,RT_bands,RT_k,SEED_RT=RT_carriers,&
&                                   QUIET=trim(INTERP_mode)=="NN".and.N_T_steps>1)
     call INTERPOLATION_driver_do(trim(operation),ID_circuit,CIRCUIT_k)
     if (l_RT_occupations) call EVAL_integrated_occupations(ID_circuit)
>>>>>>> 52d8ddb1
   endif
   !
   ! OUTPUT
   !=======
   if (.not.is_PROJECTED) then
     if (plot_RT_style ) call RT_plot_interpolated_values(CIRCUIT_E,RT_E,CIRCUIT_dE,i_T,ID_circuit,ID_spin,&
     &                                         Max_occ,WARN_neg_elecs_df,WARN_pos_holes_df)
     !
     if (plot_STD_style) then
       IDs=0
       nqnt=2
       nfiles(1:2)=n_sp_pol
       IDs(1)=ID_bands(2)
       IDs(2)=ID_circuit
       if(n_spinor==2.and.i_T==1) then
         nqnt=nqnt+2
         nfiles(nqnt-1:nqnt)=(/2,3/)
         IDs(nqnt-1:nqnt)=(/ID_spin,ID_magn/)
       endif
       !
       basename="interpolated_"//STRING_remove(real2ch( RT_time(i_T)*AUT2FS )," ","")
       call plot_interpolated_values(k,en,0._SP,CIRCUIT_k,IDs(1:nqnt),BANDS_bands,nqnt,nfiles(1:nqnt),basename,"bands",i_T)
     endif
     !
   endif
   !
   if (     is_PROJECTED) call INTERPOLATION_driver_end(ID_grid)
   if (.not.is_PROJECTED) call INTERPOLATION_driver_end(ID_circuit)
   !
   if (QUIET_interp) call live_timing(steps=1)
   !
 enddo
 !
<<<<<<< HEAD
 if (QUIET_interp) call live_timing()
=======
 if (trim(INTERP_mode)=="NN".and.N_T_steps==1) call live_timing()
>>>>>>> 52d8ddb1
 !
 if (WARN_neg_elecs_df) call warning("[INTERPOLATION] Found negative electron occupations")
 if (WARN_pos_holes_df) call warning("[INTERPOLATION] Found positive hole occupations")
 !
 ! Projection Output
 !===================
 !
 if (l_PROJECT_line.or.l_PROJECT_plane) then 
   !
   if (l_RT_lifetimes  ) operation="lifetimes"
   if (l_RT_occupations) operation="occupations"
   ! 
   call PROJECTION_plot(trim(operation)//"_electrons", n_T_steps,n_spin, (/1,1/), OBS_K=integrated_dF_elecs, TIME=RT_time ) 
   call PROJECTION_plot(trim(operation)//"_holes", n_T_steps,n_spin, (/1,1/), OBS_K=integrated_dF_holes, TIME=RT_time ) 
   !
 endif
 !
 ! Clean
 !
 if(n_spinor>1) call INTERPOLATION_driver_end(ID_spin)
 call INTERPOLATION_driver_end(0)
 call RT_carriers_object(RT_carriers,WHAT='free')
 call E_reset(CIRCUIT_E)
 call E_reset(RT_E)
 !
 contains
   !
   subroutine EVAL_integrated_occupations(ID)
     integer  :: ID
     real(SP) :: NK
     !
     if (ID==ID_circuit) NK=real(CIRCUIT_k%nbz)
     if (ID==ID_grid)    NK=real(GRID_k%nbz)
     !
     integrated_Nhole(i_T,2)=-sum(INTERP_obj(ID)%INTERP(RT_bands(1):RT_E%nbf,:,:))/NK
     integrated_Nel(i_T,2)  = sum(INTERP_obj(ID)%INTERP(RT_E%nbf+1:RT_bands(2),:,:))/NK
     !
   end subroutine
   !
end subroutine RT_occ_bands_interpolation<|MERGE_RESOLUTION|>--- conflicted
+++ resolved
@@ -29,19 +29,10 @@
  use R_lattice,      ONLY:bz_samp
  use YPPm,           ONLY:BANDS_steps,INTERP_grid,CIRCUIT_k,BANDS_path,CIRCUIT_E_DB_path,&
 &                         CIRCUIT_made_of_SPECIAL_k,BANDS_bands,&
-<<<<<<< HEAD
-&                         l_PROJECT_line,l_PROJECT_plane,PROJECT_depth
- use YPP_real_time,  ONLY:l_RT_lifetimes,l_RT_occupations,RT_time,integrated_Nel,integrated_Nhole
- use YPP_interfaces, ONLY:PROJECTION_setup,PROJECTION_k_on_the_path_or_plane,PROJECTION_plot,k_special
- use stderr,         ONLY:real2ch,intc,STRING_remove
- !use stderr,         ONLY:intc
-=======
-&                         CIRCUIT_E_db,CIRCUIT_k_label,l_PROJECT_line,l_PROJECT_plane,PROJECT_N_par
+&                         l_PROJECT_line,l_PROJECT_plane,PROJECT_N_par
  use YPP_real_time,  ONLY:l_RT_lifetimes,l_RT_occupations,RT_time,integrated_Nel,integrated_Nhole
  use YPP_interfaces, ONLY:PROJECTION_setup,PROJECTION_plot,k_special
  use stderr,         ONLY:real2ch,intc,STRING_remove,STRING_same
- use vec_operate,    ONLY:iku_v_norm
->>>>>>> 52d8ddb1
  use RT_control,     ONLY:RT_apply,RT_carriers_object,RT_carriers_to_RT_k,RT_carriers_to_RT_E
  use real_time,      ONLY:RT_carriers,RT_bands
  use interpolate,    ONLY:INTERPOLATION_driver_seed,INTERPOLATION_driver_do,electrons_bands_interpolate,&
@@ -60,13 +51,13 @@
  type(levels)          :: CIRCUIT_E,CIRCUIT_dE,RT_E
  real(SP)              :: Max_occ
  real(SP), allocatable :: integrated_dF_elecs(:,:,:),integrated_dF_holes(:,:,:)
-<<<<<<< HEAD
- character(schlen)     :: operation,basename
- logical               :: WARN_neg_elecs_df,WARN_pos_holes_df,is_PROJECTED,QUIET_interp,&
+ character(schlen)     :: operation,basename,extension,sec_name
+ logical               :: WARN_neg_elecs_df,WARN_pos_holes_df,is_PROJECTED,is_INTERPOLATED,QUIET_interp,&
  &                        plot_STD_style,plot_RT_style,l_update_E
  integer               :: ID_circuit,ID_spin,ID_magn,ID_bands(3),ID_grid,IDs(6)
  integer               :: ib,ik,ik_path,i_RT,i_T,nfiles(5),nqnt
  logical, external     :: file_exists
+ integer, external     :: PROJECTION_k_on_the_path_or_plane
  !
  call section('*','Interpolation tool')
  !=====================================
@@ -74,24 +65,6 @@
  plot_STD_style=.true.
  plot_RT_style =.false.
  l_update_E    =.true.
- !
- if(all(INTERP_grid>0).or.BANDS_steps<=0) then
-   call error(" Interpolation of occupations/lifetimes only on a band circuit")
- endif
- !
- if(n_sp_pol>1) then
-   call error('Occupations for spin polarized systems not implemented')
- endif
- !
- if (l_RT_lifetimes .and. .not.allocated(RT_carriers%NEQ_Lifetime)  ) then
-   call error('No scattering => no Lifetimes')
- endif
-=======
- character(schlen)     :: headings(3+2*(n_spinor-1)),file_name_rt,file_name_rt_save,operation,extension,k_label,sec_name
- logical               :: WARN_negative_electrons_df,WARN_positive_holes_df,is_PROJECTED,is_INTERPOLATED
- integer               :: ib,ik,i_RT,i_T,n_values,ID_circuit,ID_spin,ID_magn,ID_bands(3),ID_grid,ik_path
- logical, external     :: file_exists
- integer, external     :: PROJECTION_k_on_the_path_or_plane
  !
  ! Logicals & Sectioning...
  sec_name="Levels"
@@ -109,7 +82,6 @@
  if (.not.is_INTERPOLATED .and. .not.is_PROJECTED) call error("Interpolation-free only in PROJECT mode")
  if (n_sp_pol>1) call error('Occupations for spin polarized systems not implemented')
  if (l_RT_lifetimes .and. .not.allocated(RT_carriers%NEQ_Lifetime)  ) call error('No scattering => no Lifetimes')
->>>>>>> 52d8ddb1
  !
  if (BANDS_bands(1)<RT_bands(1).or.BANDS_bands(2)>RT_bands(2)) then
    BANDS_bands(1)=max(BANDS_bands(1),RT_bands(1))
@@ -144,49 +116,26 @@
  call RT_carriers_to_RT_k(RT_k)
  call k_ibz2bz(RT_k,'iku',.TRUE.)
  !
-<<<<<<< HEAD
  if (.not.l_update_E) then
    !
+   ! ... and Eo in RT_E...
    call RT_carriers_to_RT_E(en,RT_E,"Eo")
-=======
- ! ... and Eo in RT_E...
- call RT_carriers_to_RT_E(en,RT_E,"Eo")
+   !
+ endif
  !
  if (.not.is_PROJECTED.and.is_INTERPOLATED) then
    !
    call section('=',"Levels interpolation")
->>>>>>> 52d8ddb1
    !
    ! Perform the energies interpolation
    !====================================
    call electrons_bands_interpolate(RT_E,RT_k,RT_bands,ID_bands,CIRCUIT_E,CIRCUIT_dE=CIRCUIT_dE)
    !
-<<<<<<< HEAD
- endif
- !
- ! Perform interpolation of spinorial factors and magnetization
- !==============================================================
- if(n_spinor>1) call electrons_spin_and_magn_interpolate("S M",k,CIRCUIT_k,RT_bands,ID_spin,ID_magn)
-=======
    ! Perform interpolation of spinorial factors and magnetization
    !==============================================================
    if (n_spinor>1) call electrons_spin_and_magn_interpolate("S",k,CIRCUIT_k,RT_bands,ID_spin,ID_magn)
    !
  endif
- !
- ! Output: bands on circuit
- !==========================
- headings(1)="|k|"
- if (l_RT_lifetimes  ) headings(3)='Widths [meV]'
- if (l_RT_occupations) headings(3)='Occ'
- n_values=3
- !
- if (l_RT_occupations .and. n_spinor==2) then
-   headings(4)='occ(up)'
-   headings(5)='occ(dw)'
-   n_values=5
- endif
->>>>>>> 52d8ddb1
  !
  ! Perform the occupations interpolation
  !======================================
@@ -198,12 +147,8 @@
  WARN_neg_elecs_df=.FALSE.
  WARN_pos_holes_df=.FALSE.
  !
-<<<<<<< HEAD
- QUIET_interp=trim(INTERP_mode)=="NN"
+ QUIET_interp=trim(INTERP_mode)=="NN".and.N_T_steps==1
  if (QUIET_interp) call live_timing('Time Interpolation(s)',n_T_steps)
-=======
- if (trim(INTERP_mode)=="NN".and.N_T_steps==1) call live_timing('Time Interpolation(s)',n_T_steps)
->>>>>>> 52d8ddb1
  !
  do i_T=1,n_T_steps
    !
@@ -221,23 +166,22 @@
      !
    endif
    !
-   if (is_PROJECTED) then
-     if (l_RT_occupations) operation="df_on_grid"
-     if (l_RT_lifetimes)   operation="W_on_grid"
-   else
-     if (l_RT_occupations) operation="df_on_circuit"
-     if (l_RT_lifetimes)   operation="W_on_circuit"
-   endif
+   if (.not.is_PROJECTED) extension="circuit"
+   if (     is_PROJECTED) extension="project_grid"
+   if (l_RT_occupations)  operation="df_on_"//trim(extension)
+   if (l_RT_lifetimes)    operation="W_on_"//trim(extension)
    operation=trim(operation)//" Time "//trim(intc(i_T))//"/"//trim(intc(n_T_steps))
    !
-   if (is_PROJECTED) then
-     call INTERPOLATION_driver_seed(trim(operation),ID_grid,RT_bands,RT_k,SEED_RT=RT_carriers,QUIET=QUIET_interp)
-     call INTERPOLATION_driver_do(trim(operation),ID_grid,GRID_k)
-     if (l_RT_occupations) call EVAL_integrated_occupations(ID_grid)
-   else
-     call INTERPOLATION_driver_seed(trim(operation),ID_circuit,RT_bands,RT_k,SEED_RT=RT_carriers,QUIET=QUIET_interp)
-     call INTERPOLATION_driver_do(trim(operation),ID_circuit,CIRCUIT_k)
-     if (l_RT_occupations) call EVAL_integrated_occupations(ID_circuit)
+   if (is_INTERPOLATED) then
+     if (is_PROJECTED) then
+       call INTERPOLATION_driver_seed(trim(operation),ID_grid,RT_bands,RT_k,SEED_RT=RT_carriers,QUIET=QUIET_interp)
+       call INTERPOLATION_driver_do(trim(operation),ID_grid,GRID_k)
+       if (l_RT_occupations) call EVAL_integrated_occupations(ID_grid)
+     else
+       call INTERPOLATION_driver_seed(trim(operation),ID_circuit,RT_bands,RT_k,SEED_RT=RT_carriers,QUIET=QUIET_interp)
+       call INTERPOLATION_driver_do(trim(operation),ID_circuit,CIRCUIT_k)
+       if (l_RT_occupations) call EVAL_integrated_occupations(ID_circuit)
+     endif
    endif
    !
    do i_RT=1,RT_carriers%nstates
@@ -248,23 +192,7 @@
    enddo
    Max_occ=maxval(abs(RT_carriers%OCC_el%dN))
    !
-<<<<<<< HEAD
    if (is_PROJECTED) then
-     !
-=======
-   extension="circuit"
-   if (is_PROJECTED)     extension="project_grid"
-   if (l_RT_occupations) operation="df_on_"//trim(extension)
-   if (l_RT_lifetimes)   operation="W_on_"//trim(extension)
-   operation=trim(operation)//" Time "//trim(intc(i_T))//"/"//trim(intc(n_T_steps))
-   !
-   if (is_PROJECTED) then
-     if (is_INTERPOLATED) then
-       call INTERPOLATION_driver_seed(trim(operation),ID_grid,RT_bands,RT_k,SEED_RT=RT_carriers,&
-&                                     QUIET=trim(INTERP_mode)=="NN".and.N_T_steps>1)
-       call INTERPOLATION_driver_do(trim(operation),ID_grid,GRID_k)
-     endif
->>>>>>> 52d8ddb1
      do ik=1,GRID_k%nbz
        ik_path=PROJECTION_k_on_the_path_or_plane(ik)
        if (ik_path==0) cycle
@@ -278,29 +206,17 @@
          endif
        enddo
      enddo
-<<<<<<< HEAD
-     !
-=======
-     if (l_RT_occupations) call EVAL_integrated_occupations(ID_grid)
-     !
-     if (is_INTERPOLATED) call INTERPOLATION_driver_end(ID_grid)
-     if (trim(INTERP_mode)=="NN".and.N_T_steps==1) call live_timing(steps=1)
-     !
-     cycle
-     !
-   else
-     call INTERPOLATION_driver_seed(trim(operation),ID_circuit,RT_bands,RT_k,SEED_RT=RT_carriers,&
-&                                   QUIET=trim(INTERP_mode)=="NN".and.N_T_steps>1)
-     call INTERPOLATION_driver_do(trim(operation),ID_circuit,CIRCUIT_k)
-     if (l_RT_occupations) call EVAL_integrated_occupations(ID_circuit)
->>>>>>> 52d8ddb1
+     !
    endif
    !
    ! OUTPUT
    !=======
    if (.not.is_PROJECTED) then
-     if (plot_RT_style ) call RT_plot_interpolated_values(CIRCUIT_E,RT_E,CIRCUIT_dE,i_T,ID_circuit,ID_spin,&
-     &                                         Max_occ,WARN_neg_elecs_df,WARN_pos_holes_df)
+     !
+     if (plot_RT_style ) then
+       call RT_plot_interpolated_values(CIRCUIT_E,RT_E,CIRCUIT_dE,i_T,ID_circuit,ID_spin,&
+       &                                         Max_occ,WARN_neg_elecs_df,WARN_pos_holes_df)
+     endif
      !
      if (plot_STD_style) then
        IDs=0
@@ -327,11 +243,7 @@
    !
  enddo
  !
-<<<<<<< HEAD
  if (QUIET_interp) call live_timing()
-=======
- if (trim(INTERP_mode)=="NN".and.N_T_steps==1) call live_timing()
->>>>>>> 52d8ddb1
  !
  if (WARN_neg_elecs_df) call warning("[INTERPOLATION] Found negative electron occupations")
  if (WARN_pos_holes_df) call warning("[INTERPOLATION] Found positive hole occupations")
