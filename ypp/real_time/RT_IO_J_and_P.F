!
!        Copyright (C) 2000-2016 the YAMBO team
!              http://www.yambo-code.org
!
! Authors (see AUTHORS file for details): AM CA
! 
! This file is distributed under the terms of the GNU 
! General Public License. You can redistribute it and/or 
! modify it under the terms of the GNU General Public 
! License as published by the Free Software Foundation; 
! either version 2, or (at your option) any later version.
!
! This program is distributed in the hope that it will 
! be useful, but WITHOUT ANY WARRANTY; without even the 
! implied warranty of MERCHANTABILITY or FITNESS FOR A 
! PARTICULAR PURPOSE.  See the GNU General Public License 
! for more details.
!
! You should have received a copy of the GNU General Public 
! License along with this program; if not, write to the Free 
! Software Foundation, Inc., 59 Temple Place - Suite 330,Boston, 
! MA 02111-1307, USA or visit http://www.gnu.org/copyleft/gpl.txt.
!
subroutine RT_IO_J_and_P(IO_error,first_sec_only,G_lesser_only,COM_,mesg)
 !
 use YPP,            ONLY:RT_J_t,RT_P_t,J_steps
 use pars,           ONLY:DP,SP,schlen
 use R_lattice,      ONLY:nkibz
 use memory_m,       ONLY:mem_est
 use LIVE_t,         ONLY:live_timing
 use IO_m,           ONLY:OP_RD,OP_RD_CL,io_control,NONE,DUMP,LOG,RD_CL_IF_END
 use RT_control,     ONLY:RT_IO_JPO_steps,J_and_P_cache,J_and_P_cache_size,RT_IO_JPO_steps
 use real_time,      ONLY:NE_steps,NE_i_time,RT_ind_J,RT_P,&
<<<<<<< HEAD
&                         G_lesser,G_lesser_reference,RT_bands
=======
&                         G_lesser,G_lesser_reference,RT_bands,RT_dyn_step,RT_step
>>>>>>> fe4b9ebd
 use fields,         ONLY:Efield,n_ext_fields,Efield_strength
 !
 implicit none
 !
 logical, optional :: IO_error,first_sec_only,G_lesser_only
 integer, optional :: COM_
 character(*), optional :: mesg
 !
 ! Work Space
 !
 integer            :: io_J_and_P,ID,i_f,io_G,COM_here,ik,file_number,NE_steps_save
 integer, external  :: io_RT_components
 character(schlen)  :: mesg_
 !
 NE_steps_save=NE_steps
 !
 COM_here=LOG
 if (present(COM_)) COM_here=COM_
 mesg_=" "
 if (present(mesg)) mesg_="["//trim(mesg)//"]"
 !
 if (COM_here==LOG) call section("+",'Current and Polarization Database')
 !=======================================================================
 !
 if (present(G_lesser_only)) then
   if (G_lesser_only) then
     !
     allocate(G_lesser(RT_bands(1):RT_bands(2),RT_bands(1):RT_bands(2),nkibz,1))
     call mem_est("G_lesser",(/size(G_lesser)/),(/2*SP/))
     !
     allocate(G_lesser_reference(RT_bands(1):RT_bands(2),RT_bands(1):RT_bands(2),nkibz))
     call mem_est("Gf_l_ref",(/size(G_lesser_reference)/),(/2*SP/))
     !
     call io_control(ACTION=OP_RD,COM=COM_here,MODE=DUMP,SEC=(/1/),ID=ID) ! Current response
     io_G=io_RT_components('G',ID)
     !
     if (present(IO_error)) then
       IO_error=io_G/=0
     endif
     if (io_G/=0) return
     !
     do ik=1,nkibz
       call io_control(ACTION=RD_CL_IF_END,COM=COM_here,SEC=(/ik+1/),MODE=DUMP,ID=ID)
       io_G=io_RT_components('G',ID)
     enddo
     !
   endif
   !
   return
   !
 else
   call io_control(ACTION=OP_RD_CL,COM=COM_here,MODE=DUMP,SEC=(/1/),ID=ID) ! Current response
   io_G=io_RT_components('G',ID)
 endif
 !
 COM_here=NONE
 !
 ! Use Core value for dynamical step (needed for the correct behaviour of RT_do_IO)
 !-----------------------------------
 RT_dyn_step=RT_step
 !
 ! Check for saved current and polarization database
 !---------------------------------------------------
 !
 if (present(IO_error)) then
   IO_error=.FALSE.
 endif
 !
 call io_control(ACTION=OP_RD_CL,COM=COM_here,MODE=DUMP,SEC=(/1/),ID=ID)
 io_J_and_P=io_RT_components('J_and_P',ID)
 if( io_J_and_P/=0 ) then
   if (present(IO_error)) then
     IO_error=.TRUE.
   endif
   return
 endif
 !
 ! Only first section I/O
 !------------------------
 !
 if (present(first_sec_only)) then
   if (first_sec_only) return
 endif
 !
 ! I/O of Current and Vector Potential
 !=====================================
 !
 if (.not.allocated(RT_J_t)) then
   allocate(RT_J_t(J_steps,3),RT_P_t(J_steps,6))
   call mem_est("RT_P_t",(/size(RT_J_t)/),(/2*SP/))
   call mem_est("RT_J_t",(/size(RT_J_t)/),(/2*SP/))
 endif
 allocate(J_and_P_cache(J_and_P_cache_size,RT_IO_JPO_steps))
 call mem_est("Current_Cache",(/size(J_and_P_cache)/),(/SP/))
 !
 RT_J_t        =(0._DP,0._DP)
 RT_P_t        =(0._DP,0._DP)
 !
 NE_steps=NE_steps_save
 !
 call live_timing('I/O'//trim(mesg_)//':',J_steps)
 !
 do NE_i_time=1,NE_steps
   !
   if (mod(NE_i_Time-1,RT_IO_JPO_steps)/=0) cycle
   !
   file_number=(NE_i_Time-1)/RT_IO_JPO_steps+1
   !
   call io_control(ACTION=OP_RD_CL,COM=COM_here,MODE=DUMP,SEC=(/file_number/),ID=ID) 
   io_J_and_P=io_RT_components('J_and_P',ID)
   !
   RT_J_t(file_number,1:3) = RT_ind_J(:)
   RT_P_t(file_number,1:3) = RT_P(:)
   !
   call live_timing(steps=1)
   !
 enddo
 call live_timing()
 !
 ! Define Efield amplitude
 !
 do i_f=1,n_ext_fields
   Efield(i_f)%amplitude=Efield_strength(Efield(i_f)%intensity,'AU')
 enddo
 !
 deallocate(J_and_P_cache)
 call mem_est("Current_Cache")
 !
end subroutine<|MERGE_RESOLUTION|>--- conflicted
+++ resolved
@@ -31,11 +31,7 @@
  use IO_m,           ONLY:OP_RD,OP_RD_CL,io_control,NONE,DUMP,LOG,RD_CL_IF_END
  use RT_control,     ONLY:RT_IO_JPO_steps,J_and_P_cache,J_and_P_cache_size,RT_IO_JPO_steps
  use real_time,      ONLY:NE_steps,NE_i_time,RT_ind_J,RT_P,&
-<<<<<<< HEAD
-&                         G_lesser,G_lesser_reference,RT_bands
-=======
 &                         G_lesser,G_lesser_reference,RT_bands,RT_dyn_step,RT_step
->>>>>>> fe4b9ebd
  use fields,         ONLY:Efield,n_ext_fields,Efield_strength
  !
  implicit none
