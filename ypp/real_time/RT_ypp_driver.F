--- conflicted
+++ resolved
@@ -27,11 +27,7 @@
  use electrons,      ONLY:levels
  use RT_control,     ONLY:RT_DB_init
  use YPP_real_time,  ONLY:l_RT_X,l_RT_occupations,l_RT_lifetimes,l_RT_density,&
-<<<<<<< HEAD
-&                         l_skip_OBS_IO,l_force_min_damp,l_RT_pol
-=======
-&                         l_RT_G_two_times,l_skip_OBS_IO,l_force_min_damp
->>>>>>> b2a8eedf
+&                         l_RT_G_two_times,l_skip_OBS_IO,l_force_min_damp,l_RT_pol
  use YPPm,           ONLY:PROJECT_mode,l_PROJECT_atom,l_PROJECT_line,l_PROJECT_plane,&
 &                         l_add_EQ_occ,l_separate_eh,l_skip_occ
  use interpolate,    ONLY:l_integral_respect
