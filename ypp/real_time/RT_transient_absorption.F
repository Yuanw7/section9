--- conflicted
+++ resolved
@@ -41,12 +41,8 @@
  use BS,              ONLY:BS_bands
  use BS_solvers,      ONLY:BSS_eh_table,BS_mat
  use frequency,       ONLY:w_samp
-<<<<<<< HEAD
- use real_time,       ONLY:RT_bands
-=======
  use interfaces,      ONLY:PARALLEL_global_indexes
  use real_time,       ONLY:RT_bands,l_RT_abs_YAMBO
->>>>>>> 177f6c2e
  use parser_m,        ONLY:parser
  !
 #include<memory.h>
@@ -61,15 +57,9 @@
  !
  type(w_samp)      :: W_bss
  !
-<<<<<<< HEAD
  integer              :: n_T_steps,i_T,neh,i_v,i_c,i_kbz,i_kibz,i_spin,i_freq,i_l,i_vp,i_cp,io_err
- real(SP)             :: io_Time,Co,f_cv,f_vpv,f_ccp,delta_f_cv,output(4),BS_R_tmp
- complex(SP)          :: IP_E,IP_R,BS_R1(BS_H_dim)
-=======
- integer              :: n_T_steps,i_T,neh,i_v,i_c,i_kbz,i_kibz,i_spin,i_freq,i_l,i_vp,i_cp
- real(SP)             :: Co,f_cv,f_vpv,f_ccp,delta_f_cv,output(4),BS_R_tmp,x_tmp
+ real(SP)             ::         Co,f_cv,f_vpv,f_ccp,delta_f_cv,output(4),BS_R_tmp
  complex(SP)          :: IP_E,IP_R,dipole,BS_R1(BS_H_dim),BS_R_var
->>>>>>> 177f6c2e
  logical              :: l_TR_transm,l_TR_reflec,l_include_IP
  !
  real(SP),allocatable    :: X_absorption_coeff(:,:)
@@ -125,11 +115,7 @@
  if (l_TR_reflec) call RT_output("open trans_refl_rel trans_refl_abs refl_eq")
  if (l_TR_transm) call RT_output("open trans_transm_rel trans_transm_abs transm_eq")
  !
-<<<<<<< HEAD
  Co=real(spin_occ)/(2._SP*pi)**3._SP*d3k_factor*4._SP*pi/q0_def_norm**2
-=======
- Co=real(spin_occ)/(2._SP*pi)**3*d3k_factor*4._SP*pi/q0_def_norm**2
->>>>>>> 177f6c2e
  !
  call live_timing('Transient Absorption',RT_conf%T_n_steps)
  !
