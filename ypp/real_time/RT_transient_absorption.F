!
!        Copyright (C) 2000-2018 the YAMBO team
!              http://www.yambo-code.org
!
! Authors (see AUTHORS file for details): DS
!
! This file is distributed under the terms of the GNU
! General Public License. You can redistribute it and/or
! modify it under the terms of the GNU General Public
! License as published by the Free Software Foundation;
! either version 2, or (at your option) any later version.
!
! This program is distributed in the hope that it will
! be useful, but WITHOUT ANY WARRANTY; without even the
! implied warranty of MERCHANTABILITY or FITNESS FOR A
! PARTICULAR PURPOSE.  See the GNU General Public License
! for more details.
!
! You should have received a copy of the GNU General Public
! License along with this program; if not, write to the Free
! Software Foundation, Inc., 59 Temple Place - Suite 330,Boston,
! MA 02111-1307, USA or visit http://www.gnu.org/copyleft/gpl.txt.
!
subroutine RT_transient_absorption(Xen,Xk,Xq,BS_H_dim,BS_E,BS_R0)
 !
 use pars,            ONLY:SP,pi,cZERO,cI
 use units,           ONLY:AUT2FS,HA2EV,SPEED_OF_LIGHT
 use R_lattice,       ONLY:bz_samp,q0_def_norm,d3k_factor,q_norm,bare_qpg
 use D_lattice,       ONLY:alat
 use electrons,       ONLY:levels,n_sp_pol,spin,spin_occ
 use LIVE_t,          ONLY:live_timing
 use DIPOLES,         ONLY:DIP_projected,DIPOLE_t
#if defined _KERR
 use drivers,         ONLY:l_kerr
 use KERR,            ONLY:DIP_projected_r90
#endif
 use RT_control,      ONLY:RT_output,RT_apply,OBS_RT_IO_t
 use IO_m,            ONLY:io_DIP
 use YPP_real_time,   ONLY:RT_conf,RT_time
 use X_m,             ONLY:Epsilon_ii
 use BS,              ONLY:BS_bands
 use BS_solvers,      ONLY:BSS_eh_table,BS_mat
 use frequency,       ONLY:w_samp
 use interfaces,      ONLY:PARALLEL_global_indexes
 use real_time,       ONLY:RT_bands,l_RT_abs_YAMBO
 use parser_m,        ONLY:parser
 !
#include<memory.h>
 !
 type(levels)      :: Xen
 type(bz_samp)     :: Xk,Xq
 integer           :: BS_H_dim
 complex(SP)       :: BS_E(BS_H_dim),BS_R0(BS_H_dim)
 !
 ! Work space
 !
 type(w_samp)      :: W_bss
 type(DIPOLE_t)    :: Dip
 !
<<<<<<< HEAD
 integer              :: n_T_steps,i_T,neh,i_v,i_c,i_kbz,i_kibz,i_spin,i_freq,i_l,i_vp,i_cp,io_err
 real(SP)             ::         Co,f_cv,f_vpv,f_ccp,delta_f_cv,output(4),BS_R_tmp
=======
 integer              :: i_T,neh,i_v,i_c,i_kbz,i_kibz,i_spin,i_freq,i_l,i_vp,i_cp
 real(SP)             :: Co,f_cv,f_vpv,f_ccp,delta_f_cv,output(4),BS_R_tmp
>>>>>>> e4e7e6e8
 complex(SP)          :: IP_E,IP_R,dipole,BS_R1(BS_H_dim),BS_R_var
 logical              :: l_TR_transm,l_TR_reflec,l_include_IP
 !
 real(SP),allocatable    :: X_absorption_coeff(:,:)
 complex(SP),allocatable :: X_reflectance(:,:)
 !
 l_RT_abs_YAMBO=.TRUE.
#if defined _KERR
 l_kerr=.TRUE.
#endif
 !
 ! Pre-setup of carrier components and Time evolution parameters
 !
 call RT_apply(Dip%ib,Xen,Xk,keep_RT_carriers=.TRUE.)
 !
 ! Setup of Time-range & Report
 !
 call RT_time_configuration_setup("CARRIERS",OBS_RT_IO_t)
 !
 call parser('Transmission',l_TR_transm)
 call parser('Reflectivity',l_TR_reflec)
 call parser('IncludeIP'   ,l_include_IP)
 !
 Dip%ib=BS_bands
 !
 call PARALLEL_global_indexes(Xen,Xk,Xq," ",RESET=.TRUE.)
 call PARALLEL_global_indexes(Xen,Xk,Xq,"DIPOLES",Dip=Dip)
 !
 io_DIP=.TRUE.
 call DIPOLE_IO(Xk,Xen,Dip,'read',io_err)
 call DIPOLE_expand_and_project(Xk,Dip)
 !
 YAMBO_ALLOC(Epsilon_ii,(RT_conf%W_n_steps,2))
 if(l_TR_reflec) then
   YAMBO_ALLOC(X_reflectance,(RT_conf%W_n_steps,2))
 endif
 if(l_TR_transm) then
   YAMBO_ALLOC(X_absorption_coeff,(RT_conf%W_n_steps,2))
 endif
 !
 ! Frequency setup
 !
 W_bss%er=RT_conf%W_range
 W_bss%n_freqs=RT_conf%W_n_steps
 W_bss%per_memstps=100._SP
 W_bss%dr=RT_conf%damp_factor
 !
 call FREQUENCIES_setup(W_bss)
 !
 ! Output
 !
 call RT_output("open trans_eps_real trans_eps_imag eps_eq trans_residual")
 if (l_TR_reflec) call RT_output("open trans_refl_rel trans_refl_abs refl_eq")
 if (l_TR_transm) call RT_output("open trans_transm_rel trans_transm_abs transm_eq")
 !
 Co=real(spin_occ)/(2._SP*pi)**3*d3k_factor*4._SP*pi/q0_def_norm**2
 !
 call live_timing('Transient Absorption',RT_conf%T_n_steps)
 !
 do i_T=1,RT_conf%T_n_steps
   !
   call RT_apply(Dip%ib,Xen,Xk,TIME=RT_time(i_T),keep_RT_carriers=.TRUE.)
   !
   call RT_interpolation(Dip%ib,Xen,Xk," R ",RT_time(i_T),.true.,.false.,.false.)
   !
   Epsilon_ii=cZERO
   !
   ! Compute the contribution due to exissting transitions
   !
   BS_R0=cZERO
   BS_R1=cZERO
   !
   do i_l=1,BS_H_dim
     !
     do neh = 1,BS_H_dim
       !
       i_kbz   = BSS_eh_table(neh,1)
       i_kibz  = Xk%sstar(i_kbz,1)
       i_v     = BSS_eh_table(neh,2)
       i_c     = BSS_eh_table(neh,3)
       i_spin  = spin(BSS_eh_table(neh,:))
       !
       if(i_v<RT_bands(1) .or. i_c>RT_bands(2) ) cycle
       !
       f_cv=      (Xen%fo(i_v,i_kibz,i_spin)-Xen%fo(i_c,i_kibz,i_spin))/spin_occ
       delta_f_cv=(Xen%df(i_v,i_kibz,i_spin)-Xen%df(i_c,i_kibz,i_spin))/spin_occ
       !
#if defined _KERR
       dipole=sqrt(0.5_SP)*(DIP_projected(i_c,i_v,i_kbz,i_spin)+cI*DIP_projected_r90(i_c,i_v,i_kbz,i_spin))
#else
       dipole=DIP_projected(i_c,i_v,i_kbz,i_spin)
#endif
       BS_R0(i_l)=BS_R0(i_l)-dipole*BS_mat(neh,i_l)*sqrt(cmplx(f_cv,0.))
       BS_R1(i_l)=BS_R1(i_l)-dipole*BS_mat(neh,i_l)*delta_f_cv/sqrt(cmplx(f_cv,0.))
       !
     enddo
     !
     BS_R_var=0.5_SP*BS_R1(i_l)*conjg(BS_R0(i_l))
     !
     Epsilon_ii(:,1)=Epsilon_ii(:,1)-BS_R0(i_l)*conjg(BS_R0(i_l))/(W_bss%p(:)-BS_E(i_l))
     Epsilon_ii(:,2)=Epsilon_ii(:,2)-(BS_R_var +conjg(BS_R_var) )/(W_bss%p(:)-BS_E(i_l))
     !
     Epsilon_ii(:,1)=Epsilon_ii(:,1)-BS_R0(i_l)*conjg(BS_R0(i_l))/(W_bss%p(:)+BS_E(i_l))
     Epsilon_ii(:,2)=Epsilon_ii(:,2)-(BS_R_var +conjg(BS_R_var) )/(W_bss%p(:)+BS_E(i_l))
     !
     BS_R_tmp=-real(BS_R_var+conjg(BS_R_var),SP)
     !
     if( RT_conf%W_range(1)<real(BS_E(i_l)) .and. real(BS_E(i_l))<RT_conf%W_range(2) ) &
&       call RT_output("trans_residual",VALUEs=(/BS_R_tmp/),E=real(BS_E(i_l))*HA2EV,TIME=RT_time(i_T)*AUT2FS)
     !
   enddo
   !
   ! Now sum the contributions due to new transitions assuming the IP situation
   !
   if(l_include_IP) then
     do i_kbz=1,Xk%nbz
       i_kibz=Xk%sstar(i_kbz,1)
       do i_spin=1,n_sp_pol
         !
         ! First valence
         do i_v=RT_bands(1),Xen%nbf
           do i_vp=RT_bands(1),Xen%nbf
             !
             if(i_v==i_vp) cycle
             !
             f_vpv=-Xen%f(i_v,i_kibz,i_spin)*(Xen%df(i_vp,i_kibz,i_spin))/spin_occ/spin_occ
#if defined _KERR
             dipole=sqrt(0.5_SP)*(DIP_projected(i_vp,i_v,i_kbz,i_spin)+cI*DIP_projected_r90(i_vp,i_v,i_kbz,i_spin))
#else
             dipole=DIP_projected(i_vp,i_v,i_kbz,i_spin)
#endif
             IP_R=-conjg(dipole)*sqrt(f_vpv)
             IP_E=Xen%E(i_vp,i_kibz,i_spin)-Xen%E(i_v,i_kibz,i_spin)
             ! Photo-induced absorption and stimulated emission in v-v'
             Epsilon_ii(:,2)=Epsilon_ii(:,2)-IP_R*conjg(IP_R)/(W_bss%p(:)-IP_E)
             Epsilon_ii(:,2)=Epsilon_ii(:,2)+IP_R*conjg(IP_R)/(W_bss%p(:)+IP_E)
             !
           enddo
         enddo
         !
         ! Then conduction
         do i_cp=Xen%nbf+1,RT_bands(2)
           do i_c=Xen%nbf+1,RT_bands(2)
             !
             if(i_c==i_cp) cycle
             !
             f_ccp= (Xen%df(i_cp,i_kibz,i_spin))*(spin_occ-Xen%f(i_c,i_kibz,i_spin))/spin_occ/spin_occ
#if defined _KERR
             dipole=sqrt(0.5_SP)*(DIP_projected(i_c,i_cp,i_kbz,i_spin)+cI*DIP_projected_r90(i_vp,i_v,i_kbz,i_spin))
#else
             dipole=DIP_projected(i_c,i_cp,i_kbz,i_spin)
#endif
             IP_R=-conjg(dipole)*sqrt(f_ccp)
             IP_E=Xen%E(i_c,i_kibz,i_spin)-Xen%E(i_cp,i_kibz,i_spin)
             Epsilon_ii(:,2)=Epsilon_ii(:,2)-IP_R*conjg(IP_R)/(W_bss%p(:)-IP_E)
             Epsilon_ii(:,2)=Epsilon_ii(:,2)+IP_R*conjg(IP_R)/(W_bss%p(:)+IP_E)
             !
           enddo
         enddo
         !
       enddo
     enddo
   endif
   !
   deallocate(Xen%df)
   !
   Epsilon_ii(:,1)=1._SP+Epsilon_ii(:,1)*Co
   Epsilon_ii(:,2)=      Epsilon_ii(:,2)*Co
   !
   if(l_TR_reflec) then
     ! Reflectance is assumed for a 3D system
     ! r=(sqrt(eps)-1)/(sqrt(eps)+1)
     X_reflectance(:,1)=(sqrt(Epsilon_ii(:,1))-1._SP)/(sqrt(Epsilon_ii(:,1))+1._SP)
     ! der r/der eps = 1/(sqrt(eps)+1)**2/ sqrt(eps)
     X_reflectance(:,2)=Epsilon_ii(:,2)/(sqrt(Epsilon_ii(:,1))+1._SP)**2._SP/sqrt(Epsilon_ii(:,1)) 
   endif
   !
   if(l_TR_transm) then
     ! 3D systems
     ! alpha= 2/c aimag(sqrt(eps))
     !X_absorption_coeff(:,1)=1._SP-exp(-real(W_bss%p(:))/SPEED_OF_LIGHT*aimag(sqrt(Epsilon_ii(:,1)))*thickness)
     !X_absorption_coeff(:,2)=
     ! MAU Nano-letters: 2D systems
     X_absorption_coeff(:,1)=real(W_bss%p(:))/SPEED_OF_LIGHT*aimag(Epsilon_ii(:,1))*alat(3)
     X_absorption_coeff(:,2)=real(W_bss%p(:))/SPEED_OF_LIGHT*aimag(Epsilon_ii(:,2))*alat(3)
   endif
   !
   do i_freq=1,W_bss%n_freqs
     output(4)=real(Epsilon_ii(i_freq,1))
     output(3)=aimag(Epsilon_ii(i_freq,1))
     output(2)=aimag(Epsilon_ii(i_freq,2))
     output(1)=real(Epsilon_ii(i_freq,2))
     call RT_output("trans_eps_real",VALUEs=(/output(1)/),E=real(W_bss%p(i_freq))*HA2EV,TIME=RT_time(i_T)*AUT2FS)
     call RT_output("trans_eps_imag",VALUEs=(/output(2)/),E=real(W_bss%p(i_freq))*HA2EV,TIME=RT_time(i_T)*AUT2FS)
     if(i_T==1) call RT_output("eps_eq",VALUEs=(/output(3:4)/),E=real(W_bss%p(i_freq))*HA2EV)
     if(l_TR_reflec) then
       !  R=|r|^2
       output(3)=X_reflectance(i_freq,1)*conjg(X_reflectance(i_freq,1))
       !output(2)=X_reflectance(i_freq,2)*conjg(X_reflectance(i_freq,2))-output(3)
       output(2)=X_reflectance(i_freq,2)*conjg(X_reflectance(i_freq,1))+X_reflectance(i_freq,1)*conjg(X_reflectance(i_freq,2))
       output(1)=output(2)/output(3)
       call RT_output("trans_refl_rel",VALUEs=(/output(1)/),E=real(W_bss%p(i_freq))*HA2EV,TIME=RT_time(i_T)*AUT2FS)
       call RT_output("trans_refl_abs",VALUEs=(/output(2)/),E=real(W_bss%p(i_freq))*HA2EV,TIME=RT_time(i_T)*AUT2FS)
       if(i_T==1) call RT_output("refl_eq",VALUEs=(/output(3)/),E=real(W_bss%p(i_freq))*HA2EV)
     endif
     ! I need to check some factor
     if(l_TR_transm) then
       ! 3D systems
       !output(3)=1._SP-X_reflectance(i_freq,1)*conjg(X_reflectance(i_freq,1))-X_absorption_coeff(i_freq,1)
       !output(2)=-X_reflectance(i_freq,1)*conjg(X_reflectance(i_freq,2))-conjg(X_reflectance(i_freq,1))*X_reflectance(i_freq,2) &
       !         -X_absorption_coeff(i_freq,2)
       ! 2D systems (reflectance is assumed to be zero)
       output(3)=1._SP-X_absorption_coeff(i_freq,1)
       output(2)=-X_absorption_coeff(i_freq,2)
       output(1)=output(2)/output(3)
       call RT_output("trans_transm_rel",    VALUEs=(/output(1)/),E=real(W_bss%p(i_freq))*HA2EV,TIME=RT_time(i_T)*AUT2FS)
       call RT_output("trans_transm_abs",    VALUEs=(/output(2)/),E=real(W_bss%p(i_freq))*HA2EV,TIME=RT_time(i_T)*AUT2FS)
       if(i_T==1) call RT_output("transm_eq",VALUEs=(/output(3)/),E=real(W_bss%p(i_freq))*HA2EV,TIME=RT_time(i_T)*AUT2FS)
     endif
   enddo
   !
   call RT_output("space trans")
   !
   call live_timing(steps=1)
   !
 enddo
 !
 YAMBO_FREE(Epsilon_ii)
 YAMBO_FREE(X_reflectance)
 YAMBO_FREE(X_absorption_coeff)
 !
 call live_timing()
 !
 return
 !
end subroutine RT_transient_absorption<|MERGE_RESOLUTION|>--- conflicted
+++ resolved
@@ -57,13 +57,8 @@
  type(w_samp)      :: W_bss
  type(DIPOLE_t)    :: Dip
  !
-<<<<<<< HEAD
- integer              :: n_T_steps,i_T,neh,i_v,i_c,i_kbz,i_kibz,i_spin,i_freq,i_l,i_vp,i_cp,io_err
- real(SP)             ::         Co,f_cv,f_vpv,f_ccp,delta_f_cv,output(4),BS_R_tmp
-=======
- integer              :: i_T,neh,i_v,i_c,i_kbz,i_kibz,i_spin,i_freq,i_l,i_vp,i_cp
+ integer              :: i_T,neh,i_v,i_c,i_kbz,i_kibz,i_spin,i_freq,i_l,i_vp,i_cp,io_err
  real(SP)             :: Co,f_cv,f_vpv,f_ccp,delta_f_cv,output(4),BS_R_tmp
->>>>>>> e4e7e6e8
  complex(SP)          :: IP_E,IP_R,dipole,BS_R1(BS_H_dim),BS_R_var
  logical              :: l_TR_transm,l_TR_reflec,l_include_IP
  !
