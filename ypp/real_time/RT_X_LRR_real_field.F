!
!        Copyright (C) 2000-2017 the YAMBO team
!              http://www.yambo-code.org
!
! Authors (see AUTHORS file for details): AM CA
! 
! This file is distributed under the terms of the GNU 
! General Public License. You can redistribute it and/or 
! modify it under the terms of the GNU General Public 
! License as published by the Free Software Foundation; 
! either version 2, or (at your option) any later version.
!
! This program is distributed in the hope that it will 
! be useful, but WITHOUT ANY WARRANTY; without even the 
! implied warranty of MERCHANTABILITY or FITNESS FOR A 
! PARTICULAR PURPOSE.  See the GNU General Public License 
! for more details.
!
! You should have received a copy of the GNU General Public 
! License along with this program; if not, write to the Free 
! Software Foundation, Inc., 59 Temple Place - Suite 330,Boston, 
! MA 02111-1307, USA or visit http://www.gnu.org/copyleft/gpl.txt.
!
! Partialy inspired from Octopus v. 3.1.0
!
! Copyright (C) 2002 M. Marques, A. Castro, A. Rubio, G. Bertsch
!
subroutine RT_X_LRR_real_field(en)
 !
 use YPP_real_time,  ONLY:RT_P_t,RT_conf,Use_FFT,l_force_min_damp,RT_time
 use pars,           ONLY:SP,DP,pi,cI,cZERO
 use units,          ONLY:HA2EV
 use electrons,      ONLY:levels
 use vec_operate,    ONLY:v_norm
 use RT_control,     ONLY:RT_output
 use real_time,      ONLY:l_RT_induced_field
 use fields,         ONLY:Efield,small_a_frequency,small_a
 use functions,      ONLY:theta_function
 use parser_m,       ONLY:parser
 use com,            ONLY:error
 !
#include<memory.h>
 !
 type(levels)  :: en
 !
 ! Work Space
 !
 integer  :: i_t,i_w,i_p_dir,iE_err,i_Probe,i_field,n_fields
 character(11):: FT_title
 logical      :: l_rm_asympt_limit
 real(SP)     :: W_step,W_reached,Field_time,outdata(6),E_ver(3,3)
 complex(SP)  :: Pol_proj(3),E_w_SP(3),Field,E_of_t(2),A_of_t(2),theta,delta,Field_freq
 complex(SP), allocatable :: EELS(:,:),EPS(:,:),freqs(:)
 complex(DP), allocatable :: Pol(:,:),E_w(:,:),E_t(:,:)
 !
 call section("=",'Optics')
 !=========================
 !
 call parser('RmAsymLim',l_rm_asympt_limit)
 !
 i_Probe=1
 if(trim(Efield(i_Probe)%ef_pol)=="linear"  ) n_fields=1
 if(trim(Efield(i_Probe)%ef_pol)=="circular") n_fields=2
 !
 ! 1D FFT setup
 !--------------
 !
 if(Use_FFT) then
   !
   ! I want to print only the positive frequencies
   ! i_w > energy_steps/2 correspond to the negative ones
   !
   RT_conf%W_n_steps=(RT_conf%T_n_steps+1)/2
   RT_conf%W_range=(/0._SP,RT_conf%Field_damp_factor*real(RT_conf%T_n_steps-1,SP)/2._SP/)
   !
   if(mod(RT_conf%T_n_steps,2)==0) RT_conf%W_range=RT_conf%W_range+RT_conf%Field_damp_factor/2._SP
   !
   YAMBO_ALLOC(EELS,(RT_conf%T_n_steps,3))
   YAMBO_ALLOC(EPS,(RT_conf%T_n_steps,3))
   YAMBO_ALLOC(Pol,(RT_conf%T_n_steps,3))
   YAMBO_ALLOC(E_w,(RT_conf%T_n_steps,n_fields))
   !
 else
   !
   YAMBO_ALLOC(EELS,(RT_conf%W_n_steps,3))
   YAMBO_ALLOC(EPS,(RT_conf%W_n_steps,3))
   YAMBO_ALLOC(Pol,(RT_conf%W_n_steps,3))
   YAMBO_ALLOC(E_w,(RT_conf%W_n_steps,n_fields))
   !
 endif
 !
 !
 EELS   =(0._SP,0._SP)
 EPS    =(0._SP,0._SP)
 Pol    =(0._DP,0._DP)
 E_w    =(0._DP,0._DP)
 !
 ! Fourier Transform 
 !====================
 !
 W_step=(RT_conf%W_range(2) - RT_conf%W_range(1))/(RT_conf%W_n_steps-1)
 !
 YAMBO_ALLOC(freqs,(RT_conf%W_n_steps))
 freqs=cZERO
 !
 do i_w = 1, RT_conf%W_n_steps
   freqs(i_w)=cmplx((i_w-1)*W_step+RT_conf%W_range(1),0._SP)
 enddo
 !
 ! Electric Field...
 !-------------------
 !
 !... Analytic contribution
 !
 iE_err=0
 do i_w = 1, RT_conf%W_n_steps
   !
   if(trim(RT_conf%damping) /= "NONE")                      Field_freq=freqs(i_w)-cI*RT_conf%damp_factor
   if(trim(RT_conf%damping) == "NONE".and.l_force_min_damp) Field_freq=freqs(i_w)-cI*RT_conf%Field_damp_factor
   !
   E_w(i_w,1)=Efield(i_Probe)%amplitude*small_a_frequency(Field_freq,Efield(i_Probe),iE_err)
   E_w(i_w,1)=E_w(i_w,1)*exp(cI*freqs(i_w)*RT_time(1))  
   !
   if (iE_err/=0) exit
   !
 enddo 
 !
 !... FT
 !
<<<<<<< HEAD
 allocate(E_t(RT_conf%T_n_steps,n_fields))
 !
 do i_t=1,RT_conf%T_n_steps
   Field_time=RT_time(i_t)-Efield(i_Probe)%t_initial
   A_of_t =small_a(Field_time,Efield(i_Probe),0)
   E_of_t =small_a(Field_time,Efield(i_Probe),1)
   theta  =theta_function(Field_time,RT_time(2)-RT_time(1),0)
   delta  =theta_function(Field_time,RT_time(2)-RT_time(1),1)
   !
   do i_field=1,n_fields
=======
 YAMBO_ALLOC(E_t,(RT_conf%T_n_steps,n_fields))
 do i_field=1,n_fields
   do i_t=1,RT_conf%T_n_steps
     Field_time=RT_time(i_t)-Efield(i_Probe)%t_initial
     A_of_t =small_a(Field_time,Efield(i_Probe),0)
     E_of_t =small_a(Field_time,Efield(i_Probe),1)
     theta  =theta_function(Field_time,RT_time(2)-RT_time(1),0)
     delta  =theta_function(Field_time,RT_time(2)-RT_time(1),1)
>>>>>>> 45e22b7d
     E_t(i_t,i_field)=Efield(i_Probe)%amplitude*(E_of_t(i_field)*theta+A_of_t(i_field)*delta)
   enddo
   !
 enddo
 !
 do i_field=1,n_fields
   !
   if(trim(RT_conf%damping) == "NONE".and.l_force_min_damp) then
     call RT_damp_it("LORENTZIAN",RT_conf%Field_damp_factor,E_t(:,i_field),1)
   else
     call RT_damp_it(RT_conf%damping,RT_conf%damp_factor,   E_t(:,i_field),1)
   endif
   !
   if (i_field==1) FT_title=' E#1'
   if (i_field==2) FT_title=' E#2'
   !
   call RT_1D_Fourier_Transform('T2W',FT_title,freqs,E_w(:,i_field),RT_conf%W_n_steps,&
&                                E_t(:,i_field),RT_conf%T_n_steps,USE_FFT,1)
   !
 enddo
<<<<<<< HEAD
 !
 deallocate(E_t)
=======
 YAMBO_FREE(E_t)
>>>>>>> 45e22b7d
 !
 ! Check of finiteness of E field
 !--------------------------------
 if (maxval( abs(E_w(:,:)) )<epsilon(1._SP)) call error("Null Electric Field in this time-range. Increase it.")
 !
 if(l_rm_asympt_limit) then
   !
   ! Remove the asymptotic limit of RT_P_t
   !
   do i_p_dir=1,3
     RT_P_t(:,i_p_dir)= RT_P_t(:,i_p_dir)-RT_P_t(RT_conf%T_n_steps,i_p_dir)
   enddo
   !
 endif
 !
 do i_p_dir=1,3
   !
   if (i_p_dir==1) FT_title=' P (X axis)'
   if (i_p_dir==2) FT_title=' P (Y axis)'
   if (i_p_dir==3) FT_title=' P (Z axis)'
   !
   ! Polarization
   !
   call RT_1D_Fourier_Transform('T2W',FT_title,freqs,Pol(:,i_p_dir),RT_conf%W_n_steps,&
&                               RT_P_t(:,i_p_dir),RT_conf%T_n_steps,USE_FFT,1)
   !
 enddo
 !
 ! a) If the induced field is     computed: E_input=E_ext
 ! b) If the induced field is NOT computed: E_input=E_tot
 !
 ! a) P(w,ic) = E_ext(w,ic') alpha_RID(w,ic',ic) = |E_ext(w)| E_versor(ic') alpha_RID(w,ic,ic')
 ! b) P(w,ic) = E_tot(w,ic') alpha_IRR(w,ic',ic) = |E_tot(w)| E_versor(ic') alpha_IRR(w,ic,ic')
 ! 
 ! a) alpha_RID(w,ic,ic') = ( P(w,ic),E_versor(ic') )/|E_ext(w)| 
 ! b) alpha_IRR(w,ic,ic') = ( P(w,ic),E_versor(ic') )/|E_tot(w)|
 !
 ! Then I use 
 ! a) EPS_{ic,ic'}(w) = (1-4 pi alpha_RID(w,ic))^{-1}
 ! b) EPS_{ic,ic'}(w) =  1+4 pi alpha_IRR(w,ic)
 !
 ! to calculate EELS I use
 !
 ! EPS=-1./EELS
 !
 call RT_output(what="initialize")
 call RT_output(what="open E_frequency eps_along_E eels_along_E")
 !
 if(Efield(i_Probe)%ef_pol=="linear"  ) then
   E_ver(:,1) = Efield(i_Probe)%versor
   E_ver(:,2)=(/0,1,0/)
   E_ver(:,3)=(/0,0,1/)
   !
   if( (1._SP-dot_product( E_ver(:,1),E_ver(:,2) ))<1.E-5) E_ver(:,2)=(/1,0,0/)
   E_ver(:,2) = E_ver(:,2)-dot_product( E_ver(:,1),E_ver(:,2) )*E_ver(:,1)
   E_ver(:,2) = E_ver(:,2)/v_norm(E_ver(:,2))
   !
   if( (1._SP-dot_product( E_ver(:,1),E_ver(:,3) ))<1.E-5) E_ver(:,3)=(/1,0,0/)
   E_ver(:,3) = E_ver(:,3)-dot_product( E_ver(:,1),E_ver(:,3) )*E_ver(:,1) &
&                         -dot_product( E_ver(:,2),E_ver(:,3) )*E_ver(:,2)
   E_ver(:,3) = E_ver(:,3)/v_norm(E_ver(:,3))
   !
 endif
 !
 if(Efield(i_Probe)%ef_pol=="circular"  ) then
   E_ver(:,1) = 0._SP
   E_ver(:,2) = Efield(i_Probe)%versor
   E_ver(:,3) = Efield(i_Probe)%versor_circ
 endif
 !
 do i_w = 1, RT_conf%W_n_steps
   !
   if(Efield(i_Probe)%ef_pol=="linear"  ) Field = cmplx(E_w(i_w,1),kind=SP)
   !
   if(Efield(i_Probe)%ef_pol=="circular") then
     E_w_SP = cZERO
     E_w_SP = Efield(i_Probe)%versor*cmplx(E_w(i_w,1),kind=SP)+Efield(i_Probe)%versor_circ*cmplx(E_w(i_w,2),kind=SP)
     E_ver(:,1)=abs(E_w_SP/v_norm(abs(E_w_SP)))
   endif
   !
   do i_p_dir=1,3
     !
     Pol_proj(i_p_dir)=dot_product(E_ver(:,i_p_dir),cmplx(Pol(i_w,:),kind=SP) )
     if(Efield(i_Probe)%ef_pol=="circular") Field=dot_product(E_ver(:,i_p_dir),E_w_SP )
     !
     if(     l_RT_induced_field) EELS(i_w,i_p_dir) = 4._SP*pi*Pol_proj(i_p_dir)/Field
     if(.not.l_RT_induced_field) EPS( i_w,i_p_dir) = 4._SP*pi*Pol_proj(i_p_dir)/Field
     !
   enddo
   !
 enddo
 !
 if(     l_RT_induced_field) then
   EELS(:,1) = -1._SP+EELS(:,1)
   EPS(:,1)  = -1._SP/EELS(:,1)
 else
   EPS(:,1)  =  1._SP+EPS(:,1)
   EELS(:,1) = -1._SP/EPS(:,1)
 endif
 !
 do i_w = 1, RT_conf%W_n_steps
   !
   W_reached = real(freqs(i_w))*HA2EV
   !
   E_w_SP = cZERO
   if(Efield(i_Probe)%ef_pol=="linear"  ) E_w_SP=Efield(i_Probe)%versor*cmplx(E_w(i_w,1),kind=SP)
   if(Efield(i_Probe)%ef_pol=="circular") E_w_SP=Efield(i_Probe)%versor     *cmplx(E_w(i_w,1),kind=SP) &
&                                               +Efield(i_Probe)%versor_circ*cmplx(E_w(i_w,2),kind=SP)
   !
   outdata(1:3)=(/ real(E_w_SP(1) ),real(E_w_SP(2) ),real(E_w_SP(3) ) /)
   outdata(4:6)=(/ aimag(E_w_SP(1)),aimag(E_w_SP(2)),aimag(E_w_SP(3)) /)
   call RT_output('E_frequency',VALUEs=outdata,E=W_reached)
   outdata(1:3)=(/ aimag(EPS(i_w,1) ),aimag(EPS(i_w,2) ),aimag(EPS(i_w,3) ) /)
   outdata(4:6)=(/ real( EPS(i_w,1) ),real( EPS(i_w,2) ),real( EPS(i_w,3) ) /)
   call RT_output('eps_along_E' ,VALUEs=outdata ,E=W_reached)
   outdata(1:3)=(/ aimag(EELS(i_w,1) ),aimag(EELS(i_w,2) ),aimag(EELS(i_w,3) ) /)
   outdata(4:6)=(/ real( EELS(i_w,1) ),real( EELS(i_w,2) ),real( EELS(i_w,3) ) /)
   call RT_output('eels_along_E',VALUEs=outdata ,E=W_reached)
   !
 enddo
 call RT_output(what="close E_frequency eps_along_E eels_along_E")
 !
 YAMBO_FREE(EELS)
 YAMBO_FREE(EPS)
 YAMBO_FREE(Pol)
 YAMBO_FREE(E_w)
 !
end subroutine<|MERGE_RESOLUTION|>--- conflicted
+++ resolved
@@ -127,8 +127,7 @@
  !
  !... FT
  !
-<<<<<<< HEAD
- allocate(E_t(RT_conf%T_n_steps,n_fields))
+ YAMBO_ALLOC(E_t,(RT_conf%T_n_steps,n_fields))
  !
  do i_t=1,RT_conf%T_n_steps
    Field_time=RT_time(i_t)-Efield(i_Probe)%t_initial
@@ -138,16 +137,6 @@
    delta  =theta_function(Field_time,RT_time(2)-RT_time(1),1)
    !
    do i_field=1,n_fields
-=======
- YAMBO_ALLOC(E_t,(RT_conf%T_n_steps,n_fields))
- do i_field=1,n_fields
-   do i_t=1,RT_conf%T_n_steps
-     Field_time=RT_time(i_t)-Efield(i_Probe)%t_initial
-     A_of_t =small_a(Field_time,Efield(i_Probe),0)
-     E_of_t =small_a(Field_time,Efield(i_Probe),1)
-     theta  =theta_function(Field_time,RT_time(2)-RT_time(1),0)
-     delta  =theta_function(Field_time,RT_time(2)-RT_time(1),1)
->>>>>>> 45e22b7d
      E_t(i_t,i_field)=Efield(i_Probe)%amplitude*(E_of_t(i_field)*theta+A_of_t(i_field)*delta)
    enddo
    !
@@ -168,12 +157,8 @@
 &                                E_t(:,i_field),RT_conf%T_n_steps,USE_FFT,1)
    !
  enddo
-<<<<<<< HEAD
- !
- deallocate(E_t)
-=======
+ !
  YAMBO_FREE(E_t)
->>>>>>> 45e22b7d
  !
  ! Check of finiteness of E field
  !--------------------------------
