!
! Copyright (C) 2000-2013 A. Marini and the YAMBO team 
!              http://www.yambo-code.org
! 
! This file is distributed under the terms of the GNU 
! General Public License. You can redistribute it and/or 
! modify it under the terms of the GNU General Public 
! License as published by the Free Software Foundation; 
! either version 2, or (at your option) any later version.
!
! This program is distributed in the hope that it will 
! be useful, but WITHOUT ANY WARRANTY; without even the 
! implied warranty of MERCHANTABILITY or FITNESS FOR A 
! PARTICULAR PURPOSE.  See the GNU General Public License 
! for more details.
!
! You should have received a copy of the GNU General Public 
! License along with this program; if not, write to the Free 
! Software Foundation, Inc., 59 Temple Place - Suite 330,Boston, 
! MA 02111-1307, USA or visit http://www.gnu.org/copyleft/gpl.txt.
!
integer function ELPH_databases(k,E,q)
 !
 use pars,                ONLY:DP,SP,schlen
 use stderr,              ONLY:intc
 use electrons,           ONLY:levels
 use ELPH,                ONLY:ph_freqs_sq,ph_modes,elph_nb,elph_use_q_grid,&
&                              elph_global_free,W_debye,elph_global_alloc,&
&                              elph_nDBs,ph_qpt,ph_kpt_bz,elph_nk_bz
 use com,                 ONLY:msg,warning,file_exists,error
 use R_lattice,           ONLY:bz_samp,qindx_B
 use D_lattice,           ONLY:nsym,n_atoms
 use parser_m,            ONLY:parser
<<<<<<< HEAD
 use YPP,                 ONLY:ph_freqs_file,l_gkkp_expand
 use IO_m,                ONLY:io_control,OP_APP_WR_CL,OP_RD_CL,VERIFY,IO_and_Messaging_switch
 use LIVE_t,              ONLY:live_timing
=======
 use YPP,                 ONLY:ph_freqs_file,l_gkkp_expand,ph_modes_file
 use IO_m,                ONLY:io_control,OP_APP_WR_CL,OP_RD_CL,VERIFY
 use timing,              ONLY:live_timing
>>>>>>> 960c74f0
 implicit none
 type(bz_samp) ::k,q
 type(levels)  ::E
 !
 !Work Space...
 !
 !... shadows ...
 !
 integer, parameter ::max_nq_in_db=10000
 real(SP)           ::ph_qpt_(max_nq_in_db,3)
 !
 !... I/O 
 !
 integer            ::idb,io_err,io_elph_err,ID,nDBs_disk
 integer, external  ::ioELPH 
<<<<<<< HEAD
 logical            ::use_ext_ph_freqs,abinit_DB
=======
 logical            ::use_ext_ph_freqs,use_ext_ph_modes,abinit_DB
>>>>>>> 960c74f0
 character(schlen)  ::db_name
 !
 !... dummies 
 !
 integer,allocatable::ikbz_is_table(:,:)
 integer            ::iq,elph_nk,iq_db(q%nbz),iq_bz,iq_s,i1
 complex(DP), allocatable :: grad_at_gamma(:,:,:,:,:)
 !
 call section("*","== Electron-Phonon Interface: PW->Yambo Databases ==")
 !
 call k_ibz2bz(k,'i',.false.)
 !
 call parser('GkkpExpand',l_gkkp_expand)
 !
 if (l_gkkp_expand.and..not.allocated(qindx_B)) call error("Missing extended k/q scattering database. Please run a bse setup")
 !
 call msg('s','PW(ELPH) databases ...')
 !
 io_err=0
 W_debye=0.
 elph_use_q_grid=.true.
 elph_nDBs=0
 nDBs_disk=0
 iq_db=0
 ELPH_databases=0
 !
 do while (.TRUE.)
   elph_nDBs=elph_nDBs+1
   io_err=ELPH_databases_io(-elph_nDBs)
   if (io_err==-1) exit
   if (io_err==-2) then
     call msg("l","incorrect K-point correspondance")
     return
   endif
   if (io_err>0) iq_db(elph_nDBs)=io_err
 enddo
 elph_nDBs=elph_nDBs-1
 if (elph_nDBs==0) then
   ELPH_databases=-2
   call msg("l","not found")
   return
 endif
 !
 db_name='gkkp'
 nDBs_disk=elph_nDBs
 !
 if (elph_use_q_grid) then
   !
   call msg("l",'found '//trim(intc(elph_nDBs))//' Q-grid compatible')
   !
   if (l_gkkp_expand) then
     !
     call k_ibz2bz(q,'i',.false.)
     !
     elph_nDBs=q%nbz
     db_name='gkkp_expanded'
     !
     call msg("s",'Database expanded to the whole '//trim(intc(elph_nDBs))//' BZ Q-grid')
     !
   endif
   !
 else
   !
   call msg("l",'found '//trim(intc(elph_nDBs))//' NOT Q-grid compatible')
   !
   ! In this case there is no sense in expanding the gkkp
   !
   l_gkkp_expand=.FALSE.
   !
 endif
 !
 ! KBZ + SYM table
 !
 allocate(ikbz_is_table(k%nbz,nsym))
 call k_syms_tab(ikbz_is_table)
 !
 ! Check if DB is already done
 !
 call io_control(ACTION=OP_RD_CL,SEC=(/1/),MODE=VERIFY,ID=ID)
 io_elph_err=ioELPH(ID,trim(db_name))
 !
 if (io_elph_err==0) return
 !
 ! External freqs & modes ?
 !
 use_ext_ph_freqs=.false.
 if (file_exists(trim(ph_freqs_file))) then
   call msg('s',"Phonon frequencies (re)read from: "//trim(ph_freqs_file))
   use_ext_ph_freqs=.true.
 endif
 !
 use_ext_ph_modes=.false.
 if (file_exists(trim(ph_modes_file))) then
   call msg('s',"Phonon modes (re)read from: "//trim(ph_modes_file))
   use_ext_ph_modes=.true.
 endif
 !
 ! Allocation...
 !
 call elph_global_alloc('gkkp')
 !
 ! Keep a copy of k-points to be used by _RT to rotate the unperturbed gkkp m.e.
 !
 ph_kpt_bz=k%ptbz
 elph_nk_bz=k%nbz
 !
 ! ... rebuilding of ph q-points table
 !
 if (l_gkkp_expand) then
   ph_qpt=q%ptbz
 else
   do idb=1,elph_nDBs
     iq=idb
     if (elph_use_q_grid) iq=iq_db(idb)
     ph_qpt(iq,:)=ph_qpt_(iq,:)
   enddo
 endif
 !
 ! Force DB fragmentation
 !
 call IO_and_Messaging_switch("+DB_is_fragmented")
 !
 ! With the external ph_freqs_file I can overwrite the 
 ! phonon frequencies read from the s.dbph* files. In this way I can, for example, 
 ! use ph freqs obtained via interpolation (q2r, matdyn ...).
 ! 
<<<<<<< HEAD
 use_ext_ph_freqs=.false.
 if (file_exists(trim(ph_freqs_file))) then
   call msg('s',"Phonon frequencies (re)read from: "//trim(ph_freqs_file))
   use_ext_ph_freqs=.true.
=======
 if (use_ext_ph_freqs) then
   open(unit=99,file=trim(ph_freqs_file))
   read(99,*)
>>>>>>> 960c74f0
 endif
 if (use_ext_ph_modes) then
   open(unit=98,file=trim(ph_modes_file))
   read(98,*)
   read(98,*)
 endif
 !
 call live_timing('ELPH databases (WRITE)',nDBs_disk,SERIAL=.true.)
 !
<<<<<<< HEAD
 call live_timing('ELPH databases (WRITE)',nDBs_disk,SERIAL=.true.)
 !
 iq_bz=0
 !
=======
 iq_bz=0
 !
>>>>>>> 960c74f0
 allocate(grad_at_gamma(k%nbz,elph_nb,elph_nb,n_atoms,3))
 !
 do idb=1,nDBs_disk
   !
   iq=idb
   if (elph_use_q_grid) iq=iq_db(idb)
   !
   if (l_gkkp_expand) then
     !
     ! Note that ph_qpt is correclty pointing to the q%ptbz. But ph_freqs_sq, instead, is not
     ! and must be re-pointed
     !
     do i1=1,q%nstar(iq)
       !
       iq_bz=iq_bz+1
       !
       iq_s=q%star(iq,i1)
       io_err=ELPH_databases_io(idb)
       !
       ph_freqs_sq(iq_bz,:)=ph_freqs_sq(iq,:)
       !
       if (iq_bz==1) call io_control(ACTION=OP_APP_WR_CL,SEC=(/1,iq_bz+1/),ID=ID)
       if (iq_bz >1) call io_control(ACTION=OP_APP_WR_CL,SEC=(/iq_bz+1/),ID=ID)
       !
       call ELPH_gkkp_expand(iq_bz,iq_s,k)
       !
       io_elph_err=ioELPH(ID,trim(db_name))
       !
     enddo
     !
   else
     !
     io_err=ELPH_databases_io(idb)
     !
     if (io_err==-1) then
       call live_timing(steps=1)
       cycle
     endif
     !
     if (io_err==-4) call warning("K-grid is not fully q-connected @ Q"//trim(intc(iq)))
     !
     if (idb==1) call io_control(ACTION=OP_APP_WR_CL,SEC=(/1,iq+1/),ID=ID)
     if (idb/=1) call io_control(ACTION=OP_APP_WR_CL,SEC=(/iq+1/),ID=ID)
     !
     io_elph_err=ioELPH(ID,trim(db_name))
     !
   endif
   !
   call live_timing(steps=1)
   !
 enddo
 call live_timing()
 !
<<<<<<< HEAD
=======
 if (use_ext_ph_freqs) close(99)
 if (use_ext_ph_modes) close(98)
 !
>>>>>>> 960c74f0
 call msg("s",':: Modes           :',ph_modes)
 call msg("s",':: Bands range     :',elph_nb)
 !
 call elph_global_free()
 !
 deallocate(grad_at_gamma)
 !
 call IO_and_Messaging_switch("-DB_is_fragmented")
 !
 contains
   !
   integer function ELPH_databases_io(idb_)
   !---------------------------------------
   !
   ! s.dbph_ structure
   !
   !   read (99) ph_modes,elph_nk,elph_nb
   !   read (99) alat_DP,Q_DP,K_DP
   !   read (99) ph_freqs_sq
   !   DO ik=1,nksq
   !     read (99) elph_gkkp_disk
   !     read (99) polarization_vec
   !     read (99) grad_at_gamma (only at Gamma)
   !     read (99) Ek
   !     read (99) Ek_plus_q
   !   ENDDO
   !
   use pars,           ONLY:SP,DP,schlen
   use units,          ONLY:HA2CMm1
   use D_lattice,      ONLY:nsym,sop_inv,alat,n_atoms_species
   use R_lattice,      ONLY:nqibz
   use IO_m,           ONLY:io_control,OP_RD,RD_CL,io_connect,io_unit,&
&                           io_netcdf_support,io_disconnect,io_file
   use ELPH,           ONLY:ph_modes,elph_nb,E_k_plus_q,&
&                           ph_freqs_sq,elph_gkkp,elph_DW,pol_vector
   use YPP,            ONLY:elph_dbs_path
   use vec_operate,    ONLY:v_is_zero,rlu_v_is_zero,c2a
   use zeros,          ONLY:k_iku_zero,k_rlu_zero
   use electrons,      ONLY:n_bands
   implicit none
   integer           :: idb_
   !
   !Work Space
   !
   integer           :: ib1,ib2,ig,il,ia,i,j
   real(SP)          :: r_v(3),ph_freq
   complex(DP)       :: F1(3)
   !
   !I/O
   !
   integer           :: ID,io_err,type_
   character(schlen) :: db_name
   character(1)      :: ws_ch(2)
   real(SP)          :: dVRY2Ha,ph_q_disk(3),ph_q(3),K_(3,k%nbz),w_vec_pot(6),pol_vec_norm
   real(DP)          :: K_DP(3,k%nbz),alat_DP,Q_DP(3),Ek(n_bands),&
&                       Ek_p_q(n_bands),GS_E_k_shift
   real(DP),    allocatable :: ph_freqs_sq_disk(:)
   complex(DP), allocatable :: gkkp_disk(:,:,:),pol_vec(:,:,:)
   !
   ! K Table
   !
   integer           :: i1,ic,ik,k_found(k%nbz),k2k_tab(k%nbz),ikbz_rot,iq_check
   integer           :: nsmall,small(nsym)
   !
   ELPH_databases_io=-1
   !
   call io_control(ACTION=OP_RD,ID=ID)
   !
   io_netcdf_support(ID)=.FALSE.
   !
   write (db_name,'(a,i6.6)') 's.dbph_',iabs(idb_)
   io_err=io_connect(desc=trim(elph_dbs_path)//"/"//trim(db_name),type=-2,ID=ID)
   !
   ELPH_databases_io=io_err
   if (io_err/=0) return  
   !
   ! HEADER 
   !
   read (io_unit(ID)) ph_modes,elph_nk,elph_nb
   read (io_unit(ID)) alat_DP,Q_DP,K_DP(:,:elph_nk) 
   !
   abinit_DB=alat_DP<0._DP
   !
   if (elph_nb>n_bands) ELPH_databases_io=-1
   if (elph_nb>n_bands) return
   !
   if (abinit_DB) then
     if (idb_==-1) call msg("l","[ABINIT] ...")
     ph_q_disk(:)=Q_DP(:)
     call c2a(v_in=ph_q_disk,mode="ka2i")
     K_=K_DP
     do i1=1,elph_nk
       call c2a(v_in=K_(:,i1),mode="ka2i")
     enddo
   else
     if (idb_==-1) call msg("l","[PHONON] ...")
     !
     ! In PW Q/K points are in cartesian coordinates (units of 2 PI /alat_DP)  
     !
     !  K_pw=K_cc*alat_DP/2/pi
     !  K_yambo=K_cc*alat(:)/2/pi=K_pw*alat(:)/alat_DP
     !
     ph_q_disk(:)=Q_DP(:)/alat_DP*alat(:)
     forall (i1=1:elph_nk) K_(:,i1)=K_DP(:,i1)/alat_DP*alat(:)
     !
   endif
   !
   if (idb_<0) then
     iq_check=0
     do i1=1,nqibz
       if (v_is_zero(ph_q_disk(:)+q%pt(i1,:),zero_=k_iku_zero)) iq_check=i1
     enddo
     if (iq_check==0) elph_use_q_grid=.false.
     ELPH_databases_io=iq_check
     !
     ! When elph_use_q_grid = .false. idb_ is the q-pt counter
     !
     if (iq_check==0) iq_check=iabs(idb_)
     !
     ph_qpt_(iq_check,:)=ph_q_disk
     !
   endif
   !
   ! Espresso <-> YAMBO k table correspondance
   !
   k2k_tab=0
   k_found=0
   do i1=1,elph_nk
     !
     ! For non zero phonon q GS grid is composed of (k_1,k_1+q,k_2,k_2+q ...).
     ! I table the  k1,k2 ...
     !
     do ik=1,k%nbz
       if (k_found(ik)==1) cycle
       call c2a(v_in=k%ptbz(ik,:)-K_(:,i1),v_out=r_v,mode="ki2a")
       if (rlu_v_is_zero(r_v,zero_=k_rlu_zero)) then
         k2k_tab(i1)=ik
         k_found(ik)=1
         exit
       endif
     enddo
     if (k2k_tab(i1)==0) ELPH_databases_io=-2
   enddo
   !
   ! Phonon Frequencies & Modes
   !
   allocate(ph_freqs_sq_disk(ph_modes))
   allocate(pol_vec(ph_modes,n_atoms,3))
   !
   ! GS energies are in Rydbergs(PW)/Hartree(Abinit). Here we have the phonon frequencies square
   !
   read (io_unit(ID)) ph_freqs_sq_disk
   !
   ph_freqs_sq_disk=abs(ph_freqs_sq_disk)
   !
   do il=1,ph_modes
     !
     ph_freq=sqrt( max( real(ph_freqs_sq_disk(il)),0._SP))
     !
     ! PW energies are in Rydbergs
     !
     if (.not.abinit_DB) ph_freq=ph_freq/2._SP
     !
     W_debye=max(W_debye,ph_freq)
     !
   enddo
   if (idb_<0) then
     deallocate(ph_freqs_sq_disk)
     goto 1
   endif
   if (use_ext_ph_freqs) then
     open(unit=99,file=trim(ph_freqs_file))
     read(99,*)
     do i1=1,(idb-1)*(1+ph_modes/6)
       read(99,*) ph_q 
     enddo
     read(99,*) ph_q 
     if (.not.v_is_zero(ph_q(:)-real(Q_DP(:)),zero_=k_iku_zero)) call error("Incorrect q-point in "//trim(ph_freqs_file))
     do i1=1,ph_modes,6
       read(99,*) ph_freqs_sq(iq,i1:min(i1+5,ph_modes))
     enddo
     ph_freqs_sq(iq,:)=(abs(ph_freqs_sq(iq,:))/HA2CMm1)**2.
     close(99)
   else
     do il=1,ph_modes
       ph_freqs_sq(iq,il)=max( real(ph_freqs_sq_disk(il)),0._SP)
       if (.not.abinit_DB)  ph_freqs_sq(iq,il)=ph_freqs_sq(iq,il)/4._SP
     enddo
   endif
   if (use_ext_ph_modes) then
     read(98, *) ws_ch(1),ws_ch(2),ph_q 
     if (.not.v_is_zero(ph_q(:)-real(Q_DP(:)),zero_=k_iku_zero)) call error("Incorrect q-point in "//trim(ph_modes_file))
     read(98,*)
     do i1=1,ph_modes
       read(98,*) 
       do ia=1,n_atoms
         read(98,*) ws_ch(1),w_vec_pot
         forall(ic=1:3) pol_vector(i1,ia,ic)=cmplx(w_vec_pot(2*(ic-1)+1),w_vec_pot(2*ic),SP)
       enddo
     enddo
     read(98,*)
     read(98,*)
     read(98,*)
   endif
   !
   elph_gkkp=(0._SP,0._SP)
   elph_DW  =(0._SP,0._SP)
   ! 
   ! ELPH_gkkp 
   !
<<<<<<< HEAD
   allocate(gkkp_disk(elph_nb,elph_nb,ph_modes),pol_vec(ph_modes,n_atoms,3))
=======
   allocate(gkkp_disk(elph_nb,elph_nb,ph_modes))
>>>>>>> 960c74f0
   !
   ! Reading
   !
   do ik=1,elph_nk
     !
     ! Let's remember it again:
     !                                ib1                             ib2
     !                                |                               | 
     ! el_ph_mat(i,j,k,I)= <\psi(k+q) n_i|dV_{SCF}/du^q_{i a}|\psi(k) n_j>
     !                           |                          
     !                           ik[GS]/k2k_tab(ik)[YAMBO]  
     !
     ! I = (i,a)
     !
     ! In GS we define
     !
     !  gkkp_disk(i,j,k,l) = el_ph_mat(i,j,k,I) u(I,l)^* eps_I(q l)/sqrt(M_a)
     !
     ! However YAMBO table describe the k->k-q transitions and not k+q. So we 
     ! define
     !
     ! g_ijk^{qI}|_YAMBO= g_ijk^{-qI}|_GS = <k-q n_i|dV_{SCF}/du^-q_{i a}|k n_j>
     !
     ! where k = k2k_tab(ik). Note that this procedure implies that YAMBO {q}'s
     ! are -{q}'s in GS (note the MinusQ flag).
     !
     read (io_unit(ID)) gkkp_disk
     read (io_unit(ID)) pol_vec
     !
     if (ik==1.and..not.use_ext_ph_modes) pol_vector=pol_vec
     !
     !DEBUG>
     !if (ik==1) then
     !  write (*,'(a,i3)') 'q=',iabs(idb_)
     !  do il=1,ph_modes
     !    pol_vec_norm=0._SP
     !    do ia=1,n_atoms
     !      do ic=1,3
     !        pol_vec_norm=pol_vec_norm+conjg(pol_vec(il,ia,ic))*pol_vec(il,ia,ic)
     !      enddo
     !      write (*,'(a,i2,6f10.6)') 'Matd file ia',ia,pol_vector(il,ia,:)/159.25556471558120362737
     !      write (*,'(a,i2,6f10.6)') 'DBPH file ia',ia,pol_vec(il,ia,:)
     !    enddo
     !    write (*,'(a,i3,a,f9.6)') 'mode=',il,' norm=',pol_vec_norm
     !  enddo
     !endif
     !DEBUG<
     !
     if (idb==1) read (io_unit(ID)) grad_at_gamma(k2k_tab(ik),:,:,:,:)
     !
     if (.not.abinit_DB) then
       read (io_unit(ID)) Ek(:elph_nb)
       read (io_unit(ID)) Ek_p_q(:elph_nb)
       !
       ! To allign correctly the E(k+q) energies I use the shift between
       ! the ABSOLUTE YAMBO energy levels at k and the GS ones.
       !
       GS_E_k_shift=real(Ek(1)/2._DP)-(E%E(1,k%sstar(k2k_tab(ik),1),1)+E%Efermi(1))
       !
       E_k_plus_q(:,k2k_tab(ik),1)=real(Ek_p_q(:elph_nb)/2._DP)-GS_E_k_shift
       !
     else
       E_k_plus_q(:,k2k_tab(ik),1)=0.
     endif
     !
     do ib1=1,elph_nb
       do ib2=1,elph_nb
         !
         ! PW     energies are in Rydbergs.
         ! Abinit energies are in Hartrees.
         !
         ! YAMBO is in HARTREE
         !
         ! Thus, in the case of PW I need to rescale the gkkp
         !
         !   Here we have <dV/dr>. Now [<V>]=[E] but [<r>]=[E^{-1/2}] so
         !
         !   [<dV/dr>] = [E^{3/2}]   
         !
         dVRY2Ha=2._DP**(-3._DP/2._DP)
         if (abinit_DB) dVRY2Ha=1._DP
         !
         elph_gkkp(k2k_tab(ik),:,ib1,ib2)=gkkp_disk(ib1,ib2,:)*dVRY2Ha
         !
         ! Debye Waller Term
         !
         F1=(0._DP,0._DP)
         do ia=1,n_atoms
           F1(:)=F1(:)+grad_at_gamma(k2k_tab(ik),ib1,ib2,ia,:)*dVRY2Ha
         enddo
         !
         do i=1,3
           do j=1,3
             do ia=1,n_atoms
               do il=1,ph_modes
                 elph_DW(k2k_tab(ik),il,ib1,ib2)=elph_DW(k2k_tab(ik),il,ib1,ib2)+&
&                2.*real(&
&                  F1(i)*grad_at_gamma(k2k_tab(ik),ib2,ib1,ia,j)*pol_vec(il,ia,i)*&
&                  conjg(pol_vec(il,ia,j))*dVRY2Ha&
&                )
               enddo
             enddo
           enddo
         enddo
         !
       enddo 
       !
     enddo
   enddo
   !
   ! The small group of q
   ! 
   call q_small(ph_q_disk,small,nsmall)
   !
   ! The GS K-grid is reduced using the small group of q. 
   ! I need to expand the K-grid to define the missing elements of elph_dV
   !
   do ik=1,k%nbz
     if (k_found(ik)==0) cycle
     do i1=1,nsmall
       ikbz_rot=ikbz_is_table(ik,sop_inv(small(i1)))
       if (k_found(ikbz_rot)/=0) cycle
       elph_gkkp(ikbz_rot,:,:,:)=elph_gkkp(ik,:,:,:)
       elph_DW(ikbz_rot,:,:,:)=elph_DW(ik,:,:,:)
       E_k_plus_q(:,ikbz_rot,1)=E_k_plus_q(:,ik,1)
       k_found(ikbz_rot)=-1
     enddo
   enddo
   !
   if (any((/k_found==0/))) ELPH_databases_io=-4
   !
   ! CLEAN
   !
   deallocate(ph_freqs_sq_disk,gkkp_disk,pol_vec)
   !
1  call io_control(ACTION=RD_CL,ID=ID)
   call io_disconnect(ID)
   !
   end function
   !
   subroutine q_small(q_,small,nsmall)
   !----------------------------------
   !
   use pars,           ONLY:SP
   use vec_operate,    ONLY:rlu_v_is_zero,c2a,k2bz
   use D_lattice,      ONLY:nsym
   use R_lattice,      ONLY:rl_sop,nkbz
   use zeros,          ONLY:k_rlu_zero
   !
   integer  :: nsmall,small(nsym)
   real(SP) :: q_(3),r_v(3)
   integer  :: is
   small=0
   nsmall=0
   do is=1,nsym
     r_v=matmul(rl_sop(:,:,is),q_) -q_
     call k2bz(r_v)
     call c2a (v_in=r_v,mode='ki2a')
     if (rlu_v_is_zero(r_v,zero_=k_rlu_zero)) then
       nsmall=nsmall+1
       small(nsmall)=is
     endif
   enddo
   end subroutine
   !
   subroutine k_syms_tab(ikbz_is_table)
   !-----------------------------------
   !
   use pars,           ONLY:SP
   use vec_operate,    ONLY:c2a
   use D_lattice,      ONLY:nsym,sop_tab
<<<<<<< HEAD
   use R_lattice,      ONLY:rl_sop,nkbz
=======
   use R_lattice,      ONLY:rl_sop,nkbz,ik_is_table
>>>>>>> 960c74f0
   implicit none
   integer :: ikbz_is_table(nkbz,nsym)
   integer :: i1,is,ir,ikibz,i2
   real(SP):: r_v(3)
   ikbz_is_table=0
   !
   ! First I find the action of all the syms on the IBZ kpts
   !
   ! R_is k_ibz = k_{s_table(k_ibz,is)}
   !
   ! where s_table(k_ibz,is) is a BZ index
   !
   call k_sym2sym(k,'k')
   call k_ibz2bz(k,'i',.false.) ! in k_sym2sym there is the k_ibz2bz(k,'d',...) call
   !
   ! To extend s_table to the BZ I simply have that
   !
   ! R_is k_bz = R_is S k_ibz = s_table(k_ibz,sop_tab(R_is,S))
   !
   do i1=1,k%nbz
     ikibz=k%sstar(i1,1)
     ir   =k%sstar(i1,2)
     do is=1,nsym
       ikbz_is_table(i1,is)=k%s_table(ikibz,sop_tab(is,ir))
     enddo
   enddo
   !
   end subroutine
   !
end function<|MERGE_RESOLUTION|>--- conflicted
+++ resolved
@@ -31,15 +31,9 @@
  use R_lattice,           ONLY:bz_samp,qindx_B
  use D_lattice,           ONLY:nsym,n_atoms
  use parser_m,            ONLY:parser
-<<<<<<< HEAD
- use YPP,                 ONLY:ph_freqs_file,l_gkkp_expand
+ use YPP,                 ONLY:ph_freqs_file,l_gkkp_expand,ph_modes_file
  use IO_m,                ONLY:io_control,OP_APP_WR_CL,OP_RD_CL,VERIFY,IO_and_Messaging_switch
  use LIVE_t,              ONLY:live_timing
-=======
- use YPP,                 ONLY:ph_freqs_file,l_gkkp_expand,ph_modes_file
- use IO_m,                ONLY:io_control,OP_APP_WR_CL,OP_RD_CL,VERIFY
- use timing,              ONLY:live_timing
->>>>>>> 960c74f0
  implicit none
  type(bz_samp) ::k,q
  type(levels)  ::E
@@ -55,11 +49,7 @@
  !
  integer            ::idb,io_err,io_elph_err,ID,nDBs_disk
  integer, external  ::ioELPH 
-<<<<<<< HEAD
- logical            ::use_ext_ph_freqs,abinit_DB
-=======
  logical            ::use_ext_ph_freqs,use_ext_ph_modes,abinit_DB
->>>>>>> 960c74f0
  character(schlen)  ::db_name
  !
  !... dummies 
@@ -186,17 +176,6 @@
  ! phonon frequencies read from the s.dbph* files. In this way I can, for example, 
  ! use ph freqs obtained via interpolation (q2r, matdyn ...).
  ! 
-<<<<<<< HEAD
- use_ext_ph_freqs=.false.
- if (file_exists(trim(ph_freqs_file))) then
-   call msg('s',"Phonon frequencies (re)read from: "//trim(ph_freqs_file))
-   use_ext_ph_freqs=.true.
-=======
- if (use_ext_ph_freqs) then
-   open(unit=99,file=trim(ph_freqs_file))
-   read(99,*)
->>>>>>> 960c74f0
- endif
  if (use_ext_ph_modes) then
    open(unit=98,file=trim(ph_modes_file))
    read(98,*)
@@ -205,15 +184,8 @@
  !
  call live_timing('ELPH databases (WRITE)',nDBs_disk,SERIAL=.true.)
  !
-<<<<<<< HEAD
- call live_timing('ELPH databases (WRITE)',nDBs_disk,SERIAL=.true.)
- !
  iq_bz=0
  !
-=======
- iq_bz=0
- !
->>>>>>> 960c74f0
  allocate(grad_at_gamma(k%nbz,elph_nb,elph_nb,n_atoms,3))
  !
  do idb=1,nDBs_disk
@@ -267,12 +239,9 @@
  enddo
  call live_timing()
  !
-<<<<<<< HEAD
-=======
  if (use_ext_ph_freqs) close(99)
  if (use_ext_ph_modes) close(98)
  !
->>>>>>> 960c74f0
  call msg("s",':: Modes           :',ph_modes)
  call msg("s",':: Bands range     :',elph_nb)
  !
@@ -483,11 +452,7 @@
    ! 
    ! ELPH_gkkp 
    !
-<<<<<<< HEAD
-   allocate(gkkp_disk(elph_nb,elph_nb,ph_modes),pol_vec(ph_modes,n_atoms,3))
-=======
    allocate(gkkp_disk(elph_nb,elph_nb,ph_modes))
->>>>>>> 960c74f0
    !
    ! Reading
    !
@@ -659,11 +624,7 @@
    use pars,           ONLY:SP
    use vec_operate,    ONLY:c2a
    use D_lattice,      ONLY:nsym,sop_tab
-<<<<<<< HEAD
    use R_lattice,      ONLY:rl_sop,nkbz
-=======
-   use R_lattice,      ONLY:rl_sop,nkbz,ik_is_table
->>>>>>> 960c74f0
    implicit none
    integer :: ikbz_is_table(nkbz,nsym)
    integer :: i1,is,ir,ikibz,i2
