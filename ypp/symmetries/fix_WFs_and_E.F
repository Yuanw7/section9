--- conflicted
+++ resolved
@@ -35,15 +35,10 @@
  use stderr,              ONLY:intc
  use R_lattice,           ONLY:bz_samp,g_rot,ng_closed,nkibz
  use D_lattice,           ONLY:spin_sop
-<<<<<<< HEAD
  use interfaces,          ONLY:WF_load,WF_free
- use YPP_symm
-=======
- use interfaces,          ONLY:WF_load
  use YPP_symm,            ONLY:wf_nc_k_save,wf_igk_save,wf_nc_k_reduced,wf_igk_reduced,&
 &                              wf_nc_k_new,l_wf_nc_k_red,wf_igk_new,&
 &                              wf_nc_k_new,wf_ncx_new,wf_ncx_save,wf_ng_new,wf_ng_save
->>>>>>> 45e22b7d
  !
 #include<memory.h>
  !
