--- conflicted
+++ resolved
@@ -124,192 +124,24 @@
  !
  case(1)
    !
-<<<<<<< HEAD
-   !if (wf_ncx_save==wf_ncx_new) then
-   !  !
-   !  call msg('s',':: Copying existing database ...')
-   !  !
-   !  call cp_file(trim(core_io_path_save)//"/SAVE/s.wf",trim(more_io_path)//"/SAVE",ierr)
-   !  call cp_file(trim(core_io_path_save)//"/SAVE/ns.wf",trim(more_io_path)//"/SAVE",ierr)
-   !  do i_sp_pol=1,n_sp_pol
-   !    do ik=1,k_save%nibz
-   !      ifrag_old=ik+(i_sp_pol-1)*k_save%nibz
-   !      ifrag_new=ik+(i_sp_pol-1)*k%nibz
-   !      do ib_grp=1,wf_nb_io_groups
-   !        fragment_name='s.wf_fragments_'//trim(intc(ifrag))//'_'//trim(intc(ib_grp))
-   !        call cp_directory(trim(core_io_path_save)//"/SAVE/"//trim(fragment_name),trim(more_io_path)//"/SAVE",ierr)
-   !        fragment_name='ns.wf_fragments_'//trim(intc(ifrag))//'_'//trim(intc(ib_grp))
-   !        call cp_directory(trim(core_io_path_save)//"/SAVE/"//trim(fragment_name),trim(more_io_path)//"/SAVE",ierr)
-   !      enddo
-   !    enddo
-   !  enddo
-   !  !
-   !  call msg('l','done')
-   !  !
-   !endif
-=======
-   if (.not.l_wf_nc_k_red) then
-     !
-     call msg('s',':: Copying existing database ...')
-     !
-     call cp_file(trim(core_io_path_save)//"/SAVE/s.wf",trim(more_io_path)//"/SAVE",ierr)
-     call cp_file(trim(core_io_path_save)//"/SAVE/ns.wf",trim(more_io_path)//"/SAVE",ierr)
-     do ik=1,k_save%nibz
-       do ib_grp=1,wf_nb_io_groups
-         fragment_name='s.wf_fragments_'//trim(intc(ik))//'_'//trim(intc(ib_grp))
-         call cp_directory(trim(core_io_path_save)//"/SAVE/"//trim(fragment_name),trim(more_io_path)//"/SAVE",ierr)
-         fragment_name='ns.wf_fragments_'//trim(intc(ik))//'_'//trim(intc(ib_grp))
-         call cp_directory(trim(core_io_path_save)//"/SAVE/"//trim(fragment_name),trim(more_io_path)//"/SAVE",ierr)
-       enddo
-     enddo
-     !
-     call msg('l','done')
-     !
-   endif
-   !
-   ! Rotating wavefunctions by components
->>>>>>> 766cd55e
-   !
    allocate(wf_disk(wf_ncx_new,n_spinor,wf_nb_io))
    call mem_est("wf_disk",(/size(wf_disk)/),(/2*SP/))
    !
-<<<<<<< HEAD
-   !if(wf_ncx_save/=wf_ncx_new) then
-=======
-   if(l_wf_nc_k_red) then
-     !
-     call live_timing('WFs comp. reduction',k_save%nibz)
->>>>>>> 766cd55e
-     !
-     call io_control(ACTION=OP_WR_CL,COM=NONE,SEC=(/1/),ID=ID)
-     io_err=io_WF(ID)
-     !
-     ACTION_=OP_APP_WR_CL
-     if(frag_WF) ACTION_=OP_WR_CL
-     !
-   !endif
+   call io_control(ACTION=OP_WR_CL,COM=NONE,SEC=(/1/),ID=ID)
+   io_err=io_WF(ID)
+   !
+   ACTION_=OP_APP_WR_CL
+   if(frag_WF) ACTION_=OP_WR_CL
    !
    do i_sp_pol=1,n_sp_pol
      !
-     !if(wf_ncx_save/=wf_ncx_new) then
-       !
-       call live_timing('WFs comp. reduction i_sp_pol= '//trim(intc(i_sp_pol)),k_save%nibz)
-       !
-       do ik=1,k_save%nibz
-         !
-         ifrag=ik+(i_sp_pol-1)*k%nibz
-         !
-         ik_save=kpoints_map(1,ik)
-         !
-<<<<<<< HEAD
-         do ib_grp=1,wf_nb_io_groups
-           !
-           wf_disk=cZERO
-           !
-           nb1=wf_nb_io*(ib_grp-1)+1
-           nb2=wf_nb_io*ib_grp
-           !
-           nkibz=k_save%nibz
-           wf_ncx=wf_ncx_save
-           core_io_path=core_io_path_save
-           call WF_load(WF,wf_ng,1,(/nb1,nb2/),(/ik_save,ik_save/),(/i_sp_pol,i_sp_pol/),&
-&                       space='C',title='',impose_free_and_alloc=.true.)
-           !
-           do ib=nb1,nb2
-             ib_disk=ib-nb1+1
-             i_wf=WF%index(ib,ik_save,i_sp_pol)
-             wf_disk(:,:,ib_disk)= WF%c(:,:,i_wf)
-=======
-         nkibz=k_save%nibz
-         wf_ncx=wf_ncx_save
-         core_io_path=core_io_path_save
-         call WF_load(WF,wf_ng,1,(/nb1,nb2/),(/ik_save,ik_save/),space='C',title='',impose_free_and_alloc=.true.)
-         !
-         do ib=nb1,nb2
-           ib_disk=ib-nb1+1
-           do i_spin=1,n_spin
-             i_wf=WF%index(ib,ik_save,i_spin)
-             wf_disk(1,ib_disk,:wf_nc_k_new(ik),i_spin)=  real(WF%c(:wf_nc_k_reduced(ik_save),i_wf))
-             wf_disk(2,ib_disk,:wf_nc_k_new(ik),i_spin)= aimag(WF%c(:wf_nc_k_reduced(ik_save),i_wf))
->>>>>>> 766cd55e
-           enddo
-           !
-           nkibz=k%nibz
-           wf_ncx=wf_ncx_new
-           core_io_path=more_io_path
-           call io_control(ACTION=ACTION_,COM=NONE,SEC=(/ifrag+1,ib_grp/),ID=ID)
-           io_err=io_WF(ID,wf_disk)
-           !
-         enddo
-         !
-<<<<<<< HEAD
-         call live_timing(steps=1)
-       enddo
-       !
-       call live_timing()
-       !
-     !endif
-=======
-         call WF_free(WF)
-         !
-         nkibz=k%nibz
-         wf_ncx=wf_ncx_new
-         core_io_path=more_io_path
-         call io_control(ACTION=ACTION_,COM=NONE,SEC=(/ik+1,ib_grp/),ID=ID)
-         io_err=io_WF(ID,wf=wf_disk)
-         !
-       enddo
-       !
-       call live_timing(steps=1)
-       !
-     enddo
->>>>>>> 766cd55e
-     !
-     n_steps=(k%nibz-k_save%nibz)
-     if(n_steps>0) call live_timing('WFs rotation  i_sp_pol= '//trim(intc(i_sp_pol)),n_steps)
-     !
-     allocate(ic_rot_table(wf_ncx_new))
-     allocate(wf_tmp(wf_ncx_new,n_spinor))
-     !
-<<<<<<< HEAD
-     ACTION_=OP_APP_WR_CL
-     if (frag_WF) ACTION_=OP_WR_CL
-=======
-     ic_rot_table=-1
-     do ic=1,wf_nc_k_reduced(ik_save)
-       ig_rot=g_rot(is,wf_igk_reduced(ic,ik_save))
-       l_found=.false.
-       do ic_rot=1,wf_nc_k_new(ik)
-         ig=wf_igk_new(ic_rot,ik)
-         if(ig==ig_rot) then
-           l_found=.true.
-           exit
-         endif
-       enddo
-       if(.not.l_found) call error("Erro rotating an wf_igk array")
-       ic_rot_table(ic)=ic_rot
-     enddo
->>>>>>> 766cd55e
-     !
-     do ik=k_save%nibz+1,k%nibz 
-       !      
+     call live_timing('WFs comp. reduction i_sp_pol= '//trim(intc(i_sp_pol)),k_save%nibz)
+     !
+     do ik=1,k_save%nibz
+       !
+       ifrag=ik+(i_sp_pol-1)*k%nibz
+       !
        ik_save=kpoints_map(1,ik)
-       is=kpoints_map(2,ik)
-       !
-       ic_rot_table=-1
-       do ic=1,wf_nc_k_save(ik_save)
-         ig_rot=g_rot(is,wf_igk_save(ic,ik_save))
-         found=.false.
-         do ic_rot=1,wf_nc_k_new(ik)
-           ig=wf_igk_new(ic_rot,ik)
-           if(ig==ig_rot) then
-             found=.true.
-             exit
-           endif
-         enddo
-         if(.not.found) call error("Erro rotating an wf_igk array")
-         ic_rot_table(ic)=ic_rot
-       enddo
        !
        do ib_grp=1,wf_nb_io_groups
          !
@@ -325,26 +157,12 @@
 &                     space='C',title='',impose_free_and_alloc=.true.)
          !
          do ib=nb1,nb2
-           !
            ib_disk=ib-nb1+1
-           !
-           wf_tmp=cZERO
-           !
            i_wf=WF%index(ib,ik_save,i_sp_pol)
-           !
-<<<<<<< HEAD
-           forall(ic=1:wf_nc_k_save(ik_save),i_spinor=1:n_spinor) &
-&            wf_tmp(ic_rot_table(ic),i_spinor)=WF%c(ic,i_spinor,i_wf)
-           !
-           forall(ic=1:wf_nc_k_new(ik)) wf_tmp(ic,:)=matmul(spin_sop(:,:,is),wf_tmp(ic,:))
-           if ( S_contains_TR(is) ) wf_tmp=conjg(wf_tmp)
-           !  
-           wf_disk(:,:,ib_disk)= wf_tmp(:,:)
-=======
-           forall(ic=1:wf_nc_k_reduced(ik_save)) wf_tmp(ic_rot_table(ic),i_spin)=WF%c(ic,i_wf)
->>>>>>> 766cd55e
-           !
+           wf_disk(:wf_nc_k_new(ik),:,ib_disk)= WF%c(:wf_nc_k_reduced(ik_save),:,i_wf)
          enddo
+         !
+         call WF_free(WF)
          !
          nkibz=k%nibz
          wf_ncx=wf_ncx_new
@@ -354,47 +172,40 @@
          !
        enddo
        !
-<<<<<<< HEAD
-       if(n_steps>0) call live_timing(steps=1)
-=======
-       call WF_free(WF)
-       !
-       nkibz=k%nibz
-       wf_ncx=wf_ncx_new
-       core_io_path=more_io_path
-       call io_control(ACTION=ACTION_,COM=NONE,SEC=(/ik+1,ib_grp/),ID=ID)
-       io_err=io_WF(ID,wf=wf_disk)
->>>>>>> 766cd55e
+       call live_timing(steps=1)
        !
      enddo
      !
-     if(n_steps>0) call live_timing()
-     !
-     deallocate(ic_rot_table)
-     deallocate(wf_tmp)
-     !
-   enddo
-   !
- case(2)
-   !
-   call msg('s',':: WFs reduction...')
-   !
-   call io_control(ACTION=OP_WR_CL,COM=NONE,SEC=(/1/),ID=ID)
-   io_err=io_WF(ID)
-   !
-   allocate(wf_disk(wf_ncx_new,n_spinor,wf_nb_io))
-   call mem_est("wf_disk",(/size(wf_disk)/),(/2*SP/))
-   !
-   ACTION_=OP_APP_WR_CL
-   if(frag_WF) ACTION_=OP_WR_CL
-   !
-   do i_sp_pol=1,n_sp_pol
-     !
-     do ik=1,k%nibz
-       !
-       ifrag=ik+(i_sp_pol-1)*k%nibz
-       !
+     call live_timing()
+     !
+     n_steps=(k%nibz-k_save%nibz)
+     if(n_steps>0) call live_timing('WFs rotation  i_sp_pol= '//trim(intc(i_sp_pol)),n_steps)
+     !
+     allocate(ic_rot_table(wf_ncx_new))
+     allocate(wf_tmp(wf_ncx_new,n_spinor))
+     !
+     ACTION_=OP_APP_WR_CL
+     if (frag_WF) ACTION_=OP_WR_CL
+     !
+     do ik=k_save%nibz+1,k%nibz 
+       !      
        ik_save=kpoints_map(1,ik)
+       is=kpoints_map(2,ik)
+       !
+       ic_rot_table=-1
+       do ic=1,wf_nc_k_reduced(ik_save)
+         ig_rot=g_rot(is,wf_igk_reduced(ic,ik_save))
+         l_found=.false.
+         do ic_rot=1,wf_nc_k_new(ik)
+           ig=wf_igk_new(ic_rot,ik)
+           if(ig==ig_rot) then
+             l_found=.true.
+             exit
+           endif
+         enddo
+         if(.not.l_found) call error("Erro rotating an wf_igk array")
+         ic_rot_table(ic)=ic_rot
+       enddo
        !
        do ib_grp=1,wf_nb_io_groups
          !
@@ -410,30 +221,92 @@
 &                     space='C',title='',impose_free_and_alloc=.true.)
          !
          do ib=nb1,nb2
+           !
+           ib_disk=ib-nb1+1
+           !
+           wf_tmp=cZERO
+           !
+           i_wf=WF%index(ib,ik_save,i_sp_pol)
+           !
+           forall(ic=1:wf_nc_k_reduced(ik_save),i_spinor=1:n_spinor) &
+&            wf_tmp(ic_rot_table(ic),i_spinor)=WF%c(ic,i_spinor,i_wf)
+           !
+           forall(ic=1:wf_nc_k_new(ik)) wf_tmp(ic,:)=matmul(spin_sop(:,:,is),wf_tmp(ic,:))
+           if ( S_contains_TR(is) ) wf_tmp=conjg(wf_tmp)
+           !  
+           wf_disk(:,:,ib_disk)= wf_tmp(:,:)
+           !
+         enddo
+         !
+         call WF_free(WF)
+         !
+         nkibz=k%nibz
+         wf_ncx=wf_ncx_new
+         core_io_path=more_io_path
+         call io_control(ACTION=ACTION_,COM=NONE,SEC=(/ifrag+1,ib_grp/),ID=ID)
+         io_err=io_WF(ID,wf=wf_disk)
+         !
+       enddo
+       !
+       if(n_steps>0) call live_timing(steps=1)
+       !
+     enddo
+     !
+     deallocate(ic_rot_table)
+     deallocate(wf_tmp)
+     !
+   enddo
+   !
+ case(2)
+   !
+   call msg('s',':: WFs reduction...')
+   !
+   call io_control(ACTION=OP_WR_CL,COM=NONE,SEC=(/1/),ID=ID)
+   io_err=io_WF(ID)
+   !
+   allocate(wf_disk(wf_ncx_new,n_spinor,wf_nb_io))
+   call mem_est("wf_disk",(/size(wf_disk)/),(/2*SP/))
+   !
+   ACTION_=OP_APP_WR_CL
+   if(frag_WF) ACTION_=OP_WR_CL
+   !
+   do i_sp_pol=1,n_sp_pol
+     !
+     do ik=1,k%nibz
+       !
+       ifrag=ik+(i_sp_pol-1)*k%nibz
+       !
+       ik_save=kpoints_map(1,ik)
+       !
+       do ib_grp=1,wf_nb_io_groups
+         !
+         wf_disk=cZERO
+         !
+         nb1=wf_nb_io*(ib_grp-1)+1
+         nb2=wf_nb_io*ib_grp
+         !
+         nkibz=k_save%nibz
+         wf_ncx=wf_ncx_save
+         core_io_path=core_io_path_save
+         call WF_load(WF,wf_ng,1,(/nb1,nb2/),(/ik_save,ik_save/),(/i_sp_pol,i_sp_pol/),&
+&                     space='C',title='',impose_free_and_alloc=.true.)
+         !
+         do ib=nb1,nb2
            ib_disk=ib-nb1+1
            i_wf=WF%index(ib,ik_save,i_sp_pol)
            wf_disk(:,:,ib_disk)=  WF%c(:,:,i_wf)
          enddo
          !
+         call WF_free(WF)
+         !
          nkibz=k%nibz
          wf_ncx=wf_ncx_new
          core_io_path=more_io_path
-         call io_control(ACTION=ACTION_,COM=NONE,SEC=(/ik+1,ib_grp/),ID=ID)
+         call io_control(ACTION=ACTION_,COM=NONE,SEC=(/ifrag+1,ib_grp/),ID=ID)
          io_err=io_WF(ID,wf_disk)
          !
        enddo
        !
-<<<<<<< HEAD
-=======
-       call WF_free(WF)
-       !
-       nkibz=k%nibz
-       wf_ncx=wf_ncx_new
-       core_io_path=more_io_path
-       call io_control(ACTION=ACTION_,COM=NONE,SEC=(/ik+1,ib_grp/),ID=ID)
-       io_err=io_WF(ID,wf=wf_disk)
-       !
->>>>>>> 766cd55e
      enddo
      !
    enddo
