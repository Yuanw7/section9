--- conflicted
+++ resolved
@@ -33,12 +33,8 @@
  use D_lattice,           ONLY:nsym
  use wave_func,           ONLY:wf_ng,WF
  use stderr,              ONLY:intc
-<<<<<<< HEAD
- use interfaces,          ONLY:WF_load,WF_free
+ use interfaces,          ONLY:WF_load,WF_free,el_magnetization
  use parser_m,            ONLY:parser
-=======
- use interfaces,          ONLY:WF_load,WF_free,el_magnetization
->>>>>>> 7296231e
  !
 #include<memory.h>
  !
