--- conflicted
+++ resolved
@@ -125,15 +125,9 @@
    call io_control(ACTION=OP_RD,COM=NONE,SEC=(/1/),MODE=DUMP,ID=ID)
    io_KB_abinit_err=io_KB_abinit(ID) 
    !  
-<<<<<<< HEAD
-   allocate(pp_kb_store(ng_closed,n_atomic_species,pp_n_l_times_proj_max,n_spin,k_save%nibz))
-   allocate(pp_kbd_store(ng_closed,n_atomic_species,pp_n_l_times_proj_max,n_spin,k_save%nibz))
-   allocate(pp_kbs_store(n_atomic_species,pp_n_l_times_proj_max))
-=======
    YAMBO_ALLOC(pp_kb_store,(ng_closed,n_atomic_species,pp_n_l_times_proj_max,n_spin,k_save%nibz))
    YAMBO_ALLOC(pp_kbd_store,(ng_closed,n_atomic_species,pp_n_l_times_proj_max,n_spin,k_save%nibz))
    YAMBO_ALLOC(pp_kbs_store,(n_atomic_species,pp_n_l_times_proj_max))
->>>>>>> cee3c393
    !
    do ik=1,k_save%nibz
      !
@@ -159,15 +153,9 @@
    call io_control(ACTION=OP_RD,COM=NONE,SEC=(/1/),MODE=DUMP,ID=ID)
    io_KB_pwscf_err=io_KB_pwscf(ID) 
    !  
-<<<<<<< HEAD
-   allocate(pp_kb_store(wf_ncx,n_atomic_species,pp_n_l_times_proj_max,1,k_save%nibz))
-   allocate(pp_kbd_store(wf_ncx,n_atomic_species,pp_n_l_times_proj_max,1,k_save%nibz))
-   allocate(pp_kbs_store(n_atomic_species,pp_n_l_times_proj_max))
-=======
    YAMBO_ALLOC(pp_kb_store,(wf_ncx,n_atomic_species,pp_n_l_times_proj_max,1,k_save%nibz))
    YAMBO_ALLOC(pp_kbd_store,(wf_ncx,n_atomic_species,pp_n_l_times_proj_max,1,k_save%nibz))
    YAMBO_ALLOC(pp_kbs_store,(n_atomic_species,pp_n_l_times_proj_max))
->>>>>>> cee3c393
    !
    do ik=1,k_save%nibz
      !
@@ -267,13 +255,9 @@
        !
      enddo
      !
-<<<<<<< HEAD
-     deallocate(pp_kb_store,pp_kbd_store,pp_kbs_store)
-=======
      YAMBO_FREE(pp_kb_store)
      YAMBO_FREE(pp_kbd_store)
      YAMBO_FREE(pp_kbs_store)
->>>>>>> cee3c393
      !
      call PP_free()
      !
@@ -344,13 +328,9 @@
        !
      enddo
      !
-<<<<<<< HEAD
-     deallocate(pp_kb_store,pp_kbd_store,pp_kbs_store)
-=======
      YAMBO_FREE(pp_kb_store)
      YAMBO_FREE(pp_kbd_store)
      YAMBO_FREE(pp_kbs_store)
->>>>>>> cee3c393
      !
      call PP_free()
      !
@@ -386,12 +366,8 @@
      call io_control(ACTION=OP_WR_CL,COM=NONE,SEC=(/1,2/),ID=ID)      
      io_Vnl_err=io_Vnl(X_Vnl,E,ID)
      !
-<<<<<<< HEAD
-     deallocate(Vnl,Vnl_store)
-=======
      YAMBO_FREE(Vnl)
      YAMBO_FREE(Vnl_store)
->>>>>>> cee3c393
      !
      if(n_steps>0) call live_timing()
      !
@@ -422,13 +398,9 @@
        !
      enddo
      !
-<<<<<<< HEAD
-     deallocate(pp_kb_store,pp_kbd_store,pp_kbs_store)
-=======
      YAMBO_FREE(pp_kb_store)
      YAMBO_FREE(pp_kbd_store)
      YAMBO_FREE(pp_kbs_store)
->>>>>>> cee3c393
      call PP_free()
      !
    endif
@@ -454,13 +426,9 @@
        !
      enddo
      !
-<<<<<<< HEAD
-     deallocate(pp_kb_store,pp_kbd_store,pp_kbs_store)
-=======
      YAMBO_FREE(pp_kb_store)
      YAMBO_FREE(pp_kbd_store)
      YAMBO_FREE(pp_kbs_store)
->>>>>>> cee3c393
      call PP_free()
      !
    endif
@@ -476,12 +444,8 @@
      call io_control(ACTION=OP_WR_CL,COM=NONE,SEC=(/1,2/),ID=ID)
      io_Vnl_err=io_Vnl(X_Vnl,E,ID)
      !
-<<<<<<< HEAD
-     deallocate(Vnl_store,Vnl)
-=======
      YAMBO_FREE(Vnl_store)
      YAMBO_FREE(Vnl)
->>>>>>> cee3c393
      !
    endif
    !
