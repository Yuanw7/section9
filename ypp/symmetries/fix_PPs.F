--- conflicted
+++ resolved
@@ -25,15 +25,9 @@
  !
  use pars,                ONLY:SP,lchlen
  use com,                 ONLY:msg,core_io_path,more_io_path
-<<<<<<< HEAD
  use IO_m,                ONLY:io_control,OP_WR_CL,NONE,OP_WR,OP_RD,VERIFY,&
 &                              cp_file,OP_RD_CL,RD_CL,RD,DUMP
- use electrons,           ONLY:n_spin,n_sp_pol
-=======
- use IO_m,                ONLY:io_control,OP_WR_CL,NONE,OP_APP_WR_CL,OP_WR,OP_RD,VERIFY,&
-&                              OP_APP,cp_file,OP_RD_CL,RD_CL,RD,DUMP
  use electrons,           ONLY:n_sp_pol
->>>>>>> f95e180e
  use pseudo,              ONLY:pp_kb,pp_kbd,pp_kbs,n_atomic_species,PP_alloc_pwscf,&
 &                              pp_n_l_times_proj_max,PP_free,PP_alloc_abinit,Vnl
  use LIVE_t,              ONLY:live_timing
@@ -269,12 +263,8 @@
        pp_kb(1:ng_closed,:,:,:) =pp_kb_store(g_rot(old_sop_inv(is),1:ng_closed),:,:,:,ik_save)
        pp_kbd(1:ng_closed,:,:,:)=pp_kbd_store(g_rot(old_sop_inv(is),1:ng_closed),:,:,:,ik_save)
        !
-<<<<<<< HEAD
-       call io_control(ACTION=OP_WR_CL,COM=NONE,SEC=(/ik+1/),ID=ID)      
-=======
        nXkibz=k%nibz
-       call io_control(ACTION=OP_APP_WR_CL,COM=NONE,SEC=(/ifrag+1/),ID=ID)      
->>>>>>> f95e180e
+       call io_control(ACTION=OP_WR_CL,COM=NONE,SEC=(/ifrag+1/),ID=ID)      
        io_KB_abinit_err=io_KB_abinit(ID)
        !
        call live_timing(steps=1)
