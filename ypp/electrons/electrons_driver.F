--- conflicted
+++ resolved
@@ -30,17 +30,12 @@
  use electrons,      ONLY:levels
  use QP_m,           ONLY:QP_table,QP_state
  use YPP_interfaces, ONLY:PROJECTION_setup
- use YPPm,           ONLY:l_density,l_mag,v2plot,INTERP_input_mode,&
+ use YPPm,           ONLY:l_density,l_mag,v2plot,&
 &                         nr,l_sp_wf,DOS_bands,plot_title,l_dos,l_bands,l_current,&
 &                         l_angular_momentum,l_position,l_mean_potential
  use xc_functionals, ONLY:magn
-<<<<<<< HEAD
- use interfaces,     ONLY:WF_load,WF_free,PARALLEL_WF_index,PARALLEL_global_indexes,PARALLEL_WF_distribute
- use interpolate,    ONLY:INTERP_mode
-=======
  use interfaces,     ONLY:WF_load,WF_free
  use parallel_int,   ONLY:PARALLEL_global_indexes,PARALLEL_WF_distribute,PARALLEL_WF_index
->>>>>>> 00567cae
  !
 #include<memory.h>
  !
@@ -98,8 +93,6 @@
    !
  endif
  !
- INTERP_input_mode=INTERP_mode
- !
  ! DOS 
  !=====
  if (l_dos)     call electrons_dos(Xk,Xen)
@@ -120,8 +113,6 @@
  !===============
  if (l_mag) call electrons_magnetization(Xk,Xen)
  !
- !
- !
 #if defined _YPP_MAGNETIC
  !
  ! Angular momentum 
@@ -133,8 +124,6 @@
  if (l_position)         call electrons_position(NK,NB,1.,'cylindrical','2d')
  !
 #endif
- !
- !
  !
  ! CURRENT
  !=========
