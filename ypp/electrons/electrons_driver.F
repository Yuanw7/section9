! 
!        Copyright (C) 2000-2016 the YAMBO team
!              http://www.yambo-code.org
!
! Authors (see AUTHORS file for details): AM
!
! This file is distributed under the terms of the GNU
! General Public License. You can redistribute it and/or
! modify it under the terms of the GNU General Public
! License as published by the Free Software Foundation;
! either version 2, or (at your option) any later version.
!
! This program is distributed in the hope that it will
! be useful, but WITHOUT ANY WARRANTY; without even the
! implied warranty of MERCHANTABILITY or FITNESS FOR A
! PARTICULAR PURPOSE.  See the GNU General Public License
! for more details.
!
! You should have received a copy of the GNU General Public
! License along with this program; if not, write to the Free
! Software Foundation, Inc., 59 Temple Place - Suite 330,Boston,
! MA 02111-1307, USA or visit http://www.gnu.org/copyleft/gpl.txt.
!
subroutine electrons_driver(Xk,Xen,Xq)
 !
 use pars,           ONLY:SP,lchlen
 use units,          ONLY:AU2nAmpere
 Use stderr,         ONLY:intc
 use wave_func,      ONLY:WF,wf_ng
 use FFT_m,          ONLY:fft_size,fft_dim
 use R_lattice,      ONLY:bz_samp
 use D_lattice,      ONLY:i_time_rev
 use com,            ONLY:error
 use electrons,      ONLY:levels,n_spinor,spin,n_sp_pol
 use QP_m,           ONLY:QP_table,QP_n_states,QP_state
 use YPP,            ONLY:l_density,l_mag,v2plot,output_fname,plot_dim,use_xcrysden,&
&                         use_gnuplot,use_cube,nr,l_sp_wf,deg_energy,mag_dir,l_norm_to_one,&
&                         plot_title,l_dos,l_bands,l_current,current_dir,plot_is_1D
 use com,            ONLY:msg,of_open_close,warning
 use functions,      ONLY:Fermi_fnc_derivative
 use xc_functionals, ONLY:magn
#if defined _YPP_SC
 use YPP,            ONLY:V_value,l_mean_potential
 use wave_func,      ONLY:wf_ng
 use IO_m,           ONLY:OP_RD,RD_CL_IF_END,LOG,NONE,io_control,DUMP
 use SC,             ONLY:V_mean,SC_bands,SC_fft_size
 use R_lattice,      ONLY:qindx_S
#endif
#if defined _YPP_RT
 use pars,           ONLY:cZERO
 use YPP_real_time,  ONLY:l_RT_bands
#endif
#if defined _YPP_ELPH
 use YPP_ELPH,       ONLY:elph_residual_treshold
 use pars,           ONLY:cZERO
 use ELPH,           ONLY:elph_Ham_bands
 use com,            ONLY:jobstr,file_exists
 use R_lattice,      ONLY:nkibz
#endif
#if defined _YPP_MAGNETIC
 use YPP,            ONLY:l_angular_momentum,l_position
#endif
 use interfaces,     ONLY:WF_load,el_density_and_current,PARALLEL_WF_index,PARALLEL_global_indexes,PARALLEL_WF_distribute
 !
 implicit none
 !
 type(bz_samp) ::Xk,Xq
 type(levels)  ::Xen
 !
 ! Work Space
 !
 real(SP), allocatable :: el_den(:),el_cur(:,:)
<<<<<<< HEAD
 integer               :: i_qp,ik,i_sp_pol,ib,ibp,ir,i_wf,mag_i_dir,nb_to_load(2),nkpt_to_load(2),ik_ref
=======
 integer               :: i_qp,ik,ib,ibp,ir,i_wf,i_wfp,i_sp_pol,mag_i_dir,nb_to_load(2),nkpt_to_load(2),ik_ref
>>>>>>> d85b3a41
 logical               :: flag
 character(lchlen)     :: ch_ws(2)
#if defined _YPP_ELPH
 integer               :: iq_s,iq_ibz
 logical               :: l_polaronic_wf
#endif
#if defined _YPP_SC
 integer               :: ID,io_V
 integer, external     :: io_SC_components
#endif
 !
#if defined _YPP_ELPH
 !
 !Polaronic Wf
 !
 integer, parameter      :: n_max_res=100
 integer                 :: n_top_residuals,top_residual(n_max_res),i_st,H_size,i_c
 character(lchlen)       :: db_name
 integer                 :: ok_ibz,il,ok_s
 real(SP)                :: polaronic_residual(n_max_res),max_residual
 complex(SP)             :: B_n_ok
 complex(SP), allocatable:: v2plot_c(:),wf_rot(:)
 !
#endif
 !
 ! Doing something?
 !==================
 !
 flag=any((/l_mag,l_density,l_sp_wf,l_dos,l_bands,l_current/))
 !===
#if defined _YPP_MAGNETIC
 if (.not.flag) flag=any((/l_angular_momentum,l_position/))
#endif
#if defined _YPP_SC
 if (.not.flag) flag=l_mean_potential
#endif
 !
 if (.not.flag) return
 !
 call plot_check_and_launch(.true.)
 !
 ! QP indexes loading
 !====================
 !
 nb_to_load=(/1,Xen%nbm/)
 nkpt_to_load=(/1,Xk%nibz/)
 !
 flag=any((/l_sp_wf,l_bands/))
 !===
#if defined _YPP_MAGNETIC
 if (.not.flag) flag=any((/l_angular_momentum,l_position/))
#endif
#if defined _YPP_RT
 if (.not.flag) flag=l_RT_bands
#endif
#if defined _YPP_SC
 if (.not.flag) flag=l_mean_potential
#endif
 !
 if (flag) then
   !
   call QP_state_table_setup(Xen)
   nb_to_load   =(/minval(QP_table(:,1)),maxval(QP_table(:,1))/)
   nkpt_to_load =(/minval(QP_table(:,3)),maxval(QP_table(:,3))/)
   !
#if defined _YPP_ELPH
   l_polaronic_wf=.FALSE.
   db_name=trim(jobstr)//'/TOP_RESIDUAL_b'//trim(intc(QP_table(1,1)))//'_k'//trim(intc(QP_table(1,3)))
   if (file_exists(trim(db_name))) then
     l_polaronic_wf=.TRUE.
     open(unit=100,file=trim(db_name),form='unformatted')
     read(100) elph_Ham_bands
     close(100)
     nb_to_load    =elph_Ham_bands
     nkpt_to_load  =(/1,nkibz/)
   endif
#endif
   !
 endif
 !
 ! WFs
 !=====
 !
 flag=.not.l_dos.and..not.l_bands
 !===
#if defined _YPP_MAGNETIC
 if (flag) flag=.not.any((/l_angular_momentum,l_position/))
#endif
#if defined _YPP_SC
 if (flag) flag=.not.l_mean_potential
#endif
 !
 if(flag) then
   !
   call PARALLEL_global_indexes(Xen,Xk,Xq," ",RESET=.TRUE.)
   call PARALLEL_WF_distribute(CLEAN_UP=.TRUE.)
   call PARALLEL_WF_index( )
   !
   call WF_load(WF,wf_ng,1,nb_to_load,nkpt_to_load,space='R',title='-WF',impose_free_and_alloc=.TRUE.)
   nr=fft_dim
   allocate(v2plot(fft_size))
#if defined _YPP_ELPH
   if (l_polaronic_wf) allocate( v2plot_c(fft_size), wf_rot(fft_size) )
#endif
 endif
 !
#if defined _YPP_SC 
 if (l_mean_potential) then
   call io_control(ACTION=OP_RD,COM=LOG,MODE=DUMP, SEC=(/1/),ID=ID)
   io_V=io_SC_components('MP',Xen,ID)
   !
   ! The SC FFT size is decided in SC_WF_and_dipole_dimensions. I dunno why
   ! QP_ng_Sx is not used there.
   !
   call msg("s",'FFT size evaluation...')
   call fft_setup(wf_ng,maxval(qindx_S(:,:,2)),.true.)
   if (SC_fft_size/=fft_size) call error('Mismatch in FFT size')
   call msg("l",'done')
   nr=fft_dim
   allocate(V_mean(fft_size,SC_bands(2)),v2plot(fft_size))
 endif
#endif
 !
 ! DOS 
 !=====
 if (l_dos)     call electrons_dos(Xk,Xen)
 !
 ! DENSITY
 !=========
 if (l_density) call electrons_density(Xk,Xen)
 !
 ! BANDS interpolation
 !======================
 !
 if(l_bands) then
   !
   if ( i_time_rev==1 ) call error(' Bands interpolation does not work with T-rev symmetry')
   !
   call electrons_bands(Xk,Xen,nb_to_load)
   !
   return
   !
 endif
 !
 ! GPL_EXCLUDE_START
 !
 ! SYMMETRIZED WAVEFUNCTIONS (summed over all symmetries and degenerate states)
 !==============================================================================
 !
#if defined _YPP_ELPH
 if (l_polaronic_wf) then
   !
   i_qp=1
   !
   l_norm_to_one=.true.
   !
   do while (i_qp<=QP_n_states) 
     !
     ib    =QP_table(i_qp,1)
     ik    =QP_table(i_qp,3)
     i_sp_pol=spin(QP_table(i_qp,:))
     !
     db_name=trim(jobstr)//'/TOP_RESIDUAL_b'//trim(intc(ib))//'_k'//trim(intc(ik))
     !
     i_qp=i_qp+1
     !
     if (.not.file_exists(trim(db_name))) cycle
     !  
     do i_st=1,2
       n_top_residuals=1
       open(unit=100,file=trim(db_name),form='unformatted')
       do while(.true.)
         read(100,end=2) top_residual(n_top_residuals),polaronic_residual(n_top_residuals)
         if  (polaronic_residual(n_top_residuals)>elph_residual_treshold/100.*max_residual) n_top_residuals=n_top_residuals+1
       enddo
2      n_top_residuals=n_top_residuals-1
       close(100)
       if (i_st==1) max_residual=maxval(polaronic_residual(:n_top_residuals))
     enddo 
     ! 
     call msg('s',':: Found '//trim(intc(n_top_residuals))//' residuals@k'//trim(intc(ik))//&
&                 '_b'//trim(intc(ib))//':', top_residual(:n_top_residuals))
     !
     do i_st=1,n_top_residuals
       !
       if  (polaronic_residual(i_st)<elph_residual_treshold/100.*maxval(polaronic_residual(:n_top_residuals))) cycle
       !
       v2plot_c=cZERO
       !
       db_name=trim(jobstr)//'/EIGENV_I'//trim(intc(top_residual(i_st)))//'_k'//trim(intc(ik))
       open(unit=100,file=trim(db_name),form='unformatted')
       read(100) H_size
       do i_c=1,H_size
         read(100) ibp,ok_ibz,ok_s,il,iq_ibz,iq_s,B_n_ok
         !
         if (il==0) then
           !
           i_wf=WF%index(ib,ik,1)
           !
           forall(ir=1:fft_size) v2plot_c(ir)=v2plot_c(ir)+WF%c(ir,1,i_wf)
           !
         else
           !
           call WF_apply_symm((/ibp,ok_ibz,ok_s,1/),wf_rot)
           !
           forall(ir=1:fft_size) v2plot_c(ir)=v2plot_c(ir)+B_n_ok*wf_rot(ir)
           !
         endif
         !
       enddo
       close(100)
       !
       v2plot  =abs(real(v2plot_c))
       !
       ch_ws(1)='sp_wf_k'//trim(intc(ik))//'_b'//trim(intc(ib))//'_'//trim(intc(plot_dim))//&
&               '_STATE'//trim(intc(top_residual(i_st)))//'_'//trim(intc(plot_dim))
       if (use_xcrysden) output_fname=trim(ch_ws(1))//'d.xsf'
       if (use_gnuplot)  output_fname=trim(ch_ws(1))//'d'
       !
       call of_open_close(trim(output_fname),'ot')
       call msg('o wf',"#")
       !
       call plot_check_and_launch(.false.)
       !
       call of_open_close(trim(output_fname))
       !
     enddo
     !
   enddo
   !
 endif
 !
#endif
 !
 ! GPL_EXCLUDE_END
 !
 ! WAVEFUNCTIONS (and Mean Potential)
 !====================================
 !
 ik_ref=-1
 ch_ws(2)='sp_wf'
#if defined _YPP_SC
 if (l_mean_potential) then
   if (trim(V_value)=="RE".or.trim(V_value)=="re") ch_ws(2)='V_re'
   if (trim(V_value)=="IM".or.trim(V_value)=="im") ch_ws(2)='V_im'
 endif
#endif
 !
 if (l_sp_wf &
#if defined _YPP_SC
&    .or.l_mean_potential &
#endif
#if defined _YPP_ELPH
&    .and..not.l_polaronic_wf &
#endif
&   ) then
   !
   v2plot=0.
   !
   if (l_sp_wf)          call section('*','Single Particle wavefunction Plot')
#if defined _YPP_SC
   if (l_mean_potential) call section('*','Mean Potential Plot')
#endif
   !
#if defined _YPP_SC
   if (n_spinor==2.and.l_mean_potential) then
     call warning ('Non collinear spin support still not implemented')
     goto 1
   endif
#endif
   !
   i_qp=1
   !
   do while (i_qp<=QP_n_states) 
     !
     ! n   =QP_table(i_qp,1)
     ! k   =QP_table(i_qp,3)
     ! sp  =QP_table(i_qp,4)
     !
     ib    =QP_table(i_qp,1)
     ik    =QP_table(i_qp,3)
     i_sp_pol=spin(QP_table(i_qp,:))
     !
     i_qp=i_qp+1
     !
#if defined _YPP_SC
     if (l_mean_potential.and.ik/=ik_ref) then
       call io_control(ACTION=RD_CL_IF_END,COM=NONE,SEC=(/ik+1+(i_sp_pol-1)*QP_nk/),ID=ID)
       io_V=io_SC_components('MP',Xen,ID)
       ik_ref=ik
     endif
#endif
     !
#if defined _YPP_SC
     if (.not.l_mean_potential) then
#endif
       i_wf=WF%index(ib,ik,i_sp_pol)
<<<<<<< HEAD
=======
       if (n_spinor==2) i_wfp=WF%index(ib,ik,2)
>>>>>>> d85b3a41
#if defined _YPP_SC
     endif
#endif
     !
#if defined _YPP_SC
     if (l_mean_potential) then
       v2plot=0._SP
       if (trim(V_value)=="RE".or.trim(V_value)=="re") forall(ir=1:fft_size) v2plot(ir)=real ( V_mean(ir,ib) )
       if (trim(V_value)=="IM".or.trim(V_value)=="im") forall(ir=1:fft_size) v2plot(ir)=aimag( V_mean(ir,ib) )
     endif
#endif
#if defined _YPP_SC
     if (.not.l_mean_potential) then 
#endif
       forall(ir=1:fft_size) v2plot(ir)=real( WF%c(ir,1,i_wf)*conjg( WF%c(ir,1,i_wf) ) )
       if (n_spinor==2) forall(ir=1:fft_size) v2plot(ir)=v2plot(ir) + real( WF%c(ir,2,i_wf)*conjg( WF%c(ir,2,i_wf) ) )
#if defined _YPP_SC
     endif
#endif
     !
     ibp=ib+1
     if (ib==Xen%nb) ibp=ib
     if (ib/=Xen%nb.and.abs(Xen%E(ib,ik,i_sp_pol)-Xen%E(ibp,ik,i_sp_pol))<deg_energy) then
       cycle
     else
       !
       if (n_sp_pol==2) then
         if (i_sp_pol==1) ch_ws(1)=trim(ch_ws(2))//'_k'//trim(intc(ik))//'_b'//trim(intc(ib))//'_UP_'//trim(intc(plot_dim))
         if (i_sp_pol==2) ch_ws(1)=trim(ch_ws(2))//'_k'//trim(intc(ik))//'_b'//trim(intc(ib))//'_DN_'//trim(intc(plot_dim))
         if (i_sp_pol==1) plot_title='k '//trim(intc(ik))//' b '//trim(intc(ib))//' UP'
         if (i_sp_pol==2) plot_title='k '//trim(intc(ik))//' b '//trim(intc(ib))//' DN'
       else
         ch_ws(1)=trim(ch_ws(2))//'_k'//trim(intc(ik))//'_b'//trim(intc(ib))//'_'//trim(intc(plot_dim)) 
       endif
       !
       if (use_cube) output_fname=trim(ch_ws(1))//'d.cube'
       if (use_xcrysden) output_fname=trim(ch_ws(1))//'d.xsf'
       if (use_gnuplot)  output_fname=trim(ch_ws(1))//'d'
       !
       if (use_cube) then 
         call of_open_close(trim(output_fname),'o')
       else
         call of_open_close(trim(output_fname),'ot')
         call msg('o wf',"#")
       endif
       !
       call plot_check_and_launch(.false.)
       !
       call of_open_close(trim(output_fname))
       !
     endif
     !
   enddo
    !
 endif
 !
 ! MAGNETIZATION 
 !===============
 !
 if (l_mag) then
   !
   mag_i_dir=-1
   if (mag_dir=='X'.or.mag_dir=='x') mag_i_dir=1
   if (mag_dir=='Y'.or.mag_dir=='y') mag_i_dir=2
   if (mag_dir=='Z'.or.mag_dir=='z') mag_i_dir=3
   if (mag_i_dir<0) goto 1
   !
   allocate(magn(fft_size,3))
   !
   call section('*','Single Particle Magnetization along '//mag_dir)
   !
   call el_magnetization(Xen,Xk,magn)
   !
   v2plot=magn(:,mag_i_dir)
   !
   if (use_cube) output_fname='mag_'//trim(mag_dir)//'_'//trim(intc(plot_dim))//'d.cube'
   if (use_xcrysden) output_fname='mag_'//trim(mag_dir)//'_'//trim(intc(plot_dim))//'d.xsf'
   if (use_gnuplot)  output_fname='mag_'//trim(mag_dir)//'_'//trim(intc(plot_dim))//'d'
   !
   l_norm_to_one=.false.
   !
   if (use_cube) then 
     call of_open_close(trim(output_fname),'o')
   else
     call of_open_close(trim(output_fname),'ot')
     call msg('o mag',"#")
   endif
   !
   plot_title='magnetization'
   !
   call plot_check_and_launch(.false.)
   !
   call of_open_close(trim(output_fname))
   !
   if (n_sp_pol==2.and.l_density) then
     !
     call section('*','Spin Polarized densities')
     !
     do i_sp_pol=1,2
       !
       ! rho DN
       if (i_sp_pol==1) then
         v2plot=(el_den(:)-magn(:,3))/2.
         ch_ws(1)='density_DN_'//trim(intc(plot_dim))
       else
         !
         ! rho UP
         v2plot=(el_den(:)+magn(:,3))/2.
         ch_ws(1)='density_UP_'//trim(intc(plot_dim))
       endif
       !
       if (use_cube) output_fname=trim(ch_ws(1))//'d.cube'
       if (use_xcrysden) output_fname=trim(ch_ws(1))//'d.xsf'
       if (use_gnuplot)  output_fname=trim(ch_ws(1))//'d'
       !
       if (use_cube) then 
         call of_open_close(trim(output_fname),'o')
       else
         call of_open_close(trim(output_fname),'ot')
         call msg('o density_UP density_DN',"#")
       endif
       !
       if (i_sp_pol==1) plot_title='den DN'
       if (i_sp_pol==2) plot_title='den UP'
       call plot_check_and_launch(.false.)
       !
       call of_open_close(trim(output_fname))
       !
     enddo
     !
   endif
   !
   !
 endif
 !
 ! GPL_EXCLUDE_START
 !
#if defined _YPP_MAGNETIC
 !
 ! Angular momentum 
 !==================
 if (l_angular_momentum) call electrons_angular_momentum(nkpt_to_load,nb_to_load)
 !
 ! <Mean> position
 !=================
 if (l_position)         call electrons_position(nkpt_to_load,nb_to_load,1.,'cylindrical','2d')
 !
#endif
 !
 ! CURRENT
 !=========
 !
 if (l_current) then
   !
   call error(' Implementation to be finalized. Presently it is not working.')
   !
   call section('*','Current Plot')
   !
   allocate(el_cur(fft_size,3))
   !
   call el_density_and_current(Xen,Xk,J=el_cur)
   !
   v2plot=v2plot/abs(maxval( v2plot ))
   !
   call msg("s",'Current integrals (x,y,z) [nAmpere]:',&
&               (/Sum(el_cur(:,1)),Sum(el_cur(:,2)),Sum(el_cur(:,3))/)*AU2nAmpere)
   !
   l_norm_to_one=.true.
   !
   ch_ws(1)='current_'//trim(intc(plot_dim))
   if (use_cube) output_fname=trim(ch_ws(1))//'d.cube'
   if (use_xcrysden) output_fname=trim(ch_ws(1))//'d.xsf'
   if (use_gnuplot)  output_fname=trim(ch_ws(1))//'d'
   !
   if (.not.use_cube) then 
     call of_open_close(trim(output_fname),'ot')
     call msg('o current',"#")
   endif
   !
   if (any(plot_is_1D)) then
     !
     call plot_and_project_1D(el_cur,current_dir)
     !
     call of_open_close(trim(output_fname))
     !
   else
     !
     v2plot=(el_cur(:,1)*current_dir(1)+el_cur(:,2)*current_dir(2)+&
&            el_cur(:,3)*current_dir(3))*AU2nAmpere
     !
     if (use_cube) then 
       call of_open_close(trim(output_fname),'o')
     endif
     !
     plot_title='current'
     call plot_check_and_launch(.false.)
     !
   endif
   !
   call of_open_close(trim(output_fname))
   !
 endif
 !
 ! GPL_EXCLUDE_END
 !
1 continue
 call WF_free(WF)
 if (allocated(v2plot))     deallocate(v2plot)
 if (allocated(QP_table))   deallocate(QP_table,QP_state)
 if (allocated(magn))       deallocate(magn)
 if (allocated(el_den))     deallocate(el_den)
 if (allocated(el_cur))     deallocate(el_cur)
#if defined _YPP_SC 
 if (allocated(V_mean))     deallocate(V_mean)
#endif
#if defined _YPP_ELPH 
 if (allocated(v2plot_c))   deallocate(v2plot_c)
#endif
 plot_title=' '
 !
end subroutine<|MERGE_RESOLUTION|>--- conflicted
+++ resolved
@@ -70,11 +70,7 @@
  ! Work Space
  !
  real(SP), allocatable :: el_den(:),el_cur(:,:)
-<<<<<<< HEAD
  integer               :: i_qp,ik,i_sp_pol,ib,ibp,ir,i_wf,mag_i_dir,nb_to_load(2),nkpt_to_load(2),ik_ref
-=======
- integer               :: i_qp,ik,ib,ibp,ir,i_wf,i_wfp,i_sp_pol,mag_i_dir,nb_to_load(2),nkpt_to_load(2),ik_ref
->>>>>>> d85b3a41
  logical               :: flag
  character(lchlen)     :: ch_ws(2)
 #if defined _YPP_ELPH
@@ -372,10 +368,6 @@
      if (.not.l_mean_potential) then
 #endif
        i_wf=WF%index(ib,ik,i_sp_pol)
-<<<<<<< HEAD
-=======
-       if (n_spinor==2) i_wfp=WF%index(ib,ik,2)
->>>>>>> d85b3a41
 #if defined _YPP_SC
      endif
 #endif
