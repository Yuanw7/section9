! 
!        Copyright (C) 2000-2017 the YAMBO team
!              http://www.yambo-code.org
!
! Authors (see AUTHORS file for details): CA, DS, AM
!
! This file is distributed under the terms of the GNU
! General Public License. You can redistribute it and/or
! modify it under the terms of the GNU General Public
! License as published by the Free Software Foundation;
! either version 2, or (at your option) any later version.
!
! This program is distributed in the hope that it will
! be useful, but WITHOUT ANY WARRANTY; without even the
! implied warranty of MERCHANTABILITY or FITNESS FOR A
! PARTICULAR PURPOSE.  See the GNU General Public License
! for more details.
!
! You should have received a copy of the GNU General Public
! License along with this program; if not, write to the Free
! Software Foundation, Inc., 59 Temple Place - Suite 330,Boston,
! MA 02111-1307, USA or visit http://www.gnu.org/copyleft/gpl.txt.
!
subroutine electrons_bands_interpolate(Xen,Xk,ID_interp,USER_k,INTERP_k,CIRCUIT_k,BANDS_range,bands_output)
 !
 use pars,           ONLY:SP
 use YPP,            ONLY:BANDS_steps,coo_in,coo_out,k_transform,interp_grid
 use electrons,      ONLY:levels,n_sp_pol
 use R_lattice,      ONLY:bz_samp,bz_samp_reset
 use com,            ONLY:msg,error
 use vec_operate,    ONLY:c2a,v_norm
 use parser_m,       ONLY:parser
 use interpolate,    ONLY:eval_interpolation_coeff,bz_interpolation
 !
#include<memory.h>
 !
 type(bz_samp), intent(in)  :: Xk
 type(levels),  intent(in)  :: Xen
 integer      , intent(in)  :: BANDS_range(2)
 integer      , intent(out) :: ID_interp
 type(bz_samp), intent(out) :: USER_K,CIRCUIT_K,INTERP_k
 real(SP)     , pointer     :: bands_output(:,:,:)
 !
 ! Work space
 !
 real(SP)              :: real_ctl,max_dist,v(3)
 real(SP), allocatable :: distances(:)
 real(SP)              :: bands_input(BANDS_range(1):BANDS_range(2),1:n_sp_pol,1:Xk%nibz)
 integer               :: i1,ic,ib,ik,i_sp_pol,i_sp
 integer,  allocatable :: int_distances(:)
 !
 ! Input file parsing
 !====================
 if(BANDS_steps>0) then
   !
   real_ctl=0._SP
   call bz_samp_reset(USER_K)
   call bz_samp_reset(CIRCUIT_K)
   !
   ! Read the kpts from input (extrema from the path)
   ! 
   USER_K%nibz=1
   !
   kgrid_main_loop: do while(real_ctl/=999._SP)
<<<<<<< HEAD
     if (allocated(USER_K%pt)) deallocate(USER_K%pt)
     allocate(USER_K%pt(USER_K%nibz,3))
=======
     YAMBO_FREE(USER_K%pt)
     YAMBO_ALLOC(USER_K%pt,(USER_K%nibz,3))
>>>>>>> cee3c393
     USER_K%pt(USER_K%nibz,:)=(/0._SP,0._SP,999._SP/)
     call parser('BKpts',USER_K%pt)
     real_ctl=USER_K%pt(USER_K%nibz,3)
     if (real_ctl/=999._SP) USER_K%nibz=USER_K%nibz+1
   enddo kgrid_main_loop
   !
   USER_K%nibz=USER_K%nibz-1
   call msg("s",'Number of K-points in the circuit :',USER_K%nibz)
   !
   coo_out="iku"
   do ik=1,USER_K%nibz
     call k_transform(USER_K%pt(ik,:),coo_in)
   enddo
   !
 endif
 !
 ! Initialization
 !================
 if((BANDS_steps==0.and.USER_K%nibz==0).and.any(interp_grid<=0)) &
   call error(' Neither kpt path nor kpt grid are defined in input')
 !
 if (any(BANDS_range<=0))                call error(" Wrong bands range")
 !
 if (BANDS_range(2)-BANDS_range(1)+1>20) call error(" Ypp cannot interpolate more than 20 bands. Reduce bands range")
 !
 !if (BZ_DbGd_tot_Nkpts> 0) call error(" Interpolation and Double_Grid not yet implemented")
 !
 ! Define the path (CIRCUIT_K) from the user kpts if BANDS_steps>0
 !================================================================= 
 if( BANDS_steps> 0) then
   !
   YAMBO_ALLOC(distances,(USER_K%nibz-1))
   YAMBO_ALLOC(int_distances,(USER_K%nibz-1))
   !
   do ik=1,USER_K%nibz-1
     v=USER_K%pt(ik,:)-USER_K%pt(ik+1,:)
     call c2a(v_in=v,mode="ki2c")
     distances(ik)=v_norm(v)
   enddo
   !
   max_dist=maxval(distances)
   !
   do ik=1,USER_K%nibz-1
     int_distances(ik)=maxval((/nint(BANDS_steps*distances(ik)/max_dist),1/))
   enddo
   CIRCUIT_K%nibz=sum(int_distances)+1
   !
   YAMBO_ALLOC(CIRCUIT_K%pt,(CIRCUIT_K%nibz,3))
   YAMBO_ALLOC(CIRCUIT_K%weights,(CIRCUIT_K%nibz))
   !
   CIRCUIT_K%weights=1._SP/real(CIRCUIT_K%nibz,SP)
   !
   ic=1
   do ik=1,USER_K%nibz-1
     v=(USER_K%pt(ik+1,:)-USER_K%pt(ik,:))/int_distances(ik)
     do i1=1,int_distances(ik)
       CIRCUIT_K%pt(ic,:)= USER_K%pt(ik,:)+(i1-1._SP)*v
       ic=ic+1
     enddo
   enddo
   CIRCUIT_K%pt(CIRCUIT_K%nibz,:)=USER_K%pt(USER_K%nibz,:)
   !
   YAMBO_FREE(distances)
   YAMBO_FREE(int_distances)
   !
 endif
 !
 ! Define the regural grid for interpolation if (all(interp_grid>0))
 !===================================================================
 if(all(interp_grid>0)) then
   call bz_samp_reset(INTERP_k)
   INTERP_k%description="Interp"
   call grid_generator(INTERP_k,'i',interp_grid)
 endif
 !
 ! Brillouine zone setup
 !========================
 call bz_interp_setup(Xk)
 !
 ! Energies to be interpolated
 !=============================
 do i_sp_pol=1,n_sp_pol
   bands_input(BANDS_range(1):BANDS_range(2),i_sp_pol,1:Xk%nibz)=Xen%E(BANDS_range(1):BANDS_range(2),1:Xk%nibz,i_sp_pol)
 enddo
 call eval_interpolation_coeff(R2D=bands_input,k=Xk,Nk=Xk%nibz,ID=ID_interp)
 !
 ! Interpolation
 !===============
 ! 1: interpolate on the circuit      if (BANDS_steps>0)
 ! 2: interpolate on the regular grid if (interp_grid>0)
 !
 if (BANDS_steps> 0) then
   YAMBO_ALLOC_P(bands_output,(BANDS_range(1):BANDS_range(2),1:n_sp_pol,CIRCUIT_k%nibz))
   call bz_interpolation(USER_k=CIRCUIT_k,R2D=bands_output,ID=ID_interp)
 endif
 !
 if(all(interp_grid>0)) then
   YAMBO_ALLOC_P(bands_output,(BANDS_range(1):BANDS_range(2),1:n_sp_pol,INTERP_k%nibz))
   call bz_interpolation(USER_k=INTERP_k,R2D=bands_output,ID=ID_interp)
 endif
 !
end subroutine electrons_bands_interpolate<|MERGE_RESOLUTION|>--- conflicted
+++ resolved
@@ -62,13 +62,8 @@
    USER_K%nibz=1
    !
    kgrid_main_loop: do while(real_ctl/=999._SP)
-<<<<<<< HEAD
-     if (allocated(USER_K%pt)) deallocate(USER_K%pt)
-     allocate(USER_K%pt(USER_K%nibz,3))
-=======
      YAMBO_FREE(USER_K%pt)
      YAMBO_ALLOC(USER_K%pt,(USER_K%nibz,3))
->>>>>>> cee3c393
      USER_K%pt(USER_K%nibz,:)=(/0._SP,0._SP,999._SP/)
      call parser('BKpts',USER_K%pt)
      real_ctl=USER_K%pt(USER_K%nibz,3)
