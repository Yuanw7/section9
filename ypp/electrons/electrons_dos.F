--- conflicted
+++ resolved
@@ -77,42 +77,21 @@
  ! DOS on the built-in grid
  !===================================================================
  !
-<<<<<<< HEAD
  if (.not.DOS_is_projected) then
-   ! 
    ! Load the PDOS coefficient
    !-----------------------------
    if (l_pdos) then
      YAMBO_ALLOC(PDOS_fac_v,(DOS_bands(1):DOS_bands(2),Xk%nibz,n_sp_pol))
      call electrons_pdos_factors((/1,Xk%nibz/),DOS_bands,PDOS_fac_v)
-     PDOS_fac_p => linkM2M(PDOS_fac_v,shape(PDOS_fac_v),lbound(PDOS_fac_v),ubound(PDOS_fac_v))
+     PDOS_fac_p(DOS_bands(1):DOS_bands(2),1:Xk%nibz,1:n_spinor) => PDOS_fac_v
    endif
    !
    if (n_spinor==2) then
      YAMBO_ALLOC(SPIN_fac_v,(DOS_bands(1):DOS_bands(2),Xk%nibz,n_spinor))
      call electrons_spin_factors((/1,Xk%nibz/),DOS_bands,SPIN_fac_v)
-     SPIN_fac_p => linkM2M(SPIN_fac_v,shape(SPIN_fac_v),lbound(SPIN_fac_v),ubound(SPIN_fac_v))
-   endif
-   !
-   call electrons_dos_elemental(Xk,Xen,DOS_bands,el_dos(:,:,1),dos_E,SPIN_fac_p,&
-&                               PDOS_fac_p,USE_the_DbGd=l_DbGD)
-   !
-=======
- ! Load the PDOS coefficient
- !-----------------------------
- if (l_pdos) then
-   YAMBO_ALLOC(PDOS_fac_v,(DOS_bands(1):DOS_bands(2),Xk%nibz,n_sp_pol))
-   call electrons_pdos_factors((/1,Xk%nibz/),DOS_bands,PDOS_fac_v)
-   !PDOS_fac_p => linkM2M(PDOS_fac_v,shape(PDOS_fac_v),lbound(PDOS_fac_v),ubound(PDOS_fac_v))
-   PDOS_fac_p(DOS_bands(1):DOS_bands(2),1:Xk%nibz,1:n_spinor) => PDOS_fac_v
- endif
- !
- if (n_spinor==2) then
-   YAMBO_ALLOC(SPIN_fac_v,(DOS_bands(1):DOS_bands(2),Xk%nibz,n_spinor))
-   call electrons_spin_factors((/1,Xk%nibz/),DOS_bands,SPIN_fac_v)
-   !SPIN_fac_p => linkM2M(SPIN_fac_v,shape(SPIN_fac_v),lbound(SPIN_fac_v),ubound(SPIN_fac_v))
-   SPIN_fac_p(DOS_bands(1):DOS_bands(2),1:Xk%nibz,1:n_spinor) => SPIN_fac_v
->>>>>>> 82c9baf1
+     SPIN_fac_p(DOS_bands(1):DOS_bands(2),1:Xk%nibz,1:n_spinor) => SPIN_fac_v
+   endif
+   !
  endif
  !
  ! Define the regural grid for interpolation if (all(interp_grid>0))
@@ -153,11 +132,7 @@
 &                                operation="SPIN_factors_on_built_in",ID_op=IDs)
      call INTERPOLATION_driver(OUT_k=GRID_k,operation="SPIN_factors_on_built_in")
      SPIN_fac_p   => linkM2M(INTERP_obj(IDs)%INTERP,shape(INTERP_obj(IDs)%INTERP),&
-<<<<<<< HEAD
 &                            lbound(INTERP_obj(IDs)%INTERP),ubound(INTERP_obj(IDs)%INTERP))
-=======
-     &                       lbound(INTERP_obj(IDs)%INTERP),ubound(INTERP_obj(IDs)%INTERP))
->>>>>>> 82c9baf1
    endif
    !
    call INTERPOLATION_driver(operation="END",ID_op=IDe)
