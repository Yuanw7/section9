--- conflicted
+++ resolved
@@ -27,12 +27,8 @@
  use pars,           ONLY:SP,schlen
  use D_lattice,      ONLY:DL_vol
  use R_lattice,      ONLY:bz_samp
-<<<<<<< HEAD
+ use pointers,       ONLY:linkM2M
  use electrons,      ONLY:levels,spin,n_spinor,n_spin,n_sp_pol
-=======
- use pointers,       ONLY:linkM2M
- use electrons,      ONLY:levels,spin,n_spinor,n_spin,BZ_DbGd_nbands,n_sp_pol
->>>>>>> 383eade1
  use YPP,            ONLY:output_fname,DOS_bands,DOS_E_step,K_transform,&
 &                         DOS_E_steps,INTERP_grid,electrons_dos_elemental,&
 &                         l_pdos
