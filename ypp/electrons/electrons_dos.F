--- conflicted
+++ resolved
@@ -25,10 +25,6 @@
  !
  use units,          ONLY:HA2EV
  use pars,           ONLY:SP,schlen
-<<<<<<< HEAD
- use stderr,         ONLY:intc
-=======
->>>>>>> 16fbe07f
  use R_lattice,      ONLY:bz_samp
  use electrons,      ONLY:levels,spin,n_spinor,n_spin,BZ_DbGd_nbands
  use YPP,            ONLY:output_fname,dos_broadening,dos_bands,&
