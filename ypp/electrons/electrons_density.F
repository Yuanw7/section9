--- conflicted
+++ resolved
@@ -28,13 +28,8 @@
  use R_lattice,      ONLY:bz_samp
  use electrons,      ONLY:levels
  use FFT_m,          ONLY:fft_size
-<<<<<<< HEAD
- use YPP,            ONLY:v2plot,output_fname,plot_dim,use_xcrysden,&
+ use YPPm,           ONLY:v2plot,output_fname,plot_dim,use_xcrysden,&
 &                         use_gnuplot,use_cube,plot_title,l_norm_to_one
-=======
- use YPPm,           ONLY:v2plot,output_fname,plot_dim,use_xcrysden,&
-&                         use_gnuplot,use_cube,plot_title
->>>>>>> c62a5783
  use com,            ONLY:msg,of_open_close
  use interfaces,     ONLY:el_density_and_current
  !
