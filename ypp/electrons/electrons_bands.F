--- conflicted
+++ resolved
@@ -60,14 +60,11 @@
  integer               :: ID_spin,ID_magn,ID_bands(3),IDs(5),nfiles(5),nqnt,ib
  real(SP)              :: dEf
  logical               :: BANDS_built_in,BANDS_interpolated,GRID_interpolate
-<<<<<<< HEAD
 #if defined _YPP_SC
  integer               :: ID_proj
  logical               :: proj_wfc
 #endif
  !
-=======
->>>>>>> bf92ec30
  logical, external     :: file_exists
  !
  ! Apply QP corrections
