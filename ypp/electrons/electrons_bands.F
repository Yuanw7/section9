! 
!        Copyright (C) 2000-2018 the YAMBO team
!              http://www.yambo-code.org
!
! Authors (see AUTHORS file for details): CA, DS, AM
!
! This file is distributed under the terms of the GNU
! General Public License. You can redistribute it and/or
! modify it under the terms of the GNU General Public
! License as published by the Free Software Foundation;
! either version 2, or (at your option) any later version.
!
! This program is distributed in the hope that it will
! be useful, but WITHOUT ANY WARRANTY; without even the
! implied warranty of MERCHANTABILITY or FITNESS FOR A
! PARTICULAR PURPOSE.  See the GNU General Public License
! for more details.
!
! You should have received a copy of the GNU General Public
! License along with this program; if not, write to the Free
! Software Foundation, Inc., 59 Temple Place - Suite 330,Boston,
! MA 02111-1307, USA or visit http://www.gnu.org/copyleft/gpl.txt.
!
subroutine electrons_bands(Xk,Xen)
 !
 ! Levels produced by this routine:
 !
 ! CIRCUIT_E    = Eo (+delta E if QP) interpolated @ CIRCUIT_k (no GS SAVE)
 !              = Eo                  interpolated @ CIRCUIT_k (if GS SAVE)
 ! CIRCUIT_dE   = delta E (if QP) interpolated @ CIRCUIT_k (eventually read from GS SAVE)
 ! GRID_E       = interpolated @ GRID_k (if INTERP_grid>0)
 ! CIRCUIT_E_db = eventually read from GS SAVE
 !
 use pars,           ONLY:SP,schlen,lchlen,rZERO
 use units,          ONLY:HA2EV
 use YPP,            ONLY:BANDS_steps,coo_out,K_transform,INTERP_grid,&
&                         BANDS_bands,CIRCUIT_E_DB_path,CIRCUIT_E_db,USER_k,CIRCUIT_k,&
&                         PtsPath,BANDS_path,n_path_pts,CIRCUIT_made_of_SPECIAL_k,&
&                         BANDS_E_and_k_db,CIRCUIT_k_label
 use electrons,      ONLY:levels,n_sp_pol,n_spinor,E_reset
 use R_lattice,      ONLY:bz_samp
 use D_lattice,      ONLY:lattice
 use com,            ONLY:msg,of_open_close,file_exists,msg_deliver
 use vec_operate,    ONLY:v_norm,iku_v_norm
 use stderr,         ONLY:intc,set_real_printed_length
 use parser_m,       ONLY:parser
 use interpolate,    ONLY:electrons_bands_interpolate,GRID_k,INTERP_obj,INTERPOLATION_driver
 use QP_CTL_m,       ONLY:QP_apply
 use interfaces,     ONLY:OCCUPATIONS_Fermi
 !
#include<memory.h>
 !
 type(bz_samp), intent(inout) :: Xk
 type(levels),  intent(in)    :: Xen
 !
 ! Work Space
 !
 type(levels)          :: GRID_E,CIRCUIT_E,CIRCUIT_dE
 integer               :: i1,is,ik,ikbz,ib,nbands,i_f,ID_spin,ID_magn
 real(SP)              :: tmp_k(3),delta_Ef
 real(SP), allocatable :: values(:),spin_values(:,:),magn_values(:,:),circuit_versor(:,:)
 character(8)          :: spin_ch
 character(schlen)     :: file_name_bands(3,n_sp_pol),file_name_spin_magn(5)
 character(lchlen)     :: of_string
 character(schlen), allocatable :: headings(:)
 logical               :: BANDS_internal,BANDS_interpolate,GRID_interpolate
 !
 call section('*','Interpolation tool')
 !=====================================
 call parser('BANDS_built_in',BANDS_internal)
 !
 if (.not.file_exists(trim(CIRCUIT_E_DB_path)//"/SAVE/ns.db1")) CIRCUIT_E_DB_path="none"
 !
 BANDS_E_and_k_db    = trim(CIRCUIT_E_DB_path)/="none"
 BANDS_interpolate   = BANDS_steps>0.or.trim(CIRCUIT_E_DB_path)/="none"
 if (BANDS_E_and_k_db) BANDS_internal=.FALSE.
 GRID_interpolate    = all(INTERP_grid>0)
 !
 call section('+',"Loading special Points for the "//trim(lattice)//" lattice")
 !============================================================================= 
 if (BANDS_E_and_k_db) BANDS_path= " " 
 !
 PtsPath=BANDS_path
 n_path_pts=BANDS_steps
 !
 call k_special(.FALSE.)
 !
 CIRCUIT_made_of_SPECIAL_k=CIRCUIT_k%nbz>0
 CIRCUIT_k%nibz=CIRCUIT_k%nbz
 !
 ! Apply QP corrections
 !====================== 
 call QP_apply(BANDS_bands,Xen,Xk,'G',msg_fmt='s')
 !
 ! IBZ => BZ: need to be done here as QP_apply cleans the %ptbz allocation
 !
 call k_ibz2bz(Xk,'iku',.TRUE.)
 !
 if (BANDS_interpolate) then
   !
   ! Perform the energies interpolation
   !====================================
   if (BANDS_interpolate.and..not.GRID_interpolate) call section('=','Interpolation@work: Circuit')
   if (BANDS_interpolate.and.GRID_interpolate     ) call section('=','Interpolation@work: Circuit and Grid')
   !
   call electrons_bands_interpolate(Xen,Xk,BANDS_bands,CIRCUIT_E,GRID_E=GRID_E,CIRCUIT_dE=CIRCUIT_dE)
   !
   ! Perform interpolation of spinorial factors and magnetization
   !==============================================================
   if(n_spinor>1 .and. BANDS_steps> 0) then
     call section('=','Interpolation@work: Spin and Magnetization')
     call electrons_spin_and_magn_interpolate("S M",Xk,CIRCUIT_k,BANDS_bands,ID_spin,ID_magn)
   endif
   !
   call set_real_printed_length(f_length=10,g_length=10)
   !
 endif
 !
 ! HEADINGS...
 !
 ! - bands on circuit    if (BANDS_steps>0)  
 ! - dos on regular grid if (interp_grid>0)  
 !
 !==========================================
 !
 nbands=BANDS_bands(2)-BANDS_bands(1)+1
 !
 YAMBO_ALLOC(values,(nbands+4))
 allocate(headings(nbands+4))
 values=0._SP
 if(n_spinor==2) then
   YAMBO_ALLOC(spin_values,(nbands+4,2))
   YAMBO_ALLOC(magn_values,(nbands+4,3))
   spin_values=0._SP
   magn_values=0._SP
 endif
 !
 headings(1)=" |k| (a.u.) "
 do ib=BANDS_bands(1),BANDS_bands(2)
   headings(1+ib-BANDS_bands(1)+1)=' b'//intc(ib)
 enddo
 headings(nbands+2:nbands+4)=(/"k_x ("//trim(coo_out)//")","k_y ("//trim(coo_out)//")","k_z ("//trim(coo_out)//")"/)
 !
 file_name_bands= " "
 spin_ch        = " "
 !
 do is=1,n_sp_pol
   if (n_sp_pol>1.and.is==1) spin_ch="_spin-up"
   if (n_sp_pol>1.and.is==2) spin_ch="_spin-dn"
   !
   if (BANDS_interpolate) file_name_bands(1,is)="bands_interpolated"//trim(spin_ch)
   if (BANDS_internal   ) file_name_bands(2,is)="bands_built_in"//trim(spin_ch)
   if (BANDS_E_and_k_db ) file_name_bands(3,is)="bands_from_DB"//trim(spin_ch)
   !
 enddo
 !
 do is=1,n_sp_pol
   do i_f=1,3
     call of_open_close(trim(file_name_bands(i_f,is)),'ot')
     call msg('o '//trim(file_name_bands(i_f,is)),"#",headings,INDENT=0,USE_TABS=.true.)
     call msg('o '//trim(file_name_bands(i_f,is)),"#")
   enddo
 enddo
 !
 if(BANDS_interpolate.and.n_spinor==2) then
   file_name_spin_magn(1)="spin_factors_UP"
   file_name_spin_magn(2)="spin_factors_DN"
   file_name_spin_magn(3)="magnetization_x"
   file_name_spin_magn(4)="magnetization_y"
   file_name_spin_magn(5)="magnetization_z"
   do i1=1,5
     call of_open_close(trim(file_name_spin_magn(i1)),'ot')
     call msg('o '//trim(file_name_spin_magn(i1)),"#",headings,INDENT=0,USE_TABS=.true.)
     call msg('o '//trim(file_name_spin_magn(i1)),"#")
   enddo
 endif
 !
 call msg('o path',"#"," ",INDENT=0)
 !
 ! Fermi Levels
 !==============
 !
 ! AM (March 2018): The delta_Ef must be applied in order to have consistent
 !                  shift of the BUILT-in and the INTERPOLATED grids. Thus it is non-zero
 !                  only when it can be correctly (all occupied bands) evaulated with GRID_E
 !
 if (GRID_interpolate.and.BANDS_bands(1)==1) call OCCUPATIONS_Fermi(GRID_E,GRID_k,mode="FERMI")
 !
 call section('=','Fermi Levels')
 !
 call msg("s",'Fermi Level  (BUILT-in bands) [eV]:',Xen%E_Fermi*HA2EV)
 !
 delta_Ef=rZERO
 !
 if (BANDS_bands(1)==1) then
   delta_Ef=-GRID_E%E_Fermi
   call msg("s",'Correction             (GRID) [eV]:',GRID_E%E_Fermi*HA2EV)
 endif
 !
 call section('=','Bands output')
 !
 ! Bands on USER_k using the energy of the nearest in the internal list 
 !======================================================================
 !
 values(1)=0._SP
 !
 if (BANDS_internal.and.USER_k%nbz>0) then
   !
   YAMBO_ALLOC(circuit_versor,(USER_k%nbz-1,3))
   !
   do ik=1,USER_k%nbz-1
     tmp_k=USER_k%pt(ik+1,:)-USER_k%pt(ik,:)
     circuit_versor(ik,:)=tmp_k/v_norm(tmp_k)
   enddo
   !
   do ik=1,USER_k%nbz-1
     !
     if (ik>1) values(1)=values(1)+iku_v_norm(USER_k%pt(ik,:)-USER_k%pt(ik-1,:))
     !
     do ikbz=1,Xk%nbz
       !
       tmp_k=Xk%ptbz(ikbz,:)-USER_k%pt(ik,:)
       !
       if ((abs(v_norm(tmp_k)-dot_product(tmp_k,circuit_versor(ik,:)))<1.E-5).and.&
&           iku_v_norm(tmp_k)<=iku_v_norm(USER_k%pt(ik+1,:)-USER_k%pt(ik,:))         ) then
         !
         do is=1,n_sp_pol
           values(1+1:nbands+1)=Xen%E(BANDS_bands(1):BANDS_bands(2),Xk%sstar(ikbz,1),is)*HA2EV
           values(nbands+2:nbands+4)=Xk%ptbz(ikbz,:)
           call K_transform(values(nbands+2:nbands+4),'iku')
           call msg('o '//trim(file_name_bands(2,is)),' ',(/values(1)+iku_v_norm(tmp_k),values(2:)/),INDENT=0,USE_TABS=.true.)
         enddo
         !
       endif
       !
     enddo
   enddo
   !
   YAMBO_FREE(circuit_versor)
   !
 endif
 !
 ! Bands on CIRCUIT using the energy of the nearest in the internal list 
 !=======================================================================
 !
 if (BANDS_interpolate) then
   !
   values(1)=0._SP
   !
   do ik=1,CIRCUIT_k%nbz
     !
<<<<<<< HEAD
     if (ik>1) values(1)=values(1)+iku_v_norm(CIRCUIT_k%pt(ik,:)-CIRCUIT_k%pt(ik-1,:))
     !
     tmp_k=CIRCUIT_k%pt(ik,:)
=======
     if (ik>1) values(1)=values(1)+iku_v_norm(CIRCUIT_k%pt(ik,:3)-CIRCUIT_k%pt(ik-1,:3))
     !
     tmp_k=CIRCUIT_k%pt(ik,:3)
>>>>>>> c70eaf97
     !
     call K_transform(tmp_k,'iku')
     !
     if (n_spinor==2) then
       spin_values(1,:)=values(1)
       magn_values(1,:)=values(1)
     endif
     !
     do is=1,n_sp_pol
       !
       ! Energies...
       !
       ! ... Interpolated Eo or Eo+deltaE (if QP present)
       !
       values(1+1:nbands+1)=(CIRCUIT_E%E(BANDS_bands(1):BANDS_bands(2),ik,is)+delta_Ef)*HA2EV
       if (allocated(Xen%Eo).and.allocated(CIRCUIT_E_db%E)) then
         values(1+1:nbands+1)=(CIRCUIT_E_db%E(BANDS_bands(1):BANDS_bands(2),ik,is)+&
&                              CIRCUIT_dE%E(BANDS_bands(1):BANDS_bands(2),ik,is)+delta_Ef)*HA2EV
       endif
       values(nbands+2:nbands+4)=tmp_k
       call msg('o '//trim(file_name_bands(1,is)),' ',values,INDENT=0,USE_TABS=.true.,formatted_msg=of_string)
       if (len_trim(CIRCUIT_k_label(ik))>0) then
         of_string=trim(of_string)//"  ["//trim(CIRCUIT_k_label(ik))//"]"
       endif
       call msg_deliver(trim(file_name_bands(1,is)),of_string)
       !
       ! ... Read from GS SAVE (if present)
       !
       if (allocated(CIRCUIT_E_db%E)) then
         values(1+1:nbands+1)=(CIRCUIT_E_db%E(BANDS_bands(1):BANDS_bands(2),ik,is)+delta_Ef)*HA2EV
         call msg('o '//trim(file_name_bands(3,is)),' ',values,INDENT=0,USE_TABS=.true.,formatted_msg=of_string)
         if (len_trim(CIRCUIT_k_label(ik))>0) then
           of_string=trim(of_string)//"  ["//trim(CIRCUIT_k_label(ik))//"]"
         endif
         call msg_deliver(trim(file_name_bands(3,is)),of_string)
       endif
       !
       if(n_spinor==2) then
         !
         ! Spins...
         !
         do i1=1,2
           spin_values(1+1:nbands+1,i1)=INTERP_obj(ID_spin)%INTERP(BANDS_bands(1):BANDS_bands(2),ik,i1)
           spin_values(nbands+2:nbands+4,i1)=tmp_k
           call msg('o '//trim(file_name_spin_magn(i1)),' ',(/spin_values(:,i1)/),INDENT=0,USE_TABS=.true.)
         enddo
         !
         ! Magnetization...
         !
         do i1=1,3
           magn_values(1+1:nbands+1,i1)=INTERP_obj(ID_magn)%INTERP(BANDS_bands(1):BANDS_bands(2),ik,i1)
           magn_values(nbands+2:nbands+4,i1)=tmp_k
           call msg('o '//trim(file_name_spin_magn(i1+2)),' ',(/magn_values(:,i1)/),INDENT=0,USE_TABS=.true.)
         enddo
       endif
     enddo
     !
   enddo
   !
   call set_real_printed_length( )
   !
 endif
 !
 YAMBO_FREE(values)
 deallocate(headings)
 YAMBO_FREE(spin_values)
 YAMBO_FREE(magn_values)
 call E_reset(GRID_E)
 call E_reset(CIRCUIT_E)
 call E_reset(CIRCUIT_DE)
 call E_reset(CIRCUIT_E_db)
 if (n_spinor>1 .and. BANDS_steps> 0) then
   call INTERPOLATION_driver(operation="END",ID_op=ID_spin)
   call INTERPOLATION_driver(operation="END",ID_op=ID_magn)
 endif
 !
 do is=1,n_sp_pol
   do i_f=1,3
     call of_open_close(trim(file_name_bands(i_f,is)))
   enddo
 enddo
 !
 if(BANDS_steps> 0.and.n_spinor==2) then
   do i1=1,5
     call of_open_close(trim(file_name_spin_magn(i1)))
   enddo
 endif
 !
end subroutine<|MERGE_RESOLUTION|>--- conflicted
+++ resolved
@@ -249,15 +249,9 @@
    !
    do ik=1,CIRCUIT_k%nbz
      !
-<<<<<<< HEAD
-     if (ik>1) values(1)=values(1)+iku_v_norm(CIRCUIT_k%pt(ik,:)-CIRCUIT_k%pt(ik-1,:))
-     !
-     tmp_k=CIRCUIT_k%pt(ik,:)
-=======
      if (ik>1) values(1)=values(1)+iku_v_norm(CIRCUIT_k%pt(ik,:3)-CIRCUIT_k%pt(ik-1,:3))
      !
      tmp_k=CIRCUIT_k%pt(ik,:3)
->>>>>>> c70eaf97
      !
      call K_transform(tmp_k,'iku')
      !
