--- conflicted
+++ resolved
@@ -1,15 +1,9 @@
 #if defined _YPP_SC
-<<<<<<< HEAD
-sc_objects = electrons_WFs_proj_interpolate.o
-#endif
-#if defined _YPP_MAGNETIC
-=======
->>>>>>> 188c9dd1
-magnetic_objects = electrons_angular_momentum.o electrons_position.o
+sc_objects = electrons_angular_momentum.o electrons_position.o electrons_WFs_proj_interpolate.o
 #endif
 objs = electrons_driver.o electrons_spin_factors.o electrons_pdos_factors.o electrons_magn_factors.o \
        electrons_dos.o electrons_dos_elemental.o electrons_dos_setup.o \
        electrons_density.o electrons_bands.o \
        electrons_WFs.o electrons_current.o electrons_magnetization.o \
        electrons_bands_interpolate.o electrons_spin_and_magn_interpolate.o \
-       $(magnetic_objects) $(sc_objects)+       $(sc_objects)