#if defined _YPP_MAGNETIC
magnetic_objects = electrons_angular_momentum.o electrons_position.o
#endif
<<<<<<< HEAD
objs = electrons_driver.o electrons_spin_factors.o electrons_magn_factors.o \
       electrons_dos.o electrons_dos_elemental.o electrons_dos_setup.o electrons_dos_project.o electrons_density.o electrons_bands.o \
=======
objs = electrons_driver.o electrons_spin_factors.o electrons_pdos_factors.o electrons_magn_factors.o \
       electrons_dos.o electrons_dos_elemental.o electrons_dos_setup.o electrons_density.o electrons_bands.o \
>>>>>>> 31091834
       electrons_WFs.o electrons_current.o electrons_magnetization.o \
       electrons_bands_interpolate.o electrons_spin_and_magn_interpolate.o \
       $(magnetic_objects)<|MERGE_RESOLUTION|>--- conflicted
+++ resolved
@@ -1,13 +1,8 @@
 #if defined _YPP_MAGNETIC
 magnetic_objects = electrons_angular_momentum.o electrons_position.o
 #endif
-<<<<<<< HEAD
-objs = electrons_driver.o electrons_spin_factors.o electrons_magn_factors.o \
+objs = electrons_driver.o electrons_spin_factors.o electrons_pdos_factors.o electrons_magn_factors.o \
        electrons_dos.o electrons_dos_elemental.o electrons_dos_setup.o electrons_dos_project.o electrons_density.o electrons_bands.o \
-=======
-objs = electrons_driver.o electrons_spin_factors.o electrons_pdos_factors.o electrons_magn_factors.o \
-       electrons_dos.o electrons_dos_elemental.o electrons_dos_setup.o electrons_density.o electrons_bands.o \
->>>>>>> 31091834
        electrons_WFs.o electrons_current.o electrons_magnetization.o \
        electrons_bands_interpolate.o electrons_spin_and_magn_interpolate.o \
        $(magnetic_objects)