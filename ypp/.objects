#if defined _YPP_ELPH
ELPH_objects = ELPH_databases.o ELPH_eliashberg_dos.o \
               ELPH_general_gFsq.o ELPH_excitonic_gkkp.o ELPH_atomic_amplitude.o ELPH_gkkp_expand.o
#endif
#if defined _YPP_SC || defined _YPP_RT
SC_objects = fix_SC_DBs.o
#endif
#if defined _YPP_RT
RT_objects = RT_driver.o RT_paths.o RT_databases.o RT_X_LRR_real_field.o \
             RT_initialize.o RT_X_qssin.o RT_1D_Fourier_Transform.o  \
             RT_damp_it.o RT_X_effective.o RT_coefficients_Fourier.o RT_coefficients_Inversion.o RT_X_inversion.o \
             RT_split_Polarization.o RT_occupations_analyze.o RT_occupations_check.o RT_occupations_repair.o \
             RT_G_retarded.o
#endif
<<<<<<< HEAD
#if defined _YPP_BOLTZMANN
boltz_objects = electrons_current.o
=======
#if defined _YPP_SURF
SURF_objects = ras_ypp.o reels_ypp.o ras_loc_ypp.o ras_trans_ypp.o 
>>>>>>> 28b03de4
#endif
#if defined _YPP_MAGNETIC
magnetic_objects = electrons_angular_momentum.o electrons_position.o
#endif
bands_objects = electrons_bands.o
objs = mod_YPP.o  ypp_i.o ypp_init.o ypp_init_load.o \
       k_grids.o k_special.o qpdb_init.o qpdb_setup.o \
       excitons_driver.o electrons_driver.o electrons_dos_and_charge.o \
       plot_check_and_launch.o plot_gnuplot.o plot_xcrysden.o plot_cube.o \
       excitons_sort_and_report.o excitons_collinear.o excitons_non_collinear.o $(bands_objects) \
       WANNIER_driver.o read_bxsf.o double_k_grid.o symmetries_driver.o \
       fix_symmetries.o build_kpts_map.o fix_WFs_Gshells.o fix_WFs_and_E.o fix_PPs.o \
<<<<<<< HEAD
       $(ELPH_objects) $(RT_objects) $(SC_objects) k_random.o  $(magnetic_objects) $(boltz_objects)
=======
       $(ELPH_objects) $(RT_objects) $(SC_objects) k_random.o  $(magnetic_objects) $(SURF_objects)
>>>>>>> 28b03de4
<|MERGE_RESOLUTION|>--- conflicted
+++ resolved
@@ -12,13 +12,11 @@
              RT_split_Polarization.o RT_occupations_analyze.o RT_occupations_check.o RT_occupations_repair.o \
              RT_G_retarded.o
 #endif
-<<<<<<< HEAD
 #if defined _YPP_BOLTZMANN
 boltz_objects = electrons_current.o
-=======
+#endif
 #if defined _YPP_SURF
 SURF_objects = ras_ypp.o reels_ypp.o ras_loc_ypp.o ras_trans_ypp.o 
->>>>>>> 28b03de4
 #endif
 #if defined _YPP_MAGNETIC
 magnetic_objects = electrons_angular_momentum.o electrons_position.o
@@ -31,8 +29,5 @@
        excitons_sort_and_report.o excitons_collinear.o excitons_non_collinear.o $(bands_objects) \
        WANNIER_driver.o read_bxsf.o double_k_grid.o symmetries_driver.o \
        fix_symmetries.o build_kpts_map.o fix_WFs_Gshells.o fix_WFs_and_E.o fix_PPs.o \
-<<<<<<< HEAD
-       $(ELPH_objects) $(RT_objects) $(SC_objects) k_random.o  $(magnetic_objects) $(boltz_objects)
-=======
-       $(ELPH_objects) $(RT_objects) $(SC_objects) k_random.o  $(magnetic_objects) $(SURF_objects)
->>>>>>> 28b03de4
+       $(ELPH_objects) $(RT_objects) $(SC_objects) k_random.o  $(magnetic_objects) \
+       $(boltz_objects) $(SURF_objects)
