--- conflicted
+++ resolved
@@ -28,11 +28,7 @@
   use R_lattice,      ONLY:bz_samp
   use D_lattice,      ONLY:nsym
   use vec_operate,    ONLY:c2a
-<<<<<<< HEAD
-  implicit none
-=======
 #include<memory.h>
->>>>>>> cee3c393
   !
   integer,intent(in)        :: nvalues
   integer,intent(in)        :: Nk
@@ -47,11 +43,7 @@
   real(SP) :: star_vec(3,nsym),v(3)
   complex(SP), allocatable :: star(:,:)
   !
-<<<<<<< HEAD
-  allocate (star(nshells,Nk))
-=======
   YAMBO_ALLOC(star,(nshells,Nk))
->>>>>>> cee3c393
   !
   ! Make stars
   !
@@ -73,10 +65,6 @@
     enddo
   enddo
   !
-<<<<<<< HEAD
-  deallocate (star)
-=======
   YAMBO_FREE(star)
->>>>>>> cee3c393
   !
 end subroutine fourier_interpolation