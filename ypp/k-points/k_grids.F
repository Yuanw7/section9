!
!        Copyright (C) 2000-2020 the YAMBO team
!              http://www.yambo-code.org
!
! Authors (see AUTHORS file for details): AM
! 
! This file is distributed under the terms of the GNU 
! General Public License. You can redistribute it and/or 
! modify it under the terms of the GNU General Public 
! License as published by the Free Software Foundation; 
! either version 2, or (at your option) any later version.
!
! This program is distributed in the hope that it will 
! be useful, but WITHOUT ANY WARRANTY; without even the 
! implied warranty of MERCHANTABILITY or FITNESS FOR A 
! PARTICULAR PURPOSE.  See the GNU General Public License 
! for more details.
!
! You should have received a copy of the GNU General Public 
! License along with this program; if not, write to the Free 
! Software Foundation, Inc., 59 Temple Place - Suite 330,Boston, 
! MA 02111-1307, USA or visit http://www.gnu.org/copyleft/gpl.txt.
!
subroutine k_grids(en,k,Xk,q)
 !
 use pars,                ONLY:SP,schlen
 use electrons,           ONLY:levels
 use R_lattice,           ONLY:bz_samp,bz_samp_reset,nXkibz,k_the_nearest
 use D_lattice,           ONLY:nsym,lattice
 use stderr,              ONLY:intc
 use com,                 ONLY:msg
 use parser_m,            ONLY:parser
 use vec_operate,         ONLY:c2a,rlu_v_is_zero,v_is_zero,v_norm
 use YPPm,                ONLY:coo_in,coo_out,l_k_grid,l_q_grid,&
&                              l_shifted_grid,l_high_sym_pts,K_transform,&
&                              n_u_k_pts,n_u_q_pts,l_random_grid,PtsPath,CIRCUIT_k,&
&                              U_k_pts,U_q_pts,U_q_shifts,USER_k,k_grid_printer,n_path_pts,PtsPath
 use LIVE_t,              ONLY:live_timing_is_on
 use zeros,               ONLY:k_iku_zero
<<<<<<< HEAD
 use YPP_interfaces,      ONLY:k_special
=======
>>>>>>> 28211a66
 !
#include<memory.h>
 !
 type(levels) ::en       
 type(bz_samp)::k,Xk,q
 !
 ! Work Space
 !
 type(bz_samp)::FINAL_k,Q_user
 real(SP)     ::v(3),ka(3),q0(3),kout(Xk%nibz,3),k_plus_q(Xk%nibz,3)
 integer      ::i1,i2,is,ik,iq,ik_near,i_err
 integer,  allocatable :: int_ctl(:)
 real(SP), allocatable :: BZ_weights(:),K_dist(:)
 character(schlen)     :: ch
 logical               :: No_Weight,Force_User_points,List_internal_points,Expand_internal_points,l_new_gw_point
 !
 call bz_samp_reset(USER_k)
 call bz_samp_reset(Q_user)
 call bz_samp_reset(FINAL_k)
 !
 call section('*',"BZ grid analyzer/generator")  
 !=============================================
 !
 ! Setup logicals 
 !
 if (l_high_sym_pts) l_high_sym_pts=trim(lattice)/='none'
 !
 !Q/Xk (IBZ->BZ)
 !
 call k_ibz2bz( q,'i',.false.)
 call k_ibz2bz(Xk,'i',.false.)
 !
 call msg("s",'Q-points  (BZ)', q%nbz)
 call msg("s",'K-points  (BZ)',Xk%nbz)
 !
 call parser('NoWeights'   ,No_Weight)
 call parser('ForceUserPts',Force_User_points)
 call parser('ListPts'     ,List_internal_points)
 call parser('ExpandPts'   ,Expand_internal_points)
 !
 if (l_random_grid) then
   call k_random(No_Weight)
   goto 1
 endif
 !
 if (len_trim(coo_in)==0) return
 !
 if (l_k_grid) then
   !
   call k_special( )
   !
   call k_circuit_made_of_special_points(PtsPath,0)
   !
   USER_k%nbz=n_u_k_pts+CIRCUIT_k%nbz
   YAMBO_ALLOC(USER_k%pt,(USER_k%nbz,3))
   YAMBO_ALLOC(K_dist,(Xk%nbz))
   !
   call section('=',"== GW K-grid analyzer ==")
   !===========================================
   !
   USER_k%nbz=0
   do ik=1,n_u_k_pts+CIRCUIT_k%nbz
     !
     l_new_gw_point=.TRUE.
     !
     if (ik<=n_u_k_pts) then
       v=U_k_pts(ik,:)
       if (trim(coo_in)=="cc")  call c2a(v_in=v,mode="kc2i")
       if (trim(coo_in)=="rlu") call c2a(v_in=v,mode="ka2i")
     else
       v=CIRCUIT_k%pt(ik-n_u_k_pts,:)
     endif
     !
     ik_near=k_the_nearest(v,Xk%ptbz,Xk%nbz,k_dist=K_dist,i_err=i_err)
     !
     call msg('sr','User point    [iku]',v)
     if (i_err==0) then
       call msg('sr','Grid correspondance',Xk%sstar(ik_near,1))
       l_new_gw_point=.FALSE.
     else
       call msg('sr','Grid nearest       ',Xk%sstar(ik_near,1))
       call msg('sr','Distance      [iku]',K_dist(ik_near))
       l_new_gw_point=.TRUE.
     endif
     !
     if (l_new_gw_point) then
       USER_k%nbz=USER_k%nbz+1
       USER_k%pt(USER_k%nbz,:)=v
     endif
     !
   enddo
   !
   call msg("sr",'User K-points ',USER_k%nbz)
   !
   ! Extended grid
   !
   YAMBO_ALLOC(FINAL_k%ptbz,(Xk%nibz+USER_k%nbz*q%nbz,3))
   FINAL_k%ptbz(:Xk%nibz,:)=k%pt(:Xk%nibz,:)
   FINAL_k%nbz=Xk%nibz
   do i1=1,USER_k%nbz
     do i2=1,q%nbz
       FINAL_k%nbz=FINAL_k%nbz+1
       FINAL_k%ptbz(FINAL_k%nbz,:)=USER_k%pt(i1,:)-q%ptbz(i2,:)
     enddo
   enddo
   !
   if (USER_k%nbz>0) call reduce_and_print(FINAL_k,.TRUE.)
   !
   call bz_samp_reset(FINAL_k)
   YAMBO_FREE(K_dist)
   !
 endif
 !
 if (l_q_grid) then
   !
   call section('=',"== Q-grid analyzer ==")
   !========================================
   !
   ! Input file parsing
   !
   Q_user%nibz=1
   q_main_loop: do iq=1,n_u_q_pts
     !
     YAMBO_FREE(Q_user%pt)
     YAMBO_ALLOC(Q_user%pt,(Q_user%nibz,3))
     Q_user%pt(Q_user%nibz,:)=U_q_pts(iq,:)
     !
     do i1=1,q%nbz
       v=q%ptbz(i1,:)
       if (trim(coo_in)=="cc")  call c2a(v_in=q%ptbz(i1,:),v_out=v,mode="ki2c")
       if (trim(coo_in)=="rlu") call c2a(v_in=q%ptbz(i1,:),v_out=v,mode="ki2a")
       if (v_is_zero(v(:)-Q_user%pt(Q_user%nibz,:),zero_=k_iku_zero).and..not.Force_User_points) then
         call warning(' Point already in the grid. Listing internal Q-points.')
         cycle q_main_loop
       endif
     enddo
     !
     Q_user%nibz=Q_user%nibz+1
     !
   enddo q_main_loop
   Q_user%nibz=Q_user%nibz-1
   !
   if (Q_user%nibz>=1) call msg("s",'User Q-points ',Q_user%nibz)
   !
   if (Force_User_points) then
     call k_grid_printer(Q_user%nibz,Q_user%pt,trim(coo_in),"Y")
     goto 1
   endif
   !
   ! Extended grid
   !
   YAMBO_ALLOC(FINAL_k%ptbz,(Xk%nibz+Xk%nbz*Q_user%nibz,3))
   FINAL_k%ptbz(:Xk%nibz,:)=k%pt(:Xk%nibz,:)
   FINAL_k%nbz=Xk%nibz
   do i1=1,Q_user%nibz
     v=Q_user%pt(i1,:)
     if (trim(coo_in)=="cc")  call c2a(v_in=Q_user%pt(i1,:),v_out=v,mode="kc2i")
     if (trim(coo_in)=="rlu") call c2a(v_in=Q_user%pt(i1,:),v_out=v,mode="ka2i")
     do i2=1,Xk%nbz
       FINAL_k%nbz=FINAL_k%nbz+1
       FINAL_k%ptbz(FINAL_k%nbz,:)=v(:)-Xk%ptbz(i2,:)
     enddo
   enddo
   !
   if (Q_user%nibz>0) call reduce_and_print(FINAL_k,.FALSE.)
   !
   call bz_samp_reset(FINAL_k)
   !
 endif
 !
 if (l_shifted_grid) then
   !
   ! Generate shifted k-points set for dipole calculation
   !
  call section('=',"== Shifted grids generator ==")
   !================================================
   !
   if(any(abs(U_q_shifts)/=0._SP)) then
     !
     kout(:,:) = Xk%pt(:,:)
     !
     ! Convert IBZ mesh to coo_out
     !
     do ik=1,Xk%nibz
       call K_transform(kout(ik,:),'iku')
     enddo
     !
     i2=0
     do i1=1,3
       !
       if (v_norm(U_q_shifts(i1,:))>1.E-4.or.v_norm(U_q_shifts(i1,:))<1.E-6) then
         q0 = U_q_shifts(i1,:)*1.E-4/v_norm(U_q_shifts(i1,:))
         call msg("s","Renormalizing shift to :",v_norm(q0))
       else 
         q0 = U_q_shifts(i1,:)
       endif
       !
       i2 = i2 + 1
       !
       ! Convert U_q_shifts[iku] to coo_in
       !
       call K_transform(q0,trim(coo_in))
       !
       ! Print shift vector in new basis
       !
       write(ch,'(a,i1,a,3(f13.10,a),2a)') "Shifted K-grid[",i2,"]: {K} + (",q0(1),",",q0(2),",",q0(3),") [",trim(coo_out),"]"
       call section("=",trim(ch))
       !
       ! Apply the shift
       !
       do ik=1,Xk%nibz
         !
         k_plus_q(ik,:)=kout(ik,:)+q0(:)
         !
         if (v_norm(k_plus_q(ik,:)).lt.1.E-7) k_plus_q(ik,:) = 0.0_SP ! remove SP error k points
         !
       enddo
       !
<<<<<<< HEAD
       ! Print the shifted mesh
       ! Ensure 7 *significant figures*, otherwise round off errors may occur later
       !
=======
>>>>>>> 28211a66
       call k_grid_printer(Xk%nibz,k_plus_q,trim(coo_out),"none")
       !
     enddo
      !
   endif
   !
 end if
 !
 if (l_high_sym_pts) then
   !
   call k_special( )
   !
   call k_circuit_driver(PtsPath,n_path_pts)
   !
 endif
 !
 if (List_internal_points) then
   !
   write(ch,'(a,a,a)') "== Built-in grids [",trim(coo_out),"] =="
   !==================================================================
   call section('+',trim(ch))
   !
   if (l_k_grid) then
     if (Expand_internal_points) then
       call k_expand(Xk)
       call msg("s",'K-points (BZ) formatted')
       call k_grid_printer(Xk%nbz,Xk%ptbz,'iku',"Y")
       call msg("s",'K-points (BZ) un-formatted')
       call k_grid_printer(Xk%nbz,Xk%ptbz,'iku',"none")
       call msg("s",'K-points (BZ) PW-formatted')
       call k_grid_printer(Xk%nbz,Xk%ptbz,'iku',"PW")
     else
       YAMBO_ALLOC(BZ_weights,(Xk%nibz))
       BZ_weights(:)=Xk%weights(:)*real(Xk%nbz,SP)
       call msg("s",'K-points (IBZ) formatted')
       call k_grid_printer(Xk%nibz,Xk%pt,'iku',"Y",wk=BZ_weights)
       call msg("s",'K-points (IBZ) un-formatted')
       call k_grid_printer(Xk%nibz,Xk%pt,'iku',"none",wk=BZ_weights)
       call msg("s",'K-points (BZ) PW-formatted')
       call k_grid_printer(Xk%nibz,Xk%pt,'iku',"PW",wk=BZ_weights)
       YAMBO_FREE(BZ_weights)
     endif
   endif
   !
   if (l_q_grid) then
     if (Expand_internal_points) then
       call k_expand(q)
       call msg("s",'Q-points (BZ) formatted')
       call k_grid_printer(q%nbz,q%ptbz,'iku',"Y")
       call msg("s",'Q-points (BZ) un-formatted')
       call k_grid_printer(q%nbz,q%ptbz,'iku',"none")
       call msg("s",'Q-points (BZ) PW-formatted')
       call k_grid_printer(q%nbz,q%ptbz,'iku',"PW")
     else
       YAMBO_ALLOC(BZ_weights,(q%nibz))
       BZ_weights(:)=q%weights(:)*real(q%nbz,SP)
       call msg("s",'Q-points (IBZ) formatted')
       call k_grid_printer(q%nibz,q%pt,'iku',"Y",wk=BZ_weights)
       call msg("s",'Q-points (IBZ) un-formatted')
       call k_grid_printer(q%nibz,q%pt,'iku',"none",wk=BZ_weights)
       call msg("s",'Q-points (IBZ) PW-formatted')
       call k_grid_printer(q%nibz,q%pt,'iku',"PW",wk=BZ_weights)
       YAMBO_FREE(BZ_weights)
     endif
   endif
   !
   goto 1
   !
 endif
 !
 live_timing_is_on=.true.
 !
1 continue
 !
 ! CLEAN
 !
 call bz_samp_reset(USER_k)
 call bz_samp_reset(Q_user)
 call k_ibz2bz(q,'d',.false.)
 call k_ibz2bz(Xk,'d',.false.)
 !
 contains
   !
   subroutine reduce_and_print(K_grid,GW_grid)
     !
     use zeros,   ONLY:k_rlu_zero,define_zeros
     use stderr,  ONLY:intc
     type(bz_samp)   ::K_grid
     logical         ::GW_grid
     !
     ! Work Space
     !
     real(SP), allocatable :: GWK_table(:)
     !
     ! Before doing any operation I need to redefine the zeros module
     ! components. This is beacuse K_grid contains additional points (the GW ones, for example)
     !
     call define_zeros(vector_=K_grid%ptbz,zero_=k_rlu_zero,RLU=.TRUE.)
     !
     call msg("s","Reducing & Expanding the "//trim(intc(K_grid%nbz))//" k-points ...")
     call k_reduce(K_grid,.true.)
     call k_expand(K_grid)
     !
     call msg("l","done")
     call msg("s","Reduced K-grid points:",K_grid%nibz)
     !
     ! the K_grid contains the final grid.
     ! When this contains the {k}+k_gw-{q} grids
     ! before reporting the points I want to sign the 
     ! position in the final grid of the given QP k-points 
     ! (read from the input file)
     !
     YAMBO_ALLOC(int_ctl,(K_grid%nibz))
     int_ctl=0
     !
     ! int_ctl =0 -> nothing
     ! int_ctl/=0 -> GW (index)
     !
     if (GW_grid) then
       do i1=1,K_grid%nibz
         call c2a(v_in=K_grid%pt(i1,:),v_out=ka,mode='ki2a')
         do i2=1,USER_k%nbz
           call c2a(v_in=USER_k%pt(i2,:),v_out=v,mode="ki2a")
           do is=1,nsym
             if (rlu_v_is_zero(v(:)-ka(:))) then
               if (int_ctl(i1)/=0) cycle
               int_ctl(i1)=i2
               exit
             endif
           enddo
         enddo
       enddo
     else
       int_ctl=0
     endif
     !
     YAMBO_ALLOC(GWK_table,(USER_k%nbz))
     !
     live_timing_is_on=.false.
     call msg("s","       ---------- Reduced K-grid ----------")
     GWK_table=0
     do i2=0,USER_k%nbz
       do i1=1,K_grid%nibz
         if (int_ctl(i1)/=i2.and..not.( i2==0.and.int_ctl(i1)/=0.and.i1<nXkibz )) cycle
         if (int_ctl(i1)/=0) then
            if(GWK_table(int_ctl(i1))>0) cycle
            GWK_table(int_ctl(i1))=1
         endif
         !
         call K_transform(K_grid%pt(i1,:),'iku')
         !
         if(No_Weight) then
           if (int_ctl(i1)==0) write (ch,'(3f12.7)') K_grid%pt(i1,:)
           if (int_ctl(i1)/=0) write (ch,'(3f12.7,i3)') K_grid%pt(i1,:),int_ctl(i1)
         else
           if (int_ctl(i1)==0) write (ch,'(4f12.7)') K_grid%pt(i1,:),K_grid%weights(i1)
           if (int_ctl(i1)/=0) write (ch,'(4f12.7,i3)') K_grid%pt(i1,:),&
&                                                     K_grid%weights(i1),int_ctl(i1)
         endif
         call msg("s",trim(ch))
       enddo
     enddo
     live_timing_is_on=.true.
     !
     YAMBO_FREE(GWK_table)
     YAMBO_FREE(int_ctl)
     !
   end subroutine
   !
end subroutine<|MERGE_RESOLUTION|>--- conflicted
+++ resolved
@@ -25,6 +25,7 @@
  !
  use pars,                ONLY:SP,schlen
  use electrons,           ONLY:levels
+ use R_lattice,           ONLY:bz_samp,bz_samp_reset,nXkibz
  use R_lattice,           ONLY:bz_samp,bz_samp_reset,nXkibz,k_the_nearest
  use D_lattice,           ONLY:nsym,lattice
  use stderr,              ONLY:intc
@@ -37,10 +38,7 @@
 &                              U_k_pts,U_q_pts,U_q_shifts,USER_k,k_grid_printer,n_path_pts,PtsPath
  use LIVE_t,              ONLY:live_timing_is_on
  use zeros,               ONLY:k_iku_zero
-<<<<<<< HEAD
  use YPP_interfaces,      ONLY:k_special
-=======
->>>>>>> 28211a66
  !
 #include<memory.h>
  !
@@ -259,12 +257,6 @@
          !
        enddo
        !
-<<<<<<< HEAD
-       ! Print the shifted mesh
-       ! Ensure 7 *significant figures*, otherwise round off errors may occur later
-       !
-=======
->>>>>>> 28211a66
        call k_grid_printer(Xk%nibz,k_plus_q,trim(coo_out),"none")
        !
      enddo
