!
!        Copyright (C) 2000-2018 the YAMBO team
!              http://www.yambo-code.org
!
! Authors (see AUTHORS file for details): AM DS
! 
! This file is distributed under the terms of the GNU 
! General Public License. You can redistribute it and/or 
! modify it under the terms of the GNU General Public 
! License as published by the Free Software Foundation; 
! either version 2, or (at your option) any later version.
!
! This program is distributed in the hope that it will 
! be useful, but WITHOUT ANY WARRANTY; without even the 
! implied warranty of MERCHANTABILITY or FITNESS FOR A 
! PARTICULAR PURPOSE.  See the GNU General Public License 
! for more details.
!
! You should have received a copy of the GNU General Public 
! License along with this program; if not, write to the Free 
! Software Foundation, Inc., 59 Temple Place - Suite 330,Boston, 
! MA 02111-1307, USA or visit http://www.gnu.org/copyleft/gpl.txt.
!
subroutine k_map_fine_to_coarse(Xk,Xen)
 !
 use pars,                ONLY:SP
 use units,               ONLY:HA2EV
 use zeros,               ONLY:k_iku_zero,k_rlu_zero,define_zeros
 use stderr,              ONLY:intc
 use R_lattice,           ONLY:bz_samp,k_the_nearest,bz_samp_reset,rl_sop
 use parser_m,            ONLY:parser
 use D_lattice,           ONLY:alat,nsym,input_GS_Tel,a,dl_sop,i_time_rev
 use com,                 ONLY:msg,error,warning
 use YPP,                 ONLY:BZ_DbGd_nkpts_to_use,DbGd_DB1_paths,MAX_DbGd_DBs,n_DbGd_DBs
 use electrons,           ONLY:levels,default_nel,n_bands,BZ_ASSOCIATED_nkpts,&
&                              BZ_DbGd_nbands,BZ_DbGd_nkpt,BZ_DbGd_table,BZ_DbGd_kpts,&
&                              BZ_DbGd_tot_nk_levels,BZ_DbGd_tot_nk,n_sp_pol,BZ_DbGd_max_filling,&
&                              BZ_DbGd_weight,E_reset,DbGd_is_symmetry_expanded
 use parallel_m,          ONLY:PP_redux_wait,PP_indexes,myid,PP_indexes_reset
 use interfaces,          ONLY:PARALLEL_index,OCCUPATIONS_Fermi,io_DB1_selective_scan
 use LIVE_t,              ONLY:live_timing
 use IO_m,                ONLY:io_control,LOG,OP_WR_CL
 !
#include<memory.h>
 !
 type(bz_samp) :: Xk
 type(levels)  :: Xen
 !
 ! Work Space
 !
 real(SP)     ::a_save(3,3),alat_save(3),gap(2),tmp_zero(3)
 integer      ::ik,ik_near,ik_ibz,is,ik_bz,ik_DbGd,i_c,NK_to_process,ik_grid,iE_grid,NK_found
 logical      ::l_skip_check,l_flag
 integer,  allocatable :: BZ_SYM_table(:,:)
 real(SP), allocatable :: rand_E(:,:,:),rand_k(:,:)
 !
 ! BZ DB1 I/O
 !
 type(levels)         :: DbGd_E(MAX_DbGd_DBs)
 type(bz_samp)        :: DbGd_k(MAX_DbGd_DBs)
 integer              :: ID,i_err(MAX_DbGd_DBs),nsym_save,nsym_DbGd_DB,i_time_rev_save,&
&                        i_time_rev_DB,i_db,i_db_merge,i_dummy
 real(SP)             :: dl_sop_save(3,3,48)
 integer, allocatable :: TMP_map2(:,:),TMP_map3(:,:,:),IK_ref(:)
 type(PP_indexes)     :: px
 !
 ! Functions
 !
 integer, external :: io_Double_Grid
 !
 BZ_DbGd_nbands=0
 !
 if (n_DbGd_DBs==0) then
   call msg("s",'DbGd: no database secified. Nothing to do.')
   return
 endif
 !
 if (allocated(BZ_DbGd_nkpt)) then
   call msg("s",'DbGd: database components already allocated. Nothing to do.')
   return
 endif
 !
 ! Saves 2 check
 !
 a_save=a
 alat_save=alat
 nsym_save=nsym
 dl_sop_save(:,:,:nsym)=dl_sop
 i_time_rev_save=i_time_rev
 !
 ! DB1 reloading
 !
 i_err=0
 if (n_DbGd_DBs>0) then
   do i_db=1,n_DbGd_DBs
     i_err(i_db)=io_DB1_selective_scan('all',trim(DbGd_DB1_paths(i_db,1)),DbGd_E(i_db),DbGd_k(i_db))
     if (i_err(i_db)/=0) call msg("s",'DbGd database NOT FOUND @'//trim(DbGd_DB1_paths(i_db,1)))
     if (i_err(i_db)==0) call msg("s",'DbGd database FOUND @'//trim(DbGd_DB1_paths(i_db,1)))
     !
     ! DB1 checks
     !
     if (i_err(i_db)==0.and.any(a/=a_save))  then
       call msg("s",':: DbGd DB1 DL structure does not fit')
       i_err(i_db)=-1
     endif
     if (i_err(i_db)==0.and.any(alat/=alat_save))  then
       call msg("s",':: DbGd DB1 alat does not fit.')
       i_err(i_db)=-1
     endif
     !
   enddo
   !
   if (any((/i_err(:n_DbGd_DBs)/=0/))) call error(" One or more DbGd databases have not been found")
   !
 endif
 !
 ! Now that I have the finer grid of Kpts I redefine the zeros for the kpts
 !
 do i_db=1,n_DbGd_DBs
   if(.not. trim(DbGd_DB1_paths(i_db,1))=="." ) then
     call define_zeros(vector_=DbGd_k(i_db)%pt, zero_=tmp_zero)
     k_iku_zero=min(k_iku_zero,tmp_zero)
     call define_zeros(vector_=DbGd_k(i_db)%pt, zero_=tmp_zero,RLU=.TRUE.)
     k_rlu_zero=min(k_rlu_zero,tmp_zero)
   endif
 enddo
 !
 ! Symmetry restoring
 !
 if (allocated(dl_sop)) then
   YAMBO_FREE(dl_sop)
   nsym_DbGd_DB=nsym
   nsym       =nsym_save
   i_time_rev_DB=i_time_rev
   i_time_rev   =i_time_rev_save
   YAMBO_ALLOC(dl_sop,(3,3,nsym))
   dl_sop=dl_sop_SAVE(:,:,:nsym)
 endif
 !
 call parser('SkipCheck',l_skip_check)
 !GPL_EXCLUDE_START
 call parser('noBZExpand',l_flag)
 !
 DbGd_is_symmetry_expanded=.not.l_flag
 !GPL_EXCLUDE_END
 !
 !GPL_INCLUDE_START
 !DbGd_is_symmetry_expanded=.TRUE.
 !GPL_INCLUDE_END
 !
 call section('*','BZ Double Grid DB(s)')
 !
 call msg('s',':: Electrons             :',default_nel)
 call msg('s',':: Temperature       [ev]:',input_GS_Tel)
 call msg('s',':: Lattice factors [a.u.]:',alat)
 do i_db=1,n_DbGd_DBs
   if (i_db==1) call msg('s',':: K points        [DB #'//trim(intc(i_db))//']:',DbGd_E(i_db)%nk)
   if (i_db> 1) call msg('s','::                 [DB #'//trim(intc(i_db))//']:',DbGd_E(i_db)%nk)
 enddo
 !
 ! Mergering of ALL DbGd_E(:) => DbGd_E(n_DbGd_DBs+1)
 !
 i_db_merge=1
 !
 if (n_DbGd_DBs>1) then
   i_db_merge=n_DbGd_DBs+1
   call bz_samp_reset(DbGd_k(i_db_merge))
   call E_reset(DbGd_E(i_db_merge))
   DbGd_E(i_db_merge)%nk=sum(DbGd_E(:n_DbGd_DBs)%nk)
   DbGd_E(i_db_merge)%nb=DbGd_E(1)%nb
   DbGd_k(i_db_merge)%nibz=sum(DbGd_E(:n_DbGd_DBs)%nk)
   YAMBO_ALLOC(DbGd_E(i_db_merge)%E,(DbGd_E(i_db_merge)%nb,DbGd_E(i_db_merge)%nk,n_sp_pol))
   YAMBO_ALLOC(DbGd_k(i_db_merge)%pt,(DbGd_E(i_db_merge)%nk,3))
   do i_db=1,n_DbGd_DBs
     if (i_db==1) i_dummy=0
     if (i_db> 1) i_dummy=sum(DbGd_E(1:i_db-1)%nk)
     do ik=1,DbGd_E(i_db)%nk
       DbGd_E(i_db_merge)%E(:,ik+i_dummy,:)= DbGd_E(i_db)%E(:,ik,:)
       DbGd_k(i_db_merge)%pt(ik+i_dummy,:)= DbGd_k(i_db)%pt(ik,:)
     enddo
   enddo
 endif
 !
 ! Use of less (only BZ_DbGd_nkpts, read from input) k-points
 !
 if (BZ_DbGd_nkpts_to_use>0) then
   DbGd_E(i_db_merge)%nk=BZ_DbGd_nkpts_to_use
   DbGd_k(i_db_merge)%nibz=BZ_DbGd_nkpts_to_use
   YAMBO_ALLOC(rand_E,(DbGd_E(i_db_merge)%nb,BZ_DbGd_nkpts_to_use,n_sp_pol))
   YAMBO_ALLOC(rand_k,(BZ_DbGd_nkpts_to_use,3))
   rand_E(:,:,:)=DbGd_E(i_db_merge)%E(:,:BZ_DbGd_nkpts_to_use,:)
   rand_k(:BZ_DbGd_nkpts_to_use,:)=DbGd_k(i_db_merge)%pt(:BZ_DbGd_nkpts_to_use,:)
   YAMBO_FREE(DbGd_E(i_db_merge)%E)
   YAMBO_FREE(DbGd_k(i_db_merge)%pt)
   YAMBO_ALLOC(DbGd_E(i_db_merge)%E,(DbGd_E(i_db_merge)%nb,BZ_DbGd_nkpts_to_use,n_sp_pol))
   YAMBO_ALLOC(DbGd_k(i_db_merge)%pt,(BZ_DbGd_nkpts_to_use,3))
   DbGd_E(i_db_merge)%E(:,:,:)=rand_E(:,:,:)
   DbGd_k(i_db_merge)%pt(:,:)=rand_k(:,:)
   YAMBO_FREE(rand_E)
   YAMBO_FREE(rand_k)
 endif
 !
 gap(1)=minval(DbGd_E(i_db_merge)%E(Xen%nbf+1,:,1))-maxval(DbGd_E(i_db_merge)%E(Xen%nbf,:,1)) 
 gap(2)=10000._SP
 do ik=1,DbGd_k(i_db_merge)%nibz
   if (DbGd_E(i_db_merge)%E(Xen%nbf+1,ik,1)-DbGd_E(i_db_merge)%E(Xen%nbf,ik,1)<gap(2)) then
     gap(2)=DbGd_E(i_db_merge)%E(Xen%nbf+1,ik,1)-DbGd_E(i_db_merge)%E(Xen%nbf,ik,1)
   endif
 enddo
 !
 call msg('s','::              [imposed]:',BZ_DbGd_nkpts_to_use)
 call msg('s',':: Bands                 :',n_bands)
 call msg('s',':: Symmetries            :',nsym_DbGd_DB)
 if(i_time_rev_DB==1)&
&   call msg('s',':: Time reversal included ')
 if(i_time_rev_DB==0)&
&   call msg('s',':: Time reversal not included')
 if (Xen%nbf==Xen%nbm) then
   call msg('s',':: Gap indirect      [ev]:',gap(1)*HA2EV)
   call msg('s','::     direct        [ev]:',gap(2)*HA2EV)
 endif
 !
 ! See if there is correspondance between the random and the built-in k-points
 !
 YAMBO_ALLOC(IK_ref,(DbGd_k(i_db_merge)%nibz))
 !
 if (.not.l_skip_check) then
   !
   call section('+','Internal consistency check ...')
   !
   call k_DbGd_grid_consistency_check(IK_ref,Xk,Xen,DbGd_k(i_db_merge),DbGd_E(i_db_merge))
   !
   NK_found=count(IK_ref>0)
   !
   if (NK_found>0) then
     !
     call msg('s','Found '//trim(intc(NK_found))//" Double-Grid k-point(s) already in the built-in grid")
     !
     if (NK_found==DbGd_k(i_db_merge)%nibz) then
<<<<<<< HEAD
=======
       !
>>>>>>> 90b35616
       call warning("Empty group of k-points to be written in the DbGd DB")
       l_skip_check=.TRUE.
       !
     else
       !
       call section('=','Removing the reference point(s) from the Double Grid ...')
       YAMBO_ALLOC(rand_k,(DbGd_k(i_db_merge)%nibz-NK_found,3))
       YAMBO_ALLOC(rand_E,(DbGd_E(i_db_merge)%nb,DbGd_k(i_db_merge)%nibz-NK_found,n_sp_pol))
       i_c=1
       do ik=1,DbGd_k(i_db_merge)%nibz
         if (IK_ref(ik)>0) cycle
         rand_k(i_c,:)  =DbGd_k(i_db_merge)%pt(ik,:)
         rand_E(:,i_c,:)=DbGd_E(i_db_merge)%E(:,ik,:)
         i_c=i_c+1
       enddo
       YAMBO_FREE(DbGd_E(i_db_merge)%E)
       YAMBO_FREE(DbGd_k(i_db_merge)%pt)
       DbGd_k(i_db_merge)%nibz=DbGd_k(i_db_merge)%nibz-NK_found
       YAMBO_ALLOC(DbGd_E(i_db_merge)%E,(DbGd_E(i_db_merge)%nb,DbGd_k(i_db_merge)%nibz,n_sp_pol))
       YAMBO_ALLOC(DbGd_k(i_db_merge)%pt,(DbGd_k(i_db_merge)%nibz,3))
       DbGd_E(i_db_merge)%E(:,:,:)=rand_E(:,:,:)
       DbGd_k(i_db_merge)%pt(:,:)=rand_k(:,:)
       YAMBO_FREE(rand_E)
       YAMBO_FREE(rand_k)
       DbGd_E(i_db_merge)%nk=DbGd_k(i_db_merge)%nibz
       !
     endif
   else 
     call msg('s','failed') 
     call error(" Internal check failed. A consistent X grid k-point was not found among the Double Grid list")
   endif
 endif
 !
 if (l_skip_check) then
   !
   call warning(" Internal check failed. A consistent X grid k-point was not found among the Double Grid list")
   YAMBO_ALLOC(DbGd_k(i_db_merge)%weights,( DbGd_E(i_db_merge)%nk ))
   DbGd_k(i_db_merge)%weights=1./real(DbGd_E(i_db_merge)%nk )
   call OCCUPATIONS_Fermi(DbGd_E(i_db_merge),DbGd_k(i_db_merge),mode="FERMI")
   YAMBO_FREE(DbGd_k(i_db_merge)%weights)
   !
   ! I want that E_dbgd%E'-Xe%E_fermi=E_dbgd%E-E_dbgd%E_fermi=> E_dbgd%E'= E_dbgd%E+Xe%E_fermi-E_dbgd%E_fermi
   !
   DbGd_E(i_db_merge)%E(:,:,:)=DbGd_E(i_db_merge)%E(:,:,:)+Xen%E_Fermi-DbGd_E(i_db_merge)%E_Fermi
   !
 endif
 !
 YAMBO_FREE(IK_ref)
 !
 BZ_DbGd_nbands=DbGd_E(i_db_merge)%nb
 !
 ! Xk (IBZ->BZ)
 !
 BZ_ASSOCIATED_nkpts=Xk%nbz
 call k_build_up_BZ_tables(Xk)
 call k_ibz2bz(Xk,'i',.true.)
 !
 if (DbGd_is_symmetry_expanded) then
   !
   call section('=','BZ Double Grid K-points expansion ...')
   !
   ! DbGd_k (IBZ->BZ)
   !
   call k_ibz2bz(DbGd_k(i_db_merge),'i',.true.)
   !
   NK_to_process=DbGd_k(i_db_merge)%nbz
   !
   call msg('s','found '//trim(intc(DbGd_k(i_db_merge)%nbz))//' ('//trim(intc(DbGd_k(i_db_merge)%nibz))//') points in the BZ (IBZ)')
   !
 endif
 !
 !GPL_EXCLUDE_START
 if (.not.DbGd_is_symmetry_expanded) then
   !
   call section('=','BZ Double Grid K-points summary ...')
   !
   NK_to_process=DbGd_k(i_db_merge)%nibz
   !
   call msg('s','using '//trim(intc(DbGd_k(i_db_merge)%nibz))//' k-points')
   !
 endif
 !GPL_EXCLUDE_END
 !
 ! Maps allocation
 !
 YAMBO_ALLOC(TMP_map2,(NK_to_process,2))
 TMP_map2=0
 !
 ! Par Proc
 !
 call PP_indexes_reset(px)
 call PARALLEL_index(px,(/NK_to_process/))
 call PP_redux_wait
 !
 call live_timing('BZ Double Grid Map',px%n_of_elements(myid+1))
 !                ============
 do ik=1,NK_to_process
   !
   if (.not.px%element_1D(ik)) cycle
   !
   if (DbGd_is_symmetry_expanded) then
     ik_near=k_the_nearest(DbGd_k(i_db_merge)%ptbz(ik,:),Xk%ptbz(:,:),Xk%nbz)
     TMP_map2(ik,1)=ik_near ! bz@CG (coars grid)
   endif
   !
   !GPL_EXCLUDE_START
   if (.not.DbGd_is_symmetry_expanded) then
     ik_ibz = k_the_nearest(DbGd_k(i_db_merge)%pt(ik,:),Xk%pt(:,:),Xk%nibz,ROTATE_k_ref=.TRUE.,k_symm=is)
     TMP_map2(ik,1)=ik_ibz ! ibz@CG
     TMP_map2(ik,2)=is     ! is@CG
   endif
   !GPL_EXCLUDE_END
   !
   call live_timing(steps=1)
   !
 enddo
 !
 call PP_redux_wait(TMP_map2)
 !
 ! Number of points in each zone & Tables
 !
 YAMBO_ALLOC(BZ_DbGd_nkpt,(Xk%nbz))
 !
 do i_c=1,2
   !
   if (i_c==2)  then
     YAMBO_ALLOC(TMP_map3,(Xk%nbz,maxval(BZ_DbGd_nkpt),2))
     TMP_map3=0
     if (.not.DbGd_is_symmetry_expanded) then
       YAMBO_ALLOC(BZ_SYM_table,(Xk%nbz,maxval(BZ_DbGd_nkpt)))
       BZ_SYM_table=0
       BZ_SYM_table(1:Xk%nbz,1)=1
     endif
   endif
   !
   BZ_DbGd_nkpt=0
   !
   do ik=1,NK_to_process
     ik_near=TMP_map2(ik,1)
     if (.not.DbGd_is_symmetry_expanded) then
       ik_ibz = TMP_map2(ik,1)
       ik_near     = Xk%k_table(ik_ibz,1)
     endif
     BZ_DbGd_nkpt(ik_near)=BZ_DbGd_nkpt(ik_near)+1
     !
     if (i_c==1) cycle
     !
     if (DbGd_is_symmetry_expanded) then
       TMP_map3(ik_near,BZ_DbGd_nkpt(ik_near),1)=DbGd_k(i_db_merge)%sstar(ik,1) ! ibz@FG
       TMP_map3(ik_near,BZ_DbGd_nkpt(ik_near),2)=ik ! bz@FG
     endif
     !GPL_EXCLUDE_START
     if (.not.DbGd_is_symmetry_expanded) then
       TMP_map3(ik_near,BZ_DbGd_nkpt(ik_near),1)=ik ! ibz@FG 
       BZ_SYM_table(ik_near,BZ_DbGd_nkpt(ik_near))=TMP_map2(ik,2) ! symm@CG
     endif
     !GPL_EXCLUDE_END
   enddo
   !
 enddo
 !
 YAMBO_FREE(TMP_map2)
 !
 ! Adding the built-in grid and filling/reordering
 !=================================================
 !
 ! +1 is for the build-it grid
 !
 BZ_DbGd_nkpt=BZ_DbGd_nkpt+1
 !
 BZ_DbGd_max_filling=maxval(BZ_DbGd_nkpt)
 call msg('s',':: Blocks filling range  :',(/minval(BZ_DbGd_nkpt),BZ_DbGd_max_filling/))
 !
 ! Dimensions & allocations
 !
 if (DbGd_is_symmetry_expanded) then
   !
   BZ_DbGd_tot_nk       =DbGd_k(i_db_merge)%nbz+Xk%nbz
   BZ_DbGd_tot_nk_levels=DbGd_k(i_db_merge)%nibz+Xk%nibz
   !
 else
   !
   BZ_DbGd_tot_nk       =DbGd_k(i_db_merge)%nibz+Xk%nbz
   BZ_DbGd_tot_nk_levels=DbGd_k(i_db_merge)%nibz+Xk%nbz
   !
 endif
 !
 YAMBO_ALLOC(Xen%E_DbGd,(BZ_DbGd_nbands,BZ_DbGd_tot_nk_levels,n_sp_pol))
 YAMBO_ALLOC(BZ_DbGd_table,(Xk%nbz,BZ_DbGd_max_filling,2))
 YAMBO_ALLOC(BZ_DbGd_kpts,(BZ_DbGd_tot_nk,3))
 YAMBO_ALLOC(BZ_DbGd_weight,(BZ_DbGd_max_filling))
 BZ_DbGd_weight = 1.0_SP
 BZ_DbGd_table  = 0
 !
 !GPL_EXCLUDE_START
 if (.not.DbGd_is_symmetry_expanded) then
   !
   call live_timing('Built-in grid + re-ordering',Xk%nbz)
   !                ============================
   ik=0
   do ik_bz=1,Xk%nbz
     do ik_DbGd=1,BZ_DbGd_nkpt(ik_bz)
       ik=ik+1
       if (ik_DbGd==1) then
         Xen%E_DbGd(:,ik,:)=Xen%E(:BZ_DbGd_nbands,Xk%sstar(ik_bz,1),:)+Xen%E_fermi
         BZ_DbGd_kpts(ik,:)=Xk%ptbz(ik_bz,:)
       else
         is     =BZ_SYM_table(ik_bz,ik_DbGd-1)
         ik_grid=TMP_map3(ik_bz,ik_DbGd-1,1)
         Xen%E_DbGd(:,ik,:)=DbGd_E(i_db_merge)%E(:,ik_grid,:)
         BZ_DbGd_kpts(ik,:)=matmul(rl_sop(:,:, is),DbGd_k(i_db_merge)%pt(ik_grid,:) )
       endif
       BZ_DbGd_table(ik_bz,ik_DbGd,1)=ik_DbGd+sum(BZ_DbGd_nkpt(:ik_bz-1))
     enddo
     call live_timing(steps=1)
   enddo
   !
   call live_timing()
   !
 endif
 !GPL_EXCLUDE_END
 !
 if (DbGd_is_symmetry_expanded) then
   !
   call live_timing('Built-in grid',Xk%nbz)
   !
   Xen%E_DbGd(:,:DbGd_k(i_db_merge)%nibz,:)=DbGd_E(i_db_merge)%E(:,:,:)
   BZ_DbGd_kpts(:DbGd_k(i_db_merge)%nbz,:) =DbGd_k(i_db_merge)%ptbz(:,:)
   !
   ik_grid=DbGd_k(i_db_merge)%nbz
   iE_grid=DbGd_k(i_db_merge)%nibz
   do ik_bz=1,Xk%nbz
      !
      ik_grid=ik_grid+1
      if (Xk%sstar(ik_bz,2)==1) iE_grid=iE_grid+1
      !
      BZ_DbGd_table(ik_bz,:BZ_DbGd_nkpt(ik_bz)-1,:)=TMP_map3(ik_bz,:BZ_DbGd_nkpt(ik_bz)-1,:)
      BZ_DbGd_table(ik_bz, BZ_DbGd_nkpt(ik_bz)  ,:)=(/ iE_grid, ik_grid/)
      !
      BZ_DbGd_kpts(ik_grid,:)=Xk%ptbz(ik_bz,:)
      Xen%E_DbGd(:,iE_grid,:)=Xen%E(:BZ_DbGd_nbands,Xk%sstar(ik_bz,1),:)+Xen%E_fermi
      !
      call live_timing(steps=1)
      !
   enddo
   !
   call live_timing( )
   !
 endif
 !
 ! Final I/O
 !
 call io_control(ACTION=OP_WR_CL,SEC=(/1/),COM=LOG,ID=ID)
 i_err=io_Double_Grid(Xen,Xk,ID)
 !
 ! CLEAN
 !
 YAMBO_FREE(TMP_map3)
 YAMBO_FREE(BZ_DbGd_nkpt)
 YAMBO_FREE(BZ_DbGd_table)
 YAMBO_FREE(Xen%E_DbGd)
 YAMBO_FREE(BZ_DbGd_weight)
 YAMBO_FREE(BZ_SYM_table)
 YAMBO_FREE(BZ_DbGd_kpts)
 call k_ibz2bz(Xk,'d',.false.) 
 call k_ibz2bz(DbGd_k(i_db_merge),'d',.false.) 
 !
end subroutine<|MERGE_RESOLUTION|>--- conflicted
+++ resolved
@@ -237,10 +237,7 @@
      call msg('s','Found '//trim(intc(NK_found))//" Double-Grid k-point(s) already in the built-in grid")
      !
      if (NK_found==DbGd_k(i_db_merge)%nibz) then
-<<<<<<< HEAD
-=======
        !
->>>>>>> 90b35616
        call warning("Empty group of k-points to be written in the DbGd DB")
        l_skip_check=.TRUE.
        !
