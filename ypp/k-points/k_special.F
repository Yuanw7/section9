--- conflicted
+++ resolved
@@ -111,32 +111,6 @@
      !
      SPECIAL_k%nbz=10
      !
-<<<<<<< HEAD
-     SPECIAL_k%pt(1,:)=(/0.,0.,0./)
-     SPECIAL_k_label(1)='G'
-     SPECIAL_k%pt(2,:)=SPECIAL_k%pt(1,:)+(/0.,0.,cp/)
-     SPECIAL_k_label(2)='Z'
-     !
-     SPECIAL_k%pt(3,:)=(/ap,0.,0./)
-     SPECIAL_k_label(3)='X'
-     SPECIAL_k%pt(4,:)=SPECIAL_k%pt(3,:)+(/0.,0.,cp/)
-     SPECIAL_k_label(4)='A'
-     !
-     SPECIAL_k_label(5)='Y'
-     SPECIAL_k%pt(5,:)=(/0.,fp,0./)
-     SPECIAL_k_label(6)='T'
-     SPECIAL_k%pt(6,:)=SPECIAL_k%pt(5,:)+(/0.,0.,cp/)
-     !
-     SPECIAL_k_label(7)='S'
-     SPECIAL_k%pt(7,:)=(/ap/2.,bp/2.,0./)
-     SPECIAL_k_label(8)='R'
-     SPECIAL_k%pt(8,:)=SPECIAL_k%pt(7,:)+(/0.,0.,cp/)
-     !
-     SPECIAL_k_label(9)='X1'
-     SPECIAL_k%pt(9,:)=(/ap,ep,0./)
-     SPECIAL_k_label(10)='A1'
-     SPECIAL_k%pt(10,:)=SPECIAL_k%pt(9,:)+(/0.,0.,cp/)
-=======
      SPECIAL_k%pt(1,:)=(/0._SP,0._SP,0._SP/)
      SPECIAL_k_label(1)='G'
      SPECIAL_k%pt(2,:)=SPECIAL_k%pt(1,:)+(/0._SP,0._SP,cp/)
@@ -161,7 +135,6 @@
      SPECIAL_k%pt(9,:)=(/ap,ep,0._SP/)
      SPECIAL_k_label(10)='A1'
      SPECIAL_k%pt(10,:)=SPECIAL_k%pt(9,:)+(/0._SP,0._SP,cp/)
->>>>>>> c70eaf97
      !
    case('FC-ORTHOROMBIC (b>a)')
      !
@@ -173,32 +146,6 @@
      !
      SPECIAL_k%nbz=10
      !
-<<<<<<< HEAD
-     SPECIAL_k%pt(1,:)=(/0.,0.,0./)
-     SPECIAL_k_label(1)='G'
-     SPECIAL_k%pt(2,:)=SPECIAL_k%pt(1,:)+(/0.,0.,cp/)
-     SPECIAL_k_label(2)='Z'
-     !
-     SPECIAL_k%pt(3,:)=(/fp,0.,0./)
-     SPECIAL_k_label(3)='X'
-     SPECIAL_k%pt(4,:)=SPECIAL_k%pt(3,:)+(/0.,0.,cp/)
-     SPECIAL_k_label(4)='A'
-     !
-     SPECIAL_k_label(5)='Y'
-     SPECIAL_k%pt(5,:)=(/0.,bp,0./)
-     SPECIAL_k_label(6)='T'
-     SPECIAL_k%pt(6,:)=SPECIAL_k%pt(5,:)+(/0.,0.,cp/)
-     !
-     SPECIAL_k_label(7)='S'
-     SPECIAL_k%pt(7,:)=(/ap/2.,bp/2.,0./)
-     SPECIAL_k_label(8)='R'
-     SPECIAL_k%pt(8,:)=SPECIAL_k%pt(7,:)+(/0.,0.,cp/)
-     !
-     SPECIAL_k_label(9)='X1'
-     SPECIAL_k%pt(9,:)=(/ep,bp,0./)
-     SPECIAL_k_label(10)='A1'
-     SPECIAL_k%pt(10,:)=SPECIAL_k%pt(9,:)+(/0.,0.,cp/)
-=======
      SPECIAL_k%pt(1,:)=(/0._SP,0._SP,0._SP/)
      SPECIAL_k_label(1)='G'
      SPECIAL_k%pt(2,:)=SPECIAL_k%pt(1,:)+(/0._SP,0._SP,cp/)
@@ -223,7 +170,6 @@
      SPECIAL_k%pt(9,:)=(/ep,bp,0._SP/)
      SPECIAL_k_label(10)='A1'
      SPECIAL_k%pt(10,:)=SPECIAL_k%pt(9,:)+(/0._SP,0._SP,cp/)
->>>>>>> c70eaf97
      !
    case('CUB')
      !
@@ -400,11 +346,7 @@
     !
     real(SP) :: dp,xp,yp
     !
-<<<<<<< HEAD
-    dp=sqrt(xp**2 + yp**2)/2.
-=======
     dp=sqrt(xp**2 + yp**2)/2._SP
->>>>>>> c70eaf97
     fp=2*dp**2/xp
     ep=xp-fp
     !
