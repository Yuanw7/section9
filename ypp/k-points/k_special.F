--- conflicted
+++ resolved
@@ -23,11 +23,8 @@
 !
 subroutine k_special(LIST_only)
  !
-<<<<<<< HEAD
  ! Special k-points. Output in IKU
  !
-=======
->>>>>>> 47c3079e
  use pars,                ONLY:SP,schlen
  use units,               ONLY:pi
  use R_lattice,           ONLY:bz_samp_reset,b
@@ -46,7 +43,6 @@
  !
  ! Work Space
  !
-<<<<<<< HEAD
  logical            :: l_use_yambo_b
  integer            :: ik
  real(SP)           :: trial_b(3,3),ap,bp,cp,fp,ep,k_l(3)
@@ -54,12 +50,6 @@
  !
  call section('+',"Special Points for the "//trim(lattice)//" lattice")
  !======================================================================  
-=======
- logical          :: l_use_yambo_b
- integer          :: ik,il,n_lines,ip,i_str,K_position(n_SPECIAL_k_MAX)
- real(SP)         :: trial_b(3,3),K_norm,ap,bp,cp,fp,ep,K_sign(n_SPECIAL_k_MAX),k_l(3),k_lp1(3)
- character(schlen):: Path_strings(50),dumb_ch,k_f_name(2),after_msg
->>>>>>> 47c3079e
  !
  call bz_samp_reset(SPECIAL_k)
  !
@@ -284,116 +274,10 @@
    return
  endif
  !
-<<<<<<< HEAD
-=======
- ! Path builder
- !
- call STRING_split(PtsPath,Path_strings)
- !
- K_position=0
- K_sign    =1._SP
- n_lines=0
- do i_str=1,50
-   do ik=1,SPECIAL_k%nbz
-     if ( STRING_same(trim(Path_strings(i_str)),trim(SPECIAL_k_label(ik))) ) then
-       n_lines=n_lines+1
-       K_position(n_lines)=ik
-     endif
-     if ( STRING_same(trim(Path_strings(i_str)),trim("-"//SPECIAL_k_label(ik))) ) then
-       n_lines=n_lines+1
-       K_sign(n_lines)=-1.
-       K_position(n_lines)=ik
-     endif
-   enddo
- enddo
- if (n_lines==0) n_lines=1
- !
- if (n_lines==1.and..not.l_high_sym_pts) then
-   !
-   do ik=1,SPECIAL_k%nbz
-     call c2a(v_in=SPECIAL_k%pt(ik,:),mode='kc2i')
-   enddo
-   !
-   return
-   !
- endif
- !
- CIRCUIT_k%nbz =n_path_pts* ( n_lines -1 )
- !
- if (CIRCUIT_k%nbz==0) return
- !
- call msg('s','Found '//trim(intc(n_lines-1))//' segments and  '//&
-&              trim(intc(CIRCUIT_k%nbz+1))//' points along the path ',trim(PtsPath))
- !
- YAMBO_ALLOC(CIRCUIT_k%pt,(CIRCUIT_k%nbz+1,3))
- allocate(CIRCUIT_k_norm(CIRCUIT_k%nbz+1))
- allocate(CIRCUIT_k_label(CIRCUIT_k%nbz+1))
- CIRCUIT_k%nbz=0
- K_norm=0.
- CIRCUIT_k_label=" "
- do il=1,n_lines-1
-   k_l  =SPECIAL_k%pt( K_position(il)  ,:)*K_sign(il)
-   k_lp1=SPECIAL_k%pt( K_position(il+1),:)*K_sign(il+1)
-   do ip=1,n_path_pts
-     CIRCUIT_k%nbz= CIRCUIT_k%nbz+1
-     if (ip==1.and.K_sign(il)>0.) CIRCUIT_k_label(CIRCUIT_k%nbz)=SPECIAL_k_label( K_position(il) )
-     if (ip==1.and.K_sign(il)<0.) CIRCUIT_k_label(CIRCUIT_k%nbz)="-"//SPECIAL_k_label( K_position(il) )
-     CIRCUIT_k%pt(CIRCUIT_k%nbz,:3)=k_l+(k_lp1-k_l)/n_path_pts*(ip-1)
-     if (CIRCUIT_k%nbz>1) K_norm=K_norm+v_norm(  CIRCUIT_k%pt(CIRCUIT_k%nbz,:3) -  CIRCUIT_k%pt(CIRCUIT_k%nbz-1,:3) )
-     CIRCUIT_k_norm(CIRCUIT_k%nbz)= K_norm
-   enddo
- enddo
- !
- CIRCUIT_k%nbz= CIRCUIT_k%nbz+1
- CIRCUIT_k%nibz=CIRCUIT_k%nbz
- CIRCUIT_k%pt(CIRCUIT_k%nbz,:)=SPECIAL_k%pt(K_position(n_lines),:)*K_sign(n_lines)
- if (k_sign(n_lines)>0._SP) CIRCUIT_k_label(CIRCUIT_k%nbz)=SPECIAL_k_label( K_position(n_lines) )
- if (k_sign(n_lines)<0._SP) CIRCUIT_k_label(CIRCUIT_k%nbz)="-"//SPECIAL_k_label( K_position(n_lines) )
- K_norm=K_norm+v_norm(  CIRCUIT_k%pt(CIRCUIT_k%nbz,:3) -  CIRCUIT_k%pt(CIRCUIT_k%nbz-1,:3) )
- CIRCUIT_k_norm(CIRCUIT_k%nbz)= K_norm
- !
- do ik=1,CIRCUIT_k%nbz
-   call c2a(v_in=CIRCUIT_k%pt(ik,:),mode='kc2i')
- enddo
->>>>>>> 47c3079e
  do ik=1,SPECIAL_k%nbz
    call c2a(v_in=SPECIAL_k%pt(ik,:),mode='kc2i')
  enddo
  !
-<<<<<<< HEAD
-=======
- YAMBO_ALLOC(CIRCUIT_k%weights,(CIRCUIT_k%nbz))
- CIRCUIT_k%weights=1._SP/real(CIRCUIT_k%nbz,SP)
- !
- if (l_high_sym_pts) then
-   !
-   k_f_name(1)="path_points"
-   k_f_name(2)="PWSCF_points"
-   call of_open_close(k_f_name(1),'ot')
-   call of_open_close(k_f_name(2),'ot')
-   call msg('o  path',"#",(/"c1    ","c2    ","c3    ","Norm  "/),INDENT=0,USE_TABS=.true.)
-   call msg('o PWSCF',"#",(/"c1    ","c2    ","c3    ","Weight"/),INDENT=0,USE_TABS=.true.)
-   call msg('o path PWSCF',"#"," ",INDENT=0)
-   !
-   do ik=1,CIRCUIT_k%nbz
-     !
-     call K_transform(CIRCUIT_k%pt(ik,:),'iku')
-     !
-     after_msg=""
-     if (len_trim(CIRCUIT_k_label(ik))>0) after_msg= ' ['// CIRCUIT_k_label(ik)//']'
-     call msg('o  path',"",(/CIRCUIT_k%pt(ik,:),CIRCUIT_k_norm(ik)/),INDENT=0,USE_TABS=.true.,after_msg=after_msg)
-     call msg('o PWSCF',"",(/CIRCUIT_k%pt(ik,:),1._SP/),             INDENT=0,USE_TABS=.true.,after_msg=after_msg)
-   enddo
-   !
-   YAMBO_FREE(SPECIAL_k%pt)
-   YAMBO_FREE(CIRCUIT_k%pt)
-   !
-   call of_open_close(k_f_name(1))
-   call of_open_close(k_f_name(2))
-   !
- endif
- !
->>>>>>> 47c3079e
  contains
    !
    subroutine orthorombic_lengths(xp,yp)
