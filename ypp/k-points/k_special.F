!
!        Copyright (C) 2000-2019 the YAMBO team
!              http://www.yambo-code.org
!
! Authors (see AUTHORS file for details): AM
! 
! This file is distributed under the terms of the GNU 
! General Public License. You can redistribute it and/or 
! modify it under the terms of the GNU General Public 
! License as published by the Free Software Foundation; 
! either version 2, or (at your option) any later version.
!
! This program is distributed in the hope that it will 
! be useful, but WITHOUT ANY WARRANTY; without even the 
! implied warranty of MERCHANTABILITY or FITNESS FOR A 
! PARTICULAR PURPOSE.  See the GNU General Public License 
! for more details.
!
! You should have received a copy of the GNU General Public 
! License along with this program; if not, write to the Free 
! Software Foundation, Inc., 59 Temple Place - Suite 330,Boston, 
! MA 02111-1307, USA or visit http://www.gnu.org/copyleft/gpl.txt.
!
subroutine k_special(LIST)
 !
 use pars,                ONLY:SP,schlen
 use units,               ONLY:pi
 use R_lattice,           ONLY:bz_samp_reset,b
 use D_lattice,           ONLY:alat,lattice,a
 use com,                 ONLY:msg,of_open_close
 use vec_operate,         ONLY:c2a,v_norm
 use YPPm,                ONLY:n_path_pts,PtsPath,K_transform,l_high_sym_pts,&
&                              SPECIAL_k,n_SPECIAL_k_MAX,CIRCUIT_k,SPECIAL_k_label,&
&                              n_SPECIAL_k_MAX,CIRCUIT_k_label,CIRCUIT_k_norm,coo_out
 use stderr,              ONLY:STRING_split,STRING_same
 use LIVE_t,              ONLY:live_timing_is_on
 use stderr,              ONLY:intc
 !
#include<memory.h>
 !
 logical :: LIST
 !
 ! Work Space
 !
 logical          :: l_use_yambo_b
 integer          :: ik,il,n_lines,ip,i_str,K_position(n_SPECIAL_k_MAX)
 real(SP)         :: trial_b(3,3),K_norm,ap,bp,cp,fp,ep,K_sign(n_SPECIAL_k_MAX),k_l(3),k_lp1(3)
 character(schlen):: Path_strings(50),dumb_ch,k_f_name(2),after_msg
 !
 call bz_samp_reset(SPECIAL_k)
 call bz_samp_reset(CIRCUIT_k)
 !
 YAMBO_ALLOC(SPECIAL_k%pt,(n_SPECIAL_k_MAX,3))
 !
 ! Special K taken from 
 ! 
 !  http://cst-www.nrl.navy.mil/bind/kpts/index.html
 !  http://lamp.tu-graz.ac.at/
 !
 !
 ! 2019/02/01:
 ! If yambo "b" is different
 ! i.e. in case for example the FCC has
 ! b(1,:)=(/-0.5, 0.5, 0.5/)*2.*pi/alat(1)
 ! b(2,:)=(/ 0.5,-0.5.,0.5/)*2.*pi/alat(1)
 ! b(3,:)=(/ 0.5, 0.5,-0.5/)*2.*pi/alat(1)
 ! to properly detect special k-points
 ! set the following logical to .true.
 !
 l_use_yambo_b=.false.
 !
 !
 select case (trim(lattice))
   !
   case('FCC')
     !
     if(l_use_yambo_b) then
       trial_b=b
     else
       trial_b(1,:)=(/-1., 1., 1./)*2.*pi/alat(1)
       trial_b(2,:)=(/ 1.,-1., 1./)*2.*pi/alat(1)
       trial_b(3,:)=(/ 1., 1.,-1./)*2.*pi/alat(1)
     endif
     !
     SPECIAL_k%nbz=6
     !
     SPECIAL_k%pt(1,:)=(/0._SP,0._SP,0._SP/)
     SPECIAL_k_label(1)='G'
     SPECIAL_k%pt(2,:)=(/0.5_SP,0.5_SP,0._SP/)
     SPECIAL_k_label(2)='X'
     SPECIAL_k%pt(3,:)=(/0.5_SP,0.5_SP,0.5_SP/)
     SPECIAL_k_label(3)='L'
     SPECIAL_k%pt(4,:)=(/0.5_SP,0.75_SP,0.25_SP/)
     SPECIAL_k_label(4)='W'
     SPECIAL_k%pt(5,:)=(/0.375_SP,0.375_SP,0.750_SP/)
     SPECIAL_k_label(5)='K'
     SPECIAL_k%pt(6,:)=(/0.375_SP,0.375_SP,0.750_SP/)
     SPECIAL_k_label(6)='U'
     !
     do ik=1,SPECIAL_k%nbz
       call c2a(b_in=trial_b,v_in=SPECIAL_k%pt(ik,:),mode='ka2c')
     enddo
     !
   case('BCC')
     !
     if(l_use_yambo_b) then
       trial_b=b
     else
       trial_b(1,:)=(/ 0._SP, 1._SP, 1._SP/)*2._SP*pi/alat(1)
       trial_b(2,:)=(/ 1._SP, 0._SP, 1._SP/)*2._SP*pi/alat(1)
       trial_b(3,:)=(/ 1._SP, 0._SP,-1._SP/)*2._SP*pi/alat(1)
     endif
     !
     SPECIAL_k%nbz=4
     !
     SPECIAL_k%pt(1,:)=(/0._SP,0._SP,0._SP/)
     SPECIAL_k_label(1)='G'
     SPECIAL_k%pt(2,:)=(/0.5_SP,0.5_SP,0._SP/)
     SPECIAL_k_label(2)='N'
     SPECIAL_k%pt(3,:)=(/0.5_SP,0.5_SP,0.5_SP/)
     SPECIAL_k_label(3)='P'
     SPECIAL_k%pt(4,:)=(/0._SP ,1._SP  ,0._SP  /)
     SPECIAL_k_label(4)='H'
     !
   case('FC-ORTHOROMBIC (b<a)')
     !
     ap=pi/a(1,1)
     bp=pi/a(1,2)
     cp=pi/a(3,3)
     !
     call orthorombic_lengths(bp,ap)
     !
     SPECIAL_k%nbz=10
     !
     SPECIAL_k%pt(1,:)=(/0._SP,0._SP,0._SP/)
     SPECIAL_k_label(1)='G'
     SPECIAL_k%pt(2,:)=SPECIAL_k%pt(1,:)+(/0._SP,0._SP,cp/)
     SPECIAL_k_label(2)='Z'
     !
     SPECIAL_k%pt(3,:)=(/ap,0._SP,0._SP/)
     SPECIAL_k_label(3)='X'
     SPECIAL_k%pt(4,:)=SPECIAL_k%pt(3,:)+(/0._SP,0._SP,cp/)
     SPECIAL_k_label(4)='A'
     !
     SPECIAL_k_label(5)='Y'
     SPECIAL_k%pt(5,:)=(/0._SP,fp,0._SP/)
     SPECIAL_k_label(6)='T'
     SPECIAL_k%pt(6,:)=SPECIAL_k%pt(5,:)+(/0._SP,0._SP,cp/)
     !
     SPECIAL_k_label(7)='S'
     SPECIAL_k%pt(7,:)=(/ap/2._SP,bp/2._SP,0._SP/)
     SPECIAL_k_label(8)='R'
     SPECIAL_k%pt(8,:)=SPECIAL_k%pt(7,:)+(/0._SP,0._SP,cp/)
     !
     SPECIAL_k_label(9)='X1'
     SPECIAL_k%pt(9,:)=(/ap,ep,0._SP/)
     SPECIAL_k_label(10)='A1'
     SPECIAL_k%pt(10,:)=SPECIAL_k%pt(9,:)+(/0._SP,0._SP,cp/)
     !
   case('FC-ORTHOROMBIC (b>a)')
     !
     ap=pi/a(1,1)
     bp=pi/a(1,2)
     cp=pi/a(3,3)
     !
     call orthorombic_lengths(ap,bp)
     !
     SPECIAL_k%nbz=10
     !
     SPECIAL_k%pt(1,:)=(/0._SP,0._SP,0._SP/)
     SPECIAL_k_label(1)='G'
     SPECIAL_k%pt(2,:)=SPECIAL_k%pt(1,:)+(/0._SP,0._SP,cp/)
     SPECIAL_k_label(2)='Z'
     !
     SPECIAL_k%pt(3,:)=(/fp,0._SP,0._SP/)
     SPECIAL_k_label(3)='X'
     SPECIAL_k%pt(4,:)=SPECIAL_k%pt(3,:)+(/0._SP,0._SP,cp/)
     SPECIAL_k_label(4)='A'
     !
     SPECIAL_k_label(5)='Y'
     SPECIAL_k%pt(5,:)=(/0._SP,bp,0._SP/)
     SPECIAL_k_label(6)='T'
     SPECIAL_k%pt(6,:)=SPECIAL_k%pt(5,:)+(/0._SP,0._SP,cp/)
     !
     SPECIAL_k_label(7)='S'
     SPECIAL_k%pt(7,:)=(/ap/2._SP,bp/2._SP,0._SP/)
     SPECIAL_k_label(8)='R'
     SPECIAL_k%pt(8,:)=SPECIAL_k%pt(7,:)+(/0._SP,0._SP,cp/)
     !
     SPECIAL_k_label(9)='X1'
     SPECIAL_k%pt(9,:)=(/ep,bp,0._SP/)
     SPECIAL_k_label(10)='A1'
     SPECIAL_k%pt(10,:)=SPECIAL_k%pt(9,:)+(/0._SP,0._SP,cp/)
     !
   case('CUB')
     !
     if(l_use_yambo_b) then
       trial_b=b
     else
       trial_b(1,:)=(/ 1., 0., 0./)*2.*pi/alat(1)
       trial_b(2,:)=(/ 0., 1., 0./)*2.*pi/alat(1)
       trial_b(3,:)=(/ 0., 0., 1./)*2.*pi/alat(1)
     endif
     !
     SPECIAL_k%nbz=4
     !
     SPECIAL_k%pt(1,:)=(/0.,0.,0./)
     SPECIAL_k_label(1)='G'
     SPECIAL_k%pt(2,:)=(/0.5,0.,0./)
     SPECIAL_k_label(2)='X'
     SPECIAL_k%pt(3,:)=(/0.5,0.5,0./)
     SPECIAL_k_label(3)='M'
     SPECIAL_k%pt(4,:)=(/0.5,0.5,0.5/)
     SPECIAL_k_label(4)='R'
     !
     do ik=1,SPECIAL_k%nbz
       call c2a(b_in=trial_b,v_in=SPECIAL_k%pt(ik,:),mode='ka2c')
     enddo
     !
   case('HCP')
     !
     if(l_use_yambo_b) then
       trial_b=b
     else
       trial_b(1,:)=(/ 1.,-1./sqrt(3.), 0./)*2.*pi/alat(1)
       trial_b(2,:)=(/ 1., 1./sqrt(3.), 0./)*2.*pi/alat(1)
       trial_b(3,:)=(/ 0., 0.,          1./)*2.*pi/alat(3)
     endif
     !
     SPECIAL_k%nbz=7
     !
     SPECIAL_k%pt(1,:)=(/0.,0.,0./)
     SPECIAL_k_label(1)='G'
     SPECIAL_k%pt(2,:)=(/0. ,0.5,0./)
     SPECIAL_k_label(2)='M'
     SPECIAL_k%pt(3,:)=(/2./3.,0.,0./)
     SPECIAL_k%pt(3,:)=(/1./3.,1./3.,0./)
     SPECIAL_k_label(3)='K'
     SPECIAL_k%pt(4,:)=(/-1./3.,-1./3.,0./)
     SPECIAL_k_label(4)='Kp'
     SPECIAL_k%pt(5,:)=(/0. ,0.  ,0.5/)
     SPECIAL_k_label(5)='A'
     SPECIAL_k%pt(6,:)=(/0.,0.5,0.5/)
     SPECIAL_k_label(6)='L'
     SPECIAL_k%pt(7,:)=(/1./3.,1./3.,0.5/)
     SPECIAL_k_label(7)='H'
     !
     do ik=1,SPECIAL_k%nbz
       call c2a(b_in=trial_b,v_in=SPECIAL_k%pt(ik,:),mode='ka2c')
     enddo
     !
 end select
 !
 if (SPECIAL_k%nbz==0) then
   call warning('Unknown lattice unit cell')
   return
 endif
 !
 ! Report 
 !
 if (l_high_sym_pts.or.LIST) then
   call section("p","Special K-points list ["//trim(coo_out)//"]")
   live_timing_is_on=.false.
   do ik=1,SPECIAL_k%nbz
     k_l=SPECIAL_k%pt(ik,:)
     call K_transform(k_l,'cc')
     write (dumb_ch,'(3f12.7,2x,a)') k_l,SPECIAL_k_label(ik)
     call msg("s",trim(dumb_ch))
   enddo
   live_timing_is_on=.true.
 endif
 !
 if (LIST) then
   YAMBO_FREE(SPECIAL_k%pt)
   return
 endif
 !
 ! Path builder
 !
 call STRING_split(PtsPath,Path_strings)
 !
 K_position=0
 K_sign    =1._SP
 n_lines=0
 do i_str=1,50
   do ik=1,SPECIAL_k%nbz
     if ( STRING_same(trim(Path_strings(i_str)),trim(SPECIAL_k_label(ik))) ) then
       n_lines=n_lines+1
       K_position(n_lines)=ik
     endif
     if ( STRING_same(trim(Path_strings(i_str)),trim("-"//SPECIAL_k_label(ik))) ) then
       n_lines=n_lines+1
       K_sign(n_lines)=-1.
       K_position(n_lines)=ik
     endif
   enddo
 enddo
 if (n_lines==0) n_lines=1
 !
 if (n_lines==1.and..not.l_high_sym_pts) then
   !
   do ik=1,SPECIAL_k%nbz
     call c2a(v_in=SPECIAL_k%pt(ik,:),mode='kc2i')
   enddo
   !
   return
   !
 endif
 !
 CIRCUIT_k%nbz =n_path_pts* ( n_lines -1 )
 !
<<<<<<< HEAD
 if (CIRCUIT_k%nbz>0) then
   !
   call msg('s','Found '//trim(intc(n_lines-1))//' segments and  '//&
&                trim(intc(CIRCUIT_k%nbz+1))//' points along the path '//trim(PtsPath))
   !
   YAMBO_ALLOC(CIRCUIT_k%pt,(CIRCUIT_k%nbz+1,3))
   allocate(CIRCUIT_k_norm(CIRCUIT_k%nbz+1))
   allocate(CIRCUIT_k_label(CIRCUIT_k%nbz+1))
   CIRCUIT_k%nbz=0
   K_norm=0.
   CIRCUIT_k_label=" "
   do il=1,n_lines-1
     k_l  =SPECIAL_k%pt( K_position(il)  ,:)*K_sign(il)
     k_lp1=SPECIAL_k%pt( K_position(il+1),:)*K_sign(il+1)
     do ip=1,n_path_pts
       CIRCUIT_k%nbz= CIRCUIT_k%nbz+1
       if (ip==1.and.K_sign(il)>0.) CIRCUIT_k_label(CIRCUIT_k%nbz)=SPECIAL_k_label( K_position(il) )
       if (ip==1.and.K_sign(il)<0.) CIRCUIT_k_label(CIRCUIT_k%nbz)="-"//SPECIAL_k_label( K_position(il) )
       CIRCUIT_k%pt(CIRCUIT_k%nbz,:3)=k_l+(k_lp1-k_l)/n_path_pts*(ip-1)
       if (CIRCUIT_k%nbz>1) K_norm=K_norm+v_norm(  CIRCUIT_k%pt(CIRCUIT_k%nbz,:3) -  CIRCUIT_k%pt(CIRCUIT_k%nbz-1,:3) )
       CIRCUIT_k_norm(CIRCUIT_k%nbz)= K_norm
     enddo
=======
 if (CIRCUIT_k%nbz==0) return
 !
 call msg('s','Found '//trim(intc(n_lines-1))//' segments and  '//&
&              trim(intc(CIRCUIT_k%nbz+1))//' points along the path: '//trim(PtsPath))
 !
 YAMBO_ALLOC(CIRCUIT_k%pt,(CIRCUIT_k%nbz+1,3))
 allocate(CIRCUIT_k_norm(CIRCUIT_k%nbz+1))
 allocate(CIRCUIT_k_label(CIRCUIT_k%nbz+1))
 CIRCUIT_k%nbz=0
 K_norm=0.
 CIRCUIT_k_label=" "
 do il=1,n_lines-1
   k_l  =SPECIAL_k%pt( K_position(il)  ,:)*K_sign(il)
   k_lp1=SPECIAL_k%pt( K_position(il+1),:)*K_sign(il+1)
   do ip=1,n_path_pts
     CIRCUIT_k%nbz= CIRCUIT_k%nbz+1
     if (ip==1.and.K_sign(il)>0.) CIRCUIT_k_label(CIRCUIT_k%nbz)=SPECIAL_k_label( K_position(il) )
     if (ip==1.and.K_sign(il)<0.) CIRCUIT_k_label(CIRCUIT_k%nbz)="-"//SPECIAL_k_label( K_position(il) )
     CIRCUIT_k%pt(CIRCUIT_k%nbz,:3)=k_l+(k_lp1-k_l)/n_path_pts*(ip-1)
     if (CIRCUIT_k%nbz>1) K_norm=K_norm+v_norm(  CIRCUIT_k%pt(CIRCUIT_k%nbz,:3) -  CIRCUIT_k%pt(CIRCUIT_k%nbz-1,:3) )
     CIRCUIT_k_norm(CIRCUIT_k%nbz)= K_norm
>>>>>>> 0adde2f1
   enddo
 enddo
 !
 CIRCUIT_k%nbz= CIRCUIT_k%nbz+1
 CIRCUIT_k%nibz=CIRCUIT_k%nbz
 CIRCUIT_k%pt(CIRCUIT_k%nbz,:)=SPECIAL_k%pt(K_position(n_lines),:)*K_sign(n_lines)
 if (k_sign(n_lines)>0._SP) CIRCUIT_k_label(CIRCUIT_k%nbz)=SPECIAL_k_label( K_position(n_lines) )
 if (k_sign(n_lines)<0._SP) CIRCUIT_k_label(CIRCUIT_k%nbz)="-"//SPECIAL_k_label( K_position(n_lines) )
 K_norm=K_norm+v_norm(  CIRCUIT_k%pt(CIRCUIT_k%nbz,:3) -  CIRCUIT_k%pt(CIRCUIT_k%nbz-1,:3) )
 CIRCUIT_k_norm(CIRCUIT_k%nbz)= K_norm
 !
 do ik=1,CIRCUIT_k%nbz
   call c2a(v_in=CIRCUIT_k%pt(ik,:),mode='kc2i')
 enddo
 do ik=1,SPECIAL_k%nbz
   call c2a(v_in=SPECIAL_k%pt(ik,:),mode='kc2i')
 enddo
 !
 YAMBO_ALLOC(CIRCUIT_k%weights,(CIRCUIT_k%nbz))
 CIRCUIT_k%weights=1._SP/real(CIRCUIT_k%nbz,SP)
 !
 if (l_high_sym_pts) then
   !
   k_f_name(1)="path_points"
   k_f_name(2)="PWSCF_points"
   call of_open_close(k_f_name(1),'ot')
   call of_open_close(k_f_name(2),'ot')
   call msg('o  path',"#",(/"c1    ","c2    ","c3    ","Norm  "/),INDENT=0,USE_TABS=.true.)
   call msg('o PWSCF',"#",(/"c1    ","c2    ","c3    ","Weight"/),INDENT=0,USE_TABS=.true.)
   call msg('o path PWSCF',"#"," ",INDENT=0)
   !
   do ik=1,CIRCUIT_k%nbz
     !
     call K_transform(CIRCUIT_k%pt(ik,:),'iku')
     !
     call msg('o  path',"",(/CIRCUIT_k%pt(ik,:),CIRCUIT_k_norm(ik)/),INDENT=0,USE_TABS=.true.,formatted_msg=of_string)
     if (len_trim(CIRCUIT_k_label(ik))>0) of_string= trim(of_string)//' ['// CIRCUIT_k_label(ik)//']'
     call msg_deliver('path',trim(of_string))
     call msg('o PWSCF',"",(/CIRCUIT_k%pt(ik,:),1._SP/),INDENT=0,USE_TABS=.true.,formatted_msg=of_string)
     if (len_trim(CIRCUIT_k_label(ik))>0) of_string= trim(of_string)//' ['// CIRCUIT_k_label(ik)//']'
     call msg_deliver('PWSCF',trim(of_string))
   enddo
   !
   YAMBO_FREE(SPECIAL_k%pt)
   YAMBO_FREE(CIRCUIT_k%pt)
   !
<<<<<<< HEAD
   if (l_high_sym_pts) then
     !
     k_f_name(1)="path_points"
     k_f_name(2)="PWSCF_points"
     call of_open_close(k_f_name(1),'ot')
     call of_open_close(k_f_name(2),'ot')
     call msg('o  path',"#",(/"c1    ","c2    ","c3    ","Norm  "/),INDENT=0,USE_TABS=.true.)
     call msg('o PWSCF',"#",(/"c1    ","c2    ","c3    ","Weight"/),INDENT=0,USE_TABS=.true.)
     call msg('o path PWSCF',"#"," ",INDENT=0)
     !
     do ik=1,CIRCUIT_k%nbz
       !
       call K_transform(CIRCUIT_k%pt(ik,:),'iku')
       !
       after_msg=""
       if (len_trim(CIRCUIT_k_label(ik))>0) after_msg= ' ['// CIRCUIT_k_label(ik)//']'
       call msg('o  path',"",(/CIRCUIT_k%pt(ik,:),CIRCUIT_k_norm(ik)/),INDENT=0,USE_TABS=.true.,after_msg=after_msg)
       call msg('o PWSCF',"",(/CIRCUIT_k%pt(ik,:),1._SP/),             INDENT=0,USE_TABS=.true.,after_msg=after_msg)
     enddo
     !
     YAMBO_FREE(SPECIAL_k%pt)
     YAMBO_FREE(CIRCUIT_k%pt)
     !
     call of_open_close(k_f_name(1))
     call of_open_close(k_f_name(2))
     !
   endif
=======
   call of_open_close(k_f_name(1))
   call of_open_close(k_f_name(2))
>>>>>>> 0adde2f1
   !
 endif
 !
 contains
   !
   subroutine orthorombic_lengths(xp,yp)
    !
    real(SP) :: dp,xp,yp
    !
    dp=sqrt(xp**2 + yp**2)/2._SP
    fp=2*dp**2/xp
    ep=xp-fp
    !
   end subroutine
   !
end subroutine k_special<|MERGE_RESOLUTION|>--- conflicted
+++ resolved
@@ -309,34 +309,10 @@
  !
  CIRCUIT_k%nbz =n_path_pts* ( n_lines -1 )
  !
-<<<<<<< HEAD
- if (CIRCUIT_k%nbz>0) then
-   !
-   call msg('s','Found '//trim(intc(n_lines-1))//' segments and  '//&
-&                trim(intc(CIRCUIT_k%nbz+1))//' points along the path '//trim(PtsPath))
-   !
-   YAMBO_ALLOC(CIRCUIT_k%pt,(CIRCUIT_k%nbz+1,3))
-   allocate(CIRCUIT_k_norm(CIRCUIT_k%nbz+1))
-   allocate(CIRCUIT_k_label(CIRCUIT_k%nbz+1))
-   CIRCUIT_k%nbz=0
-   K_norm=0.
-   CIRCUIT_k_label=" "
-   do il=1,n_lines-1
-     k_l  =SPECIAL_k%pt( K_position(il)  ,:)*K_sign(il)
-     k_lp1=SPECIAL_k%pt( K_position(il+1),:)*K_sign(il+1)
-     do ip=1,n_path_pts
-       CIRCUIT_k%nbz= CIRCUIT_k%nbz+1
-       if (ip==1.and.K_sign(il)>0.) CIRCUIT_k_label(CIRCUIT_k%nbz)=SPECIAL_k_label( K_position(il) )
-       if (ip==1.and.K_sign(il)<0.) CIRCUIT_k_label(CIRCUIT_k%nbz)="-"//SPECIAL_k_label( K_position(il) )
-       CIRCUIT_k%pt(CIRCUIT_k%nbz,:3)=k_l+(k_lp1-k_l)/n_path_pts*(ip-1)
-       if (CIRCUIT_k%nbz>1) K_norm=K_norm+v_norm(  CIRCUIT_k%pt(CIRCUIT_k%nbz,:3) -  CIRCUIT_k%pt(CIRCUIT_k%nbz-1,:3) )
-       CIRCUIT_k_norm(CIRCUIT_k%nbz)= K_norm
-     enddo
-=======
  if (CIRCUIT_k%nbz==0) return
  !
  call msg('s','Found '//trim(intc(n_lines-1))//' segments and  '//&
-&              trim(intc(CIRCUIT_k%nbz+1))//' points along the path: '//trim(PtsPath))
+&              trim(intc(CIRCUIT_k%nbz+1))//' points along the path ',trim(PtsPath))
  !
  YAMBO_ALLOC(CIRCUIT_k%pt,(CIRCUIT_k%nbz+1,3))
  allocate(CIRCUIT_k_norm(CIRCUIT_k%nbz+1))
@@ -354,7 +330,6 @@
      CIRCUIT_k%pt(CIRCUIT_k%nbz,:3)=k_l+(k_lp1-k_l)/n_path_pts*(ip-1)
      if (CIRCUIT_k%nbz>1) K_norm=K_norm+v_norm(  CIRCUIT_k%pt(CIRCUIT_k%nbz,:3) -  CIRCUIT_k%pt(CIRCUIT_k%nbz-1,:3) )
      CIRCUIT_k_norm(CIRCUIT_k%nbz)= K_norm
->>>>>>> 0adde2f1
    enddo
  enddo
  !
@@ -390,49 +365,17 @@
      !
      call K_transform(CIRCUIT_k%pt(ik,:),'iku')
      !
-     call msg('o  path',"",(/CIRCUIT_k%pt(ik,:),CIRCUIT_k_norm(ik)/),INDENT=0,USE_TABS=.true.,formatted_msg=of_string)
-     if (len_trim(CIRCUIT_k_label(ik))>0) of_string= trim(of_string)//' ['// CIRCUIT_k_label(ik)//']'
-     call msg_deliver('path',trim(of_string))
-     call msg('o PWSCF',"",(/CIRCUIT_k%pt(ik,:),1._SP/),INDENT=0,USE_TABS=.true.,formatted_msg=of_string)
-     if (len_trim(CIRCUIT_k_label(ik))>0) of_string= trim(of_string)//' ['// CIRCUIT_k_label(ik)//']'
-     call msg_deliver('PWSCF',trim(of_string))
+     after_msg=""
+     if (len_trim(CIRCUIT_k_label(ik))>0) after_msg= ' ['// CIRCUIT_k_label(ik)//']'
+     call msg('o  path',"",(/CIRCUIT_k%pt(ik,:),CIRCUIT_k_norm(ik)/),INDENT=0,USE_TABS=.true.,after_msg=after_msg)
+     call msg('o PWSCF',"",(/CIRCUIT_k%pt(ik,:),1._SP/),             INDENT=0,USE_TABS=.true.,after_msg=after_msg)
    enddo
    !
    YAMBO_FREE(SPECIAL_k%pt)
    YAMBO_FREE(CIRCUIT_k%pt)
    !
-<<<<<<< HEAD
-   if (l_high_sym_pts) then
-     !
-     k_f_name(1)="path_points"
-     k_f_name(2)="PWSCF_points"
-     call of_open_close(k_f_name(1),'ot')
-     call of_open_close(k_f_name(2),'ot')
-     call msg('o  path',"#",(/"c1    ","c2    ","c3    ","Norm  "/),INDENT=0,USE_TABS=.true.)
-     call msg('o PWSCF',"#",(/"c1    ","c2    ","c3    ","Weight"/),INDENT=0,USE_TABS=.true.)
-     call msg('o path PWSCF',"#"," ",INDENT=0)
-     !
-     do ik=1,CIRCUIT_k%nbz
-       !
-       call K_transform(CIRCUIT_k%pt(ik,:),'iku')
-       !
-       after_msg=""
-       if (len_trim(CIRCUIT_k_label(ik))>0) after_msg= ' ['// CIRCUIT_k_label(ik)//']'
-       call msg('o  path',"",(/CIRCUIT_k%pt(ik,:),CIRCUIT_k_norm(ik)/),INDENT=0,USE_TABS=.true.,after_msg=after_msg)
-       call msg('o PWSCF',"",(/CIRCUIT_k%pt(ik,:),1._SP/),             INDENT=0,USE_TABS=.true.,after_msg=after_msg)
-     enddo
-     !
-     YAMBO_FREE(SPECIAL_k%pt)
-     YAMBO_FREE(CIRCUIT_k%pt)
-     !
-     call of_open_close(k_f_name(1))
-     call of_open_close(k_f_name(2))
-     !
-   endif
-=======
    call of_open_close(k_f_name(1))
    call of_open_close(k_f_name(2))
->>>>>>> 0adde2f1
    !
  endif
  !
