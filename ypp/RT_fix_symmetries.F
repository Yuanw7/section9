--- conflicted
+++ resolved
@@ -29,15 +29,9 @@
  use electrons,           ONLY:levels,E_reset,n_spin,n_sp_pol,n_spinor
  use vec_operate,         ONLY:v_norm,v_is_zero,i_sort
  use matrix_operate,      ONLY:m3det
-<<<<<<< HEAD
  use D_lattice,           ONLY:nsym,dl_sop,spin_sop,i_time_rev,a,alat,mag_syms,&
 &                              i_space_inv,sop_inv,inv_index,symmetry_group_table,atoms_spatial_invertion
  use R_lattice,           ONLY:bz_samp,bz_samp_reset,nkibz,g_rot,nXkibz, &
-=======
- use D_lattice,           ONLY:nsym,dl_sop,i_time_rev,a,alat,mag_syms,&
-&                              i_space_inv,sop_inv,inv_index,symmetry_group_table
- use R_lattice,           ONLY:bz_samp,bz_samp_reset,nkibz,g_rot,nXkibz,&
->>>>>>> a6bca4c5
 &                              ng_closed,bz_samp_duplicate,rl_sop,ng_vec
  use IO_m,                ONLY:io_control,OP_WR_CL,NONE,OP_APP_WR_CL,OP_WR,OP_RD,VERIFY,&
 &                              OP_APP,cp_file,rm_file,cp_directory,Fragmented_IO,mk_dir, &
@@ -61,13 +55,10 @@
  !
  ! Work Space
  !
-<<<<<<< HEAD
-=======
  type(bz_samp)         :: k_save
+ type(X_t)             :: X_Vnl
  type(levels)          :: en_sc,en_sc_expanded
- type(X_t)             :: X_Vnl
- !
->>>>>>> a6bca4c5
+ !
  integer               :: ik_save,iv(2),ierr,ib,ibm,i_wf,n_steps,i_spin,&
 &                         sop_inv_save(nsym),ID,io_err,i1,i2,is,ik
  integer               :: spatial_nsym,old_spatial_nsym,old_trev_nsym
@@ -77,32 +68,18 @@
  integer               :: symm_M_factor,symm_B_factor,ig,ig_rot,ic,ic_rot
  real(SP), allocatable :: pp_kb_store(:,:,:,:,:),pp_kbd_store(:,:,:,:,:)
  logical               :: Rm_all_symm,use_E_field,use_B_field,has_magnetization,reject_symmetry,Rm_TR,&
-<<<<<<< HEAD
 &                         S_contains_TR(nsym),Trev_2_spatial=.false.,Rm_inv_BM_axis,Expand_symm
- type(bz_samp)         :: k_save
- type(X_t)             :: X_Vnl
- type(levels)          :: en_sc,en_sc_expanded
-=======
-&                         S_contains_TR(nsym),Trev_2_spatial=.false.
- complex(SP)           :: spin_sop(2,2,nsym)
->>>>>>> a6bca4c5
  character(lchlen)     :: core_io_path_save,fragment_name
  integer               :: ACTION_,ioKB_err,io_SC_E_err,io_SC_V_err,io_SC_WF_err,io_Vnl_err
  complex(SP), allocatable :: full_H(:,:,:,:)
  real(SP),    allocatable :: wf_disk(:,:,:,:)
  real(SP),    allocatable :: old_dl_sop(:,:,:)
-<<<<<<< HEAD
+ real(SP),    allocatable :: dl_sop_tmp(:,:,:)
  complex(SP), allocatable :: wf_tmp(:,:)
  complex(SP), allocatable :: Vnl_store(:,:,:,:,:)
  real(SP)                 :: symm_to_check(3,3,3)
  integer                  :: found_symm
  integer, allocatable     :: k_table(:)
-=======
- real(SP),    allocatable :: dl_sop_tmp(:,:,:)
- complex(SP), allocatable :: wf_tmp(:,:)
- complex(SP), allocatable :: Vnl_store(:,:,:,:,:)
- !
->>>>>>> a6bca4c5
  !
  use_E_field=.FALSE.
  use_B_field=.FALSE.
@@ -236,12 +213,6 @@
    deallocate(Vnl)
    !   
  endif
-<<<<<<< HEAD
-=======
- !
- !
- ! time reversal-related Symmetries
->>>>>>> a6bca4c5
  !
  !
  ! time reversal-related Symmetries
@@ -256,7 +227,6 @@
  old_trev_nsym=nsym-spatial_nsym
  allocate(old_dl_sop(3,3,nsym))
  old_dl_sop=dl_sop
-<<<<<<< HEAD
  !
  ! Check if I need to add magnetic symmetries
  if(n_spinor==2.and.Expand_symm) then
@@ -319,8 +289,6 @@
    goto 2000
    !
  endif
-=======
->>>>>>> a6bca4c5
  !
  ! Remove symmetries
  if(Rm_TR) then   ! No time reversal 
@@ -404,9 +372,12 @@
  if(i_time_rev==1)&
 & call msg('s',trim(intc(old_trev_nsym))//' T-rev symmetries reduced/increased to ...'//trim(intc(nsym-spatial_nsym)))
  !
+ allocate(dl_sop_tmp(3,3,nsym))
+ dl_sop_tmp(1:3,1:3,1:nsym)=dl_sop(1:3,1:3,1:nsym)
  deallocate(dl_sop)
  allocate(dl_sop(3,3,nsym))
- dl_sop=old_dl_sop
+ dl_sop=dl_sop_tmp
+ deallocate(dl_sop_tmp)
  !
  call set_real_printed_length(f_length=7,g_length=8)
  call msg('s','[Symm] Spatial simmetries now are:')  
@@ -596,6 +567,20 @@
    io_err=ioDB1(E_reduced,k,ID)
    !
    deallocate(k_table)
+   !
+   if(ioKB_err==0) then
+     deallocate(pp_kb_store,pp_kbd_store)
+     call mem_est("pp_kb_store pp_kbd_store")
+     call PP_free()
+   endif
+   !
+   if(io_Vnl_err==0) then
+     deallocate(Vnl_store,Vnl)
+     call mem_est("Vnl_store Vnl") 
+   endif
+   !
+   deallocate(old_dl_sop)
+   !
    goto 1000
    !  
  endif
@@ -963,6 +948,8 @@
    if(n_steps>0) call live_timing()
    !
  endif
+ !
+ deallocate(old_dl_sop)
  !
  call msg('s',':: DB1 ...')
  !
