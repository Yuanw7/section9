RT_objects=
#if defined _YPP_RT
RT_objects=RT_plot_interpolated_values.o
#endif
objs = plot_and_project_1D.o plot_check_and_launch.o plot_gnuplot.o plot_xcrysden.o plot_cube.o plot_interpolated_values.o \
<<<<<<< HEAD
       PROJECTION_plot.o PROJECTION_setup.o PROJECTION_perpendicular_sampling.o PROJECTION_axis.o $(RT_objects)
=======
       PROJECTION_plot.o PROJECTION_setup.o PROJECTION_perpendicular_sampling.o PROJECTION_axis.o \
       PROJECTION_k_on_the_path_or_plane.o
>>>>>>> 52d8ddb1
<|MERGE_RESOLUTION|>--- conflicted
+++ resolved
@@ -3,9 +3,5 @@
 RT_objects=RT_plot_interpolated_values.o
 #endif
 objs = plot_and_project_1D.o plot_check_and_launch.o plot_gnuplot.o plot_xcrysden.o plot_cube.o plot_interpolated_values.o \
-<<<<<<< HEAD
-       PROJECTION_plot.o PROJECTION_setup.o PROJECTION_perpendicular_sampling.o PROJECTION_axis.o $(RT_objects)
-=======
        PROJECTION_plot.o PROJECTION_setup.o PROJECTION_perpendicular_sampling.o PROJECTION_axis.o \
-       PROJECTION_k_on_the_path_or_plane.o
->>>>>>> 52d8ddb1
+       PROJECTION_k_on_the_path_or_plane.o $(RT_objects)