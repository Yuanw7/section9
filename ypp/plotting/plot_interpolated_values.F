--- conflicted
+++ resolved
@@ -288,14 +288,9 @@
      !
    endif
    !
-   if (ik_local>1) value_k=value_k+iku_v_norm(LOCAL_k%pt(ik_local,:)-LOCAL_k%pt(ik_local-1,:))
+   if (ik_local>1) value_k(1)=value_k(1)+iku_v_norm(LOCAL_k%pt(ik_local,:)-LOCAL_k%pt(ik_local-1,:))
    !
    do i_point=1,n_points
-     !
-<<<<<<< HEAD
-     if (ik_local>1.and.i_point==1) value_k(1)=value_k(1)+iku_v_norm(LOCAL_k%pt(ik_local,:)-LOCAL_k%pt(ik_local-1,:))
-=======
->>>>>>> 1026e3a2
      !
      call K_transform(tmp_k(:,i_point),'iku')
      !
