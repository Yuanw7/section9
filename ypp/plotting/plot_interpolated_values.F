! 
!        Copyright (C) 2000-2019 the YAMBO team
!              http://www.yambo-code.org
!
! Authors (see AUTHORS file for details): CA, DS, AM
!
! This file is distributed under the terms of the GNU
! General Public License. You can redistribute it and/or
! modify it under the terms of the GNU General Public
! License as published by the Free Software Foundation;
! either version 2, or (at your option) any later version.
!
! This program is distributed in the hope that it will
! be useful, but WITHOUT ANY WARRANTY; without even the
! implied warranty of MERCHANTABILITY or FITNESS FOR A
! PARTICULAR PURPOSE.  See the GNU General Public License
! for more details.
!
! You should have received a copy of the GNU General Public
! License along with this program; if not, write to the Free
! Software Foundation, Inc., 59 Temple Place - Suite 330,Boston,
! MA 02111-1307, USA or visit http://www.gnu.org/copyleft/gpl.txt.
!
subroutine plot_interpolated_values(Xk,Xen,Ef,LOCAL_k,IDs,dims,nquantities,nfiles,basename,int_kind)
 !
 use units,          ONLY:HA2EV
 use pars,           ONLY:SP,schlen,lchlen
 use com,            ONLY:msg,of_open_close
 use electrons,      ONLY:levels,n_sp_pol,n_spinor
 use vec_operate,    ONLY:v_norm,iku_v_norm
 use R_lattice,      ONLY:bz_samp
 use stderr,         ONLY:intc,set_real_printed_length
 use YPPm,           ONLY:coo_out,K_transform,CIRCUIT_E_db,CIRCUIT_k_label
 use interpolate,    ONLY:INTERP_obj
#if defined _YPP_SC
 use SC,             ONLY:SC_neq_kind
#endif
#if defined _YPP_RT
 use YPP_real_time,  ONLY:GreenF_T_and_W
#endif
 !
#include<memory.h>
 !
 type(bz_samp),    intent(in)  :: Xk,LOCAL_k
 type(levels),     intent(in)  :: Xen
 real(SP),         intent(in)  :: Ef
 integer,          intent(in)  :: IDs(nquantities),dims(2),nquantities,nfiles(nquantities)
 character(*),     intent(in)  :: basename,int_kind 
 !
 ! Local variables
 !
<<<<<<< HEAD
 integer               :: ndims,ik_local,ik_ibz_grid,ik_bz_grid,iqnt,i_dim,ifile,i_sp_pol,ivalue,nval
 logical               :: PLOT_BANDS,PLOT_G2,PLOT_E_and_k_DB,PLOT_interpolate,PLOT_internal
 character(schlen)     :: headings_k(4),headings(dims(2)-dims(1)+1+4), &
&                         file_name(maxval(nfiles))
 real(SP)              :: value_k(4),     values(dims(2)-dims(1)+1+4), &
&                         tmp_var(dims(1):dims(2),maxval(nfiles),nquantities),tmp_dist(3),tmp_k(3)
#if defined _YPP_SC
 logical               :: proj_wfc
#endif
=======
 integer               :: ik_local,ik_ibz_grid,ik_bz_grid,iqnt,i_dim,ifile,i_point,i_sp_pol,ivalue,&
&                         ndims,nval,n_points,n_points_max
 logical               :: PLOT_BANDS,PLOT_from_DB,PLOT_interpolated,PLOT_built_in,l_print_k_name
 character(lchlen)     :: of_string
 character(schlen)     :: headings_k(4),headings(dims(2)-dims(1)+1+4), &
&                         file_name(sum(nfiles)),k_name
 real(SP)              :: value_k,        values(dims(2)-dims(1)+1+4), &
&                         tmp_var(dims(1):dims(2),maxval(nfiles),nquantities),tmp_dist(3)
>>>>>>> 7033f171
 !
 ! Allocs
 !
 integer,  allocatable :: Grid_to_path_map(:,:)
 real(SP), allocatable :: circuit_versor(:,:),circuit_dist(:,:)
 real(SP), allocatable :: auxiliary_var(:,:,:,:),tmp_k(:,:),tmp_k_dist(:,:)
 !
 call set_real_printed_length(f_length=10,g_length=10)
 !
 PLOT_interpolated = trim(basename)=="interpolated"
 PLOT_built_in     = trim(basename)=="built_in"    
 PLOT_from_DB      = trim(basename)=="from_DB"
 !
 PLOT_BANDS       = trim(int_kind)=="bands"
 PLOT_G2          = trim(int_kind)=="G_k_w"
 !
 call msg("s","Generating output for "//trim(basename)//" "//trim(int_kind))
 !
 ndims=dims(2)-dims(1)+1
 n_points=1
 n_points_max=1
 !
#if defined _YPP_SC
 proj_wfc=(trim(SC_neq_kind)=="matsubara")
#endif
 !
 ! Define a map between k-points in grid and nearest k-point in circuit
 !
 if (PLOT_built_in) then
   !
   YAMBO_ALLOC(circuit_versor,(3,LOCAL_k%nbz))
   YAMBO_ALLOC(circuit_dist  ,(3,LOCAL_k%nbz))
   !
   YAMBO_ALLOC(Grid_to_path_map,(LOCAL_k%nbz,Xk%nbz))
   Grid_to_path_map =-1
   !
   do ik_local=1,LOCAL_k%nbz-1
     tmp_dist=LOCAL_k%pt(ik_local+1,:)-LOCAL_k%pt(ik_local,:)
     circuit_dist  (:,ik_local)=tmp_dist
     circuit_versor(:,ik_local)=tmp_dist/v_norm(tmp_dist)
   enddo
   circuit_versor(:,ik_local)=circuit_versor(:,ik_local-1)
   !
   n_points_max=0
   do ik_local=1,LOCAL_k%nbz
     !
     n_points=0
     do ik_bz_grid=1,Xk%nbz
       !
       tmp_dist=Xk%ptbz(ik_bz_grid,:)-LOCAL_k%pt(ik_local,:)
       !
       if ((abs(v_norm(tmp_dist)-dot_product(tmp_dist,circuit_versor(:,ik_local)))<1.E-5_SP).and.&
       &    iku_v_norm(tmp_dist)<=iku_v_norm(circuit_dist(:,ik_local))                            ) then
         Grid_to_path_map(ik_local,ik_bz_grid)=ik_bz_grid
         n_points=n_points+1
       endif
       n_points_max=max(n_points,n_points_max)
       !
     enddo
     !
   enddo
   !
   YAMBO_FREE(circuit_versor)
   YAMBO_FREE(circuit_dist  )
   !
   if(n_points_max>1) then
     YAMBO_ALLOC(auxiliary_var,(dims(1):dims(2),maxval(nfiles),nquantities,n_points_max-1))
   endif
   !
 endif
 !
 YAMBO_ALLOC(     tmp_k,(3,n_points_max))
 YAMBO_ALLOC(tmp_k_dist,(3,n_points_max))
 !
 ! Define filenames
 !
 file_name= " "
 !
 ifile=0
 file_name(1:nfiles(1))=trim(int_kind)//"_"//trim(basename)
 if(PLOT_BANDS) then
   do i_sp_pol=1,n_sp_pol
     ifile=ifile+1
     if (n_sp_pol>1.and.i_sp_pol==1) file_name(ifile)=trim(file_name(ifile))//"_spin-up"
     if (n_sp_pol>1.and.i_sp_pol==2) file_name(ifile)=trim(file_name(ifile))//"_spin-dn"
   enddo
 endif
 if(PLOT_G2) then
   do iqnt=1,2
     ifile=ifile+1
     if(ifile==1) file_name(ifile)=trim(file_name(ifile))//"_Re"
     if(ifile==2) file_name(ifile)=trim(file_name(ifile))//"_Im"
   enddo
 endif
 !
 if((PLOT_interpolated.or.PLOT_built_in).and.PLOT_BANDS.and.n_spinor==2) then
   file_name(ifile+1)="spin_factors_UP_"//trim(basename)
   file_name(ifile+2)="spin_factors_DN_"//trim(basename)
   file_name(ifile+3)="magnetization_x_"//trim(basename)
   file_name(ifile+4)="magnetization_y_"//trim(basename)
   file_name(ifile+5)="magnetization_z_"//trim(basename)
   ! TMP coding for back compatibility <
   if(PLOT_interpolated.and.PLOT_BANDS) then
     file_name(ifile+1)="spin_factors_UP"
     file_name(ifile+2)="spin_factors_DN"
     file_name(ifile+3)="magnetization_x"
     file_name(ifile+4)="magnetization_y"
     file_name(ifile+5)="magnetization_z"
   endif
   ! TMP coding for back compatibility >
   ifile=ifile+5
 endif
 !
#if defined _YPP_SC
 if(PLOT_INTERPOLATE.and.PLOT_BANDS.and.proj_wfc) then
   ifile=ifile+5
   file_name(ifile+1)="proj_val_"//trim(basename)
   file_name(ifile+2)="proj_con_"//trim(basename)
   ifile=ifile+2
 endif
#endif
 !
 if(ifile /= sum(nfiles)) call error(" something went wrong")
 !
 ! Defined headers
 !
 headings_k(1)=" |k| (a.u.) "
 headings_k(2:4)=(/"k_x ("//trim(coo_out)//")","k_y ("//trim(coo_out)//")","k_z ("//trim(coo_out)//")"/)
 !
 nval=0
 if(PLOT_BANDS) then
   headings(1)=headings_k(1)
   headings(ndims+2:ndims+4)=headings_k(2:4)
   nval=ndims+4
 endif
 if(PLOT_G2   ) then
   values(1)=0._SP
   nval=ndims+1
 endif
 !
 do i_dim=dims(1),dims(2)
   if(PLOT_BANDS) headings(1+i_dim-dims(1)+1)=' b'//intc(i_dim)
#if defined _YPP_RT
   if(PLOT_G2   ) values(1+i_dim-dims(1)+1)=real(GreenF_T_and_W%W(i_dim),SP)*HA2EV
#endif
 enddo
 !
 ! Open files and print headers
 !
 do ifile=1,sum(nfiles)
   call of_open_close(trim(file_name(ifile)),'ot')
   if(PLOT_BANDS) then
     call msg('o '//trim(file_name(ifile)),"#",headings,INDENT=0,USE_TABS=.true.)
     call msg('o '//trim(file_name(ifile)),"#")
   endif
   if(PLOT_G2) then
     call msg('o '//trim(file_name(ifile))," ",values(:nval),INDENT=0)
   endif
 enddo
 !
 ! File with KPTs
 !
 !if(PLOT_G2   ) then
 !  !
 !  call of_open_close('KPT','ot')
 !  call msg('o KPT',"#",headings_k,INDENT=0,USE_TABS=.true.)
 !  call msg('o KPT',"#")
 !  !
 !endif
 !
 call msg('o path',"#"," ",INDENT=0)
 !
 ! print values
 !
 value_k =0._SP
 tmp_k_dist=0._SP
 !
 do ik_local=1,LOCAL_k%nbz
   !
   l_print_k_name=.false.
   !
   if (PLOT_built_in) then
     !
     n_points=0
     do ik_bz_grid=1,Xk%nbz
       if( Grid_to_path_map(ik_local,ik_bz_grid)==-1 ) cycle
       n_points=n_points+1
       ik_ibz_grid=Xk%sstar(ik_bz_grid,1)
       !
       tmp_k_dist(:,n_points)=Xk%ptbz(ik_bz_grid,:)-LOCAL_k%pt(ik_local,:)
       tmp_k(:,n_points)=Xk%ptbz(ik_bz_grid,:)
       !
       do iqnt=1,nquantities
         if(n_points==1) tmp_var(:,1:nfiles(iqnt),iqnt)=INTERP_obj(IDs(iqnt))%SEED(dims(1):dims(2),ik_ibz_grid,:)
         if(n_points> 1) auxiliary_var(:,1:nfiles(iqnt),iqnt,n_points-1)=INTERP_obj(IDs(iqnt))%SEED(dims(1):dims(2),ik_ibz_grid,:)
       enddo
       !
     enddo
     !
   endif
   !
   if (PLOT_interpolated.or.PLOT_from_DB) then
     !
     tmp_k(:,1)=LOCAL_k%pt(ik_local,:)
     !
     if (len_trim(CIRCUIT_k_label(ik_local))>0) then
       k_name="  ["//trim(CIRCUIT_k_label(ik_local))//"]"
       l_print_k_name=.true.
     endif
     !
   endif
   !
   if (PLOT_interpolated) then
     !
     do iqnt=1,nquantities
       tmp_var(:,1:nfiles(iqnt),iqnt)=INTERP_obj(IDs(iqnt))%INTERP(dims(1):dims(2),ik_local,:)
     enddo
     !
     if( PLOT_BANDS) then
       if(allocated(Xen%Eo).and.allocated(CIRCUIT_E_db%E) ) then
         tmp_var(:,1:nfiles(1),1)=tmp_var(:,1:nfiles(1),1)+CIRCUIT_E_db%E(dims(1):dims(2),ik_local,:)
       endif
       tmp_var(:,1:nfiles(1),1)=tmp_var(:,1:nfiles(1),1)+Ef
     endif
     !
   endif
   !
   ! Specific for bands only
   !
   if (PLOT_from_DB.and.PLOT_BANDS) then
     !
     tmp_k(:,n_points)=LOCAL_k%pt(ik_local,:)
     tmp_var(:,1:n_sp_pol,1)=CIRCUIT_E_db%E(dims(1):dims(2),ik_local,:)+Ef
     !
   endif
   !
   do i_point=1,n_points
     !
     if (ik_local>1.and.i_point==1) value_k=value_k+iku_v_norm(LOCAL_k%pt(ik_local,:)-LOCAL_k%pt(ik_local-1,:))
     !
     call K_transform(tmp_k(:,i_point),'iku')
     !
     values(1)=value_k+iku_v_norm(tmp_k_dist(:,i_point))
     values(ndims+2:ndims+4)=tmp_k(1:3,i_point)
     !
     ivalue=0
     do iqnt=1,nquantities
       do ifile=1,nfiles(iqnt)
         ivalue=ivalue+1
         if(i_point==1) values(2:ndims+1)=      tmp_var(:,ifile,iqnt)
         if(i_point> 1) values(2:ndims+1)=auxiliary_var(:,ifile,iqnt,i_point-1)
         if(PLOT_BANDS .and. ivalue==1) values(2:ndims+1)=values(2:ndims+1)*HA2EV
         !
         if (l_print_k_name) then
           call msg('o '//trim(file_name(ivalue)),' ',values(:nval),INDENT=0,USE_TABS=.true.,formatted_msg=of_string)
           of_string=trim(of_string)//trim(k_name)
           call msg_deliver(trim(file_name(ivalue)),of_string)
         else
           call msg('o '//trim(file_name(ivalue)),' ',values(:nval),INDENT=0,USE_TABS=.true.)
         endif
       enddo
       !
     enddo
   enddo
   !
   !if(PLOT_G2) call msg('o KPT',' ',value_k,INDENT=0)
   !
 enddo
 !
 ! Close files
 !
 do ifile=1,sum(nfiles)
   call of_open_close(trim(file_name(ifile)))
 enddo
 !if(PLOT_G2) call msg('o KPT',' ',value_k,INDENT=0)
 !
 if(n_points_max>1) then
   YAMBO_FREE(auxiliary_var)
 endif
 !
 call set_real_printed_length( )
 !
end subroutine plot_interpolated_values<|MERGE_RESOLUTION|>--- conflicted
+++ resolved
@@ -49,26 +49,17 @@
  !
  ! Local variables
  !
-<<<<<<< HEAD
- integer               :: ndims,ik_local,ik_ibz_grid,ik_bz_grid,iqnt,i_dim,ifile,i_sp_pol,ivalue,nval
- logical               :: PLOT_BANDS,PLOT_G2,PLOT_E_and_k_DB,PLOT_interpolate,PLOT_internal
+ integer               :: ik_local,ik_ibz_grid,ik_bz_grid,iqnt,i_dim,ifile,i_point,i_sp_pol,ivalue,&
+&                         ndims,nval,n_points,n_points_max
+ logical               :: PLOT_BANDS,PLOT_G2,PLOT_from_DB,PLOT_interpolated,PLOT_built_in,l_print_k_name
+ character(lchlen)     :: of_string
  character(schlen)     :: headings_k(4),headings(dims(2)-dims(1)+1+4), &
-&                         file_name(maxval(nfiles))
+&                         file_name(sum(nfiles)),k_file_name,k_name
  real(SP)              :: value_k(4),     values(dims(2)-dims(1)+1+4), &
-&                         tmp_var(dims(1):dims(2),maxval(nfiles),nquantities),tmp_dist(3),tmp_k(3)
+&                         tmp_var(dims(1):dims(2),maxval(nfiles),nquantities),tmp_dist(3)
 #if defined _YPP_SC
  logical               :: proj_wfc
 #endif
-=======
- integer               :: ik_local,ik_ibz_grid,ik_bz_grid,iqnt,i_dim,ifile,i_point,i_sp_pol,ivalue,&
-&                         ndims,nval,n_points,n_points_max
- logical               :: PLOT_BANDS,PLOT_from_DB,PLOT_interpolated,PLOT_built_in,l_print_k_name
- character(lchlen)     :: of_string
- character(schlen)     :: headings_k(4),headings(dims(2)-dims(1)+1+4), &
-&                         file_name(sum(nfiles)),k_name
- real(SP)              :: value_k,        values(dims(2)-dims(1)+1+4), &
-&                         tmp_var(dims(1):dims(2),maxval(nfiles),nquantities),tmp_dist(3)
->>>>>>> 7033f171
  !
  ! Allocs
  !
@@ -144,6 +135,9 @@
  YAMBO_ALLOC(tmp_k_dist,(3,n_points_max))
  !
  ! Define filenames
+ !
+ k_file_name= " "
+ if(PLOT_G2   ) k_file_name="k-points_"//trim(basename)
  !
  file_name= " "
  !
@@ -231,15 +225,13 @@
  !
  ! File with KPTs
  !
- !if(PLOT_G2   ) then
- !  !
- !  call of_open_close('KPT','ot')
- !  call msg('o KPT',"#",headings_k,INDENT=0,USE_TABS=.true.)
- !  call msg('o KPT',"#")
- !  !
- !endif
- !
- call msg('o path',"#"," ",INDENT=0)
+ if(PLOT_G2   ) then
+   !
+   call of_open_close(trim(k_file_name),'ot')
+   call msg('o '//trim(k_file_name),"#",headings_k,INDENT=0,USE_TABS=.true.)
+   call msg('o '//trim(k_file_name),"#")
+   !
+ endif
  !
  ! print values
  !
@@ -276,7 +268,7 @@
      !
      if (len_trim(CIRCUIT_k_label(ik_local))>0) then
        k_name="  ["//trim(CIRCUIT_k_label(ik_local))//"]"
-       l_print_k_name=.true.
+       l_print_k_name=.not.PLOT_G2
      endif
      !
    endif
@@ -307,12 +299,14 @@
    !
    do i_point=1,n_points
      !
-     if (ik_local>1.and.i_point==1) value_k=value_k+iku_v_norm(LOCAL_k%pt(ik_local,:)-LOCAL_k%pt(ik_local-1,:))
+     if (ik_local>1.and.i_point==1) value_k(1)=value_k(1)+iku_v_norm(LOCAL_k%pt(ik_local,:)-LOCAL_k%pt(ik_local-1,:))
      !
      call K_transform(tmp_k(:,i_point),'iku')
      !
-     values(1)=value_k+iku_v_norm(tmp_k_dist(:,i_point))
-     values(ndims+2:ndims+4)=tmp_k(1:3,i_point)
+     values(1)=value_k(1)+iku_v_norm(tmp_k_dist(:,i_point))
+     value_k(2:4)=tmp_k(1:3,i_point)
+     !
+     values(ndims+2:ndims+4)=value_k(2:4)
      !
      ivalue=0
      do iqnt=1,nquantities
@@ -323,18 +317,19 @@
          if(PLOT_BANDS .and. ivalue==1) values(2:ndims+1)=values(2:ndims+1)*HA2EV
          !
          if (l_print_k_name) then
-           call msg('o '//trim(file_name(ivalue)),' ',values(:nval),INDENT=0,USE_TABS=.true.,formatted_msg=of_string)
+           call msg('o '//trim(file_name(ivalue)),' ',values(:nval),INDENT=0,USE_TABS=.not.plot_G2,formatted_msg=of_string)
            of_string=trim(of_string)//trim(k_name)
            call msg_deliver(trim(file_name(ivalue)),of_string)
          else
-           call msg('o '//trim(file_name(ivalue)),' ',values(:nval),INDENT=0,USE_TABS=.true.)
+           call msg('o '//trim(file_name(ivalue)),' ',values(:nval),INDENT=0,USE_TABS=.not.plot_G2)
          endif
        enddo
        !
      enddo
-   enddo
-   !
-   !if(PLOT_G2) call msg('o KPT',' ',value_k,INDENT=0)
+     !
+     if(PLOT_G2) call msg('o '//trim(k_file_name),' ',value_k,INDENT=0)
+     !
+   enddo
    !
  enddo
  !
@@ -343,7 +338,7 @@
  do ifile=1,sum(nfiles)
    call of_open_close(trim(file_name(ifile)))
  enddo
- !if(PLOT_G2) call msg('o KPT',' ',value_k,INDENT=0)
+ if(PLOT_G2) call of_open_close(trim(k_file_name))
  !
  if(n_points_max>1) then
    YAMBO_FREE(auxiliary_var)
