!
!        Copyright (C) 2000-2016 the YAMBO team
!              http://www.yambo-code.org
!
! Authors (see AUTHORS file for details): AM DV
!
! This file is distributed under the terms of the GNU
! General Public License. You can redistribute it and/or
! modify it under the terms of the GNU General Public
! License as published by the Free Software Foundation;
! either version 2, or (at your option) any later version.
!
! This program is distributed in the hope that it will
! be useful, but WITHOUT ANY WARRANTY; without even the
! implied warranty of MERCHANTABILITY or FITNESS FOR A
! PARTICULAR PURPOSE.  See the GNU General Public License
! for more details.
!
! You should have received a copy of the GNU General Public
! License along with this program; if not, write to the Free
! Software Foundation, Inc., 59 Temple Place - Suite 330,Boston,
! MA 02111-1307, USA or visit http://www.gnu.org/copyleft/gpl.txt.
!
subroutine excitons_sort_and_report(E,BS_R,BS_E,BS_E_SOC_corr,S_z,S_sq)
 !
 use pars,          ONLY:SP,schlen,pi
 use units,         ONLY:HA2EV
<<<<<<< HEAD
 use electrons,     ONLY:spin_occ,levels,spin,n_sp_pol
=======
 use electrons,     ONLY:spin_occ,levels,spin,E_SOC_nbands
>>>>>>> f092c2b3
 use stderr,        ONLY:intc
 use BS,            ONLY:BS_H_dim
 use BS_solvers,    ONLY:BSS_description,BSS_n_descs
 use com,           ONLY:msg,of_open_close
 use R_lattice,     ONLY:d3k_factor,q0_def_norm
 use D_lattice,     ONLY:n_atomic_species,n_atoms_species,atom_pos,Z_species
 use vec_operate,   ONLY:sort
 !
 implicit none 
 !
 type(levels)       :: E
 complex(SP)        :: BS_R(BS_H_dim),BS_E(BS_H_dim)
 real(SP),pointer   :: BS_E_SOC_corr(:,:)
 real(SP),optional  :: S_z(BS_H_dim)
 real(SP),optional  :: S_sq(BS_H_dim)
 !
 ! Work Space
 !
 integer            :: j1,j2,ia,is,i_mode,ic,n_elements
 integer            :: S_indx(BS_H_dim)
 real(SP)           :: Residuals(BS_H_dim),v2sort(BS_H_dim),Rmax,rv(10)
 character(schlen)  :: titles(7),ch_dummy(2)
 logical            :: write_widths,write_spin,write_soc_corr
 !
 ! Excitonc amplitude
 !
 character(3), parameter:: R_normalize="yes"
 !
 write_spin    = present(S_sq)
 write_widths  = any(abs(aimag(BS_E))>1.E-5)
 write_soc_corr= (E%nb_SOC/=0)
 !
 if (     write_widths) call section('=','Reporting sorted Energies, Strengths and widths')
 if (.not.write_widths) call section('=','Reporting sorted Energies and Strengths')
 !
 do i_mode=1,2
   !
   if (i_mode==1) ch_dummy(1)='exc_E_sorted'
   if (i_mode==2) ch_dummy(1)='exc_I_sorted'
   if (write_spin) then
     if (i_mode==1) ch_dummy(1)='exc_E+spin_sorted'
     if (i_mode==2) ch_dummy(1)='exc_I+spin_sorted'
   endif
   !
   call of_open_close(ch_dummy(1),'ot')
   !
   do j1=1,BSS_n_descs
     call msg('o sort',"#",trim(BSS_description(j1)),INDENT=0)
   enddo
   call msg('o sort',"#")
   do is=1,n_atomic_species
     do ia=1,n_atoms_species(is)
       call msg('o sort',"# Atom "//trim(intc(ia))//&
&                        " with Z "//trim(intc(Z_species(is)))//" [cc]:",&
&               atom_pos(:,ia,is),INDENT=0)
     enddo
   enddo
   call msg('o sort','#','',INDENT=0) 
   !
   n_elements=3
   titles(1)='E [ev]'
   titles(2)='Strength'
   titles(3)='Index'
   if (write_widths) then
     n_elements=n_elements+1
     titles(4)='W [meV]'
   endif
   if (write_spin) then
     n_elements=n_elements+2
     titles(n_elements-1)='S_z'
     titles(n_elements  )='S_square'
   endif
   if (write_soc_corr) then
     n_elements=n_elements+2
     titles(n_elements-1)='dE(1)[meV]'
     titles(n_elements  )='dE(2)[meV]'
   endif
   call msg('o sort','#',titles(:n_elements),INDENT=0,USE_TABS=.true.)
   call msg('o sort','#','',INDENT=0)
   !
   Residuals(:) = BS_R(:)*conjg(BS_R(:))
   if (write_widths)  Residuals(:) = abs(BS_R(:))
   Residuals(:) = Residuals(:)*real(spin_occ,SP)/(2._SP*pi)**3*&
&         d3k_factor*4._SP*pi/q0_def_norm**2*HA2EV
   Rmax = maxval(Residuals)
   !
   if (trim(R_normalize)=='yes') Residuals=Residuals/Rmax
   !
   if (i_mode==1) v2sort=real(BS_E,SP)
   if (i_mode==2) v2sort=Residuals
   !
   call sort(arrin=v2sort,indx=S_indx)
   !
   do j1=BS_H_dim,1,-1
     !
     if (i_mode == 1) j2=S_indx(BS_H_dim-j1+1)
     if (i_mode == 2) j2=S_indx(j1)
     !
     rv(:3)=(/real(BS_E(j2),SP)*HA2EV,Residuals(j2),real(j2,SP)/)
     !
     n_elements=3
     if (write_widths) then
       n_elements=n_elements+1
       rv(n_elements)=abs(aimag(BS_E(j2)))*HA2EV*1000._SP
     endif
     if (write_spin) then
       n_elements=n_elements+2
       rv(n_elements-1:n_elements)=(/S_z(j2),S_sq(j2)/)
     endif
     if (write_soc_corr) then
       n_elements=n_elements+2
       rv(n_elements-1:n_elements)=(/BS_E_SOC_corr(1,j2),BS_E_SOC_corr(2,j2)/)*HA2EV*1000._SP
     endif
     !
     call msg('o sort','',rv(:n_elements),INDENT=-2,USE_TABS=.TRUE.)
     !
   enddo
   !
   call of_open_close(ch_dummy(1))
   !
 enddo
 !
end subroutine<|MERGE_RESOLUTION|>--- conflicted
+++ resolved
@@ -25,11 +25,7 @@
  !
  use pars,          ONLY:SP,schlen,pi
  use units,         ONLY:HA2EV
-<<<<<<< HEAD
- use electrons,     ONLY:spin_occ,levels,spin,n_sp_pol
-=======
- use electrons,     ONLY:spin_occ,levels,spin,E_SOC_nbands
->>>>>>> f092c2b3
+ use electrons,     ONLY:spin_occ,levels,spin
  use stderr,        ONLY:intc
  use BS,            ONLY:BS_H_dim
  use BS_solvers,    ONLY:BSS_description,BSS_n_descs
