!
!        Copyright (C) 2000-2019 the YAMBO team
!              http://www.yambo-code.org
!
! Authors (see AUTHORS file for details): AM DV
!
! This file is distributed under the terms of the GNU
! General Public License. You can redistribute it and/or
! modify it under the terms of the GNU General Public
! License as published by the Free Software Foundation;
! either version 2, or (at your option) any later version.
!
! This program is distributed in the hope that it will
! be useful, but WITHOUT ANY WARRANTY; without even the
! implied warranty of MERCHANTABILITY or FITNESS FOR A
! PARTICULAR PURPOSE.  See the GNU General Public License
! for more details.
!
! You should have received a copy of the GNU General Public
! License along with this program; if not, write to the Free
! Software Foundation, Inc., 59 Temple Place - Suite 330,Boston,
! MA 02111-1307, USA or visit http://www.gnu.org/copyleft/gpl.txt.
!
<<<<<<< HEAD
subroutine excitons_sort_and_report(iq,E,BS_R,BS_E,BS_E_SOC_corr,S_z,S_sq)
=======
subroutine excitons_sort_and_report(BS_R,BS_E,BS_E_SOC_corr,EXC_spin)
>>>>>>> 21fee95d
 !
 use pars,          ONLY:SP,schlen,pi
 use units,         ONLY:HA2EV
 use electrons,     ONLY:spin_occ,spin,E_SOC_nbands,n_sp_pol,n_spinor
 use stderr,        ONLY:intc,set_real_printed_length
 use BS_solvers,    ONLY:BSS_description,BSS_n_descs,BSS_n_eig
 use com,           ONLY:msg,of_open_close
 use R_lattice,     ONLY:d3k_factor,q0_def_norm
 use D_lattice,     ONLY:n_atomic_species,n_atoms_species,atom_pos,Z_species
 use vec_operate,   ONLY:sort
 use YPP,           ONLY:EXCITONS_user_indexes,EXCITON_spin
 !
 implicit none 
 !
 complex(SP)                  :: BS_R(BSS_n_eig),BS_E(BSS_n_eig)
 real(SP),pointer             :: BS_E_SOC_corr(:,:)
 type(EXCITON_spin),optional  :: EXC_spin
 !
 ! Work Space
 !
<<<<<<< HEAD
 integer            :: j1,j2,ia,is,i_mode,ic,n_elements,iq
 integer            :: S_indx(BSS_n_eig)
 real(SP)           :: Residuals(BSS_n_eig),v2sort(BSS_n_eig),Rmax,rv(10)
 character(schlen)  :: titles(7),ch_dummy(2),dump_ch
 logical            :: write_widths,write_spin,write_soc_corr
=======
 integer            :: j1,j2,ia,is,i_mod,ic,n_elements,i_S,i_M,S_indx(BSS_n_eig)
 real(SP)           :: Residuals(BSS_n_eig),v2sort(BSS_n_eig),Rmax,rv(20)
 character(schlen)  :: titles(20),ch_dummy,dump_ch
 logical            :: write_widths,write_soc_corr,write_spin,E_mode,I_mode
>>>>>>> 21fee95d
 !
 ! Excitonc amplitude
 !
 character(3), parameter:: R_normalize="yes"
 !
 call set_real_printed_length(f_length=15,g_length=15)
 !
 write_spin    = present(EXC_spin)
 write_widths  = any(abs(aimag(BS_E))>1.E-5)
 write_soc_corr= (E_SOC_nbands/=0)
 !
 dump_ch=" "
 if (write_spin)     dump_ch=trim(dump_ch)//" Spin"
 if (write_widths)   dump_ch=trim(dump_ch)//" Im[E_lambda]"
 if (write_soc_corr) dump_ch=trim(dump_ch)//" SOC-corr"
 if (len_trim(dump_ch)>0) dump_ch="vs "//trim(dump_ch)
 !
 call section('=','Reporting sorted Energies and Strengths '//trim(dump_ch))
 !
 do i_mod=1,2
   !
<<<<<<< HEAD
   if (i_mode==1) ch_dummy(1)='exc_qpt'//trim(intc(iq))//"_E_sorted"
   if (i_mode==2) ch_dummy(1)='exc_qpt'//trim(intc(iq))//"_I_sorted"
   if (write_spin) then
     if (i_mode==1) ch_dummy(1)='exc_qpt'//trim(intc(iq))//"_E+spin_sorted"    
     if (i_mode==2) ch_dummy(1)='exc_qpt'//trim(intc(iq))//"_I+spin_sorted"    
=======
   E_mode=i_mod==1
   I_mode=i_mod==2
   !
   if (E_mode) then
     ch_dummy='exc_E_sorted'
     if (write_spin) ch_dummy='exc_E+spin_sorted'
   else if (I_mode) then
     ch_dummy='exc_I_sorted'
     if (write_spin) ch_dummy='exc_I+spin_sorted'
>>>>>>> 21fee95d
   endif
   !
   call of_open_close(ch_dummy,'ot')
   !
   do j1=1,BSS_n_descs
     call msg('o sort',"#",trim(BSS_description(j1)),INDENT=0)
   enddo
   call msg('o sort',"#")
   do is=1,n_atomic_species
     do ia=1,n_atoms_species(is)
       call msg('o sort',"# Atom "//trim(intc(ia))//&
&                        " with Z "//trim(intc(Z_species(is)))//" [cc]:",&
&               atom_pos(:,ia,is),INDENT=0)
     enddo
   enddo
   call msg('o sort','#','',INDENT=0) 
   !
   n_elements=3
   titles(1)='E [ev]'
   titles(2)='Strength'
   titles(3)='Index'
   if (write_widths) then
     n_elements=n_elements+1
     titles(4)='W [meV]'
   endif
   if (write_spin) then
     n_elements=n_elements+1
     titles(n_elements)='<S>'
     if (n_spinor==2) then
       n_elements=n_elements+1
       titles(n_elements)='<S_z>'
     endif
     do i_S=0,1
       do i_M=-i_S,i_S
         if (n_sp_pol==2.and.i_M/=0) cycle
         n_elements=n_elements+1
         titles(n_elements)='|S='//trim(intc(i_S))//' M='//trim(intc(i_M))//'>'
       enddo
     enddo
   endif
   if (write_soc_corr) then
     n_elements=n_elements+2
     titles(n_elements-1)='dE(1)[meV]'
     titles(n_elements  )='dE(2)[meV]'
   endif
   !
   Residuals(:) = BS_R(:)*conjg(BS_R(:))
   if (write_widths)  Residuals(:) = abs(BS_R(:))
   Residuals(:) = Residuals(:)*real(spin_occ,SP)/(2._SP*pi)**3*d3k_factor*4._SP*pi/q0_def_norm**2*HA2EV
   Rmax = maxval(Residuals)
   !
   if (trim(R_normalize)=='yes') Residuals=Residuals/Rmax
   !
   if (E_mode) v2sort=real(BS_E,SP)
   if (I_mode) v2sort=Residuals
   !
   call sort(arrin=v2sort,indx=S_indx)
   !
   write(dump_ch,'(a,1e10.5)') " Maximum Residual Value = ",Rmax   
   call msg('o sort','#',dump_ch,USE_TABS=.TRUE.)
   call msg('o sort','#','',USE_TABS=.TRUE.)
   !
   call msg('o sort','#',titles(:n_elements),INDENT=0,USE_TABS=.true.)
   call msg('o sort','#','',INDENT=0)
   !
   do j1=BSS_n_eig,1,-1
     !
     if (E_mode) j2=S_indx(BSS_n_eig-j1+1)
     if (I_mode) j2=S_indx(j1)
     !
     rv(:3)=(/real(BS_E(j2),SP)*HA2EV,Residuals(j2),real(j2,SP)/)
     !
     n_elements=3
     if (write_widths) then
       n_elements=n_elements+1
       rv(n_elements)=abs(aimag(BS_E(j2)))*HA2EV*1000._SP
     endif
     if (write_spin) then
       if (.not.any((/EXCITONS_user_indexes==j2/))) cycle
       n_elements=n_elements+1
       rv(n_elements)=(-1.+sqrt(1.+4*EXC_spin%S_sq(j2)))/2.
       if (n_spinor==2) then
         n_elements=n_elements+1
         rv(n_elements)=EXC_spin%S_z(j2)
       endif
       do i_S=0,1
         do i_M=-i_S,i_S
           if (n_sp_pol==2.and.i_M/=0) cycle
           n_elements=n_elements+1
           rv(n_elements)=EXC_spin%N_SM(j2,i_S,i_M)
         enddo
       enddo
     endif
     if (write_soc_corr) then
       if (.not.any((/EXCITONS_user_indexes==j2/))) cycle
       n_elements=n_elements+2
       rv(n_elements-1:n_elements)=(/BS_E_SOC_corr(1,j2),BS_E_SOC_corr(2,j2)/)*HA2EV*1000._SP
     endif
     !
     call msg('o sort','',rv(:n_elements),INDENT=-2,USE_TABS=.TRUE.)
     !
   enddo
   !
   call of_open_close(ch_dummy)
   !
 enddo
 !
 call set_real_printed_length( )
 !
end subroutine<|MERGE_RESOLUTION|>--- conflicted
+++ resolved
@@ -21,11 +21,7 @@
 ! Software Foundation, Inc., 59 Temple Place - Suite 330,Boston,
 ! MA 02111-1307, USA or visit http://www.gnu.org/copyleft/gpl.txt.
 !
-<<<<<<< HEAD
-subroutine excitons_sort_and_report(iq,E,BS_R,BS_E,BS_E_SOC_corr,S_z,S_sq)
-=======
-subroutine excitons_sort_and_report(BS_R,BS_E,BS_E_SOC_corr,EXC_spin)
->>>>>>> 21fee95d
+subroutine excitons_sort_and_report(iq,BS_R,BS_E,BS_E_SOC_corr,EXC_spin)
  !
  use pars,          ONLY:SP,schlen,pi
  use units,         ONLY:HA2EV
@@ -40,24 +36,17 @@
  !
  implicit none 
  !
+ integer                      :: iq
  complex(SP)                  :: BS_R(BSS_n_eig),BS_E(BSS_n_eig)
  real(SP),pointer             :: BS_E_SOC_corr(:,:)
  type(EXCITON_spin),optional  :: EXC_spin
  !
  ! Work Space
  !
-<<<<<<< HEAD
- integer            :: j1,j2,ia,is,i_mode,ic,n_elements,iq
- integer            :: S_indx(BSS_n_eig)
- real(SP)           :: Residuals(BSS_n_eig),v2sort(BSS_n_eig),Rmax,rv(10)
- character(schlen)  :: titles(7),ch_dummy(2),dump_ch
- logical            :: write_widths,write_spin,write_soc_corr
-=======
  integer            :: j1,j2,ia,is,i_mod,ic,n_elements,i_S,i_M,S_indx(BSS_n_eig)
  real(SP)           :: Residuals(BSS_n_eig),v2sort(BSS_n_eig),Rmax,rv(20)
  character(schlen)  :: titles(20),ch_dummy,dump_ch
  logical            :: write_widths,write_soc_corr,write_spin,E_mode,I_mode
->>>>>>> 21fee95d
  !
  ! Excitonc amplitude
  !
@@ -79,23 +68,15 @@
  !
  do i_mod=1,2
    !
-<<<<<<< HEAD
-   if (i_mode==1) ch_dummy(1)='exc_qpt'//trim(intc(iq))//"_E_sorted"
-   if (i_mode==2) ch_dummy(1)='exc_qpt'//trim(intc(iq))//"_I_sorted"
-   if (write_spin) then
-     if (i_mode==1) ch_dummy(1)='exc_qpt'//trim(intc(iq))//"_E+spin_sorted"    
-     if (i_mode==2) ch_dummy(1)='exc_qpt'//trim(intc(iq))//"_I+spin_sorted"    
-=======
    E_mode=i_mod==1
    I_mode=i_mod==2
    !
    if (E_mode) then
-     ch_dummy='exc_E_sorted'
-     if (write_spin) ch_dummy='exc_E+spin_sorted'
+     ch_dummy='exc_qpt'//trim(intc(iq))//'_E_sorted'
+     if (write_spin) ch_dummy='exc_qpt'//trim(intc(iq))//'_E+spin_sorted'
    else if (I_mode) then
-     ch_dummy='exc_I_sorted'
-     if (write_spin) ch_dummy='exc_I+spin_sorted'
->>>>>>> 21fee95d
+     ch_dummy='exc_qpt'//trim(intc(iq))//'_I_sorted'
+     if (write_spin) ch_dummy='exc_qpt'//trim(intc(iq))//'_I+spin_sorted'
    endif
    !
    call of_open_close(ch_dummy,'ot')
