!
!        Copyright (C) 2000-2019 the YAMBO team
!              http://www.yambo-code.org
!
! Authors (see AUTHORS file for details): AM DV
!
! This file is distributed under the terms of the GNU
! General Public License. You can redistribute it and/or
! modify it under the terms of the GNU General Public
! License as published by the Free Software Foundation;
! either version 2, or (at your option) any later version.
!
! This program is distributed in the hope that it will
! be useful, but WITHOUT ANY WARRANTY; without even the
! implied warranty of MERCHANTABILITY or FITNESS FOR A
! PARTICULAR PURPOSE.  See the GNU General Public License
! for more details.
!
! You should have received a copy of the GNU General Public
! License along with this program; if not, write to the Free
! Software Foundation, Inc., 59 Temple Place - Suite 330,Boston,
! MA 02111-1307, USA or visit http://www.gnu.org/copyleft/gpl.txt.
!
subroutine excitons_sort_and_report(BS_R,BS_E,BS_E_SOC_corr,EXC_spin)
 !
 use pars,          ONLY:SP,schlen,pi
 use units,         ONLY:HA2EV
<<<<<<< HEAD
 use electrons,     ONLY:spin_occ,levels,spin
 use stderr,        ONLY:intc
 use BS,            ONLY:BS_H_dim
=======
 use electrons,     ONLY:spin_occ,spin,E_SOC_nbands,n_sp_pol,n_spinor
 use stderr,        ONLY:intc,set_real_printed_length
>>>>>>> 208bd1c2
 use BS_solvers,    ONLY:BSS_description,BSS_n_descs,BSS_n_eig
 use com,           ONLY:msg,of_open_close
 use R_lattice,     ONLY:d3k_factor,q0_def_norm
 use D_lattice,     ONLY:n_atomic_species,n_atoms_species,atom_pos,Z_species
 use vec_operate,   ONLY:sort
 use YPP,           ONLY:EXCITONS_user_indexes,EXCITON_spin
 !
 implicit none 
 !
 complex(SP)                  :: BS_R(BSS_n_eig),BS_E(BSS_n_eig)
 real(SP),pointer             :: BS_E_SOC_corr(:,:)
 type(EXCITON_spin),optional  :: EXC_spin
 !
 ! Work Space
 !
 integer            :: j1,j2,ia,is,i_mod,ic,n_elements,i_S,i_M,S_indx(BSS_n_eig)
 real(SP)           :: Residuals(BSS_n_eig),v2sort(BSS_n_eig),Rmax,rv(20)
 character(schlen)  :: titles(20),ch_dummy,dump_ch
 logical            :: write_widths,write_soc_corr,write_spin,E_mode,I_mode
 !
 ! Excitonc amplitude
 !
 character(3), parameter:: R_normalize="yes"
 !
 call set_real_printed_length(f_length=15,g_length=15)
 !
 write_spin    = present(EXC_spin)
 write_widths  = any(abs(aimag(BS_E))>1.E-5)
 write_soc_corr= (E%nb_SOC/=0)
 !
 dump_ch=" "
 if (write_spin)     dump_ch=trim(dump_ch)//" Spin"
 if (write_widths)   dump_ch=trim(dump_ch)//" Im[E_lambda]"
 if (write_soc_corr) dump_ch=trim(dump_ch)//" SOC-corr"
 if (len_trim(dump_ch)>0) dump_ch="vs "//trim(dump_ch)
 !
 call section('=','Reporting sorted Energies and Strengths '//trim(dump_ch))
 !
 do i_mod=1,2
   !
   E_mode=i_mod==1
   I_mode=i_mod==2
   !
   if (E_mode) then
     ch_dummy='exc_E_sorted'
     if (write_spin) ch_dummy='exc_E+spin_sorted'
   else if (I_mode) then
     ch_dummy='exc_I_sorted'
     if (write_spin) ch_dummy='exc_I+spin_sorted'
   endif
   !
   call of_open_close(ch_dummy,'ot')
   !
   do j1=1,BSS_n_descs
     call msg('o sort',"#",trim(BSS_description(j1)),INDENT=0)
   enddo
   call msg('o sort',"#")
   do is=1,n_atomic_species
     do ia=1,n_atoms_species(is)
       call msg('o sort',"# Atom "//trim(intc(ia))//&
&                        " with Z "//trim(intc(Z_species(is)))//" [cc]:",&
&               atom_pos(:,ia,is),INDENT=0)
     enddo
   enddo
   call msg('o sort','#','',INDENT=0) 
   !
   n_elements=3
   titles(1)='E [ev]'
   titles(2)='Strength'
   titles(3)='Index'
   if (write_widths) then
     n_elements=n_elements+1
     titles(4)='W [meV]'
   endif
   if (write_spin) then
     n_elements=n_elements+1
     titles(n_elements)='<S>'
     if (n_spinor==2) then
       n_elements=n_elements+1
       titles(n_elements)='<S_z>'
     endif
     do i_S=0,1
       do i_M=-i_S,i_S
         if (n_sp_pol==2.and.i_M/=0) cycle
         n_elements=n_elements+1
         titles(n_elements)='|S='//trim(intc(i_S))//' M='//trim(intc(i_M))//'>'
       enddo
     enddo
   endif
   if (write_soc_corr) then
     n_elements=n_elements+2
     titles(n_elements-1)='dE(1)[meV]'
     titles(n_elements  )='dE(2)[meV]'
   endif
   !
   Residuals(:) = BS_R(:)*conjg(BS_R(:))
   if (write_widths)  Residuals(:) = abs(BS_R(:))
   Residuals(:) = Residuals(:)*real(spin_occ,SP)/(2._SP*pi)**3*d3k_factor*4._SP*pi/q0_def_norm**2*HA2EV
   Rmax = maxval(Residuals)
   !
   if (trim(R_normalize)=='yes') Residuals=Residuals/Rmax
   !
   if (E_mode) v2sort=real(BS_E,SP)
   if (I_mode) v2sort=Residuals
   !
   call sort(arrin=v2sort,indx=S_indx)
   !
   write(dump_ch,'(a,1e10.5)') " Maximum Residual Value = ",Rmax   
   call msg('o sort','#',dump_ch,USE_TABS=.TRUE.)
   call msg('o sort','#','',USE_TABS=.TRUE.)
   !
   call msg('o sort','#',titles(:n_elements),INDENT=0,USE_TABS=.true.)
   call msg('o sort','#','',INDENT=0)
   !
   do j1=BSS_n_eig,1,-1
     !
     if (E_mode) j2=S_indx(BSS_n_eig-j1+1)
     if (I_mode) j2=S_indx(j1)
     !
     rv(:3)=(/real(BS_E(j2),SP)*HA2EV,Residuals(j2),real(j2,SP)/)
     !
     n_elements=3
     if (write_widths) then
       n_elements=n_elements+1
       rv(n_elements)=abs(aimag(BS_E(j2)))*HA2EV*1000._SP
     endif
     if (write_spin) then
       if (.not.any((/EXCITONS_user_indexes==j2/))) cycle
       n_elements=n_elements+1
       rv(n_elements)=(-1.+sqrt(1.+4*EXC_spin%S_sq(j2)))/2.
       if (n_spinor==2) then
         n_elements=n_elements+1
         rv(n_elements)=EXC_spin%S_z(j2)
       endif
       do i_S=0,1
         do i_M=-i_S,i_S
           if (n_sp_pol==2.and.i_M/=0) cycle
           n_elements=n_elements+1
           rv(n_elements)=EXC_spin%N_SM(j2,i_S,i_M)
         enddo
       enddo
     endif
     if (write_soc_corr) then
       if (.not.any((/EXCITONS_user_indexes==j2/))) cycle
       n_elements=n_elements+2
       rv(n_elements-1:n_elements)=(/BS_E_SOC_corr(1,j2),BS_E_SOC_corr(2,j2)/)*HA2EV*1000._SP
     endif
     !
     call msg('o sort','',rv(:n_elements),INDENT=-2,USE_TABS=.TRUE.)
     !
   enddo
   !
   call of_open_close(ch_dummy)
   !
 enddo
 !
 call set_real_printed_length( )
 !
end subroutine<|MERGE_RESOLUTION|>--- conflicted
+++ resolved
@@ -25,14 +25,8 @@
  !
  use pars,          ONLY:SP,schlen,pi
  use units,         ONLY:HA2EV
-<<<<<<< HEAD
- use electrons,     ONLY:spin_occ,levels,spin
- use stderr,        ONLY:intc
- use BS,            ONLY:BS_H_dim
-=======
- use electrons,     ONLY:spin_occ,spin,E_SOC_nbands,n_sp_pol,n_spinor
+ use electrons,     ONLY:spin_occ,spin,n_sp_pol,n_spinor
  use stderr,        ONLY:intc,set_real_printed_length
->>>>>>> 208bd1c2
  use BS_solvers,    ONLY:BSS_description,BSS_n_descs,BSS_n_eig
  use com,           ONLY:msg,of_open_close
  use R_lattice,     ONLY:d3k_factor,q0_def_norm
@@ -61,7 +55,7 @@
  !
  write_spin    = present(EXC_spin)
  write_widths  = any(abs(aimag(BS_E))>1.E-5)
- write_soc_corr= (E%nb_SOC/=0)
+ write_soc_corr= associated(BS_E_SOC_corr)
  !
  dump_ch=" "
  if (write_spin)     dump_ch=trim(dump_ch)//" Spin"
