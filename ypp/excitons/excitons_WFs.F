!
!        Copyright (C) 2000-2017 the YAMBO team
!              http://www.yambo-code.org
!
! Authors (see AUTHORS file for details): AM DV
!
! This file is distributed under the terms of the GNU
! General Public License. You can redistribute it and/or
! modify it under the terms of the GNU General Public
! License as published by the Free Software Foundation;
! either version 2, or (at your option) any later version.
!
! This program is distributed in the hope that it will
! be useful, but WITHOUT ANY WARRANTY; without even the
! implied warranty of MERCHANTABILITY or FITNESS FOR A
! PARTICULAR PURPOSE.  See the GNU General Public License
! for more details.
!
! You should have received a copy of the GNU General Public
! License along with this program; if not, write to the Free
! Software Foundation, Inc., 59 Temple Place - Suite 330,Boston,
! MA 02111-1307, USA or visit http://www.gnu.org/copyleft/gpl.txt.
!
subroutine exciton_WFs(Xk,BS_E_degs,lambda_s,n_lambda)
 !
 use pars,          ONLY:SP,cZERO,cI,pi
 use R_lattice,     ONLY:bz_samp
 use units,         ONLY:BO2ANG
 use stderr,        ONLY:intc
 use D_lattice,     ONLY:a,alat
 use FFT_m,         ONLY:fft_dim
 use com,           ONLY:msg,warning,of_open_close
 use electrons,     ONLY:spin,n_spinor
 use YPP,           ONLY:v2plot,ncell,r_hole,l_free_hole,&
&                        nr,nr_tot,output_fname,&
&                        use_xcrysden,use_gnuplot,use_cube,plot_dim
 use BS_solvers,    ONLY:BSS_eh_table,BS_mat,BSS_n_descs,BSS_description
 use BS,            ONLY:BS_H_dim,BS_bands
 use interfaces,    ONLY:PARALLEL_index,WF_load
 use wave_func,     ONLY:WF,WF_symm,wf_ng
 use parallel_m,    ONLY:PP_redux_wait,PP_indexes,myid,PP_indexes_reset
 use LIVE_t,        ONLY:live_timing
 use wrapper,       ONLY:V_dot_V
 use vec_operate,   ONLY:c2a
 !
#include<memory.h>
 !
 type(bz_samp)     :: Xk
 integer           :: BS_E_degs(BS_H_dim),lambda_s(n_lambda),n_lambda
 ! 
 ! Workspace
 !
 type(PP_indexes)  :: px
 integer           :: iv,ic,ikbz,ikibz,is,neh,i1,i2,i_l,i_lambda,j_lambda,i_spin,ir,ir_hole,j1,&
&                     n_lambda_deg
 real(SP)          :: r_eh(3),k_dot_r,r_hole_rlu(3)
 complex(SP)       :: wf_,wf_vc(BS_H_dim),WF1_ir(n_spinor),WF2_ir(n_spinor)
 !
 integer,  allocatable :: rindex(:)
 real(SP), allocatable :: r_cell_cc(:,:)
 !
 call section('+','Excitonic Wave Function')
 !
 ! Check that directions are OK
 !
 call plot_check_and_launch(.true.)
 !
 ! Constructing Grid 
 !
 call section('+','Real-Space grid setup')
 !
 if (l_free_hole) ncell=1
 !
 call WF_load(WF,wf_ng,1,BS_bands,(/1,Xk%nibz/),space='R',title='-EXCWF')
 !
 call expand_grid()
 !
 call k_ibz2bz(Xk,'i',.false.)
 !
 if (.not.l_free_hole) then
   !
   ! Translation & location in the big grid of the hole...
   !======================================================
   ! 
   ! [1] Bare position pushed in the smallest cell 
   ! 
   call c2a(b_in=a,v_in=r_hole,v_out=r_hole_rlu,mode='kc2a')
   do j1=1,3
     r_hole_rlu(j1)=r_hole_rlu(j1)-int(r_hole_rlu(j1))
   enddo
   call c2a(b_in=a,v_in=r_hole_rlu,v_out=r_hole,mode='ka2c')
   call msg('s',':: Hole position in the DL cell  [cc]:',r_hole)
   !
   ! [2] Bare position in the FFT grid
   !
   call c2a(b_in=a,v_in=r_hole,v_out=r_hole_rlu,mode='kc2a')
   r_hole_rlu(:)=nint(r_hole_rlu(:)*fft_dim(:))
   ir_hole=1+r_hole_rlu(1)+ r_hole_rlu(2)*nr(1)+ r_hole_rlu(3)*nr(1)*nr(2)
   call msg('s','::      position in the FFT grid [cc]:',r_cell_cc(:,ir_hole))
   !
   ! [3] Translation in the center of the Big grid
   !
   do j1=1,3
     if (ncell(j1)==1) cycle
     !
     ! (***) Daniele 15/7/07 rev Andrea 12/07:
     ! 
     ! The number of cells is always odd so that the hole can
     ! be placed in the middle.
     !
     r_hole_rlu(j1)=r_hole_rlu(j1)+ncell(j1)/2*fft_dim(j1)
     !
   enddo
   ir_hole=1+r_hole_rlu(1)+ r_hole_rlu(2)*nr(1)+ r_hole_rlu(3)*nr(1)*nr(2)
   r_hole=r_cell_cc(:,ir_hole)
   !
   call msg('s','::      translated position      [cc]:',r_hole)
   call msg('s','::                                [A]:',r_hole*BO2ANG)
   !
 endif
 !
 ! Allocation
 !
<<<<<<< HEAD
 allocate(v2plot(nr_tot))
=======
 YAMBO_ALLOC(v2plot,(nr_tot))
>>>>>>> cee3c393
 !
 ! Par Proc
 !
 call PP_indexes_reset(px)
 call PARALLEL_index(px,(/nr_tot/))
 call PP_redux_wait
 !
 ! Loop on exc states
 !===================
 !
 call msg('s','Processing '//trim(intc(n_lambda))//' states')
 !
 do i_lambda=1,n_lambda
   !
   j_lambda=lambda_s(i_lambda)
   !
   n_lambda_deg=count(BS_E_degs==BS_E_degs(j_lambda))
   !
   if (n_lambda_deg>1) call msg('s',':: State '//trim(intc(j_lambda))//' Merged with states '//&
&                                   trim(intc(BS_E_degs(j_lambda)))//' -> '//&
&                                   trim(intc(BS_E_degs(j_lambda)+n_lambda_deg-1)))
   !
   call live_timing('ExcWF@'//trim(intc(j_lambda)),px%n_of_elements(myid+1))  
   !
   v2plot  =0._SP
   wf_vc   =cZERO
   !
   do ir=1,nr_tot
     !
     if (.not.px%element_1D(ir)) cycle
     !
     if (l_free_hole) then
       r_eh(:)=0._SP
       ir_hole=ir
     else
       r_eh(:)=r_cell_cc(:,ir)-r_hole(:)
     endif
     !
     do neh = 1,BS_H_dim
       !
       ikbz  = BSS_eh_table(neh,1)
       iv    = BSS_eh_table(neh,2)
       ic    = BSS_eh_table(neh,3)
       i_spin= spin(BSS_eh_table(neh,:))
       !
       ikibz = Xk%sstar(ikbz,1)
       is    = Xk%sstar(ikbz,2)
       !
       k_dot_r = dot_product(r_eh,Xk%ptbz(ikbz,:)/alat(:))*2._SP*pi
       !
       WF1_ir=WF_symm(rindex(ir_hole),(/iv,ikibz,is,i_spin/))
       WF2_ir=WF_symm(rindex(ir     ),(/ic,ikibz,is,i_spin/))
       !
       wf_vc(neh) = conjg(WF1_ir(1))*WF2_ir(1)
       if(n_spinor==2) wf_vc(neh) = wf_vc(neh) + conjg(WF1_ir(2))*WF2_ir(2)
       !
       wf_vc(neh) = wf_vc(neh)*exp(cI*k_dot_r)
       ! 
     enddo  !Matrix elements
     !
     do i_l=BS_E_degs(j_lambda),BS_E_degs(j_lambda)+n_lambda_deg-1
       !
       wf_ = V_dot_V(BS_H_dim,BS_mat(1,i_l),wf_vc)
       !
       v2plot(ir) = v2plot(ir)+abs(wf_)**2.  
       !
     enddo
     !
     call live_timing(steps=1)
     !
   enddo   !grid points
   !
   call live_timing()
   !
   call PP_redux_wait(v2plot)
   !
   ! PLOT
   !
   if (use_cube)     output_fname='exc_'//trim(intc(plot_dim))//'d_'//trim(intc(j_lambda))//'.cube'
   if (use_xcrysden) output_fname='exc_'//trim(intc(plot_dim))//'d_'//trim(intc(j_lambda))//'.xsf'
   if (use_gnuplot)  output_fname='exc_'//trim(intc(plot_dim))//'d_'//trim(intc(j_lambda))
   !
   if (use_cube) then 
     call of_open_close(trim(output_fname),'o')
   else
    call of_open_close(trim(output_fname),'ot')
    do i1=1,BSS_n_descs
      call msg('o exc',"#",trim(BSS_description(i1)),INDENT=0)
    enddo
      call msg('o exc',"#")
   endif
   !
   call plot_check_and_launch(.false.)
   !
   call of_open_close(trim(output_fname))
   !
 enddo
 !
 call PP_indexes_reset(px)
 !
 YAMBO_FREE(v2plot)
 YAMBO_FREE(r_cell_cc)
 YAMBO_FREE(rindex)
 !
 call WF_free(WF)
 !
 contains
   !
   subroutine expand_grid()
     !
     use FFT_m,       ONLY:fft_size
#include<memory.h>
     ! 
     ! Work Space
     !
     integer :: ir1, ir2, ir3, i3, j1, j2, j3
     logical :: warning_
     !
     warning_=.TRUE. 
     ! 
     do j1=1,3
       if (ncell(j1)<=0) ncell(j1)=1
       !
       ! Comment at (***)
       !
       if ( int(real(ncell(j1))/2.)*2== ncell(j1) ) then
         if (warning_) call warning('Forced odd number of cell replicas')
         warning_=.FALSE.
         ncell(j1)=int( real(ncell(j1))/2. )*2+1
       endif
       !
     enddo
     !
     nr_tot = fft_size*ncell(1)*ncell(2)*ncell(3)
     YAMBO_ALLOC(r_cell_cc,(3,nr_tot))
     YAMBO_ALLOC(rindex,(nr_tot))
     !
     nr=(/ncell(1)*fft_dim(1),ncell(2)*fft_dim(2),ncell(3)*fft_dim(3)/)
     call msg('s',':: Extended grid :',nr)
     !
     ir = 0
     do ir1 = 0, nr(1)-1
       do ir2 = 0, nr(2)-1
         do ir3 = 0, nr(3)-1
           ir = 1 + ir1 + ir2*nr(1) + ir3*nr(1)*nr(2)
           i1=mod(ir1,fft_dim(1))
           i2=mod(ir2,fft_dim(2))
           i3=mod(ir3,fft_dim(3))
           j1=ir1/fft_dim(1)
           j2=ir2/fft_dim(2)
           j3=ir3/fft_dim(3)
           rindex(ir)=i1+fft_dim(1)*i2+fft_dim(1)*fft_dim(2)*i3+1
           r_cell_cc(:,ir) = ir1*a(1,:)/fft_dim(1) +&
&                            ir2*a(2,:)/fft_dim(2) +&
&                            ir3*a(3,:)/fft_dim(3)
         end do
       end do
     end do
     !
   end subroutine
   !
end subroutine exciton_WFs<|MERGE_RESOLUTION|>--- conflicted
+++ resolved
@@ -121,11 +121,7 @@
  !
  ! Allocation
  !
-<<<<<<< HEAD
- allocate(v2plot(nr_tot))
-=======
  YAMBO_ALLOC(v2plot,(nr_tot))
->>>>>>> cee3c393
  !
  ! Par Proc
  !
