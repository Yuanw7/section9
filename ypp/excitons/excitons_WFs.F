!
!        Copyright (C) 2000-2019 the YAMBO team
!              http://www.yambo-code.org
!
! Authors (see AUTHORS file for details): AM DV
!
! This file is distributed under the terms of the GNU
! General Public License. You can redistribute it and/or
! modify it under the terms of the GNU General Public
! License as published by the Free Software Foundation;
! either version 2, or (at your option) any later version.
!
! This program is distributed in the hope that it will
! be useful, but WITHOUT ANY WARRANTY; without even the
! implied warranty of MERCHANTABILITY or FITNESS FOR A
! PARTICULAR PURPOSE.  See the GNU General Public License
! for more details.
!
! You should have received a copy of the GNU General Public
! License along with this program; if not, write to the Free
! Software Foundation, Inc., 59 Temple Place - Suite 330,Boston,
! MA 02111-1307, USA or visit http://www.gnu.org/copyleft/gpl.txt.
!
<<<<<<< HEAD
subroutine exciton_WFs(Xk,BS_E_degs,lambda_s,n_lambda,iq)
=======
subroutine exciton_WFs(Xk,BS_E_degs)
>>>>>>> 21fee95d
 !
 use pars,          ONLY:SP,cZERO,cI,pi
 use R_lattice,     ONLY:bz_samp,qindx_X
 use units,         ONLY:BO2ANG
 use stderr,        ONLY:intc
 use D_lattice,     ONLY:a,alat
 use FFT_m,         ONLY:fft_dim
 use com,           ONLY:msg,warning,of_open_close,error
 use electrons,     ONLY:spin,n_spinor
 use YPP,           ONLY:v2plot,ncell,r_hole,l_free_hole,&
&                        nr,nr_tot,output_fname,&
&                        use_xcrysden,use_gnuplot,use_cube,plot_dim,&
&                        EXCITONS_user_indexes,EXCITONS_n_user_states
 use BS_solvers,    ONLY:BSS_eh_table,BS_mat,BSS_n_descs,BSS_description,&
&                        BSS_n_eig
<<<<<<< HEAD
 use BS,            ONLY:BS_H_dim,BS_bands,BSqpts
=======
 use BS,            ONLY:BS_bands,BS_H_dim
>>>>>>> 21fee95d
 use interfaces,    ONLY:PARALLEL_index,WF_load,WF_free
 use wave_func,     ONLY:WF,WF_symm,wf_ng
 use parallel_m,    ONLY:PP_redux_wait,PP_indexes,myid,PP_indexes_reset
 use LIVE_t,        ONLY:live_timing
 use wrapper,       ONLY:V_dot_V
 use vec_operate,   ONLY:c2a
 !
#include<memory.h>
 !
 type(bz_samp)     :: Xk
<<<<<<< HEAD
 integer           :: BS_E_degs(BSS_n_eig),lambda_s(n_lambda),n_lambda,iq
=======
 integer           :: BS_E_degs(BSS_n_eig)
>>>>>>> 21fee95d
 ! 
 ! Workspace
 !
 type(PP_indexes)  :: px
 integer           :: iv,ic,ikbz,ikibz,is,neh,i1,i2,i_l,i_lambda,j_lambda,i_spin,ir,ir_hole,j1,&
&                     n_lambda_deg
 integer          :: ikpbz,ikp,isp
 real(SP)          :: r_hole_rlu(3),kp_dot_r_h,k_dot_r_e
 complex(SP)       :: wf_,wf_vc(BS_H_dim),WF1_ir(n_spinor),WF2_ir(n_spinor)
 !
 integer,  allocatable :: rindex(:)
 real(SP), allocatable :: r_cell_cc(:,:)
 !
 call section('+','Excitonic Wave Function')
 !
 ! Check that directions are OK
 !
 call plot_check_and_launch(.true.)
 !
 ! Constructing Grid 
 !
 call section('+','Real-Space grid setup')
 !
 if (l_free_hole) ncell=1
 !
 call WF_load(WF,wf_ng,1,BS_bands,(/1,Xk%nibz/),space='R',title='-EXCWF')
 !
 call expand_grid()
 !
 call k_ibz2bz(Xk,'i',.false.)
 !
 if (.not.l_free_hole) then
   !
   ! Translation & location in the big grid of the hole...
   !======================================================
   ! 
   ! [1] Bare position pushed in the smallest cell 
   ! 
   call c2a(b_in=a,v_in=r_hole,v_out=r_hole_rlu,mode='kc2a')
   do j1=1,3
     r_hole_rlu(j1)=r_hole_rlu(j1)-int(r_hole_rlu(j1))
   enddo
   call c2a(b_in=a,v_in=r_hole_rlu,v_out=r_hole,mode='ka2c')
   call msg('s',':: Hole position in the DL cell  [cc]:',r_hole)
   !
   ! [2] Bare position in the FFT grid
   !
   call c2a(b_in=a,v_in=r_hole,v_out=r_hole_rlu,mode='kc2a')
   r_hole_rlu(:)=nint(r_hole_rlu(:)*fft_dim(:))
   ir_hole=1+r_hole_rlu(1)+ r_hole_rlu(2)*nr(1)+ r_hole_rlu(3)*nr(1)*nr(2)
   if (ir_hole.lt.0) call error(' Hole coordinates in input must be positive') 
   call msg('s','::      position in the FFT grid [cc]:',r_cell_cc(:,ir_hole))
   !
   ! [3] Translation in the center of the Big grid
   !
   do j1=1,3
     if (ncell(j1)==1) cycle
     !
     ! (***) Daniele 15/7/07 rev Andrea 12/07:
     ! 
     ! The number of cells is always odd so that the hole can
     ! be placed in the middle.
     !
     r_hole_rlu(j1)=r_hole_rlu(j1)+ncell(j1)/2*fft_dim(j1)
     !
   enddo
   ir_hole=1+r_hole_rlu(1)+ r_hole_rlu(2)*nr(1)+ r_hole_rlu(3)*nr(1)*nr(2)
   r_hole=r_cell_cc(:,ir_hole)
   !
   call msg('s','::      translated position      [cc]:',r_hole)
   call msg('s','::                                [A]:',r_hole*BO2ANG)
   !
 endif
 !
 ! Allocation
 !
 YAMBO_ALLOC(v2plot,(nr_tot))
 !
 ! Par Proc
 !
 call PP_indexes_reset(px)
 call PARALLEL_index(px,(/nr_tot/))
 call PP_redux_wait
 !
 ! Loop on exc states
 !===================
 !
 call msg('s','Processing '//trim(intc(EXCITONS_n_user_states))//' states')
 !
 do i_lambda=1,EXCITONS_n_user_states
   !
   j_lambda=EXCITONS_user_indexes(i_lambda)
   !
   n_lambda_deg=count(BS_E_degs==BS_E_degs(j_lambda))
   !
   if (n_lambda_deg>1) call msg('s',':: State '//trim(intc(j_lambda))//' Merged with states '//&
&                                   trim(intc(BS_E_degs(j_lambda)))//' -> '//&
&                                   trim(intc(BS_E_degs(j_lambda)+n_lambda_deg-1)))
   !
   call live_timing('ExcWF@'//trim(intc(j_lambda)),px%n_of_elements(myid+1))  
   !
   v2plot  =0._SP
   wf_vc   =cZERO
   !
   do ir=1,nr_tot
     !
     if (.not.px%element_1D(ir)) cycle
     !
     if (l_free_hole) then
       ir_hole=ir
       r_hole=r_cell_cc(:,ir)
     endif
     !
     do neh = 1,BS_H_dim
       !
       ikbz  = BSS_eh_table(neh,1)
       iv    = BSS_eh_table(neh,2)
       ic    = BSS_eh_table(neh,3)
       i_spin= spin(BSS_eh_table(neh,:))
       !
       ikibz = Xk%sstar(ikbz,1)
       is    = Xk%sstar(ikbz,2)
       !
       ikpbz = qindx_X(iq,ikbz,1)
       ikp   = Xk%sstar(ikpbz,1)
       isp   = Xk%sstar(ikpbz,2)
       !
       k_dot_r_e = dot_product(r_cell_cc(:,ir),Xk%ptbz(ikbz,:)/alat(:))*2._SP*pi
       kp_dot_r_h = dot_product(r_hole,Xk%ptbz(ikpbz,:)/alat(:))*2._SP*pi
        
       !
       WF1_ir=WF_symm(rindex(ir_hole),(/iv,ikp,isp,i_spin/))
       WF2_ir=WF_symm(rindex(ir     ),(/ic,ikibz,is,i_spin/))
       !
       wf_vc(neh) = conjg(WF1_ir(1))*WF2_ir(1)
       if(n_spinor==2) wf_vc(neh) = wf_vc(neh) + conjg(WF1_ir(2))*WF2_ir(2)
       !
       wf_vc(neh) = wf_vc(neh)*exp(cI*k_dot_r_e)*exp(-cI*kp_dot_r_h)
       ! 
     enddo  !Matrix elements
     !
     do i_l=BS_E_degs(j_lambda),BS_E_degs(j_lambda)+n_lambda_deg-1
       !
       wf_ = V_dot_V(BS_H_dim,BS_mat(1,i_l),wf_vc)
       !
       v2plot(ir) = v2plot(ir)+abs(wf_)**2
       !
     enddo
     !
     call live_timing(steps=1)
     !
   enddo   !grid points
   !
   call live_timing()
   !
   call PP_redux_wait(v2plot)
   !
   ! PLOT
   !

   if (use_cube)     output_fname='exc_qpt'//trim(intc(iq))//"_"//trim(intc(plot_dim))//'d_'//trim(intc(j_lambda))//'.cube'
   if (use_xcrysden)     output_fname='exc_qpt'//trim(intc(iq))//"_"//trim(intc(plot_dim))//'d_'//trim(intc(j_lambda))//'.xsf'
   if (use_gnuplot)     output_fname='exc_qpt'//trim(intc(iq))//"_"//trim(intc(plot_dim))//'d_'//trim(intc(j_lambda))
   !
   if (use_cube) then 
     call of_open_close(trim(output_fname),'o')
   else
    call of_open_close(trim(output_fname),'ot')
    do i1=1,BSS_n_descs
      call msg('o exc',"#",trim(BSS_description(i1)),INDENT=0)
    enddo
      call msg('o exc',"#")
   endif
   !
   call plot_check_and_launch(.false.)
   !
   call of_open_close(trim(output_fname))
   !
 enddo
 !
 call PP_indexes_reset(px)
 !
 YAMBO_FREE(v2plot)
 YAMBO_FREE(r_cell_cc)
 YAMBO_FREE(rindex)
 !
 call WF_free(WF)
 !
 contains
   !
   subroutine expand_grid()
     !
     use FFT_m,       ONLY:fft_size
#include<memory.h>
     ! 
     ! Work Space
     !
     integer :: ir1, ir2, ir3, i3, j1, j2, j3
     logical :: warning_
     !
     warning_=.TRUE. 
     ! 
     do j1=1,3
       if (ncell(j1)<=0) ncell(j1)=1
       !
       ! Comment at (***)
       !
       if ( int(real(ncell(j1))/2.)*2== ncell(j1) ) then
         if (warning_) call warning('Forced odd number of cell replicas')
         warning_=.FALSE.
         ncell(j1)=int( real(ncell(j1))/2. )*2+1
       endif
       !
     enddo
     !
     nr_tot = fft_size*ncell(1)*ncell(2)*ncell(3)
     YAMBO_ALLOC(r_cell_cc,(3,nr_tot))
     YAMBO_ALLOC(rindex,(nr_tot))
     !
     nr=(/ncell(1)*fft_dim(1),ncell(2)*fft_dim(2),ncell(3)*fft_dim(3)/)
     call msg('s',':: Extended grid :',nr)
     !
     ir = 0
     do ir1 = 0, nr(1)-1
       do ir2 = 0, nr(2)-1
         do ir3 = 0, nr(3)-1
           ir = 1 + ir1 + ir2*nr(1) + ir3*nr(1)*nr(2)
           i1=mod(ir1,fft_dim(1))
           i2=mod(ir2,fft_dim(2))
           i3=mod(ir3,fft_dim(3))
           j1=ir1/fft_dim(1)
           j2=ir2/fft_dim(2)
           j3=ir3/fft_dim(3)
           rindex(ir)=i1+fft_dim(1)*i2+fft_dim(1)*fft_dim(2)*i3+1
           r_cell_cc(:,ir) = ir1*a(1,:)/fft_dim(1) +&
&                            ir2*a(2,:)/fft_dim(2) +&
&                            ir3*a(3,:)/fft_dim(3)
         end do
       end do
     end do
     !
   end subroutine
   !
end subroutine exciton_WFs<|MERGE_RESOLUTION|>--- conflicted
+++ resolved
@@ -21,11 +21,7 @@
 ! Software Foundation, Inc., 59 Temple Place - Suite 330,Boston,
 ! MA 02111-1307, USA or visit http://www.gnu.org/copyleft/gpl.txt.
 !
-<<<<<<< HEAD
-subroutine exciton_WFs(Xk,BS_E_degs,lambda_s,n_lambda,iq)
-=======
-subroutine exciton_WFs(Xk,BS_E_degs)
->>>>>>> 21fee95d
+subroutine exciton_WFs(Xk,BS_E_degs,iq)
  !
  use pars,          ONLY:SP,cZERO,cI,pi
  use R_lattice,     ONLY:bz_samp,qindx_X
@@ -41,11 +37,7 @@
 &                        EXCITONS_user_indexes,EXCITONS_n_user_states
  use BS_solvers,    ONLY:BSS_eh_table,BS_mat,BSS_n_descs,BSS_description,&
 &                        BSS_n_eig
-<<<<<<< HEAD
- use BS,            ONLY:BS_H_dim,BS_bands,BSqpts
-=======
- use BS,            ONLY:BS_bands,BS_H_dim
->>>>>>> 21fee95d
+ use BS,            ONLY:BS_bands,BS_H_dim,BSqpts
  use interfaces,    ONLY:PARALLEL_index,WF_load,WF_free
  use wave_func,     ONLY:WF,WF_symm,wf_ng
  use parallel_m,    ONLY:PP_redux_wait,PP_indexes,myid,PP_indexes_reset
@@ -56,11 +48,7 @@
 #include<memory.h>
  !
  type(bz_samp)     :: Xk
-<<<<<<< HEAD
- integer           :: BS_E_degs(BSS_n_eig),lambda_s(n_lambda),n_lambda,iq
-=======
- integer           :: BS_E_degs(BSS_n_eig)
->>>>>>> 21fee95d
+ integer           :: BS_E_degs(BSS_n_eig),iq
  ! 
  ! Workspace
  !
