--- conflicted
+++ resolved
@@ -54,17 +54,10 @@
  !
  type(PP_indexes)  :: px
  integer           :: iv,ic,ikbz,ikibz,is,neh,i1,i2,i_l,i_lambda,j_lambda,i_spin,ir,ir_hole,j1,&
-<<<<<<< HEAD
-&                     n_lambda_deg
- integer           :: ikpbz,ikp,isp
- real(SP)          :: r_hole_rlu(3),kp_dot_r_h,k_dot_r_e
- complex(SP)       :: wf_,wf_vc(BS_H_dim),WF1_ir(n_spinor),WF2_ir(n_spinor),phase
-=======
 &                     n_lambda_deg,neh1,iv1,ic1,ikbz1,ikibz1,i_spin1,is1
  integer           :: ikpbz,ikp,isp
  real(SP)          :: r_hole_rlu(3),kp_dot_r_h,k_dot_r_e
  complex(SP)       :: wf_,wf_vc(BS_H_dim),WF1_ir(n_spinor),WF2_ir(n_spinor),phase,B_coeff
->>>>>>> f2c5ecf8
  !
  integer,  allocatable :: rindex(:)
  real(SP), allocatable :: r_cell_cc(:,:)
@@ -159,30 +152,9 @@
    !
    v2plot  =0._SP
    !
-<<<<<<< HEAD
-   !$omp parallel default(shared), firstprivate(ir_hole,r_hole), &
-   !$omp private(wf_vc, ir,neh, ikbz,iv,ic,i_spin,ikibz,is, ikpbz,ikp,isp, &
-   !$omp &       k_dot_r_e,kp_dot_r_h, WF1_ir,WF2_ir,phase, i_l,wf_ )
-   !
-   call OPENMP_update(master_thread)
-   !
-   !$omp do schedule(dynamic)
-   do ir=1,nr_tot
-     !
-     if (.not.px%element_1D(ir)) cycle
-     wf_vc   =cZERO
-     !
-     if (l_free_hole) then
-       ir_hole=ir
-       r_hole=r_cell_cc(:,ir)
-     endif
-     !
-     do neh = 1,BS_H_dim
-=======
    if(l_average_eh) then
      !
      do ir=1,nr_tot
->>>>>>> f2c5ecf8
        !
        if (.not.px%element_1D(ir)) cycle
        !
@@ -242,10 +214,6 @@
        !
        if (master_thread) call live_timing(steps=1)
        !
-<<<<<<< HEAD
-       k_dot_r_e  = dot_product(r_cell_cc(:,ir),Xk%ptbz(ikbz,:)/alat(:))*2._SP*pi
-       kp_dot_r_h = dot_product(r_hole,Xk%ptbz(ikpbz,:)/alat(:))*2._SP*pi
-=======
      enddo ! loop on i_r 
      !
    else
@@ -258,7 +226,6 @@
      !
      !$omp do schedule(dynamic)
      do ir=1,nr_tot
->>>>>>> f2c5ecf8
        !
        if (.not.px%element_1D(ir)) cycle
        wf_vc   =cZERO
@@ -268,16 +235,6 @@
          r_hole=r_cell_cc(:,ir)
        endif
        !
-<<<<<<< HEAD
-       phase=cmplx(cos(k_dot_r_e-kp_dot_r_h),sin(k_dot_r_e-kp_dot_r_h),kind=SP)
-       wf_vc(neh) = wf_vc(neh)*phase
-       ! 
-     enddo  !Matrix elements
-     !
-     do i_l=BS_E_degs(j_lambda),BS_E_degs(j_lambda)+n_lambda_deg-1
-       !
-       wf_ = V_dot_V(BS_H_dim,BS_mat(:,i_l),wf_vc)
-=======
        do neh = 1,BS_H_dim
          !
          ikbz  = BSS_eh_table(neh,1)
@@ -313,23 +270,15 @@
          v2plot(ir) = v2plot(ir)+abs(wf_)**2
          !
        enddo
->>>>>>> f2c5ecf8
        !
        if (master_thread) call live_timing(steps=1)
        !
      enddo   !grid points
      !
-<<<<<<< HEAD
-     if (master_thread) call live_timing(steps=1)
-=======
      !$omp end do
      !$omp end parallel
->>>>>>> f2c5ecf8
      !
    endif
-   !
-   !$omp end do
-   !$omp end parallel
    !
    call live_timing()
    !
