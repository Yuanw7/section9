--- conflicted
+++ resolved
@@ -30,12 +30,7 @@
  use R_lattice,     ONLY:bz_samp
  use electrons,     ONLY:n_spinor,n_sp_pol,n_spin
  use LIVE_t,        ONLY:live_timing
-<<<<<<< HEAD
- use interfaces,    ONLY:WF_load,WF_free,WF_apply_symm,PARALLEL_index
-=======
- use com,           ONLY:msg
  use interfaces,    ONLY:WF_load,WF_free,WF_apply_symm
->>>>>>> 188c9dd1
  use wave_func,     ONLY:WF,wf_ng
  use wrapper,       ONLY:Vstar_dot_V
  use YPP_interfaces,ONLY:excitons_sort_and_report
