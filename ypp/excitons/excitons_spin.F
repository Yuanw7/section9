--- conflicted
+++ resolved
@@ -26,17 +26,11 @@
  use pars,          ONLY:SP,cZERO,rZERO
  use BS,            ONLY:BS_bands
  use BS_solvers,    ONLY:BS_mat,BSS_n_eig
- use com,           ONLY:msg
  use FFT_m,         ONLY:fft_size
  use R_lattice,     ONLY:bz_samp
  use electrons,     ONLY:n_spinor,n_sp_pol,n_spin
  use LIVE_t,        ONLY:live_timing
-<<<<<<< HEAD
- use interfaces,    ONLY:WF_load,WF_free,PARALLEL_index
-=======
- use com,           ONLY:msg,error,warning
  use interfaces,    ONLY:WF_load,WF_free,WF_apply_symm,PARALLEL_index
->>>>>>> 0881e328
  use wave_func,     ONLY:WF,wf_ng
  use wrapper,       ONLY:Vstar_dot_V
  use YPP_interfaces,ONLY:excitons_sort_and_report
