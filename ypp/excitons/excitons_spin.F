--- conflicted
+++ resolved
@@ -36,13 +36,8 @@
  use wave_func,     ONLY:WF,wf_ng
  use wrapper,       ONLY:Vstar_dot_V
  use YPP_interfaces,ONLY:excitons_sort_and_report
-<<<<<<< HEAD
- use YPPm,          ONLY:EXCITONS_user_indexes,EXCITONS_n_user_states,&
-&                        EXCITON_kin,excitons_degeneracy_average,EXCITON_spin
-=======
  use YPP,           ONLY:EXCITONS_user_indexes,EXCITONS_n_user_states,&
 &                        EXCITON_kin,excitons_degeneracy_average,EXCITON_spin,BSiq
->>>>>>> 36995d2c
  use parallel_m,    ONLY:PP_redux_wait,PP_indexes,myid,PP_indexes_reset
  !
 #include<memory.h>
