--- conflicted
+++ resolved
@@ -31,11 +31,7 @@
  use R_lattice,     ONLY:bz_samp
  use electrons,     ONLY:n_spinor,n_sp_pol,n_spin
  use LIVE_t,        ONLY:live_timing
-<<<<<<< HEAD
- use com,           ONLY:msg,error,warning
-=======
  use com,           ONLY:msg
->>>>>>> f2c5ecf8
  use interfaces,    ONLY:WF_load,WF_free,WF_apply_symm,PARALLEL_index
  use wave_func,     ONLY:WF,wf_ng
  use wrapper,       ONLY:Vstar_dot_V
