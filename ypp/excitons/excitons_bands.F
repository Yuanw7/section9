--- conflicted
+++ resolved
@@ -30,14 +30,9 @@
  use electrons,     ONLY:levels
  use functions,     ONLY:Fermi_fnc_derivative
  use units,         ONLY:HA2EV
-<<<<<<< HEAD
- use YPPm,          ONLY:EXCITONS_user_indexes,EXCITONS_n_user_states,coo_out,BANDS_steps, &
-&                        INTERP_grid,K_transform,CIRCUIT_k,DOS_E_steps,DOS_broadening,USER_k
-=======
  use YPPm,          ONLY:EXCITONS_user_indexes,EXCITONS_n_user_states,coo_out, &
 &                        BANDS_steps,INTERP_grid,K_transform,CIRCUIT_k,DOS_E_step, &
 &                        DOS_E_steps,DOS_broadening,USER_k
->>>>>>> 9c4fca48
  use parser_m,      ONLY:parser
  use com,           ONLY:msg,of_open_close
  use stderr,        ONLY:intc
