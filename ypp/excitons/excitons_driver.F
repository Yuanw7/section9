--- conflicted
+++ resolved
@@ -88,21 +88,12 @@
  !
  ! GPL_EXCLUDE_END
  !
-<<<<<<< HEAD
- ! Here I read information from the BS database
- !
+ !iq=BS_q(1)
  iq = BSiq
- call io_control(ACTION=OP_RD_CL,COM=NONE,MODE=DUMP,SEC=(/1/),ID=io_ID)
- write (db_name,'(a,i2.2)') 'BS_diago_Q',iq
- io_err=io_connect(desc=trim(db_name),type=2,ID=io_ID)
- io_err=variables_BS(io_ID,local_description,X=Xbsk)
-=======
- iq=BS_q(1)
  !
  ! X type. Also used in PARALLEL setup
  !
  Xbsk%whoami=2
->>>>>>> c72711ea
  !
  ! Here I read information from the BSS_diago database
  !
@@ -141,18 +132,12 @@
  !
  ! Allocation of energies and residuum, then also eigenvector
  !
-<<<<<<< HEAD
- YAMBO_ALLOC(BS_R_right,(BS_H_dim))
- YAMBO_ALLOC(BS_R_left,(BS_H_dim))
- YAMBO_ALLOC(BS_E,(BS_H_dim))
+ YAMBO_ALLOC(BS_R_right,(BSS_n_eig))
+ YAMBO_ALLOC(BS_R_left,(BSS_n_eig))
+ YAMBO_ALLOC(BS_E,(BSS_n_eig))
  !iq=BS_q(1)
  iq=BSiq
  YAMBO_ALLOC(BSqpts,(3,iq))
-=======
- YAMBO_ALLOC(BS_R_right,(BSS_n_eig))
- YAMBO_ALLOC(BS_R_left,(BSS_n_eig))
- YAMBO_ALLOC(BS_E,(BSS_n_eig))
->>>>>>> c72711ea
  if(E_SOC_nbands/=0) then
    YAMBO_ALLOC_P(BS_E_SOC_corr,(2/n_sp_pol,BSS_n_eig))
  endif
