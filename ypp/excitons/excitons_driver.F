!
!        Copyright (C) 2000-2018 the YAMBO team
!              http://www.yambo-code.org
!
! Authors (see AUTHORS file for details): AM DV DS
!
! This file is distributed under the terms of the GNU
! General Public License. You can redistribute it and/or
! modify it under the terms of the GNU General Public
! License as published by the Free Software Foundation;
! either version 2, or (at your option) any later version.
!
! This program is distributed in the hope that it will
! be useful, but WITHOUT ANY WARRANTY; without even the
! implied warranty of MERCHANTABILITY or FITNESS FOR A
! PARTICULAR PURPOSE.  See the GNU General Public License
! for more details.
!
! You should have received a copy of the GNU General Public
! License along with this program; if not, write to the Free
! Software Foundation, Inc., 59 Temple Place - Suite 330,Boston,
! MA 02111-1307, USA or visit http://www.gnu.org/copyleft/gpl.txt.
!
subroutine excitons_driver(k,Xk,en,Xen,q)
 !
 use pars,          ONLY:SP,pi,schlen,lchlen
 use R_lattice,     ONLY:bz_samp
 use com,           ONLY:error
 use stderr,        ONLY:intc
 use X_m,           ONLY:X_t
 use QP_CTL_m,      ONLY:QP_apply
 use electrons,     ONLY:levels,n_spin,n_sp_pol,spin,E_SOC_nbands
 use YPP,           ONLY:l_sort,l_exc_wf,l_spin,l_amplitude,excitons_sort_and_report
 use IO_m,          ONLY:io_control,io_connect,OP_RD_CL,DUMP,NONE,REP,VERIFY
 use BS_solvers,    ONLY:BSS_eh_table,BSS_write_eig_2_db,io_BSS_diago,BS_mat,BSS_n_eig,variables_BS
 use BS,            ONLY:BS_H_dim,BS_K_dim,BS_bands,BS_q,BS_K_coupling,BS_cpl_mode,&
&                        BS_cpl_K_exchange,BS_cpl_K_corr
#if defined _YPP_ELPH
 use YPP_ELPH,      ONLY:l_eliashberg,l_gkkp
#endif
#if defined _YPP_RT
 use YPP_real_time, ONLY:l_RT_abs
#endif
 !
#include<memory.h>
 !
 type(bz_samp) ::Xk,k,q
 type(levels)  ::Xen,en
 !
 ! Work Space
 !
 logical          :: l_flag
 !
 integer :: n_lambda
 integer ,allocatable :: BS_E_degs(:)
 integer ,allocatable :: lambda_s(:)
 !
 !... I/0
 !
 integer           ::io_err,io_ID,i_sec
 integer, external ::io_BS,io_E_SOC_map
 type(X_t)         ::Xbsk
 !
 !... Energies and Residulas
 !
 complex(SP), allocatable ::BS_R_left(:)
 complex(SP), allocatable ::BS_R_right(:)
 complex(SP), allocatable ::BS_E(:)
 !
 real(SP),    pointer     ::BS_E_SOC_corr(:,:) => null()
 real(SP),    pointer     ::BS_R_PL(:,:)       => null()
 complex(SP), pointer     ::BS_R_kerr(:)       => null()
 !
 integer                  ::iq,neh
 character(schlen)        ::db_name
 character(lchlen)        ::local_description(100)
 !
 call section('*','Excitonic Properties')
 !
 ! GPL_EXCLUDE_START
 !
 ! E SOC perturbative
 ! 
 if(n_spin==1) then
   call io_control(ACTION=OP_RD_CL,COM=NONE,SEC=(/1/),MODE=DUMP,ID=io_ID)
   io_err=io_E_SOC_map(en,k,io_ID)
 endif
 !
 ! GPL_EXCLUDE_END
 !
 iq=BS_q(1)
 !
 ! X type. Also used in PARALLEL setup
 !
<<<<<<< HEAD
 iq = 1
 call io_control(ACTION=OP_RD_CL,COM=NONE,MODE=DUMP,SEC=(/1/),ID=io_ID)
 db_name='BS_Q'//trim(intc(iq))//'.nc'
 io_err=io_connect(desc=trim(db_name),type=2,ID=io_ID)
 io_err=variables_BS(io_ID,local_description,X=Xbsk)
=======
 Xbsk%whoami=2
>>>>>>> ac5a4e1b
 !
 ! Here I read information from the BSS_diago database
 !
 call io_control(ACTION=OP_RD_CL,COM=NONE,MODE=DUMP,SEC=(/1/),ID=io_ID)
 io_err=io_BSS_diago(iq,io_ID,Xbsk)
 !
 if (io_err/=0) call error(' ndb.BSS_diago not found')
 !
 ! Apply quasi-particle correction if presents
 ! 
 call QP_apply(BS_bands,Xen,Xk,'G',msg_fmt='s')
 !
 if (BS_cpl_K_exchange)                   BS_cpl_mode='x'
 if (BS_cpl_K_corr)                       BS_cpl_mode='c'
 if (BS_cpl_K_exchange.and.BS_cpl_K_corr) BS_cpl_mode='xc'
 !
 BS_H_dim=BS_K_dim
 if (BS_K_coupling) BS_H_dim=2*BS_K_dim
 !
 ! Get state indexes
 !
 n_lambda = get_lambda()
 !
 l_flag=l_sort .or. (l_exc_wf.and.n_lambda>0) .or. (l_amplitude.and.n_lambda>0) .or. l_spin
#if defined _YPP_ELPH
 l_flag=l_flag .or. l_eliashberg .or. l_gkkp
#endif
#if defined _YPP_RT
 l_flag=l_flag .or. l_RT_abs
#endif
 !
 if(.not.l_flag) return
 !
 YAMBO_ALLOC(lambda_s,(n_lambda))
 n_lambda = get_lambda()
 !
 ! Allocation of energies and residuum, then also eigenvector
 !
 YAMBO_ALLOC(BS_R_right,(BSS_n_eig))
 YAMBO_ALLOC(BS_R_left,(BSS_n_eig))
 YAMBO_ALLOC(BS_E,(BSS_n_eig))
 if(E_SOC_nbands/=0) then
   YAMBO_ALLOC_P(BS_E_SOC_corr,(2/n_sp_pol,BSS_n_eig))
 endif
 !
<<<<<<< HEAD
 ! Here I read energies and residuum
 !
 call io_control(ACTION=OP_RD_CL,COM=NONE,MODE=DUMP,SEC=(/1/),ID=io_ID)
 io_err=io_BSS_diago(iq,io_ID,BS_H_dim,BSS_n_eig,BS_E,BS_R_left,BS_R_right,BS_E_SOC_corr,BS_R_kerr,BS_R_PL,Xbsk)
 !
 if (io_err/=0) call error(' ndb.BSS_diago not found')
 !
 do i_sec=1,2
   call io_control(ACTION=OP_RD_CL,COM=REP,MODE=VERIFY,SEC=(/i_sec/),ID=io_ID)
   io_err=io_BSS_diago(iq,io_ID,BS_H_dim,BSS_n_eig,BS_E,BS_R_left,BS_R_right,BS_E_SOC_corr,BS_R_kerr,BS_R_PL,Xbsk)
=======
 do i_sec=1,2
   call io_control(ACTION=OP_RD_CL,COM=REP,MODE=VERIFY,SEC=(/i_sec/),ID=io_ID)
   io_err=io_BSS_diago(iq,io_ID,Xbsk,BS_E,BS_R_left,BS_R_right,BS_E_SOC_corr,BS_R_kerr,BS_R_PL)
>>>>>>> ac5a4e1b
   if (io_err/=0) call error(' ndb.BSS_diago, SEC '//trim(intc(i_sec))//', not compatible with ypp input')
 enddo
 !
 ! Sort energies and write to output
 !===================================
 if (l_sort) call excitons_sort_and_report(Xen,BS_R_right,BS_E,BS_E_SOC_corr=BS_E_SOC_corr)
 !
 if(.not.l_sort) then
   !
   if(.not.BSS_write_eig_2_db) &
&    call error(' Diagonalization database does not contain excitonic eigenstates.'//&
&               ' Re-run yambo using the WRbsWF flag in the input file.')
   !
   YAMBO_ALLOC(BS_E_degs,(BSS_n_eig))
   !
   ! Sort energies to find degenerate states
   !========================================
   call excitons_find_degeneracies(BS_E,BS_E_degs)
   !
   ! Loading tables and eigenvectors
   !
   YAMBO_ALLOC(BSS_eh_table,(BS_H_dim,3+n_sp_pol-1))
   YAMBO_ALLOC(BS_mat,(BS_H_dim,BSS_n_eig))
   !
   call io_control(ACTION=OP_RD_CL,COM=REP,MODE=VERIFY,SEC=(/3/),ID=io_ID)
<<<<<<< HEAD
   io_err=io_BSS_diago(iq,io_ID,BS_H_dim,BSS_n_eig,BS_E,BS_R_left,BS_R_right,BS_E_SOC_corr,BS_R_kerr,BS_R_PL,Xbsk)
=======
   io_err=io_BSS_diago(iq,io_ID,Xbsk,BS_E,BS_R_left,BS_R_right,BS_E_SOC_corr,BS_R_kerr,BS_R_PL)
>>>>>>> ac5a4e1b
   if (io_err/=0) call error(' ndb.BSS_diago, SEC 3, not compatible with ypp input')
   !
   ! Create the anti-resonant part of the eh_table
   !
   if (BS_K_coupling) then
     do neh=BS_K_dim+1,BS_H_dim
       BSS_eh_table(neh,:)=BSS_eh_table(neh-BS_K_dim,1)
       !
       ! invert conduction <-> valence order
       !
       BSS_eh_table(neh,2)=BSS_eh_table(neh-BS_K_dim,3)
       BSS_eh_table(neh,3)=BSS_eh_table(neh-BS_K_dim,2)
     enddo
   endif
   !
 endif
 ! 
 ! Exciton's spin
 !=====================
 if (l_spin)       call exciton_spin(Xk,Xen,BS_R_right,BS_E,BS_E_degs,lambda_s,n_lambda)
 !
 ! Exciton's Amplitude
 !=====================
 if (l_amplitude)  call excitons_amplitudes(Xk,Xen,BS_E_degs,lambda_s,n_lambda)
 !
 ! Exciton's WFs
 !=====================
 if (l_exc_wf)     call exciton_WFs(Xk,BS_E_degs,lambda_s,n_lambda)
 !
 !
 !GPL_EXCLUDE_START
 !
 ! Excitonic Eliashberg function 
 !================================
#if defined _YPP_ELPH
 !
 if (l_eliashberg) call ELPH_general_gFsq(k,en,Xk,Xen,q,BS_E_degs,lambda_s,n_lambda)
 !
 if (l_gkkp)       call ELPH_excitonic_gkkp(Xk,lambda_s,n_lambda)
 !
#endif
 !
#if defined _YPP_RT
 !
 ! Transient absorption 
 !======================
 if(l_RT_abs)      call RT_transient_absorption(Xbsk,Xen,Xk,q,BS_H_dim,BS_E,BS_R_right)
 !
#endif
 !
 !GPL_EXCLUDE_END
 !
 !
 ! CLEAN
 !
 YAMBO_FREE(BS_R_left)
 YAMBO_FREE(BS_R_right)
 YAMBO_FREE(BS_E)
 YAMBO_FREE(lambda_s)
 if(.not.l_sort) then
   YAMBO_FREE(BSS_eh_table)
   YAMBO_FREE(BS_mat)
 endif
 if(associated(BS_E_SOC_corr)) then
   YAMBO_FREE_P(BS_E_SOC_corr)
 endif
 !
 contains
   !
    integer function get_lambda()
     !
     use pars,   ONLY:schlen
     use stderr, ONLY:string_split
     use YPP,    ONLY:state_ctl
     !
     implicit none
     !
     integer          ::i_start,i_end,i_str,i_st
     character(schlen)::str_piece(50)
     !
     call string_split(state_ctl,str_piece)
     !
     get_lambda=0
     if (allocated(lambda_s)) lambda_s=0
     !
     i_str=1
     !
     do while (i_str<50)
       !
       if (len_trim(str_piece(i_str))==0) exit
       !
       if (trim(str_piece(i_str+1))=="-") then
         read(str_piece(i_str  ),*) i_start
         read(str_piece(i_str+2),*) i_end
         i_str=i_str+3
       else
         read(str_piece(i_str),*) i_start
         i_end=i_start
         i_str=i_str+1
       endif
       !
       do i_st=i_start,i_end
         !
         if (allocated(BS_E_degs)) then
           if (i_st>i_start.and.BS_E_degs(i_st)/=i_st) cycle
         endif
         !
         if (allocated(lambda_s)) then
           if (.not.any(lambda_s==i_st)) then
             get_lambda=get_lambda+1
             lambda_s(get_lambda)=i_st
           endif
         else
           get_lambda=get_lambda+1
         endif
       enddo
     enddo
     !
   end function
   !
   !
end subroutine<|MERGE_RESOLUTION|>--- conflicted
+++ resolved
@@ -92,15 +92,7 @@
  !
  ! X type. Also used in PARALLEL setup
  !
-<<<<<<< HEAD
- iq = 1
- call io_control(ACTION=OP_RD_CL,COM=NONE,MODE=DUMP,SEC=(/1/),ID=io_ID)
- db_name='BS_Q'//trim(intc(iq))//'.nc'
- io_err=io_connect(desc=trim(db_name),type=2,ID=io_ID)
- io_err=variables_BS(io_ID,local_description,X=Xbsk)
-=======
  Xbsk%whoami=2
->>>>>>> ac5a4e1b
  !
  ! Here I read information from the BSS_diago database
  !
@@ -146,22 +138,9 @@
    YAMBO_ALLOC_P(BS_E_SOC_corr,(2/n_sp_pol,BSS_n_eig))
  endif
  !
-<<<<<<< HEAD
- ! Here I read energies and residuum
- !
- call io_control(ACTION=OP_RD_CL,COM=NONE,MODE=DUMP,SEC=(/1/),ID=io_ID)
- io_err=io_BSS_diago(iq,io_ID,BS_H_dim,BSS_n_eig,BS_E,BS_R_left,BS_R_right,BS_E_SOC_corr,BS_R_kerr,BS_R_PL,Xbsk)
- !
- if (io_err/=0) call error(' ndb.BSS_diago not found')
- !
- do i_sec=1,2
-   call io_control(ACTION=OP_RD_CL,COM=REP,MODE=VERIFY,SEC=(/i_sec/),ID=io_ID)
-   io_err=io_BSS_diago(iq,io_ID,BS_H_dim,BSS_n_eig,BS_E,BS_R_left,BS_R_right,BS_E_SOC_corr,BS_R_kerr,BS_R_PL,Xbsk)
-=======
  do i_sec=1,2
    call io_control(ACTION=OP_RD_CL,COM=REP,MODE=VERIFY,SEC=(/i_sec/),ID=io_ID)
    io_err=io_BSS_diago(iq,io_ID,Xbsk,BS_E,BS_R_left,BS_R_right,BS_E_SOC_corr,BS_R_kerr,BS_R_PL)
->>>>>>> ac5a4e1b
    if (io_err/=0) call error(' ndb.BSS_diago, SEC '//trim(intc(i_sec))//', not compatible with ypp input')
  enddo
  !
@@ -187,11 +166,7 @@
    YAMBO_ALLOC(BS_mat,(BS_H_dim,BSS_n_eig))
    !
    call io_control(ACTION=OP_RD_CL,COM=REP,MODE=VERIFY,SEC=(/3/),ID=io_ID)
-<<<<<<< HEAD
-   io_err=io_BSS_diago(iq,io_ID,BS_H_dim,BSS_n_eig,BS_E,BS_R_left,BS_R_right,BS_E_SOC_corr,BS_R_kerr,BS_R_PL,Xbsk)
-=======
    io_err=io_BSS_diago(iq,io_ID,Xbsk,BS_E,BS_R_left,BS_R_right,BS_E_SOC_corr,BS_R_kerr,BS_R_PL)
->>>>>>> ac5a4e1b
    if (io_err/=0) call error(' ndb.BSS_diago, SEC 3, not compatible with ypp input')
    !
    ! Create the anti-resonant part of the eh_table
