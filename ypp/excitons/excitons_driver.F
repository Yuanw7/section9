--- conflicted
+++ resolved
@@ -30,15 +30,9 @@
  use X_m,           ONLY:X_t
  use QP_CTL_m,      ONLY:QP_apply
  use electrons,     ONLY:levels,n_spin,n_sp_pol,spin,E_SOC_nbands
-<<<<<<< HEAD
  use YPP,           ONLY:l_sort,l_exc_wf,l_spin,l_amplitude,excitons_sort_and_report,BSiq
- use IO_m,          ONLY:io_control,OP_RD_CL,DUMP,NONE,REP,VERIFY
- use BS_solvers,    ONLY:BSS_eh_table,BSS_write_eig_2_db,io_BSS_diago,BS_mat,BSS_n_eig
-=======
- use YPP,           ONLY:l_sort,l_exc_wf,l_spin,l_amplitude,excitons_sort_and_report
  use IO_m,          ONLY:io_control,io_connect,OP_RD_CL,DUMP,NONE,REP,VERIFY
  use BS_solvers,    ONLY:BSS_eh_table,BSS_write_eig_2_db,io_BSS_diago,BS_mat,BSS_n_eig,variables_BS
->>>>>>> 1e834f35
  use BS,            ONLY:BS_H_dim,BS_K_dim,BS_bands,BS_q,BS_K_coupling,BS_cpl_mode,&
 &                        BS_cpl_K_exchange,BS_cpl_K_corr,BSqpts
 #if defined _YPP_ELPH
@@ -94,18 +88,13 @@
  !
  ! GPL_EXCLUDE_END
  !
- !
  ! Here I read information from the BS database
  !
- iq = 1
+ iq = BSiq
  call io_control(ACTION=OP_RD_CL,COM=NONE,MODE=DUMP,SEC=(/1/),ID=io_ID)
-<<<<<<< HEAD
- io_err=io_BS(BSiq,Xbsk,io_ID) 
-=======
  write (db_name,'(a,i2.2)') 'BS_diago_Q',iq
  io_err=io_connect(desc=trim(db_name),type=2,ID=io_ID)
  io_err=variables_BS(io_ID,local_description,X=Xbsk)
->>>>>>> 1e834f35
  !
  if (io_err/=0) call error(' ndb.BS not found or not compatible with ypp input')
  !
