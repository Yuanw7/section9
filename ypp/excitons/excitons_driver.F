--- conflicted
+++ resolved
@@ -161,11 +161,7 @@
 &    call error(' Diagonalization database does not contain excitonic eigenstates.'//&
 &               ' Re-run yambo using the WRbsWF flag in the input file.')
    !
-<<<<<<< HEAD
-   allocate(BS_E_degs(BSS_n_eig))
-=======
-   YAMBO_ALLOC(BS_E_degs,(BS_H_dim))
->>>>>>> 4a295627
+   YAMBO_ALLOC(BS_E_degs,(BSS_n_eig))
    !
    ! Sort energies to find degenerate states
    !========================================
@@ -173,14 +169,8 @@
    !
    ! Loading tables and eigenvectors
    !
-<<<<<<< HEAD
-   allocate(BSS_eh_table(BS_H_dim,3+n_sp_pol-1),BS_mat(BS_H_dim,BSS_n_eig))
-   call mem_est("BSS_eh_table",(/(3+n_sp_pol-1)*BS_H_dim/),(/IP/))
-   call mem_est('BS_mat',(/BS_H_dim,BSS_n_eig/))
-=======
    YAMBO_ALLOC(BSS_eh_table,(BS_H_dim,3+n_sp_pol-1))
-   YAMBO_ALLOC(BS_mat,(BS_H_dim,BS_H_dim))
->>>>>>> 4a295627
+   YAMBO_ALLOC(BS_mat,(BS_H_dim,BSS_n_eig))
    !
    call io_control(ACTION=OP_RD_CL,COM=REP,MODE=VERIFY,SEC=(/3/),ID=io_ID)
    io_err=io_BSS_diago(iq,io_ID,BS_H_dim,BSS_n_eig,BS_E,BS_R_left,BS_R_right,BS_E_SOC_corr,BS_R_kerr,BS_R_PL)
