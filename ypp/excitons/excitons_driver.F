--- conflicted
+++ resolved
@@ -30,16 +30,10 @@
  use X_m,           ONLY:X_t
  use QP_CTL_m,      ONLY:QP_apply
  use electrons,     ONLY:levels,n_spin,n_sp_pol,spin,E_SOC_nbands
-<<<<<<< HEAD
- use YPPm,          ONLY:l_sort,l_exc_wf,l_spin,l_amplitude,excitons_sort_and_report
- use IO_m,          ONLY:io_control,io_connect,OP_RD_CL,DUMP,NONE,REP,VERIFY
- use BS_solvers,    ONLY:BSS_eh_table,BSS_write_eig_2_db,io_BSS_diago,BS_mat,BSS_n_eig,variables_BS
-=======
  use YPP_interfaces,ONLY:excitons_sort_and_report
- use YPP,           ONLY:l_sort,l_exc_wf,l_spin,l_amplitude,EXCITONS_user_indexes
+ use YPPm,          ONLY:l_sort,l_exc_wf,l_spin,l_amplitude,EXCITONS_user_indexes
  use IO_m,          ONLY:io_control,OP_RD_CL,DUMP,NONE,REP,VERIFY
  use BS_solvers,    ONLY:BSS_eh_table,BSS_write_eig_2_db,io_BSS_diago,BS_mat,BSS_n_eig
->>>>>>> 7ea2edbf
  use BS,            ONLY:BS_H_dim,BS_K_dim,BS_bands,BS_q,BS_K_coupling,BS_cpl_mode,&
 &                        BS_cpl_K_exchange,BS_cpl_K_corr
 #if defined _YPP_ELPH
@@ -242,14 +236,9 @@
    subroutine get_user_excitonic_states( )
      !
      use pars,   ONLY:schlen
-<<<<<<< HEAD
-     use stderr, ONLY:STRING_split
-     use YPPm,   ONLY:state_ctl
-=======
      use stderr, ONLY:STRING_split,intc
-     use YPP,    ONLY:state_ctl,EXCITONS_user_indexes,EXCITONS_n_user_states,EXCITON_E_treshold,EXCITON_Res_treshold
+     use YPPm,   ONLY:state_ctl,EXCITONS_user_indexes,EXCITONS_n_user_states,EXCITON_E_treshold,EXCITON_Res_treshold
      use com,    ONLY:warning,msg
->>>>>>> 7ea2edbf
      !
      implicit none
      !
@@ -319,7 +308,7 @@
    !
    subroutine ADD_me_to_the_list(i_state,TMP_index)
      !
-     use YPP,    ONLY:EXCITONS_n_user_states
+     use YPPm,   ONLY:EXCITONS_n_user_states
      !
      integer i_st_p,i_state,TMP_index(BSS_n_eig)
      !
