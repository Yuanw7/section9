--- conflicted
+++ resolved
@@ -27,13 +27,8 @@
  use units,         ONLY:HA2EV
  use R_lattice,     ONLY:bz_samp,qindx_X
  use electrons,     ONLY:levels,n_sp_pol,spin
-<<<<<<< HEAD
- use stderr,        ONLY:intc
- use YPPm,          ONLY:EXCITON_weight_treshold,EXCITONS_user_indexes,EXCITONS_n_user_states
-=======
  use stderr,        ONLY:intc,real2ch
  use YPP,           ONLY:EXCITON_weight_treshold,EXCITONS_user_indexes,EXCITONS_n_user_states
->>>>>>> 36995d2c
  use BS_solvers,    ONLY:BS_mat,BSS_eh_table,BSS_n_descs,BSS_description,BSS_n_eig
  use BS,            ONLY:BS_H_dim
  use com,           ONLY:msg,of_open_close
