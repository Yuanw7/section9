--- conflicted
+++ resolved
@@ -21,23 +21,14 @@
 ! Software Foundation, Inc., 59 Temple Place - Suite 330,Boston,
 ! MA 02111-1307, USA or visit http://www.gnu.org/copyleft/gpl.txt.
 !
-<<<<<<< HEAD
-subroutine excitons_amplitudes(Xk,Xen,BS_E_degs,lambda_s,n_lambda,iq)
-=======
-subroutine excitons_amplitudes(Xk,Xen,BS_E_degs)
->>>>>>> 21fee95d
+subroutine excitons_amplitudes(Xk,Xen,BS_E_degs,iq)
  !
  use pars,          ONLY:SP,schlen,pi,cI
  use units,         ONLY:HA2EV
  use R_lattice,     ONLY:bz_samp,qindx_X
  use electrons,     ONLY:levels,n_sp_pol,spin
-<<<<<<< HEAD
  use stderr,        ONLY:intc,real2ch
- use YPP,           ONLY:min_weight
-=======
- use stderr,        ONLY:intc
  use YPP,           ONLY:EXCITON_weight_treshold,EXCITONS_user_indexes,EXCITONS_n_user_states
->>>>>>> 21fee95d
  use BS_solvers,    ONLY:BS_mat,BSS_eh_table,BSS_n_descs,BSS_description,BSS_n_eig
  use BS,            ONLY:BS_H_dim
  use com,           ONLY:msg,of_open_close
@@ -47,11 +38,7 @@
  !
  type(bz_samp)    :: Xk
  type(levels)     :: Xen
-<<<<<<< HEAD
- integer          :: BS_E_degs(BSS_n_eig),lambda_s(n_lambda),n_lambda,iq
-=======
- integer          :: BS_E_degs(BSS_n_eig)
->>>>>>> 21fee95d
+ integer          :: BS_E_degs(BSS_n_eig),iq
  !
  integer          :: j1,j2,i_l,i_l_grp,i_lambda,neh,i_spin,iv,ic,ikbz,ikibz,is,n_lambda_deg,S_indx(BS_H_dim)
  integer          :: ikpbz,ikp,isp
@@ -131,7 +118,7 @@
    call msg('o weight amp',"#")
    call msg('o weight amp',&
 &   '# Electron-Hole pairs that contributes to Excitonic State '//&
-&   trim(intc(i_l_grp))//' for iq='//trim(intc(iq))//' more than '// trim(real2ch(min_weight*100)) //'%')
+&   trim(intc(i_l_grp))//' for iq='//trim(intc(iq))//' more than '// trim(real2ch(EXCITON_weight_treshold*100)) //'%')
    call msg('o weight amp','#')
    !
    ! First summarize the total weight vs K-points
@@ -146,11 +133,7 @@
    titles(1:4)=(/'             ','K-point [iku]','             ','Weight       '/)
    call msg('o weight','#',titles(:4),INDENT=0,USE_TABS=.true.)
    do ikibz=1,Xk%nibz
-<<<<<<< HEAD
-     if (K_weight(ikibz)>min_weight) then
-=======
-     if (K_weight(ikibz)>EXCITON_weight_treshold*5._SP) then
->>>>>>> 21fee95d
+     if (K_weight(ikibz)>EXCITON_weight_treshold) then
        call msg('o weight','# ',(/Xk%pt(ikibz,:),K_weight(ikibz)/),INDENT=0,USE_TABS=.true.)
      endif
    enddo
@@ -192,11 +175,7 @@
      amp_trans(amp_n_trans,1)=Xen%E(ic,ikibz,i_spin)-Xen%E(iv,ikp,i_spin)
      amp_trans(amp_n_trans,2)=A_weight(neh)
      !
-<<<<<<< HEAD
-     if (A_weight(neh)<min_weight) cycle
-=======
-     if (A_weight(neh)<EXCITON_weight_treshold*5._SP) cycle
->>>>>>> 21fee95d
+     if (A_weight(neh)<EXCITON_weight_treshold) cycle
      !
      if(n_sp_pol==1) then
        call msg('o weight','',(/real(iv,SP),real(ic,SP),real(ikp,SP),real(isp,SP),& 
