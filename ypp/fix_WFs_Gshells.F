--- conflicted
+++ resolved
@@ -119,11 +119,7 @@
      !============================
      !
      do is=old_nsym+1,nsym
-<<<<<<< HEAD
-       call find_G_rot(is,'extend_grid')
-=======
        call G_rot_grid(is,'extend_grid')
->>>>>>> ae03cb99
      enddo
      !
      call msg('l','done')
