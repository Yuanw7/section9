--- conflicted
+++ resolved
@@ -52,13 +52,6 @@
  type(levels)    :: En_SOC
  !
  character(lchlen)    :: core_io_path_save
-<<<<<<< HEAD
- integer              :: first_el(En%nb),n_of_el(En%nb),n_deg_grp,mapped_in_group(2,En%nb)
- integer              :: i_k,i_b,i_b_to_map(2),i_b_limit,i_grp,i_b_SOC,i_wf,i_wf_SOC,i_sp_pol,n_miss
- integer              :: n_spin_save,n_spinor_save,n_sp_pol_save
- logical              :: group_already_mapped(En%nb),DB_is_ok,map_up,map_dw,kpoint_to_map(kpt%nibz)
- real(SP)             :: sq2,proj_up,proj_dw,mapping_tresh,min_sq(kpt%nibz)
-=======
  integer              :: n_deg_grp,mapped_in_group(2,En%nb*n_sp_pol),kpts_map(2,kpt%nibz)
  integer              :: i_k,i_b,i_b_to_map(2),i_b_low_lim(2),i_b_upp_lim(2),i_grp,i_b_SOC,i_wf,i_wf_SOC(2),&
 &                        i_sp_pol,n_miss,n_tot,i_sorted,i_deg,i_fft,i_fft_rot,i_k_SOC,i_k_SOC_bz,i_symm,i_star
@@ -70,7 +63,6 @@
  integer,     allocatable :: first_el(:),n_of_el(:),E_sort_map(:)
  real(SP),    allocatable :: E_sorted(:),E_vec(:)
  complex(SP), allocatable :: WF_SOC_rot(:,:)
->>>>>>> 649273e0
  !
  integer                      :: io_err,ID
  integer, external            :: io_DB1_selective_scan,io_E_SOC_map
@@ -202,16 +194,16 @@
    !
    do i_b_SOC=2*SOC_bands_to_map(1)-1,2*SOC_bands_to_map(2)
      !
-     i_wf_SOC=WF_SOC%index(i_b_SOC,i_k_SOC,:)
+     i_wf_SOC=WF_SOC%index(i_b_SOC,i_k,1)
      !
      WF_SOC_rot=cZERO
      if(i_symm>1) then
        do i_fft=1,fft_size
          i_fft_rot=fft_rot_r(i_fft,i_symm)
-         WF_SOC_rot(i_fft,:)=matmul( spin_sop(:,:,i_symm), WF_SOC%c(i_fft_rot,i_wf_SOC(:)) )
+         WF_SOC_rot(i_fft,:)=matmul( spin_sop(:,:,i_symm), WF_SOC%c(i_fft_rot,:,i_wf_SOC) )
        enddo
      else
-       WF_SOC_rot=WF_SOC%c(:,i_wf_SOC(:))
+       WF_SOC_rot=WF_SOC%c(:,:,i_wf_SOC)
      endif
      !
      do i_fft=1,fft_size
@@ -225,16 +217,9 @@
      !
      do i_grp=1,n_deg_grp
        !
-<<<<<<< HEAD
-       i_wf_SOC=WF_SOC%index(i_b_SOC,i_k,1)
-       !
-       proj_up=abs(dot_product( WF_SOC%c(:,1,i_wf_SOC) , WF_SOC%c(:,1,i_wf_SOC) ))
-       proj_dw=abs(dot_product( WF_SOC%c(:,2,i_wf_SOC) , WF_SOC%c(:,2,i_wf_SOC) ))
-=======
        if (group_already_mapped(i_grp)) cycle 
        !
        sq2=rZERO
->>>>>>> 649273e0
        !
        i_b_low_lim= SOC_bands_to_map(2)
        i_b_upp_lim=-1
@@ -251,29 +236,6 @@
            i_b=i_deg-NB_up+SOC_bands_to_map(1)-1
          endif
          !
-<<<<<<< HEAD
-         do i_b=first_el(i_grp),first_el(i_grp)+n_of_el(i_grp)-1
-           !
-           i_wf=WF%index(i_b,i_k,i_sp_pol)
-           !
-           !if(n_sp_pol==2) then
-           !   Here I assume that up and down states are non degenerate
-           !   I have to think about that
-           !  sq2=sq2+abs(dot_product(WF_SOC%c(:, i_wf_SOC(i_sp_pol) ),WF%c(:, i_wf )))**2
-           !  
-           !else
-             ! Here I assume that up and down states are degenerate
-             sq2=sq2+abs(dot_product( WF_SOC%c(:,1,i_wf_SOC) , WF%c(:,1,i_wf) ))**2   &
-                    +abs(dot_product( WF_SOC%c(:,2,i_wf_SOC) , WF%c(:,1,i_wf) ))**2
-             !
-           !endif
-           !
-         enddo ! i_b
-=======
-         i_b_low_lim(i_sp_pol)=min(i_b_low_lim(i_sp_pol),i_b)
-         i_b_upp_lim(i_sp_pol)=max(i_b_upp_lim(i_sp_pol),i_b)
->>>>>>> 649273e0
-         !
          i_b_low_lim(i_sp_pol)=max(i_b_low_lim(i_sp_pol),SOC_bands_to_map(1))
          i_b_upp_lim(i_sp_pol)=min(i_b_upp_lim(i_sp_pol),SOC_bands_to_map(2))
          !
@@ -284,16 +246,13 @@
          !
          i_wf=WF%index(i_b,i_k,i_sp_pol)
          !
-         if(n_sp_pol==2) then
+         do i_spinor=1,2
            !
-           sq2=sq2+abs(dot_product(WF_SOC_rot(:,i_sp_pol),WF%c(:, i_wf )))**2
+           if (n_sp_pol==2 .and. i_spinor/=i_sp_pol) cycle
            !
-         else
+           sq2=sq2+abs(dot_product(WF_SOC_rot(:,i_spinor),WF%c(:,1,i_wf )))**2
            !
-           sq2=sq2+abs(dot_product(WF_SOC_rot(:, 1 ),WF%c(:, i_wf )))**2   &
-&                 +abs(dot_product(WF_SOC_rot(:, 2 ),WF%c(:, i_wf )))**2
-           !
-         endif
+         enddo
          !
        enddo ! i_b
        !
