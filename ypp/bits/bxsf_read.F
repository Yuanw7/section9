--- conflicted
+++ resolved
@@ -259,15 +259,9 @@
  endif
  !
  !     
-<<<<<<< HEAD
- call msg('s',':: Blocks filling range :',(/minval(Xk%nbz_mapped),maxval(Xk%nbz_mapped)/))
+ call msg('s',' Blocks filling range ',(/minval(Xk%nbz_mapped),maxval(Xk%nbz_mapped)/))
  if(minval(Xk%nbz_mapped) .ne. maxval(Xk%nbz_mapped)) then
-   call msg('s',':: DbGd_k blocks are not filled uniformly.')
-=======
- call msg('s',' Blocks filling range ',(/minval(BZ_DbGd_nkpt),BZ_DbGd_max_filling/))
- if(minval(BZ_DbGd_nkpt) .ne. BZ_DbGd_max_filling) then
    call msg('s',' DbGd_k blocks are not filled uniformly.')
->>>>>>> 2e5b30d4
    if(ord_dgrid_ipol.gt.0)then
      call msg('s',' Error: For double grid must be filled uniformely.')
      return
