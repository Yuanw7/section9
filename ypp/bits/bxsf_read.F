--- conflicted
+++ resolved
@@ -28,13 +28,7 @@
  use R_lattice,           ONLY:bz_samp,b,k_grid,k_the_nearest
  use parser_m,            ONLY:parser
  use YPP,                 ONLY:wannier_bands, ord_dgrid_ipol
-<<<<<<< HEAD
  use electrons,           ONLY:levels,n_spin
-=======
- use electrons,           ONLY:levels,BZ_DbGd_table,BZ_DbGd_nkpt,&
-                               BZ_DbGd_max_filling,BZ_DbGd_nbands, &
-                               BZ_DbGd_tot_nkpts,BZ_DbGd_weight,n_spin
->>>>>>> 7e2111b6
  use LIVE_t,              ONLY:live_timing
  use com,                 ONLY:file_exists,msg,error
  use vec_operate,         ONLY:c2a,rlu_k2bz,k2bz,v_is_zero
@@ -216,17 +210,10 @@
    call k2bz(v_in=DbGd_k%ptbz(ii,:))
  enddo
  !
-<<<<<<< HEAD
- allocate(Xk%nbz_mapped(Xk%nbz))
+ YAMBO_ALLOC(Xk%nbz_mapped,(Xk%nbz))
  Xk%nbz_mapped = 0
  Xen%nb_FineGd=nbands
  Xk%nbz_FineGd=DbGd_k%nbz
-=======
- YAMBO_ALLOC(BZ_DbGd_nkpt,(Xk%nbz))
- BZ_DbGd_nkpt = 0
- BZ_DbGd_nbands=nbands
- BZ_DbGd_tot_nkpts=DbGd_k%nbz
->>>>>>> 7e2111b6
  !
  if (ord_dgrid_ipol .eq. 0) then
    !
@@ -237,17 +224,10 @@
    ! have to go twice through all elements as BZ_DbGd_k cannot be
    ! allocated without knowing the number of maximum elements. 
    !
-<<<<<<< HEAD
-   do while(.not.associated(Xk%bz_DbGd_map)) 
+   do while(.not.allocated(Xk%bz_DbGd_map)) 
      if (maxval(Xk%nbz_mapped)>0) then
        allocate(Xk%bz_DbGd_map(Xk%nbz,maxval(Xk%nbz_mapped)))
        Xk%bz_DbGd_map=0
-=======
-   do while(.not.allocated(BZ_DbGd_table)) 
-     if (maxval(BZ_DbGd_nkpt)>0) then
-       YAMBO_ALLOC(BZ_DbGd_table,(Xk%nbz,maxval(BZ_DbGd_nkpt),2))
-       BZ_DbGd_table=0
->>>>>>> 7e2111b6
      endif
      Xk%nbz_mapped=0
      do ii=1,DbGd_k%nbz
@@ -255,7 +235,7 @@
        ikbz=k_the_nearest(DbGd_k%ptbz(ii,:),Xk%ptbz(:,:),Xk%nbz)
        Xk%nbz_mapped(ikbz)=Xk%nbz_mapped(ikbz)+1
        !
-       if (associated(Xk%bz_DbGd_map)) Xk%bz_DbGd_map(ikbz,Xk%nbz_mapped(ikbz))= ii
+       if (allocated(Xk%bz_DbGd_map)) Xk%bz_DbGd_map(ikbz,Xk%nbz_mapped(ikbz))= ii
        !   
        call live_timing(steps=1)
        !
@@ -263,14 +243,8 @@
    enddo
    call live_timing()
    ! 
-<<<<<<< HEAD
-   allocate(Xk%weights_ipol(maxval(Xk%nbz_mapped)))
+   YAMBO_ALLOC(Xk%weights_ipol,(maxval(Xk%nbz_mapped)))
    Xk%weights_ipol = 1.0_SP
-=======
-   BZ_DbGd_max_filling=maxval(BZ_DbGd_nkpt)
-   YAMBO_ALLOC(BZ_DbGd_weight,(BZ_DbGd_max_filling))
-   BZ_DbGd_weight = 1.0_SP
->>>>>>> 7e2111b6
  else
    call section('*','Employ double grid method' )
    call msg('s',':: Perform polynomial interpolation of order :',ord_dgrid_ipol)
@@ -294,13 +268,8 @@
  !
  call section('*','Create & write BZ_DbGd')
  !
-<<<<<<< HEAD
- allocate(Xen%E_FineGd(Xen%nb_FineGd,Xen%nk,n_spin))
+ YAMBO_ALLOC(Xen%E_FineGd,(Xen%nb_FineGd,Xen%nk,n_spin))
  Xen%E_FineGd(:,:,1)=ene/HA2EV+Xen%E_Fermi
-=======
- YAMBO_ALLOC(Xen%E_DbGd,(BZ_DbGd_nbands,BZ_DbGd_tot_nkpts,n_spin))
- Xen%E_DbGd(:,:DbGd_k%nbz,1)=ene(:,:DbGd_k%nbz)/HA2EV+Xen%E_Fermi
->>>>>>> 7e2111b6
  ! align last (partly) filled band at gamma.
  nearest_to_g=k_the_nearest(DbGd_k%ptbz(1,:),Xk%ptbz(:,:),Xk%nbz) 
  if(sum((DbGd_k%ptbz(1,:)-Xk%ptbz(nearest_to_g,:))**2).gt. epsilon(1._SP)) then
@@ -321,24 +290,14 @@
  ! clean up
  ! 
  call k_ibz2bz(Xk,'d',.false.)  
-<<<<<<< HEAD
- deallocate(ene)
- deallocate(kpoints)
- deallocate(nkpoints)
- deallocate(nkpoints_gengrid)
- deallocate(startkpoint)
- deallocate(recip_lattice)
- deallocate(Xk%nbz_mapped,Xk%bz_DbGd_map,Xk%weights_ipol)
-=======
  YAMBO_FREE(ene)
  YAMBO_FREE(kpoints)
  YAMBO_FREE(nkpoints)
  YAMBO_FREE(nkpoints_gengrid)
  YAMBO_FREE(startkpoint)
  YAMBO_FREE(recip_lattice)
- YAMBO_FREE(BZ_DbGd_nkpt)
- YAMBO_FREE(BZ_DbGd_table)
- YAMBO_FREE(BZ_DbGd_weight)
->>>>>>> 7e2111b6
+ YAMBO_FREE(Xk%nbz_mapped)
+ YAMBO_FREE(Xk%bz_DbGd_map)
+ YAMBO_FREE(Xk%weights_ipol)
  !
 end subroutine