--- conflicted
+++ resolved
@@ -27,15 +27,8 @@
  use units,               ONLY:pi,HA2EV,BO2ANG
  use R_lattice,           ONLY:bz_samp,b,k_grid,k_the_nearest
  use parser_m,            ONLY:parser
-<<<<<<< HEAD
- use YPP,                 ONLY:wannier_bands, ord_dgrid_ipol
+ use YPPm,                ONLY:wannier_bands, ord_dgrid_ipol
  use electrons,           ONLY:levels,n_spin
-=======
- use YPPm,                ONLY:wannier_bands, ord_dgrid_ipol
- use electrons,           ONLY:levels,BZ_DbGd_table,BZ_DbGd_nkpt,&
-                               BZ_DbGd_max_filling,BZ_DbGd_nbands, &
-                               BZ_DbGd_tot_nk_levels,BZ_DbGd_weight,n_spin
->>>>>>> 71a43c6c
  use LIVE_t,              ONLY:live_timing
  use com,                 ONLY:file_exists,msg,error
  use vec_operate,         ONLY:c2a,rlu_k2bz,k2bz,v_is_zero
