!
!        Copyright (C) 2000-2018 the YAMBO team
!              http://www.yambo-code.org
!
! Authors (see AUTHORS file for details): AM
! 
! This file is distributed under the terms of the GNU 
! General Public License. You can redistribute it and/or 
! modify it under the terms of the GNU General Public 
! License as published by the Free Software Foundation; 
! either version 2, or (at your option) any later version.
!
! This program is distributed in the hope that it will 
! be useful, but WITHOUT ANY WARRANTY; without even the 
! implied warranty of MERCHANTABILITY or FITNESS FOR A 
! PARTICULAR PURPOSE.  See the GNU General Public License 
! for more details.
!
! You should have received a copy of the GNU General Public 
! License along with this program; if not, write to the Free 
! Software Foundation, Inc., 59 Temple Place - Suite 330,Boston, 
! MA 02111-1307, USA or visit http://www.gnu.org/copyleft/gpl.txt.
!
module YPP
 !
 use pars,      ONLY:SP,DP,lchlen,schlen
 use R_lattice, ONLY:bz_samp
 use units,     ONLY:HA2EV
 use QP_m,      ONLY:QP_t
 use electrons, ONLY:levels
 !
 implicit none
 !
 ! BZ grids 
 !
 logical  :: l_bz_grids
 logical  :: l_k_grid
 logical  :: l_q_grid
 logical  :: l_shifted_grid
 logical  :: l_random_grid
 logical  :: l_high_sym_pts
 integer  :: n_path_pts
 integer  :: BZ_random_nkpts
 real(SP) :: alat_used_for_output
 character(schlen) :: coo_in
 character(schlen) :: coo_out
 character(schlen) :: PtsPath
 character(23), parameter :: output_string="o exc den mag wf curr V"
 !
 ! USER-defined points
 !
 integer  :: n_u_k_pts,n_u_q_pts,n_u_interp_pts
 !
 real(SP), allocatable :: U_k_pts(:,:)
 real(SP), allocatable :: U_q_pts(:,:)
 real(SP), allocatable :: U_interp_pts(:,:)
 real(SP)              :: U_q_shifts(3,3)
 ! 
 ! DOS/BANDS/SPECIAL-K/INTERP grids
 !
 integer, parameter        :: n_SPECIAL_k_MAX=20
 character(2), allocatable :: CIRCUIT_k_label(:)
 character(2) :: SPECIAL_k_label(n_SPECIAL_k_MAX)=" "
 type(bz_samp):: SPECIAL_k
 type(bz_samp):: USER_k
 type(bz_samp):: CIRCUIT_k
 logical      :: CIRCUIT_made_of_SPECIAL_k
 ! 
 ! DOS
 !
 logical      ::l_dos ! electrons and phonons
 real(SP)     ::DOS_broadening ! electrons
 real(SP)     ::DOS_E_range(2) ! Energy Range
 integer      ::DOS_bands(2)   ! Bands Range
 integer      ::DOS_E_steps    ! Energy steps
 real(SP)     ::DOS_E_step     ! Energy step
 !
 ! BANDS
 !
 integer               ::BANDS_bands(2)
 integer               ::BANDS_steps
 character(lchlen)     ::CIRCUIT_E_DB_path  = "none"
 character(schlen)     ::BANDS_path  = " "
 type(levels)          ::CIRCUIT_E_db
 integer               ::INTERP_grid(3)  ! Interpolation Grid
 real(SP)              ::Nel_fac
 logical               ::BANDS_print_internal_energies
 logical               ::BANDS_E_and_k_db
 !
 ! SPIN and SOC
 integer      ::WF_ref(2)
 !
 ! REAL SPACE PLOT
 !
 logical      ::l_plot
 logical      ::l_wavefunction
 logical      ::l_density
 logical      ::l_bands
 logical      ::l_mag
 logical      ::l_current
 logical      ::l_sp_wf
 logical      ::l_exc_wf
 logical      ::l_norm_to_one
 logical      ::use_gnuplot
 logical      ::use_xcrysden
 logical      ::use_cube
 logical      ::plot_is_1D(3)
 logical      ::plot_is_2D(3)
 logical      ::plot_is_3D
 character(1) ::p_format     
 character(1) ::mag_dir     
 character(3) ::p_dir        
 character(lchlen) ::output_fname 
 character(schlen) ::plot_title 
 character(schlen) ::V_value 
 integer               ::nr(3)
 integer               ::nr_tot
 integer               ::plot_dim
 real(SP), allocatable ::v2plot(:)
 real(SP), allocatable ::v2plot2D(:,:)
 real(SP)              ::current_dir(3)=(/1.,1.,1./)
 !
 ! Exc/SP Properties
 !
 logical      ::l_excitons
 logical      ::l_electrons
 logical      ::l_sort
 logical      ::l_amplitude
 logical      ::l_spin
 logical      ::l_free_hole
 logical      ::l_angular_momentum
 logical      ::l_position
 integer      ::ncell(3) 
 integer      ::BSiq    
 real(SP)     ::r_hole(3)    
 real(SP)     ::deg_energy   
 real(SP)     ::min_weight   
 real(SP)     ::WF_multiplier   
 character(schlen) ::state_ctl 
 !
 ! Wannier interface
 !
 logical           :: l_wannier
 logical           :: l_write_A
 logical           :: l_write_M
 logical           :: l_write_U
 character(schlen) :: seed_name
 character(schlen) :: what_to_write
 !
 ! BZ Double Grid
 !
 integer, parameter :: MAX_DbGd_DBs=20
 integer  :: n_DbGd_DBs
 integer  :: BZ_DbGd_nkpts_to_use
 logical  :: l_map_kpts
 logical  :: l_map_WFs
 real(SP) :: Gamma_radius
 character(lchlen) :: DbGd_DB1_paths(MAX_DbGd_DBs,1)
 !
 ! Perturbative SOC
 !
 integer           :: SOC_bands_to_map(2)
 integer           :: SOC_bands_buffer
 character(lchlen) :: perturbative_SOC_path
 real(SP)          :: SOC_split
 !
 ! QP databases
 !
 logical     :: l_QP_DBs_create_and_modify
 logical     :: l_QP_DBs_manipulate
 integer     :: n_QP_dbs 
 character(lchlen),  allocatable :: QP_db_input_control(:,:)
 character(lchlen),  allocatable :: QP_db_name(:)
 character(schlen),  allocatable :: QP_db_what(:)
 character(schlen),  allocatable :: QP_db_operation(:)
 real(SP),           allocatable :: QP_db_prefactor(:)
 real(SP),           allocatable :: QP_user_corrections(:,:)
 type(QP_t),         allocatable :: QP_db(:)
 !
 ! Surface spectroscopy
 !
 logical           :: lras, lsurf, lreels, lcelleps
 character(schlen) :: xdata, ydata, zdata
 character(len=5)  :: datatype
 real(SP)          :: sshift
 real(SP)          :: d_cellin
 !
 ! Localization
 !
 logical           :: lloc
 real(SP)          :: lowerlim, upperlim
 integer           :: normdir, ngloc
 integer           :: loc_bands(2)
 integer           :: loc_kpts(2)
 !
 ! Transition Analysis
 !
 logical           :: ltrans
 real(SP)          :: Ecv_min, Ecv_max
 real(SP)          :: qdir(3)
 integer           :: idir
 !
 ! SC
 !
 logical  :: l_mean_potential
 !
 ! Wannier bands
 !
 logical           :: l_bxsf
 character(lchlen) :: w90_fname
 integer           :: wannier_bands(2)   ! Bands Range
 integer           :: ord_dgrid_ipol     ! order of interpolation using double grid
 !
 ! Reduce Symmetries
 !
 logical     :: l_fix_syms
 real(SP)    :: E_field(2,3)
 real(SP)    :: B_field,B_theta,B_psi
 !
 ! Convert wave--functions
 !
 logical     :: l_fix_save
 !
 interface
   !
<<<<<<< HEAD
   subroutine excitons_sort_and_report(iq,E,BS_R,BS_E,BS_E_SOC_corr,S_z,S_sq)
=======
   subroutine k_grid_printer(nk,k,coo_in,form,wk,coo_out)
     use pars,          ONLY:SP
     integer               ::nk
     real(SP)              ::k(nk,3)
     character(*)          ::coo_in
     character(*)          ::form
     real(SP),    optional ::wk(nk)
     character(*),optional ::coo_out
     !
   end subroutine
   !
   subroutine excitons_sort_and_report(E,BS_R,BS_E,BS_E_SOC_corr,S_z,S_sq)
>>>>>>> c72711ea
     use pars,          ONLY:SP
     use BS,            ONLY:BS_H_dim
     use electrons,     ONLY:levels
     implicit none
     type(levels)       :: E
     complex(SP)        :: BS_R(BS_H_dim),BS_E(BS_H_dim)
     real(SP),optional,pointer :: BS_E_SOC_corr(:,:)
     real(SP),optional  :: S_z(BS_H_dim)
     real(SP),optional  :: S_sq(BS_H_dim)
     integer            :: iq
   end subroutine
   !
   subroutine electrons_dos_elemental(k,E,bands,el_dos,dos_E,USE_the_DbGd,WF_fac,QUIET,FORCE_occ)
     use pars,           ONLY:SP
     use electrons,      ONLY:levels
     use R_lattice,      ONLY:bz_samp 
     use electrons,      ONLY:n_spin
     implicit none
     type(bz_samp), intent(in) :: k
     type(levels),  intent(in) :: E
     integer,       intent(in) :: bands(2)
     real(SP),      intent(out) :: el_dos(:,:),dos_E(:)
     logical,  optional, intent(in) :: USE_the_DbGd,QUIET,FORCE_occ
     real(SP), optional, intent(in) :: WF_fac(bands(1):bands(2),k%nibz,2)
   end subroutine electrons_dos_elemental
   !
 end interface
 !
 contains
   !
   subroutine K_transform(k,in_mode)
     !
     use units,        ONLY:pi
     use vec_operate,  ONLY:c2a
     !
     real(SP)     :: k(3)
     character(*) :: in_mode
     !
     select case (in_mode)
       case ('cc')
         if (trim(coo_out)=="iku")  call c2a(v_in=k,mode="kc2i")
         if (trim(coo_out)=="rlu")  call c2a(v_in=k,mode="kc2a")
         if (trim(coo_out)=="alat") then
           k=k*alat_used_for_output/2./pi
         endif
       case ('iku')
         if (trim(coo_out)=="cc")   call c2a(v_in=k,mode="ki2c")
         if (trim(coo_out)=="rlu")  call c2a(v_in=k,mode="ki2a")
         if (trim(coo_out)=="alat") then
           call c2a(v_in=k,mode="ki2c")
           k=k*alat_used_for_output/2./pi
         endif
       case ('rlu')
         if (trim(coo_out)=="cc")   call c2a(v_in=k,mode="ka2c")
         if (trim(coo_out)=="iku")  call c2a(v_in=k,mode="ka2i")
         if (trim(coo_out)=="alat") then
           call c2a(v_in=k,mode="ka2c")
           k=k*alat_used_for_output/2./pi
         endif
     end select
     !
   end subroutine
   !
end module YPP<|MERGE_RESOLUTION|>--- conflicted
+++ resolved
@@ -223,9 +223,6 @@
  !
  interface
    !
-<<<<<<< HEAD
-   subroutine excitons_sort_and_report(iq,E,BS_R,BS_E,BS_E_SOC_corr,S_z,S_sq)
-=======
    subroutine k_grid_printer(nk,k,coo_in,form,wk,coo_out)
      use pars,          ONLY:SP
      integer               ::nk
@@ -237,8 +234,7 @@
      !
    end subroutine
    !
-   subroutine excitons_sort_and_report(E,BS_R,BS_E,BS_E_SOC_corr,S_z,S_sq)
->>>>>>> c72711ea
+   subroutine excitons_sort_and_report(iq,E,BS_R,BS_E,BS_E_SOC_corr,S_z,S_sq)
      use pars,          ONLY:SP
      use BS,            ONLY:BS_H_dim
      use electrons,     ONLY:levels
