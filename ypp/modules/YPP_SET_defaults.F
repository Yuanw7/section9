--- conflicted
+++ resolved
@@ -32,11 +32,7 @@
 &                         WF_ref,what_to_write,SP,HA2EV,E_field,Nel_fac,DOS_bands,AVE_exc,l_interp,  &
 &                         BSiq,l_PROJECT_atom,PDOS_atoms,PDOS_kinds,PDOS_wfcs,PDOS_l,PDOS_j,PDOS_m,&
 &                         EXCITON_Res_treshold,EXCITON_E_treshold,l_PROJECT_line,l_PROJECT_plane,K_grid,&
-<<<<<<< HEAD
-&                         DIPOLES_bands,DIPOLES_E_range,ChemPot
-=======
-&                         DIPs_C_bands,DIPs_V_bands,DIPs_E_range
->>>>>>> a8105335
+&                         DIPs_C_bands,DIPs_V_bands,DIPs_E_range,ChemPot
  use YPP_symm,       ONLY:wf_ng_cut
  use units,          ONLY:FS2AUT
  use interpolate,    ONLY:INTERP_shell_factor,interpls,max_interpls
