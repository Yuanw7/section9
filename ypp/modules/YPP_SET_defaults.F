!
!        Copyright (C) 2000-2017 the YAMBO team
!              http://www.yambo-code.org
!
! Authors (see AUTHORS file for details): DS,AM
!
! This file is distributed under the terms of the GNU
! General Public License. You can redistribute it and/or
! modify it under the terms of the GNU General Public
! License as published by the Free Software Foundation;
! either version 2, or (at your option) any later version.
!
! This program is distributed in the hope that it will
! be useful, but WITHOUT ANY WARRANTY; without even the
! implied warranty of MERCHANTABILITY or FITNESS FOR A
! PARTICULAR PURPOSE.  See the GNU General Public License
! for more details.
!
! You should have received a copy of the GNU General Public
! License along with this program; if not, write to the Free
! Software Foundation, Inc., 59 Temple Place - Suite 330,Boston,
! MA 02111-1307, USA or visit http://www.gnu.org/copyleft/gpl.txt.
!
subroutine YPP_SET_defaults()
 !
 use YPP
 use units,          ONLY:FS2AUT
 use D_lattice,      ONLY:alat
 use interpolate,    ONLY:lpfac,interpls,max_interpls
 use electrons,      ONLY:n_bands
#if defined _YPP_RT
 use YPP_real_time
 use fields,         ONLY:n_ext_fields
#endif
#if defined _YPP_ELPH
 use YPP_ELPH
 use ELPH,           ONLY:gsqF_energy_steps
#endif
 !
 implicit none
 !
 ! DOS
 !
 l_dos=.false.
 dos_broadening=0.1_SP/HA2EV
 dos_bands=(/1,n_bands/)
 dos_E_range=(/1._SP,-1._SP/)/HA2EV
 dos_E_steps=500
 WF_ref=0
 !
 ! RT OCCUPATIONS
 !
#if defined _YPP_RT
 !
 l_RealTime=.FALSE.
 l_RT_DBs  =.FALSE.
 !
 ! Absorption, occupations, lifetimes, density
 !
 l_RT_X           =.FALSE.
 l_RT_abs         =.FALSE.
 l_RT_occupations =.FALSE.
 l_RT_lifetimes   =.FALSE.
 l_RT_density     =.FALSE.
 !
 ! PP kind
 !
 l_RT_time  =.FALSE.
 l_RT_energy=.FALSE.
 l_RT_2D_dos=.FALSE.
 l_RT_bands =.FALSE.
 !
#endif
 !
 ! BANDS
 !
 BANDS_steps=0
 l_bands=.false.
 lpfac=20._SP
 interp_grid = (/-1, -1, -1/)
#if defined _YPP_RT
 Nel_fac=1._SP
#endif
 !
 ! Interpolation
 !
 interpls(1:max_interpls)%ndim=0
 !
 ! PLOT
 !
 p_dir      ='1'
 mag_dir    ='X'
 p_format   ='g'
 l_exc_wf   =.false.
 l_density  =.false.
 l_current  =.false.
 V_value    ='RE'
 l_mag=.false.
 l_sp_wf=.false.
#if defined _YPP_SC
 l_mean_potential=.false.
#endif
 l_norm_to_one=.true.
 output_fname=' '
 plot_title=' '
 !
 ! EXC WF
 !
 l_spin=.false.
 l_sort=.false.
 l_amplitude=.false.
 ncell = (/1, 1, 1/) 
 r_hole= (/0._SP,0._SP,0._SP/)
 state_ctl = '1 - 1'
 deg_energy =0.01_SP/HA2EV
 min_weight =0.01_SP
 WF_multiplier=1._SP
 !
#if defined _YPP_ELPH
 !
 ! ELPH
 !
 l_phonons=.false.
 l_gkkp=.false.
 l_eliashberg=.false.
 l_atomic_amplitude=.false.
 elph_steps=200
 ph_broad=0.01_SP/HA2EV
 elph_gamma_broad=0._SP
 elph_Ef=0._SP
 elph_dbs_path='.'
 ph_freqs_file='none'
 ph_modes_file='none'
 gsqF_energy_steps=1
 !
#endif
 !
 ! Wannier interface
 !
 l_wannier=.FALSE.
 seed_name=" "
 what_to_write=" "
 !
 ! BZ grids
 !
 coo_in="rlu"
 coo_out="rlu"
 PtsPath= ' '
 N_path_pts=0
 alat_used_for_output=alat(1)
 !
 ! BZ RIM
 !
 gamma_radius=0._SP
 !
 ! WFs perturbative SOC
 !
 perturbative_SOC_path=""
 SOC_bands_to_map=(/ 1, n_bands /)
 SOC_bands_buffer=1
 SOC_split=0.1_SP/HA2EV
 !
 ! BXSF interpolation
 !
 w90_fname="./w90.bxsf"
 wannier_bands=(/1,n_bands/)
 ord_dgrid_ipol = 0
 !
 ! GPL_EXCLUDE_START
 !
#if defined _YPP_RT
 !
 !REMOVE SYMMETRIES
 !
 E_field=0._SP
 !
 !ANALIZE RESPONSE
 !
 RT_conf%T_range(:)  =real((/-FS2AUT,-FS2AUT/),SP)
 RT_conf%W_n_steps   =200
 RT_conf%W_range(:)  =(/0._SP,20./HA2EV/)
 Probe_Keyword ="none"
 Pump_Keyword  ="none"
 X_order       =1
 n_ext_fields  =1
 !
 !MANUAL PUMP
 !
 n_regions=1
 Eh_pumped_pair_deltaE=-1._SP/HA2EV
 Eh_pumped_pair_energy=-1._SP/HA2EV
 Eh_pumped_pair_width=0.1_SP/HA2EV
 Eh_pumped_pair_BZ_width=0.1_SP
 Eh_pumped_pair_BZ_reagions=-1.0_SP
 Eh_pumped_Nel=1._SP
 !
<<<<<<< HEAD
 !FERMI FUNCTION PUMP
 Eh_mu   =(/-0.001_SP/HA2EV,0.001_SP/HA2EV/)
 Eh_temp =(/0._SP/HA2EV,0._SP/HA2EV/)
 h_mu_autotune_thr = 0._SP
=======
 !TR abs
 !
 RT_p_format="3col" 
>>>>>>> 2589abf0
 !
#endif
 !
 ! ANGULAR MOMENTUM & ELECTRON DISPLACEMENT
 !
#if defined _YPP_MAGNETIC
 !
 l_angular_momentum=.false.
 l_position=.false.
 !
 !REMOVE SYMMETRIES
 !
 E_field=0._SP
 B_field=0._SP
 B_theta=0._SP
 B_psi=0._SP
 !
#endif
 !
 ! GPL_EXCLUDE_END
 !
end subroutine YPP_SET_defaults<|MERGE_RESOLUTION|>--- conflicted
+++ resolved
@@ -194,16 +194,13 @@
  Eh_pumped_pair_BZ_reagions=-1.0_SP
  Eh_pumped_Nel=1._SP
  !
-<<<<<<< HEAD
  !FERMI FUNCTION PUMP
  Eh_mu   =(/-0.001_SP/HA2EV,0.001_SP/HA2EV/)
  Eh_temp =(/0._SP/HA2EV,0._SP/HA2EV/)
  h_mu_autotune_thr = 0._SP
-=======
  !TR abs
  !
  RT_p_format="3col" 
->>>>>>> 2589abf0
  !
 #endif
  !
