--- conflicted
+++ resolved
@@ -31,12 +31,8 @@
 &                         plot_title,PtsPath,seed_name,SOC_bands_buffer,SOC_bands_to_map,state_ctl ,V_value,&
 &                         WF_ref,what_to_write,SP,HA2EV,E_field,Nel_fac,DOS_bands,AVE_exc,l_interp,  &
 &                         BSiq,l_PROJECT_atom,PDOS_atoms,PDOS_kinds,PDOS_wfcs,PDOS_l,PDOS_j,PDOS_m,&
-<<<<<<< HEAD
-&                         EXCITON_Res_treshold,EXCITON_E_treshold,l_PROJECT_line,l_PROJECT_plane,K_grid
-=======
-&                         EXCITON_Res_treshold,EXCITON_E_treshold,l_PROJECT_line,l_PROJECT_plane,&
+&                         EXCITON_Res_treshold,EXCITON_E_treshold,l_PROJECT_line,l_PROJECT_plane,K_grid,&
 &                         DIPOLES_bands,DIPOLES_E_range
->>>>>>> 9c864a71
  use YPP_symm,       ONLY:wf_ng_cut
  use units,          ONLY:FS2AUT
  use interpolate,    ONLY:INTERP_shell_factor,interpls,max_interpls
