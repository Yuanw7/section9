!
!        Copyright (C) 2000-2019 the YAMBO team
!              http://www.yambo-code.org
!
! Authors (see AUTHORS file for details): AM
! 
! This file is distributed under the terms of the GNU 
! General Public License. You can redistribute it and/or 
! modify it under the terms of the GNU General Public 
! License as published by the Free Software Foundation; 
! either version 2, or (at your option) any later version.
!
! This program is distributed in the hope that it will 
! be useful, but WITHOUT ANY WARRANTY; without even the 
! implied warranty of MERCHANTABILITY or FITNESS FOR A 
! PARTICULAR PURPOSE.  See the GNU General Public License 
! for more details.
!
! You should have received a copy of the GNU General Public 
! License along with this program; if not, write to the Free 
! Software Foundation, Inc., 59 Temple Place - Suite 330,Boston, 
! MA 02111-1307, USA or visit http://www.gnu.org/copyleft/gpl.txt.
!
subroutine INIT_ypp_load(defs)
 !
<<<<<<< HEAD
 use it_m,          ONLY:it,initdefs,E_unit,G_unit,V_general,&
&                        Time_unit,Bfield_unit,V_real_time,T_unit,V_nl_optics,V_sc
=======
 use it_tools,      ONLY:it
 use it_m,          ONLY:initdefs,E_unit,G_unit,V_general,&
&                        Time_unit,Bfield_unit,V_real_time,T_unit,V_nl_optics
>>>>>>> 929628fc
 use wave_func,     ONLY:wf_ng
 use D_lattice,     ONLY:Tel,Bose_Temp
 use electrons,     ONLY:n_spinor
 use interpolate,   ONLY:INTERP_shell_factor,INTERP_mode,NN_n_of_nearest
 use YPPm,          ONLY:E_field,alat_used_for_output,B_field,B_psi,B_theta,BANDS_bands,BANDS_path,&
&                        BZ_DbGd_nkpts_to_use,BZ_random_nkpts,CIRCUIT_E_DB_path,coo_in,coo_out,current_dir,&
&                        deg_energy,BANDS_steps,DOS_bands,DOS_broadening,&
                         DOS_E_range,DOS_E_steps,EXCITON_E_treshold,EXCITON_Res_treshold,EXCITON_weight_treshold,&
                         gamma_radius,INTERP_grid,mag_dir,N_path_pts,ncell,ord_dgrid_ipol,p_dir,p_format,PDOS_atoms,&
                         PDOS_j,PDOS_wfcs,PDOS_kinds,PDOS_l,PDOS_m,perturbative_SOC_path,PtsPath,r_hole,seed_name,&
                         SOC_bands_buffer,SOC_bands_to_map,SOC_split,state_ctl,w90_fname,wannier_bands,&
&                        WF_multiplier,WF_ref,what_to_write,BSiq
#if defined _YPP_RT
 use YPPm,          ONLY:Nel_fac
 use YPP_real_time, ONLY:RT_conf,Eh_pumped_Nel,Eh_pumped_pair_deltaE,&
&                        Eh_pumped_pair_width,Probe_Keyword,Pump_Keyword,X_order,Eh_pumped_pair_energy,&
&                        Eh_pumped_pair_BZ_width,Eh_mu,Eh_temp,h_mu_autotune_thr
 use real_time,     ONLY:RT_bands
#endif
#if defined _YPP_SC
<<<<<<< HEAD
 use YPP,           ONLY:V_value
 use SC,            ONLY:SC_neq_kind
=======
 use YPPm,          ONLY:V_value
>>>>>>> 929628fc
#endif
#if defined _YPP_ELPH
 use YPP_ELPH,      ONLY:elph_dbs_path,elph_Ef,elph_gamma_broad,elph_residual_treshold,elph_steps,&
&                        ph_broad,ph_freqs_file,ph_modes_file
#endif
 !
 implicit none
 !
 type(initdefs) :: defs
 !
 ! RunLevels...
 !==============
 !
 ! ... from C_driver
 !
 call INIT_C_driver_runlevels(defs)
 !
 ! ... derived
 !=============
 !
 call it('r',defs,'K_grid',    '[R] K-grid analysis') 
 call it('r',defs,'Q_grid',    '[R] Q-grid analysis') 
 call it('r',defs,'dos',       '[R] DOS')
 !
 ! GPL_EXCLUDE_START
 !
 call it('r',defs,'Shifted_Grid','[R] Shifted grids') 
 !
 ! GPL_EXCLUDE_END
 !
 call it('r',defs,'Random_Grid','[R] Random grids')
 call it('r',defs,'High_Symm',  '[R] High_Symmetry points and paths') 
 !
 call it('r',defs,'amplitude', '[R] Amplitude')
 call it('r',defs,'plot',         '[R] Plot')
 call it('r',defs,'density',      '[R] Density')
 call it('r',defs,'current',      '[R] Current')
 call it('r',defs,'bnds',        '[R] Bands')
 call it('r',defs,'wavefunction', '[R] Wavefunction')
#if defined _YPP_ELPH
 call it('r',defs,'eliashberg',   '[R] Eliashberg')
#endif
#if defined _YPP_MAGNETIC
 call it('r',defs,'angular_m',    '[R] Canonical angular momentum')
 call it('r',defs,'position',     '[R] Average <r^n>, n given in the input')
#endif
 call INIT_QP_ctl_load(defs,3)
 call it('r',defs,'spin',         '[R] Spin')
 call it('r',defs,'magnetization','[R] Magnetization')
 call it('r',defs,'WFs_map',      '[R] Creat a SOC/WFs <-> noSOC/WFs map')
 call it('r',defs,'QPDB_edit', '[R] Generation/editing')
 call it('r',defs,'QPDB_merge','[R] Mergering')
 call it('r',defs,'fixsave', '[R] Convert WFs to new format')
 !
#if defined _YPP_RT
 call it('r',defs,'RealTime',     '[R] TD Post-Processing')
 call it('r',defs,'RT_X',         '[R] Response functions Post-Processing')
 call it('r',defs,'RT_ph_osc',    '[R] Coherent phonon oscillations')
#endif
 !
 ! GPL_EXCLUDE_START 
 !
#if defined _YPP_RT
 call it('r',defs,'Select_energy','[R] NEQ DBs from input energy window')
 call it('r',defs,'Select_kspace','[R] NEQ DBs from input energy and kspace')
 call it('r',defs,'Select_manual','[R] NEQ DBs manually created')
 call it('r',defs,'Select_Fermi', '[R] NEQ DBs according to Fermi distribution')
 !
 call it('r',defs,'RTabs',        '[R] Transient absorption')
 call it('r',defs,'RToccupations','[R] Analize time-dependent occupations')
 call it('r',defs,'RTlifetimes',  '[R] Analize time-dependent lifetimes')
 call it('r',defs,'RTdeltaRho',   '[R] Analize the density')
 call it('r',defs,'RTGtwotimes',  '[R] Construct G</G>/G(r)/G(a)/A(t,tp) from rho within GKBA')
 !
 call it('r',defs,'RTfitbands',   '[R] Post-Processing kind: fit on bands')
 call it('r',defs,'RTtime',       '[R] Post-Processing kind: function of time')
 call it('r',defs,'RTenergy',     '[R] Post-Processing kind: function of energy')
 call it('r',defs,'RTdos',        '[R] Post-Processing kind: 2D DOS, function of time and energy')
#endif
 !
 ! GPL_EXCLUDE_END
 !
#if defined _YPP_NL
 call it('r',defs,'NL_X',     '[R] NonLinear Optics Response Post-Processing')
 call it('r',defs,'NL_exc',     '[R] NonLinear Optics Excitation Post-Processing')
#endif
 !
 ! Variables...
 !==============
 !
#if defined _YPP_NL
 call it('f',defs,'PrtPwrSpec','Print power spectrum',verb_level=V_nl_optics)
#endif
 !
 ! Temperatures
 !
 call it(defs,'ElecTemp','Electronic Temperature',Tel,T_unit,verb_level=V_general)
 call it(defs,'BoseTemp','Bosonic Temperature',Bose_Temp,T_unit,verb_level=V_general)
 !
 ! DOS
 !
 call it(defs,'DOS_broad', 'Broadening of the DOS',DOS_broadening,E_unit) 
 call it(defs,'DOS_bands', 'DOS bands',DOS_bands) 
 call it(defs,'DOSERange', 'Energy range',DOS_E_range,unit=E_unit) 
 call it(defs,'DOSESteps', 'Energy steps',DOS_E_steps) 
 call it('f',defs,'DOSUsesOcc', 'Weight the DOS with the occupation factors') 
 !
 call it('f',defs,'Proj_DOS', 'Print the projected DOS')
 call it(defs,'PDOS_atoms', 'Select atom number range',PDOS_atoms,verb_level=V_general)
 call it(defs,'PDOS_kinds', 'Select atom kind   range',PDOS_kinds,verb_level=V_general)
 call it(defs,'PDOS_wfcs',  'Select projector   range',PDOS_wfcs, verb_level=V_general)
 call it(defs,'PDOS_l',     'Select angular momentum l range',PDOS_l,verb_level=V_general)
 call it(defs,'PDOS_j',     'Select angular momentum j range',PDOS_j,verb_level=V_general)
 call it(defs,'PDOS_m',     'Select angular momentum m range',PDOS_m,verb_level=V_general)
 !
 call it(defs,'WFReference', 'band and kpt index of reference WF for spin direction',WF_ref,verb_level=V_general)
 !
 ! GPL_EXCLUDE_START
 !
#if defined _YPP_RT
 !
 ! RT DBs create
 !
 call it(defs,'RTpumpNel',  '[RT] Number of electrons excited by hand per unit cell',Eh_pumped_Nel)
 call it(defs,'RTBands',    '[RT] Bands range',RT_bands)
 call it(defs,'RTpumpEhWd', '[RT] Max Energy window used in the levels pick-up',Eh_pumped_pair_width,unit=E_unit)
 ! Method 1
 call it(defs,'RTpumpEhEn', '[RT] Energy (relative to VBM/CBM) of the levels to be inverted by hand',&
&                            Eh_pumped_pair_energy,unit=E_unit)
 ! Method 2
 call it(defs,'RTpumpDE',   '[RT] Energy difference to be matched',Eh_pumped_pair_deltaE,unit=E_unit)
 call it(defs,'RTpumpBZWd', '[RT] Size if the K reagion width',Eh_pumped_pair_BZ_width)
 !
 ! The idea for Fermi occupations is to start from the 'end' of a carrier relaxation run
 call it(defs,'RTmuEh', '[RT] Chemical potentials hole | electron',Eh_mu,unit=E_unit)
 call it(defs,'RTtempEh', '[RT] Effective temperature hole | electron',Eh_temp,unit=E_unit)
 call it(defs,'RTautotuneThr', '[RT] Threshold to match no. of pumped holes and electrons.',h_mu_autotune_thr)
 !
 call it('f',defs,'LoadGhistory','[NEGF] Build the NEQ density from the G_lesser')
 call it('f',defs,'OCCgroup',    '[NEGF] Double grid states occupations are grouped')
 call it('f',defs,'IncludeEQocc','[NEGF] Include also equilibrium occupations')
 call it('f',defs,'NoOcc',       '[NEGF] Consider only the changes in the energy')
 call it('f',defs,'SkipFermiFIT','[NEGF] Do a Fermi Fit of occupations (and lifetimes ratio)')
 call it('f',defs,'SeparateEH',  '[NEGF] Separate electrons from holes in the data file') 
 !
 ! TRANSIENT ABSORPTION
 !
 call it(defs,'RTFfrmat', 'Output format [3col/2col]',p_format)
 call it('f',defs,'Transmission','Compute the transient transmissions')
 call it('f',defs,'Reflectivity','Compute the transient reflectivity')
 call it('f',defs,'IncludeIP'   ,'Include the v-v and c-c contribution at IP level')
 !
#endif
 !
 ! GPL_EXCLUDE_END
 !
 ! BANDS
 !
 call it(defs,'BANDS_bands',     'Number of bands',BANDS_bands) 
 call it(defs,'BANDS_steps',     'Number of divisions',BANDS_steps) 
 call it(defs,'CIRCUIT_E_DB_path',   'SAVE obtained from the QE `bands` run (alternative to %BANDS_kpts)',CIRCUIT_E_DB_path) 
 call it(defs,'BANDS_path',      'BANDS path points labels (G,M,K,L...)',BANDS_path)
 call it('f',defs,'BANDS_built_in', 'Print the bands of the generating points of the circuit using the nearest internal point')
 call it(defs,'INTERP_mode',     'Interpolation mode (NN=nearest point, BOLTZ=boltztrap aproach)',INTERP_mode)
 call it(defs,'INTERP_NofNN',    'Number of Nearest sites in the NN method',NN_n_of_nearest)
 call it(defs,'INTERP_Grid',     'Interpolation BZ Grid',INTERP_grid)
 call it(defs,'INTERP_Shell_Fac','The bigger it is a higher number of shells is used',INTERP_shell_factor)
#if defined _YPP_SC
 call it(defs,'SCneqKIND',  '[SC] Options are [contrained-occ/constrained-mu/matsubara]',SC_neq_kind,verb_level=V_sc)
#endif
 !
 ! GPL_EXCLUDE_START
 !
#if defined _YPP_RT
 call it('f',defs,'NormN','Nel on the bands is renormalized to Nel in the IBZ')
 call it(defs,'NelFac'   ,'Rescale the total number of electrons',Nel_fac)
#endif
 !
 ! GPL_EXCLUDE_END
 !
 ! Wannier interface
 !
 call it(defs,'Seed','Seed name',seed_name)
 call it(defs,'WriteAMU','What to write (A, M, U)',what_to_write)
 !
 ! BZ grids
 !
 call it(defs,'cooIn','Points coordinates (in) cc/rlu/iku/alat',coo_in)
 call it(defs,'cooOut','Points coordinates (out) cc/rlu/iku/alat',coo_out)
 call it(defs,'PtsPath','Path points labels (G,M,K,L...)',PtsPath)
 call it(defs,'NPtsPath','Number of Points for each segment of the path',N_path_pts)
 call it(defs,'BZ_random_Nk','BZ Random points to be printed',BZ_random_nkpts)
 !
 call it('f',defs,'NoWeights',    ' Do not print points weight') 
 call it('f',defs,'ForceUserPts', ' Do not check the correcteness of the user points') 
 call it('f',defs,'ListPts',      ' List the internal q/k points also in the parser format') 
 call it('f',defs,'ExpandPts',    ' Expand the internal q/k points in the BZ') 
 call it('f',defs,'DipWeight',    ' Weight the contribution to the exciton WFs with the dipoles') 
 !
 ! Excitons
 !
 call it(defs,'Res_treshold', 'Select states above this optical strength treshold (max normalized to 1.)',&
&              EXCITON_Res_treshold,verb_level=V_general)
 call it(defs,'En_treshold', 'Select states below this energy treshold',&
&              EXCITON_E_treshold,verb_level=V_general,unit=E_unit)
 call it(defs,'Weight_treshold', 'Print transitions above this weight treshold (max normalized to 1.)',&
&              EXCITON_weight_treshold,verb_level=V_general)
 call it(defs,'States','Index of the BS state(s)',state_ctl)
 call it(defs,'Cells', 'Number of cell repetitions in each direction (odd or 1)',ncell)
 call it(defs,'Hole', '[cc] Hole position in unit cell (positive)',r_hole)
 !
 ! WFs
 !
 call it(defs,'FFTGvecs','[FFT] Plane-waves',wf_ng,G_unit)
 call it(defs,'Degen_Step', 'Maximum energy separation of two degenerate states',deg_energy,E_unit)
#if defined _YPP_ELPH
 call it(defs,'ResTresh', '[o/o] Treshold on processed polaronic residuals',elph_residual_treshold)
#endif
 call it(defs,'WFMult', 'Multiplication factor to the excitonic wavefunction',WF_multiplier,verb_level=V_general)
 call it(defs,'BSQindex','Q-Index of the BS state(s)',BSiq)
 !
#if defined _YPP_MAGNETIC
 call it('f',defs,'PhaseTrick','[MAG] Phase trick for a better diagonalization')
#endif
 ! 
 ! PLOT
 !
 ! p_dir: plot cut in the a1,a2,a3 basis
 ! 
 ! p_format: (c)ube/(g)nuplot/(x)crysden
 !
 call it(defs,'Format', 'Output format [(c)ube/(g)nuplot/(x)crysden]',p_format)
 call it(defs,'Direction', '[rlu] [1/2/3] for 1d or [12/13/23] for 2d [123] for 3D',p_dir)
 call it(defs,'MagDir', 'Magnetization component',mag_dir)
 call it(defs,'CurrentDir', '[cc] Carthesian direction (used to average in 2D/3D plots or to plot in 1D)',current_dir)
 call it('f',defs,'PhaseTrick','[MAG] Phase trick for a better diagonalization')
#if defined _YPP_SC
 call it(defs,'PotValue',  'REal/IMaginary part of the mean potential',V_value)
#endif
#if defined _YPP_ELPH
 !
 !EL-PH
 !
 call it(defs,'DBsPATH',  'Path to the PW el-ph databases',elph_dbs_path)
 call it(defs,'PHfreqF',  'PWscf format file containing the phonon frequencies',ph_freqs_file)
 call it(defs,'PHmodeF',  'PWscf format file containing the phonon modes',ph_modes_file)
 call it(defs,'EfGbroad', 'Fermi surface broadening (Gamma)',elph_gamma_broad,E_unit)
 call it(defs,'PhBroad','Phonon broadening (Eliashberg & DOS)',ph_broad,E_unit)
 call it(defs,'EE_Fermi','External Fermi Level (Eliashberg)',elph_Ef,E_unit)
 call it(defs,'PhStps', 'Energy steps',elph_steps)
 call it('f',defs,'GkkpExpand','Expand the gkkp in the whole BZ')
 call it('f',defs,'GkkpConvert','Convert the gkkp to new I/O format')
 !
#endif
 !
 !BZ E Double Grid
 !
 call it(defs,'BZ_DbGd_Nk','BZ Number of points in the double grid',BZ_DbGd_nkpts_to_use)
 call it('f',defs,'SkipCheck' , 'Skip internal consistency check on k-point grids')
 call it('f',defs,'noBZExpand' , 'Keep the Double Grid k-points in the IBZ without using the symmetries')
 !
 !WFs perturbative SOC mapping
 !
 call it(defs,'SOC_DBs',"Path to the folder containing the DB with SOC",perturbative_SOC_path)
 call it(defs,'bands_to_map',"Number of bands to map",SOC_bands_to_map)
 call it(defs,'bands_buffer',"Bands to be used only as a buffer",SOC_bands_buffer)
 call it(defs,'SOC_splitting',"SOC splitting between the levels",SOC_split,E_unit) 
 !
 ! Wannier bands
 !
 call it(defs,'W90_fname','Name of w90 input file',w90_fname)
 call it(defs,'WannBnds','Range of interpolated bands, internally start from 1',wannier_bands)
 call it(defs,'DgridOrd','Order of interpolation with double grid',ord_dgrid_ipol)
 !
 ! GPL_EXCLUDE_START
 !
 call it(defs,'GammaRadius','[a.u.] Maximum distance from gamma',gamma_radius,verb_level=V_general)
 call it(defs,'OutputAlat','[a.u.] Lattice constant used for "alat" ouput format',alat_used_for_output)
 !
 ! GPL_EXCLUDE_END
 !
 ! Remove Simmetries
 !
 if(n_spinor==2) call it('f',defs,'ExpandSymm' , 'Add inv and magnetic symms if possible')
 call it('f',defs,'RmAllSymm' , 'Remove all symmetries')
 call it('f',defs,'RmTimeRev' , 'Remove Time Reversal')
 !
 call it(defs,'Efield1','First external Electric Field',E_field(1,:))
 !
 ! GPL_EXCLUDE_START
 !
 call it('f',defs,'RmSpaceInv' , 'Remove Spatial Inversion')
 call it(defs,'Efield2','Additional external Electric Field',E_field(2,:))
 call it(defs,'BField',    '[MAG] Magnetic field modulus',B_field,unit=Bfield_unit)
 call it(defs,'Bpsi',      '[MAG] Magnetic field psi angle [degree]',B_psi,unit='deg')
 call it(defs,'Btheta',    '[MAG] Magnetic field theta angle [degree]',B_theta,unit='deg')
 !
 ! GPL_EXCLUDE_END
 !
#if defined _YPP_RT
 !
 ! RT Post-Processing
 !
 call it(defs,'Xorder','Max order of the response/exc functions',X_order)
 call it(defs,'EnRngeRt','Energy range',RT_conf%W_range,unit=E_unit)
 call it(defs,'ETStpsRt','Total Energy steps',RT_conf%W_n_steps)
 call it(defs,'TimeRange','Time-window where processing is done',RT_conf%T_range,unit=Time_unit(1))
 call it(defs,'TimeStep','Time step',RT_conf%delta_T,unit=Time_unit(1))
 call it(defs,'DampMode','Damping type ( NONE | LORENTZIAN | GAUSSIAN )',RT_conf%damping)
 call it(defs,'DampFactor','Damping parameter',RT_conf%damp_factor,unit=E_unit) 
! call it(defs,'MaxContr','Maximum cotribution (%) to excitation',NL_ExcMaxContribution,verb_level=V_real_time) 
 call it('f',defs,'UseFFT','Use Fast Fourier transform with EnRange taken from dynamics',verb_level=V_real_time)
 call it('f',defs,'PrintExc','Print excited states functions')
 !
 ! GPL_EXCLUDE_START
 !
 call it(defs,'ProbeKey','Keyword to select groups of PROBE databases',Probe_Keyword,verb_level=V_real_time)
 call it(defs,'PumpKey','Keyword to select groups of PUMP databases',Pump_Keyword,verb_level=V_real_time)
 !
 call it('f',defs,'FrMinDamp','Force minimal damping',verb_level=V_real_time)
 call it('f',defs,'SkipOBS_IO','Do not dump on file the RT observables (P(t),J(t),D(t)...)')
 call it('f',defs,'RmAsymLim','Remove Asymptotic limit from P or J',verb_level=V_real_time) 
 call it('f',defs,'CheckPaths','Check inside all the paths present in the current folder',verb_level=V_real_time)
 !
 ! GPL_EXCLUDE_END
 !
#endif
 !
end subroutine<|MERGE_RESOLUTION|>--- conflicted
+++ resolved
@@ -23,14 +23,9 @@
 !
 subroutine INIT_ypp_load(defs)
  !
-<<<<<<< HEAD
- use it_m,          ONLY:it,initdefs,E_unit,G_unit,V_general,&
-&                        Time_unit,Bfield_unit,V_real_time,T_unit,V_nl_optics,V_sc
-=======
  use it_tools,      ONLY:it
  use it_m,          ONLY:initdefs,E_unit,G_unit,V_general,&
-&                        Time_unit,Bfield_unit,V_real_time,T_unit,V_nl_optics
->>>>>>> 929628fc
+&                        Time_unit,Bfield_unit,V_real_time,T_unit,V_nl_optics,V_sc
  use wave_func,     ONLY:wf_ng
  use D_lattice,     ONLY:Tel,Bose_Temp
  use electrons,     ONLY:n_spinor
@@ -51,12 +46,8 @@
  use real_time,     ONLY:RT_bands
 #endif
 #if defined _YPP_SC
-<<<<<<< HEAD
- use YPP,           ONLY:V_value
+ use YPPm,          ONLY:V_value
  use SC,            ONLY:SC_neq_kind
-=======
- use YPPm,          ONLY:V_value
->>>>>>> 929628fc
 #endif
 #if defined _YPP_ELPH
  use YPP_ELPH,      ONLY:elph_dbs_path,elph_Ef,elph_gamma_broad,elph_residual_treshold,elph_steps,&
