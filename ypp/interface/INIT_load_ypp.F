!
!        Copyright (C) 2000-2020 the YAMBO team
!              http://www.yambo-code.org
!
! Authors (see AUTHORS file for details): AM
! 
! This file is distributed under the terms of the GNU 
! General Public License. You can redistribute it and/or 
! modify it under the terms of the GNU General Public 
! License as published by the Free Software Foundation; 
! either version 2, or (at your option) any later version.
!
! This program is distributed in the hope that it will 
! be useful, but WITHOUT ANY WARRANTY; without even the 
! implied warranty of MERCHANTABILITY or FITNESS FOR A 
! PARTICULAR PURPOSE.  See the GNU General Public License 
! for more details.
!
! You should have received a copy of the GNU General Public 
! License along with this program; if not, write to the Free 
! Software Foundation, Inc., 59 Temple Place - Suite 330,Boston, 
! MA 02111-1307, USA or visit http://www.gnu.org/copyleft/gpl.txt.
!
subroutine INIT_ypp_load(defs)
 !
 use units
 use it_tools,      ONLY:it
 use it_m,          ONLY:initdefs,E_unit,G_unit,V_general,V_RL,&
&                        Time_unit,Bfield_unit,V_real_time,T_unit,V_nl_optics,V_io
 use wave_func,     ONLY:wf_ng
 use LIVE_t,        ONLY:nhash
 use D_lattice,     ONLY:Tel,Bose_Temp
 use R_lattice,     ONLY:BZ_FineGd_mode
 use electrons,     ONLY:n_spinor
 use interpolate,   ONLY:INTERP_shell_factor,INTERP_mode,NN_n_of_nearest
 use YPPm,          ONLY:E_field,alat_used_for_output,B_field,B_psi,B_theta,BANDS_bands,BANDS_path,&
&                        BZ_FineGd_nkpts_to_use,BZ_random_nkpts,CIRCUIT_E_DB_path,coo_in,coo_out,current_dir,&
&                        deg_energy,BANDS_steps,DOS_bands,DOS_broadening,PROJECT_path,QP_DB_to_expand,&
&                        DOS_E_range,DOS_E_steps,EXCITON_E_treshold,EXCITON_Res_treshold,EXCITON_weight_treshold,&
&                        INTERP_grid,mag_dir,N_path_pts,ncell,p_dir,p_format,PDOS_atoms,&
&                        PDOS_j,PDOS_wfcs,PDOS_kinds,PDOS_l,PDOS_m,perturbative_SOC_path,PtsPath,r_hole,seed_name,&
&                        SOC_bands_buffer,SOC_bands_to_map,SOC_split,state_ctl,AVE_exc,BSiq_via_command_line,&
&                        WF_multiplier,WF_ref,what_to_write,BSiq,PROJECT_mode,PROJECT_N_perp,PROJECT_steps,PROJECT_threshold,&
<<<<<<< HEAD
&                        DIPOLES_direction,DIPOLES_E_range,DIPOLES_bands,ChemPot
=======
&                        DIPs_direction,DIPs_E_range,DIPs_C_bands,DIPs_V_bands,DIPs_kind
>>>>>>> a8105335
 use YPP_symm,      ONLY:wf_ng_cut
#if defined _YPP_RT
 use YPPm,          ONLY:Nel_fac
 use YPP_real_time, ONLY:RT_conf,Eh_pumped_Nel,Eh_pumped_pair_deltaE,&
&                        Eh_pumped_pair_width,Probe_Keyword,Pump_Keyword,X_order,Eh_pumped_pair_energy,&
&                        Eh_pumped_pair_BZ_width,Eh_mu,Eh_temp,h_mu_autotune_thr
 use real_time,     ONLY:RT_bands
#endif
#if defined _YPP_SC
 use YPPm,          ONLY:V_value
#endif
#if defined _YPP_ELPH
 use YPP_ELPH,      ONLY:elph_dbs_path,elph_Ef,elph_gamma_broad,elph_residual_treshold,elph_steps,&
&                        ph_broad,ph_freqs_file,ph_modes_file
#endif
 !
 implicit none
 !
 type(initdefs) :: defs
 !
 ! RunLevels...
 !==============
 !
 ! ... from C_driver
 !
 call INIT_C_driver_runlevels(defs)
 !
 ! ... derived
 !=============
 !
 call it('r',defs,'K_grid',    '[R] K-grid analysis') 
 call it('r',defs,'Q_grid',    '[R] Q-grid analysis') 
 call it('r',defs,'dos',       '[R] DOS')
 call it('r',defs,'Shifted_Grid','[R] Shifted grids') 
 call it('r',defs,'Random_Grid', '[R] Random grids')
 call it('r',defs,'High_Symm',   '[R] High_Symmetry points and paths') 
 call it('r',defs,'Regular_Grid','[R] Regular grid')
 call it('r',defs,'amplitude',    '[R] Amplitude')
 call it('r',defs,'plot',         '[R] Plot')
 call it('r',defs,'density',      '[R] Density')
 call it('r',defs,'current',      '[R] Current')
 call it('r',defs,'bnds',         '[R] Bands')
 call it('r',defs,'wavefunction', '[R] Wavefunction')
 call it('r',defs,'interpolate',  '[R] Interpolate')
#if defined _YPP_ELPH
 call it('r',defs,'eliashberg',   '[R] Eliashberg')
 call it('r',defs,'ph_ass_dos',   '[R] Phonon-assisted DOS')
#endif
#if defined _YPP_SC
 call it('r',defs,'angular_m',    '[R] Canonical angular momentum')
 call it('r',defs,'position',     '[R] Average <r^n>, n given in the input')
#endif
 call INIT_QP_ctl_load(defs,3)
 call it('r',defs,'spin',         '[R] Spin')
 call it('r',defs,'magnetization','[R] Magnetization')
 call it('r',defs,'WFs_map',      '[R] Creat a SOC/WFs <-> noSOC/WFs map')
 call it('r',defs,'QPDB_edit',    '[R] Generation/editing')
 call it('r',defs,'QPDB_merge',   '[R] Mergering')
 call it('r',defs,'QPDB_expand',  '[R] Symmetry expand')
 !
#if defined _YPP_RT
 call it('r',defs,'RealTime',     '[R] TD Post-Processing')
 call it('r',defs,'RT_X',         '[R] Response functions Post-Processing')
 call it('r',defs,'RT_ph_osc',    '[R] Coherent phonon oscillations')
#endif
 !
#if defined _YPP_RT
 call it('r',defs,'Select_energy','[R] NEQ DBs from input energy window')
 call it('r',defs,'Select_kspace','[R] NEQ DBs from input energy and kspace')
 call it('r',defs,'Select_manual','[R] NEQ DBs manually created')
 call it('r',defs,'Select_Fermi', '[R] NEQ DBs according to Fermi distribution')
 !
 call it('r',defs,'RTabs',        '[R] Transient absorption')
 call it('r',defs,'RToccupations','[R] Analize time-dependent occupations')
 call it('r',defs,'RTlifetimes',  '[R] Analize time-dependent lifetimes')
 call it('r',defs,'RTdeltaRho',   '[R] Analize the density')
 !
 call it('r',defs,'RTfitbands',   '[R] Post-Processing kind: fit on bands')
 call it('r',defs,'RTtime',       '[R] Post-Processing kind: function of time')
 call it('r',defs,'RTenergy',     '[R] Post-Processing kind: function of energy')
 call it('r',defs,'RTdos',        '[R] Post-Processing kind: 2D DOS, function of time and energy')
#endif
 !
#if defined _YPP_NL
 call it('r',defs,'NL_X',     '[R] NonLinear Optics Response Post-Processing')
 call it('r',defs,'NL_exc',   '[R] NonLinear Optics Excitation Post-Processing')
#endif
 !
 ! Variables...
 !==============
 call it(defs,'StdoHash','[IO] Live-timing Hashes',nhash,verb_level=V_io)
 !
#if defined _YPP_NL
 call it('f',defs,'PrtPwrSpec','Print power spectrum',verb_level=V_nl_optics)
#endif
 !
 ! Temperatures
 !
 call it(defs,'ElecTemp','Electronic Temperature',Tel,T_unit,verb_level=V_general)
 call it(defs,'BoseTemp','Bosonic Temperature',Bose_Temp,T_unit,verb_level=V_general)
 !
 ! DOS
 !
 call it(defs,'DOS_broad', 'Broadening of the DOS',DOS_broadening,E_unit) 
 call it(defs,'DOS_bands', 'DOS bands',DOS_bands) 
 call it(defs,'DOSERange', 'Energy range',DOS_E_range,unit=E_unit) 
 call it(defs,'DOSESteps', 'Energy steps',DOS_E_steps) 
 call it('f',defs,'DOSUsesOcc', 'Weight the DOS with the occupation factors') 
 !
 call it(defs,'PDOS_atoms', 'Select atom number range',PDOS_atoms,verb_level=V_general)
 call it(defs,'PDOS_kinds', 'Select atom kind   range',PDOS_kinds,verb_level=V_general)
 call it(defs,'PDOS_wfcs',  'Select projector   range',PDOS_wfcs, verb_level=V_general)
 call it(defs,'PDOS_l',     'Select angular momentum l range',PDOS_l,verb_level=V_general)
 call it(defs,'PDOS_j',     'Select angular momentum j range',PDOS_j,verb_level=V_general)
 call it(defs,'PDOS_m',     'Select angular momentum m range',PDOS_m,verb_level=V_general)
 !
 call it(defs,'WFReference', 'band and kpt index of reference WF for spin direction',WF_ref,verb_level=V_general)
 !
#if defined _YPP_RT
 !
 ! RT DBs create
 !
 call it(defs,'RTpumpNel',  '[RT] Number of electrons excited by hand per unit cell',Eh_pumped_Nel)
 call it(defs,'RTBands',    '[RT] Bands range',RT_bands)
 call it(defs,'RTpumpEhWd', '[RT] Max Energy window used in the levels pick-up',Eh_pumped_pair_width,unit=E_unit)
 ! Method 1
 call it(defs,'RTpumpEhEn', '[RT] Energy (relative to VBM/CBM) of the levels to be inverted by hand',&
&                            Eh_pumped_pair_energy,unit=E_unit)
 ! Method 2
 call it(defs,'RTpumpDE',   '[RT] Energy difference to be matched',Eh_pumped_pair_deltaE,unit=E_unit)
 call it(defs,'RTpumpBZWd', '[RT][iku] K region size',Eh_pumped_pair_BZ_width)
 !
 ! The idea for Fermi occupations is to start from the 'end' of a carrier relaxation run
 call it(defs,'RTmuEh', '[RT] Chemical potentials hole | electron',Eh_mu,unit=E_unit)
 call it(defs,'RTtempEh', '[RT] Effective temperature hole | electron',Eh_temp,unit=E_unit)
 call it(defs,'RTautotuneThr', '[RT] Threshold to match no. of pumped holes and electrons.',h_mu_autotune_thr)
 !
 call it('f',defs,'LoadGhistory','[NEGF] Build the NEQ density from the G_lesser')
 call it('f',defs,'OCCgroup',    '[NEGF] Double grid states occupations are grouped')
 call it('f',defs,'IncludeEQocc','[NEGF] Include also equilibrium occupations')
 call it('f',defs,'NoOcc',       '[NEGF] Consider only the changes in the energy')
 call it('f',defs,'SkipFermiFIT','[NEGF] Do a Fermi Fit of occupations (and lifetimes ratio)')
 call it('f',defs,'SeparateEH',  '[NEGF] Separate electrons from holes in the data file') 
 !
 ! TRANSIENT ABSORPTION
 !
 call it(defs,'RTFfrmat', 'Output format [3col/2col]',p_format)
 call it('f',defs,'Transmission','Compute the transient transmissions')
 call it('f',defs,'Reflectivity','Compute the transient reflectivity')
 call it('f',defs,'IncludeIP'   ,'Include the v-v and c-c contribution at IP level')
 !
#endif
 !
 ! BANDS
 !
 call it(defs,'BANDS_bands',     'Number of bands',BANDS_bands) 
 call it(defs,'BANDS_steps',     'Number of divisions',BANDS_steps) 
 call it(defs,'CIRCUIT_E_DB_path',   'SAVE obtained from the QE `bands` run (alternative to %BANDS_kpts)',CIRCUIT_E_DB_path) 
 call it(defs,'BANDS_path',      'High-Symmetry points labels (G,M,K,L...) also using composed positions (0.5xY+0.5xL).',BANDS_path)
 call it(defs,'PROJECT_mode',    'Instruct ypp how to project the DOS. ATOM, LINE, PLANE.',PROJECT_mode)
 call it(defs,'PROJECT_path',    'Project path. PLANE mode: 3 points in the plane. LINE mode: any series of points.',PROJECT_path)
 call it(defs,'PROJECT_steps',    'Project LINE/PLANE-axis steps.',PROJECT_steps)
 call it(defs,'PROJECT_depth',    'Project perpendicular direction divisions.',PROJECT_N_perp)
 call it(defs,'PROJECT_threshold','[o/o] Project threshold above which the project DOS is printed.',&
&        PROJECT_threshold,verb_level=V_general)
 call it('f',defs,'BANDS_built_in', 'Print the bands of the generating points of the circuit using the nearest internal point')
 call it(defs,'INTERP_mode',     'Interpolation mode (NN=nearest point, BOLTZ=boltztrap aproach)',INTERP_mode)
 call it(defs,'INTERP_NofNN',    'Number of Nearest sites in the NN method',NN_n_of_nearest)
 call it(defs,'INTERP_Grid',     'Interpolation BZ Grid',INTERP_grid)
 call it(defs,'INTERP_Shell_Fac','The bigger it is a higher number of shells is used',INTERP_shell_factor)
 !
#if defined _YPP_RT
 call it('f',defs,'NormN','Nel on the bands is renormalized to Nel in the IBZ')
 call it(defs,'NelFac'   ,'Rescale the total number of electrons',Nel_fac)
#endif
 !
 ! Wannier interface
 !
 call it(defs,'Seed','Seed name',seed_name)
 call it(defs,'WriteAMU','What to write (A, M, U)',what_to_write)
 !
 ! BZ grids
 !
 call it(defs,'cooIn','Points coordinates (in) cc/rlu/iku/alat',coo_in)
 call it(defs,'cooOut','Points coordinates (out) cc/rlu/iku/alat',coo_out)
 call it(defs,'PtsPath','Path points labels (G,M,K,L...)',PtsPath)
 call it(defs,'NPtsPath','Number of Points for each segment of the path',N_path_pts)
 call it(defs,'BZ_random_Nk','BZ Random points to be printed',BZ_random_nkpts)
 !
 call it('f',defs,'NoWeights',    ' Do not print points weight') 
 call it('f',defs,'ForceUserPts', ' Do not check the correcteness of the user points') 
 call it('f',defs,'ListPts',      ' List the internal q/k points also in the parser format') 
 call it('f',defs,'ExpandPts',    ' Expand the internal q/k points in the BZ') 
 call it('f',defs,'DipWeight',    ' Weight the contribution to the exciton WFs with the dipoles') 
 !
 ! DIPOLES
 !
 call it(defs,'DIP_kind',      'Kind of DIPOLES use (IP, EXCITONIC, MASK)',DIPs_kind,protect=.FALSE.)
 call it(defs,'DIP_E_range',   'E/h pairs energy window',DIPs_E_range,E_unit)
 call it(defs,'DIP_direction', 'Field direction versor',DIPs_direction)
 call it(defs,'DIP_C_bands',     'E/h pairs conduction bands selection',DIPs_C_bands,verb_level=V_general)
 call it(defs,'DIP_V_bands',     'E/h pairs valence bands selection',DIPs_V_bands,verb_level=V_general)
 !
 ! Excitons
 !
 call it(defs,'Res_treshold', 'Select states above this optical strength treshold (max normalized to 1.)',&
&              EXCITON_Res_treshold,verb_level=V_general)
 call it(defs,'En_treshold', 'Select states below this energy treshold',&
&              EXCITON_E_treshold,verb_level=V_general,unit=E_unit)
 call it(defs,'Weight_treshold', 'Print transitions above this weight treshold (max normalized to 1.)',&
&              EXCITON_weight_treshold,verb_level=V_general)
 call it(defs,'States','Index of the BS state(s)',state_ctl)
 call it(defs,'EHdensity', 'Calculate (h)ole/(e)lectron density from BSE wave-function',AVE_exc,case="a")
 call it(defs,'ChemPot', 'Chemical potential repect to the lowest excitonn energy',ChemPot,unit=E_unit)
 call it(defs,'Cells', 'Number of cell repetitions in each direction (odd or 1)',ncell)
 call it(defs,'Hole', '[cc] Hole position in unit cell (positive)',r_hole)
 call it('f',defs,'PrtDOS', 'Print Exciton Density of States') 
 !
 ! WFs
 !
 call it(defs,'FFTGvecs','[FFT] Plane-waves',wf_ng,G_unit)
 call it(defs,'Degen_Step', 'Maximum energy separation of two degenerate states',deg_energy,E_unit)
#if defined _YPP_ELPH
 call it(defs,'ResTresh', '[o/o] Treshold on processed polaronic residuals',elph_residual_treshold)
#endif
 call it(defs,'WFMult', 'Multiplication factor to the excitonic wavefunction',WF_multiplier,verb_level=V_general)
 call it(defs,'BSQindex','Q-Index of the BS state(s)',BSiq,protect=.not.BSiq_via_command_line)
 !
#if defined _YPP_SC
 call it('f',defs,'PhaseTrick','[MAG] Phase trick for a better diagonalization')
#endif
 ! 
 ! PLOT
 !
 ! p_dir: plot cut in the a1,a2,a3 basis
 ! 
 ! p_format: (c)ube/(g)nuplot/(x)crysden
 !
 call it(defs,'Format', 'Output format [(c)ube/(g)nuplot/(x)crysden]',p_format)
 call it(defs,'Direction', '[rlu] [1/2/3] for 1d or [12/13/23] for 2d [123] for 3D',p_dir)
 call it(defs,'MagDir', 'Magnetization component',mag_dir)
 call it(defs,'CurrentDir', '[cc] Carthesian direction (used to average in 2D/3D plots or to plot in 1D)',current_dir)
 call it('f',defs,'PhaseTrick','[MAG] Phase trick for a better diagonalization')
#if defined _YPP_SC
 call it(defs,'PotValue',  'REal/IMaginary part of the mean potential',V_value)
#endif
#if defined _YPP_ELPH
 !
 !EL-PH
 !
 call it(defs,'DBsPATH',  'Path to the PW el-ph databases',elph_dbs_path)
 call it(defs,'PHfreqF',  'PWscf format file containing the phonon frequencies',ph_freqs_file)
 call it(defs,'PHmodeF',  'PWscf format file containing the phonon modes',ph_modes_file)
 call it(defs,'EfGbroad', 'Fermi surface broadening (Gamma)',elph_gamma_broad,E_unit)
 call it(defs,'PhBroad','Phonon broadening (Eliashberg & DOS)',ph_broad,E_unit)
 call it(defs,'EE_Fermi','External Fermi Level (Eliashberg)',elph_Ef,E_unit)
 call it(defs,'PhStps', 'Energy steps',elph_steps)
 call it('f',defs,'GkkpReadBare','Read the bare gkkp')
 call it('f',defs,'GkkpExpand','Expand the gkkp in the whole BZ')
 !
#endif
 !
 !Fine Grid
 !
 call it(defs,'FineGd_mode',       'Fine Grid mode. Symmetry expanded, unexpanded or mixed. ',BZ_FineGd_mode)
 call it(defs,'BZ_DbGd_Nk',        'BZ Number of points in the fine grid',BZ_FineGd_nkpts_to_use)
 call it('f',defs,'SkipCheck' ,    'Skip internal consistency check on k-point grids')
 call it('f',defs,'SkipBorderPts' , 'Skip points in the Fine Grid that are on the surface of coarse gride smal BZ`s')
 !
 !WFs perturbative SOC mapping
 !
 call it(defs,'SOC_DBs',"Path to the folder containing the DB with SOC",perturbative_SOC_path)
 call it(defs,'bands_to_map',"Number of bands to map",SOC_bands_to_map)
 call it(defs,'bands_buffer',"Bands to be used only as a buffer",SOC_bands_buffer)
 call it(defs,'SOC_splitting',"SOC splitting between the levels",SOC_split,E_unit) 
 !
 call it(defs,'OutputAlat','[a.u.] Lattice constant used for "alat" ouput format',alat_used_for_output)
 !
 ! QP DB rotation and expanstion
 !
 call it(defs,'QPDB_file','QP database to rotate',QP_DB_to_expand) 
 !
 ! Remove Simmetries
 !
 if(n_spinor==2) call it('f',defs,'ExpandSymm' , 'Add inv and magnetic symms if possible')
 call it('f',defs,'RmAllSymm' , 'Remove all symmetries')
 call it('f',defs,'RmTimeRev' , 'Remove Time Reversal')
 !
 call it(defs,'Efield1','First external Electric Field',E_field(1,:))
 call it(defs,'GvecsCut','Max number of G-vectors in the new wave-function',wf_ng_cut,unit=G_unit,verb_level=V_RL)
 !
 call it('f',defs,'RmSpaceInv' , 'Remove Spatial Inversion')
 call it(defs,'Efield2','Additional external Electric Field',E_field(2,:))
 call it(defs,'BField',    '[MAG] Magnetic field modulus',B_field,unit=Bfield_unit)
 call it(defs,'Bpsi',      '[MAG] Magnetic field psi angle [degree]',B_psi,unit='deg')
 call it(defs,'Btheta',    '[MAG] Magnetic field theta angle [degree]',B_theta,unit='deg')
 !
#if defined _YPP_RT
 !
 ! RT Post-Processing
 !
 call it(defs,'Xorder','Max order of the response/exc functions',X_order)
 call it(defs,'EnRngeRt','Energy range',RT_conf%X_W_range,unit=E_unit)
 call it(defs,'CarrEnRnge','Carriers Energy range',RT_conf%Carriers_W_range,unit=E_unit,verb_level=V_real_time)
 call it(defs,'ETStpsRt','Total Energy steps',RT_conf%W_n_steps)
 call it(defs,'TimeRange','Time-window where processing is done',RT_conf%T_range,unit=Time_unit(1))
 call it(defs,'TimeStep','Time step',RT_conf%delta_T,unit=Time_unit(1))
 call it(defs,'DampMode','Damping type ( NONE | LORENTZIAN | GAUSSIAN )',RT_conf%damping)
 call it(defs,'DampFactor','Damping parameter',RT_conf%damp_factor,unit=E_unit) 
 call it('f',defs,'UseFFT','Use Fast Fourier transform with EnRange taken from dynamics',verb_level=V_real_time)
 call it('f',defs,'PrintExc','Print excited states functions')
 !
 call it(defs,'ProbeKey','Keyword to select groups of PROBE databases',Probe_Keyword,verb_level=V_real_time)
 call it(defs,'PumpKey','Keyword to select groups of PUMP databases',Pump_Keyword,verb_level=V_real_time)
 !
 call it('f',defs,'FrMinDamp','Force minimal damping',verb_level=V_real_time)
 call it('f',defs,'SkipOBS_IO','Do not dump on file the RT observables (P(t),J(t),D(t)...)')
 call it('f',defs,'RmAsymLim','Remove Asymptotic limit from P or J',verb_level=V_real_time) 
 call it('f',defs,'CheckPaths','Check inside all the paths present in the current folder',verb_level=V_real_time)
 !
#endif
 !
end subroutine<|MERGE_RESOLUTION|>--- conflicted
+++ resolved
@@ -41,11 +41,7 @@
 &                        PDOS_j,PDOS_wfcs,PDOS_kinds,PDOS_l,PDOS_m,perturbative_SOC_path,PtsPath,r_hole,seed_name,&
 &                        SOC_bands_buffer,SOC_bands_to_map,SOC_split,state_ctl,AVE_exc,BSiq_via_command_line,&
 &                        WF_multiplier,WF_ref,what_to_write,BSiq,PROJECT_mode,PROJECT_N_perp,PROJECT_steps,PROJECT_threshold,&
-<<<<<<< HEAD
-&                        DIPOLES_direction,DIPOLES_E_range,DIPOLES_bands,ChemPot
-=======
-&                        DIPs_direction,DIPs_E_range,DIPs_C_bands,DIPs_V_bands,DIPs_kind
->>>>>>> a8105335
+&                        DIPs_direction,DIPs_E_range,DIPs_C_bands,DIPs_V_bands,DIPs_kind,ChemPot
  use YPP_symm,      ONLY:wf_ng_cut
 #if defined _YPP_RT
  use YPPm,          ONLY:Nel_fac
