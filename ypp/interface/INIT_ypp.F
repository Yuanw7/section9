!
!        Copyright (C) 2000-2019 the YAMBO team
!              http://www.yambo-code.org
!
! Authors (see AUTHORS file for details): AM
! 
! This file is distributed under the terms of the GNU 
! General Public License. You can redistribute it and/or 
! modify it under the terms of the GNU General Public 
! License as published by the Free Software Foundation; 
! either version 2, or (at your option) any later version.
!
! This program is distributed in the hope that it will 
! be useful, but WITHOUT ANY WARRANTY; without even the 
! implied warranty of MERCHANTABILITY or FITNESS FOR A 
! PARTICULAR PURPOSE.  See the GNU General Public License 
! for more details.
!
! You should have received a copy of the GNU General Public 
! License along with this program; if not, write to the Free 
! Software Foundation, Inc., 59 Temple Place - Suite 330,Boston, 
! MA 02111-1307, USA or visit http://www.gnu.org/copyleft/gpl.txt.
!
subroutine INIT_ypp(E,instr,lnstr,FINALIZE)
 !
 use units,          ONLY:FS2AUT
 use YPPm,           ONLY:l_plot,l_map_WFs,l_map_kpts,l_mag,l_k_grid,l_high_sym_pts,BSiq,&
&                         l_free_hole,l_fix_syms,l_excitons,l_exc_wf,l_fix_save,&
&                         l_amplitude,l_bands,l_bxsf,l_bz_grids,l_current,BANDS_bands,&
&                         l_density,l_dos,l_electrons,l_q_grid,l_QP_DBs_create_and_modify,&
&                         l_QP_DBs_manipulate,l_random_grid,l_shifted_grid,l_sort,l_sp_wf,l_spin,&
&                         l_wannier,l_wavefunction,n_DbGd_DBs,n_u_interp_pts,n_u_k_pts,n_u_q_pts,&
&                         U_k_pts,U_interp_pts,U_q_pts,U_q_shifts,DbGd_DB1_paths,l_angular_momentum,l_position
 use pars,           ONLY:pi,schlen
 use D_lattice,      ONLY:i_time_rev
 use it_tools,       ONLY:ofiles_append,initinfio,initactivate,infile_dump,runlevel_is_on,&
&                         PARSER_force_command_line_value
 use it_m,           ONLY:initdefs,initmode,infile,nrnlvls,rnlvls,infile_verbosity,&
                          V_general,V_qp,V_all,V_real_time,V_nl_optics
 use drivers,        ONLY:infile_editing
 use com,            ONLY:file_exists,write_to_report,repfile,write_the_logo,rename_file
 use stderr,         ONLY:STRING_split,write_to_log,log_as_a_file,logfile,STRING_match,STRING_same
 use electrons,      ONLY:n_spin,n_spinor,levels
 use parallel_m,     ONLY:master_cpu,PP_redux_wait
 use LIVE_t,         ONLY:live_timing_is_on
 use parser_m,       ONLY:PARSER_array
 use IO_m,           ONLY:rm_file,OP_RD_CL,DUMP,io_control,NONE
#if defined _YPP_SC
 use YPPm,           ONLY:l_mean_potential
 use SC,             ONLY:SC_bands
#endif
#if defined _YPP_RT || defined _YPP_SC
 use QP_m,           ONLY:QP_nb
 use electrons,      ONLY:levels,E_reset
#endif
#if defined _YPP_RT 
 use YPP_real_time,  ONLY:l_RealTime,l_RT_dos,l_RT_abs,l_RT_bands,l_RT_DBs,l_RT_density,l_RT_G_two_times,&
&                         l_RT_energy,l_RT_lifetimes,l_RT_occupations,l_RT_time,l_RT_X,l_RTpump_Fermi,&
&                         l_RTpump_energy,l_RTpump_kspace,Eh_pumped_pair_n_BZ_regions,Eh_pumped_pair_BZ_regions,&
&                         l_NL_X,l_NL_exc,RT_conf
 use real_time,      ONLY:RT_bands
#endif
#if defined _YPP_NL 
 use nl_optics,      ONLY:NL_damping
 use pars,           ONLY:SP
#endif
#if defined _YPP_ELPH
 use YPP_ELPH
#endif
 !
#include<memory.h>
 !
 type(levels)     ::E
 integer          ::lnstr
 character(lnstr) ::instr
 logical          ::FINALIZE
 !
 ! Work Space
 !
 logical          ::l_init_QP,l_flag
 type(initdefs)   ::defs
 integer, external::io_RIM,io_COL_CUT,io_ATMPROJ_pwscf
 integer          ::i1,i2,ID,io_err,i_cycle
 character(schlen)::rstr_piece(60) 
 !
#if defined _YPP_SC
 type(levels)     ::E_dummy
 integer, external::io_SC_components
 integer          ::io_SC_err
#endif
#if defined _YPP_RT
 integer, external::io_RT_components,io_KB_pwscf,io_KB_abinit
 integer          ::io_RT_G_err,io_RT_OBS_err,io_KB_pwscf_err,io_KB_abinit_err
#endif
#if defined _YPP_NL
 integer, external::io_NL
 integer          ::io_Nonlinear
#endif
 !
 if (FINALIZE) then
   call call_INIT_load('Game_Over')
   if (master_cpu.and.write_to_report) call initinfio(defs,11)
   if (master_cpu) call ofiles_append(defs=defs)
   return
 endif
 !
 ! DATABASES 
 !===========
 !
#if defined _YPP_SC
 ! 
 call E_reset(E_dummy) 
 !
 call io_control(ACTION=OP_RD_CL,COM=NONE,MODE=DUMP,SEC=(/1/),ID=ID) ! Current response
 io_SC_err=io_SC_components('WF' ,E_dummy,ID)
 if (io_SC_err==0) QP_nb=SC_bands(2)
 !
#endif
 !
#if defined _YPP_RT
 !
 ! GPL_EXCLUDE_START
 !
 call io_control(ACTION=OP_RD_CL,COM=NONE,MODE=DUMP,SEC=(/1/),ID=ID) ! GF
 io_RT_G_err=io_RT_components('G' ,ID)
 if (io_RT_G_err==0) QP_nb=RT_bands(2)
 !
 ! GPL_EXCLUDE_END
 ! 
 call io_control(ACTION=OP_RD_CL,COM=NONE,MODE=DUMP,SEC=(/1/),ID=ID) ! Current response
 io_RT_OBS_err=io_RT_components('OBSERVABLES' ,ID)
 if (io_RT_OBS_err==0) QP_nb=RT_bands(2)
 !
 call io_control(ACTION=OP_RD_CL,COM=NONE,SEC=(/1/),MODE=DUMP,ID=ID)
 io_KB_pwscf_err=io_KB_pwscf(ID)
 ! 
 call io_control(ACTION=OP_RD_CL,COM=NONE,SEC=(/1/),MODE=DUMP,ID=ID)
 io_KB_abinit_err=io_KB_abinit(ID)
 !
#endif        
 !
#if defined _YPP_NL
 !
 call io_control(ACTION=OP_RD_CL,COM=NONE,SEC=(/1/),MODE=DUMP,ID=ID)
 io_Nonlinear=io_NL(ID)
 !
 if(io_Nonlinear==0) then
   if(NL_damping/=0._SP) RT_conf%T_range(:)  =(/2._SP/NL_damping*5._SP,-real(FS2AUT,SP)/)
 endif
 !
#endif
 !
 ! ATOMIC PROJETIONS pwscf
 !
 call io_control(ACTION=OP_RD_CL,COM=NONE,SEC=(/1/),MODE=DUMP,ID=ID)
 io_err=io_ATMPROJ_pwscf(ID)
 !
 ! rim
 !
 call io_control(ACTION=OP_RD_CL,COM=NONE,SEC=(/1/),MODE=DUMP,ID=ID)
 io_err=io_RIM(ID) 
 !
 ! cutoff
 !
 call io_control(ACTION=OP_RD_CL,COM=NONE,SEC=(/1/),MODE=DUMP,ID=ID)
 io_err=io_COL_CUT(ID) 
 !
 ! Defaults->Defs + Initialization
 !
 call call_INIT_load('create_shadow_vars')
 !
 ! Dump internally the input file
 !
 if (file_exists(trim(infile))) then
   !
   call infile_dump()
   !
   call INIT_input_file( )
   !
 endif
 !
 !Setup on the basis of the DB read/stdin variables
 !Here I can propose values to be written in the input file
 !
 call before_infile_write_setup( )
 !
 call call_INIT_load('load_defaults')
 !
 ! RunLevels on
 !
 call STRING_split(instr,rstr_piece)
 do i1=1,50
   if ( trim(rstr_piece(i1))=="jobstr" ) cycle
   if ( i1>1) then
     if (trim(rstr_piece(i1-1))=="jobstr" ) cycle
   endif
   !
   ! Verbosity
   !
   if (i1<50) then
     if( trim(rstr_piece(i1)) == 'infver' .and. STRING_same(rstr_piece(i1+1),'gen') ) infile_verbosity=V_general
     if( trim(rstr_piece(i1)) == 'infver' .and. STRING_same(rstr_piece(i1+1),'rt')  )  infile_verbosity=V_real_time
     if( trim(rstr_piece(i1)) == 'infver' .and. STRING_same(rstr_piece(i1+1),'nl')  )  infile_verbosity=V_nl_optics
     if( trim(rstr_piece(i1)) == 'infver' .and. STRING_same(rstr_piece(i1+1),'qp')  )  infile_verbosity=V_qp
     if( trim(rstr_piece(i1)) == 'infver' .and. STRING_same(rstr_piece(i1+1),'all') ) infile_verbosity=V_all
   endif
   !
   call initactivate(1,'ElecTemp BoseTemp')
   !
   do i_cycle=1,2
     !
     do i2=1,nrnlvls
       if ( trim(rstr_piece(i1)) == trim(rnlvls(i2,1)) ) then
         infile_editing=.true.
         call initactivate(1,trim(rnlvls(i2,1)))
       endif
     enddo
     !
     if ( trim(rstr_piece(i1)) == 'bzgrids') then
       l_k_grid=STRING_match(rstr_piece(i1+1),'k')
       l_q_grid=STRING_match(rstr_piece(i1+1),'q')
       l_shifted_grid=STRING_match(rstr_piece(i1+1),'s')
       l_random_grid=STRING_match(rstr_piece(i1+1),'r')
       !
       ! GPL_EXCLUDE_START 
       !
       l_high_sym_pts=STRING_match(rstr_piece(i1+1),'h')
       !
       ! GPL_EXCLUDE_END
       !
       if (l_k_grid) call initactivate(1,"K_grid")
       if (l_q_grid) call initactivate(1,"Q_grid")
       if (l_shifted_grid) call initactivate(1,"Shifted_Grid")
       if (l_random_grid)  call initactivate(1,"Random_Grid")
       if (l_high_sym_pts) call initactivate(1,"High_Symm")
     endif
     !
     if ( trim(rstr_piece(i1)) == 'WFs') then
       call initactivate(1,'WFs')
       l_fix_save=STRING_match(rstr_piece(i1+1),'c')
       l_map_WFs =STRING_match(rstr_piece(i1+1),'p')
       if (l_map_WFs) call initactivate(1,'WFs_map')
     endif
     !
     if ( trim(rstr_piece(i1)) == 'QPDBs') then
       call initactivate(1,'QPDBs')
       l_QP_DBs_create_and_modify=STRING_match(rstr_piece(i1+1),'g')
       l_QP_DBs_manipulate            =STRING_match(rstr_piece(i1+1),'m')
       if (l_QP_DBs_create_and_modify) call initactivate(1,'QPDB_edit')
       if (l_QP_DBs_manipulate)        call initactivate(1,'QPDB_merge')
     endif
     !
#if defined _YPP_ELPH
     if ( trim(rstr_piece(i1)) == 'phonons') then
       l_dos              =STRING_match(rstr_piece(i1+1),'d')
       l_eliashberg       =STRING_match(rstr_piece(i1+1),'e')
       l_atomic_amplitude =STRING_match(rstr_piece(i1+1),'a')
       if (l_atomic_amplitude) infile_editing=.false.
       if (l_eliashberg)   call initactivate(1,'eliashberg')
     endif
#endif
     if ( trim(rstr_piece(i1)) == 'BSiq') then
       !
       read(rstr_piece(i1+1),'(i10)') BSiq 
       if (l_sort) infile_editing=.false.
       !
       call PARSER_force_command_line_value(defs,"BSQindex",I1=BSiq)
       !
     endif
     if ( trim(rstr_piece(i1)) == 'excitons') then
       l_wavefunction   =STRING_match(rstr_piece(i1+1),'w')
       l_sort           =STRING_match(rstr_piece(i1+1),'s')
       l_amplitude      =STRING_match(rstr_piece(i1+1),'a')
#if defined _YPP_ELPH
       l_gkkp           =STRING_match(rstr_piece(i1+1),'g')
#endif
       !
       l_spin  =STRING_match(rstr_piece(i1+1),'sp').and.n_spin>1
       l_mag   =STRING_match(rstr_piece(i1+1),'m').and.n_spin>1
       !
       ! GPL_EXCLUDE_START
       !
#if defined _YPP_ELPH
       l_eliashberg      =STRING_match(rstr_piece(i1+1),'e')
#endif
       ! GPL_EXCLUDE_END
       !
     endif
     if ( trim(rstr_piece(i1)) == 'electrons') then
       !
       l_current        =STRING_match(rstr_piece(i1+1),'c')
       l_density        =STRING_match(rstr_piece(i1+1),'d')
       l_dos            =STRING_match(rstr_piece(i1+1),'s')
       l_wavefunction   =STRING_match(rstr_piece(i1+1),'w')
       l_bands          =STRING_match(rstr_piece(i1+1),'b')
       l_mag            =STRING_match(rstr_piece(i1+1),'m').and.n_spin>1
       !
#if defined _YPP_ELPH
       l_eliashberg       =STRING_match(rstr_piece(i1+1),'e')
#endif
       !
#if defined _YPP_MAGNETIC
       l_angular_momentum =STRING_match(rstr_piece(i1+1),'l')
       l_position         =STRING_match(rstr_piece(i1+1),'p')
#endif
       !
     endif
     !
#if defined _YPP_RT
     !
     ! GPL_EXCLUDE_START
     !
     if ( trim(rstr_piece(i1)) == 'RTDBs') then
       l_RTpump_energy=STRING_match(rstr_piece(i1+1),'e')
       l_RTpump_kspace=STRING_match(rstr_piece(i1+1),'k')
       l_RTpump_Fermi =STRING_match(rstr_piece(i1+1),'f')
     endif
     !
<<<<<<< HEAD
     l_RT_occupations =index(rstr_piece(i1+1),'o')>0
     l_RT_lifetimes   =index(rstr_piece(i1+1),'l')>0
     l_RT_density     =trim(rstr_piece(i1+1))=='d'
     l_RT_G_two_times =trim(rstr_piece(i1+1))=='g'
=======
     ! GPL_EXCLUDE_END
>>>>>>> 929628fc
     !
     if ( trim(rstr_piece(i1)) == 'RealTime' .or. trim(rstr_piece(i1)) == 'TDplots') then
       !
       l_RT_X           =STRING_match(rstr_piece(i1+1),'X')
       !
       ! GPL_EXCLUDE_START
       l_RT_occupations =STRING_match(rstr_piece(i1+1),'o')
       l_RT_lifetimes   =STRING_match(rstr_piece(i1+1),'l')
       l_RT_density     =STRING_match(rstr_piece(i1+1),'d')
       l_RT_abs         =STRING_match(rstr_piece(i1+1),'a')
       ! GPL_EXCLUDE_END
       !
     endif
     !
     ! GPL_EXCLUDE_START
     !
     if ( trim(rstr_piece(i1)) == 'RealTime' .or. trim(rstr_piece(i1)) == 'TDplotmode') then
       !
       l_RT_bands       =STRING_match(rstr_piece(i1+1),'b')
       l_RT_time        =STRING_match(rstr_piece(i1+1),'t')
       l_RT_energy      =STRING_match(rstr_piece(i1+1),'e')
       l_RT_dos         =STRING_match(rstr_piece(i1+1),'d')
       !
     endif
     !
     ! GPL_EXCLUDE_END
     !
#endif
     !
#if defined _YPP_NL
     l_NL_X   =  trim(rstr_piece(i1)) == 'nonlinear'
#endif   
     !    
   enddo
 enddo
 !
#if defined _YPP_RT
 !
 if (l_RT_X)           call initactivate(1,'RT_X')
 !
 ! GPL_EXCLUDE_START
 !
 if (l_RT_abs)         call initactivate(1,'RTabs')
 if (l_RT_occupations) call initactivate(1,'RToccupations')
 if (l_RT_lifetimes)   call initactivate(1,'RTlifetimes')
 if (l_RT_density)     call initactivate(1,'RTdeltaRho')
 if (l_RT_bands)       call initactivate(1,'RTfitbands')
 if (l_RT_time)        call initactivate(1,'RTtime')
 if (l_RT_energy)      call initactivate(1,'RTenergy')
 if (l_RT_dos)         call initactivate(1,'RTdos')
#endif
 !
 if (l_amplitude)      call initactivate(1,'amplitude')
 if (l_spin)           call initactivate(1,'spin')
 if (l_mag)            call initactivate(1,'magnetization')
 if (l_wavefunction)   call initactivate(1,'wavefunction')
 !
#if defined _YPP_ELPH
 !
 if (l_eliashberg)       call initactivate(1,'eliashberg')
 if (l_gkkp)             call initactivate(1,'gkkp')
 !
#endif
#if defined _YPP_MAGNETIC
 !
 if (l_angular_momentum) call initactivate(1,'angular_m')
 if (l_position)         call initactivate(1,'position')
 !
#endif
 !
 if (l_current)        call initactivate(1,'current')
 if (l_density)        call initactivate(1,'density')
 if (l_sort)           infile_editing=.false.
 if (l_dos)            call initactivate(1,'dos')
 if (l_bands)          call initactivate(1,'bnds')
 !
#if defined _YPP_RT
<<<<<<< HEAD
   !
   ! GPL_EXCLUDE_START
   !
   if ( trim(rstr_piece(i1)) == 'RTDBs') then
     if (l_RTpump_energy) call initactivate(1,'Select_energy')
     if (l_RTpump_kspace) call initactivate(1,'Select_kspace')
   endif
   !
   ! GPL_EXCLUDE_END
   !
   if ( trim(rstr_piece(i1)) == 'RealTime') then
     if (l_RT_X)           call initactivate(1,'RT_X')
     !
     ! GPL_EXCLUDE_START
     !
     if (l_RT_abs)         call initactivate(1,'RTabs')
     if (l_RT_occupations) call initactivate(1,'RToccupations')
     if (l_RT_lifetimes)   call initactivate(1,'RTlifetimes')
     if (l_RT_density)     call initactivate(1,'RTdeltaRho')
     if (l_RT_G_two_times) call initactivate(1,'RTGtwotimes')
     if (l_RT_bands)       call initactivate(1,'RTfitbands')
     if (l_RT_time)        call initactivate(1,'RTtime')
     if (l_RT_energy)      call initactivate(1,'RTenergy')
     if (l_RT_dos)         call initactivate(1,'RTdos')
     !
     ! GPL_EXCLUDE_END
     !
   endif
=======
 !
 ! GPL_EXCLUDE_START
 !
 if (l_RTpump_energy) call initactivate(1,'Select_energy')
 if (l_RTpump_kspace) call initactivate(1,'Select_kspace')
 if (l_RTpump_Fermi ) call initactivate(1,'Select_Fermi')
 !
 ! GPL_EXCLUDE_END
 !
>>>>>>> 929628fc
#endif
 !
 ! GPL_EXCLUDE_END
 !
 !
#if defined _YPP_NL
 if (l_NL_X)         call initactivate(1,'nonlinear')
#endif
 !
 l_flag=.not.(l_sort.or.l_fix_save)
#if defined _YPP_ELPH
 l_flag=.not.l_sort.and..not.l_atomic_amplitude
#endif
 if (l_flag) call call_INIT_load('parser_input_file')
 !
 l_bz_grids  = runlevel_is_on('bzgrids')
 l_k_grid    = runlevel_is_on('K_grid')
 l_q_grid    = runlevel_is_on('Q_grid')
 l_shifted_grid = runlevel_is_on('Shifted_Grid')
 l_random_grid  = runlevel_is_on('Random_Grid')
 l_high_sym_pts = runlevel_is_on('High_Symm')
 l_dos       =runlevel_is_on('dos')
 l_bands     =runlevel_is_on('bnds')
 l_fix_syms  =runlevel_is_on('fixsyms')
#if defined _YPP_SC
 l_mean_potential=runlevel_is_on('MeanPot')
 if (l_mean_potential) then
   call initactivate(1,'plot')
   call initactivate(1,'electrons')
 endif
#endif
#if defined _YPP_ELPH
 l_eliashberg=runlevel_is_on('eliashberg')
 l_phonons   =runlevel_is_on('phonons')
 l_gkkp      =runlevel_is_on('gkkp')
#endif
#if defined _YPP_RT
 !
 l_RealTime         = runlevel_is_on('RealTime').or.runlevel_is_on('TDplots').or.runlevel_is_on('TDpol')
 l_RT_X             = runlevel_is_on('RT_X')
 !
 ! GPL_EXCLUDE_START
 !
 l_RT_DBs           = runlevel_is_on('RTDBs')
 !
 l_RTpump_energy    = runlevel_is_on('Select_energy')
 l_RTpump_kspace    = runlevel_is_on('Select_kspace')
 l_RTpump_Fermi     = runlevel_is_on('Select_Fermi')
 !
 l_RT_abs           = runlevel_is_on('RTabs')
 l_RT_occupations   = runlevel_is_on('RToccupations')
 l_RT_lifetimes     = runlevel_is_on('RTlifetimes')
 l_RT_density       = runlevel_is_on('RTdeltaRho')
 l_RT_G_two_times   = runlevel_is_on('RTGtwotimes')
 !
 l_RT_bands         = runlevel_is_on('RTfitbands')
 l_RT_time          = runlevel_is_on('RTtime')
 l_RT_energy        = runlevel_is_on('RTenergy')
 l_RT_dos           = runlevel_is_on('RTdos')
 !
 ! GPL_EXCLUDE_END
 !
#endif
#if defined _YPP_NL
 l_NL_X   =runlevel_is_on('nonlinear')
#endif
#if defined _YPP_MAGNETIC
 l_angular_momentum = runlevel_is_on('angular_m').and.runlevel_is_on('electrons')
 l_position         = runlevel_is_on('position').and.runlevel_is_on('electrons')
#endif
 l_excitons =runlevel_is_on('excitons')
 l_electrons=runlevel_is_on('electrons')
 l_plot=any((/runlevel_is_on('wavefunction'),runlevel_is_on('magnetization'),&
&             runlevel_is_on('density'),runlevel_is_on('current')/))
#if defined _YPP_SC
 l_plot=l_plot .or. runlevel_is_on('MeanPot')
#endif
#if defined _YPP_RT
 l_plot=l_plot .or. runlevel_is_on('RTdeltaRho')
#endif
 l_free_hole=runlevel_is_on('freehole')
 l_amplitude=runlevel_is_on('amplitude')
 l_exc_wf   =runlevel_is_on('wavefunction').and.runlevel_is_on('excitons')
 l_sp_wf    =runlevel_is_on('wavefunction').and.runlevel_is_on('electrons')
 l_density  =runlevel_is_on('density').and.runlevel_is_on('electrons')
 l_current  =runlevel_is_on('current').and.runlevel_is_on('electrons')
 l_mag      =runlevel_is_on('magnetization')
 l_wannier  =runlevel_is_on('wannier')
 l_spin     =runlevel_is_on('spin')
 l_map_WFs  =runlevel_is_on('WFs_map')
 !
 if (.not.l_exc_wf) l_free_hole=.false.
 !
 if (l_bz_grids) then
   call initactivate(1,"OutputAlat")
   if (l_k_grid)        call initactivate(1,"NoWeights cooIn cooOut ListPts ExpandPts")
   if (l_q_grid)        call initactivate(1,"NoWeights cooIn cooOut ListPts ExpandPts ForceUserPts")
   if (l_high_sym_pts)  call initactivate(1,"cooOut PtsPath NPtsPath")
   if (l_shifted_grid)  call initactivate(1,"NoWeights cooIn cooOut")
   if (l_random_grid)   call initactivate(1,"NoWeights cooOut BZ_random_Nk GammaRadius")
 endif
 !
 if ((l_dos.or.l_bands).and.n_spinor==2) call initactivate(1,'WFReference')
 !
#if defined _YPP_RT
 if (l_bands.or.l_RT_bands) then
#else
 if (l_bands) then
#endif
   !
   call initactivate(1,"INTERP_mode OutputAlat cooIn cooOut NormN NelFac")
   !
   if (l_bands) call initactivate(1,"BANDS_bands")
   !
   call initactivate(1,"INTERP_Grid INTERP_Shell_Fac")
   call initactivate(1,"CIRCUIT_E_DB_path BANDS_path BANDS_steps BANDS_built_in")
   !
 endif
 !	   
 l_map_kpts  = runlevel_is_on('kpts_map')
 !
 l_bxsf      = runlevel_is_on('bxsf')
 !
 if (l_bxsf) call initactivate(1,"W90_fname WannBnds DgridOrd")
 !
 l_QP_DBs_create_and_modify = runlevel_is_on('QPDB_edit')
 l_QP_DBs_manipulate = runlevel_is_on('QPDB_merge')
 !
 ! GPL_EXCLUDE_START
 !
#if defined _YPP_SC
 if (l_mean_potential) then
   call initactivate(1,"PotValue")
 endif
#endif
 !
 ! GPL_EXCLUDE_END
 !
 if (l_fix_syms.and.n_spinor==2.and.i_time_rev==0) call initactivate(1,"ExpandSymm")
 !
 if (l_fix_save) infile_editing=.false.
 !
 if (l_fix_syms) call initactivate(1,"Efield1 Efield2 BField Bpsi Btheta RmAllSymm RmTimeRev RmSpaceInv")
 !
#if defined _YPP_RT
 !
 if (l_RT_X) then 
   call initactivate(1,"Xorder ProbeKey PumpKey EnRngeRt ETStpsRt")
   call initactivate(1,"TimeRange DampMode DampFactor SkipOBS_IO FrMinDamp RmAsymLim UseFFT CheckPaths")
 endif
 !
#endif
 !
 ! GPL_EXCLUDE_START
 !
 ! Wannier 90 interface
 !
 if (l_wannier) call initactivate(1,"Seed WriteAMU QPdbPath")
 !
 ! GPL_EXCLUDE_END
 !
 if (l_map_kpts) call initactivate(1,"BZ_DbGd_Nk SkipCheck noBZExpand NoWeights")
 !
 if (l_map_WFs)  call initactivate(1,"SOC_DBs SOC_splitting bands_to_map bands_buffer")
 !
 if (l_electrons) then
   if (l_dos.or.l_bands) call INIT_QP_ctl_switch('G')
   if (l_dos) then
     call initactivate(1,"DOSERange DOSESteps DOS_broad DOS_bands DOSUsesOcc")
     call initactivate(1,"INTERP_mode INTERP_Grid INTERP_Shell_Fac")
     call initactivate(1,"Proj_DOS PDOS_atoms PDOS_kinds PDOS_wfcs PDOS_l PDOS_j PDOS_m")
   endif
 endif
#if defined _YPP_RT
 if (l_RT_DBs)    then
   call initactivate(1,'RTpumpNel RTpumpSpin RTBands')
   if (l_RTpump_energy) call initactivate(1,'RTpumpEhEn RTpumpEhWd')
   if (l_RTpump_kspace) then
     call initactivate(1,'RTpumpDE RTpumpEhWd RTpumpBZWd cooIn')
     !
     call PARSER_array(mode="REAL dimensions",VAR="RTpumpBZ",N=Eh_pumped_pair_n_BZ_regions,M=3)
     if (Eh_pumped_pair_n_BZ_regions>0) then
       call PARSER_array(mode="read",VAR="RTpumpBZ",N=Eh_pumped_pair_n_BZ_regions,M=3,&
&                        R_v=Eh_pumped_pair_BZ_regions(:Eh_pumped_pair_n_BZ_regions,:))
     else
       Eh_pumped_pair_n_BZ_regions=1
       Eh_pumped_pair_BZ_regions(1,:)=-1.
     endif
     call PARSER_array(mode="write",VAR="RTpumpBZ",N=Eh_pumped_pair_n_BZ_regions,M=3,&
&                      DESC="[RT] K-points manually excited",&
&                      R_v=Eh_pumped_pair_BZ_regions(:Eh_pumped_pair_n_BZ_regions,:))
     !
   endif
   if (l_RTpump_Fermi) call initactivate(1, 'RTmuEh RTtempEh RTautotuneThr')
 endif
 !
 if (l_RealTime) then
   !
   ! GPL_EXCLUDE_START
   !
   l_flag=l_RT_occupations.or.l_RT_abs
   if (l_flag)      call init_RT_ctl_switch('G')
   l_flag=l_RT_occupations.or.l_RT_density.or.l_RT_lifetimes.or.l_RT_abs.or.l_RT_G_two_times
   if (l_flag)      call initactivate(1,"TimeStep TimeRange")
   !
   l_flag=l_RT_time.and.l_RT_occupations
   if (l_flag)           call initactivate(1,"OCCgroup")
   if (l_RT_occupations) call initactivate(1,"IncludeEQocc SkipFermiFIT")
   if (l_RT_density)     call initactivate(1,"LoadGhistory IncludeEQocc")
   if (l_RT_G_two_times) call initactivate(1,"LoadGhistory IncludeEQocc EnRngeRt ETStpsRt DampFactor")
   if (l_RT_dos)  then
     call initactivate(1,"DOSERange DOSESteps DOS_broad SeparateEH IncludeEQocc NoOcc")
     call initactivate(1,"Proj_DOS PDOS_atoms PDOS_kinds PDOS_wfcs PDOS_l PDOS_j PDOS_m")
     call initactivate(1,"INTERP_Grid INTERP_Shell_Fac")
     call INIT_QP_ctl_switch('G')
   endif
   if ((l_RT_dos.or.l_RT_time).and.n_spinor==2) call initactivate(1,'WFReference')
   !
   ! GPL_EXCLUDE_END
   !
   if (l_RT_abs)    call initactivate(1,"EnRngeRt ETStpsRt DampFactor Transmission Reflectivity IncludeIP RTformat")
   !
 endif
#endif
 !
#if defined _YPP_NL
 if(l_NL_X) call initactivate(1,"Xorder TimeRange ETStpsRt EnRngeRt DampMode DampFactor PrtPwrSpec")
 if(l_NL_exc) call initactivate(1,"Xorder PrintExc")!  MaxContr")
#endif
 !
#if defined _YPP_MAGNETIC
 if (l_angular_momentum.or.l_position) call initactivate(1,"FFTGvecs")
 if (l_current) call initactivate(1,'PhaseTrick')
#endif
 !
 if (l_plot) then
   call initactivate(1,"Format Direction FFTGvecs") 
   if (l_sp_wf) call initactivate(1,"Degen_Step")  
#if defined _YPP_ELPH
   if (l_sp_wf) call initactivate(1,"ResTresh")  
#endif
   if (l_mag)   call initactivate(1,"MagDir") 
   if (l_current) call initactivate(1,'CurrentDir')
 endif
 !
 if (l_spin.and..not.l_excitons) call initactivate(1,"FFTGvecs")
 !
 if (l_excitons) then
   call initactivate(1,"States En_treshold Res_treshold BSQindex")
   if (l_amplitude) then
     call INIT_QP_ctl_switch('G')
     call initactivate(1,"DipWeight")
   endif
   if (l_exc_wf.or.l_amplitude) call initactivate(1,"Degen_Step Weight_treshold")
   if (l_exc_wf.and..not.l_free_hole) call initactivate(1,"Cells Hole Dimension") 
   if (l_exc_wf.and.l_free_hole) call initactivate(1,"WFMult") 
   if (l_spin) call initactivate(1,"Degen_Step")
#if defined _YPP_ELPH
   if (l_eliashberg)  call initactivate(1,"Degen_Step") 
#endif
 endif
 !
#if defined _YPP_ELPH
 if (l_gkkp.and..not.l_excitons)   call initactivate(1,"DBsPATH PHfreqF PHmodeF GkkpExpand GkkpConvert")
 if (l_phonons.and.l_eliashberg)   call initactivate(1,"EE_Fermi EfGbroad")
 if ( ((l_excitons.or.l_electrons).and.l_eliashberg) .or. (l_phonons.and.l_dos) ) call initactivate(1,"PhBroad PhStps")
#endif
 !
 ! Check for existing QP control fields to be proposed in the new input files
 !
 call QP_state_table_setup(E)
 !
 if (infile_editing) then
   open(unit=12,file=trim(infile))
   call initinfio(defs,12)
   close(12)
   call PP_redux_wait
 endif
 !
 if (l_QP_DBs_create_and_modify.or.l_QP_DBs_manipulate) call QP_DBs_initialize()
 !
 l_init_QP=l_plot.and.l_sp_wf
#if defined _YPP_ELPH
 if (.not.l_init_QP) l_init_QP=l_electrons.and.l_eliashberg
#endif
#if defined _YPP_SC
 if (.not.l_init_QP) l_init_QP=l_electrons.and.l_mean_potential
#endif
#if defined _YPP_MAGNETIC
 if (.not.l_init_QP) l_init_QP=l_angular_momentum.or.l_position
#endif
 !
 ! GPL_EXCLUDE_START
 !
#if defined _YPP_RT
 if (.not.l_init_QP) l_init_QP=(l_RT_occupations.or.l_RT_lifetimes).and..not.l_RT_bands.and..not.l_RT_dos
 if (     l_init_QP) call INIT_QP(" ")
#else
 ! GPL_EXCLUDE_END
 if (l_init_QP) call INIT_QP(" ")
 ! GPL_EXCLUDE_START
#endif
 !
 ! GPL_EXCLUDE_END
 !
 ! Check and fill all possible vectorial USER fields
 !
 l_flag=l_bands
 !
 ! GPL_EXCLUDE_START
 !
#if defined _YPP_RT
 l_flag=l_flag.or.l_RT_bands
#endif
 !
 ! GPL_EXCLUDE_END
 !
 if (l_flag) call USER_vector_handle("BANDS_kpts")
 !
 if (l_bz_grids) then
   if (l_k_grid)       call USER_vector_handle("GWKpts")
   if (l_q_grid)       call USER_vector_handle("Qpts")
   if (l_shifted_grid) call USER_vector_handle("KShift")
 endif
 !
 if (l_map_kpts) then
   call PARSER_array(mode="CH dimensions",VAR="DbGd_DB1_paths",N=n_DbGd_DBs,M=1)
   if (n_DbGd_DBs>0) then
     call PARSER_array(mode="read",VAR="DbGd_DB1_paths",N=n_DbGd_DBs,M=1,CH_v=DbGd_DB1_paths(:n_DbGd_DBs,:))
   else
     n_DbGd_DBs=1
     DbGd_DB1_paths(1,1)="none"
   endif
   call PARSER_array(mode="write",VAR="DbGd_DB1_paths",DESC="Paths to the SAVE folders with the Double Grid DB1",&
&                    N=n_DbGd_DBs,M=1,CH_v=DbGd_DB1_paths(:n_DbGd_DBs,:))
 endif
 !
 ! LOG/REP files
 !
 call INIT_report_and_log_files()
 !
 if (log_as_a_file) call rename_file(logfile)
 !
 call rename_file(repfile)
 !
 live_timing_is_on =master_cpu
 write_to_report   =master_cpu
 write_to_log      =master_cpu
 !
 ! Input file
 !
 if (infile_editing) then
   open(unit=12,file=trim(infile))
   call initinfio(defs,12)
   close(12)
   call PP_redux_wait
 endif
 !
 if (master_cpu) then
   call rm_file(trim(repfile))
   open(unit=11,file=trim(repfile))
   call write_the_logo(11,' ')
   close(11)
 endif
 !
 contains
   !
   subroutine call_INIT_load(mode) 
     character(*)::mode
     !
     if (mode=='create_shadow_vars') initmode=0
     if (mode=='load_defaults') initmode=1
     if (mode=='Close_G_vectors') initmode=2
     if (mode=='Game_Over') initmode=3
     if (mode=='parser_input_file') initmode=4
     call INIT_ypp_load(defs)
     !
   end subroutine
   !
   subroutine before_infile_write_setup 
     !
     use YPPm,           ONLY:DOS_bands,SOC_bands_to_map,wannier_bands
     use electrons,      ONLY:n_bands
     !
     ! After DB reading/stdin logicals I propose here values for the input file
     ! 
     SOC_bands_to_map=(/ 1, n_bands /)
     BANDS_bands=(/1,n_bands/)
     DOS_bands=(/1,n_bands/)
     wannier_bands=(/1,n_bands/)
     !
   end subroutine
   !
   subroutine USER_vector_handle(field)
     !
     use parser_m,       ONLY:PARSER_array
     !
     character(*)::field
     !
     integer     ::nk,nq_s
     !
     call PARSER_array(mode="REAL dimensions",VAR=field,N=nk,M=3)
     !
     if (field=="GWKpts") then
       if (nk> 0) n_u_k_pts=nk
       if (nk==0) n_u_k_pts=1
       YAMBO_ALLOC(U_k_pts,(n_u_k_pts,3))
       if (nk> 0) call PARSER_array(mode="read",VAR=field,N=nk,M=3,R_v=U_k_pts)
       if (nk==0) U_k_pts=0.
       call PARSER_array(mode="write",VAR=field,DESC='K points list',N=n_u_k_pts,M=3,R_v=U_k_pts)
     else if (field=="BANDS_kpts") then
       if (nk> 0) then 
         n_u_interp_pts=nk
         YAMBO_ALLOC(U_interp_pts,(n_u_interp_pts,3))
         call PARSER_array(mode="read",VAR=field,N=nk,M=3,R_v=U_interp_pts)
         call PARSER_array(mode="write",VAR=field,DESC='K points of the bands circuit',&
&                          N=n_u_interp_pts,M=3,R_v=U_interp_pts)
       else
         n_u_interp_pts=0
         call PARSER_array(mode="write",VAR=field,DESC='K points of the bands circuit',N=0,M=3)
       endif
     else if (field=="Qpts") then
       if (nk> 0) n_u_q_pts=nk
       if (nk==0) n_u_q_pts=1
       YAMBO_ALLOC(U_q_pts,(n_u_q_pts,3))
       if (nk> 0) call PARSER_array(mode="read",VAR=field,N=nk,M=3,R_v=U_q_pts)
       if (nk==0) U_q_pts=0.
       call PARSER_array(mode="write",VAR=field,DESC='Q points list',&
&                        N=n_u_q_pts,M=3,R_v=U_q_pts)
     else if (field=="KShift") then
       U_q_shifts=0.
       if (nk> 0) call PARSER_array(mode="read",VAR=field,N=min(nk,3),M=3,R_v=U_q_shifts)
       call PARSER_array(mode="write",VAR=field,DESC='K-grid shifts (max 3)',&
&                        N=3,M=3,R_v=U_q_shifts)
     endif
     !
   end subroutine
   !
end subroutine<|MERGE_RESOLUTION|>--- conflicted
+++ resolved
@@ -316,14 +316,7 @@
        l_RTpump_Fermi =STRING_match(rstr_piece(i1+1),'f')
      endif
      !
-<<<<<<< HEAD
-     l_RT_occupations =index(rstr_piece(i1+1),'o')>0
-     l_RT_lifetimes   =index(rstr_piece(i1+1),'l')>0
-     l_RT_density     =trim(rstr_piece(i1+1))=='d'
-     l_RT_G_two_times =trim(rstr_piece(i1+1))=='g'
-=======
      ! GPL_EXCLUDE_END
->>>>>>> 929628fc
      !
      if ( trim(rstr_piece(i1)) == 'RealTime' .or. trim(rstr_piece(i1)) == 'TDplots') then
        !
@@ -333,6 +326,7 @@
        l_RT_occupations =STRING_match(rstr_piece(i1+1),'o')
        l_RT_lifetimes   =STRING_match(rstr_piece(i1+1),'l')
        l_RT_density     =STRING_match(rstr_piece(i1+1),'d')
+       l_RT_G_two_times =STRING_match(rstr_piece(i1+1),'g')
        l_RT_abs         =STRING_match(rstr_piece(i1+1),'a')
        ! GPL_EXCLUDE_END
        !
@@ -401,36 +395,6 @@
  if (l_bands)          call initactivate(1,'bnds')
  !
 #if defined _YPP_RT
-<<<<<<< HEAD
-   !
-   ! GPL_EXCLUDE_START
-   !
-   if ( trim(rstr_piece(i1)) == 'RTDBs') then
-     if (l_RTpump_energy) call initactivate(1,'Select_energy')
-     if (l_RTpump_kspace) call initactivate(1,'Select_kspace')
-   endif
-   !
-   ! GPL_EXCLUDE_END
-   !
-   if ( trim(rstr_piece(i1)) == 'RealTime') then
-     if (l_RT_X)           call initactivate(1,'RT_X')
-     !
-     ! GPL_EXCLUDE_START
-     !
-     if (l_RT_abs)         call initactivate(1,'RTabs')
-     if (l_RT_occupations) call initactivate(1,'RToccupations')
-     if (l_RT_lifetimes)   call initactivate(1,'RTlifetimes')
-     if (l_RT_density)     call initactivate(1,'RTdeltaRho')
-     if (l_RT_G_two_times) call initactivate(1,'RTGtwotimes')
-     if (l_RT_bands)       call initactivate(1,'RTfitbands')
-     if (l_RT_time)        call initactivate(1,'RTtime')
-     if (l_RT_energy)      call initactivate(1,'RTenergy')
-     if (l_RT_dos)         call initactivate(1,'RTdos')
-     !
-     ! GPL_EXCLUDE_END
-     !
-   endif
-=======
  !
  ! GPL_EXCLUDE_START
  !
@@ -440,7 +404,6 @@
  !
  ! GPL_EXCLUDE_END
  !
->>>>>>> 929628fc
 #endif
  !
  ! GPL_EXCLUDE_END
