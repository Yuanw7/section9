!
!        Copyright (C) 2000-2019 the YAMBO team
!              http://www.yambo-code.org
!
! Authors (see AUTHORS file for details): AM
! 
! This file is distributed under the terms of the GNU 
! General Public License. You can redistribute it and/or 
! modify it under the terms of the GNU General Public 
! License as published by the Free Software Foundation; 
! either version 2, or (at your option) any later version.
!
! This program is distributed in the hope that it will 
! be useful, but WITHOUT ANY WARRANTY; without even the 
! implied warranty of MERCHANTABILITY or FITNESS FOR A 
! PARTICULAR PURPOSE.  See the GNU General Public License 
! for more details.
!
! You should have received a copy of the GNU General Public 
! License along with this program; if not, write to the Free 
! Software Foundation, Inc., 59 Temple Place - Suite 330,Boston, 
! MA 02repfile_unit1-1307, USA or visit http://www.gnu.org/copyleft/gpl.txt.
!
subroutine INIT_ypp(E,instr,FINALIZE)
 !
 use units,          ONLY:FS2AUT
 use YPPm,           ONLY:l_plot,l_map_WFs,l_map_kpts,l_mag,l_k_grid,l_high_sym_pts,BSiq,&
&                         l_free_hole,l_fix_syms,l_excitons,l_exc_wf,l_fix_save,ng_cut,&
&                         l_amplitude,l_bands,l_bxsf,l_bz_grids,l_current,BANDS_bands,&
&                         l_density,l_dos,l_electrons,l_q_grid,l_QP_DBs_create_and_modify,&
&                         l_QP_DBs_manipulate,l_random_grid,l_shifted_grid,l_sort,l_sp_wf,l_spin,&
&                         l_wannier,l_wavefunction,n_DbGd_DBs,n_u_interp_pts,n_u_k_pts,n_u_q_pts,&
&                         U_k_pts,U_interp_pts,U_q_pts,U_q_shifts,DbGd_DB1_paths,l_angular_momentum,l_position
 use pars,           ONLY:pi,schlen
 use D_lattice,      ONLY:i_time_rev
<<<<<<< HEAD
 use it_tools,       ONLY:ofiles_append,infile_dump,runlevel_is_on,&
=======
 use wave_func,      ONLY:wf_ng
 use it_tools,       ONLY:ofiles_append,initinfio,initactivate,infile_dump,runlevel_is_on,&
>>>>>>> 8a6fead7
&                         PARSER_force_command_line_value
 use it_m,           ONLY:initdefs,initmode,infile,nrnlvls,rnlvls,infile_verbosity,&
                          V_general,V_qp,V_all,V_real_time,V_nl_optics
 use drivers,        ONLY:infile_editing
 use com,            ONLY:write_to_report,repfile,repfile_unit,inpfile_unit
 use stderr,         ONLY:STRING_split,write_to_log,log_as_a_file,logfile,logfile_unit,STRING_match,STRING_same
 use electrons,      ONLY:n_spin,n_spinor,levels
 use parallel_m,     ONLY:master_cpu,PP_redux_wait
 use LIVE_t,         ONLY:live_timing_is_on
 use parser_m,       ONLY:PARSER_array
 use IO_m,           ONLY:rm_file,OP_RD_CL,DUMP,io_control,NONE
#if defined _YPP_SC
 use YPPm,           ONLY:l_mean_potential
 use SC,             ONLY:SC_bands
#endif
#if defined _YPP_RT || defined _YPP_SC
 use QP_m,           ONLY:QP_nb
 use electrons,      ONLY:levels,E_reset
#endif
#if defined _YPP_RT 
 use YPP_real_time,  ONLY:l_RealTime,l_RT_dos,l_RT_abs,l_RT_bands,l_RT_DBs,l_RT_density,&
&                         l_RT_energy,l_RT_lifetimes,l_RT_occupations,l_RT_time,l_RT_X,l_RTpump_Fermi,&
&                         l_RTpump_energy,l_RTpump_kspace,Eh_pumped_pair_n_BZ_regions,Eh_pumped_pair_BZ_regions,&
&                         l_NL_X,l_NL_exc,RT_conf
 use real_time,      ONLY:RT_bands
#endif
#if defined _YPP_NL 
 use nl_optics,      ONLY:NL_damping
 use pars,           ONLY:SP
#endif
#if defined _YPP_ELPH
 use YPP_ELPH
#endif
#if defined _YAML_OUTPUT
 use pars,           ONLY:logfile_index,repfile_index
 use com,            ONLY:of_yaml_IDs
 use yaml_output,    ONLY:yaml_close_stream
#endif
 !
#include<memory.h>
 !
 type(levels)     ::E
 character(*)     ::instr
 logical          ::FINALIZE
 !
 ! Work Space
 !
 logical          ::l_init_QP,l_flag
 type(initdefs)   ::defs
 integer          ::i1,i2,ID,io_err,i_cycle
 character(schlen)::rstr_piece(60) 
 !
 integer, external::io_RIM,io_COL_CUT,io_ATMPROJ_pwscf
 logical, external::file_exists 
 !
#if defined _YPP_SC
 type(levels)     ::E_dummy
 integer, external::io_SC_components
 integer          ::io_SC_err
#endif
#if defined _YPP_RT
 integer, external::io_RT_components,io_KB_pwscf,io_KB_abinit
 integer          ::io_RT_G_err,io_RT_OBS_err,io_KB_pwscf_err,io_KB_abinit_err
#endif
#if defined _YPP_NL
 integer, external::io_NL
 integer          ::io_Nonlinear
#endif
 !
 if (FINALIZE) then
   call call_INIT_load('Game_Over')
   if (master_cpu) then
     if(write_to_report) call initinfio(defs,repfile_unit)
     call ofiles_append(defs=defs)
     close(unit=repfile_unit)
   endif
   if(log_as_a_file) close(unit=logfile_unit)
#if defined _YAML_OUTPUT
   call yaml_close_stream(unit=of_yaml_IDs(repfile_index))
   if(log_as_a_file) call yaml_close_stream(unit=of_yaml_IDs(logfile_index))
   call f_lib_finalize()
#endif
   return
 endif
 !
 ! DATABASES 
 !===========
 !
#if defined _YPP_SC
 ! 
 call E_reset(E_dummy) 
 !
 call io_control(ACTION=OP_RD_CL,COM=NONE,MODE=DUMP,SEC=(/1/),ID=ID) ! Current response
 io_SC_err=io_SC_components('WF' ,E_dummy,ID)
 if (io_SC_err==0) QP_nb=SC_bands(2)
 !
#endif
 !
#if defined _YPP_RT
 !
 ! GPL_EXCLUDE_START
 !
 call io_control(ACTION=OP_RD_CL,COM=NONE,MODE=DUMP,SEC=(/1/),ID=ID) ! GF
 io_RT_G_err=io_RT_components('G' ,ID)
 if (io_RT_G_err==0) QP_nb=RT_bands(2)
 !
 ! GPL_EXCLUDE_END
 ! 
 call io_control(ACTION=OP_RD_CL,COM=NONE,MODE=DUMP,SEC=(/1/),ID=ID) ! Current response
 io_RT_OBS_err=io_RT_components('OBSERVABLES' ,ID)
 if (io_RT_OBS_err==0) QP_nb=RT_bands(2)
 !
 call io_control(ACTION=OP_RD_CL,COM=NONE,SEC=(/1/),MODE=DUMP,ID=ID)
 io_KB_pwscf_err=io_KB_pwscf(ID)
 ! 
 call io_control(ACTION=OP_RD_CL,COM=NONE,SEC=(/1/),MODE=DUMP,ID=ID)
 io_KB_abinit_err=io_KB_abinit(ID)
 !
#endif        
 !
#if defined _YPP_NL
 !
 call io_control(ACTION=OP_RD_CL,COM=NONE,SEC=(/1/),MODE=DUMP,ID=ID)
 io_Nonlinear=io_NL(ID)
 !
 if(io_Nonlinear==0) then
   if(NL_damping/=0._SP) RT_conf%T_range(:)  =(/2._SP/NL_damping*5._SP,-real(FS2AUT,SP)/)
 endif
 !
#endif
 !
 ! ATOMIC PROJETIONS pwscf
 !
 call io_control(ACTION=OP_RD_CL,COM=NONE,SEC=(/1/),MODE=DUMP,ID=ID)
 io_err=io_ATMPROJ_pwscf(ID)
 !
 ! rim
 !
 call io_control(ACTION=OP_RD_CL,COM=NONE,SEC=(/1/),MODE=DUMP,ID=ID)
 io_err=io_RIM(ID) 
 !
 ! cutoff
 !
 call io_control(ACTION=OP_RD_CL,COM=NONE,SEC=(/1/),MODE=DUMP,ID=ID)
 io_err=io_COL_CUT(ID) 
 !
 ! Symmetries
 !
 if(ng_cut==0) ng_cut=wf_ng
 !
 ! Defaults->Defs + Initialization
 !
 call call_INIT_load('create_shadow_vars')
 !
 ! Dump internally the input file
 !
 if (file_exists(trim(infile))) then
   !
   call infile_dump()
   !
   call INIT_input_file( )
   !
 endif
 !
 !Setup on the basis of the DB read/stdin variables
 !Here I can propose values to be written in the input file
 !
 call before_infile_write_setup( )
 !
 call call_INIT_load('load_defaults')
 !
 ! RunLevels on
 !
 call STRING_split(instr,rstr_piece)
 do i1=1,50
   if ( trim(rstr_piece(i1))=="jobstr" ) cycle
   if ( i1>1) then
     if (trim(rstr_piece(i1-1))=="jobstr" ) cycle
   endif
   !
   ! Verbosity
   !
   if (i1<50) then
     if( trim(rstr_piece(i1)) == 'infver' .and. STRING_same(rstr_piece(i1+1),'gen') ) infile_verbosity=V_general
     if( trim(rstr_piece(i1)) == 'infver' .and. STRING_same(rstr_piece(i1+1),'rt')  ) infile_verbosity=V_real_time
     if( trim(rstr_piece(i1)) == 'infver' .and. STRING_same(rstr_piece(i1+1),'nl')  ) infile_verbosity=V_nl_optics
     if( trim(rstr_piece(i1)) == 'infver' .and. STRING_same(rstr_piece(i1+1),'qp')  ) infile_verbosity=V_qp
     if( trim(rstr_piece(i1)) == 'infver' .and. STRING_same(rstr_piece(i1+1),'all') ) infile_verbosity=V_all
   endif
   !
   call initactivate(1,'ElecTemp BoseTemp')
   !
   do i_cycle=1,2
     !
     do i2=1,nrnlvls
       if ( trim(rstr_piece(i1)) == trim(rnlvls(i2,1)) ) then
         infile_editing=.true.
         call initactivate(1,trim(rnlvls(i2,1)))
       endif
     enddo
     !
     if ( trim(rstr_piece(i1)) == 'bzgrids') then
       l_k_grid=STRING_match(rstr_piece(i1+1),'k')
       l_q_grid=STRING_match(rstr_piece(i1+1),'q')
       l_shifted_grid=STRING_match(rstr_piece(i1+1),'s')
       l_random_grid=STRING_match(rstr_piece(i1+1),'r')
       !
       ! GPL_EXCLUDE_START 
       !
       l_high_sym_pts=STRING_match(rstr_piece(i1+1),'h')
       !
       ! GPL_EXCLUDE_END
       !
       if (l_k_grid) call initactivate(1,"K_grid")
       if (l_q_grid) call initactivate(1,"Q_grid")
       if (l_shifted_grid) call initactivate(1,"Shifted_Grid")
       if (l_random_grid)  call initactivate(1,"Random_Grid")
       if (l_high_sym_pts) call initactivate(1,"High_Symm")
     endif
     !
     if ( trim(rstr_piece(i1)) == 'WFs') then
       call initactivate(1,'WFs')
       l_fix_save=STRING_match(rstr_piece(i1+1),'c')
       l_map_WFs =STRING_match(rstr_piece(i1+1),'p')
       if (l_map_WFs) call initactivate(1,'WFs_map')
     endif
     !
     if ( trim(rstr_piece(i1)) == 'QPDBs') then
       call initactivate(1,'QPDBs')
       l_QP_DBs_create_and_modify=STRING_match(rstr_piece(i1+1),'g')
       l_QP_DBs_manipulate            =STRING_match(rstr_piece(i1+1),'m')
       if (l_QP_DBs_create_and_modify) call initactivate(1,'QPDB_edit')
       if (l_QP_DBs_manipulate)        call initactivate(1,'QPDB_merge')
     endif
     !
#if defined _YPP_ELPH
     if ( trim(rstr_piece(i1)) == 'phonons') then
       l_dos              =STRING_match(rstr_piece(i1+1),'d')
       l_eliashberg       =STRING_match(rstr_piece(i1+1),'e')
       l_atomic_amplitude =STRING_match(rstr_piece(i1+1),'a')
       if (l_atomic_amplitude) infile_editing=.false.
       if (l_eliashberg)   call initactivate(1,'eliashberg')
     endif
#endif
     if ( trim(rstr_piece(i1)) == 'BSiq') then
       !
       read(rstr_piece(i1+1),'(i10)') BSiq 
       if (l_sort) infile_editing=.false.
       !
       call PARSER_force_command_line_value(defs,"BSQindex",I1=BSiq)
       !
     endif
     if ( trim(rstr_piece(i1)) == 'excitons') then
       l_wavefunction   =STRING_match(rstr_piece(i1+1),'w')
       l_sort           =STRING_match(rstr_piece(i1+1),'s')
       l_amplitude      =STRING_match(rstr_piece(i1+1),'a')
#if defined _YPP_ELPH
       l_gkkp           =STRING_match(rstr_piece(i1+1),'g')
#endif
       !
       l_spin  =STRING_match(rstr_piece(i1+1),'sp').and.n_spin>1
       l_mag   =STRING_match(rstr_piece(i1+1),'m').and.n_spin>1
       !
       ! GPL_EXCLUDE_START
       !
#if defined _YPP_ELPH
       l_eliashberg      =STRING_match(rstr_piece(i1+1),'e')
#endif
       ! GPL_EXCLUDE_END
       !
     endif
     if ( trim(rstr_piece(i1)) == 'electrons') then
       !
       l_current        =STRING_match(rstr_piece(i1+1),'c')
       l_density        =STRING_match(rstr_piece(i1+1),'d')
       l_dos            =STRING_match(rstr_piece(i1+1),'s')
       l_wavefunction   =STRING_match(rstr_piece(i1+1),'w')
       l_bands          =STRING_match(rstr_piece(i1+1),'b')
       l_mag            =STRING_match(rstr_piece(i1+1),'m').and.n_spin>1
       !
#if defined _YPP_ELPH
       l_eliashberg       =STRING_match(rstr_piece(i1+1),'e')
#endif
       !
#if defined _YPP_MAGNETIC
       l_angular_momentum =STRING_match(rstr_piece(i1+1),'l')
       l_position         =STRING_match(rstr_piece(i1+1),'p')
#endif
       !
     endif
     !
#if defined _YPP_RT
     !
     ! GPL_EXCLUDE_START
     !
     if ( trim(rstr_piece(i1)) == 'RTDBs') then
       l_RTpump_energy=STRING_match(rstr_piece(i1+1),'e')
       l_RTpump_kspace=STRING_match(rstr_piece(i1+1),'k')
       l_RTpump_Fermi =STRING_match(rstr_piece(i1+1),'f')
     endif
     !
     ! GPL_EXCLUDE_END
     !
     if ( trim(rstr_piece(i1)) == 'RealTime' .or. trim(rstr_piece(i1)) == 'TDplots') then
       !
       l_RT_X           =STRING_match(rstr_piece(i1+1),'X')
       !
       ! GPL_EXCLUDE_START
       l_RT_occupations =STRING_match(rstr_piece(i1+1),'o')
       l_RT_lifetimes   =STRING_match(rstr_piece(i1+1),'l')
       l_RT_density     =STRING_match(rstr_piece(i1+1),'d')
       l_RT_abs         =STRING_match(rstr_piece(i1+1),'a')
       ! GPL_EXCLUDE_END
       !
     endif
     !
     ! GPL_EXCLUDE_START
     !
     if ( trim(rstr_piece(i1)) == 'RealTime' .or. trim(rstr_piece(i1)) == 'TDplotmode') then
       !
       l_RT_bands       =STRING_match(rstr_piece(i1+1),'b')
       l_RT_time        =STRING_match(rstr_piece(i1+1),'t')
       l_RT_energy      =STRING_match(rstr_piece(i1+1),'e')
       l_RT_dos         =STRING_match(rstr_piece(i1+1),'d')
       !
     endif
     !
     ! GPL_EXCLUDE_END
     !
#endif
     !
#if defined _YPP_NL
     l_NL_X   =  trim(rstr_piece(i1)) == 'nonlinear'
#endif   
     !    
   enddo
 enddo
 !
#if defined _YPP_RT
 !
 if (l_RT_X)           call initactivate(1,'RT_X')
 !
 ! GPL_EXCLUDE_START
 !
 if (l_RT_abs)         call initactivate(1,'RTabs')
 if (l_RT_occupations) call initactivate(1,'RToccupations')
 if (l_RT_lifetimes)   call initactivate(1,'RTlifetimes')
 if (l_RT_density)     call initactivate(1,'RTdeltaRho')
 if (l_RT_bands)       call initactivate(1,'RTfitbands')
 if (l_RT_time)        call initactivate(1,'RTtime')
 if (l_RT_energy)      call initactivate(1,'RTenergy')
 if (l_RT_dos)         call initactivate(1,'RTdos')
#endif
 !
 if (l_amplitude)      call initactivate(1,'amplitude')
 if (l_spin)           call initactivate(1,'spin')
 if (l_mag)            call initactivate(1,'magnetization')
 if (l_wavefunction)   call initactivate(1,'wavefunction')
 !
#if defined _YPP_ELPH
 !
 if (l_eliashberg)       call initactivate(1,'eliashberg')
 if (l_gkkp)             call initactivate(1,'gkkp')
 !
#endif
#if defined _YPP_MAGNETIC
 !
 if (l_angular_momentum) call initactivate(1,'angular_m')
 if (l_position)         call initactivate(1,'position')
 !
#endif
 !
 if (l_current)        call initactivate(1,'current')
 if (l_density)        call initactivate(1,'density')
 if (l_sort)           infile_editing=.false.
 if (l_dos)            call initactivate(1,'dos')
 if (l_bands)          call initactivate(1,'bnds')
 !
#if defined _YPP_RT
 !
 ! GPL_EXCLUDE_START
 !
 if (l_RTpump_energy) call initactivate(1,'Select_energy')
 if (l_RTpump_kspace) call initactivate(1,'Select_kspace')
 if (l_RTpump_Fermi ) call initactivate(1,'Select_Fermi')
 !
 ! GPL_EXCLUDE_END
 !
#endif
 !
 ! GPL_EXCLUDE_END
 !
 !
#if defined _YPP_NL
 if (l_NL_X)         call initactivate(1,'nonlinear')
#endif
 !
 l_flag=.not.(l_sort.or.l_fix_save)
#if defined _YPP_ELPH
 l_flag=.not.l_sort.and..not.l_atomic_amplitude
#endif
 if (l_flag) call call_INIT_load('parser_input_file')
 !
 l_bz_grids  = runlevel_is_on('bzgrids')
 l_k_grid    = runlevel_is_on('K_grid')
 l_q_grid    = runlevel_is_on('Q_grid')
 l_shifted_grid = runlevel_is_on('Shifted_Grid')
 l_random_grid  = runlevel_is_on('Random_Grid')
 l_high_sym_pts = runlevel_is_on('High_Symm')
 l_dos       =runlevel_is_on('dos')
 l_bands     =runlevel_is_on('bnds')
 l_fix_syms  =runlevel_is_on('fixsyms')
#if defined _YPP_SC
 l_mean_potential=runlevel_is_on('MeanPot')
 if (l_mean_potential) then
   call initactivate(1,'plot')
   call initactivate(1,'electrons')
 endif
#endif
#if defined _YPP_ELPH
 l_eliashberg=runlevel_is_on('eliashberg')
 l_phonons   =runlevel_is_on('phonons')
 l_gkkp      =runlevel_is_on('gkkp')
#endif
#if defined _YPP_RT
 !
 l_RealTime         = runlevel_is_on('RealTime').or.runlevel_is_on('TDplots').or.runlevel_is_on('TDpol')
 l_RT_X             = runlevel_is_on('RT_X')
 !
 ! GPL_EXCLUDE_START
 !
 l_RT_DBs           = runlevel_is_on('RTDBs')
 !
 l_RTpump_energy    = runlevel_is_on('Select_energy')
 l_RTpump_kspace    = runlevel_is_on('Select_kspace')
 l_RTpump_Fermi     = runlevel_is_on('Select_Fermi')
 !
 l_RT_abs           = runlevel_is_on('RTabs')
 l_RT_occupations   = runlevel_is_on('RToccupations')
 l_RT_lifetimes     = runlevel_is_on('RTlifetimes')
 l_RT_density       = runlevel_is_on('RTdeltaRho')
 !
 l_RT_bands         = runlevel_is_on('RTfitbands')
 l_RT_time          = runlevel_is_on('RTtime')
 l_RT_energy        = runlevel_is_on('RTenergy')
 l_RT_dos           = runlevel_is_on('RTdos')
 !
 ! GPL_EXCLUDE_END
 !
#endif
#if defined _YPP_NL
 l_NL_X   =runlevel_is_on('nonlinear')
#endif
#if defined _YPP_MAGNETIC
 l_angular_momentum = runlevel_is_on('angular_m').and.runlevel_is_on('electrons')
 l_position         = runlevel_is_on('position').and.runlevel_is_on('electrons')
#endif
 l_excitons =runlevel_is_on('excitons')
 l_electrons=runlevel_is_on('electrons')
 l_plot=any((/runlevel_is_on('wavefunction'),runlevel_is_on('magnetization'),&
&             runlevel_is_on('density'),runlevel_is_on('current')/))
#if defined _YPP_SC
 l_plot=l_plot .or. runlevel_is_on('MeanPot')
#endif
#if defined _YPP_RT
 l_plot=l_plot .or. runlevel_is_on('RTdeltaRho')
#endif
 l_free_hole=runlevel_is_on('freehole')
 l_amplitude=runlevel_is_on('amplitude')
 l_exc_wf   =runlevel_is_on('wavefunction').and.runlevel_is_on('excitons')
 l_sp_wf    =runlevel_is_on('wavefunction').and.runlevel_is_on('electrons')
 l_density  =runlevel_is_on('density').and.runlevel_is_on('electrons')
 l_current  =runlevel_is_on('current').and.runlevel_is_on('electrons')
 l_mag      =runlevel_is_on('magnetization')
 l_wannier  =runlevel_is_on('wannier')
 l_spin     =runlevel_is_on('spin')
 l_map_WFs  =runlevel_is_on('WFs_map')
 !
 if (.not.l_exc_wf) l_free_hole=.false.
 !
 if (l_bz_grids) then
   call initactivate(1,"OutputAlat")
   if (l_k_grid)        call initactivate(1,"NoWeights cooIn cooOut ListPts ExpandPts")
   if (l_q_grid)        call initactivate(1,"NoWeights cooIn cooOut ListPts ExpandPts ForceUserPts")
   if (l_high_sym_pts)  call initactivate(1,"cooOut PtsPath NPtsPath")
   if (l_shifted_grid)  call initactivate(1,"NoWeights cooIn cooOut")
   if (l_random_grid)   call initactivate(1,"NoWeights cooOut BZ_random_Nk GammaRadius")
 endif
 !
 if ((l_dos.or.l_bands).and.n_spinor==2) call initactivate(1,'WFReference')
 !
 l_flag=l_bands
#if defined _YPP_RT
 l_flag=l_bands.or.l_RT_bands
#endif
 !
 if (l_flag) then
   !
   call initactivate(1,"INTERP_mode OutputAlat cooIn cooOut NormN NelFac")
   !
   if (l_bands) call initactivate(1,"BANDS_bands")
   !
   call initactivate(1,"INTERP_Grid INTERP_Shell_Fac")
   call initactivate(1,"CIRCUIT_E_DB_path BANDS_path BANDS_steps BANDS_built_in")
   !
 endif
 !	   
 l_map_kpts  = runlevel_is_on('kpts_map')
 !
 l_bxsf      = runlevel_is_on('bxsf')
 !
 if (l_bxsf) call initactivate(1,"W90_fname WannBnds DgridOrd")
 !
 l_QP_DBs_create_and_modify = runlevel_is_on('QPDB_edit')
 l_QP_DBs_manipulate = runlevel_is_on('QPDB_merge')
 !
 ! GPL_EXCLUDE_START
 !
#if defined _YPP_SC
 if (l_mean_potential) call initactivate(1,"PotValue")
#endif
 !
 ! GPL_EXCLUDE_END
 !
 if (l_fix_syms.and.n_spinor==2.and.i_time_rev==0) call initactivate(1,"ExpandSymm")
 !
 if (l_fix_save) infile_editing=.false.
 !
 if (l_fix_syms) call initactivate(1,"Efield1 Efield2 BField Bpsi Btheta RmAllSymm RmTimeRev RmSpaceInv GvecsCut")
 !
#if defined _YPP_RT
 !
 if (l_RT_X) then 
   call initactivate(1,"Xorder ProbeKey PumpKey EnRngeRt ETStpsRt")
   call initactivate(1,"TimeRange DampMode DampFactor SkipOBS_IO FrMinDamp RmAsymLim UseFFT CheckPaths")
 endif
 !
#endif
 !
 ! GPL_EXCLUDE_START
 !
 ! Wannier 90 interface
 !
 if (l_wannier) call initactivate(1,"Seed WriteAMU QPdbPath")
 !
 ! GPL_EXCLUDE_END
 !
 if (l_map_kpts) call initactivate(1,"BZ_DbGd_Nk SkipCheck noBZExpand NoWeights")
 !
 if (l_map_WFs)  call initactivate(1,"SOC_DBs SOC_splitting bands_to_map bands_buffer")
 !
 if (l_electrons) then
   if (l_dos.or.l_bands) call INIT_QP_ctl_switch('G')
   if (l_dos) then
     call initactivate(1,"DOSERange DOSESteps DOS_broad DOS_bands DOSUsesOcc")
     call initactivate(1,"INTERP_mode INTERP_Grid INTERP_Shell_Fac")
     call initactivate(1,"Proj_DOS PDOS_atoms PDOS_kinds PDOS_wfcs PDOS_l PDOS_j PDOS_m")
   endif
 endif
#if defined _YPP_RT
 if (l_RT_DBs)    then
   call initactivate(1,'RTpumpNel RTpumpSpin RTBands')
   if (l_RTpump_energy) call initactivate(1,'RTpumpEhEn RTpumpEhWd')
   if (l_RTpump_kspace) then
     call initactivate(1,'RTpumpDE RTpumpEhWd RTpumpBZWd cooIn')
     !
     call PARSER_array(mode="REAL dimensions",VAR="RTpumpBZ",N=Eh_pumped_pair_n_BZ_regions,M=3)
     if (Eh_pumped_pair_n_BZ_regions>0) then
       call PARSER_array(mode="read",VAR="RTpumpBZ",N=Eh_pumped_pair_n_BZ_regions,M=3,&
&                        R_v=Eh_pumped_pair_BZ_regions(:Eh_pumped_pair_n_BZ_regions,:))
     else
       Eh_pumped_pair_n_BZ_regions=1
       Eh_pumped_pair_BZ_regions(1,:)=-1.
     endif
     call PARSER_array(mode="write",VAR="RTpumpBZ",N=Eh_pumped_pair_n_BZ_regions,M=3,&
&                      DESC="[RT] K-points manually excited",&
&                      R_v=Eh_pumped_pair_BZ_regions(:Eh_pumped_pair_n_BZ_regions,:))
     !
   endif
   if (l_RTpump_Fermi) call initactivate(1, 'RTmuEh RTtempEh RTautotuneThr')
 endif
 !
 if (l_RealTime) then
   !
   ! GPL_EXCLUDE_START
   !
   l_flag=l_RT_occupations.or.l_RT_abs
   if (l_flag)      call init_RT_ctl_switch('G')
   l_flag=l_RT_occupations.or.l_RT_density.or.l_RT_lifetimes.or.l_RT_abs
   if (l_flag)      call initactivate(1,"TimeStep TimeRange")
   !
   l_flag=l_RT_time.and.l_RT_occupations
   if (l_flag)           call initactivate(1,"OCCgroup")
   if (l_RT_occupations) call initactivate(1,"IncludeEQocc SkipFermiFIT")
   if (l_RT_density)     call initactivate(1,"LoadGhistory IncludeEQocc")
   if (l_RT_dos)  then
     call initactivate(1,"DOSERange DOSESteps DOS_broad SeparateEH IncludeEQocc NoOcc")
     call initactivate(1,"Proj_DOS PDOS_atoms PDOS_kinds PDOS_wfcs PDOS_l PDOS_j PDOS_m")
     call initactivate(1,"INTERP_Grid INTERP_Shell_Fac")
     call INIT_QP_ctl_switch('G')
   endif
   if ((l_RT_dos.or.l_RT_time).and.n_spinor==2) call initactivate(1,'WFReference')
   !
   ! GPL_EXCLUDE_END
   !
   if (l_RT_abs)    call initactivate(1,"EnRngeRt ETStpsRt DampFactor Transmission Reflectivity IncludeIP RTformat")
   !
 endif
#endif
 !
#if defined _YPP_NL
 if(l_NL_X) call initactivate(1,"Xorder TimeRange ETStpsRt EnRngeRt DampMode DampFactor PrtPwrSpec")
 if(l_NL_exc) call initactivate(1,"Xorder PrintExc")!  MaxContr")
#endif
 !
#if defined _YPP_MAGNETIC
 if (l_angular_momentum.or.l_position) call initactivate(1,"FFTGvecs")
 if (l_current) call initactivate(1,'PhaseTrick')
#endif
 !
 if (l_plot) then
   call initactivate(1,"Format Direction FFTGvecs") 
   if (l_sp_wf) call initactivate(1,"Degen_Step")  
#if defined _YPP_ELPH
   if (l_sp_wf) call initactivate(1,"ResTresh")  
#endif
   if (l_mag)   call initactivate(1,"MagDir") 
   if (l_current) call initactivate(1,'CurrentDir')
 endif
 !
 if (l_spin.and..not.l_excitons) call initactivate(1,"FFTGvecs")
 !
 if (l_excitons) then
   call initactivate(1,"States En_treshold Res_treshold BSQindex")
   if (l_amplitude) then
     call INIT_QP_ctl_switch('G')
     call initactivate(1,"DipWeight")
   endif
   if (l_exc_wf.or.l_amplitude) call initactivate(1,"Degen_Step Weight_treshold")
   if (l_exc_wf.and..not.l_free_hole) call initactivate(1,"Cells Hole Dimension") 
   if (l_exc_wf.and.l_free_hole) call initactivate(1,"WFMult") 
   if (l_spin) call initactivate(1,"Degen_Step")
#if defined _YPP_ELPH
   if (l_eliashberg)  call initactivate(1,"Degen_Step") 
#endif
 endif
 !
#if defined _YPP_ELPH
 if (l_gkkp.and..not.l_excitons)   call initactivate(1,"DBsPATH PHfreqF PHmodeF GkkpExpand GkkpConvert")
 if (l_phonons.and.l_eliashberg)   call initactivate(1,"EE_Fermi EfGbroad")
 if ( ((l_excitons.or.l_electrons).and.l_eliashberg) .or. (l_phonons.and.l_dos) ) call initactivate(1,"PhBroad PhStps")
#endif
 !
 ! Check for existing QP control fields to be proposed in the new input files
 !
 call QP_state_table_setup(E)
 !
 if (infile_editing) then
   inpfile_unit=12
   open(unit=inpfile_unit,file=trim(infile))
   call initinfio(defs,inpfile_unit)
   close(inpfile_unit)
   call PP_redux_wait
 endif
 !
 if (l_QP_DBs_create_and_modify.or.l_QP_DBs_manipulate) call QP_DBs_initialize()
 !
 l_init_QP=l_plot.and.l_sp_wf
#if defined _YPP_ELPH
 if (.not.l_init_QP) l_init_QP=l_electrons.and.l_eliashberg
#endif
#if defined _YPP_SC
 if (.not.l_init_QP) l_init_QP=l_electrons.and.l_mean_potential
#endif
#if defined _YPP_MAGNETIC
 if (.not.l_init_QP) l_init_QP=l_angular_momentum.or.l_position
#endif
 !
 ! GPL_EXCLUDE_START
 !
#if defined _YPP_RT
 if (.not.l_init_QP) l_init_QP=(l_RT_occupations.or.l_RT_lifetimes).and..not.l_RT_bands.and..not.l_RT_dos
 if (     l_init_QP) call INIT_QP(" ")
#else
 ! GPL_EXCLUDE_END
 if (l_init_QP) call INIT_QP(" ")
 ! GPL_EXCLUDE_START
#endif
 !
 ! GPL_EXCLUDE_END
 !
 ! Check and fill all possible vectorial USER fields
 !
 l_flag=l_bands
 !
 ! GPL_EXCLUDE_START
 !
#if defined _YPP_RT
 l_flag=l_flag.or.l_RT_bands
#endif
 !
 ! GPL_EXCLUDE_END
 !
 if (l_flag) call USER_vector_handle("BANDS_kpts")
 !
 if (l_bz_grids) then
   if (l_k_grid)       call USER_vector_handle("GWKpts")
   if (l_q_grid)       call USER_vector_handle("Qpts")
   if (l_shifted_grid) call USER_vector_handle("KShift")
 endif
 !
 if (l_map_kpts) then
   call PARSER_array(mode="CH dimensions",VAR="DbGd_DB1_paths",N=n_DbGd_DBs,M=1)
   if (n_DbGd_DBs>0) then
     call PARSER_array(mode="read",VAR="DbGd_DB1_paths",N=n_DbGd_DBs,M=1,CH_v=DbGd_DB1_paths(:n_DbGd_DBs,:))
   else
     n_DbGd_DBs=1
     DbGd_DB1_paths(1,1)="none"
   endif
   call PARSER_array(mode="write",VAR="DbGd_DB1_paths",DESC="Paths to the SAVE folders with the Double Grid DB1",&
&                    N=n_DbGd_DBs,M=1,CH_v=DbGd_DB1_paths(:n_DbGd_DBs,:))
 endif
 !
 ! LOG/REP files
 !
 live_timing_is_on =master_cpu.and..not.infile_editing
 write_to_report   =master_cpu.and..not.infile_editing
 write_to_log      =master_cpu.and..not.infile_editing
 !
 call INIT_report_and_log_files()
 !
 !
 ! Input file
 !
 if (infile_editing) then
   open(unit=inpfile_unit,file=trim(infile))
   call initinfio(defs,inpfile_unit)
   close(inpfile_unit)
   call PP_redux_wait
 endif
 !
 contains
   !
   subroutine call_INIT_load(mode) 
     character(*)::mode
     !
     if (mode=='create_shadow_vars') initmode=0
     if (mode=='load_defaults') initmode=1
     if (mode=='Close_G_vectors') initmode=2
     if (mode=='Game_Over') initmode=3
     if (mode=='parser_input_file') initmode=4
     call INIT_ypp_load(defs)
     !
   end subroutine
   !
   subroutine before_infile_write_setup 
     !
     use YPPm,           ONLY:DOS_bands,SOC_bands_to_map,wannier_bands
     use electrons,      ONLY:n_bands
     !
     ! After DB reading/stdin logicals I propose here values for the input file
     ! 
     SOC_bands_to_map=(/ 1, n_bands /)
     BANDS_bands=(/1,n_bands/)
     DOS_bands=(/1,n_bands/)
     wannier_bands=(/1,n_bands/)
     !
   end subroutine
   !
   subroutine USER_vector_handle(field)
     !
     use parser_m,       ONLY:PARSER_array
     !
     character(*)::field
     !
     integer     ::nk,nq_s
     !
     call PARSER_array(mode="REAL dimensions",VAR=field,N=nk,M=3)
     !
     if (field=="GWKpts") then
       if (nk> 0) n_u_k_pts=nk
       if (nk==0) n_u_k_pts=1
       YAMBO_ALLOC(U_k_pts,(n_u_k_pts,3))
       if (nk> 0) call PARSER_array(mode="read",VAR=field,N=nk,M=3,R_v=U_k_pts)
       if (nk==0) U_k_pts=0.
       call PARSER_array(mode="write",VAR=field,DESC='K points list',N=n_u_k_pts,M=3,R_v=U_k_pts)
     else if (field=="BANDS_kpts") then
       if (nk> 0) then 
         n_u_interp_pts=nk
         YAMBO_ALLOC(U_interp_pts,(n_u_interp_pts,3))
         call PARSER_array(mode="read",VAR=field,N=nk,M=3,R_v=U_interp_pts)
         call PARSER_array(mode="write",VAR=field,DESC='K points of the bands circuit',&
&                          N=n_u_interp_pts,M=3,R_v=U_interp_pts)
       else
         n_u_interp_pts=0
         call PARSER_array(mode="write",VAR=field,DESC='K points of the bands circuit',N=0,M=3)
       endif
     else if (field=="Qpts") then
       if (nk> 0) n_u_q_pts=nk
       if (nk==0) n_u_q_pts=1
       YAMBO_ALLOC(U_q_pts,(n_u_q_pts,3))
       if (nk> 0) call PARSER_array(mode="read",VAR=field,N=nk,M=3,R_v=U_q_pts)
       if (nk==0) U_q_pts=0.
       call PARSER_array(mode="write",VAR=field,DESC='Q points list',&
&                        N=n_u_q_pts,M=3,R_v=U_q_pts)
     else if (field=="KShift") then
       U_q_shifts=0.
       if (nk> 0) call PARSER_array(mode="read",VAR=field,N=min(nk,3),M=3,R_v=U_q_shifts)
       call PARSER_array(mode="write",VAR=field,DESC='K-grid shifts (max 3)',&
&                        N=3,M=3,R_v=U_q_shifts)
     endif
     !
   end subroutine
   !
end subroutine<|MERGE_RESOLUTION|>--- conflicted
+++ resolved
@@ -33,12 +33,8 @@
 &                         U_k_pts,U_interp_pts,U_q_pts,U_q_shifts,DbGd_DB1_paths,l_angular_momentum,l_position
  use pars,           ONLY:pi,schlen
  use D_lattice,      ONLY:i_time_rev
-<<<<<<< HEAD
+ use wave_func,      ONLY:wf_ng
  use it_tools,       ONLY:ofiles_append,infile_dump,runlevel_is_on,&
-=======
- use wave_func,      ONLY:wf_ng
- use it_tools,       ONLY:ofiles_append,initinfio,initactivate,infile_dump,runlevel_is_on,&
->>>>>>> 8a6fead7
 &                         PARSER_force_command_line_value
  use it_m,           ONLY:initdefs,initmode,infile,nrnlvls,rnlvls,infile_verbosity,&
                           V_general,V_qp,V_all,V_real_time,V_nl_optics
