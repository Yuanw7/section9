!
!        Copyright (C) 2000-2020 the YAMBO team
!              http://www.yambo-code.org
!
! Authors (see AUTHORS file for details): AM
! 
! This file is distributed under the terms of the GNU 
! General Public License. You can redistribute it and/or 
! modify it under the terms of the GNU General Public 
! License as published by the Free Software Foundation; 
! either version 2, or (at your option) any later version.
!
! This program is distributed in the hope that it will 
! be useful, but WITHOUT ANY WARRANTY; without even the 
! implied warranty of MERCHANTABILITY or FITNESS FOR A 
! PARTICULAR PURPOSE.  See the GNU General Public License 
! for more details.
!
! You should have received a copy of the GNU General Public 
! License along with this program; if not, write to the Free 
! Software Foundation, Inc., 59 Temple Place - Suite 330,Boston, 
! MA 02111-1307, USA or visit http://www.gnu.org/copyleft/gpl.txt.
!
subroutine INIT_ypp(E,instr,FINALIZE)
 !
 use units,          ONLY:FS2AUT
 use YPPm,           ONLY:l_plot,l_SOC_map,l_map_kpts,l_mag,l_k_grid,l_high_sym_pts,BSiq,&
&                         l_free_hole,l_fix_syms,l_excitons,l_dipoles,l_exc_wf,DIPs_kind,&
&                         l_amplitude,l_bands,l_bz_grids,l_current,BANDS_bands,BSiq_via_command_line,&
&                         l_density,l_dos,l_electrons,l_q_grid,l_QP_DBs_create_and_modify,&
&                         l_QP_DBs_manipulate,l_random_grid,l_shifted_grid,l_sort,l_sp_wf,l_spin,&
&                         l_wannier,l_wavefunction,n_FineGd_DBs,n_u_interp_pts,n_u_k_pts,n_u_q_pts,&
&                         U_k_pts,U_interp_pts,U_q_pts,U_q_shifts,FineGd_DB1_paths,l_angular_momentum,l_position,&
&                         l_QP_DB_expand,l_average_eh,l_interp,l_regular_grid,DIPs
 use pars,           ONLY:pi,schlen
 use D_lattice,      ONLY:i_time_rev
 use it_tools,       ONLY:ofiles_append,infile_dump,runlevel_is_on
 use it_m,           ONLY:initdefs,initmode,infile,nrnlvls,rnlvls,infile_verbosity,&
                          V_general,V_qp,V_all,V_real_time,V_nl_optics
 use drivers,        ONLY:infile_editing
 use com,            ONLY:write_to_report,repfile,inpfile_unit,repfile_unit
 use stderr,         ONLY:STRING_split,write_to_log,log_as_a_file,logfile,STRING_match,STRING_same,logfile_unit 
 use electrons,      ONLY:n_spin,n_spinor,levels
 use parallel_m,     ONLY:master_cpu
 use parallel_int,   ONLY:PP_redux_wait
 use LIVE_t,         ONLY:live_timing_is_on
 use parser_m,       ONLY:PARSER_array
 use IO_m,           ONLY:OP_RD_CL,DUMP,io_control,NONE
#if defined _YPP_SC
 use YPPm,           ONLY:l_mean_potential
 use SC,             ONLY:SC_bands
#endif
#if defined _YPP_RT || defined _YPP_SC
 use QP_m,           ONLY:QP_nb
 use electrons,      ONLY:levels,E_reset
#endif
#if defined _YPP_RT 
 use YPP_real_time,  ONLY:l_RealTime,l_RT_dos,l_RT_abs,l_RT_bands,l_RT_DBs,l_RT_density,l_RT_G_two_times,&
&                         l_RT_energy,l_RT_lifetimes,l_RT_occupations,l_RT_time,l_RT_X,l_RTpump_Fermi,&
&                         l_RTpump_energy,l_RTpump_kspace,Eh_pumped_pair_n_BZ_regions,Eh_pumped_pair_BZ_regions,&
&                         l_NL_X,l_NL_exc,RT_conf
 use real_time,      ONLY:RT_bands
#endif
#if defined _YPP_NL 
 use nl_optics,      ONLY:NL_damping
 use pars,           ONLY:SP
#endif
#if defined _YPP_ELPH
 use YPP_ELPH
#endif
#if defined _YAML_OUTPUT
 use pars,           ONLY:logfile_index,repfile_index
 use com,            ONLY:of_yaml_IDs
 use yaml_output,    ONLY:yaml_close_stream
#endif
 !
#include<memory.h>
 !
 type(levels)     ::E
 character(*)     ::instr
 logical          ::FINALIZE
 !
 ! Work Space
 !
 logical          ::l_init_QP,l_flag,l_rtplot,l_rtmode
 type(initdefs)   ::defs
 integer          ::i1,i2,ID,io_err,i_cycle
 character(schlen)::rstr_piece(60) 
 !
 integer, external::io_RIM,io_COL_CUT,io_ATMPROJ_pwscf,io_DIPOLES
 logical, external::file_exists 
 !
#if defined _YPP_SC
 type(levels)     ::E_dummy
 integer, external::io_SC_components
 integer          ::io_SC_err
#endif
#if defined _YPP_RT
 integer, external::io_RT_components,io_KB_pwscf,io_KB_abinit
 integer          ::io_RT_G_err,io_RT_OBS_err,io_KB_pwscf_err,io_KB_abinit_err
#endif
#if defined _YPP_NL
 integer, external::io_NL
 integer          ::io_Nonlinear
#endif
 !
 if (FINALIZE) then
   call call_INIT_load('Game_Over')
   if (master_cpu) then
     if(write_to_report) call initinfio(defs,repfile_unit)
     call ofiles_append(defs=defs)
     close(unit=repfile_unit)
   endif
   if(log_as_a_file) close(unit=logfile_unit)
#if defined _YAML_OUTPUT
   call yaml_close_stream(unit=of_yaml_IDs(repfile_index))
   if(log_as_a_file) call yaml_close_stream(unit=of_yaml_IDs(logfile_index))
   call f_lib_finalize()
#endif
   return
 endif
 !
 ! DATABASES 
 !===========
 !
#if defined _YPP_SC
 ! 
 call E_reset(E_dummy) 
 !
 call io_control(ACTION=OP_RD_CL,COM=NONE,MODE=DUMP,SEC=(/1/),ID=ID) ! Current response
 io_SC_err=io_SC_components('WF' ,E_dummy,ID)
 if (io_SC_err==0) QP_nb=SC_bands(2)
 !
#endif
 !
#if defined _YPP_RT
 !
 call io_control(ACTION=OP_RD_CL,COM=NONE,MODE=DUMP,SEC=(/1/),ID=ID) ! GF
 io_RT_G_err=io_RT_components('G' ,ID)
 if (io_RT_G_err==0) QP_nb=RT_bands(2)
 !
 call io_control(ACTION=OP_RD_CL,COM=NONE,MODE=DUMP,SEC=(/1/),ID=ID) ! Current response
 io_RT_OBS_err=io_RT_components('OBSERVABLES' ,ID)
 if (io_RT_OBS_err==0) QP_nb=RT_bands(2)
 !
 call io_control(ACTION=OP_RD_CL,COM=NONE,SEC=(/1/),MODE=DUMP,ID=ID)
 io_KB_pwscf_err=io_KB_pwscf(ID)
 ! 
 call io_control(ACTION=OP_RD_CL,COM=NONE,SEC=(/1/),MODE=DUMP,ID=ID)
 io_KB_abinit_err=io_KB_abinit(ID)
 !
#endif        
 !
#if defined _YPP_NL
 !
 call io_control(ACTION=OP_RD_CL,COM=NONE,SEC=(/1/),MODE=DUMP,ID=ID)
 io_Nonlinear=io_NL(ID)
 !
 if(io_Nonlinear==0) then
   if(NL_damping/=0._SP) RT_conf%T_range(:)  =(/2._SP/NL_damping*5._SP,-real(FS2AUT,SP)/)
 endif
 !
#endif
 !
 ! ATOMIC PROJECTIONS pwscf
 !
 call io_control(ACTION=OP_RD_CL,COM=NONE,SEC=(/1/),MODE=DUMP,ID=ID)
 io_err=io_ATMPROJ_pwscf(ID)
 !
 ! rim
 !
 call io_control(ACTION=OP_RD_CL,COM=NONE,SEC=(/1/),MODE=DUMP,ID=ID)
 io_err=io_RIM(ID) 
 !
 ! cutoff
 !
 call io_control(ACTION=OP_RD_CL,COM=NONE,SEC=(/1/),MODE=DUMP,ID=ID)
 io_err=io_COL_CUT(ID) 
 !
 DIPs%ib= (/1,E%nb/)
 call io_control(ACTION=OP_RD_CL,COM=NONE,SEC=(/1/),MODE=DUMP,ID=ID)
 io_err=io_DIPOLES(DIPs,ID)
 !
 ! Defaults->Defs + Initialization
 !
 call call_INIT_load('create_shadow_vars')
 !
 ! Dump internally the input file
 !
 if (file_exists(trim(infile))) then
   !
   call infile_dump()
   !
   call INIT_input_file( )
   !
 endif
 !
 !Setup on the basis of the DB read/stdin variables
 !Here I can propose values to be written in the input file
 !
 call before_infile_write_setup( )
 !
 l_rtplot=.FALSE.
 l_rtmode=.FALSE.
 !
 ! RunLevels on
 !
 call STRING_split(instr,rstr_piece)
 do i1=1,50
   if ( trim(rstr_piece(i1))=="jobstr" ) cycle
   if ( i1>1) then
     if (trim(rstr_piece(i1-1))=="jobstr" ) cycle
   endif
   !
   ! Verbosity
   !
   if (i1<50) then
     if( trim(rstr_piece(i1)) == 'infver' .and. STRING_same(rstr_piece(i1+1),'gen') ) infile_verbosity=V_general
     if( trim(rstr_piece(i1)) == 'infver' .and. STRING_same(rstr_piece(i1+1),'rt')  ) infile_verbosity=V_real_time
     if( trim(rstr_piece(i1)) == 'infver' .and. STRING_same(rstr_piece(i1+1),'nl')  ) infile_verbosity=V_nl_optics
     if( trim(rstr_piece(i1)) == 'infver' .and. STRING_same(rstr_piece(i1+1),'qp')  ) infile_verbosity=V_qp
     if( trim(rstr_piece(i1)) == 'infver' .and. STRING_same(rstr_piece(i1+1),'all') ) infile_verbosity=V_all
   endif
   !
   call initactivate(1,'ElecTemp BoseTemp StdoHash')
   !
   do i_cycle=1,2
     !
     do i2=1,nrnlvls
       if ( trim(rstr_piece(i1)) == trim(rnlvls(i2,1)) ) then
         infile_editing=.true.
         call initactivate(1,trim(rnlvls(i2,1)))
       endif
     enddo
     !
     if ( trim(rstr_piece(i1)) == 'bzgrids') then
       l_k_grid=STRING_match(rstr_piece(i1+1),'k')
       l_q_grid=STRING_match(rstr_piece(i1+1),'q')
       l_shifted_grid=STRING_match(rstr_piece(i1+1),'s')
       l_random_grid=STRING_match(rstr_piece(i1+1),'r')
       l_regular_grid=STRING_match(rstr_piece(i1+1),'e')
       l_high_sym_pts=STRING_match(rstr_piece(i1+1),'h')
       if (l_k_grid) call initactivate(1,"K_grid")
       if (l_q_grid) call initactivate(1,"Q_grid")
       if (l_shifted_grid) call initactivate(1,"Shifted_Grid")
       if (l_random_grid)  call initactivate(1,"Random_Grid")
       if (l_regular_grid)  call initactivate(1,"Regular_Grid")
       if (l_high_sym_pts) call initactivate(1,"High_Symm")
     endif
     !
     if ( trim(rstr_piece(i1)) == 'QPDBs') then
       call initactivate(1,'QPDBs')
       l_QP_DBs_create_and_modify=STRING_match(rstr_piece(i1+1),'g')
       l_QP_DBs_manipulate            =STRING_match(rstr_piece(i1+1),'m')
       l_QP_DB_expand                 =STRING_match(rstr_piece(i1+1),'e')
       if (l_QP_DBs_create_and_modify) call initactivate(1,'QPDB_edit')
       if (l_QP_DBs_manipulate)        call initactivate(1,'QPDB_merge')
       if (l_QP_DB_expand)             call initactivate(1,'QPDB_expand')
     endif
     !
#if defined _YPP_ELPH
     if ( trim(rstr_piece(i1)) == 'phonons') then
       l_dos              =STRING_match(rstr_piece(i1+1),'d')
       l_eliashberg       =STRING_match(rstr_piece(i1+1),'e')
       l_atomic_amplitude =STRING_match(rstr_piece(i1+1),'a')
       if (l_atomic_amplitude) infile_editing=.false.
       if (l_eliashberg)   call initactivate(1,'eliashberg')
     endif
#endif
     if ( trim(rstr_piece(i1)) == 'BSiq') then
       read(rstr_piece(i1+1),'(i10)') BSiq 
       BSiq_via_command_line=.TRUE.
       if (l_sort) infile_editing=.false.
     endif
     if ( trim(rstr_piece(i1)) == 'excitons') then
       l_wavefunction   =STRING_match(rstr_piece(i1+1),'w')
       l_sort           =STRING_match(rstr_piece(i1+1),'s').and..not.STRING_match(rstr_piece(i1+1),'sp')
       l_amplitude      =STRING_match(rstr_piece(i1+1),'a')
       !
       l_spin  =STRING_match(rstr_piece(i1+1),'sp').and.n_spin>1
       l_mag   =STRING_match(rstr_piece(i1+1),'m').and.n_spin>1
       !
#if defined _YPP_ELPH
       l_gkkp           =STRING_match(rstr_piece(i1+1),'g')
       l_eliashberg     =STRING_match(rstr_piece(i1+1),'e')
       l_ph_ass_dos     =STRING_match(rstr_piece(i1+1),'p')
#endif
       l_interp          =STRING_match(rstr_piece(i1+1),'i')
       !
     endif
     if ( trim(rstr_piece(i1)) == 'dipoles') then
       if (STRING_match(rstr_piece(i1+1),'ip') ) DIPs_kind="IP"
       if (STRING_match(rstr_piece(i1+1),'exc')) DIPs_kind="EXCITONIC"
       if (STRING_match(rstr_piece(i1+1),'m'))   DIPs_kind="MASK"
     endif
     if ( trim(rstr_piece(i1)) == 'electrons') then
       !
       l_current        =STRING_match(rstr_piece(i1+1),'c')
       l_density        =STRING_match(rstr_piece(i1+1),'d')
       l_dos            =STRING_match(rstr_piece(i1+1),'s')
       l_wavefunction   =STRING_match(rstr_piece(i1+1),'w')
       l_bands          =STRING_match(rstr_piece(i1+1),'b')
       l_mag            =STRING_match(rstr_piece(i1+1),'m').and.n_spin>1
       !
#if defined _YPP_ELPH
       l_eliashberg       =STRING_match(rstr_piece(i1+1),'e')
#endif
       !
#if defined _YPP_SC
       l_angular_momentum =STRING_match(rstr_piece(i1+1),'l')
       l_position         =STRING_match(rstr_piece(i1+1),'p')
#endif
       !
     endif
     !
#if defined _YPP_RT
     !
     if ( trim(rstr_piece(i1)) == 'RTDBs') then
       l_RTpump_energy=STRING_match(rstr_piece(i1+1),'e')
       l_RTpump_kspace=STRING_match(rstr_piece(i1+1),'k')
       l_RTpump_Fermi =STRING_match(rstr_piece(i1+1),'f')
     endif
     !
     if ( trim(rstr_piece(i1)) == 'RealTime' .or. trim(rstr_piece(i1)) == 'TDplots') then
       !
       l_RT_X           =STRING_match(rstr_piece(i1+1),'X')
       l_RT_occupations =STRING_match(rstr_piece(i1+1),'o')
       l_RT_lifetimes   =STRING_match(rstr_piece(i1+1),'l')
       l_RT_density     =STRING_match(rstr_piece(i1+1),'d')
       l_RT_G_two_times =STRING_match(rstr_piece(i1+1),'g')
       l_RT_abs         =STRING_match(rstr_piece(i1+1),'a')
       !
       l_rtplot=.TRUE.
       !
     endif
     !
     if ( trim(rstr_piece(i1)) == 'RealTime' .or. trim(rstr_piece(i1)) == 'TDplotmode') then
       !
       l_RT_bands       =STRING_match(rstr_piece(i1+1),'b')
       l_RT_time        =STRING_match(rstr_piece(i1+1),'t')
       l_RT_energy      =STRING_match(rstr_piece(i1+1),'e')
       l_RT_dos         =STRING_match(rstr_piece(i1+1),'d')
       !
       l_rtmode=.TRUE.
       !
     endif
     !
     if (l_rtplot.and..not.l_rtmode) l_RT_time=.TRUE.
     if (.not.l_rtplot.and.l_rtmode) l_RT_occupations=.TRUE.
     !
#endif
     !
#if defined _YPP_NL
     l_NL_X   =  trim(rstr_piece(i1)) == 'nonlinear'
#endif   
     !    
   enddo
 enddo
 !
 call call_INIT_load('load_defaults')
 !
#if defined _YPP_RT
 !
 if (l_RT_X)           call initactivate(1,'RT_X')
 !
 if (l_RT_abs)         call initactivate(1,'RTabs')
 if (l_RT_occupations) call initactivate(1,'RToccupations')
 if (l_RT_lifetimes)   call initactivate(1,'RTlifetimes')
 if (l_RT_density)     call initactivate(1,'RTdeltaRho')
 if (l_RT_G_two_times) call initactivate(1,'RTGtwotimes')
 if (l_RT_bands)       call initactivate(1,'RTfitbands')
 if (l_RT_time)        call initactivate(1,'RTtime')
 if (l_RT_energy)      call initactivate(1,'RTenergy')
 if (l_RT_dos)         call initactivate(1,'RTdos')
#endif
 !
 if (l_amplitude)      call initactivate(1,'amplitude')
 if (l_spin)           call initactivate(1,'spin')
 if (l_mag)            call initactivate(1,'magnetization')
 if (l_wavefunction)   call initactivate(1,'wavefunction')
 if (l_interp)         call initactivate(1,'interpolate')
 !
#if defined _YPP_ELPH
 !
 if (l_eliashberg)       call initactivate(1,'eliashberg')
 if (l_gkkp)             call initactivate(1,'gkkp')
 if (l_ph_ass_dos)         call initactivate(1,'ph_ass_dos')
 !
#endif
#if defined _YPP_SC
 !
 if (l_angular_momentum) call initactivate(1,'angular_m')
 if (l_position)         call initactivate(1,'position')
 !
#endif
 !
 if (l_current)        call initactivate(1,'current')
 if (l_density)        call initactivate(1,'density')
 if (l_sort)           infile_editing=.false.
 if (l_dos)            call initactivate(1,'dos')
 if (l_bands)          call initactivate(1,'bnds')
 !
#if defined _YPP_RT
 !
 if (l_RTpump_energy) call initactivate(1,'Select_energy')
 if (l_RTpump_kspace) call initactivate(1,'Select_kspace')
 if (l_RTpump_Fermi ) call initactivate(1,'Select_Fermi')
 !
#endif
 !
#if defined _YPP_NL
 if (l_NL_X)         call initactivate(1,'nonlinear')
#endif
 !
 l_flag=.not.l_sort
#if defined _YPP_ELPH
 l_flag=.not.l_sort.and..not.l_atomic_amplitude
#endif
 if (l_flag) call call_INIT_load('parser_input_file')
 !
 l_bz_grids  = runlevel_is_on('bzgrids')
 l_k_grid    = runlevel_is_on('K_grid')
 l_q_grid    = runlevel_is_on('Q_grid')
 l_shifted_grid = runlevel_is_on('Shifted_Grid')
 l_random_grid  = runlevel_is_on('Random_Grid')
 l_high_sym_pts = runlevel_is_on('High_Symm')
 l_dos       =runlevel_is_on('dos')
 l_bands     =runlevel_is_on('bnds')
 l_fix_syms  =runlevel_is_on('fixsyms')
#if defined _YPP_SC
 l_mean_potential=runlevel_is_on('MeanPot')
 if (l_mean_potential) then
   call initactivate(1,'plot')
   call initactivate(1,'electrons')
 endif
#endif
#if defined _YPP_ELPH
 l_eliashberg=runlevel_is_on('eliashberg')
 l_phonons   =runlevel_is_on('phonons')
 l_gkkp      =runlevel_is_on('gkkp')
 l_ph_ass_dos=runlevel_is_on('ph_ass_dos').and.runlevel_is_on('excitons')
#endif
#if defined _YPP_RT
 !
 l_RealTime         = runlevel_is_on('RealTime').or.runlevel_is_on('TDplots').or.runlevel_is_on('TDpol')
 l_RT_X             = runlevel_is_on('RT_X')
 !
 l_RT_DBs           = runlevel_is_on('RTDBs')
 !
 l_RTpump_energy    = runlevel_is_on('Select_energy')
 l_RTpump_kspace    = runlevel_is_on('Select_kspace')
 l_RTpump_Fermi     = runlevel_is_on('Select_Fermi')
 !
 l_RT_abs           = runlevel_is_on('RTabs')
 l_RT_occupations   = runlevel_is_on('RToccupations')
 l_RT_lifetimes     = runlevel_is_on('RTlifetimes')
 l_RT_density       = runlevel_is_on('RTdeltaRho')
 l_RT_G_two_times   = runlevel_is_on('RTGtwotimes')
 !
 l_RT_bands         = runlevel_is_on('RTfitbands')
 l_RT_time          = runlevel_is_on('RTtime')
 l_RT_energy        = runlevel_is_on('RTenergy')
 l_RT_dos           = runlevel_is_on('RTdos')
 !
#endif
#if defined _YPP_NL
 l_NL_X   =runlevel_is_on('nonlinear')
#endif
#if defined _YPP_SC
 l_angular_momentum = runlevel_is_on('angular_m').and.runlevel_is_on('electrons')
 l_position         = runlevel_is_on('position').and.runlevel_is_on('electrons')
#endif
 l_dipoles =runlevel_is_on('dipoles')
 l_excitons =runlevel_is_on('excitons')
 l_electrons=runlevel_is_on('electrons')
 l_plot=any((/runlevel_is_on('wavefunction'),runlevel_is_on('magnetization'),&
&             runlevel_is_on('density'),runlevel_is_on('current')/))
#if defined _YPP_SC
 l_plot=l_plot .or. runlevel_is_on('MeanPot')
#endif
#if defined _YPP_RT
 l_plot=l_plot .or. runlevel_is_on('RTdeltaRho')
#endif
 l_free_hole =runlevel_is_on('freehole')
 l_average_eh=runlevel_is_on('avehole')
 l_amplitude=runlevel_is_on('amplitude')
 l_exc_wf   =runlevel_is_on('wavefunction').and.runlevel_is_on('excitons')
 l_interp    =runlevel_is_on('interpolate').and.runlevel_is_on('excitons')
 l_sp_wf    =runlevel_is_on('wavefunction').and.runlevel_is_on('electrons')
 l_density  =runlevel_is_on('density').and.runlevel_is_on('electrons')
 l_current  =runlevel_is_on('current').and.runlevel_is_on('electrons')
 l_mag      =runlevel_is_on('magnetization')
 l_wannier  =runlevel_is_on('wannier')
 l_SOC_map  =runlevel_is_on('WFs_SOC_map')
 l_spin     =runlevel_is_on('spin')
 !
 if (.not.l_exc_wf) then
    l_free_hole =.false.
    l_average_eh=.false.
 endif
 !
 if (l_bz_grids) then
   call initactivate(1,"OutputAlat")
   if (l_k_grid)        call initactivate(1,"NoWeights cooIn cooOut ListPts ExpandPts PtsPath")
   if (l_q_grid)        call initactivate(1,"NoWeights cooIn cooOut ListPts ExpandPts ForceUserPts")
   if (l_high_sym_pts)  call initactivate(1,"cooOut PtsPath NPtsPath")
   if (l_shifted_grid)  call initactivate(1,"NoWeights cooIn cooOut")
   if (l_random_grid)   call initactivate(1,"NoWeights cooOut BZ_random_Nk GammaRadius")
   if (l_regular_grid)  call initactivate(1,"NoWeights cooOut Shift01 INTERP_Grid")
 endif
 !
 if ((l_dos.or.l_bands).and.n_spinor==2) call initactivate(1,'WFReference')
<<<<<<< HEAD
 !
 l_flag=l_bands
#if defined _YPP_RT
 l_flag=l_bands.or.l_RT_bands.or.l_RT_G_two_times
#endif
 !
 if (l_flag) then
   !
   call initactivate(1,"INTERP_mode OutputAlat cooIn cooOut NormN NelFac")
   !
   if (l_bands) call initactivate(1,"BANDS_bands")
   !
   call initactivate(1,"INTERP_Shell_Fac INTERP_NofNN")
   call initactivate(1,"CIRCUIT_E_DB_path BANDS_path BANDS_steps BANDS_built_in")
   !
 endif
=======
>>>>>>> bf998f93
 !	   
 l_map_kpts  = runlevel_is_on('kpts_map')
 !
 l_QP_DBs_create_and_modify = runlevel_is_on('QPDB_edit')
 l_QP_DBs_manipulate = runlevel_is_on('QPDB_merge')
 l_QP_DB_expand = runlevel_is_on('QPDB_expand')
 !
#if defined _YPP_SC
 if (l_mean_potential) call initactivate(1,"PotValue")
#endif
 !
 if (l_fix_syms.and.n_spinor==2.and.i_time_rev==0) call initactivate(1,"ExpandSymm")
 !
 if (l_fix_syms) call initactivate(1,"Efield1 Efield2 BField Bpsi Btheta RmAllSymm RmTimeRev RmSpaceInv GvecsCut")
 !
#if defined _YPP_RT
 !
 if (l_RT_X) then 
   call initactivate(1,"Xorder ProbeKey PumpKey EnRngeRt ETStpsRt")
   call initactivate(1,"TimeRange DampMode DampFactor SkipOBS_IO FrMinDamp RmAsymLim UseFFT CheckPaths")
 endif
 !
#endif
 !
 ! Wannier 90 interface
 if (l_wannier) call initactivate(1,"Seed WriteAMU QPdbPath")
 !
 if (l_map_kpts) call initactivate(1,"FineGd_mode BZ_DbGd_Nk BZ_FineGd_nkpts SkipCheck SkipBorderPts")
 !
 if (l_SOC_map)  call initactivate(1,"SOC_DBs SOC_splitting bands_to_map bands_buffer")
 !
 ! Projections
 l_flag=l_dipoles.or.(l_electrons.and.l_dos)
 if (l_flag) then
   call initactivate(1,"PROJECT_mode PROJECT_path PROJECT_steps PROJECT_depth PROJECT_threshold")  
 endif
 if (l_electrons.and.l_bands)   call initactivate(1,"PROJECT_mode PROJECT_threshold")  
#if defined _YPP_RT
 if (l_RealTime.and.l_RT_bands) call initactivate(1,"PROJECT_mode PROJECT_depth PROJECT_threshold")
#endif
 !
 ! Interpolation
 l_flag=l_dipoles.or.(l_electrons.and.l_dos).or.l_bands.or.(l_excitons.and.l_interp)
#if defined _YPP_RT
 l_flag=l_flag.or.(l_RealTime.and.l_RT_bands).or.(l_RealTime.and.l_RT_dos)
#endif
 if (l_flag) call initactivate(1,"INTERP_mode INTERP_Shell_Fac INTERP_NofNN")
 !
 l_flag=l_electrons.and.l_dos
#if defined _YPP_RT
 l_flag=l_flag.or.(l_RealTime.and.l_RT_dos)
#endif
 if (l_flag) call initactivate(1,"INTERP_Grid")
 !
 if (l_excitons.and.l_interp) call initactivate(1,"BANDS_steps cooIn cooOut")
 l_flag=l_bands
#if defined _YPP_RT
 l_flag=l_flag.or.l_RT_bands
#endif
 if (l_flag) then
   call initactivate(1,"OutputAlat cooIn cooOut NormN NelFac")
   if (l_bands) call initactivate(1,"BANDS_bands")
   call initactivate(1,"CIRCUIT_E_DB_path BANDS_path BANDS_steps BANDS_built_in")
 endif
 !
 ! Dipoles
 if (l_dipoles) then
   call INIT_QP_ctl_switch('G')
   call initactivate(1,"DIP_kind DIP_E_range DIP_C_bands DIP_direction cooOut")
#if !defined _YPP_RT
   call initactivate(1,"DIP_V_bands")
#endif
 endif
 !
 ! Electrons
 if (l_electrons) then
   if (l_dos.or.l_bands.or.l_dipoles) call INIT_QP_ctl_switch('G')
   if (l_dos) then
     call initactivate(1,"DOSERange DOSESteps DOS_broad DOS_bands DOSUsesOcc")
     call initactivate(1,"PDOS_atoms PDOS_kinds PDOS_wfcs PDOS_l PDOS_j PDOS_m")
   endif
 endif
#if defined _YPP_RT
 if (l_RT_DBs)    then
   call initactivate(1,'RTpumpNel RTpumpSpin RTBands')
   if (l_RTpump_energy) call initactivate(1,'RTpumpEhEn RTpumpEhWd')
   if (l_RTpump_kspace) call initactivate(1,'RTpumpDE RTpumpEhWd RTpumpBZWd cooIn BANDS_path')
   if (l_RTpump_kspace) then
     call PARSER_array(mode="REAL dimensions",VAR="RTpumpBZ",N=Eh_pumped_pair_n_BZ_regions,M=3)
     if (Eh_pumped_pair_n_BZ_regions>0) then
       YAMBO_ALLOC(Eh_pumped_pair_BZ_regions,(Eh_pumped_pair_n_BZ_regions,3))
       call PARSER_array(mode="read",VAR="RTpumpBZ",N=Eh_pumped_pair_n_BZ_regions,M=3,R_v=Eh_pumped_pair_BZ_regions)
       call PARSER_array(mode="write",VAR="RTpumpBZ",N=Eh_pumped_pair_n_BZ_regions,M=3,&
&                        DESC="[RT] K-points manually excited",&
&                        R_v=Eh_pumped_pair_BZ_regions(:Eh_pumped_pair_n_BZ_regions,:))
     else if (infile_editing) then
       call PARSER_array(mode="write",VAR="RTpumpBZ",N=0,M=3,&
&                        DESC="[RT] K-points manually excited")
     endif
   endif
   if (l_RTpump_Fermi) call initactivate(1, 'RTmuEh RTtempEh RTautotuneThr')
 endif
 !
 if (l_RealTime) then
   !
   l_flag=l_RT_occupations.or.l_RT_abs
   if (l_flag)      call init_RT_ctl_switch('G')
   l_flag=l_RT_occupations.or.l_RT_density.or.l_RT_lifetimes.or.l_RT_abs.or.l_RT_G_two_times
   if (l_flag)      call initactivate(1,"TimeStep TimeRange")
   !
   l_flag=l_RT_time.and.l_RT_occupations
   if (l_flag)           call initactivate(1,"OCCgroup")
   if (l_RT_occupations) call initactivate(1,"IncludeEQocc SkipFermiFIT")
   if (l_RT_occupations.or.l_RT_lifetimes) then
     if (l_RT_time)  call initactivate(1,"BANDS_path CarrEnRnge")
   endif
   if (l_RT_density)     call initactivate(1,"LoadGhistory IncludeEQocc")
   if (l_RT_G_two_times) call initactivate(1,"LoadGhistory IncludeEQocc EnRngeRt ETStpsRt DampFactor RhoDeph")
   if (l_RT_dos)  then
     call initactivate(1,"DOSERange DOSESteps DOS_broad SeparateEH IncludeEQocc NoOcc")
     call initactivate(1,"PDOS_atoms PDOS_kinds PDOS_wfcs PDOS_l PDOS_j PDOS_m")
     call INIT_QP_ctl_switch('G')
   endif
   if ((l_RT_dos.or.l_RT_time).and.n_spinor==2) call initactivate(1,'WFReference')
   !
   if (l_RT_abs)    call initactivate(1,"EnRngeRt ETStpsRt DampFactor Transmission Reflectivity IncludeIP RTformat")
   !
 endif
#endif
 !
#if defined _YPP_NL
 if(l_NL_X) call initactivate(1,"Xorder TimeRange ETStpsRt EnRngeRt DampMode DampFactor PrtPwrSpec")
 if(l_NL_exc) call initactivate(1,"Xorder PrintExc")
#endif
 !
#if defined _YPP_SC
 if (l_angular_momentum.or.l_position) call initactivate(1,"FFTGvecs")
 if (l_current) call initactivate(1,'PhaseTrick')
#endif
 !
 if (l_plot) then
   call initactivate(1,"Format Direction FFTGvecs") 
   if (l_sp_wf) call initactivate(1,"Degen_Step")  
#if defined _YPP_ELPH
   if (l_sp_wf) call initactivate(1,"ResTresh")  
#endif
   if (l_mag)   call initactivate(1,"MagDir") 
   if (l_current) call initactivate(1,'CurrentDir')
 endif
 !
 if (l_spin.and..not.l_excitons) call initactivate(1,"FFTGvecs")
 !
 if (l_excitons) then
   call initactivate(1,"States En_treshold Res_treshold BSQindex")
   if (l_amplitude.or.l_dipoles) then
     call INIT_QP_ctl_switch('G')
     call initactivate(1,"DipWeight")
   endif
   if (l_exc_wf.or.l_amplitude.or.l_dipoles) call initactivate(1,"Degen_Step Weight_treshold")
   if (l_exc_wf.and.(.not.l_free_hole.and..not.l_average_eh)) call initactivate(1,"Cells Hole Dimension") 
   if (l_exc_wf.and.(l_free_hole.or.l_average_eh)) call initactivate(1,"WFMult") 
   if (l_exc_wf.and.l_average_eh) call initactivate(1,"EHdensity")
   if (l_spin) call initactivate(1,"Degen_Step")
#if defined _YPP_ELPH
   if (l_eliashberg)  call initactivate(1,"Degen_Step") 
#endif
   if (l_interp) then
     call initactivate(-1,"BSQindex")
     call initactivate(1,"INTERP_mode INTERP_Grid BANDS_steps cooIn cooOut")
     call initactivate(1,"PrtDOS DOSERange DOSESteps DOS_broad")
   endif
#if defined _YPP_ELPH
   if (l_ph_ass_dos) then
     call initactivate(-1,"BSQindex")
     call initactivate(1,"PHfreqF DOSERange DOSESteps DOS_broad")
     call initactivate(2,"BoseTemp")
   endif
#endif
 endif
 !
#if defined _YPP_ELPH
 if (l_gkkp.and..not.l_excitons)   call initactivate(1,"GkkpReadBare DBsPATH PHfreqF PHmodeF GkkpExpand")
 if (l_phonons.and.l_eliashberg)   call initactivate(1,"EE_Fermi EfGbroad")
 if ( ((l_excitons.or.l_electrons).and.l_eliashberg) .or. (l_phonons.and.l_dos) ) call initactivate(1,"PhBroad PhStps")
#endif
 !
 ! Check for existing QP control fields to be proposed in the new input files
 !
 call QP_state_table_setup(E)
 !
 if (infile_editing) then
   inpfile_unit=12
   open(unit=inpfile_unit,file=trim(infile))
   call initinfio(defs,inpfile_unit)
   close(inpfile_unit)
   call PP_redux_wait
 endif
 !
 if (l_QP_DBs_create_and_modify.or.l_QP_DBs_manipulate) call QP_DBs_initialize()
 !
 if (l_QP_DB_expand) call initactivate(1,"QPDB_file") 
 !
 l_init_QP=l_plot.and.l_sp_wf
#if defined _YPP_ELPH
 if (.not.l_init_QP) l_init_QP=l_electrons.and.l_eliashberg
#endif
#if defined _YPP_SC
 if (.not.l_init_QP) l_init_QP=(l_electrons.and.l_mean_potential).or.l_angular_momentum.or.l_position
#endif
#if defined _YPP_RT
 if (.not.l_init_QP) l_init_QP=(l_RT_occupations.or.l_RT_lifetimes).and..not.l_RT_bands.and..not.l_RT_dos
#endif
 if (l_init_QP) call INIT_QP(" ")
 !
 ! Check and fill all possible vectorial USER fields
 !
 l_flag=l_bands
 !
#if defined _YPP_RT
 l_flag=l_flag.or.l_RT_bands.or.l_RT_G_two_times
#endif
 !
 if (l_flag) call USER_vector_handle("BANDS_kpts")
 !
 if (l_bz_grids) then
   if (l_k_grid)       call USER_vector_handle("GWKpts")
   if (l_q_grid)       call USER_vector_handle("Qpts")
   if (l_shifted_grid) call USER_vector_handle("KShift")
 endif
 if (l_interp)         call USER_vector_handle("BANDS_kpts")
 !
 if (l_map_kpts) then
   call PARSER_array(mode="CH dimensions",VAR="FineGd_DB1_paths",N=n_FineGd_DBs,M=1)
   if (n_FineGd_DBs>0) then
     call PARSER_array(mode="read",VAR="FineGd_DB1_paths",N=n_FineGd_DBs,M=1,CH_v=FineGd_DB1_paths(:n_FineGd_DBs,:))
   else
     n_FineGd_DBs=1
     FineGd_DB1_paths(1,1)="none"
   endif
   call PARSER_array(mode="write",VAR="FineGd_DB1_paths",DESC="Paths to the SAVE folders with the Fine Grid DB1",&
&                    N=n_FineGd_DBs,M=1,CH_v=FineGd_DB1_paths(:n_FineGd_DBs,:))
 endif
 !
 ! LOG/REP files
 !
 live_timing_is_on =master_cpu.and..not.infile_editing
 write_to_report   =master_cpu.and..not.infile_editing
 write_to_log      =master_cpu.and..not.infile_editing
 !
 call INIT_report_and_log_files()
 !
 ! Input file
 !
 if (infile_editing) then
   open(unit=inpfile_unit,file=trim(infile))
   call initinfio(defs,inpfile_unit)
   close(inpfile_unit)
   call PP_redux_wait
 endif
 !
 contains
   !
   subroutine call_INIT_load(mode) 
     character(*)::mode
     !
     if (mode=='create_shadow_vars') initmode=0
     if (mode=='load_defaults') initmode=1
     if (mode=='Close_G_vectors') initmode=2
     if (mode=='Game_Over') initmode=3
     if (mode=='parser_input_file') initmode=4
     call INIT_ypp_load(defs)
     !
   end subroutine
   !
   subroutine before_infile_write_setup 
     !
     use YPPm,           ONLY:DOS_bands,SOC_bands_to_map,DIPs_C_bands,DIPs_V_bands
     use electrons,      ONLY:n_bands
     !
     ! After DB reading/stdin logicals I propose here values for the input file
     ! 
     SOC_bands_to_map=(/ 1, n_bands /)
     BANDS_bands=(/1,n_bands/)
     DOS_bands=(/1,n_bands/)
     DIPs_C_bands=DIPs%ib
     DIPs_V_bands=DIPs%ib
     !
   end subroutine
   !
   subroutine USER_vector_handle(field)
     !
     use parser_m,       ONLY:PARSER_array
     !
     character(*)::field
     !
     integer     ::nk,nq_s
     !
     call PARSER_array(mode="REAL dimensions",VAR=field,N=nk,M=3)
     !
     if (field=="GWKpts") then
       if (nk> 0) n_u_k_pts=nk
       if (nk==0) n_u_k_pts=1
       YAMBO_ALLOC(U_k_pts,(n_u_k_pts,3))
       if (nk> 0) call PARSER_array(mode="read",VAR=field,N=nk,M=3,R_v=U_k_pts)
       if (nk==0) U_k_pts=0.
       call PARSER_array(mode="write",VAR=field,DESC='K points list',N=n_u_k_pts,M=3,R_v=U_k_pts)
     else if (field=="BANDS_kpts") then
       if (nk> 0) then 
         n_u_interp_pts=nk
         YAMBO_ALLOC(U_interp_pts,(n_u_interp_pts,3))
         call PARSER_array(mode="read",VAR=field,N=nk,M=3,R_v=U_interp_pts)
         call PARSER_array(mode="write",VAR=field,DESC='K points of the bands circuit',&
&                          N=n_u_interp_pts,M=3,R_v=U_interp_pts)
       else
         n_u_interp_pts=0
         call PARSER_array(mode="write",VAR=field,DESC='K points of the bands circuit',N=0,M=3)
       endif
     else if (field=="Qpts") then
       if (nk> 0) n_u_q_pts=nk
       if (nk==0) n_u_q_pts=1
       YAMBO_ALLOC(U_q_pts,(n_u_q_pts,3))
       if (nk> 0) call PARSER_array(mode="read",VAR=field,N=nk,M=3,R_v=U_q_pts)
       if (nk==0) U_q_pts=0.
       call PARSER_array(mode="write",VAR=field,DESC='Q points list',&
&                        N=n_u_q_pts,M=3,R_v=U_q_pts)
     else if (field=="KShift") then
       U_q_shifts=0.
       if (nk> 0) call PARSER_array(mode="read",VAR=field,N=min(nk,3),M=3,R_v=U_q_shifts)
       call PARSER_array(mode="write",VAR=field,DESC='K-grid shifts (max 3)',&
&                        N=3,M=3,R_v=U_q_shifts)
     endif
     !
   end subroutine
   !
end subroutine<|MERGE_RESOLUTION|>--- conflicted
+++ resolved
@@ -510,25 +510,6 @@
  endif
  !
  if ((l_dos.or.l_bands).and.n_spinor==2) call initactivate(1,'WFReference')
-<<<<<<< HEAD
- !
- l_flag=l_bands
-#if defined _YPP_RT
- l_flag=l_bands.or.l_RT_bands.or.l_RT_G_two_times
-#endif
- !
- if (l_flag) then
-   !
-   call initactivate(1,"INTERP_mode OutputAlat cooIn cooOut NormN NelFac")
-   !
-   if (l_bands) call initactivate(1,"BANDS_bands")
-   !
-   call initactivate(1,"INTERP_Shell_Fac INTERP_NofNN")
-   call initactivate(1,"CIRCUIT_E_DB_path BANDS_path BANDS_steps BANDS_built_in")
-   !
- endif
-=======
->>>>>>> bf998f93
  !	   
  l_map_kpts  = runlevel_is_on('kpts_map')
  !
@@ -573,7 +554,7 @@
  ! Interpolation
  l_flag=l_dipoles.or.(l_electrons.and.l_dos).or.l_bands.or.(l_excitons.and.l_interp)
 #if defined _YPP_RT
- l_flag=l_flag.or.(l_RealTime.and.l_RT_bands).or.(l_RealTime.and.l_RT_dos)
+ l_flag=l_flag.or.(l_RealTime.and.(l_RT_bands.or.l_RT_dos.or.l_RT_G_two_times))
 #endif
  if (l_flag) call initactivate(1,"INTERP_mode INTERP_Shell_Fac INTERP_NofNN")
  !
@@ -586,12 +567,17 @@
  if (l_excitons.and.l_interp) call initactivate(1,"BANDS_steps cooIn cooOut")
  l_flag=l_bands
 #if defined _YPP_RT
- l_flag=l_flag.or.l_RT_bands
+ l_flag=l_bands.or.l_RT_bands.or.l_RT_G_two_times
 #endif
  if (l_flag) then
    call initactivate(1,"OutputAlat cooIn cooOut NormN NelFac")
    if (l_bands) call initactivate(1,"BANDS_bands")
    call initactivate(1,"CIRCUIT_E_DB_path BANDS_path BANDS_steps BANDS_built_in")
+ endif
+ if (l_flag) then
+   call initactivate(1,"INTERP_mode OutputAlat cooIn cooOut NormN NelFac")
+   if (l_bands) call initactivate(1,"BANDS_bands")
+   call initactivate(1,"INTERP_Shell_Fac INTERP_NofNN")
  endif
  !
  ! Dipoles
