--- conflicted
+++ resolved
@@ -646,12 +646,7 @@
  if (l_spin.and..not.l_excitons) call initactivate(1,"FFTGvecs")
  !
  if (l_excitons) then
-<<<<<<< HEAD
-   call initactivate(1,"States")
-   call initactivate(1,"Qpts")
-=======
-   call initactivate(1,"States En_treshold Res_treshold")
->>>>>>> 21fee95d
+   call initactivate(1,"States En_treshold Res_treshold Qpts")
    if (l_amplitude) then
      call INIT_QP_ctl_switch('G')
      call initactivate(1,"DipWeight")
