!
!        Copyright (C) 2000-2020 the YAMBO team
!              http://www.yambo-code.org
!
! Authors (see AUTHORS file for details): AM
! 
! This file is distributed under the terms of the GNU 
! General Public License. You can redistribute it and/or 
! modify it under the terms of the GNU General Public 
! License as published by the Free Software Foundation; 
! either version 2, or (at your option) any later version.
!
! This program is distributed in the hope that it will 
! be useful, but WITHOUT ANY WARRANTY; without even the 
! implied warranty of MERCHANTABILITY or FITNESS FOR A 
! PARTICULAR PURPOSE.  See the GNU General Public License 
! for more details.
!
! You should have received a copy of the GNU General Public 
! License along with this program; if not, write to the Free 
! Software Foundation, Inc., 59 Temple Place - Suite 330,Boston, 
! MA 02111-1307, USA or visit http://www.gnu.org/copyleft/gpl.txt.
!
subroutine INIT_ypp(E,instr,FINALIZE)
 !
 use units,          ONLY:FS2AUT
 use YPPm,           ONLY:l_plot,l_SOC_map,l_map_kpts,l_mag,l_k_grid,l_high_sym_pts,BSiq,&
&                         l_free_hole,l_fix_syms,l_excitons,l_dipoles,l_exc_wf,DIPs_kind,&
&                         l_amplitude,l_bands,l_bz_grids,l_current,BANDS_bands,BSiq_via_command_line,&
&                         l_density,l_dos,l_electrons,l_q_grid,l_QP_DBs_create_and_modify,&
&                         l_QP_DBs_manipulate,l_random_grid,l_shifted_grid,l_sort,l_sp_wf,l_spin,&
&                         l_wannier,l_wavefunction,n_FineGd_DBs,n_u_interp_pts,n_u_k_pts,n_u_q_pts,&
&                         U_k_pts,U_interp_pts,U_q_pts,U_q_shifts,FineGd_DB1_paths,l_angular_momentum,l_position,&
&                         l_QP_DB_expand,l_average_eh,l_interp,l_regular_grid,DIPs
 use pars,           ONLY:pi,schlen
 use D_lattice,      ONLY:i_time_rev
 use it_tools,       ONLY:ofiles_append,infile_dump,runlevel_is_on
 use it_m,           ONLY:initdefs,initmode,infile,nrnlvls,rnlvls,infile_verbosity,&
                          V_general,V_qp,V_all,V_real_time,V_nl_optics
 use drivers,        ONLY:infile_editing
 use com,            ONLY:write_to_report,repfile,inpfile_unit,repfile_unit
 use stderr,         ONLY:STRING_split,write_to_log,log_as_a_file,logfile,STRING_match,STRING_same,logfile_unit 
 use electrons,      ONLY:n_spin,n_spinor,levels
 use parallel_m,     ONLY:master_cpu
 use parallel_int,   ONLY:PP_redux_wait
 use LIVE_t,         ONLY:live_timing_is_on
 use parser_m,       ONLY:PARSER_array
 use IO_int,         ONLY:io_control
 use IO_m,           ONLY:OP_RD_CL,DUMP,NONE
#if defined _YPP_SC
 use YPPm,           ONLY:l_mean_potential
 use SC,             ONLY:SC_bands
#endif
#if defined _YPP_RT || defined _YPP_SC
 use QP_m,           ONLY:QP_nb
 use electrons,      ONLY:levels,E_reset
#endif
#if defined _YPP_RT 
 use YPP_real_time,  ONLY:l_RealTime,l_RT_dos,l_RT_abs,l_RT_bands,l_RT_DBs,l_RT_density,&
&                         l_RT_energy,l_RT_lifetimes,l_RT_occupations,l_RT_time,l_RT_X,l_RTpump_Fermi,&
&                         l_RTpump_energy,l_RTpump_kspace,Eh_pumped_pair_n_BZ_regions,Eh_pumped_pair_BZ_regions,&
&                         l_NL_X,l_NL_exc,RT_conf
 use real_time,      ONLY:RT_bands
#endif
#if defined _YPP_NL 
 use nl_optics,      ONLY:NL_damping
 use pars,           ONLY:SP
#endif
#if defined _YPP_ELPH
 use YPP_ELPH
#endif
#if defined _YAML_OUTPUT
 use pars,           ONLY:logfile_index,repfile_index
 use com,            ONLY:of_yaml_IDs
 use yaml_output,    ONLY:yaml_close_stream
#endif
 !
#include<memory.h>
 !
 type(levels)     ::E
 character(*)     ::instr
 logical          ::FINALIZE
 !
 ! Work Space
 !
 logical          ::l_init_QP,l_flag,l_rtplot,l_rtmode
 type(initdefs)   ::defs
 integer          ::i1,i2,ID,io_err,i_cycle
 character(schlen)::rstr_piece(60) 
 !
 integer, external::io_RIM,io_COL_CUT,io_ATMPROJ_pwscf,io_DIPOLES
 logical, external::file_exists 
 !
#if defined _YPP_SC
 type(levels)     ::E_dummy
 integer, external::io_SC_components
 integer          ::io_SC_err
#endif
#if defined _YPP_RT
 integer, external::io_RT_components,io_KB_pwscf,io_KB_abinit
 integer          ::io_RT_G_err,io_RT_OBS_err,io_KB_pwscf_err,io_KB_abinit_err
#endif
#if defined _YPP_NL
 integer, external::io_NL
 integer          ::io_Nonlinear
#endif
 !
 if (FINALIZE) then
   call call_INIT_load('Game_Over')
   if (master_cpu) then
     if(write_to_report) call initinfio(defs,repfile_unit)
     call ofiles_append(defs=defs)
     close(unit=repfile_unit)
   endif
   if(log_as_a_file) close(unit=logfile_unit)
#if defined _YAML_OUTPUT
   call yaml_close_stream(unit=of_yaml_IDs(repfile_index))
   if(log_as_a_file) call yaml_close_stream(unit=of_yaml_IDs(logfile_index))
   call f_lib_finalize()
#endif
   return
 endif
 !
 ! DATABASES 
 !===========
 !
#if defined _YPP_SC
 ! 
 call E_reset(E_dummy) 
 !
 call io_control(ACTION=OP_RD_CL,COM=NONE,MODE=DUMP,SEC=(/1/),ID=ID) ! Current response
 io_SC_err=io_SC_components('WF' ,E_dummy,ID)
 if (io_SC_err==0) QP_nb=SC_bands(2)
 !
#endif
 !
#if defined _YPP_RT
 !
 call io_control(ACTION=OP_RD_CL,COM=NONE,MODE=DUMP,SEC=(/1/),ID=ID) ! GF
 io_RT_G_err=io_RT_components('G' ,ID)
 if (io_RT_G_err==0) QP_nb=RT_bands(2)
 !
 call io_control(ACTION=OP_RD_CL,COM=NONE,MODE=DUMP,SEC=(/1/),ID=ID) ! Current response
 io_RT_OBS_err=io_RT_components('OBSERVABLES' ,ID)
 if (io_RT_OBS_err==0) QP_nb=RT_bands(2)
 !
 call io_control(ACTION=OP_RD_CL,COM=NONE,SEC=(/1/),MODE=DUMP,ID=ID)
 io_KB_pwscf_err=io_KB_pwscf(ID)
 ! 
 call io_control(ACTION=OP_RD_CL,COM=NONE,SEC=(/1/),MODE=DUMP,ID=ID)
 io_KB_abinit_err=io_KB_abinit(ID)
 !
#endif        
 !
#if defined _YPP_NL
 !
 call io_control(ACTION=OP_RD_CL,COM=NONE,SEC=(/1/),MODE=DUMP,ID=ID)
 io_Nonlinear=io_NL(ID)
 !
 if(io_Nonlinear==0) then
   if(NL_damping/=0._SP) RT_conf%T_range(:)  =(/2._SP/NL_damping*5._SP,-real(FS2AUT,SP)/)
 endif
 !
#endif
 !
 ! ATOMIC PROJECTIONS pwscf
 !
 call io_control(ACTION=OP_RD_CL,COM=NONE,SEC=(/1/),MODE=DUMP,ID=ID)
 io_err=io_ATMPROJ_pwscf(ID)
 !
 ! rim
 !
 call io_control(ACTION=OP_RD_CL,COM=NONE,SEC=(/1/),MODE=DUMP,ID=ID)
 io_err=io_RIM(ID) 
 !
 ! cutoff
 !
 call io_control(ACTION=OP_RD_CL,COM=NONE,SEC=(/1/),MODE=DUMP,ID=ID)
 io_err=io_COL_CUT(ID) 
 !
 DIPs%ib= (/1,E%nb/)
 call io_control(ACTION=OP_RD_CL,COM=NONE,SEC=(/1/),MODE=DUMP,ID=ID)
 io_err=io_DIPOLES(DIPs,ID)
 !
 ! Defaults->Defs + Initialization
 !
 call call_INIT_load('create_shadow_vars')
 !
 ! Dump internally the input file
 !
 if (file_exists(trim(infile))) then
   !
   call infile_dump()
   !
   call INIT_input_file( )
   !
 endif
 !
 !Setup on the basis of the DB read/stdin variables
 !Here I can propose values to be written in the input file
 !
 call before_infile_write_setup( )
 !
 l_rtplot=.FALSE.
 l_rtmode=.FALSE.
 !
 ! RunLevels on
 !
 call STRING_split(instr,rstr_piece)
 do i1=1,50
   if ( trim(rstr_piece(i1))=="jobstr" ) cycle
   if ( i1>1) then
     if (trim(rstr_piece(i1-1))=="jobstr" ) cycle
   endif
   !
   ! Verbosity
   !
   if (i1<50) then
     if( trim(rstr_piece(i1)) == 'infver' .and. STRING_same(rstr_piece(i1+1),'gen') ) infile_verbosity=V_general
     if( trim(rstr_piece(i1)) == 'infver' .and. STRING_same(rstr_piece(i1+1),'rt')  ) infile_verbosity=V_real_time
     if( trim(rstr_piece(i1)) == 'infver' .and. STRING_same(rstr_piece(i1+1),'nl')  ) infile_verbosity=V_nl_optics
     if( trim(rstr_piece(i1)) == 'infver' .and. STRING_same(rstr_piece(i1+1),'qp')  ) infile_verbosity=V_qp
     if( trim(rstr_piece(i1)) == 'infver' .and. STRING_same(rstr_piece(i1+1),'all') ) infile_verbosity=V_all
   endif
   !
   call initactivate(1,'ElecTemp BoseTemp StdoHash')
   !
   do i_cycle=1,2
     !
     do i2=1,nrnlvls
       if ( trim(rstr_piece(i1)) == trim(rnlvls(i2,1)) ) then
         infile_editing=.true.
         call initactivate(1,trim(rnlvls(i2,1)))
       endif
     enddo
     !
     if ( trim(rstr_piece(i1)) == 'bzgrids') then
       l_k_grid=STRING_match(rstr_piece(i1+1),'k')
       l_q_grid=STRING_match(rstr_piece(i1+1),'q')
       l_shifted_grid=STRING_match(rstr_piece(i1+1),'s')
       l_random_grid=STRING_match(rstr_piece(i1+1),'r')
       l_regular_grid=STRING_match(rstr_piece(i1+1),'e')
       l_high_sym_pts=STRING_match(rstr_piece(i1+1),'h')
       if (l_k_grid) call initactivate(1,"K_grid")
       if (l_q_grid) call initactivate(1,"Q_grid")
       if (l_shifted_grid) call initactivate(1,"Shifted_Grid")
       if (l_random_grid)  call initactivate(1,"Random_Grid")
       if (l_regular_grid)  call initactivate(1,"Regular_Grid")
       if (l_high_sym_pts) call initactivate(1,"High_Symm")
     endif
     !
     if ( trim(rstr_piece(i1)) == 'QPDBs') then
       call initactivate(1,'QPDBs')
       l_QP_DBs_create_and_modify=STRING_match(rstr_piece(i1+1),'g')
       l_QP_DBs_manipulate            =STRING_match(rstr_piece(i1+1),'m')
       l_QP_DB_expand                 =STRING_match(rstr_piece(i1+1),'e')
       if (l_QP_DBs_create_and_modify) call initactivate(1,'QPDB_edit')
       if (l_QP_DBs_manipulate)        call initactivate(1,'QPDB_merge')
       if (l_QP_DB_expand)             call initactivate(1,'QPDB_expand')
     endif
     !
#if defined _YPP_ELPH
     if ( trim(rstr_piece(i1)) == 'phonons') then
       l_dos              =STRING_match(rstr_piece(i1+1),'d')
       l_eliashberg       =STRING_match(rstr_piece(i1+1),'e')
       l_atomic_amplitude =STRING_match(rstr_piece(i1+1),'a')
       if (l_atomic_amplitude) infile_editing=.false.
       if (l_eliashberg)   call initactivate(1,'eliashberg')
     endif
#endif
     if ( trim(rstr_piece(i1)) == 'BSiq') then
       read(rstr_piece(i1+1),'(i10)') BSiq 
       BSiq_via_command_line=.TRUE.
       if (l_sort) infile_editing=.false.
     endif
     if ( trim(rstr_piece(i1)) == 'excitons') then
       l_wavefunction   =STRING_match(rstr_piece(i1+1),'w')
       l_sort           =STRING_match(rstr_piece(i1+1),'s').and..not.STRING_match(rstr_piece(i1+1),'sp')
       l_amplitude      =STRING_match(rstr_piece(i1+1),'a')
       !
       l_spin  =STRING_match(rstr_piece(i1+1),'sp').and.n_spin>1
       l_mag   =STRING_match(rstr_piece(i1+1),'m').and.n_spin>1
       !
#if defined _YPP_ELPH
       l_gkkp           =STRING_match(rstr_piece(i1+1),'g')
       l_eliashberg     =STRING_match(rstr_piece(i1+1),'e')
       l_ph_ass_dos     =STRING_match(rstr_piece(i1+1),'p')
#endif
       l_interp          =STRING_match(rstr_piece(i1+1),'i')
       !
     endif
     if ( trim(rstr_piece(i1)) == 'dipoles') then
       if (STRING_match(rstr_piece(i1+1),'ip') ) DIPs_kind="IP"
       if (STRING_match(rstr_piece(i1+1),'exc')) DIPs_kind="EXCITONIC"
       if (STRING_match(rstr_piece(i1+1),'m'))   DIPs_kind="MASK"
     endif
     if ( trim(rstr_piece(i1)) == 'electrons') then
       !
       l_current        =STRING_match(rstr_piece(i1+1),'c')
       l_density        =STRING_match(rstr_piece(i1+1),'d')
       l_dos            =STRING_match(rstr_piece(i1+1),'s')
       l_wavefunction   =STRING_match(rstr_piece(i1+1),'w')
       l_bands          =STRING_match(rstr_piece(i1+1),'b')
       l_mag            =STRING_match(rstr_piece(i1+1),'m').and.n_spin>1
       !
#if defined _YPP_ELPH
       l_eliashberg       =STRING_match(rstr_piece(i1+1),'e')
#endif
       !
#if defined _YPP_SC
       l_angular_momentum =STRING_match(rstr_piece(i1+1),'l')
       l_position         =STRING_match(rstr_piece(i1+1),'p')
#endif
       !
     endif
     !
#if defined _YPP_RT
     !
     if ( trim(rstr_piece(i1)) == 'RTDBs') then
       l_RTpump_energy=STRING_match(rstr_piece(i1+1),'e')
       l_RTpump_kspace=STRING_match(rstr_piece(i1+1),'k')
       l_RTpump_Fermi =STRING_match(rstr_piece(i1+1),'f')
     endif
     !
     if ( trim(rstr_piece(i1)) == 'RealTime' .or. trim(rstr_piece(i1)) == 'TDplots') then
       !
       l_RT_X           =STRING_match(rstr_piece(i1+1),'X')
       l_RT_occupations =STRING_match(rstr_piece(i1+1),'o')
       l_RT_lifetimes   =STRING_match(rstr_piece(i1+1),'l')
       l_RT_density     =STRING_match(rstr_piece(i1+1),'d')
       l_RT_abs         =STRING_match(rstr_piece(i1+1),'a')
       !
       l_rtplot=.TRUE.
       !
     endif
     !
     if ( trim(rstr_piece(i1)) == 'RealTime' .or. trim(rstr_piece(i1)) == 'TDplotmode') then
       !
       l_RT_bands       =STRING_match(rstr_piece(i1+1),'b')
       l_RT_time        =STRING_match(rstr_piece(i1+1),'t')
       l_RT_energy      =STRING_match(rstr_piece(i1+1),'e')
       l_RT_dos         =STRING_match(rstr_piece(i1+1),'d')
       !
       l_rtmode=.TRUE.
       !
     endif
     !
     if (l_rtplot.and..not.l_rtmode) l_RT_time=.TRUE.
     if (.not.l_rtplot.and.l_rtmode) l_RT_occupations=.TRUE.
     !
#endif
     !
#if defined _YPP_NL
     l_NL_X   =  trim(rstr_piece(i1)) == 'nonlinear'
#endif   
     !    
   enddo
 enddo
 !
 call call_INIT_load('load_defaults')
 !
#if defined _YPP_RT
 !
 if (l_RT_X)           call initactivate(1,'RT_X')
 !
 if (l_RT_abs)         call initactivate(1,'RTabs')
 if (l_RT_occupations) call initactivate(1,'RToccupations')
 if (l_RT_lifetimes)   call initactivate(1,'RTlifetimes')
 if (l_RT_density)     call initactivate(1,'RTdeltaRho')
 if (l_RT_bands)       call initactivate(1,'RTfitbands')
 if (l_RT_time)        call initactivate(1,'RTtime')
 if (l_RT_energy)      call initactivate(1,'RTenergy')
 if (l_RT_dos)         call initactivate(1,'RTdos')
#endif
 !
 if (l_amplitude)      call initactivate(1,'amplitude')
 if (l_spin)           call initactivate(1,'spin')
 if (l_mag)            call initactivate(1,'magnetization')
 if (l_wavefunction)   call initactivate(1,'wavefunction')
 if (l_interp)         call initactivate(1,'interpolate')
 !
#if defined _YPP_ELPH
 !
 if (l_eliashberg)       call initactivate(1,'eliashberg')
 if (l_gkkp)             call initactivate(1,'gkkp')
 if (l_ph_ass_dos)         call initactivate(1,'ph_ass_dos')
 !
#endif
#if defined _YPP_SC
 !
 if (l_angular_momentum) call initactivate(1,'angular_m')
 if (l_position)         call initactivate(1,'position')
 !
#endif
 !
 if (l_current)        call initactivate(1,'current')
 if (l_density)        call initactivate(1,'density')
 if (l_sort)           infile_editing=.false.
 if (l_dos)            call initactivate(1,'dos')
 if (l_bands)          call initactivate(1,'bnds')
 !
#if defined _YPP_RT
 !
 if (l_RTpump_energy) call initactivate(1,'Select_energy')
 if (l_RTpump_kspace) call initactivate(1,'Select_kspace')
 if (l_RTpump_Fermi ) call initactivate(1,'Select_Fermi')
 !
#endif
 !
#if defined _YPP_NL
 if (l_NL_X)         call initactivate(1,'nonlinear')
#endif
 !
 l_flag=.not.l_sort
#if defined _YPP_ELPH
 l_flag=.not.l_sort.and..not.l_atomic_amplitude
#endif
 if (l_flag) call call_INIT_load('parser_input_file')
 !
 l_bz_grids  = runlevel_is_on('bzgrids')
 l_k_grid    = runlevel_is_on('K_grid')
 l_q_grid    = runlevel_is_on('Q_grid')
 l_shifted_grid = runlevel_is_on('Shifted_Grid')
 l_random_grid  = runlevel_is_on('Random_Grid')
 l_high_sym_pts = runlevel_is_on('High_Symm')
 l_dos       =runlevel_is_on('dos')
 l_bands     =runlevel_is_on('bnds')
 l_fix_syms  =runlevel_is_on('fixsyms')
#if defined _YPP_SC
 l_mean_potential=runlevel_is_on('MeanPot')
 if (l_mean_potential) then
   call initactivate(1,'plot')
   call initactivate(1,'electrons')
 endif
#endif
#if defined _YPP_ELPH
 l_eliashberg=runlevel_is_on('eliashberg')
 l_phonons   =runlevel_is_on('phonons')
 l_gkkp      =runlevel_is_on('gkkp')
 l_ph_ass_dos=runlevel_is_on('ph_ass_dos').and.runlevel_is_on('excitons')
#endif
#if defined _YPP_RT
 !
 l_RealTime         = runlevel_is_on('RealTime').or.runlevel_is_on('TDplots').or.runlevel_is_on('TDpol')
 l_RT_X             = runlevel_is_on('RT_X')
 !
 l_RT_DBs           = runlevel_is_on('RTDBs')
 !
 l_RTpump_energy    = runlevel_is_on('Select_energy')
 l_RTpump_kspace    = runlevel_is_on('Select_kspace')
 l_RTpump_Fermi     = runlevel_is_on('Select_Fermi')
 !
 l_RT_abs           = runlevel_is_on('RTabs')
 l_RT_occupations   = runlevel_is_on('RToccupations')
 l_RT_lifetimes     = runlevel_is_on('RTlifetimes')
 l_RT_density       = runlevel_is_on('RTdeltaRho')
 !
 l_RT_bands         = runlevel_is_on('RTfitbands')
 l_RT_time          = runlevel_is_on('RTtime')
 l_RT_energy        = runlevel_is_on('RTenergy')
 l_RT_dos           = runlevel_is_on('RTdos')
 !
#endif
#if defined _YPP_NL
 l_NL_X   =runlevel_is_on('nonlinear')
#endif
#if defined _YPP_SC
 l_angular_momentum = runlevel_is_on('angular_m').and.runlevel_is_on('electrons')
 l_position         = runlevel_is_on('position').and.runlevel_is_on('electrons')
#endif
 l_dipoles =runlevel_is_on('dipoles')
 l_excitons =runlevel_is_on('excitons')
 l_electrons=runlevel_is_on('electrons')
 l_plot=any((/runlevel_is_on('wavefunction'),runlevel_is_on('magnetization'),&
&             runlevel_is_on('density'),runlevel_is_on('current')/))
#if defined _YPP_SC
 l_plot=l_plot .or. runlevel_is_on('MeanPot')
#endif
#if defined _YPP_RT
 l_plot=l_plot .or. runlevel_is_on('RTdeltaRho')
#endif
 l_free_hole =runlevel_is_on('freehole')
 l_average_eh=runlevel_is_on('avehole')
 l_amplitude=runlevel_is_on('amplitude')
 l_exc_wf   =runlevel_is_on('wavefunction').and.runlevel_is_on('excitons')
 l_interp    =runlevel_is_on('interpolate').and.runlevel_is_on('excitons')
 l_sp_wf    =runlevel_is_on('wavefunction').and.runlevel_is_on('electrons')
 l_density  =runlevel_is_on('density').and.runlevel_is_on('electrons')
 l_current  =runlevel_is_on('current').and.runlevel_is_on('electrons')
 l_mag      =runlevel_is_on('magnetization')
 l_wannier  =runlevel_is_on('wannier')
 l_SOC_map  =runlevel_is_on('WFs_SOC_map')
 l_spin     =runlevel_is_on('spin')
 !
 if (.not.l_exc_wf) then
    l_free_hole =.false.
    l_average_eh=.false.
 endif
 !
 if (l_bz_grids) then
   call initactivate(1,"OutputAlat")
   if (l_k_grid)        call initactivate(1,"NoWeights cooIn cooOut ListPts ExpandPts PtsPath")
   if (l_q_grid)        call initactivate(1,"NoWeights cooIn cooOut ListPts ExpandPts ForceUserPts")
   if (l_high_sym_pts)  call initactivate(1,"cooOut PtsPath NPtsPath")
   if (l_shifted_grid)  call initactivate(1,"NoWeights cooIn cooOut")
   if (l_random_grid)   call initactivate(1,"NoWeights cooOut BZ_random_Nk GammaRadius")
   if (l_regular_grid)  call initactivate(1,"NoWeights cooOut Shift01 INTERP_Grid")
 endif
 !
 if ((l_dos.or.l_bands).and.n_spinor==2) call initactivate(1,'WFReference')
<<<<<<< HEAD
 !
 l_flag=l_bands
#if defined _YPP_RT
 l_flag=l_bands.or.l_RT_bands
#endif
 !
 if (l_flag) then
   !
   call initactivate(1,"INTERP_mode OutputAlat cooIn cooOut NormN NelFac")
   !
   if (l_bands) call initactivate(1,"BANDS_bands")
   !
   call initactivate(1,"INTERP_Shell_Fac INTERP_NofNN")
   call initactivate(1,"CIRCUIT_E_DB_path BANDS_path BANDS_steps BANDS_built_in")
#if defined _YPP_RT
   call initactivate(1,"UPDATE_E STD_style")
#endif
   !
 endif
=======
>>>>>>> 5be20ecf
 !	   
 l_map_kpts  = runlevel_is_on('kpts_map')
 !
 l_QP_DBs_create_and_modify = runlevel_is_on('QPDB_edit')
 l_QP_DBs_manipulate = runlevel_is_on('QPDB_merge')
 l_QP_DB_expand = runlevel_is_on('QPDB_expand')
 !
#if defined _YPP_SC
 if (l_mean_potential) call initactivate(1,"PotValue")
#endif
 !
 if (l_fix_syms.and.n_spinor==2.and.i_time_rev==0) call initactivate(1,"ExpandSymm")
 !
 if (l_fix_syms) call initactivate(1,"Efield1 Efield2 BField Bpsi Btheta RmAllSymm RmTimeRev RmSpaceInv GvecsCut KeepKGrid")
 !
#if defined _YPP_RT
 !
 if (l_RT_X) then 
   call initactivate(1,"Xorder ProbeKey PumpKey EnRngeRt ETStpsRt")
   call initactivate(1,"TimeRange DampMode DampFactor SkipOBS_IO FrMinDamp RmAsymLim UseFFT CheckPaths")
 endif
 !
#endif
 !
 ! Wannier 90 interface
 if (l_wannier) call initactivate(1,"Seed WriteAMU QPdbPath")
 !
 if (l_map_kpts) call initactivate(1,"FineGd_mode BZ_DbGd_Nk BZ_FineGd_nkpts SkipCheck SkipBorderPts")
 !
 if (l_SOC_map)  call initactivate(1,"SOC_DBs SOC_splitting bands_to_map bands_buffer")
 !
 ! Projections
 l_flag=l_dipoles.or.(l_electrons.and.l_dos)
 if (l_flag) then
   call initactivate(1,"PROJECT_mode PROJECT_path PROJECT_steps PROJECT_depth PROJECT_threshold")  
 endif
 if (l_electrons.and.l_bands)   call initactivate(1,"PROJECT_mode PROJECT_threshold")  
#if defined _YPP_RT
 if (l_RealTime.and.l_RT_bands) call initactivate(1,"PROJECT_mode PROJECT_depth PROJECT_threshold")
#endif
 !
 ! Interpolation
 l_flag=l_dipoles.or.(l_electrons.and.l_dos).or.l_bands.or.(l_excitons.and.l_interp)
#if defined _YPP_RT
 l_flag=l_flag.or.(l_RealTime.and.l_RT_bands).or.(l_RealTime.and.l_RT_dos)
#endif
 if (l_flag) call initactivate(1,"INTERP_mode INTERP_Shell_Fac INTERP_NofNN")
 !
 l_flag=l_electrons.and.l_dos
#if defined _YPP_RT
 l_flag=l_flag.or.(l_RealTime.and.l_RT_dos)
#endif
 if (l_flag) call initactivate(1,"INTERP_Grid")
 !
 if (l_excitons.and.l_interp) call initactivate(1,"BANDS_steps cooIn cooOut")
 l_flag=l_bands
#if defined _YPP_RT
 l_flag=l_flag.or.l_RT_bands
#endif
 if (l_flag) then
   call initactivate(1,"OutputAlat cooIn cooOut NormN NelFac")
   if (l_bands) call initactivate(1,"BANDS_bands")
   call initactivate(1,"CIRCUIT_E_DB_path BANDS_path BANDS_steps BANDS_built_in")
 endif
 !
 ! Dipoles
 if (l_dipoles) then
   call INIT_QP_ctl_switch('G')
   call initactivate(1,"DIP_kind DIP_E_range DIP_C_bands DIP_direction cooOut")
#if !defined _YPP_RT
   call initactivate(1,"DIP_V_bands")
#endif
 endif
 !
 ! Electrons
 if (l_electrons) then
   if (l_dos.or.l_bands.or.l_dipoles) call INIT_QP_ctl_switch('G')
   if (l_dos) then
     call initactivate(1,"DOSERange DOSESteps DOS_broad DOS_bands DOSUsesOcc")
     call initactivate(1,"PDOS_atoms PDOS_kinds PDOS_wfcs PDOS_l PDOS_j PDOS_m")
   endif
 endif
#if defined _YPP_RT
 if (l_RT_DBs)    then
   call initactivate(1,'RTpumpNel RTpumpSpin RTBands')
   if (l_RTpump_energy) call initactivate(1,'RTpumpEhEn RTpumpEhWd')
   if (l_RTpump_kspace) call initactivate(1,'RTpumpDE RTpumpEhWd RTpumpBZWd cooIn BANDS_path')
   if (l_RTpump_kspace) then
     call PARSER_array(mode="REAL dimensions",VAR="RTpumpBZ",N=Eh_pumped_pair_n_BZ_regions,M=3)
     if (Eh_pumped_pair_n_BZ_regions>0) then
       YAMBO_ALLOC(Eh_pumped_pair_BZ_regions,(Eh_pumped_pair_n_BZ_regions,3))
       call PARSER_array(mode="read",VAR="RTpumpBZ",N=Eh_pumped_pair_n_BZ_regions,M=3,R_v=Eh_pumped_pair_BZ_regions)
       call PARSER_array(mode="write",VAR="RTpumpBZ",N=Eh_pumped_pair_n_BZ_regions,M=3,&
&                        DESC="[RT] K-points manually excited",&
&                        R_v=Eh_pumped_pair_BZ_regions(:Eh_pumped_pair_n_BZ_regions,:))
     else if (infile_editing) then
       call PARSER_array(mode="write",VAR="RTpumpBZ",N=0,M=3,&
&                        DESC="[RT] K-points manually excited")
     endif
   endif
   if (l_RTpump_Fermi) call initactivate(1, 'RTmuEh RTtempEh RTautotuneThr')
 endif
 !
 if (l_RealTime) then
   !
   l_flag=l_RT_occupations.or.l_RT_abs
   if (l_flag)      call init_RT_ctl_switch('G')
   l_flag=l_RT_occupations.or.l_RT_density.or.l_RT_lifetimes.or.l_RT_abs
   if (l_flag)      call initactivate(1,"TimeStep TimeRange")
   !
   l_flag=l_RT_time.and.l_RT_occupations
   if (l_flag)           call initactivate(1,"OCCgroup")
   if (l_RT_occupations) call initactivate(1,"IncludeEQocc SkipFermiFIT")
   if (l_RT_occupations.or.l_RT_lifetimes) then
     if (l_RT_time)  call initactivate(1,"BANDS_path CarrEnRnge")
   endif
   if (l_RT_density)     call initactivate(1,"LoadGhistory IncludeEQocc")
   if (l_RT_dos)  then
     call initactivate(1,"DOSERange DOSESteps DOS_broad SeparateEH IncludeEQocc NoOcc")
     call initactivate(1,"PDOS_atoms PDOS_kinds PDOS_wfcs PDOS_l PDOS_j PDOS_m")
     call INIT_QP_ctl_switch('G')
   endif
   if ((l_RT_dos.or.l_RT_time).and.n_spinor==2) call initactivate(1,'WFReference')
   !
   if (l_RT_abs)    call initactivate(1,"EnRngeRt ETStpsRt DampFactor Transmission Reflectivity IncludeIP RTformat")
   !
 endif
#endif
 !
#if defined _YPP_NL
 if(l_NL_X) call initactivate(1,"Xorder TimeRange ETStpsRt EnRngeRt DampMode DampFactor PrtPwrSpec")
 if(l_NL_exc) call initactivate(1,"Xorder PrintExc")
#endif
 !
#if defined _YPP_SC
 if (l_angular_momentum.or.l_position) call initactivate(1,"FFTGvecs")
 if (l_current) call initactivate(1,'PhaseTrick')
#endif
 !
 if (l_plot) then
   call initactivate(1,"Format Direction FFTGvecs") 
   if (l_sp_wf) call initactivate(1,"Degen_Step")  
#if defined _YPP_ELPH
   if (l_sp_wf) call initactivate(1,"ResTresh")  
#endif
   if (l_mag)   call initactivate(1,"MagDir") 
   if (l_current) call initactivate(1,'CurrentDir')
 endif
 !
 if (l_spin.and..not.l_excitons) call initactivate(1,"FFTGvecs")
 !
 if (l_excitons) then
   call initactivate(1,"States En_treshold Res_treshold BSQindex")
   if (l_amplitude.or.l_dipoles) then
     call INIT_QP_ctl_switch('G')
     call initactivate(1,"DipWeight")
   endif
   if (l_exc_wf.or.l_amplitude.or.l_dipoles) call initactivate(1,"Degen_Step Weight_treshold")
   if (l_exc_wf.and.(.not.l_free_hole.and..not.l_average_eh)) call initactivate(1,"Cells Hole Dimension") 
   if (l_exc_wf.and.(l_free_hole.or.l_average_eh)) call initactivate(1,"WFMult") 
   if (l_exc_wf.and.l_average_eh) call initactivate(1,"EHdensity")
   if (l_spin) call initactivate(1,"Degen_Step")
#if defined _YPP_ELPH
   if (l_eliashberg)  call initactivate(1,"Degen_Step") 
#endif
   if (l_interp) then
     call initactivate(-1,"BSQindex")
     call initactivate(1,"INTERP_mode INTERP_Grid BANDS_steps cooIn cooOut")
     call initactivate(1,"PrtDOS DOSERange DOSESteps DOS_broad")
   endif
#if defined _YPP_ELPH
   if (l_ph_ass_dos) then
     call initactivate(-1,"BSQindex")
     call initactivate(1,"PHfreqF DOSERange DOSESteps DOS_broad")
     call initactivate(2,"BoseTemp")
   endif
#endif
 endif
 !
#if defined _YPP_ELPH
 if (l_gkkp.and..not.l_excitons)   call initactivate(1,"GkkpReadBare DBsPATH PHfreqF PHmodeF GkkpExpand")
 if (l_phonons.and.l_eliashberg)   call initactivate(1,"EE_Fermi EfGbroad")
 if ( ((l_excitons.or.l_electrons).and.l_eliashberg) .or. (l_phonons.and.l_dos) ) call initactivate(1,"PhBroad PhStps")
#endif
 !
 ! Check for existing QP control fields to be proposed in the new input files
 !
 call QP_state_table_setup(E)
 !
 if (infile_editing) then
   inpfile_unit=12
   open(unit=inpfile_unit,file=trim(infile))
   call initinfio(defs,inpfile_unit)
   close(inpfile_unit)
   call PP_redux_wait
 endif
 !
 if (l_QP_DBs_create_and_modify.or.l_QP_DBs_manipulate) call QP_DBs_initialize()
 !
 if (l_QP_DB_expand) call initactivate(1,"QPDB_file") 
 !
 l_init_QP=l_plot.and.l_sp_wf
#if defined _YPP_ELPH
 if (.not.l_init_QP) l_init_QP=l_electrons.and.l_eliashberg
#endif
#if defined _YPP_SC
 if (.not.l_init_QP) l_init_QP=(l_electrons.and.l_mean_potential).or.l_angular_momentum.or.l_position
#endif
#if defined _YPP_RT
 if (.not.l_init_QP) l_init_QP=(l_RT_occupations.or.l_RT_lifetimes).and..not.l_RT_bands.and..not.l_RT_dos
#endif
 if (l_init_QP) call INIT_QP(" ")
 !
 ! Check and fill all possible vectorial USER fields
 !
 l_flag=l_bands
 !
#if defined _YPP_RT
 l_flag=l_flag.or.l_RT_bands
#endif
 !
 if (l_flag) call USER_vector_handle("BANDS_kpts")
 !
 if (l_bz_grids) then
   if (l_k_grid)       call USER_vector_handle("GWKpts")
   if (l_q_grid)       call USER_vector_handle("Qpts")
   if (l_shifted_grid) call USER_vector_handle("KShift")
 endif
 if (l_interp)         call USER_vector_handle("BANDS_kpts")
 !
 if (l_map_kpts) then
   call PARSER_array(mode="CH dimensions",VAR="FineGd_DB1_paths",N=n_FineGd_DBs,M=1)
   if (n_FineGd_DBs>0) then
     call PARSER_array(mode="read",VAR="FineGd_DB1_paths",N=n_FineGd_DBs,M=1,CH_v=FineGd_DB1_paths(:n_FineGd_DBs,:))
   else
     n_FineGd_DBs=1
     FineGd_DB1_paths(1,1)="none"
   endif
   call PARSER_array(mode="write",VAR="FineGd_DB1_paths",DESC="Paths to the SAVE folders with the Fine Grid DB1",&
&                    N=n_FineGd_DBs,M=1,CH_v=FineGd_DB1_paths(:n_FineGd_DBs,:))
 endif
 !
 ! LOG/REP files
 !
 live_timing_is_on =master_cpu.and..not.infile_editing
 write_to_report   =master_cpu.and..not.infile_editing
 write_to_log      =master_cpu.and..not.infile_editing
 !
 call INIT_report_and_log_files()
 !
 ! Input file
 !
 if (infile_editing) then
   open(unit=inpfile_unit,file=trim(infile))
   call initinfio(defs,inpfile_unit)
   close(inpfile_unit)
   call PP_redux_wait
 endif
 !
 contains
   !
   subroutine call_INIT_load(mode) 
     character(*)::mode
     !
     if (mode=='create_shadow_vars') initmode=0
     if (mode=='load_defaults') initmode=1
     if (mode=='Close_G_vectors') initmode=2
     if (mode=='Game_Over') initmode=3
     if (mode=='parser_input_file') initmode=4
     call INIT_ypp_load(defs)
     !
   end subroutine
   !
   subroutine before_infile_write_setup 
     !
     use YPPm,           ONLY:DOS_bands,SOC_bands_to_map,DIPs_C_bands,DIPs_V_bands
     use electrons,      ONLY:n_bands
     !
     ! After DB reading/stdin logicals I propose here values for the input file
     ! 
     SOC_bands_to_map=(/ 1, n_bands /)
     BANDS_bands=(/1,n_bands/)
     DOS_bands=(/1,n_bands/)
     DIPs_C_bands=DIPs%ib
     DIPs_V_bands=DIPs%ib
     !
   end subroutine
   !
   subroutine USER_vector_handle(field)
     !
     use parser_m,       ONLY:PARSER_array
     !
     character(*)::field
     !
     integer     ::nk,nq_s
     !
     call PARSER_array(mode="REAL dimensions",VAR=field,N=nk,M=3)
     !
     if (field=="GWKpts") then
       if (nk> 0) n_u_k_pts=nk
       if (nk==0) n_u_k_pts=1
       YAMBO_ALLOC(U_k_pts,(n_u_k_pts,3))
       if (nk> 0) call PARSER_array(mode="read",VAR=field,N=nk,M=3,R_v=U_k_pts)
       if (nk==0) U_k_pts=0.
       call PARSER_array(mode="write",VAR=field,DESC='K points list',N=n_u_k_pts,M=3,R_v=U_k_pts)
     else if (field=="BANDS_kpts") then
       if (nk> 0) then 
         n_u_interp_pts=nk
         YAMBO_ALLOC(U_interp_pts,(n_u_interp_pts,3))
         call PARSER_array(mode="read",VAR=field,N=nk,M=3,R_v=U_interp_pts)
         call PARSER_array(mode="write",VAR=field,DESC='K points of the bands circuit',&
&                          N=n_u_interp_pts,M=3,R_v=U_interp_pts)
       else
         n_u_interp_pts=0
         call PARSER_array(mode="write",VAR=field,DESC='K points of the bands circuit',N=0,M=3)
       endif
     else if (field=="Qpts") then
       if (nk> 0) n_u_q_pts=nk
       if (nk==0) n_u_q_pts=1
       YAMBO_ALLOC(U_q_pts,(n_u_q_pts,3))
       if (nk> 0) call PARSER_array(mode="read",VAR=field,N=nk,M=3,R_v=U_q_pts)
       if (nk==0) U_q_pts=0.
       call PARSER_array(mode="write",VAR=field,DESC='Q points list',&
&                        N=n_u_q_pts,M=3,R_v=U_q_pts)
     else if (field=="KShift") then
       U_q_shifts=0.
       if (nk> 0) call PARSER_array(mode="read",VAR=field,N=min(nk,3),M=3,R_v=U_q_shifts)
       call PARSER_array(mode="write",VAR=field,DESC='K-grid shifts (max 3)',&
&                        N=3,M=3,R_v=U_q_shifts)
     endif
     !
   end subroutine
   !
end subroutine<|MERGE_RESOLUTION|>--- conflicted
+++ resolved
@@ -508,28 +508,6 @@
  endif
  !
  if ((l_dos.or.l_bands).and.n_spinor==2) call initactivate(1,'WFReference')
-<<<<<<< HEAD
- !
- l_flag=l_bands
-#if defined _YPP_RT
- l_flag=l_bands.or.l_RT_bands
-#endif
- !
- if (l_flag) then
-   !
-   call initactivate(1,"INTERP_mode OutputAlat cooIn cooOut NormN NelFac")
-   !
-   if (l_bands) call initactivate(1,"BANDS_bands")
-   !
-   call initactivate(1,"INTERP_Shell_Fac INTERP_NofNN")
-   call initactivate(1,"CIRCUIT_E_DB_path BANDS_path BANDS_steps BANDS_built_in")
-#if defined _YPP_RT
-   call initactivate(1,"UPDATE_E STD_style")
-#endif
-   !
- endif
-=======
->>>>>>> 5be20ecf
  !	   
  l_map_kpts  = runlevel_is_on('kpts_map')
  !
@@ -568,7 +546,7 @@
  endif
  if (l_electrons.and.l_bands)   call initactivate(1,"PROJECT_mode PROJECT_threshold")  
 #if defined _YPP_RT
- if (l_RealTime.and.l_RT_bands) call initactivate(1,"PROJECT_mode PROJECT_depth PROJECT_threshold")
+ if (l_RealTime.and.l_RT_bands) call initactivate(1,"PROJECT_mode PROJECT_depth PROJECT_threshold UPDATE_E STD_style")
 #endif
  !
  ! Interpolation
