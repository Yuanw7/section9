--- conflicted
+++ resolved
@@ -58,13 +58,8 @@
 #if defined _YPP_RT 
  use YPP_real_time,  ONLY:l_RealTime,l_RT_dos,l_RT_abs,l_RT_bands,l_RT_DBs,l_RT_density,l_RT_G_two_times,&
 &                         l_RT_energy,l_RT_lifetimes,l_RT_occupations,l_RT_time,l_RT_X,l_RTpump_Fermi,&
-<<<<<<< HEAD
 &                         l_RTpump_energy,l_RTpump_kspace,Eh_pumped_pair_n_BZ_regions,Eh_pumped_pair_BZ_regions,&
 &                         l_NL_X,l_NL_exc,RT_conf,l_RT_pol
-=======
-&                         l_RTpump_energy,Eh_pumped_pair_n_BZ_regions,Eh_pumped_pair_BZ_regions,&
-&                         l_NL_X,l_NL_exc,RT_conf
->>>>>>> b2a8eedf
  use real_time,      ONLY:RT_bands
 #endif
 #if defined _YPP_NL 
@@ -330,6 +325,7 @@
      !
      if ( trim(rstr_piece(i1)) == 'RTDBs') then
        l_RTpump_energy=STRING_match(rstr_piece(i1+1),'e')
+       l_RTpump_kspace=STRING_match(rstr_piece(i1+1),'k')
        l_RTpump_Fermi =STRING_match(rstr_piece(i1+1),'f')
      endif
      !
@@ -339,7 +335,6 @@
        l_RT_occupations =STRING_match(rstr_piece(i1+1),'o')
        l_RT_lifetimes   =STRING_match(rstr_piece(i1+1),'l')
        l_RT_density     =STRING_match(rstr_piece(i1+1),'d')
-       l_RT_G_two_times =STRING_match(rstr_piece(i1+1),'g')
        l_RT_abs         =STRING_match(rstr_piece(i1+1),'a')
        l_RT_pol         =STRING_match(rstr_piece(i1+1),'p')
        !
@@ -421,6 +416,7 @@
 #if defined _YPP_RT
  !
  if (l_RTpump_energy) call initactivate(1,'Select_energy')
+ if (l_RTpump_kspace) call initactivate(1,'Select_kspace')
  if (l_RTpump_Fermi ) call initactivate(1,'Select_Fermi')
  !
 #endif
@@ -468,6 +464,7 @@
  l_RT_DBs           = runlevel_is_on('RTDBs')
  !
  l_RTpump_energy    = runlevel_is_on('Select_energy')
+ l_RTpump_kspace    = runlevel_is_on('Select_kspace')
  l_RTpump_Fermi     = runlevel_is_on('Select_Fermi')
  !
  l_RT_pol           = runlevel_is_on('RTpol')
@@ -624,19 +621,22 @@
  endif
 #if defined _YPP_RT
  if (l_RT_DBs)    then
-   call initactivate(1,'RTpumpNel RTpumpSpin RTBands RTpumpBZWd cooIn BANDS_path')
-   call PARSER_array(mode="REAL dimensions",VAR="RTpumpBZ",N=Eh_pumped_pair_n_BZ_regions,M=3)
-   if (Eh_pumped_pair_n_BZ_regions>0) then
-     YAMBO_ALLOC(Eh_pumped_pair_BZ_regions,(Eh_pumped_pair_n_BZ_regions,3))
-     call PARSER_array(mode="read",VAR="RTpumpBZ",N=Eh_pumped_pair_n_BZ_regions,M=3,R_v=Eh_pumped_pair_BZ_regions)
-     call PARSER_array(mode="write",VAR="RTpumpBZ",N=Eh_pumped_pair_n_BZ_regions,M=3,&
+   call initactivate(1,'RTpumpNel RTpumpSpin RTBands')
+   if (l_RTpump_energy) call initactivate(1,'RTpumpEhEn RTpumpEhWd')
+   if (l_RTpump_kspace) call initactivate(1,'RTpumpDE RTpumpEhWd RTpumpBZWd cooIn BANDS_path')
+   if (l_RTpump_kspace) then
+     call PARSER_array(mode="REAL dimensions",VAR="RTpumpBZ",N=Eh_pumped_pair_n_BZ_regions,M=3)
+     if (Eh_pumped_pair_n_BZ_regions>0) then
+       YAMBO_ALLOC(Eh_pumped_pair_BZ_regions,(Eh_pumped_pair_n_BZ_regions,3))
+       call PARSER_array(mode="read",VAR="RTpumpBZ",N=Eh_pumped_pair_n_BZ_regions,M=3,R_v=Eh_pumped_pair_BZ_regions)
+       call PARSER_array(mode="write",VAR="RTpumpBZ",N=Eh_pumped_pair_n_BZ_regions,M=3,&
 &                        DESC="[RT] K-points manually excited",&
 &                        R_v=Eh_pumped_pair_BZ_regions(:Eh_pumped_pair_n_BZ_regions,:))
-   else if (infile_editing) then
-     call PARSER_array(mode="write",VAR="RTpumpBZ",N=0,M=3,&
+     else if (infile_editing) then
+       call PARSER_array(mode="write",VAR="RTpumpBZ",N=0,M=3,&
 &                        DESC="[RT] K-points manually excited")
-   endif
-   if (l_RTpump_energy) call initactivate(1,'RTpumpEhEn RTpumpDE RTpumpEhWd')
+     endif
+   endif
    if (l_RTpump_Fermi) call initactivate(1, 'RTmuEh RTtempEh RTautotuneThr')
  endif
  !
@@ -644,11 +644,7 @@
    !
    l_flag=l_RT_occupations.or.l_RT_abs.or.l_RT_pol
    if (l_flag)      call init_RT_ctl_switch('G')
-<<<<<<< HEAD
-   l_flag=l_RT_occupations.or.l_RT_density.or.l_RT_lifetimes.or.l_RT_abs.or.l_RT_pol
-=======
-   l_flag=l_RT_occupations.or.l_RT_density.or.l_RT_lifetimes.or.l_RT_abs.or.l_RT_G_two_times
->>>>>>> b2a8eedf
+   l_flag=l_RT_occupations.or.l_RT_density.or.l_RT_lifetimes.or.l_RT_abs.or.l_RT_pol.or.l_RT_G_two_times
    if (l_flag)      call initactivate(1,"TimeStep TimeRange")
    !
    l_flag=l_RT_time.and.l_RT_occupations
