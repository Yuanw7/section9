!
!        Copyright (C) 2000-2019 the YAMBO team
!              http://www.yambo-code.org
!
! Authors (see AUTHORS file for details): AM
! 
! This file is distributed under the terms of the GNU 
! General Public License. You can redistribute it and/or 
! modify it under the terms of the GNU General Public 
! License as published by the Free Software Foundation; 
! either version 2, or (at your option) any later version.
!
! This program is distributed in the hope that it will 
! be useful, but WITHOUT ANY WARRANTY; without even the 
! implied warranty of MERCHANTABILITY or FITNESS FOR A 
! PARTICULAR PURPOSE.  See the GNU General Public License 
! for more details.
!
! You should have received a copy of the GNU General Public 
! License along with this program; if not, write to the Free 
! Software Foundation, Inc., 59 Temple Place - Suite 330,Boston, 
! MA 02111-1307, USA or visit http://www.gnu.org/copyleft/gpl.txt.
!
subroutine INIT_ypp(E,instr,FINALIZE)
 !
 use units,          ONLY:FS2AUT
 use YPPm,           ONLY:l_plot,l_map_WFs,l_map_kpts,l_mag,l_k_grid,l_high_sym_pts,BSiq,&
&                         l_free_hole,l_fix_syms,l_excitons,l_exc_wf,l_fix_save,&
&                         l_amplitude,l_bands,l_bxsf,l_bz_grids,l_current,BANDS_bands,&
&                         l_density,l_dos,l_electrons,l_q_grid,l_QP_DBs_create_and_modify,&
&                         l_QP_DBs_manipulate,l_random_grid,l_shifted_grid,l_sort,l_sp_wf,l_spin,&
&                         l_wannier,l_wavefunction,n_DbGd_DBs,n_u_interp_pts,n_u_k_pts,n_u_q_pts,&
&                         U_k_pts,U_interp_pts,U_q_pts,U_q_shifts,DbGd_DB1_paths,l_angular_momentum,l_position
 use pars,           ONLY:pi,schlen
 use D_lattice,      ONLY:i_time_rev
 use it_tools,       ONLY:ofiles_append,initinfio,initactivate,infile_dump,runlevel_is_on,&
&                         PARSER_force_command_line_value
 use it_m,           ONLY:initdefs,initmode,infile,nrnlvls,rnlvls,infile_verbosity,&
                          V_general,V_qp,V_all,V_real_time,V_nl_optics
 use drivers,        ONLY:infile_editing
 use com,            ONLY:write_to_report,repfile
 use stderr,         ONLY:STRING_split,write_to_log,log_as_a_file,logfile,STRING_match,STRING_same
 use electrons,      ONLY:n_spin,n_spinor,levels
 use parallel_m,     ONLY:master_cpu,PP_redux_wait
 use LIVE_t,         ONLY:live_timing_is_on
 use parser_m,       ONLY:PARSER_array
 use IO_m,           ONLY:rm_file,OP_RD_CL,DUMP,io_control,NONE
#if defined _YPP_SC
 use YPPm,           ONLY:l_mean_potential
 use SC,             ONLY:SC_bands
#endif
#if defined _YPP_RT || defined _YPP_SC
 use QP_m,           ONLY:QP_nb
 use electrons,      ONLY:levels,E_reset
#endif
#if defined _YPP_RT 
 use YPP_real_time,  ONLY:l_RealTime,l_RT_dos,l_RT_abs,l_RT_bands,l_RT_DBs,l_RT_density,&
&                         l_RT_energy,l_RT_lifetimes,l_RT_occupations,l_RT_time,l_RT_X,l_RTpump_Fermi,&
&                         l_RTpump_energy,l_RTpump_kspace,Eh_pumped_pair_n_BZ_regions,Eh_pumped_pair_BZ_regions,&
&                         l_NL_X,l_NL_exc,RT_conf
 use real_time,      ONLY:RT_bands
#endif
#if defined _YPP_NL 
 use nl_optics,      ONLY:NL_damping
 use pars,           ONLY:SP
#endif
#if defined _YPP_ELPH
 use YPP_ELPH
#endif
 !
#include<memory.h>
 !
 type(levels)     ::E
 character(*)     ::instr
 logical          ::FINALIZE
 !
 ! Work Space
 !
 logical          ::l_init_QP,l_flag
 type(initdefs)   ::defs
 integer          ::i1,i2,ID,io_err,i_cycle
 character(schlen)::rstr_piece(60) 
 !
 integer, external::io_RIM,io_COL_CUT,io_ATMPROJ_pwscf
 logical, external::file_exists 
 !
#if defined _YPP_SC
 type(levels)     ::E_dummy
 integer, external::io_SC_components
 integer          ::io_SC_err
#endif
#if defined _YPP_RT
 integer, external::io_RT_components,io_KB_pwscf,io_KB_abinit
 integer          ::io_RT_G_err,io_RT_OBS_err,io_KB_pwscf_err,io_KB_abinit_err
#endif
#if defined _YPP_NL
 integer, external::io_NL
 integer          ::io_Nonlinear
#endif
 !
 if (FINALIZE) then
   call call_INIT_load('Game_Over')
   if (master_cpu.and.write_to_report) call initinfio(defs,11)
   if (master_cpu) call ofiles_append(defs=defs)
   return
 endif
 !
 ! DATABASES 
 !===========
 !
#if defined _YPP_SC
 ! 
 call E_reset(E_dummy) 
 !
 call io_control(ACTION=OP_RD_CL,COM=NONE,MODE=DUMP,SEC=(/1/),ID=ID) ! Current response
 io_SC_err=io_SC_components('WF' ,E_dummy,ID)
 if (io_SC_err==0) QP_nb=SC_bands(2)
 !
#endif
 !
#if defined _YPP_RT
 !
 ! GPL_EXCLUDE_START
 !
 call io_control(ACTION=OP_RD_CL,COM=NONE,MODE=DUMP,SEC=(/1/),ID=ID) ! GF
 io_RT_G_err=io_RT_components('G' ,ID)
 if (io_RT_G_err==0) QP_nb=RT_bands(2)
 !
 ! GPL_EXCLUDE_END
 ! 
 call io_control(ACTION=OP_RD_CL,COM=NONE,MODE=DUMP,SEC=(/1/),ID=ID) ! Current response
 io_RT_OBS_err=io_RT_components('OBSERVABLES' ,ID)
 if (io_RT_OBS_err==0) QP_nb=RT_bands(2)
 !
 call io_control(ACTION=OP_RD_CL,COM=NONE,SEC=(/1/),MODE=DUMP,ID=ID)
 io_KB_pwscf_err=io_KB_pwscf(ID)
 ! 
 call io_control(ACTION=OP_RD_CL,COM=NONE,SEC=(/1/),MODE=DUMP,ID=ID)
 io_KB_abinit_err=io_KB_abinit(ID)
 !
#endif        
 !
#if defined _YPP_NL
 !
 call io_control(ACTION=OP_RD_CL,COM=NONE,SEC=(/1/),MODE=DUMP,ID=ID)
 io_Nonlinear=io_NL(ID)
 !
 if(io_Nonlinear==0) then
   if(NL_damping/=0._SP) RT_conf%T_range(:)  =(/2._SP/NL_damping*5._SP,-real(FS2AUT,SP)/)
 endif
 !
#endif
 !
 ! ATOMIC PROJETIONS pwscf
 !
 call io_control(ACTION=OP_RD_CL,COM=NONE,SEC=(/1/),MODE=DUMP,ID=ID)
 io_err=io_ATMPROJ_pwscf(ID)
 !
 ! rim
 !
 call io_control(ACTION=OP_RD_CL,COM=NONE,SEC=(/1/),MODE=DUMP,ID=ID)
 io_err=io_RIM(ID) 
 !
 ! cutoff
 !
 call io_control(ACTION=OP_RD_CL,COM=NONE,SEC=(/1/),MODE=DUMP,ID=ID)
 io_err=io_COL_CUT(ID) 
 !
 ! Defaults->Defs + Initialization
 !
 call call_INIT_load('create_shadow_vars')
 !
 ! Dump internally the input file
 !
 if (file_exists(trim(infile))) then
   !
   call infile_dump()
   !
   call INIT_input_file( )
   !
 endif
 !
 !Setup on the basis of the DB read/stdin variables
 !Here I can propose values to be written in the input file
 !
 call before_infile_write_setup( )
 !
 call call_INIT_load('load_defaults')
 !
 ! RunLevels on
 !
 call STRING_split(instr,rstr_piece)
 do i1=1,50
   if ( trim(rstr_piece(i1))=="jobstr" ) cycle
   if ( i1>1) then
     if (trim(rstr_piece(i1-1))=="jobstr" ) cycle
   endif
   !
   ! Verbosity
   !
   if (i1<50) then
     if( trim(rstr_piece(i1)) == 'infver' .and. STRING_same(rstr_piece(i1+1),'gen') ) infile_verbosity=V_general
     if( trim(rstr_piece(i1)) == 'infver' .and. STRING_same(rstr_piece(i1+1),'rt')  ) infile_verbosity=V_real_time
     if( trim(rstr_piece(i1)) == 'infver' .and. STRING_same(rstr_piece(i1+1),'nl')  ) infile_verbosity=V_nl_optics
     if( trim(rstr_piece(i1)) == 'infver' .and. STRING_same(rstr_piece(i1+1),'qp')  ) infile_verbosity=V_qp
     if( trim(rstr_piece(i1)) == 'infver' .and. STRING_same(rstr_piece(i1+1),'all') ) infile_verbosity=V_all
   endif
   !
   call initactivate(1,'ElecTemp BoseTemp')
   !
   do i_cycle=1,2
     !
     do i2=1,nrnlvls
       if ( trim(rstr_piece(i1)) == trim(rnlvls(i2,1)) ) then
         infile_editing=.true.
         call initactivate(1,trim(rnlvls(i2,1)))
       endif
     enddo
     !
     if ( trim(rstr_piece(i1)) == 'bzgrids') then
       l_k_grid=STRING_match(rstr_piece(i1+1),'k')
       l_q_grid=STRING_match(rstr_piece(i1+1),'q')
       l_shifted_grid=STRING_match(rstr_piece(i1+1),'s')
       l_random_grid=STRING_match(rstr_piece(i1+1),'r')
       !
       ! GPL_EXCLUDE_START 
       !
       l_high_sym_pts=STRING_match(rstr_piece(i1+1),'h')
       !
       ! GPL_EXCLUDE_END
       !
       if (l_k_grid) call initactivate(1,"K_grid")
       if (l_q_grid) call initactivate(1,"Q_grid")
       if (l_shifted_grid) call initactivate(1,"Shifted_Grid")
       if (l_random_grid)  call initactivate(1,"Random_Grid")
       if (l_high_sym_pts) call initactivate(1,"High_Symm")
     endif
     !
     if ( trim(rstr_piece(i1)) == 'WFs') then
       call initactivate(1,'WFs')
       l_fix_save=STRING_match(rstr_piece(i1+1),'c')
       l_map_WFs =STRING_match(rstr_piece(i1+1),'p')
       if (l_map_WFs) call initactivate(1,'WFs_map')
     endif
     !
     if ( trim(rstr_piece(i1)) == 'QPDBs') then
       call initactivate(1,'QPDBs')
       l_QP_DBs_create_and_modify=STRING_match(rstr_piece(i1+1),'g')
       l_QP_DBs_manipulate            =STRING_match(rstr_piece(i1+1),'m')
       if (l_QP_DBs_create_and_modify) call initactivate(1,'QPDB_edit')
       if (l_QP_DBs_manipulate)        call initactivate(1,'QPDB_merge')
     endif
     !
#if defined _YPP_ELPH
     if ( trim(rstr_piece(i1)) == 'phonons') then
       l_dos              =STRING_match(rstr_piece(i1+1),'d')
       l_eliashberg       =STRING_match(rstr_piece(i1+1),'e')
       l_atomic_amplitude =STRING_match(rstr_piece(i1+1),'a')
       if (l_atomic_amplitude) infile_editing=.false.
       if (l_eliashberg)   call initactivate(1,'eliashberg')
     endif
#endif
     if ( trim(rstr_piece(i1)) == 'BSiq') then
       !
       read(rstr_piece(i1+1),'(i10)') BSiq 
       if (l_sort) infile_editing=.false.
       !
       call PARSER_force_command_line_value(defs,"BSQindex",I1=BSiq)
       !
     endif
     if ( trim(rstr_piece(i1)) == 'excitons') then
       l_wavefunction   =STRING_match(rstr_piece(i1+1),'w')
       l_sort           =STRING_match(rstr_piece(i1+1),'s')
       l_amplitude      =STRING_match(rstr_piece(i1+1),'a')
#if defined _YPP_ELPH
       l_gkkp           =STRING_match(rstr_piece(i1+1),'g')
#endif
       !
       l_spin  =STRING_match(rstr_piece(i1+1),'sp').and.n_spin>1
       l_mag   =STRING_match(rstr_piece(i1+1),'m').and.n_spin>1
       !
       ! GPL_EXCLUDE_START
       !
#if defined _YPP_ELPH
       l_eliashberg      =STRING_match(rstr_piece(i1+1),'e')
#endif
       ! GPL_EXCLUDE_END
       !
     endif
     if ( trim(rstr_piece(i1)) == 'electrons') then
       !
       l_current        =STRING_match(rstr_piece(i1+1),'c')
       l_density        =STRING_match(rstr_piece(i1+1),'d')
       l_dos            =STRING_match(rstr_piece(i1+1),'s')
       l_wavefunction   =STRING_match(rstr_piece(i1+1),'w')
       l_bands          =STRING_match(rstr_piece(i1+1),'b')
       l_mag            =STRING_match(rstr_piece(i1+1),'m').and.n_spin>1
       !
#if defined _YPP_ELPH
       l_eliashberg       =STRING_match(rstr_piece(i1+1),'e')
#endif
       !
#if defined _YPP_MAGNETIC
       l_angular_momentum =STRING_match(rstr_piece(i1+1),'l')
       l_position         =STRING_match(rstr_piece(i1+1),'p')
#endif
       !
     endif
     !
#if defined _YPP_RT
     !
     ! GPL_EXCLUDE_START
     !
     if ( trim(rstr_piece(i1)) == 'RTDBs') then
       l_RTpump_energy=STRING_match(rstr_piece(i1+1),'e')
       l_RTpump_kspace=STRING_match(rstr_piece(i1+1),'k')
       l_RTpump_Fermi =STRING_match(rstr_piece(i1+1),'f')
     endif
     !
     ! GPL_EXCLUDE_END
     !
     if ( trim(rstr_piece(i1)) == 'RealTime' .or. trim(rstr_piece(i1)) == 'TDplots') then
       !
       l_RT_X           =STRING_match(rstr_piece(i1+1),'X')
       !
       ! GPL_EXCLUDE_START
       l_RT_occupations =STRING_match(rstr_piece(i1+1),'o')
       l_RT_lifetimes   =STRING_match(rstr_piece(i1+1),'l')
       l_RT_density     =STRING_match(rstr_piece(i1+1),'d')
       l_RT_abs         =STRING_match(rstr_piece(i1+1),'a')
       ! GPL_EXCLUDE_END
       !
     endif
     !
     ! GPL_EXCLUDE_START
     !
     if ( trim(rstr_piece(i1)) == 'RealTime' .or. trim(rstr_piece(i1)) == 'TDplotmode') then
       !
       l_RT_bands       =STRING_match(rstr_piece(i1+1),'b')
       l_RT_time        =STRING_match(rstr_piece(i1+1),'t')
       l_RT_energy      =STRING_match(rstr_piece(i1+1),'e')
       l_RT_dos         =STRING_match(rstr_piece(i1+1),'d')
       !
     endif
     !
     ! GPL_EXCLUDE_END
     !
#endif
     !
#if defined _YPP_NL
     l_NL_X   =  trim(rstr_piece(i1)) == 'nonlinear'
#endif   
     !    
   enddo
 enddo
 !
#if defined _YPP_RT
 !
 if (l_RT_X)           call initactivate(1,'RT_X')
 !
 ! GPL_EXCLUDE_START
 !
 if (l_RT_abs)         call initactivate(1,'RTabs')
 if (l_RT_occupations) call initactivate(1,'RToccupations')
 if (l_RT_lifetimes)   call initactivate(1,'RTlifetimes')
 if (l_RT_density)     call initactivate(1,'RTdeltaRho')
 if (l_RT_bands)       call initactivate(1,'RTfitbands')
 if (l_RT_time)        call initactivate(1,'RTtime')
 if (l_RT_energy)      call initactivate(1,'RTenergy')
 if (l_RT_dos)         call initactivate(1,'RTdos')
#endif
 !
 if (l_amplitude)      call initactivate(1,'amplitude')
 if (l_spin)           call initactivate(1,'spin')
 if (l_mag)            call initactivate(1,'magnetization')
 if (l_wavefunction)   call initactivate(1,'wavefunction')
 !
#if defined _YPP_ELPH
 !
 if (l_eliashberg)       call initactivate(1,'eliashberg')
 if (l_gkkp)             call initactivate(1,'gkkp')
 !
#endif
#if defined _YPP_MAGNETIC
 !
 if (l_angular_momentum) call initactivate(1,'angular_m')
 if (l_position)         call initactivate(1,'position')
 !
#endif
 !
 if (l_current)        call initactivate(1,'current')
 if (l_density)        call initactivate(1,'density')
 if (l_sort)           infile_editing=.false.
 if (l_dos)            call initactivate(1,'dos')
 if (l_bands)          call initactivate(1,'bnds')
 !
#if defined _YPP_RT
 !
 ! GPL_EXCLUDE_START
 !
 if (l_RTpump_energy) call initactivate(1,'Select_energy')
 if (l_RTpump_kspace) call initactivate(1,'Select_kspace')
 if (l_RTpump_Fermi ) call initactivate(1,'Select_Fermi')
 !
 ! GPL_EXCLUDE_END
 !
#endif
 !
 ! GPL_EXCLUDE_END
 !
 !
#if defined _YPP_NL
 if (l_NL_X)         call initactivate(1,'nonlinear')
#endif
 !
 l_flag=.not.(l_sort.or.l_fix_save)
#if defined _YPP_ELPH
 l_flag=.not.l_sort.and..not.l_atomic_amplitude
#endif
 if (l_flag) call call_INIT_load('parser_input_file')
 !
 l_bz_grids  = runlevel_is_on('bzgrids')
 l_k_grid    = runlevel_is_on('K_grid')
 l_q_grid    = runlevel_is_on('Q_grid')
 l_shifted_grid = runlevel_is_on('Shifted_Grid')
 l_random_grid  = runlevel_is_on('Random_Grid')
 l_high_sym_pts = runlevel_is_on('High_Symm')
 l_dos       =runlevel_is_on('dos')
 l_bands     =runlevel_is_on('bnds')
 l_fix_syms  =runlevel_is_on('fixsyms')
#if defined _YPP_SC
 l_mean_potential=runlevel_is_on('MeanPot')
 if (l_mean_potential) then
   call initactivate(1,'plot')
   call initactivate(1,'electrons')
 endif
#endif
#if defined _YPP_ELPH
 l_eliashberg=runlevel_is_on('eliashberg')
 l_phonons   =runlevel_is_on('phonons')
 l_gkkp      =runlevel_is_on('gkkp')
#endif
#if defined _YPP_RT
 !
 l_RealTime         = runlevel_is_on('RealTime').or.runlevel_is_on('TDplots').or.runlevel_is_on('TDpol')
 l_RT_X             = runlevel_is_on('RT_X')
 !
 ! GPL_EXCLUDE_START
 !
 l_RT_DBs           = runlevel_is_on('RTDBs')
 !
 l_RTpump_energy    = runlevel_is_on('Select_energy')
 l_RTpump_kspace    = runlevel_is_on('Select_kspace')
 l_RTpump_Fermi     = runlevel_is_on('Select_Fermi')
 !
 l_RT_abs           = runlevel_is_on('RTabs')
 l_RT_occupations   = runlevel_is_on('RToccupations')
 l_RT_lifetimes     = runlevel_is_on('RTlifetimes')
 l_RT_density       = runlevel_is_on('RTdeltaRho')
 !
 l_RT_bands         = runlevel_is_on('RTfitbands')
 l_RT_time          = runlevel_is_on('RTtime')
 l_RT_energy        = runlevel_is_on('RTenergy')
 l_RT_dos           = runlevel_is_on('RTdos')
 !
 ! GPL_EXCLUDE_END
 !
#endif
#if defined _YPP_NL
 l_NL_X   =runlevel_is_on('nonlinear')
#endif
#if defined _YPP_MAGNETIC
 l_angular_momentum = runlevel_is_on('angular_m').and.runlevel_is_on('electrons')
 l_position         = runlevel_is_on('position').and.runlevel_is_on('electrons')
#endif
 l_excitons =runlevel_is_on('excitons')
 l_electrons=runlevel_is_on('electrons')
 l_plot=any((/runlevel_is_on('wavefunction'),runlevel_is_on('magnetization'),&
&             runlevel_is_on('density'),runlevel_is_on('current')/))
#if defined _YPP_SC
 l_plot=l_plot .or. runlevel_is_on('MeanPot')
#endif
#if defined _YPP_RT
 l_plot=l_plot .or. runlevel_is_on('RTdeltaRho')
#endif
 l_free_hole=runlevel_is_on('freehole')
 l_amplitude=runlevel_is_on('amplitude')
 l_exc_wf   =runlevel_is_on('wavefunction').and.runlevel_is_on('excitons')
 l_sp_wf    =runlevel_is_on('wavefunction').and.runlevel_is_on('electrons')
 l_density  =runlevel_is_on('density').and.runlevel_is_on('electrons')
 l_current  =runlevel_is_on('current').and.runlevel_is_on('electrons')
 l_mag      =runlevel_is_on('magnetization')
 l_wannier  =runlevel_is_on('wannier')
 l_spin     =runlevel_is_on('spin')
 l_map_WFs  =runlevel_is_on('WFs_map')
 !
 if (.not.l_exc_wf) l_free_hole=.false.
 !
 if (l_bz_grids) then
   call initactivate(1,"OutputAlat")
   if (l_k_grid)        call initactivate(1,"NoWeights cooIn cooOut ListPts ExpandPts")
   if (l_q_grid)        call initactivate(1,"NoWeights cooIn cooOut ListPts ExpandPts ForceUserPts")
   if (l_high_sym_pts)  call initactivate(1,"cooOut PtsPath NPtsPath")
   if (l_shifted_grid)  call initactivate(1,"NoWeights cooIn cooOut")
   if (l_random_grid)   call initactivate(1,"NoWeights cooOut BZ_random_Nk GammaRadius")
 endif
 !
 if ((l_dos.or.l_bands).and.n_spinor==2) call initactivate(1,'WFReference')
 !
 l_flag=l_bands
#if defined _YPP_RT
 l_flag=l_bands.or.l_RT_bands
#endif
 !
 if (l_flag) then
   !
   call initactivate(1,"INTERP_mode OutputAlat cooIn cooOut NormN NelFac")
   !
   if (l_bands) call initactivate(1,"BANDS_bands")
   !
   call initactivate(1,"INTERP_Grid INTERP_Shell_Fac")
   call initactivate(1,"CIRCUIT_E_DB_path BANDS_path BANDS_steps BANDS_built_in")
   !
 endif
 !	   
 l_map_kpts  = runlevel_is_on('kpts_map')
 !
 l_bxsf      = runlevel_is_on('bxsf')
 !
 if (l_bxsf) call initactivate(1,"W90_fname WannBnds DgridOrd")
 !
 l_QP_DBs_create_and_modify = runlevel_is_on('QPDB_edit')
 l_QP_DBs_manipulate = runlevel_is_on('QPDB_merge')
 !
 ! GPL_EXCLUDE_START
 !
#if defined _YPP_SC
 if (l_mean_potential) call initactivate(1,"PotValue")
#endif
 !
 ! GPL_EXCLUDE_END
 !
 if (l_fix_syms.and.n_spinor==2.and.i_time_rev==0) call initactivate(1,"ExpandSymm")
 !
 if (l_fix_save) infile_editing=.false.
 !
 if (l_fix_syms) call initactivate(1,"Efield1 Efield2 BField Bpsi Btheta RmAllSymm RmTimeRev RmSpaceInv")
 !
#if defined _YPP_RT
 !
 if (l_RT_X) then 
   call initactivate(1,"Xorder ProbeKey PumpKey EnRngeRt ETStpsRt")
   call initactivate(1,"TimeRange DampMode DampFactor SkipOBS_IO FrMinDamp RmAsymLim UseFFT CheckPaths")
 endif
 !
#endif
 !
 ! GPL_EXCLUDE_START
 !
 ! Wannier 90 interface
 !
 if (l_wannier) call initactivate(1,"Seed WriteAMU QPdbPath")
 !
 ! GPL_EXCLUDE_END
 !
 if (l_map_kpts) call initactivate(1,"BZ_DbGd_Nk SkipCheck noBZExpand NoWeights")
 !
 if (l_map_WFs)  call initactivate(1,"SOC_DBs SOC_splitting bands_to_map bands_buffer")
 !
 if (l_electrons) then
   if (l_dos.or.l_bands) call INIT_QP_ctl_switch('G')
   if (l_dos) then
     call initactivate(1,"DOSERange DOSESteps DOS_broad DOS_bands DOSUsesOcc")
     call initactivate(1,"INTERP_mode INTERP_Grid INTERP_Shell_Fac")
     call initactivate(1,"Proj_DOS PDOS_atoms PDOS_kinds PDOS_wfcs PDOS_l PDOS_j PDOS_m")
   endif
 endif
#if defined _YPP_RT
 if (l_RT_DBs)    then
   call initactivate(1,'RTpumpNel RTpumpSpin RTBands')
   if (l_RTpump_energy) call initactivate(1,'RTpumpEhEn RTpumpEhWd')
   if (l_RTpump_kspace) then
     call initactivate(1,'RTpumpDE RTpumpEhWd RTpumpBZWd cooIn')
     !
     call PARSER_array(mode="REAL dimensions",VAR="RTpumpBZ",N=Eh_pumped_pair_n_BZ_regions,M=3)
     if (Eh_pumped_pair_n_BZ_regions>0) then
       call PARSER_array(mode="read",VAR="RTpumpBZ",N=Eh_pumped_pair_n_BZ_regions,M=3,&
&                        R_v=Eh_pumped_pair_BZ_regions(:Eh_pumped_pair_n_BZ_regions,:))
     else
       Eh_pumped_pair_n_BZ_regions=1
       Eh_pumped_pair_BZ_regions(1,:)=-1.
     endif
     call PARSER_array(mode="write",VAR="RTpumpBZ",N=Eh_pumped_pair_n_BZ_regions,M=3,&
&                      DESC="[RT] K-points manually excited",&
&                      R_v=Eh_pumped_pair_BZ_regions(:Eh_pumped_pair_n_BZ_regions,:))
     !
   endif
   if (l_RTpump_Fermi) call initactivate(1, 'RTmuEh RTtempEh RTautotuneThr')
 endif
 !
 if (l_RealTime) then
   !
   ! GPL_EXCLUDE_START
   !
   l_flag=l_RT_occupations.or.l_RT_abs
   if (l_flag)      call init_RT_ctl_switch('G')
   l_flag=l_RT_occupations.or.l_RT_density.or.l_RT_lifetimes.or.l_RT_abs
   if (l_flag)      call initactivate(1,"TimeStep TimeRange")
   !
   l_flag=l_RT_time.and.l_RT_occupations
   if (l_flag)           call initactivate(1,"OCCgroup")
   if (l_RT_occupations) call initactivate(1,"IncludeEQocc SkipFermiFIT")
   if (l_RT_density)     call initactivate(1,"LoadGhistory IncludeEQocc")
   if (l_RT_dos)  then
     call initactivate(1,"DOSERange DOSESteps DOS_broad SeparateEH IncludeEQocc NoOcc")
     call initactivate(1,"Proj_DOS PDOS_atoms PDOS_kinds PDOS_wfcs PDOS_l PDOS_j PDOS_m")
     call initactivate(1,"INTERP_Grid INTERP_Shell_Fac")
     call INIT_QP_ctl_switch('G')
   endif
   if ((l_RT_dos.or.l_RT_time).and.n_spinor==2) call initactivate(1,'WFReference')
   !
   ! GPL_EXCLUDE_END
   !
   if (l_RT_abs)    call initactivate(1,"EnRngeRt ETStpsRt DampFactor Transmission Reflectivity IncludeIP RTformat")
   !
 endif
#endif
 !
#if defined _YPP_NL
 if(l_NL_X) call initactivate(1,"Xorder TimeRange ETStpsRt EnRngeRt DampMode DampFactor PrtPwrSpec")
 if(l_NL_exc) call initactivate(1,"Xorder PrintExc")!  MaxContr")
#endif
 !
#if defined _YPP_MAGNETIC
 if (l_angular_momentum.or.l_position) call initactivate(1,"FFTGvecs")
 if (l_current) call initactivate(1,'PhaseTrick')
#endif
 !
 if (l_plot) then
   call initactivate(1,"Format Direction FFTGvecs") 
   if (l_sp_wf) call initactivate(1,"Degen_Step")  
#if defined _YPP_ELPH
   if (l_sp_wf) call initactivate(1,"ResTresh")  
#endif
   if (l_mag)   call initactivate(1,"MagDir") 
   if (l_current) call initactivate(1,'CurrentDir')
 endif
 !
 if (l_spin.and..not.l_excitons) call initactivate(1,"FFTGvecs")
 !
 if (l_excitons) then
   call initactivate(1,"States En_treshold Res_treshold BSQindex")
   if (l_amplitude) then
     call INIT_QP_ctl_switch('G')
     call initactivate(1,"DipWeight")
   endif
   if (l_exc_wf.or.l_amplitude) call initactivate(1,"Degen_Step Weight_treshold")
   if (l_exc_wf.and..not.l_free_hole) call initactivate(1,"Cells Hole Dimension") 
   if (l_exc_wf.and.l_free_hole) call initactivate(1,"WFMult") 
   if (l_spin) call initactivate(1,"Degen_Step")
#if defined _YPP_ELPH
   if (l_eliashberg)  call initactivate(1,"Degen_Step") 
#endif
 endif
 !
#if defined _YPP_ELPH
 if (l_gkkp.and..not.l_excitons)   call initactivate(1,"DBsPATH PHfreqF PHmodeF GkkpExpand GkkpConvert")
 if (l_phonons.and.l_eliashberg)   call initactivate(1,"EE_Fermi EfGbroad")
 if ( ((l_excitons.or.l_electrons).and.l_eliashberg) .or. (l_phonons.and.l_dos) ) call initactivate(1,"PhBroad PhStps")
#endif
 !
 ! Check for existing QP control fields to be proposed in the new input files
 !
 call QP_state_table_setup(E)
 !
 if (l_QP_DBs_create_and_modify.or.l_QP_DBs_manipulate) call QP_DBs_initialize()
 !
 l_init_QP=l_plot.and.l_sp_wf
#if defined _YPP_ELPH
 if (.not.l_init_QP) l_init_QP=l_electrons.and.l_eliashberg
#endif
#if defined _YPP_SC
 if (.not.l_init_QP) l_init_QP=l_electrons.and.l_mean_potential
#endif
#if defined _YPP_MAGNETIC
 if (.not.l_init_QP) l_init_QP=l_angular_momentum.or.l_position
#endif
 !
 ! GPL_EXCLUDE_START
 !
#if defined _YPP_RT
 if (.not.l_init_QP) l_init_QP=(l_RT_occupations.or.l_RT_lifetimes).and..not.l_RT_bands.and..not.l_RT_dos
 if (     l_init_QP) call INIT_QP(" ")
#else
 ! GPL_EXCLUDE_END
 if (l_init_QP) call INIT_QP(" ")
 ! GPL_EXCLUDE_START
#endif
 !
 ! GPL_EXCLUDE_END
 !
 ! Check and fill all possible vectorial USER fields
 !
 l_flag=l_bands
 !
 ! GPL_EXCLUDE_START
 !
#if defined _YPP_RT
 l_flag=l_flag.or.l_RT_bands
#endif
 !
 ! GPL_EXCLUDE_END
 !
 if (l_flag) call USER_vector_handle("BANDS_kpts")
 !
 if (l_bz_grids) then
   if (l_k_grid)       call USER_vector_handle("GWKpts")
   if (l_q_grid)       call USER_vector_handle("Qpts")
   if (l_shifted_grid) call USER_vector_handle("KShift")
 endif
 !
 if (l_map_kpts) then
   call PARSER_array(mode="CH dimensions",VAR="DbGd_DB1_paths",N=n_DbGd_DBs,M=1)
   if (n_DbGd_DBs>0) then
     call PARSER_array(mode="read",VAR="DbGd_DB1_paths",N=n_DbGd_DBs,M=1,CH_v=DbGd_DB1_paths(:n_DbGd_DBs,:))
   else
     n_DbGd_DBs=1
     DbGd_DB1_paths(1,1)="none"
   endif
   call PARSER_array(mode="write",VAR="DbGd_DB1_paths",DESC="Paths to the SAVE folders with the Double Grid DB1",&
&                    N=n_DbGd_DBs,M=1,CH_v=DbGd_DB1_paths(:n_DbGd_DBs,:))
 endif
 !
 ! Input file
 !
 if (infile_editing) then
   open(unit=12,file=trim(infile))
   call initinfio(defs,12)
   close(12)
   call PP_redux_wait
   return
 endif
 !
 ! LOG/REP files
 !
 live_timing_is_on =master_cpu.and..not.infile_editing
 write_to_report   =master_cpu.and..not.infile_editing
 write_to_log      =master_cpu.and..not.infile_editing
 !
 call INIT_report_and_log_files()
 !
 if (log_as_a_file) call rename_file(logfile)
 !
 call rename_file(repfile)
 !
<<<<<<< HEAD
 live_timing_is_on =master_cpu
 write_to_report   =master_cpu
 write_to_log      =master_cpu
 !
 if (master_cpu) then
=======
 ! Input file
 !
 if (infile_editing) then
   open(unit=12,file=trim(infile))
   call initinfio(defs,12)
   close(12)
   call PP_redux_wait
 endif
 !
 if (write_to_report) then
>>>>>>> ec2d045d
   call rm_file(trim(repfile))
   open(unit=11,file=trim(repfile))
   call write_the_logo(11,' ')
   close(11)
 endif
 !
 contains
   !
   subroutine call_INIT_load(mode) 
     character(*)::mode
     !
     if (mode=='create_shadow_vars') initmode=0
     if (mode=='load_defaults') initmode=1
     if (mode=='Close_G_vectors') initmode=2
     if (mode=='Game_Over') initmode=3
     if (mode=='parser_input_file') initmode=4
     call INIT_ypp_load(defs)
     !
   end subroutine
   !
   subroutine before_infile_write_setup 
     !
     use YPPm,           ONLY:DOS_bands,SOC_bands_to_map,wannier_bands
     use electrons,      ONLY:n_bands
     !
     ! After DB reading/stdin logicals I propose here values for the input file
     ! 
     SOC_bands_to_map=(/ 1, n_bands /)
     BANDS_bands=(/1,n_bands/)
     DOS_bands=(/1,n_bands/)
     wannier_bands=(/1,n_bands/)
     !
   end subroutine
   !
   subroutine USER_vector_handle(field)
     !
     use parser_m,       ONLY:PARSER_array
     !
     character(*)::field
     !
     integer     ::nk,nq_s
     !
     call PARSER_array(mode="REAL dimensions",VAR=field,N=nk,M=3)
     !
     if (field=="GWKpts") then
       if (nk> 0) n_u_k_pts=nk
       if (nk==0) n_u_k_pts=1
       YAMBO_ALLOC(U_k_pts,(n_u_k_pts,3))
       if (nk> 0) call PARSER_array(mode="read",VAR=field,N=nk,M=3,R_v=U_k_pts)
       if (nk==0) U_k_pts=0.
       call PARSER_array(mode="write",VAR=field,DESC='K points list',N=n_u_k_pts,M=3,R_v=U_k_pts)
     else if (field=="BANDS_kpts") then
       if (nk> 0) then 
         n_u_interp_pts=nk
         YAMBO_ALLOC(U_interp_pts,(n_u_interp_pts,3))
         call PARSER_array(mode="read",VAR=field,N=nk,M=3,R_v=U_interp_pts)
         call PARSER_array(mode="write",VAR=field,DESC='K points of the bands circuit',&
&                          N=n_u_interp_pts,M=3,R_v=U_interp_pts)
       else
         n_u_interp_pts=0
         call PARSER_array(mode="write",VAR=field,DESC='K points of the bands circuit',N=0,M=3)
       endif
     else if (field=="Qpts") then
       if (nk> 0) n_u_q_pts=nk
       if (nk==0) n_u_q_pts=1
       YAMBO_ALLOC(U_q_pts,(n_u_q_pts,3))
       if (nk> 0) call PARSER_array(mode="read",VAR=field,N=nk,M=3,R_v=U_q_pts)
       if (nk==0) U_q_pts=0.
       call PARSER_array(mode="write",VAR=field,DESC='Q points list',&
&                        N=n_u_q_pts,M=3,R_v=U_q_pts)
     else if (field=="KShift") then
       U_q_shifts=0.
       if (nk> 0) call PARSER_array(mode="read",VAR=field,N=min(nk,3),M=3,R_v=U_q_shifts)
       call PARSER_array(mode="write",VAR=field,DESC='K-grid shifts (max 3)',&
&                        N=3,M=3,R_v=U_q_shifts)
     endif
     !
   end subroutine
   !
end subroutine<|MERGE_RESOLUTION|>--- conflicted
+++ resolved
@@ -673,6 +673,13 @@
  !
  call QP_state_table_setup(E)
  !
+ if (infile_editing) then
+   open(unit=12,file=trim(infile))
+   call initinfio(defs,12)
+   close(12)
+   call PP_redux_wait
+ endif
+ !
  if (l_QP_DBs_create_and_modify.or.l_QP_DBs_manipulate) call QP_DBs_initialize()
  !
  l_init_QP=l_plot.and.l_sp_wf
@@ -731,6 +738,18 @@
 &                    N=n_DbGd_DBs,M=1,CH_v=DbGd_DB1_paths(:n_DbGd_DBs,:))
  endif
  !
+ ! LOG/REP files
+ !
+ live_timing_is_on =master_cpu.and..not.infile_editing
+ write_to_report   =master_cpu.and..not.infile_editing
+ write_to_log      =master_cpu.and..not.infile_editing
+ !
+ call INIT_report_and_log_files()
+ !
+ if (log_as_a_file) call rename_file(logfile)
+ !
+ call rename_file(repfile)
+ !
  ! Input file
  !
  if (infile_editing) then
@@ -738,39 +757,9 @@
    call initinfio(defs,12)
    close(12)
    call PP_redux_wait
-   return
- endif
- !
- ! LOG/REP files
- !
- live_timing_is_on =master_cpu.and..not.infile_editing
- write_to_report   =master_cpu.and..not.infile_editing
- write_to_log      =master_cpu.and..not.infile_editing
- !
- call INIT_report_and_log_files()
- !
- if (log_as_a_file) call rename_file(logfile)
- !
- call rename_file(repfile)
- !
-<<<<<<< HEAD
- live_timing_is_on =master_cpu
- write_to_report   =master_cpu
- write_to_log      =master_cpu
- !
- if (master_cpu) then
-=======
- ! Input file
- !
- if (infile_editing) then
-   open(unit=12,file=trim(infile))
-   call initinfio(defs,12)
-   close(12)
-   call PP_redux_wait
  endif
  !
  if (write_to_report) then
->>>>>>> ec2d045d
    call rm_file(trim(repfile))
    open(unit=11,file=trim(repfile))
    call write_the_logo(11,' ')
