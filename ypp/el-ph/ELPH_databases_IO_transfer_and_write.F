!
!        Copyright (C) 2000-2021 the YAMBO team
!              http://www.yambo-code.org
!
! Authors (see AUTHORS file for details): AM
! 
! This file is distributed under the terms of the GNU 
! General Public License. You can redistribute it and/or 
! modify it under the terms of the GNU General Public 
! License as published by the Free Software Foundation; 
! either version 2, or (at your option) any later version.
!
! This program is distributed in the hope that it will 
! be useful, but WITHOUT ANY WARRANTY; without even the 
! implied warranty of MERCHANTABILITY or FITNESS FOR A 
! PARTICULAR PURPOSE.  See the GNU General Public License 
! for more details.
!
! You should have received a copy of the GNU General Public 
! License along with this program; if not, write to the Free 
! Software Foundation, Inc., 59 Temple Place - Suite 330,Boston, 
! MA 02111-1307, USA or visit http://www.gnu.org/copyleft/gpl.txt.
!
subroutine ELPH_databases_IO_transfer_and_write(IDB,k,E,q,GKKP)
 !
 use pars,                ONLY:SP,DP,rZERO,cZERO
 use D_lattice,           ONLY:n_atoms
 use R_lattice,           ONLY:bz_samp
 use ELPH,                ONLY:GKKP_me,elph_use_q_grid
 use YPP_ELPH,            ONLY:DB_ph_pol_vec,DB_E_k,DB_kind,DB_K_map,DB_nk,DB_gkkp,&
&                              DB_nb,DB_ph_modes,DB_grad_at_gamma,DB_E_k_plus_q,DB_Q_map
 use electrons,           ONLY:levels
 !
 implicit none
 !
 integer       :: IDB
 type(bz_samp) :: k,q
 type(levels)  :: E
 type(GKKP_me) :: GKKP
 !
 ! Work Space
 !
 integer     :: ia,ja,i,j,ik_db,ik_bz,ib1,ib2,il,iq
 complex(DP) :: DW_ws_L(n_atoms),DW_ws_R(n_atoms)
 real(SP)    :: E_shift
 !
<<<<<<< HEAD
 if (elph_use_q_grid) iq=DB_Q_map(IDB)
 if (.not.elph_use_q_grid) iq=IDB
=======
 if(elph_use_q_grid) then
   iq=DB_Q_map(IDB)
 else
   iq=IDB
 endif
>>>>>>> 21f18e5c
 !
 GKKP%dVc=cZERO
 if (allocated(GKKP%dVr)) GKKP%dVr=rZERO
 !
 ! GKKP & Levels
 !===============
 do ik_db=1,DB_nk
   !
   ik_bz=DB_K_map(ik_db)
   !
   ! Let's remember it again:
   !                                ib1                             ib2
   !                                |                               | 
   ! el_ph_mat(i,j,k,I)= <\psi(k+q) n_i|dV_{SCF}/du^q_{i a}|\psi(k) n_j>
   !                           |                          
   !                           ik_db[GS]/DB_K_map(ik_db)[YAMBO]  
   !
   ! I = (i,a)
   !
   ! In GS we define
   !
   !  gkkp_disk(i,j,k,l) = el_ph_mat(i,j,k,I) u(I,l)^* eps_I(q l)/sqrt(M_a)
   !
   ! However YAMBO table describe the k->k-q transitions and not k+q. So we 
   ! define
   !
   ! g_ijk^{qI}|_YAMBO= g_ijk^{-qI}|_GS = <k-q n_i|dV_{SCF}/du^-q_{i a}|k n_j>
   !
   ! where k_bz = DB_K_map(ik_db). Note that this procedure implies that YAMBO {q}'s
   ! are -{q}'s in GS (note the MinusQ flag).
   !
   GKKP%E_kpq(iq)%E(:,ik_bz,1)=rZERO
   !
   if (trim(DB_kind)=="PWscf") then
     !
     ! To allign correctly the E(k+q) energies I use the shift between
     ! the ABSOLUTE YAMBO energy levels at k and the GS ones.
     !
     E_shift=DB_E_k(1,ik_db)-(E%E(1,k%sstar(ik_bz,1),1)+E%E_Fermi)
     !
     GKKP%E_kpq(iq)%E(:,ik_bz,1)=DB_E_k_plus_q(:,ik_db)-E_shift
     !
   endif
   !
   do ib1=1,DB_nb
     do ib2=1,DB_nb
       !
       GKKP%dVc(:,ib1,ib2,ik_bz,1)=DB_gkkp(ib1,ib2,:,ik_db)
       !
       if (trim(GKKP%KIND)=="dV_bare") cycle
       !
       ! Debye Waller Term
       !
       do il=1,DB_ph_modes
         !
         DW_ws_L=(0._DP,0._DP)
         DW_ws_R=(0._DP,0._DP)
         !
         do ja=1,n_atoms
           do ia=1,n_atoms
             do i=1,3
               DW_ws_L(ja)=DW_ws_L(ja)+DB_grad_at_gamma(ib1,ib2,ia,i,ik_bz)*DB_ph_pol_vec(IDB,il,ja,i)
            enddo
           enddo
         enddo
         !
         do ja=1,n_atoms
           do j=1,3
             DW_ws_R(ja)=DW_ws_R(ja)+DB_grad_at_gamma(ib2,ib1,ja,j,ik_bz)*conjg(DB_ph_pol_vec(IDB,il,ja,j))
          enddo
         enddo
         !
         do ja=1,n_atoms
           GKKP%dVr(il,ib1,ib2,ik_bz,1)=GKKP%dVr(il,ib1,ib2,ik_bz,1)+2._SP*real( DW_ws_L(ja)*DW_ws_R(ja) , SP )
         enddo
       enddo
       !
     enddo 
   enddo
 enddo
 !
end subroutine<|MERGE_RESOLUTION|>--- conflicted
+++ resolved
@@ -44,16 +44,8 @@
  complex(DP) :: DW_ws_L(n_atoms),DW_ws_R(n_atoms)
  real(SP)    :: E_shift
  !
-<<<<<<< HEAD
  if (elph_use_q_grid) iq=DB_Q_map(IDB)
  if (.not.elph_use_q_grid) iq=IDB
-=======
- if(elph_use_q_grid) then
-   iq=DB_Q_map(IDB)
- else
-   iq=IDB
- endif
->>>>>>> 21f18e5c
  !
  GKKP%dVc=cZERO
  if (allocated(GKKP%dVr)) GKKP%dVr=rZERO
