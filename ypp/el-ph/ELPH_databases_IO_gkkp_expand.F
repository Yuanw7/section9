--- conflicted
+++ resolved
@@ -91,13 +91,6 @@
    !
    if(l_use_qindxB) then
      !
-<<<<<<< HEAD
-     qindx_tmp=qindx_B_load(ok_bz,ik_bz,qindx_ID)
-     iq_bz=qindx_tmp(1)
-=======
-     ! Use qindx_B to expand gkkp
->>>>>>> fc4c1848
-     !
      do ok_bz=1,k%nbz
        !
        qindx_tmp=qindx_B_load(ok_bz,ik_bz,qindx_ID)
