--- conflicted
+++ resolved
@@ -25,12 +25,8 @@
  !
  use pars,                ONLY:SP
  use units,               ONLY:HA2EV
-<<<<<<< HEAD
  use electrons,           ONLY:levels
  use R_lattice,           ONLY:bz_samp,qindx_B,qindx_B_load,qindx_S
-=======
- use R_lattice,           ONLY:bz_samp,qindx_B,qindx_B_load
->>>>>>> 28f51b9b
  use interfaces,          ONLY:ELPH_alloc
  use D_lattice,           ONLY:nsym,i_time_rev,sop_inv,sop_tab
  use ELPH,                ONLY:elph_nb,GKKP_me,PH_qpt
@@ -95,12 +91,7 @@
    !
    if(l_use_qindxB) then
      !
-<<<<<<< HEAD
      ! Use qindx_B to expand gkkp
-=======
-     qindx_tmp=qindx_B_load(ok_bz,ik_bz,qindx_ID)
-     iq_bz=qindx_tmp(1)
->>>>>>> 28f51b9b
      !
      do ok_bz=1,k%nbz
        !
@@ -164,17 +155,13 @@
    enddo
  enddo
  !
-<<<<<<< HEAD
  ! For the energies E(k+q)
  ! 
-=======
->>>>>>> 28f51b9b
  do ik_bz=1,k%nbz
    ! 
    ik=k%sstar(ik_bz,1)
    is=k%sstar(ik_bz,2)
    !
-<<<<<<< HEAD
    if(l_use_qindxB) then
      !       
      ! Use qindx_B
@@ -201,20 +188,6 @@
      os=k%sstar(ok_bz,2)
      !
    endif
-=======
-   do ok_bz=1,k%nbz
-     !
-     qindx_tmp=qindx_B_load(ok_bz,ik_bz,qindx_ID)
-     iq_bz=qindx_tmp(1)
-     !
-     if (iq_bz==iq) then
-       ok=k%sstar(ok_bz,1)
-       os=k%sstar(ok_bz,2)
-       exit
-     endif
-     !
-   enddo
->>>>>>> 28f51b9b
    !
    if (iq_s>nsym/(i_time_rev+1)) then
      ik_bz_gkkp=k%k_table(ok,sop_tab(sop_inv(iq_s-nsym/2),os))
@@ -222,12 +195,9 @@
      ik_bz_gkkp=k%k_table(ik,sop_tab(sop_inv(iq_s),is))
    endif
    !
-<<<<<<< HEAD
-=======
    ! Notice that the ok_bz index referees to the k-points in the Yambo order
    ! like in the q=0 case
    !
->>>>>>> 28f51b9b
    GKKP_expanded%E_kpq(iq)%E(:,ik_bz,1)=GKKP%E_kpq(1)%E(:,ok_bz,1)
    !
  enddo
@@ -256,11 +226,8 @@
      small=0
      nsmall=0
      !
-<<<<<<< HEAD
-     iq_db=iq  ! when this function is called iq is ibz
-=======
-     iq_db=iq
->>>>>>> 28f51b9b
+     iq_db=iq  ! when this function is called iq is in the IBZ
+     !
      if(l_gkkp_expand) then
        iq_db=iq
        if(iq>1) iq_db=sum(q%nstar(:iq-1))+1
@@ -275,6 +242,7 @@
          small(nsmall)=is
        endif
      enddo
+     !
    end subroutine
    !
 end subroutine