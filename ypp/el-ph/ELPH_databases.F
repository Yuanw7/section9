!
!        Copyright (C) 2000-2021 the YAMBO team
!              http://www.yambo-code.org
!
! Authors (see AUTHORS file for details): AM
! 
! This file is distributed under the terms of the GNU 
! General Public License. You can redistribute it and/or 
! modify it under the terms of the GNU General Public 
! License as published by the Free Software Foundation; 
! either version 2, or (at your option) any later version.
!
! This program is distributed in the hope that it will 
! be useful, but WITHOUT ANY WARRANTY; without even the 
! implied warranty of MERCHANTABILITY or FITNESS FOR A 
! PARTICULAR PURPOSE.  See the GNU General Public License 
! for more details.
!
! You should have received a copy of the GNU General Public 
! License along with this program; if not, write to the Free 
! Software Foundation, Inc., 59 Temple Place - Suite 330,Boston, 
! MA 02111-1307, USA or visit http://www.gnu.org/copyleft/gpl.txt.
!
subroutine ELPH_databases(k,E,q)
 !
 use units,               ONLY:HA2EV
 use pars,                ONLY:schlen,SP
 use stderr,              ONLY:intc
 use electrons,           ONLY:levels
 use interfaces,          ONLY:ELPH_alloc
 use ELPH,                ONLY:elph_use_q_grid,ph_modes,elph_nb,elph_nQ,GKKP,GKKP_bare,PH_W_debye,&
&                              PH_freqs_sq,PH_qpt,PH_pol_vector,GKKP_me,elph_nk_bz,PH_kpt_bz,l_GKKP_hosts_bare_dV
 use com,                 ONLY:msg
 use D_lattice,           ONLY:nsym,sop_tab
 use R_lattice,           ONLY:bz_samp,qindx_B,nqibz
 use parser_m,            ONLY:parser
 use vec_operate,         ONLY:v_is_zero
 use zeros,               ONLY:k_iku_zero
 use YPP_ELPH,            ONLY:ELPH_DB_alloc,ELPH_DB_free,DB_kind,DB_nq,DB_ph_K_sym_table,DB_nb,&
&                              ph_freqs_file,ph_modes_file,use_ext_ph_freqs,use_ext_ph_modes,DB_ph_modes,&
&                              DB_PH_pol_vec,DB_Q_map,DB_ph_freq_sq,DB_PH_qpt,DB_nk
 use LIVE_t,              ONLY:live_timing 
 use IO_int,              ONLY:io_control
 use IO_m,                ONLY:OP_APP_CL,REP,OP_RD_CL
 use parallel_int,        ONLY:PARALLEL_global_indexes
 !
#include<memory.h>
 !
 type(bz_samp) ::k,q
 type(levels)  ::E
 !
 ! Work Space...
 !
 logical            ::l_gkkp_expand
 integer            ::io_err(3),iq,ik,is,idb,i_star,iq_bz,ID,qindx_ID,qindx_tmp(2)
 character(schlen)  ::what
 integer, external  ::ELPH_databases_IO_elemental,io_ELPH,io_QINDX,qindx_B_init
 logical, external  ::file_exists
 real(SP)           ::v(3)
 type(GKKP_me)      ::GKKP_save,GKKP_bare_save
 !
 call section("*","== Electron-Phonon Databases ==")
 !
 ! Logicals & Init
 !=================
 call parser('GkkpReadBare',l_GKKP_hosts_bare_dV)
 call parser('GkkpExpand',l_gkkp_expand)
 !
<<<<<<< HEAD
 if(l_gkkp_expand) then
   !      
   ! Setup parallelization to load qindx_B
   ! ======================================
   !
   call PARALLEL_global_indexes(E,k,q,"BZ_Indexes")
   call PARALLEL_SETUP_K_scheme("BZINDX")
   !
   ! here qindx_B is allocated
   call io_control(ACTION=OP_RD_CL,COM=REP,SEC=(/5/),ID=ID)
   io_err(1)=io_QINDX(k,q,ID)
   if (io_err(1)/=0) then
     call msg('s',"Missing k/q scattering database")
     call error("Please run a setup with the BSEscatt flag activated")
   endif
   !
   ! Initialize qindx_B IO
   ! =============================
   io_err(2)=qindx_B_init(qindx_ID) 
   if(io_err(2)/=0) call error("Error reading qindx_B")
   !
=======
 ! Setup parallelization to load qindx_B
 ! ======================================
 !
 call PARALLEL_global_indexes(E,k,q,"BZ_Indexes")
 call PARALLEL_SETUP_K_scheme("BZINDX")
 !
 ! here qindx_B is allocated
 call io_control(ACTION=OP_RD_CL,COM=REP,SEC=(/5/),ID=ID)
 io_err(1)=io_QINDX(k,q,ID)
 if (l_gkkp_expand.and.io_err(1)/=0) then
   call msg('s',"Missing k/q scattering database")
   call error("Please run a setup with the BSEscatt flag activated")
>>>>>>> 9145b93a
 endif
 !
 ! Initialize qindx_B IO
 ! =============================
 io_err(2)=qindx_B_init(qindx_ID) 
 if(io_err(2)/=0) call error("Error reading qindx_B")
 !
 ! Existence and dimensions 
 !==========================
 call msg('s','Inspecting databases ...')
 io_err(1)=ELPH_databases_IO_elemental("dV EXIST",1)
 if (io_err(1)/=0) then
   call msg("l","not found")
   return
 endif
 what="dressed"
 if (l_GKKP_hosts_bare_dV) then
   io_err(2)=ELPH_databases_IO_elemental("dV_bare EXIST",1)
   if (io_err(2)==0) then
     what="dressed+bare"
   else
     l_GKKP_hosts_bare_dV=.FALSE.
   endif
 endif
 call msg('l',trim(DB_kind)//" ("//trim(what)//')...')
 !
 ! Number of Q-points
 !===================
 DB_nq=1
 do while (io_err(1)==0) 
   io_err(1)=ELPH_databases_IO_elemental("dV EXIST",DB_nq+1)
   if (l_GKKP_hosts_bare_dV) then 
     io_err(2)=ELPH_databases_IO_elemental("dV_bare EXIST",DB_nq+1)
     if (io_err(1)==0.and.io_err(2)/=0) call error("dV_bare is damaged/non existing")
   endif
   if (io_err(1)==0) DB_nq=DB_nq+1
 enddo
 call msg('l','found '//trim(intc(DB_nq))//' Q-points')
 !
 ! Actual reading
 !================
 call ELPH_DB_alloc( )
 !
 ! ... K table
 !-------------
 YAMBO_ALLOC(DB_ph_K_sym_table,(k%nbz,nsym))
 !
 ! First I find the action of all the syms on the IBZ kpts
 !
 ! R_is k_ibz = k_{s_table(k_ibz,is)}
 !
 ! where s_table(k_ibz,is) is a BZ index
 !
 call k_build_up_BZ_tables(k)
 !
 ! ... k/q expansion
 call k_ibz2bz(k,'i',.false.) ! in k_sym2sym there is the k_ibz2bz(k,'d',...) call
 call k_ibz2bz(q,'i',.false.) 
 !
 ! To extend s_table to the BZ I simply have that
 !
 ! R_is k_bz = R_is S k_ibz = s_table(k_ibz,sop_tab(R_is,S))
 !
 do ik=1,k%nbz
   do is=1,nsym
     DB_ph_K_sym_table(ik,is)=k%k_table(k%sstar(ik,1),sop_tab(is,k%sstar(ik,2)))
   enddo
 enddo
 !
 ! External freqs & modes ?
 !-------------------------
 use_ext_ph_freqs=.false.
 if (file_exists(trim(ph_freqs_file))) then
   call msg('s',"Phonon frequencies read from: "//trim(ph_freqs_file))
   use_ext_ph_freqs=.true.
 endif
 use_ext_ph_modes=.false.
 if (file_exists(trim(ph_modes_file))) then
   call msg('s',"Phonon modes read from: "//trim(ph_modes_file))
   use_ext_ph_modes=.true.
 endif
 !
 ! ... Frequencies & Pol Vectors
 !-------------------------------
 call live_timing('ELPH databases: phonon frequencies and eigenvectors',DB_nq)
 do iq=1,DB_nq
   io_err(1)=ELPH_databases_IO_elemental("dV FREQS POL_VEC",iq)
   call live_timing(steps=1)
 enddo
 call live_timing()
 !
 ! ... Grids check 
 !-----------------
 call live_timing('ELPH databases: K+Q-grid check',DB_nq)
 do iq=1,DB_nq
   io_err(1)=ELPH_databases_IO_elemental("dV KPT",iq)
   call ELPH_databases_IO_grids_check(k)
   call live_timing(steps=1)
 enddo
 call live_timing()
 !
 ! ... Q-grid is uniform?
 !------------------------
 DB_Q_map=0
 do idb=1,DB_nq
   do iq=1,nqibz
     v=DB_PH_qpt(iabs(IDB),:)
     if (v_is_zero(v+q%pt(iq,:),zero_=k_iku_zero)) DB_Q_map(iabs(IDB))=iq
   enddo
 enddo
 elph_use_q_grid=all((/DB_Q_map/=0/))
 !
 ! ... Transfer and write ...
 !----------------------------
 ph_modes   =DB_ph_modes
 elph_nb    =DB_nb
 elph_nQ    =DB_nq
 elph_nk_bz =k%nbz
 if (l_gkkp_expand) elph_nQ=q%nbz
 !
 !...report...
 call msg('s',':: Code generator        :',DB_kind)
 call msg('s',':: DB Kind               :',what)
 call msg('s',':: Expanded              :',l_gkkp_expand)
 call msg('s',':: Q-points(read)        :',DB_nq)
 call msg('s',':: Q-points(written)     :',elph_nQ)
 call msg('s',':: K-points              :',DB_nk)
 call msg('s',':: Bands                 :',DB_nb)
 call msg('s',':: Branches              :',DB_ph_modes)
 call msg('s',':: Uniform sampling      :',elph_use_q_grid)
 call msg('s',':: Symmetry expanded     :',l_gkkp_expand)
 call msg('s',':: Debye Energy          :',PH_W_debye*HA2EV*1000.,"[meV]")
 !
 !...alloc...
 call ELPH_alloc("PHONONS")
 call ELPH_alloc("LEVELS dV DW",GKKP=GKKP,Nq_mem=1)
 if (l_GKKP_hosts_bare_dV) call ELPH_alloc("LEVELS dV_bare",GKKP=GKKP_bare,Nq_mem=1)
 !
 !...Frequencies & pol vectors
 !
 PH_kpt_bz=k%ptbz
 !
 do idb=1,DB_nq
   !
   if(elph_use_q_grid) then
     iq=DB_Q_map(idb)
   else
     iq=idb
   endif
   !
   if (l_gkkp_expand) then
     do i_star=1,q%nstar(iq)
       iq_bz=i_star
       if (iq>1) iq_bz=sum(q%nstar(:iq-1))+i_star
       PH_freqs_sq(iq_bz,:)      =abs(DB_ph_freq_sq(idb,:))
       PH_qpt(iq_bz,:)           =q%ptbz(iq_bz,:)
       PH_pol_vector(:,:,:,iq_bz)=DB_PH_pol_vec(idb,:,:,:)
     enddo
   else
     PH_freqs_sq(iq,:)      =abs(DB_ph_freq_sq(idb,:))
     PH_qpt(iq,:)           =DB_PH_qpt(idb,:)
     PH_pol_vector(:,:,:,iq)=DB_PH_pol_vec(idb,:,:,:)
   endif
 enddo
 !
 !... GKKP
 call live_timing('ELPH databases: transfer and I/O',DB_nq)
 do idb=1,DB_nq
   !
   if(elph_use_q_grid) then
     iq=DB_Q_map(idb)
   else
     iq=idb
   endif
   !
   io_err(1)=ELPH_databases_IO_elemental("dV KPT GKKP",idb)
   call ELPH_databases_IO_grids_check(k)
   call ELPH_databases_IO_transfer_and_write(idb,k,E,q,GKKP)
<<<<<<< HEAD
   call ELPH_databases_IO_gkkp_expand("K",iq,1,iq,k,qindx_ID,GKKP)
=======
   call ELPH_databases_IO_gkkp_expand("K",iq,1,k,qindx_ID,GKKP)
>>>>>>> 9145b93a
   !
   if (l_GKKP_hosts_bare_dV) then 
     io_err(2)=ELPH_databases_IO_elemental("dV_bare GKKP",idb)
     call ELPH_databases_IO_transfer_and_write(idb,k,E,q,GKKP_bare)
<<<<<<< HEAD
     call ELPH_databases_IO_gkkp_expand("K",iq,1,iq,k,qindx_ID,GKKP_bare)
=======
     call ELPH_databases_IO_gkkp_expand("K",iq,1,k,qindx_ID,GKKP_bare)
>>>>>>> 9145b93a
   endif
   !
   call live_timing(steps=1)
   !
   if (l_gkkp_expand) then
     if (.not.allocated(GKKP_save%dVc)) call ELPH_alloc("dV",GKKP=GKKP_save,Nq_mem=1)
     if (.not.allocated(GKKP_bare_save%dVc).and.l_GKKP_hosts_bare_dV) call ELPH_alloc("dV",GKKP=GKKP_bare_save,Nq_mem=1)
     GKKP_save%dVc=GKKP%dVc
     if (l_GKKP_hosts_bare_dV) GKKP_bare_save%dVc=GKKP_bare%dVc
     do i_star=1,q%nstar(iq)
       iq_bz=i_star
       if (iq>1) iq_bz=sum(q%nstar(:iq-1))+i_star
       GKKP%dVc=GKKP_save%dVc
<<<<<<< HEAD
       call ELPH_databases_IO_gkkp_expand("Q",iq_bz,q%star(iq,i_star),iq,k,qindx_ID,GKKP)
       if (l_GKKP_hosts_bare_dV) then
         GKKP%dVc=GKKP_bare_save%dVc
         call ELPH_databases_IO_gkkp_expand("Q",iq_bz,q%star(iq,i_star),iq,k,qindx_ID,GKKP_bare)
=======
       call ELPH_databases_IO_gkkp_expand("Q",iq_bz,q%star(iq,i_star),k,qindx_ID,GKKP)
       if (l_GKKP_hosts_bare_dV) then
         GKKP%dVc=GKKP_bare_save%dVc
         call ELPH_databases_IO_gkkp_expand("Q",iq_bz,q%star(iq,i_star),k,qindx_ID,GKKP_bare)
>>>>>>> 9145b93a
       endif
       if (iq_bz==1) call io_control(ACTION=OP_APP_CL,SEC=(/1,2/),ID=ID)
       if (iq_bz> 1) call io_control(ACTION=OP_APP_CL,SEC=(/iq_bz+1/),ID=ID)
       io_err(3)=io_ELPH(ID,'gkkp_expanded')
     enddo
   else
     if (idb==1) call io_control(ACTION=OP_APP_CL,SEC=(/1,2/),ID=ID)
     if (idb> 1) call io_control(ACTION=OP_APP_CL,SEC=(/idb+1/),ID=ID)
     io_err(3)=io_ELPH(ID,'gkkp')
   endif
   !
 enddo
 call live_timing()
 !
 ! Clean
 !=======
 call ELPH_DB_free( )
 call ELPH_alloc("FREE",GKKP=GKKP)
 call ELPH_alloc("FREE",GKKP=GKKP_save)
 if (l_GKKP_hosts_bare_dV) then
   call ELPH_alloc("FREE",GKKP=GKKP_bare)
   call ELPH_alloc("FREE",GKKP=GKKP_bare_save)
 endif
 !
end subroutine<|MERGE_RESOLUTION|>--- conflicted
+++ resolved
@@ -66,7 +66,6 @@
  call parser('GkkpReadBare',l_GKKP_hosts_bare_dV)
  call parser('GkkpExpand',l_gkkp_expand)
  !
-<<<<<<< HEAD
  if(l_gkkp_expand) then
    !      
    ! Setup parallelization to load qindx_B
@@ -88,20 +87,6 @@
    io_err(2)=qindx_B_init(qindx_ID) 
    if(io_err(2)/=0) call error("Error reading qindx_B")
    !
-=======
- ! Setup parallelization to load qindx_B
- ! ======================================
- !
- call PARALLEL_global_indexes(E,k,q,"BZ_Indexes")
- call PARALLEL_SETUP_K_scheme("BZINDX")
- !
- ! here qindx_B is allocated
- call io_control(ACTION=OP_RD_CL,COM=REP,SEC=(/5/),ID=ID)
- io_err(1)=io_QINDX(k,q,ID)
- if (l_gkkp_expand.and.io_err(1)/=0) then
-   call msg('s',"Missing k/q scattering database")
-   call error("Please run a setup with the BSEscatt flag activated")
->>>>>>> 9145b93a
  endif
  !
  ! Initialize qindx_B IO
@@ -280,20 +265,12 @@
    io_err(1)=ELPH_databases_IO_elemental("dV KPT GKKP",idb)
    call ELPH_databases_IO_grids_check(k)
    call ELPH_databases_IO_transfer_and_write(idb,k,E,q,GKKP)
-<<<<<<< HEAD
    call ELPH_databases_IO_gkkp_expand("K",iq,1,iq,k,qindx_ID,GKKP)
-=======
-   call ELPH_databases_IO_gkkp_expand("K",iq,1,k,qindx_ID,GKKP)
->>>>>>> 9145b93a
    !
    if (l_GKKP_hosts_bare_dV) then 
      io_err(2)=ELPH_databases_IO_elemental("dV_bare GKKP",idb)
      call ELPH_databases_IO_transfer_and_write(idb,k,E,q,GKKP_bare)
-<<<<<<< HEAD
      call ELPH_databases_IO_gkkp_expand("K",iq,1,iq,k,qindx_ID,GKKP_bare)
-=======
-     call ELPH_databases_IO_gkkp_expand("K",iq,1,k,qindx_ID,GKKP_bare)
->>>>>>> 9145b93a
    endif
    !
    call live_timing(steps=1)
@@ -307,17 +284,10 @@
        iq_bz=i_star
        if (iq>1) iq_bz=sum(q%nstar(:iq-1))+i_star
        GKKP%dVc=GKKP_save%dVc
-<<<<<<< HEAD
        call ELPH_databases_IO_gkkp_expand("Q",iq_bz,q%star(iq,i_star),iq,k,qindx_ID,GKKP)
        if (l_GKKP_hosts_bare_dV) then
          GKKP%dVc=GKKP_bare_save%dVc
          call ELPH_databases_IO_gkkp_expand("Q",iq_bz,q%star(iq,i_star),iq,k,qindx_ID,GKKP_bare)
-=======
-       call ELPH_databases_IO_gkkp_expand("Q",iq_bz,q%star(iq,i_star),k,qindx_ID,GKKP)
-       if (l_GKKP_hosts_bare_dV) then
-         GKKP%dVc=GKKP_bare_save%dVc
-         call ELPH_databases_IO_gkkp_expand("Q",iq_bz,q%star(iq,i_star),k,qindx_ID,GKKP_bare)
->>>>>>> 9145b93a
        endif
        if (iq_bz==1) call io_control(ACTION=OP_APP_CL,SEC=(/1,2/),ID=ID)
        if (iq_bz> 1) call io_control(ACTION=OP_APP_CL,SEC=(/iq_bz+1/),ID=ID)
