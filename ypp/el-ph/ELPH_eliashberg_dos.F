!
!        Copyright (C) 2000-2020 the YAMBO team
!              http://www.yambo-code.org
!
! Authors (see AUTHORS file for details): AM
! 
! This file is distributed under the terms of the GNU 
! General Public License. You can redistribute it and/or 
! modify it under the terms of the GNU General Public 
! License as published by the Free Software Foundation; 
! either version 2, or (at your option) any later version.
!
! This program is distributed in the hope that it will 
! be useful, but WITHOUT ANY WARRANTY; without even the 
! implied warranty of MERCHANTABILITY or FITNESS FOR A 
! PARTICULAR PURPOSE.  See the GNU General Public License 
! for more details.
!
! You should have received a copy of the GNU General Public 
! License along with this program; if not, write to the Free 
! Software Foundation, Inc., 59 Temple Place - Suite 330,Boston, 
! MA 02111-1307, USA or visit http://www.gnu.org/copyleft/gpl.txt.
!
subroutine ELPH_eliashberg_dos(k,en,q)
 !
 use pars,                ONLY:SP,schlen,pi
 use units,               ONLY:HA2EV,HA2GHZ,HA2THZ 
 use com,                 ONLY:msg,of_open_close
 use electrons,           ONLY:levels,n_met_bands,n_full_bands
 use R_lattice,           ONLY:bz_samp
 use YPPm,                ONLY:l_dos
 use YPP_ELPH,            ONLY:elph_steps,elph_Ef,elph_gamma_broad,&
&                              ph_broad,l_eliashberg
 use ELPH,                ONLY:ph_modes,elph_nb,GKKP,PH_freqs_sq,&
&                              PH_W_debye,elph_nQ,elph_use_q_grid,&
&                              GKKP,setup_k_plus_q_levels
<<<<<<< HEAD
 use IO_m,                ONLY:io_control,manage_action,OP_RD,RD_CL_IF_END,DUMP,RD_CL,OP_RD_CL
=======
 use IO_int,              ONLY:io_control
 use IO_m,                ONLY:manage_action,OP_RD,RD_CL_IF_END,DUMP,RD_CL
>>>>>>> 191bb7c0
 use interfaces,          ONLY:ELPH_alloc
 use LIVE_t,              ONLY:live_timing
 use parallel_m,          ONLY:PP_indexes,myid
 use parallel_int,        ONLY:PP_redux_wait,PARALLEL_index 
 use functions,           ONLY:Fermi_fnc_derivative
 !
#include<memory.h>
 type(levels) ::en
 type(bz_samp)::k,q
 !
 ! Work Space 
 !
 integer           ::i1,i2,im,iq,nq_todo
 real(SP)          ::dos_ef,Ef_diff,E,q_weight,aF(elph_steps),&
&                    ph_dos(elph_steps),ph_energy(elph_steps),omega,e_step
 complex(SP)       ::d_elias_dos
 character(schlen) ::o_file_name,ch
 type(PP_indexes)  ::px
 real(SP), allocatable :: gamma(:,:)
 type(levels)      :: PH_E
 !
 !I/O
 !
 integer           ::io_err,ID,IO_ACT
 integer, external ::io_ELPH
 integer, external ::io_Double_Grid
 logical           ::l_PH_DGrid
 !
 if (l_eliashberg) l_eliashberg=elph_gamma_broad>1.E-8.and.n_met_bands/=n_full_bands
 if (l_dos)        l_dos       =ph_broad>1.E-8
 !
 if (l_eliashberg.and.l_dos) then
   call section("*","== Electron-Phonon Interface: phonon DOS & Eliashberg Function ==")
 else if (l_eliashberg) then
   call section("*","== Electron-Phonon Interface: Eliashberg Function ==")
 else if (l_dos) then
   call section("*","== Electron-Phonon Interface: phonon DOS ==")
 else
   return
 endif
 !-----------------------------------------------------------------------
 !
 Ef_diff=0.
 if (elph_Ef/=0.) Ef_diff=en%E_Fermi-elph_Ef
 !
 ! DOS @ Ef
 !
 dos_ef=0.
 do i1=1,k%nibz
   do i2=1,en%nb
     !
     E=en%E(i2,i1,1)+Ef_diff
     !             SPIN
     !             |
     dos_ef=dos_ef+2.*k%weights(i1)*Fermi_fnc_derivative(E,elph_gamma_broad)
     !
   enddo
 enddo
 !
 call io_control(ACTION=OP_RD,SEC=(/1/),MODE=DUMP,ID=ID)
 if (l_dos)        io_err=io_ELPH(ID,'no_matrix_elements')
 if (l_eliashberg) io_err=io_ELPH(ID,'gkkp')
 !
 call msg('s',' Checking database ...')
 if (io_err<0) then
   call msg('s','not found')
   return
 endif
 call msg('s','sane')
 !
 ! Energy range
 !
 e_step=PH_W_debye*1.10/(elph_steps-1)
 do i2=1,elph_steps
   ph_energy(i2)=(i2-1)*e_step
 enddo
 !
 nq_todo=elph_nQ
 if (elph_use_q_grid) nq_todo=q%nibz
 !
 ! Eliashberg Function & DOS function
 !====================================
 !
 aF=0.
 ph_dos=0.
 !
 if (l_eliashberg) then
   YAMBO_ALLOC(gamma,(nq_todo,ph_modes))
   gamma=0.
 endif
 !
 call PARALLEL_index(px,(/nq_todo/))
 if (l_eliashberg.and..not.l_dos) call live_timing('Eliashberg',px%n_of_elements(myid+1))
 if (.not.l_eliashberg.and.l_dos) call live_timing('ph DOS',px%n_of_elements(myid+1))
 if (l_dos.and.l_eliashberg)      call live_timing('Eliashberg & DOS',px%n_of_elements(myid+1))
 !
 ! Load double-grid if present
 !
 if(l_dos) then
    call io_control(ACTION=OP_RD_CL,SEC=(/1/),MODE=DUMP,ID=ID)
    io_err=io_Double_Grid(PH_E,q,ID,'phonons')
    l_PH_DGrid=.FALSE.
    if(io_err/=0) then
      call msg('srl',' Phonon-Dos calculated using PH-double-grid ')
      l_PH_DGrid=.TRUE.
    endif
    stop
 endif
 !
 ! calculate q%weights
 !
 call k_expand(q) 
 !
 do iq=1,nq_todo 
   !
   ! I/O
   !
   IO_ACT=manage_action(RD_CL_IF_END,iq,1,nq_todo)
   call io_control(ACTION=IO_ACT,SEC=(/iq+1/),ID=ID)
   if (l_dos)        io_err=io_ELPH(ID,'no_matrix_elements')
   if (l_eliashberg) io_err=io_ELPH(ID,'gkkp')
   !
   if (.not.elph_use_q_grid.and.l_eliashberg) call setup_k_plus_q_levels(iq,en%E_Fermi)
   !
   ! Q weight
   !
   q_weight=1./real(elph_nQ)
   if (elph_use_q_grid) q_weight=q%weights(iq)
   !
   if (.not.px%element_1D(iq)) cycle
   !
   if (io_err/=0) then
     call live_timing(steps=1)
     cycle
   endif
   !
   if (l_eliashberg) then
     !
     ! Gamma Factors
     !
     call elph_gamma(iq)
     !
   endif
   !
   do im=1,ph_modes
     !
     omega = sqrt( MAX( PH_freqs_sq(iq,im),0. ) )
     !
     if (omega<1.E-10) cycle
     !
     do i2=1,elph_steps
       !
       d_elias_dos=q_weight*Fermi_fnc_derivative(ph_energy(i2)-omega,ph_broad)
       !
       if (l_eliashberg) aF(i2)=aF(i2)+gamma(iq,im)*d_elias_dos/omega/dos_ef
       if (l_dos)     ph_dos(i2)=ph_dos(i2)+d_elias_dos
       !
     enddo
   enddo
   !
   call live_timing(steps=1)
   !
 enddo
 !
 call live_timing()
 if (l_eliashberg) then
   call PP_redux_wait(gamma)
   call PP_redux_wait(aF)
 endif
 if (l_dos) call PP_redux_wait(ph_dos)
 !
 ! Output file
 !
 if (l_eliashberg) then
   o_file_name='eliashberg'
   call of_open_close(o_file_name,'ot')
   call msg('o eli','#',' Eliashberg Function & Gamma factors',INDENT=0)
   call msg('o eli','#','',INDENT=0)
   call msg('o eli',         '#  Bands              ',elph_nb,INDENT=0)
   call msg('o eli','#','',INDENT=0)
   do iq=1,nq_todo
     write (ch,'(a,i6.6,a)') '# Gamma (',iq,') [GHz]'
     call msg('o eli',trim(ch),(/gamma(iq,:)*HA2GHZ/) ,INDENT=0)
   enddo
   call msg('o eli','#','',INDENT=0)
   call msg('o eli','#',(/'E(THz)','a_F(w)'/),USE_TABS=.true.)
   call msg('o eli','#','',INDENT=0)
   do i1=1,elph_steps
     aF(i1)=aF(i1)/pi
     call msg('o eli','',(/ph_energy(i1)*HA2THZ,aF(i1)/),USE_TABS=.true.)
   enddo
   call of_open_close(o_file_name)
 endif
 if (l_dos) then
   o_file_name='ph_dos'
   call of_open_close(o_file_name,'ot')
   call msg('o dos','#',' Phonon DOS function',INDENT=0)
   call msg('o dos','#','',INDENT=0)
   call msg('o dos','#',(/'E(meV)','DOS(w)'/),USE_TABS=.true.)
   call msg('o dos','#','',INDENT=0)
   do i1=1,elph_steps
     ph_dos(i1)=ph_dos(i1)/pi
     call msg('o dos','',(/ph_energy(i1)*HA2EV*1000.,ph_dos(i1)/),USE_TABS=.true.)
   enddo
   call of_open_close(o_file_name)
 endif
 !
 !CLEAN
 !
 YAMBO_FREE(gamma)
 call ELPH_alloc('FREE',GKKP=GKKP)
 !
 contains
   !
   subroutine elph_gamma(iq)
   !------------------------
   !
   ! Taken from elphon.f90 (PWscf)
   !
   ! gamma = \pi \sum_k\sum_{i,j} \delta(e_{k,i}-Ef) \delta(e_{k+q,j}-Ef)
   !         | \sum_mu z(mu,nu) <psi_{k+q,j}|dvscf_q(mu)*psi_{k,i}> |^2
   !
   ! where z(mu,nu) is the mu component of normal mode nu (z = dyn)
   !
   ! gamma(nu) is the phonon linewidth of mode nu
   !
   ! The factor N(Ef)^2 that appears in most formulations of el-ph interact
   ! is absent because we sum, not average, over the Fermi surface.
   !
   ! lambda is the adimensional el-ph coupling for mode nu:
   ! lambda(nu)= gamma(nu)/(pi N(Ef) \omega_{q,nu}^2)
   !
   ! WARNING ! SPIN NOT INCLUDED HERE !
   !
   use R_lattice,     ONLY:qindx_X
   use vec_operate,   ONLY:degeneration_finder
   implicit none
   integer :: iq
   !
   !Work Space 
   !
   integer  ::iibz1,iibz2,im,ib1,ib2,first_el(ph_modes),n_of_el(ph_modes),&
&             n_deg_grp
   real(SP) ::weight,sym_gamma,Ek,Ekmq
   !
   do i1=1,k%nbz
     !
     iibz1=k%sstar(i1,1)
     if (elph_use_q_grid) iibz2=k%sstar(qindx_X(iq,i1,1),1)
     !
     do ib1=1,elph_nb
       do ib2=1,elph_nb
         !        
         Ek  =en%E(ib1,iibz1,1)+Ef_diff
         !
         if (elph_use_q_grid) Ekmq=en%E(ib2,iibz2,1)+Ef_diff
         if (.not.elph_use_q_grid) Ekmq=GKKP%E_kpq(iq)%E(ib2,i1,1)+Ef_diff
         !
         weight=Fermi_fnc_derivative(Ek,  elph_gamma_broad)*&
&               Fermi_fnc_derivative(Ekmq,elph_gamma_broad)
         !      
         weight=weight*2._SP/real(k%nbz)
         !             |
         !             SPIN
         ! The factor 2 is provided by the sum over spins
         !
         ! Note that in YAMBO 
         !
         ! gamma \propto \sum_k\sum_{ib1,ib2} \delta(e_{k,ib1}-Ef) \delta(e_{k-q,ib2}-Ef)
         !         | <psi_{k-q,ib2}|dvscf_q(mu)*psi_{k,ib1}> |^2
         !
         do im=1,ph_modes
           gamma(iq,im)=gamma(iq,im)+&
&                       conjg(GKKP%dVc(im,ib2,ib1,i1,1))*GKKP%dVc(im,ib2,ib1,i1,1)*weight
         enddo
       enddo
     enddo
   enddo
   !
   ! Gamma factors symmetrization
   !
   call degeneration_finder(abs(PH_freqs_sq(iq,:)),ph_modes,first_el,n_of_el,&
&                           n_deg_grp,1.E-10_SP)
   do i1=1,n_deg_grp
     !
     sym_gamma=0._SP
     do i2=first_el(i1),first_el(i1)+n_of_el(i1)-1
       sym_gamma=sym_gamma+gamma(iq,i2)/real( n_of_el(i1) )
     enddo
     do i2=first_el(i1),first_el(i1)+n_of_el(i1)-1
       gamma(iq,i2)=sym_gamma
     enddo
     !
   enddo
   !
   ! the factor 2 comes from the factor sqrt(hbar/2/M/omega) that appears
   ! in the definition of the electron-phonon matrix element g
   ! The sqrt(1/M) factor is actually hidden into the normal modes
   !
   gamma(iq,:)=gamma(iq,:)*pi/2.
   !
   end subroutine
   !
end subroutine<|MERGE_RESOLUTION|>--- conflicted
+++ resolved
@@ -34,12 +34,8 @@
  use ELPH,                ONLY:ph_modes,elph_nb,GKKP,PH_freqs_sq,&
 &                              PH_W_debye,elph_nQ,elph_use_q_grid,&
 &                              GKKP,setup_k_plus_q_levels
-<<<<<<< HEAD
- use IO_m,                ONLY:io_control,manage_action,OP_RD,RD_CL_IF_END,DUMP,RD_CL,OP_RD_CL
-=======
  use IO_int,              ONLY:io_control
- use IO_m,                ONLY:manage_action,OP_RD,RD_CL_IF_END,DUMP,RD_CL
->>>>>>> 191bb7c0
+ use IO_m,                ONLY:manage_action,OP_RD,RD_CL_IF_END,DUMP,RD_CL,OP_RD_CL
  use interfaces,          ONLY:ELPH_alloc
  use LIVE_t,              ONLY:live_timing
  use parallel_m,          ONLY:PP_indexes,myid
