--- conflicted
+++ resolved
@@ -341,7 +341,6 @@
    !
  endif
  !
-<<<<<<< HEAD
 #if defined _YPP_BOLTZMANN 
  !
  ! Current
@@ -356,9 +355,8 @@
    endif
  endif
 #endif
-=======
+ !
  ! GPL_EXCLUDE_START
->>>>>>> 95fe88d4
  !
 #if defined _YPP_MAGNETIC
  !
