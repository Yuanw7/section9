--- conflicted
+++ resolved
@@ -99,23 +99,6 @@
  if (trim(DIPs_kind)=="IP") DIP_accumulated=rZERO
  !
  ! ... Loop
-<<<<<<< HEAD
- !
- DIP_accumulated=rZERO
- do ik=1,k%nibz
-   if (.not.PAR_IND_DIPk_ibz%element_1D(ik)) cycle
-   ik_mem=PAR_DIPk_ibz_index(ik)
-   do iv=DIPOLES_bands(1),E%nbm
-     if (.not.PAR_IND_VAL_BANDS_DIP%element_1D(iv)) cycle
-     do ic=E%nbf+1,DIPOLES_bands(2)
-       if (.not.PAR_IND_CON_BANDS_DIP%element_1D(ic)) cycle
-       do is=1,n_spin
-         delta_E=E%E(ic,ik,is)-E%E(iv,ik,is)
-         if (DIPOLES_E_range(1)>0. .and. delta_E<DIPOLES_E_range(1)) cycle
-         if (DIPOLES_E_range(2)>0. .and. delta_E>DIPOLES_E_range(2)) cycle
-         DIP_projected=dot_product(DIPOLES_direction,DIP_iR(:,ic,iv,ik_mem,is))
-         DIP_accumulated(1,ik,1)=DIP_accumulated(1,ik,1)+abs(DIP_projected)**2
-=======
  do ik=1,k%nibz
    if (.not.PAR_IND_DIPk_ibz%element_1D(ik)) cycle
    ik_mem=PAR_DIPk_ibz_index(ik)
@@ -136,7 +119,6 @@
          endif
          if (BANDS_done(ic)==0) BANDS_str=trim(BANDS_str)//" "//trim(intc(ic))
          BANDS_done(ic)=1
->>>>>>> a8105335
        enddo
      enddo
    enddo
