!
!        Copyright (C) 2000-2017 the YAMBO team
!              http://www.yambo-code.org
!
! Authors (see AUTHORS file for details): AM
! 
! This file is distributed under the terms of the GNU 
! General Public License. You can redistribute it and/or 
! modify it under the terms of the GNU General Public 
! License as published by the Free Software Foundation; 
! either version 2, or (at your option) any later version.
!
! This program is distributed in the hope that it will 
! be useful, but WITHOUT ANY WARRANTY; without even the 
! implied warranty of MERCHANTABILITY or FITNESS FOR A 
! PARTICULAR PURPOSE.  See the GNU General Public License 
! for more details.
!
! You should have received a copy of the GNU General Public 
! License along with this program; if not, write to the Free 
! Software Foundation, Inc., 59 Temple Place - Suite 330,Boston, 
! MA 02111-1307, USA or visit http://www.gnu.org/copyleft/gpl.txt.
!
integer function a2y_i(np,pid,lnstr,iinf,iind,iod,icd,ijs,instr,inf,ind,od,com_dir,js)
 !
 use pars,                ONLY:SP,lchlen
 use LOGO,                ONLY:pickup_a_random
 use com,                 ONLY:msg,write_to_report,core_io_path,write_the_logo
 use parallel_m,          ONLY:ncpu,myid
 use electrons,           ONLY:levels,E_reset,n_sp_pol,n_spinor
 use D_lattice,           ONLY:n_atoms_species_max
 use R_lattice,           ONLY:bz_samp,bz_samp_reset,nkibz
 use wave_func,           ONLY:wf_ncx,io_WF,wf_nb_io_groups,wf_nb_io
 use IO_m,                ONLY:io_control,OP_WR_CL,NONE,OP_WR_CL,serial_number
 use interfaces,          ONLY:PARALLEL_live_message
 use mod_com2y,           ONLY:interface_presets,force_noWFs
 use mod_wf2y,            ONLY:WF_splitter
 use pseudo,              ONLY:PP_free
#if defined _MEM_CHECK 
 use memory,              ONLY:MEM_manager
#endif
#include<memory.h>
 !
 type(levels)                 :: en 
 type(bz_samp)                :: k 
 integer,          intent(in) :: lnstr,iind,iod,ijs,np,pid,icd
 integer,          intent(in) :: iinf
 character(lnstr), intent(in) :: instr
 character(iinf),  intent(in) :: inf
 character(iind),  intent(in) :: ind
 character(iod),   intent(in) :: od
 character(ijs),   intent(in) :: js
 character(icd),   intent(in) :: com_dir   
 !
 character(lchlen) :: KSS_file_name
 integer           :: ID,io_err,ik,ib_grp,i_sp_pol,ifrag
 integer,     external :: a2y_KSS_file_name,io_DB1,io_KB_abinit
 complex(SP), allocatable :: wf_disk(:,:,:)
 !
 ! Presets
 !
 a2y_i =0
 ncpu  =np
 myid  =pid
 call SET_defaults(instr,od,od,'','')
 call interface_presets(instr)
 call bz_samp_reset(k)
 call E_reset(en) 
#if defined _MEM_CHECK 
 call MEM_defaults( )
#endif
 !
 ! S/N
 !
 serial_number=pickup_a_random(10000._SP)
 !
 ! Switch off report file support
 !
 write_to_report=.FALSE.
 !
 ! LOGO
 !
 call write_the_logo(6,' ')
 !
 call PARALLEL_live_message('A(binit) 2 Y(ambo)')
 !
 call msg('s','Checking input file ...')
 !
 if ( a2y_KSS_file_name(inf,KSS_file_name) < 0 ) then
   call msg('ln','failed')
   return
 endif
 call msg('l',trim(KSS_file_name))
 !
 call msg('s','DBs path set to :',trim(core_io_path))
 !
 call a2y_db1(en,k,trim(KSS_file_name))
 !
 call msg('s','Writing main Database ...')
 !
 call io_control(ACTION=OP_WR_CL,COM=NONE,SEC=(/1,2/),ID=ID)
 io_err=io_DB1(en,k,ID)
 !
 call msg('s','... Database done')
 !
 if (force_noWFs) then
   call msg('s',' == A2Y completed ==')
   call msg('s',' ')
   return
 endif
 !
 ! Splitting + SPIN support still not implemented (see a2y_wf.F for more details)
 ! Davide: barrier removed. I do not see any reason for keeping it
 !
 !
 ! GPL_EXCLUDE_START
 !
 call WF_splitter()
 !
 ! GPL_EXCLUDE_END
 !
 !
 ! GPL_INCLUDE_START
 !
 !if(n_spin==1) call WF_splitter()
 !
 ! GPL_INCLUDE_END
 !
 !
 call msg('s','Writing WFs and (eventually) nlPP ...')
 !
 YAMBO_ALLOC(wf_disk,(wf_ncx,n_spinor,wf_nb_io))
 !
 do i_sp_pol=1,n_sp_pol
   do ik=1,nkibz
     !
     ifrag=ik+(i_sp_pol-1)*nkibz
     !
<<<<<<< HEAD
     if (n_atoms_species_max>0.and.ib_grp==1) then
       if (ik==1) call io_control(ACTION=OP_WR_CL,COM=NONE,SEC=(/1,2/),ID=ID)
       if (ik> 1) call io_control(ACTION=OP_WR_CL,COM=NONE,SEC=(/ik+1/),ID=ID)
       io_err=io_KB_abinit(ID)
     endif
     !
     if (ik==1.and.ib_grp==1) call io_control(ACTION=OP_WR_CL,COM=NONE,SEC=(/1,2,1/),ID=ID)
     if (ik> 1.or. ib_grp> 1) call io_control(ACTION=OP_WR_CL,COM=NONE,SEC=(/ik+1,ib_grp/),ID=ID)
     io_err=io_WF(ID,wf=wf_disk)
     !
   enddo
   !
=======
     do ib_grp=1,wf_nb_io_groups
       !
       call a2y_wf(wf_disk,i_sp_pol,ik,ib_grp,trim(KSS_file_name))
       !
       if (n_atoms_species_max>0.and.ib_grp==1) then
         if (ifrag==1) call io_control(ACTION=OP_WR_CL,COM=NONE,SEC=(/1,2/),ID=ID)
         if (ifrag> 1) call io_control(ACTION=OP_APP_WR_CL,COM=NONE,SEC=(/ifrag+1/),ID=ID)
         io_err=io_KB_abinit(ID)
       endif
       !
       if (ifrag==1.and.ib_grp==1) call io_control(ACTION=OP_WR_CL,COM=NONE,SEC=(/1,2,1/),ID=ID)
       if (ifrag> 1.or. ib_grp> 1) call io_control(ACTION=OP_APP_WR_CL,COM=NONE,SEC=(/ifrag+1,ib_grp/),ID=ID)
       io_err=io_WF(ID,wf_disk)
       !
     enddo
     !
  enddo
>>>>>>> f95e180e
 enddo
 !
 YAMBO_FREE(wf_disk)
 !
 call PP_free()
 !
 ! Memory Overview
 !=================
#if defined _MEM_CHECK 
 !
 call MEM_manager("",REPORT="final")
 !
#endif
 !
 call msg('s','... WF and PP done')
 call msg('s',' == A2Y completed ==')
 call msg('s',' ')
 !
end function<|MERGE_RESOLUTION|>--- conflicted
+++ resolved
@@ -136,38 +136,23 @@
      !
      ifrag=ik+(i_sp_pol-1)*nkibz
      !
-<<<<<<< HEAD
-     if (n_atoms_species_max>0.and.ib_grp==1) then
-       if (ik==1) call io_control(ACTION=OP_WR_CL,COM=NONE,SEC=(/1,2/),ID=ID)
-       if (ik> 1) call io_control(ACTION=OP_WR_CL,COM=NONE,SEC=(/ik+1/),ID=ID)
-       io_err=io_KB_abinit(ID)
-     endif
-     !
-     if (ik==1.and.ib_grp==1) call io_control(ACTION=OP_WR_CL,COM=NONE,SEC=(/1,2,1/),ID=ID)
-     if (ik> 1.or. ib_grp> 1) call io_control(ACTION=OP_WR_CL,COM=NONE,SEC=(/ik+1,ib_grp/),ID=ID)
-     io_err=io_WF(ID,wf=wf_disk)
-     !
-   enddo
-   !
-=======
      do ib_grp=1,wf_nb_io_groups
        !
        call a2y_wf(wf_disk,i_sp_pol,ik,ib_grp,trim(KSS_file_name))
        !
        if (n_atoms_species_max>0.and.ib_grp==1) then
          if (ifrag==1) call io_control(ACTION=OP_WR_CL,COM=NONE,SEC=(/1,2/),ID=ID)
-         if (ifrag> 1) call io_control(ACTION=OP_APP_WR_CL,COM=NONE,SEC=(/ifrag+1/),ID=ID)
+         if (ifrag> 1) call io_control(ACTION=OP_WR_CL,COM=NONE,SEC=(/ifrag+1/),ID=ID)
          io_err=io_KB_abinit(ID)
        endif
        !
        if (ifrag==1.and.ib_grp==1) call io_control(ACTION=OP_WR_CL,COM=NONE,SEC=(/1,2,1/),ID=ID)
-       if (ifrag> 1.or. ib_grp> 1) call io_control(ACTION=OP_APP_WR_CL,COM=NONE,SEC=(/ifrag+1,ib_grp/),ID=ID)
+       if (ifrag> 1.or. ib_grp> 1) call io_control(ACTION=OP_WR_CL,COM=NONE,SEC=(/ifrag+1,ib_grp/),ID=ID)
        io_err=io_WF(ID,wf_disk)
        !
      enddo
      !
   enddo
->>>>>>> f95e180e
  enddo
  !
  YAMBO_FREE(wf_disk)
