--- conflicted
+++ resolved
@@ -26,13 +26,8 @@
  use pars,                ONLY:SP,lchlen
  use LOGO,                ONLY:pickup_a_random
  use com,                 ONLY:msg,write_to_report,core_io_path,write_the_logo
-<<<<<<< HEAD
- use parallel_m,          ONLY:ncpu,myid,MPI_close
+ use parallel_m,          ONLY:ncpu,myid
  use electrons,           ONLY:levels,E_reset,n_sp_pol,n_spinor
-=======
- use parallel_m,          ONLY:ncpu,myid
- use electrons,           ONLY:levels,E_reset,n_spin
->>>>>>> 236e3308
  use D_lattice,           ONLY:n_atoms_species_max
  use R_lattice,           ONLY:bz_samp,bz_samp_reset,nkibz
  use wave_func,           ONLY:wf_ncx,io_WF,wf_nb_io_groups,wf_nb_io
