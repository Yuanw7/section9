!
!        Copyright (C) 2000-2017 the YAMBO team
!              http://www.yambo-code.org
!
! Authors (see AUTHORS file for details): AM
! 
! This file is distributed under the terms of the GNU 
! General Public License. You can redistribute it and/or 
! modify it under the terms of the GNU General Public 
! License as published by the Free Software Foundation; 
! either version 2, or (at your option) any later version.
!
! This program is distributed in the hope that it will 
! be useful, but WITHOUT ANY WARRANTY; without even the 
! implied warranty of MERCHANTABILITY or FITNESS FOR A 
! PARTICULAR PURPOSE.  See the GNU General Public License 
! for more details.
!
! You should have received a copy of the GNU General Public 
! License along with this program; if not, write to the Free 
! Software Foundation, Inc., 59 Temple Place - Suite 330,Boston, 
! MA 02111-1307, USA or visit http://www.gnu.org/copyleft/gpl.txt.
!
integer function a2y_i(np,pid,lnstr,iinf,iind,iod,icd,ijs,instr,inf,ind,od,com_dir,js)
 !
 use pars,                ONLY:SP,lchlen
 use LOGO,                ONLY:pickup_a_random
 use com,                 ONLY:msg,write_to_report,core_io_path,write_the_logo
 use parallel_m,          ONLY:ncpu,myid
 use electrons,           ONLY:levels,E_reset,n_sp_pol,n_spinor
 use D_lattice,           ONLY:n_atoms_species_max
 use R_lattice,           ONLY:bz_samp,bz_samp_reset,nkibz
 use wave_func,           ONLY:wf_ncx,io_WF,wf_nb_io_groups,wf_nb_io
 use IO_m,                ONLY:io_control,OP_WR_CL,NONE,OP_APP_WR_CL,serial_number
 use interfaces,          ONLY:PARALLEL_live_message
 use mod_com2y,           ONLY:interface_presets,force_noWFs
 use mod_wf2y,            ONLY:WF_splitter
 use pseudo,              ONLY:PP_free
#if defined _MEM_CHECK 
 use memory,              ONLY:MEM_manager
#endif
#include<memory.h>
 !
 type(levels)                 :: en 
 type(bz_samp)                :: k 
 integer,          intent(in) :: lnstr,iind,iod,ijs,np,pid,icd
 integer,          intent(in) :: iinf
 character(lnstr), intent(in) :: instr
 character(iinf),  intent(in) :: inf
 character(iind),  intent(in) :: ind
 character(iod),   intent(in) :: od
 character(ijs),   intent(in) :: js
 character(icd),   intent(in) :: com_dir   
 !
 character(lchlen) :: KSS_file_name
 integer           :: ID,io_err,ik,ib_grp,i_sp_pol,ifrag
 integer,     external :: a2y_KSS_file_name,io_DB1,io_KB_abinit
 complex(SP), allocatable :: wf_disk(:,:,:)
 !
 ! Presets
 !
 a2y_i =0
 ncpu  =np
 myid  =pid
 call SET_defaults(instr,od,od,'','')
 call interface_presets(instr)
 call bz_samp_reset(k)
 call E_reset(en) 
#if defined _MEM_CHECK 
 call MEM_defaults( )
#endif
 !
 ! S/N
 !
 serial_number=pickup_a_random(10000._SP)
 !
 ! Switch off report file support
 !
 write_to_report=.FALSE.
 !
 ! LOGO
 !
 call write_the_logo(6,' ')
 !
 call PARALLEL_live_message('A(binit) 2 Y(ambo)')
 !
 call msg('s','Checking input file ...')
 !
 if ( a2y_KSS_file_name(inf,KSS_file_name) < 0 ) then
   call msg('ln','failed')
   return
 endif
 call msg('l',trim(KSS_file_name))
 !
 call msg('s','DBs path set to :',trim(core_io_path))
 !
 call a2y_db1(en,k,trim(KSS_file_name))
 !
 call msg('s','Writing main Database ...')
 !
 call io_control(ACTION=OP_WR_CL,COM=NONE,SEC=(/1,2/),ID=ID)
 io_err=io_DB1(en,k,ID)
 !
 call msg('s','... Database done')
 !
 if (force_noWFs) then
   call msg('s',' == A2Y completed ==')
   call msg('s',' ')
   return
 endif
 !
 ! Splitting + SPIN support still not implemented (see a2y_wf.F for more details)
 ! Davide: barrier removed. I do not see any reason for keeping it
 !
 !
 ! GPL_EXCLUDE_START
 !
 call WF_splitter()
 !
 ! GPL_EXCLUDE_END
 !
 !
 ! GPL_INCLUDE_START
 !
 !if(n_spin==1) call WF_splitter()
 !
 ! GPL_INCLUDE_END
 !
 !
 call msg('s','Writing WFs and (eventually) nlPP ...')
 !
<<<<<<< HEAD
 allocate(wf_disk(wf_ncx,n_spinor,wf_nb_io))
=======
 YAMBO_ALLOC(wf_disk,(2,wf_nb_io,wf_ncx,n_spin))
>>>>>>> f5cd06aa
 !
 do i_sp_pol=1,n_sp_pol
   do ik=1,nkibz
     !
     ifrag=ik+(i_sp_pol-1)*nkibz
     !
     do ib_grp=1,wf_nb_io_groups
       !
       call a2y_wf(wf_disk,i_sp_pol,ik,ib_grp,trim(KSS_file_name))
       !
       if (n_atoms_species_max>0.and.ib_grp==1) then
         if (ifrag==1) call io_control(ACTION=OP_WR_CL,COM=NONE,SEC=(/1,2/),ID=ID)
         if (ifrag> 1) call io_control(ACTION=OP_APP_WR_CL,COM=NONE,SEC=(/ifrag+1/),ID=ID)
         io_err=io_KB_abinit(ID)
       endif
       !
       if (ifrag==1.and.ib_grp==1) call io_control(ACTION=OP_WR_CL,COM=NONE,SEC=(/1,2,1/),ID=ID)
       if (ifrag> 1.or. ib_grp> 1) call io_control(ACTION=OP_APP_WR_CL,COM=NONE,SEC=(/ifrag+1,ib_grp/),ID=ID)
       io_err=io_WF(ID,wf_disk)
       !
     enddo
     !
  enddo
 enddo
<<<<<<< HEAD
 !
 deallocate(wf_disk)
=======
 YAMBO_FREE(wf_disk)
>>>>>>> f5cd06aa
 call PP_free()
 !
 ! Memory Overview
 !=================
#if defined _MEM_CHECK 
 !
 call MEM_manager("",REPORT="final")
 !
#endif
 !
 call msg('s','... WF and PP done')
 call msg('s',' == A2Y completed ==')
 call msg('s',' ')
 !
end function<|MERGE_RESOLUTION|>--- conflicted
+++ resolved
@@ -129,11 +129,7 @@
  !
  call msg('s','Writing WFs and (eventually) nlPP ...')
  !
-<<<<<<< HEAD
- allocate(wf_disk(wf_ncx,n_spinor,wf_nb_io))
-=======
- YAMBO_ALLOC(wf_disk,(2,wf_nb_io,wf_ncx,n_spin))
->>>>>>> f5cd06aa
+ YAMBO_ALLOC(wf_disk,(wf_ncx,n_spinor,wf_nb_io))
  !
  do i_sp_pol=1,n_sp_pol
    do ik=1,nkibz
@@ -158,12 +154,9 @@
      !
   enddo
  enddo
-<<<<<<< HEAD
  !
- deallocate(wf_disk)
-=======
  YAMBO_FREE(wf_disk)
->>>>>>> f5cd06aa
+ !
  call PP_free()
  !
  ! Memory Overview
