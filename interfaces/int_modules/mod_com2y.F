--- conflicted
+++ resolved
@@ -85,24 +85,17 @@
      real(SP):: sop_mat(3,3)
      !
      mag_syms=.false.
-<<<<<<< HEAD
      inv_index=-1
-     if(present(t_rev)) then
-       i_time_rev=1
-       if(any(t_rev(:)==1)) mag_syms=.true.
-=======
      if(present(t_rev).and.present(trevsym)) then
        if(trevsym) i_time_rev=1
        if(any(t_rev(:)==1)) then
          mag_syms=.true.
          i_time_rev=1
        endif
->>>>>>> 8935885a
        double_symmetries=.not.mag_syms
      else
        i_time_rev=1
        if(l_spin_orbit.and.n_spin_den==4) i_time_rev=0
-       double_symmetries=.not.(l_spin_orbit.and.n_spin_den==4)
      endif
      !
      ! Space Invertion (possible only for v >= 3.0.4)
