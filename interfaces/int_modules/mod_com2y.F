--- conflicted
+++ resolved
@@ -69,13 +69,8 @@
    subroutine symmetries_check_and_load(int_sop,nsym_,t_rev)
      !
      use com,       ONLY:msg,error
-<<<<<<< HEAD
-     use electrons, ONLY:spin_orbit
+     use electrons, ONLY:l_spin_orbit,n_spin_den
      use D_lattice, ONLY:nsym,dl_sop,i_time_rev,a,mag_syms,inv_index,&
-=======
-     use electrons, ONLY:l_spin_orbit,n_spin_den
-     use D_lattice, ONLY:nsym,dl_sop,i_time_rev,a,mag_syms,&
->>>>>>> f22c32e3
 &                        atoms_spatial_invertion,i_space_inv,alat
      use R_lattice, ONLY:b,rl_sop
      !
