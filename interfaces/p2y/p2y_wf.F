--- conflicted
+++ resolved
@@ -32,11 +32,7 @@
  use mod_com2y,             ONLY:verboseIO
  use qexml_module
  use pw_data,               only: n_spin_pw_, gamma_only_
-<<<<<<< HEAD
- use memory_m,              ONLY: mem_est
  !
-=======
->>>>>>> f5cd06aa
  implicit none
  !
  integer,     intent(in)   :: i_sp_pol,ikibz, ib_grp
