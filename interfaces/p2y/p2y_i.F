--- conflicted
+++ resolved
@@ -23,22 +23,6 @@
 !
 integer function p2y_i(np,pid,lnstr,iinf,iind,iod,icd,ijs,instr,inf,ind,od,com_dir,js)
  !
-<<<<<<< HEAD
- use P2Y,                 ONLY: pw_init, pw_close 
- use LOGO,                ONLY: pickup_a_random
- use pars,                ONLY: SP,lchlen
- use com,                 ONLY: msg,write_to_report,core_io_path,error,write_the_logo
- use parallel_m,          ONLY: ncpu,myid,PARALLEL_wait
- use electrons,           ONLY: levels,E_reset,n_bands,n_sp_pol,n_spinor
- use R_lattice,           ONLY: bz_samp,bz_samp_reset,nkibz
- use wave_func,           ONLY: wf_ncx,io_WF, wf_nb_io_groups,wf_nb_io
- use IO_m,                ONLY: io_control,OP_WR_CL,NONE,OP_APP_CL,serial_number,OP_RD_CL,DUMP
- use mod_com2y,           ONLY: interface_presets,force_noWFs,verboseIO
- use mod_wf2y,            ONLY: WF_splitter
- use stderr,              ONLY: intc
- use interfaces,          ONLY: PARALLEL_live_message
-#if !defined _P2Y_EXPORT
-=======
  use P2Y,                 ONLY : pw_init, pw_close, dftdata_fmt
  use LOGO,                ONLY : pickup_a_random
  use pars,                ONLY : SP,lchlen
@@ -54,7 +38,6 @@
  use mod_wf2y,            ONLY : wf_splitter
  use stderr,              ONLY : intc,logfile,log_as_a_file
  use interfaces,          ONLY : PARALLEL_index,PARALLEL_live_message
->>>>>>> 38c20665
  use qexml_module
 #if defined _MEM_CHECK 
  use memory,              ONLY : MEM_manager
@@ -86,7 +69,6 @@
  ncpu  =np
  myid  =pid
  call SET_defaults(instr,od,od,'')
- call SET_job_strings_and_dirs(js)
  call interface_presets(instr)
  call bz_samp_reset(k)
  call E_reset(en)
@@ -166,12 +148,10 @@
  wf_nb_io_groups=1
  wf_nb_io=n_bands
  call WF_splitter()
-
  !
  ! Make db2 database
  !             
  call msg('s','== DB2 (wavefunctions)  ... ')
-
  !
  ! setup MPI parallelism if required
  !
@@ -186,7 +166,6 @@
  IO_read_save =IO_read
  IO_write=.true.
  IO_read=.true.
-
  !
  ! IO
  !
@@ -218,7 +197,7 @@
         ! Write the standard wf header
         !
         if (ifrag==1.and.ib_grp==1) call io_control(ACTION=OP_WR_CL,COM=NONE,SEC=(/1,2,1/),ID=ID)
-        if (ifrag> 1.or. ib_grp> 1) call io_control(ACTION=OP_APP_CL,COM=NONE,SEC=(/ifrag+1,ib_grp/),ID=ID)
+        if (ifrag> 1.or. ib_grp> 1) call io_control(ACTION=OP_APP_WR_CL,COM=NONE,SEC=(/ifrag+1,ib_grp/),ID=ID)
         io_err=io_WF(ID,wf_disk)
         !
      enddo
@@ -252,9 +231,11 @@
      call msg('l',' done ==')
    endif
  else
-   call msg('s','Vnl support only with QE v5.0 or later (QEXML, QEXSD).')
- endif
- !
+   call msg('l',' done ==')
+ endif
+#else
+ call msg('s','Vnl support only with QE v5.0 or later.')
+#endif
  !
  call PARALLEL_wait()
  !
