!
!        Copyright (C) 2000-2018 the YAMBO team
!              http://www.yambo-code.org
!
! Authors (see AUTHORS file for details): CH, AF
! 
! This file is distributed under the terms of the GNU 
! General Public License. You can redistribute it and/or 
! modify it under the terms of the GNU General Public 
! License as published by the Free Software Foundation; 
! either version 2, or (at your option) any later version.
!
! This program is distributed in the hope that it will 
! be useful, but WITHOUT ANY WARRANTY; without even the 
! implied warranty of MERCHANTABILITY or FITNESS FOR A 
! PARTICULAR PURPOSE.  See the GNU General Public License 
! for more details.
!
! You should have received a copy of the GNU General Public 
! License along with this program; if not, write to the Free 
! Software Foundation, Inc., 59 Temple Place - Suite 330,Boston, 
! MA 02111-1307, USA or visit http://www.gnu.org/copyleft/gpl.txt.
!
integer function p2y_i(np,pid,lnstr,iinf,iind,iod,icd,ijs,instr,inf,ind,od,com_dir,js)
 !
 use P2Y,                 ONLY : pw_init, pw_close 
 use LOGO,                ONLY : pickup_a_random
 use pars,                ONLY : SP,lchlen
 use com,                 ONLY : msg,write_to_report,core_io_path,error,write_the_logo
 use parallel_m,          ONLY : ncpu,myid,PARALLEL_wait
 use electrons,           ONLY : levels,E_reset,n_bands,n_sp_pol,n_spinor
 use R_lattice,           ONLY : bz_samp,bz_samp_reset,nkibz
 use wave_func,           ONLY : wf_ncx,io_WF, wf_nb_io_groups,wf_nb_io
 use IO_m,                ONLY : io_control,OP_WR_CL,NONE,OP_APP_WR_CL,serial_number,OP_RD_CL,DUMP
 use mod_com2y,           ONLY : interface_presets,force_noWFs,verboseIO
 use mod_wf2y,            ONLY : wf_splitter
 use stderr,              ONLY : intc
 use interfaces,          ONLY : PARALLEL_live_message
#if !defined _P2Y_EXPORT
 use qexml_module
#endif
#if defined _MEM_CHECK 
 use memory,              ONLY : MEM_manager
#endif
 !
#include<memory.h>
 !
 type(levels)                 :: en
 type(bz_samp)                :: k
 integer,          intent(in) :: lnstr,iind,iod,ijs,np,pid,icd
 integer,          intent(in) :: iinf
 character(lnstr), intent(in) :: instr
 character(iinf),  intent(in) :: inf
 character(iind),  intent(in) :: ind
 character(iod),   intent(in) :: od
 character(ijs),   intent(in) :: js
 character(icd),   intent(in) :: com_dir   
 !
 character(lchlen)     :: lch
 integer               :: ID,io_err,i_sp_pol,ik,ifrag,ib_grp
 integer, external     :: io_DB1
 complex(SP), allocatable :: wf_disk(:,:,:)
 !
 ! Presets
 !
 p2y_i =0
 ncpu  =np
 myid  =pid
 call SET_defaults(instr,od,od,'','')
 call interface_presets(instr)
 call bz_samp_reset(k)
 call E_reset(en)
#if defined _MEM_CHECK 
 call MEM_defaults( )
#endif
 !
 ! LOGO
 !
 call write_the_logo(6,' ')
 !
 ! S/N
 !
 serial_number=pickup_a_random(10000._SP)
 !
 ! Switch off report file support
 !
 write_to_report=.FALSE.
 !
#if defined _P2Y_EXPORT
 lch='P(W) 2 Y(ambo) - pw_export version'
#elif defined _P2Y_QEXML
 lch='P(W) 2 Y(ambo) - QEXML version'
#elif defined _P2Y_QEXSD_HDF5
 lch='P(W) 2 Y(ambo) - QEXSD-HDF5 version'
#elif defined _P2Y_QEXSD
 lch='P(W) 2 Y(ambo) - QEXSD version'
#else
 call error('Unknown version of P2Y. Stopping.')
#endif
 !
 if (ncpu>1) lch=trim(lch)//' @ '//trim(intc(ncpu))//' CPUs'
 !
 call PARALLEL_live_message(trim(lch))
 !
 call msg('s','DBs path set to ',trim(core_io_path))
 !
 ! Open XML index files and units
 !
 call pw_init(instr,inf)
 !
 ! Make db1 database
 !
 call p2y_db1(en,k)
 !
 call msg('s','== DB1 (Gvecs and more) ... ')
 !
 call io_control(ACTION=OP_WR_CL,COM=NONE,SEC=(/1,2/),ID=ID)
 io_err=io_DB1(en,k,ID)
 !
 call msg('s','... Database done')
 !
 if (force_noWFs) then 
   call msg('s',' == P2Y completed ==')
   call msg('s',' ')
   return
 endif
 ! 
 ! Some definitions are done during the I/O in DB1. As only the
 ! cpu 0 has IO_write=TRUE all cpu's need to re-read the database
 !
 if (ncpu>1) then
   !
   call PARALLEL_wait()
   !
   call io_control(ACTION=OP_RD_CL,COM=NONE,SEC=(/1/),MODE=DUMP,ID=ID)
   io_err=io_DB1(en,k,ID)
   !
 endif
 !
 ! Wavefunction blocks
 !
 wf_nb_io_groups=1
 wf_nb_io=n_bands
 call WF_splitter()
 !
 ! Make db2 database
 !             
 call msg('s','== DB2 (wavefunctions)  ... ')
 !
 YAMBO_ALLOC(wf_disk,(wf_ncx,n_spinor,wf_nb_io))
 !
<<<<<<< HEAD
 ! AF: add 2-levels paprallelism here
 !
 do ik=1,nkibz
=======
 do i_sp_pol=1,n_sp_pol
>>>>>>> dcad8b00
   !
   do ik=1,nkibz
     !
     ifrag=ik+(i_sp_pol-1)*nkibz
     !
     ! Print verbose wfc read message
     !
     if(verboseIO.and.(any( (/1,2,nkibz/)-ik.eq.0 ).or.mod(ik,max(k%nibz/4,1)).eq.0)) then
       write(lch,'(" :: K-point:",i5,"/",i5," Spin pol ",i1)') ik,nkibz,n_sp_pol
       call msg('s',trim(lch))
     endif
     ! 
     do ib_grp=1,wf_nb_io_groups
        !
        ! Read a single wfc component from disk
        !
        call p2y_wf(wf_disk,i_sp_pol,ik,ib_grp)
        !
        ! Write the standard wf header
        !
        if (ifrag==1.and.ib_grp==1) call io_control(ACTION=OP_WR_CL,COM=NONE,SEC=(/1,2,1/),ID=ID)
        if (ifrag> 1.or. ib_grp> 1) call io_control(ACTION=OP_APP_WR_CL,COM=NONE,SEC=(/ifrag+1,ib_grp/),ID=ID)
        io_err=io_WF(ID,wf_disk)
        !
     enddo
     !
   enddo
 enddo
 !
 YAMBO_FREE(wf_disk)
 !
 if(verboseIO) then
   call msg('s','== DB2 (wavefunctions)  ... done ==')
 else
   call msg('l',' done ==')
 endif
 !
#if defined _P2Y_QEXML || defined _P2Y_QEXSD
 call msg('s','== DB3 (PseudoPotential) ... ')
 call PP_PWscf_driver(k)
 if(verboseIO) then
   call msg('s','== DB3 (PseudoPotential) ... done ==')
 else
   call msg('l',' done ==')
 endif
#else
 call msg('s','Vnl support only with QE v5.0 or later.')
#endif
 !
 call PARALLEL_wait()
 !
 call pw_close
 !
 ! Memory Overview
 !=================
#if defined _MEM_CHECK 
 !
 call MEM_manager("",REPORT="final")
 !
#endif
 !
 call msg('s',' == P2Y completed ==')
 call msg('s' ,' ')
 !
 end function p2y_i
<|MERGE_RESOLUTION|>--- conflicted
+++ resolved
@@ -149,13 +149,7 @@
  !
  YAMBO_ALLOC(wf_disk,(wf_ncx,n_spinor,wf_nb_io))
  !
-<<<<<<< HEAD
- ! AF: add 2-levels paprallelism here
- !
- do ik=1,nkibz
-=======
  do i_sp_pol=1,n_sp_pol
->>>>>>> dcad8b00
    !
    do ik=1,nkibz
      !
