--- conflicted
+++ resolved
@@ -153,27 +153,6 @@
  !
  do i_sp_pol=1,n_sp_pol
    !
-<<<<<<< HEAD
-   ! Print verbose wfc read message
-   !
-   if(verboseIO.and.(any( (/1,2,nkibz/)-ik.eq.0 ).or.mod(ik,max(k%nibz/4,1)).eq.0)) then
-     write(lch,'(" :: K-point:",i5,"/",i5," Spinors ",i1)') ik,nkibz,n_spin
-     call msg('s',trim(lch))
-   endif
-   ! 
-   do ib_grp=1,wf_nb_io_groups
-      !
-      ! Read a single wfc component from disk
-      !
-      call p2y_wf(wf_disk,ik,ib_grp)
-      !
-      ! Write the standard wf header
-      !
-      if (ik==1.and.ib_grp==1) call io_control(ACTION=OP_WR_CL,COM=NONE,SEC=(/1,2,1/),ID=ID)
-      if (ik> 1.or. ib_grp> 1) call io_control(ACTION=OP_WR_CL,COM=NONE,SEC=(/ik+1,ib_grp/),ID=ID)
-      io_err=io_WF(ID,wf=wf_disk)
-      !
-=======
    do ik=1,nkibz
      !
      ifrag=ik+(i_sp_pol-1)*nkibz
@@ -194,12 +173,11 @@
         ! Write the standard wf header
         !
         if (ifrag==1.and.ib_grp==1) call io_control(ACTION=OP_WR_CL,COM=NONE,SEC=(/1,2,1/),ID=ID)
-        if (ifrag> 1.or. ib_grp> 1) call io_control(ACTION=OP_APP_WR_CL,COM=NONE,SEC=(/ifrag+1,ib_grp/),ID=ID)
+        if (ifrag> 1.or. ib_grp> 1) call io_control(ACTION=OP_WR_CL,COM=NONE,SEC=(/ifrag+1,ib_grp/),ID=ID)
         io_err=io_WF(ID,wf_disk)
         !
      enddo
      !
->>>>>>> f95e180e
    enddo
  enddo
  !
