!
! Copyright (C) 2006 WanT Group
! This file is distributed under the terms of the
! GNU General Public License. See the file `License'
! in the root directory of the present distribution,
! or http://www.gnu.org/copyleft/gpl.txt .
!
!----------------------------------------------------------------------------
MODULE qexml_module
  !----------------------------------------------------------------------------
  !
  ! This module contains some common subroutines used to read and write
  ! in XML format the data produced by Quantum-ESPRESSO package.
  !
  ! Written by Andrea Ferretti (2006).
  ! Modified by M. Gruening to read exx info's, 
  ! apparently no official version does that yet
  !
  ! Important parts of the implementation are taken from xml_io_base.f90
  ! (written by Carlo Sbraccia) in the Quantum-ESPRESSO distribution,
  ! under the GNU-GPL licensing:
  !
  ! Copyright (C) 2002--2008 Quantum-ESPRESSO group
  ! This file is distributed under the terms of the
  ! GNU General Public License. See the file `License'
  ! in the root directory of the present distribution,
  ! or http://www.gnu.org/copyleft/gpl.txt .
  !
  !
  USE iotk_module
  IMPLICIT NONE
  !
  PRIVATE
  SAVE
  !
  ! definitions for the fmt
  !
  CHARACTER(5), PARAMETER :: fmt_name = "QEXML"
  CHARACTER(5), PARAMETER :: fmt_version = "1.4.0"
  !
  ! some default for kinds
  !
  INTEGER,   PARAMETER :: dbl = SELECTED_REAL_KIND( 14, 200 )
  REAL(dbl), PARAMETER :: e2 = 2.0_dbl
  !
  ! internal data to be set
  !
  CHARACTER(256)   :: datadir_in = " "
  CHARACTER(256)   :: datadir_out = " "
  INTEGER          :: iunit, ounit
  !
  ! vars to manage back compatibility
  !
  CHARACTER(10)    :: qexml_current_version = " "
  CHARACTER(10)    :: qexml_default_version = TRIM( fmt_version  )
  LOGICAL          :: qexml_current_version_init = .FALSE.
  LOGICAL          :: qexml_version_before_1_4_0 = .FALSE.
  !
  CHARACTER(10)    :: pwscf_current_version = " "
  LOGICAL          :: pwscf_version_before_4_3_2 = .TRUE.
  !
  CHARACTER(iotk_attlenx) :: attr
  !
  !
  ! end of declarations
  !

  PUBLIC :: qexml_current_version, qexml_default_version
  PUBLIC :: qexml_current_version_init
  !
  PUBLIC :: pwscf_current_version
  !
  PUBLIC :: qexml_init,  qexml_openfile, qexml_closefile
  !
  PUBLIC :: qexml_write_header, qexml_write_cell, qexml_write_ions,   &
            qexml_write_symmetry, qexml_write_efield,                 &
            qexml_write_planewaves, qexml_write_spin, qexml_write_xc, &
            qexml_write_occ, qexml_write_bz, qexml_write_phonon,      &
            qexml_write_bands, qexml_write_bands_info,qexml_write_exx,&
            qexml_write_gk, qexml_write_wfc, qexml_write_rho
  !
  PUBLIC :: qexml_read_header, qexml_read_cell, qexml_read_ions,      &
            qexml_read_symmetry, qexml_read_efield,                   &
            qexml_read_planewaves, qexml_read_spin, qexml_read_xc,    &
            qexml_read_occ, qexml_read_bz, qexml_read_phonon,         &
            qexml_read_bands, qexml_read_bands_info,qexml_read_exx,   &
            qexml_read_gk, qexml_read_wfc, qexml_read_rho,            &
            read_pseudo_header, read_pseudo_data
   PUBLIC :: fmt_is_qexml

CONTAINS

!
!-------------------------------------------
! ... basic (public) subroutines
!-------------------------------------------
!
    !------------------------------------------------------------------------
    SUBROUTINE qexml_init( unit_in, unit_out, dir, dir_in, dir_out, &
                           datafile, datafile_in, datafile_out )
      !------------------------------------------------------------------------
      !
      ! just init module data
      !
      IMPLICIT NONE
      INTEGER,                INTENT(IN) :: unit_in
      INTEGER,      OPTIONAL, INTENT(IN) :: unit_out
      CHARACTER(*), OPTIONAL, INTENT(IN) :: dir
      CHARACTER(*), OPTIONAL, INTENT(IN) :: dir_in, dir_out
      CHARACTER(*), OPTIONAL, INTENT(IN) :: datafile
      CHARACTER(*), OPTIONAL, INTENT(IN) :: datafile_in, datafile_out
      !
      iunit       = unit_in
      ounit       = unit_in
      IF ( PRESENT( unit_out ) ) ounit  = unit_out
      !
      !
      datadir_in  = "./"
      datadir_out = "./"
      !
      ! first check whether datafile is given
      !
      IF ( PRESENT( datafile ) ) THEN
          !
          datadir_in = datafile
          CALL qexml_basename ( datadir_in,  "data-file.xml")
          !
          datadir_out = datadir_in
          !
      ENDIF
      !
      IF ( PRESENT( datafile_in ) ) THEN
          !
          datadir_in = datafile_in
          CALL qexml_basename ( datadir_in,  "data-file.xml")
          !
      ENDIF
      !
      IF ( PRESENT( datafile_out ) ) THEN
          !
          datadir_out = datafile_out
          CALL qexml_basename ( datadir_out,  "data-file.xml")
          !
      ENDIF
      !
      ! the presence of directories overwirtes any info
      ! about datafiles
      !
      IF ( PRESENT( dir ) ) THEN
          datadir_in  = TRIM(dir)
          datadir_out = TRIM(dir)
      ENDIF
      !
      IF ( PRESENT( dir_in ) ) THEN
          datadir_in  = TRIM(dir_in)
      ENDIF
      !
      IF ( PRESENT( dir_out ) ) THEN
          datadir_out  = TRIM(dir_out)
      ENDIF
      !
    END SUBROUTINE qexml_init
    !
    !
    !------------------------------------------------------------------------
    SUBROUTINE qexml_openfile( filename, action, binary, ierr)
      !------------------------------------------------------------------------
      !
      ! open data file
      !
      IMPLICIT NONE
      !
      CHARACTER(*),       INTENT(IN)  :: filename
      CHARACTER(*),       INTENT(IN)  :: action      ! ("read"|"write")
      LOGICAL, OPTIONAL,  INTENT(IN)  :: binary
      INTEGER,            INTENT(OUT) :: ierr
      !
      LOGICAL :: binary_

      ierr = 0
      binary_ = .FALSE.
      IF ( PRESENT(binary) ) binary_ = binary 
      !
      SELECT CASE ( TRIM(action) )
      CASE ( "read", "READ" )
          !
          CALL iotk_open_read ( iunit, FILE = TRIM(filename), IERR=ierr )
          IF ( ierr/=0 ) RETURN
          !
          CALL qexml_read_header( FORMAT_VERSION=qexml_current_version, IERR=ierr )
          IF ( ierr/=0 ) qexml_current_version = TRIM( qexml_default_version )
          !
          CALL qexml_read_header( CREATOR_VERSION=pwscf_current_version, IERR=ierr )
          IF ( ierr/=0 ) CALL errore( 'Read pwscf version', &
                         ' variables pwscf_current_version not present', 1 )
          !IF ( ierr/=0 ) pwscf_current_version = TRIM( pwscf_default_version )
          !
          !
      CASE ( "write", "WRITE" )
          !
          CALL iotk_open_write( iunit, FILE = TRIM(filename), BINARY=binary_, IERR=ierr )
          IF ( ierr/=0 ) RETURN
          !
          qexml_current_version = TRIM( qexml_default_version )
          !
      CASE DEFAULT
          ierr = 1
      END SELECT
      
      !    
      ! init logical variables for versioning
      !    
      qexml_version_before_1_4_0 = .FALSE.
      !    
      IF ( TRIM( version_compare( qexml_current_version, "1.4.0" )) == "older" ) &
         qexml_version_before_1_4_0 = .TRUE.
      !
      qexml_current_version_init = .TRUE.
      !
      pwscf_version_before_4_3_2 = .FALSE.
      !
      IF ( TRIM( version_compare( pwscf_current_version, "4.3.2" )) == "older" ) &
         pwscf_version_before_4_3_2 = .TRUE.
      !
      !
      !
    END SUBROUTINE qexml_openfile
    !  
    !  
    !------------------------------------------------------------------------
    SUBROUTINE qexml_closefile( action, ierr)
      !------------------------------------------------------------------------
      !
      ! close data file
      !
      IMPLICIT NONE
      !
      CHARACTER(*),  INTENT(IN)  :: action      ! ("read"|"write")
      INTEGER,       INTENT(OUT) :: ierr
      !
      ierr = 0
      !
      SELECT CASE ( TRIM(action) )
      CASE ( "read", "READ" )
          !
          CALL iotk_close_read( iunit, IERR=ierr )
          !
      CASE ( "write", "WRITE" )
          !
          CALL iotk_close_write( iunit, IERR=ierr )
          !
      CASE DEFAULT
          ierr = 2
      END SELECT
      !
    END SUBROUTINE qexml_closefile

!
!-------------------------------------------
! ... basic (private) subroutines
!-------------------------------------------
!
    !------------------------------------------------------------------------
    FUNCTION int_to_char( i )
      !------------------------------------------------------------------------
      !
      IMPLICIT NONE
      !
      INTEGER, INTENT(IN) :: i
      CHARACTER (LEN=6)   :: int_to_char
      !
      !
      IF ( i < 10 ) THEN
         !
         WRITE( UNIT = int_to_char , FMT = "(I1)" ) i
         !
      ELSE IF ( i < 100 ) THEN
         !
         WRITE( UNIT = int_to_char , FMT = "(I2)" ) i
         !
       ELSE IF ( i < 1000 ) THEN
         !
         WRITE( UNIT = int_to_char , FMT = "(I3)" ) i
         !
       ELSE IF ( i < 10000 ) THEN
         !
         WRITE( UNIT = int_to_char , FMT = "(I4)" ) i
         !
       ELSE
         !
       WRITE( UNIT = int_to_char , FMT = "(I5)" ) i
       !
      END IF
      !
    END FUNCTION int_to_char
    !
    !
    !--------------------------------------------------------------------------
    SUBROUTINE qexml_basename( str, extension )
      !--------------------------------------------------------------------------
      !
      ! perform the basename operation on the string str, eliminating
      ! any ending (rightmost) occurrence of extension
      !
      CHARACTER(*),  INTENT(INOUT) :: str
      CHARACTER(*),  INTENT(IN)    :: extension
      !
      INTEGER :: ind, strlen, extlen, i
      !
      IF( LEN_TRIM(extension) == 0  .OR. LEN_TRIM(str) == 0 ) RETURN
      !
      strlen = LEN_TRIM( str )
      extlen = LEN_TRIM( extension )
      ind    = INDEX( str, TRIM(extension), BACK=.TRUE. )
      !
      IF ( ind <= 0 .OR. ind > strlen ) RETURN
      !
      ! we want to cut only the last part of the name
      ! any intermediate matching is rejected
      !
      IF ( strlen -ind +1 /= extlen ) RETURN
      !
      DO i = ind, strlen
         str(i:i) = ' '
      ENDDO
      !
    END SUBROUTINE qexml_basename
    !
    !
    !------------------------------------------------------------------------
    SUBROUTINE version_parse(str, major, minor, patch, ierr)
      !--------------------------------------------------------------------------
      !   
      ! Determine the major, minor and patch numbers from 
      ! a version string with the fmt "i.j.k"
      !   
      ! The ierr variable assumes the following values
      !   
      ! ierr < 0     emtpy string
      ! ierr = 0     no problem
      ! ierr > 0     fatal error
      !   
      IMPLICIT NONE
      CHARACTER(*),     INTENT(in)    :: str 
      INTEGER,          INTENT(out)   :: major, minor, patch, ierr
      !   
      INTEGER       :: i1, i2, length
      INTEGER       :: ierrtot
      CHARACTER(10) :: num(3)

      !   
      major = 0 
      minor = 0 
      patch = 0 

      length = LEN_TRIM( str )
      !
      IF ( length == 0 ) THEN
         !
         ierr = -1
         RETURN
         !
      ENDIF
  
      i1 = SCAN( str, ".")
      i2 = SCAN( str, ".", BACK=.TRUE.)
      !
      IF ( i1 == 0 .OR. i2 == 0 .OR. i1 == i2 ) THEN
         !
         ierr = 1
         RETURN
         !
      ENDIF
      !
      num(1) = str(    1 : i1-1 )
      num(2) = str( i1+1 : i2-1 )
      num(3) = str( i2+1 : )
      !
      ierrtot = 0
      !
      READ( num(1), *, IOSTAT=ierr ) major
      IF (ierr/=0) RETURN
      !
      READ( num(2), *, IOSTAT=ierr ) minor
      IF (ierr/=0) RETURN
      !
      READ( num(3), *, IOSTAT=ierr ) patch
      IF (ierr/=0) RETURN
      !
    END SUBROUTINE version_parse
    !
    !--------------------------------------------------------------------------
    FUNCTION version_compare(str1, str2)
      !--------------------------------------------------------------------------
      !   
      ! Compare two version strings; the result is
      ! 
      ! "newer":   str1 is newer that str2    
      ! "equal":   str1 is equal   to str2    
      ! "older":   str1 is older than str2    
      ! " ":       str1 or str2 has a wrong format
      !
      IMPLICIT NONE
      CHARACTER(*)  :: str1, str2
      CHARACTER(10) :: version_compare
      !
      INTEGER   :: version1(3), version2(3)
      INTEGER   :: basis, icheck1, icheck2
      INTEGER   :: ierr
      !
  
      version_compare = " "
      !
      CALL version_parse( str1, version1(1), version1(2), version1(3), ierr)
      IF ( ierr/=0 ) RETURN
      !
      CALL version_parse( str2, version2(1), version2(2), version2(3), ierr)
      IF ( ierr/=0 ) RETURN
      !
      ! 
      basis = 1000
      !
      icheck1 = version1(1) * basis**2 + version1(2)* basis + version1(3)
      icheck2 = version2(1) * basis**2 + version2(2)* basis + version2(3)
      !
      IF ( icheck1 > icheck2 ) THEN
         !
         version_compare = 'newer'
         !
      ELSEIF( icheck1 == icheck2 ) THEN
         !
         version_compare = 'equal'
         !
      ELSE
         !
         version_compare = 'older'
         !
      ENDIF
      !
    END FUNCTION version_compare  
    !
    !
    !------------------------------------------------------------------------
    SUBROUTINE create_directory( dirname, ierr )
      !------------------------------------------------------------------------
      !
      CHARACTER(LEN=*), INTENT(IN)  :: dirname
      INTEGER,          INTENT(OUT) :: ierr
      !
!      INTEGER, EXTERNAL          :: c_mkdir
      INTEGER  :: iunaux
      !
      !
       ierr = 1
!      CALL iotk_free_unit( iunaux )
      !
!      ierr = c_mkdir( TRIM( dirname ), LEN_TRIM( dirname ) )
      IF ( ierr/=0 ) RETURN

      !
      ! ... check whether the scratch directory is writable
      !
      OPEN( iunaux , FILE = TRIM( dirname ) // '/test', IOSTAT = ierr )
      IF ( ierr/=0 ) RETURN
      !
      CLOSE( iunaux , STATUS = 'DELETE' )
      !
      RETURN
      !
    END SUBROUTINE create_directory
    !
    !
    !------------------------------------------------------------------------
    FUNCTION kpoint_dirname( basedir, ik )
      !------------------------------------------------------------------------
      !
      CHARACTER(LEN=256)           :: kpoint_dirname
      CHARACTER(LEN=*), INTENT(IN) :: basedir
      INTEGER,          INTENT(IN) :: ik
      !
      CHARACTER(LEN=256) :: kdirname
      CHARACTER(LEN=5)   :: kindex
      !
      WRITE( kindex, FMT = '( I5.5 )' ) ik     
      !
      kdirname = TRIM( basedir ) // '/K' // kindex
      !
      kpoint_dirname = TRIM( kdirname )
      !
      RETURN
      !
    END FUNCTION kpoint_dirname
    !
    !
    !------------------------------------------------------------------------
    FUNCTION wfc_filename( basedir, name, ik, ipol, tag, extension )
      !------------------------------------------------------------------------
      !
      CHARACTER(LEN=256)                 :: wfc_filename
      CHARACTER(LEN=*),       INTENT(IN) :: basedir
      CHARACTER(LEN=*),       INTENT(IN) :: name
      INTEGER,                INTENT(IN) :: ik
      INTEGER,      OPTIONAL, INTENT(IN) :: ipol
      CHARACTER(*), OPTIONAL, INTENT(IN) :: tag
      CHARACTER(*), OPTIONAL, INTENT(IN) :: extension
      !    
      CHARACTER(LEN=256) :: filename, tag_, ext_
      !
      !
      filename = ''
      tag_     = ''
      ext_     = '.dat'
      !
      IF ( PRESENT( tag ) )         tag_ = '_'//TRIM(tag)
      IF ( PRESENT( extension ) )   ext_ = '.'//TRIM(extension)
      !
      IF ( PRESENT( ipol ) ) THEN
         !      
         WRITE( filename, FMT = '( I1 )' ) ipol
         !
      END IF
      !
      filename = TRIM( kpoint_dirname( basedir, ik ) ) // '/' // &
                 & TRIM( name ) // TRIM( filename ) // TRIM( tag_ ) // TRIM( ext_)
      !
      wfc_filename = TRIM( filename )
      !
      RETURN
      !
    END FUNCTION wfc_filename
    !
    !
    !------------------------------------------------------------------------
    SUBROUTINE copy_file( file_in, file_out, ierr )
      !------------------------------------------------------------------------
      !
      CHARACTER(LEN=*),  INTENT(IN) :: file_in, file_out
      INTEGER,           INTENT(OUT):: ierr
      !
      CHARACTER(LEN=256) :: string
      INTEGER            :: iun_in, iun_out, ios
      !
      !
      ierr = 0
      !
      CALL iotk_free_unit( iun_in,  ierr )
      IF ( ierr /= 0) RETURN
      CALL iotk_free_unit( iun_out, ierr )
      IF ( ierr /= 0) RETURN
      !
      OPEN( UNIT = iun_in,  FILE = file_in,  STATUS = "OLD", IOSTAT=ierr )
      IF ( ierr /= 0) RETURN
      OPEN( UNIT = iun_out, FILE = file_out, STATUS = "UNKNOWN", IOSTAT=ierr )         
      IF ( ierr /= 0) RETURN
      !
      copy_loop: DO
         !
         READ( UNIT = iun_in, FMT = '(A256)', IOSTAT = ios ) string
         !
         IF ( ios < 0 ) EXIT copy_loop
         !
         WRITE( UNIT = iun_out, FMT = '(A)' ) TRIM( string )
         !
      END DO copy_loop
      !
      CLOSE( UNIT = iun_in )
      CLOSE( UNIT = iun_out )
      !
      RETURN
      !
    END SUBROUTINE copy_file
    !
    !
    !------------------------------------------------------------------------
    FUNCTION check_file_exst( filename )
      !------------------------------------------------------------------------
      !    
      IMPLICIT NONE 
      !    
      LOGICAL          :: check_file_exst
      CHARACTER(LEN=*) :: filename
      !    
      LOGICAL :: lexists
      !    
      INQUIRE( FILE = TRIM( filename ), EXIST = lexists )
      !    
      check_file_exst = lexists
      RETURN
      !    
    END FUNCTION check_file_exst
    !    
    !
    !------------------------------------------------------------------------
    FUNCTION restart_dirname( outdir, prefix )
      !------------------------------------------------------------------------
      !
      CHARACTER(LEN=256)           :: restart_dirname
      CHARACTER(LEN=*), INTENT(IN) :: outdir, prefix
      !
      CHARACTER(LEN=256)         :: dirname
      INTEGER                    :: strlen
      !
      ! ... main restart directory
      !
      dirname = TRIM( prefix ) // '.save'
      !
      IF ( LEN( outdir ) > 1 ) THEN
         !
         strlen = LEN_TRIM( outdir )
         IF ( outdir(strlen:strlen) == '/' ) strlen = strlen -1
         !
         dirname = outdir(1:strlen) // '/' // dirname
         !
      END IF
      !
      restart_dirname = TRIM( dirname )
      !
      RETURN
      !
    END FUNCTION restart_dirname
    !
    !
!
!-------------------------------------------
! ... write subroutines
!-------------------------------------------
!
    !
    !
    !------------------------------------------------------------------------
    SUBROUTINE qexml_write_header( creator_name, creator_version ) 
      !------------------------------------------------------------------------
      !
      IMPLICIT NONE
      CHARACTER(LEN=*), INTENT(IN) :: creator_name, creator_version
      !
      CALL iotk_write_begin( ounit, "HEADER" )
      !
      CALL iotk_write_attr(attr, "NAME",TRIM(fmt_name), FIRST=.TRUE.)
      CALL iotk_write_attr(attr, "VERSION",TRIM(fmt_version) )
      CALL iotk_write_empty( ounit, "FORMAT", ATTR=attr )
      !
      CALL iotk_write_attr(attr, "NAME",TRIM(creator_name), FIRST=.TRUE.)
      CALL iotk_write_attr(attr, "VERSION",TRIM(creator_version) )
      CALL iotk_write_empty( ounit, "CREATOR", ATTR=attr )
      !
      CALL iotk_write_end( ounit, "HEADER" )
      !
    END SUBROUTINE qexml_write_header
    !
    !
    !------------------------------------------------------------------------
    SUBROUTINE qexml_write_cell( ibravais_latt, symm_type, celldm, alat, &
                                 a1, a2, a3, b1, b2, b3, alat_units, a_units, b_units )
      !------------------------------------------------------------------------
      !
      INTEGER,          INTENT(IN) :: ibravais_latt
      CHARACTER(LEN=*), INTENT(IN) :: symm_type
      REAL(dbl),        INTENT(IN) :: celldm(6), alat
      REAL(dbl),        INTENT(IN) :: a1(3), a2(3), a3(3)
      REAL(dbl),        INTENT(IN) :: b1(3), b2(3), b3(3)
      CHARACTER(LEN=*), INTENT(IN) :: alat_units, a_units, b_units
      !
      CHARACTER(LEN=256) :: bravais_lattice
      !
      CALL iotk_write_begin( ounit, "CELL" )
      !
      SELECT CASE ( ibravais_latt )
        CASE(  0 )
           bravais_lattice = "free"
        CASE(  1 )
           bravais_lattice = "cubic P (sc)"
        CASE(  2 )
           bravais_lattice = "cubic F (fcc)"
        CASE(  3 )
           bravais_lattice = "cubic I (bcc)"
        CASE(  4 )
           bravais_lattice = "Hexagonal and Trigonal P"
        CASE(  5 )
           bravais_lattice = "Trigonal R"
        CASE(  6 )
           bravais_lattice = "Tetragonal P (st)"
        CASE(  7 )
           bravais_lattice = "Tetragonal I (bct)"
        CASE(  8 )
           bravais_lattice = "Orthorhombic P"
        CASE(  9 )
           bravais_lattice = "Orthorhombic base-centered(bco)"
        CASE( 10 )
           bravais_lattice = "Orthorhombic face-centered"
        CASE( 11 )
           bravais_lattice = "Orthorhombic body-centered"
        CASE( 12 )
           bravais_lattice = "Monoclinic P"
        CASE( 13 )
           bravais_lattice = "Monoclinic base-centered"
        CASE( 14 )
           bravais_lattice = "Triclinic P"
      END SELECT
      !
      CALL iotk_write_dat( ounit, &
                           "BRAVAIS_LATTICE", TRIM( bravais_lattice ) )
      !
      CALL iotk_write_dat( ounit, "CELL_SYMMETRY", symm_type )
      !
      CALL iotk_write_attr( attr, "UNITS", TRIM(alat_units), FIRST = .TRUE. )
      CALL iotk_write_dat( ounit, "LATTICE_PARAMETER", alat, ATTR = attr )
      !
      CALL iotk_write_dat( ounit, "CELL_DIMENSIONS", celldm(1:6) )
      !
      CALL iotk_write_attr ( attr,   "UNITS", TRIM(a_units), FIRST = .TRUE. )
      CALL iotk_write_begin( ounit, "DIRECT_LATTICE_VECTORS" )
      CALL iotk_write_empty( ounit, "UNITS_FOR_DIRECT_LATTICE_VECTORS", &
                                     ATTR=attr )
      CALL iotk_write_dat(   ounit, "a1", a1(:) * alat, COLUMNS=3 )
      CALL iotk_write_dat(   ounit, "a2", a2(:) * alat, COLUMNS=3 )
      CALL iotk_write_dat(   ounit, "a3", a3(:) * alat, COLUMNS=3 )
      CALL iotk_write_end(   ounit, "DIRECT_LATTICE_VECTORS" )
      !
      CALL iotk_write_attr ( attr,   "UNITS", TRIM(b_units), FIRST = .TRUE. )
      CALL iotk_write_begin( ounit, "RECIPROCAL_LATTICE_VECTORS" )
      CALL iotk_write_empty( ounit, "UNITS_FOR_RECIPROCAL_LATTICE_VECTORS", &
                                     ATTR=attr )
      CALL iotk_write_dat(   ounit, "b1", b1(:), COLUMNS=3 )
      CALL iotk_write_dat(   ounit, "b2", b2(:), COLUMNS=3 )
      CALL iotk_write_dat(   ounit, "b3", b3(:), COLUMNS=3 )
      CALL iotk_write_end(   ounit, "RECIPROCAL_LATTICE_VECTORS" )
      !
      CALL iotk_write_end( ounit, "CELL" )
      !
    END SUBROUTINE qexml_write_cell
    !
    !
    !------------------------------------------------------------------------
    SUBROUTINE qexml_write_ions( nsp, nat, atm, ityp, psfile, pseudo_dir,  &
                                 amass, amass_units, tau, tau_units, &
                                 if_pos, dirname )
      !------------------------------------------------------------------------
      !
      INTEGER,          INTENT(IN) :: nsp, nat
      INTEGER,          INTENT(IN) :: ityp(:)
      CHARACTER(LEN=*), INTENT(IN) :: atm(:)
      CHARACTER(LEN=*), INTENT(IN) :: psfile(:)
      CHARACTER(LEN=*), INTENT(IN) :: pseudo_dir
      CHARACTER(LEN=*), INTENT(IN) :: dirname
      REAL(dbl),        INTENT(IN) :: amass(:)
      CHARACTER(LEN=*), INTENT(IN) :: amass_units
      REAL(dbl),        INTENT(IN) :: tau(:,:)
      CHARACTER(LEN=*), INTENT(IN) :: tau_units
      INTEGER,          INTENT(IN) :: if_pos(:,:)
      !
      INTEGER            :: i, flen, ierrl
      CHARACTER(LEN=256) :: file_pseudo
      LOGICAL            :: pseudo_exists
      !
      !
      CALL iotk_write_begin( ounit, "IONS" )
      !
      CALL iotk_write_dat( ounit, "NUMBER_OF_ATOMS", nat )
      !
      CALL iotk_write_dat( ounit, "NUMBER_OF_SPECIES", nsp )
      !
      flen = LEN_TRIM( pseudo_dir )
      !
      CALL iotk_write_attr ( attr, "UNITS", TRIM(amass_units), FIRST = .TRUE. )
      CALL iotk_write_empty( ounit, "UNITS_FOR_ATOMIC_MASSES", ATTR = attr )
      !
      DO i = 1, nsp
         !
         CALL iotk_write_begin( ounit, "SPECIE"//TRIM(iotk_index(i)) )
         !
         CALL iotk_write_dat( ounit, "ATOM_TYPE", atm(i) )
         !
         IF ( pseudo_dir(flen:flen) /= '/' ) THEN
            !
            file_pseudo = pseudo_dir(1:flen) // '/' // psfile(i)
            !
         ELSE
            !
            file_pseudo = pseudo_dir(1:flen) // psfile(i)
            !
         END IF
         !
         INQUIRE( FILE = TRIM( dirname ) // "/" &
                       & // TRIM( psfile(i) ), EXIST = pseudo_exists )
         !
         IF ( .NOT. pseudo_exists ) THEN 
               CALL copy_file( TRIM( file_pseudo ), &
                               TRIM( dirname ) // "/" // TRIM( psfile(i) ), ierrl )
         ENDIF
         !
         CALL iotk_write_dat( ounit, "MASS", amass(i) )
         !
         CALL iotk_write_dat( ounit, "PSEUDO", TRIM( psfile(i) ) )
         !
         !
         CALL iotk_write_end( ounit, "SPECIE"//TRIM(iotk_index(i)) )
         !
      ENDDO
      !
      !
      CALL iotk_write_dat( ounit, "PSEUDO_DIR", TRIM( pseudo_dir) )
      !
      CALL iotk_write_attr( attr, "UNITS", TRIM(tau_units), FIRST = .TRUE. )
      CALL iotk_write_empty( ounit, "UNITS_FOR_ATOMIC_POSITIONS", ATTR = attr )
      !
      DO i = 1, nat
         !
         CALL iotk_write_attr( attr, "SPECIES", atm( ityp(i) ), FIRST = .TRUE. )
         CALL iotk_write_attr( attr, "INDEX",  ityp(i) )                     
         CALL iotk_write_attr( attr, "tau",    tau(:,i) )
         CALL iotk_write_attr( attr, "if_pos", if_pos(:,i) )
         CALL iotk_write_empty( ounit, "ATOM" // TRIM( iotk_index( i ) ), attr )
         !
      END DO
      !
      CALL iotk_write_end( ounit, "IONS" )
      !
    END SUBROUTINE qexml_write_ions
    !
    !
    !------------------------------------------------------------------------
    SUBROUTINE qexml_write_symmetry( nsym, invsym, trasl, s, sname, s_units, &
                                     t_rev, irt, nat )
      !------------------------------------------------------------------------
      !
      INTEGER,          INTENT(IN) :: nsym
      LOGICAL,          INTENT(IN) :: invsym
      INTEGER,          INTENT(IN) :: s(:,:,:) 
      REAL(dbl),        INTENT(IN) :: trasl(:,:)
      CHARACTER(LEN=*), INTENT(IN) :: sname(:)
      CHARACTER(LEN=*), INTENT(IN) :: s_units
      INTEGER,          INTENT(IN) :: t_rev(:)
      INTEGER,          INTENT(IN) :: irt(:,:), nat
      !
      INTEGER   :: i
      REAL(dbl) :: tmp(3)
      !
      !
      CALL iotk_write_begin( ounit, "SYMMETRIES" )
      !
      CALL iotk_write_dat( ounit, "NUMBER_OF_SYMMETRIES", nsym )
      !
      CALL iotk_write_dat( ounit, "INVERSION_SYMMETRY", invsym )
      !
      CALL iotk_write_dat( ounit, "NUMBER_OF_ATOMS", nat )
      !
      CALL iotk_write_attr( attr, "UNITS", TRIM(s_units), FIRST = .TRUE. )
      CALL iotk_write_empty( ounit, "UNITS_FOR_SYMMETRIES", ATTR = attr )
      !
      DO i = 1, nsym
         !
         CALL iotk_write_begin( ounit, "SYMM" // TRIM( iotk_index( i ) ) )
         !
         CALL iotk_write_attr ( attr, "NAME", TRIM( sname(i) ), FIRST=.TRUE. )
         CALL iotk_write_attr ( attr, "T_REV", t_rev(i) )
         CALL iotk_write_empty( ounit, "INFO", ATTR = attr )
         !
         tmp(1) = trasl(1,i) 
         tmp(2) = trasl(2,i) 
         tmp(3) = trasl(3,i) 
         !
         CALL iotk_write_dat( ounit, "ROTATION", s(:,:,i), COLUMNS=3 )
         CALL iotk_write_dat( ounit, "FRACTIONAL_TRANSLATION", tmp(1:3), COLUMNS=3 )
         CALL iotk_write_dat( ounit, "EQUIVALENT_IONS", irt(i,1:nat), COLUMNS=8 )
         !
         CALL iotk_write_end( ounit, "SYMM" // TRIM( iotk_index( i ) ) )
         !
      ENDDO
      !
      CALL iotk_write_end( ounit, "SYMMETRIES" )
      !
    END SUBROUTINE qexml_write_symmetry
    !
    !
    !------------------------------------------------------------------------
    SUBROUTINE qexml_write_efield( tefield, dipfield, edir, emaxpos, eopreg, eamp )
      !------------------------------------------------------------------------
      !
      LOGICAL, INTENT(IN)   :: tefield        ! if .TRUE. a finite electric field
                                              ! is added to the local potential
      LOGICAL, INTENT(IN)   :: dipfield       ! if .TRUE. the dipole field is subtracted
      INTEGER, INTENT(IN)   :: edir           ! direction of the field
      REAL(dbl), INTENT(IN) :: emaxpos        ! position of the maximum of the field (0<emaxpos<1)
      REAL(dbl), INTENT(IN) :: eopreg         ! amplitude of the inverse region (0<eopreg<1)
      REAL(dbl), INTENT(IN) :: eamp           ! field amplitude (in a.u.) (1 a.u. = 51.44 10^11 V/m)
      !
      !
      CALL iotk_write_begin( ounit, "ELECTRIC_FIELD" )
      !
      CALL iotk_write_dat( ounit, "HAS_ELECTRIC_FIELD", tefield )
      !
      CALL iotk_write_dat( ounit, "HAS_DIPOLE_CORRECTION", dipfield )
      !
      CALL iotk_write_dat( ounit, "FIELD_DIRECTION", edir )
      !
      CALL iotk_write_dat( ounit, "MAXIMUM_POSITION", emaxpos )
      !
      CALL iotk_write_dat( ounit, "INVERSE_REGION", eopreg )
      !
      CALL iotk_write_dat( ounit, "FIELD_AMPLITUDE", eamp )
      !
      CALL iotk_write_end( ounit, "ELECTRIC_FIELD" )
      !
    END SUBROUTINE qexml_write_efield
    !
    !
    !------------------------------------------------------------------------
    SUBROUTINE qexml_write_planewaves( ecutwfc, ecutrho, npwx, gamma_only, &
                                       nr1, nr2, nr3,  ngm,  nr1s, nr2s, nr3s, ngms, &
                                       nr1b, nr2b, nr3b, igv, lgvec, cutoff_units )
      !------------------------------------------------------------------------
      !
      INTEGER,       INTENT(IN) :: npwx, nr1, nr2, nr3, ngm, &
                                   nr1s, nr2s, nr3s, ngms, nr1b, nr2b, nr3b
      INTEGER,       INTENT(IN) :: igv(:,:)
      REAL(dbl),     INTENT(IN) :: ecutwfc, ecutrho
      LOGICAL,       INTENT(IN) :: gamma_only, lgvec
      CHARACTER(*),  INTENT(IN) :: cutoff_units
      !
      !
      CALL iotk_write_begin( ounit, "PLANE_WAVES" )
      !
      CALL iotk_write_attr ( attr, "UNITS", TRIM(cutoff_units), FIRST = .TRUE. )
      CALL iotk_write_empty( ounit, "UNITS_FOR_CUTOFF", ATTR = attr )
      !
      CALL iotk_write_dat( ounit, "WFC_CUTOFF", ecutwfc )
      !
      CALL iotk_write_dat( ounit, "RHO_CUTOFF", ecutrho )
      !
      CALL iotk_write_dat( ounit, "MAX_NUMBER_OF_GK-VECTORS", npwx )
      !
      CALL iotk_write_dat( ounit, "GAMMA_ONLY", gamma_only )
      !
      CALL iotk_write_attr( attr, "nr1", nr1, FIRST = .TRUE. )
      CALL iotk_write_attr( attr, "nr2", nr2 )
      CALL iotk_write_attr( attr, "nr3", nr3 )
      CALL iotk_write_empty( ounit, "FFT_GRID", ATTR = attr )
      !
      CALL iotk_write_dat( ounit, "GVECT_NUMBER", ngm )
      !
      CALL iotk_write_attr( attr, "nr1s", nr1s, FIRST = .TRUE. )
      CALL iotk_write_attr( attr, "nr2s", nr2s )
      CALL iotk_write_attr( attr, "nr3s", nr3s )
      CALL iotk_write_empty( ounit, "SMOOTH_FFT_GRID", ATTR = attr )
      !
      CALL iotk_write_dat( ounit, "SMOOTH_GVECT_NUMBER", ngms )
      !
      IF ( lgvec ) THEN
         !
         ! ... write the G-vectors
         !
         CALL iotk_link( ounit, "G-VECTORS", "./gvectors.dat", &
                         CREATE = .TRUE., BINARY = .TRUE. )
         !
         CALL iotk_write_begin( ounit, "G-VECTORS" )
         CALL iotk_write_empty( ounit, "INFO", ATTR = attr )
         CALL iotk_write_dat  ( ounit, "g", igv(1:3,1:ngm), COLUMNS = 3 )
         CALL iotk_write_end  ( ounit, "G-VECTORS" )
         !
      END IF
      !
      CALL iotk_write_attr( attr, "nr1b", nr1b , FIRST = .TRUE. )
      CALL iotk_write_attr( attr, "nr2b", nr2b )
      CALL iotk_write_attr( attr, "nr3b", nr3b )
      CALL iotk_write_empty( ounit, "SMALLBOX_FFT_GRID", ATTR = attr )
      !
      CALL iotk_write_end( ounit, "PLANE_WAVES" )
      !
    END SUBROUTINE qexml_write_planewaves
    !
    !
    !------------------------------------------------------------------------
    SUBROUTINE qexml_write_gk( ik, npwk, npwkx, xk, k_units, index, igk )
      !------------------------------------------------------------------------
      !
      INTEGER,      INTENT(IN) :: ik
      INTEGER,      INTENT(IN) :: npwk, npwkx
      REAL(dbl),    INTENT(IN) :: xk(3)
      CHARACTER(*), INTENT(IN) :: k_units
      LOGICAL,      INTENT(IN) :: index(:), igk(:,:)
      !
      INTEGER        :: iunaux
      CHARACTER(256) :: filename

      CALL iotk_free_unit( iunaux )
      filename = wfc_filename( datadir_out, 'gkvectors', ik )
      !
      CALL iotk_open_write( iunaux, FILE = TRIM( filename ), &
                            ROOT="GK-VECTORS", BINARY = .TRUE. )
      !
      CALL iotk_write_dat( iunaux, "NUMBER_OF_GK-VECTORS", npwk )
      CALL iotk_write_dat( iunaux, "MAX_NUMBER_OF_GK-VECTORS", npwkx )
      !
      CALL iotk_write_attr ( attr, "UNITS", TRIM(k_units), FIRST = .TRUE. )
      CALL iotk_write_dat( iunaux, "K-POINT_COORDS", xk, ATTR = attr )
      !
      CALL iotk_write_dat( iunaux, "INDEX", index(1:npwk) )
      CALL iotk_write_dat( iunaux, "GRID", igk(1:npwk,ik), COLUMNS = 3 )
      !
      CALL iotk_close_write( iunaux )
      !
    END SUBROUTINE qexml_write_gk
    !
    !
    !------------------------------------------------------------------------
    SUBROUTINE qexml_write_spin( lsda, noncolin, npol, lspinorb, domag )
      !------------------------------------------------------------------------
      !
      LOGICAL, INTENT(IN) :: lsda, noncolin, lspinorb, domag
      INTEGER, INTENT(IN) :: npol
      !
      !
      CALL iotk_write_begin( ounit, "SPIN" )
      !
      CALL iotk_write_dat( ounit, "LSDA", lsda )
      !
      CALL iotk_write_dat( ounit, "NON-COLINEAR_CALCULATION", noncolin )
      !
      IF ( noncolin ) &
         CALL iotk_write_dat( ounit, "SPINOR_DIM", npol )
      !
      CALL iotk_write_dat( ounit, "SPIN-ORBIT_CALCULATION", lspinorb )
      CALL iotk_write_dat( ounit, "SPIN-ORBIT_DOMAG", domag )
      !
      CALL iotk_write_end( ounit, "SPIN" )
      !
    END SUBROUTINE qexml_write_spin
    !
    !
    !------------------------------------------------------------------------
    SUBROUTINE qexml_write_xc( dft, lda_plus_u, Hubbard_lmax, Hubbard_l, &
                               nsp, Hubbard_U, Hubbard_alpha )
      !------------------------------------------------------------------------
      !
      CHARACTER(LEN=*),    INTENT(IN) :: dft
      LOGICAL,             INTENT(IN) :: lda_plus_u
      INTEGER,   OPTIONAL, INTENT(IN) :: nsp
      INTEGER,   OPTIONAL, INTENT(IN) :: Hubbard_lmax
      INTEGER,   OPTIONAL, INTENT(IN) :: Hubbard_l(:)
      REAL(dbl), OPTIONAL, INTENT(IN) :: Hubbard_U(:), Hubbard_alpha(:)
      !
      !
      CALL iotk_write_begin( ounit, "EXCHANGE_CORRELATION" )
      !
      CALL iotk_write_dat( ounit, "DFT", dft )
      !
      CALL iotk_write_dat( ounit, "LDA_PLUS_U_CALCULATION", lda_plus_u )
      !
      IF ( lda_plus_u ) THEN
         !
         IF ( .NOT. PRESENT( Hubbard_lmax ) .OR. &
              .NOT. PRESENT( Hubbard_l )    .OR. & 
              .NOT. PRESENT( Hubbard_U )    .OR. &
              .NOT. PRESENT( nsp )          .OR. &
              .NOT. PRESENT( Hubbard_alpha ) ) &
            CALL errore( 'write_exchange_correlation', &
                         ' variables for LDA+U not present', 1 )
         !
         CALL iotk_write_dat( ounit, "NUMBER_OF_SPECIES", nsp )
         !
         CALL iotk_write_dat( ounit, "HUBBARD_LMAX", Hubbard_lmax )
         !
         CALL iotk_write_dat( ounit, "HUBBARD_L", &
                              Hubbard_l(1:Hubbard_lmax) )
         !
         CALL iotk_write_dat( ounit, "HUBBARD_U", Hubbard_U(1:nsp) )
         !
         CALL iotk_write_dat( ounit, "HUBBARD_ALPHA", Hubbard_alpha(1:nsp) )
         !
      END IF
      !
      CALL iotk_write_end( ounit, "EXCHANGE_CORRELATION" )
      !
    END SUBROUTINE qexml_write_xc
    !
    SUBROUTINE qexml_write_exx( x_gamma_extrapolation, nqx1, nqx2, nqx3, &
                          exxdiv_treatment, yukawa, ecutvcut, exx_fraction, &
                          screening_parameter, exx_is_active )
      !------------------------------------------------------------------------
      !
      LOGICAL,            INTENT(IN) :: x_gamma_extrapolation, exx_is_active
      INTEGER,  OPTIONAL, INTENT(IN) :: nqx1, nqx2, nqx3
      CHARACTER(LEN=*),   INTENT(IN) :: exxdiv_treatment
      REAL(dbl),           INTENT(IN) :: yukawa, ecutvcut, exx_fraction
      REAL(dbl),           INTENT(IN) :: screening_parameter

      CALL iotk_write_begin(ounit, "EXACT_EXCHANGE" )
      call iotk_write_dat(ounit, "x_gamma_extrapolation", x_gamma_extrapolation)
      call iotk_write_dat(ounit, "nqx1", nqx1)
      call iotk_write_dat(ounit, "nqx2", nqx2)
      call iotk_write_dat(ounit, "nqx3", nqx3)
      call iotk_write_dat(ounit, "exxdiv_treatment", exxdiv_treatment)
      call iotk_write_dat(ounit, "yukawa", yukawa)
      call iotk_write_dat(ounit, "ecutvcut", ecutvcut)
      call iotk_write_dat(ounit, "exx_fraction", exx_fraction)
      call iotk_write_dat(ounit, "screening_parameter", screening_parameter)
      call iotk_write_dat(ounit, "exx_is_active", exx_is_active)
      CALL iotk_write_end(ounit, "EXACT_EXCHANGE" )
    END SUBROUTINE qexml_write_exx    
    !
    !------------------------------------------------------------------------
    SUBROUTINE qexml_write_occ( lgauss, ngauss, degauss, degauss_units, ltetra, ntetra, tetra, &
                                tfixed_occ, lsda, nstates_up, nstates_dw, input_occ )
      !------------------------------------------------------------------------
      !
      LOGICAL,                INTENT(IN) :: lgauss, ltetra, tfixed_occ, lsda
      INTEGER,      OPTIONAL, INTENT(IN) :: ngauss, ntetra, nstates_up, nstates_dw
      INTEGER,      OPTIONAL, INTENT(IN) :: tetra(:,:)
      REAL(dbl),    OPTIONAL, INTENT(IN) :: degauss, input_occ(:,:)      
      CHARACTER(*), OPTIONAL, INTENT(IN) :: degauss_units
      !
      INTEGER :: i
      !
      !
      CALL iotk_write_begin( ounit, "OCCUPATIONS" )
      !
      CALL iotk_write_dat( ounit, "SMEARING_METHOD", lgauss )
      !
      IF ( lgauss ) THEN
         !
         CALL iotk_write_dat( ounit, "SMEARING_TYPE", ngauss )
         !
         CALL iotk_write_attr( attr, "UNITS", TRIM(degauss_units), FIRST = .TRUE. )
         !
         CALL iotk_write_dat( ounit, "SMEARING_PARAMETER", degauss , ATTR = attr )
         !
      END IF
      !
      CALL iotk_write_dat( ounit, "TETRAHEDRON_METHOD", ltetra )
      !
      IF ( ltetra ) THEN
         !
         CALL iotk_write_dat( ounit, "NUMBER_OF_TETRAHEDRA", ntetra )
         !
         DO i = 1, ntetra
            !
            CALL iotk_write_dat( ounit, "TETRAHEDRON" // &
                               & iotk_index( i ), tetra(1:4,i) )
            !
         END DO
         !
      END IF
      !
      CALL iotk_write_dat( ounit, "FIXED_OCCUPATIONS", tfixed_occ )
      !
      IF ( tfixed_occ ) THEN
         !
         CALL iotk_write_attr( attr, "lsda" , lsda, FIRST = .TRUE. )
         CALL iotk_write_attr( attr, "nstates_up", nstates_up )
         CALL iotk_write_attr( attr, "nstates_dw", nstates_dw )
         !
         CALL iotk_write_empty( ounit, 'INFO', ATTR = attr )
         !
         CALL iotk_write_dat( ounit, "INPUT_OCC_UP", input_occ(1:nstates_up,1) )
         !
         IF ( lsda ) &
            CALL iotk_write_dat( ounit, "INPUT_OCC_DOWN", input_occ(1:nstates_dw,2) )
         !
      END IF
      !
      CALL iotk_write_end( ounit, "OCCUPATIONS" )
      !
    END SUBROUTINE qexml_write_occ
    !
    !
    !------------------------------------------------------------------------
    SUBROUTINE qexml_write_bz( num_k_points, xk, wk, k1, k2, k3, &
                               nk1, nk2, nk3, k_units )
      !------------------------------------------------------------------------
      !
      INTEGER,      INTENT(IN) :: num_k_points, k1, k2, k3, nk1, nk2, nk3
      REAL(dbl),    INTENT(IN) :: xk(:,:), wk(:)
      CHARACTER(*), INTENT(IN) :: k_units
      !
      INTEGER :: ik
      !
      !
      CALL iotk_write_begin( ounit, "BRILLOUIN_ZONE" )
      !
      CALL iotk_write_dat( ounit, "NUMBER_OF_K-POINTS", num_k_points )
      !
      CALL iotk_write_attr( attr, "UNITS", TRIM(k_units), FIRST = .TRUE. )
      CALL iotk_write_empty( ounit, "UNITS_FOR_K-POINTS", attr )
      !
      CALL iotk_write_attr( attr, "nk1", nk1, FIRST = .TRUE. )
      CALL iotk_write_attr( attr, "nk2", nk2 )
      CALL iotk_write_attr( attr, "nk3", nk3 )
      CALL iotk_write_empty( ounit, "MONKHORST_PACK_GRID", attr )
      CALL iotk_write_attr( attr, "k1", k1, FIRST = .TRUE. )
      CALL iotk_write_attr( attr, "k2", k2 )
      CALL iotk_write_attr( attr, "k3", k3 )
      CALL iotk_write_empty( ounit, "MONKHORST_PACK_OFFSET", attr )
      !
      DO ik = 1, num_k_points
         !
         CALL iotk_write_attr( attr, "XYZ", xk(:,ik), FIRST = .TRUE. )
         !            
         CALL iotk_write_attr( attr, "WEIGHT", wk(ik) )
         !
         CALL iotk_write_empty( ounit, "K-POINT" // &
                              & TRIM( iotk_index(ik) ), attr )
         !
      END DO
      !
      CALL iotk_write_end( ounit, "BRILLOUIN_ZONE" )
      !
    END SUBROUTINE qexml_write_bz
    !
    !
    !------------------------------------------------------------------------
    SUBROUTINE qexml_write_phonon( modenum, xqq, q_units )
      !------------------------------------------------------------------------
      !
      INTEGER,      INTENT(IN) :: modenum
      REAL(dbl),    INTENT(IN) :: xqq(:)
      CHARACTER(*), INTENT(IN) :: q_units
      !
      !
      CALL iotk_write_begin( ounit, "PHONON" )
      !
      CALL iotk_write_dat( ounit, "NUMBER_OF_MODES", modenum )
      !
      CALL iotk_write_attr( attr, "UNITS", TRIM(q_units), FIRST = .TRUE. )
      CALL iotk_write_empty( ounit, "UNITS_FOR_Q-POINT", attr )
      !
      CALL iotk_write_dat( ounit, "Q-POINT", xqq(:), COLUMNS=3 )
      !
      CALL iotk_write_end( ounit, "PHONON" )
      !
    END SUBROUTINE qexml_write_phonon
    !
    !
    !------------------------------------------------------------------------
    SUBROUTINE qexml_write_bands_info( nbnd, num_k_points, nspin, noncolin, natomwfc, &
                                       nelec, ef, energy_units, k_units )
      !------------------------------------------------------------------------
      !
      INTEGER,       INTENT(IN) :: nbnd, num_k_points, nspin, natomwfc
      LOGICAL,       INTENT(IN) :: noncolin
      REAL(dbl),     INTENT(IN) :: ef, nelec
      CHARACTER(*),  INTENT(IN) :: energy_units, k_units
      !
      !
      CALL iotk_write_begin( ounit, "BAND_STRUCTURE_INFO" )
      !
      CALL iotk_write_dat  ( ounit, "NUMBER_OF_BANDS", nbnd )
      !
      CALL iotk_write_dat  ( ounit, "NUMBER_OF_K-POINTS", num_k_points )
      !
      CALL iotk_write_dat  ( ounit, "NUMBER_OF_SPIN_COMPONENTS", nspin )
      !
      CALL iotk_write_dat  ( ounit, "NON-COLINEAR_CALCULATION", noncolin )
      !
      CALL iotk_write_dat  ( ounit, "NUMBER_OF_ATOMIC_WFC", natomwfc )
      !
      CALL iotk_write_dat  ( ounit, "NUMBER_OF_ELECTRONS", nelec )
      !
      CALL iotk_write_attr ( attr, "UNITS", TRIM(k_units), FIRST = .TRUE. )
      CALL iotk_write_empty( ounit, "UNITS_FOR_K-POINTS", ATTR = attr )
      !
      CALL iotk_write_attr ( attr, "UNITS", TRIM(energy_units), FIRST = .TRUE. )
      CALL iotk_write_empty( ounit, "UNITS_FOR_ENERGIES", ATTR = attr )
      !
      CALL iotk_write_dat  ( ounit, "FERMI_ENERGY", ef )
      !
      CALL iotk_write_end  ( ounit, "BAND_STRUCTURE_INFO" )
      !
      RETURN
      !
    END SUBROUTINE qexml_write_bands_info
    !
    !
    !------------------------------------------------------------------------
    SUBROUTINE qexml_write_bands( ik, ispin, nbnd, eig, energy_units, occ, ef )
      !------------------------------------------------------------------------
      !
      IMPLICIT NONE
      !
      INTEGER,             INTENT(IN) :: ik, nbnd
      INTEGER, OPTIONAL,   INTENT(IN) :: ispin
      REAL(dbl),           INTENT(IN) :: eig(:)
      CHARACTER(*),        INTENT(IN) :: energy_units
      REAL(dbl), OPTIONAL, INTENT(IN) :: occ(:), ef
      !
      INTEGER :: iunaux
      CHARACTER(LEN=256) :: filename

      !
      IF ( PRESENT( ispin) ) THEN
         !
         filename= TRIM( wfc_filename( datadir_out, 'eigenval', &
                                       ik, ispin, EXTENSION="xml") )
         !
      ELSE
         !
         filename= TRIM( wfc_filename( datadir_out, 'eigenval', &
                                       ik, EXTENSION="xml") )
         !
      ENDIF
      !
      CALL iotk_free_unit( iunaux )
      CALL iotk_open_write ( iunaux, FILE = TRIM( filename ), BINARY = .FALSE. )
      !
      CALL iotk_write_attr ( attr, "nbnd", nbnd, FIRST=.TRUE. )
      CALL iotk_write_attr ( attr, "ik", ik )
      !
      IF ( PRESENT( ispin) ) CALL iotk_write_attr ( attr, "ispin", ispin )
      !
      CALL iotk_write_empty( iunaux, "INFO", ATTR = attr )
      !
      CALL iotk_write_attr ( attr, "UNITS", TRIM(energy_units), FIRST = .TRUE. )
      CALL iotk_write_empty( iunaux, "UNITS_FOR_ENERGIES", ATTR=attr)
      !
      IF ( PRESENT( ef ) ) THEN
         !
         CALL iotk_write_dat( iunaux, "FERMI_ENERGY", ef)
         !
      ENDIF
      !
      CALL iotk_write_dat( iunaux, "EIGENVALUES", eig(:) )
      !
      IF ( PRESENT( occ ) ) THEN
         !
         CALL iotk_write_dat( iunaux, "OCCUPATIONS", occ(:) )
         !
      ENDIF
      !
      CALL iotk_close_write ( iunaux )
      !
    END SUBROUTINE qexml_write_bands
    !     
    !
    !------------------------------------------------------------------------
    SUBROUTINE qexml_write_wfc( nbnd, nkpts, nspin, ik, ispin, ipol, igk, ngw, igwx, &
                                wf, wf_kindip, scale_factor )
      !------------------------------------------------------------------------
      !
      IMPLICIT NONE
      !
      INTEGER,                INTENT(IN) :: nbnd, nkpts, nspin
      INTEGER,                INTENT(IN) :: ik
      INTEGER,      OPTIONAL, INTENT(IN) :: ispin, ipol
      INTEGER,                INTENT(IN) :: ngw, igwx
      INTEGER,      OPTIONAL, INTENT(IN) :: igk(:)
      COMPLEX(dbl), OPTIONAL, INTENT(IN) :: wf(:,:)
      COMPLEX(dbl), OPTIONAL, INTENT(IN) :: wf_kindip(:,:)
      REAL(dbl),    OPTIONAL, INTENT(IN) :: scale_factor
      !
      INTEGER         :: iunaux, ierr
      INTEGER         :: ig, ib
      CHARACTER(256)  :: filename
      COMPLEX(dbl),  ALLOCATABLE :: wtmp(:)

      ierr = 0
      !
      IF ( PRESENT( ispin ) .AND. PRESENT( ipol )  ) THEN
         !
         ierr = 1
         RETURN
         !
      ENDIF
      !
      !
      ! open the file to write
      !
      CALL iotk_free_unit( iunaux )
      !
      IF ( PRESENT( ispin ) ) THEN
         !
         filename = TRIM( wfc_filename( datadir_out, 'evc', ik, ispin ) )
         !
      ELSEIF ( PRESENT( ipol )  ) THEN
         !
         filename = TRIM( wfc_filename( datadir_out, 'evc', ik, ipol ) )
         !
      ELSE
         !
         filename = TRIM( wfc_filename( datadir_out, 'evc', ik ) )
         !
      ENDIF
      !
      CALL iotk_open_write ( iunaux, FILE = TRIM(filename), ROOT="WFC", BINARY=.TRUE., IERR=ierr )
      IF (ierr/=0)  RETURN
      !
      !
      CALL iotk_write_attr( attr, "ngw",          ngw, FIRST = .TRUE. )
      CALL iotk_write_attr( attr, "igwx",         igwx )
      CALL iotk_write_attr( attr, "nbnd",         nbnd )
      CALL iotk_write_attr( attr, "ik",           ik )
      CALL iotk_write_attr( attr, "nk",           nkpts )
      CALL iotk_write_attr( attr, "ispin",        ispin )
      CALL iotk_write_attr( attr, "nspin",        nspin )
      IF ( PRESENT( scale_factor) ) CALL iotk_write_attr( attr, "scale_factor", scale_factor )
      !
      CALL iotk_write_empty( iunaux, "INFO", attr )
      !
      !
      IF ( PRESENT( wf ) ) THEN
         !
         ! write wfcs without any G-reordering
         !
         DO ib = 1, nbnd
            !
            CALL iotk_write_dat( iunaux, "evc" // TRIM(iotk_index( ib )), wf( 1: ngw, ib) )
            !
         ENDDO
         !
      ENDIF
      !
      !
      IF ( PRESENT( wf_kindip ) ) THEN
         !
         ! we need to reorder wfcs in terms of G-vectors
         ! we need the igk map
         !
         IF ( .NOT. PRESENT( igk ) ) THEN
            ierr = 71
            RETURN
         ENDIF
         !
         ALLOCATE( wtmp( ngw ) )
         !
         DO ib = 1, nbnd
            !
            DO ig = 1, ngw
               !
               wtmp( ig ) = wf_kindip( igk(ig), ib)
               !
            ENDDO
            !
            CALL iotk_write_dat( iunaux, "evc" // TRIM(iotk_index( ib )), wtmp( 1: ngw) )
            !
         ENDDO
         !
         DEALLOCATE( wtmp )
         !
      ENDIF
      !
      !
      CALL iotk_close_write( iunaux )
      !
    END SUBROUTINE qexml_write_wfc
    !
    !
    !------------------------------------------------------------------------
    SUBROUTINE qexml_write_rho( nr1, nr2, nr3, rho, nr1x, nr2x, rhov, binary )
      !------------------------------------------------------------------------
      !
      ! Writes charge density rho, one plane at a time.
      !
      IMPLICIT NONE
      !
      INTEGER,             INTENT(IN) :: nr1, nr2, nr3
      INTEGER,   OPTIONAL, INTENT(IN) :: nr1x, nr2x
      REAL(dbl), OPTIONAL, INTENT(IN) :: rho(:,:,:), rhov(:)
      LOGICAL,   OPTIONAL, INTENT(IN) :: binary
      !
      INTEGER        :: iunaux, nr1x_, nr2x_, ip, i1, i2, i
      LOGICAL        :: binary_
      CHARACTER(256) :: filename
      REAL(dbl), ALLOCATABLE :: plane(:,:)
      !
      !
      CALL iotk_free_unit( iunaux )
      !
      binary_ = .TRUE.
      IF ( PRESENT (binary) ) binary_ = binary
      !
      IF ( binary_ ) THEN
         !
         filename = TRIM( datadir_out ) // '/' //'charge-density.dat'
         !
      ELSE
         !
         filename = TRIM( datadir_out ) // '/' //'charge-density.xml'
         !
      ENDIF
      !
      CALL iotk_open_write( iunaux, FILE = TRIM(filename), BINARY=binary_ )
      !
      !
      CALL iotk_write_begin( iunaux, "CHARGE-DENSITY" )
      !
      CALL iotk_write_attr( attr, "nr1", nr1, FIRST = .TRUE. )
      CALL iotk_write_attr( attr, "nr2", nr2 )
      CALL iotk_write_attr( attr, "nr3", nr3 )
      !
      CALL iotk_write_empty( iunaux, "INFO", attr )
      !
      !
      IF ( PRESENT( rho ) ) THEN
         !
         DO ip = 1, nr3 
            !
            CALL iotk_write_dat( iunaux, "z"//TRIM(iotk_index(ip)), rho(1:nr1,1:nr2,ip) )
            !
         ENDDO
         !
      ELSEIF ( PRESENT( rhov ) ) THEN
         !
         nr1x_ = nr1
         IF ( PRESENT( nr1x )) nr1x_ = nr1x
         nr2x_ = nr2
         IF ( PRESENT( nr2x )) nr2x_ = nr2x
         !
         IF ( nr1x_ /= nr1 .OR. nr2x_ /= nr2 ) THEN
            !
            ! we need to separately reconstruct the rho-plane
            !
            ALLOCATE( plane(nr1, nr2 ) )
            !
            DO ip = 1, nr3
               !
               DO i2 = 1, nr2
               DO i1 = 1, nr1
                   !
                   i = (nr1x_ * nr2x_) * ( ip -1 ) + nr1x_ * ( i2 -1 ) + i1 
                   !
                   plane( i1, i2) = rhov( i )
                   !
               ENDDO
               ENDDO
               !
               CALL iotk_write_dat( iunaux, "z"//TRIM(iotk_index(ip)), plane )
               !
            ENDDO
            !
            DEALLOCATE( plane )
            !
         ELSE
            !
            DO ip = 1, nr3 
               !
               i1  = ( nr1 * nr2 ) * ( ip -1 ) + 1
               i2  = ( nr1 * nr2 ) * ip
               !
               CALL iotk_write_dat( iunaux, "z"//TRIM(iotk_index(ip)), rhov(i1:i2) )
               !
            ENDDO
            !
         ENDIF
         !
      ENDIF
      !
      !
      CALL iotk_write_end( iunaux, "CHARGE-DENSITY" )
      !
      CALL iotk_close_write( iunaux )
      !
      !
    END SUBROUTINE qexml_write_rho
    !

!
!-------------------------------------------
! ... read subroutines
!-------------------------------------------
!
    !
    !------------------------------------------------------------------------
    SUBROUTINE qexml_read_header( creator_name, creator_version, &
                                  format_name, format_version, ierr )
      !------------------------------------------------------------------------
      !
      IMPLICIT NONE
      CHARACTER(LEN=*),  OPTIONAL, INTENT(OUT) :: creator_name, creator_version
      CHARACTER(LEN=*),  OPTIONAL, INTENT(OUT) :: format_name, format_version
      INTEGER,           OPTIONAL, INTENT(OUT) :: ierr

      CHARACTER(256) :: creator_name_, creator_version_
      CHARACTER(256) :: format_name_,     format_version_

      ierr = 0
      !
      !
      CALL iotk_scan_begin( iunit, "HEADER", IERR=ierr )
      IF (ierr/=0) RETURN
      !
      CALL iotk_scan_empty( iunit, "FORMAT", ATTR=attr, IERR=ierr )
      IF (ierr/=0) RETURN
      !
      CALL iotk_scan_attr(attr, "NAME", format_name_, IERR=ierr)
      IF (ierr/=0) RETURN
      CALL iotk_scan_attr(attr, "VERSION", format_version_, IERR=ierr )
      IF (ierr/=0) RETURN
      !
      CALL iotk_scan_empty( iunit, "CREATOR", ATTR=attr, IERR=ierr )
      IF (ierr/=0) RETURN
      !
      CALL iotk_scan_attr(attr, "NAME", creator_name_, IERR=ierr)
      IF (ierr/=0) RETURN
      CALL iotk_scan_attr(attr, "VERSION", creator_version_, IERR=ierr )
      IF (ierr/=0) RETURN
      !
      CALL iotk_scan_end( iunit, "HEADER", IERR=ierr )
      IF (ierr/=0) RETURN
      !
      !
      IF ( PRESENT(creator_name) )     creator_name    = TRIM(creator_name_)
      IF ( PRESENT(creator_version) )  creator_version = TRIM(creator_version_)
      IF ( PRESENT(format_name) )      format_name     = TRIM(format_name_)
      IF ( PRESENT(format_version) )   format_version  = TRIM(format_version_)
      !
    END SUBROUTINE qexml_read_header
    !
    !
    !------------------------------------------------------------------------
    SUBROUTINE qexml_read_cell( bravais_latt, symm_type, celldm, alat, &
                                a1, a2, a3, b1, b2, b3, alat_units, a_units, b_units, ierr )
      !------------------------------------------------------------------------
      !
      CHARACTER(LEN=*),  OPTIONAL, INTENT(OUT) :: bravais_latt
      CHARACTER(LEN=*),  OPTIONAL, INTENT(OUT) :: symm_type
      REAL(dbl),         OPTIONAL, INTENT(OUT) :: celldm(6), alat
      REAL(dbl),         OPTIONAL, INTENT(OUT) :: a1(3), a2(3), a3(3)
      REAL(dbl),         OPTIONAL, INTENT(OUT) :: b1(3), b2(3), b3(3)
      CHARACTER(LEN=*),  OPTIONAL, INTENT(OUT) :: alat_units, a_units, b_units
      INTEGER,                     INTENT(OUT) :: ierr
      !
      CHARACTER(256)     :: bravais_latt_, symm_type_
      CHARACTER(256)     :: alat_units_, a_units_, b_units_
      REAL(dbl)          :: celldm_(6), alat_ 
      REAL(dbl)          :: a1_(3), a2_(3), a3_(3)
      REAL(dbl)          :: b1_(3), b2_(3), b3_(3)
      !

      ierr=0
      !
      !
      CALL iotk_scan_begin( iunit, "CELL" )
      !
      CALL iotk_scan_dat( iunit, "BRAVAIS_LATTICE", bravais_latt_, IERR=ierr )
      IF ( ierr /= 0 ) RETURN
      !
#if defined _P2Y_V40
! This tag is not present for QE v5.0
      CALL iotk_scan_dat( iunit, "CELL_SYMMETRY", symm_type_, IERR=ierr )
      IF ( ierr /= 0 ) RETURN
#endif
      !
      CALL iotk_scan_dat( iunit, "LATTICE_PARAMETER", alat_, ATTR=attr, IERR=ierr )
      IF (ierr/=0) RETURN
      CALL iotk_scan_attr( attr, "UNITS", alat_units_, IERR=ierr )
      IF ( ierr /= 0 ) RETURN
      !
      CALL iotk_scan_dat( iunit, "CELL_DIMENSIONS", celldm_, IERR=ierr )
      IF (ierr/=0) RETURN
      !
      CALL iotk_scan_begin( iunit, "DIRECT_LATTICE_VECTORS", IERR=ierr )
      IF (ierr/=0) RETURN
      !
      CALL iotk_scan_empty( iunit, "UNITS_FOR_DIRECT_LATTICE_VECTORS", &
                            ATTR=attr, IERR=ierr )
      IF (ierr/=0) RETURN
      CALL iotk_scan_attr( attr, "UNITS", a_units_, IERR=ierr )
      IF (ierr/=0) RETURN
      CALL iotk_scan_dat(   iunit, "a1", a1_(:), ATTR=attr, IERR=ierr )
      IF (ierr/=0) RETURN
      CALL iotk_scan_dat(   iunit, "a2", a2_(:), IERR=ierr )
      IF (ierr/=0) RETURN
      CALL iotk_scan_dat(   iunit, "a3", a3_(:), IERR=ierr )
      IF (ierr/=0) RETURN
      CALL iotk_scan_end(   iunit, "DIRECT_LATTICE_VECTORS", IERR=ierr )
      IF (ierr/=0) RETURN
      !
      CALL iotk_scan_begin( iunit, "RECIPROCAL_LATTICE_VECTORS", IERR=ierr )
      IF (ierr/=0) RETURN
      CALL iotk_scan_empty( iunit, "UNITS_FOR_RECIPROCAL_LATTICE_VECTORS", &
                            ATTR=attr, IERR=ierr )
      IF (ierr/=0) RETURN
      CALL iotk_scan_attr( attr, "UNITS", b_units_, IERR=ierr )
      IF (ierr/=0) RETURN
      CALL iotk_scan_dat(   iunit, "b1", b1_(:), ATTR=attr, IERR=ierr )
      IF (ierr/=0) RETURN
      CALL iotk_scan_dat(   iunit, "b2", b2_(:), IERR=ierr )
      IF (ierr/=0) RETURN
      CALL iotk_scan_dat(   iunit, "b3", b3_(:), IERR=ierr )
      IF (ierr/=0) RETURN
      CALL iotk_scan_end(   iunit, "RECIPROCAL_LATTICE_VECTORS", IERR=ierr )
      IF (ierr/=0) RETURN
      !
      CALL iotk_scan_end( iunit, "CELL", IERR=ierr )
      IF (ierr/=0) RETURN
      !
      ! 
      IF ( PRESENT(bravais_latt) )  bravais_latt = bravais_latt_
      IF ( PRESENT(celldm) )        symm_type    = symm_type_
      IF ( PRESENT(symm_type) )     celldm       = celldm_
      IF ( PRESENT(alat) )          alat         = alat_
      IF ( PRESENT(a1) )            a1           = a1_
      IF ( PRESENT(a2) )            a2           = a2_
      IF ( PRESENT(a3) )            a3           = a3_
      IF ( PRESENT(b1) )            b1           = b1_
      IF ( PRESENT(b2) )            b2           = b2_
      IF ( PRESENT(b3) )            b3           = b3_
      IF ( PRESENT(alat_units) )    alat_units   = TRIM(alat_units_)
      IF ( PRESENT(a_units) )       a_units      = TRIM(a_units_)
      IF ( PRESENT(b_units) )       b_units      = TRIM(b_units_)

    END SUBROUTINE qexml_read_cell
    !
    !
    !------------------------------------------------------------------------
    SUBROUTINE qexml_read_ions( nsp, nat, atm, ityp, psfile, amass, amass_units, &
                                tau, tau_units, if_pos, ierr )
      !------------------------------------------------------------------------
      !
      INTEGER,          OPTIONAL, INTENT(OUT) :: nsp, nat
      INTEGER,          OPTIONAL, INTENT(OUT) :: ityp(:)
      CHARACTER(LEN=*), OPTIONAL, INTENT(OUT) :: atm(:)
      CHARACTER(LEN=*), OPTIONAL, INTENT(OUT) :: psfile(:)
      REAL(dbl),        OPTIONAL, INTENT(OUT) :: amass(:)
      CHARACTER(LEN=*), OPTIONAL, INTENT(OUT) :: amass_units
      REAL(dbl),        OPTIONAL, INTENT(OUT) :: tau(:,:)
      INTEGER,          OPTIONAL, INTENT(OUT) :: if_pos(:,:)
      CHARACTER(LEN=*), OPTIONAL, INTENT(OUT) :: tau_units
      INTEGER,                    INTENT(OUT) :: ierr
      !
      INTEGER                     :: nat_, nsp_
      CHARACTER(256)              :: tau_units_, amass_units_
      INTEGER,        ALLOCATABLE :: ityp_(:)
      CHARACTER(3),   ALLOCATABLE :: atm_(:)       
      CHARACTER(256), ALLOCATABLE :: psfile_(:)       
      REAL(dbl),      ALLOCATABLE :: amass_(:)
      REAL(dbl),      ALLOCATABLE :: tau_(:,:)
      INTEGER,        ALLOCATABLE :: if_pos_(:,:)
      !      
      INTEGER            :: i

      !
      ierr=0
      !
      !
      CALL iotk_scan_begin( iunit, "IONS", IERR=ierr )
      IF (ierr/=0) RETURN
      !
      CALL iotk_scan_dat( iunit, "NUMBER_OF_ATOMS", nat_, IERR=ierr )
      IF (ierr/=0) RETURN
      !
      CALL iotk_scan_dat( iunit, "NUMBER_OF_SPECIES", nsp_ )
      IF (ierr/=0) RETURN
      !
      CALL iotk_scan_empty( iunit, "UNITS_FOR_ATOMIC_MASSES", ATTR=attr, IERR=ierr )
      IF (ierr/=0) RETURN
      CALL iotk_scan_attr( attr, "UNITS", amass_units_, IERR=ierr )
      IF (ierr/=0) RETURN
      !
      IF ( PRESENT(nat) )   nat = nat_
      IF ( PRESENT(nsp) )   nsp = nsp_
      ! 
      ALLOCATE( atm_(nsp_) ) 
      ALLOCATE( amass_(nsp_) ) 
      ALLOCATE( psfile_(nsp_) ) 
      !
      DO i = 1, nsp_
         !
         IF ( qexml_version_before_1_4_0 ) THEN
            !
            CALL iotk_scan_dat( iunit, "ATOM_TYPE", atm_(i), IERR=ierr )
            IF (ierr/=0) RETURN
            CALL iotk_scan_dat( iunit, TRIM( atm_(i) ) // "_MASS", amass_(i), IERR=ierr )
            IF (ierr/=0) RETURN
            CALL iotk_scan_dat( iunit, "PSEUDO_FOR_" // TRIM( atm_(i) ), &
                                psfile_(i), IERR=ierr )
            IF (ierr/=0) RETURN
            !
         ELSE
            !
            ! current version
            !
            CALL iotk_scan_begin( iunit, "SPECIE"//TRIM(iotk_index(i)), IERR=ierr )
            IF (ierr/=0) RETURN
            !
            CALL iotk_scan_dat( iunit, "ATOM_TYPE", atm_(i), IERR=ierr )
            IF (ierr/=0) RETURN
            CALL iotk_scan_dat( iunit, "MASS", amass_(i), IERR=ierr )
            IF (ierr/=0) RETURN
            CALL iotk_scan_dat( iunit, "PSEUDO", psfile_(i), IERR=ierr )
            IF (ierr/=0) RETURN
            !
            CALL iotk_scan_end( iunit, "SPECIE"//TRIM(iotk_index(i)), IERR=ierr )
            IF (ierr/=0) RETURN
            !
         ENDIF
         !
      ENDDO
      !
      CALL iotk_scan_empty( iunit, "UNITS_FOR_ATOMIC_POSITIONS", ATTR=attr, IERR=ierr )
      IF (ierr/=0) RETURN
      CALL iotk_scan_attr( attr, "UNITS", tau_units_, IERR=ierr )
      IF (ierr/=0) RETURN
      !
      ALLOCATE( ityp_(nat_) ) 
      ALLOCATE( tau_(3,nat_) ) 
      ALLOCATE( if_pos_(3,nat_) ) 
      !
      DO i = 1, nat_
         !
         CALL iotk_scan_empty( iunit, &
                               "ATOM" // TRIM( iotk_index(i) ), ATTR=attr, IERR=ierr )
         IF (ierr/=0) RETURN
         !
         CALL iotk_scan_attr( attr, "INDEX",  ityp_(i), IERR=ierr )
         IF (ierr/=0) RETURN
         CALL iotk_scan_attr( attr, "tau",    tau_(:,i), IERR=ierr )
         IF (ierr/=0) RETURN
         CALL iotk_scan_attr( attr, "if_pos", if_pos_(:,i), IERR=ierr )
         IF (ierr/=0) RETURN
         !
      ENDDO
      !
      CALL iotk_scan_end( iunit, "IONS", IERR=ierr )
      IF (ierr/=0) RETURN
      !
      !
      IF ( PRESENT(nsp) )         nsp    = nsp_
      IF ( PRESENT(nat) )         nat    = nat_
      IF ( PRESENT(atm) )         atm(1:nsp_)    = atm_
      IF ( PRESENT(amass) )       amass(1:nsp_)  = amass_
      IF ( PRESENT(amass_units) ) amass_units    = TRIM(amass_units_)
      IF ( PRESENT(psfile) )      psfile(1:nsp_) = psfile_(1:nsp_)
      IF ( PRESENT(ityp) )        ityp(1:nat_)   = ityp_
      IF ( PRESENT(tau_units) )   tau_units      = TRIM(tau_units_)
      IF ( PRESENT(tau) )         tau(1:3, 1:nat_)    = tau_
      IF ( PRESENT(if_pos) )      if_pos(1:3, 1:nat_) = if_pos_
      !
      DEALLOCATE( atm_ )
      DEALLOCATE( amass_ )
      DEALLOCATE( psfile_ )
      DEALLOCATE( ityp_ )
      DEALLOCATE( tau_ )
      DEALLOCATE( if_pos_ )
      ! 
    END SUBROUTINE qexml_read_ions
    !
    !
    !------------------------------------------------------------------------
    SUBROUTINE qexml_read_symmetry( nsym, invsym, trevsym, trasl, s, sname, s_units, t_rev, &
                                    irt, nat, ierr )
      !------------------------------------------------------------------------
      !
      INTEGER,          OPTIONAL, INTENT(OUT) :: nsym
      LOGICAL,          OPTIONAL, INTENT(OUT) :: invsym
      LOGICAL,          OPTIONAL, INTENT(OUT) :: trevsym
      INTEGER,          OPTIONAL, INTENT(OUT) :: s(:,:,:)
      REAL(dbl),        OPTIONAL, INTENT(OUT) :: trasl(:,:)
      CHARACTER(LEN=*), OPTIONAL, INTENT(OUT) :: sname(:)
      CHARACTER(LEN=*), OPTIONAL, INTENT(OUT) :: s_units
      INTEGER,          OPTIONAL, INTENT(OUT) :: t_rev(:)
      INTEGER,          OPTIONAL, INTENT(OUT) :: irt(:,:), nat
      INTEGER,                    INTENT(OUT) :: ierr
      !
      INTEGER              :: nsym_
      CHARACTER(256)       :: sname_(48), s_units_
      LOGICAL              :: invsym_, trevsym_=.true.
      INTEGER              :: s_(3,3,48)
      REAL(dbl)            :: trasl_(3,48)
      INTEGER              :: t_rev_(48)
      INTEGER              :: nat_
      INTEGER, ALLOCATABLE :: irt_(:,:)
      !      
      INTEGER             :: i

      !
      ierr=0
      !
      !
      CALL iotk_scan_begin( iunit, "SYMMETRIES", IERR=ierr )
      IF (ierr/=0) RETURN
      !
      CALL iotk_scan_dat( iunit, "NUMBER_OF_SYMMETRIES", nsym_, IERR=ierr )
      IF (ierr/=0) RETURN
      !
      CALL iotk_scan_dat( iunit, "INVERSION_SYMMETRY", invsym_, IERR=ierr )
      IF (ierr/=0) RETURN
      !
      IF (.not.pwscf_version_before_4_3_2) then
        CALL iotk_scan_dat( iunit, "TIME_REVERSAL_FLAG", trevsym_, IERR=ierr )
        IF (ierr/=0) RETURN
      ENDIF
      !
      CALL iotk_scan_dat( iunit, "NUMBER_OF_ATOMS", nat_, IERR=ierr )
      IF (ierr/=0) RETURN
      !
      ALLOCATE( irt_(48, nat_) )
      !
      CALL iotk_scan_empty( iunit, "UNITS_FOR_SYMMETRIES", ATTR=attr, IERR=ierr )
      IF (ierr/=0) RETURN
      CALL iotk_scan_attr( attr, "UNITS", s_units_, IERR=ierr )
      IF (ierr/=0) RETURN
      ! 
      DO i = 1, nsym_
          !
          CALL iotk_scan_begin( iunit, "SYMM"//TRIM( iotk_index( i ) ), IERR=ierr )
          IF (ierr/=0) RETURN
          !
          CALL iotk_scan_empty( iunit, "INFO", ATTR=attr, IERR=ierr )
          IF (ierr/=0) RETURN
          !
          CALL iotk_scan_attr( attr, "NAME", sname_(i), IERR=ierr )
          IF (ierr/=0) RETURN
          CALL iotk_scan_attr( attr, "T_REV", t_rev_(i), IERR=ierr )
          IF (ierr/=0) RETURN
          !
          CALL iotk_scan_dat( iunit, "ROTATION", s_(1:3,1:3,i), IERR=ierr )
          IF (ierr/=0) RETURN
          !
          CALL iotk_scan_dat( iunit, "FRACTIONAL_TRANSLATION", trasl_(1:3,i), IERR=ierr )
          IF (ierr/=0) RETURN
          !
          CALL iotk_scan_dat( iunit, "EQUIVALENT_IONS", irt_(i,1:nat_), IERR=ierr )
          IF (ierr/=0) RETURN
          !
          CALL iotk_scan_end( iunit, "SYMM"//TRIM( iotk_index( i ) ), IERR=ierr )
          IF (ierr/=0) RETURN
          !
      ENDDO
      !
      CALL iotk_scan_end( iunit, "SYMMETRIES", IERR=ierr )
      IF (ierr/=0) RETURN
      !
      !
      IF ( PRESENT(nsym) )        nsym          = nsym_
      IF ( PRESENT(invsym) )      invsym        = invsym_
      IF ( PRESENT(trevsym) )     trevsym       = trevsym_
      IF ( PRESENT(nat) )         nat           = nat_
      IF ( PRESENT(trasl) )       trasl(1:3, 1:nsym_)   = trasl_(1:3, 1:nsym_)
      IF ( PRESENT(s) )           s(1:3, 1:3, 1:nsym_)  = s_(1:3, 1:3, 1:nsym_)
      IF ( PRESENT(irt) )         irt(1:nsym_, 1:nat_)  = irt_(1:nsym_, 1:nat_)
      IF ( PRESENT(sname) )  THEN     
          DO i = 1, nsym_
                                  sname( i )            = TRIM( sname_( i ) )
          ENDDO
      ENDIF       
      IF ( PRESENT(s_units) )     s_units               = TRIM( s_units_ )
      IF ( PRESENT(t_rev) )       t_rev( 1:nsym_ )      = t_rev_( 1:nsym_ )
      !
      DEALLOCATE( irt_ )
      !
    END SUBROUTINE qexml_read_symmetry
    !
    !
    !------------------------------------------------------------------------
    SUBROUTINE qexml_read_efield( tefield, dipfield, edir, emaxpos, eopreg, eamp, ierr )
      !----------------------------------------------------------------------
      !
      IMPLICIT NONE
      !
      LOGICAL,   OPTIONAL, INTENT(OUT) :: tefield, dipfield    
      INTEGER,   OPTIONAL, INTENT(OUT) :: edir
      REAL(dbl), OPTIONAL, INTENT(OUT) :: emaxpos, eopreg, eamp
      INTEGER,             INTENT(OUT) :: ierr
      !
      LOGICAL   :: tefield_, dipfield_    
      INTEGER   :: edir_
      REAL(dbl) :: emaxpos_, eopreg_, eamp_
      !
      
      ierr = 0
      !
      CALL iotk_scan_begin( iunit, "ELECTRIC_FIELD", IERR=ierr )
      IF ( ierr /= 0 ) RETURN
      !
      !
      CALL iotk_scan_dat( iunit, "HAS_ELECTRIC_FIELD", tefield_ )
      IF ( ierr /= 0 ) RETURN
      !
      CALL iotk_scan_dat( iunit, "HAS_DIPOLE_CORRECTION", dipfield_ )
      IF ( ierr /= 0 ) RETURN
      !
      CALL iotk_scan_dat( iunit, "FIELD_DIRECTION", edir_ )
      IF ( ierr /= 0 ) RETURN
      !
      CALL iotk_scan_dat( iunit, "MAXIMUM_POSITION", emaxpos_ )
      IF ( ierr /= 0 ) RETURN
      !
      CALL iotk_scan_dat( iunit, "INVERSE_REGION", eopreg_ )
      IF ( ierr /= 0 ) RETURN
      !
      CALL iotk_scan_dat( iunit, "FIELD_AMPLITUDE", eamp_ )
      IF ( ierr /= 0 ) RETURN
      !
      CALL iotk_scan_end( iunit, "ELECTRIC_FIELD" )
      IF ( ierr /= 0 ) RETURN
      !
      !
      IF ( PRESENT(tefield) )        tefield      = tefield_
      IF ( PRESENT(dipfield) )       dipfield     = dipfield_
      IF ( PRESENT(edir) )           edir         = edir_
      IF ( PRESENT(emaxpos) )        emaxpos      = emaxpos_
      IF ( PRESENT(eopreg) )         eopreg       = eopreg_
      IF ( PRESENT(eamp) )           eamp         = eamp_
      !
    END SUBROUTINE qexml_read_efield
    !
    !
    !------------------------------------------------------------------------
    SUBROUTINE qexml_read_planewaves( ecutwfc, ecutrho, npwx, gamma_only, &
                                      nr1, nr2, nr3,  ngm,  nr1s, nr2s, nr3s, ngms, &
                                      nr1b, nr2b, nr3b,  igv, cutoff_units, ierr )
      !------------------------------------------------------------------------
      !
      !
      INTEGER,      OPTIONAL, INTENT(OUT) :: npwx, nr1, nr2, nr3, ngm, &
                                             nr1s, nr2s, nr3s, ngms, nr1b, nr2b, nr3b
      INTEGER,      OPTIONAL, INTENT(OUT) :: igv(:,:)
      REAL(dbl),    OPTIONAL, INTENT(OUT) :: ecutwfc, ecutrho
      LOGICAL,      OPTIONAL, INTENT(OUT) :: gamma_only
      CHARACTER(*), OPTIONAL, INTENT(OUT) :: cutoff_units
      INTEGER,                INTENT(OUT) :: ierr
      !
      INTEGER        :: npwx_, nr1_, nr2_, nr3_, ngm_, &
                        nr1s_, nr2s_, nr3s_, ngms_, nr1b_, nr2b_, nr3b_
      REAL(dbl)      :: ecutwfc_, ecutrho_
      CHARACTER(256) :: cutoff_units_
      LOGICAL        :: gamma_only_
      !
      
      ierr = 0
      !
      CALL iotk_scan_begin( iunit, "PLANE_WAVES", IERR=ierr )
      IF (ierr/=0) RETURN
      !
      CALL iotk_scan_empty( iunit, "UNITS_FOR_CUTOFF", ATTR=attr, IERR=ierr )
      IF (ierr/=0) RETURN
      CALL iotk_scan_attr( attr, "UNITS", cutoff_units_, IERR=ierr )
      IF (ierr/=0) RETURN
      !
      CALL iotk_scan_dat( iunit, "WFC_CUTOFF", ecutwfc_, IERR=ierr )
      IF (ierr/=0) RETURN
      !
      CALL iotk_scan_dat( iunit, "RHO_CUTOFF", ecutrho_ , IERR=ierr )
      IF (ierr/=0) RETURN
      !
      CALL iotk_scan_dat( iunit, "MAX_NUMBER_OF_GK-VECTORS", npwx_, IERR=ierr )
      IF (ierr/=0) RETURN
      !
      CALL iotk_scan_dat( iunit, "GAMMA_ONLY", gamma_only_, IERR=ierr )
      IF (ierr/=0) RETURN
      !
      CALL iotk_scan_empty( iunit, "FFT_GRID", ATTR = attr, IERR=ierr )
      IF (ierr/=0) RETURN
      !
      CALL iotk_scan_attr( attr, "nr1", nr1_, IERR=ierr )
      IF (ierr/=0) RETURN
      CALL iotk_scan_attr( attr, "nr2", nr2_, IERR=ierr )
      IF (ierr/=0) RETURN
      CALL iotk_scan_attr( attr, "nr3", nr3_, IERR=ierr )
      IF (ierr/=0) RETURN
      !
      CALL iotk_scan_dat( iunit, "GVECT_NUMBER", ngm_, IERR=ierr )
      IF (ierr/=0) RETURN
      !
      CALL iotk_scan_empty( iunit, "SMOOTH_FFT_GRID", ATTR = attr, IERR=ierr )
      IF (ierr/=0) RETURN
      !
      CALL iotk_scan_attr( attr, "nr1s", nr1s_, IERR=ierr )
      IF (ierr/=0) RETURN
      CALL iotk_scan_attr( attr, "nr2s", nr2s_, IERR=ierr )
      IF (ierr/=0) RETURN
      CALL iotk_scan_attr( attr, "nr3s", nr3s_, IERR=ierr )
      IF (ierr/=0) RETURN
      !
      CALL iotk_scan_dat( iunit, "SMOOTH_GVECT_NUMBER", ngms_, IERR=ierr )
      IF (ierr/=0) RETURN
      !
      !
      IF ( PRESENT( igv ) ) THEN
          !
          CALL iotk_scan_begin( iunit, "G-VECTORS", IERR=ierr )
          IF (ierr/=0) RETURN
          !
          CALL iotk_scan_dat( iunit, "g", igv(1:3,1:ngm_), IERR=ierr )
          IF (ierr/=0) RETURN
          !
          CALL iotk_scan_end( iunit, "G-VECTORS", IERR=ierr )          
          IF (ierr/=0) RETURN
          !
      ENDIF
      !
      !
      CALL iotk_scan_empty( iunit, "SMALLBOX_FFT_GRID", ATTR = attr, IERR=ierr )
      IF (ierr/=0) RETURN
      !
      CALL iotk_scan_attr( attr, "nr1b", nr1b_, IERR=ierr )
      IF (ierr/=0) RETURN
      CALL iotk_scan_attr( attr, "nr2b", nr2b_, IERR=ierr )
      IF (ierr/=0) RETURN
      CALL iotk_scan_attr( attr, "nr3b", nr3b_, IERR=ierr )
      IF (ierr/=0) RETURN
      !
      CALL iotk_scan_end( iunit, "PLANE_WAVES", IERR=ierr )
      IF (ierr/=0) RETURN
      !
      !
      IF ( PRESENT( ecutwfc ) )           ecutwfc      = ecutwfc_
      IF ( PRESENT( ecutrho ) )           ecutrho      = ecutrho_
      IF ( PRESENT( npwx ) )              npwx         = npwx_
      IF ( PRESENT( gamma_only ) )        gamma_only   = gamma_only_
      IF ( PRESENT( nr1 ) )               nr1          = nr1_
      IF ( PRESENT( nr2 ) )               nr2          = nr2_
      IF ( PRESENT( nr3 ) )               nr3          = nr3_
      IF ( PRESENT( ngm ) )               ngm          = ngm_
      IF ( PRESENT( nr1s ) )              nr1s         = nr1s_
      IF ( PRESENT( nr2s ) )              nr2s         = nr2s_
      IF ( PRESENT( nr3s ) )              nr3s         = nr3s_
      IF ( PRESENT( ngms ) )              ngms         = ngms_
      IF ( PRESENT( nr1b ) )              nr1b         = nr1b_
      IF ( PRESENT( nr2b ) )              nr2b         = nr2b_
      IF ( PRESENT( nr3b ) )              nr3b         = nr3b_
      IF ( PRESENT( cutoff_units ) )      cutoff_units = TRIM( cutoff_units_ )
      !
    END SUBROUTINE qexml_read_planewaves
    !
    !
    !------------------------------------------------------------------------
    SUBROUTINE qexml_read_gk( ik, npwk, npwkx, xk, k_units, index, igk, ierr )
      !------------------------------------------------------------------------
      !
      INTEGER,                INTENT(IN)  :: ik
      INTEGER,      OPTIONAL, INTENT(OUT) :: npwk, npwkx
      REAL(dbl),    OPTIONAL, INTENT(OUT) :: xk(3)
      CHARACTER(*), OPTIONAL, INTENT(OUT) :: k_units
      INTEGER,      OPTIONAL, INTENT(OUT) :: igk(:,:), index(:)
      INTEGER,                INTENT(OUT) :: ierr
      !
      CHARACTER(256) :: filename, k_units_
      INTEGER   :: npwk_, npwkx_
      REAL(dbl) :: xk_(3)
      INTEGER   :: iunaux
      !

      ierr = 0
      !
      CALL iotk_free_unit( iunaux )
      filename = wfc_filename( datadir_in, 'gkvectors', ik )
      !
      CALL iotk_open_read ( iunaux, FILE = TRIM(filename), IERR=ierr )
      IF (ierr/=0)  RETURN
      !
      CALL iotk_scan_dat( iunaux, 'NUMBER_OF_GK-VECTORS', npwk_, IERR=ierr)
      IF (ierr/=0)  RETURN
      !
      CALL iotk_scan_dat( iunaux, 'MAX_NUMBER_OF_GK-VECTORS', npwkx_, IERR=ierr)
      IF (ierr/=0)  RETURN
      !
      CALL iotk_scan_dat( iunaux, 'K-POINT_COORDS', xk_, ATTR=attr, IERR=ierr)
      IF (ierr/=0)  RETURN
      CALL iotk_scan_attr( attr, 'UNITS', k_units_, IERR=ierr)
      IF (ierr/=0)  RETURN
      !
      IF ( PRESENT( index ) ) THEN
          !
          CALL iotk_scan_dat( iunaux, 'INDEX', index(1:npwk_), IERR=ierr)
          IF (ierr/=0)  RETURN
          !
      ENDIF
      !
      IF ( PRESENT( igk ) ) THEN
          !
          CALL iotk_scan_dat( iunaux, 'GRID', igk(1:3, 1:npwk_), IERR=ierr)
          IF (ierr/=0)  RETURN
          !
      ENDIF
      !
      CALL iotk_close_read ( iunaux, IERR=ierr )
      IF (ierr/=0)  RETURN
      !
      !
      IF ( PRESENT( npwk ) )       npwk    = npwk_
      IF ( PRESENT( npwkx ) )      npwkx   = npwkx_
      IF ( PRESENT( xk ) )         xk(1:3) = xk_(1:3)
      IF ( PRESENT( k_units ) )    k_units = TRIM(k_units_)
      !
    END SUBROUTINE qexml_read_gk
    !
    !
    !------------------------------------------------------------------------
    SUBROUTINE qexml_read_spin( lsda, noncolin, npol, lspinorb, ierr )
      !------------------------------------------------------------------------
      !
      LOGICAL, OPTIONAL, INTENT(OUT) :: lsda, noncolin, lspinorb
      INTEGER, OPTIONAL, INTENT(OUT) :: npol
      INTEGER,           INTENT(OUT) :: ierr
      !
      LOGICAL   :: lsda_, noncolin_, lspinorb_
      INTEGER   :: npol_
      ! 
     
      ierr = 0
      !
      CALL iotk_scan_begin( iunit, "SPIN", IERR=ierr )
      IF (ierr/=0) RETURN
      !
      CALL iotk_scan_dat( iunit, "LSDA", lsda_, IERR=ierr )
      IF (ierr/=0) RETURN
      !
      CALL iotk_scan_dat( iunit, "NON-COLINEAR_CALCULATION", noncolin_, IERR=ierr )
      IF (ierr/=0) RETURN
      !
      npol_ = 1
      !
      IF ( noncolin_ ) THEN
          !
          CALL iotk_scan_dat( iunit, "SPINOR_DIM", npol_, IERR=ierr )
          IF (ierr/=0) RETURN
          !
      ENDIF
      !
      CALL iotk_scan_dat( iunit, "SPIN-ORBIT_CALCULATION", lspinorb_, IERR=ierr )
      IF (ierr/=0) RETURN
      !
      CALL iotk_scan_end( iunit, "SPIN", IERR=ierr )
      IF (ierr/=0) RETURN
      !
      !
      IF ( PRESENT( lsda ) )       lsda      = lsda_
      IF ( PRESENT( noncolin ) )   noncolin  = noncolin_
      IF ( PRESENT( npol ) )       npol      = npol_
      IF ( PRESENT( lspinorb ) )   lspinorb  = lspinorb_
      !

    END SUBROUTINE qexml_read_spin
    !
    !
    !------------------------------------------------------------------------
    SUBROUTINE qexml_read_xc( dft, lda_plus_u, Hubbard_lmax, Hubbard_l, &
                              nsp, Hubbard_U, Hubbard_alpha, ierr )
      !------------------------------------------------------------------------
      !
      CHARACTER(LEN=*), OPTIONAL, INTENT(OUT) :: dft
      LOGICAL,          OPTIONAL, INTENT(OUT) :: lda_plus_u
      INTEGER,          OPTIONAL, INTENT(OUT) :: Hubbard_lmax
      INTEGER,          OPTIONAL, INTENT(OUT) :: Hubbard_l(:)
      INTEGER,          OPTIONAL, INTENT(OUT) :: nsp
      REAL(dbl),        OPTIONAL, INTENT(OUT) :: Hubbard_U(:), Hubbard_alpha(:)
      INTEGER,                    INTENT(OUT) :: ierr
      !
      CHARACTER(256) :: dft_
      LOGICAL        :: lda_plus_u_, lfound
      INTEGER        :: Hubbard_lmax_, nsp_
      INTEGER,    ALLOCATABLE :: Hubbard_l_(:)
      REAL(dbl),  ALLOCATABLE :: Hubbard_U_(:)
      REAL(dbl),  ALLOCATABLE :: Hubbard_alpha_(:)
      ! 
      ierr = 0
      !
      !
      CALL iotk_scan_begin( iunit, "EXCHANGE_CORRELATION", IERR=ierr )
      IF ( ierr/=0 ) RETURN
      !
      CALL iotk_scan_dat( iunit, "DFT", dft_, IERR=ierr )
      IF ( ierr/=0 ) RETURN
      !
      CALL iotk_scan_dat( iunit, "LDA_PLUS_U_CALCULATION", lda_plus_u_, FOUND=lfound, IERR=ierr )
      IF ( ierr/=0 ) RETURN
      IF ( .NOT. lfound ) lda_plus_u_=.FALSE.
      !
      IF ( lda_plus_u_ ) THEN
         !
         CALL iotk_scan_dat( iunit, "NUMBER_OF_SPECIES", nsp_, IERR=ierr )
         IF ( ierr/=0 ) RETURN
         !
         CALL iotk_scan_dat( iunit, "HUBBARD_LMAX", Hubbard_lmax_, IERR=ierr )
         IF ( ierr/=0 ) RETURN
         !
         ALLOCATE( Hubbard_l_(nsp_) )
         ALLOCATE( Hubbard_U_(nsp_) )
         ALLOCATE( Hubbard_alpha_(nsp_) )
         !
         CALL iotk_scan_dat( iunit, "HUBBARD_L", Hubbard_l_, IERR=ierr )
         IF ( ierr/=0 ) RETURN
         !
         CALL iotk_scan_dat( iunit, "HUBBARD_U", Hubbard_U_, IERR=ierr )
         IF ( ierr/=0 ) RETURN
         !
         CALL iotk_scan_dat( iunit, "HUBBARD_ALPHA", Hubbard_alpha_, IERR=ierr )
         IF ( ierr/=0 ) RETURN
         !
      ENDIF
      !
      CALL iotk_scan_end( iunit, "EXCHANGE_CORRELATION", IERR=ierr )
      IF ( ierr/=0 ) RETURN
      !
      !
      IF ( PRESENT( dft ) )           dft           = dft_
      IF ( PRESENT( lda_plus_u ) )    lda_plus_u    = lda_plus_u_
      !
      IF ( lda_plus_u_ )  THEN
         !
         IF ( PRESENT( nsp ) )             nsp                   = nsp_
         IF ( PRESENT( Hubbard_lmax ) )    Hubbard_lmax          = Hubbard_lmax_
         IF ( PRESENT( Hubbard_l ) )       Hubbard_l(1:Hubbard_lmax_)   = Hubbard_l_(:)
         IF ( PRESENT( Hubbard_U ) )       Hubbard_U(1:nsp_)     = Hubbard_U_(1:nsp_)
         IF ( PRESENT( Hubbard_alpha ) )   Hubbard_alpha(1:nsp_) = Hubbard_alpha_(1:nsp_)
         !
         DEALLOCATE( Hubbard_l_ )
         DEALLOCATE( Hubbard_U_ )
         DEALLOCATE( Hubbard_alpha_ )
         !
      ENDIF 

    END SUBROUTINE qexml_read_xc
    !
    !
    SUBROUTINE qexml_read_exx( x_gamma_extrapolation, nqx1, nqx2, nqx3, &
                          exxdiv_treatment, yukawa, ecutvcut, exx_fraction, &
                          screening_parameter, exx_is_active, ierr )
      !------------------------------------------------------------------------
      !
      LOGICAL,                     INTENT(OUT) :: exx_is_active
      REAL(dbl),                    INTENT(OUT) :: exx_fraction
      INTEGER,                     INTENT(OUT) :: ierr
      LOGICAL,           OPTIONAL, INTENT(OUT) :: x_gamma_extrapolation
      INTEGER,           OPTIONAL, INTENT(OUT) :: nqx1, nqx2, nqx3
      CHARACTER(LEN=*),  OPTIONAL, INTENT(OUT) :: exxdiv_treatment
      REAL(dbl),          OPTIONAL, INTENT(OUT) :: yukawa, ecutvcut
      REAL(dbl),          OPTIONAL, INTENT(OUT) :: screening_parameter

      CALL iotk_scan_begin(iunit, "EXACT_EXCHANGE", IERR=ierr)
      IF ( ierr/=0 ) RETURN
      ! call iotk_scan_dat(iunit, "x_gamma_extrapolation", x_gamma_extrapolation, IERR=ierr )
      ! call iotk_scan_dat(iunit, "nqx1", nqx1, IERR=ierr )
      ! call iotk_scan_dat(iunit, "nqx2", nqx2, IERR=ierr )
      ! call iotk_scan_dat(iunit, "nqx3", nqx3, IERR=ierr )
      ! call iotk_scan_dat(iunit, "exxdiv_treatment", exxdiv_treatment, IERR=ierr )
      ! call iotk_scan_dat(iunit, "yukawa", yukawa, IERR=ierr )
      ! call iotk_scan_dat(iunit, "ecutvcut", ecutvcut, IERR=ierr )
      call iotk_scan_dat(iunit, "exx_fraction", exx_fraction, IERR=ierr )
      IF ( ierr/=0 ) RETURN
       call iotk_scan_dat(iunit, "screening_parameter", screening_parameter, IERR=ierr )
      call iotk_scan_dat(iunit, "exx_is_active", exx_is_active, IERR=ierr )
      IF ( ierr/=0 ) RETURN
      CALL iotk_scan_end(iunit, "EXACT_EXCHANGE", IERR=ierr )
      IF ( ierr/=0 ) RETURN
    END SUBROUTINE qexml_read_exx 
    !
    !
    !------------------------------------------------------------------------
    SUBROUTINE qexml_read_occ( lgauss, ngauss, degauss, degauss_units, &
                               ltetra, ntetra, tetra, tfixed_occ,      &
                               nstates_up, nstates_dw, input_occ, ierr )
      !------------------------------------------------------------------------
      !
      LOGICAL,      OPTIONAL, INTENT(OUT) :: lgauss, ltetra, tfixed_occ
      INTEGER,      OPTIONAL, INTENT(OUT) :: ngauss, ntetra
      INTEGER,      OPTIONAL, INTENT(OUT) :: tetra(:,:)
      INTEGER,      OPTIONAL, INTENT(OUT) :: nstates_up, nstates_dw
      REAL(dbl),    OPTIONAL, INTENT(OUT) :: degauss, input_occ(:,:)
      CHARACTER(*), OPTIONAL, INTENT(OUT) :: degauss_units
      INTEGER,                INTENT(OUT) :: ierr
      !
      LOGICAL        :: lgauss_, ltetra_, tfixed_occ_
      INTEGER        :: ngauss_, ntetra_, nstates_up_, nstates_dw_
      LOGICAL        :: lsda_
      REAL(dbl)      :: degauss_
      CHARACTER(256) :: degauss_units_
      INTEGER,  ALLOCATABLE :: tetra_(:,:)
      INTEGER :: i
      LOGICAL :: lfound
      !
      ierr = 0 
      !
      CALL iotk_scan_begin( iunit, "OCCUPATIONS", IERR=ierr )
      IF (ierr/=0) RETURN
      !
      CALL iotk_scan_dat( iunit, "SMEARING_METHOD", lgauss_, IERR=ierr )
      IF (ierr/=0) RETURN
      !
      !
      IF ( lgauss_ ) THEN
         !
         CALL iotk_scan_dat( iunit, "SMEARING_TYPE", ngauss_, IERR=ierr )
         IF (ierr/=0) RETURN
         !
         CALL iotk_scan_dat( iunit, "SMEARING_PARAMETER", degauss_ , &
                                     ATTR=attr, IERR=ierr )
         IF (ierr/=0) RETURN
         !
         CALL iotk_scan_attr( ATTR, "UNITS", degauss_units_ , IERR=ierr )
         IF (ierr/=0) RETURN
         !
      ELSE
         !
         ngauss_=0
         degauss_=0.0
         degauss_units_=" "
         !
      ENDIF
      !
      CALL iotk_scan_dat( iunit, "TETRAHEDRON_METHOD", ltetra_, IERR=ierr )
      IF (ierr/=0) RETURN
      !
      !
      IF ( ltetra_ ) THEN
         !
         CALL iotk_scan_dat( iunit, "NUMBER_OF_TETRAHEDRA", ntetra_, IERR=ierr )
         IF (ierr/=0) RETURN
         !
         ALLOCATE( tetra_(4, ntetra_) )
         !
         DO i = 1, ntetra_
            !
            CALL iotk_scan_dat( iunit, "TETRAHEDRON"//iotk_index(i), &
                                        tetra_(1:4,i), IERR=ierr )
            IF (ierr/=0) RETURN
            !
         ENDDO
         !
      ELSE
         ntetra_ = 0
      ENDIF
      !
      CALL iotk_scan_dat( iunit, "FIXED_OCCUPATIONS", tfixed_occ_, IERR=ierr )
      IF (ierr/=0) RETURN
      !
      !
      IF ( tfixed_occ_  .AND. ( PRESENT( input_occ ) .OR. &
                                PRESENT(nstates_up)  .OR. PRESENT(nstates_dw) ) ) THEN
         !
         CALL iotk_scan_empty( iunit, "INFO", ATTR=attr, IERR=ierr)
         IF (ierr /=0 ) RETURN
         !
         CALL iotk_scan_attr( attr, "lsda", lsda_, IERR=ierr )
         IF (ierr /=0 ) RETURN
         !
         IF ( qexml_version_before_1_4_0 ) THEN
            !
            CALL iotk_scan_attr( attr, "nelup", nstates_up_, IERR=ierr )
            IF (ierr /=0 ) RETURN
            CALL iotk_scan_attr( attr, "neldw", nstates_dw_, IERR=ierr )
            IF (ierr /=0 ) RETURN
            !
         ELSE
            !
            ! current version
            !
            CALL iotk_scan_attr( attr, "nstates_up", nstates_up_, IERR=ierr )
            IF (ierr /=0 ) RETURN
            CALL iotk_scan_attr( attr, "nstates_dw", nstates_dw_, IERR=ierr )
            IF (ierr /=0 ) RETURN
            !
         ENDIF
         ! 
         IF ( PRESENT( input_occ ) ) THEN
            !
            CALL iotk_scan_dat( iunit, "INPUT_OCC_UP", input_occ(1:nstates_up_,1), IERR=ierr )
            IF (ierr/=0) RETURN
            !
            IF ( lsda_  ) THEN
               !
               CALL iotk_scan_dat( iunit, "INPUT_OCC_DOWN", input_occ(1:nstates_dw_,2), IERR=ierr )
               IF (ierr/=0) RETURN
               !
            ENDIF
            !
         ENDIF
         !
      ELSE
         nstates_up_=0
         nstates_dw_=0
      ENDIF
      !
      CALL iotk_scan_end( iunit, "OCCUPATIONS", IERR=ierr )
      IF (ierr/=0) RETURN
      !
      !
      IF ( PRESENT( lgauss ))           lgauss      = lgauss_
      IF ( PRESENT( ltetra ))           ltetra      = ltetra_
      IF ( PRESENT( tfixed_occ ))       tfixed_occ  = tfixed_occ_
      IF ( PRESENT( ngauss ))           ngauss      = ngauss_
      IF ( PRESENT( degauss_units ))    degauss_units  = TRIM(degauss_units_)
      IF ( PRESENT( degauss ))          degauss     = degauss_
      IF ( PRESENT( ntetra ))           ntetra      = ntetra_
      IF ( PRESENT( nstates_up ))       nstates_up  = nstates_up_
      IF ( PRESENT( nstates_dw ))       nstates_dw  = nstates_dw_
      !
      IF ( ltetra_ ) THEN
         !
         IF ( PRESENT( tetra ) )         tetra(1:4, 1:ntetra_)  = tetra_
         !
         DEALLOCATE( tetra_ )
         !
      ENDIF

    END SUBROUTINE qexml_read_occ
    !
    !
    !------------------------------------------------------------------------
    SUBROUTINE qexml_read_bz( num_k_points, xk, wk, k1, k2, k3, nk1, nk2, nk3, &
                              k_units, ierr )
      !------------------------------------------------------------------------
      !
      INTEGER,       OPTIONAL, INTENT(OUT) :: num_k_points, k1, k2, k3, nk1, nk2, nk3
      REAL(dbl),     OPTIONAL, INTENT(OUT) :: xk(:,:), wk(:)
      CHARACTER(*),  OPTIONAL, INTENT(OUT) :: k_units
      INTEGER,                 INTENT(OUT) :: ierr
      !
      INTEGER                :: num_k_points_, k1_, k2_, k3_, nk1_, nk2_, nk3_
      CHARACTER(256)         :: k_units_
      REAL(dbl), ALLOCATABLE :: xk_(:,:), wk_(:)
      !
      INTEGER :: ik
      !

      ierr = 0
      !
      CALL iotk_scan_begin( iunit, "BRILLOUIN_ZONE", IERR=ierr )
      IF ( ierr/=0 ) RETURN
      !
      CALL iotk_scan_dat( iunit, "NUMBER_OF_K-POINTS", num_k_points_, IERR=ierr )
      IF ( ierr/=0 ) RETURN
      !
      !
      CALL iotk_scan_empty( iunit, "UNITS_FOR_K-POINTS", ATTR=attr, IERR=ierr )
      IF ( ierr/=0 ) RETURN
      CALL iotk_scan_attr( attr, "UNITS", k_units_, IERR=ierr )
      IF ( ierr/=0 ) RETURN
      !
      CALL iotk_scan_empty( iunit, "MONKHORST_PACK_GRID", ATTR=attr, IERR=ierr )
      IF ( ierr/=0 ) RETURN
      !
      CALL iotk_scan_attr( attr, "nk1", nk1_, IERR=ierr  )
      IF ( ierr/=0 ) RETURN
      CALL iotk_scan_attr( attr, "nk2", nk2_, IERR=ierr )
      IF ( ierr/=0 ) RETURN
      CALL iotk_scan_attr( attr, "nk3", nk3_, IERR=ierr )
      IF ( ierr/=0 ) RETURN
      !
      !
      CALL iotk_scan_empty( iunit, "MONKHORST_PACK_OFFSET", ATTR=attr, IERR=ierr )
      IF ( ierr/=0 ) RETURN
      !
      CALL iotk_scan_attr( attr, "k1", k1_, IERR=ierr )
      IF ( ierr/=0 ) RETURN
      CALL iotk_scan_attr( attr, "k2", k2_, IERR=ierr )
      IF ( ierr/=0 ) RETURN
      CALL iotk_scan_attr( attr, "k3", k3_, IERR=ierr )
      IF ( ierr/=0 ) RETURN
      !
      !
      ALLOCATE( xk_( 3, num_k_points_ ) )
      ALLOCATE( wk_(    num_k_points_ ) )
      !
      DO ik = 1, num_k_points_
         !
         CALL iotk_scan_empty( iunit, "K-POINT" // TRIM( iotk_index(ik) ), &
                               ATTR=attr, IERR=ierr )
         IF ( ierr/=0 ) RETURN
         !
         CALL iotk_scan_attr( attr, "XYZ", xk_(:,ik), IERR=ierr )
         IF ( ierr/=0 ) RETURN
         !            
         CALL iotk_scan_attr( attr, "WEIGHT", wk_(ik), IERR=ierr )
         IF ( ierr/=0 ) RETURN
         !
      END DO
      !
      CALL iotk_scan_end( iunit, "BRILLOUIN_ZONE", IERR=ierr )
      IF ( ierr/=0 ) RETURN
      !
      !
      IF ( PRESENT( num_k_points ) )       num_k_points  = num_k_points_
      IF ( PRESENT( nk1 ) )                nk1           = nk1_
      IF ( PRESENT( nk2 ) )                nk2           = nk2_
      IF ( PRESENT( nk3 ) )                nk3           = nk3_
      IF ( PRESENT( k1 ) )                 k1            =  k1_
      IF ( PRESENT( k2 ) )                 k2            =  k2_
      IF ( PRESENT( k3 ) )                 k3            =  k3_
      IF ( PRESENT( k_units ) )            k_units       =  TRIM(k_units_)
      IF ( PRESENT( xk ) )                 xk(1:3,1:num_k_points_) = xk_(:,:)
      IF ( PRESENT( wk ) )                 wk(1:num_k_points_)     = wk_(:)
      !
      DEALLOCATE( xk_ )
      DEALLOCATE( wk_ )
      !
    END SUBROUTINE qexml_read_bz
    !
    !
    !------------------------------------------------------------------------
    SUBROUTINE qexml_read_phonon( modenum, xqq, q_units, ierr )
      !------------------------------------------------------------------------
      !
      INTEGER,       OPTIONAL, INTENT(OUT) :: modenum
      REAL(dbl),     OPTIONAL, INTENT(OUT) :: xqq(:)
      CHARACTER(*),  OPTIONAL, INTENT(OUT) :: q_units
      INTEGER,                 INTENT(OUT) :: ierr
      !
      INTEGER         :: modenum_
      CHARACTER(256)  :: q_units_
      !
     
      ierr = 0
      !
      CALL iotk_scan_begin( iunit, "PHONON", IERR=ierr )
      IF ( ierr/=0 ) RETURN
      !
      CALL iotk_scan_dat( iunit, "NUMBER_OF_MODES", modenum_, IERR=ierr )
      IF ( ierr/=0 ) RETURN
      !
      CALL iotk_scan_empty( iunit, "UNITS_FOR_Q-POINT", attr, IERR=ierr )
      IF ( ierr/=0 ) RETURN
      CALL iotk_scan_attr( attr, "UNITS", q_units_, IERR=ierr )
      IF ( ierr/=0 ) RETURN
      !
      IF ( PRESENT (xqq) ) THEN
         !
         CALL iotk_scan_dat( iunit, "Q-POINT", xqq(:), IERR=ierr )
         IF ( ierr/=0 ) RETURN
         !
      ENDIF
      !
      CALL iotk_scan_end( iunit, "PHONON", IERR=ierr )
      IF ( ierr/=0 ) RETURN
      !
      !
      IF ( PRESENT (modenum) )      modenum = modenum_
      IF ( PRESENT (q_units) )      q_units = TRIM(q_units_)
      !
    END SUBROUTINE qexml_read_phonon
    !
    !
    !------------------------------------------------------------------------
    SUBROUTINE qexml_read_bands_info( nbnd, num_k_points, nspin, noncolin, natomwfc, & 
                                      nelec, ef, energy_units, k_units, ierr )
      !------------------------------------------------------------------------
      !
      INTEGER,      OPTIONAL, INTENT(OUT) :: nbnd, num_k_points, nspin, natomwfc
      LOGICAL,      OPTIONAL, INTENT(OUT) :: noncolin
      REAL(dbl),    OPTIONAL, INTENT(OUT) :: ef, nelec
      CHARACTER(*), OPTIONAL, INTENT(OUT) :: energy_units, k_units
      INTEGER,                INTENT(OUT) :: ierr
      !
      INTEGER        :: nbnd_, num_k_points_, nspin_, natomwfc_
      LOGICAL        :: noncolin_,two_ef_, found
      REAL(dbl)      :: ef_, nelec_
      CHARACTER(256) :: energy_units_, k_units_

      ierr = 0
      !
      !
      CALL iotk_scan_begin( iunit, "BAND_STRUCTURE_INFO", IERR=ierr )
      IF (ierr/=0) RETURN
      !
      CALL iotk_scan_dat  ( iunit, "NUMBER_OF_BANDS", nbnd_, IERR=ierr )
      IF (ierr/=0) RETURN
      !
      CALL iotk_scan_dat  ( iunit, "NUMBER_OF_K-POINTS", num_k_points_, IERR=ierr )
      IF (ierr/=0) RETURN
      !
      CALL iotk_scan_dat  ( iunit, "NUMBER_OF_SPIN_COMPONENTS", nspin_, IERR=ierr )
      IF (ierr/=0) RETURN
      !
      CALL iotk_scan_dat  ( iunit, "NON-COLINEAR_CALCULATION", noncolin_, IERR=ierr )
      IF (ierr/=0) RETURN
      !
      CALL iotk_scan_dat  ( iunit, "NUMBER_OF_ATOMIC_WFC", natomwfc_, IERR=ierr )
      IF (ierr/=0) RETURN
      !
      CALL iotk_scan_dat  ( iunit, "NUMBER_OF_ELECTRONS", nelec_, IERR=ierr )
      IF (ierr/=0) RETURN
      !
      CALL iotk_scan_empty( iunit, "UNITS_FOR_K-POINTS", ATTR = attr, IERR=ierr )
      IF (ierr/=0) RETURN
      CALL iotk_scan_attr ( attr,   "UNITS", k_units_, IERR=ierr )
      IF (ierr/=0) RETURN
      !
      CALL iotk_scan_empty( iunit, "UNITS_FOR_ENERGIES", ATTR = attr, IERR=ierr )
      IF (ierr/=0) RETURN
      CALL iotk_scan_attr ( attr,   "UNITS", energy_units_, IERR=ierr )
      IF (ierr/=0) RETURN
      !
      CALL iotk_scan_dat( iunit, "TWO_FERMI_ENERGIES", two_ef_, FOUND = found)
      !
      IF ( two_ef_ .and. found ) THEN
        CALL errore('qexml_read_bands_info',&
&         ' TWO_FERMI_ENERGIES=.true. Action: run pwscf without fixed_magnetization.',1)
      ELSE
        CALL iotk_scan_dat( iunit, "FERMI_ENERGY", ef_, IERR=ierr )
        IF (ierr/=0) RETURN
      ENDIF
      !
      CALL iotk_scan_end( iunit, "BAND_STRUCTURE_INFO", IERR=ierr )
      IF (ierr/=0) RETURN
      !
      !
      IF ( PRESENT( nbnd ) )             nbnd           = nbnd_
      IF ( PRESENT( num_k_points ) )     num_k_points   = num_k_points_
      IF ( PRESENT( nspin ) )            nspin          = nspin_
      IF ( PRESENT( noncolin ) )         noncolin       = noncolin_
      IF ( PRESENT( natomwfc ) )         natomwfc       = natomwfc_
      IF ( PRESENT( ef ) )               ef             = ef_
      IF ( PRESENT( nelec ) )            nelec          = nelec_
      IF ( PRESENT( energy_units ) )     energy_units   = TRIM( energy_units_ )
      IF ( PRESENT( k_units ) )          k_units        = TRIM( k_units_ )
      !
    END SUBROUTINE qexml_read_bands_info
    !
    !
    !------------------------------------------------------------------------
    SUBROUTINE qexml_read_bands( ik, ispin, nbnd, eig, energy_units, occ, ef, ierr )
      !------------------------------------------------------------------------
      !
      INTEGER,                INTENT(IN)  :: ik
      INTEGER,      OPTIONAL, INTENT(IN)  :: ispin
      INTEGER,      OPTIONAL, INTENT(OUT) :: nbnd
      REAL(dbl),    OPTIONAL, INTENT(OUT) :: eig(:)
      CHARACTER(*), OPTIONAL, INTENT(OUT) :: energy_units
      REAL(dbl),    OPTIONAL, INTENT(OUT) :: occ(:)
      REAL(dbl),    OPTIONAL, INTENT(OUT) :: ef
      INTEGER,                INTENT(OUT) :: ierr
      !
      INTEGER        :: iunaux
      INTEGER        :: nbnd_
      CHARACTER(256) :: energy_units_
      CHARACTER(256) :: filename
      REAL(dbl), ALLOCATABLE :: occ_(:), eig_(:)
      !
      
      ierr = 0
      !
      !
      ! read the main data
      !
      CALL iotk_free_unit( iunaux )
      !
      IF ( PRESENT( ispin) ) THEN
         !
         filename= TRIM( wfc_filename( datadir_in, 'eigenval', &
                                       ik, ispin, EXTENSION="xml") ) 
         !
      ELSE
         !
         filename= TRIM( wfc_filename( datadir_in, 'eigenval', &
                                       ik, EXTENSION="xml") ) 
         !
      ENDIF
      !
      !
      CALL iotk_open_read ( iunaux, FILE = TRIM(filename), IERR=ierr )
      IF (ierr/=0)  RETURN
      !
      CALL iotk_scan_empty( iunaux, "INFO", ATTR = attr, IERR=ierr )
      IF (ierr/=0)  RETURN
      CALL iotk_scan_attr( attr, "nbnd", nbnd_, IERR=ierr )
      IF (ierr/=0)  RETURN
      !
      CALL iotk_scan_empty( iunaux, "UNITS_FOR_ENERGIES", ATTR = attr, IERR=ierr )
      IF (ierr/=0)  RETURN
      CALL iotk_scan_attr( attr, "UNITS", energy_units_, IERR=ierr )
      IF (ierr/=0)  RETURN
      !
      IF ( PRESENT( ef )) THEN
         !
         CALL iotk_scan_dat( iunaux, "FERMI_ENERGY", ef, IERR=ierr )
         IF (ierr/=0)  RETURN
         !
      ENDIF
      !
      !
      ! Allocations
      !
      ALLOCATE(  eig_ ( nbnd_ ) )
      ALLOCATE(  occ_ ( nbnd_ ) )
      !
      CALL iotk_scan_dat( iunaux, "EIGENVALUES", eig_(:), IERR=ierr)
      IF (ierr/=0)  RETURN
      !
      CALL iotk_scan_dat( iunaux, "OCCUPATIONS", occ_(:), IERR=ierr)
      IF (ierr/=0)  RETURN
      !
      CALL iotk_close_read ( iunaux, IERR=ierr )
      IF (ierr/=0)  RETURN
      !
      !
      IF ( PRESENT( nbnd ) )             nbnd             = nbnd_
      IF ( PRESENT( energy_units ) )     energy_units     = TRIM( energy_units_ )
      IF ( PRESENT( occ ) )              occ  (1:nbnd_ )  = occ_(:)
      IF ( PRESENT( eig ) )              eig  (1:nbnd_ )  = eig_(:)
      !
      DEALLOCATE( occ_ )
      DEALLOCATE( eig_ )
      !
    END SUBROUTINE qexml_read_bands
    !
    !
    !------------------------------------------------------------------------
    SUBROUTINE qexml_read_wfc( ibnds, ibnde, ik, ispin, ipol, igk, ngw, igwx, &
                               wf, wf_kindip, ierr )
      !------------------------------------------------------------------------
      !
      ! read wfc from IBNDS to IBNDE, for kpt IK and spin ISPIN
      ! WF is the wfc on its proper k+g grid, while WF_KINDIP is the same wfc
      ! but on a truncated rho grid (k-point indipendent)
      !
      INTEGER,                 INTENT(IN)  :: ibnds, ibnde, ik
      INTEGER,       OPTIONAL, INTENT(IN)  :: ispin, ipol
      INTEGER,       OPTIONAL, INTENT(IN)  :: igk(:)
      INTEGER,       OPTIONAL, INTENT(OUT) :: ngw, igwx
      COMPLEX(dbl),  OPTIONAL, INTENT(OUT) :: wf(:,:), wf_kindip(:,:)
      INTEGER,                 INTENT(OUT) :: ierr
      !
      INTEGER :: iunaux
      INTEGER :: ngw_, igwx_, ig, ib, lindex
      COMPLEX(dbl),  ALLOCATABLE :: wf_(:)
      CHARACTER(256)             :: filename
      !
      ierr = 0
      !
      ! few check
      !
      IF ( PRESENT( ispin ) .AND. PRESENT( ipol )  ) THEN
         !
         ierr = 1
         RETURN
         !
      ENDIF
      !
      !
      ! read the main data
      !
      CALL iotk_free_unit( iunaux )
      !
      IF ( PRESENT( ispin ) ) THEN
         !
         filename = TRIM( wfc_filename( datadir_in, 'evc', ik, ispin ) ) 
         !
      ELSEIF ( PRESENT( ipol )  ) THEN
         !
         filename = TRIM( wfc_filename( datadir_in, 'evc', ik, ipol ) ) 
         !
      ELSE
         !
         filename = TRIM( wfc_filename( datadir_in, 'evc', ik ) ) 
         !
      ENDIF
      !
      CALL iotk_open_read ( iunaux, FILE = TRIM(filename), IERR=ierr )
      IF (ierr/=0)  RETURN
      !
      !
      CALL iotk_scan_empty( iunaux, "INFO", ATTR=attr, IERR=ierr )
      IF (ierr/=0) RETURN
      !
      CALL iotk_scan_attr( attr, "ngw",  ngw_, IERR=ierr )
      IF (ierr/=0) RETURN
      CALL iotk_scan_attr( attr, "igwx", igwx_, IERR=ierr )
      IF (ierr/=0) RETURN
      !
      !
      IF ( PRESENT( wf )  )  THEN
          !
          lindex = 0
          !
          DO ib = ibnds, ibnde
              !
              lindex = lindex + 1
              !
              CALL iotk_scan_dat( iunaux, "evc"//TRIM(iotk_index(ib)), &
                                  wf( 1:igwx_, lindex ), IERR=ierr )
              IF (ierr/=0) RETURN
              !
          ENDDO
          !
      ENDIF
      !
      IF ( PRESENT( wf_kindip )  )  THEN
          !
          ALLOCATE( wf_(igwx_ ), STAT=ierr )
          IF (ierr/=0) RETURN
          !
          IF ( .NOT. PRESENT( igk ) ) THEN
              ierr = 3
              RETURN
          ENDIF
          !
          IF ( MAXVAL( igk( 1: igwx_ ) ) > SIZE( wf_kindip, 1)  ) THEN
              ierr = 4
              RETURN
          ENDIF
          !
          !
          lindex = 0
          !
          DO ib = ibnds, ibnde
              !
              lindex = lindex + 1
              !
              CALL iotk_scan_dat( iunaux, "evc"//TRIM(iotk_index( ib ) ), &
                                           wf_(1:igwx_), IERR=ierr )
              IF (ierr/=0) RETURN
              !
              ! use the igk map to do the transformation
              !
              wf_kindip(:, lindex) = 0.0_dbl
              !
              DO ig = 1, igwx_
                  !
                  wf_kindip( igk( ig ), lindex ) = wf_( ig )
                  !
              ENDDO
              !
          ENDDO
          !
          DEALLOCATE( wf_, STAT=ierr )
          IF (ierr/=0) RETURN
          !
      ENDIF
      !
      CALL iotk_close_read ( iunaux, IERR=ierr )
      IF (ierr/=0)  RETURN
      !
      !
      IF ( PRESENT( ngw ) )     ngw    = ngw_
      IF ( PRESENT( igwx ) )    igwx   = igwx_
      !
    END SUBROUTINE qexml_read_wfc
    !
    !
    !------------------------------------------------------------------------
    SUBROUTINE qexml_read_rho( nr1, nr2, nr3, rho, ip, rhoz, ierr  )
      !------------------------------------------------------------------------
      !
      ! Reads charge density rho, as a whole or one plane at a time.
      ! if RHO is specified, the whole charge density is read;
      ! if RHOZ is specified only the IP-th plane is read
      !
      IMPLICIT NONE
      !
      INTEGER,   OPTIONAL, INTENT(OUT) :: nr1, nr2, nr3
      INTEGER,   OPTIONAL, INTENT(IN)  :: ip
      REAL(dbl), OPTIONAL, INTENT(OUT) :: rho(:,:,:), rhoz(:)
      INTEGER,             INTENT(OUT) :: ierr
      !
      INTEGER        :: nr1_, nr2_, nr3_, ip_
      INTEGER        :: iunaux
      LOGICAL        :: lexists
      CHARACTER(256) :: filename
      
      ierr = 0
      !
      !
      CALL iotk_free_unit( iunaux )
      !
      filename = TRIM( datadir_in ) // '/' // 'charge-density.dat'
      lexists  = check_file_exst( TRIM(filename) )
      ! 
      IF ( .NOT. lexists ) THEN
          !
          filename = TRIM( datadir_in ) // '/' // 'charge-density.xml'
          lexists  = check_file_exst( TRIM(filename) )
          !
      ENDIF
      !
      IF ( .NOT. lexists ) THEN
          !
          ierr = -1
          RETURN
          !
      ENDIF
      !
      CALL iotk_open_read( iunaux, FILE = filename, IERR=ierr )
      IF ( ierr/=0 ) RETURN
      !
      !
      CALL iotk_scan_begin( iunaux, "CHARGE-DENSITY", IERR=ierr )
      IF (ierr/=0) RETURN
      !
      CALL iotk_scan_empty( iunaux, "INFO", ATTR=attr, IERR=ierr )
      IF (ierr/=0) RETURN
      !
      CALL iotk_scan_attr( attr, "nr1", nr1_, IERR=ierr )
      IF (ierr/=0) RETURN
      CALL iotk_scan_attr( attr, "nr2", nr2_, IERR=ierr )
      IF (ierr/=0) RETURN
      CALL iotk_scan_attr( attr, "nr3", nr3_, IERR=ierr )
      IF (ierr/=0) RETURN
      ! 
      !
      IF ( PRESENT( rhoz ) ) THEN
         !
         IF ( .NOT. PRESENT( ip ) ) THEN
            ierr = 71
            RETURN
         ENDIF
         !
         CALL iotk_scan_dat( iunaux, "z"//TRIM(iotk_index(ip)), rhoz, IERR=ierr)
         IF (ierr/=0) RETURN
         !
      ENDIF
      !
      !
      IF ( PRESENT( rho ) ) THEN
         !
         DO ip_ = 1, nr3_
            !
            CALL iotk_scan_dat( iunaux, "z"//TRIM(iotk_index(ip_)), rho(1:nr1_,1:nr2_,ip_), &
                                IERR=ierr)
            IF (ierr/=0) RETURN
            !
         ENDDO
         !
      ENDIF
      !
      CALL iotk_scan_end( iunaux, "CHARGE-DENSITY", IERR=ierr )
      IF (ierr/=0) RETURN
      !
      CALL iotk_close_read( iunaux, IERR=ierr )
      IF (ierr/=0) RETURN
      !
      !
      IF ( PRESENT( nr1 ) )     nr1 = nr1_
      IF ( PRESENT( nr2 ) )     nr2 = nr2_
      IF ( PRESENT( nr3 ) )     nr3 = nr3_
      !
    END SUBROUTINE qexml_read_rho

<<<<<<< HEAD
subroutine read_pseudo_header(iunaux,z,psfile,nmesh,nbeta,psp_has_so,psp_has_nlcc) 
=======
    logical function fmt_is_qexml(dirname)
       implicit none
       character(len=*) :: dirname
       !
       character(256) :: filename, fmt_name
       logical :: lfound
       integer :: ierr, iun

       fmt_is_qexml=.false.
       call iotk_free_unit(iun)
       !
       call qexml_init(unit_in=iun,dir=dirname)
       !
       filename=trim(dirname)//"/data-file.xml"
       call qexml_openfile(filename,"read",IERR=ierr)
       if (ierr/=0) return
       !
       call qexml_read_header(format_name=fmt_name,IERR=ierr)
       if (ierr/=0) return
       !
       if (trim(fmt_name)/="QEXML") return
       !
       call qexml_closefile("read",IERR=ierr)
       if (ierr/=0) return
       !
       filename=trim(dirname)//"/K00001/evc.dat"
       inquire(file=filename, exist=lfound)
       !
       if (.not.lfound) then
          filename=trim(dirname)//"/K00001/evc1.dat"
          inquire(file=filename, exist=lfound)
       endif
       if (.not.lfound) return
       !
       fmt_is_qexml=.true.
       return
    end function

subroutine read_pseudo_header(iunaux,z,psfile,nmesh,nbeta,psp_has_so) 
>>>>>>> cd1d742c
  use pars,   ONLY:SP
  IMPLICIT NONE
  CHARACTER(LEN=*), INTENT(IN) :: psfile
  INTEGER,  INTENT(OUT) :: nmesh,nbeta
  REAL(SP), INTENT(OUT)    :: z
  LOGICAL, OPTIONAL, INTENT(OUT) :: psp_has_so
  LOGICAL, OPTIONAL, INTENT(OUT) :: psp_has_nlcc
  !
  CHARACTER(256) :: filename
  character(50) :: dummy
  logical       :: ldummy
  INTEGER :: i,idummy,idummy2, unit, iostat, iunaux,ierr
  logical :: psp_has_so_,psp_has_nlcc_
  CHARACTER(len=iotk_attlenx) :: attr,root
  !
  CALL iotk_free_unit(iunaux)
  filename= TRIM(datadir_in)//trim(psfile)
  !
  CALL read_upf_header_v2( iunaux, filename, z, nmesh, nbeta, psfile, psp_has_so_, psp_has_nlcc_, ierr )
  !
  if(ierr>0) CALL read_upf_header_v1( iunaux, filename, z, nmesh, nbeta, psfile, psp_has_nlcc_, ierr )
  !
  if(ierr>0) CALL errore('read_pseudo_header', &
&                'Cannot open file: '//TRIM(filename),1)
  !
  if(present(psp_has_so))   psp_has_so=psp_has_so_
  if(present(psp_has_nlcc)) psp_has_nlcc=psp_has_nlcc_
  !
  return
  !
end subroutine read_pseudo_header

subroutine read_upf_header_v2( u, filename, z, nmesh, nbeta, psfile, psp_has_so, psp_has_nlcc, ierr )
  use pars,        ONLY:SP
  implicit none
  INTEGER, INTENT(OUT) :: nmesh,nbeta
  REAL(SP), INTENT(OUT) :: z
  LOGICAL, INTENT(OUT) :: psp_has_so
  LOGICAL, INTENT(OUT) :: psp_has_nlcc
  CHARACTER(LEN=*), INTENT(IN) :: psfile
  CHARACTER(256), INTENT(IN) :: filename
  !
  CHARACTER(len=iotk_attlenx) :: attr,root
  INTEGER :: i,idummy,idummy2, unit, iostat, u,ios,ierr,ierr_
  LOGICAL :: found, tvanp, norm_conserving
  CHARACTER(LEN=20) :: typ=''      ! Pseudo type ( NC or US or PAW)
  !
  ierr=0
  !
  CALL iotk_open_read(u, FILE = TRIM(filename), ATTR=attr, ROOT=root, IERR=ierr_ )
  !
  IF((abs(ierr_)>0) .or. .not. matches('UPF',root) ) THEN
       CALL iotk_close_read(u, ierr=ierr_)
       ierr = 1 ! have to force error to make v1 called
       RETURN
   ENDIF
   CALL iotk_scan_begin(u,'PP_INFO',found=found)
   if(found) CALL iotk_scan_end(u,'PP_INFO')
   CALL iotk_scan_empty(u, 'PP_HEADER', attr=attr)
   CALL iotk_scan_attr(attr, 'pseudo_type',    typ)
   norm_conserving=(trim(typ) == "NC" .or. trim(typ) == "SL" .or. trim(typ) == "NL")
   if(.not.norm_conserving) call errore( 'check_pseudo : ',trim(psfile)//' file not norm conserving!',1)
   CALL iotk_scan_attr(attr, 'is_ultrasoft',   tvanp) 
   CALL iotk_scan_attr(attr, 'z_valence',      z)
   if(tvanp) call errore( 'check_pseudo : ','Ultrasoft '//trim(psfile)//' not supported',1)
   CALL iotk_scan_attr(attr, 'has_so', psp_has_so)
   CALL iotk_scan_attr(attr, 'core_correction', psp_has_nlcc)
   CALL iotk_scan_attr(attr, 'mesh_size',      nmesh)
   CALL iotk_scan_attr(attr, 'number_of_proj', nbeta)
  !
  CALL iotk_close_read(u, ierr=ierr)
  !
  return
  !
end subroutine read_upf_header_v2

subroutine read_upf_header_v1( u, filename, z, nmesh, nbeta, psfile, psp_has_nlcc, ierr )
  use pars,       ONLY:SP
  implicit none
  INTEGER, INTENT(IN)  :: u
  INTEGER, INTENT(OUT) :: nmesh,nbeta
  LOGICAL, INTENT(OUT) :: psp_has_nlcc
  REAL(SP), INTENT(OUT) :: z
  CHARACTER(LEN=*), INTENT(IN) :: psfile
  CHARACTER(256), INTENT(IN) :: filename
  INTEGER, INTENT(INOUT) :: ierr
  !
  CHARACTER(len=iotk_attlenx) :: attr,root
  CHARACTER(LEN=20) :: typ=''      ! Pseudo type ( NC or US or PAW)
  character (len=75) :: rstring
  character(50) :: dummy
  logical       :: ldummy
  INTEGER :: i,idummy,idummy2, iostat, ios

  !------->Search for Header
  !
  open(unit=u,file=trim(filename),status='old',form='formatted', iostat=iostat)
  !
  rewind(u)
  call iotk_scan_begin(u, "PP_HEADER")
  !
  read(u,*,iostat=iostat) dummy
  read(u,*,iostat=iostat) dummy
  read(u,*,iostat=iostat) dummy
  if(trim(dummy) == "USPP") call errore( 'check_pseudo : ','Ultrasoft'//trim(psfile)//' not supported',1)
  if(.not. trim(dummy) == "NC") call errore( 'check_pseudo :',trim(psfile)//' file not norm conserving!',1)
  read(u,*,iostat=iostat) psp_has_nlcc
  read(u,*,iostat=iostat) dummy
  read(u,*,iostat=iostat) z
  read(u,*,iostat=iostat) dummy
  read(u,*,iostat=iostat) dummy
  read(u,*,iostat=iostat) dummy
  read(u,*,iostat=iostat) nmesh
  read(u,*,iostat=iostat) idummy,nbeta
  read(u,'(a)') dummy
  do i = 1, idummy
     read (u, * ) 
  enddo
  !
  call iotk_scan_end(u, "PP_HEADER",ierr=ierr)
  !
  rewind(u) 
  !  
  close(u)
  !
  return
  !   
end subroutine read_upf_header_v1

 !-----------------------------------------------------------------------
  logical function matches (string1, string2)
    !-----------------------------------------------------------------------
    !
    ! .true. if string 1 is contained in string2, .false. otherwise
    !
    implicit none
    character (len=*) :: string1, string2
    integer :: len1, len2, l


    len1 = len_trim(string1)
    len2 = len_trim(string2)
    do l = 1, len2 - len1 + 1
       if (string1 (1:len1) .eq.string2 (l:l + len1 - 1) ) then
          matches = .true.
          return
       endif
    enddo

    matches = .false.
    return
  end function matches

subroutine read_pseudo_data(psfile,nmesh,nbeta,z,mesh,&
&          wmesh,rho_nlcc,vloc,lbeta,jbeta,mesh_beta,beta,d,psp_has_so,psp_has_nlcc) 
  use pars,      ONLY:SP
  IMPLICIT NONE
  CHARACTER(LEN=*), INTENT(IN) :: psfile
  !
  INTEGER, INTENT(INOUT) :: nmesh,nbeta
  REAL(SP), INTENT(OUT)  :: z
  REAL(SP), INTENT(OUT)  :: mesh(:),wmesh(:),rho_nlcc(:),vloc(:),beta(:,:),d(:),jbeta(:)
  INTEGER, INTENT(OUT)   :: lbeta(:),mesh_beta(:)
  LOGICAL, INTENT(INOUT) :: psp_has_so,psp_has_nlcc
    !
    character(50) :: dummy
    logical       :: ldummy
    INTEGER :: idummy,ibeta,idummy2
    INTEGER        :: i, iostat, u

    !
    ! Header data (sets value of unit u)
    !
    call read_pseudo_header(u,z,psfile, nmesh, nbeta, psp_has_so=psp_has_so, psp_has_nlcc=psp_has_nlcc)
    !
    call read_pseudo_parameters(u,nmesh,nbeta,mesh,psp_has_so,psp_has_nlcc, &
&                 wmesh,rho_nlcc,vloc,lbeta,jbeta,mesh_beta,beta,d,psfile)
    !
    return
    ! 
end subroutine read_pseudo_data

subroutine read_pseudo_parameters(u,nmesh,nbeta,mesh,psp_has_so,psp_has_nlcc,&
&                 wmesh,rho_nlcc,vloc,lbeta,jbeta,mesh_beta,beta,d,psfile)
  use pars,    ONLY:SP
  IMPLICIT NONE
  CHARACTER(LEN=*), INTENT(IN) :: psfile
  LOGICAL, INTENT(IN)          :: psp_has_so
  LOGICAL, INTENT(IN)          :: psp_has_nlcc
  !
  INTEGER, INTENT(IN)  :: nmesh,nbeta
  REAL(SP),INTENT(OUT) :: mesh(:), wmesh(:), rho_nlcc(:), vloc(:), beta(:,:), d(:), jbeta(:)
  INTEGER, INTENT(OUT) :: lbeta(:),mesh_beta(:)
  !
  CHARACTER(256) :: filename
  character(50)  :: dummy
  logical        :: ldummy
  INTEGER :: idummy,ibeta,idummy2
  INTEGER        :: i, iostat, ierr, u
  
  !
  CALL iotk_free_unit(u)
  filename= TRIM(datadir_in)//trim(psfile)
  !
  CALL read_upf_parameters_v2(u,filename,nmesh,nbeta,mesh,psp_has_so,psp_has_nlcc, &
&                 wmesh,rho_nlcc,vloc,lbeta,jbeta,mesh_beta,beta,d,psfile,ierr)
  !
  if(ierr>0) THEN
      REWIND(u)
      jbeta=0.
      CALL read_upf_parameters_v1(u,filename,nmesh,nbeta,mesh, psp_has_nlcc, &
&                 wmesh,rho_nlcc,vloc,lbeta,mesh_beta,beta,d,psfile,ierr)
  ENDIF
  !
  IF(ierr>0) CALL errore('read_pseudo_parameters', &
&                 'Cannot open file: '//TRIM(filename),1)
  !
  return
  !
end subroutine

subroutine read_upf_parameters_v1(u,filename,nmesh,nbeta,mesh, psp_has_nlcc, &
&                 wmesh,rho_nlcc,vloc,lbeta,mesh_beta,beta,d,psfile,ierr)
  use pars,    ONLY:SP
  use interfaces,     ONLY:LINEAR_ALGEBRA_driver
  use linear_algebra, ONLY:DIAGO
  IMPLICIT NONE
  CHARACTER(LEN=*), INTENT(IN) :: psfile
  !
  INTEGER,  INTENT(IN)  :: nmesh,nbeta
  LOGICAL,  INTENT(IN)  :: psp_has_nlcc
  REAL(SP), INTENT(OUT) :: mesh(:), wmesh(:), rho_nlcc(:), vloc(:), beta(:,:), d(:)
  INTEGER,  INTENT(OUT) :: lbeta(:),mesh_beta(:)
  CHARACTER(256), INTENT(IN) :: filename
  !
  REAL(SP)      :: beta_tmp(nmesh,nbeta),d_tmp(nbeta,nbeta),rdummy
  COMPLEX(SP)   :: cd_tmp(nbeta,nbeta)
  character(50) :: dummy
  logical       :: ldummy
  INTEGER :: idummy,ibeta,ibetap,i_dij,n_dij,idummy2,i1
  INTEGER        :: i, iostat, u ,ierr, ios
  !
  open(unit=u,file=trim(filename),status='old',form='formatted', iostat=iostat)
  !
  rewind(u)
  call iotk_scan_begin(u,"PP_MESH")
  call iotk_scan_begin(u,"PP_R")
  read(u,*,iostat=iostat) mesh
  call iotk_scan_end  (u,"PP_R")
  call iotk_scan_begin(u,"PP_RAB")
  read(u,*,iostat=iostat) wmesh
  call iotk_scan_end(u,"PP_RAB")
  call iotk_scan_end(u,"PP_MESH",ierr=ierr)
  !
  ! NLCC
  !
  if (psp_has_nlcc) then
    rewind(u)
    call iotk_scan_begin(u,"PP_NLCC")
    read(u,*,iostat=iostat) rho_nlcc
    call iotk_scan_end(u,"PP_NLCC",ierr=ierr)
  else
    rho_nlcc(:)=0.0
  endif
  !
  ! Local data
  !
  rewind(u)
  call iotk_scan_begin(u,"PP_LOCAL")
  read(u,*,iostat=iostat) vloc
  call iotk_scan_end(u,"PP_LOCAL",ierr=ierr)
  !
  ! Nonlocal data
  !
  if(nbeta==0) then
    rewind(u)
    close(u)
    return
  endif 
  !
  rewind(u)
  call iotk_scan_begin(u,"PP_NONLOCAL")
  do ibeta=1,nbeta
    call iotk_scan_begin(u,"PP_BETA")
    read(u,*,iostat=iostat) idummy,lbeta(ibeta)
    !if(idummy/=ibeta) ERROR(tools_char(idummy,10))
    read(u,*,iostat=iostat) mesh_beta(ibeta)
    beta(:,ibeta) = 0.0
    read(u,*,iostat=iostat) beta_tmp(1:mesh_beta(ibeta),ibeta)
    call iotk_scan_end(u,"PP_BETA")
  end do
  call iotk_scan_begin(u,"PP_DIJ")
  read(u,*,iostat=iostat) n_dij
  !if(idummy/=nbeta) ERROR(tools_char(idummy,10))
  d_tmp=0._SP
  do i_dij=1,n_dij
    read(u,*,iostat=iostat) ibeta,ibetap,rdummy
    d_tmp(ibeta ,ibetap)=rdummy
    d_tmp(ibetap,ibeta )=rdummy
  end do
  call iotk_scan_end(u,"PP_DIJ")
  call iotk_scan_end(u,"PP_NONLOCAL",ierr=ierr)
  !
  if(nbeta>1) then
    cd_tmp=cmplx(d_tmp,0._SP)
    call LINEAR_ALGEBRA_driver(DIAGO,M=cd_tmp,E_real=d)
    d_tmp=real(cd_tmp)
  else
    d=d_tmp(1,1)
    d_tmp(1,1)=1._SP
  endif
  !
  lbeta=nint(matmul(transpose(d_tmp)**2,real(lbeta)))
  forall (i1=1:nmesh) beta(i1,:)=matmul(transpose(d_tmp),beta_tmp(i1,:))
  !
  rewind(u)
  !
  close(u)
  !
  return
  !
end subroutine

subroutine read_upf_parameters_v2(u,filename,nmesh,nbeta,mesh,psp_has_so,psp_has_nlcc, &
&                 wmesh,rho_nlcc,vloc,lbeta,jbeta,mesh_beta,beta,d,psfile,ierr)
  !
  use interfaces,     ONLY:LINEAR_ALGEBRA_driver
  use linear_algebra, ONLY:DIAGO
  use pars,           ONLY:SP
  use stderr,         ONLY:intc
  !
  IMPLICIT NONE
  CHARACTER(LEN=*), INTENT(IN) :: psfile
  LOGICAL, INTENT(IN)          :: psp_has_so
  LOGICAL, INTENT(IN)          :: psp_has_nlcc
  !
  INTEGER,  INTENT(IN)  :: nmesh,nbeta
  REAL(SP), INTENT(OUT) :: mesh(:), wmesh(:), rho_nlcc(:), vloc(:), beta(:,:), d(:), jbeta(:)
  INTEGER,  INTENT(OUT) :: lbeta(:),mesh_beta(:)
  CHARACTER(256), INTENT(IN) :: filename
  !
  real(SP)    :: beta_tmp(nmesh,nbeta),d_tmp(nbeta,nbeta)
  complex(SP) :: cd_tmp(nbeta,nbeta)
  !
  character(50) :: dummy
  logical       :: ldummy
  INTEGER :: idummy,ibeta,idummy2,i1
  INTEGER        :: i, iostat, u, ierr, ierr_
  CHARACTER(len=iotk_attlenx) :: attr
  CHARACTER(len=iotk_namlenx) :: root
  !
  ierr=0
  !
  CALL iotk_open_read(u, FILE = TRIM(filename), attr=attr, root=root, ierr=ierr_)
  !
  IF((abs(ierr_)>0) .or. .not. matches('UPF',root) ) THEN
       call iotk_close_read(u, ierr=ierr_)
       ierr = 1
       RETURN
  ENDIF
  ! 
  !  I need: PP_MESH, PP_R, PP_RAB, PP_LOCAL,PP_NONLOCAL,PP_BETA,PPDJ 
  !
  CALL iotk_scan_begin(u, 'PP_MESH', attr=attr)
  !
  CALL iotk_scan_dat(u, 'PP_R',   mesh)
  !
  CALL iotk_scan_dat(u, 'PP_RAB', wmesh)
  !
  CALL iotk_scan_end(u, 'PP_MESH')
  !
  if (psp_has_nlcc) then
    CALL iotk_scan_dat(u, 'PP_NLCC', rho_nlcc)
  else 
    rho_nlcc = 0.0
  endif
  !
  CALL iotk_scan_dat(u, 'PP_LOCAL', vloc)
  !
  if (nbeta>0) then
    !
    CALL iotk_scan_begin(u, 'PP_NONLOCAL')
    !
    DO ibeta=1,nbeta
      CALL iotk_scan_dat(u, 'PP_BETA.'//intc(ibeta), &
                             beta_tmp(:,ibeta), attr=attr)
      CALL iotk_scan_attr(attr, 'size',  mesh_beta(ibeta))
      CALL iotk_scan_attr(attr, 'angular_momentum',  lbeta(ibeta))
    ENDDO
    !
    CALL iotk_scan_dat(u, 'PP_DIJ', d_tmp , attr=attr)
    !
    if(nbeta>1) then
      cd_tmp=cmplx(d_tmp,0._SP)
      call LINEAR_ALGEBRA_driver(DIAGO,M=cd_tmp,E_real=d)
      d_tmp=real(cd_tmp)
    else
      d=d_tmp(1,1)
      d_tmp(1,1)=1._SP
    endif
    !
    lbeta=nint(matmul(transpose(d_tmp)**2,real(lbeta)))
    forall (i1=1:nmesh) beta(i1,:)=matmul(transpose(d_tmp),beta_tmp(i1,:))
    !
    CALL iotk_scan_end(u, 'PP_NONLOCAL')
    !
  endif
  !
  if(psp_has_so) then
    !
    CALL iotk_scan_begin(u, 'PP_SPIN_ORB')
    !
    DO ibeta = 1,nbeta
      CALL iotk_scan_empty(u, 'PP_RELBETA.'//intc(ibeta),attr=attr)
      CALL iotk_scan_attr(attr, 'jjj',   jbeta(ibeta))
    ENDDO
    jbeta=matmul(transpose(d_tmp)**2,jbeta)
    !
    CALL iotk_scan_end(u, 'PP_SPIN_ORB')
    !
    !
  endif
  !
  call iotk_close_read(u, ierr=ierr_)
  ! 
  ierr=0
  !
  RETURN
  !
end subroutine
    !
    !
END MODULE qexml_module
<|MERGE_RESOLUTION|>--- conflicted
+++ resolved
@@ -3016,9 +3016,6 @@
       !
     END SUBROUTINE qexml_read_rho
 
-<<<<<<< HEAD
-subroutine read_pseudo_header(iunaux,z,psfile,nmesh,nbeta,psp_has_so,psp_has_nlcc) 
-=======
     logical function fmt_is_qexml(dirname)
        implicit none
        character(len=*) :: dirname
@@ -3057,8 +3054,7 @@
        return
     end function
 
-subroutine read_pseudo_header(iunaux,z,psfile,nmesh,nbeta,psp_has_so) 
->>>>>>> cd1d742c
+subroutine read_pseudo_header(iunaux,z,psfile,nmesh,nbeta,psp_has_so,psp_has_nlcc) 
   use pars,   ONLY:SP
   IMPLICIT NONE
   CHARACTER(LEN=*), INTENT(IN) :: psfile
