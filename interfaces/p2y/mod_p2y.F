!
!        Copyright (C) 2000-2018 the YAMBO team
!              http://www.yambo-code.org
!
! Authors (see AUTHORS file for details): AM, AF
!
! This file is distributed under the terms of the GNU
! General Public License. You can redistribute it and/or
! modify it under the terms of the GNU General Public
! License as published by the Free Software Foundation;
! either version 2, or (at your option) any later version.
!
! This program is distributed in the hope that it will
! be useful, but WITHOUT ANY WARRANTY; without even the
! implied warranty of MERCHANTABILITY or FITNESS FOR A
! PARTICULAR PURPOSE.  See the GNU General Public License
! for more details.
!
! You should have received a copy of the GNU General Public
! License along with this program; if not, write to the Free
! Software Foundation, Inc., 59 Temple Place - Suite 330,Boston,
! MA 02111-1307, USA or visit http://www.gnu.org/copyleft/gpl.txt.
!
module P2Y
 !
 use pw_export_module
 use qexml_module
 use qexsd_module
 use pw_data
 use pars,                  ONLY : lchlen,SP,DP
 use electrons,             ONLY : levels
 use R_lattice,             ONLY : bz_samp
 use mod_com2y,             ONLY : verboseIO
 use parallel_m,            ONLY : myid,PP_bcast   
 ! 
#include<memory.h>
 
 !
 character(lchlen) :: index_filename
 character(lchlen) :: dftdata_fmt
 !
 integer, public  :: pw_unit 
 integer, private :: i1,i2,ierr
 !
 ! Memory saving tools
 !
 integer, parameter       :: max_blocksize = 9
 integer                  :: blocksize(max_blocksize)
 !
contains
 !
 !---------------------------------------------------------------------*
 !    Select and open XML files                                        *
 !---------------------------------------------------------------------*
 !
 subroutine pw_init(instr,inf)
   !
   use pars,  ONLY:lchlen
   use com,   ONLY:msg
   character(*)  :: instr,inf
   !
   ! Work Space
   !
   integer           :: rhounit_ 
   character(lchlen) :: lch
   logical           :: lexist

   !
   ! data fmt detection
   !
   call p2y_get_dftdata_fmt(dftdata_fmt)
   !
   select case(trim(dftdata_fmt))
   case("pw_export","qexml","qexsd","qexsd-hdf5")
      !
      call msg('s','detected QE data format: ',trim(dftdata_fmt))
      !
   case default
      call errore("p2y_init"," Unable to find valid QE DFT data",1)
   end select
      
   !
   ! settings
   !
   pw_unit = 10
   rhounit_ = 12
   !
   select case (trim(dftdata_fmt))
   case("pw_export")
      !
      index_filename = 'index.xml'
      write(lch,'(a)') '== pw_export generated data =='
      !
   case("qexml")   
      !
      index_filename = 'data-file.xml'
      write(lch,'(a)') '== PWscf > v5.x generated data (QEXML fmt) =='
      !
   case("qexsd-hdf5")   
      !
      index_filename = 'data-file-schema.xml'
      write(lch,'(a)') '== PWscf v.6.x generated data (QEXSD-HDF5 fmt) =='
      !
#if !defined _P2Y_QEXSD_HDF5
      call errore('p2y_init','p2y compiled without QE-HDF5 support',10)
#endif
   case ("qexsd")
      !
      index_filename = 'data-file-schema.xml'
      write(lch,'(a)') '== PWscf v.6.x generated data (QEXSD fmt) =='
      !
   case default
      call errore("p2y_init"," Invalid dftdata fmt "//trim(dftdata_fmt),2)
   end select
   !
   call msg('s',lch)
   !
   ! check again for file existence ?

   !
   ! file opening
   !
   select case (trim(dftdata_fmt))
   case("pw_export")
      ! 
      call pw_openindex(pw_unit,index_filename,ierr=ierr) 
      if (ierr/=0) call errore('p2y_init','opening '//trim(index_filename),10)
      !
   case("qexml")
      !
      call qexml_init(pw_unit) 
      call qexml_openfile( index_filename, "read", .false., ierr)
      if (ierr/=0) call errore('p2y_init','opening '//trim(index_filename),10)
      !
   case("qexsd","qexsd-hdf5")
      !
      call qexsd_init(pw_unit) 
      call qexsd_openfile( index_filename, "read", .false., ierr)
      if (ierr/=0) call errore('p2y_init','opening '//trim(index_filename),10)
      !
      call qexsd_open_output(ierr)
      if (ierr/=0) call errore('p2y_init','opening output tag',10)
      !
   case default
      call errore("p2y_init"," Invalid dftdata fmt II "//trim(dftdata_fmt),3)
   end select
   !
   return
 end subroutine pw_init
 !
 !---------------------------------------------------------------------*
 !    Close the XML files                                              *
 !---------------------------------------------------------------------*
 !
 subroutine pw_close
   !
   select case(trim(dftdata_fmt))
   case("pw_export")
      !
      call pw_closeindex(pw_unit)
      !
   case("qexml")
      !
      call qexml_closefile("read",ierr)
      !
   case("qexsd","qexsd-hdf5")
      !
      call qexsd_close_output(ierr)
      call qexsd_closefile("read",ierr)
      !
   case default
      call errore("pw_close"," Invalid dftdata fmt "//trim(dftdata_fmt),1)
   end select
   !
   return
 end subroutine pw_close

 !
 !---------------------------------------------------------------------*
 !    Read dimensions                                                  *
 !---------------------------------------------------------------------*
 !
 subroutine get_dimensions(en,k)
   !
   use electrons,             ONLY : default_nel, n_spin, n_sp_pol, &
&                                    n_spinor, n_spin_den, l_spin_orbit
   use R_lattice,             ONLY : ng_vec
   use D_lattice,             ONLY : input_GS_Tel, n_atomic_species
   use wave_func,             ONLY : wf_ncx 
   use com,                   ONLY : msg, error
   use LIVE_t,                ONLY : live_timing_is_on
   use units,                 ONLY : HA2KEL
   type(levels),     intent(out)  :: en     ! Energies
   type(bz_samp),    intent(out)  :: k      ! K/Q points
   !
   ! Call the version dependent routines
   !
   gamma_only_ = .false.
   !
   select case(trim(dftdata_fmt))
   case ("pw_export")
     !
     call pw_dimensions(pw_unit)
     !   
     ! data not read
     nelec_=0
     nsp_=0
     !
   case ("qexml")
     !
     call qexml_read_bands_info(nbnd=nbnd_, num_k_points=num_k_points_, &
&                               nspin=n_spin_pw_, nelec=nelec_, ierr=ierr)
     if (ierr/=0) call errore('qexml_read_bands_info','fmt problem (dims I)',ABS(ierr))
     !
     call qexml_read_symmetry(nsym=nsym_, ierr=ierr)
     if (ierr/=0) call errore('qexml_read_symmetry','fmt problem',ABS(ierr))
     call qexml_read_spin(lspinorb=l_spin_orbit, ierr=ierr)
     if (ierr/=0) call errore('qexml_read_spin','fmt problem',ABS(ierr))
     call qexml_read_planewaves(gamma_only=gamma_only_, npwx=npwx_,ngm=ngm_, ierr=ierr)
     if (ierr/=0) call errore('qexml_read_planewaves','fmt problem',ABS(ierr))
     call qexml_read_ions(nat=nat_, nsp=nsp_, ierr=ierr)
     if (ierr/=0) call errore('qexml_read_ions','fmt problem',ABS(ierr))
     !
   case ("qexsd","qexsd-hdf5")
     !
     call qexsd_read_band_structure(nbnd=nbnd_, num_k_points=num_k_points_, nspin=n_spin_pw_, &
&                                   nelec=nelec_, ierr=ierr)
     if (ierr/=0) call errore('qexsd_read_band_structure','fmt problem (dims I)',ABS(ierr))
     !
     call qexsd_read_ions(nat=nat_, nsp=nsp_, ierr=ierr)
     if (ierr/=0) call errore('qexsd_read_ions','fmt problem I',ABS(ierr))
     call qexsd_read_symmetry(nsym=nsym_, ierr=ierr)
     if (ierr/=0) call errore('qexsd_read_symmetry','fmt problem',ABS(ierr))
     call qexsd_read_planewaves(gamma_only=gamma_only_, npwx=npwx_,ngm=ngm_, ierr=ierr)
     if (ierr/=0) call errore('qexsd_read_planewaves','fmt problem I',ABS(ierr))
     call qexsd_read_spin(lspinorb=l_spin_orbit, noncolin=noncolin_, ierr=ierr)
     if (ierr/=0) call errore('qexsd_read_spin','fmt problem',ABS(ierr))
     !
   case default
     call errore("pw_dimensions"," Invalid dftdata fmt "//trim(dftdata_fmt),1)
   end select

   !
   ! other settings
   !
   default_nel = nelec_
   n_atomic_species = nsp_     

   k%nibz      = num_k_points_
   en%nb       = nbnd_
   !
   ! YAMBO presently does not make use of GAMMA_ONLY option, hence
   ! the wfc's and G's must be doubled in this case.
   ! Note: the quantities in the PW files are still dimensioned ngm_ and npwx_
   !
   if(gamma_only_) then
     ng_vec      = 2*(ngm_ -1) + 1
     wf_ncx      = 2*(npwx_-1) + 1
   else
     ng_vec      = ngm_
     wf_ncx      = npwx_ 
   endif
   !
   ! Set miscellanous YAMBO data: dimensions
   !
   n_spin_den = n_spin_pw_
   select case(n_spin_pw_)
   case(1)
     n_sp_pol  = 1
     n_spinor  = 1
     n_spin    = 1
   case(2)
     n_sp_pol  = 2
     n_spinor  = 1
     n_spin    = 2
   case(4)
     n_sp_pol  = 1
     n_spinor  = 2
     n_spin    = 2
   end select
   !
   input_GS_Tel = 0.d0
   !
   select case(trim(dftdata_fmt))
   case ("qexml")
     !
     call qexml_read_occ(lgauss=lgauss_,ngauss=ngauss_,degauss=degauss_,&
&                               degauss_units=degauss_units_, ierr=ierr)
     if (ierr/=0) call errore('qexml_read_occ','IOTK problem',ABS(ierr))  
     !
     if (lgauss_) input_GS_Tel=300._SP/HA2KEL
     !
   case ("qexsd","qexsd-hdf5")
     !
     call qexsd_read_band_structure(have_smearing=lgauss_,smearing_type=smearing_type_,&
&                                   degauss=degauss_,ierr=ierr)
     if (ierr/=0) call errore('qexsd_read_band_structure','fmt problem II',ABS(ierr))  
     !
     degauss_units_="Hartree"
     !
     if (lgauss_) input_GS_Tel=300._SP/HA2KEL
     !
   end select
   !
   return
 end subroutine get_dimensions
 !
 !---------------------------------------------------------------------*
 !    Read atomic data                                                 *
 !---------------------------------------------------------------------*
 !
 subroutine get_atoms
   use D_lattice,   ONLY:n_atoms_species_max,n_atomic_species,n_atoms_species, &
&                        atom_pos, Z_species,atomic_number
   ! 
#include<memory.h>
   !
   ! Work Space
   !
   real(DP)                       :: tau_units
   real(SP)                       :: z
   integer                        :: i1,i2,u
   !
   YAMBO_ALLOC(ityp_,(nat_))
   YAMBO_ALLOC(tau_,(3,nat_))

   select case(trim(dftdata_fmt))
   case("pw_export")
      !
<<<<<<< HEAD
      allocate(atom_type_(nat_))
      allocate(species_type_(nat_))
=======
      YAMBO_ALLOC(atom_type_,(nat_))
      YAMBO_ALLOC(species_type_,(nat_))
>>>>>>> 35571457
      !
      call pw_atoms(pw_unit)
      !
      n_atomic_species = nsp_     ! n_atom_species only read here
      allocate(atm_(n_atomic_species))
      atm_(1:n_atomic_species) = species_type_(1:n_atomic_species)
      do i1=1, nat_
         ityp_(i1) = -1
         do i2=1,n_atomic_species
            if(trim(atom_type_(i1))==trim(atm_(i2))) then
              ityp_(i1) = i2
            endif
         enddo
      enddo
      tau_units = alat_
      !
<<<<<<< HEAD
      deallocate(atom_type_)
      deallocate(species_type_)
=======
      YAMBO_FREE(atom_type_)
      YAMBO_FREE(species_type_)
>>>>>>> 35571457
      !
   case("qexml")
      !
      tau_units = 1.0_DP
      allocate(atm_(n_atomic_species))
      allocate(psfile(n_atomic_species))
      YAMBO_ALLOC(nmesh,(n_atomic_species))
      YAMBO_ALLOC(nbeta,(n_atomic_species))
      !
      call qexml_read_ions( atm=atm_, ityp=ityp_, psfile=psfile, tau=tau_, ierr=ierr)
      if (ierr/=0) call errore('qexml_read_ions','fmt problem',ABS(ierr))  
      !
   case("qexsd","qexsd-hdf5")
      !
      tau_units = 1.0_DP
      allocate(atm_(n_atomic_species))
      allocate(psfile(n_atomic_species))
      YAMBO_ALLOC(nmesh,(n_atomic_species))
      YAMBO_ALLOC(nbeta,(n_atomic_species))
      !
      call qexsd_read_ions( atm=atm_, ityp=ityp_, psfile=psfile, tau=tau_, ierr=ierr)
      if (ierr/=0) call errore('qexsd_read_ions','fmt problem II',ABS(ierr))
      !
   case default
     call errore("get_atoms"," Invalid dftdata fmt "//trim(dftdata_fmt),1)
   end select

   if (trim(dftdata_fmt) /= "pw_export") then
      !
      ! Check USPP/NC pseudopotential
      do i1 =1,n_atomic_species
        call read_pseudo_header(u,z,psfile(i1),nmesh(i1),nbeta(i1))
      enddo
      !
   endif
   !
   YAMBO_ALLOC(n_atoms_species,(n_atomic_species))
   n_atoms_species(:)=0
   do i1 = 1, nat_
     n_atoms_species( ityp_(i1) ) = n_atoms_species( ityp_(i1) ) +1
   enddo
   n_atoms_species_max = maxval(n_atoms_species)
   YAMBO_ALLOC(atom_pos,(3,n_atoms_species_max,n_atomic_species))
   n_atoms_species(:)=0
   do i1 = 1, nat_
     n_atoms_species( ityp_(i1) ) = n_atoms_species( ityp_(i1) ) +1
     atom_pos(:, n_atoms_species( ityp_(i1) ) , ityp_(i1) ) = tau_(:,i1)*tau_units
   enddo
   !
   YAMBO_ALLOC(Z_species,(n_atomic_species))
   do i1 = 1, n_atomic_species
     Z_species(i1) = atomic_number(atm_(i1))
   enddo
   !
   return
 end subroutine get_atoms
 !
 !---------------------------------------------------------------------*
 !    Read cell data                                                   *
 !---------------------------------------------------------------------*
 !
 subroutine get_cell
   use pars,                  only : pi
   use R_lattice,             ONLY : bz_samp, ng_vec, b
   use D_lattice,             ONLY : DL_vol, a, alat,lattice
   use mod_com2y,             ONLY : alat_mult_factor
   use vec_operate,           ONLY : cross_product
   real(SP) :: cp(3)
    
   select case (trim(dftdata_fmt))
   case ("pw_export")
      !
      call pw_cell(pw_unit)
      !
   case ("qexml")
      !
      call qexml_read_cell(alat=alat_, a1=a1_, a2=a2_, a3=a3_,ierr=ierr)
      if (ierr/=0) call errore('qexml_read_cell','fmt problem',ABS(ierr))
      ! 
   case ("qexsd","qexsd-hdf5")
      !
      call qexsd_read_cell(alat=alat_, a1=a1_, a2=a2_, a3=a3_,ierr=ierr)
      if (ierr/=0) call errore('qexsd_read_cell','fmt problem',ABS(ierr))
      !
   case default
     call errore("get_cell"," Invalid dftdata fmt "//trim(dftdata_fmt),1)
   end select
   !
   a(1,:) = a1_(:) ! assumes always atomic units
   a(2,:) = a2_(:)
   a(3,:) = a3_(:)
   !
   ! Set related YAMBO data: cell
   !
   alat(1) = maxval(abs(a(1,:)))*alat_mult_factor
   alat(2) = maxval(abs(a(2,:)))*alat_mult_factor
   alat(3) = maxval(abs(a(3,:)))*alat_mult_factor
   call crystal_lattice()
   cp = cross_product(a(2,:),a(3,:))
   do i1=1,3
     DL_vol= DL_vol+a(1,i1)*cp(i1)
   enddo
   b(1,:)=cross_product(a(2,:),a(3,:))*2.0_SP*pi/DL_vol
   b(2,:)=cross_product(a(3,:),a(1,:))*2.0_SP*pi/DL_vol
   b(3,:)=cross_product(a(1,:),a(2,:))*2.0_SP*pi/DL_vol
   !
   return
 end subroutine get_cell
 !
 !---------------------------------------------------------------------*
 !    Read symmetries                                                  *
 !---------------------------------------------------------------------*
 !
 subroutine get_symmetries
   use pars
   use mod_com2y,  ONLY : symmetries_check_and_load,force_noWFs
   use com,        ONLY : warning,error
   use vec_operate,ONLY : v_is_zero
   use D_lattice,  ONLY : a
   use R_lattice,  ONLY : b

   real(DP) :: trasl_(3,48)
   real     :: rmat1(3,3),rmat2(3,3)
   logical  :: warn=.FALSE.

   trasl_=0._SP

   select case (trim(dftdata_fmt))
   case ("pw_export")
      !
      call pw_symmetry(pw_unit)
      trevsym_=.true.
      t_rev_=0
      !
   case ("qexml")
      !
      call qexml_read_symmetry(invsym=invsym_, trevsym=trevsym_, trasl=trasl_(:,1:nsym_), &
&                              s=isym_(:,:,1:nsym_), t_rev=t_rev_ , ierr=ierr)
      if (ierr/=0) call errore('qexml_read_symmetry','fmt problem',ABS(ierr))
      !
   case ("qexsd","qexsd-hdf5")
      !
      call qexsd_read_symmetry(invsym=invsym_, trevsym=trevsym_, trasl=trasl_(:,1:nsym_), &
&                              s=rsym_(:,:,1:nsym_), t_rev=t_rev_ , ierr=ierr)
      if (ierr/=0) call errore('qexml_read_symmetry','fmt problem',ABS(ierr))
      !
      ! convert to integers
      !
      do i1 = 1, nsym_
         isym_(:,:,i1) = nint(rsym_(:,:,i1))
      enddo
      !
      ! definition of t_rev & trevsym  need to be further checked in qexsd_p2y.F
      !
   case default
     call errore("get_symmetries"," Invalid dftdata fmt "//trim(dftdata_fmt),1)
   end select
   !
   ! postporoc
   !
   do i1=1,nsym_
     if (.not.v_is_zero(real(trasl_(:,i1),SP)) ) then 
       warn=.TRUE.
       if (.not.force_noWFs) then
         call error(' Non-symmorphic symmetry operations are not supported! Use force_symmorphic=.true. in PWSCF')
       endif
     endif
   enddo
   !
   ! Note that invsym_ is well defined here, could be used for checks.
   do i1 = 1,nsym_
     isym_(:,:,i1) = transpose(isym_(:,:,i1))
   enddo
   call symmetries_check_and_load(isym_(:,:,1:nsym_),nsym_,trevsym=trevsym_, t_rev=t_rev_)
   !
   if (warn) call warning(' Non-symmorphic symmetry operations are not supported!')
   !
 end subroutine get_symmetries
 !
 !---------------------------------------------------------------------*
 !    Read K-point data                                                *
 !---------------------------------------------------------------------*
 !
 subroutine get_k_points(k)
   ! 
   use R_lattice,   ONLY:bz_samp
   use D_lattice,   ONLY:alat
   use vec_operate, ONLY:v_is_zero
   use com,         ONLY:warning
#include<memory.h>
   type(bz_samp) :: k
   !
   YAMBO_ALLOC(xk_,(3,k%nibz))

   select case (trim(dftdata_fmt))
   case ("pw_export")
      !
      call pw_kpoints(pw_unit)
      !
   case ("qexml")
      !
      call qexml_read_bz(xk=xk_, ierr=ierr)
      if (ierr/=0) call errore('qexml_read_bz','IOTK error',ABS(ierr))
      !
   case ("qexsd","qexsd-hdf5")
      !
      call qexsd_read_band_structure(vkpt=xk_, ierr=ierr)
      if (ierr/=0) call errore('qexsd_read_band_structure','fmt error (KPT)',ABS(ierr))
      !
   case default
     call errore("get_k_points"," Invalid dftdata fmt "//trim(dftdata_fmt),1)
   end select

   !
   ! PW k in units of [cart, tpiba] -> units of [cart, 2*pi/alat(:)]
   ! PW cart tpiba/cart au/cart alat/RLU units
   !
   YAMBO_ALLOC(k%pt,(k%nibz,3))
   do i1=1,k%nibz
     k%pt(i1,:)=xk_(:,i1) * alat(:)/alat_ 
   enddo
   !
   if (trim(dftdata_fmt)=="pw_export") then
     ! 
     if(k%nibz==1.and.v_is_zero(k%pt(1,:))) then
        call warning(' GAMMA_ONLY calculations are not supported in pw_export. ')
     endif
     !
   endif
   !
   return
 end subroutine get_k_points
 !
 !---------------------------------------------------------------------*
 !    Read miscellaneous data                                          *
 !---------------------------------------------------------------------*
 !
 subroutine get_more
   use electrons,             ONLY : default_nel
   !
   if (trim(dftdata_fmt)=="pw_export") then
     call pw_other(pw_unit)
     default_nel = nelec_ 
   endif
   !
   return
 end subroutine get_more
 !
 !---------------------------------------------------------------------*
 !    Read reciprocal lattice vectors                                  *
 !---------------------------------------------------------------------*
 !
 subroutine get_R_vectors
   ! 
   use pars,        only: pi
   use R_lattice,   ONLY: b, ng_vec, g_vec
   use D_lattice,   ONLY: alat
#include<memory.h>
   !
   YAMBO_ALLOC(g_vec,(ng_vec,3)) ! The YAMBO array
   !
   select case (trim(dftdata_fmt))
   case ("pw_export")
      !
      YAMBO_ALLOC(igv_,(3,ng_vec))
      call pw_gvectors(pw_unit)
      !
   case ("qexml")
      !
      YAMBO_ALLOC(igv_,(3,ngm_)) ! The PWscf array (ngm = ng_vec if not gamma_only)
<<<<<<< HEAD
      call qexml_read_planewaves(ecutwfc=ecutwfc_, ecutrho=ecutrho_,igv=igv_, ierr=ierr)
=======
      call qexml_read_planewaves(ecutwfc=ecutwfc_,igv=igv_, ierr=ierr)
>>>>>>> 35571457
      if (ierr/=0) call errore('qexml_read_planewaves','fmt error',ABS(ierr))
      !
   case ("qexsd","qexsd-hdf5")
      !
      YAMBO_ALLOC(igv_,(3,ngm_)) ! The PWscf array (ngm = ng_vec if not gamma_only)
<<<<<<< HEAD
      call qexsd_read_planewaves(ecutwfc=ecutwfc_, ecutrho=ecutrho_, igv=igv_, ierr=ierr)
=======
      call qexsd_read_planewaves(ecutwfc=ecutwfc_, igv=igv_, ierr=ierr)
>>>>>>> 35571457
      if (ierr/=0) call errore('qexsd_read_planewaves','fmt error II',ABS(ierr))
      !
   case default
     call errore("get_R_vectors"," Invalid dftdata fmt "//trim(dftdata_fmt),1)
   end select
   
   !
   ! PW integer units of b1/b2/b3    -> 2pi/alat(:) units, cartesian, real
   ! b(:,:) is in a.u.
   !
   if(gamma_only_) then
     !
     g_vec(1,:)=matmul(transpose(b),igv_(:,1))*alat(:)/2.0_SP/pi
     do i1 = 2,ngm_
        g_vec(2*i1-2,:)  = matmul(transpose(b),igv_(:,i1))*alat(:)/2.0_SP/pi
        g_vec(2*i1-1,:)  =-matmul(transpose(b),igv_(:,i1))*alat(:)/2.0_SP/pi
     enddo
     !
   else
     !
     do i1 = 1, ng_vec
       g_vec(i1,:)=matmul(transpose(b),igv_(:,i1))*alat(:)/2.0_SP/pi ! ok
     enddo
     !
   endif
   !
 end subroutine get_R_vectors

 !
 !---------------------------------------------------------------------*
 !    Read IGK arrays                                                  *
 !---------------------------------------------------------------------*
 !
 subroutine get_IGK(k)
   use wave_func,             ONLY : wf_nc_k, wf_ncx, wf_igk, wf_ng
   use R_lattice,             ONLY : bz_samp, ng_vec
   use mod_com2y,             ONLY : force_noWFs
   use com,                   ONLY : msg, error
   character(lchlen) :: lch
   type(bz_samp) :: k
   integer i1,ik
   !
   YAMBO_ALLOC(wf_nc_k,(k%nibz))

   select case (trim(dftdata_fmt))
   case ("pw_export")
      !
      YAMBO_ALLOC(pw_igk_,(wf_ncx,k%nibz))
      YAMBO_ALLOC(pw_npwk_,(k%nibz))
      call pw_igkindex(pw_unit)
      wf_nc_k(:) = pw_npwk_(:)
      YAMBO_FREE(pw_npwk_)
      !
   case ("qexml")
      !
      YAMBO_ALLOC(pw_igk_,(npwx_,k%nibz))
      YAMBO_ALLOC(index_,(npwx_))
      do ik = 1, k%nibz
        call qexml_read_gk(ik, npwk=npwk_, index=index_, ierr=ierr)
        if (ierr/=0) call errore('qexml_read_gk','IOTK error',ABS(ierr))
        !
        pw_igk_(1:npwk_, ik)= index_(1:npwk_) 
        wf_nc_k(ik) = npwk_
      enddo
      YAMBO_FREE(index_)
      ! 
   case ("qexsd","qexsd-hdf5")
      !
      YAMBO_ALLOC(pw_igk_,(npwx_,k%nibz))
      YAMBO_ALLOC(index_,(npwx_))
      YAMBO_ALLOC(igkv_,(3,npwx_))
      !
      if (.not.allocated(igv_)) call errore('qexsd_read_gk','igv_ not alloc',10)
      !
      call qexsd_fft2igv_map(ngm_, igv_, nfft_, dims_only=.TRUE.)
      YAMBO_ALLOC(fft2igv_,(product(nfft_)))
      call qexsd_fft2igv_map(ngm_, igv_, nfft_, fft2igv_)
      !
      if (n_spin_pw_/=1.and.n_spin_pw_/=2.and.n_spin_pw_/=4) &
&               call errore('qexsd_read_gk','invalid n_spin_pw_',10)
      !
      do ik = 1, k%nibz
        !
        call qexsd_read_gk(ik, n_spin_pw_, npwk=npwk_, igkv=igkv_, ierr=ierr)
        if (ierr/=0) call errore('qexsd_read_gk','fmt error',ABS(ierr))
        !
        call qexsd_igk_map( nfft_, fft2igv_, npwk_, igkv_, index_ )
        !
        pw_igk_(1:npwk_, ik)= index_(1:npwk_) 
        wf_nc_k(ik) = npwk_
        !
      enddo
      !
      YAMBO_FREE(index_)
      YAMBO_FREE(igkv_)
      YAMBO_FREE(fft2igv_)
      ! 
   case default
     call errore("get_igk"," Invalid dftdata fmt "//trim(dftdata_fmt),1)
   end select

   YAMBO_ALLOC(wf_igk,(wf_ncx,k%nibz))
   wf_igk(:,:)=-1 ! for checking

   if(gamma_only_) then
     do i1 = 1,k%nibz
        wf_igk(1,i1)=pw_igk_(1,i1)
        do i2=2,wf_nc_k(i1)
           wf_igk(2*i2-2,i1)=pw_igk_(i2,i1)*2-2
           wf_igk(2*i2-1,i1)=pw_igk_(i2,i1)*2-1
        enddo
        !
        ! NB: Extension of wf_nc_k array also done here.
        !
        wf_nc_k(i1)=2*(wf_nc_k(i1)-1)+1
     enddo
   else
     do i1 = 1,k%nibz
       wf_igk(1:wf_nc_k(i1),i1)= pw_igk_(1:wf_nc_k(i1),i1) 
     enddo   
   endif
   YAMBO_FREE(pw_igk_)

   wf_ng = maxval(wf_igk)
   !
   ! Inportant check on wf_ncx.
   !
   if(maxval(wf_nc_k)/=wf_ncx) then
     call error('maxval(wf_nc_k) /= wf_ncx ! Check MAX_NPW/MAX_NUMBER_GK_VECTORS ')
   endif
   if(any(wf_nc_k==0)) call error('At least one npw(k) = 0!')
    
 end subroutine get_IGK
 !
 !---------------------------------------------------------------------*
 !    Read eigenvalues                                                 *
 !---------------------------------------------------------------------*
 !
 subroutine get_energies(en,k)
   !
   use electrons,  ONLY : levels, n_sp_pol
   type(bz_samp) :: k
   integer      :: ik_,ispin_
   type(levels) :: en
   !
   YAMBO_ALLOC(en%E,(en%nb,k%nibz,n_sp_pol))

   select case (trim(dftdata_fmt))
   case ("pw_export")
      !
      YAMBO_ALLOC(eig_,(en%nb,k%nibz))
      call pw_eigenvalues(pw_unit)
      !
      ! pw_export in Hartree
      en%E(:,:,1) = eig_( 1:en%nb, 1:k%nibz )/2.0_DP
      ! 
   case ("qexml")
      ! 
      YAMBO_ALLOC(eigb_,(en%nb))
      select case(n_sp_pol)
      case(2)
        do ik_ = 1,k%nibz
          do ispin_ = 1, n_sp_pol
            call qexml_read_bands(ik=ik_,ispin=ispin_,eig=eigb_, ierr=ierr)
            if (ierr/=0) call errore('qexml_read_bands','IOTK error 2',ABS(ierr))
            en%E(:,ik_,ispin_) = eigb_( 1:en%nb )
          enddo
        enddo
      case(1)
        do ik_ = 1,k%nibz
           call qexml_read_bands(ik=ik_,eig=eigb_, ierr=ierr)
           if (ierr/=0) call errore('qexml_read_bands','IOTK error 1',ABS(ierr))
           en%E(:,ik_,1) = eigb_( 1:en%nb )
        enddo
      end select
      YAMBO_FREE(eigb_)
      !
   case ("qexsd","qexsd-hdf5")
      ! 
      YAMBO_ALLOC(eig_s_,(en%nb,k%nibz,n_sp_pol))
      !
      call qexsd_read_band_structure(eig=eig_s_,ierr=ierr)
      if (ierr/=0) call errore('qexsd_read_band_structure','fmt error',ABS(ierr))
      !
      en%E(:,:,:)=eig_s_(:,:,:)
      YAMBO_FREE(eig_s_)
      !
   case default
     call errore("get_energies"," Invalid dftdata fmt "//trim(dftdata_fmt),1)
   end select
   !  
 end subroutine get_energies
 !
 !---------------------------------------------------------------------*
 !    Read XC functional                                               *
 !---------------------------------------------------------------------*
 !
 subroutine get_xc
   use com,            ONLY: warning,error
   use xc_functionals, ONLY: GS_xc_FUNCTIONAL, GS_xc_KIND, GS_exx_FRACTION, GS_exx_SCREENING      
   use mod_xc2y,       ONLY: XC_yamboID,  XC_yamboID2kind
   implicit none

   select case (trim(dftdata_fmt))
   case ("pw_export")
      !
      ! doing nothing here (for the moment)
      !
   case ("qexml")
      !
      call qexml_read_xc(dft=pw_dft, lda_plus_u=pw_lda_plus_u, ierr=ierr)
      if (ierr/=0) call errore('qexml_read_xc','IOTK error',abs(ierr))
      !
      if(pw_lda_plus_u) call warning(' LDA+U. Hubbard correction is not considered in yambo.')
      GS_xc_FUNCTIONAL = XC_yamboID('pwscf_',pw_func=pw_dft)
      GS_xc_KIND       = XC_yamboID2kind(GS_xc_FUNCTIONAL)
      !
      call qexml_read_exx(exx_fraction=pw_exx_fraction, &
&                         screening_parameter=pw_screening_parameter, & 
&                         exx_is_active=pw_exx_is_active, ierr=ierr)
      if (ierr==0) then
         if (pw_exx_is_active) then 
            GS_exx_FRACTION = pw_exx_fraction
            GS_exx_SCREENING= pw_screening_parameter
         endif
      endif
      !
   case ("qexsd","qexsd-hdf5")
      !
      call qexsd_read_xc(dft=pw_dft, dft_is_hubbard=pw_lda_plus_u, &
&                        dft_is_hybrid=pw_exx_is_active, ierr=ierr)
      if (ierr/=0) call errore('qexsd_read_xc','fmt error',abs(ierr))
      !
      if(pw_lda_plus_u) call warning(' LDA+U. Hubbard correction is not considered in yambo.')
      GS_xc_FUNCTIONAL = XC_yamboID('pwscf_',pw_func=pw_dft)
      GS_xc_KIND       = XC_yamboID2kind(GS_xc_FUNCTIONAL)
      !
      if (pw_exx_is_active) then
         !
         call qexsd_read_exx(exx_fraction=pw_exx_fraction, &
&                            screening_parameter=pw_screening_parameter, ierr=ierr)
         if (ierr/=0) call errore('qexsd_read_exx','fmt error',abs(ierr))
         GS_exx_FRACTION = pw_exx_fraction
         GS_exx_SCREENING= pw_screening_parameter
         !
      endif
      !
   case default
     call errore("get_xc"," Invalid dftdata fmt "//trim(dftdata_fmt),1)
   end select

 end subroutine get_xc
 !
 subroutine p2y_get_dftdata_fmt(dftdata_fmt)
    implicit none
    character(len=*) :: dftdata_fmt

    dftdata_fmt="unknown"
    !
    if (myid==0) then
      !
      if ( fmt_is_qexml(dirname="./") ) then
        !
        dftdata_fmt="qexml"
        !
      elseif ( fmt_is_qexsd(dirname="./") ) then
        !
        dftdata_fmt="qexsd"
        !
      elseif ( fmt_is_qexsd_hdf5(dirname="./") ) then
        !
        dftdata_fmt="qexsd-hdf5"
        !
      elseif ( fmt_is_pwexport(dirname="./") ) then
        !
        dftdata_fmt="pw_export"
        !
      endif
    endif
    !  
    call PP_bcast(dftdata_fmt,0)
    return 
    !
 end subroutine p2y_get_dftdata_fmt
 !
end module p2y<|MERGE_RESOLUTION|>--- conflicted
+++ resolved
@@ -327,13 +327,8 @@
    select case(trim(dftdata_fmt))
    case("pw_export")
       !
-<<<<<<< HEAD
-      allocate(atom_type_(nat_))
-      allocate(species_type_(nat_))
-=======
       YAMBO_ALLOC(atom_type_,(nat_))
       YAMBO_ALLOC(species_type_,(nat_))
->>>>>>> 35571457
       !
       call pw_atoms(pw_unit)
       !
@@ -350,13 +345,8 @@
       enddo
       tau_units = alat_
       !
-<<<<<<< HEAD
-      deallocate(atom_type_)
-      deallocate(species_type_)
-=======
       YAMBO_FREE(atom_type_)
       YAMBO_FREE(species_type_)
->>>>>>> 35571457
       !
    case("qexml")
       !
@@ -627,21 +617,13 @@
    case ("qexml")
       !
       YAMBO_ALLOC(igv_,(3,ngm_)) ! The PWscf array (ngm = ng_vec if not gamma_only)
-<<<<<<< HEAD
       call qexml_read_planewaves(ecutwfc=ecutwfc_, ecutrho=ecutrho_,igv=igv_, ierr=ierr)
-=======
-      call qexml_read_planewaves(ecutwfc=ecutwfc_,igv=igv_, ierr=ierr)
->>>>>>> 35571457
       if (ierr/=0) call errore('qexml_read_planewaves','fmt error',ABS(ierr))
       !
    case ("qexsd","qexsd-hdf5")
       !
       YAMBO_ALLOC(igv_,(3,ngm_)) ! The PWscf array (ngm = ng_vec if not gamma_only)
-<<<<<<< HEAD
       call qexsd_read_planewaves(ecutwfc=ecutwfc_, ecutrho=ecutrho_, igv=igv_, ierr=ierr)
-=======
-      call qexsd_read_planewaves(ecutwfc=ecutwfc_, igv=igv_, ierr=ierr)
->>>>>>> 35571457
       if (ierr/=0) call errore('qexsd_read_planewaves','fmt error II',ABS(ierr))
       !
    case default
