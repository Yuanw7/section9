!
!        Copyright (C) 2000-2017 the YAMBO team
!              http://www.yambo-code.org
!
! Authors (see AUTHORS file for details): AM
!
! This file is distributed under the terms of the GNU
! General Public License. You can redistribute it and/or
! modify it under the terms of the GNU General Public
! License as published by the Free Software Foundation;
! either version 2, or (at your option) any later version.
!
! This program is distributed in the hope that it will
! be useful, but WITHOUT ANY WARRANTY; without even the
! implied warranty of MERCHANTABILITY or FITNESS FOR A
! PARTICULAR PURPOSE.  See the GNU General Public License
! for more details.
!
! You should have received a copy of the GNU General Public
! License along with this program; if not, write to the Free
! Software Foundation, Inc., 59 Temple Place - Suite 330,Boston,
! MA 02111-1307, USA or visit http://www.gnu.org/copyleft/gpl.txt.
!
module P2Y
 !
#if defined _P2Y_EXPORT
 use pw_export
#else 
 use qexml_module
 use qexsd_module
#endif
 use pw_data
 use pars,                  ONLY : lchlen,SP, DP
 use electrons,             ONLY : levels
 use R_lattice,             ONLY : bz_samp
 use mod_com2y,             ONLY : verboseIO
 ! 
#include<memory.h>
 !
 character(lchlen) :: index_filename
 !
 integer, public  :: pw_unit 
 integer, private :: i1,i2,ierr
 !
 ! Memory saving tools
 !
 integer, parameter       :: max_blocksize = 9
 integer                  :: blocksize(max_blocksize)
 !
contains
 !
 !---------------------------------------------------------------------*
 !    Select and open XML files                                        *
 !---------------------------------------------------------------------*
 !
 subroutine pw_init(instr,inf)
   !
   use pars,  ONLY:lchlen
   use com,   ONLY:msg
   character(*)  :: instr,inf
   !
   ! Work Space
   !
   integer           :: rhounit_ 
   character(lchlen) :: lch
   logical           :: lexist
   !
   ! index filenames
   !
#if defined _P2Y_EXPORT

   index_filename = 'index.xml'

#elif defined _P2Y_V31

   index_filename = 'data-file.xml'
   pwversion = 31 
   write(lch,'(a,i3,a)') '== PWscf v.',pwversion,' generated data =='

#elif defined _P2Y_V311

   index_filename = 'data-file.xml'
   pwversion = 311
   write(lch,'(a,i3,a)') '== PWscf v.',pwversion,' generated data =='

#elif defined _P2Y_V32

   index_filename = 'data-file.xml'
   write(lch,'(a)') '== PWscf v.3.2 generated data =='

#elif defined _P2Y_V40 

   index_filename = 'data-file.xml'
   write(lch,'(a)') '== PWscf v.4.x generated data =='

#elif defined _P2Y_V50 

   index_filename = 'data-file.xml'
   write(lch,'(a)') '== PWscf v.5.x generated data =='

#elif defined _P2Y_QEXSD

   index_filename = 'data-file-schema.xml'
   write(lch,'(a)') '== PWscf v.6.x generated data (QEXSD fmt) =='

#endif

   if (trim(inf).ne."p2y.in") index_filename = inf

   call msg('s','Index file set to ',trim(index_filename))
   inquire(file=trim(index_filename),exist=lexist)
   if(.not.lexist) then
     call msg('s','Index file not found! Check p2y version...')
     stop ' '
   endif
   !
   ! Open XML index files and units
   !
   pw_unit = 10
   rhounit_ = 12
#if defined _P2Y_EXPORT
    
   call msg('s','== pw_export generated data ==')
   call pw_openindex(pw_unit,index_filename) ! open index.xml file
    
#elif defined _P2Y_V31  || defined _P2Y_V311

   call msg('s',trim(lch))
   call qexml_init(pw_unit,rhounit_,.true.) ! sets unit numbers
   call qexml_openfile( index_filename, "read", .false., ierr)

#elif defined _P2Y_V32

   call qexml_init(pw_unit,"./", rhounit_,.true.) ! sets unit numbers
   call qexml_openfile( index_filename, "read", .false., ierr)
    
#elif defined _P2Y_V40 || defined _P2Y_V50

   call qexml_init(pw_unit) 
   call qexml_openfile( index_filename, "read", .false., ierr)
    
#elif defined _P2Y_QEXSD 

   call qexsd_init_schema(pw_unit) 
   call qexsd_openfile( index_filename, "read", .false., ierr)
   call qexsd_open_output(ierr)
    
#endif
   !
 end subroutine pw_init
 !
 !---------------------------------------------------------------------*
 !    Close the XML files                                              *
 !---------------------------------------------------------------------*
 !
 subroutine pw_close
   !
#if defined _P2Y_EXPORT

   call pw_closeindex(pw_unit)

#elif defined _P2Y_V31 || defined _P2Y_V32 || defined _P2Y_V311 || defined _P2Y_V40 || defined _P2Y_V50

   call qexml_closefile("read",ierr)

#elif defined _P2Y_QEXSD

   call qexsd_close_output(ierr)
   call qexsd_closefile("read",ierr)

#endif
   return
 end subroutine pw_close

 !
 !---------------------------------------------------------------------*
 !    Read dimensions                                                  *
 !---------------------------------------------------------------------*
 !
 subroutine get_dimensions(en,k)
   !
   use electrons,             ONLY : default_nel, n_spin, n_sp_pol, &
&                                    n_spinor, n_spin_den, l_spin_orbit
   use R_lattice,             ONLY : ng_vec
   use D_lattice,             ONLY : input_GS_Tel, n_atomic_species
   use wave_func,             ONLY : wf_ncx 
   use com,                   ONLY : msg, error
   use LIVE_t,                ONLY : live_timing_is_on
   use units,                 ONLY : HA2KEL
   type(levels),     intent(out)  :: en     ! Energies
   type(bz_samp),    intent(out)  :: k      ! K/Q points
   !
   ! Call the version dependent routines
   !
   gamma_only_ = .false.
#if defined _P2Y_EXPORT

   call pw_dimensions(pw_unit)
    
#elif defined _P2Y_V31 || defined _P2Y_V311

   call qexml_read_bands(nbnd=nbnd_, num_k_points=num_k_points_, &
&                        nspin=n_spin_pw_, nelec=nelec_, ierr=ierr)

#elif defined _P2Y_V32

   call qexml_read_bands_info(nbnd=nbnd_, num_k_points=num_k_points_, &
&                        nspin=n_spin_pw_, nelec=nelec_, ierr=ierr)

#elif defined _P2Y_V40 || defined _P2Y_V50

   call qexml_read_bands_info(nbnd=nbnd_, num_k_points=num_k_points_, &
&                        nspin=n_spin_pw_, nelec=nelec_, ierr=ierr)

#elif defined _P2Y_QEXSD
!   XXX

#endif

   if (ierr.ne.0) then
     live_timing_is_on=.FALSE.
     call msg('ms','Error reading data: most likely you are using an incompatible')
     call msg('s','version of p2y with your data.')
     call msg('s','Action: Compile a compatible version of p2y.')
     call errore('qexml_read_bands.','IOTK error:',ABS(ierr)) 
   endif

#if defined _P2Y_EXPORT
   ! data not read
   nelec_=0
   nsp_=0
   !
#elif defined _P2Y_V31 || defined _P2Y_V32 || defined _P2Y_V311 || defined _P2Y_V40 || defined _P2Y_V50
   !
   call qexml_read_symmetry(nsym=nsym_, ierr=ierr)
   if (ierr/=0) call errore('qexml_read_symmetry','fmt problem',ABS(ierr))
   call qexml_read_spin(lspinorb=l_spin_orbit, ierr=ierr)
   if (ierr/=0) call errore('qexml_read_spin','fmt problem',ABS(ierr))
   call qexml_read_planewaves(gamma_only=gamma_only_, npwx=npwx_,ngm=ngm_, ierr=ierr)
   if (ierr/=0) call errore('qexml_read_planewaves','fmt problem',ABS(ierr))
   call qexml_read_ions(nat=nat_, nsp=nsp_, ierr=ierr)
   if (ierr/=0) call errore('qexml_read_ions','fmt problem',ABS(ierr))
   !
#elif defined _P2Y_QEXSD
   !
   call qexsd_read_symmetry(nsym=nsym_, ierr=ierr)
   if (ierr/=0) call errore('qexsd_read_symmetry','fmt problem',ABS(ierr))
   call qexsd_read_spin(lspinorb=l_spin_orbit, ierr=ierr)
   if (ierr/=0) call errore('qexsd_read_spin','fmt problem',ABS(ierr))
   call qexsd_read_planewaves(gamma_only=gamma_only_, npwx=npwx_,ngm=ngm_, ierr=ierr)
   if (ierr/=0) call errore('qexsd_read_planewaves','fmt problem',ABS(ierr))
   call qexsd_read_ions(nat=nat_, nsp=nsp_, ierr=ierr)
   if (ierr/=0) call errore('qexsd_read_ions','fmt problem',ABS(ierr))
   !
#endif

   default_nel = nelec_
   n_atomic_species = nsp_     

   k%nibz      = num_k_points_
   en%nb       = nbnd_
   !
   ! YAMBO presently does not make use of GAMMA_ONLY option, hence
   ! the wfc's and G's must be doubled in this case.
   ! Note: the quantities in the PW files are still dimensioned ngm_ and npwx_
   !
   if(gamma_only_) then
     ng_vec      = 2*(ngm_ -1) + 1
     wf_ncx      = 2*(npwx_-1) + 1
   else
     ng_vec      = ngm_
     wf_ncx      = npwx_ 
   endif
   !
   ! Set miscellanous YAMBO data: dimensions
   !
   n_spin_den = n_spin_pw_
   select case(n_spin_pw_)
   case(1)
     n_sp_pol  = 1
     n_spinor  = 1
     n_spin    = 1
   case(2)
     n_sp_pol  = 2
     n_spinor  = 1
     n_spin    = 2
   case(4)
     n_sp_pol  = 1
     n_spinor  = 2
     n_spin    = 2
   end select
   !
   input_GS_Tel = 0.d0
   !
#if defined _P2Y_V40 || defined _P2Y_V50
   !
   call qexml_read_occ(lgauss=lgauss_,ngauss=ngauss_,degauss=degauss_,&
&                               degauss_units=degauss_units_, ierr=ierr)
   if (ierr/=0) call errore('qexml_read_occ','fmt problem',ABS(ierr))  
   !
   if (lgauss_) input_GS_Tel=300._SP/HA2KEL
   !
#elif defined _P2Y_QEXSD
!   XXXX
#endif
   !
   return
 end subroutine get_dimensions
 !
 !---------------------------------------------------------------------*
 !    Read atomic data                                                 *
 !---------------------------------------------------------------------*
 !
 subroutine get_atoms
   use D_lattice,   ONLY:n_atoms_species_max,n_atomic_species,n_atoms_species, &
&                        atom_pos, Z_species,atomic_number
   ! 
#include<memory.h>
   !
   ! Work Space
   !
   real(DP)                       :: tau_units
   real(SP)                       :: z
   integer                        :: i1,i2,u
   !
   YAMBO_ALLOC(ityp_,(nat_))
   YAMBO_ALLOC(tau_,(3,nat_))

#if defined _P2Y_EXPORT

   YAMBO_ALLOC(atom_type_,(nat_))
   YAMBO_ALLOC(species_type_,(nat_))

   call pw_atoms(pw_unit)

   n_atomic_species = nsp_     ! n_atom_species only read here
   allocate(atm_(n_atomic_species))
   atm_(1:n_atomic_species) = species_type_(1:n_atomic_species)
   do i1=1, nat_
     ityp_(i1) = -1
     do i2=1,n_atomic_species
       if(trim(atom_type_(i1))==trim(atm_(i2))) then
         ityp_(i1) = i2
       endif
     enddo
   enddo
   tau_units = alat_
<<<<<<< HEAD

   YAMBO_FREE(atom_type_,species_type_)
=======
   deallocate(atom_type_,species_type_)
>>>>>>> f1de285e

#elif defined _P2Y_V31 || defined _P2Y_V32 || defined _P2Y_V311 || defined _P2Y_V40 || defined _P2Y_V50

   tau_units = 1.0_DP
<<<<<<< HEAD
   allocate(atm_(n_atomic_species))
   allocate(psfile(n_atomic_species))
   YAMBO_ALLOC(nmesh,(n_atomic_species))
   YAMBO_ALLOC(nbeta,(n_atomic_species))
=======
   allocate( atm_(n_atomic_species))
   allocate( psfile (n_atomic_species))
   allocate( nmesh (n_atomic_species), nbeta (n_atomic_species))
   !
>>>>>>> f1de285e
   call qexml_read_ions( atm=atm_, ityp=ityp_, psfile=psfile, tau=tau_, ierr=ierr)
   if (ierr/=0) call errore('qexml_read_ions','fmt problem',ABS(ierr))  
   
#elif defined _P2Y_QEXSD

   tau_units = 1.0_DP
   allocate( atm_(n_atomic_species))
   allocate( psfile (n_atomic_species))
   allocate( nmesh (n_atomic_species), nbeta (n_atomic_species))
   !
   call qexsd_read_ions( atm=atm_, ityp=ityp_, psfile=psfile, tau=tau_, ierr=ierr)
   if (ierr/=0) call errore('qexsd_read_ions','fmt problem',ABS(ierr))  
   
#endif

#ifndef _P2Y_EXPORT
   !
   ! Check USPP/NC pseudopotential
   do i1 =1,n_atomic_species
     call read_pseudo_header(u,z,psfile(i1),nmesh(i1),nbeta(i1))
   enddo
   !
#endif

   YAMBO_ALLOC(n_atoms_species,(n_atomic_species))
   n_atoms_species(:)=0
   do i1 = 1, nat_
     n_atoms_species( ityp_(i1) ) = n_atoms_species( ityp_(i1) ) +1
   enddo
   n_atoms_species_max = maxval(n_atoms_species)
   YAMBO_ALLOC(atom_pos,(3,n_atoms_species_max,n_atomic_species))
   n_atoms_species(:)=0
   do i1 = 1, nat_
     n_atoms_species( ityp_(i1) ) = n_atoms_species( ityp_(i1) ) +1
     atom_pos(:, n_atoms_species( ityp_(i1) ) , ityp_(i1) ) = tau_(:,i1)*tau_units
   enddo

   YAMBO_ALLOC(Z_species,(n_atomic_species))
   do i1 = 1, n_atomic_species
     Z_species(i1) = atomic_number(atm_(i1))
   enddo

   return
 end subroutine get_atoms
 !
 !---------------------------------------------------------------------*
 !    Read cell data                                                   *
 !---------------------------------------------------------------------*
 !
 subroutine get_cell
   use pars,                  only : pi
   use R_lattice,             ONLY : bz_samp, ng_vec, b
   use D_lattice,             ONLY : DL_vol, a, alat,lattice
   use mod_com2y,             ONLY : alat_mult_factor
   use vec_operate,           ONLY : cross_product
   real(SP) :: cp(3)
    
#if defined _P2Y_EXPORT

   call pw_cell(pw_unit)

#elif defined _P2Y_V31 || defined _P2Y_V32 || defined _P2Y_V311 || defined _P2Y_V40 || defined _P2Y_V50

   call qexml_read_cell(alat=alat_, a1=a1_, a2=a2_, a3=a3_,ierr=ierr)
   if (ierr/=0) call errore('qexml_read_cell','fmt problem',ABS(ierr))
    
#elif defined _P2Y_QEXSD

   call qexsd_read_cell(alat=alat_, a1=a1_, a2=a2_, a3=a3_,ierr=ierr)
   if (ierr/=0) call errore('qexsd_read_cell','fmt problem',ABS(ierr))

#endif

   a(1,:) = a1_(:) ! assumes always atomic units
   a(2,:) = a2_(:)
   a(3,:) = a3_(:)
   !
   ! Set related YAMBO data: cell
   !
   alat(1) = maxval(abs(a(1,:)))*alat_mult_factor
   alat(2) = maxval(abs(a(2,:)))*alat_mult_factor
   alat(3) = maxval(abs(a(3,:)))*alat_mult_factor
   call crystal_lattice()
   cp = cross_product(a(2,:),a(3,:))
   do i1=1,3
     DL_vol= DL_vol+a(1,i1)*cp(i1)
   enddo
   b(1,:)=cross_product(a(2,:),a(3,:))*2.0_SP*pi/DL_vol
   b(2,:)=cross_product(a(3,:),a(1,:))*2.0_SP*pi/DL_vol
   b(3,:)=cross_product(a(1,:),a(2,:))*2.0_SP*pi/DL_vol

   return
 end subroutine get_cell
 !
 !---------------------------------------------------------------------*
 !    Read symmetries                                                  *
 !---------------------------------------------------------------------*
 !
 subroutine get_symmetries
   use pars
   use mod_com2y,  ONLY : symmetries_check_and_load
   use com,        ONLY : warning,error
   use vec_operate,ONLY : v_is_zero
   use D_lattice,  ONLY : a
   use R_lattice,  ONLY : b

   real(DP) :: trasl_(3,48)
   real     :: rmat1(3,3),rmat2(3,3)

   trasl_=0._SP

#if defined _P2Y_EXPORT

   call pw_symmetry(pw_unit)
   trevsym_=.true.
   t_rev_=0

#elif defined _P2Y_V31 || defined _P2Y_V32 || defined _P2Y_V311 || defined _P2Y_V40 || defined _P2Y_V50

   call qexml_read_symmetry(invsym=invsym_, trevsym=trevsym_, trasl=trasl_(:,1:nsym_), &
&                           s=isym_(:,:,1:nsym_), t_rev=t_rev_ , ierr=ierr)
   if (ierr/=0) call errore('qexml_read_symmetry','fmt problem',ABS(ierr))

#elif defined _P2Y_QEXSD
   !
   call qexsd_read_symmetry(invsym=invsym_, trevsym=trevsym_, trasl=trasl_(:,1:nsym_), &
&                           s=rsym_(:,:,1:nsym_), t_rev=t_rev_ , ierr=ierr)
   if (ierr/=0) call errore('qexml_read_symmetry','fmt problem',ABS(ierr))
   !
   ! convert to RLU
   !
   do i1 = 1, nsym_
     rmat1=matmul(transpose(b),rsym_(:,:,i1))
     rmat2=matmul(rmat1,a)/(2.0_SP*pi) 
     isym_(:,:,i1) = nint(rmat2)
   enddo
   !
   ! XXX t_rev & trevsym  need to be defined
   !
#endif
   !
   do i1=1,nsym_
     if (.not.v_is_zero(real(trasl_(:,i1),SP)) ) then 
       call error(' Non-symmorphic symmetry operations are not supported! Use force_symmorphic=.true. in PWSCF')
     endif
   enddo
   !
   ! Note that invsym_ is well defined here, could be used for checks.
   do i1 = 1,nsym_
     isym_(:,:,i1) = transpose(isym_(:,:,i1))
   enddo
   call symmetries_check_and_load(isym_(:,:,1:nsym_),nsym_,trevsym=trevsym_, t_rev=t_rev_)
   !
 end subroutine get_symmetries
 !
 !---------------------------------------------------------------------*
 !    Read K-point data                                                *
 !---------------------------------------------------------------------*
 !
 subroutine get_k_points(k)
   ! 
   use R_lattice,   ONLY:bz_samp
   use D_lattice,   ONLY:alat
   use vec_operate, ONLY:v_is_zero
   use com,         ONLY:warning
#include<memory.h>
   type(bz_samp) :: k
   !
   YAMBO_ALLOC(xk_,(3,k%nibz))
#if defined _P2Y_EXPORT

   call pw_kpoints(pw_unit)

#elif defined _P2Y_V31 || defined _P2Y_V32 || defined _P2Y_V311 || defined _P2Y_V40 || defined _P2Y_V50

   call qexml_read_bz(xk=xk_, ierr=ierr)
   if (ierr.ne.0) call errore('qexml_read_bands','IOTK error',ABS(ierr))

#endif
   !
   ! PW k in units of [cart, tpiba] -> units of [cart, 2*pi/alat(:)]
   ! PW cart tpiba/cart au/cart alat/RLU units
   !
   YAMBO_ALLOC(k%pt,(k%nibz,3))
   do i1=1,k%nibz
     k%pt(i1,:)=xk_(:,i1) * alat(:)/alat_ 
   enddo

#if defined _P2Y_EXPORT
 
   if(k%nibz==1.and.v_is_zero(k%pt(1,:))) then
     call warning(' GAMMA_ONLY calculations are not supported in pw_export. ')
   endif
   
#endif

   !
   return
 end subroutine get_k_points
 !
 !---------------------------------------------------------------------*
 !    Read miscellaneous data                                          *
 !---------------------------------------------------------------------*
 !
 subroutine get_more
   use electrons,             ONLY : default_nel
   !
#if defined _P2Y_EXPORT
   call pw_other(pw_unit)
   default_nel = nelec_ 
#endif
   !
   return
 end subroutine get_more
 !
 !---------------------------------------------------------------------*
 !    Read reciprocal lattice vectors                                  *
 !---------------------------------------------------------------------*
 !
 subroutine get_R_vectors
   ! 
   use pars,        only : pi
   use R_lattice,   ONLY:b, ng_vec, g_vec
   use D_lattice,   ONLY:alat
#include<memory.h>
   !
   YAMBO_ALLOC(g_vec,(ng_vec,3)) ! The YAMBO array

#if defined _P2Y_EXPORT

   YAMBO_ALLOC(igv_,(3,ng_vec))
   call pw_gvectors(pw_unit)

#elif defined _P2Y_V31 || defined _P2Y_V32 || defined _P2Y_V311 || defined _P2Y_V40 || defined _P2Y_V50

   YAMBO_ALLOC(igv_,(3,ngm_)) ! The PWscf array (ngm = ng_vec if not gamma_only)
   call qexml_read_planewaves(ecutwfc=ecutwfc_,igv=igv_, ierr=ierr)
   if (ierr/=0) call errore('qexml_read_planewaves','fmt error',ABS(ierr))

#elif defined _P2Y_QEXSD

   allocate(igv_(3,ngm_))    ! The PWscf array (ngm = ng_vec if not gamma_only)
   call qexsd_read_planewaves(ecutwfc=ecutwfc_,igv=igv_, ierr=ierr)
   if (ierr/=0) call errore('qexsd_read_planewaves','fmt error',ABS(ierr))

#endif
   !
   ! PW integer units of b1/b2/b3    -> 2pi/alat(:) units, cartesian, real
   ! b(:,:) is in a.u.
   !
   if(gamma_only_) then
     !
     g_vec(1,:)=matmul(transpose(b),igv_(:,1))*alat(:)/2.0_SP/pi
     do i1 = 2,ngm_
        g_vec(2*i1-2,:)  = matmul(transpose(b),igv_(:,i1))*alat(:)/2.0_SP/pi
        g_vec(2*i1-1,:)  =-matmul(transpose(b),igv_(:,i1))*alat(:)/2.0_SP/pi
     enddo
     !
   else
     !
     do i1 = 1, ng_vec
       g_vec(i1,:)=matmul(transpose(b),igv_(:,i1))*alat(:)/2.0_SP/pi ! ok
     enddo
     !
   endif
   !
 end subroutine get_R_vectors
 !
 !---------------------------------------------------------------------*
 !    Read IGK arrays                                                  *
 !---------------------------------------------------------------------*
 !
 subroutine get_IGK(k)
   use wave_func,             ONLY : wf_nc_k, wf_ncx, wf_igk, wf_ng
   use R_lattice,             ONLY : bz_samp, ng_vec
   use mod_com2y,             ONLY : force_noWFs
   use com,                   ONLY : msg, error
   character(lchlen) :: lch
   type(bz_samp) :: k
   integer i1,ik
   !
   YAMBO_ALLOC(wf_nc_k,(k%nibz))

#if defined _P2Y_EXPORT

   YAMBO_ALLOC(pw_igk_,(wf_ncx,k%nibz))
   YAMBO_ALLOC(pw_npwk_,(k%nibz))
   call pw_igkindex(pw_unit)
   wf_nc_k(:) = pw_npwk_(:)
   YAMBO_FREE(pw_npwk_)

#elif defined _P2Y_V31  || defined _P2Y_V311 

   YAMBO_ALLOC(pw_igk_,(ngm_,k%nibz))
   YAMBO_ALLOC(index_,(ngm_)) ! avoid allocate(index_,(wf_ncx)) in case of v3.1 bug
   do ik = 1, k%nibz
     !
     pw_igk_(1:ngm_, ik)= 0
     wf_nc_k(ik) =0
     !
     ! Print verbose wfc read message
     !
     if(verboseIO.and.(any( (/1,2,k%nibz/)-ik.eq.0 ) &
&                      .or.mod(ik,k%nibz/4).eq.0)) then
       write(lch,'(" :: K-point:",i5,"/",i5)' ) ik,k%nibz
       call msg('s',trim(lch))
     endif

     call qexml_read_gk(ik, npwk=npwk_, index=index_, ierr=ierr)
     if (ierr.ne.0) call errore('qexml_read_gk','IOTK error',ABS(ierr))
  
!    if(npwk_.gt.wf_ncx) then
!      call msg('s','PWscf v3.1 contains a bug for parallel jobs.')
!      call msg('s','The tag <MAX_NPW> is incorrect      :',wf_ncx)
!      call msg('s','as it is less than npwk for some k  :',npwk_)
!      call msg('s','Action: fix MAX_NPW in data-file.xml manually,')
!      call msg('s','or use pw_export, 3.1.1 or 3.2 instead.')
!      call error('MAX_NPW < gkvectors size. See report file for details.')
!    endif
     pw_igk_(1:npwk_, ik)= index_(1:npwk_) 
     wf_nc_k(ik) = npwk_
   enddo
   YAMBO_FREE(index_)
!
! This is a correct definition of wf_ncx only if gamma_only = .false.
!
!  wf_ncx = maxval(wf_nc_k)  

#elif defined _P2Y_V32 || defined _P2Y_V40 || defined _P2Y_V50

   YAMBO_ALLOC(pw_igk_,(npwx_,k%nibz))
   YAMBO_ALLOC(index_,(npwx_))
   do ik = 1, k%nibz
     call qexml_read_gk(ik, npwk=npwk_, index=index_, ierr=ierr)
     if (ierr.ne.0) call errore('qexml_read_gk','IOTK error',ABS(ierr))
     pw_igk_(1:npwk_, ik)= index_(1:npwk_) 
     wf_nc_k(ik) = npwk_
   enddo
   YAMBO_FREE(index_)
     
#endif

   YAMBO_ALLOC(wf_igk,(wf_ncx,k%nibz)) ! this will be incorrect for parallel 3.1
   wf_igk(:,:)=-1 ! for checking

   if(gamma_only_) then
     do i1 = 1,k%nibz
        wf_igk(1,i1)=pw_igk_(1,i1)
        do i2=2,wf_nc_k(i1)
           wf_igk(2*i2-2,i1)=pw_igk_(i2,i1)*2-2
           wf_igk(2*i2-1,i1)=pw_igk_(i2,i1)*2-1
        enddo
        !
        ! NB: Extension of wf_nc_k array also done here.
        !
        wf_nc_k(i1)=2*(wf_nc_k(i1)-1)+1
     enddo
   else
     do i1 = 1,k%nibz
       wf_igk(1:wf_nc_k(i1),i1)= pw_igk_(1:wf_nc_k(i1),i1) 
     enddo   
   endif
   YAMBO_FREE(pw_igk_)

   wf_ng = maxval(wf_igk)
   !
   ! Inportant check on wf_ncx.
   !
   if(maxval(wf_nc_k).ne.wf_ncx) then
     call error('maxval(wf_nc_k).ne.wf_ncx ! Check MAX_NPW/MAX_NUMBER_GK_VECTORS ')
   endif
   if(any(wf_nc_k.eq.0)) call error('At least one npw(k) = 0!')
    
 end subroutine get_IGK
 !
 !---------------------------------------------------------------------*
 !    Read eigenvalues                                                 *
 !---------------------------------------------------------------------*
 !
 subroutine get_energies(en,k)
   !
   use electrons,  ONLY : levels, n_sp_pol
   type(bz_samp) :: k
   integer      :: ik_,ispin_
   type(levels) :: en
   !
   YAMBO_ALLOC(en%E,(en%nb,k%nibz,n_sp_pol))

#if defined _P2Y_EXPORT

   YAMBO_ALLOC(eig_,(en%nb,k%nibz))

   call pw_eigenvalues(pw_unit)
    
   en%E(:,:,1) = eig_( 1:en%nb, 1:k%nibz )/2.0_DP ! pw_export in Hartree
    
#elif defined _P2Y_V31 || defined _P2Y_V311

   select case(n_sp_pol)
   case(1)
     YAMBO_ALLOC(eig_,(en%nb,k%nibz))
     call qexml_read_bands(eig=eig_, ierr=ierr)
     if (ierr.ne.0) call errore('qexml_read_bands','IOTK error',ABS(ierr))
     en%E(:,:,1) = eig_( 1:en%nb, 1:k%nibz )
     YAMBO_FREE(eig_)
   case(2)
     YAMBO_ALLOC(eig_s_,(en%nb,k%nibz,n_sp_pol))
     call qexml_read_bands(eig_s=eig_s_, ierr=ierr)
     if (ierr.ne.0) call errore('qexml_read_bands','IOTK error',ABS(ierr))
     en%E(:,:,:) = eig_s_( 1:en%nb, 1:k%nibz, 1:n_sp_pol )
     YAMBO_FREE(eig_s_)
   end select

#elif defined _P2Y_V32  || defined _P2Y_V40 || defined _P2Y_V50

   YAMBO_ALLOC(eigb_,(en%nb))
   select case(n_sp_pol)
   case(2)
     do ik_ = 1,k%nibz
       do ispin_ = 1, n_sp_pol
         call qexml_read_bands(ik=ik_,ispin=ispin_,eig=eigb_, ierr=ierr)
         if (ierr.ne.0) call errore('qexml_read_bands','IOTK error',ABS(ierr))
         en%E(:,ik_,ispin_) = eigb_( 1:en%nb )
       enddo
     enddo
   case(1)
     do ik_ = 1,k%nibz
        call qexml_read_bands(ik=ik_,eig=eigb_, ierr=ierr)
        if (ierr.ne.0) call errore('qexml_read_bands','IOTK error',ABS(ierr))
        en%E(:,ik_,1) = eigb_( 1:en%nb )
     enddo
   end select
   YAMBO_FREE(eigb_)

#endif
    
 end subroutine get_energies
 !
 !---------------------------------------------------------------------*
 !    Read XC functional                                               *
 !---------------------------------------------------------------------*
 !
 subroutine get_xc
   use com,        ONLY : warning,error
   use xc_functionals, ONLY: GS_xc_FUNCTIONAL, GS_xc_KIND, GS_exx_FRACTION, GS_exx_SCREENING      
   use mod_xc2y, ONLY: XC_yamboID,  XC_yamboID2kind
   implicit none
#if defined _P2Y_V31 || defined _P2Y_V32 || defined _P2Y_V311 || defined _P2Y_V40 || defined _P2Y_V50
   call qexml_read_xc(dft=pw_dft, lda_plus_u=pw_lda_plus_u, ierr=ierr)
   if(pw_lda_plus_u) call warning(' LDA+U. Hubbard correction is not considered in yambo.')
   GS_xc_FUNCTIONAL = XC_yamboID('pwscf_',pw_func=pw_dft)
   GS_xc_KIND       = XC_yamboID2kind(GS_xc_FUNCTIONAL)
#endif

#if defined _P2Y_V50
   call qexml_read_exx(exx_fraction=pw_exx_fraction, screening_parameter=pw_screening_parameter,& 
&                      exx_is_active=pw_exx_is_active,ierr=ierr)
   if (pw_exx_is_active) then 
      GS_exx_FRACTION = pw_exx_fraction
      GS_exx_SCREENING= pw_screening_parameter
   endif
#endif
 end subroutine get_xc
 !
end module p2y<|MERGE_RESOLUTION|>--- conflicted
+++ resolved
@@ -35,7 +35,7 @@
  use R_lattice,             ONLY : bz_samp
  use mod_com2y,             ONLY : verboseIO
  ! 
-#include<memory.h>
+ implicit none
  !
  character(lchlen) :: index_filename
  !
@@ -314,27 +314,25 @@
  subroutine get_atoms
    use D_lattice,   ONLY:n_atoms_species_max,n_atomic_species,n_atoms_species, &
 &                        atom_pos, Z_species,atomic_number
-   ! 
-#include<memory.h>
    !
    ! Work Space
    !
    real(DP)                       :: tau_units
    real(SP)                       :: z
    integer                        :: i1,i2,u
-   !
-   YAMBO_ALLOC(ityp_,(nat_))
-   YAMBO_ALLOC(tau_,(3,nat_))
-
-#if defined _P2Y_EXPORT
-
-   YAMBO_ALLOC(atom_type_,(nat_))
-   YAMBO_ALLOC(species_type_,(nat_))
+
+   allocate( ityp_(nat_) )
+   allocate( tau_(3,nat_) )  
+
+#if defined _P2Y_EXPORT
+
+   allocate(atom_type_ ( nat_), stat=ierr)
+   allocate(species_type_ ( nat_), stat=ierr) 
 
    call pw_atoms(pw_unit)
 
    n_atomic_species = nsp_     ! n_atom_species only read here
-   allocate(atm_(n_atomic_species))
+   allocate( atm_(n_atomic_species)) 
    atm_(1:n_atomic_species) = species_type_(1:n_atomic_species)
    do i1=1, nat_
      ityp_(i1) = -1
@@ -345,27 +343,15 @@
      enddo
    enddo
    tau_units = alat_
-<<<<<<< HEAD
-
-   YAMBO_FREE(atom_type_,species_type_)
-=======
    deallocate(atom_type_,species_type_)
->>>>>>> f1de285e
 
 #elif defined _P2Y_V31 || defined _P2Y_V32 || defined _P2Y_V311 || defined _P2Y_V40 || defined _P2Y_V50
 
    tau_units = 1.0_DP
-<<<<<<< HEAD
-   allocate(atm_(n_atomic_species))
-   allocate(psfile(n_atomic_species))
-   YAMBO_ALLOC(nmesh,(n_atomic_species))
-   YAMBO_ALLOC(nbeta,(n_atomic_species))
-=======
    allocate( atm_(n_atomic_species))
    allocate( psfile (n_atomic_species))
    allocate( nmesh (n_atomic_species), nbeta (n_atomic_species))
    !
->>>>>>> f1de285e
    call qexml_read_ions( atm=atm_, ityp=ityp_, psfile=psfile, tau=tau_, ierr=ierr)
    if (ierr/=0) call errore('qexml_read_ions','fmt problem',ABS(ierr))  
    
@@ -390,20 +376,20 @@
    !
 #endif
 
-   YAMBO_ALLOC(n_atoms_species,(n_atomic_species))
+   allocate(n_atoms_species(n_atomic_species))
    n_atoms_species(:)=0
    do i1 = 1, nat_
      n_atoms_species( ityp_(i1) ) = n_atoms_species( ityp_(i1) ) +1
    enddo
    n_atoms_species_max = maxval(n_atoms_species)
-   YAMBO_ALLOC(atom_pos,(3,n_atoms_species_max,n_atomic_species))
+   allocate(atom_pos(3,n_atoms_species_max,n_atomic_species))
    n_atoms_species(:)=0
    do i1 = 1, nat_
      n_atoms_species( ityp_(i1) ) = n_atoms_species( ityp_(i1) ) +1
      atom_pos(:, n_atoms_species( ityp_(i1) ) , ityp_(i1) ) = tau_(:,i1)*tau_units
    enddo
 
-   YAMBO_ALLOC(Z_species,(n_atomic_species))
+   allocate(Z_species(n_atomic_species))
    do i1 = 1, n_atomic_species
      Z_species(i1) = atomic_number(atm_(i1))
    enddo
@@ -526,15 +512,14 @@
  !---------------------------------------------------------------------*
  !
  subroutine get_k_points(k)
-   ! 
+   !
    use R_lattice,   ONLY:bz_samp
    use D_lattice,   ONLY:alat
    use vec_operate, ONLY:v_is_zero
    use com,         ONLY:warning
-#include<memory.h>
    type(bz_samp) :: k
    !
-   YAMBO_ALLOC(xk_,(3,k%nibz))
+   allocate(xk_(3, k%nibz))
 #if defined _P2Y_EXPORT
 
    call pw_kpoints(pw_unit)
@@ -549,10 +534,11 @@
    ! PW k in units of [cart, tpiba] -> units of [cart, 2*pi/alat(:)]
    ! PW cart tpiba/cart au/cart alat/RLU units
    !
-   YAMBO_ALLOC(k%pt,(k%nibz,3))
+   allocate(k%pt(k%nibz,3))
    do i1=1,k%nibz
      k%pt(i1,:)=xk_(:,i1) * alat(:)/alat_ 
    enddo
+!  deallocate(xk_)
 
 #if defined _P2Y_EXPORT
  
@@ -586,22 +572,20 @@
  !---------------------------------------------------------------------*
  !
  subroutine get_R_vectors
-   ! 
    use pars,        only : pi
    use R_lattice,   ONLY:b, ng_vec, g_vec
    use D_lattice,   ONLY:alat
-#include<memory.h>
-   !
-   YAMBO_ALLOC(g_vec,(ng_vec,3)) ! The YAMBO array
-
-#if defined _P2Y_EXPORT
-
-   YAMBO_ALLOC(igv_,(3,ng_vec))
+   !
+   allocate(g_vec(ng_vec,3)) ! The YAMBO array
+
+#if defined _P2Y_EXPORT
+
+   allocate(igv_(3,ng_vec))    
    call pw_gvectors(pw_unit)
 
 #elif defined _P2Y_V31 || defined _P2Y_V32 || defined _P2Y_V311 || defined _P2Y_V40 || defined _P2Y_V50
 
-   YAMBO_ALLOC(igv_,(3,ngm_)) ! The PWscf array (ngm = ng_vec if not gamma_only)
+   allocate(igv_(3,ngm_))    ! The PWscf array (ngm = ng_vec if not gamma_only)
    call qexml_read_planewaves(ecutwfc=ecutwfc_,igv=igv_, ierr=ierr)
    if (ierr/=0) call errore('qexml_read_planewaves','fmt error',ABS(ierr))
 
@@ -631,6 +615,8 @@
      enddo
      !
    endif
+
+!  deallocate(igv_)
    !
  end subroutine get_R_vectors
  !
@@ -647,20 +633,20 @@
    type(bz_samp) :: k
    integer i1,ik
    !
-   YAMBO_ALLOC(wf_nc_k,(k%nibz))
-
-#if defined _P2Y_EXPORT
-
-   YAMBO_ALLOC(pw_igk_,(wf_ncx,k%nibz))
-   YAMBO_ALLOC(pw_npwk_,(k%nibz))
+   allocate( wf_nc_k(k%nibz) )
+
+#if defined _P2Y_EXPORT
+
+   allocate( pw_igk_(wf_ncx, k%nibz))
+   allocate( pw_npwk_(k%nibz) )
    call pw_igkindex(pw_unit)
    wf_nc_k(:) = pw_npwk_(:)
-   YAMBO_FREE(pw_npwk_)
+   deallocate(pw_npwk_)
 
 #elif defined _P2Y_V31  || defined _P2Y_V311 
 
-   YAMBO_ALLOC(pw_igk_,(ngm_,k%nibz))
-   YAMBO_ALLOC(index_,(ngm_)) ! avoid allocate(index_,(wf_ncx)) in case of v3.1 bug
+   allocate( pw_igk_(ngm_, k%nibz))
+   allocate(index_(ngm_))     ! avoid allocate(index_(wf_ncx)) in case of v3.1 bug
    do ik = 1, k%nibz
      !
      pw_igk_(1:ngm_, ik)= 0
@@ -688,7 +674,7 @@
      pw_igk_(1:npwk_, ik)= index_(1:npwk_) 
      wf_nc_k(ik) = npwk_
    enddo
-   YAMBO_FREE(index_)
+   deallocate(index_)
 !
 ! This is a correct definition of wf_ncx only if gamma_only = .false.
 !
@@ -696,19 +682,19 @@
 
 #elif defined _P2Y_V32 || defined _P2Y_V40 || defined _P2Y_V50
 
-   YAMBO_ALLOC(pw_igk_,(npwx_,k%nibz))
-   YAMBO_ALLOC(index_,(npwx_))
+   allocate( pw_igk_(npwx_, k%nibz))
+   allocate( index_(npwx_) )     
    do ik = 1, k%nibz
      call qexml_read_gk(ik, npwk=npwk_, index=index_, ierr=ierr)
      if (ierr.ne.0) call errore('qexml_read_gk','IOTK error',ABS(ierr))
      pw_igk_(1:npwk_, ik)= index_(1:npwk_) 
      wf_nc_k(ik) = npwk_
    enddo
-   YAMBO_FREE(index_)
+   deallocate(index_)
      
 #endif
 
-   YAMBO_ALLOC(wf_igk,(wf_ncx,k%nibz)) ! this will be incorrect for parallel 3.1
+   allocate( wf_igk(wf_ncx, k%nibz) )  ! this will be incorrect for parallel 3.1
    wf_igk(:,:)=-1 ! for checking
 
    if(gamma_only_) then
@@ -728,7 +714,7 @@
        wf_igk(1:wf_nc_k(i1),i1)= pw_igk_(1:wf_nc_k(i1),i1) 
      enddo   
    endif
-   YAMBO_FREE(pw_igk_)
+   deallocate(pw_igk_)
 
    wf_ng = maxval(wf_igk)
    !
@@ -752,11 +738,11 @@
    integer      :: ik_,ispin_
    type(levels) :: en
    !
-   YAMBO_ALLOC(en%E,(en%nb,k%nibz,n_sp_pol))
-
-#if defined _P2Y_EXPORT
-
-   YAMBO_ALLOC(eig_,(en%nb,k%nibz))
+   allocate( en%E(en%nb, k%nibz, n_sp_pol) )
+
+#if defined _P2Y_EXPORT
+
+   allocate(eig_(en%nb, k%nibz))
 
    call pw_eigenvalues(pw_unit)
     
@@ -766,22 +752,22 @@
 
    select case(n_sp_pol)
    case(1)
-     YAMBO_ALLOC(eig_,(en%nb,k%nibz))
+     allocate(eig_(en%nb, k%nibz))
      call qexml_read_bands(eig=eig_, ierr=ierr)
      if (ierr.ne.0) call errore('qexml_read_bands','IOTK error',ABS(ierr))
      en%E(:,:,1) = eig_( 1:en%nb, 1:k%nibz )
-     YAMBO_FREE(eig_)
+     deallocate(eig_)
    case(2)
-     YAMBO_ALLOC(eig_s_,(en%nb,k%nibz,n_sp_pol))
+     allocate(eig_s_(en%nb, k%nibz,n_sp_pol))
      call qexml_read_bands(eig_s=eig_s_, ierr=ierr)
      if (ierr.ne.0) call errore('qexml_read_bands','IOTK error',ABS(ierr))
      en%E(:,:,:) = eig_s_( 1:en%nb, 1:k%nibz, 1:n_sp_pol )
-     YAMBO_FREE(eig_s_)
+     deallocate(eig_s_)
    end select
 
 #elif defined _P2Y_V32  || defined _P2Y_V40 || defined _P2Y_V50
 
-   YAMBO_ALLOC(eigb_,(en%nb))
+   allocate(eigb_(en%nb))
    select case(n_sp_pol)
    case(2)
      do ik_ = 1,k%nibz
@@ -798,7 +784,7 @@
         en%E(:,ik_,1) = eigb_( 1:en%nb )
      enddo
    end select
-   YAMBO_FREE(eigb_)
+   deallocate(eigb_)
 
 #endif
     
