!
!        Copyright (C) 2000-2018 the YAMBO team
!              http://www.yambo-code.org
!
! Authors (see AUTHORS file for details): AM, AF
!
! This file is distributed under the terms of the GNU
! General Public License. You can redistribute it and/or
! modify it under the terms of the GNU General Public
! License as published by the Free Software Foundation;
! either version 2, or (at your option) any later version.
!
! This program is distributed in the hope that it will
! be useful, but WITHOUT ANY WARRANTY; without even the
! implied warranty of MERCHANTABILITY or FITNESS FOR A
! PARTICULAR PURPOSE.  See the GNU General Public License
! for more details.
!
! You should have received a copy of the GNU General Public
! License along with this program; if not, write to the Free
! Software Foundation, Inc., 59 Temple Place - Suite 330,Boston,
! MA 02111-1307, USA or visit http://www.gnu.org/copyleft/gpl.txt.
!
module P2Y
 !
 use pw_export_module
 use qexml_module
 use qexsd_module
 use pw_data
 use pars,                  ONLY : lchlen,SP,DP
 use electrons,             ONLY : levels
 use R_lattice,             ONLY : bz_samp
 use mod_com2y,             ONLY : verboseIO
 use parallel_m,            ONLY : myid,PP_bcast   
 ! 
#include<memory.h>
 
 !
 character(lchlen) :: index_filename
 character(lchlen) :: dftdata_fmt
 !
 integer, public  :: pw_unit 
 integer, private :: i1,i2,ierr
 !
 ! Memory saving tools
 !
 integer, parameter       :: max_blocksize = 9
 integer                  :: blocksize(max_blocksize)
 !
contains
 !
 !---------------------------------------------------------------------*
 !    Select and open XML files                                        *
 !---------------------------------------------------------------------*
 !
 subroutine pw_init(instr,inf)
   !
   use pars,  ONLY:lchlen
   use com,   ONLY:msg
   character(*)  :: instr,inf
   !
   ! Work Space
   !
   integer           :: rhounit_ 
   character(lchlen) :: lch
   logical           :: lexist

   !
   ! data fmt detection
   !
   call p2y_get_dftdata_fmt(dftdata_fmt)
   !
   select case(trim(dftdata_fmt))
   case("pw_export","qexml","qexsd","qexsd-hdf5")
      !
      call msg('s','detected QE data format: ',trim(dftdata_fmt))
      !
   case default
      call errore("p2y_init"," Unable to find valid QE DFT data",1)
   end select
      
   !
   ! settings
   !
   pw_unit = 10
   rhounit_ = 12
   !
   select case (trim(dftdata_fmt))
   case("pw_export")
      !
      index_filename = 'index.xml'
      write(lch,'(a)') '== pw_export generated data =='
      !
   case("qexml")   
      !
      index_filename = 'data-file.xml'
      write(lch,'(a)') '== PWscf > v5.x generated data (QEXML fmt) =='
      !
   case("qexsd-hdf5")   
      !
      index_filename = 'data-file-schema.xml'
      write(lch,'(a)') '== PWscf v.6.x generated data (QEXSD-HDF5 fmt) =='
      !
#if !defined _P2Y_QEXSD_HDF5
      call errore('p2y_init','p2y compiled without QE-HDF5 support',10)
#endif
   case ("qexsd")
      !
      index_filename = 'data-file-schema.xml'
      write(lch,'(a)') '== PWscf v.6.x generated data (QEXSD fmt) =='
      !
   case default
      call errore("p2y_init"," Invalid dftdata fmt "//trim(dftdata_fmt),2)
   end select
   !
   call msg('s',lch)
   !
   ! check again for file existence ?

   !
   ! file opening
   !
   select case (trim(dftdata_fmt))
   case("pw_export")
      ! 
      call pw_openindex(pw_unit,index_filename,ierr=ierr) 
      if (ierr/=0) call errore('p2y_init','opening '//trim(index_filename),10)
      !
   case("qexml")
      !
      call qexml_init(pw_unit) 
      call qexml_openfile( index_filename, "read", .false., ierr)
      if (ierr/=0) call errore('p2y_init','opening '//trim(index_filename),10)
      !
   case("qexsd","qexsd-hdf5")
      !
      call qexsd_init(pw_unit) 
      call qexsd_openfile( index_filename, "read", .false., ierr)
      if (ierr/=0) call errore('p2y_init','opening '//trim(index_filename),10)
      !
      call qexsd_open_output(ierr)
      if (ierr/=0) call errore('p2y_init','opening output tag',10)
      !
   case default
      call errore("p2y_init"," Invalid dftdata fmt II "//trim(dftdata_fmt),3)
   end select
   !
   return
 end subroutine pw_init
 !
 !---------------------------------------------------------------------*
 !    Close the XML files                                              *
 !---------------------------------------------------------------------*
 !
 subroutine pw_close
   !
   select case(trim(dftdata_fmt))
   case("pw_export")
      !
      call pw_closeindex(pw_unit)
      !
   case("qexml")
      !
      call qexml_closefile("read",ierr)
      !
   case("qexsd","qexsd-hdf5")
      !
      call qexsd_close_output(ierr)
      call qexsd_closefile("read",ierr)
      !
   case default
      call errore("pw_close"," Invalid dftdata fmt "//trim(dftdata_fmt),1)
   end select
   !
   return
 end subroutine pw_close

 !
 !---------------------------------------------------------------------*
 !    Read dimensions                                                  *
 !---------------------------------------------------------------------*
 !
 subroutine get_dimensions(en,k)
   !
   use electrons,             ONLY : default_nel, n_spin, n_sp_pol, &
&                                    n_spinor, n_spin_den, l_spin_orbit
   use R_lattice,             ONLY : ng_vec
   use D_lattice,             ONLY : input_GS_Tel, n_atomic_species
   use wave_func,             ONLY : wf_ncx 
   use com,                   ONLY : msg, error
   use LIVE_t,                ONLY : live_timing_is_on
   use units,                 ONLY : HA2KEL
   type(levels),     intent(out)  :: en     ! Energies
   type(bz_samp),    intent(out)  :: k      ! K/Q points
   !
   ! Call the version dependent routines
   !
   gamma_only_ = .false.
   !
   select case(trim(dftdata_fmt))
   case ("pw_export")
     !
     call pw_dimensions(pw_unit)
     !   
     ! data not read
     nelec_=0
     nsp_=0
     !
   case ("qexml")
     !
     call qexml_read_bands_info(nbnd=nbnd_, num_k_points=num_k_points_, &
&                               nspin=n_spin_pw_, nelec=nelec_, ierr=ierr)
     if (ierr/=0) call errore('qexml_read_bands_info','fmt problem (dims I)',ABS(ierr))
     !
     call qexml_read_symmetry(nsym=nsym_, ierr=ierr)
     if (ierr/=0) call errore('qexml_read_symmetry','fmt problem',ABS(ierr))
     call qexml_read_spin(lspinorb=l_spin_orbit, ierr=ierr)
     if (ierr/=0) call errore('qexml_read_spin','fmt problem',ABS(ierr))
     call qexml_read_planewaves(gamma_only=gamma_only_, npwx=npwx_,ngm=ngm_, ierr=ierr)
     if (ierr/=0) call errore('qexml_read_planewaves','fmt problem',ABS(ierr))
     call qexml_read_ions(nat=nat_, nsp=nsp_, ierr=ierr)
     if (ierr/=0) call errore('qexml_read_ions','fmt problem',ABS(ierr))
     !
   case ("qexsd","qexsd-hdf5")
     !
     call qexsd_read_band_structure(nbnd=nbnd_, num_k_points=num_k_points_, nspin=n_spin_pw_, &
&                                   nelec=nelec_, ierr=ierr)
     if (ierr/=0) call errore('qexsd_read_band_structure','fmt problem (dims I)',ABS(ierr))
     !
     call qexsd_read_ions(nat=nat_, nsp=nsp_, ierr=ierr)
     if (ierr/=0) call errore('qexsd_read_ions','fmt problem I',ABS(ierr))
     call qexsd_read_symmetry(nsym=nsym_, ierr=ierr)
     if (ierr/=0) call errore('qexsd_read_symmetry','fmt problem',ABS(ierr))
     call qexsd_read_planewaves(gamma_only=gamma_only_, npwx=npwx_,ngm=ngm_, ierr=ierr)
     if (ierr/=0) call errore('qexsd_read_planewaves','fmt problem I',ABS(ierr))
     call qexsd_read_spin(lspinorb=l_spin_orbit, noncolin=noncolin_, ierr=ierr)
     if (ierr/=0) call errore('qexsd_read_spin','fmt problem',ABS(ierr))
     !
   case default
     call errore("pw_dimensions"," Invalid dftdata fmt "//trim(dftdata_fmt),1)
   end select

   !
   ! other settings
   !
   default_nel = nelec_
   n_atomic_species = nsp_     

   k%nibz      = num_k_points_
   en%nb       = nbnd_
   !
   ! YAMBO presently does not make use of GAMMA_ONLY option, hence
   ! the wfc's and G's must be doubled in this case.
   ! Note: the quantities in the PW files are still dimensioned ngm_ and npwx_
   !
   if(gamma_only_) then
     ng_vec      = 2*(ngm_ -1) + 1
     wf_ncx      = 2*(npwx_-1) + 1
   else
     ng_vec      = ngm_
     wf_ncx      = npwx_ 
   endif
   !
   ! Set miscellanous YAMBO data: dimensions
   !
   n_spin_den = n_spin_pw_
   select case(n_spin_pw_)
   case(1)
     n_sp_pol  = 1
     n_spinor  = 1
     n_spin    = 1
   case(2)
     n_sp_pol  = 2
     n_spinor  = 1
     n_spin    = 2
   case(4)
     n_sp_pol  = 1
     n_spinor  = 2
     n_spin    = 2
   end select
   !
   input_GS_Tel = 0.d0
   !
   select case(trim(dftdata_fmt))
   case ("qexml")
     !
     call qexml_read_occ(lgauss=lgauss_,ngauss=ngauss_,degauss=degauss_,&
&                               degauss_units=degauss_units_, ierr=ierr)
     if (ierr/=0) call errore('qexml_read_occ','IOTK problem',ABS(ierr))  
     !
     if (lgauss_) input_GS_Tel=300._SP/HA2KEL
     !
   case ("qexsd","qexsd-hdf5")
     !
     call qexsd_read_band_structure(have_smearing=lgauss_,smearing_type=smearing_type_,&
&                                   degauss=degauss_,ierr=ierr)
     if (ierr/=0) call errore('qexsd_read_band_structure','fmt problem II',ABS(ierr))  
     !
     degauss_units_="Hartree"
     !
     if (lgauss_) input_GS_Tel=300._SP/HA2KEL
     !
   end select
   !
   return
 end subroutine get_dimensions
 !
 !---------------------------------------------------------------------*
 !    Read atomic data                                                 *
 !---------------------------------------------------------------------*
 !
 subroutine get_atoms
   use D_lattice,   ONLY:n_atoms_species_max,n_atomic_species,n_atoms_species, &
&                        atom_pos, Z_species,atomic_number
   ! 
#include<memory.h>
   !
   ! Work Space
   !
   real(DP)                       :: tau_units
   real(SP)                       :: z
   integer                        :: i1,i2,u
   !
   YAMBO_ALLOC(ityp_,(nat_))
   YAMBO_ALLOC(tau_,(3,nat_))

<<<<<<< HEAD
   select case(trim(dftdata_fmt))
   case("pw_export")
      !
      allocate(atom_type_(nat_))
      allocate(species_type_(nat_))
      !
      call pw_atoms(pw_unit)
      !
      n_atomic_species = nsp_     ! n_atom_species only read here
      allocate(atm_(n_atomic_species))
      atm_(1:n_atomic_species) = species_type_(1:n_atomic_species)
      do i1=1, nat_
         ityp_(i1) = -1
         do i2=1,n_atomic_species
            if(trim(atom_type_(i1))==trim(atm_(i2))) then
              ityp_(i1) = i2
            endif
         enddo
      enddo
      tau_units = alat_
      !
      deallocate(atom_type_)
      deallocate(species_type_)
      !
   case("qexml")
      !
      tau_units = 1.0_DP
      allocate(atm_(n_atomic_species))
      allocate(psfile(n_atomic_species))
      YAMBO_ALLOC(nmesh,(n_atomic_species))
      YAMBO_ALLOC(nbeta,(n_atomic_species))
      !
      call qexml_read_ions( atm=atm_, ityp=ityp_, psfile=psfile, tau=tau_, ierr=ierr)
      if (ierr/=0) call errore('qexml_read_ions','fmt problem',ABS(ierr))  
      !
   case("qexsd","qexsd-hdf5")
      !
      tau_units = 1.0_DP
      allocate(atm_(n_atomic_species))
      allocate(psfile(n_atomic_species))
      YAMBO_ALLOC(nmesh,(n_atomic_species))
      YAMBO_ALLOC(nbeta,(n_atomic_species))
      !
      call qexsd_read_ions( atm=atm_, ityp=ityp_, psfile=psfile, tau=tau_, ierr=ierr)
      if (ierr/=0) call errore('qexsd_read_ions','fmt problem II',ABS(ierr))
      !
   case default
     call errore("get_atoms"," Invalid dftdata fmt "//trim(dftdata_fmt),1)
   end select
=======
#if defined _P2Y_EXPORT

   YAMBO_ALLOC(atom_type_,(nat_))
   YAMBO_ALLOC(species_type_,(nat_))

   call pw_atoms(pw_unit)

   n_atomic_species = nsp_     ! n_atom_species only read here
   allocate(atm_(n_atomic_species))
   atm_(1:n_atomic_species) = species_type_(1:n_atomic_species)
   do i1=1, nat_
     ityp_(i1) = -1
     do i2=1,n_atomic_species
       if(trim(atom_type_(i1))==trim(atm_(i2))) then
         ityp_(i1) = i2
       endif
     enddo
   enddo
   tau_units = alat_

   YAMBO_FREE(atom_type_)
   YAMBO_FREE(species_type_)

#elif defined _P2Y_QEXML

   tau_units = 1.0_DP
   allocate(atm_(n_atomic_species))
   allocate(psfile(n_atomic_species))
   YAMBO_ALLOC(nmesh,(n_atomic_species))
   YAMBO_ALLOC(nbeta,(n_atomic_species))
   !
   call qexml_read_ions( atm=atm_, ityp=ityp_, psfile=psfile, tau=tau_, ierr=ierr)
   if (ierr/=0) call errore('qexml_read_ions','fmt problem',ABS(ierr))  
   
#elif defined _P2Y_QEXSD

   tau_units = 1.0_DP
   allocate( atm_(n_atomic_species))
   allocate( psfile (n_atomic_species))
   allocate( nmesh (n_atomic_species), nbeta (n_atomic_species))
   !
   call qexsd_read_ions( atm=atm_, ityp=ityp_, psfile=psfile, tau=tau_, ierr=ierr)
   if (ierr/=0) call errore('qexsd_read_ions','fmt problem II',ABS(ierr))
   
#endif
>>>>>>> 70d014e4

   if (trim(dftdata_fmt) /= "pw_export") then
      !
      ! Check USPP/NC pseudopotential
      do i1 =1,n_atomic_species
        call read_pseudo_header(u,z,psfile(i1),nmesh(i1),nbeta(i1))
      enddo
      !
   endif
   !
   YAMBO_ALLOC(n_atoms_species,(n_atomic_species))
   n_atoms_species(:)=0
   do i1 = 1, nat_
     n_atoms_species( ityp_(i1) ) = n_atoms_species( ityp_(i1) ) +1
   enddo
   n_atoms_species_max = maxval(n_atoms_species)
   YAMBO_ALLOC(atom_pos,(3,n_atoms_species_max,n_atomic_species))
   n_atoms_species(:)=0
   do i1 = 1, nat_
     n_atoms_species( ityp_(i1) ) = n_atoms_species( ityp_(i1) ) +1
     atom_pos(:, n_atoms_species( ityp_(i1) ) , ityp_(i1) ) = tau_(:,i1)*tau_units
   enddo
   !
   YAMBO_ALLOC(Z_species,(n_atomic_species))
   do i1 = 1, n_atomic_species
     Z_species(i1) = atomic_number(atm_(i1))
   enddo
   !
   return
 end subroutine get_atoms
 !
 !---------------------------------------------------------------------*
 !    Read cell data                                                   *
 !---------------------------------------------------------------------*
 !
 subroutine get_cell
   use pars,                  only : pi
   use R_lattice,             ONLY : bz_samp, ng_vec, b
   use D_lattice,             ONLY : DL_vol, a, alat,lattice
   use mod_com2y,             ONLY : alat_mult_factor
   use vec_operate,           ONLY : cross_product
   real(SP) :: cp(3)
    
   select case (trim(dftdata_fmt))
   case ("pw_export")
      !
      call pw_cell(pw_unit)
      !
   case ("qexml")
      !
      call qexml_read_cell(alat=alat_, a1=a1_, a2=a2_, a3=a3_,ierr=ierr)
      if (ierr/=0) call errore('qexml_read_cell','fmt problem',ABS(ierr))
      ! 
   case ("qexsd","qexsd-hdf5")
      !
      call qexsd_read_cell(alat=alat_, a1=a1_, a2=a2_, a3=a3_,ierr=ierr)
      if (ierr/=0) call errore('qexsd_read_cell','fmt problem',ABS(ierr))
      !
   case default
     call errore("get_cell"," Invalid dftdata fmt "//trim(dftdata_fmt),1)
   end select
   !
   a(1,:) = a1_(:) ! assumes always atomic units
   a(2,:) = a2_(:)
   a(3,:) = a3_(:)
   !
   ! Set related YAMBO data: cell
   !
   alat(1) = maxval(abs(a(1,:)))*alat_mult_factor
   alat(2) = maxval(abs(a(2,:)))*alat_mult_factor
   alat(3) = maxval(abs(a(3,:)))*alat_mult_factor
   call crystal_lattice()
   cp = cross_product(a(2,:),a(3,:))
   do i1=1,3
     DL_vol= DL_vol+a(1,i1)*cp(i1)
   enddo
   b(1,:)=cross_product(a(2,:),a(3,:))*2.0_SP*pi/DL_vol
   b(2,:)=cross_product(a(3,:),a(1,:))*2.0_SP*pi/DL_vol
   b(3,:)=cross_product(a(1,:),a(2,:))*2.0_SP*pi/DL_vol
   !
   return
 end subroutine get_cell
 !
 !---------------------------------------------------------------------*
 !    Read symmetries                                                  *
 !---------------------------------------------------------------------*
 !
 subroutine get_symmetries
   use pars
   use mod_com2y,  ONLY : symmetries_check_and_load,force_noWFs
   use com,        ONLY : warning,error
   use vec_operate,ONLY : v_is_zero
   use D_lattice,  ONLY : a
   use R_lattice,  ONLY : b

   real(DP) :: trasl_(3,48)
   real     :: rmat1(3,3),rmat2(3,3)
   logical  :: warn=.FALSE.

   trasl_=0._SP

   select case (trim(dftdata_fmt))
   case ("pw_export")
      !
      call pw_symmetry(pw_unit)
      trevsym_=.true.
      t_rev_=0
      !
   case ("qexml")
      !
      call qexml_read_symmetry(invsym=invsym_, trevsym=trevsym_, trasl=trasl_(:,1:nsym_), &
&                              s=isym_(:,:,1:nsym_), t_rev=t_rev_ , ierr=ierr)
      if (ierr/=0) call errore('qexml_read_symmetry','fmt problem',ABS(ierr))
      !
   case ("qexsd","qexsd-hdf5")
      !
      call qexsd_read_symmetry(invsym=invsym_, trevsym=trevsym_, trasl=trasl_(:,1:nsym_), &
&                              s=rsym_(:,:,1:nsym_), t_rev=t_rev_ , ierr=ierr)
      if (ierr/=0) call errore('qexml_read_symmetry','fmt problem',ABS(ierr))
      !
      ! convert to integers
      !
      do i1 = 1, nsym_
         isym_(:,:,i1) = nint(rsym_(:,:,i1))
      enddo
      !
      ! definition of t_rev & trevsym  need to be further checked in qexsd_p2y.F
      !
   case default
     call errore("get_symmetries"," Invalid dftdata fmt "//trim(dftdata_fmt),1)
   end select
   !
   ! postporoc
   !
   do i1=1,nsym_
     if (.not.v_is_zero(real(trasl_(:,i1),SP)) ) then 
       warn=.TRUE.
       if (.not.force_noWFs) then
         call error(' Non-symmorphic symmetry operations are not supported! Use force_symmorphic=.true. in PWSCF')
       endif
     endif
   enddo
   !
   ! Note that invsym_ is well defined here, could be used for checks.
   do i1 = 1,nsym_
     isym_(:,:,i1) = transpose(isym_(:,:,i1))
   enddo
   call symmetries_check_and_load(isym_(:,:,1:nsym_),nsym_,trevsym=trevsym_, t_rev=t_rev_)
   !
   if (warn) call warning(' Non-symmorphic symmetry operations are not supported!')
   !
 end subroutine get_symmetries
 !
 !---------------------------------------------------------------------*
 !    Read K-point data                                                *
 !---------------------------------------------------------------------*
 !
 subroutine get_k_points(k)
   ! 
   use R_lattice,   ONLY:bz_samp
   use D_lattice,   ONLY:alat
   use vec_operate, ONLY:v_is_zero
   use com,         ONLY:warning
#include<memory.h>
   type(bz_samp) :: k
   !
   YAMBO_ALLOC(xk_,(3,k%nibz))

   select case (trim(dftdata_fmt))
   case ("pw_export")
      !
      call pw_kpoints(pw_unit)
      !
   case ("qexml")
      !
      call qexml_read_bz(xk=xk_, ierr=ierr)
      if (ierr/=0) call errore('qexml_read_bz','IOTK error',ABS(ierr))
      !
   case ("qexsd","qexsd-hdf5")
      !
      call qexsd_read_band_structure(vkpt=xk_, ierr=ierr)
      if (ierr/=0) call errore('qexsd_read_band_structure','fmt error (KPT)',ABS(ierr))
      !
   case default
     call errore("get_k_points"," Invalid dftdata fmt "//trim(dftdata_fmt),1)
   end select

   !
   ! PW k in units of [cart, tpiba] -> units of [cart, 2*pi/alat(:)]
   ! PW cart tpiba/cart au/cart alat/RLU units
   !
   YAMBO_ALLOC(k%pt,(k%nibz,3))
   do i1=1,k%nibz
     k%pt(i1,:)=xk_(:,i1) * alat(:)/alat_ 
   enddo
   !
   if (trim(dftdata_fmt)=="pw_export") then
     ! 
     if(k%nibz==1.and.v_is_zero(k%pt(1,:))) then
        call warning(' GAMMA_ONLY calculations are not supported in pw_export. ')
     endif
     !
   endif
   !
   return
 end subroutine get_k_points
 !
 !---------------------------------------------------------------------*
 !    Read miscellaneous data                                          *
 !---------------------------------------------------------------------*
 !
 subroutine get_more
   use electrons,             ONLY : default_nel
   !
   if (trim(dftdata_fmt)=="pw_export") then
     call pw_other(pw_unit)
     default_nel = nelec_ 
   endif
   !
   return
 end subroutine get_more
 !
 !---------------------------------------------------------------------*
 !    Read reciprocal lattice vectors                                  *
 !---------------------------------------------------------------------*
 !
 subroutine get_R_vectors
   ! 
   use pars,        only: pi
   use R_lattice,   ONLY: b, ng_vec, g_vec
   use D_lattice,   ONLY: alat
#include<memory.h>
   !
   YAMBO_ALLOC(g_vec,(ng_vec,3)) ! The YAMBO array
   !
   select case (trim(dftdata_fmt))
   case ("pw_export")
      !
      YAMBO_ALLOC(igv_,(3,ng_vec))
      call pw_gvectors(pw_unit)
      !
   case ("qexml")
      !
      YAMBO_ALLOC(igv_,(3,ngm_)) ! The PWscf array (ngm = ng_vec if not gamma_only)
      call qexml_read_planewaves(ecutwfc=ecutwfc_,igv=igv_, ierr=ierr)
      if (ierr/=0) call errore('qexml_read_planewaves','fmt error',ABS(ierr))
      !
   case ("qexsd","qexsd-hdf5")
      !
      YAMBO_ALLOC(igv_,(3,ngm_)) ! The PWscf array (ngm = ng_vec if not gamma_only)
      call qexsd_read_planewaves(ecutwfc=ecutwfc_, igv=igv_, ierr=ierr)
      if (ierr/=0) call errore('qexsd_read_planewaves','fmt error II',ABS(ierr))
      !
   case default
     call errore("get_R_vectors"," Invalid dftdata fmt "//trim(dftdata_fmt),1)
   end select
   
   !
   ! PW integer units of b1/b2/b3    -> 2pi/alat(:) units, cartesian, real
   ! b(:,:) is in a.u.
   !
   if(gamma_only_) then
     !
     g_vec(1,:)=matmul(transpose(b),igv_(:,1))*alat(:)/2.0_SP/pi
     do i1 = 2,ngm_
        g_vec(2*i1-2,:)  = matmul(transpose(b),igv_(:,i1))*alat(:)/2.0_SP/pi
        g_vec(2*i1-1,:)  =-matmul(transpose(b),igv_(:,i1))*alat(:)/2.0_SP/pi
     enddo
     !
   else
     !
     do i1 = 1, ng_vec
       g_vec(i1,:)=matmul(transpose(b),igv_(:,i1))*alat(:)/2.0_SP/pi ! ok
     enddo
     !
   endif
   !
 end subroutine get_R_vectors

 !
 !---------------------------------------------------------------------*
 !    Read IGK arrays                                                  *
 !---------------------------------------------------------------------*
 !
 subroutine get_IGK(k)
   use wave_func,             ONLY : wf_nc_k, wf_ncx, wf_igk, wf_ng
   use R_lattice,             ONLY : bz_samp, ng_vec
   use mod_com2y,             ONLY : force_noWFs
   use com,                   ONLY : msg, error
   character(lchlen) :: lch
   type(bz_samp) :: k
   integer i1,ik
   !
   YAMBO_ALLOC(wf_nc_k,(k%nibz))

   select case (trim(dftdata_fmt))
   case ("pw_export")
      !
      YAMBO_ALLOC(pw_igk_,(wf_ncx,k%nibz))
      YAMBO_ALLOC(pw_npwk_,(k%nibz))
      call pw_igkindex(pw_unit)
      wf_nc_k(:) = pw_npwk_(:)
      YAMBO_FREE(pw_npwk_)
      !
   case ("qexml")
      !
      YAMBO_ALLOC(pw_igk_,(npwx_,k%nibz))
      YAMBO_ALLOC(index_,(npwx_))
      do ik = 1, k%nibz
        call qexml_read_gk(ik, npwk=npwk_, index=index_, ierr=ierr)
        if (ierr/=0) call errore('qexml_read_gk','IOTK error',ABS(ierr))
        !
        pw_igk_(1:npwk_, ik)= index_(1:npwk_) 
        wf_nc_k(ik) = npwk_
      enddo
      YAMBO_FREE(index_)
      ! 
   case ("qexsd","qexsd-hdf5")
      !
      YAMBO_ALLOC(pw_igk_,(npwx_,k%nibz))
      YAMBO_ALLOC(index_,(npwx_))
      YAMBO_ALLOC(igkv_,(3,npwx_))
      !
      if (.not.allocated(igv_)) call errore('qexsd_read_gk','igv_ not alloc',10)
      !
      call qexsd_fft2igv_map(ngm_, igv_, nfft_, dims_only=.TRUE.)
      YAMBO_ALLOC(fft2igv_,(product(nfft_)))
      call qexsd_fft2igv_map(ngm_, igv_, nfft_, fft2igv_)
      !
      if (n_spin_pw_/=1.and.n_spin_pw_/=2.and.n_spin_pw_/=4) &
&               call errore('qexsd_read_gk','invalid n_spin_pw_',10)
      !
      do ik = 1, k%nibz
        !
        call qexsd_read_gk(ik, n_spin_pw_, npwk=npwk_, igkv=igkv_, ierr=ierr)
        if (ierr/=0) call errore('qexsd_read_gk','fmt error',ABS(ierr))
        !
        call qexsd_igk_map( nfft_, fft2igv_, npwk_, igkv_, index_ )
        !
        pw_igk_(1:npwk_, ik)= index_(1:npwk_) 
        wf_nc_k(ik) = npwk_
        !
      enddo
      !
      YAMBO_FREE(index_)
      YAMBO_FREE(igkv_)
      YAMBO_FREE(fft2igv_)
      ! 
   case default
     call errore("get_igk"," Invalid dftdata fmt "//trim(dftdata_fmt),1)
   end select

   YAMBO_ALLOC(wf_igk,(wf_ncx,k%nibz))
   wf_igk(:,:)=-1 ! for checking

   if(gamma_only_) then
     do i1 = 1,k%nibz
        wf_igk(1,i1)=pw_igk_(1,i1)
        do i2=2,wf_nc_k(i1)
           wf_igk(2*i2-2,i1)=pw_igk_(i2,i1)*2-2
           wf_igk(2*i2-1,i1)=pw_igk_(i2,i1)*2-1
        enddo
        !
        ! NB: Extension of wf_nc_k array also done here.
        !
        wf_nc_k(i1)=2*(wf_nc_k(i1)-1)+1
     enddo
   else
     do i1 = 1,k%nibz
       wf_igk(1:wf_nc_k(i1),i1)= pw_igk_(1:wf_nc_k(i1),i1) 
     enddo   
   endif
   YAMBO_FREE(pw_igk_)

   wf_ng = maxval(wf_igk)
   !
   ! Inportant check on wf_ncx.
   !
   if(maxval(wf_nc_k)/=wf_ncx) then
     call error('maxval(wf_nc_k) /= wf_ncx ! Check MAX_NPW/MAX_NUMBER_GK_VECTORS ')
   endif
   if(any(wf_nc_k==0)) call error('At least one npw(k) = 0!')
    
 end subroutine get_IGK
 !
 !---------------------------------------------------------------------*
 !    Read eigenvalues                                                 *
 !---------------------------------------------------------------------*
 !
 subroutine get_energies(en,k)
   !
   use electrons,  ONLY : levels, n_sp_pol
   type(bz_samp) :: k
   integer      :: ik_,ispin_
   type(levels) :: en
   !
   YAMBO_ALLOC(en%E,(en%nb,k%nibz,n_sp_pol))

   select case (trim(dftdata_fmt))
   case ("pw_export")
      !
      YAMBO_ALLOC(eig_,(en%nb,k%nibz))
      call pw_eigenvalues(pw_unit)
      !
      ! pw_export in Hartree
      en%E(:,:,1) = eig_( 1:en%nb, 1:k%nibz )/2.0_DP
      ! 
   case ("qexml")
      ! 
      YAMBO_ALLOC(eigb_,(en%nb))
      select case(n_sp_pol)
      case(2)
        do ik_ = 1,k%nibz
          do ispin_ = 1, n_sp_pol
            call qexml_read_bands(ik=ik_,ispin=ispin_,eig=eigb_, ierr=ierr)
            if (ierr/=0) call errore('qexml_read_bands','IOTK error 2',ABS(ierr))
            en%E(:,ik_,ispin_) = eigb_( 1:en%nb )
          enddo
        enddo
      case(1)
        do ik_ = 1,k%nibz
           call qexml_read_bands(ik=ik_,eig=eigb_, ierr=ierr)
           if (ierr/=0) call errore('qexml_read_bands','IOTK error 1',ABS(ierr))
           en%E(:,ik_,1) = eigb_( 1:en%nb )
        enddo
      end select
      YAMBO_FREE(eigb_)
      !
   case ("qexsd","qexsd-hdf5")
      ! 
      YAMBO_ALLOC(eig_s_,(en%nb,k%nibz,n_sp_pol))
      !
      call qexsd_read_band_structure(eig=eig_s_,ierr=ierr)
      if (ierr/=0) call errore('qexsd_read_band_structure','fmt error',ABS(ierr))
      !
      en%E(:,:,:)=eig_s_(:,:,:)
      YAMBO_FREE(eig_s_)
      !
   case default
     call errore("get_energies"," Invalid dftdata fmt "//trim(dftdata_fmt),1)
   end select
   !  
 end subroutine get_energies
 !
 !---------------------------------------------------------------------*
 !    Read XC functional                                               *
 !---------------------------------------------------------------------*
 !
 subroutine get_xc
   use com,            ONLY: warning,error
   use xc_functionals, ONLY: GS_xc_FUNCTIONAL, GS_xc_KIND, GS_exx_FRACTION, GS_exx_SCREENING      
   use mod_xc2y,       ONLY: XC_yamboID,  XC_yamboID2kind
   implicit none

   select case (trim(dftdata_fmt))
   case ("pw_export")
      !
      ! doing nothing here (for the moment)
      !
   case ("qexml")
      !
      call qexml_read_xc(dft=pw_dft, lda_plus_u=pw_lda_plus_u, ierr=ierr)
      if (ierr/=0) call errore('qexml_read_xc','IOTK error',abs(ierr))
      !
      if(pw_lda_plus_u) call warning(' LDA+U. Hubbard correction is not considered in yambo.')
      GS_xc_FUNCTIONAL = XC_yamboID('pwscf_',pw_func=pw_dft)
      GS_xc_KIND       = XC_yamboID2kind(GS_xc_FUNCTIONAL)
      !
      call qexml_read_exx(exx_fraction=pw_exx_fraction, &
&                         screening_parameter=pw_screening_parameter, & 
&                         exx_is_active=pw_exx_is_active, ierr=ierr)
      if (ierr==0) then
         if (pw_exx_is_active) then 
            GS_exx_FRACTION = pw_exx_fraction
            GS_exx_SCREENING= pw_screening_parameter
         endif
      endif
      !
   case ("qexsd","qexsd-hdf5")
      !
      call qexsd_read_xc(dft=pw_dft, dft_is_hubbard=pw_lda_plus_u, &
&                        dft_is_hybrid=pw_exx_is_active, ierr=ierr)
      if (ierr/=0) call errore('qexsd_read_xc','fmt error',abs(ierr))
      !
      if(pw_lda_plus_u) call warning(' LDA+U. Hubbard correction is not considered in yambo.')
      GS_xc_FUNCTIONAL = XC_yamboID('pwscf_',pw_func=pw_dft)
      GS_xc_KIND       = XC_yamboID2kind(GS_xc_FUNCTIONAL)
      !
      if (pw_exx_is_active) then
         !
         call qexsd_read_exx(exx_fraction=pw_exx_fraction, &
&                            screening_parameter=pw_screening_parameter, ierr=ierr)
         if (ierr/=0) call errore('qexsd_read_exx','fmt error',abs(ierr))
         GS_exx_FRACTION = pw_exx_fraction
         GS_exx_SCREENING= pw_screening_parameter
         !
      endif
      !
   case default
     call errore("get_xc"," Invalid dftdata fmt "//trim(dftdata_fmt),1)
   end select

 end subroutine get_xc
 !
 subroutine p2y_get_dftdata_fmt(dftdata_fmt)
    implicit none
    character(len=*) :: dftdata_fmt

    dftdata_fmt="unknown"
    !
    if (myid==0) then
      !
      if ( fmt_is_qexml(dirname="./") ) then
        !
        dftdata_fmt="qexml"
        !
      elseif ( fmt_is_qexsd(dirname="./") ) then
        !
        dftdata_fmt="qexsd"
        !
      elseif ( fmt_is_qexsd_hdf5(dirname="./") ) then
        !
        dftdata_fmt="qexsd-hdf5"
        !
      elseif ( fmt_is_pwexport(dirname="./") ) then
        !
        dftdata_fmt="pw_export"
        !
      endif
    endif
    !  
    call PP_bcast(dftdata_fmt,0)
    return 
    !
 end subroutine p2y_get_dftdata_fmt
 !
end module p2y<|MERGE_RESOLUTION|>--- conflicted
+++ resolved
@@ -324,12 +324,11 @@
    YAMBO_ALLOC(ityp_,(nat_))
    YAMBO_ALLOC(tau_,(3,nat_))
 
-<<<<<<< HEAD
    select case(trim(dftdata_fmt))
    case("pw_export")
       !
-      allocate(atom_type_(nat_))
-      allocate(species_type_(nat_))
+      YAMBO_ALLOC(atom_type_,(nat_))
+      YAMBO_ALLOC(species_type_,(nat_))
       !
       call pw_atoms(pw_unit)
       !
@@ -346,8 +345,8 @@
       enddo
       tau_units = alat_
       !
-      deallocate(atom_type_)
-      deallocate(species_type_)
+      YAMBO_FREE(atom_type_)
+      YAMBO_FREE(species_type_)
       !
    case("qexml")
       !
@@ -374,53 +373,6 @@
    case default
      call errore("get_atoms"," Invalid dftdata fmt "//trim(dftdata_fmt),1)
    end select
-=======
-#if defined _P2Y_EXPORT
-
-   YAMBO_ALLOC(atom_type_,(nat_))
-   YAMBO_ALLOC(species_type_,(nat_))
-
-   call pw_atoms(pw_unit)
-
-   n_atomic_species = nsp_     ! n_atom_species only read here
-   allocate(atm_(n_atomic_species))
-   atm_(1:n_atomic_species) = species_type_(1:n_atomic_species)
-   do i1=1, nat_
-     ityp_(i1) = -1
-     do i2=1,n_atomic_species
-       if(trim(atom_type_(i1))==trim(atm_(i2))) then
-         ityp_(i1) = i2
-       endif
-     enddo
-   enddo
-   tau_units = alat_
-
-   YAMBO_FREE(atom_type_)
-   YAMBO_FREE(species_type_)
-
-#elif defined _P2Y_QEXML
-
-   tau_units = 1.0_DP
-   allocate(atm_(n_atomic_species))
-   allocate(psfile(n_atomic_species))
-   YAMBO_ALLOC(nmesh,(n_atomic_species))
-   YAMBO_ALLOC(nbeta,(n_atomic_species))
-   !
-   call qexml_read_ions( atm=atm_, ityp=ityp_, psfile=psfile, tau=tau_, ierr=ierr)
-   if (ierr/=0) call errore('qexml_read_ions','fmt problem',ABS(ierr))  
-   
-#elif defined _P2Y_QEXSD
-
-   tau_units = 1.0_DP
-   allocate( atm_(n_atomic_species))
-   allocate( psfile (n_atomic_species))
-   allocate( nmesh (n_atomic_species), nbeta (n_atomic_species))
-   !
-   call qexsd_read_ions( atm=atm_, ityp=ityp_, psfile=psfile, tau=tau_, ierr=ierr)
-   if (ierr/=0) call errore('qexsd_read_ions','fmt problem II',ABS(ierr))
-   
-#endif
->>>>>>> 70d014e4
 
    if (trim(dftdata_fmt) /= "pw_export") then
       !
