--- conflicted
+++ resolved
@@ -345,27 +345,17 @@
      enddo
    enddo
    tau_units = alat_
-<<<<<<< HEAD
-   deallocate(atom_type_,species_type_)
-=======
 
    YAMBO_FREE(atom_type_,species_type_)
->>>>>>> 5ae773c0
 
 #elif defined _P2Y_V31 || defined _P2Y_V32 || defined _P2Y_V311 || defined _P2Y_V40 || defined _P2Y_V50
 
    tau_units = 1.0_DP
-<<<<<<< HEAD
-   allocate( atm_(n_atomic_species))
-   allocate( psfile (n_atomic_species))
-   allocate( nmesh (n_atomic_species), nbeta (n_atomic_species))
-   !
-=======
    allocate(atm_(n_atomic_species))
    allocate(psfile(n_atomic_species))
    YAMBO_ALLOC(nmesh,(n_atomic_species))
    YAMBO_ALLOC(nbeta,(n_atomic_species))
->>>>>>> 5ae773c0
+   !
    call qexml_read_ions( atm=atm_, ityp=ityp_, psfile=psfile, tau=tau_, ierr=ierr)
    if (ierr/=0) call errore('qexml_read_ions','fmt problem',ABS(ierr))  
    
