--- conflicted
+++ resolved
@@ -34,7 +34,7 @@
  use wave_func,             ONLY: wf_nc_k, wf_igk,wf_ncx,wf_ng
  use vec_operate,           ONLY: cross_product
  use xc_functionals,        ONLY: GS_xc_KIND,GS_xc_FUNCTIONAL
- use xc_functionals,        ONLY: XC_EXCHANGE_CORRELATION,XC_LDA_C_PW,XC_LDA_X,XC_FACTOR
+ use xc_functionals,        ONLY: XC_EXCHANGE_CORRELATION,XC_LDA_C_PW
  use mod_com2y,             ONLY: print_interface_dimensions,symmetries_check_and_load,&
 &                                 alat_mult_factor
 #include<memory.h>
@@ -50,8 +50,8 @@
  REAL(DP)                       :: rdum,adum(3,3)
  REAL(DP), allocatable          :: atom_pos_dp(:,:,:)
  real(SP)                       :: cp(3)
- integer                        :: i1, ik, i2, i3, inel,i_spin,ig,ngm
- logical                        :: ldum,l_exist
+ integer                        :: i1, ik, i2, i3, inel,i_spin,ig
+ logical                        :: ldum
  integer                        :: int_sop(3,3,1) ! Symmetries in RLU
  !
  !
@@ -283,14 +283,13 @@
  !===================
  !
  call warning ('GGA not supported: switching to LDA PW')
- GS_xc_FUNCTIONAL=XC_LDA_X*XC_FACTOR+XC_LDA_C_PW
+ GS_xc_FUNCTIONAL=XC_LDA_C_PW
  GS_xc_KIND=XC_EXCHANGE_CORRELATION
  !
  ! Spin assignement, for the moment only spin-unpolarized
  !
  n_spinor=1
  n_sp_pol=1
- call warning ('ONLY NON SPIN RESOLVED supported')
  !
  n_spin=max(n_sp_pol,n_spinor)
  !
@@ -313,34 +312,30 @@
  ! Here for the moment I read Gvec from external file (fort.40), next decide if 
  ! is better to rebuild the Gvec table from scratch. Anyway the time-reversal is not
  ! included. I re-build it here below.  
- inquire(file='gvec.dat',exist=l_exist)
- if (.not.l_exist)  call error(' [CPMD] gvec.dat not found: write it from SUBROUTINE GVECTOR in rggen.F (IRI1,IRI2,IRI3)')
- open (unit=40,file='gvec.dat', status='old')
- read (40,*) ngm
- !
+ open (unit=40,file='fort.40', status='old')
+ read (40,*) ng_vec
+ !
+ ! ng_vec = wf_ng
  !
  ! time-reversal
  !
  ! ALLOCATION
  !
-<<<<<<< HEAD
- ng_vec      = 2*(ngm -1) + 1
- allocate(wf_nc_k(k%nibz),g_vec(ng_vec,3))
- allocate(rel_gvec(3,ngm))
-=======
  YAMBO_ALLOC(wf_nc_k,(k%nibz))
  YAMBO_ALLOC(g_vec,(ng_vec,3))
  YAMBO_ALLOC(rel_gvec,(3,wf_ng))
->>>>>>> c65b334f
  ig=1
  read(40,*) (rel_gvec(i2,ig),i2=1,3)
- do ig=2,ngm
+ do i1= 1,(wf_ng-1)/2
+   ig=2*i1
    read(40,*) (rel_gvec(i2,ig),i2=1,3)
-   g_vec(2*ig-2,:)=matmul(transpose(b),rel_gvec(:,ig))*alat(:)/2./pi
-   g_vec(2*ig-1,:)=-matmul(transpose(b),rel_gvec(:,ig))*alat(:)/2./pi
+   ig=ig+1
+   rel_gvec(:,ig)=-rel_gvec(:,ig-1)
  enddo
  close(40)
- !
+ do i1=1,wf_ng
+   g_vec(i1,:)=matmul(transpose(b),rel_gvec(:,i1))*alat(:)/2./pi
+ enddo
  wf_nc_k=wf_ng
  wf_ncx=maxval(wf_nc_k)
  wf_ng=wf_ncx
