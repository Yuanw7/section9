In the sources of the Yambo the developers are included with their initials.

(AM) stands for Andrea Marini, the original developer of the code and still
     the main responsible for the code development.

The other developers are

 * Myrta Gruening      (MG) (active)
 * Daniele Varsano     (DV) (active)
 * Davide Sangalli     (DS) (active)
 * Conor Hogan         (CH) (active)
 * Andrea Ferretti     (AF) (active)
<<<<<<< HEAD

 * Pedro Melo          (PM) (on the way to contributing)
 * Margherita Marsili  (MM) (on the way to contributing)
 * Maurizia Palummo    (MP) (on the way to contributing)
=======
 * Pedro Melo          (PM) (active)

 * Margherita Marsili  (MM) (on the way to contribute)
 * Maurizia Palummo    (MP) (on the way to contribute)
>>>>>>> 93c2c9a1

 * Claudio Attaccalite (CA) (currently inactive, active in the years 2009-2013)
 * Elena Cannuccia     (EC) (currently inactive, active in the years 2010-2012)<|MERGE_RESOLUTION|>--- conflicted
+++ resolved
@@ -10,17 +10,10 @@
  * Davide Sangalli     (DS) (active)
  * Conor Hogan         (CH) (active)
  * Andrea Ferretti     (AF) (active)
-<<<<<<< HEAD
-
- * Pedro Melo          (PM) (on the way to contributing)
- * Margherita Marsili  (MM) (on the way to contributing)
- * Maurizia Palummo    (MP) (on the way to contributing)
-=======
  * Pedro Melo          (PM) (active)
 
  * Margherita Marsili  (MM) (on the way to contribute)
  * Maurizia Palummo    (MP) (on the way to contribute)
->>>>>>> 93c2c9a1
 
  * Claudio Attaccalite (CA) (currently inactive, active in the years 2009-2013)
  * Elena Cannuccia     (EC) (currently inactive, active in the years 2010-2012)