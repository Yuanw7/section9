--- conflicted
+++ resolved
@@ -2,7 +2,7 @@
 # Package List
 #
 include ./package.list
-WGETFLAGS=--no-check-certificate -c -O
+WGETFLAGS=--no-check-certificate
 #
 all: $(tarball_futile) $(tarball_iotk) $(tarball_netcdf) $(tarball_netcdff) $(tarball_pnetcdf) $(tarball_hdf5) $(tarball_etsf_io) $(tarball_libxc) \
      $(tarball_lapack) $(tarball_blacs) $(tarball_scalapack) $(tarball_petsc)  $(tarball_slepc) $(tarball_fftw) $(tarball_fftqe) $(tarball_yaml) $(tarball_Ydriver)
@@ -91,15 +91,9 @@
 #
 define getsrc
 if [ -x $(shell which wget) ] && [ "$(shell which wget)" != "" ] ; then \
-<<<<<<< HEAD
- wget $(WGETFLAGS) $$TARBALL https://github.com/yambo-code/yambo-libraries/raw/master/external/$$TARBALL; \
-elif [ -x $(shell which curl) ] && [ "$(shell which curl)" != "" ] ; then \
- curl -L --progress-bar -o $$TARBALL https://github.com/yambo-code/yambo-libraries/raw/master/external/$$TARBALL; \
-=======
 wget $(WGETFLAGS) -O $$TARBALL $$URL ; \
 elif [ -x $(shell which curl) ] && [ "$(shell which curl)" != "" ] ; then \
 curl -L --progress-bar -o $$TARBALL $$URL ; \
->>>>>>> d6dac087
 fi ; \
 if test ! -s $$TARBALL ; then \
 echo "*** Unable to download $$LIB. Test whether curl or wget is installed and working," ; \
