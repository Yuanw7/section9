#
#        Copyright (C) 2000-2016 the YAMBO team
#              http://www.yambo-code.org
#
# Authors (see AUTHORS file for details): AM
#
# This file is distributed under the terms of the GNU
# General Public License. You can redistribute it and/or
# modify it under the terms of the GNU General Public
# License as published by the Free Software Foundation;
# either version 2, or (at your option) any later version.
#
# This program is distributed in the hope that it will
# be useful, but WITHOUT ANY WARRANTY; without even the
# implied warranty of MERCHANTABILITY or FITNESS FOR A
# PARTICULAR PURPOSE.  See the GNU General Public License
# for more details.
#
# You should have received a copy of the GNU General Public
# License along with this program; if not, write to the Free
# Software Foundation, Inc., 59 Temple Place - Suite 330,Boston,
# MA 02111-1307, USA or visit http://www.gnu.org/copyleft/gpl.txt.
#
sub local_uncompress{
#===========================
 #
 print "\n Uncompresing $ID_in ...\n";
 #
 foreach $file (<$local_dir/output/*gz>,<$local_dir/database/*gz>) {
  &local_cmd("gunzip -f $file");
 }
 foreach $file (<$local_dir/database/*nc>) {
  my $filename = basename("$file",  ".nc");
  &local_cmd("ncdump < $file > $filename");
 }
}
sub get_the_run{
#===========================
 $RUN_dir="$path/$RUN_material[$IRUN_in]/$ID_in";
 #
 print "\n Fetching RUN $IRUN_in (ID $ID_in) ...\n";
 #
 &print_the_run($ID_in);
 #
 for($ik = 1; $ik < 100; $ik++) {
  if (exists($RUN_in[$IRUN_in][$ik]) and $input){
    if ($RUN_in[$IRUN_in][$ik] =~ /$input/ or "$input" =~ "all"){
<<<<<<< HEAD
    &remote_cmd("get $RUN_dir/inputs/$RUN_in[$IRUN_in][$ik] $local_dir/inputs/");
=======
    &remote_sftp_cmd("get $RUN_dir/inputs/$RUN_in[$IRUN_in][$ik] $local_dir/inputs/");
>>>>>>> d0e716b3
   }
  }
  if (exists($RUN_in[$ID_out][$ik]) and $output){
    if ($RUN_out[$IRUN_in][$ik] =~ /$output/ or "$output" =~ "all"){
<<<<<<< HEAD
    &remote_cmd("get $RUN_dir/outputs/$RUN_out[$IRUN_in][$ik].gz $local_dir/outputs/");
=======
    &remote_sftp_cmd("get $RUN_dir/outputs/$RUN_out[$IRUN_in][$ik].gz $local_dir/outputs/");
>>>>>>> d0e716b3
   }
  }
  if (exists($RUN_db[$IRUN_in][$ik]) and $database){
    if ($RUN_db[$IRUN_in][$ik] =~ /$database/ or "$database" =~ "all"){
<<<<<<< HEAD
    &remote_cmd("get $RUN_dir/databases/$RUN_db[$IRUN_in][$ik].nc.gz $local_dir/databases/");
=======
    &remote_sftp_cmd("get $RUN_dir/databases/$RUN_db[$IRUN_in][$ik].nc.gz $local_dir/databases/");
>>>>>>> d0e716b3
   }
  }
 }
}
sub add_command_line_object{
#===========================
<<<<<<< HEAD
=======
 if ($quiet) { print "\n\n New DATABASE entries\n\n"};
>>>>>>> d0e716b3
 $RUN_dir="$path/$RUN_material[$IRUN_in]/$ID_in";
 if ($input) {
  &remote_sftp_cmd("put $input $RUN_dir/inputs");
  &add_a_database_line($ID_in,"input","$input");
 };
 if ($output) {
  foreach $obj ($output){
   if (-f $obj) {
    &file_add("$obj");
   }
   if (-d $obj) {
    opendir (DIR, $obj) or die $!;
    while (my $el = readdir(DIR)) {
      next if ($el !~ m/^[o-]/ and  $el !~ m/^[r-]/ and $el !~ m/^[l-]/ );
      if ($key){next if ($el !~ /$key/)};
      &file_add("$obj/$el");
    }
   }
  }
 }
 if ($database) {
  foreach $obj ($database){
   if (-f $obj) {
    &db_add("$obj");
   }
   if (-d $obj) {
    opendir (DIR, $obj) or die $!;
    while (my $el = readdir(DIR)) {
      next if ($el !~ m/^[ndb-]/);
      if ($key){next if ($el !~ /$key/)};
      &db_add("$obj/$el");
    }
   }
  }
 }
}
sub file_add
#============
{
 $file="@_";
 next if ($file =~ m/[.gz]$/);
 $n_to_remove++;
 $FILE_to_remove[$n_to_remove]="$file.gz";
 &local_cmd("gzip -k -f $file");
 &remote_sftp_cmd("put $file.gz $RUN_dir/outputs");
 &add_a_database_line($ID_in,"output","$file");
}
sub db_add
#==========
{
 $file="@_";
 next if ($file =~ m/[.nc]$/);
 next if ($file =~ m/[.gz]$/);
 $n_to_remove++;
 $FILE_to_remove[$n_to_remove]="$file.nc.gz";
 $n_to_remove++;
 $FILE_to_remove[$n_to_remove]="$file.nc";
 &local_cmd("ncdump $file> $file.nc");
 &local_cmd("gzip -k -f $file.nc");
 &remote_sftp_cmd("put $file.nc.gz $RUN_dir/databases");
 &add_a_database_line($ID_in,"database","$file");
}
1;<|MERGE_RESOLUTION|>--- conflicted
+++ resolved
@@ -45,39 +45,24 @@
  for($ik = 1; $ik < 100; $ik++) {
   if (exists($RUN_in[$IRUN_in][$ik]) and $input){
     if ($RUN_in[$IRUN_in][$ik] =~ /$input/ or "$input" =~ "all"){
-<<<<<<< HEAD
-    &remote_cmd("get $RUN_dir/inputs/$RUN_in[$IRUN_in][$ik] $local_dir/inputs/");
-=======
     &remote_sftp_cmd("get $RUN_dir/inputs/$RUN_in[$IRUN_in][$ik] $local_dir/inputs/");
->>>>>>> d0e716b3
    }
   }
   if (exists($RUN_in[$ID_out][$ik]) and $output){
     if ($RUN_out[$IRUN_in][$ik] =~ /$output/ or "$output" =~ "all"){
-<<<<<<< HEAD
-    &remote_cmd("get $RUN_dir/outputs/$RUN_out[$IRUN_in][$ik].gz $local_dir/outputs/");
-=======
     &remote_sftp_cmd("get $RUN_dir/outputs/$RUN_out[$IRUN_in][$ik].gz $local_dir/outputs/");
->>>>>>> d0e716b3
    }
   }
   if (exists($RUN_db[$IRUN_in][$ik]) and $database){
     if ($RUN_db[$IRUN_in][$ik] =~ /$database/ or "$database" =~ "all"){
-<<<<<<< HEAD
-    &remote_cmd("get $RUN_dir/databases/$RUN_db[$IRUN_in][$ik].nc.gz $local_dir/databases/");
-=======
     &remote_sftp_cmd("get $RUN_dir/databases/$RUN_db[$IRUN_in][$ik].nc.gz $local_dir/databases/");
->>>>>>> d0e716b3
    }
   }
  }
 }
 sub add_command_line_object{
 #===========================
-<<<<<<< HEAD
-=======
  if ($quiet) { print "\n\n New DATABASE entries\n\n"};
->>>>>>> d0e716b3
  $RUN_dir="$path/$RUN_material[$IRUN_in]/$ID_in";
  if ($input) {
   &remote_sftp_cmd("put $input $RUN_dir/inputs");
