--- conflicted
+++ resolved
@@ -25,25 +25,6 @@
  #
  $todo=" ";
  if (!$input and !$output and !$database) {$todo="all"};
-<<<<<<< HEAD
- #
- print "\n\n Removing RUN $IRUN_in (ID $ID_in) ...";
- #
- for($if = 1; $if < 100; $if++) {
-   if (exists($RUN_out[$IRUN_in][$if])){
-    if ( $RUN_out[$IRUN_in][$if] =~ /$output/ or $todo eq "all") {
-     &remote_cmd("rm $path/$RUN_material[$IRUN_in]/$ID_in/outputs/$RUN_out[$IRUN_in][$if].gz");
-    }
-   }
-   if (exists($RUN_in[$IRUN_in][$if])){
-    if ( ($input and $RUN_in[$IRUN_in][$if] =~ /$input/) or $todo eq "all" or $input eq "all") {
-     &remote_cmd("rm $path/$RUN_material[$IRUN_in]/$ID_in/inputs/$RUN_in[$IRUN_in][$if]");
-    }
-   }
-   if (exists($RUN_db[$IRUN_in][$if])){
-    if ( ($database and $RUN_db[$IRUN_in][$if] =~ /$database/) or $todo eq "all" or  $database eq "all") {
-     &remote_cmd("rm $path/$RUN_material[$IRUN_in]/$ID_in/databases/$RUN_db[$IRUN_in][$if].nc.gz");
-=======
  if ($IRUN_in eq 0) {return};
  #
  print "\n\n Removing RUN $IRUN_in (ID $ID_in) ...\n\n";
@@ -66,26 +47,17 @@
    if (exists($RUN_db[$IRUN_in][$if])){
     if ( ($database and "$RUN_db[$IRUN_in][$if]" eq "$database") or $todo eq "all" or  $database eq "all") {
      &remote_sftp_cmd("rm $path/$RUN_material[$IRUN_in]/$ID_in/databases/$RUN_db[$IRUN_in][$if].nc.gz");
->>>>>>> d0e716b3
      &delete_database_entry($ID_in,"database",$RUN_db[$IRUN_in][$if]);
     }
    }
  };
  if ("$todo" =~ "all") {
-<<<<<<< HEAD
-  &remote_cmd("rm $path/$RUN_material[$IRUN_in]/$ID_in/description");
-  &remote_cmd("rmdir $path/$RUN_material[$IRUN_in]/$ID_in/inputs");
-  &remote_cmd("rmdir $path/$RUN_material[$IRUN_in]/$ID_in/outputs");
-  &remote_cmd("rmdir $path/$RUN_material[$IRUN_in]/$ID_in/databases");
-  &remote_cmd("rmdir $path/$RUN_material[$IRUN_in]/$ID_in");
-=======
   print "$RUN_description[$IRUN_in]\n";
   if ( "$RUN_description[$IRUN_in]" ne "") {&remote_sftp_cmd("rm $path/$RUN_material[$IRUN_in]/$ID_in/description")};
   &remote_sftp_cmd("rmdir $path/$RUN_material[$IRUN_in]/$ID_in/inputs");
   &remote_sftp_cmd("rmdir $path/$RUN_material[$IRUN_in]/$ID_in/outputs");
   &remote_sftp_cmd("rmdir $path/$RUN_material[$IRUN_in]/$ID_in/databases");
   &remote_sftp_cmd("rmdir $path/$RUN_material[$IRUN_in]/$ID_in");
->>>>>>> d0e716b3
   &delete_database_entry($ID_in," ","all");
  }
 }
