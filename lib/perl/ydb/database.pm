#
#        Copyright (C) 2000-2016 the YAMBO team
#              http://www.yambo-code.org
#
# Authors (see AUTHORS file for details): AM
#
# This file is distributed under the terms of the GNU
# General Public License. You can redistribute it and/or
# modify it under the terms of the GNU General Public
# License as published by the Free Software Foundation;
# either version 2, or (at your option) any later version.
#
# This program is distributed in the hope that it will
# be useful, but WITHOUT ANY WARRANTY; without even the
# implied warranty of MERCHANTABILITY or FITNESS FOR A
# PARTICULAR PURPOSE.  See the GNU General Public License
# for more details.
#
# You should have received a copy of the GNU General Public
# License along with this program; if not, write to the Free
# Software Foundation, Inc., 59 Temple Place - Suite 330,Boston,
# MA 02111-1307, USA or visit http://www.gnu.org/copyleft/gpl.txt.
#
sub add_a_database_line
#========================
{
 $local_id=@_[0];
 $file= $DB_file;
 $filename = basename("@_[2]");
 $old = $file;
 $new1 = "$file.tmp1.$$";
 $new2 = "$file.tmp2.$$";
 $new3 = "$file.tmp3.$$";
 $new_line = "$local_id @_[1] $filename";
 $add_it="yes";
 open(OLD, "< $old")         or die "can't open $old: $!";
 open(NEW1, "> $new1")       or die "can't open $new1: $!";
 open(NEW2, "> $new2")       or die "can't open $new2: $!";
 open(NEW3, "> $new3")       or die "can't open $new3: $!";
 while (<OLD>) {
  @line = split(' ',$_);
<<<<<<< HEAD
  if ( $line[0] =~ "$local_id" and "@line" =~ "$new_line"){
   print "NEW @line $new_line\n";
   print NEW "$new_line\n";
   $added++;
  } elsif ( $line[0] =~ "$local_id" and "$line[1]" =~ "description" and "@_[1]" =~ "description"){
   print NEW "$new_line\n";
   $added++;
  } elsif ( $line[0] =~ "$local_id" and "$line[1]" =~ "key" and "@_[1]" =~ "key"){
   print NEW "$new_line\n";
   $added++;
  } elsif ( $added == 0 and $line[0] =~ "$local_id_p_1") {
   print NEW "$new_line\n";
   print NEW $_;
   $added++;
  } else {
   print NEW $_;
=======
  if ( $line[0] < $local_id) {
   print NEW1 $_ if (!$quiet) ;
   next;
  }
  if ( $line[0] > $local_id) {
   print NEW3 $_ if (!$quiet) ;
   next;
>>>>>>> d0e716b3
  }
  $replace_it="no";
  if ( "@line" eq "$new_line" ){ $replace_it = "yes" };
  if ( "$line[1]" =~ "material" and "@_[1]" =~ "material"){ $replace_it = "yes"};
  if ( "$line[1]" =~ "description" and "@_[1]" =~ "description"){ $replace_it = "yes"};
  if ( "@_[1]" =~ "tag"){
   if ("$line[1]" =~ "tag" and !$input and !$output and !$database) {$replace_it = "yes"};
   if ("$line[1]" eq "output" and $output) {
    if ("$line[2]" eq "$output") { 
     $new_line = "$line[0] $line[1] $line[2] $user_tags";
     $replace_it = "yes";
     &remote_ssh_cmd("echo $user_tags > $path/$RUN_material[$IRUN_in]/$local_id/outputs/$line[2].tags");
    }
   }
   if ("$line[1]" eq "input" and $input) {
    if ("$line[2]" eq "$input") { 
     $new_line = "$line[0] $line[1] $line[2] $user_tags";
     $replace_it = "yes";
     &remote_ssh_cmd("echo $user_tags > $path/$RUN_material[$IRUN_in]/$local_id/inputs/$line[2].tags");
    }
   }
   if ("$line[1]" eq "database" and $database) {
    if ("$line[2]" eq "$database") { 
     $new_line = "$line[0] $line[1] $line[2] $user_tags";
     $replace_it = "yes";
     &remote_ssh_cmd("echo $user_tags > $path/$RUN_material[$IRUN_in]/$local_id/databases/$line[2].tags");
    }
   }
  };
  #
  if ( "$replace_it" =~ "yes" ) { 
   $add_it="no";
   &elemental_add("$new_line","REPLACE");
  }
  #
  if ( "$replace_it" =~ "no" ) { &elemental_add("$_","OLD") };
 }
<<<<<<< HEAD
 print "$new_line $added\n";
 if ( $added == 0) {print NEW "$new_line\n"};
=======
 if ( "$add_it" =~ "yes"  ) { &elemental_add("$new_line","NEW") };
 #
>>>>>>> d0e716b3
 close(OLD)                  or die "can't close $old: $!";
 close(NEW1)                 or die "can't close $new1: $!";
 close(NEW2)                 or die "can't close $new2: $!";
 close(NEW3)                 or die "can't close $new3: $!";
 if (!$quiet) {$return_value = system("cat $new1 $new2 $new3 > $file")};
 unlink $new1;
 unlink $new2;
 unlink $new3;
 #
 if ("@_[1]" =~ "material")   { &remote_sftp_cmd("rename $path/$RUN_material[$IRUN_in] $path/$material"); }
 if ("@_[1]" =~ "description"){ &remote_ssh_cmd("echo $description > $path/$RUN_material[$IRUN_in]/description"); }
 if ("@_[1]" =~ "tag"){ &remote_ssh_cmd("echo $filename > $path/$RUN_material[$IRUN_in]/tags"); }
}
sub elemental_add
{
 print "@_[0] (@_[1])\n " if ( $quiet and "@_[1]" ne "OLD");
 print NEW2 "@_[0]"       if (!$quiet and "@_[1]" eq "OLD");
 print NEW2 "@_[0]\n"     if (!$quiet and "@_[1]" ne "OLD");
}
sub delete_database_entry
#========================
{
 $local_id=@_[0];
 $which = @_[1];
 $what  = @_[2];
 $file  = $DB_file;
 $old   = $file;
 $new   = "$file.tmp.$$";
 open(OLD, "< $old")         or die "can't open $old: $!";
 open(NEW, "> $new")         or die "can't open $new: $!";
 while (<OLD>) {
  @line = split(' ',$_);
<<<<<<< HEAD
  if ( $line[0] =~ "$local_id") 
  {
   if ($what =~ "all") { next };
   if ($which =~ "input" and $line[1] =~ "input") { next };
   if ($which =~ "output" and $line[1] =~ "output") { next };
   if ($which =~ "database" and $line[1] =~ "database") { next };
=======
  if ( "$line[0]" =~ "$local_id") 
  {
   if ($what =~ "all") { 
    print "REMOVED: $_";
    next 
   };
   if ($which eq $line[1]) { 
    if ("$line[2]" eq "$what" ){
     print "REMOVED: $_";
     next;
    }
   };
   print NEW $_ ;
>>>>>>> d0e716b3
  }else{
   print NEW $_ ;
  } 
 }
 close(OLD)                  or die "can't close $old: $!";
 close(NEW)                  or die "can't close $new: $!";
<<<<<<< HEAD
 if (!$quiet) {rename($new, $old)          or die "can't rename $new to $old: $!"};
=======
 if ($quiet) {
  unlink $new;
 }else{
  rename($new, $old)          or die "can't rename $new to $old: $!";
 }
>>>>>>> d0e716b3
}
1;<|MERGE_RESOLUTION|>--- conflicted
+++ resolved
@@ -39,24 +39,6 @@
  open(NEW3, "> $new3")       or die "can't open $new3: $!";
  while (<OLD>) {
   @line = split(' ',$_);
-<<<<<<< HEAD
-  if ( $line[0] =~ "$local_id" and "@line" =~ "$new_line"){
-   print "NEW @line $new_line\n";
-   print NEW "$new_line\n";
-   $added++;
-  } elsif ( $line[0] =~ "$local_id" and "$line[1]" =~ "description" and "@_[1]" =~ "description"){
-   print NEW "$new_line\n";
-   $added++;
-  } elsif ( $line[0] =~ "$local_id" and "$line[1]" =~ "key" and "@_[1]" =~ "key"){
-   print NEW "$new_line\n";
-   $added++;
-  } elsif ( $added == 0 and $line[0] =~ "$local_id_p_1") {
-   print NEW "$new_line\n";
-   print NEW $_;
-   $added++;
-  } else {
-   print NEW $_;
-=======
   if ( $line[0] < $local_id) {
    print NEW1 $_ if (!$quiet) ;
    next;
@@ -64,7 +46,6 @@
   if ( $line[0] > $local_id) {
    print NEW3 $_ if (!$quiet) ;
    next;
->>>>>>> d0e716b3
   }
   $replace_it="no";
   if ( "@line" eq "$new_line" ){ $replace_it = "yes" };
@@ -102,13 +83,8 @@
   #
   if ( "$replace_it" =~ "no" ) { &elemental_add("$_","OLD") };
  }
-<<<<<<< HEAD
- print "$new_line $added\n";
- if ( $added == 0) {print NEW "$new_line\n"};
-=======
  if ( "$add_it" =~ "yes"  ) { &elemental_add("$new_line","NEW") };
  #
->>>>>>> d0e716b3
  close(OLD)                  or die "can't close $old: $!";
  close(NEW1)                 or die "can't close $new1: $!";
  close(NEW2)                 or die "can't close $new2: $!";
@@ -141,14 +117,6 @@
  open(NEW, "> $new")         or die "can't open $new: $!";
  while (<OLD>) {
   @line = split(' ',$_);
-<<<<<<< HEAD
-  if ( $line[0] =~ "$local_id") 
-  {
-   if ($what =~ "all") { next };
-   if ($which =~ "input" and $line[1] =~ "input") { next };
-   if ($which =~ "output" and $line[1] =~ "output") { next };
-   if ($which =~ "database" and $line[1] =~ "database") { next };
-=======
   if ( "$line[0]" =~ "$local_id") 
   {
    if ($what =~ "all") { 
@@ -162,21 +130,16 @@
     }
    };
    print NEW $_ ;
->>>>>>> d0e716b3
   }else{
    print NEW $_ ;
   } 
  }
  close(OLD)                  or die "can't close $old: $!";
  close(NEW)                  or die "can't close $new: $!";
-<<<<<<< HEAD
- if (!$quiet) {rename($new, $old)          or die "can't rename $new to $old: $!"};
-=======
  if ($quiet) {
   unlink $new;
  }else{
   rename($new, $old)          or die "can't rename $new to $old: $!";
  }
->>>>>>> d0e716b3
 }
 1;