#
#===============================
# Yambo package
#===============================
#
include ../../config/setup
include ../archive/package.list

LIBNAME=liblapack.a
LIBPATH=$(libs_prefix)/$(fc_kind)/${fc}
LIBRARY=$(LIBPATH)/lib/$(LIBNAME)
#
PACKAGE=$(pkgname_lapack)
TARBALL=$(tarball_lapack)
#
# MAIN target
#
all: $(LIBRARY)
#
uncompress-stamp:
	( cd ../archive ; if ! test -e $(TARBALL) ; then \
	cp Makefile.loc Makefile ; $(make) $(TARBALL) ; fi )
	gunzip < ../archive/$(TARBALL) | ../../config/missing --run tar xf -
	touch uncompress-stamp

configure-stamp: uncompress-stamp
	if test -d $(PACKAGE) ; then ( cd $(PACKAGE);  \
	cat $(prefix)/config/setup $(srcdir)/lib/lapack/make.inc_lib > make.inc ; \
	cp  $(srcdir)/lib/lapack/Makefile.lib  Makefile );  \
	fi
	touch configure-stamp
	
package-ready-stamp: uncompress-stamp configure-stamp
	if test -d $(PACKAGE) ; then \
<<<<<<< HEAD
	( cd $(PACKAGE); $(make) ) ; fi
=======
	( cd $(PACKAGE); $(make) blaslib; $(make) lapacklib) ; fi
	#
>>>>>>> d6dac087
	touch package-ready-stamp

package-installed: uncompress-stamp configure-stamp package-ready-stamp
	if ! test -e package-installed ; then ($(install)); fi
	touch package-installed

$(LIBRARY): uncompress-stamp configure-stamp package-ready-stamp package-installed

#
# cleaning
#
clean:
	if test -d $(PACKAGE) && test -e configure-stamp ; then ( cd $(PACKAGE);  $(make) -s cleanlib ) ; fi
	- rm -rf package-ready-stamp configure-stamp package-installed

clean_all: 
	if test -d $(PACKAGE) ; then ( rm -rf $(PACKAGE) ) ; fi 
	- rm -rf package-ready-stamp configure-stamp package-installed

#This is not needed since "make blaslib" directly put libblas.a into $(LIBPATH)/lib
#cp libblas.a $(LIBPATH)/lib ;

define install
<<<<<<< HEAD
 cd $(PACKAGE); cp SRC/*.a $(LIBPATH)/lib ; \
=======
 cd $(PACKAGE);  \
 cp SRC/liblapack.a $(LIBPATH)/lib ; \
>>>>>>> d6dac087
 chmod +x $(LIBPATH)/lib/*lapack*.a ; \
 chmod +x $(LIBPATH)/lib/*blas*.a   
endef  <|MERGE_RESOLUTION|>--- conflicted
+++ resolved
@@ -32,12 +32,8 @@
 	
 package-ready-stamp: uncompress-stamp configure-stamp
 	if test -d $(PACKAGE) ; then \
-<<<<<<< HEAD
-	( cd $(PACKAGE); $(make) ) ; fi
-=======
 	( cd $(PACKAGE); $(make) blaslib; $(make) lapacklib) ; fi
 	#
->>>>>>> d6dac087
 	touch package-ready-stamp
 
 package-installed: uncompress-stamp configure-stamp package-ready-stamp
@@ -57,16 +53,8 @@
 	if test -d $(PACKAGE) ; then ( rm -rf $(PACKAGE) ) ; fi 
 	- rm -rf package-ready-stamp configure-stamp package-installed
 
-#This is not needed since "make blaslib" directly put libblas.a into $(LIBPATH)/lib
-#cp libblas.a $(LIBPATH)/lib ;
-
 define install
-<<<<<<< HEAD
  cd $(PACKAGE); cp SRC/*.a $(LIBPATH)/lib ; \
-=======
- cd $(PACKAGE);  \
- cp SRC/liblapack.a $(LIBPATH)/lib ; \
->>>>>>> d6dac087
  chmod +x $(LIBPATH)/lib/*lapack*.a ; \
  chmod +x $(LIBPATH)/lib/*blas*.a   
 endef  