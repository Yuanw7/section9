/*
         Copyright (C) 2000-2022 the YAMBO team
               http://www.yambo-code.org
 
  Authors (see AUTHORS file for details): AM
  
  This file is distributed under the terms of the GNU 
  General Public License. You can redistribute it and/or 
  modify it under the terms of the GNU General Public 
  License as published by the Free Software Foundation; 
  either version 2, or (at your option) any later version.
 
  This program is distributed in the hope that it will 
  be useful, but WITHOUT ANY WARRANTY; without even the 
  implied warranty of MERCHANTABILITY or FITNESS FOR A 
  PARTICULAR PURPOSE.  See the GNU General Public License 
  for more details.
 
  You should have received a copy of the GNU General Public 
  License along with this program; if not, write to the Free 
  Software Foundation, Inc., 59 Temple Place - Suite 330,Boston, 
  MA 02111-1307, USA or visit http://www.gnu.org/copyleft/gpl.txt.
*/

#define YAMBO_VERSION 5
#define YAMBO_SUBVERSION 1
#define YAMBO_PATCHLEVEL 0
<<<<<<< HEAD
#define YAMBO_REVISION 21570
#define YAMBO_HASH "5f4606df9" 
=======
#define YAMBO_REVISION 21574
#define YAMBO_HASH "08ac288ff" 
>>>>>>> 7569010d
<|MERGE_RESOLUTION|>--- conflicted
+++ resolved
@@ -25,10 +25,5 @@
 #define YAMBO_VERSION 5
 #define YAMBO_SUBVERSION 1
 #define YAMBO_PATCHLEVEL 0
-<<<<<<< HEAD
-#define YAMBO_REVISION 21570
-#define YAMBO_HASH "5f4606df9" 
-=======
 #define YAMBO_REVISION 21574
 #define YAMBO_HASH "08ac288ff" 
->>>>>>> 7569010d
