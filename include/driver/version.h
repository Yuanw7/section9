--- conflicted
+++ resolved
@@ -25,10 +25,5 @@
 #define YAMBO_VERSION 5
 #define YAMBO_SUBVERSION 1
 #define YAMBO_PATCHLEVEL 0
-<<<<<<< HEAD
-#define YAMBO_REVISION 21707
-#define YAMBO_HASH "3d5a60de2" 
-=======
 #define YAMBO_REVISION 21708
 #define YAMBO_HASH "7fa560910" 
->>>>>>> 979582c3
