--- conflicted
+++ resolved
@@ -25,10 +25,5 @@
 #define YAMBO_VERSION 5
 #define YAMBO_SUBVERSION 1
 #define YAMBO_PATCHLEVEL 0
-<<<<<<< HEAD
-#define YAMBO_REVISION 20476
-#define YAMBO_HASH "8520bdce5" 
-=======
-#define YAMBO_REVISION 20472
-#define YAMBO_HASH "08120c975" 
->>>>>>> 377a07d1
+#define YAMBO_REVISION 20477
+#define YAMBO_HASH "dba1ca07a" 
