/*
         Copyright (C) 2000-2021 the YAMBO team
               http://www.yambo-code.org
 
  Authors (see AUTHORS file for details): AM
  
  This file is distributed under the terms of the GNU 
  General Public License. You can redistribute it and/or 
  modify it under the terms of the GNU General Public 
  License as published by the Free Software Foundation; 
  either version 2, or (at your option) any later version.
 
  This program is distributed in the hope that it will 
  be useful, but WITHOUT ANY WARRANTY; without even the 
  implied warranty of MERCHANTABILITY or FITNESS FOR A 
  PARTICULAR PURPOSE.  See the GNU General Public License 
  for more details.
 
  You should have received a copy of the GNU General Public 
  License along with this program; if not, write to the Free 
  Software Foundation, Inc., 59 Temple Place - Suite 330,Boston, 
  MA 02111-1307, USA or visit http://www.gnu.org/copyleft/gpl.txt.
*/

#define YAMBO_VERSION 5
#define YAMBO_SUBVERSION 1
#define YAMBO_PATCHLEVEL 1
<<<<<<< HEAD
#define YAMBO_REVISION 21198
#define YAMBO_HASH "d9c84214a" 
=======
#define YAMBO_REVISION 21227
#define YAMBO_HASH "2a8427486" 
>>>>>>> fd756c5f
<|MERGE_RESOLUTION|>--- conflicted
+++ resolved
@@ -25,10 +25,5 @@
 #define YAMBO_VERSION 5
 #define YAMBO_SUBVERSION 1
 #define YAMBO_PATCHLEVEL 1
-<<<<<<< HEAD
-#define YAMBO_REVISION 21198
-#define YAMBO_HASH "d9c84214a" 
-=======
 #define YAMBO_REVISION 21227
 #define YAMBO_HASH "2a8427486" 
->>>>>>> fd756c5f
