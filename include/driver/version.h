--- conflicted
+++ resolved
@@ -25,10 +25,5 @@
 #define YAMBO_VERSION 5
 #define YAMBO_SUBVERSION 1
 #define YAMBO_PATCHLEVEL 0
-<<<<<<< HEAD
-#define YAMBO_REVISION 21768
-#define YAMBO_HASH "174f63e00" 
-=======
 #define YAMBO_REVISION 21877
 #define YAMBO_HASH "53df35f2c" 
->>>>>>> ed8022d3
