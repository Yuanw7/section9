/*
         Copyright (C) 2000-2022 the YAMBO team
               http://www.yambo-code.org
 
  Authors (see AUTHORS file for details): AM
  
  This file is distributed under the terms of the GNU 
  General Public License. You can redistribute it and/or 
  modify it under the terms of the GNU General Public 
  License as published by the Free Software Foundation; 
  either version 2, or (at your option) any later version.
 
  This program is distributed in the hope that it will 
  be useful, but WITHOUT ANY WARRANTY; without even the 
  implied warranty of MERCHANTABILITY or FITNESS FOR A 
  PARTICULAR PURPOSE.  See the GNU General Public License 
  for more details.
 
  You should have received a copy of the GNU General Public 
  License along with this program; if not, write to the Free 
  Software Foundation, Inc., 59 Temple Place - Suite 330,Boston, 
  MA 02111-1307, USA or visit http://www.gnu.org/copyleft/gpl.txt.
*/

#define YAMBO_VERSION 5
#define YAMBO_SUBVERSION 1
#define YAMBO_PATCHLEVEL 0
<<<<<<< HEAD
#define YAMBO_REVISION 21422
#define YAMBO_HASH "5b51fcea8" 
=======
#define YAMBO_REVISION 21550
#define YAMBO_HASH "0e957677a" 
>>>>>>> 5fb82b2b
<|MERGE_RESOLUTION|>--- conflicted
+++ resolved
@@ -25,10 +25,5 @@
 #define YAMBO_VERSION 5
 #define YAMBO_SUBVERSION 1
 #define YAMBO_PATCHLEVEL 0
-<<<<<<< HEAD
-#define YAMBO_REVISION 21422
-#define YAMBO_HASH "5b51fcea8" 
-=======
-#define YAMBO_REVISION 21550
-#define YAMBO_HASH "0e957677a" 
->>>>>>> 5fb82b2b
+#define YAMBO_REVISION 21551
+#define YAMBO_HASH "a365006c3" 
