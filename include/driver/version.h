/*
         Copyright (C) 2000-2022 the YAMBO team
               http://www.yambo-code.org
 
  Authors (see AUTHORS file for details): AM
  
  This file is distributed under the terms of the GNU 
  General Public License. You can redistribute it and/or 
  modify it under the terms of the GNU General Public 
  License as published by the Free Software Foundation; 
  either version 2, or (at your option) any later version.
 
  This program is distributed in the hope that it will 
  be useful, but WITHOUT ANY WARRANTY; without even the 
  implied warranty of MERCHANTABILITY or FITNESS FOR A 
  PARTICULAR PURPOSE.  See the GNU General Public License 
  for more details.
 
  You should have received a copy of the GNU General Public 
  License along with this program; if not, write to the Free 
  Software Foundation, Inc., 59 Temple Place - Suite 330,Boston, 
  MA 02111-1307, USA or visit http://www.gnu.org/copyleft/gpl.txt.
*/

#define YAMBO_VERSION 5
#define YAMBO_SUBVERSION 1
#define YAMBO_PATCHLEVEL 0
<<<<<<< HEAD
#define YAMBO_REVISION 21135
#define YAMBO_HASH "b0a1e45a9" 
=======
#define YAMBO_REVISION 21720
#define YAMBO_HASH "cfb6b3c53" 
>>>>>>> 56e0e762
<|MERGE_RESOLUTION|>--- conflicted
+++ resolved
@@ -25,10 +25,5 @@
 #define YAMBO_VERSION 5
 #define YAMBO_SUBVERSION 1
 #define YAMBO_PATCHLEVEL 0
-<<<<<<< HEAD
-#define YAMBO_REVISION 21135
-#define YAMBO_HASH "b0a1e45a9" 
-=======
-#define YAMBO_REVISION 21720
-#define YAMBO_HASH "cfb6b3c53" 
->>>>>>> 56e0e762
+#define YAMBO_REVISION 21721
+#define YAMBO_HASH "f562a50f3" 
