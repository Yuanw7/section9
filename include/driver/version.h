/*
         Copyright (C) 2000-2021 the YAMBO team
               http://www.yambo-code.org
 
  Authors (see AUTHORS file for details): AM
  
  This file is distributed under the terms of the GNU 
  General Public License. You can redistribute it and/or 
  modify it under the terms of the GNU General Public 
  License as published by the Free Software Foundation; 
  either version 2, or (at your option) any later version.
 
  This program is distributed in the hope that it will 
  be useful, but WITHOUT ANY WARRANTY; without even the 
  implied warranty of MERCHANTABILITY or FITNESS FOR A 
  PARTICULAR PURPOSE.  See the GNU General Public License 
  for more details.
 
  You should have received a copy of the GNU General Public 
  License along with this program; if not, write to the Free 
  Software Foundation, Inc., 59 Temple Place - Suite 330,Boston, 
  MA 02111-1307, USA or visit http://www.gnu.org/copyleft/gpl.txt.
*/

#define YAMBO_VERSION 5
#define YAMBO_SUBVERSION 1
#define YAMBO_PATCHLEVEL 1
<<<<<<< HEAD
#define YAMBO_REVISION 21337
#define YAMBO_HASH "ecdda1b71" 
=======
#define YAMBO_REVISION 21242
#define YAMBO_HASH "ec0e3f55f" 
>>>>>>> 2a06bd77
<|MERGE_RESOLUTION|>--- conflicted
+++ resolved
@@ -25,10 +25,5 @@
 #define YAMBO_VERSION 5
 #define YAMBO_SUBVERSION 1
 #define YAMBO_PATCHLEVEL 1
-<<<<<<< HEAD
-#define YAMBO_REVISION 21337
-#define YAMBO_HASH "ecdda1b71" 
-=======
-#define YAMBO_REVISION 21242
-#define YAMBO_HASH "ec0e3f55f" 
->>>>>>> 2a06bd77
+#define YAMBO_REVISION 21339
+#define YAMBO_HASH "b16fcbae0" 
