/*
         Copyright (C) 2000-2022 the YAMBO team
               http://www.yambo-code.org
 
  Authors (see AUTHORS file for details): AM
  
  This file is distributed under the terms of the GNU 
  General Public License. You can redistribute it and/or 
  modify it under the terms of the GNU General Public 
  License as published by the Free Software Foundation; 
  either version 2, or (at your option) any later version.
 
  This program is distributed in the hope that it will 
  be useful, but WITHOUT ANY WARRANTY; without even the 
  implied warranty of MERCHANTABILITY or FITNESS FOR A 
  PARTICULAR PURPOSE.  See the GNU General Public License 
  for more details.
 
  You should have received a copy of the GNU General Public 
  License along with this program; if not, write to the Free 
  Software Foundation, Inc., 59 Temple Place - Suite 330,Boston, 
  MA 02111-1307, USA or visit http://www.gnu.org/copyleft/gpl.txt.
*/

#define YAMBO_VERSION 5
#define YAMBO_SUBVERSION 1
#define YAMBO_PATCHLEVEL 0
<<<<<<< HEAD
#define YAMBO_REVISION 22018
#define YAMBO_HASH "eeecefad5" 
=======
#define YAMBO_REVISION 22016
#define YAMBO_HASH "b0390de1b" 
>>>>>>> 2f004dfd
<|MERGE_RESOLUTION|>--- conflicted
+++ resolved
@@ -25,10 +25,5 @@
 #define YAMBO_VERSION 5
 #define YAMBO_SUBVERSION 1
 #define YAMBO_PATCHLEVEL 0
-<<<<<<< HEAD
-#define YAMBO_REVISION 22018
-#define YAMBO_HASH "eeecefad5" 
-=======
-#define YAMBO_REVISION 22016
-#define YAMBO_HASH "b0390de1b" 
->>>>>>> 2f004dfd
+#define YAMBO_REVISION 22019
+#define YAMBO_HASH "4e0387614" 
