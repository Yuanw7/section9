/*
         Copyright (C) 2000-2022 the YAMBO team
               http://www.yambo-code.org
 
  Authors (see AUTHORS file for details): AM
  
  This file is distributed under the terms of the GNU 
  General Public License. You can redistribute it and/or 
  modify it under the terms of the GNU General Public 
  License as published by the Free Software Foundation; 
  either version 2, or (at your option) any later version.
 
  This program is distributed in the hope that it will 
  be useful, but WITHOUT ANY WARRANTY; without even the 
  implied warranty of MERCHANTABILITY or FITNESS FOR A 
  PARTICULAR PURPOSE.  See the GNU General Public License 
  for more details.
 
  You should have received a copy of the GNU General Public 
  License along with this program; if not, write to the Free 
  Software Foundation, Inc., 59 Temple Place - Suite 330,Boston, 
  MA 02111-1307, USA or visit http://www.gnu.org/copyleft/gpl.txt.
*/

#define YAMBO_VERSION 5
#define YAMBO_SUBVERSION 1
#define YAMBO_PATCHLEVEL 0
<<<<<<< HEAD
#define YAMBO_REVISION 21901
#define YAMBO_HASH "52f5911b4" 
=======
#define YAMBO_REVISION 21879
#define YAMBO_HASH "c9602c614" 
>>>>>>> 7de05ba8
<|MERGE_RESOLUTION|>--- conflicted
+++ resolved
@@ -25,10 +25,5 @@
 #define YAMBO_VERSION 5
 #define YAMBO_SUBVERSION 1
 #define YAMBO_PATCHLEVEL 0
-<<<<<<< HEAD
-#define YAMBO_REVISION 21901
-#define YAMBO_HASH "52f5911b4" 
-=======
-#define YAMBO_REVISION 21879
-#define YAMBO_HASH "c9602c614" 
->>>>>>> 7de05ba8
+#define YAMBO_REVISION 21937
+#define YAMBO_HASH "8619ccbc4" 
