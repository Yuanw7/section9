--- conflicted
+++ resolved
@@ -25,10 +25,5 @@
 #define YAMBO_VERSION 5
 #define YAMBO_SUBVERSION 1
 #define YAMBO_PATCHLEVEL 0
-<<<<<<< HEAD
-#define YAMBO_REVISION 20500
-#define YAMBO_HASH "5430de91d" 
-=======
-#define YAMBO_REVISION 21121
-#define YAMBO_HASH "fd6a68313" 
->>>>>>> b2a8eedf
+#define YAMBO_REVISION 21122
+#define YAMBO_HASH "c136a4184" 
