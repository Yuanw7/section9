--- conflicted
+++ resolved
@@ -25,10 +25,5 @@
 #define YAMBO_VERSION 5
 #define YAMBO_SUBVERSION 1
 #define YAMBO_PATCHLEVEL 0
-<<<<<<< HEAD
-#define YAMBO_REVISION 22005
-#define YAMBO_HASH "9efbef6ab" 
-=======
 #define YAMBO_REVISION 21997
 #define YAMBO_HASH "5bf8a2996" 
->>>>>>> 4832dd35
