--- conflicted
+++ resolved
@@ -25,10 +25,5 @@
 #define YAMBO_VERSION 5
 #define YAMBO_SUBVERSION 1
 #define YAMBO_PATCHLEVEL 0
-<<<<<<< HEAD
-#define YAMBO_REVISION 21737
-#define YAMBO_HASH "563d1940a" 
-=======
 #define YAMBO_REVISION 21762
 #define YAMBO_HASH "242dd5c21" 
->>>>>>> 68741863
