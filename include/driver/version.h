--- conflicted
+++ resolved
@@ -25,10 +25,5 @@
 #define YAMBO_VERSION 5
 #define YAMBO_SUBVERSION 1
 #define YAMBO_PATCHLEVEL 0
-<<<<<<< HEAD
-#define YAMBO_REVISION 20998
-#define YAMBO_HASH "54d18c410" 
-=======
-#define YAMBO_REVISION 20475
-#define YAMBO_HASH "9b099404b" 
->>>>>>> ec51c1c6
+#define YAMBO_REVISION 20999
+#define YAMBO_HASH "494ee7136" 
