--- conflicted
+++ resolved
@@ -25,10 +25,5 @@
 #define YAMBO_VERSION 5
 #define YAMBO_SUBVERSION 1
 #define YAMBO_PATCHLEVEL 0
-<<<<<<< HEAD
-#define YAMBO_REVISION 20966
-#define YAMBO_HASH "4a14c595e" 
-=======
-#define YAMBO_REVISION 20389
-#define YAMBO_HASH "3f02bad3e" 
->>>>>>> 90f2d7bb
+#define YAMBO_REVISION 20967
+#define YAMBO_HASH "f54e5c3cb" 
