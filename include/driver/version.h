/*
         Copyright (C) 2000-2022 the YAMBO team
               http://www.yambo-code.org
 
  Authors (see AUTHORS file for details): AM
  
  This file is distributed under the terms of the GNU 
  General Public License. You can redistribute it and/or 
  modify it under the terms of the GNU General Public 
  License as published by the Free Software Foundation; 
  either version 2, or (at your option) any later version.
 
  This program is distributed in the hope that it will 
  be useful, but WITHOUT ANY WARRANTY; without even the 
  implied warranty of MERCHANTABILITY or FITNESS FOR A 
  PARTICULAR PURPOSE.  See the GNU General Public License 
  for more details.
 
  You should have received a copy of the GNU General Public 
  License along with this program; if not, write to the Free 
  Software Foundation, Inc., 59 Temple Place - Suite 330,Boston, 
  MA 02111-1307, USA or visit http://www.gnu.org/copyleft/gpl.txt.
*/

#define YAMBO_VERSION 5
#define YAMBO_SUBVERSION 1
#define YAMBO_PATCHLEVEL 0
<<<<<<< HEAD
#define YAMBO_REVISION 21368
#define YAMBO_HASH "6f752e9b4" 
=======
#define YAMBO_REVISION 21373
#define YAMBO_HASH "8dfc6f939" 
>>>>>>> 5c5ef85b
<|MERGE_RESOLUTION|>--- conflicted
+++ resolved
@@ -25,10 +25,5 @@
 #define YAMBO_VERSION 5
 #define YAMBO_SUBVERSION 1
 #define YAMBO_PATCHLEVEL 0
-<<<<<<< HEAD
-#define YAMBO_REVISION 21368
-#define YAMBO_HASH "6f752e9b4" 
-=======
-#define YAMBO_REVISION 21373
-#define YAMBO_HASH "8dfc6f939" 
->>>>>>> 5c5ef85b
+#define YAMBO_REVISION 21477
+#define YAMBO_HASH "109729fe6" 
