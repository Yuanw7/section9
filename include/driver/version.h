--- conflicted
+++ resolved
@@ -25,10 +25,5 @@
 #define YAMBO_VERSION 5
 #define YAMBO_SUBVERSION 1
 #define YAMBO_PATCHLEVEL 0
-<<<<<<< HEAD
-#define YAMBO_REVISION 20504
-#define YAMBO_HASH "03ef23640" 
-=======
 #define YAMBO_REVISION 20425
 #define YAMBO_HASH "77be3c60d" 
->>>>>>> f8a9d432
