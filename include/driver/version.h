--- conflicted
+++ resolved
@@ -25,15 +25,5 @@
 #define YAMBO_VERSION 5
 #define YAMBO_SUBVERSION 1
 #define YAMBO_PATCHLEVEL 0
-<<<<<<< HEAD
-<<<<<<< HEAD
-#define YAMBO_REVISION 20289
-#define YAMBO_HASH "e4d919b45" 
-=======
-#define YAMBO_REVISION 20366
-#define YAMBO_HASH "39ef47f1d" 
->>>>>>> devel-andreaM
-=======
-#define YAMBO_REVISION 20390
-#define YAMBO_HASH "7875f6a47" 
->>>>>>> 1a68cb05
+#define YAMBO_REVISION 20372
+#define YAMBO_HASH "e37895900" 
