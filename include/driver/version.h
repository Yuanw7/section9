--- conflicted
+++ resolved
@@ -25,10 +25,5 @@
 #define YAMBO_VERSION 5
 #define YAMBO_SUBVERSION 1
 #define YAMBO_PATCHLEVEL 0
-<<<<<<< HEAD
-#define YAMBO_REVISION 21363
-#define YAMBO_HASH "9f1ba364e" 
-=======
 #define YAMBO_REVISION 21608
 #define YAMBO_HASH "b8e986d9e" 
->>>>>>> e1150618
