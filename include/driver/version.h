--- conflicted
+++ resolved
@@ -25,10 +25,5 @@
 #define YAMBO_VERSION 5
 #define YAMBO_SUBVERSION 1
 #define YAMBO_PATCHLEVEL 0
-<<<<<<< HEAD
-#define YAMBO_REVISION 21122
-#define YAMBO_HASH "97b0642c3" 
-=======
 #define YAMBO_REVISION 21128
 #define YAMBO_HASH "c8bb0e2bd" 
->>>>>>> 34684ea6
