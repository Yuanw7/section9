--- conflicted
+++ resolved
@@ -24,12 +24,6 @@
 
 #define YAMBO_VERSION 5
 #define YAMBO_SUBVERSION 1
-<<<<<<< HEAD
-#define YAMBO_PATCHLEVEL 0
-#define YAMBO_REVISION 21175
-#define YAMBO_HASH "3db994e41" 
-=======
 #define YAMBO_PATCHLEVEL 1
 #define YAMBO_REVISION 21181
 #define YAMBO_HASH "4394c0edc" 
->>>>>>> 756c4716
