--- conflicted
+++ resolved
@@ -25,10 +25,5 @@
 #define YAMBO_VERSION 5
 #define YAMBO_SUBVERSION 1
 #define YAMBO_PATCHLEVEL 0
-<<<<<<< HEAD
-#define YAMBO_REVISION 20476
-#define YAMBO_HASH "33df7cf72" 
-=======
 #define YAMBO_REVISION 20489
 #define YAMBO_HASH "f69d83d76" 
->>>>>>> 6a914d39
