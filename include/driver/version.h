--- conflicted
+++ resolved
@@ -24,12 +24,6 @@
 
 #define YAMBO_VERSION 5
 #define YAMBO_SUBVERSION 1
-<<<<<<< HEAD
-#define YAMBO_PATCHLEVEL 0
-#define YAMBO_REVISION 21134
-#define YAMBO_HASH "82b7a3d2e" 
-=======
 #define YAMBO_PATCHLEVEL 1
 #define YAMBO_REVISION 21227
 #define YAMBO_HASH "2a8427486" 
->>>>>>> 6e99f50d
