/*
         Copyright (C) 2000-2022 the YAMBO team
               http://www.yambo-code.org
 
  Authors (see AUTHORS file for details): AM
  
  This file is distributed under the terms of the GNU 
  General Public License. You can redistribute it and/or 
  modify it under the terms of the GNU General Public 
  License as published by the Free Software Foundation; 
  either version 2, or (at your option) any later version.
 
  This program is distributed in the hope that it will 
  be useful, but WITHOUT ANY WARRANTY; without even the 
  implied warranty of MERCHANTABILITY or FITNESS FOR A 
  PARTICULAR PURPOSE.  See the GNU General Public License 
  for more details.
 
  You should have received a copy of the GNU General Public 
  License along with this program; if not, write to the Free 
  Software Foundation, Inc., 59 Temple Place - Suite 330,Boston, 
  MA 02111-1307, USA or visit http://www.gnu.org/copyleft/gpl.txt.
*/

#define YAMBO_VERSION 5
#define YAMBO_SUBVERSION 1
#define YAMBO_PATCHLEVEL 0
<<<<<<< HEAD
#define YAMBO_REVISION 21424
#define YAMBO_HASH "f39878000" 
=======
#define YAMBO_REVISION 21715
#define YAMBO_HASH "c7f26b751" 
>>>>>>> 48f3af4b
<|MERGE_RESOLUTION|>--- conflicted
+++ resolved
@@ -25,10 +25,5 @@
 #define YAMBO_VERSION 5
 #define YAMBO_SUBVERSION 1
 #define YAMBO_PATCHLEVEL 0
-<<<<<<< HEAD
-#define YAMBO_REVISION 21424
-#define YAMBO_HASH "f39878000" 
-=======
-#define YAMBO_REVISION 21715
-#define YAMBO_HASH "c7f26b751" 
->>>>>>> 48f3af4b
+#define YAMBO_REVISION 21716
+#define YAMBO_HASH "29911edc6" 
