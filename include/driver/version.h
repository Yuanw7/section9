/*
         Copyright (C) 2000-2022 the YAMBO team
               http://www.yambo-code.org
 
  Authors (see AUTHORS file for details): AM
  
  This file is distributed under the terms of the GNU 
  General Public License. You can redistribute it and/or 
  modify it under the terms of the GNU General Public 
  License as published by the Free Software Foundation; 
  either version 2, or (at your option) any later version.
 
  This program is distributed in the hope that it will 
  be useful, but WITHOUT ANY WARRANTY; without even the 
  implied warranty of MERCHANTABILITY or FITNESS FOR A 
  PARTICULAR PURPOSE.  See the GNU General Public License 
  for more details.
 
  You should have received a copy of the GNU General Public 
  License along with this program; if not, write to the Free 
  Software Foundation, Inc., 59 Temple Place - Suite 330,Boston, 
  MA 02111-1307, USA or visit http://www.gnu.org/copyleft/gpl.txt.
*/

#define YAMBO_VERSION 5
#define YAMBO_SUBVERSION 1
#define YAMBO_PATCHLEVEL 0
<<<<<<< HEAD
#define YAMBO_REVISION 21979
#define YAMBO_HASH "27a6bbb5f" 
=======
#define YAMBO_REVISION 21954
#define YAMBO_HASH "509986fae" 
>>>>>>> 6ffa9671
<|MERGE_RESOLUTION|>--- conflicted
+++ resolved
@@ -25,10 +25,5 @@
 #define YAMBO_VERSION 5
 #define YAMBO_SUBVERSION 1
 #define YAMBO_PATCHLEVEL 0
-<<<<<<< HEAD
-#define YAMBO_REVISION 21979
-#define YAMBO_HASH "27a6bbb5f" 
-=======
 #define YAMBO_REVISION 21954
 #define YAMBO_HASH "509986fae" 
->>>>>>> 6ffa9671
