--- conflicted
+++ resolved
@@ -24,12 +24,6 @@
 
 #define YAMBO_VERSION 5
 #define YAMBO_SUBVERSION 1
-<<<<<<< HEAD
-#define YAMBO_PATCHLEVEL 1
-#define YAMBO_REVISION 21199
-#define YAMBO_HASH "8d671606f" 
-=======
 #define YAMBO_PATCHLEVEL 0
-#define YAMBO_REVISION 21685
-#define YAMBO_HASH "5e9e19489" 
->>>>>>> 2d1529f5
+#define YAMBO_REVISION 21686
+#define YAMBO_HASH "0baea1af0" 
