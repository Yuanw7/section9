/*
        Copyright (C) 2000-2019 the YAMBO team
              http://www.yambo-code.org

 Authors (see AUTHORS file for details): HM AM
 
 This file is distributed under the terms of the GNU 
 General Public License. You can redistribute it and/or 
 modify it under the terms of the GNU General Public 
 License as published by the Free Software Foundation; 
 either version 2, or (at your option) any later version.

 This program is distributed in the hope that it will 
 be useful, but WITHOUT ANY WARRANTY; without even the 
 implied warranty of MERCHANTABILITY or FITNESS FOR A 
 PARTICULAR PURPOSE.  See the GNU General Public License 
 for more details.

 You should have received a copy of the GNU General Public 
 License along with this program; if not, write to the Free 
 Software Foundation, Inc., 59 Temple Place - Suite 330,Boston, 
 MA 02111-1307, USA or visit http://www.gnu.org/copyleft/gpl.txt.
 
*/
 use memory, ONLY:MEM_err,MEM_dri
 implicit none
#define YAMBO_ALLOC_P(x,SIZE) \
  allocate(x SIZE,stat=MEM_err)NEWLINE \
<<<<<<< HEAD
  if (     associated(x)) call MEM_dri(QUOTES x QUOTES,x)NEWLINE \
  if (.not.associated(x)) call MEM_dri(QUOTES x QUOTES)
#define YAMBO_ALLOC(x,SIZE) \
  allocate(x SIZE,stat=MEM_err)NEWLINE \
  if (     allocated(x)) call MEM_dri(QUOTES x QUOTES,x)NEWLINE \
  if (.not.allocated(x)) call MEM_dri(QUOTES x QUOTES)
#define YAMBO_FREE(x) \
  if (.not.allocated(x)) call MEM_dri(QUOTES x QUOTES,-1)     NEWLINE \
  if (     allocated(x)) call MEM_dri(QUOTES x QUOTES,size(x))NEWLINE \
  if (     allocated(x)) deallocate(x)
#define YAMBO_FREE_P(x) \
  if (.not.associated(x)) call MEM_dri(QUOTES x QUOTES,-1)     NEWLINE \
  if (     associated(x)) call MEM_dri(QUOTES x QUOTES,size(x))NEWLINE \
  if (     associated(x)) deallocate(x);nullify(x)
=======
  if (associated(x)) &NEWLINE& call MEM_dri(QUOTES x QUOTES,x)NEWLINE \
  if (.not.associated(x)) &NEWLINE& call MEM_dri(QUOTES x QUOTES)
#define YAMBO_ALLOC(x,SIZE) \
  allocate(x SIZE,stat=MEM_err)NEWLINE \
  if (allocated(x)) &NEWLINE& call MEM_dri(QUOTES x QUOTES,x)NEWLINE \
  if (.not.allocated(x)) &NEWLINE& call MEM_dri(QUOTES x QUOTES)
#define YAMBO_FREE(x) \
  if (allocated(x)) &NEWLINE& call MEM_dri(QUOTES x QUOTES,size(x,KIND=8))NEWLINE \
  if (allocated(x)) &NEWLINE& deallocate(x)
#define YAMBO_FREE_P(x) \
  if (associated(x)) &NEWLINE& call MEM_dri(QUOTES x QUOTES,size(x,KIND=8))NEWLINE \
  if (associated(x)) &NEWLINE& deallocate(x);nullify(x)
>>>>>>> 23a9053e
<|MERGE_RESOLUTION|>--- conflicted
+++ resolved
@@ -26,32 +26,17 @@
  implicit none
 #define YAMBO_ALLOC_P(x,SIZE) \
   allocate(x SIZE,stat=MEM_err)NEWLINE \
-<<<<<<< HEAD
-  if (     associated(x)) call MEM_dri(QUOTES x QUOTES,x)NEWLINE \
-  if (.not.associated(x)) call MEM_dri(QUOTES x QUOTES)
-#define YAMBO_ALLOC(x,SIZE) \
-  allocate(x SIZE,stat=MEM_err)NEWLINE \
-  if (     allocated(x)) call MEM_dri(QUOTES x QUOTES,x)NEWLINE \
-  if (.not.allocated(x)) call MEM_dri(QUOTES x QUOTES)
-#define YAMBO_FREE(x) \
-  if (.not.allocated(x)) call MEM_dri(QUOTES x QUOTES,-1)     NEWLINE \
-  if (     allocated(x)) call MEM_dri(QUOTES x QUOTES,size(x))NEWLINE \
-  if (     allocated(x)) deallocate(x)
-#define YAMBO_FREE_P(x) \
-  if (.not.associated(x)) call MEM_dri(QUOTES x QUOTES,-1)     NEWLINE \
-  if (     associated(x)) call MEM_dri(QUOTES x QUOTES,size(x))NEWLINE \
-  if (     associated(x)) deallocate(x);nullify(x)
-=======
-  if (associated(x)) &NEWLINE& call MEM_dri(QUOTES x QUOTES,x)NEWLINE \
+  if (     associated(x)) &NEWLINE& call MEM_dri(QUOTES x QUOTES,x)NEWLINE \
   if (.not.associated(x)) &NEWLINE& call MEM_dri(QUOTES x QUOTES)
 #define YAMBO_ALLOC(x,SIZE) \
   allocate(x SIZE,stat=MEM_err)NEWLINE \
-  if (allocated(x)) &NEWLINE& call MEM_dri(QUOTES x QUOTES,x)NEWLINE \
+  if (     allocated(x)) &NEWLINE& call MEM_dri(QUOTES x QUOTES,x)NEWLINE \
   if (.not.allocated(x)) &NEWLINE& call MEM_dri(QUOTES x QUOTES)
 #define YAMBO_FREE(x) \
-  if (allocated(x)) &NEWLINE& call MEM_dri(QUOTES x QUOTES,size(x,KIND=8))NEWLINE \
-  if (allocated(x)) &NEWLINE& deallocate(x)
+  if (.not.allocated(x)) &NEWLINE& call MEM_dri(QUOTES x QUOTES,int(-1,KIND=8))NEWLINE \
+  if (     allocated(x)) &NEWLINE& call MEM_dri(QUOTES x QUOTES,size(x,KIND=8))NEWLINE \
+  if (     allocated(x)) &NEWLINE& deallocate(x)
 #define YAMBO_FREE_P(x) \
-  if (associated(x)) &NEWLINE& call MEM_dri(QUOTES x QUOTES,size(x,KIND=8))NEWLINE \
-  if (associated(x)) &NEWLINE& deallocate(x);nullify(x)
->>>>>>> 23a9053e
+  if (.not.associated(x)) &NEWLINE& call MEM_dri(QUOTES x QUOTES,int(-1,KIND=8))NEWLINE \
+  if (     associated(x)) &NEWLINE& call MEM_dri(QUOTES x QUOTES,size(x,KIND=8))NEWLINE \
+  if (     associated(x)) &NEWLINE& deallocate(x);nullify(x)