/*
        Copyright (C) 2000-2021 the YAMBO team
              http://www.yambo-code.org

 Authors (see AUTHORS file for details): DS
 
 This file is distributed under the terms of the GNU 
 General Public License. You can redistribute it and/or 
 modify it under the terms of the GNU General Public 
 License as published by the Free Software Foundation; 
 either version 2, or (at your option) any later version.

 This program is distributed in the hope that it will 
 be useful, but WITHOUT ANY WARRANTY; without even the 
 implied warranty of MERCHANTABILITY or FITNESS FOR A 
 PARTICULAR PURPOSE.  See the GNU General Public License 
 for more details.

 You should have received a copy of the GNU General Public 
 License along with this program; if not, write to the Free 
 Software Foundation, Inc., 59 Temple Place - Suite 330,Boston, 
 MA 02111-1307, USA or visit http://www.gnu.org/copyleft/gpl.txt.
 
*/
<<<<<<< HEAD
#if defined _OPENMP && !defined _CUDA && defined _testing_check

#define OMP_LAST_DEF

#define OMP_LAST1 \
     if (BS_res_K_corr.or.BS_cpl_K_corr) then NEWLINE \
       i_k_bz_mem=PAR_K_scheme%bz_index(i_k_bz) NEWLINE \
       if (i_k_bz_mem==0) then NEWLINE \
         !$omp critical NEWLINE \
         qindx_tmp=qindx_B_load(i_p_bz,i_k_bz,qindx_ID) NEWLINE \
         iq_W_bz=qindx_tmp(1) NEWLINE \
         ig_W   =qindx_tmp(2) NEWLINE \
         !$omp end critical NEWLINE \
       else NEWLINE \
         iq_W_bz=qindx_B(i_p_bz,i_k_bz_mem,1) NEWLINE \
         ig_W   =qindx_B(i_p_bz,i_k_bz_mem,2) NEWLINE \
       endif NEWLINE \
       iq_W   =q%sstar( iq_W_bz ,1) NEWLINE \
       iq_W_s =q%sstar( iq_W_bz ,2) NEWLINE \
     endif NEWLINE

#define OMP_LAST2 \
     if (BS_res_K_corr.or.BS_cpl_K_corr) then NEWLINE \
       i_kmq_bz_mem=PAR_K_scheme%bz_index(i_kmq_bz) NEWLINE \
       if (i_kmq_bz_mem==0) then NEWLINE \
         !$omp critical NEWLINE \
         qindx_tmp=qindx_B_load(i_pmq_bz,i_kmq_bz,qindx_ID) NEWLINE \
         iq_W_bz_mq=qindx_tmp(1) NEWLINE \
         ig_W_mq   =qindx_tmp(2) NEWLINE \
         !$omp end critical NEWLINE \
       else NEWLINE \
         iq_W_bz_mq=qindx_B(i_pmq_bz,i_kmq_bz_mem,1) NEWLINE \
         ig_W_mq   =qindx_B(i_pmq_bz,i_kmq_bz_mem,2) NEWLINE \
       endif NEWLINE \
       iq_W_mq   =q%sstar( iq_W_bz_mq,1) NEWLINE \
       iq_W_s_mq =q%sstar( iq_W_bz_mq,2) NEWLINE \
     endif NEWLINE

#else

=======
>>>>>>> d86948dc
#define OMP_LAST_DEF \
integer ::      i_k_bz_last,i_p_bz_last,i_pmq_bz_last,i_kmq_bz_last, & NEWLINE \
&               iq_W_bz_last,ig_W_last,iq_W_bz_mq_last,ig_W_mq_last NEWLINE

#define OMP_LAST1 \
     if (BS_res_K_corr.or.BS_cpl_K_corr) then NEWLINE \
       i_k_bz_mem=PAR_K_scheme%bz_index(i_k_bz) NEWLINE \
       if (i_p_bz_last/=i_p_bz.or.i_k_bz_last/=i_k_bz) then NEWLINE \
         i_p_bz_last=i_p_bz NEWLINE \
         i_k_bz_last=i_k_bz NEWLINE \
         if (i_k_bz_mem==0) then NEWLINE \
           !$omp critical NEWLINE \
           qindx_tmp=qindx_B_load(i_p_bz,i_k_bz,qindx_ID) NEWLINE \
           iq_W_bz=qindx_tmp(1) NEWLINE \
           ig_W   =qindx_tmp(2) NEWLINE \
           !$omp end critical NEWLINE \
         else NEWLINE \
           iq_W_bz=qindx_B(i_p_bz,i_k_bz_mem,1) NEWLINE \
           ig_W   =qindx_B(i_p_bz,i_k_bz_mem,2) NEWLINE \
         endif NEWLINE \
         iq_W_bz_last=iq_W_bz NEWLINE \
         ig_W_last   =ig_W    NEWLINE \
       else NEWLINE \
         iq_W_bz=iq_W_bz_last NEWLINE \
         ig_W   =ig_W_last    NEWLINE \
       endif NEWLINE \
       iq_W   =q%sstar( iq_W_bz ,1) NEWLINE \
       iq_W_s =q%sstar( iq_W_bz ,2) NEWLINE \
     endif NEWLINE

#define OMP_LAST2 \
     if (BS_res_K_corr.or.BS_cpl_K_corr) then NEWLINE \
       i_kmq_bz_mem=PAR_K_scheme%bz_index(i_kmq_bz) NEWLINE \
       if (i_pmq_bz_last/=i_pmq_bz.or.i_kmq_bz_last/=i_kmq_bz) then NEWLINE \
         i_pmq_bz_last=i_pmq_bz NEWLINE \
         i_kmq_bz_last=i_kmq_bz NEWLINE \
         if (i_kmq_bz_mem==0) then NEWLINE \
           !$omp critical NEWLINE \
           qindx_tmp=qindx_B_load(i_pmq_bz,i_kmq_bz,qindx_ID) NEWLINE \
           iq_W_bz_mq=qindx_tmp(1) NEWLINE \
           ig_W_mq   =qindx_tmp(2) NEWLINE \
           !$omp end critical NEWLINE \
         else NEWLINE \
           iq_W_bz_mq=qindx_B(i_pmq_bz,i_kmq_bz_mem,1) NEWLINE \
           ig_W_mq   =qindx_B(i_pmq_bz,i_kmq_bz_mem,2) NEWLINE \
         endif NEWLINE \
         iq_W_bz_mq_last=iq_W_bz_mq NEWLINE \
         ig_W_mq_last   =ig_W_mq    NEWLINE \
       else NEWLINE \
         iq_W_bz_mq=iq_W_bz_mq_last NEWLINE \
         ig_W_mq   =ig_W_mq_last    NEWLINE \
       endif NEWLINE \
       iq_W_mq   =q%sstar( iq_W_bz_mq,1) NEWLINE \
       iq_W_s_mq =q%sstar( iq_W_bz_mq,2) NEWLINE \
     endif NEWLINE

#define DEFINE_BSK_COMMON_INDEXES \
integer ::     i_k_s,i_k_s_m1,i_p_s,i_k_bz,i_p_bz,i_k,i_p,i_kp_s,& NEWLINE \
&               i_kmq_s,i_kmq_s_m1,i_pmq_s,i_kmq_bz,i_pmq_bz,i_kmq,i_pmq,i_kp_mq_s,& NEWLINE \
&               i_Tk,i_Tp,i_Tgrp_k,i_Tgrp_p,I_Tgrp_k_st,I_Tgrp_p_st,H_pos(2),& NEWLINE \
&               i_v_k,i_v_p,i_c_k,i_c_p,i_k_sp_pol_c,i_p_sp_pol_c,i_k_sp_pol_v,i_p_sp_pol_v,iq_W,iq_W_bz,iq_W_s,ig_W,& NEWLINE \
&               i_kmq_t,i_pmq_t,i_k_bz_mem,i_kmq_bz_mem,qindx_tmp(2) NEWLINE \
                OMP_LAST_DEF

#define FILL_BSK_COMMON_INDEXES \
     NEWLINE \
     H_pos(1) = sum(BS_T_grp(I_Tgrp_k_st:I_Tgrp_k-1)%size)+i_Tk+& NEWLINE \
     &              (BS_T_grp(I_Tgrp_k)%i_res_ares-1)*BS_K_dim(1) NEWLINE \
     H_pos(2) = sum(BS_T_grp(I_Tgrp_p_st:I_Tgrp_p-1)%size)+i_Tp+& NEWLINE \
     &              (BS_T_grp(I_Tgrp_p)%i_res_ares-1)*BS_K_dim(1) NEWLINE \
     if (H_pos(1)>H_pos(2)) cycle NEWLINE \
     NEWLINE \
     i_k_bz  = BS_T_grp(i_Tgrp_k)%table(i_Tk,1) NEWLINE \
     i_p_bz  = BS_T_grp(i_Tgrp_p)%table(i_Tp,1) NEWLINE \
     NEWLINE \
     i_k_s =Xk%sstar(i_k_bz,2) NEWLINE \
     i_p_s =Xk%sstar(i_p_bz,2) NEWLINE \
     NEWLINE \
     i_k_s_m1= sop_inv(i_k_s) NEWLINE \
     i_kp_s  = sop_tab(i_k_s_m1,i_p_s) NEWLINE \
     NEWLINE \
     i_kmq_bz=qindx_X(iq,i_k_bz,1) NEWLINE \
     i_pmq_bz=qindx_X(iq,i_p_bz,1) NEWLINE \
     NEWLINE \
     i_kmq   =Xk%sstar(i_kmq_bz,1) NEWLINE \
     i_pmq   =Xk%sstar(i_pmq_bz,1) NEWLINE \
     NEWLINE \
     i_kmq_s =Xk%sstar(i_kmq_bz,2) NEWLINE \
     i_pmq_s =Xk%sstar(i_pmq_bz,2) NEWLINE \
     NEWLINE \
     if (BS_res_K_corr) then NEWLINE \
       i_kmq_t=BS_blk(i_block)%kp_table(1,i_kmq) NEWLINE \
       i_pmq_t=BS_blk(i_block)%kp_table(2,i_pmq) NEWLINE \
     endif NEWLINE \
     NEWLINE \
     i_kmq_s_m1 = sop_inv(i_kmq_s) NEWLINE \
     i_kp_mq_s  = sop_tab(i_kmq_s_m1,i_pmq_s) NEWLINE \
     NEWLINE \
     OMP_LAST1 \
     NEWLINE \
     i_v_k=BS_T_grp(i_Tgrp_k)%table(i_Tk,2) NEWLINE \
     i_c_k=BS_T_grp(i_Tgrp_k)%table(i_Tk,3) NEWLINE \
     NEWLINE \
     i_v_p=BS_T_grp(i_Tgrp_p)%table(i_Tp,2) NEWLINE \
     i_c_p=BS_T_grp(i_Tgrp_p)%table(i_Tp,3) NEWLINE \
     NEWLINE \
     i_k_sp_pol_c=BS_T_grp(i_Tgrp_k)%table(i_Tk,4) NEWLINE \
     i_p_sp_pol_c=BS_T_grp(i_Tgrp_p)%table(i_Tp,4) NEWLINE \
     i_k_sp_pol_v=BS_T_grp(i_Tgrp_k)%table(i_Tk,5) NEWLINE \
     i_p_sp_pol_v=BS_T_grp(i_Tgrp_p)%table(i_Tp,5) NEWLINE \

#define FILL_BSK_KERNEL_INDEXES \
     NEWLINE \
     ig_kmq    = qindx_X(iq,i_k_bz,2) NEWLINE \
     ig_pmq    = qindx_X(iq,i_p_bz,2) NEWLINE \
     NEWLINE \
     OMP_LAST2 \
     NEWLINE \
     if (BS_K_is_ALDA) then NEWLINE \
       is_k = (/i_c_k,i_k,i_k_s,i_k_sp_pol_c/) NEWLINE \
       os_k = (/i_v_k,i_kmq,i_kmq_s,i_k_sp_pol_v/) NEWLINE \
       is_p = (/i_c_p,i_p,i_p_s,i_p_sp_pol_c/) NEWLINE \
       os_p = (/i_v_p,i_pmq,i_pmq_s,i_p_sp_pol_v/) NEWLINE \
     endif NEWLINE \

#define FILL_BSK_CORR_INDEXES \
     NEWLINE \
     i_s_star=Xk%s_table(i_p,i_kp_s) NEWLINE \
     i_s_mq_star=Xk%s_table(i_pmq,i_kp_mq_s) NEWLINE \
<|MERGE_RESOLUTION|>--- conflicted
+++ resolved
@@ -22,55 +22,12 @@
  MA 02111-1307, USA or visit http://www.gnu.org/copyleft/gpl.txt.
  
 */
-<<<<<<< HEAD
-#if defined _OPENMP && !defined _CUDA && defined _testing_check
-
-#define OMP_LAST_DEF
-
-#define OMP_LAST1 \
-     if (BS_res_K_corr.or.BS_cpl_K_corr) then NEWLINE \
-       i_k_bz_mem=PAR_K_scheme%bz_index(i_k_bz) NEWLINE \
-       if (i_k_bz_mem==0) then NEWLINE \
-         !$omp critical NEWLINE \
-         qindx_tmp=qindx_B_load(i_p_bz,i_k_bz,qindx_ID) NEWLINE \
-         iq_W_bz=qindx_tmp(1) NEWLINE \
-         ig_W   =qindx_tmp(2) NEWLINE \
-         !$omp end critical NEWLINE \
-       else NEWLINE \
-         iq_W_bz=qindx_B(i_p_bz,i_k_bz_mem,1) NEWLINE \
-         ig_W   =qindx_B(i_p_bz,i_k_bz_mem,2) NEWLINE \
-       endif NEWLINE \
-       iq_W   =q%sstar( iq_W_bz ,1) NEWLINE \
-       iq_W_s =q%sstar( iq_W_bz ,2) NEWLINE \
-     endif NEWLINE
-
-#define OMP_LAST2 \
-     if (BS_res_K_corr.or.BS_cpl_K_corr) then NEWLINE \
-       i_kmq_bz_mem=PAR_K_scheme%bz_index(i_kmq_bz) NEWLINE \
-       if (i_kmq_bz_mem==0) then NEWLINE \
-         !$omp critical NEWLINE \
-         qindx_tmp=qindx_B_load(i_pmq_bz,i_kmq_bz,qindx_ID) NEWLINE \
-         iq_W_bz_mq=qindx_tmp(1) NEWLINE \
-         ig_W_mq   =qindx_tmp(2) NEWLINE \
-         !$omp end critical NEWLINE \
-       else NEWLINE \
-         iq_W_bz_mq=qindx_B(i_pmq_bz,i_kmq_bz_mem,1) NEWLINE \
-         ig_W_mq   =qindx_B(i_pmq_bz,i_kmq_bz_mem,2) NEWLINE \
-       endif NEWLINE \
-       iq_W_mq   =q%sstar( iq_W_bz_mq,1) NEWLINE \
-       iq_W_s_mq =q%sstar( iq_W_bz_mq,2) NEWLINE \
-     endif NEWLINE
-
-#else
-
-=======
->>>>>>> d86948dc
 #define OMP_LAST_DEF \
 integer ::      i_k_bz_last,i_p_bz_last,i_pmq_bz_last,i_kmq_bz_last, & NEWLINE \
 &               iq_W_bz_last,ig_W_last,iq_W_bz_mq_last,ig_W_mq_last NEWLINE
 
 #define OMP_LAST1 \
-     if (BS_res_K_corr.or.BS_cpl_K_corr) then NEWLINE \
+     if ((BS_res_K_corr.or.BS_cpl_K_corr).and..not.BS_K_is_ALDA) then NEWLINE \
        i_k_bz_mem=PAR_K_scheme%bz_index(i_k_bz) NEWLINE \
        if (i_p_bz_last/=i_p_bz.or.i_k_bz_last/=i_k_bz) then NEWLINE \
          i_p_bz_last=i_p_bz NEWLINE \
@@ -96,7 +53,7 @@
      endif NEWLINE
 
 #define OMP_LAST2 \
-     if (BS_res_K_corr.or.BS_cpl_K_corr) then NEWLINE \
+     if ((BS_res_K_corr.or.BS_cpl_K_corr).and..not.BS_K_is_ALDA) then NEWLINE \
        i_kmq_bz_mem=PAR_K_scheme%bz_index(i_kmq_bz) NEWLINE \
        if (i_pmq_bz_last/=i_pmq_bz.or.i_kmq_bz_last/=i_kmq_bz) then NEWLINE \
          i_pmq_bz_last=i_pmq_bz NEWLINE \
