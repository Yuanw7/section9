/*
        Copyright (C) 2000-2020 the YAMBO team
              http://www.yambo-code.org

 Authors (see AUTHORS file for details): DS
 
 This file is distributed under the terms of the GNU 
 General Public License. You can redistribute it and/or 
 modify it under the terms of the GNU General Public 
 License as published by the Free Software Foundation; 
 either version 2, or (at your option) any later version.

 This program is distributed in the hope that it will 
 be useful, but WITHOUT ANY WARRANTY; without even the 
 implied warranty of MERCHANTABILITY or FITNESS FOR A 
 PARTICULAR PURPOSE.  See the GNU General Public License 
 for more details.

 You should have received a copy of the GNU General Public 
 License along with this program; if not, write to the Free 
 Software Foundation, Inc., 59 Temple Place - Suite 330,Boston, 
 MA 02111-1307, USA or visit http://www.gnu.org/copyleft/gpl.txt.
 
*/
#if defined _OPENMP && !defined _CUDA

#define OMP_LAST_DEF

#define OMP_LAST1 \
     if ((BS_res_K_corr.or.BS_cpl_K_corr).and..not.BS_K_is_ALDA) then NEWLINE \
       i_k_bz_mem=PAR_K_scheme%bz_index(i_k_bz) NEWLINE \
       if (i_k_bz_mem==0) then NEWLINE \
         qindx_tmp=qindx_B_load(i_p_bz,i_k_bz,qindx_ID) NEWLINE \
         iq_W_bz=qindx_tmp(1) NEWLINE \
         ig_W   =qindx_tmp(2) NEWLINE \
       else NEWLINE \
         iq_W_bz=qindx_B(i_p_bz,i_k_bz_mem,1) NEWLINE \
         ig_W   =qindx_B(i_p_bz,i_k_bz_mem,2) NEWLINE \
       endif NEWLINE \
       iq_W   =q%sstar( iq_W_bz ,1) NEWLINE \
       iq_W_s =q%sstar( iq_W_bz ,2) NEWLINE \
     endif NEWLINE

#define OMP_LAST2 \
     if ((BS_res_K_corr.or.BS_cpl_K_corr).and..not.BS_K_is_ALDA) then NEWLINE \
       i_kmq_bz_mem=PAR_K_scheme%bz_index(i_kmq_bz) NEWLINE \
       if (i_kmq_bz_mem==0) then NEWLINE \
         qindx_tmp=qindx_B_load(i_pmq_bz,i_kmq_bz,qindx_ID) NEWLINE \
         iq_W_bz_mq=qindx_tmp(1) NEWLINE \
         ig_W_mq   =qindx_tmp(2) NEWLINE \
       else NEWLINE \
         iq_W_bz_mq=qindx_B(i_pmq_bz,i_kmq_bz_mem,1) NEWLINE \
         ig_W_mq   =qindx_B(i_pmq_bz,i_kmq_bz_mem,2) NEWLINE \
       endif NEWLINE \
       iq_W_mq   =q%sstar( iq_W_bz_mq,1) NEWLINE \
       iq_W_s_mq =q%sstar( iq_W_bz_mq,2) NEWLINE \
     endif NEWLINE

#else

#define OMP_LAST_DEF \
integer ::      i_k_bz_last,i_p_bz_last,i_pmq_bz_last,i_kmq_bz_last, & NEWLINE \
&               iq_W_bz_last,ig_W_last,iq_W_bz_mq_last,ig_W_mq_last NEWLINE

#define OMP_LAST1 \
     if ((BS_res_K_corr.or.BS_cpl_K_corr).and..not.BS_K_is_ALDA) then NEWLINE \
       i_k_bz_mem=PAR_K_scheme%bz_index(i_k_bz) NEWLINE \
       if (i_p_bz_last/=i_p_bz.or.i_k_bz_last/=i_k_bz) then NEWLINE \
         i_p_bz_last=i_p_bz NEWLINE \
         i_k_bz_last=i_k_bz NEWLINE \
         if (i_k_bz_mem==0) then NEWLINE \
           qindx_tmp=qindx_B_load(i_p_bz,i_k_bz,qindx_ID) NEWLINE \
           iq_W_bz=qindx_tmp(1) NEWLINE \
           ig_W   =qindx_tmp(2) NEWLINE \
         else NEWLINE \
           iq_W_bz=qindx_B(i_p_bz,i_k_bz_mem,1) NEWLINE \
           ig_W   =qindx_B(i_p_bz,i_k_bz_mem,2) NEWLINE \
         endif NEWLINE \
         iq_W_bz_last=iq_W_bz NEWLINE \
         ig_W_last   =ig_W    NEWLINE \
       else NEWLINE \
         iq_W_bz=iq_W_bz_last NEWLINE \
         ig_W   =ig_W_last    NEWLINE \
       endif NEWLINE \
       iq_W   =q%sstar( iq_W_bz ,1) NEWLINE \
       iq_W_s =q%sstar( iq_W_bz ,2) NEWLINE \
     endif NEWLINE

#define OMP_LAST2 \
     if ((BS_res_K_corr.or.BS_cpl_K_corr).and..not.BS_K_is_ALDA) then NEWLINE \
       i_kmq_bz_mem=PAR_K_scheme%bz_index(i_kmq_bz) NEWLINE \
       if (i_pmq_bz_last/=i_pmq_bz.or.i_kmq_bz_last/=i_kmq_bz) then NEWLINE \
         i_pmq_bz_last=i_pmq_bz NEWLINE \
         i_kmq_bz_last=i_kmq_bz NEWLINE \
         if (i_kmq_bz_mem==0) then NEWLINE \
           qindx_tmp=qindx_B_load(i_pmq_bz,i_kmq_bz,qindx_ID) NEWLINE \
           iq_W_bz_mq=qindx_tmp(1) NEWLINE \
           ig_W_mq   =qindx_tmp(2) NEWLINE \
         else NEWLINE \
           iq_W_bz_mq=qindx_B(i_pmq_bz,i_kmq_bz_mem,1) NEWLINE \
           ig_W_mq   =qindx_B(i_pmq_bz,i_kmq_bz_mem,2) NEWLINE \
         endif NEWLINE \
         iq_W_bz_mq_last=iq_W_bz_mq NEWLINE \
         ig_W_mq_last   =ig_W_mq    NEWLINE \
       else NEWLINE \
         iq_W_bz_mq=iq_W_bz_mq_last NEWLINE \
         ig_W_mq   =ig_W_mq_last    NEWLINE \
       endif NEWLINE \
       iq_W_mq   =q%sstar( iq_W_bz_mq,1) NEWLINE \
       iq_W_s_mq =q%sstar( iq_W_bz_mq,2) NEWLINE \
     endif NEWLINE

#endif

#define DEFINE_BSK_COMMON_INDEXES \
<<<<<<< HEAD
integer ::     i_k_s,i_k_s_m1,i_p_s,i_k_bz,i_p_bz,i_k_bz_mem,i_k,i_p,i_kp_s,& NEWLINE \
&               i_kmq_s,i_kmq_s_m1,i_pmq_s,i_kmq_bz,i_pmq_bz,i_kmq_bz_mem,i_kmq,i_pmq,i_kp_mq_s,& NEWLINE \
&               i_Tk,i_Tp,i_Tgrp_k,i_Tgrp_p,H_pos(2),qindx_tmp(2),& NEWLINE \
&               i_v_k,i_v_p,i_c_k,i_c_p,i_k_sp_pol,i_p_sp_pol,iq_W,iq_W_bz,iq_W_s,ig_W,& NEWLINE \
&               i_kmq_t,i_pmq_t
=======
integer ::     i_k_s,i_k_s_m1,i_p_s,i_k_bz,i_p_bz,i_k,i_p,i_kp_s,& NEWLINE \
&               i_kmq_s,i_kmq_s_m1,i_pmq_s,i_kmq_bz,i_pmq_bz,i_kmq,i_pmq,i_kp_mq_s,& NEWLINE \
&               i_Tk,i_Tp,i_Tgrp_k,i_Tgrp_p,I_Tgrp_k_st,I_Tgrp_p_st,H_pos(2),& NEWLINE \
&               i_v_k,i_v_p,i_c_k,i_c_p,i_k_sp_pol_c,i_p_sp_pol_c,i_k_sp_pol_v,i_p_sp_pol_v,iq_W,iq_W_bz,iq_W_s,ig_W,& NEWLINE \
&               i_kmq_t,i_pmq_t,i_k_bz_mem,i_kmq_bz_mem,qindx_tmp(2), & NEWLINE \
&               i_k_bz_last,i_p_bz_last,i_pmq_bz_last,i_kmq_bz_last, & NEWLINE \
&               iq_W_bz_last,ig_W_last,iq_W_bz_mq_last,ig_W_mq_last NEWLINE \
                OMP_LAST_DEF
>>>>>>> e4726625

#define FILL_BSK_COMMON_INDEXES \
     NEWLINE \
     H_pos(1) = sum(BS_T_grp(I_Tgrp_k_st:I_Tgrp_k-1)%size)+i_Tk+& NEWLINE \
     &              (BS_T_grp(I_Tgrp_k)%i_res_ares-1)*BS_K_dim(1) NEWLINE \
     H_pos(2) = sum(BS_T_grp(I_Tgrp_p_st:I_Tgrp_p-1)%size)+i_Tp+& NEWLINE \
     &              (BS_T_grp(I_Tgrp_p)%i_res_ares-1)*BS_K_dim(1) NEWLINE \
     if (H_pos(1)>H_pos(2)) cycle NEWLINE \
     NEWLINE \
     i_k_bz  = BS_T_grp(i_Tgrp_k)%table(i_Tk,1) NEWLINE \
     i_p_bz  = BS_T_grp(i_Tgrp_p)%table(i_Tp,1) NEWLINE \
     NEWLINE \
     i_k_s =Xk%sstar(i_k_bz,2) NEWLINE \
     i_p_s =Xk%sstar(i_p_bz,2) NEWLINE \
     NEWLINE \
     i_k_s_m1= sop_inv(i_k_s) NEWLINE \
     i_kp_s  = sop_tab(i_k_s_m1,i_p_s) NEWLINE \
     NEWLINE \
     i_kmq_bz=qindx_X(iq,i_k_bz,1) NEWLINE \
     i_pmq_bz=qindx_X(iq,i_p_bz,1) NEWLINE \
     NEWLINE \
     i_kmq   =Xk%sstar(i_kmq_bz,1) NEWLINE \
     i_pmq   =Xk%sstar(i_pmq_bz,1) NEWLINE \
     NEWLINE \
     i_kmq_s =Xk%sstar(i_kmq_bz,2) NEWLINE \
     i_pmq_s =Xk%sstar(i_pmq_bz,2) NEWLINE \
     NEWLINE \
     if (BS_res_K_corr) then NEWLINE \
       i_kmq_t=BS_blk(i_block)%kp_table(1,i_kmq) NEWLINE \
       i_pmq_t=BS_blk(i_block)%kp_table(2,i_pmq) NEWLINE \
     endif NEWLINE \
     NEWLINE \
     i_kmq_s_m1 = sop_inv(i_kmq_s) NEWLINE \
     i_kp_mq_s  = sop_tab(i_kmq_s_m1,i_pmq_s) NEWLINE \
     NEWLINE \
<<<<<<< HEAD
     if ((BS_res_K_corr.or.BS_cpl_K_corr).and..not.BS_K_is_ALDA) then NEWLINE \
       i_k_bz_mem=PAR_K_scheme%bz_index(i_k_bz) NEWLINE \
       if (i_k_bz_mem==0) then NEWLINE \
         qindx_tmp=qindx_B_load(i_p_bz,i_k_bz,qindx_ID) NEWLINE \
         iq_W_bz=qindx_tmp(1) NEWLINE \
         ig_W   =qindx_tmp(2) NEWLINE \
       else NEWLINE \
         iq_W_bz=qindx_B(i_p_bz,i_k_bz_mem,1) NEWLINE \
         ig_W   =qindx_B(i_p_bz,i_k_bz_mem,2) NEWLINE \
       endif NEWLINE \
       iq_W   =q%sstar( iq_W_bz ,1) NEWLINE \
       iq_W_s =q%sstar( iq_W_bz ,2) NEWLINE \
     endif NEWLINE \
=======
     OMP_LAST1 \
>>>>>>> e4726625
     NEWLINE \
     i_v_k=BS_T_grp(i_Tgrp_k)%table(i_Tk,2) NEWLINE \
     i_c_k=BS_T_grp(i_Tgrp_k)%table(i_Tk,3) NEWLINE \
     NEWLINE \
     i_v_p=BS_T_grp(i_Tgrp_p)%table(i_Tp,2) NEWLINE \
     i_c_p=BS_T_grp(i_Tgrp_p)%table(i_Tp,3) NEWLINE \
     NEWLINE \
     i_k_sp_pol_c=BS_T_grp(i_Tgrp_k)%table(i_Tk,4) NEWLINE \
     i_p_sp_pol_c=BS_T_grp(i_Tgrp_p)%table(i_Tp,4) NEWLINE \
     i_k_sp_pol_v=BS_T_grp(i_Tgrp_k)%table(i_Tk,5) NEWLINE \
     i_p_sp_pol_v=BS_T_grp(i_Tgrp_p)%table(i_Tp,5) NEWLINE \

#define FILL_BSK_KERNEL_INDEXES \
     NEWLINE \
     ig_kmq    = qindx_X(iq,i_k_bz,2) NEWLINE \
     ig_pmq    = qindx_X(iq,i_p_bz,2) NEWLINE \
     NEWLINE \
<<<<<<< HEAD
     if ((BS_res_K_corr.or.BS_cpl_K_corr).and..not.BS_K_is_ALDA) then NEWLINE \
       i_kmq_bz_mem=PAR_K_scheme%bz_index(i_kmq_bz) NEWLINE \
       if (i_kmq_bz_mem==0) then NEWLINE \
         qindx_tmp=qindx_B_load(i_pmq_bz,i_kmq_bz,qindx_ID) NEWLINE \
         iq_W_bz_mq=qindx_tmp(1) NEWLINE \
         ig_W_mq   =qindx_tmp(2) NEWLINE \
       else NEWLINE \
         iq_W_bz_mq=qindx_B(i_pmq_bz,i_kmq_bz_mem,1) NEWLINE \
         ig_W_mq   =qindx_B(i_pmq_bz,i_kmq_bz_mem,2) NEWLINE \
       endif NEWLINE \
       iq_W_mq   =q%sstar( iq_W_bz_mq,1) NEWLINE \
       iq_W_s_mq =q%sstar( iq_W_bz_mq,2) NEWLINE \
     endif NEWLINE \
=======
     OMP_LAST2 \
>>>>>>> e4726625
     NEWLINE \
     if (BS_K_is_ALDA) then NEWLINE \
       is_k = (/i_c_k,i_k,i_k_s,i_k_sp_pol_c/) NEWLINE \
       os_k = (/i_v_k,i_kmq,i_kmq_s,i_k_sp_pol_v/) NEWLINE \
       is_p = (/i_c_p,i_p,i_p_s,i_p_sp_pol_c/) NEWLINE \
       os_p = (/i_v_p,i_pmq,i_pmq_s,i_p_sp_pol_v/) NEWLINE \
     endif NEWLINE \

#define FILL_BSK_CORR_INDEXES \
     NEWLINE \
     i_s_star=Xk%s_table(i_p,i_kp_s) NEWLINE \
     i_s_mq_star=Xk%s_table(i_pmq,i_kp_mq_s) NEWLINE \
<|MERGE_RESOLUTION|>--- conflicted
+++ resolved
@@ -113,13 +113,6 @@
 #endif
 
 #define DEFINE_BSK_COMMON_INDEXES \
-<<<<<<< HEAD
-integer ::     i_k_s,i_k_s_m1,i_p_s,i_k_bz,i_p_bz,i_k_bz_mem,i_k,i_p,i_kp_s,& NEWLINE \
-&               i_kmq_s,i_kmq_s_m1,i_pmq_s,i_kmq_bz,i_pmq_bz,i_kmq_bz_mem,i_kmq,i_pmq,i_kp_mq_s,& NEWLINE \
-&               i_Tk,i_Tp,i_Tgrp_k,i_Tgrp_p,H_pos(2),qindx_tmp(2),& NEWLINE \
-&               i_v_k,i_v_p,i_c_k,i_c_p,i_k_sp_pol,i_p_sp_pol,iq_W,iq_W_bz,iq_W_s,ig_W,& NEWLINE \
-&               i_kmq_t,i_pmq_t
-=======
 integer ::     i_k_s,i_k_s_m1,i_p_s,i_k_bz,i_p_bz,i_k,i_p,i_kp_s,& NEWLINE \
 &               i_kmq_s,i_kmq_s_m1,i_pmq_s,i_kmq_bz,i_pmq_bz,i_kmq,i_pmq,i_kp_mq_s,& NEWLINE \
 &               i_Tk,i_Tp,i_Tgrp_k,i_Tgrp_p,I_Tgrp_k_st,I_Tgrp_p_st,H_pos(2),& NEWLINE \
@@ -128,7 +121,6 @@
 &               i_k_bz_last,i_p_bz_last,i_pmq_bz_last,i_kmq_bz_last, & NEWLINE \
 &               iq_W_bz_last,ig_W_last,iq_W_bz_mq_last,ig_W_mq_last NEWLINE \
                 OMP_LAST_DEF
->>>>>>> e4726625
 
 #define FILL_BSK_COMMON_INDEXES \
      NEWLINE \
@@ -164,23 +156,7 @@
      i_kmq_s_m1 = sop_inv(i_kmq_s) NEWLINE \
      i_kp_mq_s  = sop_tab(i_kmq_s_m1,i_pmq_s) NEWLINE \
      NEWLINE \
-<<<<<<< HEAD
-     if ((BS_res_K_corr.or.BS_cpl_K_corr).and..not.BS_K_is_ALDA) then NEWLINE \
-       i_k_bz_mem=PAR_K_scheme%bz_index(i_k_bz) NEWLINE \
-       if (i_k_bz_mem==0) then NEWLINE \
-         qindx_tmp=qindx_B_load(i_p_bz,i_k_bz,qindx_ID) NEWLINE \
-         iq_W_bz=qindx_tmp(1) NEWLINE \
-         ig_W   =qindx_tmp(2) NEWLINE \
-       else NEWLINE \
-         iq_W_bz=qindx_B(i_p_bz,i_k_bz_mem,1) NEWLINE \
-         ig_W   =qindx_B(i_p_bz,i_k_bz_mem,2) NEWLINE \
-       endif NEWLINE \
-       iq_W   =q%sstar( iq_W_bz ,1) NEWLINE \
-       iq_W_s =q%sstar( iq_W_bz ,2) NEWLINE \
-     endif NEWLINE \
-=======
      OMP_LAST1 \
->>>>>>> e4726625
      NEWLINE \
      i_v_k=BS_T_grp(i_Tgrp_k)%table(i_Tk,2) NEWLINE \
      i_c_k=BS_T_grp(i_Tgrp_k)%table(i_Tk,3) NEWLINE \
@@ -198,23 +174,7 @@
      ig_kmq    = qindx_X(iq,i_k_bz,2) NEWLINE \
      ig_pmq    = qindx_X(iq,i_p_bz,2) NEWLINE \
      NEWLINE \
-<<<<<<< HEAD
-     if ((BS_res_K_corr.or.BS_cpl_K_corr).and..not.BS_K_is_ALDA) then NEWLINE \
-       i_kmq_bz_mem=PAR_K_scheme%bz_index(i_kmq_bz) NEWLINE \
-       if (i_kmq_bz_mem==0) then NEWLINE \
-         qindx_tmp=qindx_B_load(i_pmq_bz,i_kmq_bz,qindx_ID) NEWLINE \
-         iq_W_bz_mq=qindx_tmp(1) NEWLINE \
-         ig_W_mq   =qindx_tmp(2) NEWLINE \
-       else NEWLINE \
-         iq_W_bz_mq=qindx_B(i_pmq_bz,i_kmq_bz_mem,1) NEWLINE \
-         ig_W_mq   =qindx_B(i_pmq_bz,i_kmq_bz_mem,2) NEWLINE \
-       endif NEWLINE \
-       iq_W_mq   =q%sstar( iq_W_bz_mq,1) NEWLINE \
-       iq_W_s_mq =q%sstar( iq_W_bz_mq,2) NEWLINE \
-     endif NEWLINE \
-=======
      OMP_LAST2 \
->>>>>>> e4726625
      NEWLINE \
      if (BS_K_is_ALDA) then NEWLINE \
        is_k = (/i_c_k,i_k,i_k_s,i_k_sp_pol_c/) NEWLINE \
