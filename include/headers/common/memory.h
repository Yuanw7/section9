/*
        Copyright (C) 2000-2020 the YAMBO team
              http://www.yambo-code.org

 Authors (see AUTHORS file for details): HM AM
 
 This file is distributed under the terms of the GNU 
 General Public License. You can redistribute it and/or 
 modify it under the terms of the GNU General Public 
 License as published by the Free Software Foundation; 
 either version 2, or (at your option) any later version.

 This program is distributed in the hope that it will 
 be useful, but WITHOUT ANY WARRANTY; without even the 
 implied warranty of MERCHANTABILITY or FITNESS FOR A 
 PARTICULAR PURPOSE.  See the GNU General Public License 
 for more details.

 You should have received a copy of the GNU General Public 
 License along with this program; if not, write to the Free 
 Software Foundation, Inc., 59 Temple Place - Suite 330,Boston, 
 MA 02111-1307, USA or visit http://www.gnu.org/copyleft/gpl.txt.
 
*/
 use memory, ONLY:MEM_err,MEM_msg,MEM_count,MEM_global_mesg,IPL
 implicit none

#if defined _MPI

#define CHECK_ALLOC_A(SIZE) \
  if (PAR_COM_HOST%n_CPU>1) then NEWLINE \
    LOCAL_SIZE=SIZE NEWLINE \
    HOST_SIZE=SIZE NEWLINE \
    call PP_redux_wait(HOST_SIZE,COMM=PAR_COM_HOST%COMM) NEWLINE \
    if (PAR_COM_HOST%CPU_id==0 ) then

#define CHECK_ALLOC_B(x,HOST_SIZE) \
      call MEM_global_mesg(QUOTES x QUOTES,kind(x),HOST_SIZE) NEWLINE \
      deallocate(x) NEWLINE \
    endif NEWLINE \
    call PP_redux_wait(COMM=PAR_COM_HOST%COMM)  NEWLINE \
  endif


#define YAMBO_PAR_ALLOC_CHECK1(x,SIZE) \
  CHECK_ALLOC_A(SIZE) NEWLINE \
  SIMPLE_ALLOC1(x,HOST_SIZE) NEWLINE \
  CHECK_ALLOC_B(x,HOST_SIZE)
#define YAMBO_PAR_ALLOC_CHECK2(x,SIZE) \
  CHECK_ALLOC_A(SIZE) NEWLINE \
  SIMPLE_ALLOC2(x,HOST_SIZE) NEWLINE \
  CHECK_ALLOC_B(x,HOST_SIZE)
#define YAMBO_PAR_ALLOC_CHECK3(x,SIZE) \
  CHECK_ALLOC_A(SIZE) NEWLINE \
  SIMPLE_ALLOC3(x,HOST_SIZE) NEWLINE \
  CHECK_ALLOC_B(x,HOST_SIZE)
#define YAMBO_PAR_ALLOC_CHECK4(x,SIZE) \
  CHECK_ALLOC_A(SIZE) NEWLINE \
  SIMPLE_ALLOC4(x,HOST_SIZE) NEWLINE \
  CHECK_ALLOC_B(x,HOST_SIZE)
#define YAMBO_PAR_ALLOC_CHECK5(x,SIZE) \
  CHECK_ALLOC_A(SIZE) NEWLINE \
  SIMPLE_ALLOC5(x,HOST_SIZE) NEWLINE \
  CHECK_ALLOC_B(x,HOST_SIZE)
#define YAMBO_PAR_ALLOC_CHECK6(x,SIZE) \
  CHECK_ALLOC_A(SIZE) NEWLINE \
  SIMPLE_ALLOC6(x,HOST_SIZE) NEWLINE \
  CHECK_ALLOC_B(x,HOST_SIZE)


#define YAMBO_PAR_ALLOC1(x,SIZE) \
  YAMBO_PAR_ALLOC_CHECK1(x,SIZE) NEWLINE \
  YAMBO_ALLOC1(x,LOCAL_SIZE)
#define YAMBO_PAR_ALLOC2(x,SIZE) \
  YAMBO_PAR_ALLOC_CHECK2(x,SIZE) NEWLINE \
  YAMBO_ALLOC2(x,LOCAL_SIZE)
#define YAMBO_PAR_ALLOC3(x,SIZE) \
  YAMBO_PAR_ALLOC_CHECK3(x,SIZE) NEWLINE \
  YAMBO_ALLOC3(x,LOCAL_SIZE)
#define YAMBO_PAR_ALLOC4(x,SIZE) \
  YAMBO_PAR_ALLOC_CHECK4(x,SIZE) NEWLINE \
  YAMBO_ALLOC4(x,LOCAL_SIZE)
#define YAMBO_PAR_ALLOC5(x,SIZE) \
  YAMBO_PAR_ALLOC_CHECK5(x,SIZE) NEWLINE \
  YAMBO_ALLOC5(x,LOCAL_SIZE)
#define YAMBO_PAR_ALLOC6(x,SIZE) \
  YAMBO_PAR_ALLOC_CHECK6(x,SIZE) NEWLINE \
  YAMBO_ALLOC6(x,LOCAL_SIZE)


#define SIMPLE_ALLOC1(x,SIZE) \
    SIMPLE_ALLOC(x,(SIZE(1)))
#define SIMPLE_ALLOC2(x,SIZE) \
    SIMPLE_ALLOC(x,(SIZE(1),SIZE(2)))
#define SIMPLE_ALLOC3(x,SIZE) \
    SIMPLE_ALLOC(x,(SIZE(1),SIZE(2),SIZE(3)))
#define SIMPLE_ALLOC4(x,SIZE) \
    SIMPLE_ALLOC(x,(SIZE(1),SIZE(2),SIZE(3),SIZE(4)))
#define SIMPLE_ALLOC5(x,SIZE) \
    SIMPLE_ALLOC(x,(SIZE(1),SIZE(2),SIZE(3),SIZE(4),SIZE(5)))
#define SIMPLE_ALLOC6(x,SIZE) \
    SIMPLE_ALLOC(x,(SIZE(1),SIZE(2),SIZE(3),SIZE(4),SIZE(5),SIZE(6)))

#define YAMBO_ALLOC1(x,SIZE) \
    YAMBO_ALLOC(x,(SIZE(1)))
#define YAMBO_ALLOC2(x,SIZE) \
    YAMBO_ALLOC(x,(SIZE(1),SIZE(2)))
#define YAMBO_ALLOC3(x,SIZE) \
    YAMBO_ALLOC(x,(SIZE(1),SIZE(2),SIZE(3)))
#define YAMBO_ALLOC4(x,SIZE) \
    YAMBO_ALLOC(x,(SIZE(1),SIZE(2),SIZE(3),SIZE(4)))
#define YAMBO_ALLOC5(x,SIZE) \
    YAMBO_ALLOC(x,(SIZE(1),SIZE(2),SIZE(3),SIZE(4),SIZE(5)))
#define YAMBO_ALLOC6(x,SIZE) \
    YAMBO_ALLOC(x,(SIZE(1),SIZE(2),SIZE(3),SIZE(4),SIZE(5),SIZE(6)))

#define SIMPLE_ALLOC(x,SIZE) \
  allocate(x SIZE, &NEWLINE& stat=MEM_err,errmsg=MEM_msg)  NEWLINE \

#endif

#define YAMBO_ALLOC_P(x,SIZE) \
  allocate(x SIZE, &NEWLINE& stat=MEM_err,errmsg=MEM_msg)NEWLINE \
  if (     associated(x)) &NEWLINE& call MEM_count(QUOTES x QUOTES,x)NEWLINE \
  if (.not.associated(x)) &NEWLINE& call MEM_error(QUOTES x QUOTES)
#define YAMBO_ALLOC(x,SIZE) \
<<<<<<< HEAD
  allocate(x SIZE,  &NEWLINE& stat=MEM_err,errmsg=MEM_msg)NEWLINE \
  if (     allocated(x)) &NEWLINE& call MEM_count(QUOTES x QUOTES,x)NEWLINE \
  if (.not.allocated(x)) &NEWLINE& call MEM_error(QUOTES x QUOTES)

=======
  allocate(x SIZE,stat=MEM_err)NEWLINE \
  if (     allocated(x)) &NEWLINE& call MEM_dri(QUOTES x QUOTES,x)NEWLINE \
  if (.not.allocated(x)) &NEWLINE& call MEM_dri(QUOTES x QUOTES)
#define YAMBO_ALLOC_SOURCE(x,y) \
  allocate(x, source=y,stat=MEM_err)NEWLINE \
  if (     allocated(x)) &NEWLINE& call MEM_dri(QUOTES x QUOTES,x)NEWLINE \
  if (.not.allocated(x)) &NEWLINE& call MEM_dri(QUOTES x QUOTES)
#define YAMBO_ALLOC_MOLD(x,y) \
  allocate(x, mold=y,stat=MEM_err)NEWLINE \
  if (     allocated(x)) &NEWLINE& call MEM_dri(QUOTES x QUOTES,x)NEWLINE \
  if (.not.allocated(x)) &NEWLINE& call MEM_dri(QUOTES x QUOTES)
>>>>>>> b4f1ef65
#define YAMBO_FREE(x) \
  if (.not.allocated(x)) &NEWLINE& call MEM_free(QUOTES x QUOTES,int(-1,KIND=IPL))NEWLINE \
  if (     allocated(x)) &NEWLINE& call MEM_free(QUOTES x QUOTES,size(x,KIND=IPL))NEWLINE \
  if (     allocated(x)) &NEWLINE& deallocate(x)
#define YAMBO_FREE_P(x) \
  if (.not.associated(x)) &NEWLINE& call MEM_free(QUOTES x QUOTES,int(-1,KIND=IPL))NEWLINE \
  if (     associated(x)) &NEWLINE& call MEM_free(QUOTES x QUOTES,size(x,KIND=IPL))NEWLINE \
  if (     associated(x)) &NEWLINE& deallocate(x);nullify(x)

<|MERGE_RESOLUTION|>--- conflicted
+++ resolved
@@ -123,25 +123,20 @@
   allocate(x SIZE, &NEWLINE& stat=MEM_err,errmsg=MEM_msg)NEWLINE \
   if (     associated(x)) &NEWLINE& call MEM_count(QUOTES x QUOTES,x)NEWLINE \
   if (.not.associated(x)) &NEWLINE& call MEM_error(QUOTES x QUOTES)
-#define YAMBO_ALLOC(x,SIZE) \
-<<<<<<< HEAD
-  allocate(x SIZE,  &NEWLINE& stat=MEM_err,errmsg=MEM_msg)NEWLINE \
+
+#define YAMBO_ALLOC_CHECK(x) \
   if (     allocated(x)) &NEWLINE& call MEM_count(QUOTES x QUOTES,x)NEWLINE \
   if (.not.allocated(x)) &NEWLINE& call MEM_error(QUOTES x QUOTES)
+#define YAMBO_ALLOC(x,SIZE) \
+  allocate(x SIZE,  &NEWLINE& stat=MEM_err,errmsg=MEM_msg)NEWLINE \
+  YAMBO_ALLOC_CHECK(x)
+#define YAMBO_ALLOC_SOURCE(x,y) \
+  allocate(x, source=y,  &NEWLINE& stat=MEM_err,errmsg=MEM_msg)NEWLINE \
+  YAMBO_ALLOC_CHECK(x)
+#define YAMBO_ALLOC_MOLD(x,y) \
+  allocate(x, mold=y,  &NEWLINE& stat=MEM_err,errmsg=MEM_msg)NEWLINE \
+  YAMBO_ALLOC_CHECK(x)
 
-=======
-  allocate(x SIZE,stat=MEM_err)NEWLINE \
-  if (     allocated(x)) &NEWLINE& call MEM_dri(QUOTES x QUOTES,x)NEWLINE \
-  if (.not.allocated(x)) &NEWLINE& call MEM_dri(QUOTES x QUOTES)
-#define YAMBO_ALLOC_SOURCE(x,y) \
-  allocate(x, source=y,stat=MEM_err)NEWLINE \
-  if (     allocated(x)) &NEWLINE& call MEM_dri(QUOTES x QUOTES,x)NEWLINE \
-  if (.not.allocated(x)) &NEWLINE& call MEM_dri(QUOTES x QUOTES)
-#define YAMBO_ALLOC_MOLD(x,y) \
-  allocate(x, mold=y,stat=MEM_err)NEWLINE \
-  if (     allocated(x)) &NEWLINE& call MEM_dri(QUOTES x QUOTES,x)NEWLINE \
-  if (.not.allocated(x)) &NEWLINE& call MEM_dri(QUOTES x QUOTES)
->>>>>>> b4f1ef65
 #define YAMBO_FREE(x) \
   if (.not.allocated(x)) &NEWLINE& call MEM_free(QUOTES x QUOTES,int(-1,KIND=IPL))NEWLINE \
   if (     allocated(x)) &NEWLINE& call MEM_free(QUOTES x QUOTES,size(x,KIND=IPL))NEWLINE \
