#
#        Copyright (C) 2000-2016 the YAMBO team
#              http://www.yambo-code.org
#
# Authors (see AUTHORS file for details): AM
#
# This file is distributed under the terms of the GNU
# General Public License. You can redistribute it and/or
# modify it under the terms of the GNU General Public
# License as published by the Free Software Foundation;
# either version 2, or (at your option) any later version.
#
# This program is distributed in the hope that it will
# be useful, but WITHOUT ANY WARRANTY; without even the
# implied warranty of MERCHANTABILITY or FITNESS FOR A
# PARTICULAR PURPOSE.  See the GNU General Public License
# for more details.
#
# You should have received a copy of the GNU General Public
# License along with this program; if not, write to the Free
# Software Foundation, Inc., 59 Temple Place - Suite 330,Boston,
# MA 02111-1307, USA or visit http://www.gnu.org/copyleft/gpl.txt.
#
cpu         = @build_cpu@
os          = @build_os@
mpi         = @def_mpi@
netcdf      = @def_netcdf@
scalapack   = @def_scalapack@
precision   = @def_dp@
fft         = @def_fft@
xcpp        = @def_netcdf@ @def_mpi@ @def_fft@ @def_scalapack@ @def_compiler@ @def_dp@ @def_openmp@ @def_time_profile@
debug       = @enable_debug@
do_blacs    = @compile_blacs@
do_slk      = @compile_slk@
do_lapack   = @compile_lapack@
do_fftw     = @compile_fftw@
do_fftqe    = @compile_fftqe@
do_iotk     = @compile_iotk@
do_hdf5     = @compile_hdf5@
do_netcdf   = @compile_netcdf@
do_etsf     = @compile_etsf@
do_p2y      = @compile_p2y@
do_e2y      = @compile_e2y@
do_libxc    = @compile_libxc@
do_petsc    = @compile_petsc@
do_slepc    = @compile_slepc@
shell       = @SHELL@
package_bugreport = @PACKAGE_BUGREPORT@
prefix      = @prefix@
exec_prefix = @exec_prefix@
libs_prefix = @extlibs_path@
bindir      = @bindir@
topdir      = @abs_top_srcdir@
libdir      = @srcdir_path@/lib
includedir  = @srcdir_path@/include
CFGFILES = config/setup config/Makefile config/report  \
           sbin/make_makefile.sh driver/codever.h src/wf_and_fft/sgfft.F  \
           src/external_c/.objects Makefile driver/version.h \
           sbin/objects_debug.sh driver/editor.h lib/archive/keep-extlibs-stamp \
           include/c_defs.h
TARGETS  = yambo interfaces ypp
UTILS    = changelog get_extlibs
CLEANS   = clean_fast clean clean_all distclean
PROJECTS = yambo_ph ypp_ph
BROKEN   = yambo_magnetic yambo_sc yambo_rt yambo_qed yambo_kerr yambo_pl \
           ypp_sc ypp_rt ypp_magnetic 
DEBUG    = 
EXE      = $(TARGETS) $(PROJECTS) $(BROKEN) $(DEBUG)
INTERFCS = a2y p2y e2y c2y
#
# Libraries (ordered for compiling & linking)
#
BASIC_LIBS   = external_c modules memory matrices linear_algebra parallel parser xc_functionals communicate common io \
               interface stop_and_restart wf_and_fft 

MAIN_LIBS    = $(BASIC_LIBS) coulomb bz_ops qp_control setup \
               tddft pol_function qp acfdt bse

PJ_SCLIBS    = $(MAIN_LIBS) collisions hamiltonian sc

PJ_RTLIBS    = $(BASIC_LIBS) coulomb bz_ops real_time_control qp_control setup \
               tddft pol_function qp acfdt bse collisions hamiltonian \
               real_time_propagation real_time_el-ph real_time_lifetimes real_time_common 

PJ_PLLIBS    = $(BASIC_LIBS) coulomb bz_ops real_time_control qp_control setup \
               tddft pol_function qp acfdt bse collisions hamiltonian sc \
               real_time_propagation real_time_el-ph real_time_lifetimes real_time_common 
#
# Interfaces
#
2YLIBS       = external_c modules memory matrices linear_algebra parallel parser communicate common io setup interface stop_and_restart bz_ops 
#
# YPP
#
YPP_BASIC_LIBS  = modules interpolate init qp plotting electrons 
YPP_LIBS        = $(YPP_BASIC_LIBS) excitons symmetries k-points bits 
YPPPH_LIBS      = $(YPP_BASIC_LIBS) elph excitons symmetries k-points bits 
YPPRT_LIBS      = $(YPP_BASIC_LIBS) elph real_time excitons symmetries k-points bits 
#
YPP_MAIN_LIBS      = $(BASIC_LIBS) coulomb bz_ops qp_control setup interface tddft pol_function bse
YPPSC_MAIN_LIBS    = $(YPP_MAIN_LIBS) collisions hamiltonian sc
YPPRT_MAIN_LIBS    = $(BASIC_LIBS) coulomb bz_ops real_time_control qp_control setup interface \
                     pol_function bse collisions hamiltonian 
YPPSURF_MAIN_LIBS  = $(BASIC_SURF_LIBS) bz_ops qp_control setup interface surf tddft pol_function bse

nothing: 
	@$(make_message)
changelog:
	./sbin/gitchangelog.py > ChangeLog
all:
	for target in $(TARGETS); do $(MAKE) $$target ; done
	for target in $(PROJECTS); do $(MAKE) $$target ; done
	for target in $(DEBUG); do $(MAKE) $$target ; done
#
# External libs #
#
ext-libs:
	@+if test "$(do_libxc)" = yes ; then LIBS2DO="libxc" ; \
	DIR2GO="lib" ; VPATH="$(topdir)/lib" ; $(mklib_ext) fi
	@+if test "$(do_blas)" = yes ; then LIBS2DO="blas" ; \
	DIR2GO="lib" ; VPATH="$(topdir)/lib" ; $(mklib_ext); fi
	@+if test "$(do_lapack)" = yes ; then LIBS2DO="lapack" ; \
	DIR2GO="lib" ; VPATH="$(topdir)/lib" ; $(mklib_ext); fi
	@+if test "$(do_fftw)" = yes ; then LIBS2DO="fftw" ; \
	DIR2GO="lib" ; VPATH="$(topdir)/lib" ; $(mklib_ext); fi
	@+if test "$(do_fftqe)" = yes ; then LIBS2DO="fftqe" ; \
	DIR2GO="lib" ; VPATH="$(topdir)/lib" ; $(mklib_ext); $(mklib_internal); fi
	@+if test "$(do_iotk)" = yes ; then LIBS2DO="iotk" ; \
	DIR2GO="lib" ; VPATH="$(topdir)/lib" ; $(mklib_ext); fi
	@+if test "$(do_hdf5)" = yes ; then LIBS2DO="hdf5" ; \
	DIR2GO="lib" ; VPATH="$(topdir)/lib" ; $(mklib_ext); fi
	@+if test "$(do_netcdf)" = yes ; then LIBS2DO="netcdf netcdff" ; \
	DIR2GO="lib" ; VPATH="$(topdir)/lib" ; $(mklib_ext); fi
	@+if test "$(do_etsf)" = yes ; then LIBS2DO="etsf_io" ; \
	DIR2GO="lib" ; VPATH="$(topdir)/lib" ; $(mklib_ext); fi
	@+if test "$(do_blacs)" = yes ; then LIBS2DO="blacs" ; \
	DIR2GO="lib" ; VPATH="$(topdir)/lib" ; $(mklib_ext) fi
	@+if test "$(do_slk)" = yes ; then LIBS2DO="scalapack" ; \
	DIR2GO="lib" ; VPATH="$(topdir)/lib" ; $(mklib_ext) fi
	@+if test "$(do_petsc)" = yes ; then LIBS2DO="petsc" ; \
	DIR2GO="lib" ; VPATH="$(topdir)/lib" ; $(mklib_ext) fi
	@+if test "$(do_slepc)" = yes ; then LIBS2DO="slepc" ; \
	DIR2GO="lib" ; VPATH="$(topdir)/lib" ; $(mklib_ext) fi
#
# Internal libs #
#
int-libs:
	@+LIBS2DO="slatec"; DIR2GO="lib" ; VPATH="$(topdir)/lib" ; $(mklib_internal)
	@+LIBS2DO="local" ; DIR2GO="lib" ; VPATH="$(topdir)/lib" ; $(mklib_internal)
#
# All libs #
#
libs:	ext-libs int-libs
#
# Download external libs #
#
get_extlibs:
	@+mkdir -p lib/archive; \
	if [ $(topdir) != $(prefix) ] ; then \
	cp $(topdir)/lib/archive/* lib/archive; \
	cp $(topdir)/config/missing config/ ; \
	fi ; \
	cd lib/archive; $(MAKE) -f Makefile.loc all;
#
# Yambo #
# 
yambo: libs
	@+LIBS2DO="$(MAIN_LIBS)"; XPATH="src"; VPATH="$(topdir)/src"; $(mksrc)
	@+X2DO="yambo"; XPATH="driver"; VPATH="$(topdir)/driver"; XLIBS="$(MAIN_LIBS)"; $(mkx)
#
# Yambo PROJECTS #
# 
yambo_magnetic: libs
	@+LIBS2DO="$(PJ_SCLIBS)"; XPATH="src"; VPATH="$(topdir)/src"; ADF="-D_MAGNETIC -D_SC"; $(mksrc)
	@+X2DO="yambo_magnetic"; XPATH="driver"; VPATH="$(topdir)/driver"; XLIBS="$(PJ_SCLIBS)"; ADF="-D_MAGNETIC -D_SC"; $(mkx)
yambo_kerr: libs
	@+LIBS2DO="$(PJ_RTLIBS)"; XPATH="src"; VPATH="$(topdir)/src"; ADF="-D_RT -D_ELPH -D_KERR"; $(mksrc)
	@+X2DO="yambo_kerr"; XPATH="driver"; VPATH="$(topdir)/driver"; XLIBS="$(PJ_RTLIBS)";ADF="-D_RT -D_ELPH -D_KERR"; $(mkx)
yambo_sc: libs
	@+LIBS2DO="$(PJ_SCLIBS)"; XPATH="src"; VPATH="$(topdir)/src"; ADF="-D_SC"; $(mksrc)
	@+X2DO="yambo_sc"; XPATH="driver"; VPATH="$(topdir)/driver"; XLIBS="$(PJ_SCLIBS)"; ADF="-D_SC"; $(mkx)
yambo_pl: libs
	@+LIBS2DO="$(PJ_PLLIBS)"; XPATH="src"; VPATH="$(topdir)/src"; ADF="-D_RT -D_SC -D_ELPH -D_PL"; $(mksrc)
	@+X2DO="yambo_pl"; XPATH="driver"; VPATH="$(topdir)/driver"; XLIBS="$(PJ_PLLIBS)"; ADF="-D_RT -D_SC -D_ELPH -D_PL"; $(mkx)
yambo_rt: libs
	@+LIBS2DO="$(PJ_RTLIBS)"; XPATH="src"; VPATH="$(topdir)/src"; ADF="-D_RT -D_ELPH"; $(mksrc)
	@+X2DO="yambo_rt"; XPATH="driver"; VPATH="$(topdir)/driver"; XLIBS="$(PJ_RTLIBS)"; ADF="-D_RT -D_ELPH"; $(mkx)
yambo_ph: libs
	@+LIBS2DO="$(MAIN_LIBS)"; XPATH="src"; VPATH="$(topdir)/src"; ADF="-D_ELPH"; $(mksrc)
	@+X2DO="yambo_ph"; XPATH="driver"; VPATH="$(topdir)/driver"; XLIBS="$(MAIN_LIBS)"; ADF="-D_ELPH"; $(mkx)
yambo_qed: libs
	@+LIBS2DO="$(PJ_RTLIBS)"; XPATH="src"; VPATH="$(topdir)/src"; ADF="-D_QED -D_RT -D_ELPH"; $(mksrc)
	@+X2DO="yambo_qed"; XPATH="driver"; VPATH="$(topdir)/driver"; XLIBS="$(PJ_RTLIBS)"; ADF="-D_QED -D_RT -D_ELPH"; $(mkx)
#
# Interfaces #
#
interfaces: libs
	@+LIBS2DO="$(2YLIBS)"; XPATH="src" ; VPATH="$(topdir)/src" ; $(mksrc)
	@+LIBS2DO="int_modules"; DIR2GO="interfaces" ; VPATH="$(topdir)/interfaces" ; $(mklib_internal)
	@+X2DO="a2y"; XPATH="interfaces/a2y"; VPATH="$(topdir)/interfaces/a2y"; XLIBS="$(2YLIBS)"; $(mkx)
	@+X2DO="c2y"; XPATH="interfaces/c2y"; VPATH="$(topdir)/interfaces/c2y"; XLIBS="$(2YLIBS)"; $(mkx)
	@+if test "$(do_p2y)" = yes ; then \
	X2DO="p2y" ; XPATH="interfaces/p2y"; VPATH="$(topdir)/interfaces/p2y"; XLIBS="$(2YLIBS)"; ADF="-D@PW_CPP@"; $(mkx) ; \
	fi
	@+if test "$(do_e2y)" = yes ; then \
	X2DO="e2y" ; XPATH="interfaces/e2y"; VPATH="$(topdir)/interfaces/e2y"; XLIBS="$(2YLIBS)"; $(mkx) ; \
	fi
#
# YPP #
#
ypp: libs
	@+LIBS2DO="$(YPP_MAIN_LIBS)"; XPATH="src" ; VPATH="$(topdir)/src" ; $(mksrc)
	@+LIBS2DO="$(YPP_LIBS)"; XPATH="ypp" ; VPATH="$(topdir)/ypp" ; $(mk_ypp_src)
	@+X2DO="ypp" ;XPATH="driver"; VPATH="$(topdir)/driver" ; XLIBS="$(YPP_MAIN_LIBS)"; X_ypp_LIBS="$(YPP_LIBS)"; $(mk_ypp_x)
#
# Ypp projects #
#
ypp_ph: libs
	@+LIBS2DO="$(YPP_MAIN_LIBS)"; XPATH="src"; VPATH="$(topdir)/src"; ADF="-D_ELPH"; $(mksrc)
	@+LIBS2DO="$(YPPPH_LIBS)"; XPATH="ypp"; VPATH="$(topdir)/ypp";  ADF="-D_YPP_ELPH"; $(mk_ypp_src)
	@+X2DO="ypp_ph"; XPATH="driver"; VPATH="$(topdir)/driver"; XLIBS="$(YPP_MAIN_LIBS)"; \
	X_ypp_LIBS="$(YPPPH_LIBS) elph"; ADF="-D_YPP_ELPH"; $(mk_ypp_x)
ypp_rt: libs
	@+LIBS2DO="$(YPPRT_MAIN_LIBS)"; XPATH="src"; VPATH="$(topdir)/src"; ADF="-D_RT -D_ELPH -D_YPP_RT"; $(mksrc)
	@+LIBS2DO="$(YPPRT_LIBS)"; XPATH="ypp"; VPATH="$(topdir)/ypp"; ADF="-D_ELPH -D_YPP_RT -D_YPP_ELPH"; $(mk_ypp_src)
	@+X2DO="ypp_rt"; XPATH="driver"; VPATH="$(topdir)/driver"; XLIBS="$(YPPRT_MAIN_LIBS)"; \
	X_ypp_LIBS="$(YPPRT_LIBS)"; ADF="-D_YPP_RT"; $(mk_ypp_x)
ypp_sc: libs
	@+LIBS2DO="$(YPPSC_MAIN_LIBS)"; XPATH="src"; VPATH="$(topdir)/src"; ADF="-D_SC"; $(mksrc)
	@+LIBS2DO="$(YPP_LIBS)"; XPATH="ypp"; VPATH="$(topdir)/ypp"; $(mk_ypp_src)
	@+X2DO="ypp_sc"; XPATH="driver"; VPATH="$(topdir)/driver"; XLIBS="$(YPPSC_MAIN_LIBS)"; \
	X_ypp_LIBS="$(YPP_LIBS)"; ADF="-D_YPP_SC"; $(mk_ypp_x)
ypp_magnetic: libs
	@+LIBS2DO="$(YPPSC_MAIN_LIBS)"; XPATH="src"; VPATH="$(topdir)/src"; ADF="-D_SC -D_MAGNETIC"; $(mksrc)
	@+LIBS2DO="$(YPP_LIBS)"; XPATH="ypp"; VPATH="$(topdir)/ypp"; $(mk_ypp_src)
	@+X2DO="ypp_magnetic"; XPATH="driver"; VPATH="$(topdir)/driver"; XLIBS="$(YPPSC_MAIN_LIBS)"; \
	X_ypp_LIBS="$(YPP_LIBS)"; ADF="-D_YPP_MAGNETIC"; $(mk_ypp_x)
#
clean_fast: 
	@$(objects_clean)
	@$(lib_mod_clean)
	@$(xclean)
clean:
	@$(objects_clean)
	@$(lib_mod_clean)
	@$(lib_ext_clean)
	@$(conf_clean)
	@$(xclean)
distclean: clean_all remove_ext_libs
clean_all:
	@$(objects_clean)
	@$(lib_mod_clean)
	@$(lib_ext_clean_all)
	@$(conf_clean)
	@$(xclean)
remove_ext_libs: 
	@$(lib_ext_remove)
#
#===========
# Functions
#===========
#
# Messages
#
define make_message
 echo;echo "YAMBO" @SVERSION@.@SSUBVERSION@.@SPATCHLEVEL@ r.@SREVISION@ targets;echo;\
 echo  " [stable] all";\
 for target in $(TARGETS); do echo  " [stable] $$target" ; done;echo;\
 for target in $(PROJECTS); do echo " [devel] $$target" ; done;echo;\
 for target in $(BROKEN); do echo " [broken] $$target" ; done;echo;\
 for target in $(UTILS); do echo  " [util] $$target" ; done;echo
 for target in $(DEBUG); do echo  " [debug] $$target" ; done;echo
 for target in $(CLEANS); do echo  " [clean] $$target" ; done;echo
endef
#
# SRC's and LIB's (needing the locks)
#
define mksrc
 if [ "$(topdir)" != "$(prefix)" ] ; then cp -r $(topdir)/include/* include/ ; fi ; \
 for ldir in $$LIBS2DO; do \
  if test ! -f "$(libdir)/lib$$ldir.a" || test "$(debug)" = yes  ; then \
   rm -f "$(libdir)/lib$$ldir.a" ; \
   echo " " ; \
   echo ">>>[Making $$ldir]<<<" ; \
   if test ! -d "$$XPATH/$$ldir" ; then mkdir -p "$$XPATH/$$ldir" ; fi ; \
   if [ "$(topdir)" != "$(prefix)" ] && [ -f $$VPATH/$$ldir/.objects ] ; then \
    cp $$VPATH/$$ldir/.objects $$XPATH/$$ldir ; \
   fi ; \
   ./sbin/make_makefile.sh $$XPATH/$$ldir lib$$ldir.a .objects l $(xcpp) $$ADF ; \
   cd $$XPATH/$$ldir ; $(MAKE) VPATH=$$VPATH/$$ldir || exit "$$?" ; cd ../../ ; \
  fi ; \
 done
endef
define mk_ypp_src
 if test "$(topdir)" != "$(prefix)" ; then cp -r $(topdir)/include/* include/ ; fi ; \
 for ldir in $$LIBS2DO; do \
  if test ! -f "$(libdir)/lib_ypp_$$ldir.a" || test "$(debug)" = yes  ; then \
   rm -f "$(libdir)/lib_ypp_$$ldir.a" ; \
   echo " " ; \
   echo ">>>[Making $$ldir]<<<" ; \
   if test ! -d "$$XPATH/$$ldir" ; then mkdir -p "$$XPATH/$$ldir" ; fi ; \
   if [ "$(topdir)" != "$(prefix)" ] && [ -f $$VPATH/$$ldir/.objects ] ; then \
    cp $$VPATH/$$ldir/.objects $$XPATH/$$ldir ; \
   fi ; \
   ./sbin/make_makefile.sh $$XPATH/$$ldir lib_ypp_$$ldir.a .objects l $(xcpp) $$ADF ; \
   cd $$XPATH/$$ldir ; $(MAKE) VPATH=$$VPATH/$$ldir || exit "$$?" ; cd ../../; \
  fi ; \
 done
endef
define mklib_internal
 for ldir in $$LIBS2DO; do \
  if test ! -f "$(libdir)/lib$$ldir.a" ; then \
   echo " " ; \
   echo ">>>[Making $$ldir]<<<" ; \
   if test ! -d "$$DIR2GO/$$ldir" ; then mkdir -p "$$DIR2GO/$$ldir" ; fi ; \
   if [ "$(topdir)" != "$(prefix)" ] && [ -f $$VPATH/$$ldir/.objects ] ; then \
    cp $$VPATH/$$ldir/.objects $$DIR2GO/$$ldir ; \
   fi ; \
   ./sbin/make_makefile.sh $$DIR2GO/$$ldir lib$$ldir.a .objects l $(precision) $(xcpp) $$ADF ; \
   cd $$DIR2GO/$$ldir ; $(MAKE) VPATH=$$VPATH/$$ldir || exit "$$?" ; cd ../../; \
  fi \
 done
endef
#
# External libs
#
define mklib_ext
 if test ! -d "lib/archive" ; then mkdir -p "lib/archive" ; fi ; \
 if [ "$(topdir)" != "$(prefix)" ] ; then \
   cp $(topdir)/lib/archive/* lib/archive; \
   cp $(topdir)/config/missing config/ ; \
 fi ; \
 for ldir in $$LIBS2DO; do \
  if test ! -f "$(libdir)/lib$$ldir.a" ; then \
   if [ "$(topdir)" != "$(prefix)" ] ; then \
    if test ! -d "$$DIR2GO/$$ldir" ; then mkdir -p "$$DIR2GO/$$ldir" ; fi ; \
    if test -e $$VPATH/$$ldir/Makefile.loc; then cp $$VPATH/$$ldir/Makefile.loc $$DIR2GO/$$ldir/ ; fi ;\
    if test -e $$VPATH/$$ldir/Makefile.lib; then cp $$VPATH/$$ldir/Makefile.lib $$DIR2GO/$$ldir/ ; fi ;\
    if test -e $$VPATH/$$ldir/*inc*;        then cp $$VPATH/$$ldir/*inc* $$DIR2GO/$$ldir/ ;        fi ;\
   fi ; \
   echo " " ; \
   echo ">>>[Making $$ldir]<<<" ; \
   cd $$DIR2GO/$$ldir ; cp Makefile.loc Makefile ; $(MAKE) VPATH=$$VPATH/$$ldir || exit "$$?" ; cd ../../ ; \
  fi \
 done
endef
#
# Final exe's
#
define mkx
 LLIBS="";for exe in $$XLIBS; do LLIBS="$$LLIBS -l$$exe" ; done ; \
 for exe in $$X2DO; do \
  echo " " ; \
  echo ">>>[Linking $$exe]<<<" ; \
  if test ! -f "$(bindir)/$$exe" || test "$(debug)" = yes  ; then \
   if test ! -d $$XPATH ; then mkdir -p $$XPATH ; fi ; \
   if [ "$(topdir)" != "$(prefix)" ] && [ -f $$VPATH/.objects ] ; then \
    cp $$VPATH/.objects $$XPATH ; \
   fi ; \
   ./sbin/make_makefile.sh $$XPATH $$exe .objects x $$LLIBS $(xcpp) $$ADF ; \
   cd $$XPATH ; $(MAKE) VPATH=$$VPATH || exit "$$?" ; \
  fi ; \
  echo " " ; \
 done
endef
define mk_ypp_x
 LLIBS="";for exe in $$XLIBS; do LLIBS="$$LLIBS -l$$exe" ; done ; \
 for exe in $$X_ypp_LIBS; do LLIBS="$$LLIBS -l_ypp_$$exe" ; done ; \
 for exe in $$X2DO; do \
  echo " " ; \
  echo ">>>[Linking $$exe]<<<" ; \
  if test ! -f "$(bindir)/$$exe" || test "$(debug)" = yes  ; then \
   if [ "$(topdir)" != "$(prefix)" ] && [ -f $$VPATH/.objects ] ; then \
    cp $$VPATH/.objects $$XPATH ; \
   fi ; \
   ./sbin/make_makefile.sh $$XPATH $$exe .objects x $$LLIBS $(xcpp) $$ADF ; \
   cd $$XPATH ; $(MAKE) VPATH=$$VPATH || exit "$$?" ; \
  fi ; \
  echo " " ; \
 done
endef
#
# CLEANING
#
define objects_clean
 find . \( -name '*.o' -o -name 'Makefile' -o -name '*.f90' \
        -o -name '*_cpp.f' -o -name 'ifc*' -o -name '__*' -o -name '*.s' -o -name 'penmp' -o -name 'make.dep' \) \
        -type f -print | grep -v '\.\/Makefile' | \
        grep -v '.*iotk.*\/Makefile'   | grep -v '.*iotk.*\/*f90' | \
        grep -v '.*etsf_io.*\/Makefile'| grep -v '.*etsf_io.*\/*f90' | \
        grep -v '.*hdf5.*\/Makefile' | grep -v '.*netcdf.*\/Makefile' | grep -v '.*libxc.*\/Makefile' | \
        grep -v '.*lapack*' | grep -v '.*fftw.*\/Makefile' | grep -v '.*fftqe.*\/Makefile' | grep -v '.*blacs*' |  \
        grep -v '.*scalapack*' | grep -v '.*slepc*' | \
        grep -v '.*petsc*'  | xargs rm -f
 echo "[CLEAN] Objects ... done"
 echo "[CLEAN] Broken files ... done"
 echo "[CLEAN] Makefiles ... done"
 if test "$(debug)" = yes ; then \
 find . -name '.debug*' | xargs rm -fr ; \
 echo "[CLEAN] Debug locks and directories ... done" ; \
 fi
endef
define lib_ext_clean
 find . \( -name '*.a' -o -name '*.la' -o -name '*.mod' \
           -o -name 'H5*.h' -o -name 'hdf5*.h' -o -name 'netcdf*h' -o -name 'netcdf*inc' \
           -o -name 'fftw3*h' -o -name 'fftw3*f' -o -name 'fftw*f03' \) -type f -print | xargs rm -f
 @for libtoclean in "libxc" "iotk" "netcdff" "netcdf" "hdf5" "etsf_io" "lapack" "blacs" "scalapack" "petsc" "slepc" "fftw" "fftqe" ; do \
  if test -d $(libdir)/$$libtoclean ; then \
   cd $(libdir)/$$libtoclean ; $(MAKE) -s -f Makefile.loc clean > /dev/null ; cd ../.. ; \
   if [ "$(topdir)" != "$(prefix)" ] ; then rm -r $(libdir)/$$libtoclean ; fi ; \
  fi ; \
 done
 echo "[CLEAN] External libraries compilation directories (clean) ... done" 
endef
define lib_ext_clean_all
 find . \( -name '*.a' -o -name '*.la' -o -name '*.mod' \
           -o -name 'H5*.h' -o -name 'hdf5*.h' -o -name 'netcdf*h' -o -name 'netcdf*inc' \
           -o -name 'fftw3*h' -o -name 'fftw3*f' -o -name 'fftw*f03' \) -type f -print | xargs rm -f
 find . -name 'xc*.h' -type f -print | xargs rm -f
 @for libtoclean in "libxc" "iotk" "netcdff" "netcdf" "hdf5" "etsf_io" "lapack" "blacs" "scalapack" "petsc" "slepc" "fftw" "fftqe" ; do \
  if test -d $(libdir)/$$libtoclean ; then \
   cd $(libdir)/$$libtoclean ; \
   $(MAKE) -s -f Makefile.loc clean_all > /dev/null ; rm -f Makefile *stamp *.inc ; \
   cd ../.. ; \
   if [ "$(topdir)" != "$(prefix)" ] ; then rm -r $(libdir)/$$libtoclean ; fi ; \
  fi ; \
 done
 @if test -d $(libdir)/archive ; then \
  cd $(libdir)/archive; \
  $(MAKE) -s -f Makefile.loc clean_all > /dev/null ; rm -f Makefile *stamp ; \
  cd ../.. ; \
 fi
 echo "[CLEAN] External libraries compilation directories (clean_all) ... done" 
endef
define lib_ext_remove
<<<<<<< HEAD
 if test -f $(libs_prefix)/../driver/driver.c; then \
  @echo "[CLEAN] Pre-compiled internal libraries ... done"; \
  @rm -fr "$(libs_prefix)"; \
=======
 @if test -f $(libs_prefix)/../driver/driver.c; then \
  echo "[CLEAN] Pre-compiled internal libraries ... done"; \
  rm -fr "$(libs_prefix)"; \
>>>>>>> 257966fc
 fi
endef
define lib_mod_clean
 find . \( -name '*.a' -o -name '*.la' -o -name '*.mod' \) -type f -print | \
       grep -v hdf5 | grep -v netcdf | grep -v xc | grep -v iotk | grep -v typesize | grep -v etsf_io | grep -v fftw | xargs rm -f 
 echo "[CLEAN] Libraries ... done" 
 echo "[CLEAN] Modules ... done" 
endef
define xclean
 for exe in $(EXE); do rm -f $(bindir)/$$exe; done
 for exe in $(INTERFCS); do rm -f $(bindir)/$$exe; done
 cd $(bindir) ; rm -f etsf*  nc*  iotk* fftw* h5* gif2h5 ; cd ..
 echo "[CLEAN] Targets ... done" 
endef
define conf_clean
 rm -f $(CFGFILES)
 rm -f config.status config.log
 rm -fr autom4te.cache
 echo "[CLEAN] Autoconf files ... done" 
endef<|MERGE_RESOLUTION|>--- conflicted
+++ resolved
@@ -59,7 +59,7 @@
            sbin/objects_debug.sh driver/editor.h lib/archive/keep-extlibs-stamp \
            include/c_defs.h
 TARGETS  = yambo interfaces ypp
-UTILS    = changelog get_extlibs
+UTILS    = changelog get_extlibs ext-libs
 CLEANS   = clean_fast clean clean_all distclean
 PROJECTS = yambo_ph ypp_ph
 BROKEN   = yambo_magnetic yambo_sc yambo_rt yambo_qed yambo_kerr yambo_pl \
@@ -88,7 +88,7 @@
 #
 # Interfaces
 #
-2YLIBS       = external_c modules memory matrices linear_algebra parallel parser communicate common io setup interface stop_and_restart bz_ops 
+2YLIBS       = external_c modules matrices linear_algebra parallel parser communicate common io setup interface stop_and_restart bz_ops 
 #
 # YPP
 #
@@ -254,8 +254,9 @@
 	@$(conf_clean)
 	@$(xclean)
 remove_ext_libs: 
-	@$(lib_ext_remove)
-#
+	@echo "[CLEAN] Pre-compiled internal libraries ... done"
+	@rm -fr "$(libs_prefix)"
+
 #===========
 # Functions
 #===========
@@ -433,15 +434,9 @@
  echo "[CLEAN] External libraries compilation directories (clean_all) ... done" 
 endef
 define lib_ext_remove
-<<<<<<< HEAD
- if test -f $(libs_prefix)/../driver/driver.c; then \
-  @echo "[CLEAN] Pre-compiled internal libraries ... done"; \
-  @rm -fr "$(libs_prefix)"; \
-=======
  @if test -f $(libs_prefix)/../driver/driver.c; then \
   echo "[CLEAN] Pre-compiled internal libraries ... done"; \
   rm -fr "$(libs_prefix)"; \
->>>>>>> 257966fc
  fi
 endef
 define lib_mod_clean
