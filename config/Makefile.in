#
#        Copyright (C) 2000-2016 the YAMBO team
#              http://www.yambo-code.org
#
# Authors (see AUTHORS file for details): AM
#
# This file is distributed under the terms of the GNU
# General Public License. You can redistribute it and/or
# modify it under the terms of the GNU General Public
# License as published by the Free Software Foundation;
# either version 2, or (at your option) any later version.
#
# This program is distributed in the hope that it will
# be useful, but WITHOUT ANY WARRANTY; without even the
# implied warranty of MERCHANTABILITY or FITNESS FOR A
# PARTICULAR PURPOSE.  See the GNU General Public License
# for more details.
#
# You should have received a copy of the GNU General Public
# License along with this program; if not, write to the Free
# Software Foundation, Inc., 59 Temple Place - Suite 330,Boston,
# MA 02111-1307, USA or visit http://www.gnu.org/copyleft/gpl.txt.
#
cpu         = @build_cpu@
os          = @build_os@
mpi         = @mpi_cpp@
netcdf      = @dnetcdf@
scalapack   = @dscalapack@
precision   = @dp_cpp@
fft         = @FFT_CPP@
<<<<<<< HEAD
xcpp        = @dnetcdf@ @mpi_cpp@ @FFT_CPP@ @dscalapack@ @dp_cpp@ @openmp_cpp@ @bluegene_cpp@ @time_profile_cpp@ @memory_profile_cpp@
=======
xcpp        = @dnetcdf@ @mpi_cpp@ @FFT_CPP@ @dscalapack@ @compiler_cpp@ @dp_cpp@ @openmp_cpp@ @time_profile_cpp@
>>>>>>> 9c9a995b
debug       = @enable_debug@
do_blacs    = @compile_blacs@
do_slk      = @compile_slk@
do_lapack   = @compile_lapack@
do_fftqe    = @compile_fftqe@
do_iotk     = @compile_iotk@
do_netcdf   = @compile_netcdf@
do_etsf     = @compile_etsf@
do_p2y      = @compile_p2y@
do_e2y      = @compile_e2y@
do_libxc    = @compile_libxc@
do_petsc    = @compile_petsc@
do_slepc    = @compile_slepc@
shell       = @SHELL@
package_bugreport = @PACKAGE_BUGREPORT@
prefix      = @prefix@
exec_prefix = @exec_prefix@
bindir      = @bindir@
topdir      = @abs_top_srcdir@
libdir      = @srcdir_path@/lib
includedir  = @srcdir_path@/include
CFGFILES = config/setup config/Makefile config/report  \
           sbin/make_makefile.sh driver/codever.h src/wf_and_fft/sgfft.F  \
           src/external_c/.objects Makefile driver/version.h \
           sbin/objects_debug.sh driver/editor.h lib/archive/keep-extlibs-stamp \
           lib/install/make_iotk.inc include/c_defs.h
TARGETS  = yambo interfaces ypp
UTILS    = changelog get_extlibs
CLEANS   = clean_fast clean clean_all distclean
PROJECTS = yambo_ph ypp_ph
BROKEN   = yambo_magnetic yambo_sc yambo_rt yambo_qed yambo_kerr yambo_pl \
           ypp_sc ypp_rt ypp_magnetic 
DEBUG    = 
EXE      = $(TARGETS) $(PROJECTS) $(BROKEN) $(DEBUG)
INTERFCS = a2y p2y e2y c2y
#
# Libraries (ordered for compiling & linking)
#
BASIC_LIBS   = external_c modules memory matrices linear_algebra parallel parser xc_functionals communicate common io \
               interface stop_and_restart wf_and_fft 

MAIN_LIBS    = $(BASIC_LIBS) coulomb bz_ops qp_control setup \
               tddft pol_function qp acfdt bse

PJ_SCLIBS    = $(MAIN_LIBS) collisions hamiltonian sc

PJ_RTLIBS    = $(BASIC_LIBS) coulomb bz_ops real_time_control qp_control setup \
               tddft pol_function qp acfdt bse collisions hamiltonian \
               real_time_propagation real_time_el-ph real_time_lifetimes real_time_common 

PJ_PLLIBS    = $(BASIC_LIBS) coulomb bz_ops real_time_control qp_control setup \
               tddft pol_function qp acfdt bse collisions hamiltonian sc \
               real_time_propagation real_time_el-ph real_time_lifetimes real_time_common 
#
# Interfaces
#
2YLIBS       = external_c modules memory matrices linear_algebra parallel parser communicate common io setup interface stop_and_restart bz_ops 
#
# YPP
#
YPP_BASIC_LIBS  = modules interpolate init qp plotting electrons 
YPP_LIBS        = $(YPP_BASIC_LIBS) excitons symmetries k-points bits 
YPPPH_LIBS      = $(YPP_BASIC_LIBS) elph excitons symmetries k-points bits 
YPPRT_LIBS      = $(YPP_BASIC_LIBS) elph real_time excitons symmetries k-points bits 
#
YPP_MAIN_LIBS      = $(BASIC_LIBS) coulomb bz_ops qp_control setup interface tddft pol_function bse
YPPSC_MAIN_LIBS    = $(YPP_MAIN_LIBS) collisions hamiltonian sc
YPPRT_MAIN_LIBS    = $(BASIC_LIBS) coulomb bz_ops real_time_control qp_control setup interface \
                     pol_function bse collisions hamiltonian 
YPPSURF_MAIN_LIBS  = $(BASIC_SURF_LIBS) bz_ops qp_control setup interface surf tddft pol_function bse

nothing: 
	@$(make_message)
changelog:
	./sbin/gitchangelog.py > ChangeLog
all: interfaces
	for target in $(TARGETS); do $(MAKE) $$target ; done
	for target in $(PROJECTS); do $(MAKE) $$target ; done
	for target in $(DEBUG); do $(MAKE) $$target ; done
libs:
	@+if test "$(do_libxc)" = yes ; then LIBS2DO="libxc" ; \
	DIR2GO="lib" ; VPATH="$(topdir)/lib" ; $(mklib_ext) fi
	@+LIBS2DO="slatec";  DIR2GO="lib"; VPATH="$(topdir)/lib" ; $(mklib_ext) ; $(mklib_internal)
	@+if test "$(do_blas)" = yes ; then LIBS2DO="blas" ; \
	DIR2GO="lib" ; VPATH="$(topdir)/lib" ; $(mklib_ext); fi
	@+if test "$(do_lapack)" = yes ; then LIBS2DO="lapack" ; \
	DIR2GO="lib" ; VPATH="$(topdir)/lib" ; $(mklib_ext); fi
	@+LIBS2DO="local" ; DIR2GO="lib" ; VPATH="$(topdir)/lib" ; $(mklib_internal) 
	@+if test "$(do_fftqe)" = yes ; then LIBS2DO="fftqe" ; \
	DIR2GO="lib" ; VPATH="$(topdir)/lib" ; $(mklib_internal); fi
	@+if test "$(do_iotk)" = yes ; then LIBS2DO="iotk" ; \
	DIR2GO="lib" ; VPATH="$(topdir)/lib" ; $(mklib_ext); fi
	@+if test "$(do_netcdf)" = yes ; then LIBS2DO="netcdf" ; \
	DIR2GO="lib" ; VPATH="$(topdir)/lib" ; $(mklib_ext); fi
	@+if test "$(do_etsf)" = yes ; then LIBS2DO="etsf_io" ; \
	DIR2GO="lib" ; VPATH="$(topdir)/lib" ; $(mklib_ext); fi
	@+if test "$(do_blacs)" = yes ; then LIBS2DO="blacs" ; \
	DIR2GO="lib" ; VPATH="$(topdir)/lib" ; $(mklib_ext) fi
	@+if test "$(do_slk)" = yes ; then LIBS2DO="scalapack" ; \
	DIR2GO="lib" ; VPATH="$(topdir)/lib" ; $(mklib_ext) fi
	@+if test "$(do_petsc)" = yes ; then LIBS2DO="petsc" ; \
	DIR2GO="lib" ; VPATH="$(topdir)/lib" ; $(mklib_ext) fi
	@+if test "$(do_slepc)" = yes ; then LIBS2DO="slepc" ; \
	DIR2GO="lib" ; VPATH="$(topdir)/lib" ; $(mklib_ext) fi
get_extlibs:
	@+mkdir lib/archive; \
	if [ $(topdir) != $(prefix) ] ; then \
	cp $(topdir)/lib/archive/* lib/archive; \
	cp $(topdir)/config/missing config/ ; \
	fi ; \
	cd lib/archive; $(MAKE) -f Makefile.loc all;
#
# Yambo #
# 
yambo: libs
	@+LIBS2DO="$(MAIN_LIBS)"; XPATH="src"; VPATH="$(topdir)/src"; $(mksrc)
	@+X2DO="yambo"; XPATH="driver"; VPATH="$(topdir)/driver"; XLIBS="$(MAIN_LIBS)"; $(mkx)
#
# Yambo PROJECTS #
# 
yambo_magnetic: libs
	@+LIBS2DO="$(PJ_SCLIBS)"; XPATH="src"; VPATH="$(topdir)/src"; ADF="-D_MAGNETIC -D_SC"; $(mksrc)
	@+X2DO="yambo_magnetic"; XPATH="driver"; VPATH="$(topdir)/driver"; XLIBS="$(PJ_SCLIBS)"; ADF="-D_MAGNETIC -D_SC"; $(mkx)
yambo_kerr: libs
	@+LIBS2DO="$(PJ_RTLIBS)"; XPATH="src"; VPATH="$(topdir)/src"; ADF="-D_RT -D_ELPH -D_KERR"; $(mksrc)
	@+X2DO="yambo_kerr"; XPATH="driver"; VPATH="$(topdir)/driver"; XLIBS="$(PJ_RTLIBS)";ADF="-D_RT -D_ELPH -D_KERR"; $(mkx)
yambo_sc: libs
	@+LIBS2DO="$(PJ_SCLIBS)"; XPATH="src"; VPATH="$(topdir)/src"; ADF="-D_SC"; $(mksrc)
	@+X2DO="yambo_sc"; XPATH="driver"; VPATH="$(topdir)/driver"; XLIBS="$(PJ_SCLIBS)"; ADF="-D_SC"; $(mkx)
yambo_pl: libs
	@+LIBS2DO="$(PJ_PLLIBS)"; XPATH="src"; VPATH="$(topdir)/src"; ADF="-D_RT -D_SC -D_ELPH -D_PL"; $(mksrc)
	@+X2DO="yambo_pl"; XPATH="driver"; VPATH="$(topdir)/driver"; XLIBS="$(PJ_PLLIBS)"; ADF="-D_RT -D_SC -D_ELPH -D_PL"; $(mkx)
yambo_rt: libs
	@+LIBS2DO="$(PJ_RTLIBS)"; XPATH="src"; VPATH="$(topdir)/src"; ADF="-D_RT -D_ELPH"; $(mksrc)
	@+X2DO="yambo_rt"; XPATH="driver"; VPATH="$(topdir)/driver"; XLIBS="$(PJ_RTLIBS)"; ADF="-D_RT -D_ELPH"; $(mkx)
yambo_ph: libs
	@+LIBS2DO="$(MAIN_LIBS)"; XPATH="src"; VPATH="$(topdir)/src"; ADF="-D_ELPH"; $(mksrc)
	@+X2DO="yambo_ph"; XPATH="driver"; VPATH="$(topdir)/driver"; XLIBS="$(MAIN_LIBS)"; ADF="-D_ELPH"; $(mkx)
yambo_qed: libs
	@+LIBS2DO="$(PJ_RTLIBS)"; XPATH="src"; VPATH="$(topdir)/src"; ADF="-D_QED -D_RT -D_ELPH"; $(mksrc)
	@+X2DO="yambo_qed"; XPATH="driver"; VPATH="$(topdir)/driver"; XLIBS="$(PJ_RTLIBS)"; ADF="-D_QED -D_RT -D_ELPH"; $(mkx)
#
# Interfaces #
#
interfaces: libs
	@+LIBS2DO="$(2YLIBS)"; XPATH="src" ; VPATH="$(topdir)/src" ; $(mksrc)
	@+LIBS2DO="int_modules"; DIR2GO="interfaces" ; VPATH="$(topdir)/interfaces" ; $(mklib_internal)
	@+X2DO="a2y"; XPATH="interfaces/a2y"; VPATH="$(topdir)/interfaces/a2y"; XLIBS="$(2YLIBS)"; $(mkx)
	@+X2DO="c2y"; XPATH="interfaces/c2y"; VPATH="$(topdir)/interfaces/c2y"; XLIBS="$(2YLIBS)"; $(mkx)
	@+if test "$(do_p2y)" = yes ; then \
	X2DO="p2y" ; XPATH="interfaces/p2y"; VPATH="$(topdir)/interfaces/p2y"; XLIBS="$(2YLIBS)"; ADF="-D@PW_CPP@"; $(mkx) ; \
	fi
	@+if test "$(do_e2y)" = yes ; then \
	X2DO="e2y" ; XPATH="interfaces/e2y"; VPATH="$(topdir)/interfaces/e2y"; XLIBS="$(2YLIBS)"; $(mkx) ; \
	fi
#
# YPP #
#
ypp: libs
	@+LIBS2DO="$(YPP_MAIN_LIBS)"; XPATH="src" ; VPATH="$(topdir)/src" ; $(mksrc)
	@+LIBS2DO="$(YPP_LIBS)"; XPATH="ypp" ; VPATH="$(topdir)/ypp" ; $(mk_ypp_src)
	@+X2DO="ypp" ;XPATH="driver"; VPATH="$(topdir)/driver" ; XLIBS="$(YPP_MAIN_LIBS)"; X_ypp_LIBS="$(YPP_LIBS)"; $(mk_ypp_x)
#
# Ypp projects #
#
ypp_ph: libs
	@+LIBS2DO="$(YPP_MAIN_LIBS)"; XPATH="src"; VPATH="$(topdir)/src"; ADF="-D_ELPH"; $(mksrc)
	@+LIBS2DO="$(YPPPH_LIBS)"; XPATH="ypp"; VPATH="$(topdir)/ypp";  ADF="-D_YPP_ELPH"; $(mk_ypp_src)
	@+X2DO="ypp_ph"; XPATH="driver"; VPATH="$(topdir)/driver"; XLIBS="$(YPP_MAIN_LIBS)"; \
	X_ypp_LIBS="$(YPPPH_LIBS) elph"; ADF="-D_YPP_ELPH"; $(mk_ypp_x)
ypp_rt: libs
	@+LIBS2DO="$(YPPRT_MAIN_LIBS)"; XPATH="src"; VPATH="$(topdir)/src"; ADF="-D_RT -D_ELPH -D_YPP_RT"; $(mksrc)
	@+LIBS2DO="$(YPPRT_LIBS)"; XPATH="ypp"; VPATH="$(topdir)/ypp"; ADF="-D_ELPH -D_YPP_RT -D_YPP_ELPH"; $(mk_ypp_src)
	@+X2DO="ypp_rt"; XPATH="driver"; VPATH="$(topdir)/driver"; XLIBS="$(YPPRT_MAIN_LIBS)"; \
	X_ypp_LIBS="$(YPPRT_LIBS)"; ADF="-D_YPP_RT"; $(mk_ypp_x)
ypp_sc: libs
	@+LIBS2DO="$(YPPSC_MAIN_LIBS)"; XPATH="src"; VPATH="$(topdir)/src"; ADF="-D_SC"; $(mksrc)
	@+LIBS2DO="$(YPP_LIBS)"; XPATH="ypp"; VPATH="$(topdir)/ypp"; $(mk_ypp_src)
	@+X2DO="ypp_sc"; XPATH="driver"; VPATH="$(topdir)/driver"; XLIBS="$(YPPSC_MAIN_LIBS)"; \
	X_ypp_LIBS="$(YPP_LIBS)"; ADF="-D_YPP_SC"; $(mk_ypp_x)
ypp_magnetic: libs
	@+LIBS2DO="$(YPPSC_MAIN_LIBS)"; XPATH="src"; VPATH="$(topdir)/src"; ADF="-D_SC -D_MAGNETIC"; $(mksrc)
	@+LIBS2DO="$(YPP_LIBS)"; XPATH="ypp"; VPATH="$(topdir)/ypp"; $(mk_ypp_src)
	@+X2DO="ypp_magnetic"; XPATH="driver"; VPATH="$(topdir)/driver"; XLIBS="$(YPPSC_MAIN_LIBS)"; \
	X_ypp_LIBS="$(YPP_LIBS)"; ADF="-D_YPP_MAGNETIC"; $(mk_ypp_x)
#
clean_fast: 
	@$(objects_clean)
	@$(lib_mod_clean)
	@$(xclean)
clean:
	@$(objects_clean)
	@$(lib_mod_clean)
	@$(lib_ext_clean)
	@$(conf_clean)
	@$(xclean)
distclean: clean_all
clean_all:
	@$(objects_clean)
	@$(lib_mod_clean)
	@$(lib_ext_clean_all)
	@$(conf_clean)
	@$(xclean)

#===========
# Functions
#===========
#
# Messages
#
define make_message
 echo;echo "YAMBO" @SVERSION@.@SSUBVERSION@.@SPATCHLEVEL@ r.@SREVISION@ targets;echo;\
 echo  " [stable] all";\
 for target in $(TARGETS); do echo  " [stable] $$target" ; done;echo;\
 for target in $(PROJECTS); do echo " [devel] $$target" ; done;echo;\
 for target in $(BROKEN); do echo " [broken] $$target" ; done;echo;\
 for target in $(UTILS); do echo  " [util] $$target" ; done;echo
 for target in $(DEBUG); do echo  " [debug] $$target" ; done;echo
 for target in $(CLEANS); do echo  " [clean] $$target" ; done;echo
endef
#
# SRC's and LIB's (needing the locks)
#
define mksrc
 if [ "$(topdir)" != "$(prefix)" ] ; then cp -r $(topdir)/include/* include/ ; fi ; \
 for ldir in $$LIBS2DO; do \
  if test ! -f "$(libdir)/lib$$ldir.a" || test "$(debug)" = yes  ; then \
   rm -f "$(libdir)/lib$$ldir.a" ; \
   echo " " ; \
   echo ">>>[Making $$ldir]<<<" ; \
   if test ! -d "$$XPATH/$$ldir" ; then mkdir "$$XPATH/$$ldir" ; fi ; \
   if [ "$(topdir)" != "$(prefix)" ] && [ -f $$VPATH/$$ldir/.objects ] ; then \
    cp $$VPATH/$$ldir/.objects $$XPATH/$$ldir ; \
   fi ; \
   ./sbin/make_makefile.sh $$XPATH/$$ldir lib$$ldir.a .objects l $(xcpp) $$ADF ; \
   cd $$XPATH/$$ldir ; $(MAKE) VPATH=$$VPATH/$$ldir || exit "$$?" ; cd ../../ ; \
  fi ; \
 done
endef
define mk_ypp_src
 if test "$(topdir)" != "$(prefix)" ; then cp -r $(topdir)/include/* include/ ; fi ; \
 for ldir in $$LIBS2DO; do \
  if test ! -f "$(libdir)/lib_ypp_$$ldir.a" || test "$(debug)" = yes  ; then \
   rm -f "$(libdir)/lib_ypp_$$ldir.a" ; \
   echo " " ; \
   echo ">>>[Making $$ldir]<<<" ; \
   if test ! -d "$$XPATH/$$ldir" ; then mkdir "$$XPATH/$$ldir" ; fi ; \
   if [ "$(topdir)" != "$(prefix)" ] && [ -f $$VPATH/$$ldir/.objects ] ; then \
    cp $$VPATH/$$ldir/.objects $$XPATH/$$ldir ; \
   fi ; \
   ./sbin/make_makefile.sh $$XPATH/$$ldir lib_ypp_$$ldir.a .objects l $(xcpp) $$ADF ; \
   cd $$XPATH/$$ldir ; $(MAKE) VPATH=$$VPATH/$$ldir || exit "$$?" ; cd ../../; \
  fi ; \
 done
endef
define mklib_internal
 for ldir in $$LIBS2DO; do \
  if test ! -f "$(libdir)/lib$$ldir.a" ; then \
   echo " " ; \
   echo ">>>[Making $$ldir]<<<" ; \
   if test ! -d "$$DIR2GO/$$ldir" ; then mkdir "$$DIR2GO/$$ldir" ; fi ; \
   if [ "$(topdir)" != "$(prefix)" ] && [ -f $$VPATH/$$ldir/.objects ] ; then \
    cp $$VPATH/$$ldir/.objects $$DIR2GO/$$ldir ; \
   fi ; \
   ./sbin/make_makefile.sh $$DIR2GO/$$ldir lib$$ldir.a .objects l $(precision) $(xcpp) $$ADF ; \
   cd $$DIR2GO/$$ldir ; $(MAKE) VPATH=$$VPATH/$$ldir || exit "$$?" ; cd ../../; \
  fi \
 done
endef
#
# External libs
#
define mklib_ext
 if test ! -d "lib/archive" ; then mkdir "lib/archive" ; fi ; \
 if test ! -d "lib/install" ; then mkdir "lib/install" ; fi ; \
 if [ "$(topdir)" != "$(prefix)" ] ; then \
   cp $(topdir)/lib/archive/* lib/archive; \
   cp $(topdir)/config/missing config/ ; \
   cp $(topdir)/lib/install/* lib/install; \
 fi ; \
 for ldir in $$LIBS2DO; do \
  if test ! -f "$(libdir)/lib$$ldir.a" ; then \
   if [ "$(topdir)" != "$(prefix)" ] ; then \
    if test ! -d "$$DIR2GO/$$ldir" ; then mkdir "$$DIR2GO/$$ldir" ; fi ; \
    cp $$VPATH/$$ldir/Makefile.loc $$DIR2GO/$$ldir/ ; \
    cp $$VPATH/$$ldir/Makefile.lib $$DIR2GO/$$ldir/ ; \
    cp $$VPATH/$$ldir/*inc* $$DIR2GO/$$ldir/ ; \
   fi ; \
   echo " " ; \
   echo ">>>[Making $$ldir]<<<" ; \
   cd $$DIR2GO/$$ldir ; cp Makefile.loc Makefile ; $(MAKE) VPATH=$$VPATH/$$ldir || exit "$$?" ; cd ../../ ; \
  fi \
 done
endef
#
# Final exe's
#
define mkx
 LLIBS="";for exe in $$XLIBS; do LLIBS="$$LLIBS -l$$exe" ; done ; \
 for exe in $$X2DO; do \
  echo " " ; \
  echo ">>>[Linking $$exe]<<<" ; \
  if test ! -f "$(bindir)/$$exe" || test "$(debug)" = yes  ; then \
   if test ! -d $$XPATH ; then mkdir $$XPATH ; fi ; \
   if [ "$(topdir)" != "$(prefix)" ] && [ -f $$VPATH/.objects ] ; then \
    cp $$VPATH/.objects $$XPATH ; \
   fi ; \
   ./sbin/make_makefile.sh $$XPATH $$exe .objects x $$LLIBS $(xcpp) $$ADF ; \
   cd $$XPATH ; $(MAKE) VPATH=$$VPATH || exit "$$?" ; \
  fi ; \
  echo " " ; \
 done
endef
define mk_ypp_x
 LLIBS="";for exe in $$XLIBS; do LLIBS="$$LLIBS -l$$exe" ; done ; \
 for exe in $$X_ypp_LIBS; do LLIBS="$$LLIBS -l_ypp_$$exe" ; done ; \
 for exe in $$X2DO; do \
  echo " " ; \
  echo ">>>[Linking $$exe]<<<" ; \
  if test ! -f "$(bindir)/$$exe" || test "$(debug)" = yes  ; then \
   if [ "$(topdir)" != "$(prefix)" ] && [ -f $$VPATH/.objects ] ; then \
    cp $$VPATH/.objects $$XPATH ; \
   fi ; \
   ./sbin/make_makefile.sh $$XPATH $$exe .objects x $$LLIBS $(xcpp) $$ADF ; \
   cd $$XPATH ; $(MAKE) VPATH=$$VPATH || exit "$$?" ; \
  fi ; \
  echo " " ; \
 done
endef
#
# CLEANING
#
define objects_clean
 find . \( -name '*.o' -o -name 'Makefile' -o -name '*.f90' \
        -o -name '*_cpp.f' -o -name 'ifc*' -o -name '__*' -o -name '*.s' -o -name 'penmp' -o -name 'make.dep' \) \
        -type f -print | grep -v '\.\/Makefile' | \
        grep -v '.*iotk.*\/Makefile'   | grep -v '.*iotk.*\/*f90' | \
        grep -v '.*etsf_io.*\/Makefile'| grep -v '.*etsf_io.*\/*f90' | \
        grep -v '.*netcdf.*\/Makefile' | grep -v '.*libxc.*\/Makefile' | \
        grep -v '.*lapack*' | grep -v '.*blacs*' |  \
        grep -v '.*scalapack*' | grep -v '.*slepc*' | \
        grep -v '.*petsc*'  | xargs rm -f
 echo "[CLEAN] Objects ... done"
 echo "[CLEAN] Broken files ... done"
 echo "[CLEAN] Makefiles ... done"
 if test "$(debug)" = yes ; then \
 find . -name '.debug*' | xargs rm -fr ; \
 echo "[CLEAN] Debug locks and directories ... done" ; \
 fi
endef
define lib_ext_clean
 find . \( -name '*.a' -o -name '*.la' -o -name '*.mod' \
           -o -name 'netcdf*h' -o -name 'netcdf*inc' \) -type f -print | xargs rm -f 
 @for libtoclean in "libxc" "iotk" "netcdf" "etsf_io" "lapack" "blacs" "scalapack" "petsc" "slepc" "slatec" ; do \
  if test -d $(libdir)/$$libtoclean ; then \
   cd $(libdir)/$$libtoclean ; $(MAKE) -s -f Makefile.loc clean > /dev/null ; cd ../.. ; \
   if [ "$(topdir)" != "$(prefix)" ] ; then rm -r $(libdir)/$$libtoclean ; fi ; \
  fi ; \
 done
 echo "[CLEAN] Libs EXT (clean) ... done" 
endef
define lib_ext_clean_all
 find . \( -name '*.a' -o -name '*.la' -o -name '*.mod' \
           -o -name 'netcdf*h' -o -name 'netcdf*inc' \) -type f -print | xargs rm -f 
 @if test -d $(libdir)/install; then \
  cd $(libdir)/install; \
  if test -r make_iotk.inc ; then rm -f make_iotk.inc ; fi ; \
  cd ../.. ; \
 fi
 find . -name 'xc*.h' -type f -print | xargs rm -f
 @for libtoclean in "libxc" "iotk" "netcdf" "etsf_io" "lapack" "blacs" "scalapack" "petsc" "slepc" "slatec" ; do \
  if test -d $(libdir)/$$libtoclean ; then \
   cd $(libdir)/$$libtoclean ; \
   $(MAKE) -s -f Makefile.loc clean_all > /dev/null ; rm -f Makefile *stamp ; \
   cd ../.. ; \
   if [ "$(topdir)" != "$(prefix)" ] ; then rm -r $(libdir)/$$libtoclean ; fi ; \
  fi ; \
 done
 @if test -d $(libdir)/archive ; then \
  cd $(libdir)/archive; \
  $(MAKE) -s -f Makefile.loc clean_all > /dev/null ; rm -f Makefile *stamp ; \
  cd ../.. ; \
 fi
 echo "[CLEAN] Libs EXT (clean_all) ... done" 
endef
define lib_mod_clean
 find . \( -name '*.a' -o -name '*.la' -o -name '*.mod' \) -type f -print | \
       grep -v netcdf | grep -v xc | grep -v iotk | grep -v typesize | grep -v etsf_io | xargs rm -f 
 echo "[CLEAN] Libraries ... done" 
 echo "[CLEAN] Modules ... done" 
endef
define xclean
 for exe in $(EXE); do rm -f $(bindir)/$$exe; done
 for exe in $(INTERFCS); do rm -f $(bindir)/$$exe; done
 cd $(bindir) ; rm -f etsf_io  ncgen ncgen3 nc-config nccopy ncdump  iotk iotk.x ; cd ..
 echo "[CLEAN] Targets ... done" 
endef
define conf_clean
 rm -f $(CFGFILES)
 rm -f config.status config.log
 rm -fr autom4te.cache
 echo "[CLEAN] Autoconf files ... done" 
endef<|MERGE_RESOLUTION|>--- conflicted
+++ resolved
@@ -28,11 +28,7 @@
 scalapack   = @dscalapack@
 precision   = @dp_cpp@
 fft         = @FFT_CPP@
-<<<<<<< HEAD
-xcpp        = @dnetcdf@ @mpi_cpp@ @FFT_CPP@ @dscalapack@ @dp_cpp@ @openmp_cpp@ @bluegene_cpp@ @time_profile_cpp@ @memory_profile_cpp@
-=======
-xcpp        = @dnetcdf@ @mpi_cpp@ @FFT_CPP@ @dscalapack@ @compiler_cpp@ @dp_cpp@ @openmp_cpp@ @time_profile_cpp@
->>>>>>> 9c9a995b
+xcpp        = @dnetcdf@ @mpi_cpp@ @FFT_CPP@ @dscalapack@ @compiler_cpp@ @dp_cpp@ @openmp_cpp@ @time_profile_cpp@ @memory_profile_cpp@
 debug       = @enable_debug@
 do_blacs    = @compile_blacs@
 do_slk      = @compile_slk@
