#
#        Copyright (C) 2000-2016 the YAMBO team
#              http://www.yambo-code.org
#
# Authors (see AUTHORS file for details): AM
#
# This file is distributed under the terms of the GNU
# General Public License. You can redistribute it and/or
# modify it under the terms of the GNU General Public
# License as published by the Free Software Foundation;
# either version 2, or (at your option) any later version.
#
# This program is distributed in the hope that it will
# be useful, but WITHOUT ANY WARRANTY; without even the
# implied warranty of MERCHANTABILITY or FITNESS FOR A
# PARTICULAR PURPOSE.  See the GNU General Public License
# for more details.
#
# You should have received a copy of the GNU General Public
# License along with this program; if not, write to the Free
# Software Foundation, Inc., 59 Temple Place - Suite 330,Boston,
# MA 02111-1307, USA or visit http://www.gnu.org/copyleft/gpl.txt.
#
cpu         = @build_cpu@
os          = @build_os@
mpi         = @mpi_cpp@
netcdf      = @dnetcdf@
scalapack   = @dscalapack@
precision   = @dp_cpp@
fft         = @FFT_CPP@
xcpp        = @dnetcdf@ @mpi_cpp@ @FFT_CPP@ @dscalapack@ @dp_cpp@ @openmp_cpp@ @bluegene_cpp@ @time_profile_cpp@
debug       = @enable_debug@
do_blas     = @compile_blas@
do_lapack   = @compile_lapack@
do_fftqe    = @compile_fftqe@
do_iotk     = @compile_iotk@
do_netcdf   = @compile_netcdf@
do_etsf     = @compile_etsf@
do_p2y      = @compile_p2y@
do_e2y      = @compile_e2y@
do_libxc    = @compile_libxc@
shell       = @SHELL@
package_bugreport = @PACKAGE_BUGREPORT@
prefix      = @prefix@
exec_prefix = @exec_prefix@
bindir      = @bindir@
topdir      = @abs_top_srcdir@
libdir      = @srcdir_path@/lib
includedir  = @srcdir_path@/include
CFGFILES = config/setup config/Makefile config/report  \
           sbin/make_makefile.sh driver/codever.h src/wf_and_fft/sgfft.F  \
           src/external_c/.objects Makefile driver/version.h \
           sbin/objects_debug.sh driver/editor.h lib/local/.objects lib/archive/keep-extlibs-stamp \
           lib/install/make_iotk.inc sbin/ydb.pl
TARGETS  = yambo interfaces ypp
UTILS    = changelog get_extlibs
<<<<<<< HEAD
CLEANS   = clean_fast clean clean_extlibs clean_all distclean
PROJECTS = yambo_ph yambo_magnetic yambo_sc yambo_rt yambo_qed yambo_kerr yambo_pl yambo_nl yambo_electric\
           ypp_ph ypp_sc ypp_rt ypp_magnetic ypp_nl
=======
CLEANS   = clean_fast clean clean_all distclean
PROJECTS = yambo_ph yambo_magnetic yambo_sc yambo_rt yambo_qed yambo_kerr yambo_pl \
           ypp_ph ypp_sc ypp_rt ypp_magnetic 
>>>>>>> 2aecb912
BROKEN   = yambo_surf ypp_surf 
DEBUG    = 	
EXE      = $(TARGETS) $(PROJECTS) $(BROKEN) $(DEBUG)
INTERFCS = a2y p2y e2y c2y
#
# Libraries (ordered for compiling & linking)
#
BASIC_LIBS   = external_c modules linear_algebra parallel parser xc_functionals communicate common io \
               interface stop_and_restart wf_and_fft 
BASIC_SURF_LIBS   = external_c modules surf_modules parallel parser xc_functionals communicate linear_algebra common io \
                    interface stop_and_restart wf_and_fft 

MAIN_LIBS    = $(BASIC_LIBS) coulomb bz_ops qp_control setup \
               collisions tddft pol_function qp acfdt bse

PJ_SURFLIBS  = $(BASIC_SURF_LIBS) surf_modules coulomb bz_ops qp_control surf \
               setup collisions tddft pol_function qp acfdt bse

PJ_QEDLIBS   = $(MAIN_LIBS) 

PJ_SCLIBS    = $(MAIN_LIBS) sc

PJ_RTLIBS    = $(BASIC_LIBS) coulomb bz_ops real_time_control qp_control setup \
               collisions tddft pol_function qp acfdt bse sc real_time_propagation real_time_el-ph real_time_lifetimes real_time_common 

PJ_PLLIBS    = $(BASIC_LIBS) coulomb bz_ops real_time_control qp_control setup \
               collisions tddft pol_function qp acfdt bse sc real_time_propagation real_time_el-ph real_time_lifetimes real_time_common 

PJ_NLLIBS   = $(PJ_RTLIBS) nloptics
#
# Interfaces
#
2YLIBS       = external_c modules linear_algebra parallel parser communicate common io setup interface stop_and_restart bz_ops 
#
# YPP
#
YPP_LIBS        = modules interpolate init qp plotting electrons excitons symmetries k-points bits 
YPPPH_LIBS      = modules interpolate init qp plotting electrons elph excitons symmetries k-points bits 
YPPRT_LIBS      = modules interpolate init qp plotting electrons elph real_time excitons symmetries k-points bits 
#
YPP_MAIN_LIBS      = $(BASIC_LIBS) coulomb bz_ops qp_control setup interface tddft pol_function bse
YPPSC_MAIN_LIBS    = $(YPP_MAIN_LIBS) collisions sc
YPPRT_MAIN_LIBS    = $(BASIC_LIBS) coulomb bz_ops real_time_control qp_control setup interface \
                     pol_function bse sc 
YPPNL_MAIN_LIBS    = $(BASIC_LIBS) coulomb bz_ops real_time_control qp_control setup interface \
                     pol_function bse sc nloptics
YPPSURF_MAIN_LIBS  = $(BASIC_SURF_LIBS) bz_ops qp_control setup interface surf tddft pol_function bse

nothing: 
	@$(make_message)
changelog:
	./sbin/gitchangelog.py > ChangeLog
all:
	for target in $(PROJECTS); do $(MAKE) $$target ; done
	for target in $(TARGETS); do $(MAKE) $$target ; done
	for target in $(DEBUG); do $(MAKE) $$target ; done
libs:
	@+if test "$(do_libxc)" = yes ; then LIBS2DO="libxc" ; \
	DIR2GO="lib" ; VPATH="$(topdir)/lib" ; $(mklib_ext) fi
	@+LIBS2DO="slatec";  DIR2GO="lib"; VPATH="$(topdir)/lib" ; $(mklib)
	@+if test "$(do_blas)" = yes ; then LIBS2DO="blas" ; \
	DIR2GO="lib" ; VPATH="$(topdir)/lib" ; $(mklib); fi
	@+if test "$(do_lapack)" = yes ; then LIBS2DO="lapack" ; \
	DIR2GO="lib" ; VPATH="$(topdir)/lib" ; $(mklib); fi
	@+LIBS2DO="local" ; DIR2GO="lib" ; VPATH="$(topdir)/lib" ; $(mklib) 
	@+if test "$(do_fftqe)" = yes ; then LIBS2DO="fftqe" ; \
	DIR2GO="lib" ; VPATH="$(topdir)/lib" ; $(mklib); fi
	@+if test "$(do_iotk)" = yes ; then LIBS2DO="iotk" ; \
	DIR2GO="lib" ; VPATH="$(topdir)/lib" ; $(mklib_ext); fi
	@+if test "$(do_netcdf)" = yes ; then LIBS2DO="netcdf" ; \
	DIR2GO="lib" ; VPATH="$(topdir)/lib" ; $(mklib_ext); fi
	@+if test "$(do_etsf)" = yes ; then LIBS2DO="etsf_io" ; \
	DIR2GO="lib" ; VPATH="$(topdir)/lib" ; $(mklib_ext); fi
get_extlibs:
	@+mkdir lib/archive; \
	if [ $(topdir) != $(prefix) ] ; then \
	cp $(topdir)/lib/archive/* lib/archive; \
	cp $(topdir)/config/missing config/ ; \
	fi ; \
	cd lib/archive; $(MAKE) -f Makefile.loc all;
#
# Yambo #
# 
yambo: libs
	@+LIBS2DO="$(MAIN_LIBS)"; XPATH="src"; VPATH="$(topdir)/src"; $(mksrc)
	@+X2DO="yambo"; XPATH="driver"; VPATH="$(topdir)/driver"; XLIBS="$(MAIN_LIBS)"; $(mkx)
#
# Yambo PROJECTS #
# 
yambo_magnetic: libs
	@+LIBS2DO="$(PJ_SCLIBS)"; XPATH="src"; VPATH="$(topdir)/src"; ADF="-D_MAGNETIC -D_SC"; $(mksrc)
	@+X2DO="yambo_magnetic"; XPATH="driver"; VPATH="$(topdir)/driver"; XLIBS="$(PJ_SCLIBS)"; ADF="-D_MAGNETIC -D_SC";$(mkx)
yambo_kerr: libs
	@+LIBS2DO="$(PJ_RTLIBS)"; XPATH="src"; VPATH="$(topdir)/src"; ADF="-D_RT -D_SC -D_ELPH -D_KERR"; $(mksrc)
	@+X2DO="yambo_kerr"; XPATH="driver"; VPATH="$(topdir)/driver"; XLIBS="$(PJ_RTLIBS)";ADF="-D_RT -D_SC -D_ELPH -D_KERR";$(mkx)
yambo_sc: libs
	@+LIBS2DO="$(PJ_SCLIBS)"; XPATH="src"; VPATH="$(topdir)/src"; ADF="-D_SC"; $(mksrc)
	@+X2DO="yambo_sc"; XPATH="driver"; VPATH="$(topdir)/driver"; XLIBS="$(PJ_SCLIBS)"; ADF="-D_SC";$(mkx)
yambo_pl: libs
	@+LIBS2DO="$(PJ_PLLIBS)"; XPATH="src"; VPATH="$(topdir)/src"; ADF="-D_RT -D_SC -D_ELPH -D_PL"; $(mksrc)
	@+X2DO="yambo_pl"; XPATH="driver"; VPATH="$(topdir)/driver"; XLIBS="$(PJ_PLLIBS)"; ADF="-D_RT -D_SC -D_ELPH -D_PL";$(mkx)
yambo_rt: libs
	@+LIBS2DO="$(PJ_RTLIBS)"; XPATH="src"; VPATH="$(topdir)/src"; ADF="-D_RT -D_SC -D_ELPH"; $(mksrc)
	@+X2DO="yambo_rt"; XPATH="driver"; VPATH="$(topdir)/driver"; XLIBS="$(PJ_RTLIBS)"; ADF="-D_RT -D_SC -D_ELPH"; $(mkx)
yambo_nl: libs
	@LIBS2DO="$(PJ_NLLIBS)"; XPATH="src";VPATH="$(topdir)/src";ADF="-D_NL -D_RT -D_SC -D_ELPH"; $(mksrc)
	@X2DO="yambo_nl"; XPATH="driver";VPATH="$(topdir)/driver";XLIBS="$(PJ_NLLIBS)";ADF="-D_NL -D_RT -D_SC -D_ELPH";$(mkx)
yambo_ph: libs
	@+LIBS2DO="$(MAIN_LIBS)"; XPATH="src"; VPATH="$(topdir)/src"; ADF="-D_ELPH"; $(mksrc)
	@+X2DO="yambo_ph"; XPATH="driver"; VPATH="$(topdir)/driver"; XLIBS="$(MAIN_LIBS)"; ADF="-D_ELPH"; $(mkx)
yambo_surf: libs
	@+LIBS2DO="$(PJ_SURFLIBS)"; XPATH="src"; VPATH="$(topdir)/src" ; ADF="-D_SURF"; $(mksrc)
	@+X2DO="yambo_surf"; XPATH="driver"; VPATH="$(topdir)/driver"; XLIBS="$(PJ_SURFLIBS)"; ADF="-D_SURF"; $(mkx)
yambo_qed: libs
	@+LIBS2DO="$(PJ_RTLIBS)"; XPATH="src"; VPATH="$(topdir)/src"; ADF="-D_QED -D_SC -D_RT -D_ELPH"; $(mksrc)
	@+X2DO="yambo_qed"; XPATH="driver"; VPATH="$(topdir)/driver"; XLIBS="$(PJ_RTLIBS)"; ADF="-D_QED -D_SC -D_RT -D_ELPH"; $(mkx)
#
# Interfaces #
#
interfaces: libs
	@+LIBS2DO="$(2YLIBS)"; XPATH="src" ; VPATH="$(topdir)/src" ; $(mksrc)
	@+LIBS2DO="int_modules"; DIR2GO="interfaces" ; VPATH="$(topdir)/interfaces" ; $(mklib)
	@+X2DO="a2y"; XPATH="interfaces/a2y"; VPATH="$(topdir)/interfaces/a2y"; XLIBS="$(2YLIBS)"; $(mkx)
	@+X2DO="c2y"; XPATH="interfaces/c2y"; VPATH="$(topdir)/interfaces/c2y"; XLIBS="$(2YLIBS)"; $(mkx)
	@+if test "$(do_p2y)" = yes ; then \
	X2DO="p2y" ; XPATH="interfaces/p2y"; VPATH="$(topdir)/interfaces/p2y"; XLIBS="$(2YLIBS)"; ADF="-D@PW_CPP@"; $(mkx) ; \
	fi
	@+if test "$(do_e2y)" = yes ; then \
	X2DO="e2y" ; XPATH="interfaces/e2y"; VPATH="$(topdir)/interfaces/e2y"; XLIBS="$(2YLIBS)"; $(mkx) ; \
	fi
#
# Ypp #
#
ypp: libs
	@+LIBS2DO="$(YPP_MAIN_LIBS)"; XPATH="src" ; VPATH="$(topdir)/src" ; $(mksrc)
	@+LIBS2DO="$(YPP_LIBS)"; XPATH="ypp" ; VPATH="$(topdir)/ypp" ; $(mk_ypp_src)
	@+X2DO="ypp" ;XPATH="driver"; VPATH="$(topdir)/driver" ; XLIBS="$(YPP_MAIN_LIBS)"; X_ypp_LIBS="$(YPP_LIBS)"; $(mk_ypp_x)
#
# Ypp projects #
#
ypp_ph: libs
	@LIBS2DO="$(YPP_MAIN_LIBS)"; XPATH="src"; VPATH="$(topdir)/src"; ADF="-D_ELPH"; $(mksrc)
	@LIBS2DO="$(YPPPH_LIBS)"; XPATH="ypp"; VPATH="$(topdir)/ypp";  ADF="-D_YPP_ELPH"; $(mk_ypp_src)
	@X2DO="ypp_ph"; XPATH="driver"; VPATH="$(topdir)/driver"; XLIBS="$(YPP_MAIN_LIBS)"; \
	X_ypp_LIBS="$(YPPPH_LIBS) elph"; ADF="-D_YPP_ELPH"; $(mk_ypp_x)
ypp_surf: libs
	@LIBS2DO="$(YPPSURF_MAIN_LIBS)"; XPATH="src"; VPATH="$(topdir)/src"; ADF="-D_YPP_SURF"; $(mksrc)
	@LIBS2DO="$(YPP_LIBS) ras"; XPATH="ypp"; VPATH="$(topdir)/ypp"; $(mk_ypp_src)
	@X2DO="ypp_surf"; XPATH="driver"; VPATH="$(topdir)/driver"; XLIBS="$(YPPSURF_MAIN_LIBS)"; \
	X_ypp_LIBS="$(YPP_LIBS) ras"; ADF="-D_YPP_SURF"; $(mk_ypp_x)
ypp_rt: libs
	@LIBS2DO="$(YPPRT_MAIN_LIBS)"; XPATH="src"; VPATH="$(topdir)/src"; ADF="-D_SC -D_RT -D_ELPH -D_YPP_RT"; $(mksrc)
	@LIBS2DO="$(YPPRT_LIBS)"; XPATH="ypp"; VPATH="$(topdir)/ypp"; ADF="-D_ELPH -D_YPP_RT -D_YPP_ELPH"; $(mk_ypp_src)
	@X2DO="ypp_rt"; XPATH="driver"; VPATH="$(topdir)/driver"; XLIBS="$(YPPRT_MAIN_LIBS)"; \
	X_ypp_LIBS="$(YPPRT_LIBS)"; ADF="-D_YPP_RT"; $(mk_ypp_x)
ypp_nl: libs
	@LIBS2DO="$(YPPNL_MAIN_LIBS)"; XPATH="src" ; VPATH="$(topdir)/src"; ADF="-D_SC -D_RT -D_NL -D_ELPH -D_YPP_NL";$(mksrc)
	@LIBS2DO="$(YPPRT_LIBS)"; XPATH="ypp" ; VPATH="$(topdir)/ypp"; ADF="-D_ELPH -D_YPP_RT -D_YPP_NL -D_YPP_ELPH"; $(mk_ypp_src)
	@X2DO="ypp_nl" ;XPATH="driver"; VPATH="$(topdir)/driver";XLIBS="$(YPPRT_MAIN_LIBS)"; \
	X_ypp_LIBS="$(YPPRT_LIBS)"; ADF=" -D_YPP_NL -D_YPP_RT -D_YPP_ELPH";$(mk_ypp_x)
ypp_sc: libs
	@LIBS2DO="$(YPPSC_MAIN_LIBS)"; XPATH="src"; VPATH="$(topdir)/src"; ADF="-D_SC"; $(mksrc)
	@LIBS2DO="$(YPP_LIBS)"; XPATH="ypp"; VPATH="$(topdir)/ypp"; $(mk_ypp_src)
	@X2DO="ypp_sc"; XPATH="driver"; VPATH="$(topdir)/driver"; XLIBS="$(YPPSC_MAIN_LIBS)"; \
	X_ypp_LIBS="$(YPP_LIBS)"; ADF="-D_YPP_SC"; $(mk_ypp_x)
ypp_magnetic: libs
	@LIBS2DO="$(YPPSC_MAIN_LIBS)"; XPATH="src"; VPATH="$(topdir)/src"; ADF="-D_SC -D_MAGNETIC"; $(mksrc)
	@LIBS2DO="$(YPP_LIBS)"; XPATH="ypp"; VPATH="$(topdir)/ypp"; $(mk_ypp_src)
	@X2DO="ypp_magnetic"; XPATH="driver"; VPATH="$(topdir)/driver"; XLIBS="$(YPPSC_MAIN_LIBS)"; \
	X_ypp_LIBS="$(YPP_LIBS)"; ADF="-D_YPP_MAGNETIC"; $(mk_ypp_x)
#
clean_fast: 
	@$(objects_clean)
	@$(lib_mod_clean)
	@$(xclean)
clean:
	@$(objects_clean)
	@$(lib_mod_clean)
	@$(lib_ext_clean)
	@$(conf_clean)
	@$(xclean)
distclean: clean_all
clean_all:
	@$(objects_clean)
	@$(lib_mod_clean)
	@$(lib_ext_clean_all)
	@$(conf_clean)
	@$(xclean)
	
# Functions
define make_message
 echo;echo "YAMBO" @SVERSION@.@SSUBVERSION@.@SPATCHLEVEL@ r.@SREVISION@ targets;echo;\
 echo  " [stable] all";\
 for target in $(TARGETS); do echo  " [stable] $$target" ; done;echo;\
 for target in $(PROJECTS); do echo " [devel] $$target" ; done;echo;\
 for target in $(BROKEN); do echo " [broken] $$target" ; done;echo;\
 for target in $(UTILS); do echo  " [util] $$target" ; done;echo
 for target in $(DEBUG); do echo  " [debug] $$target" ; done;echo
 for target in $(CLEANS); do echo  " [clean] $$target" ; done;echo
endef
define mksrc
 if [ "$(topdir)" != "$(prefix)" ] ; then cp -r $(topdir)/include/* include/ ; fi ; \
 for ldir in $$LIBS2DO; do \
  if test ! -f "$(libdir)/lib$$ldir.a" || test "$(debug)" = yes  ; then \
   rm -f "$(libdir)/lib$$ldir.a" ; \
   echo " " ; \
   echo ">>>[Making $$ldir]<<<" ; \
   if test ! -d "$$XPATH/$$ldir" ; then mkdir "$$XPATH/$$ldir" ; fi ; \
   if [ "$(topdir)" != "$(prefix)" ] && [ -f $$VPATH/$$ldir/.objects ] ; then \
    cp $$VPATH/$$ldir/.objects $$XPATH/$$ldir ; \
   fi ; \
   ./sbin/make_makefile.sh $$XPATH/$$ldir lib$$ldir.a .objects l $(xcpp) $$ADF ; \
   cd $$XPATH/$$ldir ; $(MAKE) VPATH=$$VPATH/$$ldir || exit "$$?" ; cd ../../ ; \
  fi ; \
 done
endef
define mk_ypp_src
 if test "$(topdir)" != "$(prefix)" ; then cp -r $(topdir)/include/* include/ ; fi ; \
 for ldir in $$LIBS2DO; do \
  if test ! -f "$(libdir)/lib_ypp_$$ldir.a" || test "$(debug)" = yes  ; then \
   rm -f "$(libdir)/lib_ypp_$$ldir.a" ; \
   echo " " ; \
   echo ">>>[Making $$ldir]<<<" ; \
   if test ! -d "$$XPATH/$$ldir" ; then mkdir "$$XPATH/$$ldir" ; fi ; \
   if [ "$(topdir)" != "$(prefix)" ] && [ -f $$VPATH/$$ldir/.objects ] ; then \
    cp $$VPATH/$$ldir/.objects $$XPATH/$$ldir ; \
   fi ; \
   ./sbin/make_makefile.sh $$XPATH/$$ldir lib_ypp_$$ldir.a .objects l $(xcpp) $$ADF ; \
   cd $$XPATH/$$ldir ; $(MAKE) VPATH=$$VPATH/$$ldir || exit "$$?" ; cd ../../; \
  fi ; \
 done
endef
define mklibxc
  if test ! -f "$(libdir)/libxc.a" ; then \
   echo " " ; \
   echo ">>>[Making libxc]<<<" ; \
   if test ! -d "$$DIR2GO/$$ldir" ; then mkdir "$$DIR2GO/$$ldir" ; fi ; \
   cd $$DIR2GO/libxc ; $(MAKE) -s VPATH=$$VPATH/libxc  || exit "$$?" ; \
   echo ">>>[Installing libxc]<<<" ; \
   $(MAKE) -s install ; \
   cd ../../ ; \
  fi
endef
define mklib
 for ldir in $$LIBS2DO; do \
  if test ! -f "$(libdir)/lib$$ldir.a" ; then \
   echo " " ; \
   echo ">>>[Making $$ldir]<<<" ; \
   if test ! -d "$$DIR2GO/$$ldir" ; then mkdir "$$DIR2GO/$$ldir" ; fi ; \
   if [ "$(topdir)" != "$(prefix)" ] && [ -f $$VPATH/$$ldir/.objects ] ; then \
    cp $$VPATH/$$ldir/.objects $$DIR2GO/$$ldir ; \
   fi ; \
   ./sbin/make_makefile.sh $$DIR2GO/$$ldir lib$$ldir.a .objects l $(precision) $(xcpp) $$ADF ; \
   cd $$DIR2GO/$$ldir ; $(MAKE) VPATH=$$VPATH/$$ldir || exit "$$?" ; cd ../../; \
  fi \
 done
endef
define mklib_ext
 if test ! -d "lib/archive" ; then mkdir "lib/archive" ; fi ; \
 if test ! -d "lib/install" ; then mkdir "lib/install" ; fi ; \
 if [ "$(topdir)" != "$(prefix)" ] ; then \
   cp $(topdir)/lib/archive/* lib/archive; \
   cp $(topdir)/config/missing config/ ; \
   cp $(topdir)/lib/install/* lib/install; \
 fi ; \
 for ldir in $$LIBS2DO; do \
  if test ! -f "$(libdir)/lib$$ldir.a" ; then \
   if [ "$(topdir)" != "$(prefix)" ] ; then \
    if test ! -d "$$DIR2GO/$$ldir" ; then mkdir "$$DIR2GO/$$ldir" ; fi ; \
    cp $$VPATH/$$ldir/Makefile.loc $$DIR2GO/$$ldir/ ; \
   fi ; \
   echo " " ; \
   echo ">>>[Making $$ldir]<<<" ; \
   cd $$DIR2GO/$$ldir ; cp Makefile.loc Makefile ; $(MAKE) VPATH=$$VPATH/$$ldir || exit "$$?" ; cd ../../ ; \
  fi \
 done
endef
define mkx
 LLIBS="";for exe in $$XLIBS; do LLIBS="$$LLIBS -l$$exe" ; done ; \
 for exe in $$X2DO; do \
  echo " " ; \
  echo ">>>[Linking $$exe]<<<" ; \
  if test ! -f "$(bindir)/$$exe" || test "$(debug)" = yes  ; then \
   if test ! -d $$XPATH ; then mkdir $$XPATH ; fi ; \
   if [ "$(topdir)" != "$(prefix)" ] && [ -f $$VPATH/.objects ] ; then \
    cp $$VPATH/.objects $$XPATH ; \
   fi ; \
   ./sbin/make_makefile.sh $$XPATH $$exe .objects x $$LLIBS $(xcpp) $$ADF ; \
   cd $$XPATH ; $(MAKE) VPATH=$$VPATH || exit "$$?" ; \
  fi ; \
  echo " " ; \
 done
endef
define mk_ypp_x
 LLIBS="";for exe in $$XLIBS; do LLIBS="$$LLIBS -l$$exe" ; done ; \
 for exe in $$X_ypp_LIBS; do LLIBS="$$LLIBS -l_ypp_$$exe" ; done ; \
 for exe in $$X2DO; do \
  echo " " ; \
  echo ">>>[Linking $$exe]<<<" ; \
  if test ! -f "$(bindir)/$$exe" || test "$(debug)" = yes  ; then \
   if [ "$(topdir)" != "$(prefix)" ] && [ -f $$VPATH/.objects ] ; then \
    cp $$VPATH/.objects $$XPATH ; \
   fi ; \
   ./sbin/make_makefile.sh $$XPATH $$exe .objects x $$LLIBS $(xcpp) $$ADF ; \
   cd $$XPATH ; $(MAKE) VPATH=$$VPATH || exit "$$?" ; \
  fi ; \
  echo " " ; \
 done
endef
define objects_clean
 find . \( -name '*.o' -o -name 'Makefile' -o -name '*.f90' \
        -o -name '*_cpp.f' -o -name 'ifc*' -o -name '__*' -o -name '*.s' -o -name 'penmp' -o -name 'make.dep' \) \
        -type f -print | grep -v '\.\/Makefile' | \
        grep -v '.*iotk.*\/Makefile'   | grep -v '.*iotk.*\/*f90' | \
        grep -v '.*etsf_io.*\/Makefile'| grep -v '.*etsf_io.*\/*f90' | \
        grep -v '.*netcdf.*\/Makefile' | grep -v '.*libxc.*\/Makefile' | xargs rm -f
 echo "[CLEAN] Objects ... done"
 echo "[CLEAN] Broken files ... done"
 echo "[CLEAN] Makefiles ... done"
 if test "$(debug)" = yes ; then \
 find . -name '.debug*' | xargs rm -fr ; \
 echo "[CLEAN] Debug locks and directories ... done" ; \
 fi
endef
define lib_ext_clean
 find . \( -name '*.a' -o -name '*.la' -o -name '*.mod' \
           -o -name 'netcdf*h' -o -name 'netcdf*inc' \) -type f -print | xargs rm -f 
 @for libtoclean in "libxc" "iotk" "netcdf" "etsf_io" ; do \
  if test -d $(libdir)/$$libtoclean ; then \
   cd $(libdir)/$$libtoclean ; $(MAKE) -s -f Makefile.loc clean > /dev/null ; cd ../.. ; \
   if [ "$(topdir)" != "$(prefix)" ] ; then rm -r $(libdir)/$$libtoclean ; fi ; \
  fi ; \
 done
 echo "[CLEAN] Libs EXT (clean) ... done" 
endef
define lib_ext_clean_all
 find . \( -name '*.a' -o -name '*.la' -o -name '*.mod' \
           -o -name 'netcdf*h' -o -name 'netcdf*inc' \) -type f -print | xargs rm -f 
 @if test -d $(libdir)/install; then \
  cd $(libdir)/install; \
  if test -r make_iotk.inc ; then rm -f make_iotk.inc ; fi ; \
  cd ../.. ; \
 fi
 find . -name 'xc*.h' -type f -print | xargs rm -f
 @for libtoclean in "libxc" "iotk" "netcdf" "etsf_io" ; do \
  if test -d $(libdir)/$$libtoclean ; then \
   cd $(libdir)/$$libtoclean ; \
   $(MAKE) -s -f Makefile.loc clean_all > /dev/null ; rm -f Makefile *gz *stamp ; \
   cd ../.. ; \
   if [ "$(topdir)" != "$(prefix)" ] ; then rm -r $(libdir)/$$libtoclean ; fi ; \
  fi ; \
 done
 @if test -d $(libdir)/archive ; then \
  cd $(libdir)/archive; \
  $(MAKE) -s -f Makefile.loc clean_all > /dev/null ; rm -f Makefile *gz *stamp ; \
  cd ../.. ; \
 fi
 echo "[CLEAN] Libs EXT (clean_all) ... done" 
endef
define lib_mod_clean
 find . \( -name '*.a' -o -name '*.la' -o -name '*.mod' \) -type f -print | \
       grep -v netcdf | grep -v xc | grep -v iotk | grep -v typesize | grep -v etsf_io | xargs rm -f 
 echo "[CLEAN] Libraries ... done" 
 echo "[CLEAN] Modules ... done" 
endef
define xclean
 for exe in $(EXE); do rm -f $(bindir)/$$exe; done
 for exe in $(INTERFCS); do rm -f $(bindir)/$$exe; done
 cd $(bindir) ; rm -f etsf_io  ncgen ncgen3 nc-config nccopy ncdump  iotk iotk.x ; cd ..
 echo "[CLEAN] Targets ... done" 
endef
define conf_clean
 rm -f $(CFGFILES)
 rm -f config.status config.log
 rm -fr autom4te.cache
 echo "[CLEAN] Autoconf files ... done" 
endef<|MERGE_RESOLUTION|>--- conflicted
+++ resolved
@@ -54,15 +54,9 @@
            lib/install/make_iotk.inc sbin/ydb.pl
 TARGETS  = yambo interfaces ypp
 UTILS    = changelog get_extlibs
-<<<<<<< HEAD
-CLEANS   = clean_fast clean clean_extlibs clean_all distclean
+CLEANS   = clean_fast clean clean_all distclean
 PROJECTS = yambo_ph yambo_magnetic yambo_sc yambo_rt yambo_qed yambo_kerr yambo_pl yambo_nl yambo_electric\
            ypp_ph ypp_sc ypp_rt ypp_magnetic ypp_nl
-=======
-CLEANS   = clean_fast clean clean_all distclean
-PROJECTS = yambo_ph yambo_magnetic yambo_sc yambo_rt yambo_qed yambo_kerr yambo_pl \
-           ypp_ph ypp_sc ypp_rt ypp_magnetic 
->>>>>>> 2aecb912
 BROKEN   = yambo_surf ypp_surf 
 DEBUG    = 	
 EXE      = $(TARGETS) $(PROJECTS) $(BROKEN) $(DEBUG)
@@ -251,7 +245,7 @@
 	@$(lib_ext_clean_all)
 	@$(conf_clean)
 	@$(xclean)
-	
+
 # Functions
 define make_message
  echo;echo "YAMBO" @SVERSION@.@SSUBVERSION@.@SPATCHLEVEL@ r.@SREVISION@ targets;echo;\
