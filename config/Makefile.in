#
#        Copyright (C) 2000-2019 the YAMBO team
#              http://www.yambo-code.org
#
# Authors (see AUTHORS file for details): AM, DS
#
# This file is distributed under the terms of the GNU
# General Public License. You can redistribute it and/or
# modify it under the terms of the GNU General Public
# License as published by the Free Software Foundation;
# either version 2, or (at your option) any later version.
#
# This program is distributed in the hope that it will
# be useful, but WITHOUT ANY WARRANTY; without even the
# implied warranty of MERCHANTABILITY or FITNESS FOR A
# PARTICULAR PURPOSE.  See the GNU General Public License
# for more details.
#
# You should have received a copy of the GNU General Public
# License along with this program; if not, write to the Free
# Software Foundation, Inc., 59 Temple Place - Suite 330,Boston,
# MA 02111-1307, USA or visit http://www.gnu.org/copyleft/gpl.txt.
#
cpu         = @build_cpu@
os          = @build_os@
mpi         = @def_mpi@
netcdf      = @def_netcdf@
scalapack   = @def_scalapack@
slepc       = @def_slepc@
precision   = @def_dp@
fft         = @def_fft@
xcpp        = @def_netcdf@ @def_mpi@ @def_fft@ @def_slepc@ @def_scalapack@ @def_compiler@ @def_dp@ @def_openmp@ @def_time_profile@ @def_memory_profile@ @def_uspp@ @def_cuda@ @def_yaml@
keep_objs   = @enable_keep_objects@
do_blacs    = @compile_blacs@
do_slk      = @compile_slk@
do_lapack   = @compile_lapack@
do_fftw     = @compile_fftw@
do_fftqe    = @compile_fftqe@
do_iotk     = @compile_iotk@
do_futile   = @compile_futile@
do_yaml     = @compile_yaml@
do_hdf5     = @compile_hdf5@
do_netcdf   = @compile_netcdf@
do_etsf     = @compile_etsf@
do_p2y      = @compile_p2y@
do_e2y      = @compile_e2y@
do_libxc    = @compile_libxc@
do_petsc    = @compile_petsc@
do_slepc    = @compile_slepc@
shell       = @SHELL@
package_bugreport = @PACKAGE_BUGREPORT@
prefix      = @prefix@
exec_prefix = @exec_prefix@
libs_prefix = @extlibs_path@
bindir      = @bindir@
topdir      = @abs_top_srcdir@
libdir      = @prefix@/lib
includedir  = @prefix@/include
libbindir   = @prefix@/lib/bin
STAMPS   = lib/archive/keep-extlibs-stamp
CFGFILES = config/setup config/Makefile config/report config/msg_ydb \
           sbin/make_makefile.sh src/wf_and_fft/sgfft.F  \
           src/tools/.objects Makefile  include/branch.inc \
           sbin/objects_store.sh driver/include/editor.h \
           include/headers/common/have_malloc.h sbin/generate_gpl.sh driver/include/version.h
ifeq ($(do_p2y),yes)
  p2y   = p2y
endif
ifeq ($(do_e2y),yes)
  e2y   = e2y
endif
INTERFCS = a2y c2y $(p2y) $(e2y)
CORE     = yambo ypp $(INTERFCS)
UTILS    = changelog get_extlibs ext-libs
CLEANS   = clean_fast clean clean_all distclean
PH_PROJ  = yambo_ph ypp_ph
SC_PROJ  = yambo_sc ypp_sc
MAG_PROJ = yambo_magnetic ypp_magnetic
RT_PROJ  = yambo_rt ypp_rt
NL_PROJ  = yambo_nl ypp_nl
RTE_PROJ = yambo_rt yambo_qed yambo_pl ypp_rt
KERR_PROJ= yambo_kerr
ALL      = $(CORE) $(PH_PROJ) $(SC_PROJ) $(MAG_PROJ) $(RTE_PROJ) $(NL_PROJ) $(KERR_PROJ) $(TESTS)
BROKEN   = yambo_electric
TESTS    = 
SCRIPTS  = ydb.pl
EXE      = $(CORE) $(PH_PROJ) $(SC_PROJ) $(MAG_PROJ) $(RTE_PROJ) $(NL_PROJ) $(KERR_PROJ) $(BROKEN) $(TESTS) $(SCRIPTS)
#
# Libraries (ordered for compiling & linking)
#
DRIVER_LIBS    = interface lib options
DRIVER_LIBS_LD = driver_options driver_interface driver_lib 

IO_LIB       = modules io_lib
IO_LIB_LD    = modules io_lib

BASIC_LIBS   = tools modules memory matrices linear_algebra parallel parser communicate common io_lib io_yambo \
               xc_functionals interface stop_and_restart wf_and_fft bz_ops coulomb
<<<<<<< HEAD
BASIC_LIBS_LD= $(DRIVER_LIBS_LD) tools memory communicate io_lib modules matrices linear_algebra bz_ops parallel parser communicate common io_yambo \
=======
BASIC_LIBS_LD= $(DRIVER_LIBS_LD) tools memory io communicate modules matrices linear_algebra bz_ops parallel parser communicate common io \
>>>>>>> e09f79e7
               xc_functionals interface stop_and_restart wf_and_fft coulomb

MAIN_LIBS    = $(BASIC_LIBS) interpolate qp_control setup \
               tddft dipoles pol_function qp acfdt bse
MAIN_LIBS_LD = $(BASIC_LIBS_LD) interpolate qp_control setup \
               tddft dipoles pol_function qp acfdt bse

PJ_SCLIBS    = $(MAIN_LIBS) collisions hamiltonian sc
PJ_SCLIBS_LD = $(MAIN_LIBS_LD) hamiltonian collisions sc

PJ_RTLIBS    = $(BASIC_LIBS) interpolate real_time_control qp_control setup \
               tddft dipoles pol_function qp acfdt bse collisions hamiltonian \
               real_time_hamiltonian real_time_propagation real_time_el-ph real_time_lifetimes real_time_common
PJ_RTLIBS_LD = $(BASIC_LIBS_LD) interpolate real_time_control qp_control setup \
               tddft dipoles pol_function qp acfdt bse hamiltonian collisions \
               real_time_hamiltonian real_time_propagation real_time_el-ph real_time_lifetimes real_time_common

PJ_PLLIBS    = $(BASIC_LIBS) interpolate real_time_control qp_control setup \
               tddft dipoles pol_function qp acfdt bse collisions hamiltonian sc \
               real_time_hamiltonian real_time_propagation real_time_el-ph real_time_lifetimes real_time_common
PJ_PLLIBS_LD = $(BASIC_LIBS_LD) interpolate real_time_control qp_control setup \
               tddft dipoles pol_function qp acfdt bse hamiltonian collisions sc \
               real_time_hamiltonian real_time_propagation real_time_el-ph real_time_lifetimes real_time_common

PJ_NLLIBS    = $(PJ_RTLIBS) nloptics
PJ_NLLIBS_LD = $(PJ_RTLIBS_LD) nloptics
#
# Interfaces
#
<<<<<<< HEAD
2YLIBS       = tools modules memory matrices linear_algebra parallel parser communicate common io_lib io_yambo setup interface stop_and_restart bz_ops
2YLIBS_LD    = $(DRIVER_LIBS_LD) tools memory communicate io_lib modules matrices linear_algebra parallel parser communicate common io_yambo setup interface stop_and_restart bz_ops
=======
2YLIBS       = tools modules memory matrices linear_algebra parallel parser communicate common io setup interface stop_and_restart bz_ops
2YLIBS_LD    = $(DRIVER_LIBS_LD) tools memory io communicate modules matrices linear_algebra parallel parser communicate common io setup interface stop_and_restart bz_ops
>>>>>>> e09f79e7
#
# YPP
#
YPP_BASIC_LIBS     = modules interface qp plotting k-points symmetries bits electrons 
YPP_BASIC_LIBS_LD  = modules interface qp plotting k-points symmetries bits electrons 
YPP_LIBS           = $(YPP_BASIC_LIBS) excitons
YPP_LIBS_LD        = $(YPP_BASIC_LIBS_LD) excitons
YPPPH_LIBS         = $(YPP_BASIC_LIBS) elph excitons
YPPPH_LIBS_LD      = $(YPP_BASIC_LIBS_LD) elph excitons
YPPRT_LIBS         = $(YPP_BASIC_LIBS) elph real_time excitons
YPPRT_LIBS_LD      = $(YPP_BASIC_LIBS_LD) elph real_time excitons
#
YPP_MAIN_LIBS      = $(BASIC_LIBS) interpolate qp_control setup interface tddft dipoles pol_function qp bse
YPP_MAIN_LIBS_LD   = $(BASIC_LIBS_LD) interpolate qp_control setup interface tddft dipoles pol_function qp bse
YPPSC_MAIN_LIBS    = $(YPP_MAIN_LIBS) collisions hamiltonian sc
YPPSC_MAIN_LIBS_LD = $(YPP_MAIN_LIBS_LD) collisions hamiltonian sc
YPPRT_MAIN_LIBS    = $(BASIC_LIBS) real_time_control interpolate qp_control setup interface \
                     dipoles pol_function qp bse collisions hamiltonian 
YPPRT_MAIN_LIBS_LD = $(BASIC_LIBS_LD) real_time_control interpolate qp_control setup interface \
                     dipoles pol_function qp bse hamiltonian collisions
YPPNL_MAIN_LIBS    = $(BASIC_LIBS) real_time_control interpolate qp_control setup interface \
                     dipoles pol_function qp bse collisions hamiltonian nloptics 
YPPNL_MAIN_LIBS_LD = $(BASIC_LIBS_LD) real_time_control interpolate qp_control setup interface \
                     dipoles pol_function qp bse hamiltonian collisions nloptics 

.PHONY: interfaces

nothing: 
	@$(make_message)
changelog:
	./sbin/gitchangelog.py > ChangeLog
interfaces:
	for target in $(INTERFCS) ; do rm -f "$(bindir)/$$target" ; $(MAKE) $$target; if test ! -f "$(bindir)/$$target"; then echo "$$target build failed"; break;fi ; done
core:      
	for target in $(CORE)     ; do rm -f "$(bindir)/$$target" ; $(MAKE) $$target; if test ! -f "$(bindir)/$$target"; then echo "$$target build failed"; break;fi ; done
ph-project:
	for target in $(PH_PROJ)  ; do rm -f "$(bindir)/$$target" ; $(MAKE) $$target; if test ! -f "$(bindir)/$$target"; then echo "$$target build failed"; break;fi ; done
sc-project:
	for target in $(SC_PROJ)  ; do rm -f "$(bindir)/$$target" ; $(MAKE) $$target; if test ! -f "$(bindir)/$$target"; then echo "$$target build failed"; break;fi ; done
magn-project:
	for target in $(MAG_PROJ) ; do rm -f "$(bindir)/$$target" ; $(MAKE) $$target; if test ! -f "$(bindir)/$$target"; then echo "$$target build failed"; break;fi ; done
rt-project:
	for target in $(RT_PROJ)  ; do rm -f "$(bindir)/$$target" ; $(MAKE) $$target; if test ! -f "$(bindir)/$$target"; then echo "$$target build failed"; break;fi ; done
nl-project:
	for target in $(NL_PROJ)  ; do rm -f "$(bindir)/$$target" ; $(MAKE) $$target; if test ! -f "$(bindir)/$$target"; then echo "$$target build failed"; break;fi ; done
rtext-project:
	for target in $(RTE_PROJ) ; do rm -f "$(bindir)/$$target" ; $(MAKE) $$target; if test ! -f "$(bindir)/$$target"; then echo "$$target build failed"; break;fi ; done
kerr-project:
	for target in $(KERR_PROJ); do rm -f "$(bindir)/$$target" ; $(MAKE) $$target; if test ! -f "$(bindir)/$$target"; then echo "$$target build failed"; break;fi ; done
all: 
	for target in $(ALL)      ; do rm -f "$(bindir)/$$target" ; $(MAKE) $$target; if test ! -f "$(bindir)/$$target"; then echo "$$target build failed"; break;fi ; done
#
# External libs #
#
ext-libs: 
	@+if test "$(do_libxc)" = yes ; then LIBS2DO="libxc" ; \
	DIR2GO="lib" ; VPATH="$(topdir)/lib" ; $(mklib_ext); fi
	@+if test "$(do_blas)" = yes ; then LIBS2DO="blas" ; \
	DIR2GO="lib" ; VPATH="$(topdir)/lib" ; $(mklib_ext); fi
	@+if test "$(do_lapack)" = yes ; then LIBS2DO="lapack" ; \
	DIR2GO="lib" ; VPATH="$(topdir)/lib" ; $(mklib_ext); fi
	@+if test "$(do_fftw)" = yes ; then LIBS2DO="fftw" ; \
	DIR2GO="lib" ; VPATH="$(topdir)/lib" ; $(mklib_ext); fi
	@+if test "$(do_fftqe)" = yes ; then LIBS2DO="fftqe" ; \
	DIR2GO="lib" ; VPATH="$(topdir)/lib" ; $(mklib_ext); $(mklib_internal); fi
	@+if test "$(do_yaml)" = yes ; then LIBS2DO="yaml" ; \
	DIR2GO="lib" ; VPATH="$(topdir)/lib" ; $(mklib_ext); fi
	@+if test "$(do_futile)" = yes ; then LIBS2DO="futile" ; \
	DIR2GO="lib" ; VPATH="$(topdir)/lib" ; $(mklib_ext); fi
	@+if test "$(do_iotk)" = yes ; then LIBS2DO="iotk" ; \
	DIR2GO="lib" ; VPATH="$(topdir)/lib" ; $(mklib_ext); fi
	@+if test "$(do_hdf5)" = yes ; then LIBS2DO="hdf5" ; \
	DIR2GO="lib" ; VPATH="$(topdir)/lib" ; $(mklib_ext); fi
	@+if test "$(do_netcdf)" = yes ; then LIBS2DO="netcdf netcdff" ; \
	DIR2GO="lib" ; VPATH="$(topdir)/lib" ; $(mklib_ext); fi
	@+if test "$(do_etsf)" = yes ; then LIBS2DO="etsf_io" ; \
	DIR2GO="lib" ; VPATH="$(topdir)/lib" ; $(mklib_ext); fi
	@+if test "$(do_blacs)" = yes ; then LIBS2DO="blacs" ; \
	DIR2GO="lib" ; VPATH="$(topdir)/lib" ; $(mklib_ext); fi
	@+if test "$(do_slk)" = yes ; then LIBS2DO="scalapack" ; \
	DIR2GO="lib" ; VPATH="$(topdir)/lib" ; $(mklib_ext); fi
	@+if test "$(do_petsc)" = yes ; then LIBS2DO="petsc" ; \
	DIR2GO="lib" ; VPATH="$(topdir)/lib" ; $(mklib_ext); fi
	@+if test "$(do_slepc)" = yes ; then LIBS2DO="slepc" ; \
	DIR2GO="lib" ; VPATH="$(topdir)/lib" ; $(mklib_ext); fi
#
# Internal libs #
#
int-libs: ext-libs
	@+LIBS2DO="qe_pseudo"; DIR2GO="lib" ; VPATH="$(topdir)/lib" ; $(mklib_internal)
	@+LIBS2DO="slatec"; DIR2GO="lib" ; VPATH="$(topdir)/lib" ; $(mklib_internal)
	@+LIBS2DO="math77"; DIR2GO="lib" ; VPATH="$(topdir)/lib" ; $(mklib_internal)
	@+LIBS2DO="local" ; DIR2GO="lib" ; VPATH="$(topdir)/lib" ; $(mklib_internal)
#
# Yambo libs
#
io-lib:
	@+LIBS2DO="$(IO_LIB)"; DIR2GO="src"; VPATH="$(topdir)/src"; ADF="-D_io_lib"; $(mklib_yambo)
#
# All libs #
#
libs:	ext-libs int-libs
#
# Download external libs #
#
get_extlibs:
	@+mkdir -p lib/archive; \
	if [ $(topdir) != $(prefix) ] ; then \
	 cp $(topdir)/lib/archive/* lib/archive; \
	 cp $(topdir)/config/missing config/ ; \
	fi ; \
	cd lib/archive; $(MAKE) -f Makefile.loc all;
#
# Yambo #
# 
yambo: libs
	@+LIBS2DO="$(DRIVER_LIBS)"; XPATH="driver"; VPATH="$(topdir)/driver"; ADF="-D_yambo"; $(mk_driver_src)
	@+LIBS2DO="$(MAIN_LIBS)"; XPATH="src"; VPATH="$(topdir)/src"; $(mksrc)
	@+X2DO="yambo"; XPATH="driver"; VPATH="$(topdir)/driver"; XLIBS="$(MAIN_LIBS_LD)"; $(mkx)
#
# Yambo PROJECTS #
# 
yambo_magnetic: libs
	@+LIBS2DO="$(DRIVER_LIBS)"; XPATH="driver"; VPATH="$(topdir)/driver"; ADF="-D_MAGNETIC -D_SC -D_yambo"; $(mk_driver_src)
	@+LIBS2DO="$(PJ_SCLIBS)"; XPATH="src"; VPATH="$(topdir)/src"; ADF="-D_MAGNETIC -D_SC"; $(mksrc)
	@+X2DO="yambo_magnetic"; XPATH="driver"; VPATH="$(topdir)/driver"; XLIBS="$(PJ_SCLIBS_LD)"; ADF="-D_MAGNETIC -D_SC"; $(mkx)
yambo_electric: libs
	@+LIBS2DO="$(DRIVER_LIBS)"; XPATH="driver"; VPATH="$(topdir)/driver"; ADF="-D_ELECTRIC -D_SC -D_yambo"; $(mk_driver_src)
	@+LIBS2DO="$(PJ_SCLIBS)"; XPATH="src"; VPATH="$(topdir)/src"; ADF="-D_ELECTRIC -D_SC"; $(mksrc)
	@+X2DO="yambo_electric"; XPATH="driver"; VPATH="$(topdir)/driver"; XLIBS="$(PJ_SCLIBS_LD)"; ADF="-D_ELECTRIC -D_SC"; $(mkx)
yambo_kerr: libs
	@+LIBS2DO="$(DRIVER_LIBS)"; XPATH="driver"; VPATH="$(topdir)/driver"; ADF="-D_RT -D_ELPH -D_KERR -D_yambo"; $(mk_driver_src)
	@+LIBS2DO="$(PJ_RTLIBS)"; XPATH="src"; VPATH="$(topdir)/src"; ADF="-D_RT -D_ELPH -D_KERR"; $(mksrc)
	@+X2DO="yambo_kerr"; XPATH="driver"; VPATH="$(topdir)/driver"; XLIBS="$(PJ_RTLIBS_LD)";ADF="-D_RT -D_ELPH -D_KERR"; $(mkx)
yambo_sc: libs
	@+LIBS2DO="$(DRIVER_LIBS)"; XPATH="driver"; VPATH="$(topdir)/driver"; ADF="-D_SC -D_yambo"; $(mk_driver_src)
	@+LIBS2DO="$(PJ_SCLIBS)"; XPATH="src"; VPATH="$(topdir)/src"; ADF="-D_SC"; $(mksrc)
	@+X2DO="yambo_sc"; XPATH="driver"; VPATH="$(topdir)/driver"; XLIBS="$(PJ_SCLIBS_LD)"; ADF="-D_SC"; $(mkx)
yambo_pl: libs
	@+LIBS2DO="$(DRIVER_LIBS)"; XPATH="driver"; VPATH="$(topdir)/driver"; ADF="-D_RT -D_SC -D_ELPH -D_PL -D_yambo"; $(mk_driver_src)
	@+LIBS2DO="$(PJ_PLLIBS)"; XPATH="src"; VPATH="$(topdir)/src"; ADF="-D_RT -D_SC -D_ELPH -D_PL"; $(mksrc)
	@+X2DO="yambo_pl"; XPATH="driver"; VPATH="$(topdir)/driver"; XLIBS="$(PJ_PLLIBS_LD)"; ADF="-D_RT -D_SC -D_ELPH -D_PL"; $(mkx)
yambo_rt: libs
	@+LIBS2DO="$(DRIVER_LIBS)"; XPATH="driver"; VPATH="$(topdir)/driver"; ADF="-D_RT -D_ELPH -D_yambo"; $(mk_driver_src)
	@+LIBS2DO="$(PJ_RTLIBS)"; XPATH="src"; VPATH="$(topdir)/src"; ADF="-D_RT -D_ELPH"; $(mksrc)
	@+X2DO="yambo_rt"; XPATH="driver"; VPATH="$(topdir)/driver"; XLIBS="$(PJ_RTLIBS_LD)"; ADF="-D_RT -D_ELPH"; $(mkx)
yambo_nl: libs
	@+LIBS2DO="$(DRIVER_LIBS)"; XPATH="driver"; VPATH="$(topdir)/driver"; ADF="-D_NL -D_RT -D_ELPH -D_yambo"; $(mk_driver_src)
	@+LIBS2DO="$(PJ_NLLIBS)"; XPATH="src"; VPATH="$(topdir)/src"; ADF="-D_NL -D_RT -D_ELPH"; $(mksrc)
	@+X2DO="yambo_nl"; XPATH="driver"; VPATH="$(topdir)/driver"; XLIBS="$(PJ_NLLIBS_LD)"; ADF="-D_NL -D_RT -D_ELPH"; $(mkx)
yambo_ph: libs
	@+LIBS2DO="$(DRIVER_LIBS)"; XPATH="driver"; VPATH="$(topdir)/driver"; ADF="-D_ELPH -D_yambo"; $(mk_driver_src)
	@+LIBS2DO="$(MAIN_LIBS)"; XPATH="src"; VPATH="$(topdir)/src"; ADF="-D_ELPH"; $(mksrc)
	@+X2DO="yambo_ph"; XPATH="driver"; VPATH="$(topdir)/driver"; XLIBS="$(MAIN_LIBS_LD)"; ADF="-D_ELPH"; $(mkx)
yambo_qed: libs
	@+LIBS2DO="$(DRIVER_LIBS)"; XPATH="driver"; VPATH="$(topdir)/driver"; ADF="-D_QED -D_RT -D_ELPH -D_yambo"; $(mk_driver_src)
	@+LIBS2DO="$(PJ_RTLIBS)"; XPATH="src"; VPATH="$(topdir)/src"; ADF="-D_QED -D_RT -D_ELPH"; $(mksrc)
	@+X2DO="yambo_qed"; XPATH="driver"; VPATH="$(topdir)/driver"; XLIBS="$(PJ_RTLIBS_LD)"; ADF="-D_QED -D_RT -D_ELPH"; $(mkx)
#
# Interfaces #
#
a2y: libs
	@+LIBS2DO="$(DRIVER_LIBS)"; XPATH="driver"; VPATH="$(topdir)/driver"; ADF="-D_a2y"; $(mk_driver_src)
	@+LIBS2DO="$(2YLIBS)"; XPATH="src" ; VPATH="$(topdir)/src" ; $(mksrc)
	@+LIBS2DO="int_modules"; DIR2GO="interfaces" ; VPATH="$(topdir)/interfaces" ; $(mklib_internal)
	@+X2DO="a2y"; XPATH="interfaces/new_a2y"; VPATH="$(topdir)/interfaces/new_a2y"; XLIBS="$(2YLIBS_LD)"; $(mkx)
c2y: libs
	@+LIBS2DO="$(DRIVER_LIBS)"; XPATH="driver"; VPATH="$(topdir)/driver"; ADF="-D_c2y"; $(mk_driver_src)
	@+LIBS2DO="$(2YLIBS)"; XPATH="src" ; VPATH="$(topdir)/src" ; $(mksrc)
	@+LIBS2DO="int_modules"; DIR2GO="interfaces" ; VPATH="$(topdir)/interfaces" ; $(mklib_internal)
	@+X2DO="c2y"; XPATH="interfaces/c2y"; VPATH="$(topdir)/interfaces/c2y"; XLIBS="$(2YLIBS_LD)"; $(mkx)
ifeq ($(do_p2y),yes)
p2y: libs
	@+LIBS2DO="$(DRIVER_LIBS)"; XPATH="driver"; VPATH="$(topdir)/driver"; ADF="-D_p2y"; $(mk_driver_src)
	@+LIBS2DO="$(2YLIBS)"; XPATH="src" ; VPATH="$(topdir)/src" ; $(mksrc)
	@+LIBS2DO="int_modules"; DIR2GO="interfaces" ; VPATH="$(topdir)/interfaces" ; $(mklib_internal)
	@+X2DO="p2y" ; XPATH="interfaces/p2y"; VPATH="$(topdir)/interfaces/p2y"; XLIBS="$(2YLIBS_LD)"; ADF="@PW_CPP@"; $(mkx) ;
endif
ifeq ($(do_e2y),yes)
e2y: libs
	@+LIBS2DO="$(DRIVER_LIBS)"; XPATH="driver"; VPATH="$(topdir)/driver"; ADF="-D_e2y"; $(mk_driver_src)
	@+LIBS2DO="$(2YLIBS)"; XPATH="src" ; VPATH="$(topdir)/src" ; $(mksrc)
	@+LIBS2DO="int_modules"; DIR2GO="interfaces" ; VPATH="$(topdir)/interfaces" ; $(mklib_internal)
	@+X2DO="e2y" ; XPATH="interfaces/e2y"; VPATH="$(topdir)/interfaces/e2y"; XLIBS="$(2YLIBS_LD)"; $(mkx) ;
endif
#
# YPP #
#
ypp: libs
	@+LIBS2DO="$(DRIVER_LIBS)"; XPATH="driver"; VPATH="$(topdir)/driver"; ADF="-D_ypp"; $(mk_driver_src)
	@+LIBS2DO="$(YPP_MAIN_LIBS)"; XPATH="src" ; VPATH="$(topdir)/src" ; $(mksrc)
	@+LIBS2DO="$(YPP_LIBS)"; XPATH="ypp" ; VPATH="$(topdir)/ypp" ; $(mk_ypp_src)
	@+X2DO="ypp" ;XPATH="driver"; VPATH="$(topdir)/driver" ; XLIBS="$(YPP_MAIN_LIBS_LD)"; X_ypp_LIBS="$(YPP_LIBS_LD)"; $(mk_ypp_x)
#
# Ypp projects #
#
ypp_ph: libs
	@+LIBS2DO="$(DRIVER_LIBS)"; XPATH="driver"; VPATH="$(topdir)/driver"; ADF="-D_YPP_ELPH -D_ypp"; $(mk_driver_src)
	@+LIBS2DO="$(YPP_MAIN_LIBS)"; XPATH="src"; VPATH="$(topdir)/src"; ADF="-D_ELPH"; $(mksrc)
	@+LIBS2DO="$(YPPPH_LIBS)"; XPATH="ypp"; VPATH="$(topdir)/ypp";  ADF="-D_YPP_ELPH"; $(mk_ypp_src)
	@+X2DO="ypp_ph"; XPATH="driver"; VPATH="$(topdir)/driver"; XLIBS="$(YPP_MAIN_LIBS_LD)"; \
	X_ypp_LIBS="$(YPPPH_LIBS_LD) elph"; ADF="-D_YPP_ELPH"; $(mk_ypp_x)
ypp_rt: libs
	@+LIBS2DO="$(DRIVER_LIBS)"; XPATH="driver"; VPATH="$(topdir)/driver"; ADF="-D_ELPH -D_YPP_RT -D_YPP_ELPH -D_ypp"; $(mk_driver_src)
	@+LIBS2DO="$(YPPRT_MAIN_LIBS)"; XPATH="src"; VPATH="$(topdir)/src"; ADF="-D_RT -D_ELPH -D_YPP_RT"; $(mksrc)
	@+LIBS2DO="$(YPPRT_LIBS)"; XPATH="ypp"; VPATH="$(topdir)/ypp"; ADF="-D_ELPH -D_YPP_RT -D_YPP_ELPH"; $(mk_ypp_src)
	@+X2DO="ypp_rt"; XPATH="driver"; VPATH="$(topdir)/driver"; XLIBS="$(YPPRT_MAIN_LIBS_LD)"; \
	X_ypp_LIBS="$(YPPRT_LIBS_LD)"; ADF="-D_YPP_RT"; $(mk_ypp_x)
ypp_nl: libs
	@+LIBS2DO="$(DRIVER_LIBS)"; XPATH="driver"; VPATH="$(topdir)/driver"; ADF="-D_ELPH -D_YPP_RT -D_YPP_NL -D_YPP_ELPH -D_ypp"; $(mk_driver_src)
	@+LIBS2DO="$(YPPNL_MAIN_LIBS)"; XPATH="src"; VPATH="$(topdir)/src"; ADF="-D_RT -D_NL -D_ELPH -D_YPP_NL"; $(mksrc)
	@+LIBS2DO="$(YPPRT_LIBS)"; XPATH="ypp"; VPATH="$(topdir)/ypp"; ADF="-D_ELPH -D_YPP_RT -D_YPP_NL -D_YPP_ELPH"; $(mk_ypp_src)
	@+X2DO="ypp_nl"; XPATH="driver"; VPATH="$(topdir)/driver"; XLIBS="$(YPPRT_MAIN_LIBS_LD)"; \
	X_ypp_LIBS="$(YPPRT_LIBS_LD)"; ADF="-D_YPP_NL -D_YPP_RT -D_YPP_ELPH"; $(mk_ypp_x)
ypp_sc: libs
	@+LIBS2DO="$(DRIVER_LIBS)"; XPATH="driver"; VPATH="$(topdir)/driver"; ADF="-D_SC -D_ypp"; $(mk_driver_src)
	@+LIBS2DO="$(YPPSC_MAIN_LIBS)"; XPATH="src"; VPATH="$(topdir)/src"; ADF="-D_SC"; $(mksrc)
	@+LIBS2DO="$(YPP_LIBS)"; XPATH="ypp"; VPATH="$(topdir)/ypp"; ADF="-D_YPP_SC"; $(mk_ypp_src)
	@+X2DO="ypp_sc"; XPATH="driver"; VPATH="$(topdir)/driver"; XLIBS="$(YPPSC_MAIN_LIBS_LD)"; \
	X_ypp_LIBS="$(YPP_LIBS_LD)"; ADF="-D_YPP_SC"; $(mk_ypp_x)
ypp_magnetic: libs
	@+LIBS2DO="$(DRIVER_LIBS)"; XPATH="driver"; VPATH="$(topdir)/driver"; ADF="-D_YPP_MAGNETIC -D_ypp"; $(mk_driver_src)
	@+LIBS2DO="$(YPPSC_MAIN_LIBS)"; XPATH="src"; VPATH="$(topdir)/src"; ADF="-D_SC -D_MAGNETIC"; $(mksrc)
	@+LIBS2DO="$(YPP_LIBS)"; XPATH="ypp"; VPATH="$(topdir)/ypp"; ADF="-D_YPP_SC -D_YPP_MAGNETIC"; $(mk_ypp_src)
	@+X2DO="ypp_magnetic"; XPATH="driver"; VPATH="$(topdir)/driver"; XLIBS="$(YPPSC_MAIN_LIBS_LD)"; \
	X_ypp_LIBS="$(YPP_LIBS_LD)"; ADF="-D_YPP_SC -D_YPP_MAGNETIC"; $(mk_ypp_x)
#
clean_fast: 
	@$(objects_clean)
	@$(lib_mod_clean)
	@$(xclean)
clean:
	@$(objects_clean)
	@$(makefiles_clean)
	@$(lib_mod_clean)
	@$(sysincs_clean)
	@$(xclean)
clean_all:
	@$(objects_clean)
	@$(makefiles_clean)
	@$(lib_mod_clean)
	@$(lib_ext_clean)
	@$(sysincs_clean)
	@$(conf_clean)
	@$(xclean)
remove_ext_libs: 
	@$(lib_ext_remove)
distclean: clean_all remove_ext_libs
#
#===========
# Functions
#===========
#
# Messages
#
define make_message
 echo;echo "YAMBO" @SVERSION@.@SSUBVERSION@.@SPATCHLEVEL@ r.@SREVISION@ targets;echo;\
 echo " [all projects] all";\
 echo " [project-related suite] project (core, rt-project, ...)";      echo;\
 for target in $(CORE);      do echo " [core] $$target"         ; done;echo;\
 for target in $(SC_PROJ);   do echo " [sc-project] $$target"   ; done;echo;\
 for target in $(MAG_PROJ);  do echo " [magn-project] $$target" ; done;echo;\
 for target in $(PH_PROJ);   do echo " [ph-project] $$target"   ; done;echo;\
 for target in $(RT_PROJ);   do echo " [rt-project] $$target"   ; done;echo;\
 for target in $(NL_PROJ);   do echo " [nl-project] $$target"   ; done;echo;\
 for target in $(RTE_PROJ);  do echo " [rtext-project] $$target"; done;echo;\
 for target in $(KERR_PROJ); do echo " [kerr-project] $$target" ; done;echo;\
 for target in $(UTILS);     do echo " [utils] $$target"        ; done;echo;\
 for target in $(CLEANS);    do echo " [clean] $$target"        ; done;echo
endef
#
# SRC's and LIB's (needing the locks)
#
define mksrc
 if [ "$(topdir)" != "$(prefix)" ] ; then cp -r $(topdir)/include/* include/ ; fi ; \
 for ldir in $$LIBS2DO; do \
  if test ! -f "$(libdir)/lib$$ldir.a" || test "$(keep_objs)" = yes  ; then \
   rm -f "$(libdir)/lib$$ldir.a" ; \
   echo " " ; \
   echo ">>>[Making $$ldir]<<<" ; \
   if test ! -d "$$XPATH/$$ldir" ; then mkdir -p "$$XPATH/$$ldir" ; fi ; \
   if [ "$(topdir)" != "$(prefix)" ] && [ -f $$VPATH/$$ldir/.objects ] ; then \
    cp $$VPATH/$$ldir/.objects $$XPATH/$$ldir ; \
   fi ; \
   ./sbin/make_makefile.sh $$XPATH/$$ldir lib$$ldir.a .objects l $(xcpp) $$ADF ; \
   cd $$XPATH/$$ldir ; $(MAKE) VPATH=$$VPATH/$$ldir || exit "$$?" ; cd ../../ ; \
  fi ; \
 done
endef
define mk_driver_src
 cp -r $(topdir)/driver/include/*.h include/ ;\
 for ldir in $$LIBS2DO; do \
  if test ! -f "$(libdir)/libdriver_$$ldir.a" || test "$(keep_objs)" = yes  ; then \
   rm -f "$(libdir)/libdriver_$$ldir.a" ; \
   echo " " ; \
   echo ">>>[Making driver/$$ldir]<<<" ; \
   if test ! -d "$$XPATH/$$ldir" ; then mkdir -p "$$XPATH/$$ldir" ; fi ; \
   if [ "$(topdir)" != "$(prefix)" ] && [ -f $$VPATH/$$ldir/.objects ] ; then \
    cp $$VPATH/$$ldir/.objects $$XPATH/$$ldir ; \
   fi ; \
   ./sbin/make_makefile.sh $$XPATH/$$ldir libdriver_$$ldir.a .objects l $(xcpp) $$ADF ; \
   cd $$XPATH/$$ldir ; $(MAKE) VPATH=$$VPATH/$$ldir || exit "$$?" ; cd ../../; \
  fi ; \
 done
endef
define mk_ypp_src
 if test "$(topdir)" != "$(prefix)" ; then cp -r $(topdir)/include/* include/ ; fi ; \
 for ldir in $$LIBS2DO; do \
  if test ! -f "$(libdir)/lib_ypp_$$ldir.a" || test "$(keep_objs)" = yes  ; then \
   rm -f "$(libdir)/lib_ypp_$$ldir.a" ; \
   echo " " ; \
   echo ">>>[Making $$ldir]<<<" ; \
   if test ! -d "$$XPATH/$$ldir" ; then mkdir -p "$$XPATH/$$ldir" ; fi ; \
   if [ "$(topdir)" != "$(prefix)" ] && [ -f $$VPATH/$$ldir/.objects ] ; then \
    cp $$VPATH/$$ldir/.objects $$XPATH/$$ldir ; \
   fi ; \
   ./sbin/make_makefile.sh $$XPATH/$$ldir lib_ypp_$$ldir.a .objects l $(xcpp) $$ADF ; \
   cd $$XPATH/$$ldir ; $(MAKE) VPATH=$$VPATH/$$ldir || exit "$$?" ; cd ../../; \
  fi ; \
 done
endef
define mklib_internal
 for ldir in $$LIBS2DO; do \
  if test ! -f "$(libdir)/lib$$ldir.a" ; then \
   echo " " ; \
   echo ">>>[Making $$ldir]<<<" ; \
   if test ! -d "$$DIR2GO/$$ldir" ; then mkdir -p "$$DIR2GO/$$ldir" ; fi ; \
   if [ "$(topdir)" != "$(prefix)" ] && [ -f $$VPATH/$$ldir/.objects ] ; then \
    cp $$VPATH/$$ldir/.objects $$DIR2GO/$$ldir ; \
   fi ; \
   ./sbin/make_makefile.sh $$DIR2GO/$$ldir lib$$ldir.a .objects l $(precision) $(xcpp) $$ADF ; \
   cd $$DIR2GO/$$ldir ; $(MAKE) VPATH=$$VPATH/$$ldir || exit "$$?" ; cd ../../; \
  fi \
 done
endef
define mklib_yambo
 for ldir in $$LIBS2DO; do \
  if test ! -f "$(libdir)/lib$$ldir.a" ; then \
   echo " " ; \
   echo ">>>[Making $$ldir]<<<" ; \
   if test ! -d "$$DIR2GO/$$ldir" ; then mkdir -p "$$DIR2GO/$$ldir" ; fi ; \
   if [ "$(topdir)" != "$(prefix)" ] && [ -f $$VPATH/$$ldir/.objects ] ; then \
    cp $$VPATH/$$ldir/.objects $$DIR2GO/$$ldir ; \
   fi ; \
   ./sbin/make_makefile.sh $$DIR2GO/$$ldir lib$$ldir.a .objects l $(precision) $(xcpp) $$ADF ; \
   cd $$DIR2GO/$$ldir ; $(MAKE) VPATH=$$VPATH/$$ldir || exit "$$?" ; cd ../../; \
  fi \
 done
endef
#
# External libs
#
define mklib_ext
 if test ! -d "lib/archive" ; then mkdir -p "lib/archive" ; fi ; \
 if [ "$(topdir)" != "$(prefix)" ] ; then \
   cp $(topdir)/lib/archive/* lib/archive; \
   cp $(topdir)/config/missing config/ ; \
 fi ; \
 for ldir in $$LIBS2DO; do \
  if test ! -f "$(libdir)/lib$$ldir.a" ; then \
   if [ "$(topdir)" != "$(prefix)" ] ; then \
    if test ! -d "$$DIR2GO/$$ldir" ; then mkdir -p "$$DIR2GO/$$ldir" ; fi ; \
    if test -e $$VPATH/$$ldir/Makefile.loc; then cp $$VPATH/$$ldir/Makefile.loc $$DIR2GO/$$ldir/ ; fi ;\
    if test -e $$VPATH/$$ldir/Makefile.lib; then cp $$VPATH/$$ldir/Makefile.lib $$DIR2GO/$$ldir/ ; fi ;\
    if test -e $$VPATH/$$ldir/*inc*;        then cp $$VPATH/$$ldir/*inc* $$DIR2GO/$$ldir/ ;        fi ;\
   fi ; \
   echo " " ; \
   echo ">>>[Making $$ldir]<<<" ; \
   cd $$DIR2GO/$$ldir ; cp Makefile.loc Makefile ; $(MAKE) VPATH=$$VPATH/$$ldir || exit "$$?" ; cd ../../ ; \
  fi \
 done
endef
#
# Final exe's
#
define mkx
 LLIBS="";for exe in $$XLIBS; do LLIBS="$$LLIBS -l$$exe" ; done ; \
 for exe in $$X2DO; do \
  echo " " ; \
  echo ">>>[Linking $$exe]<<<" ; \
  if test ! -f "$(bindir)/$$exe" || test "$(keep_objs)" = yes  ; then \
   if test ! -d $$XPATH ; then mkdir -p $$XPATH ; fi ; \
   if [ "$(topdir)" != "$(prefix)" ] && [ -f $$VPATH/.objects ] ; then \
    cp $$VPATH/.objects $$XPATH ; \
   fi ; \
   ./sbin/make_makefile.sh $$XPATH $$exe .objects x $$LLIBS $(xcpp) $$ADF ; \
   cd $$XPATH ; $(MAKE) VPATH=$$VPATH || exit "$$?" ; \
  fi ; \
  echo " " ; \
 done
endef
define mk_ypp_x
 LLIBS="";for exe in $$XLIBS; do LLIBS="$$LLIBS -l$$exe" ; done ; \
 for exe in $$X_ypp_LIBS; do LLIBS="$$LLIBS -l_ypp_$$exe" ; done ; \
 for exe in $$X2DO; do \
  echo " " ; \
  echo ">>>[Linking $$exe]<<<" ; \
  if test ! -f "$(bindir)/$$exe" || test "$(keep_objs)" = yes  ; then \
   if [ "$(topdir)" != "$(prefix)" ] && [ -f $$VPATH/.objects ] ; then \
    cp $$VPATH/.objects $$XPATH ; \
   fi ; \
   ./sbin/make_makefile.sh $$XPATH $$exe .objects x $$LLIBS $(xcpp) $$ADF ; \
   cd $$XPATH ; $(MAKE) VPATH=$$VPATH || exit "$$?" ; \
  fi ; \
  echo " " ; \
 done
endef
#
# CLEANING
#
define makefiles_clean
 find . \( -name 'Makefile' -o -name '*make.dep' \) -type f -print | grep -v '\.\/Makefile' | \
        grep -v '.*yaml.*\/Makefile' |  \
        grep -v '.*futile.*\/Makefile' |  \
        grep -v '.*iotk.*\/Makefile' |  \
        grep -v '.*etsf_io.*\/Makefile' | \
        grep -v '.*hdf5.*\/Makefile' | grep -v '.*netcdf.*\/Makefile' | grep -v '.*libxc.*\/Makefile' | \
        grep -v '.*fftw.*\/Makefile' | grep -v '.*fftqe.*\/Makefile' | xargs rm -f
 echo "[CLEAN] Makefiles ... done"
endef
define objects_clean
 find . \( -name '*.o' -o -name '*.f90' \
        -o -name '*_cpp.f' -o -name 'ifc*' -o -name '__*' -o -name '*.s' -o -name 'penmp' \) \
        -type f -print | \
        grep -v '.*yaml.*\/*f90' | \
        grep -v '.*futile.*\/*f90' | \
        grep -v '.*iotk.*\/*f90' | \
        grep -v '.*etsf_io.*\/*f90' | \
        grep -v '.*lapack*' | grep -v '.*blacs*' |  \
        grep -v '.*scalapack*' | grep -v '.*/lib/slepc*' | \
        grep -v '.*/lib/petsc*'  | xargs rm -f
 echo "[CLEAN] Objects ... done"
 echo "[CLEAN] Broken files ... done"
 if test "$(keep_objs)" = yes ; then \
 find . -name '.objects__lock*' | xargs rm -fr ; \
 echo "[CLEAN] Objects locks and directories ... done" ; \
 fi
endef
define lib_ext_clean
 rm -f $(STAMPS)
 find . \( -name '*.a' -o -name '*.la' -o -name '*.mod' \
           -o -name 'H5*.h' -o -name 'hdf5*.h' -o -name 'netcdf*h' -o -name 'netcdf*inc' \
           -o -name 'fftw3*h' -o -name 'fftw3*f' -o -name 'fftw*f03' \) -type f -print | xargs rm -f
 find . -name 'xc*.h' -type f -print | xargs rm -f
 echo "[CLEAN] External Libraries ... " 
 @for libtoclean in "libxc" "yaml" "futile" "iotk" "netcdff" "netcdf" "hdf5" "etsf_io" "lapack" "blacs" "scalapack" "petsc" "slepc" "fftw" "fftqe" ; do \
  if test -d $(libdir)/$$libtoclean ; then \
   echo "[CLEAN] ... $$libtoclean" ; \
   cd $(libdir)/$$libtoclean ; \
   $(MAKE) -s -f Makefile.loc clean_all > /dev/null ; rm -f Makefile *stamp *.inc ; \
   cd ../.. ; \
   if [ "$(topdir)" != "$(prefix)" ] ; then rm -r $(libdir)/$$libtoclean ; fi ; \
  fi ; \
 done
 @if test -d $(libdir)/archive ; then \
  cd $(libdir)/archive; \
  $(MAKE) -s -f Makefile.loc clean_all > /dev/null ; rm -f Makefile *stamp ; \
  cd ../.. ; \
 fi
endef
define sysincs_clean
 @if test -d $(prefix)/include; then rm -f $(prefix)/include/*.h ; fi 
 @if test -d $(prefix)/include/system/; then \
   rm -rf $(prefix)/include/system ; \
   echo "[CLEAN] Libraries ... done"; \
 fi 
endef
define lib_ext_remove
 @if test -f $(libs_prefix)/../../driver/driver.c; then \
  echo "[CLEAN] Pre-compiled internal libraries ... done"; \
  rm -fr "$(libs_prefix)"; \
 fi
 @if test -f $(prefix)/include/system/../../driver/driver.c; then \
  echo "[CLEAN] Local include directory ... done"; \
  rm -fr "$(prefix)/include/system"; \
 fi
 @if test -f $(prefix)/scripts/../driver/driver.c; then \
  echo "[CLEAN] Local scripts directory ... done"; \
  rm -fr "$(prefix)/scripts"; \
 fi
endef
define lib_mod_clean
 find . \( -name '*.a' -o -name '*.la' -o -name '*.mod' \) -type f -print | \
       grep -v hdf5 | grep -v netcdf | grep -v xc | grep -v yaml | grep -v futile | grep -v iotk | grep -v typesize | grep -v etsf_io | grep -v fftw | xargs rm -f 
 @if test -d $(libbindir); then \
  cd $(libbindir) ; rm -f * ; cd .. ; rmdir $(libbindir); \
 fi
 echo "[CLEAN] Libraries ... done" 
 echo "[CLEAN] Modules ... done" 
endef
define xclean
 for exe in $(EXE); do rm -f $(bindir)/$$exe; done
 @if test -d $(bindir); then \
  cd $(bindir) ; rm -f * ; cd .. ; rmdir $(bindir); \
 fi
 echo "[CLEAN] Targets ... done" 
endef
define conf_clean
 rm -f $(CFGFILES)
 rm -f config.status config.log
 rm -fr autom4te.cache
 echo "[CLEAN] Autoconf files ... done" 
endef<|MERGE_RESOLUTION|>--- conflicted
+++ resolved
@@ -96,11 +96,7 @@
 
 BASIC_LIBS   = tools modules memory matrices linear_algebra parallel parser communicate common io_lib io_yambo \
                xc_functionals interface stop_and_restart wf_and_fft bz_ops coulomb
-<<<<<<< HEAD
-BASIC_LIBS_LD= $(DRIVER_LIBS_LD) tools memory communicate io_lib modules matrices linear_algebra bz_ops parallel parser communicate common io_yambo \
-=======
-BASIC_LIBS_LD= $(DRIVER_LIBS_LD) tools memory io communicate modules matrices linear_algebra bz_ops parallel parser communicate common io \
->>>>>>> e09f79e7
+BASIC_LIBS_LD= $(DRIVER_LIBS_LD) tools memory io_lib communicate modules matrices linear_algebra bz_ops parallel parser communicate common io_lib io_yambo \
                xc_functionals interface stop_and_restart wf_and_fft coulomb
 
 MAIN_LIBS    = $(BASIC_LIBS) interpolate qp_control setup \
@@ -130,13 +126,8 @@
 #
 # Interfaces
 #
-<<<<<<< HEAD
 2YLIBS       = tools modules memory matrices linear_algebra parallel parser communicate common io_lib io_yambo setup interface stop_and_restart bz_ops
-2YLIBS_LD    = $(DRIVER_LIBS_LD) tools memory communicate io_lib modules matrices linear_algebra parallel parser communicate common io_yambo setup interface stop_and_restart bz_ops
-=======
-2YLIBS       = tools modules memory matrices linear_algebra parallel parser communicate common io setup interface stop_and_restart bz_ops
-2YLIBS_LD    = $(DRIVER_LIBS_LD) tools memory io communicate modules matrices linear_algebra parallel parser communicate common io setup interface stop_and_restart bz_ops
->>>>>>> e09f79e7
+2YLIBS_LD    = $(DRIVER_LIBS_LD) tools memory io_lib communicate modules matrices linear_algebra parallel parser communicate common io_lib io_yambo setup interface stop_and_restart bz_ops
 #
 # YPP
 #
