--- conflicted
+++ resolved
@@ -477,12 +477,7 @@
            -o -name 'H5*.h' -o -name 'hdf5*.h' -o -name 'netcdf*h' -o -name 'netcdf*inc' \
            -o -name 'fftw3*h' -o -name 'fftw3*f' -o -name 'fftw*f03' \) -type f -print | xargs rm -f
  find . -name 'xc*.h' -type f -print | xargs rm -f
-<<<<<<< HEAD
  @for libtoclean in "libxc" "iotk" "netcdff" "netcdf" "hdf5" "lapack" "blacs" "scalapack" "petsc" "slepc" "fftw" "fftqe" ; do \
-=======
- echo "[CLEAN] External Libraries ... " 
- @for libtoclean in "libxc" "iotk" "netcdff" "netcdf" "hdf5" "etsf_io" "lapack" "blacs" "scalapack" "petsc" "slepc" "fftw" "fftqe" ; do \
->>>>>>> d874fdb6
   if test -d $(libdir)/$$libtoclean ; then \
    cd $(libdir)/$$libtoclean ; \
    $(MAKE) -s -f Makefile.loc clean_all > /dev/null ; rm -f Makefile *stamp *.inc ; \
