#
#        Copyright (C) 2000-2015 the YAMBO team
#              http://www.yambo-code.org
#
# Authors (see AUTHORS file for details): AM
#
# This file is distributed under the terms of the GNU
# General Public License. You can redistribute it and/or
# modify it under the terms of the GNU General Public
# License as published by the Free Software Foundation;
# either version 2, or (at your option) any later version.
#
# This program is distributed in the hope that it will
# be useful, but WITHOUT ANY WARRANTY; without even the
# implied warranty of MERCHANTABILITY or FITNESS FOR A
# PARTICULAR PURPOSE.  See the GNU General Public License
# for more details.
#
# You should have received a copy of the GNU General Public
# License along with this program; if not, write to the Free
# Software Foundation, Inc., 59 Temple Place - Suite 330,Boston,
# MA 02111-1307, USA or visit http://www.gnu.org/copyleft/gpl.txt.
#
cpu         = @build_cpu@
os          = @build_os@
mpi         = @mpi_cpp@
netcdf      = @dnetcdf@
scalapack   = @dscalapack@
precision   = @dp_cpp@
fft         = @FFT_CPP@
xcpp        = @dnetcdf@ @mpi_cpp@ @FFT_CPP@ @dscalapack@ @dp_cpp@ @openmp_cpp@ @bluegene_cpp@ @time_profile_cpp@
debug       = @enable_debug@
do_blas     = @compile_blas@
do_lapack   = @compile_lapack@
do_fftqe    = @compile_fftqe@
do_iotk     = @compile_iotk@
do_netcdf   = @compile_netcdf@
do_etsf     = @compile_etsf@
do_p2y      = @compile_p2y@
do_e2y      = @compile_e2y@
do_libxc    = @compile_libxc@
shell       = @SHELL@
make        = @MAKE@
package_bugreport = @PACKAGE_BUGREPORT@
prefix      = @prefix@
exec_prefix = @exec_prefix@
bindir      = @bindir@
libdir      = @srcdir_path@/lib
includedir  = @srcdir_path@/include
CFGFILES = config/setup config/Makefile config/report sbin/make_message.pl \
           sbin/make_makefile.sh driver/codever.h src/wf_and_fft/sgfft.F  \
           src/external_c/.objects Makefile driver/version.h \
           sbin/objects_debug.sh driver/editor.h lib/local/.objects
TARGETS  = yambo interfaces ypp
UTILS    = changelog get_extlibs
CLEANS   = clean clean_all
PROJECTS = yambo_ph yambo_magnetic yambo_sc yambo_rt yambo_qed yambo_kerr \
           ypp_ph ypp_sc ypp_rt ypp_magnetic 
BROKEN   = yambo_surf ypp_surf ydb
DEBUG    = 
EXE      = $(TARGETS) $(PROJECTS) $(BROKEN) $(DEBUG)
INTERFCS = a2y p2y e2y c2y
#
# Libraries (ordered for compiling & linking)
#
BASIC_LIBS   = external_c modules parallel xc_functionals parser communicate linear_algebra common io \
               interface stop_and_restart wf_and_fft 
BASIC_SURF_LIBS   = external_c modules surf_modules parallel xc_functionals parser communicate linear_algebra common io \
                    interface stop_and_restart wf_and_fft 

MAIN_LIBS    = $(BASIC_LIBS) coulomb bz_ops qp_control setup \
               collisions tddft pol_function qp acfdt bse

PJ_SURFLIBS  = $(BASIC_SURF_LIBS) surf_modules coulomb bz_ops qp_control surf \
               setup collisions tddft pol_function qp acfdt bse

PJ_QEDLIBS   = $(MAIN_LIBS) 

PJ_SCLIBS    = $(MAIN_LIBS) sc

PJ_RTLIBS    = $(BASIC_LIBS) coulomb bz_ops real_time_control qp_control setup \
<<<<<<< HEAD
               tddft pol_function qp acfdt bse collisions sc real_time
=======
               collisions tddft pol_function qp acfdt bse sc real_time
>>>>>>> 2b772ccc
#
# Interfaces
#
2YLIBS       = external_c modules parallel parser communicate linear_algebra common io stop_and_restart bz_ops 
E2YLIBS      = external_c parallel modules parser communicate linear_algebra common io stop_and_restart bz_ops 
#
# YPP
#
YPP_LIBS        = modules_ypp interpolate init_ypp qp_ypp plotting electrons excitons symmetries k-points bits 
YPPPH_LIBS      = modules_ypp interpolate init_ypp qp_ypp plotting electrons elph excitons symmetries k-points bits 
YPPRT_LIBS      = modules_ypp interpolate init_ypp qp_ypp plotting electrons elph real_time_ypp excitons symmetries k-points bits 
#
YPP_MAIN_LIBS      = $(BASIC_LIBS) coulomb bz_ops qp_control setup interface tddft pol_function bse
YPPSC_MAIN_LIBS    = $(YPP_MAIN_LIBS) sc
YPPRT_MAIN_LIBS    = $(BASIC_LIBS) coulomb bz_ops real_time_control qp_control setup interface \
                     pol_function bse sc real_time
YPPSURF_MAIN_LIBS  = $(BASIC_SURF_LIBS) bz_ops qp_control setup interface surf tddft pol_function bse
YDBLIBS            = $(BASIC_LIBS) 

nothing: 
	@$(make_message)
changelog:
	svn log | perl sbin/svn2cl.pl > ChangeLog
all: $(PROJECTS) $(TARGETS) $(DEBUG)
libs:
	@if test "$(do_libxc)" = yes ; then LIBS2DO="libxc" ; \
	DIR2GO="lib" ; $(mklib_ext) fi
	@LIBS2DO="slatec";  DIR2GO="lib" ; $(mklib)
	@if test "$(do_blas)" = yes ; then LIBS2DO="blas" ; \
	DIR2GO="lib" ; $(mklib); fi
	@if test "$(do_lapack)" = yes ; then LIBS2DO="lapack" ; \
	DIR2GO="lib" ; $(mklib); fi
	@LIBS2DO="local" ; DIR2GO="lib" ; $(mklib) 
	@if test "$(do_fftqe)" = yes ; then LIBS2DO="fftqe" ; \
	DIR2GO="lib" ; $(mklib); fi
	@if test "$(do_iotk)" = yes ; then LIBS2DO="iotk" ; \
	DIR2GO="lib" ; $(mklib_ext); fi
	@if test "$(do_netcdf)" = yes ; then LIBS2DO="netcdf" ; \
	DIR2GO="lib" ; $(mklib_ext); fi
	@if test "$(do_etsf)" = yes ; then LIBS2DO="etsf_io" ; \
	DIR2GO="lib" ; $(mklib_ext); fi
get_extlibs:
	@cd lib/archive; $(make) -f Makefile.loc all;
yambo: libs
	@LIBS2DO="$(MAIN_LIBS)"; XPATH="src" ; $(mksrc)
	@X2DO="yambo"; XPATH="driver";XLIBS="$(MAIN_LIBS)";$(mkx)
#
# PROJECTS #
# 
yambo_magnetic: libs
	@LIBS2DO="$(PJ_SCLIBS)"; XPATH="src";ADF="-D_MAGNETIC -D_SC"; $(mksrc)
	@X2DO="yambo_magnetic"; XPATH="driver";XLIBS="$(PJ_SCLIBS)";ADF="-D_MAGNETIC -D_SC";$(mkx)
yambo_kerr: libs
	@LIBS2DO="$(MAIN_LIBS)"; XPATH="src";ADF="-D_KERR"; $(mksrc)
	@X2DO="yambo_kerr"; XPATH="driver";XLIBS="$(MAIN_LIBS)";ADF="-D_KERR";$(mkx)
yambo_sc: libs
	@LIBS2DO="$(PJ_SCLIBS)"; XPATH="src";ADF="-D_SC"; $(mksrc)
	@X2DO="yambo_sc"; XPATH="driver";XLIBS="$(PJ_SCLIBS)";ADF="-D_SC";$(mkx)
yambo_rt: libs
	@LIBS2DO="$(PJ_RTLIBS)"; XPATH="src";ADF="-D_RT -D_SC -D_ELPH"; $(mksrc)
	@X2DO="yambo_rt"; XPATH="driver";XLIBS="$(PJ_RTLIBS)";ADF="-D_RT -D_SC -D_ELPH";$(mkx)
yambo_ph: libs
	@LIBS2DO="$(MAIN_LIBS)"; XPATH="src";ADF="-D_ELPH"; $(mksrc)
	@X2DO="yambo_ph"; XPATH="driver";XLIBS="$(MAIN_LIBS)";ADF="-D_ELPH";$(mkx)
yambo_surf: libs
	@LIBS2DO="$(PJ_SURFLIBS)"; XPATH="src";ADF="-D_SURF"; $(mksrc)
	@X2DO="yambo_surf"; XPATH="driver";XLIBS="$(PJ_SURFLIBS)";ADF="-D_SURF";$(mkx)
yambo_qed: libs
	@LIBS2DO="$(PJ_RTLIBS)"; XPATH="src";ADF="-D_QED -D_SC -D_RT -D_ELPH"; $(mksrc)
	@X2DO="yambo_qed"; XPATH="driver";XLIBS="$(PJ_RTLIBS)";ADF="-D_QED -D_SC -D_RT -D_ELPH";$(mkx)
#
# Interfaces & ypp #
#
interfaces: libs
	@LIBS2DO="$(2YLIBS)"; XPATH="src" ; $(mksrc)
	@LIBS2DO="int_modules"; DIR2GO="interfaces" ; $(mklib)
	@X2DO="a2y" ;XPATH="interfaces/a2y";XLIBS="$(2YLIBS)";$(mkx)
	@X2DO="c2y" ;XPATH="interfaces/c2y";XLIBS="$(2YLIBS)";$(mkx)
	@if test "$(do_p2y)" = yes ; then X2DO="p2y" ; XPATH="interfaces/p2y" ; \
	XLIBS="$(2YLIBS)"; ADF="-D@PW_CPP@"; $(mkx) ; fi
	@if test "$(do_e2y)" = yes ; then X2DO="e2y" ; XPATH="interfaces/e2y" ; \
	XLIBS="$(E2YLIBS)" ; $(mkx) ; fi
ypp: libs
	@LIBS2DO="$(YPP_MAIN_LIBS)"; XPATH="src" ; $(mksrc)
	@LIBS2DO="$(YPP_LIBS)"; XPATH="ypp" ; $(mksrc)
	@X2DO="ypp" ;XPATH="driver";XLIBS="$(YPP_MAIN_LIBS) $(YPP_LIBS)";$(mkx)
ypp_ph: libs
	@LIBS2DO="$(YPP_MAIN_LIBS)"; XPATH="src";ADF="-D_ELPH"; $(mksrc)
	@LIBS2DO="$(YPPPH_LIBS)"; XPATH="ypp" ;  ADF="-D_YPP_ELPH"; $(mksrc)
	@X2DO="ypp_ph" ;XPATH="driver";XLIBS="$(YPP_MAIN_LIBS) $(YPPPH_LIBS) elph"; ADF="-D_YPP_ELPH";$(mkx)
ypp_surf: libs
	@LIBS2DO="$(YPPSURF_MAIN_LIBS)"; XPATH="src" ; ADF="-D_YPP_SURF";$(mksrc)
	@LIBS2DO="$(YPP_LIBS) ras"; XPATH="ypp" ; $(mksrc)
	@X2DO="ypp_surf" ;XPATH="driver";XLIBS="$(YPPSURF_MAIN_LIBS) $(YPP_LIBS) ras"; ADF="-D_YPP_SURF";$(mkx)
ypp_rt: libs
	@LIBS2DO="$(YPPRT_MAIN_LIBS)"; XPATH="src" ; ADF="-D_SC -D_RT -D_ELPH -D_YPP_RT";$(mksrc)
	@LIBS2DO="$(YPPRT_LIBS)"; XPATH="ypp" ; ADF="-D_ELPH -D_YPP_RT"; $(mksrc)
	@X2DO="ypp_rt" ;XPATH="driver";XLIBS="$(YPPRT_MAIN_LIBS) $(YPPRT_LIBS)"; ADF="-D_YPP_RT -D_YPP_ELPH";$(mkx)
ypp_sc: libs
	@LIBS2DO="$(YPPSC_MAIN_LIBS)"; XPATH="src" ; ADF="-D_SC";$(mksrc)
	@LIBS2DO="$(YPP_LIBS)"; XPATH="ypp" ; $(mksrc)
	@X2DO="ypp_sc" ;XPATH="driver";XLIBS="$(YPPSC_MAIN_LIBS) $(YPP_LIBS)"; ADF="-D_YPP_SC";$(mkx)
ypp_magnetic: libs
	@LIBS2DO="$(YPPSC_MAIN_LIBS)"; XPATH="src" ; ADF="-D_SC -D_MAGNETIC";$(mksrc)
	@LIBS2DO="$(YPP_LIBS)"; XPATH="ypp" ; $(mksrc)
	@X2DO="ypp_magnetic" ;XPATH="driver";XLIBS="$(YPPSC_MAIN_LIBS) $(YPP_LIBS)"; ADF="-D_YPP_MAGNETIC";$(mkx)
#
# ydb
#
ydb: libs
	@LIBS2DO="$(YDBLIBS)" ; $(mksrc)
	@X2DO="ydb" ;XPATH="ydb";XLIBS="$(YDBLIBS)";$(mkx)
#
clean: clean_fast
clean_fast: 
	@$(objects_clean)
	@$(lib_mod_clean)
	@$(xclean)
clean_all: 
	@$(lib_ext_distclean)
	@$(objects_clean)
	@$(lib_mod_distclean)
	@$(lib_mod_netcdf_clean)
	@$(conf_clean)
	@$(xclean)
clean_extlibs:
	@if test -e ./lib/archive/keep-extlibs-stamp ; then rm ./lib/archive/keep-extlibs-stamp ; fi 
	@$(lib_ext_clean)
	@$(lib_ext_distclean)
	
# Functions
define make_message
 echo;echo "YAMBO" @SVERSION@.@SPATCHLEVEL@.@SSUBLEVEL@ r.@SREVISION@ targets;echo;\
 echo  " [stable] all";\
 for target in $(TARGETS); do echo  " [stable] $$target" ; done;echo;\
 for target in $(PROJECTS); do echo " [devel] $$target" ; done;echo;\
 for target in $(BROKEN); do echo " [broken] $$target" ; done;echo;\
 for target in $(UTILS); do echo  " [util] $$target" ; done;echo
 for target in $(DEBUG); do echo  " [debug] $$target" ; done;echo
 for target in $(CLEANS); do echo  " [clean] $$target" ; done;echo
endef
define mksrc
 for ldir in $$LIBS2DO; do \
  if test ! -f "$(libdir)/lib$$ldir.a" || test "$(debug)" = yes  ; \
  then rm -f "$(libdir)/lib$$ldir.a" ; \
  echo " " ; \
  echo ">>>[Making $$ldir]<<<" ; \
  ./sbin/make_makefile.sh $$XPATH/$$ldir lib$$ldir.a .objects l $(xcpp) $$ADF ; \
  cd $$XPATH/$$ldir ; $(make) VPATH=$$XPATH/$$ldir || exit "$$?" ; cd ../../; fi \
 done
endef
define mklibxc
  if test ! -f "$(libdir)/libxc.a" ; then \
  echo " " ; \
  echo ">>>[Making libxc]<<<" ; \
  cd $(libdir)/libxc ; $(make) -s VPATH=$(libdir)/libxc  || exit "$$?" ; \
  echo ">>>[Installing libxc]<<<" ; \
  $(make) -s install ; \
  cd ../../; \
  fi
endef
define mklib
 for ldir in $$LIBS2DO; do \
  if test ! -f "$(libdir)/lib$$ldir.a" ; \
  echo " " ; \
  echo ">>>[Making $$ldir]<<<" ; \
  then ./sbin/make_makefile.sh $$DIR2GO/$$ldir lib$$ldir.a .objects l $(precision) $(xcpp) $$ADF ; \
  cd $$DIR2GO/$$ldir ; $(make) VPATH=$$DIR2GO/$$ldir || exit "$$?" ; cd ../../; fi \
 done
endef
define mklib_ext
 for ldir in $$LIBS2DO; do \
  if test ! -f "$(libdir)/lib$$ldir.a" ; then \
  echo " " ; \
  echo ">>>[Making $$ldir]<<<" ; \
  cd $$DIR2GO/$$ldir ; cp Makefile.loc Makefile ; $(make) || exit "$$?" ; cd ../../; fi \
 done
endef
define mkx
 LLIBS="";for exe in $$XLIBS; do LLIBS="$$LLIBS -l$$exe" ; done ; \
 for exe in $$X2DO; do \
  echo " " ; \
  echo ">>>[Linking $$exe]<<<" ; \
  if test ! -f "$(bindir)/$$exe" || test "$(debug)" = yes  ; \
  then ./sbin/make_makefile.sh $$XPATH $$exe .objects x $$LLIBS $(xcpp) $$ADF ; \
  cd $$XPATH ; $(make) VPATH=$$XPATH || exit "$$?" ; fi ; \
  echo " " ; \
 done
endef
define objects_clean
 find . \( -name '*.o' -o -name 'Makefile' -o -name '*.f90' \
        -o -name '*_cpp.f' -o -name 'ifc*' -o -name '__*' -o -name '*.s' -o -name 'penmp' \) \
        -type f -print | grep -v '\.\/Makefile' | \
        grep -v '.*iotk.*\/Makefile'   | grep -v '.*iotk.*\/*f90' | \
        grep -v '.*etsf_io.*\/Makefile'| grep -v '.*etsf_io.*\/*f90' | \
        grep -v '.*netcdf.*\/Makefile' | grep -v '.*libxc.*\/Makefile' | xargs rm -f
 echo "[CLEAN] Objects ... done"
 echo "[CLEAN] Broken files ... done"
 echo "[CLEAN] Makefiles ... done"
 if test "$(debug)" = yes ; then \
 find . -name '.debug*' | xargs rm -fr ; \
 echo "[CLEAN] Debug locks and directories ... done" ; \
 fi
endef
define lib_ext_clean
 @cd $(libdir)/libxc;   $(make) -s -f Makefile.loc clean > /dev/null ; cd ../..
 @cd $(libdir)/iotk;    $(make) -s -f Makefile.loc clean > /dev/null ; cd ../..
 @cd $(libdir)/netcdf;  $(make) -s -f Makefile.loc clean > /dev/null ; cd ../..
 @cd $(libdir)/etsf_io; $(make) -s -f Makefile.loc clean > /dev/null ; cd ../..
 echo "[CLEAN] Libs EXT ... done" 
endef
define lib_ext_distclean
 @cd $(libdir)/archive; $(make) -s -f Makefile.loc clean_all > /dev/null ; rm -f Makefile *gz *stamp ; cd ../..
 @cd $(libdir)/install; ( if test -r make_iotk.inc ; then rm -f make_iotk.inc ; fi) ; cd ../..
 find . -name 'xc*.h' -type f -print | xargs rm -f
 @cd $(libdir)/libxc;   $(make) -s -f Makefile.loc clean_all > /dev/null ; rm -f Makefile ; cd ../..
 @cd $(libdir)/iotk;    $(make) -s -f Makefile.loc clean_all > /dev/null ; rm -f Makefile ; cd ../..
 @cd $(libdir)/netcdf;  $(make) -s -f Makefile.loc clean_all > /dev/null ; rm -f Makefile ; cd ../..
 @cd $(libdir)/etsf_io; $(make) -s -f Makefile.loc clean_all > /dev/null ; rm -f Makefile ; cd ../..
 echo "[CLEAN] Libs EXT ... done" 
endef
define lib_mod_clean
 find . \( -name '*.a' -o -name '*.mod' \) -type f -print | \
       grep -v netcdf | grep -v xc_ | grep -v iotk | grep -v typesize | grep -v libxc | xargs rm -f 
 echo "[CLEAN] Libraries ... done" 
 echo "[CLEAN] Modules ... done" 
endef
define lib_mod_distclean
 find . \( -name '*.a' -o -name '*.la' -o -name '*.mod' \) -type f -print | xargs rm -f 
 echo "[CLEAN] Libraries  ... done" 
 echo "[CLEAN] Modules ... done" 
endef
define lib_mod_netcdf_clean
 find . \( -name '*.a' -o -name '*.mod' \
           -o -name 'netcdf*h' -o -name 'netcdf*inc' \) -type f -print | xargs rm -f 
 echo "[CLEAN] Libraries ... done" 
 echo "[CLEAN] Modules ... done" 
 echo "[CLEAN] NetCDF files ... done" 
endef
define xclean
 for exe in $(EXE); do rm -f $(bindir)/$$exe; done
 for exe in $(INTERFCS); do rm -f $(bindir)/$$exe; done
 cd $(bindir) ; rm -f etsf_io  ncgen ncgen3 nc-config nccopy ncdump  iotk iotk.x ; cd ..
 echo "[CLEAN] Targets ... done" 
endef
define conf_clean
 rm -f $(CFGFILES)
 rm -f config.status config.log
 rm -fr autom4te.cache
 echo "[CLEAN] Autoconf files ... done" 
endef<|MERGE_RESOLUTION|>--- conflicted
+++ resolved
@@ -79,11 +79,7 @@
 PJ_SCLIBS    = $(MAIN_LIBS) sc
 
 PJ_RTLIBS    = $(BASIC_LIBS) coulomb bz_ops real_time_control qp_control setup \
-<<<<<<< HEAD
-               tddft pol_function qp acfdt bse collisions sc real_time
-=======
                collisions tddft pol_function qp acfdt bse sc real_time
->>>>>>> 2b772ccc
 #
 # Interfaces
 #
