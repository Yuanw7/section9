--- conflicted
+++ resolved
@@ -178,10 +178,6 @@
 #
 clean: clean_fast
 clean_fast: 
-<<<<<<< HEAD
-	@$(lib_ext_clean)
-=======
->>>>>>> d5e8b036
 	@$(objects_clean)
 	@$(lib_mod_clean)
 	@$(xclean)
