--- conflicted
+++ resolved
@@ -89,27 +89,17 @@
 #
 EXT_LIBS = libxc lapack fftw fftqe yaml futile iotk hdf5 netcdf etsf_io blacs scalapack petsc slepc
 INT_LIBS = qe_pseudo slatec math77 local
-YAM_LIBS = ylibio
-#
-# Yambo libraries
 #
 DRIVER_LIBS    = interface lib options
 DRIVER_LIBS_LD = driver_options driver_interface driver_lib 
-<<<<<<< HEAD
 YLIBIO         = modules io_lib
 YLIBIO_LD      = modules io_lib
 #
 # Source code
 #
-BASIC_LIBS   = tools modules memory matrices linear_algebra parallel parser communicate common io_lib io_yambo \
+BASIC_LIBS   = tools modules memory matrices linear_algebra parallel parser communicate common timing io_lib io_yambo \
                xc_functionals interface stop_and_restart wf_and_fft bz_ops coulomb
-BASIC_LIBS_LD= $(DRIVER_LIBS_LD) tools memory io_lib communicate modules matrices linear_algebra bz_ops parallel parser communicate common io_lib io_yambo \
-=======
-
-BASIC_LIBS   = tools modules memory matrices linear_algebra parallel parser communicate common timing io \
-               xc_functionals interface stop_and_restart wf_and_fft bz_ops coulomb
-BASIC_LIBS_LD= $(DRIVER_LIBS_LD) tools memory io communicate modules matrices linear_algebra bz_ops parallel parser communicate common timing io \
->>>>>>> eaee6fd4
+BASIC_LIBS_LD= $(DRIVER_LIBS_LD) tools memory io_lib communicate modules matrices linear_algebra bz_ops parallel parser communicate common timing io_lib io_yambo \
                xc_functionals interface stop_and_restart wf_and_fft coulomb
 
 MAIN_LIBS    = $(BASIC_LIBS) interpolate qp_control setup \
@@ -139,13 +129,8 @@
 #
 # Interfaces
 #
-<<<<<<< HEAD
-2YLIBS       = tools modules memory matrices linear_algebra parallel parser communicate common io_lib io_yambo setup interface stop_and_restart bz_ops
-2YLIBS_LD    = $(DRIVER_LIBS_LD) tools memory io_lib communicate modules matrices linear_algebra parallel parser communicate common io_lib io_yambo setup interface stop_and_restart bz_ops
-=======
-2YLIBS       = tools modules memory matrices linear_algebra parallel parser communicate common timing io setup interface stop_and_restart bz_ops
-2YLIBS_LD    = $(DRIVER_LIBS_LD) tools memory io communicate modules matrices linear_algebra parallel parser communicate common timing io setup interface stop_and_restart bz_ops
->>>>>>> eaee6fd4
+2YLIBS       = tools modules memory matrices linear_algebra parallel parser communicate common timing io_lib io_yambo setup interface stop_and_restart bz_ops
+2YLIBS_LD    = $(DRIVER_LIBS_LD) tools memory io_lib communicate modules matrices linear_algebra parallel parser communicate common timing io_lib io_yambo setup interface stop_and_restart bz_ops
 #
 # YPP
 #
@@ -532,20 +517,6 @@
   fi \
  done
 endef
-define mklib_yambo
- for ldir in $$LIBS2DO; do \
-  if test ! -f "$(libdir)/lib$$ldir.a" ; then \
-   echo " " ; \
-   echo ">>>[Making $$ldir]<<<" ; \
-   if test ! -d "$$DIR2GO/$$ldir" ; then mkdir -p "$$DIR2GO/$$ldir" ; fi ; \
-   if [ "$(topdir)" != "$(prefix)" ] && [ -f $$VPATH/$$ldir/.objects ] ; then \
-    cp $$VPATH/$$ldir/.objects $$DIR2GO/$$ldir ; \
-   fi ; \
-   ./sbin/make_makefile.sh $$DIR2GO/$$ldir lib$$ldir.a .objects l $(precision) $(xcpp) $$ADF ; \
-   cd $$DIR2GO/$$ldir ; $(MAKE) VPATH=$$VPATH/$$ldir || exit "$$?" ; cd ../../; \
-  fi \
- done
-endef
 #
 # External libs
 #
