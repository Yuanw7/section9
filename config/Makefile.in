#
#        Copyright (C) 2000-2019 the YAMBO team
#              http://www.yambo-code.org
#
# Authors (see AUTHORS file for details): AM, DS
#
# This file is distributed under the terms of the GNU
# General Public License. You can redistribute it and/or
# modify it under the terms of the GNU General Public
# License as published by the Free Software Foundation;
# either version 2, or (at your option) any later version.
#
# This program is distributed in the hope that it will
# be useful, but WITHOUT ANY WARRANTY; without even the
# implied warranty of MERCHANTABILITY or FITNESS FOR A
# PARTICULAR PURPOSE.  See the GNU General Public License
# for more details.
#
# You should have received a copy of the GNU General Public
# License along with this program; if not, write to the Free
# Software Foundation, Inc., 59 Temple Place - Suite 330,Boston,
# MA 02111-1307, USA or visit http://www.gnu.org/copyleft/gpl.txt.
#
cpu         = @build_cpu@
os          = @build_os@
mpi         = @def_mpi@
netcdf      = @def_netcdf@
scalapack   = @def_scalapack@
slepc       = @def_slepc@
precision   = @def_dp@
fft         = @def_fft@
xcpp        = @def_netcdf@ @def_mpi@ @def_fft@ @def_slepc@ @def_scalapack@ @def_compiler@ @def_dp@ @def_openmp@ @def_time_profile@ @def_memory_profile@ @def_uspp@
keep_objs   = @enable_keep_objects@
do_blacs    = @compile_blacs@
do_slk      = @compile_slk@
do_lapack   = @compile_lapack@
do_fftw     = @compile_fftw@
do_fftqe    = @compile_fftqe@
do_iotk     = @compile_iotk@
do_hdf5     = @compile_hdf5@
do_netcdf   = @compile_netcdf@
do_etsf     = @compile_etsf@
do_p2y      = @compile_p2y@
do_e2y      = @compile_e2y@
do_libxc    = @compile_libxc@
do_petsc    = @compile_petsc@
do_slepc    = @compile_slepc@
shell       = @SHELL@
package_bugreport = @PACKAGE_BUGREPORT@
prefix      = @prefix@
exec_prefix = @exec_prefix@
libs_prefix = @extlibs_path@
bindir      = @bindir@
topdir      = @abs_top_srcdir@
libdir      = @prefix@/lib
includedir  = @prefix@/include
libbindir   = @prefix@/lib/bin
STAMPS   = lib/archive/keep-extlibs-stamp
CFGFILES = config/setup config/Makefile config/report config/msg_ydb \
           sbin/make_makefile.sh src/wf_and_fft/sgfft.F  \
           src/tools/.objects Makefile  include/branch.inc \
           sbin/objects_store.sh driver/include/editor.h \
           include/headers/common/have_malloc.h sbin/generate_gpl.sh driver/include/version.h
ifeq ($(do_p2y),yes)
  p2y   = p2y
endif
ifeq ($(do_e2y),yes)
  e2y   = e2y
endif
INTERFCS = a2y c2y $(p2y) $(e2y)
CORE     = yambo ypp $(INTERFCS)
UTILS    = changelog get_extlibs ext-libs
CLEANS   = clean_fast clean clean_all distclean
PH_PROJ  = yambo_ph ypp_ph
SC_PROJ  = yambo_sc ypp_sc
MAG_PROJ = yambo_magnetic ypp_magnetic
RT_PROJ  = yambo_rt ypp_rt
NL_PROJ  = yambo_nl ypp_nl
RTE_PROJ = yambo_rt yambo_qed yambo_pl ypp_rt
KERR_PROJ= yambo_kerr
ALL      = $(CORE) $(PH_PROJ) $(SC_PROJ) $(MAG_PROJ) $(RTE_PROJ) $(NL_PROJ) $(KERR_PROJ) $(TESTS)
BROKEN   = yambo_electric
TESTS    = 
SCRIPTS  = ydb.pl
EXE      = $(CORE) $(PH_PROJ) $(SC_PROJ) $(MAG_PROJ) $(RTE_PROJ) $(NL_PROJ) $(KERR_PROJ) $(BROKEN) $(TESTS) $(SCRIPTS)
#
# Libraries (ordered for compiling & linking)
#
DRIVER_LIBS    = interface lib options
DRIVER_LIBS_LD = driver_options driver_interface driver_lib 

IO_LIB       = modules io_lib

BASIC_LIBS   = tools modules memory matrices linear_algebra parallel parser communicate common io_lib io \
               xc_functionals interface stop_and_restart wf_and_fft bz_ops coulomb
<<<<<<< HEAD
BASIC_LIBS_LD= $(DRIVER_LIBS_LD) tools memory modules matrices linear_algebra bz_ops parallel parser communicate common io_lib io \
=======
BASIC_LIBS_LD= $(DRIVER_LIBS_LD) tools memory communicate io modules matrices linear_algebra bz_ops parallel parser communicate common io \
>>>>>>> f40f17ee
               xc_functionals interface stop_and_restart wf_and_fft coulomb

MAIN_LIBS    = $(BASIC_LIBS) interpolate qp_control setup \
               tddft dipoles pol_function qp acfdt bse
MAIN_LIBS_LD = $(BASIC_LIBS_LD) interpolate qp_control setup \
               tddft dipoles pol_function qp acfdt bse

PJ_SCLIBS    = $(MAIN_LIBS) collisions hamiltonian sc
PJ_SCLIBS_LD = $(MAIN_LIBS_LD) collisions hamiltonian sc

PJ_RTLIBS    = $(BASIC_LIBS) interpolate real_time_control qp_control setup \
               tddft dipoles pol_function qp acfdt bse collisions hamiltonian \
               real_time_hamiltonian real_time_propagation real_time_el-ph real_time_lifetimes real_time_common
PJ_RTLIBS_LD = $(BASIC_LIBS_LD) interpolate real_time_control qp_control setup \
               tddft dipoles pol_function qp acfdt bse collisions hamiltonian \
               real_time_hamiltonian real_time_propagation real_time_el-ph real_time_lifetimes real_time_common

PJ_PLLIBS    = $(BASIC_LIBS) interpolate real_time_control qp_control setup \
               tddft dipoles pol_function qp acfdt bse collisions hamiltonian sc \
               real_time_hamiltonian real_time_propagation real_time_el-ph real_time_lifetimes real_time_common
PJ_PLLIBS_LD = $(BASIC_LIBS_LD) interpolate real_time_control qp_control setup \
               tddft dipoles pol_function qp acfdt bse collisions hamiltonian sc \
               real_time_hamiltonian real_time_propagation real_time_el-ph real_time_lifetimes real_time_common

PJ_NLLIBS    = $(PJ_RTLIBS) nloptics
PJ_NLLIBS_LD = $(PJ_RTLIBS_LD) nloptics
#
# Interfaces
#
<<<<<<< HEAD
2YLIBS       = tools modules memory matrices linear_algebra parallel parser communicate common io_lib io setup interface stop_and_restart bz_ops
2YLIBS_LD    = $(DRIVER_LIBS_LD) tools memory modules matrices linear_algebra parallel parser communicate common io_lib io setup interface stop_and_restart bz_ops
=======
2YLIBS       = tools modules memory matrices linear_algebra parallel parser communicate common io setup interface stop_and_restart bz_ops
2YLIBS_LD    = $(DRIVER_LIBS_LD) tools memory communicate io modules matrices linear_algebra parallel parser communicate common io setup interface stop_and_restart bz_ops
>>>>>>> f40f17ee
#
# YPP
#
YPP_BASIC_LIBS     = modules interface qp plotting k-points symmetries bits electrons 
YPP_BASIC_LIBS_LD  = modules interface qp plotting k-points symmetries bits electrons 
YPP_LIBS           = $(YPP_BASIC_LIBS) excitons
YPP_LIBS_LD        = $(YPP_BASIC_LIBS_LD) excitons
YPPPH_LIBS         = $(YPP_BASIC_LIBS) elph excitons
YPPPH_LIBS_LD      = $(YPP_BASIC_LIBS_LD) elph excitons
YPPRT_LIBS         = $(YPP_BASIC_LIBS) elph real_time excitons
YPPRT_LIBS_LD      = $(YPP_BASIC_LIBS_LD) elph real_time excitons
#
YPP_MAIN_LIBS      = $(BASIC_LIBS) interpolate qp_control setup interface tddft dipoles pol_function qp bse
YPP_MAIN_LIBS_LD   = $(BASIC_LIBS_LD) interpolate qp_control setup interface tddft dipoles pol_function qp bse
YPPSC_MAIN_LIBS    = $(YPP_MAIN_LIBS) collisions hamiltonian sc
YPPSC_MAIN_LIBS_LD = $(YPP_MAIN_LIBS_LD) collisions hamiltonian sc
YPPRT_MAIN_LIBS    = $(BASIC_LIBS) real_time_control interpolate qp_control setup interface \
                     dipoles pol_function qp bse collisions hamiltonian 
YPPRT_MAIN_LIBS_LD = $(BASIC_LIBS_LD) real_time_control interpolate qp_control setup interface \
                     dipoles pol_function qp bse collisions hamiltonian 
YPPNL_MAIN_LIBS    = $(BASIC_LIBS) real_time_control interpolate qp_control setup interface \
                     dipoles pol_function qp bse collisions hamiltonian nloptics 
YPPNL_MAIN_LIBS_LD = $(BASIC_LIBS_LD) real_time_control interpolate qp_control setup interface \
                     dipoles pol_function qp bse collisions hamiltonian nloptics 

.PHONY: interfaces

nothing: 
	@$(make_message)
changelog:
	./sbin/gitchangelog.py > ChangeLog
interfaces:
	for target in $(INTERFCS) ; do rm -f "$(bindir)/$$target" ; $(MAKE) $$target; if test ! -f "$(bindir)/$$target"; then echo "$$target build failed"; break;fi ; done
core:      
	for target in $(CORE)     ; do rm -f "$(bindir)/$$target" ; $(MAKE) $$target; if test ! -f "$(bindir)/$$target"; then echo "$$target build failed"; break;fi ; done
ph-project:
	for target in $(PH_PROJ)  ; do rm -f "$(bindir)/$$target" ; $(MAKE) $$target; if test ! -f "$(bindir)/$$target"; then echo "$$target build failed"; break;fi ; done
sc-project:
	for target in $(SC_PROJ)  ; do rm -f "$(bindir)/$$target" ; $(MAKE) $$target; if test ! -f "$(bindir)/$$target"; then echo "$$target build failed"; break;fi ; done
magn-project:
	for target in $(MAG_PROJ) ; do rm -f "$(bindir)/$$target" ; $(MAKE) $$target; if test ! -f "$(bindir)/$$target"; then echo "$$target build failed"; break;fi ; done
rt-project:
	for target in $(RT_PROJ)  ; do rm -f "$(bindir)/$$target" ; $(MAKE) $$target; if test ! -f "$(bindir)/$$target"; then echo "$$target build failed"; break;fi ; done
nl-project:
	for target in $(NL_PROJ)  ; do rm -f "$(bindir)/$$target" ; $(MAKE) $$target; if test ! -f "$(bindir)/$$target"; then echo "$$target build failed"; break;fi ; done
rtext-project:
	for target in $(RTE_PROJ) ; do rm -f "$(bindir)/$$target" ; $(MAKE) $$target; if test ! -f "$(bindir)/$$target"; then echo "$$target build failed"; break;fi ; done
kerr-project:
	for target in $(KERR_PROJ); do rm -f "$(bindir)/$$target" ; $(MAKE) $$target; if test ! -f "$(bindir)/$$target"; then echo "$$target build failed"; break;fi ; done
all: 
	for target in $(ALL)      ; do rm -f "$(bindir)/$$target" ; $(MAKE) $$target; if test ! -f "$(bindir)/$$target"; then echo "$$target build failed"; break;fi ; done
#
# External libs #
#
ext-libs: 
	@+if test "$(do_libxc)" = yes ; then LIBS2DO="libxc" ; \
	DIR2GO="lib" ; VPATH="$(topdir)/lib" ; $(mklib_ext); fi
	@+if test "$(do_blas)" = yes ; then LIBS2DO="blas" ; \
	DIR2GO="lib" ; VPATH="$(topdir)/lib" ; $(mklib_ext); fi
	@+if test "$(do_lapack)" = yes ; then LIBS2DO="lapack" ; \
	DIR2GO="lib" ; VPATH="$(topdir)/lib" ; $(mklib_ext); fi
	@+if test "$(do_fftw)" = yes ; then LIBS2DO="fftw" ; \
	DIR2GO="lib" ; VPATH="$(topdir)/lib" ; $(mklib_ext); fi
	@+if test "$(do_fftqe)" = yes ; then LIBS2DO="fftqe" ; \
	DIR2GO="lib" ; VPATH="$(topdir)/lib" ; $(mklib_ext); $(mklib_internal); fi
	@+if test "$(do_iotk)" = yes ; then LIBS2DO="iotk" ; \
	DIR2GO="lib" ; VPATH="$(topdir)/lib" ; $(mklib_ext); fi
	@+if test "$(do_hdf5)" = yes ; then LIBS2DO="hdf5" ; \
	DIR2GO="lib" ; VPATH="$(topdir)/lib" ; $(mklib_ext); fi
	@+if test "$(do_netcdf)" = yes ; then LIBS2DO="netcdf netcdff" ; \
	DIR2GO="lib" ; VPATH="$(topdir)/lib" ; $(mklib_ext); fi
	@+if test "$(do_etsf)" = yes ; then LIBS2DO="etsf_io" ; \
	DIR2GO="lib" ; VPATH="$(topdir)/lib" ; $(mklib_ext); fi
	@+if test "$(do_blacs)" = yes ; then LIBS2DO="blacs" ; \
	DIR2GO="lib" ; VPATH="$(topdir)/lib" ; $(mklib_ext); fi
	@+if test "$(do_slk)" = yes ; then LIBS2DO="scalapack" ; \
	DIR2GO="lib" ; VPATH="$(topdir)/lib" ; $(mklib_ext); fi
	@+if test "$(do_petsc)" = yes ; then LIBS2DO="petsc" ; \
	DIR2GO="lib" ; VPATH="$(topdir)/lib" ; $(mklib_ext); fi
	@+if test "$(do_slepc)" = yes ; then LIBS2DO="slepc" ; \
	DIR2GO="lib" ; VPATH="$(topdir)/lib" ; $(mklib_ext); fi
#
# Internal libs #
#
int-libs: ext-libs
	@+LIBS2DO="qe_pseudo"; DIR2GO="lib" ; VPATH="$(topdir)/lib" ; $(mklib_internal)
	@+LIBS2DO="slatec"; DIR2GO="lib" ; VPATH="$(topdir)/lib" ; $(mklib_internal)
	@+LIBS2DO="math77"; DIR2GO="lib" ; VPATH="$(topdir)/lib" ; $(mklib_internal)
	@+LIBS2DO="local" ; DIR2GO="lib" ; VPATH="$(topdir)/lib" ; $(mklib_internal)
#
# Yambo libs
#
io-lib:
	@+LIBS2DO="$(IO_LIB)"; DIR2GO="src"; VPATH="$(topdir)/src"; ADF="-D_io_lib"; $(mklib_yambo)
#
# All libs #
#
libs:	ext-libs int-libs
#
# Download external libs #
#
get_extlibs:
	@+mkdir -p lib/archive; \
	if [ $(topdir) != $(prefix) ] ; then \
	 cp $(topdir)/lib/archive/* lib/archive; \
	 cp $(topdir)/config/missing config/ ; \
	fi ; \
	cd lib/archive; $(MAKE) -f Makefile.loc all;
#
# Yambo #
# 
yambo: libs
	@+LIBS2DO="$(DRIVER_LIBS)"; XPATH="driver"; VPATH="$(topdir)/driver"; ADF="-D_yambo"; $(mk_driver_src)
	@+LIBS2DO="$(MAIN_LIBS)"; XPATH="src"; VPATH="$(topdir)/src"; $(mksrc)
	@+X2DO="yambo"; XPATH="driver"; VPATH="$(topdir)/driver"; XLIBS="$(MAIN_LIBS_LD)"; $(mkx)
#
# Yambo PROJECTS #
# 
yambo_magnetic: libs
	@+LIBS2DO="$(DRIVER_LIBS)"; XPATH="driver"; VPATH="$(topdir)/driver"; ADF="-D_MAGNETIC -D_SC -D_yambo"; $(mk_driver_src)
	@+LIBS2DO="$(PJ_SCLIBS)"; XPATH="src"; VPATH="$(topdir)/src"; ADF="-D_MAGNETIC -D_SC"; $(mksrc)
	@+X2DO="yambo_magnetic"; XPATH="driver"; VPATH="$(topdir)/driver"; XLIBS="$(PJ_SCLIBS_LD)"; ADF="-D_MAGNETIC -D_SC"; $(mkx)
yambo_electric: libs
	@+LIBS2DO="$(DRIVER_LIBS)"; XPATH="driver"; VPATH="$(topdir)/driver"; ADF="-D_ELECTRIC -D_SC -D_yambo"; $(mk_driver_src)
	@+LIBS2DO="$(PJ_SCLIBS)"; XPATH="src"; VPATH="$(topdir)/src"; ADF="-D_ELECTRIC -D_SC"; $(mksrc)
	@+X2DO="yambo_electric"; XPATH="driver"; VPATH="$(topdir)/driver"; XLIBS="$(PJ_SCLIBS_LD)"; ADF="-D_ELECTRIC -D_SC"; $(mkx)
yambo_kerr: libs
	@+LIBS2DO="$(DRIVER_LIBS)"; XPATH="driver"; VPATH="$(topdir)/driver"; ADF="-D_RT -D_ELPH -D_KERR -D_yambo"; $(mk_driver_src)
	@+LIBS2DO="$(PJ_RTLIBS)"; XPATH="src"; VPATH="$(topdir)/src"; ADF="-D_RT -D_ELPH -D_KERR"; $(mksrc)
	@+X2DO="yambo_kerr"; XPATH="driver"; VPATH="$(topdir)/driver"; XLIBS="$(PJ_RTLIBS_LD)";ADF="-D_RT -D_ELPH -D_KERR"; $(mkx)
yambo_sc: libs
	@+LIBS2DO="$(DRIVER_LIBS)"; XPATH="driver"; VPATH="$(topdir)/driver"; ADF="-D_SC -D_yambo"; $(mk_driver_src)
	@+LIBS2DO="$(PJ_SCLIBS)"; XPATH="src"; VPATH="$(topdir)/src"; ADF="-D_SC"; $(mksrc)
	@+X2DO="yambo_sc"; XPATH="driver"; VPATH="$(topdir)/driver"; XLIBS="$(PJ_SCLIBS_LD)"; ADF="-D_SC"; $(mkx)
yambo_pl: libs
	@+LIBS2DO="$(DRIVER_LIBS)"; XPATH="driver"; VPATH="$(topdir)/driver"; ADF="-D_RT -D_SC -D_ELPH -D_PL -D_yambo"; $(mk_driver_src)
	@+LIBS2DO="$(PJ_PLLIBS)"; XPATH="src"; VPATH="$(topdir)/src"; ADF="-D_RT -D_SC -D_ELPH -D_PL"; $(mksrc)
	@+X2DO="yambo_pl"; XPATH="driver"; VPATH="$(topdir)/driver"; XLIBS="$(PJ_PLLIBS_LD)"; ADF="-D_RT -D_SC -D_ELPH -D_PL"; $(mkx)
yambo_rt: libs
	@+LIBS2DO="$(DRIVER_LIBS)"; XPATH="driver"; VPATH="$(topdir)/driver"; ADF="-D_RT -D_ELPH -D_yambo"; $(mk_driver_src)
	@+LIBS2DO="$(PJ_RTLIBS)"; XPATH="src"; VPATH="$(topdir)/src"; ADF="-D_RT -D_ELPH"; $(mksrc)
	@+X2DO="yambo_rt"; XPATH="driver"; VPATH="$(topdir)/driver"; XLIBS="$(PJ_RTLIBS_LD)"; ADF="-D_RT -D_ELPH"; $(mkx)
yambo_nl: libs
	@+LIBS2DO="$(DRIVER_LIBS)"; XPATH="driver"; VPATH="$(topdir)/driver"; ADF="-D_NL -D_RT -D_ELPH -D_yambo"; $(mk_driver_src)
	@+LIBS2DO="$(PJ_NLLIBS)"; XPATH="src"; VPATH="$(topdir)/src"; ADF="-D_NL -D_RT -D_ELPH"; $(mksrc)
	@+X2DO="yambo_nl"; XPATH="driver"; VPATH="$(topdir)/driver"; XLIBS="$(PJ_NLLIBS_LD)"; ADF="-D_NL -D_RT -D_ELPH"; $(mkx)
yambo_ph: libs
	@+LIBS2DO="$(DRIVER_LIBS)"; XPATH="driver"; VPATH="$(topdir)/driver"; ADF="-D_ELPH -D_yambo"; $(mk_driver_src)
	@+LIBS2DO="$(MAIN_LIBS)"; XPATH="src"; VPATH="$(topdir)/src"; ADF="-D_ELPH"; $(mksrc)
	@+X2DO="yambo_ph"; XPATH="driver"; VPATH="$(topdir)/driver"; XLIBS="$(MAIN_LIBS_LD)"; ADF="-D_ELPH"; $(mkx)
yambo_qed: libs
	@+LIBS2DO="$(DRIVER_LIBS)"; XPATH="driver"; VPATH="$(topdir)/driver"; ADF="-D_QED -D_RT -D_ELPH -D_yambo"; $(mk_driver_src)
	@+LIBS2DO="$(PJ_RTLIBS)"; XPATH="src"; VPATH="$(topdir)/src"; ADF="-D_QED -D_RT -D_ELPH"; $(mksrc)
	@+X2DO="yambo_qed"; XPATH="driver"; VPATH="$(topdir)/driver"; XLIBS="$(PJ_RTLIBS_LD)"; ADF="-D_QED -D_RT -D_ELPH"; $(mkx)
#
# Interfaces #
#
a2y: libs
	@+LIBS2DO="$(DRIVER_LIBS)"; XPATH="driver"; VPATH="$(topdir)/driver"; ADF="-D_a2y"; $(mk_driver_src)
	@+LIBS2DO="$(2YLIBS)"; XPATH="src" ; VPATH="$(topdir)/src" ; $(mksrc)
	@+LIBS2DO="int_modules"; DIR2GO="interfaces" ; VPATH="$(topdir)/interfaces" ; $(mklib_internal)
	@+X2DO="a2y"; XPATH="interfaces/new_a2y"; VPATH="$(topdir)/interfaces/new_a2y"; XLIBS="$(2YLIBS_LD)"; $(mkx)
c2y: libs
	@+LIBS2DO="$(DRIVER_LIBS)"; XPATH="driver"; VPATH="$(topdir)/driver"; ADF="-D_c2y"; $(mk_driver_src)
	@+LIBS2DO="$(2YLIBS)"; XPATH="src" ; VPATH="$(topdir)/src" ; $(mksrc)
	@+LIBS2DO="int_modules"; DIR2GO="interfaces" ; VPATH="$(topdir)/interfaces" ; $(mklib_internal)
	@+X2DO="c2y"; XPATH="interfaces/c2y"; VPATH="$(topdir)/interfaces/c2y"; XLIBS="$(2YLIBS_LD)"; $(mkx)
ifeq ($(do_p2y),yes)
p2y: libs
	@+LIBS2DO="$(DRIVER_LIBS)"; XPATH="driver"; VPATH="$(topdir)/driver"; ADF="-D_p2y"; $(mk_driver_src)
	@+LIBS2DO="$(2YLIBS)"; XPATH="src" ; VPATH="$(topdir)/src" ; $(mksrc)
	@+LIBS2DO="int_modules"; DIR2GO="interfaces" ; VPATH="$(topdir)/interfaces" ; $(mklib_internal)
	@+X2DO="p2y" ; XPATH="interfaces/p2y"; VPATH="$(topdir)/interfaces/p2y"; XLIBS="$(2YLIBS_LD)"; ADF="@PW_CPP@"; $(mkx) ;
endif
ifeq ($(do_e2y),yes)
e2y: libs
	@+LIBS2DO="$(DRIVER_LIBS)"; XPATH="driver"; VPATH="$(topdir)/driver"; ADF="-D_e2y"; $(mk_driver_src)
	@+LIBS2DO="$(2YLIBS)"; XPATH="src" ; VPATH="$(topdir)/src" ; $(mksrc)
	@+LIBS2DO="int_modules"; DIR2GO="interfaces" ; VPATH="$(topdir)/interfaces" ; $(mklib_internal)
	@+X2DO="e2y" ; XPATH="interfaces/e2y"; VPATH="$(topdir)/interfaces/e2y"; XLIBS="$(2YLIBS_LD)"; $(mkx) ;
endif
#
# YPP #
#
ypp: libs
	@+LIBS2DO="$(DRIVER_LIBS)"; XPATH="driver"; VPATH="$(topdir)/driver"; ADF="-D_ypp"; $(mk_driver_src)
	@+LIBS2DO="$(YPP_MAIN_LIBS)"; XPATH="src" ; VPATH="$(topdir)/src" ; $(mksrc)
	@+LIBS2DO="$(YPP_LIBS)"; XPATH="ypp" ; VPATH="$(topdir)/ypp" ; $(mk_ypp_src)
	@+X2DO="ypp" ;XPATH="driver"; VPATH="$(topdir)/driver" ; XLIBS="$(YPP_MAIN_LIBS_LD)"; X_ypp_LIBS="$(YPP_LIBS_LD)"; $(mk_ypp_x)
#
# Ypp projects #
#
ypp_ph: libs
	@+LIBS2DO="$(DRIVER_LIBS)"; XPATH="driver"; VPATH="$(topdir)/driver"; ADF="-D_YPP_ELPH -D_ypp"; $(mk_driver_src)
	@+LIBS2DO="$(YPP_MAIN_LIBS)"; XPATH="src"; VPATH="$(topdir)/src"; ADF="-D_ELPH"; $(mksrc)
	@+LIBS2DO="$(YPPPH_LIBS)"; XPATH="ypp"; VPATH="$(topdir)/ypp";  ADF="-D_YPP_ELPH"; $(mk_ypp_src)
	@+X2DO="ypp_ph"; XPATH="driver"; VPATH="$(topdir)/driver"; XLIBS="$(YPP_MAIN_LIBS_LD)"; \
	X_ypp_LIBS="$(YPPPH_LIBS_LD) elph"; ADF="-D_YPP_ELPH"; $(mk_ypp_x)
ypp_rt: libs
	@+LIBS2DO="$(DRIVER_LIBS)"; XPATH="driver"; VPATH="$(topdir)/driver"; ADF="-D_ELPH -D_YPP_RT -D_YPP_ELPH -D_ypp"; $(mk_driver_src)
	@+LIBS2DO="$(YPPRT_MAIN_LIBS)"; XPATH="src"; VPATH="$(topdir)/src"; ADF="-D_RT -D_ELPH -D_YPP_RT"; $(mksrc)
	@+LIBS2DO="$(YPPRT_LIBS)"; XPATH="ypp"; VPATH="$(topdir)/ypp"; ADF="-D_ELPH -D_YPP_RT -D_YPP_ELPH"; $(mk_ypp_src)
	@+X2DO="ypp_rt"; XPATH="driver"; VPATH="$(topdir)/driver"; XLIBS="$(YPPRT_MAIN_LIBS_LD)"; \
	X_ypp_LIBS="$(YPPRT_LIBS_LD)"; ADF="-D_YPP_RT"; $(mk_ypp_x)
ypp_nl: libs
	@+LIBS2DO="$(DRIVER_LIBS)"; XPATH="driver"; VPATH="$(topdir)/driver"; ADF="-D_ELPH -D_YPP_RT -D_YPP_NL -D_YPP_ELPH -D_ypp"; $(mk_driver_src)
	@+LIBS2DO="$(YPPNL_MAIN_LIBS)"; XPATH="src"; VPATH="$(topdir)/src"; ADF="-D_RT -D_NL -D_ELPH -D_YPP_NL"; $(mksrc)
	@+LIBS2DO="$(YPPRT_LIBS)"; XPATH="ypp"; VPATH="$(topdir)/ypp"; ADF="-D_ELPH -D_YPP_RT -D_YPP_NL -D_YPP_ELPH"; $(mk_ypp_src)
	@+X2DO="ypp_nl"; XPATH="driver"; VPATH="$(topdir)/driver"; XLIBS="$(YPPRT_MAIN_LIBS_LD)"; \
	X_ypp_LIBS="$(YPPRT_LIBS_LD)"; ADF="-D_YPP_NL -D_YPP_RT -D_YPP_ELPH"; $(mk_ypp_x)
ypp_sc: libs
	@+LIBS2DO="$(DRIVER_LIBS)"; XPATH="driver"; VPATH="$(topdir)/driver"; ADF="-D_SC -D_ypp"; $(mk_driver_src)
	@+LIBS2DO="$(YPPSC_MAIN_LIBS)"; XPATH="src"; VPATH="$(topdir)/src"; ADF="-D_SC"; $(mksrc)
	@+LIBS2DO="$(YPP_LIBS)"; XPATH="ypp"; VPATH="$(topdir)/ypp"; ADF="-D_YPP_SC"; $(mk_ypp_src)
	@+X2DO="ypp_sc"; XPATH="driver"; VPATH="$(topdir)/driver"; XLIBS="$(YPPSC_MAIN_LIBS_LD)"; \
	X_ypp_LIBS="$(YPP_LIBS_LD)"; ADF="-D_YPP_SC"; $(mk_ypp_x)
ypp_magnetic: libs
	@+LIBS2DO="$(DRIVER_LIBS)"; XPATH="driver"; VPATH="$(topdir)/driver"; ADF="-D_YPP_MAGNETIC -D_ypp"; $(mk_driver_src)
	@+LIBS2DO="$(YPPSC_MAIN_LIBS)"; XPATH="src"; VPATH="$(topdir)/src"; ADF="-D_SC -D_MAGNETIC"; $(mksrc)
	@+LIBS2DO="$(YPP_LIBS)"; XPATH="ypp"; VPATH="$(topdir)/ypp"; ADF="-D_YPP_SC -D_YPP_MAGNETIC"; $(mk_ypp_src)
	@+X2DO="ypp_magnetic"; XPATH="driver"; VPATH="$(topdir)/driver"; XLIBS="$(YPPSC_MAIN_LIBS_LD)"; \
	X_ypp_LIBS="$(YPP_LIBS_LD)"; ADF="-D_YPP_SC -D_YPP_MAGNETIC"; $(mk_ypp_x)
#
clean_fast: 
	@$(objects_clean)
	@$(lib_mod_clean)
	@$(xclean)
clean:
	@$(objects_clean)
	@$(makefiles_clean)
	@$(lib_mod_clean)
	@$(sysincs_clean)
	@$(conf_clean)
	@$(xclean)
clean_all:
	@$(objects_clean)
	@$(makefiles_clean)
	@$(lib_mod_clean)
	@$(lib_ext_clean)
	@$(sysincs_clean)
	@$(conf_clean)
	@$(xclean)
remove_ext_libs: 
	@$(lib_ext_remove)
distclean: clean_all remove_ext_libs
#
#===========
# Functions
#===========
#
# Messages
#
define make_message
 echo;echo "YAMBO" @SVERSION@.@SSUBVERSION@.@SPATCHLEVEL@ r.@SREVISION@ targets;echo;\
 echo " [all projects] all";\
 echo " [project-related suite] project (core, rt-project, ...)";      echo;\
 for target in $(CORE);      do echo " [core] $$target"         ; done;echo;\
 for target in $(SC_PROJ);   do echo " [sc-project] $$target"   ; done;echo;\
 for target in $(MAG_PROJ);  do echo " [magn-project] $$target" ; done;echo;\
 for target in $(PH_PROJ);   do echo " [ph-project] $$target"   ; done;echo;\
 for target in $(RT_PROJ);   do echo " [rt-project] $$target"   ; done;echo;\
 for target in $(NL_PROJ);   do echo " [nl-project] $$target"   ; done;echo;\
 for target in $(RTE_PROJ);  do echo " [rtext-project] $$target"; done;echo;\
 for target in $(KERR_PROJ); do echo " [kerr-project] $$target" ; done;echo;\
 for target in $(UTILS);     do echo " [utils] $$target"        ; done;echo;\
 for target in $(CLEANS);    do echo " [clean] $$target"        ; done;echo
endef
#
# SRC's and LIB's (needing the locks)
#
define mksrc
 if [ "$(topdir)" != "$(prefix)" ] ; then cp -r $(topdir)/include/* include/ ; fi ; \
 for ldir in $$LIBS2DO; do \
  if test ! -f "$(libdir)/lib$$ldir.a" || test "$(keep_objs)" = yes  ; then \
   rm -f "$(libdir)/lib$$ldir.a" ; \
   echo " " ; \
   echo ">>>[Making $$ldir]<<<" ; \
   if test ! -d "$$XPATH/$$ldir" ; then mkdir -p "$$XPATH/$$ldir" ; fi ; \
   if [ "$(topdir)" != "$(prefix)" ] && [ -f $$VPATH/$$ldir/.objects ] ; then \
    cp $$VPATH/$$ldir/.objects $$XPATH/$$ldir ; \
   fi ; \
   ./sbin/make_makefile.sh $$XPATH/$$ldir lib$$ldir.a .objects l $(xcpp) $$ADF ; \
   cd $$XPATH/$$ldir ; $(MAKE) VPATH=$$VPATH/$$ldir || exit "$$?" ; cd ../../ ; \
  fi ; \
 done
endef
define mk_driver_src
 cp -r $(topdir)/driver/include/*.h include/ ;\
 for ldir in $$LIBS2DO; do \
  if test ! -f "$(libdir)/libdriver_$$ldir.a" || test "$(keep_objs)" = yes  ; then \
   rm -f "$(libdir)/libdriver_$$ldir.a" ; \
   echo " " ; \
   echo ">>>[Making driver/$$ldir]<<<" ; \
   if test ! -d "$$XPATH/$$ldir" ; then mkdir -p "$$XPATH/$$ldir" ; fi ; \
   if [ "$(topdir)" != "$(prefix)" ] && [ -f $$VPATH/$$ldir/.objects ] ; then \
    cp $$VPATH/$$ldir/.objects $$XPATH/$$ldir ; \
   fi ; \
   ./sbin/make_makefile.sh $$XPATH/$$ldir libdriver_$$ldir.a .objects l $(xcpp) $$ADF ; \
   cd $$XPATH/$$ldir ; $(MAKE) VPATH=$$VPATH/$$ldir || exit "$$?" ; cd ../../; \
  fi ; \
 done
endef
define mk_ypp_src
 if test "$(topdir)" != "$(prefix)" ; then cp -r $(topdir)/include/* include/ ; fi ; \
 for ldir in $$LIBS2DO; do \
  if test ! -f "$(libdir)/lib_ypp_$$ldir.a" || test "$(keep_objs)" = yes  ; then \
   rm -f "$(libdir)/lib_ypp_$$ldir.a" ; \
   echo " " ; \
   echo ">>>[Making $$ldir]<<<" ; \
   if test ! -d "$$XPATH/$$ldir" ; then mkdir -p "$$XPATH/$$ldir" ; fi ; \
   if [ "$(topdir)" != "$(prefix)" ] && [ -f $$VPATH/$$ldir/.objects ] ; then \
    cp $$VPATH/$$ldir/.objects $$XPATH/$$ldir ; \
   fi ; \
   ./sbin/make_makefile.sh $$XPATH/$$ldir lib_ypp_$$ldir.a .objects l $(xcpp) $$ADF ; \
   cd $$XPATH/$$ldir ; $(MAKE) VPATH=$$VPATH/$$ldir || exit "$$?" ; cd ../../; \
  fi ; \
 done
endef
define mklib_internal
 for ldir in $$LIBS2DO; do \
  if test ! -f "$(libdir)/lib$$ldir.a" ; then \
   echo " " ; \
   echo ">>>[Making $$ldir]<<<" ; \
   if test ! -d "$$DIR2GO/$$ldir" ; then mkdir -p "$$DIR2GO/$$ldir" ; fi ; \
   if [ "$(topdir)" != "$(prefix)" ] && [ -f $$VPATH/$$ldir/.objects ] ; then \
    cp $$VPATH/$$ldir/.objects $$DIR2GO/$$ldir ; \
   fi ; \
   ./sbin/make_makefile.sh $$DIR2GO/$$ldir lib$$ldir.a .objects l $(precision) $(xcpp) $$ADF ; \
   cd $$DIR2GO/$$ldir ; $(MAKE) VPATH=$$VPATH/$$ldir || exit "$$?" ; cd ../../; \
  fi \
 done
endef
define mklib_yambo
 for ldir in $$LIBS2DO; do \
  if test ! -f "$(libdir)/lib$$ldir.a" ; then \
   echo " " ; \
   echo ">>>[Making $$ldir]<<<" ; \
   if test ! -d "$$DIR2GO/$$ldir" ; then mkdir -p "$$DIR2GO/$$ldir" ; fi ; \
   if [ "$(topdir)" != "$(prefix)" ] && [ -f $$VPATH/$$ldir/.objects ] ; then \
    cp $$VPATH/$$ldir/.objects $$DIR2GO/$$ldir ; \
   fi ; \
   ./sbin/make_makefile.sh $$DIR2GO/$$ldir lib$$ldir.a .objects l $(precision) $(xcpp) $$ADF ; \
   cd $$DIR2GO/$$ldir ; $(MAKE) VPATH=$$VPATH/$$ldir || exit "$$?" ; cd ../../; \
  fi \
 done
endef
#
# External libs
#
define mklib_ext
 if test ! -d "lib/archive" ; then mkdir -p "lib/archive" ; fi ; \
 if [ "$(topdir)" != "$(prefix)" ] ; then \
   cp $(topdir)/lib/archive/* lib/archive; \
   cp $(topdir)/config/missing config/ ; \
 fi ; \
 for ldir in $$LIBS2DO; do \
  if test ! -f "$(libdir)/lib$$ldir.a" ; then \
   if [ "$(topdir)" != "$(prefix)" ] ; then \
    if test ! -d "$$DIR2GO/$$ldir" ; then mkdir -p "$$DIR2GO/$$ldir" ; fi ; \
    if test -e $$VPATH/$$ldir/Makefile.loc; then cp $$VPATH/$$ldir/Makefile.loc $$DIR2GO/$$ldir/ ; fi ;\
    if test -e $$VPATH/$$ldir/Makefile.lib; then cp $$VPATH/$$ldir/Makefile.lib $$DIR2GO/$$ldir/ ; fi ;\
    if test -e $$VPATH/$$ldir/*inc*;        then cp $$VPATH/$$ldir/*inc* $$DIR2GO/$$ldir/ ;        fi ;\
   fi ; \
   echo " " ; \
   echo ">>>[Making $$ldir]<<<" ; \
   cd $$DIR2GO/$$ldir ; cp Makefile.loc Makefile ; $(MAKE) VPATH=$$VPATH/$$ldir || exit "$$?" ; cd ../../ ; \
  fi \
 done
endef
#
# Final exe's
#
define mkx
 LLIBS="";for exe in $$XLIBS; do LLIBS="$$LLIBS -l$$exe" ; done ; \
 for exe in $$X2DO; do \
  echo " " ; \
  echo ">>>[Linking $$exe]<<<" ; \
  if test ! -f "$(bindir)/$$exe" || test "$(keep_objs)" = yes  ; then \
   if test ! -d $$XPATH ; then mkdir -p $$XPATH ; fi ; \
   if [ "$(topdir)" != "$(prefix)" ] && [ -f $$VPATH/.objects ] ; then \
    cp $$VPATH/.objects $$XPATH ; \
   fi ; \
   ./sbin/make_makefile.sh $$XPATH $$exe .objects x $$LLIBS $(xcpp) $$ADF ; \
   cd $$XPATH ; $(MAKE) VPATH=$$VPATH || exit "$$?" ; \
  fi ; \
  echo " " ; \
 done
endef
define mk_ypp_x
 LLIBS="";for exe in $$XLIBS; do LLIBS="$$LLIBS -l$$exe" ; done ; \
 for exe in $$X_ypp_LIBS; do LLIBS="$$LLIBS -l_ypp_$$exe" ; done ; \
 for exe in $$X2DO; do \
  echo " " ; \
  echo ">>>[Linking $$exe]<<<" ; \
  if test ! -f "$(bindir)/$$exe" || test "$(keep_objs)" = yes  ; then \
   if [ "$(topdir)" != "$(prefix)" ] && [ -f $$VPATH/.objects ] ; then \
    cp $$VPATH/.objects $$XPATH ; \
   fi ; \
   ./sbin/make_makefile.sh $$XPATH $$exe .objects x $$LLIBS $(xcpp) $$ADF ; \
   cd $$XPATH ; $(MAKE) VPATH=$$VPATH || exit "$$?" ; \
  fi ; \
  echo " " ; \
 done
endef
#
# CLEANING
#
define makefiles_clean
 find . \( -name 'Makefile' -o -name '*make.dep' \) -type f -print | grep -v '\.\/Makefile' | \
        grep -v '.*iotk.*\/Makefile' |  \
        grep -v '.*etsf_io.*\/Makefile' | \
        grep -v '.*hdf5.*\/Makefile' | grep -v '.*netcdf.*\/Makefile' | grep -v '.*libxc.*\/Makefile' | \
        grep -v '.*fftw.*\/Makefile' | grep -v '.*fftqe.*\/Makefile' | xargs rm -f
 echo "[CLEAN] Makefiles ... done"
endef
define objects_clean
 find . \( -name '*.o' -o -name '*.f90' \
        -o -name '*_cpp.f' -o -name 'ifc*' -o -name '__*' -o -name '*.s' -o -name 'penmp' \) \
        -type f -print | \
        grep -v '.*iotk.*\/*f90' | \
        grep -v '.*etsf_io.*\/*f90' | \
        grep -v '.*lapack*' | grep -v '.*blacs*' |  \
        grep -v '.*scalapack*' | grep -v '.*/lib/slepc*' | \
        grep -v '.*/lib/petsc*'  | xargs rm -f
 echo "[CLEAN] Objects ... done"
 echo "[CLEAN] Broken files ... done"
 if test "$(keep_objs)" = yes ; then \
 find . -name '.objects__lock*' | xargs rm -fr ; \
 echo "[CLEAN] Objects locks and directories ... done" ; \
 fi
endef
define lib_ext_clean
 rm -f $(STAMPS)
 find . \( -name '*.a' -o -name '*.la' -o -name '*.mod' \
           -o -name 'H5*.h' -o -name 'hdf5*.h' -o -name 'netcdf*h' -o -name 'netcdf*inc' \
           -o -name 'fftw3*h' -o -name 'fftw3*f' -o -name 'fftw*f03' \) -type f -print | xargs rm -f
 find . -name 'xc*.h' -type f -print | xargs rm -f
 echo "[CLEAN] External Libraries ... " 
 @for libtoclean in "libxc" "iotk" "netcdff" "netcdf" "hdf5" "etsf_io" "lapack" "blacs" "scalapack" "petsc" "slepc" "fftw" "fftqe" ; do \
  if test -d $(libdir)/$$libtoclean ; then \
   echo "[CLEAN] ... $$libtoclean" ; \
   cd $(libdir)/$$libtoclean ; \
   $(MAKE) -s -f Makefile.loc clean_all > /dev/null ; rm -f Makefile *stamp *.inc ; \
   cd ../.. ; \
   if [ "$(topdir)" != "$(prefix)" ] ; then rm -r $(libdir)/$$libtoclean ; fi ; \
  fi ; \
 done
 @if test -d $(libdir)/archive ; then \
  cd $(libdir)/archive; \
  $(MAKE) -s -f Makefile.loc clean_all > /dev/null ; rm -f Makefile *stamp ; \
  cd ../.. ; \
 fi
endef
define sysincs_clean
 @if test -d $(prefix)/include; then rm -f $(prefix)/include/*.h ; fi 
 @if test -d $(prefix)/include/system/; then \
   rm -rf $(prefix)/include/system ; \
   echo "[CLEAN] Libraries ... done"; \
 fi 
endef
define lib_ext_remove
 @if test -f $(libs_prefix)/../../driver/driver.c; then \
  echo "[CLEAN] Pre-compiled internal libraries ... done"; \
  rm -fr "$(libs_prefix)"; \
 fi
 @if test -f $(prefix)/include/system/../../driver/driver.c; then \
  echo "[CLEAN] Local include directory ... done"; \
  rm -fr "$(prefix)/include/system"; \
 fi
 @if test -f $(prefix)/scripts/../driver/driver.c; then \
  echo "[CLEAN] Local scripts directory ... done"; \
  rm -fr "$(prefix)/scripts"; \
 fi
endef
define lib_mod_clean
 find . \( -name '*.a' -o -name '*.la' -o -name '*.mod' \) -type f -print | \
       grep -v hdf5 | grep -v netcdf | grep -v xc | grep -v iotk | grep -v typesize | grep -v etsf_io | grep -v fftw | xargs rm -f 
 @if test -d $(libbindir); then \
  cd $(libbindir) ; rm -f * ; cd .. ; rmdir $(libbindir); \
 fi
 echo "[CLEAN] Libraries ... done" 
 echo "[CLEAN] Modules ... done" 
endef
define xclean
 for exe in $(EXE); do rm -f $(bindir)/$$exe; done
 @if test -d $(bindir); then \
  cd $(bindir) ; rm -f * ; cd .. ; rmdir $(bindir); \
 fi
 echo "[CLEAN] Targets ... done" 
endef
define conf_clean
 rm -f $(CFGFILES)
 rm -f config.status config.log
 rm -fr autom4te.cache
 echo "[CLEAN] Autoconf files ... done" 
endef<|MERGE_RESOLUTION|>--- conflicted
+++ resolved
@@ -93,11 +93,7 @@
 
 BASIC_LIBS   = tools modules memory matrices linear_algebra parallel parser communicate common io_lib io \
                xc_functionals interface stop_and_restart wf_and_fft bz_ops coulomb
-<<<<<<< HEAD
-BASIC_LIBS_LD= $(DRIVER_LIBS_LD) tools memory modules matrices linear_algebra bz_ops parallel parser communicate common io_lib io \
-=======
-BASIC_LIBS_LD= $(DRIVER_LIBS_LD) tools memory communicate io modules matrices linear_algebra bz_ops parallel parser communicate common io \
->>>>>>> f40f17ee
+BASIC_LIBS_LD= $(DRIVER_LIBS_LD) tools memory communicate io_lib modules matrices linear_algebra bz_ops parallel parser communicate common io \
                xc_functionals interface stop_and_restart wf_and_fft coulomb
 
 MAIN_LIBS    = $(BASIC_LIBS) interpolate qp_control setup \
@@ -127,13 +123,8 @@
 #
 # Interfaces
 #
-<<<<<<< HEAD
 2YLIBS       = tools modules memory matrices linear_algebra parallel parser communicate common io_lib io setup interface stop_and_restart bz_ops
-2YLIBS_LD    = $(DRIVER_LIBS_LD) tools memory modules matrices linear_algebra parallel parser communicate common io_lib io setup interface stop_and_restart bz_ops
-=======
-2YLIBS       = tools modules memory matrices linear_algebra parallel parser communicate common io setup interface stop_and_restart bz_ops
-2YLIBS_LD    = $(DRIVER_LIBS_LD) tools memory communicate io modules matrices linear_algebra parallel parser communicate common io setup interface stop_and_restart bz_ops
->>>>>>> f40f17ee
+2YLIBS_LD    = $(DRIVER_LIBS_LD) tools memory communicate io_lib modules matrices linear_algebra parallel parser communicate common io setup interface stop_and_restart bz_ops
 #
 # YPP
 #
