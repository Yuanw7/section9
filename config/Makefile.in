--- conflicted
+++ resolved
@@ -138,15 +138,11 @@
 YPPRT_MAIN_LIBS    = $(BASIC_LIBS) coulomb bz_ops real_time_control qp_control setup interface \
                      dipoles pol_function qp bse collisions hamiltonian 
 YPPRT_MAIN_LIBS_LD = $(BASIC_LIBS_LD) coulomb bz_ops real_time_control qp_control setup interface \
-<<<<<<< HEAD
                      dipoles pol_function qp bse collisions hamiltonian 
-=======
-                     pol_function qp bse collisions hamiltonian 
 YPPNL_MAIN_LIBS    = $(BASIC_LIBS) coulomb bz_ops real_time_control qp_control setup interface \
                      pol_function qp bse collisions hamiltonian nloptics 
 YPPNL_MAIN_LIBS_LD = $(BASIC_LIBS_LD) coulomb bz_ops real_time_control qp_control setup interface \
                      pol_function qp bse collisions hamiltonian nloptics 
->>>>>>> fe986df5
 
 .PHONY: interfaces
 
