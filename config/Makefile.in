--- conflicted
+++ resolved
@@ -86,17 +86,10 @@
 #
 # Libraries (ordered for compiling & linking)
 #
-<<<<<<< HEAD
 BASIC_LIBS   = driver external_c modules memory matrices linear_algebra parallel parser communicate common io \
-               xc_functionals interface stop_and_restart wf_and_fft 
-BASIC_LIBS_LD= driver external_c memory modules matrices linear_algebra parallel parser communicate common io \
-               xc_functionals interface stop_and_restart wf_and_fft 
-=======
-BASIC_LIBS   = external_c modules memory matrices linear_algebra parallel parser communicate common io \
-               xc_functionals interface stop_and_restart wf_and_fft bz_ops coulomb 
-BASIC_LIBS_LD= external_c memory modules matrices linear_algebra bz_ops parallel parser communicate common io \
+               xc_functionals interface stop_and_restart wf_and_fft bz_ops coulomb
+BASIC_LIBS_LD= driver external_c memory modules matrices linear_algebra bz_opsparallel parser communicate common io \
                xc_functionals interface stop_and_restart wf_and_fft coulomb
->>>>>>> 61e4fb78
 
 MAIN_LIBS    = $(BASIC_LIBS) interpolate qp_control setup \
                tddft dipoles pol_function qp acfdt bse
