--- conflicted
+++ resolved
@@ -80,12 +80,8 @@
 ALL      = $(CORE) $(PH_PROJ) $(SC_PROJ) $(MAG_PROJ) $(RTE_PROJ) $(NL_PROJ) $(KERR_PROJ) $(TESTS)
 BROKEN   = yambo_electric
 TESTS    = 
-<<<<<<< HEAD
-EXE      = $(CORE) $(PH_PROJ) $(SC_PROJ) $(MAG_PROJ) $(RTE_PROJ) $(NL_PROJ) $(KERR_PROJ) $(BROKEN) $(TESTS)
-=======
 SCRIPTS  = ydb.pl
-EXE      = $(CORE) $(PH_PROJ) $(SC_PROJ) $(MAG_PROJ) $(RTE_PROJ) $(KERR_PROJ) $(BROKEN) $(TESTS) $(SCRIPTS)
->>>>>>> f56b91c4
+EXE      = $(CORE) $(PH_PROJ) $(SC_PROJ) $(MAG_PROJ) $(RTE_PROJ) $(NL_PROJ) $(KERR_PROJ) $(BROKEN) $(TESTS) $(SCRIPTS)
 #
 # Libraries (ordered for compiling & linking)
 #
