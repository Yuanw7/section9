--- conflicted
+++ resolved
@@ -23,24 +23,14 @@
 #
 cpu         = @build_cpu@
 os          = @build_os@
-<<<<<<< HEAD
-mpi         = @mpi_cpp@
-netcdf      = @dnetcdf@
-scalapack   = @dscalapack@
-precision   = @dp_cpp@
-fft         = @FFT_CPP@
-xcpp        = @dnetcdf@ @mpi_cpp@ @FFT_CPP@ @dscalapack@ @compiler_cpp@ @dp_cpp@ @openmp_cpp@ @time_profile_cpp@ @cuda_cpp@
-debug       = @enable_debug@
-=======
 mpi         = @def_mpi@
 netcdf      = @def_netcdf@
 scalapack   = @def_scalapack@
 slepc       = @def_slepc@
 precision   = @def_dp@
 fft         = @def_fft@
-xcpp        = @def_netcdf@ @def_mpi@ @def_fft@ @def_slepc@ @def_scalapack@ @def_compiler@ @def_dp@ @def_openmp@ @def_time_profile@ @def_memory_profile@
+xcpp        = @def_netcdf@ @def_mpi@ @def_fft@ @def_slepc@ @def_scalapack@ @def_compiler@ @def_dp@ @def_openmp@ @def_time_profile@ @def_memory_profile@ @def_cuda@
 keep_objs   = @enable_keep_objects@
->>>>>>> bb14314d
 do_blacs    = @compile_blacs@
 do_slk      = @compile_slk@
 do_lapack   = @compile_lapack@
