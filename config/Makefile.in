#
# Copyright (C) 2000-2013 A. Marini and the YAMBO team
#              http://www.yambo-code.org
#
# This file is distributed under the terms of the GNU
# General Public License. You can redistribute it and/or
# modify it under the terms of the GNU General Public
# License as published by the Free Software Foundation;
# either version 2, or (at your option) any later version.
#
# This program is distributed in the hope that it will
# be useful, but WITHOUT ANY WARRANTY; without even the
# implied warranty of MERCHANTABILITY or FITNESS FOR A
# PARTICULAR PURPOSE.  See the GNU General Public License
# for more details.
#
# You should have received a copy of the GNU General Public
# License along with this program; if not, write to the Free
# Software Foundation, Inc., 59 Temple Place - Suite 330,Boston,
# MA 02111-1307, USA or visit http://www.gnu.org/copyleft/gpl.txt.
#
cpu         = @build_cpu@
os          = @build_os@
mpi         = @mpi_cpp@
netcdf      = @dnetcdf@
scalapack   = @dscalapack@
precision   = @dp_cpp@
fft         = @FFT_CPP@
xcpp        = @dnetcdf@ @mpi_cpp@ @FFT_CPP@ @dscalapack@ @dp_cpp@ @openmp_cpp@
debug       = @enable_debug@
do_blas     = @compile_blas@
do_lapack   = @compile_lapack@
do_local    = @compile_local@
do_p2y      = @compile_p2y@
do_e2y      = @compile_e2y@
shell       = @SHELL@
make        = @MAKE@
package_bugreport = @PACKAGE_BUGREPORT@
prefix      = @prefix@
exec_prefix = @exec_prefix@
bindir      = @bindir@
libdir      = @srcdir_path@/lib
includedir  = @srcdir_path@/include
CFGFILES = config/setup config/Makefile config/report sbin/make_message.pl \
  	   sbin/make_makefile.sh driver/codever.h src/wf_and_fft/sgfft.F  \
	   src/external_c/.objects Makefile driver/version.h \
       sbin/objects_debug.sh driver/editor.h 
TARGETS  = all yambo interfaces ypp 
UTILS    = changelog
CLEANS   = clean clean_all
<<<<<<< HEAD
PROJECTS = yambo_ph yambo_sc yambo_magnetic yambo_rt yambo_distributed yambo_kerr\
           ypp_rt ypp_ph ypp_sc ypp_magnetic ypp_boltzmann ypp_test_2
BROKEN   = yambo_manyk
DEBUG    = yambo_test_2
=======
PROJECTS = yambo_ph yambo_sc yambo_magnetic yambo_rt yambo_distributed \
           ypp_rt ypp_ph ypp_sc ypp_magnetic
BROKEN   = 
DEBUG    = 
>>>>>>> f90b06ee
EXE      = $(TARGETS) $(PROJECTS) $(BROKEN) $(DEBUG)
INTERFCS = a2y p2y e2y c2y
#
# Libraries (ordered for compiling & linking)
#
BASIC_LIBS   = external_c modules xc_functionals parser communicate common io wf_and_fft 

MAIN_LIBS    = $(BASIC_LIBS) coulomb bz_ops qp_ctl setup interface \
               interpolate tddft pol_function qp acfdt bse

PJ_SCLIBS          = $(MAIN_LIBS) sc 
PJ_RTLIBS          = $(MAIN_LIBS) sc real_time
#
# Interfaces
#
2YLIBS       = external_c modules parser communicate common io bz_ops 
#
# YPP
#
YPPLIBS      = $(BASIC_LIBS) coulomb bz_ops qp_ctl setup interface interpolate pol_function bse
YPPSCLIBS    = $(YPPLIBS) sc
YPPRTLIBS    = $(YPPLIBS) sc real_time

nothing: 
	@$(make_message)
changelog:
	svn log | perl sbin/svn2cl.pl > ChangeLog
all: $(TARGETS) $(PROJECTS) $(DEBUG)
libs:
	@$(mklibxc)
	@LIBS2DO="slatec";  DIR2GO="lib" ; $(mklib)
	@if test "$(do_blas)" = yes ; then LIBS2DO="blas" ; \
	DIR2GO="lib" ; $(mklib); fi
	@if test "$(do_lapack)" = yes ; then LIBS2DO="lapack" ; \
	DIR2GO="lib" ; $(mklib); fi
	@if test "$(do_local)" = yes ; then LIBS2DO="local" ; \
	DIR2GO="lib" ; $(mklib); fi
yambo: libs
	@LIBS2DO="$(MAIN_LIBS)" ; $(mksrc)
	@X2DO="yambo"; XPATH="driver";XLIBS="$(MAIN_LIBS)";$(mkx)
#
# PROJECTS #
# 
yambo_magnetic: libs
	@LIBS2DO="$(PJ_SCLIBS)";ADF="-D_MAGNETIC -D_SC"; $(mksrc)
	@X2DO="yambo_magnetic"; XPATH="driver";XLIBS="$(PJ_SCLIBS)";ADF="-D_MAGNETIC -D_SC";$(mkx)
yambo_distributed: libs
	@LIBS2DO="$(MAIN_LIBS)";ADF="-D_DISTRIBUTED"; $(mksrc)
	@X2DO="yambo_distributed"; XPATH="driver";XLIBS="$(MAIN_LIBS)";ADF="-D_DISTRIBUTED";$(mkx)
yambo_kerr: libs
	@LIBS2DO="$(MAIN_LIBS)";ADF="-D_KERR"; $(mksrc)
	@X2DO="yambo_kerr"; XPATH="driver";XLIBS="$(MAIN_LIBS)";ADF="-D_KERR";$(mkx)
yambo_sc: libs
	@LIBS2DO="$(PJ_SCLIBS)";ADF="-D_SC"; $(mksrc)
	@X2DO="yambo_sc"; XPATH="driver";XLIBS="$(PJ_SCLIBS)";ADF="-D_SC";$(mkx)
yambo_rt: libs
	@LIBS2DO="$(PJ_RTLIBS)";ADF="-D_RT -D_SC -D_ELPH"; $(mksrc)
	@X2DO="yambo_rt"; XPATH="driver";XLIBS="$(PJ_RTLIBS)";ADF="-D_RT -D_SC -D_ELPH";$(mkx)
yambo_ph: libs
	@LIBS2DO="$(MAIN_LIBS)";ADF="-D_ELPH"; $(mksrc)
	@X2DO="yambo_ph"; XPATH="driver";XLIBS="$(MAIN_LIBS)";ADF="-D_ELPH";$(mkx)
ypp_ph: libs
	@LIBS2DO="$(YPPLIBS)";ADF="-D_ELPH -D_BOLTZMANN"; $(mksrc)
	@X2DO="ypp_ph" ;XPATH="ypp";XLIBS="$(YPPLIBS)"; ADF="-D_YPP_ELPH -D_YPP_BOLTZMANN";$(mkx)
ypp_rt: libs
	@LIBS2DO="$(YPPRTLIBS)" ; ADF="-D_SC -D_RT -D_ELPH -D_YPP_RT";$(mksrc)
	@X2DO="ypp_rt" ;XPATH="ypp";XLIBS="$(YPPRTLIBS)"; ADF="-D_YPP_RT -D_YPP_ELPH";$(mkx)
ypp_sc: libs
	@LIBS2DO="$(YPPSCLIBS)" ; ADF="-D_SC";$(mksrc)
	@X2DO="ypp_sc" ;XPATH="ypp";XLIBS="$(YPPSCLIBS)"; ADF="-D_YPP_SC";$(mkx)
ypp_magnetic: libs
	@LIBS2DO="$(YPPSCLIBS)" ; ADF="-D_SC -D_MAGNETIC -D_BOLTZMANN";$(mksrc)
	@X2DO="ypp_magnetic" ;XPATH="ypp";XLIBS="$(YPPSCLIBS)"; ADF="-D_YPP_MAGNETIC -D_YPP_BOLTZMANN";$(mkx)
ypp_boltzmann: libs
	@LIBS2DO="$(YPPLIBS)" ; ADF="-D_BOLTZMANN";$(mksrc)
	@X2DO="ypp_boltzmann" ;XPATH="ypp";XLIBS="$(YPPLIBS)"; ADF="-D_YPP_BOLTZMANN";$(mkx)
#
# Interfaces & ypp #
#
interfaces: libs
	@LIBS2DO="$(2YLIBS)" ; $(mksrc)
	@LIBS2DO="int_modules"; DIR2GO="interfaces" ; $(mklib)
	@X2DO="a2y" ;XPATH="interfaces/a2y";XLIBS="$(2YLIBS)";$(mkx)
	@X2DO="c2y" ;XPATH="interfaces/c2y";XLIBS="$(2YLIBS)";$(mkx)
	@if test "$(do_p2y)" = yes ; then X2DO="p2y" ; XPATH="interfaces/p2y" ; \
	XLIBS="$(2YLIBS)"; ADF="-D@PW_CPP@"; $(mkx) ; fi
	@if test "$(do_e2y)" = yes ; then X2DO="e2y" ; XPATH="interfaces/e2y" ; \
	XLIBS="$(2YLIBS)" ; $(mkx) ; fi
ypp: libs
	@LIBS2DO="$(YPPLIBS)" ; $(mksrc)
	@X2DO="ypp" ;XPATH="ypp";XLIBS="$(YPPLIBS)";$(mkx)
#
clean: clean_fast
clean_fast: 
	@$(lib_xc_clean)
	@$(objects_clean)
	@$(lib_mod_clean)
	@$(xclean)
clean_all: 
	@$(lib_xc_distclean)
	@$(objects_clean)
	@$(lib_mod_netcdf_clean)
	@$(conf_clean)
	@$(xclean)

# Functions
define make_message
 echo;echo "YAMBO" @SVERSION@.@SPATCHLEVEL@.@SSUBLEVEL@ r.@SREVISION@ targets;echo;\
 for target in $(TARGETS); do echo  " [stable] $$target" ; done;echo;\
 for target in $(PROJECTS); do echo " [devel] $$target" ; done;echo;\
 for target in $(BROKEN); do echo " [broken] $$target" ; done;echo;\
 for target in $(UTILS); do echo  " [util] $$target" ; done;echo
 for target in $(DEBUG); do echo  " [debug] $$target" ; done;echo
 for target in $(CLEANS); do echo  " [clean] $$target" ; done;echo
endef
define mksrc
 for ldir in $$LIBS2DO; do \
  if test ! -f "$(libdir)/lib$$ldir.a" || test "$(debug)" = yes  ; \
  then rm -f "$(libdir)/lib$$ldir.a" ; \
  echo " " ; \
  echo ">>>[Making $$ldir]<<<" ; \
  ./sbin/make_makefile.sh src/$$ldir lib$$ldir.a .objects l $(xcpp) $$ADF ; \
  cd src/$$ldir ; $(make) VPATH=src/$$ldir || exit "$$?" ; cd ../../; fi \
 done
endef
define mklibxc
  if test ! -f "$(libdir)/libxc.a" ; then \
  echo " " ; \
  echo ">>>[Making libxc]<<<" ; \
  cd $(libdir)/libxc ; $(make) -s VPATH=$(libdir)/libxc  || exit "$$?" ; \
  echo ">>>[Installing libxc]<<<" ; \
  make -s install ; \
  cd ../../; \
  fi 
endef
define mklib
 for ldir in $$LIBS2DO; do \
  if test ! -f "$(libdir)/lib$$ldir.a" ; \
  echo " " ; \
  echo ">>>[Making $$ldir]<<<" ; \
  then ./sbin/make_makefile.sh $$DIR2GO/$$ldir lib$$ldir.a .objects l $(precision) $(xcpp) $$ADF ; \
  cd $$DIR2GO/$$ldir ; $(make) VPATH=$$DIR2GO/$$ldir || exit "$$?" ; cd ../../; fi \
 done
endef
define mkx
 LLIBS="";for exe in $$XLIBS; do LLIBS="$$LLIBS -l$$exe" ; done ; \
 for exe in $$X2DO; do \
  echo " " ; \
  echo ">>>[Linking $$exe]<<<" ; \
  if test ! -f "$(bindir)/$$exe" || test "$(debug)" = yes  ; \
  then ./sbin/make_makefile.sh $$XPATH $$exe .objects x $$LLIBS $(xcpp) $$ADF ; \
  cd $$XPATH ; $(make) VPATH=$$XPATH || exit "$$?" ; fi ; \
  echo " " ; \
 done
endef
define objects_clean
 find . \( -name '*.o' -o -name 'Makefile' -o -name '*.f90' \
        -o -name '*_cpp.f' -o -name 'ifc*' -o -name '__*' -o -name '*.s' \) \
        -type f -print | grep -v '\.\/Makefile' | xargs rm -f
 echo "[CLEAN] Objects ... done"
 echo "[CLEAN] Broken files ... done"
 echo "[CLEAN] Makefiles ... done"
 if test "$(debug)" = yes ; then \
 find . -name '.debug*' | xargs rm -fr ; \
 echo "[CLEAN] Debug locks and directories ... done" ; \
 fi
endef
define lib_xc_clean
 cd $(libdir)/libxc; make -s clean; cd ../..
 echo "[CLEAN] LibXC ... done" 
endef
define lib_xc_distclean
 cd $(libdir)/libxc; make -s distclean; cd ../..
 rm -fr include/xc.h include/xc_config.h  include/xc_funcs.h lib/pkgconfig/ lib/libxc/autom4te.cache/
 echo "[CLEAN] LibXC ... done" 
endef
define lib_mod_clean
 find . \( -name '*.a' -o -name '*.mod' \) -type f -print | \
       grep -v netcdf | grep -v xc_ | grep -v iotk | grep -v typesize | grep -v libxc | xargs rm -f 
 echo "[CLEAN] Libraries ... done" 
 echo "[CLEAN] Modules ... done" 
endef
define lib_mod_netcdf_clean
 find . \( -name '*.a' -o -name '*.mod' \
           -o -name 'netcdf*h' -o -name 'netcdf*inc' \) -type f -print | xargs rm -f 
 echo "[CLEAN] Libraries ... done" 
 echo "[CLEAN] Modules ... done" 
 echo "[CLEAN] NetCDF files ... done" 
endef
define xclean
 for exe in $(EXE); do rm -f $(bindir)/$$exe; done
 for exe in $(INTERFCS); do rm -f $(bindir)/$$exe; done
 echo "[CLEAN] Targets ... done" 
endef
define conf_clean
 rm -f $(CFGFILES)
 rm -f config.status config.log
 rm -fr autom4te.cache
 echo "[CLEAN] Autoconf files ... done" 
endef<|MERGE_RESOLUTION|>--- conflicted
+++ resolved
@@ -48,17 +48,10 @@
 TARGETS  = all yambo interfaces ypp 
 UTILS    = changelog
 CLEANS   = clean clean_all
-<<<<<<< HEAD
 PROJECTS = yambo_ph yambo_sc yambo_magnetic yambo_rt yambo_distributed yambo_kerr\
-           ypp_rt ypp_ph ypp_sc ypp_magnetic ypp_boltzmann ypp_test_2
-BROKEN   = yambo_manyk
-DEBUG    = yambo_test_2
-=======
-PROJECTS = yambo_ph yambo_sc yambo_magnetic yambo_rt yambo_distributed \
-           ypp_rt ypp_ph ypp_sc ypp_magnetic
+           ypp_rt ypp_ph ypp_sc ypp_magnetic ypp_boltzmann
 BROKEN   = 
 DEBUG    = 
->>>>>>> f90b06ee
 EXE      = $(TARGETS) $(PROJECTS) $(BROKEN) $(DEBUG)
 INTERFCS = a2y p2y e2y c2y
 #
