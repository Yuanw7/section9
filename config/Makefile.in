#
#        Copyright (C) 2000-2016 the YAMBO team
#              http://www.yambo-code.org
#
# Authors (see AUTHORS file for details): AM
#
# This file is distributed under the terms of the GNU
# General Public License. You can redistribute it and/or
# modify it under the terms of the GNU General Public
# License as published by the Free Software Foundation;
# either version 2, or (at your option) any later version.
#
# This program is distributed in the hope that it will
# be useful, but WITHOUT ANY WARRANTY; without even the
# implied warranty of MERCHANTABILITY or FITNESS FOR A
# PARTICULAR PURPOSE.  See the GNU General Public License
# for more details.
#
# You should have received a copy of the GNU General Public
# License along with this program; if not, write to the Free
# Software Foundation, Inc., 59 Temple Place - Suite 330,Boston,
# MA 02111-1307, USA or visit http://www.gnu.org/copyleft/gpl.txt.
#
cpu         = @build_cpu@
os          = @build_os@
mpi         = @mpi_cpp@
netcdf      = @dnetcdf@
scalapack   = @dscalapack@
precision   = @dp_cpp@
fft         = @FFT_CPP@
xcpp        = @dnetcdf@ @mpi_cpp@ @FFT_CPP@ @dscalapack@ @dp_cpp@ @openmp_cpp@ @bluegene_cpp@ @time_profile_cpp@
debug       = @enable_debug@
do_blas     = @compile_blas@
do_lapack   = @compile_lapack@
do_fftqe    = @compile_fftqe@
do_iotk     = @compile_iotk@
do_netcdf   = @compile_netcdf@
do_etsf     = @compile_etsf@
do_p2y      = @compile_p2y@
do_e2y      = @compile_e2y@
do_libxc    = @compile_libxc@
shell       = @SHELL@
package_bugreport = @PACKAGE_BUGREPORT@
prefix      = @prefix@
exec_prefix = @exec_prefix@
bindir      = @bindir@
topdir      = @abs_top_srcdir@
libdir      = @srcdir_path@/lib
includedir  = @srcdir_path@/include
CFGFILES = config/setup config/Makefile config/report  \
           sbin/make_makefile.sh driver/codever.h src/wf_and_fft/sgfft.F  \
           src/external_c/.objects Makefile driver/version.h \
           sbin/objects_debug.sh driver/editor.h lib/local/.objects lib/archive/keep-extlibs-stamp \
           lib/install/make_iotk.inc
TARGETS  = yambo interfaces ypp
UTILS    = changelog get_extlibs
CLEANS   = clean_fast clean clean_extlibs clean_all distclean
PROJECTS = yambo_ph yambo_magnetic yambo_sc yambo_rt yambo_qed yambo_kerr \
           ypp_ph ypp_sc ypp_rt ypp_magnetic yambo_pl
BROKEN   = yambo_surf ypp_surf 
DEBUG    = 
EXE      = $(TARGETS) $(PROJECTS) $(BROKEN) $(DEBUG)
INTERFCS = a2y p2y e2y c2y
#
# Libraries (ordered for compiling & linking)
#
BASIC_LIBS   = external_c modules parallel parser xc_functionals communicate linear_algebra common io \
               interface stop_and_restart wf_and_fft 
BASIC_SURF_LIBS   = external_c modules surf_modules parallel parser xc_functionals communicate linear_algebra common io \
                    interface stop_and_restart wf_and_fft 

MAIN_LIBS    = $(BASIC_LIBS) coulomb bz_ops qp_control setup \
               collisions tddft pol_function qp acfdt bse

PJ_SURFLIBS  = $(BASIC_SURF_LIBS) surf_modules coulomb bz_ops qp_control surf \
               setup collisions tddft pol_function qp acfdt bse

PJ_QEDLIBS   = $(MAIN_LIBS) 

PJ_SCLIBS    = $(MAIN_LIBS) sc

PJ_RTLIBS    = $(BASIC_LIBS) coulomb bz_ops real_time_control qp_control setup \
               collisions tddft pol_function qp acfdt bse sc real_time_propagation real_time_el-ph real_time_lifetimes real_time_common 

PJ_PLLIBS    = $(BASIC_LIBS) coulomb bz_ops real_time_control qp_control setup \
               collisions tddft pol_function qp acfdt bse sc real_time_propagation real_time_el-ph real_time_lifetimes real_time_common 
#
# Interfaces
#
2YLIBS       = external_c modules parallel parser communicate linear_algebra common io setup interface stop_and_restart bz_ops 
#
# YPP
#
YPP_LIBS        = modules interpolate init qp plotting electrons excitons symmetries k-points bits 
YPPPH_LIBS      = modules interpolate init qp plotting electrons elph excitons symmetries k-points bits 
YPPRT_LIBS      = modules interpolate init qp plotting electrons elph real_time excitons symmetries k-points bits 
#
YPP_MAIN_LIBS      = $(BASIC_LIBS) coulomb bz_ops qp_control setup interface tddft pol_function bse
YPPSC_MAIN_LIBS    = $(YPP_MAIN_LIBS) collisions sc
YPPRT_MAIN_LIBS    = $(BASIC_LIBS) coulomb bz_ops real_time_control qp_control setup interface \
                     pol_function bse sc 
YPPSURF_MAIN_LIBS  = $(BASIC_SURF_LIBS) bz_ops qp_control setup interface surf tddft pol_function bse
YDBLIBS            = $(BASIC_LIBS) 

nothing: 
	@$(make_message)
changelog:
	svn log | perl sbin/svn2cl.pl > ChangeLog
all:
	for target in $(PROJECTS); do $(MAKE) $$target ; done
	for target in $(TARGETS); do $(MAKE) $$target ; done
	for target in $(DEBUG); do $(MAKE) $$target ; done
libs:
	@+if test "$(do_libxc)" = yes ; then LIBS2DO="libxc" ; \
	DIR2GO="lib" ; VPATH="$(topdir)/lib" ; $(mklib_ext) fi
	@+LIBS2DO="slatec";  DIR2GO="lib"; VPATH="$(topdir)/lib" ; $(mklib)
	@+if test "$(do_blas)" = yes ; then LIBS2DO="blas" ; \
	DIR2GO="lib" ; VPATH="$(topdir)/lib" ; $(mklib); fi
	@+if test "$(do_lapack)" = yes ; then LIBS2DO="lapack" ; \
	DIR2GO="lib" ; VPATH="$(topdir)/lib" ; $(mklib); fi
	@+LIBS2DO="local" ; DIR2GO="lib" ; VPATH="$(topdir)/lib" ; $(mklib) 
	@+if test "$(do_fftqe)" = yes ; then LIBS2DO="fftqe" ; \
	DIR2GO="lib" ; VPATH="$(topdir)/lib" ; $(mklib); fi
	@+if test "$(do_iotk)" = yes ; then LIBS2DO="iotk" ; \
	DIR2GO="lib" ; VPATH="$(topdir)/lib" ; $(mklib_ext); fi
	@+if test "$(do_netcdf)" = yes ; then LIBS2DO="netcdf" ; \
	DIR2GO="lib" ; VPATH="$(topdir)/lib" ; $(mklib_ext); fi
	@+if test "$(do_etsf)" = yes ; then LIBS2DO="etsf_io" ; \
	DIR2GO="lib" ; VPATH="$(topdir)/lib" ; $(mklib_ext); fi
get_extlibs:
	@+mkdir lib/archive; \
	if [ $(topdir) != $(prefix) ] ; then \
	cp $(topdir)/lib/archive/* lib/archive; \
	cp $(topdir)/config/missing config/ ; \
	fi ; \
	cd lib/archive; $(MAKE) -f Makefile.loc all;
#
# Yambo #
# 
yambo: libs
	@+LIBS2DO="$(MAIN_LIBS)"; XPATH="src"; VPATH="$(topdir)/src"; $(mksrc)
	@+X2DO="yambo"; XPATH="driver"; VPATH="$(topdir)/driver"; XLIBS="$(MAIN_LIBS)"; $(mkx)
#
# Yambo PROJECTS #
# 
yambo_magnetic: libs
	@+LIBS2DO="$(PJ_SCLIBS)"; XPATH="src"; VPATH="$(topdir)/src"; ADF="-D_MAGNETIC -D_SC"; $(mksrc)
	@+X2DO="yambo_magnetic"; XPATH="driver"; VPATH="$(topdir)/driver"; XLIBS="$(PJ_SCLIBS)"; ADF="-D_MAGNETIC -D_SC";$(mkx)
yambo_kerr: libs
	@+LIBS2DO="$(PJ_RTLIBS)"; XPATH="src"; VPATH="$(topdir)/src"; ADF="-D_RT -D_SC -D_ELPH -D_KERR"; $(mksrc)
	@+X2DO="yambo_kerr"; XPATH="driver"; VPATH="$(topdir)/driver"; XLIBS="$(PJ_RTLIBS)";ADF="-D_RT -D_SC -D_ELPH -D_KERR";$(mkx)
yambo_sc: libs
<<<<<<< HEAD
	@LIBS2DO="$(PJ_SCLIBS)"; XPATH="src";ADF="-D_SC"; $(mksrc)
	@X2DO="yambo_sc"; XPATH="driver";XLIBS="$(PJ_SCLIBS)";ADF="-D_SC";$(mkx)
yambo_pl: libs
	@LIBS2DO="$(PJ_PLLIBS)"; XPATH="src";ADF="-D_RT -D_SC -D_ELPH -D_PL"; $(mksrc)
	@X2DO="yambo_pl"; XPATH="driver";XLIBS="$(PJ_PLLIBS)";ADF="-D_RT -D_SC -D_ELPH -D_PL";$(mkx)
=======
	@+LIBS2DO="$(PJ_SCLIBS)"; XPATH="src"; VPATH="$(topdir)/src"; ADF="-D_SC"; $(mksrc)
	@+X2DO="yambo_sc"; XPATH="driver"; VPATH="$(topdir)/driver"; XLIBS="$(PJ_SCLIBS)"; ADF="-D_SC";$(mkx)
>>>>>>> 32e43a2e
yambo_rt: libs
	@+LIBS2DO="$(PJ_RTLIBS)"; XPATH="src"; VPATH="$(topdir)/src"; ADF="-D_RT -D_SC -D_ELPH"; $(mksrc)
	@+X2DO="yambo_rt"; XPATH="driver"; VPATH="$(topdir)/driver"; XLIBS="$(PJ_RTLIBS)"; ADF="-D_RT -D_SC -D_ELPH"; $(mkx)
yambo_ph: libs
	@+LIBS2DO="$(MAIN_LIBS)"; XPATH="src"; VPATH="$(topdir)/src"; ADF="-D_ELPH"; $(mksrc)
	@+X2DO="yambo_ph"; XPATH="driver"; VPATH="$(topdir)/driver"; XLIBS="$(MAIN_LIBS)"; ADF="-D_ELPH"; $(mkx)
yambo_surf: libs
	@+LIBS2DO="$(PJ_SURFLIBS)"; XPATH="src"; VPATH="$(topdir)/src" ; ADF="-D_SURF"; $(mksrc)
	@+X2DO="yambo_surf"; XPATH="driver"; VPATH="$(topdir)/driver"; XLIBS="$(PJ_SURFLIBS)"; ADF="-D_SURF"; $(mkx)
yambo_qed: libs
	@+LIBS2DO="$(PJ_RTLIBS)"; XPATH="src"; VPATH="$(topdir)/src"; ADF="-D_QED -D_SC -D_RT -D_ELPH"; $(mksrc)
	@+X2DO="yambo_qed"; XPATH="driver"; VPATH="$(topdir)/driver"; XLIBS="$(PJ_RTLIBS)"; ADF="-D_QED -D_SC -D_RT -D_ELPH"; $(mkx)
#
# Interfaces #
#
interfaces: libs
	@+LIBS2DO="$(2YLIBS)"; XPATH="src" ; VPATH="$(topdir)/src" ; $(mksrc)
	@+LIBS2DO="int_modules"; DIR2GO="interfaces" ; VPATH="$(topdir)/interfaces" ; $(mklib)
	@+X2DO="a2y"; XPATH="interfaces/a2y"; VPATH="$(topdir)/interfaces/a2y"; XLIBS="$(2YLIBS)"; $(mkx)
	@+X2DO="c2y"; XPATH="interfaces/c2y"; VPATH="$(topdir)/interfaces/c2y"; XLIBS="$(2YLIBS)"; $(mkx)
	@+if test "$(do_p2y)" = yes ; then \
	X2DO="p2y" ; XPATH="interfaces/p2y"; VPATH="$(topdir)/interfaces/p2y"; XLIBS="$(2YLIBS)"; ADF="-D@PW_CPP@"; $(mkx) ; \
	fi
	@+if test "$(do_e2y)" = yes ; then \
	X2DO="e2y" ; XPATH="interfaces/e2y"; VPATH="$(topdir)/interfaces/e2y"; XLIBS="$(2YLIBS)"; $(mkx) ; \
	fi
#
# Ypp #
#
ypp: libs
	@+LIBS2DO="$(YPP_MAIN_LIBS)"; XPATH="src" ; VPATH="$(topdir)/src" ; $(mksrc)
	@+LIBS2DO="$(YPP_LIBS)"; XPATH="ypp" ; VPATH="$(topdir)/ypp" ; $(mk_ypp_src)
	@+X2DO="ypp" ;XPATH="driver"; VPATH="$(topdir)/driver" ; XLIBS="$(YPP_MAIN_LIBS)"; X_ypp_LIBS="$(YPP_LIBS)"; $(mk_ypp_x)
#
# Ypp projects #
#
ypp_ph: libs
	@LIBS2DO="$(YPP_MAIN_LIBS)"; XPATH="src"; VPATH="$(topdir)/src"; ADF="-D_ELPH"; $(mksrc)
	@LIBS2DO="$(YPPPH_LIBS)"; XPATH="ypp"; VPATH="$(topdir)/ypp";  ADF="-D_YPP_ELPH"; $(mk_ypp_src)
	@X2DO="ypp_ph"; XPATH="driver"; VPATH="$(topdir)/driver"; XLIBS="$(YPP_MAIN_LIBS)"; \
	X_ypp_LIBS="$(YPPPH_LIBS) elph"; ADF="-D_YPP_ELPH"; $(mk_ypp_x)
ypp_surf: libs
	@LIBS2DO="$(YPPSURF_MAIN_LIBS)"; XPATH="src"; VPATH="$(topdir)/src"; ADF="-D_YPP_SURF"; $(mksrc)
	@LIBS2DO="$(YPP_LIBS) ras"; XPATH="ypp"; VPATH="$(topdir)/ypp"; $(mk_ypp_src)
	@X2DO="ypp_surf"; XPATH="driver"; VPATH="$(topdir)/driver"; XLIBS="$(YPPSURF_MAIN_LIBS)"; \
	X_ypp_LIBS="$(YPP_LIBS) ras"; ADF="-D_YPP_SURF"; $(mk_ypp_x)
ypp_rt: libs
	@LIBS2DO="$(YPPRT_MAIN_LIBS)"; XPATH="src"; VPATH="$(topdir)/src"; ADF="-D_SC -D_RT -D_ELPH -D_YPP_RT"; $(mksrc)
	@LIBS2DO="$(YPPRT_LIBS)"; XPATH="ypp"; VPATH="$(topdir)/ypp"; ADF="-D_ELPH -D_YPP_RT -D_YPP_ELPH"; $(mk_ypp_src)
	@X2DO="ypp_rt"; XPATH="driver"; VPATH="$(topdir)/driver"; XLIBS="$(YPPRT_MAIN_LIBS)"; \
	X_ypp_LIBS="$(YPPRT_LIBS)"; ADF="-D_YPP_RT"; $(mk_ypp_x)
ypp_sc: libs
	@LIBS2DO="$(YPPSC_MAIN_LIBS)"; XPATH="src"; VPATH="$(topdir)/src"; ADF="-D_SC"; $(mksrc)
	@LIBS2DO="$(YPP_LIBS)"; XPATH="ypp"; VPATH="$(topdir)/ypp"; $(mk_ypp_src)
	@X2DO="ypp_sc"; XPATH="driver"; VPATH="$(topdir)/driver"; XLIBS="$(YPPSC_MAIN_LIBS)"; \
	X_ypp_LIBS="$(YPP_LIBS)"; ADF="-D_YPP_SC"; $(mk_ypp_x)
ypp_magnetic: libs
	@LIBS2DO="$(YPPSC_MAIN_LIBS)"; XPATH="src"; VPATH="$(topdir)/src"; ADF="-D_SC -D_MAGNETIC"; $(mksrc)
	@LIBS2DO="$(YPP_LIBS)"; XPATH="ypp"; VPATH="$(topdir)/ypp"; $(mk_ypp_src)
	@X2DO="ypp_magnetic"; XPATH="driver"; VPATH="$(topdir)/driver"; XLIBS="$(YPPSC_MAIN_LIBS)"; \
	X_ypp_LIBS="$(YPP_LIBS)"; ADF="-D_YPP_MAGNETIC"; $(mk_ypp_x)
#
clean_fast: 
	@$(objects_clean)
	@$(lib_mod_clean)
	@$(xclean)
clean:
	@$(objects_clean)
	@$(lib_mod_clean)
	@$(lib_ext_clean)
	@$(conf_clean)
	@$(xclean)
distclean: clean_all
clean_all:
	@$(objects_clean)
	@$(lib_mod_clean)
	@$(lib_ext_clean_all)
	@$(conf_clean)
	@$(xclean)
	
# Functions
define make_message
 echo;echo "YAMBO" @SVERSION@.@SPATCHLEVEL@.@SSUBLEVEL@ r.@SREVISION@ targets;echo;\
 echo  " [stable] all";\
 for target in $(TARGETS); do echo  " [stable] $$target" ; done;echo;\
 for target in $(PROJECTS); do echo " [devel] $$target" ; done;echo;\
 for target in $(BROKEN); do echo " [broken] $$target" ; done;echo;\
 for target in $(UTILS); do echo  " [util] $$target" ; done;echo
 for target in $(DEBUG); do echo  " [debug] $$target" ; done;echo
 for target in $(CLEANS); do echo  " [clean] $$target" ; done;echo
endef
define mksrc
 if [ "$(topdir)" != "$(prefix)" ] ; then cp -r $(topdir)/include/* include/ ; fi ; \
 for ldir in $$LIBS2DO; do \
  if test ! -f "$(libdir)/lib$$ldir.a" || test "$(debug)" = yes  ; then \
   rm -f "$(libdir)/lib$$ldir.a" ; \
   echo " " ; \
   echo ">>>[Making $$ldir]<<<" ; \
   if test ! -d "$$XPATH/$$ldir" ; then mkdir "$$XPATH/$$ldir" ; fi ; \
   if [ "$(topdir)" != "$(prefix)" ] && [ -f $$VPATH/$$ldir/.objects ] ; then \
    cp $$VPATH/$$ldir/.objects $$XPATH/$$ldir ; \
   fi ; \
   ./sbin/make_makefile.sh $$XPATH/$$ldir lib$$ldir.a .objects l $(xcpp) $$ADF ; \
   cd $$XPATH/$$ldir ; $(MAKE) VPATH=$$VPATH/$$ldir || exit "$$?" ; cd ../../ ; \
  fi ; \
 done
endef
define mk_ypp_src
 if test "$(topdir)" != "$(prefix)" ; then cp -r $(topdir)/include/* include/ ; fi ; \
 for ldir in $$LIBS2DO; do \
  if test ! -f "$(libdir)/lib_ypp_$$ldir.a" || test "$(debug)" = yes  ; then \
   rm -f "$(libdir)/lib_ypp_$$ldir.a" ; \
   echo " " ; \
   echo ">>>[Making $$ldir]<<<" ; \
   if test ! -d "$$XPATH/$$ldir" ; then mkdir "$$XPATH/$$ldir" ; fi ; \
   if [ "$(topdir)" != "$(prefix)" ] && [ -f $$VPATH/$$ldir/.objects ] ; then \
    cp $$VPATH/$$ldir/.objects $$XPATH/$$ldir ; \
   fi ; \
   ./sbin/make_makefile.sh $$XPATH/$$ldir lib_ypp_$$ldir.a .objects l $(xcpp) $$ADF ; \
   cd $$XPATH/$$ldir ; $(MAKE) VPATH=$$VPATH/$$ldir || exit "$$?" ; cd ../../; \
  fi ; \
 done
endef
define mklibxc
  if test ! -f "$(libdir)/libxc.a" ; then \
   echo " " ; \
   echo ">>>[Making libxc]<<<" ; \
   if test ! -d "$$DIR2GO/$$ldir" ; then mkdir "$$DIR2GO/$$ldir" ; fi ; \
   cd $$DIR2GO/libxc ; $(MAKE) -s VPATH=$$VPATH/libxc  || exit "$$?" ; \
   echo ">>>[Installing libxc]<<<" ; \
   $(MAKE) -s install ; \
   cd ../../ ; \
  fi
endef
define mklib
 for ldir in $$LIBS2DO; do \
  if test ! -f "$(libdir)/lib$$ldir.a" ; then \
   echo " " ; \
   echo ">>>[Making $$ldir]<<<" ; \
   if test ! -d "$$DIR2GO/$$ldir" ; then mkdir "$$DIR2GO/$$ldir" ; fi ; \
   if [ "$(topdir)" != "$(prefix)" ] && [ -f $$VPATH/$$ldir/.objects ] ; then \
    cp $$VPATH/$$ldir/.objects $$DIR2GO/$$ldir ; \
   fi ; \
   ./sbin/make_makefile.sh $$DIR2GO/$$ldir lib$$ldir.a .objects l $(precision) $(xcpp) $$ADF ; \
   cd $$DIR2GO/$$ldir ; $(MAKE) VPATH=$$VPATH/$$ldir || exit "$$?" ; cd ../../; \
  fi \
 done
endef
define mklib_ext
 if test ! -d "lib/archive" ; then mkdir "lib/archive" ; fi ; \
 if test ! -d "lib/install" ; then mkdir "lib/install" ; fi ; \
 if [ "$(topdir)" != "$(prefix)" ] ; then \
   cp $(topdir)/lib/archive/* lib/archive; \
   cp $(topdir)/config/missing config/ ; \
   cp $(topdir)/lib/install/* lib/install; \
 fi ; \
 for ldir in $$LIBS2DO; do \
  if test ! -f "$(libdir)/lib$$ldir.a" ; then \
   if [ "$(topdir)" != "$(prefix)" ] ; then \
    if test ! -d "$$DIR2GO/$$ldir" ; then mkdir "$$DIR2GO/$$ldir" ; fi ; \
    cp $$VPATH/$$ldir/Makefile.loc $$DIR2GO/$$ldir/ ; \
   fi ; \
   echo " " ; \
   echo ">>>[Making $$ldir]<<<" ; \
   cd $$DIR2GO/$$ldir ; cp Makefile.loc Makefile ; $(MAKE) VPATH=$$VPATH/$$ldir || exit "$$?" ; cd ../../ ; \
  fi \
 done
endef
define mkx
 LLIBS="";for exe in $$XLIBS; do LLIBS="$$LLIBS -l$$exe" ; done ; \
 for exe in $$X2DO; do \
  echo " " ; \
  echo ">>>[Linking $$exe]<<<" ; \
  if test ! -f "$(bindir)/$$exe" || test "$(debug)" = yes  ; then \
   if test ! -d $$XPATH ; then mkdir $$XPATH ; fi ; \
   if [ "$(topdir)" != "$(prefix)" ] && [ -f $$VPATH/.objects ] ; then \
    cp $$VPATH/.objects $$XPATH ; \
   fi ; \
   ./sbin/make_makefile.sh $$XPATH $$exe .objects x $$LLIBS $(xcpp) $$ADF ; \
   cd $$XPATH ; $(MAKE) VPATH=$$VPATH || exit "$$?" ; \
  fi ; \
  echo " " ; \
 done
endef
define mk_ypp_x
 LLIBS="";for exe in $$XLIBS; do LLIBS="$$LLIBS -l$$exe" ; done ; \
 for exe in $$X_ypp_LIBS; do LLIBS="$$LLIBS -l_ypp_$$exe" ; done ; \
 for exe in $$X2DO; do \
  echo " " ; \
  echo ">>>[Linking $$exe]<<<" ; \
  if test ! -f "$(bindir)/$$exe" || test "$(debug)" = yes  ; then \
   if [ "$(topdir)" != "$(prefix)" ] && [ -f $$VPATH/.objects ] ; then \
    cp $$VPATH/.objects $$XPATH ; \
   fi ; \
   ./sbin/make_makefile.sh $$XPATH $$exe .objects x $$LLIBS $(xcpp) $$ADF ; \
   cd $$XPATH ; $(MAKE) VPATH=$$VPATH || exit "$$?" ; \
  fi ; \
  echo " " ; \
 done
endef
define objects_clean
 find . \( -name '*.o' -o -name 'Makefile' -o -name '*.f90' \
        -o -name '*_cpp.f' -o -name 'ifc*' -o -name '__*' -o -name '*.s' -o -name 'penmp' \) \
        -type f -print | grep -v '\.\/Makefile' | \
        grep -v '.*iotk.*\/Makefile'   | grep -v '.*iotk.*\/*f90' | \
        grep -v '.*etsf_io.*\/Makefile'| grep -v '.*etsf_io.*\/*f90' | \
        grep -v '.*netcdf.*\/Makefile' | grep -v '.*libxc.*\/Makefile' | xargs rm -f
 echo "[CLEAN] Objects ... done"
 echo "[CLEAN] Broken files ... done"
 echo "[CLEAN] Makefiles ... done"
 if test "$(debug)" = yes ; then \
 find . -name '.debug*' | xargs rm -fr ; \
 echo "[CLEAN] Debug locks and directories ... done" ; \
 fi
endef
define lib_ext_clean
 find . \( -name '*.a' -o -name '*.la' -o -name '*.mod' \
           -o -name 'netcdf*h' -o -name 'netcdf*inc' \) -type f -print | xargs rm -f 
 @for libtoclean in "libxc" "iotk" "netcdf" "etsf_io" ; do \
  if test -d $(libdir)/$$libtoclean ; then \
   cd $(libdir)/$$libtoclean ; $(MAKE) -s -f Makefile.loc clean > /dev/null ; cd ../.. ; \
   if [ "$(topdir)" != "$(prefix)" ] ; then rm -r $(libdir)/$$libtoclean ; fi ; \
  fi ; \
 done
 echo "[CLEAN] Libs EXT (clean) ... done" 
endef
define lib_ext_clean_all
 find . \( -name '*.a' -o -name '*.la' -o -name '*.mod' \
           -o -name 'netcdf*h' -o -name 'netcdf*inc' \) -type f -print | xargs rm -f 
 @if test -d $(libdir)/install; then \
  cd $(libdir)/install; \
  if test -r make_iotk.inc ; then rm -f make_iotk.inc ; fi ; \
  cd ../.. ; \
 fi
 find . -name 'xc*.h' -type f -print | xargs rm -f
 @for libtoclean in "libxc" "iotk" "netcdf" "etsf_io" ; do \
  if test -d $(libdir)/$$libtoclean ; then \
   cd $(libdir)/$$libtoclean ; \
   $(MAKE) -s -f Makefile.loc clean_all > /dev/null ; rm -f Makefile *gz *stamp ; \
   cd ../.. ; \
   if [ "$(topdir)" != "$(prefix)" ] ; then rm -r $(libdir)/$$libtoclean ; fi ; \
  fi ; \
 done
 @if test -d $(libdir)/archive ; then \
  cd $(libdir)/archive; \
  $(MAKE) -s -f Makefile.loc clean_all > /dev/null ; rm -f Makefile *gz *stamp ; \
  cd ../.. ; \
 fi
 echo "[CLEAN] Libs EXT (clean_all) ... done" 
endef
define lib_mod_clean
 find . \( -name '*.a' -o -name '*.la' -o -name '*.mod' \) -type f -print | \
       grep -v netcdf | grep -v xc | grep -v iotk | grep -v typesize | grep -v etsf_io | xargs rm -f 
 echo "[CLEAN] Libraries ... done" 
 echo "[CLEAN] Modules ... done" 
endef
define xclean
 for exe in $(EXE); do rm -f $(bindir)/$$exe; done
 for exe in $(INTERFCS); do rm -f $(bindir)/$$exe; done
 cd $(bindir) ; rm -f etsf_io  ncgen ncgen3 nc-config nccopy ncdump  iotk iotk.x ; cd ..
 echo "[CLEAN] Targets ... done" 
endef
define conf_clean
 rm -f $(CFGFILES)
 rm -f config.status config.log
 rm -fr autom4te.cache
 echo "[CLEAN] Autoconf files ... done" 
endef<|MERGE_RESOLUTION|>--- conflicted
+++ resolved
@@ -56,7 +56,7 @@
 UTILS    = changelog get_extlibs
 CLEANS   = clean_fast clean clean_extlibs clean_all distclean
 PROJECTS = yambo_ph yambo_magnetic yambo_sc yambo_rt yambo_qed yambo_kerr \
-           ypp_ph ypp_sc ypp_rt ypp_magnetic yambo_pl
+           ypp_ph ypp_sc ypp_rt ypp_magnetic 
 BROKEN   = yambo_surf ypp_surf 
 DEBUG    = 
 EXE      = $(TARGETS) $(PROJECTS) $(BROKEN) $(DEBUG)
@@ -150,16 +150,11 @@
 	@+LIBS2DO="$(PJ_RTLIBS)"; XPATH="src"; VPATH="$(topdir)/src"; ADF="-D_RT -D_SC -D_ELPH -D_KERR"; $(mksrc)
 	@+X2DO="yambo_kerr"; XPATH="driver"; VPATH="$(topdir)/driver"; XLIBS="$(PJ_RTLIBS)";ADF="-D_RT -D_SC -D_ELPH -D_KERR";$(mkx)
 yambo_sc: libs
-<<<<<<< HEAD
-	@LIBS2DO="$(PJ_SCLIBS)"; XPATH="src";ADF="-D_SC"; $(mksrc)
-	@X2DO="yambo_sc"; XPATH="driver";XLIBS="$(PJ_SCLIBS)";ADF="-D_SC";$(mkx)
-yambo_pl: libs
-	@LIBS2DO="$(PJ_PLLIBS)"; XPATH="src";ADF="-D_RT -D_SC -D_ELPH -D_PL"; $(mksrc)
-	@X2DO="yambo_pl"; XPATH="driver";XLIBS="$(PJ_PLLIBS)";ADF="-D_RT -D_SC -D_ELPH -D_PL";$(mkx)
-=======
 	@+LIBS2DO="$(PJ_SCLIBS)"; XPATH="src"; VPATH="$(topdir)/src"; ADF="-D_SC"; $(mksrc)
 	@+X2DO="yambo_sc"; XPATH="driver"; VPATH="$(topdir)/driver"; XLIBS="$(PJ_SCLIBS)"; ADF="-D_SC";$(mkx)
->>>>>>> 32e43a2e
+yambo_pl: libs
+	@+LIBS2DO="$(PJ_PLLIBS)"; XPATH="src"; VPATH="$(topdir)/src"; ADF="-D_RT -D_SC -D_ELPH -D_PL"; $(mksrc)
+	@+X2DO="yambo_pl"; XPATH="driver"; VPATH="$(topdir)/driver"; XLIBS="$(PJ_PLLIBS)"; ADF="-D_RT -D_SC -D_ELPH -D_PL";$(mkx)
 yambo_rt: libs
 	@+LIBS2DO="$(PJ_RTLIBS)"; XPATH="src"; VPATH="$(topdir)/src"; ADF="-D_RT -D_SC -D_ELPH"; $(mksrc)
 	@+X2DO="yambo_rt"; XPATH="driver"; VPATH="$(topdir)/driver"; XLIBS="$(PJ_RTLIBS)"; ADF="-D_RT -D_SC -D_ELPH"; $(mkx)
