--- conflicted
+++ resolved
@@ -29,11 +29,7 @@
 slepc       = @def_slepc@
 precision   = @def_dp@
 fft         = @def_fft@
-<<<<<<< HEAD
-xcpp        = @def_netcdf@ @def_mpi@ @def_fft@ @def_slepc@ @def_scalapack@ @def_compiler@ @def_dp@ @def_openmp@ @def_time_profile@ @def_memory_profile@ @def_cuda@
-=======
 xcpp        = @def_netcdf@ @def_mpi@ @def_fft@ @def_slepc@ @def_scalapack@ @def_compiler@ @def_dp@ @def_openmp@ @def_time_profile@ @def_memory_profile@ @def_uspp@
->>>>>>> 3f486a67
 keep_objs   = @enable_keep_objects@
 do_blacs    = @compile_blacs@
 do_slk      = @compile_slk@
