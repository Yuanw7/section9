--- conflicted
+++ resolved
@@ -28,7 +28,7 @@
 scalapack   = @dscalapack@
 precision   = @dp_cpp@
 fft         = @FFT_CPP@
-xcpp        = @dnetcdf@ @mpi_cpp@ @FFT_CPP@ @dscalapack@ @dp_cpp@ @openmp_cpp@ @bluegene_cpp@ @time_profile_cpp@ @memory_profile_cpp@
+xcpp        = @dnetcdf@ @mpi_cpp@ @FFT_CPP@ @dscalapack@ @dp_cpp@ @openmp_cpp@ @bluegene_cpp@ @time_profile_cpp@
 debug       = @enable_debug@
 do_blacs    = @compile_blacs@
 do_slk      = @compile_slk@
@@ -195,32 +195,24 @@
 # Ypp projects #
 #
 ypp_ph: libs
-	@LIBS2DO="$(YPP_MAIN_LIBS)"; XPATH="src"; VPATH="$(topdir)/src"; ADF="-D_ELPH"; $(mksrc)
-	@LIBS2DO="$(YPPPH_LIBS)"; XPATH="ypp"; VPATH="$(topdir)/ypp";  ADF="-D_YPP_ELPH"; $(mk_ypp_src)
-	@X2DO="ypp_ph"; XPATH="driver"; VPATH="$(topdir)/driver"; XLIBS="$(YPP_MAIN_LIBS)"; \
+	@+LIBS2DO="$(YPP_MAIN_LIBS)"; XPATH="src"; VPATH="$(topdir)/src"; ADF="-D_ELPH"; $(mksrc)
+	@+LIBS2DO="$(YPPPH_LIBS)"; XPATH="ypp"; VPATH="$(topdir)/ypp";  ADF="-D_YPP_ELPH"; $(mk_ypp_src)
+	@+X2DO="ypp_ph"; XPATH="driver"; VPATH="$(topdir)/driver"; XLIBS="$(YPP_MAIN_LIBS)"; \
 	X_ypp_LIBS="$(YPPPH_LIBS) elph"; ADF="-D_YPP_ELPH"; $(mk_ypp_x)
-<<<<<<< HEAD
-ypp_surf: libs
-	@LIBS2DO="$(YPPSURF_MAIN_LIBS)"; XPATH="src"; VPATH="$(topdir)/src"; ADF="-D_YPP_SURF"; $(mksrc)
-	@LIBS2DO="$(YPP_LIBS) ras"; XPATH="ypp"; VPATH="$(topdir)/ypp"; $(mk_ypp_src)
-	@X2DO="ypp_surf"; XPATH="driver"; VPATH="$(topdir)/driver"; XLIBS="$(YPPSURF_MAIN_LIBS)"; \
-	X_ypp_LIBS="$(YPP_LIBS) ras"; ADF="-D_YPP_SURF"; $(mk_ypp_x)
-=======
->>>>>>> 5708178b
 ypp_rt: libs
-	@LIBS2DO="$(YPPRT_MAIN_LIBS)"; XPATH="src"; VPATH="$(topdir)/src"; ADF="-D_RT -D_ELPH -D_YPP_RT"; $(mksrc)
-	@LIBS2DO="$(YPPRT_LIBS)"; XPATH="ypp"; VPATH="$(topdir)/ypp"; ADF="-D_ELPH -D_YPP_RT -D_YPP_ELPH"; $(mk_ypp_src)
-	@X2DO="ypp_rt"; XPATH="driver"; VPATH="$(topdir)/driver"; XLIBS="$(YPPRT_MAIN_LIBS)"; \
+	@+LIBS2DO="$(YPPRT_MAIN_LIBS)"; XPATH="src"; VPATH="$(topdir)/src"; ADF="-D_RT -D_ELPH -D_YPP_RT"; $(mksrc)
+	@+LIBS2DO="$(YPPRT_LIBS)"; XPATH="ypp"; VPATH="$(topdir)/ypp"; ADF="-D_ELPH -D_YPP_RT -D_YPP_ELPH"; $(mk_ypp_src)
+	@+X2DO="ypp_rt"; XPATH="driver"; VPATH="$(topdir)/driver"; XLIBS="$(YPPRT_MAIN_LIBS)"; \
 	X_ypp_LIBS="$(YPPRT_LIBS)"; ADF="-D_YPP_RT"; $(mk_ypp_x)
 ypp_sc: libs
-	@LIBS2DO="$(YPPSC_MAIN_LIBS)"; XPATH="src"; VPATH="$(topdir)/src"; ADF="-D_SC"; $(mksrc)
-	@LIBS2DO="$(YPP_LIBS)"; XPATH="ypp"; VPATH="$(topdir)/ypp"; $(mk_ypp_src)
-	@X2DO="ypp_sc"; XPATH="driver"; VPATH="$(topdir)/driver"; XLIBS="$(YPPSC_MAIN_LIBS)"; \
+	@+LIBS2DO="$(YPPSC_MAIN_LIBS)"; XPATH="src"; VPATH="$(topdir)/src"; ADF="-D_SC"; $(mksrc)
+	@+LIBS2DO="$(YPP_LIBS)"; XPATH="ypp"; VPATH="$(topdir)/ypp"; $(mk_ypp_src)
+	@+X2DO="ypp_sc"; XPATH="driver"; VPATH="$(topdir)/driver"; XLIBS="$(YPPSC_MAIN_LIBS)"; \
 	X_ypp_LIBS="$(YPP_LIBS)"; ADF="-D_YPP_SC"; $(mk_ypp_x)
 ypp_magnetic: libs
-	@LIBS2DO="$(YPPSC_MAIN_LIBS)"; XPATH="src"; VPATH="$(topdir)/src"; ADF="-D_SC -D_MAGNETIC"; $(mksrc)
-	@LIBS2DO="$(YPP_LIBS)"; XPATH="ypp"; VPATH="$(topdir)/ypp"; $(mk_ypp_src)
-	@X2DO="ypp_magnetic"; XPATH="driver"; VPATH="$(topdir)/driver"; XLIBS="$(YPPSC_MAIN_LIBS)"; \
+	@+LIBS2DO="$(YPPSC_MAIN_LIBS)"; XPATH="src"; VPATH="$(topdir)/src"; ADF="-D_SC -D_MAGNETIC"; $(mksrc)
+	@+LIBS2DO="$(YPP_LIBS)"; XPATH="ypp"; VPATH="$(topdir)/ypp"; $(mk_ypp_src)
+	@+X2DO="ypp_magnetic"; XPATH="driver"; VPATH="$(topdir)/driver"; XLIBS="$(YPPSC_MAIN_LIBS)"; \
 	X_ypp_LIBS="$(YPP_LIBS)"; ADF="-D_YPP_MAGNETIC"; $(mk_ypp_x)
 #
 clean_fast: 
@@ -410,14 +402,14 @@
  @for libtoclean in "libxc" "iotk" "netcdf" "etsf_io" "lapack" "blacs" "scalapack" "petsc" "slepc" "slatec" ; do \
   if test -d $(libdir)/$$libtoclean ; then \
    cd $(libdir)/$$libtoclean ; \
-   $(MAKE) -s -f Makefile.loc clean_all > /dev/null ; rm -f Makefile *gz *stamp ; \
+   $(MAKE) -s -f Makefile.loc clean_all > /dev/null ; rm -f Makefile *stamp ; \
    cd ../.. ; \
    if [ "$(topdir)" != "$(prefix)" ] ; then rm -r $(libdir)/$$libtoclean ; fi ; \
   fi ; \
  done
  @if test -d $(libdir)/archive ; then \
   cd $(libdir)/archive; \
-  $(MAKE) -s -f Makefile.loc clean_all > /dev/null ; rm -f Makefile *gz *stamp ; \
+  $(MAKE) -s -f Makefile.loc clean_all > /dev/null ; rm -f Makefile *stamp ; \
   cd ../.. ; \
  fi
  echo "[CLEAN] Libs EXT (clean_all) ... done" 
