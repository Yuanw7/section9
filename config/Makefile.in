--- conflicted
+++ resolved
@@ -101,14 +101,8 @@
 YPP_MAIN_LIBS      = $(BASIC_LIBS) coulomb bz_ops qp_control setup interface tddft dipoles bse
 YPPSC_MAIN_LIBS    = $(YPP_MAIN_LIBS) collisions sc
 YPPRT_MAIN_LIBS    = $(BASIC_LIBS) coulomb bz_ops real_time_control qp_control setup interface \
-<<<<<<< HEAD
-                     dipoles bse sc 
-YPPSURF_MAIN_LIBS  = $(BASIC_SURF_LIBS) bz_ops qp_control setup interface surf tddft dipoles bse
-YDBLIBS            = $(BASIC_LIBS) 
-=======
-                     pol_function bse sc 
-YPPSURF_MAIN_LIBS  = $(BASIC_SURF_LIBS) bz_ops qp_control setup interface surf tddft pol_function bse
->>>>>>> 049dad10
+                     dipoles pol_function bse sc 
+YPPSURF_MAIN_LIBS  = $(BASIC_SURF_LIBS) bz_ops qp_control setup interface surf tddft dipoles pol_function bse
 
 nothing: 
 	@$(make_message)
