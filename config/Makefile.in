#
#        Copyright (C) 2000-2018 the YAMBO team
#              http://www.yambo-code.org
#
# Authors (see AUTHORS file for details): AM, DS
#
# This file is distributed under the terms of the GNU
# General Public License. You can redistribute it and/or
# modify it under the terms of the GNU General Public
# License as published by the Free Software Foundation;
# either version 2, or (at your option) any later version.
#
# This program is distributed in the hope that it will
# be useful, but WITHOUT ANY WARRANTY; without even the
# implied warranty of MERCHANTABILITY or FITNESS FOR A
# PARTICULAR PURPOSE.  See the GNU General Public License
# for more details.
#
# You should have received a copy of the GNU General Public
# License along with this program; if not, write to the Free
# Software Foundation, Inc., 59 Temple Place - Suite 330,Boston,
# MA 02111-1307, USA or visit http://www.gnu.org/copyleft/gpl.txt.
#
cpu         = @build_cpu@
os          = @build_os@
mpi         = @def_mpi@
netcdf      = @def_netcdf@
scalapack   = @def_scalapack@
slepc       = @def_slepc@
precision   = @def_dp@
fft         = @def_fft@
xcpp        = @def_netcdf@ @def_mpi@ @def_fft@ @def_slepc@ @def_scalapack@ @def_compiler@ @def_dp@ @def_openmp@ @def_time_profile@ @def_memory_profile@
keep_objs   = @enable_keep_objects@
do_blacs    = @compile_blacs@
do_slk      = @compile_slk@
do_lapack   = @compile_lapack@
do_fftw     = @compile_fftw@
do_fftqe    = @compile_fftqe@
do_iotk     = @compile_iotk@
do_hdf5     = @compile_hdf5@
do_netcdf   = @compile_netcdf@
do_etsf     = @compile_etsf@
do_p2y      = @compile_p2y@
do_e2y      = @compile_e2y@
do_libxc    = @compile_libxc@
do_petsc    = @compile_petsc@
do_slepc    = @compile_slepc@
shell       = @SHELL@
package_bugreport = @PACKAGE_BUGREPORT@
prefix      = @prefix@
exec_prefix = @exec_prefix@
libs_prefix = @extlibs_path@
bindir      = @bindir@
topdir      = @abs_top_srcdir@
libdir      = @prefix@/lib
includedir  = @prefix@/include
<<<<<<< HEAD
libbindir   = @prefix@/bin-libs
CFGFILES = config/setup config/Makefile config/report  \
=======
CFGFILES = config/setup config/Makefile config/report config/msg_ydb  \
>>>>>>> 8097e835
           sbin/make_makefile.sh driver/codever.h src/wf_and_fft/sgfft.F  \
           src/external_c/.objects Makefile driver/version.h \
           sbin/objects_store.sh driver/editor.h lib/archive/keep-extlibs-stamp \
           include/c_defs.h
ifeq ($(do_p2y),yes)
  p2y   = p2y
endif
ifeq ($(do_e2y),yes)
  e2y   = e2y
endif
INTERFCS = a2y c2y $(p2y) $(e2y)
CORE     = yambo ypp $(INTERFCS)
UTILS    = changelog get_extlibs ext-libs
CLEANS   = clean_fast clean clean_all distclean
PH_PROJ  = yambo_ph ypp_ph
SC_PROJ  = yambo_sc ypp_sc
MAG_PROJ = yambo_magnetic ypp_magnetic
RT_PROJ  = yambo_rt ypp_rt
RTE_PROJ = yambo_rt yambo_qed yambo_pl ypp_rt
KERR_PROJ= yambo_kerr
ALL      = $(CORE) $(PH_PROJ) $(SC_PROJ) $(MAG_PROJ) $(RTE_PROJ) $(KERR_PROJ) $(TESTS)
BROKEN   =
TESTS    = 
EXE      = $(CORE) $(PH_PROJ) $(SC_PROJ) $(MAG_PROJ) $(RTE_PROJ) $(KERR_PROJ) $(BROKEN) $(TESTS)
#
# Libraries (ordered for compiling & linking)
#
BASIC_LIBS   = external_c modules memory matrices linear_algebra parallel parser communicate common io \
               xc_functionals interface stop_and_restart wf_and_fft 
BASIC_LIBS_LD= external_c memory modules matrices linear_algebra parallel parser communicate common io \
               xc_functionals interface stop_and_restart wf_and_fft 

MAIN_LIBS    = $(BASIC_LIBS) coulomb bz_ops qp_control setup \
               tddft pol_function qp acfdt bse
MAIN_LIBS_LD = $(BASIC_LIBS_LD) coulomb bz_ops qp_control setup \
               tddft pol_function qp acfdt bse

PJ_SCLIBS    = $(MAIN_LIBS) collisions hamiltonian sc
PJ_SCLIBS_LD = $(MAIN_LIBS_LD) collisions hamiltonian sc

PJ_RTLIBS    = $(BASIC_LIBS) coulomb bz_ops real_time_control qp_control setup \
               tddft pol_function qp acfdt bse collisions hamiltonian \
               real_time_propagation real_time_el-ph real_time_lifetimes real_time_common 
PJ_RTLIBS_LD = $(BASIC_LIBS_LD) coulomb bz_ops real_time_control qp_control setup \
               tddft pol_function qp acfdt bse collisions hamiltonian \
               real_time_propagation real_time_el-ph real_time_lifetimes real_time_common 

PJ_PLLIBS    = $(BASIC_LIBS) coulomb bz_ops real_time_control qp_control setup \
               tddft pol_function qp acfdt bse collisions hamiltonian sc \
               real_time_propagation real_time_el-ph real_time_lifetimes real_time_common 
PJ_PLLIBS_LD = $(BASIC_LIBS_LD) coulomb bz_ops real_time_control qp_control setup \
               tddft pol_function qp acfdt bse collisions hamiltonian sc \
               real_time_propagation real_time_el-ph real_time_lifetimes real_time_common 
#
# Interfaces
#
2YLIBS       = external_c modules memory matrices linear_algebra parallel parser communicate common io setup interface stop_and_restart bz_ops
2YLIBS_LD    = external_c memory modules matrices linear_algebra parallel parser communicate common io setup interface stop_and_restart bz_ops
#
# YPP
#
YPP_BASIC_LIBS     = modules interpolate init qp plotting electrons 
YPP_BASIC_LIBS_LD  = modules interpolate init qp plotting electrons 
YPP_LIBS           = $(YPP_BASIC_LIBS) excitons symmetries k-points bits 
YPP_LIBS_LD        = $(YPP_BASIC_LIBS_LD) excitons symmetries k-points bits 
YPPPH_LIBS         = $(YPP_BASIC_LIBS) elph excitons symmetries k-points bits 
YPPPH_LIBS_LD      = $(YPP_BASIC_LIBS_LD) elph excitons symmetries k-points bits 
YPPRT_LIBS         = $(YPP_BASIC_LIBS) elph real_time excitons symmetries k-points bits 
YPPRT_LIBS_LD      = $(YPP_BASIC_LIBS_LD) elph real_time excitons symmetries k-points bits 
#
YPP_MAIN_LIBS      = $(BASIC_LIBS) coulomb bz_ops qp_control setup interface tddft pol_function qp bse
YPP_MAIN_LIBS_LD   = $(BASIC_LIBS_LD) coulomb bz_ops qp_control setup interface tddft pol_function qp bse
YPPSC_MAIN_LIBS    = $(YPP_MAIN_LIBS) collisions hamiltonian sc
YPPSC_MAIN_LIBS_LD = $(YPP_MAIN_LIBS_LD) collisions hamiltonian sc
YPPRT_MAIN_LIBS    = $(BASIC_LIBS) coulomb bz_ops real_time_control qp_control setup interface \
                     pol_function qp bse collisions hamiltonian 
YPPRT_MAIN_LIBS_LD = $(BASIC_LIBS_LD) coulomb bz_ops real_time_control qp_control setup interface \
                     pol_function qp bse collisions hamiltonian 

.PHONY: interfaces

nothing: 
	@$(make_message)
changelog:
	./sbin/gitchangelog.py > ChangeLog
interfaces:
	for target in $(INTERFCS) ; do rm -f "$(bindir)/$$target" ; $(MAKE) $$target; if test ! -f "$(bindir)/$$target" ; then echo "$$target build failed"; break;fi ; done
core:      
	for target in $(CORE)     ; do rm -f "$(bindir)/$$target" ; $(MAKE) $$target; if test ! -f "$(bindir)/$$target" ; then echo "$$target build failed"; break;fi ; done
ph-project:
	for target in $(PH_PROJ)  ; do rm -f "$(bindir)/$$target" ; $(MAKE) $$target; if test ! -f "$(bindir)/$$target"; then echo "$$target build failed"; break;fi ; done
sc-project:
	for target in $(SC_PROJ)  ; do rm -f "$(bindir)/$$target" ; $(MAKE) $$target; if test ! -f "$(bindir)/$$target"; then echo "$$target build failed"; break;fi ; done
magn-project:
	for target in $(MAG_PROJ)  ; do rm -f "$(bindir)/$$target" ; $(MAKE) $$target; if test ! -f "$(bindir)/$$target"; then echo "$$target build failed"; break;fi ; done
rt-project:
	for target in $(RT_PROJ)  ; do rm -f "$(bindir)/$$target" ; $(MAKE) $$target; if test ! -f "$(bindir)/$$target"; then echo "$$target build failed"; break;fi ; done
rtext-project:
	for target in $(RTE_PROJ)  ; do rm -f "$(bindir)/$$target" ; $(MAKE) $$target; if test ! -f "$(bindir)/$$target"; then echo "$$target build failed"; break;fi ; done
kerr-project:
	for target in $(KERR_PROJ); do rm -f "$(bindir)/$$target" ; $(MAKE) $$target; if test ! -f "$(bindir)/$$target"; then echo "$$target build failed"; break;fi ; done
all: 
	for target in $(ALL)      ; do rm -f "$(bindir)/$$target" ; $(MAKE) $$target; if test ! -f "$(bindir)/$$target" ; then echo "$$target build failed"; break;fi ; done
#
# External libs #
#
ext-libs: 
	@+if test "$(do_libxc)" = yes ; then LIBS2DO="libxc" ; \
	DIR2GO="lib" ; VPATH="$(topdir)/lib" ; $(mklib_ext); fi
	@+if test "$(do_blas)" = yes ; then LIBS2DO="blas" ; \
	DIR2GO="lib" ; VPATH="$(topdir)/lib" ; $(mklib_ext); fi
	@+if test "$(do_lapack)" = yes ; then LIBS2DO="lapack" ; \
	DIR2GO="lib" ; VPATH="$(topdir)/lib" ; $(mklib_ext); fi
	@+if test "$(do_fftw)" = yes ; then LIBS2DO="fftw" ; \
	DIR2GO="lib" ; VPATH="$(topdir)/lib" ; $(mklib_ext); fi
	@+if test "$(do_fftqe)" = yes ; then LIBS2DO="fftqe" ; \
	DIR2GO="lib" ; VPATH="$(topdir)/lib" ; $(mklib_ext); $(mklib_internal); fi
	@+if test "$(do_iotk)" = yes ; then LIBS2DO="iotk" ; \
	DIR2GO="lib" ; VPATH="$(topdir)/lib" ; $(mklib_ext); fi
	@+if test "$(do_hdf5)" = yes ; then LIBS2DO="hdf5" ; \
	DIR2GO="lib" ; VPATH="$(topdir)/lib" ; $(mklib_ext); fi
	@+if test "$(do_netcdf)" = yes ; then LIBS2DO="netcdf netcdff" ; \
	DIR2GO="lib" ; VPATH="$(topdir)/lib" ; $(mklib_ext); fi
	@+if test "$(do_etsf)" = yes ; then LIBS2DO="etsf_io" ; \
	DIR2GO="lib" ; VPATH="$(topdir)/lib" ; $(mklib_ext); fi
	@+if test "$(do_blacs)" = yes ; then LIBS2DO="blacs" ; \
	DIR2GO="lib" ; VPATH="$(topdir)/lib" ; $(mklib_ext); fi
	@+if test "$(do_slk)" = yes ; then LIBS2DO="scalapack" ; \
	DIR2GO="lib" ; VPATH="$(topdir)/lib" ; $(mklib_ext); fi
	@+if test "$(do_petsc)" = yes ; then LIBS2DO="petsc" ; \
	DIR2GO="lib" ; VPATH="$(topdir)/lib" ; $(mklib_ext); fi
	@+if test "$(do_slepc)" = yes ; then LIBS2DO="slepc" ; \
	DIR2GO="lib" ; VPATH="$(topdir)/lib" ; $(mklib_ext); fi
#
# Internal libs #
#
int-libs:
	@+LIBS2DO="slatec"; DIR2GO="lib" ; VPATH="$(topdir)/lib" ; $(mklib_internal)
	@+LIBS2DO="math77"; DIR2GO="lib" ; VPATH="$(topdir)/lib" ; $(mklib_internal)
	@+LIBS2DO="local" ; DIR2GO="lib" ; VPATH="$(topdir)/lib" ; $(mklib_internal)
#
# All libs #
#
libs:	ext-libs int-libs
#
# Download external libs #
#
get_extlibs:
	@+mkdir -p lib/archive; \
	if [ $(topdir) != $(prefix) ] ; then \
	cp $(topdir)/lib/archive/* lib/archive; \
	cp $(topdir)/config/missing config/ ; \
	fi ; \
	cd lib/archive; $(MAKE) -f Makefile.loc all;
#
# Yambo #
# 
yambo: libs
	@+LIBS2DO="$(MAIN_LIBS)"; XPATH="src"; VPATH="$(topdir)/src"; $(mksrc)
	@+X2DO="yambo"; XPATH="driver"; VPATH="$(topdir)/driver"; XLIBS="$(MAIN_LIBS_LD)"; $(mkx)
#
# Yambo PROJECTS #
# 
yambo_magnetic: libs
	@+LIBS2DO="$(PJ_SCLIBS)"; XPATH="src"; VPATH="$(topdir)/src"; ADF="-D_MAGNETIC -D_SC"; $(mksrc)
	@+X2DO="yambo_magnetic"; XPATH="driver"; VPATH="$(topdir)/driver"; XLIBS="$(PJ_SCLIBS_LD)"; ADF="-D_MAGNETIC -D_SC"; $(mkx)
yambo_kerr: libs
	@+LIBS2DO="$(PJ_RTLIBS)"; XPATH="src"; VPATH="$(topdir)/src"; ADF="-D_RT -D_ELPH -D_KERR"; $(mksrc)
	@+X2DO="yambo_kerr"; XPATH="driver"; VPATH="$(topdir)/driver"; XLIBS="$(PJ_RTLIBS_LD)";ADF="-D_RT -D_ELPH -D_KERR"; $(mkx)
yambo_sc: libs
	@+LIBS2DO="$(PJ_SCLIBS)"; XPATH="src"; VPATH="$(topdir)/src"; ADF="-D_SC"; $(mksrc)
	@+X2DO="yambo_sc"; XPATH="driver"; VPATH="$(topdir)/driver"; XLIBS="$(PJ_SCLIBS_LD)"; ADF="-D_SC"; $(mkx)
yambo_pl: libs
	@+LIBS2DO="$(PJ_PLLIBS)"; XPATH="src"; VPATH="$(topdir)/src"; ADF="-D_RT -D_SC -D_ELPH -D_PL"; $(mksrc)
	@+X2DO="yambo_pl"; XPATH="driver"; VPATH="$(topdir)/driver"; XLIBS="$(PJ_PLLIBS_LD)"; ADF="-D_RT -D_SC -D_ELPH -D_PL"; $(mkx)
yambo_rt: libs
	@+LIBS2DO="$(PJ_RTLIBS)"; XPATH="src"; VPATH="$(topdir)/src"; ADF="-D_RT -D_ELPH"; $(mksrc)
	@+X2DO="yambo_rt"; XPATH="driver"; VPATH="$(topdir)/driver"; XLIBS="$(PJ_RTLIBS_LD)"; ADF="-D_RT -D_ELPH"; $(mkx)
yambo_ph: libs
	@+LIBS2DO="$(MAIN_LIBS)"; XPATH="src"; VPATH="$(topdir)/src"; ADF="-D_ELPH"; $(mksrc)
	@+X2DO="yambo_ph"; XPATH="driver"; VPATH="$(topdir)/driver"; XLIBS="$(MAIN_LIBS_LD)"; ADF="-D_ELPH"; $(mkx)
yambo_qed: libs
	@+LIBS2DO="$(PJ_RTLIBS)"; XPATH="src"; VPATH="$(topdir)/src"; ADF="-D_QED -D_RT -D_ELPH"; $(mksrc)
	@+X2DO="yambo_qed"; XPATH="driver"; VPATH="$(topdir)/driver"; XLIBS="$(PJ_RTLIBS_LD)"; ADF="-D_QED -D_RT -D_ELPH"; $(mkx)
#
# Interfaces #
#
interfcs: libs
	@+LIBS2DO="$(2YLIBS)"; XPATH="src" ; VPATH="$(topdir)/src" ; $(mksrc)
	@+LIBS2DO="int_modules"; DIR2GO="interfaces" ; VPATH="$(topdir)/interfaces" ; $(mklib_internal)
a2y: interfcs
	@+X2DO="a2y"; XPATH="interfaces/a2y"; VPATH="$(topdir)/interfaces/a2y"; XLIBS="$(2YLIBS_LD)"; $(mkx)
c2y: interfcs
	@+X2DO="c2y"; XPATH="interfaces/c2y"; VPATH="$(topdir)/interfaces/c2y"; XLIBS="$(2YLIBS_LD)"; $(mkx)
ifeq ($(do_p2y),yes)
p2y: interfcs
	@+X2DO="p2y" ; XPATH="interfaces/p2y"; VPATH="$(topdir)/interfaces/p2y"; XLIBS="$(2YLIBS_LD)"; ADF="@PW_CPP@"; $(mkx) ;
endif
ifeq ($(do_e2y),yes)
e2y: interfcs
	@+X2DO="e2y" ; XPATH="interfaces/e2y"; VPATH="$(topdir)/interfaces/e2y"; XLIBS="$(2YLIBS_LD)"; $(mkx) ;
endif
#
# YPP #
#
ypp: libs
	@+LIBS2DO="$(YPP_MAIN_LIBS)"; XPATH="src" ; VPATH="$(topdir)/src" ; $(mksrc)
	@+LIBS2DO="$(YPP_LIBS)"; XPATH="ypp" ; VPATH="$(topdir)/ypp" ; $(mk_ypp_src)
	@+X2DO="ypp" ;XPATH="driver"; VPATH="$(topdir)/driver" ; XLIBS="$(YPP_MAIN_LIBS_LD)"; X_ypp_LIBS="$(YPP_LIBS_LD)"; $(mk_ypp_x)
#
# Ypp projects #
#
ypp_ph: libs
	@+LIBS2DO="$(YPP_MAIN_LIBS)"; XPATH="src"; VPATH="$(topdir)/src"; ADF="-D_ELPH"; $(mksrc)
	@+LIBS2DO="$(YPPPH_LIBS)"; XPATH="ypp"; VPATH="$(topdir)/ypp";  ADF="-D_YPP_ELPH"; $(mk_ypp_src)
	@+X2DO="ypp_ph"; XPATH="driver"; VPATH="$(topdir)/driver"; XLIBS="$(YPP_MAIN_LIBS_LD)"; \
	X_ypp_LIBS="$(YPPPH_LIBS_LD) elph"; ADF="-D_YPP_ELPH"; $(mk_ypp_x)
ypp_rt: libs
	@+LIBS2DO="$(YPPRT_MAIN_LIBS)"; XPATH="src"; VPATH="$(topdir)/src"; ADF="-D_RT -D_ELPH -D_YPP_RT"; $(mksrc)
	@+LIBS2DO="$(YPPRT_LIBS)"; XPATH="ypp"; VPATH="$(topdir)/ypp"; ADF="-D_ELPH -D_YPP_RT -D_YPP_ELPH"; $(mk_ypp_src)
	@+X2DO="ypp_rt"; XPATH="driver"; VPATH="$(topdir)/driver"; XLIBS="$(YPPRT_MAIN_LIBS_LD)"; \
	X_ypp_LIBS="$(YPPRT_LIBS_LD)"; ADF="-D_YPP_RT"; $(mk_ypp_x)
ypp_sc: libs
	@+LIBS2DO="$(YPPSC_MAIN_LIBS)"; XPATH="src"; VPATH="$(topdir)/src"; ADF="-D_SC"; $(mksrc)
	@+LIBS2DO="$(YPP_LIBS)"; XPATH="ypp"; VPATH="$(topdir)/ypp"; $(mk_ypp_src)
	@+X2DO="ypp_sc"; XPATH="driver"; VPATH="$(topdir)/driver"; XLIBS="$(YPPSC_MAIN_LIBS_LD)"; \
	X_ypp_LIBS="$(YPP_LIBS_LD)"; ADF="-D_YPP_SC"; $(mk_ypp_x)
ypp_magnetic: libs
	@+LIBS2DO="$(YPPSC_MAIN_LIBS)"; XPATH="src"; VPATH="$(topdir)/src"; ADF="-D_SC -D_MAGNETIC"; $(mksrc)
	@+LIBS2DO="$(YPP_LIBS)"; XPATH="ypp"; VPATH="$(topdir)/ypp"; $(mk_ypp_src)
	@+X2DO="ypp_magnetic"; XPATH="driver"; VPATH="$(topdir)/driver"; XLIBS="$(YPPSC_MAIN_LIBS_LD)"; \
	X_ypp_LIBS="$(YPP_LIBS_LD)"; ADF="-D_YPP_MAGNETIC"; $(mk_ypp_x)
#
clean_fast: 
	@$(objects_clean)
	@$(lib_mod_clean)
	@$(xclean)
clean:
	@$(objects_clean)
	@$(lib_mod_clean)
	@$(sysincs_clean)
	@$(conf_clean)
	@$(xclean)
clean_all:
	@$(objects_clean)
	@$(lib_mod_clean)
	@$(lib_ext_clean)
	@$(sysincs_clean)
	@$(conf_clean)
	@$(xclean)
remove_ext_libs: 
	@$(lib_ext_remove)
distclean: clean_all remove_ext_libs
#
#===========
# Functions
#===========
#
# Messages
#
define make_message
 echo;echo "YAMBO" @SVERSION@.@SSUBVERSION@.@SPATCHLEVEL@ r.@SREVISION@ targets;echo;\
 echo " [all projects] all";\
 echo " [project-related suite] project (core, rt-project, ...)";      echo;\
 for target in $(CORE);      do echo " [core] $$target"         ; done;echo;\
 for target in $(SC_PROJ);   do echo " [sc-project] $$target"   ; done;echo;\
 for target in $(MAG_PROJ);  do echo " [magn-project] $$target" ; done;echo;\
 for target in $(PH_PROJ);   do echo " [ph-project] $$target"   ; done;echo;\
 for target in $(RT_PROJ);   do echo " [rt-project] $$target"   ; done;echo;\
 for target in $(RTE_PROJ);  do echo " [rtext-project] $$target"; done;echo;\
 for target in $(KERR_PROJ); do echo " [kerr-project] $$target" ; done;echo;\
 for target in $(UTILS);     do echo " [utils] $$target"        ; done;echo;\
 for target in $(CLEANS);    do echo " [clean] $$target"        ; done;echo
endef
#
# SRC's and LIB's (needing the locks)
#
define mksrc
 if [ "$(topdir)" != "$(prefix)" ] ; then cp -r $(topdir)/include/* include/ ; fi ; \
 for ldir in $$LIBS2DO; do \
  if test ! -f "$(libdir)/lib$$ldir.a" || test "$(keep_objs)" = yes  ; then \
   rm -f "$(libdir)/lib$$ldir.a" ; \
   echo " " ; \
   echo ">>>[Making $$ldir]<<<" ; \
   if test ! -d "$$XPATH/$$ldir" ; then mkdir -p "$$XPATH/$$ldir" ; fi ; \
   if [ "$(topdir)" != "$(prefix)" ] && [ -f $$VPATH/$$ldir/.objects ] ; then \
    cp $$VPATH/$$ldir/.objects $$XPATH/$$ldir ; \
   fi ; \
   ./sbin/make_makefile.sh $$XPATH/$$ldir lib$$ldir.a .objects l $(xcpp) $$ADF ; \
   cd $$XPATH/$$ldir ; $(MAKE) VPATH=$$VPATH/$$ldir || exit "$$?" ; cd ../../ ; \
  fi ; \
 done
endef
define mk_ypp_src
 if test "$(topdir)" != "$(prefix)" ; then cp -r $(topdir)/include/* include/ ; fi ; \
 for ldir in $$LIBS2DO; do \
  if test ! -f "$(libdir)/lib_ypp_$$ldir.a" || test "$(keep_objs)" = yes  ; then \
   rm -f "$(libdir)/lib_ypp_$$ldir.a" ; \
   echo " " ; \
   echo ">>>[Making $$ldir]<<<" ; \
   if test ! -d "$$XPATH/$$ldir" ; then mkdir -p "$$XPATH/$$ldir" ; fi ; \
   if [ "$(topdir)" != "$(prefix)" ] && [ -f $$VPATH/$$ldir/.objects ] ; then \
    cp $$VPATH/$$ldir/.objects $$XPATH/$$ldir ; \
   fi ; \
   ./sbin/make_makefile.sh $$XPATH/$$ldir lib_ypp_$$ldir.a .objects l $(xcpp) $$ADF ; \
   cd $$XPATH/$$ldir ; $(MAKE) VPATH=$$VPATH/$$ldir || exit "$$?" ; cd ../../; \
  fi ; \
 done
endef
define mklib_internal
 for ldir in $$LIBS2DO; do \
  if test ! -f "$(libdir)/lib$$ldir.a" ; then \
   echo " " ; \
   echo ">>>[Making $$ldir]<<<" ; \
   if test ! -d "$$DIR2GO/$$ldir" ; then mkdir -p "$$DIR2GO/$$ldir" ; fi ; \
   if [ "$(topdir)" != "$(prefix)" ] && [ -f $$VPATH/$$ldir/.objects ] ; then \
    cp $$VPATH/$$ldir/.objects $$DIR2GO/$$ldir ; \
   fi ; \
   ./sbin/make_makefile.sh $$DIR2GO/$$ldir lib$$ldir.a .objects l $(precision) $(xcpp) $$ADF ; \
   cd $$DIR2GO/$$ldir ; $(MAKE) VPATH=$$VPATH/$$ldir || exit "$$?" ; cd ../../; \
  fi \
 done
endef
#
# External libs
#
define mklib_ext
 if test ! -d "lib/archive" ; then mkdir -p "lib/archive" ; fi ; \
 if [ "$(topdir)" != "$(prefix)" ] ; then \
   cp $(topdir)/lib/archive/* lib/archive; \
   cp $(topdir)/config/missing config/ ; \
 fi ; \
 for ldir in $$LIBS2DO; do \
  if test ! -f "$(libdir)/lib$$ldir.a" ; then \
   if [ "$(topdir)" != "$(prefix)" ] ; then \
    if test ! -d "$$DIR2GO/$$ldir" ; then mkdir -p "$$DIR2GO/$$ldir" ; fi ; \
    if test -e $$VPATH/$$ldir/Makefile.loc; then cp $$VPATH/$$ldir/Makefile.loc $$DIR2GO/$$ldir/ ; fi ;\
    if test -e $$VPATH/$$ldir/Makefile.lib; then cp $$VPATH/$$ldir/Makefile.lib $$DIR2GO/$$ldir/ ; fi ;\
    if test -e $$VPATH/$$ldir/*inc*;        then cp $$VPATH/$$ldir/*inc* $$DIR2GO/$$ldir/ ;        fi ;\
   fi ; \
   echo " " ; \
   echo ">>>[Making $$ldir]<<<" ; \
   cd $$DIR2GO/$$ldir ; cp Makefile.loc Makefile ; $(MAKE) VPATH=$$VPATH/$$ldir || exit "$$?" ; cd ../../ ; \
  fi \
 done
endef
#
# Final exe's
#
define mkx
 LLIBS="";for exe in $$XLIBS; do LLIBS="$$LLIBS -l$$exe" ; done ; \
 for exe in $$X2DO; do \
  echo " " ; \
  echo ">>>[Linking $$exe]<<<" ; \
  if test ! -f "$(bindir)/$$exe" || test "$(keep_objs)" = yes  ; then \
   if test ! -d $$XPATH ; then mkdir -p $$XPATH ; fi ; \
   if [ "$(topdir)" != "$(prefix)" ] && [ -f $$VPATH/.objects ] ; then \
    cp $$VPATH/.objects $$XPATH ; \
   fi ; \
   ./sbin/make_makefile.sh $$XPATH $$exe .objects x $$LLIBS $(xcpp) $$ADF ; \
   cd $$XPATH ; $(MAKE) VPATH=$$VPATH || exit "$$?" ; \
  fi ; \
  echo " " ; \
 done
endef
define mk_ypp_x
 LLIBS="";for exe in $$XLIBS; do LLIBS="$$LLIBS -l$$exe" ; done ; \
 for exe in $$X_ypp_LIBS; do LLIBS="$$LLIBS -l_ypp_$$exe" ; done ; \
 for exe in $$X2DO; do \
  echo " " ; \
  echo ">>>[Linking $$exe]<<<" ; \
  if test ! -f "$(bindir)/$$exe" || test "$(keep_objs)" = yes  ; then \
   if [ "$(topdir)" != "$(prefix)" ] && [ -f $$VPATH/.objects ] ; then \
    cp $$VPATH/.objects $$XPATH ; \
   fi ; \
   ./sbin/make_makefile.sh $$XPATH $$exe .objects x $$LLIBS $(xcpp) $$ADF ; \
   cd $$XPATH ; $(MAKE) VPATH=$$VPATH || exit "$$?" ; \
  fi ; \
  echo " " ; \
 done
endef
#
# CLEANING
#
define objects_clean
 find . \( -name '*.o' -o -name 'Makefile' -o -name '*.f90' \
        -o -name '*_cpp.f' -o -name 'ifc*' -o -name '__*' -o -name '*.s' -o -name 'penmp' \) \
        -type f -print | grep -v '\.\/Makefile' | \
        grep -v '.*iotk.*\/Makefile'   | grep -v '.*iotk.*\/*f90' | \
        grep -v '.*etsf_io.*\/Makefile'| grep -v '.*etsf_io.*\/*f90' | \
        grep -v '.*hdf5.*\/Makefile' | grep -v '.*netcdf.*\/Makefile' | grep -v '.*libxc.*\/Makefile' | \
        grep -v '.*lapack*' | grep -v '.*fftw.*\/Makefile' | grep -v '.*fftqe.*\/Makefile' | grep -v '.*blacs*' |  \
        grep -v '.*scalapack*' | grep -v '.*/lib/slepc*' | \
        grep -v '.*/lib/petsc*'  | xargs rm -f
 echo "[CLEAN] Objects ... done"
 echo "[CLEAN] Broken files ... done"
 echo "[CLEAN] Makefiles ... done"
 if test "$(keep_objs)" = yes ; then \
 find . -name '.objects__lock*' | xargs rm -fr ; \
 echo "[CLEAN] Objects locks and directories ... done" ; \
 fi
endef
define lib_ext_clean
 find . \( -name '*.a' -o -name '*.la' -o -name '*.mod' \
           -o -name 'H5*.h' -o -name 'hdf5*.h' -o -name 'netcdf*h' -o -name 'netcdf*inc' \
           -o -name 'fftw3*h' -o -name 'fftw3*f' -o -name 'fftw*f03' \) -type f -print | xargs rm -f
 find . -name 'xc*.h' -type f -print | xargs rm -f
 @for libtoclean in "libxc" "iotk" "netcdff" "netcdf" "hdf5" "etsf_io" "lapack" "blacs" "scalapack" "petsc" "slepc" "fftw" "fftqe" ; do \
  if test -d $(libdir)/$$libtoclean ; then \
   cd $(libdir)/$$libtoclean ; \
   $(MAKE) -s -f Makefile.loc clean_all > /dev/null ; rm -f Makefile *stamp *.inc ; \
   cd ../.. ; \
   if [ "$(topdir)" != "$(prefix)" ] ; then rm -r $(libdir)/$$libtoclean ; fi ; \
  fi ; \
 done
 @if test -d $(libdir)/archive ; then \
  cd $(libdir)/archive; \
  $(MAKE) -s -f Makefile.loc clean_all > /dev/null ; rm -f Makefile *stamp ; \
  cd ../.. ; \
 fi
 echo "[CLEAN] External libraries compilation directories ... done" 
endef
define sysincs_clean
 @if test -d $(prefix)/include/system/; then \
   rm -rf $(prefix)/include/system ; \
   echo "[CLEAN] Libraries ... done"; \
 fi 
endef
define lib_ext_remove
 @if test -f $(libs_prefix)/../../driver/driver.c; then \
  echo "[CLEAN] Pre-compiled internal libraries ... done"; \
  rm -fr "$(libs_prefix)"; \
 fi
 @if test -f $(prefix)/include/system/../../driver/driver.c; then \
  echo "[CLEAN] Local include directory ... done"; \
  rm -fr "$(prefix)/include/system"; \
 fi
endef
define lib_mod_clean
 find . \( -name '*.a' -o -name '*.la' -o -name '*.mod' \) -type f -print | \
       grep -v hdf5 | grep -v netcdf | grep -v xc | grep -v iotk | grep -v typesize | grep -v etsf_io | grep -v fftw | xargs rm -f 
 cd $(libbindir) ; rm -f * ; cd .. ; rmdir $(libbindir)
 echo "[CLEAN] Libraries ... done" 
 echo "[CLEAN] Modules ... done" 
endef
define xclean
 for exe in $(EXE); do rm -f $(bindir)/$$exe; done
 rmdir $(bindir)
 echo "[CLEAN] Targets ... done" 
endef
define conf_clean
 rm -f $(CFGFILES)
 rm -f config.status config.log
 rm -fr autom4te.cache
 echo "[CLEAN] Autoconf files ... done" 
endef<|MERGE_RESOLUTION|>--- conflicted
+++ resolved
@@ -54,12 +54,8 @@
 topdir      = @abs_top_srcdir@
 libdir      = @prefix@/lib
 includedir  = @prefix@/include
-<<<<<<< HEAD
 libbindir   = @prefix@/bin-libs
-CFGFILES = config/setup config/Makefile config/report  \
-=======
-CFGFILES = config/setup config/Makefile config/report config/msg_ydb  \
->>>>>>> 8097e835
+CFGFILES = config/setup config/Makefile config/report config/msg_ydb \
            sbin/make_makefile.sh driver/codever.h src/wf_and_fft/sgfft.F  \
            src/external_c/.objects Makefile driver/version.h \
            sbin/objects_store.sh driver/editor.h lib/archive/keep-extlibs-stamp \
