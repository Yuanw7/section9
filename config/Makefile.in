#
#        Copyright (C) 2000-2017 the YAMBO team
#              http://www.yambo-code.org
#
# Authors (see AUTHORS file for details): AM
#
# This file is distributed under the terms of the GNU
# General Public License. You can redistribute it and/or
# modify it under the terms of the GNU General Public
# License as published by the Free Software Foundation;
# either version 2, or (at your option) any later version.
#
# This program is distributed in the hope that it will
# be useful, but WITHOUT ANY WARRANTY; without even the
# implied warranty of MERCHANTABILITY or FITNESS FOR A
# PARTICULAR PURPOSE.  See the GNU General Public License
# for more details.
#
# You should have received a copy of the GNU General Public
# License along with this program; if not, write to the Free
# Software Foundation, Inc., 59 Temple Place - Suite 330,Boston,
# MA 02111-1307, USA or visit http://www.gnu.org/copyleft/gpl.txt.
#
cpu         = @build_cpu@
os          = @build_os@
mpi         = @def_mpi@
netcdf      = @def_netcdf@
scalapack   = @def_scalapack@
precision   = @def_dp@
fft         = @def_fft@
xcpp        = @def_netcdf@ @def_mpi@ @def_fft@ @def_scalapack@ @def_compiler@ @def_dp@ @def_openmp@ @def_time_profile@ @def_memory_profile@
keep_objs   = @enable_keep_objects@
do_blacs    = @compile_blacs@
do_slk      = @compile_slk@
do_lapack   = @compile_lapack@
do_fftw     = @compile_fftw@
do_fftqe    = @compile_fftqe@
do_iotk     = @compile_iotk@
do_hdf5     = @compile_hdf5@
do_netcdf   = @compile_netcdf@
do_etsf     = @compile_etsf@
do_p2y      = @compile_p2y@
do_e2y      = @compile_e2y@
do_libxc    = @compile_libxc@
do_petsc    = @compile_petsc@
do_slepc    = @compile_slepc@
shell       = @SHELL@
package_bugreport = @PACKAGE_BUGREPORT@
prefix      = @prefix@
exec_prefix = @exec_prefix@
libs_prefix = @extlibs_path@
bindir      = @bindir@
topdir      = @abs_top_srcdir@
libdir      = @prefix@/lib
includedir  = @prefix@/include
CFGFILES = config/setup config/Makefile config/report  \
           sbin/make_makefile.sh driver/codever.h src/wf_and_fft/sgfft.F  \
           src/external_c/.objects Makefile driver/version.h \
           sbin/objects_store.sh driver/editor.h lib/archive/keep-extlibs-stamp \
           include/c_defs.h
CORE     = yambo interfaces ypp
UTILS    = changelog get_extlibs ext-libs
CLEANS   = clean_fast clean clean_all distclean
PH_PROJ  = yambo_ph ypp_ph 
SC_PROJ  = yambo_magnetic yambo_sc ypp_sc ypp_magnetic
RT_PROJ  = yambo_rt yambo_qed ypp_rt yambo_pl
KERR_PROJ= yambo_kerr 
BROKEN   =
TESTS    = 
EXE      = $(CORE) $(PH_PROJ) $(SC_PROJ) $(RT_PROJ) $(KERR_PROJ) $(BROKEN) $(TESTS)
INTERFCS = a2y p2y e2y c2y
#
# Libraries (ordered for compiling & linking)
#
BASIC_LIBS   = external_c modules memory matrices linear_algebra parallel parser xc_functionals communicate common io \
               interface stop_and_restart wf_and_fft 
BASIC_LIBS_LD= external_c memory modules matrices linear_algebra parallel parser xc_functionals communicate common io \
               interface stop_and_restart wf_and_fft 

MAIN_LIBS    = $(BASIC_LIBS) coulomb bz_ops qp_control setup \
               tddft dipoles pol_function qp acfdt bse
MAIN_LIBS_LD = $(BASIC_LIBS_LD) coulomb bz_ops qp_control setup \
               tddft dipoles pol_function qp acfdt bse

PJ_SCLIBS    = $(MAIN_LIBS) collisions hamiltonian sc
PJ_SCLIBS_LD = $(MAIN_LIBS_LD) collisions hamiltonian sc

PJ_RTLIBS    = $(BASIC_LIBS) coulomb bz_ops real_time_control qp_control setup \
               tddft dipoles pol_function qp acfdt bse collisions hamiltonian \
               real_time_propagation real_time_el-ph real_time_lifetimes real_time_common 
PJ_RTLIBS_LD = $(BASIC_LIBS_LD) coulomb bz_ops real_time_control qp_control setup \
               tddft dipoles pol_function qp acfdt bse collisions hamiltonian \
               real_time_propagation real_time_el-ph real_time_lifetimes real_time_common 

PJ_PLLIBS    = $(BASIC_LIBS) coulomb bz_ops real_time_control qp_control setup \
               tddft dipoles pol_function qp acfdt bse collisions hamiltonian sc \
               real_time_propagation real_time_el-ph real_time_lifetimes real_time_common 
PJ_PLLIBS_LD = $(BASIC_LIBS_LD) coulomb bz_ops real_time_control qp_control setup \
               tddft dipoles pol_function qp acfdt bse collisions hamiltonian sc \
               real_time_propagation real_time_el-ph real_time_lifetimes real_time_common 
#
# Interfaces
#
2YLIBS       = external_c modules memory matrices linear_algebra parallel parser communicate common io setup interface stop_and_restart bz_ops
2YLIBS_LD    = external_c memory modules matrices linear_algebra parallel parser communicate common io setup interface stop_and_restart bz_ops
#
# YPP
#
YPP_BASIC_LIBS     = modules interpolate init qp plotting electrons 
YPP_BASIC_LIBS_LD  = modules interpolate init qp plotting electrons 
YPP_LIBS           = $(YPP_BASIC_LIBS) excitons symmetries k-points bits 
YPP_LIBS_LD        = $(YPP_BASIC_LIBS_LD) excitons symmetries k-points bits 
YPPPH_LIBS         = $(YPP_BASIC_LIBS) elph excitons symmetries k-points bits 
YPPPH_LIBS_LD      = $(YPP_BASIC_LIBS_LD) elph excitons symmetries k-points bits 
YPPRT_LIBS         = $(YPP_BASIC_LIBS) elph real_time excitons symmetries k-points bits 
YPPRT_LIBS_LD      = $(YPP_BASIC_LIBS_LD) elph real_time excitons symmetries k-points bits 
#
<<<<<<< HEAD
YPP_MAIN_LIBS      = $(BASIC_LIBS) coulomb bz_ops qp_control setup interface tddft dipoles pol_function bse
YPP_MAIN_LIBS_LD   = $(BASIC_LIBS_LD) coulomb bz_ops qp_control setup interface tddft dipoles pol_function bse
YPPSC_MAIN_LIBS    = $(YPP_MAIN_LIBS) collisions hamiltonian sc
YPPSC_MAIN_LIBS_LD = $(YPP_MAIN_LIBS_LD) collisions hamiltonian sc
YPPRT_MAIN_LIBS    = $(BASIC_LIBS) coulomb bz_ops real_time_control qp_control setup interface \
                     dipoles pol_function bse collisions hamiltonian 
YPPRT_MAIN_LIBS_LD = $(BASIC_LIBS_LD) coulomb bz_ops real_time_control qp_control setup interface \
                     dipoles pol_function bse collisions hamiltonian 
=======
YPP_MAIN_LIBS      = $(BASIC_LIBS) coulomb bz_ops qp_control setup interface tddft pol_function qp bse
YPP_MAIN_LIBS_LD   = $(BASIC_LIBS_LD) coulomb bz_ops qp_control setup interface tddft pol_function qp bse
YPPSC_MAIN_LIBS    = $(YPP_MAIN_LIBS) collisions hamiltonian sc
YPPSC_MAIN_LIBS_LD = $(YPP_MAIN_LIBS_LD) collisions hamiltonian sc
YPPRT_MAIN_LIBS    = $(BASIC_LIBS) coulomb bz_ops real_time_control qp_control setup interface \
                     pol_function qp bse collisions hamiltonian 
YPPRT_MAIN_LIBS_LD = $(BASIC_LIBS_LD) coulomb bz_ops real_time_control qp_control setup interface \
                     pol_function qp bse collisions hamiltonian 
>>>>>>> ce5f9ce9

nothing: 
	@$(make_message)
changelog:
	./sbin/gitchangelog.py > ChangeLog
core:      
	for target in $(CORE) ; do $(MAKE) $$target; if test ! -f "$(bindir)/$$target" && test ! "$$target" = "interfaces" ; then echo "$$target build failed"; break;fi ; done
ph-project:
	for target in $(PH_PROJ); do $(MAKE) $$target; if test ! -f "$(bindir)/$$target"; then echo "$$target build failed"; break;fi ; done
sc-project:
	for target in $(SC_PROJ); do $(MAKE) $$target; if test ! -f "$(bindir)/$$target"; then echo "$$target build failed"; break;fi ; done
rt-project:
	for target in $(RT_PROJ); do $(MAKE) $$target; if test ! -f "$(bindir)/$$target"; then echo "$$target build failed"; break;fi ; done
kerr-project:
	for target in $(KERR_PROJ); do $(MAKE) $$target; if test ! -f "$(bindir)/$$target"; then echo "$$target build failed"; break;fi ; done
all: 
	for target in $(CORE) ; do $(MAKE) $$target; if test ! -f "$(bindir)/$$target" && test ! "$$target" = "interfaces" ; then echo "$$target build failed"; break;fi ; done
	for target in $(PH_PROJ); do $(MAKE) $$target; if test ! -f "$(bindir)/$$target"; then echo "$$target build failed"; break;fi ; done
	for target in $(SC_PROJ); do $(MAKE) $$target; if test ! -f "$(bindir)/$$target"; then echo "$$target build failed"; break;fi ; done
	for target in $(RT_PROJ); do $(MAKE) $$target; if test ! -f "$(bindir)/$$target"; then echo "$$target build failed"; break;fi ; done
	for target in $(KERR_PROJ); do $(MAKE) $$target; if test ! -f "$(bindir)/$$target"; then echo "$$target build failed"; break;fi ; done
	for target in $(TESTS)   ; do $(MAKE) $$target; if test ! -f "$(bindir)/$$target"; then echo "$$target build failed"; break;fi ; done
#
# External libs #
#
ext-libs: 
	@+if test "$(do_libxc)" = yes ; then LIBS2DO="libxc" ; \
	DIR2GO="lib" ; VPATH="$(topdir)/lib" ; $(mklib_ext); fi
	@+if test "$(do_blas)" = yes ; then LIBS2DO="blas" ; \
	DIR2GO="lib" ; VPATH="$(topdir)/lib" ; $(mklib_ext); fi
	@+if test "$(do_lapack)" = yes ; then LIBS2DO="lapack" ; \
	DIR2GO="lib" ; VPATH="$(topdir)/lib" ; $(mklib_ext); fi
	@+if test "$(do_fftw)" = yes ; then LIBS2DO="fftw" ; \
	DIR2GO="lib" ; VPATH="$(topdir)/lib" ; $(mklib_ext); fi
	@+if test "$(do_fftqe)" = yes ; then LIBS2DO="fftqe" ; \
	DIR2GO="lib" ; VPATH="$(topdir)/lib" ; $(mklib_ext); $(mklib_internal); fi
	@+if test "$(do_iotk)" = yes ; then LIBS2DO="iotk" ; \
	DIR2GO="lib" ; VPATH="$(topdir)/lib" ; $(mklib_ext); fi
	@+if test "$(do_hdf5)" = yes ; then LIBS2DO="hdf5" ; \
	DIR2GO="lib" ; VPATH="$(topdir)/lib" ; $(mklib_ext); fi
	@+if test "$(do_netcdf)" = yes ; then LIBS2DO="netcdf netcdff" ; \
	DIR2GO="lib" ; VPATH="$(topdir)/lib" ; $(mklib_ext); fi
	@+if test "$(do_etsf)" = yes ; then LIBS2DO="etsf_io" ; \
	DIR2GO="lib" ; VPATH="$(topdir)/lib" ; $(mklib_ext); fi
	@+if test "$(do_blacs)" = yes ; then LIBS2DO="blacs" ; \
	DIR2GO="lib" ; VPATH="$(topdir)/lib" ; $(mklib_ext); fi
	@+if test "$(do_slk)" = yes ; then LIBS2DO="scalapack" ; \
	DIR2GO="lib" ; VPATH="$(topdir)/lib" ; $(mklib_ext); fi
	@+if test "$(do_petsc)" = yes ; then LIBS2DO="petsc" ; \
	DIR2GO="lib" ; VPATH="$(topdir)/lib" ; $(mklib_ext); fi
	@+if test "$(do_slepc)" = yes ; then LIBS2DO="slepc" ; \
	DIR2GO="lib" ; VPATH="$(topdir)/lib" ; $(mklib_ext); fi
#
# Internal libs #
#
int-libs:
	@+LIBS2DO="slatec"; DIR2GO="lib" ; VPATH="$(topdir)/lib" ; $(mklib_internal)
	@+LIBS2DO="local" ; DIR2GO="lib" ; VPATH="$(topdir)/lib" ; $(mklib_internal)
#
# All libs #
#
libs:	ext-libs int-libs
#
# Download external libs #
#
get_extlibs:
	@+mkdir -p lib/archive; \
	if [ $(topdir) != $(prefix) ] ; then \
	cp $(topdir)/lib/archive/* lib/archive; \
	cp $(topdir)/config/missing config/ ; \
	fi ; \
	cd lib/archive; $(MAKE) -f Makefile.loc all;
#
# Yambo #
# 
yambo: libs
	@+LIBS2DO="$(MAIN_LIBS)"; XPATH="src"; VPATH="$(topdir)/src"; $(mksrc)
	@+X2DO="yambo"; XPATH="driver"; VPATH="$(topdir)/driver"; XLIBS="$(MAIN_LIBS_LD)"; $(mkx)
#
# Yambo PROJECTS #
# 
yambo_magnetic: libs
	@+LIBS2DO="$(PJ_SCLIBS)"; XPATH="src"; VPATH="$(topdir)/src"; ADF="-D_MAGNETIC -D_SC"; $(mksrc)
	@+X2DO="yambo_magnetic"; XPATH="driver"; VPATH="$(topdir)/driver"; XLIBS="$(PJ_SCLIBS_LD)"; ADF="-D_MAGNETIC -D_SC"; $(mkx)
yambo_kerr: libs
	@+LIBS2DO="$(PJ_RTLIBS)"; XPATH="src"; VPATH="$(topdir)/src"; ADF="-D_RT -D_ELPH -D_KERR"; $(mksrc)
	@+X2DO="yambo_kerr"; XPATH="driver"; VPATH="$(topdir)/driver"; XLIBS="$(PJ_RTLIBS_LD)";ADF="-D_RT -D_ELPH -D_KERR"; $(mkx)
yambo_sc: libs
	@+LIBS2DO="$(PJ_SCLIBS)"; XPATH="src"; VPATH="$(topdir)/src"; ADF="-D_SC"; $(mksrc)
	@+X2DO="yambo_sc"; XPATH="driver"; VPATH="$(topdir)/driver"; XLIBS="$(PJ_SCLIBS_LD)"; ADF="-D_SC"; $(mkx)
yambo_pl: libs
	@+LIBS2DO="$(PJ_PLLIBS)"; XPATH="src"; VPATH="$(topdir)/src"; ADF="-D_RT -D_SC -D_ELPH -D_PL"; $(mksrc)
	@+X2DO="yambo_pl"; XPATH="driver"; VPATH="$(topdir)/driver"; XLIBS="$(PJ_PLLIBS_LD)"; ADF="-D_RT -D_SC -D_ELPH -D_PL"; $(mkx)
yambo_rt: libs
	@+LIBS2DO="$(PJ_RTLIBS)"; XPATH="src"; VPATH="$(topdir)/src"; ADF="-D_RT -D_ELPH"; $(mksrc)
	@+X2DO="yambo_rt"; XPATH="driver"; VPATH="$(topdir)/driver"; XLIBS="$(PJ_RTLIBS_LD)"; ADF="-D_RT -D_ELPH"; $(mkx)
yambo_ph: libs
	@+LIBS2DO="$(MAIN_LIBS)"; XPATH="src"; VPATH="$(topdir)/src"; ADF="-D_ELPH"; $(mksrc)
	@+X2DO="yambo_ph"; XPATH="driver"; VPATH="$(topdir)/driver"; XLIBS="$(MAIN_LIBS_LD)"; ADF="-D_ELPH"; $(mkx)
yambo_qed: libs
	@+LIBS2DO="$(PJ_RTLIBS)"; XPATH="src"; VPATH="$(topdir)/src"; ADF="-D_QED -D_RT -D_ELPH"; $(mksrc)
	@+X2DO="yambo_qed"; XPATH="driver"; VPATH="$(topdir)/driver"; XLIBS="$(PJ_RTLIBS_LD)"; ADF="-D_QED -D_RT -D_ELPH"; $(mkx)
#
# Interfaces #
#
interfaces: libs
	@+LIBS2DO="$(2YLIBS)"; XPATH="src" ; VPATH="$(topdir)/src" ; $(mksrc)
	@+LIBS2DO="int_modules"; DIR2GO="interfaces" ; VPATH="$(topdir)/interfaces" ; $(mklib_internal)
	@+X2DO="a2y"; XPATH="interfaces/a2y"; VPATH="$(topdir)/interfaces/a2y"; XLIBS="$(2YLIBS_LD)"; $(mkx)
	@+X2DO="c2y"; XPATH="interfaces/c2y"; VPATH="$(topdir)/interfaces/c2y"; XLIBS="$(2YLIBS_LD)"; $(mkx)
	@+if test "$(do_p2y)" = yes ; then \
	X2DO="p2y" ; XPATH="interfaces/p2y"; VPATH="$(topdir)/interfaces/p2y"; XLIBS="$(2YLIBS_LD)"; ADF="-D@PW_CPP@"; $(mkx) ; \
	fi
	@+if test "$(do_e2y)" = yes ; then \
	X2DO="e2y" ; XPATH="interfaces/e2y"; VPATH="$(topdir)/interfaces/e2y"; XLIBS="$(2YLIBS_LD)"; $(mkx) ; \
	fi
#
# YPP #
#
ypp: libs
	@+LIBS2DO="$(YPP_MAIN_LIBS)"; XPATH="src" ; VPATH="$(topdir)/src" ; $(mksrc)
	@+LIBS2DO="$(YPP_LIBS)"; XPATH="ypp" ; VPATH="$(topdir)/ypp" ; $(mk_ypp_src)
	@+X2DO="ypp" ;XPATH="driver"; VPATH="$(topdir)/driver" ; XLIBS="$(YPP_MAIN_LIBS_LD)"; X_ypp_LIBS="$(YPP_LIBS_LD)"; $(mk_ypp_x)
#
# Ypp projects #
#
ypp_ph: libs
	@+LIBS2DO="$(YPP_MAIN_LIBS)"; XPATH="src"; VPATH="$(topdir)/src"; ADF="-D_ELPH"; $(mksrc)
	@+LIBS2DO="$(YPPPH_LIBS)"; XPATH="ypp"; VPATH="$(topdir)/ypp";  ADF="-D_YPP_ELPH"; $(mk_ypp_src)
	@+X2DO="ypp_ph"; XPATH="driver"; VPATH="$(topdir)/driver"; XLIBS="$(YPP_MAIN_LIBS_LD)"; \
	X_ypp_LIBS="$(YPPPH_LIBS_LD) elph"; ADF="-D_YPP_ELPH"; $(mk_ypp_x)
ypp_rt: libs
	@+LIBS2DO="$(YPPRT_MAIN_LIBS)"; XPATH="src"; VPATH="$(topdir)/src"; ADF="-D_RT -D_ELPH -D_YPP_RT"; $(mksrc)
	@+LIBS2DO="$(YPPRT_LIBS)"; XPATH="ypp"; VPATH="$(topdir)/ypp"; ADF="-D_ELPH -D_YPP_RT -D_YPP_ELPH"; $(mk_ypp_src)
	@+X2DO="ypp_rt"; XPATH="driver"; VPATH="$(topdir)/driver"; XLIBS="$(YPPRT_MAIN_LIBS_LD)"; \
	X_ypp_LIBS="$(YPPRT_LIBS_LD)"; ADF="-D_YPP_RT"; $(mk_ypp_x)
ypp_sc: libs
	@+LIBS2DO="$(YPPSC_MAIN_LIBS)"; XPATH="src"; VPATH="$(topdir)/src"; ADF="-D_SC"; $(mksrc)
	@+LIBS2DO="$(YPP_LIBS)"; XPATH="ypp"; VPATH="$(topdir)/ypp"; $(mk_ypp_src)
	@+X2DO="ypp_sc"; XPATH="driver"; VPATH="$(topdir)/driver"; XLIBS="$(YPPSC_MAIN_LIBS_LD)"; \
	X_ypp_LIBS="$(YPP_LIBS_LD)"; ADF="-D_YPP_SC"; $(mk_ypp_x)
ypp_magnetic: libs
	@+LIBS2DO="$(YPPSC_MAIN_LIBS)"; XPATH="src"; VPATH="$(topdir)/src"; ADF="-D_SC -D_MAGNETIC"; $(mksrc)
	@+LIBS2DO="$(YPP_LIBS)"; XPATH="ypp"; VPATH="$(topdir)/ypp"; $(mk_ypp_src)
	@+X2DO="ypp_magnetic"; XPATH="driver"; VPATH="$(topdir)/driver"; XLIBS="$(YPPSC_MAIN_LIBS_LD)"; \
	X_ypp_LIBS="$(YPP_LIBS_LD)"; ADF="-D_YPP_MAGNETIC"; $(mk_ypp_x)
#
clean_fast: 
	@$(objects_clean)
	@$(lib_mod_clean)
	@$(xclean)
clean:
	@$(objects_clean)
	@$(lib_mod_clean)
	@$(lib_ext_clean)
	@$(sysincs_clean)
	@$(conf_clean)
	@$(xclean)
clean_all:
	@$(objects_clean)
	@$(lib_mod_clean)
	@$(lib_ext_clean_all)
	@$(sysincs_clean)
	@$(conf_clean)
	@$(xclean)
remove_ext_libs: 
	@$(lib_ext_remove)
distclean: clean_all remove_ext_libs
#
#===========
# Functions
#===========
#
# Messages
#
define make_message
 echo;echo "YAMBO" @SVERSION@.@SSUBVERSION@.@SPATCHLEVEL@ r.@SREVISION@ targets;echo;\
 echo  " [all projects] all";\
 echo  " [project-related suite] project (core, rt-project,...)";echo;\
 for target in $(CORE); do echo  " [core] $$target" ; done;echo;\
 for target in $(PH_PROJ); do echo " [ph-project] $$target" ; done;echo;\
 for target in $(SC_PROJ); do echo " [sc-project] $$target" ; done;echo;\
 for target in $(RT_PROJ); do echo " [rt-project] $$target" ; done;echo;\
 for target in $(KERR_PROJ); do echo " [kerr-project] $$target" ; done;echo;\
 for target in $(BROKEN); do echo " [broken] $$target" ; done;echo;\
 for target in $(UTILS); do echo  " [utils] $$target" ; done;echo
 for target in $(TESTS); do echo  " [tests] $$target" ; done;echo
 for target in $(CLEANS); do echo  " [clean] $$target" ; done;echo
endef
#
# SRC's and LIB's (needing the locks)
#
define mksrc
 if [ "$(topdir)" != "$(prefix)" ] ; then cp -r $(topdir)/include/* include/ ; fi ; \
 for ldir in $$LIBS2DO; do \
  if test ! -f "$(libdir)/lib$$ldir.a" || test "$(keep_objs)" = yes  ; then \
   rm -f "$(libdir)/lib$$ldir.a" ; \
   echo " " ; \
   echo ">>>[Making $$ldir]<<<" ; \
   if test ! -d "$$XPATH/$$ldir" ; then mkdir -p "$$XPATH/$$ldir" ; fi ; \
   if [ "$(topdir)" != "$(prefix)" ] && [ -f $$VPATH/$$ldir/.objects ] ; then \
    cp $$VPATH/$$ldir/.objects $$XPATH/$$ldir ; \
   fi ; \
   ./sbin/make_makefile.sh $$XPATH/$$ldir lib$$ldir.a .objects l $(xcpp) $$ADF ; \
   cd $$XPATH/$$ldir ; $(MAKE) VPATH=$$VPATH/$$ldir || exit "$$?" ; cd ../../ ; \
  fi ; \
 done
endef
define mk_ypp_src
 if test "$(topdir)" != "$(prefix)" ; then cp -r $(topdir)/include/* include/ ; fi ; \
 for ldir in $$LIBS2DO; do \
  if test ! -f "$(libdir)/lib_ypp_$$ldir.a" || test "$(keep_objs)" = yes  ; then \
   rm -f "$(libdir)/lib_ypp_$$ldir.a" ; \
   echo " " ; \
   echo ">>>[Making $$ldir]<<<" ; \
   if test ! -d "$$XPATH/$$ldir" ; then mkdir -p "$$XPATH/$$ldir" ; fi ; \
   if [ "$(topdir)" != "$(prefix)" ] && [ -f $$VPATH/$$ldir/.objects ] ; then \
    cp $$VPATH/$$ldir/.objects $$XPATH/$$ldir ; \
   fi ; \
   ./sbin/make_makefile.sh $$XPATH/$$ldir lib_ypp_$$ldir.a .objects l $(xcpp) $$ADF ; \
   cd $$XPATH/$$ldir ; $(MAKE) VPATH=$$VPATH/$$ldir || exit "$$?" ; cd ../../; \
  fi ; \
 done
endef
define mklib_internal
 for ldir in $$LIBS2DO; do \
  if test ! -f "$(libdir)/lib$$ldir.a" ; then \
   echo " " ; \
   echo ">>>[Making $$ldir]<<<" ; \
   if test ! -d "$$DIR2GO/$$ldir" ; then mkdir -p "$$DIR2GO/$$ldir" ; fi ; \
   if [ "$(topdir)" != "$(prefix)" ] && [ -f $$VPATH/$$ldir/.objects ] ; then \
    cp $$VPATH/$$ldir/.objects $$DIR2GO/$$ldir ; \
   fi ; \
   ./sbin/make_makefile.sh $$DIR2GO/$$ldir lib$$ldir.a .objects l $(precision) $(xcpp) $$ADF ; \
   cd $$DIR2GO/$$ldir ; $(MAKE) VPATH=$$VPATH/$$ldir || exit "$$?" ; cd ../../; \
  fi \
 done
endef
#
# External libs
#
define mklib_ext
 if test ! -d "lib/archive" ; then mkdir -p "lib/archive" ; fi ; \
 if [ "$(topdir)" != "$(prefix)" ] ; then \
   cp $(topdir)/lib/archive/* lib/archive; \
   cp $(topdir)/config/missing config/ ; \
 fi ; \
 for ldir in $$LIBS2DO; do \
  if test ! -f "$(libdir)/lib$$ldir.a" ; then \
   if [ "$(topdir)" != "$(prefix)" ] ; then \
    if test ! -d "$$DIR2GO/$$ldir" ; then mkdir -p "$$DIR2GO/$$ldir" ; fi ; \
    if test -e $$VPATH/$$ldir/Makefile.loc; then cp $$VPATH/$$ldir/Makefile.loc $$DIR2GO/$$ldir/ ; fi ;\
    if test -e $$VPATH/$$ldir/Makefile.lib; then cp $$VPATH/$$ldir/Makefile.lib $$DIR2GO/$$ldir/ ; fi ;\
    if test -e $$VPATH/$$ldir/*inc*;        then cp $$VPATH/$$ldir/*inc* $$DIR2GO/$$ldir/ ;        fi ;\
   fi ; \
   echo " " ; \
   echo ">>>[Making $$ldir]<<<" ; \
   cd $$DIR2GO/$$ldir ; cp Makefile.loc Makefile ; $(MAKE) VPATH=$$VPATH/$$ldir || exit "$$?" ; cd ../../ ; \
  fi \
 done
endef
#
# Final exe's
#
define mkx
 LLIBS="";for exe in $$XLIBS; do LLIBS="$$LLIBS -l$$exe" ; done ; \
 for exe in $$X2DO; do \
  echo " " ; \
  echo ">>>[Linking $$exe]<<<" ; \
  if test ! -f "$(bindir)/$$exe" || test "$(keep_objs)" = yes  ; then \
   if test ! -d $$XPATH ; then mkdir -p $$XPATH ; fi ; \
   if [ "$(topdir)" != "$(prefix)" ] && [ -f $$VPATH/.objects ] ; then \
    cp $$VPATH/.objects $$XPATH ; \
   fi ; \
   ./sbin/make_makefile.sh $$XPATH $$exe .objects x $$LLIBS $(xcpp) $$ADF ; \
   cd $$XPATH ; $(MAKE) VPATH=$$VPATH || exit "$$?" ; \
  fi ; \
  echo " " ; \
 done
endef
define mk_ypp_x
 LLIBS="";for exe in $$XLIBS; do LLIBS="$$LLIBS -l$$exe" ; done ; \
 for exe in $$X_ypp_LIBS; do LLIBS="$$LLIBS -l_ypp_$$exe" ; done ; \
 for exe in $$X2DO; do \
  echo " " ; \
  echo ">>>[Linking $$exe]<<<" ; \
  if test ! -f "$(bindir)/$$exe" || test "$(keep_objs)" = yes  ; then \
   if [ "$(topdir)" != "$(prefix)" ] && [ -f $$VPATH/.objects ] ; then \
    cp $$VPATH/.objects $$XPATH ; \
   fi ; \
   ./sbin/make_makefile.sh $$XPATH $$exe .objects x $$LLIBS $(xcpp) $$ADF ; \
   cd $$XPATH ; $(MAKE) VPATH=$$VPATH || exit "$$?" ; \
  fi ; \
  echo " " ; \
 done
endef
#
# CLEANING
#
define objects_clean
 find . \( -name '*.o' -o -name 'Makefile' -o -name '*.f90' \
        -o -name '*_cpp.f' -o -name 'ifc*' -o -name '__*' -o -name '*.s' -o -name 'penmp' -o -name 'make.dep' \) \
        -type f -print | grep -v '\.\/Makefile' | \
        grep -v '.*iotk.*\/Makefile'   | grep -v '.*iotk.*\/*f90' | \
        grep -v '.*etsf_io.*\/Makefile'| grep -v '.*etsf_io.*\/*f90' | \
        grep -v '.*hdf5.*\/Makefile' | grep -v '.*netcdf.*\/Makefile' | grep -v '.*libxc.*\/Makefile' | \
        grep -v '.*lapack*' | grep -v '.*fftw.*\/Makefile' | grep -v '.*fftqe.*\/Makefile' | grep -v '.*blacs*' |  \
        grep -v '.*scalapack*' | grep -v '.*slepc*' | \
        grep -v '.*petsc*'  | xargs rm -f
 echo "[CLEAN] Objects ... done"
 echo "[CLEAN] Broken files ... done"
 echo "[CLEAN] Makefiles ... done"
 if test "$(keep_objs)" = yes ; then \
 find . -name '.objects__lock*' | xargs rm -fr ; \
 echo "[CLEAN] Objects locks and directories ... done" ; \
 fi
endef
define lib_ext_clean
 find . \( -name '*.a' -o -name '*.la' -o -name '*.mod' \
           -o -name 'H5*.h' -o -name 'hdf5*.h' -o -name 'netcdf*h' -o -name 'netcdf*inc' \
           -o -name 'fftw3*h' -o -name 'fftw3*f' -o -name 'fftw*f03' \) -type f -print | xargs rm -f
 @for libtoclean in "libxc" "iotk" "netcdff" "netcdf" "hdf5" "etsf_io" "lapack" "blacs" "scalapack" "petsc" "slepc" "fftw" "fftqe" ; do \
  if test -d $(libdir)/$$libtoclean ; then \
   cd $(libdir)/$$libtoclean ; $(MAKE) -s -f Makefile.loc clean > /dev/null ; cd ../.. ; \
   if [ "$(topdir)" != "$(prefix)" ] ; then rm -r $(libdir)/$$libtoclean ; fi ; \
  fi ; \
 done
 echo "[CLEAN] External libraries compilation directories (clean) ... done" 
endef
define lib_ext_clean_all
 find . \( -name '*.a' -o -name '*.la' -o -name '*.mod' \
           -o -name 'H5*.h' -o -name 'hdf5*.h' -o -name 'netcdf*h' -o -name 'netcdf*inc' \
           -o -name 'fftw3*h' -o -name 'fftw3*f' -o -name 'fftw*f03' \) -type f -print | xargs rm -f
 find . -name 'xc*.h' -type f -print | xargs rm -f
 @for libtoclean in "libxc" "iotk" "netcdff" "netcdf" "hdf5" "etsf_io" "lapack" "blacs" "scalapack" "petsc" "slepc" "fftw" "fftqe" ; do \
  if test -d $(libdir)/$$libtoclean ; then \
   cd $(libdir)/$$libtoclean ; \
   $(MAKE) -s -f Makefile.loc clean_all > /dev/null ; rm -f Makefile *stamp *.inc ; \
   cd ../.. ; \
   if [ "$(topdir)" != "$(prefix)" ] ; then rm -r $(libdir)/$$libtoclean ; fi ; \
  fi ; \
 done
 @if test -d $(libdir)/archive ; then \
  cd $(libdir)/archive; \
  $(MAKE) -s -f Makefile.loc clean_all > /dev/null ; rm -f Makefile *stamp ; \
  cd ../.. ; \
 fi
 echo "[CLEAN] External libraries compilation directories (clean_all) ... done" 
endef
define sysincs_clean
 @if test -d $(prefix)/include/system/; then \
   rm -rf $(prefix)/include/system ; \
   echo "[CLEAN] Libraries ... done"; \
 fi 
endef
define lib_ext_remove
 @if test -f $(libs_prefix)/../../driver/driver.c; then \
  echo "[CLEAN] Pre-compiled internal libraries ... done"; \
  rm -fr "$(libs_prefix)"; \
 fi
 @if test -f $(prefix)/include/system/../../driver/driver.c; then \
  echo "[CLEAN] Local include directory ... done"; \
  rm -fr "$(prefix)/include/system"; \
 fi
endef
define lib_mod_clean
 find . \( -name '*.a' -o -name '*.la' -o -name '*.mod' \) -type f -print | \
       grep -v hdf5 | grep -v netcdf | grep -v xc | grep -v iotk | grep -v typesize | grep -v etsf_io | grep -v fftw | xargs rm -f 
 echo "[CLEAN] Libraries ... done" 
 echo "[CLEAN] Modules ... done" 
endef
define xclean
 for exe in $(EXE); do rm -f $(bindir)/$$exe; done
 for exe in $(INTERFCS); do rm -f $(bindir)/$$exe; done
 cd $(bindir) ; rm -f etsf*  nc* nf* xc*  iotk* fftw* h5* gif2h5 ; cd ..
 echo "[CLEAN] Targets ... done" 
endef
define conf_clean
 rm -f $(CFGFILES)
 rm -f config.status config.log
 rm -fr autom4te.cache
 echo "[CLEAN] Autoconf files ... done" 
endef<|MERGE_RESOLUTION|>--- conflicted
+++ resolved
@@ -115,25 +115,14 @@
 YPPRT_LIBS         = $(YPP_BASIC_LIBS) elph real_time excitons symmetries k-points bits 
 YPPRT_LIBS_LD      = $(YPP_BASIC_LIBS_LD) elph real_time excitons symmetries k-points bits 
 #
-<<<<<<< HEAD
-YPP_MAIN_LIBS      = $(BASIC_LIBS) coulomb bz_ops qp_control setup interface tddft dipoles pol_function bse
-YPP_MAIN_LIBS_LD   = $(BASIC_LIBS_LD) coulomb bz_ops qp_control setup interface tddft dipoles pol_function bse
+YPP_MAIN_LIBS      = $(BASIC_LIBS) coulomb bz_ops qp_control setup interface tddft dipoles pol_function qp bse
+YPP_MAIN_LIBS_LD   = $(BASIC_LIBS_LD) coulomb bz_ops qp_control setup interface tddft dipoles pol_function qp bse
 YPPSC_MAIN_LIBS    = $(YPP_MAIN_LIBS) collisions hamiltonian sc
 YPPSC_MAIN_LIBS_LD = $(YPP_MAIN_LIBS_LD) collisions hamiltonian sc
 YPPRT_MAIN_LIBS    = $(BASIC_LIBS) coulomb bz_ops real_time_control qp_control setup interface \
-                     dipoles pol_function bse collisions hamiltonian 
+                     dipoles pol_function qp bse collisions hamiltonian 
 YPPRT_MAIN_LIBS_LD = $(BASIC_LIBS_LD) coulomb bz_ops real_time_control qp_control setup interface \
-                     dipoles pol_function bse collisions hamiltonian 
-=======
-YPP_MAIN_LIBS      = $(BASIC_LIBS) coulomb bz_ops qp_control setup interface tddft pol_function qp bse
-YPP_MAIN_LIBS_LD   = $(BASIC_LIBS_LD) coulomb bz_ops qp_control setup interface tddft pol_function qp bse
-YPPSC_MAIN_LIBS    = $(YPP_MAIN_LIBS) collisions hamiltonian sc
-YPPSC_MAIN_LIBS_LD = $(YPP_MAIN_LIBS_LD) collisions hamiltonian sc
-YPPRT_MAIN_LIBS    = $(BASIC_LIBS) coulomb bz_ops real_time_control qp_control setup interface \
-                     pol_function qp bse collisions hamiltonian 
-YPPRT_MAIN_LIBS_LD = $(BASIC_LIBS_LD) coulomb bz_ops real_time_control qp_control setup interface \
-                     pol_function qp bse collisions hamiltonian 
->>>>>>> ce5f9ce9
+                     dipoles pol_function qp bse collisions hamiltonian 
 
 nothing: 
 	@$(make_message)
