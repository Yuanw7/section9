#
#        Copyright (C) 2000-2016 the YAMBO team
#              http://www.yambo-code.org
#
# Authors (see AUTHORS file for details): AM
#
# This file is distributed under the terms of the GNU
# General Public License. You can redistribute it and/or
# modify it under the terms of the GNU General Public
# License as published by the Free Software Foundation;
# either version 2, or (at your option) any later version.
#
# This program is distributed in the hope that it will
# be useful, but WITHOUT ANY WARRANTY; without even the
# implied warranty of MERCHANTABILITY or FITNESS FOR A
# PARTICULAR PURPOSE.  See the GNU General Public License
# for more details.
#
# You should have received a copy of the GNU General Public
# License along with this program; if not, write to the Free
# Software Foundation, Inc., 59 Temple Place - Suite 330,Boston,
# MA 02111-1307, USA or visit http://www.gnu.org/copyleft/gpl.txt.
#
cpu         = @build_cpu@
os          = @build_os@
mpi         = @mpi_cpp@
netcdf      = @dnetcdf@
scalapack   = @dscalapack@
precision   = @dp_cpp@
fft         = @FFT_CPP@
xcpp        = @dnetcdf@ @mpi_cpp@ @FFT_CPP@ @dscalapack@ @dp_cpp@ @openmp_cpp@ @bluegene_cpp@ @time_profile_cpp@
debug       = @enable_debug@
do_blas     = @compile_blas@
do_lapack   = @compile_lapack@
do_fftqe    = @compile_fftqe@
do_iotk     = @compile_iotk@
do_netcdf   = @compile_netcdf@
do_etsf     = @compile_etsf@
do_p2y      = @compile_p2y@
do_e2y      = @compile_e2y@
do_libxc    = @compile_libxc@
shell       = @SHELL@
#make        = @MAKE@
package_bugreport = @PACKAGE_BUGREPORT@
prefix      = @prefix@
exec_prefix = @exec_prefix@
bindir      = @bindir@
topdir      = @abs_top_srcdir@
libdir      = @srcdir_path@/lib
includedir  = @srcdir_path@/include
CFGFILES = config/setup config/Makefile config/report sbin/make_message.pl \
           sbin/make_makefile.sh driver/codever.h src/wf_and_fft/sgfft.F  \
           src/external_c/.objects Makefile driver/version.h \
           sbin/objects_debug.sh driver/editor.h lib/local/.objects lib/archive/keep-extlibs-stamp \
           lib/install/make_iotk.inc
TARGETS  = yambo interfaces ypp
UTILS    = changelog get_extlibs
CLEANS   = clean_fast clean clean_extlibs clean_all distclean
PROJECTS = yambo_ph yambo_magnetic yambo_sc yambo_rt yambo_qed yambo_kerr \
           ypp_ph ypp_sc ypp_rt ypp_magnetic yambo_pl
BROKEN   = yambo_surf ypp_surf ydb
DEBUG    = 
EXE      = $(TARGETS) $(PROJECTS) $(BROKEN) $(DEBUG)
INTERFCS = a2y p2y e2y c2y
#
# Libraries (ordered for compiling & linking)
#
BASIC_LIBS   = external_c modules parallel parser xc_functionals communicate linear_algebra common io \
               interface stop_and_restart wf_and_fft 
BASIC_SURF_LIBS   = external_c modules surf_modules parallel parser xc_functionals communicate linear_algebra common io \
                    interface stop_and_restart wf_and_fft 

MAIN_LIBS    = $(BASIC_LIBS) coulomb bz_ops qp_control setup \
               collisions tddft pol_function qp acfdt bse

PJ_SURFLIBS  = $(BASIC_SURF_LIBS) surf_modules coulomb bz_ops qp_control surf \
               setup collisions tddft pol_function qp acfdt bse

PJ_QEDLIBS   = $(MAIN_LIBS) 

PJ_SCLIBS    = $(MAIN_LIBS) sc

PJ_RTLIBS    = $(BASIC_LIBS) coulomb bz_ops real_time_control qp_control setup \
               collisions tddft pol_function qp acfdt bse sc real_time_propagation real_time_el-ph real_time_lifetimes real_time_common 

PJ_PLLIBS    = $(BASIC_LIBS) coulomb bz_ops real_time_control qp_control setup \
               collisions tddft pol_function qp acfdt bse sc real_time_propagation real_time_el-ph real_time_lifetimes real_time_common 
#
# Interfaces
#
2YLIBS       = external_c modules parallel parser communicate linear_algebra common io setup interface stop_and_restart bz_ops 
#
# YPP
#
YPP_LIBS        = modules interpolate init qp plotting electrons excitons symmetries k-points bits 
YPPPH_LIBS      = modules interpolate init qp plotting electrons elph excitons symmetries k-points bits 
YPPRT_LIBS      = modules interpolate init qp plotting electrons elph real_time excitons symmetries k-points bits 
#
YPP_MAIN_LIBS      = $(BASIC_LIBS) coulomb bz_ops qp_control setup interface tddft pol_function bse
YPPSC_MAIN_LIBS    = $(YPP_MAIN_LIBS) collisions sc
YPPRT_MAIN_LIBS    = $(BASIC_LIBS) coulomb bz_ops real_time_control qp_control setup interface \
                     pol_function bse sc 
YPPSURF_MAIN_LIBS  = $(BASIC_SURF_LIBS) bz_ops qp_control setup interface surf tddft pol_function bse
YDBLIBS            = $(BASIC_LIBS) 

nothing: 
	@$(make_message)
changelog:
	svn log | perl sbin/svn2cl.pl > ChangeLog
all: $(PROJECTS) $(TARGETS) $(DEBUG)
libs:
	@+if test "$(do_libxc)" = yes ; then LIBS2DO="libxc" ; \
	DIR2GO="lib" ; VPATH="$(topdir)/lib" ; $(mklib_ext) fi
	@+LIBS2DO="slatec";  DIR2GO="lib"; VPATH="$(topdir)/lib" ; $(mklib)
	@+if test "$(do_blas)" = yes ; then LIBS2DO="blas" ; \
	DIR2GO="lib" ; VPATH="$(topdir)/lib" ; $(mklib); fi
	@+if test "$(do_lapack)" = yes ; then LIBS2DO="lapack" ; \
	DIR2GO="lib" ; VPATH="$(topdir)/lib" ; $(mklib); fi
	@+LIBS2DO="local" ; DIR2GO="lib" ; VPATH="$(topdir)/lib" ; $(mklib) 
	@+if test "$(do_fftqe)" = yes ; then LIBS2DO="fftqe" ; \
	DIR2GO="lib" ; VPATH="$(topdir)/lib" ; $(mklib); fi
	@+if test "$(do_iotk)" = yes ; then LIBS2DO="iotk" ; \
	DIR2GO="lib" ; VPATH="$(topdir)/lib" ; $(mklib_ext); fi
	@+if test "$(do_netcdf)" = yes ; then LIBS2DO="netcdf" ; \
	DIR2GO="lib" ; VPATH="$(topdir)/lib" ; $(mklib_ext); fi
	@+if test "$(do_etsf)" = yes ; then LIBS2DO="etsf_io" ; \
	DIR2GO="lib" ; VPATH="$(topdir)/lib" ; $(mklib_ext); fi
get_extlibs:
	@+mkdir lib/archive; \
	if [ $(topdir) != $(prefix) ] ; then \
	cp $(topdir)/lib/archive/* lib/archive; \
	cp $(topdir)/config/missing config/ ; \
	fi ; \
	cd lib/archive; $(MAKE) -f Makefile.loc all;
#
# Yambo #
# 
yambo: libs
	@+LIBS2DO="$(MAIN_LIBS)"; XPATH="src"; VPATH="$(topdir)/src"; $(mksrc)
	@+X2DO="yambo"; XPATH="driver"; VPATH="$(topdir)/driver"; XLIBS="$(MAIN_LIBS)"; $(mkx)
#
# Yambo PROJECTS #
# 
yambo_magnetic: libs
	@+LIBS2DO="$(PJ_SCLIBS)"; XPATH="src"; VPATH="$(topdir)/src"; ADF="-D_MAGNETIC -D_SC"; $(mksrc)
	@+X2DO="yambo_magnetic"; XPATH="driver"; VPATH="$(topdir)/driver"; XLIBS="$(PJ_SCLIBS)"; ADF="-D_MAGNETIC -D_SC";$(mkx)
yambo_kerr: libs
	@+LIBS2DO="$(PJ_RTLIBS)"; XPATH="src"; VPATH="$(topdir)/src"; ADF="-D_RT -D_SC -D_ELPH -D_KERR"; $(mksrc)
	@+X2DO="yambo_kerr"; XPATH="driver"; VPATH="$(topdir)/driver"; XLIBS="$(PJ_RTLIBS)";ADF="-D_RT -D_SC -D_ELPH -D_KERR";$(mkx)
yambo_sc: libs
	@+LIBS2DO="$(PJ_SCLIBS)"; XPATH="src"; VPATH="$(topdir)/src"; ADF="-D_SC"; $(mksrc)
	@+X2DO="yambo_sc"; XPATH="driver"; VPATH="$(topdir)/driver"; XLIBS="$(PJ_SCLIBS)"; ADF="-D_SC";$(mkx)
yambo_pl: libs
	@+LIBS2DO="$(PJ_PLLIBS)"; XPATH="src"; VPATH="$(topdir)/src"; ADF="-D_RT -D_SC -D_ELPH -D_PL"; $(mksrc)
	@+X2DO="yambo_pl"; XPATH="driver"; VPATH="$(topdir)/driver"; XLIBS="$(PJ_PLLIBS)"; ADF="-D_RT -D_SC -D_ELPH -D_PL"; $(mkx)
yambo_rt: libs
	@+LIBS2DO="$(PJ_RTLIBS)"; XPATH="src"; VPATH="$(topdir)/src"; ADF="-D_RT -D_SC -D_ELPH"; $(mksrc)
	@+X2DO="yambo_rt"; XPATH="driver"; VPATH="$(topdir)/driver"; XLIBS="$(PJ_RTLIBS)"; ADF="-D_RT -D_SC -D_ELPH"; $(mkx)
yambo_ph: libs
	@+LIBS2DO="$(MAIN_LIBS)"; XPATH="src"; VPATH="$(topdir)/src"; ADF="-D_ELPH"; $(mksrc)
	@+X2DO="yambo_ph"; XPATH="driver"; VPATH="$(topdir)/driver"; XLIBS="$(MAIN_LIBS)"; ADF="-D_ELPH"; $(mkx)
yambo_surf: libs
	@+LIBS2DO="$(PJ_SURFLIBS)"; XPATH="src"; VPATH="$(topdir)/src" ; ADF="-D_SURF"; $(mksrc)
	@+X2DO="yambo_surf"; XPATH="driver"; VPATH="$(topdir)/driver"; XLIBS="$(PJ_SURFLIBS)"; ADF="-D_SURF"; $(mkx)
yambo_qed: libs
	@+LIBS2DO="$(PJ_RTLIBS)"; XPATH="src"; VPATH="$(topdir)/src"; ADF="-D_QED -D_SC -D_RT -D_ELPH"; $(mksrc)
	@+X2DO="yambo_qed"; XPATH="driver"; VPATH="$(topdir)/driver"; XLIBS="$(PJ_RTLIBS)"; ADF="-D_QED -D_SC -D_RT -D_ELPH"; $(mkx)
#
# Interfaces #
#
interfaces: libs
	@LIBS2DO="$(2YLIBS)"; XPATH="src" ; VPATH="$(topdir)/src" ; $(mksrc)
	@LIBS2DO="int_modules"; DIR2GO="interfaces" ; VPATH="$(topdir)/interfaces" ; $(mklib)
	@X2DO="a2y"; XPATH="interfaces/a2y"; VPATH="$(topdir)/interfaces/a2y"; XLIBS="$(2YLIBS)"; $(mkx)
	@X2DO="c2y"; XPATH="interfaces/c2y"; VPATH="$(topdir)/interfaces/c2y"; XLIBS="$(2YLIBS)"; $(mkx)
	@if test "$(do_p2y)" = yes ; then \
	X2DO="p2y" ; XPATH="interfaces/p2y"; VPATH="$(topdir)/interfaces/p2y"; XLIBS="$(2YLIBS)"; ADF="-D@PW_CPP@"; $(mkx) ; \
	fi
	@if test "$(do_e2y)" = yes ; then \
	X2DO="e2y" ; XPATH="interfaces/e2y"; VPATH="$(topdir)/interfaces/e2y"; XLIBS="$(2YLIBS)"; $(mkx) ; \
	fi
#
# Ypp #
#
ypp: libs
	@LIBS2DO="$(YPP_MAIN_LIBS)"; XPATH="src" ; VPATH="$(topdir)/src" ; $(mksrc)
	@LIBS2DO="$(YPP_LIBS)"; XPATH="ypp" ; VPATH="$(topdir)/ypp" ; $(mk_ypp_src)
	@X2DO="ypp" ;XPATH="driver"; VPATH="$(topdir)/driver" ; XLIBS="$(YPP_MAIN_LIBS)"; X_ypp_LIBS="$(YPP_LIBS)"; $(mk_ypp_x)
#
# Ypp projects #
#
ypp_ph: libs
	@LIBS2DO="$(YPP_MAIN_LIBS)"; XPATH="src"; VPATH="$(topdir)/src"; ADF="-D_ELPH"; $(mksrc)
	@LIBS2DO="$(YPPPH_LIBS)"; XPATH="ypp"; VPATH="$(topdir)/ypp";  ADF="-D_YPP_ELPH"; $(mk_ypp_src)
	@X2DO="ypp_ph"; XPATH="driver"; VPATH="$(topdir)/driver"; XLIBS="$(YPP_MAIN_LIBS)"; \
	X_ypp_LIBS="$(YPPPH_LIBS) elph"; ADF="-D_YPP_ELPH"; $(mk_ypp_x)
ypp_surf: libs
	@LIBS2DO="$(YPPSURF_MAIN_LIBS)"; XPATH="src"; VPATH="$(topdir)/src"; ADF="-D_YPP_SURF"; $(mksrc)
	@LIBS2DO="$(YPP_LIBS) ras"; XPATH="ypp"; VPATH="$(topdir)/ypp"; $(mk_ypp_src)
	@X2DO="ypp_surf"; XPATH="driver"; VPATH="$(topdir)/driver"; XLIBS="$(YPPSURF_MAIN_LIBS)"; \
	X_ypp_LIBS="$(YPP_LIBS) ras"; ADF="-D_YPP_SURF"; $(mk_ypp_x)
ypp_rt: libs
	@LIBS2DO="$(YPPRT_MAIN_LIBS)"; XPATH="src"; VPATH="$(topdir)/src"; ADF="-D_SC -D_RT -D_ELPH -D_YPP_RT"; $(mksrc)
	@LIBS2DO="$(YPPRT_LIBS)"; XPATH="ypp"; VPATH="$(topdir)/ypp"; ADF="-D_ELPH -D_YPP_RT -D_YPP_ELPH"; $(mk_ypp_src)
	@X2DO="ypp_rt"; XPATH="driver"; VPATH="$(topdir)/driver"; XLIBS="$(YPPRT_MAIN_LIBS)"; \
	X_ypp_LIBS="$(YPPRT_LIBS)"; ADF="-D_YPP_RT"; $(mk_ypp_x)
ypp_sc: libs
	@LIBS2DO="$(YPPSC_MAIN_LIBS)"; XPATH="src"; VPATH="$(topdir)/src"; ADF="-D_SC"; $(mksrc)
	@LIBS2DO="$(YPP_LIBS)"; XPATH="ypp"; VPATH="$(topdir)/ypp"; $(mk_ypp_src)
	@X2DO="ypp_sc"; XPATH="driver"; VPATH="$(topdir)/driver"; XLIBS="$(YPPSC_MAIN_LIBS)"; \
	X_ypp_LIBS="$(YPP_LIBS)"; ADF="-D_YPP_SC"; $(mk_ypp_x)
ypp_magnetic: libs
	@LIBS2DO="$(YPPSC_MAIN_LIBS)"; XPATH="src"; VPATH="$(topdir)/src"; ADF="-D_SC -D_MAGNETIC"; $(mksrc)
	@LIBS2DO="$(YPP_LIBS)"; XPATH="ypp"; VPATH="$(topdir)/ypp"; $(mk_ypp_src)
	@X2DO="ypp_magnetic"; XPATH="driver"; VPATH="$(topdir)/driver"; XLIBS="$(YPPSC_MAIN_LIBS)"; \
	X_ypp_LIBS="$(YPP_LIBS)"; ADF="-D_YPP_MAGNETIC"; $(mk_ypp_x)
#
# ydb
#
ydb: libs
	@LIBS2DO="$(YDBLIBS)"; $(mksrc)
	@X2DO="ydb"; XPATH="ydb"; VPATH="$(topdir)/ydb"; XLIBS="$(YDBLIBS)"; $(mkx)
#
clean_fast: 
	@$(objects_clean)
	@$(lib_mod_clean)
	@$(xclean)
clean:
	@$(objects_clean)
	@$(lib_mod_clean)
	@$(lib_ext_clean)
	@$(conf_clean)
	@$(xclean)
distclean: clean_all
clean_all:
	@$(objects_clean)
	@$(lib_mod_clean)
	@$(lib_ext_clean_all)
	@$(conf_clean)
	@$(xclean)
	
# Functions
define make_message
 echo;echo "YAMBO" @SVERSION@.@SPATCHLEVEL@.@SSUBLEVEL@ r.@SREVISION@ targets;echo;\
 echo  " [stable] all";\
 for target in $(TARGETS); do echo  " [stable] $$target" ; done;echo;\
 for target in $(PROJECTS); do echo " [devel] $$target" ; done;echo;\
 for target in $(BROKEN); do echo " [broken] $$target" ; done;echo;\
 for target in $(UTILS); do echo  " [util] $$target" ; done;echo
 for target in $(DEBUG); do echo  " [debug] $$target" ; done;echo
 for target in $(CLEANS); do echo  " [clean] $$target" ; done;echo
endef
define mksrc
 if [ "$(topdir)" != "$(prefix)" ] ; then cp -r $(topdir)/include/* include/ ; fi ; \
 for ldir in $$LIBS2DO; do \
  if test ! -f "$(libdir)/lib$$ldir.a" || test "$(debug)" = yes  ; then \
   rm -f "$(libdir)/lib$$ldir.a" ; \
   echo " " ; \
   echo ">>>[Making $$ldir]<<<" ; \
   if test ! -d "$$XPATH/$$ldir" ; then mkdir "$$XPATH/$$ldir" ; fi ; \
   if [ "$(topdir)" != "$(prefix)" ] && [ -f $$VPATH/$$ldir/.objects ] ; then \
    cp $$VPATH/$$ldir/.objects $$XPATH/$$ldir ; \
   fi ; \
   ./sbin/make_makefile.sh $$XPATH/$$ldir lib$$ldir.a .objects l $(xcpp) $$ADF ; \
   cd $$XPATH/$$ldir ; $(MAKE) VPATH=$$VPATH/$$ldir || exit "$$?" ; cd ../../ ; \
  fi ; \
 done
endef
define mk_ypp_src
 if test "$(topdir)" != "$(prefix)" ; then cp -r $(topdir)/include/* include/ ; fi ; \
 for ldir in $$LIBS2DO; do \
  if test ! -f "$(libdir)/lib_ypp_$$ldir.a" || test "$(debug)" = yes  ; then \
   rm -f "$(libdir)/lib_ypp_$$ldir.a" ; \
   echo " " ; \
   echo ">>>[Making $$ldir]<<<" ; \
   if test ! -d "$$XPATH/$$ldir" ; then mkdir "$$XPATH/$$ldir" ; fi ; \
   if [ "$(topdir)" != "$(prefix)" ] && [ -f $$VPATH/$$ldir/.objects ] ; then \
    cp $$VPATH/$$ldir/.objects $$XPATH/$$ldir ; \
   fi ; \
   ./sbin/make_makefile.sh $$XPATH/$$ldir lib_ypp_$$ldir.a .objects l $(xcpp) $$ADF ; \
   cd $$XPATH/$$ldir ; $(MAKE) VPATH=$$VPATH/$$ldir || exit "$$?" ; cd ../../; \
  fi ; \
 done
endef
define mklibxc
  if test ! -f "$(libdir)/libxc.a" ; then \
   echo " " ; \
   echo ">>>[Making libxc]<<<" ; \
   if test ! -d "$$DIR2GO/$$ldir" ; then mkdir "$$DIR2GO/$$ldir" ; fi ; \
   cd $$DIR2GO/libxc ; $(MAKE) -s VPATH=$$VPATH/libxc  || exit "$$?" ; \
   echo ">>>[Installing libxc]<<<" ; \
   $(MAKE) -s install ; \
   cd ../../ ; \
  fi
endef
define mklib
 for ldir in $$LIBS2DO; do \
  if test ! -f "$(libdir)/lib$$ldir.a" ; then \
   echo " " ; \
   echo ">>>[Making $$ldir]<<<" ; \
   if test ! -d "$$DIR2GO/$$ldir" ; then mkdir "$$DIR2GO/$$ldir" ; fi ; \
   if [ "$(topdir)" != "$(prefix)" ] && [ -f $$VPATH/$$ldir/.objects ] ; then \
    cp $$VPATH/$$ldir/.objects $$DIR2GO/$$ldir ; \
   fi ; \
   ./sbin/make_makefile.sh $$DIR2GO/$$ldir lib$$ldir.a .objects l $(precision) $(xcpp) $$ADF ; \
   cd $$DIR2GO/$$ldir ; $(MAKE) VPATH=$$VPATH/$$ldir || exit "$$?" ; cd ../../; \
  fi \
 done
endef
define mklib_ext
 if test ! -d "lib/archive" ; then mkdir "lib/archive" ; fi ; \
 if test ! -d "lib/install" ; then mkdir "lib/install" ; fi ; \
 if [ "$(topdir)" != "$(prefix)" ] ; then \
   cp $(topdir)/lib/archive/* lib/archive; \
   cp $(topdir)/config/missing config/ ; \
   cp $(topdir)/lib/install/* lib/install; \
 fi ; \
 for ldir in $$LIBS2DO; do \
  if test ! -f "$(libdir)/lib$$ldir.a" ; then \
   if [ "$(topdir)" != "$(prefix)" ] ; then \
    if test ! -d "$$DIR2GO/$$ldir" ; then mkdir "$$DIR2GO/$$ldir" ; fi ; \
    cp $$VPATH/$$ldir/Makefile.loc $$DIR2GO/$$ldir/ ; \
   fi ; \
   echo " " ; \
   echo ">>>[Making $$ldir]<<<" ; \
<<<<<<< HEAD
   if test ! -d "$$DIR2GO/$$ldir" ; then mkdir "$$DIR2GO/$$ldir" ; fi ; \
   cp $$VPATH/$$ldir/Makefile.loc $$DIR2GO/$$ldir/Makefile ; \
   cd $$DIR2GO/$$ldir ; $(MAKE) PATH=$$VPATH/$$ldir || exit "$$?" ; cd ../../ ; \
=======
   cd $$DIR2GO/$$ldir ; cp Makefile.loc Makefile ; $(make) VPATH=$$VPATH/$$ldir || exit "$$?" ; cd ../../ ; \
>>>>>>> bdab6ba4
  fi \
 done
endef
define mkx
 LLIBS="";for exe in $$XLIBS; do LLIBS="$$LLIBS -l$$exe" ; done ; \
 for exe in $$X2DO; do \
  echo " " ; \
  echo ">>>[Linking $$exe]<<<" ; \
  if test ! -f "$(bindir)/$$exe" || test "$(debug)" = yes  ; then \
   if test ! -d $$XPATH ; then mkdir $$XPATH ; fi ; \
   if [ "$(topdir)" != "$(prefix)" ] && [ -f $$VPATH/.objects ] ; then \
    cp $$VPATH/.objects $$XPATH ; \
   fi ; \
   ./sbin/make_makefile.sh $$XPATH $$exe .objects x $$LLIBS $(xcpp) $$ADF ; \
   cd $$XPATH ; $(MAKE) VPATH=$$VPATH || exit "$$?" ; \
  fi ; \
  echo " " ; \
 done
endef
define mk_ypp_x
 LLIBS="";for exe in $$XLIBS; do LLIBS="$$LLIBS -l$$exe" ; done ; \
 for exe in $$X_ypp_LIBS; do LLIBS="$$LLIBS -l_ypp_$$exe" ; done ; \
 for exe in $$X2DO; do \
  echo " " ; \
  echo ">>>[Linking $$exe]<<<" ; \
  if test ! -f "$(bindir)/$$exe" || test "$(debug)" = yes  ; then \
   if [ "$(topdir)" != "$(prefix)" ] && [ -f $$VPATH/.objects ] ; then \
    cp $$VPATH/.objects $$XPATH ; \
   fi ; \
   ./sbin/make_makefile.sh $$XPATH $$exe .objects x $$LLIBS $(xcpp) $$ADF ; \
   cd $$XPATH ; $(MAKE) VPATH=$$VPATH || exit "$$?" ; \
  fi ; \
  echo " " ; \
 done
endef
define objects_clean
 find . \( -name '*.o' -o -name 'Makefile' -o -name '*.f90' \
        -o -name '*_cpp.f' -o -name 'ifc*' -o -name '__*' -o -name '*.s' -o -name 'penmp' \) \
        -type f -print | grep -v '\.\/Makefile' | \
        grep -v '.*iotk.*\/Makefile'   | grep -v '.*iotk.*\/*f90' | \
        grep -v '.*etsf_io.*\/Makefile'| grep -v '.*etsf_io.*\/*f90' | \
        grep -v '.*netcdf.*\/Makefile' | grep -v '.*libxc.*\/Makefile' | xargs rm -f
 echo "[CLEAN] Objects ... done"
 echo "[CLEAN] Broken files ... done"
 echo "[CLEAN] Makefiles ... done"
 if test "$(debug)" = yes ; then \
 find . -name '.debug*' | xargs rm -fr ; \
 echo "[CLEAN] Debug locks and directories ... done" ; \
 fi
endef
define lib_ext_clean
 find . \( -name '*.a' -o -name '*.la' -o -name '*.mod' \
           -o -name 'netcdf*h' -o -name 'netcdf*inc' \) -type f -print | xargs rm -f 
<<<<<<< HEAD
 @cd $(libdir)/libxc;   $(MAKE) -s -f Makefile.loc clean > /dev/null ; cd ../..
 @cd $(libdir)/iotk;    $(MAKE) -s -f Makefile.loc clean > /dev/null ; cd ../..
 @cd $(libdir)/netcdf;  $(MAKE) -s -f Makefile.loc clean > /dev/null ; cd ../..
 @cd $(libdir)/etsf_io; $(MAKE) -s -f Makefile.loc clean > /dev/null ; cd ../..
=======
 @for libtoclean in "libxc" "iotk" "netcdf" "etsf_io" ; do \
  if test -d $(libdir)/$$libtoclean ; then \
   cd $(libdir)/$$libtoclean ; $(make) -s -f Makefile.loc clean > /dev/null ; cd ../.. ; \
   if [ "$(topdir)" != "$(prefix)" ] ; then rm -r $(libdir)/$$libtoclean ; fi ; \
  fi ; \
 done
>>>>>>> bdab6ba4
 echo "[CLEAN] Libs EXT (clean) ... done" 
endef
define lib_ext_clean_all
 find . \( -name '*.a' -o -name '*.la' -o -name '*.mod' \
           -o -name 'netcdf*h' -o -name 'netcdf*inc' \) -type f -print | xargs rm -f 
 @if test -d $(libdir)/install; then \
  cd $(libdir)/install; \
  if test -r make_iotk.inc ; then rm -f make_iotk.inc ; fi ; \
  cd ../.. ; \
 fi
 find . -name 'xc*.h' -type f -print | xargs rm -f
<<<<<<< HEAD
 @cd $(libdir)/libxc;   $(MAKE) -s -f Makefile.loc clean_all > /dev/null ; rm -f Makefile ; cd ../..
 @cd $(libdir)/iotk;    $(MAKE) -s -f Makefile.loc clean_all > /dev/null ; rm -f Makefile ; cd ../..
 @cd $(libdir)/netcdf;  $(MAKE) -s -f Makefile.loc clean_all > /dev/null ; rm -f Makefile ; cd ../..
 @cd $(libdir)/etsf_io; $(MAKE) -s -f Makefile.loc clean_all > /dev/null ; rm -f Makefile ; cd ../..
 @cd $(libdir)/archive; $(MAKE) -s -f Makefile.loc clean_all > /dev/null ; rm -f Makefile *gz *stamp ; cd ../..
=======
 @for libtoclean in "libxc" "iotk" "netcdf" "etsf_io" ; do \
  if test -d $(libdir)/$$libtoclean ; then \
   cd $(libdir)/$$libtoclean ; $(make) -s -f Makefile.loc clean > /dev/null ; cd ../.. ; \
   if [ "$(topdir)" != "$(prefix)" ] ; then rm -r $(libdir)/$$libtoclean ; fi ; \
  fi ; \
 done
 @if test -d $(libdir)/archive ; then \
  cd $(libdir)/archive; \
  $(make) -s -f Makefile.loc clean_all > /dev/null ; rm -f Makefile *gz *stamp ; \
  cd ../.. ; \
 fi
>>>>>>> bdab6ba4
 echo "[CLEAN] Libs EXT (clean_all) ... done" 
endef
define lib_mod_clean
 find . \( -name '*.a' -o -name '*.la' -o -name '*.mod' \) -type f -print | \
       grep -v netcdf | grep -v xc | grep -v iotk | grep -v typesize | grep -v etsf_io | xargs rm -f 
 echo "[CLEAN] Libraries ... done" 
 echo "[CLEAN] Modules ... done" 
endef
define xclean
 for exe in $(EXE); do rm -f $(bindir)/$$exe; done
 for exe in $(INTERFCS); do rm -f $(bindir)/$$exe; done
 cd $(bindir) ; rm -f etsf_io  ncgen ncgen3 nc-config nccopy ncdump  iotk iotk.x ; cd ..
 echo "[CLEAN] Targets ... done" 
endef
define conf_clean
 rm -f $(CFGFILES)
 rm -f config.status config.log
 rm -fr autom4te.cache
 echo "[CLEAN] Autoconf files ... done" 
endef<|MERGE_RESOLUTION|>--- conflicted
+++ resolved
@@ -323,13 +323,7 @@
    fi ; \
    echo " " ; \
    echo ">>>[Making $$ldir]<<<" ; \
-<<<<<<< HEAD
-   if test ! -d "$$DIR2GO/$$ldir" ; then mkdir "$$DIR2GO/$$ldir" ; fi ; \
-   cp $$VPATH/$$ldir/Makefile.loc $$DIR2GO/$$ldir/Makefile ; \
-   cd $$DIR2GO/$$ldir ; $(MAKE) PATH=$$VPATH/$$ldir || exit "$$?" ; cd ../../ ; \
-=======
-   cd $$DIR2GO/$$ldir ; cp Makefile.loc Makefile ; $(make) VPATH=$$VPATH/$$ldir || exit "$$?" ; cd ../../ ; \
->>>>>>> bdab6ba4
+   cd $$DIR2GO/$$ldir ; cp Makefile.loc Makefile ; $(MAKE) VPATH=$$VPATH/$$ldir || exit "$$?" ; cd ../../ ; \
   fi \
  done
 endef
@@ -383,19 +377,12 @@
 define lib_ext_clean
  find . \( -name '*.a' -o -name '*.la' -o -name '*.mod' \
            -o -name 'netcdf*h' -o -name 'netcdf*inc' \) -type f -print | xargs rm -f 
-<<<<<<< HEAD
- @cd $(libdir)/libxc;   $(MAKE) -s -f Makefile.loc clean > /dev/null ; cd ../..
- @cd $(libdir)/iotk;    $(MAKE) -s -f Makefile.loc clean > /dev/null ; cd ../..
- @cd $(libdir)/netcdf;  $(MAKE) -s -f Makefile.loc clean > /dev/null ; cd ../..
- @cd $(libdir)/etsf_io; $(MAKE) -s -f Makefile.loc clean > /dev/null ; cd ../..
-=======
  @for libtoclean in "libxc" "iotk" "netcdf" "etsf_io" ; do \
   if test -d $(libdir)/$$libtoclean ; then \
-   cd $(libdir)/$$libtoclean ; $(make) -s -f Makefile.loc clean > /dev/null ; cd ../.. ; \
+   cd $(libdir)/$$libtoclean ; $(MAKE) -s -f Makefile.loc clean > /dev/null ; cd ../.. ; \
    if [ "$(topdir)" != "$(prefix)" ] ; then rm -r $(libdir)/$$libtoclean ; fi ; \
   fi ; \
  done
->>>>>>> bdab6ba4
  echo "[CLEAN] Libs EXT (clean) ... done" 
 endef
 define lib_ext_clean_all
@@ -407,16 +394,9 @@
   cd ../.. ; \
  fi
  find . -name 'xc*.h' -type f -print | xargs rm -f
-<<<<<<< HEAD
- @cd $(libdir)/libxc;   $(MAKE) -s -f Makefile.loc clean_all > /dev/null ; rm -f Makefile ; cd ../..
- @cd $(libdir)/iotk;    $(MAKE) -s -f Makefile.loc clean_all > /dev/null ; rm -f Makefile ; cd ../..
- @cd $(libdir)/netcdf;  $(MAKE) -s -f Makefile.loc clean_all > /dev/null ; rm -f Makefile ; cd ../..
- @cd $(libdir)/etsf_io; $(MAKE) -s -f Makefile.loc clean_all > /dev/null ; rm -f Makefile ; cd ../..
- @cd $(libdir)/archive; $(MAKE) -s -f Makefile.loc clean_all > /dev/null ; rm -f Makefile *gz *stamp ; cd ../..
-=======
  @for libtoclean in "libxc" "iotk" "netcdf" "etsf_io" ; do \
   if test -d $(libdir)/$$libtoclean ; then \
-   cd $(libdir)/$$libtoclean ; $(make) -s -f Makefile.loc clean > /dev/null ; cd ../.. ; \
+   cd $(libdir)/$$libtoclean ; $(MAKE) -s -f Makefile.loc clean > /dev/null ; cd ../.. ; \
    if [ "$(topdir)" != "$(prefix)" ] ; then rm -r $(libdir)/$$libtoclean ; fi ; \
   fi ; \
  done
@@ -425,7 +405,6 @@
   $(make) -s -f Makefile.loc clean_all > /dev/null ; rm -f Makefile *gz *stamp ; \
   cd ../.. ; \
  fi
->>>>>>> bdab6ba4
  echo "[CLEAN] Libs EXT (clean_all) ... done" 
 endef
 define lib_mod_clean
