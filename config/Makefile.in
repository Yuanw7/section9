#
#        Copyright (C) 2000-2018 the YAMBO team
#              http://www.yambo-code.org
#
# Authors (see AUTHORS file for details): AM, DS
#
# This file is distributed under the terms of the GNU
# General Public License. You can redistribute it and/or
# modify it under the terms of the GNU General Public
# License as published by the Free Software Foundation;
# either version 2, or (at your option) any later version.
#
# This program is distributed in the hope that it will
# be useful, but WITHOUT ANY WARRANTY; without even the
# implied warranty of MERCHANTABILITY or FITNESS FOR A
# PARTICULAR PURPOSE.  See the GNU General Public License
# for more details.
#
# You should have received a copy of the GNU General Public
# License along with this program; if not, write to the Free
# Software Foundation, Inc., 59 Temple Place - Suite 330,Boston,
# MA 02111-1307, USA or visit http://www.gnu.org/copyleft/gpl.txt.
#
cpu         = @build_cpu@
os          = @build_os@
mpi         = @def_mpi@
netcdf      = @def_netcdf@
scalapack   = @def_scalapack@
slepc       = @def_slepc@
precision   = @def_dp@
fft         = @def_fft@
xcpp        = @def_netcdf@ @def_mpi@ @def_fft@ @def_slepc@ @def_scalapack@ @def_compiler@ @def_dp@ @def_openmp@ @def_time_profile@ @def_memory_profile@
keep_objs   = @enable_keep_objects@
do_blacs    = @compile_blacs@
do_slk      = @compile_slk@
do_lapack   = @compile_lapack@
do_fftw     = @compile_fftw@
do_fftqe    = @compile_fftqe@
do_iotk     = @compile_iotk@
do_hdf5     = @compile_hdf5@
do_netcdf   = @compile_netcdf@
do_etsf     = @compile_etsf@
do_p2y      = @compile_p2y@
do_e2y      = @compile_e2y@
do_libxc    = @compile_libxc@
do_petsc    = @compile_petsc@
do_slepc    = @compile_slepc@
shell       = @SHELL@
package_bugreport = @PACKAGE_BUGREPORT@
prefix      = @prefix@
exec_prefix = @exec_prefix@
libs_prefix = @extlibs_path@
bindir      = @bindir@
topdir      = @abs_top_srcdir@
libdir      = @prefix@/lib
includedir  = @prefix@/include
libbindir   = @prefix@/bin-libs
CFGFILES = config/setup config/Makefile config/report config/msg_ydb \
           sbin/make_makefile.sh driver/codever.h src/wf_and_fft/sgfft.F  \
           src/external_c/.objects Makefile driver/version.h \
           sbin/objects_store.sh driver/editor.h lib/archive/keep-extlibs-stamp \
           include/c_defs.h
ifeq ($(do_p2y),yes)
  p2y   = p2y
endif
ifeq ($(do_e2y),yes)
  e2y   = e2y
endif
INTERFCS = a2y c2y $(p2y) $(e2y)
CORE     = yambo ypp $(INTERFCS)
UTILS    = changelog get_extlibs ext-libs
CLEANS   = clean_fast clean clean_all distclean
PH_PROJ  = yambo_ph ypp_ph
<<<<<<< HEAD
SC_PROJ  = yambo_magnetic yambo_sc ypp_sc ypp_magnetic
RT_PROJ  = yambo_rt yambo_qed ypp_rt yambo_pl
NL_PROJ  = yambo_nl ypp_nl
KERR_PROJ= yambo_kerr 
BROKEN   = yambo_electric
ALL      = $(CORE) $(PH_PROJ) $(SC_PROJ) $(RT_PROJ) $(NL_PROJ) $(KERR_PROJ) $(TESTS)
TESTS    = 
EXE      = $(CORE) $(PH_PROJ) $(SC_PROJ) $(RT_PROJ) $(NL_PROJ) $(KERR_PROJ) $(BROKEN) $(TESTS)
=======
SC_PROJ  = yambo_sc ypp_sc
MAG_PROJ = yambo_magnetic ypp_magnetic
RT_PROJ  = yambo_rt ypp_rt
RTE_PROJ = yambo_rt yambo_qed yambo_pl ypp_rt
KERR_PROJ= yambo_kerr
ALL      = $(CORE) $(PH_PROJ) $(SC_PROJ) $(MAG_PROJ) $(RTE_PROJ) $(KERR_PROJ) $(TESTS)
BROKEN   =
TESTS    = 
EXE      = $(CORE) $(PH_PROJ) $(SC_PROJ) $(MAG_PROJ) $(RTE_PROJ) $(KERR_PROJ) $(BROKEN) $(TESTS)
>>>>>>> bbcfc0e9
#
# Libraries (ordered for compiling & linking)
#
BASIC_LIBS   = external_c modules memory matrices linear_algebra parallel parser communicate common io \
               xc_functionals interface stop_and_restart wf_and_fft 
BASIC_LIBS_LD= external_c memory modules matrices linear_algebra parallel parser communicate common io \
               xc_functionals interface stop_and_restart wf_and_fft 

MAIN_LIBS    = $(BASIC_LIBS) coulomb bz_ops qp_control setup \
               tddft pol_function qp acfdt bse
MAIN_LIBS_LD = $(BASIC_LIBS_LD) coulomb bz_ops qp_control setup \
               tddft pol_function qp acfdt bse

PJ_SCLIBS    = $(MAIN_LIBS) collisions hamiltonian sc
PJ_SCLIBS_LD = $(MAIN_LIBS_LD) collisions hamiltonian sc

PJ_RTLIBS    = $(BASIC_LIBS) coulomb bz_ops real_time_control qp_control setup \
               tddft pol_function qp acfdt bse collisions hamiltonian \
               real_time_propagation real_time_el-ph real_time_lifetimes real_time_common 
PJ_RTLIBS_LD = $(BASIC_LIBS_LD) coulomb bz_ops real_time_control qp_control setup \
               tddft pol_function qp acfdt bse collisions hamiltonian \
               real_time_propagation real_time_el-ph real_time_lifetimes real_time_common 

PJ_PLLIBS    = $(BASIC_LIBS) coulomb bz_ops real_time_control qp_control setup \
               tddft pol_function qp acfdt bse collisions hamiltonian sc \
               real_time_propagation real_time_el-ph real_time_lifetimes real_time_common 
PJ_PLLIBS_LD = $(BASIC_LIBS_LD) coulomb bz_ops real_time_control qp_control setup \
               tddft pol_function qp acfdt bse collisions hamiltonian sc \
               real_time_propagation real_time_el-ph real_time_lifetimes real_time_common 

PJ_NLLIBS    = $(PJ_RTLIBS) nloptics
PJ_NLLIBS_LD = $(PJ_RTLIBS_LD) nloptics
#
# Interfaces
#
2YLIBS       = external_c modules memory matrices linear_algebra parallel parser communicate common io setup interface stop_and_restart bz_ops
2YLIBS_LD    = external_c memory modules matrices linear_algebra parallel parser communicate common io setup interface stop_and_restart bz_ops
#
# YPP
#
YPP_BASIC_LIBS     = modules interpolate init qp plotting electrons 
YPP_BASIC_LIBS_LD  = modules interpolate init qp plotting electrons 
YPP_LIBS           = $(YPP_BASIC_LIBS) excitons symmetries k-points bits 
YPP_LIBS_LD        = $(YPP_BASIC_LIBS_LD) excitons symmetries k-points bits 
YPPPH_LIBS         = $(YPP_BASIC_LIBS) elph excitons symmetries k-points bits 
YPPPH_LIBS_LD      = $(YPP_BASIC_LIBS_LD) elph excitons symmetries k-points bits 
YPPRT_LIBS         = $(YPP_BASIC_LIBS) elph real_time excitons symmetries k-points bits 
YPPRT_LIBS_LD      = $(YPP_BASIC_LIBS_LD) elph real_time excitons symmetries k-points bits 
#
YPP_MAIN_LIBS      = $(BASIC_LIBS) coulomb bz_ops qp_control setup interface tddft pol_function qp bse
YPP_MAIN_LIBS_LD   = $(BASIC_LIBS_LD) coulomb bz_ops qp_control setup interface tddft pol_function qp bse
YPPSC_MAIN_LIBS    = $(YPP_MAIN_LIBS) collisions hamiltonian sc
YPPSC_MAIN_LIBS_LD = $(YPP_MAIN_LIBS_LD) collisions hamiltonian sc
YPPRT_MAIN_LIBS    = $(BASIC_LIBS) coulomb bz_ops real_time_control qp_control setup interface \
                     pol_function qp bse collisions hamiltonian 
YPPRT_MAIN_LIBS_LD = $(BASIC_LIBS_LD) coulomb bz_ops real_time_control qp_control setup interface \
                     pol_function qp bse collisions hamiltonian 
YPPNL_MAIN_LIBS    = $(BASIC_LIBS) coulomb bz_ops real_time_control qp_control setup interface \
                     pol_function qp bse collisions hamiltonian nloptics 
YPPNL_MAIN_LIBS_LD = $(BASIC_LIBS_LD) coulomb bz_ops real_time_control qp_control setup interface \
                     pol_function qp bse collisions hamiltonian nloptics 

.PHONY: interfaces

nothing: 
	@$(make_message)
changelog:
	./sbin/gitchangelog.py > ChangeLog
interfaces:
	for target in $(INTERFCS) ; do rm -f "$(bindir)/$$target" ; $(MAKE) $$target; if test ! -f "$(bindir)/$$target" ; then echo "$$target build failed"; break;fi ; done
core:      
	for target in $(CORE)     ; do rm -f "$(bindir)/$$target" ; $(MAKE) $$target; if test ! -f "$(bindir)/$$target" ; then echo "$$target build failed"; break;fi ; done
ph-project:
	for target in $(PH_PROJ)  ; do rm -f "$(bindir)/$$target" ; $(MAKE) $$target; if test ! -f "$(bindir)/$$target"; then echo "$$target build failed"; break;fi ; done
sc-project:
	for target in $(SC_PROJ)  ; do rm -f "$(bindir)/$$target" ; $(MAKE) $$target; if test ! -f "$(bindir)/$$target"; then echo "$$target build failed"; break;fi ; done
magn-project:
	for target in $(MAG_PROJ)  ; do rm -f "$(bindir)/$$target" ; $(MAKE) $$target; if test ! -f "$(bindir)/$$target"; then echo "$$target build failed"; break;fi ; done
rt-project:
	for target in $(RT_PROJ)  ; do rm -f "$(bindir)/$$target" ; $(MAKE) $$target; if test ! -f "$(bindir)/$$target"; then echo "$$target build failed"; break;fi ; done
<<<<<<< HEAD
nl-project:
	for target in $(NL_PROJ)  ; do rm -f "$(bindir)/$$target" ; $(MAKE) $$target; if test ! -f "$(bindir)/$$target"; then echo "$$target build failed"; break;fi ; done
=======
rtext-project:
	for target in $(RTE_PROJ)  ; do rm -f "$(bindir)/$$target" ; $(MAKE) $$target; if test ! -f "$(bindir)/$$target"; then echo "$$target build failed"; break;fi ; done
>>>>>>> bbcfc0e9
kerr-project:
	for target in $(KERR_PROJ); do rm -f "$(bindir)/$$target" ; $(MAKE) $$target; if test ! -f "$(bindir)/$$target"; then echo "$$target build failed"; break;fi ; done
all: 
	for target in $(ALL)      ; do rm -f "$(bindir)/$$target" ; $(MAKE) $$target; if test ! -f "$(bindir)/$$target" ; then echo "$$target build failed"; break;fi ; done
#
# External libs #
#
ext-libs: 
	@+if test "$(do_libxc)" = yes ; then LIBS2DO="libxc" ; \
	DIR2GO="lib" ; VPATH="$(topdir)/lib" ; $(mklib_ext); fi
	@+if test "$(do_blas)" = yes ; then LIBS2DO="blas" ; \
	DIR2GO="lib" ; VPATH="$(topdir)/lib" ; $(mklib_ext); fi
	@+if test "$(do_lapack)" = yes ; then LIBS2DO="lapack" ; \
	DIR2GO="lib" ; VPATH="$(topdir)/lib" ; $(mklib_ext); fi
	@+if test "$(do_fftw)" = yes ; then LIBS2DO="fftw" ; \
	DIR2GO="lib" ; VPATH="$(topdir)/lib" ; $(mklib_ext); fi
	@+if test "$(do_fftqe)" = yes ; then LIBS2DO="fftqe" ; \
	DIR2GO="lib" ; VPATH="$(topdir)/lib" ; $(mklib_ext); $(mklib_internal); fi
	@+if test "$(do_iotk)" = yes ; then LIBS2DO="iotk" ; \
	DIR2GO="lib" ; VPATH="$(topdir)/lib" ; $(mklib_ext); fi
	@+if test "$(do_hdf5)" = yes ; then LIBS2DO="hdf5" ; \
	DIR2GO="lib" ; VPATH="$(topdir)/lib" ; $(mklib_ext); fi
	@+if test "$(do_netcdf)" = yes ; then LIBS2DO="netcdf netcdff" ; \
	DIR2GO="lib" ; VPATH="$(topdir)/lib" ; $(mklib_ext); fi
	@+if test "$(do_etsf)" = yes ; then LIBS2DO="etsf_io" ; \
	DIR2GO="lib" ; VPATH="$(topdir)/lib" ; $(mklib_ext); fi
	@+if test "$(do_blacs)" = yes ; then LIBS2DO="blacs" ; \
	DIR2GO="lib" ; VPATH="$(topdir)/lib" ; $(mklib_ext); fi
	@+if test "$(do_slk)" = yes ; then LIBS2DO="scalapack" ; \
	DIR2GO="lib" ; VPATH="$(topdir)/lib" ; $(mklib_ext); fi
	@+if test "$(do_petsc)" = yes ; then LIBS2DO="petsc" ; \
	DIR2GO="lib" ; VPATH="$(topdir)/lib" ; $(mklib_ext); fi
	@+if test "$(do_slepc)" = yes ; then LIBS2DO="slepc" ; \
	DIR2GO="lib" ; VPATH="$(topdir)/lib" ; $(mklib_ext); fi
#
# Internal libs #
#
int-libs:
	@+LIBS2DO="slatec"; DIR2GO="lib" ; VPATH="$(topdir)/lib" ; $(mklib_internal)
	@+LIBS2DO="math77"; DIR2GO="lib" ; VPATH="$(topdir)/lib" ; $(mklib_internal)
	@+LIBS2DO="local" ; DIR2GO="lib" ; VPATH="$(topdir)/lib" ; $(mklib_internal)
#
# All libs #
#
libs:	ext-libs int-libs
#
# Download external libs #
#
get_extlibs:
	@+mkdir -p lib/archive; \
	if [ $(topdir) != $(prefix) ] ; then \
	cp $(topdir)/lib/archive/* lib/archive; \
	cp $(topdir)/config/missing config/ ; \
	fi ; \
	cd lib/archive; $(MAKE) -f Makefile.loc all;
#
# Yambo #
# 
yambo: libs
	@+LIBS2DO="$(MAIN_LIBS)"; XPATH="src"; VPATH="$(topdir)/src"; $(mksrc)
	@+X2DO="yambo"; XPATH="driver"; VPATH="$(topdir)/driver"; XLIBS="$(MAIN_LIBS_LD)"; $(mkx)
#
# Yambo PROJECTS #
# 
yambo_magnetic: libs
	@+LIBS2DO="$(PJ_SCLIBS)"; XPATH="src"; VPATH="$(topdir)/src"; ADF="-D_MAGNETIC -D_SC"; $(mksrc)
	@+X2DO="yambo_magnetic"; XPATH="driver"; VPATH="$(topdir)/driver"; XLIBS="$(PJ_SCLIBS_LD)"; ADF="-D_MAGNETIC -D_SC"; $(mkx)
yambo_electric: libs
	@+LIBS2DO="$(PJ_SCLIBS)"; XPATH="src"; VPATH="$(topdir)/src"; ADF="-D_ELECTRIC -D_SC"; $(mksrc)
	@+X2DO="yambo_electric"; XPATH="driver"; VPATH="$(topdir)/driver"; XLIBS="$(PJ_SCLIBS_LD)"; ADF="-D_ELECTRIC -D_SC"; $(mkx)
yambo_kerr: libs
	@+LIBS2DO="$(PJ_RTLIBS)"; XPATH="src"; VPATH="$(topdir)/src"; ADF="-D_RT -D_ELPH -D_KERR"; $(mksrc)
	@+X2DO="yambo_kerr"; XPATH="driver"; VPATH="$(topdir)/driver"; XLIBS="$(PJ_RTLIBS_LD)";ADF="-D_RT -D_ELPH -D_KERR"; $(mkx)
yambo_sc: libs
	@+LIBS2DO="$(PJ_SCLIBS)"; XPATH="src"; VPATH="$(topdir)/src"; ADF="-D_SC"; $(mksrc)
	@+X2DO="yambo_sc"; XPATH="driver"; VPATH="$(topdir)/driver"; XLIBS="$(PJ_SCLIBS_LD)"; ADF="-D_SC"; $(mkx)
yambo_pl: libs
	@+LIBS2DO="$(PJ_PLLIBS)"; XPATH="src"; VPATH="$(topdir)/src"; ADF="-D_RT -D_SC -D_ELPH -D_PL"; $(mksrc)
	@+X2DO="yambo_pl"; XPATH="driver"; VPATH="$(topdir)/driver"; XLIBS="$(PJ_PLLIBS_LD)"; ADF="-D_RT -D_SC -D_ELPH -D_PL"; $(mkx)
yambo_rt: libs
	@+LIBS2DO="$(PJ_RTLIBS)"; XPATH="src"; VPATH="$(topdir)/src"; ADF="-D_RT -D_ELPH"; $(mksrc)
	@+X2DO="yambo_rt"; XPATH="driver"; VPATH="$(topdir)/driver"; XLIBS="$(PJ_RTLIBS_LD)"; ADF="-D_RT -D_ELPH"; $(mkx)
yambo_nl: libs
	@+LIBS2DO="$(PJ_NLLIBS)"; XPATH="src"; VPATH="$(topdir)/src"; ADF="-D_NL -D_RT -D_ELPH"; $(mksrc)
	@+X2DO="yambo_nl"; XPATH="driver"; VPATH="$(topdir)/driver"; XLIBS="$(PJ_NLLIBS_LD)"; ADF="-D_NL -D_RT -D_ELPH"; $(mkx)
yambo_ph: libs
	@+LIBS2DO="$(MAIN_LIBS)"; XPATH="src"; VPATH="$(topdir)/src"; ADF="-D_ELPH"; $(mksrc)
	@+X2DO="yambo_ph"; XPATH="driver"; VPATH="$(topdir)/driver"; XLIBS="$(MAIN_LIBS_LD)"; ADF="-D_ELPH"; $(mkx)
yambo_qed: libs
	@+LIBS2DO="$(PJ_RTLIBS)"; XPATH="src"; VPATH="$(topdir)/src"; ADF="-D_QED -D_RT -D_ELPH"; $(mksrc)
	@+X2DO="yambo_qed"; XPATH="driver"; VPATH="$(topdir)/driver"; XLIBS="$(PJ_RTLIBS_LD)"; ADF="-D_QED -D_RT -D_ELPH"; $(mkx)
#
# Interfaces #
#
interfcs: libs
	@+LIBS2DO="$(2YLIBS)"; XPATH="src" ; VPATH="$(topdir)/src" ; $(mksrc)
	@+LIBS2DO="int_modules"; DIR2GO="interfaces" ; VPATH="$(topdir)/interfaces" ; $(mklib_internal)
a2y: interfcs
	@+X2DO="a2y"; XPATH="interfaces/a2y"; VPATH="$(topdir)/interfaces/a2y"; XLIBS="$(2YLIBS_LD)"; $(mkx)
c2y: interfcs
	@+X2DO="c2y"; XPATH="interfaces/c2y"; VPATH="$(topdir)/interfaces/c2y"; XLIBS="$(2YLIBS_LD)"; $(mkx)
ifeq ($(do_p2y),yes)
p2y: interfcs
	@+X2DO="p2y" ; XPATH="interfaces/p2y"; VPATH="$(topdir)/interfaces/p2y"; XLIBS="$(2YLIBS_LD)"; ADF="@PW_CPP@"; $(mkx) ;
endif
ifeq ($(do_e2y),yes)
e2y: interfcs
	@+X2DO="e2y" ; XPATH="interfaces/e2y"; VPATH="$(topdir)/interfaces/e2y"; XLIBS="$(2YLIBS_LD)"; $(mkx) ;
endif
#
# YPP #
#
ypp: libs
	@+LIBS2DO="$(YPP_MAIN_LIBS)"; XPATH="src" ; VPATH="$(topdir)/src" ; $(mksrc)
	@+LIBS2DO="$(YPP_LIBS)"; XPATH="ypp" ; VPATH="$(topdir)/ypp" ; $(mk_ypp_src)
	@+X2DO="ypp" ;XPATH="driver"; VPATH="$(topdir)/driver" ; XLIBS="$(YPP_MAIN_LIBS_LD)"; X_ypp_LIBS="$(YPP_LIBS_LD)"; $(mk_ypp_x)
#
# Ypp projects #
#
ypp_ph: libs
	@+LIBS2DO="$(YPP_MAIN_LIBS)"; XPATH="src"; VPATH="$(topdir)/src"; ADF="-D_ELPH"; $(mksrc)
	@+LIBS2DO="$(YPPPH_LIBS)"; XPATH="ypp"; VPATH="$(topdir)/ypp";  ADF="-D_YPP_ELPH"; $(mk_ypp_src)
	@+X2DO="ypp_ph"; XPATH="driver"; VPATH="$(topdir)/driver"; XLIBS="$(YPP_MAIN_LIBS_LD)"; \
	X_ypp_LIBS="$(YPPPH_LIBS_LD) elph"; ADF="-D_YPP_ELPH"; $(mk_ypp_x)
ypp_rt: libs
	@+LIBS2DO="$(YPPRT_MAIN_LIBS)"; XPATH="src"; VPATH="$(topdir)/src"; ADF="-D_RT -D_ELPH -D_YPP_RT"; $(mksrc)
	@+LIBS2DO="$(YPPRT_LIBS)"; XPATH="ypp"; VPATH="$(topdir)/ypp"; ADF="-D_ELPH -D_YPP_RT -D_YPP_ELPH"; $(mk_ypp_src)
	@+X2DO="ypp_rt"; XPATH="driver"; VPATH="$(topdir)/driver"; XLIBS="$(YPPRT_MAIN_LIBS_LD)"; \
	X_ypp_LIBS="$(YPPRT_LIBS_LD)"; ADF="-D_YPP_RT"; $(mk_ypp_x)
ypp_nl: libs
	@+LIBS2DO="$(YPPNL_MAIN_LIBS)"; XPATH="src"; VPATH="$(topdir)/src"; ADF="-D_RT -D_NL -D_ELPH -D_YPP_NL"; $(mksrc)
	@+LIBS2DO="$(YPPRT_LIBS)"; XPATH="ypp"; VPATH="$(topdir)/ypp"; ADF="-D_ELPH -D_YPP_RT -D_YPP_NL -D_YPP_ELPH"; $(mk_ypp_src)
	@+X2DO="ypp_nl"; XPATH="driver"; VPATH="$(topdir)/driver"; XLIBS="$(YPPRT_MAIN_LIBS_LD)"; \
	X_ypp_LIBS="$(YPPRT_LIBS_LD)"; ADF=" -D_YPP_NL -D_YPP_RT -D_YPP_ELPH"; $(mk_ypp_x)
ypp_sc: libs
	@+LIBS2DO="$(YPPSC_MAIN_LIBS)"; XPATH="src"; VPATH="$(topdir)/src"; ADF="-D_SC"; $(mksrc)
	@+LIBS2DO="$(YPP_LIBS)"; XPATH="ypp"; VPATH="$(topdir)/ypp"; $(mk_ypp_src)
	@+X2DO="ypp_sc"; XPATH="driver"; VPATH="$(topdir)/driver"; XLIBS="$(YPPSC_MAIN_LIBS_LD)"; \
	X_ypp_LIBS="$(YPP_LIBS_LD)"; ADF="-D_YPP_SC"; $(mk_ypp_x)
ypp_magnetic: libs
	@+LIBS2DO="$(YPPSC_MAIN_LIBS)"; XPATH="src"; VPATH="$(topdir)/src"; ADF="-D_SC -D_MAGNETIC"; $(mksrc)
	@+LIBS2DO="$(YPP_LIBS)"; XPATH="ypp"; VPATH="$(topdir)/ypp"; $(mk_ypp_src)
	@+X2DO="ypp_magnetic"; XPATH="driver"; VPATH="$(topdir)/driver"; XLIBS="$(YPPSC_MAIN_LIBS_LD)"; \
	X_ypp_LIBS="$(YPP_LIBS_LD)"; ADF="-D_YPP_MAGNETIC"; $(mk_ypp_x)
#
clean_fast: 
	@$(objects_clean)
	@$(lib_mod_clean)
	@$(xclean)
clean:
	@$(objects_clean)
	@$(lib_mod_clean)
	@$(sysincs_clean)
	@$(conf_clean)
	@$(xclean)
clean_all:
	@$(objects_clean)
	@$(lib_mod_clean)
	@$(lib_ext_clean)
	@$(sysincs_clean)
	@$(conf_clean)
	@$(xclean)
remove_ext_libs: 
	@$(lib_ext_remove)
distclean: clean_all remove_ext_libs
#
#===========
# Functions
#===========
#
# Messages
#
define make_message
 echo;echo "YAMBO" @SVERSION@.@SSUBVERSION@.@SPATCHLEVEL@ r.@SREVISION@ targets;echo;\
 echo " [all projects] all";\
 echo " [project-related suite] project (core, rt-project, ...)";      echo;\
 for target in $(CORE);      do echo " [core] $$target"         ; done;echo;\
 for target in $(SC_PROJ);   do echo " [sc-project] $$target"   ; done;echo;\
 for target in $(MAG_PROJ);  do echo " [magn-project] $$target" ; done;echo;\
 for target in $(PH_PROJ);   do echo " [ph-project] $$target"   ; done;echo;\
 for target in $(RT_PROJ);   do echo " [rt-project] $$target"   ; done;echo;\
<<<<<<< HEAD
 for target in $(NL_PROJ);   do echo " [nl-project] $$target"   ; done;echo;\
=======
 for target in $(RTE_PROJ);  do echo " [rtext-project] $$target"; done;echo;\
>>>>>>> bbcfc0e9
 for target in $(KERR_PROJ); do echo " [kerr-project] $$target" ; done;echo;\
 for target in $(UTILS);     do echo " [utils] $$target"        ; done;echo;\
 for target in $(CLEANS);    do echo " [clean] $$target"        ; done;echo
endef
#
# SRC's and LIB's (needing the locks)
#
define mksrc
 if [ "$(topdir)" != "$(prefix)" ] ; then cp -r $(topdir)/include/* include/ ; fi ; \
 for ldir in $$LIBS2DO; do \
  if test ! -f "$(libdir)/lib$$ldir.a" || test "$(keep_objs)" = yes  ; then \
   rm -f "$(libdir)/lib$$ldir.a" ; \
   echo " " ; \
   echo ">>>[Making $$ldir]<<<" ; \
   if test ! -d "$$XPATH/$$ldir" ; then mkdir -p "$$XPATH/$$ldir" ; fi ; \
   if [ "$(topdir)" != "$(prefix)" ] && [ -f $$VPATH/$$ldir/.objects ] ; then \
    cp $$VPATH/$$ldir/.objects $$XPATH/$$ldir ; \
   fi ; \
   ./sbin/make_makefile.sh $$XPATH/$$ldir lib$$ldir.a .objects l $(xcpp) $$ADF ; \
   cd $$XPATH/$$ldir ; $(MAKE) VPATH=$$VPATH/$$ldir || exit "$$?" ; cd ../../ ; \
  fi ; \
 done
endef
define mk_ypp_src
 if test "$(topdir)" != "$(prefix)" ; then cp -r $(topdir)/include/* include/ ; fi ; \
 for ldir in $$LIBS2DO; do \
  if test ! -f "$(libdir)/lib_ypp_$$ldir.a" || test "$(keep_objs)" = yes  ; then \
   rm -f "$(libdir)/lib_ypp_$$ldir.a" ; \
   echo " " ; \
   echo ">>>[Making $$ldir]<<<" ; \
   if test ! -d "$$XPATH/$$ldir" ; then mkdir -p "$$XPATH/$$ldir" ; fi ; \
   if [ "$(topdir)" != "$(prefix)" ] && [ -f $$VPATH/$$ldir/.objects ] ; then \
    cp $$VPATH/$$ldir/.objects $$XPATH/$$ldir ; \
   fi ; \
   ./sbin/make_makefile.sh $$XPATH/$$ldir lib_ypp_$$ldir.a .objects l $(xcpp) $$ADF ; \
   cd $$XPATH/$$ldir ; $(MAKE) VPATH=$$VPATH/$$ldir || exit "$$?" ; cd ../../; \
  fi ; \
 done
endef
define mklib_internal
 for ldir in $$LIBS2DO; do \
  if test ! -f "$(libdir)/lib$$ldir.a" ; then \
   echo " " ; \
   echo ">>>[Making $$ldir]<<<" ; \
   if test ! -d "$$DIR2GO/$$ldir" ; then mkdir -p "$$DIR2GO/$$ldir" ; fi ; \
   if [ "$(topdir)" != "$(prefix)" ] && [ -f $$VPATH/$$ldir/.objects ] ; then \
    cp $$VPATH/$$ldir/.objects $$DIR2GO/$$ldir ; \
   fi ; \
   ./sbin/make_makefile.sh $$DIR2GO/$$ldir lib$$ldir.a .objects l $(precision) $(xcpp) $$ADF ; \
   cd $$DIR2GO/$$ldir ; $(MAKE) VPATH=$$VPATH/$$ldir || exit "$$?" ; cd ../../; \
  fi \
 done
endef
#
# External libs
#
define mklib_ext
 if test ! -d "lib/archive" ; then mkdir -p "lib/archive" ; fi ; \
 if [ "$(topdir)" != "$(prefix)" ] ; then \
   cp $(topdir)/lib/archive/* lib/archive; \
   cp $(topdir)/config/missing config/ ; \
 fi ; \
 for ldir in $$LIBS2DO; do \
  if test ! -f "$(libdir)/lib$$ldir.a" ; then \
   if [ "$(topdir)" != "$(prefix)" ] ; then \
    if test ! -d "$$DIR2GO/$$ldir" ; then mkdir -p "$$DIR2GO/$$ldir" ; fi ; \
    if test -e $$VPATH/$$ldir/Makefile.loc; then cp $$VPATH/$$ldir/Makefile.loc $$DIR2GO/$$ldir/ ; fi ;\
    if test -e $$VPATH/$$ldir/Makefile.lib; then cp $$VPATH/$$ldir/Makefile.lib $$DIR2GO/$$ldir/ ; fi ;\
    if test -e $$VPATH/$$ldir/*inc*;        then cp $$VPATH/$$ldir/*inc* $$DIR2GO/$$ldir/ ;        fi ;\
   fi ; \
   echo " " ; \
   echo ">>>[Making $$ldir]<<<" ; \
   cd $$DIR2GO/$$ldir ; cp Makefile.loc Makefile ; $(MAKE) VPATH=$$VPATH/$$ldir || exit "$$?" ; cd ../../ ; \
  fi \
 done
endef
#
# Final exe's
#
define mkx
 LLIBS="";for exe in $$XLIBS; do LLIBS="$$LLIBS -l$$exe" ; done ; \
 for exe in $$X2DO; do \
  echo " " ; \
  echo ">>>[Linking $$exe]<<<" ; \
  if test ! -f "$(bindir)/$$exe" || test "$(keep_objs)" = yes  ; then \
   if test ! -d $$XPATH ; then mkdir -p $$XPATH ; fi ; \
   if [ "$(topdir)" != "$(prefix)" ] && [ -f $$VPATH/.objects ] ; then \
    cp $$VPATH/.objects $$XPATH ; \
   fi ; \
   ./sbin/make_makefile.sh $$XPATH $$exe .objects x $$LLIBS $(xcpp) $$ADF ; \
   cd $$XPATH ; $(MAKE) VPATH=$$VPATH || exit "$$?" ; \
  fi ; \
  echo " " ; \
 done
endef
define mk_ypp_x
 LLIBS="";for exe in $$XLIBS; do LLIBS="$$LLIBS -l$$exe" ; done ; \
 for exe in $$X_ypp_LIBS; do LLIBS="$$LLIBS -l_ypp_$$exe" ; done ; \
 for exe in $$X2DO; do \
  echo " " ; \
  echo ">>>[Linking $$exe]<<<" ; \
  if test ! -f "$(bindir)/$$exe" || test "$(keep_objs)" = yes  ; then \
   if [ "$(topdir)" != "$(prefix)" ] && [ -f $$VPATH/.objects ] ; then \
    cp $$VPATH/.objects $$XPATH ; \
   fi ; \
   ./sbin/make_makefile.sh $$XPATH $$exe .objects x $$LLIBS $(xcpp) $$ADF ; \
   cd $$XPATH ; $(MAKE) VPATH=$$VPATH || exit "$$?" ; \
  fi ; \
  echo " " ; \
 done
endef
#
# CLEANING
#
define objects_clean
 find . \( -name '*.o' -o -name 'Makefile' -o -name '*.f90' \
        -o -name '*_cpp.f' -o -name 'ifc*' -o -name '__*' -o -name '*.s' -o -name 'penmp' \) \
        -type f -print | grep -v '\.\/Makefile' | \
        grep -v '.*iotk.*\/Makefile'   | grep -v '.*iotk.*\/*f90' | \
        grep -v '.*etsf_io.*\/Makefile'| grep -v '.*etsf_io.*\/*f90' | \
        grep -v '.*hdf5.*\/Makefile' | grep -v '.*netcdf.*\/Makefile' | grep -v '.*libxc.*\/Makefile' | \
        grep -v '.*lapack*' | grep -v '.*fftw.*\/Makefile' | grep -v '.*fftqe.*\/Makefile' | grep -v '.*blacs*' |  \
        grep -v '.*scalapack*' | grep -v '.*/lib/slepc*' | \
        grep -v '.*/lib/petsc*'  | xargs rm -f
 echo "[CLEAN] Objects ... done"
 echo "[CLEAN] Broken files ... done"
 echo "[CLEAN] Makefiles ... done"
 if test "$(keep_objs)" = yes ; then \
 find . -name '.objects__lock*' | xargs rm -fr ; \
 echo "[CLEAN] Objects locks and directories ... done" ; \
 fi
endef
define lib_ext_clean
 find . \( -name '*.a' -o -name '*.la' -o -name '*.mod' \
           -o -name 'H5*.h' -o -name 'hdf5*.h' -o -name 'netcdf*h' -o -name 'netcdf*inc' \
           -o -name 'fftw3*h' -o -name 'fftw3*f' -o -name 'fftw*f03' \) -type f -print | xargs rm -f
 find . -name 'xc*.h' -type f -print | xargs rm -f
 @for libtoclean in "libxc" "iotk" "netcdff" "netcdf" "hdf5" "etsf_io" "lapack" "blacs" "scalapack" "petsc" "slepc" "fftw" "fftqe" ; do \
  if test -d $(libdir)/$$libtoclean ; then \
   cd $(libdir)/$$libtoclean ; \
   $(MAKE) -s -f Makefile.loc clean_all > /dev/null ; rm -f Makefile *stamp *.inc ; \
   cd ../.. ; \
   if [ "$(topdir)" != "$(prefix)" ] ; then rm -r $(libdir)/$$libtoclean ; fi ; \
  fi ; \
 done
 @if test -d $(libdir)/archive ; then \
  cd $(libdir)/archive; \
  $(MAKE) -s -f Makefile.loc clean_all > /dev/null ; rm -f Makefile *stamp ; \
  cd ../.. ; \
 fi
 echo "[CLEAN] External libraries compilation directories ... done" 
endef
define sysincs_clean
 @if test -d $(prefix)/include/system/; then \
   rm -rf $(prefix)/include/system ; \
   echo "[CLEAN] Libraries ... done"; \
 fi 
endef
define lib_ext_remove
 @if test -f $(libs_prefix)/../../driver/driver.c; then \
  echo "[CLEAN] Pre-compiled internal libraries ... done"; \
  rm -fr "$(libs_prefix)"; \
 fi
 @if test -f $(prefix)/include/system/../../driver/driver.c; then \
  echo "[CLEAN] Local include directory ... done"; \
  rm -fr "$(prefix)/include/system"; \
 fi
endef
define lib_mod_clean
 find . \( -name '*.a' -o -name '*.la' -o -name '*.mod' \) -type f -print | \
       grep -v hdf5 | grep -v netcdf | grep -v xc | grep -v iotk | grep -v typesize | grep -v etsf_io | grep -v fftw | xargs rm -f 
 cd $(libbindir) ; rm -f * ; cd .. ; rmdir $(libbindir)
 echo "[CLEAN] Libraries ... done" 
 echo "[CLEAN] Modules ... done" 
endef
define xclean
 for exe in $(EXE); do rm -f $(bindir)/$$exe; done
 rmdir $(bindir)
 echo "[CLEAN] Targets ... done" 
endef
define conf_clean
 rm -f $(CFGFILES)
 rm -f config.status config.log
 rm -fr autom4te.cache
 echo "[CLEAN] Autoconf files ... done" 
endef<|MERGE_RESOLUTION|>--- conflicted
+++ resolved
@@ -71,26 +71,16 @@
 UTILS    = changelog get_extlibs ext-libs
 CLEANS   = clean_fast clean clean_all distclean
 PH_PROJ  = yambo_ph ypp_ph
-<<<<<<< HEAD
-SC_PROJ  = yambo_magnetic yambo_sc ypp_sc ypp_magnetic
-RT_PROJ  = yambo_rt yambo_qed ypp_rt yambo_pl
-NL_PROJ  = yambo_nl ypp_nl
-KERR_PROJ= yambo_kerr 
-BROKEN   = yambo_electric
-ALL      = $(CORE) $(PH_PROJ) $(SC_PROJ) $(RT_PROJ) $(NL_PROJ) $(KERR_PROJ) $(TESTS)
-TESTS    = 
-EXE      = $(CORE) $(PH_PROJ) $(SC_PROJ) $(RT_PROJ) $(NL_PROJ) $(KERR_PROJ) $(BROKEN) $(TESTS)
-=======
 SC_PROJ  = yambo_sc ypp_sc
 MAG_PROJ = yambo_magnetic ypp_magnetic
 RT_PROJ  = yambo_rt ypp_rt
+NL_PROJ  = yambo_nl ypp_nl
 RTE_PROJ = yambo_rt yambo_qed yambo_pl ypp_rt
 KERR_PROJ= yambo_kerr
-ALL      = $(CORE) $(PH_PROJ) $(SC_PROJ) $(MAG_PROJ) $(RTE_PROJ) $(KERR_PROJ) $(TESTS)
-BROKEN   =
+ALL      = $(CORE) $(PH_PROJ) $(SC_PROJ) $(MAG_PROJ) $(RTE_PROJ) $(NL_PROJ) $(KERR_PROJ) $(TESTS)
+BROKEN   = yambo_electric
 TESTS    = 
-EXE      = $(CORE) $(PH_PROJ) $(SC_PROJ) $(MAG_PROJ) $(RTE_PROJ) $(KERR_PROJ) $(BROKEN) $(TESTS)
->>>>>>> bbcfc0e9
+EXE      = $(CORE) $(PH_PROJ) $(SC_PROJ) $(MAG_PROJ) $(RTE_PROJ) $(NL_PROJ) $(KERR_PROJ) $(BROKEN) $(TESTS)
 #
 # Libraries (ordered for compiling & linking)
 #
@@ -171,13 +161,10 @@
 	for target in $(MAG_PROJ)  ; do rm -f "$(bindir)/$$target" ; $(MAKE) $$target; if test ! -f "$(bindir)/$$target"; then echo "$$target build failed"; break;fi ; done
 rt-project:
 	for target in $(RT_PROJ)  ; do rm -f "$(bindir)/$$target" ; $(MAKE) $$target; if test ! -f "$(bindir)/$$target"; then echo "$$target build failed"; break;fi ; done
-<<<<<<< HEAD
 nl-project:
 	for target in $(NL_PROJ)  ; do rm -f "$(bindir)/$$target" ; $(MAKE) $$target; if test ! -f "$(bindir)/$$target"; then echo "$$target build failed"; break;fi ; done
-=======
 rtext-project:
 	for target in $(RTE_PROJ)  ; do rm -f "$(bindir)/$$target" ; $(MAKE) $$target; if test ! -f "$(bindir)/$$target"; then echo "$$target build failed"; break;fi ; done
->>>>>>> bbcfc0e9
 kerr-project:
 	for target in $(KERR_PROJ); do rm -f "$(bindir)/$$target" ; $(MAKE) $$target; if test ! -f "$(bindir)/$$target"; then echo "$$target build failed"; break;fi ; done
 all: 
@@ -359,11 +346,8 @@
  for target in $(MAG_PROJ);  do echo " [magn-project] $$target" ; done;echo;\
  for target in $(PH_PROJ);   do echo " [ph-project] $$target"   ; done;echo;\
  for target in $(RT_PROJ);   do echo " [rt-project] $$target"   ; done;echo;\
-<<<<<<< HEAD
  for target in $(NL_PROJ);   do echo " [nl-project] $$target"   ; done;echo;\
-=======
  for target in $(RTE_PROJ);  do echo " [rtext-project] $$target"; done;echo;\
->>>>>>> bbcfc0e9
  for target in $(KERR_PROJ); do echo " [kerr-project] $$target" ; done;echo;\
  for target in $(UTILS);     do echo " [utils] $$target"        ; done;echo;\
  for target in $(CLEANS);    do echo " [clean] $$target"        ; done;echo
