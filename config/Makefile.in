#
#        Copyright (C) 2000-2017 the YAMBO team
#              http://www.yambo-code.org
#
# Authors (see AUTHORS file for details): AM
#
# This file is distributed under the terms of the GNU
# General Public License. You can redistribute it and/or
# modify it under the terms of the GNU General Public
# License as published by the Free Software Foundation;
# either version 2, or (at your option) any later version.
#
# This program is distributed in the hope that it will
# be useful, but WITHOUT ANY WARRANTY; without even the
# implied warranty of MERCHANTABILITY or FITNESS FOR A
# PARTICULAR PURPOSE.  See the GNU General Public License
# for more details.
#
# You should have received a copy of the GNU General Public
# License along with this program; if not, write to the Free
# Software Foundation, Inc., 59 Temple Place - Suite 330,Boston,
# MA 02111-1307, USA or visit http://www.gnu.org/copyleft/gpl.txt.
#
cpu         = @build_cpu@
os          = @build_os@
mpi         = @def_mpi@
netcdf      = @def_netcdf@
scalapack   = @def_scalapack@
precision   = @def_dp@
fft         = @def_fft@
xcpp        = @def_netcdf@ @def_mpi@ @def_fft@ @def_scalapack@ @def_compiler@ @def_dp@ @def_openmp@ @def_time_profile@ @def_memory_profile@
debug       = @enable_debug@
do_blacs    = @compile_blacs@
do_slk      = @compile_slk@
do_lapack   = @compile_lapack@
do_fftw     = @compile_fftw@
do_fftqe    = @compile_fftqe@
do_iotk     = @compile_iotk@
do_hdf5     = @compile_hdf5@
do_netcdf   = @compile_netcdf@
do_etsf     = @compile_etsf@
do_p2y      = @compile_p2y@
do_e2y      = @compile_e2y@
do_libxc    = @compile_libxc@
do_petsc    = @compile_petsc@
do_slepc    = @compile_slepc@
shell       = @SHELL@
package_bugreport = @PACKAGE_BUGREPORT@
prefix      = @prefix@
exec_prefix = @exec_prefix@
libs_prefix = @extlibs_path@
bindir      = @bindir@
topdir      = @abs_top_srcdir@
libdir      = @prefix@/lib
includedir  = @prefix@/include
CFGFILES = config/setup config/Makefile config/report  \
           sbin/make_makefile.sh driver/codever.h src/wf_and_fft/sgfft.F  \
           src/external_c/.objects Makefile driver/version.h \
           sbin/objects_debug.sh driver/editor.h lib/archive/keep-extlibs-stamp \
           include/c_defs.h
TARGETS  = yambo interfaces ypp
UTILS    = changelog get_extlibs ext-libs
CLEANS   = clean_fast clean clean_all distclean
<<<<<<< HEAD
PROJECTS = yambo_ph ypp_ph
BROKEN   = yambo_magnetic yambo_sc yambo_rt yambo_qed yambo_kerr yambo_pl \
           ypp_sc ypp_rt ypp_magnetic 
=======
PROJECTS = yambo_ph ypp_ph yambo_magnetic yambo_sc yambo_rt yambo_qed yambo_kerr yambo_pl \
           ypp_sc ypp_rt ypp_magnetic
>>>>>>> cee3c393
DEBUG    = 
EXE      = $(TARGETS) $(PROJECTS) $(BROKEN) $(DEBUG)
INTERFCS = a2y p2y e2y c2y
#
# Libraries (ordered for compiling & linking)
#
BASIC_LIBS   = external_c modules memory matrices linear_algebra parallel parser xc_functionals communicate common io \
<<<<<<< HEAD
=======
               interface stop_and_restart wf_and_fft 
BASIC_LIBS_LD= external_c memory modules matrices linear_algebra parallel parser xc_functionals communicate common io \
>>>>>>> cee3c393
               interface stop_and_restart wf_and_fft 

MAIN_LIBS    = $(BASIC_LIBS) coulomb bz_ops qp_control setup \
               tddft pol_function qp acfdt bse
MAIN_LIBS_LD = $(BASIC_LIBS_LD) coulomb bz_ops qp_control setup \
               tddft pol_function qp acfdt bse

PJ_SCLIBS    = $(MAIN_LIBS) collisions hamiltonian sc
PJ_SCLIBS_LD = $(MAIN_LIBS_LD) collisions hamiltonian sc

PJ_RTLIBS    = $(BASIC_LIBS) coulomb bz_ops real_time_control qp_control setup \
               tddft pol_function qp acfdt bse collisions hamiltonian \
               real_time_propagation real_time_el-ph real_time_lifetimes real_time_common 
PJ_RTLIBS_LD = $(BASIC_LIBS_LD) coulomb bz_ops real_time_control qp_control setup \
               tddft pol_function qp acfdt bse collisions hamiltonian \
               real_time_propagation real_time_el-ph real_time_lifetimes real_time_common 

PJ_PLLIBS    = $(BASIC_LIBS) coulomb bz_ops real_time_control qp_control setup \
               tddft pol_function qp acfdt bse collisions hamiltonian sc \
               real_time_propagation real_time_el-ph real_time_lifetimes real_time_common 
PJ_PLLIBS_LD = $(BASIC_LIBS_LD) coulomb bz_ops real_time_control qp_control setup \
               tddft pol_function qp acfdt bse collisions hamiltonian sc \
               real_time_propagation real_time_el-ph real_time_lifetimes real_time_common 
#
# Interfaces
#
2YLIBS       = external_c modules memory matrices linear_algebra parallel parser communicate common io setup interface stop_and_restart bz_ops
2YLIBS_LD    = external_c memory modules matrices linear_algebra parallel parser communicate common io setup interface stop_and_restart bz_ops
#
# YPP
#
YPP_BASIC_LIBS     = modules interpolate init qp plotting electrons 
YPP_BASIC_LIBS_LD  = modules interpolate init qp plotting electrons 
YPP_LIBS           = $(YPP_BASIC_LIBS) excitons symmetries k-points bits 
YPP_LIBS_LD        = $(YPP_BASIC_LIBS_LD) excitons symmetries k-points bits 
YPPPH_LIBS         = $(YPP_BASIC_LIBS) elph excitons symmetries k-points bits 
YPPPH_LIBS_LD      = $(YPP_BASIC_LIBS_LD) elph excitons symmetries k-points bits 
YPPRT_LIBS         = $(YPP_BASIC_LIBS) elph real_time excitons symmetries k-points bits 
YPPRT_LIBS_LD      = $(YPP_BASIC_LIBS_LD) elph real_time excitons symmetries k-points bits 
#
YPP_MAIN_LIBS      = $(BASIC_LIBS) coulomb bz_ops qp_control setup interface tddft pol_function bse
YPP_MAIN_LIBS_LD   = $(BASIC_LIBS_LD) coulomb bz_ops qp_control setup interface tddft pol_function bse
YPPSC_MAIN_LIBS    = $(YPP_MAIN_LIBS) collisions hamiltonian sc
YPPSC_MAIN_LIBS_LD = $(YPP_MAIN_LIBS_LD) collisions hamiltonian sc
YPPRT_MAIN_LIBS    = $(BASIC_LIBS) coulomb bz_ops real_time_control qp_control setup interface \
                     pol_function bse collisions hamiltonian 
YPPRT_MAIN_LIBS_LD = $(BASIC_LIBS_LD) coulomb bz_ops real_time_control qp_control setup interface \
                     pol_function bse collisions hamiltonian 

nothing: 
	@$(make_message)
changelog:
	./sbin/gitchangelog.py > ChangeLog
all:
	for target in $(TARGETS) ; do $(MAKE) $$target; if test ! -f "$(bindir)/$$target" && test ! "$$target" = "interfaces" ; then echo "$$target build failed"; break;fi ; done
	for target in $(PROJECTS); do $(MAKE) $$target; if test ! -f "$(bindir)/$$target"; then echo "$$target build failed"; break;fi ; done
	for target in $(DEBUG)   ; do $(MAKE) $$target; if test ! -f "$(bindir)/$$target"; then echo "$$target build failed"; break;fi ; done
#
# External libs #
#
ext-libs:
	@+if test "$(do_libxc)" = yes ; then LIBS2DO="libxc" ; \
	DIR2GO="lib" ; VPATH="$(topdir)/lib" ; $(mklib_ext); fi
	@+if test "$(do_blas)" = yes ; then LIBS2DO="blas" ; \
	DIR2GO="lib" ; VPATH="$(topdir)/lib" ; $(mklib_ext); fi
	@+if test "$(do_lapack)" = yes ; then LIBS2DO="lapack" ; \
	DIR2GO="lib" ; VPATH="$(topdir)/lib" ; $(mklib_ext); fi
	@+if test "$(do_fftw)" = yes ; then LIBS2DO="fftw" ; \
	DIR2GO="lib" ; VPATH="$(topdir)/lib" ; $(mklib_ext); fi
	@+if test "$(do_fftqe)" = yes ; then LIBS2DO="fftqe" ; \
	DIR2GO="lib" ; VPATH="$(topdir)/lib" ; $(mklib_ext); $(mklib_internal); fi
	@+if test "$(do_iotk)" = yes ; then LIBS2DO="iotk" ; \
	DIR2GO="lib" ; VPATH="$(topdir)/lib" ; $(mklib_ext); fi
	@+if test "$(do_hdf5)" = yes ; then LIBS2DO="hdf5" ; \
	DIR2GO="lib" ; VPATH="$(topdir)/lib" ; $(mklib_ext); fi
	@+if test "$(do_netcdf)" = yes ; then LIBS2DO="netcdf netcdff" ; \
	DIR2GO="lib" ; VPATH="$(topdir)/lib" ; $(mklib_ext); fi
	@+if test "$(do_etsf)" = yes ; then LIBS2DO="etsf_io" ; \
	DIR2GO="lib" ; VPATH="$(topdir)/lib" ; $(mklib_ext); fi
	@+if test "$(do_blacs)" = yes ; then LIBS2DO="blacs" ; \
	DIR2GO="lib" ; VPATH="$(topdir)/lib" ; $(mklib_ext); fi
	@+if test "$(do_slk)" = yes ; then LIBS2DO="scalapack" ; \
	DIR2GO="lib" ; VPATH="$(topdir)/lib" ; $(mklib_ext); fi
	@+if test "$(do_petsc)" = yes ; then LIBS2DO="petsc" ; \
	DIR2GO="lib" ; VPATH="$(topdir)/lib" ; $(mklib_ext); fi
	@+if test "$(do_slepc)" = yes ; then LIBS2DO="slepc" ; \
	DIR2GO="lib" ; VPATH="$(topdir)/lib" ; $(mklib_ext); fi
#
# Internal libs #
#
int-libs:
	@+LIBS2DO="slatec"; DIR2GO="lib" ; VPATH="$(topdir)/lib" ; $(mklib_internal)
	@+LIBS2DO="local" ; DIR2GO="lib" ; VPATH="$(topdir)/lib" ; $(mklib_internal)
#
# All libs #
#
libs:	ext-libs int-libs
#
# Download external libs #
#
get_extlibs:
	@+mkdir -p lib/archive; \
	if [ $(topdir) != $(prefix) ] ; then \
	cp $(topdir)/lib/archive/* lib/archive; \
	cp $(topdir)/config/missing config/ ; \
	fi ; \
	cd lib/archive; $(MAKE) -f Makefile.loc all;
#
# Yambo #
# 
yambo: libs
	@+LIBS2DO="$(MAIN_LIBS)"; XPATH="src"; VPATH="$(topdir)/src"; $(mksrc)
	@+X2DO="yambo"; XPATH="driver"; VPATH="$(topdir)/driver"; XLIBS="$(MAIN_LIBS_LD)"; $(mkx)
#
# Yambo PROJECTS #
# 
yambo_magnetic: libs
	@+LIBS2DO="$(PJ_SCLIBS)"; XPATH="src"; VPATH="$(topdir)/src"; ADF="-D_MAGNETIC -D_SC"; $(mksrc)
	@+X2DO="yambo_magnetic"; XPATH="driver"; VPATH="$(topdir)/driver"; XLIBS="$(PJ_SCLIBS_LD)"; ADF="-D_MAGNETIC -D_SC"; $(mkx)
yambo_kerr: libs
	@+LIBS2DO="$(PJ_RTLIBS)"; XPATH="src"; VPATH="$(topdir)/src"; ADF="-D_RT -D_ELPH -D_KERR"; $(mksrc)
	@+X2DO="yambo_kerr"; XPATH="driver"; VPATH="$(topdir)/driver"; XLIBS="$(PJ_RTLIBS_LD)";ADF="-D_RT -D_ELPH -D_KERR"; $(mkx)
yambo_sc: libs
	@+LIBS2DO="$(PJ_SCLIBS)"; XPATH="src"; VPATH="$(topdir)/src"; ADF="-D_SC"; $(mksrc)
	@+X2DO="yambo_sc"; XPATH="driver"; VPATH="$(topdir)/driver"; XLIBS="$(PJ_SCLIBS_LD)"; ADF="-D_SC"; $(mkx)
yambo_pl: libs
	@+LIBS2DO="$(PJ_PLLIBS)"; XPATH="src"; VPATH="$(topdir)/src"; ADF="-D_RT -D_SC -D_ELPH -D_PL"; $(mksrc)
	@+X2DO="yambo_pl"; XPATH="driver"; VPATH="$(topdir)/driver"; XLIBS="$(PJ_PLLIBS_LD)"; ADF="-D_RT -D_SC -D_ELPH -D_PL"; $(mkx)
yambo_rt: libs
	@+LIBS2DO="$(PJ_RTLIBS)"; XPATH="src"; VPATH="$(topdir)/src"; ADF="-D_RT -D_ELPH"; $(mksrc)
	@+X2DO="yambo_rt"; XPATH="driver"; VPATH="$(topdir)/driver"; XLIBS="$(PJ_RTLIBS_LD)"; ADF="-D_RT -D_ELPH"; $(mkx)
yambo_ph: libs
	@+LIBS2DO="$(MAIN_LIBS)"; XPATH="src"; VPATH="$(topdir)/src"; ADF="-D_ELPH"; $(mksrc)
	@+X2DO="yambo_ph"; XPATH="driver"; VPATH="$(topdir)/driver"; XLIBS="$(MAIN_LIBS_LD)"; ADF="-D_ELPH"; $(mkx)
yambo_qed: libs
	@+LIBS2DO="$(PJ_RTLIBS)"; XPATH="src"; VPATH="$(topdir)/src"; ADF="-D_QED -D_RT -D_ELPH"; $(mksrc)
	@+X2DO="yambo_qed"; XPATH="driver"; VPATH="$(topdir)/driver"; XLIBS="$(PJ_RTLIBS_LD)"; ADF="-D_QED -D_RT -D_ELPH"; $(mkx)
#
# Interfaces #
#
interfaces: libs
	@+LIBS2DO="$(2YLIBS)"; XPATH="src" ; VPATH="$(topdir)/src" ; $(mksrc)
	@+LIBS2DO="int_modules"; DIR2GO="interfaces" ; VPATH="$(topdir)/interfaces" ; $(mklib_internal)
	@+X2DO="a2y"; XPATH="interfaces/a2y"; VPATH="$(topdir)/interfaces/a2y"; XLIBS="$(2YLIBS_LD)"; $(mkx)
	@+X2DO="c2y"; XPATH="interfaces/c2y"; VPATH="$(topdir)/interfaces/c2y"; XLIBS="$(2YLIBS_LD)"; $(mkx)
	@+if test "$(do_p2y)" = yes ; then \
	X2DO="p2y" ; XPATH="interfaces/p2y"; VPATH="$(topdir)/interfaces/p2y"; XLIBS="$(2YLIBS_LD)"; ADF="-D@PW_CPP@"; $(mkx) ; \
	fi
	@+if test "$(do_e2y)" = yes ; then \
	X2DO="e2y" ; XPATH="interfaces/e2y"; VPATH="$(topdir)/interfaces/e2y"; XLIBS="$(2YLIBS_LD)"; $(mkx) ; \
	fi
#
# YPP #
#
ypp: libs
	@+LIBS2DO="$(YPP_MAIN_LIBS)"; XPATH="src" ; VPATH="$(topdir)/src" ; $(mksrc)
	@+LIBS2DO="$(YPP_LIBS)"; XPATH="ypp" ; VPATH="$(topdir)/ypp" ; $(mk_ypp_src)
	@+X2DO="ypp" ;XPATH="driver"; VPATH="$(topdir)/driver" ; XLIBS="$(YPP_MAIN_LIBS_LD)"; X_ypp_LIBS="$(YPP_LIBS_LD)"; $(mk_ypp_x)
#
# Ypp projects #
#
ypp_ph: libs
	@+LIBS2DO="$(YPP_MAIN_LIBS)"; XPATH="src"; VPATH="$(topdir)/src"; ADF="-D_ELPH"; $(mksrc)
	@+LIBS2DO="$(YPPPH_LIBS)"; XPATH="ypp"; VPATH="$(topdir)/ypp";  ADF="-D_YPP_ELPH"; $(mk_ypp_src)
	@+X2DO="ypp_ph"; XPATH="driver"; VPATH="$(topdir)/driver"; XLIBS="$(YPP_MAIN_LIBS_LD)"; \
	X_ypp_LIBS="$(YPPPH_LIBS_LD) elph"; ADF="-D_YPP_ELPH"; $(mk_ypp_x)
ypp_rt: libs
	@+LIBS2DO="$(YPPRT_MAIN_LIBS)"; XPATH="src"; VPATH="$(topdir)/src"; ADF="-D_RT -D_ELPH -D_YPP_RT"; $(mksrc)
	@+LIBS2DO="$(YPPRT_LIBS)"; XPATH="ypp"; VPATH="$(topdir)/ypp"; ADF="-D_ELPH -D_YPP_RT -D_YPP_ELPH"; $(mk_ypp_src)
	@+X2DO="ypp_rt"; XPATH="driver"; VPATH="$(topdir)/driver"; XLIBS="$(YPPRT_MAIN_LIBS_LD)"; \
	X_ypp_LIBS="$(YPPRT_LIBS_LD)"; ADF="-D_YPP_RT"; $(mk_ypp_x)
ypp_sc: libs
	@+LIBS2DO="$(YPPSC_MAIN_LIBS)"; XPATH="src"; VPATH="$(topdir)/src"; ADF="-D_SC"; $(mksrc)
	@+LIBS2DO="$(YPP_LIBS)"; XPATH="ypp"; VPATH="$(topdir)/ypp"; $(mk_ypp_src)
	@+X2DO="ypp_sc"; XPATH="driver"; VPATH="$(topdir)/driver"; XLIBS="$(YPPSC_MAIN_LIBS_LD)"; \
	X_ypp_LIBS="$(YPP_LIBS_LD)"; ADF="-D_YPP_SC"; $(mk_ypp_x)
ypp_magnetic: libs
	@+LIBS2DO="$(YPPSC_MAIN_LIBS)"; XPATH="src"; VPATH="$(topdir)/src"; ADF="-D_SC -D_MAGNETIC"; $(mksrc)
	@+LIBS2DO="$(YPP_LIBS)"; XPATH="ypp"; VPATH="$(topdir)/ypp"; $(mk_ypp_src)
	@+X2DO="ypp_magnetic"; XPATH="driver"; VPATH="$(topdir)/driver"; XLIBS="$(YPPSC_MAIN_LIBS_LD)"; \
	X_ypp_LIBS="$(YPP_LIBS_LD)"; ADF="-D_YPP_MAGNETIC"; $(mk_ypp_x)
#
clean_fast: 
	@$(objects_clean)
	@$(lib_mod_clean)
	@$(xclean)
clean:
	@$(objects_clean)
	@$(lib_mod_clean)
	@$(lib_ext_clean)
	@$(sysincs_clean)
	@$(conf_clean)
	@$(xclean)
distclean: clean_all remove_ext_libs
clean_all:
	@$(objects_clean)
	@$(lib_mod_clean)
	@$(lib_ext_clean_all)
	@$(sysincs_clean)
	@$(conf_clean)
	@$(xclean)
remove_ext_libs: 
	@$(lib_ext_remove)
#
#===========
# Functions
#===========
#
# Messages
#
define make_message
 echo;echo "YAMBO" @SVERSION@.@SSUBVERSION@.@SPATCHLEVEL@ r.@SREVISION@ targets;echo;\
 echo  " [stable] all";\
 for target in $(TARGETS); do echo  " [stable] $$target" ; done;echo;\
 for target in $(PROJECTS); do echo " [devel] $$target" ; done;echo;\
 for target in $(BROKEN); do echo " [broken] $$target" ; done;echo;\
 for target in $(UTILS); do echo  " [util] $$target" ; done;echo
 for target in $(DEBUG); do echo  " [debug] $$target" ; done;echo
 for target in $(CLEANS); do echo  " [clean] $$target" ; done;echo
endef
#
# SRC's and LIB's (needing the locks)
#
define mksrc
 if [ "$(topdir)" != "$(prefix)" ] ; then cp -r $(topdir)/include/* include/ ; fi ; \
 for ldir in $$LIBS2DO; do \
  if test ! -f "$(libdir)/lib$$ldir.a" || test "$(debug)" = yes  ; then \
   rm -f "$(libdir)/lib$$ldir.a" ; \
   echo " " ; \
   echo ">>>[Making $$ldir]<<<" ; \
   if test ! -d "$$XPATH/$$ldir" ; then mkdir -p "$$XPATH/$$ldir" ; fi ; \
   if [ "$(topdir)" != "$(prefix)" ] && [ -f $$VPATH/$$ldir/.objects ] ; then \
    cp $$VPATH/$$ldir/.objects $$XPATH/$$ldir ; \
   fi ; \
   ./sbin/make_makefile.sh $$XPATH/$$ldir lib$$ldir.a .objects l $(xcpp) $$ADF ; \
   cd $$XPATH/$$ldir ; $(MAKE) VPATH=$$VPATH/$$ldir || exit "$$?" ; cd ../../ ; \
  fi ; \
 done
endef
define mk_ypp_src
 if test "$(topdir)" != "$(prefix)" ; then cp -r $(topdir)/include/* include/ ; fi ; \
 for ldir in $$LIBS2DO; do \
  if test ! -f "$(libdir)/lib_ypp_$$ldir.a" || test "$(debug)" = yes  ; then \
   rm -f "$(libdir)/lib_ypp_$$ldir.a" ; \
   echo " " ; \
   echo ">>>[Making $$ldir]<<<" ; \
   if test ! -d "$$XPATH/$$ldir" ; then mkdir -p "$$XPATH/$$ldir" ; fi ; \
   if [ "$(topdir)" != "$(prefix)" ] && [ -f $$VPATH/$$ldir/.objects ] ; then \
    cp $$VPATH/$$ldir/.objects $$XPATH/$$ldir ; \
   fi ; \
   ./sbin/make_makefile.sh $$XPATH/$$ldir lib_ypp_$$ldir.a .objects l $(xcpp) $$ADF ; \
   cd $$XPATH/$$ldir ; $(MAKE) VPATH=$$VPATH/$$ldir || exit "$$?" ; cd ../../; \
  fi ; \
 done
endef
define mklib_internal
 for ldir in $$LIBS2DO; do \
  if test ! -f "$(libdir)/lib$$ldir.a" ; then \
   echo " " ; \
   echo ">>>[Making $$ldir]<<<" ; \
   if test ! -d "$$DIR2GO/$$ldir" ; then mkdir -p "$$DIR2GO/$$ldir" ; fi ; \
   if [ "$(topdir)" != "$(prefix)" ] && [ -f $$VPATH/$$ldir/.objects ] ; then \
    cp $$VPATH/$$ldir/.objects $$DIR2GO/$$ldir ; \
   fi ; \
   ./sbin/make_makefile.sh $$DIR2GO/$$ldir lib$$ldir.a .objects l $(precision) $(xcpp) $$ADF ; \
   cd $$DIR2GO/$$ldir ; $(MAKE) VPATH=$$VPATH/$$ldir || exit "$$?" ; cd ../../; \
  fi \
 done
endef
#
# External libs
#
define mklib_ext
 if test ! -d "lib/archive" ; then mkdir -p "lib/archive" ; fi ; \
 if [ "$(topdir)" != "$(prefix)" ] ; then \
   cp $(topdir)/lib/archive/* lib/archive; \
   cp $(topdir)/config/missing config/ ; \
 fi ; \
 for ldir in $$LIBS2DO; do \
  if test ! -f "$(libdir)/lib$$ldir.a" ; then \
   if [ "$(topdir)" != "$(prefix)" ] ; then \
    if test ! -d "$$DIR2GO/$$ldir" ; then mkdir -p "$$DIR2GO/$$ldir" ; fi ; \
    if test -e $$VPATH/$$ldir/Makefile.loc; then cp $$VPATH/$$ldir/Makefile.loc $$DIR2GO/$$ldir/ ; fi ;\
    if test -e $$VPATH/$$ldir/Makefile.lib; then cp $$VPATH/$$ldir/Makefile.lib $$DIR2GO/$$ldir/ ; fi ;\
    if test -e $$VPATH/$$ldir/*inc*;        then cp $$VPATH/$$ldir/*inc* $$DIR2GO/$$ldir/ ;        fi ;\
   fi ; \
   echo " " ; \
   echo ">>>[Making $$ldir]<<<" ; \
   cd $$DIR2GO/$$ldir ; cp Makefile.loc Makefile ; $(MAKE) VPATH=$$VPATH/$$ldir || exit "$$?" ; cd ../../ ; \
  fi \
 done
endef
#
# Final exe's
#
define mkx
 LLIBS="";for exe in $$XLIBS; do LLIBS="$$LLIBS -l$$exe" ; done ; \
 for exe in $$X2DO; do \
  echo " " ; \
  echo ">>>[Linking $$exe]<<<" ; \
  if test ! -f "$(bindir)/$$exe" || test "$(debug)" = yes  ; then \
   if test ! -d $$XPATH ; then mkdir -p $$XPATH ; fi ; \
   if [ "$(topdir)" != "$(prefix)" ] && [ -f $$VPATH/.objects ] ; then \
    cp $$VPATH/.objects $$XPATH ; \
   fi ; \
   ./sbin/make_makefile.sh $$XPATH $$exe .objects x $$LLIBS $(xcpp) $$ADF ; \
   cd $$XPATH ; $(MAKE) VPATH=$$VPATH || exit "$$?" ; \
  fi ; \
  echo " " ; \
 done
endef
define mk_ypp_x
 LLIBS="";for exe in $$XLIBS; do LLIBS="$$LLIBS -l$$exe" ; done ; \
 for exe in $$X_ypp_LIBS; do LLIBS="$$LLIBS -l_ypp_$$exe" ; done ; \
 for exe in $$X2DO; do \
  echo " " ; \
  echo ">>>[Linking $$exe]<<<" ; \
  if test ! -f "$(bindir)/$$exe" || test "$(debug)" = yes  ; then \
   if [ "$(topdir)" != "$(prefix)" ] && [ -f $$VPATH/.objects ] ; then \
    cp $$VPATH/.objects $$XPATH ; \
   fi ; \
   ./sbin/make_makefile.sh $$XPATH $$exe .objects x $$LLIBS $(xcpp) $$ADF ; \
   cd $$XPATH ; $(MAKE) VPATH=$$VPATH || exit "$$?" ; \
  fi ; \
  echo " " ; \
 done
endef
#
# CLEANING
#
define objects_clean
 find . \( -name '*.o' -o -name 'Makefile' -o -name '*.f90' \
        -o -name '*_cpp.f' -o -name 'ifc*' -o -name '__*' -o -name '*.s' -o -name 'penmp' -o -name 'make.dep' \) \
        -type f -print | grep -v '\.\/Makefile' | \
        grep -v '.*iotk.*\/Makefile'   | grep -v '.*iotk.*\/*f90' | \
        grep -v '.*etsf_io.*\/Makefile'| grep -v '.*etsf_io.*\/*f90' | \
        grep -v '.*hdf5.*\/Makefile' | grep -v '.*netcdf.*\/Makefile' | grep -v '.*libxc.*\/Makefile' | \
        grep -v '.*lapack*' | grep -v '.*fftw.*\/Makefile' | grep -v '.*fftqe.*\/Makefile' | grep -v '.*blacs*' |  \
        grep -v '.*scalapack*' | grep -v '.*slepc*' | \
        grep -v '.*petsc*'  | xargs rm -f
 echo "[CLEAN] Objects ... done"
 echo "[CLEAN] Broken files ... done"
 echo "[CLEAN] Makefiles ... done"
 if test "$(debug)" = yes ; then \
 find . -name '.debug*' | xargs rm -fr ; \
 echo "[CLEAN] Debug locks and directories ... done" ; \
 fi
endef
define lib_ext_clean
 find . \( -name '*.a' -o -name '*.la' -o -name '*.mod' \
           -o -name 'H5*.h' -o -name 'hdf5*.h' -o -name 'netcdf*h' -o -name 'netcdf*inc' \
           -o -name 'fftw3*h' -o -name 'fftw3*f' -o -name 'fftw*f03' \) -type f -print | xargs rm -f
 @for libtoclean in "libxc" "iotk" "netcdff" "netcdf" "hdf5" "etsf_io" "lapack" "blacs" "scalapack" "petsc" "slepc" "fftw" "fftqe" ; do \
  if test -d $(libdir)/$$libtoclean ; then \
   cd $(libdir)/$$libtoclean ; $(MAKE) -s -f Makefile.loc clean > /dev/null ; cd ../.. ; \
   if [ "$(topdir)" != "$(prefix)" ] ; then rm -r $(libdir)/$$libtoclean ; fi ; \
  fi ; \
 done
 echo "[CLEAN] External libraries compilation directories (clean) ... done" 
endef
define lib_ext_clean_all
 find . \( -name '*.a' -o -name '*.la' -o -name '*.mod' \
           -o -name 'H5*.h' -o -name 'hdf5*.h' -o -name 'netcdf*h' -o -name 'netcdf*inc' \
           -o -name 'fftw3*h' -o -name 'fftw3*f' -o -name 'fftw*f03' \) -type f -print | xargs rm -f
 find . -name 'xc*.h' -type f -print | xargs rm -f
 @for libtoclean in "libxc" "iotk" "netcdff" "netcdf" "hdf5" "etsf_io" "lapack" "blacs" "scalapack" "petsc" "slepc" "fftw" "fftqe" ; do \
  if test -d $(libdir)/$$libtoclean ; then \
   cd $(libdir)/$$libtoclean ; \
   $(MAKE) -s -f Makefile.loc clean_all > /dev/null ; rm -f Makefile *stamp *.inc ; \
   cd ../.. ; \
   if [ "$(topdir)" != "$(prefix)" ] ; then rm -r $(libdir)/$$libtoclean ; fi ; \
  fi ; \
 done
 @if test -d $(libdir)/archive ; then \
  cd $(libdir)/archive; \
  $(MAKE) -s -f Makefile.loc clean_all > /dev/null ; rm -f Makefile *stamp ; \
  cd ../.. ; \
 fi
 echo "[CLEAN] External libraries compilation directories (clean_all) ... done" 
endef
define sysincs_clean
 @if test -d $(prefix)/sys_incs/; then \
   rm $(prefix)/sys_incs/* ; \
   echo "[CLEAN] Libraries ... done"; \
 fi 
endef
define lib_ext_remove
 @if test -f $(libs_prefix)/../driver/driver.c; then \
  echo "[CLEAN] Pre-compiled internal libraries ... done"; \
  rm -fr "$(libs_prefix)"; \
 fi
 @if test -f $(prefix)/sys_incs/../driver/driver.c; then \
  echo "[CLEAN] Local include directory ... done"; \
  rm -fr "$(prefix)/sys_incs"; \
 fi
endef
define lib_mod_clean
 find . \( -name '*.a' -o -name '*.la' -o -name '*.mod' \) -type f -print | \
       grep -v hdf5 | grep -v netcdf | grep -v xc | grep -v iotk | grep -v typesize | grep -v etsf_io | grep -v fftw | xargs rm -f 
 echo "[CLEAN] Libraries ... done" 
 echo "[CLEAN] Modules ... done" 
endef
define xclean
 for exe in $(EXE); do rm -f $(bindir)/$$exe; done
 for exe in $(INTERFCS); do rm -f $(bindir)/$$exe; done
 cd $(bindir) ; rm -f etsf*  nc*  iotk* fftw* h5* gif2h5 ; cd ..
 echo "[CLEAN] Targets ... done" 
endef
define conf_clean
 rm -f $(CFGFILES)
 rm -f config.status config.log
 rm -fr autom4te.cache
 echo "[CLEAN] Autoconf files ... done" 
endef<|MERGE_RESOLUTION|>--- conflicted
+++ resolved
@@ -61,14 +61,8 @@
 TARGETS  = yambo interfaces ypp
 UTILS    = changelog get_extlibs ext-libs
 CLEANS   = clean_fast clean clean_all distclean
-<<<<<<< HEAD
-PROJECTS = yambo_ph ypp_ph
-BROKEN   = yambo_magnetic yambo_sc yambo_rt yambo_qed yambo_kerr yambo_pl \
-           ypp_sc ypp_rt ypp_magnetic 
-=======
 PROJECTS = yambo_ph ypp_ph yambo_magnetic yambo_sc yambo_rt yambo_qed yambo_kerr yambo_pl \
            ypp_sc ypp_rt ypp_magnetic
->>>>>>> cee3c393
 DEBUG    = 
 EXE      = $(TARGETS) $(PROJECTS) $(BROKEN) $(DEBUG)
 INTERFCS = a2y p2y e2y c2y
@@ -76,11 +70,8 @@
 # Libraries (ordered for compiling & linking)
 #
 BASIC_LIBS   = external_c modules memory matrices linear_algebra parallel parser xc_functionals communicate common io \
-<<<<<<< HEAD
-=======
                interface stop_and_restart wf_and_fft 
 BASIC_LIBS_LD= external_c memory modules matrices linear_algebra parallel parser xc_functionals communicate common io \
->>>>>>> cee3c393
                interface stop_and_restart wf_and_fft 
 
 MAIN_LIBS    = $(BASIC_LIBS) coulomb bz_ops qp_control setup \
