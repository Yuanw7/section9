#
#        Copyright (C) 2000-2017 the YAMBO team
#              http://www.yambo-code.org
#
# Authors (see AUTHORS file for details): AM
#
# This file is distributed under the terms of the GNU
# General Public License. You can redistribute it and/or
# modify it under the terms of the GNU General Public
# License as published by the Free Software Foundation;
# either version 2, or (at your option) any later version.
#
# This program is distributed in the hope that it will
# be useful, but WITHOUT ANY WARRANTY; without even the
# implied warranty of MERCHANTABILITY or FITNESS FOR A
# PARTICULAR PURPOSE.  See the GNU General Public License
# for more details.
#
# You should have received a copy of the GNU General Public
# License along with this program; if not, write to the Free
# Software Foundation, Inc., 59 Temple Place - Suite 330,Boston,
# MA 02111-1307, USA or visit http://www.gnu.org/copyleft/gpl.txt.
#
cpu         = @build_cpu@
os          = @build_os@
mpi         = @def_mpi@
netcdf      = @def_netcdf@
scalapack   = @def_scalapack@
precision   = @def_dp@
fft         = @def_fft@
xcpp        = @def_netcdf@ @def_mpi@ @def_fft@ @def_scalapack@ @def_compiler@ @def_dp@ @def_openmp@ @def_time_profile@ @def_memory_profile@
debug       = @enable_debug@
do_blacs    = @compile_blacs@
do_slk      = @compile_slk@
do_lapack   = @compile_lapack@
do_fftw     = @compile_fftw@
do_fftqe    = @compile_fftqe@
do_iotk     = @compile_iotk@
do_hdf5     = @compile_hdf5@
do_netcdf   = @compile_netcdf@
do_etsf     = @compile_etsf@
do_p2y      = @compile_p2y@
do_e2y      = @compile_e2y@
do_libxc    = @compile_libxc@
do_petsc    = @compile_petsc@
do_slepc    = @compile_slepc@
shell       = @SHELL@
package_bugreport = @PACKAGE_BUGREPORT@
prefix      = @prefix@
exec_prefix = @exec_prefix@
libs_prefix = @extlibs_path@
bindir      = @bindir@
topdir      = @abs_top_srcdir@
libdir      = @prefix@/lib
includedir  = @prefix@/include
CFGFILES = config/setup config/Makefile config/report  \
           sbin/make_makefile.sh driver/codever.h src/wf_and_fft/sgfft.F  \
           src/external_c/.objects Makefile driver/version.h \
           sbin/objects_debug.sh driver/editor.h lib/archive/keep-extlibs-stamp \
           include/c_defs.h
TARGETS  = yambo interfaces ypp
UTILS    = changelog get_extlibs ext-libs
CLEANS   = clean_fast clean clean_all distclean
PROJECTS = yambo_ph ypp_ph yambo_magnetic yambo_sc yambo_rt yambo_qed yambo_kerr yambo_pl \
           ypp_sc ypp_rt ypp_magnetic
DEBUG    = 
EXE      = $(TARGETS) $(PROJECTS) $(BROKEN) $(DEBUG)
INTERFCS = a2y p2y e2y c2y
#
# Libraries (ordered for compiling & linking)
#
BASIC_LIBS   = external_c modules memory matrices linear_algebra parallel parser xc_functionals communicate common io \
               interface stop_and_restart wf_and_fft 
BASIC_LIBS_LD= external_c memory modules matrices linear_algebra parallel parser xc_functionals communicate common io \
               interface stop_and_restart wf_and_fft 

MAIN_LIBS    = $(BASIC_LIBS) coulomb bz_ops qp_control setup \
<<<<<<< HEAD
               tddft dipoles pol_function qp acfdt bse
=======
               tddft pol_function qp acfdt bse
MAIN_LIBS_LD = $(BASIC_LIBS_LD) coulomb bz_ops qp_control setup \
               tddft pol_function qp acfdt bse
>>>>>>> 7e2111b6

PJ_SCLIBS    = $(MAIN_LIBS) collisions hamiltonian sc
PJ_SCLIBS_LD = $(MAIN_LIBS_LD) collisions hamiltonian sc

PJ_RTLIBS    = $(BASIC_LIBS) coulomb bz_ops real_time_control qp_control setup \
               tddft dipoles pol_function qp acfdt bse collisions hamiltonian \
               real_time_propagation real_time_el-ph real_time_lifetimes real_time_common 
PJ_RTLIBS_LD = $(BASIC_LIBS_LD) coulomb bz_ops real_time_control qp_control setup \
               tddft pol_function qp acfdt bse collisions hamiltonian \
               real_time_propagation real_time_el-ph real_time_lifetimes real_time_common 

PJ_PLLIBS    = $(BASIC_LIBS) coulomb bz_ops real_time_control qp_control setup \
               tddft dipoles pol_function qp acfdt bse collisions hamiltonian sc \
               real_time_propagation real_time_el-ph real_time_lifetimes real_time_common 
PJ_PLLIBS_LD = $(BASIC_LIBS_LD) coulomb bz_ops real_time_control qp_control setup \
               tddft pol_function qp acfdt bse collisions hamiltonian sc \
               real_time_propagation real_time_el-ph real_time_lifetimes real_time_common 
#
# Interfaces
#
2YLIBS       = external_c memory modules matrices linear_algebra parallel parser communicate common io setup interface stop_and_restart bz_ops 
2YLIBS_LD    = external_c memory modules matrices linear_algebra parallel parser communicate common io setup interface stop_and_restart bz_ops 
#
# YPP
#
YPP_BASIC_LIBS     = modules interpolate init qp plotting electrons 
YPP_BASIC_LIBS_LD  = modules interpolate init qp plotting electrons 
YPP_LIBS           = $(YPP_BASIC_LIBS) excitons symmetries k-points bits 
YPP_LIBS_LD        = $(YPP_BASIC_LIBS_LD) excitons symmetries k-points bits 
YPPPH_LIBS         = $(YPP_BASIC_LIBS) elph excitons symmetries k-points bits 
YPPPH_LIBS_LD      = $(YPP_BASIC_LIBS_LD) elph excitons symmetries k-points bits 
YPPRT_LIBS         = $(YPP_BASIC_LIBS) elph real_time excitons symmetries k-points bits 
YPPRT_LIBS_LD      = $(YPP_BASIC_LIBS_LD) elph real_time excitons symmetries k-points bits 
#
<<<<<<< HEAD
YPP_MAIN_LIBS      = $(BASIC_LIBS) coulomb bz_ops qp_control setup interface tddft dipoles pol_function bse
=======
YPP_MAIN_LIBS      = $(BASIC_LIBS) coulomb bz_ops qp_control setup interface tddft pol_function bse
YPP_MAIN_LIBS_LD   = $(BASIC_LIBS_LD) coulomb bz_ops qp_control setup interface tddft pol_function bse
>>>>>>> 7e2111b6
YPPSC_MAIN_LIBS    = $(YPP_MAIN_LIBS) collisions hamiltonian sc
YPPSC_MAIN_LIBS_LD = $(YPP_MAIN_LIBS_LD) collisions hamiltonian sc
YPPRT_MAIN_LIBS    = $(BASIC_LIBS) coulomb bz_ops real_time_control qp_control setup interface \
<<<<<<< HEAD
                     dipoles pol_function bse collisions hamiltonian 
YPPSURF_MAIN_LIBS  = $(BASIC_SURF_LIBS) bz_ops qp_control setup interface surf tddft dipoles pol_function bse
=======
                     pol_function bse collisions hamiltonian 
YPPRT_MAIN_LIBS_LD = $(BASIC_LIBS_LD) coulomb bz_ops real_time_control qp_control setup interface \
                     pol_function bse collisions hamiltonian 
>>>>>>> 7e2111b6

nothing: 
	@$(make_message)
changelog:
	./sbin/gitchangelog.py > ChangeLog
all:
	for target in $(TARGETS) ; do $(MAKE) $$target; if test ! -f "$(bindir)/$$target" && test ! "$$target" = "interfaces" ; then echo "$$target build failed"; break;fi ; done
	for target in $(PROJECTS); do $(MAKE) $$target; if test ! -f "$(bindir)/$$target"; then echo "$$target build failed"; break;fi ; done
	for target in $(DEBUG)   ; do $(MAKE) $$target; if test ! -f "$(bindir)/$$target"; then echo "$$target build failed"; break;fi ; done
#
# External libs #
#
ext-libs:
	@+if test "$(do_libxc)" = yes ; then LIBS2DO="libxc" ; \
	DIR2GO="lib" ; VPATH="$(topdir)/lib" ; $(mklib_ext); fi
	@+if test "$(do_blas)" = yes ; then LIBS2DO="blas" ; \
	DIR2GO="lib" ; VPATH="$(topdir)/lib" ; $(mklib_ext); fi
	@+if test "$(do_lapack)" = yes ; then LIBS2DO="lapack" ; \
	DIR2GO="lib" ; VPATH="$(topdir)/lib" ; $(mklib_ext); fi
	@+if test "$(do_fftw)" = yes ; then LIBS2DO="fftw" ; \
	DIR2GO="lib" ; VPATH="$(topdir)/lib" ; $(mklib_ext); fi
	@+if test "$(do_fftqe)" = yes ; then LIBS2DO="fftqe" ; \
	DIR2GO="lib" ; VPATH="$(topdir)/lib" ; $(mklib_ext); $(mklib_internal); fi
	@+if test "$(do_iotk)" = yes ; then LIBS2DO="iotk" ; \
	DIR2GO="lib" ; VPATH="$(topdir)/lib" ; $(mklib_ext); fi
	@+if test "$(do_hdf5)" = yes ; then LIBS2DO="hdf5" ; \
	DIR2GO="lib" ; VPATH="$(topdir)/lib" ; $(mklib_ext); fi
	@+if test "$(do_netcdf)" = yes ; then LIBS2DO="netcdf netcdff" ; \
	DIR2GO="lib" ; VPATH="$(topdir)/lib" ; $(mklib_ext); fi
	@+if test "$(do_etsf)" = yes ; then LIBS2DO="etsf_io" ; \
	DIR2GO="lib" ; VPATH="$(topdir)/lib" ; $(mklib_ext); fi
	@+if test "$(do_blacs)" = yes ; then LIBS2DO="blacs" ; \
	DIR2GO="lib" ; VPATH="$(topdir)/lib" ; $(mklib_ext); fi
	@+if test "$(do_slk)" = yes ; then LIBS2DO="scalapack" ; \
	DIR2GO="lib" ; VPATH="$(topdir)/lib" ; $(mklib_ext); fi
	@+if test "$(do_petsc)" = yes ; then LIBS2DO="petsc" ; \
	DIR2GO="lib" ; VPATH="$(topdir)/lib" ; $(mklib_ext); fi
	@+if test "$(do_slepc)" = yes ; then LIBS2DO="slepc" ; \
	DIR2GO="lib" ; VPATH="$(topdir)/lib" ; $(mklib_ext); fi
#
# Internal libs #
#
int-libs:
	@+LIBS2DO="slatec"; DIR2GO="lib" ; VPATH="$(topdir)/lib" ; $(mklib_internal)
	@+LIBS2DO="local" ; DIR2GO="lib" ; VPATH="$(topdir)/lib" ; $(mklib_internal)
#
# All libs #
#
libs:	ext-libs int-libs
#
# Download external libs #
#
get_extlibs:
	@+mkdir -p lib/archive; \
	if [ $(topdir) != $(prefix) ] ; then \
	cp $(topdir)/lib/archive/* lib/archive; \
	cp $(topdir)/config/missing config/ ; \
	fi ; \
	cd lib/archive; $(MAKE) -f Makefile.loc all;
#
# Yambo #
# 
yambo: libs
	@+LIBS2DO="$(MAIN_LIBS)"; XPATH="src"; VPATH="$(topdir)/src"; $(mksrc)
	@+X2DO="yambo"; XPATH="driver"; VPATH="$(topdir)/driver"; XLIBS="$(MAIN_LIBS_LD)"; $(mkx)
#
# Yambo PROJECTS #
# 
yambo_magnetic: libs
	@+LIBS2DO="$(PJ_SCLIBS)"; XPATH="src"; VPATH="$(topdir)/src"; ADF="-D_MAGNETIC -D_SC"; $(mksrc)
	@+X2DO="yambo_magnetic"; XPATH="driver"; VPATH="$(topdir)/driver"; XLIBS="$(PJ_SCLIBS_LD)"; ADF="-D_MAGNETIC -D_SC"; $(mkx)
yambo_kerr: libs
	@+LIBS2DO="$(PJ_RTLIBS)"; XPATH="src"; VPATH="$(topdir)/src"; ADF="-D_RT -D_ELPH -D_KERR"; $(mksrc)
	@+X2DO="yambo_kerr"; XPATH="driver"; VPATH="$(topdir)/driver"; XLIBS="$(PJ_RTLIBS_LD)";ADF="-D_RT -D_ELPH -D_KERR"; $(mkx)
yambo_sc: libs
	@+LIBS2DO="$(PJ_SCLIBS)"; XPATH="src"; VPATH="$(topdir)/src"; ADF="-D_SC"; $(mksrc)
	@+X2DO="yambo_sc"; XPATH="driver"; VPATH="$(topdir)/driver"; XLIBS="$(PJ_SCLIBS_LD)"; ADF="-D_SC"; $(mkx)
yambo_pl: libs
	@+LIBS2DO="$(PJ_PLLIBS)"; XPATH="src"; VPATH="$(topdir)/src"; ADF="-D_RT -D_SC -D_ELPH -D_PL"; $(mksrc)
	@+X2DO="yambo_pl"; XPATH="driver"; VPATH="$(topdir)/driver"; XLIBS="$(PJ_PLLIBS_LD)"; ADF="-D_RT -D_SC -D_ELPH -D_PL"; $(mkx)
yambo_rt: libs
	@+LIBS2DO="$(PJ_RTLIBS)"; XPATH="src"; VPATH="$(topdir)/src"; ADF="-D_RT -D_ELPH"; $(mksrc)
	@+X2DO="yambo_rt"; XPATH="driver"; VPATH="$(topdir)/driver"; XLIBS="$(PJ_RTLIBS_LD)"; ADF="-D_RT -D_ELPH"; $(mkx)
yambo_ph: libs
	@+LIBS2DO="$(MAIN_LIBS)"; XPATH="src"; VPATH="$(topdir)/src"; ADF="-D_ELPH"; $(mksrc)
	@+X2DO="yambo_ph"; XPATH="driver"; VPATH="$(topdir)/driver"; XLIBS="$(MAIN_LIBS_LD)"; ADF="-D_ELPH"; $(mkx)
yambo_qed: libs
	@+LIBS2DO="$(PJ_RTLIBS)"; XPATH="src"; VPATH="$(topdir)/src"; ADF="-D_QED -D_RT -D_ELPH"; $(mksrc)
	@+X2DO="yambo_qed"; XPATH="driver"; VPATH="$(topdir)/driver"; XLIBS="$(PJ_RTLIBS_LD)"; ADF="-D_QED -D_RT -D_ELPH"; $(mkx)
#
# Interfaces #
#
interfaces: libs
	@+LIBS2DO="$(2YLIBS)"; XPATH="src" ; VPATH="$(topdir)/src" ; $(mksrc)
	@+LIBS2DO="int_modules"; DIR2GO="interfaces" ; VPATH="$(topdir)/interfaces" ; $(mklib_internal)
	@+X2DO="a2y"; XPATH="interfaces/a2y"; VPATH="$(topdir)/interfaces/a2y"; XLIBS="$(2YLIBS_LD)"; $(mkx)
	@+X2DO="c2y"; XPATH="interfaces/c2y"; VPATH="$(topdir)/interfaces/c2y"; XLIBS="$(2YLIBS_LD)"; $(mkx)
	@+if test "$(do_p2y)" = yes ; then \
	X2DO="p2y" ; XPATH="interfaces/p2y"; VPATH="$(topdir)/interfaces/p2y"; XLIBS="$(2YLIBS_LD)"; ADF="-D@PW_CPP@"; $(mkx) ; \
	fi
	@+if test "$(do_e2y)" = yes ; then \
	X2DO="e2y" ; XPATH="interfaces/e2y"; VPATH="$(topdir)/interfaces/e2y"; XLIBS="$(2YLIBS_LD)"; $(mkx) ; \
	fi
#
# YPP #
#
ypp: libs
	@+LIBS2DO="$(YPP_MAIN_LIBS)"; XPATH="src" ; VPATH="$(topdir)/src" ; $(mksrc)
	@+LIBS2DO="$(YPP_LIBS)"; XPATH="ypp" ; VPATH="$(topdir)/ypp" ; $(mk_ypp_src)
	@+X2DO="ypp" ;XPATH="driver"; VPATH="$(topdir)/driver" ; XLIBS="$(YPP_MAIN_LIBS_LD)"; X_ypp_LIBS="$(YPP_LIBS_LD)"; $(mk_ypp_x)
#
# Ypp projects #
#
ypp_ph: libs
	@+LIBS2DO="$(YPP_MAIN_LIBS)"; XPATH="src"; VPATH="$(topdir)/src"; ADF="-D_ELPH"; $(mksrc)
	@+LIBS2DO="$(YPPPH_LIBS)"; XPATH="ypp"; VPATH="$(topdir)/ypp";  ADF="-D_YPP_ELPH"; $(mk_ypp_src)
	@+X2DO="ypp_ph"; XPATH="driver"; VPATH="$(topdir)/driver"; XLIBS="$(YPP_MAIN_LIBS_LD)"; \
	X_ypp_LIBS="$(YPPPH_LIBS_LD) elph"; ADF="-D_YPP_ELPH"; $(mk_ypp_x)
ypp_rt: libs
	@+LIBS2DO="$(YPPRT_MAIN_LIBS)"; XPATH="src"; VPATH="$(topdir)/src"; ADF="-D_RT -D_ELPH -D_YPP_RT"; $(mksrc)
	@+LIBS2DO="$(YPPRT_LIBS)"; XPATH="ypp"; VPATH="$(topdir)/ypp"; ADF="-D_ELPH -D_YPP_RT -D_YPP_ELPH"; $(mk_ypp_src)
	@+X2DO="ypp_rt"; XPATH="driver"; VPATH="$(topdir)/driver"; XLIBS="$(YPPRT_MAIN_LIBS_LD)"; \
	X_ypp_LIBS="$(YPPRT_LIBS_LD)"; ADF="-D_YPP_RT"; $(mk_ypp_x)
ypp_sc: libs
	@+LIBS2DO="$(YPPSC_MAIN_LIBS)"; XPATH="src"; VPATH="$(topdir)/src"; ADF="-D_SC"; $(mksrc)
	@+LIBS2DO="$(YPP_LIBS)"; XPATH="ypp"; VPATH="$(topdir)/ypp"; $(mk_ypp_src)
	@+X2DO="ypp_sc"; XPATH="driver"; VPATH="$(topdir)/driver"; XLIBS="$(YPPSC_MAIN_LIBS_LD)"; \
	X_ypp_LIBS="$(YPP_LIBS_LD)"; ADF="-D_YPP_SC"; $(mk_ypp_x)
ypp_magnetic: libs
	@+LIBS2DO="$(YPPSC_MAIN_LIBS)"; XPATH="src"; VPATH="$(topdir)/src"; ADF="-D_SC -D_MAGNETIC"; $(mksrc)
	@+LIBS2DO="$(YPP_LIBS)"; XPATH="ypp"; VPATH="$(topdir)/ypp"; $(mk_ypp_src)
	@+X2DO="ypp_magnetic"; XPATH="driver"; VPATH="$(topdir)/driver"; XLIBS="$(YPPSC_MAIN_LIBS_LD)"; \
	X_ypp_LIBS="$(YPP_LIBS_LD)"; ADF="-D_YPP_MAGNETIC"; $(mk_ypp_x)
#
clean_fast: 
	@$(objects_clean)
	@$(lib_mod_clean)
	@$(xclean)
clean:
	@$(objects_clean)
	@$(lib_mod_clean)
	@$(lib_ext_clean)
	@$(sysincs_clean)
	@$(conf_clean)
	@$(xclean)
distclean: clean_all remove_ext_libs
clean_all:
	@$(objects_clean)
	@$(lib_mod_clean)
	@$(lib_ext_clean_all)
	@$(sysincs_clean)
	@$(conf_clean)
	@$(xclean)
remove_ext_libs: 
	@$(lib_ext_remove)
#
#===========
# Functions
#===========
#
# Messages
#
define make_message
 echo;echo "YAMBO" @SVERSION@.@SSUBVERSION@.@SPATCHLEVEL@ r.@SREVISION@ targets;echo;\
 echo  " [stable] all";\
 for target in $(TARGETS); do echo  " [stable] $$target" ; done;echo;\
 for target in $(PROJECTS); do echo " [devel] $$target" ; done;echo;\
 for target in $(BROKEN); do echo " [broken] $$target" ; done;echo;\
 for target in $(UTILS); do echo  " [util] $$target" ; done;echo
 for target in $(DEBUG); do echo  " [debug] $$target" ; done;echo
 for target in $(CLEANS); do echo  " [clean] $$target" ; done;echo
endef
#
# SRC's and LIB's (needing the locks)
#
define mksrc
 if [ "$(topdir)" != "$(prefix)" ] ; then cp -r $(topdir)/include/* include/ ; fi ; \
 for ldir in $$LIBS2DO; do \
  if test ! -f "$(libdir)/lib$$ldir.a" || test "$(debug)" = yes  ; then \
   rm -f "$(libdir)/lib$$ldir.a" ; \
   echo " " ; \
   echo ">>>[Making $$ldir]<<<" ; \
   if test ! -d "$$XPATH/$$ldir" ; then mkdir -p "$$XPATH/$$ldir" ; fi ; \
   if [ "$(topdir)" != "$(prefix)" ] && [ -f $$VPATH/$$ldir/.objects ] ; then \
    cp $$VPATH/$$ldir/.objects $$XPATH/$$ldir ; \
   fi ; \
   ./sbin/make_makefile.sh $$XPATH/$$ldir lib$$ldir.a .objects l $(xcpp) $$ADF ; \
   cd $$XPATH/$$ldir ; $(MAKE) VPATH=$$VPATH/$$ldir || exit "$$?" ; cd ../../ ; \
  fi ; \
 done
endef
define mk_ypp_src
 if test "$(topdir)" != "$(prefix)" ; then cp -r $(topdir)/include/* include/ ; fi ; \
 for ldir in $$LIBS2DO; do \
  if test ! -f "$(libdir)/lib_ypp_$$ldir.a" || test "$(debug)" = yes  ; then \
   rm -f "$(libdir)/lib_ypp_$$ldir.a" ; \
   echo " " ; \
   echo ">>>[Making $$ldir]<<<" ; \
   if test ! -d "$$XPATH/$$ldir" ; then mkdir -p "$$XPATH/$$ldir" ; fi ; \
   if [ "$(topdir)" != "$(prefix)" ] && [ -f $$VPATH/$$ldir/.objects ] ; then \
    cp $$VPATH/$$ldir/.objects $$XPATH/$$ldir ; \
   fi ; \
   ./sbin/make_makefile.sh $$XPATH/$$ldir lib_ypp_$$ldir.a .objects l $(xcpp) $$ADF ; \
   cd $$XPATH/$$ldir ; $(MAKE) VPATH=$$VPATH/$$ldir || exit "$$?" ; cd ../../; \
  fi ; \
 done
endef
define mklib_internal
 for ldir in $$LIBS2DO; do \
  if test ! -f "$(libdir)/lib$$ldir.a" ; then \
   echo " " ; \
   echo ">>>[Making $$ldir]<<<" ; \
   if test ! -d "$$DIR2GO/$$ldir" ; then mkdir -p "$$DIR2GO/$$ldir" ; fi ; \
   if [ "$(topdir)" != "$(prefix)" ] && [ -f $$VPATH/$$ldir/.objects ] ; then \
    cp $$VPATH/$$ldir/.objects $$DIR2GO/$$ldir ; \
   fi ; \
   ./sbin/make_makefile.sh $$DIR2GO/$$ldir lib$$ldir.a .objects l $(precision) $(xcpp) $$ADF ; \
   cd $$DIR2GO/$$ldir ; $(MAKE) VPATH=$$VPATH/$$ldir || exit "$$?" ; cd ../../; \
  fi \
 done
endef
#
# External libs
#
define mklib_ext
 if test ! -d "lib/archive" ; then mkdir -p "lib/archive" ; fi ; \
 if [ "$(topdir)" != "$(prefix)" ] ; then \
   cp $(topdir)/lib/archive/* lib/archive; \
   cp $(topdir)/config/missing config/ ; \
 fi ; \
 for ldir in $$LIBS2DO; do \
  if test ! -f "$(libdir)/lib$$ldir.a" ; then \
   if [ "$(topdir)" != "$(prefix)" ] ; then \
    if test ! -d "$$DIR2GO/$$ldir" ; then mkdir -p "$$DIR2GO/$$ldir" ; fi ; \
    if test -e $$VPATH/$$ldir/Makefile.loc; then cp $$VPATH/$$ldir/Makefile.loc $$DIR2GO/$$ldir/ ; fi ;\
    if test -e $$VPATH/$$ldir/Makefile.lib; then cp $$VPATH/$$ldir/Makefile.lib $$DIR2GO/$$ldir/ ; fi ;\
    if test -e $$VPATH/$$ldir/*inc*;        then cp $$VPATH/$$ldir/*inc* $$DIR2GO/$$ldir/ ;        fi ;\
   fi ; \
   echo " " ; \
   echo ">>>[Making $$ldir]<<<" ; \
   cd $$DIR2GO/$$ldir ; cp Makefile.loc Makefile ; $(MAKE) VPATH=$$VPATH/$$ldir || exit "$$?" ; cd ../../ ; \
  fi \
 done
endef
#
# Final exe's
#
define mkx
 LLIBS="";for exe in $$XLIBS; do LLIBS="$$LLIBS -l$$exe" ; done ; \
 for exe in $$X2DO; do \
  echo " " ; \
  echo ">>>[Linking $$exe]<<<" ; \
  if test ! -f "$(bindir)/$$exe" || test "$(debug)" = yes  ; then \
   if test ! -d $$XPATH ; then mkdir -p $$XPATH ; fi ; \
   if [ "$(topdir)" != "$(prefix)" ] && [ -f $$VPATH/.objects ] ; then \
    cp $$VPATH/.objects $$XPATH ; \
   fi ; \
   ./sbin/make_makefile.sh $$XPATH $$exe .objects x $$LLIBS $(xcpp) $$ADF ; \
   cd $$XPATH ; $(MAKE) VPATH=$$VPATH || exit "$$?" ; \
  fi ; \
  echo " " ; \
 done
endef
define mk_ypp_x
 LLIBS="";for exe in $$XLIBS; do LLIBS="$$LLIBS -l$$exe" ; done ; \
 for exe in $$X_ypp_LIBS; do LLIBS="$$LLIBS -l_ypp_$$exe" ; done ; \
 for exe in $$X2DO; do \
  echo " " ; \
  echo ">>>[Linking $$exe]<<<" ; \
  if test ! -f "$(bindir)/$$exe" || test "$(debug)" = yes  ; then \
   if [ "$(topdir)" != "$(prefix)" ] && [ -f $$VPATH/.objects ] ; then \
    cp $$VPATH/.objects $$XPATH ; \
   fi ; \
   ./sbin/make_makefile.sh $$XPATH $$exe .objects x $$LLIBS $(xcpp) $$ADF ; \
   cd $$XPATH ; $(MAKE) VPATH=$$VPATH || exit "$$?" ; \
  fi ; \
  echo " " ; \
 done
endef
#
# CLEANING
#
define objects_clean
 find . \( -name '*.o' -o -name 'Makefile' -o -name '*.f90' \
        -o -name '*_cpp.f' -o -name 'ifc*' -o -name '__*' -o -name '*.s' -o -name 'penmp' -o -name 'make.dep' \) \
        -type f -print | grep -v '\.\/Makefile' | \
        grep -v '.*iotk.*\/Makefile'   | grep -v '.*iotk.*\/*f90' | \
        grep -v '.*etsf_io.*\/Makefile'| grep -v '.*etsf_io.*\/*f90' | \
        grep -v '.*hdf5.*\/Makefile' | grep -v '.*netcdf.*\/Makefile' | grep -v '.*libxc.*\/Makefile' | \
        grep -v '.*lapack*' | grep -v '.*fftw.*\/Makefile' | grep -v '.*fftqe.*\/Makefile' | grep -v '.*blacs*' |  \
        grep -v '.*scalapack*' | grep -v '.*slepc*' | \
        grep -v '.*petsc*'  | xargs rm -f
 echo "[CLEAN] Objects ... done"
 echo "[CLEAN] Broken files ... done"
 echo "[CLEAN] Makefiles ... done"
 if test "$(debug)" = yes ; then \
 find . -name '.debug*' | xargs rm -fr ; \
 echo "[CLEAN] Debug locks and directories ... done" ; \
 fi
endef
define lib_ext_clean
 find . \( -name '*.a' -o -name '*.la' -o -name '*.mod' \
           -o -name 'H5*.h' -o -name 'hdf5*.h' -o -name 'netcdf*h' -o -name 'netcdf*inc' \
           -o -name 'fftw3*h' -o -name 'fftw3*f' -o -name 'fftw*f03' \) -type f -print | xargs rm -f
 @for libtoclean in "libxc" "iotk" "netcdff" "netcdf" "hdf5" "etsf_io" "lapack" "blacs" "scalapack" "petsc" "slepc" "fftw" "fftqe" ; do \
  if test -d $(libdir)/$$libtoclean ; then \
   cd $(libdir)/$$libtoclean ; $(MAKE) -s -f Makefile.loc clean > /dev/null ; cd ../.. ; \
   if [ "$(topdir)" != "$(prefix)" ] ; then rm -r $(libdir)/$$libtoclean ; fi ; \
  fi ; \
 done
 echo "[CLEAN] External libraries compilation directories (clean) ... done" 
endef
define lib_ext_clean_all
 find . \( -name '*.a' -o -name '*.la' -o -name '*.mod' \
           -o -name 'H5*.h' -o -name 'hdf5*.h' -o -name 'netcdf*h' -o -name 'netcdf*inc' \
           -o -name 'fftw3*h' -o -name 'fftw3*f' -o -name 'fftw*f03' \) -type f -print | xargs rm -f
 find . -name 'xc*.h' -type f -print | xargs rm -f
 @for libtoclean in "libxc" "iotk" "netcdff" "netcdf" "hdf5" "etsf_io" "lapack" "blacs" "scalapack" "petsc" "slepc" "fftw" "fftqe" ; do \
  if test -d $(libdir)/$$libtoclean ; then \
   cd $(libdir)/$$libtoclean ; \
   $(MAKE) -s -f Makefile.loc clean_all > /dev/null ; rm -f Makefile *stamp *.inc ; \
   cd ../.. ; \
   if [ "$(topdir)" != "$(prefix)" ] ; then rm -r $(libdir)/$$libtoclean ; fi ; \
  fi ; \
 done
 @if test -d $(libdir)/archive ; then \
  cd $(libdir)/archive; \
  $(MAKE) -s -f Makefile.loc clean_all > /dev/null ; rm -f Makefile *stamp ; \
  cd ../.. ; \
 fi
 echo "[CLEAN] External libraries compilation directories (clean_all) ... done" 
endef
define sysincs_clean
 @if test -d $(prefix)/sys_incs/; then \
   rm $(prefix)/sys_incs/* ; \
   echo "[CLEAN] Libraries ... done"; \
 fi 
endef
define lib_ext_remove
 @if test -f $(libs_prefix)/../driver/driver.c; then \
  echo "[CLEAN] Pre-compiled internal libraries ... done"; \
  rm -fr "$(libs_prefix)"; \
 fi
 @if test -f $(prefix)/sys_incs/../driver/driver.c; then \
  echo "[CLEAN] Local include directory ... done"; \
  rm -fr "$(prefix)/sys_incs"; \
 fi
endef
define lib_mod_clean
 find . \( -name '*.a' -o -name '*.la' -o -name '*.mod' \) -type f -print | \
       grep -v hdf5 | grep -v netcdf | grep -v xc | grep -v iotk | grep -v typesize | grep -v etsf_io | grep -v fftw | xargs rm -f 
 echo "[CLEAN] Libraries ... done" 
 echo "[CLEAN] Modules ... done" 
endef
define xclean
 for exe in $(EXE); do rm -f $(bindir)/$$exe; done
 for exe in $(INTERFCS); do rm -f $(bindir)/$$exe; done
 cd $(bindir) ; rm -f etsf*  nc*  iotk* fftw* h5* gif2h5 ; cd ..
 echo "[CLEAN] Targets ... done" 
endef
define conf_clean
 rm -f $(CFGFILES)
 rm -f config.status config.log
 rm -fr autom4te.cache
 echo "[CLEAN] Autoconf files ... done" 
endef<|MERGE_RESOLUTION|>--- conflicted
+++ resolved
@@ -75,13 +75,9 @@
                interface stop_and_restart wf_and_fft 
 
 MAIN_LIBS    = $(BASIC_LIBS) coulomb bz_ops qp_control setup \
-<<<<<<< HEAD
                tddft dipoles pol_function qp acfdt bse
-=======
-               tddft pol_function qp acfdt bse
 MAIN_LIBS_LD = $(BASIC_LIBS_LD) coulomb bz_ops qp_control setup \
-               tddft pol_function qp acfdt bse
->>>>>>> 7e2111b6
+               tddft dipoles pol_function qp acfdt bse
 
 PJ_SCLIBS    = $(MAIN_LIBS) collisions hamiltonian sc
 PJ_SCLIBS_LD = $(MAIN_LIBS_LD) collisions hamiltonian sc
@@ -90,14 +86,14 @@
                tddft dipoles pol_function qp acfdt bse collisions hamiltonian \
                real_time_propagation real_time_el-ph real_time_lifetimes real_time_common 
 PJ_RTLIBS_LD = $(BASIC_LIBS_LD) coulomb bz_ops real_time_control qp_control setup \
-               tddft pol_function qp acfdt bse collisions hamiltonian \
+               tddft dipoles pol_function qp acfdt bse collisions hamiltonian \
                real_time_propagation real_time_el-ph real_time_lifetimes real_time_common 
 
 PJ_PLLIBS    = $(BASIC_LIBS) coulomb bz_ops real_time_control qp_control setup \
                tddft dipoles pol_function qp acfdt bse collisions hamiltonian sc \
                real_time_propagation real_time_el-ph real_time_lifetimes real_time_common 
 PJ_PLLIBS_LD = $(BASIC_LIBS_LD) coulomb bz_ops real_time_control qp_control setup \
-               tddft pol_function qp acfdt bse collisions hamiltonian sc \
+               tddft dioles pol_function qp acfdt bse collisions hamiltonian sc \
                real_time_propagation real_time_el-ph real_time_lifetimes real_time_common 
 #
 # Interfaces
@@ -116,23 +112,14 @@
 YPPRT_LIBS         = $(YPP_BASIC_LIBS) elph real_time excitons symmetries k-points bits 
 YPPRT_LIBS_LD      = $(YPP_BASIC_LIBS_LD) elph real_time excitons symmetries k-points bits 
 #
-<<<<<<< HEAD
 YPP_MAIN_LIBS      = $(BASIC_LIBS) coulomb bz_ops qp_control setup interface tddft dipoles pol_function bse
-=======
-YPP_MAIN_LIBS      = $(BASIC_LIBS) coulomb bz_ops qp_control setup interface tddft pol_function bse
-YPP_MAIN_LIBS_LD   = $(BASIC_LIBS_LD) coulomb bz_ops qp_control setup interface tddft pol_function bse
->>>>>>> 7e2111b6
+YPP_MAIN_LIBS_LD   = $(BASIC_LIBS_LD) coulomb bz_ops qp_control setup interface tddft dipoles pol_function bse
 YPPSC_MAIN_LIBS    = $(YPP_MAIN_LIBS) collisions hamiltonian sc
 YPPSC_MAIN_LIBS_LD = $(YPP_MAIN_LIBS_LD) collisions hamiltonian sc
 YPPRT_MAIN_LIBS    = $(BASIC_LIBS) coulomb bz_ops real_time_control qp_control setup interface \
-<<<<<<< HEAD
                      dipoles pol_function bse collisions hamiltonian 
-YPPSURF_MAIN_LIBS  = $(BASIC_SURF_LIBS) bz_ops qp_control setup interface surf tddft dipoles pol_function bse
-=======
-                     pol_function bse collisions hamiltonian 
 YPPRT_MAIN_LIBS_LD = $(BASIC_LIBS_LD) coulomb bz_ops real_time_control qp_control setup interface \
-                     pol_function bse collisions hamiltonian 
->>>>>>> 7e2111b6
+                     dipoles pol_function bse collisions hamiltonian 
 
 nothing: 
 	@$(make_message)
