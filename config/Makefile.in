--- conflicted
+++ resolved
@@ -51,11 +51,7 @@
 TARGETS  = all yambo interfaces ypp ydb
 UTILS    = changelog
 CLEANS   = clean clean_all
-<<<<<<< HEAD
-PROJECTS = yambo_ph yambo_sc yambo_rt yambo_magnetic \
-=======
 PROJECTS = yambo_ph yambo_sc yambo_rt yambo_magnetic yambo_qed \
->>>>>>> 93c2c9a1
            ypp_ph ypp_sc ypp_rt ypp_magnetic  
 BROKEN   = yambo_kerr yambo_surf ypp_surf
 DEBUG    = 
