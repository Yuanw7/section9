--- conflicted
+++ resolved
@@ -127,12 +127,8 @@
 # check for p2y versions
 #
 AC_ARG_WITH(p2y_version, AC_HELP_STRING([--with-p2y-version=<flags>],
-<<<<<<< HEAD
- [Version number for PW 2 YAMBO : <export> <3.1> <3.1.1> <3.2> <4.0> <5.0> <qexsd>],[32]))
-=======
  [Format version for PW 2 YAMBO : <export> <qexml> <qexsd>],[32]))
 # [Format version for PW 2 YAMBO : <export> <qexml> <qexsd> <qexsd-hdf5>],[32]))
->>>>>>> d2e671d4
 
 AC_MSG_CHECKING([for p2y version])
 
@@ -160,10 +156,6 @@
     PW_CPP="-D_P2Y_QEXSD"
 #  fi
  fi
- if test "$with_p2y_version" = "qexsd" || test "$with_p2y_version" = "QEXSD" ; then
-  PW_VER="6.0"
-  PW_CPP="_P2Y_QEXSD"
- fi
 fi
 
 AC_MSG_RESULT([$PW_VER])
