#
# autoconf macro for detecting NetCDF module file
# from http://www.arsc.edu/support/news/HPCnews/HPCnews249.shtml
#
#        Copyright (C) 2000-2016 the YAMBO team
#              http://www.yambo-code.org
#
# Authors (see AUTHORS file for details): AM, AF, DS
#
# This file is distributed under the terms of the GNU
# General Public License. You can redistribute it and/or
# modify it under the terms of the GNU General Public
# License as published by the Free Software Foundation;
# either version 2, or (at your option) any later version.
#
# This program is distributed in the hope that it will
# be useful, but WITHOUT ANY WARRANTY; without even the
# implied warranty of MERCHANTABILITY or FITNESS FOR A
# PARTICULAR PURPOSE.  See the GNU General Public License
# for more details.
#
# You should have received a copy of the GNU General Public
# License along with this program; if not, write to the Free
# Software Foundation, Inc., 59 Temple Place - Suite 330,Boston,
# MA 02111-1307, USA or visit http://www.gnu.org/copyleft/gpl.txt.
#
AC_DEFUN([AC_HAVE_NETCDF_F90],[

AC_ARG_WITH(netcdf_libs,AC_HELP_STRING([--with-netcdf-libs=<libs>],
            [Use NetCDF libraries <libs>],[32]))
AC_ARG_WITH(netcdf_path, AC_HELP_STRING([--with-netcdf-path=<path>],
            [Path to the NetCDF install directory],[32]),[],[])
AC_ARG_WITH(netcdf_libdir,AC_HELP_STRING([--with-netcdf-libdir=<path>],
            [Path to the NetCDF lib directory],[32]))
AC_ARG_WITH(netcdf_includedir,AC_HELP_STRING([--with-netcdf-includedir=<path>],
            [Path to the NetCDF include directory],[32]))
#
AC_ARG_WITH(netcdff_libs,AC_HELP_STRING([--with-netcdff-libs=<libs>],
            [Use NetCDFF libraries <libs>],[32]))
AC_ARG_WITH(netcdff_path, AC_HELP_STRING([--with-netcdff-path=<path>],
            [Path to the NetCDFF install directory],[32]),[],[])
AC_ARG_WITH(netcdff_libdir,AC_HELP_STRING([--with-netcdff-libdir=<path>],
            [Path to the NetCDFF lib directory],[32]))
AC_ARG_WITH(netcdff_includedir,AC_HELP_STRING([--with-netcdff-includedir=<path>],
            [Path to the NetCDFF include directory],[32]))
#
AC_ARG_WITH(hdf5_libs,AC_HELP_STRING([--with-hdf5-libs=<libs>],
            [Use HDF5 libraries <libs>],[32]))
AC_ARG_WITH(hdf5_path, AC_HELP_STRING([--with-hdf5-path=<path>],
            [Path to the HDF5 install directory],[32]),[],[])
AC_ARG_WITH(hdf5_libdir,AC_HELP_STRING([--with-hdf5-libdir=<path>],
            [Path to the HDF5 lib directory],[32]))
AC_ARG_WITH(hdf5_includedir,AC_HELP_STRING([--with-hdf5-includedir=<path>],
            [Path to the HDF5 include directory],[32]))
#
# Large Databases Support (LFS)
#
AC_ARG_ENABLE(netcdf-classic, AC_HELP_STRING([--enable-netcdf-classic],
             [Switch to OLD NetCDF classic. Default is no.]))
#
# HDF5 support
#
AC_ARG_ENABLE(netcdf_hdf5,AC_HELP_STRING([--enable-netcdf-hdf5],
             [Activate the HDF5 support. Default is no.]))
#
#
# HDF5 data compression
#
AC_ARG_ENABLE(hdf5_compression,AC_HELP_STRING([--enable-hdf5-compression],
             [Activate the HDF5 data compression. Default is no.]))
#
enable_netcdf="no"
enable_hdf5="no"
compile_netcdf="no"
compile_hdf5="no"
dnetcdf=""
NETCDF_AUX=""
IFLAG=""
#
# global options
#
#
if test -d "$with_hdf5_libdir"          ; then enable_hdf5=yes ; fi
if test -d "$with_hdf5_path"            ; then enable_hdf5=yes ; fi
if test x"$with_hdf5_libs" != "x"       ; then enable_hdf5=yes ; fi
if test x"$enable_netcdf_hdf5" = "xyes" ; then enable_hdf5=yes ; fi
#
# F90 module flag
#
IFLAG=$ax_cv_f90_modflag
if test -z "$IFLAG" ; then IFLAG="-I" ; fi
#
# Set NETCDF LIBS and FLAGS from INPUT
#
#
if test -d "$with_netcdf_path" || test -d "$with_netcdf_libdir" ; then
  #
  # external netcdf
  #
  if test -d "$with_netcdf_libdir" ; then AC_MSG_CHECKING([for NetCDF in $with_netcdf_libdir]) 
  elif test -d "$with_netcdf_path" ; then AC_MSG_CHECKING([for NetCDF in $with_netcdf_path]) 
  fi
  #
  if test -d "$with_netcdf_path" ; then 
      try_libdir=$with_netcdf_path/lib
      try_incdir=$with_netcdf_path/include
  fi
  if test -d "$with_netcdff_path" ; then 
      tryf_libdir=$with_netcdff_path/lib
      tryf_incdir=$with_netcdff_path/include
  fi
  #
  if test -d "$with_netcdf_libdir"     ; then try_libdir=$with_netcdf_libdir ; fi
  if test -d "$with_netcdf_includedir" ; then try_incdir=$with_netcdf_includedir ; fi
  #
  if test -d "$with_netcdff_libdir"     ; then tryf_libdir=$with_netcdff_libdir ; fi
  if test -d "$with_netcdff_includedir" ; then tryf_incdir=$with_netcdff_includedir ; fi
  #
  if test -z "$try_libdir" ; then AC_MSG_ERROR([No lib-dir specified]) ; fi
  if test -z "$try_incdir" ; then AC_MSG_ERROR([No include-dir specified]) ; fi
  #
  AC_LANG([Fortran])
  #
  try_NETCDF_INCS="$IFLAG$try_incdir"
  if test -d "$tryf_incdir" ; then
    try_NETCDF_INCS="$IFLAG$try_incdir $IFLAG$tryf_incdir"
  fi
  !
  try_NETCDF_LIBS="-L$try_libdir -lnetcdf"
  if test -r $tryf_libdir/libnetcdff.a ; then
    try_NETCDF_LIBS="-L$try_libdir -lnetcdf -L$tryf_libdir -lnetcdf"
  elif test -r $try_libdir/libnetcdff.a ; then
    try_NETCDF_LIBS="-L$try_libdir -lnetcdf -lnetcdff"
  fi
  #
elif test x"$with_netcdf_libs" != "x" ; then
  #
  # directly provided lib
  #
  AC_MSG_CHECKING([for NetCDF Library using $with_netcdf_libs])
  compile_netcdf="no"
  if test -d "$with_netcdf_includedir" ; then  try_NETCDF_INCS="$IFLAG$with_netcdf_includedir" ; fi
  if test -d "$with_netcdff_includedir" ; then try_NETCDF_INCS="$NETCDF_INCS $IFLAG$with_netcdff_includedir" ; fi
  netcdf=yes
  try_NETCDF_LIBS="$with_netcdff_libs $with_netcdf_libs" 
  AC_MSG_RESULT(yes)
  #
fi
<<<<<<< HEAD
#
# TEST NETCDF LIBS and FLAGS
#
if test x"$enable_hdf5" = "xno"; then
=======
if test "x$netcdf" = xno; then
  #
  # internal netcdf
  #
  AC_MSG_CHECKING([for NetCDF library])
  # internal netcdf
  compile_netcdf="yes"
  if test "x$build_os" = "xaix" ; then NCFLAGS=-DIBMR2Fortran ; fi
  # 
  # the following may change if we use a different version
  # of the netcdf lib
  #
  #NCLIBS="-lnetcdf"
  NCLIBS="-lnetcdff -lnetcdf"
>>>>>>> 9c9a995b
  #
  if test -d "$with_netcdf_path" || test -d "$with_netcdf_libdir" || test x"$with_netcdf_libs" != "x"; then
    #
    save_fcflags="$FCFLAGS"
    save_libs="$LIBS"
    #
    FCFLAGS="$try_NETCDF_INCS $save_fcflags";
    LIBS="$try_NETCDF_LIBS $save_libs";
    #
     AC_COMPILE_IFELSE(AC_LANG_PROGRAM([], [
       use netcdf
       implicit none
       integer nf_err
       integer ID
       nf_err = nf90_create('netcdf_test',nf90_share,ID)]),
       [netcdf=yes], [netcdf=no]);
    #
  fi
  if test "x$netcdf" = xyes; then
    AC_MSG_RESULT([yes])
    NETCDF_INCS="$try_NETCDF_INCS"
    NETCDF_LIBS="$try_NETCDF_LIBS"
  fi
  if test "x$netcdf" = xno; then
    AC_MSG_RESULT([no])
    #
    # internal netcdf
    #
    AC_MSG_CHECKING([for NetCDF library])
    # internal netcdf
    compile_netcdf="yes"
    if test "x$enable_bluegene" = "xyes" ; then NETCDF_AUX=-DIBMR2Fortran ; fi
    # 
    # the following may change if we use a different version
    # of the netcdf lib
    #
    #NETCDF_LIBS="-L./lib -lnetcdf"
    NETCDF_LIBS="-L./lib -lnetcdff -lnetcdf"
    NETCDF_INCS="${IFLAG}./include"
    #
    netcdf=yes
    AC_MSG_RESULT(Internal)
    #
    # 
    FCFLAGS="$save_fcflags"
    LIBS="$save_libs"
    #
  fi
  #
fi
#
#
# HDF5 support
#
hdf5="no"
#
if test x"$enable_hdf5" = "xyes"; then
  #
  if test x"$compile_netcdf" = "xyes" ; then AC_MSG_ERROR([HDF5 support and Internal NetCDF not compatible]); fi
  #
  if   test -d "$with_hdf5_libdir"    ; then AC_MSG_CHECKING([for HDF5 in $with_hdf5_libdir]) 
  elif test -d "$with_hdf5_path"    ;   then AC_MSG_CHECKING([for HDF5 in $with_hdf5_path]) 
  elif test x"$with_hdf5_libs" != "x" ; then AC_MSG_CHECKING([for HDF5 using $with_hdf5_libs])
  fi
  #
  AC_LANG([Fortran])       
  #
  # re-define lib and inc dirs
  #
  if test -d "$with_hdf5_path" ; then 
      try_libdir=$with_hdf5_path/lib
      try_incdir=$with_hdf5_path/include
  fi
  if test -d "$with_hdf5_libdir"     ; then try_libdir=$with_hdf5_libdir ; fi
  if test -d "$with_hdf5_includedir" ; then try_incdir=$with_hdf5_includedir ; fi
  #
  if test x"$with_hdf5_libs" != "x" ; then try_HDF5_LIBS="$with_hdf5_libs" ; fi
  #
  if test -d "$try_libdir" ; then try_HDF5_LIBS="-L$try_libdir -lhdf5_fortran -lhdf5_hl -lhdf5" ; fi
  #
  if test -d "$try_incdir" ; then try_HDF5_INCS="$IFLAG$try_incdir" ; fi
  #
  save_libs="$LIBS"
  save_fcflags="$FCFLAGS"
  #
  FCFLAGS="$try_NETCDF_INCS try_HDF5_INCS $save_fcflags"
  #
  for ldflag in "-lcurl -lz" "-lcurl -lsz -lz" "-lsz -lz" "-lz" " "; do
    LIBS="$try_NETCDF_LIBS $try_HDF5_LIBS /usr/lib/$ldflag"
    AC_LINK_IFELSE(AC_LANG_PROGRAM([], [
       use hdf5
       use netcdf
       implicit none
       integer cmode
       cmode = NF90_HDF5
       cmode = nf90_abort(1)
       call h5open_f(cmode)]),
       [hdf5=yes], [hdf5=no]);
    netcdf=$hdf5;
    if test "x$hdf5" = xyes; then
      HDF5_LIBS="$try_HDF5_LIBS $ldflag"
      HDF5_INCS="$try_HDF5_INCS"
      NETCDF_LIBS="$try_NETCDF_LIBS $ldflag"
      NETCDF_INCS="$try_NETCDF_INCS"
      AC_MSG_RESULT([yes])
      break
    fi
  done
  !
  FCFLAGS="$save_fcflags"    
  LIBS="$save_libs"
  #
  if test "x$hdf5" = xno; then
    AC_MSG_RESULT([no]) ;
    #
    AC_MSG_CHECKING([for NETCDF+HDF5 library]);
    compile_hdf5  ="yes"  ;
    compile_netcdf="yes"  ;
    #  
    HDF5_LIBS="-L./lib -lhdf5_fortran -lhdf5_hl -lhdf5"
    HDF5_INCS="${IFLAG}./include"
    NETCDF_LIBS="-L./lib -lnetcdff -lnetcdf"
    NETCDF_INCS="${IFLAG}./include"
    #
    netcdf=yes
    hdf5=yes
    AC_MSG_RESULT(Internal)
    #
  fi
fi
#
# Large File Support
#
if test x"$enable_netcdf_classic" = "xyes"; then
  dnetcdf="-D_NC_CLASSIC";
fi
#
# NETCDF-HDF5 IO
#
if test x"$netcdf" = "xyes" && test x"$hdf5" = "xyes" && test x"$enable_netcdf_hdf5" = "xyes" ; then
  dnetcdf="${dnetcdf} -D_HDF5_IO";
fi
#
# HDF5-DATA COMPRESSION
#
if test x"$netcdf" = "xyes" && test x"$hdf5" = "xyes" && test x"$enable_netcdf_hdf5" = "xyes" && test x"$enable_hdf5_compression" = "xyes" ; then
    dnetcdf="${dnetcdf} -D_HDF5_COMPRESSION";
fi
#
AC_SUBST(NETCDF_LIBS)
AC_SUBST(NETCDF_INCS)
AC_SUBST(NETCDF_AUX)
AC_SUBST(HDF5_LIBS)
AC_SUBST(HDF5_INCS)
AC_SUBST(netcdf)
AC_SUBST(hdf5)
AC_SUBST(dnetcdf)
AC_SUBST(compile_netcdf)
AC_SUBST(compile_hdf5)

])<|MERGE_RESOLUTION|>--- conflicted
+++ resolved
@@ -146,27 +146,10 @@
   AC_MSG_RESULT(yes)
   #
 fi
-<<<<<<< HEAD
 #
 # TEST NETCDF LIBS and FLAGS
 #
 if test x"$enable_hdf5" = "xno"; then
-=======
-if test "x$netcdf" = xno; then
-  #
-  # internal netcdf
-  #
-  AC_MSG_CHECKING([for NetCDF library])
-  # internal netcdf
-  compile_netcdf="yes"
-  if test "x$build_os" = "xaix" ; then NCFLAGS=-DIBMR2Fortran ; fi
-  # 
-  # the following may change if we use a different version
-  # of the netcdf lib
-  #
-  #NCLIBS="-lnetcdf"
-  NCLIBS="-lnetcdff -lnetcdf"
->>>>>>> 9c9a995b
   #
   if test -d "$with_netcdf_path" || test -d "$with_netcdf_libdir" || test x"$with_netcdf_libs" != "x"; then
     #
@@ -198,7 +181,7 @@
     AC_MSG_CHECKING([for NetCDF library])
     # internal netcdf
     compile_netcdf="yes"
-    if test "x$enable_bluegene" = "xyes" ; then NETCDF_AUX=-DIBMR2Fortran ; fi
+    if test "x$build_os" = "xaix" ; then ETCDF_AUX=-DIBMR2Fortran ; fi
     # 
     # the following may change if we use a different version
     # of the netcdf lib
