@SET_MAKE@
#========================================================
#        @PACKAGE_STRING@ setup
#========================================================
#
# Main setup
#
package_string    = @PACKAGE_STRING@
cpu         = @build_cpu@
os          = @build_os@
keep_objs   = @enable_keep_objects@
make        = @MAKE@
ar          = @AR@
arflags     = @AR_FLAGS@
cc          = @CC@
cflags      = @CFLAGS@ 
cpp         = @CPP@
cppflags    = @CPPFLAGS_yambo@ 
fpp         = @FPP@
<<<<<<< HEAD
f90         = @F90@
f90flags    = @FCFLAGS@ @FCMFLAG@ @OPENMPLIBS@ @CUDA_FLAGS@
f90uflags   = @FCUFLAGS@ @FCMFLAG@ @OPENMPLIBS@ @CUDA_FLAGS@
f90suffix   = @F90SUFFIX@
pf90        = @PF90@
pf90flags   = @PF90FLAGS@ @FCMFLAG@ @OPENMPLIBS@ @CUDA_FLAGS@
=======
fc          = @FC@
fc_kind     = @FCKIND@
mpi_kind    = @MPIKIND@
fcflags     = @FCFLAGS@ @FCMFLAG@ @OPENMPLIBS@
fcuflags    = @FCUFLAGS@ @FCMFLAG@ @OPENMPLIBS@
f90suffix   = @F90SUFFIX@
>>>>>>> bb14314d
f77         = @F77@
fflags      = @FFLAGS@
fuflags     = @FUFLAGS@
package_bugreport = @PACKAGE_BUGREPORT@
shell       = @SHELL@
yprecision  = @build_precision@
#
# Paths
#
prefix      = @prefix@
exec_prefix = @exec_prefix@/bin
libs_prefix = @extlibs_path@
srcdir      = @abs_top_srcdir@
prefix      = @prefix@
libdir      = @prefix@/lib
includedir  = @prefix@/include
sysinclude  = @prefix@/include/system
lblas       = @BLAS_LIBS@
llapack     = @LAPACK_LIBS@
lblacs      = @BLACS_LIBS@
lscalapack  = @SCALAPACK_LIBS@
lslepc      = @SLEPC_LIBS@
islepc      = @SLEPC_INCS@
lpetsc      = @PETSC_LIBS@
ipetsc      = @PETSC_INCS@
lmpi        = @MPI_LIBS@
impi        = @MPI_INCS@
mpiidir     = @MPI_INC_DIR@
mpildir     = @MPI_LIB_DIR@
lopenmp     = @OPENMPLIBS@
lnetcdf     = @NETCDF_LIBS@
inetcdf     = @NETCDF_INCS@
lnetcdff    = @NETCDFF_LIBS@
inetcdff    = @NETCDFF_INCS@
netcdf_opt  = @NETCDF_OPT@
netcdf_ver  = @NETCDF_VER@
netcdf_flag = @NETCDFFLAGS@
lhdf5       = @HDF5_LIBS@
ihdf5       = @HDF5_INCS@
hdf5_opt    = @HDF5_OPT@
llibxc      = @LIBXC_LIBS@
ilibxc      = @LIBXC_INCS@
lfft        = @FFT_LIBS@
ifft        = @FFT_INCS@
liotk       = @IOTK_LIBS@
iiotk       = @IOTK_INCS@
letsf       = @ETSF_LIBS@
ietsf       = @ETSF_INCS@
#
# VPATH
#
VPATH = $$topdir
#<|MERGE_RESOLUTION|>--- conflicted
+++ resolved
@@ -17,21 +17,12 @@
 cpp         = @CPP@
 cppflags    = @CPPFLAGS_yambo@ 
 fpp         = @FPP@
-<<<<<<< HEAD
-f90         = @F90@
-f90flags    = @FCFLAGS@ @FCMFLAG@ @OPENMPLIBS@ @CUDA_FLAGS@
-f90uflags   = @FCUFLAGS@ @FCMFLAG@ @OPENMPLIBS@ @CUDA_FLAGS@
-f90suffix   = @F90SUFFIX@
-pf90        = @PF90@
-pf90flags   = @PF90FLAGS@ @FCMFLAG@ @OPENMPLIBS@ @CUDA_FLAGS@
-=======
 fc          = @FC@
 fc_kind     = @FCKIND@
 mpi_kind    = @MPIKIND@
-fcflags     = @FCFLAGS@ @FCMFLAG@ @OPENMPLIBS@
-fcuflags    = @FCUFLAGS@ @FCMFLAG@ @OPENMPLIBS@
+fcflags     = @FCFLAGS@ @FCMFLAG@ @OPENMPLIBS@ @CUDA_FLAGS@
+fcuflags    = @FCUFLAGS@ @FCMFLAG@ @OPENMPLIBS@ @CUDA_FLAGS@
 f90suffix   = @F90SUFFIX@
->>>>>>> bb14314d
 f77         = @F77@
 fflags      = @FFLAGS@
 fuflags     = @FUFLAGS@
