@SET_MAKE@
#========================================================
#        @PACKAGE_STRING@ setup
#========================================================
#
# Main setup
#
package_string    = @PACKAGE_STRING@
cpu         = @build_cpu@
os          = @build_os@
keep_objs   = @enable_keep_objects@
make        = @MAKE@
ar          = @AR@
arflags     = @AR_FLAGS@
cc          = @CC@
cflags      = @CFLAGS@ 
cpp         = @CPP@
cppflags    = @CPPFLAGS_yambo@ 
fpp         = @FPP@
fc          = @FC@
fc_kind     = @FCKIND@
fcflags     = @FCFLAGS@ @FCMFLAG@ @OPENMPLIBS@
fcuflags    = @FCUFLAGS@ @FCMFLAG@ @OPENMPLIBS@
f90suffix   = @F90SUFFIX@
f77         = @F77@
fflags      = @FFLAGS@
fuflags     = @FUFLAGS@
package_bugreport = @PACKAGE_BUGREPORT@
shell       = @SHELL@
#
# Paths
#
prefix      = @prefix@
exec_prefix = @exec_prefix@/bin
libs_prefix = @extlibs_path@
srcdir      = @abs_top_srcdir@
prefix      = @prefix@
libdir      = @prefix@/lib
includedir  = @prefix@/include
sysinclude  = @prefix@/include/system
lblas       = @BLAS_LIBS@
llapack     = @LAPACK_LIBS@
lblacs      = @BLACS_LIBS@
lscalapack  = @SCALAPACK_LIBS@
<<<<<<< HEAD
lslepc      = @SLEPC_LIBS@
lpetsc      = @PETSC_LIBS@
lmpi        = @MPILIBS@
lopenmp     = @OPENMPLIBS@
lnetcdf     = @NCLIBS@
netcdf_aux  = @NCFLAGS@ 
netcdf_idir = @netcdf_idir@
slepc_idir  = @slepc_idir@
petsc_idir  = @petsc_idir@
llibxc      = @LIBS_LIBXC@
lfftqe      = @FFTQELIBS@
lfft	    = @FFT_LIBS@
liotk	    = @IOTK_LIBS@
iotk_idir   = @iotk_idir@
letsf	    = @ETSF_LIBS@
etsf_idir   = @etsf_idir@
=======
lmpi        = @MPI_LIBS@
impi        = @MPI_INCS@
mpidir      = @MPI_PATH@
lopenmp     = @OPENMPLIBS@
lnetcdf     = @NETCDF_LIBS@
inetcdf     = @NETCDF_INCS@
lnetcdff    = @NETCDFF_LIBS@
inetcdff    = @NETCDFF_INCS@
netcdf_opt  = @NETCDF_OPT@
netcdf_ver  = @NETCDF_VER@
netcdf_flag = @NETCDFFLAGS@
lhdf5       = @HDF5_LIBS@
ihdf5       = @HDF5_INCS@
hdf5_opt    = @HDF5_OPT@
llibxc      = @LIBXC_LIBS@
ilibxc      = @LIBXC_INCS@
lfft        = @FFT_LIBS@
ifft        = @FFT_INCS@
liotk       = @IOTK_LIBS@
iiotk       = @IOTK_INCS@
letsf       = @ETSF_LIBS@
ietsf       = @ETSF_INCS@
>>>>>>> 4a295627
#
# VPATH
#
VPATH = $$topdir
#<|MERGE_RESOLUTION|>--- conflicted
+++ resolved
@@ -42,24 +42,10 @@
 llapack     = @LAPACK_LIBS@
 lblacs      = @BLACS_LIBS@
 lscalapack  = @SCALAPACK_LIBS@
-<<<<<<< HEAD
 lslepc      = @SLEPC_LIBS@
+islepc      = @SLEPC_INCS@
 lpetsc      = @PETSC_LIBS@
-lmpi        = @MPILIBS@
-lopenmp     = @OPENMPLIBS@
-lnetcdf     = @NCLIBS@
-netcdf_aux  = @NCFLAGS@ 
-netcdf_idir = @netcdf_idir@
-slepc_idir  = @slepc_idir@
-petsc_idir  = @petsc_idir@
-llibxc      = @LIBS_LIBXC@
-lfftqe      = @FFTQELIBS@
-lfft	    = @FFT_LIBS@
-liotk	    = @IOTK_LIBS@
-iotk_idir   = @iotk_idir@
-letsf	    = @ETSF_LIBS@
-etsf_idir   = @etsf_idir@
-=======
+ipetsc      = @PETSC_INCS@
 lmpi        = @MPI_LIBS@
 impi        = @MPI_INCS@
 mpidir      = @MPI_PATH@
@@ -82,7 +68,6 @@
 iiotk       = @IOTK_INCS@
 letsf       = @ETSF_LIBS@
 ietsf       = @ETSF_INCS@
->>>>>>> 4a295627
 #
 # VPATH
 #
