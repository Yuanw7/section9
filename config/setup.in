@SET_MAKE@
#========================================================
#        @PACKAGE_STRING@ setup
#========================================================
#
# Main setup
#
package_string    = @PACKAGE_STRING@
cpu         = @build_cpu@
os          = @build_os@
keep_objs   = @enable_keep_objects@
make        = @MAKE@
ar          = @AR@
arflags     = @AR_FLAGS@
cc          = @CC@
cflags      = @CFLAGS@ 
cpp         = @CPP@
cppflags    = @CPPFLAGS_yambo@ 
fpp         = @FPP@
fc          = @FC@
fc_kind     = @FCKIND@
fc_version  = @FCVERSION@
mpi_kind    = @MPIKIND@
fcflags     = @FCFLAGS@ @FCMFLAG@ @OPENMPLIBS@ @CUDA_FLAGS@
fcuflags    = @FCUFLAGS@ @FCMFLAG@ @CUDA_FLAGS@
f90suffix   = @F90SUFFIX@
f77         = @F77@
fflags      = @FFLAGS@
fuflags     = @FUFLAGS@
package_bugreport = @PACKAGE_BUGREPORT@
shell       = @SHELL@
yprecision  = @build_precision@
#
# Paths
#
prefix      = @prefix@
exec_prefix = @exec_prefix@/bin
libs_prefix = @extlibs_path@
srcdir      = @abs_top_srcdir@
compdir     = @compdir@
libdir      = @compdir@/lib
includedir  = @compdir@/include
lblas       = @BLAS_LIBS@
llapack     = @LAPACK_LIBS@
lblacs      = @BLACS_LIBS@
lscalapack  = @SCALAPACK_LIBS@
lslepc      = @SLEPC_LIBS@
islepc      = @SLEPC_INCS@
lpetsc      = @PETSC_LIBS@
ipetsc      = @PETSC_INCS@
lmpi        = @MPI_LIBS@
impi        = @MPI_INCS@
mpiidir     = @MPI_INC_DIR@
mpildir     = @MPI_LIB_DIR@
lopenmp     = @OPENMPLIBS@
lnetcdf     = @NETCDF_LIBS@
inetcdf     = @NETCDF_INCS@
lnetcdff    = @NETCDFF_LIBS@
inetcdff    = @NETCDFF_INCS@
lpnetcdf    = @PNETCDF_LIBS@
ipnetcdf    = @PNETCDF_INCS@
netcdf_opt  = @NETCDF_OPT@
netcdf_ver  = @NETCDF_VER@
netcdf_flag = @NETCDFFLAGS@
lhdf5       = @HDF5_LIBS@
ihdf5       = @HDF5_INCS@
hdf5_opt    = @HDF5_OPT@
<<<<<<< HEAD
hdf5_mode   = @HDF5_MODE@
=======
hdf5_mode   = @HDF5_MODE@		# ( production | clean | debug )
>>>>>>> 69925a72
io_lib_ver  = @IO_LIB_VER@
llibxc      = @LIBXC_LIBS@
ilibxc      = @LIBXC_INCS@
lfft        = @FFT_LIBS@
ifft        = @FFT_INCS@
liotk       = @IOTK_LIBS@
iiotk       = @IOTK_INCS@
lyaml       = @YAML_LIBS@
iyaml       = @YAML_INCS@
lfutile     = @FUTILE_LIBS@
ifutile     = @FUTILE_INCS@
letsf       = @ETSF_LIBS@
ietsf       = @ETSF_INCS@
idriver     = @DRIVER_INCS@
#
# VPATH
#
VPATH = $$topdir
#<|MERGE_RESOLUTION|>--- conflicted
+++ resolved
@@ -65,11 +65,7 @@
 lhdf5       = @HDF5_LIBS@
 ihdf5       = @HDF5_INCS@
 hdf5_opt    = @HDF5_OPT@
-<<<<<<< HEAD
-hdf5_mode   = @HDF5_MODE@
-=======
 hdf5_mode   = @HDF5_MODE@		# ( production | clean | debug )
->>>>>>> 69925a72
 io_lib_ver  = @IO_LIB_VER@
 llibxc      = @LIBXC_LIBS@
 ilibxc      = @LIBXC_INCS@
