--- conflicted
+++ resolved
@@ -114,25 +114,17 @@
 if ! test -d "$extlibs_path/${FCKIND}/${FC}/bin";     then mkdir    "$extlibs_path/${FCKIND}/${FC}/bin";     fi
 #
 if  test -d "$extlibs_path/${FCKIND}/${FC}" ; then
-<<<<<<< HEAD
- for file in $extlibs_path/${FCKIND}/${FC}/bin/*; do
-  cp $file $exec_prefix/bin-libs/
- done
- for file in $extlibs_path/${FCKIND}/${FC}/v3/bin/*; do
-  cp $file $exec_prefix/bin-libs/
-=======
  FILES=$extlibs_path/${FCKIND}/${FC}/bin/*
  for file in $FILES; do
   if test -f $file; then 
-   cp $file $exec_prefix/bin/
+   cp $file $exec_prefix/bin-libs/
   fi
  done
  FILES=$extlibs_path/${FCKIND}/${FC}/v3/bin/*
  for file in $FILES; do
   if test -f $file; then 
-   cp $file $exec_prefix/bin/
+   cp $file $exec_prefix/bin-libs/
   fi
->>>>>>> 8097e835
  done
 fi
 #
