#
# from http://www.arsc.edu/support/news/HPCnews/HPCnews249.shtml
#
#        Copyright (C) 2000-2022 the YAMBO team
#              http://www.yambo-code.org
#
# Authors (see AUTHORS file for details): AM, AF, DS, CA
#
# This file is distributed under the terms of the GNU
# General Public License. You can redistribute it and/or
# modify it under the terms of the GNU General Public
# License as published by the Free Software Foundation;
# either version 2, or (at your option) any later version.
#
# This program is distributed in the hope that it will
# be useful, but WITHOUT ANY WARRANTY; without even the
# implied warranty of MERCHANTABILITY or FITNESS FOR A
# PARTICULAR PURPOSE.  See the GNU General Public License
# for more details.
#
# You should have received a copy of the GNU General Public
# License along with this program; if not, write to the Free
# Software Foundation, Inc., 59 Temple Place - Suite 330,Boston,
# MA 02111-1307, USA or visit http://www.gnu.org/copyleft/gpl.txt.
#
AC_DEFUN([AC_HAVE_HDF5_F90],[
#
AC_ARG_WITH(hdf5_libs,AS_HELP_STRING([--with-hdf5-libs=<libs>],[Use HDF5 libraries <libs>],[32]))
AC_ARG_WITH(hdf5_path, AS_HELP_STRING([--with-hdf5-path=<path>],[Path to the HDF5 install directory],[32]),[],[])
AC_ARG_WITH(hdf5_libdir,AS_HELP_STRING([--with-hdf5-libdir=<path>],[Path to the HDF5 lib directory],[32]))
AC_ARG_WITH(hdf5_includedir,AS_HELP_STRING([--with-hdf5-includedir=<path>],[Path to the HDF5 include directory],[32]))
#
# HDF5 data compression
#
AC_ARG_ENABLE(hdf5_compression,AS_HELP_STRING([--enable-hdf5-compression],[Activate the HDF5 data compression. Default is no.]))
#
# HDF5 PAR IO
#
AC_ARG_ENABLE(hdf5_par_io,AS_HELP_STRING([--enable-hdf5-par-io],[Enable the HDF5 parallel I/O. Default is yes]),,enable_hdf5_par_io="yes")
#
# HDF5 FOR P2Y (also requires parallel HDF5)
#
AC_ARG_ENABLE(hdf5_p2y_support, AS_HELP_STRING([--enable-hdf5-p2y-support],[Activate HDF5 support in p2y. Default is no unless parallel HDF5 libs are linked.]))
#
enable_hdf5="yes" ;
internal_hdf5="no"
NETCDF_VER="v4"
#
if test "$mpibuild" = "yes" ; then
  if test x"$enable_hdf5_par_io" = "xno" ; then 
   HDF5_OPT="--disable-parallel";
   IO_LIB_VER="serial";
  else
   HDF5_OPT="--enable-parallel";
   IO_LIB_VER="parallel";
  fi
else
  HDF5_OPT="--disable-parallel";
  IO_LIB_VER="serial";
  enable_hdf5_par_io="no";
fi
#
# Other libs
#
AC_LANG_PUSH(C)
AC_CHECK_LIB(z ,   deflate,      [use_libz="yes";   ],[use_libz="no";   ],[])
AC_CHECK_LIB(sz,   deflate,      [use_libsz="yes";  ],[use_libsz="no";  ],[])
AC_CHECK_LIB(dl,   dlopen,       [use_libdl="yes";  ],[use_libdl="no";  ],[])
AC_CHECK_LIB(curl, curl_version, [use_libcurl="yes";],[use_libcurl="no";],[])
AC_CHECK_LIB(m,    cos,          [use_libm="yes";   ],[use_libm="no";   ],[])
AC_LANG_POP(C)
#
# global options
#
#
if test x"$enable_netcdf_classic" = "xyes" ; then  enable_hdf5=no      ; fi
if test x"$enable_netcdf_v3"      = "xyes" ; then  enable_hdf5=no      ; fi
if test x"$enable_netcdf_par_io"  = "xyes" ; then  enable_hdf5=no      ; fi
if test x"$enable_hdf5_par_io"    = "xyes" ; then  enable_hdf5=yes     ; fi
#    
if test x"$enable_hdf5_par_io" = "xno"   ; then IO_LIB_VER="serial"; fi
#
#
# HDF5 support
#
hdf5="no"
#
if test x"$enable_hdf5" = "xyes"; then
 #
 if ! test "$with_hdf5_libs" = "internal" ; then
  #
  AC_MSG_CHECKING([for HDF5]) ;
  if   test -d "$with_hdf5_libdir"    ; then AC_MSG_RESULT([in libdir $with_hdf5_libdir]) ;
  elif test -d "$with_hdf5_path"    ;   then AC_MSG_RESULT([in path $with_hdf5_path]) ;
  elif test x"$with_hdf5_libs" != "x" ; then AC_MSG_RESULT([using $with_hdf5_libs]) ;
  fi
  #
  AC_LANG([Fortran])       
  #
  # re-define lib and inc dirs
  #
  if test -d "$with_hdf5_path" ; then 
      try_hdf5_libdir=$with_hdf5_path/lib
      try_hdf5_incdir=$with_hdf5_path/include
  fi
  if test -d "$with_hdf5_libdir"     ; then try_hdf5_libdir=$with_hdf5_libdir ; fi
  if test -d "$with_hdf5_includedir" ; then try_hdf5_incdir=$with_hdf5_includedir ; fi
  #
  if test x"$with_hdf5_libs" != "x" ; then try_HDF5_LIBS="$with_hdf5_libs" ; fi
  #
  if test -d "$try_hdf5_libdir" ; then try_HDF5_LIBS="-L$try_hdf5_libdir -lhdf5hl_fortran -lhdf5_fortran -lhdf5_hl -lhdf5" ; fi
  #
  if test -d "$try_hdf5_incdir" ; then try_HDF5_INCS="$IFLAG$try_hdf5_incdir" ; fi
  #
  save_libs="$LIBS" ;
  save_fcflags="$FCFLAGS" ;
  #
  FCFLAGS="$try_HDF5_INCS $save_fcflags" ;
  LIBS="$try_HDF5_LIBS" ;
  #
  #if test "$HDF5_VER" = "serial" ; then
    AC_LINK_IFELSE(AC_LANG_PROGRAM([], [
       use hdf5
       implicit none
       integer  error
       call h5open_f(error)
       call h5close_f(error)
       ]),[hdf5=yes], [hdf5=no]);
  #fi;
  ##
  #AC_LINK_IFELSE(AC_LANG_PROGRAM([], [
  #   use hdf5
  #   implicit none
  #   integer  error
  #   error = NF90_HDF5
  #   call h5open_f(error)
  #   call h5close_f(error)
  #   ]),[hdf5_par=yes], [hdf5_par=no]);
  ##
  #if test "$HDF5_VER" = "parallel" ; then hdf5="$hdf5_par" ; fi
  #if test "$HDF5_VER" = "serial" ; then
  #  if test "x$hdf5_par" = "xyes" ; then HDF5_VER="parallel" ; fi
  #fi;
  #
  #
  FCFLAGS="$save_fcflags" ;
  LIBS="$save_libs" ;
  #
  if test "x$hdf5" = "xno" ; then
    AC_MSG_RESULT([no]) ;
    #
    # Automatic detection of hdf5 libs copied from QE
    #
    AC_MSG_CHECKING([for HDF5 using h5pfc/h5fc system compilers]) ;
    #
    h5pfc="none"
    if test -e $with_hdf5_path/bin/h5pfc; then 
       h5pfc=$with_hdf5_path/bin/h5pfc; 
     elif command -v h5pfc > /dev/null; then 
       h5pfc=$(command -v h5pfc)  
    fi
    # 
    h5fc="none"
    if test -e $with_hdf5_path/bin/h5fc ; then 
       h5fc=$with_hdf5_path/bin/h5fc; 
    elif command -v h5fc > /dev/null; then 
       h5fc=$(command -v h5fc) 
    fi
    #
<<<<<<< HEAD
    # This should be fixed
    # Serial / Parallel libraries should be accepted only if they correspond to what needed by yambo
    #
    if test -e $h5pfc; then
=======
    # Check for the existence of the pre-compiled library corresponding to what needed by yambo
    #
    if test -e $h5pfc && test $IO_LIB_VER = "parallel"; then
>>>>>>> 4d41f70c
       try_HDF5_LIBS=`$h5pfc -show | awk -F'-L' '{@S|@1=""; for (i=2; i<=NF;i++) @S|@i="-L"@S|@i; print @S|@0}'`
       try_hdf5_incdir=`$h5pfc -show | awk -F'-I' '{print @S|@2}' | awk '{print @S|@1}'`
       IO_LIB_VER="parallel";
    elif test -e $h5fc && test $IO_LIB_VER = "serial"; then 
       try_HDF5_LIBS=`$h5fc -show | awk -F'-L' '{@S|@1=""; for (i=2; i<=NF;i++) @S|@i="-L"@S|@i; print @S|@0}'`
       try_hdf5_incdir=`$h5fc -show | awk -F'-I' '{print @S|@2}' | awk '{print @S|@1}'`
       IO_LIB_VER="serial";
       enable_hdf5_par_io="no";
    fi
    #
    try_HDF5_INCS="$IFLAG$try_hdf5_incdir" ;
    #
    save_libs="$LIBS" ;
    save_fcflags="$FCFLAGS" ;
    #
    FCFLAGS="$try_HDF5_INCS $save_fcflags" ;
    LIBS="$try_HDF5_LIBS" ;
    #
    AC_LINK_IFELSE(AC_LANG_PROGRAM([], [
       use hdf5
       implicit none
       integer  error
       call h5open_f(error)
       call h5close_f(error)
       ]),[hdf5=yes], [hdf5=no]);
    #
    FCFLAGS="$save_fcflags" ;
    LIBS="$save_libs" ;
    #
   fi
   #
   if test "x$hdf5" = xno; then
      AC_MSG_RESULT([no]) ;
      AC_MSG_CHECKING([for HDF5 using automatic library list]) ;
      #
      # re-define lib and inc dirs
      #
      if test -d "$with_hdf5_path" ; then 
          try_hdf5_libdir=$with_hdf5_path/lib
          try_hdf5_incdir=$with_hdf5_path/include
      fi
      if test -d "$with_hdf5_libdir"     ; then try_hdf5_libdir=$with_hdf5_libdir ; fi
      if test -d "$with_hdf5_includedir" ; then try_hdf5_incdir=$with_hdf5_includedir ; fi
      #
      if test -d "$try_hdf5_libdir" ; then try_HDF5_LIBS="-L$try_hdf5_libdir -lhdf5_hl_fortran -lhdf5_fortran -lhdf5_hl -lhdf5" ; fi
      if test "$use_libz"    = "yes"; then try_HDF5_LIBS="$try_HDF5_LIBS -lz"   ; fi
      if test "$use_libsz"   = "yes"; then try_HDF5_LIBS="$try_HDF5_LIBS -lsz"  ; fi
      if test "$use_libm"    = "yes"; then try_HDF5_LIBS="$try_HDF5_LIBS -lm"   ; fi
      if test "$use_libdl"   = "yes"; then try_HDF5_LIBS="$try_HDF5_LIBS -ldl"  ; fi
      if test "$use_libcurl" = "yes"; then try_HDF5_LIBS="$try_HDF5_LIBS -lcurl"; fi
      if test x"$try_hdf5_incdir" == "x" ; then  
        if test -d "$with_hdf5_path/include/" ; then $try_hdf5_incdir="$with_hdf5_path/include/"; fi
      fi
      #
      try_HDF5_INCS="$IFLAG$try_hdf5_incdir" ; 
      #
      save_libs="$LIBS" ;
      save_fcflags="$FCFLAGS" ;
      #
      FCFLAGS="$try_HDF5_INCS $save_fcflags" ;
      LIBS="$try_HDF5_LIBS" ;
      #
      AC_LINK_IFELSE(AC_LANG_PROGRAM([], [
        use hdf5
        implicit none
        integer  error
        call h5open_f(error)
        call h5close_f(error)
      ]),[hdf5=yes], [hdf5=no]);
      #
      FCFLAGS="$save_fcflags" ;
      LIBS="$save_libs" ;
    fi
  fi
  #
  # To be fixed
  #
  if test "x$hdf5" = xyes; then
    HDF5_LIBS="$try_HDF5_LIBS" ;
    HDF5_INCS="$try_HDF5_INCS" ;
    if test $IO_LIB_VER = "parallel"; then 
       AC_MSG_RESULT([yes - parallel lib found]) ; 
       HDF5_OPT="--enable-parallel"  ; 
    fi
    if test $IO_LIB_VER = "serial";   then
       AC_MSG_RESULT([yes - serial lib found]) ;
       HDF5_OPT="--disable-parallel"  ; 
    fi
    # AC_MSG_RESULT([yes]) ;
    IO_LIB_VER="unknown"
  fi
  #
  if test "x$hdf5" = xno; then
    if ! test "$with_hdf5_libs" = "internal" ; then
      AC_MSG_RESULT([no]) ;
    fi
    #
    AC_MSG_CHECKING([for internal HDF5 library]);
    internal_hdf5="yes" ;
    #
    NETCDF_VER="v4";
    #
    NETCDF_HDF5_PATH="${extlibs_path}/${FCKIND}/${FC}/${NETCDF_VER}/${IO_LIB_VER}" ;
    NETCDF_HDF5_PAR_PATH="${extlibs_path}/${FCKIND}/${FC}/${NETCDF_VER}/parallel" ;
    #
    HDF5_LIBS_F="${NETCDF_HDF5_PATH}/lib/libhdf5_hl_fortran.a ${NETCDF_HDF5_PATH}/lib/libhdf5_fortran.a";
    HDF5_LIBS_C="${NETCDF_HDF5_PATH}/lib/libhdf5_hl.a ${NETCDF_HDF5_PATH}/lib/libhdf5.a";
    HDF5_LIBS="$HDF5_LIBS_F $HDF5_LIBS_C";
    HDF5_INCS="${IFLAG}${NETCDF_HDF5_PATH}/include" ;
    #
    hdf5=yes ;
    #
    if test -e "${NETCDF_HDF5_PATH}/lib/libhdf5.a"; then
      #
      compile_hdf5="no" ;
      AC_MSG_RESULT([already compiled]) ;
      #
    elif test "$IO_LIB_VER" = "serial" && test -e "${NETCDF_HDF5_PAR_PATH}/lib/libhdf5.a"; then
      #
      compile_hdf5="no" ;
      IO_LIB_VER="parallel";
      HDF5_LIBS="${NETCDF_HDF5_PAR_PATH}/lib/libhdf5_hl_fortran.a ${NETCDF_HDF5_PAR_PATH}/lib/libhdf5_fortran.a ${NETCDF_HDF5_PAR_PATH}/lib/libhdf5_hl.a ${NETCDF_HDF5_PAR_PATH}/lib/libhdf5.a" ;
      HDF5_INCS="${IFLAG}${NETCDF_HDF5_PAR_PATH}/include" ;
      AC_MSG_RESULT([already compiled (using parallel version)]) ;
      #
    else
      #  
      compile_hdf5="yes" ;
      #
      if test "$IO_LIB_VER" = "serial";   then HDF5_OPT="--disable-parallel" ; fi
      if test "$IO_LIB_VER" = "parallel"; then HDF5_OPT="--enable-parallel"  ; fi
      #
      AC_MSG_RESULT([to be compiled]) ;
      #
    fi
    #
    if test "$use_libz"    = "yes"; then HDF5_LIBS="$HDF5_LIBS -lz"   ; fi
    if test "$use_libsz"   = "yes"; then HDF5_LIBS="$HDF5_LIBS -lsz"  ; fi
    if test "$use_libm"    = "yes"; then HDF5_LIBS="$HDF5_LIBS -lm"   ; fi
    if test "$use_libdl"   = "yes"; then HDF5_LIBS="$HDF5_LIBS -ldl"  ; fi
    if test "$use_libcurl" = "yes"; then HDF5_LIBS="$HDF5_LIBS -lcurl"; fi
    #
  fi
fi
#
# NETCDF-HDF5 LIBS
#
if test x"$hdf5" = "xyes"; then
  def_netcdf="-D_HDF5_LIB";
  #if test "$IO_LIB_VER" = "serial" || test "$IO_LIB_VER" = "unknown" ; then
  #  def_netcdf="-D_HDF5_LIB";
  #elif test "$IO_LIB_VER" = "parallel"; then
  #  def_netcdf="-D_HDF5_PARLIB";
  #fi
fi
#
if test x"$enable_netcdf_classic" = "xyes" ; then
  #
  # Disable large File Support
  #
  def_netcdf="${def_netcdf} -D_NC_CLASSIC";
  #
elif test x"$netcdf" = "xyes" && test x"$hdf5" = "xyes" ; then
  #
  # NETCDF-HDF5 IO
  #
  def_netcdf="${def_netcdf} -D_HDF5_IO";
  #
fi
#
AC_SUBST(HDF5_LIBS)
AC_SUBST(HDF5_INCS)
AC_SUBST(HDF5_OPT)
AC_SUBST(IO_LIB_VER)
AC_SUBST(netcdf)
AC_SUBST(hdf5)
AC_SUBST(def_netcdf)
AC_SUBST(compile_hdf5)
AC_SUBST(internal_netcdf)
AC_SUBST(internal_hdf5)
AC_SUBST(enable_hdf5_p2y_support)

])<|MERGE_RESOLUTION|>--- conflicted
+++ resolved
@@ -167,16 +167,9 @@
        h5fc=$(command -v h5fc) 
     fi
     #
-<<<<<<< HEAD
-    # This should be fixed
-    # Serial / Parallel libraries should be accepted only if they correspond to what needed by yambo
-    #
-    if test -e $h5pfc; then
-=======
     # Check for the existence of the pre-compiled library corresponding to what needed by yambo
     #
     if test -e $h5pfc && test $IO_LIB_VER = "parallel"; then
->>>>>>> 4d41f70c
        try_HDF5_LIBS=`$h5pfc -show | awk -F'-L' '{@S|@1=""; for (i=2; i<=NF;i++) @S|@i="-L"@S|@i; print @S|@0}'`
        try_hdf5_incdir=`$h5pfc -show | awk -F'-I' '{print @S|@2}' | awk '{print @S|@1}'`
        IO_LIB_VER="parallel";
