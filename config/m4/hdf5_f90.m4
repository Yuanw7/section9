--- conflicted
+++ resolved
@@ -116,19 +116,10 @@
     #
     # Automatic detection of hdf5 libs copied from QE
     #
-    AC_MSG_CHECKING([for HDF5 using h5pfc/h5fc compilers]) ;
-    #
     if test -e $with_hdf5_path/bin/h5pfc; then
        try_HDF5_LIBS=`$with_hdf5_path/bin/h5pfc -show | awk -F'-L' '{@S|@1=""; for (i=2; i<=NF;i++) @S|@i="-L"@S|@i; print @S|@0}'`
        try_hdf5_incdir=`$with_hdf5_path/bin/h5pfc -show | awk -F'-I' '{print @S|@2}' | awk '{print @S|@1}'`
        IO_LIB_VER="parallel";
-<<<<<<< HEAD
-    elif command -v h5pfc >/dev/null; then
-       try_HDF5_LIBS=`h5pfc -show | awk -F'-L' '{@S|@1=""; for (i=2; i<=NF;i++) @S|@i="-L"@S|@i; print @S|@0}'`
-       try_hdf5_incdir=`h5pfc -show | awk -F'-I' '{print @S|@2}' | awk '{print @S|@1}'`
-       IO_LIB_VER="parallel";
-=======
->>>>>>> 5fb82b2b
     elif test -e $with_hdf5_path/bin/h5fc; then 
        try_HDF5_LIBS=`$with_hdf5_path/bin/h5fc -show | awk -F'-L' '{@S|@1=""; for (i=2; i<=NF;i++) @S|@i="-L"@S|@i; print @S|@0}'`
        try_hdf5_incdir=`$with_hdf5_path/bin/h5fc -show | awk -F'-I' '{print @S|@2}' | awk '{print @S|@1}'`
