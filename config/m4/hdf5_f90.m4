#

# from http://www.arsc.edu/support/news/HPCnews/HPCnews249.shtml
#
#        Copyright (C) 2000-2021 the YAMBO team
#              http://www.yambo-code.org
#
# Authors (see AUTHORS file for details): AM, AF, DS
#
# This file is distributed under the terms of the GNU
# General Public License. You can redistribute it and/or
# modify it under the terms of the GNU General Public
# License as published by the Free Software Foundation;
# either version 2, or (at your option) any later version.
#
# This program is distributed in the hope that it will
# be useful, but WITHOUT ANY WARRANTY; without even the
# implied warranty of MERCHANTABILITY or FITNESS FOR A
# PARTICULAR PURPOSE.  See the GNU General Public License
# for more details.
#
# You should have received a copy of the GNU General Public
# License along with this program; if not, write to the Free
# Software Foundation, Inc., 59 Temple Place - Suite 330,Boston,
# MA 02111-1307, USA or visit http://www.gnu.org/copyleft/gpl.txt.
#
AC_DEFUN([AC_HAVE_HDF5_F90],[
#
AC_ARG_WITH(hdf5_libs,AC_HELP_STRING([--with-hdf5-libs=<libs>],
            [Use HDF5 libraries <libs>],[32]))
AC_ARG_WITH(hdf5_path, AC_HELP_STRING([--with-hdf5-path=<path>],
            [Path to the HDF5 install directory],[32]),[],[])
AC_ARG_WITH(hdf5_libdir,AC_HELP_STRING([--with-hdf5-libdir=<path>],
            [Path to the HDF5 lib directory],[32]))
AC_ARG_WITH(hdf5_includedir,AC_HELP_STRING([--with-hdf5-includedir=<path>],
            [Path to the HDF5 include directory],[32]))
#
# HDF5 data compression
#
AC_ARG_ENABLE(hdf5_compression,AC_HELP_STRING([--enable-hdf5-compression],
             [Activate the HDF5 data compression. Default is no.]))
#
# HDF5 SER IO
#
AC_ARG_ENABLE(hdf5_par_io,AC_HELP_STRING([--enable-hdf5-par-io],
             [Enable to the HDF5 par I/O. Default is yes]),,enable_hdf5_par_io="yes")
#
# HDF5 FOR P2Y (also requires parallel HDF5)
#
AC_ARG_ENABLE(hdf5_p2y_support, AC_HELP_STRING([--enable-hdf5-p2y-support],
 [Activate HDF5 support in p2y. Default is no unless parallel HDF5 libs are linked.]))
#
enable_hdf5="yes" ;
internal_hdf5="no"
NETCDF_VER="v4"
#
if test "$mpibuild" = "yes" ; then
  HDF5_OPT="--enable-parallel";
  IO_LIB_VER="parallel";
else
  HDF5_OPT="--disable-parallel";
  IO_LIB_VER="serial";
  enable_hdf5_par_io="no";
fi
#
# Other libs
#
AC_LANG_PUSH(C)
AC_CHECK_LIB(z ,   deflate,      [use_libz="yes";   ],[use_libz="no";   ],[])
AC_CHECK_LIB(sz,   deflate,      [use_libsz="yes";  ],[use_libsz="no";  ],[])
AC_CHECK_LIB(dl,   dlopen,       [use_libdl="yes";  ],[use_libdl="no";  ],[])
AC_CHECK_LIB(curl, curl_version, [use_libcurl="yes";],[use_libcurl="no";],[])
AC_CHECK_LIB(m,    cos,          [use_libm="yes";   ],[use_libm="no";   ],[])
AC_LANG_POP(C)
#
# global options
#
#
if test x"$enable_netcdf_classic" = "xyes" ; then  enable_hdf5=no      ; fi
if test x"$enable_netcdf_v3"      = "xyes" ; then  enable_hdf5=no      ; fi
if test x"$enable_netcdf_par_io"  = "xyes" ; then  enable_hdf5=no      ; fi
if test x"$enable_hdf5_par_io"    = "xyes" ; then  enable_hdf5=yes     ; fi
#    
if test x"$enable_hdf5_par_io" = "xno"   ; then IO_LIB_VER="serial"; fi
#
#
# HDF5 support
#
hdf5="no"
#
if test x"$enable_hdf5" = "xyes"; then
  #
  if   test -d "$with_hdf5_libdir"    ; then AC_MSG_CHECKING([for HDF5 in $with_hdf5_libdir]) ;
  elif test -d "$with_hdf5_path"    ;   then AC_MSG_CHECKING([for HDF5 in $with_hdf5_path]) ;
  elif test x"$with_hdf5_libs" != "x" ; then AC_MSG_CHECKING([for HDF5 using $with_hdf5_libs]) ;
  fi
  #
  AC_LANG([Fortran])       
  #
  # re-define lib and inc dirs
  #
  if test -d "$with_hdf5_path" ; then 
      try_hdf5_libdir=$with_hdf5_path/lib
      try_hdf5_incdir=$with_hdf5_path/include
  fi
  if test -d "$with_hdf5_libdir"     ; then try_hdf5_libdir=$with_hdf5_libdir ; fi
  if test -d "$with_hdf5_includedir" ; then try_hdf5_incdir=$with_hdf5_includedir ; fi
  #
  if test x"$with_hdf5_libs" != "x" ; then try_HDF5_LIBS="$with_hdf5_libs" ; fi
  #
  if test -d "$try_hdf5_libdir" ; then try_HDF5_LIBS="-L$try_hdf5_libdir -lhdf5hl_fortran -lhdf5_fortran -lhdf5_hl -lhdf5" ; fi
  #
  if test -d "$try_hdf5_incdir" ; then try_HDF5_INCS="$IFLAG$try_hdf5_incdir" ; fi
  #
  save_libs="$LIBS" ;
  save_fcflags="$FCFLAGS" ;
  #
  FCFLAGS="$try_HDF5_INCS $save_fcflags" ;
  #
  if test "$use_libz"    = "yes"; then try_HDF5_LIBS="$try_HDF5_LIBS -lz"   ; fi
  if test "$use_libsz"   = "yes"; then try_HDF5_LIBS="$try_HDF5_LIBS -lsz"  ; fi
  if test "$use_libm"    = "yes"; then try_HDF5_LIBS="$try_HDF5_LIBS -lm"   ; fi
  if test "$use_libdl"   = "yes"; then try_HDF5_LIBS="$try_HDF5_LIBS -ldl"  ; fi
  if test "$use_libcurl" = "yes"; then try_HDF5_LIBS="$try_HDF5_LIBS -lcurl"; fi
  #
  LIBS="$try_HDF5_LIBS"
  #
  AC_LINK_IFELSE(AC_LANG_PROGRAM([], [
     use hdf5
     implicit none
     integer  error
     call h5open_f(error)
     call h5close_f(error)
     ]),[hdf5=yes], [hdf5=no]);
  #
  if test "x$hdf5" = xyes; then
    HDF5_LIBS="$try_HDF5_LIBS" ;
    HDF5_INCS="$try_HDF5_INCS" ;
    if test $IO_LIB_VER = "parallel"; then 
       AC_MSG_RESULT([yes - parallel lib found]) ; 
       HDF5_OPT="--enable-parallel"  ; 
    fi
    if test $IO_LIB_VER = "serial";   then
       AC_MSG_RESULT([yes - serial lib found]) ;
       HDF5_OPT="--disable-parallel"  ; 
    fi
    # AC_MSG_RESULT([yes]) ;
    IO_LIB_VER="unknown"
  fi
  #
  FCFLAGS="$save_fcflags" ;
  LIBS="$save_libs" ;
  #
  if test "x$hdf5" = xno; then
    if   test -d "$with_hdf5_libdir" || test -d "$with_hdf5_path"; then AC_MSG_RESULT([no]) ; fi
    #
    AC_MSG_CHECKING([for internal HDF5 library]);
    internal_hdf5="yes" ;
    #
    NETCDF_VER="v4";
    #
    NETCDF_HDF5_PATH="${extlibs_path}/${FCKIND}/${FC}/${NETCDF_VER}/${IO_LIB_VER}" ;
    NETCDF_HDF5_PAR_PATH="${extlibs_path}/${FCKIND}/${FC}/${NETCDF_VER}/parallel" ;
    #
    HDF5_LIBS="${NETCDF_HDF5_PATH}/lib/libhdf5hl_fortran.a ${NETCDF_HDF5_PATH}/lib/libhdf5_fortran.a ${NETCDF_HDF5_PATH}/lib/libhdf5_hl.a ${NETCDF_HDF5_PATH}/lib/libhdf5.a" ;
    HDF5_INCS="${IFLAG}${NETCDF_HDF5_PATH}/include" ;
    #
    hdf5=yes ;
    #
    if test -e "${NETCDF_HDF5_PATH}/lib/libhdf5.a"; then
      #
      compile_hdf5="no" ;
      AC_MSG_RESULT([already compiled]) ;
      #
    elif test "$IO_LIB_VER" = "serial" && test -e "${NETCDF_HDF5_PAR_PATH}/lib/libhdf5.a"; then
      #
      IO_LIB_VER="parallel";
      HDF5_LIBS="${NETCDF_HDF5_PAR_PATH}/lib/libhdf5hl_fortran.a ${NETCDF_HDF5_PAR_PATH}/lib/libhdf5_fortran.a ${NETCDF_HDF5_PAR_PATH}/lib/libhdf5_hl.a ${NETCDF_HDF5_PAR_PATH}/lib/libhdf5.a" ;
      HDF5_INCS="${IFLAG}${NETCDF_HDF5_PAR_PATH}/include" ;
      AC_MSG_RESULT([already compiled (using parallel version)]) ;
      #
    else
      #  
      compile_hdf5="yes" ;
      #
      if test "$IO_LIB_VER" = "serial";   then HDF5_OPT="--disable-parallel" ; fi
      if test "$IO_LIB_VER" = "parallel"; then HDF5_OPT="--enable-parallel"  ; fi
      #
      AC_MSG_RESULT([to be compiled]) ;
      #
    fi
    #
    if test "$use_libz"    = "yes"; then HDF5_LIBS="$HDF5_LIBS -lz"   ; fi
    if test "$use_libsz"   = "yes"; then HDF5_LIBS="$HDF5_LIBS -lsz"  ; fi
    if test "$use_libm"    = "yes"; then HDF5_LIBS="$HDF5_LIBS -lm"   ; fi
    if test "$use_libdl"   = "yes"; then HDF5_LIBS="$HDF5_LIBS -ldl"  ; fi
    if test "$use_libcurl" = "yes"; then HDF5_LIBS="$HDF5_LIBS -lcurl"; fi
    #
  fi
fi
#
# NETCDF-HDF5 LIBS
#
if test x"$hdf5" = "xyes"; then
  def_netcdf="-D_HDF5_LIB";
  #if test "$IO_LIB_VER" = "serial" || test "$IO_LIB_VER" = "unknown" ; then
  #  def_netcdf="-D_HDF5_LIB";
  #elif test "$IO_LIB_VER" = "parallel"; then
  #  def_netcdf="-D_HDF5_PARLIB";
  #fi
fi
#
if test x"$enable_netcdf_classic" = "xyes" ; then
  #
  # Disable large File Support
  #
  def_netcdf="${def_netcdf} -D_NC_CLASSIC";
  #
elif test x"$netcdf" = "xyes" && test x"$hdf5" = "xyes" ; then
  #
  # NETCDF-HDF5 IO
  #
  def_netcdf="${def_netcdf} -D_HDF5_IO";
  #
fi
#
# NETCDF-HDF5 PAR IO or HDF5-DATA COMPRESSION (the two are exclusive)
#
IO_MODE="serial";
if test x"$netcdf" = "xyes" && test x"$hdf5" = "xyes" && test x"$enable_hdf5" = "xyes" && test x"$enable_hdf5_par_io" = "xyes" ; then
    def_netcdf="${def_netcdf} -D_PAR_IO";
    enable_hdf5_compression="no";
<<<<<<< HEAD
    parallel_io="HDF5";    
    IO_MODE="parallel";
=======
    parallel_io="X";    
>>>>>>> 2a06bd77
elif test x"$netcdf" = "xyes" && test x"$enable_pnetcdf" = "xyes" ; then
    def_netcdf="${def_netcdf} -D_PAR_IO";
    compile_pnetcdf=${compile_netcdf};
    enable_hdf5_compression="no";
<<<<<<< HEAD
    parallel_io="NetCDF";    
    IO_MODE="parallel";
=======
    parallel_io="X";    
>>>>>>> 2a06bd77
elif test x"$netcdf" = "xyes" && test x"$hdf5" = "xyes" && test x"$enable_hdf5" = "xyes" && test x"$enable_hdf5_compression" = "xyes" ; then
    def_netcdf="${def_netcdf} -D_HDF5_COMPRESSION";
    parallel_io="COMPRESS-HDF5";    
    IO_MODE="parallel";
fi
#
AC_SUBST(IO_MODE)
AC_SUBST(HDF5_LIBS)
AC_SUBST(HDF5_INCS)
AC_SUBST(HDF5_OPT)
AC_SUBST(IO_LIB_VER)
AC_SUBST(netcdf)
AC_SUBST(hdf5)
AC_SUBST(def_netcdf)
AC_SUBST(compile_netcdf)
AC_SUBST(compile_pnetcdf)
AC_SUBST(compile_hdf5)
AC_SUBST(internal_netcdf)
AC_SUBST(internal_hdf5)
AC_SUBST(enable_hdf5_p2y_support)

])<|MERGE_RESOLUTION|>--- conflicted
+++ resolved
@@ -40,10 +40,10 @@
 AC_ARG_ENABLE(hdf5_compression,AC_HELP_STRING([--enable-hdf5-compression],
              [Activate the HDF5 data compression. Default is no.]))
 #
-# HDF5 SER IO
+# HDF5 PAR IO
 #
 AC_ARG_ENABLE(hdf5_par_io,AC_HELP_STRING([--enable-hdf5-par-io],
-             [Enable to the HDF5 par I/O. Default is yes]),,enable_hdf5_par_io="yes")
+             [Enable the HDF5 parallel I/O. Default is yes]),,enable_hdf5_par_io="yes")
 #
 # HDF5 FOR P2Y (also requires parallel HDF5)
 #
@@ -62,6 +62,10 @@
   IO_LIB_VER="serial";
   enable_hdf5_par_io="no";
 fi
+# Debug (AM)
+HDF5_OPT="--disable-parallel";
+IO_LIB_VER="serial";
+enable_hdf5_par_io="no";
 #
 # Other libs
 #
@@ -230,22 +234,14 @@
 if test x"$netcdf" = "xyes" && test x"$hdf5" = "xyes" && test x"$enable_hdf5" = "xyes" && test x"$enable_hdf5_par_io" = "xyes" ; then
     def_netcdf="${def_netcdf} -D_PAR_IO";
     enable_hdf5_compression="no";
-<<<<<<< HEAD
-    parallel_io="HDF5";    
+    parallel_io="X";    
     IO_MODE="parallel";
-=======
-    parallel_io="X";    
->>>>>>> 2a06bd77
 elif test x"$netcdf" = "xyes" && test x"$enable_pnetcdf" = "xyes" ; then
     def_netcdf="${def_netcdf} -D_PAR_IO";
     compile_pnetcdf=${compile_netcdf};
     enable_hdf5_compression="no";
-<<<<<<< HEAD
-    parallel_io="NetCDF";    
+    parallel_io="X";    
     IO_MODE="parallel";
-=======
-    parallel_io="X";    
->>>>>>> 2a06bd77
 elif test x"$netcdf" = "xyes" && test x"$hdf5" = "xyes" && test x"$enable_hdf5" = "xyes" && test x"$enable_hdf5_compression" = "xyes" ; then
     def_netcdf="${def_netcdf} -D_HDF5_COMPRESSION";
     parallel_io="COMPRESS-HDF5";    
