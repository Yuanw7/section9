--- conflicted
+++ resolved
@@ -42,15 +42,14 @@
 # 
 CUDA_check="-"
 if ! test x"$enable_cuda" = "x"; then CUDA_check="X"; fi
+#
 MPI_check="-"
 if test "$mpibuild" = "yes" ; then MPI_check="X" ; fi
+#
 OPENMP_check="-"
 if test "$enable_open_mp" = "yes" ; then OPENMP_check="X"; fi
-<<<<<<< HEAD
-=======
-
+#
 PARIO_check="$parallel_io"
->>>>>>> d7845913
 #
 # - LIBRARIES -
 #
