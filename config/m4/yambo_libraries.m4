#
#        Copyright (C) 2000-2021 the YAMBO team
#              http://www.yambo-code.org
#
# Authors (see AUTHORS file for details): AM
#
# This file is distributed under the terms of the GNU
# General Public License. You can redistribute it and/or
# modify it under the terms of the GNU General Public
# License as published by the Free Software Foundation;
# either version 2, or (at your option) any later version.
#
# This program is distributed in the hope that it will
# be useful, but WITHOUT ANY WARRANTY; without even the
# implied warranty of MERCHANTABILITY or FITNESS FOR A
# PARTICULAR PURPOSE.  See the GNU General Public License
# for more details.
#
# You should have received a copy of the GNU General Public
# License along with this program; if not, write to the Free
# Software Foundation, Inc., 59 Temple Place - Suite 330,Boston,
# MA 02111-1307, USA or visit http://www.gnu.org/copyleft/gpl.txt.
#
#
AC_DEFUN([AC_YAMBO_LIBRARIES],[

DRIVER_INCS="-I$PWD/lib/yambo/driver/include/ -I$PWD/include/driver"
AC_SUBST(DRIVER_INCS)

cd $srcdir

if test -f "$srcdir/.git" || test -d "$srcdir/.git"; then
  #
  # git procedure
  #
  cd lib
  AC_MSG_CHECKING([the yambo-libraries git repository])
<<<<<<< HEAD
  cd $srcdir/lib/
=======
>>>>>>> b2a8eedf
  if ! test -d "yambo/driver/src"; then
    git clone git@github.com:yambo-code/yambo-libraries.git yambo >& /dev/null
  else
    cd yambo
    git checkout master >& /dev/null
    git pull >& /dev/null
    cd ../
  fi
  cd ..
  #
else
  #
  # direct download procedure
  #
  make download
  #AC_MSG_CHECKING([the libraries archive ])
  #cp yambo/external/*.gz  $compdir/lib/archive
  #AC_MSG_RESULT(populated)
  TARBALL=`find lib/archive -name 'Ydriver*'`
  AC_MSG_NOTICE([Extracting yambo internal librar(ies)])
  if ! test -d "lib/yambo/driver/src"; then
    AC_MSG_CHECKING([the internal library ${TARBALL}])
    tar -xzf $TARBALL
    rm   -rf lib/yambo
    mkdir -p lib/yambo
    mv yambo-libraries-*/* lib/yambo
    rm -rf yambo-libraries-*
  fi 
  #
fi

cd lib/yambo
m4_include([lib/yambo/driver/config/version.m4])
AC_MSG_RESULT([@ version $YDRI_VERSION.$YDRI_SUBVERSION.$YDRI_PATCHLEVEL])
cd ../../

cd $compdir

])<|MERGE_RESOLUTION|>--- conflicted
+++ resolved
@@ -35,10 +35,6 @@
   #
   cd lib
   AC_MSG_CHECKING([the yambo-libraries git repository])
-<<<<<<< HEAD
-  cd $srcdir/lib/
-=======
->>>>>>> b2a8eedf
   if ! test -d "yambo/driver/src"; then
     git clone git@github.com:yambo-code/yambo-libraries.git yambo >& /dev/null
   else
