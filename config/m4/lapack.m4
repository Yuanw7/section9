#
# Available from the GNU Autoconf Macro Archive at:
# http://autoconf-archive.cryp.to/macros-by-category.html
#
AC_DEFUN([ACX_LAPACK], [
AC_REQUIRE([ACX_BLAS])
acx_lapack_ok=no

LAPACK_LIBS=""
AC_ARG_WITH(lapack_libs,
        [AS_HELP_STRING([--with-lapack-libs=<libs>],[Use LAPACK libraries <libs>],[32])])
case $with_lapack_libs in
        yes | "") ;;
        no) acx_lapack_ok=disable ;;
        -* | */* | *.a | *.so | *.so.* | *.o) LAPACK_LIBS="$with_lapack_libs" ;;
        *) LAPACK_LIBS="-l$with_lapack_libs" ;;
esac


internal_lapack="no"
compile_lapack="no"

# Set fortran linker name of LAPACK function to check for.
cheev="cheev"

# We cannot use LAPACK if BLAS is not found
if test "x$acx_blas_ok" != xyes; then
        acx_lapack_ok=noblas
fi

# First, check LAPACK_LIBS environment variable
if test "x$LAPACK_LIBS" != x; then
        save_LIBS="$LIBS"; LIBS="$LAPACK_LIBS $BLAS_LIBS $LIBS $FLIBS"
        AC_MSG_CHECKING([for $cheev in $LAPACK_LIBS])
        AC_TRY_LINK_FUNC($cheev, [acx_lapack_ok=yes], [LAPACK_LIBS=""])
        AC_MSG_RESULT($acx_lapack_ok)
        LIBS="$save_LIBS"
        if test acx_lapack_ok = no; then
                LAPACK_LIBS=""
        fi
fi

# LAPACK linked to by default?  (is sometimes included in BLAS lib)
if test $acx_lapack_ok = no; then
        save_LIBS="$LIBS"; LIBS="$LIBS $BLAS_LIBS $FLIBS"
        AC_CHECK_FUNC($cheev, [acx_lapack_ok=yes])
        LIBS="$save_LIBS"
fi

# Generic LAPACK library?
for lapack in lapack lapack_rs6k; do
        if test $acx_lapack_ok = no; then
                save_LIBS="$LIBS"; LIBS="$BLAS_LIBS $LIBS"
                AC_CHECK_LIB($lapack, $cheev,
                    [acx_lapack_ok=yes; LAPACK_LIBS="-l$lapack"], [], [$FLIBS])
                LIBS="$save_LIBS"
        fi
done

# Finally, check for dlaran routine in lapack. This routine
# sometimes is not included in the package and must be directly compiled
# and linked
if test x"$acx_lapack_ok" = xyes; then
 AC_F77_FUNC(dlaran)
 if test "x$LAPACK_LIBS" != x; then
        save_LIBS="$LIBS"; LIBS="$LAPACK_LIBS"
        AC_MSG_CHECKING([for $dlaran in $LAPACK_LIBS])
        AC_TRY_LINK_FUNC($dlaran, [acx_dlaran_ok=yes], [acx_dlaran_ok=no])
        AC_MSG_RESULT($acx_dlaran_ok)
        LIBS="$save_LIBS"
 fi
fi

# Execute ACTION-IF-FOUND/ACTION-IF-NOT-FOUND:
if test x"$acx_lapack_ok" = xyes; then
        ifelse([$1],,AC_DEFINE(HAVE_LAPACK,1,[Define if you have LAPACK library.]),[$1])
        :
else
        acx_lapack_ok=no
        $2
fi

if test $acx_lapack_ok = "no"; then
  internal_lapack="yes";
  AC_MSG_NOTICE([Could not find lapack. Using the built-in library])
elif (test -d  "$with_lapack_libs" && test "$with_lapack_libs" = "") || test x"$enable_int_linalg" = "xyes" ; then
  internal_lapack="yes"
  if test "$acx_lalpack_ok" = "yes"; then AC_MSG_NOTICE([Lapack found in ${LAPACK_LIBS} but imposing built-in library]); fi
fi
  
if test "$internal_lapack" = "yes"; then
  LAPACK_LIBS="${extlibs_path}/${FCKIND}/${FC}/lib/liblapack.a";
  if test -e ${extlibs_path}/${FCKIND}/${FC}/lib/liblapack.a; then
    compile_lapack="no";
  else
    compile_lapack="yes";
  fi
fi

# Test for shared LAPACK
LAPACK_PETSC_LIBS=""
if test "$internal_lapack" = "yes"; then
  if test -e ${extlibs_path}/${FCKIND}/${FC}/lib/liblapack.so || test $compile_lapack = "yes"; then
    LAPACK_PETSC_LIBS="${extlibs_path}/${FCKIND}/${FC}/lib/liblapack.so";
  fi
fi
<<<<<<< HEAD
if test $acx_lapack_ok = yes && test -d "${MKLROOT}"; then
  LAPACK_PETSC_LIBS=${LAPACK_LIBS}
fi
if test $acx_lapack_ok = yes && test "${lapack_LIBS}" = "*.so"; then
  LAPACK_PETSC_LIBS=${LAPACK_LIBS}
fi

=======
if test "$acx_lapack_ok" = "yes" ; then
  LAPACK_PETSC_LIBS=`echo "$LAPACK_LIBS" | sed "s/\.a//g" | sed "s/\.so//g" | sed "s/\-L//g" | sed "s/\-l/lib/g" |  sed "s/\ //g" `
  LAPACK_PETSC_LIBS="${LAPACK_PETSC_LIBS}.so"
  echo "Davide $LAPACK_PETSC_LIBS"
  if ! test -e $LAPACK_PETSC_LIBS ; then LAPACK_PETSC_LIBS="" ; fi
fi
if test "$acx_lapack_ok" = "yes" && test -d "${MKLROOT}" ; then
  LAPACK_PETSC_LIBS=${LAPACK_LIBS}
fi
#
>>>>>>> 2f004dfd
lapack_shared="0"
if test "x${LAPACK_PETSC_LIBS}" = "x"; then
  LAPACK_PETSC_LIBS=${LAPACK_LIBS}
else
  if test "x$blas_shared" = "x1" ; then lapack_shared="1" ; fi
fi

AC_SUBST(internal_lapack)
AC_SUBST(compile_lapack)
AC_SUBST(LAPACK_LIBS)
AC_SUBST(LAPACK_PETSC_LIBS)
AC_SUBST(lapack_shared)

])dnl ACX_LAPACK
<|MERGE_RESOLUTION|>--- conflicted
+++ resolved
@@ -104,26 +104,19 @@
     LAPACK_PETSC_LIBS="${extlibs_path}/${FCKIND}/${FC}/lib/liblapack.so";
   fi
 fi
-<<<<<<< HEAD
-if test $acx_lapack_ok = yes && test -d "${MKLROOT}"; then
-  LAPACK_PETSC_LIBS=${LAPACK_LIBS}
-fi
-if test $acx_lapack_ok = yes && test "${lapack_LIBS}" = "*.so"; then
-  LAPACK_PETSC_LIBS=${LAPACK_LIBS}
-fi
-
-=======
+#
 if test "$acx_lapack_ok" = "yes" ; then
-  LAPACK_PETSC_LIBS=`echo "$LAPACK_LIBS" | sed "s/\.a//g" | sed "s/\.so//g" | sed "s/\-L//g" | sed "s/\-l/lib/g" |  sed "s/\ //g" `
-  LAPACK_PETSC_LIBS="${LAPACK_PETSC_LIBS}.so"
-  echo "Davide $LAPACK_PETSC_LIBS"
-  if ! test -e $LAPACK_PETSC_LIBS ; then LAPACK_PETSC_LIBS="" ; fi
-fi
-if test "$acx_lapack_ok" = "yes" && test -d "${MKLROOT}" ; then
-  LAPACK_PETSC_LIBS=${LAPACK_LIBS}
+  if test -d "${MKLROOT}" || test "${lapack_LIBS}" = "*.so"; then
+    LAPACK_PETSC_LIBS=${LAPACK_LIBS}
+  else
+    LAPACK_PETSC_LIBS=`echo "$LAPACK_LIBS" | sed "s/\.a//g" | sed "s/\.so//g" | sed "s/\ \-L//g" | sed "s/\ \-l/lib/g" `
+    LAPACK_PETSC_LIBS="${LAPACK_PETSC_LIBS}.so"
+    #echo "Debug: LAPACK_PETSC_LIBS=$LAPACK_PETSC_LIBS"
+    if ! test -e $LAPACK_PETSC_LIBS ; then LAPACK_PETSC_LIBS="" ; fi
+  fi
 fi
 #
->>>>>>> 2f004dfd
+#
 lapack_shared="0"
 if test "x${LAPACK_PETSC_LIBS}" = "x"; then
   LAPACK_PETSC_LIBS=${LAPACK_LIBS}
