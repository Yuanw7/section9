--- conflicted
+++ resolved
@@ -12,16 +12,8 @@
 SC_PROJ  = yambo_sc ypp_sc
 RT_PROJ  = yambo_rt ypp_rt
 NL_PROJ  = yambo_nl ypp_nl
-<<<<<<< HEAD
-RTE_PROJ = yambo_rt ypp_rt
-MAIN     = $(CORE) $(PH_PROJ) $(SC_PROJ) $(RT_PROJ)  $(NL_PROJ)
-ALL      = $(CORE) $(PH_PROJ) $(SC_PROJ) $(RTE_PROJ) $(NL_PROJ)
+MAIN     = $(CORE) $(PH_PROJ) $(SC_PROJ) $(RT_PROJ) $(NL_PROJ)
+ALL      = $(CORE) $(PH_PROJ) $(SC_PROJ) $(RT_PROJ) $(NL_PROJ)
 BROKEN   =
-=======
-RTE_PROJ = yambo_rt yambo_rt_iterative yambo_qed ypp_rt
-MAIN     = $(CORE) $(PH_PROJ) $(SC_PROJ) $(RT_PROJ)         $(NL_PROJ)
-ALL      = $(CORE) $(PH_PROJ) $(SC_PROJ) $(RTE_PROJ) $(GPL) $(NL_PROJ)
-BROKEN   = yambo_phdyn
->>>>>>> 0e93d429
 SCRIPTS  = ydb.pl
-EXE      = $(CORE) $(PH_PROJ) $(SC_PROJ) $(RTE_PROJ) $(GPL) $(NL_PROJ) $(BROKEN) $(SCRIPTS)+EXE      = $(CORE) $(PH_PROJ) $(SC_PROJ) $(RT_PROJ) $(GPL) $(NL_PROJ) $(BROKEN) $(SCRIPTS)