--- conflicted
+++ resolved
@@ -14,12 +14,7 @@
 NL_PROJ  = yambo_nl ypp_nl
 RTE_PROJ = yambo_rt ypp_rt
 MAIN     = $(CORE) $(PH_PROJ) $(SC_PROJ) $(RT_PROJ)  $(NL_PROJ)
-<<<<<<< HEAD
 ALL      = $(CORE) $(PH_PROJ) $(SC_PROJ) $(RTE_PROJ) $(NL_PROJ)
 BROKEN   =
-=======
-ALL      = $(CORE) $(PH_PROJ) $(SC_PROJ) $(RTE_PROJ) $(GPL) $(NL_PROJ)
-BROKEN   = yambo_phdyn
->>>>>>> a1d66e18
 SCRIPTS  = ydb.pl
 EXE      = $(CORE) $(PH_PROJ) $(SC_PROJ) $(RTE_PROJ) $(GPL) $(NL_PROJ) $(BROKEN) $(SCRIPTS)