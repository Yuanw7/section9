#
# Drivers (top)
#
define clean_driver
 if [ "$(1)" = "archive"   ] ||                  [ "$(1)" = "all" ] ; then $(clean_archive); fi ;\
 if [ "$(1)" = "bin"       ] || [ -z "$(1)" ] || [ "$(1)" = "all" ] ; then $(clean_bins); fi;\
 if [ "$(1)" = "int-libs"  ] ||                  [ "$(1)" = "all" ] ; then \
   EXTS="\.f90 \.o \.a \.lock \.mk \.mod \.save \.tmp_source";WDIR="$(libdir)";TARG="$(INT_LIBS)";$(clean_dir_driver); \
   WDIR="$(libdir)";TARG="$(INT_LIBS)";$(clean_lib_driver); \
   WDIR="$(libdir)";TARG="$(INT_LIBS)";$(clean_mod_driver); \
 fi;\
 if [ "$(1)" = "ext-libs"  ] || [ -z "$(1)" ]                       ; then \
   ACTION="clean";WDIR="$(libdir)";TARG="$(EXT_LIBS)";$(clean_ext_lib_dir); \
 fi; \
 if [ "$(1)" = "ext-libs"  ] ||                  [ "$(1)" = "all" ] ; then \
   ACTION="clean_all";WDIR="$(libdir)";TARG="$(EXT_LIBS)";$(clean_ext_lib_dir); \
   $(clean_ext_libs_bin_and_include); \
   EXTS="Makefile .stamp";WDIR="$(libdir)";TARG="$(EXT_LIBS)";$(clean_dir_driver); \
 fi; \
 if [ "$(1)" = "stamps"    ] || [ -z "$(1)" ] || [ "$(1)" = "all" ] ; then $(clean_stamps); fi; \
 if [ "$(1)" = "driver"    ] || [ -z "$(1)" ] || [ "$(1)" = "all" ] ; then \
  EXTS="\.f90 \.o \.a \.lock \.mk \.mod \.save \.tmp_source";WDIR="$(compdir)";TARG="driver";$(clean_dir_driver);\
 fi
<<<<<<< HEAD
 if [ "$(1)" = "Ydriver"   ] ||                  [ "$(1)" = "all" ] ; then \
   EXTS="\.f90 \.o \.a \.lock \.mk \.mod \.save \.tmp_source";WDIR="$(libdir)/yambo/driver/src";TARG="$(YLIBDRIVER)";$(clean_dir_driver);\
   WDIR="$(libdir)";TARG="Ydriver";$(clean_lib_driver);\
=======
 if [ "$(1)" = "Ylib"   ] ||                  [ "$(1)" = "all" ] ; then \
   EXTS="\.f90 \.o \.lock \.mk \.mod \.save \.tmp_source";WDIR="$(libdir)/yambo/driver/src";TARG="$(YLIBDRIVER)";$(clean_dir_driver);\
   WDIR="$(libdir)";TARG="Ylib";$(clean_lib_driver);\
>>>>>>> f33a6437
   WDIR="$(libdir)/yambo/driver/src";TARG="$(YLIBDRIVER)";$(clean_mod_driver);\
 fi;\
 if                             [ -z "$(1)" ] || [ "$(1)" = "all" ] ; then \
   $(clean_libs_using_stamps_driver); \
   $(call clean_src_driver,"src");\
   $(call clean_src_driver,"ypp");\
   $(call clean_src_driver,"interfaces");\
 fi; \
 if [ "$(1)" = "ypp"        ] ; then $(call clean_src_driver,"ypp"); fi; \
 if [ "$(1)" = "src"        ] ; then $(call clean_src_driver,"src"); fi; \
 if [ "$(1)" = "interfaces" ] ; then $(call clean_src_driver,"interfaces"); fi; \
 if [ "$(1)" = "conf"      ] ||                  [ "$(1)" = "all" ] ; then $(clean_config); fi; \
 if [ "$(1)" = "dep"       ] ||                  [ "$(1)" = "all" ] ; then $(clean_dependencies); fi ; \
 if                                              [ "$(1)" = "all" ] ; then $(clean_log_and_Ylib_folder); fi 
endef
#
# Drivers (intermediate)
#
define clean_src_driver
 if [ "$(1)" = "src" ] || [ "$(1)" = "ypp" ] || [ "$(1)" = "interfaces" ] ; then \
  if  test -f config/stamps_and_lists/active_directories.list; then \
   TARG="";MSG="$(1)";EXTS="\.f90 \.o \.a \.lock \.mk \.mod \.save \.tmp_source";WDIR="$(compdir)";\
   for FOLD in `cat config/stamps_and_lists/active_directories.list|grep $(1)`;do TARG="$$TARG $$FOLD";done;\
   $(clean_dir_driver);$(clean_lib_driver);$(clean_mod_driver); \
  fi;\
  rm -f $(compdir)/config/stamps_and_lists/compilation_*.stamp; \
 fi
endef
define clean_dir_driver
 if test -n "$$MSG"; then LMSG="$$MSG"; else LMSG="$$TARG";fi; \
 $(ECHO) "\t[CLEANING $$LMSG] Extension(s): $$EXTS" ; \
 for ext in $$EXTS; do \
  for dirtoclean in $$TARG; do \
   if test -d $$WDIR/$$dirtoclean; then\
    find $$WDIR/$$dirtoclean \( -name '*'$$ext  \) |  xargs rm -fr ; \
   fi;\
  done;\
 done
endef
define clean_ext_lib_dir
 $(ECHO) -n "\t[CLEANING external-libraries]" ; \
 for dirtoclean in $$TARG; do \
  if test -f $$WDIR/$$dirtoclean/Makefile.loc; then \
   $(ECHO) -n " $$dirtoclean" ; \
   CWD=`pwd`;\
   cd $$WDIR/$$dirtoclean;\
   $(MAKE) -s -f Makefile.loc $$ACTION;\
   cd $$CWD;\
  fi;\
 done; \
 $(ECHO)
endef
define clean_mod_driver
 if test -n "$$MSG"; then LMSG="$$MSG"; else LMSG="$$TARG";fi; \
 $(ECHO) "\t[CLEANING $$LMSG] Modules" ; \
 for dirtoclean in $$TARG; do \
  if test -f $$WDIR/$$dirtoclean/modules.list; then \
   for file in `cat $$WDIR/$$dirtoclean/modules.list`; do rm -fr $(includedir)/$$file".mod"; done; \
  fi; \
 done
endef
define clean_libs_using_stamps_driver
 $(ECHO) "\t[CLEANING] Stamped Libraries" ; \
 for file in $(prefix)/config/stamps_and_lists/lib*stamp; do \
  ldir=`basename $$file | sed 's/.stamp//'`; \
  rm -f $(prefix)/lib/$$ldir; \
  rm -f $$file; \
 done
endef
define clean_lib_driver
 if test -n "$$MSG"; then LMSG="$$MSG"; else LMSG="$$TARG";fi; \
 $(ECHO) "\t[CLEANING $$LMSG] Libraries" ; \
 for dirtoclean in $$TARG; do \
  ldir=`basename $$dirtoclean`;  \
  if test -d $$dirtoclean; then find $$dirtoclean \( -name '*'$$ldir'*.a' \) |  xargs rm -fr ; fi; \
  if test -d $$WDIR/$$dirtoclean; then find $$WDIR \( -name '*'$$ldir'*.a' \) |  xargs rm -fr ; fi; \
  if [ "$$MSG" != "ypp"    ]; then rm -f $(prefix)/config/stamps_and_lists/lib"$$ldir.a.stamp"; fi; \
  if [ "$$MSG"  = "ypp"    ]; then rm -f $(prefix)/config/stamps_and_lists/lib_ypp_"$$ldir.a.stamp"; fi; \
 done
endef
#
# Components
#
define clean_config
 $(ECHO) "\t[CLEANING] Configure, Make-related files and lists"; \
 if test -f $(prefix)/config/stamps_and_lists/autoconf_generated_files.list; then \
  for file in `cat $(prefix)/config/stamps_and_lists/autoconf_generated_files.list` ; do rm -fr $$file; done; fi; \
 if test -f $(prefix)/config/stamps_and_lists/active_directories.list; then \
  for dir in `cat $(prefix)/config/stamps_and_lists/active_directories.list` ; do \
   rm -fr $$dir/Makefile; \
   rm -fr $$dir/*.mk; \
  done;\
 fi;\
 rm -fr $(prefix)/config/stamps_and_lists/*.list;\
<<<<<<< HEAD
 rm -fr $(prefix)/config/msg_ydb;\
 rm -fr $(prefix)/config/setup;\
 rm -fr $(prefix)/config/report;\
 rm -fr $(prefix)/config/mk/defs.mk $(prefix)/config/mk/local/defs.mk $(prefix)/config/mk/global/defs.mk;   \
 rm -fr $(prefix)/log;\
=======
>>>>>>> f33a6437
 rm -fr $(prefix)/bin;\
 rm -fr $(prefix)/*.log;\
 rm -fr $(prefix)/*.status;\
 rm -fr $(prefix)/autom4te.cache;\
 rm -fr $(prefix)/config/mk/local/static_variables.mk;\
 rm -fr $(prefix)/lib/archive/Makefile;\
 rm -fr $(prefix)/src/tools/.objects;\
 rm -fr $(prefix)/src/wf_and_fft/sgfft.F;\
 rm -fr $(prefix)/sbin/compilation/helper.inc.sh
endef
define clean_bins
 $(ECHO) "\t[CLEANING] bin(s)" ;\
 for file in $(prefix)/bin/*; do \
  exe=`basename $$file`;\
  rm -f $(prefix)/bin/$$exe; \
  rm -f $(prefix)/config/stamps_and_lists/"$$exe.stamp"; \
 done
endef
define clean_ext_libs_bin_and_include
 $(ECHO) "\t[CLEANING external-libraries] bin(s) and include(s)" ; \
 rm -fr $(prefix)/lib/bin/*; \
 rm -fr $(prefix)/include/system; \
 rm -fr $(prefix)/include/branch.inc; \
 rm -fr $(prefix)/include/driver/editor.h; \
 rm -fr $(prefix)/include/headers/common/have_malloc.h
endef
define clean_stamps
 $(ECHO) "\t[CLEANING] Stamps" ; \
 rm -fr $(prefix)/config/stamps_and_lists/*keep*.stamp; \
 rm -fr $(prefix)/config/stamps_and_lists/*2y.stamp; \
 rm -fr $(prefix)/config/stamps_and_lists/yambo*.stamp; \
 rm -fr $(prefix)/config/stamps_and_lists/ypp*.stamp; \
 rm -fr $(prefix)/config/stamps_and_lists/compiling*.stamp; \
 rm -fr $(prefix)/config/stamps_and_lists/*.lock;\
 rm -fr $(prefix)/include/*.save
endef
define clean_dependencies
 $(ECHO) "\t[CLEANING] Dependencies" ; \
 find . \( -name '*.dep' -o -name '*.rules' -o -name 'modules.list' -o -name 'modulesdep.list'\
           -o -name 'global_modules_dep.list' \) | xargs rm -f ;\
 rm -fr $(prefix)/config/stamps_and_lists/dependencies.stamp
endef
define clean_log_and_Ylib_folder
 $(ECHO) "\t[CLEANING] folders and log" ; \
 rm -fr $(srcdir)/lib/yambo;\
 rm -fr $(prefix)/log 
endef
define clean_archive
 $(ECHO) "\t[CLEANING] Libraries archive" ; \
 CWD=`pwd`;\
 cd lib/archive;  $(MAKE) -s -f Makefile.loc  clean; cd $$CWD;\
 find lib/archive/* -type d  |xargs rm -fr
endef
<|MERGE_RESOLUTION|>--- conflicted
+++ resolved
@@ -5,7 +5,7 @@
  if [ "$(1)" = "archive"   ] ||                  [ "$(1)" = "all" ] ; then $(clean_archive); fi ;\
  if [ "$(1)" = "bin"       ] || [ -z "$(1)" ] || [ "$(1)" = "all" ] ; then $(clean_bins); fi;\
  if [ "$(1)" = "int-libs"  ] ||                  [ "$(1)" = "all" ] ; then \
-   EXTS="\.f90 \.o \.a \.lock \.mk \.mod \.save \.tmp_source";WDIR="$(libdir)";TARG="$(INT_LIBS)";$(clean_dir_driver); \
+   EXTS="\.f90 \.o \.lock \.mk \.mod \.save \.tmp_source";WDIR="$(libdir)";TARG="$(INT_LIBS)";$(clean_dir_driver); \
    WDIR="$(libdir)";TARG="$(INT_LIBS)";$(clean_lib_driver); \
    WDIR="$(libdir)";TARG="$(INT_LIBS)";$(clean_mod_driver); \
  fi;\
@@ -19,17 +19,11 @@
  fi; \
  if [ "$(1)" = "stamps"    ] || [ -z "$(1)" ] || [ "$(1)" = "all" ] ; then $(clean_stamps); fi; \
  if [ "$(1)" = "driver"    ] || [ -z "$(1)" ] || [ "$(1)" = "all" ] ; then \
-  EXTS="\.f90 \.o \.a \.lock \.mk \.mod \.save \.tmp_source";WDIR="$(compdir)";TARG="driver";$(clean_dir_driver);\
+  EXTS="\.f90 \.o \.lock \.mk \.mod \.save \.tmp_source";WDIR="$(compdir)";TARG="driver";$(clean_dir_driver);\
  fi
-<<<<<<< HEAD
- if [ "$(1)" = "Ydriver"   ] ||                  [ "$(1)" = "all" ] ; then \
-   EXTS="\.f90 \.o \.a \.lock \.mk \.mod \.save \.tmp_source";WDIR="$(libdir)/yambo/driver/src";TARG="$(YLIBDRIVER)";$(clean_dir_driver);\
-   WDIR="$(libdir)";TARG="Ydriver";$(clean_lib_driver);\
-=======
  if [ "$(1)" = "Ylib"   ] ||                  [ "$(1)" = "all" ] ; then \
    EXTS="\.f90 \.o \.lock \.mk \.mod \.save \.tmp_source";WDIR="$(libdir)/yambo/driver/src";TARG="$(YLIBDRIVER)";$(clean_dir_driver);\
    WDIR="$(libdir)";TARG="Ylib";$(clean_lib_driver);\
->>>>>>> f33a6437
    WDIR="$(libdir)/yambo/driver/src";TARG="$(YLIBDRIVER)";$(clean_mod_driver);\
  fi;\
  if                             [ -z "$(1)" ] || [ "$(1)" = "all" ] ; then \
@@ -51,7 +45,7 @@
 define clean_src_driver
  if [ "$(1)" = "src" ] || [ "$(1)" = "ypp" ] || [ "$(1)" = "interfaces" ] ; then \
   if  test -f config/stamps_and_lists/active_directories.list; then \
-   TARG="";MSG="$(1)";EXTS="\.f90 \.o \.a \.lock \.mk \.mod \.save \.tmp_source";WDIR="$(compdir)";\
+   TARG="";MSG="$(1)";EXTS="\.f90 \.o \.lock \.mk \.mod \.save \.tmp_source";WDIR="$(compdir)";\
    for FOLD in `cat config/stamps_and_lists/active_directories.list|grep $(1)`;do TARG="$$TARG $$FOLD";done;\
    $(clean_dir_driver);$(clean_lib_driver);$(clean_mod_driver); \
   fi;\
@@ -124,14 +118,10 @@
   done;\
  fi;\
  rm -fr $(prefix)/config/stamps_and_lists/*.list;\
-<<<<<<< HEAD
  rm -fr $(prefix)/config/msg_ydb;\
  rm -fr $(prefix)/config/setup;\
  rm -fr $(prefix)/config/report;\
  rm -fr $(prefix)/config/mk/defs.mk $(prefix)/config/mk/local/defs.mk $(prefix)/config/mk/global/defs.mk;   \
- rm -fr $(prefix)/log;\
-=======
->>>>>>> f33a6437
  rm -fr $(prefix)/bin;\
  rm -fr $(prefix)/*.log;\
  rm -fr $(prefix)/*.status;\
