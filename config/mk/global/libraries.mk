#
# EXT_LIBS imported 
#
ifeq ($(wildcard config/mk/global/defs.mk),config/mk/global/defs.mk)
  include config/mk/defs.mk
endif
include lib/archive/package.list
#
INT_LIBS      = qe_pseudo slatec math77 local
YAMBO_INT_LIBS= Yio 
YLIBDRIVER    = interface main options 
YLIBDRIVER_LD = _Ydriver_options _Ydriver_interface _Ydriver_main 
YLIBIO        = modules Yio
YLIBIO_LD     = $(YLIBIO)
#
# Source code
#
<<<<<<< HEAD
Y_LIBS       = driver tools modules memory allocations matrices linear_algebra parallel parser communicate output common timing Yio io $(IO_MODE) \
               xc_functionals interface stop_and_restart wf_and_fft bz_ops coulomb interpolate qp_control setup \
               tddft dipoles pol_function el-ph qp acfdt bse collisions hamiltonian sc \
               real_time_control real_time_hamiltonian real_time_propagation \
               real_time_initialize real_time_drivers nloptics
Y_LIBS_LD    = tools memory allocations communicate modules matrices linear_algebra bz_ops parallel parser output common timing Yio io $(IO_MODE) \
               xc_functionals interface stop_and_restart wf_and_fft coulomb interpolate real_time_control qp_control setup \
               tddft dipoles pol_function el-ph qp acfdt bse hamiltonian collisions sc \
=======
BASIC_LIBS   = driver tools modules memory allocations matrices linear_algebra parallel parser communicate output common timing Yio io $(IO_MODE) \
               xc_functionals interface stop_and_restart wf_and_fft bz_ops coulomb
BASIC_LIBS_LD= tools memory allocations communicate modules matrices linear_algebra bz_ops parallel parser output common timing Yio io $(IO_MODE) \
               xc_functionals interface stop_and_restart wf_and_fft coulomb

MAIN_LIBS    = $(BASIC_LIBS) interpolate qp_control setup tddft dipoles pol_function qp acfdt bse
MAIN_LIBS_LD = $(BASIC_LIBS_LD) interpolate qp_control setup tddft dipoles pol_function qp acfdt bse

PJ_PHLIBS    = $(BASIC_LIBS) interpolate qp_control setup tddft dipoles pol_function el-ph qp acfdt bse real_time_initialize ph-el
PJ_PHLIBS_LD = $(BASIC_LIBS_LD) interpolate qp_control setup tddft dipoles pol_function el-ph qp acfdt bse real_time_initialize ph-el

PJ_SCLIBS    = $(MAIN_LIBS) collisions hamiltonian sc
PJ_SCLIBS_LD = $(MAIN_LIBS_LD) hamiltonian collisions sc

PJ_RT_GPL_LIBS   = $(BASIC_LIBS) interpolate real_time_control qp_control setup \
                   tddft dipoles pol_function qp acfdt bse collisions hamiltonian \
                   real_time_hamiltonian real_time_propagation real_time_initialize real_time_drivers
PJ_RT_GPL_LIBS_LD= $(BASIC_LIBS_LD) interpolate real_time_control qp_control setup \
                   tddft dipoles pol_function qp acfdt bse hamiltonian collisions \
                   real_time_hamiltonian real_time_propagation real_time_initialize real_time_drivers

PJ_RTITLIBS    = $(BASIC_LIBS) interpolate qp_control setup \
               tddft dipoles pol_function el-ph qp acfdt bse collisions hamiltonian \
               real_time_control real_time_hamiltonian real_time_propagation real_time_lifetimes real_time_iterative_el-ph \
               real_time_initialize ph-el real_time_drivers
PJ_RTITLIBS_LD = $(BASIC_LIBS_LD) interpolate real_time_control qp_control setup \
               tddft dipoles pol_function el-ph qp acfdt bse hamiltonian collisions \
               real_time_hamiltonian real_time_propagation real_time_lifetimes real_time_iterative_el-ph \
               real_time_initialize ph-el real_time_drivers

PJ_RTLIBS    = $(BASIC_LIBS) interpolate qp_control setup \
               tddft dipoles pol_function el-ph qp acfdt bse collisions hamiltonian \
               real_time_control real_time_hamiltonian real_time_propagation real_time_lifetimes \
               real_time_initialize ph-el real_time_drivers
PJ_RTLIBS_LD = $(BASIC_LIBS_LD) interpolate real_time_control qp_control setup \
               tddft dipoles pol_function el-ph qp acfdt bse hamiltonian collisions \
               real_time_hamiltonian real_time_propagation real_time_lifetimes \
               real_time_initialize ph-el real_time_drivers


PJ_NLLIBS    = $(BASIC_LIBS) interpolate qp_control setup \
               tddft dipoles pol_function qp acfdt bse collisions hamiltonian \
               real_time_control real_time_hamiltonian real_time_propagation \
               real_time_initialize real_time_drivers nloptics
PJ_NLLIBS_LD = $(BASIC_LIBS_LD) interpolate real_time_control qp_control setup \
               tddft dipoles pol_function qp acfdt bse hamiltonian collisions \
>>>>>>> 62059c31
               real_time_hamiltonian real_time_propagation \
               real_time_initialize real_time_drivers nloptics
#
# YAMBO sources needed by Interfaces
#
2YLIBS       = driver tools modules memory allocations matrices linear_algebra parallel parser communicate output common timing Yio io $(IO_MODE) \
               setup interface stop_and_restart bz_ops 
2YLIBS_LD    = tools memory allocations communicate modules matrices linear_algebra parallel parser output common timing Yio io $(IO_MODE) \
               setup interface stop_and_restart bz_ops 
#
# YPP
#
YPP_BASIC_LIBS     = modules interface qp plotting k-points symmetries bits electrons dipoles
YPP_BASIC_LIBS_LD  = modules interface qp plotting k-points symmetries bits electrons dipoles 
YPP_LIBS           = $(YPP_BASIC_LIBS) excitons
YPP_LIBS_LD        = $(YPP_BASIC_LIBS_LD) excitons
YPPPH_LIBS         = $(YPP_BASIC_LIBS) el-ph excitons
YPPPH_LIBS_LD      = $(YPP_BASIC_LIBS_LD) el-ph excitons
YPPRT_LIBS         = $(YPP_BASIC_LIBS) el-ph real_time excitons
YPPRT_LIBS_LD      = $(YPP_BASIC_LIBS_LD) el-ph real_time excitons
#
# YAMBO sources needed by YPP
#
YPP_MAIN_LIBS      = $(BASIC_LIBS) interpolate qp_control setup interface tddft dipoles pol_function qp bse
YPP_MAIN_LIBS_LD   = $(BASIC_LIBS_LD) interpolate qp_control setup interface tddft dipoles pol_function qp bse
YPPSC_MAIN_LIBS    = $(YPP_MAIN_LIBS) collisions hamiltonian sc
YPPSC_MAIN_LIBS_LD = $(YPP_MAIN_LIBS_LD) collisions hamiltonian sc
YPPRT_MAIN_LIBS    = $(BASIC_LIBS) real_time_control interpolate qp_control setup interface \
                     dipoles pol_function el-ph qp bse collisions hamiltonian 
YPPRT_MAIN_LIBS_LD = $(BASIC_LIBS_LD) real_time_control interpolate qp_control setup interface \
                     dipoles pol_function el-ph qp bse hamiltonian collisions
YPPNL_MAIN_LIBS    = $(BASIC_LIBS) real_time_control interpolate qp_control setup interface \
                     dipoles pol_function qp bse collisions hamiltonian nloptics
YPPNL_MAIN_LIBS_LD = $(BASIC_LIBS_LD) real_time_control interpolate qp_control setup interface \
                     dipoles pol_function qp bse hamiltonian collisions nloptics<|MERGE_RESOLUTION|>--- conflicted
+++ resolved
@@ -15,16 +15,6 @@
 #
 # Source code
 #
-<<<<<<< HEAD
-Y_LIBS       = driver tools modules memory allocations matrices linear_algebra parallel parser communicate output common timing Yio io $(IO_MODE) \
-               xc_functionals interface stop_and_restart wf_and_fft bz_ops coulomb interpolate qp_control setup \
-               tddft dipoles pol_function el-ph qp acfdt bse collisions hamiltonian sc \
-               real_time_control real_time_hamiltonian real_time_propagation \
-               real_time_initialize real_time_drivers nloptics
-Y_LIBS_LD    = tools memory allocations communicate modules matrices linear_algebra bz_ops parallel parser output common timing Yio io $(IO_MODE) \
-               xc_functionals interface stop_and_restart wf_and_fft coulomb interpolate real_time_control qp_control setup \
-               tddft dipoles pol_function el-ph qp acfdt bse hamiltonian collisions sc \
-=======
 BASIC_LIBS   = driver tools modules memory allocations matrices linear_algebra parallel parser communicate output common timing Yio io $(IO_MODE) \
                xc_functionals interface stop_and_restart wf_and_fft bz_ops coulomb
 BASIC_LIBS_LD= tools memory allocations communicate modules matrices linear_algebra bz_ops parallel parser output common timing Yio io $(IO_MODE) \
@@ -33,37 +23,20 @@
 MAIN_LIBS    = $(BASIC_LIBS) interpolate qp_control setup tddft dipoles pol_function qp acfdt bse
 MAIN_LIBS_LD = $(BASIC_LIBS_LD) interpolate qp_control setup tddft dipoles pol_function qp acfdt bse
 
-PJ_PHLIBS    = $(BASIC_LIBS) interpolate qp_control setup tddft dipoles pol_function el-ph qp acfdt bse real_time_initialize ph-el
-PJ_PHLIBS_LD = $(BASIC_LIBS_LD) interpolate qp_control setup tddft dipoles pol_function el-ph qp acfdt bse real_time_initialize ph-el
+PJ_PHLIBS    = $(BASIC_LIBS) interpolate qp_control setup tddft dipoles pol_function el-ph qp acfdt bse
+PJ_PHLIBS_LD = $(BASIC_LIBS_LD) interpolate qp_control setup tddft dipoles pol_function el-ph qp acfdt bse
 
 PJ_SCLIBS    = $(MAIN_LIBS) collisions hamiltonian sc
 PJ_SCLIBS_LD = $(MAIN_LIBS_LD) hamiltonian collisions sc
 
-PJ_RT_GPL_LIBS   = $(BASIC_LIBS) interpolate real_time_control qp_control setup \
+PJ_RTLIBS   = $(BASIC_LIBS) interpolate qp_control setup \
                    tddft dipoles pol_function qp acfdt bse collisions hamiltonian \
-                   real_time_hamiltonian real_time_propagation real_time_initialize real_time_drivers
-PJ_RT_GPL_LIBS_LD= $(BASIC_LIBS_LD) interpolate real_time_control qp_control setup \
+                   real_time_control real_time_hamiltonian real_time_propagation \
+                   real_time_initialize real_time_drivers
+PJ_RTLIBS_LD= $(BASIC_LIBS_LD) interpolate real_time_control qp_control setup \
                    tddft dipoles pol_function qp acfdt bse hamiltonian collisions \
-                   real_time_hamiltonian real_time_propagation real_time_initialize real_time_drivers
-
-PJ_RTITLIBS    = $(BASIC_LIBS) interpolate qp_control setup \
-               tddft dipoles pol_function el-ph qp acfdt bse collisions hamiltonian \
-               real_time_control real_time_hamiltonian real_time_propagation real_time_lifetimes real_time_iterative_el-ph \
-               real_time_initialize ph-el real_time_drivers
-PJ_RTITLIBS_LD = $(BASIC_LIBS_LD) interpolate real_time_control qp_control setup \
-               tddft dipoles pol_function el-ph qp acfdt bse hamiltonian collisions \
-               real_time_hamiltonian real_time_propagation real_time_lifetimes real_time_iterative_el-ph \
-               real_time_initialize ph-el real_time_drivers
-
-PJ_RTLIBS    = $(BASIC_LIBS) interpolate qp_control setup \
-               tddft dipoles pol_function el-ph qp acfdt bse collisions hamiltonian \
-               real_time_control real_time_hamiltonian real_time_propagation real_time_lifetimes \
-               real_time_initialize ph-el real_time_drivers
-PJ_RTLIBS_LD = $(BASIC_LIBS_LD) interpolate real_time_control qp_control setup \
-               tddft dipoles pol_function el-ph qp acfdt bse hamiltonian collisions \
-               real_time_hamiltonian real_time_propagation real_time_lifetimes \
-               real_time_initialize ph-el real_time_drivers
-
+                   real_time_hamiltonian real_time_propagation \
+                   real_time_initialize real_time_drivers
 
 PJ_NLLIBS    = $(BASIC_LIBS) interpolate qp_control setup \
                tddft dipoles pol_function qp acfdt bse collisions hamiltonian \
@@ -71,7 +44,6 @@
                real_time_initialize real_time_drivers nloptics
 PJ_NLLIBS_LD = $(BASIC_LIBS_LD) interpolate real_time_control qp_control setup \
                tddft dipoles pol_function qp acfdt bse hamiltonian collisions \
->>>>>>> 62059c31
                real_time_hamiltonian real_time_propagation \
                real_time_initialize real_time_drivers nloptics
 #
@@ -90,8 +62,8 @@
 YPP_LIBS_LD        = $(YPP_BASIC_LIBS_LD) excitons
 YPPPH_LIBS         = $(YPP_BASIC_LIBS) el-ph excitons
 YPPPH_LIBS_LD      = $(YPP_BASIC_LIBS_LD) el-ph excitons
-YPPRT_LIBS         = $(YPP_BASIC_LIBS) el-ph real_time excitons
-YPPRT_LIBS_LD      = $(YPP_BASIC_LIBS_LD) el-ph real_time excitons
+YPPRT_LIBS         = $(YPP_BASIC_LIBS) real_time excitons
+YPPRT_LIBS_LD      = $(YPP_BASIC_LIBS_LD) real_time excitons
 #
 # YAMBO sources needed by YPP
 #
@@ -100,9 +72,9 @@
 YPPSC_MAIN_LIBS    = $(YPP_MAIN_LIBS) collisions hamiltonian sc
 YPPSC_MAIN_LIBS_LD = $(YPP_MAIN_LIBS_LD) collisions hamiltonian sc
 YPPRT_MAIN_LIBS    = $(BASIC_LIBS) real_time_control interpolate qp_control setup interface \
-                     dipoles pol_function el-ph qp bse collisions hamiltonian 
+                     dipoles pol_function qp bse collisions hamiltonian 
 YPPRT_MAIN_LIBS_LD = $(BASIC_LIBS_LD) real_time_control interpolate qp_control setup interface \
-                     dipoles pol_function el-ph qp bse hamiltonian collisions
+                     dipoles pol_function qp bse hamiltonian collisions
 YPPNL_MAIN_LIBS    = $(BASIC_LIBS) real_time_control interpolate qp_control setup interface \
                      dipoles pol_function qp bse collisions hamiltonian nloptics
 YPPNL_MAIN_LIBS_LD = $(BASIC_LIBS_LD) real_time_control interpolate qp_control setup interface \
