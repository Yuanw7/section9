#
# EXT_LIBS imported 
#
ifeq ($(wildcard config/mk/global/defs.mk),config/mk/global/defs.mk)
  include config/mk/defs.mk
endif
include lib/archive/package.list
#
INT_LIBS      = qe_pseudo slatec math77 local
YAMBO_INT_LIBS= Yio 
YLIBDRIVER    = interface main options 
YLIBDRIVER_LD = _Ydriver_options _Ydriver_interface _Ydriver_main 
YLIBIO        = modules Yio
YLIBIO_LD     = $(YLIBIO)
#
# Source code
#
BASIC_LIBS   = driver tools modules memory allocations matrices linear_algebra parallel parser communicate output common timing Yio io $(IO_MODE) \
               xc_functionals interface stop_and_restart wf_and_fft bz_ops coulomb
BASIC_LIBS_LD= tools memory allocations communicate modules matrices linear_algebra bz_ops parallel parser output common timing Yio io $(IO_MODE) \
               xc_functionals interface stop_and_restart wf_and_fft coulomb

MAIN_LIBS    = $(BASIC_LIBS) interpolate qp_control setup tddft dipoles pol_function qp acfdt bse
MAIN_LIBS_LD = $(BASIC_LIBS_LD) interpolate qp_control setup tddft dipoles pol_function qp acfdt bse

<<<<<<< HEAD
PJ_PHLIBS    = $(BASIC_LIBS) interpolate qp_control setup tddft dipoles pol_function el-ph qp acfdt bse real_time_initialize
PJ_PHLIBS_LD = $(BASIC_LIBS_LD) interpolate qp_control setup tddft dipoles pol_function el-ph qp acfdt bse real_time_initialize
=======
PJ_PHLIBS    = $(BASIC_LIBS) interpolate qp_control setup tddft dipoles pol_function el-ph qp acfdt bse
PJ_PHLIBS_LD = $(BASIC_LIBS_LD) interpolate qp_control setup tddft dipoles pol_function el-ph qp acfdt bse
>>>>>>> 931e54cd

PJ_SCLIBS    = $(MAIN_LIBS) collisions hamiltonian sc
PJ_SCLIBS_LD = $(MAIN_LIBS_LD) hamiltonian collisions sc

<<<<<<< HEAD
PJ_RTLIBS    = $(BASIC_LIBS) interpolate qp_control setup \
               tddft dipoles pol_function qp acfdt bse collisions hamiltonian \
               real_time_control real_time_hamiltonian real_time_propagation \
               real_time_initialize real_time_drivers
PJ_RTLIBS_LD = $(BASIC_LIBS_LD) interpolate real_time_control qp_control setup \
               tddft dipoles pol_function qp acfdt bse hamiltonian collisions \
               real_time_hamiltonian real_time_propagation \
               real_time_initialize real_time_drivers

PJ_NLLIBS    = $(PJ_RTLIBS) nloptics
PJ_NLLIBS_LD = $(PJ_RTLIBS_LD) nloptics
=======
PJ_RTLIBS   = $(BASIC_LIBS) interpolate qp_control setup \
                   tddft dipoles pol_function qp acfdt bse collisions hamiltonian \
                   real_time_control real_time_hamiltonian real_time_propagation \
                   real_time_initialize real_time_drivers
PJ_RTLIBS_LD= $(BASIC_LIBS_LD) interpolate real_time_control qp_control setup \
                   tddft dipoles pol_function qp acfdt bse hamiltonian collisions \
                   real_time_hamiltonian real_time_propagation \
                   real_time_initialize real_time_drivers

PJ_NLLIBS    = $(BASIC_LIBS) interpolate qp_control setup \
               tddft dipoles pol_function qp acfdt bse collisions hamiltonian \
               real_time_control real_time_hamiltonian real_time_propagation \
               real_time_initialize real_time_drivers nloptics
PJ_NLLIBS_LD = $(BASIC_LIBS_LD) interpolate real_time_control qp_control setup \
               tddft dipoles pol_function qp acfdt bse hamiltonian collisions \
               real_time_hamiltonian real_time_propagation \
               real_time_initialize real_time_drivers nloptics
>>>>>>> 931e54cd
#
# YAMBO sources needed by Interfaces
#
2YLIBS       = driver tools modules memory allocations matrices linear_algebra parallel parser communicate output common timing Yio io $(IO_MODE) \
               setup interface stop_and_restart bz_ops 
2YLIBS_LD    = tools memory allocations communicate modules matrices linear_algebra parallel parser output common timing Yio io $(IO_MODE) \
               setup interface stop_and_restart bz_ops 
#
# YPP
#
YPP_BASIC_LIBS     = modules interface qp plotting k-points symmetries bits electrons dipoles
YPP_BASIC_LIBS_LD  = modules interface qp plotting k-points symmetries bits electrons dipoles 
YPP_LIBS           = $(YPP_BASIC_LIBS) excitons
YPP_LIBS_LD        = $(YPP_BASIC_LIBS_LD) excitons
YPPPH_LIBS         = $(YPP_BASIC_LIBS) el-ph excitons
YPPPH_LIBS_LD      = $(YPP_BASIC_LIBS_LD) el-ph excitons
YPPRT_LIBS         = $(YPP_BASIC_LIBS) real_time excitons
YPPRT_LIBS_LD      = $(YPP_BASIC_LIBS_LD) real_time excitons
#
# YAMBO sources needed by YPP
#
YPP_MAIN_LIBS      = $(BASIC_LIBS) interpolate qp_control setup interface tddft dipoles pol_function qp bse
YPP_MAIN_LIBS_LD   = $(BASIC_LIBS_LD) interpolate qp_control setup interface tddft dipoles pol_function qp bse
YPPSC_MAIN_LIBS    = $(YPP_MAIN_LIBS) collisions hamiltonian sc
YPPSC_MAIN_LIBS_LD = $(YPP_MAIN_LIBS_LD) collisions hamiltonian sc
YPPRT_MAIN_LIBS    = $(BASIC_LIBS) real_time_control interpolate qp_control setup interface \
                     dipoles pol_function qp bse collisions hamiltonian 
YPPRT_MAIN_LIBS_LD = $(BASIC_LIBS_LD) real_time_control interpolate qp_control setup interface \
                     dipoles pol_function qp bse hamiltonian collisions
YPPNL_MAIN_LIBS    = $(BASIC_LIBS) real_time_control interpolate qp_control setup interface \
                     dipoles pol_function qp bse collisions hamiltonian nloptics
YPPNL_MAIN_LIBS_LD = $(BASIC_LIBS_LD) real_time_control interpolate qp_control setup interface \
                     dipoles pol_function qp bse hamiltonian collisions nloptics<|MERGE_RESOLUTION|>--- conflicted
+++ resolved
@@ -23,30 +23,12 @@
 MAIN_LIBS    = $(BASIC_LIBS) interpolate qp_control setup tddft dipoles pol_function qp acfdt bse
 MAIN_LIBS_LD = $(BASIC_LIBS_LD) interpolate qp_control setup tddft dipoles pol_function qp acfdt bse
 
-<<<<<<< HEAD
-PJ_PHLIBS    = $(BASIC_LIBS) interpolate qp_control setup tddft dipoles pol_function el-ph qp acfdt bse real_time_initialize
-PJ_PHLIBS_LD = $(BASIC_LIBS_LD) interpolate qp_control setup tddft dipoles pol_function el-ph qp acfdt bse real_time_initialize
-=======
 PJ_PHLIBS    = $(BASIC_LIBS) interpolate qp_control setup tddft dipoles pol_function el-ph qp acfdt bse
 PJ_PHLIBS_LD = $(BASIC_LIBS_LD) interpolate qp_control setup tddft dipoles pol_function el-ph qp acfdt bse
->>>>>>> 931e54cd
 
 PJ_SCLIBS    = $(MAIN_LIBS) collisions hamiltonian sc
 PJ_SCLIBS_LD = $(MAIN_LIBS_LD) hamiltonian collisions sc
 
-<<<<<<< HEAD
-PJ_RTLIBS    = $(BASIC_LIBS) interpolate qp_control setup \
-               tddft dipoles pol_function qp acfdt bse collisions hamiltonian \
-               real_time_control real_time_hamiltonian real_time_propagation \
-               real_time_initialize real_time_drivers
-PJ_RTLIBS_LD = $(BASIC_LIBS_LD) interpolate real_time_control qp_control setup \
-               tddft dipoles pol_function qp acfdt bse hamiltonian collisions \
-               real_time_hamiltonian real_time_propagation \
-               real_time_initialize real_time_drivers
-
-PJ_NLLIBS    = $(PJ_RTLIBS) nloptics
-PJ_NLLIBS_LD = $(PJ_RTLIBS_LD) nloptics
-=======
 PJ_RTLIBS   = $(BASIC_LIBS) interpolate qp_control setup \
                    tddft dipoles pol_function qp acfdt bse collisions hamiltonian \
                    real_time_control real_time_hamiltonian real_time_propagation \
@@ -64,7 +46,6 @@
                tddft dipoles pol_function qp acfdt bse hamiltonian collisions \
                real_time_hamiltonian real_time_propagation \
                real_time_initialize real_time_drivers nloptics
->>>>>>> 931e54cd
 #
 # YAMBO sources needed by Interfaces
 #
