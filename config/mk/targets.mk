ifeq ($(do_p2y),yes)
  p2y   = p2y
endif
ifeq ($(do_e2y),yes)
  e2y   = e2y
endif
INTERFCS = a2y c2y $(p2y) $(e2y)
CORE     = yambo ypp $(INTERFCS)
GPL      = yambo_rt_gpl
UTILS    = changelog
CLEANS   = clean_fast clean clean_all distclean
PH_PROJ  = yambo_ph ypp_ph 
SC_PROJ  = yambo_sc ypp_sc
<<<<<<< HEAD
MAG_PROJ = yambo_magnetic ypp_magnetic
ELEC_PROJ= yambo_electric
RT_PROJ  = yambo_rt ypp_rt
NL_PROJ  = yambo_nl ypp_nl
RTE_PROJ = yambo_rt yambo_qed yambo_pl ypp_rt
KERR_PROJ= yambo_kerr
ALL      = $(CORE) $(PH_PROJ) $(SC_PROJ) $(MAG_PROJ) $(ELEC_PROJ) $(RTE_PROJ) $(NL_PROJ) $(KERR_PROJ)
BROKEN   =
SCRIPTS  = ydb.pl
EXE      = $(CORE) $(PH_PROJ) $(SC_PROJ) $(MAG_PROJ) $(ELEC_PROJ) $(RTE_PROJ) $(NL_PROJ) $(KERR_PROJ) $(BROKEN) $(SCRIPTS)
=======
RT_PROJ  = yambo_rt ypp_rt
NL_PROJ  = yambo_nl ypp_nl
RTE_PROJ = yambo_rt yambo_rt_iterative yambo_qed ypp_rt
ALL      = $(CORE) $(PH_PROJ) $(SC_PROJ) $(RTE_PROJ) $(NL_PROJ) $(GPL)
BROKEN   = yambo_phdyn
SCRIPTS  = ydb.pl
EXE      = $(CORE) $(PH_PROJ) $(SC_PROJ) $(RTE_PROJ) $(NL_PROJ) $(BROKEN) $(SCRIPTS)
>>>>>>> 188c9dd1
<|MERGE_RESOLUTION|>--- conflicted
+++ resolved
@@ -11,23 +11,10 @@
 CLEANS   = clean_fast clean clean_all distclean
 PH_PROJ  = yambo_ph ypp_ph 
 SC_PROJ  = yambo_sc ypp_sc
-<<<<<<< HEAD
-MAG_PROJ = yambo_magnetic ypp_magnetic
-ELEC_PROJ= yambo_electric
-RT_PROJ  = yambo_rt ypp_rt
-NL_PROJ  = yambo_nl ypp_nl
-RTE_PROJ = yambo_rt yambo_qed yambo_pl ypp_rt
-KERR_PROJ= yambo_kerr
-ALL      = $(CORE) $(PH_PROJ) $(SC_PROJ) $(MAG_PROJ) $(ELEC_PROJ) $(RTE_PROJ) $(NL_PROJ) $(KERR_PROJ)
-BROKEN   =
-SCRIPTS  = ydb.pl
-EXE      = $(CORE) $(PH_PROJ) $(SC_PROJ) $(MAG_PROJ) $(ELEC_PROJ) $(RTE_PROJ) $(NL_PROJ) $(KERR_PROJ) $(BROKEN) $(SCRIPTS)
-=======
 RT_PROJ  = yambo_rt ypp_rt
 NL_PROJ  = yambo_nl ypp_nl
 RTE_PROJ = yambo_rt yambo_rt_iterative yambo_qed ypp_rt
 ALL      = $(CORE) $(PH_PROJ) $(SC_PROJ) $(RTE_PROJ) $(NL_PROJ) $(GPL)
 BROKEN   = yambo_phdyn
 SCRIPTS  = ydb.pl
-EXE      = $(CORE) $(PH_PROJ) $(SC_PROJ) $(RTE_PROJ) $(NL_PROJ) $(BROKEN) $(SCRIPTS)
->>>>>>> 188c9dd1
+EXE      = $(CORE) $(PH_PROJ) $(SC_PROJ) $(RTE_PROJ) $(NL_PROJ) $(BROKEN) $(SCRIPTS)