<<<<<<< HEAD
EXT_LIBS      = libxc lapack fftw fftqe yaml futile iotk hdf5 pnetcdf netcdf etsf_io blacs scalapack petsc slepc
=======
#
# EXT_LIBS imported 
#
include lib/archive/package.list
#
>>>>>>> 72fe19d1
INT_LIBS      = qe_pseudo slatec math77 local
YAMBO_INT_LIBS= Yio 
YAMBO_EXT_LIBS= Ydriver 
YLIBDRIVER    = interface main options 
YLIBDRIVER_LD = _driver_options _driver_interface _driver_main 
YLIBIO        = modules Yio
YLIBIO_LD     = $(YLIBIO)
#
# Source code
#
BASIC_LIBS   = driver tools modules memory matrices linear_algebra parallel parser communicate common timing Yio io \
               xc_functionals interface stop_and_restart wf_and_fft bz_ops coulomb
BASIC_LIBS_LD= tools memory Yio communicate modules matrices linear_algebra bz_ops parallel parser communicate common timing Yio io \
               xc_functionals interface stop_and_restart wf_and_fft coulomb

MAIN_LIBS    = $(BASIC_LIBS) interpolate qp_control setup tddft dipoles pol_function qp acfdt bse
MAIN_LIBS_LD = $(BASIC_LIBS_LD) interpolate qp_control setup tddft dipoles pol_function qp acfdt bse

PJ_PHLIBS    = $(BASIC_LIBS) interpolate qp_control setup tddft dipoles pol_function el-ph qp acfdt bse real_time_initialize ph-el
PJ_PHLIBS_LD = $(BASIC_LIBS_LD) interpolate qp_control setup tddft dipoles pol_function el-ph qp acfdt bse real_time_initialize ph-el

PJ_SCLIBS    = $(MAIN_LIBS) collisions hamiltonian sc
PJ_SCLIBS_LD = $(MAIN_LIBS_LD) hamiltonian collisions sc

PJ_RT_GPL_LIBS   = $(BASIC_LIBS) interpolate real_time_control qp_control setup \
                   tddft dipoles pol_function qp acfdt bse collisions hamiltonian \
                   real_time_hamiltonian real_time_propagation real_time_initialize real_time_drivers
PJ_RT_GPL_LIBS_LD= $(BASIC_LIBS_LD) interpolate real_time_control qp_control setup \
                   tddft dipoles pol_function qp acfdt bse hamiltonian collisions \
                   real_time_hamiltonian real_time_propagation real_time_initialize real_time_drivers

PJ_RTITLIBS    = $(BASIC_LIBS) interpolate qp_control setup \
               tddft dipoles pol_function el-ph qp acfdt bse collisions hamiltonian \
               real_time_control real_time_hamiltonian real_time_propagation real_time_lifetimes real_time_iterative_el-ph \
               real_time_initialize ph-el real_time_drivers
PJ_RTITLIBS_LD = $(BASIC_LIBS_LD) interpolate real_time_control qp_control setup \
               tddft dipoles pol_function el-ph qp acfdt bse hamiltonian collisions \
               real_time_control real_time_hamiltonian real_time_propagation real_time_lifetimes real_time_iterative_el-ph \
               real_time_initialize ph-el real_time_drivers

PJ_RTLIBS    = $(BASIC_LIBS) interpolate qp_control setup \
               tddft dipoles pol_function el-ph qp acfdt bse collisions hamiltonian \
               real_time_control real_time_hamiltonian real_time_propagation real_time_lifetimes \
               real_time_initialize ph-el real_time_drivers
PJ_RTLIBS_LD = $(BASIC_LIBS_LD) interpolate real_time_control qp_control setup \
               tddft dipoles pol_function el-ph qp acfdt bse hamiltonian collisions \
               real_time_control real_time_hamiltonian real_time_propagation real_time_lifetimes \
               real_time_initialize ph-el real_time_drivers

PJ_NLLIBS    = $(PJ_RTLIBS) nloptics
PJ_NLLIBS_LD = $(PJ_RTLIBS_LD) nloptics
#
# YAMBO sources needed by Interfaces
#
2YLIBS       = driver tools modules memory matrices linear_algebra parallel parser communicate common timing Yio io \
               setup interface stop_and_restart bz_ops 
2YLIBS_LD    = tools memory Yio communicate modules matrices linear_algebra parallel parser communicate common timing Yio io \
               setup interface stop_and_restart bz_ops 
#
# YPP
#
YPP_BASIC_LIBS     = modules interface qp plotting k-points symmetries bits electrons dipoles
YPP_BASIC_LIBS_LD  = modules interface qp plotting k-points symmetries bits electrons dipoles
YPP_LIBS           = $(YPP_BASIC_LIBS) excitons
YPP_LIBS_LD        = $(YPP_BASIC_LIBS_LD) excitons
YPPPH_LIBS         = $(YPP_BASIC_LIBS) el-ph excitons
YPPPH_LIBS_LD      = $(YPP_BASIC_LIBS_LD) el-ph excitons
YPPRT_LIBS         = $(YPP_BASIC_LIBS) el-ph real_time excitons
YPPRT_LIBS_LD      = $(YPP_BASIC_LIBS_LD) el-ph real_time excitons
#
# YAMBO sources needed by YPP
#
YPP_MAIN_LIBS      = $(BASIC_LIBS) interpolate qp_control setup interface tddft dipoles pol_function el-ph qp bse
YPP_MAIN_LIBS_LD   = $(BASIC_LIBS_LD) interpolate qp_control setup interface tddft dipoles pol_function el-ph qp bse
YPPSC_MAIN_LIBS    = $(YPP_MAIN_LIBS) collisions hamiltonian sc
YPPSC_MAIN_LIBS_LD = $(YPP_MAIN_LIBS_LD) collisions hamiltonian sc
YPPRT_MAIN_LIBS    = $(BASIC_LIBS) real_time_control interpolate qp_control setup interface \
                     dipoles pol_function el-ph qp bse collisions hamiltonian 
YPPRT_MAIN_LIBS_LD = $(BASIC_LIBS_LD) real_time_control interpolate qp_control setup interface \
                     dipoles pol_function el-ph qp bse hamiltonian collisions
YPPNL_MAIN_LIBS    = $(BASIC_LIBS) real_time_control interpolate qp_control setup interface \
                     dipoles pol_function el-ph qp bse collisions hamiltonian nloptics 
YPPNL_MAIN_LIBS_LD = $(BASIC_LIBS_LD) real_time_control interpolate qp_control setup interface \
                     dipoles pol_function el-ph qp bse hamiltonian collisions nloptics <|MERGE_RESOLUTION|>--- conflicted
+++ resolved
@@ -1,12 +1,8 @@
-<<<<<<< HEAD
-EXT_LIBS      = libxc lapack fftw fftqe yaml futile iotk hdf5 pnetcdf netcdf etsf_io blacs scalapack petsc slepc
-=======
 #
 # EXT_LIBS imported 
 #
 include lib/archive/package.list
 #
->>>>>>> 72fe19d1
 INT_LIBS      = qe_pseudo slatec math77 local
 YAMBO_INT_LIBS= Yio 
 YAMBO_EXT_LIBS= Ydriver 
