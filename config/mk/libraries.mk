EXT_LIBS      = libxc lapack fftw fftqe yaml futile iotk hdf5 netcdf etsf_io blacs scalapack petsc slepc
INT_LIBS      = qe_pseudo slatec math77 local
YAMBO_INT_LIBS= Yio 
YAMBO_EXT_LIBS= Ydriver 
YLIBDRIVER    = interface main options 
YLIBDRIVER_LD = _driver_options _driver_interface _driver_main 
YLIBIO        = modules Yio
YLIBIO_LD     = $(YLIBIO)
#
# Source code
#
BASIC_LIBS   = driver tools modules memory matrices linear_algebra parallel parser communicate common timing Yio io \
               xc_functionals interface stop_and_restart wf_and_fft bz_ops coulomb
BASIC_LIBS_LD= tools memory Yio communicate modules matrices linear_algebra bz_ops parallel parser communicate common timing Yio io \
               xc_functionals interface stop_and_restart wf_and_fft coulomb

MAIN_LIBS    = $(BASIC_LIBS) interpolate qp_control setup tddft dipoles pol_function el-ph qp acfdt bse real_time_initialize ph-el 
MAIN_LIBS_LD = $(BASIC_LIBS_LD) interpolate qp_control setup tddft dipoles pol_function el-ph qp acfdt bse real_time_initialize ph-el

PJ_SCLIBS    = $(MAIN_LIBS) collisions hamiltonian sc
PJ_SCLIBS_LD = $(MAIN_LIBS_LD) hamiltonian collisions sc

PJ_RTSLIBS   = $(BASIC_LIBS) interpolate real_time_control qp_control setup \
               tddft dipoles pol_function qp acfdt bse collisions hamiltonian \
               real_time_hamiltonian real_time_propagation real_time_el-ph real_time_lifetimes real_time_common
PJ_RTSLIBS_LD= $(BASIC_LIBS_LD) interpolate real_time_control qp_control setup \
               tddft dipoles pol_function qp acfdt bse hamiltonian collisions \
               real_time_hamiltonian real_time_propagation real_time_el-ph real_time_lifetimes real_time_common

PJ_RTITLIBS    = $(BASIC_LIBS) interpolate qp_control setup \
               tddft dipoles pol_function el-ph qp acfdt bse collisions hamiltonian \
               real_time_control real_time_hamiltonian real_time_propagation real_time_lifetimes real_time_iterative_el-ph \
               real_time_initialize ph-el real_time_drivers
PJ_RTITLIBS_LD = $(BASIC_LIBS_LD) interpolate real_time_control qp_control setup \
               tddft dipoles pol_function el-ph qp acfdt bse hamiltonian collisions \
               real_time_control real_time_hamiltonian real_time_propagation real_time_lifetimes real_time_iterative_el-ph \
               real_time_initialize ph-el real_time_drivers

PJ_RTLIBS    = $(BASIC_LIBS) interpolate qp_control setup \
               tddft dipoles pol_function el-ph qp acfdt bse collisions hamiltonian \
               real_time_control real_time_hamiltonian real_time_propagation real_time_lifetimes \
               real_time_initialize ph-el real_time_drivers
PJ_RTLIBS_LD = $(BASIC_LIBS_LD) interpolate real_time_control qp_control setup \
               tddft dipoles pol_function el-ph qp acfdt bse hamiltonian collisions \
               real_time_control real_time_hamiltonian real_time_propagation real_time_lifetimes \
               real_time_initialize ph-el real_time_drivers
PJ_PLLIBS    = $(BASIC_LIBS) interpolate real_time_control qp_control setup \
<<<<<<< HEAD
               tddft dipoles pol_function qp acfdt bse collisions hamiltonian sc \
               real_time_hamiltonian real_time_propagation real_time_common
PJ_PLLIBS_LD = $(BASIC_LIBS_LD) interpolate real_time_control qp_control setup \
               tddft dipoles pol_function qp acfdt bse hamiltonian collisions sc \
               real_time_hamiltonian real_time_propagation real_time_common
=======
               tddft dipoles pol_function el-ph qp acfdt bse collisions hamiltonian sc \
               real_time_control real_time_hamiltonian real_time_propagation real_time_lifetimes \
               real_time_initialize ph-el real_time_drivers
PJ_PLLIBS_LD = $(BASIC_LIBS_LD) interpolate real_time_control qp_control setup \
               tddft dipoles pol_function el-ph qp acfdt bse hamiltonian collisions sc \
               real_time_control real_time_hamiltonian real_time_propagation real_time_lifetimes \
               real_time_initialize ph-el real_time_drivers
>>>>>>> 963c6747

PJ_NLLIBS    = $(PJ_RTLIBS) nloptics
PJ_NLLIBS_LD = $(PJ_RTLIBS_LD) nloptics
#
# YAMBO sources needed by Interfaces
#
2YLIBS       = driver tools modules memory matrices linear_algebra parallel parser communicate common timing Yio io \
               setup interface stop_and_restart bz_ops 
2YLIBS_LD    = tools memory Yio communicate modules matrices linear_algebra parallel parser communicate common timing Yio io \
               setup interface stop_and_restart bz_ops 
#
# YPP
#
YPP_BASIC_LIBS     = modules interface qp plotting k-points symmetries bits electrons dipoles
YPP_BASIC_LIBS_LD  = modules interface qp plotting k-points symmetries bits electrons dipoles
YPP_LIBS           = $(YPP_BASIC_LIBS) excitons
YPP_LIBS_LD        = $(YPP_BASIC_LIBS_LD) excitons
YPPPH_LIBS         = $(YPP_BASIC_LIBS) el-ph excitons
YPPPH_LIBS_LD      = $(YPP_BASIC_LIBS_LD) el-ph excitons
YPPRT_LIBS         = $(YPP_BASIC_LIBS) el-ph real_time excitons
YPPRT_LIBS_LD      = $(YPP_BASIC_LIBS_LD) el-ph real_time excitons
#
# YAMBO sources needed by YPP
#
YPP_MAIN_LIBS      = $(BASIC_LIBS) interpolate qp_control setup interface tddft dipoles pol_function el-ph qp bse
YPP_MAIN_LIBS_LD   = $(BASIC_LIBS_LD) interpolate qp_control setup interface tddft dipoles pol_function el-ph qp bse
YPPSC_MAIN_LIBS    = $(YPP_MAIN_LIBS) collisions hamiltonian sc
YPPSC_MAIN_LIBS_LD = $(YPP_MAIN_LIBS_LD) collisions hamiltonian sc
YPPRT_MAIN_LIBS    = $(BASIC_LIBS) real_time_control interpolate qp_control setup interface \
                     dipoles pol_function el-ph qp bse collisions hamiltonian 
YPPRT_MAIN_LIBS_LD = $(BASIC_LIBS_LD) real_time_control interpolate qp_control setup interface \
                     dipoles pol_function el-ph qp bse hamiltonian collisions
YPPNL_MAIN_LIBS    = $(BASIC_LIBS) real_time_control interpolate qp_control setup interface \
                     dipoles pol_function qp bse collisions hamiltonian nloptics 
YPPNL_MAIN_LIBS_LD = $(BASIC_LIBS_LD) real_time_control interpolate qp_control setup interface \
                     dipoles pol_function qp bse hamiltonian collisions nloptics <|MERGE_RESOLUTION|>--- conflicted
+++ resolved
@@ -20,46 +20,12 @@
 PJ_SCLIBS    = $(MAIN_LIBS) collisions hamiltonian sc
 PJ_SCLIBS_LD = $(MAIN_LIBS_LD) hamiltonian collisions sc
 
-PJ_RTSLIBS   = $(BASIC_LIBS) interpolate real_time_control qp_control setup \
-               tddft dipoles pol_function qp acfdt bse collisions hamiltonian \
-               real_time_hamiltonian real_time_propagation real_time_el-ph real_time_lifetimes real_time_common
-PJ_RTSLIBS_LD= $(BASIC_LIBS_LD) interpolate real_time_control qp_control setup \
-               tddft dipoles pol_function qp acfdt bse hamiltonian collisions \
-               real_time_hamiltonian real_time_propagation real_time_el-ph real_time_lifetimes real_time_common
-
-PJ_RTITLIBS    = $(BASIC_LIBS) interpolate qp_control setup \
-               tddft dipoles pol_function el-ph qp acfdt bse collisions hamiltonian \
-               real_time_control real_time_hamiltonian real_time_propagation real_time_lifetimes real_time_iterative_el-ph \
-               real_time_initialize ph-el real_time_drivers
-PJ_RTITLIBS_LD = $(BASIC_LIBS_LD) interpolate real_time_control qp_control setup \
-               tddft dipoles pol_function el-ph qp acfdt bse hamiltonian collisions \
-               real_time_control real_time_hamiltonian real_time_propagation real_time_lifetimes real_time_iterative_el-ph \
-               real_time_initialize ph-el real_time_drivers
-
-PJ_RTLIBS    = $(BASIC_LIBS) interpolate qp_control setup \
-               tddft dipoles pol_function el-ph qp acfdt bse collisions hamiltonian \
-               real_time_control real_time_hamiltonian real_time_propagation real_time_lifetimes \
-               real_time_initialize ph-el real_time_drivers
-PJ_RTLIBS_LD = $(BASIC_LIBS_LD) interpolate real_time_control qp_control setup \
-               tddft dipoles pol_function el-ph qp acfdt bse hamiltonian collisions \
-               real_time_control real_time_hamiltonian real_time_propagation real_time_lifetimes \
-               real_time_initialize ph-el real_time_drivers
-PJ_PLLIBS    = $(BASIC_LIBS) interpolate real_time_control qp_control setup \
-<<<<<<< HEAD
-               tddft dipoles pol_function qp acfdt bse collisions hamiltonian sc \
-               real_time_hamiltonian real_time_propagation real_time_common
-PJ_PLLIBS_LD = $(BASIC_LIBS_LD) interpolate real_time_control qp_control setup \
-               tddft dipoles pol_function qp acfdt bse hamiltonian collisions sc \
-               real_time_hamiltonian real_time_propagation real_time_common
-=======
-               tddft dipoles pol_function el-ph qp acfdt bse collisions hamiltonian sc \
-               real_time_control real_time_hamiltonian real_time_propagation real_time_lifetimes \
-               real_time_initialize ph-el real_time_drivers
-PJ_PLLIBS_LD = $(BASIC_LIBS_LD) interpolate real_time_control qp_control setup \
-               tddft dipoles pol_function el-ph qp acfdt bse hamiltonian collisions sc \
-               real_time_control real_time_hamiltonian real_time_propagation real_time_lifetimes \
-               real_time_initialize ph-el real_time_drivers
->>>>>>> 963c6747
+PJ_RTLIBS    =     $(BASIC_LIBS) interpolate real_time_control qp_control setup \
+                   tddft dipoles pol_function qp acfdt bse collisions hamiltonian \
+                   real_time_hamiltonian real_time_propagation real_time_initialize real_time_drivers
+PJ_RTLIBS_LD =     $(BASIC_LIBS_LD) interpolate real_time_control qp_control setup \
+                   tddft dipoles pol_function qp acfdt bse hamiltonian collisions \
+                   real_time_hamiltonian real_time_propagation real_time_initialize real_time_drivers
 
 PJ_NLLIBS    = $(PJ_RTLIBS) nloptics
 PJ_NLLIBS_LD = $(PJ_RTLIBS_LD) nloptics
