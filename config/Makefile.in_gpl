--- conflicted
+++ resolved
@@ -54,7 +54,7 @@
 topdir      = @abs_top_srcdir@
 libdir      = @prefix@/lib
 includedir  = @prefix@/include
-libbindir   = @prefix@/bin-libs
+libbindir   = @prefix@/libs/bin
 CFGFILES = config/setup config/Makefile config/report \
            sbin/make_makefile.sh driver/codever.h src/wf_and_fft/sgfft.F  \
            src/external_c/.objects Makefile driver/version.h \
@@ -94,14 +94,9 @@
                real_time_hamiltonian real_time_propagation real_time_common
 PJ_RTLIBS_LD = $(BASIC_LIBS_LD) coulomb bz_ops real_time_control qp_control setup \
                tddft pol_function qp bse collisions hamiltonian \
-<<<<<<< HEAD
                real_time_hamiltonian real_time_propagation real_time_common
-=======
-               real_time_propagation real_time_common 
-
 PJ_NLLIBS    = $(PJ_RTLIBS) nloptics
 PJ_NLLIBS_LD = $(PJ_RTLIBS_LD) nloptics
->>>>>>> 38c20665
 #
 # Interfaces
 #
