--- conflicted
+++ resolved
@@ -76,13 +76,9 @@
 #
 # Libraries (ordered for compiling & linking)
 #
-<<<<<<< HEAD
-BASIC_LIBS   = external_c modules linear_algebra parallel parser io xc_functionals communicate common io \
-=======
 BASIC_LIBS   = external_c modules memory matrices linear_algebra parallel parser xc_functionals communicate common io \
                interface stop_and_restart wf_and_fft 
 BASIC_LIBS_LD= external_c memory modules matrices linear_algebra parallel parser xc_functionals communicate common io \
->>>>>>> dcad8b00
                interface stop_and_restart wf_and_fft 
 
 MAIN_LIBS    = $(BASIC_LIBS) coulomb bz_ops qp_control setup \
