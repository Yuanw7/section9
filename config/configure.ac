--- conflicted
+++ resolved
@@ -21,20 +21,12 @@
 # Software Foundation, Inc., 59 Temple Place - Suite 330,Boston,
 # MA 02111-1307, USA or visit http://www.gnu.org/copyleft/gpl.txt.
 #
-<<<<<<< HEAD
-AC_INIT(Yambo, 4.0.2 r.13629 h.8a9ad9a , yambo@yambo-code.org)
-=======
-AC_INIT(Yambo, 4.0.2 r.13629 h.1d4d6b7 , yambo@yambo-code.org)
->>>>>>> 60eb2f3e
+AC_INIT(Yambo, 4.0.2 r.13630 h.d251ae3 , yambo@yambo-code.org)
 SVERSION="4"
 SPATCHLEVEL="0"
 SSUBLEVEL="2"
-SREVISION="13629"
-<<<<<<< HEAD
-SHASH="8a9ad9a"
-=======
-SHASH="1d4d6b7"
->>>>>>> 60eb2f3e
+SREVISION="13630"
+SHASH="d251ae3"
 AC_SUBST(SVERSION)
 AC_SUBST(SPATCHLEVEL)
 AC_SUBST(SSUBLEVEL)
@@ -53,7 +45,6 @@
 m4_include([config/iotk.m4])
 m4_include([config/etsf_io.m4])
 m4_include([config/scalapack.m4])
-m4_include([config/slepc.m4])
 m4_include([config/acx_report.m4])
 m4_include([config/acx_get_fc_version.m4])
 m4_include([config/acx_cpp.m4])
@@ -435,9 +426,6 @@
 # SCALAPACK/BLACS
 SLK_SETUP
 # ============================================================================
-# SLEPC
-SLEPC_SETUP
-# ============================================================================
 # IOTK library 
 AC_HAVE_IOTK
 # ============================================================================
@@ -460,25 +448,6 @@
 AC_OUTPUT
 chmod u+x sbin/*
 cp config/Makefile .
-#
-if test ! -d bin ; then mkdir bin ; fi ;
-if test ! -d include ; then mkdir include ; fi
-if test ! -d lib ; then mkdir lib ; fi
-#
-if [[ "$prefix" != "$srcdir" ]] ; then
- if test ! -d "$prefix/dirver"     ; then mkdir "$prefix/driver"     ; fi
- if test ! -d "$prefix/ypp"        ; then mkdir "$prefix/ypp"        ; fi
- if test ! -d "$prefix/interfaces" ; then mkdir "$prefix/interfaces" ; fi
- cd "$srcdir/driver/" ;
- for file in `ls *.h` ; do
-  cp "$srcdir/driver/$file" "$prefix/driver" ;
- done ;
- for file in `ls *.c` ; do
-  cp "$srcdir/driver/$file" "$prefix/driver" ;
- done ;
- cd "$prefix" ;
-fi
-#
 if test "$mpibuild" = "no" ; then
  cat config/report | grep -v 'Parallel'
 else
