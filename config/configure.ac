--- conflicted
+++ resolved
@@ -21,21 +21,12 @@
 # Software Foundation, Inc., 59 Temple Place - Suite 330,Boston,
 # MA 02111-1307, USA or visit http://www.gnu.org/copyleft/gpl.txt.
 #
-<<<<<<< HEAD
-AC_INIT(Yambo, 4.0.2 r.13598 h.dbe9f44 , yambo@yambo-code.org)
-SVERSION="4"
-SPATCHLEVEL="0"
-SSUBLEVEL="2"
-SREVISION="13598"
-SHASH="dbe9f44"
-=======
 AC_INIT(Yambo, 4.0.2 r.13604 h.02f176d , yambo@yambo-code.org)
 SVERSION="4"
 SPATCHLEVEL="0"
 SSUBLEVEL="2"
 SREVISION="13604"
 SHASH="02f176d"
->>>>>>> 86cc327e
 AC_SUBST(SVERSION)
 AC_SUBST(SPATCHLEVEL)
 AC_SUBST(SSUBLEVEL)
@@ -457,20 +448,6 @@
 AC_OUTPUT
 chmod u+x sbin/*
 cp config/Makefile .
-if test ! -d bin ; then mkdir bin ; fi ;
-if [[ "$prefix" != "$srcdir" ]] ; then
- if test ! -d "$prefix/dirver"     ; then mkdir "$prefix/driver"     ; fi
- if test ! -d "$prefix/ypp"        ; then mkdir "$prefix/ypp"        ; fi
- if test ! -d "$prefix/interfaces" ; then mkdir "$prefix/interfaces" ; fi
- cd "$srcdir/driver/" ;
- for file in `ls *.h` ; do
-  cp "$srcdir/driver/$file" "$prefix/driver" ;
- done ;
- for file in `ls *.c` ; do
-  cp "$srcdir/driver/$file" "$prefix/driver" ;
- done ;
- cd "$prefix" ;
-fi
 if test "$mpibuild" = "no" ; then
  cat config/report | grep -v 'Parallel'
 else
