--- conflicted
+++ resolved
@@ -21,21 +21,12 @@
 # Software Foundation, Inc., 59 Temple Place - Suite 330,Boston,
 # MA 02111-1307, USA or visit http://www.gnu.org/copyleft/gpl.txt.
 #
-<<<<<<< HEAD
-AC_INIT(Yambo, 4.0.2 r.13621 h.f045c5d , yambo@yambo-code.org)
-SVERSION="4"
-SPATCHLEVEL="0"
-SSUBLEVEL="2"
-SREVISION="13621"
-SHASH="f045c5d"
-=======
 AC_INIT(Yambo, 4.0.2 r.13600 h.166c0d7 , yambo@yambo-code.org)
 SVERSION="4"
 SPATCHLEVEL="0"
 SSUBLEVEL="2"
 SREVISION="13600"
 SHASH="166c0d7"
->>>>>>> 7fd74893
 AC_SUBST(SVERSION)
 AC_SUBST(SPATCHLEVEL)
 AC_SUBST(SSUBLEVEL)
@@ -452,7 +443,7 @@
 # ============================================================================
 AC_CONFIG_FILES([config/setup config/Makefile config/report
                  src/wf_and_fft/sgfft.F lib/local/.objects
-                 sbin/make_makefile.sh sbin/objects_debug.sh
+                 sbin/make_makefile.sh sbin/make_message.pl sbin/objects_debug.sh
                  driver/codever.h driver/editor.h src/external_c/.objects])
 AC_OUTPUT
 chmod u+x sbin/*
