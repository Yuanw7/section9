#
#        Copyright (C) 2000-2016 the YAMBO team
#              http://www.yambo-code.org
#
# Authors (see AUTHORS file for details): AM
#
# This file is distributed under the terms of the GNU
# General Public License. You can redistribute it and/or
# modify it under the terms of the GNU General Public
# License as published by the Free Software Foundation;
# either version 2, or (at your option) any later version.
#
# This program is distributed in the hope that it will
# be useful, but WITHOUT ANY WARRANTY; without even the
# implied warranty of MERCHANTABILITY or FITNESS FOR A
# PARTICULAR PURPOSE.  See the GNU General Public License
# for more details.
#
# You should have received a copy of the GNU General Public
# License along with this program; if not, write to the Free
# Software Foundation, Inc., 59 Temple Place - Suite 330,Boston,
# MA 02111-1307, USA or visit http://www.gnu.org/copyleft/gpl.txt.
#
<<<<<<< HEAD
AC_INIT(Yambo, 4.1.0 r.13924 h.cad94e9 , yambo@yambo-code.org)
SVERSION="4"
SPATCHLEVEL="0"
SSUBLEVEL="2"
SREVISION="13924"
SHASH="cad94e9"
=======
AC_INIT(Yambo, 4.0.2 r.13920 h.301d39d , yambo@yambo-code.org)
SVERSION="4"
SPATCHLEVEL="0"
SSUBLEVEL="2"
SREVISION="13920"
SHASH="301d39d"
>>>>>>> ab4bdb47
AC_SUBST(SVERSION)
AC_SUBST(SPATCHLEVEL)
AC_SUBST(SSUBLEVEL)
AC_SUBST(SREVISION)
AC_SUBST(SHASH)
AC_CONFIG_AUX_DIR(config)
AC_CONFIG_SRCDIR([driver/driver.c])
m4_include([config/acx_lapack.m4])
m4_include([config/acx_mpi.m4])
m4_include([config/acx_blas.m4])
m4_include([config/acx_misc.m4])
m4_include([config/acx_gmake.m4])
m4_include([config/netcdf_f90.m4])
m4_include([config/libxc.m4])
m4_include([config/fft.m4])
m4_include([config/iotk.m4])
m4_include([config/etsf_io.m4])
m4_include([config/scalapack.m4])
m4_include([config/acx_report.m4])
m4_include([config/acx_get_fc_version.m4])
m4_include([config/acx_cpp.m4])
m4_include([config/ax_f90_module_flag.m4])
m4_include([config/acx_fortran_flags.m4])

AC_PREFIX_DEFAULT($PWD)

# Checks for library functions.
AC_CHECK_HEADERS([malloc.h stdlib.h unistd.h string.h sys/time.h])
AC_FUNC_ALLOCA
AC_C_CONST
AC_C_INLINE
AC_FUNC_MALLOC
AC_FUNC_REALLOC
AC_FUNC_SETVBUF_REVERSED
AC_FUNC_STAT
AC_PROG_MAKE_SET

# ============================================================================
# check size of pointers to int - needed to decide the size of integer
# arrays in fortran holding C pointers for FFTW
ACX_POINTER_SIZE
SIZEOF_INT_P=$ac_pointersize
AC_SUBST(SIZEOF_INT_P)
# 

# ============================================================================
# Checks for programs.
AC_PROG_CC
#
AC_CANONICAL_HOST
hostname=`uname -n`
AC_SUBST(hostname)
# ============================================================================
# EDITOR
AC_ARG_WITH(editor, AC_HELP_STRING([--with-editor=<exe>],
  [User-defined editor (none for no editor)],[32]),[],[with_editor="vim vi pico"]) 
AC_CHECK_PROGS(editor,[$with_editor],[none])
AC_SUBST(editor)

# ============================================================================
# GNU Make
MAKE="make"
CHECK_GNU_MAKE()
if test "$_cv_gnu_make_command" = ""; then
 ACX_CHECK_MAKE
 if ! test "$make_works" = "yes"; then
  AC_MSG_ERROR(Make does not accept function statments (use gmake if possible))
 fi
else
 MAKE=$_cv_gnu_make_command
fi
AC_SUBST(MAKE)

# ============================================================================
#AR 
#AC_DISABLE_SHARED
AC_CHECK_TOOL(AR, ar, false)
test -z "$AR" && AR=ar
test -z "$AR_FLAGS" && AR_FLAGS="-ru"

# ============================================================================
# DEBUG
AC_ARG_ENABLE(debug, AC_HELP_STRING([--enable-debug],[Objects are not removed but saved in appropriate directories. Default is yes.]))
if test x"$enable_debug" = "x"; then enable_debug="yes"; fi
AC_SUBST(enable_debug)
# ============================================================================= 
# KEEP SOURCE FILES 
AC_ARG_ENABLE(keep-src, AC_HELP_STRING([--enable-keep-src], [Keep preprocessed.f90 file. Default is no.]))
dp_cpp=""
if test x"$enable_keep_src" = "x";    then enable_keep_src="no" ; fi
if test x"$enable_keep_src" = "xyes"; then enable_keep_src="yes"; fi
AC_SUBST(enable_keep_src)
# ============================================================================
# KEEP EXT LIBS
AC_ARG_ENABLE(keep-extlibs, AC_HELP_STRING([--enable-keep-extlibs], [Keep downloaded packages as tar.gz . Default is no.]))
dp_cpp=""
if test x"$enable_keep_extlibs" = "xno";  then 
   if test -e ./lib/archive/keep-extlibs-stamp ; then rm ./lib/archive/keep-extlibs-stamp ; fi
fi
if test x"$enable_keep_extlibs" = "xyes"; then enable_keep_extlibs="yes"; touch ./lib/archive/keep-extlibs-stamp ; fi
AC_SUBST(enable_keep_extlibs)
# ============================================================================
# DP
AC_ARG_ENABLE(dp, AC_HELP_STRING([--enable-dp], [Double-precision build. Default is no.]))
dp_cpp=""
if test x"$enable_dp" = "x"; then enable_dp="no"; fi
if test x"$enable_dp" = "xyes"; then dp_cpp="-D_DOUBLE"; fi
AC_SUBST(enable_dp)
AC_SUBST(dp_cpp)
# ============================================================================
# check for p2y versions
#
AC_ARG_WITH(p2y_version, AC_HELP_STRING([--with-p2y-version=<flags>],
 [Version number for PW 2 YAMBO : <export> <3.1> <3.1.1> <3.2> <4.0> <5.0>],[32]))

PW_VER="5.0"
PW_CPP="_P2Y_V50"
if test "$compile_p2y" = "yes"; then
 if test "$with_p2y_version" = "export"; then
  PW_VER="export"
  PW_CPP="_P2Y_EXPORT"
 fi
 if test "$with_p2y_version" = "3.1"; then
  PW_VER="3.1"
  PW_CPP="_P2Y_V31"
 fi
 if test "$with_p2y_version" = "3.1.1"; then
  PW_VER="3.1.1"
  PW_CPP="_P2Y_V311"
 fi
 if test "$with_p2y_version" = "3.2"; then
  PW_VER="3.2"
  PW_CPP="_P2Y_V32"
 fi
 if test "$with_p2y_version" = "4.0"; then
  PW_VER="4.0"
  PW_CPP="_P2Y_V40"
 fi
 if test "$with_p2y_version" = "5.0"; then
  PW_VER="5.0"
  PW_CPP="_P2Y_V50"
 fi
fi
AC_SUBST(PW_VER)
AC_SUBST(PW_CPP)
# ============================================================================
# BLUEGENE support
AC_ARG_ENABLE(bluegene, AC_HELP_STRING([--enable-bluegene],[Bluegene specific code instructions.]))
if test x"$enable_bluegene" = "x"; then enable_bluegene="no"; fi
bluegene_cpp=" "
if test x"$enable_bluegene" = "xyes"; then 
 bluegene_cpp="-D_BLUEGENE"
fi
AC_SUBST(bluegene_cpp)
# ============================================================================
#
# Time Profiling (mod_timing)
#
AC_ARG_ENABLE(time-profile, AC_HELP_STRING([--enable-time-profile],
              [Extended timing profile of specific sections]))
if test x"$enable_time_profile" = "x"; then enable_time_profile="no"; fi
time_profile_cpp=" "
if test x"$enable_time_profile" = "xyes"; then 
 time_profile_cpp="-D_TIMING"
fi
AC_SUBST(time_profile_cpp)
# ============================================================================
#
# Time Profiling (mod_timing)
#
AC_ARG_ENABLE(time-profile, AC_HELP_STRING([--enable-time-profile],
              [Extended timing profile of specific sections]))
if test x"$enable_time_profile" = "x"; then enable_time_profile="no"; fi
time_profile_cpp=" "
if test x"$enable_time_profile" = "xyes"; then 
 time_profile_cpp="-D_TIMING"
fi
AC_SUBST(time_profile_cpp)
# ============================================================================
#
# Verbose compilation
#
AC_ARG_ENABLE(msgs-comps, AC_HELP_STRING([--enable-msgs-comps],
              [Verbose compilation log]))
if test x"$enable_msgs_comps" = "x"; then enable_msgs_comps="no"; fi
MKMF_PREFIX=" "
if test x"$enable_msgs_comps" = "xno"; then MKMF_PREFIX="@"; fi
AC_SUBST(MKMF_PREFIX)
AC_SUBST(ECHO_N)
#
# ============================================================================
#
# C options specific for driver.c
#
AC_ARG_ENABLE(options_check, AC_HELP_STRING([--enable-options-check],
              [Enable the command line options check in driver.c. Default is yes.]))
if test x"$enable_options_check" = "x"; then enable_options_check="yes"; fi
if test x"$enable_options_check" = "xno"; then
 SAVE=$CFLAGS
 CFLAGS="${SAVE} -D_NO_OPTIONS_CHECK"
fi
#
# ============================================================================
#
# Fortran 90
#
acx_save_fcflags="$FCFLAGS"
AC_PROG_FC([],[90])
if test "$FC" = "" ; then
 AC_MSG_ERROR([could not find Fortran 90 compiler])
fi
# WIDESETUP affects the FCFLAGS/CFLAGS only if the variable is empty
ACX_WIDESETUP
AC_LANG_PUSH(Fortran)
#
# F90 extension
#
AC_ARG_WITH(f90ext, AC_HELP_STRING([--with-f90ext=<flags>],
           [Use .<flags> Fortran 90 extension],[32]))
if ! test -z "$with_f90ext"; then F90SUFFIX=".$with_f90ext"; fi
case $F90SUFFIX in
 .f90)
   AC_FC_SRCEXT(f90,[F90SUFFIX=".f90"; F90EXTFLAGS="$FCFLAGS_f90"],[])
   ;;
 .f)
   AC_FC_SRCEXT(f,[F90SUFFIX=".f"; F90EXTFLAGS="$FCFLAGS_f"],[])
   ;;
esac
AC_SUBST(F90SUFFIX)
FCFLAGS="${acx_save_fcflags}"
acx_save_fcflags="$FCFLAGS"
ACX_GET_FC_VERSION()
#
# Fortran FLAGS
#
ACX_FCSETUP()
#
acx_save_fcflags="$FCFLAGS"
FCFLAGS="$acx_save_fcflags $F90EXTFLAGS"

# ============================================================================
#
# OpenMP
#
AC_ARG_ENABLE(open-mp, AC_HELP_STRING([--enable-open-mp],[Enable OpenMP support]))
if test x"$enable_open_mp" = "x"; then enable_open_mp="no"; fi
openmp_cpp=" "
OPENMPLIBS=" "
if test x"$enable_open_mp" = "xyes"; then 
 OPENMPLIBS="$OMPFLAGS"; 
 openmp_cpp="-D_OPENMP"
fi
AC_SUBST(OPENMPLIBS)
# ============================================================================
#
# Underscore options in subroutine naming
#
ACX_EXTUS
#
# Commented by AM on August 28 because it was imposing an F77 different from the FC
# leading to linking conflicts
#
#AC_F77_WRAPPERS
#
# Free Form sepcific options
#
AC_FC_FREEFORM
#
F90=$FC
AC_SUBST(F90)
AC_SUBST(AR_FLAGS)
AC_LANG_POP(Fortran)
#
#=============================================================================
# FLAGS TO INCLUDE MODULE
AX_F90_MODULE_FLAG
F90_MODULE_FLAG="$ax_cv_f90_modflag"
AC_SUBST([F90_MODULE_FLAG])
#
# ============================================================================
# CPP check & flags
ACX_CPP
#
# ============================================================================
# Fortran 77: test if the FC works as F77 as well
#
AC_LANG_PUSH(Fortran 77)
if test -z "$F77"; then F77=$FC; fi
if test -z "$FFLAGS"; then FFLAGS="$acx_save_fcflags"; fi
AC_PROG_F77
AC_MSG_CHECKING([if Fortran 77 compiler $F77 works])
AC_COMPILE_IFELSE(AC_LANG_PROGRAM([],[       integer ierr]),
[acx_f77_ok="yes"; AC_MSG_RESULT(yes)],
[acx_f77_ok="no"; AC_MSG_RESULT(no);
AC_MSG_ERROR(Fortran 77 compiler does not work. Impossible to continue.)])
AC_LANG_POP(Fortran 77)
# ============================================================================
# check for BLAS/Lapack
compile_blas="no"
compile_lapack="no"
BLAS_LIBS=" "
LAPACK_LIBS=" "
if test "$with_blas_libs" = "" || test "$with_lapack_libs" = "" ; then
 compile_blas="yes"
 compile_lapack="yes"
else
 AC_LANG_PUSH(Fortran)
 ACX_BLAS([], 
  compile_blas="yes";
  AC_MSG_NOTICE([Could not find blas. Using the built-in library]))
 if test "$compile_blas" = "no"; then
  ACX_LAPACK([], 
   compile_lapack="yes";
   AC_MSG_NOTICE([Could not find lapack. Using the built-in library]))
 else
  compile_lapack="yes"
 AC_LANG_PUSH(Fortran)
 fi
fi
if test x"$compile_blas" = "xyes"; then BLAS_LIBS="-lblas"; fi
if test x"$compile_lapack" = "xyes"; then LAPACK_LIBS="-llapack"; fi
AC_SUBST(BLAS_LIBS)
AC_SUBST(LAPACK_LIBS)
AC_SUBST(compile_blas)
AC_SUBST(compile_lapack)
# ============================================================================
# check for local libs needed
# 
DLARAN=""
if test x"$acx_dlaran_ok" = xno; then
 DLARAN="dlaran.o"
fi
AC_SUBST(DLARAN)
#
# ============================================================================
# MPI
mpibuild="yes" 
AC_ARG_WITH(mpi-libs, AC_HELP_STRING([--with-mpi-libs=<lib>],[Use MPI library <lib>],[32]))
case $with_mpi_libs in
  yes | "") ;;
  no ) 
    mpibuild="no" 
    ;;
  -* | */* | *.a | *.so | *.so.* | *.o)
    MPILIBS="$with_mpi_libs"
    enable_mpi_libs="yes"
    ;;
  *) 
    MPILIBS="-l$with_mpi_libs"
    enable_mpi_libs="yes"
    ;;
esac
if test "$mpibuild" = "yes"; then
# MPIF90
#
 mpi_cpp="-D_MPI"
 AC_LANG_PUSH(Fortran)
 ACX_MPI([], 
  AC_MSG_WARN([could not compile a FORTRAN mpi test program. YAMBO serial only.]))
 AC_LANG_POP(Fortran)
#
# MPICC
#
 if test "$mpibuild" = "yes" ; then
  AC_LANG_PUSH(C)
  ACX_MPI([], 
   AC_MSG_WARN([could not compile a C mpi test program. YAMBO serial only.]))
 fi
#
# OVERALL CHECK
#
 if test "$mpibuild" = "no" ; then 
  mpi_cpp=""
  MPILIBS=""
  PF90=""
  FC=$F77
  PF90FLAGS=""
  PCC=""
  PCCFLAGS=""
 fi
 AC_SUBST(openmp_cpp)
 AC_SUBST(mpi_cpp)
 AC_SUBST(enable_mpi_libs)
 AC_SUBST(MPILIBS)
 AC_SUBST(PF90)
 AC_SUBST(PF90FLAGS)
 AC_SUBST(PCC)
 AC_SUBST(PCCFLAGS)
 AC_SUBST(mpibuild)
fi

# ============================================================================
# FFT 
AC_LANG_PUSH(Fortran)
AC_HAVE_FFT
# ============================================================================
# SCALAPACK/BLACS
SLK_SETUP
# ============================================================================
# IOTK library 
AC_HAVE_IOTK
# ============================================================================
# NETCDF 
AC_HAVE_NETCDF_F90
# ============================================================================
# ETSF_IO
AC_HAVE_ETSF_IO
# ============================================================================
# LIBXC
ACX_LIBXC
# ============================================================================
# Prepare the REPORT file variables
ACX_REPORT()
# ============================================================================
AC_CONFIG_FILES([config/setup config/Makefile config/report
                 src/wf_and_fft/sgfft.F lib/local/.objects
                 sbin/make_makefile.sh sbin/objects_debug.sh
                 driver/codever.h driver/editor.h src/external_c/.objects])
AC_OUTPUT
chmod u+x sbin/*
cp config/Makefile .
#
if test ! -d bin ; then mkdir bin ; fi ;
if test ! -d include ; then mkdir include ; fi
if test ! -d lib ; then mkdir lib ; fi
#
if [[ "$prefix" != "$srcdir" ]] && [[ "$srcdir" != "." ]] ; then
 if test ! -d "$prefix/driver"     ; then mkdir "$prefix/driver"     ; fi
 if test ! -d "$prefix/ypp"        ; then mkdir "$prefix/ypp"        ; fi
 if test ! -d "$prefix/interfaces" ; then mkdir "$prefix/interfaces" ; fi
 cd "$srcdir/driver/" ;
 for file in `ls *.h` ; do
  cp "$file" "$prefix/driver" ;
 done ;
 for file in `ls *.c` ; do
  cp "$file" "$prefix/driver" ;
 done ;
 cd "$prefix" ;
fi
#
if test "$mpibuild" = "no" ; then
 cat config/report | grep -v 'Parallel'
else
 cat config/report
fi<|MERGE_RESOLUTION|>--- conflicted
+++ resolved
@@ -21,21 +21,12 @@
 # Software Foundation, Inc., 59 Temple Place - Suite 330,Boston,
 # MA 02111-1307, USA or visit http://www.gnu.org/copyleft/gpl.txt.
 #
-<<<<<<< HEAD
-AC_INIT(Yambo, 4.1.0 r.13924 h.cad94e9 , yambo@yambo-code.org)
-SVERSION="4"
-SPATCHLEVEL="0"
-SSUBLEVEL="2"
-SREVISION="13924"
-SHASH="cad94e9"
-=======
 AC_INIT(Yambo, 4.0.2 r.13920 h.301d39d , yambo@yambo-code.org)
 SVERSION="4"
 SPATCHLEVEL="0"
 SSUBLEVEL="2"
 SREVISION="13920"
 SHASH="301d39d"
->>>>>>> ab4bdb47
 AC_SUBST(SVERSION)
 AC_SUBST(SPATCHLEVEL)
 AC_SUBST(SSUBLEVEL)
@@ -462,7 +453,7 @@
 if test ! -d include ; then mkdir include ; fi
 if test ! -d lib ; then mkdir lib ; fi
 #
-if [[ "$prefix" != "$srcdir" ]] && [[ "$srcdir" != "." ]] ; then
+if [[ "$prefix" != "$srcdir" ]] ; then
  if test ! -d "$prefix/driver"     ; then mkdir "$prefix/driver"     ; fi
  if test ! -d "$prefix/ypp"        ; then mkdir "$prefix/ypp"        ; fi
  if test ! -d "$prefix/interfaces" ; then mkdir "$prefix/interfaces" ; fi
