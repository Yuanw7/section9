#
#        Copyright (C) 2000-2016 the YAMBO team
#              http://www.yambo-code.org
#
# Authors (see AUTHORS file for details): AM
#
# This file is distributed under the terms of the GNU
# General Public License. You can redistribute it and/or
# modify it under the terms of the GNU General Public
# License as published by the Free Software Foundation;
# either version 2, or (at your option) any later version.
#
# This program is distributed in the hope that it will
# be useful, but WITHOUT ANY WARRANTY; without even the
# implied warranty of MERCHANTABILITY or FITNESS FOR A
# PARTICULAR PURPOSE.  See the GNU General Public License
# for more details.
#
# You should have received a copy of the GNU General Public
# License along with this program; if not, write to the Free
# Software Foundation, Inc., 59 Temple Place - Suite 330,Boston,
# MA 02111-1307, USA or visit http://www.gnu.org/copyleft/gpl.txt.
#
m4_include([config/version.m4])
AC_CONFIG_AUX_DIR(config)
AC_CONFIG_SRCDIR([driver/driver.c])
m4_include([config/acx_lapack.m4])
m4_include([config/acx_mpi.m4])
m4_include([config/acx_blas.m4])
m4_include([config/acx_misc.m4])
m4_include([config/acx_gmake.m4])
m4_include([config/netcdf_f90.m4])
m4_include([config/libxc.m4])
m4_include([config/fft.m4])
m4_include([config/iotk.m4])
m4_include([config/etsf_io.m4])
m4_include([config/scalapack.m4])
m4_include([config/petsc_slepc.m4])
m4_include([config/acx_report.m4])
m4_include([config/acx_get_fc_version.m4])
m4_include([config/acx_cpp.m4])
m4_include([config/ax_f90_module_flag.m4])
m4_include([config/acx_fortran_flags.m4])

AC_PREFIX_DEFAULT($PWD)

# Checks for library functions.
AC_CHECK_HEADERS([malloc.h stdlib.h unistd.h string.h sys/time.h])
AC_FUNC_ALLOCA
AC_C_CONST
AC_C_INLINE
AC_FUNC_MALLOC
AC_FUNC_REALLOC
AC_FUNC_SETVBUF_REVERSED
AC_FUNC_STAT
AC_PROG_MAKE_SET
# ============================================================================
# check size of pointers to int - needed to decide the size of integer
# arrays in fortran holding C pointers for FFTW
ACX_POINTER_SIZE
SIZEOF_INT_P=$ac_pointersize
AC_SUBST(SIZEOF_INT_P)
# 
# ============================================================================
# Checks for programs.
AC_PROG_CC
#
AC_CANONICAL_HOST
hostname=`uname -n`
AC_SUBST(hostname)
# ============================================================================
# EDITOR
AC_ARG_WITH(editor, AC_HELP_STRING([--with-editor=<exe>],
  [User-defined editor (none for no editor)],[32]),[],[with_editor="vim vi pico"]) 
AC_CHECK_PROGS(editor,[$with_editor],[none])
AC_SUBST(editor)

# ============================================================================
# GNU Make
MAKE="make"
CHECK_GNU_MAKE()
if test "$_cv_gnu_make_command" = ""; then
 ACX_CHECK_MAKE
 if ! test "$make_works" = "yes"; then
  AC_MSG_ERROR(Make does not accept function statments (use gmake if possible))
 fi
else
 MAKE=$_cv_gnu_make_command
fi
AC_SUBST(MAKE)

# ============================================================================
#AR 
#AC_DISABLE_SHARED
AC_CHECK_TOOL(AR, ar, false)
test -z "$AR" && AR=ar
test -z "$AR_FLAGS" && AR_FLAGS="-ru"

# ============================================================================
# DEBUG
AC_ARG_ENABLE(debug, AC_HELP_STRING([--enable-debug],[Objects are not removed but saved in appropriate directories. Default is yes.]))
if test x"$enable_debug" = "x"; then enable_debug="yes"; fi
AC_SUBST(enable_debug)
# ============================================================================= 
# KEEP SOURCE FILES 
AC_ARG_ENABLE(keep-src, AC_HELP_STRING([--enable-keep-src], [Keep preprocessed.f90 file. Default is no.]))
dp_cpp=""
if test x"$enable_keep_src" = "x";    then enable_keep_src="no" ; fi
if test x"$enable_keep_src" = "xyes"; then enable_keep_src="yes"; fi
AC_SUBST(enable_keep_src)
# ============================================================================
# KEEP EXT LIBS
AC_ARG_ENABLE(keep-extlibs, AC_HELP_STRING([--enable-keep-extlibs], [Keep downloaded packages as tar.gz . Default is no.]))
dp_cpp=""
if test x"$enable_keep_extlibs" = "xno";  then 
   if test -e ./lib/archive/keep-extlibs-stamp ; then rm ./lib/archive/keep-extlibs-stamp ; fi
fi
if test x"$enable_keep_extlibs" = "xyes"; then enable_keep_extlibs="yes"; touch ./lib/archive/keep-extlibs-stamp ; fi
AC_SUBST(enable_keep_extlibs)
# ============================================================================
# DP
AC_ARG_ENABLE(dp, AC_HELP_STRING([--enable-dp], [Double-precision build. Default is no.]))
dp_cpp=""
if test x"$enable_dp" = "x"; then enable_dp="no"; fi
if test x"$enable_dp" = "xyes"; then dp_cpp="-D_DOUBLE"; fi
AC_SUBST(enable_dp)
AC_SUBST(dp_cpp)
# ============================================================================
# check for p2y versions
#
AC_ARG_WITH(p2y_version, AC_HELP_STRING([--with-p2y-version=<flags>],
 [Version number for PW 2 YAMBO : <export> <3.1> <3.1.1> <3.2> <4.0> <5.0>],[32]))

PW_VER="5.0"
PW_CPP="_P2Y_V50"
if test "$compile_p2y" = "yes"; then
 if test "$with_p2y_version" = "export"; then
  PW_VER="export"
  PW_CPP="_P2Y_EXPORT"
 fi
 if test "$with_p2y_version" = "3.1"; then
  PW_VER="3.1"
  PW_CPP="_P2Y_V31"
 fi
 if test "$with_p2y_version" = "3.1.1"; then
  PW_VER="3.1.1"
  PW_CPP="_P2Y_V311"
 fi
 if test "$with_p2y_version" = "3.2"; then
  PW_VER="3.2"
  PW_CPP="_P2Y_V32"
 fi
 if test "$with_p2y_version" = "4.0"; then
  PW_VER="4.0"
  PW_CPP="_P2Y_V40"
 fi
 if test "$with_p2y_version" = "5.0"; then
  PW_VER="5.0"
  PW_CPP="_P2Y_V50"
 fi
fi
AC_SUBST(PW_VER)
AC_SUBST(PW_CPP)
# ============================================================================
# BLUEGENE support
AC_ARG_ENABLE(bluegene, AC_HELP_STRING([--enable-bluegene],[Bluegene specific code instructions.]))
if test x"$enable_bluegene" = "x"; then enable_bluegene="no"; fi
bluegene_cpp=" "
if test x"$enable_bluegene" = "xyes"; then 
 bluegene_cpp="-D_BLUEGENE"
fi
AC_SUBST(bluegene_cpp)
# ============================================================================
#
# Time Profiling (mod_timing)
#
AC_ARG_ENABLE(time-profile, AC_HELP_STRING([--enable-time-profile],
              [Extended timing profile of specific sections]))
if test x"$enable_time_profile" = "x"; then enable_time_profile="no"; fi
time_profile_cpp=" "
if test x"$enable_time_profile" = "xyes"; then 
 time_profile_cpp="-D_TIMING"
fi
AC_SUBST(time_profile_cpp)
# ============================================================================
#
# Time Profiling (mod_timing)
#
AC_ARG_ENABLE(time-profile, AC_HELP_STRING([--enable-time-profile],
              [Extended timing profile of specific sections]))
if test x"$enable_time_profile" = "x"; then enable_time_profile="no"; fi
time_profile_cpp=" "
if test x"$enable_time_profile" = "xyes"; then 
 time_profile_cpp="-D_TIMING"
fi
AC_SUBST(time_profile_cpp)
# ============================================================================
#
# Verbose compilation
#
AC_ARG_ENABLE(msgs-comps, AC_HELP_STRING([--enable-msgs-comps],
              [Verbose compilation log]))
if test x"$enable_msgs_comps" = "x"; then enable_msgs_comps="no"; fi
MKMF_PREFIX=" "
if test x"$enable_msgs_comps" = "xno"; then MKMF_PREFIX="@"; fi
AC_SUBST(MKMF_PREFIX)
AC_SUBST(ECHO_N)
#
# ============================================================================
#
# C options specific for driver.c
#
AC_ARG_ENABLE(options_check, AC_HELP_STRING([--enable-options-check],
              [Enable the command line options check in driver.c. Default is yes.]))
if test x"$enable_options_check" = "x"; then enable_options_check="yes"; fi
if test x"$enable_options_check" = "xno"; then
 SAVE=$CFLAGS
 CFLAGS="${SAVE} -D_NO_OPTIONS_CHECK"
fi
#
# ============================================================================
#
# Fortran 90
#
acx_save_fcflags="$FCFLAGS"
AC_PROG_FC([],[90])
if test "$FC" = "" ; then
 AC_MSG_ERROR([could not find Fortran 90 compiler])
fi
# WIDESETUP affects the FCFLAGS/CFLAGS only if the variable is empty
ACX_WIDESETUP
AC_LANG_PUSH(Fortran)
#
# F90 extension
#
AC_ARG_WITH(f90ext, AC_HELP_STRING([--with-f90ext=<flags>],
           [Use .<flags> Fortran 90 extension],[32]))
if ! test -z "$with_f90ext"; then F90SUFFIX=".$with_f90ext"; fi
case $F90SUFFIX in
 .f90)
   AC_FC_SRCEXT(f90,[F90SUFFIX=".f90"; F90EXTFLAGS="$FCFLAGS_f90"],[])
   ;;
 .f)
   AC_FC_SRCEXT(f,[F90SUFFIX=".f"; F90EXTFLAGS="$FCFLAGS_f"],[])
   ;;
esac
AC_SUBST(F90SUFFIX)
FCFLAGS="${acx_save_fcflags}"
acx_save_fcflags="$FCFLAGS"
ACX_GET_FC_VERSION()
#
# Fortran FLAGS
#
ACX_FCSETUP()
#
acx_save_fcflags="$FCFLAGS"
FCFLAGS="$acx_save_fcflags $F90EXTFLAGS"

# ============================================================================
#
# OpenMP
#
AC_ARG_ENABLE(open-mp, AC_HELP_STRING([--enable-open-mp],[Enable OpenMP support]))
if test x"$enable_open_mp" = "x"; then enable_open_mp="no"; fi
openmp_cpp=" "
OPENMPLIBS=" "
if test x"$enable_open_mp" = "xyes"; then 
 OPENMPLIBS="$OMPFLAGS"; 
 openmp_cpp="-D_OPENMP"
fi
AC_SUBST(OPENMPLIBS)
# ============================================================================
#
# Underscore options in subroutine naming
#
ACX_EXTUS
#
# Commented by AM on August 28 because it was imposing an F77 different from the FC
# leading to linking conflicts
#
#AC_F77_WRAPPERS
#
# Free Form sepcific options
#
AC_FC_FREEFORM
#
F90=$FC
AC_SUBST(F90)
AC_SUBST(AR_FLAGS)
AC_LANG_POP(Fortran)
#
#=============================================================================
# FLAGS TO INCLUDE MODULE
AX_F90_MODULE_FLAG
F90_MODULE_FLAG="$ax_cv_f90_modflag"
AC_SUBST([F90_MODULE_FLAG])
#
# ============================================================================
# CPP check & flags
ACX_CPP
#
# ============================================================================
# Fortran 77: test if the FC works as F77 as well
#
AC_LANG_PUSH(Fortran 77)
if test -z "$F77"; then F77=$FC; fi
if test -z "$FFLAGS"; then FFLAGS="$acx_save_fcflags"; fi
AC_PROG_F77
AC_MSG_CHECKING([if Fortran 77 compiler $F77 works])
AC_COMPILE_IFELSE(AC_LANG_PROGRAM([],[       integer ierr]),
[acx_f77_ok="yes"; AC_MSG_RESULT(yes)],
[acx_f77_ok="no"; AC_MSG_RESULT(no);
AC_MSG_ERROR(Fortran 77 compiler does not work. Impossible to continue.)])
AC_LANG_POP(Fortran 77)
# ============================================================================
# check for BLAS/Lapack
compile_blas="no"
compile_lapack="no"
BLAS_LIBS=" "
LAPACK_LIBS=" "
if test "$with_blas_libs" = "" || test "$with_lapack_libs" = "" ; then
 compile_blas="yes"
 compile_lapack="yes"
else
 AC_LANG_PUSH(Fortran)
 ACX_BLAS([], 
  compile_blas="yes";
  AC_MSG_NOTICE([Could not find blas. Using the built-in library]))
 if test "$compile_blas" = "no"; then
  ACX_LAPACK([], 
   compile_lapack="yes";
   AC_MSG_NOTICE([Could not find lapack. Using the built-in library]))
 else
  compile_lapack="yes"
 AC_LANG_PUSH(Fortran)
 fi
fi
if test x"$compile_blas" = "xyes"; then BLAS_LIBS="-lblas"; fi
if test x"$compile_lapack" = "xyes"; then LAPACK_LIBS="-llapack"; fi
AC_SUBST(BLAS_LIBS)
AC_SUBST(LAPACK_LIBS)
AC_SUBST(compile_blas)
AC_SUBST(compile_lapack)
#
# ============================================================================
# MPI
mpibuild="yes" 
AC_ARG_WITH(mpi-libs, AC_HELP_STRING([--with-mpi-libs=<lib>],[Use MPI library <lib>],[32]))
case $with_mpi_libs in
  yes | "") ;;
  no ) 
    mpibuild="no" 
    ;;
  -* | */* | *.a | *.so | *.so.* | *.o)
    MPILIBS="$with_mpi_libs"
    enable_mpi_libs="yes"
    ;;
  *) 
    MPILIBS="-l$with_mpi_libs"
    enable_mpi_libs="yes"
    ;;
esac
if test "$mpibuild" = "yes"; then
# MPIF90
#
 mpi_cpp="-D_MPI"
 AC_LANG_PUSH(Fortran)
 ACX_MPI([], 
  AC_MSG_WARN([could not compile a FORTRAN mpi test program. YAMBO serial only.]))
 AC_LANG_POP(Fortran)
#
# MPICC
#
 if test "$mpibuild" = "yes" ; then
  AC_LANG_PUSH(C)
  ACX_MPI([], 
   AC_MSG_WARN([could not compile a C mpi test program. YAMBO serial only.]))
 fi
#
# OVERALL CHECK
#
 if test "$mpibuild" = "no" ; then 
  mpi_cpp=""
  MPILIBS=""
  PF90=""
  FC=$F77
  PF90FLAGS=""
  PCC=""
  PCCFLAGS=""
 fi
 AC_SUBST(openmp_cpp)
 AC_SUBST(mpi_cpp)
 AC_SUBST(enable_mpi_libs)
 AC_SUBST(MPILIBS)
 AC_SUBST(PF90)
 AC_SUBST(PF90FLAGS)
 AC_SUBST(PCC)
 AC_SUBST(PCCFLAGS)
 AC_SUBST(mpibuild)
fi

# ============================================================================
# FFT 
AC_LANG_PUSH(Fortran)
AC_HAVE_FFT
# ============================================================================
# PETSC/SLEPC
AC_PETSC_SLEPC_SETUP
# ============================================================================
# SCALAPACK/BLACS
AC_SLK_SETUP
# ============================================================================
# IOTK library 
AC_HAVE_IOTK
# ============================================================================
# NETCDF 
AC_HAVE_NETCDF_F90
# ============================================================================
# ETSF_IO
AC_HAVE_ETSF_IO
# ============================================================================
# LIBXC
ACX_LIBXC
# ============================================================================
# Prepare the REPORT file variables
ACX_REPORT()
# ============================================================================
AC_CONFIG_FILES([config/setup config/Makefile config/report
<<<<<<< HEAD
                 src/wf_and_fft/sgfft.F lib/local/.objects
                 sbin/make_makefile.sh sbin/objects_debug.sh
=======
                 src/wf_and_fft/sgfft.F 
                 sbin/make_makefile.sh sbin/objects_debug.sh 
>>>>>>> a72c809e
                 driver/codever.h driver/editor.h src/external_c/.objects])
AC_OUTPUT
chmod u+x sbin/*
cp config/Makefile .
#
if test ! -d bin ; then mkdir bin ; fi ;
if test ! -d include ; then mkdir include ; fi
if test ! -d lib ; then mkdir lib ; fi
#
if [[ "$prefix" != "$srcdir" ]] && [[ "$srcdir" != "." ]] ; then
 if test ! -d "$prefix/driver"     ; then mkdir "$prefix/driver"     ; fi
 if test ! -d "$prefix/ypp"        ; then mkdir "$prefix/ypp"        ; fi
 if test ! -d "$prefix/interfaces" ; then mkdir "$prefix/interfaces" ; fi
 if test ! -d "$prefix/lib"        ; then mkdir "$prefix/lib" ; fi
 if test ! -d "$prefix/lib/local"  ; then mkdir "$prefix/lib/local" ; fi
 cd "$srcdir/driver/" ;
 for file in `ls *.h` ; do
  cp "$file" "$prefix/driver" ;
 done ;
 for file in `ls *.c` ; do
  cp "$file" "$prefix/driver" ;
 done ;
 cd "$srcdir/lib/local" ;
 for file in `ls *.f` ; do
  cp "$file" "$prefix/lib/local" ;
 done ;
 cd "$prefix" ;
fi
#
if test "$mpibuild" = "no" ; then
 cat config/report | grep -v 'Parallel'
else
 cat config/report
fi<|MERGE_RESOLUTION|>--- conflicted
+++ resolved
@@ -426,13 +426,8 @@
 ACX_REPORT()
 # ============================================================================
 AC_CONFIG_FILES([config/setup config/Makefile config/report
-<<<<<<< HEAD
-                 src/wf_and_fft/sgfft.F lib/local/.objects
-                 sbin/make_makefile.sh sbin/objects_debug.sh
-=======
                  src/wf_and_fft/sgfft.F 
                  sbin/make_makefile.sh sbin/objects_debug.sh 
->>>>>>> a72c809e
                  driver/codever.h driver/editor.h src/external_c/.objects])
 AC_OUTPUT
 chmod u+x sbin/*
