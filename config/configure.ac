#
#        Copyright (C) 2000-2016 the YAMBO team
#              http://www.yambo-code.org
#
# Authors (see AUTHORS file for details): AM
#
# This file is distributed under the terms of the GNU
# General Public License. You can redistribute it and/or
# modify it under the terms of the GNU General Public
# License as published by the Free Software Foundation;
# either version 2, or (at your option) any later version.
#
# This program is distributed in the hope that it will
# be useful, but WITHOUT ANY WARRANTY; without even the
# implied warranty of MERCHANTABILITY or FITNESS FOR A
# PARTICULAR PURPOSE.  See the GNU General Public License
# for more details.
#
# You should have received a copy of the GNU General Public
# License along with this program; if not, write to the Free
# Software Foundation, Inc., 59 Temple Place - Suite 330,Boston,
# MA 02111-1307, USA or visit http://www.gnu.org/copyleft/gpl.txt.
#
<<<<<<< HEAD
AC_INIT(Yambo, 4.1.1 r.14031 h.c87d033 , yambo@yambo-code.org)
SVERSION="4"
SSUBVERSION="1"
SPATCHLEVEL="1"
SREVISION="14031"
SHASH="c87d033"
=======
AC_INIT(Yambo, 4.1.1 r.13984 h.f5974a6 , yambo@yambo-code.org)
SVERSION="4"
SSUBVERSION="1"
SPATCHLEVEL="1"
SREVISION="13984"
SHASH="f5974a6"
>>>>>>> 31bf889d
AC_SUBST(SVERSION)
AC_SUBST(SSUBVERSION)
AC_SUBST(SPATCHLEVEL)
AC_SUBST(SREVISION)
AC_SUBST(SHASH)
AC_CONFIG_AUX_DIR(config)
AC_CONFIG_SRCDIR([driver/driver.c])
m4_include([config/acx_lapack.m4])
m4_include([config/acx_mpi.m4])
m4_include([config/acx_blas.m4])
m4_include([config/acx_misc.m4])
m4_include([config/acx_gmake.m4])
m4_include([config/netcdf_f90.m4])
m4_include([config/libxc.m4])
m4_include([config/fft.m4])
m4_include([config/iotk.m4])
m4_include([config/etsf_io.m4])
m4_include([config/scalapack.m4])
m4_include([config/acx_report.m4])
m4_include([config/acx_get_fc_version.m4])
m4_include([config/acx_cpp.m4])
m4_include([config/ax_f90_module_flag.m4])
m4_include([config/acx_fortran_flags.m4])

AC_PREFIX_DEFAULT($PWD)

# Checks for library functions.
AC_CHECK_HEADERS([malloc.h stdlib.h unistd.h string.h sys/time.h])
AC_FUNC_ALLOCA
AC_C_CONST
AC_C_INLINE
AC_FUNC_MALLOC
AC_FUNC_REALLOC
AC_FUNC_SETVBUF_REVERSED
AC_FUNC_STAT
AC_PROG_MAKE_SET

# ============================================================================
# check size of pointers to int - needed to decide the size of integer
# arrays in fortran holding C pointers for FFTW
ACX_POINTER_SIZE
SIZEOF_INT_P=$ac_pointersize
AC_SUBST(SIZEOF_INT_P)
# 

# ============================================================================
# Checks for programs.
AC_PROG_CC
#
AC_CANONICAL_HOST
hostname=`uname -n`
AC_SUBST(hostname)
# ============================================================================
# EDITOR
AC_ARG_WITH(editor, AC_HELP_STRING([--with-editor=<exe>],
  [User-defined editor (none for no editor)],[32]),[],[with_editor="vim vi pico"]) 
AC_CHECK_PROGS(editor,[$with_editor],[none])
AC_SUBST(editor)

# ============================================================================
# GNU Make
MAKE="make"
CHECK_GNU_MAKE()
if test "$_cv_gnu_make_command" = ""; then
 ACX_CHECK_MAKE
 if ! test "$make_works" = "yes"; then
  AC_MSG_ERROR(Make does not accept function statments (use gmake if possible))
 fi
else
 MAKE=$_cv_gnu_make_command
fi
AC_SUBST(MAKE)

# ============================================================================
#AR 
#AC_DISABLE_SHARED
AC_CHECK_TOOL(AR, ar, false)
test -z "$AR" && AR=ar
test -z "$AR_FLAGS" && AR_FLAGS="-ru"

# ============================================================================
# DEBUG
AC_ARG_ENABLE(debug, AC_HELP_STRING([--enable-debug],[Objects are not removed but saved in appropriate directories. Default is yes.]))
if test x"$enable_debug" = "x"; then enable_debug="yes"; fi
AC_SUBST(enable_debug)
# ============================================================================= 
# KEEP SOURCE FILES 
AC_ARG_ENABLE(keep-src, AC_HELP_STRING([--enable-keep-src], [Keep preprocessed.f90 file. Default is no.]))
dp_cpp=""
if test x"$enable_keep_src" = "x";    then enable_keep_src="no" ; fi
if test x"$enable_keep_src" = "xyes"; then enable_keep_src="yes"; fi
AC_SUBST(enable_keep_src)
# ============================================================================
# KEEP EXT LIBS
AC_ARG_ENABLE(keep-extlibs, AC_HELP_STRING([--enable-keep-extlibs], [Keep downloaded packages as tar.gz . Default is no.]))
dp_cpp=""
if test x"$enable_keep_extlibs" = "xno";  then 
   if test -e ./lib/archive/keep-extlibs-stamp ; then rm ./lib/archive/keep-extlibs-stamp ; fi
fi
if test x"$enable_keep_extlibs" = "xyes"; then enable_keep_extlibs="yes"; touch ./lib/archive/keep-extlibs-stamp ; fi
AC_SUBST(enable_keep_extlibs)
# ============================================================================
# DP
AC_ARG_ENABLE(dp, AC_HELP_STRING([--enable-dp], [Double-precision build. Default is no.]))
dp_cpp=""
if test x"$enable_dp" = "x"; then enable_dp="no"; fi
if test x"$enable_dp" = "xyes"; then dp_cpp="-D_DOUBLE"; fi
AC_SUBST(enable_dp)
AC_SUBST(dp_cpp)
# ============================================================================
# check for p2y versions
#
AC_ARG_WITH(p2y_version, AC_HELP_STRING([--with-p2y-version=<flags>],
 [Version number for PW 2 YAMBO : <export> <3.1> <3.1.1> <3.2> <4.0> <5.0>],[32]))

PW_VER="5.0"
PW_CPP="_P2Y_V50"
if test "$compile_p2y" = "yes"; then
 if test "$with_p2y_version" = "export"; then
  PW_VER="export"
  PW_CPP="_P2Y_EXPORT"
 fi
 if test "$with_p2y_version" = "3.1"; then
  PW_VER="3.1"
  PW_CPP="_P2Y_V31"
 fi
 if test "$with_p2y_version" = "3.1.1"; then
  PW_VER="3.1.1"
  PW_CPP="_P2Y_V311"
 fi
 if test "$with_p2y_version" = "3.2"; then
  PW_VER="3.2"
  PW_CPP="_P2Y_V32"
 fi
 if test "$with_p2y_version" = "4.0"; then
  PW_VER="4.0"
  PW_CPP="_P2Y_V40"
 fi
 if test "$with_p2y_version" = "5.0"; then
  PW_VER="5.0"
  PW_CPP="_P2Y_V50"
 fi
fi
AC_SUBST(PW_VER)
AC_SUBST(PW_CPP)
# ============================================================================
# BLUEGENE support
AC_ARG_ENABLE(bluegene, AC_HELP_STRING([--enable-bluegene],[Bluegene specific code instructions.]))
if test x"$enable_bluegene" = "x"; then enable_bluegene="no"; fi
bluegene_cpp=" "
if test x"$enable_bluegene" = "xyes"; then 
 bluegene_cpp="-D_BLUEGENE"
fi
AC_SUBST(bluegene_cpp)
# ============================================================================
#
# Time Profiling (mod_timing)
#
AC_ARG_ENABLE(time-profile, AC_HELP_STRING([--enable-time-profile],
              [Extended timing profile of specific sections]))
if test x"$enable_time_profile" = "x"; then enable_time_profile="no"; fi
time_profile_cpp=" "
if test x"$enable_time_profile" = "xyes"; then 
 time_profile_cpp="-D_TIMING"
fi
AC_SUBST(time_profile_cpp)
# ============================================================================
#
# Time Profiling (mod_timing)
#
AC_ARG_ENABLE(time-profile, AC_HELP_STRING([--enable-time-profile],
              [Extended timing profile of specific sections]))
if test x"$enable_time_profile" = "x"; then enable_time_profile="no"; fi
time_profile_cpp=" "
if test x"$enable_time_profile" = "xyes"; then 
 time_profile_cpp="-D_TIMING"
fi
AC_SUBST(time_profile_cpp)
# ============================================================================
#
# Verbose compilation
#
AC_ARG_ENABLE(msgs-comps, AC_HELP_STRING([--enable-msgs-comps],
              [Verbose compilation log]))
if test x"$enable_msgs_comps" = "x"; then enable_msgs_comps="no"; fi
MKMF_PREFIX=" "
if test x"$enable_msgs_comps" = "xno"; then MKMF_PREFIX="@"; fi
AC_SUBST(MKMF_PREFIX)
AC_SUBST(ECHO_N)
#
# ============================================================================
#
# C options specific for driver.c
#
AC_ARG_ENABLE(options_check, AC_HELP_STRING([--enable-options-check],
              [Enable the command line options check in driver.c. Default is yes.]))
if test x"$enable_options_check" = "x"; then enable_options_check="yes"; fi
if test x"$enable_options_check" = "xno"; then
 SAVE=$CFLAGS
 CFLAGS="${SAVE} -D_NO_OPTIONS_CHECK"
fi
#
# ============================================================================
#
# Fortran 90
#
acx_save_fcflags="$FCFLAGS"
AC_PROG_FC([],[90])
if test "$FC" = "" ; then
 AC_MSG_ERROR([could not find Fortran 90 compiler])
fi
# WIDESETUP affects the FCFLAGS/CFLAGS only if the variable is empty
ACX_WIDESETUP
AC_LANG_PUSH(Fortran)
#
# F90 extension
#
AC_ARG_WITH(f90ext, AC_HELP_STRING([--with-f90ext=<flags>],
           [Use .<flags> Fortran 90 extension],[32]))
if ! test -z "$with_f90ext"; then F90SUFFIX=".$with_f90ext"; fi
case $F90SUFFIX in
 .f90)
   AC_FC_SRCEXT(f90,[F90SUFFIX=".f90"; F90EXTFLAGS="$FCFLAGS_f90"],[])
   ;;
 .f)
   AC_FC_SRCEXT(f,[F90SUFFIX=".f"; F90EXTFLAGS="$FCFLAGS_f"],[])
   ;;
esac
AC_SUBST(F90SUFFIX)
FCFLAGS="${acx_save_fcflags}"
acx_save_fcflags="$FCFLAGS"
ACX_GET_FC_VERSION()
#
# Fortran FLAGS
#
ACX_FCSETUP()
#
acx_save_fcflags="$FCFLAGS"
FCFLAGS="$acx_save_fcflags $F90EXTFLAGS"

# ============================================================================
#
# OpenMP
#
AC_ARG_ENABLE(open-mp, AC_HELP_STRING([--enable-open-mp],[Enable OpenMP support]))
if test x"$enable_open_mp" = "x"; then enable_open_mp="no"; fi
openmp_cpp=" "
OPENMPLIBS=" "
if test x"$enable_open_mp" = "xyes"; then 
 OPENMPLIBS="$OMPFLAGS"; 
 openmp_cpp="-D_OPENMP"
fi
AC_SUBST(OPENMPLIBS)
# ============================================================================
#
# Underscore options in subroutine naming
#
ACX_EXTUS
#
# Commented by AM on August 28 because it was imposing an F77 different from the FC
# leading to linking conflicts
#
#AC_F77_WRAPPERS
#
# Free Form sepcific options
#
AC_FC_FREEFORM
#
F90=$FC
AC_SUBST(F90)
AC_SUBST(AR_FLAGS)
AC_LANG_POP(Fortran)
#
#=============================================================================
# FLAGS TO INCLUDE MODULE
AX_F90_MODULE_FLAG
F90_MODULE_FLAG="$ax_cv_f90_modflag"
AC_SUBST([F90_MODULE_FLAG])
#
# ============================================================================
# CPP check & flags
ACX_CPP
#
# ============================================================================
# Fortran 77: test if the FC works as F77 as well
#
AC_LANG_PUSH(Fortran 77)
if test -z "$F77"; then F77=$FC; fi
if test -z "$FFLAGS"; then FFLAGS="$acx_save_fcflags"; fi
AC_PROG_F77
AC_MSG_CHECKING([if Fortran 77 compiler $F77 works])
AC_COMPILE_IFELSE(AC_LANG_PROGRAM([],[       integer ierr]),
[acx_f77_ok="yes"; AC_MSG_RESULT(yes)],
[acx_f77_ok="no"; AC_MSG_RESULT(no);
AC_MSG_ERROR(Fortran 77 compiler does not work. Impossible to continue.)])
AC_LANG_POP(Fortran 77)
# ============================================================================
# check for BLAS/Lapack
compile_blas="no"
compile_lapack="no"
BLAS_LIBS=" "
LAPACK_LIBS=" "
if test "$with_blas_libs" = "" || test "$with_lapack_libs" = "" ; then
 compile_blas="yes"
 compile_lapack="yes"
else
 AC_LANG_PUSH(Fortran)
 ACX_BLAS([], 
  compile_blas="yes";
  AC_MSG_NOTICE([Could not find blas. Using the built-in library]))
 if test "$compile_blas" = "no"; then
  ACX_LAPACK([], 
   compile_lapack="yes";
   AC_MSG_NOTICE([Could not find lapack. Using the built-in library]))
 else
  compile_lapack="yes"
 AC_LANG_PUSH(Fortran)
 fi
fi
if test x"$compile_blas" = "xyes"; then BLAS_LIBS="-lblas"; fi
if test x"$compile_lapack" = "xyes"; then LAPACK_LIBS="-llapack"; fi
AC_SUBST(BLAS_LIBS)
AC_SUBST(LAPACK_LIBS)
AC_SUBST(compile_blas)
AC_SUBST(compile_lapack)
# ============================================================================
# check for local libs needed
# 
DLARAN=""
if test x"$acx_dlaran_ok" = xno; then
 DLARAN="dlaran.o"
fi
AC_SUBST(DLARAN)
#
# ============================================================================
# MPI
mpibuild="yes" 
AC_ARG_WITH(mpi-libs, AC_HELP_STRING([--with-mpi-libs=<lib>],[Use MPI library <lib>],[32]))
case $with_mpi_libs in
  yes | "") ;;
  no ) 
    mpibuild="no" 
    ;;
  -* | */* | *.a | *.so | *.so.* | *.o)
    MPILIBS="$with_mpi_libs"
    enable_mpi_libs="yes"
    ;;
  *) 
    MPILIBS="-l$with_mpi_libs"
    enable_mpi_libs="yes"
    ;;
esac
if test "$mpibuild" = "yes"; then
# MPIF90
#
 mpi_cpp="-D_MPI"
 AC_LANG_PUSH(Fortran)
 ACX_MPI([], 
  AC_MSG_WARN([could not compile a FORTRAN mpi test program. YAMBO serial only.]))
 AC_LANG_POP(Fortran)
#
# MPICC
#
 if test "$mpibuild" = "yes" ; then
  AC_LANG_PUSH(C)
  ACX_MPI([], 
   AC_MSG_WARN([could not compile a C mpi test program. YAMBO serial only.]))
 fi
#
# OVERALL CHECK
#
 if test "$mpibuild" = "no" ; then 
  mpi_cpp=""
  MPILIBS=""
  PF90=""
  FC=$F77
  PF90FLAGS=""
  PCC=""
  PCCFLAGS=""
 fi
 AC_SUBST(openmp_cpp)
 AC_SUBST(mpi_cpp)
 AC_SUBST(enable_mpi_libs)
 AC_SUBST(MPILIBS)
 AC_SUBST(PF90)
 AC_SUBST(PF90FLAGS)
 AC_SUBST(PCC)
 AC_SUBST(PCCFLAGS)
 AC_SUBST(mpibuild)
fi

# ============================================================================
# FFT 
AC_LANG_PUSH(Fortran)
AC_HAVE_FFT
# ============================================================================
# SCALAPACK/BLACS
SLK_SETUP
# ============================================================================
# IOTK library 
AC_HAVE_IOTK
# ============================================================================
# NETCDF 
AC_HAVE_NETCDF_F90
# ============================================================================
# ETSF_IO
AC_HAVE_ETSF_IO
# ============================================================================
# LIBXC
ACX_LIBXC
# ============================================================================
# Prepare the REPORT file variables
ACX_REPORT()
# ============================================================================
AC_CONFIG_FILES([config/setup config/Makefile config/report
                 src/wf_and_fft/sgfft.F lib/local/.objects
                 sbin/make_makefile.sh sbin/objects_debug.sh sbin/ydb.pl
                 driver/codever.h driver/editor.h src/external_c/.objects])
AC_OUTPUT
chmod u+x sbin/*
cp config/Makefile .
#
if test ! -d bin ; then mkdir bin ; fi ;
if test ! -d include ; then mkdir include ; fi
if test ! -d lib ; then mkdir lib ; fi
#
if [[ "$prefix" != "$srcdir" ]] && [[ "$srcdir" != "." ]] ; then
 if test ! -d "$prefix/driver"     ; then mkdir "$prefix/driver"     ; fi
 if test ! -d "$prefix/ypp"        ; then mkdir "$prefix/ypp"        ; fi
 if test ! -d "$prefix/interfaces" ; then mkdir "$prefix/interfaces" ; fi
 cd "$srcdir/driver/" ;
 for file in `ls *.h` ; do
  cp "$file" "$prefix/driver" ;
 done ;
 for file in `ls *.c` ; do
  cp "$file" "$prefix/driver" ;
 done ;
 cd "$prefix" ;
fi
#
if test "$mpibuild" = "no" ; then
 cat config/report | grep -v 'Parallel'
else
 cat config/report
fi<|MERGE_RESOLUTION|>--- conflicted
+++ resolved
@@ -21,21 +21,12 @@
 # Software Foundation, Inc., 59 Temple Place - Suite 330,Boston,
 # MA 02111-1307, USA or visit http://www.gnu.org/copyleft/gpl.txt.
 #
-<<<<<<< HEAD
-AC_INIT(Yambo, 4.1.1 r.14031 h.c87d033 , yambo@yambo-code.org)
-SVERSION="4"
-SSUBVERSION="1"
-SPATCHLEVEL="1"
-SREVISION="14031"
-SHASH="c87d033"
-=======
 AC_INIT(Yambo, 4.1.1 r.13984 h.f5974a6 , yambo@yambo-code.org)
 SVERSION="4"
 SSUBVERSION="1"
 SPATCHLEVEL="1"
 SREVISION="13984"
 SHASH="f5974a6"
->>>>>>> 31bf889d
 AC_SUBST(SVERSION)
 AC_SUBST(SSUBVERSION)
 AC_SUBST(SPATCHLEVEL)
@@ -452,7 +443,7 @@
 # ============================================================================
 AC_CONFIG_FILES([config/setup config/Makefile config/report
                  src/wf_and_fft/sgfft.F lib/local/.objects
-                 sbin/make_makefile.sh sbin/objects_debug.sh sbin/ydb.pl
+                 sbin/make_makefile.sh sbin/objects_debug.sh
                  driver/codever.h driver/editor.h src/external_c/.objects])
 AC_OUTPUT
 chmod u+x sbin/*
