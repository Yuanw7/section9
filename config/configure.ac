--- conflicted
+++ resolved
@@ -92,115 +92,6 @@
 AC_CHECK_TOOL(AR, ar, false)
 test -z "$AR" && AR=ar
 test -z "$AR_FLAGS" && AR_FLAGS="-ru"
-
-<<<<<<< HEAD
-# ============================================================================
-# DEBUG
-AC_ARG_ENABLE(debug, AC_HELP_STRING([--enable-debug],[Objects are not removed but saved in appropriate directories. Default is yes.]))
-if test x"$enable_debug" = "x"; then enable_debug="yes"; fi
-AC_SUBST(enable_debug)
-# ============================================================================= 
-# KEEP SOURCE FILES 
-AC_ARG_ENABLE(keep-src, AC_HELP_STRING([--enable-keep-src], [Keep preprocessed.f90 file. Default is no.]))
-if test x"$enable_keep_src" = "x";    then enable_keep_src="no" ; fi
-if test x"$enable_keep_src" = "xyes"; then enable_keep_src="yes"; fi
-AC_SUBST(enable_keep_src)
-# ============================================================================
-# KEEP EXT LIBS
-AC_ARG_ENABLE(keep-extlibs, AC_HELP_STRING([--enable-keep-extlibs], [Keep downloaded packages as tar.gz . Default is yes.]))
-if test x"$enable_keep_extlibs" = "x"; then enable_keep_extlibs="yes"; fi
-if test x"$enable_keep_extlibs" = "xno";  then
-   enable_keep_extlibs="no"; 
-   if test -e ./lib/archive/keep-extlibs-stamp ; then rm ./lib/archive/keep-extlibs-stamp ; fi
-fi
-if test x"$enable_keep_extlibs" = "xyes"; then
-  enable_keep_extlibs="yes";
-  touch ./lib/archive/keep-extlibs-stamp ;
-fi
-AC_SUBST(enable_keep_extlibs)
-# ============================================================================
-# DP
-AC_ARG_ENABLE(dp, AC_HELP_STRING([--enable-dp], [Double-precision build. Default is no.]))
-dp_cpp=""
-if test x"$enable_dp" = "x"; then enable_dp="no"; fi
-if test x"$enable_dp" = "xyes"; then dp_cpp="-D_DOUBLE"; fi
-AC_SUBST(enable_dp)
-AC_SUBST(dp_cpp)
-# ============================================================================
-# check for p2y versions
-#
-AC_ARG_WITH(p2y_version, AC_HELP_STRING([--with-p2y-version=<flags>],
- [Version number for PW 2 YAMBO : <export> <3.1> <3.1.1> <3.2> <4.0> <5.0>],[32]))
-
-PW_VER="5.0"
-PW_CPP="_P2Y_V50"
-if test "$compile_p2y" = "yes"; then
- if test "$with_p2y_version" = "export"; then
-  PW_VER="export"
-  PW_CPP="_P2Y_EXPORT"
- fi
- if test "$with_p2y_version" = "3.1"; then
-  PW_VER="3.1"
-  PW_CPP="_P2Y_V31"
- fi
- if test "$with_p2y_version" = "3.1.1"; then
-  PW_VER="3.1.1"
-  PW_CPP="_P2Y_V311"
- fi
- if test "$with_p2y_version" = "3.2"; then
-  PW_VER="3.2"
-  PW_CPP="_P2Y_V32"
- fi
- if test "$with_p2y_version" = "4.0"; then
-  PW_VER="4.0"
-  PW_CPP="_P2Y_V40"
- fi
- if test "$with_p2y_version" = "5.0"; then
-  PW_VER="5.0"
-  PW_CPP="_P2Y_V50"
- fi
-fi
-AC_SUBST(PW_VER)
-AC_SUBST(PW_CPP)
-#
-# ============================================================================
-#
-# Time Profiling (mod_timing)
-#
-AC_ARG_ENABLE(time-profile, AC_HELP_STRING([--enable-time-profile],
-              [Extended timing profile of specific sections]))
-if test x"$enable_time_profile" = "x"; then enable_time_profile="no"; fi
-time_profile_cpp=" "
-if test x"$enable_time_profile" = "xyes"; then 
- time_profile_cpp="-D_TIMING"
-fi
-AC_SUBST(time_profile_cpp)
-#
-# ============================================================================
-#
-# Memory Profiling 
-#
-AC_ARG_ENABLE(memory-profile, AC_HELP_STRING([--enable-memory-profile],
-              [Extended Memory profile of specific sections]))
-if test x"$enable_memory_profile" = "x"; then enable_memory_profile="no"; fi
-memory_profile_cpp=" "
-if test x"$enable_memory_profile" = "xyes"; then 
- memory_profile_cpp="-D_MEM_CHECK"
-fi
-AC_SUBST(memory_profile_cpp)
-# ============================================================================
-#
-# Verbose compilation
-#
-AC_ARG_ENABLE(msgs-comps, AC_HELP_STRING([--enable-msgs-comps],
-              [Verbose compilation log]))
-if test x"$enable_msgs_comps" = "x"; then enable_msgs_comps="no"; fi
-MKMF_PREFIX=" "
-if test x"$enable_msgs_comps" = "xno"; then MKMF_PREFIX="@"; fi
-AC_SUBST(MKMF_PREFIX)
-AC_SUBST(ECHO_N)
-=======
->>>>>>> 257966fc
 #
 # ============================================================================
 #
@@ -329,45 +220,11 @@
 m4_include([config/scalapack.m4])
 m4_include([config/petsc_slepc.m4])
 #
-<<<<<<< HEAD
- if test "$mpibuild" = "no" ; then 
-  mpi_cpp=""
-  MPILIBS=""
-  PF90=""
-  FC=$F77
-  PF90FLAGS=""
-  PCC=""
-  PCCFLAGS=""
- fi
- AC_SUBST(openmp_cpp)
- AC_SUBST(mpi_cpp)
- AC_SUBST(enable_mpi_libs)
- AC_SUBST(MPILIBS)
- AC_SUBST(PF90)
- AC_SUBST(PF90FLAGS)
- AC_SUBST(PCC)
- AC_SUBST(PCCFLAGS)
- AC_SUBST(mpibuild)
-fi
-
-
-# ============================================================================
-# check if the structure mallinfo is present in malloc.h
-AC_CHECK_HEADER(malloc.h,have_malloc_h=1,have_malloc_h=0, )
-if test "$have_malloc_h" -ne 0
-then
-AC_CHECK_MEMBER([struct mallinfo.arena],
-                [AC_DEFINE(HAVE_MALLINFO)],
-                ,
-                [#include <malloc.h>])
-fi
-=======
 AC_LANG_PUSH(Fortran)
 # ============================================================================
 # BLAS/Lapack
 ACX_BLAS 
 ACX_LAPACK
->>>>>>> 257966fc
 # ============================================================================
 # FFT 
 AC_HAVE_FFT
@@ -397,7 +254,6 @@
                  src/wf_and_fft/sgfft.F 
                  sbin/make_makefile.sh sbin/objects_debug.sh 
                  driver/codever.h driver/editor.h src/external_c/.objects])
-AC_CONFIG_HEADERS([include/c_defs.h:include/c_defs.h.in])
 AC_OUTPUT
 chmod u+x sbin/*
 cp config/Makefile .
