#
#        Copyright (C) 2000-2016 the YAMBO team
#              http://www.yambo-code.org
#
# Authors (see AUTHORS file for details): AM
#
# This file is distributed under the terms of the GNU
# General Public License. You can redistribute it and/or
# modify it under the terms of the GNU General Public
# License as published by the Free Software Foundation;
# either version 2, or (at your option) any later version.
#
# This program is distributed in the hope that it will
# be useful, but WITHOUT ANY WARRANTY; without even the
# implied warranty of MERCHANTABILITY or FITNESS FOR A
# PARTICULAR PURPOSE.  See the GNU General Public License
# for more details.
#
# You should have received a copy of the GNU General Public
# License along with this program; if not, write to the Free
# Software Foundation, Inc., 59 Temple Place - Suite 330,Boston,
# MA 02111-1307, USA or visit http://www.gnu.org/copyleft/gpl.txt.
#
<<<<<<< HEAD
AC_INIT(Yambo, 4.0.2 r.13807 h.a7dc66a , yambo@yambo-code.org)
SVERSION="4"
SPATCHLEVEL="0"
SSUBLEVEL="2"
SREVISION="13807"
SHASH="a7dc66a"
=======
AC_INIT(Yambo, 4.1.0 r.13798 h.27b9ed7 , yambo@yambo-code.org)
SVERSION="4"
SPATCHLEVEL="0"
SSUBLEVEL="2"
SREVISION="13798"
SHASH="27b9ed7"
>>>>>>> 856f0c2e
AC_SUBST(SVERSION)
AC_SUBST(SPATCHLEVEL)
AC_SUBST(SSUBLEVEL)
AC_SUBST(SREVISION)
AC_SUBST(SHASH)
AC_CONFIG_AUX_DIR(config)
AC_CONFIG_SRCDIR([driver/driver.c])
m4_include([config/acx_lapack.m4])
m4_include([config/acx_mpi.m4])
m4_include([config/acx_blas.m4])
m4_include([config/acx_misc.m4])
m4_include([config/acx_gmake.m4])
m4_include([config/netcdf_f90.m4])
m4_include([config/libxc.m4])
m4_include([config/fft.m4])
m4_include([config/iotk.m4])
m4_include([config/etsf_io.m4])
m4_include([config/scalapack.m4])
m4_include([config/acx_report.m4])
m4_include([config/acx_get_fc_version.m4])
m4_include([config/acx_cpp.m4])
m4_include([config/ax_f90_module_flag.m4])
m4_include([config/acx_fortran_flags.m4])

AC_PREFIX_DEFAULT($PWD)

# Checks for library functions.
AC_CHECK_HEADERS([malloc.h stdlib.h unistd.h string.h sys/time.h])
AC_FUNC_ALLOCA
AC_C_CONST
AC_C_INLINE
AC_FUNC_MALLOC
AC_FUNC_REALLOC
AC_FUNC_SETVBUF_REVERSED
AC_FUNC_STAT
AC_PROG_MAKE_SET

# ============================================================================
# check size of pointers to int - needed to decide the size of integer
# arrays in fortran holding C pointers for FFTW
ACX_POINTER_SIZE
SIZEOF_INT_P=$ac_pointersize
AC_SUBST(SIZEOF_INT_P)
# 

# ============================================================================
# Checks for programs.
AC_PROG_CC
#
AC_CANONICAL_HOST
hostname=`uname -n`
AC_SUBST(hostname)
# ============================================================================
# EDITOR
AC_ARG_WITH(editor, AC_HELP_STRING([--with-editor=<exe>],
  [User-defined editor (none for no editor)],[32]),[],[with_editor="vim vi pico"]) 
AC_CHECK_PROGS(editor,[$with_editor],[none])
AC_SUBST(editor)

# ============================================================================
# GNU Make
MAKE="make"
CHECK_GNU_MAKE()
if test "$_cv_gnu_make_command" = ""; then
 ACX_CHECK_MAKE
 if ! test "$make_works" = "yes"; then
  AC_MSG_ERROR(Make does not accept function statments (use gmake if possible))
 fi
else
 MAKE=$_cv_gnu_make_command
fi
AC_SUBST(MAKE)

# ============================================================================
#AR 
#AC_DISABLE_SHARED
AC_CHECK_TOOL(AR, ar, false)
test -z "$AR" && AR=ar
test -z "$AR_FLAGS" && AR_FLAGS="-ru"

# ============================================================================
# DEBUG
AC_ARG_ENABLE(debug, AC_HELP_STRING([--enable-debug],[Objects are not removed but saved in appropriate directories. Default is yes.]))
if test x"$enable_debug" = "x"; then enable_debug="yes"; fi
AC_SUBST(enable_debug)
# ============================================================================= 
# KEEP SOURCE FILES 
AC_ARG_ENABLE(keep-src, AC_HELP_STRING([--enable-keep-src], [Keep preprocessed.f90 file. Default is no.]))
dp_cpp=""
if test x"$enable_keep_src" = "x";    then enable_keep_src="no" ; fi
if test x"$enable_keep_src" = "xyes"; then enable_keep_src="yes"; fi
AC_SUBST(enable_keep_src)
# ============================================================================
# KEEP EXT LIBS
AC_ARG_ENABLE(keep-extlibs, AC_HELP_STRING([--enable-keep-extlibs], [Keep downloaded packages as tar.gz . Default is no.]))
dp_cpp=""
if test x"$enable_keep_extlibs" = "xno";  then 
   if test -e ./lib/archive/keep-extlibs-stamp ; then rm ./lib/archive/keep-extlibs-stamp ; fi
fi
if test x"$enable_keep_extlibs" = "xyes"; then enable_keep_extlibs="yes"; touch ./lib/archive/keep-extlibs-stamp ; fi
AC_SUBST(enable_keep_extlibs)
# ============================================================================
# DP
AC_ARG_ENABLE(dp, AC_HELP_STRING([--enable-dp], [Double-precision build. Default is no.]))
dp_cpp=""
if test x"$enable_dp" = "x"; then enable_dp="no"; fi
if test x"$enable_dp" = "xyes"; then dp_cpp="-D_DOUBLE"; fi
AC_SUBST(enable_dp)
AC_SUBST(dp_cpp)
# ============================================================================
# check for p2y versions
#
AC_ARG_WITH(p2y_version, AC_HELP_STRING([--with-p2y-version=<flags>],
 [Version number for PW 2 YAMBO : <export> <3.1> <3.1.1> <3.2> <4.0> <5.0>],[32]))

PW_VER="5.0"
PW_CPP="_P2Y_V50"
if test "$compile_p2y" = "yes"; then
 if test "$with_p2y_version" = "export"; then
  PW_VER="export"
  PW_CPP="_P2Y_EXPORT"
 fi
 if test "$with_p2y_version" = "3.1"; then
  PW_VER="3.1"
  PW_CPP="_P2Y_V31"
 fi
 if test "$with_p2y_version" = "3.1.1"; then
  PW_VER="3.1.1"
  PW_CPP="_P2Y_V311"
 fi
 if test "$with_p2y_version" = "3.2"; then
  PW_VER="3.2"
  PW_CPP="_P2Y_V32"
 fi
 if test "$with_p2y_version" = "4.0"; then
  PW_VER="4.0"
  PW_CPP="_P2Y_V40"
 fi
 if test "$with_p2y_version" = "5.0"; then
  PW_VER="5.0"
  PW_CPP="_P2Y_V50"
 fi
fi
AC_SUBST(PW_VER)
AC_SUBST(PW_CPP)
# ============================================================================
# BLUEGENE support
AC_ARG_ENABLE(bluegene, AC_HELP_STRING([--enable-bluegene],[Bluegene specific code instructions.]))
if test x"$enable_bluegene" = "x"; then enable_bluegene="no"; fi
bluegene_cpp=" "
if test x"$enable_bluegene" = "xyes"; then 
 bluegene_cpp="-D_BLUEGENE"
fi
AC_SUBST(bluegene_cpp)
# ============================================================================
#
# Time Profiling (mod_timing)
#
AC_ARG_ENABLE(time-profile, AC_HELP_STRING([--enable-time-profile],
              [Extended timing profile of specific sections]))
if test x"$enable_time_profile" = "x"; then enable_time_profile="no"; fi
time_profile_cpp=" "
if test x"$enable_time_profile" = "xyes"; then 
 time_profile_cpp="-D_TIMING"
fi
AC_SUBST(time_profile_cpp)
# ============================================================================
#
# Time Profiling (mod_timing)
#
AC_ARG_ENABLE(time-profile, AC_HELP_STRING([--enable-time-profile],
              [Extended timing profile of specific sections]))
if test x"$enable_time_profile" = "x"; then enable_time_profile="no"; fi
time_profile_cpp=" "
if test x"$enable_time_profile" = "xyes"; then 
 time_profile_cpp="-D_TIMING"
fi
AC_SUBST(time_profile_cpp)
# ============================================================================
#
# Verbose compilation
#
AC_ARG_ENABLE(msgs-comps, AC_HELP_STRING([--enable-msgs-comps],
              [Verbose compilation log]))
if test x"$enable_msgs_comps" = "x"; then enable_msgs_comps="no"; fi
MKMF_PREFIX=" "
if test x"$enable_msgs_comps" = "xno"; then MKMF_PREFIX="@"; fi
AC_SUBST(MKMF_PREFIX)
AC_SUBST(ECHO_N)
#
# ============================================================================
#
# C options specific for driver.c
#
AC_ARG_ENABLE(options_check, AC_HELP_STRING([--enable-options-check],
              [Enable the command line options check in driver.c. Default is yes.]))
if test x"$enable_options_check" = "x"; then enable_options_check="yes"; fi
if test x"$enable_options_check" = "xno"; then
 SAVE=$CFLAGS
 CFLAGS="${SAVE} -D_NO_OPTIONS_CHECK"
fi
#
# ============================================================================
#
# Fortran 90
#
acx_save_fcflags="$FCFLAGS"
AC_PROG_FC([],[90])
if test "$FC" = "" ; then
 AC_MSG_ERROR([could not find Fortran 90 compiler])
fi
# WIDESETUP affects the FCFLAGS/CFLAGS only if the variable is empty
ACX_WIDESETUP
AC_LANG_PUSH(Fortran)
#
# F90 extension
#
AC_ARG_WITH(f90ext, AC_HELP_STRING([--with-f90ext=<flags>],
           [Use .<flags> Fortran 90 extension],[32]))
if ! test -z "$with_f90ext"; then F90SUFFIX=".$with_f90ext"; fi
case $F90SUFFIX in
 .f90)
   AC_FC_SRCEXT(f90,[F90SUFFIX=".f90"; F90EXTFLAGS="$FCFLAGS_f90"],[])
   ;;
 .f)
   AC_FC_SRCEXT(f,[F90SUFFIX=".f"; F90EXTFLAGS="$FCFLAGS_f"],[])
   ;;
esac
AC_SUBST(F90SUFFIX)
FCFLAGS="${acx_save_fcflags}"
acx_save_fcflags="$FCFLAGS"
ACX_GET_FC_VERSION()
#
# Fortran FLAGS
#
ACX_FCSETUP()
#
acx_save_fcflags="$FCFLAGS"
FCFLAGS="$acx_save_fcflags $F90EXTFLAGS"

# ============================================================================
#
# OpenMP
#
AC_ARG_ENABLE(open-mp, AC_HELP_STRING([--enable-open-mp],[Enable OpenMP support]))
if test x"$enable_open_mp" = "x"; then enable_open_mp="no"; fi
openmp_cpp=" "
OPENMPLIBS=" "
if test x"$enable_open_mp" = "xyes"; then 
 OPENMPLIBS="$OMPFLAGS"; 
 openmp_cpp="-D_OPENMP"
fi
AC_SUBST(OPENMPLIBS)
# ============================================================================
#
# Underscore options in subroutine naming
#
ACX_EXTUS
#
# Commented by AM on August 28 because it was imposing an F77 different from the FC
# leading to linking conflicts
#
#AC_F77_WRAPPERS
#
# Free Form sepcific options
#
AC_FC_FREEFORM
#
F90=$FC
AC_SUBST(F90)
AC_SUBST(AR_FLAGS)
AC_LANG_POP(Fortran)
#
#=============================================================================
# FLAGS TO INCLUDE MODULE
AX_F90_MODULE_FLAG
F90_MODULE_FLAG="$ax_cv_f90_modflag"
AC_SUBST([F90_MODULE_FLAG])
#
# ============================================================================
# CPP check & flags
ACX_CPP
#
# ============================================================================
# Fortran 77: test if the FC works as F77 as well
#
AC_LANG_PUSH(Fortran 77)
if test -z "$F77"; then F77=$FC; fi
if test -z "$FFLAGS"; then FFLAGS="$acx_save_fcflags"; fi
AC_PROG_F77
AC_MSG_CHECKING([if Fortran 77 compiler $F77 works])
AC_COMPILE_IFELSE(AC_LANG_PROGRAM([],[       integer ierr]),
[acx_f77_ok="yes"; AC_MSG_RESULT(yes)],
[acx_f77_ok="no"; AC_MSG_RESULT(no);
AC_MSG_ERROR(Fortran 77 compiler does not work. Impossible to continue.)])
AC_LANG_POP(Fortran 77)
# ============================================================================
# check for BLAS/Lapack
compile_blas="no"
compile_lapack="no"
BLAS_LIBS=" "
LAPACK_LIBS=" "
if test "$with_blas_libs" = "" || test "$with_lapack_libs" = "" ; then
 compile_blas="yes"
 compile_lapack="yes"
else
 AC_LANG_PUSH(Fortran)
 ACX_BLAS([], 
  compile_blas="yes";
  AC_MSG_NOTICE([Could not find blas. Using the built-in library]))
 if test "$compile_blas" = "no"; then
  ACX_LAPACK([], 
   compile_lapack="yes";
   AC_MSG_NOTICE([Could not find lapack. Using the built-in library]))
 else
  compile_lapack="yes"
 AC_LANG_PUSH(Fortran)
 fi
fi
if test x"$compile_blas" = "xyes"; then BLAS_LIBS="-lblas"; fi
if test x"$compile_lapack" = "xyes"; then LAPACK_LIBS="-llapack"; fi
AC_SUBST(BLAS_LIBS)
AC_SUBST(LAPACK_LIBS)
AC_SUBST(compile_blas)
AC_SUBST(compile_lapack)
# ============================================================================
# check for local libs needed
# 
DLARAN=""
if test x"$acx_dlaran_ok" = xno; then
 DLARAN="dlaran.o"
fi
AC_SUBST(DLARAN)
#
# ============================================================================
# MPI
mpibuild="yes" 
AC_ARG_WITH(mpi-libs, AC_HELP_STRING([--with-mpi-libs=<lib>],[Use MPI library <lib>],[32]))
case $with_mpi_libs in
  yes | "") ;;
  no ) 
    mpibuild="no" 
    ;;
  -* | */* | *.a | *.so | *.so.* | *.o)
    MPILIBS="$with_mpi_libs"
    enable_mpi_libs="yes"
    ;;
  *) 
    MPILIBS="-l$with_mpi_libs"
    enable_mpi_libs="yes"
    ;;
esac
if test "$mpibuild" = "yes"; then
# MPIF90
#
 mpi_cpp="-D_MPI"
 AC_LANG_PUSH(Fortran)
 ACX_MPI([], 
  AC_MSG_WARN([could not compile a FORTRAN mpi test program. YAMBO serial only.]))
 AC_LANG_POP(Fortran)
#
# MPICC
#
 if test "$mpibuild" = "yes" ; then
  AC_LANG_PUSH(C)
  ACX_MPI([], 
   AC_MSG_WARN([could not compile a C mpi test program. YAMBO serial only.]))
 fi
#
# OVERALL CHECK
#
 if test "$mpibuild" = "no" ; then 
  mpi_cpp=""
  MPILIBS=""
  PF90=""
  FC=$F77
  PF90FLAGS=""
  PCC=""
  PCCFLAGS=""
 fi
 AC_SUBST(openmp_cpp)
 AC_SUBST(mpi_cpp)
 AC_SUBST(enable_mpi_libs)
 AC_SUBST(MPILIBS)
 AC_SUBST(PF90)
 AC_SUBST(PF90FLAGS)
 AC_SUBST(PCC)
 AC_SUBST(PCCFLAGS)
 AC_SUBST(mpibuild)
fi

# ============================================================================
# FFT 
AC_LANG_PUSH(Fortran)
AC_HAVE_FFT
# ============================================================================
# SCALAPACK/BLACS
SLK_SETUP
# ============================================================================
# IOTK library 
AC_HAVE_IOTK
# ============================================================================
# NETCDF 
AC_HAVE_NETCDF_F90
# ============================================================================
# ETSF_IO
AC_HAVE_ETSF_IO
# ============================================================================
# LIBXC
ACX_LIBXC
# ============================================================================
# Prepare the REPORT file variables
ACX_REPORT()
# ============================================================================
AC_CONFIG_FILES([config/setup config/Makefile config/report
                 src/wf_and_fft/sgfft.F lib/local/.objects
                 sbin/make_makefile.sh sbin/objects_debug.sh
                 driver/codever.h driver/editor.h src/external_c/.objects])
AC_OUTPUT
chmod u+x sbin/*
cp config/Makefile .
#
if test ! -d bin ; then mkdir bin ; fi ;
if test ! -d include ; then mkdir include ; fi
if test ! -d lib ; then mkdir lib ; fi
#
<<<<<<< HEAD
if [[ "$prefix" != "$srcdir_path"  ]] ; then
=======
if [[ "$prefix" != "$srcdir" ]] && [[ "$srcdir" != "." ]] ; then
>>>>>>> 856f0c2e
 if test ! -d "$prefix/driver"     ; then mkdir "$prefix/driver"     ; fi
 if test ! -d "$prefix/ypp"        ; then mkdir "$prefix/ypp"        ; fi
 if test ! -d "$prefix/interfaces" ; then mkdir "$prefix/interfaces" ; fi
 cd "$srcdir/driver/" ;
 for file in `ls *.h` ; do
  cp "$file" "$prefix/driver" ;
 done ;
 for file in `ls *.c` ; do
  cp "$file" "$prefix/driver" ;
 done ;
 cd "$prefix" ;
fi
#
if test "$mpibuild" = "no" ; then
 cat config/report | grep -v 'Parallel'
else
 cat config/report
fi<|MERGE_RESOLUTION|>--- conflicted
+++ resolved
@@ -21,21 +21,12 @@
 # Software Foundation, Inc., 59 Temple Place - Suite 330,Boston,
 # MA 02111-1307, USA or visit http://www.gnu.org/copyleft/gpl.txt.
 #
-<<<<<<< HEAD
-AC_INIT(Yambo, 4.0.2 r.13807 h.a7dc66a , yambo@yambo-code.org)
-SVERSION="4"
-SPATCHLEVEL="0"
-SSUBLEVEL="2"
-SREVISION="13807"
-SHASH="a7dc66a"
-=======
 AC_INIT(Yambo, 4.1.0 r.13798 h.27b9ed7 , yambo@yambo-code.org)
 SVERSION="4"
 SPATCHLEVEL="0"
 SSUBLEVEL="2"
 SREVISION="13798"
 SHASH="27b9ed7"
->>>>>>> 856f0c2e
 AC_SUBST(SVERSION)
 AC_SUBST(SPATCHLEVEL)
 AC_SUBST(SSUBLEVEL)
@@ -462,11 +453,7 @@
 if test ! -d include ; then mkdir include ; fi
 if test ! -d lib ; then mkdir lib ; fi
 #
-<<<<<<< HEAD
-if [[ "$prefix" != "$srcdir_path"  ]] ; then
-=======
 if [[ "$prefix" != "$srcdir" ]] && [[ "$srcdir" != "." ]] ; then
->>>>>>> 856f0c2e
  if test ! -d "$prefix/driver"     ; then mkdir "$prefix/driver"     ; fi
  if test ! -d "$prefix/ypp"        ; then mkdir "$prefix/ypp"        ; fi
  if test ! -d "$prefix/interfaces" ; then mkdir "$prefix/interfaces" ; fi
