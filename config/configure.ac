#
#        Copyright (C) 2000-2016 the YAMBO team
#              http://www.yambo-code.org
#
# Authors (see AUTHORS file for details): AM
#
# This file is distributed under the terms of the GNU
# General Public License. You can redistribute it and/or
# modify it under the terms of the GNU General Public
# License as published by the Free Software Foundation;
# either version 2, or (at your option) any later version.
#
# This program is distributed in the hope that it will
# be useful, but WITHOUT ANY WARRANTY; without even the
# implied warranty of MERCHANTABILITY or FITNESS FOR A
# PARTICULAR PURPOSE.  See the GNU General Public License
# for more details.
#
# You should have received a copy of the GNU General Public
# License along with this program; if not, write to the Free
# Software Foundation, Inc., 59 Temple Place - Suite 330,Boston,
# MA 02111-1307, USA or visit http://www.gnu.org/copyleft/gpl.txt.
#
AC_INIT(Yambo, 4.0.2 r.3451 h.3bfefb5 , yambo@yambo-code.org)
SVERSION="4"
SPATCHLEVEL="0"
SSUBLEVEL="2"
<<<<<<< HEAD
SREVISION="13586"
SHASH="3bfefb5"
=======
SREVISION="13585"
SHASH="8a39442"
>>>>>>> 7324c1aa
AC_SUBST(SVERSION)
AC_SUBST(SPATCHLEVEL)
AC_SUBST(SSUBLEVEL)
AC_SUBST(SREVISION)
AC_SUBST(SHASH)
AC_CONFIG_AUX_DIR(config)
AC_CONFIG_SRCDIR([driver/driver.c])
m4_include([config/acx_lapack.m4])
m4_include([config/acx_mpi.m4])
m4_include([config/acx_blas.m4])
m4_include([config/acx_misc.m4])
m4_include([config/acx_gmake.m4])
m4_include([config/netcdf_f90.m4])
m4_include([config/libxc.m4])
m4_include([config/fft.m4])
m4_include([config/iotk.m4])
m4_include([config/etsf_io.m4])
m4_include([config/scalapack.m4])
m4_include([config/acx_report.m4])
m4_include([config/acx_get_fc_version.m4])
m4_include([config/acx_cpp.m4])
m4_include([config/ax_f90_module_flag.m4])
m4_include([config/acx_fortran_flags.m4])

AC_PREFIX_DEFAULT($PWD)

# Checks for library functions.
AC_CHECK_HEADERS([malloc.h stdlib.h unistd.h string.h sys/time.h])
AC_FUNC_ALLOCA
AC_C_CONST
AC_C_INLINE
AC_FUNC_MALLOC
AC_FUNC_REALLOC
AC_FUNC_SETVBUF_REVERSED
AC_FUNC_STAT
AC_PROG_MAKE_SET

# ============================================================================
# check size of pointers to int - needed to decide the size of integer
# arrays in fortran holding C pointers for FFTW
ACX_POINTER_SIZE
SIZEOF_INT_P=$ac_pointersize
AC_SUBST(SIZEOF_INT_P)
# 

# ============================================================================
# Checks for programs.
AC_PROG_CC
#
AC_CANONICAL_HOST
hostname=`uname -n`
AC_SUBST(hostname)
# ============================================================================
# EDITOR
AC_ARG_WITH(editor, AC_HELP_STRING([--with-editor=<exe>],
  [User-defined editor (none for no editor)],[32]),[],[with_editor="vim vi pico"]) 
AC_CHECK_PROGS(editor,[$with_editor],[none])
AC_SUBST(editor)

# ============================================================================
# GNU Make
MAKE="make"
CHECK_GNU_MAKE()
if test "$_cv_gnu_make_command" = ""; then
 ACX_CHECK_MAKE
 if ! test "$make_works" = "yes"; then
  AC_MSG_ERROR(Make does not accept function statments (use gmake if possible))
 fi
else
 MAKE=$_cv_gnu_make_command
fi
AC_SUBST(MAKE)

# ============================================================================
#AR 
#AC_DISABLE_SHARED
AC_CHECK_TOOL(AR, ar, false)
test -z "$AR" && AR=ar
test -z "$AR_FLAGS" && AR_FLAGS="-ru"

# ============================================================================
# DEBUG
AC_ARG_ENABLE(debug, AC_HELP_STRING([--enable-debug],[Objects are not removed but saved in appropriate directories. Default is yes.]))
if test x"$enable_debug" = "x"; then enable_debug="yes"; fi
AC_SUBST(enable_debug)
# ============================================================================= 
# KEEP SOURCE FILES 
AC_ARG_ENABLE(keep-src, AC_HELP_STRING([--enable-keep-src], [Keep preprocessed.f90 file. Default is no.]))
dp_cpp=""
if test x"$enable_keep_src" = "x";    then enable_keep_src="no" ; fi
if test x"$enable_keep_src" = "xyes"; then enable_keep_src="yes"; fi
AC_SUBST(enable_keep_src)
# ============================================================================
# KEEP EXT LIBS
AC_ARG_ENABLE(keep-extlibs, AC_HELP_STRING([--enable-keep-extlibs], [Keep downloaded packages as tar.gz . Default is no.]))
dp_cpp=""
if test x"$enable_keep_extlibs" = "xno";  then 
   if test -e ./lib/archive/keep-extlibs-stamp ; then rm ./lib/archive/keep-extlibs-stamp ; fi
fi
if test x"$enable_keep_extlibs" = "xyes"; then enable_keep_extlibs="yes"; touch ./lib/archive/keep-extlibs-stamp ; fi
AC_SUBST(enable_keep_extlibs)
# ============================================================================
# DP
AC_ARG_ENABLE(dp, AC_HELP_STRING([--enable-dp], [Double-precision build. Default is no.]))
dp_cpp=""
if test x"$enable_dp" = "x"; then enable_dp="no"; fi
if test x"$enable_dp" = "xyes"; then dp_cpp="-D_DOUBLE"; fi
AC_SUBST(enable_dp)
AC_SUBST(dp_cpp)
# ============================================================================
# check for p2y versions
#
AC_ARG_WITH(p2y_version, AC_HELP_STRING([--with-p2y-version=<flags>],
 [Version number for PW 2 YAMBO : <export> <3.1> <3.1.1> <3.2> <4.0> <5.0>],[32]))

PW_VER="5.0"
PW_CPP="_P2Y_V50"
if test "$compile_p2y" = "yes"; then
 if test "$with_p2y_version" = "export"; then
  PW_VER="export"
  PW_CPP="_P2Y_EXPORT"
 fi
 if test "$with_p2y_version" = "3.1"; then
  PW_VER="3.1"
  PW_CPP="_P2Y_V31"
 fi
 if test "$with_p2y_version" = "3.1.1"; then
  PW_VER="3.1.1"
  PW_CPP="_P2Y_V311"
 fi
 if test "$with_p2y_version" = "3.2"; then
  PW_VER="3.2"
  PW_CPP="_P2Y_V32"
 fi
 if test "$with_p2y_version" = "4.0"; then
  PW_VER="4.0"
  PW_CPP="_P2Y_V40"
 fi
 if test "$with_p2y_version" = "5.0"; then
  PW_VER="5.0"
  PW_CPP="_P2Y_V50"
 fi
fi
AC_SUBST(PW_VER)
AC_SUBST(PW_CPP)
# ============================================================================
# BLUEGENE support
AC_ARG_ENABLE(bluegene, AC_HELP_STRING([--enable-bluegene],[Bluegene specific code instructions.]))
if test x"$enable_bluegene" = "x"; then enable_bluegene="no"; fi
bluegene_cpp=" "
if test x"$enable_bluegene" = "xyes"; then 
 bluegene_cpp="-D_BLUEGENE"
fi
AC_SUBST(bluegene_cpp)
# ============================================================================
#
# Time Profiling (mod_timing)
#
AC_ARG_ENABLE(time-profile, AC_HELP_STRING([--enable-time-profile],
              [Extended timing profile of specific sections]))
if test x"$enable_time_profile" = "x"; then enable_time_profile="no"; fi
time_profile_cpp=" "
if test x"$enable_time_profile" = "xyes"; then 
 time_profile_cpp="-D_TIMING"
fi
AC_SUBST(time_profile_cpp)
# ============================================================================
#
# Time Profiling (mod_timing)
#
AC_ARG_ENABLE(time-profile, AC_HELP_STRING([--enable-time-profile],
              [Extended timing profile of specific sections]))
if test x"$enable_time_profile" = "x"; then enable_time_profile="no"; fi
time_profile_cpp=" "
if test x"$enable_time_profile" = "xyes"; then 
 time_profile_cpp="-D_TIMING"
fi
AC_SUBST(time_profile_cpp)
# ============================================================================
#
# Verbose compilation
#
AC_ARG_ENABLE(msgs-comps, AC_HELP_STRING([--enable-msgs-comps],
              [Verbose compilation log]))
if test x"$enable_msgs_comps" = "x"; then enable_msgs_comps="no"; fi
MKMF_PREFIX=" "
if test x"$enable_msgs_comps" = "xno"; then MKMF_PREFIX="@"; fi
AC_SUBST(MKMF_PREFIX)
AC_SUBST(ECHO_N)
#
# ============================================================================
#
# C options specific for driver.c
#
AC_ARG_ENABLE(options_check, AC_HELP_STRING([--enable-options-check],
              [Enable the command line options check in driver.c. Default is yes.]))
if test x"$enable_options_check" = "x"; then enable_options_check="yes"; fi
if test x"$enable_options_check" = "xno"; then
 SAVE=$CFLAGS
 CFLAGS="${SAVE} -D_NO_OPTIONS_CHECK"
fi
#
# ============================================================================
#
# Fortran 90
#
acx_save_fcflags="$FCFLAGS"
AC_PROG_FC([],[90])
if test "$FC" = "" ; then
 AC_MSG_ERROR([could not find Fortran 90 compiler])
fi
# WIDESETUP affects the FCFLAGS/CFLAGS only if the variable is empty
ACX_WIDESETUP
AC_LANG_PUSH(Fortran)
#
# F90 extension
#
AC_ARG_WITH(f90ext, AC_HELP_STRING([--with-f90ext=<flags>],
           [Use .<flags> Fortran 90 extension],[32]))
if ! test -z "$with_f90ext"; then F90SUFFIX=".$with_f90ext"; fi
case $F90SUFFIX in
 .f90)
   AC_FC_SRCEXT(f90,[F90SUFFIX=".f90"; F90EXTFLAGS="$FCFLAGS_f90"],[])
   ;;
 .f)
   AC_FC_SRCEXT(f,[F90SUFFIX=".f"; F90EXTFLAGS="$FCFLAGS_f"],[])
   ;;
esac
AC_SUBST(F90SUFFIX)
FCFLAGS="${acx_save_fcflags}"
acx_save_fcflags="$FCFLAGS"
ACX_GET_FC_VERSION()
#
# Fortran FLAGS
#
ACX_FCSETUP()
#
acx_save_fcflags="$FCFLAGS"
FCFLAGS="$acx_save_fcflags $F90EXTFLAGS"

# ============================================================================
#
# OpenMP
#
AC_ARG_ENABLE(open-mp, AC_HELP_STRING([--enable-open-mp],[Enable OpenMP support]))
if test x"$enable_open_mp" = "x"; then enable_open_mp="no"; fi
openmp_cpp=" "
OPENMPLIBS=" "
if test x"$enable_open_mp" = "xyes"; then 
 OPENMPLIBS="$OMPFLAGS"; 
 openmp_cpp="-D_OPENMP"
fi
AC_SUBST(OPENMPLIBS)
# ============================================================================
#
# Underscore options in subroutine naming
#
ACX_EXTUS
#
# Commented by AM on August 28 because it was imposing an F77 different from the FC
# leading to linking conflicts
#
#AC_F77_WRAPPERS
#
# Free Form sepcific options
#
AC_FC_FREEFORM
#
F90=$FC
AC_SUBST(F90)
AC_SUBST(AR_FLAGS)
AC_LANG_POP(Fortran)
#
#=============================================================================
# FLAGS TO INCLUDE MODULE
AX_F90_MODULE_FLAG
F90_MODULE_FLAG="$ax_cv_f90_modflag"
AC_SUBST([F90_MODULE_FLAG])
#
# ============================================================================
# CPP check & flags
ACX_CPP
#
# ============================================================================
# Fortran 77: test if the FC works as F77 as well
#
AC_LANG_PUSH(Fortran 77)
if test -z "$F77"; then F77=$FC; fi
if test -z "$FFLAGS"; then FFLAGS="$acx_save_fcflags"; fi
AC_PROG_F77
AC_MSG_CHECKING([if Fortran 77 compiler $F77 works])
AC_COMPILE_IFELSE(AC_LANG_PROGRAM([],[       integer ierr]),
[acx_f77_ok="yes"; AC_MSG_RESULT(yes)],
[acx_f77_ok="no"; AC_MSG_RESULT(no);
AC_MSG_ERROR(Fortran 77 compiler does not work. Impossible to continue.)])
AC_LANG_POP(Fortran 77)
# ============================================================================
# check for BLAS/Lapack
compile_blas="no"
compile_lapack="no"
BLAS_LIBS=" "
LAPACK_LIBS=" "
if test "$with_blas_libs" = "" || test "$with_lapack_libs" = "" ; then
 compile_blas="yes"
 compile_lapack="yes"
else
 AC_LANG_PUSH(Fortran)
 ACX_BLAS([], 
  compile_blas="yes";
  AC_MSG_NOTICE([Could not find blas. Using the built-in library]))
 if test "$compile_blas" = "no"; then
  ACX_LAPACK([], 
   compile_lapack="yes";
   AC_MSG_NOTICE([Could not find lapack. Using the built-in library]))
 else
  compile_lapack="yes"
 AC_LANG_PUSH(Fortran)
 fi
fi
if test x"$compile_blas" = "xyes"; then BLAS_LIBS="-lblas"; fi
if test x"$compile_lapack" = "xyes"; then LAPACK_LIBS="-llapack"; fi
AC_SUBST(BLAS_LIBS)
AC_SUBST(LAPACK_LIBS)
AC_SUBST(compile_blas)
AC_SUBST(compile_lapack)
# ============================================================================
# check for local libs needed
# 
DLARAN=""
if test x"$acx_dlaran_ok" = xno; then
 DLARAN="dlaran.o"
fi
AC_SUBST(DLARAN)
#
# ============================================================================
# MPI
mpibuild="yes" 
AC_ARG_WITH(mpi-libs, AC_HELP_STRING([--with-mpi-libs=<lib>],[Use MPI library <lib>],[32]))
case $with_mpi_libs in
  yes | "") ;;
  no ) 
    mpibuild="no" 
    ;;
  -* | */* | *.a | *.so | *.so.* | *.o)
    MPILIBS="$with_mpi_libs"
    enable_mpi_libs="yes"
    ;;
  *) 
    MPILIBS="-l$with_mpi_libs"
    enable_mpi_libs="yes"
    ;;
esac
if test "$mpibuild" = "yes"; then
# MPIF90
#
 mpi_cpp="-D_MPI"
 AC_LANG_PUSH(Fortran)
 ACX_MPI([], 
  AC_MSG_WARN([could not compile a FORTRAN mpi test program. YAMBO serial only.]))
 AC_LANG_POP(Fortran)
#
# MPICC
#
 if test "$mpibuild" = "yes" ; then
  AC_LANG_PUSH(C)
  ACX_MPI([], 
   AC_MSG_WARN([could not compile a C mpi test program. YAMBO serial only.]))
 fi
#
# OVERALL CHECK
#
 if test "$mpibuild" = "no" ; then 
  mpi_cpp=""
  MPILIBS=""
  PF90=""
  FC=$F77
  PF90FLAGS=""
  PCC=""
  PCCFLAGS=""
 fi
 AC_SUBST(openmp_cpp)
 AC_SUBST(mpi_cpp)
 AC_SUBST(enable_mpi_libs)
 AC_SUBST(MPILIBS)
 AC_SUBST(PF90)
 AC_SUBST(PF90FLAGS)
 AC_SUBST(PCC)
 AC_SUBST(PCCFLAGS)
 AC_SUBST(mpibuild)
fi

# ============================================================================
# FFT 
AC_LANG_PUSH(Fortran)
AC_HAVE_FFT
# ============================================================================
# SCALAPACK/BLACS
SLK_SETUP
# ============================================================================
# IOTK library 
AC_HAVE_IOTK
# ============================================================================
# NETCDF 
AC_HAVE_NETCDF_F90
# ============================================================================
# ETSF_IO
AC_HAVE_ETSF_IO
# ============================================================================
# LIBXC
ACX_LIBXC
# ============================================================================
# Prepare the REPORT file variables
ACX_REPORT()
# ============================================================================
AC_CONFIG_FILES([config/setup config/Makefile config/report
                 src/wf_and_fft/sgfft.F lib/local/.objects
                 sbin/make_makefile.sh sbin/make_message.pl sbin/objects_debug.sh
                 driver/codever.h driver/editor.h src/external_c/.objects lib/install/make_iotk.inc])
AC_OUTPUT
chmod u+x sbin/*
cp config/Makefile .
if test "$mpibuild" = "no" ; then
 cat config/report | grep -v 'Parallel'
else
 cat config/report
fi<|MERGE_RESOLUTION|>--- conflicted
+++ resolved
@@ -21,17 +21,12 @@
 # Software Foundation, Inc., 59 Temple Place - Suite 330,Boston,
 # MA 02111-1307, USA or visit http://www.gnu.org/copyleft/gpl.txt.
 #
-AC_INIT(Yambo, 4.0.2 r.3451 h.3bfefb5 , yambo@yambo-code.org)
+AC_INIT(Yambo, 4.0.2 r.13586 h.3bfefb5 , yambo@yambo-code.org)
 SVERSION="4"
 SPATCHLEVEL="0"
 SSUBLEVEL="2"
-<<<<<<< HEAD
-SREVISION="13586"
+SREVISION="13587"
 SHASH="3bfefb5"
-=======
-SREVISION="13585"
-SHASH="8a39442"
->>>>>>> 7324c1aa
 AC_SUBST(SVERSION)
 AC_SUBST(SPATCHLEVEL)
 AC_SUBST(SSUBLEVEL)
@@ -449,7 +444,7 @@
 AC_CONFIG_FILES([config/setup config/Makefile config/report
                  src/wf_and_fft/sgfft.F lib/local/.objects
                  sbin/make_makefile.sh sbin/make_message.pl sbin/objects_debug.sh
-                 driver/codever.h driver/editor.h src/external_c/.objects lib/install/make_iotk.inc])
+                 driver/codever.h driver/editor.h src/external_c/.objects])
 AC_OUTPUT
 chmod u+x sbin/*
 cp config/Makefile .
