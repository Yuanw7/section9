--- conflicted
+++ resolved
@@ -156,31 +156,9 @@
   if test "$compile_libxc" = "yes"; then LIBXC_str=" Ic"; fi
   if test "$compile_libxc" = "no" ; then LIBXC_str=" If"; fi
 fi
-<<<<<<< HEAD
-
 SLEPC_str="-"
 if test "$enable_slepc" = "yes" ; then SLEPC_str="E"; fi
 
-BGQ_str="-"
-if test "$enable_bluegene" = "yes" ; then BGQ_str="X"; fi
-
-MPI_LIB_str="-"
-if test "$enable_mpi_lib" = "yes" ; then MPI_LIB_str="E"; fi
-
-if test "$exec_prefix" = "NONE" ; then exec_prefix="$srcdir_path"; fi
-
-AC_SUBST(srcdir_path)
-AC_SUBST(exec_prefix)
-AC_SUBST(DP_str)
-AC_SUBST(Red_str)
-AC_SUBST(MPI_str)
-AC_SUBST(MPI_LIB_str)
-AC_SUBST(HDF5_str)
-AC_SUBST(HDF5_support)
-AC_SUBST(NETCDF_str)
-AC_SUBST(LIBXC_str)
-AC_SUBST(NETCDF_LF_str)
-=======
 #
 MPI_str=" - ";
 MPI_info=""
@@ -202,7 +180,6 @@
 AC_SUBST(OPENMP_check)
 #
 AC_SUBST(IOTK_str)
->>>>>>> 4a295627
 AC_SUBST(ETSF_str)
 AC_SUBST(NETCDF_str)
 AC_SUBST(NETCDF_info)
