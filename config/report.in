--- conflicted
+++ resolved
@@ -10,13 +10,10 @@
 # [@DP_str@] Double precision
 # [@Red_str@] Redundant compilation  
 # [@TIME_profile_str@] Run-Time timing profile 
-<<<<<<< HEAD
 # [@MEM_profile_str@] Run-Time memory profile 
-=======
 #
 # [EDITOR] @editor@
 # [ MAKE ] @MAKE@
->>>>>>> 70da5197
 # 
 # - PARALLEL SUPPORT -
 #
