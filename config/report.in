--- conflicted
+++ resolved
@@ -28,15 +28,10 @@
 # [ @FFT_str@ ] FFT      : @FFT_LIBS@ @FFT_DESCRIPTION@
 # [ @BLAS_str@ ] BLAS     : @BLAS_LIBS@
 # [ @LAPACK_str@ ] LAPACK   : @LAPACK_LIBS@
-<<<<<<< HEAD
-# [ @SLK_str@ ] SCALAPACK: @SCALAPACK_LIBS@ @BLACS_LIBS@
-# [ @SLEPC_str@ ] SLEPC    : @PETSC_LIBS@ @SLEPC_LIBS@
-=======
 # [ @BLACS_str@ ] BLACS    : @BLACS_LIBS@
 # [ @SLK_str@ ] SCALAPACK: @SCALAPACK_LIBS@ 
 # [ @PET_str@ ] PETSC    : @PETSC_LIBS@ 
 # [ @SLE_str@ ] SLEPC    : @SLEPC_LIBS@ 
->>>>>>> ae053720
 #
 #  OTHER
 # [ @LIBXC_str@ ] LibXC          : @LIBS_LIBXC@
