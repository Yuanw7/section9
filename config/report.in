#
# [VER] @SVERSION@.@SSUBVERSION@.@SPATCHLEVEL@ r.@SREVISION@
# 
# - GENERAL CONFIGURATIONS -
# 
# [SYS] @build_os@@@build_cpu@
# [SRC] @abs_top_srcdir@
# [TGT] @prefix@
# [BIN] @exec_prefix@/bin
# [LIB] @extlibs_path@
#
# [EDITOR] @editor@
# [ MAKE ] @MAKE@
#
# [@DP_check@] Double precision
# [@KEEP_OBJS_check@] Keep object files
# [@TIME_profile_check@] Run-Time timing profile 
# [@MEM_profile_check@] Run-Time memory profile 
#
# - SCRIPTS -
#
# [@YDB_str@] YDB: Yambo DataBase
# [@YPY_str@] YAMBOpy: Yambo Python scripts
# 
# - PARALLEL SUPPORT -
#
# [@MPI_check@] MPI
# [@OPENMP_check@] OpenMP
# 
# - LIBRARIES [E=external library; I?=internal library (c=to be compiled / f=found already compiled); X=system default; -=not used;] -
#
# > I/O: @NETCDF_info@ @HDF5_info@
#
# [@IOTK_str@] IOTK    : @IOTK_LIBS@ (QE @PW_VER@)
#                 @IOTK_INCS@
<<<<<<< HEAD
# [@NETCDF_str@] NETCDF  : @NETCDFF_LIBS@ @NETCDF_LIBS@ @NETCDF_info@
=======
# [@ETSF_str@] ETSF_IO : @ETSF_LIBS@
#                 @ETSF_INCS@
# [@NETCDF_str@] NETCDF  : @NETCDFF_LIBS@ @NETCDF_LIBS@
>>>>>>> ac5a4e1b
#                 @NETCDFF_INCS@ @NETCDF_INCS@
# [@HDF5_str@] HDF5    : @HDF5_LIBS@
#                 @HDF5_INCS@
#
# > MATH: @FFT_info@ @BLAS_info@
#
# [@FFT_str@] FFT       : @FFT_LIBS@
#                   @FFT_INCS@
# [@BLAS_str@] BLAS      : @BLAS_LIBS@
# [@LAPACK_str@] LAPACK    : @LAPACK_LIBS@
# [@SLK_str@] SCALAPACK : @SCALAPACK_LIBS@ 
# [@BLACS_str@] BLACS     : @BLACS_LIBS@
# [@PETSC_str@] PETSC     : @PETSC_LIBS@ 
#                   @PETSC_INCS@ 
# [@SLEPC_str@] SLEPC     : @SLEPC_LIBS@ 
#                   @SLEPC_INCS@ 
#
# > OTHERs
#
# [@LIBXC_str@] LibXC     : @LIBXC_LIBS@
#                   @LIBXC_INCS@
# [@MPI_str@] MPI       : @MPI_LIBS@ @MPI_info@
#                   @MPI_INCS@
#
# - COMPILERS -
#
# FC kind = @FCKIND@ 
# MPI kind= @MPIKIND@
#
# [ CPP ] @CPP@ @CPPFLAGS_yambo@ @def_netcdf@ @def_mpi@ @def_fft@ @def_slepc@ @def_scalapack@ @def_compiler@ @def_dp@ @def_openmp@ @def_time_profile@
# [ FPP ] @FPP@ @def_netcdf@ @def_mpi@ @def_fft@ @def_slepc@ @def_scalapack@ @def_compiler@ @def_dp@ @def_openmp@ @def_time_profile@
# [ CC  ] @CC@ @CFLAGS@
# [ FC  ] @FC@ @FCFLAGS@ @OPENMPLIBS@
# [ FCUF] @FCUFLAGS@
# [ F77 ] @F77@ @FFLAGS@
# [ F77U] @FUFLAGS@
# [Cmain] @FCMFLAG@
#<|MERGE_RESOLUTION|>--- conflicted
+++ resolved
@@ -33,13 +33,7 @@
 #
 # [@IOTK_str@] IOTK    : @IOTK_LIBS@ (QE @PW_VER@)
 #                 @IOTK_INCS@
-<<<<<<< HEAD
-# [@NETCDF_str@] NETCDF  : @NETCDFF_LIBS@ @NETCDF_LIBS@ @NETCDF_info@
-=======
-# [@ETSF_str@] ETSF_IO : @ETSF_LIBS@
-#                 @ETSF_INCS@
 # [@NETCDF_str@] NETCDF  : @NETCDFF_LIBS@ @NETCDF_LIBS@
->>>>>>> ac5a4e1b
 #                 @NETCDFF_INCS@ @NETCDF_INCS@
 # [@HDF5_str@] HDF5    : @HDF5_LIBS@
 #                 @HDF5_INCS@
