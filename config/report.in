#
# [VER] @SVERSION@.@SSUBVERSION@.@SPATCHLEVEL@ r.@SREVISION@
# 
# - GENERAL CONFIGURATIONS -
# 
# [SYS] @build_os@@@build_cpu@
# [SRC] @abs_top_srcdir@
# [TGT] @prefix@
# [BIN] @exec_prefix@/bin
# [LIB] @extlibs_path@
#
# [EDITOR] @editor@
# [ MAKE ] @MAKE@
#
# [@DP_check@] Double precision
# [@KEEP_OBJS_check@] Keep object files
# [@TIME_profile_check@] Run-Time timing profile 
# [@MEM_profile_check@] Run-Time memory profile 
#
# - SCRIPTS -
#
# [@YDB_str@] YDB: Yambo DataBase
# [@YPY_str@] YAMBOpy: Yambo Python scripts
# 
# - PARALLEL SUPPORT -
#
<<<<<<< HEAD
# [@MPI_str@] MPI
# [@OPENMP_str@] OpenMP
# 
# - LIBRARIES (E=external library; I=internal library; -=not used;) -
#
#  I/O
# [ @PW_str@ ] IOTK   : @IOTK_LIBS@ (QE @PW_VER@)
# [ @ETSF_str@ ] ETSF_IO: @ETSF_LIBS@
# [ @NETCDF_str@ ] NETCDF : @NETCDF_LIBS@ @NETCDF_LF_str@
# [ @HDF5_str@ ] HDF5   : @HDF5_LIBS@ @HDF5_support@
#
#  MATH 
# [ @FFT_str@ ] FFT      : @FFT_LIBS@ @FFT_DESCRIPTION@
# [ @BLAS_str@ ] BLAS     : @BLAS_LIBS@
# [ @LAPACK_str@ ] LAPACK   : @LAPACK_LIBS@
# [ @BLACS_str@ ] BLACS    : @BLACS_LIBS@
# [ @SLK_str@ ] SCALAPACK: @SCALAPACK_LIBS@ 
# [ @PET_str@ ] PETSC    : @PETSC_LIBS@ 
# [ @SLE_str@ ] SLEPC    : @SLEPC_LIBS@ 
#
#  OTHER
# [ @LIBXC_str@ ] LibXC          : @LIBS_LIBXC@
# [ @MPI_LIB_str@ ] MPI linking lib: @MPILIBS@
# [ @MPI_LIB_str@ ] MPI root       : @MPIROOT@
#
# - COMPILERS, MAKE and EDITOR -
#
# [ CPP ] @C_AS_CPP@ @C_AS_CPP_FLAGS@ @dnetcdf@ @mpi_cpp@ @FFT_CPP@ @dscalapack@ @compiler_cpp@ @dp_cpp@ @openmp_cpp@ @time_profile_cpp@ @cuda_cpp@
# [ FPP ] @FPP@ @dnetcdf@ @mpi_cpp@ @FFT_CPP@ @dscalapack@ @compiler_cpp@ @dp_cpp@ @openmp_cpp@ @time_profile_cpp@ @cuda_cpp@
# [  C  ] @CC@ @CFLAGS@
# [MPICC] @PCC@ @PCCFLAGS@
# [ F90 ] @F90@ @FCFLAGS@ @OPENMPLIBS@ @CUDA_FLAGS@
# [MPIF ] @PF90@ @PF90FLAGS@ @OPENMPLIBS@ @CUDA_FLAGS@
# [ F77 ] @F77@ @FFLAGS@ @CUDA_FLAGS@
=======
# [@MPI_check@] MPI
# [@OPENMP_check@] OpenMP
# 
# - LIBRARIES [E=external library; I?=internal library (c=to be compiled / f=found already compiled); X=system default; -=not used;] -
#
# > I/O
#
# [@IOTK_str@] IOTK    : @IOTK_LIBS@ (QE @PW_VER@)
#                 @IOTK_INCS@
# [@ETSF_str@] ETSF_IO : @ETSF_LIBS@
#                 @ETSF_INCS@
# [@NETCDF_str@] NETCDF  : @NETCDFF_LIBS@ @NETCDF_LIBS@ @NETCDF_info@
#                 @NETCDFF_INCS@ @NETCDF_INCS@
# [@HDF5_str@] HDF5    : @HDF5_LIBS@ @HDF5_info@
#                 @HDF5_INCS@
# > MATH
#
# [@FFT_str@] FFT       : @FFT_LIBS@ @FFT_info@
#                   @FFT_INCS@
# [@BLAS_str@] BLAS      : @BLAS_LIBS@ @BLAS_info@
# [@LAPACK_str@] LAPACK    : @LAPACK_LIBS@
# [@SLK_str@] SCALAPACK : @SCALAPACK_LIBS@ 
# [@BLACS_str@] BLACS     : @BLACS_LIBS@
# [@PETSC_str@] PETSC     : @PETSC_LIBS@ 
#                   @PETSC_INCS@ 
# [@SLEPC_str@] SLEPC     : @SLEPC_LIBS@ 
#                   @SLEPC_INCS@ 
# > OTHERs
#
# [@LIBXC_str@] LibXC     : @LIBXC_LIBS@
#                   @LIBXC_INCS@
# [@MPI_str@] MPI       : @MPI_LIBS@ @MPI_info@
#                   @MPI_INCS@
#
# - COMPILERS -
#
# FC kind = @FCKIND@ 
# MPI kind= @MPIKIND@
#
# [ CPP ] @CPP@ @CPPFLAGS_yambo@ @def_netcdf@ @def_mpi@ @def_fft@ @def_slepc@ @def_scalapack@ @def_compiler@ @def_dp@ @def_openmp@ @def_time_profile@
# [ FPP ] @FPP@ @def_netcdf@ @def_mpi@ @def_fft@ @def_slepc@ @def_scalapack@ @def_compiler@ @def_dp@ @def_openmp@ @def_time_profile@
# [ CC  ] @CC@ @CFLAGS@
# [ FC  ] @FC@ @FCFLAGS@ @OPENMPLIBS@
# [ FCUF] @FCUFLAGS@
# [ F77 ] @F77@ @FFLAGS@
# [ F77U] @FUFLAGS@
>>>>>>> bb14314d
# [Cmain] @FCMFLAG@
#<|MERGE_RESOLUTION|>--- conflicted
+++ resolved
@@ -24,42 +24,6 @@
 # 
 # - PARALLEL SUPPORT -
 #
-<<<<<<< HEAD
-# [@MPI_str@] MPI
-# [@OPENMP_str@] OpenMP
-# 
-# - LIBRARIES (E=external library; I=internal library; -=not used;) -
-#
-#  I/O
-# [ @PW_str@ ] IOTK   : @IOTK_LIBS@ (QE @PW_VER@)
-# [ @ETSF_str@ ] ETSF_IO: @ETSF_LIBS@
-# [ @NETCDF_str@ ] NETCDF : @NETCDF_LIBS@ @NETCDF_LF_str@
-# [ @HDF5_str@ ] HDF5   : @HDF5_LIBS@ @HDF5_support@
-#
-#  MATH 
-# [ @FFT_str@ ] FFT      : @FFT_LIBS@ @FFT_DESCRIPTION@
-# [ @BLAS_str@ ] BLAS     : @BLAS_LIBS@
-# [ @LAPACK_str@ ] LAPACK   : @LAPACK_LIBS@
-# [ @BLACS_str@ ] BLACS    : @BLACS_LIBS@
-# [ @SLK_str@ ] SCALAPACK: @SCALAPACK_LIBS@ 
-# [ @PET_str@ ] PETSC    : @PETSC_LIBS@ 
-# [ @SLE_str@ ] SLEPC    : @SLEPC_LIBS@ 
-#
-#  OTHER
-# [ @LIBXC_str@ ] LibXC          : @LIBS_LIBXC@
-# [ @MPI_LIB_str@ ] MPI linking lib: @MPILIBS@
-# [ @MPI_LIB_str@ ] MPI root       : @MPIROOT@
-#
-# - COMPILERS, MAKE and EDITOR -
-#
-# [ CPP ] @C_AS_CPP@ @C_AS_CPP_FLAGS@ @dnetcdf@ @mpi_cpp@ @FFT_CPP@ @dscalapack@ @compiler_cpp@ @dp_cpp@ @openmp_cpp@ @time_profile_cpp@ @cuda_cpp@
-# [ FPP ] @FPP@ @dnetcdf@ @mpi_cpp@ @FFT_CPP@ @dscalapack@ @compiler_cpp@ @dp_cpp@ @openmp_cpp@ @time_profile_cpp@ @cuda_cpp@
-# [  C  ] @CC@ @CFLAGS@
-# [MPICC] @PCC@ @PCCFLAGS@
-# [ F90 ] @F90@ @FCFLAGS@ @OPENMPLIBS@ @CUDA_FLAGS@
-# [MPIF ] @PF90@ @PF90FLAGS@ @OPENMPLIBS@ @CUDA_FLAGS@
-# [ F77 ] @F77@ @FFLAGS@ @CUDA_FLAGS@
-=======
 # [@MPI_check@] MPI
 # [@OPENMP_check@] OpenMP
 # 
@@ -99,13 +63,12 @@
 # FC kind = @FCKIND@ 
 # MPI kind= @MPIKIND@
 #
-# [ CPP ] @CPP@ @CPPFLAGS_yambo@ @def_netcdf@ @def_mpi@ @def_fft@ @def_slepc@ @def_scalapack@ @def_compiler@ @def_dp@ @def_openmp@ @def_time_profile@
-# [ FPP ] @FPP@ @def_netcdf@ @def_mpi@ @def_fft@ @def_slepc@ @def_scalapack@ @def_compiler@ @def_dp@ @def_openmp@ @def_time_profile@
+# [ CPP ] @CPP@ @CPPFLAGS_yambo@ @def_netcdf@ @def_mpi@ @def_fft@ @def_slepc@ @def_scalapack@ @def_compiler@ @def_dp@ @def_openmp@ @def_time_profile@ @def_cuda@
+# [ FPP ] @FPP@ @def_netcdf@ @def_mpi@ @def_fft@ @def_slepc@ @def_scalapack@ @def_compiler@ @def_dp@ @def_openmp@ @def_time_profile@ @def_cuda@
 # [ CC  ] @CC@ @CFLAGS@
-# [ FC  ] @FC@ @FCFLAGS@ @OPENMPLIBS@
-# [ FCUF] @FCUFLAGS@
-# [ F77 ] @F77@ @FFLAGS@
-# [ F77U] @FUFLAGS@
->>>>>>> bb14314d
+# [ FC  ] @FC@ @FCFLAGS@ @OPENMPLIBS@ @CUDA_FLAGS@
+# [ FCUF] @FCUFLAGS@ @CUDA_FLAGS@
+# [ F77 ] @F77@ @FFLAGS@ @CUDA_FLAGS@
+# [ F77U] @FUFLAGS@ @CUDA_FLAGS@
 # [Cmain] @FCMFLAG@
 #