--- conflicted
+++ resolved
@@ -8,13 +8,6 @@
 # [TGT] @prefix@
 # [BIN] @exec_prefix@/bin
 # [LIB] @extlibs_path@
-<<<<<<< HEAD
-# [@DP_str@] Double precision
-# [@Red_str@] Redundant compilation  
-# [@TIME_profile_str@] Run-Time timing profile 
-# [@MEM_profile_str@] Run-Time memory profile 
-=======
->>>>>>> cc1a9b35
 #
 # [EDITOR] @editor@
 # [ MAKE ] @MAKE@
@@ -64,7 +57,7 @@
 #
 # - COMPILERS (FC kind= @FCKIND@) -
 #
-# [ CPP ] @CPP@ @CPPFLAGS_yambo@ @def_netcdf@ @def_mpi@ @def_fft@ @def_scalapack@ @def_compiler@ @def_dp@ @def_openmp@ @def_time_profile@ @def_memory_profile@
+# [ CPP ] @CPP@ @CPPFLAGS_yambo@ @def_netcdf@ @def_mpi@ @def_fft@ @def_scalapack@ @def_compiler@ @def_dp@ @def_openmp@ @def_time_profile@
 # [ FPP ] @FPP@ @def_netcdf@ @def_mpi@ @def_fft@ @def_scalapack@ @def_compiler@ @def_dp@ @def_openmp@ @def_time_profile@
 # [ CC  ] @CC@ @CFLAGS@
 # [ FC  ] @FC@ @FCFLAGS@ @OPENMPLIBS@
