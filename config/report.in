--- conflicted
+++ resolved
@@ -65,13 +65,8 @@
 # FC kind = @FCKIND@ @FCVERSION@
 # MPI kind= @MPIKIND@
 #
-<<<<<<< HEAD
-# [ CPP ] @CPP@ @CPPFLAGS_yambo@ @def_netcdf@ @def_mpi@ @def_fft@ @def_slepc@ @def_scalapack@ @def_compiler@ @def_dp@ @def_openmp@ @def_time_profile@ @def_cuda@ @PW_CPP@
-# [ FPP ] @FPP@ @def_netcdf@ @def_mpi@ @def_fft@ @def_slepc@ @def_scalapack@ @def_compiler@ @def_dp@ @def_openmp@ @def_time_profile@ @def_cuda@
-=======
-# [ CPP ] @CPP@ @CPPFLAGS_yambo@ @def_netcdf@ @def_mpi@ @def_fft@ @def_slepc@ @def_scalapack@ @def_compiler@ @def_dp@ @def_openmp@ @def_time_profile@ @def_uspp@ @PW_CPP@
-# [ FPP ] @FPP@ @def_netcdf@ @def_mpi@ @def_fft@ @def_slepc@ @def_scalapack@ @def_compiler@ @def_dp@ @def_openmp@ @def_time_profile@ @def_uspp@
->>>>>>> 3f486a67
+# [ CPP ] @CPP@ @CPPFLAGS_yambo@ @def_netcdf@ @def_mpi@ @def_fft@ @def_slepc@ @def_scalapack@ @def_compiler@ @def_dp@ @def_openmp@ @def_time_profile@ @def_uspp@ @def_cuda@ @PW_CPP@
+# [ FPP ] @FPP@ @def_netcdf@ @def_mpi@ @def_fft@ @def_slepc@ @def_scalapack@ @def_compiler@ @def_dp@ @def_openmp@ @def_time_profile@ @def_uspp@ @def_cuda@
 # [ CC  ] @CC@ @CFLAGS@
 # [ FC  ] @FC@ @FCFLAGS@ @OPENMPLIBS@ @CUDA_FLAGS@
 # [ FCUF] @FCUFLAGS@ @CUDA_FLAGS@
