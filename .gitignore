--- conflicted
+++ resolved
@@ -11,13 +11,10 @@
 *.f90
 *.s
 *.sw*
-<<<<<<< HEAD
 *bk
-=======
 
 # source #
 ##########
->>>>>>> f95e180e
 config.status
 config/report
 config/setup
