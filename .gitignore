# Compiled source #
###################
*.com
*.class
*.dll
*.o
*.a
*.so
*.mod
*.dep
*.f90
*.s
*.sw*
<<<<<<< HEAD
*dSYM
=======
*bk
>>>>>>> 205cece9

# source #
##########
config.status
config/report
config/setup
config/msg_ydb
driver/codever.h
driver/editor.h
include/netcdf.h
include/netcdf_*.h
include/netcdf.inc
include/xc*.h
include/c_defs.h
include/system/*
lib/archive/keep-extlibs-stamp
lib/install/make_iotk.inc
lib/iotk/make.sys
lib/iotk/make_iotk.inc
lib/*/*stamp
lib/*/lib
lib/*/bin
lib/*/tmp
lib/*/etsf_io*
lib/*/netcdf-*
lib/*/iotk*
lib/*/libxc-*
lib/*/lapack-*
lib/*/fftw-*
lib/*/blacs*
lib/*/scalapack-*
lib/hdf5/hdf5*
lib/external/*
compile.sh
sbin/make_makefile.sh
sbin/objects_store.sh
sbin/generate_gpl.sh
src/wf_and_fft/sgfft.F
bin/*
bin-libs/*

# source #
##########
src/external_c/.objects
*__lock*
Makefile.locks
Makefile.archive
Makefile
make.dep
commit.msg

# Packages #
############
# it's better to unpack these files and commit the raw source
# git has its own built in compression methods
*.7z
*.dmg
*.gz
*.iso
*.jar
*.rar
*.tar
*.zip

# Logs and databases #
######################
*.log
*.sql
*.sqlite

# OS generated files #
######################
.DS_Store
.DS_Store?
._*
.Spotlight-V100
.Trashes
ehthumbs.db
Thumbs.db
myconfig*
nohup.out
autom4te.cache<|MERGE_RESOLUTION|>--- conflicted
+++ resolved
@@ -11,11 +11,8 @@
 *.f90
 *.s
 *.sw*
-<<<<<<< HEAD
 *dSYM
-=======
 *bk
->>>>>>> 205cece9
 
 # source #
 ##########
