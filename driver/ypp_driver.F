
!        Copyright (C) 2000-2017 the YAMBO team
!              http://www.yambo-code.org
!
! Authors (see AUTHORS file for details): AM
! 
! This file is distributed under the terms of the GNU 
! General Public License. You can redistribute it and/or 
! modify it under the terms of the GNU General Public 
! License as published by the Free Software Foundation; 
! either version 2, or (at your option) any later version.
!
! This program is distributed in the hope that it will 
! be useful, but WITHOUT ANY WARRANTY; without even the 
! implied warranty of MERCHANTABILITY or FITNESS FOR A 
! PARTICULAR PURPOSE.  See the GNU General Public License 
! for more details.
!
! You should have received a copy of the GNU General Public 
! License along with this program; if not, write to the Free 
! Software Foundation, Inc., 59 Temple Place - Suite 330,Boston, 
! MA 02111-1307, USA or visit http://www.gnu.org/copyleft/gpl.txt.
!
integer function ypp_driver(np,pid,lnstr,iinf,iind,iod,icd,ijs,instr,inf,ind,od,com_dir,js)
 !
 use drivers,             ONLY:infile_editing
 use parallel_m,          ONLY:ncpu,myid
 use electrons,           ONLY:levels,E_reset,n_bands,default_nel
 use R_lattice,           ONLY:bz_samp,bz_samp_reset,nkibz,ng_vec,&
&                              nXkibz,nqibz,k_pt,q_pt
 use D_lattice,           ONLY:input_GS_Tel,alat,nsym
 use IO_m,                ONLY:io_control,OP_RD_CL,NONE,DUMP,mk_dir
 use com,                 ONLY:msg,write_to_report,more_io_path,com_path
 use it_m,                ONLY:it_reset,infile
 use wave_func,           ONLY:io_WF
 use interfaces,          ONLY:PARALLEL_global_indexes
#if defined _MEM_CHECK 
 use memory,              ONLY:MEM_manager
#endif
 use LIVE_t,              ONLY:live_timing_is_on
 use stderr,              ONLY:write_to_log
 use YPP,                 ONLY:l_bxsf,l_bz_grids,l_dos,l_electrons,l_fix_syms,l_map_kpts,l_map_WFs,&
&                              l_QP_DBs_create_and_modify,l_QP_DBs_manipulate,l_excitons,l_wannier,l_fix_save
#if defined _YPP_RT
 use YPP_real_time,       ONLY:l_RealTime,l_RT_abs,l_RT_DBs,l_NL_X
#endif
#if defined _YPP_ELPH
 use YPP_ELPH,            ONLY:l_atomic_amplitude,l_eliashberg,l_phonons,l_gkkp,ELPH_general_gFsq
#endif
 !
 implicit none
 !
 type(levels)                 :: en,Xen,Ken
 type(bz_samp)                :: k,Xk,q
 integer,          intent(in) :: lnstr,iind,iod,ijs,np,pid,icd
 integer,       intent(inout) :: iinf
 character(lnstr), intent(in) :: instr
 character(iinf),  intent(in) :: inf
 character(iind),  intent(in) :: ind
 character(iod),   intent(in) :: od
 character(ijs),   intent(in) :: js
 character(icd),   intent(in) :: com_dir
 ! 
 ! I/O 
 !
 logical           :: l_flag
 integer           :: ID,i_err
 integer, external :: io_DB1,io_QINDX,io_GROT
 integer           :: i_err_DbGd
 integer, external :: io_Double_Grid
#if defined _YPP_ELPH
 integer, external :: ELPH_databases
#endif
 !
 ! Presets
 !
 iinf       =0
 ypp_driver =0
 ncpu       =np
 myid       =pid
 infile     =inf
 call SET_defaults(instr,ind,od,js,com_dir)
 call bz_samp_reset(k)
 call bz_samp_reset(q)
 call bz_samp_reset(Xk)
 call E_reset(en)
 call E_reset(Xen)
 call E_reset(Ken)
 call it_reset(1)
#if defined _MEM_CHECK 
 call MEM_defaults( )
#endif
 !
 ! Switch off report file support
 !
 write_to_report   =.FALSE.
 live_timing_is_on =myid==0
 write_to_log      =myid==0
 !
 ! DB1
 !
 call io_control(ACTION=OP_RD_CL,SEC=(/1,2/),COM=NONE,MODE=DUMP,ID=ID)
 iinf=io_DB1(en,k,ID)
 if (iinf/=0) then
   call ypp_finalize("Where is the SAVE?")
   return
 else
   call mk_dir(more_io_path)
   call mk_dir(com_path)
 endif
 !
#if defined _MEM_CHECK
 call MEM_treshold_estimate( )
#endif
 !
 ! WF
 !
 call io_control(ACTION=OP_RD_CL,SEC=(/1/),COM=NONE,MODE=DUMP,ID=ID)
 iinf=io_WF(ID) 
 if (iinf/=0) then
   call ypp_finalize("Where is the SAVE?")
   return
 endif
 !  
 ! G operations table and shells
 !
 call io_control(ACTION=OP_RD_CL,SEC=(/1,2/),COM=NONE,MODE=DUMP,ID=ID)
 i_err=io_GROT(ID) 
 if (i_err/=0) then
   call ypp_finalize("Missing post-setup databases. Please run yambo as it is first.")
   return
 endif
 !
 ! INPUT FILE
 !
 call INIT_ypp(en,instr,lnstr,.false.)
 if (infile_editing) then
   iinf=1
   call ypp_finalize(" ")
   return
 endif
 !
 ! PARALLEL and I/O Setup 
 !=======================
 !
 call PARALLEL_and_IO_Setup(en,k)
 !
 call section('*','Y(ambo) P(ost)/(re) P(rocessor)')
 !
 call section('*','Core DB')
 call msg('s',':: Electrons             :',default_nel)
 call msg('s',':: Temperature       [ev]:',input_GS_Tel)
 call msg('s',':: Lattice factors [a.u.]:',alat)
 call msg('s',':: K points              :',nkibz)
 call msg('s',':: Bands                 :',n_bands)
 call msg('s',':: Symmetries            :',nsym)
 call msg('s',':: RL vectors            :',ng_vec)
 !
 ! BZ sampling index 
 !
 call section('*','K-point grid')
 call io_control(ACTION=OP_RD_CL,COM=NONE,SEC=(/1,2,3/),MODE=DUMP,ID=ID)
 i_err=io_QINDX(k,q,ID)
 !
 ! Rim energies and kpts
 !
 call io_control(ACTION=OP_RD_CL,COM=NONE,MODE=DUMP,ID=ID)
 i_err_DbGd=io_Double_Grid(en,Xk,ID) 
 ! 
 ! Allocate and fill the k_pt/q_pt array for the DBs header
 !
 allocate(k_pt(k%nibz,3))
 k_pt=k%pt
 !
 allocate(q_pt(q%nibz,3))
 q_pt=q%pt
 !
 if (i_err/=0) then
   call ypp_finalize(" ")
   return
 endif
 !
 call msg('s',':: Q-points   (IBZ):',nqibz)
 call msg('s',':: X K-points (IBZ):',nXkibz)
 !
 ! Main SETUP
 !============
 !
 call setup(en,Xen,Ken,k,Xk)
 !
 call PARALLEL_global_indexes(Xen,Xk,q," ",RESET=.TRUE.)
 !
 ! Specific SECTIONS
 !===================
 !
 if (l_bz_grids) call k_grids(en,k,Xk,q)
 !   =========
 !
 if (l_map_kpts) call k_map_fine_to_coarse(Xk,Xen)
 !
 ! GPL_EXCLUDE_START
 !
 if (l_map_WFs) call WF_map_perturbative_SOC(Xk,Xen)
 !
 ! GPL_EXCLUDE_END
 !
 if (l_bxsf)  call bxsf_read(Xk,Xen)
 !
 if (l_QP_DBs_create_and_modify)  call QP_DBs_create_and_modify(en,k)
 !
 if (l_QP_DBs_manipulate)  call QP_DBs_manipulate( en )
 !
 if (l_wannier) call WANNIER_driver(k,en)
 !
 if (l_fix_syms) call symmetries_driver(en,k)
 !
 if (l_fix_save) call WF_format_converter(en,k,q)
 !
#if defined _YPP_RT
 !
 ! GPL_EXCLUDE_START
 !
 if (l_RT_DBs)   call RT_DBs_carriers_setup(en,k,q)
 !
 ! GPL_EXCLUDE_END
 !
 if (l_RealTime) call RT_driver(en,k,q)
 !
#endif
 !
<<<<<<< HEAD
#if defined _YPP_NL
 !
 if (l_NL_X) call NL_driver(en,k)
 !   ======
#endif
 !
 ! GPL_EXCLUDE_END
 !
=======
>>>>>>> 08faa1db
 l_flag=l_excitons
#if defined _YPP_RT
 l_flag=l_flag.or.l_RT_abs
#endif
 if (l_flag) call excitons_driver(k,Xk,en,Xen,q)
 !
 l_flag=l_electrons
#if defined _YPP_ELPH && !defined _YPP_RT
 l_flag=l_flag.and.(.not.l_eliashberg)
#endif
 !
 if (l_flag) call electrons_driver(Xk,Xen,q)
 !
#if defined _YPP_ELPH
 !
 if ((l_gkkp.and..not.l_excitons).or.l_phonons) then
   ! =====     ========
   if (l_gkkp)                i_err=ELPH_databases(k,en,q)
   if (l_eliashberg.or.l_dos) call ELPH_eliashberg_dos(k,en,q)
   ! GPL_EXCLUDE_START
   if (l_atomic_amplitude)    call ELPH_atomic_amplitude(q)
   ! GPL_EXCLUDE_END
 endif
 !
 if (l_electrons.and.l_eliashberg) call ELPH_general_gFsq(k,en,Xk,Xen,q)
 !
#endif
 !
 ! Memory Overview
 !=================
#if defined _MEM_CHECK 
 !
 call section('*','Memory Overview')
 !
 call MEM_manager("",REPORT="final")
 !
#endif
 !
 ! END
 !
 call ypp_finalize(" ")
 !
 return
 !
contains
  !
  subroutine ypp_finalize(STRING)
    character(*) :: STRING
    if (.not.infile_editing) then
      if (len_trim(STRING)> 0) call msg("nl",trim(STRING))
      if (len_trim(STRING)==0) call section('X','Game Over')
      call msg("nln"," ")
    endif
    call INIT_ypp(en,instr,lnstr,.TRUE.)
  end subroutine
  !
end function ypp_driver<|MERGE_RESOLUTION|>--- conflicted
+++ resolved
@@ -228,17 +228,12 @@
  !
 #endif
  !
-<<<<<<< HEAD
 #if defined _YPP_NL
  !
  if (l_NL_X) call NL_driver(en,k)
  !   ======
 #endif
  !
- ! GPL_EXCLUDE_END
- !
-=======
->>>>>>> 08faa1db
  l_flag=l_excitons
 #if defined _YPP_RT
  l_flag=l_flag.or.l_RT_abs
