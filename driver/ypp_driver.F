--- conflicted
+++ resolved
@@ -247,19 +247,6 @@
  !
  if (l_electrons.and.l_eliashberg) call ELPH_general_gFsq(k,en,Xk,Xen,q)
  !
-#endif
- !
-<<<<<<< HEAD
-#if defined _YPP_SURF
- !
- if (lras) call ras_ypp
- if (lreels) call reels_ypp
-!if (lcelleps) call ras_generate_epsdb(en,k)
- if (lloc) call ras_loc_ypp
- if (ltrans) call ras_trans_ypp(en,k)
- !
-#endif
- !
  ! Memory Overview
  !=================
 #if defined _MEM_CHECK 
@@ -270,8 +257,6 @@
  !
 #endif
  !
-=======
->>>>>>> 257966fc
  ! END
  !
  call ypp_finalize(" ")
