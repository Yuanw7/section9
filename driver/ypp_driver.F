--- conflicted
+++ resolved
@@ -249,17 +249,6 @@
  !
 #endif
  !
-<<<<<<< HEAD
-#if defined _YPP_SURF
- !
- if (lras) call ras_ypp
- if (lreels) call reels_ypp
-!if (lcelleps) call ras_generate_epsdb(en,k)
- if (lloc) call ras_loc_ypp
- if (ltrans) call ras_trans_ypp(en,k)
- !
-#endif
- !
  ! Memory Overview
  !=================
 #if defined _MEM_CHECK 
@@ -270,8 +259,6 @@
  !
 #endif
  !
-=======
->>>>>>> 603cf088
  ! END
  !
  call ypp_finalize(" ")
