/*
  Copyright (C) 2000-2013 A. Marini and the YAMBO team 
               http://www.yambo-code.org
  
  This file is distributed under the terms of the GNU 
  General Public License. You can redistribute it and/or 
  modify it under the terms of the GNU General Public 
  License as published by the Free Software Foundation; 
  either version 2, or (at your option) any later version.
 
  This program is distributed in the hope that it will 
  be useful, but WITHOUT ANY WARRANTY; without even the 
  implied warranty of MERCHANTABILITY or FITNESS FOR A 
  PARTICULAR PURPOSE.  See the GNU General Public License 
  for more details.
 
  You should have received a copy of the GNU General Public 
  License along with this program; if not, write to the Free 
  Software Foundation, Inc., 59 Temple Place - Suite 330,Boston, 
  MA 02111-1307, USA or visit http://www.gnu.org/copyleft/gpl.txt.
*/
/*
 INCLUDES
*/
#include <sys/types.h>
#include <sys/stat.h>
#include <stdio.h>
#include <stdlib.h>
#include <unistd.h>
#include <string.h>
#if defined _MPI 
 #include <mpi.h>
#endif
#include "editor.h"
#include "codever.h"
/* 
 Command line options structure
*/
typedef struct 
{
        char *ln;
        char *sn;
        char *d;
        int   ni;
        int   nr;
        int   nc;
        int   st;
        int   mp;
} Ldes;
/* 
 Yambo/Ypp driver flag
*/
#if defined _yambo  || _ELPH || _SC  || _RT || _DISTRIBUTED 
 #define _YAMBO_MAIN
#endif
#if defined _MAGNETIC || _KERR || _SURF
 #define _YAMBO_MAIN
#endif
<<<<<<< HEAD
#if defined _ypp  || _YPP_ELPH || _YPP_RT || _YPP_SC || _YPP_MAGNETIC || _YPP_BOLTZMANN
=======
#if defined _ypp  || _YPP_ELPH || _YPP_RT || _YPP_SC || _YPP_MAGNETIC || _YPP_SURF
>>>>>>> 28b03de4
 #define _YPP_MAIN
#endif
/* 
 Includes (II)
*/
#if defined _YAMBO_MAIN
 #include "yambo_cpp.h"
#endif
#if defined _YPP_MAIN
 #include "ypp_cpp.h"
#endif
#if defined _a2y
 #include "a2y.h"
#endif
#if defined _c2y
 #include "c2y.h"
#endif
#if defined _p2y
 #include "p2y.h"
#endif
#if defined _e2y
 #include "e2y.h"
#endif
/* 
 Declarations 
*/
static void usage(int verbose);
static void title(FILE *file_name,char *cmnt);
/*
*/
/* 
 F90 wrapper
*/
#if defined _FORTRAN_US
 #define F90_FUNC(name,NAME) name ## _
 #define F90_FUNC_(name,NAME) name ## _
#else
 #define F90_FUNC(name,NAME) name
 #define F90_FUNC_(name,NAME) name
#endif
/* */
int main(int argc, char *argv[])
{
 int io,i,c,j,k,nf,lni,lnr,lnc,ttd,
     iif=0,iid=1,iod=1,icd=1,nr=0,ijs=0,np=1,pid=0;
/* 
 By default MPI_init is on. It is swiched off during the options scanning
*/
 int mpi_init=0;
 int iv[4];
 double rv[4];
 char *cv[4];
 char *fmt=NULL,*inf=NULL,*od=NULL,*id=NULL,*js=NULL,*db=NULL,*com_dir=NULL;
 extern int optind;
 extern int guess_winsize();
 char rnstr1[500]={'\0'},rnstr2[500]={'\0'},edit_line[100]={'\0'};
 struct stat buf;
/* 
 Default input file, Job string, I/O directories
*/
 inf = (char *) malloc(strlen(tool)+4);
 strcpy(inf,tool);
 strcat(inf,".in");
 iif=strlen(inf);
 id  = (char *) malloc(2);
 od  = (char *) malloc(2);
 com_dir  = (char *) malloc(2);
 js  = (char *) malloc(2);
 strcpy(od,".");
 strcpy(js," ");
 strcpy(id,".");
 strcpy(com_dir,".");

 ttd=guess_winsize();

 strcpy(rnstr2," ");
 if (argc>1) {
   while(opts[nr].ln!=NULL) {nr++;};
   fmt = (char *) malloc(sizeof(char)*nr+1);
 /* 
  strcat needs fmt to be initialized 
 */
   fmt[0] = '\0' ;
   for(i=0;i<=nr-1;i++) {
     strcat(fmt,opts[i].sn);
   }
   while ((c = getopt(argc, argv, fmt)) != -1) {
     io=optind;
     if (io==1) {io++;};
     for(i=0;i<=nr-1;i++) {
       if (strstr(argv[io-1],opts[i].sn)!=0 && opts[i].st==0) { 
        j=i;
        break;};
     };
#if defined _NO_OPTIONS_CHECK 
     if (c=='?') {break;};
     nf=opts[j].ni+opts[j].nr+opts[j].nc;
     if (optind+nf>argc) {break;};
#else
     if (c=='?') {usage(1);exit(0);};
#endif
 /*
   Upper Case actions
 */
     if (strcmp(opts[j].ln,"help")==0) {usage(1);exit(0);};
     if (strcmp(opts[j].ln,"lhelp")==0) {usage(2);exit(0);};
/* 
 Switch off MPI_init for non-prallel options ...
*/
     if (opts[j].mp==0)  {mpi_init=-1;};
/* 
*/
     opts[j].st++; 
     lni=0;
     lnr=0;
     lnc=0;
     nf=opts[j].ni+opts[j].nr+opts[j].nc;
     if (optind+nf>argc) {
       fprintf(stderr,"\n%s : invalid option -- %s\n",tool,opts[j].sn); usage(1);exit(0);
     };
     for(i=1;i<=nf;i++) {
       k=0;
       if (strspn(argv[optind-1+i],"-")==1) {
#if defined _NO_OPTIONS_CHECK 
         break;
#else
         fprintf(stderr,"\n%s : invalid option -- %s\n",tool,opts[j].sn); usage(1);exit(0);
#endif
       };
       if (opts[j].ni!=0 && k==0) {lni++;iv[lni]=atoi(argv[optind-1+i]);opts[j].ni--;k=1;};
       if (opts[j].nr!=0 && k==0) {lnr++;rv[lnr]=atof(argv[optind-1+i]);opts[j].nr--;k=1;};
       if (opts[j].nc!=0 && k==0) {lnc++;cv[lnc]=argv[optind-1+i];opts[j].nc--;k=1; };
     };
 /* 
   Input File, i/o directory 
 
   REALLOC ! 
 */
     if (strcmp(opts[j].ln,"ifile")==0) {
       free(inf);
       inf = (char *) malloc(strlen(cv[1])+1);  
       strcpy(inf,cv[1]);
       iif=strlen(inf);
     };
     if (strcmp(opts[j].ln,"idir")==0) {
       free(id);
       id = (char *) malloc(strlen(cv[1]));
       strcpy(id,cv[1]);
       iid=strlen(id);
     };
     if (strcmp(opts[j].ln,"odir")==0) {
       free(od);
       od = (char *) malloc(strlen(cv[1]));
       strcpy(od,cv[1]);
       iod=strlen(od);
     };
     if (strcmp(opts[j].ln,"cdir")==0) {
       free(com_dir);
       com_dir = (char *) malloc(strlen(cv[1]));
       strcpy(com_dir,cv[1]);
       icd=strlen(com_dir);
     };
     if (strcmp(opts[j].ln,"jobstr")==0) {
       free(js);
       js = (char *) malloc(strlen(cv[1]));
       strcpy(js,cv[1]);
       ijs=strlen(js);
     };
     /* ------------------------- */
     strcat(rnstr1," ");
     strcat(rnstr1,opts[j].ln);
     strcpy(rnstr2,rnstr1);
     for(i=1;i<=lni;i++) {sprintf(rnstr1,"%s %d ",rnstr2,iv[i]);strcpy(rnstr2,rnstr1);};
     for(i=1;i<=lnr;i++) {sprintf(rnstr1,"%s %f ",rnstr2,rv[i]);strcpy(rnstr2,rnstr1);};
     for(i=1;i<=lnc;i++) {sprintf(rnstr1,"%s %s ",rnstr2,cv[i]);strcpy(rnstr2,rnstr1);};

   };
 };
 lni=strlen(rnstr2);
 /* 
   MPI
 ===========================================================================
 */
#if defined _MPI
 if (mpi_init==0) {
   MPI_Init(&argc,&argv);               /* starts MPI */
   MPI_Comm_rank(MPI_COMM_WORLD, &pid); /* get current process id */
   MPI_Comm_size(MPI_COMM_WORLD, &np);  /* get number of processes */
 };
#endif
 /* Note on passing characters from C to Fortran:
  For each CHARACTER*n argument passed to a Fortran subprogram, 
  two items are actually passed as arguments:
  - The address of the character argument in memory (that is, a pointer to the argument).
  - The arguments length in bytes. This is the "hidden" length argument 
  that is available to the subprogram from the stack.
  To pass a string argument from Fortran to C, you must explicitly prepare 
  the C function to receive the string address argument and the hidden argument. 
  The order of the address arguments in the argument list will be the same 
  in C as in Fortran. The hidden length arguments, however, will come at the end of the list. 
  If more than one string argument is passed, the length arguments will 
  follow the same order as the address arguments, but at the end of the C's argument list.
  Both C and Fortran both pass strings by reference. 
  See: http://docs.hp.com/en/B3909-90002/ch08s05.html
 */
#if defined _YAMBO_MAIN
 /* 
   Running the Fortran YAMBO driver 
 ===========================================================================
 */
 F90_FUNC(yambo_driver,YAMBO_DRIVER)(
         &np,&pid,&lni,&iif,&iid,&iod,&icd,&ijs,rnstr2,inf,id,od,com_dir,js,lni,iif,iid,iod,icd,ijs);
#endif
#if defined _YPP_MAIN
 /* 
   Running the Fortran YPP driver
 ===========================================================================
 */
 F90_FUNC(ypp_i,YPP_I)(
         &np,&pid,&lni,&iif,&iid,&iod,&icd,&ijs,rnstr2,inf,id,od,com_dir,js,lni,iif,iid,iod,icd,ijs);
#endif
#if defined _c2y 
 /* 
   Running the Fortran c2y driver
 ===========================================================================
 */
 F90_FUNC(c2y_i,C2Y_I)(
         &np,&pid,&lni,&iif,&iid,&iod,&icd,&ijs,rnstr2,inf,id,od,com_dir,js,lni,iif,iid,iod,icd,ijs);
#endif
#if defined _a2y 
 /* 
   Running the Fortran a2y driver
 ===========================================================================
 */
 F90_FUNC(a2y_i,A2Y_I)(
         &np,&pid,&lni,&iif,&iid,&iod,&icd,&ijs,rnstr2,inf,id,od,com_dir,js,lni,iif,iid,iod,icd,ijs);
#endif
#if defined _p2y
 /* 
   Running the Fortran p2y driver 
 ===========================================================================
 */
 F90_FUNC(p2y_i,P2Y_I)(
         &np,&pid,&lni,&iif,&iid,&iod,&icd,&ijs,rnstr2,inf,id,od,com_dir,js,lni,iif,iid,iod,icd,ijs);
#endif
#if defined _e2y 
 /* 
   Running the Fortran p2y driver 
 ===========================================================================
 */
 F90_FUNC(e2y_i,E2Y_I)(
         &np,&pid,&lni,&iif,&iid,&iod,&icd,&ijs,rnstr2,inf,id,od,com_dir,js,lni,iif,iid,iod,icd,ijs);
#endif
 /* 
   INPUT FILE
 ===========================================================================
 */
 strcpy(edit_line,editor);
 strncat(edit_line,inf,strlen(inf));
#if defined _YAMBO_MAIN || defined _YPP_MAIN 
 if (iif == 1 && ttd>0)
 {
  if(strstr(editor,"none ")==0) { system(edit_line); };
  if(strstr(editor,"none ")!=0) { 
   fprintf(stderr," \n%s %s %s\n\n","yambo: input file",inf,"created");
   exit (0);
  }
 };
#endif
 /* 
   Error message
 ===========================================================================
 */
 if ( iif < 0 ) 
 {
  if (pid==0 && iif == -1) {
   fprintf(stderr," \n%s\n\n","yambo: cannot access CORE database (SAVE/*db1 and/or SAVE/*wf)");
  };
  if (pid==0 && iif == -2) {
   fprintf(stderr," \n%s\n\n","yambo: invalid command line options and/or build");
  };
#if defined _MPI
  if (np>1) {
   MPI_Barrier(MPI_COMM_WORLD);
   MPI_Finalize();
  };
#endif 
 };
 /* 
   CLEAN & EXIT
 ===========================================================================
 */
 free(inf);
 free(fmt);
 free(id);
 free(js);
 free(od); 
 free(db);
 exit(0);
}
static void usage(int verbose)
{
 int i,j,nr=0;
 while(opts[nr].ln!=NULL) {nr++;};
 if (verbose==1) {
  fprintf(stderr,"\nThis is %s %s\n",tool,codever); 
  fprintf(stderr,"Usage: %s",tool); 
  for(j=0;j<=nr-1;j++)
  {if (strcmp(opts[j].ln,"DESC")!=0) 
   {fprintf(stderr," -%s",opts[j].sn);
   for(i=1;i<=opts[j].ni;i++) {fprintf(stderr," %s","<int>");};
   for(i=1;i<=opts[j].nr;i++) {fprintf(stderr," %s","<real>");};
   for(i=1;i<=opts[j].nc;i++) {fprintf(stderr," %s","<opt>");};
   };
  };
  fprintf(stderr,"\n%s%s%s\n","Try `",tool," -H' for more information");exit(0);
 };
 if (verbose==2) {title(stderr,"");
 for(j=0;j<=nr-1;j++)
  {if (strcmp(opts[j].ln,"DESC")==0) 
   {
    fprintf(stderr,"\t\t %s\n",opts[j].d);
   }
   else
   {
    fprintf(stderr," -%s",opts[j].sn);
    for(i=1;i<=opts[j].ni;i++) {fprintf(stderr," %s","<int>");};
    for(i=1;i<=opts[j].nr;i++) {fprintf(stderr," %s","<real>");};
    for(i=1;i<=opts[j].nc;i++) {fprintf(stderr," %s","<opt>");};
    if (opts[j].ni==0 && opts[j].nr==0 && opts[j].nc==0) {fprintf(stderr,"\t");};
    fprintf(stderr,"\t:%s\n",opts[j].d);
   };
  };
  fprintf(stderr,"\n");
  fprintf(stderr,"%s\t%s\n\t%s\n\n","By","YAMBO developers group",
                 "http://www.yambo-code.org");
 };
};
static void title(FILE *file_name,char *cmnt)
{
 fprintf(file_name,"%s%s\n",cmnt,  " ___ __  _____  __ __  _____   _____ ");
 fprintf(file_name,"%s%s\n",cmnt,  "|   Y  ||  _  ||  Y  ||  _  \\ |  _  |");
 fprintf(file_name,"%s%s\n",cmnt,  "|   |  ||. |  ||.    ||. |  / |. |  |");
 fprintf(file_name,"%s%s\n",cmnt,  " \\   _/ |. _  ||.\\ / ||. _  \\ |. |  |");
 fprintf(file_name,"%s%s\n",cmnt,  "  |: |  |: |  ||: |  ||: |   \\|: |  |");
 fprintf(file_name,"%s%s\n",cmnt,  "  |::|  |:.|:.||:.|:.||::.   /|::.  |");
 fprintf(file_name,"%s%s\n",cmnt,  "  `--\"  `-- --\"`-- --\"`-----\" `-----\"");
 fprintf(file_name,"%s\n%s Tool: %s %s\n",cmnt,cmnt,tool,codever);
 fprintf(file_name,"%s Description: %s \n\n",cmnt,tdesc);
};<|MERGE_RESOLUTION|>--- conflicted
+++ resolved
@@ -56,11 +56,7 @@
 #if defined _MAGNETIC || _KERR || _SURF
  #define _YAMBO_MAIN
 #endif
-<<<<<<< HEAD
-#if defined _ypp  || _YPP_ELPH || _YPP_RT || _YPP_SC || _YPP_MAGNETIC || _YPP_BOLTZMANN
-=======
-#if defined _ypp  || _YPP_ELPH || _YPP_RT || _YPP_SC || _YPP_MAGNETIC || _YPP_SURF
->>>>>>> 28b03de4
+#if defined _ypp  || _YPP_ELPH || _YPP_RT || _YPP_SC || _YPP_MAGNETIC || _YPP_SURF || _YPP_BOLTZMANN
  #define _YPP_MAIN
 #endif
 /* 
