--- conflicted
+++ resolved
@@ -447,21 +447,10 @@
  int i,j,nr=0;
  while(opts[nr].ln!=NULL) {nr++;};
  if (verbose==1) {
-<<<<<<< HEAD
-  char* MPI_string="Serial";
-  char* OMP_string="";
-  char* CUDA_string="";
-  char* SLK_string="";
-  char* SLEPC_string="";
-  char* MPI_IO_string="";
-#if defined _MPI
-  MPI_string="MPI";
-=======
 #if defined _MPI
   char* MPI_string="MPI";
 #else
   char* MPI_string="Serial";
->>>>>>> 912ce237
 #endif
 #if defined _OPENMP
   OMP_string="+OpenMP";
@@ -486,11 +475,6 @@
   SLEPC_string="+SLEPC";
 #endif
 #if defined _PAR_IO
-<<<<<<< HEAD
-  MPI_IO_string="+MPI_IO";
-#endif
-  fprintf(stderr,"\nThis is %s %s - %s%s%s%s%s%s -\n",tool,codever,MPI_string,OMP_string,CUDA_string,SLK_string,SLEPC_string,MPI_IO_string); 
-=======
   char* HDF5_string="+HDF5_MPI_IO";
 #elif defined _HDF5_IO
   char* HDF5_string="+HDF5_IO";
@@ -500,7 +484,6 @@
   char* HDF5_string="";
 #endif
   fprintf(stderr,"\nThis is %s %s - %s%s%s%s%s%s -\n",tool,codever,MPI_string,OMP_string,CUDA_string,SLK_string,SLEPC_string,HDF5_string); 
->>>>>>> 912ce237
   fprintf(stderr,"Usage: %s",tool); 
   for(j=0;j<=nr-1;j++)
   {if (strcmp(opts[j].ln,"DESC")!=0) 
