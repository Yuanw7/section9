--- conflicted
+++ resolved
@@ -49,17 +49,10 @@
   {"parmem", "M","Memory distribution (parallel runs)",0,0,0,0,1}, 
   {"setup",  "i","Initialization",0,0,0,0,0},          
   {"optics", "o","Optics [opt=(c)hi is (G)-space / (b)se is (eh)-space ]",0,0,1,0,0},
-<<<<<<< HEAD
-  {"kernel", "k","Kernel [opt=(i)p/td(h)/td(d?)ft/td(hf)/(w)eh]",0,0,1,0,0},
-  {"DESC",   " ","                          d?=[da,dl,db]=[alda/lrc/bse_fxc]",0,0,0,0,0},
-  {"DESC",   " ","       (tdhf/Weh only eh-space; lrc only G-space)",0,0,0,0,0},
-  {"bss",    "y","BSE solver [opt=h/d/i/t]",0,0,1,0,0},                      
-=======
   {"kernel", "k","Kernel [opt=hartree/alda/lrc/hf/sex/bsfxc]",0,0,1,0,0},
   {"DESC",   " ","       (hf/sex only eh-space; lrc only G-space)",0,0,0,0,0},
   {"bss",    "y","BSE solver [opt=h/d/(p/f)i/t]",0,0,1,0,0},                      
   {"DESC",   " ","       (h)aydock/(d)iagonalization/(i)nversion",0,0,0,0,0},
->>>>>>> 28b03de4
   {"rim_cut","c","Coulomb interaction",0,0,0,0,0},  
   {"HF_and_locXC",  "x","Hartree-Fock Self-energy and local XC",0,0,0,0,0},      
   {"em1d",   "d","Dynamical Inverse Dielectric Matrix",0,0,0,0,0},     
