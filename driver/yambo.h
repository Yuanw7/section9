--- conflicted
+++ resolved
@@ -80,11 +80,7 @@
   {"photolum", "u","Photo-Luminescence",0,0,0,0,0}, 
 #endif
 #if defined _RT
-<<<<<<< HEAD
   {"negf",   "n","NEQ Real-time dynamics [opt=(p)ump or probe,(pp)ump & probe, (pn) n external fields]",0,0,1,0,0}, 
-=======
-  {"negf",   "q","Real-time dynamics [opt=(p)ump or probe,(pp)ump & probe, (pn) n external fields]",0,0,1,0,0}, 
->>>>>>> 826fa9a0
   {"scattp", "s","Scattering  [opt=(e)lectrons/(p)honons/p(h)otons/(a)ll]",0,0,1,0,0},
 #endif
 #if defined _QED && !defined _ELPH
