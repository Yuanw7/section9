--- conflicted
+++ resolved
@@ -32,11 +32,8 @@
  !
  use drivers,       ONLY:l_HF_and_locXC,l_sc_run,l_eval_collisions,l_real_time,&
 &                        l_optics,l_chi,l_em1s,l_ppa,l_cohsex,l_bss,l_bse,l_em1d,&
-<<<<<<< HEAD
-&                        l_gw0,l_elel_corr,l_life,l_acfdt,l_elphoton_corr,l_dipoles
-=======
-&                        l_gw0,l_elel_corr,l_life,l_acfdt,l_elphoton_corr,l_nl_optics
->>>>>>> fe986df5
+&                        l_gw0,l_elel_corr,l_life,l_acfdt,l_elphoton_corr,l_dipoles,&
+&                        l_nl_optics
 #if defined _SCALAPACK
  use drivers,       ONLY:l_slk_test
 #endif
@@ -260,15 +257,21 @@
  !
 #endif
  !
-<<<<<<< HEAD
+#if defined _NL
+ !
+ ! RT
+ !====
+ !
+ driver_now=l_nl_optics
+ !
+ if (driver_now) call NL_driver(en,X(:2),k,q,Dip)
+ if (driver_now) call mem_manager_report
+ !
+#endif
+ !
 #if defined _ELPH
-=======
-#if defined _NL
- if (     l_nl_optics) call NL_driver(en,X(:2),k,q)
-#endif
  !
  ! GPL_EXCLUDE_START
->>>>>>> fe986df5
  !
  ! Electron-Phonon Hamiltonian
  !=============================
