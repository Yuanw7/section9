--- conflicted
+++ resolved
@@ -167,18 +167,6 @@
  !
  if (l_optics.and.l_chi) call OPTICS_driver(Xen,Xk,q,Xw(3),X(3),Dip)
  !
-<<<<<<< HEAD
-#if defined _SURF
- !
- ! SURFACE SPECTROSCOPY
- !=======================
- !
- if (lras.or.lreels)     call surfdriver(Xen,Xk,q,Xw(3),X(3))
- !
-#endif
- ! 
-=======
->>>>>>> cba6ae2c
  ! INVERSE DIELECTRIC FUNCTIONS
  !===============================
  !
