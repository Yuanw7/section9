--- conflicted
+++ resolved
@@ -200,16 +200,8 @@
  if (driver_now) call XCo_driver(en,k,Xk,q)
  if (driver_now) call mem_manager_report
  !
-<<<<<<< HEAD
- ! EXTENDED COLLISIONS (HF & COHSEX)
- !===================================
-=======
  ! EXTENDED COLLISIONS 
  !=====================
-#if defined _SC || defined _RT
- if (l_eval_collisions) call COLLISIONS_eval(en,X,k,Xk,q,Xw(:2))
-#endif
->>>>>>> 826fa9a0
  !
  driver_now=l_eval_collisions
  !
