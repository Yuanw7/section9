--- conflicted
+++ resolved
@@ -194,13 +194,8 @@
  !
  ! EXTENDED COLLISIONS (HF & COHSEX)
  !===================================
-<<<<<<< HEAD
-#if defined _SC
+#if defined _SC || defined _RT
  if (l_eval_collisions) call COLLISIONS_eval(en,X,k,Xk,q,Xw(:2),Dip)
-=======
-#if defined _SC || defined _RT
- if (l_eval_collisions) call COLLISIONS_eval(en,X,k,Xk,q,Xw(:2))
->>>>>>> 5312d458
 #endif
  !
  ! SELF-ENERGIES
