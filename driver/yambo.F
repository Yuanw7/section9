!
!        Copyright (C) 2000-2021 the YAMBO team
!              http://www.yambo-code.org
!
! Authors (see AUTHORS file for details): AM, DS
! 
! This file is distributed under the terms of the GNU
! General Public License. You can redistribute it and/or 
! modify it under the terms of the GNU General Public 
! License as published by the Free Software Foundation; 
! either version 2, or (at your option) any later version.
!
! This program is distributed in the hope that it will 
! be useful, but WITHOUT ANY WARRANTY; without even the 
! implied warranty of MERCHANTABILITY or FITNESS FOR A 
! PARTICULAR PURPOSE.  See the GNU General Public License 
! for more details.
!
! You should have received a copy of the GNU General Public 
! License along with this program; if not, write to the Free 
! Software Foundation, Inc., 59 Temple Place - Suite 330,Boston, 
! MA 02111-1307, USA or visit http://www.gnu.org/copyleft/gpl.txt.
!
integer function yambo(np,pid,lnstr,iinf,iind,iod,icd,ijs,instr,inf,ind,od,com_dir,js)
 !
 !Y88b    /   e           e    e      888~~'    ,88~-_   
 ! Y88b  /   d8b         d8b  d8b     888   |  d888   '  
 !  Y88b/   /Y88b       d888bdY88b    888 _/  88888    | 
 !   Y8Y   /  Y88b     / Y88Y Y888b   888  '  88888    | 
 !    Y   /____Y88b   /   YY   Y888b  888   |  Y888   /  
 !   /   /      Y88b /          Y888b 888__/    `88_-~   
 !
 use drivers,       ONLY:l_HF_and_locXC,l_sc_run,l_eval_collisions,l_real_time,&
&                        l_optics,l_chi,l_em1s,l_ppa,l_bss,l_bse,l_em1d,l_Xo,&
&                        l_gw0,l_life,l_acfdt,l_dipoles,l_nl_optics,l_elel_corr,l_phel_corr
#if defined _SCALAPACK
 use drivers,       ONLY:l_slk_test
#endif
#if defined _ELPH
 use drivers,       ONLY:l_elph_Hamiltonian
#endif
 use X_m,           ONLY:X_t,i_X_kind_existing_DB
 use DIPOLES,       ONLY:DIPOLE_t
 use parallel_m,    ONLY:myid,ncpu
 use it_tools,      ONLY:it_reset
 use it_m,          ONLY:infile
 use QP_m,          ONLY:QP_ng_Sx,QP_ng_SH
 use wave_func,     ONLY:wf_ng
 use electrons,     ONLY:levels,E_reset
 use R_lattice,     ONLY:bz_samp,bz_samp_reset
 use frequency,     ONLY:w_samp
 !
 implicit none
 !
 type(levels) ::en,Xen,Ken,DIPen
 type(bz_samp)::q,k,Xk
 ! 
 ! 4 response function & energies types: x s d p
 !
 type(X_t)    ::X(4) 
 type(w_samp) ::Xw(4)
 !
 type(DIPOLE_t) :: Dip
 !
 integer,          intent(in)    :: lnstr,iind,iod,ijs,np,pid,icd
 integer,          intent(inout) :: iinf
 character(lnstr), intent(in)    :: instr
 character(iinf),  intent(in)    :: inf
 character(iind),  intent(in)    :: ind
 character(iod),   intent(in)    :: od
 character(ijs),   intent(in)    :: js
 character(icd),   intent(in)    :: com_dir
 !
 ! Local Variables
 !
 integer           ::i_err,i_X_kind
<<<<<<< HEAD
 logical           ::l_sta_epsm1,l_dyn_epsm1,driver_now
=======
 logical           ::driver_now
>>>>>>> 0def5214
 !
 ! Externals
 !
 integer, external ::X_dielectric_matrix,INIT
 !
 ! Presets
 !
 ncpu    = np
 myid    = pid
 infile  = inf
 yambo   = 0
 iinf    = 0 
 !
 ! ... Internal Defaults
 !
 call SET_defaults(instr,ind,od,com_dir)
 !
 ! ... C_driver -> YPP information transfer
 !
 call C_driver_transfer()
 !
 call it_reset(1)
#if defined _MEM_CHECK 
 call MEM_defaults( )
#endif
 call SET_job_strings_and_dirs(js)
 !
 ! not resetted in INIT call
 !
 call bz_samp_reset(Xk)  
 call E_reset(Xen) 
 call E_reset(Ken) 
 call E_reset(DIPen) 
 !
 ! INPUT FILE PARSING
 !====================
 !
 iinf=INIT(en,q,k,X,Xw,Dip,instr,lnstr,.false.,.false.)
 !
 ! iinf=0 => No error message from driver.c 
 !
 if (iinf/=0) then
   yambo=iinf
   return
 endif
 !
 ! PARALLEL and I/O Setup 
 !=======================
 !
 call PARALLEL_and_IO_Setup(en,k)
 !
 ! SETUPS ...
 !============
 !
 ! Basical 
 !
 call setup(en,Xen,Ken,k,Xk)
 !
 ! Update the default variables
 !
 i_err=INIT(en,q,k,X,Xw,Dip,instr,lnstr,.true.,.false.)
 !
 ! BZ sampling
 !==============
 !
 call bz_samp_indexes(en,k,Xk,q) 
 !
 ! COLOUMB DRIVER
 !================
 !
 call col_driver(maxval((/wf_ng,QP_ng_Sx,QP_ng_SH/)),q)
 !
 ! MAGN and DEN
 !=============
 !
 !call eval_Mtot(en,k,q)
 !
 ! reset the section numbering
 !
 call section('*','') 
 !
 ! QP and RT CORRECTIONS
 !=======================
 !
 call External_corrections(en,Xen,Ken,DIPen,Xk,k,X)
 !
<<<<<<< HEAD
 ! Logicals for \eps^-1
 !======================
 !
 l_dyn_epsm1 = l_em1d .or. (l_optics.and.l_chi) .or. (l_life.and.l_elel_corr) .or. l_ppa
 l_sta_epsm1 = l_em1s .or. (l_optics.and.l_bse)
 !
 i_X_kind=1
 if ( (l_real_time .or. l_sc_run).or.l_Xo ) i_X_kind=1
 if ( l_sta_epsm1 .and. .not.l_ppa        ) i_X_kind=2
 if ( l_dyn_epsm1 .and. .not.l_ppa        ) i_X_kind=3
 if (                        l_ppa        ) i_X_kind=4
 !
 ! DIPOLES
 !=========
 !
 driver_now= l_sta_epsm1.or.l_dyn_epsm1.or.l_dipoles.or.l_real_time.or.l_sc_run.or.l_nl_optics.or.l_Xo
=======
 ! DIPOLES
 !=========
 !
 driver_now= any((/l_em1d,l_em1s,l_ppa,l_optics,l_life.and.l_elel_corr,l_dipoles,l_real_time,&
&                  l_sc_run,l_nl_optics/)).and.Dip%iq(1)==1
>>>>>>> 0def5214
 !
 if (driver_now) call DIPOLE_driver(DIPen, Xk, q, Dip)
 if (driver_now) call mem_manager_report
 !
 ! OPTICS
 !========
 !
 driver_now=l_optics.and.l_chi
 !
 if (driver_now) call OPTICS_driver(Xen,Xk,q,Xw(3),X(3),Dip)
 if (driver_now) call mem_manager_report
 !
 ! INVERSE DIELECTRIC FUNCTIONS
 !===============================
 !
<<<<<<< HEAD
 driver_now=l_em1s.or.(l_em1d.and..not.l_life).or.l_ppa.or.l_Xo
=======
 ! ... select the response function kind
 i_X_kind=0
 if ( l_real_time .or. l_sc_run           ) i_X_kind=1
 if ( l_em1s                              ) i_X_kind=2
 if ( l_em1d .or.(l_life.and.l_elel_corr) ) i_X_kind=3
 if ( l_ppa                               ) i_X_kind=4
 if ( i_X_kind==0 ) then
   i_X_kind=1
   if ( i_X_kind_existing_DB >0 ) i_X_kind=i_X_kind_existing_DB
 endif
 !
 driver_now=l_em1s.or.(l_em1d.and..not.l_life).or.l_ppa
>>>>>>> 0def5214
 !
 if (driver_now) i_err=X_dielectric_matrix(Xen,Xk,q,X(i_X_kind),Xw(i_X_kind),Dip,.false.)
 if (driver_now) call mem_manager_report
 !
 ! HARTREE-FOCK AND VXC
 !======================
 !
 driver_now=l_HF_and_locXC.and..not.any((/l_sc_run,l_eval_collisions,l_real_time/))
 !
 if (driver_now) call XCo_driver(en,k,Xk,q)
 if (driver_now) call mem_manager_report
 !
 ! EXTENDED COLLISIONS 
 !=====================
 !
 driver_now=l_eval_collisions
 !
#if defined _SC || defined _RT
 if (driver_now) call COLLISIONS_eval(en,X,k,Xk,q,Xw(:2),Dip)
 if (driver_now) call mem_manager_report
#endif
 !
 ! SELF-ENERGIES
 !===============
 !
 driver_now=l_gw0.or.l_life
 !
 if (driver_now.and..not.l_phel_corr) call QP_driver(X(i_X_kind),Xen,Xk,en,k,q,Xw(i_X_kind),Dip)
#if defined _PHEL
 if (driver_now.and.     l_phel_corr) call PHEL_driver(en,k,q)
#endif
 if (driver_now) call mem_manager_report
 !
 ! BETHE-SALPETER
 !================
 !
 driver_now=(l_optics.and.l_bse).or.l_bss
 !
 if (driver_now) call K_driver(Xen,Ken,Xk,q,X(i_X_kind),Xw(i_X_kind),Dip)
 if (driver_now) call mem_manager_report
 !
 ! ACFDT
 !=======
 !
 driver_now=l_acfdt
 !
 if (driver_now) call acfdt_tot_energy(Xen,Xk,En,k,q,X(1),Dip)
 if (driver_now) call mem_manager_report
 !
#if defined _SC
 !
 ! SC
 !====
 !
 driver_now=l_sc_run
 !
 if (driver_now) call SC_driver(X(:2),Xw(:2),Xk,en,k,q,Dip)
 if (driver_now) call mem_manager_report
 !
#endif
 !
#if defined _RT
 !
 ! RT
 !====
 !
 driver_now=l_real_time
 !
 if (driver_now) call RT_driver(en,X(:2),k,q,Dip)
 if (driver_now) call mem_manager_report
 !
#endif
 !
#if defined _NL
 !
 ! RT
 !====
 !
 driver_now=l_nl_optics
 !
 if (driver_now) call NL_driver(en,X(:2),k,q,Dip)
 if (driver_now) call mem_manager_report
 !
#endif
 !
#if defined _ELPH
 !
 ! Electron-Phonon Hamiltonian
 !=============================
 !
 driver_now=l_elph_Hamiltonian
 !
 if (driver_now) call ELPH_Hamiltonian(en,k,q)
 if (driver_now) call mem_manager_report
 !
#endif
 !
#if defined _SCALAPACK 
 !
 ! SLK TESTER
 !============
 !
 driver_now=l_slk_test
 !
 if (driver_now) call SLK_test(en,k,q)
 if (driver_now) call mem_manager_report
 !
#endif
 ! 
 ! CLOSING
 !=========
 !
 call CLOSE_the_run(.TRUE.,.TRUE.,.FALSE.)
 !
 i_err=INIT(en,q,k,X,Xw,Dip,instr,lnstr,.false.,.true.)
 !
 call it_reset(-1)
 !
 contains
  !
  subroutine mem_manager_report
#if defined _MEM_CHECK 
    call MEM_report("check")
#endif
  end subroutine mem_manager_report
  !
end function yambo<|MERGE_RESOLUTION|>--- conflicted
+++ resolved
@@ -31,7 +31,7 @@
  !   /   /      Y88b /          Y888b 888__/    `88_-~   
  !
  use drivers,       ONLY:l_HF_and_locXC,l_sc_run,l_eval_collisions,l_real_time,&
-&                        l_optics,l_chi,l_em1s,l_ppa,l_bss,l_bse,l_em1d,l_Xo,&
+&                        l_optics,l_chi,l_em1s,l_ppa,l_bss,l_bse,l_em1d,&
 &                        l_gw0,l_life,l_acfdt,l_dipoles,l_nl_optics,l_elel_corr,l_phel_corr
 #if defined _SCALAPACK
  use drivers,       ONLY:l_slk_test
@@ -74,11 +74,7 @@
  ! Local Variables
  !
  integer           ::i_err,i_X_kind
-<<<<<<< HEAD
- logical           ::l_sta_epsm1,l_dyn_epsm1,driver_now
-=======
  logical           ::driver_now
->>>>>>> 0def5214
  !
  ! Externals
  !
@@ -165,30 +161,22 @@
  !
  call External_corrections(en,Xen,Ken,DIPen,Xk,k,X)
  !
-<<<<<<< HEAD
  ! Logicals for \eps^-1
  !======================
  !
- l_dyn_epsm1 = l_em1d .or. (l_optics.and.l_chi) .or. (l_life.and.l_elel_corr) .or. l_ppa
- l_sta_epsm1 = l_em1s .or. (l_optics.and.l_bse)
+ l_dyn_X = l_em1d .or. (l_optics.and.l_chi) .or. (l_life.and.l_elel_corr) .or. l_ppa
+ l_sta_X = l_em1s .or. (l_optics.and.l_bse)
  !
  i_X_kind=1
- if ( (l_real_time .or. l_sc_run).or.l_Xo ) i_X_kind=1
- if ( l_sta_epsm1 .and. .not.l_ppa        ) i_X_kind=2
- if ( l_dyn_epsm1 .and. .not.l_ppa        ) i_X_kind=3
- if (                        l_ppa        ) i_X_kind=4
+ if ( l_real_time .or. l_sc_run) i_X_kind=1
+ if ( l_sta_X .and. .not.l_ppa ) i_X_kind=2
+ if ( l_dyn_X .and. .not.l_ppa ) i_X_kind=3
+ if (                    l_ppa ) i_X_kind=4
  !
  ! DIPOLES
  !=========
  !
- driver_now= l_sta_epsm1.or.l_dyn_epsm1.or.l_dipoles.or.l_real_time.or.l_sc_run.or.l_nl_optics.or.l_Xo
-=======
- ! DIPOLES
- !=========
- !
- driver_now= any((/l_em1d,l_em1s,l_ppa,l_optics,l_life.and.l_elel_corr,l_dipoles,l_real_time,&
-&                  l_sc_run,l_nl_optics/)).and.Dip%iq(1)==1
->>>>>>> 0def5214
+ driver_now= l_sta_X.or.l_dyn_X.or.l_dipoles.or.l_real_time.or.l_sc_run.or.l_nl_optics
  !
  if (driver_now) call DIPOLE_driver(DIPen, Xk, q, Dip)
  if (driver_now) call mem_manager_report
@@ -204,22 +192,7 @@
  ! INVERSE DIELECTRIC FUNCTIONS
  !===============================
  !
-<<<<<<< HEAD
- driver_now=l_em1s.or.(l_em1d.and..not.l_life).or.l_ppa.or.l_Xo
-=======
- ! ... select the response function kind
- i_X_kind=0
- if ( l_real_time .or. l_sc_run           ) i_X_kind=1
- if ( l_em1s                              ) i_X_kind=2
- if ( l_em1d .or.(l_life.and.l_elel_corr) ) i_X_kind=3
- if ( l_ppa                               ) i_X_kind=4
- if ( i_X_kind==0 ) then
-   i_X_kind=1
-   if ( i_X_kind_existing_DB >0 ) i_X_kind=i_X_kind_existing_DB
- endif
- !
  driver_now=l_em1s.or.(l_em1d.and..not.l_life).or.l_ppa
->>>>>>> 0def5214
  !
  if (driver_now) i_err=X_dielectric_matrix(Xen,Xk,q,X(i_X_kind),Xw(i_X_kind),Dip,.false.)
  if (driver_now) call mem_manager_report
