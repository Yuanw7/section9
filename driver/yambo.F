--- conflicted
+++ resolved
@@ -31,11 +31,7 @@
  !   /   /      Y88b /          Y888b 888__/    `88_-~   
  !
  use drivers,       ONLY:l_HF_and_locXC,l_sc_run,l_eval_collisions,l_real_time,&
-<<<<<<< HEAD
-&                        l_optics,l_chi,l_em1s,l_ppa,l_mpa,l_bss,l_bse,l_em1d,&
-=======
-&                        l_optics,l_chi,l_em1s,l_ppa,l_bss,l_bse,l_em1d,l_X,&
->>>>>>> f33a6437
+&                        l_optics,l_chi,l_em1s,l_ppa,l_mpa,l_bss,l_bse,l_em1d,l_X,&
 &                        l_gw0,l_life,l_acfdt,l_dipoles,l_nl_optics,l_elel_corr,l_phel_corr
 #if defined _SCALAPACK
  use drivers,       ONLY:l_slk_test
@@ -193,11 +189,7 @@
    if ( i_X_kind_existing_DB >0 ) i_X_kind=i_X_kind_existing_DB
  endif
  !
-<<<<<<< HEAD
- driver_now=l_em1s.or.(l_em1d.and..not.l_life).or.l_ppa.or.l_mpa
-=======
- driver_now=l_em1s.or.(l_em1d.and..not.l_life).or.l_ppa.or.l_X
->>>>>>> f33a6437
+ driver_now=l_em1s.or.(l_em1d.and..not.l_life).or.l_ppa.or.l_mpa.or.l_X
  !
  if (driver_now) i_err=X_dielectric_matrix(Xen,Xk,q,X(i_X_kind),Xw(i_X_kind),Dip,.false.)
  if (driver_now) call mem_manager_report
