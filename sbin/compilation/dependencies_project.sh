#!/bin/bash
#
# License-Identifier: GPL
#
# Copyright (C) 2022 The Yambo Team
#
# Authors (see AUTHORS file for details): AM DS
#
# dependencies.sh -- script that computes dependencies on Fortran 90 modules/projects
# modified from the moduledep.sh distributed with Quantum ESPRESSO and added the project part
#
cd $srcdir/$CDIR
#
# Sources to process
#====================
sources=" "
if test `find . -maxdepth 1 -name '*.F' | wc -l` -ge 1 ; then
 sources+=`echo *.F`
fi
sources+=" "
if test `find . -maxdepth 1 -name '*.c' | wc -l` -ge 1 ; then
 sources+=`echo *.c`
fi
#
sources=$sources
if test `find . -maxdepth 1 -name '*.f' | wc -l` -ge 1 ; then
 sources+=`echo *.f`
fi
#
if [ ${#sources} -eq 2 ]; then
  cd $BASE
  continue 
fi
#
cp .objects objects.c
$cpp $cppflags $precomp_flags objects.c  > no_pj.mk
#
# Projects 
#==========
for PJ in _SC _RT _RT_SCATT _ELPH _ELPH_ITERATIVE _PHEL _NL _QED _YPP_ELPH _YPP_RT _YPP_NL _YPP_SC _yambo _ypp _a2y _p2y _c2y _DOUBLE _MODELS
do
 #
 $cpp $cppflags $precomp_flags -D$PJ objects.c  > $PJ.mk
 #
 sources_pj_dependent=""
 for file in $sources
 do
  obj=`echo $file| sed 's/\.F/\.o/g'| sed 's/\.c/\.o/g'| sed 's/\.f/\.o/g'`
  if [ "$PJ" == "_DOUBLE" ] ; then
    sources_pj_dependent+=" ${obj}\n"
    continue
  elif [ "$PJ" == "_NL"  ] ; then
    if test `grep $PJ $file | grep '#' | grep -v _YPP_NL | wc -l` -ge 1 ; then
      sources_pj_dependent+=" ${obj}\n"
      continue
    fi
  elif [ "$PJ" == "_RT"  ] ; then
    if test `grep $PJ $file | grep '#' | grep -v _RT_SCATT | grep -v _YPP_RT | wc -l` -ge 1 ; then
      sources_pj_dependent+=" ${obj}\n"
      continue
    fi
  elif [ "$PJ" == "_ELPH"  ] ; then
    if test `grep $PJ $file | grep '#' | grep -v _ELPH_ITERATIVE | grep -v _YPP_ELPH | wc -l` -ge 1 ; then
      sources_pj_dependent+=" ${obj}\n"
      continue
    fi
  elif [ "$PJ" == "_SC"  ] ; then
<<<<<<< HEAD
    if test `grep $PJ $file | grep '#' | grep -v _RT_SCATT | grep -v _SCALAPACK | grep -v _YPP_SC | wc -l` -ge 1 ; then
=======
    if test `grep $PJ $file | grep '#' | grep -v _SCALAPACK | grep -v _RT_SCATT | grep -v _YPP_SC | wc -l` -ge 1 ; then
>>>>>>> 82ff7ed5
      sources_pj_dependent+=" ${obj}\n"
      continue
    fi
  elif test `grep $PJ $file | grep '#' | wc -l` -ge 1 ; then
    sources_pj_dependent+=" ${obj}\n"
    continue
  fi
  if test `grep -vxFf no_pj.mk $PJ.mk | grep -v '#' | grep $obj| wc -l` -ge 1 ; then
   sources_pj_dependent+=" ${obj}\n"
  fi
  #
 done
 #
 rm -f $PJ.mk
 #
 if [ ${#sources_pj_dependent} -gt 1 ]; then
  PREFIX=`echo $PJ | sed 's/_//'`
  dep_proj_file=$compdir/$CDIR/${PREFIX}_project.dep
  if [ -f $dep_proj_file ] ; then rm $dep_proj_file ; fi
  echo -e "$sources_pj_dependent" >>  $dep_proj_file
 fi
 #
done
#
rm -f objects.c no_pj.mk
#
cd $BASE
#<|MERGE_RESOLUTION|>--- conflicted
+++ resolved
@@ -65,11 +65,7 @@
       continue
     fi
   elif [ "$PJ" == "_SC"  ] ; then
-<<<<<<< HEAD
-    if test `grep $PJ $file | grep '#' | grep -v _RT_SCATT | grep -v _SCALAPACK | grep -v _YPP_SC | wc -l` -ge 1 ; then
-=======
     if test `grep $PJ $file | grep '#' | grep -v _SCALAPACK | grep -v _RT_SCATT | grep -v _YPP_SC | wc -l` -ge 1 ; then
->>>>>>> 82ff7ed5
       sources_pj_dependent+=" ${obj}\n"
       continue
     fi
