--- conflicted
+++ resolved
@@ -28,19 +28,13 @@
 # Locks -> string
 #
 lock_string=""
-<<<<<<< HEAD
-=======
 save_dir=""
->>>>>>> 56e0e762
 for lock in $sorted_locks
 do
  lock=`echo $lock | sed "s/.lock//"`
  lock=`basename $lock`
  lock_string="${lock} ${lock_string}"
-<<<<<<< HEAD
-=======
  save_dir="${lock}_${single_save_dir}"
->>>>>>> 56e0e762
 done
 #
 # -D* -> string
@@ -70,40 +64,22 @@
 #
 for lock in $missing
 do
-<<<<<<< HEAD
  echo -e "\n Global compilation $flag is not in the new configure setup."
  echo -e " Use "
  echo -e "  >make clean_all "
  echo -e " and restart the configuration procedure."
  echo -e " Compilation aborted.\n"
  exit 1
-=======
-  echo -e "\n Global compilation $flag is not in the new configure setup."
-  echo -e " Use "
-  echo -e "  >make clean_all "
-  echo -e " and restart the configuration procedure."
-  echo -e " Compilation aborted.\n"
-  exit 1
->>>>>>> 56e0e762
 done
 #
 for lock in $new
 do
-<<<<<<< HEAD
  echo -e "\n New global compilation $flag is not in the existing configure setup."
  echo -e " Use "
  echo -e "  >make clean_all "
  echo -e " and restart the configuration procedure."
  echo -e " Compilation aborted.\n"
  exit 1
-=======
-  echo -e "\n New global compilation $flag is not in the existing configure setup."
-  echo -e " Use "
-  echo -e "  >make clean_all "
-  echo -e " and restart the configuration procedure."
-  echo -e " Compilation aborted.\n"
-  exit 1
->>>>>>> 56e0e762
 done
 #
 candidates=`find $dir -type f  -name 'objects.mk'`
