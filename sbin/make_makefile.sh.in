--- conflicted
+++ resolved
@@ -75,46 +75,24 @@
 #
 case $target in
   yambo*)
-<<<<<<< HEAD
-   llibs="$llibs \$(lscalapack) \$(llapack) \$(lblacs) \$(lblas)"
-   llibs="$llibs \$(lnetcdff) \$(lnetcdf) \$(lhdf5) \$(llibxc) -lmath77 -lslatec -llocal \$(lfft)"
-   linclude="$linclude \$(inetcdff) \$(inetcdf) \$(ihdf5) \$(ilibxc)  \$(ifft)"
-    ;;
-  a2y|elk2y|c2y)
-   llibs="-lint_modules $llibs \$(lscalapack) \$(llapack) \$(lblacs) \$(lblas) \$(lnetcdff) \$(lnetcdf) \$(lhdf5) \$(llibxc) -lmath77 -llocal \$(lfft)"
-   linclude="$linclude \$(inetcdff) \$(inetcdf) \$(ihdf5) \$(ilibxc)"
-    ;;
-  p2y*)
-   llibs="-lint_modules $llibs \$(liotk) \$(lscalapack) \$(llapack) \$(lblacs) \$(lblas) \$(lnetcdff) \$(lnetcdf) \$(lhdf5) \$(llibxc) -lmath77 -llocal \$(lfft)"
-   linclude="$linclude \$(iiotk) \$(inetcdff) \$(inetcdf) \$(ihdf5) \$(ilibxc)"
-    ;;
-  e2y)
-   llibs="-lint_modules $llibs \$(letsf) \$(lscalapack) \$(llapack) \$(lblacs) \$(lblas) \$(lnetcdff) \$(lnetcdf) \$(lhdf5) \$(llibxc) -lmath77 -llocal \$(lfft)"
-   linclude="$linclude \$(ietsf) \$(inetcdff) \$(inetcdf) \$(ihdf5) \$(ilibxc)"
-    ;;
-  ypp*)
-   llibs="$llibs \$(lscalapack) \$(llapack) \$(lblacs) \$(lblas)"
-   llibs="$llibs \$(lnetcdff) \$(lnetcdf) \$(lhdf5) \$(llibxc) -lmath77 -lslatec -llocal \$(lfft)"
-=======
-   llibs="$llibs -lslatec -llocal \$(lscalapack) \$(llapack) \$(lblacs) \$(lblas)"
+   llibs="$llibs -lmath77 -lslatec -llocal \$(lscalapack) \$(llapack) \$(lblacs) \$(lblas)"
    llibs="$llibs \$(lnetcdff) \$(lnetcdf) \$(lhdf5) \$(llibxc) \$(lfft) -lm"
    linclude="$linclude \$(inetcdff) \$(inetcdf) \$(ihdf5) \$(ilibxc) \$(ifft)"
     ;;
   a2y|elk2y|c2y)
-   llibs="-lint_modules $llibs -llocal \$(lscalapack) \$(llapack) \$(lblacs) \$(lblas) \$(lnetcdff) \$(lnetcdf) \$(lhdf5) \$(llibxc) \$(lfft) -lm"
+   llibs="-lint_modules $llibs -lmath77 -llocal \$(lscalapack) \$(llapack) \$(lblacs) \$(lblas) \$(lnetcdff) \$(lnetcdf) \$(lhdf5) \$(llibxc) \$(lfft) -lm"
    linclude="$linclude \$(inetcdff) \$(inetcdf) \$(ihdf5) \$(ilibxc)"
     ;;
   p2y*)
-   llibs="-lint_modules $llibs -llocal \$(liotk) \$(lscalapack) \$(llapack) \$(lblacs) \$(lblas) \$(lnetcdff) \$(lnetcdf) \$(lhdf5) \$(llibxc) \$(lfft) -lm"
+   llibs="-lint_modules $llibs -lmath77 -llocal \$(liotk) \$(lscalapack) \$(llapack) \$(lblacs) \$(lblas) \$(lnetcdff) \$(lnetcdf) \$(lhdf5) \$(llibxc) \$(lfft) -lm"
    linclude="$linclude \$(iiotk) \$(inetcdff) \$(inetcdf) \$(ihdf5) \$(ilibxc)"
     ;;
   e2y)
-   llibs="-lint_modules $llibs -llocal \$(letsf) \$(lscalapack) \$(llapack) \$(lblacs) \$(lblas) \$(lnetcdff) \$(lnetcdf) \$(lhdf5) \$(llibxc) \$(lfft) -lm"
+   llibs="-lint_modules $llibs -lmath77 -llocal \$(letsf) \$(lscalapack) \$(llapack) \$(lblacs) \$(lblas) \$(lnetcdff) \$(lnetcdf) \$(lhdf5) \$(llibxc) \$(lfft) -lm"
    linclude="$linclude \$(ietsf) \$(inetcdff) \$(inetcdf) \$(ihdf5) \$(ilibxc)"
     ;;
   ypp*)
-   llibs="$llibs -llocal -lslatec \$(lscalapack) \$(llapack) \$(lblacs) \$(lblas) \$(lnetcdff) \$(lnetcdf) \$(lhdf5) \$(llibxc) \$(lfft) -lm"
->>>>>>> 090d66a5
+   llibs="$llibs -llocal -lmath77 -lslatec \$(lscalapack) \$(llapack) \$(lblacs) \$(lblas) \$(lnetcdff) \$(lnetcdf) \$(lhdf5) \$(llibxc) \$(lfft) -lm"
    linclude="$linclude \$(inetcdff) \$(inetcdf) \$(ihdf5) \$(ilibxc) \$(ifft)"
     ;;
 esac
