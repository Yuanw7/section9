#! @SHELL@
#
#        Copyright (C) 2000-2016 the YAMBO team
#              http://www.yambo-code.org
#
# Authors (see AUTHORS file for details): AM
# 
# This file is distributed under the terms of the GNU 
# General Public License. You can redistribute it and/or 
# modify it under the terms of the GNU General Public 
# License as published by the Free Software Foundation; 
# either version 2, or (at your option) any later version.
#
# This program is distributed in the hope that it will 
# be useful, but WITHOUT ANY WARRANTY; without even the 
# implied warranty of MERCHANTABILITY or FITNESS FOR A 
# PARTICULAR PURPOSE.  See the GNU General Public License 
# for more details.
#
# You should have received a copy of the GNU General Public 
# License along with this program; if not, write to the Free 
# Software Foundation, Inc., 59 Temple Place - Suite 330,Boston, 
# MA 02111-1307, USA or visit http://www.gnu.org/copyleft/gpl.txt.
#
os="@build_os@"
cpp="@CPP@"
fpp="@FPP@"
cppflags="@CPPFLAGS_yambo@"
ECHO_N="@ECHO_N@"
PREFIX="@MKMF_PREFIX@"
KEEPSRC="@enable_keep_src@"
#
if [ $# = 0 ] ; then
 echo $0 "dir target objectfile mode(l/x) Dflag1 Dflag2 Dflag3 ..."
 exit 0
fi
cdir=$1
target=$2
ofile=$3
mode=$4
libs=$5
if [ ! -f $cdir/$ofile ]; then exit 0; fi
if [ -f $cdir/Makefile ] ; then rm -f $cdir/Makefile ;  fi
#
llibs=""
lock_file="__lock"
dep_file="make.dep"
for arg in $@; do
 case $arg in
  -D_MPI)
   dmpi="yes" ;
   dopts="$dopts $arg";
   ;;
  -D_64BIT_OFFSET)
   dopts="$dopts $arg";
   ;;
  -D_*) 
   dopts="$dopts $arg"
   a=`echo $arg  | sed "s/-/_/"`
   lock_file="$lock_file$a"
   ;;
  -l*) 
   llibs="$arg $llibs"
   ;;
 esac
done
#
llibs="-L\$(libdir) $llibs"
lf90include="@F90_MODULE_FLAG@\$(includedir) @F90_MODULE_FLAG@\$(sysinclude)"
linclude="-I\$(includedir) -I\$(sysinclude)"
if [ @F90_MODULE_FLAG@ != "-I" ]; then
lf90include="$lf90include $linclude"
fi
llibinclude="\$(inetcdff) \$(inetcdf) \$(ihdf5) \$(ilibxc) \$(ifft)"
#
case $target in
  yambo*)
   llibs="$llibs \$(lscalapack) \$(llapack) \$(lblacs) \$(lblas)"
   llibs="$llibs \$(lnetcdff) \$(lnetcdf) \$(lhdf5) \$(llibxc) -lslatec -llocal \$(lfft) -lm"
   linclude="$linclude \$(inetcdff) \$(inetcdf) \$(ihdf5) \$(ilibxc) \$(ifft)"
    ;;
  a2y|elk2y|c2y)
   llibs="-lint_modules $llibs \$(lscalapack) \$(llapack) \$(lblacs) \$(lblas) \$(lnetcdff) \$(lnetcdf) \$(lhdf5) \$(llibxc) -llocal \$(lfft) -lm"
   linclude="$linclude \$(inetcdff) \$(inetcdf) \$(ihdf5) \$(ilibxc)"
    ;;
  p2y*)
   llibs="-lint_modules $llibs \$(liotk) \$(lscalapack) \$(llapack) \$(lblacs) \$(lblas) \$(lnetcdff) \$(lnetcdf) \$(lhdf5) \$(llibxc) -llocal \$(lfft) -lm"
   linclude="$linclude \$(iiotk) \$(inetcdff) \$(inetcdf) \$(ihdf5) \$(ilibxc)"
    ;;
  e2y)
   llibs="-lint_modules $llibs \$(letsf) \$(lscalapack) \$(llapack) \$(lblacs) \$(lblas) \$(lnetcdff) \$(lnetcdf) \$(lhdf5) \$(llibxc) -llocal \$(lfft) -lm"
   linclude="$linclude \$(ietsf) \$(inetcdff) \$(inetcdf) \$(ihdf5) \$(ilibxc)"
    ;;
  ypp*)
   llibs="$llibs \$(lscalapack) \$(llapack) \$(lblacs) -lslatec \$(lblas) \$(lnetcdff) \$(lnetcdf) \$(lhdf5) \$(llibxc) -llocal \$(lfft) -lm"
   linclude="$linclude \$(inetcdff) \$(inetcdf) \$(ihdf5) \$(ilibxc) \$(ifft)"
    ;;
esac

cat config/setup >>$cdir/Makefile
echo "llibs=$llibs" >> $cdir/Makefile
echo "linclude=$linclude" >> $cdir/Makefile
echo "llibinclude=$llibinclude" >> $cdir/Makefile
echo "lf90include=$lf90include $llibinclude" >> $cdir/Makefile
echo "mfiles=find . -name '*.mod'" >> $cdir/Makefile
echo "target=$target" >> $cdir/Makefile
echo "dmpi=$dmpi" >> $cdir/Makefile
echo "dopts=$dopts -D_\$(os)" >> $cdir/Makefile
echo "lock_file=$lock_file" >> $cdir/Makefile
echo "dep_file=$dep_file" >> $cdir/Makefile
cp $cdir/$ofile $cdir/$ofile.c
$cpp $cppflags $dopts -D_$os -D_$target $cdir/$ofile.c >> $cdir/Makefile
rm -f $cdir/$ofile.c

if [ "$mode" = "x" ] ; then 
cat << EOF >> $cdir/Makefile
\$(target): \$(dep_file) \$(objs)
	\$(driver)\$
	\$(link)\$
	\$(modmove)\$ 
	\$(dircheck)\$
	@mv \$@ \$(exec_prefix)
EOF
else 
rm -f ./lib/$target
cat << EOF >> $cdir/Makefile
\$(target): \$(dep_file) arcreate
	\$(modmove)\$ 
EOF
fi

cat << EOF >> $cdir/Makefile
\$(lock_file):
	${PREFIX}if test ! -f \$(lock_file) && test "\$(debug)" = "no" ; then \
	find . \( -name '*.o' -o -name '*.mod' -o -name '__*' \) | xargs rm -f ; \
	touch \$(lock_file); rm -f \$(dep_file); fi
	${PREFIX}if test "\$(debug)" = "yes"; \
	then \$(prefix)/sbin/objects_debug.sh \$(lock_file); rm -f \$(dep_file); fi

\$(dep_file): \$(lock_file)
	cd \$(srcdir)/$cdir; \$(srcdir)/sbin/moduledep.sh \$(objs) > \$(prefix)/$cdir/\$(dep_file)

arcreate: \$(objs)
	${PREFIX}(eval \$(ar) \$(arflags) \$(target) \$(objs)) > /dev/null
	${PREFIX}mv \$(target) \$(libdir) ; chmod u+x \$(libdir)/\$(target)
#
# Functions
#
define driver
 ${PREFIX}if test -f \$(prefix)/driver/yambo.h; then \$(cpp) \$(cppflags) \$(dopts) \
                    \$(prefix)/driver/yambo.h > \$(prefix)/driver/yambo_cpp.h; fi
 ${PREFIX}if test -f \$(prefix)/driver/ypp.h; then \$(cpp) \$(cppflags) \$(dopts) \
                   \$(prefix)/driver/ypp.h > \$(prefix)/driver/ypp_cpp.h; fi
 ${PREFIX}( eval \$(cc) \$(cflags) -c \$(prefix)/driver/getopt.c > /dev/null)
 ${PREFIX}( eval \$(cc) \$(cflags) \$(dopts) -D_\$@ -c \$(prefix)/driver/driver.c > /dev/null)
 ${PREFIX}rm -f \$(prefix)/driver/yambo_cpp.h \$(prefix)/driver/ypp_cpp.h
 @echo
endef
define link
 ${PREFIX}(eval \$(fc) \$(fcflags) \$(lf90include) -o \$@ driver.o getopt.o \$(objs) \$(llibs) ) > /dev/null
endef
define modmove
 ${PREFIX}test \`\$(mfiles) | wc -l\` -eq 0 || mv *.mod \$(includedir)
endef
define dircheck
 ${PREFIX}if test ! -d \$(exec_prefix); then mkdir \$(exec_prefix);fi
endef
#
# Sources that do not want optimization
#
F77_NOOPT_SRC= xerbla.o slamch.o
#
\$(F77_NOOPT_SRC):
	${PREFIX}(eval \$(f77) -c \$(fuflags) \$(srcdir)/$cdir/\$*.f) > /dev/null
#
FC_NOOPT_SRC= mod_parser_m.o mod_logo.o
#
\$(FC_NOOPT_SRC):
	@rm -f \$*\$(f90suffix)
	${PREFIX}(eval \$(fpp) \$(dopts) \$(srcdir)/$cdir/\$*.F > \$*\$(f90suffix)) > /dev/null
	${PREFIX}(eval \$(fc) -c \$(fcuflags) \$(lf90include) \$*\$(f90suffix)) > /dev/null
	@echo $ECHO_N \$* " "
	@rm -f \$*\$(f90suffix)
#
# Special sources
#
FC_LOCAL_SRC= sgfft.o
\$(FC_LOCAL_SRC):
	@rm -f \$*\$(f90suffix)
	${PREFIX}(eval \$(fpp) \$(dopts) \$*.F > \$*\$(f90suffix)) > /dev/null
	${PREFIX}(\$(fc) -c \$(fcflags) \$(lf90include) \$(linclude) \$*\$(f90suffix)) > /dev/null
	@echo $ECHO_N \$*".F "

#
# Suffixes
#
.SUFFIXES: .F .f90 .c .f .o .a
#
# Includes
#
-include \$(dep_file)
#
# Rules
#
EOF
rm_command="@rm -f \$*\$(f90suffix)"
if [ "$KEEPSRC" == "yes" ]; then rm_command=" "; fi ;
cat << EOF >> $cdir/Makefile
.F.o:
	@rm -f \$*\$(f90suffix)
<<<<<<< HEAD
	${PREFIX}(eval \$(fpp) \$(dopts) \$(linclude) \$(topdir)/$cdir/\$*.F |sed -e 's/NEWLINE/\n/g'  > \$*\$(f90suffix)) > /dev/null
=======
	${PREFIX}(eval \$(fpp) \$(dopts) \$(linclude) \$(srcdir)/$cdir/\$*.F > \$*\$(f90suffix)) > /dev/null
>>>>>>> cc1a9b35
	${PREFIX}(\$(fc) -c \$(fcflags) \$(lf90include) \$(linclude) \$*\$(f90suffix)) > /dev/null
	${rm_command}
	@echo $ECHO_N \$*".F "
EOF
cat << EOF >> $cdir/Makefile
.f.o:
	${PREFIX}(eval \$(f77) -c \$(fflags) \$*.f) > /dev/null
	@echo $ECHO_N \$*".f "
.c.o:
	${PREFIX}(eval \$(cc) \$(cflags) \$(dopts) \$(linclude) -c \$<) > /dev/null
	@echo $ECHO_N \$< " "
EOF<|MERGE_RESOLUTION|>--- conflicted
+++ resolved
@@ -208,11 +208,7 @@
 cat << EOF >> $cdir/Makefile
 .F.o:
 	@rm -f \$*\$(f90suffix)
-<<<<<<< HEAD
-	${PREFIX}(eval \$(fpp) \$(dopts) \$(linclude) \$(topdir)/$cdir/\$*.F |sed -e 's/NEWLINE/\n/g'  > \$*\$(f90suffix)) > /dev/null
-=======
-	${PREFIX}(eval \$(fpp) \$(dopts) \$(linclude) \$(srcdir)/$cdir/\$*.F > \$*\$(f90suffix)) > /dev/null
->>>>>>> cc1a9b35
+	${PREFIX}(eval \$(fpp) \$(dopts) \$(linclude) \$(srcdir)/$cdir/\$*.F |sed -e 's/NEWLINE/\n/g'  > \$*\$(f90suffix)) > /dev/null
 	${PREFIX}(\$(fc) -c \$(fcflags) \$(lf90include) \$(linclude) \$*\$(f90suffix)) > /dev/null
 	${rm_command}
 	@echo $ECHO_N \$*".F "
