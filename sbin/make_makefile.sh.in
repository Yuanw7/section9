--- conflicted
+++ resolved
@@ -39,9 +39,8 @@
 ofile=$3
 mode=$4
 libs=$5
-if [ ! -f $cdir/$ofile         ] ; then exit 0; fi
-if [   -f $cdir/Makefile       ] ; then rm -f $cdir/Makefile ;  fi
-if [   -f $cdir/Makefile.locks ] ; then rm -f $cdir/Makefile.locks ;  fi
+if [ ! -f $cdir/$ofile ]; then exit 0; fi
+if [ -f $cdir/Makefile ] ; then rm -f $cdir/Makefile ;  fi
 #
 fc="\$(f90)"
 fcflags="\$(f90flags)"
@@ -105,33 +104,27 @@
     ;;
 esac
 
-cat config/setup >$cdir/Makefile.HEAD
-echo "fc=$fc" >> $cdir/Makefile.HEAD
-echo "fcflags=$fcflags" >> $cdir/Makefile.HEAD
-echo "fcuflags=$fcuflags" >> $cdir/Makefile.HEAD
-echo "llibs=$llibs" >> $cdir/Makefile.HEAD
-echo "linclude=$linclude" >> $cdir/Makefile.HEAD
-echo "llibinclude=$llibinclude" >> $cdir/Makefile.HEAD
-echo "lf90include=$lf90include $llibinclude" >> $cdir/Makefile.HEAD
-echo "mfiles=find . -name '*.mod'" >> $cdir/Makefile.HEAD
-echo "target=$target" >> $cdir/Makefile.HEAD
-echo "dmpi=$dmpi" >> $cdir/Makefile.HEAD
-echo "dopts=$dopts -D_\$(os)" >> $cdir/Makefile.HEAD
-echo "lock_file=$lock_file" >> $cdir/Makefile.HEAD
-echo "dep_file=$dep_file" >> $cdir/Makefile.HEAD
+cat config/setup >>$cdir/Makefile
+echo "fc=$fc" >> $cdir/Makefile
+echo "fcflags=$fcflags" >> $cdir/Makefile
+echo "fcuflags=$fcuflags" >> $cdir/Makefile
+echo "llibs=$llibs" >> $cdir/Makefile
+echo "linclude=$linclude" >> $cdir/Makefile
+echo "llibinclude=$llibinclude" >> $cdir/Makefile
+echo "lf90include=$lf90include $llibinclude" >> $cdir/Makefile
+echo "mfiles=find . -name '*.mod'" >> $cdir/Makefile
+echo "target=$target" >> $cdir/Makefile
+echo "dmpi=$dmpi" >> $cdir/Makefile
+echo "dopts=$dopts -D_\$(os)" >> $cdir/Makefile
+echo "lock_file=$lock_file" >> $cdir/Makefile
+echo "dep_file=$dep_file" >> $cdir/Makefile
 cp $cdir/$ofile $cdir/$ofile.c
-$cpp $cppflags $dopts -D_$os -D_$target $cdir/$ofile.c >> $cdir/Makefile.HEAD
+$cpp $cppflags $dopts -D_$os -D_$target $cdir/$ofile.c >> $cdir/Makefile
 rm -f $cdir/$ofile.c
 
 if [ "$mode" = "x" ] ; then 
-<<<<<<< HEAD
-cat << EOF > $cdir/Makefile.x
-.NOTPARALLEL:
-\$(target): locks \$(objs)
-=======
 cat << EOF >> $cdir/Makefile
 \$(target): \$(dep_file) \$(objs)
->>>>>>> c5337baa
 	\$(driver)\$
 	\$(link)\$
 	\$(modmove)\$ 
@@ -140,39 +133,21 @@
 EOF
 else 
 rm -f ./lib/$target
-<<<<<<< HEAD
-cat << EOF > $cdir/Makefile.lock
-\$(target): locks 
-EOF
-cat << EOF > $cdir/Makefile.ar
-
-\$(target): arcreate
-=======
 cat << EOF >> $cdir/Makefile
 \$(target): \$(dep_file) arcreate
->>>>>>> c5337baa
 	\$(modmove)\$ 
 EOF
 fi
 
-<<<<<<< HEAD
-cat << EOF > $cdir/Makefile.BOTTOM
-locks:
-=======
 cat << EOF >> $cdir/Makefile
 \$(lock_file):
->>>>>>> c5337baa
 	${PREFIX}if test ! -f \$(lock_file) && test "\$(debug)" = "no" ; then \
 	find . \( -name '*.o' -o -name '*.mod' -o -name '__*' \) | xargs rm -f ; \
 	touch \$(lock_file); rm -f \$(dep_file); fi
 	${PREFIX}if test "\$(debug)" = "yes"; \
 	then \$(srcdir)/sbin/objects_debug.sh \$(lock_file); rm -f \$(dep_file); fi
 
-<<<<<<< HEAD
-\$(dep_file):
-=======
 \$(dep_file): \$(lock_file)
->>>>>>> c5337baa
 	cd \$(topdir)/$cdir; \$(topdir)/sbin/moduledep.sh \$(objs) > \$(srcdir)/$cdir/\$(dep_file)
 
 arcreate: \$(objs)
@@ -243,7 +218,7 @@
 EOF
 rm_command="@rm -f \$*\$(f90suffix)"
 if [ "$KEEPSRC" == "yes" ]; then rm_command=" "; fi ;
-cat << EOF >> $cdir/Makefile.BOTTOM
+cat << EOF >> $cdir/Makefile
 .F.o:
 	@rm -f \$*\$(f90suffix)
 	${PREFIX}(eval \$(fpp) \$(dopts) \$(topdir)/$cdir/\$*.F > \$*\$(f90suffix)) > /dev/null
@@ -251,21 +226,11 @@
 	${rm_command}
 	@echo $ECHO_N \$*".F "
 EOF
-cat << EOF >> $cdir/Makefile.BOTTOM
+cat << EOF >> $cdir/Makefile
 .f.o:
 	${PREFIX}(eval \$(f77) -c \$(f77flags) \$(topdir)/$cdir/\$*.f) > /dev/null
 	@echo $ECHO_N \$*".f "
 .c.o:
 	${PREFIX}(eval \$(cc) \$(cflags) \$(dopts) \$(linclude) -c \$<) > /dev/null
 	@echo $ECHO_N \$< " "
-EOF
-#
-# Final Sandwiching
-#
-if [ -f $cdir/Makefile.x ]; then  
- cat $cdir/Makefile.HEAD $cdir/Makefile.x $cdir/Makefile.BOTTOM >  $cdir/Makefile
-else
- cat $cdir/Makefile.HEAD $cdir/Makefile.lock $cdir/Makefile.BOTTOM >  $cdir/Makefile.locks
- cat $cdir/Makefile.HEAD $cdir/Makefile.ar $cdir/Makefile.BOTTOM >  $cdir/Makefile.archive
-fi
-rm -f $cdir/Makefile.HEAD $cdir/Makefile.x $cdir/Makefile.BOTTOM $cdir/Makefile.lock $cdir/Makefile.ar+EOF