#! @SHELL@
#
#        Copyright (C) 2000-2020 the YAMBO team
#              http://www.yambo-code.org
#
# Authors (see AUTHORS file for details): AM
# 
# This file is distributed under the terms of the GNU 
# General Public License. You can redistribute it and/or 
# modify it under the terms of the GNU General Public 
# License as published by the Free Software Foundation; 
# either version 2, or (at your option) any later version.
#
# This program is distributed in the hope that it will 
# be useful, but WITHOUT ANY WARRANTY; without even the 
# implied warranty of MERCHANTABILITY or FITNESS FOR A 
# PARTICULAR PURPOSE.  See the GNU General Public License 
# for more details.
#
# You should have received a copy of the GNU General Public 
# License along with this program; if not, write to the Free 
# Software Foundation, Inc., 59 Temple Place - Suite 330,Boston, 
# MA 02111-1307, USA or visit http://www.gnu.org/copyleft/gpl.txt.
#
os="@build_os@"
cpp="@CPP@"
fpp="@FPP@"
cppflags="@CPPFLAGS_yambo@"
ECHO_N="@ECHO_N@"
PREFIX="@MKMF_PREFIX@"
KEEPSRC="@enable_keep_src@"
INCLUDEDIR="@compdir@/@includedir@"
#
if [ $# = 0 ] ; then
 echo $0 "dir target objectfile mode(l/x) Dflag1 Dflag2 Dflag3 ..."
 exit 0
fi
cdir=$1
target=$2
ofile=$3
mode=$4
libs=$5
if [ ! -f $cdir/$ofile ]; then exit 0; fi
if [ -f $cdir/Makefile ] ; then rm -f $cdir/Makefile ;  fi
#
llibs=""
lock_file="__lock"
dep_file="make.dep"
modlist_file="modfiles.list"
for arg in $@; do
 case $arg in
  -D_MPI)
   dmpi="yes" ;
   dopts="$dopts $arg";
   ;;
  -D_64BIT_OFFSET|-D_SLEPC_OFF)
   dopts="$dopts $arg";
   ;;
  -D_*) 
   dopts="$dopts $arg"
   a=`echo $arg  | sed "s/-D_/_/"`
   lock_file="$lock_file$a"
   ;;
  -l*) 
   llibs="$arg $llibs"
   ;;
 esac
done
#
comp_modules="$INCLUDEDIR//modules_"
for arg in $@; do
 case $arg in
  -D_MPI|-D_OPENMP|-D_CUDA|-D_DOUBLE|-D_TIMING|-D_PAR_IO|-D_HDF5_IO|-D_64BIT_OFFSET|-D_NC_CLASSIC|-D_OPENMP_INT_LINALG|-D_SLEPC)
   a=`echo $arg  | sed "s/-D_/_/"`
   comp_modules="$comp_modules$a";
   ;;
 esac
done
for arg in $@; do
 case $arg in
  -D_SLEPC_OFF)
   comp_modules=`echo $comp_modules  | sed "s/_SLEPC//"`;
   lock_file=`echo $lock_file  | sed "s/_SLEPC//"`;
   ;;
 esac
done
comp_modules=`echo $comp_modules | sed "s/_DOUBLE//2"`;
lock_file=`echo $lock_file  | sed "s/_DOUBLE//2"`;
#
# Libraries & Includes
#
llibs="-L\$(libdir) $llibs"
<<<<<<< HEAD
lf90include="@IFLAG@\$(includedir) @IFLAG@\$(modinclude) @IFLAG@\$(sysinclude) @IFLAG@\$(includedir)/headers/common @IFLAG@\$(includedir)/headers/parser @IFLAG@\$(srcdir)/driver/include"
linclude="-I\$(includedir) -I\$(modinclude) -I\$(sysinclude) -I\$(includedir)/headers/common -I\$(includedir)/headers/parser -I\$(srcdir)/driver/include"
lf90libinclude="\$(ipnetcdf) \$(inetcdff) \$(inetcdf) \$(ihdf5) \$(ilibxc) \$(ifft) \$(ipetsc) \$(islepc)"
#
case $target in
  yambo*)
   llibs="$llibs -lqe_pseudo -lmath77 -lslatec -llocal \$(lscalapack) \$(lslepc) \$(lpetsc) \$(llapack) \$(lblacs) \$(lblas)"
   llibs="$llibs \$(liotk) \$(lpnetcdf) \$(lnetcdff) \$(lnetcdf) \$(lhdf5) \$(llibxc) \$(lfft) \$(lfutile) \$(lyaml) -lm"
   lf90libinclude="\$(ipnetcdf) \$(inetcdff) \$(inetcdf) \$(ipetsc) \$(islepc) \$(ihdf5) \$(ilibxc) \$(ifft) \$(ifutile) \$(iyaml)"
    ;;
  a2y|elk2y|c2y)
   llibs="-lint_modules $llibs -lqe_pseudo -lmath77 -llocal \$(lscalapack) \$(llapack) \$(lblacs) \$(lblas) \$(lpnetcdf) \$(lnetcdff) \$(lnetcdf) \$(lhdf5) \$(llibxc) \$(lfft) \$(lfutile) \$(lyaml) -lm"
   lf90libinclude="\$(ipnetcdf) \$(inetcdff) \$(inetcdf) \$(ihdf5) \$(ilibxc) \$(iyaml)"
    ;;
  p2y*)
   llibs="-lint_modules $llibs -lqe_pseudo -lmath77 -llocal \$(liotk) \$(lscalapack) \$(llapack) \$(lblacs) \$(lblas) \$(lpnetcdf) \$(lnetcdff) \$(lnetcdf) \$(lhdf5) \$(llibxc) \$(lfft) \$(lfutile) \$(lyaml) -lm"
   lf90libinclude="\$(iiotk) \$(inetcdff) \$(inetcdf) \$(ihdf5) \$(ilibxc) \$(iyaml)"
    ;;
  e2y)
   llibs="-lint_modules $llibs -lqe_pseudo -lmath77 -llocal \$(letsf) \$(lscalapack) \$(llapack) \$(lblacs) \$(lblas) \$(lpnetcdf) \$(lnetcdff) \$(lnetcdf) \$(lhdf5) \$(llibxc) \$(lfft) \$(lfutile) \$(lyaml) -lm"
   lf90libinclude="\$(ietsf) \$(inetcdff) \$(inetcdf) \$(ihdf5) \$(ilibxc) \$(iyaml)"
    ;;
  ypp*)
   llibs="$llibs -lqe_pseudo -llocal -lmath77 -lslatec \$(lscalapack) \$(llapack) \$(lblacs) \$(lblas) \$(lpnetcdf) \$(lnetcdff) \$(lnetcdf) \$(lhdf5) \$(llibxc) \$(lfft) \$(lfutile) \$(lyaml) -lm"
   lf90libinclude="\$(ipnetcdf) \$(inetcdff) \$(inetcdf) \$(ihdf5) \$(ilibxc) \$(ifft)  \$(ifutile) \$(iyaml)"
    ;;
  lib*)
   lf90libinclude="\$(iiotk) \$(ipnetcdf) \$(inetcdff) \$(inetcdf) \$(ipetsc) \$(islepc) \$(ilibxc) \$(iyaml)"
=======
#
idriver="@IFLAG@\$(libdir)/yambo/driver/include @IFLAG@\$(includedir)/driver"
lf90include="@IFLAG@\$(includedir) @IFLAG@\$(modinclude) @IFLAG@\$(sysinclude) @IFLAG@\$(includedir)/headers/common @IFLAG@\$(includedir)/headers/parser \$(idriver)"
#
llocal="-lqe_pseudo -lmath77 -lslatec -llocal"
lPLA="\$(lscalapack) \$(lslepc) \$(lpetsc) \$(llapack) \$(lblacs) \$(lblas)"
lIO="\$(liotk) \$(lnetcdff) \$(lnetcdf) \$(lhdf5)"
lextlibs="\$(llibxc) \$(lfft) \$(lfutile) \$(lyaml)"
#
lf90libinclude="\$(inetcdff) \$(inetcdf) \$(ipetsc) \$(islepc) \$(ihdf5) \$(ilibxc) \$(ifft) \$(ifutile) \$(iyaml) \$(idriver)"
#
case $target in
  yambo*)
   llibs="$llibs $llocal $lPLA $lIO $lextlibs -lm"
    ;;
  a2y|elk2y|c2y)
   llibs="-lint_modules $llibs $llocal $lPLA $lIO $lextlibs -lm"
    ;;
  p2y*)
   llibs="-lint_modules $llibs $llocal $lPLA $lIO $lextlibs -lm"
    ;;
  e2y)
   llibs="-lint_modules $llibs $llocal $lPLA $lIO $lextlibs -lm"
    ;;
  ypp*)
   llibs="$llibs $llocal $lPLA $lIO $lextlibs -lm"
    ;;
  lib*)
>>>>>>> bbd2bb03
    ;;
esac

cat config/setup >>$cdir/Makefile
echo "llibs=$llibs" >> $cdir/Makefile
echo "linclude=$lf90include" >> $cdir/Makefile
echo "lf90libinclude=$lf90libinclude" >> $cdir/Makefile
echo "lf90include=$lf90include" >> $cdir/Makefile
echo "modinclude=$comp_modules" >> $cdir/Makefile
echo "mfiles=find . -maxdepth 1 -name '*.mod'" >> $cdir/Makefile
echo "target=$target" >> $cdir/Makefile
echo "dmpi=$dmpi" >> $cdir/Makefile
echo "dopts=$dopts -D_\$(os)" >> $cdir/Makefile
echo "lock_file=$lock_file" >> $cdir/Makefile
echo "dep_file=$dep_file" >> $cdir/Makefile
echo "modlist_file=$modlist_file" >> $cdir/Makefile
cp $cdir/$ofile $cdir/$ofile.c
$cpp $cppflags $dopts -D_$os -D_$target $cdir/$ofile.c >> $cdir/Makefile
rm -f $cdir/$ofile.c

if [ "$mode" = "x" ] ; then 
cat << EOF >> $cdir/Makefile
\$(target): \$(dep_file) \$(objs)
	\$(driver)
	\$(link)
	\$(modmove)
	\$(dircheck)
	@mv \$@ \$(exec_prefix)
EOF
else
rm -f ./lib/$target
cat << EOF >> $cdir/Makefile
\$(target): \$(dep_file) arcreate
	\$(modmove) 
EOF
fi

cat << EOF >> $cdir/Makefile
\$(lock_file):
	\$(modpath)
	${PREFIX}if test ! -f \$(lock_file) && test "\$(keep_objs)" = "no" ; then \
	find . \( -name '*.o' -o -name '*.mod' -o -name '__*' \) | xargs rm -f ; \
	touch \$(lock_file); rm -f \$(dep_file); rm -f \$(modlist_file); fi
	${PREFIX}if test "\$(keep_objs)" = "yes"; \
	then \$(compdir)/sbin/objects_store.sh \$(lock_file); rm -f \$(dep_file); rm -f \$(modlist_file); fi
	${PREFIX}if test "\$(keep_objs)" = "no"; then rm -f \$(dep_file); rm -f \$(modlist_file); fi

\$(dep_file): \$(lock_file)
	cd \$(srcdir)/$cdir; \$(srcdir)/sbin/moduledep.sh \$(objs) > \$(compdir)/$cdir/\$(dep_file)

arcreate: \$(objs)
	${PREFIX}(eval \$(ar) \$(arflags) \$(target) \$(objs)) > /dev/null
	${PREFIX}mv \$(target) \$(libdir) ; chmod u+x \$(libdir)/\$(target)
#
# Functions
#
define driver
 ${PREFIX}( eval \$(cc) \$(cflags) \$(dopts) \$(linclude) -L\$(libdir) -D_\$@ -c \$(libdir)/yambo/driver/src/driver/driver.c > /dev/null)
 @echo
endef
define link
 ${PREFIX}(eval \$(fc) \$(fcflags) \$(lf90include) \$(lf90libinclude) -o \$@ driver.o \$(objs) \$(llibs) ) > /dev/null
endef
define modpath
 ${PREFIX}if test ! -d $comp_modules; then echo "creating folder $comp_modules" ; fi
 ${PREFIX}if test ! -d $comp_modules; then mkdir $comp_modules ; fi
endef
define modmove
 ${PREFIX}test \`\$(mfiles) | wc -l\` -eq 0 || \$(mfiles) > \$(modlist_file)
 ${PREFIX}test \`\$(mfiles) | wc -l\` -eq 0 ||  mv *.mod $comp_modules
endef
define dircheck
 ${PREFIX}if test ! -d \$(exec_prefix); then mkdir \$(exec_prefix);fi
endef
#
# Sources that do not want optimization
#
F77_NOOPT_SRC= xerbla.o slamch.o
#
\$(F77_NOOPT_SRC):
	${PREFIX}(eval \$(f77) -c \$(fuflags) \$(srcdir)/$cdir/\$*.f) > /dev/null
EOF
rm_command="@rm -f \$*\$(f90suffix)"
if [ "$KEEPSRC" == "yes" ]; then rm_command=" "; fi ;
FC_NOOPT_SRC="mod_parser_m.o mod_logo.o"
for arg in $@; do
 case $arg in
  -D_PGI)
   FC_NOOPT_SRC="$FC_NOOPT_SRC bz_samp_indexes.o" ;;
 esac
done
cat << EOF >> $cdir/Makefile
#
FC_NOOPT_SRC= ${FC_NOOPT_SRC}
#
\$(FC_NOOPT_SRC):
	${rm_command}
	${PREFIX}(eval \$(fpp) \$(dopts) \$(linclude) \$(srcdir)/$cdir/\$*.F > \$*.tmp_source)
	@\$(srcdir)/sbin/replacer.sh \$*.tmp_source
	@mv \$*.tmp_source_space \$*\$(f90suffix)
	${PREFIX}(eval \$(fc) -c \$(fcuflags) \$(lf90include) \$(lf90libinclude) \$*\$(f90suffix)) > /dev/null
	@echo $ECHO_N \$* " "
	${rm_command}
#
# Special sources
#
FC_LOCAL_SRC= sgfft.o
\$(FC_LOCAL_SRC):
	@rm -f \$*\$(f90suffix)
	${PREFIX}(eval \$(fpp) \$(dopts) \$*.F > \$*\$(f90suffix)) > /dev/null
	${PREFIX}(\$(fc) -c \$(fcflags) \$(lf90include) \$(lf90libinclude) \$*\$(f90suffix)) > /dev/null
	@echo $ECHO_N \$*".F "

#
# Suffixes
#
.SUFFIXES: .F .f90 .c .f .o .a
#
# Includes
#
-include \$(dep_file)
#
# Rules
#
EOF
cat << EOF >> $cdir/Makefile
.F.o:
	${rm_command}
	${PREFIX}(eval \$(fpp) \$(dopts) \$(lf90include) \$(lf90libinclude) \$(srcdir)/$cdir/\$*.F > \$*.tmp_source)
	@\$(srcdir)/sbin/replacer.sh \$*.tmp_source
	@mv \$*.tmp_source_space \$*\$(f90suffix)
	${PREFIX}(\$(fc) -c \$(fcflags) \$(lf90include) \$(lf90libinclude) \$*\$(f90suffix)) > /dev/null
	${rm_command}
	@echo $ECHO_N \$*".F "
EOF
cat << EOF >> $cdir/Makefile
.f.o:
	${PREFIX}(eval \$(f77) -c \$(fflags) \$(srcdir)/$cdir/\$*.f)
	@echo $ECHO_N \$*".f "
.c.o:
	${PREFIX}(eval \$(cc) \$(cflags) \$(dopts) \$(linclude) -c \$(srcdir)/$cdir/\$*.c) > /dev/null
	@echo $ECHO_N \$*".c"
EOF<|MERGE_RESOLUTION|>--- conflicted
+++ resolved
@@ -90,46 +90,16 @@
 # Libraries & Includes
 #
 llibs="-L\$(libdir) $llibs"
-<<<<<<< HEAD
-lf90include="@IFLAG@\$(includedir) @IFLAG@\$(modinclude) @IFLAG@\$(sysinclude) @IFLAG@\$(includedir)/headers/common @IFLAG@\$(includedir)/headers/parser @IFLAG@\$(srcdir)/driver/include"
-linclude="-I\$(includedir) -I\$(modinclude) -I\$(sysinclude) -I\$(includedir)/headers/common -I\$(includedir)/headers/parser -I\$(srcdir)/driver/include"
-lf90libinclude="\$(ipnetcdf) \$(inetcdff) \$(inetcdf) \$(ihdf5) \$(ilibxc) \$(ifft) \$(ipetsc) \$(islepc)"
-#
-case $target in
-  yambo*)
-   llibs="$llibs -lqe_pseudo -lmath77 -lslatec -llocal \$(lscalapack) \$(lslepc) \$(lpetsc) \$(llapack) \$(lblacs) \$(lblas)"
-   llibs="$llibs \$(liotk) \$(lpnetcdf) \$(lnetcdff) \$(lnetcdf) \$(lhdf5) \$(llibxc) \$(lfft) \$(lfutile) \$(lyaml) -lm"
-   lf90libinclude="\$(ipnetcdf) \$(inetcdff) \$(inetcdf) \$(ipetsc) \$(islepc) \$(ihdf5) \$(ilibxc) \$(ifft) \$(ifutile) \$(iyaml)"
-    ;;
-  a2y|elk2y|c2y)
-   llibs="-lint_modules $llibs -lqe_pseudo -lmath77 -llocal \$(lscalapack) \$(llapack) \$(lblacs) \$(lblas) \$(lpnetcdf) \$(lnetcdff) \$(lnetcdf) \$(lhdf5) \$(llibxc) \$(lfft) \$(lfutile) \$(lyaml) -lm"
-   lf90libinclude="\$(ipnetcdf) \$(inetcdff) \$(inetcdf) \$(ihdf5) \$(ilibxc) \$(iyaml)"
-    ;;
-  p2y*)
-   llibs="-lint_modules $llibs -lqe_pseudo -lmath77 -llocal \$(liotk) \$(lscalapack) \$(llapack) \$(lblacs) \$(lblas) \$(lpnetcdf) \$(lnetcdff) \$(lnetcdf) \$(lhdf5) \$(llibxc) \$(lfft) \$(lfutile) \$(lyaml) -lm"
-   lf90libinclude="\$(iiotk) \$(inetcdff) \$(inetcdf) \$(ihdf5) \$(ilibxc) \$(iyaml)"
-    ;;
-  e2y)
-   llibs="-lint_modules $llibs -lqe_pseudo -lmath77 -llocal \$(letsf) \$(lscalapack) \$(llapack) \$(lblacs) \$(lblas) \$(lpnetcdf) \$(lnetcdff) \$(lnetcdf) \$(lhdf5) \$(llibxc) \$(lfft) \$(lfutile) \$(lyaml) -lm"
-   lf90libinclude="\$(ietsf) \$(inetcdff) \$(inetcdf) \$(ihdf5) \$(ilibxc) \$(iyaml)"
-    ;;
-  ypp*)
-   llibs="$llibs -lqe_pseudo -llocal -lmath77 -lslatec \$(lscalapack) \$(llapack) \$(lblacs) \$(lblas) \$(lpnetcdf) \$(lnetcdff) \$(lnetcdf) \$(lhdf5) \$(llibxc) \$(lfft) \$(lfutile) \$(lyaml) -lm"
-   lf90libinclude="\$(ipnetcdf) \$(inetcdff) \$(inetcdf) \$(ihdf5) \$(ilibxc) \$(ifft)  \$(ifutile) \$(iyaml)"
-    ;;
-  lib*)
-   lf90libinclude="\$(iiotk) \$(ipnetcdf) \$(inetcdff) \$(inetcdf) \$(ipetsc) \$(islepc) \$(ilibxc) \$(iyaml)"
-=======
 #
 idriver="@IFLAG@\$(libdir)/yambo/driver/include @IFLAG@\$(includedir)/driver"
 lf90include="@IFLAG@\$(includedir) @IFLAG@\$(modinclude) @IFLAG@\$(sysinclude) @IFLAG@\$(includedir)/headers/common @IFLAG@\$(includedir)/headers/parser \$(idriver)"
 #
 llocal="-lqe_pseudo -lmath77 -lslatec -llocal"
 lPLA="\$(lscalapack) \$(lslepc) \$(lpetsc) \$(llapack) \$(lblacs) \$(lblas)"
-lIO="\$(liotk) \$(lnetcdff) \$(lnetcdf) \$(lhdf5)"
+lIO="\$(liotk) \$(lpnetcdf) \$(lnetcdff) \$(lnetcdf) \$(lhdf5)"
 lextlibs="\$(llibxc) \$(lfft) \$(lfutile) \$(lyaml)"
 #
-lf90libinclude="\$(inetcdff) \$(inetcdf) \$(ipetsc) \$(islepc) \$(ihdf5) \$(ilibxc) \$(ifft) \$(ifutile) \$(iyaml) \$(idriver)"
+lf90libinclude="\$(ipnetcdf) \$(inetcdff) \$(inetcdf) \$(ipetsc) \$(islepc) \$(ihdf5) \$(ilibxc) \$(ifft) \$(ifutile) \$(iyaml) \$(idriver)"
 #
 case $target in
   yambo*)
@@ -148,7 +118,6 @@
    llibs="$llibs $llocal $lPLA $lIO $lextlibs -lm"
     ;;
   lib*)
->>>>>>> bbd2bb03
     ;;
 esac
 
