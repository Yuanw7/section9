--- conflicted
+++ resolved
@@ -88,41 +88,13 @@
 lock_file=`echo $lock_file  | sed "s/_DOUBLE//2"`;
 #
 llibs="-L\$(libdir) $llibs"
-<<<<<<< HEAD
-lf90include="@IFLAG@\$(includedir) @IFLAG@\$(sysinclude) @IFLAG@\$(includedir)/headers/common @IFLAG@\$(includedir)/headers/parser @IFLAG@\$(srcdir)/driver/include"
-linclude="-I\$(includedir) -I\$(sysinclude) -I\$(includedir)/headers/common -I\$(includedir)/headers/parser -I\$(srcdir)/driver/include"
-=======
 lf90include="@IFLAG@\$(includedir) @IFLAG@\$(modinclude) @IFLAG@\$(sysinclude) @IFLAG@\$(includedir)/headers/common @IFLAG@\$(includedir)/headers/parser @IFLAG@\$(srcdir)/driver/include"
 linclude="-I\$(includedir) -I\$(modinclude) -I\$(sysinclude) -I\$(includedir)/headers/common -I\$(includedir)/headers/parser -I\$(srcdir)/driver/include"
->>>>>>> f4d53f5d
 lf90libinclude="\$(inetcdff) \$(inetcdf) \$(ihdf5) \$(ilibxc) \$(ifft) \$(ipetsc) \$(islepc)"
 #
 case $target in
   yambo*)
    llibs="$llibs -lqe_pseudo -lmath77 -lslatec -llocal \$(lscalapack) \$(lslepc) \$(lpetsc) \$(llapack) \$(lblacs) \$(lblas)"
-<<<<<<< HEAD
-   llibs="$llibs \$(liotk) \$(lnetcdff) \$(lnetcdf) \$(lhdf5) \$(llibxc) \$(lfft) -lm"
-   lf90libinclude="\$(inetcdff) \$(inetcdf) \$(ipetsc) \$(islepc) \$(ihdf5) \$(ilibxc) \$(ifft)"
-    ;;
-  a2y|elk2y|c2y)
-   llibs="-lint_modules $llibs -lqe_pseudo -lmath77 -llocal \$(lscalapack) \$(llapack) \$(lblacs) \$(lblas) \$(lnetcdff) \$(lnetcdf) \$(lhdf5) \$(llibxc) \$(lfft) -lm"
-   lf90libinclude="\$(inetcdff) \$(inetcdf) \$(ihdf5) \$(ilibxc)"
-    ;;
-  p2y*)
-   llibs="-lint_modules $llibs -lqe_pseudo -lmath77 -llocal \$(liotk) \$(lscalapack) \$(llapack) \$(lblacs) \$(lblas) \$(lnetcdff) \$(lnetcdf) \$(lhdf5) \$(llibxc) \$(lfft) -lm"
-   lf90libinclude="\$(iiotk) \$(inetcdff) \$(inetcdf) \$(ihdf5) \$(ilibxc)"
-    ;;
-  e2y)
-   llibs="-lint_modules $llibs -lqe_pseudo -lmath77 -llocal \$(letsf) \$(lscalapack) \$(llapack) \$(lblacs) \$(lblas) \$(lnetcdff) \$(lnetcdf) \$(lhdf5) \$(llibxc) \$(lfft) -lm"
-   lf90libinclude="\$(ietsf) \$(inetcdff) \$(inetcdf) \$(ihdf5) \$(ilibxc)"
-    ;;
-  ypp*)
-   llibs="$llibs -lqe_pseudo -llocal -lmath77 -lslatec \$(lscalapack) \$(llapack) \$(lblacs) \$(lblas) \$(lnetcdff) \$(lnetcdf) \$(lhdf5) \$(llibxc) \$(lfft) -lm"
-   lf90libinclude="\$(inetcdff) \$(inetcdf) \$(ihdf5) \$(ilibxc) \$(ifft)"
-    ;;
-  lib*)
-   lf90libinclude="\$(iiotk) \$(inetcdff) \$(inetcdf) \$(ipetsc) \$(islepc)"
-=======
    llibs="$llibs \$(liotk) \$(lnetcdff) \$(lnetcdf) \$(lhdf5) \$(llibxc) \$(lfft) \$(lfutile) \$(lyaml) -lm"
    lf90libinclude="\$(inetcdff) \$(inetcdf) \$(ipetsc) \$(islepc) \$(ihdf5) \$(ilibxc) \$(ifft) \$(ifutile) \$(iyaml)"
     ;;
@@ -144,7 +116,6 @@
     ;;
   lib*)
    lf90libinclude="\$(iiotk) \$(inetcdff) \$(inetcdf) \$(ipetsc) \$(islepc) \$(ilibxc) \$(iyaml)"
->>>>>>> f4d53f5d
     ;;
 esac
 
@@ -153,12 +124,8 @@
 echo "linclude=$linclude" >> $cdir/Makefile
 echo "lf90libinclude=$lf90libinclude" >> $cdir/Makefile
 echo "lf90include=$lf90include" >> $cdir/Makefile
-<<<<<<< HEAD
-echo "mfiles=find . -name '*.mod'" >> $cdir/Makefile
-=======
 echo "modinclude=$comp_modules" >> $cdir/Makefile
 echo "mfiles=find . -maxdepth 1 -name '*.mod'" >> $cdir/Makefile
->>>>>>> f4d53f5d
 echo "target=$target" >> $cdir/Makefile
 echo "dmpi=$dmpi" >> $cdir/Makefile
 echo "dopts=$dopts -D_\$(os)" >> $cdir/Makefile
@@ -242,15 +209,10 @@
 FC_NOOPT_SRC= ${FC_NOOPT_SRC}
 #
 \$(FC_NOOPT_SRC):
-<<<<<<< HEAD
-	@rm -f \$*\$(f90suffix)
-	${PREFIX}(eval \$(fpp) \$(dopts) \$(srcdir)/$cdir/\$*.F > \$*\$(f90suffix)) > /dev/null
-=======
 	${rm_command}
 	${PREFIX}(eval \$(fpp) \$(dopts) \$(linclude) \$(srcdir)/$cdir/\$*.F > \$*.tmp_source)
 	@\$(srcdir)/sbin/replacer.sh \$*.tmp_source
 	@mv \$*.tmp_source_space \$*\$(f90suffix)
->>>>>>> f4d53f5d
 	${PREFIX}(eval \$(fc) -c \$(fcuflags) \$(lf90include) \$(lf90libinclude) \$*\$(f90suffix)) > /dev/null
 	@echo $ECHO_N \$* " "
 	${rm_command}
