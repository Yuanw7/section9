#!/usr/bin/env python
#
<<<<<<< HEAD
#        Copyright (C) 2000-2021 the YAMBO team
#              http://www.yambo-code.org
=======
# License-Identifier: GPL
>>>>>>> 82ff7ed5
#
# Copyright (C) 2016 The Yambo Team
#
# Authors (see AUTHORS file for details): CH
#
# -*- coding: utf-8 -*-

from __future__ import print_function

import locale
import re
import os
import os.path
import sys
import glob
import textwrap
import datetime
import collections
import itertools

from subprocess import Popen, PIPE

try:
    import pystache
except ImportError:  ## pragma: no cover
    pystache = None

try:
    import mako
except ImportError:  ## pragma: no cover
    mako = None

PY3 = sys.version_info[0] >= 3

if PY3:
    imap = map
else:  ## pragma: no cover
    imap = itertools.imap

usage_msg = """usage: %(exname)s"""
help_msg = """\
Run this command in a git repository to output a formatted changelog

%(exname)s uses a config file to filter meaningful commit or do some
 formatting in commit messages thanks to a config file.

Config file location will be resolved in this order:

  - in shell environment variable GITCHANGELOG_CONFIG_FILENAME
  - in git configuration: ``git config gitchangelog.rc-path``
  - as '.%(exname)s.rc' in the root of the current git repository

"""

full_help_msg = "%s\n\n%s" % (usage_msg, help_msg)


class ShellError(Exception):

    def __init__(self, msg, errlvl=None, command=None, out=None, err=None):
        self.errlvl = errlvl
        self.command = command
        self.out = out
        self.err = err
        super(ShellError, self).__init__(msg)


def die(msg=None):
    if msg:
        sys.stderr.write(msg + "\n")
    sys.exit(1)

##
## config file functions
##

_config_env = {}


def available_in_config(f):
    _config_env[f.__name__] = f
    return f


def load_config_file(filename, default_filename=None,
                     fail_if_not_present=True):
    """Loads data from a config file."""

    config = _config_env.copy()
    for fname in [default_filename, filename]:
        if fname and os.path.exists(fname):
            if not os.path.isfile(fname):
                die("config file path '%s' exists but is not a file !"
                    % (fname, ))
            try:
                with open(fname) as f:
                    code = compile(f.read(), fname, 'exec')
                    exec(code, config)
            except SyntaxError as e:
                die('Syntax error in config file: %s\n'
                    'Line %i offset %i\n'
                    % (fname, e.lineno, e.offset))
        else:
            if fail_if_not_present:
                die('%s config file is not found and is required.' % (fname, ))

    return config

##
## Text functions
##

@available_in_config
class TextProc(object):

    def __init__(self, fun):
        self.fun = fun
        if hasattr(fun, "__name__"):
            self.__name__ = fun.__name__

    def __call__(self, text):
        return self.fun(text)

    def __or__(self, value):
        if isinstance(value, TextProc):
            return TextProc(lambda text: value.fun(self.fun(text)))
        raise SyntaxError


@TextProc
def ucfirst(msg):
    return msg[0].upper() + msg[1:]


@TextProc
def final_dot(msg):
    if len(msg) == 0:
        return "No commit message."
    if msg[-1].isalnum():
        return msg + "."
    return msg


def indent(text, chars="  ", first=None):
    """Return text string indented with the given chars

    >>> string = 'This is first line.\\nThis is second line\\n'

    >>> print(indent(string, chars="| "))  # doctest: +NORMALIZE_WHITESPACE
    | This is first line.
    | This is second line
    |

    >>> print(indent(string, first="- "))  # doctest: +NORMALIZE_WHITESPACE
    - This is first line.
      This is second line


    >>> string = 'This is first line.\\n\\nThis is second line'
    >>> print(indent(string, first="- "))  # doctest: +NORMALIZE_WHITESPACE
    - This is first line.
    <BLANKLINE>
      This is second line

    """
    if first:
        first_line = text.split("\n")[0]
        rest = '\n'.join(text.split("\n")[1:])
        return '\n'.join([(first + first_line).rstrip(),
                          indent(rest, chars=chars)])
    return '\n'.join([(chars + line).rstrip()
                      for line in text.split('\n')])


def paragraph_wrap(text, regexp="\n\n"):
    r"""Wrap text by making sure that paragraph are separated correctly

        >>> string = 'This is first paragraph which is quite long don\'t you \
        ... think ? Well, I think so.\n\nThis is second paragraph\n'

        >>> print(paragraph_wrap(string)) # doctest: +NORMALIZE_WHITESPACE
        This is first paragraph which is quite long don't you think ? Well, I
        think so.
        This is second paragraph

    Notice that that each paragraph has been wrapped separately.

    """
    regexp = re.compile(regexp, re.MULTILINE)
    return "\n".join("\n".join(textwrap.wrap(paragraph.strip()))
                     for paragraph in regexp.split(text)).strip()


def curryfy(f):
    return lambda *a, **kw: TextProc(lambda txt: f(txt, *a, **kw))

## these are curryfied version of their lower case definition

Indent = curryfy(indent)
Wrap = curryfy(paragraph_wrap)
ReSub = lambda p, r, **k: TextProc(lambda txt: re.sub(p, r, txt, **k))
noop = TextProc(lambda txt: txt)
strip = TextProc(lambda txt: txt.strip())

for label in ("Indent", "Wrap", "ReSub", "noop", "final_dot",
              "ucfirst", "strip"):
    _config_env[label] = locals()[label]

##
## System functions
##

_preferred_encoding = locale.getpreferredencoding()


def itermap(fun):

    def _new(orig_iter_method):

        def new_iter_method(*arg, **kwargs):
            return imap(
                fun, orig_iter_method(*arg, **kwargs))
        return new_iter_method
    return _new


class Phile(object):
    """File like API to read fields separated by any delimiters

    It'll take care of file decoding to unicode.

    This is an adaptor on a file object.

        >>> if PY3:
        ...     from io import BytesIO
        ...     def File(s):
        ...         _obj = BytesIO()
        ...         _obj.write(s.encode(_preferred_encoding))
        ...         _obj.seek(0)
        ...         return _obj
        ... else:
        ...     from cStringIO import StringIO as File

        >>> f = Phile(File("a-b-c-d"))

    Read provides an iterator:

        >>> def show(l):
        ...     print(", ".join(l))
        >>> show(f.read(delimiter="-"))
        a, b, c, d

    You can change the buffersize loaded into memory before outputing
    your changes. It should not change the iterator output:

        >>> f = Phile(File("é-à-ü-d"), buffersize=3)
        >>> len(list(f.read(delimiter="-")))
        4

        >>> f = Phile(File("foo-bang-yummy"), buffersize=3)
        >>> show(f.read(delimiter="-"))
        foo, bang, yummy

        >>> f = Phile(File("foo-bang-yummy"), buffersize=1)
        >>> show(f.read(delimiter="-"))
        foo, bang, yummy

    """

    def __init__(self, file, buffersize=4096):
        self._file = file
        self._buffersize = buffersize

    @itermap(lambda r: r.decode(_preferred_encoding))
    def read(self, delimiter="\n"):
        buf = ""
        if PY3:
            delimiter = delimiter.encode(_preferred_encoding)
            buf = buf.encode(_preferred_encoding)
        while True:
            chunk = self._file.read(self._buffersize)
            if not chunk:
                yield buf
                raise StopIteration
            records = chunk.split(delimiter)
            records[0] = buf + records[0]
            for record in records[:-1]:
                yield record
            buf = records[-1]

    def write(self, buf):
        if PY3:
            buf = buf.encode(_preferred_encoding)
        return self._file.write(buf)

    def close(self):
        return self._file.close()


class Proc(Popen):

    def __init__(self, command, env=None):
        super(Proc, self).__init__(
            command, shell=True,
            stdin=PIPE, stdout=PIPE, stderr=PIPE,
            close_fds=True, env=env,
            universal_newlines=False)

        self.stdin = Phile(self.stdin)
        self.stdout = Phile(self.stdout)
        self.stderr = Phile(self.stderr)


def cmd(command, env=None):
    p = Popen(command, shell=True,
              stdin=PIPE, stdout=PIPE, stderr=PIPE,
              close_fds=True, env=env,
              universal_newlines=False)
    stdout, stderr = p.communicate()
    return (stdout.decode(locale.getpreferredencoding()),
            stderr.decode(locale.getpreferredencoding()),
            p.returncode)


def wrap(command, ignore_errlvls=[0], env=None):
    """Wraps a shell command and casts an exception on unexpected errlvl

    >>> wrap('/tmp/lsdjflkjf') # doctest: +ELLIPSIS +IGNORE_EXCEPTION_DETAIL
    Traceback (most recent call last):
    ...
    ShellError: Wrapped command '/tmp/lsdjflkjf' exited with errorlevel 127.
      stderr:
      | /bin/sh: .../tmp/lsdjflkjf: not found

    >>> print(wrap('echo hello'),  end='')
    hello

    """

    out, err, errlvl = cmd(command, env=env)

    if errlvl not in ignore_errlvls:

        formatted = []
        if out:
            if out.endswith('\n'):
                out = out[:-1]
            formatted.append("stdout:\n%s" % indent(out, "| "))
        if err:
            if err.endswith('\n'):
                err = err[:-1]
            formatted.append("stderr:\n%s" % indent(err, "| "))
        formatted = '\n'.join(formatted)

        raise ShellError("Wrapped command %r exited with errorlevel %d.\n%s"
                         % (command, errlvl, indent(formatted, chars="  ")),
                         errlvl=errlvl, command=command, out=out, err=err)
    return out


def swrap(command, **kwargs):
    """Same as ``wrap(...)`` but strips the output."""

    return wrap(command, **kwargs).strip()


##
## git information access
##

class SubGitObjectMixin(object):

    def __init__(self, repos):
        self._repos = repos

    def swrap(self, *args, **kwargs):
        """Simple delegation to ``repos`` original method."""
        return self._repos.swrap(*args, **kwargs)


GIT_FORMAT_KEYS = {
    'sha1': "%H",
    'subject': "%s",
    'author_name': "%an",
    'author_date': "%ad",
    'author_date_timestamp': "%at",
    'committer_name': "%cn",
    'committer_date_timestamp': "%ct",
    'raw_body': "%B",
    'body': "%b",
}

GIT_FULL_FORMAT_STRING = "%x00".join(GIT_FORMAT_KEYS.values())


class GitCommit(SubGitObjectMixin):

    def __init__(self, repos, identifier):
        super(GitCommit, self).__init__(repos)
        self.identifier = identifier

    def __getattr__(self, label):
        """Completes commits attributes upon request."""
        attrs = GIT_FORMAT_KEYS.keys()
        if label not in attrs:
            return super(GitCommit, self).__getattr__(label)

        identifier = self.identifier
        if identifier == "LAST":
            identifier = self.swrap(
                "git rev-list --first-parent --max-parents=0 HEAD")

        ## Compute only missing information
        missing_attrs = [l for l in attrs if not l in self.__dict__]
        aformat = "%x00".join(GIT_FORMAT_KEYS[l]
                              for l in missing_attrs)
        try:
            ret = self.swrap("git log -n 1 %s --pretty=format:%s --"
                             % (identifier, aformat))
        except ShellError:
            raise ValueError("Given commit identifier %s doesn't exists"
                             % self.identifier)
        attr_values = ret.split("\x00")
        for attr, value in zip(missing_attrs, attr_values):
            setattr(self, attr, value.strip())
        return getattr(self, label)

    @property
    def date(self):
        d = datetime.datetime.utcfromtimestamp(
            float(self.author_date_timestamp))
        return d.strftime('%Y-%m-%d')

    def __eq__(self, value):
        if not isinstance(value, GitCommit):
            return False
        return self.sha1 == value.sha1

    def __hash__(self):
        return hash(self.sha1)

    def __repr__(self):
        return "<%s %r>" % (self.__class__.__name__, self.identifier)


def normpath(path, cwd=None):
    """path can be absolute or relative, if relative it uses the cwd given as
    param.

    """
    if os.path.isabs(path):
        return path
    cwd = cwd if cwd else os.getcwd()
    return os.path.normpath(os.path.join(cwd, path))


class GitConfig(SubGitObjectMixin):
    """Interface to config values of git

    Let's create a fake GitRepos:

        >>> from minimock import Mock
        >>> repos = Mock("gitRepos")

    Initialization:

        >>> cfg = GitConfig(repos)

    Query, by attributes or items:

        >>> repos.swrap.mock_returns = "bar"
        >>> cfg.foo
        Called gitRepos.swrap("git config 'foo'")
        'bar'
        >>> cfg["foo"]
        Called gitRepos.swrap("git config 'foo'")
        'bar'
        >>> cfg.get("foo")
        Called gitRepos.swrap("git config 'foo'")
        'bar'
        >>> cfg["foo.wiz"]
        Called gitRepos.swrap("git config 'foo.wiz'")
        'bar'

    Notice that you can't use attribute search in subsection as ``cfg.foo.wiz``
    That's because in git config files, you can have a value attached to
    an element, and this element can also be a section.

    Nevertheless, you can do:

        >>> getattr(cfg, "foo.wiz")
        Called gitRepos.swrap("git config 'foo.wiz'")
        'bar'

    Default values
    --------------

    get item, and getattr default values can be used:

        >>> del repos.swrap.mock_returns
        >>> repos.swrap.mock_raises = ShellError('Key not found',
        ...                                      errlvl=1, out="", err="")

        >>> getattr(cfg, "foo", "default")
        Called gitRepos.swrap("git config 'foo'")
        'default'

        >>> cfg["foo"]  ## doctest: +ELLIPSIS
        Traceback (most recent call last):
        ...
        KeyError: 'foo'

        >>> getattr(cfg, "foo")  ## doctest: +ELLIPSIS
        Traceback (most recent call last):
        ...
        AttributeError...

        >>> cfg.get("foo", "default")
        Called gitRepos.swrap("git config 'foo'")
        'default'

        >>> print("%r" % cfg.get("foo"))
        Called gitRepos.swrap("git config 'foo'")
        None

    """

    def __init__(self, repos):
        super(GitConfig, self).__init__(repos)

    def __getattr__(self, label):
        cmd = "git config %r" % str(label)
        try:
            res = self.swrap(cmd)
        except ShellError as e:
            if e.errlvl == 1 and e.out == "" and e.err == "":
                raise AttributeError("key %r is not found in git config."
                                     % label)
            raise
        return res

    def get(self, label, default=None):
        return getattr(self, label, default)

    def __getitem__(self, label):
        try:
            return getattr(self, label)
        except AttributeError:
            raise KeyError(label)


class GitRepos(object):

    def __init__(self, path):

        ## Saving this original path to ensure all future git commands
        ## will be done from this location.
        self._orig_path = os.path.abspath(path)

        ## verify ``git`` command is accessible:
        try:
            self._git_version = self.swrap("git version")
        except ShellError:
            raise EnvironmentError(
                "Required ``git`` command not found or broken in $PATH. "
                "(calling ``git version`` failed.)")

        ## verify that we are in a git repository
        try:
            self.swrap("git remote")
        except ShellError:
            raise EnvironmentError(
                "Not in a git repository. (calling ``git remote`` failed.)")

        self.bare = self.swrap("git rev-parse --is-bare-repository") == "true"
        self.toplevel = None if self.bare else \
                        self.swrap("git rev-parse --show-toplevel")
        self.gitdir = normpath(
            os.path.join(self._orig_path,
                         self.swrap("git rev-parse --git-dir")))

    def commit(self, identifier):
        return GitCommit(self, identifier)

    @property
    def config(self):
        return GitConfig(self)

    def swrap(self, command, **kwargs):
        """Essential force the CWD of the command to be in self._orig_path"""

        command = "cd %s; %s" % (self._orig_path, command)
        return swrap(command, **kwargs)

    @property
    def tags(self):
        """String list of repository's tag names

        Current tag order is committer date timestamp of tagged commit.
        No firm reason for that, and it could change in future version.

        """
        tags = self.swrap('git tag -l').split("\n")
        ## Should we use new version name sorting ?  refering to :
        ## ``git tags --sort -v:refname`` in git version >2.0.
        ## Sorting and reversing with command line is not available on
        ## git version <2.0
        return sorted([self.commit(tag) for tag in tags if tag != ''],
                      key=lambda x: int(x.committer_date_timestamp))

    def log(self, includes=["HEAD", ], excludes=[], include_merge=True):
        """Reverse chronological list of git repository's commits

        Note: rev lists can be GitCommit instance list or identifier list.

        """

        refs = {'includes': includes,
                'excludes': excludes}
        for ref_type in ('includes', 'excludes'):
            for idx, ref in enumerate(refs[ref_type]):
                if not isinstance(ref, GitCommit):
                    refs[ref_type][idx] = self.commit(ref)

        ## --topo-order: don't mix commits from separate branches.
        plog = Proc("git log --stdin -z --topo-order --pretty=format:%s %s --"
                    % (GIT_FULL_FORMAT_STRING,
                       '--no-merges' if not include_merge else ''))
        for ref in refs["includes"]:
            plog.stdin.write("%s\n" % ref.sha1)

        for ref in refs["excludes"]:
            plog.stdin.write("^%s\n" % ref.sha1)
        plog.stdin.close()

        def mk_commit(dct):
            """Creates an already set commit from a dct"""
            c = self.commit(dct["sha1"])
            for k, v in dct.items():
                setattr(c, k, v)
            return c

        values = plog.stdout.read("\x00")

        try:
            while True:  ## values.next() will eventualy raise a StopIteration
                yield mk_commit(dict([(key, next(values))
                                      for key in GIT_FORMAT_KEYS]))
        finally:
            plog.stdout.close()
            plog.stderr.close()


def first_matching(section_regexps, string):
    for section, regexps in section_regexps:
        if regexps is None:
            return section
        for regexp in regexps:
            if re.search(regexp, string) is not None:
                return section


def ensure_template_file_exists(label, template_name):
    """Return"""

    template_dir = os.path.join(
        os.path.dirname(os.path.realpath(__file__)),
        "templates", label)

    template_path = os.path.join(template_dir, "%s.tpl" % template_name)

    if not os.path.exists(template_path):
        templates = glob.glob(os.path.join(template_dir, "*.tpl"))
        if len(templates) > 0:
            msg = ("These are the available %s templates:" % label)
            msg += "\n - " + \
                  "\n - ".join(os.path.basename(f).split(".")[0]
                               for f in templates)
            msg += "\nTemplates are located in %r" % template_dir
        else:
            msg = "No available %s templates found in %r." \
                  % (label, template_dir)
        die("Error: Invalid %s template name %r.\n" % (label, template_name) +
            "%s" % msg)

    return template_path

##
## Output Engines
##

@available_in_config
def rest_py(data, opts={}):
    """Returns ReStructured Text changelog content from data"""

    def rest_title(label, char="="):
        return (label.strip() + "\n") + (char * len(label) + "\n")

    def render_version(version):
        title = "%s (%s)" % (version["tag"], version["date"]) \
                if version["tag"] else \
                opts["unreleased_version_label"]
        s = rest_title(title, char="-") + "\n"

        sections = version["sections"]
        nb_sections = len(sections)
        for section in sections:

            section_label = section["label"] if section.get("label", None) \
                            else "Other"

            if not (section_label == "Other" and nb_sections == 1):
                s += rest_title(section_label, "~") + "\n"

            for commit in section["commits"]:
                s += render_commit(commit)
        return s

    def render_commit(commit, opts=opts):
        subject = commit["subject"]
        subject += " [%s]" % (commit["author"], )

        entry = indent('\n'.join(textwrap.wrap(subject)),
                       first="- ").strip() + "\n\n"

        if commit["body"]:
            entry += indent(commit["body"])
            entry += "\n\n"

        return entry

    return (rest_title(data["title"], char="=") + "\n" +
            "".join(render_version(version)
                    for version in data["versions"]
                    if len(version["sections"]) > 0))

## formatter engines

if pystache:

    @available_in_config
    def mustache(template_name):
        """Return a callable that will render a changelog data structure

        returned callable must take 2 arguments ``data`` and ``opts``.

        """
        template_path = ensure_template_file_exists("mustache", template_name)

        with open(template_path) as f:
            template = f.read()

        def renderer(data, opts):

            ## mustache is very simple so we need to add some intermediate
            ## values
            data["title_chars"] = list(data["title"])
            for version in data["versions"]:
                title = "%s (%s)" % (version["tag"], version["date"]) \
                        if version["tag"] else \
                        opts["unreleased_version_label"]
                version["label"] = title
                version["label_chars"] = list(version["label"])
                for section in version["sections"]:
                    section["label_chars"] = list(section["label"])
                    section["display_label"] = \
                        not (section["label"] == "Other" and \
                             len(version["sections"]) == 1)
                    for commit in section["commits"]:
                        commit["body_indented"] = indent(commit["body"])

            return pystache.render(template, data)

        return renderer

else:

    @available_in_config
    def mustache(template_name):
        die("Required 'pystache' python module not found.")


if mako:

    import mako.template

    mako_env = dict((f.__name__, f) for f in (ucfirst, indent, textwrap,
                                              paragraph_wrap))

    @available_in_config
    def makotemplate(template_name):
        """Return a callable that will render a changelog data structure

        returned callable must take 2 arguments ``data`` and ``opts``.

        """
        template_path = ensure_template_file_exists("mako", template_name)

        template = mako.template.Template(filename=template_path)

        def renderer(data, opts):
            kwargs = mako_env.copy()
            kwargs.update({"data": data,
                           "opts": opts})
            return template.render(**kwargs)

        return renderer

else:

    @available_in_config
    def makotemplate(template_name):
        die("Required 'mako' python module not found.")


##
## Data Structure
##

def changelog(repository,
              ignore_regexps=[],
              section_regexps=[(None,'')],
              unreleased_version_label="unreleased",
              tag_filter_regexp=r"\d+\.\d+(\.\d+)?",
              output_engine=rest_py,
              include_merge=True,
              body_process=lambda x: x,
              subject_process=lambda x: x,
              ):
    """Returns a string containing the changelog of given repository

    This function returns a string corresponding to the template rendered with
    the changelog data tree.

    (see ``gitchangelog.rc.sample`` file for more info)

    :param repository: target ``GitRepos`` object
    :param ignore_regexps: list of regexp identifying ignored commit messages
    :param section_regexps: regexps identifying sections
    :param tag_filter_regexp: regexp to match tags used as version
    :param unreleased_version_label: version label for untagged commits
    :param template_format: format of template to generate the changelog
    :param include_merge: whether to include merge commits in the log or not
    :param body_process: text processing object to apply to body
    :param subject_process: text processing object to apply to subject

    :returns: content of changelog

    """

    opts = {
        'unreleased_version_label': unreleased_version_label,
        }

    ## Setting main container of changelog elements
    title = "Changelog"
    changelog = {"title": title,
                 "versions": []}

    ## Hash to speedup lookups
    versions_done = {}

    tags = [tag
            for tag in reversed(repository.tags)
            if re.match(tag_filter_regexp, tag.identifier)]

    section_order = [k for k, _v in section_regexps]

    tags = [repository.commit("HEAD")] + tags

    ## Get the changes between tags (releases)
    for idx, tag in enumerate(tags):

        ## New version
        current_version = {"date": tag.date}
        current_version["tag"] = tag.identifier \
                                 if tag.identifier != "HEAD" else \
                                 None

        sections = collections.defaultdict(list)
        commits = repository.log(
            includes=[tag],
            excludes=tags[idx + 1:],
            include_merge=include_merge)

        for commit in commits:
            if any(re.search(pattern, commit.subject) is not None
                   for pattern in ignore_regexps):
                continue

            matched_section = first_matching(section_regexps, commit.subject)

            ## Finally storing the commit in the matching section

            sections[matched_section].append({
                "author": commit.author_name,
                "subject": subject_process(commit.subject),
                "body": body_process(commit.body),
            })

        ## Flush current version
        current_version["sections"] = [{"label": k, "commits": sections[k]}
                                       for k in section_order
                                       if k in sections]
        if len(current_version["sections"]) != 0:
            changelog["versions"].append(current_version)
        versions_done[tag] = current_version

    return output_engine(data=changelog, opts=opts)

##
## Manage obsolete options
##

_obsolete_options_managers = []

def obsolete_option_manager(fun):
    _obsolete_options_managers.append(fun)

@obsolete_option_manager
def obsolete_replace_regexps(config):
    """This option was superseeded by the ``subject_process`` option.

    Each regex replacement you had could be translated in a
    ``ReSub(pattern, replace)`` in the ``subject_process`` pipeline.

    """
    if "replace_regexps" in config:
        for pattern, replace in config["replace_regexps"].items():
            config["subject_process"] = \
                ReSub(pattern, replace) | \
                config.get("subject_process", ucfirst | final_dot)


@obsolete_option_manager
def obsolete_body_split_regexp(config):
    """This option was superseeded by the ``body_process`` option.

    The split regex can now be sent as a ``Wrap(regex)`` text process
    instruction in the ``body_process`` pipeline.

    """
    if "body_split_regex" in config:
        config["body_process"] = Wrap(config["body_split_regex"]) | \
                                 config.get("body_process", noop)


def manage_obsolete_options(config):
    for man in _obsolete_options_managers:
        man(config)

##
## Main
##

def main():
    reference_config = os.path.join(
        os.path.dirname(os.path.realpath(__file__)),
        "gitchangelog.rc.reference")

    basename = os.path.basename(sys.argv[0])
    if basename.endswith(".py"):
        basename = basename[:-3]

    if "-h" in sys.argv or "--help" in sys.argv:
        print(full_help_msg % {'exname': basename})
        sys.exit(0)

    if len(sys.argv) > 1 and sys.argv[1] != "init":
        die(usage_msg % {'exname': basename})

    try:
        repository = GitRepos(".")
    except EnvironmentError as e:
        die(e.message)

    repository_config = '%s/.%s.rc' % (repository.toplevel, basename) \
                        if not repository.bare else None

    if len(sys.argv) == 2 and sys.argv[1] == "init":
        import shutil
        if repository_config is None:
            die("``init`` of bare repository not supported.")
        if os.path.exists(repository_config):
            die("File %r already exists." % repository_config)
        shutil.copyfile(reference_config,
                        repository_config)
        print("File %r created.")
        sys.exit(0)

    try:
        gc_rc = repository.config.get("gitchangelog.rc-path")
    except ShellError as e:
        sys.stderr.write(
            "Error parsing git config: %s."
            " Won't be able to read 'rc-path' if defined.\n"
            % (str(e)))
        gc_rc = None

    gc_rc = normpath(gc_rc, cwd=repository.toplevel) if gc_rc else None

    ## config file lookup resolution
    for enforce_file_existence, fun in [
        (True, lambda: os.environ.get('GITCHANGELOG_CONFIG_FILENAME')),
        (True, lambda: gc_rc),
        (False, lambda: ('%s/.%s.rc' % (repository.toplevel, basename)) \
                 if not repository.bare else None),
        ## Removed to enforce per-repository gitchangelog file.
        # (False, lambda: os.path.expanduser('~/.%s.rc' % basename)),
        # (False, lambda: '/etc/%s.rc' % basename),
        ]:
        changelogrc = fun()
        if changelogrc:
            if not os.path.exists(changelogrc):
                if enforce_file_existence:
                    die("File %r does not exists." % changelogrc)
                else:
                    continue  ## changelogrc valued, but file does not exists
            else:
                break

    config = load_config_file(
        os.path.expanduser(changelogrc),
        default_filename=reference_config,
        fail_if_not_present=False)

    manage_obsolete_options(config)

    content = changelog(
        repository,
        ignore_regexps=config['ignore_regexps'],
        section_regexps=config['section_regexps'],
        unreleased_version_label=config['unreleased_version_label'],
        tag_filter_regexp=config['tag_filter_regexp'],
        output_engine=config.get("output_engine", rest_py),
        include_merge=config.get("include_merge", True),
        body_process=config.get("body_process", noop),
        subject_process=config.get("subject_process", noop),
    )

    if PY3:
        print(content)
    else:
        print(content.encode(_preferred_encoding))

##
## Launch program
##

if __name__ == "__main__":

    # import doctest
    # doctest.testmod()
    # sys.exit(1)

    main()<|MERGE_RESOLUTION|>--- conflicted
+++ resolved
@@ -1,11 +1,6 @@
 #!/usr/bin/env python
 #
-<<<<<<< HEAD
-#        Copyright (C) 2000-2021 the YAMBO team
-#              http://www.yambo-code.org
-=======
 # License-Identifier: GPL
->>>>>>> 82ff7ed5
 #
 # Copyright (C) 2016 The Yambo Team
 #
