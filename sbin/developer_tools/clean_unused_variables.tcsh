--- conflicted
+++ resolved
@@ -1,11 +1,6 @@
 #! /bin/tcsh
 #
-<<<<<<< HEAD
-#        Copyright (C) 2000-2021 the YAMBO team
-#              http://www.yambo-code.org
-=======
 # License-Identifier: GPL
->>>>>>> 82ff7ed5
 #
 # Copyright (C) 2019 The Yambo Team
 #
